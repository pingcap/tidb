// Copyright 2015 PingCAP, Inc.
//
// Licensed under the Apache License, Version 2.0 (the "License");
// you may not use this file except in compliance with the License.
// You may obtain a copy of the License at
//
//     http://www.apache.org/licenses/LICENSE-2.0
//
// Unless required by applicable law or agreed to in writing, software
// distributed under the License is distributed on an "AS IS" BASIS,
// WITHOUT WARRANTIES OR CONDITIONS OF ANY KIND, either express or implied.
// See the License for the specific language governing permissions and
// limitations under the License.

package ddl

import (
	"bytes"
	"context"
	"encoding/hex"
	"fmt"
	"math/bits"
	"sort"
	"strings"
	"sync/atomic"
	"time"

	"github.com/pingcap/errors"
	"github.com/pingcap/failpoint"
	"github.com/pingcap/tidb/config"
	sess "github.com/pingcap/tidb/ddl/internal/session"
	ddlutil "github.com/pingcap/tidb/ddl/util"
	"github.com/pingcap/tidb/expression"
	"github.com/pingcap/tidb/infoschema"
	"github.com/pingcap/tidb/kv"
	"github.com/pingcap/tidb/meta"
	"github.com/pingcap/tidb/meta/autoid"
	"github.com/pingcap/tidb/metrics"
	"github.com/pingcap/tidb/parser/ast"
	"github.com/pingcap/tidb/parser/model"
	"github.com/pingcap/tidb/parser/mysql"
	"github.com/pingcap/tidb/parser/terror"
	"github.com/pingcap/tidb/sessionctx"
	"github.com/pingcap/tidb/sessionctx/stmtctx"
	"github.com/pingcap/tidb/sessionctx/variable"
	"github.com/pingcap/tidb/table"
	"github.com/pingcap/tidb/tablecodec"
	"github.com/pingcap/tidb/types"
	"github.com/pingcap/tidb/util"
	"github.com/pingcap/tidb/util/dbterror"
	"github.com/pingcap/tidb/util/logutil"
	decoder "github.com/pingcap/tidb/util/rowDecoder"
	"github.com/pingcap/tidb/util/rowcodec"
	"github.com/pingcap/tidb/util/sqlexec"
	"go.uber.org/zap"
)

// InitAndAddColumnToTable initializes the ColumnInfo in-place and adds it to the table.
func InitAndAddColumnToTable(tblInfo *model.TableInfo, colInfo *model.ColumnInfo) *model.ColumnInfo {
	cols := tblInfo.Columns
	colInfo.ID = AllocateColumnID(tblInfo)
	colInfo.State = model.StateNone
	// To support add column asynchronous, we should mark its offset as the last column.
	// So that we can use origin column offset to get value from row.
	colInfo.Offset = len(cols)
	// Append the column info to the end of the tblInfo.Columns.
	// It will reorder to the right offset in "Columns" when it state change to public.
	tblInfo.Columns = append(cols, colInfo)
	return colInfo
}

func checkAddColumn(t *meta.Meta, job *model.Job) (*model.TableInfo, *model.ColumnInfo, *model.ColumnInfo,
	*ast.ColumnPosition, bool /* ifNotExists */, error) {
	schemaID := job.SchemaID
	tblInfo, err := GetTableInfoAndCancelFaultJob(t, job, schemaID)
	if err != nil {
		return nil, nil, nil, nil, false, errors.Trace(err)
	}
	col := &model.ColumnInfo{}
	pos := &ast.ColumnPosition{}
	offset := 0
	ifNotExists := false
	err = job.DecodeArgs(col, pos, &offset, &ifNotExists)
	if err != nil {
		job.State = model.JobStateCancelled
		return nil, nil, nil, nil, false, errors.Trace(err)
	}

	columnInfo := model.FindColumnInfo(tblInfo.Columns, col.Name.L)
	if columnInfo != nil {
		if columnInfo.State == model.StatePublic {
			// We already have a column with the same column name.
			job.State = model.JobStateCancelled
			return nil, nil, nil, nil, ifNotExists, infoschema.ErrColumnExists.GenWithStackByArgs(col.Name)
		}
	}

	err = CheckAfterPositionExists(tblInfo, pos)
	if err != nil {
		job.State = model.JobStateCancelled
		return nil, nil, nil, nil, false, infoschema.ErrColumnExists.GenWithStackByArgs(col.Name)
	}

	return tblInfo, columnInfo, col, pos, false, nil
}

func onAddColumn(d *ddlCtx, t *meta.Meta, job *model.Job) (ver int64, err error) {
	// Handle the rolling back job.
	if job.IsRollingback() {
		ver, err = onDropColumn(d, t, job)
		if err != nil {
			return ver, errors.Trace(err)
		}
		return ver, nil
	}

	failpoint.Inject("errorBeforeDecodeArgs", func(val failpoint.Value) {
		//nolint:forcetypeassert
		if val.(bool) {
			failpoint.Return(ver, errors.New("occur an error before decode args"))
		}
	})

	tblInfo, columnInfo, colFromArgs, pos, ifNotExists, err := checkAddColumn(t, job)
	if err != nil {
		if ifNotExists && infoschema.ErrColumnExists.Equal(err) {
			job.Warning = toTError(err)
			job.State = model.JobStateDone
			return ver, nil
		}
		return ver, errors.Trace(err)
	}
	if columnInfo == nil {
		columnInfo = InitAndAddColumnToTable(tblInfo, colFromArgs)
		logutil.BgLogger().Info("[ddl] run add column job", zap.String("job", job.String()), zap.Reflect("columnInfo", *columnInfo))
		if err = checkAddColumnTooManyColumns(len(tblInfo.Columns)); err != nil {
			job.State = model.JobStateCancelled
			return ver, errors.Trace(err)
		}
	}

	originalState := columnInfo.State
	switch columnInfo.State {
	case model.StateNone:
		// none -> delete only
		columnInfo.State = model.StateDeleteOnly
		ver, err = updateVersionAndTableInfoWithCheck(d, t, job, tblInfo, originalState != columnInfo.State)
		if err != nil {
			return ver, errors.Trace(err)
		}
		job.SchemaState = model.StateDeleteOnly
	case model.StateDeleteOnly:
		// delete only -> write only
		columnInfo.State = model.StateWriteOnly
		ver, err = updateVersionAndTableInfo(d, t, job, tblInfo, originalState != columnInfo.State)
		if err != nil {
			return ver, errors.Trace(err)
		}
		// Update the job state when all affairs done.
		job.SchemaState = model.StateWriteOnly
	case model.StateWriteOnly:
		// write only -> reorganization
		columnInfo.State = model.StateWriteReorganization
		ver, err = updateVersionAndTableInfo(d, t, job, tblInfo, originalState != columnInfo.State)
		if err != nil {
			return ver, errors.Trace(err)
		}
		// Update the job state when all affairs done.
		job.SchemaState = model.StateWriteReorganization
		job.MarkNonRevertible()
	case model.StateWriteReorganization:
		// reorganization -> public
		// Adjust table column offset.
		offset, err := LocateOffsetToMove(columnInfo.Offset, pos, tblInfo)
		if err != nil {
			return ver, errors.Trace(err)
		}
		tblInfo.MoveColumnInfo(columnInfo.Offset, offset)
		columnInfo.State = model.StatePublic
		ver, err = updateVersionAndTableInfo(d, t, job, tblInfo, originalState != columnInfo.State)
		if err != nil {
			return ver, errors.Trace(err)
		}

		// Finish this job.
		job.FinishTableJob(model.JobStateDone, model.StatePublic, ver, tblInfo)
		asyncNotifyEvent(d, &ddlutil.Event{Tp: model.ActionAddColumn, TableInfo: tblInfo, ColumnInfos: []*model.ColumnInfo{columnInfo}})
	default:
		err = dbterror.ErrInvalidDDLState.GenWithStackByArgs("column", columnInfo.State)
	}

	return ver, errors.Trace(err)
}

// CheckAfterPositionExists makes sure the column specified in AFTER clause is exists.
// For example, ALTER TABLE t ADD COLUMN c3 INT AFTER c1.
func CheckAfterPositionExists(tblInfo *model.TableInfo, pos *ast.ColumnPosition) error {
	if pos != nil && pos.Tp == ast.ColumnPositionAfter {
		c := model.FindColumnInfo(tblInfo.Columns, pos.RelativeColumn.Name.L)
		if c == nil {
			return infoschema.ErrColumnNotExists.GenWithStackByArgs(pos.RelativeColumn, tblInfo.Name)
		}
	}
	return nil
}

func setIndicesState(indexInfos []*model.IndexInfo, state model.SchemaState) {
	for _, indexInfo := range indexInfos {
		indexInfo.State = state
	}
}

func checkDropColumnForStatePublic(colInfo *model.ColumnInfo) (err error) {
	// When the dropping column has not-null flag and it hasn't the default value, we can backfill the column value like "add column".
	// NOTE: If the state of StateWriteOnly can be rollbacked, we'd better reconsider the original default value.
	// And we need consider the column without not-null flag.
	if colInfo.GetOriginDefaultValue() == nil && mysql.HasNotNullFlag(colInfo.GetFlag()) {
		// If the column is timestamp default current_timestamp, and DDL owner is new version TiDB that set column.Version to 1,
		// then old TiDB update record in the column write only stage will uses the wrong default value of the dropping column.
		// Because new version of the column default value is UTC time, but old version TiDB will think the default value is the time in system timezone.
		// But currently will be ok, because we can't cancel the drop column job when the job is running,
		// so the column will be dropped succeed and client will never see the wrong default value of the dropped column.
		// More info about this problem, see PR#9115.
		originDefVal, err := generateOriginDefaultValue(colInfo, nil)
		if err != nil {
			return err
		}
		return colInfo.SetOriginDefaultValue(originDefVal)
	}
	return nil
}

func onDropColumn(d *ddlCtx, t *meta.Meta, job *model.Job) (ver int64, _ error) {
	tblInfo, colInfo, idxInfos, ifExists, err := checkDropColumn(d, t, job)
	if err != nil {
		if ifExists && dbterror.ErrCantDropFieldOrKey.Equal(err) {
			// Convert the "not exists" error to a warning.
			job.Warning = toTError(err)
			job.State = model.JobStateDone
			return ver, nil
		}
		return ver, errors.Trace(err)
	}
	if job.MultiSchemaInfo != nil && !job.IsRollingback() && job.MultiSchemaInfo.Revertible {
		job.MarkNonRevertible()
		job.SchemaState = colInfo.State
		// Store the mark and enter the next DDL handling loop.
		return updateVersionAndTableInfoWithCheck(d, t, job, tblInfo, false)
	}

	originalState := colInfo.State
	switch colInfo.State {
	case model.StatePublic:
		// public -> write only
		colInfo.State = model.StateWriteOnly
		setIndicesState(idxInfos, model.StateWriteOnly)
		tblInfo.MoveColumnInfo(colInfo.Offset, len(tblInfo.Columns)-1)
		err = checkDropColumnForStatePublic(colInfo)
		if err != nil {
			return ver, errors.Trace(err)
		}
		ver, err = updateVersionAndTableInfoWithCheck(d, t, job, tblInfo, originalState != colInfo.State)
		if err != nil {
			return ver, errors.Trace(err)
		}
	case model.StateWriteOnly:
		// write only -> delete only
		colInfo.State = model.StateDeleteOnly
		tblInfo.MoveColumnInfo(colInfo.Offset, len(tblInfo.Columns)-1)
		if len(idxInfos) > 0 {
			newIndices := make([]*model.IndexInfo, 0, len(tblInfo.Indices))
			for _, idx := range tblInfo.Indices {
				if !indexInfoContains(idx.ID, idxInfos) {
					newIndices = append(newIndices, idx)
				}
			}
			tblInfo.Indices = newIndices
		}
		ver, err = updateVersionAndTableInfo(d, t, job, tblInfo, originalState != colInfo.State)
		if err != nil {
			return ver, errors.Trace(err)
		}
		job.Args = append(job.Args, indexInfosToIDList(idxInfos))
	case model.StateDeleteOnly:
		// delete only -> reorganization
		colInfo.State = model.StateDeleteReorganization
		tblInfo.MoveColumnInfo(colInfo.Offset, len(tblInfo.Columns)-1)
		ver, err = updateVersionAndTableInfo(d, t, job, tblInfo, originalState != colInfo.State)
		if err != nil {
			return ver, errors.Trace(err)
		}
	case model.StateDeleteReorganization:
		// reorganization -> absent
		// All reorganization jobs are done, drop this column.
		tblInfo.MoveColumnInfo(colInfo.Offset, len(tblInfo.Columns)-1)
		tblInfo.Columns = tblInfo.Columns[:len(tblInfo.Columns)-1]
		colInfo.State = model.StateNone
		ver, err = updateVersionAndTableInfo(d, t, job, tblInfo, originalState != colInfo.State)
		if err != nil {
			return ver, errors.Trace(err)
		}

		// Finish this job.
		if job.IsRollingback() {
			job.FinishTableJob(model.JobStateRollbackDone, model.StateNone, ver, tblInfo)
		} else {
			// We should set related index IDs for job
			job.FinishTableJob(model.JobStateDone, model.StateNone, ver, tblInfo)
			job.Args = append(job.Args, getPartitionIDs(tblInfo))
		}
	default:
		return ver, errors.Trace(dbterror.ErrInvalidDDLJob.GenWithStackByArgs("table", tblInfo.State))
	}
	job.SchemaState = colInfo.State
	return ver, errors.Trace(err)
}

func checkDropColumn(d *ddlCtx, t *meta.Meta, job *model.Job) (*model.TableInfo, *model.ColumnInfo, []*model.IndexInfo, bool /* ifExists */, error) {
	schemaID := job.SchemaID
	tblInfo, err := GetTableInfoAndCancelFaultJob(t, job, schemaID)
	if err != nil {
		return nil, nil, nil, false, errors.Trace(err)
	}

	var colName model.CIStr
	var ifExists bool
	// indexIds is used to make sure we don't truncate args when decoding the rawArgs.
	var indexIds []int64
	err = job.DecodeArgs(&colName, &ifExists, &indexIds)
	if err != nil {
		job.State = model.JobStateCancelled
		return nil, nil, nil, false, errors.Trace(err)
	}

	colInfo := model.FindColumnInfo(tblInfo.Columns, colName.L)
	if colInfo == nil || colInfo.Hidden {
		job.State = model.JobStateCancelled
		return nil, nil, nil, ifExists, dbterror.ErrCantDropFieldOrKey.GenWithStack("column %s doesn't exist", colName)
	}
	if err = isDroppableColumn(tblInfo, colName); err != nil {
		job.State = model.JobStateCancelled
		return nil, nil, nil, false, errors.Trace(err)
	}
	if err = checkDropColumnWithForeignKeyConstraintInOwner(d, t, job, tblInfo, colName.L); err != nil {
		return nil, nil, nil, false, errors.Trace(err)
	}
	if err = checkDropColumnWithTTLConfig(tblInfo, colName.L); err != nil {
		return nil, nil, nil, false, errors.Trace(err)
	}
	idxInfos := listIndicesWithColumn(colName.L, tblInfo.Indices)
	return tblInfo, colInfo, idxInfos, false, nil
}

func onSetDefaultValue(d *ddlCtx, t *meta.Meta, job *model.Job) (ver int64, _ error) {
	newCol := &model.ColumnInfo{}
	err := job.DecodeArgs(newCol)
	if err != nil {
		job.State = model.JobStateCancelled
		return ver, errors.Trace(err)
	}

	return updateColumnDefaultValue(d, t, job, newCol, &newCol.Name)
}

func needChangeColumnData(oldCol, newCol *model.ColumnInfo) bool {
	toUnsigned := mysql.HasUnsignedFlag(newCol.GetFlag())
	originUnsigned := mysql.HasUnsignedFlag(oldCol.GetFlag())
	needTruncationOrToggleSign := func() bool {
		return (newCol.GetFlen() > 0 && (newCol.GetFlen() < oldCol.GetFlen() || newCol.GetDecimal() < oldCol.GetDecimal())) ||
			(toUnsigned != originUnsigned)
	}
	// Ignore the potential max display length represented by integer's flen, use default flen instead.
	defaultOldColFlen, _ := mysql.GetDefaultFieldLengthAndDecimal(oldCol.GetType())
	defaultNewColFlen, _ := mysql.GetDefaultFieldLengthAndDecimal(newCol.GetType())
	needTruncationOrToggleSignForInteger := func() bool {
		return (defaultNewColFlen > 0 && defaultNewColFlen < defaultOldColFlen) || (toUnsigned != originUnsigned)
	}

	// Deal with the same type.
	if oldCol.GetType() == newCol.GetType() {
		switch oldCol.GetType() {
		case mysql.TypeNewDecimal:
			// Since type decimal will encode the precision, frac, negative(signed) and wordBuf into storage together, there is no short
			// cut to eliminate data reorg change for column type change between decimal.
			return oldCol.GetFlen() != newCol.GetFlen() || oldCol.GetDecimal() != newCol.GetDecimal() || toUnsigned != originUnsigned
		case mysql.TypeEnum, mysql.TypeSet:
			return isElemsChangedToModifyColumn(oldCol.GetElems(), newCol.GetElems())
		case mysql.TypeTiny, mysql.TypeShort, mysql.TypeInt24, mysql.TypeLong, mysql.TypeLonglong:
			return toUnsigned != originUnsigned
		case mysql.TypeString:
			// Due to the behavior of padding \x00 at binary type, always change column data when binary length changed
			if types.IsBinaryStr(&oldCol.FieldType) {
				return newCol.GetFlen() != oldCol.GetFlen()
			}
		}

		return needTruncationOrToggleSign()
	}

	if convertBetweenCharAndVarchar(oldCol.GetType(), newCol.GetType()) {
		return true
	}

	// Deal with the different type.
	switch oldCol.GetType() {
	case mysql.TypeVarchar, mysql.TypeString, mysql.TypeVarString, mysql.TypeBlob, mysql.TypeTinyBlob, mysql.TypeMediumBlob, mysql.TypeLongBlob:
		switch newCol.GetType() {
		case mysql.TypeVarchar, mysql.TypeString, mysql.TypeVarString, mysql.TypeBlob, mysql.TypeTinyBlob, mysql.TypeMediumBlob, mysql.TypeLongBlob:
			return needTruncationOrToggleSign()
		}
	case mysql.TypeTiny, mysql.TypeShort, mysql.TypeInt24, mysql.TypeLong, mysql.TypeLonglong:
		switch newCol.GetType() {
		case mysql.TypeTiny, mysql.TypeShort, mysql.TypeInt24, mysql.TypeLong, mysql.TypeLonglong:
			return needTruncationOrToggleSignForInteger()
		}
		// conversion between float and double needs reorganization, see issue #31372
	}

	return true
}

// TODO: it is used for plugins. so change plugin's using and remove it.
func convertBetweenCharAndVarchar(oldCol, newCol byte) bool {
	return types.ConvertBetweenCharAndVarchar(oldCol, newCol)
}

func isElemsChangedToModifyColumn(oldElems, newElems []string) bool {
	if len(newElems) < len(oldElems) {
		return true
	}
	for index, oldElem := range oldElems {
		newElem := newElems[index]
		if oldElem != newElem {
			return true
		}
	}
	return false
}

type modifyingColInfo struct {
	newCol                *model.ColumnInfo
	oldColName            *model.CIStr
	modifyColumnTp        byte
	updatedAutoRandomBits uint64
	changingCol           *model.ColumnInfo
	changingIdxs          []*model.IndexInfo
	pos                   *ast.ColumnPosition
	removedIdxs           []int64
}

func getModifyColumnInfo(t *meta.Meta, job *model.Job) (*model.DBInfo, *model.TableInfo, *model.ColumnInfo, *modifyingColInfo, error) {
	modifyInfo := &modifyingColInfo{pos: &ast.ColumnPosition{}}
	err := job.DecodeArgs(&modifyInfo.newCol, &modifyInfo.oldColName, modifyInfo.pos, &modifyInfo.modifyColumnTp,
		&modifyInfo.updatedAutoRandomBits, &modifyInfo.changingCol, &modifyInfo.changingIdxs, &modifyInfo.removedIdxs)
	if err != nil {
		job.State = model.JobStateCancelled
		return nil, nil, nil, modifyInfo, errors.Trace(err)
	}

	dbInfo, err := checkSchemaExistAndCancelNotExistJob(t, job)
	if err != nil {
		return nil, nil, nil, modifyInfo, errors.Trace(err)
	}

	tblInfo, err := GetTableInfoAndCancelFaultJob(t, job, job.SchemaID)
	if err != nil {
		return nil, nil, nil, modifyInfo, errors.Trace(err)
	}

	oldCol := model.FindColumnInfo(tblInfo.Columns, modifyInfo.oldColName.L)
	if oldCol == nil || oldCol.State != model.StatePublic {
		job.State = model.JobStateCancelled
		return nil, nil, nil, modifyInfo, errors.Trace(infoschema.ErrColumnNotExists.GenWithStackByArgs(*(modifyInfo.oldColName), tblInfo.Name))
	}

	return dbInfo, tblInfo, oldCol, modifyInfo, errors.Trace(err)
}

// GetOriginDefaultValueForModifyColumn gets the original default value for modifying column.
// Since column type change is implemented as adding a new column then substituting the old one.
// Case exists when update-where statement fetch a NULL for not-null column without any default data,
// it will errors.
// So we set original default value here to prevent this error. If the oldCol has the original default value, we use it.
// Otherwise we set the zero value as original default value.
// Besides, in insert & update records, we have already implement using the casted value of relative column to insert
// rather than the original default value.
func GetOriginDefaultValueForModifyColumn(sessCtx sessionctx.Context, changingCol, oldCol *model.ColumnInfo) (interface{}, error) {
	var err error
	originDefVal := oldCol.GetOriginDefaultValue()
	if originDefVal != nil {
		odv, err := table.CastValue(sessCtx, types.NewDatum(originDefVal), changingCol, false, false)
		if err != nil {
			logutil.BgLogger().Info("[ddl] cast origin default value failed", zap.Error(err))
		}
		if !odv.IsNull() {
			if originDefVal, err = odv.ToString(); err != nil {
				originDefVal = nil
				logutil.BgLogger().Info("[ddl] convert default value to string failed", zap.Error(err))
			}
		}
	}
	if originDefVal == nil {
		originDefVal, err = generateOriginDefaultValue(changingCol, nil)
		if err != nil {
			return nil, errors.Trace(err)
		}
	}
	return originDefVal, nil
}

func (w *worker) onModifyColumn(d *ddlCtx, t *meta.Meta, job *model.Job) (ver int64, _ error) {
	dbInfo, tblInfo, oldCol, modifyInfo, err := getModifyColumnInfo(t, job)
	if err != nil {
		return ver, err
	}

	if job.IsRollingback() {
		// For those column-type-change jobs which don't reorg the data.
		if !needChangeColumnData(oldCol, modifyInfo.newCol) {
			return rollbackModifyColumnJob(d, t, tblInfo, job, modifyInfo.newCol, oldCol, modifyInfo.modifyColumnTp)
		}
		// For those column-type-change jobs which reorg the data.
		return rollbackModifyColumnJobWithData(d, t, tblInfo, job, oldCol, modifyInfo)
	}

	// If we want to rename the column name, we need to check whether it already exists.
	if modifyInfo.newCol.Name.L != modifyInfo.oldColName.L {
		c := model.FindColumnInfo(tblInfo.Columns, modifyInfo.newCol.Name.L)
		if c != nil {
			job.State = model.JobStateCancelled
			return ver, errors.Trace(infoschema.ErrColumnExists.GenWithStackByArgs(modifyInfo.newCol.Name))
		}
	}

	failpoint.Inject("uninitializedOffsetAndState", func(val failpoint.Value) {
		//nolint:forcetypeassert
		if val.(bool) {
			if modifyInfo.newCol.State != model.StatePublic {
				failpoint.Return(ver, errors.New("the column state is wrong"))
			}
		}
	})

	err = checkAndApplyAutoRandomBits(d, t, dbInfo, tblInfo, oldCol, modifyInfo.newCol, modifyInfo.updatedAutoRandomBits)
	if err != nil {
		job.State = model.JobStateCancelled
		return ver, errors.Trace(err)
	}

	if !needChangeColumnData(oldCol, modifyInfo.newCol) {
		return w.doModifyColumn(d, t, job, dbInfo, tblInfo, modifyInfo.newCol, oldCol, modifyInfo.pos)
	}

	if err = isGeneratedRelatedColumn(tblInfo, modifyInfo.newCol, oldCol); err != nil {
		job.State = model.JobStateCancelled
		return ver, errors.Trace(err)
	}
	if tblInfo.Partition != nil {
		job.State = model.JobStateCancelled
		return ver, errors.Trace(dbterror.ErrUnsupportedModifyColumn.GenWithStackByArgs("table is partition table"))
	}

	changingCol := modifyInfo.changingCol
	if changingCol == nil {
		newColName := model.NewCIStr(genChangingColumnUniqueName(tblInfo, oldCol))
		if mysql.HasPriKeyFlag(oldCol.GetFlag()) {
			job.State = model.JobStateCancelled
			msg := "this column has primary key flag"
			return ver, dbterror.ErrUnsupportedModifyColumn.GenWithStackByArgs(msg)
		}

		changingCol = modifyInfo.newCol.Clone()
		changingCol.Name = newColName
		changingCol.ChangeStateInfo = &model.ChangeStateInfo{DependencyColumnOffset: oldCol.Offset}

		originDefVal, err := GetOriginDefaultValueForModifyColumn(newContext(d.store), changingCol, oldCol)
		if err != nil {
			return ver, errors.Trace(err)
		}
		if err = changingCol.SetOriginDefaultValue(originDefVal); err != nil {
			return ver, errors.Trace(err)
		}

		InitAndAddColumnToTable(tblInfo, changingCol)
		indexesToChange := FindRelatedIndexesToChange(tblInfo, oldCol.Name)
		for _, info := range indexesToChange {
			newIdxID := AllocateIndexID(tblInfo)
			if !info.isTemp {
				// We create a temp index for each normal index.
				tmpIdx := info.IndexInfo.Clone()
				tmpIdxName := genChangingIndexUniqueName(tblInfo, info.IndexInfo)
				setIdxIDName(tmpIdx, newIdxID, model.NewCIStr(tmpIdxName))
				SetIdxColNameOffset(tmpIdx.Columns[info.Offset], changingCol)
				tblInfo.Indices = append(tblInfo.Indices, tmpIdx)
			} else {
				// The index is a temp index created by previous modify column job(s).
				// We can overwrite it to reduce reorg cost, because it will be dropped eventually.
				tmpIdx := info.IndexInfo
				oldTempIdxID := tmpIdx.ID
				setIdxIDName(tmpIdx, newIdxID, tmpIdx.Name /* unchanged */)
				SetIdxColNameOffset(tmpIdx.Columns[info.Offset], changingCol)
				modifyInfo.removedIdxs = append(modifyInfo.removedIdxs, oldTempIdxID)
			}
		}
	} else {
		changingCol = model.FindColumnInfoByID(tblInfo.Columns, modifyInfo.changingCol.ID)
		if changingCol == nil {
			logutil.BgLogger().Error("[ddl] the changing column has been removed", zap.Error(err))
			job.State = model.JobStateCancelled
			return ver, errors.Trace(infoschema.ErrColumnNotExists.GenWithStackByArgs(oldCol.Name, tblInfo.Name))
		}
	}

	return w.doModifyColumnTypeWithData(d, t, job, dbInfo, tblInfo, changingCol, oldCol, modifyInfo.newCol.Name, modifyInfo.pos, modifyInfo.removedIdxs)
}

func setIdxIDName(idxInfo *model.IndexInfo, newID int64, newName model.CIStr) {
	idxInfo.ID = newID
	idxInfo.Name = newName
}

// SetIdxColNameOffset sets index column name and offset from changing ColumnInfo.
func SetIdxColNameOffset(idxCol *model.IndexColumn, changingCol *model.ColumnInfo) {
	idxCol.Name = changingCol.Name
	idxCol.Offset = changingCol.Offset
	canPrefix := types.IsTypePrefixable(changingCol.GetType())
	if !canPrefix || (changingCol.GetFlen() < idxCol.Length) {
		idxCol.Length = types.UnspecifiedLength
	}
}

// rollbackModifyColumnJobWithData is used to rollback modify-column job which need to reorg the data.
func rollbackModifyColumnJobWithData(d *ddlCtx, t *meta.Meta, tblInfo *model.TableInfo, job *model.Job, oldCol *model.ColumnInfo, modifyInfo *modifyingColInfo) (ver int64, err error) {
	// If the not-null change is included, we should clean the flag info in oldCol.
	if modifyInfo.modifyColumnTp == mysql.TypeNull {
		// Reset NotNullFlag flag.
		tblInfo.Columns[oldCol.Offset].SetFlag(oldCol.GetFlag() &^ mysql.NotNullFlag)
		// Reset PreventNullInsertFlag flag.
		tblInfo.Columns[oldCol.Offset].SetFlag(oldCol.GetFlag() &^ mysql.PreventNullInsertFlag)
	}
	var changingIdxIDs []int64
	if modifyInfo.changingCol != nil {
		changingIdxIDs = buildRelatedIndexIDs(tblInfo, modifyInfo.changingCol.ID)
		// The job is in the middle state. The appended changingCol and changingIndex should
		// be removed from the tableInfo as well.
		removeChangingColAndIdxs(tblInfo, modifyInfo.changingCol.ID)
	}
	ver, err = updateVersionAndTableInfoWithCheck(d, t, job, tblInfo, true)
	if err != nil {
		return ver, errors.Trace(err)
	}
	job.FinishTableJob(model.JobStateRollbackDone, model.StateNone, ver, tblInfo)
	// Reconstruct the job args to add the temporary index ids into delete range table.
	job.Args = []interface{}{changingIdxIDs, getPartitionIDs(tblInfo)}
	return ver, nil
}

func removeChangingColAndIdxs(tblInfo *model.TableInfo, changingColID int64) {
	restIdx := tblInfo.Indices[:0]
	for _, idx := range tblInfo.Indices {
		if !idx.HasColumnInIndexColumns(tblInfo, changingColID) {
			restIdx = append(restIdx, idx)
		}
	}
	tblInfo.Indices = restIdx

	restCols := tblInfo.Columns[:0]
	for _, c := range tblInfo.Columns {
		if c.ID != changingColID {
			restCols = append(restCols, c)
		}
	}
	tblInfo.Columns = restCols
}

func (w *worker) doModifyColumnTypeWithData(
	d *ddlCtx, t *meta.Meta, job *model.Job,
	dbInfo *model.DBInfo, tblInfo *model.TableInfo, changingCol, oldCol *model.ColumnInfo,
	colName model.CIStr, pos *ast.ColumnPosition, rmIdxIDs []int64) (ver int64, _ error) {
	var err error
	originalState := changingCol.State
	targetCol := changingCol.Clone()
	targetCol.Name = colName
	changingIdxs := buildRelatedIndexInfos(tblInfo, changingCol.ID)
	switch changingCol.State {
	case model.StateNone:
		// Column from null to not null.
		if !mysql.HasNotNullFlag(oldCol.GetFlag()) && mysql.HasNotNullFlag(changingCol.GetFlag()) {
			// Introduce the `mysql.PreventNullInsertFlag` flag to prevent users from inserting or updating null values.
			err := modifyColsFromNull2NotNull(w, dbInfo, tblInfo, []*model.ColumnInfo{oldCol}, targetCol, oldCol.GetType() != changingCol.GetType())
			if err != nil {
				if dbterror.ErrWarnDataTruncated.Equal(err) || dbterror.ErrInvalidUseOfNull.Equal(err) {
					job.State = model.JobStateRollingback
				}
				return ver, err
			}
		}
		// none -> delete only
		updateChangingObjState(changingCol, changingIdxs, model.StateDeleteOnly)
		failpoint.Inject("mockInsertValueAfterCheckNull", func(val failpoint.Value) {
			if valStr, ok := val.(string); ok {
				var sctx sessionctx.Context
				sctx, err := w.sessPool.Get()
				if err != nil {
					failpoint.Return(ver, err)
				}
				defer w.sessPool.Put(sctx)

				ctx := kv.WithInternalSourceType(context.Background(), kv.InternalTxnDDL)
				//nolint:forcetypeassert
				_, _, err = sctx.(sqlexec.RestrictedSQLExecutor).ExecRestrictedSQL(ctx, nil, valStr)
				if err != nil {
					job.State = model.JobStateCancelled
					failpoint.Return(ver, err)
				}
			}
		})
		ver, err = updateVersionAndTableInfoWithCheck(d, t, job, tblInfo, originalState != changingCol.State)
		if err != nil {
			return ver, errors.Trace(err)
		}
		// Make sure job args change after `updateVersionAndTableInfoWithCheck`, otherwise, the job args will
		// be updated in `updateDDLJob` even if it meets an error in `updateVersionAndTableInfoWithCheck`.
		job.SchemaState = model.StateDeleteOnly
		metrics.GetBackfillProgressByLabel(metrics.LblModifyColumn, job.SchemaName, tblInfo.Name.String()).Set(0)
		job.Args = append(job.Args, changingCol, changingIdxs, rmIdxIDs)
	case model.StateDeleteOnly:
		// Column from null to not null.
		if !mysql.HasNotNullFlag(oldCol.GetFlag()) && mysql.HasNotNullFlag(changingCol.GetFlag()) {
			// Introduce the `mysql.PreventNullInsertFlag` flag to prevent users from inserting or updating null values.
			err := modifyColsFromNull2NotNull(w, dbInfo, tblInfo, []*model.ColumnInfo{oldCol}, targetCol, oldCol.GetType() != changingCol.GetType())
			if err != nil {
				if dbterror.ErrWarnDataTruncated.Equal(err) || dbterror.ErrInvalidUseOfNull.Equal(err) {
					job.State = model.JobStateRollingback
				}
				return ver, err
			}
		}
		// delete only -> write only
		updateChangingObjState(changingCol, changingIdxs, model.StateWriteOnly)
		ver, err = updateVersionAndTableInfo(d, t, job, tblInfo, originalState != changingCol.State)
		if err != nil {
			return ver, errors.Trace(err)
		}
		job.SchemaState = model.StateWriteOnly
	case model.StateWriteOnly:
		// write only -> reorganization
		updateChangingObjState(changingCol, changingIdxs, model.StateWriteReorganization)
		ver, err = updateVersionAndTableInfo(d, t, job, tblInfo, originalState != changingCol.State)
		if err != nil {
			return ver, errors.Trace(err)
		}
		// Initialize SnapshotVer to 0 for later reorganization check.
		job.SnapshotVer = 0
		job.SchemaState = model.StateWriteReorganization
	case model.StateWriteReorganization:
		tbl, err := getTable(d.store, dbInfo.ID, tblInfo)
		if err != nil {
			return ver, errors.Trace(err)
		}

		var done bool
		if job.MultiSchemaInfo != nil {
			done, ver, err = doReorgWorkForModifyColumnMultiSchema(w, d, t, job, tbl, oldCol, changingCol, changingIdxs)
		} else {
			done, ver, err = doReorgWorkForModifyColumn(w, d, t, job, tbl, oldCol, changingCol, changingIdxs)
		}
		if !done {
			return ver, err
		}

		rmIdxIDs = append(buildRelatedIndexIDs(tblInfo, oldCol.ID), rmIdxIDs...)

		err = adjustTableInfoAfterModifyColumnWithData(tblInfo, pos, oldCol, changingCol, colName, changingIdxs)
		if err != nil {
			job.State = model.JobStateRollingback
			return ver, errors.Trace(err)
		}

		updateChangingObjState(changingCol, changingIdxs, model.StatePublic)
		ver, err = updateVersionAndTableInfo(d, t, job, tblInfo, originalState != changingCol.State)
		if err != nil {
			return ver, errors.Trace(err)
		}

		// Finish this job.
		job.FinishTableJob(model.JobStateDone, model.StatePublic, ver, tblInfo)
		// Refactor the job args to add the old index ids into delete range table.
		job.Args = []interface{}{rmIdxIDs, getPartitionIDs(tblInfo)}
		asyncNotifyEvent(d, &ddlutil.Event{Tp: model.ActionModifyColumn, TableInfo: tblInfo, ColumnInfos: []*model.ColumnInfo{changingCol}})
	default:
		err = dbterror.ErrInvalidDDLState.GenWithStackByArgs("column", changingCol.State)
	}

	return ver, errors.Trace(err)
}

func doReorgWorkForModifyColumnMultiSchema(w *worker, d *ddlCtx, t *meta.Meta, job *model.Job, tbl table.Table,
	oldCol, changingCol *model.ColumnInfo, changingIdxs []*model.IndexInfo) (done bool, ver int64, err error) {
	if job.MultiSchemaInfo.Revertible {
		done, ver, err = doReorgWorkForModifyColumn(w, d, t, job, tbl, oldCol, changingCol, changingIdxs)
		if done {
			// We need another round to wait for all the others sub-jobs to finish.
			job.MarkNonRevertible()
		}
		// We need another round to run the reorg process.
		return false, ver, err
	}
	// Non-revertible means all the sub jobs finished.
	return true, ver, err
}

func doReorgWorkForModifyColumn(w *worker, d *ddlCtx, t *meta.Meta, job *model.Job, tbl table.Table,
	oldCol, changingCol *model.ColumnInfo, changingIdxs []*model.IndexInfo) (done bool, ver int64, err error) {
	job.ReorgMeta.ReorgTp = model.ReorgTypeTxn
	sctx, err1 := w.sessPool.Get()
	if err1 != nil {
		err = errors.Trace(err1)
		return
	}
	defer w.sessPool.Put(sctx)
	rh := newReorgHandler(sess.NewSession(sctx))
	dbInfo, err := t.GetDatabase(job.SchemaID)
	if err != nil {
		return false, ver, errors.Trace(err)
	}
	reorgInfo, err := getReorgInfo(d.jobContext(job.ID), d, rh, job, dbInfo, tbl, BuildElements(changingCol, changingIdxs), false)
	if err != nil || reorgInfo == nil || reorgInfo.first {
		// If we run reorg firstly, we should update the job snapshot version
		// and then run the reorg next time.
		return false, ver, errors.Trace(err)
	}

	// Inject a failpoint so that we can pause here and do verification on other components.
	// With a failpoint-enabled version of TiDB, you can trigger this failpoint by the following command:
	// enable: curl -X PUT -d "pause" "http://127.0.0.1:10080/fail/github.com/pingcap/tidb/ddl/mockDelayInModifyColumnTypeWithData".
	// disable: curl -X DELETE "http://127.0.0.1:10080/fail/github.com/pingcap/tidb/ddl/mockDelayInModifyColumnTypeWithData"
	failpoint.Inject("mockDelayInModifyColumnTypeWithData", func() {})
	err = w.runReorgJob(rh, reorgInfo, tbl.Meta(), d.lease, func() (addIndexErr error) {
		defer util.Recover(metrics.LabelDDL, "onModifyColumn",
			func() {
				addIndexErr = dbterror.ErrCancelledDDLJob.GenWithStack("modify table `%v` column `%v` panic", tbl.Meta().Name, oldCol.Name)
			}, false)
		// Use old column name to generate less confusing error messages.
		changingColCpy := changingCol.Clone()
		changingColCpy.Name = oldCol.Name
		return w.updateCurrentElement(tbl, reorgInfo)
	})
	if err != nil {
		if dbterror.ErrWaitReorgTimeout.Equal(err) {
			// If timeout, we should return, check for the owner and re-wait job done.
			return false, ver, nil
		}
		if kv.IsTxnRetryableError(err) || dbterror.ErrNotOwner.Equal(err) {
			return false, ver, errors.Trace(err)
		}
		if err1 := rh.RemoveDDLReorgHandle(job, reorgInfo.elements); err1 != nil {
			logutil.BgLogger().Warn("[ddl] run modify column job failed, RemoveDDLReorgHandle failed, can't convert job to rollback",
				zap.String("job", job.String()), zap.Error(err1))
		}
		logutil.BgLogger().Warn("[ddl] run modify column job failed, convert job to rollback", zap.String("job", job.String()), zap.Error(err))
		job.State = model.JobStateRollingback
		return false, ver, errors.Trace(err)
	}
	return true, ver, nil
}

func adjustTableInfoAfterModifyColumnWithData(tblInfo *model.TableInfo, pos *ast.ColumnPosition,
	oldCol, changingCol *model.ColumnInfo, newName model.CIStr, changingIdxs []*model.IndexInfo) (err error) {
	if pos != nil && pos.RelativeColumn != nil && oldCol.Name.L == pos.RelativeColumn.Name.L {
		// For cases like `modify column b after b`, it should report this error.
		return errors.Trace(infoschema.ErrColumnNotExists.GenWithStackByArgs(oldCol.Name, tblInfo.Name))
	}
	internalColName := changingCol.Name
	changingCol = replaceOldColumn(tblInfo, oldCol, changingCol, newName)
	if len(changingIdxs) > 0 {
		updateNewIdxColsNameOffset(changingIdxs, internalColName, changingCol)
		indexesToRemove := filterIndexesToRemove(changingIdxs, newName, tblInfo)
		replaceOldIndexes(tblInfo, indexesToRemove)
	}
	if tblInfo.TTLInfo != nil {
		updateTTLInfoWhenModifyColumn(tblInfo, oldCol.Name, changingCol.Name)
	}
	// Move the new column to a correct offset.
	destOffset, err := LocateOffsetToMove(changingCol.Offset, pos, tblInfo)
	if err != nil {
		return errors.Trace(err)
	}
	tblInfo.MoveColumnInfo(changingCol.Offset, destOffset)
	return nil
}

func replaceOldColumn(tblInfo *model.TableInfo, oldCol, changingCol *model.ColumnInfo,
	newName model.CIStr) *model.ColumnInfo {
	tblInfo.MoveColumnInfo(changingCol.Offset, len(tblInfo.Columns)-1)
	changingCol = updateChangingCol(changingCol, newName, oldCol.Offset)
	tblInfo.Columns[oldCol.Offset] = changingCol
	tblInfo.Columns = tblInfo.Columns[:len(tblInfo.Columns)-1]
	return changingCol
}

func replaceOldIndexes(tblInfo *model.TableInfo, changingIdxs []*model.IndexInfo) {
	// Remove the changing indexes.
	for i, idx := range tblInfo.Indices {
		for _, cIdx := range changingIdxs {
			if cIdx.ID == idx.ID {
				tblInfo.Indices[i] = nil
				break
			}
		}
	}
	tmp := tblInfo.Indices[:0]
	for _, idx := range tblInfo.Indices {
		if idx != nil {
			tmp = append(tmp, idx)
		}
	}
	tblInfo.Indices = tmp
	// Replace the old indexes with changing indexes.
	for _, cIdx := range changingIdxs {
		// The index name should be changed from '_Idx$_name' to 'name'.
		idxName := getChangingIndexOriginName(cIdx)
		for i, idx := range tblInfo.Indices {
			if strings.EqualFold(idxName, idx.Name.O) {
				cIdx.Name = model.NewCIStr(idxName)
				tblInfo.Indices[i] = cIdx
				break
			}
		}
	}
}

// updateNewIdxColsNameOffset updates the name&offset of the index column.
func updateNewIdxColsNameOffset(changingIdxs []*model.IndexInfo,
	oldName model.CIStr, changingCol *model.ColumnInfo) {
	for _, idx := range changingIdxs {
		for _, col := range idx.Columns {
			if col.Name.L == oldName.L {
				SetIdxColNameOffset(col, changingCol)
			}
		}
	}
}

func updateFKInfoWhenModifyColumn(tblInfo *model.TableInfo, oldCol, newCol model.CIStr) {
	if oldCol.L == newCol.L {
		return
	}
	for _, fk := range tblInfo.ForeignKeys {
		for i := range fk.Cols {
			if fk.Cols[i].L == oldCol.L {
				fk.Cols[i] = newCol
			}
		}
	}
}

func updateTTLInfoWhenModifyColumn(tblInfo *model.TableInfo, oldCol, newCol model.CIStr) {
	if oldCol.L == newCol.L {
		return
	}
	if tblInfo.TTLInfo != nil {
		if tblInfo.TTLInfo.ColumnName.L == oldCol.L {
			tblInfo.TTLInfo.ColumnName = newCol
		}
	}
}

// filterIndexesToRemove filters out the indexes that can be removed.
func filterIndexesToRemove(changingIdxs []*model.IndexInfo, colName model.CIStr, tblInfo *model.TableInfo) []*model.IndexInfo {
	indexesToRemove := make([]*model.IndexInfo, 0, len(changingIdxs))
	for _, idx := range changingIdxs {
		var hasOtherChangingCol bool
		for _, col := range idx.Columns {
			if col.Name.L == colName.L {
				continue // ignore the current modifying column.
			}
			if !hasOtherChangingCol {
				hasOtherChangingCol = tblInfo.Columns[col.Offset].ChangeStateInfo != nil
			}
		}
		// For the indexes that still contains other changing column, skip removing it now.
		// We leave the removal work to the last modify column job.
		if !hasOtherChangingCol {
			indexesToRemove = append(indexesToRemove, idx)
		}
	}
	return indexesToRemove
}

func updateChangingCol(col *model.ColumnInfo, newName model.CIStr, newOffset int) *model.ColumnInfo {
	col.Name = newName
	col.ChangeStateInfo = nil
	col.Offset = newOffset
	// After changing the column, the column's type is change, so it needs to set OriginDefaultValue back
	// so that there is no error in getting the default value from OriginDefaultValue.
	// Besides, nil data that was not backfilled in the "add column" is backfilled after the column is changed.
	// So it can set OriginDefaultValue to nil.
	col.OriginDefaultValue = nil
	return col
}

func buildRelatedIndexInfos(tblInfo *model.TableInfo, colID int64) []*model.IndexInfo {
	var indexInfos []*model.IndexInfo
	for _, idx := range tblInfo.Indices {
		if idx.HasColumnInIndexColumns(tblInfo, colID) {
			indexInfos = append(indexInfos, idx)
		}
	}
	return indexInfos
}

func buildRelatedIndexIDs(tblInfo *model.TableInfo, colID int64) []int64 {
	var oldIdxIDs []int64
	for _, idx := range tblInfo.Indices {
		if idx.HasColumnInIndexColumns(tblInfo, colID) {
			oldIdxIDs = append(oldIdxIDs, idx.ID)
		}
	}
	return oldIdxIDs
}

// LocateOffsetToMove returns the offset of the column to move.
func LocateOffsetToMove(currentOffset int, pos *ast.ColumnPosition, tblInfo *model.TableInfo) (destOffset int, err error) {
	if pos == nil {
		return currentOffset, nil
	}
	// Get column offset.
	switch pos.Tp {
	case ast.ColumnPositionFirst:
		return 0, nil
	case ast.ColumnPositionAfter:
		c := model.FindColumnInfo(tblInfo.Columns, pos.RelativeColumn.Name.L)
		if c == nil || c.State != model.StatePublic {
			return 0, infoschema.ErrColumnNotExists.GenWithStackByArgs(pos.RelativeColumn, tblInfo.Name)
		}
		if currentOffset <= c.Offset {
			return c.Offset, nil
		}
		return c.Offset + 1, nil
	case ast.ColumnPositionNone:
		return currentOffset, nil
	default:
		return 0, errors.Errorf("unknown column position type")
	}
}

// BuildElements is exported for testing.
func BuildElements(changingCol *model.ColumnInfo, changingIdxs []*model.IndexInfo) []*meta.Element {
	elements := make([]*meta.Element, 0, len(changingIdxs)+1)
	elements = append(elements, &meta.Element{ID: changingCol.ID, TypeKey: meta.ColumnElementKey})
	for _, idx := range changingIdxs {
		elements = append(elements, &meta.Element{ID: idx.ID, TypeKey: meta.IndexElementKey})
	}
	return elements
}

func (w *worker) updatePhysicalTableRow(t table.Table, reorgInfo *reorgInfo) error {
	logutil.BgLogger().Info("[ddl] start to update table row", zap.String("job", reorgInfo.Job.String()), zap.String("reorgInfo", reorgInfo.String()))
	if tbl, ok := t.(table.PartitionedTable); ok {
		done := false
		for !done {
			p := tbl.GetPartition(reorgInfo.PhysicalTableID)
			if p == nil {
				return dbterror.ErrCancelledDDLJob.GenWithStack("Can not find partition id %d for table %d", reorgInfo.PhysicalTableID, t.Meta().ID)
			}
			workType := typeReorgPartitionWorker
			if reorgInfo.Job.Type != model.ActionReorganizePartition {
<<<<<<< HEAD
				workType = typeUpdateColumnWorker
				panic("FIXME: See https://github.com/pingcap/tidb/issues/39915")
=======
				// workType = typeUpdateColumnWorker
				// TODO: Support Modify Column on partitioned table
				// https://github.com/pingcap/tidb/issues/38297
				return dbterror.ErrCancelledDDLJob.GenWithStack("Modify Column on partitioned table / typeUpdateColumnWorker not yet supported.")
>>>>>>> fd438de6
			}
			err := w.writePhysicalTableRecord(w.sessPool, p, workType, reorgInfo)
			if err != nil {
				return err
			}
<<<<<<< HEAD
			done, err = w.updateReorgInfo(tbl, reorgInfo)
=======
			done, err = updateReorgInfo(w.sessPool, tbl, reorgInfo)
>>>>>>> fd438de6
			if err != nil {
				return errors.Trace(err)
			}
		}
		return nil
	}
	if tbl, ok := t.(table.PhysicalTable); ok {
		return w.writePhysicalTableRecord(w.sessPool, tbl, typeUpdateColumnWorker, reorgInfo)
	}
	return dbterror.ErrCancelledDDLJob.GenWithStack("internal error for phys tbl id: %d tbl id: %d", reorgInfo.PhysicalTableID, t.Meta().ID)
}

// TestReorgGoroutineRunning is only used in test to indicate the reorg goroutine has been started.
var TestReorgGoroutineRunning = make(chan interface{})

// updateCurrentElement update the current element for reorgInfo.
func (w *worker) updateCurrentElement(t table.Table, reorgInfo *reorgInfo) error {
	failpoint.Inject("mockInfiniteReorgLogic", func(val failpoint.Value) {
		//nolint:forcetypeassert
		if val.(bool) {
			a := new(interface{})
			TestReorgGoroutineRunning <- a
			for {
				time.Sleep(30 * time.Millisecond)
				if w.getReorgCtx(reorgInfo.Job.ID).isReorgCanceled() {
					// Job is cancelled. So it can't be done.
					failpoint.Return(dbterror.ErrCancelledDDLJob)
				}
			}
		}
	})
	// TODO: Support partition tables.
	if bytes.Equal(reorgInfo.currElement.TypeKey, meta.ColumnElementKey) {
		//nolint:forcetypeassert
		err := w.updatePhysicalTableRow(t.(table.PhysicalTable), reorgInfo)
		if err != nil {
			return errors.Trace(err)
		}
	}

	if _, ok := t.(table.PartitionedTable); ok {
<<<<<<< HEAD
		// TODO: Remove this
		panic("FIXME: this got reverted and needs to be back!")
=======
		// TODO: remove when modify column of partitioned table is supported
		// https://github.com/pingcap/tidb/issues/38297
		return dbterror.ErrCancelledDDLJob.GenWithStack("Modify Column on partitioned table / typeUpdateColumnWorker not yet supported.")
>>>>>>> fd438de6
	}
	// Get the original start handle and end handle.
	currentVer, err := getValidCurrentVersion(reorgInfo.d.store)
	if err != nil {
		return errors.Trace(err)
	}
	//nolint:forcetypeassert
	originalStartHandle, originalEndHandle, err := getTableRange(reorgInfo.d.jobContext(reorgInfo.Job.ID), reorgInfo.d, t.(table.PhysicalTable), currentVer.Ver, reorgInfo.Job.Priority)
	if err != nil {
		return errors.Trace(err)
	}

	startElementOffset := 0
	startElementOffsetToResetHandle := -1
	// This backfill job starts with backfilling index data, whose index ID is currElement.ID.
	if bytes.Equal(reorgInfo.currElement.TypeKey, meta.IndexElementKey) {
		for i, element := range reorgInfo.elements[1:] {
			if reorgInfo.currElement.ID == element.ID {
				startElementOffset = i
				startElementOffsetToResetHandle = i
				break
			}
		}
	}

	for i := startElementOffset; i < len(reorgInfo.elements[1:]); i++ {
		// This backfill job has been exited during processing. At that time, the element is reorgInfo.elements[i+1] and handle range is [reorgInfo.StartHandle, reorgInfo.EndHandle].
		// Then the handle range of the rest elements' is [originalStartHandle, originalEndHandle].
		if i == startElementOffsetToResetHandle+1 {
			reorgInfo.StartKey, reorgInfo.EndKey = originalStartHandle, originalEndHandle
		}

		// Update the element in the reorgInfo for updating the reorg meta below.
		reorgInfo.currElement = reorgInfo.elements[i+1]
		// Write the reorg info to store so the whole reorganize process can recover from panic.
		err := reorgInfo.UpdateReorgMeta(reorgInfo.StartKey, w.sessPool)
		logutil.BgLogger().Info("[ddl] update column and indexes",
			zap.Int64("job ID", reorgInfo.Job.ID),
			zap.Stringer("element", reorgInfo.currElement),
			zap.String("start key", hex.EncodeToString(reorgInfo.StartKey)),
			zap.String("end key", hex.EncodeToString(reorgInfo.EndKey)))
		if err != nil {
			return errors.Trace(err)
		}
		err = w.addTableIndex(t, reorgInfo)
		if err != nil {
			return errors.Trace(err)
		}
	}
	return nil
}

type updateColumnWorker struct {
	*backfillCtx
	oldColInfo *model.ColumnInfo
	newColInfo *model.ColumnInfo

	// The following attributes are used to reduce memory allocation.
	rowRecords []*rowRecord
	rowDecoder *decoder.RowDecoder

	rowMap map[int64]types.Datum

	checksumBuffer rowcodec.RowData
	checksumNeeded bool
}

func newUpdateColumnWorker(sessCtx sessionctx.Context, id int, t table.PhysicalTable, decodeColMap map[int64]decoder.Column, reorgInfo *reorgInfo, jc *JobContext) *updateColumnWorker {
	if !bytes.Equal(reorgInfo.currElement.TypeKey, meta.ColumnElementKey) {
		logutil.BgLogger().Error("Element type for updateColumnWorker incorrect", zap.String("jobQuery", reorgInfo.Query),
			zap.String("reorgInfo", reorgInfo.String()))
		return nil
	}
	var oldCol, newCol *model.ColumnInfo
	for _, col := range t.WritableCols() {
		if col.ID == reorgInfo.currElement.ID {
			newCol = col.ColumnInfo
			oldCol = table.FindCol(t.Cols(), getChangingColumnOriginName(newCol)).ColumnInfo
			break
		}
	}
	rowDecoder := decoder.NewRowDecoder(t, t.WritableCols(), decodeColMap)
	checksumNeeded := false
	failpoint.Inject("forceRowLevelChecksumOnUpdateColumnBackfill", func() {
		orig := variable.EnableRowLevelChecksum.Load()
		defer variable.EnableRowLevelChecksum.Store(orig)
		variable.EnableRowLevelChecksum.Store(true)
	})
	// We use global `EnableRowLevelChecksum` to detect whether checksum is enabled in ddl backfill worker because
	// `SessionVars.IsRowLevelChecksumEnabled` will filter out internal sessions.
	if variable.EnableRowLevelChecksum.Load() {
		if numNonPubCols := len(t.DeletableCols()) - len(t.Cols()); numNonPubCols > 1 {
			cols := make([]*model.ColumnInfo, len(t.DeletableCols()))
			for i, col := range t.DeletableCols() {
				cols[i] = col.ToInfo()
			}
			logutil.BgLogger().Warn("skip checksum in update-column backfill since the number of non-public columns is greater than 1",
				zap.String("jobQuery", reorgInfo.Query), zap.String("reorgInfo", reorgInfo.String()), zap.Any("cols", cols))
		} else {
			checksumNeeded = true
		}
	}
	return &updateColumnWorker{
		backfillCtx:    newBackfillCtx(reorgInfo.d, id, sessCtx, reorgInfo.SchemaName, t, jc, "update_col_rate", false),
		oldColInfo:     oldCol,
		newColInfo:     newCol,
		rowDecoder:     rowDecoder,
		rowMap:         make(map[int64]types.Datum, len(decodeColMap)),
		checksumNeeded: checksumNeeded,
	}
}

func (w *updateColumnWorker) AddMetricInfo(cnt float64) {
	w.metricCounter.Add(cnt)
}

func (*updateColumnWorker) String() string {
	return typeUpdateColumnWorker.String()
}

func (w *updateColumnWorker) GetCtx() *backfillCtx {
	return w.backfillCtx
}

type rowRecord struct {
	key     []byte        // It's used to lock a record. Record it to reduce the encoding time.
	vals    []byte        // It's the record.
	warning *terror.Error // It's used to record the cast warning of a record.
}

// getNextHandleKey gets next handle of entry that we are going to process.
func getNextHandleKey(taskRange reorgBackfillTask,
	taskDone bool, lastAccessedHandle kv.Key) (nextHandle kv.Key) {
	if !taskDone {
		// The task is not done. So we need to pick the last processed entry's handle and add one.
		return lastAccessedHandle.Next()
	}

	return taskRange.endKey.Next()
}

func (w *updateColumnWorker) fetchRowColVals(txn kv.Transaction, taskRange reorgBackfillTask) ([]*rowRecord, kv.Key, bool, error) {
	w.rowRecords = w.rowRecords[:0]
	startTime := time.Now()

	// taskDone means that the added handle is out of taskRange.endHandle.
	taskDone := false
	var lastAccessedHandle kv.Key
	oprStartTime := startTime
	err := iterateSnapshotKeys(w.jobContext, w.sessCtx.GetStore(), taskRange.priority, taskRange.physicalTable.RecordPrefix(),
		txn.StartTS(), taskRange.startKey, taskRange.endKey, func(handle kv.Handle, recordKey kv.Key, rawRow []byte) (bool, error) {
			oprEndTime := time.Now()
			logSlowOperations(oprEndTime.Sub(oprStartTime), "iterateSnapshotKeys in updateColumnWorker fetchRowColVals", 0)
			oprStartTime = oprEndTime

			if taskRange.endInclude {
				taskDone = recordKey.Cmp(taskRange.endKey) > 0
			} else {
				taskDone = recordKey.Cmp(taskRange.endKey) >= 0
			}

			if taskDone || len(w.rowRecords) >= w.batchCnt {
				return false, nil
			}

			if err1 := w.getRowRecord(handle, recordKey, rawRow); err1 != nil {
				return false, errors.Trace(err1)
			}
			lastAccessedHandle = recordKey
			if recordKey.Cmp(taskRange.endKey) == 0 {
				taskDone = true
				return false, nil
			}
			return true, nil
		})

	if len(w.rowRecords) == 0 {
		taskDone = true
	}

	logutil.BgLogger().Debug("[ddl] txn fetches handle info", zap.Uint64("txnStartTS", txn.StartTS()), zap.String("taskRange", taskRange.String()), zap.Duration("takeTime", time.Since(startTime)))
	return w.rowRecords, getNextHandleKey(taskRange, taskDone, lastAccessedHandle), taskDone, errors.Trace(err)
}

func (w *updateColumnWorker) getRowRecord(handle kv.Handle, recordKey []byte, rawRow []byte) error {
	sysTZ := w.sessCtx.GetSessionVars().StmtCtx.TimeZone
	_, err := w.rowDecoder.DecodeTheExistedColumnMap(w.sessCtx, handle, rawRow, sysTZ, w.rowMap)
	if err != nil {
		return errors.Trace(dbterror.ErrCantDecodeRecord.GenWithStackByArgs("column", err))
	}

	if _, ok := w.rowMap[w.newColInfo.ID]; ok {
		// The column is already added by update or insert statement, skip it.
		w.cleanRowMap()
		return nil
	}

	var recordWarning *terror.Error
	// Since every updateColumnWorker handle their own work individually, we can cache warning in statement context when casting datum.
	oldWarn := w.sessCtx.GetSessionVars().StmtCtx.GetWarnings()
	if oldWarn == nil {
		oldWarn = []stmtctx.SQLWarn{}
	} else {
		oldWarn = oldWarn[:0]
	}
	w.sessCtx.GetSessionVars().StmtCtx.SetWarnings(oldWarn)
	val := w.rowMap[w.oldColInfo.ID]
	col := w.newColInfo
	if val.Kind() == types.KindNull && col.FieldType.GetType() == mysql.TypeTimestamp && mysql.HasNotNullFlag(col.GetFlag()) {
		if v, err := expression.GetTimeCurrentTimestamp(w.sessCtx, col.GetType(), col.GetDecimal()); err == nil {
			// convert null value to timestamp should be substituted with current timestamp if NOT_NULL flag is set.
			w.rowMap[w.oldColInfo.ID] = v
		}
	}
	newColVal, err := table.CastValue(w.sessCtx, w.rowMap[w.oldColInfo.ID], w.newColInfo, false, false)
	if err != nil {
		return w.reformatErrors(err)
	}
	warn := w.sessCtx.GetSessionVars().StmtCtx.GetWarnings()
	if len(warn) != 0 {
		//nolint:forcetypeassert
		recordWarning = errors.Cause(w.reformatErrors(warn[0].Err)).(*terror.Error)
	}

	failpoint.Inject("MockReorgTimeoutInOneRegion", func(val failpoint.Value) {
		//nolint:forcetypeassert
		if val.(bool) {
			if handle.IntValue() == 3000 && atomic.CompareAndSwapInt32(&TestCheckReorgTimeout, 0, 1) {
				failpoint.Return(errors.Trace(dbterror.ErrWaitReorgTimeout))
			}
		}
	})

	w.rowMap[w.newColInfo.ID] = newColVal
	_, err = w.rowDecoder.EvalRemainedExprColumnMap(w.sessCtx, w.rowMap)
	if err != nil {
		return errors.Trace(err)
	}
	newColumnIDs := make([]int64, 0, len(w.rowMap))
	newRow := make([]types.Datum, 0, len(w.rowMap))
	for colID, val := range w.rowMap {
		newColumnIDs = append(newColumnIDs, colID)
		newRow = append(newRow, val)
	}
	checksums := w.calcChecksums()
	sctx, rd := w.sessCtx.GetSessionVars().StmtCtx, &w.sessCtx.GetSessionVars().RowEncoder
	newRowVal, err := tablecodec.EncodeRow(sctx, newRow, newColumnIDs, nil, nil, rd, checksums...)
	if err != nil {
		return errors.Trace(err)
	}

	w.rowRecords = append(w.rowRecords, &rowRecord{key: recordKey, vals: newRowVal, warning: recordWarning})
	w.cleanRowMap()
	return nil
}

func (w *updateColumnWorker) calcChecksums() []uint32 {
	if !w.checksumNeeded {
		return nil
	}
	// when w.checksumNeeded is true, it indicates that there is only one write-reorg column (the new column) and other
	// columns are public, thus we have to calculate two checksums that one of which only contains the old column and
	// the other only contains the new column.
	var checksums [2]uint32
	for i, id := range []int64{w.newColInfo.ID, w.oldColInfo.ID} {
		if len(w.checksumBuffer.Cols) > 0 {
			w.checksumBuffer.Cols = w.checksumBuffer.Cols[:0]
		}
		for _, col := range w.table.DeletableCols() {
			if col.ID == id || (col.IsGenerated() && !col.GeneratedStored) {
				continue
			}
			d := w.rowMap[col.ID]
			w.checksumBuffer.Cols = append(w.checksumBuffer.Cols, rowcodec.ColData{ColumnInfo: col.ToInfo(), Datum: &d})
		}
		if !sort.IsSorted(w.checksumBuffer) {
			sort.Sort(w.checksumBuffer)
		}
		checksum, err := w.checksumBuffer.Checksum()
		if err != nil {
			logutil.BgLogger().Warn("skip checksum in update-column backfill due to encode error", zap.Error(err))
			return nil
		}
		checksums[i] = checksum
	}
	return checksums[:]
}

// reformatErrors casted error because `convertTo` function couldn't package column name and datum value for some errors.
func (w *updateColumnWorker) reformatErrors(err error) error {
	// Since row count is not precious in concurrent reorganization, here we substitute row count with datum value.
	if types.ErrTruncated.Equal(err) || types.ErrDataTooLong.Equal(err) {
		dStr := datumToStringNoErr(w.rowMap[w.oldColInfo.ID])
		err = types.ErrTruncated.GenWithStack("Data truncated for column '%s', value is '%s'", w.oldColInfo.Name, dStr)
	}

	if types.ErrWarnDataOutOfRange.Equal(err) {
		dStr := datumToStringNoErr(w.rowMap[w.oldColInfo.ID])
		err = types.ErrWarnDataOutOfRange.GenWithStack("Out of range value for column '%s', the value is '%s'", w.oldColInfo.Name, dStr)
	}
	return err
}

func datumToStringNoErr(d types.Datum) string {
	if v, err := d.ToString(); err == nil {
		return v
	}
	return fmt.Sprintf("%v", d.GetValue())
}

func (w *updateColumnWorker) cleanRowMap() {
	for id := range w.rowMap {
		delete(w.rowMap, id)
	}
}

// BackfillData will backfill the table record in a transaction. A lock corresponds to a rowKey if the value of rowKey is changed.
func (w *updateColumnWorker) BackfillData(handleRange reorgBackfillTask) (taskCtx backfillTaskContext, errInTxn error) {
	oprStartTime := time.Now()
	ctx := kv.WithInternalSourceType(context.Background(), w.jobContext.ddlJobSourceType())
	errInTxn = kv.RunInNewTxn(ctx, w.sessCtx.GetStore(), true, func(ctx context.Context, txn kv.Transaction) error {
		taskCtx.addedCount = 0
		taskCtx.scanCount = 0

		// Because TiCDC do not want this kind of change,
		// so we set the lossy DDL reorg txn source to 1 to
		// avoid TiCDC to replicate this kind of change.
		var txnSource uint64
		if val := txn.GetOption(kv.TxnSource); val != nil {
			txnSource, _ = val.(uint64)
		}
		err := kv.SetLossyDDLReorgSource(&txnSource, kv.LossyDDLColumnReorgSource)
		if err != nil {
			return errors.Trace(err)
		}
		txn.SetOption(kv.TxnSource, txnSource)

		txn.SetOption(kv.Priority, handleRange.priority)
		if tagger := w.GetCtx().getResourceGroupTaggerForTopSQL(handleRange.getJobID()); tagger != nil {
			txn.SetOption(kv.ResourceGroupTagger, tagger)
		}

		rowRecords, nextKey, taskDone, err := w.fetchRowColVals(txn, handleRange)
		if err != nil {
			return errors.Trace(err)
		}
		taskCtx.nextKey = nextKey
		taskCtx.done = taskDone

		// Optimize for few warnings!
		warningsMap := make(map[errors.ErrorID]*terror.Error, 2)
		warningsCountMap := make(map[errors.ErrorID]int64, 2)
		for _, rowRecord := range rowRecords {
			taskCtx.scanCount++

			err = txn.Set(rowRecord.key, rowRecord.vals)
			if err != nil {
				return errors.Trace(err)
			}
			taskCtx.addedCount++
			if rowRecord.warning != nil {
				if _, ok := warningsCountMap[rowRecord.warning.ID()]; ok {
					warningsCountMap[rowRecord.warning.ID()]++
				} else {
					warningsCountMap[rowRecord.warning.ID()] = 1
					warningsMap[rowRecord.warning.ID()] = rowRecord.warning
				}
			}
		}

		// Collect the warnings.
		taskCtx.warnings, taskCtx.warningsCount = warningsMap, warningsCountMap

		return nil
	})
	logSlowOperations(time.Since(oprStartTime), "BackfillData", 3000)

	return
}

func updateChangingObjState(changingCol *model.ColumnInfo, changingIdxs []*model.IndexInfo, schemaState model.SchemaState) {
	changingCol.State = schemaState
	for _, idx := range changingIdxs {
		idx.State = schemaState
	}
}

// doModifyColumn updates the column information and reorders all columns. It does not support modifying column data.
func (w *worker) doModifyColumn(
	d *ddlCtx, t *meta.Meta, job *model.Job, dbInfo *model.DBInfo, tblInfo *model.TableInfo,
	newCol, oldCol *model.ColumnInfo, pos *ast.ColumnPosition) (ver int64, _ error) {
	if oldCol.ID != newCol.ID {
		job.State = model.JobStateRollingback
		return ver, dbterror.ErrColumnInChange.GenWithStackByArgs(oldCol.Name, newCol.ID)
	}
	// Column from null to not null.
	if !mysql.HasNotNullFlag(oldCol.GetFlag()) && mysql.HasNotNullFlag(newCol.GetFlag()) {
		noPreventNullFlag := !mysql.HasPreventNullInsertFlag(oldCol.GetFlag())

		// lease = 0 means it's in an integration test. In this case we don't delay so the test won't run too slowly.
		// We need to check after the flag is set
		if d.lease > 0 && !noPreventNullFlag {
			delayForAsyncCommit()
		}

		// Introduce the `mysql.PreventNullInsertFlag` flag to prevent users from inserting or updating null values.
		err := modifyColsFromNull2NotNull(w, dbInfo, tblInfo, []*model.ColumnInfo{oldCol}, newCol, oldCol.GetType() != newCol.GetType())
		if err != nil {
			if dbterror.ErrWarnDataTruncated.Equal(err) || dbterror.ErrInvalidUseOfNull.Equal(err) {
				job.State = model.JobStateRollingback
			}
			return ver, err
		}
		// The column should get into prevent null status first.
		if noPreventNullFlag {
			return updateVersionAndTableInfoWithCheck(d, t, job, tblInfo, true)
		}
	}

	if job.MultiSchemaInfo != nil && job.MultiSchemaInfo.Revertible {
		job.MarkNonRevertible()
		// Store the mark and enter the next DDL handling loop.
		return updateVersionAndTableInfoWithCheck(d, t, job, tblInfo, false)
	}

	if err := adjustTableInfoAfterModifyColumn(tblInfo, newCol, oldCol, pos); err != nil {
		job.State = model.JobStateRollingback
		return ver, errors.Trace(err)
	}

	childTableInfos, err := adjustForeignKeyChildTableInfoAfterModifyColumn(d, t, job, tblInfo, newCol, oldCol)
	if err != nil {
		return ver, errors.Trace(err)
	}
	ver, err = updateVersionAndTableInfoWithCheck(d, t, job, tblInfo, true, childTableInfos...)
	if err != nil {
		// Modified the type definition of 'null' to 'not null' before this, so rollBack the job when an error occurs.
		job.State = model.JobStateRollingback
		return ver, errors.Trace(err)
	}

	job.FinishTableJob(model.JobStateDone, model.StatePublic, ver, tblInfo)
	// For those column-type-change type which doesn't need reorg data, we should also mock the job args for delete range.
	job.Args = []interface{}{[]int64{}, []int64{}}
	return ver, nil
}

func adjustTableInfoAfterModifyColumn(
	tblInfo *model.TableInfo, newCol, oldCol *model.ColumnInfo, pos *ast.ColumnPosition) error {
	// We need the latest column's offset and state. This information can be obtained from the store.
	newCol.Offset = oldCol.Offset
	newCol.State = oldCol.State
	if pos != nil && pos.RelativeColumn != nil && oldCol.Name.L == pos.RelativeColumn.Name.L {
		// For cases like `modify column b after b`, it should report this error.
		return errors.Trace(infoschema.ErrColumnNotExists.GenWithStackByArgs(oldCol.Name, tblInfo.Name))
	}
	destOffset, err := LocateOffsetToMove(oldCol.Offset, pos, tblInfo)
	if err != nil {
		return errors.Trace(infoschema.ErrColumnNotExists.GenWithStackByArgs(oldCol.Name, tblInfo.Name))
	}
	tblInfo.Columns[oldCol.Offset] = newCol
	tblInfo.MoveColumnInfo(oldCol.Offset, destOffset)
	updateNewIdxColsNameOffset(tblInfo.Indices, oldCol.Name, newCol)
	updateFKInfoWhenModifyColumn(tblInfo, oldCol.Name, newCol.Name)
	updateTTLInfoWhenModifyColumn(tblInfo, oldCol.Name, newCol.Name)
	return nil
}

func adjustForeignKeyChildTableInfoAfterModifyColumn(d *ddlCtx, t *meta.Meta, job *model.Job, tblInfo *model.TableInfo, newCol, oldCol *model.ColumnInfo) ([]schemaIDAndTableInfo, error) {
	if !variable.EnableForeignKey.Load() || newCol.Name.L == oldCol.Name.L {
		return nil, nil
	}
	is, err := getAndCheckLatestInfoSchema(d, t)
	if err != nil {
		return nil, err
	}
	referredFKs := is.GetTableReferredForeignKeys(job.SchemaName, tblInfo.Name.L)
	if len(referredFKs) == 0 {
		return nil, nil
	}
	fkh := newForeignKeyHelper()
	fkh.addLoadedTable(job.SchemaName, tblInfo.Name.L, job.SchemaID, tblInfo)
	for _, referredFK := range referredFKs {
		info, err := fkh.getTableFromStorage(is, t, referredFK.ChildSchema, referredFK.ChildTable)
		if err != nil {
			if infoschema.ErrTableNotExists.Equal(err) || infoschema.ErrDatabaseNotExists.Equal(err) {
				continue
			}
			return nil, err
		}
		fkInfo := model.FindFKInfoByName(info.tblInfo.ForeignKeys, referredFK.ChildFKName.L)
		if fkInfo == nil {
			continue
		}
		for i := range fkInfo.RefCols {
			if fkInfo.RefCols[i].L == oldCol.Name.L {
				fkInfo.RefCols[i] = newCol.Name
			}
		}
	}
	infoList := make([]schemaIDAndTableInfo, 0, len(fkh.loaded))
	for _, info := range fkh.loaded {
		if info.tblInfo.ID == tblInfo.ID {
			continue
		}
		infoList = append(infoList, info)
	}
	return infoList, nil
}

func checkAndApplyAutoRandomBits(d *ddlCtx, m *meta.Meta, dbInfo *model.DBInfo, tblInfo *model.TableInfo,
	oldCol *model.ColumnInfo, newCol *model.ColumnInfo, newAutoRandBits uint64) error {
	if newAutoRandBits == 0 {
		return nil
	}
	idAcc := m.GetAutoIDAccessors(dbInfo.ID, tblInfo.ID)
	err := checkNewAutoRandomBits(idAcc, oldCol, newCol, newAutoRandBits, tblInfo.AutoRandomRangeBits, tblInfo.SepAutoInc())
	if err != nil {
		return err
	}
	return applyNewAutoRandomBits(d, m, dbInfo, tblInfo, oldCol, newAutoRandBits)
}

// checkNewAutoRandomBits checks whether the new auto_random bits number can cause overflow.
func checkNewAutoRandomBits(idAccessors meta.AutoIDAccessors, oldCol *model.ColumnInfo,
	newCol *model.ColumnInfo, newShardBits, newRangeBits uint64, sepAutoInc bool) error {
	shardFmt := autoid.NewShardIDFormat(&newCol.FieldType, newShardBits, newRangeBits)

	idAcc := idAccessors.RandomID()
	convertedFromAutoInc := mysql.HasAutoIncrementFlag(oldCol.GetFlag())
	if convertedFromAutoInc {
		if sepAutoInc {
			idAcc = idAccessors.IncrementID(model.TableInfoVersion5)
		} else {
			idAcc = idAccessors.RowID()
		}
	}
	// Generate a new auto ID first to prevent concurrent update in DML.
	_, err := idAcc.Inc(1)
	if err != nil {
		return err
	}
	currentIncBitsVal, err := idAcc.Get()
	if err != nil {
		return err
	}
	// Find the max number of available shard bits by
	// counting leading zeros in current inc part of auto_random ID.
	usedBits := uint64(64 - bits.LeadingZeros64(uint64(currentIncBitsVal)))
	if usedBits > shardFmt.IncrementalBits {
		overflowCnt := usedBits - shardFmt.IncrementalBits
		errMsg := fmt.Sprintf(autoid.AutoRandomOverflowErrMsg, newShardBits-overflowCnt, newShardBits, oldCol.Name.O)
		return dbterror.ErrInvalidAutoRandom.GenWithStackByArgs(errMsg)
	}
	return nil
}

// applyNewAutoRandomBits set auto_random bits to TableInfo and
// migrate auto_increment ID to auto_random ID if possible.
func applyNewAutoRandomBits(d *ddlCtx, m *meta.Meta, dbInfo *model.DBInfo,
	tblInfo *model.TableInfo, oldCol *model.ColumnInfo, newAutoRandBits uint64) error {
	tblInfo.AutoRandomBits = newAutoRandBits
	needMigrateFromAutoIncToAutoRand := mysql.HasAutoIncrementFlag(oldCol.GetFlag())
	if !needMigrateFromAutoIncToAutoRand {
		return nil
	}
	autoRandAlloc := autoid.NewAllocatorsFromTblInfo(d.store, dbInfo.ID, tblInfo).Get(autoid.AutoRandomType)
	if autoRandAlloc == nil {
		errMsg := fmt.Sprintf(autoid.AutoRandomAllocatorNotFound, dbInfo.Name.O, tblInfo.Name.O)
		return dbterror.ErrInvalidAutoRandom.GenWithStackByArgs(errMsg)
	}
	idAcc := m.GetAutoIDAccessors(dbInfo.ID, tblInfo.ID).RowID()
	nextAutoIncID, err := idAcc.Get()
	if err != nil {
		return errors.Trace(err)
	}
	err = autoRandAlloc.Rebase(context.Background(), nextAutoIncID, false)
	if err != nil {
		return errors.Trace(err)
	}
	if err := idAcc.Del(); err != nil {
		return errors.Trace(err)
	}
	return nil
}

// checkForNullValue ensure there are no null values of the column of this table.
// `isDataTruncated` indicates whether the new field and the old field type are the same, in order to be compatible with mysql.
func checkForNullValue(ctx context.Context, sctx sessionctx.Context, isDataTruncated bool, schema, table model.CIStr, newCol *model.ColumnInfo, oldCols ...*model.ColumnInfo) error {
	needCheckNullValue := false
	for _, oldCol := range oldCols {
		if oldCol.GetType() != mysql.TypeTimestamp && newCol.GetType() == mysql.TypeTimestamp {
			// special case for convert null value of non-timestamp type to timestamp type, null value will be substituted with current timestamp.
			continue
		}
		needCheckNullValue = true
	}
	if !needCheckNullValue {
		return nil
	}
	var buf strings.Builder
	buf.WriteString("select 1 from %n.%n where ")
	paramsList := make([]interface{}, 0, 2+len(oldCols))
	paramsList = append(paramsList, schema.L, table.L)
	for i, col := range oldCols {
		if i == 0 {
			buf.WriteString("%n is null")
			paramsList = append(paramsList, col.Name.L)
		} else {
			buf.WriteString(" or %n is null")
			paramsList = append(paramsList, col.Name.L)
		}
	}
	buf.WriteString(" limit 1")
	//nolint:forcetypeassert
	rows, _, err := sctx.(sqlexec.RestrictedSQLExecutor).ExecRestrictedSQL(ctx, nil, buf.String(), paramsList...)
	if err != nil {
		return errors.Trace(err)
	}
	rowCount := len(rows)
	if rowCount != 0 {
		if isDataTruncated {
			return dbterror.ErrWarnDataTruncated.GenWithStackByArgs(newCol.Name.L, rowCount)
		}
		return dbterror.ErrInvalidUseOfNull
	}
	return nil
}

func updateColumnDefaultValue(d *ddlCtx, t *meta.Meta, job *model.Job, newCol *model.ColumnInfo, oldColName *model.CIStr) (ver int64, _ error) {
	tblInfo, err := GetTableInfoAndCancelFaultJob(t, job, job.SchemaID)
	if err != nil {
		return ver, errors.Trace(err)
	}

	if job.MultiSchemaInfo != nil && job.MultiSchemaInfo.Revertible {
		job.MarkNonRevertible()
		// Store the mark and enter the next DDL handling loop.
		return updateVersionAndTableInfoWithCheck(d, t, job, tblInfo, false)
	}

	oldCol := model.FindColumnInfo(tblInfo.Columns, oldColName.L)
	if oldCol == nil || oldCol.State != model.StatePublic {
		job.State = model.JobStateCancelled
		return ver, infoschema.ErrColumnNotExists.GenWithStackByArgs(newCol.Name, tblInfo.Name)
	}

	if hasDefaultValue, _, err := checkColumnDefaultValue(newContext(d.store), table.ToColumn(oldCol.Clone()), newCol.DefaultValue); err != nil {
		job.State = model.JobStateCancelled
		return ver, errors.Trace(err)
	} else if !hasDefaultValue {
		job.State = model.JobStateCancelled
		return ver, dbterror.ErrInvalidDefaultValue.GenWithStackByArgs(newCol.Name)
	}

	// The newCol's offset may be the value of the old schema version, so we can't use newCol directly.
	oldCol.DefaultValue = newCol.DefaultValue
	oldCol.DefaultValueBit = newCol.DefaultValueBit
	oldCol.DefaultIsExpr = newCol.DefaultIsExpr
	if mysql.HasNoDefaultValueFlag(newCol.GetFlag()) {
		oldCol.AddFlag(mysql.NoDefaultValueFlag)
	} else {
		oldCol.DelFlag(mysql.NoDefaultValueFlag)
		sctx := newContext(d.store)
		err = checkDefaultValue(sctx, table.ToColumn(oldCol), true)
		if err != nil {
			job.State = model.JobStateCancelled
			return ver, err
		}
	}

	ver, err = updateVersionAndTableInfo(d, t, job, tblInfo, true)
	if err != nil {
		job.State = model.JobStateCancelled
		return ver, errors.Trace(err)
	}

	job.FinishTableJob(model.JobStateDone, model.StatePublic, ver, tblInfo)
	return ver, nil
}

func isColumnWithIndex(colName string, indices []*model.IndexInfo) bool {
	for _, indexInfo := range indices {
		for _, col := range indexInfo.Columns {
			if col.Name.L == colName {
				return true
			}
		}
	}
	return false
}

func isColumnCanDropWithIndex(colName string, indices []*model.IndexInfo) error {
	for _, indexInfo := range indices {
		if indexInfo.Primary || len(indexInfo.Columns) > 1 {
			for _, col := range indexInfo.Columns {
				if col.Name.L == colName {
					return dbterror.ErrCantDropColWithIndex.GenWithStack("can't drop column %s with composite index covered or Primary Key covered now", colName)
				}
			}
		}
	}
	return nil
}

func listIndicesWithColumn(colName string, indices []*model.IndexInfo) []*model.IndexInfo {
	ret := make([]*model.IndexInfo, 0)
	for _, indexInfo := range indices {
		if len(indexInfo.Columns) == 1 && colName == indexInfo.Columns[0].Name.L {
			ret = append(ret, indexInfo)
		}
	}
	return ret
}

// GetColumnForeignKeyInfo returns the wanted foreign key info
func GetColumnForeignKeyInfo(colName string, fkInfos []*model.FKInfo) *model.FKInfo {
	for _, fkInfo := range fkInfos {
		for _, col := range fkInfo.Cols {
			if col.L == colName {
				return fkInfo
			}
		}
	}
	return nil
}

// AllocateColumnID allocates next column ID from TableInfo.
func AllocateColumnID(tblInfo *model.TableInfo) int64 {
	tblInfo.MaxColumnID++
	return tblInfo.MaxColumnID
}

func checkAddColumnTooManyColumns(colNum int) error {
	if uint32(colNum) > atomic.LoadUint32(&config.GetGlobalConfig().TableColumnCountLimit) {
		return dbterror.ErrTooManyFields
	}
	return nil
}

// rollbackModifyColumnJob rollbacks the job when an error occurs.
func rollbackModifyColumnJob(d *ddlCtx, t *meta.Meta, tblInfo *model.TableInfo, job *model.Job, newCol, oldCol *model.ColumnInfo, modifyColumnTp byte) (ver int64, _ error) {
	var err error
	if oldCol.ID == newCol.ID && modifyColumnTp == mysql.TypeNull {
		// field NotNullFlag flag reset.
		tblInfo.Columns[oldCol.Offset].SetFlag(oldCol.GetFlag() &^ mysql.NotNullFlag)
		// field PreventNullInsertFlag flag reset.
		tblInfo.Columns[oldCol.Offset].SetFlag(oldCol.GetFlag() &^ mysql.PreventNullInsertFlag)
		ver, err = updateVersionAndTableInfo(d, t, job, tblInfo, true)
		if err != nil {
			return ver, errors.Trace(err)
		}
	}
	job.FinishTableJob(model.JobStateRollbackDone, model.StateNone, ver, tblInfo)
	// For those column-type-change type which doesn't need reorg data, we should also mock the job args for delete range.
	job.Args = []interface{}{[]int64{}, []int64{}}
	return ver, nil
}

// modifyColsFromNull2NotNull modifies the type definitions of 'null' to 'not null'.
// Introduce the `mysql.PreventNullInsertFlag` flag to prevent users from inserting or updating null values.
func modifyColsFromNull2NotNull(w *worker, dbInfo *model.DBInfo, tblInfo *model.TableInfo, cols []*model.ColumnInfo, newCol *model.ColumnInfo, isDataTruncated bool) error {
	// Get sessionctx from context resource pool.
	var sctx sessionctx.Context
	sctx, err := w.sessPool.Get()
	if err != nil {
		return errors.Trace(err)
	}
	defer w.sessPool.Put(sctx)

	skipCheck := false
	failpoint.Inject("skipMockContextDoExec", func(val failpoint.Value) {
		//nolint:forcetypeassert
		if val.(bool) {
			skipCheck = true
		}
	})
	if !skipCheck {
		// If there is a null value inserted, it cannot be modified and needs to be rollback.
		err = checkForNullValue(w.ctx, sctx, isDataTruncated, dbInfo.Name, tblInfo.Name, newCol, cols...)
		if err != nil {
			return errors.Trace(err)
		}
	}

	// Prevent this field from inserting null values.
	for _, col := range cols {
		col.AddFlag(mysql.PreventNullInsertFlag)
	}
	return nil
}

func generateOriginDefaultValue(col *model.ColumnInfo, ctx sessionctx.Context) (interface{}, error) {
	var err error
	odValue := col.GetDefaultValue()
	if odValue == nil && mysql.HasNotNullFlag(col.GetFlag()) {
		switch col.GetType() {
		// Just use enum field's first element for OriginDefaultValue.
		case mysql.TypeEnum:
			defEnum, verr := types.ParseEnumValue(col.GetElems(), 1)
			if verr != nil {
				return nil, errors.Trace(verr)
			}
			defVal := types.NewCollateMysqlEnumDatum(defEnum, col.GetCollate())
			return defVal.ToString()
		default:
			zeroVal := table.GetZeroValue(col)
			odValue, err = zeroVal.ToString()
			if err != nil {
				return nil, errors.Trace(err)
			}
		}
	}

	if odValue == strings.ToUpper(ast.CurrentTimestamp) {
		var t time.Time
		if ctx == nil {
			t = time.Now()
		} else {
			t, _ = expression.GetStmtTimestamp(ctx)
		}
		if col.GetType() == mysql.TypeTimestamp {
			odValue = types.NewTime(types.FromGoTime(t.UTC()), col.GetType(), col.GetDecimal()).String()
		} else if col.GetType() == mysql.TypeDatetime {
			odValue = types.NewTime(types.FromGoTime(t), col.GetType(), col.GetDecimal()).String()
		}
	}
	return odValue, nil
}

// isVirtualGeneratedColumn checks the column if it is virtual.
func isVirtualGeneratedColumn(col *model.ColumnInfo) bool {
	if col.IsGenerated() && !col.GeneratedStored {
		return true
	}
	return false
}

func indexInfoContains(idxID int64, idxInfos []*model.IndexInfo) bool {
	for _, idxInfo := range idxInfos {
		if idxID == idxInfo.ID {
			return true
		}
	}
	return false
}

func indexInfosToIDList(idxInfos []*model.IndexInfo) []int64 {
	ids := make([]int64, 0, len(idxInfos))
	for _, idxInfo := range idxInfos {
		ids = append(ids, idxInfo.ID)
	}
	return ids
}

func genChangingColumnUniqueName(tblInfo *model.TableInfo, oldCol *model.ColumnInfo) string {
	suffix := 0
	newColumnNamePrefix := fmt.Sprintf("%s%s", changingColumnPrefix, oldCol.Name.O)
	newColumnLowerName := fmt.Sprintf("%s_%d", strings.ToLower(newColumnNamePrefix), suffix)
	// Check whether the new column name is used.
	columnNameMap := make(map[string]bool, len(tblInfo.Columns))
	for _, col := range tblInfo.Columns {
		columnNameMap[col.Name.L] = true
	}
	for columnNameMap[newColumnLowerName] {
		suffix++
		newColumnLowerName = fmt.Sprintf("%s_%d", strings.ToLower(newColumnNamePrefix), suffix)
	}
	return fmt.Sprintf("%s_%d", newColumnNamePrefix, suffix)
}

func genChangingIndexUniqueName(tblInfo *model.TableInfo, idxInfo *model.IndexInfo) string {
	suffix := 0
	newIndexNamePrefix := fmt.Sprintf("%s%s", changingIndexPrefix, idxInfo.Name.O)
	newIndexLowerName := fmt.Sprintf("%s_%d", strings.ToLower(newIndexNamePrefix), suffix)
	// Check whether the new index name is used.
	indexNameMap := make(map[string]bool, len(tblInfo.Indices))
	for _, idx := range tblInfo.Indices {
		indexNameMap[idx.Name.L] = true
	}
	for indexNameMap[newIndexLowerName] {
		suffix++
		newIndexLowerName = fmt.Sprintf("%s_%d", strings.ToLower(newIndexNamePrefix), suffix)
	}
	return fmt.Sprintf("%s_%d", newIndexNamePrefix, suffix)
}

func getChangingIndexOriginName(changingIdx *model.IndexInfo) string {
	idxName := strings.TrimPrefix(changingIdx.Name.O, changingIndexPrefix)
	// Since the unique idxName may contain the suffix number (indexName_num), better trim the suffix.
	var pos int
	if pos = strings.LastIndex(idxName, "_"); pos == -1 {
		return idxName
	}
	return idxName[:pos]
}

func getChangingColumnOriginName(changingColumn *model.ColumnInfo) string {
	columnName := strings.TrimPrefix(changingColumn.Name.O, changingColumnPrefix)
	var pos int
	if pos = strings.LastIndex(columnName, "_"); pos == -1 {
		return columnName
	}
	return columnName[:pos]
}<|MERGE_RESOLUTION|>--- conflicted
+++ resolved
@@ -1066,25 +1066,16 @@
 			}
 			workType := typeReorgPartitionWorker
 			if reorgInfo.Job.Type != model.ActionReorganizePartition {
-<<<<<<< HEAD
-				workType = typeUpdateColumnWorker
-				panic("FIXME: See https://github.com/pingcap/tidb/issues/39915")
-=======
 				// workType = typeUpdateColumnWorker
 				// TODO: Support Modify Column on partitioned table
 				// https://github.com/pingcap/tidb/issues/38297
 				return dbterror.ErrCancelledDDLJob.GenWithStack("Modify Column on partitioned table / typeUpdateColumnWorker not yet supported.")
->>>>>>> fd438de6
 			}
 			err := w.writePhysicalTableRecord(w.sessPool, p, workType, reorgInfo)
 			if err != nil {
 				return err
 			}
-<<<<<<< HEAD
-			done, err = w.updateReorgInfo(tbl, reorgInfo)
-=======
 			done, err = updateReorgInfo(w.sessPool, tbl, reorgInfo)
->>>>>>> fd438de6
 			if err != nil {
 				return errors.Trace(err)
 			}
@@ -1126,14 +1117,9 @@
 	}
 
 	if _, ok := t.(table.PartitionedTable); ok {
-<<<<<<< HEAD
-		// TODO: Remove this
-		panic("FIXME: this got reverted and needs to be back!")
-=======
 		// TODO: remove when modify column of partitioned table is supported
 		// https://github.com/pingcap/tidb/issues/38297
 		return dbterror.ErrCancelledDDLJob.GenWithStack("Modify Column on partitioned table / typeUpdateColumnWorker not yet supported.")
->>>>>>> fd438de6
 	}
 	// Get the original start handle and end handle.
 	currentVer, err := getValidCurrentVersion(reorgInfo.d.store)
