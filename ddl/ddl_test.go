// Copyright 2015 PingCAP, Inc.
//
// Licensed under the Apache License, Version 2.0 (the "License");
// you may not use this file except in compliance with the License.
// You may obtain a copy of the License at
//
//     http://www.apache.org/licenses/LICENSE-2.0
//
// Unless required by applicable law or agreed to in writing, software
// distributed under the License is distributed on an "AS IS" BASIS,
// See the License for the specific language governing permissions and
// limitations under the License.

package ddl

import (
	"os"
	"testing"
	"time"

	"github.com/coreos/etcd/clientv3"
	. "github.com/pingcap/check"
	"github.com/pingcap/tidb/ast"
	"github.com/pingcap/tidb/infoschema"
	"github.com/pingcap/tidb/kv"
	"github.com/pingcap/tidb/meta"
	"github.com/pingcap/tidb/model"
	"github.com/pingcap/tidb/sessionctx"
	"github.com/pingcap/tidb/store/mockstore"
	"github.com/pingcap/tidb/types"
	"github.com/pingcap/tidb/util/logutil"
	"github.com/pingcap/tidb/util/mock"
	goctx "golang.org/x/net/context"
)

func TestT(t *testing.T) {
	CustomVerboseFlag = true
	logLevel := os.Getenv("log_level")
	logutil.InitLogger(&logutil.LogConfig{
		Level:  logLevel,
		Format: "highlight",
	})
	TestingT(t)
}

func testCreateStore(c *C, name string) kv.Storage {
	store, err := mockstore.NewMockTikvStore()
	c.Assert(err, IsNil)
	return store
}

func testNewContext(d *ddl) sessionctx.Context {
	ctx := mock.NewContext()
	ctx.Store = d.store
	return ctx
}

func testNewDDL(ctx goctx.Context, etcdCli *clientv3.Client, store kv.Storage,
	infoHandle *infoschema.Handle, hook Callback, lease time.Duration) *ddl {
	return newDDL(ctx, etcdCli, store, infoHandle, hook, lease, nil)
}

<<<<<<< HEAD
func getSchemaVer(ctx context.Context, c *C) int64 {
=======
func getSchemaVer(c *C, ctx sessionctx.Context) int64 {
>>>>>>> c227248c
	err := ctx.NewTxn()
	c.Assert(err, IsNil)
	m := meta.NewMeta(ctx.Txn())
	ver, err := m.GetSchemaVersion()
	c.Assert(err, IsNil)
	return ver
}

type historyJobArgs struct {
	ver    int64
	db     *model.DBInfo
	tbl    *model.TableInfo
	tblIDs map[int64]struct{}
}

func checkEqualTable(c *C, t1, t2 *model.TableInfo) {
	c.Assert(t1.ID, Equals, t2.ID)
	c.Assert(t1.Name, Equals, t2.Name)
	c.Assert(t1.Charset, Equals, t2.Charset)
	c.Assert(t1.Collate, Equals, t2.Collate)
	c.Assert(t1.PKIsHandle, DeepEquals, t2.PKIsHandle)
	c.Assert(t1.Comment, DeepEquals, t2.Comment)
	c.Assert(t1.AutoIncID, DeepEquals, t2.AutoIncID)
}

func checkHistoryJob(c *C, job *model.Job) {
	c.Assert(job.State, Equals, model.JobStateSynced)
}

<<<<<<< HEAD
func checkHistoryJobArgs(ctx context.Context, c *C, id int64, args *historyJobArgs) {
=======
func checkHistoryJobArgs(c *C, ctx sessionctx.Context, id int64, args *historyJobArgs) {
>>>>>>> c227248c
	c.Assert(ctx.NewTxn(), IsNil)
	t := meta.NewMeta(ctx.Txn())
	historyJob, err := t.GetHistoryDDLJob(id)
	c.Assert(err, IsNil)

	if args.tbl != nil {
		c.Assert(historyJob.BinlogInfo.SchemaVersion, Equals, args.ver)
		checkEqualTable(c, historyJob.BinlogInfo.TableInfo, args.tbl)
		return
	}

	// for handling schema job
	c.Assert(historyJob.BinlogInfo.SchemaVersion, Equals, args.ver)
	c.Assert(historyJob.BinlogInfo.DBInfo, DeepEquals, args.db)
	// only for creating schema job
	if args.db != nil && len(args.tblIDs) == 0 {
		return
	}
}

<<<<<<< HEAD
func testCreateIndex(ctx context.Context, c *C, d *ddl, dbInfo *model.DBInfo, tblInfo *model.TableInfo, unique bool, indexName string, colName string) *model.Job {
=======
func testCreateIndex(c *C, ctx sessionctx.Context, d *ddl, dbInfo *model.DBInfo, tblInfo *model.TableInfo, unique bool, indexName string, colName string) *model.Job {
>>>>>>> c227248c
	job := &model.Job{
		SchemaID:   dbInfo.ID,
		TableID:    tblInfo.ID,
		Type:       model.ActionAddIndex,
		BinlogInfo: &model.HistoryInfo{},
		Args: []interface{}{unique, model.NewCIStr(indexName),
			[]*ast.IndexColName{{
				Column: &ast.ColumnName{Name: model.NewCIStr(colName)},
				Length: types.UnspecifiedLength}}},
	}

	err := d.doDDLJob(ctx, job)
	c.Assert(err, IsNil)
	v := getSchemaVer(ctx, c)
	checkHistoryJobArgs(ctx, c, job.ID, &historyJobArgs{ver: v, tbl: tblInfo})
	return job
}

<<<<<<< HEAD
func testDropIndex(ctx context.Context, c *C, d *ddl, dbInfo *model.DBInfo, tblInfo *model.TableInfo, indexName string) *model.Job {
=======
func testDropIndex(c *C, ctx sessionctx.Context, d *ddl, dbInfo *model.DBInfo, tblInfo *model.TableInfo, indexName string) *model.Job {
>>>>>>> c227248c
	job := &model.Job{
		SchemaID:   dbInfo.ID,
		TableID:    tblInfo.ID,
		Type:       model.ActionDropIndex,
		BinlogInfo: &model.HistoryInfo{},
		Args:       []interface{}{model.NewCIStr(indexName)},
	}

	err := d.doDDLJob(ctx, job)
	c.Assert(err, IsNil)
	v := getSchemaVer(ctx, c)
	checkHistoryJobArgs(ctx, c, job.ID, &historyJobArgs{ver: v, tbl: tblInfo})
	return job
}<|MERGE_RESOLUTION|>--- conflicted
+++ resolved
@@ -60,11 +60,7 @@
 	return newDDL(ctx, etcdCli, store, infoHandle, hook, lease, nil)
 }
 
-<<<<<<< HEAD
-func getSchemaVer(ctx context.Context, c *C) int64 {
-=======
-func getSchemaVer(c *C, ctx sessionctx.Context) int64 {
->>>>>>> c227248c
+func getSchemaVer(ctx sessionctx.Context, c *C) int64 {
 	err := ctx.NewTxn()
 	c.Assert(err, IsNil)
 	m := meta.NewMeta(ctx.Txn())
@@ -94,11 +90,7 @@
 	c.Assert(job.State, Equals, model.JobStateSynced)
 }
 
-<<<<<<< HEAD
-func checkHistoryJobArgs(ctx context.Context, c *C, id int64, args *historyJobArgs) {
-=======
-func checkHistoryJobArgs(c *C, ctx sessionctx.Context, id int64, args *historyJobArgs) {
->>>>>>> c227248c
+func checkHistoryJobArgs(ctx sessionctx.Context, c *C, id int64, args *historyJobArgs) {
 	c.Assert(ctx.NewTxn(), IsNil)
 	t := meta.NewMeta(ctx.Txn())
 	historyJob, err := t.GetHistoryDDLJob(id)
@@ -119,11 +111,7 @@
 	}
 }
 
-<<<<<<< HEAD
-func testCreateIndex(ctx context.Context, c *C, d *ddl, dbInfo *model.DBInfo, tblInfo *model.TableInfo, unique bool, indexName string, colName string) *model.Job {
-=======
-func testCreateIndex(c *C, ctx sessionctx.Context, d *ddl, dbInfo *model.DBInfo, tblInfo *model.TableInfo, unique bool, indexName string, colName string) *model.Job {
->>>>>>> c227248c
+func testCreateIndex(ctx sessionctx.Context, c *C, d *ddl, dbInfo *model.DBInfo, tblInfo *model.TableInfo, unique bool, indexName string, colName string) *model.Job {
 	job := &model.Job{
 		SchemaID:   dbInfo.ID,
 		TableID:    tblInfo.ID,
@@ -142,11 +130,7 @@
 	return job
 }
 
-<<<<<<< HEAD
-func testDropIndex(ctx context.Context, c *C, d *ddl, dbInfo *model.DBInfo, tblInfo *model.TableInfo, indexName string) *model.Job {
-=======
-func testDropIndex(c *C, ctx sessionctx.Context, d *ddl, dbInfo *model.DBInfo, tblInfo *model.TableInfo, indexName string) *model.Job {
->>>>>>> c227248c
+func testDropIndex(ctx sessionctx.Context, c *C, d *ddl, dbInfo *model.DBInfo, tblInfo *model.TableInfo, indexName string) *model.Job {
 	job := &model.Job{
 		SchemaID:   dbInfo.ID,
 		TableID:    tblInfo.ID,
