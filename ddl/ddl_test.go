// Copyright 2015 PingCAP, Inc.
//
// Licensed under the Apache License, Version 2.0 (the "License");
// you may not use this file except in compliance with the License.
// You may obtain a copy of the License at
//
//     http://www.apache.org/licenses/LICENSE-2.0
//
// Unless required by applicable law or agreed to in writing, software
// distributed under the License is distributed on an "AS IS" BASIS,
// WITHOUT WARRANTIES OR CONDITIONS OF ANY KIND, either express or implied.
// See the License for the specific language governing permissions and
// limitations under the License.

package ddl

import (
	"context"
	"fmt"
	"testing"
	"time"

	"github.com/pingcap/tidb/infoschema"
	"github.com/pingcap/tidb/kv"
	"github.com/pingcap/tidb/meta"
	"github.com/pingcap/tidb/parser"
	"github.com/pingcap/tidb/parser/ast"
	"github.com/pingcap/tidb/parser/charset"
	"github.com/pingcap/tidb/parser/model"
	"github.com/pingcap/tidb/parser/mysql"
	"github.com/pingcap/tidb/parser/terror"
	"github.com/pingcap/tidb/sessionctx"
	"github.com/pingcap/tidb/sessionctx/variable"
	"github.com/pingcap/tidb/sessiontxn"
	"github.com/pingcap/tidb/store/mockstore"
	"github.com/pingcap/tidb/table"
	"github.com/pingcap/tidb/table/tables"
	"github.com/pingcap/tidb/testkit/testutil"
	"github.com/pingcap/tidb/types"
	"github.com/pingcap/tidb/util/dbterror"
	"github.com/pingcap/tidb/util/mock"
	"github.com/stretchr/testify/require"
)

const testLease = 5 * time.Millisecond

type DDLForTest interface {
	// SetInterceptor sets the interceptor.
	SetInterceptor(h Interceptor)
}

// SetInterceptor implements DDL.SetInterceptor interface.
func (d *ddl) SetInterceptor(i Interceptor) {
	d.mu.Lock()
	defer d.mu.Unlock()

	d.mu.interceptor = i
}

// generalWorker returns the general worker.
func (d *ddl) generalWorker() *worker {
	return d.workers[generalWorker]
}

// GetMaxRowID is used for test.
func GetMaxRowID(store kv.Storage, priority int, t table.Table, startHandle, endHandle kv.Key) (kv.Key, error) {
	return getRangeEndKey(NewJobContext(), store, priority, t, startHandle, endHandle)
}

func testNewDDLAndStart(ctx context.Context, options ...Option) (*ddl, error) {
	// init infoCache and a stub infoSchema
	ic := infoschema.NewCache(2)
	ic.Insert(infoschema.MockInfoSchemaWithSchemaVer(nil, 0), 0)
	options = append(options, WithInfoCache(ic))
	d := newDDL(ctx, options...)
	err := d.Start(nil)
	return d, err
}

func createMockStore(t *testing.T) kv.Storage {
	store, err := mockstore.NewMockStore()
	require.NoError(t, err)
	return store
}

func testNewContext(d *ddl) sessionctx.Context {
	ctx := mock.NewContext()
	ctx.Store = d.store
	return ctx
}

func getSchemaVer(t *testing.T, ctx sessionctx.Context) int64 {
	err := sessiontxn.NewTxn(context.Background(), ctx)
	require.NoError(t, err)
	txn, err := ctx.Txn(true)
	require.NoError(t, err)
	m := meta.NewMeta(txn)
	ver, err := m.GetSchemaVersion()
	require.NoError(t, err)
	return ver
}

type historyJobArgs struct {
	ver    int64
	db     *model.DBInfo
	tbl    *model.TableInfo
	tblIDs map[int64]struct{}
}

func checkEqualTable(t *testing.T, t1, t2 *model.TableInfo) {
	require.Equal(t, t1.ID, t2.ID)
	require.Equal(t, t1.Name, t2.Name)
	require.Equal(t, t1.Charset, t2.Charset)
	require.Equal(t, t1.Collate, t2.Collate)
	require.Equal(t, t1.PKIsHandle, t2.PKIsHandle)
	require.Equal(t, t1.Comment, t2.Comment)
	require.Equal(t, t1.AutoIncID, t2.AutoIncID)
}

func checkHistoryJobArgs(t *testing.T, ctx sessionctx.Context, id int64, args *historyJobArgs) {
	historyJob, err := GetHistoryJobByID(ctx, id)
	require.NoError(t, err)
	require.Greater(t, historyJob.BinlogInfo.FinishedTS, uint64(0))

	if args.tbl != nil {
		require.Equal(t, historyJob.BinlogInfo.SchemaVersion, args.ver)
		checkEqualTable(t, historyJob.BinlogInfo.TableInfo, args.tbl)
		return
	}

	// for handling schema job
	require.Equal(t, historyJob.BinlogInfo.SchemaVersion, args.ver)
	require.Equal(t, historyJob.BinlogInfo.DBInfo, args.db)
	// only for creating schema job
	if args.db != nil && len(args.tblIDs) == 0 {
		return
	}
}

func TestGetIntervalFromPolicy(t *testing.T) {
	policy := []time.Duration{
		1 * time.Second,
		2 * time.Second,
	}
	var (
		val     time.Duration
		changed bool
	)

	val, changed = getIntervalFromPolicy(policy, 0)
	require.Equal(t, val, 1*time.Second)
	require.True(t, changed)

	val, changed = getIntervalFromPolicy(policy, 1)
	require.Equal(t, val, 2*time.Second)
	require.True(t, changed)

	val, changed = getIntervalFromPolicy(policy, 2)
	require.Equal(t, val, 2*time.Second)
	require.False(t, changed)

	val, changed = getIntervalFromPolicy(policy, 3)
	require.Equal(t, val, 2*time.Second)
	require.False(t, changed)
}

func colDefStrToFieldType(t *testing.T, str string, ctx sessionctx.Context) *types.FieldType {
	sqlA := "alter table t modify column a " + str
	stmt, err := parser.New().ParseOneStmt(sqlA, "", "")
	require.NoError(t, err)
	colDef := stmt.(*ast.AlterTableStmt).Specs[0].NewColumns[0]
	chs, coll := charset.GetDefaultCharsetAndCollate()
	col, _, err := buildColumnAndConstraint(ctx, 0, colDef, nil, chs, coll)
	require.NoError(t, err)
	return &col.FieldType
}

func TestModifyColumn(t *testing.T) {
	ctx := mock.NewContext()
	tests := []struct {
		origin string
		to     string
		err    error
	}{
		{"int", "bigint", nil},
		{"int", "int unsigned", nil},
		{"varchar(10)", "text", nil},
		{"varbinary(10)", "blob", nil},
		{"text", "blob", dbterror.ErrUnsupportedModifyCharset.GenWithStackByArgs("charset from utf8mb4 to binary")},
		{"varchar(10)", "varchar(8)", nil},
		{"varchar(10)", "varchar(11)", nil},
		{"varchar(10) character set utf8 collate utf8_bin", "varchar(10) character set utf8", nil},
		{"decimal(2,1)", "decimal(3,2)", nil},
		{"decimal(2,1)", "decimal(2,2)", nil},
		{"decimal(2,1)", "decimal(2,1)", nil},
		{"decimal(2,1)", "int", nil},
		{"decimal", "int", nil},
		{"decimal(2,1)", "bigint", nil},
		{"int", "varchar(10) character set gbk", dbterror.ErrUnsupportedModifyCharset.GenWithStackByArgs("charset from binary to gbk")},
		{"varchar(10) character set gbk", "int", dbterror.ErrUnsupportedModifyCharset.GenWithStackByArgs("charset from gbk to binary")},
		{"varchar(10) character set gbk", "varchar(10) character set utf8", dbterror.ErrUnsupportedModifyCharset.GenWithStackByArgs("charset from gbk to utf8")},
		{"varchar(10) character set gbk", "char(10) character set utf8", dbterror.ErrUnsupportedModifyCharset.GenWithStackByArgs("charset from gbk to utf8")},
		{"varchar(10) character set utf8", "char(10) character set gbk", dbterror.ErrUnsupportedModifyCharset.GenWithStackByArgs("charset from utf8 to gbk")},
		{"varchar(10) character set utf8", "varchar(10) character set gbk", dbterror.ErrUnsupportedModifyCharset.GenWithStackByArgs("charset from utf8 to gbk")},
		{"varchar(10) character set gbk", "varchar(255) character set gbk", nil},
	}
	for _, tt := range tests {
		ftA := colDefStrToFieldType(t, tt.origin, ctx)
		ftB := colDefStrToFieldType(t, tt.to, ctx)
		err := checkModifyTypes(ctx, ftA, ftB, false)
		if err == nil {
			require.NoErrorf(t, tt.err, "origin:%v, to:%v", tt.origin, tt.to)
		} else {
			require.EqualError(t, err, tt.err.Error())
		}
	}
}

func TestFieldCase(t *testing.T) {
	var fields = []string{"field", "Field"}
	colObjects := make([]*model.ColumnInfo, len(fields))
	for i, name := range fields {
		colObjects[i] = &model.ColumnInfo{
			Name: model.NewCIStr(name),
		}
	}
	err := checkDuplicateColumn(colObjects)
	require.EqualError(t, err, infoschema.ErrColumnExists.GenWithStackByArgs("Field").Error())
}

func TestIgnorableSpec(t *testing.T) {
	specs := []ast.AlterTableType{
		ast.AlterTableOption,
		ast.AlterTableAddColumns,
		ast.AlterTableAddConstraint,
		ast.AlterTableDropColumn,
		ast.AlterTableDropPrimaryKey,
		ast.AlterTableDropIndex,
		ast.AlterTableDropForeignKey,
		ast.AlterTableModifyColumn,
		ast.AlterTableChangeColumn,
		ast.AlterTableRenameTable,
		ast.AlterTableAlterColumn,
	}
	for _, spec := range specs {
		require.False(t, isIgnorableSpec(spec))
	}

	ignorableSpecs := []ast.AlterTableType{
		ast.AlterTableLock,
		ast.AlterTableAlgorithm,
	}
	for _, spec := range ignorableSpecs {
		require.True(t, isIgnorableSpec(spec))
	}
}

func TestBuildJobDependence(t *testing.T) {
	store := createMockStore(t)
	defer func() {
		require.NoError(t, store.Close())
	}()
	// Add some non-add-index jobs.
	job1 := &model.Job{ID: 1, TableID: 1, Type: model.ActionAddColumn}
	job2 := &model.Job{ID: 2, TableID: 1, Type: model.ActionCreateTable}
	job3 := &model.Job{ID: 3, TableID: 2, Type: model.ActionDropColumn}
	job6 := &model.Job{ID: 6, TableID: 1, Type: model.ActionDropTable}
	job7 := &model.Job{ID: 7, TableID: 2, Type: model.ActionModifyColumn}
	job9 := &model.Job{ID: 9, SchemaID: 111, Type: model.ActionDropSchema}
	job11 := &model.Job{ID: 11, TableID: 2, Type: model.ActionRenameTable, Args: []interface{}{int64(111), "old db name"}}
	err := kv.RunInNewTxn(context.Background(), store, false, func(ctx context.Context, txn kv.Transaction) error {
		m := meta.NewMeta(txn)
		require.NoError(t, m.EnQueueDDLJob(job1))
		require.NoError(t, m.EnQueueDDLJob(job2))
		require.NoError(t, m.EnQueueDDLJob(job3))
		require.NoError(t, m.EnQueueDDLJob(job6))
		require.NoError(t, m.EnQueueDDLJob(job7))
		require.NoError(t, m.EnQueueDDLJob(job9))
		require.NoError(t, m.EnQueueDDLJob(job11))
		return nil
	})
	require.NoError(t, err)
	job4 := &model.Job{ID: 4, TableID: 1, Type: model.ActionAddIndex}
	err = kv.RunInNewTxn(context.Background(), store, false, func(ctx context.Context, txn kv.Transaction) error {
		m := meta.NewMeta(txn)
		err := buildJobDependence(m, job4)
		require.NoError(t, err)
		require.Equal(t, job4.DependencyID, int64(2))
		return nil
	})
	require.NoError(t, err)
	job5 := &model.Job{ID: 5, TableID: 2, Type: model.ActionAddIndex}
	err = kv.RunInNewTxn(context.Background(), store, false, func(ctx context.Context, txn kv.Transaction) error {
		m := meta.NewMeta(txn)
		err := buildJobDependence(m, job5)
		require.NoError(t, err)
		require.Equal(t, job5.DependencyID, int64(3))
		return nil
	})
	require.NoError(t, err)
	job8 := &model.Job{ID: 8, TableID: 3, Type: model.ActionAddIndex}
	err = kv.RunInNewTxn(context.Background(), store, false, func(ctx context.Context, txn kv.Transaction) error {
		m := meta.NewMeta(txn)
		err := buildJobDependence(m, job8)
		require.NoError(t, err)
		require.Equal(t, job8.DependencyID, int64(0))
		return nil
	})
	require.NoError(t, err)
	job10 := &model.Job{ID: 10, SchemaID: 111, TableID: 3, Type: model.ActionAddIndex}
	err = kv.RunInNewTxn(context.Background(), store, false, func(ctx context.Context, txn kv.Transaction) error {
		m := meta.NewMeta(txn)
		err := buildJobDependence(m, job10)
		require.NoError(t, err)
		require.Equal(t, job10.DependencyID, int64(9))
		return nil
	})
	require.NoError(t, err)
	job12 := &model.Job{ID: 12, SchemaID: 112, TableID: 2, Type: model.ActionAddIndex}
	err = kv.RunInNewTxn(context.Background(), store, false, func(ctx context.Context, txn kv.Transaction) error {
		m := meta.NewMeta(txn)
		err := buildJobDependence(m, job12)
		require.NoError(t, err)
		require.Equal(t, job12.DependencyID, int64(11))
		return nil
	})
	require.NoError(t, err)
}

func TestNotifyDDLJob(t *testing.T) {
	if variable.AllowConcurrencyDDL.Load() {
		t.Skip("skip")
	}
	store := createMockStore(t)
	defer func() {
		require.NoError(t, store.Close())
	}()

	getFirstNotificationAfterStartDDL := func(d *ddl) {
		select {
		case <-d.workers[addIdxWorker].ddlJobCh:
		default:
			// The notification may be received by the worker.
		}
		select {
		case <-d.workers[generalWorker].ddlJobCh:
		default:
			// The notification may be received by the worker.
		}
	}

	d, err := testNewDDLAndStart(
		context.Background(),
		WithStore(store),
		WithLease(testLease),
	)
	require.NoError(t, err)
	defer func() {
		require.NoError(t, d.Stop())
	}()
	getFirstNotificationAfterStartDDL(d)
	// Ensure that the notification is not handled in workers `start` function.
	d.cancel()
	for _, worker := range d.workers {
		worker.Close()
	}

	job := &model.Job{
		SchemaID:   1,
		TableID:    2,
		Type:       model.ActionCreateTable,
		BinlogInfo: &model.HistoryInfo{},
		Args:       []interface{}{},
	}
	// Test the notification mechanism of the owner and the server receiving the DDL request on the same TiDB.
	// This DDL request is a general DDL job.
	d.asyncNotifyWorker(job)
	select {
	case <-d.workers[generalWorker].ddlJobCh:
	default:
		require.FailNow(t, "do not get the general job notification")
	}
	// Test the notification mechanism of the owner and the server receiving the DDL request on the same TiDB.
	// This DDL request is a add index DDL job.
	job.Type = model.ActionAddIndex
	d.asyncNotifyWorker(job)
	select {
	case <-d.workers[addIdxWorker].ddlJobCh:
	default:
		require.FailNow(t, "do not get the add index job notification")
	}

	// Test the notification mechanism that the owner and the server receiving the DDL request are not on the same TiDB.
	// And the etcd client is nil.
	d1, err := testNewDDLAndStart(
		context.Background(),
		WithStore(store),
		WithLease(testLease),
	)
	require.NoError(t, err)
	defer func() {
		require.NoError(t, d1.Stop())
	}()
	getFirstNotificationAfterStartDDL(d1)
	// Ensure that the notification is not handled by worker's "start".
	d1.cancel()
	for _, worker := range d1.workers {
		worker.Close()
	}
	d1.ownerManager.RetireOwner()
	d1.asyncNotifyWorker(job)
	job.Type = model.ActionCreateTable
	d1.asyncNotifyWorker(job)
	require.False(t, d1.OwnerManager().IsOwner())
	select {
	case <-d1.workers[addIdxWorker].ddlJobCh:
		require.FailNow(t, "should not get the add index job notification")
	case <-d1.workers[generalWorker].ddlJobCh:
		require.FailNow(t, "should not get the general job notification")
	default:
	}
}

func testSchemaInfo(d *ddl, name string) (*model.DBInfo, error) {
	dbInfo := &model.DBInfo{
		Name: model.NewCIStr(name),
	}
	genIDs, err := d.genGlobalIDs(1)
	if err != nil {
		return nil, err
	}
	dbInfo.ID = genIDs[0]
	return dbInfo, nil
}

func testCreateSchema(t *testing.T, ctx sessionctx.Context, d *ddl, dbInfo *model.DBInfo) *model.Job {
	job := &model.Job{
		SchemaID:   dbInfo.ID,
		Type:       model.ActionCreateSchema,
		BinlogInfo: &model.HistoryInfo{},
		Args:       []interface{}{dbInfo},
	}
	ctx.SetValue(sessionctx.QueryString, "skip")
	require.NoError(t, d.DoDDLJob(ctx, job))

	v := getSchemaVer(t, ctx)
	dbInfo.State = model.StatePublic
	checkHistoryJobArgs(t, ctx, job.ID, &historyJobArgs{ver: v, db: dbInfo})
	dbInfo.State = model.StateNone
	return job
}

func buildDropSchemaJob(dbInfo *model.DBInfo) *model.Job {
	return &model.Job{
		SchemaID:   dbInfo.ID,
		Type:       model.ActionDropSchema,
		BinlogInfo: &model.HistoryInfo{},
	}
}

func testDropSchema(t *testing.T, ctx sessionctx.Context, d *ddl, dbInfo *model.DBInfo) (*model.Job, int64) {
	job := buildDropSchemaJob(dbInfo)
	ctx.SetValue(sessionctx.QueryString, "skip")
	err := d.DoDDLJob(ctx, job)
	require.NoError(t, err)
	ver := getSchemaVer(t, ctx)
	return job, ver
}

func isDDLJobDone(test *testing.T, t *meta.Meta) bool {
	job, err := t.GetDDLJobByIdx(0)
	require.NoError(test, err)
	if job == nil {
		return true
	}

	time.Sleep(testLease)
	return false
}

func testCheckSchemaState(test *testing.T, d *ddl, dbInfo *model.DBInfo, state model.SchemaState) {
	isDropped := true

	for {
		err := kv.RunInNewTxn(context.Background(), d.store, false, func(ctx context.Context, txn kv.Transaction) error {
			t := meta.NewMeta(txn)
			info, err := t.GetDatabase(dbInfo.ID)
			require.NoError(test, err)

			if state == model.StateNone {
				isDropped = isDDLJobDone(test, t)
				if !isDropped {
					return nil
				}
				require.Nil(test, info)
				return nil
			}

			require.Equal(test, info.Name, dbInfo.Name)
			require.Equal(test, info.State, state)
			return nil
		})
		require.NoError(test, err)

		if isDropped {
			break
		}
	}
}

type testCtxKeyType int

func (k testCtxKeyType) String() string {
	return "test_ctx_key"
}

const testCtxKey testCtxKeyType = 0

func TestReorg(t *testing.T) {
	if variable.AllowConcurrencyDDL.Load() {
		t.Skip("skip")
	}
	tests := []struct {
		isCommonHandle bool
		handle         kv.Handle
		startKey       kv.Handle
		endKey         kv.Handle
	}{
		{
			false,
			kv.IntHandle(100),
			kv.IntHandle(1),
			kv.IntHandle(0),
		},
		{
			true,
			testutil.MustNewCommonHandle(t, "a", 100, "string"),
			testutil.MustNewCommonHandle(t, 100, "string"),
			testutil.MustNewCommonHandle(t, 101, "string"),
		},
	}

	for _, test := range tests {
		t.Run(fmt.Sprintf("isCommandHandle(%v)", test.isCommonHandle), func(t *testing.T) {
			store := createMockStore(t)
			defer func() {
				require.NoError(t, store.Close())
			}()

			d, err := testNewDDLAndStart(
				context.Background(),
				WithStore(store),
				WithLease(testLease),
			)
			require.NoError(t, err)
			defer func() {
				err := d.Stop()
				require.NoError(t, err)
			}()

			time.Sleep(testLease)

			ctx := testNewContext(d)

			ctx.SetValue(testCtxKey, 1)
			require.Equal(t, ctx.Value(testCtxKey), 1)
			ctx.ClearValue(testCtxKey)

			err = ctx.NewTxn(context.Background())
			require.NoError(t, err)
			txn, err := ctx.Txn(true)
			require.NoError(t, err)
			err = txn.Set([]byte("a"), []byte("b"))
			require.NoError(t, err)
			err = txn.Rollback()
			require.NoError(t, err)

			err = ctx.NewTxn(context.Background())
			require.NoError(t, err)
			txn, err = ctx.Txn(true)
			require.NoError(t, err)
			err = txn.Set([]byte("a"), []byte("b"))
			require.NoError(t, err)
			err = txn.Commit(context.Background())
			require.NoError(t, err)

			rowCount := int64(10)
			handle := test.handle
			job := &model.Job{
				ID:          1,
				SnapshotVer: 1, // Make sure it is not zero. So the reorgInfo's first is false.
			}
			err = ctx.NewTxn(context.Background())
			require.NoError(t, err)
			txn, err = ctx.Txn(true)
			require.NoError(t, err)
			m := meta.NewMeta(txn)
			e := &meta.Element{ID: 333, TypeKey: meta.IndexElementKey}
			rInfo := &reorgInfo{
				Job:         job,
				currElement: e,
				d:           d.ddlCtx,
			}
			f := func() error {
				d.getReorgCtx(job).setRowCount(rowCount)
				d.getReorgCtx(job).setNextKey(handle.Encoded())
				time.Sleep(1*ReorgWaitTimeout + 100*time.Millisecond)
				return nil
			}
			mockTbl := tables.MockTableFromMeta(&model.TableInfo{IsCommonHandle: test.isCommonHandle, CommonHandleVersion: 1})
			err = d.generalWorker().runReorgJob(m, rInfo, mockTbl.Meta(), d.lease, f)
			require.Error(t, err)

			// The longest to wait for 5 seconds to make sure the function of f is returned.
			for i := 0; i < 1000; i++ {
				time.Sleep(5 * time.Millisecond)
				err = d.generalWorker().runReorgJob(m, rInfo, mockTbl.Meta(), d.lease, f)
				if err == nil {
					require.Equal(t, job.RowCount, rowCount)

					// Test whether reorgInfo's Handle is update.
					err = txn.Commit(context.Background())
					require.NoError(t, err)
					err = ctx.NewTxn(context.Background())
					require.NoError(t, err)

					m = meta.NewMeta(txn)
					info, err1 := getReorgInfo(NewJobContext(), d.ddlCtx, m, job, mockTbl, nil, nil)
					require.NoError(t, err1)
					require.Equal(t, info.StartKey, kv.Key(handle.Encoded()))
					require.Equal(t, info.currElement, e)
					break
				}
			}
			require.NoError(t, err)

			job = &model.Job{
				ID:          2,
				SchemaID:    1,
				Type:        model.ActionCreateSchema,
				Args:        []interface{}{model.NewCIStr("test")},
				SnapshotVer: 1, // Make sure it is not zero. So the reorgInfo's first is false.
			}

			element := &meta.Element{ID: 123, TypeKey: meta.ColumnElementKey}
			info := &reorgInfo{
				Job:             job,
				d:               d.ddlCtx,
				currElement:     element,
				StartKey:        test.startKey.Encoded(),
				EndKey:          test.endKey.Encoded(),
				PhysicalTableID: 456,
			}
			err = kv.RunInNewTxn(context.Background(), d.store, false, func(ctx context.Context, txn kv.Transaction) error {
				m := meta.NewMeta(txn)
				var err1 error
				_, err1 = getReorgInfo(NewJobContext(), d.ddlCtx, m, job, mockTbl, []*meta.Element{element}, nil)
				require.True(t, meta.ErrDDLReorgElementNotExist.Equal(err1))
				require.Equal(t, job.SnapshotVer, uint64(0))
				return nil
			})
			require.NoError(t, err)
			job.SnapshotVer = uint64(1)
			err = info.UpdateReorgMeta(info.StartKey, nil)
			require.NoError(t, err)
			err = kv.RunInNewTxn(context.Background(), d.store, false, func(ctx context.Context, txn kv.Transaction) error {
				m := meta.NewMeta(txn)
				info1, err1 := getReorgInfo(NewJobContext(), d.ddlCtx, m, job, mockTbl, []*meta.Element{element}, nil)
				require.NoError(t, err1)
				require.Equal(t, info1.currElement, info.currElement)
				require.Equal(t, info1.StartKey, info.StartKey)
				require.Equal(t, info1.EndKey, info.EndKey)
				require.Equal(t, info1.PhysicalTableID, info.PhysicalTableID)
				return nil
			})
			require.NoError(t, err)

			err = d.Stop()
			require.NoError(t, err)
			err = d.generalWorker().runReorgJob(m, rInfo, mockTbl.Meta(), d.lease, func() error {
				time.Sleep(4 * testLease)
				return nil
			})
			require.Error(t, err)
			txn, err = ctx.Txn(true)
			require.NoError(t, err)
			err = txn.Commit(context.Background())
			require.NoError(t, err)
		})
	}
}

func TestGetDDLInfo(t *testing.T) {
	store, clean := newMockStore(t)
	defer clean()

	txn, err := store.Begin()
	require.NoError(t, err)
	m := meta.NewMeta(txn)

	dbInfo2 := &model.DBInfo{
		ID:    2,
		Name:  model.NewCIStr("b"),
		State: model.StateNone,
	}
	job := &model.Job{
		SchemaID: dbInfo2.ID,
		Type:     model.ActionCreateSchema,
		RowCount: 0,
	}
	job1 := &model.Job{
		SchemaID: dbInfo2.ID,
		Type:     model.ActionAddIndex,
		RowCount: 0,
	}

	err = m.EnQueueDDLJob(job)
	require.NoError(t, err)

	info, err := GetDDLInfo(txn)
	require.NoError(t, err)
	require.Len(t, info.Jobs, 1)
	require.Equal(t, job, info.Jobs[0])
	require.Nil(t, info.ReorgHandle)

	// two jobs
	m = meta.NewMeta(txn, meta.AddIndexJobListKey)
	err = m.EnQueueDDLJob(job1)
	require.NoError(t, err)

	info, err = GetDDLInfo(txn)
	require.NoError(t, err)
	require.Len(t, info.Jobs, 2)
	require.Equal(t, job, info.Jobs[0])
	require.Equal(t, job1, info.Jobs[1])
	require.Nil(t, info.ReorgHandle)

	err = txn.Rollback()
	require.NoError(t, err)
}

func TestGetDDLJobs(t *testing.T) {
	if variable.AllowConcurrencyDDL.Load() {
		t.Skip("skip test on allow concurrent DDL")
	}
	store, clean := newMockStore(t)
	defer clean()

	txn, err := store.Begin()
	require.NoError(t, err)

	m := meta.NewMeta(txn)
	cnt := 10
	jobs := make([]*model.Job, cnt)
	var currJobs2 []*model.Job
	for i := 0; i < cnt; i++ {
		jobs[i] = &model.Job{
			ID:       int64(i),
			SchemaID: 1,
			Type:     model.ActionCreateTable,
		}
		err = m.EnQueueDDLJob(jobs[i])
		require.NoError(t, err)

<<<<<<< HEAD
		currJobs, err := GetAllDDLJobs(nil, meta.NewMeta(txn))
=======
		currJobs, err := GetAllDDLJobs(meta.NewMeta(txn))
>>>>>>> 2c3f717a
		require.NoError(t, err)
		require.Len(t, currJobs, i+1)

		currJobs2 = currJobs2[:0]
		err = IterAllDDLJobs(nil, txn, func(jobs []*model.Job) (b bool, e error) {
			for _, job := range jobs {
				if job.NotStarted() {
					currJobs2 = append(currJobs2, job)
				} else {
					return true, nil
				}
			}
			return false, nil
		})
		require.NoError(t, err)
		require.Len(t, currJobs2, i+1)
	}

<<<<<<< HEAD
	currJobs, err := GetAllDDLJobs(nil, meta.NewMeta(txn))
=======
	currJobs, err := GetAllDDLJobs(meta.NewMeta(txn))
>>>>>>> 2c3f717a
	require.NoError(t, err)

	for i, job := range jobs {
		require.Equal(t, currJobs[i].ID, job.ID)
		require.Equal(t, int64(1), job.SchemaID)
		require.Equal(t, model.ActionCreateTable, job.Type)
	}
	require.Equal(t, currJobs2, currJobs)

	err = txn.Rollback()
	require.NoError(t, err)
}

func TestGetDDLJobsIsSort(t *testing.T) {
	if variable.AllowConcurrencyDDL.Load() {
		t.Skip("skip test on allow concurrent DDL")
	}
	store, clean := newMockStore(t)
	defer clean()

	txn, err := store.Begin()
	require.NoError(t, err)

	// insert 5 drop table jobs to DefaultJobListKey queue
	m := meta.NewMeta(txn)
	enQueueDDLJobs(t, m, model.ActionDropTable, 10, 15)

	// insert 5 create table jobs to DefaultJobListKey queue
	enQueueDDLJobs(t, m, model.ActionCreateTable, 0, 5)

	// insert add index jobs to AddIndexJobListKey queue
	m = meta.NewMeta(txn, meta.AddIndexJobListKey)
	enQueueDDLJobs(t, m, model.ActionAddIndex, 5, 10)

<<<<<<< HEAD
	currJobs, err := GetAllDDLJobs(nil, meta.NewMeta(txn))
=======
	currJobs, err := GetAllDDLJobs(meta.NewMeta(txn))
>>>>>>> 2c3f717a
	require.NoError(t, err)
	require.Len(t, currJobs, 15)

	isSort := isJobsSorted(currJobs)
	require.True(t, isSort)

	err = txn.Rollback()
	require.NoError(t, err)
}

func TestCancelJobs(t *testing.T) {
	if variable.AllowConcurrencyDDL.Load() {
		t.Skip("this test case is for old ddl")
	}
	store, clean := newMockStore(t)
	defer clean()

	txn, err := store.Begin()
	require.NoError(t, err)

	m := meta.NewMeta(txn)
	cnt := 10
	ids := make([]int64, cnt)
	for i := 0; i < cnt; i++ {
		job := &model.Job{
			ID:       int64(i),
			SchemaID: 1,
			Type:     model.ActionCreateTable,
		}
		if i == 0 {
			job.State = model.JobStateDone
		}
		if i == 1 {
			job.State = model.JobStateCancelled
		}
		ids[i] = int64(i)
		err = m.EnQueueDDLJob(job)
		require.NoError(t, err)
	}

	errs, err := CancelJobs(txn, ids)
	require.NoError(t, err)
	for i, err := range errs {
		if i == 0 {
			require.Error(t, err)
			continue
		}
		require.NoError(t, err)
	}

	errs, err = CancelJobs(txn, []int64{})
	require.NoError(t, err)
	require.Nil(t, errs)

	errs, err = CancelJobs(txn, []int64{-1})
	require.NoError(t, err)
	require.Error(t, errs[0])
	require.Regexp(t, "DDL Job:-1 not found$", errs[0].Error())

	// test cancel finish job.
	job := &model.Job{
		ID:       100,
		SchemaID: 1,
		Type:     model.ActionCreateTable,
		State:    model.JobStateDone,
	}
	err = m.EnQueueDDLJob(job)
	require.NoError(t, err)
	errs, err = CancelJobs(txn, []int64{100})
	require.NoError(t, err)
	require.Error(t, errs[0])
	require.Regexp(t, "This job:100 is finished, so can't be cancelled$", errs[0].Error())

	// test can't cancelable job.
	job.Type = model.ActionDropIndex
	job.SchemaState = model.StateWriteOnly
	job.State = model.JobStateRunning
	job.ID = 101
	err = m.EnQueueDDLJob(job)
	require.NoError(t, err)
	errs, err = CancelJobs(txn, []int64{101})
	require.NoError(t, err)
	require.Error(t, errs[0])
	require.Regexp(t, "This job:101 is almost finished, can't be cancelled now$", errs[0].Error())

	// When both types of jobs exist in the DDL queue,
	// we first cancel the job with a larger ID.
	job = &model.Job{
		ID:       1000,
		SchemaID: 1,
		TableID:  2,
		Type:     model.ActionAddIndex,
	}
	job1 := &model.Job{
		ID:       1001,
		SchemaID: 1,
		TableID:  2,
		Type:     model.ActionAddColumn,
	}
	job2 := &model.Job{
		ID:       1002,
		SchemaID: 1,
		TableID:  2,
		Type:     model.ActionAddIndex,
	}
	job3 := &model.Job{
		ID:       1003,
		SchemaID: 1,
		TableID:  2,
		Type:     model.ActionRepairTable,
	}
	require.NoError(t, m.EnQueueDDLJob(job, meta.AddIndexJobListKey))
	require.NoError(t, m.EnQueueDDLJob(job1))
	require.NoError(t, m.EnQueueDDLJob(job2, meta.AddIndexJobListKey))
	require.NoError(t, m.EnQueueDDLJob(job3))

	errs, err = CancelJobs(txn, []int64{job1.ID, job.ID, job2.ID, job3.ID})
	require.NoError(t, err)
	for _, err := range errs {
		require.NoError(t, err)
	}

	err = txn.Rollback()
	require.NoError(t, err)
}

func TestGetHistoryDDLJobs(t *testing.T) {
	if variable.AllowConcurrencyDDL.Load() {
		t.Skip("skip test on allow concurrent DDL")
	}
	store, clean := newMockStore(t)
	defer clean()

	txn, err := store.Begin()
	require.NoError(t, err)

	m := meta.NewMeta(txn)
	cnt := 11
	jobs := make([]*model.Job, cnt)
	for i := 0; i < cnt; i++ {
		jobs[i] = &model.Job{
			ID:       int64(i),
			SchemaID: 1,
			Type:     model.ActionCreateTable,
		}
		err = AddHistoryDDLJob(m, jobs[i], true)
		require.NoError(t, err)

		historyJobs, err := GetHistoryDDLJobs(nil, txn, DefNumHistoryJobs)
		require.NoError(t, err)

		if i+1 > MaxHistoryJobs {
			require.Len(t, historyJobs, MaxHistoryJobs)
		} else {
			require.Len(t, historyJobs, i+1)
		}
	}

	delta := cnt - MaxHistoryJobs
	historyJobs, err := GetHistoryDDLJobs(nil, txn, DefNumHistoryJobs)
	require.NoError(t, err)
	require.Len(t, historyJobs, MaxHistoryJobs)

	l := len(historyJobs) - 1
	for i, job := range historyJobs {
		require.Equal(t, jobs[delta+l-i].ID, job.ID)
		require.Equal(t, int64(1), job.SchemaID)
		require.Equal(t, model.ActionCreateTable, job.Type)
	}

	var historyJobs2 []*model.Job
	err = IterHistoryDDLJobs(nil, txn, func(jobs []*model.Job) (b bool, e error) {
		for _, job := range jobs {
			historyJobs2 = append(historyJobs2, job)
			if len(historyJobs2) == DefNumHistoryJobs {
				return true, nil
			}
		}
		return false, nil
	})
	require.NoError(t, err)
	require.Equal(t, historyJobs, historyJobs2)

	err = txn.Rollback()
	require.NoError(t, err)
}

func TestError(t *testing.T) {
	kvErrs := []*terror.Error{
		dbterror.ErrDDLJobNotFound,
		dbterror.ErrCancelFinishedDDLJob,
		dbterror.ErrCannotCancelDDLJob,
	}
	for _, err := range kvErrs {
		code := terror.ToSQLError(err).Code
		require.NotEqual(t, mysql.ErrUnknown, code)
		require.Equal(t, uint16(err.Code()), code)
	}
}

func newMockStore(t *testing.T) (store kv.Storage, clean func()) {
	var err error
	store, err = mockstore.NewMockStore()
	require.NoError(t, err)

	clean = func() {
		err = store.Close()
		require.NoError(t, err)
	}

	return
}

func isJobsSorted(jobs []*model.Job) bool {
	if len(jobs) <= 1 {
		return true
	}
	for i := 1; i < len(jobs); i++ {
		if jobs[i].ID <= jobs[i-1].ID {
			return false
		}
	}
	return true
}

func enQueueDDLJobs(t *testing.T, m *meta.Meta, jobType model.ActionType, start, end int) {
	for i := start; i < end; i++ {
		job := &model.Job{
			ID:       int64(i),
			SchemaID: 1,
			Type:     jobType,
		}
		err := m.EnQueueDDLJob(job)
		require.NoError(t, err)
	}
}<|MERGE_RESOLUTION|>--- conflicted
+++ resolved
@@ -762,11 +762,7 @@
 		err = m.EnQueueDDLJob(jobs[i])
 		require.NoError(t, err)
 
-<<<<<<< HEAD
 		currJobs, err := GetAllDDLJobs(nil, meta.NewMeta(txn))
-=======
-		currJobs, err := GetAllDDLJobs(meta.NewMeta(txn))
->>>>>>> 2c3f717a
 		require.NoError(t, err)
 		require.Len(t, currJobs, i+1)
 
@@ -785,11 +781,7 @@
 		require.Len(t, currJobs2, i+1)
 	}
 
-<<<<<<< HEAD
 	currJobs, err := GetAllDDLJobs(nil, meta.NewMeta(txn))
-=======
-	currJobs, err := GetAllDDLJobs(meta.NewMeta(txn))
->>>>>>> 2c3f717a
 	require.NoError(t, err)
 
 	for i, job := range jobs {
@@ -824,11 +816,7 @@
 	m = meta.NewMeta(txn, meta.AddIndexJobListKey)
 	enQueueDDLJobs(t, m, model.ActionAddIndex, 5, 10)
 
-<<<<<<< HEAD
 	currJobs, err := GetAllDDLJobs(nil, meta.NewMeta(txn))
-=======
-	currJobs, err := GetAllDDLJobs(meta.NewMeta(txn))
->>>>>>> 2c3f717a
 	require.NoError(t, err)
 	require.Len(t, currJobs, 15)
 
