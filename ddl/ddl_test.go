// Copyright 2015 PingCAP, Inc.
//
// Licensed under the Apache License, Version 2.0 (the "License");
// you may not use this file except in compliance with the License.
// You may obtain a copy of the License at
//
//     http://www.apache.org/licenses/LICENSE-2.0
//
// Unless required by applicable law or agreed to in writing, software
// distributed under the License is distributed on an "AS IS" BASIS,
// See the License for the specific language governing permissions and
// limitations under the License.

package ddl_test

import (
	"testing"

	"github.com/ngaut/log"
	. "github.com/pingcap/check"
	"github.com/pingcap/tidb"
	"github.com/pingcap/tidb/context"
	"github.com/pingcap/tidb/ddl"
	"github.com/pingcap/tidb/executor"
	"github.com/pingcap/tidb/kv"
	"github.com/pingcap/tidb/model"
	"github.com/pingcap/tidb/mysql"
	"github.com/pingcap/tidb/parser"
	"github.com/pingcap/tidb/sessionctx"
	"github.com/pingcap/tidb/stmt"
	"github.com/pingcap/tidb/stmt/stmts"
	"github.com/pingcap/tidb/table"
	"github.com/pingcap/tidb/terror"
)

func TestT(t *testing.T) {
	TestingT(t)
}

var _ = Suite(&testSuite{})

type testSuite struct {
	store kv.Storage
}

func (ts *testSuite) SetUpSuite(c *C) {
	store, err := tidb.NewStore(tidb.EngineGoLevelDBMemory)
	c.Assert(err, IsNil)
	ts.store = store
}

func (ts *testSuite) TestDDL(c *C) {
	se, _ := tidb.CreateSession(ts.store)
	ctx := se.(context.Context)
	schemaName := model.NewCIStr("test_ddl")
	tblName := model.NewCIStr("t")
	tbIdent := table.Ident{
		Schema: schemaName,
		Name:   tblName,
	}
	noExist := model.NewCIStr("noexist")

	err := sessionctx.GetDomain(ctx).DDL().CreateSchema(ctx, tbIdent.Schema)
	c.Assert(err, IsNil)
	err = sessionctx.GetDomain(ctx).DDL().CreateSchema(ctx, tbIdent.Schema)
	c.Assert(terror.ErrorEqual(err, ddl.ErrExists), IsTrue)

<<<<<<< HEAD
	tbStmt := statement(ctx, "create table t (a int primary key not null, b varchar(255), key idx_b (b), c int, d int unique)").(*stmts.CreateTableStmt)

=======
	tbStmt := statement("create table t (a int primary key not null, b varchar(255), key idx_b (b), c int, d int unique)").(*stmts.CreateTableStmt)
>>>>>>> 2300e26f
	err = sessionctx.GetDomain(ctx).DDL().CreateTable(ctx, table.Ident{Schema: noExist, Name: tbIdent.Name}, tbStmt.Cols, tbStmt.Constraints)
	c.Assert(terror.DatabaseNotExists.Equal(err), IsTrue)

	err = sessionctx.GetDomain(ctx).DDL().CreateTable(ctx, tbIdent, tbStmt.Cols, tbStmt.Constraints)
	c.Assert(err, IsNil)

	err = sessionctx.GetDomain(ctx).DDL().CreateTable(ctx, tbIdent, tbStmt.Cols, tbStmt.Constraints)
	c.Assert(terror.ErrorEqual(err, ddl.ErrExists), IsTrue)

	tb, err := sessionctx.GetDomain(ctx).InfoSchema().TableByName(tbIdent.Schema, tbIdent.Name)
	c.Assert(err, IsNil)
	c.Assert(tb, NotNil)
	_, err = tb.AddRecord(ctx, []interface{}{1, "b", 2, 4}, 0)
	c.Assert(err, IsNil)

	alterStmt := statement("alter table t add column aa int first").(*stmts.AlterTableStmt)
	sessionctx.GetDomain(ctx).DDL().AlterTable(ctx, tbIdent, alterStmt.Specs)
	c.Assert(alterStmt.Specs[0].String(), Not(Equals), "")

	tbl, err := sessionctx.GetDomain(ctx).InfoSchema().TableByName(schemaName, tblName)
	c.Assert(err, IsNil)
	c.Assert(tbl, NotNil)
	expectedOffset := make(map[string]int)
	expectedOffset["a"] = 1
	expectedOffset["b"] = 2
	expectedOffset["d"] = 4
	for _, idx := range tbl.Indices() {
		for _, col := range idx.Columns {
			o, ok := expectedOffset[col.Name.L]
			c.Assert(ok, IsTrue)
			c.Assert(col.Offset, Equals, o)
		}
	}

	alterStmt = statement("alter table t add column bb int after b").(*stmts.AlterTableStmt)
	err = sessionctx.GetDomain(ctx).DDL().AlterTable(ctx, tbIdent, alterStmt.Specs)
	c.Assert(err, IsNil)
	c.Assert(alterStmt.Specs[0].String(), Not(Equals), "")

	// Test add a duplicated column to table, get an error.
	alterStmt = statement("alter table t add column bb int after b").(*stmts.AlterTableStmt)
	err = sessionctx.GetDomain(ctx).DDL().AlterTable(ctx, tbIdent, alterStmt.Specs)
	c.Assert(err, NotNil)

	// Test column schema change in t2.
	tbIdent2 := tbIdent
	tbIdent2.Name = model.NewCIStr("t2")
	tbStmt = statement(ctx, "create table t2 (a int unique not null)").(*stmts.CreateTableStmt)
	err = sessionctx.GetDomain(ctx).DDL().CreateTable(ctx, tbIdent2, tbStmt.Cols, tbStmt.Constraints)
	c.Assert(err, IsNil)
	tb, err = sessionctx.GetDomain(ctx).InfoSchema().TableByName(tbIdent2.Schema, tbIdent2.Name)
	c.Assert(err, IsNil)
	c.Assert(tb, NotNil)
	rid0, err := tb.AddRecord(ctx, []interface{}{1}, 0)
	c.Assert(err, IsNil)
	rid1, err := tb.AddRecord(ctx, []interface{}{2}, 0)
	c.Assert(err, IsNil)
<<<<<<< HEAD
	alterStmt := statement(ctx, `alter table t2 add b enum("bb") first`).(*stmts.AlterTableStmt)
=======

	alterStmt = statement(`alter table t2 add b enum("bb") first`).(*stmts.AlterTableStmt)
>>>>>>> 2300e26f
	sessionctx.GetDomain(ctx).DDL().AlterTable(ctx, tbIdent2, alterStmt.Specs)
	c.Assert(alterStmt.Specs[0].String(), Not(Equals), "")
	tb, err = sessionctx.GetDomain(ctx).InfoSchema().TableByName(tbIdent2.Schema, tbIdent2.Name)
	c.Assert(err, IsNil)
	c.Assert(tb, NotNil)
	cols, err := tb.Row(ctx, rid0)
	c.Assert(err, IsNil)
	c.Assert(len(cols), Equals, 2)
	c.Assert(cols[0], Equals, nil)
	c.Assert(cols[1], Equals, int64(1))
<<<<<<< HEAD
	alterStmt = statement(ctx, "alter table t2 add c varchar(255) after b").(*stmts.AlterTableStmt)
=======

	alterStmt = statement(`alter table t2 add c varchar(255) default "abc" after b`).(*stmts.AlterTableStmt)
>>>>>>> 2300e26f
	sessionctx.GetDomain(ctx).DDL().AlterTable(ctx, tbIdent2, alterStmt.Specs)
	c.Assert(alterStmt.Specs[0].String(), Not(Equals), "")
	tb, err = sessionctx.GetDomain(ctx).InfoSchema().TableByName(tbIdent2.Schema, tbIdent2.Name)
	c.Assert(err, IsNil)
	c.Assert(tb, NotNil)
	cols, err = tb.Row(ctx, rid1)
	c.Assert(err, IsNil)
	c.Assert(len(cols), Equals, 3)
	c.Assert(cols[0], Equals, nil)
	c.Assert(cols[1], Equals, "abc")
	c.Assert(cols[2], Equals, int64(2))
	rid3, err := tb.AddRecord(ctx, []interface{}{mysql.Enum{Name: "bb", Value: 1}, "c", 3}, 0)
	c.Assert(err, IsNil)
	cols, err = tb.Row(ctx, rid3)
	c.Assert(err, IsNil)
	c.Assert(len(cols), Equals, 3)
	c.Assert(cols[0], Equals, mysql.Enum{Name: "bb", Value: 1})
	c.Assert(cols[1], Equals, "c")
	c.Assert(cols[2], Equals, int64(3))

	// Test add column after a not exist column, get an error.
	alterStmt = statement(`alter table t2 add b int after xxxx`).(*stmts.AlterTableStmt)
	err = sessionctx.GetDomain(ctx).DDL().AlterTable(ctx, tbIdent2, alterStmt.Specs)
	c.Assert(err, NotNil)

	// Test add column to a not exist table, get an error.
	tbIdent3 := tbIdent
	tbIdent3.Name = model.NewCIStr("t3")
	alterStmt = statement(`alter table t3 add b int first`).(*stmts.AlterTableStmt)
	err = sessionctx.GetDomain(ctx).DDL().AlterTable(ctx, tbIdent3, alterStmt.Specs)
	c.Assert(err, NotNil)

	// Test drop column.
	alterStmt = statement("alter table t2 drop column b").(*stmts.AlterTableStmt)
	err = sessionctx.GetDomain(ctx).DDL().AlterTable(ctx, tbIdent2, alterStmt.Specs)
	c.Assert(err, IsNil)
	tb, err = sessionctx.GetDomain(ctx).InfoSchema().TableByName(tbIdent2.Schema, tbIdent2.Name)
	c.Assert(err, IsNil)
	c.Assert(tb, NotNil)

<<<<<<< HEAD
	alterStmt = statement(ctx, "alter table t add column aa int first").(*stmts.AlterTableStmt)
	sessionctx.GetDomain(ctx).DDL().AlterTable(ctx, tbIdent, alterStmt.Specs)
	c.Assert(alterStmt.Specs[0].String(), Not(Equals), "")
	// Check indices info
	tbl, err := sessionctx.GetDomain(ctx).InfoSchema().TableByName(schemaName, tblName)
	c.Assert(err, IsNil)
	c.Assert(tbl, NotNil)
	expectedOffset := make(map[string]int)
	expectedOffset["a"] = 1
	expectedOffset["b"] = 2
	expectedOffset["d"] = 4
	for _, idx := range tbl.Indices() {
		for _, col := range idx.Columns {
			o, ok := expectedOffset[col.Name.L]
			c.Assert(ok, IsTrue)
			c.Assert(col.Offset, Equals, o)
		}
	}
	alterStmt = statement(ctx, "alter table t add column bb int after b").(*stmts.AlterTableStmt)
	err = sessionctx.GetDomain(ctx).DDL().AlterTable(ctx, tbIdent, alterStmt.Specs)
	c.Assert(err, IsNil)
	c.Assert(alterStmt.Specs[0].String(), Not(Equals), "")
	// Inserting a duplicated column will cause error.
	alterStmt = statement(ctx, "alter table t add column bb int after b").(*stmts.AlterTableStmt)
	err = sessionctx.GetDomain(ctx).DDL().AlterTable(ctx, tbIdent, alterStmt.Specs)
	c.Assert(err, NotNil)

	idxStmt := statement(ctx, "CREATE INDEX idx_c ON t (c)").(*stmts.CreateIndexStmt)
=======
	cols, err = tb.Row(ctx, rid0)
	c.Assert(err, IsNil)
	c.Assert(len(cols), Equals, 2)
	c.Assert(cols[0], Equals, "abc")
	c.Assert(cols[1], Equals, int64(1))

	// Test drop a not exist column from table, get an error.
	alterStmt = statement(`alter table t2 drop column xxx`).(*stmts.AlterTableStmt)
	err = sessionctx.GetDomain(ctx).DDL().AlterTable(ctx, tbIdent2, alterStmt.Specs)
	c.Assert(err, NotNil)

	// Test drop column from a not exist table, get an error.
	alterStmt = statement(`alter table t3 drop column a`).(*stmts.AlterTableStmt)
	err = sessionctx.GetDomain(ctx).DDL().AlterTable(ctx, tbIdent3, alterStmt.Specs)
	c.Assert(err, NotNil)

	// Test index schema change.
	idxStmt := statement("CREATE INDEX idx_c ON t (c)").(*stmts.CreateIndexStmt)
>>>>>>> 2300e26f
	idxName := model.NewCIStr(idxStmt.IndexName)
	err = sessionctx.GetDomain(ctx).DDL().CreateIndex(ctx, tbIdent, idxStmt.Unique, idxName, idxStmt.IndexColNames)
	c.Assert(err, IsNil)
	tbs := sessionctx.GetDomain(ctx).InfoSchema().SchemaTables(tbIdent.Schema)
	c.Assert(len(tbs), Equals, 2)
	err = sessionctx.GetDomain(ctx).DDL().DropIndex(ctx, tbIdent, idxName)
	c.Assert(err, IsNil)

	alterStmt = statement("alter table t add index idx_c (c)").(*stmts.AlterTableStmt)
	err = sessionctx.GetDomain(ctx).DDL().AlterTable(ctx, tbIdent, alterStmt.Specs)
	c.Assert(err, IsNil)

	alterStmt = statement("alter table t drop index idx_c").(*stmts.AlterTableStmt)
	err = sessionctx.GetDomain(ctx).DDL().AlterTable(ctx, tbIdent, alterStmt.Specs)
	c.Assert(err, IsNil)

	alterStmt = statement("alter table t add unique index idx_c (c)").(*stmts.AlterTableStmt)
	err = sessionctx.GetDomain(ctx).DDL().AlterTable(ctx, tbIdent, alterStmt.Specs)
	c.Assert(err, IsNil)

	alterStmt = statement("alter table t drop index idx_c").(*stmts.AlterTableStmt)
	err = sessionctx.GetDomain(ctx).DDL().AlterTable(ctx, tbIdent, alterStmt.Specs)
	c.Assert(err, IsNil)

	err = sessionctx.GetDomain(ctx).DDL().DropTable(ctx, tbIdent)
	c.Assert(err, IsNil)

	tbs = sessionctx.GetDomain(ctx).InfoSchema().SchemaTables(tbIdent.Schema)
	c.Assert(len(tbs), Equals, 1)

	err = sessionctx.GetDomain(ctx).DDL().DropSchema(ctx, noExist)
	c.Assert(terror.ErrorEqual(err, ddl.ErrNotExists), IsTrue)

	err = sessionctx.GetDomain(ctx).DDL().DropSchema(ctx, tbIdent.Schema)
	c.Assert(err, IsNil)
}

func (ts *testSuite) TestConstraintNames(c *C) {
	se, _ := tidb.CreateSession(ts.store)
	ctx := se.(context.Context)
	schemaName := model.NewCIStr("test_constraint")
	tblName := model.NewCIStr("t")
	tbIdent := table.Ident{
		Schema: schemaName,
		Name:   tblName,
	}

<<<<<<< HEAD
	tbStmt := statement(ctx, "create table t (a int, b int, index a (a, b), index a (a))").(*stmts.CreateTableStmt)
	err := sessionctx.GetDomain(ctx).DDL().CreateTable(ctx, tbIdent, tbStmt.Cols, tbStmt.Constraints)
=======
	err := sessionctx.GetDomain(ctx).DDL().CreateSchema(ctx, tbIdent.Schema)
	c.Assert(err, IsNil)

	tbStmt := statement("create table t (a int, b int, index a (a, b), index a (a))").(*stmts.CreateTableStmt)
	err = sessionctx.GetDomain(ctx).DDL().CreateTable(ctx, tbIdent, tbStmt.Cols, tbStmt.Constraints)
>>>>>>> 2300e26f
	c.Assert(err, NotNil)

	tbStmt = statement(ctx, "create table t (a int, b int, index A (a, b), index (a))").(*stmts.CreateTableStmt)
	err = sessionctx.GetDomain(ctx).DDL().CreateTable(ctx, tbIdent, tbStmt.Cols, tbStmt.Constraints)
	c.Assert(err, IsNil)
	tbl, err := sessionctx.GetDomain(ctx).InfoSchema().TableByName(schemaName, tblName)
	indices := tbl.Indices()
	c.Assert(len(indices), Equals, 2)
	c.Assert(indices[0].Name.O, Equals, "A")
	c.Assert(indices[1].Name.O, Equals, "a_2")

	err = sessionctx.GetDomain(ctx).DDL().DropSchema(ctx, tbIdent.Schema)
	c.Assert(err, IsNil)
}

<<<<<<< HEAD
func statement(ctx context.Context, sql string) stmt.Statement {
=======
func (ts *testSuite) TestAlterTableColumn(c *C) {
	se, _ := tidb.CreateSession(ts.store)
	ctx := se.(context.Context)
	schemaName := model.NewCIStr("test_alter_add_column")
	tbIdent := table.Ident{
		Schema: schemaName,
		Name:   model.NewCIStr("t"),
	}

	err := sessionctx.GetDomain(ctx).DDL().CreateSchema(ctx, tbIdent.Schema)
	c.Assert(err, IsNil)

	tbStmt := statement("create table t (a int, b int)").(*stmts.CreateTableStmt)
	err = sessionctx.GetDomain(ctx).DDL().CreateTable(ctx, tbIdent, tbStmt.Cols, tbStmt.Constraints)
	c.Assert(err, IsNil)

	alterStmt := statement("alter table t add column c int PRIMARY KEY").(*stmts.AlterTableStmt)
	err = sessionctx.GetDomain(ctx).DDL().AlterTable(ctx, tbIdent, alterStmt.Specs)
	c.Assert(err, NotNil)

	alterStmt = statement("alter table t add column c int AUTO_INCREMENT PRIMARY KEY").(*stmts.AlterTableStmt)
	err = sessionctx.GetDomain(ctx).DDL().AlterTable(ctx, tbIdent, alterStmt.Specs)
	c.Assert(err, NotNil)

	alterStmt = statement("alter table t add column c int UNIQUE").(*stmts.AlterTableStmt)
	err = sessionctx.GetDomain(ctx).DDL().AlterTable(ctx, tbIdent, alterStmt.Specs)
	c.Assert(err, NotNil)

	alterStmt = statement("alter table t add column c int UNIQUE KEY").(*stmts.AlterTableStmt)
	err = sessionctx.GetDomain(ctx).DDL().AlterTable(ctx, tbIdent, alterStmt.Specs)
	c.Assert(err, NotNil)

	alterStmt = statement("alter table t add column c int, add column d int").(*stmts.AlterTableStmt)
	err = sessionctx.GetDomain(ctx).DDL().AlterTable(ctx, tbIdent, alterStmt.Specs)
	c.Assert(err, NotNil)

	// Notice: Now we have not supported.
	// alterStmt = statement("alter table t add column c int KEY").(*stmts.AlterTableStmt)
	// err = sessionctx.GetDomain(ctx).DDL().AlterTable(ctx, tbIdent, alterStmt.Specs)
	// c.Assert(err, NotNil)

	tbIdent2 := table.Ident{
		Schema: schemaName,
		Name:   model.NewCIStr("t1"),
	}

	tbStmt = statement("create table t1 (a int, b int, c int, d int, index A (a, b))").(*stmts.CreateTableStmt)
	err = sessionctx.GetDomain(ctx).DDL().CreateTable(ctx, tbIdent2, tbStmt.Cols, tbStmt.Constraints)
	c.Assert(err, IsNil)

	alterStmt = statement("alter table t1 drop column a").(*stmts.AlterTableStmt)
	err = sessionctx.GetDomain(ctx).DDL().AlterTable(ctx, tbIdent2, alterStmt.Specs)
	c.Assert(err, NotNil)

	alterStmt = statement("alter table t1 drop column b").(*stmts.AlterTableStmt)
	err = sessionctx.GetDomain(ctx).DDL().AlterTable(ctx, tbIdent2, alterStmt.Specs)
	c.Assert(err, NotNil)

	alterStmt = statement("alter table t1 drop column c, drop column d").(*stmts.AlterTableStmt)
	err = sessionctx.GetDomain(ctx).DDL().AlterTable(ctx, tbIdent, alterStmt.Specs)
	c.Assert(err, NotNil)

	err = sessionctx.GetDomain(ctx).DDL().DropSchema(ctx, tbIdent.Schema)
	c.Assert(err, IsNil)
}

func statement(sql string) stmt.Statement {
>>>>>>> 2300e26f
	log.Debug("Compile", sql)
	lexer := parser.NewLexer(sql)
	parser.YYParse(lexer)
	compiler := &executor.Compiler{}
	stm, _ := compiler.Compile(ctx, lexer.Stmts()[0])
	return stm
}

func init() {
	log.SetLevelByString("error")
}<|MERGE_RESOLUTION|>--- conflicted
+++ resolved
@@ -21,10 +21,10 @@
 	"github.com/pingcap/tidb"
 	"github.com/pingcap/tidb/context"
 	"github.com/pingcap/tidb/ddl"
-	"github.com/pingcap/tidb/executor"
 	"github.com/pingcap/tidb/kv"
 	"github.com/pingcap/tidb/model"
 	"github.com/pingcap/tidb/mysql"
+	"github.com/pingcap/tidb/optimizer"
 	"github.com/pingcap/tidb/parser"
 	"github.com/pingcap/tidb/sessionctx"
 	"github.com/pingcap/tidb/stmt"
@@ -65,12 +65,7 @@
 	err = sessionctx.GetDomain(ctx).DDL().CreateSchema(ctx, tbIdent.Schema)
 	c.Assert(terror.ErrorEqual(err, ddl.ErrExists), IsTrue)
 
-<<<<<<< HEAD
-	tbStmt := statement(ctx, "create table t (a int primary key not null, b varchar(255), key idx_b (b), c int, d int unique)").(*stmts.CreateTableStmt)
-
-=======
 	tbStmt := statement("create table t (a int primary key not null, b varchar(255), key idx_b (b), c int, d int unique)").(*stmts.CreateTableStmt)
->>>>>>> 2300e26f
 	err = sessionctx.GetDomain(ctx).DDL().CreateTable(ctx, table.Ident{Schema: noExist, Name: tbIdent.Name}, tbStmt.Cols, tbStmt.Constraints)
 	c.Assert(terror.DatabaseNotExists.Equal(err), IsTrue)
 
@@ -118,7 +113,7 @@
 	// Test column schema change in t2.
 	tbIdent2 := tbIdent
 	tbIdent2.Name = model.NewCIStr("t2")
-	tbStmt = statement(ctx, "create table t2 (a int unique not null)").(*stmts.CreateTableStmt)
+	tbStmt = statement("create table t2 (a int unique not null)").(*stmts.CreateTableStmt)
 	err = sessionctx.GetDomain(ctx).DDL().CreateTable(ctx, tbIdent2, tbStmt.Cols, tbStmt.Constraints)
 	c.Assert(err, IsNil)
 	tb, err = sessionctx.GetDomain(ctx).InfoSchema().TableByName(tbIdent2.Schema, tbIdent2.Name)
@@ -128,12 +123,8 @@
 	c.Assert(err, IsNil)
 	rid1, err := tb.AddRecord(ctx, []interface{}{2}, 0)
 	c.Assert(err, IsNil)
-<<<<<<< HEAD
-	alterStmt := statement(ctx, `alter table t2 add b enum("bb") first`).(*stmts.AlterTableStmt)
-=======
 
 	alterStmt = statement(`alter table t2 add b enum("bb") first`).(*stmts.AlterTableStmt)
->>>>>>> 2300e26f
 	sessionctx.GetDomain(ctx).DDL().AlterTable(ctx, tbIdent2, alterStmt.Specs)
 	c.Assert(alterStmt.Specs[0].String(), Not(Equals), "")
 	tb, err = sessionctx.GetDomain(ctx).InfoSchema().TableByName(tbIdent2.Schema, tbIdent2.Name)
@@ -144,12 +135,8 @@
 	c.Assert(len(cols), Equals, 2)
 	c.Assert(cols[0], Equals, nil)
 	c.Assert(cols[1], Equals, int64(1))
-<<<<<<< HEAD
-	alterStmt = statement(ctx, "alter table t2 add c varchar(255) after b").(*stmts.AlterTableStmt)
-=======
 
 	alterStmt = statement(`alter table t2 add c varchar(255) default "abc" after b`).(*stmts.AlterTableStmt)
->>>>>>> 2300e26f
 	sessionctx.GetDomain(ctx).DDL().AlterTable(ctx, tbIdent2, alterStmt.Specs)
 	c.Assert(alterStmt.Specs[0].String(), Not(Equals), "")
 	tb, err = sessionctx.GetDomain(ctx).InfoSchema().TableByName(tbIdent2.Schema, tbIdent2.Name)
@@ -190,36 +177,6 @@
 	c.Assert(err, IsNil)
 	c.Assert(tb, NotNil)
 
-<<<<<<< HEAD
-	alterStmt = statement(ctx, "alter table t add column aa int first").(*stmts.AlterTableStmt)
-	sessionctx.GetDomain(ctx).DDL().AlterTable(ctx, tbIdent, alterStmt.Specs)
-	c.Assert(alterStmt.Specs[0].String(), Not(Equals), "")
-	// Check indices info
-	tbl, err := sessionctx.GetDomain(ctx).InfoSchema().TableByName(schemaName, tblName)
-	c.Assert(err, IsNil)
-	c.Assert(tbl, NotNil)
-	expectedOffset := make(map[string]int)
-	expectedOffset["a"] = 1
-	expectedOffset["b"] = 2
-	expectedOffset["d"] = 4
-	for _, idx := range tbl.Indices() {
-		for _, col := range idx.Columns {
-			o, ok := expectedOffset[col.Name.L]
-			c.Assert(ok, IsTrue)
-			c.Assert(col.Offset, Equals, o)
-		}
-	}
-	alterStmt = statement(ctx, "alter table t add column bb int after b").(*stmts.AlterTableStmt)
-	err = sessionctx.GetDomain(ctx).DDL().AlterTable(ctx, tbIdent, alterStmt.Specs)
-	c.Assert(err, IsNil)
-	c.Assert(alterStmt.Specs[0].String(), Not(Equals), "")
-	// Inserting a duplicated column will cause error.
-	alterStmt = statement(ctx, "alter table t add column bb int after b").(*stmts.AlterTableStmt)
-	err = sessionctx.GetDomain(ctx).DDL().AlterTable(ctx, tbIdent, alterStmt.Specs)
-	c.Assert(err, NotNil)
-
-	idxStmt := statement(ctx, "CREATE INDEX idx_c ON t (c)").(*stmts.CreateIndexStmt)
-=======
 	cols, err = tb.Row(ctx, rid0)
 	c.Assert(err, IsNil)
 	c.Assert(len(cols), Equals, 2)
@@ -238,7 +195,6 @@
 
 	// Test index schema change.
 	idxStmt := statement("CREATE INDEX idx_c ON t (c)").(*stmts.CreateIndexStmt)
->>>>>>> 2300e26f
 	idxName := model.NewCIStr(idxStmt.IndexName)
 	err = sessionctx.GetDomain(ctx).DDL().CreateIndex(ctx, tbIdent, idxStmt.Unique, idxName, idxStmt.IndexColNames)
 	c.Assert(err, IsNil)
@@ -286,19 +242,14 @@
 		Name:   tblName,
 	}
 
-<<<<<<< HEAD
-	tbStmt := statement(ctx, "create table t (a int, b int, index a (a, b), index a (a))").(*stmts.CreateTableStmt)
-	err := sessionctx.GetDomain(ctx).DDL().CreateTable(ctx, tbIdent, tbStmt.Cols, tbStmt.Constraints)
-=======
 	err := sessionctx.GetDomain(ctx).DDL().CreateSchema(ctx, tbIdent.Schema)
 	c.Assert(err, IsNil)
 
 	tbStmt := statement("create table t (a int, b int, index a (a, b), index a (a))").(*stmts.CreateTableStmt)
 	err = sessionctx.GetDomain(ctx).DDL().CreateTable(ctx, tbIdent, tbStmt.Cols, tbStmt.Constraints)
->>>>>>> 2300e26f
-	c.Assert(err, NotNil)
-
-	tbStmt = statement(ctx, "create table t (a int, b int, index A (a, b), index (a))").(*stmts.CreateTableStmt)
+	c.Assert(err, NotNil)
+
+	tbStmt = statement("create table t (a int, b int, index A (a, b), index (a))").(*stmts.CreateTableStmt)
 	err = sessionctx.GetDomain(ctx).DDL().CreateTable(ctx, tbIdent, tbStmt.Cols, tbStmt.Constraints)
 	c.Assert(err, IsNil)
 	tbl, err := sessionctx.GetDomain(ctx).InfoSchema().TableByName(schemaName, tblName)
@@ -311,9 +262,6 @@
 	c.Assert(err, IsNil)
 }
 
-<<<<<<< HEAD
-func statement(ctx context.Context, sql string) stmt.Statement {
-=======
 func (ts *testSuite) TestAlterTableColumn(c *C) {
 	se, _ := tidb.CreateSession(ts.store)
 	ctx := se.(context.Context)
@@ -381,12 +329,11 @@
 }
 
 func statement(sql string) stmt.Statement {
->>>>>>> 2300e26f
 	log.Debug("Compile", sql)
 	lexer := parser.NewLexer(sql)
 	parser.YYParse(lexer)
-	compiler := &executor.Compiler{}
-	stm, _ := compiler.Compile(ctx, lexer.Stmts()[0])
+	compiler := &optimizer.Compiler{}
+	stm, _ := compiler.Compile(lexer.Stmts()[0])
 	return stm
 }
 
