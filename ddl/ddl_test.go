// Copyright 2015 PingCAP, Inc.
//
// Licensed under the Apache License, Version 2.0 (the "License");
// you may not use this file except in compliance with the License.
// You may obtain a copy of the License at
//
//     http://www.apache.org/licenses/LICENSE-2.0
//
// Unless required by applicable law or agreed to in writing, software
// distributed under the License is distributed on an "AS IS" BASIS,
// WITHOUT WARRANTIES OR CONDITIONS OF ANY KIND, either express or implied.
// See the License for the specific language governing permissions and
// limitations under the License.

package ddl

import (
	"context"
	"fmt"
	"testing"
	"time"

	"github.com/pingcap/tidb/infoschema"
	"github.com/pingcap/tidb/kv"
	"github.com/pingcap/tidb/meta"
	"github.com/pingcap/tidb/parser"
	"github.com/pingcap/tidb/parser/ast"
	"github.com/pingcap/tidb/parser/charset"
	"github.com/pingcap/tidb/parser/model"
	"github.com/pingcap/tidb/parser/mysql"
	"github.com/pingcap/tidb/parser/terror"
	"github.com/pingcap/tidb/sessionctx"
	"github.com/pingcap/tidb/sessiontxn"
	"github.com/pingcap/tidb/store/mockstore"
	"github.com/pingcap/tidb/table"
	"github.com/pingcap/tidb/table/tables"
	"github.com/pingcap/tidb/testkit/testutil"
	"github.com/pingcap/tidb/types"
	"github.com/pingcap/tidb/util/dbterror"
	"github.com/pingcap/tidb/util/mock"
	"github.com/stretchr/testify/require"
)

const testLease = 5 * time.Millisecond

type DDLForTest interface {
	// SetInterceptor sets the interceptor.
	SetInterceptor(h Interceptor)
}

// SetInterceptor implements DDL.SetInterceptor interface.
func (d *ddl) SetInterceptor(i Interceptor) {
	d.mu.Lock()
	defer d.mu.Unlock()

	d.mu.interceptor = i
}

// generalWorker returns the general worker.
func (d *ddl) generalWorker() *worker {
	return d.workers[generalWorker]
}

// GetMaxRowID is used for test.
func GetMaxRowID(store kv.Storage, priority int, t table.Table, startHandle, endHandle kv.Key) (kv.Key, error) {
	return getRangeEndKey(NewJobContext(), store, priority, t, startHandle, endHandle)
}

func testNewDDLAndStart(ctx context.Context, options ...Option) (*ddl, error) {
	// init infoCache and a stub infoSchema
	ic := infoschema.NewCache(2)
	ic.Insert(infoschema.MockInfoSchemaWithSchemaVer(nil, 0), 0)
	options = append(options, WithInfoCache(ic))
	d := newDDL(ctx, options...)
	err := d.Start(nil)
	return d, err
}

func createMockStore(t *testing.T) kv.Storage {
	store, err := mockstore.NewMockStore()
	require.NoError(t, err)
	return store
}

func testNewContext(d *ddl) sessionctx.Context {
	ctx := mock.NewContext()
	ctx.Store = d.store
	return ctx
}

func getSchemaVer(t *testing.T, ctx sessionctx.Context) int64 {
	err := sessiontxn.NewTxn(context.Background(), ctx)
	require.NoError(t, err)
	txn, err := ctx.Txn(true)
	require.NoError(t, err)
	m := meta.NewMeta(txn)
	ver, err := m.GetSchemaVersion()
	require.NoError(t, err)
	return ver
}

type historyJobArgs struct {
	ver    int64
	db     *model.DBInfo
	tbl    *model.TableInfo
	tblIDs map[int64]struct{}
}

func checkEqualTable(t *testing.T, t1, t2 *model.TableInfo) {
	require.Equal(t, t1.ID, t2.ID)
	require.Equal(t, t1.Name, t2.Name)
	require.Equal(t, t1.Charset, t2.Charset)
	require.Equal(t, t1.Collate, t2.Collate)
	require.Equal(t, t1.PKIsHandle, t2.PKIsHandle)
	require.Equal(t, t1.Comment, t2.Comment)
	require.Equal(t, t1.AutoIncID, t2.AutoIncID)
}

func checkHistoryJobArgs(t *testing.T, ctx sessionctx.Context, id int64, args *historyJobArgs) {
	historyJob, err := GetHistoryJobByID(ctx, id)
	require.NoError(t, err)
	require.Greater(t, historyJob.BinlogInfo.FinishedTS, uint64(0))

	if args.tbl != nil {
		require.Equal(t, historyJob.BinlogInfo.SchemaVersion, args.ver)
		checkEqualTable(t, historyJob.BinlogInfo.TableInfo, args.tbl)
		return
	}

	// for handling schema job
	require.Equal(t, historyJob.BinlogInfo.SchemaVersion, args.ver)
	require.Equal(t, historyJob.BinlogInfo.DBInfo, args.db)
	// only for creating schema job
	if args.db != nil && len(args.tblIDs) == 0 {
		return
	}
}

func TestGetIntervalFromPolicy(t *testing.T) {
	policy := []time.Duration{
		1 * time.Second,
		2 * time.Second,
	}
	var (
		val     time.Duration
		changed bool
	)

	val, changed = getIntervalFromPolicy(policy, 0)
	require.Equal(t, val, 1*time.Second)
	require.True(t, changed)

	val, changed = getIntervalFromPolicy(policy, 1)
	require.Equal(t, val, 2*time.Second)
	require.True(t, changed)

	val, changed = getIntervalFromPolicy(policy, 2)
	require.Equal(t, val, 2*time.Second)
	require.False(t, changed)

	val, changed = getIntervalFromPolicy(policy, 3)
	require.Equal(t, val, 2*time.Second)
	require.False(t, changed)
}

func colDefStrToFieldType(t *testing.T, str string, ctx sessionctx.Context) *types.FieldType {
	sqlA := "alter table t modify column a " + str
	stmt, err := parser.New().ParseOneStmt(sqlA, "", "")
	require.NoError(t, err)
	colDef := stmt.(*ast.AlterTableStmt).Specs[0].NewColumns[0]
	chs, coll := charset.GetDefaultCharsetAndCollate()
	col, _, err := buildColumnAndConstraint(ctx, 0, colDef, nil, chs, coll)
	require.NoError(t, err)
	return &col.FieldType
}

func TestModifyColumn(t *testing.T) {
	ctx := mock.NewContext()
	tests := []struct {
		origin string
		to     string
		err    error
	}{
		{"int", "bigint", nil},
		{"int", "int unsigned", nil},
		{"varchar(10)", "text", nil},
		{"varbinary(10)", "blob", nil},
		{"text", "blob", dbterror.ErrUnsupportedModifyCharset.GenWithStackByArgs("charset from utf8mb4 to binary")},
		{"varchar(10)", "varchar(8)", nil},
		{"varchar(10)", "varchar(11)", nil},
		{"varchar(10) character set utf8 collate utf8_bin", "varchar(10) character set utf8", nil},
		{"decimal(2,1)", "decimal(3,2)", nil},
		{"decimal(2,1)", "decimal(2,2)", nil},
		{"decimal(2,1)", "decimal(2,1)", nil},
		{"decimal(2,1)", "int", nil},
		{"decimal", "int", nil},
		{"decimal(2,1)", "bigint", nil},
		{"int", "varchar(10) character set gbk", dbterror.ErrUnsupportedModifyCharset.GenWithStackByArgs("charset from binary to gbk")},
		{"varchar(10) character set gbk", "int", dbterror.ErrUnsupportedModifyCharset.GenWithStackByArgs("charset from gbk to binary")},
		{"varchar(10) character set gbk", "varchar(10) character set utf8", dbterror.ErrUnsupportedModifyCharset.GenWithStackByArgs("charset from gbk to utf8")},
		{"varchar(10) character set gbk", "char(10) character set utf8", dbterror.ErrUnsupportedModifyCharset.GenWithStackByArgs("charset from gbk to utf8")},
		{"varchar(10) character set utf8", "char(10) character set gbk", dbterror.ErrUnsupportedModifyCharset.GenWithStackByArgs("charset from utf8 to gbk")},
		{"varchar(10) character set utf8", "varchar(10) character set gbk", dbterror.ErrUnsupportedModifyCharset.GenWithStackByArgs("charset from utf8 to gbk")},
		{"varchar(10) character set gbk", "varchar(255) character set gbk", nil},
	}
	for _, tt := range tests {
		ftA := colDefStrToFieldType(t, tt.origin, ctx)
		ftB := colDefStrToFieldType(t, tt.to, ctx)
		err := checkModifyTypes(ctx, ftA, ftB, false)
		if err == nil {
			require.NoErrorf(t, tt.err, "origin:%v, to:%v", tt.origin, tt.to)
		} else {
			require.EqualError(t, err, tt.err.Error())
		}
	}
}

func TestFieldCase(t *testing.T) {
	var fields = []string{"field", "Field"}
	colObjects := make([]*model.ColumnInfo, len(fields))
	for i, name := range fields {
		colObjects[i] = &model.ColumnInfo{
			Name: model.NewCIStr(name),
		}
	}
	err := checkDuplicateColumn(colObjects)
	require.EqualError(t, err, infoschema.ErrColumnExists.GenWithStackByArgs("Field").Error())
}

func TestIgnorableSpec(t *testing.T) {
	specs := []ast.AlterTableType{
		ast.AlterTableOption,
		ast.AlterTableAddColumns,
		ast.AlterTableAddConstraint,
		ast.AlterTableDropColumn,
		ast.AlterTableDropPrimaryKey,
		ast.AlterTableDropIndex,
		ast.AlterTableDropForeignKey,
		ast.AlterTableModifyColumn,
		ast.AlterTableChangeColumn,
		ast.AlterTableRenameTable,
		ast.AlterTableAlterColumn,
	}
	for _, spec := range specs {
		require.False(t, isIgnorableSpec(spec))
	}

	ignorableSpecs := []ast.AlterTableType{
		ast.AlterTableLock,
		ast.AlterTableAlgorithm,
	}
	for _, spec := range ignorableSpecs {
		require.True(t, isIgnorableSpec(spec))
	}
}

func TestBuildJobDependence(t *testing.T) {
	store := createMockStore(t)
	defer func() {
		require.NoError(t, store.Close())
	}()
	// Add some non-add-index jobs.
	job1 := &model.Job{ID: 1, TableID: 1, Type: model.ActionAddColumn}
	job2 := &model.Job{ID: 2, TableID: 1, Type: model.ActionCreateTable}
	job3 := &model.Job{ID: 3, TableID: 2, Type: model.ActionDropColumn}
	job6 := &model.Job{ID: 6, TableID: 1, Type: model.ActionDropTable}
	job7 := &model.Job{ID: 7, TableID: 2, Type: model.ActionModifyColumn}
	job9 := &model.Job{ID: 9, SchemaID: 111, Type: model.ActionDropSchema}
	job11 := &model.Job{ID: 11, TableID: 2, Type: model.ActionRenameTable, Args: []interface{}{int64(111), "old db name"}}
	err := kv.RunInNewTxn(context.Background(), store, false, func(ctx context.Context, txn kv.Transaction) error {
		m := meta.NewMeta(txn)
		require.NoError(t, m.EnQueueDDLJob(job1))
		require.NoError(t, m.EnQueueDDLJob(job2))
		require.NoError(t, m.EnQueueDDLJob(job3))
		require.NoError(t, m.EnQueueDDLJob(job6))
		require.NoError(t, m.EnQueueDDLJob(job7))
		require.NoError(t, m.EnQueueDDLJob(job9))
		require.NoError(t, m.EnQueueDDLJob(job11))
		return nil
	})
	require.NoError(t, err)
	job4 := &model.Job{ID: 4, TableID: 1, Type: model.ActionAddIndex}
	err = kv.RunInNewTxn(context.Background(), store, false, func(ctx context.Context, txn kv.Transaction) error {
		m := meta.NewMeta(txn)
		err := buildJobDependence(m, job4)
		require.NoError(t, err)
		require.Equal(t, job4.DependencyID, int64(2))
		return nil
	})
	require.NoError(t, err)
	job5 := &model.Job{ID: 5, TableID: 2, Type: model.ActionAddIndex}
	err = kv.RunInNewTxn(context.Background(), store, false, func(ctx context.Context, txn kv.Transaction) error {
		m := meta.NewMeta(txn)
		err := buildJobDependence(m, job5)
		require.NoError(t, err)
		require.Equal(t, job5.DependencyID, int64(3))
		return nil
	})
	require.NoError(t, err)
	job8 := &model.Job{ID: 8, TableID: 3, Type: model.ActionAddIndex}
	err = kv.RunInNewTxn(context.Background(), store, false, func(ctx context.Context, txn kv.Transaction) error {
		m := meta.NewMeta(txn)
		err := buildJobDependence(m, job8)
		require.NoError(t, err)
		require.Equal(t, job8.DependencyID, int64(0))
		return nil
	})
	require.NoError(t, err)
	job10 := &model.Job{ID: 10, SchemaID: 111, TableID: 3, Type: model.ActionAddIndex}
	err = kv.RunInNewTxn(context.Background(), store, false, func(ctx context.Context, txn kv.Transaction) error {
		m := meta.NewMeta(txn)
		err := buildJobDependence(m, job10)
		require.NoError(t, err)
		require.Equal(t, job10.DependencyID, int64(9))
		return nil
	})
	require.NoError(t, err)
	job12 := &model.Job{ID: 12, SchemaID: 112, TableID: 2, Type: model.ActionAddIndex}
	err = kv.RunInNewTxn(context.Background(), store, false, func(ctx context.Context, txn kv.Transaction) error {
		m := meta.NewMeta(txn)
		err := buildJobDependence(m, job12)
		require.NoError(t, err)
		require.Equal(t, job12.DependencyID, int64(11))
		return nil
	})
	require.NoError(t, err)
}

func TestNotifyDDLJob(t *testing.T) {
	store := createMockStore(t)
	defer func() {
		require.NoError(t, store.Close())
	}()

	getFirstNotificationAfterStartDDL := func(d *ddl) {
		select {
		case <-d.workers[addIdxWorker].ddlJobCh:
		default:
			// The notification may be received by the worker.
		}
		select {
		case <-d.workers[generalWorker].ddlJobCh:
		default:
			// The notification may be received by the worker.
		}
	}

	d, err := testNewDDLAndStart(
		context.Background(),
		WithStore(store),
		WithLease(testLease),
	)
	require.NoError(t, err)
	defer func() {
		require.NoError(t, d.Stop())
	}()
	getFirstNotificationAfterStartDDL(d)
	// Ensure that the notification is not handled in workers `start` function.
	d.cancel()
	for _, worker := range d.workers {
		worker.Close()
	}

	job := &model.Job{
		SchemaID:   1,
		TableID:    2,
		Type:       model.ActionCreateTable,
		BinlogInfo: &model.HistoryInfo{},
		Args:       []interface{}{},
	}
	// Test the notification mechanism of the owner and the server receiving the DDL request on the same TiDB.
	// This DDL request is a general DDL job.
	d.asyncNotifyWorker(job)
	select {
	case <-d.workers[generalWorker].ddlJobCh:
	default:
		require.FailNow(t, "do not get the general job notification")
	}
	// Test the notification mechanism of the owner and the server receiving the DDL request on the same TiDB.
	// This DDL request is a add index DDL job.
	job.Type = model.ActionAddIndex
	d.asyncNotifyWorker(job)
	select {
	case <-d.workers[addIdxWorker].ddlJobCh:
	default:
		require.FailNow(t, "do not get the add index job notification")
	}

	// Test the notification mechanism that the owner and the server receiving the DDL request are not on the same TiDB.
	// And the etcd client is nil.
	d1, err := testNewDDLAndStart(
		context.Background(),
		WithStore(store),
		WithLease(testLease),
	)
	require.NoError(t, err)
	defer func() {
		require.NoError(t, d1.Stop())
	}()
	getFirstNotificationAfterStartDDL(d1)
	// Ensure that the notification is not handled by worker's "start".
	d1.cancel()
	for _, worker := range d1.workers {
		worker.Close()
	}
	d1.ownerManager.RetireOwner()
	d1.asyncNotifyWorker(job)
	job.Type = model.ActionCreateTable
	d1.asyncNotifyWorker(job)
	require.False(t, d1.OwnerManager().IsOwner())
	select {
	case <-d1.workers[addIdxWorker].ddlJobCh:
		require.FailNow(t, "should not get the add index job notification")
	case <-d1.workers[generalWorker].ddlJobCh:
		require.FailNow(t, "should not get the general job notification")
	default:
	}
}

func testSchemaInfo(d *ddl, name string) (*model.DBInfo, error) {
	dbInfo := &model.DBInfo{
		Name: model.NewCIStr(name),
	}
	genIDs, err := d.genGlobalIDs(1)
	if err != nil {
		return nil, err
	}
	dbInfo.ID = genIDs[0]
	return dbInfo, nil
}

func testCreateSchema(t *testing.T, ctx sessionctx.Context, d *ddl, dbInfo *model.DBInfo) *model.Job {
	job := &model.Job{
		SchemaID:   dbInfo.ID,
		Type:       model.ActionCreateSchema,
		BinlogInfo: &model.HistoryInfo{},
		Args:       []interface{}{dbInfo},
	}
	ctx.SetValue(sessionctx.QueryString, "skip")
	require.NoError(t, d.DoDDLJob(ctx, job))

	v := getSchemaVer(t, ctx)
	dbInfo.State = model.StatePublic
	checkHistoryJobArgs(t, ctx, job.ID, &historyJobArgs{ver: v, db: dbInfo})
	dbInfo.State = model.StateNone
	return job
}

func buildDropSchemaJob(dbInfo *model.DBInfo) *model.Job {
	return &model.Job{
		SchemaID:   dbInfo.ID,
		Type:       model.ActionDropSchema,
		BinlogInfo: &model.HistoryInfo{},
	}
}

func testDropSchema(t *testing.T, ctx sessionctx.Context, d *ddl, dbInfo *model.DBInfo) (*model.Job, int64) {
	job := buildDropSchemaJob(dbInfo)
	ctx.SetValue(sessionctx.QueryString, "skip")
	err := d.DoDDLJob(ctx, job)
	require.NoError(t, err)
	ver := getSchemaVer(t, ctx)
	return job, ver
}

func isDDLJobDone(test *testing.T, t *meta.Meta) bool {
	job, err := t.GetDDLJobByIdx(0)
	require.NoError(test, err)
	if job == nil {
		return true
	}

	time.Sleep(testLease)
	return false
}

func testCheckSchemaState(test *testing.T, d *ddl, dbInfo *model.DBInfo, state model.SchemaState) {
	isDropped := true

	for {
		err := kv.RunInNewTxn(context.Background(), d.store, false, func(ctx context.Context, txn kv.Transaction) error {
			t := meta.NewMeta(txn)
			info, err := t.GetDatabase(dbInfo.ID)
			require.NoError(test, err)

			if state == model.StateNone {
				isDropped = isDDLJobDone(test, t)
				if !isDropped {
					return nil
				}
				require.Nil(test, info)
				return nil
			}

			require.Equal(test, info.Name, dbInfo.Name)
			require.Equal(test, info.State, state)
			return nil
		})
		require.NoError(test, err)

		if isDropped {
			break
		}
	}
}

type testCtxKeyType int

func (k testCtxKeyType) String() string {
	return "test_ctx_key"
}

const testCtxKey testCtxKeyType = 0

func TestReorg(t *testing.T) {
	tests := []struct {
		isCommonHandle bool
		handle         kv.Handle
		startKey       kv.Handle
		endKey         kv.Handle
	}{
		{
			false,
			kv.IntHandle(100),
			kv.IntHandle(1),
			kv.IntHandle(0),
		},
		{
			true,
			testutil.MustNewCommonHandle(t, "a", 100, "string"),
			testutil.MustNewCommonHandle(t, 100, "string"),
			testutil.MustNewCommonHandle(t, 101, "string"),
		},
	}

	for _, test := range tests {
		t.Run(fmt.Sprintf("isCommandHandle(%v)", test.isCommonHandle), func(t *testing.T) {
			store := createMockStore(t)
			defer func() {
				require.NoError(t, store.Close())
			}()

			d, err := testNewDDLAndStart(
				context.Background(),
				WithStore(store),
				WithLease(testLease),
			)
			require.NoError(t, err)
			defer func() {
				err := d.Stop()
				require.NoError(t, err)
			}()

			time.Sleep(testLease)

			ctx := testNewContext(d)

			ctx.SetValue(testCtxKey, 1)
			require.Equal(t, ctx.Value(testCtxKey), 1)
			ctx.ClearValue(testCtxKey)

			err = ctx.NewTxn(context.Background())
			require.NoError(t, err)
			txn, err := ctx.Txn(true)
			require.NoError(t, err)
			err = txn.Set([]byte("a"), []byte("b"))
			require.NoError(t, err)
			err = txn.Rollback()
			require.NoError(t, err)

			err = ctx.NewTxn(context.Background())
			require.NoError(t, err)
			txn, err = ctx.Txn(true)
			require.NoError(t, err)
			err = txn.Set([]byte("a"), []byte("b"))
			require.NoError(t, err)
			err = txn.Commit(context.Background())
			require.NoError(t, err)

			rowCount := int64(10)
			handle := test.handle
			job := &model.Job{
				ID:          1,
				SnapshotVer: 1, // Make sure it is not zero. So the reorgInfo's first is false.
			}
			err = ctx.NewTxn(context.Background())
			require.NoError(t, err)
			txn, err = ctx.Txn(true)
			require.NoError(t, err)
			m := meta.NewMeta(txn)
			e := &meta.Element{ID: 333, TypeKey: meta.IndexElementKey}
			rInfo := &reorgInfo{
				Job:         job,
				currElement: e,
				d:           d.ddlCtx,
			}
			f := func() error {
				d.getReorgCtx(job).setRowCount(rowCount)
				d.getReorgCtx(job).setNextKey(handle.Encoded())
				time.Sleep(1*ReorgWaitTimeout + 100*time.Millisecond)
				return nil
			}
			mockTbl := tables.MockTableFromMeta(&model.TableInfo{IsCommonHandle: test.isCommonHandle, CommonHandleVersion: 1})
			err = d.generalWorker().runReorgJob(newReorgHandler(m), rInfo, mockTbl.Meta(), d.lease, f)
			require.Error(t, err)

			// The longest to wait for 5 seconds to make sure the function of f is returned.
			for i := 0; i < 1000; i++ {
				time.Sleep(5 * time.Millisecond)
				err = d.generalWorker().runReorgJob(newReorgHandler(m), rInfo, mockTbl.Meta(), d.lease, f)
				if err == nil {
					require.Equal(t, job.RowCount, rowCount)

					// Test whether reorgInfo's Handle is update.
					err = txn.Commit(context.Background())
					require.NoError(t, err)
					err = ctx.NewTxn(context.Background())
					require.NoError(t, err)

					m = meta.NewMeta(txn)
					info, err1 := getReorgInfo(NewJobContext(), d.ddlCtx, newReorgHandler(m), job, mockTbl, nil)
					require.NoError(t, err1)
					require.Equal(t, info.StartKey, kv.Key(handle.Encoded()))
					require.Equal(t, info.currElement, e)
					break
				}
			}
			require.NoError(t, err)

			job = &model.Job{
				ID:          2,
				SchemaID:    1,
				Type:        model.ActionCreateSchema,
				Args:        []interface{}{model.NewCIStr("test")},
				SnapshotVer: 1, // Make sure it is not zero. So the reorgInfo's first is false.
			}

			element := &meta.Element{ID: 123, TypeKey: meta.ColumnElementKey}
			info := &reorgInfo{
				Job:             job,
				d:               d.ddlCtx,
				currElement:     element,
				StartKey:        test.startKey.Encoded(),
				EndKey:          test.endKey.Encoded(),
				PhysicalTableID: 456,
			}
			err = kv.RunInNewTxn(context.Background(), d.store, false, func(ctx context.Context, txn kv.Transaction) error {
				m := meta.NewMeta(txn)
				var err1 error
				_, err1 = getReorgInfo(NewJobContext(), d.ddlCtx, newReorgHandler(m), job, mockTbl, []*meta.Element{element})
				require.True(t, meta.ErrDDLReorgElementNotExist.Equal(err1))
				require.Equal(t, job.SnapshotVer, uint64(0))
				return nil
			})
			require.NoError(t, err)
			job.SnapshotVer = uint64(1)
			err = info.UpdateReorgMeta(info.StartKey)
			require.NoError(t, err)
			err = kv.RunInNewTxn(context.Background(), d.store, false, func(ctx context.Context, txn kv.Transaction) error {
				m := meta.NewMeta(txn)
				info1, err1 := getReorgInfo(NewJobContext(), d.ddlCtx, newReorgHandler(m), job, mockTbl, []*meta.Element{element})
				require.NoError(t, err1)
				require.Equal(t, info1.currElement, info.currElement)
				require.Equal(t, info1.StartKey, info.StartKey)
				require.Equal(t, info1.EndKey, info.EndKey)
				require.Equal(t, info1.PhysicalTableID, info.PhysicalTableID)
				return nil
			})
			require.NoError(t, err)

			err = d.Stop()
			require.NoError(t, err)
			err = d.generalWorker().runReorgJob(newReorgHandler(m), rInfo, mockTbl.Meta(), d.lease, func() error {
				time.Sleep(4 * testLease)
				return nil
			})
			require.Error(t, err)
			txn, err = ctx.Txn(true)
			require.NoError(t, err)
			err = txn.Commit(context.Background())
			require.NoError(t, err)
		})
	}
}

func TestGetDDLInfo(t *testing.T) {
	store, clean := newMockStore(t)
	defer clean()

	txn, err := store.Begin()
	require.NoError(t, err)
	m := meta.NewMeta(txn)

	dbInfo2 := &model.DBInfo{
		ID:    2,
		Name:  model.NewCIStr("b"),
		State: model.StateNone,
	}
	job := &model.Job{
		SchemaID: dbInfo2.ID,
		Type:     model.ActionCreateSchema,
		RowCount: 0,
	}
	job1 := &model.Job{
		SchemaID: dbInfo2.ID,
		Type:     model.ActionAddIndex,
		RowCount: 0,
	}

	err = m.EnQueueDDLJob(job)
	require.NoError(t, err)

	info, err := GetDDLInfo(txn)
	require.NoError(t, err)
	require.Len(t, info.Jobs, 1)
	require.Equal(t, job, info.Jobs[0])
	require.Nil(t, info.ReorgHandle)

	// two jobs
	m = meta.NewMeta(txn, meta.AddIndexJobListKey)
	err = m.EnQueueDDLJob(job1)
	require.NoError(t, err)

	info, err = GetDDLInfo(txn)
	require.NoError(t, err)
	require.Len(t, info.Jobs, 2)
	require.Equal(t, job, info.Jobs[0])
	require.Equal(t, job1, info.Jobs[1])
	require.Nil(t, info.ReorgHandle)

	err = txn.Rollback()
	require.NoError(t, err)
}

func TestGetDDLJobs(t *testing.T) {
	store, clean := newMockStore(t)
	defer clean()

	txn, err := store.Begin()
	require.NoError(t, err)

	m := meta.NewMeta(txn)
	cnt := 10
	jobs := make([]*model.Job, cnt)
	var currJobs2 []*model.Job
	for i := 0; i < cnt; i++ {
		jobs[i] = &model.Job{
			ID:       int64(i),
			SchemaID: 1,
			Type:     model.ActionCreateTable,
		}
		err = m.EnQueueDDLJob(jobs[i])
		require.NoError(t, err)

		currJobs, err := GetAllDDLJobs(meta.NewMeta(txn))
		require.NoError(t, err)
		require.Len(t, currJobs, i+1)

		currJobs2 = currJobs2[:0]
		err = IterAllDDLJobs(txn, func(jobs []*model.Job) (b bool, e error) {
			for _, job := range jobs {
				if job.NotStarted() {
					currJobs2 = append(currJobs2, job)
				} else {
					return true, nil
				}
			}
			return false, nil
		})
		require.NoError(t, err)
		require.Len(t, currJobs2, i+1)
	}

	currJobs, err := GetAllDDLJobs(meta.NewMeta(txn))
	require.NoError(t, err)

	for i, job := range jobs {
		require.Equal(t, currJobs[i].ID, job.ID)
		require.Equal(t, int64(1), job.SchemaID)
		require.Equal(t, model.ActionCreateTable, job.Type)
	}
	require.Equal(t, currJobs2, currJobs)

	err = txn.Rollback()
	require.NoError(t, err)
}

func TestGetDDLJobsIsSort(t *testing.T) {
	store, clean := newMockStore(t)
	defer clean()

	txn, err := store.Begin()
	require.NoError(t, err)

	// insert 5 drop table jobs to DefaultJobListKey queue
	m := meta.NewMeta(txn)
	enQueueDDLJobs(t, m, model.ActionDropTable, 10, 15)

	// insert 5 create table jobs to DefaultJobListKey queue
	enQueueDDLJobs(t, m, model.ActionCreateTable, 0, 5)

	// insert add index jobs to AddIndexJobListKey queue
	m = meta.NewMeta(txn, meta.AddIndexJobListKey)
	enQueueDDLJobs(t, m, model.ActionAddIndex, 5, 10)

	currJobs, err := GetAllDDLJobs(meta.NewMeta(txn))
	require.NoError(t, err)
	require.Len(t, currJobs, 15)

	isSort := isJobsSorted(currJobs)
	require.True(t, isSort)

	err = txn.Rollback()
	require.NoError(t, err)
}

func TestCancelJobs(t *testing.T) {
	store, clean := newMockStore(t)
	defer clean()

	txn, err := store.Begin()
	require.NoError(t, err)

	m := meta.NewMeta(txn)
	cnt := 10
	ids := make([]int64, cnt)
	for i := 0; i < cnt; i++ {
		job := &model.Job{
			ID:       int64(i),
			SchemaID: 1,
			Type:     model.ActionCreateTable,
		}
		if i == 0 {
			job.State = model.JobStateDone
		}
		if i == 1 {
			job.State = model.JobStateCancelled
		}
		ids[i] = int64(i)
		err = m.EnQueueDDLJob(job)
		require.NoError(t, err)
	}

	errs, err := CancelJobs(txn, ids)
	require.NoError(t, err)
	for i, err := range errs {
		if i == 0 {
			require.Error(t, err)
			continue
		}
		require.NoError(t, err)
	}

	errs, err = CancelJobs(txn, []int64{})
	require.NoError(t, err)
	require.Nil(t, errs)

	errs, err = CancelJobs(txn, []int64{-1})
	require.NoError(t, err)
	require.Error(t, errs[0])
	require.Regexp(t, "DDL Job:-1 not found$", errs[0].Error())

	// test cancel finish job.
	job := &model.Job{
		ID:       100,
		SchemaID: 1,
		Type:     model.ActionCreateTable,
		State:    model.JobStateDone,
	}
	err = m.EnQueueDDLJob(job)
	require.NoError(t, err)
	errs, err = CancelJobs(txn, []int64{100})
	require.NoError(t, err)
	require.Error(t, errs[0])
	require.Regexp(t, "This job:100 is finished, so can't be cancelled$", errs[0].Error())

	// test can't cancelable job.
	job.Type = model.ActionDropIndex
	job.SchemaState = model.StateWriteOnly
	job.State = model.JobStateRunning
	job.ID = 101
	err = m.EnQueueDDLJob(job)
	require.NoError(t, err)
	errs, err = CancelJobs(txn, []int64{101})
	require.NoError(t, err)
	require.Error(t, errs[0])
	require.Regexp(t, "This job:101 is almost finished, can't be cancelled now$", errs[0].Error())

	// When both types of jobs exist in the DDL queue,
	// we first cancel the job with a larger ID.
	job = &model.Job{
		ID:       1000,
		SchemaID: 1,
		TableID:  2,
		Type:     model.ActionAddIndex,
	}
	job1 := &model.Job{
		ID:       1001,
		SchemaID: 1,
		TableID:  2,
		Type:     model.ActionAddColumn,
	}
	job2 := &model.Job{
		ID:       1002,
		SchemaID: 1,
		TableID:  2,
		Type:     model.ActionAddIndex,
	}
	job3 := &model.Job{
		ID:       1003,
		SchemaID: 1,
		TableID:  2,
		Type:     model.ActionRepairTable,
	}
	require.NoError(t, m.EnQueueDDLJob(job, meta.AddIndexJobListKey))
	require.NoError(t, m.EnQueueDDLJob(job1))
	require.NoError(t, m.EnQueueDDLJob(job2, meta.AddIndexJobListKey))
	require.NoError(t, m.EnQueueDDLJob(job3))

	errs, err = CancelJobs(txn, []int64{job1.ID, job.ID, job2.ID, job3.ID})
	require.NoError(t, err)
	for _, err := range errs {
		require.NoError(t, err)
	}

	err = txn.Rollback()
	require.NoError(t, err)
}

func TestGetHistoryDDLJobs(t *testing.T) {
	store, clean := newMockStore(t)
	defer clean()

	txn, err := store.Begin()
	require.NoError(t, err)

	m := meta.NewMeta(txn)
	cnt := 11
	jobs := make([]*model.Job, cnt)
	for i := 0; i < cnt; i++ {
		jobs[i] = &model.Job{
			ID:       int64(i),
			SchemaID: 1,
			Type:     model.ActionCreateTable,
		}
		err = AddHistoryDDLJob(m, jobs[i], true)
		require.NoError(t, err)

		historyJobs, err := GetHistoryDDLJobs(txn, DefNumHistoryJobs)
		require.NoError(t, err)

		if i+1 > MaxHistoryJobs {
			require.Len(t, historyJobs, MaxHistoryJobs)
		} else {
			require.Len(t, historyJobs, i+1)
		}
	}

	delta := cnt - MaxHistoryJobs
	historyJobs, err := GetHistoryDDLJobs(txn, DefNumHistoryJobs)
	require.NoError(t, err)
	require.Len(t, historyJobs, MaxHistoryJobs)

	l := len(historyJobs) - 1
	for i, job := range historyJobs {
		require.Equal(t, jobs[delta+l-i].ID, job.ID)
		require.Equal(t, int64(1), job.SchemaID)
		require.Equal(t, model.ActionCreateTable, job.Type)
	}

	var historyJobs2 []*model.Job
	err = IterHistoryDDLJobs(txn, func(jobs []*model.Job) (b bool, e error) {
		for _, job := range jobs {
			historyJobs2 = append(historyJobs2, job)
			if len(historyJobs2) == DefNumHistoryJobs {
				return true, nil
			}
		}
		return false, nil
	})
	require.NoError(t, err)
	require.Equal(t, historyJobs, historyJobs2)

	err = txn.Rollback()
	require.NoError(t, err)
}

<<<<<<< HEAD
func TestIsJobRollbackable(t *testing.T) {
	cases := []struct {
		tp     model.ActionType
		state  model.SchemaState
		result bool
	}{
		{model.ActionDropIndex, model.StateNone, true},
		{model.ActionDropIndex, model.StateDeleteOnly, false},
		{model.ActionDropSchema, model.StateDeleteOnly, false},
		{model.ActionDropColumn, model.StateDeleteOnly, false},
	}
	job := &model.Job{}
	for _, ca := range cases {
		job.Type = ca.tp
		job.SchemaState = ca.state
		re := job.IsRollbackable()
		require.Equal(t, ca.result, re)
	}
}

=======
>>>>>>> 7bd89234
func TestError(t *testing.T) {
	kvErrs := []*terror.Error{
		dbterror.ErrDDLJobNotFound,
		dbterror.ErrCancelFinishedDDLJob,
		dbterror.ErrCannotCancelDDLJob,
	}
	for _, err := range kvErrs {
		code := terror.ToSQLError(err).Code
		require.NotEqual(t, mysql.ErrUnknown, code)
		require.Equal(t, uint16(err.Code()), code)
	}
}

func newMockStore(t *testing.T) (store kv.Storage, clean func()) {
	var err error
	store, err = mockstore.NewMockStore()
	require.NoError(t, err)

	clean = func() {
		err = store.Close()
		require.NoError(t, err)
	}

	return
}

func isJobsSorted(jobs []*model.Job) bool {
	if len(jobs) <= 1 {
		return true
	}
	for i := 1; i < len(jobs); i++ {
		if jobs[i].ID <= jobs[i-1].ID {
			return false
		}
	}
	return true
}

func enQueueDDLJobs(t *testing.T, m *meta.Meta, jobType model.ActionType, start, end int) {
	for i := start; i < end; i++ {
		job := &model.Job{
			ID:       int64(i),
			SchemaID: 1,
			Type:     jobType,
		}
		err := m.EnQueueDDLJob(job)
		require.NoError(t, err)
	}
}<|MERGE_RESOLUTION|>--- conflicted
+++ resolved
@@ -985,29 +985,6 @@
 	require.NoError(t, err)
 }
 
-<<<<<<< HEAD
-func TestIsJobRollbackable(t *testing.T) {
-	cases := []struct {
-		tp     model.ActionType
-		state  model.SchemaState
-		result bool
-	}{
-		{model.ActionDropIndex, model.StateNone, true},
-		{model.ActionDropIndex, model.StateDeleteOnly, false},
-		{model.ActionDropSchema, model.StateDeleteOnly, false},
-		{model.ActionDropColumn, model.StateDeleteOnly, false},
-	}
-	job := &model.Job{}
-	for _, ca := range cases {
-		job.Type = ca.tp
-		job.SchemaState = ca.state
-		re := job.IsRollbackable()
-		require.Equal(t, ca.result, re)
-	}
-}
-
-=======
->>>>>>> 7bd89234
 func TestError(t *testing.T) {
 	kvErrs := []*terror.Error{
 		dbterror.ErrDDLJobNotFound,
