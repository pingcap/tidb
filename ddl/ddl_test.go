// Copyright 2015 PingCAP, Inc.
//
// Licensed under the Apache License, Version 2.0 (the "License");
// you may not use this file except in compliance with the License.
// You may obtain a copy of the License at
//
//     http://www.apache.org/licenses/LICENSE-2.0
//
// Unless required by applicable law or agreed to in writing, software
// distributed under the License is distributed on an "AS IS" BASIS,
// WITHOUT WARRANTIES OR CONDITIONS OF ANY KIND, either express or implied.
// See the License for the specific language governing permissions and
// limitations under the License.

package ddl

import (
	"context"
	"os"
	"testing"
	"time"

	. "github.com/pingcap/check"
	"github.com/pingcap/tidb/config"
	"github.com/pingcap/tidb/domain/infosync"
	"github.com/pingcap/tidb/infoschema"
	"github.com/pingcap/tidb/kv"
	"github.com/pingcap/tidb/meta"
	"github.com/pingcap/tidb/meta/autoid"
	"github.com/pingcap/tidb/parser/ast"
	"github.com/pingcap/tidb/parser/model"
	"github.com/pingcap/tidb/sessionctx"
	"github.com/pingcap/tidb/store/mockstore"
	"github.com/pingcap/tidb/table"
	"github.com/pingcap/tidb/types"
	"github.com/pingcap/tidb/util/logutil"
	"github.com/pingcap/tidb/util/mock"
	"github.com/pingcap/tidb/util/testleak"
	"github.com/pingcap/tidb/util/timeutil"
	"github.com/stretchr/testify/require"
	"github.com/tikv/client-go/v2/tikv"
)

type DDLForTest interface {
	// SetHook sets the hook.
	SetHook(h Callback)
	// SetInterceptor sets the interceptor.
	SetInterceptor(h Interceptor)
}

// SetInterceptor implements DDL.SetInterceptor interface.
func (d *ddl) SetInterceptor(i Interceptor) {
	d.mu.Lock()
	defer d.mu.Unlock()

	d.mu.interceptor = i
}

// generalWorker returns the general worker.
func (d *ddl) generalWorker() *worker {
	return d.workers[generalWorker]
}

// GetMaxRowID is used for test.
func GetMaxRowID(store kv.Storage, priority int, t table.Table, startHandle, endHandle kv.Key) (kv.Key, error) {
	return getRangeEndKey(store, priority, t, startHandle, endHandle)
}

func TestT(t *testing.T) {
	CustomVerboseFlag = true
	*CustomParallelSuiteFlag = true
	logLevel := os.Getenv("log_level")
	err := logutil.InitLogger(logutil.NewLogConfig(logLevel, "", "", logutil.EmptyFileLogConfig, false))
	if err != nil {
		t.Fatal(err)
	}
	autoid.SetStep(5000)
	ReorgWaitTimeout = 30 * time.Millisecond
	batchInsertDeleteRangeSize = 2

	config.UpdateGlobal(func(conf *config.Config) {
		// Test for table lock.
		conf.EnableTableLock = true
		conf.Log.SlowThreshold = 10000
		conf.TiKVClient.AsyncCommit.SafeWindow = 0
		conf.TiKVClient.AsyncCommit.AllowedClockDrift = 0
		conf.Experimental.AllowsExpressionIndex = true
	})
	tikv.EnableFailpoints()

	_, err = infosync.GlobalInfoSyncerInit(context.Background(), "t", func() uint64 { return 1 }, nil, true)
	if err != nil {
		t.Fatal(err)
	}

	testleak.BeforeTest()
	TestingT(t)
	testleak.AfterTestT(t)()
}

func testNewDDLAndStart(ctx context.Context, options ...Option) (*ddl, error) {
	// init infoCache and a stub infoSchema
	ic := infoschema.NewCache(2)
	ic.Insert(infoschema.MockInfoSchemaWithSchemaVer(nil, 0), 0)
	options = append(options, WithInfoCache(ic))
	d := newDDL(ctx, options...)
	err := d.Start(nil)
	return d, err
}

func testCreateStore(c *C, name string) kv.Storage {
	store, err := mockstore.NewMockStore()
	c.Assert(err, IsNil)
	return store
}

func testCreateStoreT(t *testing.T, name string) kv.Storage {
	store, err := mockstore.NewMockStore()
	require.NoError(t, err)
	return store
}

func testNewContext(d *ddl) sessionctx.Context {
	ctx := mock.NewContext()
	ctx.Store = d.store
	return ctx
}

func getSchemaVer(c *C, ctx sessionctx.Context) int64 {
	err := ctx.NewTxn(context.Background())
	c.Assert(err, IsNil)
	txn, err := ctx.Txn(true)
	c.Assert(err, IsNil)
	m := meta.NewMeta(txn)
	ver, err := m.GetSchemaVersion()
	c.Assert(err, IsNil)
	return ver
}

func getSchemaVerT(t *testing.T, ctx sessionctx.Context) int64 {
	err := ctx.NewTxn(context.Background())
	require.NoError(t, err)
	txn, err := ctx.Txn(true)
	require.NoError(t, err)
	m := meta.NewMeta(txn)
	ver, err := m.GetSchemaVersion()
	require.NoError(t, err)
	return ver
}

type historyJobArgs struct {
	ver    int64
	db     *model.DBInfo
	tbl    *model.TableInfo
	tblIDs map[int64]struct{}
}

func checkEqualTable(c *C, t1, t2 *model.TableInfo) {
	c.Assert(t1.ID, Equals, t2.ID)
	c.Assert(t1.Name, Equals, t2.Name)
	c.Assert(t1.Charset, Equals, t2.Charset)
	c.Assert(t1.Collate, Equals, t2.Collate)
	c.Assert(t1.PKIsHandle, DeepEquals, t2.PKIsHandle)
	c.Assert(t1.Comment, DeepEquals, t2.Comment)
	c.Assert(t1.AutoIncID, DeepEquals, t2.AutoIncID)
}

func checkEqualTableT(t *testing.T, t1, t2 *model.TableInfo) {
	require.Equal(t, t1.ID, t2.ID)
	require.Equal(t, t1.Name, t2.Name)
	require.Equal(t, t1.Charset, t2.Charset)
	require.Equal(t, t1.Collate, t2.Collate)
	require.EqualValues(t, t1.PKIsHandle, t2.PKIsHandle)
	require.EqualValues(t, t1.Comment, t2.Comment)
	require.EqualValues(t, t1.AutoIncID, t2.AutoIncID)
}

func checkHistoryJob(c *C, job *model.Job) {
	c.Assert(job.State, Equals, model.JobStateSynced)
}

func checkHistoryJobArgs(c *C, ctx sessionctx.Context, id int64, args *historyJobArgs) {
	txn, err := ctx.Txn(true)
	c.Assert(err, IsNil)
	t := meta.NewMeta(txn)
	historyJob, err := t.GetHistoryDDLJob(id)
	c.Assert(err, IsNil)
	c.Assert(historyJob.BinlogInfo.FinishedTS, Greater, uint64(0))

	if args.tbl != nil {
		c.Assert(historyJob.BinlogInfo.SchemaVersion, Equals, args.ver)
		checkEqualTable(c, historyJob.BinlogInfo.TableInfo, args.tbl)
		return
	}

	// for handling schema job
	c.Assert(historyJob.BinlogInfo.SchemaVersion, Equals, args.ver)
	c.Assert(historyJob.BinlogInfo.DBInfo, DeepEquals, args.db)
	// only for creating schema job
	if args.db != nil && len(args.tblIDs) == 0 {
		return
	}
}

func checkHistoryJobArgsT(t *testing.T, ctx sessionctx.Context, id int64, args *historyJobArgs) {
	txn, err := ctx.Txn(true)
	require.NoError(t, err)
	tt := meta.NewMeta(txn)
	historyJob, err := tt.GetHistoryDDLJob(id)
	require.NoError(t, err)
	require.Greater(t, historyJob.BinlogInfo.FinishedTS, uint64(0))

	if args.tbl != nil {
		require.Equal(t, args.ver, historyJob.BinlogInfo.SchemaVersion)
		checkEqualTableT(t, historyJob.BinlogInfo.TableInfo, args.tbl)
		return
	}

	// for handling schema job
	require.Equal(t, args.ver, historyJob.BinlogInfo.SchemaVersion)
	require.EqualValues(t, args.db, historyJob.BinlogInfo.DBInfo)
	// only for creating schema job
	if args.db != nil && len(args.tblIDs) == 0 {
		return
	}
}

func buildCreateIdxJob(dbInfo *model.DBInfo, tblInfo *model.TableInfo, unique bool, indexName string, colName string) *model.Job {
	return &model.Job{
		SchemaID:   dbInfo.ID,
		TableID:    tblInfo.ID,
		Type:       model.ActionAddIndex,
		BinlogInfo: &model.HistoryInfo{},
		Args: []interface{}{unique, model.NewCIStr(indexName),
			[]*ast.IndexPartSpecification{{
				Column: &ast.ColumnName{Name: model.NewCIStr(colName)},
				Length: types.UnspecifiedLength}}},
	}
}

<<<<<<< HEAD
func buildModifyColJob(dbInfo *model.DBInfo, tblInfo *model.TableInfo) *model.Job {
	newCol := table.ToColumn(tblInfo.Columns[0])
	return &model.Job{
		SchemaID:   dbInfo.ID,
		TableID:    tblInfo.ID,
		Type:       model.ActionModifyColumn,
		BinlogInfo: &model.HistoryInfo{},
		Args:       []interface{}{&newCol, newCol.Name, ast.ColumnPosition{Tp: ast.ColumnPositionNone}, 0},
		ReorgMeta: &model.DDLReorgMeta{
			LocationInfo: &model.LocationInfo{Name: timeutil.SystemLocation().String(), Offset: 0},
		},
	}
}

=======
>>>>>>> fa3328fc
func testCreatePrimaryKey(c *C, ctx sessionctx.Context, d *ddl, dbInfo *model.DBInfo, tblInfo *model.TableInfo, colName string) *model.Job {
	job := buildCreateIdxJob(dbInfo, tblInfo, true, "primary", colName)
	job.Type = model.ActionAddPrimaryKey
	err := d.doDDLJob(ctx, job)
	c.Assert(err, IsNil)
	v := getSchemaVer(c, ctx)
	checkHistoryJobArgs(c, ctx, job.ID, &historyJobArgs{ver: v, tbl: tblInfo})
	return job
}

func testCreateIndex(c *C, ctx sessionctx.Context, d *ddl, dbInfo *model.DBInfo, tblInfo *model.TableInfo, unique bool, indexName string, colName string) *model.Job {
	job := buildCreateIdxJob(dbInfo, tblInfo, unique, indexName, colName)
	err := d.doDDLJob(ctx, job)
	c.Assert(err, IsNil)
	v := getSchemaVer(c, ctx)
	checkHistoryJobArgs(c, ctx, job.ID, &historyJobArgs{ver: v, tbl: tblInfo})
	return job
}

func testAddColumn(c *C, ctx sessionctx.Context, d *ddl, dbInfo *model.DBInfo, tblInfo *model.TableInfo, args []interface{}) *model.Job {
	job := &model.Job{
		SchemaID:   dbInfo.ID,
		TableID:    tblInfo.ID,
		Type:       model.ActionAddColumn,
		Args:       args,
		BinlogInfo: &model.HistoryInfo{},
	}
	err := d.doDDLJob(ctx, job)
	c.Assert(err, IsNil)
	v := getSchemaVer(c, ctx)
	checkHistoryJobArgs(c, ctx, job.ID, &historyJobArgs{ver: v, tbl: tblInfo})
	return job
}

func testAddColumns(c *C, ctx sessionctx.Context, d *ddl, dbInfo *model.DBInfo, tblInfo *model.TableInfo, args []interface{}) *model.Job {
	job := &model.Job{
		SchemaID:   dbInfo.ID,
		TableID:    tblInfo.ID,
		Type:       model.ActionAddColumns,
		Args:       args,
		BinlogInfo: &model.HistoryInfo{},
	}
	err := d.doDDLJob(ctx, job)
	c.Assert(err, IsNil)
	v := getSchemaVer(c, ctx)
	checkHistoryJobArgs(c, ctx, job.ID, &historyJobArgs{ver: v, tbl: tblInfo})
	return job
}

func buildDropIdxJob(dbInfo *model.DBInfo, tblInfo *model.TableInfo, indexName string) *model.Job {
	tp := model.ActionDropIndex
	if indexName == "primary" {
		tp = model.ActionDropPrimaryKey
	}
	return &model.Job{
		SchemaID:   dbInfo.ID,
		TableID:    tblInfo.ID,
		Type:       tp,
		BinlogInfo: &model.HistoryInfo{},
		Args:       []interface{}{model.NewCIStr(indexName)},
	}
}

func testDropIndex(c *C, ctx sessionctx.Context, d *ddl, dbInfo *model.DBInfo, tblInfo *model.TableInfo, indexName string) *model.Job {
	job := buildDropIdxJob(dbInfo, tblInfo, indexName)
	err := d.doDDLJob(ctx, job)
	c.Assert(err, IsNil)
	v := getSchemaVer(c, ctx)
	checkHistoryJobArgs(c, ctx, job.ID, &historyJobArgs{ver: v, tbl: tblInfo})
	return job
}

func buildRebaseAutoIDJobJob(dbInfo *model.DBInfo, tblInfo *model.TableInfo, newBaseID int64) *model.Job {
	return &model.Job{
		SchemaID:   dbInfo.ID,
		TableID:    tblInfo.ID,
		Type:       model.ActionRebaseAutoID,
		BinlogInfo: &model.HistoryInfo{},
		Args:       []interface{}{newBaseID},
	}
}

func (s *testDDLSuite) TestGetIntervalFromPolicy(c *C) {
	policy := []time.Duration{
		1 * time.Second,
		2 * time.Second,
	}
	var (
		val     time.Duration
		changed bool
	)

	val, changed = getIntervalFromPolicy(policy, 0)
	c.Assert(val, Equals, 1*time.Second)
	c.Assert(changed, Equals, true)

	val, changed = getIntervalFromPolicy(policy, 1)
	c.Assert(val, Equals, 2*time.Second)
	c.Assert(changed, Equals, true)

	val, changed = getIntervalFromPolicy(policy, 2)
	c.Assert(val, Equals, 2*time.Second)
	c.Assert(changed, Equals, false)

	val, changed = getIntervalFromPolicy(policy, 3)
	c.Assert(val, Equals, 2*time.Second)
	c.Assert(changed, Equals, false)
}<|MERGE_RESOLUTION|>--- conflicted
+++ resolved
@@ -36,7 +36,6 @@
 	"github.com/pingcap/tidb/util/logutil"
 	"github.com/pingcap/tidb/util/mock"
 	"github.com/pingcap/tidb/util/testleak"
-	"github.com/pingcap/tidb/util/timeutil"
 	"github.com/stretchr/testify/require"
 	"github.com/tikv/client-go/v2/tikv"
 )
@@ -238,23 +237,6 @@
 	}
 }
 
-<<<<<<< HEAD
-func buildModifyColJob(dbInfo *model.DBInfo, tblInfo *model.TableInfo) *model.Job {
-	newCol := table.ToColumn(tblInfo.Columns[0])
-	return &model.Job{
-		SchemaID:   dbInfo.ID,
-		TableID:    tblInfo.ID,
-		Type:       model.ActionModifyColumn,
-		BinlogInfo: &model.HistoryInfo{},
-		Args:       []interface{}{&newCol, newCol.Name, ast.ColumnPosition{Tp: ast.ColumnPositionNone}, 0},
-		ReorgMeta: &model.DDLReorgMeta{
-			LocationInfo: &model.LocationInfo{Name: timeutil.SystemLocation().String(), Offset: 0},
-		},
-	}
-}
-
-=======
->>>>>>> fa3328fc
 func testCreatePrimaryKey(c *C, ctx sessionctx.Context, d *ddl, dbInfo *model.DBInfo, tblInfo *model.TableInfo, colName string) *model.Job {
 	job := buildCreateIdxJob(dbInfo, tblInfo, true, "primary", colName)
 	job.Type = model.ActionAddPrimaryKey
