--- conflicted
+++ resolved
@@ -148,72 +148,6 @@
 	}
 }
 
-<<<<<<< HEAD
-func testCreatePrimaryKey(t *testing.T, ctx sessionctx.Context, d *ddl, dbInfo *model.DBInfo, tblInfo *model.TableInfo, colName string) *model.Job {
-	job := buildCreateIdxJob(dbInfo, tblInfo, true, "primary", colName)
-	job.Type = model.ActionAddPrimaryKey
-	ctx.SetValue(sessionctx.QueryString, "skip")
-	err := d.DoDDLJob(ctx, job)
-	require.NoError(t, err)
-	v := getSchemaVer(t, ctx)
-	checkHistoryJobArgs(t, ctx, job.ID, &historyJobArgs{ver: v, tbl: tblInfo})
-	return job
-}
-
-func testCreateIndex(t *testing.T, ctx sessionctx.Context, d *ddl, dbInfo *model.DBInfo, tblInfo *model.TableInfo, unique bool, indexName string, colName string) *model.Job {
-	job := buildCreateIdxJob(dbInfo, tblInfo, unique, indexName, colName)
-	ctx.SetValue(sessionctx.QueryString, "skip")
-	err := d.DoDDLJob(ctx, job)
-	require.NoError(t, err)
-	v := getSchemaVer(t, ctx)
-	checkHistoryJobArgs(t, ctx, job.ID, &historyJobArgs{ver: v, tbl: tblInfo})
-	return job
-}
-
-func testAddColumn(t *testing.T, ctx sessionctx.Context, d *ddl, dbInfo *model.DBInfo, tblInfo *model.TableInfo, args []interface{}) *model.Job {
-	job := &model.Job{
-		SchemaID:   dbInfo.ID,
-		TableID:    tblInfo.ID,
-		Type:       model.ActionAddColumn,
-		Args:       args,
-		BinlogInfo: &model.HistoryInfo{},
-	}
-
-	ctx.SetValue(sessionctx.QueryString, "skip")
-	err := d.DoDDLJob(ctx, job)
-	require.NoError(t, err)
-	v := getSchemaVer(t, ctx)
-	checkHistoryJobArgs(t, ctx, job.ID, &historyJobArgs{ver: v, tbl: tblInfo})
-	return job
-}
-
-func buildDropIdxJob(dbInfo *model.DBInfo, tblInfo *model.TableInfo, indexName string) *model.Job {
-	tp := model.ActionDropIndex
-	if indexName == "primary" {
-		tp = model.ActionDropPrimaryKey
-	}
-	return &model.Job{
-		SchemaID:   dbInfo.ID,
-		TableID:    tblInfo.ID,
-		Type:       tp,
-		BinlogInfo: &model.HistoryInfo{},
-		Args:       []interface{}{model.NewCIStr(indexName)},
-	}
-}
-
-func testDropIndex(t *testing.T, ctx sessionctx.Context, d *ddl, dbInfo *model.DBInfo, tblInfo *model.TableInfo, indexName string) *model.Job {
-	job := buildDropIdxJob(dbInfo, tblInfo, indexName)
-
-	ctx.SetValue(sessionctx.QueryString, "skip")
-	err := d.DoDDLJob(ctx, job)
-	require.NoError(t, err)
-	v := getSchemaVer(t, ctx)
-	checkHistoryJobArgs(t, ctx, job.ID, &historyJobArgs{ver: v, tbl: tblInfo})
-	return job
-}
-
-=======
->>>>>>> 5ba2adb5
 func TestGetIntervalFromPolicy(t *testing.T) {
 	policy := []time.Duration{
 		1 * time.Second,
