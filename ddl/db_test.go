// Copyright 2015 PingCAP, Inc.
//
// Licensed under the Apache License, Version 2.0 (the "License");
// you may not use this file except in compliance with the License.
// You may obtain a copy of the License at
//
//     http://www.apache.org/licenses/LICENSE-2.0
//
// Unless required by applicable law or agreed to in writing, software
// distributed under the License is distributed on an "AS IS" BASIS,
// See the License for the specific language governing permissions and
// limitations under the License.

package ddl_test

import (
	"fmt"
	"io"
	"math"
	"math/rand"
	"strconv"
	"strings"
	"sync"
	"time"

	"github.com/juju/errors"
	. "github.com/pingcap/check"
	"github.com/pingcap/tidb/ast"
	"github.com/pingcap/tidb/ddl"
	"github.com/pingcap/tidb/domain"
	"github.com/pingcap/tidb/infoschema"
	"github.com/pingcap/tidb/kv"
	"github.com/pingcap/tidb/meta"
	"github.com/pingcap/tidb/meta/autoid"
	"github.com/pingcap/tidb/model"
	"github.com/pingcap/tidb/mysql"
	tmysql "github.com/pingcap/tidb/mysql"
	"github.com/pingcap/tidb/session"
	"github.com/pingcap/tidb/sessionctx"
	"github.com/pingcap/tidb/store/mockstore"
	"github.com/pingcap/tidb/store/mockstore/mocktikv"
	"github.com/pingcap/tidb/table"
	"github.com/pingcap/tidb/table/tables"
	"github.com/pingcap/tidb/tablecodec"
	"github.com/pingcap/tidb/terror"
	"github.com/pingcap/tidb/types"
	"github.com/pingcap/tidb/util/admin"
	"github.com/pingcap/tidb/util/mock"
	"github.com/pingcap/tidb/util/testkit"
	"github.com/pingcap/tidb/util/testleak"
	"github.com/pingcap/tidb/util/testutil"
	"golang.org/x/net/context"
)

const (
	// waitForCleanDataRound indicates how many times should we check data is cleaned or not.
	waitForCleanDataRound = 150
	// waitForCleanDataInterval is a min duration between 2 check for data clean.
	waitForCleanDataInterval = time.Millisecond * 100
)

var _ = Suite(&testDBSuite{})

const defaultBatchSize = 2048

type testDBSuite struct {
	cluster    *mocktikv.Cluster
	mvccStore  mocktikv.MVCCStore
	store      kv.Storage
	dom        *domain.Domain
	schemaName string
	tk         *testkit.TestKit
	s          session.Session
	lease      time.Duration
	autoIDStep int64
}

func (s *testDBSuite) SetUpSuite(c *C) {
	var err error
	testleak.BeforeTest()

	s.lease = 200 * time.Millisecond
	session.SetSchemaLease(s.lease)
	session.SetStatsLease(0)
	s.schemaName = "test_db"
	s.autoIDStep = autoid.GetStep()
	autoid.SetStep(5000)
	ddl.WaitTimeWhenErrorOccured = 1 * time.Microsecond

	s.cluster = mocktikv.NewCluster()
	mocktikv.BootstrapWithSingleStore(s.cluster)
	s.mvccStore = mocktikv.MustNewMVCCStore()
	s.store, err = mockstore.NewMockTikvStore(
		mockstore.WithCluster(s.cluster),
		mockstore.WithMVCCStore(s.mvccStore),
	)
	c.Assert(err, IsNil)

	s.dom, err = session.BootstrapSession(s.store)
	c.Assert(err, IsNil)
	s.s, err = session.CreateSession4Test(s.store)
	c.Assert(err, IsNil)

	_, err = s.s.Execute(context.Background(), "create database test_db")
	c.Assert(err, IsNil)

	s.tk = testkit.NewTestKit(c, s.store)
}

func (s *testDBSuite) TearDownSuite(c *C) {
	s.s.Execute(context.Background(), "drop database if exists test_db")
	s.s.Close()
	s.dom.Close()
	s.store.Close()
	testleak.AfterTest(c)()
	autoid.SetStep(s.autoIDStep)
}

func (s *testDBSuite) testErrorCode(c *C, sql string, errCode int) {
	_, err := s.tk.Exec(sql)
	c.Assert(err, NotNil)
	originErr := errors.Cause(err)
	tErr, ok := originErr.(*terror.Error)
	c.Assert(ok, IsTrue, Commentf("err: %T", originErr))
	c.Assert(tErr.ToSQLError().Code, DeepEquals, uint16(errCode), Commentf("MySQL code:%v", tErr.ToSQLError()))
}

func (s *testDBSuite) TestMySQLErrorCode(c *C) {
	s.tk = testkit.NewTestKit(c, s.store)
	s.tk.MustExec("use " + s.schemaName)

	// create database
	sql := "create database aaaaaaaaaaaaaaaaaaaaaaaaaaaaaaaaaaaaaaaaaaaaaaaaaaaaaaaaaaaaaaaaa"
	s.testErrorCode(c, sql, tmysql.ErrTooLongIdent)
	sql = "create database test"
	s.testErrorCode(c, sql, tmysql.ErrDBCreateExists)
	sql = "create database test1 character set uft8;"
	s.testErrorCode(c, sql, tmysql.ErrUnknownCharacterSet)
	sql = "create database test2 character set gkb;"
	s.testErrorCode(c, sql, tmysql.ErrUnknownCharacterSet)
	sql = "create database test3 character set laitn1;"
	s.testErrorCode(c, sql, tmysql.ErrUnknownCharacterSet)
	// drop database
	sql = "drop database db_not_exist"
	s.testErrorCode(c, sql, tmysql.ErrDBDropExists)
	// create table
	s.tk.MustExec("create table test_error_code_succ (c1 int, c2 int, c3 int, primary key(c3))")
	sql = "create table test_error_code_succ (c1 int, c2 int, c3 int)"
	s.testErrorCode(c, sql, tmysql.ErrTableExists)
	sql = "create table test_error_code1 (c1 int, c2 int, c2 int)"
	s.testErrorCode(c, sql, tmysql.ErrDupFieldName)
	sql = "create table test_error_code1 (c1 int, aaaaaaaaaaaaaaaaaaaaaaaaaaaaaaaaaaaaaaaaaaaaaaaaaaaaaaaaaaaaaaaaa int)"
	s.testErrorCode(c, sql, tmysql.ErrTooLongIdent)
	sql = "create table aaaaaaaaaaaaaaaaaaaaaaaaaaaaaaaaaaaaaaaaaaaaaaaaaaaaaaaaaaaaaaaaa(a int)"
	s.testErrorCode(c, sql, tmysql.ErrTooLongIdent)
	sql = "create table test_error_code1 (c1 int, c2 int, key aa (c1, c2), key aa (c1))"
	s.testErrorCode(c, sql, tmysql.ErrDupKeyName)
	sql = "create table test_error_code1 (c1 int, c2 int, c3 int, key(c_not_exist))"
	s.testErrorCode(c, sql, tmysql.ErrKeyColumnDoesNotExits)
	sql = "create table test_error_code1 (c1 int, c2 int, c3 int, primary key(c_not_exist))"
	s.testErrorCode(c, sql, tmysql.ErrKeyColumnDoesNotExits)
	sql = "create table test_error_code1 (c1 int not null default '')"
	s.testErrorCode(c, sql, tmysql.ErrInvalidDefault)
	sql = "CREATE TABLE `t` (`a` double DEFAULT 1.0 DEFAULT 2.0 DEFAULT now());"
	s.testErrorCode(c, sql, tmysql.ErrInvalidDefault)
	sql = "CREATE TABLE `t` (`a` double DEFAULT now());"
	s.testErrorCode(c, sql, tmysql.ErrInvalidDefault)
	sql = "create table t1(a int) character set uft8;"
	s.testErrorCode(c, sql, tmysql.ErrUnknownCharacterSet)
	sql = "create table t1(a int) character set gkb;"
	s.testErrorCode(c, sql, tmysql.ErrUnknownCharacterSet)
	sql = "create table t1(a int) character set laitn1;"
	s.testErrorCode(c, sql, tmysql.ErrUnknownCharacterSet)
	sql = "create table test_error_code (a int not null ,b int not null,c int not null, d int not null, foreign key (b, c) references product(id));"
	s.testErrorCode(c, sql, tmysql.ErrWrongFkDef)
	sql = "create table test_error_code_2;"
	s.testErrorCode(c, sql, tmysql.ErrTableMustHaveColumns)
	sql = "create table test_error_code_2 (unique(c1));"
	s.testErrorCode(c, sql, tmysql.ErrTableMustHaveColumns)
	sql = "create table test_error_code_2(c1 int, c2 int, c3 int, primary key(c1), primary key(c2));"
	s.testErrorCode(c, sql, tmysql.ErrMultiplePriKey)
	sql = "create table test_error_code_3(pt blob ,primary key (pt));"
	s.testErrorCode(c, sql, tmysql.ErrBlobKeyWithoutLength)
	sql = "create table test_error_code_3(a text, unique (a(3073)));"
	s.testErrorCode(c, sql, tmysql.ErrTooLongKey)
	sql = "create table test_error_code_3(`id` int, key `primary`(`id`));"
	s.testErrorCode(c, sql, tmysql.ErrWrongNameForIndex)
	sql = "create table t2(c1.c2 blob default null);"
	s.testErrorCode(c, sql, tmysql.ErrWrongTableName)

	// add column
	sql = "alter table test_error_code_succ add column c1 int"
	s.testErrorCode(c, sql, tmysql.ErrDupFieldName)
	sql = "alter table test_error_code_succ add column aaaaaaaaaaaaaaaaaaaaaaaaaaaaaaaaaaaaaaaaaaaaaaaaaaaaaaaaaaaaaaaaa int"
	s.testErrorCode(c, sql, tmysql.ErrTooLongIdent)
	sql = "alter table test_comment comment 'test comment'"
	s.testErrorCode(c, sql, tmysql.ErrNoSuchTable)
	sql = "alter table test_error_code_succ add column `a ` int ;"
	s.testErrorCode(c, sql, tmysql.ErrWrongColumnName)
	s.tk.MustExec("create table test_on_update (c1 int, c2 int);")
	sql = "alter table test_on_update add column c3 int on update current_timestamp;"
	s.testErrorCode(c, sql, tmysql.ErrInvalidOnUpdate)
	sql = "create table test_on_update_2(c int on update current_timestamp);"
	s.testErrorCode(c, sql, tmysql.ErrInvalidOnUpdate)

	// drop column
	sql = "alter table test_error_code_succ drop c_not_exist"
	s.testErrorCode(c, sql, tmysql.ErrCantDropFieldOrKey)
	s.tk.MustExec("create table test_drop_column (c1 int );")
	sql = "alter table test_drop_column drop column c1;"
	s.testErrorCode(c, sql, tmysql.ErrCantRemoveAllFields)
	// add index
	sql = "alter table test_error_code_succ add index idx (c_not_exist)"
	s.testErrorCode(c, sql, tmysql.ErrKeyColumnDoesNotExits)
	s.tk.Exec("alter table test_error_code_succ add index idx (c1)")
	sql = "alter table test_error_code_succ add index idx (c1)"
	s.testErrorCode(c, sql, tmysql.ErrDupKeyName)
	// drop index
	sql = "alter table test_error_code_succ drop index idx_not_exist"
	s.testErrorCode(c, sql, tmysql.ErrCantDropFieldOrKey)
	sql = "alter table test_error_code_succ drop column c3"
	s.testErrorCode(c, sql, int(tmysql.ErrUnknown))
	// modify column
	sql = "alter table test_error_code_succ modify testx.test_error_code_succ.c1 bigint"
	s.testErrorCode(c, sql, tmysql.ErrWrongDBName)
	sql = "alter table test_error_code_succ modify t.c1 bigint"
	s.testErrorCode(c, sql, tmysql.ErrWrongTableName)
	// insert value
	s.tk.MustExec("create table test_error_code_null(c1 char(100) not null);")
	sql = "insert into test_error_code_null (c1) values(null);"
	s.testErrorCode(c, sql, tmysql.ErrBadNull)
}

func (s *testDBSuite) TestAddIndexAfterAddColumn(c *C) {
	s.tk = testkit.NewTestKit(c, s.store)
	s.tk.MustExec("use " + s.schemaName)

	s.tk.MustExec("create table test_add_index_after_add_col(a int, b int not null default '0')")
	s.tk.MustExec("insert into test_add_index_after_add_col values(1, 2),(2,2)")
	s.tk.MustExec("alter table test_add_index_after_add_col add column c int not null default '0'")
	sql := "alter table test_add_index_after_add_col add unique index cc(c) "
	s.testErrorCode(c, sql, tmysql.ErrDupEntry)
	sql = "alter table test_add_index_after_add_col add index idx_test(f1,f2,f3,f4,f5,f6,f7,f8,f9,f10,f11,f12,f13,f14,f15,f16,f17);"
	s.testErrorCode(c, sql, tmysql.ErrTooManyKeyParts)
}

func (s *testDBSuite) TestAddIndexWithPK(c *C) {
	s.tk = testkit.NewTestKit(c, s.store)
	s.tk.MustExec("use " + s.schemaName)

	s.tk.MustExec("create table test_add_index_with_pk(a int not null, b int not null default '0', primary key(a))")
	s.tk.MustExec("insert into test_add_index_with_pk values(1, 2)")
	s.tk.MustExec("alter table test_add_index_with_pk add index idx (a)")
	s.tk.MustQuery("select a from test_add_index_with_pk").Check(testkit.Rows("1"))
	s.tk.MustExec("insert into test_add_index_with_pk values(2, 2)")
	s.tk.MustExec("alter table test_add_index_with_pk add index idx1 (a, b)")
	s.tk.MustQuery("select * from test_add_index_with_pk").Check(testkit.Rows("1 2", "2 2"))
	s.tk.MustExec("create table test_add_index_with_pk1(a int not null, b int not null default '0', c int, d int, primary key(c))")
	s.tk.MustExec("insert into test_add_index_with_pk1 values(1, 1, 1, 1)")
	s.tk.MustExec("alter table test_add_index_with_pk1 add index idx (c)")
	s.tk.MustExec("insert into test_add_index_with_pk1 values(2, 2, 2, 2)")
	s.tk.MustQuery("select * from test_add_index_with_pk1").Check(testkit.Rows("1 1 1 1", "2 2 2 2"))
	s.tk.MustExec("create table test_add_index_with_pk2(a int not null, b int not null default '0', c int unsigned, d int, primary key(c))")
	s.tk.MustExec("insert into test_add_index_with_pk2 values(1, 1, 1, 1)")
	s.tk.MustExec("alter table test_add_index_with_pk2 add index idx (c)")
	s.tk.MustExec("insert into test_add_index_with_pk2 values(2, 2, 2, 2)")
	s.tk.MustQuery("select * from test_add_index_with_pk2").Check(testkit.Rows("1 1 1 1", "2 2 2 2"))
}

func (s *testDBSuite) TestRenameIndex(c *C) {
	s.tk = testkit.NewTestKit(c, s.store)
	s.tk.MustExec("use " + s.schemaName)
	s.tk.MustExec("create table t (pk int primary key, c int default 1, c1 int default 1, unique key k1(c), key k2(c1))")

	// Test rename success
	s.tk.MustExec("alter table t rename index k1 to k3")
	s.tk.MustExec("admin check index t k3")

	// Test rename to the same name
	s.tk.MustExec("alter table t rename index k3 to k3")
	s.tk.MustExec("admin check index t k3")

	// Test rename on non-exists keys
	s.testErrorCode(c, "alter table t rename index x to x", mysql.ErrKeyDoesNotExist)

	// Test rename on already-exists keys
	s.testErrorCode(c, "alter table t rename index k3 to k2", mysql.ErrDupKeyName)

	s.tk.MustExec("alter table t rename index k2 to K2")
	s.testErrorCode(c, "alter table t rename key k3 to K2", mysql.ErrDupKeyName)
}

func (s *testDBSuite) testGetTable(c *C, name string) table.Table {
	ctx := s.s.(sessionctx.Context)
	dom := domain.GetDomain(ctx)
	// Make sure the table schema is the new schema.
	err := dom.Reload()
	c.Assert(err, IsNil)
	tbl, err := dom.InfoSchema().TableByName(model.NewCIStr(s.schemaName), model.NewCIStr(name))
	c.Assert(err, IsNil)
	return tbl
}

func backgroundExec(s kv.Storage, sql string, done chan error) {
	se, err := session.CreateSession4Test(s)
	if err != nil {
		done <- errors.Trace(err)
		return
	}
	defer se.Close()
	_, err = se.Execute(context.Background(), "use test_db")
	if err != nil {
		done <- errors.Trace(err)
		return
	}
	_, err = se.Execute(context.Background(), sql)
	done <- errors.Trace(err)
}

func (s *testDBSuite) TestAddUniqueIndexRollback(c *C) {
	s.tk = testkit.NewTestKit(c, s.store)
	s.mustExec(c, "use test_db")
	s.mustExec(c, "drop table if exists t1")
	s.mustExec(c, "create table t1 (c1 int, c2 int, c3 int, primary key(c1))")
	// defaultBatchSize is equal to ddl.defaultBatchSize
	base := defaultBatchSize * 2
	count := base
	// add some rows
	for i := 0; i < count; i++ {
		s.mustExec(c, "insert into t1 values (?, ?, ?)", i, i, i)
	}
	// add some duplicate rows
	for i := count - 10; i < count; i++ {
		s.mustExec(c, "insert into t1 values (?, ?, ?)", i+10, i, i)
	}

	done := make(chan error, 1)
	go backgroundExec(s.store, "create unique index c3_index on t1 (c3)", done)

	times := 0
	ticker := time.NewTicker(s.lease / 2)
	defer ticker.Stop()
LOOP:
	for {
		select {
		case err := <-done:
			c.Assert(err, NotNil)
			c.Assert(err.Error(), Equals, "[kv:1062]Duplicate for key c3_index", Commentf("err:%v", err))
			break LOOP
		case <-ticker.C:
			if times >= 10 {
				break
			}
			step := 10
			// delete some rows, and add some data
			for i := count; i < count+step; i++ {
				n := rand.Intn(count)
				s.mustExec(c, "delete from t1 where c1 = ?", n)
				s.mustExec(c, "insert into t1 values (?, ?, ?)", i+10, i, i)
			}
			count += step
			times++
		}
	}

	t := s.testGetTable(c, "t1")
	for _, tidx := range t.Indices() {
		c.Assert(strings.EqualFold(tidx.Meta().Name.L, "c3_index"), IsFalse)
	}

	// delete duplicate rows, then add index
	for i := base - 10; i < base; i++ {
		s.mustExec(c, "delete from t1 where c1 = ?", i+10)
	}
	sessionExec(c, s.store, "create index c3_index on t1 (c3)")

	s.mustExec(c, "drop table t1")
}

func (s *testDBSuite) TestCancelAddIndex(c *C) {
	s.tk = testkit.NewTestKit(c, s.store)
	s.mustExec(c, "use test_db")
	s.mustExec(c, "drop table if exists t1")
	s.mustExec(c, "create table t1 (c1 int, c2 int, c3 int, primary key(c1))")
	// defaultBatchSize is equal to ddl.defaultBatchSize
	base := defaultBatchSize * 2
	count := base
	// add some rows
	for i := 0; i < count; i++ {
		s.mustExec(c, "insert into t1 values (?, ?, ?)", i, i, i)
	}

	var checkErr error
	var c3IdxInfo *model.IndexInfo
	hook := &ddl.TestDDLCallback{}
	first := true
	oldReorgWaitTimeout := ddl.ReorgWaitTimeout
	// let hook.OnJobUpdatedExported has chance to cancel the job.
	// the hook.OnJobUpdatedExported is called when the job is updated, runReorgJob will wait ddl.ReorgWaitTimeout, then return the ddl.runDDLJob.
	// After that ddl call d.hook.OnJobUpdated(job), so that we can canceled the job in this test case.
	ddl.ReorgWaitTimeout = 50 * time.Millisecond
	hook.OnJobUpdatedExported = func(job *model.Job) {
		addIndexNotFirstReorg := job.Type == model.ActionAddIndex && job.SchemaState == model.StateWriteReorganization && job.SnapshotVer != 0
		// If the action is adding index and the state is writing reorganization, it want to test the case of cancelling the job when backfilling indexes.
		// When the job satisfies this case of addIndexNotFirstReorg, the worker will start to backfill indexes.
		if !addIndexNotFirstReorg {
			// Get the index's meta.
			if c3IdxInfo != nil {
				return
			}
			t := s.testGetTable(c, "t1")
			for _, index := range t.WritableIndices() {
				if index.Meta().Name.L == "c3_index" {
					c3IdxInfo = index.Meta()
				}
			}
			return
		}
		// The job satisfies the case of addIndexNotFirst for the first time, the worker hasn't finished a batch of backfill indexes.
		if first {
			first = false
			return
		}
		if checkErr != nil {
			return
		}
		hookCtx := mock.NewContext()
		hookCtx.Store = s.store
		var err error
		err = hookCtx.NewTxn()
		if err != nil {
			checkErr = errors.Trace(err)
			return
		}
		jobIDs := []int64{job.ID}
		errs, err := admin.CancelJobs(hookCtx.Txn(), jobIDs)
		if err != nil {
			checkErr = errors.Trace(err)
			return
		}
		// It only tests cancel one DDL job.
		if errs[0] != nil {
			checkErr = errors.Trace(errs[0])
			return
		}
		err = hookCtx.Txn().Commit(context.Background())
		if err != nil {
			checkErr = errors.Trace(err)
		}
	}
	s.dom.DDL().(ddl.DDLForTest).SetHook(hook)
	done := make(chan error, 1)
	go backgroundExec(s.store, "create unique index c3_index on t1 (c3)", done)

	times := 0
	ticker := time.NewTicker(s.lease / 2)
	defer ticker.Stop()
LOOP:
	for {
		select {
		case err := <-done:
			c.Assert(checkErr, IsNil)
			c.Assert(err, NotNil)
			c.Assert(err.Error(), Equals, "[ddl:12]cancelled DDL job")
			break LOOP
		case <-ticker.C:
			if times >= 10 {
				break
			}
			step := 10
			// delete some rows, and add some data
			for i := count; i < count+step; i++ {
				n := rand.Intn(count)
				s.mustExec(c, "delete from t1 where c1 = ?", n)
				s.mustExec(c, "insert into t1 values (?, ?, ?)", i+10, i, i)
			}
			count += step
			times++
		}
	}

	t := s.testGetTable(c, "t1")
	for _, tidx := range t.Indices() {
		c.Assert(strings.EqualFold(tidx.Meta().Name.L, "c3_index"), IsFalse)
	}

	ctx := s.s.(sessionctx.Context)
	idx := tables.NewIndex(t.Meta().ID, t.Meta(), c3IdxInfo)
	checkDelRangeDone(c, ctx, idx)

	s.mustExec(c, "drop table t1")
	ddl.ReorgWaitTimeout = oldReorgWaitTimeout
	callback := &ddl.TestDDLCallback{}
	s.dom.DDL().(ddl.DDLForTest).SetHook(callback)
}

func (s *testDBSuite) TestAddAnonymousIndex(c *C) {
	s.tk = testkit.NewTestKit(c, s.store)
	s.tk.MustExec("use " + s.schemaName)
	s.mustExec(c, "create table t_anonymous_index (c1 int, c2 int, C3 int)")
	s.mustExec(c, "alter table t_anonymous_index add index (c1, c2)")
	// for dropping empty index
	_, err := s.tk.Exec("alter table t_anonymous_index drop index")
	c.Assert(err, NotNil)
	// The index name is c1 when adding index (c1, c2).
	s.mustExec(c, "alter table t_anonymous_index drop index c1")
	t := s.testGetTable(c, "t_anonymous_index")
	c.Assert(t.Indices(), HasLen, 0)
	// for adding some indices that the first column name is c1
	s.mustExec(c, "alter table t_anonymous_index add index (c1)")
	_, err = s.tk.Exec("alter table t_anonymous_index add index c1 (c2)")
	c.Assert(err, NotNil)
	t = s.testGetTable(c, "t_anonymous_index")
	c.Assert(t.Indices(), HasLen, 1)
	idx := t.Indices()[0].Meta().Name.L
	c.Assert(idx, Equals, "c1")
	// The MySQL will be a warning.
	s.mustExec(c, "alter table t_anonymous_index add index c1_3 (c1)")
	s.mustExec(c, "alter table t_anonymous_index add index (c1, c2, C3)")
	// The MySQL will be a warning.
	s.mustExec(c, "alter table t_anonymous_index add index (c1)")
	t = s.testGetTable(c, "t_anonymous_index")
	c.Assert(t.Indices(), HasLen, 4)
	s.mustExec(c, "alter table t_anonymous_index drop index c1")
	s.mustExec(c, "alter table t_anonymous_index drop index c1_2")
	s.mustExec(c, "alter table t_anonymous_index drop index c1_3")
	s.mustExec(c, "alter table t_anonymous_index drop index c1_4")
	// for case insensitive
	s.mustExec(c, "alter table t_anonymous_index add index (C3)")
	s.mustExec(c, "alter table t_anonymous_index drop index c3")
	s.mustExec(c, "alter table t_anonymous_index add index c3 (C3)")
	s.mustExec(c, "alter table t_anonymous_index drop index C3")
	// for anonymous index with column name `primary`
	s.mustExec(c, "create table t_primary (`primary` int, key (`primary`))")
	t = s.testGetTable(c, "t_primary")
	c.Assert(t.Indices()[0].Meta().Name.String(), Equals, "primary_2")
	s.mustExec(c, "create table t_primary_2 (`primary` int, key primary_2 (`primary`), key (`primary`))")
	t = s.testGetTable(c, "t_primary_2")
	c.Assert(t.Indices()[0].Meta().Name.String(), Equals, "primary_2")
	c.Assert(t.Indices()[1].Meta().Name.String(), Equals, "primary_3")
	s.mustExec(c, "create table t_primary_3 (`primary_2` int, key(`primary_2`), `primary` int, key(`primary`));")
	t = s.testGetTable(c, "t_primary_3")
	c.Assert(t.Indices()[0].Meta().Name.String(), Equals, "primary_2")
	c.Assert(t.Indices()[1].Meta().Name.String(), Equals, "primary_3")
}

// TestModifyColumnAfterAddIndex Issue 5134
func (s *testDBSuite) TestModifyColumnAfterAddIndex(c *C) {
	s.tk = testkit.NewTestKit(c, s.store)
	s.tk.MustExec("use " + s.schemaName)
	s.mustExec(c, "create table city (city VARCHAR(2) KEY);")
	s.mustExec(c, "alter table city change column city city varchar(50);")
	s.mustExec(c, `insert into city values ("abc"), ("abd");`)
}

func (s *testDBSuite) testAlterLock(c *C) {
	s.tk = testkit.NewTestKit(c, s.store)
	s.tk.MustExec("use " + s.schemaName)
	s.mustExec(c, "create table t_index_lock (c1 int, c2 int, C3 int)")
	s.mustExec(c, "alter table t_indx_lock add index (c1, c2), lock=none")
}

func (s *testDBSuite) TestAddMultiColumnsIndex(c *C) {
	s.tk = testkit.NewTestKit(c, s.store)
	s.tk.MustExec("use " + s.schemaName)

	s.tk.MustExec("drop database if exists tidb;")
	s.tk.MustExec("create database tidb;")
	s.tk.MustExec("use tidb;")
	s.tk.MustExec("create table tidb.test (a int auto_increment primary key, b int);")
	s.tk.MustExec("insert tidb.test values (1, 1);")
	s.tk.MustExec("update tidb.test set b = b + 1 where a = 1;")
	s.tk.MustExec("insert into tidb.test values (2, 2);")
	// Test that the b value is nil.
	s.tk.MustExec("insert into tidb.test (a) values (3);")
	s.tk.MustExec("insert into tidb.test values (4, 4);")
	// Test that the b value is nil again.
	s.tk.MustExec("insert into tidb.test (a) values (5);")
	s.tk.MustExec("insert tidb.test values (6, 6);")
	s.tk.MustExec("alter table tidb.test add index idx1 (a, b);")
	s.tk.MustExec("admin check table test")
}

func (s *testDBSuite) TestAddIndex(c *C) {
	s.testAddIndex(c, false, "create table test_add_index (c1 bigint, c2 bigint, c3 bigint, primary key(c1))")
	s.testAddIndex(c, true, `create table test_add_index (c1 bigint, c2 bigint, c3 bigint, primary key(c1))
			      partition by range (c2) (
			      partition p0 values less than (3440),
			      partition p1 values less than (61440),
			      partition p2 values less than (122880),
			      partition p3 values less than (204800),
			      partition p4 values less than maxvalue)`)
}

func (s *testDBSuite) testAddIndex(c *C, testPartition bool, createTableSQL string) {
	s.tk = testkit.NewTestKit(c, s.store)
	s.tk.MustExec("use " + s.schemaName)
	// TODO: Support delete operation, then uncomment here.
	// s.tk.MustExec("set @@tidb_enable_table_partition = 1")
	s.tk.MustExec("drop table if exists test_add_index")
	s.tk.MustExec(createTableSQL)

	done := make(chan error, 1)
	start := -10
	num := defaultBatchSize
	// first add some rows
	for i := start; i < num; i++ {
		sql := fmt.Sprintf("insert into test_add_index values (%d, %d, %d)", i, i, i)
		s.mustExec(c, sql)
	}
	// Add some discrete rows.
	maxBatch := 20
	batchCnt := 100
	otherKeys := make([]int, 0, batchCnt*maxBatch)
	// Make sure there are no duplicate keys.
	base := defaultBatchSize * 20
	for i := 1; i < batchCnt; i++ {
		n := base + i*defaultBatchSize + i
		for j := 0; j < rand.Intn(maxBatch); j++ {
			n += j
			sql := fmt.Sprintf("insert into test_add_index values (%d, %d, %d)", n, n, n)
			s.mustExec(c, sql)
			otherKeys = append(otherKeys, n)
		}
	}
	// Encounter the value of math.MaxInt64 in middle of
	v := math.MaxInt64 - defaultBatchSize/2
	sql := fmt.Sprintf("insert into test_add_index values (%d, %d, %d)", v, v, v)
	s.mustExec(c, sql)
	otherKeys = append(otherKeys, v)

	sessionExecInGoroutine(c, s.store, "create index c3_index on test_add_index (c3)", done)

	deletedKeys := make(map[int]struct{})

	ticker := time.NewTicker(s.lease / 2)
	defer ticker.Stop()
LOOP:
	for {
		select {
		case err := <-done:
			if err == nil {
				break LOOP
			}
			c.Assert(err, IsNil, Commentf("err:%v", errors.ErrorStack(err)))
		case <-ticker.C:
			// When the server performance is particularly poor,
			// the adding index operation can not be completed.
			// So here is a limit to the number of rows inserted.
			if num > defaultBatchSize*10 {
				break
			}
			step := 10
			// delete some rows, and add some data
			for i := num; i < num+step; i++ {
				n := rand.Intn(num)
				deletedKeys[n] = struct{}{}
				sql := fmt.Sprintf("delete from test_add_index where c1 = %d", n)
				s.mustExec(c, sql)
				sql = fmt.Sprintf("insert into test_add_index values (%d, %d, %d)", i, i, i)
				s.mustExec(c, sql)
			}
			num += step
		}
	}

	// get exists keys
	keys := make([]int, 0, num)
	for i := start; i < num; i++ {
		if _, ok := deletedKeys[i]; ok {
			continue
		}
		keys = append(keys, i)
	}
	keys = append(keys, otherKeys...)

	// test index key
	expectedRows := make([][]interface{}, 0, len(keys))
	for _, key := range keys {
		expectedRows = append(expectedRows, []interface{}{key})
	}
	rows := s.mustQuery(c, fmt.Sprintf("select c1 from test_add_index where c3 >= %d order by c1", start))
	matchRows(c, rows, expectedRows)

	// test index range
	for i := 0; i < 100; i++ {
		index := rand.Intn(len(keys) - 3)
		rows := s.mustQuery(c, "select c1 from test_add_index where c3 >= ? limit 3", keys[index])
		matchRows(c, rows, [][]interface{}{{keys[index]}, {keys[index+1]}, {keys[index+2]}})
	}

	if testPartition {
		s.tk.MustExec("admin check table test_add_index")
		return
	}

	// TODO: Support explain in future.
	// rows := s.mustQuery(c, "explain select c1 from test_add_index where c3 >= 100")

	// ay := dumpRows(c, rows)
	// c.Assert(strings.Contains(fmt.Sprintf("%v", ay), "c3_index"), IsTrue)

	// get all row handles
	ctx := s.s.(sessionctx.Context)
	c.Assert(ctx.NewTxn(), IsNil)
	t := s.testGetTable(c, "test_add_index")
	handles := make(map[int64]struct{})
	startKey := t.RecordKey(math.MinInt64)
	err := t.IterRecords(ctx, startKey, t.Cols(),
		func(h int64, data []types.Datum, cols []*table.Column) (bool, error) {
			handles[h] = struct{}{}
			return true, nil
		})
	c.Assert(err, IsNil)

	// check in index
	var nidx table.Index
	for _, tidx := range t.Indices() {
		if tidx.Meta().Name.L == "c3_index" {
			nidx = tidx
			break
		}
	}
	// Make sure there is index with name c3_index.
	c.Assert(nidx, NotNil)
	c.Assert(nidx.Meta().ID, Greater, int64(0))
	ctx.Txn().Rollback()

	c.Assert(ctx.NewTxn(), IsNil)
	defer ctx.Txn().Rollback()

	it, err := nidx.SeekFirst(ctx.Txn())
	c.Assert(err, IsNil)
	defer it.Close()

	for {
		_, h, err := it.Next()
		if terror.ErrorEqual(err, io.EOF) {
			break
		}

		c.Assert(err, IsNil)
		_, ok := handles[h]
		c.Assert(ok, IsTrue)
		delete(handles, h)
	}
	c.Assert(handles, HasLen, 0)

	s.tk.MustExec("drop table test_add_index")
}

func (s *testDBSuite) TestDropIndex(c *C) {
	s.tk = testkit.NewTestKit(c, s.store)
	s.tk.MustExec("use " + s.schemaName)
	s.tk.MustExec("drop table if exists test_drop_index")
	s.tk.MustExec("create table test_drop_index (c1 int, c2 int, c3 int, primary key(c1))")
	s.tk.MustExec("create index c3_index on test_drop_index (c3)")
	done := make(chan error, 1)
	s.mustExec(c, "delete from test_drop_index")

	num := 100
	//  add some rows
	for i := 0; i < num; i++ {
		s.mustExec(c, "insert into test_drop_index values (?, ?, ?)", i, i, i)
	}
	t := s.testGetTable(c, "test_drop_index")
	var c3idx table.Index
	for _, tidx := range t.Indices() {
		if tidx.Meta().Name.L == "c3_index" {
			c3idx = tidx
			break
		}
	}
	c.Assert(c3idx, NotNil)

	sessionExecInGoroutine(c, s.store, "drop index c3_index on test_drop_index", done)

	ticker := time.NewTicker(s.lease / 2)
	defer ticker.Stop()
LOOP:
	for {
		select {
		case err := <-done:
			if err == nil {
				break LOOP
			}
			c.Assert(err, IsNil, Commentf("err:%v", errors.ErrorStack(err)))
		case <-ticker.C:
			step := 10
			// delete some rows, and add some data
			for i := num; i < num+step; i++ {
				n := rand.Intn(num)
				s.mustExec(c, "update test_drop_index set c2 = 1 where c1 = ?", n)
				s.mustExec(c, "insert into test_drop_index values (?, ?, ?)", i, i, i)
			}
			num += step
		}
	}

	rows := s.mustQuery(c, "explain select c1 from test_drop_index where c3 >= 0")
	c.Assert(strings.Contains(fmt.Sprintf("%v", rows), "c3_index"), IsFalse)

	// check in index, must no index in kv
	ctx := s.s.(sessionctx.Context)

	// Make sure there is no index with name c3_index.
	t = s.testGetTable(c, "test_drop_index")
	var nidx table.Index
	for _, tidx := range t.Indices() {
		if tidx.Meta().Name.L == "c3_index" {
			nidx = tidx
			break
		}
	}
	c.Assert(nidx, IsNil)

	idx := tables.NewIndex(t.Meta().ID, t.Meta(), c3idx.Meta())
	checkDelRangeDone(c, ctx, idx)
	s.tk.MustExec("drop table test_drop_index")
}

func checkDelRangeDone(c *C, ctx sessionctx.Context, idx table.Index) {
	startTime := time.Now()
	f := func() map[int64]struct{} {
		handles := make(map[int64]struct{})

		c.Assert(ctx.NewTxn(), IsNil)
		defer ctx.Txn().Rollback()

		it, err := idx.SeekFirst(ctx.Txn())
		c.Assert(err, IsNil)
		defer it.Close()

		for {
			_, h, err := it.Next()
			if terror.ErrorEqual(err, io.EOF) {
				break
			}

			c.Assert(err, IsNil)
			handles[h] = struct{}{}
		}
		return handles
	}

	var handles map[int64]struct{}
	for i := 0; i < waitForCleanDataRound; i++ {
		handles = f()
		if len(handles) != 0 {
			time.Sleep(waitForCleanDataInterval)
		} else {
			break
		}
	}
	c.Assert(handles, HasLen, 0, Commentf("take time %v", time.Since(startTime)))
}

func (s *testDBSuite) TestAddIndexWithDupCols(c *C) {
	s.tk = testkit.NewTestKit(c, s.store)
	s.tk.MustExec("use " + s.schemaName)
	err1 := infoschema.ErrColumnExists.GenByArgs("b")
	err2 := infoschema.ErrColumnExists.GenByArgs("B")

	s.tk.MustExec("create table test_add_index_with_dup (a int, b int)")
	_, err := s.tk.Exec("create index c on test_add_index_with_dup(b, a, b)")
	c.Check(err1.Equal(err), Equals, true)

	_, err = s.tk.Exec("create index c on test_add_index_with_dup(b, a, B)")
	c.Check(err2.Equal(err), Equals, true)

	_, err = s.tk.Exec("alter table test_add_index_with_dup add index c (b, a, b)")
	c.Check(err1.Equal(err), Equals, true)

	_, err = s.tk.Exec("alter table test_add_index_with_dup add index c (b, a, B)")
	c.Check(err2.Equal(err), Equals, true)

	s.tk.MustExec("drop table test_add_index_with_dup")
}

func (s *testDBSuite) showColumns(c *C, tableName string) [][]interface{} {
	return s.mustQuery(c, fmt.Sprintf("show columns from %s", tableName))
}

func (s *testDBSuite) TestIssue2293(c *C) {
	s.tk = testkit.NewTestKit(c, s.store)
	s.tk.MustExec("use " + s.schemaName)
	s.tk.MustExec("create table t_issue_2293 (a int)")
	sql := "alter table t_issue_2293 add b int not null default 'a'"
	s.testErrorCode(c, sql, tmysql.ErrInvalidDefault)
	s.tk.MustExec("insert into t_issue_2293 value(1)")
	s.tk.MustQuery("select * from t_issue_2293").Check(testkit.Rows("1"))
}

func (s *testDBSuite) TestIssue6101(c *C) {
	s.tk = testkit.NewTestKit(c, s.store)
	s.tk.MustExec("use " + s.schemaName)
	s.tk.MustExec("create table t1 (quantity decimal(2) unsigned);")
	_, err := s.tk.Exec("insert into t1 values (500), (-500), (~0), (-1);")
	terr := errors.Trace(err).(*errors.Err).Cause().(*terror.Error)
	c.Assert(terr.Code(), Equals, terror.ErrCode(tmysql.ErrWarnDataOutOfRange))
	s.tk.MustExec("drop table t1")

	s.tk.MustExec("set sql_mode=''")
	s.tk.MustExec("create table t1 (quantity decimal(2) unsigned);")
	s.tk.MustExec("insert into t1 values (500), (-500), (~0), (-1);")
	s.tk.MustQuery("select * from t1").Check(testkit.Rows("99", "0", "99", "0"))
	s.tk.MustExec("drop table t1")
}

func (s *testDBSuite) TestCreateIndexType(c *C) {
	s.tk = testkit.NewTestKit(c, s.store)
	s.tk.MustExec("use " + s.schemaName)
	sql := `CREATE TABLE test_index (
		price int(5) DEFAULT '0' NOT NULL,
		area varchar(40) DEFAULT '' NOT NULL,
		type varchar(40) DEFAULT '' NOT NULL,
		transityes set('a','b'),
		shopsyes enum('Y','N') DEFAULT 'Y' NOT NULL,
		schoolsyes enum('Y','N') DEFAULT 'Y' NOT NULL,
		petsyes enum('Y','N') DEFAULT 'Y' NOT NULL,
		KEY price (price,area,type,transityes,shopsyes,schoolsyes,petsyes));`
	s.tk.MustExec(sql)
}

func (s *testDBSuite) TestIssue3833(c *C) {
	s.tk = testkit.NewTestKit(c, s.store)
	s.tk.MustExec("use " + s.schemaName)
	s.tk.MustExec("create table issue3833 (b char(0))")
	s.testErrorCode(c, "create index idx on issue3833 (b)", tmysql.ErrWrongKeyColumn)
	s.testErrorCode(c, "alter table issue3833 add index idx (b)", tmysql.ErrWrongKeyColumn)
	s.testErrorCode(c, "create table issue3833_2 (b char(0), index (b))", tmysql.ErrWrongKeyColumn)
}

func (s *testDBSuite) TestColumn(c *C) {
	s.tk = testkit.NewTestKit(c, s.store)
	s.tk.MustExec("use " + s.schemaName)
	s.tk.MustExec("create table t2 (c1 int, c2 int, c3 int)")
	s.testAddColumn(c)
	s.testDropColumn(c)
	s.tk.MustExec("drop table t2")
}

func (s *testDBSuite) TestAddColumnTooMany(c *C) {
	s.tk = testkit.NewTestKit(c, s.store)
	s.tk.MustExec("use test")
	count := ddl.TableColumnCountLimit - 1
	var cols []string
	for i := 0; i < count; i++ {
		cols = append(cols, fmt.Sprintf("a%d int", i))
	}
	createSQL := fmt.Sprintf("create table t_column_too_many (%s)", strings.Join(cols, ","))
	s.tk.MustExec(createSQL)
	s.tk.MustExec("alter table t_column_too_many add column a_512 int")
	alterSQL := "alter table t_column_too_many add column a_513 int"
	s.testErrorCode(c, alterSQL, tmysql.ErrTooManyFields)
}

func sessionExec(c *C, s kv.Storage, sql string) {
	se, err := session.CreateSession4Test(s)
	c.Assert(err, IsNil)
	_, err = se.Execute(context.Background(), "use test_db")
	c.Assert(err, IsNil)
	rs, err := se.Execute(context.Background(), sql)
	c.Assert(err, IsNil, Commentf("err:%v", errors.ErrorStack(err)))
	c.Assert(rs, IsNil)
	se.Close()
}

func sessionExecInGoroutine(c *C, s kv.Storage, sql string, done chan error) {
	execMultiSQLInGoroutine(c, s, "test_db", []string{sql}, done)
}

func execMultiSQLInGoroutine(c *C, s kv.Storage, dbName string, multiSQL []string, done chan error) {
	go func() {
		se, err := session.CreateSession4Test(s)
		if err != nil {
			done <- errors.Trace(err)
			return
		}
		defer se.Close()
		_, err = se.Execute(context.Background(), "use "+dbName)
		if err != nil {
			done <- errors.Trace(err)
			return
		}
		for _, sql := range multiSQL {
			rs, err := se.Execute(context.Background(), sql)
			if err != nil {
				done <- errors.Trace(err)
				return
			}
			if rs != nil {
				done <- errors.Errorf("RecordSet should be empty.")
				return
			}
			done <- nil
		}
	}()
}

func (s *testDBSuite) testAddColumn(c *C) {
	done := make(chan error, 1)

	num := defaultBatchSize + 10
	// add some rows
	for i := 0; i < num; i++ {
		s.mustExec(c, "insert into t2 values (?, ?, ?)", i, i, i)
	}

	sessionExecInGoroutine(c, s.store, "alter table t2 add column c4 int default -1", done)

	ticker := time.NewTicker(s.lease / 2)
	defer ticker.Stop()
	step := 10
LOOP:
	for {
		select {
		case err := <-done:
			if err == nil {
				break LOOP
			}
			c.Assert(err, IsNil, Commentf("err:%v", errors.ErrorStack(err)))
		case <-ticker.C:
			// delete some rows, and add some data
			for i := num; i < num+step; i++ {
				n := rand.Intn(num)
				s.tk.MustExec("begin")
				s.tk.MustExec("delete from t2 where c1 = ?", n)
				s.tk.MustExec("commit")

				// Make sure that statement of insert and show use the same infoSchema.
				s.tk.MustExec("begin")
				_, err := s.tk.Exec("insert into t2 values (?, ?, ?)", i, i, i)
				if err != nil {
					// if err is failed, the column number must be 4 now.
					values := s.showColumns(c, "t2")
					c.Assert(values, HasLen, 4, Commentf("err:%v", errors.ErrorStack(err)))
				}
				s.tk.MustExec("commit")
			}
			num += step
		}
	}

	// add data, here c4 must exist
	for i := num; i < num+step; i++ {
		s.tk.MustExec("insert into t2 values (?, ?, ?, ?)", i, i, i, i)
	}

	rows := s.mustQuery(c, "select count(c4) from t2")
	c.Assert(rows, HasLen, 1)
	c.Assert(rows[0], HasLen, 1)
	count, err := strconv.ParseInt(rows[0][0].(string), 10, 64)
	c.Assert(err, IsNil)
	c.Assert(count, Greater, int64(0))

	rows = s.mustQuery(c, "select count(c4) from t2 where c4 = -1")
	matchRows(c, rows, [][]interface{}{{count - int64(step)}})

	for i := num; i < num+step; i++ {
		rows = s.mustQuery(c, "select c4 from t2 where c4 = ?", i)
		matchRows(c, rows, [][]interface{}{{i}})
	}

	ctx := s.s.(sessionctx.Context)
	t := s.testGetTable(c, "t2")
	i := 0
	j := 0
	ctx.NewTxn()
	defer ctx.Txn().Rollback()
	err = t.IterRecords(ctx, t.FirstKey(), t.Cols(),
		func(h int64, data []types.Datum, cols []*table.Column) (bool, error) {
			i++
			// c4 must be -1 or > 0
			v, err1 := data[3].ToInt64(ctx.GetSessionVars().StmtCtx)
			c.Assert(err1, IsNil)
			if v == -1 {
				j++
			} else {
				c.Assert(v, Greater, int64(0))
			}
			return true, nil
		})
	c.Assert(err, IsNil)
	c.Assert(i, Equals, int(count))
	c.Assert(i, LessEqual, num+step)
	c.Assert(j, Equals, int(count)-step)

	// for modifying columns after adding columns
	s.tk.MustExec("alter table t2 modify c4 int default 11")
	for i := num + step; i < num+step+10; i++ {
		s.mustExec(c, "insert into t2 values (?, ?, ?, ?)", i, i, i, i)
	}
	rows = s.mustQuery(c, "select count(c4) from t2 where c4 = -1")
	matchRows(c, rows, [][]interface{}{{count - int64(step)}})

	// add timestamp type column
	s.mustExec(c, "create table test_on_update_c (c1 int, c2 timestamp);")
	s.mustExec(c, "alter table test_on_update_c add column c3 timestamp null default '2017-02-11' on update current_timestamp;")
	is := domain.GetDomain(ctx).InfoSchema()
	tbl, err := is.TableByName(model.NewCIStr("test_db"), model.NewCIStr("test_on_update_c"))
	c.Assert(err, IsNil)
	tblInfo := tbl.Meta()
	colC := tblInfo.Columns[2]
	c.Assert(colC.Tp, Equals, mysql.TypeTimestamp)
	hasNotNull := tmysql.HasNotNullFlag(colC.Flag)
	c.Assert(hasNotNull, IsFalse)
	// add datetime type column
	s.mustExec(c, "create table test_on_update_d (c1 int, c2 datetime);")
	s.mustExec(c, "alter table test_on_update_d add column c3 datetime on update current_timestamp;")
	is = domain.GetDomain(ctx).InfoSchema()
	tbl, err = is.TableByName(model.NewCIStr("test_db"), model.NewCIStr("test_on_update_d"))
	c.Assert(err, IsNil)
	tblInfo = tbl.Meta()
	colC = tblInfo.Columns[2]
	c.Assert(colC.Tp, Equals, mysql.TypeDatetime)
	hasNotNull = tmysql.HasNotNullFlag(colC.Flag)
	c.Assert(hasNotNull, IsFalse)
}

func (s *testDBSuite) testDropColumn(c *C) {
	done := make(chan error, 1)
	s.mustExec(c, "delete from t2")

	num := 100
	// add some rows
	for i := 0; i < num; i++ {
		s.mustExec(c, "insert into t2 values (?, ?, ?, ?)", i, i, i, i)
	}

	// get c4 column id
	sessionExecInGoroutine(c, s.store, "alter table t2 drop column c4", done)

	ticker := time.NewTicker(s.lease / 2)
	defer ticker.Stop()
	step := 10
LOOP:
	for {
		select {
		case err := <-done:
			if err == nil {
				break LOOP
			}
			c.Assert(err, IsNil, Commentf("err:%v", errors.ErrorStack(err)))
		case <-ticker.C:
			// delete some rows, and add some data
			for i := num; i < num+step; i++ {
				// Make sure that statement of insert and show use the same infoSchema.
				s.tk.MustExec("begin")
				_, err := s.tk.Exec("insert into t2 values (?, ?, ?)", i, i, i)
				if err != nil {
					// If executing is failed, the column number must be 4 now.
					values := s.showColumns(c, "t2")
					c.Assert(values, HasLen, 4, Commentf("err:%v", errors.ErrorStack(err)))
				}
				s.tk.MustExec("commit")
			}
			num += step
		}
	}

	// add data, here c4 must not exist
	for i := num; i < num+step; i++ {
		s.mustExec(c, "insert into t2 values (?, ?, ?)", i, i, i)
	}

	rows := s.mustQuery(c, "select count(*) from t2")
	c.Assert(rows, HasLen, 1)
	c.Assert(rows[0], HasLen, 1)
	count, err := strconv.ParseInt(rows[0][0].(string), 10, 64)
	c.Assert(err, IsNil)
	c.Assert(count, Greater, int64(0))
}

// TestDropColumn is for inserting value with a to-be-dropped column when do drop column.
// Column info from schema in build-insert-plan should be public only,
// otherwise they will not be consist with Table.Col(), then the server will panic.
func (s *testDBSuite) TestDropColumn(c *C) {
	s.tk = testkit.NewTestKit(c, s.store)
	s.tk.MustExec("create database drop_col_db")
	s.tk.MustExec("use drop_col_db")
	s.tk.MustExec("create table t2 (c1 int, c2 int, c3 int)")
	num := 50
	dmlDone := make(chan error, num)
	ddlDone := make(chan error, num)

	multiDDL := make([]string, 0, num)
	for i := 0; i < num/2; i++ {
		multiDDL = append(multiDDL, "alter table t2 add column c4 int", "alter table t2 drop column c4")
	}
	execMultiSQLInGoroutine(c, s.store, "drop_col_db", multiDDL, ddlDone)
	for i := 0; i < num; i++ {
		execMultiSQLInGoroutine(c, s.store, "drop_col_db", []string{"insert into t2 set c1 = 1, c2 = 1, c3 = 1, c4 = 1"}, dmlDone)
	}
	for i := 0; i < num; i++ {
		select {
		case err := <-ddlDone:
			c.Assert(err, IsNil, Commentf("err:%v", errors.ErrorStack(err)))
		}
	}

	s.tk.MustExec("drop database drop_col_db")
}

func (s *testDBSuite) TestPrimaryKey(c *C) {
	s.tk = testkit.NewTestKit(c, s.store)
	s.tk.MustExec("use " + s.schemaName)

	s.mustExec(c, "create table primary_key_test (a int, b varchar(10))")
	_, err := s.tk.Exec("alter table primary_key_test add primary key(a)")
	c.Assert(ddl.ErrUnsupportedModifyPrimaryKey.Equal(err), IsTrue)
	_, err = s.tk.Exec("alter table primary_key_test drop primary key")
	c.Assert(ddl.ErrUnsupportedModifyPrimaryKey.Equal(err), IsTrue)
}

func (s *testDBSuite) TestChangeColumn(c *C) {
	s.tk = testkit.NewTestKit(c, s.store)
	s.tk.MustExec("use " + s.schemaName)

	s.mustExec(c, "create table t3 (a int default '0', b varchar(10), d int not null default '0')")
	s.mustExec(c, "insert into t3 set b = 'a'")
	s.tk.MustQuery("select a from t3").Check(testkit.Rows("0"))
	s.mustExec(c, "alter table t3 change a aa bigint")
	s.mustExec(c, "insert into t3 set b = 'b'")
	s.tk.MustQuery("select aa from t3").Check(testkit.Rows("0", "<nil>"))
	// for no default flag
	s.mustExec(c, "alter table t3 change d dd bigint not null")
	ctx := s.tk.Se.(sessionctx.Context)
	is := domain.GetDomain(ctx).InfoSchema()
	tbl, err := is.TableByName(model.NewCIStr("test_db"), model.NewCIStr("t3"))
	c.Assert(err, IsNil)
	tblInfo := tbl.Meta()
	colD := tblInfo.Columns[2]
	hasNoDefault := tmysql.HasNoDefaultValueFlag(colD.Flag)
	c.Assert(hasNoDefault, IsTrue)
	// for the following definitions: 'not null', 'null', 'default value' and 'comment'
	s.mustExec(c, "alter table t3 change b b varchar(20) null default 'c' comment 'my comment'")
	is = domain.GetDomain(ctx).InfoSchema()
	tbl, err = is.TableByName(model.NewCIStr("test_db"), model.NewCIStr("t3"))
	c.Assert(err, IsNil)
	tblInfo = tbl.Meta()
	colB := tblInfo.Columns[1]
	c.Assert(colB.Comment, Equals, "my comment")
	hasNotNull := tmysql.HasNotNullFlag(colB.Flag)
	c.Assert(hasNotNull, IsFalse)
	s.mustExec(c, "insert into t3 set aa = 3, dd = 5")
	s.tk.MustQuery("select b from t3").Check(testkit.Rows("a", "b", "c"))
	// for timestamp
	s.mustExec(c, "alter table t3 add column c timestamp not null")
	s.mustExec(c, "alter table t3 change c c timestamp null default '2017-02-11' comment 'col c comment' on update current_timestamp")
	is = domain.GetDomain(ctx).InfoSchema()
	tbl, err = is.TableByName(model.NewCIStr("test_db"), model.NewCIStr("t3"))
	c.Assert(err, IsNil)
	tblInfo = tbl.Meta()
	colC := tblInfo.Columns[3]
	c.Assert(colC.Comment, Equals, "col c comment")
	hasNotNull = tmysql.HasNotNullFlag(colC.Flag)
	c.Assert(hasNotNull, IsFalse)
	// for enum
	s.mustExec(c, "alter table t3 add column en enum('a', 'b', 'c') not null default 'a'")

	// for failing tests
	sql := "alter table t3 change aa a bigint default ''"
	s.testErrorCode(c, sql, tmysql.ErrInvalidDefault)
	sql = "alter table t3 change a testx.t3.aa bigint"
	s.testErrorCode(c, sql, tmysql.ErrWrongDBName)
	sql = "alter table t3 change t.a aa bigint"
	s.testErrorCode(c, sql, tmysql.ErrWrongTableName)
	sql = "alter table t3 change aa a bigint not null"
	s.testErrorCode(c, sql, tmysql.ErrUnknown)
	sql = "alter table t3 modify en enum('a', 'z', 'b', 'c') not null default 'a'"
	s.testErrorCode(c, sql, tmysql.ErrUnknown)
	// Rename to an existing column.
	s.mustExec(c, "alter table t3 add column a bigint")
	sql = "alter table t3 change aa a bigint"
	s.testErrorCode(c, sql, tmysql.ErrDupFieldName)

	s.tk.MustExec("drop table t3")
}

func (s *testDBSuite) TestAlterColumn(c *C) {
	s.tk = testkit.NewTestKit(c, s.store)
	s.tk.MustExec("use " + s.schemaName)

	s.mustExec(c, "create table test_alter_column (a int default 111, b varchar(8), c varchar(8) not null, d timestamp on update current_timestamp)")
	s.mustExec(c, "insert into test_alter_column set b = 'a', c = 'aa'")
	s.tk.MustQuery("select a from test_alter_column").Check(testkit.Rows("111"))
	ctx := s.tk.Se.(sessionctx.Context)
	is := domain.GetDomain(ctx).InfoSchema()
	tbl, err := is.TableByName(model.NewCIStr("test_db"), model.NewCIStr("test_alter_column"))
	c.Assert(err, IsNil)
	tblInfo := tbl.Meta()
	colA := tblInfo.Columns[0]
	hasNoDefault := tmysql.HasNoDefaultValueFlag(colA.Flag)
	c.Assert(hasNoDefault, IsFalse)
	s.mustExec(c, "alter table test_alter_column alter column a set default 222")
	s.mustExec(c, "insert into test_alter_column set b = 'b', c = 'bb'")
	s.tk.MustQuery("select a from test_alter_column").Check(testkit.Rows("111", "222"))
	is = domain.GetDomain(ctx).InfoSchema()
	tbl, err = is.TableByName(model.NewCIStr("test_db"), model.NewCIStr("test_alter_column"))
	c.Assert(err, IsNil)
	tblInfo = tbl.Meta()
	colA = tblInfo.Columns[0]
	hasNoDefault = tmysql.HasNoDefaultValueFlag(colA.Flag)
	c.Assert(hasNoDefault, IsFalse)
	s.mustExec(c, "alter table test_alter_column alter column b set default null")
	s.mustExec(c, "insert into test_alter_column set c = 'cc'")
	s.tk.MustQuery("select b from test_alter_column").Check(testkit.Rows("a", "b", "<nil>"))
	is = domain.GetDomain(ctx).InfoSchema()
	tbl, err = is.TableByName(model.NewCIStr("test_db"), model.NewCIStr("test_alter_column"))
	c.Assert(err, IsNil)
	tblInfo = tbl.Meta()
	colC := tblInfo.Columns[2]
	hasNoDefault = tmysql.HasNoDefaultValueFlag(colC.Flag)
	c.Assert(hasNoDefault, IsTrue)
	s.mustExec(c, "alter table test_alter_column alter column c set default 'xx'")
	s.mustExec(c, "insert into test_alter_column set a = 123")
	s.tk.MustQuery("select c from test_alter_column").Check(testkit.Rows("aa", "bb", "cc", "xx"))
	is = domain.GetDomain(ctx).InfoSchema()
	tbl, err = is.TableByName(model.NewCIStr("test_db"), model.NewCIStr("test_alter_column"))
	c.Assert(err, IsNil)
	tblInfo = tbl.Meta()
	colC = tblInfo.Columns[2]
	hasNoDefault = tmysql.HasNoDefaultValueFlag(colC.Flag)
	c.Assert(hasNoDefault, IsFalse)
	// TODO: After fix issue 2606.
	// s.mustExec(c, "alter table test_alter_column alter column d set default null")
	s.mustExec(c, "alter table test_alter_column alter column a drop default")
	s.mustExec(c, "insert into test_alter_column set b = 'd', c = 'dd'")
	s.tk.MustQuery("select a from test_alter_column").Check(testkit.Rows("111", "222", "222", "123", "<nil>"))

	// for failing tests
	sql := "alter table db_not_exist.test_alter_column alter column b set default 'c'"
	s.testErrorCode(c, sql, tmysql.ErrNoSuchTable)
	sql = "alter table test_not_exist alter column b set default 'c'"
	s.testErrorCode(c, sql, tmysql.ErrNoSuchTable)
	sql = "alter table test_alter_column alter column col_not_exist set default 'c'"
	s.testErrorCode(c, sql, tmysql.ErrBadField)
	sql = "alter table test_alter_column alter column c set default null"
	s.testErrorCode(c, sql, tmysql.ErrInvalidDefault)

	// The followings tests whether adding constraints via change / modify column
	// is forbidden as expected.
	s.mustExec(c, "drop table if exists mc")
	s.mustExec(c, "create table mc(a int key, b int, c int)")
	_, err = s.tk.Exec("alter table mc modify column a int key") // Adds a new primary key
	c.Assert(err, NotNil)
	_, err = s.tk.Exec("alter table mc modify column c int unique") // Adds a new unique key
	c.Assert(err, NotNil)
	result := s.tk.MustQuery("show create table mc")
	createSQL := result.Rows()[0][1]
	expected := "CREATE TABLE `mc` (\n  `a` int(11) NOT NULL,\n  `b` int(11) DEFAULT NULL,\n  `c` int(11) DEFAULT NULL,\n  PRIMARY KEY (`a`)\n) ENGINE=InnoDB DEFAULT CHARSET=utf8 COLLATE=utf8_bin"
	c.Assert(createSQL, Equals, expected)

	// Change / modify column should preserve index options.
	s.mustExec(c, "drop table if exists mc")
	s.mustExec(c, "create table mc(a int key, b int, c int unique)")
	s.mustExec(c, "alter table mc modify column a bigint") // NOT NULL & PRIMARY KEY should be preserved
	s.mustExec(c, "alter table mc modify column b bigint")
	s.mustExec(c, "alter table mc modify column c bigint") // Unique should be preserved
	result = s.tk.MustQuery("show create table mc")
	createSQL = result.Rows()[0][1]
	expected = "CREATE TABLE `mc` (\n  `a` bigint(20) NOT NULL,\n  `b` bigint(20) DEFAULT NULL,\n  `c` bigint(20) DEFAULT NULL,\n  PRIMARY KEY (`a`),\n  UNIQUE KEY `c` (`c`)\n) ENGINE=InnoDB DEFAULT CHARSET=utf8 COLLATE=utf8_bin"
	c.Assert(createSQL, Equals, expected)

	// Dropping or keeping auto_increment is allowed, however adding is not allowed.
	s.mustExec(c, "drop table if exists mc")
	s.mustExec(c, "create table mc(a int key auto_increment, b int)")
	s.mustExec(c, "alter table mc modify column a bigint auto_increment") // Keeps auto_increment
	result = s.tk.MustQuery("show create table mc")
	createSQL = result.Rows()[0][1]
	expected = "CREATE TABLE `mc` (\n  `a` bigint(20) NOT NULL AUTO_INCREMENT,\n  `b` int(11) DEFAULT NULL,\n  PRIMARY KEY (`a`)\n) ENGINE=InnoDB DEFAULT CHARSET=utf8 COLLATE=utf8_bin"
	s.mustExec(c, "alter table mc modify column a bigint") // Drops auto_increment
	result = s.tk.MustQuery("show create table mc")
	createSQL = result.Rows()[0][1]
	expected = "CREATE TABLE `mc` (\n  `a` bigint(20) NOT NULL,\n  `b` int(11) DEFAULT NULL,\n  PRIMARY KEY (`a`)\n) ENGINE=InnoDB DEFAULT CHARSET=utf8 COLLATE=utf8_bin"
	c.Assert(createSQL, Equals, expected)
	_, err = s.tk.Exec("alter table mc modify column a bigint auto_increment") // Adds auto_increment should throw error
	c.Assert(err, NotNil)
}

func (s *testDBSuite) mustExec(c *C, query string, args ...interface{}) {
	s.tk.MustExec(query, args...)
}

func (s *testDBSuite) mustQuery(c *C, query string, args ...interface{}) [][]interface{} {
	r := s.tk.MustQuery(query, args...)
	return r.Rows()
}

func matchRows(c *C, rows [][]interface{}, expected [][]interface{}) {
	c.Assert(len(rows), Equals, len(expected), Commentf("got %v, expected %v", rows, expected))
	for i := range rows {
		match(c, rows[i], expected[i]...)
	}
}

func match(c *C, row []interface{}, expected ...interface{}) {
	c.Assert(len(row), Equals, len(expected))
	for i := range row {
		got := fmt.Sprintf("%v", row[i])
		need := fmt.Sprintf("%v", expected[i])
		c.Assert(got, Equals, need)
	}
}

func (s *testDBSuite) TestUpdateMultipleTable(c *C) {
	tk := testkit.NewTestKit(c, s.store)
	s.tk.MustExec("create database umt_db")
	tk.MustExec("use umt_db")
	tk.MustExec("create table t1 (c1 int, c2 int)")
	tk.MustExec("insert t1 values (1, 1), (2, 2)")
	tk.MustExec("create table t2 (c1 int, c2 int)")
	tk.MustExec("insert t2 values (1, 3), (2, 5)")
	ctx := tk.Se.(sessionctx.Context)
	dom := domain.GetDomain(ctx)
	is := dom.InfoSchema()
	db, ok := is.SchemaByName(model.NewCIStr("umt_db"))
	c.Assert(ok, IsTrue)
	t1Tbl, err := is.TableByName(model.NewCIStr("umt_db"), model.NewCIStr("t1"))
	c.Assert(err, IsNil)
	t1Info := t1Tbl.Meta()

	// Add a new column in write only state.
	newColumn := &model.ColumnInfo{
		ID:                 100,
		Name:               model.NewCIStr("c3"),
		Offset:             2,
		DefaultValue:       9,
		OriginDefaultValue: 9,
		FieldType:          *types.NewFieldType(tmysql.TypeLonglong),
		State:              model.StateWriteOnly,
	}
	t1Info.Columns = append(t1Info.Columns, newColumn)

	kv.RunInNewTxn(s.store, false, func(txn kv.Transaction) error {
		m := meta.NewMeta(txn)
		_, err = m.GenSchemaVersion()
		c.Assert(err, IsNil)
		c.Assert(m.UpdateTable(db.ID, t1Info), IsNil)
		return nil
	})
	err = dom.Reload()
	c.Assert(err, IsNil)

	tk.MustExec("update t1, t2 set t1.c1 = 8, t2.c2 = 10 where t1.c2 = t2.c1")
	tk.MustQuery("select * from t1").Check(testkit.Rows("8 1", "8 2"))
	tk.MustQuery("select * from t2").Check(testkit.Rows("1 10", "2 10"))

	newColumn.State = model.StatePublic

	kv.RunInNewTxn(s.store, false, func(txn kv.Transaction) error {
		m := meta.NewMeta(txn)
		_, err = m.GenSchemaVersion()
		c.Assert(err, IsNil)
		c.Assert(m.UpdateTable(db.ID, t1Info), IsNil)
		return nil
	})
	err = dom.Reload()
	c.Assert(err, IsNil)

	tk.MustQuery("select * from t1").Check(testkit.Rows("8 1 9", "8 2 9"))
	tk.MustExec("drop database umt_db")
}

func (s *testDBSuite) TestCreateTableTooLarge(c *C) {
	s.tk = testkit.NewTestKit(c, s.store)
	s.tk.MustExec("use test")

	sql := "create table t_too_large ("
	cnt := 3000
	for i := 1; i <= cnt; i++ {
		sql += fmt.Sprintf("a%d double, b%d double, c%d double, d%d double", i, i, i, i)
		if i != cnt {
			sql += ","
		}
	}
	sql += ");"
	s.testErrorCode(c, sql, tmysql.ErrTooManyFields)

	originLimit := ddl.TableColumnCountLimit
	ddl.TableColumnCountLimit = cnt * 4
	_, err := s.tk.Exec(sql)
	c.Assert(kv.ErrEntryTooLarge.Equal(err), IsTrue, Commentf("err:%v", err))
	ddl.TableColumnCountLimit = originLimit
}

func (s *testDBSuite) TestCreateTableWithLike(c *C) {
	s.tk = testkit.NewTestKit(c, s.store)
	// for the same database
	s.tk.MustExec("create database ctwl_db")
	s.tk.MustExec("use ctwl_db")
	s.tk.MustExec("create table tt(id int primary key)")
	s.tk.MustExec("create table t (c1 int not null auto_increment, c2 int, constraint cc foreign key (c2) references tt(id), primary key(c1)) auto_increment = 10")
	s.tk.MustExec("insert into t set c2=1")
	s.tk.MustExec("create table t1 like ctwl_db.t")
	s.tk.MustExec("insert into t1 set c2=11")
	s.tk.MustExec("create table t2 (like ctwl_db.t1)")
	s.tk.MustExec("insert into t2 set c2=12")
	s.tk.MustQuery("select * from t").Check(testkit.Rows("10 1"))
	s.tk.MustQuery("select * from t1").Check(testkit.Rows("1 11"))
	s.tk.MustQuery("select * from t2").Check(testkit.Rows("1 12"))
	ctx := s.tk.Se.(sessionctx.Context)
	is := domain.GetDomain(ctx).InfoSchema()
	tbl1, err := is.TableByName(model.NewCIStr("ctwl_db"), model.NewCIStr("t1"))
	c.Assert(err, IsNil)
	tbl1Info := tbl1.Meta()
	c.Assert(tbl1Info.ForeignKeys, IsNil)
	c.Assert(tbl1Info.PKIsHandle, Equals, true)
	col := tbl1Info.Columns[0]
	hasNotNull := tmysql.HasNotNullFlag(col.Flag)
	c.Assert(hasNotNull, IsTrue)
	tbl2, err := is.TableByName(model.NewCIStr("ctwl_db"), model.NewCIStr("t2"))
	c.Assert(err, IsNil)
	tbl2Info := tbl2.Meta()
	c.Assert(tbl2Info.ForeignKeys, IsNil)
	c.Assert(tbl2Info.PKIsHandle, Equals, true)
	c.Assert(tmysql.HasNotNullFlag(tbl2Info.Columns[0].Flag), IsTrue)

	// for different databases
	s.tk.MustExec("create database ctwl_db1")
	s.tk.MustExec("use ctwl_db1")
	s.tk.MustExec("create table t1 like ctwl_db.t")
	s.tk.MustExec("insert into t1 set c2=11")
	s.tk.MustQuery("select * from t1").Check(testkit.Rows("1 11"))
	is = domain.GetDomain(ctx).InfoSchema()
	tbl1, err = is.TableByName(model.NewCIStr("ctwl_db1"), model.NewCIStr("t1"))
	c.Assert(err, IsNil)
	c.Assert(tbl1.Meta().ForeignKeys, IsNil)

	// for failure cases
	failSQL := fmt.Sprintf("create table t1 like test_not_exist.t")
	s.testErrorCode(c, failSQL, tmysql.ErrNoSuchTable)
	failSQL = fmt.Sprintf("create table t1 like test.t_not_exist")
	s.testErrorCode(c, failSQL, tmysql.ErrNoSuchTable)
	failSQL = fmt.Sprintf("create table t1 (like test_not_exist.t)")
	s.testErrorCode(c, failSQL, tmysql.ErrNoSuchTable)
	failSQL = fmt.Sprintf("create table test_not_exis.t1 like ctwl_db.t")
	s.testErrorCode(c, failSQL, tmysql.ErrBadDB)
	failSQL = fmt.Sprintf("create table t1 like ctwl_db.t")
	s.testErrorCode(c, failSQL, tmysql.ErrTableExists)

	s.tk.MustExec("drop database ctwl_db")
	s.tk.MustExec("drop database ctwl_db1")
}

func (s *testDBSuite) TestCreateTable(c *C) {
	s.tk.MustExec("use test")
	s.tk.MustExec("CREATE TABLE `t` (`a` double DEFAULT 1.0 DEFAULT now() DEFAULT 2.0 );")
	s.tk.MustExec("CREATE TABLE IF NOT EXISTS `t` (`a` double DEFAULT 1.0 DEFAULT now() DEFAULT 2.0 );")
	ctx := s.tk.Se.(sessionctx.Context)
	is := domain.GetDomain(ctx).InfoSchema()
	tbl, err := is.TableByName(model.NewCIStr("test"), model.NewCIStr("t"))
	c.Assert(err, IsNil)
	cols := tbl.Cols()

	c.Assert(len(cols), Equals, 1)
	col := cols[0]
	c.Assert(col.Name.L, Equals, "a")
	d, ok := col.DefaultValue.(string)
	c.Assert(ok, IsTrue)
	c.Assert(d, Equals, "2.0")

	s.tk.MustExec("drop table t")

	_, err = s.tk.Exec("CREATE TABLE `t` (`a` int) DEFAULT CHARSET=abcdefg")
	c.Assert(err, NotNil)
}

func (s *testDBSuite) TestCreateTableWithPartition(c *C) {
	s.tk = testkit.NewTestKit(c, s.store)
	s.tk.MustExec("use test;")
	s.tk.MustExec("drop table if exists tp;")
	s.tk.MustExec(`CREATE TABLE tp (a int) PARTITION BY RANGE(a) (
	PARTITION p0 VALUES LESS THAN (10),
	PARTITION p1 VALUES LESS THAN (20),
	PARTITION p2 VALUES LESS THAN (MAXVALUE)
	);`)
	ctx := s.tk.Se.(sessionctx.Context)
	is := domain.GetDomain(ctx).InfoSchema()
	tbl, err := is.TableByName(model.NewCIStr("test"), model.NewCIStr("tp"))
	c.Assert(err, IsNil)
	c.Assert(tbl.Meta().Partition, NotNil)
	part := tbl.Meta().Partition
	c.Assert(part.Type, Equals, model.PartitionTypeRange)
	c.Assert(part.Expr, Equals, "`a`")
	for _, pdef := range part.Definitions {
		c.Assert(pdef.ID, Greater, int64(0))
	}
	c.Assert(part.Definitions, HasLen, 3)
	c.Assert(part.Definitions[0].LessThan[0], Equals, "10")
	c.Assert(part.Definitions[0].Name.L, Equals, "p0")
	c.Assert(part.Definitions[1].LessThan[0], Equals, "20")
	c.Assert(part.Definitions[1].Name.L, Equals, "p1")
	c.Assert(part.Definitions[2].LessThan[0], Equals, "MAXVALUE")
	c.Assert(part.Definitions[2].Name.L, Equals, "p2")

	s.tk.MustExec("drop table if exists employees;")
	sql1 := `create table employees (
	id int not null,
	hired int not null
	)
	partition by range( hired ) (
		partition p1 values less than (1991),
		partition p2 values less than (1996),
		partition p2 values less than (2001)
	);`
	s.testErrorCode(c, sql1, tmysql.ErrSameNamePartition)

	sql2 := `create table employees (
	id int not null,
	hired int not null
	)
	partition by range( hired ) (
		partition p1 values less than (1998),
		partition p2 values less than (1996),
		partition p3 values less than (2001)
	);`
	s.testErrorCode(c, sql2, tmysql.ErrRangeNotIncreasing)

	sql3 := `create table employees (
	id int not null,
	hired int not null
	)
	partition by range( hired ) (
		partition p1 values less than (1998),
		partition p2 values less than maxvalue,
		partition p3 values less than (2001)
	);`
	s.testErrorCode(c, sql3, tmysql.ErrPartitionMaxvalue)

	sql4 := `create table t4 (
	a int not null,
  	b int not null
	)
	partition by range( id ) (
		partition p1 values less than maxvalue,
  		partition p2 values less than (1991),
  		partition p3 values less than (1995)
	);`
	s.testErrorCode(c, sql4, tmysql.ErrPartitionMaxvalue)

	_, err = s.tk.Exec(`CREATE TABLE rc (
    		a INT NOT NULL,
    		b INT NOT NULL,
			c INT NOT NULL
	)
	partition by range columns(a,b,c) (
    	partition p0 values less than (10,5,1),
    	partition p2 values less than (50,maxvalue,10),
    	partition p3 values less than (65,30,13),
    	partition p4 values less than (maxvalue,30,40)
	);`)
	c.Assert(err, IsNil)

	sql6 := `create table employees (
	id int not null,
	hired int not null
	)
	partition by range( hired ) (
		 partition p0 values less than (6 , 10)
	);`
	s.testErrorCode(c, sql6, tmysql.ErrTooManyValues)

	sql7 := `create table t7 (
	a int not null,
  	b int not null
	)
	partition by range( id ) (
		partition p1 values less than (1991),
		partition p2 values less than maxvalue,
  		partition p3 values less than maxvalue,
  		partition p4 values less than (1995),
		partition p5 values less than maxvalue
	);`
	s.testErrorCode(c, sql7, tmysql.ErrPartitionMaxvalue)

	_, err = s.tk.Exec(`create table t8 (
	a int not null,
	b int not null
	)
	partition by range( id ) (
		partition p1 values less than (19xx91),
		partition p2 values less than maxvalue
	);`)
	c.Assert(ddl.ErrNotAllowedTypeInPartition.Equal(err), IsTrue)

	sql9 := `create TABLE t9 (
	col1 int
	)
	partition by range( case when col1 > 0 then 10 else 20 end ) (
		partition p0 values less than (2),
		partition p1 values less than (6)
	);`
	s.testErrorCode(c, sql9, tmysql.ErrPartitionFunctionIsNotAllowed)

	s.testErrorCode(c, `create TABLE t10 (c1 int,c2 int) partition by range(c1 / c2 ) (partition p0 values less than (2));`, tmysql.ErrPartitionFunctionIsNotAllowed)

	s.tk.MustExec(`create TABLE t11 (c1 int,c2 int) partition by range(c1 div c2 ) (partition p0 values less than (2));`)
	s.tk.MustExec(`create TABLE t12 (c1 int,c2 int) partition by range(c1 + c2 ) (partition p0 values less than (2));`)
	s.tk.MustExec(`create TABLE t13 (c1 int,c2 int) partition by range(c1 - c2 ) (partition p0 values less than (2));`)
	s.tk.MustExec(`create TABLE t14 (c1 int,c2 int) partition by range(c1 * c2 ) (partition p0 values less than (2));`)
	s.tk.MustExec(`create TABLE t15 (c1 int,c2 int) partition by range( abs(c1) ) (partition p0 values less than (2));`)
	s.tk.MustExec(`create TABLE t16 (c1 int) partition by range( c1) (partition p0 values less than (10));`)

	s.testErrorCode(c, `create TABLE t17 (c1 int,c2 float) partition by range(c1 + c2 ) (partition p0 values less than (2));`, tmysql.ErrPartitionFuncNotAllowed)
	s.testErrorCode(c, `create TABLE t18 (c1 int,c2 float) partition by range( floor(c2) ) (partition p0 values less than (2));`, tmysql.ErrPartitionFuncNotAllowed)
	s.tk.MustExec(`create TABLE t19 (c1 int,c2 float) partition by range( floor(c1) ) (partition p0 values less than (2));`)

	s.tk.MustExec(`create TABLE t20 (c1 int,c2 bit(10)) partition by range(c2) (partition p0 values less than (10));`)
	s.tk.MustExec(`create TABLE t21 (c1 int,c2 year) partition by range( c2 ) (partition p0 values less than (2000));`)

	s.testErrorCode(c, `create TABLE t24 (c1 float) partition by range( c1 ) (partition p0 values less than (2000));`, tmysql.ErrFieldTypeNotAllowedAsPartitionField)

	// test check order. The sql below have 2 problem: 1. ErrFieldTypeNotAllowedAsPartitionField  2. ErrPartitionMaxvalue , mysql will return ErrPartitionMaxvalue.
	s.testErrorCode(c, `create TABLE t25 (c1 float) partition by range( c1 ) (partition p1 values less than maxvalue,partition p0 values less than (2000));`, tmysql.ErrPartitionMaxvalue)
}

func (s *testDBSuite) TestTableDDLWithFloatType(c *C) {
	s.tk.MustExec("use test")
	s.tk.MustExec("drop table if exists t")
	s.testErrorCode(c, "create table t (a decimal(1, 2))", tmysql.ErrMBiggerThanD)
	s.testErrorCode(c, "create table t (a float(1, 2))", tmysql.ErrMBiggerThanD)
	s.testErrorCode(c, "create table t (a double(1, 2))", tmysql.ErrMBiggerThanD)
	s.mustExec(c, "create table t (a double(1, 1))")
	s.testErrorCode(c, "alter table t add column b decimal(1, 2)", tmysql.ErrMBiggerThanD)
	// add multi columns now not support, so no case.
	s.testErrorCode(c, "alter table t modify column a float(1, 4)", tmysql.ErrMBiggerThanD)
	s.testErrorCode(c, "alter table t change column a aa float(1, 4)", tmysql.ErrMBiggerThanD)
	s.mustExec(c, "drop table t")
}

func (s *testDBSuite) TestTruncateTable(c *C) {
	tk := testkit.NewTestKit(c, s.store)
	tk.MustExec("use test")
	tk.MustExec("create table truncate_table (c1 int, c2 int)")
	tk.MustExec("insert truncate_table values (1, 1), (2, 2)")
	ctx := tk.Se.(sessionctx.Context)
	is := domain.GetDomain(ctx).InfoSchema()
	oldTblInfo, err := is.TableByName(model.NewCIStr("test"), model.NewCIStr("truncate_table"))
	c.Assert(err, IsNil)
	oldTblID := oldTblInfo.Meta().ID

	tk.MustExec("truncate table truncate_table")

	tk.MustExec("insert truncate_table values (3, 3), (4, 4)")
	tk.MustQuery("select * from truncate_table").Check(testkit.Rows("3 3", "4 4"))

	is = domain.GetDomain(ctx).InfoSchema()
	newTblInfo, err := is.TableByName(model.NewCIStr("test"), model.NewCIStr("truncate_table"))
	c.Assert(err, IsNil)
	c.Assert(newTblInfo.Meta().ID, Greater, oldTblID)

	// Verify that the old table data has been deleted by background worker.
	tablePrefix := tablecodec.EncodeTablePrefix(oldTblID)
	hasOldTableData := true
	for i := 0; i < waitForCleanDataRound; i++ {
		err = kv.RunInNewTxn(s.store, false, func(txn kv.Transaction) error {
			it, err1 := txn.Seek(tablePrefix)
			if err1 != nil {
				return err1
			}
			if !it.Valid() {
				hasOldTableData = false
			} else {
				hasOldTableData = it.Key().HasPrefix(tablePrefix)
			}
			it.Close()
			return nil
		})
		c.Assert(err, IsNil)
		if !hasOldTableData {
			break
		}
		time.Sleep(waitForCleanDataInterval)
	}
	c.Assert(hasOldTableData, IsFalse)
}

func (s *testDBSuite) TestRenameTable(c *C) {
	s.testRenameTable(c, "rename table %s to %s")
}

func (s *testDBSuite) TestAlterTableRenameTable(c *C) {
	s.testRenameTable(c, "alter table %s rename to %s")
}

func (s *testDBSuite) testRenameTable(c *C, sql string) {
	s.tk = testkit.NewTestKit(c, s.store)
	s.tk.MustExec("use test")
	// for different databases
	s.tk.MustExec("create table t (c1 int, c2 int)")
	s.tk.MustExec("insert t values (1, 1), (2, 2)")
	ctx := s.tk.Se.(sessionctx.Context)
	is := domain.GetDomain(ctx).InfoSchema()
	oldTblInfo, err := is.TableByName(model.NewCIStr("test"), model.NewCIStr("t"))
	c.Assert(err, IsNil)
	oldTblID := oldTblInfo.Meta().ID
	s.tk.MustExec("create database test1")
	s.tk.MustExec("use test1")
	s.tk.MustExec(fmt.Sprintf(sql, "test.t", "test1.t1"))
	is = domain.GetDomain(ctx).InfoSchema()
	newTblInfo, err := is.TableByName(model.NewCIStr("test1"), model.NewCIStr("t1"))
	c.Assert(err, IsNil)
	c.Assert(newTblInfo.Meta().ID, Equals, oldTblID)
	s.tk.MustQuery("select * from t1").Check(testkit.Rows("1 1", "2 2"))
	s.tk.MustExec("use test")

	// Make sure t doesn't exist.
	s.tk.MustExec("create table t (c1 int, c2 int)")
	s.tk.MustExec("drop table t")

	// for the same database
	s.tk.MustExec("use test1")
	s.tk.MustExec(fmt.Sprintf(sql, "t1", "t2"))
	is = domain.GetDomain(ctx).InfoSchema()
	newTblInfo, err = is.TableByName(model.NewCIStr("test1"), model.NewCIStr("t2"))
	c.Assert(err, IsNil)
	c.Assert(newTblInfo.Meta().ID, Equals, oldTblID)
	s.tk.MustQuery("select * from t2").Check(testkit.Rows("1 1", "2 2"))
	isExist := is.TableExists(model.NewCIStr("test1"), model.NewCIStr("t1"))
	c.Assert(isExist, IsFalse)
	s.tk.MustQuery("show tables").Check(testkit.Rows("t2"))

	// for failure case
	failSQL := fmt.Sprintf(sql, "test_not_exist.t", "test_not_exist.t")
	s.testErrorCode(c, failSQL, tmysql.ErrFileNotFound)
	failSQL = fmt.Sprintf(sql, "test.test_not_exist", "test.test_not_exist")
	s.testErrorCode(c, failSQL, tmysql.ErrFileNotFound)
	failSQL = fmt.Sprintf(sql, "test.t_not_exist", "test_not_exist.t")
	s.testErrorCode(c, failSQL, tmysql.ErrFileNotFound)
	failSQL = fmt.Sprintf(sql, "test1.t2", "test_not_exist.t")
	s.testErrorCode(c, failSQL, tmysql.ErrErrorOnRename)

	// for the same table name
	s.tk.MustExec("use test1")
	s.tk.MustExec("create table if not exists t (c1 int, c2 int)")
	s.tk.MustExec("create table if not exists t1 (c1 int, c2 int)")
	s.tk.MustExec(fmt.Sprintf(sql, "test1.t", "t"))
	s.tk.MustExec(fmt.Sprintf(sql, "test1.t1", "test1.t1"))

	s.tk.MustExec("drop database test1")
}

func (s *testDBSuite) TestRenameMultiTables(c *C) {
	s.tk = testkit.NewTestKit(c, s.store)
	s.tk.MustExec("use test")
	s.tk.MustExec("create table t1(id int)")
	s.tk.MustExec("create table t2(id int)")
	// Currently it will fail only.
	sql := fmt.Sprintf("rename table t1 to t3, t2 to t4")
	_, err := s.tk.Exec(sql)
	c.Assert(err, NotNil)
	originErr := errors.Cause(err)
	c.Assert(originErr.Error(), Equals, "can't run multi schema change")

	s.tk.MustExec("drop table t1, t2")
}

func (s *testDBSuite) TestAddNotNullColumn(c *C) {
	s.tk = testkit.NewTestKit(c, s.store)
	s.tk.MustExec("use test_db")
	// for different databases
	s.tk.MustExec("create table tnn (c1 int primary key auto_increment, c2 int)")
	s.tk.MustExec("insert tnn (c2) values (0)" + strings.Repeat(",(0)", 99))
	done := make(chan error, 1)
	sessionExecInGoroutine(c, s.store, "alter table tnn add column c3 int not null default 3", done)
	updateCnt := 0
out:
	for {
		select {
		case err := <-done:
			c.Assert(err, IsNil)
			break out
		default:
			s.tk.MustExec("update tnn set c2 = c2 + 1 where c1 = 99")
			updateCnt++
		}
	}
	expected := fmt.Sprintf("%d %d", updateCnt, 3)
	s.tk.MustQuery("select c2, c3 from tnn where c1 = 99").Check(testkit.Rows(expected))

	s.tk.MustExec("drop table tnn")
}

func (s *testDBSuite) TestIssue2858And2717(c *C) {
	s.tk = testkit.NewTestKit(c, s.store)
	s.tk.MustExec("use " + s.schemaName)

	s.tk.MustExec("create table t_issue_2858_bit (a bit(64) default b'0')")
	s.tk.MustExec("insert into t_issue_2858_bit value ()")
	s.tk.MustExec(`insert into t_issue_2858_bit values (100), ('10'), ('\0')`)
	s.tk.MustQuery("select a+0 from t_issue_2858_bit").Check(testkit.Rows("0", "100", "12592", "0"))
	s.tk.MustExec(`alter table t_issue_2858_bit alter column a set default '\0'`)

	s.tk.MustExec("create table t_issue_2858_hex (a int default 0x123)")
	s.tk.MustExec("insert into t_issue_2858_hex value ()")
	s.tk.MustExec("insert into t_issue_2858_hex values (123), (0x321)")
	s.tk.MustQuery("select a from t_issue_2858_hex").Check(testkit.Rows("291", "123", "801"))
	s.tk.MustExec(`alter table t_issue_2858_hex alter column a set default 0x321`)
}

func (s *testDBSuite) TestIssue4432(c *C) {
	s.tk = testkit.NewTestKit(c, s.store)
	s.tk.MustExec("use " + s.schemaName)

	s.tk.MustExec("create table tx (col bit(10) default 'a')")
	s.tk.MustExec("insert into tx value ()")
	s.tk.MustQuery("select * from tx").Check(testkit.Rows("\x00a"))
	s.tk.MustExec("drop table tx")

	s.tk.MustExec("create table tx (col bit(10) default 0x61)")
	s.tk.MustExec("insert into tx value ()")
	s.tk.MustQuery("select * from tx").Check(testkit.Rows("\x00a"))
	s.tk.MustExec("drop table tx")

	s.tk.MustExec("create table tx (col bit(10) default 97)")
	s.tk.MustExec("insert into tx value ()")
	s.tk.MustQuery("select * from tx").Check(testkit.Rows("\x00a"))
	s.tk.MustExec("drop table tx")

	s.tk.MustExec("create table tx (col bit(10) default 0b1100001)")
	s.tk.MustExec("insert into tx value ()")
	s.tk.MustQuery("select * from tx").Check(testkit.Rows("\x00a"))
	s.tk.MustExec("drop table tx")
}

func (s *testDBSuite) TestChangeColumnPosition(c *C) {
	s.tk = testkit.NewTestKit(c, s.store)
	s.tk.MustExec("use " + s.schemaName)

	s.tk.MustExec("create table position (a int default 1, b int default 2)")
	s.tk.MustExec("insert into position value ()")
	s.tk.MustExec("insert into position values (3,4)")
	s.tk.MustQuery("select * from position").Check(testkit.Rows("1 2", "3 4"))
	s.tk.MustExec("alter table position modify column b int first")
	s.tk.MustQuery("select * from position").Check(testkit.Rows("2 1", "4 3"))
	s.tk.MustExec("insert into position value ()")
	s.tk.MustQuery("select * from position").Check(testkit.Rows("2 1", "4 3", "<nil> 1"))

	s.tk.MustExec("drop table position")
	s.tk.MustExec("create table position (a int, b int, c double, d varchar(5))")
	s.tk.MustExec(`insert into position value (1, 2, 3.14, 'TiDB')`)
	s.tk.MustExec("alter table position modify column d varchar(5) after a")
	s.tk.MustQuery("select * from position").Check(testkit.Rows("1 TiDB 2 3.14"))
	s.tk.MustExec("alter table position modify column a int after c")
	s.tk.MustQuery("select * from position").Check(testkit.Rows("TiDB 2 3.14 1"))
	s.tk.MustExec("alter table position modify column c double first")
	s.tk.MustQuery("select * from position").Check(testkit.Rows("3.14 TiDB 2 1"))
	s.testErrorCode(c, "alter table position modify column b int after b", tmysql.ErrBadField)

	s.tk.MustExec("drop table position")
	s.tk.MustExec("create table position (a int, b int)")
	s.tk.MustExec("alter table position add index t(a, b)")
	s.tk.MustExec("alter table position modify column b int first")
	s.tk.MustExec("insert into position value (3, 5)")
	s.tk.MustQuery("select a from position where a = 3").Check(testkit.Rows())

	s.tk.MustExec("alter table position change column b c int first")
	s.tk.MustQuery("select * from position where c = 3").Check(testkit.Rows("3 5"))
	s.testErrorCode(c, "alter table position change column c b int after c", tmysql.ErrBadField)

	s.tk.MustExec("drop table position")
	s.tk.MustExec("create table position (a int default 2)")
	s.tk.MustExec("alter table position modify column a int default 5 first")
	s.tk.MustExec("insert into position value ()")
	s.tk.MustQuery("select * from position").Check(testkit.Rows("5"))

	s.tk.MustExec("drop table position")
	s.tk.MustExec("create table position (a int, b int)")
	s.tk.MustExec("alter table position add index t(b)")
	s.tk.MustExec("alter table position change column b c int first")
	createSQL := s.tk.MustQuery("show create table position").Rows()[0][1]
	exceptedSQL := []string{
		"CREATE TABLE `position` (",
		"  `c` int(11) DEFAULT NULL,",
		"  `a` int(11) DEFAULT NULL,",
		"  KEY `t` (`c`)",
		") ENGINE=InnoDB DEFAULT CHARSET=utf8 COLLATE=utf8_bin",
	}
	c.Assert(createSQL, Equals, strings.Join(exceptedSQL, "\n"))
}

func (s *testDBSuite) TestGeneratedColumnDDL(c *C) {
	s.tk = testkit.NewTestKit(c, s.store)
	s.tk.MustExec("use test")

	// Check create table with virtual generated column.
	s.tk.MustExec(`CREATE TABLE test_gv_ddl(a int, b int as (a+8) virtual)`)

	// Check desc table with virtual generated column.
	result := s.tk.MustQuery(`DESC test_gv_ddl`)
	result.Check(testkit.Rows(`a int(11) YES  <nil> `, `b int(11) YES  <nil> VIRTUAL GENERATED`))

	// Check show create table with virtual generated column.
	result = s.tk.MustQuery(`show create table test_gv_ddl`)
	result.Check(testkit.Rows(
		"test_gv_ddl CREATE TABLE `test_gv_ddl` (\n  `a` int(11) DEFAULT NULL,\n  `b` int(11) GENERATED ALWAYS AS (`a` + 8) VIRTUAL DEFAULT NULL\n) ENGINE=InnoDB DEFAULT CHARSET=utf8 COLLATE=utf8_bin",
	))

	// Check alter table add a stored generated column.
	s.tk.MustExec(`alter table test_gv_ddl add column c int as (b+2) stored`)
	result = s.tk.MustQuery(`DESC test_gv_ddl`)
	result.Check(testkit.Rows(`a int(11) YES  <nil> `, `b int(11) YES  <nil> VIRTUAL GENERATED`, `c int(11) YES  <nil> STORED GENERATED`))

	// Check generated expression with blanks.
	s.tk.MustExec("create table table_with_gen_col_blanks (a int, b char(20) as (cast( \r\n\t a \r\n\tas  char)))")
	result = s.tk.MustQuery(`show create table table_with_gen_col_blanks`)
	result.Check(testkit.Rows("table_with_gen_col_blanks CREATE TABLE `table_with_gen_col_blanks` (\n" +
		"  `a` int(11) DEFAULT NULL,\n" +
		"  `b` char(20) GENERATED ALWAYS AS (CAST(`a` AS CHAR)) VIRTUAL DEFAULT NULL\n" +
		") ENGINE=InnoDB DEFAULT CHARSET=utf8 COLLATE=utf8_bin"))

	genExprTests := []struct {
		stmt string
		err  int
	}{
		// drop/rename columns dependent by other column.
		{`alter table test_gv_ddl drop column a`, mysql.ErrDependentByGeneratedColumn},
		{`alter table test_gv_ddl change column a anew int`, mysql.ErrBadField},

		// modify/change stored status of generated columns.
		{`alter table test_gv_ddl modify column b bigint`, mysql.ErrUnsupportedOnGeneratedColumn},
		{`alter table test_gv_ddl change column c cnew bigint as (a+100)`, mysql.ErrUnsupportedOnGeneratedColumn},

		// modify/change generated columns breaking prior.
		{`alter table test_gv_ddl modify column b int as (c+100)`, mysql.ErrGeneratedColumnNonPrior},
		{`alter table test_gv_ddl change column b bnew int as (c+100)`, mysql.ErrGeneratedColumnNonPrior},

		// refer not exist columns in generation expression.
		{`create table test_gv_ddl_bad (a int, b int as (c+8))`, mysql.ErrBadField},

		// refer generated columns non prior.
		{`create table test_gv_ddl_bad (a int, b int as (c+1), c int as (a+1))`, mysql.ErrGeneratedColumnNonPrior},

		// virtual generated columns cannot be primary key.
		{`create table test_gv_ddl_bad (a int, b int, c int as (a+b) primary key)`, mysql.ErrUnsupportedOnGeneratedColumn},
		{`create table test_gv_ddl_bad (a int, b int, c int as (a+b), primary key(c))`, mysql.ErrUnsupportedOnGeneratedColumn},
		{`create table test_gv_ddl_bad (a int, b int, c int as (a+b), primary key(a, c))`, mysql.ErrUnsupportedOnGeneratedColumn},
	}
	for _, tt := range genExprTests {
		s.testErrorCode(c, tt.stmt, tt.err)
	}

	// Check alter table modify/change generated column.
	s.tk.MustExec(`alter table test_gv_ddl modify column c bigint as (b+200) stored`)
	result = s.tk.MustQuery(`DESC test_gv_ddl`)
	result.Check(testkit.Rows(`a int(11) YES  <nil> `, `b int(11) YES  <nil> VIRTUAL GENERATED`, `c bigint(20) YES  <nil> STORED GENERATED`))

	s.tk.MustExec(`alter table test_gv_ddl change column b b bigint as (a+100) virtual`)
	result = s.tk.MustQuery(`DESC test_gv_ddl`)
	result.Check(testkit.Rows(`a int(11) YES  <nil> `, `b bigint(20) YES  <nil> VIRTUAL GENERATED`, `c bigint(20) YES  <nil> STORED GENERATED`))

	s.tk.MustExec(`alter table test_gv_ddl change column c cnew bigint`)
	result = s.tk.MustQuery(`DESC test_gv_ddl`)
	result.Check(testkit.Rows(`a int(11) YES  <nil> `, `b bigint(20) YES  <nil> VIRTUAL GENERATED`, `cnew bigint(20) YES  <nil> `))
}

func (s *testDBSuite) TestComment(c *C) {
	s.tk = testkit.NewTestKit(c, s.store)
	s.tk.MustExec("use " + s.schemaName)
	s.tk.MustExec("drop table if exists ct, ct1")

	validComment := strings.Repeat("a", 1024)
	invalidComment := strings.Repeat("b", 1025)

	s.tk.MustExec("create table ct (c int, d int, e int, key (c) comment '" + validComment + "')")
	s.tk.MustExec("create index i on ct (d) comment '" + validComment + "'")
	s.tk.MustExec("alter table ct add key (e) comment '" + validComment + "'")

	s.testErrorCode(c, "create table ct1 (c int, key (c) comment '"+invalidComment+"')", tmysql.ErrTooLongIndexComment)
	s.testErrorCode(c, "create index i1 on ct (d) comment '"+invalidComment+"b"+"'", tmysql.ErrTooLongIndexComment)
	s.testErrorCode(c, "alter table ct add key (e) comment '"+invalidComment+"'", tmysql.ErrTooLongIndexComment)

	s.tk.MustExec("set @@sql_mode=''")
	s.tk.MustExec("create table ct1 (c int, d int, e int, key (c) comment '" + invalidComment + "')")
	c.Assert(s.tk.Se.GetSessionVars().StmtCtx.WarningCount(), Equals, uint16(1))
	s.tk.MustQuery("show warnings").Check(testutil.RowsWithSep("|", "Warning|1688|Comment for index 'c' is too long (max = 1024)"))
	s.tk.MustExec("create index i1 on ct1 (d) comment '" + invalidComment + "b" + "'")
	c.Assert(s.tk.Se.GetSessionVars().StmtCtx.WarningCount(), Equals, uint16(1))
	s.tk.MustQuery("show warnings").Check(testutil.RowsWithSep("|", "Warning|1688|Comment for index 'i1' is too long (max = 1024)"))
	s.tk.MustExec("alter table ct1 add key (e) comment '" + invalidComment + "'")
	c.Assert(s.tk.Se.GetSessionVars().StmtCtx.WarningCount(), Equals, uint16(1))
	s.tk.MustQuery("show warnings").Check(testutil.RowsWithSep("|", "Warning|1688|Comment for index 'e' is too long (max = 1024)"))

	s.tk.MustExec("drop table if exists ct, ct1")
}

func (s *testDBSuite) TestRebaseAutoID(c *C) {
	s.tk = testkit.NewTestKit(c, s.store)
	s.tk.MustExec("use " + s.schemaName)

	s.tk.MustExec("drop database if exists tidb;")
	s.tk.MustExec("create database tidb;")
	s.tk.MustExec("use tidb;")
	s.tk.MustExec("create table tidb.test (a int auto_increment primary key, b int);")
	s.tk.MustExec("insert tidb.test values (null, 1);")
	s.tk.MustQuery("select * from tidb.test").Check(testkit.Rows("1 1"))
	s.tk.MustExec("alter table tidb.test auto_increment = 6000;")
	s.tk.MustExec("insert tidb.test values (null, 1);")
	s.tk.MustQuery("select * from tidb.test").Check(testkit.Rows("1 1", "6000 1"))
	s.tk.MustExec("alter table tidb.test auto_increment = 5;")
	s.tk.MustExec("insert tidb.test values (null, 1);")
	s.tk.MustQuery("select * from tidb.test").Check(testkit.Rows("1 1", "6000 1", "11000 1"))

	// Current range for table test is [11000, 15999].
	// Though it does not have a tuple "a = 15999", its global next auto increment id should be 16000.
	// Anyway it is not compatible with MySQL.
	s.tk.MustExec("alter table tidb.test auto_increment = 12000;")
	s.tk.MustExec("insert tidb.test values (null, 1);")
	s.tk.MustQuery("select * from tidb.test").Check(testkit.Rows("1 1", "6000 1", "11000 1", "16000 1"))

	s.tk.MustExec("create table tidb.test2 (a int);")
	s.testErrorCode(c, "alter table tidb.test2 add column b int auto_increment key, auto_increment=10;", tmysql.ErrUnknown)
}

func (s *testDBSuite) TestYearTypeCreateTable(c *C) {
	s.tk = testkit.NewTestKit(c, s.store)
	s.tk.MustExec("use test")
	s.tk.MustExec("drop table if exists abc;")
	s.tk.MustExec("create table abc(y year, x int, primary key(y));")
	is := s.dom.InfoSchema()
	tbl, err := is.TableByName(model.NewCIStr("test"), model.NewCIStr("abc"))
	c.Assert(err, IsNil)
	var yearCol *model.ColumnInfo
	for _, col := range tbl.Meta().Columns {
		if col.Name.String() == "y" {
			yearCol = col
			break
		}
	}
	c.Assert(yearCol, NotNil)
	c.Assert(yearCol.Tp, Equals, mysql.TypeYear)
	c.Assert(mysql.HasUnsignedFlag(yearCol.Flag), IsFalse)
}

func (s *testDBSuite) TestCharacterSetInColumns(c *C) {
	s.tk = testkit.NewTestKit(c, s.store)
	s.tk.MustExec("drop database if exists varchar_test;")
	s.tk.MustExec("create database varchar_test;")
	s.tk.MustExec("use varchar_test")
	s.tk.MustExec("drop table if exists t")
	s.tk.MustExec("create table t (c1 int, s1 varchar(10), s2 text)")
	s.tk.MustQuery("select count(*) from information_schema.columns where table_schema = 'varchar_test' and character_set_name != 'utf8'").Check(testkit.Rows("0"))
	s.tk.MustQuery("select count(*) from information_schema.columns where table_schema = 'varchar_test' and character_set_name = 'utf8'").Check(testkit.Rows("2"))

	s.tk.MustExec("drop table if exists t5")
	s.tk.MustExec("create table t5(id int) charset=UTF8;")
	s.tk.MustExec("drop table if exists t5")
	s.tk.MustExec("create table t5(id int) charset=BINARY;")
	s.tk.MustExec("drop table if exists t5")
	s.tk.MustExec("create table t5(id int) charset=LATIN1;")
	s.tk.MustExec("drop table if exists t5")
	s.tk.MustExec("create table t5(id int) charset=ASCII;")
	s.tk.MustExec("drop table if exists t5")
	s.tk.MustExec("create table t5(id int) charset=UTF8MB4;")

	s.tk.MustExec("drop table if exists t6")
	s.tk.MustExec("create table t6(id int) charset=utf8;")
	s.tk.MustExec("drop table if exists t6")
	s.tk.MustExec("create table t6(id int) charset=binary;")
	s.tk.MustExec("drop table if exists t6")
	s.tk.MustExec("create table t6(id int) charset=latin1;")
	s.tk.MustExec("drop table if exists t6")
	s.tk.MustExec("create table t6(id int) charset=ascii;")
	s.tk.MustExec("drop table if exists t6")
	s.tk.MustExec("create table t6(id int) charset=utf8mb4;")
}

func (s *testDBSuite) TestAddNotNullColumnWhileInsertOnDupUpdate(c *C) {
	tk1 := testkit.NewTestKit(c, s.store)
	tk1.MustExec("use " + s.schemaName)
	tk2 := testkit.NewTestKit(c, s.store)
	tk2.MustExec("use " + s.schemaName)
	closeCh := make(chan bool)
	wg := new(sync.WaitGroup)
	wg.Add(1)
	tk1.MustExec("create table nn (a int primary key, b int)")
	tk1.MustExec("insert nn values (1, 1)")
	var tk2Err error
	go func() {
		defer wg.Done()
		for {
			select {
			case <-closeCh:
				return
			default:
			}
			_, tk2Err = tk2.Exec("insert nn (a, b) values (1, 1) on duplicate key update a = 1, b = b + 1")
			if tk2Err != nil {
				return
			}
		}
	}()
	tk1.MustExec("alter table nn add column c int not null default 0")
	close(closeCh)
	wg.Wait()
	c.Assert(tk2Err, IsNil)
}

type testMaxTableRowIDContext struct {
	c   *C
	d   ddl.DDL
	tbl table.Table
}

func newTestMaxTableRowIDContext(c *C, d ddl.DDL, tbl table.Table) *testMaxTableRowIDContext {
	return &testMaxTableRowIDContext{
		c:   c,
		d:   d,
		tbl: tbl,
	}
}

func (s *testDBSuite) getMaxTableRowID(ctx *testMaxTableRowIDContext) (int64, bool) {
	c := ctx.c
	d := ctx.d
	tbl := ctx.tbl
	curVer, err := s.store.CurrentVersion()
	c.Assert(err, IsNil)
	maxID, emptyTable, err := d.GetTableMaxRowID(curVer.Ver, tbl.Meta(), tbl.Meta().ID)
	c.Assert(err, IsNil)
	return maxID, emptyTable
}

func (s *testDBSuite) checkGetMaxTableRowID(ctx *testMaxTableRowIDContext, expectEmpty bool, expectMaxID int64) {
	c := ctx.c
	maxID, emptyTable := s.getMaxTableRowID(ctx)
	c.Assert(emptyTable, Equals, expectEmpty)
	c.Assert(maxID, Equals, expectMaxID)
}

func (s *testDBSuite) TestGetTableEndHandle(c *C) {
	// TestGetTableEndHandle test ddl.GetTableMaxRowID method, which will return the max row id of the table.
	tk := testkit.NewTestKit(c, s.store)
	tk.MustExec("drop database if exists test_get_endhandle")
	tk.MustExec("create database test_get_endhandle")
	tk.MustExec("use test_get_endhandle")
	// Test PK is handle.
	tk.MustExec("create table t(a bigint PRIMARY KEY, b int)")

	is := s.dom.InfoSchema()
	d := s.dom.DDL()
	tbl, err := is.TableByName(model.NewCIStr("test_get_endhandle"), model.NewCIStr("t"))
	c.Assert(err, IsNil)

	testCtx := newTestMaxTableRowIDContext(c, d, tbl)
	// test empty table
	s.checkGetMaxTableRowID(testCtx, true, int64(math.MaxInt64))

	tk.MustExec("insert into t values(-1, 1)")
	s.checkGetMaxTableRowID(testCtx, false, int64(-1))

	tk.MustExec("insert into t values(9223372036854775806, 1)")
	s.checkGetMaxTableRowID(testCtx, false, int64(9223372036854775806))

	tk.MustExec("insert into t values(9223372036854775807, 1)")
	s.checkGetMaxTableRowID(testCtx, false, int64(9223372036854775807))

	tk.MustExec("insert into t values(10, 1)")
	tk.MustExec("insert into t values(102149142, 1)")
	s.checkGetMaxTableRowID(testCtx, false, int64(9223372036854775807))

	tk.MustExec("create table t1(a bigint PRIMARY KEY, b int)")

	for i := 0; i < 1000; i++ {
		tk.MustExec(fmt.Sprintf("insert into t1 values(%v, %v)", i, i))
	}
	is = s.dom.InfoSchema()
	testCtx.tbl, err = is.TableByName(model.NewCIStr("test_get_endhandle"), model.NewCIStr("t1"))
	c.Assert(err, IsNil)
	s.checkGetMaxTableRowID(testCtx, false, int64(999))

	// Test PK is not handle
	tk.MustExec("create table t2(a varchar(255))")

	is = s.dom.InfoSchema()
	testCtx.tbl, err = is.TableByName(model.NewCIStr("test_get_endhandle"), model.NewCIStr("t2"))
	c.Assert(err, IsNil)
	s.checkGetMaxTableRowID(testCtx, true, int64(math.MaxInt64))

	for i := 0; i < 1000; i++ {
		tk.MustExec(fmt.Sprintf("insert into t2 values(%v)", i))
	}

	result := tk.MustQuery("select MAX(_tidb_rowid) from t2")
	maxID, emptyTable := s.getMaxTableRowID(testCtx)
	result.Check(testkit.Rows(fmt.Sprintf("%v", maxID)))
	c.Assert(emptyTable, IsFalse)

	tk.MustExec("insert into t2 values(100000)")
	result = tk.MustQuery("select MAX(_tidb_rowid) from t2")
	maxID, emptyTable = s.getMaxTableRowID(testCtx)
	result.Check(testkit.Rows(fmt.Sprintf("%v", maxID)))
	c.Assert(emptyTable, IsFalse)

	tk.MustExec(fmt.Sprintf("insert into t2 values(%v)", math.MaxInt64-1))
	result = tk.MustQuery("select MAX(_tidb_rowid) from t2")
	maxID, emptyTable = s.getMaxTableRowID(testCtx)
	result.Check(testkit.Rows(fmt.Sprintf("%v", maxID)))
	c.Assert(emptyTable, IsFalse)

	tk.MustExec(fmt.Sprintf("insert into t2 values(%v)", math.MaxInt64))
	result = tk.MustQuery("select MAX(_tidb_rowid) from t2")
	maxID, emptyTable = s.getMaxTableRowID(testCtx)
	result.Check(testkit.Rows(fmt.Sprintf("%v", maxID)))
	c.Assert(emptyTable, IsFalse)

	tk.MustExec("insert into t2 values(100)")
	result = tk.MustQuery("select MAX(_tidb_rowid) from t2")
	maxID, emptyTable = s.getMaxTableRowID(testCtx)
	result.Check(testkit.Rows(fmt.Sprintf("%v", maxID)))
	c.Assert(emptyTable, IsFalse)
}

func (s *testDBSuite) TestMultiRegionGetTableEndHandle(c *C) {
	tk := testkit.NewTestKit(c, s.store)
	tk.MustExec("drop database if exists test_get_endhandle")
	tk.MustExec("create database test_get_endhandle")
	tk.MustExec("use test_get_endhandle")

	tk.MustExec("create table t(a bigint PRIMARY KEY, b int)")
	for i := 0; i < 1000; i++ {
		tk.MustExec(fmt.Sprintf("insert into t values(%v, %v)", i, i))
	}

	// Get table ID for split.
	dom := domain.GetDomain(tk.Se)
	is := dom.InfoSchema()
	tbl, err := is.TableByName(model.NewCIStr("test_get_endhandle"), model.NewCIStr("t"))
	c.Assert(err, IsNil)
	tblID := tbl.Meta().ID

	d := s.dom.DDL()
	testCtx := newTestMaxTableRowIDContext(c, d, tbl)

	// Split the table.
	s.cluster.SplitTable(s.mvccStore, tblID, 100)

	maxID, emptyTable := s.getMaxTableRowID(testCtx)
	c.Assert(emptyTable, IsFalse)
	c.Assert(maxID, Equals, int64(999))

	tk.MustExec("insert into t values(10000, 1000)")
	maxID, emptyTable = s.getMaxTableRowID(testCtx)
	c.Assert(emptyTable, IsFalse)
	c.Assert(maxID, Equals, int64(10000))

	tk.MustExec("insert into t values(-1, 1000)")
	maxID, emptyTable = s.getMaxTableRowID(testCtx)
	c.Assert(emptyTable, IsFalse)
	c.Assert(maxID, Equals, int64(10000))
}

func (s *testDBSuite) getHistoryDDLJob(id int64) (*model.Job, error) {
	var job *model.Job

	err := kv.RunInNewTxn(s.store, false, func(txn kv.Transaction) error {
		t := meta.NewMeta(txn)
		var err1 error
		job, err1 = t.GetHistoryDDLJob(id)
		return errors.Trace(err1)
	})

	return job, errors.Trace(err)
}

func (s *testDBSuite) TestBackwardCompatibility(c *C) {
	tk := testkit.NewTestKit(c, s.store)
	tk.MustExec("create database if not exists test_backward_compatibility")
	defer tk.MustExec("drop database test_backward_compatibility")
	tk.MustExec("use test_backward_compatibility")
	tk.MustExec("create table t(a int primary key, b int)")
	for i := 0; i < 200; i++ {
		tk.MustExec(fmt.Sprintf("insert into t values(%v, %v)", i, i))
	}

	// alter table t add index idx_b(b);
	is := s.dom.InfoSchema()
	schemaName := model.NewCIStr("test_backward_compatibility")
	tableName := model.NewCIStr("t")
	schema, ok := is.SchemaByName(schemaName)
	c.Assert(ok, IsTrue)
	tbl, err := is.TableByName(schemaName, tableName)
	c.Assert(err, IsNil)

	// Split the table.
	s.cluster.SplitTable(s.mvccStore, tbl.Meta().ID, 100)

	unique := false
	indexName := model.NewCIStr("idx_b")
	idxColName := &ast.IndexColName{
		Column: &ast.ColumnName{
			Schema: schemaName,
			Table:  tableName,
			Name:   model.NewCIStr("b"),
		},
		Length: types.UnspecifiedLength,
	}
	idxColNames := []*ast.IndexColName{idxColName}
	var indexOption *ast.IndexOption
	job := &model.Job{
		SchemaID:   schema.ID,
		TableID:    tbl.Meta().ID,
		Type:       model.ActionAddIndex,
		BinlogInfo: &model.HistoryInfo{},
		Args:       []interface{}{unique, indexName, idxColNames, indexOption},
	}
	txn, err := s.store.Begin()
	c.Assert(err, IsNil)
	t := meta.NewMeta(txn)
	job.ID, err = t.GenGlobalID()
	c.Assert(err, IsNil)
	job.Version = 1
	job.StartTS = txn.StartTS()

	// Simulate old TiDB init the add index job, old TiDB will not init the model.Job.ReorgMeta field,
	// if we set job.SnapshotVer here, can simulate the behavior.
	job.SnapshotVer = txn.StartTS()
	err = t.EnQueueDDLJob(job)
	c.Assert(err, IsNil)
	err = txn.Commit(context.Background())
	c.Assert(err, IsNil)
	ticker := time.NewTicker(s.lease)
	for range ticker.C {
		historyJob, err := s.getHistoryDDLJob(job.ID)
		c.Assert(err, IsNil)
		if historyJob == nil {

			continue
		}
		c.Assert(historyJob.Error, IsNil)

		if historyJob.IsSynced() {
			break
		}
	}

	// finished add index
	tk.MustExec("admin check index t idx_b")
}

func (s *testDBSuite) TestAlterTableAddPartition(c *C) {
	s.tk = testkit.NewTestKit(c, s.store)
	s.tk.MustExec("use test;")
	s.tk.MustExec("set @@session.tidb_enable_table_partition=1")
	s.tk.MustExec("drop table if exists employees;")
	s.tk.MustExec(`create table employees (
	id int not null,
	hired date not null
	)
	partition by range( year(hired) ) (
		partition p1 values less than (1991),
		partition p2 values less than (1996),
		partition p3 values less than (2001)
	);`)
	s.tk.MustExec(`alter table employees add partition (
    partition p4 values less than (2010),
    partition p5 values less than MAXVALUE
	);`)

	ctx := s.tk.Se.(sessionctx.Context)
	is := domain.GetDomain(ctx).InfoSchema()
	tbl, err := is.TableByName(model.NewCIStr("test"), model.NewCIStr("employees"))
	c.Assert(err, IsNil)
	c.Assert(tbl.Meta().Partition, NotNil)
	part := tbl.Meta().Partition
	c.Assert(part.Type, Equals, model.PartitionTypeRange)

	c.Assert(part.Expr, Equals, "year(`hired`)")
	c.Assert(part.Definitions, HasLen, 5)
	c.Assert(part.Definitions[0].LessThan[0], Equals, "1991")
	c.Assert(part.Definitions[0].Name, Equals, model.NewCIStr("p1"))
	c.Assert(part.Definitions[1].LessThan[0], Equals, "1996")
	c.Assert(part.Definitions[1].Name, Equals, model.NewCIStr("p2"))
	c.Assert(part.Definitions[2].LessThan[0], Equals, "2001")
	c.Assert(part.Definitions[2].Name, Equals, model.NewCIStr("p3"))
	c.Assert(part.Definitions[3].LessThan[0], Equals, "2010")
	c.Assert(part.Definitions[3].Name, Equals, model.NewCIStr("p4"))
	c.Assert(part.Definitions[4].LessThan[0], Equals, "MAXVALUE")
	c.Assert(part.Definitions[4].Name, Equals, model.NewCIStr("p5"))

	s.tk.MustExec("drop table if exists table1;")
	s.tk.MustExec("create table table1(a int)")
	sql1 := `alter table table1 add partition (
		partition p1 values less than (2010),
		partition p2 values less than maxvalue
	);`
	s.testErrorCode(c, sql1, tmysql.ErrPartitionMgmtOnNonpartitioned)

	sql2 := "alter table table1 add partition"
	s.testErrorCode(c, sql2, tmysql.ErrPartitionsMustBeDefined)

	s.tk.MustExec("drop table if exists table2;")
	s.tk.MustExec(`create table table2 (

	id int not null,
	hired date not null
	)
	partition by range( year(hired) ) (
	partition p1 values less than (1991),
	partition p2 values less than maxvalue
	);`)

	sql3 := `alter table table2 add partition (
		partition p3 values less than (2010)
	);`
	s.testErrorCode(c, sql3, tmysql.ErrPartitionMaxvalue)

	s.tk.MustExec("drop table if exists table3;")
	s.tk.MustExec(`create table table3 (
	id int not null,
	hired date not null
	)
	partition by range( year(hired) ) (
	partition p1 values less than (1991),
	partition p2 values less than (2001)
	);`)

	sql4 := `alter table table3 add partition (
		partition p3 values less than (1993)
	);`
	s.testErrorCode(c, sql4, tmysql.ErrRangeNotIncreasing)

	sql5 := `alter table table3 add partition (
		partition p1 values less than (1993)
	);`
	s.testErrorCode(c, sql5, tmysql.ErrSameNamePartition)

	sql6 := `alter table table3 add partition (
		partition p1 values less than (1993),
		partition p1 values less than (1995)
	);`
	s.testErrorCode(c, sql6, tmysql.ErrSameNamePartition)

	sql7 := `alter table table3 add partition (
		partition p4 values less than (1993),
		partition p1 values less than (1995),
		partition p5 values less than maxvalue
	);`
	s.testErrorCode(c, sql7, tmysql.ErrSameNamePartition)
}

func (s *testDBSuite) TestAlterTableDropPartition(c *C) {
	s.tk = testkit.NewTestKit(c, s.store)
	s.tk.MustExec("use test")
	s.tk.MustExec("set @@session.tidb_enable_table_partition=1")
	s.tk.MustExec("drop table if exists employees")
	s.tk.MustExec(`create table employees (
	id int not null,
	hired int not null
	)
	partition by range( hired ) (
		partition p1 values less than (1991),
		partition p2 values less than (1996),
		partition p3 values less than (2001)
	);`)

	s.tk.MustExec("alter table employees drop partition p3;")
	ctx := s.tk.Se.(sessionctx.Context)
	is := domain.GetDomain(ctx).InfoSchema()
	tbl, err := is.TableByName(model.NewCIStr("test"), model.NewCIStr("employees"))
	c.Assert(err, IsNil)
	c.Assert(tbl.Meta().GetPartitionInfo(), NotNil)
	part := tbl.Meta().Partition
	c.Assert(part.Type, Equals, model.PartitionTypeRange)
	c.Assert(part.Expr, Equals, "`hired`")
	c.Assert(part.Definitions, HasLen, 2)
	c.Assert(part.Definitions[0].LessThan[0], Equals, "1991")
	c.Assert(part.Definitions[0].Name, Equals, model.NewCIStr("p1"))
	c.Assert(part.Definitions[1].LessThan[0], Equals, "1996")
	c.Assert(part.Definitions[1].Name, Equals, model.NewCIStr("p2"))

	s.tk.MustExec("drop table if exists table1;")
	s.tk.MustExec("create table table1 (a int);")
	sql1 := "alter table table1 drop partition p10;"
	s.testErrorCode(c, sql1, tmysql.ErrPartitionMgmtOnNonpartitioned)

	s.tk.MustExec("drop table if exists table2;")
	s.tk.MustExec(`create table table2 (
	id int not null,
	hired date not null
	)
	partition by range( year(hired) ) (
		partition p1 values less than (1991),
		partition p2 values less than (1996),
		partition p3 values less than (2001)
	);`)
	sql2 := "alter table table2 drop partition p10;"
	s.testErrorCode(c, sql2, tmysql.ErrDropPartitionNonExistent)

	s.tk.MustExec("drop table if exists table3;")
	s.tk.MustExec(`create table table3 (
	id int not null
	)
	partition by range( id ) (
		partition p1 values less than (1991)
	);`)
	sql3 := "alter table table3 drop partition p1;"
	s.testErrorCode(c, sql3, tmysql.ErrDropLastPartition)

	s.tk.MustExec("drop table if exists table4;")
	s.tk.MustExec(`create table table4 (
	id int not null
	)
	partition by range( id ) (
		partition p1 values less than (10),
		partition p2 values less than (20),
		partition p3 values less than MAXVALUE
	);`)

	s.tk.MustExec("alter table table4 drop partition p2;")
	is = domain.GetDomain(ctx).InfoSchema()
	tbl, err = is.TableByName(model.NewCIStr("test"), model.NewCIStr("table4"))
	c.Assert(err, IsNil)
	c.Assert(tbl.Meta().GetPartitionInfo(), NotNil)
	part = tbl.Meta().Partition
	c.Assert(part.Type, Equals, model.PartitionTypeRange)
	c.Assert(part.Expr, Equals, "`id`")
	c.Assert(part.Definitions, HasLen, 2)
	c.Assert(part.Definitions[0].LessThan[0], Equals, "10")
	c.Assert(part.Definitions[0].Name, Equals, model.NewCIStr("p1"))
	c.Assert(part.Definitions[1].LessThan[0], Equals, "MAXVALUE")
	c.Assert(part.Definitions[1].Name, Equals, model.NewCIStr("p3"))

	s.tk.MustExec("drop table if exists tr;")
	s.tk.MustExec(` create table tr(
		id int, name varchar(50), 
		purchased date
	)
	partition by range( year(purchased) ) (
    	partition p0 values less than (1990),
    	partition p1 values less than (1995),
    	partition p2 values less than (2000),
    	partition p3 values less than (2005),
    	partition p4 values less than (2010),
    	partition p5 values less than (2015)
   	);`)
	s.tk.MustExec(`INSERT INTO tr VALUES
	(1, 'desk organiser', '2003-10-15'),
	(2, 'alarm clock', '1997-11-05'),
	(3, 'chair', '2009-03-10'),
	(4, 'bookcase', '1989-01-10'),
	(5, 'exercise bike', '2014-05-09'),
	(6, 'sofa', '1987-06-05'),
	(7, 'espresso maker', '2011-11-22'),
	(8, 'aquarium', '1992-08-04'),
	(9, 'study desk', '2006-09-16'),
	(10, 'lava lamp', '1998-12-25');`)
	result := s.tk.MustQuery("select * from tr where purchased between '1995-01-01' and '1999-12-31';")
	result.Check(testkit.Rows(`2 alarm clock 1997-11-05`, `10 lava lamp 1998-12-25`))
	s.tk.MustExec("alter table tr drop partition p2;")
	result = s.tk.MustQuery("select * from tr where purchased between '1995-01-01' and '1999-12-31';")
	result.Check(testkit.Rows())

	result = s.tk.MustQuery("select * from tr where purchased between '2010-01-01' and '2014-12-31';")
	result.Check(testkit.Rows(`5 exercise bike 2014-05-09`, `7 espresso maker 2011-11-22`))
	s.tk.MustExec("alter table tr drop partition p5;")
	result = s.tk.MustQuery("select * from tr where purchased between '2010-01-01' and '2014-12-31';")
	result.Check(testkit.Rows())

	s.tk.MustExec("alter table tr drop partition p4;")
	result = s.tk.MustQuery("select * from tr where purchased between '2005-01-01' and '2009-12-31';")
	result.Check(testkit.Rows())

	s.tk.MustExec("drop table if exists table4;")
	s.tk.MustExec(`create table table4 (
		id int not null
	)
	partition by range( id ) (
		partition Par1 values less than (1991),
		partition pAR2 values less than (1992),
		partition Par3 values less than (1995),
		partition PaR5 values less than (1996)
	);`)
	s.tk.MustExec("alter table table4 drop partition Par2;")
	s.tk.MustExec("alter table table4 drop partition PAR5;")
	sql4 := "alter table table4 drop partition PAR0;"
	s.testErrorCode(c, sql4, tmysql.ErrDropPartitionNonExistent)
}

func (s *testDBSuite) TestAddPartitionTooManyPartitions(c *C) {
	s.tk = testkit.NewTestKit(c, s.store)
	s.tk.MustExec("use test")
	s.tk.MustExec("set @@session.tidb_enable_table_partition=1")
	count := ddl.PartitionCountLimit
	s.tk.MustExec("drop table if exists p1;")
	sql1 := `create table p1 (
		id int not null
	)
	partition by range( id ) (`
	for i := 1; i <= count; i++ {
		sql1 += fmt.Sprintf("partition p%d values less than (%d),", i, i)
	}
	sql1 += "partition p1025 values less than (1025) );"
	s.testErrorCode(c, sql1, tmysql.ErrTooManyPartitions)

	s.tk.MustExec("drop table if exists p2;")
	sql2 := `create table p2 (
		id int not null
	)
	partition by range( id ) (`
	for i := 1; i < count; i++ {
		sql2 += fmt.Sprintf("partition p%d values less than (%d),", i, i)
	}
	sql2 += "partition p1024 values less than (1024) );"

	s.tk.MustExec(sql2)
	sql3 := `alter table p2 add partition (
   	partition p1025 values less than (1025)
	);`
	s.testErrorCode(c, sql3, tmysql.ErrTooManyPartitions)
}

func checkPartitionDelRangeDone(c *C, s *testDBSuite, partitionPrefix kv.Key) bool {
	hasOldPartitionData := true
	for i := 0; i < waitForCleanDataRound; i++ {
		err := kv.RunInNewTxn(s.store, false, func(txn kv.Transaction) error {
			it, err := txn.Seek(partitionPrefix)
			if err != nil {
				return err
			}
			if !it.Valid() {
				hasOldPartitionData = false
			} else {
				hasOldPartitionData = it.Key().HasPrefix(partitionPrefix)
			}
			it.Close()
			return nil
		})
		c.Assert(err, IsNil)
		if !hasOldPartitionData {
			break
		}
		time.Sleep(waitForCleanDataInterval)
	}
	return hasOldPartitionData
}

func (s *testDBSuite) TestTruncatePartitionAndDropTable(c *C) {
	s.tk = testkit.NewTestKit(c, s.store)
	s.tk.MustExec("use test;")
	// Test truncate common table.
	s.tk.MustExec("drop table if exists t1;")
	s.tk.MustExec("create table t1 (id int(11));")
	for i := 0; i < 100; i++ {
		s.mustExec(c, "insert into t1 values (?)", i)
	}
	result := s.tk.MustQuery("select count(*) from t1;")
	result.Check(testkit.Rows("100"))
	s.tk.MustExec("truncate table t1;")
	result = s.tk.MustQuery("select count(*) from t1")
	result.Check(testkit.Rows("0"))

	// Test drop common table.
	s.tk.MustExec("drop table if exists t2;")
	s.tk.MustExec("create table t2 (id int(11));")
	for i := 0; i < 100; i++ {
		s.mustExec(c, "insert into t2 values (?)", i)
	}
	result = s.tk.MustQuery("select count(*) from t2;")
	result.Check(testkit.Rows("100"))
	s.tk.MustExec("drop table t2;")
	s.testErrorCode(c, "select * from t2;", tmysql.ErrNoSuchTable)

	// Test truncate table partition.
	s.tk.MustExec("drop table if exists t3;")
	s.tk.MustExec("set @@session.tidb_enable_table_partition=1;")
	s.tk.MustExec(`create table t3(
		id int, name varchar(50), 
		purchased date
	)
	partition by range( year(purchased) ) (
    	partition p0 values less than (1990),
    	partition p1 values less than (1995),
    	partition p2 values less than (2000),
    	partition p3 values less than (2005),
    	partition p4 values less than (2010),
    	partition p5 values less than (2015)
   	);`)
	s.tk.MustExec(`insert into t3 values
	(1, 'desk organiser', '2003-10-15'),
	(2, 'alarm clock', '1997-11-05'),
	(3, 'chair', '2009-03-10'),
	(4, 'bookcase', '1989-01-10'),
	(5, 'exercise bike', '2014-05-09'),
	(6, 'sofa', '1987-06-05'),
	(7, 'espresso maker', '2011-11-22'),
	(8, 'aquarium', '1992-08-04'),
	(9, 'study desk', '2006-09-16'),
	(10, 'lava lamp', '1998-12-25');`)
	result = s.tk.MustQuery("select count(*) from t3;")
	result.Check(testkit.Rows("10"))
	ctx := s.tk.Se.(sessionctx.Context)
	is := domain.GetDomain(ctx).InfoSchema()
	oldTblInfo, err := is.TableByName(model.NewCIStr("test"), model.NewCIStr("t3"))
	c.Assert(err, IsNil)
	// Only one partition id test is taken here.
	oldPID := oldTblInfo.Meta().Partition.Definitions[0].ID
	s.tk.MustExec("truncate table t3;")
	partitionPrefix := tablecodec.EncodeTablePrefix(oldPID)
	hasOldPartitionData := checkPartitionDelRangeDone(c, s, partitionPrefix)
	c.Assert(hasOldPartitionData, IsFalse)

	// Test drop table partition.
	s.tk.MustExec("drop table if exists t4;")
	s.tk.MustExec("set @@session.tidb_enable_table_partition=1;")
	s.tk.MustExec(`create table t4(
		id int, name varchar(50), 
		purchased date
	)
	partition by range( year(purchased) ) (
    	partition p0 values less than (1990),
    	partition p1 values less than (1995),
    	partition p2 values less than (2000),
    	partition p3 values less than (2005),
    	partition p4 values less than (2010),
    	partition p5 values less than (2015)
   	);`)
	s.tk.MustExec(`insert into t4 values
	(1, 'desk organiser', '2003-10-15'),
	(2, 'alarm clock', '1997-11-05'),
	(3, 'chair', '2009-03-10'),
	(4, 'bookcase', '1989-01-10'),
	(5, 'exercise bike', '2014-05-09'),
	(6, 'sofa', '1987-06-05'),
	(7, 'espresso maker', '2011-11-22'),
	(8, 'aquarium', '1992-08-04'),
	(9, 'study desk', '2006-09-16'),
	(10, 'lava lamp', '1998-12-25');`)
	result = s.tk.MustQuery("select count(*) from t4; ")
	result.Check(testkit.Rows("10"))
	is = domain.GetDomain(ctx).InfoSchema()
	oldTblInfo, err = is.TableByName(model.NewCIStr("test"), model.NewCIStr("t4"))
	c.Assert(err, IsNil)
	// Only one partition id test is taken here.
	oldPID = oldTblInfo.Meta().Partition.Definitions[1].ID
	s.tk.MustExec("drop table t4;")
	partitionPrefix = tablecodec.EncodeTablePrefix(oldPID)
	hasOldPartitionData = checkPartitionDelRangeDone(c, s, partitionPrefix)
	c.Assert(hasOldPartitionData, IsFalse)
	s.testErrorCode(c, "select * from t4;", tmysql.ErrNoSuchTable)
}

<<<<<<< HEAD
func (s *testDBSuite) TestPartitionUniqueKeyNeedAllFieldsInPf(c *C) {
	s.tk = testkit.NewTestKit(c, s.store)
	s.tk.MustExec("use test;")
	s.tk.MustExec("set @@session.tidb_enable_table_partition=1;")
	s.tk.MustExec("drop table if exists Part1;")
	s.tk.MustExec(`create table Part1 (
		col1 int not null,
		col2 date not null,
		col3 int not null,
		col4 int not null
	);`)

	s.tk.MustExec("drop table if exists Part1;")
	s.tk.MustExec(`create table Part1 (
		col1 int not null,
		col2 date not null,
		col3 int not null,
		col4 int not null,
		unique key (col1, col2)
	)
	partition by range( col1 + col2 ) (
	partition p1 values less than (11),
	partition p2 values less than (15)
	);`)

	s.tk.MustExec("drop table if exists Part1;")
	s.tk.MustExec(`create table Part1 (
		col1 int not null,
		col2 date not null,
		col3 int not null,
		col4 int not null,
		unique key (col1, col2)
	)
	partition by range( col1 + col2 ) (
	partition p1 values less than (11),
	partition p2 values less than (15)
	);`)

	s.tk.MustExec("drop table if exists Part1;")
	s.tk.MustExec(`create table Part1 (
		col1 int not null,
		col2 date not null,
		col3 int not null,
		col4 int not null,
		unique key (col1, col2, col3),
  		unique key (col3)
	)
	partition by range( col3 ) (
	partition p1 values less than (11),
	partition p2 values less than (15)
	);`)

	s.tk.MustExec("drop table if exists Part1;")
	s.tk.MustExec(`create table Part1 (
		col1 int not null,
		col2 date not null,
		col3 int not null,
		col4 int not null,
		primary key(col1, col2)
	)
	partition by range( col1 ) (
	partition p1 values less than (11),
	partition p2 values less than (15)
	);`)

	s.tk.MustExec("drop table if exists Part1;")
	s.tk.MustExec(`create table Part1 (
		col1 int not null,
		col2 date not null,
		col3 int not null,
		col4 int not null,
		primary key(col1, col2),
		unique key(col2)
	)
	partition by range( year(col2)  ) (
	partition p1 values less than (11),
	partition p2 values less than (15)
	);`)

	s.tk.MustExec("drop table if exists Part1;")
	s.tk.MustExec(`create table Part1 (
		col1 int not null,
		col2 date not null,
		col3 int not null,
		col4 int not null,
		primary key(col1, col2, col4),
    	unique key(col2, col1)
	)
	partition by range( col1 + col2 ) (
	partition p1 values less than (11),
	partition p2 values less than (15)
	);`)

	s.tk.MustExec("drop table if exists Part1;")
	sql1 := `create table Part1 (
		col1 int not null,
		col2 date not null,
		col3 int not null,
		col4 int not null,
		unique key (col1, col2)
	)
	partition by range( col3 ) (
	partition p1 values less than (11),
	partition p2 values less than (15)
	);`
	s.testErrorCode(c, sql1, tmysql.ErrUniqueKeyNeedAllFieldsInPf)

	s.tk.MustExec("drop table if exists Part1;")
	sql2 := `create table Part1 (
		col1 int not null,
		col2 date not null,
		col3 int not null,
		col4 int not null,
		unique key (col1),
		unique key (col3)
	)
	partition by range( col1 + col3 ) (
	partition p1 values less than (11),
	partition p2 values less than (15)
	);`
	s.testErrorCode(c, sql2, tmysql.ErrUniqueKeyNeedAllFieldsInPf)

	s.tk.MustExec("drop table if exists Part1;")
	sql3 := `create table Part1 (
		col1 int not null,
		col2 date not null,
		col3 int not null,
		col4 int not null,
		unique key (col1),
		unique key (col3)
	)
	partition by range( col3 ) (
	partition p1 values less than (11),
	partition p2 values less than (15)
	);`
	s.testErrorCode(c, sql3, tmysql.ErrUniqueKeyNeedAllFieldsInPf)

	s.tk.MustExec("drop table if exists Part1;")
	sql4 := `create table Part1 (
		col1 int not null,
		col2 date not null,
		col3 int not null,
		col4 int not null,
		unique key (col1, col2, col3),
  		unique key (col3)
	)
	partition by range( col1 + col3 ) (
	partition p1 values less than (11),
	partition p2 values less than (15)
	);`
	s.testErrorCode(c, sql4, tmysql.ErrUniqueKeyNeedAllFieldsInPf)

	s.tk.MustExec("drop table if exists Part1;")
	sql5 := `create table Part1 (
		col1 int not null,
		col2 date not null,
		col3 int not null,
		col4 int not null,
		primary key(col1, col2)
	)
	partition by range( col3 ) (
	partition p1 values less than (11),
	partition p2 values less than (15)
	);`
	s.testErrorCode(c, sql5, tmysql.ErrUniqueKeyNeedAllFieldsInPf)

	s.tk.MustExec("drop table if exists Part1;")
	sql6 := `create table Part1 (
		col1 int not null,
		col2 date not null,
		col3 int not null,
		col4 int not null,
		primary key(col1, col3),
		unique key(col2)
	)
	partition by range( year(col2)  ) (
	partition p1 values less than (11),
	partition p2 values less than (15)
	);`
	s.testErrorCode(c, sql6, tmysql.ErrUniqueKeyNeedAllFieldsInPf)

	s.tk.MustExec("drop table if exists Part1;")
	sql7 := `create table Part1 (
		col1 int not null,
		col2 date not null,
		col3 int not null,
		col4 int not null,
		primary key(col1, col3, col4),
    	unique key(col2, col1)
	)
	partition by range( col1 + col2 ) (
	partition p1 values less than (11),
	partition p2 values less than (15)
	);`
	s.testErrorCode(c, sql7, tmysql.ErrUniqueKeyNeedAllFieldsInPf)
=======
func (s *testDBSuite) TestPartitionAddIndex(c *C) {
	tk := testkit.NewTestKit(c, s.store)
	tk.MustExec("use test")
	tk.MustExec("set @@tidb_enable_table_partition = 1")
	tk.MustExec(`create table partition_add_idx (
	id int not null,
	hired date not null
	)
	partition by range( year(hired) ) (
	partition p1 values less than (1991),
	partition p3 values less than (2001),
	partition p4 values less than (2004),
	partition p5 values less than (2008),
	partition p6 values less than (2012),
	partition p7 values less than (2018)
	);`)
	for i := 0; i < 500; i++ {
		tk.MustExec(fmt.Sprintf("insert into partition_add_idx values (%d, '%d-01-01')", i, 1988+rand.Intn(30)))
	}

	tk.MustExec("alter table partition_add_idx add index idx1 (hired)")
	tk.MustExec("alter table partition_add_idx add index idx2 (id, hired)")

	tk.MustQuery("select count(hired) from partition_add_idx use index(idx1)").Check(testkit.Rows("500"))
	tk.MustQuery("select count(id) from partition_add_idx use index(idx2)").Check(testkit.Rows("500"))

	tk.MustExec("admin check table partition_add_idx")
	tk.MustExec("drop table partition_add_idx")
>>>>>>> 6815dec5
}<|MERGE_RESOLUTION|>--- conflicted
+++ resolved
@@ -2842,7 +2842,6 @@
 	s.testErrorCode(c, "select * from t4;", tmysql.ErrNoSuchTable)
 }
 
-<<<<<<< HEAD
 func (s *testDBSuite) TestPartitionUniqueKeyNeedAllFieldsInPf(c *C) {
 	s.tk = testkit.NewTestKit(c, s.store)
 	s.tk.MustExec("use test;")
@@ -3038,7 +3037,8 @@
 	partition p2 values less than (15)
 	);`
 	s.testErrorCode(c, sql7, tmysql.ErrUniqueKeyNeedAllFieldsInPf)
-=======
+}
+
 func (s *testDBSuite) TestPartitionAddIndex(c *C) {
 	tk := testkit.NewTestKit(c, s.store)
 	tk.MustExec("use test")
@@ -3067,5 +3067,4 @@
 
 	tk.MustExec("admin check table partition_add_idx")
 	tk.MustExec("drop table partition_add_idx")
->>>>>>> 6815dec5
 }