// Copyright 2015 PingCAP, Inc.
//
// Licensed under the Apache License, Version 2.0 (the "License");
// you may not use this file except in compliance with the License.
// You may obtain a copy of the License at
//
//     http://www.apache.org/licenses/LICENSE-2.0
//
// Unless required by applicable law or agreed to in writing, software
// distributed under the License is distributed on an "AS IS" BASIS,
// WITHOUT WARRANTIES OR CONDITIONS OF ANY KIND, either express or implied.
// See the License for the specific language governing permissions and
// limitations under the License.

package ddl_test

import (
	"bytes"
	"context"
	"fmt"
	"math"
	"math/rand"
	"sort"
	"strconv"
	"strings"
	"sync"
	"sync/atomic"
	"time"

	. "github.com/pingcap/check"
	"github.com/pingcap/errors"
	"github.com/pingcap/failpoint"
	"github.com/pingcap/tidb/config"
	"github.com/pingcap/tidb/ddl"
	testddlutil "github.com/pingcap/tidb/ddl/testutil"
	ddlutil "github.com/pingcap/tidb/ddl/util"
	"github.com/pingcap/tidb/domain"
	"github.com/pingcap/tidb/errno"
	"github.com/pingcap/tidb/executor"
	"github.com/pingcap/tidb/infoschema"
	"github.com/pingcap/tidb/kv"
	"github.com/pingcap/tidb/meta"
	"github.com/pingcap/tidb/meta/autoid"
	"github.com/pingcap/tidb/parser/ast"
	"github.com/pingcap/tidb/parser/auth"
	"github.com/pingcap/tidb/parser/model"
	"github.com/pingcap/tidb/parser/mysql"
	"github.com/pingcap/tidb/parser/terror"
	parsertypes "github.com/pingcap/tidb/parser/types"
	"github.com/pingcap/tidb/planner/core"
	"github.com/pingcap/tidb/session"
	"github.com/pingcap/tidb/sessionctx"
	"github.com/pingcap/tidb/sessionctx/variable"
	"github.com/pingcap/tidb/store/mockstore"
	"github.com/pingcap/tidb/table"
	"github.com/pingcap/tidb/table/tables"
	"github.com/pingcap/tidb/tablecodec"
	"github.com/pingcap/tidb/types"
	"github.com/pingcap/tidb/util"
	"github.com/pingcap/tidb/util/admin"
	"github.com/pingcap/tidb/util/codec"
	"github.com/pingcap/tidb/util/domainutil"
	"github.com/pingcap/tidb/util/israce"
	"github.com/pingcap/tidb/util/mock"
	"github.com/pingcap/tidb/util/sqlexec"
	"github.com/pingcap/tidb/util/testkit"
	"github.com/pingcap/tidb/util/testutil"
	"github.com/tikv/client-go/v2/testutils"
)

const (
	// waitForCleanDataRound indicates how many times should we check data is cleaned or not.
	waitForCleanDataRound = 150
	// waitForCleanDataInterval is a min duration between 2 check for data clean.
	waitForCleanDataInterval = time.Millisecond * 100
)

var _ = Suite(&testDBSuite1{&testDBSuite{}})
var _ = Suite(&testDBSuite2{&testDBSuite{}})
var _ = Suite(&testDBSuite3{&testDBSuite{}})
var _ = Suite(&testDBSuite4{&testDBSuite{}})
var _ = Suite(&testDBSuite5{&testDBSuite{}})
var _ = SerialSuites(&testDBSuite6{&testDBSuite{}})
var _ = Suite(&testDBSuite7{&testDBSuite{}})
var _ = Suite(&testDBSuite8{&testDBSuite{}})
var _ = SerialSuites(&testSerialDBSuite{&testDBSuite{}})
var _ = SerialSuites(&testSerialDBSuite1{&testDBSuite{}})

const defaultBatchSize = 1024
const defaultReorgBatchSize = 256

type testDBSuite struct {
	cluster    testutils.Cluster
	store      kv.Storage
	dom        *domain.Domain
	schemaName string
	s          session.Session
	lease      time.Duration
	autoIDStep int64
	ctx        sessionctx.Context
}

func setUpSuite(s *testDBSuite, c *C) {
	var err error

	s.lease = 600 * time.Millisecond
	session.SetSchemaLease(s.lease)
	session.DisableStats4Test()
	s.schemaName = "test_db"
	s.autoIDStep = autoid.GetStep()
	ddl.SetWaitTimeWhenErrorOccurred(0)

	s.store, err = mockstore.NewMockStore(
		mockstore.WithClusterInspector(func(c testutils.Cluster) {
			mockstore.BootstrapWithSingleStore(c)
			s.cluster = c
		}),
	)
	c.Assert(err, IsNil)

	s.dom, err = session.BootstrapSession(s.store)
	c.Assert(err, IsNil)
	s.s, err = session.CreateSession4Test(s.store)
	c.Assert(err, IsNil)
	s.ctx = s.s.(sessionctx.Context)

	_, err = s.s.Execute(context.Background(), "create database test_db")
	c.Assert(err, IsNil)
	_, err = s.s.Execute(context.Background(), "set @@global.tidb_max_delta_schema_count= 4096")
	c.Assert(err, IsNil)
}

func tearDownSuite(s *testDBSuite, c *C) {
	_, err := s.s.Execute(context.Background(), "drop database if exists test_db")
	c.Assert(err, IsNil)
	s.s.Close()
	s.dom.Close()
	err = s.store.Close()
	c.Assert(err, IsNil)
}

func (s *testDBSuite) SetUpSuite(c *C) {
	setUpSuite(s, c)
}

func (s *testDBSuite) TearDownSuite(c *C) {
	tearDownSuite(s, c)
}

type testDBSuite1 struct{ *testDBSuite }
type testDBSuite2 struct{ *testDBSuite }
type testDBSuite3 struct{ *testDBSuite }
type testDBSuite4 struct{ *testDBSuite }
type testDBSuite5 struct{ *testDBSuite }
type testDBSuite6 struct{ *testDBSuite }
type testDBSuite7 struct{ *testDBSuite }
type testDBSuite8 struct{ *testDBSuite }
type testSerialDBSuite struct{ *testDBSuite }
type testSerialDBSuite1 struct{ *testDBSuite }

func testAddIndexWithPK(tk *testkit.TestKit) {
	tk.MustExec("drop table if exists test_add_index_with_pk")
	tk.MustExec("create table test_add_index_with_pk(a int not null, b int not null default '0', primary key(a))")
	tk.MustExec("insert into test_add_index_with_pk values(1, 2)")
	tk.MustExec("alter table test_add_index_with_pk add index idx (a)")
	tk.MustQuery("select a from test_add_index_with_pk").Check(testkit.Rows("1"))
	tk.MustExec("insert into test_add_index_with_pk values(2, 2)")
	tk.MustExec("alter table test_add_index_with_pk add index idx1 (a, b)")
	tk.MustQuery("select * from test_add_index_with_pk").Check(testkit.Rows("1 2", "2 2"))
	tk.MustExec("drop table if exists test_add_index_with_pk1")
	tk.MustExec("create table test_add_index_with_pk1(a int not null, b int not null default '0', c int, d int, primary key(c))")
	tk.MustExec("insert into test_add_index_with_pk1 values(1, 1, 1, 1)")
	tk.MustExec("alter table test_add_index_with_pk1 add index idx (c)")
	tk.MustExec("insert into test_add_index_with_pk1 values(2, 2, 2, 2)")
	tk.MustQuery("select * from test_add_index_with_pk1").Check(testkit.Rows("1 1 1 1", "2 2 2 2"))
	tk.MustExec("drop table if exists test_add_index_with_pk2")
	tk.MustExec("create table test_add_index_with_pk2(a int not null, b int not null default '0', c int unsigned, d int, primary key(c))")
	tk.MustExec("insert into test_add_index_with_pk2 values(1, 1, 1, 1)")
	tk.MustExec("alter table test_add_index_with_pk2 add index idx (c)")
	tk.MustExec("insert into test_add_index_with_pk2 values(2, 2, 2, 2)")
	tk.MustQuery("select * from test_add_index_with_pk2").Check(testkit.Rows("1 1 1 1", "2 2 2 2"))
	tk.MustExec("drop table if exists t")
	tk.MustExec("create table t (a int, b int, c int, primary key(a, b));")
	tk.MustExec("insert into t values (1, 2, 3);")
	tk.MustExec("create index idx on t (a, b);")
}

func (s *testDBSuite7) TestAddIndexWithPK(c *C) {
	tk := testkit.NewTestKit(c, s.store)
	tk.MustExec("use " + s.schemaName)

	testAddIndexWithPK(tk)
	tk.Se.GetSessionVars().EnableClusteredIndex = variable.ClusteredIndexDefModeOn
	testAddIndexWithPK(tk)
}

func (s *testDBSuite5) TestAddIndexWithDupIndex(c *C) {
	tk := testkit.NewTestKit(c, s.store)
	tk.MustExec("use " + s.schemaName)

	err1 := ddl.ErrDupKeyName.GenWithStack("index already exist %s", "idx")
	err2 := ddl.ErrDupKeyName.GenWithStack("index already exist %s; "+
		"a background job is trying to add the same index, "+
		"please check by `ADMIN SHOW DDL JOBS`", "idx")

	// When there is already an duplicate index, show error message.
	tk.MustExec("create table test_add_index_with_dup (a int, key idx (a))")
	_, err := tk.Exec("alter table test_add_index_with_dup add index idx (a)")
	c.Check(errors.Cause(err1).(*terror.Error).Equal(err), Equals, true)
	c.Assert(errors.Cause(err1).Error() == err.Error(), IsTrue)

	// When there is another session adding duplicate index with state other than
	// StatePublic, show explicit error message.
	t := s.testGetTable(c, "test_add_index_with_dup")
	indexInfo := t.Meta().FindIndexByName("idx")
	indexInfo.State = model.StateNone
	_, err = tk.Exec("alter table test_add_index_with_dup add index idx (a)")
	c.Check(errors.Cause(err2).(*terror.Error).Equal(err), Equals, true)
	c.Assert(errors.Cause(err2).Error() == err.Error(), IsTrue)

	tk.MustExec("drop table test_add_index_with_dup")
}

func (s *testDBSuite1) TestRenameIndex(c *C) {
	tk := testkit.NewTestKit(c, s.store)
	tk.MustExec("use " + s.schemaName)
	tk.MustExec("create table t (pk int primary key, c int default 1, c1 int default 1, unique key k1(c), key k2(c1))")

	// Test rename success
	tk.MustExec("alter table t rename index k1 to k3")
	tk.MustExec("admin check index t k3")

	// Test rename to the same name
	tk.MustExec("alter table t rename index k3 to k3")
	tk.MustExec("admin check index t k3")

	// Test rename on non-exists keys
	tk.MustGetErrCode("alter table t rename index x to x", errno.ErrKeyDoesNotExist)

	// Test rename on already-exists keys
	tk.MustGetErrCode("alter table t rename index k3 to k2", errno.ErrDupKeyName)

	tk.MustExec("alter table t rename index k2 to K2")
	tk.MustGetErrCode("alter table t rename key k3 to K2", errno.ErrDupKeyName)
}

func testGetTableByName(c *C, ctx sessionctx.Context, db, table string) table.Table {
	dom := domain.GetDomain(ctx)
	// Make sure the table schema is the new schema.
	err := dom.Reload()
	c.Assert(err, IsNil)
	tbl, err := dom.InfoSchema().TableByName(model.NewCIStr(db), model.NewCIStr(table))
	c.Assert(err, IsNil)
	return tbl
}

func testGetSchemaByName(c *C, ctx sessionctx.Context, db string) *model.DBInfo {
	dom := domain.GetDomain(ctx)
	// Make sure the table schema is the new schema.
	err := dom.Reload()
	c.Assert(err, IsNil)
	dbInfo, ok := dom.InfoSchema().SchemaByName(model.NewCIStr(db))
	c.Assert(ok, IsTrue)
	return dbInfo
}

func (s *testDBSuite) testGetTable(c *C, name string) table.Table {
	ctx := s.s.(sessionctx.Context)
	return testGetTableByName(c, ctx, s.schemaName, name)
}

func (s *testDBSuite) testGetDB(c *C, dbName string) *model.DBInfo {
	ctx := s.s.(sessionctx.Context)
	dom := domain.GetDomain(ctx)
	// Make sure the table schema is the new schema.
	err := dom.Reload()
	c.Assert(err, IsNil)
	db, ok := dom.InfoSchema().SchemaByName(model.NewCIStr(dbName))
	c.Assert(ok, IsTrue)
	return db
}

func backgroundExec(s kv.Storage, sql string, done chan error) {
	se, err := session.CreateSession4Test(s)
	if err != nil {
		done <- errors.Trace(err)
		return
	}
	defer se.Close()
	_, err = se.Execute(context.Background(), "use test_db")
	if err != nil {
		done <- errors.Trace(err)
		return
	}
	_, err = se.Execute(context.Background(), sql)
	done <- errors.Trace(err)
}

// TestAddPrimaryKeyRollback1 is used to test scenarios that will roll back when a duplicate primary key is encountered.
func (s *testDBSuite8) TestAddPrimaryKeyRollback1(c *C) {
	hasNullValsInKey := false
	idxName := "PRIMARY"
	addIdxSQL := "alter table t1 add primary key c3_index (c3);"
	errMsg := "[kv:1062]Duplicate entry '" + strconv.Itoa(defaultBatchSize*2-10) + "' for key 'PRIMARY'"
	testAddIndexRollback(c, s.store, s.lease, idxName, addIdxSQL, errMsg, hasNullValsInKey)
}

// TestAddPrimaryKeyRollback2 is used to test scenarios that will roll back when a null primary key is encountered.
func (s *testDBSuite8) TestAddPrimaryKeyRollback2(c *C) {
	hasNullValsInKey := true
	idxName := "PRIMARY"
	addIdxSQL := "alter table t1 add primary key c3_index (c3);"
	errMsg := "[ddl:1138]Invalid use of NULL value"
	testAddIndexRollback(c, s.store, s.lease, idxName, addIdxSQL, errMsg, hasNullValsInKey)
}

func (s *testDBSuite2) TestAddUniqueIndexRollback(c *C) {
	hasNullValsInKey := false
	idxName := "c3_index"
	addIdxSQL := "create unique index c3_index on t1 (c3)"
	errMsg := "[kv:1062]Duplicate entry '" + strconv.Itoa(defaultBatchSize*2-10) + "' for key 'c3_index'"
	testAddIndexRollback(c, s.store, s.lease, idxName, addIdxSQL, errMsg, hasNullValsInKey)
}

func (s *testSerialDBSuite) TestWriteReorgForColumnTypeChangeOnAmendTxn(c *C) {
	tk2 := testkit.NewTestKit(c, s.store)
	tk2.MustExec("use test_db")
	tk2.MustExec("set global tidb_enable_amend_pessimistic_txn = ON;")
	defer func() {
		tk2.MustExec("set global tidb_enable_amend_pessimistic_txn = OFF;")
	}()

	d := s.dom.DDL()
	originalHook := d.GetHook()
	defer d.(ddl.DDLForTest).SetHook(originalHook)
	testInsertOnModifyColumn := func(sql string, startColState, commitColState model.SchemaState, retStrs []string, retErr error) {
		tk := testkit.NewTestKit(c, s.store)
		tk.MustExec("use test_db")
		tk.MustExec("drop table if exists t1")
		tk.MustExec("create table t1 (c1 int, c2 int, c3 int, unique key(c1))")
		tk.MustExec("insert into t1 values (20, 20, 20);")

		var checkErr error
		tk1 := testkit.NewTestKit(c, s.store)
		defer func() {
			if tk1.Se != nil {
				tk1.Se.Close()
			}
		}()
		hook := &ddl.TestDDLCallback{Do: s.dom}
		times := 0
		hook.OnJobUpdatedExported = func(job *model.Job) {
			if job.Type != model.ActionModifyColumn || checkErr != nil ||
				(job.SchemaState != startColState && job.SchemaState != commitColState) {
				return
			}

			if job.SchemaState == startColState {
				tk1.MustExec("use test_db")
				tk1.MustExec("begin pessimistic;")
				tk1.MustExec("insert into t1 values(101, 102, 103)")
				return
			}
			if times == 0 {
				_, checkErr = tk1.Exec("commit;")
			}
			times++
		}
		d.(ddl.DDLForTest).SetHook(hook)

		tk.MustExec(sql)
		if retErr == nil {
			c.Assert(checkErr, IsNil)
		} else {
			c.Assert(strings.Contains(checkErr.Error(), retErr.Error()), IsTrue)
		}
		tk.MustQuery("select * from t1;").Check(testkit.Rows(retStrs...))

		tk.MustExec("admin check table t1")
	}

	// Testing it needs reorg data.
	ddlStatement := "alter table t1 change column c2 cc smallint;"
	testInsertOnModifyColumn(ddlStatement, model.StateNone, model.StateWriteReorganization, []string{"20 20 20"}, domain.ErrInfoSchemaChanged)
	testInsertOnModifyColumn(ddlStatement, model.StateDeleteOnly, model.StateWriteReorganization, []string{"20 20 20"}, domain.ErrInfoSchemaChanged)
	testInsertOnModifyColumn(ddlStatement, model.StateWriteOnly, model.StateWriteReorganization, []string{"20 20 20"}, domain.ErrInfoSchemaChanged)
	testInsertOnModifyColumn(ddlStatement, model.StateNone, model.StatePublic, []string{"20 20 20"}, domain.ErrInfoSchemaChanged)
	testInsertOnModifyColumn(ddlStatement, model.StateDeleteOnly, model.StatePublic, []string{"20 20 20"}, domain.ErrInfoSchemaChanged)
	testInsertOnModifyColumn(ddlStatement, model.StateWriteOnly, model.StatePublic, []string{"20 20 20"}, domain.ErrInfoSchemaChanged)

	// Testing it needs not reorg data. This case only have two state: none, public.
	ddlStatement = "alter table t1 change column c2 cc bigint;"
	testInsertOnModifyColumn(ddlStatement, model.StateNone, model.StateWriteReorganization, []string{"20 20 20"}, nil)
	testInsertOnModifyColumn(ddlStatement, model.StateWriteOnly, model.StateWriteReorganization, []string{"20 20 20"}, nil)
	testInsertOnModifyColumn(ddlStatement, model.StateNone, model.StatePublic, []string{"20 20 20", "101 102 103"}, nil)
	testInsertOnModifyColumn(ddlStatement, model.StateWriteOnly, model.StatePublic, []string{"20 20 20"}, nil)
}

func (s *testSerialDBSuite) TestAddExpressionIndexRollback(c *C) {
	tk := testkit.NewTestKit(c, s.store)
	tk.MustExec("use test_db")
	tk.MustExec("drop table if exists t1")
	tk.MustExec("create table t1 (c1 int, c2 int, c3 int, unique key(c1))")
	tk.MustExec("insert into t1 values (20, 20, 20), (40, 40, 40), (80, 80, 80), (160, 160, 160);")

	var checkErr error
	tk1 := testkit.NewTestKit(c, s.store)
	_, checkErr = tk1.Exec("use test_db")

	d := s.dom.DDL()
	hook := &ddl.TestDDLCallback{Do: s.dom}
	var currJob *model.Job
	ctx := mock.NewContext()
	ctx.Store = s.store
	times := 0
	hook.OnJobUpdatedExported = func(job *model.Job) {
		if checkErr != nil {
			return
		}
		switch job.SchemaState {
		case model.StateDeleteOnly:
			_, checkErr = tk1.Exec("insert into t1 values (6, 3, 3) on duplicate key update c1 = 10")
			if checkErr == nil {
				_, checkErr = tk1.Exec("update t1 set c1 = 7 where c2=6;")
			}
			if checkErr == nil {
				_, checkErr = tk1.Exec("delete from t1 where c1 = 40;")
			}
		case model.StateWriteOnly:
			_, checkErr = tk1.Exec("insert into t1 values (2, 2, 2)")
			if checkErr == nil {
				_, checkErr = tk1.Exec("update t1 set c1 = 3 where c2 = 80")
			}
		case model.StateWriteReorganization:
			if checkErr == nil && job.SchemaState == model.StateWriteReorganization && times == 0 {
				_, checkErr = tk1.Exec("insert into t1 values (4, 4, 4)")
				if checkErr != nil {
					return
				}
				_, checkErr = tk1.Exec("update t1 set c1 = 5 where c2 = 80")
				if checkErr != nil {
					return
				}
				currJob = job
				times++
			}
		}
	}
	d.(ddl.DDLForTest).SetHook(hook)

	tk.MustGetErrMsg("alter table t1 add index expr_idx ((pow(c1, c2)));", "[ddl:8202]Cannot decode index value, because [types:1690]DOUBLE value is out of range in 'pow(160, 160)'")
	c.Assert(checkErr, IsNil)
	tk.MustQuery("select * from t1 order by c1;").Check(testkit.Rows("2 2 2", "4 4 4", "5 80 80", "10 3 3", "20 20 20", "160 160 160"))

	// Check whether the reorg information is cleaned up.
	err := ctx.NewTxn(context.Background())
	c.Assert(err, IsNil)
	txn, err := ctx.Txn(true)
	c.Assert(err, IsNil)
	m := meta.NewMeta(txn)
	element, start, end, physicalID, err := m.GetDDLReorgHandle(currJob)
	c.Assert(meta.ErrDDLReorgElementNotExist.Equal(err), IsTrue)
	c.Assert(element, IsNil)
	c.Assert(start, IsNil)
	c.Assert(end, IsNil)
	c.Assert(physicalID, Equals, int64(0))
}

func (s *testSerialDBSuite) TestDropTableOnTiKVDiskFull(c *C) {
	tk := testkit.NewTestKit(c, s.store)
	tk.MustExec("use test_db")
	tk.MustExec("create table test_disk_full_drop_table(a int);")
	c.Assert(failpoint.Enable("github.com/pingcap/tidb/store/mockstore/unistore/rpcTiKVAllowedOnAlmostFull", `return(true)`), IsNil)
	defer failpoint.Disable("github.com/pingcap/tidb/store/mockstore/unistore/rpcTiKVAllowedOnAlmostFull")
	tk.MustExec("drop table test_disk_full_drop_table;")
}

func batchInsert(tk *testkit.TestKit, tbl string, start, end int) {
	dml := fmt.Sprintf("insert into %s values", tbl)
	for i := start; i < end; i++ {
		dml += fmt.Sprintf("(%d, %d, %d)", i, i, i)
		if i != end-1 {
			dml += ","
		}
	}
	tk.MustExec(dml)
}

func testAddIndexRollback(c *C, store kv.Storage, lease time.Duration, idxName, addIdxSQL, errMsg string, hasNullValsInKey bool) {
	tk := testkit.NewTestKit(c, store)
	tk.MustExec("use test_db")
	tk.MustExec("drop table if exists t1")
	tk.MustExec("create table t1 (c1 int, c2 int, c3 int, unique key(c1))")
	// defaultBatchSize is equal to ddl.defaultBatchSize
	base := defaultBatchSize * 2
	count := base
	// add some rows
	batchInsert(tk, "t1", 0, count)
	// add some null rows
	if hasNullValsInKey {
		for i := count - 10; i < count; i++ {
			tk.MustExec("insert into t1 values (?, ?, null)", i+10, i)
		}
	} else {
		// add some duplicate rows
		for i := count - 10; i < count; i++ {
			tk.MustExec("insert into t1 values (?, ?, ?)", i+10, i, i)
		}
	}

	done := make(chan error, 1)
	go backgroundExec(store, addIdxSQL, done)

	times := 0
	ticker := time.NewTicker(lease / 2)
	defer ticker.Stop()
LOOP:
	for {
		select {
		case err := <-done:
			c.Assert(err, NotNil)
			c.Assert(err.Error(), Equals, errMsg, Commentf("err:%v", err))
			break LOOP
		case <-ticker.C:
			if times >= 10 {
				break
			}
			step := 5
			// delete some rows, and add some data
			for i := count; i < count+step; i++ {
				n := rand.Intn(count)
				// (2048, 2038, 2038) and (2038, 2038, 2038)
				// Don't delete rows where c1 is 2048 or 2038, otherwise, the entry value in duplicated error message would change.
				if n == defaultBatchSize*2-10 || n == defaultBatchSize*2 {
					continue
				}
				tk.MustExec("delete from t1 where c1 = ?", n)
				tk.MustExec("insert into t1 values (?, ?, ?)", i+10, i, i)
			}
			count += step
			times++
		}
	}

	ctx := tk.Se.(sessionctx.Context)
	t := testGetTableByName(c, ctx, "test_db", "t1")
	for _, tidx := range t.Indices() {
		c.Assert(strings.EqualFold(tidx.Meta().Name.L, idxName), IsFalse)
	}

	// delete duplicated/null rows, then add index
	for i := base - 10; i < base; i++ {
		tk.MustExec("delete from t1 where c1 = ?", i+10)
	}
	sessionExec(c, store, addIdxSQL)
	tk.MustExec("drop table t1")
}

func (s *testDBSuite8) TestCancelAddPrimaryKey(c *C) {
	idxName := "primary"
	addIdxSQL := "alter table t1 add primary key idx_c2 (c2);"
	testCancelAddIndex(c, s.store, s.dom.DDL(), s.lease, idxName, addIdxSQL, "", s.dom)

	// Check the column's flag when the "add primary key" failed.
	tk := testkit.NewTestKit(c, s.store)
	tk.MustExec("use test_db")
	ctx := tk.Se.(sessionctx.Context)
	c.Assert(ctx.NewTxn(context.Background()), IsNil)
	t := testGetTableByName(c, ctx, "test_db", "t1")
	col1Flag := t.Cols()[1].Flag
	c.Assert(!mysql.HasNotNullFlag(col1Flag) && !mysql.HasPreventNullInsertFlag(col1Flag) && mysql.HasUnsignedFlag(col1Flag), IsTrue)
	tk.MustExec("drop table t1")
}

func (s *testDBSuite7) TestCancelAddIndex(c *C) {
	idxName := "c3_index"
	addIdxSQL := "create unique index c3_index on t1 (c3)"
	testCancelAddIndex(c, s.store, s.dom.DDL(), s.lease, idxName, addIdxSQL, "", s.dom)

	tk := testkit.NewTestKit(c, s.store)
	tk.MustExec("use test_db")
	tk.MustExec("drop table t1")
}

func testCancelAddIndex(c *C, store kv.Storage, d ddl.DDL, lease time.Duration, idxName, addIdxSQL, sqlModeSQL string, dom *domain.Domain) {
	tk := testkit.NewTestKit(c, store)
	tk.MustExec("use test_db")
	tk.MustExec("drop table if exists t1")
	tk.MustExec("create table t1 (c1 int, c2 int unsigned, c3 int, unique key(c1))")
	// defaultBatchSize is equal to ddl.defaultBatchSize
	count := defaultBatchSize * 32
	start := 0
	// add some rows
	if len(sqlModeSQL) != 0 {
		// Insert some null values.
		tk.MustExec(sqlModeSQL)
		tk.MustExec("insert into t1 set c1 = ?", 0)
		tk.MustExec("insert into t1 set c2 = ?", 1)
		tk.MustExec("insert into t1 set c3 = ?", 2)
		start = 3
	}
	for i := start; i < count; i += defaultBatchSize {
		batchInsert(tk, "t1", i, i+defaultBatchSize)
	}

	var c3IdxInfo *model.IndexInfo
	hook := &ddl.TestDDLCallback{Do: dom}
	originBatchSize := tk.MustQuery("select @@global.tidb_ddl_reorg_batch_size")
	// Set batch size to lower try to slow down add-index reorganization, This if for hook to cancel this ddl job.
	tk.MustExec("set @@global.tidb_ddl_reorg_batch_size = 32")
	defer tk.MustExec(fmt.Sprintf("set @@global.tidb_ddl_reorg_batch_size = %v", originBatchSize.Rows()[0][0]))
	// let hook.OnJobUpdatedExported has chance to cancel the job.
	// the hook.OnJobUpdatedExported is called when the job is updated, runReorgJob will wait ddl.ReorgWaitTimeout, then return the ddl.runDDLJob.
	// After that ddl call d.hook.OnJobUpdated(job), so that we can canceled the job in this test case.
	var checkErr error
	ctx := tk.Se.(sessionctx.Context)
	hook.OnJobUpdatedExported, c3IdxInfo, checkErr = backgroundExecOnJobUpdatedExported(c, store, ctx, hook, idxName)
	originalHook := d.GetHook()
	jobIDExt := wrapJobIDExtCallback(hook)
	d.(ddl.DDLForTest).SetHook(jobIDExt)
	done := make(chan error, 1)
	go backgroundExec(store, addIdxSQL, done)

	times := 0
	ticker := time.NewTicker(lease / 2)
	defer ticker.Stop()
LOOP:
	for {
		select {
		case err := <-done:
			c.Assert(checkErr, IsNil)
			c.Assert(err, NotNil)
			c.Assert(err.Error(), Equals, "[ddl:8214]Cancelled DDL job")
			break LOOP
		case <-ticker.C:
			if times >= 10 {
				break
			}
			step := 5
			// delete some rows, and add some data
			for i := count; i < count+step; i++ {
				n := rand.Intn(count)
				tk.MustExec("delete from t1 where c1 = ?", n)
				tk.MustExec("insert into t1 values (?, ?, ?)", i+10, i, i)
			}
			count += step
			times++
		}
	}
	checkDelRangeAdded(tk, jobIDExt.jobID, c3IdxInfo.ID)
	d.(ddl.DDLForTest).SetHook(originalHook)
}

// TestCancelAddIndex1 tests canceling ddl job when the add index worker is not started.
func (s *testDBSuite4) TestCancelAddIndex1(c *C) {
	tk := testkit.NewTestKit(c, s.store)
	s.mustExec(tk, c, "use test_db")
	s.mustExec(tk, c, "drop table if exists t")
	s.mustExec(tk, c, "create table t(c1 int, c2 int)")
	defer s.mustExec(tk, c, "drop table t;")

	for i := 0; i < 50; i++ {
		s.mustExec(tk, c, "insert into t values (?, ?)", i, i)
	}

	var checkErr error
	hook := &ddl.TestDDLCallback{Do: s.dom}
	hook.OnJobRunBeforeExported = func(job *model.Job) {
		if job.Type == model.ActionAddIndex && job.State == model.JobStateRunning && job.SchemaState == model.StateWriteReorganization && job.SnapshotVer == 0 {
			jobIDs := []int64{job.ID}
			hookCtx := mock.NewContext()
			hookCtx.Store = s.store
			err := hookCtx.NewTxn(context.Background())
			if err != nil {
				checkErr = errors.Trace(err)
				return
			}
			txn, err := hookCtx.Txn(true)
			if err != nil {
				checkErr = errors.Trace(err)
				return
			}
			errs, err := admin.CancelJobs(txn, jobIDs)
			if err != nil {
				checkErr = errors.Trace(err)
				return
			}

			if errs[0] != nil {
				checkErr = errors.Trace(errs[0])
				return
			}

			checkErr = txn.Commit(context.Background())
		}
	}
	originalHook := s.dom.DDL().GetHook()
	s.dom.DDL().(ddl.DDLForTest).SetHook(hook)
	rs, err := tk.Exec("alter table t add index idx_c2(c2)")
	if rs != nil {
		rs.Close()
	}
	c.Assert(checkErr, IsNil)
	c.Assert(err, NotNil)
	c.Assert(err.Error(), Equals, "[ddl:8214]Cancelled DDL job")

	s.dom.DDL().(ddl.DDLForTest).SetHook(originalHook)
	t := s.testGetTable(c, "t")
	for _, idx := range t.Indices() {
		c.Assert(strings.EqualFold(idx.Meta().Name.L, "idx_c2"), IsFalse)
	}
	s.mustExec(tk, c, "alter table t add index idx_c2(c2)")
	s.mustExec(tk, c, "alter table t drop index idx_c2")
}

// TestCancelDropIndex tests cancel ddl job which type is drop primary key.
func (s *testDBSuite4) TestCancelDropPrimaryKey(c *C) {
	idxName := "primary"
	addIdxSQL := "alter table t add primary key idx_c2 (c2);"
	dropIdxSQL := "alter table t drop primary key;"
	testCancelDropIndex(c, s.store, s.dom.DDL(), idxName, addIdxSQL, dropIdxSQL, s.dom)
}

// TestCancelDropIndex tests cancel ddl job which type is drop index.
func (s *testDBSuite5) TestCancelDropIndex(c *C) {
	idxName := "idx_c2"
	addIdxSQL := "alter table t add index idx_c2 (c2);"
	dropIdxSQL := "alter table t drop index idx_c2;"
	testCancelDropIndex(c, s.store, s.dom.DDL(), idxName, addIdxSQL, dropIdxSQL, s.dom)
}

// testCancelDropIndex tests cancel ddl job which type is drop index.
func testCancelDropIndex(c *C, store kv.Storage, d ddl.DDL, idxName, addIdxSQL, dropIdxSQL string, dom *domain.Domain) {
	tk := testkit.NewTestKit(c, store)
	tk.MustExec("use test_db")
	tk.MustExec("drop table if exists t")
	tk.MustExec("create table t(c1 int, c2 int)")
	defer tk.MustExec("drop table t;")
	for i := 0; i < 5; i++ {
		tk.MustExec("insert into t values (?, ?)", i, i)
	}
	testCases := []struct {
		needAddIndex   bool
		jobState       model.JobState
		JobSchemaState model.SchemaState
		cancelSucc     bool
	}{
		// model.JobStateNone means the jobs is canceled before the first run.
		// if we cancel successfully, we need to set needAddIndex to false in the next test case. Otherwise, set needAddIndex to true.
		{true, model.JobStateNone, model.StateNone, true},
		{false, model.JobStateRunning, model.StateWriteOnly, false},
		{true, model.JobStateRunning, model.StateDeleteOnly, false},
		{true, model.JobStateRunning, model.StateDeleteReorganization, false},
	}
	var checkErr error
	hook := &ddl.TestDDLCallback{Do: dom}
	var jobID int64
	testCase := &testCases[0]
	hook.OnJobRunBeforeExported = func(job *model.Job) {
		if (job.Type == model.ActionDropIndex || job.Type == model.ActionDropPrimaryKey) &&
			job.State == testCase.jobState && job.SchemaState == testCase.JobSchemaState {
			jobID = job.ID
			jobIDs := []int64{job.ID}
			hookCtx := mock.NewContext()
			hookCtx.Store = store
			err := hookCtx.NewTxn(context.TODO())
			if err != nil {
				checkErr = errors.Trace(err)
				return
			}
			txn, err := hookCtx.Txn(true)
			if err != nil {
				checkErr = errors.Trace(err)
				return
			}

			errs, err := admin.CancelJobs(txn, jobIDs)
			if err != nil {
				checkErr = errors.Trace(err)
				return
			}
			if errs[0] != nil {
				checkErr = errors.Trace(errs[0])
				return
			}
			checkErr = txn.Commit(context.Background())
		}
	}
	originalHook := d.GetHook()
	d.(ddl.DDLForTest).SetHook(hook)
	ctx := tk.Se.(sessionctx.Context)
	for i := range testCases {
		testCase = &testCases[i]
		if testCase.needAddIndex {
			tk.MustExec(addIdxSQL)
		}
		rs, err := tk.Exec(dropIdxSQL)
		if rs != nil {
			rs.Close()
		}
		t := testGetTableByName(c, ctx, "test_db", "t")
		indexInfo := t.Meta().FindIndexByName(idxName)
		if testCase.cancelSucc {
			c.Assert(checkErr, IsNil)
			c.Assert(err, NotNil)
			c.Assert(err.Error(), Equals, "[ddl:8214]Cancelled DDL job")
			c.Assert(indexInfo, NotNil)
			c.Assert(indexInfo.State, Equals, model.StatePublic)
		} else {
			err1 := admin.ErrCannotCancelDDLJob.GenWithStackByArgs(jobID)
			c.Assert(err, IsNil)
			c.Assert(checkErr, NotNil)
			c.Assert(checkErr.Error(), Equals, err1.Error())
			c.Assert(indexInfo, IsNil)
		}
	}
	d.(ddl.DDLForTest).SetHook(originalHook)
	tk.MustExec(addIdxSQL)
	tk.MustExec(dropIdxSQL)
}

// TestCancelTruncateTable tests cancel ddl job which type is truncate table.
func (s *testDBSuite5) TestCancelTruncateTable(c *C) {
	tk := testkit.NewTestKit(c, s.store)
	s.mustExec(tk, c, "use test_db")
	s.mustExec(tk, c, "create database if not exists test_truncate_table")
	s.mustExec(tk, c, "drop table if exists t")
	s.mustExec(tk, c, "create table t(c1 int, c2 int)")
	defer s.mustExec(tk, c, "drop table t;")
	var checkErr error
	hook := &ddl.TestDDLCallback{Do: s.dom}
	hook.OnJobRunBeforeExported = func(job *model.Job) {
		if job.Type == model.ActionTruncateTable && job.State == model.JobStateNone {
			jobIDs := []int64{job.ID}
			hookCtx := mock.NewContext()
			hookCtx.Store = s.store
			err := hookCtx.NewTxn(context.Background())
			if err != nil {
				checkErr = errors.Trace(err)
				return
			}
			txn, err := hookCtx.Txn(true)
			if err != nil {
				checkErr = errors.Trace(err)
				return
			}
			errs, err := admin.CancelJobs(txn, jobIDs)
			if err != nil {
				checkErr = errors.Trace(err)
				return
			}
			if errs[0] != nil {
				checkErr = errors.Trace(errs[0])
				return
			}
			checkErr = txn.Commit(context.Background())
		}
	}
	originalHook := s.dom.DDL().GetHook()
	s.dom.DDL().(ddl.DDLForTest).SetHook(hook)
	_, err := tk.Exec("truncate table t")
	c.Assert(checkErr, IsNil)
	c.Assert(err, NotNil)
	c.Assert(err.Error(), Equals, "[ddl:8214]Cancelled DDL job")
	s.dom.DDL().(ddl.DDLForTest).SetHook(originalHook)
}

func (s *testDBSuite5) TestParallelDropSchemaAndDropTable(c *C) {
	tk := testkit.NewTestKit(c, s.store)
	s.mustExec(tk, c, "create database if not exists test_drop_schema_table")
	s.mustExec(tk, c, "use test_drop_schema_table")
	s.mustExec(tk, c, "create table t(c1 int, c2 int)")
	var checkErr error
	hook := &ddl.TestDDLCallback{Do: s.dom}
	dbInfo := testGetSchemaByName(c, tk.Se, "test_drop_schema_table")
	done := false
	var wg sync.WaitGroup
	tk2 := testkit.NewTestKit(c, s.store)
	tk2.MustExec("use test_drop_schema_table")
	hook.OnJobUpdatedExported = func(job *model.Job) {
		if job.Type == model.ActionDropSchema && job.State == model.JobStateRunning &&
			job.SchemaState == model.StateWriteOnly && job.SchemaID == dbInfo.ID && done == false {
			wg.Add(1)
			done = true
			go func() {
				_, checkErr = tk2.Exec("drop table t")
				wg.Done()
			}()
			time.Sleep(5 * time.Millisecond)
		}
	}
	originalHook := s.dom.DDL().GetHook()
	s.dom.DDL().(ddl.DDLForTest).SetHook(hook)
	s.mustExec(tk, c, "drop database test_drop_schema_table")
	s.dom.DDL().(ddl.DDLForTest).SetHook(originalHook)
	wg.Wait()
	c.Assert(done, IsTrue)
	c.Assert(checkErr, NotNil)
	// There are two possible assert result because:
	// 1: If drop-database is finished before drop-table being put into the ddl job queue, it will return "unknown table" error directly in the previous check.
	// 2: If drop-table has passed the previous check and been put into the ddl job queue, then drop-database finished, it will return schema change error.
	assertRes := checkErr.Error() == "[domain:8028]Information schema is changed during the execution of the"+
		" statement(for example, table definition may be updated by other DDL ran in parallel). "+
		"If you see this error often, try increasing `tidb_max_delta_schema_count`. [try again later]" ||
		checkErr.Error() == "[schema:1051]Unknown table 'test_drop_schema_table.t'"

	c.Assert(assertRes, Equals, true)

	// Below behaviour is use to mock query `curl "http://$IP:10080/tiflash/replica"`
	fn := func(jobs []*model.Job) (bool, error) {
		return executor.GetDropOrTruncateTableInfoFromJobs(jobs, 0, s.dom, func(job *model.Job, info *model.TableInfo) (bool, error) {
			return false, nil
		})
	}
	err := tk.Se.NewTxn(context.Background())
	c.Assert(err, IsNil)
	txn, err := tk.Se.Txn(true)
	c.Assert(err, IsNil)
	err = admin.IterHistoryDDLJobs(txn, fn)
	c.Assert(err, IsNil)
}

// TestCancelRenameIndex tests cancel ddl job which type is rename index.
func (s *testDBSuite1) TestCancelRenameIndex(c *C) {
	tk := testkit.NewTestKit(c, s.store)
	s.mustExec(tk, c, "use test_db")
	s.mustExec(tk, c, "create database if not exists test_rename_index")
	s.mustExec(tk, c, "drop table if exists t")
	s.mustExec(tk, c, "create table t(c1 int, c2 int)")
	defer s.mustExec(tk, c, "drop table t;")
	for i := 0; i < 100; i++ {
		s.mustExec(tk, c, "insert into t values (?, ?)", i, i)
	}
	s.mustExec(tk, c, "alter table t add index idx_c2(c2)")
	var checkErr error
	hook := &ddl.TestDDLCallback{Do: s.dom}
	hook.OnJobRunBeforeExported = func(job *model.Job) {
		if job.Type == model.ActionRenameIndex && job.State == model.JobStateNone {
			jobIDs := []int64{job.ID}
			hookCtx := mock.NewContext()
			hookCtx.Store = s.store
			err := hookCtx.NewTxn(context.Background())
			if err != nil {
				checkErr = errors.Trace(err)
				return
			}
			txn, err := hookCtx.Txn(true)
			if err != nil {
				checkErr = errors.Trace(err)
				return
			}
			errs, err := admin.CancelJobs(txn, jobIDs)
			if err != nil {
				checkErr = errors.Trace(err)
				return
			}
			if errs[0] != nil {
				checkErr = errors.Trace(errs[0])
				return
			}
			checkErr = txn.Commit(context.Background())
		}
	}
	originalHook := s.dom.DDL().GetHook()
	s.dom.DDL().(ddl.DDLForTest).SetHook(hook)
	rs, err := tk.Exec("alter table t rename index idx_c2 to idx_c3")
	if rs != nil {
		rs.Close()
	}
	c.Assert(checkErr, IsNil)
	c.Assert(err, NotNil)
	c.Assert(err.Error(), Equals, "[ddl:8214]Cancelled DDL job")
	s.dom.DDL().(ddl.DDLForTest).SetHook(originalHook)
	t := s.testGetTable(c, "t")
	for _, idx := range t.Indices() {
		c.Assert(strings.EqualFold(idx.Meta().Name.L, "idx_c3"), IsFalse)
	}
	s.mustExec(tk, c, "alter table t rename index idx_c2 to idx_c3")
}

// TestCancelDropTable tests cancel ddl job which type is drop table.
func (s *testDBSuite2) TestCancelDropTableAndSchema(c *C) {
	tk := testkit.NewTestKit(c, s.store)
	testCases := []struct {
		needAddTableOrDB bool
		action           model.ActionType
		jobState         model.JobState
		JobSchemaState   model.SchemaState
		cancelSucc       bool
	}{
		// Check drop table.
		// model.JobStateNone means the jobs is canceled before the first run.
		{true, model.ActionDropTable, model.JobStateNone, model.StateNone, true},
		{false, model.ActionDropTable, model.JobStateRunning, model.StateWriteOnly, false},
		{true, model.ActionDropTable, model.JobStateRunning, model.StateDeleteOnly, false},

		// Check drop database.
		{true, model.ActionDropSchema, model.JobStateNone, model.StateNone, true},
		{false, model.ActionDropSchema, model.JobStateRunning, model.StateWriteOnly, false},
		{true, model.ActionDropSchema, model.JobStateRunning, model.StateDeleteOnly, false},
	}
	var checkErr error
	hook := &ddl.TestDDLCallback{Do: s.dom}
	var jobID int64
	testCase := &testCases[0]
	s.mustExec(tk, c, "create database if not exists test_drop_db")
	dbInfo := s.testGetDB(c, "test_drop_db")

	hook.OnJobRunBeforeExported = func(job *model.Job) {
		if job.Type == testCase.action && job.State == testCase.jobState && job.SchemaState == testCase.JobSchemaState && job.SchemaID == dbInfo.ID {
			jobIDs := []int64{job.ID}
			jobID = job.ID
			hookCtx := mock.NewContext()
			hookCtx.Store = s.store
			err := hookCtx.NewTxn(context.TODO())
			if err != nil {
				checkErr = errors.Trace(err)
				return
			}
			txn, err := hookCtx.Txn(true)
			if err != nil {
				checkErr = errors.Trace(err)
				return
			}
			errs, err := admin.CancelJobs(txn, jobIDs)
			if err != nil {
				checkErr = errors.Trace(err)
				return
			}
			if errs[0] != nil {
				checkErr = errors.Trace(errs[0])
				return
			}
			checkErr = txn.Commit(context.Background())
		}
	}
	originHook := s.dom.DDL().GetHook()
	defer s.dom.DDL().(ddl.DDLForTest).SetHook(originHook)
	s.dom.DDL().(ddl.DDLForTest).SetHook(hook)
	var err error
	sql := ""
	for i := range testCases {
		testCase = &testCases[i]
		if testCase.needAddTableOrDB {
			s.mustExec(tk, c, "create database if not exists test_drop_db")
			s.mustExec(tk, c, "use test_drop_db")
			s.mustExec(tk, c, "create table if not exists t(c1 int, c2 int)")
		}

		dbInfo = s.testGetDB(c, "test_drop_db")

		if testCase.action == model.ActionDropTable {
			sql = "drop table t;"
		} else if testCase.action == model.ActionDropSchema {
			sql = "drop database test_drop_db;"
		}

		_, err = tk.Exec(sql)
		if testCase.cancelSucc {
			c.Assert(checkErr, IsNil)
			c.Assert(err, NotNil)
			c.Assert(err.Error(), Equals, "[ddl:8214]Cancelled DDL job")
			s.mustExec(tk, c, "insert into t values (?, ?)", i, i)
		} else {
			c.Assert(err, IsNil)
			c.Assert(checkErr, NotNil)
			c.Assert(checkErr.Error(), Equals, admin.ErrCannotCancelDDLJob.GenWithStackByArgs(jobID).Error())
			_, err = tk.Exec("insert into t values (?, ?)", i, i)
			c.Assert(err, NotNil)
		}
	}
}

func (s *testDBSuite3) TestAddAnonymousIndex(c *C) {
	tk := testkit.NewTestKit(c, s.store)
	tk.MustExec("use " + s.schemaName)
	s.mustExec(tk, c, "create table t_anonymous_index (c1 int, c2 int, C3 int)")
	s.mustExec(tk, c, "alter table t_anonymous_index add index (c1, c2)")
	// for dropping empty index
	_, err := tk.Exec("alter table t_anonymous_index drop index")
	c.Assert(err, NotNil)
	// The index name is c1 when adding index (c1, c2).
	s.mustExec(tk, c, "alter table t_anonymous_index drop index c1")
	t := s.testGetTable(c, "t_anonymous_index")
	c.Assert(t.Indices(), HasLen, 0)
	// for adding some indices that the first column name is c1
	s.mustExec(tk, c, "alter table t_anonymous_index add index (c1)")
	_, err = tk.Exec("alter table t_anonymous_index add index c1 (c2)")
	c.Assert(err, NotNil)
	t = s.testGetTable(c, "t_anonymous_index")
	c.Assert(t.Indices(), HasLen, 1)
	idx := t.Indices()[0].Meta().Name.L
	c.Assert(idx, Equals, "c1")
	// The MySQL will be a warning.
	s.mustExec(tk, c, "alter table t_anonymous_index add index c1_3 (c1)")
	s.mustExec(tk, c, "alter table t_anonymous_index add index (c1, c2, C3)")
	// The MySQL will be a warning.
	s.mustExec(tk, c, "alter table t_anonymous_index add index (c1)")
	t = s.testGetTable(c, "t_anonymous_index")
	c.Assert(t.Indices(), HasLen, 4)
	s.mustExec(tk, c, "alter table t_anonymous_index drop index c1")
	s.mustExec(tk, c, "alter table t_anonymous_index drop index c1_2")
	s.mustExec(tk, c, "alter table t_anonymous_index drop index c1_3")
	s.mustExec(tk, c, "alter table t_anonymous_index drop index c1_4")
	// for case insensitive
	s.mustExec(tk, c, "alter table t_anonymous_index add index (C3)")
	s.mustExec(tk, c, "alter table t_anonymous_index drop index c3")
	s.mustExec(tk, c, "alter table t_anonymous_index add index c3 (C3)")
	s.mustExec(tk, c, "alter table t_anonymous_index drop index C3")
	// for anonymous index with column name `primary`
	s.mustExec(tk, c, "create table t_primary (`primary` int, b int, key (`primary`))")
	t = s.testGetTable(c, "t_primary")
	c.Assert(t.Indices()[0].Meta().Name.String(), Equals, "primary_2")
	s.mustExec(tk, c, "alter table t_primary add index (`primary`);")
	t = s.testGetTable(c, "t_primary")
	c.Assert(t.Indices()[0].Meta().Name.String(), Equals, "primary_2")
	c.Assert(t.Indices()[1].Meta().Name.String(), Equals, "primary_3")
	s.mustExec(tk, c, "alter table t_primary add primary key(b);")
	t = s.testGetTable(c, "t_primary")
	c.Assert(t.Indices()[0].Meta().Name.String(), Equals, "primary_2")
	c.Assert(t.Indices()[1].Meta().Name.String(), Equals, "primary_3")
	c.Assert(t.Indices()[2].Meta().Name.L, Equals, "primary")
	s.mustExec(tk, c, "create table t_primary_2 (`primary` int, key primary_2 (`primary`), key (`primary`))")
	t = s.testGetTable(c, "t_primary_2")
	c.Assert(t.Indices()[0].Meta().Name.String(), Equals, "primary_2")
	c.Assert(t.Indices()[1].Meta().Name.String(), Equals, "primary_3")
	s.mustExec(tk, c, "create table t_primary_3 (`primary_2` int, key(`primary_2`), `primary` int, key(`primary`));")
	t = s.testGetTable(c, "t_primary_3")
	c.Assert(t.Indices()[0].Meta().Name.String(), Equals, "primary_2")
	c.Assert(t.Indices()[1].Meta().Name.String(), Equals, "primary_3")
}

func (s *testDBSuite4) TestAlterLock(c *C) {
	tk := testkit.NewTestKit(c, s.store)
	tk.MustExec("use " + s.schemaName)
	s.mustExec(tk, c, "create table t_index_lock (c1 int, c2 int, C3 int)")
	s.mustExec(tk, c, "alter table t_index_lock add index (c1, c2), lock=none")
}

func (s *testDBSuite5) TestAddMultiColumnsIndex(c *C) {
	tk := testkit.NewTestKit(c, s.store)
	tk.MustExec("use " + s.schemaName)

	tk.MustExec("drop database if exists tidb;")
	tk.MustExec("create database tidb;")
	tk.MustExec("use tidb;")
	tk.MustExec("create table tidb.test (a int auto_increment primary key, b int);")
	tk.MustExec("insert tidb.test values (1, 1);")
	tk.MustExec("update tidb.test set b = b + 1 where a = 1;")
	tk.MustExec("insert into tidb.test values (2, 2);")
	// Test that the b value is nil.
	tk.MustExec("insert into tidb.test (a) values (3);")
	tk.MustExec("insert into tidb.test values (4, 4);")
	// Test that the b value is nil again.
	tk.MustExec("insert into tidb.test (a) values (5);")
	tk.MustExec("insert tidb.test values (6, 6);")
	tk.MustExec("alter table tidb.test add index idx1 (a, b);")
	tk.MustExec("admin check table test")
}

func (s *testDBSuite6) TestAddMultiColumnsIndexClusterIndex(c *C) {
	tk := testkit.NewTestKit(c, s.store)
	tk.MustExec("drop database if exists test_add_multi_col_index_clustered;")
	tk.MustExec("create database test_add_multi_col_index_clustered;")
	tk.MustExec("use test_add_multi_col_index_clustered;")

	tk.Se.GetSessionVars().EnableClusteredIndex = variable.ClusteredIndexDefModeOn
	tk.MustExec("create table t (a int, b varchar(10), c int, primary key (a, b));")
	tk.MustExec("insert into t values (1, '1', 1), (2, '2', NULL), (3, '3', 3);")
	tk.MustExec("create index idx on t (a, c);")

	tk.MustExec("admin check index t idx;")
	tk.MustExec("admin check table t;")

	tk.MustExec("insert into t values (5, '5', 5), (6, '6', NULL);")

	tk.MustExec("admin check index t idx;")
	tk.MustExec("admin check table t;")
}

func (s *testDBSuite6) TestAddPrimaryKey1(c *C) {
	testAddIndex(c, s.store, s.lease, testPlain,
		"create table test_add_index (c1 bigint, c2 bigint, c3 bigint, unique key(c1))", "primary")
}

func (s *testDBSuite2) TestAddPrimaryKey2(c *C) {
	testAddIndex(c, s.store, s.lease, testPartition,
		`create table test_add_index (c1 bigint, c2 bigint, c3 bigint, key(c1))
			      partition by range (c3) (
			      partition p0 values less than (3440),
			      partition p1 values less than (61440),
			      partition p2 values less than (122880),
			      partition p3 values less than (204800),
			      partition p4 values less than maxvalue)`, "primary")
}

func (s *testDBSuite3) TestAddPrimaryKey3(c *C) {
	testAddIndex(c, s.store, s.lease, testPartition,
		`create table test_add_index (c1 bigint, c2 bigint, c3 bigint, key(c1))
			      partition by hash (c3) partitions 4;`, "primary")
}

func (s *testDBSuite4) TestAddPrimaryKey4(c *C) {
	testAddIndex(c, s.store, s.lease, testPartition,
		`create table test_add_index (c1 bigint, c2 bigint, c3 bigint, key(c1))
			      partition by range columns (c3) (
			      partition p0 values less than (3440),
			      partition p1 values less than (61440),
			      partition p2 values less than (122880),
			      partition p3 values less than (204800),
			      partition p4 values less than maxvalue)`, "primary")
}

func (s *testDBSuite6) TestAddIndex1(c *C) {
	testAddIndex(c, s.store, s.lease, testPlain,
		"create table test_add_index (c1 bigint, c2 bigint, c3 bigint, primary key(c1))", "")
}

func (s *testSerialDBSuite1) TestAddIndex1WithShardRowID(c *C) {
	testAddIndex(c, s.store, s.lease, testPartition|testShardRowID,
		"create table test_add_index (c1 bigint, c2 bigint, c3 bigint) SHARD_ROW_ID_BITS = 4 pre_split_regions = 4;", "")
}

func (s *testDBSuite2) TestAddIndex2(c *C) {
	testAddIndex(c, s.store, s.lease, testPartition,
		`create table test_add_index (c1 bigint, c2 bigint, c3 bigint, primary key(c1))
			      partition by range (c1) (
			      partition p0 values less than (3440),
			      partition p1 values less than (61440),
			      partition p2 values less than (122880),
			      partition p3 values less than (204800),
			      partition p4 values less than maxvalue)`, "")
}

func (s *testSerialDBSuite) TestAddIndex2WithShardRowID(c *C) {
	testAddIndex(c, s.store, s.lease, testPartition|testShardRowID,
		`create table test_add_index (c1 bigint, c2 bigint, c3 bigint)
				  SHARD_ROW_ID_BITS = 4 pre_split_regions = 4
			      partition by range (c1) (
			      partition p0 values less than (3440),
			      partition p1 values less than (61440),
			      partition p2 values less than (122880),
			      partition p3 values less than (204800),
			      partition p4 values less than maxvalue)`, "")
}

func (s *testDBSuite3) TestAddIndex3(c *C) {
	testAddIndex(c, s.store, s.lease, testPartition,
		`create table test_add_index (c1 bigint, c2 bigint, c3 bigint, primary key(c1))
			      partition by hash (c1) partitions 4;`, "")
}

func (s *testSerialDBSuite1) TestAddIndex3WithShardRowID(c *C) {
	testAddIndex(c, s.store, s.lease, testPartition|testShardRowID,
		`create table test_add_index (c1 bigint, c2 bigint, c3 bigint)
				  SHARD_ROW_ID_BITS = 4 pre_split_regions = 4
			      partition by hash (c1) partitions 4;`, "")
}

func (s *testDBSuite8) TestAddIndex4(c *C) {
	testAddIndex(c, s.store, s.lease, testPartition,
		`create table test_add_index (c1 bigint, c2 bigint, c3 bigint, primary key(c1))
			      partition by range columns (c1) (
			      partition p0 values less than (3440),
			      partition p1 values less than (61440),
			      partition p2 values less than (122880),
			      partition p3 values less than (204800),
			      partition p4 values less than maxvalue)`, "")
}

func (s *testSerialDBSuite) TestAddIndex4WithShardRowID(c *C) {
	testAddIndex(c, s.store, s.lease, testPartition|testShardRowID,
		`create table test_add_index (c1 bigint, c2 bigint, c3 bigint)
				  SHARD_ROW_ID_BITS = 4 pre_split_regions = 4
			      partition by range columns (c1) (
			      partition p0 values less than (3440),
			      partition p1 values less than (61440),
			      partition p2 values less than (122880),
			      partition p3 values less than (204800),
			      partition p4 values less than maxvalue)`, "")
}

func (s *testDBSuite5) TestAddIndex5(c *C) {
	testAddIndex(c, s.store, s.lease, testClusteredIndex,
		`create table test_add_index (c1 bigint, c2 bigint, c3 bigint, primary key(c2, c3))`, "")
}

type testAddIndexType uint8

const (
	testPlain          testAddIndexType = 1
	testPartition      testAddIndexType = 1 << 1
	testClusteredIndex testAddIndexType = 1 << 2
	testShardRowID     testAddIndexType = 1 << 3
)

func testAddIndex(c *C, store kv.Storage, lease time.Duration, tp testAddIndexType, createTableSQL, idxTp string) {
	tk := testkit.NewTestKit(c, store)
	tk.MustExec("use test_db")
	isTestPartition := (testPartition & tp) > 0
	isTestShardRowID := (testShardRowID & tp) > 0
	if isTestShardRowID {
		atomic.StoreUint32(&ddl.EnableSplitTableRegion, 1)
		tk.MustExec("set global tidb_scatter_region = 1")
		defer func() {
			atomic.StoreUint32(&ddl.EnableSplitTableRegion, 0)
			tk.MustExec("set global tidb_scatter_region = 0")
		}()
	}
	if isTestPartition {
		tk.MustExec("set @@session.tidb_enable_table_partition = '1';")
	} else if (testClusteredIndex & tp) > 0 {
		tk.Se.GetSessionVars().EnableClusteredIndex = variable.ClusteredIndexDefModeOn
	}
	tk.MustExec("drop table if exists test_add_index")
	tk.MustExec(createTableSQL)

	done := make(chan error, 1)
	start := -10
	num := defaultBatchSize
	// first add some rows
	batchInsert(tk, "test_add_index", start, num)

	// Add some discrete rows.
	maxBatch := 20
	batchCnt := 100
	otherKeys := make([]int, 0, batchCnt*maxBatch)
	// Make sure there are no duplicate keys.
	base := defaultBatchSize * 20
	for i := 1; i < batchCnt; i++ {
		if isTestShardRowID {
			base = i % 4 << 61
		}
		n := base + i*defaultBatchSize + i
		for j := 0; j < rand.Intn(maxBatch); j++ {
			n += j
			sql := fmt.Sprintf("insert into test_add_index values (%d, %d, %d)", n, n, n)
			tk.MustExec(sql)
			otherKeys = append(otherKeys, n)
		}
	}
	// Encounter the value of math.MaxInt64 in middle of
	v := math.MaxInt64 - defaultBatchSize/2
	tk.MustExec(fmt.Sprintf("insert into test_add_index values (%d, %d, %d)", v, v, v))
	otherKeys = append(otherKeys, v)

	addIdxSQL := fmt.Sprintf("alter table test_add_index add %s key c3_index(c3)", idxTp)
	testddlutil.SessionExecInGoroutine(store, addIdxSQL, done)

	deletedKeys := make(map[int]struct{})

	ticker := time.NewTicker(lease / 2)
	defer ticker.Stop()
LOOP:
	for {
		select {
		case err := <-done:
			if err == nil {
				break LOOP
			}
			c.Assert(err, IsNil, Commentf("err:%v", errors.ErrorStack(err)))
		case <-ticker.C:
			// When the server performance is particularly poor,
			// the adding index operation can not be completed.
			// So here is a limit to the number of rows inserted.
			if num > defaultBatchSize*10 {
				break
			}
			step := 5
			// delete some rows, and add some data
			for i := num; i < num+step; i++ {
				n := rand.Intn(num)
				deletedKeys[n] = struct{}{}
				sql := fmt.Sprintf("delete from test_add_index where c1 = %d", n)
				tk.MustExec(sql)
				sql = fmt.Sprintf("insert into test_add_index values (%d, %d, %d)", i, i, i)
				tk.MustExec(sql)
			}
			num += step
		}
	}

	if isTestShardRowID {
		re := tk.MustQuery("show table test_add_index regions;")
		rows := re.Rows()
		c.Assert(len(rows), GreaterEqual, 16)
		tk.MustExec("admin check table test_add_index")
		return
	}

	// get exists keys
	keys := make([]int, 0, num)
	for i := start; i < num; i++ {
		if _, ok := deletedKeys[i]; ok {
			continue
		}
		keys = append(keys, i)
	}
	keys = append(keys, otherKeys...)

	// test index key
	expectedRows := make([][]interface{}, 0, len(keys))
	for _, key := range keys {
		expectedRows = append(expectedRows, []interface{}{key})
	}
	rows := tk.MustQuery(fmt.Sprintf("select c1 from test_add_index where c3 >= %d order by c1", start)).Rows()
	matchRows(c, rows, expectedRows)

	tk.MustExec("admin check table test_add_index")
	if isTestPartition {
		return
	}

	// TODO: Support explain in future.
	// rows := s.mustQuery(c, "explain select c1 from test_add_index where c3 >= 100")

	// ay := dumpRows(c, rows)
	// c.Assert(strings.Contains(fmt.Sprintf("%v", ay), "c3_index"), IsTrue)

	// get all row handles
	ctx := tk.Se.(sessionctx.Context)
	c.Assert(ctx.NewTxn(context.Background()), IsNil)
	t := testGetTableByName(c, ctx, "test_db", "test_add_index")
	handles := kv.NewHandleMap()
	err := tables.IterRecords(t, ctx, t.Cols(),
		func(h kv.Handle, data []types.Datum, cols []*table.Column) (bool, error) {
			handles.Set(h, struct{}{})
			return true, nil
		})
	c.Assert(err, IsNil)

	// check in index
	var nidx table.Index
	idxName := "c3_index"
	if len(idxTp) != 0 {
		idxName = "primary"
	}
	for _, tidx := range t.Indices() {
		if tidx.Meta().Name.L == idxName {
			nidx = tidx
			break
		}
	}
	// Make sure there is index with name c3_index.
	c.Assert(nidx, NotNil)
	c.Assert(nidx.Meta().ID, Greater, int64(0))
	txn, err := ctx.Txn(true)
	c.Assert(err, IsNil)
	err = txn.Rollback()
	c.Assert(err, IsNil)

	c.Assert(ctx.NewTxn(context.Background()), IsNil)

	tk.MustExec("admin check table test_add_index")
	tk.MustExec("drop table test_add_index")
}

func (s *testDBSuite1) TestAddIndexWithSplitTable(c *C) {
	createSQL := "CREATE TABLE test_add_index(a bigint PRIMARY KEY AUTO_RANDOM(4), b varchar(255), c bigint)"
	stSQL := fmt.Sprintf("SPLIT TABLE test_add_index BETWEEN (%d) AND (%d) REGIONS 16;", math.MinInt64, math.MaxInt64)
	testAddIndexWithSplitTable(c, s.store, s.lease, createSQL, stSQL)
}

func (s *testSerialDBSuite) TestAddIndexWithShardRowID(c *C) {
	createSQL := "create table test_add_index(a bigint, b bigint, c bigint) SHARD_ROW_ID_BITS = 4 pre_split_regions = 4;"
	testAddIndexWithSplitTable(c, s.store, s.lease, createSQL, "")
}

func testAddIndexWithSplitTable(c *C, store kv.Storage, lease time.Duration, createSQL, splitTableSQL string) {
	tk := testkit.NewTestKit(c, store)
	tk.MustExec("use test_db")
	tk.MustExec("drop table if exists test_add_index")
	hasAutoRadomField := len(splitTableSQL) > 0
	if !hasAutoRadomField {
		atomic.StoreUint32(&ddl.EnableSplitTableRegion, 1)
		tk.MustExec("set global tidb_scatter_region = 1")
		defer func() {
			atomic.StoreUint32(&ddl.EnableSplitTableRegion, 0)
			tk.MustExec("set global tidb_scatter_region = 0")
		}()
	}
	tk.MustExec(createSQL)

	batchInsertRows := func(tk *testkit.TestKit, needVal bool, tbl string, start, end int) error {
		dml := fmt.Sprintf("insert into %s values", tbl)
		for i := start; i < end; i++ {
			if needVal {
				dml += fmt.Sprintf("(%d, %d, %d)", i, i, i)
			} else {
				dml += "()"
			}
			if i != end-1 {
				dml += ","
			}
		}
		_, err := tk.Exec(dml)
		return err
	}

	done := make(chan error, 1)
	start := -20
	num := defaultBatchSize
	// Add some discrete rows.
	goCnt := 10
	errCh := make(chan error, goCnt)
	for i := 0; i < goCnt; i++ {
		base := (i % 8) << 60
		go func(b int, eCh chan error) {
			tk1 := testkit.NewTestKit(c, store)
			tk1.MustExec("use test_db")
			eCh <- batchInsertRows(tk1, !hasAutoRadomField, "test_add_index", base+start, base+num)
		}(base, errCh)
	}
	for i := 0; i < goCnt; i++ {
		e := <-errCh
		c.Assert(e, IsNil)
	}

	if hasAutoRadomField {
		tk.MustQuery(splitTableSQL).Check(testkit.Rows("15 1"))
	}
	tk.MustQuery("select @@session.tidb_wait_split_region_finish;").Check(testkit.Rows("1"))
	re := tk.MustQuery("show table test_add_index regions;")
	rows := re.Rows()
	c.Assert(len(rows), Equals, 16)
	addIdxSQL := "alter table test_add_index add index idx(a)"
	testddlutil.SessionExecInGoroutine(store, addIdxSQL, done)

	ticker := time.NewTicker(lease / 5)
	defer ticker.Stop()
	num = 0
LOOP:
	for {
		select {
		case err := <-done:
			if err == nil {
				break LOOP
			}
			c.Assert(err, IsNil, Commentf("err:%v", errors.ErrorStack(err)))
		case <-ticker.C:
			// When the server performance is particularly poor,
			// the adding index operation can not be completed.
			// So here is a limit to the number of rows inserted.
			if num >= 1000 {
				break
			}
			step := 20
			// delete, insert and update some data
			for i := num; i < num+step; i++ {
				sql := fmt.Sprintf("delete from test_add_index where a = %d", i+1)
				tk.MustExec(sql)
				if hasAutoRadomField {
					sql = "insert into test_add_index values ()"
				} else {
					sql = fmt.Sprintf("insert into test_add_index values (%d, %d, %d)", i, i, i)
				}
				tk.MustExec(sql)
				sql = fmt.Sprintf("update test_add_index set b = %d", i*10)
				tk.MustExec(sql)
			}
			num += step
		}
	}

	tk.MustExec("admin check table test_add_index")
}

// TestCancelAddTableAndDropTablePartition tests cancel ddl job which type is add/drop table partition.
func (s *testDBSuite1) TestCancelAddTableAndDropTablePartition(c *C) {
	tk := testkit.NewTestKit(c, s.store)
	s.mustExec(tk, c, "create database if not exists test_partition_table")
	s.mustExec(tk, c, "use test_partition_table")
	s.mustExec(tk, c, "drop table if exists t_part")
	s.mustExec(tk, c, `create table t_part (a int key)
		partition by range(a) (
		partition p0 values less than (10),
		partition p1 values less than (20)
	);`)
	defer s.mustExec(tk, c, "drop table t_part;")
	base := 10
	for i := 0; i < base; i++ {
		s.mustExec(tk, c, "insert into t_part values (?)", i)
	}

	testCases := []struct {
		action         model.ActionType
		jobState       model.JobState
		JobSchemaState model.SchemaState
		cancelSucc     bool
	}{
		{model.ActionAddTablePartition, model.JobStateNone, model.StateNone, true},
		{model.ActionDropTablePartition, model.JobStateNone, model.StateNone, true},
		// Add table partition now can be cancelled in ReplicaOnly state.
		{model.ActionAddTablePartition, model.JobStateRunning, model.StateReplicaOnly, true},
	}
	var checkErr error
	hook := &ddl.TestDDLCallback{Do: s.dom}
	testCase := &testCases[0]
	var jobID int64
	hook.OnJobRunBeforeExported = func(job *model.Job) {
		if job.Type == testCase.action && job.State == testCase.jobState && job.SchemaState == testCase.JobSchemaState {
			jobIDs := []int64{job.ID}
			jobID = job.ID
			hookCtx := mock.NewContext()
			hookCtx.Store = s.store
			err := hookCtx.NewTxn(context.Background())
			if err != nil {
				checkErr = errors.Trace(err)
				return
			}
			txn, err := hookCtx.Txn(true)
			if err != nil {
				checkErr = errors.Trace(err)
				return
			}
			errs, err := admin.CancelJobs(txn, jobIDs)
			if err != nil {
				checkErr = errors.Trace(err)
				return
			}
			if errs[0] != nil {
				checkErr = errors.Trace(errs[0])
				return
			}
			checkErr = txn.Commit(context.Background())
		}
	}
	originalHook := s.dom.DDL().GetHook()
	s.dom.DDL().(ddl.DDLForTest).SetHook(hook)

	var err error
	sql := ""
	for i := range testCases {
		testCase = &testCases[i]
		if testCase.action == model.ActionAddTablePartition {
			sql = `alter table t_part add partition (
				partition p2 values less than (30)
				);`
		} else if testCase.action == model.ActionDropTablePartition {
			sql = "alter table t_part drop partition p1;"
		}
		_, err = tk.Exec(sql)
		if testCase.cancelSucc {
			c.Assert(checkErr, IsNil)
			c.Assert(err, NotNil)
			c.Assert(err.Error(), Equals, "[ddl:8214]Cancelled DDL job")
			s.mustExec(tk, c, "insert into t_part values (?)", i+base)

			ctx := s.s.(sessionctx.Context)
			is := domain.GetDomain(ctx).InfoSchema()
			tbl, err := is.TableByName(model.NewCIStr("test_partition_table"), model.NewCIStr("t_part"))
			c.Assert(err, IsNil)
			partitionInfo := tbl.Meta().GetPartitionInfo()
			c.Assert(partitionInfo, NotNil)
			c.Assert(len(partitionInfo.AddingDefinitions), Equals, 0)
		} else {
			c.Assert(err, IsNil, Commentf("err:%v", err))
			c.Assert(checkErr, NotNil)
			c.Assert(checkErr.Error(), Equals, admin.ErrCannotCancelDDLJob.GenWithStackByArgs(jobID).Error())
			_, err = tk.Exec("insert into t_part values (?)", i)
			c.Assert(err, NotNil)
		}
	}
	s.dom.DDL().(ddl.DDLForTest).SetHook(originalHook)
}

func (s *testDBSuite1) TestDropPrimaryKey(c *C) {
	idxName := "primary"
	createSQL := "create table test_drop_index (c1 int, c2 int, c3 int, unique key(c1), primary key(c3) nonclustered)"
	dropIdxSQL := "alter table test_drop_index drop primary key;"
	testDropIndex(c, s.store, s.lease, createSQL, dropIdxSQL, idxName)
}

func (s *testDBSuite2) TestDropIndex(c *C) {
	idxName := "c3_index"
	createSQL := "create table test_drop_index (c1 int, c2 int, c3 int, unique key(c1), key c3_index(c3))"
	dropIdxSQL := "alter table test_drop_index drop index c3_index;"
	testDropIndex(c, s.store, s.lease, createSQL, dropIdxSQL, idxName)
}

func testDropIndex(c *C, store kv.Storage, lease time.Duration, createSQL, dropIdxSQL, idxName string) {
	tk := testkit.NewTestKit(c, store)
	tk.MustExec("use test_db")
	tk.MustExec("drop table if exists test_drop_index")
	tk.MustExec(createSQL)
	done := make(chan error, 1)
	tk.MustExec("delete from test_drop_index")

	num := 100
	// add some rows
	for i := 0; i < num; i++ {
		tk.MustExec("insert into test_drop_index values (?, ?, ?)", i, i, i)
	}
	ctx := tk.Se.(sessionctx.Context)
	indexID := testGetIndexID(c, ctx, "test_db", "test_drop_index", idxName)
	jobIDExt, reset := setupJobIDExtCallback(ctx)
	defer reset()
	testddlutil.SessionExecInGoroutine(store, dropIdxSQL, done)

	ticker := time.NewTicker(lease / 2)
	defer ticker.Stop()
LOOP:
	for {
		select {
		case err := <-done:
			if err == nil {
				break LOOP
			}
			c.Assert(err, IsNil, Commentf("err:%v", errors.ErrorStack(err)))
		case <-ticker.C:
			step := 5
			// delete some rows, and add some data
			for i := num; i < num+step; i++ {
				n := rand.Intn(num)
				tk.MustExec("update test_drop_index set c2 = 1 where c1 = ?", n)
				tk.MustExec("insert into test_drop_index values (?, ?, ?)", i, i, i)
			}
			num += step
		}
	}

	rows := tk.MustQuery("explain select c1 from test_drop_index where c3 >= 0")
	c.Assert(strings.Contains(fmt.Sprintf("%v", rows), idxName), IsFalse)

	checkDelRangeAdded(tk, jobIDExt.jobID, indexID)
	tk.MustExec("drop table test_drop_index")
}

// TestCancelDropColumn tests cancel ddl job which type is drop column.
func (s *testDBSuite3) TestCancelDropColumn(c *C) {
	tk := testkit.NewTestKit(c, s.store)
	tk.MustExec("use " + s.schemaName)
	s.mustExec(tk, c, "drop table if exists test_drop_column")
	s.mustExec(tk, c, "create table test_drop_column(c1 int, c2 int)")
	defer s.mustExec(tk, c, "drop table test_drop_column;")
	testCases := []struct {
		needAddColumn  bool
		jobState       model.JobState
		JobSchemaState model.SchemaState
		cancelSucc     bool
	}{
		{true, model.JobStateNone, model.StateNone, true},
		{false, model.JobStateRunning, model.StateWriteOnly, false},
		{true, model.JobStateRunning, model.StateDeleteOnly, false},
		{true, model.JobStateRunning, model.StateDeleteReorganization, false},
	}
	var checkErr error
	hook := &ddl.TestDDLCallback{Do: s.dom}
	var jobID int64
	testCase := &testCases[0]
	hook.OnJobRunBeforeExported = func(job *model.Job) {
		if job.Type == model.ActionDropColumn && job.State == testCase.jobState && job.SchemaState == testCase.JobSchemaState {
			jobIDs := []int64{job.ID}
			jobID = job.ID
			hookCtx := mock.NewContext()
			hookCtx.Store = s.store
			err := hookCtx.NewTxn(context.TODO())
			if err != nil {
				checkErr = errors.Trace(err)
				return
			}
			txn, err := hookCtx.Txn(true)
			if err != nil {
				checkErr = errors.Trace(err)
				return
			}
			errs, err := admin.CancelJobs(txn, jobIDs)
			if err != nil {
				checkErr = errors.Trace(err)
				return
			}
			if errs[0] != nil {
				checkErr = errors.Trace(errs[0])
				return
			}
			checkErr = txn.Commit(context.Background())
		}
	}

	originalHook := s.dom.DDL().GetHook()
	s.dom.DDL().(ddl.DDLForTest).SetHook(hook)
	var err1 error
	for i := range testCases {
		var c3IdxID int64
		testCase = &testCases[i]
		if testCase.needAddColumn {
			s.mustExec(tk, c, "alter table test_drop_column add column c3 int")
			s.mustExec(tk, c, "alter table test_drop_column add index idx_c3(c3)")
			ctx := tk.Se.(sessionctx.Context)
			c3IdxID = testGetIndexID(c, ctx, s.schemaName, "test_drop_column", "idx_c3")
		}
		_, err1 = tk.Exec("alter table test_drop_column drop column c3")
		var col1 *table.Column
		var idx1 table.Index
		t := s.testGetTable(c, "test_drop_column")
		for _, col := range t.Cols() {
			if strings.EqualFold(col.Name.L, "c3") {
				col1 = col
				break
			}
		}
		for _, idx := range t.Indices() {
			if strings.EqualFold(idx.Meta().Name.L, "idx_c3") {
				idx1 = idx
				break
			}
		}
		if testCase.cancelSucc {
			c.Assert(checkErr, IsNil)
			c.Assert(col1, NotNil)
			c.Assert(col1.Name.L, Equals, "c3")
			c.Assert(idx1, NotNil)
			c.Assert(idx1.Meta().Name.L, Equals, "idx_c3")
			c.Assert(err1.Error(), Equals, "[ddl:8214]Cancelled DDL job")
		} else {
			c.Assert(col1, IsNil)
			c.Assert(idx1, IsNil)
			c.Assert(err1, IsNil)
			c.Assert(checkErr, NotNil)
			c.Assert(checkErr.Error(), Equals, admin.ErrCannotCancelDDLJob.GenWithStackByArgs(jobID).Error())
			if c3IdxID != 0 {
				// Check index is deleted
				checkDelRangeAdded(tk, jobID, c3IdxID)
			}
		}
	}
	s.dom.DDL().(ddl.DDLForTest).SetHook(originalHook)
	s.mustExec(tk, c, "alter table test_drop_column add column c3 int")
	s.mustExec(tk, c, "alter table test_drop_column drop column c3")
}

// TestCancelDropColumns tests cancel ddl job which type is drop multi-columns.
func (s *testDBSuite3) TestCancelDropColumns(c *C) {
	tk := testkit.NewTestKit(c, s.store)
	tk.MustExec("use " + s.schemaName)
	s.mustExec(tk, c, "drop table if exists test_drop_column")
	s.mustExec(tk, c, "create table test_drop_column(c1 int, c2 int)")
	defer s.mustExec(tk, c, "drop table test_drop_column;")
	testCases := []struct {
		needAddColumn  bool
		jobState       model.JobState
		JobSchemaState model.SchemaState
		cancelSucc     bool
	}{
		{true, model.JobStateNone, model.StateNone, true},
		{false, model.JobStateRunning, model.StateWriteOnly, false},
		{true, model.JobStateRunning, model.StateDeleteOnly, false},
		{true, model.JobStateRunning, model.StateDeleteReorganization, false},
	}
	var checkErr error
	hook := &ddl.TestDDLCallback{Do: s.dom}
	var jobID int64
	testCase := &testCases[0]
	hook.OnJobRunBeforeExported = func(job *model.Job) {
		if job.Type == model.ActionDropColumns && job.State == testCase.jobState && job.SchemaState == testCase.JobSchemaState {
			jobIDs := []int64{job.ID}
			jobID = job.ID
			hookCtx := mock.NewContext()
			hookCtx.Store = s.store
			err := hookCtx.NewTxn(context.TODO())
			if err != nil {
				checkErr = errors.Trace(err)
				return
			}
			txn, err := hookCtx.Txn(true)
			if err != nil {
				checkErr = errors.Trace(err)
				return
			}
			errs, err := admin.CancelJobs(txn, jobIDs)
			if err != nil {
				checkErr = errors.Trace(err)
				return
			}
			if errs[0] != nil {
				checkErr = errors.Trace(errs[0])
				return
			}
			checkErr = txn.Commit(context.Background())
		}
	}

	originalHook := s.dom.DDL().GetHook()
	s.dom.DDL().(ddl.DDLForTest).SetHook(hook)
	var err1 error
	for i := range testCases {
		var c3IdxID int64
		testCase = &testCases[i]
		if testCase.needAddColumn {
			s.mustExec(tk, c, "alter table test_drop_column add column c3 int, add column c4 int")
			s.mustExec(tk, c, "alter table test_drop_column add index idx_c3(c3)")
			ctx := tk.Se.(sessionctx.Context)
			c3IdxID = testGetIndexID(c, ctx, s.schemaName, "test_drop_column", "idx_c3")
		}
		_, err1 = tk.Exec("alter table test_drop_column drop column c3, drop column c4")
		t := s.testGetTable(c, "test_drop_column")
		col3 := table.FindCol(t.Cols(), "c3")
		col4 := table.FindCol(t.Cols(), "c4")
		var idx3 table.Index
		for _, idx := range t.Indices() {
			if strings.EqualFold(idx.Meta().Name.L, "idx_c3") {
				idx3 = idx
				break
			}
		}
		if testCase.cancelSucc {
			c.Assert(checkErr, IsNil)
			c.Assert(col3, NotNil)
			c.Assert(col4, NotNil)
			c.Assert(idx3, NotNil)
			c.Assert(col3.Name.L, Equals, "c3")
			c.Assert(col4.Name.L, Equals, "c4")
			c.Assert(idx3.Meta().Name.L, Equals, "idx_c3")
			c.Assert(err1.Error(), Equals, "[ddl:8214]Cancelled DDL job")
		} else {
			c.Assert(col3, IsNil)
			c.Assert(col4, IsNil)
			c.Assert(idx3, IsNil)
			c.Assert(err1, IsNil)
			c.Assert(checkErr, NotNil)
			c.Assert(checkErr.Error(), Equals, admin.ErrCannotCancelDDLJob.GenWithStackByArgs(jobID).Error())
			if c3IdxID != 0 {
				// Check index is deleted
				checkDelRangeAdded(tk, jobID, c3IdxID)
			}
		}
	}
	s.dom.DDL().(ddl.DDLForTest).SetHook(originalHook)
	s.mustExec(tk, c, "alter table test_drop_column add column c3 int, add column c4 int")
	s.mustExec(tk, c, "alter table test_drop_column drop column c3, drop column c4")
}

func testGetIndexID(c *C, ctx sessionctx.Context, dbName, tblName, idxName string) int64 {
	is := domain.GetDomain(ctx).InfoSchema()
	t, err := is.TableByName(model.NewCIStr(dbName), model.NewCIStr(tblName))
	c.Assert(err, IsNil)

	for _, idx := range t.Indices() {
		if idx.Meta().Name.L == idxName {
			return idx.Meta().ID
		}
	}
	c.Fatalf("index %s not found(db: %s, tbl: %s)", idxName, dbName, tblName)
	return -1
}

type testDDLJobIDCallback struct {
	ddl.Callback
	jobID int64
}

func (t *testDDLJobIDCallback) OnJobUpdated(job *model.Job) {
	if t.jobID == 0 {
		t.jobID = job.ID
	}
	if t.Callback != nil {
		t.Callback.OnJobUpdated(job)
	}
}

func wrapJobIDExtCallback(oldCallback ddl.Callback) *testDDLJobIDCallback {
	return &testDDLJobIDCallback{
		Callback: oldCallback,
		jobID:    0,
	}
}

func setupJobIDExtCallback(ctx sessionctx.Context) (jobExt *testDDLJobIDCallback, tearDown func()) {
	dom := domain.GetDomain(ctx)
	originHook := dom.DDL().GetHook()
	jobIDExt := wrapJobIDExtCallback(originHook)
	dom.DDL().SetHook(jobIDExt)
	return jobIDExt, func() {
		dom.DDL().SetHook(originHook)
	}
}

func checkDelRangeAdded(tk *testkit.TestKit, jobID int64, elemID int64) {
	query := `select sum(cnt) from
	(select count(1) cnt from mysql.gc_delete_range where job_id = ? and element_id = ? union
	select count(1) cnt from mysql.gc_delete_range_done where job_id = ? and element_id = ?) as gdr;`
	tk.MustQuery(query, jobID, elemID, jobID, elemID).Check(testkit.Rows("1"))
}

func checkGlobalIndexCleanUpDone(c *C, ctx sessionctx.Context, tblInfo *model.TableInfo, idxInfo *model.IndexInfo, pid int64) int {
	c.Assert(ctx.NewTxn(context.Background()), IsNil)
	txn, err := ctx.Txn(true)
	c.Assert(err, IsNil)
	defer func() {
		err := txn.Rollback()
		c.Assert(err, IsNil)
	}()

	cnt := 0
	prefix := tablecodec.EncodeTableIndexPrefix(tblInfo.ID, idxInfo.ID)
	it, err := txn.Iter(prefix, nil)
	c.Assert(err, IsNil)
	for it.Valid() {
		if !it.Key().HasPrefix(prefix) {
			break
		}
		segs := tablecodec.SplitIndexValue(it.Value())
		c.Assert(segs.PartitionID, NotNil)
		_, pi, err := codec.DecodeInt(segs.PartitionID)
		c.Assert(err, IsNil)
		c.Assert(pi, Not(Equals), pid)
		cnt++
		err = it.Next()
		c.Assert(err, IsNil)
	}
	return cnt
}

func (s *testDBSuite5) TestAlterPrimaryKey(c *C) {
	tk := testkit.NewTestKitWithInit(c, s.store)
	tk.MustExec("create table test_add_pk(a int, b int unsigned , c varchar(255) default 'abc', d int as (a+b), e int as (a+1) stored, index idx(b))")
	defer tk.MustExec("drop table test_add_pk")

	// for generated columns
	tk.MustGetErrCode("alter table test_add_pk add primary key(d);", errno.ErrUnsupportedOnGeneratedColumn)
	// The primary key name is the same as the existing index name.
	tk.MustExec("alter table test_add_pk add primary key idx(e)")
	tk.MustExec("drop index `primary` on test_add_pk")

	// for describing table
	tk.MustExec("create table test_add_pk1(a int, index idx(a))")
	tk.MustQuery("desc test_add_pk1").Check(testutil.RowsWithSep(",", `a,int(11),YES,MUL,<nil>,`))
	tk.MustExec("alter table test_add_pk1 add primary key idx(a)")
	tk.MustQuery("desc test_add_pk1").Check(testutil.RowsWithSep(",", `a,int(11),NO,PRI,<nil>,`))
	tk.MustExec("alter table test_add_pk1 drop primary key")
	tk.MustQuery("desc test_add_pk1").Check(testutil.RowsWithSep(",", `a,int(11),NO,MUL,<nil>,`))
	tk.MustExec("create table test_add_pk2(a int, b int, index idx(a))")
	tk.MustExec("alter table test_add_pk2 add primary key idx(a, b)")
	tk.MustQuery("desc test_add_pk2").Check(testutil.RowsWithSep(",", ""+
		"a int(11) NO PRI <nil> ]\n"+
		"[b int(11) NO PRI <nil> "))
	tk.MustQuery("show create table test_add_pk2").Check(testutil.RowsWithSep("|", ""+
		"test_add_pk2 CREATE TABLE `test_add_pk2` (\n"+
		"  `a` int(11) NOT NULL,\n"+
		"  `b` int(11) NOT NULL,\n"+
		"  KEY `idx` (`a`),\n"+
		"  PRIMARY KEY (`a`,`b`) /*T![clustered_index] NONCLUSTERED */\n"+
		") ENGINE=InnoDB DEFAULT CHARSET=utf8mb4 COLLATE=utf8mb4_bin"))
	tk.MustExec("alter table test_add_pk2 drop primary key")
	tk.MustQuery("desc test_add_pk2").Check(testutil.RowsWithSep(",", ""+
		"a int(11) NO MUL <nil> ]\n"+
		"[b int(11) NO  <nil> "))

	// Check if the primary key exists before checking the table's pkIsHandle.
	tk.MustGetErrCode("alter table test_add_pk drop primary key", errno.ErrCantDropFieldOrKey)

	// for the limit of name
	validName := strings.Repeat("a", mysql.MaxIndexIdentifierLen)
	invalidName := strings.Repeat("b", mysql.MaxIndexIdentifierLen+1)
	tk.MustGetErrCode("alter table test_add_pk add primary key "+invalidName+"(a)", errno.ErrTooLongIdent)
	// for valid name
	tk.MustExec("alter table test_add_pk add primary key " + validName + "(a)")
	// for multiple primary key
	tk.MustGetErrCode("alter table test_add_pk add primary key (a)", errno.ErrMultiplePriKey)
	tk.MustExec("alter table test_add_pk drop primary key")
	// for not existing primary key
	tk.MustGetErrCode("alter table test_add_pk drop primary key", errno.ErrCantDropFieldOrKey)
	tk.MustGetErrCode("drop index `primary` on test_add_pk", errno.ErrCantDropFieldOrKey)

	// for too many key parts specified
	tk.MustGetErrCode("alter table test_add_pk add primary key idx_test(f1,f2,f3,f4,f5,f6,f7,f8,f9,f10,f11,f12,f13,f14,f15,f16,f17);",
		errno.ErrTooManyKeyParts)

	// for the limit of comment's length
	validComment := "'" + strings.Repeat("a", ddl.MaxCommentLength) + "'"
	invalidComment := "'" + strings.Repeat("b", ddl.MaxCommentLength+1) + "'"
	tk.MustGetErrCode("alter table test_add_pk add primary key(a) comment "+invalidComment, errno.ErrTooLongIndexComment)
	// for empty sql_mode
	r := tk.MustQuery("select @@sql_mode")
	sqlMode := r.Rows()[0][0].(string)
	tk.MustExec("set @@sql_mode=''")
	tk.MustExec("alter table test_add_pk add primary key(a) comment " + invalidComment)
	c.Assert(tk.Se.GetSessionVars().StmtCtx.WarningCount(), Equals, uint16(1))
	tk.MustQuery("show warnings").Check(testutil.RowsWithSep("|", "Warning|1688|Comment for index 'PRIMARY' is too long (max = 1024)"))
	tk.MustExec("set @@sql_mode= '" + sqlMode + "'")
	tk.MustExec("alter table test_add_pk drop primary key")
	// for valid comment
	tk.MustExec("alter table test_add_pk add primary key(a, b, c) comment " + validComment)
	ctx := tk.Se.(sessionctx.Context)
	c.Assert(ctx.NewTxn(context.Background()), IsNil)
	t := testGetTableByName(c, ctx, "test", "test_add_pk")
	col1Flag := t.Cols()[0].Flag
	col2Flag := t.Cols()[1].Flag
	col3Flag := t.Cols()[2].Flag
	c.Assert(mysql.HasNotNullFlag(col1Flag) && !mysql.HasPreventNullInsertFlag(col1Flag), IsTrue)
	c.Assert(mysql.HasNotNullFlag(col2Flag) && !mysql.HasPreventNullInsertFlag(col2Flag) && mysql.HasUnsignedFlag(col2Flag), IsTrue)
	c.Assert(mysql.HasNotNullFlag(col3Flag) && !mysql.HasPreventNullInsertFlag(col3Flag) && !mysql.HasNoDefaultValueFlag(col3Flag), IsTrue)
	tk.MustExec("alter table test_add_pk drop primary key")

	// for null values in primary key
	tk.MustExec("drop table test_add_pk")
	tk.MustExec("create table test_add_pk(a int, b int unsigned , c varchar(255) default 'abc', index idx(b))")
	tk.MustExec("insert into test_add_pk set a = 0, b = 0, c = 0")
	tk.MustExec("insert into test_add_pk set a = 1")
	tk.MustGetErrCode("alter table test_add_pk add primary key (b)", errno.ErrInvalidUseOfNull)
	tk.MustExec("insert into test_add_pk set a = 2, b = 2")
	tk.MustGetErrCode("alter table test_add_pk add primary key (a, b)", errno.ErrInvalidUseOfNull)
	tk.MustExec("insert into test_add_pk set a = 3, c = 3")
	tk.MustGetErrCode("alter table test_add_pk add primary key (c, b, a)", errno.ErrInvalidUseOfNull)
}

func (s *testDBSuite4) TestAddIndexWithDupCols(c *C) {
	tk := testkit.NewTestKit(c, s.store)
	tk.MustExec("use " + s.schemaName)
	err1 := infoschema.ErrColumnExists.GenWithStackByArgs("b")
	err2 := infoschema.ErrColumnExists.GenWithStackByArgs("B")

	tk.MustExec("create table test_add_index_with_dup (a int, b int)")
	_, err := tk.Exec("create index c on test_add_index_with_dup(b, a, b)")
	c.Check(errors.Cause(err1).(*terror.Error).Equal(err), Equals, true)

	_, err = tk.Exec("create index c on test_add_index_with_dup(b, a, B)")
	c.Check(errors.Cause(err2).(*terror.Error).Equal(err), Equals, true)

	_, err = tk.Exec("alter table test_add_index_with_dup add index c (b, a, b)")
	c.Check(errors.Cause(err1).(*terror.Error).Equal(err), Equals, true)

	_, err = tk.Exec("alter table test_add_index_with_dup add index c (b, a, B)")
	c.Check(errors.Cause(err2).(*terror.Error).Equal(err), Equals, true)

	tk.MustExec("drop table test_add_index_with_dup")
}

// checkGlobalIndexRow reads one record from global index and check. Only support int handle.
func checkGlobalIndexRow(c *C, ctx sessionctx.Context, tblInfo *model.TableInfo, indexInfo *model.IndexInfo,
	pid int64, idxVals []types.Datum, rowVals []types.Datum) {
	err := ctx.NewTxn(context.Background())
	c.Assert(err, IsNil)
	txn, err := ctx.Txn(true)
	sc := ctx.GetSessionVars().StmtCtx
	c.Assert(err, IsNil)

	tblColMap := make(map[int64]*types.FieldType, len(tblInfo.Columns))
	for _, col := range tblInfo.Columns {
		tblColMap[col.ID] = &col.FieldType
	}

	// Check local index entry does not exist.
	localPrefix := tablecodec.EncodeTableIndexPrefix(pid, indexInfo.ID)
	it, err := txn.Iter(localPrefix, nil)
	c.Assert(err, IsNil)
	// no local index entry.
	c.Assert(it.Valid() && it.Key().HasPrefix(localPrefix), IsFalse)
	it.Close()

	// Check global index entry.
	encodedValue, err := codec.EncodeKey(sc, nil, idxVals...)
	c.Assert(err, IsNil)
	key := tablecodec.EncodeIndexSeekKey(tblInfo.ID, indexInfo.ID, encodedValue)
	c.Assert(err, IsNil)
	value, err := txn.Get(context.Background(), key)
	c.Assert(err, IsNil)
	idxColInfos := tables.BuildRowcodecColInfoForIndexColumns(indexInfo, tblInfo)
	colVals, err := tablecodec.DecodeIndexKV(key, value, len(indexInfo.Columns), tablecodec.HandleDefault, idxColInfos)
	c.Assert(err, IsNil)
	c.Assert(colVals, HasLen, len(idxVals)+2)
	for i, val := range idxVals {
		_, d, err := codec.DecodeOne(colVals[i])
		c.Assert(err, IsNil)
		c.Assert(d, DeepEquals, val)
	}
	_, d, err := codec.DecodeOne(colVals[len(idxVals)+1]) // pid
	c.Assert(err, IsNil)
	c.Assert(d.GetInt64(), Equals, pid)

	_, d, err = codec.DecodeOne(colVals[len(idxVals)]) // handle
	c.Assert(err, IsNil)
	h := kv.IntHandle(d.GetInt64())
	rowKey := tablecodec.EncodeRowKey(pid, h.Encoded())
	rowValue, err := txn.Get(context.Background(), rowKey)
	c.Assert(err, IsNil)
	rowValueDatums, err := tablecodec.DecodeRowToDatumMap(rowValue, tblColMap, time.UTC)
	c.Assert(err, IsNil)
	c.Assert(rowValueDatums, NotNil)
	for i, val := range rowVals {
		c.Assert(rowValueDatums[tblInfo.Columns[i].ID], DeepEquals, val)
	}
}

func (s *testSerialDBSuite) TestAddGlobalIndex(c *C) {
	defer config.RestoreFunc()()
	config.UpdateGlobal(func(conf *config.Config) {
		conf.EnableGlobalIndex = true
	})
	tk := testkit.NewTestKit(c, s.store)
	tk.MustExec("use test_db")
	tk.MustExec("create table test_t1 (a int, b int) partition by range (b)" +
		" (partition p0 values less than (10), " +
		"  partition p1 values less than (maxvalue));")
	tk.MustExec("insert test_t1 values (1, 1)")
	tk.MustExec("alter table test_t1 add unique index p_a (a);")
	tk.MustExec("insert test_t1 values (2, 11)")
	t := s.testGetTable(c, "test_t1")
	tblInfo := t.Meta()
	indexInfo := tblInfo.FindIndexByName("p_a")
	c.Assert(indexInfo, NotNil)
	c.Assert(indexInfo.Global, IsTrue)

	ctx := s.s.(sessionctx.Context)
	err := ctx.NewTxn(context.Background())
	c.Assert(err, IsNil)
	txn, err := ctx.Txn(true)
	c.Assert(err, IsNil)

	// check row 1
	pid := tblInfo.Partition.Definitions[0].ID
	idxVals := []types.Datum{types.NewDatum(1)}
	rowVals := []types.Datum{types.NewDatum(1), types.NewDatum(1)}
	checkGlobalIndexRow(c, ctx, tblInfo, indexInfo, pid, idxVals, rowVals)

	// check row 2
	pid = tblInfo.Partition.Definitions[1].ID
	idxVals = []types.Datum{types.NewDatum(2)}
	rowVals = []types.Datum{types.NewDatum(2), types.NewDatum(11)}
	checkGlobalIndexRow(c, ctx, tblInfo, indexInfo, pid, idxVals, rowVals)
	err = txn.Commit(context.Background())
	c.Assert(err, IsNil)

	// Test add global Primary Key index
	tk.MustExec("create table test_t2 (a int, b int) partition by range (b)" +
		" (partition p0 values less than (10), " +
		"  partition p1 values less than (maxvalue));")
	tk.MustExec("insert test_t2 values (1, 1)")
	tk.MustExec("alter table test_t2 add primary key (a) nonclustered;")
	tk.MustExec("insert test_t2 values (2, 11)")
	t = s.testGetTable(c, "test_t2")
	tblInfo = t.Meta()
	indexInfo = t.Meta().FindIndexByName("primary")
	c.Assert(indexInfo, NotNil)
	c.Assert(indexInfo.Global, IsTrue)

	err = ctx.NewTxn(context.Background())
	c.Assert(err, IsNil)
	txn, err = ctx.Txn(true)
	c.Assert(err, IsNil)

	// check row 1
	pid = tblInfo.Partition.Definitions[0].ID
	idxVals = []types.Datum{types.NewDatum(1)}
	rowVals = []types.Datum{types.NewDatum(1), types.NewDatum(1)}
	checkGlobalIndexRow(c, ctx, tblInfo, indexInfo, pid, idxVals, rowVals)

	// check row 2
	pid = tblInfo.Partition.Definitions[1].ID
	idxVals = []types.Datum{types.NewDatum(2)}
	rowVals = []types.Datum{types.NewDatum(2), types.NewDatum(11)}
	checkGlobalIndexRow(c, ctx, tblInfo, indexInfo, pid, idxVals, rowVals)

	err = txn.Commit(context.Background())
	c.Assert(err, IsNil)
}

func (s *testDBSuite) showColumns(tk *testkit.TestKit, c *C, tableName string) [][]interface{} {
	return s.mustQuery(tk, c, fmt.Sprintf("show columns from %s", tableName))
}

func (s *testDBSuite5) TestCreateIndexType(c *C) {
	tk := testkit.NewTestKit(c, s.store)
	tk.MustExec("use " + s.schemaName)
	sql := `CREATE TABLE test_index (
		price int(5) DEFAULT '0' NOT NULL,
		area varchar(40) DEFAULT '' NOT NULL,
		type varchar(40) DEFAULT '' NOT NULL,
		transityes set('a','b'),
		shopsyes enum('Y','N') DEFAULT 'Y' NOT NULL,
		schoolsyes enum('Y','N') DEFAULT 'Y' NOT NULL,
		petsyes enum('Y','N') DEFAULT 'Y' NOT NULL,
		KEY price (price,area,type,transityes,shopsyes,schoolsyes,petsyes));`
	tk.MustExec(sql)
}

func (s *testDBSuite6) TestColumn(c *C) {
	tk := testkit.NewTestKit(c, s.store)
	tk.MustExec("use " + s.schemaName)
	tk.MustExec("create table t2 (c1 int, c2 int, c3 int)")
	tk.MustExec("set @@tidb_disable_txn_auto_retry = 0")
	s.testAddColumn(tk, c)
	s.testDropColumn(tk, c)
	tk.MustExec("drop table t2")
}

func sessionExec(c *C, s kv.Storage, sql string) {
	se, err := session.CreateSession4Test(s)
	c.Assert(err, IsNil)
	_, err = se.Execute(context.Background(), "use test_db")
	c.Assert(err, IsNil)
	rs, err := se.Execute(context.Background(), sql)
	c.Assert(err, IsNil, Commentf("err:%v", errors.ErrorStack(err)))
	c.Assert(rs, IsNil)
	se.Close()
}

func (s *testDBSuite) testAddColumn(tk *testkit.TestKit, c *C) {
	done := make(chan error, 1)

	num := defaultBatchSize + 10
	// add some rows
	batchInsert(tk, "t2", 0, num)

	testddlutil.SessionExecInGoroutine(s.store, "alter table t2 add column c4 int default -1", done)

	ticker := time.NewTicker(s.lease / 2)
	defer ticker.Stop()
	step := 10
LOOP:
	for {
		select {
		case err := <-done:
			if err == nil {
				break LOOP
			}
			c.Assert(err, IsNil, Commentf("err:%v", errors.ErrorStack(err)))
		case <-ticker.C:
			// delete some rows, and add some data
			for i := num; i < num+step; i++ {
				n := rand.Intn(num)
				tk.MustExec("begin")
				tk.MustExec("delete from t2 where c1 = ?", n)
				tk.MustExec("commit")

				// Make sure that statement of insert and show use the same infoSchema.
				tk.MustExec("begin")
				_, err := tk.Exec("insert into t2 values (?, ?, ?)", i, i, i)
				if err != nil {
					// if err is failed, the column number must be 4 now.
					values := s.showColumns(tk, c, "t2")
					c.Assert(values, HasLen, 4, Commentf("err:%v", errors.ErrorStack(err)))
				}
				tk.MustExec("commit")
			}
			num += step
		}
	}

	// add data, here c4 must exist
	for i := num; i < num+step; i++ {
		tk.MustExec("insert into t2 values (?, ?, ?, ?)", i, i, i, i)
	}

	rows := s.mustQuery(tk, c, "select count(c4) from t2")
	c.Assert(rows, HasLen, 1)
	c.Assert(rows[0], HasLen, 1)
	count, err := strconv.ParseInt(rows[0][0].(string), 10, 64)
	c.Assert(err, IsNil)
	c.Assert(count, Greater, int64(0))

	rows = s.mustQuery(tk, c, "select count(c4) from t2 where c4 = -1")
	matchRows(c, rows, [][]interface{}{{count - int64(step)}})

	for i := num; i < num+step; i++ {
		rows = s.mustQuery(tk, c, "select c4 from t2 where c4 = ?", i)
		matchRows(c, rows, [][]interface{}{{i}})
	}

	ctx := s.s.(sessionctx.Context)
	t := s.testGetTable(c, "t2")
	i := 0
	j := 0
	err = ctx.NewTxn(context.Background())
	c.Assert(err, IsNil)
	defer func() {
		if txn, err1 := ctx.Txn(true); err1 == nil {
			err := txn.Rollback()
			c.Assert(err, IsNil)
		}
	}()
	err = tables.IterRecords(t, ctx, t.Cols(),
		func(_ kv.Handle, data []types.Datum, cols []*table.Column) (bool, error) {
			i++
			// c4 must be -1 or > 0
			v, err1 := data[3].ToInt64(ctx.GetSessionVars().StmtCtx)
			c.Assert(err1, IsNil)
			if v == -1 {
				j++
			} else {
				c.Assert(v, Greater, int64(0))
			}
			return true, nil
		})
	c.Assert(err, IsNil)
	c.Assert(i, Equals, int(count))
	c.Assert(i, LessEqual, num+step)
	c.Assert(j, Equals, int(count)-step)

	// for modifying columns after adding columns
	tk.MustExec("alter table t2 modify c4 int default 11")
	for i := num + step; i < num+step+10; i++ {
		s.mustExec(tk, c, "insert into t2 values (?, ?, ?, ?)", i, i, i, i)
	}
	rows = s.mustQuery(tk, c, "select count(c4) from t2 where c4 = -1")
	matchRows(c, rows, [][]interface{}{{count - int64(step)}})

	// add timestamp type column
	s.mustExec(tk, c, "create table test_on_update_c (c1 int, c2 timestamp);")
	defer tk.MustExec("drop table test_on_update_c;")
	s.mustExec(tk, c, "alter table test_on_update_c add column c3 timestamp null default '2017-02-11' on update current_timestamp;")
	is := domain.GetDomain(ctx).InfoSchema()
	tbl, err := is.TableByName(model.NewCIStr("test_db"), model.NewCIStr("test_on_update_c"))
	c.Assert(err, IsNil)
	tblInfo := tbl.Meta()
	colC := tblInfo.Columns[2]
	c.Assert(colC.Tp, Equals, mysql.TypeTimestamp)
	hasNotNull := mysql.HasNotNullFlag(colC.Flag)
	c.Assert(hasNotNull, IsFalse)
	// add datetime type column
	s.mustExec(tk, c, "create table test_on_update_d (c1 int, c2 datetime);")
	defer tk.MustExec("drop table test_on_update_d;")
	s.mustExec(tk, c, "alter table test_on_update_d add column c3 datetime on update current_timestamp;")
	is = domain.GetDomain(ctx).InfoSchema()
	tbl, err = is.TableByName(model.NewCIStr("test_db"), model.NewCIStr("test_on_update_d"))
	c.Assert(err, IsNil)
	tblInfo = tbl.Meta()
	colC = tblInfo.Columns[2]
	c.Assert(colC.Tp, Equals, mysql.TypeDatetime)
	hasNotNull = mysql.HasNotNullFlag(colC.Flag)
	c.Assert(hasNotNull, IsFalse)

	// add year type column
	s.mustExec(tk, c, "create table test_on_update_e (c1 int);")
	defer tk.MustExec("drop table test_on_update_e;")
	s.mustExec(tk, c, "insert into test_on_update_e (c1) values (0);")
	s.mustExec(tk, c, "alter table test_on_update_e add column c2 year not null;")
	tk.MustQuery("select c2 from test_on_update_e").Check(testkit.Rows("0"))

	// test add unsupported constraint
	s.mustExec(tk, c, "create table t_add_unsupported_constraint (a int);")
	_, err = tk.Exec("ALTER TABLE t_add_unsupported_constraint ADD id int AUTO_INCREMENT;")
	c.Assert(err.Error(), Equals, "[ddl:8200]unsupported add column 'id' constraint AUTO_INCREMENT when altering 'test_db.t_add_unsupported_constraint'")
	_, err = tk.Exec("ALTER TABLE t_add_unsupported_constraint ADD id int KEY;")
	c.Assert(err.Error(), Equals, "[ddl:8200]unsupported add column 'id' constraint PRIMARY KEY when altering 'test_db.t_add_unsupported_constraint'")
	_, err = tk.Exec("ALTER TABLE t_add_unsupported_constraint ADD id int UNIQUE;")
	c.Assert(err.Error(), Equals, "[ddl:8200]unsupported add column 'id' constraint UNIQUE KEY when altering 'test_db.t_add_unsupported_constraint'")
}

func (s *testDBSuite) testDropColumn(tk *testkit.TestKit, c *C) {
	done := make(chan error, 1)
	s.mustExec(tk, c, "delete from t2")

	num := 100
	// add some rows
	for i := 0; i < num; i++ {
		s.mustExec(tk, c, "insert into t2 values (?, ?, ?, ?)", i, i, i, i)
	}

	// get c4 column id
	testddlutil.SessionExecInGoroutine(s.store, "alter table t2 drop column c4", done)

	ticker := time.NewTicker(s.lease / 2)
	defer ticker.Stop()
	step := 10
LOOP:
	for {
		select {
		case err := <-done:
			if err == nil {
				break LOOP
			}
			c.Assert(err, IsNil, Commentf("err:%v", errors.ErrorStack(err)))
		case <-ticker.C:
			// delete some rows, and add some data
			for i := num; i < num+step; i++ {
				// Make sure that statement of insert and show use the same infoSchema.
				tk.MustExec("begin")
				_, err := tk.Exec("insert into t2 values (?, ?, ?)", i, i, i)
				if err != nil {
					// If executing is failed, the column number must be 4 now.
					values := s.showColumns(tk, c, "t2")
					c.Assert(values, HasLen, 4, Commentf("err:%v", errors.ErrorStack(err)))
				}
				tk.MustExec("commit")
			}
			num += step
		}
	}

	// add data, here c4 must not exist
	for i := num; i < num+step; i++ {
		s.mustExec(tk, c, "insert into t2 values (?, ?, ?)", i, i, i)
	}

	rows := s.mustQuery(tk, c, "select count(*) from t2")
	c.Assert(rows, HasLen, 1)
	c.Assert(rows[0], HasLen, 1)
	count, err := strconv.ParseInt(rows[0][0].(string), 10, 64)
	c.Assert(err, IsNil)
	c.Assert(count, Greater, int64(0))
}

// TestDropColumn is for inserting value with a to-be-dropped column when do drop column.
// Column info from schema in build-insert-plan should be public only,
// otherwise they will not be consist with Table.Col(), then the server will panic.
func (s *testDBSuite6) TestDropColumn(c *C) {
	tk := testkit.NewTestKit(c, s.store)
	tk.MustExec("create database drop_col_db")
	tk.MustExec("use drop_col_db")
	num := 25
	multiDDL := make([]string, 0, num)
	sql := "create table t2 (c1 int, c2 int, c3 int, "
	for i := 4; i < 4+num; i++ {
		multiDDL = append(multiDDL, fmt.Sprintf("alter table t2 drop column c%d", i))

		if i != 3+num {
			sql += fmt.Sprintf("c%d int, ", i)
		} else {
			sql += fmt.Sprintf("c%d int)", i)
		}
	}
	tk.MustExec(sql)
	dmlDone := make(chan error, num)
	ddlDone := make(chan error, num)

	testddlutil.ExecMultiSQLInGoroutine(s.store, "drop_col_db", multiDDL, ddlDone)
	for i := 0; i < num; i++ {
		testddlutil.ExecMultiSQLInGoroutine(s.store, "drop_col_db", []string{"insert into t2 set c1 = 1, c2 = 1, c3 = 1, c4 = 1"}, dmlDone)
	}
	for i := 0; i < num; i++ {
		err := <-ddlDone
		c.Assert(err, IsNil, Commentf("err:%v", errors.ErrorStack(err)))
	}

	// Test for drop partition table column.
	tk.MustExec("drop table if exists t1")
	tk.MustExec("create table t1 (a int,b int) partition by hash(a) partitions 4;")
	_, err := tk.Exec("alter table t1 drop column a")
	c.Assert(err, NotNil)
	// TODO: refine the error message to compatible with MySQL
	c.Assert(err.Error(), Equals, "[planner:1054]Unknown column 'a' in 'expression'")

	tk.MustExec("drop database drop_col_db")
}

func (s *testDBSuite4) TestChangeColumn(c *C) {
	tk := testkit.NewTestKit(c, s.store)
	tk.MustExec("use " + s.schemaName)

	s.mustExec(tk, c, "create table t3 (a int default '0', b varchar(10), d int not null default '0')")
	s.mustExec(tk, c, "insert into t3 set b = 'a'")
	tk.MustQuery("select a from t3").Check(testkit.Rows("0"))
	s.mustExec(tk, c, "alter table t3 change a aa bigint")
	s.mustExec(tk, c, "insert into t3 set b = 'b'")
	tk.MustQuery("select aa from t3").Check(testkit.Rows("0", "<nil>"))
	// for no default flag
	s.mustExec(tk, c, "alter table t3 change d dd bigint not null")
	ctx := tk.Se.(sessionctx.Context)
	is := domain.GetDomain(ctx).InfoSchema()
	tbl, err := is.TableByName(model.NewCIStr("test_db"), model.NewCIStr("t3"))
	c.Assert(err, IsNil)
	tblInfo := tbl.Meta()
	colD := tblInfo.Columns[2]
	hasNoDefault := mysql.HasNoDefaultValueFlag(colD.Flag)
	c.Assert(hasNoDefault, IsTrue)
	// for the following definitions: 'not null', 'null', 'default value' and 'comment'
	s.mustExec(tk, c, "alter table t3 change b b varchar(20) null default 'c' comment 'my comment'")
	is = domain.GetDomain(ctx).InfoSchema()
	tbl, err = is.TableByName(model.NewCIStr("test_db"), model.NewCIStr("t3"))
	c.Assert(err, IsNil)
	tblInfo = tbl.Meta()
	colB := tblInfo.Columns[1]
	c.Assert(colB.Comment, Equals, "my comment")
	hasNotNull := mysql.HasNotNullFlag(colB.Flag)
	c.Assert(hasNotNull, IsFalse)
	s.mustExec(tk, c, "insert into t3 set aa = 3, dd = 5")
	tk.MustQuery("select b from t3").Check(testkit.Rows("a", "b", "c"))
	// for timestamp
	s.mustExec(tk, c, "alter table t3 add column c timestamp not null")
	s.mustExec(tk, c, "alter table t3 change c c timestamp null default '2017-02-11' comment 'col c comment' on update current_timestamp")
	is = domain.GetDomain(ctx).InfoSchema()
	tbl, err = is.TableByName(model.NewCIStr("test_db"), model.NewCIStr("t3"))
	c.Assert(err, IsNil)
	tblInfo = tbl.Meta()
	colC := tblInfo.Columns[3]
	c.Assert(colC.Comment, Equals, "col c comment")
	hasNotNull = mysql.HasNotNullFlag(colC.Flag)
	c.Assert(hasNotNull, IsFalse)
	// for enum
	s.mustExec(tk, c, "alter table t3 add column en enum('a', 'b', 'c') not null default 'a'")
	// https://github.com/pingcap/tidb/issues/23488
	// if there is a prefix index on the varchar column, then we can change it to text
	s.mustExec(tk, c, "drop table if exists t")
	s.mustExec(tk, c, "create table t (k char(10), v int, INDEX(k(7)));")
	s.mustExec(tk, c, "alter table t change column k k tinytext")
	is = domain.GetDomain(ctx).InfoSchema()
	tbl, err = is.TableByName(model.NewCIStr("test_db"), model.NewCIStr("t"))
	c.Assert(err, IsNil)

	// for failing tests
	sql := "alter table t3 change aa a bigint default ''"
	tk.MustGetErrCode(sql, errno.ErrInvalidDefault)
	sql = "alter table t3 change a testx.t3.aa bigint"
	tk.MustGetErrCode(sql, errno.ErrWrongDBName)
	sql = "alter table t3 change t.a aa bigint"
	tk.MustGetErrCode(sql, errno.ErrWrongTableName)
	s.mustExec(tk, c, "create table t4 (c1 int, c2 int, c3 int default 1, index (c1));")
	tk.MustExec("insert into t4(c2) values (null);")
	_, err = tk.Exec("alter table t4 change c1 a1 int not null;")
	c.Assert(err.Error(), Equals, "[ddl:1265]Data truncated for column 'a1' at row 1")
	sql = "alter table t4 change c2 a bigint not null;"
	tk.MustGetErrCode(sql, mysql.WarnDataTruncated)
	sql = "alter table t3 modify en enum('a', 'z', 'b', 'c') not null default 'a'"
	tk.MustExec(sql)
	// Rename to an existing column.
	s.mustExec(tk, c, "alter table t3 add column a bigint")
	sql = "alter table t3 change aa a bigint"
	tk.MustGetErrCode(sql, errno.ErrDupFieldName)
	// https://github.com/pingcap/tidb/issues/23488
	s.mustExec(tk, c, "drop table if exists t5")
	s.mustExec(tk, c, "create table t5 (k char(10) primary key, v int)")
	sql = "alter table t5 change column k k tinytext;"
	tk.MustGetErrCode(sql, mysql.ErrBlobKeyWithoutLength)
	tk.MustExec("drop table t5")

	s.mustExec(tk, c, "drop table if exists t5")
	s.mustExec(tk, c, "create table t5 (k char(10), v int, INDEX(k))")
	sql = "alter table t5 change column k k tinytext;"
	tk.MustGetErrCode(sql, mysql.ErrBlobKeyWithoutLength)
	tk.MustExec("drop table t5")

	tk.MustExec("drop table t3")
}

func (s *testDBSuite5) TestRenameColumn(c *C) {
	tk := testkit.NewTestKit(c, s.store)
	tk.MustExec("use " + s.schemaName)

	assertColNames := func(tableName string, colNames ...string) {
		cols := s.testGetTable(c, tableName).Cols()
		c.Assert(len(cols), Equals, len(colNames), Commentf("number of columns mismatch"))
		for i := range cols {
			c.Assert(cols[i].Name.L, Equals, strings.ToLower(colNames[i]))
		}
	}

	s.mustExec(tk, c, "create table test_rename_column (id int not null primary key auto_increment, col1 int)")
	s.mustExec(tk, c, "alter table test_rename_column rename column col1 to col1")
	assertColNames("test_rename_column", "id", "col1")
	s.mustExec(tk, c, "alter table test_rename_column rename column col1 to col2")
	assertColNames("test_rename_column", "id", "col2")

	// Test renaming non-exist columns.
	tk.MustGetErrCode("alter table test_rename_column rename column non_exist_col to col3", errno.ErrBadField)

	// Test renaming to an exist column.
	tk.MustGetErrCode("alter table test_rename_column rename column col2 to id", errno.ErrDupFieldName)

	// Test renaming the column with foreign key.
	tk.MustExec("drop table test_rename_column")
	tk.MustExec("create table test_rename_column_base (base int)")
	tk.MustExec("create table test_rename_column (col int, foreign key (col) references test_rename_column_base(base))")

	tk.MustGetErrCode("alter table test_rename_column rename column col to col1", errno.ErrFKIncompatibleColumns)

	tk.MustExec("drop table test_rename_column_base")

	// Test renaming generated columns.
	tk.MustExec("drop table test_rename_column")
	tk.MustExec("create table test_rename_column (id int, col1 int generated always as (id + 1))")

	s.mustExec(tk, c, "alter table test_rename_column rename column col1 to col2")
	assertColNames("test_rename_column", "id", "col2")
	s.mustExec(tk, c, "alter table test_rename_column rename column col2 to col1")
	assertColNames("test_rename_column", "id", "col1")
	tk.MustGetErrCode("alter table test_rename_column rename column id to id1", errno.ErrDependentByGeneratedColumn)

	// Test renaming view columns.
	tk.MustExec("drop table test_rename_column")
	s.mustExec(tk, c, "create table test_rename_column (id int, col1 int)")
	s.mustExec(tk, c, "create view test_rename_column_view as select * from test_rename_column")

	s.mustExec(tk, c, "alter table test_rename_column rename column col1 to col2")
	tk.MustGetErrCode("select * from test_rename_column_view", errno.ErrViewInvalid)

	s.mustExec(tk, c, "drop view test_rename_column_view")
	tk.MustExec("drop table test_rename_column")
}

func (s *testDBSuite7) TestSelectInViewFromAnotherDB(c *C) {
	_, _ = s.s.Execute(context.Background(), "create database test_db2")
	tk := testkit.NewTestKit(c, s.store)
	tk.MustExec("use " + s.schemaName)
	tk.MustExec("drop table if exists t;")
	tk.MustExec("create table t(a int)")
	tk.MustExec("use test_db2")
	tk.MustExec("create sql security invoker view v as select * from " + s.schemaName + ".t")
	tk.MustExec("use " + s.schemaName)
	tk.MustExec("select test_db2.v.a from test_db2.v")
}

func (s *testDBSuite) mustExec(tk *testkit.TestKit, c *C, query string, args ...interface{}) {
	tk.MustExec(query, args...)
}

func (s *testDBSuite) mustQuery(tk *testkit.TestKit, c *C, query string, args ...interface{}) [][]interface{} {
	r := tk.MustQuery(query, args...)
	return r.Rows()
}

func matchRows(c *C, rows [][]interface{}, expected [][]interface{}) {
	c.Assert(len(rows), Equals, len(expected), Commentf("got %v, expected %v", rows, expected))
	for i := range rows {
		match(c, rows[i], expected[i]...)
	}
}

func match(c *C, row []interface{}, expected ...interface{}) {
	c.Assert(len(row), Equals, len(expected))
	for i := range row {
		got := fmt.Sprintf("%v", row[i])
		need := fmt.Sprintf("%v", expected[i])
		c.Assert(got, Equals, need)
	}
}

// TestCreateTableWithLike2 tests create table with like when refer table have non-public column/index.
func (s *testSerialDBSuite) TestCreateTableWithLike2(c *C) {
	tk := testkit.NewTestKit(c, s.store)
	tk.MustExec("use test_db")
	tk.MustExec("drop table if exists t1,t2;")
	defer tk.MustExec("drop table if exists t1,t2;")
	tk.MustExec("create table t1 (a int, b int, c int, index idx1(c));")

	tbl1 := testGetTableByName(c, s.s, "test_db", "t1")
	doneCh := make(chan error, 2)
	hook := &ddl.TestDDLCallback{Do: s.dom}
	var onceChecker sync.Map
	hook.OnJobRunBeforeExported = func(job *model.Job) {
		if job.Type != model.ActionAddColumn && job.Type != model.ActionDropColumn &&
			job.Type != model.ActionAddColumns && job.Type != model.ActionDropColumns &&
			job.Type != model.ActionAddIndex && job.Type != model.ActionDropIndex {
			return
		}
		if job.TableID != tbl1.Meta().ID {
			return
		}

		if job.SchemaState == model.StateDeleteOnly {
			if _, ok := onceChecker.Load(job.ID); ok {
				return
			}

			onceChecker.Store(job.ID, true)
			go backgroundExec(s.store, "create table t2 like t1", doneCh)
		}
	}
	originalHook := s.dom.DDL().GetHook()
	defer s.dom.DDL().(ddl.DDLForTest).SetHook(originalHook)
	s.dom.DDL().(ddl.DDLForTest).SetHook(hook)

	// create table when refer table add column
	tk.MustExec("alter table t1 add column d int")
	checkTbl2 := func() {
		err := <-doneCh
		c.Assert(err, IsNil)
		tk.MustExec("alter table t2 add column e int")
		t2Info := testGetTableByName(c, s.s, "test_db", "t2")
		c.Assert(len(t2Info.Meta().Columns), Equals, len(t2Info.Cols()))
	}
	checkTbl2()

	// create table when refer table drop column
	tk.MustExec("drop table t2;")
	tk.MustExec("alter table t1 drop column b;")
	checkTbl2()

	// create table when refer table add index
	tk.MustExec("drop table t2;")
	tk.MustExec("alter table t1 add index idx2(a);")
	checkTbl2 = func() {
		err := <-doneCh
		c.Assert(err, IsNil)
		tk.MustExec("alter table t2 add column e int")
		tbl2 := testGetTableByName(c, s.s, "test_db", "t2")
		c.Assert(len(tbl2.Meta().Columns), Equals, len(tbl2.Cols()))

		for i := 0; i < len(tbl2.Meta().Indices); i++ {
			c.Assert(tbl2.Meta().Indices[i].State, Equals, model.StatePublic)
		}
	}
	checkTbl2()

	// create table when refer table drop index.
	tk.MustExec("drop table t2;")
	tk.MustExec("alter table t1 drop index idx2;")
	checkTbl2()

	// Test for table has tiflash  replica.
	c.Assert(failpoint.Enable("github.com/pingcap/tidb/infoschema/mockTiFlashStoreCount", `return(true)`), IsNil)
	defer func() {
		err := failpoint.Disable("github.com/pingcap/tidb/infoschema/mockTiFlashStoreCount")
		c.Assert(err, IsNil)
	}()

	s.dom.DDL().(ddl.DDLForTest).SetHook(originalHook)
	tk.MustExec("drop table if exists t1,t2;")
	tk.MustExec("create table t1 (a int) partition by hash(a) partitions 2;")
	tk.MustExec("alter table t1 set tiflash replica 3 location labels 'a','b';")
	t1 := testGetTableByName(c, s.s, "test_db", "t1")
	// Mock for all partitions replica was available.
	partition := t1.Meta().Partition
	c.Assert(len(partition.Definitions), Equals, 2)
	err := domain.GetDomain(tk.Se).DDL().UpdateTableReplicaInfo(tk.Se, partition.Definitions[0].ID, true)
	c.Assert(err, IsNil)
	err = domain.GetDomain(tk.Se).DDL().UpdateTableReplicaInfo(tk.Se, partition.Definitions[1].ID, true)
	c.Assert(err, IsNil)
	t1 = testGetTableByName(c, s.s, "test_db", "t1")
	c.Assert(t1.Meta().TiFlashReplica, NotNil)
	c.Assert(t1.Meta().TiFlashReplica.Available, IsTrue)
	c.Assert(t1.Meta().TiFlashReplica.AvailablePartitionIDs, DeepEquals, []int64{partition.Definitions[0].ID, partition.Definitions[1].ID})

	tk.MustExec("create table t2 like t1")
	t2 := testGetTableByName(c, s.s, "test_db", "t2")
	c.Assert(t2.Meta().TiFlashReplica.Count, Equals, t1.Meta().TiFlashReplica.Count)
	c.Assert(t2.Meta().TiFlashReplica.LocationLabels, DeepEquals, t1.Meta().TiFlashReplica.LocationLabels)
	c.Assert(t2.Meta().TiFlashReplica.Available, IsFalse)
	c.Assert(t2.Meta().TiFlashReplica.AvailablePartitionIDs, HasLen, 0)
	// Test for not affecting the original table.
	t1 = testGetTableByName(c, s.s, "test_db", "t1")
	c.Assert(t1.Meta().TiFlashReplica, NotNil)
	c.Assert(t1.Meta().TiFlashReplica.Available, IsTrue)
	c.Assert(t1.Meta().TiFlashReplica.AvailablePartitionIDs, DeepEquals, []int64{partition.Definitions[0].ID, partition.Definitions[1].ID})
}

func (s *testSerialDBSuite) TestCreateTable(c *C) {
	tk := testkit.NewTestKit(c, s.store)
	tk.MustExec("use test")
	tk.MustExec("CREATE TABLE `t` (`a` double DEFAULT 1.0 DEFAULT now() DEFAULT 2.0 );")
	tk.MustExec("CREATE TABLE IF NOT EXISTS `t` (`a` double DEFAULT 1.0 DEFAULT now() DEFAULT 2.0 );")
	ctx := tk.Se.(sessionctx.Context)
	is := domain.GetDomain(ctx).InfoSchema()
	tbl, err := is.TableByName(model.NewCIStr("test"), model.NewCIStr("t"))
	c.Assert(err, IsNil)
	cols := tbl.Cols()

	c.Assert(len(cols), Equals, 1)
	col := cols[0]
	c.Assert(col.Name.L, Equals, "a")
	d, ok := col.DefaultValue.(string)
	c.Assert(ok, IsTrue)
	c.Assert(d, Equals, "2.0")

	tk.MustExec("drop table t")

	tk.MustGetErrCode("CREATE TABLE `t` (`a` int) DEFAULT CHARSET=abcdefg", errno.ErrUnknownCharacterSet)

	tk.MustExec("CREATE TABLE `collateTest` (`a` int, `b` varchar(10)) ENGINE=InnoDB DEFAULT CHARSET=utf8 COLLATE=utf8_general_ci")
	expects := "collateTest CREATE TABLE `collateTest` (\n  `a` int(11) DEFAULT NULL,\n  `b` varchar(10) COLLATE utf8_general_ci DEFAULT NULL\n) ENGINE=InnoDB DEFAULT CHARSET=utf8 COLLATE=utf8_general_ci"
	tk.MustQuery("show create table collateTest").Check(testkit.Rows(expects))

	tk.MustGetErrCode("CREATE TABLE `collateTest2` (`a` int) CHARSET utf8 COLLATE utf8mb4_unicode_ci", errno.ErrCollationCharsetMismatch)
	tk.MustGetErrCode("CREATE TABLE `collateTest3` (`a` int) COLLATE utf8mb4_unicode_ci CHARSET utf8", errno.ErrConflictingDeclarations)

	tk.MustExec("CREATE TABLE `collateTest4` (`a` int) COLLATE utf8_uniCOde_ci")
	expects = "collateTest4 CREATE TABLE `collateTest4` (\n  `a` int(11) DEFAULT NULL\n) ENGINE=InnoDB DEFAULT CHARSET=utf8 COLLATE=utf8_unicode_ci"
	tk.MustQuery("show create table collateTest4").Check(testkit.Rows(expects))

	tk.MustExec("create database test2 default charset utf8 collate utf8_general_ci")
	tk.MustExec("use test2")
	tk.MustExec("create table dbCollateTest (a varchar(10))")
	expects = "dbCollateTest CREATE TABLE `dbCollateTest` (\n  `a` varchar(10) COLLATE utf8_general_ci DEFAULT NULL\n) ENGINE=InnoDB DEFAULT CHARSET=utf8 COLLATE=utf8_general_ci"
	tk.MustQuery("show create table dbCollateTest").Check(testkit.Rows(expects))

	// test for enum column
	tk.MustExec("use test")
	failSQL := "create table t_enum (a enum('e','e'));"
	tk.MustGetErrCode(failSQL, errno.ErrDuplicatedValueInType)
	tk = testkit.NewTestKit(c, s.store)
	tk.MustExec("use test")
	failSQL = "create table t_enum (a enum('e','E')) charset=utf8 collate=utf8_general_ci;"
	tk.MustGetErrCode(failSQL, errno.ErrDuplicatedValueInType)
	failSQL = "create table t_enum (a enum('abc','Abc')) charset=utf8 collate=utf8_general_ci;"
	tk.MustGetErrCode(failSQL, errno.ErrDuplicatedValueInType)
	failSQL = "create table t_enum (a enum('e','E')) charset=utf8 collate=utf8_unicode_ci;"
	tk.MustGetErrCode(failSQL, errno.ErrDuplicatedValueInType)
	failSQL = "create table t_enum (a enum('ss','ß')) charset=utf8 collate=utf8_unicode_ci;"
	tk.MustGetErrCode(failSQL, errno.ErrDuplicatedValueInType)
	// test for set column
	failSQL = "create table t_enum (a set('e','e'));"
	tk.MustGetErrCode(failSQL, errno.ErrDuplicatedValueInType)
	failSQL = "create table t_enum (a set('e','E')) charset=utf8 collate=utf8_general_ci;"
	tk.MustGetErrCode(failSQL, errno.ErrDuplicatedValueInType)
	failSQL = "create table t_enum (a set('abc','Abc')) charset=utf8 collate=utf8_general_ci;"
	tk.MustGetErrCode(failSQL, errno.ErrDuplicatedValueInType)
	_, err = tk.Exec("create table t_enum (a enum('B','b')) charset=utf8 collate=utf8_general_ci;")
	c.Assert(err.Error(), Equals, "[types:1291]Column 'a' has duplicated value 'b' in ENUM")
	failSQL = "create table t_enum (a set('e','E')) charset=utf8 collate=utf8_unicode_ci;"
	tk.MustGetErrCode(failSQL, errno.ErrDuplicatedValueInType)
	failSQL = "create table t_enum (a set('ss','ß')) charset=utf8 collate=utf8_unicode_ci;"
	tk.MustGetErrCode(failSQL, errno.ErrDuplicatedValueInType)
	_, err = tk.Exec("create table t_enum (a enum('ss','ß')) charset=utf8 collate=utf8_unicode_ci;")
	c.Assert(err.Error(), Equals, "[types:1291]Column 'a' has duplicated value 'ß' in ENUM")

	// test for table option "union" not supported
	tk.MustExec("use test")
	tk.MustExec("CREATE TABLE x (a INT) ENGINE = MyISAM;")
	tk.MustExec("CREATE TABLE y (a INT) ENGINE = MyISAM;")
	failSQL = "CREATE TABLE z (a INT) ENGINE = MERGE UNION = (x, y);"
	tk.MustGetErrCode(failSQL, errno.ErrTableOptionUnionUnsupported)
	failSQL = "ALTER TABLE x UNION = (y);"
	tk.MustGetErrCode(failSQL, errno.ErrTableOptionUnionUnsupported)
	tk.MustExec("drop table x;")
	tk.MustExec("drop table y;")

	// test for table option "insert method" not supported
	tk.MustExec("use test")
	tk.MustExec("CREATE TABLE x (a INT) ENGINE = MyISAM;")
	tk.MustExec("CREATE TABLE y (a INT) ENGINE = MyISAM;")
	failSQL = "CREATE TABLE z (a INT) ENGINE = MERGE INSERT_METHOD=LAST;"
	tk.MustGetErrCode(failSQL, errno.ErrTableOptionInsertMethodUnsupported)
	failSQL = "ALTER TABLE x INSERT_METHOD=LAST;"
	tk.MustGetErrCode(failSQL, errno.ErrTableOptionInsertMethodUnsupported)
	tk.MustExec("drop table x;")
	tk.MustExec("drop table y;")
}

func (s *testSerialDBSuite) TestRepairTable(c *C) {
	c.Assert(failpoint.Enable("github.com/pingcap/tidb/infoschema/repairFetchCreateTable", `return(true)`), IsNil)
	defer func() {
		c.Assert(failpoint.Disable("github.com/pingcap/tidb/infoschema/repairFetchCreateTable"), IsNil)
	}()
	tk := testkit.NewTestKit(c, s.store)
	tk.MustExec("use test")
	tk.MustExec("drop table if exists t, other_table, origin")

	// Test repair table when TiDB is not in repair mode.
	tk.MustExec("CREATE TABLE t (a int primary key nonclustered, b varchar(10));")
	_, err := tk.Exec("admin repair table t CREATE TABLE t (a float primary key, b varchar(5));")
	c.Assert(err, NotNil)
	c.Assert(err.Error(), Equals, "[ddl:8215]Failed to repair table: TiDB is not in REPAIR MODE")

	// Test repair table when the repaired list is empty.
	domainutil.RepairInfo.SetRepairMode(true)
	_, err = tk.Exec("admin repair table t CREATE TABLE t (a float primary key, b varchar(5));")
	c.Assert(err, NotNil)
	c.Assert(err.Error(), Equals, "[ddl:8215]Failed to repair table: repair list is empty")

	// Test repair table when it's database isn't in repairInfo.
	domainutil.RepairInfo.SetRepairTableList([]string{"test.other_table"})
	_, err = tk.Exec("admin repair table t CREATE TABLE t (a float primary key, b varchar(5));")
	c.Assert(err, NotNil)
	c.Assert(err.Error(), Equals, "[ddl:8215]Failed to repair table: database test is not in repair")

	// Test repair table when the table isn't in repairInfo.
	tk.MustExec("CREATE TABLE other_table (a int, b varchar(1), key using hash(b));")
	_, err = tk.Exec("admin repair table t CREATE TABLE t (a float primary key, b varchar(5));")
	c.Assert(err, NotNil)
	c.Assert(err.Error(), Equals, "[ddl:8215]Failed to repair table: table t is not in repair")

	// Test user can't access to the repaired table.
	_, err = tk.Exec("select * from other_table")
	c.Assert(err, NotNil)
	c.Assert(err.Error(), Equals, "[schema:1146]Table 'test.other_table' doesn't exist")

	// Test create statement use the same name with what is in repaired.
	_, err = tk.Exec("CREATE TABLE other_table (a int);")
	c.Assert(err, NotNil)
	c.Assert(err.Error(), Equals, "[ddl:1103]Incorrect table name 'other_table'%!(EXTRA string=this table is in repair)")

	// Test column lost in repair table.
	_, err = tk.Exec("admin repair table other_table CREATE TABLE other_table (a int, c char(1));")
	c.Assert(err, NotNil)
	c.Assert(err.Error(), Equals, "[ddl:8215]Failed to repair table: Column c has lost")

	// Test column type should be the same.
	_, err = tk.Exec("admin repair table other_table CREATE TABLE other_table (a bigint, b varchar(1), key using hash(b));")
	c.Assert(err, NotNil)
	c.Assert(err.Error(), Equals, "[ddl:8215]Failed to repair table: Column a type should be the same")

	// Test index lost in repair table.
	_, err = tk.Exec("admin repair table other_table CREATE TABLE other_table (a int unique);")
	c.Assert(err, NotNil)
	c.Assert(err.Error(), Equals, "[ddl:8215]Failed to repair table: Index a has lost")

	// Test index type should be the same.
	_, err = tk.Exec("admin repair table other_table CREATE TABLE other_table (a int, b varchar(2) unique)")
	c.Assert(err, NotNil)
	c.Assert(err.Error(), Equals, "[ddl:8215]Failed to repair table: Index b type should be the same")

	// Test sub create statement in repair statement with the same name.
	_, err = tk.Exec("admin repair table other_table CREATE TABLE other_table (a int);")
	c.Assert(err, IsNil)

	// Test whether repair table name is case sensitive.
	domainutil.RepairInfo.SetRepairMode(true)
	domainutil.RepairInfo.SetRepairTableList([]string{"test.other_table2"})
	tk.MustExec("CREATE TABLE otHer_tAblE2 (a int, b varchar(1));")
	_, err = tk.Exec("admin repair table otHer_tAblE2 CREATE TABLE otHeR_tAbLe (a int, b varchar(2));")
	c.Assert(err, IsNil)
	repairTable := testGetTableByName(c, s.s, "test", "otHeR_tAbLe")
	c.Assert(repairTable.Meta().Name.O, Equals, "otHeR_tAbLe")

	// Test memory and system database is not for repair.
	domainutil.RepairInfo.SetRepairMode(true)
	domainutil.RepairInfo.SetRepairTableList([]string{"test.xxx"})
	_, err = tk.Exec("admin repair table performance_schema.xxx CREATE TABLE yyy (a int);")
	c.Assert(err.Error(), Equals, "[ddl:8215]Failed to repair table: memory or system database is not for repair")

	// Test the repair detail.
	turnRepairModeAndInit(true)
	defer turnRepairModeAndInit(false)
	// Domain reload the tableInfo and add it into repairInfo.
	tk.MustExec("CREATE TABLE origin (a int primary key nonclustered auto_increment, b varchar(10), c int);")
	// Repaired tableInfo has been filtered by `domain.InfoSchema()`, so get it in repairInfo.
	originTableInfo, _ := domainutil.RepairInfo.GetRepairedTableInfoByTableName("test", "origin")

	hook := &ddl.TestDDLCallback{Do: s.dom}
	var repairErr error
	hook.OnJobRunBeforeExported = func(job *model.Job) {
		if job.Type != model.ActionRepairTable {
			return
		}
		if job.TableID != originTableInfo.ID {
			repairErr = errors.New("table id should be the same")
			return
		}
		if job.SchemaState != model.StateNone {
			repairErr = errors.New("repair job state should be the none")
			return
		}
		// Test whether it's readable, when repaired table is still stateNone.
		tkInternal := testkit.NewTestKitWithInit(c, s.store)
		_, repairErr = tkInternal.Exec("select * from origin")
		// Repaired tableInfo has been filtered by `domain.InfoSchema()`, here will get an error cause user can't get access to it.
		if repairErr != nil && terror.ErrorEqual(repairErr, infoschema.ErrTableNotExists) {
			repairErr = nil
		}
	}
	originalHook := s.dom.DDL().GetHook()
	defer s.dom.DDL().(ddl.DDLForTest).SetHook(originalHook)
	s.dom.DDL().(ddl.DDLForTest).SetHook(hook)

	// Exec the repair statement to override the tableInfo.
	tk.MustExec("admin repair table origin CREATE TABLE origin (a int primary key nonclustered auto_increment, b varchar(5), c int);")
	c.Assert(repairErr, IsNil)

	// Check the repaired tableInfo is exactly the same with old one in tableID, indexID, colID.
	// testGetTableByName will extract the Table from `domain.InfoSchema()` directly.
	repairTable = testGetTableByName(c, s.s, "test", "origin")
	c.Assert(repairTable.Meta().ID, Equals, originTableInfo.ID)
	c.Assert(len(repairTable.Meta().Columns), Equals, 3)
	c.Assert(repairTable.Meta().Columns[0].ID, Equals, originTableInfo.Columns[0].ID)
	c.Assert(repairTable.Meta().Columns[1].ID, Equals, originTableInfo.Columns[1].ID)
	c.Assert(repairTable.Meta().Columns[2].ID, Equals, originTableInfo.Columns[2].ID)
	c.Assert(len(repairTable.Meta().Indices), Equals, 1)
	c.Assert(repairTable.Meta().Indices[0].ID, Equals, originTableInfo.Columns[0].ID)
	c.Assert(repairTable.Meta().AutoIncID, Equals, originTableInfo.AutoIncID)

	c.Assert(repairTable.Meta().Columns[0].Tp, Equals, mysql.TypeLong)
	c.Assert(repairTable.Meta().Columns[1].Tp, Equals, mysql.TypeVarchar)
	c.Assert(repairTable.Meta().Columns[1].Flen, Equals, 5)
	c.Assert(repairTable.Meta().Columns[2].Tp, Equals, mysql.TypeLong)

	// Exec the show create table statement to make sure new tableInfo has been set.
	result := tk.MustQuery("show create table origin")
	c.Assert(result.Rows()[0][1], Equals, "CREATE TABLE `origin` (\n  `a` int(11) NOT NULL AUTO_INCREMENT,\n  `b` varchar(5) DEFAULT NULL,\n  `c` int(11) DEFAULT NULL,\n  PRIMARY KEY (`a`) /*T![clustered_index] NONCLUSTERED */\n) ENGINE=InnoDB DEFAULT CHARSET=utf8mb4 COLLATE=utf8mb4_bin")

}

func turnRepairModeAndInit(on bool) {
	list := make([]string, 0)
	if on {
		list = append(list, "test.origin")
	}
	domainutil.RepairInfo.SetRepairMode(on)
	domainutil.RepairInfo.SetRepairTableList(list)
}

func (s *testSerialDBSuite) TestRepairTableWithPartition(c *C) {
	c.Assert(failpoint.Enable("github.com/pingcap/tidb/infoschema/repairFetchCreateTable", `return(true)`), IsNil)
	defer func() {
		c.Assert(failpoint.Disable("github.com/pingcap/tidb/infoschema/repairFetchCreateTable"), IsNil)
	}()
	tk := testkit.NewTestKit(c, s.store)
	tk.MustExec("use test")
	tk.MustExec("drop table if exists origin")

	turnRepairModeAndInit(true)
	defer turnRepairModeAndInit(false)
	// Domain reload the tableInfo and add it into repairInfo.
	tk.MustExec("create table origin (a int not null) partition by RANGE(a) (" +
		"partition p10 values less than (10)," +
		"partition p30 values less than (30)," +
		"partition p50 values less than (50)," +
		"partition p70 values less than (70)," +
		"partition p90 values less than (90));")
	// Test for some old partition has lost.
	_, err := tk.Exec("admin repair table origin create table origin (a int not null) partition by RANGE(a) (" +
		"partition p10 values less than (10)," +
		"partition p30 values less than (30)," +
		"partition p50 values less than (50)," +
		"partition p90 values less than (90)," +
		"partition p100 values less than (100));")
	c.Assert(err, NotNil)
	c.Assert(err.Error(), Equals, "[ddl:8215]Failed to repair table: Partition p100 has lost")

	// Test for some partition changed the condition.
	_, err = tk.Exec("admin repair table origin create table origin (a int not null) partition by RANGE(a) (" +
		"partition p10 values less than (10)," +
		"partition p20 values less than (25)," +
		"partition p50 values less than (50)," +
		"partition p90 values less than (90));")
	c.Assert(err, NotNil)
	c.Assert(err.Error(), Equals, "[ddl:8215]Failed to repair table: Partition p20 has lost")

	// Test for some partition changed the partition name.
	_, err = tk.Exec("admin repair table origin create table origin (a int not null) partition by RANGE(a) (" +
		"partition p10 values less than (10)," +
		"partition p30 values less than (30)," +
		"partition pNew values less than (50)," +
		"partition p90 values less than (90));")
	c.Assert(err, NotNil)
	c.Assert(err.Error(), Equals, "[ddl:8215]Failed to repair table: Partition pnew has lost")

	originTableInfo, _ := domainutil.RepairInfo.GetRepairedTableInfoByTableName("test", "origin")
	tk.MustExec("admin repair table origin create table origin_rename (a int not null) partition by RANGE(a) (" +
		"partition p10 values less than (10)," +
		"partition p30 values less than (30)," +
		"partition p50 values less than (50)," +
		"partition p90 values less than (90));")
	repairTable := testGetTableByName(c, s.s, "test", "origin_rename")
	c.Assert(repairTable.Meta().ID, Equals, originTableInfo.ID)
	c.Assert(len(repairTable.Meta().Columns), Equals, 1)
	c.Assert(repairTable.Meta().Columns[0].ID, Equals, originTableInfo.Columns[0].ID)
	c.Assert(len(repairTable.Meta().Partition.Definitions), Equals, 4)
	c.Assert(repairTable.Meta().Partition.Definitions[0].ID, Equals, originTableInfo.Partition.Definitions[0].ID)
	c.Assert(repairTable.Meta().Partition.Definitions[1].ID, Equals, originTableInfo.Partition.Definitions[1].ID)
	c.Assert(repairTable.Meta().Partition.Definitions[2].ID, Equals, originTableInfo.Partition.Definitions[2].ID)
	c.Assert(repairTable.Meta().Partition.Definitions[3].ID, Equals, originTableInfo.Partition.Definitions[4].ID)

	// Test hash partition.
	tk.MustExec("drop table if exists origin")
	domainutil.RepairInfo.SetRepairMode(true)
	domainutil.RepairInfo.SetRepairTableList([]string{"test.origin"})
	tk.MustExec("create table origin (a varchar(1), b int not null, c int, key idx(c)) partition by hash(b) partitions 30")

	// Test partition num in repair should be exactly same with old one, other wise will cause partition semantic problem.
	_, err = tk.Exec("admin repair table origin create table origin (a varchar(2), b int not null, c int, key idx(c)) partition by hash(b) partitions 20")
	c.Assert(err, NotNil)
	c.Assert(err.Error(), Equals, "[ddl:8215]Failed to repair table: Hash partition num should be the same")

	originTableInfo, _ = domainutil.RepairInfo.GetRepairedTableInfoByTableName("test", "origin")
	tk.MustExec("admin repair table origin create table origin (a varchar(3), b int not null, c int, key idx(c)) partition by hash(b) partitions 30")
	repairTable = testGetTableByName(c, s.s, "test", "origin")
	c.Assert(repairTable.Meta().ID, Equals, originTableInfo.ID)
	c.Assert(len(repairTable.Meta().Partition.Definitions), Equals, 30)
	c.Assert(repairTable.Meta().Partition.Definitions[0].ID, Equals, originTableInfo.Partition.Definitions[0].ID)
	c.Assert(repairTable.Meta().Partition.Definitions[1].ID, Equals, originTableInfo.Partition.Definitions[1].ID)
	c.Assert(repairTable.Meta().Partition.Definitions[29].ID, Equals, originTableInfo.Partition.Definitions[29].ID)
}

func (s *testDBSuite2) TestCreateTableWithSetCol(c *C) {
	tk := testkit.NewTestKitWithInit(c, s.store)
	tk.MustExec("create table t_set (a int, b set('e') default '');")
	tk.MustQuery("show create table t_set").Check(testkit.Rows("t_set CREATE TABLE `t_set` (\n" +
		"  `a` int(11) DEFAULT NULL,\n" +
		"  `b` set('e') DEFAULT ''\n" +
		") ENGINE=InnoDB DEFAULT CHARSET=utf8mb4 COLLATE=utf8mb4_bin"))
	tk.MustExec("drop table t_set")
	tk.MustExec("create table t_set (a set('a', 'b', 'c', 'd') default 'a,c,c');")
	tk.MustQuery("show create table t_set").Check(testkit.Rows("t_set CREATE TABLE `t_set` (\n" +
		"  `a` set('a','b','c','d') DEFAULT 'a,c'\n" +
		") ENGINE=InnoDB DEFAULT CHARSET=utf8mb4 COLLATE=utf8mb4_bin"))

	// It's for failure cases.
	// The type of default value is string.
	tk.MustExec("drop table t_set")
	failedSQL := "create table t_set (a set('1', '4', '10') default '3');"
	tk.MustGetErrCode(failedSQL, errno.ErrInvalidDefault)
	failedSQL = "create table t_set (a set('1', '4', '10') default '1,4,11');"
	tk.MustGetErrCode(failedSQL, errno.ErrInvalidDefault)
	// Success when the new collation is enabled.
	tk.MustExec("create table t_set (a set('1', '4', '10') default '1 ,4');")
	// The type of default value is int.
	failedSQL = "create table t_set (a set('1', '4', '10') default 0);"
	tk.MustGetErrCode(failedSQL, errno.ErrInvalidDefault)
	failedSQL = "create table t_set (a set('1', '4', '10') default 8);"
	tk.MustGetErrCode(failedSQL, errno.ErrInvalidDefault)

	// The type of default value is int.
	// It's for successful cases
	tk.MustExec("drop table if exists t_set")
	tk.MustExec("create table t_set (a set('1', '4', '10', '21') default 1);")
	tk.MustQuery("show create table t_set").Check(testkit.Rows("t_set CREATE TABLE `t_set` (\n" +
		"  `a` set('1','4','10','21') DEFAULT '1'\n" +
		") ENGINE=InnoDB DEFAULT CHARSET=utf8mb4 COLLATE=utf8mb4_bin"))
	tk.MustExec("drop table t_set")
	tk.MustExec("create table t_set (a set('1', '4', '10', '21') default 2);")
	tk.MustQuery("show create table t_set").Check(testkit.Rows("t_set CREATE TABLE `t_set` (\n" +
		"  `a` set('1','4','10','21') DEFAULT '4'\n" +
		") ENGINE=InnoDB DEFAULT CHARSET=utf8mb4 COLLATE=utf8mb4_bin"))
	tk.MustExec("drop table t_set")
	tk.MustExec("create table t_set (a set('1', '4', '10', '21') default 3);")
	tk.MustQuery("show create table t_set").Check(testkit.Rows("t_set CREATE TABLE `t_set` (\n" +
		"  `a` set('1','4','10','21') DEFAULT '1,4'\n" +
		") ENGINE=InnoDB DEFAULT CHARSET=utf8mb4 COLLATE=utf8mb4_bin"))
	tk.MustExec("drop table t_set")
	tk.MustExec("create table t_set (a set('1', '4', '10', '21') default 15);")
	tk.MustQuery("show create table t_set").Check(testkit.Rows("t_set CREATE TABLE `t_set` (\n" +
		"  `a` set('1','4','10','21') DEFAULT '1,4,10,21'\n" +
		") ENGINE=InnoDB DEFAULT CHARSET=utf8mb4 COLLATE=utf8mb4_bin"))
	tk.MustExec("insert into t_set value()")
	tk.MustQuery("select * from t_set").Check(testkit.Rows("1,4,10,21"))
}

func (s *testDBSuite2) TestCreateTableWithEnumCol(c *C) {
	tk := testkit.NewTestKitWithInit(c, s.store)
	// It's for failure cases.
	// The type of default value is string.
	tk.MustExec("drop table if exists t_enum")
	failedSQL := "create table t_enum (a enum('1', '4', '10') default '3');"
	tk.MustGetErrCode(failedSQL, errno.ErrInvalidDefault)
	failedSQL = "create table t_enum (a enum('1', '4', '10') default '');"
	tk.MustGetErrCode(failedSQL, errno.ErrInvalidDefault)
	// The type of default value is int.
	failedSQL = "create table t_enum (a enum('1', '4', '10') default 0);"
	tk.MustGetErrCode(failedSQL, errno.ErrInvalidDefault)
	failedSQL = "create table t_enum (a enum('1', '4', '10') default 8);"
	tk.MustGetErrCode(failedSQL, errno.ErrInvalidDefault)

	// The type of default value is int.
	// It's for successful cases
	tk.MustExec("drop table if exists t_enum")
	tk.MustExec("create table t_enum (a enum('2', '3', '4') default 2);")
	ret := tk.MustQuery("show create table t_enum").Rows()[0][1]
	c.Assert(strings.Contains(ret.(string), "`a` enum('2','3','4') DEFAULT '3'"), IsTrue)
	tk.MustExec("drop table t_enum")
	tk.MustExec("create table t_enum (a enum('a', 'c', 'd') default 2);")
	ret = tk.MustQuery("show create table t_enum").Rows()[0][1]
	c.Assert(strings.Contains(ret.(string), "`a` enum('a','c','d') DEFAULT 'c'"), IsTrue)
	tk.MustExec("insert into t_enum value()")
	tk.MustQuery("select * from t_enum").Check(testkit.Rows("c"))
}

func (s *testDBSuite2) TestTableForeignKey(c *C) {
	tk := testkit.NewTestKit(c, s.store)
	tk.MustExec("use test")
	tk.MustExec("create table t1 (a int, b int);")
	// test create table with foreign key.
	failSQL := "create table t2 (c int, foreign key (a) references t1(a));"
	tk.MustGetErrCode(failSQL, errno.ErrKeyColumnDoesNotExits)
	// test add foreign key.
	tk.MustExec("create table t3 (a int, b int);")
	failSQL = "alter table t1 add foreign key (c) REFERENCES t3(a);"
	tk.MustGetErrCode(failSQL, errno.ErrKeyColumnDoesNotExits)
	// test origin key not match error
	failSQL = "alter table t1 add foreign key (a) REFERENCES t3(a, b);"
	tk.MustGetErrCode(failSQL, errno.ErrWrongFkDef)
	// Test drop column with foreign key.
	tk.MustExec("create table t4 (c int,d int,foreign key (d) references t1 (b));")
	failSQL = "alter table t4 drop column d"
	tk.MustGetErrCode(failSQL, errno.ErrFkColumnCannotDrop)
	// Test change column with foreign key.
	failSQL = "alter table t4 change column d e bigint;"
	tk.MustGetErrCode(failSQL, errno.ErrFKIncompatibleColumns)
	// Test modify column with foreign key.
	failSQL = "alter table t4 modify column d bigint;"
	tk.MustGetErrCode(failSQL, errno.ErrFKIncompatibleColumns)
	tk.MustQuery("select count(*) from information_schema.KEY_COLUMN_USAGE;")
	tk.MustExec("alter table t4 drop foreign key d")
	tk.MustExec("alter table t4 modify column d bigint;")
	tk.MustExec("drop table if exists t1,t2,t3,t4;")
}

func (s *testDBSuite2) TestDuplicateForeignKey(c *C) {
	tk := testkit.NewTestKit(c, s.store)
	tk.MustExec("use test")
	tk.MustExec("drop table if exists t")
	tk.MustExec("drop table if exists t1")
	// Foreign table.
	tk.MustExec("create table t(id int key)")
	// Create target table with duplicate fk.
	tk.MustGetErrCode("create table t1(id int, id_fk int, CONSTRAINT `fk_aaa` FOREIGN KEY (`id_fk`) REFERENCES `t` (`id`), CONSTRAINT `fk_aaa` FOREIGN KEY (`id_fk`) REFERENCES `t` (`id`))", mysql.ErrFkDupName)
	tk.MustGetErrCode("create table t1(id int, id_fk int, CONSTRAINT `fk_aaa` FOREIGN KEY (`id_fk`) REFERENCES `t` (`id`), CONSTRAINT `fk_aaA` FOREIGN KEY (`id_fk`) REFERENCES `t` (`id`))", mysql.ErrFkDupName)

	tk.MustExec("create table t1(id int, id_fk int, CONSTRAINT `fk_aaa` FOREIGN KEY (`id_fk`) REFERENCES `t` (`id`))")
	// Alter target table with duplicate fk.
	tk.MustGetErrCode("alter table t1 add CONSTRAINT `fk_aaa` FOREIGN KEY (`id_fk`) REFERENCES `t` (`id`)", mysql.ErrFkDupName)
	tk.MustGetErrCode("alter table t1 add CONSTRAINT `fk_aAa` FOREIGN KEY (`id_fk`) REFERENCES `t` (`id`)", mysql.ErrFkDupName)
	tk.MustExec("drop table if exists t")
	tk.MustExec("drop table if exists t1")
}

func (s *testDBSuite2) TestTemporaryTableForeignKey(c *C) {
	tk := testkit.NewTestKit(c, s.store)
	tk.MustExec("use test")
	tk.MustExec("drop table if exists t1;")
	tk.MustExec("create table t1 (a int, b int);")
	tk.MustExec("drop table if exists t1_tmp;")
	tk.MustExec("create global temporary table t1_tmp (a int, b int) on commit delete rows;")
	tk.MustExec("create temporary table t2_tmp (a int, b int)")
	// test add foreign key.
	tk.MustExec("drop table if exists t2;")
	tk.MustExec("create table t2 (a int, b int);")
	failSQL := "alter table t1_tmp add foreign key (c) REFERENCES t2(a);"
	tk.MustGetErrCode(failSQL, mysql.ErrCannotAddForeign)
	failSQL = "alter table t2_tmp add foreign key (c) REFERENCES t2(a);"
	tk.MustGetErrCode(failSQL, errno.ErrUnsupportedDDLOperation)
	// Test drop column with foreign key.
	failSQL = "create global temporary table t3 (c int,d int,foreign key (d) references t1 (b)) on commit delete rows;"
	tk.MustGetErrCode(failSQL, mysql.ErrCannotAddForeign)
	failSQL = "create temporary table t4(c int,d int,foreign key (d) references t1 (b));"
	tk.MustGetErrCode(failSQL, mysql.ErrCannotAddForeign)
	tk.MustExec("drop table if exists t1,t2,t3, t4,t1_tmp,t2_tmp;")
}

func (s *testDBSuite8) TestFKOnGeneratedColumns(c *C) {
	tk := testkit.NewTestKit(c, s.store)
	tk.MustExec("use test")
	// test add foreign key to generated column

	// foreign key constraint cannot be defined on a virtual generated column.
	tk.MustExec("create table t1 (a int primary key);")
	tk.MustGetErrCode("create table t2 (a int, b int as (a+1) virtual, foreign key (b) references t1(a));", errno.ErrCannotAddForeign)
	tk.MustExec("create table t2 (a int, b int generated always as (a+1) virtual);")
	tk.MustGetErrCode("alter table t2 add foreign key (b) references t1(a);", errno.ErrCannotAddForeign)
	tk.MustExec("drop table t1, t2;")

	// foreign key constraint can be defined on a stored generated column.
	tk.MustExec("create table t2 (a int primary key);")
	tk.MustExec("create table t1 (a int, b int as (a+1) stored, foreign key (b) references t2(a));")
	tk.MustExec("create table t3 (a int, b int generated always as (a+1) stored);")
	tk.MustExec("alter table t3 add foreign key (b) references t2(a);")
	tk.MustExec("drop table t1, t2, t3;")

	// foreign key constraint can reference a stored generated column.
	tk.MustExec("create table t1 (a int, b int generated always as (a+1) stored primary key);")
	tk.MustExec("create table t2 (a int, foreign key (a) references t1(b));")
	tk.MustExec("create table t3 (a int);")
	tk.MustExec("alter table t3 add foreign key (a) references t1(b);")
	tk.MustExec("drop table t1, t2, t3;")

	// rejected FK options on stored generated columns
	tk.MustGetErrCode("create table t1 (a int, b int generated always as (a+1) stored, foreign key (b) references t2(a) on update set null);", errno.ErrWrongFKOptionForGeneratedColumn)
	tk.MustGetErrCode("create table t1 (a int, b int generated always as (a+1) stored, foreign key (b) references t2(a) on update cascade);", errno.ErrWrongFKOptionForGeneratedColumn)
	tk.MustGetErrCode("create table t1 (a int, b int generated always as (a+1) stored, foreign key (b) references t2(a) on update set default);", errno.ErrWrongFKOptionForGeneratedColumn)
	tk.MustGetErrCode("create table t1 (a int, b int generated always as (a+1) stored, foreign key (b) references t2(a) on delete set null);", errno.ErrWrongFKOptionForGeneratedColumn)
	tk.MustGetErrCode("create table t1 (a int, b int generated always as (a+1) stored, foreign key (b) references t2(a) on delete set default);", errno.ErrWrongFKOptionForGeneratedColumn)
	tk.MustExec("create table t2 (a int primary key);")
	tk.MustExec("create table t1 (a int, b int generated always as (a+1) stored);")
	tk.MustGetErrCode("alter table t1 add foreign key (b) references t2(a) on update set null;", errno.ErrWrongFKOptionForGeneratedColumn)
	tk.MustGetErrCode("alter table t1 add foreign key (b) references t2(a) on update cascade;", errno.ErrWrongFKOptionForGeneratedColumn)
	tk.MustGetErrCode("alter table t1 add foreign key (b) references t2(a) on update set default;", errno.ErrWrongFKOptionForGeneratedColumn)
	tk.MustGetErrCode("alter table t1 add foreign key (b) references t2(a) on delete set null;", errno.ErrWrongFKOptionForGeneratedColumn)
	tk.MustGetErrCode("alter table t1 add foreign key (b) references t2(a) on delete set default;", errno.ErrWrongFKOptionForGeneratedColumn)
	tk.MustExec("drop table t1, t2;")
	// column name with uppercase characters
	tk.MustGetErrCode("create table t1 (A int, b int generated always as (a+1) stored, foreign key (b) references t2(a) on update set null);", errno.ErrWrongFKOptionForGeneratedColumn)
	tk.MustExec("create table t2 (a int primary key);")
	tk.MustExec("create table t1 (A int, b int generated always as (a+1) stored);")
	tk.MustGetErrCode("alter table t1 add foreign key (b) references t2(a) on update set null;", errno.ErrWrongFKOptionForGeneratedColumn)
	tk.MustExec("drop table t1, t2;")

	// special case: TiDB error different from MySQL 8.0
	// MySQL: ERROR 3104 (HY000): Cannot define foreign key with ON UPDATE SET NULL clause on a generated column.
	// TiDB:  ERROR 1146 (42S02): Table 'test.t2' doesn't exist
	tk.MustExec("create table t1 (a int, b int generated always as (a+1) stored);")
	tk.MustGetErrCode("alter table t1 add foreign key (b) references t2(a) on update set null;", errno.ErrNoSuchTable)
	tk.MustExec("drop table t1;")

	// allowed FK options on stored generated columns
	tk.MustExec("create table t1 (a int primary key, b char(5));")
	tk.MustExec("create table t2 (a int, b int generated always as (a % 10) stored, foreign key (b) references t1(a) on update restrict);")
	tk.MustExec("create table t3 (a int, b int generated always as (a % 10) stored, foreign key (b) references t1(a) on update no action);")
	tk.MustExec("create table t4 (a int, b int generated always as (a % 10) stored, foreign key (b) references t1(a) on delete restrict);")
	tk.MustExec("create table t5 (a int, b int generated always as (a % 10) stored, foreign key (b) references t1(a) on delete cascade);")
	tk.MustExec("create table t6 (a int, b int generated always as (a % 10) stored, foreign key (b) references t1(a) on delete no action);")
	tk.MustExec("drop table t2,t3,t4,t5,t6;")
	tk.MustExec("create table t2 (a int, b int generated always as (a % 10) stored);")
	tk.MustExec("alter table t2 add foreign key (b) references t1(a) on update restrict;")
	tk.MustExec("create table t3 (a int, b int generated always as (a % 10) stored);")
	tk.MustExec("alter table t3 add foreign key (b) references t1(a) on update no action;")
	tk.MustExec("create table t4 (a int, b int generated always as (a % 10) stored);")
	tk.MustExec("alter table t4 add foreign key (b) references t1(a) on delete restrict;")
	tk.MustExec("create table t5 (a int, b int generated always as (a % 10) stored);")
	tk.MustExec("alter table t5 add foreign key (b) references t1(a) on delete cascade;")
	tk.MustExec("create table t6 (a int, b int generated always as (a % 10) stored);")
	tk.MustExec("alter table t6 add foreign key (b) references t1(a) on delete no action;")
	tk.MustExec("drop table t1,t2,t3,t4,t5,t6;")

	// rejected FK options on the base columns of a stored generated columns
	tk.MustExec("create table t2 (a int primary key);")
	tk.MustGetErrCode("create table t1 (a int, b int generated always as (a+1) stored, foreign key (a) references t2(a) on update set null);", errno.ErrCannotAddForeign)
	tk.MustGetErrCode("create table t1 (a int, b int generated always as (a+1) stored, foreign key (a) references t2(a) on update cascade);", errno.ErrCannotAddForeign)
	tk.MustGetErrCode("create table t1 (a int, b int generated always as (a+1) stored, foreign key (a) references t2(a) on update set default);", errno.ErrCannotAddForeign)
	tk.MustGetErrCode("create table t1 (a int, b int generated always as (a+1) stored, foreign key (a) references t2(a) on delete set null);", errno.ErrCannotAddForeign)
	tk.MustGetErrCode("create table t1 (a int, b int generated always as (a+1) stored, foreign key (a) references t2(a) on delete cascade);", errno.ErrCannotAddForeign)
	tk.MustGetErrCode("create table t1 (a int, b int generated always as (a+1) stored, foreign key (a) references t2(a) on delete set default);", errno.ErrCannotAddForeign)
	tk.MustExec("create table t1 (a int, b int generated always as (a+1) stored);")
	tk.MustGetErrCode("alter table t1 add foreign key (a) references t2(a) on update set null;", errno.ErrCannotAddForeign)
	tk.MustGetErrCode("alter table t1 add foreign key (a) references t2(a) on update cascade;", errno.ErrCannotAddForeign)
	tk.MustGetErrCode("alter table t1 add foreign key (a) references t2(a) on update set default;", errno.ErrCannotAddForeign)
	tk.MustGetErrCode("alter table t1 add foreign key (a) references t2(a) on delete set null;", errno.ErrCannotAddForeign)
	tk.MustGetErrCode("alter table t1 add foreign key (a) references t2(a) on delete cascade;", errno.ErrCannotAddForeign)
	tk.MustGetErrCode("alter table t1 add foreign key (a) references t2(a) on delete set default;", errno.ErrCannotAddForeign)
	tk.MustExec("drop table t1, t2;")

	// allowed FK options on the base columns of a stored generated columns
	tk.MustExec("create table t1 (a int primary key, b char(5));")
	tk.MustExec("create table t2 (a int, b int generated always as (a % 10) stored, foreign key (a) references t1(a) on update restrict);")
	tk.MustExec("create table t3 (a int, b int generated always as (a % 10) stored, foreign key (a) references t1(a) on update no action);")
	tk.MustExec("create table t4 (a int, b int generated always as (a % 10) stored, foreign key (a) references t1(a) on delete restrict);")
	tk.MustExec("create table t5 (a int, b int generated always as (a % 10) stored, foreign key (a) references t1(a) on delete no action);")
	tk.MustExec("drop table t2,t3,t4,t5")
	tk.MustExec("create table t2 (a int, b int generated always as (a % 10) stored);")
	tk.MustExec("alter table t2 add foreign key (a) references t1(a) on update restrict;")
	tk.MustExec("create table t3 (a int, b int generated always as (a % 10) stored);")
	tk.MustExec("alter table t3 add foreign key (a) references t1(a) on update no action;")
	tk.MustExec("create table t4 (a int, b int generated always as (a % 10) stored);")
	tk.MustExec("alter table t4 add foreign key (a) references t1(a) on delete restrict;")
	tk.MustExec("create table t5 (a int, b int generated always as (a % 10) stored);")
	tk.MustExec("alter table t5 add foreign key (a) references t1(a) on delete no action;")
	tk.MustExec("drop table t1,t2,t3,t4,t5;")
}

func (s *testSerialDBSuite) TestTruncateTable(c *C) {
	tk := testkit.NewTestKit(c, s.store)
	tk.MustExec("use test")
	tk.MustExec("create table truncate_table (c1 int, c2 int)")
	tk.MustExec("insert truncate_table values (1, 1), (2, 2)")
	ctx := tk.Se.(sessionctx.Context)
	is := domain.GetDomain(ctx).InfoSchema()
	oldTblInfo, err := is.TableByName(model.NewCIStr("test"), model.NewCIStr("truncate_table"))
	c.Assert(err, IsNil)
	oldTblID := oldTblInfo.Meta().ID

	tk.MustExec("truncate table truncate_table")

	tk.MustExec("insert truncate_table values (3, 3), (4, 4)")
	tk.MustQuery("select * from truncate_table").Check(testkit.Rows("3 3", "4 4"))

	is = domain.GetDomain(ctx).InfoSchema()
	newTblInfo, err := is.TableByName(model.NewCIStr("test"), model.NewCIStr("truncate_table"))
	c.Assert(err, IsNil)
	c.Assert(newTblInfo.Meta().ID, Greater, oldTblID)

	// Verify that the old table data has been deleted by background worker.
	tablePrefix := tablecodec.EncodeTablePrefix(oldTblID)
	hasOldTableData := true
	for i := 0; i < waitForCleanDataRound; i++ {
		err = kv.RunInNewTxn(context.Background(), s.store, false, func(ctx context.Context, txn kv.Transaction) error {
			it, err1 := txn.Iter(tablePrefix, nil)
			if err1 != nil {
				return err1
			}
			if !it.Valid() {
				hasOldTableData = false
			} else {
				hasOldTableData = it.Key().HasPrefix(tablePrefix)
			}
			it.Close()
			return nil
		})
		c.Assert(err, IsNil)
		if !hasOldTableData {
			break
		}
		time.Sleep(waitForCleanDataInterval)
	}
	c.Assert(hasOldTableData, IsFalse)

	// Test for truncate table should clear the tiflash available status.
	c.Assert(failpoint.Enable("github.com/pingcap/tidb/infoschema/mockTiFlashStoreCount", `return(true)`), IsNil)
	defer func() {
		err = failpoint.Disable("github.com/pingcap/tidb/infoschema/mockTiFlashStoreCount")
		c.Assert(err, IsNil)
	}()

	tk.MustExec("drop table if exists t1;")
	tk.MustExec("create table t1 (a int);")
	tk.MustExec("alter table t1 set tiflash replica 3 location labels 'a','b';")
	t1 := testGetTableByName(c, s.s, "test", "t1")
	// Mock for table tiflash replica was available.
	err = domain.GetDomain(tk.Se).DDL().UpdateTableReplicaInfo(tk.Se, t1.Meta().ID, true)
	c.Assert(err, IsNil)
	t1 = testGetTableByName(c, s.s, "test", "t1")
	c.Assert(t1.Meta().TiFlashReplica, NotNil)
	c.Assert(t1.Meta().TiFlashReplica.Available, IsTrue)

	tk.MustExec("truncate table t1")
	t2 := testGetTableByName(c, s.s, "test", "t1")
	c.Assert(t2.Meta().TiFlashReplica.Count, Equals, t1.Meta().TiFlashReplica.Count)
	c.Assert(t2.Meta().TiFlashReplica.LocationLabels, DeepEquals, t1.Meta().TiFlashReplica.LocationLabels)
	c.Assert(t2.Meta().TiFlashReplica.Available, IsFalse)
	c.Assert(t2.Meta().TiFlashReplica.AvailablePartitionIDs, HasLen, 0)

	// Test for truncate partition should clear the tiflash available status.
	tk.MustExec("drop table if exists t1;")
	tk.MustExec("create table t1 (a int) partition by hash(a) partitions 2;")
	tk.MustExec("alter table t1 set tiflash replica 3 location labels 'a','b';")
	t1 = testGetTableByName(c, s.s, "test", "t1")
	// Mock for all partitions replica was available.
	partition := t1.Meta().Partition
	c.Assert(len(partition.Definitions), Equals, 2)
	err = domain.GetDomain(tk.Se).DDL().UpdateTableReplicaInfo(tk.Se, partition.Definitions[0].ID, true)
	c.Assert(err, IsNil)
	err = domain.GetDomain(tk.Se).DDL().UpdateTableReplicaInfo(tk.Se, partition.Definitions[1].ID, true)
	c.Assert(err, IsNil)
	t1 = testGetTableByName(c, s.s, "test", "t1")
	c.Assert(t1.Meta().TiFlashReplica, NotNil)
	c.Assert(t1.Meta().TiFlashReplica.Available, IsTrue)
	c.Assert(t1.Meta().TiFlashReplica.AvailablePartitionIDs, DeepEquals, []int64{partition.Definitions[0].ID, partition.Definitions[1].ID})

	tk.MustExec("alter table t1 truncate partition p0")
	t2 = testGetTableByName(c, s.s, "test", "t1")
	c.Assert(t2.Meta().TiFlashReplica.Count, Equals, t1.Meta().TiFlashReplica.Count)
	c.Assert(t2.Meta().TiFlashReplica.LocationLabels, DeepEquals, t1.Meta().TiFlashReplica.LocationLabels)
	c.Assert(t2.Meta().TiFlashReplica.Available, IsFalse)
	c.Assert(t2.Meta().TiFlashReplica.AvailablePartitionIDs, DeepEquals, []int64{partition.Definitions[1].ID})
	// Test for truncate twice.
	tk.MustExec("alter table t1 truncate partition p0")
	t2 = testGetTableByName(c, s.s, "test", "t1")
	c.Assert(t2.Meta().TiFlashReplica.Count, Equals, t1.Meta().TiFlashReplica.Count)
	c.Assert(t2.Meta().TiFlashReplica.LocationLabels, DeepEquals, t1.Meta().TiFlashReplica.LocationLabels)
	c.Assert(t2.Meta().TiFlashReplica.Available, IsFalse)
	c.Assert(t2.Meta().TiFlashReplica.AvailablePartitionIDs, DeepEquals, []int64{partition.Definitions[1].ID})

}

func (s *testDBSuite4) TestRenameTable(c *C) {
	isAlterTable := false
	s.testRenameTable(c, "rename table %s to %s", isAlterTable)
}

func (s *testDBSuite5) TestAlterTableRenameTable(c *C) {
	isAlterTable := true
	s.testRenameTable(c, "alter table %s rename to %s", isAlterTable)
}

func (s *testDBSuite) testRenameTable(c *C, sql string, isAlterTable bool) {
	tk := testkit.NewTestKit(c, s.store)
	tk.MustExec("use test")
	tk.MustGetErrCode("rename table tb1 to tb2;", errno.ErrNoSuchTable)
	// for different databases
	tk.MustExec("create table t (c1 int, c2 int)")
	tk.MustExec("insert t values (1, 1), (2, 2)")
	ctx := tk.Se.(sessionctx.Context)
	is := domain.GetDomain(ctx).InfoSchema()
	oldTblInfo, err := is.TableByName(model.NewCIStr("test"), model.NewCIStr("t"))
	c.Assert(err, IsNil)
	oldTblID := oldTblInfo.Meta().ID
	tk.MustExec("create database test1")
	tk.MustExec("use test1")
	tk.MustExec(fmt.Sprintf(sql, "test.t", "test1.t1"))
	is = domain.GetDomain(ctx).InfoSchema()
	newTblInfo, err := is.TableByName(model.NewCIStr("test1"), model.NewCIStr("t1"))
	c.Assert(err, IsNil)
	c.Assert(newTblInfo.Meta().ID, Equals, oldTblID)
	tk.MustQuery("select * from t1").Check(testkit.Rows("1 1", "2 2"))
	tk.MustExec("use test")

	// Make sure t doesn't exist.
	tk.MustExec("create table t (c1 int, c2 int)")
	tk.MustExec("drop table t")

	// for the same database
	tk.MustExec("use test1")
	tk.MustExec(fmt.Sprintf(sql, "t1", "t2"))
	is = domain.GetDomain(ctx).InfoSchema()
	newTblInfo, err = is.TableByName(model.NewCIStr("test1"), model.NewCIStr("t2"))
	c.Assert(err, IsNil)
	c.Assert(newTblInfo.Meta().ID, Equals, oldTblID)
	tk.MustQuery("select * from t2").Check(testkit.Rows("1 1", "2 2"))
	isExist := is.TableExists(model.NewCIStr("test1"), model.NewCIStr("t1"))
	c.Assert(isExist, IsFalse)
	tk.MustQuery("show tables").Check(testkit.Rows("t2"))

	// for failure case
	failSQL := fmt.Sprintf(sql, "test_not_exist.t", "test_not_exist.t")
	if isAlterTable {
		tk.MustGetErrCode(failSQL, errno.ErrNoSuchTable)
	} else {
		tk.MustGetErrCode(failSQL, errno.ErrNoSuchTable)
	}
	failSQL = fmt.Sprintf(sql, "test.test_not_exist", "test.test_not_exist")
	if isAlterTable {
		tk.MustGetErrCode(failSQL, errno.ErrNoSuchTable)
	} else {
		tk.MustGetErrCode(failSQL, errno.ErrNoSuchTable)
	}
	failSQL = fmt.Sprintf(sql, "test.t_not_exist", "test_not_exist.t")
	if isAlterTable {
		tk.MustGetErrCode(failSQL, errno.ErrNoSuchTable)
	} else {
		tk.MustGetErrCode(failSQL, errno.ErrNoSuchTable)
	}
	failSQL = fmt.Sprintf(sql, "test1.t2", "test_not_exist.t")
	tk.MustGetErrCode(failSQL, errno.ErrErrorOnRename)

	tk.MustExec("use test1")
	tk.MustExec("create table if not exists t_exist (c1 int, c2 int)")
	failSQL = fmt.Sprintf(sql, "test1.t2", "test1.t_exist")
	tk.MustGetErrCode(failSQL, errno.ErrTableExists)
	failSQL = fmt.Sprintf(sql, "test.t_not_exist", "test1.t_exist")
	if isAlterTable {
		tk.MustGetErrCode(failSQL, errno.ErrNoSuchTable)
	} else {
		tk.MustGetErrCode(failSQL, errno.ErrTableExists)
	}
	failSQL = fmt.Sprintf(sql, "test_not_exist.t", "test1.t_exist")
	if isAlterTable {
		tk.MustGetErrCode(failSQL, errno.ErrNoSuchTable)
	} else {
		tk.MustGetErrCode(failSQL, errno.ErrTableExists)
	}
	failSQL = fmt.Sprintf(sql, "test_not_exist.t", "test1.t_not_exist")
	if isAlterTable {
		tk.MustGetErrCode(failSQL, errno.ErrNoSuchTable)
	} else {
		tk.MustGetErrCode(failSQL, errno.ErrNoSuchTable)
	}

	// for the same table name
	tk.MustExec("use test1")
	tk.MustExec("create table if not exists t (c1 int, c2 int)")
	tk.MustExec("create table if not exists t1 (c1 int, c2 int)")
	if isAlterTable {
		tk.MustExec(fmt.Sprintf(sql, "test1.t", "t"))
		tk.MustExec(fmt.Sprintf(sql, "test1.t1", "test1.T1"))
	} else {
		tk.MustGetErrCode(fmt.Sprintf(sql, "test1.t", "t"), errno.ErrTableExists)
		tk.MustGetErrCode(fmt.Sprintf(sql, "test1.t1", "test1.T1"), errno.ErrTableExists)
	}

	// Test rename table name too long.
	tk.MustGetErrCode("rename table test1.t1 to test1.txxxxxxxxxxxxxxxxxxxxxxxxxxxxxxxxxxxxxxxxxxxxxxxxxxxxxxxxxxxxxxxx", errno.ErrTooLongIdent)
	tk.MustGetErrCode("alter  table test1.t1 rename to test1.txxxxxxxxxxxxxxxxxxxxxxxxxxxxxxxxxxxxxxxxxxxxxxxxxxxxxxxxxxxxxxxx", errno.ErrTooLongIdent)

	tk.MustExec("drop database test1")
}

func (s *testDBSuite1) TestRenameMultiTables(c *C) {
	tk := testkit.NewTestKit(c, s.store)
	tk.MustExec("use test")
	tk.MustExec("create table t1(id int)")
	tk.MustExec("create table t2(id int)")
	sql := "rename table t1 to t3, t2 to t4"
	_, err := tk.Exec(sql)
	c.Assert(err, IsNil)

	tk.MustExec("drop table t3, t4")

	tk.MustExec("create table t1 (c1 int, c2 int)")
	tk.MustExec("create table t2 (c1 int, c2 int)")
	tk.MustExec("insert t1 values (1, 1), (2, 2)")
	tk.MustExec("insert t2 values (1, 1), (2, 2)")
	ctx := tk.Se.(sessionctx.Context)
	is := domain.GetDomain(ctx).InfoSchema()
	oldTblInfo1, err := is.TableByName(model.NewCIStr("test"), model.NewCIStr("t1"))
	c.Assert(err, IsNil)
	oldTblID1 := oldTblInfo1.Meta().ID
	oldTblInfo2, err := is.TableByName(model.NewCIStr("test"), model.NewCIStr("t2"))
	c.Assert(err, IsNil)
	oldTblID2 := oldTblInfo2.Meta().ID
	tk.MustExec("create database test1")
	tk.MustExec("use test1")
	tk.MustExec("rename table test.t1 to test1.t1, test.t2 to test1.t2")
	is = domain.GetDomain(ctx).InfoSchema()
	newTblInfo1, err := is.TableByName(model.NewCIStr("test1"), model.NewCIStr("t1"))
	c.Assert(err, IsNil)
	c.Assert(newTblInfo1.Meta().ID, Equals, oldTblID1)
	newTblInfo2, err := is.TableByName(model.NewCIStr("test1"), model.NewCIStr("t2"))
	c.Assert(err, IsNil)
	c.Assert(newTblInfo2.Meta().ID, Equals, oldTblID2)
	tk.MustQuery("select * from t1").Check(testkit.Rows("1 1", "2 2"))
	tk.MustQuery("select * from t2").Check(testkit.Rows("1 1", "2 2"))

	// Make sure t1,t2 doesn't exist.
	isExist := is.TableExists(model.NewCIStr("test"), model.NewCIStr("t1"))
	c.Assert(isExist, IsFalse)
	isExist = is.TableExists(model.NewCIStr("test"), model.NewCIStr("t2"))
	c.Assert(isExist, IsFalse)

	// for the same database
	tk.MustExec("use test1")
	tk.MustExec("rename table test1.t1 to test1.t3, test1.t2 to test1.t4")
	is = domain.GetDomain(ctx).InfoSchema()
	newTblInfo1, err = is.TableByName(model.NewCIStr("test1"), model.NewCIStr("t3"))
	c.Assert(err, IsNil)
	c.Assert(newTblInfo1.Meta().ID, Equals, oldTblID1)
	newTblInfo2, err = is.TableByName(model.NewCIStr("test1"), model.NewCIStr("t4"))
	c.Assert(err, IsNil)
	c.Assert(newTblInfo2.Meta().ID, Equals, oldTblID2)
	tk.MustQuery("select * from t3").Check(testkit.Rows("1 1", "2 2"))
	isExist = is.TableExists(model.NewCIStr("test1"), model.NewCIStr("t1"))
	c.Assert(isExist, IsFalse)
	tk.MustQuery("select * from t4").Check(testkit.Rows("1 1", "2 2"))
	isExist = is.TableExists(model.NewCIStr("test1"), model.NewCIStr("t2"))
	c.Assert(isExist, IsFalse)
	tk.MustQuery("show tables").Check(testkit.Rows("t3", "t4"))

	// for multi tables same database
	tk.MustExec("create table t5 (c1 int, c2 int)")
	tk.MustExec("insert t5 values (1, 1), (2, 2)")
	is = domain.GetDomain(ctx).InfoSchema()
	oldTblInfo3, err := is.TableByName(model.NewCIStr("test1"), model.NewCIStr("t5"))
	c.Assert(err, IsNil)
	oldTblID3 := oldTblInfo3.Meta().ID
	tk.MustExec("rename table test1.t3 to test1.t1, test1.t4 to test1.t2, test1.t5 to test1.t3")
	is = domain.GetDomain(ctx).InfoSchema()
	newTblInfo1, err = is.TableByName(model.NewCIStr("test1"), model.NewCIStr("t1"))
	c.Assert(err, IsNil)
	c.Assert(newTblInfo1.Meta().ID, Equals, oldTblID1)
	newTblInfo2, err = is.TableByName(model.NewCIStr("test1"), model.NewCIStr("t2"))
	c.Assert(err, IsNil)
	c.Assert(newTblInfo2.Meta().ID, Equals, oldTblID2)
	newTblInfo3, err := is.TableByName(model.NewCIStr("test1"), model.NewCIStr("t3"))
	c.Assert(err, IsNil)
	c.Assert(newTblInfo3.Meta().ID, Equals, oldTblID3)
	tk.MustQuery("show tables").Check(testkit.Rows("t1", "t2", "t3"))

	// for multi tables different databases
	tk.MustExec("use test")
	tk.MustExec("rename table test1.t1 to test.t2, test1.t2 to test.t3, test1.t3 to test.t4")
	is = domain.GetDomain(ctx).InfoSchema()
	newTblInfo1, err = is.TableByName(model.NewCIStr("test"), model.NewCIStr("t2"))
	c.Assert(err, IsNil)
	c.Assert(newTblInfo1.Meta().ID, Equals, oldTblID1)
	newTblInfo2, err = is.TableByName(model.NewCIStr("test"), model.NewCIStr("t3"))
	c.Assert(err, IsNil)
	c.Assert(newTblInfo2.Meta().ID, Equals, oldTblID2)
	newTblInfo3, err = is.TableByName(model.NewCIStr("test"), model.NewCIStr("t4"))
	c.Assert(err, IsNil)
	c.Assert(newTblInfo3.Meta().ID, Equals, oldTblID3)
	tk.MustQuery("show tables").Check(testkit.Rows("t2", "t3", "t4"))

	// for failure case
	failSQL := "rename table test_not_exist.t to test_not_exist.t, test_not_exist.t to test_not_exist.t"
	tk.MustGetErrCode(failSQL, errno.ErrNoSuchTable)
	failSQL = "rename table test.test_not_exist to test.test_not_exist, test.test_not_exist to test.test_not_exist"
	tk.MustGetErrCode(failSQL, errno.ErrNoSuchTable)
	failSQL = "rename table test.t_not_exist to test_not_exist.t, test.t_not_exist to test_not_exist.t"
	tk.MustGetErrCode(failSQL, errno.ErrNoSuchTable)
	failSQL = "rename table test1.t2 to test_not_exist.t, test1.t2 to test_not_exist.t"
	tk.MustGetErrCode(failSQL, errno.ErrNoSuchTable)

	tk.MustExec("drop database test1")
	tk.MustExec("drop database test")
}

func (s *testDBSuite2) TestAddNotNullColumn(c *C) {
	tk := testkit.NewTestKit(c, s.store)
	tk.MustExec("use test_db")
	// for different databases
	tk.MustExec("create table tnn (c1 int primary key auto_increment, c2 int)")
	tk.MustExec("insert tnn (c2) values (0)" + strings.Repeat(",(0)", 99))
	done := make(chan error, 1)
	testddlutil.SessionExecInGoroutine(s.store, "alter table tnn add column c3 int not null default 3", done)
	updateCnt := 0
out:
	for {
		select {
		case err := <-done:
			c.Assert(err, IsNil)
			break out
		default:
			// Close issue #14636
			// Because add column action is not amendable now, it causes an error when the schema is changed
			// in the process of an insert statement.
			_, err := tk.Exec("update tnn set c2 = c2 + 1 where c1 = 99")
			if err == nil {
				updateCnt++
			}
		}
	}
	expected := fmt.Sprintf("%d %d", updateCnt, 3)
	tk.MustQuery("select c2, c3 from tnn where c1 = 99").Check(testkit.Rows(expected))

	tk.MustExec("drop table tnn")
}

func (s *testDBSuite3) TestVirtualColumnDDL(c *C) {
	tk := testkit.NewTestKit(c, s.store)
	tk.MustExec("use test")
	tk.MustExec("drop table if exists test_gv_ddl")
	tk.MustExec(`create global temporary table test_gv_ddl(a int, b int as (a+8) virtual, c int as (b + 2) stored) on commit delete rows;`)
	defer tk.MustExec("drop table if exists test_gv_ddl")
	is := tk.Se.(sessionctx.Context).GetInfoSchema().(infoschema.InfoSchema)
	table, err := is.TableByName(model.NewCIStr("test"), model.NewCIStr("test_gv_ddl"))
	c.Assert(err, IsNil)
	testCases := []struct {
		generatedExprString string
		generatedStored     bool
	}{
		{"", false},
		{"`a` + 8", false},
		{"`b` + 2", true},
	}
	for i, column := range table.Meta().Columns {
		c.Assert(column.GeneratedExprString, Equals, testCases[i].generatedExprString)
		c.Assert(column.GeneratedStored, Equals, testCases[i].generatedStored)
	}
	result := tk.MustQuery(`DESC test_gv_ddl`)
	result.Check(testkit.Rows(`a int(11) YES  <nil> `, `b int(11) YES  <nil> VIRTUAL GENERATED`, `c int(11) YES  <nil> STORED GENERATED`))
	tk.MustExec("begin;")
	tk.MustExec("insert into test_gv_ddl values (1, default, default)")
	tk.MustQuery("select * from test_gv_ddl").Check(testkit.Rows("1 9 11"))
	_, err = tk.Exec("commit")
	c.Assert(err, IsNil)

	// for local temporary table
	tk.MustExec(`create temporary table test_local_gv_ddl(a int, b int as (a+8) virtual, c int as (b + 2) stored);`)
	defer tk.MustExec("drop table if exists test_local_gv_ddl")
	is = tk.Se.(sessionctx.Context).GetInfoSchema().(infoschema.InfoSchema)
	table, err = is.TableByName(model.NewCIStr("test"), model.NewCIStr("test_local_gv_ddl"))
	c.Assert(err, IsNil)
	for i, column := range table.Meta().Columns {
		c.Assert(column.GeneratedExprString, Equals, testCases[i].generatedExprString)
		c.Assert(column.GeneratedStored, Equals, testCases[i].generatedStored)
	}
	result = tk.MustQuery(`DESC test_local_gv_ddl`)
	result.Check(testkit.Rows(`a int(11) YES  <nil> `, `b int(11) YES  <nil> VIRTUAL GENERATED`, `c int(11) YES  <nil> STORED GENERATED`))
	tk.MustExec("begin;")
	tk.MustExec("insert into test_local_gv_ddl values (1, default, default)")
	tk.MustQuery("select * from test_local_gv_ddl").Check(testkit.Rows("1 9 11"))
	_, err = tk.Exec("commit")
	c.Assert(err, IsNil)
	tk.MustQuery("select * from test_local_gv_ddl").Check(testkit.Rows("1 9 11"))
}

func (s *testDBSuite3) TestGeneratedColumnDDL(c *C) {
	tk := testkit.NewTestKit(c, s.store)
	tk.MustExec("use test")

	// Check create table with virtual and stored generated columns.
	tk.MustExec(`CREATE TABLE test_gv_ddl(a int, b int as (a+8) virtual, c int as (b + 2) stored)`)

	// Check desc table with virtual and stored generated columns.
	result := tk.MustQuery(`DESC test_gv_ddl`)
	result.Check(testkit.Rows(`a int(11) YES  <nil> `, `b int(11) YES  <nil> VIRTUAL GENERATED`, `c int(11) YES  <nil> STORED GENERATED`))

	// Check show create table with virtual and stored generated columns.
	result = tk.MustQuery(`show create table test_gv_ddl`)
	result.Check(testkit.Rows(
		"test_gv_ddl CREATE TABLE `test_gv_ddl` (\n  `a` int(11) DEFAULT NULL,\n  `b` int(11) GENERATED ALWAYS AS (`a` + 8) VIRTUAL,\n  `c` int(11) GENERATED ALWAYS AS (`b` + 2) STORED\n) ENGINE=InnoDB DEFAULT CHARSET=utf8mb4 COLLATE=utf8mb4_bin",
	))

	// Check generated expression with blanks.
	tk.MustExec("create table table_with_gen_col_blanks (a int, b char(20) as (cast( \r\n\t a \r\n\tas  char)), c int as (a+100))")
	result = tk.MustQuery(`show create table table_with_gen_col_blanks`)
	result.Check(testkit.Rows("table_with_gen_col_blanks CREATE TABLE `table_with_gen_col_blanks` (\n" +
		"  `a` int(11) DEFAULT NULL,\n" +
		"  `b` char(20) GENERATED ALWAYS AS (cast(`a` as char)) VIRTUAL,\n" +
		"  `c` int(11) GENERATED ALWAYS AS (`a` + 100) VIRTUAL\n" +
		") ENGINE=InnoDB DEFAULT CHARSET=utf8mb4 COLLATE=utf8mb4_bin"))

	// Check generated expression with charset latin1 ("latin1" != mysql.DefaultCharset).
	tk.MustExec("create table table_with_gen_col_latin1 (a int, b char(20) as (cast( \r\n\t a \r\n\tas  char charset latin1)), c int as (a+100))")
	result = tk.MustQuery(`show create table table_with_gen_col_latin1`)
	result.Check(testkit.Rows("table_with_gen_col_latin1 CREATE TABLE `table_with_gen_col_latin1` (\n" +
		"  `a` int(11) DEFAULT NULL,\n" +
		"  `b` char(20) GENERATED ALWAYS AS (cast(`a` as char charset latin1)) VIRTUAL,\n" +
		"  `c` int(11) GENERATED ALWAYS AS (`a` + 100) VIRTUAL\n" +
		") ENGINE=InnoDB DEFAULT CHARSET=utf8mb4 COLLATE=utf8mb4_bin"))

	// Check generated expression with string (issue 9457).
	tk.MustExec("create table table_with_gen_col_string (first_name varchar(10), last_name varchar(10), full_name varchar(255) AS (CONCAT(first_name,' ',last_name)))")
	result = tk.MustQuery(`show create table table_with_gen_col_string`)
	result.Check(testkit.Rows("table_with_gen_col_string CREATE TABLE `table_with_gen_col_string` (\n" +
		"  `first_name` varchar(10) DEFAULT NULL,\n" +
		"  `last_name` varchar(10) DEFAULT NULL,\n" +
		"  `full_name` varchar(255) GENERATED ALWAYS AS (concat(`first_name`, _utf8mb4' ', `last_name`)) VIRTUAL\n" +
		") ENGINE=InnoDB DEFAULT CHARSET=utf8mb4 COLLATE=utf8mb4_bin"))

	tk.MustExec("alter table table_with_gen_col_string modify column full_name varchar(255) GENERATED ALWAYS AS (CONCAT(last_name,' ' ,first_name) ) VIRTUAL")
	result = tk.MustQuery(`show create table table_with_gen_col_string`)
	result.Check(testkit.Rows("table_with_gen_col_string CREATE TABLE `table_with_gen_col_string` (\n" +
		"  `first_name` varchar(10) DEFAULT NULL,\n" +
		"  `last_name` varchar(10) DEFAULT NULL,\n" +
		"  `full_name` varchar(255) GENERATED ALWAYS AS (concat(`last_name`, _utf8mb4' ', `first_name`)) VIRTUAL\n" +
		") ENGINE=InnoDB DEFAULT CHARSET=utf8mb4 COLLATE=utf8mb4_bin"))

	// Test incorrect parameter count.
	tk.MustGetErrCode("create table test_gv_incorrect_pc(a double, b int as (lower(a, 2)))", errno.ErrWrongParamcountToNativeFct)
	tk.MustGetErrCode("create table test_gv_incorrect_pc(a double, b int as (lower(a, 2)) stored)", errno.ErrWrongParamcountToNativeFct)

	genExprTests := []struct {
		stmt string
		err  int
	}{
		// Drop/rename columns dependent by other column.
		{`alter table test_gv_ddl drop column a`, errno.ErrDependentByGeneratedColumn},
		{`alter table test_gv_ddl change column a anew int`, errno.ErrBadField},

		// Modify/change stored status of generated columns.
		{`alter table test_gv_ddl modify column b bigint`, errno.ErrUnsupportedOnGeneratedColumn},
		{`alter table test_gv_ddl change column c cnew bigint as (a+100)`, errno.ErrUnsupportedOnGeneratedColumn},

		// Modify/change generated columns breaking prior.
		{`alter table test_gv_ddl modify column b int as (c+100)`, errno.ErrGeneratedColumnNonPrior},
		{`alter table test_gv_ddl change column b bnew int as (c+100)`, errno.ErrGeneratedColumnNonPrior},

		// Refer not exist columns in generation expression.
		{`create table test_gv_ddl_bad (a int, b int as (c+8))`, errno.ErrBadField},

		// Refer generated columns non prior.
		{`create table test_gv_ddl_bad (a int, b int as (c+1), c int as (a+1))`, errno.ErrGeneratedColumnNonPrior},

		// Virtual generated columns cannot be primary key.
		{`create table test_gv_ddl_bad (a int, b int, c int as (a+b) primary key)`, errno.ErrUnsupportedOnGeneratedColumn},
		{`create table test_gv_ddl_bad (a int, b int, c int as (a+b), primary key(c))`, errno.ErrUnsupportedOnGeneratedColumn},
		{`create table test_gv_ddl_bad (a int, b int, c int as (a+b), primary key(a, c))`, errno.ErrUnsupportedOnGeneratedColumn},

		// Add stored generated column through alter table.
		{`alter table test_gv_ddl add column d int as (b+2) stored`, errno.ErrUnsupportedOnGeneratedColumn},
		{`alter table test_gv_ddl modify column b int as (a + 8) stored`, errno.ErrUnsupportedOnGeneratedColumn},

		// Add generated column with incorrect parameter count.
		{`alter table test_gv_ddl add column z int as (lower(a, 2))`, errno.ErrWrongParamcountToNativeFct},
		{`alter table test_gv_ddl add column z int as (lower(a, 2)) stored`, errno.ErrWrongParamcountToNativeFct},

		// Modify generated column with incorrect parameter count.
		{`alter table test_gv_ddl modify column b int as (lower(a, 2))`, errno.ErrWrongParamcountToNativeFct},
		{`alter table test_gv_ddl change column b b int as (lower(a, 2))`, errno.ErrWrongParamcountToNativeFct},
	}
	for _, tt := range genExprTests {
		tk.MustGetErrCode(tt.stmt, tt.err)
	}

	// Check alter table modify/change generated column.
	modStoredColErrMsg := "[ddl:3106]'modifying a stored column' is not supported for generated columns."
	_, err := tk.Exec(`alter table test_gv_ddl modify column c bigint as (b+200) stored`)
	c.Assert(err, NotNil)
	c.Assert(err.Error(), Equals, modStoredColErrMsg)

	result = tk.MustQuery(`DESC test_gv_ddl`)
	result.Check(testkit.Rows(`a int(11) YES  <nil> `, `b int(11) YES  <nil> VIRTUAL GENERATED`, `c int(11) YES  <nil> STORED GENERATED`))

	tk.MustExec(`alter table test_gv_ddl change column b b bigint as (a+100) virtual`)
	result = tk.MustQuery(`DESC test_gv_ddl`)
	result.Check(testkit.Rows(`a int(11) YES  <nil> `, `b bigint(20) YES  <nil> VIRTUAL GENERATED`, `c int(11) YES  <nil> STORED GENERATED`))

	tk.MustExec(`alter table test_gv_ddl change column c cnew bigint`)
	result = tk.MustQuery(`DESC test_gv_ddl`)
	result.Check(testkit.Rows(`a int(11) YES  <nil> `, `b bigint(20) YES  <nil> VIRTUAL GENERATED`, `cnew bigint(20) YES  <nil> `))

	// Test generated column `\\`.
	tk.MustExec("drop table if exists t")
	tk.MustExec("CREATE TABLE t(c0 TEXT AS ('\\\\'));")
	tk.MustExec("insert into t values ()")
	tk.MustQuery("select * from t").Check(testkit.Rows("\\"))
	tk.MustExec("drop table if exists t")
	tk.MustExec("CREATE TABLE t(c0 TEXT AS ('a\\\\b\\\\c\\\\'))")
	tk.MustExec("insert into t values ()")
	tk.MustQuery("select * from t").Check(testkit.Rows("a\\b\\c\\"))
}

func (s *testDBSuite4) TestComment(c *C) {
	tk := testkit.NewTestKit(c, s.store)
	tk.MustExec("use " + s.schemaName)
	tk.MustExec("drop table if exists ct, ct1")

	validComment := strings.Repeat("a", 1024)
	invalidComment := strings.Repeat("b", 1025)

	tk.MustExec("create table ct (c int, d int, e int, key (c) comment '" + validComment + "')")
	tk.MustExec("create index i on ct (d) comment '" + validComment + "'")
	tk.MustExec("alter table ct add key (e) comment '" + validComment + "'")

	tk.MustGetErrCode("create table ct1 (c int, key (c) comment '"+invalidComment+"')", errno.ErrTooLongIndexComment)
	tk.MustGetErrCode("create index i1 on ct (d) comment '"+invalidComment+"b"+"'", errno.ErrTooLongIndexComment)
	tk.MustGetErrCode("alter table ct add key (e) comment '"+invalidComment+"'", errno.ErrTooLongIndexComment)

	tk.MustExec("set @@sql_mode=''")
	tk.MustExec("create table ct1 (c int, d int, e int, key (c) comment '" + invalidComment + "')")
	c.Assert(tk.Se.GetSessionVars().StmtCtx.WarningCount(), Equals, uint16(1))
	tk.MustQuery("show warnings").Check(testutil.RowsWithSep("|", "Warning|1688|Comment for index 'c' is too long (max = 1024)"))
	tk.MustExec("create index i1 on ct1 (d) comment '" + invalidComment + "b" + "'")
	c.Assert(tk.Se.GetSessionVars().StmtCtx.WarningCount(), Equals, uint16(1))
	tk.MustQuery("show warnings").Check(testutil.RowsWithSep("|", "Warning|1688|Comment for index 'i1' is too long (max = 1024)"))
	tk.MustExec("alter table ct1 add key (e) comment '" + invalidComment + "'")
	c.Assert(tk.Se.GetSessionVars().StmtCtx.WarningCount(), Equals, uint16(1))
	tk.MustQuery("show warnings").Check(testutil.RowsWithSep("|", "Warning|1688|Comment for index 'e' is too long (max = 1024)"))

	tk.MustExec("drop table if exists ct, ct1")
}

func (s *testSerialDBSuite) TestRebaseAutoID(c *C) {
	c.Assert(failpoint.Enable("github.com/pingcap/tidb/meta/autoid/mockAutoIDChange", `return(true)`), IsNil)
	defer func() {
		c.Assert(failpoint.Disable("github.com/pingcap/tidb/meta/autoid/mockAutoIDChange"), IsNil)
	}()
	tk := testkit.NewTestKit(c, s.store)
	tk.MustExec("use " + s.schemaName)

	tk.MustExec("drop database if exists tidb;")
	tk.MustExec("create database tidb;")
	tk.MustExec("use tidb;")
	tk.MustExec("create table tidb.test (a int auto_increment primary key, b int);")
	tk.MustExec("insert tidb.test values (null, 1);")
	tk.MustQuery("select * from tidb.test").Check(testkit.Rows("1 1"))
	tk.MustExec("alter table tidb.test auto_increment = 6000;")
	tk.MustExec("insert tidb.test values (null, 1);")
	tk.MustQuery("select * from tidb.test").Check(testkit.Rows("1 1", "6000 1"))
	tk.MustExec("alter table tidb.test auto_increment = 5;")
	tk.MustExec("insert tidb.test values (null, 1);")
	tk.MustQuery("select * from tidb.test").Check(testkit.Rows("1 1", "6000 1", "11000 1"))

	// Current range for table test is [11000, 15999].
	// Though it does not have a tuple "a = 15999", its global next auto increment id should be 16000.
	// Anyway it is not compatible with MySQL.
	tk.MustExec("alter table tidb.test auto_increment = 12000;")
	tk.MustExec("insert tidb.test values (null, 1);")
	tk.MustQuery("select * from tidb.test").Check(testkit.Rows("1 1", "6000 1", "11000 1", "16000 1"))

	tk.MustExec("create table tidb.test2 (a int);")
	tk.MustGetErrCode("alter table tidb.test2 add column b int auto_increment key, auto_increment=10;", errno.ErrUnsupportedDDLOperation)
}

func (s *testDBSuite5) TestCheckColumnDefaultValue(c *C) {
	tk := testkit.NewTestKit(c, s.store)
	tk.MustExec("use test;")
	tk.MustExec("drop table if exists text_default_text;")
	tk.MustGetErrCode("create table text_default_text(c1 text not null default '');", errno.ErrBlobCantHaveDefault)
	tk.MustGetErrCode("create table text_default_text(c1 text not null default 'scds');", errno.ErrBlobCantHaveDefault)

	tk.MustExec("drop table if exists text_default_json;")
	tk.MustGetErrCode("create table text_default_json(c1 json not null default '');", errno.ErrBlobCantHaveDefault)
	tk.MustGetErrCode("create table text_default_json(c1 json not null default 'dfew555');", errno.ErrBlobCantHaveDefault)

	tk.MustExec("drop table if exists text_default_blob;")
	tk.MustGetErrCode("create table text_default_blob(c1 blob not null default '');", errno.ErrBlobCantHaveDefault)
	tk.MustGetErrCode("create table text_default_blob(c1 blob not null default 'scds54');", errno.ErrBlobCantHaveDefault)

	tk.MustExec("set sql_mode='';")
	tk.MustExec("create table text_default_text(c1 text not null default '');")
	tk.MustQuery(`show create table text_default_text`).Check(testutil.RowsWithSep("|",
		"text_default_text CREATE TABLE `text_default_text` (\n"+
			"  `c1` text NOT NULL\n"+
			") ENGINE=InnoDB DEFAULT CHARSET=utf8mb4 COLLATE=utf8mb4_bin",
	))
	ctx := tk.Se.(sessionctx.Context)
	is := domain.GetDomain(ctx).InfoSchema()
	tblInfo, err := is.TableByName(model.NewCIStr("test"), model.NewCIStr("text_default_text"))
	c.Assert(err, IsNil)
	c.Assert(tblInfo.Meta().Columns[0].DefaultValue, Equals, "")

	tk.MustExec("create table text_default_blob(c1 blob not null default '');")
	tk.MustQuery(`show create table text_default_blob`).Check(testutil.RowsWithSep("|",
		"text_default_blob CREATE TABLE `text_default_blob` (\n"+
			"  `c1` blob NOT NULL\n"+
			") ENGINE=InnoDB DEFAULT CHARSET=utf8mb4 COLLATE=utf8mb4_bin",
	))
	is = domain.GetDomain(ctx).InfoSchema()
	tblInfo, err = is.TableByName(model.NewCIStr("test"), model.NewCIStr("text_default_blob"))
	c.Assert(err, IsNil)
	c.Assert(tblInfo.Meta().Columns[0].DefaultValue, Equals, "")

	tk.MustExec("create table text_default_json(c1 json not null default '');")
	tk.MustQuery(`show create table text_default_json`).Check(testutil.RowsWithSep("|",
		"text_default_json CREATE TABLE `text_default_json` (\n"+
			"  `c1` json NOT NULL DEFAULT 'null'\n"+
			") ENGINE=InnoDB DEFAULT CHARSET=utf8mb4 COLLATE=utf8mb4_bin",
	))
	is = domain.GetDomain(ctx).InfoSchema()
	tblInfo, err = is.TableByName(model.NewCIStr("test"), model.NewCIStr("text_default_json"))
	c.Assert(err, IsNil)
	c.Assert(tblInfo.Meta().Columns[0].DefaultValue, Equals, `null`)
}

func (s *testDBSuite1) TestCharacterSetInColumns(c *C) {
	tk := testkit.NewTestKit(c, s.store)
	tk.MustExec("create database varchar_test;")
	defer tk.MustExec("drop database varchar_test;")
	tk.MustExec("use varchar_test")
	tk.MustExec("create table t (c1 int, s1 varchar(10), s2 text)")
	tk.MustQuery("select count(*) from information_schema.columns where table_schema = 'varchar_test' and character_set_name != 'utf8mb4'").Check(testkit.Rows("0"))
	tk.MustQuery("select count(*) from information_schema.columns where table_schema = 'varchar_test' and character_set_name = 'utf8mb4'").Check(testkit.Rows("2"))

	tk.MustExec("create table t1(id int) charset=UTF8;")
	tk.MustExec("create table t2(id int) charset=BINARY;")
	tk.MustExec("create table t3(id int) charset=LATIN1;")
	tk.MustExec("create table t4(id int) charset=ASCII;")
	tk.MustExec("create table t5(id int) charset=UTF8MB4;")

	tk.MustExec("create table t11(id int) charset=utf8;")
	tk.MustExec("create table t12(id int) charset=binary;")
	tk.MustExec("create table t13(id int) charset=latin1;")
	tk.MustExec("create table t14(id int) charset=ascii;")
	tk.MustExec("create table t15(id int) charset=utf8mb4;")
}

func (s *testDBSuite2) TestAddNotNullColumnWhileInsertOnDupUpdate(c *C) {
	tk1 := testkit.NewTestKit(c, s.store)
	tk1.MustExec("use " + s.schemaName)
	tk2 := testkit.NewTestKit(c, s.store)
	tk2.MustExec("use " + s.schemaName)
	closeCh := make(chan bool)
	wg := new(sync.WaitGroup)
	wg.Add(1)
	tk1.MustExec("create table nn (a int primary key, b int)")
	tk1.MustExec("insert nn values (1, 1)")
	var tk2Err error
	go func() {
		defer wg.Done()
		for {
			select {
			case <-closeCh:
				return
			default:
			}
			_, tk2Err = tk2.Exec("insert nn (a, b) values (1, 1) on duplicate key update a = 1, b = values(b) + 1")
			if tk2Err != nil {
				return
			}
		}
	}()
	tk1.MustExec("alter table nn add column c int not null default 3 after a")
	close(closeCh)
	wg.Wait()
	c.Assert(tk2Err, IsNil)
	tk1.MustQuery("select * from nn").Check(testkit.Rows("1 3 2"))
}

func (s *testDBSuite3) TestColumnModifyingDefinition(c *C) {
	tk := testkit.NewTestKit(c, s.store)
	tk.MustExec("use test")
	tk.MustExec("drop table if exists test2;")
	tk.MustExec("create table test2 (c1 int, c2 int, c3 int default 1, index (c1));")
	tk.MustExec("alter table test2 change c2 a int not null;")
	ctx := tk.Se.(sessionctx.Context)
	is := domain.GetDomain(ctx).InfoSchema()
	t, err := is.TableByName(model.NewCIStr("test"), model.NewCIStr("test2"))
	c.Assert(err, IsNil)
	var c2 *table.Column
	for _, col := range t.Cols() {
		if col.Name.L == "a" {
			c2 = col
		}
	}
	c.Assert(mysql.HasNotNullFlag(c2.Flag), IsTrue)

	tk.MustExec("drop table if exists test2;")
	tk.MustExec("create table test2 (c1 int, c2 int, c3 int default 1, index (c1));")
	tk.MustExec("insert into test2(c2) values (null);")
	_, err = tk.Exec("alter table test2 change c2 a int not null")
	c.Assert(err.Error(), Equals, "[ddl:1265]Data truncated for column 'a' at row 1")
	tk.MustGetErrCode("alter table test2 change c1 a1 bigint not null;", mysql.WarnDataTruncated)
}

func (s *testDBSuite4) TestCheckTooBigFieldLength(c *C) {
	tk := testkit.NewTestKit(c, s.store)
	tk.MustExec("use test")
	tk.MustExec("drop table if exists tr_01;")
	tk.MustExec("create table tr_01 (id int, name varchar(20000), purchased date )  default charset=utf8 collate=utf8_bin;")

	tk.MustExec("drop table if exists tr_02;")
	tk.MustExec("create table tr_02 (id int, name varchar(16000), purchased date )  default charset=utf8mb4 collate=utf8mb4_bin;")

	tk.MustExec("drop table if exists tr_03;")
	tk.MustExec("create table tr_03 (id int, name varchar(65534), purchased date ) default charset=latin1;")

	tk.MustExec("drop table if exists tr_04;")
	tk.MustExec("create table tr_04 (a varchar(20000) ) default charset utf8;")
	tk.MustGetErrCode("alter table tr_04 add column b varchar(20000) charset utf8mb4;", errno.ErrTooBigFieldlength)
	tk.MustGetErrCode("alter table tr_04 convert to character set utf8mb4;", errno.ErrTooBigFieldlength)
	tk.MustGetErrCode("create table tr (id int, name varchar(30000), purchased date )  default charset=utf8 collate=utf8_bin;", errno.ErrTooBigFieldlength)
	tk.MustGetErrCode("create table tr (id int, name varchar(20000) charset utf8mb4, purchased date ) default charset=utf8 collate=utf8_bin;", errno.ErrTooBigFieldlength)
	tk.MustGetErrCode("create table tr (id int, name varchar(65536), purchased date ) default charset=latin1;", errno.ErrTooBigFieldlength)

	tk.MustExec("drop table if exists tr_05;")
	tk.MustExec("create table tr_05 (a varchar(16000) charset utf8);")
	tk.MustExec("alter table tr_05 modify column a varchar(16000) charset utf8;")
	tk.MustExec("alter table tr_05 modify column a varchar(16000) charset utf8mb4;")
}

func (s *testDBSuite5) TestCheckConvertToCharacter(c *C) {
	tk := testkit.NewTestKit(c, s.store)
	tk.MustExec("use test")
	tk.MustExec("drop table if exists t")
	defer tk.MustExec("drop table t")
	tk.MustExec("create table t(a varchar(10) charset binary);")
	ctx := tk.Se.(sessionctx.Context)
	is := domain.GetDomain(ctx).InfoSchema()
	t, err := is.TableByName(model.NewCIStr("test"), model.NewCIStr("t"))
	c.Assert(err, IsNil)
	tk.MustGetErrCode("alter table t modify column a varchar(10) charset utf8 collate utf8_bin", errno.ErrUnsupportedDDLOperation)
	tk.MustGetErrCode("alter table t modify column a varchar(10) charset utf8mb4 collate utf8mb4_bin", errno.ErrUnsupportedDDLOperation)
	tk.MustGetErrCode("alter table t modify column a varchar(10) charset latin1 collate latin1_bin", errno.ErrUnsupportedDDLOperation)
	c.Assert(t.Cols()[0].Charset, Equals, "binary")
}

func (s *testDBSuite5) TestModifyColumnRollBack(c *C) {
	tk := testkit.NewTestKit(c, s.store)
	s.mustExec(tk, c, "use test_db")
	s.mustExec(tk, c, "drop table if exists t1")
	s.mustExec(tk, c, "create table t1 (c1 int, c2 int, c3 int default 1, index (c1));")

	var c2 *table.Column
	var checkErr error
	hook := &ddl.TestDDLCallback{Do: s.dom}
	hook.OnJobUpdatedExported = func(job *model.Job) {
		if checkErr != nil {
			return
		}

		t := s.testGetTable(c, "t1")
		for _, col := range t.Cols() {
			if col.Name.L == "c2" {
				c2 = col
			}
		}
		if mysql.HasPreventNullInsertFlag(c2.Flag) {
			tk.MustGetErrCode("insert into t1(c2) values (null);", errno.ErrBadNull)
		}

		hookCtx := mock.NewContext()
		hookCtx.Store = s.store
		err := hookCtx.NewTxn(context.Background())
		if err != nil {
			checkErr = errors.Trace(err)
			return
		}

		jobIDs := []int64{job.ID}
		txn, err := hookCtx.Txn(true)
		if err != nil {
			checkErr = errors.Trace(err)
			return
		}
		errs, err := admin.CancelJobs(txn, jobIDs)
		if err != nil {
			checkErr = errors.Trace(err)
			return
		}
		// It only tests cancel one DDL job.
		if errs[0] != nil {
			checkErr = errors.Trace(errs[0])
			return
		}

		txn, err = hookCtx.Txn(true)
		if err != nil {
			checkErr = errors.Trace(err)
			return
		}
		err = txn.Commit(context.Background())
		if err != nil {
			checkErr = errors.Trace(err)
		}
	}

	originalHook := s.dom.DDL().GetHook()
	s.dom.DDL().(ddl.DDLForTest).SetHook(hook)
	done := make(chan error, 1)
	go backgroundExec(s.store, "alter table t1 change c2 c2 bigint not null;", done)

	err := <-done
	c.Assert(err, NotNil)
	c.Assert(err.Error(), Equals, "[ddl:8214]Cancelled DDL job")
	s.mustExec(tk, c, "insert into t1(c2) values (null);")

	t := s.testGetTable(c, "t1")
	for _, col := range t.Cols() {
		if col.Name.L == "c2" {
			c2 = col
		}
	}
	c.Assert(mysql.HasNotNullFlag(c2.Flag), IsFalse)
	s.dom.DDL().(ddl.DDLForTest).SetHook(originalHook)
	s.mustExec(tk, c, "drop table t1")
}

func (s *testSerialDBSuite) TestModifyColumnReorgInfo(c *C) {
	tk := testkit.NewTestKit(c, s.store)
	tk.MustExec("use test_db")
	tk.MustExec("drop table if exists t1")
	tk.MustExec("create table t1 (c1 int, c2 int, c3 int, index idx(c2), index idx1(c1, c2));")

	sql := "alter table t1 change c2 c2 mediumint;"
	// defaultBatchSize is equal to ddl.defaultBatchSize
	base := defaultBatchSize * 8
	// add some rows
	batchInsert(tk, "t1", 0, base)
	// Make sure the count of regions more than backfill workers.
	tk.MustQuery("split table t1 between (0) and (8192) regions 8;").Check(testkit.Rows("8 1"))

	tbl := s.testGetTable(c, "t1")
	originalHook := s.dom.DDL().GetHook()
	defer s.dom.DDL().(ddl.DDLForTest).SetHook(originalHook)

	// Check insert null before job first update.
	hook := &ddl.TestDDLCallback{Do: s.dom}
	var checkErr error
	var currJob *model.Job
	var elements []*meta.Element
	ctx := mock.NewContext()
	ctx.Store = s.store
	times := 0
	hook.OnJobRunBeforeExported = func(job *model.Job) {
		if tbl.Meta().ID != job.TableID || checkErr != nil || job.SchemaState != model.StateWriteReorganization {
			return
		}
		if job.Type == model.ActionModifyColumn {
			if times == 0 {
				times++
				return
			}
			currJob = job
			var (
				newCol                *model.ColumnInfo
				oldColName            *model.CIStr
				modifyColumnTp        byte
				updatedAutoRandomBits uint64
				changingCol           *model.ColumnInfo
				changingIdxs          []*model.IndexInfo
			)
			pos := &ast.ColumnPosition{}
			checkErr = job.DecodeArgs(&newCol, &oldColName, pos, &modifyColumnTp, &updatedAutoRandomBits, &changingCol, &changingIdxs)
			elements = ddl.BuildElements(changingCol, changingIdxs)
		}
		if job.Type == model.ActionAddIndex {
			if times == 1 {
				times++
				return
			}
			tbl := s.testGetTable(c, "t1")
			indexInfo := tbl.Meta().FindIndexByName("idx2")
			elements = []*meta.Element{{ID: indexInfo.ID, TypeKey: meta.IndexElementKey}}
		}
	}
	c.Assert(failpoint.Enable("github.com/pingcap/tidb/ddl/MockGetIndexRecordErr", `return("cantDecodeRecordErr")`), IsNil)
	s.dom.DDL().(ddl.DDLForTest).SetHook(hook)
	_, err := tk.Exec(sql)
	c.Assert(err.Error(), Equals, "[ddl:8202]Cannot decode index value, because mock can't decode record error")
	c.Assert(checkErr, IsNil)
	// Check whether the reorg information is cleaned up when executing "modify column" failed.
	checkReorgHandle := func(gotElements, expectedElements []*meta.Element) {
		for i, e := range gotElements {
			c.Assert(e, DeepEquals, expectedElements[i])
		}
		err := ctx.NewTxn(context.Background())
		c.Assert(err, IsNil)
		txn, err := ctx.Txn(true)
		c.Assert(err, IsNil)
		m := meta.NewMeta(txn)
		e, start, end, physicalID, err := m.GetDDLReorgHandle(currJob)
		c.Assert(meta.ErrDDLReorgElementNotExist.Equal(err), IsTrue)
		c.Assert(e, IsNil)
		c.Assert(start, IsNil)
		c.Assert(end, IsNil)
		c.Assert(physicalID, Equals, int64(0))
	}
	expectedEles := []*meta.Element{
		{ID: 4, TypeKey: meta.ColumnElementKey},
		{ID: 3, TypeKey: meta.IndexElementKey},
		{ID: 4, TypeKey: meta.IndexElementKey}}
	checkReorgHandle(elements, expectedEles)
	c.Assert(failpoint.Disable("github.com/pingcap/tidb/ddl/MockGetIndexRecordErr"), IsNil)
	tk.MustExec("admin check table t1")

	// Check whether the reorg information is cleaned up when executing "modify column" successfully.
	// Test encountering a "notOwnerErr" error which caused the processing backfill job to exit halfway.
	c.Assert(failpoint.Enable("github.com/pingcap/tidb/ddl/MockGetIndexRecordErr", `return("modifyColumnNotOwnerErr")`), IsNil)
	tk.MustExec(sql)
	expectedEles = []*meta.Element{
		{ID: 5, TypeKey: meta.ColumnElementKey},
		{ID: 5, TypeKey: meta.IndexElementKey},
		{ID: 6, TypeKey: meta.IndexElementKey}}
	checkReorgHandle(elements, expectedEles)
	tk.MustExec("admin check table t1")
	c.Assert(failpoint.Disable("github.com/pingcap/tidb/ddl/MockGetIndexRecordErr"), IsNil)

	// Test encountering a "notOwnerErr" error which caused the processing backfill job to exit halfway.
	// During the period, the old TiDB version(do not exist the element information) is upgraded to the new TiDB version.
	c.Assert(failpoint.Enable("github.com/pingcap/tidb/ddl/MockGetIndexRecordErr", `return("addIdxNotOwnerErr")`), IsNil)
	tk.MustExec("alter table t1 add index idx2(c1)")
	expectedEles = []*meta.Element{
		{ID: 7, TypeKey: meta.IndexElementKey}}
	checkReorgHandle(elements, expectedEles)
	tk.MustExec("admin check table t1")
	c.Assert(failpoint.Disable("github.com/pingcap/tidb/ddl/MockGetIndexRecordErr"), IsNil)
}

func (s *testSerialDBSuite) TestModifyColumnNullToNotNullWithChangingVal2(c *C) {
	tk := testkit.NewTestKitWithInit(c, s.store)

	c.Assert(failpoint.Enable("github.com/pingcap/tidb/ddl/mockInsertValueAfterCheckNull", `return("insert into test.tt values (NULL, NULL)")`), IsNil)
	defer func() {
		err := failpoint.Disable("github.com/pingcap/tidb/ddl/mockInsertValueAfterCheckNull")
		c.Assert(err, IsNil)
	}()

	tk.MustExec("drop table if exists tt;")
	tk.MustExec(`create table tt (a bigint, b int, unique index idx(a));`)
	tk.MustExec("insert into tt values (1,1),(2,2),(3,3);")
	_, err := tk.Exec("alter table tt modify a int not null;")
	c.Assert(err.Error(), Equals, "[ddl:1265]Data truncated for column 'a' at row 1")
	tk.MustExec("drop table tt")
}

func (s *testDBSuite1) TestModifyColumnNullToNotNull(c *C) {
	sql1 := "alter table t1 change c2 c2 int not null;"
	sql2 := "alter table t1 change c2 c2 int not null;"
	testModifyColumnNullToNotNull(c, s.testDBSuite, false, sql1, sql2)
}

func (s *testSerialDBSuite) TestModifyColumnNullToNotNullWithChangingVal(c *C) {
	sql1 := "alter table t1 change c2 c2 tinyint not null;"
	sql2 := "alter table t1 change c2 c2 tinyint not null;"
	testModifyColumnNullToNotNull(c, s.testDBSuite, true, sql1, sql2)
	c2 := getModifyColumn(c, s.s.(sessionctx.Context), s.schemaName, "t1", "c2", false)
	c.Assert(c2.FieldType.Tp, Equals, mysql.TypeTiny)
}

func (s *testSerialDBSuite) TestModifyColumnBetweenStringTypes(c *C) {
	tk := testkit.NewTestKitWithInit(c, s.store)

	// varchar to varchar
	tk.MustExec("drop table if exists tt;")
	tk.MustExec("create table tt (a varchar(10));")
	tk.MustExec("insert into tt values ('111'),('10000');")
	tk.MustExec("alter table tt change a a varchar(5);")
	mvc := getModifyColumn(c, s.s.(sessionctx.Context), "test", "tt", "a", false)
	c.Assert(mvc.FieldType.Flen, Equals, 5)
	tk.MustQuery("select * from tt").Check(testkit.Rows("111", "10000"))
	tk.MustGetErrMsg("alter table tt change a a varchar(4);", "[types:1265]Data truncated for column 'a', value is '10000'")
	tk.MustExec("alter table tt change a a varchar(100);")
	tk.MustQuery("select length(a) from tt").Check(testkit.Rows("3", "5"))

	// char to char
	tk.MustExec("drop table if exists tt;")
	tk.MustExec("create table tt (a char(10));")
	tk.MustExec("insert into tt values ('111'),('10000');")
	tk.MustExec("alter table tt change a a char(5);")
	mc := getModifyColumn(c, s.s.(sessionctx.Context), "test", "tt", "a", false)
	c.Assert(mc.FieldType.Flen, Equals, 5)
	tk.MustQuery("select * from tt").Check(testkit.Rows("111", "10000"))
	tk.MustGetErrMsg("alter table tt change a a char(4);", "[types:1265]Data truncated for column 'a', value is '10000'")
	tk.MustExec("alter table tt change a a char(100);")
	tk.MustQuery("select length(a) from tt").Check(testkit.Rows("3", "5"))

	// binary to binary
	tk.MustExec("drop table if exists tt;")
	tk.MustExec("create table tt (a binary(10));")
	tk.MustExec("insert into tt values ('111'),('10000');")
	tk.MustGetErrMsg("alter table tt change a a binary(5);", "[types:1265]Data truncated for column 'a', value is '111\x00\x00\x00\x00\x00\x00\x00'")
	mb := getModifyColumn(c, s.s.(sessionctx.Context), "test", "tt", "a", false)
	c.Assert(mb.FieldType.Flen, Equals, 10)
	tk.MustQuery("select * from tt").Check(testkit.Rows("111\x00\x00\x00\x00\x00\x00\x00", "10000\x00\x00\x00\x00\x00"))
	tk.MustGetErrMsg("alter table tt change a a binary(4);", "[types:1265]Data truncated for column 'a', value is '111\x00\x00\x00\x00\x00\x00\x00'")
	tk.MustExec("alter table tt change a a binary(12);")
	tk.MustQuery("select * from tt").Check(testkit.Rows("111\x00\x00\x00\x00\x00\x00\x00\x00\x00", "10000\x00\x00\x00\x00\x00\x00\x00"))
	tk.MustQuery("select length(a) from tt").Check(testkit.Rows("12", "12"))

	// varbinary to varbinary
	tk.MustExec("drop table if exists tt;")
	tk.MustExec("create table tt (a varbinary(10));")
	tk.MustExec("insert into tt values ('111'),('10000');")
	tk.MustExec("alter table tt change a a varbinary(5);")
	mvb := getModifyColumn(c, s.s.(sessionctx.Context), "test", "tt", "a", false)
	c.Assert(mvb.FieldType.Flen, Equals, 5)
	tk.MustQuery("select * from tt").Check(testkit.Rows("111", "10000"))
	tk.MustGetErrMsg("alter table tt change a a varbinary(4);", "[types:1265]Data truncated for column 'a', value is '10000'")
	tk.MustExec("alter table tt change a a varbinary(12);")
	tk.MustQuery("select * from tt").Check(testkit.Rows("111", "10000"))
	tk.MustQuery("select length(a) from tt").Check(testkit.Rows("3", "5"))

	// varchar to char
	tk.MustExec("drop table if exists tt;")
	tk.MustExec("create table tt (a varchar(10));")
	tk.MustExec("insert into tt values ('111'),('10000');")

	tk.MustExec("alter table tt change a a char(10);")
	c2 := getModifyColumn(c, s.s.(sessionctx.Context), "test", "tt", "a", false)
	c.Assert(c2.FieldType.Tp, Equals, mysql.TypeString)
	c.Assert(c2.FieldType.Flen, Equals, 10)
	tk.MustQuery("select * from tt").Check(testkit.Rows("111", "10000"))
	tk.MustGetErrMsg("alter table tt change a a char(4);", "[types:1265]Data truncated for column 'a', value is '10000'")

	// char to text
	tk.MustExec("alter table tt change a a text;")
	c2 = getModifyColumn(c, s.s.(sessionctx.Context), "test", "tt", "a", false)
	c.Assert(c2.FieldType.Tp, Equals, mysql.TypeBlob)

	// text to set
	tk.MustGetErrMsg("alter table tt change a a set('111', '2222');", "[types:1265]Data truncated for column 'a', value is '10000'")
	tk.MustExec("alter table tt change a a set('111', '10000');")
	c2 = getModifyColumn(c, s.s.(sessionctx.Context), "test", "tt", "a", false)
	c.Assert(c2.FieldType.Tp, Equals, mysql.TypeSet)
	tk.MustQuery("select * from tt").Check(testkit.Rows("111", "10000"))

	// set to set
	tk.MustExec("alter table tt change a a set('10000', '111');")
	c2 = getModifyColumn(c, s.s.(sessionctx.Context), "test", "tt", "a", false)
	c.Assert(c2.FieldType.Tp, Equals, mysql.TypeSet)
	tk.MustQuery("select * from tt").Check(testkit.Rows("111", "10000"))

	// set to enum
	tk.MustGetErrMsg("alter table tt change a a enum('111', '2222');", "[types:1265]Data truncated for column 'a', value is '10000'")
	tk.MustExec("alter table tt change a a enum('111', '10000');")
	c2 = getModifyColumn(c, s.s.(sessionctx.Context), "test", "tt", "a", false)
	c.Assert(c2.FieldType.Tp, Equals, mysql.TypeEnum)
	tk.MustQuery("select * from tt").Check(testkit.Rows("111", "10000"))
	tk.MustExec("alter table tt change a a enum('10000', '111');")
	tk.MustQuery("select * from tt where a = 1").Check(testkit.Rows("10000"))
	tk.MustQuery("select * from tt where a = 2").Check(testkit.Rows("111"))

	// no-strict mode
	tk.MustExec(`set @@sql_mode="";`)
	tk.MustExec("alter table tt change a a enum('111', '2222');")
	tk.MustQuery("show warnings").Check(testutil.RowsWithSep("|", "Warning|1265|Data truncated for column 'a', value is '10000'"))

	tk.MustExec("drop table tt;")
}

func getModifyColumn(c *C, ctx sessionctx.Context, db, tbl, colName string, allColumn bool) *table.Column {
	t := testGetTableByName(c, ctx, db, tbl)
	colName = strings.ToLower(colName)
	var cols []*table.Column
	if allColumn {
		cols = t.(*tables.TableCommon).Columns
	} else {
		cols = t.Cols()
	}
	for _, col := range cols {
		if col.Name.L == colName {
			return col
		}
	}
	return nil
}

func testModifyColumnNullToNotNull(c *C, s *testDBSuite, enableChangeColumnType bool, sql1, sql2 string) {
	tk := testkit.NewTestKit(c, s.store)
	tk2 := testkit.NewTestKit(c, s.store)
	tk2.MustExec("use test_db")
	s.mustExec(tk, c, "use test_db")
	s.mustExec(tk, c, "drop table if exists t1")
	s.mustExec(tk, c, "create table t1 (c1 int, c2 int);")

	tbl := s.testGetTable(c, "t1")
	getModifyColumn(c, s.s.(sessionctx.Context), s.schemaName, "t1", "c2", false)

	originalHook := s.dom.DDL().GetHook()
	defer s.dom.DDL().(ddl.DDLForTest).SetHook(originalHook)

	// Check insert null before job first update.
	times := 0
	hook := &ddl.TestDDLCallback{Do: s.dom}
	tk.MustExec("delete from t1")
	var checkErr error
	hook.OnJobRunBeforeExported = func(job *model.Job) {
		if tbl.Meta().ID != job.TableID {
			return
		}
		if times == 0 {
			_, checkErr = tk2.Exec("insert into t1 values ();")
		}
		times++
	}
	s.dom.DDL().(ddl.DDLForTest).SetHook(hook)
	_, err := tk.Exec(sql1)
	c.Assert(checkErr, IsNil)
	c.Assert(err, NotNil)
	if enableChangeColumnType {
		c.Assert(err.Error(), Equals, "[ddl:1265]Data truncated for column 'c2' at row 1")
		// Check whether the reorg information is cleaned up.
	} else {
		c.Assert(err.Error(), Equals, "[ddl:1138]Invalid use of NULL value")
	}
	tk.MustQuery("select * from t1").Check(testkit.Rows("<nil> <nil>"))

	// Check insert error when column has PreventNullInsertFlag.
	tk.MustExec("delete from t1")
	hook.OnJobRunBeforeExported = func(job *model.Job) {
		if tbl.Meta().ID != job.TableID {
			return
		}
		if job.State != model.JobStateRunning {
			return
		}
		// now c2 has PreventNullInsertFlag, an error is expected.
		_, checkErr = tk2.Exec("insert into t1 values ();")
	}
	s.dom.DDL().(ddl.DDLForTest).SetHook(hook)
	tk.MustExec(sql2)
	c.Assert(checkErr.Error(), Equals, "[table:1048]Column 'c2' cannot be null")

	c2 := getModifyColumn(c, s.s.(sessionctx.Context), s.schemaName, "t1", "c2", false)
	c.Assert(mysql.HasNotNullFlag(c2.Flag), IsTrue)
	c.Assert(mysql.HasPreventNullInsertFlag(c2.Flag), IsFalse)
	_, err = tk.Exec("insert into t1 values ();")
	c.Assert(err, NotNil)
	c.Assert(err.Error(), Equals, "[table:1364]Field 'c2' doesn't have a default value")
}

func (s *testDBSuite2) TestTransactionOnAddDropColumn(c *C) {
	tk := testkit.NewTestKit(c, s.store)
	s.mustExec(tk, c, "use test_db")
	s.mustExec(tk, c, "drop table if exists t1")
	s.mustExec(tk, c, "create table t1 (a int, b int);")
	s.mustExec(tk, c, "create table t2 (a int, b int);")
	s.mustExec(tk, c, "insert into t2 values (2,0)")

	transactions := [][]string{
		{
			"begin",
			"insert into t1 set a=1",
			"update t1 set b=1 where a=1",
			"commit",
		},
		{
			"begin",
			"insert into t1 select a,b from t2",
			"update t1 set b=2 where a=2",
			"commit",
		},
	}

	originHook := s.dom.DDL().GetHook()
	defer s.dom.DDL().(ddl.DDLForTest).SetHook(originHook)
	hook := &ddl.TestDDLCallback{Do: s.dom}
	var checkErr error
	hook.OnJobRunBeforeExported = func(job *model.Job) {
		if checkErr != nil {
			return
		}
		switch job.SchemaState {
		case model.StateWriteOnly, model.StateWriteReorganization, model.StateDeleteOnly, model.StateDeleteReorganization:
		default:
			return
		}
		// do transaction.
		for _, transaction := range transactions {
			for _, sql := range transaction {
				if _, checkErr = tk.Exec(sql); checkErr != nil {
					checkErr = errors.Errorf("err: %s, sql: %s, job schema state: %s", checkErr.Error(), sql, job.SchemaState)
					return
				}
			}
		}
	}
	s.dom.DDL().(ddl.DDLForTest).SetHook(hook)
	done := make(chan error, 1)
	// test transaction on add column.
	go backgroundExec(s.store, "alter table t1 add column c int not null after a", done)
	err := <-done
	c.Assert(err, IsNil)
	c.Assert(checkErr, IsNil)
	tk.MustQuery("select a,b from t1 order by a").Check(testkit.Rows("1 1", "1 1", "1 1", "2 2", "2 2", "2 2"))
	s.mustExec(tk, c, "delete from t1")

	// test transaction on drop column.
	go backgroundExec(s.store, "alter table t1 drop column c", done)
	err = <-done
	c.Assert(err, IsNil)
	c.Assert(checkErr, IsNil)
	tk.MustQuery("select a,b from t1 order by a").Check(testkit.Rows("1 1", "1 1", "1 1", "2 2", "2 2", "2 2"))
}

func (s *testDBSuite3) TestIssue22307(c *C) {
	tk := testkit.NewTestKit(c, s.store)
	s.mustExec(tk, c, "use test_db")
	s.mustExec(tk, c, "drop table if exists t")
	s.mustExec(tk, c, "create table t (a int, b int)")
	s.mustExec(tk, c, "insert into t values(1, 1);")

	originHook := s.dom.DDL().GetHook()
	defer s.dom.DDL().(ddl.DDLForTest).SetHook(originHook)
	hook := &ddl.TestDDLCallback{Do: s.dom}
	var checkErr1, checkErr2 error
	hook.OnJobRunBeforeExported = func(job *model.Job) {
		if job.SchemaState != model.StateWriteOnly {
			return
		}
		_, checkErr1 = tk.Exec("update t set a = 3 where b = 1;")
		_, checkErr2 = tk.Exec("update t set a = 3 order by b;")
	}
	s.dom.DDL().(ddl.DDLForTest).SetHook(hook)
	done := make(chan error, 1)
	// test transaction on add column.
	go backgroundExec(s.store, "alter table t drop column b;", done)
	err := <-done
	c.Assert(err, IsNil)
	c.Assert(checkErr1.Error(), Equals, "[planner:1054]Unknown column 'b' in 'where clause'")
	c.Assert(checkErr2.Error(), Equals, "[planner:1054]Unknown column 'b' in 'order clause'")
}

func (s *testDBSuite3) TestTransactionWithWriteOnlyColumn(c *C) {
	tk := testkit.NewTestKit(c, s.store)
	s.mustExec(tk, c, "use test_db")
	s.mustExec(tk, c, "drop table if exists t1")
	s.mustExec(tk, c, "create table t1 (a int key);")

	transactions := [][]string{
		{
			"begin",
			"insert into t1 set a=1",
			"update t1 set a=2 where a=1",
			"commit",
		},
	}

	originHook := s.dom.DDL().GetHook()
	defer s.dom.DDL().(ddl.DDLForTest).SetHook(originHook)
	hook := &ddl.TestDDLCallback{Do: s.dom}
	var checkErr error
	hook.OnJobRunBeforeExported = func(job *model.Job) {
		if checkErr != nil {
			return
		}
		switch job.SchemaState {
		case model.StateWriteOnly:
		default:
			return
		}
		// do transaction.
		for _, transaction := range transactions {
			for _, sql := range transaction {
				if _, checkErr = tk.Exec(sql); checkErr != nil {
					checkErr = errors.Errorf("err: %s, sql: %s, job schema state: %s", checkErr.Error(), sql, job.SchemaState)
					return
				}
			}
		}
	}
	s.dom.DDL().(ddl.DDLForTest).SetHook(hook)
	done := make(chan error, 1)
	// test transaction on add column.
	go backgroundExec(s.store, "alter table t1 add column c int not null", done)
	err := <-done
	c.Assert(err, IsNil)
	c.Assert(checkErr, IsNil)
	tk.MustQuery("select a from t1").Check(testkit.Rows("2"))
	s.mustExec(tk, c, "delete from t1")

	// test transaction on drop column.
	go backgroundExec(s.store, "alter table t1 drop column c", done)
	err = <-done
	c.Assert(err, IsNil)
	c.Assert(checkErr, IsNil)
	tk.MustQuery("select a from t1").Check(testkit.Rows("2"))
}

func (s *testDBSuite4) TestAddColumn2(c *C) {
	tk := testkit.NewTestKit(c, s.store)
	s.mustExec(tk, c, "use test_db")
	s.mustExec(tk, c, "drop table if exists t1")
	s.mustExec(tk, c, "create table t1 (a int key, b int);")
	defer s.mustExec(tk, c, "drop table if exists t1, t2")

	originHook := s.dom.DDL().GetHook()
	defer s.dom.DDL().(ddl.DDLForTest).SetHook(originHook)
	hook := &ddl.TestDDLCallback{}
	var writeOnlyTable table.Table
	hook.OnJobRunBeforeExported = func(job *model.Job) {
		if job.SchemaState == model.StateWriteOnly {
			writeOnlyTable, _ = s.dom.InfoSchema().TableByID(job.TableID)
		}
	}
	s.dom.DDL().(ddl.DDLForTest).SetHook(hook)
	done := make(chan error, 1)
	// test transaction on add column.
	go backgroundExec(s.store, "alter table t1 add column c int not null", done)
	err := <-done
	c.Assert(err, IsNil)

	s.mustExec(tk, c, "insert into t1 values (1,1,1)")
	tk.MustQuery("select a,b,c from t1").Check(testkit.Rows("1 1 1"))

	// mock for outdated tidb update record.
	c.Assert(writeOnlyTable, NotNil)
	ctx := context.Background()
	err = tk.Se.NewTxn(ctx)
	c.Assert(err, IsNil)
	oldRow, err := tables.RowWithCols(writeOnlyTable, tk.Se, kv.IntHandle(1), writeOnlyTable.WritableCols())
	c.Assert(err, IsNil)
	c.Assert(len(oldRow), Equals, 3)
	err = writeOnlyTable.RemoveRecord(tk.Se, kv.IntHandle(1), oldRow)
	c.Assert(err, IsNil)
	_, err = writeOnlyTable.AddRecord(tk.Se, types.MakeDatums(oldRow[0].GetInt64(), 2, oldRow[2].GetInt64()), table.IsUpdate)
	c.Assert(err, IsNil)
	tk.Se.StmtCommit()
	err = tk.Se.CommitTxn(ctx)
	c.Assert(err, IsNil)

	tk.MustQuery("select a,b,c from t1").Check(testkit.Rows("1 2 1"))

	// Test for _tidb_rowid
	var re *testkit.Result
	s.mustExec(tk, c, "create table t2 (a int);")
	hook.OnJobRunBeforeExported = func(job *model.Job) {
		if job.SchemaState != model.StateWriteOnly {
			return
		}
		// allow write _tidb_rowid first
		s.mustExec(tk, c, "set @@tidb_opt_write_row_id=1")
		s.mustExec(tk, c, "begin")
		s.mustExec(tk, c, "insert into t2 (a,_tidb_rowid) values (1,2);")
		re = tk.MustQuery(" select a,_tidb_rowid from t2;")
		s.mustExec(tk, c, "commit")

	}
	s.dom.DDL().(ddl.DDLForTest).SetHook(hook)

	go backgroundExec(s.store, "alter table t2 add column b int not null default 3", done)
	err = <-done
	c.Assert(err, IsNil)
	re.Check(testkit.Rows("1 2"))
	tk.MustQuery("select a,b,_tidb_rowid from t2").Check(testkit.Rows("1 3 2"))
}

func (s *testDBSuite4) TestIfNotExists(c *C) {
	tk := testkit.NewTestKit(c, s.store)
	tk.MustExec("use test_db")
	s.mustExec(tk, c, "drop table if exists t1")
	s.mustExec(tk, c, "create table t1 (a int key);")

	// ADD COLUMN
	sql := "alter table t1 add column b int"
	s.mustExec(tk, c, sql)
	tk.MustGetErrCode(sql, errno.ErrDupFieldName)
	s.mustExec(tk, c, "alter table t1 add column if not exists b int")
	c.Assert(tk.Se.GetSessionVars().StmtCtx.WarningCount(), Equals, uint16(1))
	tk.MustQuery("show warnings").Check(testutil.RowsWithSep("|", "Note|1060|Duplicate column name 'b'"))

	// ADD INDEX
	sql = "alter table t1 add index idx_b (b)"
	s.mustExec(tk, c, sql)
	tk.MustGetErrCode(sql, errno.ErrDupKeyName)
	s.mustExec(tk, c, "alter table t1 add index if not exists idx_b (b)")
	c.Assert(tk.Se.GetSessionVars().StmtCtx.WarningCount(), Equals, uint16(1))
	tk.MustQuery("show warnings").Check(testutil.RowsWithSep("|", "Note|1061|index already exist idx_b"))

	// CREATE INDEX
	sql = "create index idx_b on t1 (b)"
	tk.MustGetErrCode(sql, errno.ErrDupKeyName)
	s.mustExec(tk, c, "create index if not exists idx_b on t1 (b)")
	c.Assert(tk.Se.GetSessionVars().StmtCtx.WarningCount(), Equals, uint16(1))
	tk.MustQuery("show warnings").Check(testutil.RowsWithSep("|", "Note|1061|index already exist idx_b"))

	// ADD PARTITION
	s.mustExec(tk, c, "drop table if exists t2")
	s.mustExec(tk, c, "create table t2 (a int key) partition by range(a) (partition p0 values less than (10), partition p1 values less than (20))")
	sql = "alter table t2 add partition (partition p2 values less than (30))"
	s.mustExec(tk, c, sql)
	tk.MustGetErrCode(sql, errno.ErrSameNamePartition)
	s.mustExec(tk, c, "alter table t2 add partition if not exists (partition p2 values less than (30))")
	c.Assert(tk.Se.GetSessionVars().StmtCtx.WarningCount(), Equals, uint16(1))
	tk.MustQuery("show warnings").Check(testutil.RowsWithSep("|", "Note|1517|Duplicate partition name p2"))
}

func (s *testDBSuite4) TestIfExists(c *C) {
	tk := testkit.NewTestKit(c, s.store)
	tk.MustExec("use test_db")
	s.mustExec(tk, c, "drop table if exists t1")
	s.mustExec(tk, c, "create table t1 (a int key, b int);")

	// DROP COLUMN
	sql := "alter table t1 drop column b"
	s.mustExec(tk, c, sql)
	tk.MustGetErrCode(sql, errno.ErrCantDropFieldOrKey)
	s.mustExec(tk, c, "alter table t1 drop column if exists b") // only `a` exists now
	c.Assert(tk.Se.GetSessionVars().StmtCtx.WarningCount(), Equals, uint16(1))
	tk.MustQuery("show warnings").Check(testutil.RowsWithSep("|", "Note|1091|Can't DROP 'b'; check that column/key exists"))

	// CHANGE COLUMN
	sql = "alter table t1 change column b c int"
	tk.MustGetErrCode(sql, errno.ErrBadField)
	s.mustExec(tk, c, "alter table t1 change column if exists b c int")
	c.Assert(tk.Se.GetSessionVars().StmtCtx.WarningCount(), Equals, uint16(1))
	tk.MustQuery("show warnings").Check(testutil.RowsWithSep("|", "Note|1054|Unknown column 'b' in 't1'"))
	s.mustExec(tk, c, "alter table t1 change column if exists a c int") // only `c` exists now

	// MODIFY COLUMN
	sql = "alter table t1 modify column a bigint"
	tk.MustGetErrCode(sql, errno.ErrBadField)
	s.mustExec(tk, c, "alter table t1 modify column if exists a bigint")
	c.Assert(tk.Se.GetSessionVars().StmtCtx.WarningCount(), Equals, uint16(1))
	tk.MustQuery("show warnings").Check(testutil.RowsWithSep("|", "Note|1054|Unknown column 'a' in 't1'"))
	s.mustExec(tk, c, "alter table t1 modify column if exists c bigint") // only `c` exists now

	// DROP INDEX
	s.mustExec(tk, c, "alter table t1 add index idx_c (c)")
	sql = "alter table t1 drop index idx_c"
	s.mustExec(tk, c, sql)
	tk.MustGetErrCode(sql, errno.ErrCantDropFieldOrKey)
	s.mustExec(tk, c, "alter table t1 drop index if exists idx_c")
	c.Assert(tk.Se.GetSessionVars().StmtCtx.WarningCount(), Equals, uint16(1))
	tk.MustQuery("show warnings").Check(testutil.RowsWithSep("|", "Note|1091|index idx_c doesn't exist"))

	// DROP PARTITION
	s.mustExec(tk, c, "drop table if exists t2")
	s.mustExec(tk, c, "create table t2 (a int key) partition by range(a) (partition pNeg values less than (0), partition p0 values less than (10), partition p1 values less than (20))")
	sql = "alter table t2 drop partition p1"
	s.mustExec(tk, c, sql)
	tk.MustGetErrCode(sql, errno.ErrDropPartitionNonExistent)
	s.mustExec(tk, c, "alter table t2 drop partition if exists p1")
	c.Assert(tk.Se.GetSessionVars().StmtCtx.WarningCount(), Equals, uint16(1))
	tk.MustQuery("show warnings").Check(testutil.RowsWithSep("|", "Note|1507|Error in list of partitions to DROP"))
}

func testAddIndexForGeneratedColumn(tk *testkit.TestKit, s *testDBSuite5, c *C) {
	tk.MustExec("use test_db")
	tk.MustExec("drop table if exists t")
	tk.MustExec("create table t(y year NOT NULL DEFAULT '2155')")
	defer s.mustExec(tk, c, "drop table t;")
	for i := 0; i < 50; i++ {
		s.mustExec(tk, c, "insert into t values (?)", i)
	}
	tk.MustExec("insert into t values()")
	tk.MustExec("ALTER TABLE t ADD COLUMN y1 year as (y + 2)")
	_, err := tk.Exec("ALTER TABLE t ADD INDEX idx_y(y1)")
	c.Assert(err, IsNil)

	t := s.testGetTable(c, "t")
	for _, idx := range t.Indices() {
		c.Assert(strings.EqualFold(idx.Meta().Name.L, "idx_c2"), IsFalse)
	}
	// NOTE: this test case contains a bug, it should be uncommented after the bug is fixed.
	// TODO: Fix bug https://github.com/pingcap/tidb/issues/12181
	// s.mustExec(c, "delete from t where y = 2155")
	// s.mustExec(c, "alter table t add index idx_y(y1)")
	// s.mustExec(c, "alter table t drop index idx_y")

	// Fix issue 9311.
	tk.MustExec("drop table if exists gcai_table")
	tk.MustExec("create table gcai_table (id int primary key);")
	tk.MustExec("insert into gcai_table values(1);")
	tk.MustExec("ALTER TABLE gcai_table ADD COLUMN d date DEFAULT '9999-12-31';")
	tk.MustExec("ALTER TABLE gcai_table ADD COLUMN d1 date as (DATE_SUB(d, INTERVAL 31 DAY));")
	tk.MustExec("ALTER TABLE gcai_table ADD INDEX idx(d1);")
	tk.MustQuery("select * from gcai_table").Check(testkit.Rows("1 9999-12-31 9999-11-30"))
	tk.MustQuery("select d1 from gcai_table use index(idx)").Check(testkit.Rows("9999-11-30"))
	tk.MustExec("admin check table gcai_table")
	// The column is PKIsHandle in generated column expression.
	tk.MustExec("ALTER TABLE gcai_table ADD COLUMN id1 int as (id+5);")
	tk.MustExec("ALTER TABLE gcai_table ADD INDEX idx1(id1);")
	tk.MustQuery("select * from gcai_table").Check(testkit.Rows("1 9999-12-31 9999-11-30 6"))
	tk.MustQuery("select id1 from gcai_table use index(idx1)").Check(testkit.Rows("6"))
	tk.MustExec("admin check table gcai_table")
}

func (s *testDBSuite5) TestAddIndexForGeneratedColumn(c *C) {
	tk := testkit.NewTestKit(c, s.store)
	testAddIndexForGeneratedColumn(tk, s, c)
}

func (s *testDBSuite5) TestModifyGeneratedColumn(c *C) {
	tk := testkit.NewTestKit(c, s.store)
	tk.MustExec("create database if not exists test;")
	tk.MustExec("use test")
	modIdxColErrMsg := "[ddl:3106]'modifying an indexed column' is not supported for generated columns."
	modStoredColErrMsg := "[ddl:3106]'modifying a stored column' is not supported for generated columns."

	// Modify column with single-col-index.
	tk.MustExec("drop table if exists t1;")
	tk.MustExec("create table t1 (a int, b int as (a+1), index idx(b));")
	tk.MustExec("insert into t1 set a=1;")
	_, err := tk.Exec("alter table t1 modify column b int as (a+2);")
	c.Assert(err, NotNil)
	c.Assert(err.Error(), Equals, modIdxColErrMsg)
	tk.MustExec("drop index idx on t1;")
	tk.MustExec("alter table t1 modify b int as (a+2);")
	tk.MustQuery("select * from t1").Check(testkit.Rows("1 3"))

	// Modify column with multi-col-index.
	tk.MustExec("drop table t1;")
	tk.MustExec("create table t1 (a int, b int as (a+1), index idx(a, b));")
	tk.MustExec("insert into t1 set a=1;")
	_, err = tk.Exec("alter table t1 modify column b int as (a+2);")
	c.Assert(err, NotNil)
	c.Assert(err.Error(), Equals, modIdxColErrMsg)
	tk.MustExec("drop index idx on t1;")
	tk.MustExec("alter table t1 modify b int as (a+2);")
	tk.MustQuery("select * from t1").Check(testkit.Rows("1 3"))

	// Modify column with stored status to a different expression.
	tk.MustExec("drop table t1;")
	tk.MustExec("create table t1 (a int, b int as (a+1) stored);")
	tk.MustExec("insert into t1 set a=1;")
	_, err = tk.Exec("alter table t1 modify column b int as (a+2) stored;")
	c.Assert(err, NotNil)
	c.Assert(err.Error(), Equals, modStoredColErrMsg)

	// Modify column with stored status to the same expression.
	tk.MustExec("drop table t1;")
	tk.MustExec("create table t1 (a int, b int as (a+1) stored);")
	tk.MustExec("insert into t1 set a=1;")
	tk.MustExec("alter table t1 modify column b bigint as (a+1) stored;")
	tk.MustExec("alter table t1 modify column b bigint as (a + 1) stored;")
	tk.MustQuery("select * from t1").Check(testkit.Rows("1 2"))

	// Modify column with index to the same expression.
	tk.MustExec("drop table t1;")
	tk.MustExec("create table t1 (a int, b int as (a+1), index idx(b));")
	tk.MustExec("insert into t1 set a=1;")
	tk.MustExec("alter table t1 modify column b bigint as (a+1);")
	tk.MustExec("alter table t1 modify column b bigint as (a + 1);")
	tk.MustQuery("select * from t1").Check(testkit.Rows("1 2"))

	// Modify column from non-generated to stored generated.
	tk.MustExec("drop table t1;")
	tk.MustExec("create table t1 (a int, b int);")
	_, err = tk.Exec("alter table t1 modify column b bigint as (a+1) stored;")
	c.Assert(err, NotNil)
	c.Assert(err.Error(), Equals, modStoredColErrMsg)

	// Modify column from stored generated to non-generated.
	tk.MustExec("drop table t1;")
	tk.MustExec("create table t1 (a int, b int as (a+1) stored);")
	tk.MustExec("insert into t1 set a=1;")
	tk.MustExec("alter table t1 modify column b int;")
	tk.MustQuery("select * from t1").Check(testkit.Rows("1 2"))
}

func (s *testDBSuite5) TestDefaultSQLFunction(c *C) {
	tk := testkit.NewTestKit(c, s.store)
	tk.MustExec("create database if not exists test;")
	tk.MustExec("use test;")
	tk.MustExec("drop table if exists t1, t2, t3, t4;")

	// For issue #13189
	// Use `DEFAULT()` in `INSERT` / `INSERT ON DUPLICATE KEY UPDATE` statement
	tk.MustExec("create table t1 (a int primary key, b int default 20, c int default 30, d int default 40);")
	tk.MustExec("SET @@time_zone = '+00:00'")
	defer tk.MustExec("SET @@time_zone = DEFAULT")
	tk.MustQuery("SELECT @@time_zone").Check(testkit.Rows("+00:00"))
	tk.MustExec("create table t2 (a int primary key, b timestamp DEFAULT CURRENT_TIMESTAMP, c timestamp DEFAULT '2000-01-01 00:00:00')")
	tk.MustExec("insert into t1 set a = 1, b = default(c);")
	tk.MustQuery("select * from t1;").Check(testkit.Rows("1 30 30 40"))
	tk.MustExec("insert into t1 set a = 2, b = default(c), c = default(d), d = default(b);")
	tk.MustQuery("select * from t1;").Check(testkit.Rows("1 30 30 40", "2 30 40 20"))
	tk.MustExec("insert into t1 values (2, 3, 4, 5) on duplicate key update b = default(d), c = default(b);")
	tk.MustQuery("select * from t1;").Check(testkit.Rows("1 30 30 40", "2 40 20 20"))
	tk.MustExec("delete from t1")
	tk.MustExec("insert into t1 set a = default(b) + default(c) - default(d)")
	tk.MustQuery("select * from t1;").Check(testkit.Rows("10 20 30 40"))
	tk.MustExec("set @@timestamp = 1321009871")
	defer tk.MustExec("set @@timestamp = DEFAULT")
	tk.MustQuery("SELECT NOW()").Check(testkit.Rows("2011-11-11 11:11:11"))
	tk.MustExec("insert into t2 set a = 1, b = default(c)")
	tk.MustExec("insert into t2 set a = 2, c = default(b)")
	tk.MustGetErrCode("insert into t2 set a = 3, b = default(a)", errno.ErrNoDefaultForField)
	tk.MustExec("insert into t2 set a = 4, b = default(b), c = default(c)")
	tk.MustExec("insert into t2 set a = 5, b = default, c = default")
	tk.MustExec("insert into t2 set a = 6")
	tk.MustQuery("select * from t2").Sort().Check(testkit.Rows(
		"1 2000-01-01 00:00:00 2000-01-01 00:00:00",
		"2 2011-11-11 11:11:11 2011-11-11 11:11:11",
		"4 2011-11-11 11:11:11 2000-01-01 00:00:00",
		"5 2011-11-11 11:11:11 2000-01-01 00:00:00",
		"6 2011-11-11 11:11:11 2000-01-01 00:00:00"))
	// Use `DEFAULT()` in `UPDATE` statement
	tk.MustExec("delete from t1;")
	tk.MustExec("insert into t1 value (1, 2, 3, 4);")
	tk.MustExec("update t1 set a = 1, c = default(b);")
	tk.MustQuery("select * from t1;").Check(testkit.Rows("1 2 20 4"))
	tk.MustExec("insert into t1 value (2, 2, 3, 4);")
	tk.MustExec("update t1 set c = default(b), b = default(c) where a = 2;")
	tk.MustQuery("select * from t1;").Check(testkit.Rows("1 2 20 4", "2 30 20 4"))
	tk.MustExec("delete from t1")
	tk.MustExec("insert into t1 set a = 10")
	tk.MustExec("update t1 set a = 10, b = default(c) + default(d)")
	tk.MustQuery("select * from t1;").Check(testkit.Rows("10 70 30 40"))
	tk.MustExec("set @@timestamp = 1671747742")
	tk.MustExec("update t2 set b = default(c) WHERE a = 6")
	tk.MustExec("update t2 set c = default(b) WHERE a = 5")
	tk.MustGetErrCode("update t2 set b = default(a) WHERE a = 4", errno.ErrNoDefaultForField)
	tk.MustExec("update t2 set b = default(b), c = default(c) WHERE a = 4")
	// Non existing row!
	tk.MustExec("update t2 set b = default(b), c = default(c) WHERE a = 3")
	tk.MustExec("update t2 set b = default, c = default WHERE a = 2")
	tk.MustExec("update t2 set b = default(b) WHERE a = 1")
	tk.MustQuery("select * from t2;").Sort().Check(testkit.Rows(
		"1 2022-12-22 22:22:22 2000-01-01 00:00:00",
		"2 2022-12-22 22:22:22 2000-01-01 00:00:00",
		"4 2022-12-22 22:22:22 2000-01-01 00:00:00",
		"5 2011-11-11 11:11:11 2022-12-22 22:22:22",
		"6 2000-01-01 00:00:00 2000-01-01 00:00:00"))
	// Use `DEFAULT()` in `REPLACE` statement
	tk.MustExec("delete from t1;")
	tk.MustExec("insert into t1 value (1, 2, 3, 4);")
	tk.MustExec("replace into t1 set a = 1, c = default(b);")
	tk.MustQuery("select * from t1;").Check(testkit.Rows("1 20 20 40"))
	tk.MustExec("insert into t1 value (2, 2, 3, 4);")
	tk.MustExec("replace into t1 set a = 2, d = default(b), c = default(d);")
	tk.MustQuery("select * from t1;").Check(testkit.Rows("1 20 20 40", "2 20 40 20"))
	tk.MustExec("delete from t1")
	tk.MustExec("insert into t1 set a = 10, c = 3")
	tk.MustExec("replace into t1 set a = 10, b = default(c) + default(d)")
	tk.MustQuery("select * from t1;").Check(testkit.Rows("10 70 30 40"))
	tk.MustExec("replace into t1 set a = 20, d = default(c) + default(b)")
	tk.MustQuery("select * from t1;").Check(testkit.Rows("10 70 30 40", "20 20 30 50"))

	// Use `DEFAULT()` in expression of generate columns, issue #12471
	tk.MustExec("DROP TABLE t2")
	tk.MustExec("create table t2(a int default 9, b int as (1 + default(a)));")
	tk.MustExec("insert into t2 values(1, default);")
	tk.MustExec("insert into t2 values(2, default(b))")
	tk.MustQuery("select * from t2").Sort().Check(testkit.Rows("1 10", "2 10"))

	// Use `DEFAULT()` with subquery, issue #13390
	tk.MustExec("create table t3(f1 int default 11);")
	tk.MustExec("insert into t3 value ();")
	tk.MustQuery("select default(f1) from (select * from t3) t1;").Check(testkit.Rows("11"))
	tk.MustQuery("select default(f1) from (select * from (select * from t3) t1 ) t1;").Check(testkit.Rows("11"))

	tk.MustExec("create table t4(a int default 4);")
	tk.MustExec("insert into t4 value (2);")
	tk.MustQuery("select default(c) from (select b as c from (select a as b from t4) t3) t2;").Check(testkit.Rows("4"))
	tk.MustGetErrCode("select default(a) from (select a from (select 1 as a) t4) t4;", errno.ErrNoDefaultForField)

	tk.MustExec("drop table t1, t2, t3, t4;")
}

func (s *testDBSuite4) TestIssue9100(c *C) {
	tk := testkit.NewTestKit(c, s.store)
	tk.MustExec("use test_db")
	tk.MustExec("create table employ (a int, b int) partition by range (b) (partition p0 values less than (1));")
	_, err := tk.Exec("alter table employ add unique index p_a (a);")
	c.Assert(err.Error(), Equals, "[ddl:1503]A UNIQUE INDEX must include all columns in the table's partitioning function")
	_, err = tk.Exec("alter table employ add primary key p_a (a);")
	c.Assert(err.Error(), Equals, "[ddl:1503]A PRIMARY must include all columns in the table's partitioning function")

	tk.MustExec("create table issue9100t1 (col1 int not null, col2 date not null, col3 int not null, unique key (col1, col2)) partition by range( col1 ) (partition p1 values less than (11))")
	tk.MustExec("alter table issue9100t1 add unique index p_col1 (col1)")
	tk.MustExec("alter table issue9100t1 add primary key p_col1 (col1)")

	tk.MustExec("create table issue9100t2 (col1 int not null, col2 date not null, col3 int not null, unique key (col1, col3)) partition by range( col1 + col3 ) (partition p1 values less than (11))")
	_, err = tk.Exec("alter table issue9100t2 add unique index p_col1 (col1)")
	c.Assert(err.Error(), Equals, "[ddl:1503]A UNIQUE INDEX must include all columns in the table's partitioning function")
	_, err = tk.Exec("alter table issue9100t2 add primary key p_col1 (col1)")
	c.Assert(err.Error(), Equals, "[ddl:1503]A PRIMARY must include all columns in the table's partitioning function")
}

func (s *testSerialDBSuite) TestProcessColumnFlags(c *C) {
	// check `processColumnFlags()`
	tk := testkit.NewTestKit(c, s.store)
	tk.MustExec("use test_db")
	tk.MustExec("create table t(a year(4) comment 'xxx', b year, c bit)")
	defer s.mustExec(tk, c, "drop table t;")

	check := func(n string, f func(uint) bool) {
		t := testGetTableByName(c, tk.Se, "test_db", "t")
		for _, col := range t.Cols() {
			if strings.EqualFold(col.Name.L, n) {
				c.Assert(f(col.Flag), IsTrue)
				break
			}
		}
	}

	yearcheck := func(f uint) bool {
		return mysql.HasUnsignedFlag(f) && mysql.HasZerofillFlag(f) && !mysql.HasBinaryFlag(f)
	}

	tk.MustExec("alter table t modify a year(4)")
	check("a", yearcheck)

	tk.MustExec("alter table t modify a year(4) unsigned")
	check("a", yearcheck)

	tk.MustExec("alter table t modify a year(4) zerofill")

	tk.MustExec("alter table t modify b year")
	check("b", yearcheck)

	tk.MustExec("alter table t modify c bit")
	check("c", func(f uint) bool {
		return mysql.HasUnsignedFlag(f) && !mysql.HasBinaryFlag(f)
	})
}

func (s *testSerialDBSuite) TestModifyColumnCharset(c *C) {
	tk := testkit.NewTestKit(c, s.store)
	tk.MustExec("use test_db")
	tk.MustExec("create table t_mcc(a varchar(8) charset utf8, b varchar(8) charset utf8)")
	defer s.mustExec(tk, c, "drop table t_mcc;")

	result := tk.MustQuery(`show create table t_mcc`)
	result.Check(testkit.Rows(
		"t_mcc CREATE TABLE `t_mcc` (\n" +
			"  `a` varchar(8) CHARACTER SET utf8 COLLATE utf8_bin DEFAULT NULL,\n" +
			"  `b` varchar(8) CHARACTER SET utf8 COLLATE utf8_bin DEFAULT NULL\n" +
			") ENGINE=InnoDB DEFAULT CHARSET=utf8mb4 COLLATE=utf8mb4_bin"))

	tk.MustExec("alter table t_mcc modify column a varchar(8);")
	t := s.testGetTable(c, "t_mcc")
	t.Meta().Version = model.TableInfoVersion0
	// When the table version is TableInfoVersion0, the following statement don't change "b" charset.
	// So the behavior is not compatible with MySQL.
	tk.MustExec("alter table t_mcc modify column b varchar(8);")
	result = tk.MustQuery(`show create table t_mcc`)
	result.Check(testkit.Rows(
		"t_mcc CREATE TABLE `t_mcc` (\n" +
			"  `a` varchar(8) DEFAULT NULL,\n" +
			"  `b` varchar(8) CHARACTER SET utf8 COLLATE utf8_bin DEFAULT NULL\n" +
			") ENGINE=InnoDB DEFAULT CHARSET=utf8mb4 COLLATE=utf8mb4_bin"))

}

func (s *testDBSuite1) TestModifyColumnTime_TimeToYear(c *C) {
	outOfRangeCode := uint16(1264)
	tests := []testModifyColumnTimeCase{
		// time to year, it's reasonable to return current year and discard the time (even if MySQL may get data out of range error).
		{"time", `"30 20:00:12"`, "year", "", outOfRangeCode},
		{"time", `"30 20:00"`, "year", "", outOfRangeCode},
		{"time", `"30 20"`, "year", "", outOfRangeCode},
		{"time", `"20:00:12"`, "year", "", outOfRangeCode},
		{"time", `"20:00"`, "year", "", outOfRangeCode},
		{"time", `"12"`, "year", "2012", 0},
		{"time", `"200012"`, "year", "", outOfRangeCode},
		{"time", `200012`, "year", "", outOfRangeCode},
		{"time", `0012`, "year", "2012", 0},
		{"time", `12`, "year", "2012", 0},
		{"time", `"30 20:00:12.498"`, "year", "", outOfRangeCode},
		{"time", `"20:00:12.498"`, "year", "", outOfRangeCode},
		{"time", `"200012.498"`, "year", "", outOfRangeCode},
		{"time", `200012.498`, "year", "", outOfRangeCode},
	}
	testModifyColumnTime(c, s.store, tests)
}

func (s *testDBSuite1) TestModifyColumnTime_TimeToDate(c *C) {
	now := time.Now().UTC()
	now = time.Date(now.Year(), now.Month(), now.Day(), 0, 0, 0, 0, time.UTC)
	timeToDate1 := now.Format("2006-01-02")
	timeToDate2 := now.AddDate(0, 0, 30).Format("2006-01-02")
	tests := []testModifyColumnTimeCase{
		// time to date
		{"time", `"30 20:00:12"`, "date", timeToDate2, 0},
		{"time", `"30 20:00"`, "date", timeToDate2, 0},
		{"time", `"30 20"`, "date", timeToDate2, 0},
		{"time", `"20:00:12"`, "date", timeToDate1, 0},
		{"time", `"20:00"`, "date", timeToDate1, 0},
		{"time", `"12"`, "date", timeToDate1, 0},
		{"time", `"200012"`, "date", timeToDate1, 0},
		{"time", `200012`, "date", timeToDate1, 0},
		{"time", `0012`, "date", timeToDate1, 0},
		{"time", `12`, "date", timeToDate1, 0},
		{"time", `"30 20:00:12.498"`, "date", timeToDate2, 0},
		{"time", `"20:00:12.498"`, "date", timeToDate1, 0},
		{"time", `"200012.498"`, "date", timeToDate1, 0},
		{"time", `200012.498`, "date", timeToDate1, 0},
	}
	testModifyColumnTime(c, s.store, tests)
}

func (s *testDBSuite1) TestModifyColumnTime_TimeToDatetime(c *C) {
	now := time.Now().UTC()
	now = time.Date(now.Year(), now.Month(), now.Day(), 0, 0, 0, 0, time.UTC)
	timeToDatetime1 := now.Add(20 * time.Hour).Add(12 * time.Second).Format("2006-01-02 15:04:05")
	timeToDatetime2 := now.Add(20 * time.Hour).Format("2006-01-02 15:04:05")
	timeToDatetime3 := now.Add(12 * time.Second).Format("2006-01-02 15:04:05")
	timeToDatetime4 := now.AddDate(0, 0, 30).Add(20 * time.Hour).Add(12 * time.Second).Format("2006-01-02 15:04:05")
	timeToDatetime5 := now.AddDate(0, 0, 30).Add(20 * time.Hour).Format("2006-01-02 15:04:05")
	tests := []testModifyColumnTimeCase{
		// time to datetime
		{"time", `"30 20:00:12"`, "datetime", timeToDatetime4, 0},
		{"time", `"30 20:00"`, "datetime", timeToDatetime5, 0},
		{"time", `"30 20"`, "datetime", timeToDatetime5, 0},
		{"time", `"20:00:12"`, "datetime", timeToDatetime1, 0},
		{"time", `"20:00"`, "datetime", timeToDatetime2, 0},
		{"time", `"12"`, "datetime", timeToDatetime3, 0},
		{"time", `"200012"`, "datetime", timeToDatetime1, 0},
		{"time", `200012`, "datetime", timeToDatetime1, 0},
		{"time", `0012`, "datetime", timeToDatetime3, 0},
		{"time", `12`, "datetime", timeToDatetime3, 0},
		{"time", `"30 20:00:12.498"`, "datetime", timeToDatetime4, 0},
		{"time", `"20:00:12.498"`, "datetime", timeToDatetime1, 0},
		{"time", `"200012.498"`, "datetime", timeToDatetime1, 0},
		{"time", `200012.498`, "datetime", timeToDatetime1, 0},
	}
	testModifyColumnTime(c, s.store, tests)
}

func (s *testDBSuite1) TestModifyColumnTime_TimeToTimestamp(c *C) {
	now := time.Now().UTC()
	now = time.Date(now.Year(), now.Month(), now.Day(), 0, 0, 0, 0, time.UTC)
	timeToTimestamp1 := now.Add(20 * time.Hour).Add(12 * time.Second).Format("2006-01-02 15:04:05")
	timeToTimestamp2 := now.Add(20 * time.Hour).Format("2006-01-02 15:04:05")
	timeToTimestamp3 := now.Add(12 * time.Second).Format("2006-01-02 15:04:05")
	timeToTimestamp4 := now.AddDate(0, 0, 30).Add(20 * time.Hour).Add(12 * time.Second).Format("2006-01-02 15:04:05")
	timeToTimestamp5 := now.AddDate(0, 0, 30).Add(20 * time.Hour).Format("2006-01-02 15:04:05")
	tests := []testModifyColumnTimeCase{
		// time to timestamp
		{"time", `"30 20:00:12"`, "timestamp", timeToTimestamp4, 0},
		{"time", `"30 20:00"`, "timestamp", timeToTimestamp5, 0},
		{"time", `"30 20"`, "timestamp", timeToTimestamp5, 0},
		{"time", `"20:00:12"`, "timestamp", timeToTimestamp1, 0},
		{"time", `"20:00"`, "timestamp", timeToTimestamp2, 0},
		{"time", `"12"`, "timestamp", timeToTimestamp3, 0},
		{"time", `"200012"`, "timestamp", timeToTimestamp1, 0},
		{"time", `200012`, "timestamp", timeToTimestamp1, 0},
		{"time", `0012`, "timestamp", timeToTimestamp3, 0},
		{"time", `12`, "timestamp", timeToTimestamp3, 0},
		{"time", `"30 20:00:12.498"`, "timestamp", timeToTimestamp4, 0},
		{"time", `"20:00:12.498"`, "timestamp", timeToTimestamp1, 0},
		{"time", `"200012.498"`, "timestamp", timeToTimestamp1, 0},
		{"time", `200012.498`, "timestamp", timeToTimestamp1, 0},
	}
	testModifyColumnTime(c, s.store, tests)
}

func (s *testDBSuite7) TestModifyColumnTime_DateToTime(c *C) {
	tests := []testModifyColumnTimeCase{
		// date to time
		{"date", `"2019-01-02"`, "time", "00:00:00", 0},
		{"date", `"19-01-02"`, "time", "00:00:00", 0},
		{"date", `"20190102"`, "time", "00:00:00", 0},
		{"date", `"190102"`, "time", "00:00:00", 0},
		{"date", `20190102`, "time", "00:00:00", 0},
		{"date", `190102`, "time", "00:00:00", 0},
	}
	testModifyColumnTime(c, s.store, tests)
}

func (s *testDBSuite1) TestModifyColumnTime_DateToYear(c *C) {
	tests := []testModifyColumnTimeCase{
		// date to year
		{"date", `"2019-01-02"`, "year", "2019", 0},
		{"date", `"19-01-02"`, "year", "2019", 0},
		{"date", `"20190102"`, "year", "2019", 0},
		{"date", `"190102"`, "year", "2019", 0},
		{"date", `20190102`, "year", "2019", 0},
		{"date", `190102`, "year", "2019", 0},
	}
	testModifyColumnTime(c, s.store, tests)
}

func (s *testDBSuite1) TestModifyColumnTime_DateToDatetime(c *C) {
	tests := []testModifyColumnTimeCase{
		// date to datetime
		{"date", `"2019-01-02"`, "datetime", "2019-01-02 00:00:00", 0},
		{"date", `"19-01-02"`, "datetime", "2019-01-02 00:00:00", 0},
		{"date", `"20190102"`, "datetime", "2019-01-02 00:00:00", 0},
		{"date", `"190102"`, "datetime", "2019-01-02 00:00:00", 0},
		{"date", `20190102`, "datetime", "2019-01-02 00:00:00", 0},
		{"date", `190102`, "datetime", "2019-01-02 00:00:00", 0},
	}
	testModifyColumnTime(c, s.store, tests)
}

func (s *testDBSuite1) TestModifyColumnTime_DateToTimestamp(c *C) {
	tests := []testModifyColumnTimeCase{
		// date to timestamp
		{"date", `"2019-01-02"`, "timestamp", "2019-01-02 00:00:00", 0},
		{"date", `"19-01-02"`, "timestamp", "2019-01-02 00:00:00", 0},
		{"date", `"20190102"`, "timestamp", "2019-01-02 00:00:00", 0},
		{"date", `"190102"`, "timestamp", "2019-01-02 00:00:00", 0},
		{"date", `20190102`, "timestamp", "2019-01-02 00:00:00", 0},
		{"date", `190102`, "timestamp", "2019-01-02 00:00:00", 0},
	}
	testModifyColumnTime(c, s.store, tests)
}

func (s *testDBSuite1) TestModifyColumnTime_TimestampToYear(c *C) {
	tests := []testModifyColumnTimeCase{
		// timestamp to year
		{"timestamp", `"2006-01-02 15:04:05"`, "year", "2006", 0},
		{"timestamp", `"06-01-02 15:04:05"`, "year", "2006", 0},
		{"timestamp", `"20060102150405"`, "year", "2006", 0},
		{"timestamp", `"060102150405"`, "year", "2006", 0},
		{"timestamp", `20060102150405`, "year", "2006", 0},
		{"timestamp", `060102150405`, "year", "2006", 0},
		{"timestamp", `"2006-01-02 23:59:59.506"`, "year", "2006", 0},
	}
	testModifyColumnTime(c, s.store, tests)
}

func (s *testDBSuite1) TestModifyColumnTime_TimestampToTime(c *C) {
	tests := []testModifyColumnTimeCase{
		// timestamp to time
		{"timestamp", `"2006-01-02 15:04:05"`, "time", "15:04:05", 0},
		{"timestamp", `"06-01-02 15:04:05"`, "time", "15:04:05", 0},
		{"timestamp", `"20060102150405"`, "time", "15:04:05", 0},
		{"timestamp", `"060102150405"`, "time", "15:04:05", 0},
		{"timestamp", `20060102150405`, "time", "15:04:05", 0},
		{"timestamp", `060102150405`, "time", "15:04:05", 0},
		{"timestamp", `"2006-01-02 23:59:59.506"`, "time", "00:00:00", 0},
	}
	testModifyColumnTime(c, s.store, tests)
}

func (s *testDBSuite1) TestModifyColumnTime_TimestampToDate(c *C) {
	tests := []testModifyColumnTimeCase{
		// timestamp to date
		{"timestamp", `"2006-01-02 15:04:05"`, "date", "2006-01-02", 0},
		{"timestamp", `"06-01-02 15:04:05"`, "date", "2006-01-02", 0},
		{"timestamp", `"20060102150405"`, "date", "2006-01-02", 0},
		{"timestamp", `"060102150405"`, "date", "2006-01-02", 0},
		{"timestamp", `20060102150405`, "date", "2006-01-02", 0},
		{"timestamp", `060102150405`, "date", "2006-01-02", 0},
		{"timestamp", `"2006-01-02 23:59:59.506"`, "date", "2006-01-03", 0},
	}
	testModifyColumnTime(c, s.store, tests)
}

func (s *testDBSuite1) TestModifyColumnTime_TimestampToDatetime(c *C) {
	tests := []testModifyColumnTimeCase{
		// timestamp to datetime
		{"timestamp", `"2006-01-02 15:04:05"`, "datetime", "2006-01-02 15:04:05", 0},
		{"timestamp", `"06-01-02 15:04:05"`, "datetime", "2006-01-02 15:04:05", 0},
		{"timestamp", `"20060102150405"`, "datetime", "2006-01-02 15:04:05", 0},
		{"timestamp", `"060102150405"`, "datetime", "2006-01-02 15:04:05", 0},
		{"timestamp", `20060102150405`, "datetime", "2006-01-02 15:04:05", 0},
		{"timestamp", `060102150405`, "datetime", "2006-01-02 15:04:05", 0},
		{"timestamp", `"2006-01-02 23:59:59.506"`, "datetime", "2006-01-03 00:00:00", 0},
	}
	testModifyColumnTime(c, s.store, tests)
}

func (s *testDBSuite1) TestModifyColumnTime_DatetimeToYear(c *C) {
	tests := []testModifyColumnTimeCase{
		// datetime to year
		{"datetime", `"2006-01-02 15:04:05"`, "year", "2006", 0},
		{"datetime", `"06-01-02 15:04:05"`, "year", "2006", 0},
		{"datetime", `"20060102150405"`, "year", "2006", 0},
		{"datetime", `"060102150405"`, "year", "2006", 0},
		{"datetime", `20060102150405`, "year", "2006", 0},
		{"datetime", `060102150405`, "year", "2006", 0},
		{"datetime", `"2006-01-02 23:59:59.506"`, "year", "2006", 0},
		{"datetime", `"1000-01-02 23:59:59"`, "year", "", errno.ErrWarnDataOutOfRange},
		{"datetime", `"9999-01-02 23:59:59"`, "year", "", errno.ErrWarnDataOutOfRange},
	}
	testModifyColumnTime(c, s.store, tests)
}

func (s *testDBSuite1) TestModifyColumnTime_DatetimeToTime(c *C) {
	tests := []testModifyColumnTimeCase{
		// datetime to time
		{"datetime", `"2006-01-02 15:04:05"`, "time", "15:04:05", 0},
		{"datetime", `"06-01-02 15:04:05"`, "time", "15:04:05", 0},
		{"datetime", `"20060102150405"`, "time", "15:04:05", 0},
		{"datetime", `"060102150405"`, "time", "15:04:05", 0},
		{"datetime", `20060102150405`, "time", "15:04:05", 0},
		{"datetime", `060102150405`, "time", "15:04:05", 0},
		{"datetime", `"2006-01-02 23:59:59.506"`, "time", "00:00:00", 0},
		{"datetime", `"1000-01-02 23:59:59"`, "time", "23:59:59", 0},
		{"datetime", `"9999-01-02 23:59:59"`, "time", "23:59:59", 0},
	}
	testModifyColumnTime(c, s.store, tests)
}

func (s *testDBSuite1) TestModifyColumnTime_DatetimeToDate(c *C) {
	tests := []testModifyColumnTimeCase{
		// datetime to date
		{"datetime", `"2006-01-02 15:04:05"`, "date", "2006-01-02", 0},
		{"datetime", `"06-01-02 15:04:05"`, "date", "2006-01-02", 0},
		{"datetime", `"20060102150405"`, "date", "2006-01-02", 0},
		{"datetime", `"060102150405"`, "date", "2006-01-02", 0},
		{"datetime", `20060102150405`, "date", "2006-01-02", 0},
		{"datetime", `060102150405`, "date", "2006-01-02", 0},
		{"datetime", `"2006-01-02 23:59:59.506"`, "date", "2006-01-03", 0},
		{"datetime", `"1000-01-02 23:59:59"`, "date", "1000-01-02", 0},
		{"datetime", `"9999-01-02 23:59:59"`, "date", "9999-01-02", 0},
	}
	testModifyColumnTime(c, s.store, tests)
}

func (s *testDBSuite1) TestModifyColumnTime_DatetimeToTimestamp(c *C) {
	tests := []testModifyColumnTimeCase{
		// datetime to timestamp
		{"datetime", `"2006-01-02 15:04:05"`, "timestamp", "2006-01-02 15:04:05", 0},
		{"datetime", `"06-01-02 15:04:05"`, "timestamp", "2006-01-02 15:04:05", 0},
		{"datetime", `"20060102150405"`, "timestamp", "2006-01-02 15:04:05", 0},
		{"datetime", `"060102150405"`, "timestamp", "2006-01-02 15:04:05", 0},
		{"datetime", `20060102150405`, "timestamp", "2006-01-02 15:04:05", 0},
		{"datetime", `060102150405`, "timestamp", "2006-01-02 15:04:05", 0},
		{"datetime", `"2006-01-02 23:59:59.506"`, "timestamp", "2006-01-03 00:00:00", 0},
		{"datetime", `"1971-01-02 23:59:59"`, "timestamp", "1971-01-02 23:59:59", 0},
		{"datetime", `"2009-01-02 23:59:59"`, "timestamp", "2009-01-02 23:59:59", 0},
	}
	testModifyColumnTime(c, s.store, tests)
}

func (s *testDBSuite1) TestModifyColumnTime_YearToTime(c *C) {
	tests := []testModifyColumnTimeCase{
		// year to time
		// failed cases are not handled by TiDB
		{"year", `"2019"`, "time", "00:20:19", 0},
		{"year", `2019`, "time", "00:20:19", 0},
		{"year", `"00"`, "time", "00:20:00", 0},
		{"year", `"69"`, "time", "", errno.ErrTruncatedWrongValue},
		{"year", `"70"`, "time", "", errno.ErrTruncatedWrongValue},
		{"year", `"99"`, "time", "", errno.ErrTruncatedWrongValue},
		{"year", `00`, "time", "00:00:00", 0},
		{"year", `69`, "time", "", errno.ErrTruncatedWrongValue},
		{"year", `70`, "time", "", errno.ErrTruncatedWrongValue},
		{"year", `99`, "time", "", errno.ErrTruncatedWrongValue},
	}
	testModifyColumnTime(c, s.store, tests)
}

func (s *testDBSuite1) TestModifyColumnTime_YearToDate(c *C) {
	tests := []testModifyColumnTimeCase{
		// year to date
		{"year", `"2019"`, "date", "", errno.ErrTruncatedWrongValue},
		{"year", `2019`, "date", "", errno.ErrTruncatedWrongValue},
		{"year", `"00"`, "date", "", errno.ErrTruncatedWrongValue},
		{"year", `"69"`, "date", "", errno.ErrTruncatedWrongValue},
		{"year", `"70"`, "date", "", errno.ErrTruncatedWrongValue},
		{"year", `"99"`, "date", "", errno.ErrTruncatedWrongValue},
		{"year", `00`, "date", "", errno.ErrTruncatedWrongValue},
		{"year", `69`, "date", "", errno.ErrTruncatedWrongValue},
		{"year", `70`, "date", "", errno.ErrTruncatedWrongValue},
		{"year", `99`, "date", "", errno.ErrTruncatedWrongValue},
	}
	testModifyColumnTime(c, s.store, tests)
}

func (s *testDBSuite1) TestModifyColumnTime_YearToDatetime(c *C) {
	tests := []testModifyColumnTimeCase{
		// year to datetime
		{"year", `"2019"`, "datetime", "", errno.ErrTruncatedWrongValue},
		{"year", `2019`, "datetime", "", errno.ErrTruncatedWrongValue},
		{"year", `"00"`, "datetime", "", errno.ErrTruncatedWrongValue},
		{"year", `"69"`, "datetime", "", errno.ErrTruncatedWrongValue},
		{"year", `"70"`, "datetime", "", errno.ErrTruncatedWrongValue},
		{"year", `"99"`, "datetime", "", errno.ErrTruncatedWrongValue},
		{"year", `00`, "datetime", "", errno.ErrTruncatedWrongValue},
		{"year", `69`, "datetime", "", errno.ErrTruncatedWrongValue},
		{"year", `70`, "datetime", "", errno.ErrTruncatedWrongValue},
		{"year", `99`, "datetime", "", errno.ErrTruncatedWrongValue},
	}
	testModifyColumnTime(c, s.store, tests)
}

func (s *testDBSuite1) TestModifyColumnTime_YearToTimestamp(c *C) {
	tests := []testModifyColumnTimeCase{
		// year to timestamp
		{"year", `"2019"`, "timestamp", "", errno.ErrTruncatedWrongValue},
		{"year", `2019`, "timestamp", "", errno.ErrTruncatedWrongValue},
		{"year", `"00"`, "timestamp", "", errno.ErrTruncatedWrongValue},
		{"year", `"69"`, "timestamp", "", errno.ErrTruncatedWrongValue},
		{"year", `"70"`, "timestamp", "", errno.ErrTruncatedWrongValue},
		{"year", `"99"`, "timestamp", "", errno.ErrTruncatedWrongValue},
		{"year", `00`, "timestamp", "", errno.ErrTruncatedWrongValue},
		{"year", `69`, "timestamp", "", errno.ErrTruncatedWrongValue},
		{"year", `70`, "timestamp", "", errno.ErrTruncatedWrongValue},
		{"year", `99`, "timestamp", "", errno.ErrTruncatedWrongValue},
	}
	testModifyColumnTime(c, s.store, tests)
}

type testModifyColumnTimeCase struct {
	from   string
	value  string
	to     string
	expect string
	err    uint16
}

func testModifyColumnTime(c *C, store kv.Storage, tests []testModifyColumnTimeCase) {
	limit := variable.GetDDLErrorCountLimit()

	tk := testkit.NewTestKit(c, store)
	tk.MustExec("use test_db")
	tk.MustExec("set @@global.tidb_ddl_error_count_limit = 3")

	// Set time zone to UTC.
	originalTz := tk.Se.GetSessionVars().TimeZone
	tk.Se.GetSessionVars().TimeZone = time.UTC
	defer func() {
		tk.MustExec(fmt.Sprintf("set @@global.tidb_ddl_error_count_limit = %v", limit))
		tk.Se.GetSessionVars().TimeZone = originalTz
	}()

	for _, t := range tests {
		tk.MustExec("drop table if exists t_mc")
		tk.MustExec(fmt.Sprintf("create table t_mc(a %s)", t.from))
		tk.MustExec(fmt.Sprintf(`insert into t_mc (a) values (%s)`, t.value))
		_, err := tk.Exec(fmt.Sprintf(`alter table t_mc modify a %s`, t.to))
		if t.err != 0 {
			c.Assert(err, NotNil, Commentf("%+v", t))
			c.Assert(err, ErrorMatches, fmt.Sprintf(".*[ddl:%d].*", t.err), Commentf("%+v", t))
			continue
		}
		c.Assert(err, IsNil, Commentf("%+v", t))

		rs, err := tk.Exec("select a from t_mc")
		c.Assert(err, IsNil, Commentf("%+v", t))

		tk.ResultSetToResult(rs, Commentf("%+v", t)).Check(testkit.Rows(t.expect))
	}
}

func (s *testSerialDBSuite) TestSetTableFlashReplica(c *C) {
	c.Assert(failpoint.Enable("github.com/pingcap/tidb/infoschema/mockTiFlashStoreCount", `return(true)`), IsNil)

	tk := testkit.NewTestKit(c, s.store)
	tk.MustExec("use test_db")
	s.mustExec(tk, c, "drop table if exists t_flash;")
	tk.MustExec("create table t_flash(a int, b int)")
	defer s.mustExec(tk, c, "drop table t_flash;")

	t := s.testGetTable(c, "t_flash")
	c.Assert(t.Meta().TiFlashReplica, IsNil)

	tk.MustExec("alter table t_flash set tiflash replica 2 location labels 'a','b';")
	t = s.testGetTable(c, "t_flash")
	c.Assert(t.Meta().TiFlashReplica, NotNil)
	c.Assert(t.Meta().TiFlashReplica.Count, Equals, uint64(2))
	c.Assert(strings.Join(t.Meta().TiFlashReplica.LocationLabels, ","), Equals, "a,b")

	tk.MustExec("alter table t_flash set tiflash replica 0")
	t = s.testGetTable(c, "t_flash")
	c.Assert(t.Meta().TiFlashReplica, IsNil)

	// Test set tiflash replica for partition table.
	s.mustExec(tk, c, "drop table if exists t_flash;")
	tk.MustExec("create table t_flash(a int, b int) partition by hash(a) partitions 3")
	tk.MustExec("alter table t_flash set tiflash replica 2 location labels 'a','b';")
	t = s.testGetTable(c, "t_flash")
	c.Assert(t.Meta().TiFlashReplica, NotNil)
	c.Assert(t.Meta().TiFlashReplica.Count, Equals, uint64(2))
	c.Assert(strings.Join(t.Meta().TiFlashReplica.LocationLabels, ","), Equals, "a,b")

	// Use table ID as physical ID, mock for partition feature was not enabled.
	err := domain.GetDomain(tk.Se).DDL().UpdateTableReplicaInfo(tk.Se, t.Meta().ID, true)
	c.Assert(err, IsNil)
	t = s.testGetTable(c, "t_flash")
	c.Assert(t.Meta().TiFlashReplica, NotNil)
	c.Assert(t.Meta().TiFlashReplica.Available, Equals, true)
	c.Assert(len(t.Meta().TiFlashReplica.AvailablePartitionIDs), Equals, 0)

	err = domain.GetDomain(tk.Se).DDL().UpdateTableReplicaInfo(tk.Se, t.Meta().ID, false)
	c.Assert(err, IsNil)
	t = s.testGetTable(c, "t_flash")
	c.Assert(t.Meta().TiFlashReplica.Available, Equals, false)

	// Mock for partition 0 replica was available.
	partition := t.Meta().Partition
	c.Assert(len(partition.Definitions), Equals, 3)
	err = domain.GetDomain(tk.Se).DDL().UpdateTableReplicaInfo(tk.Se, partition.Definitions[0].ID, true)
	c.Assert(err, IsNil)
	t = s.testGetTable(c, "t_flash")
	c.Assert(t.Meta().TiFlashReplica.Available, Equals, false)
	c.Assert(t.Meta().TiFlashReplica.AvailablePartitionIDs, DeepEquals, []int64{partition.Definitions[0].ID})

	// Mock for partition 0 replica become unavailable.
	err = domain.GetDomain(tk.Se).DDL().UpdateTableReplicaInfo(tk.Se, partition.Definitions[0].ID, false)
	c.Assert(err, IsNil)
	t = s.testGetTable(c, "t_flash")
	c.Assert(t.Meta().TiFlashReplica.Available, Equals, false)
	c.Assert(t.Meta().TiFlashReplica.AvailablePartitionIDs, HasLen, 0)

	// Mock for partition 0, 1,2 replica was available.
	err = domain.GetDomain(tk.Se).DDL().UpdateTableReplicaInfo(tk.Se, partition.Definitions[0].ID, true)
	c.Assert(err, IsNil)
	err = domain.GetDomain(tk.Se).DDL().UpdateTableReplicaInfo(tk.Se, partition.Definitions[1].ID, true)
	c.Assert(err, IsNil)
	err = domain.GetDomain(tk.Se).DDL().UpdateTableReplicaInfo(tk.Se, partition.Definitions[2].ID, true)
	c.Assert(err, IsNil)
	t = s.testGetTable(c, "t_flash")
	c.Assert(t.Meta().TiFlashReplica.Available, Equals, true)
	c.Assert(t.Meta().TiFlashReplica.AvailablePartitionIDs, DeepEquals, []int64{partition.Definitions[0].ID, partition.Definitions[1].ID, partition.Definitions[2].ID})

	// Mock for partition 1 replica was unavailable.
	err = domain.GetDomain(tk.Se).DDL().UpdateTableReplicaInfo(tk.Se, partition.Definitions[1].ID, false)
	c.Assert(err, IsNil)
	t = s.testGetTable(c, "t_flash")
	c.Assert(t.Meta().TiFlashReplica.Available, Equals, false)
	c.Assert(t.Meta().TiFlashReplica.AvailablePartitionIDs, DeepEquals, []int64{partition.Definitions[0].ID, partition.Definitions[2].ID})

	// Test for update table replica with unknown table ID.
	err = domain.GetDomain(tk.Se).DDL().UpdateTableReplicaInfo(tk.Se, math.MaxInt64, false)
	c.Assert(err, NotNil)
	c.Assert(err.Error(), Equals, "[schema:1146]Table which ID = 9223372036854775807 does not exist.")

	// Test for FindTableByPartitionID.
	is := domain.GetDomain(tk.Se).InfoSchema()
	t, dbInfo, _ := is.FindTableByPartitionID(partition.Definitions[0].ID)
	c.Assert(t, NotNil)
	c.Assert(dbInfo, NotNil)
	c.Assert(t.Meta().Name.L, Equals, "t_flash")
	t, dbInfo, _ = is.FindTableByPartitionID(t.Meta().ID)
	c.Assert(t, IsNil)
	c.Assert(dbInfo, IsNil)
	err = failpoint.Disable("github.com/pingcap/tidb/infoschema/mockTiFlashStoreCount")
	c.Assert(err, IsNil)

	// Test for set replica count more than the tiflash store count.
	s.mustExec(tk, c, "drop table if exists t_flash;")
	tk.MustExec("create table t_flash(a int, b int)")
	_, err = tk.Exec("alter table t_flash set tiflash replica 2 location labels 'a','b';")
	c.Assert(err, NotNil)
	c.Assert(err.Error(), Equals, "the tiflash replica count: 2 should be less than the total tiflash server count: 0")
}

func (s *testSerialDBSuite) TestForbitCacheTableForSystemTable(c *C) {
	tk := testkit.NewTestKit(c, s.store)
	sysTables := make([]string, 0, 24)
	memOrSysDB := []string{"MySQL", "INFORMATION_SCHEMA", "PERFORMANCE_SCHEMA", "METRICS_SCHEMA"}
	for _, db := range memOrSysDB {
		tk.MustExec("use " + db)
		tk.Se.Auth(&auth.UserIdentity{Username: "root", Hostname: "%"}, nil, nil)
		rows := tk.MustQuery("show tables").Rows()
		for i := 0; i < len(rows); i++ {
			sysTables = append(sysTables, rows[i][0].(string))
		}
		for _, one := range sysTables {
			_, err := tk.Exec(fmt.Sprintf("alter table `%s` cache", one))
			if db == "MySQL" {
				c.Assert(err.Error(), Equals, "[ddl:8200]ALTER table cache for tables in system database is currently unsupported")
			} else {
				c.Assert(err.Error(), Equals, fmt.Sprintf("[planner:1142]ALTER command denied to user 'root'@'%%' for table '%s'", strings.ToLower(one)))
			}

		}
		sysTables = sysTables[:0]
	}
}

func (s *testSerialDBSuite) TestSetTableFlashReplicaForSystemTable(c *C) {
	tk := testkit.NewTestKit(c, s.store)
	sysTables := make([]string, 0, 24)
	memOrSysDB := []string{"MySQL", "INFORMATION_SCHEMA", "PERFORMANCE_SCHEMA", "METRICS_SCHEMA"}
	for _, db := range memOrSysDB {
		tk.MustExec("use " + db)
		tk.Se.Auth(&auth.UserIdentity{Username: "root", Hostname: "%"}, nil, nil)
		rows := tk.MustQuery("show tables").Rows()
		for i := 0; i < len(rows); i++ {
			sysTables = append(sysTables, rows[i][0].(string))
		}
		for _, one := range sysTables {
			_, err := tk.Exec(fmt.Sprintf("alter table `%s` set tiflash replica 1", one))
			if db == "MySQL" {
				c.Assert(err.Error(), Equals, "[ddl:8200]ALTER table replica for tables in system database is currently unsupported")
			} else {
				c.Assert(err.Error(), Equals, fmt.Sprintf("[planner:1142]ALTER command denied to user 'root'@'%%' for table '%s'", strings.ToLower(one)))
			}

		}
		sysTables = sysTables[:0]
	}
}

func (s *testSerialDBSuite) TestSetTiFlashReplicaForTemporaryTable(c *C) {
	// test for tiflash replica
	c.Assert(failpoint.Enable("github.com/pingcap/tidb/infoschema/mockTiFlashStoreCount", `return(true)`), IsNil)
	defer func() {
		err := failpoint.Disable("github.com/pingcap/tidb/infoschema/mockTiFlashStoreCount")
		c.Assert(err, IsNil)
	}()

	tk := testkit.NewTestKitWithInit(c, s.store)
	tk.MustExec("drop table if exists temp, temp2")
	tk.MustExec("drop table if exists temp")
	tk.MustExec("create global temporary table temp(id int) on commit delete rows")
	tk.MustExec("create temporary table temp2(id int)")
	tk.MustGetErrCode("alter table temp set tiflash replica 1", errno.ErrOptOnTemporaryTable)
	tk.MustGetErrCode("alter table temp2 set tiflash replica 1", errno.ErrUnsupportedDDLOperation)
	tk.MustExec("drop table temp, temp2")

	tk.MustExec("drop table if exists normal")
	tk.MustExec("create table normal(id int)")
	defer tk.MustExec("drop table normal")
	tk.MustExec("alter table normal set tiflash replica 1")
	tk.MustQuery("select REPLICA_COUNT from information_schema.tiflash_replica where table_schema='test' and table_name='normal'").Check(testkit.Rows("1"))
	tk.MustExec("create global temporary table temp like normal on commit delete rows")
	tk.MustQuery("select REPLICA_COUNT from information_schema.tiflash_replica where table_schema='test' and table_name='temp'").Check(testkit.Rows())
	tk.MustExec("drop table temp")
	tk.MustExec("create temporary table temp like normal")
	tk.MustQuery("select REPLICA_COUNT from information_schema.tiflash_replica where table_schema='test' and table_name='temp'").Check(testkit.Rows())
}

func (s *testSerialDBSuite) TestAlterShardRowIDBits(c *C) {
	c.Assert(failpoint.Enable("github.com/pingcap/tidb/meta/autoid/mockAutoIDChange", `return(true)`), IsNil)
	defer func() {
		c.Assert(failpoint.Disable("github.com/pingcap/tidb/meta/autoid/mockAutoIDChange"), IsNil)
	}()

	tk := testkit.NewTestKit(c, s.store)

	tk.MustExec("use test")
	// Test alter shard_row_id_bits
	tk.MustExec("drop table if exists t1")
	defer tk.MustExec("drop table if exists t1")
	tk.MustExec("create table t1 (a int) shard_row_id_bits = 5")
	tk.MustExec(fmt.Sprintf("alter table t1 auto_increment = %d;", 1<<56))
	tk.MustExec("insert into t1 set a=1;")

	// Test increase shard_row_id_bits failed by overflow global auto ID.
	_, err := tk.Exec("alter table t1 SHARD_ROW_ID_BITS = 10;")
	c.Assert(err, NotNil)
	c.Assert(err.Error(), Equals, "[autoid:1467]shard_row_id_bits 10 will cause next global auto ID 72057594037932936 overflow")

	// Test reduce shard_row_id_bits will be ok.
	tk.MustExec("alter table t1 SHARD_ROW_ID_BITS = 3;")
	checkShardRowID := func(maxShardRowIDBits, shardRowIDBits uint64) {
		tbl := testGetTableByName(c, tk.Se, "test", "t1")
		c.Assert(tbl.Meta().MaxShardRowIDBits == maxShardRowIDBits, IsTrue)
		c.Assert(tbl.Meta().ShardRowIDBits == shardRowIDBits, IsTrue)
	}
	checkShardRowID(5, 3)

	// Test reduce shard_row_id_bits but calculate overflow should use the max record shard_row_id_bits.
	tk.MustExec("drop table if exists t1")
	tk.MustExec("create table t1 (a int) shard_row_id_bits = 10")
	tk.MustExec("alter table t1 SHARD_ROW_ID_BITS = 5;")
	checkShardRowID(10, 5)
	tk.MustExec(fmt.Sprintf("alter table t1 auto_increment = %d;", 1<<56))
	_, err = tk.Exec("insert into t1 set a=1;")
	c.Assert(err, NotNil)
	c.Assert(err.Error(), Equals, "[autoid:1467]Failed to read auto-increment value from storage engine")
}

func (s *testSerialDBSuite) TestShardRowIDBitsOnTemporaryTable(c *C) {
	tk := testkit.NewTestKit(c, s.store)
	tk.MustExec("use test")
	// for global temporary table
	tk.MustExec("drop table if exists shard_row_id_temporary")
	_, err := tk.Exec("create global temporary table shard_row_id_temporary (a int) shard_row_id_bits = 5 on commit delete rows;")
	c.Assert(err.Error(), Equals, core.ErrOptOnTemporaryTable.GenWithStackByArgs("shard_row_id_bits").Error())
	tk.MustExec("create global temporary table shard_row_id_temporary (a int) on commit delete rows;")
	defer tk.MustExec("drop table if exists shard_row_id_temporary")
	_, err = tk.Exec("alter table shard_row_id_temporary shard_row_id_bits = 4;")
	c.Assert(err.Error(), Equals, ddl.ErrOptOnTemporaryTable.GenWithStackByArgs("shard_row_id_bits").Error())
	// for local temporary table
	tk.MustExec("drop table if exists local_shard_row_id_temporary")
	_, err = tk.Exec("create temporary table local_shard_row_id_temporary (a int) shard_row_id_bits = 5;")
	c.Assert(err.Error(), Equals, core.ErrOptOnTemporaryTable.GenWithStackByArgs("shard_row_id_bits").Error())
	tk.MustExec("create temporary table local_shard_row_id_temporary (a int);")
	defer tk.MustExec("drop table if exists local_shard_row_id_temporary")
	_, err = tk.Exec("alter table local_shard_row_id_temporary shard_row_id_bits = 4;")
	c.Assert(err.Error(), Equals, ddl.ErrUnsupportedLocalTempTableDDL.GenWithStackByArgs("ALTER TABLE").Error())
}

// port from mysql
// https://github.com/mysql/mysql-server/blob/124c7ab1d6f914637521fd4463a993aa73403513/mysql-test/t/lock.test
func (s *testDBSuite2) TestLock(c *C) {
	tk := testkit.NewTestKit(c, s.store)
	tk.MustExec("use test")

	/* Testing of table locking */
	tk.MustExec("DROP TABLE IF EXISTS t1")
	tk.MustExec("CREATE TABLE t1 (  `id` int(11) NOT NULL default '0', `id2` int(11) NOT NULL default '0', `id3` int(11) NOT NULL default '0', `dummy1` char(30) default NULL, PRIMARY KEY  (`id`,`id2`), KEY `index_id3` (`id3`))")
	tk.MustExec("insert into t1 (id,id2) values (1,1),(1,2),(1,3)")
	tk.MustExec("LOCK TABLE t1 WRITE")
	tk.MustExec("select dummy1,count(distinct id) from t1 group by dummy1")
	tk.MustExec("update t1 set id=-1 where id=1")
	tk.MustExec("LOCK TABLE t1 READ")
	_, err := tk.Exec("update t1 set id=1 where id=1")
	c.Assert(terror.ErrorEqual(err, infoschema.ErrTableNotLockedForWrite), IsTrue)
	tk.MustExec("unlock tables")
	tk.MustExec("update t1 set id=1 where id=-1")
	tk.MustExec("drop table t1")
}

// port from mysql
// https://github.com/mysql/mysql-server/blob/4f1d7cf5fcb11a3f84cff27e37100d7295e7d5ca/mysql-test/t/tablelock.test
func (s *testDBSuite2) TestTableLock(c *C) {
	tk := testkit.NewTestKit(c, s.store)
	tk.MustExec("use test")
	tk.MustExec("drop table if exists t1,t2")

	/* Test of lock tables */
	tk.MustExec("create table t1 ( n int auto_increment primary key)")
	tk.MustExec("lock tables t1 write")
	tk.MustExec("insert into t1 values(NULL)")
	tk.MustExec("unlock tables")
	checkTableLock(c, tk.Se, "test", "t1", model.TableLockNone)

	tk.MustExec("lock tables t1 write")
	tk.MustExec("insert into t1 values(NULL)")
	tk.MustExec("unlock tables")
	checkTableLock(c, tk.Se, "test", "t1", model.TableLockNone)

	tk.MustExec("drop table if exists t1")

	/* Test of locking and delete of files */
	tk.MustExec("drop table if exists t1,t2")
	tk.MustExec("CREATE TABLE t1 (a int)")
	tk.MustExec("CREATE TABLE t2 (a int)")
	tk.MustExec("lock tables t1 write, t2 write")
	tk.MustExec("drop table t1,t2")

	tk.MustExec("CREATE TABLE t1 (a int)")
	tk.MustExec("CREATE TABLE t2 (a int)")
	tk.MustExec("lock tables t1 write, t2 write")
	tk.MustExec("drop table t2,t1")
}

// port from mysql
// https://github.com/mysql/mysql-server/blob/4f1d7cf5fcb11a3f84cff27e37100d7295e7d5ca/mysql-test/t/lock_tables_lost_commit.test
func (s *testDBSuite2) TestTableLocksLostCommit(c *C) {
	tk := testkit.NewTestKit(c, s.store)
	tk2 := testkit.NewTestKit(c, s.store)
	tk.MustExec("use test")
	tk2.MustExec("use test")

	tk.MustExec("DROP TABLE IF EXISTS t1")
	tk.MustExec("CREATE TABLE t1(a INT)")
	tk.MustExec("LOCK TABLES t1 WRITE")
	tk.MustExec("INSERT INTO t1 VALUES(10)")

	_, err := tk2.Exec("SELECT * FROM t1")
	c.Assert(terror.ErrorEqual(err, infoschema.ErrTableLocked), IsTrue)

	tk.Se.Close()

	tk2.MustExec("SELECT * FROM t1")
	tk2.MustExec("DROP TABLE t1")

	tk.MustExec("unlock tables")
}

// test write local lock
func (s *testDBSuite2) TestWriteLocal(c *C) {
	tk := testkit.NewTestKit(c, s.store)
	tk2 := testkit.NewTestKit(c, s.store)
	tk.MustExec("use test")
	tk2.MustExec("use test")
	tk.MustExec("drop table if exists t1")
	tk.MustExec("create table t1 ( n int auto_increment primary key)")

	// Test: allow read
	tk.MustExec("lock tables t1 write local")
	tk.MustExec("insert into t1 values(NULL)")
	tk2.MustQuery("select count(*) from t1")
	tk.MustExec("unlock tables")
	tk2.MustExec("unlock tables")

	// Test: forbid write
	tk.MustExec("lock tables t1 write local")
	_, err := tk2.Exec("insert into t1 values(NULL)")
	c.Assert(terror.ErrorEqual(err, infoschema.ErrTableLocked), IsTrue)
	tk.MustExec("unlock tables")
	tk2.MustExec("unlock tables")

	// Test mutex: lock write local first
	tk.MustExec("lock tables t1 write local")
	_, err = tk2.Exec("lock tables t1 write local")
	c.Assert(terror.ErrorEqual(err, infoschema.ErrTableLocked), IsTrue)
	_, err = tk2.Exec("lock tables t1 write")
	c.Assert(terror.ErrorEqual(err, infoschema.ErrTableLocked), IsTrue)
	_, err = tk2.Exec("lock tables t1 read")
	c.Assert(terror.ErrorEqual(err, infoschema.ErrTableLocked), IsTrue)
	tk.MustExec("unlock tables")
	tk2.MustExec("unlock tables")

	// Test mutex: lock write first
	tk.MustExec("lock tables t1 write")
	_, err = tk2.Exec("lock tables t1 write local")
	c.Assert(terror.ErrorEqual(err, infoschema.ErrTableLocked), IsTrue)
	tk.MustExec("unlock tables")
	tk2.MustExec("unlock tables")

	// Test mutex: lock read first
	tk.MustExec("lock tables t1 read")
	_, err = tk2.Exec("lock tables t1 write local")
	c.Assert(terror.ErrorEqual(err, infoschema.ErrTableLocked), IsTrue)
	tk.MustExec("unlock tables")
	tk2.MustExec("unlock tables")
}

func (s *testSerialDBSuite) TestSkipSchemaChecker(c *C) {
	c.Assert(failpoint.Enable("github.com/pingcap/tidb/infoschema/mockTiFlashStoreCount", `return(true)`), IsNil)
	defer func() {
		err := failpoint.Disable("github.com/pingcap/tidb/infoschema/mockTiFlashStoreCount")
		c.Assert(err, IsNil)
	}()

	tk := testkit.NewTestKit(c, s.store)
	tk.MustExec("use test")
	tk.MustExec("drop table if exists t1")
	defer tk.MustExec("drop table if exists t1")
	tk.MustExec("create table t1 (a int)")
	tk2 := testkit.NewTestKit(c, s.store)
	tk2.MustExec("use test")

	// Test skip schema checker for ActionSetTiFlashReplica.
	tk.MustExec("begin")
	tk.MustExec("insert into t1 set a=1;")
	tk2.MustExec("alter table t1 set tiflash replica 2 location labels 'a','b';")
	tk.MustExec("commit")

	// Test skip schema checker for ActionUpdateTiFlashReplicaStatus.
	tk.MustExec("begin")
	tk.MustExec("insert into t1 set a=1;")
	tb := testGetTableByName(c, tk.Se, "test", "t1")
	err := domain.GetDomain(tk.Se).DDL().UpdateTableReplicaInfo(tk.Se, tb.Meta().ID, true)
	c.Assert(err, IsNil)
	tk.MustExec("commit")

	// Test can't skip schema checker.
	tk.MustExec("begin")
	tk.MustExec("insert into t1 set a=1;")
	tk2.MustExec("alter table t1 add column b int;")
	_, err = tk.Exec("commit")
	c.Assert(terror.ErrorEqual(domain.ErrInfoSchemaChanged, err), IsTrue)
}

// See issue: https://github.com/pingcap/tidb/issues/29752
// Ref https://dev.mysql.com/doc/refman/8.0/en/rename-table.html
func (s *testDBSuite2) TestRenameTableWithLocked(c *C) {
	defer config.RestoreFunc()()
	config.UpdateGlobal(func(conf *config.Config) {
		conf.EnableTableLock = true
	})

	tk := testkit.NewTestKit(c, s.store)
	tk.MustExec("create database renamedb")
	tk.MustExec("create database renamedb2")
	tk.MustExec("use renamedb")
	tk.MustExec("DROP TABLE IF EXISTS t1;")
	tk.MustExec("CREATE TABLE t1 (a int);")

	tk.MustExec("LOCK TABLES t1 WRITE;")
	tk.MustGetErrCode("drop database renamedb2;", errno.ErrLockOrActiveTransaction)
	tk.MustExec("RENAME TABLE t1 TO t2;")
	tk.MustQuery("select * from renamedb.t2").Check(testkit.Rows())
	tk.MustExec("UNLOCK TABLES")
	tk.MustExec("RENAME TABLE t2 TO t1;")
	tk.MustQuery("select * from renamedb.t1").Check(testkit.Rows())

	tk.MustExec("LOCK TABLES t1 READ;")
	tk.MustGetErrCode("RENAME TABLE t1 TO t2;", errno.ErrTableNotLockedForWrite)
	tk.MustExec("UNLOCK TABLES")

	tk.MustExec("drop database renamedb")
}

func (s *testDBSuite2) TestLockTables(c *C) {
	if israce.RaceEnabled {
		c.Skip("skip race test")
	}
	tk := testkit.NewTestKit(c, s.store)
	tk.MustExec("use test")
	tk.MustExec("drop table if exists t1,t2")
	defer tk.MustExec("drop table if exists t1,t2")
	tk.MustExec("create table t1 (a int)")
	tk.MustExec("create table t2 (a int)")

	// Test lock 1 table.
	tk.MustExec("lock tables t1 write")
	checkTableLock(c, tk.Se, "test", "t1", model.TableLockWrite)
	tk.MustExec("lock tables t1 read")
	checkTableLock(c, tk.Se, "test", "t1", model.TableLockRead)
	tk.MustExec("lock tables t1 write")
	checkTableLock(c, tk.Se, "test", "t1", model.TableLockWrite)

	// Test lock multi tables.
	tk.MustExec("lock tables t1 write, t2 read")
	checkTableLock(c, tk.Se, "test", "t1", model.TableLockWrite)
	checkTableLock(c, tk.Se, "test", "t2", model.TableLockRead)
	tk.MustExec("lock tables t1 read, t2 write")
	checkTableLock(c, tk.Se, "test", "t1", model.TableLockRead)
	checkTableLock(c, tk.Se, "test", "t2", model.TableLockWrite)
	tk.MustExec("lock tables t2 write")
	checkTableLock(c, tk.Se, "test", "t2", model.TableLockWrite)
	checkTableLock(c, tk.Se, "test", "t1", model.TableLockNone)
	tk.MustExec("lock tables t1 write")
	checkTableLock(c, tk.Se, "test", "t1", model.TableLockWrite)
	checkTableLock(c, tk.Se, "test", "t2", model.TableLockNone)

	tk2 := testkit.NewTestKit(c, s.store)
	tk2.MustExec("use test")

	// Test read lock.
	tk.MustExec("lock tables t1 read")
	tk.MustQuery("select * from t1")
	tk2.MustQuery("select * from t1")
	_, err := tk.Exec("insert into t1 set a=1")
	c.Assert(terror.ErrorEqual(err, infoschema.ErrTableNotLockedForWrite), IsTrue)
	_, err = tk.Exec("update t1 set a=1")
	c.Assert(terror.ErrorEqual(err, infoschema.ErrTableNotLockedForWrite), IsTrue)
	_, err = tk.Exec("delete from t1")
	c.Assert(terror.ErrorEqual(err, infoschema.ErrTableNotLockedForWrite), IsTrue)

	_, err = tk2.Exec("insert into t1 set a=1")
	c.Assert(terror.ErrorEqual(err, infoschema.ErrTableLocked), IsTrue)
	_, err = tk2.Exec("update t1 set a=1")
	c.Assert(terror.ErrorEqual(err, infoschema.ErrTableLocked), IsTrue)
	_, err = tk2.Exec("delete from t1")
	c.Assert(terror.ErrorEqual(err, infoschema.ErrTableLocked), IsTrue)
	tk2.MustExec("lock tables t1 read")
	_, err = tk2.Exec("insert into t1 set a=1")
	c.Assert(terror.ErrorEqual(err, infoschema.ErrTableNotLockedForWrite), IsTrue)

	// Test write lock.
	_, err = tk.Exec("lock tables t1 write")
	c.Assert(terror.ErrorEqual(err, infoschema.ErrTableLocked), IsTrue)
	tk2.MustExec("unlock tables")
	tk.MustExec("lock tables t1 write")
	tk.MustQuery("select * from t1")
	tk.MustExec("delete from t1")
	tk.MustExec("insert into t1 set a=1")

	_, err = tk2.Exec("select * from t1")
	c.Assert(terror.ErrorEqual(err, infoschema.ErrTableLocked), IsTrue)
	_, err = tk2.Exec("insert into t1 set a=1")
	c.Assert(terror.ErrorEqual(err, infoschema.ErrTableLocked), IsTrue)
	_, err = tk2.Exec("lock tables t1 write")
	c.Assert(terror.ErrorEqual(err, infoschema.ErrTableLocked), IsTrue)

	// Test write local lock.
	tk.MustExec("lock tables t1 write local")
	tk.MustQuery("select * from t1")
	tk.MustExec("delete from t1")
	tk.MustExec("insert into t1 set a=1")

	tk2.MustQuery("select * from t1")
	_, err = tk2.Exec("delete from t1")
	c.Assert(terror.ErrorEqual(err, infoschema.ErrTableLocked), IsTrue)
	_, err = tk2.Exec("insert into t1 set a=1")
	c.Assert(terror.ErrorEqual(err, infoschema.ErrTableLocked), IsTrue)
	_, err = tk2.Exec("lock tables t1 write")
	c.Assert(terror.ErrorEqual(err, infoschema.ErrTableLocked), IsTrue)
	_, err = tk2.Exec("lock tables t1 read")
	c.Assert(terror.ErrorEqual(err, infoschema.ErrTableLocked), IsTrue)

	// Test none unique table.
	_, err = tk.Exec("lock tables t1 read, t1 write")
	c.Assert(terror.ErrorEqual(err, infoschema.ErrNonuniqTable), IsTrue)

	// Test lock table by other session in transaction and commit without retry.
	tk.MustExec("unlock tables")
	tk2.MustExec("unlock tables")
	tk.MustExec("set @@session.tidb_disable_txn_auto_retry=1")
	tk.MustExec("begin")
	tk.MustExec("insert into t1 set a=1")
	tk2.MustExec("lock tables t1 write")
	_, err = tk.Exec("commit")
	c.Assert(err, NotNil)
	c.Assert(err.Error(), Equals, "previous statement: insert into t1 set a=1: [domain:8028]Information schema is changed during the execution of the statement(for example, table definition may be updated by other DDL ran in parallel). If you see this error often, try increasing `tidb_max_delta_schema_count`. [try again later]")

	// Test lock table by other session in transaction and commit with retry.
	tk.MustExec("unlock tables")
	tk2.MustExec("unlock tables")
	tk.MustExec("set @@session.tidb_disable_txn_auto_retry=0")
	tk.MustExec("begin")
	tk.MustExec("insert into t1 set a=1")
	tk2.MustExec("lock tables t1 write")
	_, err = tk.Exec("commit")
	c.Assert(terror.ErrorEqual(err, infoschema.ErrTableLocked), IsTrue, Commentf("err: %v\n", err))

	// Test for lock the same table multiple times.
	tk2.MustExec("lock tables t1 write")
	tk2.MustExec("lock tables t1 write, t2 read")

	// Test lock tables and drop tables
	tk.MustExec("unlock tables")
	tk2.MustExec("unlock tables")
	tk.MustExec("lock tables t1 write, t2 write")
	tk.MustExec("drop table t1")
	tk2.MustExec("create table t1 (a int)")
	tk.MustExec("lock tables t1 write, t2 read")

	// Test lock tables and drop database.
	tk.MustExec("unlock tables")
	tk.MustExec("create database test_lock")
	tk.MustExec("create table test_lock.t3 (a int)")
	tk.MustExec("lock tables t1 write, test_lock.t3 write")
	tk2.MustExec("create table t3 (a int)")
	tk.MustExec("lock tables t1 write, t3 write")
	tk.MustExec("drop table t3")

	// Test lock tables and truncate tables.
	tk.MustExec("unlock tables")
	tk.MustExec("lock tables t1 write, t2 read")
	tk.MustExec("truncate table t1")
	tk.MustExec("insert into t1 set a=1")
	_, err = tk2.Exec("insert into t1 set a=1")
	c.Assert(terror.ErrorEqual(err, infoschema.ErrTableLocked), IsTrue)

	// Test for lock unsupported schema tables.
	_, err = tk2.Exec("lock tables performance_schema.global_status write")
	c.Assert(terror.ErrorEqual(err, infoschema.ErrAccessDenied), IsTrue)
	_, err = tk2.Exec("lock tables information_schema.tables write")
	c.Assert(terror.ErrorEqual(err, infoschema.ErrAccessDenied), IsTrue)
	_, err = tk2.Exec("lock tables mysql.db write")
	c.Assert(terror.ErrorEqual(err, infoschema.ErrAccessDenied), IsTrue)

	// Test create table/view when session is holding the table locks.
	tk.MustExec("unlock tables")
	tk.MustExec("lock tables t1 write, t2 read")
	_, err = tk.Exec("create table t3 (a int)")
	c.Assert(terror.ErrorEqual(err, infoschema.ErrTableNotLocked), IsTrue)
	_, err = tk.Exec("create view v1 as select * from t1;")
	c.Assert(terror.ErrorEqual(err, infoschema.ErrTableNotLocked), IsTrue)

	// Test for locking view was not supported.
	tk.MustExec("unlock tables")
	tk.MustExec("create view v1 as select * from t1;")
	_, err = tk.Exec("lock tables v1 read")
	c.Assert(terror.ErrorEqual(err, table.ErrUnsupportedOp), IsTrue)

	// Test for locking sequence was not supported.
	tk.MustExec("unlock tables")
	tk.MustExec("create sequence seq")
	_, err = tk.Exec("lock tables seq read")
	c.Assert(terror.ErrorEqual(err, table.ErrUnsupportedOp), IsTrue)
	tk.MustExec("drop sequence seq")

	// Test for create/drop/alter database when session is holding the table locks.
	tk.MustExec("unlock tables")
	tk.MustExec("lock table t1 write")
	_, err = tk.Exec("drop database test")
	c.Assert(terror.ErrorEqual(err, table.ErrLockOrActiveTransaction), IsTrue)
	_, err = tk.Exec("create database test_lock")
	c.Assert(terror.ErrorEqual(err, table.ErrLockOrActiveTransaction), IsTrue)
	_, err = tk.Exec("alter database test charset='utf8mb4'")
	c.Assert(terror.ErrorEqual(err, table.ErrLockOrActiveTransaction), IsTrue)
	// Test alter/drop database when other session is holding the table locks of the database.
	tk2.MustExec("create database test_lock2")
	_, err = tk2.Exec("drop database test")
	c.Assert(terror.ErrorEqual(err, infoschema.ErrTableLocked), IsTrue)
	_, err = tk2.Exec("alter database test charset='utf8mb4'")
	c.Assert(terror.ErrorEqual(err, infoschema.ErrTableLocked), IsTrue)

	// Test for admin cleanup table locks.
	tk.MustExec("unlock tables")
	tk.MustExec("lock table t1 write, t2 write")
	_, err = tk2.Exec("lock tables t1 write, t2 read")
	c.Assert(terror.ErrorEqual(err, infoschema.ErrTableLocked), IsTrue)
	tk2.MustExec("admin cleanup table lock t1,t2")
	checkTableLock(c, tk.Se, "test", "t1", model.TableLockNone)
	checkTableLock(c, tk.Se, "test", "t2", model.TableLockNone)
	// cleanup unlocked table.
	tk2.MustExec("admin cleanup table lock t1,t2")
	checkTableLock(c, tk.Se, "test", "t1", model.TableLockNone)
	checkTableLock(c, tk.Se, "test", "t2", model.TableLockNone)
	tk2.MustExec("lock tables t1 write, t2 read")
	checkTableLock(c, tk2.Se, "test", "t1", model.TableLockWrite)
	checkTableLock(c, tk2.Se, "test", "t2", model.TableLockRead)

	tk.MustExec("unlock tables")
	tk2.MustExec("unlock tables")
}

func (s *testDBSuite2) TestTablesLockDelayClean(c *C) {
	if israce.RaceEnabled {
		c.Skip("skip race test")
	}
	tk := testkit.NewTestKit(c, s.store)
	tk2 := testkit.NewTestKit(c, s.store)
	tk2.MustExec("use test")
	tk.MustExec("use test")
	tk.MustExec("drop table if exists t1,t2")
	defer tk.MustExec("drop table if exists t1,t2")
	tk.MustExec("create table t1 (a int)")
	tk.MustExec("create table t2 (a int)")

	tk.MustExec("lock tables t1 write")
	checkTableLock(c, tk.Se, "test", "t1", model.TableLockWrite)
	config.UpdateGlobal(func(conf *config.Config) {
		conf.DelayCleanTableLock = 100
	})
	var wg sync.WaitGroup
	wg.Add(1)
	var startTime time.Time
	go func() {
		startTime = time.Now()
		tk.Se.Close()
		wg.Done()
	}()
	time.Sleep(50 * time.Millisecond)
	checkTableLock(c, tk.Se, "test", "t1", model.TableLockWrite)
	wg.Wait()
	c.Assert(time.Since(startTime).Seconds() > 0.1, IsTrue)
	checkTableLock(c, tk.Se, "test", "t1", model.TableLockNone)
	config.UpdateGlobal(func(conf *config.Config) {
		conf.DelayCleanTableLock = 0
	})
}

// TestConcurrentLockTables test concurrent lock/unlock tables.
func (s *testDBSuite4) TestConcurrentLockTables(c *C) {
	if israce.RaceEnabled {
		c.Skip("skip race test")
	}
	tk := testkit.NewTestKit(c, s.store)
	tk2 := testkit.NewTestKit(c, s.store)
	tk.MustExec("use test")
	tk.MustExec("drop table if exists t1")
	defer tk.MustExec("drop table if exists t1")
	tk.MustExec("create table t1 (a int)")
	tk2.MustExec("use test")

	// Test concurrent lock tables read.
	sql1 := "lock tables t1 read"
	sql2 := "lock tables t1 read"
	s.testParallelExecSQL(c, sql1, sql2, tk.Se, tk2.Se, func(c *C, err1, err2 error) {
		c.Assert(err1, IsNil)
		c.Assert(err2, IsNil)
	})
	tk.MustExec("unlock tables")
	tk2.MustExec("unlock tables")

	// Test concurrent lock tables write.
	sql1 = "lock tables t1 write"
	sql2 = "lock tables t1 write"
	s.testParallelExecSQL(c, sql1, sql2, tk.Se, tk2.Se, func(c *C, err1, err2 error) {
		c.Assert(err1, IsNil)
		c.Assert(terror.ErrorEqual(err2, infoschema.ErrTableLocked), IsTrue)
	})
	tk.MustExec("unlock tables")
	tk2.MustExec("unlock tables")

	// Test concurrent lock tables write local.
	sql1 = "lock tables t1 write local"
	sql2 = "lock tables t1 write local"
	s.testParallelExecSQL(c, sql1, sql2, tk.Se, tk2.Se, func(c *C, err1, err2 error) {
		c.Assert(err1, IsNil)
		c.Assert(terror.ErrorEqual(err2, infoschema.ErrTableLocked), IsTrue)
	})

	tk.MustExec("unlock tables")
	tk2.MustExec("unlock tables")
}

func (s *testDBSuite4) TestLockTableReadOnly(c *C) {
	if israce.RaceEnabled {
		c.Skip("skip race test")
	}
	tk := testkit.NewTestKit(c, s.store)
	tk2 := testkit.NewTestKit(c, s.store)
	tk2.MustExec("use test")

	tk.MustExec("use test")
	tk.MustExec("drop table if exists t1,t2")
	defer func() {
		tk.MustExec("alter table t1 read write")
		tk.MustExec("alter table t2 read write")
		tk.MustExec("drop table if exists t1,t2")
	}()
	tk.MustExec("create table t1 (a int key, b int)")
	tk.MustExec("create table t2 (a int key)")

	tk.MustExec("alter table t1 read only")
	tk.MustQuery("select * from t1")
	tk2.MustQuery("select * from t1")
	_, err := tk.Exec("insert into t1 set a=1, b=2")
	c.Assert(terror.ErrorEqual(err, infoschema.ErrTableLocked), IsTrue)
	_, err = tk.Exec("update t1 set a=1")
	c.Assert(terror.ErrorEqual(err, infoschema.ErrTableLocked), IsTrue)
	_, err = tk.Exec("delete from t1")
	c.Assert(terror.ErrorEqual(err, infoschema.ErrTableLocked), IsTrue)

	_, err = tk2.Exec("insert into t1 set a=1, b=2")
	c.Assert(terror.ErrorEqual(err, infoschema.ErrTableLocked), IsTrue)
	_, err = tk2.Exec("update t1 set a=1")
	c.Assert(terror.ErrorEqual(err, infoschema.ErrTableLocked), IsTrue)
	_, err = tk2.Exec("delete from t1")
	c.Assert(terror.ErrorEqual(err, infoschema.ErrTableLocked), IsTrue)
	tk2.MustExec("alter table t1 read only")
	_, err = tk2.Exec("insert into t1 set a=1, b=2")
	c.Assert(terror.ErrorEqual(err, infoschema.ErrTableLocked), IsTrue)
	tk.MustExec("alter table t1 read write")

	tk.MustExec("lock tables t1 read")
	c.Assert(terror.ErrorEqual(tk.ExecToErr("alter table t1 read only"), infoschema.ErrTableLocked), IsTrue)
	c.Assert(terror.ErrorEqual(tk2.ExecToErr("alter table t1 read only"), infoschema.ErrTableLocked), IsTrue)
	tk.MustExec("lock tables t1 write")
	c.Assert(terror.ErrorEqual(tk.ExecToErr("alter table t1 read only"), infoschema.ErrTableLocked), IsTrue)
	c.Assert(terror.ErrorEqual(tk2.ExecToErr("alter table t1 read only"), infoschema.ErrTableLocked), IsTrue)
	tk.MustExec("lock tables t1 write local")
	c.Assert(terror.ErrorEqual(tk.ExecToErr("alter table t1 read only"), infoschema.ErrTableLocked), IsTrue)
	c.Assert(terror.ErrorEqual(tk2.ExecToErr("alter table t1 read only"), infoschema.ErrTableLocked), IsTrue)
	tk.MustExec("unlock tables")

	tk.MustExec("alter table t1 read only")
	c.Assert(terror.ErrorEqual(tk.ExecToErr("lock tables t1 read"), infoschema.ErrTableLocked), IsTrue)
	c.Assert(terror.ErrorEqual(tk2.ExecToErr("lock tables t1 read"), infoschema.ErrTableLocked), IsTrue)
	c.Assert(terror.ErrorEqual(tk.ExecToErr("lock tables t1 write"), infoschema.ErrTableLocked), IsTrue)
	c.Assert(terror.ErrorEqual(tk2.ExecToErr("lock tables t1 write"), infoschema.ErrTableLocked), IsTrue)
	c.Assert(terror.ErrorEqual(tk.ExecToErr("lock tables t1 write local"), infoschema.ErrTableLocked), IsTrue)
	c.Assert(terror.ErrorEqual(tk2.ExecToErr("lock tables t1 write local"), infoschema.ErrTableLocked), IsTrue)
	tk.MustExec("admin cleanup table lock t1")
	tk2.MustExec("insert into t1 set a=1, b=2")

	tk.MustExec("set tidb_enable_amend_pessimistic_txn = 1")
	tk.MustExec("begin pessimistic")
	tk.MustQuery("select * from t1 where a = 1").Check(testkit.Rows("1 2"))
	tk2.MustExec("update t1 set b = 3")
	tk2.MustExec("alter table t1 read only")
	tk2.MustQuery("select * from t1 where a = 1").Check(testkit.Rows("1 3"))
	tk.MustQuery("select * from t1 where a = 1").Check(testkit.Rows("1 2"))
	tk.MustExec("update t1 set b = 4")
	c.Assert(terror.ErrorEqual(tk.ExecToErr("commit"), domain.ErrInfoSchemaChanged), IsTrue)
	tk2.MustExec("alter table t1 read write")
}

func (s *testDBSuite4) testParallelExecSQL(c *C, sql1, sql2 string, se1, se2 session.Session, f checkRet) {
	callback := &ddl.TestDDLCallback{}
	times := 0
	callback.OnJobRunBeforeExported = func(job *model.Job) {
		if times != 0 {
			return
		}
		var qLen int
		for {
			err := kv.RunInNewTxn(context.Background(), s.store, false, func(ctx context.Context, txn kv.Transaction) error {
				jobs, err1 := admin.GetDDLJobs(txn)
				if err1 != nil {
					return err1
				}
				qLen = len(jobs)
				return nil
			})
			c.Assert(err, IsNil)
			if qLen == 2 {
				break
			}
			time.Sleep(5 * time.Millisecond)
		}
		times++
	}
	d := s.dom.DDL()
	originalCallback := d.GetHook()
	defer d.(ddl.DDLForTest).SetHook(originalCallback)
	d.(ddl.DDLForTest).SetHook(callback)

	var wg util.WaitGroupWrapper
	var err1 error
	var err2 error
	ch := make(chan struct{})
	// Make sure the sql1 is put into the DDLJobQueue.
	go func() {
		var qLen int
		for {
			err := kv.RunInNewTxn(context.Background(), s.store, false, func(ctx context.Context, txn kv.Transaction) error {
				jobs, err3 := admin.GetDDLJobs(txn)
				if err3 != nil {
					return err3
				}
				qLen = len(jobs)
				return nil
			})
			c.Assert(err, IsNil)
			if qLen == 1 {
				// Make sure sql2 is executed after the sql1.
				close(ch)
				break
			}
			time.Sleep(5 * time.Millisecond)
		}
	}()
	wg.Run(func() {
		_, err1 = se1.Execute(context.Background(), sql1)
	})
	wg.Run(func() {
		<-ch
		_, err2 = se2.Execute(context.Background(), sql2)
	})

	wg.Wait()
	f(c, err1, err2)
}

func checkTableLock(c *C, se session.Session, dbName, tableName string, lockTp model.TableLockType) {
	tb := testGetTableByName(c, se, dbName, tableName)
	dom := domain.GetDomain(se)
	err := dom.Reload()
	c.Assert(err, IsNil)
	if lockTp != model.TableLockNone {
		c.Assert(tb.Meta().Lock, NotNil)
		c.Assert(tb.Meta().Lock.Tp, Equals, lockTp)
		c.Assert(tb.Meta().Lock.State, Equals, model.TableLockStatePublic)
		c.Assert(len(tb.Meta().Lock.Sessions) == 1, IsTrue)
		c.Assert(tb.Meta().Lock.Sessions[0].ServerID, Equals, dom.DDL().GetID())
		c.Assert(tb.Meta().Lock.Sessions[0].SessionID, Equals, se.GetSessionVars().ConnectionID)
	} else {
		c.Assert(tb.Meta().Lock, IsNil)
	}
}

func (s *testDBSuite2) TestDDLWithInvalidTableInfo(c *C) {
	tk := testkit.NewTestKit(c, s.store)

	tk.MustExec("use test")
	tk.MustExec("drop table if exists t")
	defer tk.MustExec("drop table if exists t")
	// Test create with invalid expression.
	_, err := tk.Exec(`CREATE TABLE t (
		c0 int(11) ,
  		c1 int(11),
    	c2 decimal(16,4) GENERATED ALWAYS AS ((case when (c0 = 0) then 0when (c0 > 0) then (c1 / c0) end))
	);`)
	c.Assert(err, NotNil)
	c.Assert(err.Error(), Equals, "[parser:1064]You have an error in your SQL syntax; check the manual that corresponds to your TiDB version for the right syntax to use line 4 column 88 near \"then (c1 / c0) end))\n\t);\" ")

	tk.MustExec("create table t (a bigint, b int, c int generated always as (b+1)) partition by hash(a) partitions 4;")
	// Test drop partition column.
	_, err = tk.Exec("alter table t drop column a;")
	c.Assert(err, NotNil)
	// TODO: refine the error message to compatible with MySQL
	c.Assert(err.Error(), Equals, "[planner:1054]Unknown column 'a' in 'expression'")
	// Test modify column with invalid expression.
	_, err = tk.Exec("alter table t modify column c int GENERATED ALWAYS AS ((case when (a = 0) then 0when (a > 0) then (b / a) end));")
	c.Assert(err, NotNil)
	c.Assert(err.Error(), Equals, "[parser:1064]You have an error in your SQL syntax; check the manual that corresponds to your TiDB version for the right syntax to use line 1 column 97 near \"then (b / a) end));\" ")
	// Test add column with invalid expression.
	_, err = tk.Exec("alter table t add column d int GENERATED ALWAYS AS ((case when (a = 0) then 0when (a > 0) then (b / a) end));")
	c.Assert(err, NotNil)
	c.Assert(err.Error(), Equals, "[parser:1064]You have an error in your SQL syntax; check the manual that corresponds to your TiDB version for the right syntax to use line 1 column 94 near \"then (b / a) end));\" ")
}

func (s *testDBSuite4) TestColumnCheck(c *C) {
	tk := testkit.NewTestKit(c, s.store)
	tk.MustExec("use " + s.schemaName)
	tk.MustExec("drop table if exists column_check")
	tk.MustExec("create table column_check (pk int primary key, a int check (a > 1))")
	defer tk.MustExec("drop table if exists column_check")
	c.Assert(tk.Se.GetSessionVars().StmtCtx.WarningCount(), Equals, uint16(1))
	tk.MustQuery("show warnings").Check(testutil.RowsWithSep("|", "Warning|8231|CONSTRAINT CHECK is not supported"))
}

func (s *testDBSuite5) TestAlterCheck(c *C) {
	tk := testkit.NewTestKit(c, s.store)
	tk.MustExec("use " + s.schemaName)
	tk.MustExec("drop table if exists alter_check")
	tk.MustExec("create table alter_check (pk int primary key)")
	defer tk.MustExec("drop table if exists alter_check")
	tk.MustExec("alter table alter_check alter check crcn ENFORCED")
	c.Assert(tk.Se.GetSessionVars().StmtCtx.WarningCount(), Equals, uint16(1))
	tk.MustQuery("show warnings").Check(testutil.RowsWithSep("|", "Warning|8231|ALTER CHECK is not supported"))
}

func (s *testDBSuite6) TestDropCheck(c *C) {
	tk := testkit.NewTestKit(c, s.store)
	tk.MustExec("use " + s.schemaName)
	tk.MustExec("drop table if exists drop_check")
	tk.MustExec("create table drop_check (pk int primary key)")
	defer tk.MustExec("drop table if exists drop_check")
	tk.MustExec("alter table drop_check drop check crcn")
	c.Assert(tk.Se.GetSessionVars().StmtCtx.WarningCount(), Equals, uint16(1))
	tk.MustQuery("show warnings").Check(testutil.RowsWithSep("|", "Warning|8231|DROP CHECK is not supported"))
}

func (s *testDBSuite7) TestAddConstraintCheck(c *C) {
	tk := testkit.NewTestKit(c, s.store)
	tk.MustExec("use " + s.schemaName)
	tk.MustExec("drop table if exists add_constraint_check")
	tk.MustExec("create table add_constraint_check (pk int primary key, a int)")
	defer tk.MustExec("drop table if exists add_constraint_check")
	tk.MustExec("alter table add_constraint_check add constraint crn check (a > 1)")
	c.Assert(tk.Se.GetSessionVars().StmtCtx.WarningCount(), Equals, uint16(1))
	tk.MustQuery("show warnings").Check(testutil.RowsWithSep("|", "Warning|8231|ADD CONSTRAINT CHECK is not supported"))
}

func (s *testDBSuite7) TestCreateTableIngoreCheckConstraint(c *C) {
	tk := testkit.NewTestKit(c, s.store)
	tk.MustExec("use " + s.schemaName)
	tk.MustExec("drop table if exists table_constraint_check")
	tk.MustExec("CREATE TABLE admin_user (enable bool, CHECK (enable IN (0, 1)));")
	c.Assert(tk.Se.GetSessionVars().StmtCtx.WarningCount(), Equals, uint16(1))
	tk.MustQuery("show warnings").Check(testutil.RowsWithSep("|", "Warning|8231|CONSTRAINT CHECK is not supported"))
	tk.MustQuery("show create table admin_user").Check(testutil.RowsWithSep("|", ""+
		"admin_user CREATE TABLE `admin_user` (\n"+
		"  `enable` tinyint(1) DEFAULT NULL\n"+
		") ENGINE=InnoDB DEFAULT CHARSET=utf8mb4 COLLATE=utf8mb4_bin"))
}

func (s *testDBSuite6) TestAlterOrderBy(c *C) {
	tk := testkit.NewTestKit(c, s.store)
	tk.MustExec("use " + s.schemaName)
	tk.MustExec("create table ob (pk int primary key, c int default 1, c1 int default 1, KEY cl(c1))")

	// Test order by with primary key
	tk.MustExec("alter table ob order by c")
	c.Assert(tk.Se.GetSessionVars().StmtCtx.WarningCount(), Equals, uint16(1))
	tk.MustQuery("show warnings").Check(testutil.RowsWithSep("|", "Warning|1105|ORDER BY ignored as there is a user-defined clustered index in the table 'ob'"))

	// Test order by with no primary key
	tk.MustExec("drop table if exists ob")
	tk.MustExec("create table ob (c int default 1, c1 int default 1, KEY cl(c1))")
	tk.MustExec("alter table ob order by c")
	c.Assert(tk.Se.GetSessionVars().StmtCtx.WarningCount(), Equals, uint16(0))
	tk.MustExec("drop table if exists ob")
}

func (s *testSerialDBSuite) TestDDLJobErrorCount(c *C) {
	tk := testkit.NewTestKit(c, s.store)
	tk.MustExec("use test")
	tk.MustExec("drop table if exists ddl_error_table, new_ddl_error_table")
	tk.MustExec("create table ddl_error_table(a int)")
	is := s.dom.InfoSchema()
	schemaName := model.NewCIStr("test")
	tableName := model.NewCIStr("ddl_error_table")
	schema, ok := is.SchemaByName(schemaName)
	c.Assert(ok, IsTrue)
	tbl, err := is.TableByName(schemaName, tableName)
	c.Assert(err, IsNil)

	newTableName := model.NewCIStr("new_ddl_error_table")
	job := &model.Job{
		SchemaID:   schema.ID,
		TableID:    tbl.Meta().ID,
		SchemaName: schema.Name.L,
		Type:       model.ActionRenameTable,
		BinlogInfo: &model.HistoryInfo{},
		Args:       []interface{}{schema.ID, newTableName},
	}

	c.Assert(failpoint.Enable("github.com/pingcap/tidb/ddl/mockErrEntrySizeTooLarge", `return(true)`), IsNil)
	defer func() {
		c.Assert(failpoint.Disable("github.com/pingcap/tidb/ddl/mockErrEntrySizeTooLarge"), IsNil)
	}()

	txn, err := s.store.Begin()
	c.Assert(err, IsNil)
	t := meta.NewMeta(txn)
	job.ID, err = t.GenGlobalID()
	c.Assert(err, IsNil)
	job.Version = 1
	job.StartTS = txn.StartTS()

	err = t.EnQueueDDLJob(job)
	c.Assert(err, IsNil)
	err = txn.Commit(context.Background())
	c.Assert(err, IsNil)

	ticker := time.NewTicker(s.lease)
	defer ticker.Stop()
	for range ticker.C {
		historyJob, err := getHistoryDDLJob(s.store, job.ID)
		c.Assert(err, IsNil)
		if historyJob == nil {
			continue
		}
		c.Assert(historyJob.ErrorCount, Equals, int64(1), Commentf("%v", historyJob))
		kv.ErrEntryTooLarge.Equal(historyJob.Error)
		break
	}
}

func (s *testDBSuite1) TestAlterTableWithValidation(c *C) {
	tk := testkit.NewTestKit(c, s.store)
	tk.MustExec("use test")
	tk.MustExec("drop table if exists t1")
	defer tk.MustExec("drop table if exists t1")

	tk.MustExec("create table t1 (c1 int, c2 int as (c1 + 1));")

	// Test for alter table with validation.
	tk.MustExec("alter table t1 with validation")
	c.Assert(tk.Se.GetSessionVars().StmtCtx.WarningCount(), Equals, uint16(1))
	tk.MustQuery("show warnings").Check(testutil.RowsWithSep("|", "Warning|8200|ALTER TABLE WITH VALIDATION is currently unsupported"))

	// Test for alter table without validation.
	tk.MustExec("alter table t1 without validation")
	c.Assert(tk.Se.GetSessionVars().StmtCtx.WarningCount(), Equals, uint16(1))
	tk.MustQuery("show warnings").Check(testutil.RowsWithSep("|", "Warning|8200|ALTER TABLE WITHOUT VALIDATION is currently unsupported"))
}

func (s *testSerialDBSuite) TestCommitTxnWithIndexChange(c *C) {
	// Prepare work.
	tk := testkit.NewTestKit(c, s.store)
	tk.MustExec("set tidb_enable_amend_pessimistic_txn = 1;")
	tk.MustExec("drop database if exists test_db")
	tk.MustExec("create database test_db")
	tk.MustExec("use test_db")
	tk.MustExec("create table t1 (c1 int primary key, c2 int, c3 int, index ok2(c2))")
	tk.MustExec("insert t1 values (1, 10, 100), (2, 20, 200)")
	tk.MustExec("alter table t1 add index k2(c2)")
	tk.MustExec("alter table t1 drop index k2")
	tk.MustExec("alter table t1 add index k2(c2)")
	tk.MustExec("alter table t1 drop index k2")
	tk2 := testkit.NewTestKit(c, s.store)
	tk2.MustExec("use test_db")

	// tkSQLs are the sql statements for the pessimistic transaction.
	// tk2DDL are the ddl statements executed before the pessimistic transaction.
	// idxDDL is the DDL statement executed between pessimistic transaction begin and commit.
	// failCommit means the pessimistic transaction commit should fail not.
	type caseUnit struct {
		tkSQLs     []string
		tk2DDL     []string
		idxDDL     string
		checkSQLs  []string
		rowsExps   [][]string
		failCommit bool
		stateEnd   model.SchemaState
	}

	cases := []caseUnit{
		// Test secondary index
		{[]string{"insert into t1 values(3, 30, 300)",
			"insert into t2 values(11, 11, 11)"},
			[]string{"alter table t1 add index k2(c2)",
				"alter table t1 drop index k2",
				"alter table t1 add index kk2(c2, c1)",
				"alter table t1 add index k2(c2)",
				"alter table t1 drop index k2"},
			"alter table t1 add index k2(c2)",
			[]string{"select c3, c2 from t1 use index(k2) where c2 = 20",
				"select c3, c2 from t1 use index(k2) where c2 = 10",
				"select * from t1",
				"select * from t2 where c1 = 11"},
			[][]string{{"200 20"},
				{"100 10"},
				{"1 10 100", "2 20 200", "3 30 300"},
				{"11 11 11"}},
			false,
			model.StateNone},
		// Test secondary index
		{[]string{"insert into t2 values(5, 50, 500)",
			"insert into t2 values(11, 11, 11)",
			"delete from t2 where c2 = 11",
			"update t2 set c2 = 110 where c1 = 11"},
			// "update t2 set c1 = 10 where c3 = 100"},
			[]string{"alter table t1 add index k2(c2)",
				"alter table t1 drop index k2",
				"alter table t1 add index kk2(c2, c1)",
				"alter table t1 add index k2(c2)",
				"alter table t1 drop index k2"},
			"alter table t1 add index k2(c2)",
			[]string{"select c3, c2 from t1 use index(k2) where c2 = 20",
				"select c3, c2 from t1 use index(k2) where c2 = 10",
				"select * from t1",
				"select * from t2 where c1 = 11",
				"select * from t2 where c3 = 100"},
			[][]string{{"200 20"},
				{"100 10"},
				{"1 10 100", "2 20 200"},
				{},
				{"1 10 100"}},
			false,
			model.StateNone},
		// Test unique index
		{[]string{"insert into t1 values(3, 30, 300)",
			"insert into t1 values(4, 40, 400)",
			"insert into t2 values(11, 11, 11)",
			"insert into t2 values(12, 12, 11)"},
			[]string{"alter table t1 add unique index uk3(c3)",
				"alter table t1 drop index uk3",
				"alter table t2 add unique index ukc1c3(c1, c3)",
				"alter table t2 add unique index ukc3(c3)",
				"alter table t2 drop index ukc1c3",
				"alter table t2 drop index ukc3",
				"alter table t2 add index kc3(c3)"},
			"alter table t1 add unique index uk3(c3)",
			[]string{"select c3, c2 from t1 use index(uk3) where c3 = 200",
				"select c3, c2 from t1 use index(uk3) where c3 = 300",
				"select c3, c2 from t1 use index(uk3) where c3 = 400",
				"select * from t1",
				"select * from t2"},
			[][]string{{"200 20"},
				{"300 30"},
				{"400 40"},
				{"1 10 100", "2 20 200", "3 30 300", "4 40 400"},
				{"1 10 100", "2 20 200", "11 11 11", "12 12 11"}},
			false, model.StateNone},
		// Test unique index fail to commit, this case needs the new index could be inserted
		{[]string{"insert into t1 values(3, 30, 300)",
			"insert into t1 values(4, 40, 300)",
			"insert into t2 values(11, 11, 11)",
			"insert into t2 values(12, 11, 12)"},
			//[]string{"alter table t1 add unique index uk3(c3)", "alter table t1 drop index uk3"},
			[]string{},
			"alter table t1 add unique index uk3(c3)",
			[]string{"select c3, c2 from t1 use index(uk3) where c3 = 200",
				"select c3, c2 from t1 use index(uk3) where c3 = 300",
				"select c3, c2 from t1 where c1 = 4",
				"select * from t1",
				"select * from t2"},
			[][]string{{"200 20"},
				{},
				{},
				{"1 10 100", "2 20 200"},
				{"1 10 100", "2 20 200"}},
			true,
			model.StateWriteOnly},
	}
	tk.MustQuery("select * from t1;").Check(testkit.Rows("1 10 100", "2 20 200"))

	// Test add index state change
	do := s.dom.DDL()
	startStates := []model.SchemaState{model.StateNone, model.StateDeleteOnly}
	for _, startState := range startStates {
		endStatMap := session.ConstOpAddIndex[startState]
		var endStates []model.SchemaState
		for st := range endStatMap {
			endStates = append(endStates, st)
		}
		sort.Slice(endStates, func(i, j int) bool { return endStates[i] < endStates[j] })
		for _, endState := range endStates {
			for _, curCase := range cases {
				if endState < curCase.stateEnd {
					break
				}
				tk2.MustExec("drop table if exists t1")
				tk2.MustExec("drop table if exists t2")
				tk2.MustExec("create table t1 (c1 int primary key, c2 int, c3 int, index ok2(c2))")
				tk2.MustExec("create table t2 (c1 int primary key, c2 int, c3 int, index ok2(c2))")
				tk2.MustExec("insert t1 values (1, 10, 100), (2, 20, 200)")
				tk2.MustExec("insert t2 values (1, 10, 100), (2, 20, 200)")
				tk2.MustQuery("select * from t1;").Check(testkit.Rows("1 10 100", "2 20 200"))
				tk.MustQuery("select * from t1;").Check(testkit.Rows("1 10 100", "2 20 200"))
				tk.MustQuery("select * from t2;").Check(testkit.Rows("1 10 100", "2 20 200"))

				for _, DDLSQL := range curCase.tk2DDL {
					tk2.MustExec(DDLSQL)
				}
				hook := &ddl.TestDDLCallback{}
				prepared := false
				committed := false
				hook.OnJobUpdatedExported = func(job *model.Job) {
					if job.SchemaState == startState {
						if !prepared {
							tk.MustExec("begin pessimistic")
							for _, tkSQL := range curCase.tkSQLs {
								tk.MustExec(tkSQL)
							}
							prepared = true
						}
					} else if job.SchemaState == endState {
						if !committed {
							if curCase.failCommit {
								_, err := tk.Exec("commit")
								c.Assert(err, NotNil)
							} else {
								tk.MustExec("commit")
							}
						}
						committed = true
					}
				}
				originalCallback := do.GetHook()
				do.(ddl.DDLForTest).SetHook(hook)
				tk2.MustExec(curCase.idxDDL)
				do.(ddl.DDLForTest).SetHook(originalCallback)
				tk2.MustExec("admin check table t1")
				for i, checkSQL := range curCase.checkSQLs {
					if len(curCase.rowsExps[i]) > 0 {
						tk2.MustQuery(checkSQL).Check(testkit.Rows(curCase.rowsExps[i]...))
					} else {
						tk2.MustQuery(checkSQL).Check(nil)
					}
				}
			}
		}
	}
	tk.MustExec("admin check table t1")
}

// TestAddIndexFailOnCaseWhenCanExit is used to close #19325.
func (s *testSerialDBSuite) TestAddIndexFailOnCaseWhenCanExit(c *C) {
	c.Assert(failpoint.Enable("github.com/pingcap/tidb/ddl/MockCaseWhenParseFailure", `return(true)`), IsNil)
	defer func() {
		c.Assert(failpoint.Disable("github.com/pingcap/tidb/ddl/MockCaseWhenParseFailure"), IsNil)
	}()
	tk := testkit.NewTestKit(c, s.store)
	originalVal := variable.GetDDLErrorCountLimit()
	tk.MustExec("set @@global.tidb_ddl_error_count_limit = 1")
	defer tk.MustExec(fmt.Sprintf("set @@global.tidb_ddl_error_count_limit = %d", originalVal))

	tk.MustExec("use test")
	tk.MustExec("drop table if exists t")
	tk.MustExec("create table t(a int, b int)")
	tk.MustExec("insert into t values(1, 1)")
	_, err := tk.Exec("alter table t add index idx(b)")
	c.Assert(err, NotNil)
	c.Assert(err.Error(), Equals, "[ddl:-1]DDL job rollback, error msg: job.ErrCount:1, mock unknown type: ast.whenClause.")
	tk.MustExec("drop table if exists t")
}

func init() {
	// Make sure it will only be executed once.
	domain.SchemaOutOfDateRetryInterval.Store(50 * time.Millisecond)
	domain.SchemaOutOfDateRetryTimes.Store(50)
}

func (s *testSerialDBSuite) TestCreateTableWithIntegerLengthWaring(c *C) {
	// Inject the strict-integer-display-width variable in parser directly.
	parsertypes.TiDBStrictIntegerDisplayWidth = true
	defer func() {
		parsertypes.TiDBStrictIntegerDisplayWidth = false
	}()
	tk := testkit.NewTestKit(c, s.store)
	tk.MustExec("use test")
	tk.MustExec("drop table if exists t")

	tk.MustExec("create table t(a tinyint(1))")
	tk.MustQuery("show warnings").Check(testkit.Rows("Warning 1064 You have an error in your SQL syntax; check the manual that corresponds to your TiDB version for the right syntax to use [parser:1681]Integer display width is deprecated and will be removed in a future release."))

	tk.MustExec("drop table if exists t")
	tk.MustExec("create table t(a smallint(2))")
	tk.MustQuery("show warnings").Check(testkit.Rows("Warning 1064 You have an error in your SQL syntax; check the manual that corresponds to your TiDB version for the right syntax to use [parser:1681]Integer display width is deprecated and will be removed in a future release."))

	tk.MustExec("drop table if exists t")
	tk.MustExec("create table t(a int(2))")
	tk.MustQuery("show warnings").Check(testkit.Rows("Warning 1064 You have an error in your SQL syntax; check the manual that corresponds to your TiDB version for the right syntax to use [parser:1681]Integer display width is deprecated and will be removed in a future release."))

	tk.MustExec("drop table if exists t")
	tk.MustExec("create table t(a mediumint(2))")
	tk.MustQuery("show warnings").Check(testkit.Rows("Warning 1064 You have an error in your SQL syntax; check the manual that corresponds to your TiDB version for the right syntax to use [parser:1681]Integer display width is deprecated and will be removed in a future release."))

	tk.MustExec("drop table if exists t")
	tk.MustExec("create table t(a bigint(2))")
	tk.MustQuery("show warnings").Check(testkit.Rows("Warning 1064 You have an error in your SQL syntax; check the manual that corresponds to your TiDB version for the right syntax to use [parser:1681]Integer display width is deprecated and will be removed in a future release."))

	tk.MustExec("drop table if exists t")
	tk.MustExec("create table t(a integer(2))")
	tk.MustQuery("show warnings").Check(testkit.Rows("Warning 1064 You have an error in your SQL syntax; check the manual that corresponds to your TiDB version for the right syntax to use [parser:1681]Integer display width is deprecated and will be removed in a future release."))

	tk.MustExec("drop table if exists t")
	tk.MustExec("create table t(a int1(1))")
	tk.MustQuery("show warnings").Check(testkit.Rows("Warning 1064 You have an error in your SQL syntax; check the manual that corresponds to your TiDB version for the right syntax to use [parser:1681]Integer display width is deprecated and will be removed in a future release."))

	tk.MustExec("drop table if exists t")
	tk.MustExec("create table t(a int2(2))")
	tk.MustQuery("show warnings").Check(testkit.Rows("Warning 1064 You have an error in your SQL syntax; check the manual that corresponds to your TiDB version for the right syntax to use [parser:1681]Integer display width is deprecated and will be removed in a future release."))

	tk.MustExec("drop table if exists t")
	tk.MustExec("create table t(a int3(2))")
	tk.MustQuery("show warnings").Check(testkit.Rows("Warning 1064 You have an error in your SQL syntax; check the manual that corresponds to your TiDB version for the right syntax to use [parser:1681]Integer display width is deprecated and will be removed in a future release."))

	tk.MustExec("drop table if exists t")
	tk.MustExec("create table t(a int4(2))")
	tk.MustQuery("show warnings").Check(testkit.Rows("Warning 1064 You have an error in your SQL syntax; check the manual that corresponds to your TiDB version for the right syntax to use [parser:1681]Integer display width is deprecated and will be removed in a future release."))

	tk.MustExec("drop table if exists t")
	tk.MustExec("create table t(a int8(2))")
	tk.MustQuery("show warnings").Check(testkit.Rows("Warning 1064 You have an error in your SQL syntax; check the manual that corresponds to your TiDB version for the right syntax to use [parser:1681]Integer display width is deprecated and will be removed in a future release."))

	tk.MustExec("drop table if exists t")
}

func (s *testSerialDBSuite) TestColumnTypeChangeGenUniqueChangingName(c *C) {
	tk := testkit.NewTestKit(c, s.store)
	tk.MustExec("use test")
	tk.MustExec("drop table if exists t")

	hook := &ddl.TestDDLCallback{}
	var checkErr error
	assertChangingColName := "_col$_c2_0"
	assertChangingIdxName := "_idx$_idx_0"
	hook.OnJobUpdatedExported = func(job *model.Job) {
		if job.SchemaState == model.StateDeleteOnly && job.Type == model.ActionModifyColumn {
			var (
				newCol                *model.ColumnInfo
				oldColName            *model.CIStr
				modifyColumnTp        byte
				updatedAutoRandomBits uint64
				changingCol           *model.ColumnInfo
				changingIdxs          []*model.IndexInfo
			)
			pos := &ast.ColumnPosition{}
			err := job.DecodeArgs(&newCol, &oldColName, pos, &modifyColumnTp, &updatedAutoRandomBits, &changingCol, &changingIdxs)
			if err != nil {
				checkErr = err
				return
			}
			if changingCol.Name.L != assertChangingColName {
				checkErr = errors.New("changing column name is incorrect")
			} else if changingIdxs[0].Name.L != assertChangingIdxName {
				checkErr = errors.New("changing index name is incorrect")
			}
		}
	}
	d := s.dom.DDL()
	originHook := d.GetHook()
	d.(ddl.DDLForTest).SetHook(hook)
	defer d.(ddl.DDLForTest).SetHook(originHook)

	tk.MustExec("create table if not exists t(c1 varchar(256), c2 bigint, `_col$_c2` varchar(10), unique _idx$_idx(c1), unique idx(c2));")
	tk.MustExec("alter table test.t change column c2 cC2 tinyint after `_col$_c2`")
	c.Assert(checkErr, IsNil)

	t := testGetTableByName(c, tk.Se, "test", "t")
	c.Assert(len(t.Meta().Columns), Equals, 3)
	c.Assert(t.Meta().Columns[0].Name.O, Equals, "c1")
	c.Assert(t.Meta().Columns[0].Offset, Equals, 0)
	c.Assert(t.Meta().Columns[1].Name.O, Equals, "_col$_c2")
	c.Assert(t.Meta().Columns[1].Offset, Equals, 1)
	c.Assert(t.Meta().Columns[2].Name.O, Equals, "cC2")
	c.Assert(t.Meta().Columns[2].Offset, Equals, 2)

	c.Assert(len(t.Meta().Indices), Equals, 2)
	c.Assert(t.Meta().Indices[0].Name.O, Equals, "_idx$_idx")
	c.Assert(t.Meta().Indices[1].Name.O, Equals, "idx")

	c.Assert(len(t.Meta().Indices[0].Columns), Equals, 1)
	c.Assert(t.Meta().Indices[0].Columns[0].Name.O, Equals, "c1")
	c.Assert(t.Meta().Indices[0].Columns[0].Offset, Equals, 0)

	c.Assert(len(t.Meta().Indices[1].Columns), Equals, 1)
	c.Assert(t.Meta().Indices[1].Columns[0].Name.O, Equals, "cC2")
	c.Assert(t.Meta().Indices[1].Columns[0].Offset, Equals, 2)

	assertChangingColName1 := "_col$__col$_c1_1"
	assertChangingColName2 := "_col$__col$__col$_c1_0_1"
	query1 := "alter table t modify column _col$_c1 tinyint"
	query2 := "alter table t modify column _col$__col$_c1_0 tinyint"
	hook.OnJobUpdatedExported = func(job *model.Job) {
		if (job.Query == query1 || job.Query == query2) && job.SchemaState == model.StateDeleteOnly && job.Type == model.ActionModifyColumn {
			var (
				newCol                *model.ColumnInfo
				oldColName            *model.CIStr
				modifyColumnTp        byte
				updatedAutoRandomBits uint64
				changingCol           *model.ColumnInfo
				changingIdxs          []*model.IndexInfo
			)
			pos := &ast.ColumnPosition{}
			err := job.DecodeArgs(&newCol, &oldColName, pos, &modifyColumnTp, &updatedAutoRandomBits, &changingCol, &changingIdxs)
			if err != nil {
				checkErr = err
				return
			}
			if job.Query == query1 && changingCol.Name.L != assertChangingColName1 {
				checkErr = errors.New("changing column name is incorrect")
			}
			if job.Query == query2 && changingCol.Name.L != assertChangingColName2 {
				checkErr = errors.New("changing column name is incorrect")
			}
		}
	}
	d.(ddl.DDLForTest).SetHook(hook)

	tk.MustExec("drop table if exists t")
	tk.MustExec("create table if not exists t(c1 bigint, _col$_c1 bigint, _col$__col$_c1_0 bigint, _col$__col$__col$_c1_0_0 bigint)")
	tk.MustExec("alter table t modify column c1 tinyint")
	tk.MustExec("alter table t modify column _col$_c1 tinyint")
	c.Assert(checkErr, IsNil)
	tk.MustExec("alter table t modify column _col$__col$_c1_0 tinyint")
	c.Assert(checkErr, IsNil)
	tk.MustExec("alter table t change column _col$__col$__col$_c1_0_0  _col$__col$__col$_c1_0_0 tinyint")

	t = testGetTableByName(c, tk.Se, "test", "t")
	c.Assert(len(t.Meta().Columns), Equals, 4)
	c.Assert(t.Meta().Columns[0].Name.O, Equals, "c1")
	c.Assert(t.Meta().Columns[0].Tp, Equals, mysql.TypeTiny)
	c.Assert(t.Meta().Columns[0].Offset, Equals, 0)
	c.Assert(t.Meta().Columns[1].Name.O, Equals, "_col$_c1")
	c.Assert(t.Meta().Columns[1].Tp, Equals, mysql.TypeTiny)
	c.Assert(t.Meta().Columns[1].Offset, Equals, 1)
	c.Assert(t.Meta().Columns[2].Name.O, Equals, "_col$__col$_c1_0")
	c.Assert(t.Meta().Columns[2].Tp, Equals, mysql.TypeTiny)
	c.Assert(t.Meta().Columns[2].Offset, Equals, 2)
	c.Assert(t.Meta().Columns[3].Name.O, Equals, "_col$__col$__col$_c1_0_0")
	c.Assert(t.Meta().Columns[3].Tp, Equals, mysql.TypeTiny)
	c.Assert(t.Meta().Columns[3].Offset, Equals, 3)

	tk.MustExec("drop table if exists t")
}

func (s *testSerialDBSuite) TestModifyColumnTypeWithWarnings(c *C) {
	tk := testkit.NewTestKit(c, s.store)
	tk.MustExec("use test")

	// Test normal warnings.
	tk.MustExec("drop table if exists t")
	tk.MustExec("create table t(a decimal(5,2))")
	tk.MustExec("insert into t values(111.22),(111.22),(111.22),(111.22),(333.4)")
	// 111.22 will be truncated the fraction .22 as .2 with truncated warning for each row.
	tk.MustExec("alter table t modify column a decimal(4,1)")
	// there should 4 rows of warnings corresponding to the origin rows.
	tk.MustQuery("show warnings").Check(testkit.Rows("Warning 1292 Truncated incorrect DECIMAL value: '111.22'",
		"Warning 1292 Truncated incorrect DECIMAL value: '111.22'",
		"Warning 1292 Truncated incorrect DECIMAL value: '111.22'",
		"Warning 1292 Truncated incorrect DECIMAL value: '111.22'"))

	// Test the strict warnings is treated as errors under the strict mode.
	tk.MustExec("drop table if exists t")
	tk.MustExec("create table t(a decimal(5,2))")
	tk.MustExec("insert into t values(111.22),(111.22),(111.22),(33.4)")
	// Since modify column a from decimal(5,2) to decimal(3,1), the first three rows with 111.22 will overflows the target types.
	_, err := tk.Exec("alter table t modify column a decimal(3,1)")
	c.Assert(err, NotNil)
	c.Assert(err.Error(), Equals, "[types:1690]DECIMAL value is out of range in '(3, 1)'")

	// Test the strict warnings is treated as warnings under the non-strict mode.
	tk.MustExec("set @@sql_mode=\"\"")
	tk.MustExec("alter table t modify column a decimal(3,1)")
	tk.MustQuery("show warnings").Check(testkit.Rows("Warning 1690 DECIMAL value is out of range in '(3, 1)'",
		"Warning 1690 DECIMAL value is out of range in '(3, 1)'",
		"Warning 1690 DECIMAL value is out of range in '(3, 1)'"))
}

// TestModifyColumnTypeWhenInterception is to test modifying column type with warnings intercepted by
// reorg timeout, not owner error and so on.
func (s *testSerialDBSuite) TestModifyColumnTypeWhenInterception(c *C) {
	tk := testkit.NewTestKit(c, s.store)
	tk.MustExec("use test")

	// Test normal warnings.
	tk.MustExec("drop table if exists t")
	tk.MustExec("create table t(a int primary key, b decimal(4,2))")

	count := defaultBatchSize * 4
	// Add some rows.
	dml := "insert into t values"
	for i := 1; i <= count; i++ {
		dml += fmt.Sprintf("(%d, %f)", i, 11.22)
		if i != count {
			dml += ","
		}
	}
	tk.MustExec(dml)
	// Make the regions scale like: [1, 1024), [1024, 2048), [2048, 3072), [3072, 4096]
	tk.MustQuery("split table t between(0) and (4096) regions 4")

	d := s.dom.DDL()
	hook := &ddl.TestDDLCallback{}
	var checkMiddleWarningCount bool
	var checkMiddleAddedCount bool
	// Since the `DefTiDBDDLReorgWorkerCount` is 4, every worker will be assigned with one region
	// for the first time. Here we mock the insert failure/reorg timeout in region [2048, 3072)
	// which will lead next handle be set to 2048 and partial warnings be stored into ddl job.
	// Since the existence of reorg batch size, only the last reorg batch [2816, 3072) of kv
	// range [2048, 3072) fail to commit, the rest of them all committed successfully. So the
	// addedCount and warnings count in the job are all equal to `4096 - reorg batch size`.
	// In the next round of this ddl job, the last reorg batch will be finished.
	var middleWarningsCount = int64(defaultBatchSize*4 - defaultReorgBatchSize)
	hook.OnJobUpdatedExported = func(job *model.Job) {
		if job.SchemaState == model.StateWriteReorganization || job.SnapshotVer != 0 {
			if len(job.ReorgMeta.WarningsCount) == len(job.ReorgMeta.Warnings) {
				for _, v := range job.ReorgMeta.WarningsCount {
					if v == middleWarningsCount {
						checkMiddleWarningCount = true
					}
				}
			}
			if job.RowCount == middleWarningsCount {
				checkMiddleAddedCount = true
			}
		}
	}
	originHook := d.GetHook()
	d.(ddl.DDLForTest).SetHook(hook)
	defer d.(ddl.DDLForTest).SetHook(originHook)
	c.Assert(failpoint.Enable("github.com/pingcap/tidb/ddl/MockReorgTimeoutInOneRegion", `return(true)`), IsNil)
	defer func() {
		c.Assert(failpoint.Disable("github.com/pingcap/tidb/ddl/MockReorgTimeoutInOneRegion"), IsNil)
	}()
	tk.MustExec("alter table t modify column b decimal(3,1)")
	c.Assert(checkMiddleWarningCount, Equals, true)
	c.Assert(checkMiddleAddedCount, Equals, true)
	res := tk.MustQuery("show warnings")
	c.Assert(len(res.Rows()), Equals, count)
}

func (s *testDBSuite4) TestGeneratedColumnWindowFunction(c *C) {
	tk := testkit.NewTestKit(c, s.store)
	tk.MustExec("use test_db")
	tk.MustExec("DROP TABLE IF EXISTS t")
	tk.MustGetErrCode("CREATE TABLE t (a INT , b INT as (ROW_NUMBER() OVER (ORDER BY a)))", errno.ErrWindowInvalidWindowFuncUse)
	tk.MustGetErrCode("CREATE TABLE t (a INT , index idx ((ROW_NUMBER() OVER (ORDER BY a))))", errno.ErrWindowInvalidWindowFuncUse)
}

func (s *testDBSuite4) TestAnonymousIndex(c *C) {
	tk := testkit.NewTestKit(c, s.store)
	tk.MustExec("use test_db")
	tk.MustExec("DROP TABLE IF EXISTS t")
	tk.MustExec("create table t(bbbbbbbbbbbbbbbbbbbbbbbbbbbbbbbbbbbbbbbbbbbbbbbbbbbbbbbbbbbbbbbb int, b int);")
	tk.MustExec("alter table t add index bbbbbbbbbbbbbbbbbbbbbbbbbbbbbbbbbbbbbbbbbbbbbbbbbbbbbbbbbbbbbbbb(b);")
	tk.MustExec("alter table t add index (bbbbbbbbbbbbbbbbbbbbbbbbbbbbbbbbbbbbbbbbbbbbbbbbbbbbbbbbbbbbbbbb);")
	res := tk.MustQuery("show index from t where key_name='bbbbbbbbbbbbbbbbbbbbbbbbbbbbbbbbbbbbbbbbbbbbbbbbbbbbbbbbbbbbbbbb';")
	c.Assert(len(res.Rows()), Equals, 1)
	res = tk.MustQuery("show index from t where key_name='bbbbbbbbbbbbbbbbbbbbbbbbbbbbbb_2';")
	c.Assert(len(res.Rows()), Equals, 1)
}

func (s *testDBSuite4) TestUnsupportedAlterTableOption(c *C) {
	tk := testkit.NewTestKit(c, s.store)
	tk.MustExec("use test_db")
	tk.MustExec("DROP TABLE IF EXISTS t")
	tk.MustExec("create table t(a char(10) not null,b char(20)) shard_row_id_bits=6;")
	tk.MustGetErrCode("alter table t pre_split_regions=6;", errno.ErrUnsupportedDDLOperation)
}

func (s *testDBSuite4) TestCreateTableWithDecimalWithDoubleZero(c *C) {
	tk := testkit.NewTestKit(c, s.store)

	checkType := func(db, table, field string) {
		ctx := tk.Se.(sessionctx.Context)
		is := domain.GetDomain(ctx).InfoSchema()
		tableInfo, err := is.TableByName(model.NewCIStr(db), model.NewCIStr(table))
		c.Assert(err, IsNil)
		tblInfo := tableInfo.Meta()
		for _, col := range tblInfo.Columns {
			if col.Name.L == field {
				c.Assert(col.Flen, Equals, 10)
			}
		}
	}

	tk.MustExec("use test")
	tk.MustExec("drop table if exists tt")
	tk.MustExec("create table tt(d decimal(0, 0))")
	checkType("test", "tt", "d")

	tk.MustExec("drop table tt")
	tk.MustExec("create table tt(a int)")
	tk.MustExec("alter table tt add column d decimal(0, 0)")
	checkType("test", "tt", "d")

	/*
		Currently not support change column to decimal
		tk.MustExec("drop table tt")
		tk.MustExec("create table tt(d int)")
		tk.MustExec("alter table tt change column d d decimal(0, 0)")
		checkType("test", "tt", "d")
	*/
}

func (s *testDBSuite4) TestIssue22207(c *C) {
	tk := testkit.NewTestKit(c, s.store)
	tk.MustExec("use test;")
	tk.MustExec("set @@session.tidb_enable_list_partition = ON")
	tk.MustExec("set @@session.tidb_enable_exchange_partition = 1;")
	tk.MustExec("drop table if exists t1;")
	tk.MustExec("drop table if exists t2;")
	tk.MustExec("create table t1(id char(10)) partition by list columns(id) (partition p0 values in ('a'), partition p1 values in ('b'));")
	tk.MustExec("insert into t1 VALUES('a')")
	tk.MustExec("create table t2(id char(10));")
	tk.MustExec("ALTER TABLE t1 EXCHANGE PARTITION p0 WITH TABLE t2;")
	tk.MustQuery("select * from t2").Check(testkit.Rows("a"))
	c.Assert(len(tk.MustQuery("select * from t1").Rows()), Equals, 0)

	tk.MustExec("drop table if exists t1;")
	tk.MustExec("drop table if exists t2;")
	tk.MustExec("create table t1 (id int) partition by list (id) (partition p0 values in (1,2,3), partition p1 values in (4,5,6));")
	tk.MustExec("insert into t1 VALUES(1);")
	tk.MustExec("insert into t1 VALUES(2);")
	tk.MustExec("insert into t1 VALUES(3);")
	tk.MustExec("create table t2(id int);")
	tk.MustExec("ALTER TABLE t1 EXCHANGE PARTITION p0 WITH TABLE t2;")
	tk.MustQuery("select * from t2").Check(testkit.Rows("1", "2", "3"))
	c.Assert(len(tk.MustQuery("select * from t1").Rows()), Equals, 0)
	tk.MustExec("set @@session.tidb_enable_exchange_partition = 0;")
}

func (s *testDBSuite5) TestIssue23473(c *C) {
	tk := testkit.NewTestKit(c, s.store)
	tk.MustExec("use test;")
	tk.MustExec("drop table if exists t_23473;")
	tk.MustExec("create table t_23473 (k int primary key, v int)")
	tk.MustExec("alter table t_23473 change column k k bigint")
	t := testGetTableByName(c, tk.Se.(sessionctx.Context), "test", "t_23473")
	col1Flag := t.Cols()[0].Flag
	c.Assert(mysql.HasNoDefaultValueFlag(col1Flag), IsTrue)
}

func (s *testSerialDBSuite) TestIssue22819(c *C) {
	tk1 := testkit.NewTestKit(c, s.store)
	tk1.MustExec("use test;")
	tk1.MustExec("drop table if exists t1;")
	defer func() {
		tk1.MustExec("drop table if exists t1;")
	}()

	tk1.MustExec("create table t1 (v int) partition by hash (v) partitions 2")
	tk1.MustExec("insert into t1 values (1)")

	tk2 := testkit.NewTestKit(c, s.store)
	tk2.MustExec("use test;")
	tk1.MustExec("begin")
	tk1.MustExec("update t1 set v = 2 where v = 1")

	tk2.MustExec("alter table t1 truncate partition p0")

	_, err := tk1.Exec("commit")
	c.Assert(err, ErrorMatches, ".*8028.*Information schema is changed during the execution of the statement.*")
}

func (s *testSerialSuite) TestTruncateAllPartitions(c *C) {
	tk1 := testkit.NewTestKit(c, s.store)
	tk1.MustExec("use test;")
	tk1.MustExec("drop table if exists partition_table;")
	defer func() {
		tk1.MustExec("drop table if exists partition_table;")
	}()
	tk1.MustExec("create table partition_table (v int) partition by hash (v) partitions 10;")
	tk1.MustExec("insert into partition_table values (0),(1),(2),(3),(4),(5),(6),(7),(8),(9),(10);")
	tk1.MustExec("alter table partition_table truncate partition all;")
	tk1.MustQuery("select count(*) from partition_table;").Check(testkit.Rows("0"))
}

func (s *testSerialSuite) TestIssue23872(c *C) {
	tk := testkit.NewTestKit(c, s.store)
	tk.MustExec("use test;")
	tk.MustExec("drop table if exists test_create_table;")
	defer tk.MustExec("drop table if exists test_create_table;")
	tk.MustExec("create table test_create_table(id smallint,id1 int, primary key (id));")
	rs, err := tk.Exec("select * from test_create_table;")
	c.Assert(err, IsNil)
	cols := rs.Fields()
	err = rs.Close()
	c.Assert(err, IsNil)
	expectFlag := uint16(mysql.NotNullFlag | mysql.PriKeyFlag | mysql.NoDefaultValueFlag)
	c.Assert(cols[0].Column.Flag, Equals, uint(expectFlag))
	tk.MustExec("create table t(a int default 1, primary key(a));")
	defer tk.MustExec("drop table if exists t;")
	rs1, err := tk.Exec("select * from t;")
	c.Assert(err, IsNil)
	cols1 := rs1.Fields()
	err = rs1.Close()
	c.Assert(err, IsNil)
	expectFlag1 := uint16(mysql.NotNullFlag | mysql.PriKeyFlag)
	c.Assert(cols1[0].Column.Flag, Equals, uint(expectFlag1))
}

// Close issue #23321.
// See https://github.com/pingcap/tidb/issues/23321
func (s *testSerialDBSuite) TestJsonUnmarshalErrWhenPanicInCancellingPath(c *C) {
	tk := testkit.NewTestKit(c, s.store)
	tk.MustExec("use test")

	tk.MustExec("drop table if exists test_add_index_after_add_col")
	tk.MustExec("create table test_add_index_after_add_col(a int, b int not null default '0');")
	tk.MustExec("insert into test_add_index_after_add_col values(1, 2),(2,2);")
	tk.MustExec("alter table test_add_index_after_add_col add column c int not null default '0';")

	c.Assert(failpoint.Enable("github.com/pingcap/tidb/ddl/mockExceedErrorLimit", `return(true)`), IsNil)
	defer c.Assert(failpoint.Disable("github.com/pingcap/tidb/ddl/mockExceedErrorLimit"), IsNil)

	_, err := tk.Exec("alter table test_add_index_after_add_col add unique index cc(c);")
	c.Assert(err.Error(), Equals, "[kv:1062]Duplicate entry '0' for key 'cc'")
}

// Close issue #24172.
// See https://github.com/pingcap/tidb/issues/24172
func (s *testSerialDBSuite) TestCancelJobWriteConflict(c *C) {
	tk := testkit.NewTestKitWithInit(c, s.store)
	tk1 := testkit.NewTestKitWithInit(c, s.store)
	tk.MustExec("drop table if exists t")
	tk.MustExec("create table t(id int)")

	var cancelErr error
	var rs []sqlexec.RecordSet
	hook := &ddl.TestDDLCallback{}
	d := s.dom.DDL()
	originalHook := d.GetHook()
	d.(ddl.DDLForTest).SetHook(hook)
	defer d.(ddl.DDLForTest).SetHook(originalHook)

	// Test when cancelling cannot be retried and adding index succeeds.
	hook.OnJobRunBeforeExported = func(job *model.Job) {
		if job.Type == model.ActionAddIndex && job.State == model.JobStateRunning && job.SchemaState == model.StateWriteReorganization {
			stmt := fmt.Sprintf("admin cancel ddl jobs %d", job.ID)
			c.Assert(failpoint.Enable("github.com/pingcap/tidb/kv/mockCommitErrorInNewTxn", `return("no_retry")`), IsNil)
			defer func() { c.Assert(failpoint.Disable("github.com/pingcap/tidb/kv/mockCommitErrorInNewTxn"), IsNil) }()
			rs, cancelErr = tk1.Se.Execute(context.Background(), stmt)
		}
	}
	tk.MustExec("alter table t add index (id)")
	c.Assert(cancelErr.Error(), Equals, "mock commit error")

	// Test when cancelling is retried only once and adding index is cancelled in the end.
	var jobID int64
	hook.OnJobRunBeforeExported = func(job *model.Job) {
		if job.Type == model.ActionAddIndex && job.State == model.JobStateRunning && job.SchemaState == model.StateWriteReorganization {
			jobID = job.ID
			stmt := fmt.Sprintf("admin cancel ddl jobs %d", job.ID)
			c.Assert(failpoint.Enable("github.com/pingcap/tidb/kv/mockCommitErrorInNewTxn", `return("retry_once")`), IsNil)
			defer func() { c.Assert(failpoint.Disable("github.com/pingcap/tidb/kv/mockCommitErrorInNewTxn"), IsNil) }()
			rs, cancelErr = tk1.Se.Execute(context.Background(), stmt)
		}
	}
	tk.MustGetErrCode("alter table t add index (id)", errno.ErrCancelledDDLJob)
	c.Assert(cancelErr, IsNil)
	result := tk1.ResultSetToResultWithCtx(context.Background(), rs[0], Commentf("cancel ddl job fails"))
	result.Check(testkit.Rows(fmt.Sprintf("%d successful", jobID)))
}

// For Close issue #24288
// see https://github.com/pingcap/tidb/issues/24288
func (s *testDBSuite8) TestDdlMaxLimitOfIdentifier(c *C) {
	tk := testkit.NewTestKit(c, s.store)

	// create/drop database test
	longDbName := strings.Repeat("库", mysql.MaxDatabaseNameLength-1)
	tk.MustExec(fmt.Sprintf("create database %s", longDbName))
	defer func() {
		tk.MustExec(fmt.Sprintf("drop database %s", longDbName))
	}()
	tk.MustExec(fmt.Sprintf("use %s", longDbName))

	// create/drop table,index test
	longTblName := strings.Repeat("表", mysql.MaxTableNameLength-1)
	longColName := strings.Repeat("三", mysql.MaxColumnNameLength-1)
	longIdxName := strings.Repeat("索", mysql.MaxIndexIdentifierLen-1)
	tk.MustExec(fmt.Sprintf("create table %s(f1 int primary key,f2 int, %s varchar(50))", longTblName, longColName))
	tk.MustExec(fmt.Sprintf("create index %s on %s(%s)", longIdxName, longTblName, longColName))
	defer func() {
		tk.MustExec(fmt.Sprintf("drop index %s on %s", longIdxName, longTblName))
		tk.MustExec(fmt.Sprintf("drop table %s", longTblName))
	}()

	// alter table
	tk.MustExec(fmt.Sprintf("alter table %s change f2 %s int", longTblName, strings.Repeat("二", mysql.MaxColumnNameLength-1)))

}

func testDropIndexes(c *C, store kv.Storage, lease time.Duration, createSQL, dropIdxSQL string, idxNames []string) {
	tk := testkit.NewTestKit(c, store)
	tk.MustExec("use test_db")
	tk.MustExec("drop table if exists test_drop_indexes")
	tk.MustExec(createSQL)
	done := make(chan error, 1)

	num := 100
	// add some rows
	for i := 0; i < num; i++ {
		tk.MustExec("insert into test_drop_indexes values (?, ?, ?)", i, i, i)
	}
	ctx := tk.Se.(sessionctx.Context)
	idxIDs := make([]int64, 0, 3)
	for _, idxName := range idxNames {
		idxIDs = append(idxIDs, testGetIndexID(c, ctx, "test_db", "test_drop_indexes", idxName))
	}
	jobIDExt, resetHook := setupJobIDExtCallback(ctx)
	defer resetHook()
	testddlutil.SessionExecInGoroutine(store, dropIdxSQL, done)

	ticker := time.NewTicker(lease / 2)
	defer ticker.Stop()
LOOP:
	for {
		select {
		case err := <-done:
			if err == nil {
				break LOOP
			}
			c.Assert(err, IsNil, Commentf("err:%v", errors.ErrorStack(err)))
		case <-ticker.C:
			step := 5
			// delete some rows, and add some data
			for i := num; i < num+step; i++ {
				n := rand.Intn(num)
				tk.MustExec("update test_drop_indexes set c2 = 1 where c1 = ?", n)
				tk.MustExec("insert into test_drop_indexes values (?, ?, ?)", i, i, i)
			}
			num += step
		}
	}
	for _, idxID := range idxIDs {
		checkDelRangeAdded(tk, jobIDExt.jobID, idxID)
	}
}

func testCancelDropIndexes(c *C, store kv.Storage, d ddl.DDL) {
	indexesName := []string{"idx_c1", "idx_c2"}
	addIdxesSQL := "alter table t add index idx_c1 (c1);alter table t add index idx_c2 (c2);"
	dropIdxesSQL := "alter table t drop index idx_c1;alter table t drop index idx_c2;"

	tk := testkit.NewTestKit(c, store)
	tk.MustExec("use test_db")
	tk.MustExec("drop table if exists t")
	tk.MustExec("create table t(c1 int, c2 int)")
	defer tk.MustExec("drop table t;")
	for i := 0; i < 5; i++ {
		tk.MustExec("insert into t values (?, ?)", i, i)
	}
	testCases := []struct {
		needAddIndex   bool
		jobState       model.JobState
		JobSchemaState model.SchemaState
		cancelSucc     bool
	}{
		// model.JobStateNone means the jobs is canceled before the first run.
		// if we cancel successfully, we need to set needAddIndex to false in the next test case. Otherwise, set needAddIndex to true.
		{true, model.JobStateNone, model.StateNone, true},
		{false, model.JobStateRunning, model.StateWriteOnly, false},
		{true, model.JobStateRunning, model.StateDeleteOnly, false},
		{true, model.JobStateRunning, model.StateDeleteReorganization, false},
	}
	var checkErr error
	hook := &ddl.TestDDLCallback{}
	var jobID int64
	testCase := &testCases[0]
	hook.OnJobRunBeforeExported = func(job *model.Job) {
		if (job.Type == model.ActionDropIndex || job.Type == model.ActionDropPrimaryKey) &&
			job.State == testCase.jobState && job.SchemaState == testCase.JobSchemaState {
			jobID = job.ID
			jobIDs := []int64{job.ID}
			hookCtx := mock.NewContext()
			hookCtx.Store = store
			err := hookCtx.NewTxn(context.TODO())
			if err != nil {
				checkErr = errors.Trace(err)
				return
			}
			txn, err := hookCtx.Txn(true)
			if err != nil {
				checkErr = errors.Trace(err)
				return
			}

			errs, err := admin.CancelJobs(txn, jobIDs)
			if err != nil {
				checkErr = errors.Trace(err)
				return
			}
			if errs[0] != nil {
				checkErr = errors.Trace(errs[0])
				return
			}
			checkErr = txn.Commit(context.Background())
		}
	}
	originalHook := d.GetHook()
	d.(ddl.DDLForTest).SetHook(hook)
	ctx := tk.Se.(sessionctx.Context)
	for i := range testCases {
		testCase = &testCases[i]
		if testCase.needAddIndex {
			tk.MustExec(addIdxesSQL)
		}
		rs, err := tk.Exec(dropIdxesSQL)
		if rs != nil {
			rs.Close()
		}
		t := testGetTableByName(c, ctx, "test_db", "t")

		var indexInfos []*model.IndexInfo
		for _, idxName := range indexesName {
			indexInfo := t.Meta().FindIndexByName(idxName)
			if indexInfo != nil {
				indexInfos = append(indexInfos, indexInfo)
			}
		}

		if testCase.cancelSucc {
			c.Assert(checkErr, IsNil)
			c.Assert(err, NotNil)
			c.Assert(err.Error(), Equals, "[ddl:8214]Cancelled DDL job")
			c.Assert(indexInfos, NotNil)
			c.Assert(indexInfos[0].State, Equals, model.StatePublic)
		} else {
			err1 := admin.ErrCannotCancelDDLJob.GenWithStackByArgs(jobID)
			c.Assert(err, IsNil)
			c.Assert(checkErr, NotNil)
			c.Assert(checkErr.Error(), Equals, err1.Error())
			c.Assert(indexInfos, IsNil)
		}
	}
	d.(ddl.DDLForTest).SetHook(originalHook)
	tk.MustExec(addIdxesSQL)
	tk.MustExec(dropIdxesSQL)
}

func testDropIndexesIfExists(c *C, store kv.Storage) {
	tk := testkit.NewTestKitWithInit(c, store)
	tk.MustExec("use test_db;")
	tk.MustExec("drop table if exists test_drop_indexes_if_exists;")
	tk.MustExec("create table test_drop_indexes_if_exists (id int, c1 int, c2 int, primary key(id), key i1(c1), key i2(c2));")

	// Drop different indexes.
	tk.MustGetErrMsg(
		"alter table test_drop_indexes_if_exists drop index i1, drop index i3;",
		"[ddl:1091]index i3 doesn't exist",
	)
	if _, err := tk.Exec("alter table test_drop_indexes_if_exists drop index i1, drop index if exists i3;"); true {
		c.Assert(err, IsNil)
	}
	tk.MustQuery("show warnings;").Check(
		testutil.RowsWithSep("|", "Warning|1091|index i3 doesn't exist"),
	)

	// Verify the impact of deletion order when dropping duplicate indexes.
	tk.MustGetErrMsg(
		"alter table test_drop_indexes_if_exists drop index i2, drop index i2;",
		"[ddl:1091]index i2 doesn't exist",
	)
	tk.MustGetErrMsg(
		"alter table test_drop_indexes_if_exists drop index if exists i2, drop index i2;",
		"[ddl:1091]index i2 doesn't exist",
	)
	if _, err := tk.Exec("alter table test_drop_indexes_if_exists drop index i2, drop index if exists i2;"); true {
		c.Assert(err, IsNil)
	}
	tk.MustQuery("show warnings;").Check(
		testutil.RowsWithSep("|", "Warning|1091|index i2 doesn't exist"),
	)
}

func testDropIndexesFromPartitionedTable(c *C, store kv.Storage) {
	tk := testkit.NewTestKitWithInit(c, store)
	tk.MustExec("use test_db;")
	tk.MustExec("drop table if exists test_drop_indexes_from_partitioned_table;")
	tk.MustExec(`
		create table test_drop_indexes_from_partitioned_table (id int, c1 int, c2 int, primary key(id), key i1(c1), key i2(c2))
		partition by range(id) (partition p0 values less than (6), partition p1 values less than maxvalue);
	`)
	for i := 0; i < 20; i++ {
		tk.MustExec("insert into test_drop_indexes_from_partitioned_table values (?, ?, ?)", i, i, i)
	}
	if _, err := tk.Exec("alter table test_drop_indexes_from_partitioned_table drop index i1, drop index if exists i2;"); true {
		c.Assert(err, IsNil)
	}
}

func (s *testDBSuite5) TestDropIndexes(c *C) {
	// drop multiple indexes
	createSQL := "create table test_drop_indexes (id int, c1 int, c2 int, primary key(id), key i1(c1), key i2(c2));"
	dropIdxSQL := "alter table test_drop_indexes drop index i1, drop index i2;"
	idxNames := []string{"i1", "i2"}
	testDropIndexes(c, s.store, s.lease, createSQL, dropIdxSQL, idxNames)

	createSQL = "create table test_drop_indexes (id int, c1 int, c2 int, primary key(id) nonclustered, unique key i1(c1), key i2(c2));"
	dropIdxSQL = "alter table test_drop_indexes drop primary key, drop index i1;"
	idxNames = []string{"primary", "i1"}
	testDropIndexes(c, s.store, s.lease, createSQL, dropIdxSQL, idxNames)

	createSQL = "create table test_drop_indexes (uuid varchar(32), c1 int, c2 int, primary key(uuid), unique key i1(c1), key i2(c2));"
	dropIdxSQL = "alter table test_drop_indexes drop primary key, drop index i1, drop index i2;"
	idxNames = []string{"primary", "i1", "i2"}
	testDropIndexes(c, s.store, s.lease, createSQL, dropIdxSQL, idxNames)

	testDropIndexesIfExists(c, s.store)
	testDropIndexesFromPartitionedTable(c, s.store)
	testCancelDropIndexes(c, s.store, s.dom.DDL())
}

// Close issue #24580.
// See https://github.com/pingcap/tidb/issues/24580
func (s *testDBSuite8) TestIssue24580(c *C) {
	tk := testkit.NewTestKit(c, s.store)
	tk.MustExec("use test")
	tk.MustExec("drop table if exists t")
	tk.MustExec("create table t(a char(250) default null);")
	tk.MustExec("insert into t values();")

	_, err := tk.Exec("alter table t modify a char not null;")
	c.Assert(err.Error(), Equals, "[ddl:1265]Data truncated for column 'a' at row 1")
	tk.MustExec("drop table if exists t")
}

// Close issue #27862 https://github.com/pingcap/tidb/issues/27862
// Ref: https://dev.mysql.com/doc/refman/8.0/en/storage-requirements.html#data-types-storage-reqs-strings
// text(100) in utf8mb4 charset needs max 400 byte length, thus tinytext is not enough.
func (s *testDBSuite8) TestCreateTextAdjustLen(c *C) {
	tk := testkit.NewTestKit(c, s.store)
	tk.MustExec("use test")
	tk.MustExec("drop table if exists t")
	tk.MustExec("create table t(a text(100));")
	tk.MustQuery("show create table t").Check(testutil.RowsWithSep("|", ""+
		"t CREATE TABLE `t` (\n"+
		"  `a` text DEFAULT NULL\n"+
		") ENGINE=InnoDB DEFAULT CHARSET=utf8mb4 COLLATE=utf8mb4_bin"))
	tk.MustExec("alter table t add b text(100);")
	tk.MustExec("alter table t add c text;")
	tk.MustExec("alter table t add d text(50);")
	tk.MustExec("alter table t change column a a text(50);")
	tk.MustQuery("show create table t").Check(testutil.RowsWithSep("|", ""+
		"t CREATE TABLE `t` (\n"+
		"  `a` tinytext DEFAULT NULL,\n"+
		"  `b` text DEFAULT NULL,\n"+
		"  `c` text DEFAULT NULL,\n"+
		"  `d` tinytext DEFAULT NULL\n"+
		") ENGINE=InnoDB DEFAULT CHARSET=utf8mb4 COLLATE=utf8mb4_bin"))

	// Ref: https://dev.mysql.com/doc/refman/8.0/en/storage-requirements.html
	// TINYBLOB, TINYTEXT	L + 1 bytes, where L < 2^8
	// BLOB, TEXT	L + 2 bytes, where L < 2^16
	// MEDIUMBLOB, MEDIUMTEXT	L + 3 bytes, where L < 2^24
	// LONGBLOB, LONGTEXT	L + 4 bytes, where L < 2^32
	tk.MustExec("alter table t change column d d text(100);")
	tk.MustExec("alter table t change column c c text(30000);")
	tk.MustExec("alter table t change column b b text(10000000);")
	tk.MustQuery("show create table t").Check(testutil.RowsWithSep("|", ""+
		"t CREATE TABLE `t` (\n"+
		"  `a` tinytext DEFAULT NULL,\n"+
		"  `b` longtext DEFAULT NULL,\n"+
		"  `c` mediumtext DEFAULT NULL,\n"+
		"  `d` text DEFAULT NULL\n"+
		") ENGINE=InnoDB DEFAULT CHARSET=utf8mb4 COLLATE=utf8mb4_bin"))
	tk.MustExec("drop table if exists t")
}

func (s *testDBSuite2) TestBatchCreateTable(c *C) {
	tk := testkit.NewTestKit(c, s.store)
	tk.MustExec("use test")
	tk.MustExec("drop table if exists tables_1")
	tk.MustExec("drop table if exists tables_2")
	tk.MustExec("drop table if exists tables_3")

	d := s.dom.DDL()
	infos := []*model.TableInfo{}
	infos = append(infos, &model.TableInfo{
		Name: model.NewCIStr("tables_1"),
	})
	infos = append(infos, &model.TableInfo{
		Name: model.NewCIStr("tables_2"),
	})
	infos = append(infos, &model.TableInfo{
		Name: model.NewCIStr("tables_3"),
	})

	// correct name
	err := d.BatchCreateTableWithInfo(tk.Se, model.NewCIStr("test"), infos, ddl.OnExistError)
	c.Check(err, IsNil)

	tk.MustQuery("show tables like '%tables_%'").Check(testkit.Rows("tables_1", "tables_2", "tables_3"))
	job := tk.MustQuery("admin show ddl jobs").Rows()[0]
	c.Assert(job[1], Equals, "test")
	c.Assert(job[2], Equals, "tables_1,tables_2,tables_3")
	c.Assert(job[3], Equals, "create tables")
	c.Assert(job[4], Equals, "public")
	// FIXME: we must change column type to give multiple id
	// c.Assert(job[6], Matches, "[^,]+,[^,]+,[^,]+")

	// duplicated name
	infos[1].Name = model.NewCIStr("tables_1")
	err = d.BatchCreateTableWithInfo(tk.Se, model.NewCIStr("test"), infos, ddl.OnExistError)
	c.Check(terror.ErrorEqual(err, infoschema.ErrTableExists), IsTrue)

	newinfo := &model.TableInfo{
		Name: model.NewCIStr("tables_4"),
	}
	{
		colNum := 2
		cols := make([]*model.ColumnInfo, colNum)
		viewCols := make([]model.CIStr, colNum)
		var stmtBuffer bytes.Buffer
		stmtBuffer.WriteString("SELECT ")
		for i := range cols {
			col := &model.ColumnInfo{
				Name:   model.NewCIStr(fmt.Sprintf("c%d", i+1)),
				Offset: i,
				State:  model.StatePublic,
			}
			cols[i] = col
			viewCols[i] = col.Name
			stmtBuffer.WriteString(cols[i].Name.L + ",")
		}
		stmtBuffer.WriteString("1 FROM t")
		newinfo.Columns = cols
		newinfo.View = &model.ViewInfo{Cols: viewCols, Security: model.SecurityDefiner, Algorithm: model.AlgorithmMerge, SelectStmt: stmtBuffer.String(), CheckOption: model.CheckOptionCascaded, Definer: &auth.UserIdentity{CurrentUser: true}}
	}

	err = d.BatchCreateTableWithInfo(tk.Se, model.NewCIStr("test"), []*model.TableInfo{newinfo}, ddl.OnExistError)
	c.Check(err, IsNil)
}

func (s *testSerialDBSuite) TestAddGeneratedColumnAndInsert(c *C) {
	// For issue #31735.
	tk := testkit.NewTestKit(c, s.store)
	tk.MustExec("use test_db")
	tk.MustExec("drop table if exists t1")
	tk.MustExec("create table t1 (a int, unique kye(a))")
	tk.MustExec("insert into t1 value (1), (10)")

	var checkErr error
	tk1 := testkit.NewTestKit(c, s.store)
	_, checkErr = tk1.Exec("use test_db")

	d := s.dom.DDL()
	hook := &ddl.TestDDLCallback{Do: s.dom}
	ctx := mock.NewContext()
	ctx.Store = s.store
	times := 0
	hook.OnJobUpdatedExported = func(job *model.Job) {
		if checkErr != nil {
			return
		}
		switch job.SchemaState {
		case model.StateDeleteOnly:
			_, checkErr = tk1.Exec("insert into t1 values (1) on duplicate key update a=a+1")
			if checkErr == nil {
				_, checkErr = tk1.Exec("replace into t1 values (2)")
			}
		case model.StateWriteOnly:
			_, checkErr = tk1.Exec("insert into t1 values (2) on duplicate key update a=a+1")
			if checkErr == nil {
				_, checkErr = tk1.Exec("replace into t1 values (3)")
			}
		case model.StateWriteReorganization:
			if checkErr == nil && job.SchemaState == model.StateWriteReorganization && times == 0 {
				_, checkErr = tk1.Exec("insert into t1 values (3) on duplicate key update a=a+1")
				if checkErr == nil {
					_, checkErr = tk1.Exec("replace into t1 values (4)")
				}
				times++
			}
		}
	}
	d.(ddl.DDLForTest).SetHook(hook)

	tk.MustExec("alter table t1 add column gc int as ((a+1))")
	tk.MustQuery("select * from t1 order by a").Check(testkit.Rows("4 5", "10 11"))
	c.Assert(checkErr, IsNil)
}

<<<<<<< HEAD
// for issue #30328
func (s *testDBSuite5) TestTooBigFieldLengthAutoConvert(c *C) {
	tk := testkit.NewTestKitWithInit(c, s.store)

	err := tk.ExecToErr("create table i30328_1(a varbinary(70000), b varchar(70000000))")
	c.Assert(types.ErrTooBigFieldLength.Equal(err), IsTrue)

	// save previous sql_mode and change
	r := tk.MustQuery("select @@sql_mode")
	defer func(sqlMode string) {
		tk.MustExec("set @@sql_mode= '" + sqlMode + "'")
		tk.MustExec("drop table if exists i30328_1")
		tk.MustExec("drop table if exists i30328_2")
	}(r.Rows()[0][0].(string))
	tk.MustExec("set @@sql_mode='NO_ENGINE_SUBSTITUTION'")

	tk.MustExec("create table i30328_1(a varbinary(70000), b varchar(70000000))")
	tk.MustQuery("show warnings").Check(testkit.Rows("Warning 1246 Converting column 'a' from VARBINARY to BLOB", "Warning 1246 Converting column 'b' from VARCHAR to TEXT"))
	tk.MustExec("create table i30328_2(a varchar(200))")
	tk.MustExec("alter table i30328_2 modify a varchar(70000000);")
	tk.MustQuery("show warnings").Check(testkit.Rows("Warning 1246 Converting column 'a' from VARCHAR to TEXT"))
=======
func (s *testDBSuite1) TestGetTimeZone(c *C) {
	tk := testkit.NewTestKit(c, s.store)

	testCases := []struct {
		tzSQL  string
		tzStr  string
		tzName string
		offset int
		err    string
	}{
		{"set time_zone = '+00:00'", "", "UTC", 0, ""},
		{"set time_zone = '-00:00'", "", "UTC", 0, ""},
		{"set time_zone = 'UTC'", "UTC", "UTC", 0, ""},
		{"set time_zone = '+05:00'", "", "UTC", 18000, ""},
		{"set time_zone = '-08:00'", "", "UTC", -28800, ""},
		{"set time_zone = '+08:00'", "", "UTC", 28800, ""},
		{"set time_zone = 'Asia/Shanghai'", "Asia/Shanghai", "Asia/Shanghai", 0, ""},
		{"set time_zone = 'SYSTEM'", "Asia/Shanghai", "Asia/Shanghai", 0, ""},
		{"set time_zone = DEFAULT", "Asia/Shanghai", "Asia/Shanghai", 0, ""},
		{"set time_zone = 'GMT'", "GMT", "GMT", 0, ""},
		{"set time_zone = 'GMT+1'", "GMT", "GMT", 0, "[variable:1298]Unknown or incorrect time zone: 'GMT+1'"},
		{"set time_zone = 'Etc/GMT+12'", "Etc/GMT+12", "Etc/GMT+12", 0, ""},
		{"set time_zone = 'Etc/GMT-12'", "Etc/GMT-12", "Etc/GMT-12", 0, ""},
		{"set time_zone = 'EST'", "EST", "EST", 0, ""},
		{"set time_zone = 'Australia/Lord_Howe'", "Australia/Lord_Howe", "Australia/Lord_Howe", 0, ""},
	}
	for _, tc := range testCases {
		err := tk.ExecToErr(tc.tzSQL)
		if err != nil {
			c.Assert(err.Error(), Equals, tc.err)
		} else {
			c.Assert(tc.err, Equals, "")
		}
		c.Assert(tk.Se.GetSessionVars().TimeZone.String(), Equals, tc.tzStr, Commentf("sql: %s", tc.tzSQL))
		tz, offset := ddlutil.GetTimeZone(tk.Se)
		c.Assert(tc.tzName, Equals, tz, Commentf("sql: %s, offset: %d", tc.tzSQL, offset))
		c.Assert(tc.offset, Equals, offset, Commentf("sql: %s", tc.tzSQL))
	}
>>>>>>> a11ece9f
}<|MERGE_RESOLUTION|>--- conflicted
+++ resolved
@@ -7773,29 +7773,6 @@
 	c.Assert(checkErr, IsNil)
 }
 
-<<<<<<< HEAD
-// for issue #30328
-func (s *testDBSuite5) TestTooBigFieldLengthAutoConvert(c *C) {
-	tk := testkit.NewTestKitWithInit(c, s.store)
-
-	err := tk.ExecToErr("create table i30328_1(a varbinary(70000), b varchar(70000000))")
-	c.Assert(types.ErrTooBigFieldLength.Equal(err), IsTrue)
-
-	// save previous sql_mode and change
-	r := tk.MustQuery("select @@sql_mode")
-	defer func(sqlMode string) {
-		tk.MustExec("set @@sql_mode= '" + sqlMode + "'")
-		tk.MustExec("drop table if exists i30328_1")
-		tk.MustExec("drop table if exists i30328_2")
-	}(r.Rows()[0][0].(string))
-	tk.MustExec("set @@sql_mode='NO_ENGINE_SUBSTITUTION'")
-
-	tk.MustExec("create table i30328_1(a varbinary(70000), b varchar(70000000))")
-	tk.MustQuery("show warnings").Check(testkit.Rows("Warning 1246 Converting column 'a' from VARBINARY to BLOB", "Warning 1246 Converting column 'b' from VARCHAR to TEXT"))
-	tk.MustExec("create table i30328_2(a varchar(200))")
-	tk.MustExec("alter table i30328_2 modify a varchar(70000000);")
-	tk.MustQuery("show warnings").Check(testkit.Rows("Warning 1246 Converting column 'a' from VARCHAR to TEXT"))
-=======
 func (s *testDBSuite1) TestGetTimeZone(c *C) {
 	tk := testkit.NewTestKit(c, s.store)
 
@@ -7834,5 +7811,27 @@
 		c.Assert(tc.tzName, Equals, tz, Commentf("sql: %s, offset: %d", tc.tzSQL, offset))
 		c.Assert(tc.offset, Equals, offset, Commentf("sql: %s", tc.tzSQL))
 	}
->>>>>>> a11ece9f
+}
+
+// for issue #30328
+func (s *testDBSuite5) TestTooBigFieldLengthAutoConvert(c *C) {
+	tk := testkit.NewTestKitWithInit(c, s.store)
+
+	err := tk.ExecToErr("create table i30328_1(a varbinary(70000), b varchar(70000000))")
+	c.Assert(types.ErrTooBigFieldLength.Equal(err), IsTrue)
+
+	// save previous sql_mode and change
+	r := tk.MustQuery("select @@sql_mode")
+	defer func(sqlMode string) {
+		tk.MustExec("set @@sql_mode= '" + sqlMode + "'")
+		tk.MustExec("drop table if exists i30328_1")
+		tk.MustExec("drop table if exists i30328_2")
+	}(r.Rows()[0][0].(string))
+	tk.MustExec("set @@sql_mode='NO_ENGINE_SUBSTITUTION'")
+
+	tk.MustExec("create table i30328_1(a varbinary(70000), b varchar(70000000))")
+	tk.MustQuery("show warnings").Check(testkit.Rows("Warning 1246 Converting column 'a' from VARBINARY to BLOB", "Warning 1246 Converting column 'b' from VARCHAR to TEXT"))
+	tk.MustExec("create table i30328_2(a varchar(200))")
+	tk.MustExec("alter table i30328_2 modify a varchar(70000000);")
+	tk.MustQuery("show warnings").Check(testkit.Rows("Warning 1246 Converting column 'a' from VARCHAR to TEXT"))
 }