// Copyright 2022 PingCAP, Inc.
//
// Licensed under the Apache License, Version 2.0 (the "License");
// you may not use this file except in compliance with the License.
// You may obtain a copy of the License at
//
//     http://www.apache.org/licenses/LICENSE-2.0
//
// Unless required by applicable law or agreed to in writing, software
// distributed under the License is distributed on an "AS IS" BASIS,
// WITHOUT WARRANTIES OR CONDITIONS OF ANY KIND, either express or implied.
// See the License for the specific language governing permissions and
// limitations under the License.

package ddl_test

import (
	"context"
	"fmt"
	"math"
	"strconv"
	"strings"
	"sync"
	"testing"
	"time"

	"github.com/pingcap/errors"
	"github.com/pingcap/failpoint"
	"github.com/pingcap/tidb/config"
	"github.com/pingcap/tidb/ddl"
	ddlutil "github.com/pingcap/tidb/ddl/util"
	"github.com/pingcap/tidb/domain"
	"github.com/pingcap/tidb/errno"
	"github.com/pingcap/tidb/kv"
	"github.com/pingcap/tidb/meta"
	"github.com/pingcap/tidb/parser/ast"
	"github.com/pingcap/tidb/parser/auth"
	"github.com/pingcap/tidb/parser/charset"
	"github.com/pingcap/tidb/parser/model"
	"github.com/pingcap/tidb/parser/mysql"
	"github.com/pingcap/tidb/parser/terror"
	parsertypes "github.com/pingcap/tidb/parser/types"
	"github.com/pingcap/tidb/planner/core"
	"github.com/pingcap/tidb/session"
	"github.com/pingcap/tidb/sessionctx/variable"
	"github.com/pingcap/tidb/sessiontxn"
	"github.com/pingcap/tidb/store/mockstore"
	"github.com/pingcap/tidb/testkit"
	"github.com/pingcap/tidb/testkit/external"
	"github.com/pingcap/tidb/types"
	"github.com/pingcap/tidb/util"
	"github.com/pingcap/tidb/util/dbterror"
	"github.com/pingcap/tidb/util/mock"
	"github.com/pingcap/tidb/util/sqlexec"
	"github.com/stretchr/testify/require"
	"github.com/tikv/client-go/v2/oracle"
	"github.com/tikv/client-go/v2/tikv"
	"golang.org/x/exp/slices"
)

const (
	// waitForCleanDataRound indicates how many times should we check data is cleaned or not.
	waitForCleanDataRound = 150
	// waitForCleanDataInterval is a min duration between 2 check for data clean.
	waitForCleanDataInterval = time.Millisecond * 100
)

const defaultBatchSize = 1024
const defaultReorgBatchSize = 256

const dbTestLease = 600 * time.Millisecond

// Close issue #24580
// See https://github.com/pingcap/tidb/issues/24580
func TestIssue24580(t *testing.T) {
	store := testkit.CreateMockStoreWithSchemaLease(t, dbTestLease)

	tk := testkit.NewTestKit(t, store)
	tk.MustExec("use test")
	tk.MustExec("drop table if exists t")
	tk.MustExec("create table t(a char(250) default null);")
	tk.MustExec("insert into t values();")
	tk.MustGetErrMsg("alter table t modify a char not null;", "[ddl:1265]Data truncated for column 'a' at row 1")
	tk.MustExec("drop table if exists t")
}

// Close issue #27862 https://github.com/pingcap/tidb/issues/27862
// Ref: https://dev.mysql.com/doc/refman/8.0/en/storage-requirements.html#data-types-storage-reqs-strings
// text(100) in utf8mb4 charset needs max 400 byte length, thus tinytext is not enough.
func TestCreateTextAdjustLen(t *testing.T) {
	store := testkit.CreateMockStoreWithSchemaLease(t, dbTestLease)

	tk := testkit.NewTestKit(t, store)
	tk.MustExec("use test")
	tk.MustExec("drop table if exists t")
	tk.MustExec("create table t(a text(100));")
	tk.MustQuery("show create table t").Check(testkit.RowsWithSep("|", ""+
		"t CREATE TABLE `t` (\n"+
		"  `a` text DEFAULT NULL\n"+
		") ENGINE=InnoDB DEFAULT CHARSET=utf8mb4 COLLATE=utf8mb4_bin"))
	tk.MustExec("alter table t add b text(100);")
	tk.MustExec("alter table t add c text;")
	tk.MustExec("alter table t add d text(50);")
	tk.MustExec("alter table t change column a a text(50);")
	tk.MustQuery("show create table t").Check(testkit.RowsWithSep("|", ""+
		"t CREATE TABLE `t` (\n"+
		"  `a` tinytext DEFAULT NULL,\n"+
		"  `b` text DEFAULT NULL,\n"+
		"  `c` text DEFAULT NULL,\n"+
		"  `d` tinytext DEFAULT NULL\n"+
		") ENGINE=InnoDB DEFAULT CHARSET=utf8mb4 COLLATE=utf8mb4_bin"))

	// Ref: https://dev.mysql.com/doc/refman/8.0/en/storage-requirements.html
	// TINYBLOB, TINYTEXT	L + 1 bytes, where L < 2^8
	// BLOB, TEXT	L + 2 bytes, where L < 2^16
	// MEDIUMBLOB, MEDIUMTEXT	L + 3 bytes, where L < 2^24
	// LONGBLOB, LONGTEXT	L + 4 bytes, where L < 2^32
	tk.MustExec("alter table t change column d d text(100);")
	tk.MustExec("alter table t change column c c text(30000);")
	tk.MustExec("alter table t change column b b text(10000000);")
	tk.MustQuery("show create table t").Check(testkit.RowsWithSep("|", ""+
		"t CREATE TABLE `t` (\n"+
		"  `a` tinytext DEFAULT NULL,\n"+
		"  `b` longtext DEFAULT NULL,\n"+
		"  `c` mediumtext DEFAULT NULL,\n"+
		"  `d` text DEFAULT NULL\n"+
		") ENGINE=InnoDB DEFAULT CHARSET=utf8mb4 COLLATE=utf8mb4_bin"))
	tk.MustExec("drop table if exists t")
}

func TestGetTimeZone(t *testing.T) {
	store := testkit.CreateMockStoreWithSchemaLease(t, dbTestLease)

	tk := testkit.NewTestKit(t, store)
	tk.MustExec("use test")

	testCases := []struct {
		tzSQL  string
		tzStr  string
		tzName string
		offset int
		err    string
	}{
		{"set time_zone = '+00:00'", "", "UTC", 0, ""},
		{"set time_zone = '-00:00'", "", "UTC", 0, ""},
		{"set time_zone = 'UTC'", "UTC", "UTC", 0, ""},
		{"set time_zone = '+05:00'", "", "UTC", 18000, ""},
		{"set time_zone = '-08:00'", "", "UTC", -28800, ""},
		{"set time_zone = '+08:00'", "", "UTC", 28800, ""},
		{"set time_zone = 'Asia/Shanghai'", "Asia/Shanghai", "Asia/Shanghai", 0, ""},
		{"set time_zone = 'SYSTEM'", "Asia/Shanghai", "Asia/Shanghai", 0, ""},
		{"set time_zone = DEFAULT", "Asia/Shanghai", "Asia/Shanghai", 0, ""},
		{"set time_zone = 'GMT'", "GMT", "GMT", 0, ""},
		{"set time_zone = 'GMT+1'", "GMT", "GMT", 0, "[variable:1298]Unknown or incorrect time zone: 'GMT+1'"},
		{"set time_zone = 'Etc/GMT+12'", "Etc/GMT+12", "Etc/GMT+12", 0, ""},
		{"set time_zone = 'Etc/GMT-12'", "Etc/GMT-12", "Etc/GMT-12", 0, ""},
		{"set time_zone = 'EST'", "EST", "EST", 0, ""},
		{"set time_zone = 'Australia/Lord_Howe'", "Australia/Lord_Howe", "Australia/Lord_Howe", 0, ""},
	}
	for _, tc := range testCases {
		if tc.err != "" {
			tk.MustGetErrMsg(tc.tzSQL, tc.err)
		} else {
			tk.MustExec(tc.tzSQL)
		}
		require.Equal(t, tc.tzStr, tk.Session().GetSessionVars().TimeZone.String(), fmt.Sprintf("sql: %s", tc.tzSQL))
		tz, offset := ddlutil.GetTimeZone(tk.Session())
		require.Equal(t, tz, tc.tzName, fmt.Sprintf("sql: %s, offset: %d", tc.tzSQL, offset))
		require.Equal(t, offset, tc.offset, fmt.Sprintf("sql: %s", tc.tzSQL))
	}
}

// for issue #30328
func TestTooBigFieldLengthAutoConvert(t *testing.T) {
	store := testkit.CreateMockStoreWithSchemaLease(t, dbTestLease)

	tk := testkit.NewTestKit(t, store)
	tk.MustExec("use test")

	err := tk.ExecToErr("create table i30328_1(a varbinary(70000), b varchar(70000000))")
	require.True(t, types.ErrTooBigFieldLength.Equal(err))

	// save previous sql_mode and change
	r := tk.MustQuery("select @@sql_mode")
	defer func(sqlMode string) {
		tk.MustExec("set @@sql_mode= '" + sqlMode + "'")
		tk.MustExec("drop table if exists i30328_1")
		tk.MustExec("drop table if exists i30328_2")
	}(r.Rows()[0][0].(string))
	tk.MustExec("set @@sql_mode='NO_ENGINE_SUBSTITUTION'")

	tk.MustExec("create table i30328_1(a varbinary(70000), b varchar(70000000))")
	tk.MustQuery("show warnings").Check(testkit.Rows("Warning 1246 Converting column 'a' from VARBINARY to BLOB", "Warning 1246 Converting column 'b' from VARCHAR to TEXT"))
	tk.MustExec("create table i30328_2(a varchar(200))")
	tk.MustExec("alter table i30328_2 modify a varchar(70000000);")
	tk.MustQuery("show warnings").Check(testkit.Rows("Warning 1246 Converting column 'a' from VARCHAR to TEXT"))
}

// For Close issue #24288
// see https://github.com/pingcap/tidb/issues/24288
func TestDdlMaxLimitOfIdentifier(t *testing.T) {
	store := testkit.CreateMockStoreWithSchemaLease(t, dbTestLease)

	tk := testkit.NewTestKit(t, store)

	// create/drop database test
	longDbName := strings.Repeat("库", mysql.MaxDatabaseNameLength-1)
	tk.MustExec(fmt.Sprintf("create database %s", longDbName))
	defer func() {
		tk.MustExec(fmt.Sprintf("drop database %s", longDbName))
	}()
	tk.MustExec(fmt.Sprintf("use %s", longDbName))

	// create/drop table,index test
	longTblName := strings.Repeat("表", mysql.MaxTableNameLength-1)
	longColName := strings.Repeat("三", mysql.MaxColumnNameLength-1)
	longIdxName := strings.Repeat("索", mysql.MaxIndexIdentifierLen-1)
	tk.MustExec(fmt.Sprintf("create table %s(f1 int primary key,f2 int, %s varchar(50))", longTblName, longColName))
	tk.MustExec(fmt.Sprintf("create index %s on %s(%s)", longIdxName, longTblName, longColName))
	defer func() {
		tk.MustExec(fmt.Sprintf("drop index %s on %s", longIdxName, longTblName))
		tk.MustExec(fmt.Sprintf("drop table %s", longTblName))
	}()

	// alter table
	tk.MustExec(fmt.Sprintf("alter table %s change f2 %s int", longTblName, strings.Repeat("二", mysql.MaxColumnNameLength-1)))
}

// Close issue #23321.
// See https://github.com/pingcap/tidb/issues/23321
func TestJsonUnmarshalErrWhenPanicInCancellingPath(t *testing.T) {
	store := testkit.CreateMockStoreWithSchemaLease(t, dbTestLease)

	tk := testkit.NewTestKit(t, store)
	tk.MustExec("use test")

	tk.MustExec("drop table if exists test_add_index_after_add_col")
	tk.MustExec("create table test_add_index_after_add_col(a int, b int not null default '0');")
	tk.MustExec("insert into test_add_index_after_add_col values(1, 2),(2,2);")
	tk.MustExec("alter table test_add_index_after_add_col add column c int not null default '0';")
	tk.MustGetErrMsg("alter table test_add_index_after_add_col add unique index cc(c);", "[kv:1062]Duplicate entry '0' for key 'test_add_index_after_add_col.cc'")
}

func TestIssue22819(t *testing.T) {
	store := testkit.CreateMockStoreWithSchemaLease(t, dbTestLease)

	tk1 := testkit.NewTestKit(t, store)
	tk1.MustExec("set global tidb_enable_metadata_lock=0")
	tk1.MustExec("use test;")
	tk1.MustExec("create table t1 (v int) partition by hash (v) partitions 2")
	tk1.MustExec("insert into t1 values (1)")

	tk2 := testkit.NewTestKit(t, store)
	tk2.MustExec("use test;")
	tk1.MustExec("begin")
	tk1.MustExec("update t1 set v = 2 where v = 1")

	tk2.MustExec("alter table t1 truncate partition p0")

	err := tk1.ExecToErr("commit")
	require.Error(t, err)
	require.Regexp(t, ".*8028.*Information schema is changed during the execution of the statement.*", err.Error())
}

func TestIssue22307(t *testing.T) {
	store, dom := testkit.CreateMockStoreAndDomainWithSchemaLease(t, dbTestLease)

	tk := testkit.NewTestKit(t, store)
	tk.MustExec("use test")
	tk.MustExec("drop table if exists t")
	tk.MustExec("create table t (a int, b int)")
	tk.MustExec("insert into t values(1, 1);")

	hook := &ddl.TestDDLCallback{Do: dom}
	var checkErr1, checkErr2 error
	hook.OnJobRunBeforeExported = func(job *model.Job) {
		if job.SchemaState != model.StateWriteOnly {
			return
		}
		_, checkErr1 = tk.Exec("update t set a = 3 where b = 1;")
		_, checkErr2 = tk.Exec("update t set a = 3 order by b;")
	}
	dom.DDL().SetHook(hook)
	done := make(chan error, 1)
	// test transaction on add column.
	go backgroundExec(store, "test", "alter table t drop column b;", done)
	err := <-done
	require.NoError(t, err)
	require.EqualError(t, checkErr1, "[planner:1054]Unknown column 'b' in 'where clause'")
	require.EqualError(t, checkErr2, "[planner:1054]Unknown column 'b' in 'order clause'")
}

func TestIssue9100(t *testing.T) {
	store := testkit.CreateMockStoreWithSchemaLease(t, dbTestLease)

	tk := testkit.NewTestKit(t, store)
	tk.MustExec("use test")
	tk.MustExec("create table employ (a int, b int) partition by range (b) (partition p0 values less than (1));")
	tk.MustGetErrMsg("alter table employ add unique index p_a (a);", "[ddl:1503]A UNIQUE INDEX must include all columns in the table's partitioning function")
	tk.MustGetErrMsg("alter table employ add primary key p_a (a);", "[ddl:1503]A PRIMARY must include all columns in the table's partitioning function")

	tk.MustExec("create table issue9100t1 (col1 int not null, col2 date not null, col3 int not null, unique key (col1, col2)) partition by range( col1 ) (partition p1 values less than (11))")
	tk.MustExec("alter table issue9100t1 add unique index p_col1 (col1)")
	tk.MustExec("alter table issue9100t1 add primary key p_col1 (col1)")

	tk.MustExec("create table issue9100t2 (col1 int not null, col2 date not null, col3 int not null, unique key (col1, col3)) partition by range( col1 + col3 ) (partition p1 values less than (11))")
	tk.MustGetErrMsg("alter table issue9100t2 add unique index p_col1 (col1)", "[ddl:1503]A UNIQUE INDEX must include all columns in the table's partitioning function")
	tk.MustGetErrMsg("alter table issue9100t2 add primary key p_col1 (col1)", "[ddl:1503]A PRIMARY must include all columns in the table's partitioning function")
}

func TestIssue22207(t *testing.T) {
	store := testkit.CreateMockStoreWithSchemaLease(t, dbTestLease)

	tk := testkit.NewTestKit(t, store)
	tk.MustExec("use test")
	tk.MustExec("set @@session.tidb_enable_list_partition = ON")
	tk.MustExec("set @@session.tidb_enable_exchange_partition = 1;")
	tk.MustExec("drop table if exists t1;")
	tk.MustExec("drop table if exists t2;")
	tk.MustExec("create table t1(id char(10)) partition by list columns(id) (partition p0 values in ('a'), partition p1 values in ('b'));")
	tk.MustExec("insert into t1 VALUES('a')")
	tk.MustExec("create table t2(id char(10));")
	tk.MustExec("ALTER TABLE t1 EXCHANGE PARTITION p0 WITH TABLE t2;")
	tk.MustQuery("select * from t2").Check(testkit.Rows("a"))
	require.Len(t, tk.MustQuery("select * from t1").Rows(), 0)

	tk.MustExec("drop table if exists t1;")
	tk.MustExec("drop table if exists t2;")
	tk.MustExec("create table t1 (id int) partition by list (id) (partition p0 values in (1,2,3), partition p1 values in (4,5,6));")
	tk.MustExec("insert into t1 VALUES(1);")
	tk.MustExec("insert into t1 VALUES(2);")
	tk.MustExec("insert into t1 VALUES(3);")
	tk.MustExec("create table t2(id int);")
	tk.MustExec("ALTER TABLE t1 EXCHANGE PARTITION p0 WITH TABLE t2;")
	tk.MustQuery("select * from t2").Check(testkit.Rows("1", "2", "3"))
	require.Len(t, tk.MustQuery("select * from t1").Rows(), 0)
	tk.MustExec("set @@session.tidb_enable_exchange_partition = 0;")
}

func TestIssue23473(t *testing.T) {
	store := testkit.CreateMockStoreWithSchemaLease(t, dbTestLease)

	tk := testkit.NewTestKit(t, store)
	tk.MustExec("use test")
	tk.MustExec("drop table if exists t_23473;")
	tk.MustExec("create table t_23473 (k int primary key, v int)")
	tk.MustExec("alter table t_23473 change column k k bigint")

	tbl := external.GetTableByName(t, tk, "test", "t_23473")
	require.True(t, mysql.HasNoDefaultValueFlag(tbl.Cols()[0].GetFlag()))
}

func TestDropCheck(t *testing.T) {
	store := testkit.CreateMockStoreWithSchemaLease(t, dbTestLease)

	tk := testkit.NewTestKit(t, store)
	tk.MustExec("use test")
	tk.MustExec("drop table if exists drop_check")
	tk.MustExec("create table drop_check (pk int primary key)")
	defer tk.MustExec("drop table if exists drop_check")
	tk.MustExec("alter table drop_check drop check crcn")
	require.Equal(t, uint16(1), tk.Session().GetSessionVars().StmtCtx.WarningCount())
	tk.MustQuery("show warnings").Check(testkit.RowsWithSep("|", "Warning|8231|DROP CHECK is not supported"))
}

func TestAlterOrderBy(t *testing.T) {
	store := testkit.CreateMockStoreWithSchemaLease(t, dbTestLease)

	tk := testkit.NewTestKit(t, store)
	tk.MustExec("use test")
	tk.MustExec("create table ob (pk int primary key, c int default 1, c1 int default 1, KEY cl(c1))")

	// Test order by with primary key
	tk.MustExec("alter table ob order by c")
	require.Equal(t, uint16(1), tk.Session().GetSessionVars().StmtCtx.WarningCount())
	tk.MustQuery("show warnings").Check(testkit.RowsWithSep("|", "Warning|1105|ORDER BY ignored as there is a user-defined clustered index in the table 'ob'"))

	// Test order by with no primary key
	tk.MustExec("drop table if exists ob")
	tk.MustExec("create table ob (c int default 1, c1 int default 1, KEY cl(c1))")
	tk.MustExec("alter table ob order by c")
	require.Equal(t, uint16(0), tk.Session().GetSessionVars().StmtCtx.WarningCount())
	tk.MustExec("drop table if exists ob")
}

func TestFKOnGeneratedColumns(t *testing.T) {
	store := testkit.CreateMockStoreWithSchemaLease(t, dbTestLease)

	tk := testkit.NewTestKit(t, store)
	tk.MustExec("use test")
	// test add foreign key to generated column

	// foreign key constraint cannot be defined on a virtual generated column.
	tk.MustExec("create table t1 (a int primary key);")
	tk.MustGetErrCode("create table t2 (a int, b int as (a+1) virtual, foreign key (b) references t1(a));", errno.ErrForeignKeyCannotUseVirtualColumn)
	tk.MustExec("create table t2 (a int, b int generated always as (a+1) virtual);")
	tk.MustGetErrCode("alter table t2 add foreign key (b) references t1(a);", errno.ErrForeignKeyCannotUseVirtualColumn)
	tk.MustExec("drop table t1, t2;")

	// foreign key constraint can be defined on a stored generated column.
	tk.MustExec("create table t2 (a int primary key);")
	tk.MustExec("create table t1 (a int, b int as (a+1) stored, foreign key (b) references t2(a));")
	tk.MustExec("create table t3 (a int, b int generated always as (a+1) stored);")
	tk.MustExec("alter table t3 add foreign key (b) references t2(a);")
	tk.MustExec("drop table t1, t2, t3;")

	// foreign key constraint can reference a stored generated column.
	tk.MustExec("create table t1 (a int, b int generated always as (a+1) stored primary key);")
	tk.MustExec("create table t2 (a int, foreign key (a) references t1(b));")
	tk.MustExec("create table t3 (a int);")
	tk.MustExec("alter table t3 add foreign key (a) references t1(b);")
	tk.MustExec("drop table t1, t2, t3;")

	// rejected FK options on stored generated columns
	tk.MustGetErrCode("create table t1 (a int, b int generated always as (a+1) stored, foreign key (b) references t2(a) on update set null);", errno.ErrWrongFKOptionForGeneratedColumn)
	tk.MustGetErrCode("create table t1 (a int, b int generated always as (a+1) stored, foreign key (b) references t2(a) on update cascade);", errno.ErrWrongFKOptionForGeneratedColumn)
	tk.MustGetErrCode("create table t1 (a int, b int generated always as (a+1) stored, foreign key (b) references t2(a) on update set default);", errno.ErrWrongFKOptionForGeneratedColumn)
	tk.MustGetErrCode("create table t1 (a int, b int generated always as (a+1) stored, foreign key (b) references t2(a) on delete set null);", errno.ErrWrongFKOptionForGeneratedColumn)
	tk.MustGetErrCode("create table t1 (a int, b int generated always as (a+1) stored, foreign key (b) references t2(a) on delete set default);", errno.ErrWrongFKOptionForGeneratedColumn)
	tk.MustExec("create table t2 (a int primary key);")
	tk.MustExec("create table t1 (a int, b int generated always as (a+1) stored);")
	tk.MustGetErrCode("alter table t1 add foreign key (b) references t2(a) on update set null;", errno.ErrWrongFKOptionForGeneratedColumn)
	tk.MustGetErrCode("alter table t1 add foreign key (b) references t2(a) on update cascade;", errno.ErrWrongFKOptionForGeneratedColumn)
	tk.MustGetErrCode("alter table t1 add foreign key (b) references t2(a) on update set default;", errno.ErrWrongFKOptionForGeneratedColumn)
	tk.MustGetErrCode("alter table t1 add foreign key (b) references t2(a) on delete set null;", errno.ErrWrongFKOptionForGeneratedColumn)
	tk.MustGetErrCode("alter table t1 add foreign key (b) references t2(a) on delete set default;", errno.ErrWrongFKOptionForGeneratedColumn)
	tk.MustExec("drop table t1, t2;")
	// column name with uppercase characters
	tk.MustGetErrCode("create table t1 (A int, b int generated always as (a+1) stored, foreign key (b) references t2(a) on update set null);", errno.ErrWrongFKOptionForGeneratedColumn)
	tk.MustExec("create table t2 (a int primary key);")
	tk.MustExec("create table t1 (A int, b int generated always as (a+1) stored);")
	tk.MustGetErrCode("alter table t1 add foreign key (b) references t2(a) on update set null;", errno.ErrWrongFKOptionForGeneratedColumn)
	tk.MustExec("drop table t1, t2;")

	tk.MustExec("create table t1 (a int, b int generated always as (a+1) stored);")
	tk.MustGetErrCode("alter table t1 add foreign key (b) references t2(a) on update set null;", errno.ErrWrongFKOptionForGeneratedColumn)
	tk.MustExec("drop table t1;")

	// allowed FK options on stored generated columns
	tk.MustExec("create table t1 (a int primary key, b char(5));")
	tk.MustExec("create table t2 (a int, b int generated always as (a % 10) stored, foreign key (b) references t1(a) on update restrict);")
	tk.MustExec("create table t3 (a int, b int generated always as (a % 10) stored, foreign key (b) references t1(a) on update no action);")
	tk.MustExec("create table t4 (a int, b int generated always as (a % 10) stored, foreign key (b) references t1(a) on delete restrict);")
	tk.MustExec("create table t5 (a int, b int generated always as (a % 10) stored, foreign key (b) references t1(a) on delete cascade);")
	tk.MustExec("create table t6 (a int, b int generated always as (a % 10) stored, foreign key (b) references t1(a) on delete no action);")
	tk.MustExec("drop table t2,t3,t4,t5,t6;")
	tk.MustExec("create table t2 (a int, b int generated always as (a % 10) stored);")
	tk.MustExec("alter table t2 add foreign key (b) references t1(a) on update restrict;")
	tk.MustExec("create table t3 (a int, b int generated always as (a % 10) stored);")
	tk.MustExec("alter table t3 add foreign key (b) references t1(a) on update no action;")
	tk.MustExec("create table t4 (a int, b int generated always as (a % 10) stored);")
	tk.MustExec("alter table t4 add foreign key (b) references t1(a) on delete restrict;")
	tk.MustExec("create table t5 (a int, b int generated always as (a % 10) stored);")
	tk.MustExec("alter table t5 add foreign key (b) references t1(a) on delete cascade;")
	tk.MustExec("create table t6 (a int, b int generated always as (a % 10) stored);")
	tk.MustExec("alter table t6 add foreign key (b) references t1(a) on delete no action;")
	tk.MustExec("drop table t1,t2,t3,t4,t5,t6;")

	// rejected FK options on the base columns of a stored generated columns
	tk.MustExec("create table t2 (a int primary key);")
	tk.MustGetErrCode("create table t1 (a int, b int generated always as (a+1) stored, foreign key (a) references t2(a) on update set null);", errno.ErrCannotAddForeign)
	tk.MustGetErrCode("create table t1 (a int, b int generated always as (a+1) stored, foreign key (a) references t2(a) on update cascade);", errno.ErrCannotAddForeign)
	tk.MustGetErrCode("create table t1 (a int, b int generated always as (a+1) stored, foreign key (a) references t2(a) on update set default);", errno.ErrCannotAddForeign)
	tk.MustGetErrCode("create table t1 (a int, b int generated always as (a+1) stored, foreign key (a) references t2(a) on delete set null);", errno.ErrCannotAddForeign)
	tk.MustGetErrCode("create table t1 (a int, b int generated always as (a+1) stored, foreign key (a) references t2(a) on delete cascade);", errno.ErrCannotAddForeign)
	tk.MustGetErrCode("create table t1 (a int, b int generated always as (a+1) stored, foreign key (a) references t2(a) on delete set default);", errno.ErrCannotAddForeign)
	tk.MustExec("create table t1 (a int, b int generated always as (a+1) stored);")
	tk.MustGetErrCode("alter table t1 add foreign key (a) references t2(a) on update set null;", errno.ErrCannotAddForeign)
	tk.MustGetErrCode("alter table t1 add foreign key (a) references t2(a) on update cascade;", errno.ErrCannotAddForeign)
	tk.MustGetErrCode("alter table t1 add foreign key (a) references t2(a) on update set default;", errno.ErrCannotAddForeign)
	tk.MustGetErrCode("alter table t1 add foreign key (a) references t2(a) on delete set null;", errno.ErrCannotAddForeign)
	tk.MustGetErrCode("alter table t1 add foreign key (a) references t2(a) on delete cascade;", errno.ErrCannotAddForeign)
	tk.MustGetErrCode("alter table t1 add foreign key (a) references t2(a) on delete set default;", errno.ErrCannotAddForeign)
	tk.MustExec("drop table t1, t2;")

	// allowed FK options on the base columns of a stored generated columns
	tk.MustExec("create table t1 (a int primary key, b char(5));")
	tk.MustExec("create table t2 (a int, b int generated always as (a % 10) stored, foreign key (a) references t1(a) on update restrict);")
	tk.MustExec("create table t3 (a int, b int generated always as (a % 10) stored, foreign key (a) references t1(a) on update no action);")
	tk.MustExec("create table t4 (a int, b int generated always as (a % 10) stored, foreign key (a) references t1(a) on delete restrict);")
	tk.MustExec("create table t5 (a int, b int generated always as (a % 10) stored, foreign key (a) references t1(a) on delete no action);")
	tk.MustExec("drop table t2,t3,t4,t5")
	tk.MustExec("create table t2 (a int, b int generated always as (a % 10) stored);")
	tk.MustExec("alter table t2 add foreign key (a) references t1(a) on update restrict;")
	tk.MustExec("create table t3 (a int, b int generated always as (a % 10) stored);")
	tk.MustExec("alter table t3 add foreign key (a) references t1(a) on update no action;")
	tk.MustExec("create table t4 (a int, b int generated always as (a % 10) stored);")
	tk.MustExec("alter table t4 add foreign key (a) references t1(a) on delete restrict;")
	tk.MustExec("create table t5 (a int, b int generated always as (a % 10) stored);")
	tk.MustExec("alter table t5 add foreign key (a) references t1(a) on delete no action;")
	tk.MustExec("drop table t1,t2,t3,t4,t5;")
}

func TestSelectInViewFromAnotherDB(t *testing.T) {
	store := testkit.CreateMockStoreWithSchemaLease(t, dbTestLease)

	tk := testkit.NewTestKit(t, store)
	tk.MustExec("use test")
	tk.MustExec("create database test_db2")
	tk.MustExec("drop table if exists t;")
	tk.MustExec("create table t(a int)")
	tk.MustExec("use test_db2")
	tk.MustExec("create sql security invoker view v as select * from test.t")
	tk.MustExec("use test")
	tk.MustExec("select test_db2.v.a from test_db2.v")
}

func TestAddConstraintCheck(t *testing.T) {
	store := testkit.CreateMockStoreWithSchemaLease(t, dbTestLease)

	tk := testkit.NewTestKit(t, store)
	tk.MustExec("use test")
	tk.MustExec("drop table if exists add_constraint_check")
	tk.MustExec("create table add_constraint_check (pk int primary key, a int)")
	defer tk.MustExec("drop table if exists add_constraint_check")
	tk.MustExec("alter table add_constraint_check add constraint crn check (a > 1)")
	require.Equal(t, uint16(1), tk.Session().GetSessionVars().StmtCtx.WarningCount())
	tk.MustQuery("show warnings").Check(testkit.RowsWithSep("|", "Warning|8231|ADD CONSTRAINT CHECK is not supported"))
}

func TestCreateTableIgnoreCheckConstraint(t *testing.T) {
	store := testkit.CreateMockStore(t, mockstore.WithDDLChecker())

	tk := testkit.NewTestKit(t, store)
	tk.MustExec("use test")
	tk.MustExec("drop table if exists table_constraint_check")
	tk.MustExec("CREATE TABLE admin_user (enable bool, CHECK (enable IN (0, 1)));")
	require.Equal(t, uint16(1), tk.Session().GetSessionVars().StmtCtx.WarningCount())
	tk.MustQuery("show warnings").Check(testkit.RowsWithSep("|", "Warning|8231|CONSTRAINT CHECK is not supported"))
	tk.MustQuery("show create table admin_user").Check(testkit.RowsWithSep("|", ""+
		"admin_user CREATE TABLE `admin_user` (\n"+
		"  `enable` tinyint(1) DEFAULT NULL\n"+
		") ENGINE=InnoDB DEFAULT CHARSET=utf8mb4 COLLATE=utf8mb4_bin"))
}

func TestAutoConvertBlobTypeByLength(t *testing.T) {
	store, dom := testkit.CreateMockStoreAndDomain(t)

	tk := testkit.NewTestKit(t, store)
	tk.MustExec("use test")
	sql := fmt.Sprintf("create table t0(c0 Blob(%d), c1 Blob(%d), c2 Blob(%d), c3 Blob(%d))",
		255-1, 65535-1, 16777215-1, 4294967295-1)
	tk.MustExec(sql)

	var tableID int64
	rs := tk.MustQuery("select TIDB_TABLE_ID from information_schema.tables where table_name='t0' and table_schema='test';")
	tableIDi, _ := strconv.Atoi(rs.Rows()[0][0].(string))
	tableID = int64(tableIDi)

	tbl, exist := dom.InfoSchema().TableByID(tableID)
	require.True(t, exist)

	require.Equal(t, tbl.Cols()[0].GetType(), mysql.TypeTinyBlob)
	require.Equal(t, tbl.Cols()[0].GetFlen(), 255)
	require.Equal(t, tbl.Cols()[1].GetType(), mysql.TypeBlob)
	require.Equal(t, tbl.Cols()[1].GetFlen(), 65535)
	require.Equal(t, tbl.Cols()[2].GetType(), mysql.TypeMediumBlob)
	require.Equal(t, tbl.Cols()[2].GetFlen(), 16777215)
	require.Equal(t, tbl.Cols()[3].GetType(), mysql.TypeLongBlob)
	require.Equal(t, tbl.Cols()[3].GetFlen(), 4294967295)
}

func TestAddExpressionIndexRollback(t *testing.T) {
	store, dom := testkit.CreateMockStoreAndDomainWithSchemaLease(t, dbTestLease)
	tk := testkit.NewTestKit(t, store)
	tk.MustExec("use test")
	tk.MustExec("create table t1 (c1 int, c2 int, c3 int, unique key(c1))")
	tk.MustExec("insert into t1 values (20, 20, 20), (40, 40, 40), (80, 80, 80), (160, 160, 160);")

	var checkErr error
	tk1 := testkit.NewTestKit(t, store)
	tk1.MustExec("use test")

	d := dom.DDL()
	hook := &ddl.TestDDLCallback{Do: dom}
	var currJob *model.Job
	ctx := mock.NewContext()
	ctx.Store = store
	times := 0
	onJobUpdatedExportedFunc := func(job *model.Job) {
		if checkErr != nil {
			return
		}
		switch job.SchemaState {
		case model.StateDeleteOnly:
			_, checkErr = tk1.Exec("insert into t1 values (6, 3, 3) on duplicate key update c1 = 10")
			if checkErr == nil {
				_, checkErr = tk1.Exec("update t1 set c1 = 7 where c2=6;")
			}
			if checkErr == nil {
				_, checkErr = tk1.Exec("delete from t1 where c1 = 40;")
			}
		case model.StateWriteOnly:
			_, checkErr = tk1.Exec("insert into t1 values (2, 2, 2)")
			if checkErr == nil {
				_, checkErr = tk1.Exec("update t1 set c1 = 3 where c2 = 80")
			}
		case model.StateWriteReorganization:
			if checkErr == nil && job.SchemaState == model.StateWriteReorganization && times == 0 {
				_, checkErr = tk1.Exec("insert into t1 values (4, 4, 4)")
				if checkErr != nil {
					return
				}
				_, checkErr = tk1.Exec("update t1 set c1 = 5 where c2 = 80")
				if checkErr != nil {
					return
				}
				currJob = job
				times++
			}
		}
	}
	hook.OnJobUpdatedExported.Store(&onJobUpdatedExportedFunc)
	d.SetHook(hook)

	tk.MustGetErrMsg("alter table t1 add index expr_idx ((pow(c1, c2)));", "[ddl:8202]Cannot decode index value, because [types:1690]DOUBLE value is out of range in 'pow(160, 160)'")
	require.NoError(t, checkErr)
	tk.MustQuery("select * from t1 order by c1;").Check(testkit.Rows("2 2 2", "4 4 4", "5 80 80", "10 3 3", "20 20 20", "160 160 160"))

	// Check whether the reorg information is cleaned up.
	err := sessiontxn.NewTxn(context.Background(), ctx)
	require.NoError(t, err)
	txn, err := ctx.Txn(true)
	require.NoError(t, err)
	m := meta.NewMeta(txn)
	element, start, end, physicalID, err := ddl.NewReorgHandlerForTest(m, testkit.NewTestKit(t, store).Session()).GetDDLReorgHandle(currJob)
	require.True(t, meta.ErrDDLReorgElementNotExist.Equal(err))
	require.Nil(t, element)
	require.Nil(t, start)
	require.Nil(t, end)
	require.Equal(t, int64(0), physicalID)
}

func TestDropTableOnTiKVDiskFull(t *testing.T) {
	store := testkit.CreateMockStoreWithSchemaLease(t, dbTestLease)
	tk := testkit.NewTestKit(t, store)
	tk.MustExec("use test")
	tk.MustExec("create table test_disk_full_drop_table(a int);")
	require.NoError(t, failpoint.Enable("github.com/pingcap/tidb/store/mockstore/unistore/rpcTiKVAllowedOnAlmostFull", `return(true)`))
	defer func() {
		require.NoError(t, failpoint.Disable("github.com/pingcap/tidb/store/mockstore/unistore/rpcTiKVAllowedOnAlmostFull"))
	}()
	tk.MustExec("drop table test_disk_full_drop_table;")
}

func TestComment(t *testing.T) {
	store := testkit.CreateMockStore(t)
	tk := testkit.NewTestKit(t, store)
	tk.MustExec("use test")
	tk.MustExec("drop table if exists ct, ct1")

	validComment := strings.Repeat("a", 1024)
	invalidComment := strings.Repeat("b", 1025)
	validTableComment := strings.Repeat("a", 2048)
	invalidTableComment := strings.Repeat("b", 2049)

	// test table comment
	tk.MustExec("DROP TABLE IF EXISTS t")
	tk.MustExec("CREATE TABLE t (c integer) COMMENT = '" + validTableComment + "'")
	tk.MustExec("DROP TABLE IF EXISTS t")
	tk.MustExec("CREATE TABLE t (c integer)")
	tk.MustExec("ALTER TABLE t COMMENT = '" + validTableComment + "'")

	// test column comment
	tk.MustExec("DROP TABLE IF EXISTS t")
	tk.MustExec("CREATE TABLE t (c integer NOT NULL COMMENT '" + validComment + "')")
	tk.MustExec("DROP TABLE IF EXISTS t")
	tk.MustExec("CREATE TABLE t (c integer)")
	tk.MustExec("ALTER TABLE t ADD COLUMN c1 integer COMMENT '" + validComment + "'")

	// test index comment
	tk.MustExec("create table ct (c int, d int, e int, key (c) comment '" + validComment + "')")
	tk.MustExec("create index i on ct (d) comment '" + validComment + "'")
	tk.MustExec("alter table ct add key (e) comment '" + validComment + "'")

	// test table partition comment
	tk.MustExec("DROP TABLE IF EXISTS t")
	tk.MustExec("CREATE TABLE t (a int) PARTITION BY RANGE (a) (PARTITION p0 VALUES LESS THAN (0) COMMENT '" + validComment + "')")
	tk.MustExec("ALTER TABLE t ADD PARTITION (PARTITION p1 VALUES LESS THAN (1000000) COMMENT '" + validComment + "')")

	// test table comment
	tk.MustExec("DROP TABLE IF EXISTS t")
	tk.MustGetErrCode("CREATE TABLE t (c integer) COMMENT = '"+invalidTableComment+"'", errno.ErrTooLongTableComment)
	tk.MustExec("CREATE TABLE t (c integer)")
	tk.MustGetErrCode("ALTER TABLE t COMMENT = '"+invalidTableComment+"'", errno.ErrTooLongTableComment)

	// test column comment
	tk.MustExec("DROP TABLE IF EXISTS t")
	tk.MustGetErrCode("CREATE TABLE t (c integer NOT NULL COMMENT '"+invalidComment+"')", errno.ErrTooLongFieldComment)
	tk.MustExec("CREATE TABLE t (c integer)")
	tk.MustGetErrCode("ALTER TABLE t ADD COLUMN c1 integer COMMENT '"+invalidComment+"'", errno.ErrTooLongFieldComment)

	// test index comment
	tk.MustGetErrCode("create table ct1 (c int, key (c) comment '"+invalidComment+"')", errno.ErrTooLongIndexComment)
	tk.MustGetErrCode("create index i1 on ct (d) comment '"+invalidComment+"'", errno.ErrTooLongIndexComment)
	tk.MustGetErrCode("alter table ct add key (e) comment '"+invalidComment+"'", errno.ErrTooLongIndexComment)

	// test table partition comment
	tk.MustExec("DROP TABLE IF EXISTS t")
	tk.MustGetErrCode("CREATE TABLE t (a int) PARTITION BY RANGE (a) (PARTITION p0 VALUES LESS THAN (0) COMMENT '"+invalidComment+"')", errno.ErrTooLongTablePartitionComment)
	tk.MustExec("CREATE TABLE t (a int) PARTITION BY RANGE (a) (PARTITION p0 VALUES LESS THAN (0) COMMENT '" + validComment + "')")
	tk.MustGetErrCode("ALTER TABLE t ADD PARTITION (PARTITION p1 VALUES LESS THAN (1000000) COMMENT '"+invalidComment+"')", errno.ErrTooLongTablePartitionComment)

	tk.MustExec("set @@sql_mode=''")

	// test table comment
	tk.MustExec("DROP TABLE IF EXISTS t")
	tk.MustExec("CREATE TABLE t (c integer) COMMENT = '" + invalidTableComment + "'")
	tk.MustQuery("show warnings").Check(testkit.RowsWithSep("|", "Warning|1628|Comment for table 't' is too long (max = 2048)"))
	tk.MustExec("DROP TABLE IF EXISTS t")
	tk.MustExec("CREATE TABLE t (c integer)")
	tk.MustExec("ALTER TABLE t COMMENT = '" + invalidTableComment + "'")
	tk.MustQuery("show warnings").Check(testkit.RowsWithSep("|", "Warning|1628|Comment for table 't' is too long (max = 2048)"))

	// test column comment
	tk.MustExec("DROP TABLE IF EXISTS t")
	tk.MustExec("CREATE TABLE t (c integer NOT NULL COMMENT '" + invalidComment + "')")
	tk.MustQuery("show warnings").Check(testkit.RowsWithSep("|", "Warning|1629|Comment for field 'c' is too long (max = 1024)"))
	tk.MustExec("DROP TABLE IF EXISTS t")
	tk.MustExec("CREATE TABLE t (c integer)")
	tk.MustExec("ALTER TABLE t ADD COLUMN c1 integer COMMENT '" + invalidComment + "'")
	tk.MustQuery("show warnings").Check(testkit.RowsWithSep("|", "Warning|1629|Comment for field 'c1' is too long (max = 1024)"))

	// test index comment
	tk.MustExec("create table ct1 (c int, d int, e int, key (c) comment '" + invalidComment + "')")
	tk.MustQuery("show warnings").Check(testkit.RowsWithSep("|", "Warning|1688|Comment for index 'c' is too long (max = 1024)"))
	tk.MustExec("create index i1 on ct1 (d) comment '" + invalidComment + "b" + "'")
	tk.MustQuery("show warnings").Check(testkit.RowsWithSep("|", "Warning|1688|Comment for index 'i1' is too long (max = 1024)"))
	tk.MustExec("alter table ct1 add key (e) comment '" + invalidComment + "'")
	tk.MustQuery("show warnings").Check(testkit.RowsWithSep("|", "Warning|1688|Comment for index 'e' is too long (max = 1024)"))

	tk.MustExec("drop table if exists ct, ct1")
}

func TestRebaseAutoID(t *testing.T) {
	require.NoError(t, failpoint.Enable("github.com/pingcap/tidb/meta/autoid/mockAutoIDChange", `return(true)`))
	defer func() { require.NoError(t, failpoint.Disable("github.com/pingcap/tidb/meta/autoid/mockAutoIDChange")) }()

	store := testkit.CreateMockStoreWithSchemaLease(t, dbTestLease)
	tk := testkit.NewTestKit(t, store)

	tk.MustExec("drop database if exists tidb;")
	tk.MustExec("create database tidb;")
	tk.MustExec("use tidb;")
	tk.MustExec("create table tidb.test (a int auto_increment primary key, b int);")
	tk.MustExec("insert tidb.test values (null, 1);")
	tk.MustQuery("select * from tidb.test").Check(testkit.Rows("1 1"))
	tk.MustExec("alter table tidb.test auto_increment = 6000;")
	tk.MustExec("insert tidb.test values (null, 1);")
	tk.MustQuery("select * from tidb.test").Check(testkit.Rows("1 1", "6000 1"))
	tk.MustExec("alter table tidb.test auto_increment = 5;")
	tk.MustExec("insert tidb.test values (null, 1);")
	tk.MustQuery("select * from tidb.test").Check(testkit.Rows("1 1", "6000 1", "11000 1"))

	// Current range for table test is [11000, 15999].
	// Though it does not have a tuple "a = 15999", its global next auto increment id should be 16000.
	// Anyway it is not compatible with MySQL.
	tk.MustExec("alter table tidb.test auto_increment = 12000;")
	tk.MustExec("insert tidb.test values (null, 1);")
	tk.MustQuery("select * from tidb.test").Check(testkit.Rows("1 1", "6000 1", "11000 1", "16000 1"))

	tk.MustExec("create table tidb.test2 (a int);")
	tk.MustGetErrCode("alter table tidb.test2 add column b int auto_increment key, auto_increment=10;", errno.ErrUnsupportedDDLOperation)
}

func TestProcessColumnFlags(t *testing.T) {
	store := testkit.CreateMockStoreWithSchemaLease(t, dbTestLease)
	tk := testkit.NewTestKit(t, store)
	tk.MustExec("use test")
	// check `processColumnFlags()`
	tk.MustExec("create table t(a year(4) comment 'xxx', b year, c bit)")
	defer tk.MustExec("drop table t;")

	check := func(n string, f func(uint) bool) {
		tbl := external.GetTableByName(t, tk, "test", "t")
		for _, col := range tbl.Cols() {
			if strings.EqualFold(col.Name.L, n) {
				require.True(t, f(col.GetFlag()))
				break
			}
		}
	}

	yearcheck := func(f uint) bool {
		return mysql.HasUnsignedFlag(f) && mysql.HasZerofillFlag(f) && !mysql.HasBinaryFlag(f)
	}

	tk.MustExec("alter table t modify a year(4)")
	check("a", yearcheck)

	tk.MustExec("alter table t modify a year(4) unsigned")
	check("a", yearcheck)

	tk.MustExec("alter table t modify a year(4) zerofill")

	tk.MustExec("alter table t modify b year")
	check("b", yearcheck)

	tk.MustExec("alter table t modify c bit")
	check("c", func(f uint) bool {
		return mysql.HasUnsignedFlag(f) && !mysql.HasBinaryFlag(f)
	})
}

func TestForbidCacheTableForSystemTable(t *testing.T) {
	store := testkit.CreateMockStoreWithSchemaLease(t, dbTestLease)
	tk := testkit.NewTestKit(t, store)
	sysTables := make([]string, 0, 24)
	memOrSysDB := []string{"MySQL", "INFORMATION_SCHEMA", "PERFORMANCE_SCHEMA", "METRICS_SCHEMA"}
	for _, db := range memOrSysDB {
		tk.MustExec("use " + db)
		tk.Session().Auth(&auth.UserIdentity{Username: "root", Hostname: "%"}, nil, nil)
		rows := tk.MustQuery("show tables").Rows()
		for i := 0; i < len(rows); i++ {
			sysTables = append(sysTables, rows[i][0].(string))
		}
		for _, one := range sysTables {
			err := tk.ExecToErr(fmt.Sprintf("alter table `%s` cache", one))
			if db == "MySQL" {
				if one == "tidb_mdl_view" {
					require.EqualError(t, err, "[ddl:1347]'MySQL.tidb_mdl_view' is not BASE TABLE")
				} else {
					require.EqualError(t, err, "[ddl:8200]ALTER table cache for tables in system database is currently unsupported")
				}
			} else {
				require.EqualError(t, err, fmt.Sprintf("[planner:1142]ALTER command denied to user 'root'@'%%' for table '%s'", strings.ToLower(one)))
			}
		}
		sysTables = sysTables[:0]
	}
}

func TestAlterShardRowIDBits(t *testing.T) {
	require.NoError(t, failpoint.Enable("github.com/pingcap/tidb/meta/autoid/mockAutoIDChange", `return(true)`))
	defer func() {
		require.NoError(t, failpoint.Disable("github.com/pingcap/tidb/meta/autoid/mockAutoIDChange"))
	}()

	store := testkit.CreateMockStoreWithSchemaLease(t, dbTestLease)
	tk := testkit.NewTestKit(t, store)

	tk.MustExec("use test")
	// Test alter shard_row_id_bits
	tk.MustExec("create table t1 (a int) shard_row_id_bits = 5")
	tk.MustExec(fmt.Sprintf("alter table t1 auto_increment = %d;", 1<<56))
	tk.MustExec("insert into t1 set a=1;")

	// Test increase shard_row_id_bits failed by overflow global auto ID.
	tk.MustGetErrMsg("alter table t1 SHARD_ROW_ID_BITS = 10;", "[autoid:1467]shard_row_id_bits 10 will cause next global auto ID 72057594037932936 overflow")

	// Test reduce shard_row_id_bits will be ok.
	tk.MustExec("alter table t1 SHARD_ROW_ID_BITS = 3;")
	checkShardRowID := func(maxShardRowIDBits, shardRowIDBits uint64) {
		tbl := external.GetTableByName(t, tk, "test", "t1")
		require.True(t, tbl.Meta().MaxShardRowIDBits == maxShardRowIDBits)
		require.True(t, tbl.Meta().ShardRowIDBits == shardRowIDBits)
	}
	checkShardRowID(5, 3)

	// Test reduce shard_row_id_bits but calculate overflow should use the max record shard_row_id_bits.
	tk.MustExec("drop table if exists t1")
	tk.MustExec("create table t1 (a int) shard_row_id_bits = 10")
	tk.MustExec("alter table t1 SHARD_ROW_ID_BITS = 5;")
	checkShardRowID(10, 5)
	tk.MustExec(fmt.Sprintf("alter table t1 auto_increment = %d;", 1<<56))
	tk.MustGetErrMsg("insert into t1 set a=1;", "[autoid:1467]Failed to read auto-increment value from storage engine")
}

func TestShardRowIDBitsOnTemporaryTable(t *testing.T) {
	store := testkit.CreateMockStoreWithSchemaLease(t, dbTestLease)
	tk := testkit.NewTestKit(t, store)
	tk.MustExec("use test")
	// for global temporary table
	tk.MustExec("drop table if exists shard_row_id_temporary")
	tk.MustGetErrMsg(
		"create global temporary table shard_row_id_temporary (a int) shard_row_id_bits = 5 on commit delete rows;",
		core.ErrOptOnTemporaryTable.GenWithStackByArgs("shard_row_id_bits").Error())
	tk.MustExec("create global temporary table shard_row_id_temporary (a int) on commit delete rows;")
	tk.MustGetErrMsg(
		"alter table shard_row_id_temporary shard_row_id_bits = 4;",
		dbterror.ErrOptOnTemporaryTable.GenWithStackByArgs("shard_row_id_bits").Error())
	// for local temporary table
	tk.MustExec("drop table if exists local_shard_row_id_temporary")
	tk.MustGetErrMsg(
		"create temporary table local_shard_row_id_temporary (a int) shard_row_id_bits = 5;",
		core.ErrOptOnTemporaryTable.GenWithStackByArgs("shard_row_id_bits").Error())
	tk.MustExec("create temporary table local_shard_row_id_temporary (a int);")
	tk.MustGetErrMsg(
		"alter table local_shard_row_id_temporary shard_row_id_bits = 4;",
		dbterror.ErrUnsupportedLocalTempTableDDL.GenWithStackByArgs("ALTER TABLE").Error())
}

func TestAutoIncrementIDOnTemporaryTable(t *testing.T) {
	store := testkit.CreateMockStoreWithSchemaLease(t, dbTestLease)
	tk := testkit.NewTestKit(t, store)
	tk.MustExec("use test")

	// global temporary table with auto_increment=0
	tk.MustExec("drop table if exists global_temp_auto_id")
	tk.MustExec("create global temporary table global_temp_auto_id(id int primary key auto_increment) on commit delete rows")
	tk.MustExec("begin")
	tk.MustQuery("show table global_temp_auto_id next_row_id").Check(testkit.Rows("test global_temp_auto_id id 1 _TIDB_ROWID"))
	tk.MustExec("insert into global_temp_auto_id value(null)")
	tk.MustQuery("select @@last_insert_id").Check(testkit.Rows("1"))
	tk.MustQuery("select id from global_temp_auto_id").Check(testkit.Rows("1"))
	tk.MustQuery("show table global_temp_auto_id next_row_id").Check(testkit.Rows("test global_temp_auto_id id 2 _TIDB_ROWID"))
	tk.MustExec("commit")
	tk.MustExec("drop table global_temp_auto_id")

	// global temporary table with auto_increment=100
	tk.MustExec("create global temporary table global_temp_auto_id(id int primary key auto_increment) auto_increment=100 on commit delete rows")
	// the result should be the same in each transaction
	for i := 0; i < 2; i++ {
		tk.MustQuery("show create table global_temp_auto_id").Check(testkit.Rows("global_temp_auto_id CREATE GLOBAL TEMPORARY TABLE `global_temp_auto_id` (\n" +
			"  `id` int(11) NOT NULL AUTO_INCREMENT,\n" +
			"  PRIMARY KEY (`id`) /*T![clustered_index] CLUSTERED */\n" +
			") ENGINE=InnoDB DEFAULT CHARSET=utf8mb4 COLLATE=utf8mb4_bin AUTO_INCREMENT=100 ON COMMIT DELETE ROWS"))
		tk.MustQuery("show table global_temp_auto_id next_row_id").Check(testkit.Rows("test global_temp_auto_id id 100 _TIDB_ROWID"))
		tk.MustExec("begin")
		tk.MustExec("insert into global_temp_auto_id value(null)")
		tk.MustQuery("select @@last_insert_id").Check(testkit.Rows("100"))
		tk.MustQuery("select id from global_temp_auto_id").Check(testkit.Rows("100"))
		tk.MustQuery("show table global_temp_auto_id next_row_id").Check(testkit.Rows("test global_temp_auto_id id 101 _TIDB_ROWID"))
		tk.MustExec("commit")
	}
	tk.MustExec("drop table global_temp_auto_id")

	// local temporary table with auto_increment=0
	tk.MustExec("create temporary table local_temp_auto_id(id int primary key auto_increment)")
	// It doesn't matter to report an error since `show next_row_id` is an extended syntax.
	err := tk.QueryToErr("show table local_temp_auto_id next_row_id")
	require.EqualError(t, err, "[schema:1146]Table 'test.local_temp_auto_id' doesn't exist")
	tk.MustExec("insert into local_temp_auto_id value(null)")
	tk.MustQuery("select @@last_insert_id").Check(testkit.Rows("1"))
	tk.MustQuery("select id from local_temp_auto_id").Check(testkit.Rows("1"))
	tk.MustExec("drop table local_temp_auto_id")

	// local temporary table with auto_increment=100
	tk.MustExec("create temporary table local_temp_auto_id(id int primary key auto_increment) auto_increment=100")
	tk.MustQuery("show create table local_temp_auto_id").Check(testkit.Rows("local_temp_auto_id CREATE TEMPORARY TABLE `local_temp_auto_id` (\n" +
		"  `id` int(11) NOT NULL AUTO_INCREMENT,\n" +
		"  PRIMARY KEY (`id`) /*T![clustered_index] CLUSTERED */\n" +
		") ENGINE=InnoDB DEFAULT CHARSET=utf8mb4 COLLATE=utf8mb4_bin AUTO_INCREMENT=100"))
	tk.MustExec("insert into local_temp_auto_id value(null)")
	tk.MustQuery("select @@last_insert_id").Check(testkit.Rows("100"))
	tk.MustQuery("select id from local_temp_auto_id").Check(testkit.Rows("100"))
	tk.MustQuery("show create table local_temp_auto_id").Check(testkit.Rows("local_temp_auto_id CREATE TEMPORARY TABLE `local_temp_auto_id` (\n" +
		"  `id` int(11) NOT NULL AUTO_INCREMENT,\n" +
		"  PRIMARY KEY (`id`) /*T![clustered_index] CLUSTERED */\n" +
		") ENGINE=InnoDB DEFAULT CHARSET=utf8mb4 COLLATE=utf8mb4_bin AUTO_INCREMENT=101"))
}

func TestDDLJobErrorCount(t *testing.T) {
	store, dom := testkit.CreateMockStoreAndDomainWithSchemaLease(t, dbTestLease)
	tk := testkit.NewTestKit(t, store)
	tk.MustExec("use test")
	tk.MustExec("drop table if exists ddl_error_table, new_ddl_error_table")
	tk.MustExec("create table ddl_error_table(a int)")

	require.NoError(t, failpoint.Enable("github.com/pingcap/tidb/ddl/mockErrEntrySizeTooLarge", `return(true)`))
	defer func() {
		require.NoError(t, failpoint.Disable("github.com/pingcap/tidb/ddl/mockErrEntrySizeTooLarge"))
	}()

	var jobID int64
	hook := &ddl.TestDDLCallback{}
	onJobUpdatedExportedFunc := func(job *model.Job) {
		jobID = job.ID
	}
	hook.OnJobUpdatedExported.Store(&onJobUpdatedExportedFunc)
	originHook := dom.DDL().GetHook()
	dom.DDL().SetHook(hook)
	defer dom.DDL().SetHook(originHook)

	tk.MustGetErrCode("rename table ddl_error_table to new_ddl_error_table", errno.ErrEntryTooLarge)

	historyJob, err := ddl.GetHistoryJobByID(tk.Session(), jobID)
	require.NoError(t, err)
	require.NotNil(t, historyJob)
	require.Equal(t, int64(1), historyJob.ErrorCount)
	require.True(t, kv.ErrEntryTooLarge.Equal(historyJob.Error))
}

func TestCommitTxnWithIndexChange(t *testing.T) {
	store, dom := testkit.CreateMockStoreAndDomainWithSchemaLease(t, dbTestLease)
	// Prepare work.
	tk := testkit.NewTestKit(t, store)
	tk.MustExec("set global tidb_enable_metadata_lock=0")
	tk.MustExec("set global tidb_ddl_enable_fast_reorg = 0;")
	tk.MustExec("set tidb_enable_amend_pessimistic_txn = 1;")
	tk.MustExec("use test")
	tk.MustExec("create table t1 (c1 int primary key, c2 int, c3 int, index ok2(c2))")
	tk.MustExec("insert t1 values (1, 10, 100), (2, 20, 200)")
	tk.MustExec("alter table t1 add index k2(c2)")
	tk.MustExec("alter table t1 drop index k2")
	tk.MustExec("alter table t1 add index k2(c2)")
	tk.MustExec("alter table t1 drop index k2")
	tk2 := testkit.NewTestKit(t, store)
	tk2.MustExec("use test")

	// tkSQLs are the sql statements for the pessimistic transaction.
	// tk2DDL are the ddl statements executed before the pessimistic transaction.
	// idxDDL is the DDL statement executed between pessimistic transaction begin and commit.
	// failCommit means the pessimistic transaction commit should fail not.
	type caseUnit struct {
		tkSQLs     []string
		tk2DDL     []string
		idxDDL     string
		checkSQLs  []string
		rowsExps   [][]string
		failCommit bool
		stateEnd   model.SchemaState
	}

	cases := []caseUnit{
		// Test secondary index
		{[]string{"insert into t1 values(3, 30, 300)",
			"insert into t2 values(11, 11, 11)"},
			[]string{"alter table t1 add index k2(c2)",
				"alter table t1 drop index k2",
				"alter table t1 add index kk2(c2, c1)",
				"alter table t1 add index k2(c2)",
				"alter table t1 drop index k2"},
			"alter table t1 add index k2(c2)",
			[]string{"select c3, c2 from t1 use index(k2) where c2 = 20",
				"select c3, c2 from t1 use index(k2) where c2 = 10",
				"select * from t1",
				"select * from t2 where c1 = 11"},
			[][]string{{"200 20"},
				{"100 10"},
				{"1 10 100", "2 20 200", "3 30 300"},
				{"11 11 11"}},
			false,
			model.StateNone},
		// Test secondary index
		{[]string{"insert into t2 values(5, 50, 500)",
			"insert into t2 values(11, 11, 11)",
			"delete from t2 where c2 = 11",
			"update t2 set c2 = 110 where c1 = 11"},
			// "update t2 set c1 = 10 where c3 = 100"},
			[]string{"alter table t1 add index k2(c2)",
				"alter table t1 drop index k2",
				"alter table t1 add index kk2(c2, c1)",
				"alter table t1 add index k2(c2)",
				"alter table t1 drop index k2"},
			"alter table t1 add index k2(c2)",
			[]string{"select c3, c2 from t1 use index(k2) where c2 = 20",
				"select c3, c2 from t1 use index(k2) where c2 = 10",
				"select * from t1",
				"select * from t2 where c1 = 11",
				"select * from t2 where c3 = 100"},
			[][]string{{"200 20"},
				{"100 10"},
				{"1 10 100", "2 20 200"},
				{},
				{"1 10 100"}},
			false,
			model.StateNone},
		// Test unique index
		{[]string{"insert into t1 values(3, 30, 300)",
			"insert into t1 values(4, 40, 400)",
			"insert into t2 values(11, 11, 11)",
			"insert into t2 values(12, 12, 11)"},
			[]string{"alter table t1 add unique index uk3(c3)",
				"alter table t1 drop index uk3",
				"alter table t2 add unique index ukc1c3(c1, c3)",
				"alter table t2 add unique index ukc3(c3)",
				"alter table t2 drop index ukc1c3",
				"alter table t2 drop index ukc3",
				"alter table t2 add index kc3(c3)"},
			"alter table t1 add unique index uk3(c3)",
			[]string{"select c3, c2 from t1 use index(uk3) where c3 = 200",
				"select c3, c2 from t1 use index(uk3) where c3 = 300",
				"select c3, c2 from t1 use index(uk3) where c3 = 400",
				"select * from t1",
				"select * from t2"},
			[][]string{{"200 20"},
				{"300 30"},
				{"400 40"},
				{"1 10 100", "2 20 200", "3 30 300", "4 40 400"},
				{"1 10 100", "2 20 200", "11 11 11", "12 12 11"}},
			false, model.StateNone},
		// Test unique index fail to commit, this case needs the new index could be inserted
		{[]string{"insert into t1 values(3, 30, 300)",
			"insert into t1 values(4, 40, 300)",
			"insert into t2 values(11, 11, 11)",
			"insert into t2 values(12, 11, 12)"},
			//[]string{"alter table t1 add unique index uk3(c3)", "alter table t1 drop index uk3"},
			[]string{},
			"alter table t1 add unique index uk3(c3)",
			[]string{"select c3, c2 from t1 use index(uk3) where c3 = 200",
				"select c3, c2 from t1 use index(uk3) where c3 = 300",
				"select c3, c2 from t1 where c1 = 4",
				"select * from t1",
				"select * from t2"},
			[][]string{{"200 20"},
				{},
				{},
				{"1 10 100", "2 20 200"},
				{"1 10 100", "2 20 200"}},
			true,
			model.StateWriteOnly},
	}
	tk.MustQuery("select * from t1;").Check(testkit.Rows("1 10 100", "2 20 200"))

	// Test add index state change
	do := dom.DDL()
	startStates := []model.SchemaState{model.StateNone, model.StateDeleteOnly}
	for _, startState := range startStates {
		endStatMap := session.ConstOpAddIndex[startState]
		var endStates []model.SchemaState
		for st := range endStatMap {
			endStates = append(endStates, st)
		}
		slices.Sort(endStates)
		for _, endState := range endStates {
			for _, curCase := range cases {
				if endState < curCase.stateEnd {
					break
				}
				tk2.MustExec("drop table if exists t1")
				tk2.MustExec("drop table if exists t2")
				tk2.MustExec("create table t1 (c1 int primary key, c2 int, c3 int, index ok2(c2))")
				tk2.MustExec("create table t2 (c1 int primary key, c2 int, c3 int, index ok2(c2))")
				tk2.MustExec("insert t1 values (1, 10, 100), (2, 20, 200)")
				tk2.MustExec("insert t2 values (1, 10, 100), (2, 20, 200)")
				tk2.MustQuery("select * from t1;").Check(testkit.Rows("1 10 100", "2 20 200"))
				tk.MustQuery("select * from t1;").Check(testkit.Rows("1 10 100", "2 20 200"))
				tk.MustQuery("select * from t2;").Check(testkit.Rows("1 10 100", "2 20 200"))

				for _, DDLSQL := range curCase.tk2DDL {
					tk2.MustExec(DDLSQL)
				}
				hook := &ddl.TestDDLCallback{Do: dom}
				prepared := false
				committed := false
				hook.OnJobRunBeforeExported = func(job *model.Job) {
					if job.SchemaState == startState {
						if !prepared {
							tk.MustExec("begin pessimistic")
							for _, tkSQL := range curCase.tkSQLs {
								tk.MustExec(tkSQL)
							}
							prepared = true
						}
					}
				}
				onJobUpdatedExportedFunc := func(job *model.Job) {
					if job.SchemaState == endState {
						if !committed {
							if curCase.failCommit {
								err := tk.ExecToErr("commit")
								require.Error(t, err)
							} else {
								tk.MustExec("commit")
							}
						}
						committed = true
					}
				}
				hook.OnJobUpdatedExported.Store(&onJobUpdatedExportedFunc)
				originalCallback := do.GetHook()
				do.SetHook(hook)
				tk2.MustExec(curCase.idxDDL)
				do.SetHook(originalCallback)
				tk2.MustExec("admin check table t1")
				for i, checkSQL := range curCase.checkSQLs {
					if len(curCase.rowsExps[i]) > 0 {
						tk2.MustQuery(checkSQL).Check(testkit.Rows(curCase.rowsExps[i]...))
					} else {
						tk2.MustQuery(checkSQL).Check(nil)
					}
				}
			}
		}
	}
	tk.MustExec("admin check table t1")
}

// TestAddIndexFailOnCaseWhenCanExit is used to close #19325.
func TestAddIndexFailOnCaseWhenCanExit(t *testing.T) {
	require.NoError(t, failpoint.Enable("github.com/pingcap/tidb/ddl/MockCaseWhenParseFailure", `return(true)`))
	defer func() { require.NoError(t, failpoint.Disable("github.com/pingcap/tidb/ddl/MockCaseWhenParseFailure")) }()
	store := testkit.CreateMockStoreWithSchemaLease(t, dbTestLease)
	tk := testkit.NewTestKit(t, store)
	originalVal := variable.GetDDLErrorCountLimit()
	tk.MustExec("set @@global.tidb_ddl_error_count_limit = 1")
	defer tk.MustExec(fmt.Sprintf("set @@global.tidb_ddl_error_count_limit = %d", originalVal))

	tk.MustExec("use test")
	tk.MustExec("drop table if exists t")
	tk.MustExec("create table t(a int, b int)")
	tk.MustExec("insert into t values(1, 1)")
	tk.MustGetErrMsg("alter table t add index idx(b)", "[ddl:-1]DDL job rollback, error msg: job.ErrCount:1, mock unknown type: ast.whenClause.")
	tk.MustExec("drop table if exists t")
}

func TestCreateTableWithIntegerLengthWaring(t *testing.T) {
	// Inject the strict-integer-display-width variable in parser directly.
	parsertypes.TiDBStrictIntegerDisplayWidth = true
	defer func() { parsertypes.TiDBStrictIntegerDisplayWidth = false }()
	store := testkit.CreateMockStoreWithSchemaLease(t, dbTestLease)
	tk := testkit.NewTestKit(t, store)
	tk.MustExec("use test")
	tk.MustExec("drop table if exists t")

	tk.MustExec("create table t(a tinyint(1))")
	tk.MustQuery("show warnings").Check(testkit.Rows("Warning 1064 You have an error in your SQL syntax; check the manual that corresponds to your TiDB version for the right syntax to use [parser:1681]Integer display width is deprecated and will be removed in a future release."))

	tk.MustExec("drop table if exists t")
	tk.MustExec("create table t(a smallint(2))")
	tk.MustQuery("show warnings").Check(testkit.Rows("Warning 1064 You have an error in your SQL syntax; check the manual that corresponds to your TiDB version for the right syntax to use [parser:1681]Integer display width is deprecated and will be removed in a future release."))

	tk.MustExec("drop table if exists t")
	tk.MustExec("create table t(a int(2))")
	tk.MustQuery("show warnings").Check(testkit.Rows("Warning 1064 You have an error in your SQL syntax; check the manual that corresponds to your TiDB version for the right syntax to use [parser:1681]Integer display width is deprecated and will be removed in a future release."))

	tk.MustExec("drop table if exists t")
	tk.MustExec("create table t(a mediumint(2))")
	tk.MustQuery("show warnings").Check(testkit.Rows("Warning 1064 You have an error in your SQL syntax; check the manual that corresponds to your TiDB version for the right syntax to use [parser:1681]Integer display width is deprecated and will be removed in a future release."))

	tk.MustExec("drop table if exists t")
	tk.MustExec("create table t(a bigint(2))")
	tk.MustQuery("show warnings").Check(testkit.Rows("Warning 1064 You have an error in your SQL syntax; check the manual that corresponds to your TiDB version for the right syntax to use [parser:1681]Integer display width is deprecated and will be removed in a future release."))

	tk.MustExec("drop table if exists t")
	tk.MustExec("create table t(a integer(2))")
	tk.MustQuery("show warnings").Check(testkit.Rows("Warning 1064 You have an error in your SQL syntax; check the manual that corresponds to your TiDB version for the right syntax to use [parser:1681]Integer display width is deprecated and will be removed in a future release."))

	tk.MustExec("drop table if exists t")
	tk.MustExec("create table t(a int1(1))")
	tk.MustQuery("show warnings").Check(testkit.Rows("Warning 1064 You have an error in your SQL syntax; check the manual that corresponds to your TiDB version for the right syntax to use [parser:1681]Integer display width is deprecated and will be removed in a future release."))

	tk.MustExec("drop table if exists t")
	tk.MustExec("create table t(a int2(2))")
	tk.MustQuery("show warnings").Check(testkit.Rows("Warning 1064 You have an error in your SQL syntax; check the manual that corresponds to your TiDB version for the right syntax to use [parser:1681]Integer display width is deprecated and will be removed in a future release."))

	tk.MustExec("drop table if exists t")
	tk.MustExec("create table t(a int3(2))")
	tk.MustQuery("show warnings").Check(testkit.Rows("Warning 1064 You have an error in your SQL syntax; check the manual that corresponds to your TiDB version for the right syntax to use [parser:1681]Integer display width is deprecated and will be removed in a future release."))

	tk.MustExec("drop table if exists t")
	tk.MustExec("create table t(a int4(2))")
	tk.MustQuery("show warnings").Check(testkit.Rows("Warning 1064 You have an error in your SQL syntax; check the manual that corresponds to your TiDB version for the right syntax to use [parser:1681]Integer display width is deprecated and will be removed in a future release."))

	tk.MustExec("drop table if exists t")
	tk.MustExec("create table t(a int8(2))")
	tk.MustQuery("show warnings").Check(testkit.Rows("Warning 1064 You have an error in your SQL syntax; check the manual that corresponds to your TiDB version for the right syntax to use [parser:1681]Integer display width is deprecated and will be removed in a future release."))

	tk.MustExec("drop table if exists t")
}
func TestShowCountWarningsOrErrors(t *testing.T) {
	// Inject the strict-integer-display-width variable in parser directly.
	parsertypes.TiDBStrictIntegerDisplayWidth = true
	defer func() { parsertypes.TiDBStrictIntegerDisplayWidth = false }()
	store := testkit.CreateMockStore(t)
	tk := testkit.NewTestKit(t, store)
	tk.MustExec("use test")

	// test sql run work
	tk.MustExec("show count(*) warnings")
	tk.MustExec("show count(*) errors")

	// test count warnings
	tk.MustExec("drop table if exists t1,t2,t3")
	// Warning: Integer display width is deprecated and will be removed in a future release.
	tk.MustExec("create table t(a int8(2));" +
		"create table t1(a int4(2));" +
		"create table t2(a int4(2));")
	tk.MustQuery("show count(*) warnings").Check(tk.MustQuery("select @@session.warning_count").Rows())

	// test count errors
	tk.MustExec("drop table if exists show_errors")
	tk.MustExec("create table show_errors (a int)")
	// Error: Table exist
	_, _ = tk.Exec("create table show_errors (a int)")
	tk.MustQuery("show count(*) errors").Check(tk.MustQuery("select @@session.error_count").Rows())
}

// Close issue #24172.
// See https://github.com/pingcap/tidb/issues/24172
func TestCancelJobWriteConflict(t *testing.T) {
	store, dom := testkit.CreateMockStoreAndDomainWithSchemaLease(t, dbTestLease)

	tk1 := testkit.NewTestKit(t, store)
	tk2 := testkit.NewTestKit(t, store)

	tk1.MustExec("use test")

	tk1.MustExec("create table t(id int)")

	var cancelErr error
	var rs []sqlexec.RecordSet
	hook := &ddl.TestDDLCallback{Do: dom}
	d := dom.DDL()
	originalHook := d.GetHook()
	d.SetHook(hook)
	defer d.SetHook(originalHook)

	// Test when cancelling cannot be retried and adding index succeeds.
	hook.OnJobRunBeforeExported = func(job *model.Job) {
		if job.Type == model.ActionAddIndex && job.State == model.JobStateRunning && job.SchemaState == model.StateWriteReorganization {
			stmt := fmt.Sprintf("admin cancel ddl jobs %d", job.ID)
			require.NoError(t, failpoint.Enable("github.com/pingcap/tidb/kv/mockCommitErrorInNewTxn", `return("no_retry")`))
			defer func() { require.NoError(t, failpoint.Disable("github.com/pingcap/tidb/kv/mockCommitErrorInNewTxn")) }()
			require.NoError(t, failpoint.Enable("github.com/pingcap/tidb/ddl/mockCancelConcurencyDDL", `return(true)`))
			defer func() { require.NoError(t, failpoint.Disable("github.com/pingcap/tidb/ddl/mockCancelConcurencyDDL")) }()
			rs, cancelErr = tk2.Session().Execute(context.Background(), stmt)
		}
	}
	tk1.MustExec("alter table t add index (id)")
	require.EqualError(t, cancelErr, "mock commit error")

	// Test when cancelling is retried only once and adding index is cancelled in the end.
	var jobID int64
	hook.OnJobRunBeforeExported = func(job *model.Job) {
		if job.Type == model.ActionAddIndex && job.State == model.JobStateRunning && job.SchemaState == model.StateWriteReorganization {
			jobID = job.ID
			stmt := fmt.Sprintf("admin cancel ddl jobs %d", job.ID)
			require.NoError(t, failpoint.Enable("github.com/pingcap/tidb/kv/mockCommitErrorInNewTxn", `return("retry_once")`))
			defer func() { require.NoError(t, failpoint.Disable("github.com/pingcap/tidb/kv/mockCommitErrorInNewTxn")) }()
			rs, cancelErr = tk2.Session().Execute(context.Background(), stmt)
		}
	}
	tk1.MustGetErrCode("alter table t add index (id)", errno.ErrCancelledDDLJob)
	require.NoError(t, cancelErr)
	result := tk2.ResultSetToResultWithCtx(context.Background(), rs[0], "cancel ddl job fails")
	result.Check(testkit.Rows(fmt.Sprintf("%d successful", jobID)))
}

func TestTxnSavepointWithDDL(t *testing.T) {
	store, _ := testkit.CreateMockStoreAndDomainWithSchemaLease(t, dbTestLease)
	tk := testkit.NewTestKit(t, store)
	tk2 := testkit.NewTestKit(t, store)
	tk.MustExec("use test;")
	tk.MustExec("set global tidb_enable_metadata_lock=0")
	tk2.MustExec("use test;")

	prepareFn := func() {
		tk.MustExec("drop table if exists t1, t2")
		tk.MustExec("create table t1 (c1 int primary key, c2 int)")
		tk.MustExec("create table t2 (c1 int primary key, c2 int)")
	}
	prepareFn()

	tk.MustExec("begin pessimistic")
	tk.MustExec("savepoint s1")
	tk.MustExec("insert t1 values (1, 11)")
	tk.MustExec("rollback to s1")
	tk2.MustExec("alter table t1 add index idx2(c2)")
	tk.MustExec("commit")
	tk.MustQuery("select * from t1").Check(testkit.Rows())
	tk.MustExec("admin check table t1")

	tk.MustExec("begin pessimistic")
	tk.MustExec("savepoint s1")
	tk.MustExec("insert t1 values (1, 11)")
	tk.MustExec("savepoint s2")
	tk.MustExec("insert t2 values (1, 11)")
	tk.MustExec("rollback to s2")
	tk2.MustExec("alter table t2 add index idx2(c2)")
	tk.MustExec("commit")
	tk.MustQuery("select * from t2").Check(testkit.Rows())
	tk.MustExec("admin check table t1, t2")

	prepareFn()
	tk.MustExec("truncate table t1")
	tk.MustExec("begin pessimistic")
	tk.MustExec("savepoint s1")
	tk.MustExec("insert t1 values (1, 11)")
	tk.MustExec("savepoint s2")
	tk.MustExec("insert t2 values (1, 11)")
	tk.MustExec("rollback to s2")
	tk2.MustExec("alter table t1 add index idx2(c2)")
	tk2.MustExec("alter table t2 add index idx2(c2)")
	err := tk.ExecToErr("commit")
	require.Error(t, err)
	require.Regexp(t, ".*8028.*Information schema is changed during the execution of the statement.*", err.Error())
	tk.MustQuery("select * from t1").Check(testkit.Rows())
	tk.MustExec("admin check table t1, t2")
}

func TestAmendTxnSavepointWithDDL(t *testing.T) {
	store, _ := testkit.CreateMockStoreAndDomainWithSchemaLease(t, dbTestLease)
	tk := testkit.NewTestKit(t, store)
	tk2 := testkit.NewTestKit(t, store)
	tk.MustExec("use test;")
	tk.MustExec("set global tidb_enable_metadata_lock=0")
	tk2.MustExec("use test;")
	tk.MustExec("set global tidb_ddl_enable_fast_reorg = 0;")
	tk.MustExec("set tidb_enable_amend_pessimistic_txn = 1;")

	prepareFn := func() {
		tk.MustExec("drop table if exists t1, t2")
		tk.MustExec("create table t1 (c1 int primary key, c2 int)")
		tk.MustExec("create table t2 (c1 int primary key, c2 int)")
	}

	prepareFn()
	tk.MustExec("truncate table t1")
	tk.MustExec("begin pessimistic")
	tk.MustExec("savepoint s1")
	tk.MustExec("insert t1 values (1, 11)")
	tk.MustExec("savepoint s2")
	tk.MustExec("insert t2 values (1, 11)")
	tk.MustExec("rollback to s2")
	tk2.MustExec("alter table t1 add index idx2(c2)")
	tk2.MustExec("alter table t2 add index idx2(c2)")
	tk.MustExec("commit")
	tk.MustQuery("select * from t1").Check(testkit.Rows("1 11"))
	tk.MustQuery("select * from t2").Check(testkit.Rows())
	tk.MustExec("admin check table t1, t2")

	prepareFn()
	tk.MustExec("truncate table t1")
	tk.MustExec("begin pessimistic")
	tk.MustExec("savepoint s1")
	tk.MustExec("insert t1 values (1, 11)")
	tk.MustExec("savepoint s2")
	tk.MustExec("insert t2 values (1, 11)")
	tk.MustExec("savepoint s3")
	tk.MustExec("insert t2 values (2, 22)")
	tk.MustExec("rollback to s3")
	tk2.MustExec("alter table t1 add index idx2(c2)")
	tk2.MustExec("alter table t2 add index idx2(c2)")
	tk.MustExec("commit")
	tk.MustQuery("select * from t1").Check(testkit.Rows("1 11"))
	tk.MustQuery("select * from t2").Check(testkit.Rows("1 11"))
	tk.MustExec("admin check table t1, t2")
}

func TestSnapshotVersion(t *testing.T) {
	store, dom := testkit.CreateMockStoreAndDomainWithSchemaLease(t, dbTestLease)

	tk := testkit.NewTestKit(t, store)

	dd := dom.DDL()
	ddl.DisableTiFlashPoll(dd)
	require.Equal(t, dbTestLease, dd.GetLease())

	snapTS := oracle.GoTimeToTS(time.Now())
	tk.MustExec("create database test2")
	tk.MustExec("use test2")
	tk.MustExec("create table t(a int)")

	is := dom.InfoSchema()
	require.NotNil(t, is)

	// For updating the self schema version.
	goCtx, cancel := context.WithTimeout(context.Background(), 100*time.Millisecond)
	err := dd.SchemaSyncer().OwnerCheckAllVersions(goCtx, 0, is.SchemaMetaVersion())
	cancel()
	require.NoError(t, err)

	snapIs, err := dom.GetSnapshotInfoSchema(snapTS)
	require.NotNil(t, snapIs)
	require.NoError(t, err)

	// Make sure that the self schema version doesn't be changed.
	goCtx, cancel = context.WithTimeout(context.Background(), 100*time.Millisecond)
	err = dd.SchemaSyncer().OwnerCheckAllVersions(goCtx, 0, is.SchemaMetaVersion())
	cancel()
	require.NoError(t, err)

	// for GetSnapshotInfoSchema
	currSnapTS := oracle.GoTimeToTS(time.Now())
	currSnapIs, err := dom.GetSnapshotInfoSchema(currSnapTS)
	require.NoError(t, err)
	require.NotNil(t, currSnapTS)
	require.Equal(t, is.SchemaMetaVersion(), currSnapIs.SchemaMetaVersion())

	// for GetSnapshotMeta
	dbInfo, ok := currSnapIs.SchemaByName(model.NewCIStr("test2"))
	require.True(t, ok)

	tbl, err := currSnapIs.TableByName(model.NewCIStr("test2"), model.NewCIStr("t"))
	require.NoError(t, err)

	m, err := dom.GetSnapshotMeta(snapTS)
	require.NoError(t, err)

	tblInfo1, err := m.GetTable(dbInfo.ID, tbl.Meta().ID)
	require.True(t, meta.ErrDBNotExists.Equal(err))
	require.Nil(t, tblInfo1)

	m, err = dom.GetSnapshotMeta(currSnapTS)
	require.NoError(t, err)

	tblInfo2, err := m.GetTable(dbInfo.ID, tbl.Meta().ID)
	require.NoError(t, err)
	require.Equal(t, tblInfo2, tbl.Meta())
}

func TestSchemaValidator(t *testing.T) {
	store, dom := testkit.CreateMockStoreAndDomainWithSchemaLease(t, dbTestLease)

	tk := testkit.NewTestKit(t, store)

	dd := dom.DDL()
	ddl.DisableTiFlashPoll(dd)
	require.Equal(t, dbTestLease, dd.GetLease())

	tk.MustExec("create table test.t(a int)")

	err := dom.Reload()
	require.NoError(t, err)
	schemaVer := dom.InfoSchema().SchemaMetaVersion()
	ver, err := store.CurrentVersion(kv.GlobalTxnScope)
	require.NoError(t, err)

	ts := ver.Ver
	_, res := dom.SchemaValidator.Check(ts, schemaVer, nil, true)
	require.Equal(t, domain.ResultSucc, res)

	require.NoError(t, failpoint.Enable("github.com/pingcap/tidb/domain/ErrorMockReloadFailed", `return(true)`))

	err = dom.Reload()
	require.Error(t, err)
	_, res = dom.SchemaValidator.Check(ts, schemaVer, nil, true)
	require.Equal(t, domain.ResultSucc, res)
	time.Sleep(dbTestLease)

	ver, err = store.CurrentVersion(kv.GlobalTxnScope)
	require.NoError(t, err)
	ts = ver.Ver
	_, res = dom.SchemaValidator.Check(ts, schemaVer, nil, true)
	require.Equal(t, domain.ResultUnknown, res)

	require.NoError(t, failpoint.Disable("github.com/pingcap/tidb/domain/ErrorMockReloadFailed"))
	err = dom.Reload()
	require.NoError(t, err)

	_, res = dom.SchemaValidator.Check(ts, schemaVer, nil, true)
	require.Equal(t, domain.ResultSucc, res)

	// For schema check, it tests for getting the result of "ResultUnknown".
	is := dom.InfoSchema()
	schemaChecker := domain.NewSchemaChecker(dom, is.SchemaMetaVersion(), nil, true)
	// Make sure it will retry one time and doesn't take a long time.
	domain.SchemaOutOfDateRetryTimes.Store(1)
	domain.SchemaOutOfDateRetryInterval.Store(time.Millisecond * 1)
	dom.SchemaValidator.Stop()
	_, err = schemaChecker.Check(uint64(123456))
	require.EqualError(t, err, domain.ErrInfoSchemaExpired.Error())
}

func TestLogAndShowSlowLog(t *testing.T) {
	_, dom := testkit.CreateMockStoreAndDomainWithSchemaLease(t, dbTestLease)

	dom.LogSlowQuery(&domain.SlowQueryInfo{SQL: "aaa", Duration: time.Second, Internal: true})
	dom.LogSlowQuery(&domain.SlowQueryInfo{SQL: "bbb", Duration: 3 * time.Second})
	dom.LogSlowQuery(&domain.SlowQueryInfo{SQL: "ccc", Duration: 2 * time.Second})
	// Collecting slow queries is asynchronous, wait a while to ensure it's done.
	time.Sleep(5 * time.Millisecond)

	result := dom.ShowSlowQuery(&ast.ShowSlow{Tp: ast.ShowSlowTop, Count: 2})
	require.Len(t, result, 2)
	require.Equal(t, "bbb", result[0].SQL)
	require.Equal(t, 3*time.Second, result[0].Duration)
	require.Equal(t, "ccc", result[1].SQL)
	require.Equal(t, 2*time.Second, result[1].Duration)

	result = dom.ShowSlowQuery(&ast.ShowSlow{Tp: ast.ShowSlowTop, Count: 2, Kind: ast.ShowSlowKindInternal})
	require.Len(t, result, 1)
	require.Equal(t, "aaa", result[0].SQL)
	require.Equal(t, time.Second, result[0].Duration)
	require.True(t, result[0].Internal)

	result = dom.ShowSlowQuery(&ast.ShowSlow{Tp: ast.ShowSlowTop, Count: 4, Kind: ast.ShowSlowKindAll})
	require.Len(t, result, 3)
	require.Equal(t, "bbb", result[0].SQL)
	require.Equal(t, 3*time.Second, result[0].Duration)
	require.Equal(t, "ccc", result[1].SQL)
	require.Equal(t, 2*time.Second, result[1].Duration)
	require.Equal(t, "aaa", result[2].SQL)
	require.Equal(t, time.Second, result[2].Duration)
	require.True(t, result[2].Internal)

	result = dom.ShowSlowQuery(&ast.ShowSlow{Tp: ast.ShowSlowRecent, Count: 2})
	require.Len(t, result, 2)
	require.Equal(t, "ccc", result[0].SQL)
	require.Equal(t, 2*time.Second, result[0].Duration)
	require.Equal(t, "bbb", result[1].SQL)
	require.Equal(t, 3*time.Second, result[1].Duration)
}

func TestReportingMinStartTimestamp(t *testing.T) {
	store, dom := testkit.CreateMockStoreAndDomainWithSchemaLease(t, dbTestLease)
	tk := testkit.NewTestKit(t, store)
	se := tk.Session()

	infoSyncer := dom.InfoSyncer()
	beforeTS := oracle.GoTimeToTS(time.Now())
	infoSyncer.ReportMinStartTS(dom.Store())
	afterTS := oracle.GoTimeToTS(time.Now())
	require.False(t, infoSyncer.GetMinStartTS() > beforeTS && infoSyncer.GetMinStartTS() < afterTS)

	now := time.Now()
	validTS := oracle.GoTimeToLowerLimitStartTS(now.Add(time.Minute), tikv.MaxTxnTimeUse)
	lowerLimit := oracle.GoTimeToLowerLimitStartTS(now, tikv.MaxTxnTimeUse)
	sm := se.GetSessionManager().(*testkit.MockSessionManager)
	sm.PS = []*util.ProcessInfo{
		{CurTxnStartTS: 0, ProtectedTSList: &se.GetSessionVars().ProtectedTSList},
		{CurTxnStartTS: math.MaxUint64, ProtectedTSList: &se.GetSessionVars().ProtectedTSList},
		{CurTxnStartTS: lowerLimit, ProtectedTSList: &se.GetSessionVars().ProtectedTSList},
		{CurTxnStartTS: validTS, ProtectedTSList: &se.GetSessionVars().ProtectedTSList},
	}
	infoSyncer.ReportMinStartTS(dom.Store())
	require.Equal(t, validTS, infoSyncer.GetMinStartTS())

	unhold := se.GetSessionVars().ProtectedTSList.HoldTS(validTS - 1)
	infoSyncer.ReportMinStartTS(dom.Store())
	require.Equal(t, validTS-1, infoSyncer.GetMinStartTS())

	unhold()
	infoSyncer.ReportMinStartTS(dom.Store())
	require.Equal(t, validTS, infoSyncer.GetMinStartTS())
}

// for issue #34931
func TestBuildMaxLengthIndexWithNonRestrictedSqlMode(t *testing.T) {
	store := testkit.CreateMockStore(t)

	tk := testkit.NewTestKit(t, store)
	tk.MustExec("use test")

	maxIndexLength := config.GetGlobalConfig().MaxIndexLength

	tt := []struct {
		ColType           string
		SpecifiedColLen   bool
		SpecifiedIndexLen bool
	}{
		{
			"text",
			false,
			true,
		},
		{
			"blob",
			false,
			true,
		},
		{
			"varchar",
			true,
			false,
		},
		{
			"varbinary",
			true,
			false,
		},
	}

	sqlTemplate := "create table %s (id int, name %s, age int, %s index(name%s%s)) charset=%s;"
	// test character strings for varchar and text
	for _, tc := range tt {
		for _, cs := range charset.CharacterSetInfos {
			tableName := fmt.Sprintf("t_%s", cs.Name)
			tk.MustExec(fmt.Sprintf("drop table if exists %s", tableName))
			tk.MustExec("set @@sql_mode=default")

			// test in strict sql mode
			maxLen := cs.Maxlen
			if tc.ColType == "varbinary" || tc.ColType == "blob" {
				maxLen = 1
			}
			expectKeyLength := maxIndexLength / maxLen
			length := 2 * expectKeyLength

			indexLen := ""
			// specify index length for text type
			if tc.SpecifiedIndexLen {
				indexLen = fmt.Sprintf("(%d)", length)
			}

			col := tc.ColType
			// specify column length for varchar type
			if tc.SpecifiedColLen {
				col += fmt.Sprintf("(%d)", length)
			}
			sql := fmt.Sprintf(sqlTemplate,
				tableName, col, "", indexLen, "", cs.Name)
			tk.MustGetErrCode(sql, errno.ErrTooLongKey)

			tk.MustExec("set @@sql_mode=''")

			err := tk.ExecToErr(sql)
			require.NoErrorf(t, err, "exec sql '%s' failed", sql)

			require.Equal(t, uint16(1), tk.Session().GetSessionVars().StmtCtx.WarningCount())

			warnErr := tk.Session().GetSessionVars().StmtCtx.GetWarnings()[0].Err
			tErr := errors.Cause(warnErr).(*terror.Error)
			sqlErr := terror.ToSQLError(tErr)
			require.Equal(t, errno.ErrTooLongKey, int(sqlErr.Code))

			if cs.Name == charset.CharsetBin {
				if tc.ColType == "varchar" || tc.ColType == "varbinary" {
					col = fmt.Sprintf("varbinary(%d)", length)
				} else {
					col = "blob"
				}
			}
			rows := fmt.Sprintf("%s CREATE TABLE `%s` (\n  `id` int(11) DEFAULT NULL,\n  `name` %s DEFAULT NULL,\n  `age` int(11) DEFAULT NULL,\n  KEY `name` (`name`(%d))\n) ENGINE=InnoDB DEFAULT CHARSET=%s",
				tableName, tableName, col, expectKeyLength, cs.Name)
			// add collation for binary charset
			if cs.Name != charset.CharsetBin {
				rows += fmt.Sprintf(" COLLATE=%s", cs.DefaultCollation)
			}

			tk.MustQuery(fmt.Sprintf("show create table %s", tableName)).Check(testkit.Rows(rows))

			ukTable := fmt.Sprintf("t_%s_uk", cs.Name)
			mkTable := fmt.Sprintf("t_%s_mk", cs.Name)
			tk.MustExec(fmt.Sprintf("drop table if exists %s", ukTable))
			tk.MustExec(fmt.Sprintf("drop table if exists %s", mkTable))

			// For a unique index, an error occurs regardless of SQL mode because reducing
			//the index length might enable insertion of non-unique entries that do not meet
			//the specified uniqueness requirement.
			sql = fmt.Sprintf(sqlTemplate, ukTable, col, "unique", indexLen, "", cs.Name)
			tk.MustGetErrCode(sql, errno.ErrTooLongKey)

			// The multiple column index in which the length sum exceeds the maximum size
			// will return an error instead produce a warning in strict sql mode.
			indexLen = fmt.Sprintf("(%d)", expectKeyLength)
			sql = fmt.Sprintf(sqlTemplate, mkTable, col, "", indexLen, ", age", cs.Name)
			tk.MustGetErrCode(sql, errno.ErrTooLongKey)
		}
	}
}

func TestTiDBDownBeforeUpdateGlobalVersion(t *testing.T) {
	store := testkit.CreateMockStore(t)

	tk := testkit.NewTestKit(t, store)
	tk.MustExec("use test")
	tk.MustExec("create table t(a int)")

	require.NoError(t, failpoint.Enable("github.com/pingcap/tidb/ddl/mockDownBeforeUpdateGlobalVersion", `return(true)`))
	require.NoError(t, failpoint.Enable("github.com/pingcap/tidb/ddl/checkDownBeforeUpdateGlobalVersion", `return(true)`))
	tk.MustExec("alter table t add column b int")
	require.NoError(t, failpoint.Disable("github.com/pingcap/tidb/ddl/mockDownBeforeUpdateGlobalVersion"))
	require.NoError(t, failpoint.Disable("github.com/pingcap/tidb/ddl/checkDownBeforeUpdateGlobalVersion"))
}

func TestDDLBlockedCreateView(t *testing.T) {
	store, dom := testkit.CreateMockStoreAndDomain(t)

	tk := testkit.NewTestKit(t, store)
	tk.MustExec("use test")
	tk.MustExec("create table t(a int)")

	hook := &ddl.TestDDLCallback{Do: dom}
	first := true
	hook.OnJobRunBeforeExported = func(job *model.Job) {
		if job.SchemaState != model.StateWriteOnly {
			return
		}
		if !first {
			return
		}
		first = false
		tk2 := testkit.NewTestKit(t, store)
		tk2.MustExec("use test")
		tk2.MustExec("create view v as select * from t")
	}
	dom.DDL().SetHook(hook)
	tk.MustExec("alter table t modify column a char(10)")
}

func TestHashPartitionAddColumn(t *testing.T) {
	store, dom := testkit.CreateMockStoreAndDomain(t)

	tk := testkit.NewTestKit(t, store)
	tk.MustExec("use test")
	tk.MustExec("create table t(a int, b int) partition by hash(a) partitions 4")

	hook := &ddl.TestDDLCallback{Do: dom}
	hook.OnJobRunBeforeExported = func(job *model.Job) {
		if job.SchemaState != model.StateWriteOnly {
			return
		}
		tk2 := testkit.NewTestKit(t, store)
		tk2.MustExec("use test")
		tk2.MustExec("delete from t")
	}
	dom.DDL().SetHook(hook)
	tk.MustExec("alter table t add column c int")
<<<<<<< HEAD
=======
}

func TestSetInvalidDefaultValueAfterModifyColumn(t *testing.T) {
	store, dom := testkit.CreateMockStoreAndDomain(t)

	tk := testkit.NewTestKit(t, store)
	tk.MustExec("use test")
	tk.MustExec("create table t(a int, b int)")

	var wg sync.WaitGroup
	var checkErr error
	one := false
	hook := &ddl.TestDDLCallback{Do: dom}
	hook.OnJobRunBeforeExported = func(job *model.Job) {
		if job.SchemaState != model.StateDeleteOnly {
			return
		}
		if !one {
			one = true
		} else {
			return
		}
		wg.Add(1)
		go func() {
			tk2 := testkit.NewTestKit(t, store)
			tk2.MustExec("use test")
			_, checkErr = tk2.Exec("alter table t alter column a set default 1")
			wg.Done()
		}()
	}
	dom.DDL().SetHook(hook)
	tk.MustExec("alter table t modify column a text(100)")
	wg.Wait()
	require.EqualError(t, checkErr, "[ddl:1101]BLOB/TEXT/JSON column 'a' can't have a default value")
>>>>>>> f7de8bee
}<|MERGE_RESOLUTION|>--- conflicted
+++ resolved
@@ -1789,8 +1789,6 @@
 	}
 	dom.DDL().SetHook(hook)
 	tk.MustExec("alter table t add column c int")
-<<<<<<< HEAD
-=======
 }
 
 func TestSetInvalidDefaultValueAfterModifyColumn(t *testing.T) {
@@ -1825,5 +1823,4 @@
 	tk.MustExec("alter table t modify column a text(100)")
 	wg.Wait()
 	require.EqualError(t, checkErr, "[ddl:1101]BLOB/TEXT/JSON column 'a' can't have a default value")
->>>>>>> f7de8bee
 }