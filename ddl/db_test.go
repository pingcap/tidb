--- conflicted
+++ resolved
@@ -520,12 +520,7 @@
 }
 
 func TestCreateTableIgnoreCheckConstraint(t *testing.T) {
-<<<<<<< HEAD
-	store, clean := testkit.CreateMockStore(t, mockstore.WithDDLChecker())
-	defer clean()
-=======
-	store, dom := testkit.CreateMockStoreAndDomain(t)
->>>>>>> 9a16a8dd
+	store := testkit.CreateMockStore(t, mockstore.WithDDLChecker())
 
 	tk := testkit.NewTestKit(t, store)
 	tk.MustExec("use test")
