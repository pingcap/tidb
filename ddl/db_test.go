// Copyright 2015 PingCAP, Inc.
//
// Licensed under the Apache License, Version 2.0 (the "License");
// you may not use this file except in compliance with the License.
// You may obtain a copy of the License at
//
//     http://www.apache.org/licenses/LICENSE-2.0
//
// Unless required by applicable law or agreed to in writing, software
// distributed under the License is distributed on an "AS IS" BASIS,
// See the License for the specific language governing permissions and
// limitations under the License.

package ddl_test

import (
	"context"
	"fmt"
	"io"
	"math"
	"math/rand"
	"strconv"
	"strings"
	"sync"
	"sync/atomic"
	"time"

	. "github.com/pingcap/check"
	"github.com/pingcap/errors"
	"github.com/pingcap/parser/model"
	"github.com/pingcap/parser/mysql"
	tmysql "github.com/pingcap/parser/mysql"
	"github.com/pingcap/parser/terror"
	"github.com/pingcap/tidb/ddl"
	testddlutil "github.com/pingcap/tidb/ddl/testutil"
	"github.com/pingcap/tidb/domain"
	"github.com/pingcap/tidb/infoschema"
	"github.com/pingcap/tidb/kv"
	"github.com/pingcap/tidb/meta/autoid"
	"github.com/pingcap/tidb/session"
	"github.com/pingcap/tidb/sessionctx"
	"github.com/pingcap/tidb/store/mockstore"
	"github.com/pingcap/tidb/store/mockstore/mocktikv"
	"github.com/pingcap/tidb/table"
	"github.com/pingcap/tidb/table/tables"
	"github.com/pingcap/tidb/tablecodec"
	"github.com/pingcap/tidb/types"
	"github.com/pingcap/tidb/util/admin"
	"github.com/pingcap/tidb/util/mock"
	"github.com/pingcap/tidb/util/schemautil"
	"github.com/pingcap/tidb/util/testkit"
	"github.com/pingcap/tidb/util/testutil"
)

const (
	// waitForCleanDataRound indicates how many times should we check data is cleaned or not.
	waitForCleanDataRound = 150
	// waitForCleanDataInterval is a min duration between 2 check for data clean.
	waitForCleanDataInterval = time.Millisecond * 100
)

var _ = Suite(&testDBSuite{})

const defaultBatchSize = 2048

type testDBSuite struct {
	cluster    *mocktikv.Cluster
	mvccStore  mocktikv.MVCCStore
	store      kv.Storage
	dom        *domain.Domain
	schemaName string
	tk         *testkit.TestKit
	s          session.Session
	lease      time.Duration
	autoIDStep int64
}

func (s *testDBSuite) SetUpSuite(c *C) {
	var err error

	s.lease = 200 * time.Millisecond
	session.SetSchemaLease(s.lease)
	session.SetStatsLease(0)
	s.schemaName = "test_db"
	s.autoIDStep = autoid.GetStep()
	ddl.WaitTimeWhenErrorOccured = 1 * time.Microsecond

	s.cluster = mocktikv.NewCluster()
	mocktikv.BootstrapWithSingleStore(s.cluster)
	s.mvccStore = mocktikv.MustNewMVCCStore()
	s.store, err = mockstore.NewMockTikvStore(
		mockstore.WithCluster(s.cluster),
		mockstore.WithMVCCStore(s.mvccStore),
	)
	c.Assert(err, IsNil)

	s.dom, err = session.BootstrapSession(s.store)
	c.Assert(err, IsNil)
	s.s, err = session.CreateSession4Test(s.store)
	c.Assert(err, IsNil)

	_, err = s.s.Execute(context.Background(), "create database test_db")
	c.Assert(err, IsNil)

	s.tk = testkit.NewTestKit(c, s.store)
}

func (s *testDBSuite) TearDownSuite(c *C) {
	s.s.Execute(context.Background(), "drop database if exists test_db")
	s.s.Close()
	s.dom.Close()
	s.store.Close()
}

func assertErrorCode(c *C, tk *testkit.TestKit, sql string, errCode int) {
	_, err := tk.Exec(sql)
	c.Assert(err, NotNil)
	originErr := errors.Cause(err)
	tErr, ok := originErr.(*terror.Error)
	c.Assert(ok, IsTrue, Commentf("err: %T", originErr))
	c.Assert(tErr.ToSQLError().Code, DeepEquals, uint16(errCode), Commentf("MySQL code:%v", tErr.ToSQLError()))
}

func (s *testDBSuite) TestAddIndexWithPK(c *C) {
	s.tk = testkit.NewTestKit(c, s.store)
	s.tk.MustExec("use " + s.schemaName)

	s.tk.MustExec("create table test_add_index_with_pk(a int not null, b int not null default '0', primary key(a))")
	s.tk.MustExec("insert into test_add_index_with_pk values(1, 2)")
	s.tk.MustExec("alter table test_add_index_with_pk add index idx (a)")
	s.tk.MustQuery("select a from test_add_index_with_pk").Check(testkit.Rows("1"))
	s.tk.MustExec("insert into test_add_index_with_pk values(2, 2)")
	s.tk.MustExec("alter table test_add_index_with_pk add index idx1 (a, b)")
	s.tk.MustQuery("select * from test_add_index_with_pk").Check(testkit.Rows("1 2", "2 2"))
	s.tk.MustExec("create table test_add_index_with_pk1(a int not null, b int not null default '0', c int, d int, primary key(c))")
	s.tk.MustExec("insert into test_add_index_with_pk1 values(1, 1, 1, 1)")
	s.tk.MustExec("alter table test_add_index_with_pk1 add index idx (c)")
	s.tk.MustExec("insert into test_add_index_with_pk1 values(2, 2, 2, 2)")
	s.tk.MustQuery("select * from test_add_index_with_pk1").Check(testkit.Rows("1 1 1 1", "2 2 2 2"))
	s.tk.MustExec("create table test_add_index_with_pk2(a int not null, b int not null default '0', c int unsigned, d int, primary key(c))")
	s.tk.MustExec("insert into test_add_index_with_pk2 values(1, 1, 1, 1)")
	s.tk.MustExec("alter table test_add_index_with_pk2 add index idx (c)")
	s.tk.MustExec("insert into test_add_index_with_pk2 values(2, 2, 2, 2)")
	s.tk.MustQuery("select * from test_add_index_with_pk2").Check(testkit.Rows("1 1 1 1", "2 2 2 2"))
}

func (s *testDBSuite) TestRenameIndex(c *C) {
	s.tk = testkit.NewTestKit(c, s.store)
	s.tk.MustExec("use " + s.schemaName)
	s.tk.MustExec("create table t (pk int primary key, c int default 1, c1 int default 1, unique key k1(c), key k2(c1))")

	// Test rename success
	s.tk.MustExec("alter table t rename index k1 to k3")
	s.tk.MustExec("admin check index t k3")

	// Test rename to the same name
	s.tk.MustExec("alter table t rename index k3 to k3")
	s.tk.MustExec("admin check index t k3")

	// Test rename on non-exists keys
	assertErrorCode(c, s.tk, "alter table t rename index x to x", mysql.ErrKeyDoesNotExist)

	// Test rename on already-exists keys
	assertErrorCode(c, s.tk, "alter table t rename index k3 to k2", mysql.ErrDupKeyName)

	s.tk.MustExec("alter table t rename index k2 to K2")
	assertErrorCode(c, s.tk, "alter table t rename key k3 to K2", mysql.ErrDupKeyName)
}

func testGetTableByName(c *C, ctx sessionctx.Context, db, table string) table.Table {
	dom := domain.GetDomain(ctx)
	// Make sure the table schema is the new schema.
	err := dom.Reload()
	c.Assert(err, IsNil)
	tbl, err := dom.InfoSchema().TableByName(model.NewCIStr(db), model.NewCIStr(table))
	c.Assert(err, IsNil)
	return tbl
}

func (s *testDBSuite) testGetTable(c *C, name string) table.Table {
	ctx := s.s.(sessionctx.Context)
	return testGetTableByName(c, ctx, s.schemaName, name)
}

func backgroundExec(s kv.Storage, sql string, done chan error) {
	se, err := session.CreateSession4Test(s)
	if err != nil {
		done <- errors.Trace(err)
		return
	}
	defer se.Close()
	_, err = se.Execute(context.Background(), "use test_db")
	if err != nil {
		done <- errors.Trace(err)
		return
	}
	_, err = se.Execute(context.Background(), sql)
	done <- errors.Trace(err)
}

func (s *testDBSuite) TestAddUniqueIndexRollback(c *C) {
	s.tk = testkit.NewTestKit(c, s.store)
	s.mustExec(c, "use test_db")
	s.mustExec(c, "drop table if exists t1")
	s.mustExec(c, "create table t1 (c1 int, c2 int, c3 int, primary key(c1))")
	// defaultBatchSize is equal to ddl.defaultBatchSize
	base := defaultBatchSize * 2
	count := base
	// add some rows
	for i := 0; i < count; i++ {
		s.mustExec(c, "insert into t1 values (?, ?, ?)", i, i, i)
	}
	// add some duplicate rows
	for i := count - 10; i < count; i++ {
		s.mustExec(c, "insert into t1 values (?, ?, ?)", i+10, i, i)
	}

	done := make(chan error, 1)
	go backgroundExec(s.store, "create unique index c3_index on t1 (c3)", done)

	times := 0
	ticker := time.NewTicker(s.lease / 2)
	defer ticker.Stop()
LOOP:
	for {
		select {
		case err := <-done:
			c.Assert(err, NotNil)
			c.Assert(err.Error(), Equals, "[kv:1062]Duplicate for key c3_index", Commentf("err:%v", err))
			break LOOP
		case <-ticker.C:
			if times >= 10 {
				break
			}
			step := 10
			// delete some rows, and add some data
			for i := count; i < count+step; i++ {
				n := rand.Intn(count)
				s.mustExec(c, "delete from t1 where c1 = ?", n)
				s.mustExec(c, "insert into t1 values (?, ?, ?)", i+10, i, i)
			}
			count += step
			times++
		}
	}

	t := s.testGetTable(c, "t1")
	for _, tidx := range t.Indices() {
		c.Assert(strings.EqualFold(tidx.Meta().Name.L, "c3_index"), IsFalse)
	}

	// delete duplicate rows, then add index
	for i := base - 10; i < base; i++ {
		s.mustExec(c, "delete from t1 where c1 = ?", i+10)
	}
	sessionExec(c, s.store, "create index c3_index on t1 (c3)")
	s.mustExec(c, "drop table t1")
}

func (s *testDBSuite) TestCancelAddIndex(c *C) {
	s.tk = testkit.NewTestKit(c, s.store)
	s.mustExec(c, "use test_db")
	s.mustExec(c, "drop table if exists t1")
	s.mustExec(c, "create table t1 (c1 int, c2 int, c3 int, primary key(c1))")
	// defaultBatchSize is equal to ddl.defaultBatchSize
	base := defaultBatchSize * 2
	count := base
	// add some rows
	for i := 0; i < count; i++ {
		s.mustExec(c, "insert into t1 values (?, ?, ?)", i, i, i)
	}

	var c3IdxInfo *model.IndexInfo
	hook := &ddl.TestDDLCallback{}
	// let hook.OnJobUpdatedExported has chance to cancel the job.
	// the hook.OnJobUpdatedExported is called when the job is updated, runReorgJob will wait ddl.ReorgWaitTimeout, then return the ddl.runDDLJob.
	// After that ddl call d.hook.OnJobUpdated(job), so that we can canceled the job in this test case.
	var checkErr error
	hook.OnJobUpdatedExported, c3IdxInfo, checkErr = backgroundExecOnJobUpdatedExported(c, s.store, s.s.(sessionctx.Context), hook)
	originalHook := s.dom.DDL().GetHook()
	s.dom.DDL().(ddl.DDLForTest).SetHook(hook)
	done := make(chan error, 1)
	go backgroundExec(s.store, "create unique index c3_index on t1 (c3)", done)

	times := 0
	ticker := time.NewTicker(s.lease / 2)
	defer ticker.Stop()
LOOP:
	for {
		select {
		case err := <-done:
			c.Assert(checkErr, IsNil)
			c.Assert(err, NotNil)
			c.Assert(err.Error(), Equals, "[ddl:12]cancelled DDL job")
			break LOOP
		case <-ticker.C:
			if times >= 10 {
				break
			}
			step := 10
			// delete some rows, and add some data
			for i := count; i < count+step; i++ {
				n := rand.Intn(count)
				s.mustExec(c, "delete from t1 where c1 = ?", n)
				s.mustExec(c, "insert into t1 values (?, ?, ?)", i+10, i, i)
			}
			count += step
			times++
		}
	}

	t := s.testGetTable(c, "t1")
	for _, tidx := range t.Indices() {
		c.Assert(strings.EqualFold(tidx.Meta().Name.L, "c3_index"), IsFalse)
	}

	ctx := s.s.(sessionctx.Context)
	idx := tables.NewIndex(t.Meta().ID, t.Meta(), c3IdxInfo)
	checkDelRangeDone(c, ctx, idx)

	s.mustExec(c, "drop table t1")
	s.dom.DDL().(ddl.DDLForTest).SetHook(originalHook)
}

// TestCancelAddIndex1 tests canceling ddl job when the add index worker is not started.
func (s *testDBSuite) TestCancelAddIndex1(c *C) {
	s.tk = testkit.NewTestKit(c, s.store)
	s.mustExec(c, "use test_db")
	s.mustExec(c, "drop table if exists t")
	s.mustExec(c, "create table t(c1 int, c2 int)")
	defer s.mustExec(c, "drop table t;")

	for i := 0; i < 50; i++ {
		s.mustExec(c, "insert into t values (?, ?)", i, i)
	}

	var checkErr error
	hook := &ddl.TestDDLCallback{}
	hook.OnJobRunBeforeExported = func(job *model.Job) {
		if job.Type == model.ActionAddIndex && job.State == model.JobStateRunning && job.SchemaState == model.StateWriteReorganization && job.SnapshotVer == 0 {
			jobIDs := []int64{job.ID}
			hookCtx := mock.NewContext()
			hookCtx.Store = s.store
			err := hookCtx.NewTxn(context.Background())
			if err != nil {
				checkErr = errors.Trace(err)
				return
			}
			txn, err := hookCtx.Txn(true)
			if err != nil {
				checkErr = errors.Trace(err)
				return
			}
			errs, err := admin.CancelJobs(txn, jobIDs)
			if err != nil {
				checkErr = errors.Trace(err)
				return
			}

			if errs[0] != nil {
				checkErr = errors.Trace(errs[0])
				return
			}

			checkErr = txn.Commit(context.Background())
		}
	}
	originalHook := s.dom.DDL().GetHook()
	s.dom.DDL().(ddl.DDLForTest).SetHook(hook)
	rs, err := s.tk.Exec("alter table t add index idx_c2(c2)")
	if rs != nil {
		rs.Close()
	}
	c.Assert(checkErr, IsNil)
	c.Assert(err, NotNil)
	c.Assert(err.Error(), Equals, "[ddl:12]cancelled DDL job")

	s.dom.DDL().(ddl.DDLForTest).SetHook(originalHook)
	t := s.testGetTable(c, "t")
	for _, idx := range t.Indices() {
		c.Assert(strings.EqualFold(idx.Meta().Name.L, "idx_c2"), IsFalse)
	}
	s.mustExec(c, "alter table t add index idx_c2(c2)")
	s.mustExec(c, "alter table t drop index idx_c2")
}

// TestCancelDropIndex tests cancel ddl job which type is drop index.
func (s *testDBSuite) TestCancelDropIndex(c *C) {
	s.tk = testkit.NewTestKit(c, s.store)
	s.mustExec(c, "use test_db")
	s.mustExec(c, "drop table if exists t")
	s.mustExec(c, "create table t(c1 int, c2 int)")
	defer s.mustExec(c, "drop table t;")
	for i := 0; i < 5; i++ {
		s.mustExec(c, "insert into t values (?, ?)", i, i)
	}
	testCases := []struct {
		needAddIndex   bool
		jobState       model.JobState
		JobSchemaState model.SchemaState
		cancelSucc     bool
	}{
		// model.JobStateNone means the jobs is canceled before the first run.
		{true, model.JobStateNone, model.StateNone, true},
		{false, model.JobStateRunning, model.StateWriteOnly, true},
		{false, model.JobStateRunning, model.StateDeleteOnly, false},
		{true, model.JobStateRunning, model.StateDeleteReorganization, false},
	}
	var checkErr error
	hook := &ddl.TestDDLCallback{}
	var jobID int64
	testCase := &testCases[0]
	hook.OnJobRunBeforeExported = func(job *model.Job) {
		if job.Type == model.ActionDropIndex && job.State == testCase.jobState && job.SchemaState == testCase.JobSchemaState {
			jobID = job.ID
			jobIDs := []int64{job.ID}
			hookCtx := mock.NewContext()
			hookCtx.Store = s.store
			err := hookCtx.NewTxn(context.TODO())
			if err != nil {
				checkErr = errors.Trace(err)
				return
			}
			txn, err := hookCtx.Txn(true)
			if err != nil {
				checkErr = errors.Trace(err)
				return
			}
			errs, err := admin.CancelJobs(txn, jobIDs)
			if err != nil {
				checkErr = errors.Trace(err)
				return
			}
			if errs[0] != nil {
				checkErr = errors.Trace(errs[0])
				return
			}
			checkErr = txn.Commit(context.Background())
		}
	}
	originalHook := s.dom.DDL().GetHook()
	s.dom.DDL().(ddl.DDLForTest).SetHook(hook)
	for i := range testCases {
		testCase = &testCases[i]
		if testCase.needAddIndex {
			s.mustExec(c, "alter table t add index idx_c2(c2)")
		}
		rs, err := s.tk.Exec("alter table t drop index idx_c2")
		if rs != nil {
			rs.Close()
		}
		t := s.testGetTable(c, "t")
		indexInfo := schemautil.FindIndexByName("idx_c2", t.Meta().Indices)
		if testCase.cancelSucc {
			c.Assert(checkErr, IsNil)
			c.Assert(err, NotNil)
			c.Assert(err.Error(), Equals, "[ddl:12]cancelled DDL job")
			c.Assert(indexInfo, NotNil)
			c.Assert(indexInfo.State, Equals, model.StatePublic)
		} else {
			err1 := admin.ErrCannotCancelDDLJob.GenWithStackByArgs(jobID)
			c.Assert(err, IsNil)
			c.Assert(checkErr, NotNil)
			c.Assert(checkErr.Error(), Equals, err1.Error())
			c.Assert(indexInfo, IsNil)
		}
	}
	s.dom.DDL().(ddl.DDLForTest).SetHook(originalHook)
	s.mustExec(c, "alter table t add index idx_c2(c2)")
	s.mustExec(c, "alter table t drop index idx_c2")
}

// TestCancelTruncateTable tests cancel ddl job which type is truncate table.
func (s *testDBSuite) TestCancelTruncateTable(c *C) {
	s.tk = testkit.NewTestKit(c, s.store)
	s.mustExec(c, "use test_db")
	s.mustExec(c, "create database if not exists test_truncate_table")
	s.mustExec(c, "drop table if exists t")
	s.mustExec(c, "create table t(c1 int, c2 int)")
	defer s.mustExec(c, "drop table t;")
	var checkErr error
	hook := &ddl.TestDDLCallback{}
	hook.OnJobRunBeforeExported = func(job *model.Job) {
		if job.Type == model.ActionTruncateTable && job.State == model.JobStateNone {
			jobIDs := []int64{job.ID}
			hookCtx := mock.NewContext()
			hookCtx.Store = s.store
			err := hookCtx.NewTxn(context.Background())
			if err != nil {
				checkErr = errors.Trace(err)
				return
			}
			txn, err := hookCtx.Txn(true)
			if err != nil {
				checkErr = errors.Trace(err)
				return
			}
			errs, err := admin.CancelJobs(txn, jobIDs)
			if err != nil {
				checkErr = errors.Trace(err)
				return
			}
			if errs[0] != nil {
				checkErr = errors.Trace(errs[0])
				return
			}
			checkErr = txn.Commit(context.Background())
		}
	}
	originalHook := s.dom.DDL().GetHook()
	s.dom.DDL().(ddl.DDLForTest).SetHook(hook)
	_, err := s.tk.Exec("truncate table t")
	c.Assert(checkErr, IsNil)
	c.Assert(err, NotNil)
	c.Assert(err.Error(), Equals, "[ddl:12]cancelled DDL job")
	s.dom.DDL().(ddl.DDLForTest).SetHook(originalHook)
}

// TestCancelRenameIndex tests cancel ddl job which type is rename index.
func (s *testDBSuite) TestCancelRenameIndex(c *C) {
	s.tk = testkit.NewTestKit(c, s.store)
	s.mustExec(c, "use test_db")
	s.mustExec(c, "create database if not exists test_rename_index")
	s.mustExec(c, "drop table if exists t")
	s.mustExec(c, "create table t(c1 int, c2 int)")
	defer s.mustExec(c, "drop table t;")
	for i := 0; i < 100; i++ {
		s.mustExec(c, "insert into t values (?, ?)", i, i)
	}
	s.mustExec(c, "alter table t add index idx_c2(c2)")
	var checkErr error
	hook := &ddl.TestDDLCallback{}
	hook.OnJobRunBeforeExported = func(job *model.Job) {
		if job.Type == model.ActionRenameIndex && job.State == model.JobStateNone {
			jobIDs := []int64{job.ID}
			hookCtx := mock.NewContext()
			hookCtx.Store = s.store
			err := hookCtx.NewTxn(context.Background())
			if err != nil {
				checkErr = errors.Trace(err)
				return
			}
			txn, err := hookCtx.Txn(true)
			if err != nil {
				checkErr = errors.Trace(err)
				return
			}
			errs, err := admin.CancelJobs(txn, jobIDs)
			if err != nil {
				checkErr = errors.Trace(err)
				return
			}
			if errs[0] != nil {
				checkErr = errors.Trace(errs[0])
				return
			}
			checkErr = txn.Commit(context.Background())
		}
	}
	originalHook := s.dom.DDL().GetHook()
	s.dom.DDL().(ddl.DDLForTest).SetHook(hook)
	rs, err := s.tk.Exec("alter table t rename index idx_c2 to idx_c3")
	if rs != nil {
		rs.Close()
	}
	c.Assert(checkErr, IsNil)
	c.Assert(err, NotNil)
	c.Assert(err.Error(), Equals, "[ddl:12]cancelled DDL job")
	s.dom.DDL().(ddl.DDLForTest).SetHook(originalHook)
	t := s.testGetTable(c, "t")
	for _, idx := range t.Indices() {
		c.Assert(strings.EqualFold(idx.Meta().Name.L, "idx_c3"), IsFalse)
	}
	s.mustExec(c, "alter table t rename index idx_c2 to idx_c3")
}

// TestCancelDropTable tests cancel ddl job which type is drop table.
func (s *testDBSuite) TestCancelDropTableAndSchema(c *C) {
	s.tk = testkit.NewTestKit(c, s.store)
	testCases := []struct {
		needAddTableOrDB bool
		action           model.ActionType
		jobState         model.JobState
		JobSchemaState   model.SchemaState
		cancelSucc       bool
	}{
		// Check drop table.
		// model.JobStateNone means the jobs is canceled before the first run.
		{true, model.ActionDropTable, model.JobStateNone, model.StateNone, true},
		{false, model.ActionDropTable, model.JobStateRunning, model.StateWriteOnly, false},
		{true, model.ActionDropTable, model.JobStateRunning, model.StateDeleteOnly, false},

		// Check drop database.
		{true, model.ActionDropSchema, model.JobStateNone, model.StateNone, true},
		{false, model.ActionDropSchema, model.JobStateRunning, model.StateWriteOnly, false},
		{true, model.ActionDropSchema, model.JobStateRunning, model.StateDeleteOnly, false},
	}
	var checkErr error
	oldReorgWaitTimeout := ddl.ReorgWaitTimeout
	ddl.ReorgWaitTimeout = 50 * time.Millisecond
	defer func() { ddl.ReorgWaitTimeout = oldReorgWaitTimeout }()
	hook := &ddl.TestDDLCallback{}
	var jobID int64
	testCase := &testCases[0]
	hook.OnJobRunBeforeExported = func(job *model.Job) {
		if job.Type == testCase.action && job.State == testCase.jobState && job.SchemaState == testCase.JobSchemaState {
			jobIDs := []int64{job.ID}
			jobID = job.ID
			hookCtx := mock.NewContext()
			hookCtx.Store = s.store
			err := hookCtx.NewTxn(context.TODO())
			if err != nil {
				checkErr = errors.Trace(err)
				return
			}
			txn, err := hookCtx.Txn(true)
			if err != nil {
				checkErr = errors.Trace(err)
				return
			}
			errs, err := admin.CancelJobs(txn, jobIDs)
			if err != nil {
				checkErr = errors.Trace(err)
				return
			}
			if errs[0] != nil {
				checkErr = errors.Trace(errs[0])
				return
			}
			checkErr = txn.Commit(context.Background())
		}
	}
	originHook := s.dom.DDL().GetHook()
	defer s.dom.DDL().(ddl.DDLForTest).SetHook(originHook)
	s.dom.DDL().(ddl.DDLForTest).SetHook(hook)
	var err error
	sql := ""
	for i := range testCases {
		testCase = &testCases[i]
		if testCase.needAddTableOrDB {
			s.mustExec(c, "create database if not exists test_drop_db")
			s.mustExec(c, "use test_drop_db")
			s.mustExec(c, "create table if not exists t(c1 int, c2 int)")
		}

		if testCase.action == model.ActionDropTable {
			sql = "drop table t;"
		} else if testCase.action == model.ActionDropSchema {
			sql = "drop database test_drop_db;"
		}

		_, err = s.tk.Exec(sql)
		if testCase.cancelSucc {
			c.Assert(checkErr, IsNil)
			c.Assert(err, NotNil)
			c.Assert(err.Error(), Equals, "[ddl:12]cancelled DDL job")
			s.mustExec(c, "insert into t values (?, ?)", i, i)
		} else {
			c.Assert(err, IsNil)
			c.Assert(checkErr, NotNil)
			c.Assert(checkErr.Error(), Equals, admin.ErrCannotCancelDDLJob.GenWithStackByArgs(jobID).Error())
			_, err = s.tk.Exec("insert into t values (?, ?)", i, i)
			c.Assert(err, NotNil)
		}
	}
}

func (s *testDBSuite) TestAddAnonymousIndex(c *C) {
	s.tk = testkit.NewTestKit(c, s.store)
	s.tk.MustExec("use " + s.schemaName)
	s.mustExec(c, "create table t_anonymous_index (c1 int, c2 int, C3 int)")
	s.mustExec(c, "alter table t_anonymous_index add index (c1, c2)")
	// for dropping empty index
	_, err := s.tk.Exec("alter table t_anonymous_index drop index")
	c.Assert(err, NotNil)
	// The index name is c1 when adding index (c1, c2).
	s.mustExec(c, "alter table t_anonymous_index drop index c1")
	t := s.testGetTable(c, "t_anonymous_index")
	c.Assert(t.Indices(), HasLen, 0)
	// for adding some indices that the first column name is c1
	s.mustExec(c, "alter table t_anonymous_index add index (c1)")
	_, err = s.tk.Exec("alter table t_anonymous_index add index c1 (c2)")
	c.Assert(err, NotNil)
	t = s.testGetTable(c, "t_anonymous_index")
	c.Assert(t.Indices(), HasLen, 1)
	idx := t.Indices()[0].Meta().Name.L
	c.Assert(idx, Equals, "c1")
	// The MySQL will be a warning.
	s.mustExec(c, "alter table t_anonymous_index add index c1_3 (c1)")
	s.mustExec(c, "alter table t_anonymous_index add index (c1, c2, C3)")
	// The MySQL will be a warning.
	s.mustExec(c, "alter table t_anonymous_index add index (c1)")
	t = s.testGetTable(c, "t_anonymous_index")
	c.Assert(t.Indices(), HasLen, 4)
	s.mustExec(c, "alter table t_anonymous_index drop index c1")
	s.mustExec(c, "alter table t_anonymous_index drop index c1_2")
	s.mustExec(c, "alter table t_anonymous_index drop index c1_3")
	s.mustExec(c, "alter table t_anonymous_index drop index c1_4")
	// for case insensitive
	s.mustExec(c, "alter table t_anonymous_index add index (C3)")
	s.mustExec(c, "alter table t_anonymous_index drop index c3")
	s.mustExec(c, "alter table t_anonymous_index add index c3 (C3)")
	s.mustExec(c, "alter table t_anonymous_index drop index C3")
	// for anonymous index with column name `primary`
	s.mustExec(c, "create table t_primary (`primary` int, key (`primary`))")
	t = s.testGetTable(c, "t_primary")
	c.Assert(t.Indices()[0].Meta().Name.String(), Equals, "primary_2")
	s.mustExec(c, "create table t_primary_2 (`primary` int, key primary_2 (`primary`), key (`primary`))")
	t = s.testGetTable(c, "t_primary_2")
	c.Assert(t.Indices()[0].Meta().Name.String(), Equals, "primary_2")
	c.Assert(t.Indices()[1].Meta().Name.String(), Equals, "primary_3")
	s.mustExec(c, "create table t_primary_3 (`primary_2` int, key(`primary_2`), `primary` int, key(`primary`));")
	t = s.testGetTable(c, "t_primary_3")
	c.Assert(t.Indices()[0].Meta().Name.String(), Equals, "primary_2")
	c.Assert(t.Indices()[1].Meta().Name.String(), Equals, "primary_3")
}

func (s *testDBSuite) testAlterLock(c *C) {
	s.tk = testkit.NewTestKit(c, s.store)
	s.tk.MustExec("use " + s.schemaName)
	s.mustExec(c, "create table t_index_lock (c1 int, c2 int, C3 int)")
	s.mustExec(c, "alter table t_indx_lock add index (c1, c2), lock=none")
}

func (s *testDBSuite) TestAddMultiColumnsIndex(c *C) {
	s.tk = testkit.NewTestKit(c, s.store)
	s.tk.MustExec("use " + s.schemaName)

	s.tk.MustExec("drop database if exists tidb;")
	s.tk.MustExec("create database tidb;")
	s.tk.MustExec("use tidb;")
	s.tk.MustExec("create table tidb.test (a int auto_increment primary key, b int);")
	s.tk.MustExec("insert tidb.test values (1, 1);")
	s.tk.MustExec("update tidb.test set b = b + 1 where a = 1;")
	s.tk.MustExec("insert into tidb.test values (2, 2);")
	// Test that the b value is nil.
	s.tk.MustExec("insert into tidb.test (a) values (3);")
	s.tk.MustExec("insert into tidb.test values (4, 4);")
	// Test that the b value is nil again.
	s.tk.MustExec("insert into tidb.test (a) values (5);")
	s.tk.MustExec("insert tidb.test values (6, 6);")
	s.tk.MustExec("alter table tidb.test add index idx1 (a, b);")
	s.tk.MustExec("admin check table test")
}

func (s *testDBSuite) TestAddIndex(c *C) {
	s.testAddIndex(c, false, "create table test_add_index (c1 bigint, c2 bigint, c3 bigint, primary key(c1))")
	s.testAddIndex(c, true, `create table test_add_index (c1 bigint, c2 bigint, c3 bigint, primary key(c1))
			      partition by range (c1) (
			      partition p0 values less than (3440),
			      partition p1 values less than (61440),
			      partition p2 values less than (122880),
			      partition p3 values less than (204800),
			      partition p4 values less than maxvalue)`)
	s.testAddIndex(c, true, `create table test_add_index (c1 bigint, c2 bigint, c3 bigint, primary key(c1))
			      partition by hash (c1) partitions 4;`)
	s.testAddIndex(c, true, `create table test_add_index (c1 bigint, c2 bigint, c3 bigint, primary key(c1))
			      partition by range columns (c1) (
			      partition p0 values less than (3440),
			      partition p1 values less than (61440),
			      partition p2 values less than (122880),
			      partition p3 values less than (204800),
			      partition p4 values less than maxvalue)`)
}

func (s *testDBSuite) testAddIndex(c *C, testPartition bool, createTableSQL string) {
	s.tk = testkit.NewTestKit(c, s.store)
	s.tk.MustExec("use " + s.schemaName)
	if testPartition {
		s.tk.MustExec("set @@session.tidb_enable_table_partition = '1';")
	}
	s.tk.MustExec("drop table if exists test_add_index")
	s.tk.MustExec(createTableSQL)

	done := make(chan error, 1)
	start := -10
	num := defaultBatchSize
	// first add some rows
	for i := start; i < num; i++ {
		sql := fmt.Sprintf("insert into test_add_index values (%d, %d, %d)", i, i, i)
		s.mustExec(c, sql)
	}
	// Add some discrete rows.
	maxBatch := 20
	batchCnt := 100
	otherKeys := make([]int, 0, batchCnt*maxBatch)
	// Make sure there are no duplicate keys.
	base := defaultBatchSize * 20
	for i := 1; i < batchCnt; i++ {
		n := base + i*defaultBatchSize + i
		for j := 0; j < rand.Intn(maxBatch); j++ {
			n += j
			sql := fmt.Sprintf("insert into test_add_index values (%d, %d, %d)", n, n, n)
			s.mustExec(c, sql)
			otherKeys = append(otherKeys, n)
		}
	}
	// Encounter the value of math.MaxInt64 in middle of
	v := math.MaxInt64 - defaultBatchSize/2
	sql := fmt.Sprintf("insert into test_add_index values (%d, %d, %d)", v, v, v)
	s.mustExec(c, sql)
	otherKeys = append(otherKeys, v)

	testddlutil.SessionExecInGoroutine(c, s.store, "create index c3_index on test_add_index (c3)", done)

	deletedKeys := make(map[int]struct{})

	ticker := time.NewTicker(s.lease / 2)
	defer ticker.Stop()
LOOP:
	for {
		select {
		case err := <-done:
			if err == nil {
				break LOOP
			}
			c.Assert(err, IsNil, Commentf("err:%v", errors.ErrorStack(err)))
		case <-ticker.C:
			// When the server performance is particularly poor,
			// the adding index operation can not be completed.
			// So here is a limit to the number of rows inserted.
			if num > defaultBatchSize*10 {
				break
			}
			step := 10
			// delete some rows, and add some data
			for i := num; i < num+step; i++ {
				n := rand.Intn(num)
				deletedKeys[n] = struct{}{}
				sql := fmt.Sprintf("delete from test_add_index where c1 = %d", n)
				s.mustExec(c, sql)
				sql = fmt.Sprintf("insert into test_add_index values (%d, %d, %d)", i, i, i)
				s.mustExec(c, sql)
			}
			num += step
		}
	}

	// get exists keys
	keys := make([]int, 0, num)
	for i := start; i < num; i++ {
		if _, ok := deletedKeys[i]; ok {
			continue
		}
		keys = append(keys, i)
	}
	keys = append(keys, otherKeys...)

	// test index key
	expectedRows := make([][]interface{}, 0, len(keys))
	for _, key := range keys {
		expectedRows = append(expectedRows, []interface{}{key})
	}
	rows := s.mustQuery(c, fmt.Sprintf("select c1 from test_add_index where c3 >= %d order by c1", start))
	matchRows(c, rows, expectedRows)

	if testPartition {
		s.tk.MustExec("admin check table test_add_index")
		return
	}

	// test index range
	for i := 0; i < 100; i++ {
		index := rand.Intn(len(keys) - 3)
		rows := s.mustQuery(c, "select c1 from test_add_index where c3 >= ? limit 3", keys[index])
		matchRows(c, rows, [][]interface{}{{keys[index]}, {keys[index+1]}, {keys[index+2]}})
	}

	// TODO: Support explain in future.
	// rows := s.mustQuery(c, "explain select c1 from test_add_index where c3 >= 100")

	// ay := dumpRows(c, rows)
	// c.Assert(strings.Contains(fmt.Sprintf("%v", ay), "c3_index"), IsTrue)

	// get all row handles
	ctx := s.s.(sessionctx.Context)
	c.Assert(ctx.NewTxn(context.Background()), IsNil)
	t := s.testGetTable(c, "test_add_index")
	handles := make(map[int64]struct{})
	startKey := t.RecordKey(math.MinInt64)
	err := t.IterRecords(ctx, startKey, t.Cols(),
		func(h int64, data []types.Datum, cols []*table.Column) (bool, error) {
			handles[h] = struct{}{}
			return true, nil
		})
	c.Assert(err, IsNil)

	// check in index
	var nidx table.Index
	for _, tidx := range t.Indices() {
		if tidx.Meta().Name.L == "c3_index" {
			nidx = tidx
			break
		}
	}
	// Make sure there is index with name c3_index.
	c.Assert(nidx, NotNil)
	c.Assert(nidx.Meta().ID, Greater, int64(0))
	txn, err := ctx.Txn(true)
	c.Assert(err, IsNil)
	txn.Rollback()

	c.Assert(ctx.NewTxn(context.Background()), IsNil)
	defer txn.Rollback()

	it, err := nidx.SeekFirst(txn)
	c.Assert(err, IsNil)
	defer it.Close()

	for {
		_, h, err := it.Next()
		if terror.ErrorEqual(err, io.EOF) {
			break
		}

		c.Assert(err, IsNil)
		_, ok := handles[h]
		c.Assert(ok, IsTrue)
		delete(handles, h)
	}
	c.Assert(handles, HasLen, 0)
	s.tk.MustExec("drop table test_add_index")
}

// TestCancelAddTableAndDropTablePartition tests cancel ddl job which type is add/drop table partition.
func (s *testDBSuite) TestCancelAddTableAndDropTablePartition(c *C) {
	s.tk = testkit.NewTestKit(c, s.store)
	s.mustExec(c, "create database if not exists test_partition_table")
	s.mustExec(c, "use test_partition_table")
	s.mustExec(c, "drop table if exists t_part")
	s.mustExec(c, `create table t_part (a int key)
		partition by range(a) (
		partition p0 values less than (10),
		partition p1 values less than (20)
	);`)
	defer s.mustExec(c, "drop table t_part;")
	for i := 0; i < 10; i++ {
		s.mustExec(c, "insert into t_part values (?)", i)
	}

	testCases := []struct {
		action         model.ActionType
		jobState       model.JobState
		JobSchemaState model.SchemaState
		cancelSucc     bool
	}{
		{model.ActionAddTablePartition, model.JobStateNone, model.StateNone, true},
		{model.ActionDropTablePartition, model.JobStateNone, model.StateNone, true},
		{model.ActionAddTablePartition, model.JobStateRunning, model.StatePublic, false},
		{model.ActionDropTablePartition, model.JobStateRunning, model.StatePublic, false},
	}
	var checkErr error
	hook := &ddl.TestDDLCallback{}
	testCase := &testCases[0]
	var jobID int64
	hook.OnJobRunBeforeExported = func(job *model.Job) {
		if job.Type == testCase.action && job.State == testCase.jobState && job.SchemaState == testCase.JobSchemaState {
			jobIDs := []int64{job.ID}
			jobID = job.ID
			hookCtx := mock.NewContext()
			hookCtx.Store = s.store
			err := hookCtx.NewTxn(context.Background())
			if err != nil {
				checkErr = errors.Trace(err)
				return
			}
			txn, err := hookCtx.Txn(true)
			if err != nil {
				checkErr = errors.Trace(err)
				return
			}
			errs, err := admin.CancelJobs(txn, jobIDs)
			if err != nil {
				checkErr = errors.Trace(err)
				return
			}
			if errs[0] != nil {
				checkErr = errors.Trace(errs[0])
				return
			}
			checkErr = txn.Commit(context.Background())
		}
		var err error
		sql := ""
		for i := range testCases {
			testCase = &testCases[i]
			if testCase.action == model.ActionAddTablePartition {
				sql = `alter table t_part add partition (
				partition p2 values less than (30)
				);`
			} else if testCase.action == model.ActionDropTablePartition {
				sql = "alter table t_part drop partition p1;"
			}
			_, err = s.tk.Exec(sql)
			if testCase.cancelSucc {
				c.Assert(checkErr, IsNil)
				c.Assert(err, NotNil)
				c.Assert(err.Error(), Equals, "[ddl:12]cancelled DDL job")
				s.mustExec(c, "insert into t_part values (?)", i)
			} else {
				c.Assert(err, IsNil)
				c.Assert(checkErr, NotNil)
				c.Assert(checkErr.Error(), Equals, admin.ErrCannotCancelDDLJob.GenWithStackByArgs(jobID).Error())
				_, err = s.tk.Exec("insert into t_part values (?)", i)
				c.Assert(err, NotNil)
			}
		}
	}
	originalHook := s.dom.DDL().GetHook()
	s.dom.DDL().(ddl.DDLForTest).SetHook(originalHook)
}

func (s *testDBSuite) TestDropIndex(c *C) {
	s.tk = testkit.NewTestKit(c, s.store)
	s.tk.MustExec("use " + s.schemaName)
	s.tk.MustExec("drop table if exists test_drop_index")
	s.tk.MustExec("create table test_drop_index (c1 int, c2 int, c3 int, primary key(c1))")
	s.tk.MustExec("create index c3_index on test_drop_index (c3)")
	done := make(chan error, 1)
	s.mustExec(c, "delete from test_drop_index")

	num := 100
	//  add some rows
	for i := 0; i < num; i++ {
		s.mustExec(c, "insert into test_drop_index values (?, ?, ?)", i, i, i)
	}
	t := s.testGetTable(c, "test_drop_index")
	var c3idx table.Index
	for _, tidx := range t.Indices() {
		if tidx.Meta().Name.L == "c3_index" {
			c3idx = tidx
			break
		}
	}
	c.Assert(c3idx, NotNil)

	testddlutil.SessionExecInGoroutine(c, s.store, "drop index c3_index on test_drop_index", done)

	ticker := time.NewTicker(s.lease / 2)
	defer ticker.Stop()
LOOP:
	for {
		select {
		case err := <-done:
			if err == nil {
				break LOOP
			}
			c.Assert(err, IsNil, Commentf("err:%v", errors.ErrorStack(err)))
		case <-ticker.C:
			step := 10
			// delete some rows, and add some data
			for i := num; i < num+step; i++ {
				n := rand.Intn(num)
				s.mustExec(c, "update test_drop_index set c2 = 1 where c1 = ?", n)
				s.mustExec(c, "insert into test_drop_index values (?, ?, ?)", i, i, i)
			}
			num += step
		}
	}

	rows := s.mustQuery(c, "explain select c1 from test_drop_index where c3 >= 0")
	c.Assert(strings.Contains(fmt.Sprintf("%v", rows), "c3_index"), IsFalse)

	// check in index, must no index in kv
	ctx := s.s.(sessionctx.Context)

	// Make sure there is no index with name c3_index.
	t = s.testGetTable(c, "test_drop_index")
	var nidx table.Index
	for _, tidx := range t.Indices() {
		if tidx.Meta().Name.L == "c3_index" {
			nidx = tidx
			break
		}
	}
	c.Assert(nidx, IsNil)

	idx := tables.NewIndex(t.Meta().ID, t.Meta(), c3idx.Meta())
	checkDelRangeDone(c, ctx, idx)
	s.tk.MustExec("drop table test_drop_index")
}

// TestCancelDropColumn tests cancel ddl job which type is drop column.
func (s *testDBSuite) TestCancelDropColumn(c *C) {
	s.tk = testkit.NewTestKit(c, s.store)
	s.tk.MustExec("use " + s.schemaName)
	s.mustExec(c, "drop table if exists test_drop_column")
	s.mustExec(c, "create table test_drop_column(c1 int, c2 int)")
	defer s.mustExec(c, "drop table test_drop_column;")
	testCases := []struct {
		needAddColumn  bool
		jobState       model.JobState
		JobSchemaState model.SchemaState
		cancelSucc     bool
	}{
		{true, model.JobStateNone, model.StateNone, true},
		{false, model.JobStateRunning, model.StateWriteOnly, false},
		{true, model.JobStateRunning, model.StateDeleteOnly, false},
		{true, model.JobStateRunning, model.StateDeleteReorganization, false},
	}
	var checkErr error
	oldReorgWaitTimeout := ddl.ReorgWaitTimeout
	ddl.ReorgWaitTimeout = 50 * time.Millisecond
	defer func() { ddl.ReorgWaitTimeout = oldReorgWaitTimeout }()
	hook := &ddl.TestDDLCallback{}
	var jobID int64
	testCase := &testCases[0]
	hook.OnJobRunBeforeExported = func(job *model.Job) {
		if job.Type == model.ActionDropColumn && job.State == testCase.jobState && job.SchemaState == testCase.JobSchemaState {
			jobIDs := []int64{job.ID}
			jobID = job.ID
			hookCtx := mock.NewContext()
			hookCtx.Store = s.store
			err := hookCtx.NewTxn(context.TODO())
			if err != nil {
				checkErr = errors.Trace(err)
				return
			}
			txn, err := hookCtx.Txn(true)
			if err != nil {
				checkErr = errors.Trace(err)
				return
			}
			errs, err := admin.CancelJobs(txn, jobIDs)
			if err != nil {
				checkErr = errors.Trace(err)
				return
			}
			if errs[0] != nil {
				checkErr = errors.Trace(errs[0])
				return
			}
			checkErr = txn.Commit(context.Background())
		}
	}

	originalHook := s.dom.DDL().GetHook()
	s.dom.DDL().(ddl.DDLForTest).SetHook(hook)
	var err1 error
	for i := range testCases {
		testCase = &testCases[i]
		if testCase.needAddColumn {
			s.mustExec(c, "alter table test_drop_column add column c3 int")
		}
		_, err1 = s.tk.Exec("alter table test_drop_column drop column c3")
		var col1 *table.Column
		t := s.testGetTable(c, "test_drop_column")
		for _, col := range t.Cols() {
			if strings.EqualFold(col.Name.L, "c3") {
				col1 = col
				break
			}
		}
		if testCase.cancelSucc {
			c.Assert(checkErr, IsNil)
			c.Assert(col1, NotNil)
			c.Assert(col1.Name.L, Equals, "c3")
			c.Assert(err1.Error(), Equals, "[ddl:12]cancelled DDL job")
		} else {
			c.Assert(col1, IsNil)
			c.Assert(err1, IsNil)
			c.Assert(checkErr, NotNil)
			c.Assert(checkErr.Error(), Equals, admin.ErrCannotCancelDDLJob.GenWithStackByArgs(jobID).Error())
		}
	}
	s.dom.DDL().(ddl.DDLForTest).SetHook(originalHook)
	s.mustExec(c, "alter table test_drop_column add column c3 int")
	s.mustExec(c, "alter table test_drop_column drop column c3")
}

func checkDelRangeDone(c *C, ctx sessionctx.Context, idx table.Index) {
	startTime := time.Now()
	f := func() map[int64]struct{} {
		handles := make(map[int64]struct{})

		c.Assert(ctx.NewTxn(context.Background()), IsNil)
		txn, err := ctx.Txn(true)
		c.Assert(err, IsNil)
		defer txn.Rollback()

		txn, err = ctx.Txn(true)
		c.Assert(err, IsNil)
		it, err := idx.SeekFirst(txn)
		c.Assert(err, IsNil)
		defer it.Close()

		for {
			_, h, err := it.Next()
			if terror.ErrorEqual(err, io.EOF) {
				break
			}

			c.Assert(err, IsNil)
			handles[h] = struct{}{}
		}
		return handles
	}

	var handles map[int64]struct{}
	for i := 0; i < waitForCleanDataRound; i++ {
		handles = f()
		if len(handles) != 0 {
			time.Sleep(waitForCleanDataInterval)
		} else {
			break
		}
	}
	c.Assert(handles, HasLen, 0, Commentf("take time %v", time.Since(startTime)))
}

func (s *testDBSuite) TestAddIndexWithDupCols(c *C) {
	s.tk = testkit.NewTestKit(c, s.store)
	s.tk.MustExec("use " + s.schemaName)
	err1 := infoschema.ErrColumnExists.GenWithStackByArgs("b")
	err2 := infoschema.ErrColumnExists.GenWithStackByArgs("B")

	s.tk.MustExec("create table test_add_index_with_dup (a int, b int)")
	_, err := s.tk.Exec("create index c on test_add_index_with_dup(b, a, b)")
	c.Check(errors.Cause(err1).(*terror.Error).Equal(err), Equals, true)

	_, err = s.tk.Exec("create index c on test_add_index_with_dup(b, a, B)")
	c.Check(errors.Cause(err2).(*terror.Error).Equal(err), Equals, true)

	_, err = s.tk.Exec("alter table test_add_index_with_dup add index c (b, a, b)")
	c.Check(errors.Cause(err1).(*terror.Error).Equal(err), Equals, true)

	_, err = s.tk.Exec("alter table test_add_index_with_dup add index c (b, a, B)")
	c.Check(errors.Cause(err2).(*terror.Error).Equal(err), Equals, true)

	s.tk.MustExec("drop table test_add_index_with_dup")
}

func (s *testDBSuite) showColumns(c *C, tableName string) [][]interface{} {
	return s.mustQuery(c, fmt.Sprintf("show columns from %s", tableName))
}

func (s *testDBSuite) TestCreateIndexType(c *C) {
	s.tk = testkit.NewTestKit(c, s.store)
	s.tk.MustExec("use " + s.schemaName)
	sql := `CREATE TABLE test_index (
		price int(5) DEFAULT '0' NOT NULL,
		area varchar(40) DEFAULT '' NOT NULL,
		type varchar(40) DEFAULT '' NOT NULL,
		transityes set('a','b'),
		shopsyes enum('Y','N') DEFAULT 'Y' NOT NULL,
		schoolsyes enum('Y','N') DEFAULT 'Y' NOT NULL,
		petsyes enum('Y','N') DEFAULT 'Y' NOT NULL,
		KEY price (price,area,type,transityes,shopsyes,schoolsyes,petsyes));`
	s.tk.MustExec(sql)
}

func (s *testDBSuite) TestColumn(c *C) {
	s.tk = testkit.NewTestKit(c, s.store)
	s.tk.MustExec("use " + s.schemaName)
	s.tk.MustExec("create table t2 (c1 int, c2 int, c3 int)")
	s.testAddColumn(c)
	s.testDropColumn(c)
	s.tk.MustExec("drop table t2")
}

func (s *testDBSuite) TestAddColumnTooMany(c *C) {
	s.tk = testkit.NewTestKit(c, s.store)
	s.tk.MustExec("use test")
	count := int(atomic.LoadUint32(&ddl.TableColumnCountLimit) - 1)
	var cols []string
	for i := 0; i < count; i++ {
		cols = append(cols, fmt.Sprintf("a%d int", i))
	}
	createSQL := fmt.Sprintf("create table t_column_too_many (%s)", strings.Join(cols, ","))
	s.tk.MustExec(createSQL)
	s.tk.MustExec("alter table t_column_too_many add column a_512 int")
	alterSQL := "alter table t_column_too_many add column a_513 int"
	assertErrorCode(c, s.tk, alterSQL, tmysql.ErrTooManyFields)
}

func sessionExec(c *C, s kv.Storage, sql string) {
	se, err := session.CreateSession4Test(s)
	c.Assert(err, IsNil)
	_, err = se.Execute(context.Background(), "use test_db")
	c.Assert(err, IsNil)
	rs, err := se.Execute(context.Background(), sql)
	c.Assert(err, IsNil, Commentf("err:%v", errors.ErrorStack(err)))
	c.Assert(rs, IsNil)
	se.Close()
}

func (s *testDBSuite) testAddColumn(c *C) {
	done := make(chan error, 1)

	num := defaultBatchSize + 10
	// add some rows
	for i := 0; i < num; i++ {
		s.mustExec(c, "insert into t2 values (?, ?, ?)", i, i, i)
	}

	testddlutil.SessionExecInGoroutine(c, s.store, "alter table t2 add column c4 int default -1", done)

	ticker := time.NewTicker(s.lease / 2)
	defer ticker.Stop()
	step := 10
LOOP:
	for {
		select {
		case err := <-done:
			if err == nil {
				break LOOP
			}
			c.Assert(err, IsNil, Commentf("err:%v", errors.ErrorStack(err)))
		case <-ticker.C:
			// delete some rows, and add some data
			for i := num; i < num+step; i++ {
				n := rand.Intn(num)
				s.tk.MustExec("begin")
				s.tk.MustExec("delete from t2 where c1 = ?", n)
				s.tk.MustExec("commit")

				// Make sure that statement of insert and show use the same infoSchema.
				s.tk.MustExec("begin")
				_, err := s.tk.Exec("insert into t2 values (?, ?, ?)", i, i, i)
				if err != nil {
					// if err is failed, the column number must be 4 now.
					values := s.showColumns(c, "t2")
					c.Assert(values, HasLen, 4, Commentf("err:%v", errors.ErrorStack(err)))
				}
				s.tk.MustExec("commit")
			}
			num += step
		}
	}

	// add data, here c4 must exist
	for i := num; i < num+step; i++ {
		s.tk.MustExec("insert into t2 values (?, ?, ?, ?)", i, i, i, i)
	}

	rows := s.mustQuery(c, "select count(c4) from t2")
	c.Assert(rows, HasLen, 1)
	c.Assert(rows[0], HasLen, 1)
	count, err := strconv.ParseInt(rows[0][0].(string), 10, 64)
	c.Assert(err, IsNil)
	c.Assert(count, Greater, int64(0))

	rows = s.mustQuery(c, "select count(c4) from t2 where c4 = -1")
	matchRows(c, rows, [][]interface{}{{count - int64(step)}})

	for i := num; i < num+step; i++ {
		rows = s.mustQuery(c, "select c4 from t2 where c4 = ?", i)
		matchRows(c, rows, [][]interface{}{{i}})
	}

	ctx := s.s.(sessionctx.Context)
	t := s.testGetTable(c, "t2")
	i := 0
	j := 0
	ctx.NewTxn(context.Background())
	defer func() {
		if txn, err1 := ctx.Txn(true); err1 == nil {
			txn.Rollback()
		}
	}()
	err = t.IterRecords(ctx, t.FirstKey(), t.Cols(),
		func(h int64, data []types.Datum, cols []*table.Column) (bool, error) {
			i++
			// c4 must be -1 or > 0
			v, err1 := data[3].ToInt64(ctx.GetSessionVars().StmtCtx)
			c.Assert(err1, IsNil)
			if v == -1 {
				j++
			} else {
				c.Assert(v, Greater, int64(0))
			}
			return true, nil
		})
	c.Assert(err, IsNil)
	c.Assert(i, Equals, int(count))
	c.Assert(i, LessEqual, num+step)
	c.Assert(j, Equals, int(count)-step)

	// for modifying columns after adding columns
	s.tk.MustExec("alter table t2 modify c4 int default 11")
	for i := num + step; i < num+step+10; i++ {
		s.mustExec(c, "insert into t2 values (?, ?, ?, ?)", i, i, i, i)
	}
	rows = s.mustQuery(c, "select count(c4) from t2 where c4 = -1")
	matchRows(c, rows, [][]interface{}{{count - int64(step)}})

	// add timestamp type column
	s.mustExec(c, "create table test_on_update_c (c1 int, c2 timestamp);")
	s.mustExec(c, "alter table test_on_update_c add column c3 timestamp null default '2017-02-11' on update current_timestamp;")
	is := domain.GetDomain(ctx).InfoSchema()
	tbl, err := is.TableByName(model.NewCIStr("test_db"), model.NewCIStr("test_on_update_c"))
	c.Assert(err, IsNil)
	tblInfo := tbl.Meta()
	colC := tblInfo.Columns[2]
	c.Assert(colC.Tp, Equals, mysql.TypeTimestamp)
	hasNotNull := tmysql.HasNotNullFlag(colC.Flag)
	c.Assert(hasNotNull, IsFalse)
	// add datetime type column
	s.mustExec(c, "create table test_on_update_d (c1 int, c2 datetime);")
	s.mustExec(c, "alter table test_on_update_d add column c3 datetime on update current_timestamp;")
	is = domain.GetDomain(ctx).InfoSchema()
	tbl, err = is.TableByName(model.NewCIStr("test_db"), model.NewCIStr("test_on_update_d"))
	c.Assert(err, IsNil)
	tblInfo = tbl.Meta()
	colC = tblInfo.Columns[2]
	c.Assert(colC.Tp, Equals, mysql.TypeDatetime)
	hasNotNull = tmysql.HasNotNullFlag(colC.Flag)
	c.Assert(hasNotNull, IsFalse)

	// test add unsupported constraint
	s.mustExec(c, "create table t_add_unsupported_constraint (a int);")
	_, err = s.tk.Exec("ALTER TABLE t_add_unsupported_constraint ADD id int AUTO_INCREMENT;")
	c.Assert(err.Error(), Equals, "[ddl:202]unsupported add column 'id' constraint AUTO_INCREMENT when altering 'test_db.t_add_unsupported_constraint'")
	_, err = s.tk.Exec("ALTER TABLE t_add_unsupported_constraint ADD id int KEY;")
	c.Assert(err.Error(), Equals, "[ddl:202]unsupported add column 'id' constraint PRIMARY KEY when altering 'test_db.t_add_unsupported_constraint'")
	_, err = s.tk.Exec("ALTER TABLE t_add_unsupported_constraint ADD id int UNIQUE;")
	c.Assert(err.Error(), Equals, "[ddl:202]unsupported add column 'id' constraint UNIQUE KEY when altering 'test_db.t_add_unsupported_constraint'")
}

func (s *testDBSuite) testDropColumn(c *C) {
	done := make(chan error, 1)
	s.mustExec(c, "delete from t2")

	num := 100
	// add some rows
	for i := 0; i < num; i++ {
		s.mustExec(c, "insert into t2 values (?, ?, ?, ?)", i, i, i, i)
	}

	// get c4 column id
	testddlutil.SessionExecInGoroutine(c, s.store, "alter table t2 drop column c4", done)

	ticker := time.NewTicker(s.lease / 2)
	defer ticker.Stop()
	step := 10
LOOP:
	for {
		select {
		case err := <-done:
			if err == nil {
				break LOOP
			}
			c.Assert(err, IsNil, Commentf("err:%v", errors.ErrorStack(err)))
		case <-ticker.C:
			// delete some rows, and add some data
			for i := num; i < num+step; i++ {
				// Make sure that statement of insert and show use the same infoSchema.
				s.tk.MustExec("begin")
				_, err := s.tk.Exec("insert into t2 values (?, ?, ?)", i, i, i)
				if err != nil {
					// If executing is failed, the column number must be 4 now.
					values := s.showColumns(c, "t2")
					c.Assert(values, HasLen, 4, Commentf("err:%v", errors.ErrorStack(err)))
				}
				s.tk.MustExec("commit")
			}
			num += step
		}
	}

	// add data, here c4 must not exist
	for i := num; i < num+step; i++ {
		s.mustExec(c, "insert into t2 values (?, ?, ?)", i, i, i)
	}

	rows := s.mustQuery(c, "select count(*) from t2")
	c.Assert(rows, HasLen, 1)
	c.Assert(rows[0], HasLen, 1)
	count, err := strconv.ParseInt(rows[0][0].(string), 10, 64)
	c.Assert(err, IsNil)
	c.Assert(count, Greater, int64(0))
}

// TestDropColumn is for inserting value with a to-be-dropped column when do drop column.
// Column info from schema in build-insert-plan should be public only,
// otherwise they will not be consist with Table.Col(), then the server will panic.
func (s *testDBSuite) TestDropColumn(c *C) {
	s.tk = testkit.NewTestKit(c, s.store)
	s.tk.MustExec("create database drop_col_db")
	s.tk.MustExec("use drop_col_db")
	s.tk.MustExec("create table t2 (c1 int, c2 int, c3 int)")
	num := 50
	dmlDone := make(chan error, num)
	ddlDone := make(chan error, num)

	multiDDL := make([]string, 0, num)
	for i := 0; i < num/2; i++ {
		multiDDL = append(multiDDL, "alter table t2 add column c4 int", "alter table t2 drop column c4")
	}
	testddlutil.ExecMultiSQLInGoroutine(c, s.store, "drop_col_db", multiDDL, ddlDone)
	for i := 0; i < num; i++ {
		testddlutil.ExecMultiSQLInGoroutine(c, s.store, "drop_col_db", []string{"insert into t2 set c1 = 1, c2 = 1, c3 = 1, c4 = 1"}, dmlDone)
	}
	for i := 0; i < num; i++ {
		select {
		case err := <-ddlDone:
			c.Assert(err, IsNil, Commentf("err:%v", errors.ErrorStack(err)))
		}
	}

	s.tk.MustExec("drop database drop_col_db")
}

func (s *testDBSuite) TestPrimaryKey(c *C) {
	s.tk = testkit.NewTestKit(c, s.store)
	s.tk.MustExec("use " + s.schemaName)

	s.mustExec(c, "create table primary_key_test (a int, b varchar(10))")
	_, err := s.tk.Exec("alter table primary_key_test add primary key(a)")
	c.Assert(ddl.ErrUnsupportedModifyPrimaryKey.Equal(err), IsTrue)
	_, err = s.tk.Exec("alter table primary_key_test drop primary key")
	c.Assert(ddl.ErrUnsupportedModifyPrimaryKey.Equal(err), IsTrue)
}

func (s *testDBSuite) TestChangeColumn(c *C) {
	s.tk = testkit.NewTestKit(c, s.store)
	s.tk.MustExec("use " + s.schemaName)

	s.mustExec(c, "create table t3 (a int default '0', b varchar(10), d int not null default '0')")
	s.mustExec(c, "insert into t3 set b = 'a'")
	s.tk.MustQuery("select a from t3").Check(testkit.Rows("0"))
	s.mustExec(c, "alter table t3 change a aa bigint")
	s.mustExec(c, "insert into t3 set b = 'b'")
	s.tk.MustQuery("select aa from t3").Check(testkit.Rows("0", "<nil>"))
	// for no default flag
	s.mustExec(c, "alter table t3 change d dd bigint not null")
	ctx := s.tk.Se.(sessionctx.Context)
	is := domain.GetDomain(ctx).InfoSchema()
	tbl, err := is.TableByName(model.NewCIStr("test_db"), model.NewCIStr("t3"))
	c.Assert(err, IsNil)
	tblInfo := tbl.Meta()
	colD := tblInfo.Columns[2]
	hasNoDefault := tmysql.HasNoDefaultValueFlag(colD.Flag)
	c.Assert(hasNoDefault, IsTrue)
	// for the following definitions: 'not null', 'null', 'default value' and 'comment'
	s.mustExec(c, "alter table t3 change b b varchar(20) null default 'c' comment 'my comment'")
	is = domain.GetDomain(ctx).InfoSchema()
	tbl, err = is.TableByName(model.NewCIStr("test_db"), model.NewCIStr("t3"))
	c.Assert(err, IsNil)
	tblInfo = tbl.Meta()
	colB := tblInfo.Columns[1]
	c.Assert(colB.Comment, Equals, "my comment")
	hasNotNull := tmysql.HasNotNullFlag(colB.Flag)
	c.Assert(hasNotNull, IsFalse)
	s.mustExec(c, "insert into t3 set aa = 3, dd = 5")
	s.tk.MustQuery("select b from t3").Check(testkit.Rows("a", "b", "c"))
	// for timestamp
	s.mustExec(c, "alter table t3 add column c timestamp not null")
	s.mustExec(c, "alter table t3 change c c timestamp null default '2017-02-11' comment 'col c comment' on update current_timestamp")
	is = domain.GetDomain(ctx).InfoSchema()
	tbl, err = is.TableByName(model.NewCIStr("test_db"), model.NewCIStr("t3"))
	c.Assert(err, IsNil)
	tblInfo = tbl.Meta()
	colC := tblInfo.Columns[3]
	c.Assert(colC.Comment, Equals, "col c comment")
	hasNotNull = tmysql.HasNotNullFlag(colC.Flag)
	c.Assert(hasNotNull, IsFalse)
	// for enum
	s.mustExec(c, "alter table t3 add column en enum('a', 'b', 'c') not null default 'a'")

	// for failing tests
	sql := "alter table t3 change aa a bigint default ''"
	assertErrorCode(c, s.tk, sql, tmysql.ErrInvalidDefault)
	sql = "alter table t3 change a testx.t3.aa bigint"
	assertErrorCode(c, s.tk, sql, tmysql.ErrWrongDBName)
	sql = "alter table t3 change t.a aa bigint"
	assertErrorCode(c, s.tk, sql, tmysql.ErrWrongTableName)
	s.mustExec(c, "create table t4 (c1 int, c2 int, c3 int default 1, index (c1));")
	s.tk.MustExec("insert into t4(c2) values (null);")
	sql = "alter table t4 change c1 a1 int not null;"
	assertErrorCode(c, s.tk, sql, tmysql.ErrInvalidUseOfNull)
	sql = "alter table t4 change c2 a bigint not null;"
	assertErrorCode(c, s.tk, sql, tmysql.WarnDataTruncated)
	sql = "alter table t3 modify en enum('a', 'z', 'b', 'c') not null default 'a'"
	assertErrorCode(c, s.tk, sql, tmysql.ErrUnknown)
	// Rename to an existing column.
	s.mustExec(c, "alter table t3 add column a bigint")
	sql = "alter table t3 change aa a bigint"
	assertErrorCode(c, s.tk, sql, tmysql.ErrDupFieldName)

	s.tk.MustExec("drop table t3")
}

func (s *testDBSuite) mustExec(c *C, query string, args ...interface{}) {
	s.tk.MustExec(query, args...)
}

func (s *testDBSuite) mustQuery(c *C, query string, args ...interface{}) [][]interface{} {
	r := s.tk.MustQuery(query, args...)
	return r.Rows()
}

func matchRows(c *C, rows [][]interface{}, expected [][]interface{}) {
	c.Assert(len(rows), Equals, len(expected), Commentf("got %v, expected %v", rows, expected))
	for i := range rows {
		match(c, rows[i], expected[i]...)
	}
}

func match(c *C, row []interface{}, expected ...interface{}) {
	c.Assert(len(row), Equals, len(expected))
	for i := range row {
		got := fmt.Sprintf("%v", row[i])
		need := fmt.Sprintf("%v", expected[i])
		c.Assert(got, Equals, need)
	}
}

func (s *testDBSuite) TestCreateTableWithLike(c *C) {
	s.tk = testkit.NewTestKit(c, s.store)
	// for the same database
	s.tk.MustExec("create database ctwl_db")
	s.tk.MustExec("use ctwl_db")
	s.tk.MustExec("create table tt(id int primary key)")
	s.tk.MustExec("create table t (c1 int not null auto_increment, c2 int, constraint cc foreign key (c2) references tt(id), primary key(c1)) auto_increment = 10")
	s.tk.MustExec("insert into t set c2=1")
	s.tk.MustExec("create table t1 like ctwl_db.t")
	s.tk.MustExec("insert into t1 set c2=11")
	s.tk.MustExec("create table t2 (like ctwl_db.t1)")
	s.tk.MustExec("insert into t2 set c2=12")
	s.tk.MustQuery("select * from t").Check(testkit.Rows("10 1"))
	s.tk.MustQuery("select * from t1").Check(testkit.Rows("1 11"))
	s.tk.MustQuery("select * from t2").Check(testkit.Rows("1 12"))
	ctx := s.tk.Se.(sessionctx.Context)
	is := domain.GetDomain(ctx).InfoSchema()
	tbl1, err := is.TableByName(model.NewCIStr("ctwl_db"), model.NewCIStr("t1"))
	c.Assert(err, IsNil)
	tbl1Info := tbl1.Meta()
	c.Assert(tbl1Info.ForeignKeys, IsNil)
	c.Assert(tbl1Info.PKIsHandle, Equals, true)
	col := tbl1Info.Columns[0]
	hasNotNull := tmysql.HasNotNullFlag(col.Flag)
	c.Assert(hasNotNull, IsTrue)
	tbl2, err := is.TableByName(model.NewCIStr("ctwl_db"), model.NewCIStr("t2"))
	c.Assert(err, IsNil)
	tbl2Info := tbl2.Meta()
	c.Assert(tbl2Info.ForeignKeys, IsNil)
	c.Assert(tbl2Info.PKIsHandle, Equals, true)
	c.Assert(tmysql.HasNotNullFlag(tbl2Info.Columns[0].Flag), IsTrue)

	// for different databases
	s.tk.MustExec("create database ctwl_db1")
	s.tk.MustExec("use ctwl_db1")
	s.tk.MustExec("create table t1 like ctwl_db.t")
	s.tk.MustExec("insert into t1 set c2=11")
	s.tk.MustQuery("select * from t1").Check(testkit.Rows("1 11"))
	is = domain.GetDomain(ctx).InfoSchema()
	tbl1, err = is.TableByName(model.NewCIStr("ctwl_db1"), model.NewCIStr("t1"))
	c.Assert(err, IsNil)
	c.Assert(tbl1.Meta().ForeignKeys, IsNil)

	// for failure cases
	failSQL := fmt.Sprintf("create table t1 like test_not_exist.t")
	assertErrorCode(c, s.tk, failSQL, tmysql.ErrNoSuchTable)
	failSQL = fmt.Sprintf("create table t1 like test.t_not_exist")
	assertErrorCode(c, s.tk, failSQL, tmysql.ErrNoSuchTable)
	failSQL = fmt.Sprintf("create table t1 (like test_not_exist.t)")
	assertErrorCode(c, s.tk, failSQL, tmysql.ErrNoSuchTable)
	failSQL = fmt.Sprintf("create table test_not_exis.t1 like ctwl_db.t")
	assertErrorCode(c, s.tk, failSQL, tmysql.ErrBadDB)
	failSQL = fmt.Sprintf("create table t1 like ctwl_db.t")
	assertErrorCode(c, s.tk, failSQL, tmysql.ErrTableExists)

	s.tk.MustExec("drop database ctwl_db")
	s.tk.MustExec("drop database ctwl_db1")
}

func (s *testDBSuite) TestCreateTable(c *C) {
	s.tk.MustExec("use test")
	s.tk.MustExec("CREATE TABLE `t` (`a` double DEFAULT 1.0 DEFAULT now() DEFAULT 2.0 );")
	s.tk.MustExec("CREATE TABLE IF NOT EXISTS `t` (`a` double DEFAULT 1.0 DEFAULT now() DEFAULT 2.0 );")
	ctx := s.tk.Se.(sessionctx.Context)
	is := domain.GetDomain(ctx).InfoSchema()
	tbl, err := is.TableByName(model.NewCIStr("test"), model.NewCIStr("t"))
	c.Assert(err, IsNil)
	cols := tbl.Cols()

	c.Assert(len(cols), Equals, 1)
	col := cols[0]
	c.Assert(col.Name.L, Equals, "a")
	d, ok := col.DefaultValue.(string)
	c.Assert(ok, IsTrue)
	c.Assert(d, Equals, "2.0")

	s.tk.MustExec("drop table t")

	_, err = s.tk.Exec("CREATE TABLE `t` (`a` int) DEFAULT CHARSET=abcdefg")
	c.Assert(err, NotNil)

	// test for enum column
	failSQL := "create table t_enum (a enum('e','e'));"
	assertErrorCode(c, s.tk, failSQL, tmysql.ErrDuplicatedValueInType)
	failSQL = "create table t_enum (a enum('e','E'));"
	assertErrorCode(c, s.tk, failSQL, tmysql.ErrDuplicatedValueInType)
	failSQL = "create table t_enum (a enum('abc','Abc'));"
	assertErrorCode(c, s.tk, failSQL, tmysql.ErrDuplicatedValueInType)
	// test for set column
	failSQL = "create table t_enum (a set('e','e'));"
	assertErrorCode(c, s.tk, failSQL, tmysql.ErrDuplicatedValueInType)
	failSQL = "create table t_enum (a set('e','E'));"
	assertErrorCode(c, s.tk, failSQL, tmysql.ErrDuplicatedValueInType)
	failSQL = "create table t_enum (a set('abc','Abc'));"
	assertErrorCode(c, s.tk, failSQL, tmysql.ErrDuplicatedValueInType)
	_, err = s.tk.Exec("create table t_enum (a enum('B','b'));")
	c.Assert(err.Error(), Equals, "[types:1291]Column 'a' has duplicated value 'B' in ENUM")
}

func (s *testDBSuite) TestTableForeignKey(c *C) {
	s.tk = testkit.NewTestKit(c, s.store)
	s.tk.MustExec("use test")
	s.tk.MustExec("create table t1 (a int, b int);")
	// test create table with foreign key.
	failSQL := "create table t2 (c int, foreign key (a) references t1(a));"
	assertErrorCode(c, s.tk, failSQL, tmysql.ErrKeyColumnDoesNotExits)
	// test add foreign key.
	s.tk.MustExec("create table t3 (a int, b int);")
	failSQL = "alter table t1 add foreign key (c) REFERENCES t3(a);"
	assertErrorCode(c, s.tk, failSQL, tmysql.ErrKeyColumnDoesNotExits)
	s.tk.MustExec("drop table if exists t1,t2,t3;")
}

func (s *testDBSuite) TestTruncateTable(c *C) {
	tk := testkit.NewTestKit(c, s.store)
	tk.MustExec("use test")
	tk.MustExec("create table truncate_table (c1 int, c2 int)")
	tk.MustExec("insert truncate_table values (1, 1), (2, 2)")
	ctx := tk.Se.(sessionctx.Context)
	is := domain.GetDomain(ctx).InfoSchema()
	oldTblInfo, err := is.TableByName(model.NewCIStr("test"), model.NewCIStr("truncate_table"))
	c.Assert(err, IsNil)
	oldTblID := oldTblInfo.Meta().ID

	tk.MustExec("truncate table truncate_table")

	tk.MustExec("insert truncate_table values (3, 3), (4, 4)")
	tk.MustQuery("select * from truncate_table").Check(testkit.Rows("3 3", "4 4"))

	is = domain.GetDomain(ctx).InfoSchema()
	newTblInfo, err := is.TableByName(model.NewCIStr("test"), model.NewCIStr("truncate_table"))
	c.Assert(err, IsNil)
	c.Assert(newTblInfo.Meta().ID, Greater, oldTblID)

	// Verify that the old table data has been deleted by background worker.
	tablePrefix := tablecodec.EncodeTablePrefix(oldTblID)
	hasOldTableData := true
	for i := 0; i < waitForCleanDataRound; i++ {
		err = kv.RunInNewTxn(s.store, false, func(txn kv.Transaction) error {
			it, err1 := txn.Iter(tablePrefix, nil)
			if err1 != nil {
				return err1
			}
			if !it.Valid() {
				hasOldTableData = false
			} else {
				hasOldTableData = it.Key().HasPrefix(tablePrefix)
			}
			it.Close()
			return nil
		})
		c.Assert(err, IsNil)
		if !hasOldTableData {
			break
		}
		time.Sleep(waitForCleanDataInterval)
	}
	c.Assert(hasOldTableData, IsFalse)
}

func (s *testDBSuite) TestRenameTable(c *C) {
	isAlterTable := false
	s.testRenameTable(c, "rename table %s to %s", isAlterTable)
}

func (s *testDBSuite) TestAlterTableRenameTable(c *C) {
	isAlterTable := true
	s.testRenameTable(c, "alter table %s rename to %s", isAlterTable)
}

func (s *testDBSuite) testRenameTable(c *C, sql string, isAlterTable bool) {
	s.tk = testkit.NewTestKit(c, s.store)
	s.tk.MustExec("use test")
	// for different databases
	s.tk.MustExec("create table t (c1 int, c2 int)")
	s.tk.MustExec("insert t values (1, 1), (2, 2)")
	ctx := s.tk.Se.(sessionctx.Context)
	is := domain.GetDomain(ctx).InfoSchema()
	oldTblInfo, err := is.TableByName(model.NewCIStr("test"), model.NewCIStr("t"))
	c.Assert(err, IsNil)
	oldTblID := oldTblInfo.Meta().ID
	s.tk.MustExec("create database test1")
	s.tk.MustExec("use test1")
	s.tk.MustExec(fmt.Sprintf(sql, "test.t", "test1.t1"))
	is = domain.GetDomain(ctx).InfoSchema()
	newTblInfo, err := is.TableByName(model.NewCIStr("test1"), model.NewCIStr("t1"))
	c.Assert(err, IsNil)
	c.Assert(newTblInfo.Meta().ID, Equals, oldTblID)
	s.tk.MustQuery("select * from t1").Check(testkit.Rows("1 1", "2 2"))
	s.tk.MustExec("use test")

	// Make sure t doesn't exist.
	s.tk.MustExec("create table t (c1 int, c2 int)")
	s.tk.MustExec("drop table t")

	// for the same database
	s.tk.MustExec("use test1")
	s.tk.MustExec(fmt.Sprintf(sql, "t1", "t2"))
	is = domain.GetDomain(ctx).InfoSchema()
	newTblInfo, err = is.TableByName(model.NewCIStr("test1"), model.NewCIStr("t2"))
	c.Assert(err, IsNil)
	c.Assert(newTblInfo.Meta().ID, Equals, oldTblID)
	s.tk.MustQuery("select * from t2").Check(testkit.Rows("1 1", "2 2"))
	isExist := is.TableExists(model.NewCIStr("test1"), model.NewCIStr("t1"))
	c.Assert(isExist, IsFalse)
	s.tk.MustQuery("show tables").Check(testkit.Rows("t2"))

	// for failure case
	failSQL := fmt.Sprintf(sql, "test_not_exist.t", "test_not_exist.t")
	if isAlterTable {
		assertErrorCode(c, s.tk, failSQL, tmysql.ErrNoSuchTable)
	} else {
		assertErrorCode(c, s.tk, failSQL, tmysql.ErrFileNotFound)
	}
	failSQL = fmt.Sprintf(sql, "test.test_not_exist", "test.test_not_exist")
	if isAlterTable {
		assertErrorCode(c, s.tk, failSQL, tmysql.ErrNoSuchTable)
	} else {
		assertErrorCode(c, s.tk, failSQL, tmysql.ErrFileNotFound)
	}
	failSQL = fmt.Sprintf(sql, "test.t_not_exist", "test_not_exist.t")
	if isAlterTable {
		assertErrorCode(c, s.tk, failSQL, tmysql.ErrNoSuchTable)
	} else {
		assertErrorCode(c, s.tk, failSQL, tmysql.ErrFileNotFound)
	}
	failSQL = fmt.Sprintf(sql, "test1.t2", "test_not_exist.t")
	assertErrorCode(c, s.tk, failSQL, tmysql.ErrErrorOnRename)

	s.tk.MustExec("use test1")
	s.tk.MustExec("create table if not exists t_exist (c1 int, c2 int)")
	failSQL = fmt.Sprintf(sql, "test1.t2", "test1.t_exist")
	assertErrorCode(c, s.tk, failSQL, tmysql.ErrTableExists)
	failSQL = fmt.Sprintf(sql, "test.t_not_exist", "test1.t_exist")
	if isAlterTable {
		assertErrorCode(c, s.tk, failSQL, tmysql.ErrNoSuchTable)
	} else {
		assertErrorCode(c, s.tk, failSQL, tmysql.ErrTableExists)
	}
	failSQL = fmt.Sprintf(sql, "test_not_exist.t", "test1.t_exist")
	if isAlterTable {
		assertErrorCode(c, s.tk, failSQL, tmysql.ErrNoSuchTable)
	} else {
		assertErrorCode(c, s.tk, failSQL, tmysql.ErrTableExists)
	}
	failSQL = fmt.Sprintf(sql, "test_not_exist.t", "test1.t_not_exist")
	if isAlterTable {
		assertErrorCode(c, s.tk, failSQL, tmysql.ErrNoSuchTable)
	} else {
		assertErrorCode(c, s.tk, failSQL, tmysql.ErrFileNotFound)
	}

	// for the same table name
	s.tk.MustExec("use test1")
	s.tk.MustExec("create table if not exists t (c1 int, c2 int)")
	s.tk.MustExec("create table if not exists t1 (c1 int, c2 int)")
	if isAlterTable {
		s.tk.MustExec(fmt.Sprintf(sql, "test1.t", "t"))
		s.tk.MustExec(fmt.Sprintf(sql, "test1.t1", "test1.T1"))
	} else {
		assertErrorCode(c, s.tk, fmt.Sprintf(sql, "test1.t", "t"), tmysql.ErrTableExists)
		assertErrorCode(c, s.tk, fmt.Sprintf(sql, "test1.t1", "test1.T1"), tmysql.ErrTableExists)
	}

	s.tk.MustExec("drop database test1")
}

func (s *testDBSuite) TestRenameMultiTables(c *C) {
	s.tk = testkit.NewTestKit(c, s.store)
	s.tk.MustExec("use test")
	s.tk.MustExec("create table t1(id int)")
	s.tk.MustExec("create table t2(id int)")
	// Currently it will fail only.
	sql := fmt.Sprintf("rename table t1 to t3, t2 to t4")
	_, err := s.tk.Exec(sql)
	c.Assert(err, NotNil)
	originErr := errors.Cause(err)
	c.Assert(originErr.Error(), Equals, "can't run multi schema change")

	s.tk.MustExec("drop table t1, t2")
}

func (s *testDBSuite) TestAddNotNullColumn(c *C) {
	s.tk = testkit.NewTestKit(c, s.store)
	s.tk.MustExec("use test_db")
	// for different databases
	s.tk.MustExec("create table tnn (c1 int primary key auto_increment, c2 int)")
	s.tk.MustExec("insert tnn (c2) values (0)" + strings.Repeat(",(0)", 99))
	done := make(chan error, 1)
	testddlutil.SessionExecInGoroutine(c, s.store, "alter table tnn add column c3 int not null default 3", done)
	updateCnt := 0
out:
	for {
		select {
		case err := <-done:
			c.Assert(err, IsNil)
			break out
		default:
			s.tk.MustExec("update tnn set c2 = c2 + 1 where c1 = 99")
			updateCnt++
		}
	}
	expected := fmt.Sprintf("%d %d", updateCnt, 3)
	s.tk.MustQuery("select c2, c3 from tnn where c1 = 99").Check(testkit.Rows(expected))

	s.tk.MustExec("drop table tnn")
}

func (s *testDBSuite) TestGeneratedColumnDDL(c *C) {
	s.tk = testkit.NewTestKit(c, s.store)
	s.tk.MustExec("use test")

	// Check create table with virtual generated column.
	s.tk.MustExec(`CREATE TABLE test_gv_ddl(a int, b int as (a+8) virtual)`)

	// Check desc table with virtual generated column.
	result := s.tk.MustQuery(`DESC test_gv_ddl`)
	result.Check(testkit.Rows(`a int(11) YES  <nil> `, `b int(11) YES  <nil> VIRTUAL GENERATED`))

	// Check show create table with virtual generated column.
	result = s.tk.MustQuery(`show create table test_gv_ddl`)
	result.Check(testkit.Rows(
		"test_gv_ddl CREATE TABLE `test_gv_ddl` (\n  `a` int(11) DEFAULT NULL,\n  `b` int(11) GENERATED ALWAYS AS (`a` + 8) VIRTUAL\n) ENGINE=InnoDB DEFAULT CHARSET=utf8mb4 COLLATE=utf8mb4_bin",
	))

	// Check alter table add a stored generated column.
	s.tk.MustExec(`alter table test_gv_ddl add column c int as (b+2) stored`)
	result = s.tk.MustQuery(`DESC test_gv_ddl`)
	result.Check(testkit.Rows(`a int(11) YES  <nil> `, `b int(11) YES  <nil> VIRTUAL GENERATED`, `c int(11) YES  <nil> STORED GENERATED`))

	// Check generated expression with blanks.
	s.tk.MustExec("create table table_with_gen_col_blanks (a int, b char(20) as (cast( \r\n\t a \r\n\tas  char)))")
	result = s.tk.MustQuery(`show create table table_with_gen_col_blanks`)
	result.Check(testkit.Rows("table_with_gen_col_blanks CREATE TABLE `table_with_gen_col_blanks` (\n" +
		"  `a` int(11) DEFAULT NULL,\n" +
		"  `b` char(20) GENERATED ALWAYS AS (CAST(`a` AS CHAR)) VIRTUAL\n" +
		") ENGINE=InnoDB DEFAULT CHARSET=utf8mb4 COLLATE=utf8mb4_bin"))

	genExprTests := []struct {
		stmt string
		err  int
	}{
		// drop/rename columns dependent by other column.
		{`alter table test_gv_ddl drop column a`, mysql.ErrDependentByGeneratedColumn},
		{`alter table test_gv_ddl change column a anew int`, mysql.ErrBadField},

		// modify/change stored status of generated columns.
		{`alter table test_gv_ddl modify column b bigint`, mysql.ErrUnsupportedOnGeneratedColumn},
		{`alter table test_gv_ddl change column c cnew bigint as (a+100)`, mysql.ErrUnsupportedOnGeneratedColumn},

		// modify/change generated columns breaking prior.
		{`alter table test_gv_ddl modify column b int as (c+100)`, mysql.ErrGeneratedColumnNonPrior},
		{`alter table test_gv_ddl change column b bnew int as (c+100)`, mysql.ErrGeneratedColumnNonPrior},

		// refer not exist columns in generation expression.
		{`create table test_gv_ddl_bad (a int, b int as (c+8))`, mysql.ErrBadField},

		// refer generated columns non prior.
		{`create table test_gv_ddl_bad (a int, b int as (c+1), c int as (a+1))`, mysql.ErrGeneratedColumnNonPrior},

		// virtual generated columns cannot be primary key.
		{`create table test_gv_ddl_bad (a int, b int, c int as (a+b) primary key)`, mysql.ErrUnsupportedOnGeneratedColumn},
		{`create table test_gv_ddl_bad (a int, b int, c int as (a+b), primary key(c))`, mysql.ErrUnsupportedOnGeneratedColumn},
		{`create table test_gv_ddl_bad (a int, b int, c int as (a+b), primary key(a, c))`, mysql.ErrUnsupportedOnGeneratedColumn},
	}
	for _, tt := range genExprTests {
		assertErrorCode(c, s.tk, tt.stmt, tt.err)
	}

	// Check alter table modify/change generated column.
	s.tk.MustExec(`alter table test_gv_ddl modify column c bigint as (b+200) stored`)
	result = s.tk.MustQuery(`DESC test_gv_ddl`)
	result.Check(testkit.Rows(`a int(11) YES  <nil> `, `b int(11) YES  <nil> VIRTUAL GENERATED`, `c bigint(20) YES  <nil> STORED GENERATED`))

	s.tk.MustExec(`alter table test_gv_ddl change column b b bigint as (a+100) virtual`)
	result = s.tk.MustQuery(`DESC test_gv_ddl`)
	result.Check(testkit.Rows(`a int(11) YES  <nil> `, `b bigint(20) YES  <nil> VIRTUAL GENERATED`, `c bigint(20) YES  <nil> STORED GENERATED`))

	s.tk.MustExec(`alter table test_gv_ddl change column c cnew bigint`)
	result = s.tk.MustQuery(`DESC test_gv_ddl`)
	result.Check(testkit.Rows(`a int(11) YES  <nil> `, `b bigint(20) YES  <nil> VIRTUAL GENERATED`, `cnew bigint(20) YES  <nil> `))
}

func (s *testDBSuite) TestComment(c *C) {
	s.tk = testkit.NewTestKit(c, s.store)
	s.tk.MustExec("use " + s.schemaName)
	s.tk.MustExec("drop table if exists ct, ct1")

	validComment := strings.Repeat("a", 1024)
	invalidComment := strings.Repeat("b", 1025)

	s.tk.MustExec("create table ct (c int, d int, e int, key (c) comment '" + validComment + "')")
	s.tk.MustExec("create index i on ct (d) comment '" + validComment + "'")
	s.tk.MustExec("alter table ct add key (e) comment '" + validComment + "'")

	assertErrorCode(c, s.tk, "create table ct1 (c int, key (c) comment '"+invalidComment+"')", tmysql.ErrTooLongIndexComment)
	assertErrorCode(c, s.tk, "create index i1 on ct (d) comment '"+invalidComment+"b"+"'", tmysql.ErrTooLongIndexComment)
	assertErrorCode(c, s.tk, "alter table ct add key (e) comment '"+invalidComment+"'", tmysql.ErrTooLongIndexComment)

	s.tk.MustExec("set @@sql_mode=''")
	s.tk.MustExec("create table ct1 (c int, d int, e int, key (c) comment '" + invalidComment + "')")
	c.Assert(s.tk.Se.GetSessionVars().StmtCtx.WarningCount(), Equals, uint16(1))
	s.tk.MustQuery("show warnings").Check(testutil.RowsWithSep("|", "Warning|1688|Comment for index 'c' is too long (max = 1024)"))
	s.tk.MustExec("create index i1 on ct1 (d) comment '" + invalidComment + "b" + "'")
	c.Assert(s.tk.Se.GetSessionVars().StmtCtx.WarningCount(), Equals, uint16(1))
	s.tk.MustQuery("show warnings").Check(testutil.RowsWithSep("|", "Warning|1688|Comment for index 'i1' is too long (max = 1024)"))
	s.tk.MustExec("alter table ct1 add key (e) comment '" + invalidComment + "'")
	c.Assert(s.tk.Se.GetSessionVars().StmtCtx.WarningCount(), Equals, uint16(1))
	s.tk.MustQuery("show warnings").Check(testutil.RowsWithSep("|", "Warning|1688|Comment for index 'e' is too long (max = 1024)"))

	s.tk.MustExec("drop table if exists ct, ct1")
}

func (s *testDBSuite) TestRebaseAutoID(c *C) {
	s.tk = testkit.NewTestKit(c, s.store)
	s.tk.MustExec("use " + s.schemaName)

	s.tk.MustExec("drop database if exists tidb;")
	s.tk.MustExec("create database tidb;")
	s.tk.MustExec("use tidb;")
	s.tk.MustExec("create table tidb.test (a int auto_increment primary key, b int);")
	s.tk.MustExec("insert tidb.test values (null, 1);")
	s.tk.MustQuery("select * from tidb.test").Check(testkit.Rows("1 1"))
	s.tk.MustExec("alter table tidb.test auto_increment = 6000;")
	s.tk.MustExec("insert tidb.test values (null, 1);")
	s.tk.MustQuery("select * from tidb.test").Check(testkit.Rows("1 1", "6000 1"))
	s.tk.MustExec("alter table tidb.test auto_increment = 5;")
	s.tk.MustExec("insert tidb.test values (null, 1);")
	s.tk.MustQuery("select * from tidb.test").Check(testkit.Rows("1 1", "6000 1", "11000 1"))

	// Current range for table test is [11000, 15999].
	// Though it does not have a tuple "a = 15999", its global next auto increment id should be 16000.
	// Anyway it is not compatible with MySQL.
	s.tk.MustExec("alter table tidb.test auto_increment = 12000;")
	s.tk.MustExec("insert tidb.test values (null, 1);")
	s.tk.MustQuery("select * from tidb.test").Check(testkit.Rows("1 1", "6000 1", "11000 1", "16000 1"))

	s.tk.MustExec("create table tidb.test2 (a int);")
	assertErrorCode(c, s.tk, "alter table tidb.test2 add column b int auto_increment key, auto_increment=10;", tmysql.ErrUnknown)
}

func (s *testDBSuite) TestCheckColumnDefaultValue(c *C) {
	s.tk = testkit.NewTestKit(c, s.store)
	s.tk.MustExec("use test;")
	s.tk.MustExec("drop table if exists text_default_text;")
	assertErrorCode(c, s.tk, "create table text_default_text(c1 text not null default '');", tmysql.ErrBlobCantHaveDefault)
	assertErrorCode(c, s.tk, "create table text_default_text(c1 text not null default 'scds');", tmysql.ErrBlobCantHaveDefault)

	s.tk.MustExec("drop table if exists text_default_json;")
	assertErrorCode(c, s.tk, "create table text_default_json(c1 json not null default '');", tmysql.ErrBlobCantHaveDefault)
	assertErrorCode(c, s.tk, "create table text_default_json(c1 json not null default 'dfew555');", tmysql.ErrBlobCantHaveDefault)

	s.tk.MustExec("drop table if exists text_default_blob;")
	assertErrorCode(c, s.tk, "create table text_default_blob(c1 blob not null default '');", tmysql.ErrBlobCantHaveDefault)
	assertErrorCode(c, s.tk, "create table text_default_blob(c1 blob not null default 'scds54');", tmysql.ErrBlobCantHaveDefault)

	s.tk.MustExec("set sql_mode='';")
	s.tk.MustExec("create table text_default_text(c1 text not null default '');")
	s.tk.MustQuery(`show create table text_default_text`).Check(testutil.RowsWithSep("|",
		"text_default_text CREATE TABLE `text_default_text` (\n"+
			"  `c1` text NOT NULL\n"+
			") ENGINE=InnoDB DEFAULT CHARSET=utf8mb4 COLLATE=utf8mb4_bin",
	))
	ctx := s.tk.Se.(sessionctx.Context)
	is := domain.GetDomain(ctx).InfoSchema()
	tblInfo, err := is.TableByName(model.NewCIStr("test"), model.NewCIStr("text_default_text"))
	c.Assert(err, IsNil)
	c.Assert(tblInfo.Meta().Columns[0].DefaultValue, Equals, "")

	s.tk.MustExec("create table text_default_blob(c1 blob not null default '');")
	s.tk.MustQuery(`show create table text_default_blob`).Check(testutil.RowsWithSep("|",
		"text_default_blob CREATE TABLE `text_default_blob` (\n"+
			"  `c1` blob NOT NULL\n"+
			") ENGINE=InnoDB DEFAULT CHARSET=utf8mb4 COLLATE=utf8mb4_bin",
	))
	is = domain.GetDomain(ctx).InfoSchema()
	tblInfo, err = is.TableByName(model.NewCIStr("test"), model.NewCIStr("text_default_blob"))
	c.Assert(err, IsNil)
	c.Assert(tblInfo.Meta().Columns[0].DefaultValue, Equals, "")

	s.tk.MustExec("create table text_default_json(c1 json not null default '');")
	s.tk.MustQuery(`show create table text_default_json`).Check(testutil.RowsWithSep("|",
		"text_default_json CREATE TABLE `text_default_json` (\n"+
			"  `c1` json NOT NULL DEFAULT 'null'\n"+
			") ENGINE=InnoDB DEFAULT CHARSET=utf8mb4 COLLATE=utf8mb4_bin",
	))
	is = domain.GetDomain(ctx).InfoSchema()
	tblInfo, err = is.TableByName(model.NewCIStr("test"), model.NewCIStr("text_default_json"))
	c.Assert(err, IsNil)
	c.Assert(tblInfo.Meta().Columns[0].DefaultValue, Equals, `null`)
}

func (s *testDBSuite) TestCharacterSetInColumns(c *C) {
	s.tk = testkit.NewTestKit(c, s.store)
	s.tk.MustExec("create database varchar_test;")
	defer s.tk.MustExec("drop database varchar_test;")
	s.tk.MustExec("use varchar_test")
	s.tk.MustExec("create table t (c1 int, s1 varchar(10), s2 text)")
	s.tk.MustQuery("select count(*) from information_schema.columns where table_schema = 'varchar_test' and character_set_name != 'utf8mb4'").Check(testkit.Rows("0"))
	s.tk.MustQuery("select count(*) from information_schema.columns where table_schema = 'varchar_test' and character_set_name = 'utf8mb4'").Check(testkit.Rows("2"))

	s.tk.MustExec("create table t1(id int) charset=UTF8;")
	s.tk.MustExec("create table t2(id int) charset=BINARY;")
	s.tk.MustExec("create table t3(id int) charset=LATIN1;")
	s.tk.MustExec("create table t4(id int) charset=ASCII;")
	s.tk.MustExec("create table t5(id int) charset=UTF8MB4;")

	s.tk.MustExec("create table t11(id int) charset=utf8;")
	s.tk.MustExec("create table t12(id int) charset=binary;")
	s.tk.MustExec("create table t13(id int) charset=latin1;")
	s.tk.MustExec("create table t14(id int) charset=ascii;")
	s.tk.MustExec("create table t15(id int) charset=utf8mb4;")
}

func (s *testDBSuite) TestAddNotNullColumnWhileInsertOnDupUpdate(c *C) {
	tk1 := testkit.NewTestKit(c, s.store)
	tk1.MustExec("use " + s.schemaName)
	tk2 := testkit.NewTestKit(c, s.store)
	tk2.MustExec("use " + s.schemaName)
	closeCh := make(chan bool)
	wg := new(sync.WaitGroup)
	wg.Add(1)
	tk1.MustExec("create table nn (a int primary key, b int)")
	tk1.MustExec("insert nn values (1, 1)")
	var tk2Err error
	go func() {
		defer wg.Done()
		for {
			select {
			case <-closeCh:
				return
			default:
			}
			_, tk2Err = tk2.Exec("insert nn (a, b) values (1, 1) on duplicate key update a = 1, b = b + 1")
			if tk2Err != nil {
				return
			}
		}
	}()
	tk1.MustExec("alter table nn add column c int not null default 0")
	close(closeCh)
	wg.Wait()
	c.Assert(tk2Err, IsNil)
}

func (s *testDBSuite) TestColumnModifyingDefinition(c *C) {
	s.tk = testkit.NewTestKit(c, s.store)
	s.tk.MustExec("use test")
	s.tk.MustExec("drop table if exists test2;")
	s.tk.MustExec("create table test2 (c1 int, c2 int, c3 int default 1, index (c1));")
	s.tk.MustExec("alter table test2 change c2 a int not null;")
	ctx := s.tk.Se.(sessionctx.Context)
	is := domain.GetDomain(ctx).InfoSchema()
	t, err := is.TableByName(model.NewCIStr("test"), model.NewCIStr("test2"))
	c.Assert(err, IsNil)
	var c2 *table.Column
	for _, col := range t.Cols() {
		if col.Name.L == "a" {
			c2 = col
		}
	}
	c.Assert(mysql.HasNotNullFlag(c2.Flag), IsTrue)

	s.tk.MustExec("drop table if exists test2;")
	s.tk.MustExec("create table test2 (c1 int, c2 int, c3 int default 1, index (c1));")
	s.tk.MustExec("insert into test2(c2) values (null);")
	assertErrorCode(c, s.tk, "alter table test2 change c2 a int not null", tmysql.ErrInvalidUseOfNull)
	assertErrorCode(c, s.tk, "alter table test2 change c1 a1 bigint not null;", tmysql.WarnDataTruncated)
}

func (s *testDBSuite) TestCheckTooBigFieldLength(c *C) {
	s.tk = testkit.NewTestKit(c, s.store)
	s.tk.MustExec("use test")
	s.tk.MustExec("drop table if exists tr_01;")
	s.tk.MustExec("create table tr_01 (id int, name varchar(20000), purchased date )  default charset=utf8 collate=utf8_bin;")

	s.tk.MustExec("drop table if exists tr_02;")
	s.tk.MustExec("create table tr_02 (id int, name varchar(16000), purchased date )  default charset=utf8mb4 collate=utf8mb4_bin;")

	s.tk.MustExec("drop table if exists tr_03;")
	s.tk.MustExec("create table tr_03 (id int, name varchar(65534), purchased date ) default charset=latin1;")

	s.tk.MustExec("drop table if exists tr_04;")
<<<<<<< HEAD
	s.tk.MustExec("create table tr_04 (a varchar(20000) ) default charset utf8;")
	s.testErrorCode(c, "alter table tr_04 add column b varchar(20000) charset utf8mb4;", tmysql.ErrTooBigFieldlength)
	s.testErrorCode(c, "alter table tr_04 convert to character set utf8mb4;", tmysql.ErrTooBigFieldlength)
	s.testErrorCode(c, "create table tr (id int, name varchar(30000), purchased date )  default charset=utf8 collate=utf8_bin;", tmysql.ErrTooBigFieldlength)
	s.testErrorCode(c, "create table tr (id int, name varchar(20000) charset utf8mb4, purchased date ) default charset=utf8 collate=utf8;", tmysql.ErrTooBigFieldlength)
	s.testErrorCode(c, "create table tr (id int, name varchar(65536), purchased date ) default charset=latin1;", tmysql.ErrTooBigFieldlength)
=======
	s.tk.MustExec("create table tr_04 (a varchar(20000)) default charset utf8;")
	assertErrorCode(c, s.tk, "alter table tr_04 convert to character set utf8mb4;", tmysql.ErrTooBigFieldlength)
	assertErrorCode(c, s.tk, "create table tr (id int, name varchar(30000), purchased date )  default charset=utf8 collate=utf8_bin;", tmysql.ErrTooBigFieldlength)
	assertErrorCode(c, s.tk, "create table tr (id int, name varchar(20000) charset utf8mb4, purchased date ) default charset=utf8 collate=utf8;", tmysql.ErrTooBigFieldlength)
	assertErrorCode(c, s.tk, "create table tr (id int, name varchar(65536), purchased date ) default charset=latin1;", tmysql.ErrTooBigFieldlength)
>>>>>>> 3e0f51b4

	s.tk.MustExec("drop table if exists tr_05;")
	s.tk.MustExec("create table tr_05 (a varchar(16000) charset utf8);")
	s.tk.MustExec("alter table tr_05 modify column a varchar(16000) charset utf8;")
	s.tk.MustExec("alter table tr_05 modify column a varchar(16000) charset utf8mb4;")
}

func (s *testDBSuite) TestCheckConvertToCharacter(c *C) {
	s.tk = testkit.NewTestKit(c, s.store)
	s.tk.MustExec("use test")
	s.tk.MustExec("drop table if exists t")
	defer s.tk.MustExec("drop table t")
	s.tk.MustExec("create table t(a varchar(10) charset binary);")
	ctx := s.tk.Se.(sessionctx.Context)
	is := domain.GetDomain(ctx).InfoSchema()
	t, err := is.TableByName(model.NewCIStr("test"), model.NewCIStr("t"))
	c.Assert(err, IsNil)
	rs, err := s.tk.Exec("alter table t modify column a varchar(10) charset utf8 collate utf8_bin")
	c.Assert(err, NotNil)
	rs, err = s.tk.Exec("alter table t modify column a varchar(10) charset utf8mb4 collate utf8mb4_bin")
	c.Assert(err, NotNil)
	rs, err = s.tk.Exec("alter table t modify column a varchar(10) charset latin collate latin1_bin")
	c.Assert(err, NotNil)
	if rs != nil {
		rs.Close()
	}
	c.Assert(t.Cols()[0].Charset, Equals, "binary")
}
func (s *testDBSuite) TestModifyColumnRollBack(c *C) {
	s.tk = testkit.NewTestKit(c, s.store)
	s.mustExec(c, "use test_db")
	s.mustExec(c, "drop table if exists t1")
	s.mustExec(c, "create table t1 (c1 int, c2 int, c3 int default 1, index (c1));")

	var c2 *table.Column
	var checkErr error
	hook := &ddl.TestDDLCallback{}
	hook.OnJobUpdatedExported = func(job *model.Job) {
		if checkErr != nil {
			return
		}

		t := s.testGetTable(c, "t1")
		for _, col := range t.Cols() {
			if col.Name.L == "c2" {
				c2 = col
			}
		}
		if mysql.HasPreventNullInsertFlag(c2.Flag) {
			assertErrorCode(c, s.tk, "insert into t1(c2) values (null);", tmysql.ErrBadNull)
		}

		hookCtx := mock.NewContext()
		hookCtx.Store = s.store
		err := hookCtx.NewTxn(context.Background())
		if err != nil {
			checkErr = errors.Trace(err)
			return
		}

		jobIDs := []int64{job.ID}
		txn, err := hookCtx.Txn(true)
		if err != nil {
			checkErr = errors.Trace(err)
			return
		}
		errs, err := admin.CancelJobs(txn, jobIDs)
		if err != nil {
			checkErr = errors.Trace(err)
			return
		}
		// It only tests cancel one DDL job.
		if errs[0] != nil {
			checkErr = errors.Trace(errs[0])
			return
		}

		txn, err = hookCtx.Txn(true)
		if err != nil {
			checkErr = errors.Trace(err)
			return
		}
		err = txn.Commit(context.Background())
		if err != nil {
			checkErr = errors.Trace(err)
		}
	}

	originalHook := s.dom.DDL().GetHook()
	s.dom.DDL().(ddl.DDLForTest).SetHook(hook)
	done := make(chan error, 1)
	go backgroundExec(s.store, "alter table t1 change c2 c2 bigint not null;", done)
	ticker := time.NewTicker(s.lease / 2)
	defer ticker.Stop()
LOOP:
	for {
		select {
		case err := <-done:
			c.Assert(err, NotNil)
			c.Assert(err.Error(), Equals, "[ddl:12]cancelled DDL job")
			break LOOP
		case <-ticker.C:
			s.mustExec(c, "insert into t1(c2) values (null);")
		}
	}

	t := s.testGetTable(c, "t1")
	for _, col := range t.Cols() {
		if col.Name.L == "c2" {
			c2 = col
		}
	}
	c.Assert(mysql.HasNotNullFlag(c2.Flag), IsFalse)
	s.dom.DDL().(ddl.DDLForTest).SetHook(originalHook)
	s.mustExec(c, "drop table t1")
}

func (s *testDBSuite) TestTransactionOnAddDropColumn(c *C) {
	s.tk = testkit.NewTestKit(c, s.store)
	s.mustExec(c, "use test_db")
	s.mustExec(c, "drop table if exists t1")
	s.mustExec(c, "create table t1 (a int, b int);")
	s.mustExec(c, "create table t2 (a int, b int);")
	s.mustExec(c, "insert into t2 values (2,0)")

	transactions := [][]string{
		{
			"begin",
			"insert into t1 set a=1",
			"update t1 set b=1 where a=1",
			"commit",
		},
		{
			"begin",
			"insert into t1 select a,b from t2",
			"update t1 set b=2 where a=2",
			"commit",
		},
	}

	originHook := s.dom.DDL().GetHook()
	defer s.dom.DDL().(ddl.DDLForTest).SetHook(originHook)
	hook := &ddl.TestDDLCallback{}
	hook.OnJobRunBeforeExported = func(job *model.Job) {
		switch job.SchemaState {
		case model.StateWriteOnly, model.StateWriteReorganization, model.StateDeleteOnly, model.StateDeleteReorganization:
		default:
			return
		}
		// do transaction.
		for _, transaction := range transactions {
			for _, sql := range transaction {
				s.mustExec(c, sql)
			}
		}
	}
	s.dom.DDL().(ddl.DDLForTest).SetHook(hook)
	done := make(chan error, 1)
	// test transaction on add column.
	go backgroundExec(s.store, "alter table t1 add column c int not null after a", done)
	err := <-done
	c.Assert(err, IsNil)
	s.tk.MustQuery("select a,b from t1 order by a").Check(testkit.Rows("1 1", "1 1", "1 1", "2 2", "2 2", "2 2"))
	s.mustExec(c, "delete from t1")

	// test transaction on drop column.
	go backgroundExec(s.store, "alter table t1 drop column c", done)
	err = <-done
	c.Assert(err, IsNil)
	s.tk.MustQuery("select a,b from t1 order by a").Check(testkit.Rows("1 1", "1 1", "1 1", "2 2", "2 2", "2 2"))
}

func (s *testDBSuite) TestTransactionWithWriteOnlyColumn(c *C) {
	s.tk = testkit.NewTestKit(c, s.store)
	s.mustExec(c, "use test_db")
	s.mustExec(c, "drop table if exists t1")
	s.mustExec(c, "create table t1 (a int key);")

	transactions := [][]string{
		{
			"begin",
			"insert into t1 set a=1",
			"update t1 set a=2 where a=1",
			"commit",
		},
	}

	originHook := s.dom.DDL().GetHook()
	defer s.dom.DDL().(ddl.DDLForTest).SetHook(originHook)
	hook := &ddl.TestDDLCallback{}
	hook.OnJobRunBeforeExported = func(job *model.Job) {
		switch job.SchemaState {
		case model.StateWriteOnly:
		default:
			return
		}
		// do transaction.
		for _, transaction := range transactions {
			for _, sql := range transaction {
				s.mustExec(c, sql)
			}
		}
	}
	s.dom.DDL().(ddl.DDLForTest).SetHook(hook)
	done := make(chan error, 1)
	// test transaction on add column.
	go backgroundExec(s.store, "alter table t1 add column c int not null", done)
	err := <-done
	c.Assert(err, IsNil)
	s.tk.MustQuery("select a from t1").Check(testkit.Rows("2"))
	s.mustExec(c, "delete from t1")

	// test transaction on drop column.
	go backgroundExec(s.store, "alter table t1 drop column c", done)
	err = <-done
	c.Assert(err, IsNil)
	s.tk.MustQuery("select a from t1").Check(testkit.Rows("2"))
}

func (s *testDBSuite) TestAddColumn2(c *C) {
	s.tk = testkit.NewTestKit(c, s.store)
	s.mustExec(c, "use test_db")
	s.mustExec(c, "drop table if exists t1")
	s.mustExec(c, "create table t1 (a int key, b int);")
	defer s.mustExec(c, "drop table if exists t1, t2")

	originHook := s.dom.DDL().GetHook()
	defer s.dom.DDL().(ddl.DDLForTest).SetHook(originHook)
	hook := &ddl.TestDDLCallback{}
	var writeOnlyTable table.Table
	hook.OnJobRunBeforeExported = func(job *model.Job) {
		if job.SchemaState == model.StateWriteOnly {
			writeOnlyTable, _ = s.dom.InfoSchema().TableByID(job.TableID)
		}
	}
	s.dom.DDL().(ddl.DDLForTest).SetHook(hook)
	done := make(chan error, 1)
	// test transaction on add column.
	go backgroundExec(s.store, "alter table t1 add column c int not null", done)
	err := <-done
	c.Assert(err, IsNil)

	s.mustExec(c, "insert into t1 values (1,1,1)")
	s.tk.MustQuery("select a,b,c from t1").Check(testkit.Rows("1 1 1"))

	// mock for outdated tidb update record.
	c.Assert(writeOnlyTable, NotNil)
	ctx := context.Background()
	err = s.tk.Se.NewTxn(ctx)
	c.Assert(err, IsNil)
	oldRow, err := writeOnlyTable.RowWithCols(s.tk.Se, 1, writeOnlyTable.WritableCols())
	c.Assert(err, IsNil)
	c.Assert(len(oldRow), Equals, 3)
	err = writeOnlyTable.RemoveRecord(s.tk.Se, 1, oldRow)
	c.Assert(err, IsNil)
	_, err = writeOnlyTable.AddRecord(s.tk.Se, types.MakeDatums(oldRow[0].GetInt64(), 2, oldRow[2].GetInt64()),
		&table.AddRecordOpt{IsUpdate: true})
	c.Assert(err, IsNil)
	err = s.tk.Se.StmtCommit()
	c.Assert(err, IsNil)
	err = s.tk.Se.CommitTxn(ctx)
	c.Assert(err, IsNil)

	s.tk.MustQuery("select a,b,c from t1").Check(testkit.Rows("1 2 1"))

	// Test for _tidb_rowid
	var re *testkit.Result
	s.mustExec(c, "create table t2 (a int);")
	hook.OnJobRunBeforeExported = func(job *model.Job) {
		if job.SchemaState != model.StateWriteOnly {
			return
		}
		// allow write _tidb_rowid first
		s.mustExec(c, "set @@tidb_opt_write_row_id=1")
		s.mustExec(c, "begin")
		s.mustExec(c, "insert into t2 (a,_tidb_rowid) values (1,2);")
		re = s.tk.MustQuery(" select a,_tidb_rowid from t2;")
		s.mustExec(c, "commit")

	}
	s.dom.DDL().(ddl.DDLForTest).SetHook(hook)

	go backgroundExec(s.store, "alter table t2 add column b int not null default 3", done)
	err = <-done
	c.Assert(err, IsNil)
	re.Check(testkit.Rows("1 2"))
	s.tk.MustQuery("select a,b,_tidb_rowid from t2").Check(testkit.Rows("1 3 2"))
}

func (s *testDBSuite) TestAddIndexForGeneratedColumn(c *C) {
	s.tk = testkit.NewTestKit(c, s.store)
	s.tk.MustExec("use test_db")
	s.tk.MustExec("create table t(y year NOT NULL DEFAULT '2155')")
	defer s.mustExec(c, "drop table t;")
	for i := 0; i < 50; i++ {
		s.mustExec(c, "insert into t values (?)", i)
	}
	s.tk.MustExec("insert into t values()")
	s.tk.MustExec("ALTER TABLE t ADD COLUMN y1 year as (y + 2)")
	_, err := s.tk.Exec("ALTER TABLE t ADD INDEX idx_y(y1)")
	c.Assert(err.Error(), Equals, "[ddl:15]cannot decode index value, because cannot convert datum from unsigned bigint to type year.")

	t := s.testGetTable(c, "t")
	for _, idx := range t.Indices() {
		c.Assert(strings.EqualFold(idx.Meta().Name.L, "idx_c2"), IsFalse)
	}
	s.mustExec(c, "delete from t where y = 2155")
	s.mustExec(c, "alter table t add index idx_y(y1)")
	s.mustExec(c, "alter table t drop index idx_y")
}

func (s *testDBSuite) TestIssue9100(c *C) {
	tk := testkit.NewTestKit(c, s.store)
	tk.MustExec("use test_db")
	tk.MustExec("create table employ (a int, b int) partition by range (b) (partition p0 values less than (1));")
	_, err := tk.Exec("alter table employ add unique index  p_a (a);")
	c.Assert(err.Error(), Equals, "[ddl:1503]A UNIQUE INDEX must include all columns in the table's partitioning function")

	tk.MustExec("create table issue9100t1 (col1 int not null, col2 date not null, col3 int not null, unique key (col1, col2)) partition by range( col1 ) (partition p1 values less than (11))")
	tk.MustExec("alter table issue9100t1 add unique index  p_col1 (col1)")

	tk.MustExec("create table issue9100t2 (col1 int not null, col2 date not null, col3 int not null, unique key (col1, col3)) partition by range( col1 + col3 ) (partition p1 values less than (11))")
	_, err = tk.Exec("alter table issue9100t2 add unique index  p_col1 (col1)")
	c.Assert(err.Error(), Equals, "[ddl:1503]A UNIQUE INDEX must include all columns in the table's partitioning function")
}<|MERGE_RESOLUTION|>--- conflicted
+++ resolved
@@ -2189,20 +2189,12 @@
 	s.tk.MustExec("create table tr_03 (id int, name varchar(65534), purchased date ) default charset=latin1;")
 
 	s.tk.MustExec("drop table if exists tr_04;")
-<<<<<<< HEAD
 	s.tk.MustExec("create table tr_04 (a varchar(20000) ) default charset utf8;")
 	s.testErrorCode(c, "alter table tr_04 add column b varchar(20000) charset utf8mb4;", tmysql.ErrTooBigFieldlength)
 	s.testErrorCode(c, "alter table tr_04 convert to character set utf8mb4;", tmysql.ErrTooBigFieldlength)
 	s.testErrorCode(c, "create table tr (id int, name varchar(30000), purchased date )  default charset=utf8 collate=utf8_bin;", tmysql.ErrTooBigFieldlength)
 	s.testErrorCode(c, "create table tr (id int, name varchar(20000) charset utf8mb4, purchased date ) default charset=utf8 collate=utf8;", tmysql.ErrTooBigFieldlength)
 	s.testErrorCode(c, "create table tr (id int, name varchar(65536), purchased date ) default charset=latin1;", tmysql.ErrTooBigFieldlength)
-=======
-	s.tk.MustExec("create table tr_04 (a varchar(20000)) default charset utf8;")
-	assertErrorCode(c, s.tk, "alter table tr_04 convert to character set utf8mb4;", tmysql.ErrTooBigFieldlength)
-	assertErrorCode(c, s.tk, "create table tr (id int, name varchar(30000), purchased date )  default charset=utf8 collate=utf8_bin;", tmysql.ErrTooBigFieldlength)
-	assertErrorCode(c, s.tk, "create table tr (id int, name varchar(20000) charset utf8mb4, purchased date ) default charset=utf8 collate=utf8;", tmysql.ErrTooBigFieldlength)
-	assertErrorCode(c, s.tk, "create table tr (id int, name varchar(65536), purchased date ) default charset=latin1;", tmysql.ErrTooBigFieldlength)
->>>>>>> 3e0f51b4
 
 	s.tk.MustExec("drop table if exists tr_05;")
 	s.tk.MustExec("create table tr_05 (a varchar(16000) charset utf8);")
