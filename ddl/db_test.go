--- conflicted
+++ resolved
@@ -402,30 +402,17 @@
 	s.mustExec(c, "alter table t drop index idx_c2")
 }
 
-<<<<<<< HEAD
-// TestCancelAddIndex1 tests canceling ddl job when the add index worker is not started.
-func (s *testDBSuite) TestCancelAddIndexPanic(c *C) {
-	gofail.Enable("github.com/pingcap/tidb/ddl/errorMockPanic", `return(true)`)
-	defer gofail.Disable("github.com/pingcap/tidb/ddl/errorMockPanic")
-=======
 // TestCancelDropIndex tests cancel ddl job which type is drop index.
 func (s *testDBSuite) TestCancelDropIndex(c *C) {
->>>>>>> 4ccd7456
 	s.tk = testkit.NewTestKit(c, s.store)
 	s.mustExec(c, "use test_db")
 	s.mustExec(c, "drop table if exists t")
 	s.mustExec(c, "create table t(c1 int, c2 int)")
 	defer s.mustExec(c, "drop table t;")
-<<<<<<< HEAD
-
-=======
->>>>>>> 4ccd7456
 	for i := 0; i < 5; i++ {
 		s.mustExec(c, "insert into t values (?, ?)", i, i)
 	}
 
-<<<<<<< HEAD
-=======
 	testCases := []struct {
 		needAddIndex   bool
 		jobState       model.JobState
@@ -439,20 +426,11 @@
 		{true, model.JobStateRunning, model.StateDeleteReorganization, false},
 	}
 
->>>>>>> 4ccd7456
 	var checkErr error
 	oldReorgWaitTimeout := ddl.ReorgWaitTimeout
 	ddl.ReorgWaitTimeout = 50 * time.Millisecond
 	defer func() { ddl.ReorgWaitTimeout = oldReorgWaitTimeout }()
 	hook := &ddl.TestDDLCallback{}
-<<<<<<< HEAD
-	hook.OnJobRunBeforeExported = func(job *model.Job) {
-		if job.Type == model.ActionAddIndex && job.State == model.JobStateRunning && job.SchemaState == model.StateWriteReorganization && job.SnapshotVer != 0 {
-			jobIDs := []int64{job.ID}
-			hookCtx := mock.NewContext()
-			hookCtx.Store = s.store
-			err := hookCtx.NewTxn(context.Background())
-=======
 	var jobID int64
 	testCase := &testCases[0]
 	hook.OnJobRunBeforeExported = func(job *model.Job) {
@@ -462,7 +440,6 @@
 			hookCtx := mock.NewContext()
 			hookCtx.Store = s.store
 			err := hookCtx.NewTxn(context.TODO())
->>>>>>> 4ccd7456
 			if err != nil {
 				checkErr = errors.Trace(err)
 				return
@@ -481,18 +458,6 @@
 			checkErr = hookCtx.Txn(true).Commit(context.Background())
 		}
 	}
-<<<<<<< HEAD
-	origHook := s.dom.DDL().(ddl.DDLForTest).GetHook()
-	defer s.dom.DDL().(ddl.DDLForTest).SetHook(origHook)
-	s.dom.DDL().(ddl.DDLForTest).SetHook(hook)
-	rs, err := s.tk.Exec("alter table t add index idx_c2(c2)")
-	if rs != nil {
-		rs.Close()
-	}
-	c.Assert(checkErr, IsNil)
-	c.Assert(err, NotNil)
-	c.Assert(err.Error(), Equals, "[ddl:12]cancelled DDL job")
-=======
 	originalHook := s.dom.DDL().GetHook()
 	s.dom.DDL().(ddl.DDLForTest).SetHook(hook)
 	for i := range testCases {
@@ -526,7 +491,57 @@
 	s.dom.DDL().(ddl.DDLForTest).SetHook(originalHook)
 	s.mustExec(c, "alter table t add index idx_c2(c2)")
 	s.mustExec(c, "alter table t drop index idx_c2")
->>>>>>> 4ccd7456
+}
+
+// TestCancelAddIndex1 tests canceling ddl job when the add index worker is not started.
+func (s *testDBSuite) TestCancelAddIndexPanic(c *C) {
+	gofail.Enable("github.com/pingcap/tidb/ddl/errorMockPanic", `return(true)`)
+	defer gofail.Disable("github.com/pingcap/tidb/ddl/errorMockPanic")
+	s.tk = testkit.NewTestKit(c, s.store)
+	s.mustExec(c, "use test_db")
+	s.mustExec(c, "drop table if exists t")
+	s.mustExec(c, "create table t(c1 int, c2 int)")
+	defer s.mustExec(c, "drop table t;")
+	for i := 0; i < 5; i++ {
+		s.mustExec(c, "insert into t values (?, ?)", i, i)
+	}
+	var checkErr error
+	oldReorgWaitTimeout := ddl.ReorgWaitTimeout
+	ddl.ReorgWaitTimeout = 50 * time.Millisecond
+	defer func() { ddl.ReorgWaitTimeout = oldReorgWaitTimeout }()
+	hook := &ddl.TestDDLCallback{}
+	hook.OnJobRunBeforeExported = func(job *model.Job) {
+		if job.Type == model.ActionAddIndex && job.State == model.JobStateRunning && job.SchemaState == model.StateWriteReorganization && job.SnapshotVer != 0 {
+			jobIDs := []int64{job.ID}
+			hookCtx := mock.NewContext()
+			hookCtx.Store = s.store
+			err := hookCtx.NewTxn(context.Background())
+			if err != nil {
+				checkErr = errors.Trace(err)
+				return
+			}
+			errs, err := admin.CancelJobs(hookCtx.Txn(true), jobIDs)
+			if err != nil {
+				checkErr = errors.Trace(err)
+				return
+			}
+			if errs[0] != nil {
+				checkErr = errors.Trace(errs[0])
+				return
+			}
+			checkErr = hookCtx.Txn(true).Commit(context.Background())
+		}
+	}
+	origHook := s.dom.DDL().(ddl.DDLForTest).GetHook()
+	defer s.dom.DDL().(ddl.DDLForTest).SetHook(origHook)
+	s.dom.DDL().(ddl.DDLForTest).SetHook(hook)
+	rs, err := s.tk.Exec("alter table t add index idx_c2(c2)")
+	if rs != nil {
+		rs.Close()
+	}
+	c.Assert(checkErr, IsNil)
+	c.Assert(err, NotNil)
+	c.Assert(err.Error(), Equals, "[ddl:12]cancelled DDL job")
 }
 
 func (s *testDBSuite) TestAddAnonymousIndex(c *C) {
