// Copyright 2015 PingCAP, Inc.
//
// Licensed under the Apache License, Version 2.0 (the "License");
// you may not use this file except in compliance with the License.
// You may obtain a copy of the License at
//
//     http://www.apache.org/licenses/LICENSE-2.0
//
// Unless required by applicable law or agreed to in writing, software
// distributed under the License is distributed on an "AS IS" BASIS,
// See the License for the specific language governing permissions and
// limitations under the License.

package ddl_test

import (
	"context"
	"fmt"
	"io"
	"math"
	"math/rand"
	"strconv"
	"strings"
	"sync"
	"time"

	. "github.com/pingcap/check"
	"github.com/pingcap/errors"
<<<<<<< HEAD
=======
	"github.com/pingcap/parser/ast"
	"github.com/pingcap/parser/charset"
>>>>>>> ef0ad26d
	"github.com/pingcap/parser/model"
	"github.com/pingcap/parser/mysql"
	tmysql "github.com/pingcap/parser/mysql"
	"github.com/pingcap/parser/terror"
	"github.com/pingcap/tidb/ddl"
	"github.com/pingcap/tidb/domain"
	"github.com/pingcap/tidb/infoschema"
	"github.com/pingcap/tidb/kv"
	"github.com/pingcap/tidb/meta/autoid"
	"github.com/pingcap/tidb/session"
	"github.com/pingcap/tidb/sessionctx"
	"github.com/pingcap/tidb/store/mockstore"
	"github.com/pingcap/tidb/store/mockstore/mocktikv"
	"github.com/pingcap/tidb/table"
	"github.com/pingcap/tidb/table/tables"
	"github.com/pingcap/tidb/tablecodec"
	"github.com/pingcap/tidb/types"
	"github.com/pingcap/tidb/util/admin"
	"github.com/pingcap/tidb/util/mock"
	"github.com/pingcap/tidb/util/schemautil"
	"github.com/pingcap/tidb/util/testkit"
	"github.com/pingcap/tidb/util/testleak"
	"github.com/pingcap/tidb/util/testutil"
)

const (
	// waitForCleanDataRound indicates how many times should we check data is cleaned or not.
	waitForCleanDataRound = 150
	// waitForCleanDataInterval is a min duration between 2 check for data clean.
	waitForCleanDataInterval = time.Millisecond * 100
)

var _ = Suite(&testDBSuite{})

const defaultBatchSize = 2048

type testDBSuite struct {
	cluster    *mocktikv.Cluster
	mvccStore  mocktikv.MVCCStore
	store      kv.Storage
	dom        *domain.Domain
	schemaName string
	tk         *testkit.TestKit
	s          session.Session
	lease      time.Duration
	autoIDStep int64
}

func (s *testDBSuite) SetUpSuite(c *C) {
	var err error
	testleak.BeforeTest()

	s.lease = 200 * time.Millisecond
	session.SetSchemaLease(s.lease)
	session.SetStatsLease(0)
	s.schemaName = "test_db"
	s.autoIDStep = autoid.GetStep()
	autoid.SetStep(5000)
	ddl.WaitTimeWhenErrorOccured = 1 * time.Microsecond

	s.cluster = mocktikv.NewCluster()
	mocktikv.BootstrapWithSingleStore(s.cluster)
	s.mvccStore = mocktikv.MustNewMVCCStore()
	s.store, err = mockstore.NewMockTikvStore(
		mockstore.WithCluster(s.cluster),
		mockstore.WithMVCCStore(s.mvccStore),
	)
	c.Assert(err, IsNil)

	s.dom, err = session.BootstrapSession(s.store)
	c.Assert(err, IsNil)
	s.s, err = session.CreateSession4Test(s.store)
	c.Assert(err, IsNil)

	_, err = s.s.Execute(context.Background(), "create database test_db")
	c.Assert(err, IsNil)

	s.tk = testkit.NewTestKit(c, s.store)
}

func (s *testDBSuite) TearDownSuite(c *C) {
	s.s.Execute(context.Background(), "drop database if exists test_db")
	s.s.Close()
	s.dom.Close()
	s.store.Close()
	testleak.AfterTest(c, ddl.TestLeakCheckCnt)()
	autoid.SetStep(s.autoIDStep)
}

func (s *testDBSuite) testErrorCode(c *C, sql string, errCode int) {
	_, err := s.tk.Exec(sql)
	c.Assert(err, NotNil)
	originErr := errors.Cause(err)
	tErr, ok := originErr.(*terror.Error)
	c.Assert(ok, IsTrue, Commentf("err: %T", originErr))
	c.Assert(tErr.ToSQLError().Code, DeepEquals, uint16(errCode), Commentf("MySQL code:%v", tErr.ToSQLError()))
}

func (s *testDBSuite) TestAddIndexAfterAddColumn(c *C) {
	s.tk = testkit.NewTestKit(c, s.store)
	s.tk.MustExec("use " + s.schemaName)

	s.tk.MustExec("create table test_add_index_after_add_col(a int, b int not null default '0')")
	s.tk.MustExec("insert into test_add_index_after_add_col values(1, 2),(2,2)")
	s.tk.MustExec("alter table test_add_index_after_add_col add column c int not null default '0'")
	sql := "alter table test_add_index_after_add_col add unique index cc(c) "
	s.testErrorCode(c, sql, tmysql.ErrDupEntry)
	sql = "alter table test_add_index_after_add_col add index idx_test(f1,f2,f3,f4,f5,f6,f7,f8,f9,f10,f11,f12,f13,f14,f15,f16,f17);"
	s.testErrorCode(c, sql, tmysql.ErrTooManyKeyParts)
}

func (s *testDBSuite) TestAddIndexWithPK(c *C) {
	s.tk = testkit.NewTestKit(c, s.store)
	s.tk.MustExec("use " + s.schemaName)

	s.tk.MustExec("create table test_add_index_with_pk(a int not null, b int not null default '0', primary key(a))")
	s.tk.MustExec("insert into test_add_index_with_pk values(1, 2)")
	s.tk.MustExec("alter table test_add_index_with_pk add index idx (a)")
	s.tk.MustQuery("select a from test_add_index_with_pk").Check(testkit.Rows("1"))
	s.tk.MustExec("insert into test_add_index_with_pk values(2, 2)")
	s.tk.MustExec("alter table test_add_index_with_pk add index idx1 (a, b)")
	s.tk.MustQuery("select * from test_add_index_with_pk").Check(testkit.Rows("1 2", "2 2"))
	s.tk.MustExec("create table test_add_index_with_pk1(a int not null, b int not null default '0', c int, d int, primary key(c))")
	s.tk.MustExec("insert into test_add_index_with_pk1 values(1, 1, 1, 1)")
	s.tk.MustExec("alter table test_add_index_with_pk1 add index idx (c)")
	s.tk.MustExec("insert into test_add_index_with_pk1 values(2, 2, 2, 2)")
	s.tk.MustQuery("select * from test_add_index_with_pk1").Check(testkit.Rows("1 1 1 1", "2 2 2 2"))
	s.tk.MustExec("create table test_add_index_with_pk2(a int not null, b int not null default '0', c int unsigned, d int, primary key(c))")
	s.tk.MustExec("insert into test_add_index_with_pk2 values(1, 1, 1, 1)")
	s.tk.MustExec("alter table test_add_index_with_pk2 add index idx (c)")
	s.tk.MustExec("insert into test_add_index_with_pk2 values(2, 2, 2, 2)")
	s.tk.MustQuery("select * from test_add_index_with_pk2").Check(testkit.Rows("1 1 1 1", "2 2 2 2"))
}

func (s *testDBSuite) TestRenameIndex(c *C) {
	s.tk = testkit.NewTestKit(c, s.store)
	s.tk.MustExec("use " + s.schemaName)
	s.tk.MustExec("create table t (pk int primary key, c int default 1, c1 int default 1, unique key k1(c), key k2(c1))")

	// Test rename success
	s.tk.MustExec("alter table t rename index k1 to k3")
	s.tk.MustExec("admin check index t k3")

	// Test rename to the same name
	s.tk.MustExec("alter table t rename index k3 to k3")
	s.tk.MustExec("admin check index t k3")

	// Test rename on non-exists keys
	s.testErrorCode(c, "alter table t rename index x to x", mysql.ErrKeyDoesNotExist)

	// Test rename on already-exists keys
	s.testErrorCode(c, "alter table t rename index k3 to k2", mysql.ErrDupKeyName)

	s.tk.MustExec("alter table t rename index k2 to K2")
	s.testErrorCode(c, "alter table t rename key k3 to K2", mysql.ErrDupKeyName)
}

func testGetTableByName(c *C, ctx sessionctx.Context, db, table string) table.Table {
	dom := domain.GetDomain(ctx)
	// Make sure the table schema is the new schema.
	err := dom.Reload()
	c.Assert(err, IsNil)
	tbl, err := dom.InfoSchema().TableByName(model.NewCIStr(db), model.NewCIStr(table))
	c.Assert(err, IsNil)
	return tbl
}

func (s *testDBSuite) testGetTable(c *C, name string) table.Table {
	ctx := s.s.(sessionctx.Context)
	return testGetTableByName(c, ctx, s.schemaName, name)
}

func backgroundExec(s kv.Storage, sql string, done chan error) {
	se, err := session.CreateSession4Test(s)
	if err != nil {
		done <- errors.Trace(err)
		return
	}
	defer se.Close()
	_, err = se.Execute(context.Background(), "use test_db")
	if err != nil {
		done <- errors.Trace(err)
		return
	}
	_, err = se.Execute(context.Background(), sql)
	done <- errors.Trace(err)
}

func (s *testDBSuite) TestAddUniqueIndexRollback(c *C) {
	s.tk = testkit.NewTestKit(c, s.store)
	s.mustExec(c, "use test_db")
	s.mustExec(c, "drop table if exists t1")
	s.mustExec(c, "create table t1 (c1 int, c2 int, c3 int, primary key(c1))")
	// defaultBatchSize is equal to ddl.defaultBatchSize
	base := defaultBatchSize * 2
	count := base
	// add some rows
	for i := 0; i < count; i++ {
		s.mustExec(c, "insert into t1 values (?, ?, ?)", i, i, i)
	}
	// add some duplicate rows
	for i := count - 10; i < count; i++ {
		s.mustExec(c, "insert into t1 values (?, ?, ?)", i+10, i, i)
	}

	done := make(chan error, 1)
	go backgroundExec(s.store, "create unique index c3_index on t1 (c3)", done)

	times := 0
	ticker := time.NewTicker(s.lease / 2)
	defer ticker.Stop()
LOOP:
	for {
		select {
		case err := <-done:
			c.Assert(err, NotNil)
			c.Assert(err.Error(), Equals, "[kv:1062]Duplicate for key c3_index", Commentf("err:%v", err))
			break LOOP
		case <-ticker.C:
			if times >= 10 {
				break
			}
			step := 10
			// delete some rows, and add some data
			for i := count; i < count+step; i++ {
				n := rand.Intn(count)
				s.mustExec(c, "delete from t1 where c1 = ?", n)
				s.mustExec(c, "insert into t1 values (?, ?, ?)", i+10, i, i)
			}
			count += step
			times++
		}
	}

	t := s.testGetTable(c, "t1")
	for _, tidx := range t.Indices() {
		c.Assert(strings.EqualFold(tidx.Meta().Name.L, "c3_index"), IsFalse)
	}

	// delete duplicate rows, then add index
	for i := base - 10; i < base; i++ {
		s.mustExec(c, "delete from t1 where c1 = ?", i+10)
	}
	sessionExec(c, s.store, "create index c3_index on t1 (c3)")
	s.mustExec(c, "drop table t1")
}

func (s *testDBSuite) TestCancelAddIndex(c *C) {
	s.tk = testkit.NewTestKit(c, s.store)
	s.mustExec(c, "use test_db")
	s.mustExec(c, "drop table if exists t1")
	s.mustExec(c, "create table t1 (c1 int, c2 int, c3 int, primary key(c1))")
	// defaultBatchSize is equal to ddl.defaultBatchSize
	base := defaultBatchSize * 2
	count := base
	// add some rows
	for i := 0; i < count; i++ {
		s.mustExec(c, "insert into t1 values (?, ?, ?)", i, i, i)
	}

	var c3IdxInfo *model.IndexInfo
	hook := &ddl.TestDDLCallback{}
	oldReorgWaitTimeout := ddl.ReorgWaitTimeout
	// let hook.OnJobUpdatedExported has chance to cancel the job.
	// the hook.OnJobUpdatedExported is called when the job is updated, runReorgJob will wait ddl.ReorgWaitTimeout, then return the ddl.runDDLJob.
	// After that ddl call d.hook.OnJobUpdated(job), so that we can canceled the job in this test case.
	ddl.ReorgWaitTimeout = 50 * time.Millisecond
	var checkErr error
	hook.OnJobUpdatedExported, c3IdxInfo, checkErr = backgroundExecOnJobUpdatedExported(c, s.store, s.s.(sessionctx.Context), hook)
	originalHook := s.dom.DDL().(ddl.DDLForTest).GetHook()
	s.dom.DDL().(ddl.DDLForTest).SetHook(hook)
	done := make(chan error, 1)
	go backgroundExec(s.store, "create unique index c3_index on t1 (c3)", done)

	times := 0
	ticker := time.NewTicker(s.lease / 2)
	defer ticker.Stop()
LOOP:
	for {
		select {
		case err := <-done:
			c.Assert(checkErr, IsNil)
			c.Assert(err, NotNil)
			c.Assert(err.Error(), Equals, "[ddl:12]cancelled DDL job")
			break LOOP
		case <-ticker.C:
			if times >= 10 {
				break
			}
			step := 10
			// delete some rows, and add some data
			for i := count; i < count+step; i++ {
				n := rand.Intn(count)
				s.mustExec(c, "delete from t1 where c1 = ?", n)
				s.mustExec(c, "insert into t1 values (?, ?, ?)", i+10, i, i)
			}
			count += step
			times++
		}
	}

	t := s.testGetTable(c, "t1")
	for _, tidx := range t.Indices() {
		c.Assert(strings.EqualFold(tidx.Meta().Name.L, "c3_index"), IsFalse)
	}

	ctx := s.s.(sessionctx.Context)
	idx := tables.NewIndex(t.Meta().ID, t.Meta(), c3IdxInfo)
	checkDelRangeDone(c, ctx, idx)

	s.mustExec(c, "drop table t1")
	ddl.ReorgWaitTimeout = oldReorgWaitTimeout
	s.dom.DDL().(ddl.DDLForTest).SetHook(originalHook)
}

// TestCancelAddIndex1 tests canceling ddl job when the add index worker is not started.
func (s *testDBSuite) TestCancelAddIndex1(c *C) {
	s.tk = testkit.NewTestKit(c, s.store)
	s.mustExec(c, "use test_db")
	s.mustExec(c, "drop table if exists t")
	s.mustExec(c, "create table t(c1 int, c2 int)")
	defer s.mustExec(c, "drop table t;")

	for i := 0; i < 50; i++ {
		s.mustExec(c, "insert into t values (?, ?)", i, i)
	}

	var checkErr error
	oldReorgWaitTimeout := ddl.ReorgWaitTimeout
	ddl.ReorgWaitTimeout = 50 * time.Millisecond
	defer func() { ddl.ReorgWaitTimeout = oldReorgWaitTimeout }()
	hook := &ddl.TestDDLCallback{}
	hook.OnJobRunBeforeExported = func(job *model.Job) {
		if job.Type == model.ActionAddIndex && job.State == model.JobStateRunning && job.SchemaState == model.StateWriteReorganization && job.SnapshotVer == 0 {
			jobIDs := []int64{job.ID}
			hookCtx := mock.NewContext()
			hookCtx.Store = s.store
			err := hookCtx.NewTxn(context.Background())
			if err != nil {
				checkErr = errors.Trace(err)
				return
			}
			errs, err := admin.CancelJobs(hookCtx.Txn(true), jobIDs)
			if err != nil {
				checkErr = errors.Trace(err)
				return
			}

			if errs[0] != nil {
				checkErr = errors.Trace(errs[0])
				return
			}

			checkErr = hookCtx.Txn(true).Commit(context.Background())
		}
	}
	originalHook := s.dom.DDL().(ddl.DDLForTest).GetHook()
	s.dom.DDL().(ddl.DDLForTest).SetHook(hook)
	rs, err := s.tk.Exec("alter table t add index idx_c2(c2)")
	if rs != nil {
		rs.Close()
	}
	c.Assert(checkErr, IsNil)
	c.Assert(err, NotNil)
	c.Assert(err.Error(), Equals, "[ddl:12]cancelled DDL job")

	s.dom.DDL().(ddl.DDLForTest).SetHook(originalHook)
	t := s.testGetTable(c, "t")
	for _, idx := range t.Indices() {
		c.Assert(strings.EqualFold(idx.Meta().Name.L, "idx_c2"), IsFalse)
	}
	s.mustExec(c, "alter table t add index idx_c2(c2)")
	s.mustExec(c, "alter table t drop index idx_c2")
}

// TestCancelDropIndex tests cancel ddl job which type is drop index.
func (s *testDBSuite) TestCancelDropIndex(c *C) {
	s.tk = testkit.NewTestKit(c, s.store)
	s.mustExec(c, "use test_db")
	s.mustExec(c, "drop table if exists t")
	s.mustExec(c, "create table t(c1 int, c2 int)")
	defer s.mustExec(c, "drop table t;")
	for i := 0; i < 5; i++ {
		s.mustExec(c, "insert into t values (?, ?)", i, i)
	}

	testCases := []struct {
		needAddIndex   bool
		jobState       model.JobState
		JobSchemaState model.SchemaState
		cancelSucc     bool
	}{
		// model.JobStateNone means the jobs is canceled before the first run.
		{true, model.JobStateNone, model.StateNone, true},
		{false, model.JobStateRunning, model.StateWriteOnly, true},
		{false, model.JobStateRunning, model.StateDeleteOnly, false},
		{true, model.JobStateRunning, model.StateDeleteReorganization, false},
	}

	var checkErr error
	oldReorgWaitTimeout := ddl.ReorgWaitTimeout
	ddl.ReorgWaitTimeout = 50 * time.Millisecond
	defer func() { ddl.ReorgWaitTimeout = oldReorgWaitTimeout }()
	hook := &ddl.TestDDLCallback{}
	var jobID int64
	testCase := &testCases[0]
	hook.OnJobRunBeforeExported = func(job *model.Job) {
		if job.Type == model.ActionDropIndex && job.State == testCase.jobState && job.SchemaState == testCase.JobSchemaState {
			jobID = job.ID
			jobIDs := []int64{job.ID}
			hookCtx := mock.NewContext()
			hookCtx.Store = s.store
			err := hookCtx.NewTxn(context.TODO())
			if err != nil {
				checkErr = errors.Trace(err)
				return
			}
			errs, err := admin.CancelJobs(hookCtx.Txn(true), jobIDs)
			if err != nil {
				checkErr = errors.Trace(err)
				return
			}

			if errs[0] != nil {
				checkErr = errors.Trace(errs[0])
				return
			}

			checkErr = hookCtx.Txn(true).Commit(context.Background())
		}
	}
	s.dom.DDL().(ddl.DDLForTest).SetHook(hook)
	for i := range testCases {
		testCase = &testCases[i]
		if testCase.needAddIndex {
			s.mustExec(c, "alter table t add index idx_c2(c2)")
		}
		rs, err := s.tk.Exec("alter table t drop index idx_c2")
		if rs != nil {
			rs.Close()
		}

		t := s.testGetTable(c, "t")
		indexInfo := schemautil.FindIndexByName("idx_c2", t.Meta().Indices)
		if testCase.cancelSucc {
			c.Assert(checkErr, IsNil)
			c.Assert(err, NotNil)
			c.Assert(err.Error(), Equals, "[ddl:12]cancelled DDL job")

			c.Assert(indexInfo, NotNil)
			c.Assert(indexInfo.State, Equals, model.StatePublic)
		} else {
			err1 := admin.ErrCannotCancelDDLJob.GenWithStackByArgs(jobID)
			c.Assert(err, IsNil)
			c.Assert(checkErr, NotNil)
			c.Assert(checkErr.Error(), Equals, err1.Error())

			c.Assert(indexInfo, IsNil)
		}
	}
	s.dom.DDL().(ddl.DDLForTest).SetHook(&ddl.TestDDLCallback{})
	s.mustExec(c, "alter table t add index idx_c2(c2)")
	s.mustExec(c, "alter table t drop index idx_c2")
}

func (s *testDBSuite) TestAddAnonymousIndex(c *C) {
	s.tk = testkit.NewTestKit(c, s.store)
	s.tk.MustExec("use " + s.schemaName)
	s.mustExec(c, "create table t_anonymous_index (c1 int, c2 int, C3 int)")
	s.mustExec(c, "alter table t_anonymous_index add index (c1, c2)")
	// for dropping empty index
	_, err := s.tk.Exec("alter table t_anonymous_index drop index")
	c.Assert(err, NotNil)
	// The index name is c1 when adding index (c1, c2).
	s.mustExec(c, "alter table t_anonymous_index drop index c1")
	t := s.testGetTable(c, "t_anonymous_index")
	c.Assert(t.Indices(), HasLen, 0)
	// for adding some indices that the first column name is c1
	s.mustExec(c, "alter table t_anonymous_index add index (c1)")
	_, err = s.tk.Exec("alter table t_anonymous_index add index c1 (c2)")
	c.Assert(err, NotNil)
	t = s.testGetTable(c, "t_anonymous_index")
	c.Assert(t.Indices(), HasLen, 1)
	idx := t.Indices()[0].Meta().Name.L
	c.Assert(idx, Equals, "c1")
	// The MySQL will be a warning.
	s.mustExec(c, "alter table t_anonymous_index add index c1_3 (c1)")
	s.mustExec(c, "alter table t_anonymous_index add index (c1, c2, C3)")
	// The MySQL will be a warning.
	s.mustExec(c, "alter table t_anonymous_index add index (c1)")
	t = s.testGetTable(c, "t_anonymous_index")
	c.Assert(t.Indices(), HasLen, 4)
	s.mustExec(c, "alter table t_anonymous_index drop index c1")
	s.mustExec(c, "alter table t_anonymous_index drop index c1_2")
	s.mustExec(c, "alter table t_anonymous_index drop index c1_3")
	s.mustExec(c, "alter table t_anonymous_index drop index c1_4")
	// for case insensitive
	s.mustExec(c, "alter table t_anonymous_index add index (C3)")
	s.mustExec(c, "alter table t_anonymous_index drop index c3")
	s.mustExec(c, "alter table t_anonymous_index add index c3 (C3)")
	s.mustExec(c, "alter table t_anonymous_index drop index C3")
	// for anonymous index with column name `primary`
	s.mustExec(c, "create table t_primary (`primary` int, key (`primary`))")
	t = s.testGetTable(c, "t_primary")
	c.Assert(t.Indices()[0].Meta().Name.String(), Equals, "primary_2")
	s.mustExec(c, "create table t_primary_2 (`primary` int, key primary_2 (`primary`), key (`primary`))")
	t = s.testGetTable(c, "t_primary_2")
	c.Assert(t.Indices()[0].Meta().Name.String(), Equals, "primary_2")
	c.Assert(t.Indices()[1].Meta().Name.String(), Equals, "primary_3")
	s.mustExec(c, "create table t_primary_3 (`primary_2` int, key(`primary_2`), `primary` int, key(`primary`));")
	t = s.testGetTable(c, "t_primary_3")
	c.Assert(t.Indices()[0].Meta().Name.String(), Equals, "primary_2")
	c.Assert(t.Indices()[1].Meta().Name.String(), Equals, "primary_3")
}

func (s *testDBSuite) testAlterLock(c *C) {
	s.tk = testkit.NewTestKit(c, s.store)
	s.tk.MustExec("use " + s.schemaName)
	s.mustExec(c, "create table t_index_lock (c1 int, c2 int, C3 int)")
	s.mustExec(c, "alter table t_indx_lock add index (c1, c2), lock=none")
}

func (s *testDBSuite) TestAddMultiColumnsIndex(c *C) {
	s.tk = testkit.NewTestKit(c, s.store)
	s.tk.MustExec("use " + s.schemaName)

	s.tk.MustExec("drop database if exists tidb;")
	s.tk.MustExec("create database tidb;")
	s.tk.MustExec("use tidb;")
	s.tk.MustExec("create table tidb.test (a int auto_increment primary key, b int);")
	s.tk.MustExec("insert tidb.test values (1, 1);")
	s.tk.MustExec("update tidb.test set b = b + 1 where a = 1;")
	s.tk.MustExec("insert into tidb.test values (2, 2);")
	// Test that the b value is nil.
	s.tk.MustExec("insert into tidb.test (a) values (3);")
	s.tk.MustExec("insert into tidb.test values (4, 4);")
	// Test that the b value is nil again.
	s.tk.MustExec("insert into tidb.test (a) values (5);")
	s.tk.MustExec("insert tidb.test values (6, 6);")
	s.tk.MustExec("alter table tidb.test add index idx1 (a, b);")
	s.tk.MustExec("admin check table test")
}

func (s *testDBSuite) TestAddIndex(c *C) {
	s.testAddIndex(c, false, "create table test_add_index (c1 bigint, c2 bigint, c3 bigint, primary key(c1))")
	s.testAddIndex(c, true, `create table test_add_index (c1 bigint, c2 bigint, c3 bigint, primary key(c1))
			      partition by range (c1) (
			      partition p0 values less than (3440),
			      partition p1 values less than (61440),
			      partition p2 values less than (122880),
			      partition p3 values less than (204800),
			      partition p4 values less than maxvalue)`)
	s.testAddIndex(c, true, `create table test_add_index (c1 bigint, c2 bigint, c3 bigint, primary key(c1))
			      partition by hash (c1) partitions 4;`)
}

func (s *testDBSuite) testAddIndex(c *C, testPartition bool, createTableSQL string) {
	s.tk = testkit.NewTestKit(c, s.store)
	s.tk.MustExec("use " + s.schemaName)
	if testPartition {
		s.tk.MustExec("set @@session.tidb_enable_table_partition = '1';")
	}
	s.tk.MustExec("drop table if exists test_add_index")
	s.tk.MustExec(createTableSQL)

	done := make(chan error, 1)
	start := -10
	num := defaultBatchSize
	// first add some rows
	for i := start; i < num; i++ {
		sql := fmt.Sprintf("insert into test_add_index values (%d, %d, %d)", i, i, i)
		s.mustExec(c, sql)
	}
	// Add some discrete rows.
	maxBatch := 20
	batchCnt := 100
	otherKeys := make([]int, 0, batchCnt*maxBatch)
	// Make sure there are no duplicate keys.
	base := defaultBatchSize * 20
	for i := 1; i < batchCnt; i++ {
		n := base + i*defaultBatchSize + i
		for j := 0; j < rand.Intn(maxBatch); j++ {
			n += j
			sql := fmt.Sprintf("insert into test_add_index values (%d, %d, %d)", n, n, n)
			s.mustExec(c, sql)
			otherKeys = append(otherKeys, n)
		}
	}
	// Encounter the value of math.MaxInt64 in middle of
	v := math.MaxInt64 - defaultBatchSize/2
	sql := fmt.Sprintf("insert into test_add_index values (%d, %d, %d)", v, v, v)
	s.mustExec(c, sql)
	otherKeys = append(otherKeys, v)

	sessionExecInGoroutine(c, s.store, "create index c3_index on test_add_index (c3)", done)

	deletedKeys := make(map[int]struct{})

	ticker := time.NewTicker(s.lease / 2)
	defer ticker.Stop()
LOOP:
	for {
		select {
		case err := <-done:
			if err == nil {
				break LOOP
			}
			c.Assert(err, IsNil, Commentf("err:%v", errors.ErrorStack(err)))
		case <-ticker.C:
			// When the server performance is particularly poor,
			// the adding index operation can not be completed.
			// So here is a limit to the number of rows inserted.
			if num > defaultBatchSize*10 {
				break
			}
			step := 10
			// delete some rows, and add some data
			for i := num; i < num+step; i++ {
				n := rand.Intn(num)
				deletedKeys[n] = struct{}{}
				sql := fmt.Sprintf("delete from test_add_index where c1 = %d", n)
				s.mustExec(c, sql)
				sql = fmt.Sprintf("insert into test_add_index values (%d, %d, %d)", i, i, i)
				s.mustExec(c, sql)
			}
			num += step
		}
	}

	// get exists keys
	keys := make([]int, 0, num)
	for i := start; i < num; i++ {
		if _, ok := deletedKeys[i]; ok {
			continue
		}
		keys = append(keys, i)
	}
	keys = append(keys, otherKeys...)

	// test index key
	expectedRows := make([][]interface{}, 0, len(keys))
	for _, key := range keys {
		expectedRows = append(expectedRows, []interface{}{key})
	}
	rows := s.mustQuery(c, fmt.Sprintf("select c1 from test_add_index where c3 >= %d order by c1", start))
	matchRows(c, rows, expectedRows)

	if testPartition {
		s.tk.MustExec("admin check table test_add_index")
		return
	}

	// test index range
	for i := 0; i < 100; i++ {
		index := rand.Intn(len(keys) - 3)
		rows := s.mustQuery(c, "select c1 from test_add_index where c3 >= ? limit 3", keys[index])
		matchRows(c, rows, [][]interface{}{{keys[index]}, {keys[index+1]}, {keys[index+2]}})
	}

	// TODO: Support explain in future.
	// rows := s.mustQuery(c, "explain select c1 from test_add_index where c3 >= 100")

	// ay := dumpRows(c, rows)
	// c.Assert(strings.Contains(fmt.Sprintf("%v", ay), "c3_index"), IsTrue)

	// get all row handles
	ctx := s.s.(sessionctx.Context)
	c.Assert(ctx.NewTxn(context.Background()), IsNil)
	t := s.testGetTable(c, "test_add_index")
	handles := make(map[int64]struct{})
	startKey := t.RecordKey(math.MinInt64)
	err := t.IterRecords(ctx, startKey, t.Cols(),
		func(h int64, data []types.Datum, cols []*table.Column) (bool, error) {
			handles[h] = struct{}{}
			return true, nil
		})
	c.Assert(err, IsNil)

	// check in index
	var nidx table.Index
	for _, tidx := range t.Indices() {
		if tidx.Meta().Name.L == "c3_index" {
			nidx = tidx
			break
		}
	}
	// Make sure there is index with name c3_index.
	c.Assert(nidx, NotNil)
	c.Assert(nidx.Meta().ID, Greater, int64(0))
	ctx.Txn(true).Rollback()

	c.Assert(ctx.NewTxn(context.Background()), IsNil)
	defer ctx.Txn(true).Rollback()

	it, err := nidx.SeekFirst(ctx.Txn(true))
	c.Assert(err, IsNil)
	defer it.Close()

	for {
		_, h, err := it.Next()
		if terror.ErrorEqual(err, io.EOF) {
			break
		}

		c.Assert(err, IsNil)
		_, ok := handles[h]
		c.Assert(ok, IsTrue)
		delete(handles, h)
	}
	c.Assert(handles, HasLen, 0)

	s.tk.MustExec("drop table test_add_index")
}

func (s *testDBSuite) TestDropIndex(c *C) {
	s.tk = testkit.NewTestKit(c, s.store)
	s.tk.MustExec("use " + s.schemaName)
	s.tk.MustExec("drop table if exists test_drop_index")
	s.tk.MustExec("create table test_drop_index (c1 int, c2 int, c3 int, primary key(c1))")
	s.tk.MustExec("create index c3_index on test_drop_index (c3)")
	done := make(chan error, 1)
	s.mustExec(c, "delete from test_drop_index")

	num := 100
	//  add some rows
	for i := 0; i < num; i++ {
		s.mustExec(c, "insert into test_drop_index values (?, ?, ?)", i, i, i)
	}
	t := s.testGetTable(c, "test_drop_index")
	var c3idx table.Index
	for _, tidx := range t.Indices() {
		if tidx.Meta().Name.L == "c3_index" {
			c3idx = tidx
			break
		}
	}
	c.Assert(c3idx, NotNil)

	sessionExecInGoroutine(c, s.store, "drop index c3_index on test_drop_index", done)

	ticker := time.NewTicker(s.lease / 2)
	defer ticker.Stop()
LOOP:
	for {
		select {
		case err := <-done:
			if err == nil {
				break LOOP
			}
			c.Assert(err, IsNil, Commentf("err:%v", errors.ErrorStack(err)))
		case <-ticker.C:
			step := 10
			// delete some rows, and add some data
			for i := num; i < num+step; i++ {
				n := rand.Intn(num)
				s.mustExec(c, "update test_drop_index set c2 = 1 where c1 = ?", n)
				s.mustExec(c, "insert into test_drop_index values (?, ?, ?)", i, i, i)
			}
			num += step
		}
	}

	rows := s.mustQuery(c, "explain select c1 from test_drop_index where c3 >= 0")
	c.Assert(strings.Contains(fmt.Sprintf("%v", rows), "c3_index"), IsFalse)

	// check in index, must no index in kv
	ctx := s.s.(sessionctx.Context)

	// Make sure there is no index with name c3_index.
	t = s.testGetTable(c, "test_drop_index")
	var nidx table.Index
	for _, tidx := range t.Indices() {
		if tidx.Meta().Name.L == "c3_index" {
			nidx = tidx
			break
		}
	}
	c.Assert(nidx, IsNil)

	idx := tables.NewIndex(t.Meta().ID, t.Meta(), c3idx.Meta())
	checkDelRangeDone(c, ctx, idx)
	s.tk.MustExec("drop table test_drop_index")
}

func checkDelRangeDone(c *C, ctx sessionctx.Context, idx table.Index) {
	startTime := time.Now()
	f := func() map[int64]struct{} {
		handles := make(map[int64]struct{})

		c.Assert(ctx.NewTxn(context.Background()), IsNil)
		defer ctx.Txn(true).Rollback()

		it, err := idx.SeekFirst(ctx.Txn(true))
		c.Assert(err, IsNil)
		defer it.Close()

		for {
			_, h, err := it.Next()
			if terror.ErrorEqual(err, io.EOF) {
				break
			}

			c.Assert(err, IsNil)
			handles[h] = struct{}{}
		}
		return handles
	}

	var handles map[int64]struct{}
	for i := 0; i < waitForCleanDataRound; i++ {
		handles = f()
		if len(handles) != 0 {
			time.Sleep(waitForCleanDataInterval)
		} else {
			break
		}
	}
	c.Assert(handles, HasLen, 0, Commentf("take time %v", time.Since(startTime)))
}

func (s *testDBSuite) TestAddIndexWithDupCols(c *C) {
	s.tk = testkit.NewTestKit(c, s.store)
	s.tk.MustExec("use " + s.schemaName)
	err1 := infoschema.ErrColumnExists.GenWithStackByArgs("b")
	err2 := infoschema.ErrColumnExists.GenWithStackByArgs("B")

	s.tk.MustExec("create table test_add_index_with_dup (a int, b int)")
	_, err := s.tk.Exec("create index c on test_add_index_with_dup(b, a, b)")
	c.Check(errors.Cause(err1).(*terror.Error).Equal(err), Equals, true)

	_, err = s.tk.Exec("create index c on test_add_index_with_dup(b, a, B)")
	c.Check(errors.Cause(err2).(*terror.Error).Equal(err), Equals, true)

	_, err = s.tk.Exec("alter table test_add_index_with_dup add index c (b, a, b)")
	c.Check(errors.Cause(err1).(*terror.Error).Equal(err), Equals, true)

	_, err = s.tk.Exec("alter table test_add_index_with_dup add index c (b, a, B)")
	c.Check(errors.Cause(err2).(*terror.Error).Equal(err), Equals, true)

	s.tk.MustExec("drop table test_add_index_with_dup")
}

func (s *testDBSuite) showColumns(c *C, tableName string) [][]interface{} {
	return s.mustQuery(c, fmt.Sprintf("show columns from %s", tableName))
}

func (s *testDBSuite) TestCreateIndexType(c *C) {
	s.tk = testkit.NewTestKit(c, s.store)
	s.tk.MustExec("use " + s.schemaName)
	sql := `CREATE TABLE test_index (
		price int(5) DEFAULT '0' NOT NULL,
		area varchar(40) DEFAULT '' NOT NULL,
		type varchar(40) DEFAULT '' NOT NULL,
		transityes set('a','b'),
		shopsyes enum('Y','N') DEFAULT 'Y' NOT NULL,
		schoolsyes enum('Y','N') DEFAULT 'Y' NOT NULL,
		petsyes enum('Y','N') DEFAULT 'Y' NOT NULL,
		KEY price (price,area,type,transityes,shopsyes,schoolsyes,petsyes));`
	s.tk.MustExec(sql)
}

func (s *testDBSuite) TestColumn(c *C) {
	s.tk = testkit.NewTestKit(c, s.store)
	s.tk.MustExec("use " + s.schemaName)
	s.tk.MustExec("create table t2 (c1 int, c2 int, c3 int)")
	s.testAddColumn(c)
	s.testDropColumn(c)
	s.tk.MustExec("drop table t2")
}

func (s *testDBSuite) TestAddColumnTooMany(c *C) {
	s.tk = testkit.NewTestKit(c, s.store)
	s.tk.MustExec("use test")
	count := ddl.TableColumnCountLimit - 1
	var cols []string
	for i := 0; i < count; i++ {
		cols = append(cols, fmt.Sprintf("a%d int", i))
	}
	createSQL := fmt.Sprintf("create table t_column_too_many (%s)", strings.Join(cols, ","))
	s.tk.MustExec(createSQL)
	s.tk.MustExec("alter table t_column_too_many add column a_512 int")
	alterSQL := "alter table t_column_too_many add column a_513 int"
	s.testErrorCode(c, alterSQL, tmysql.ErrTooManyFields)
}

func sessionExec(c *C, s kv.Storage, sql string) {
	se, err := session.CreateSession4Test(s)
	c.Assert(err, IsNil)
	_, err = se.Execute(context.Background(), "use test_db")
	c.Assert(err, IsNil)
	rs, err := se.Execute(context.Background(), sql)
	c.Assert(err, IsNil, Commentf("err:%v", errors.ErrorStack(err)))
	c.Assert(rs, IsNil)
	se.Close()
}

func sessionExecInGoroutine(c *C, s kv.Storage, sql string, done chan error) {
	execMultiSQLInGoroutine(c, s, "test_db", []string{sql}, done)
}

func execMultiSQLInGoroutine(c *C, s kv.Storage, dbName string, multiSQL []string, done chan error) {
	go func() {
		se, err := session.CreateSession4Test(s)
		if err != nil {
			done <- errors.Trace(err)
			return
		}
		defer se.Close()
		_, err = se.Execute(context.Background(), "use "+dbName)
		if err != nil {
			done <- errors.Trace(err)
			return
		}
		for _, sql := range multiSQL {
			rs, err := se.Execute(context.Background(), sql)
			if err != nil {
				done <- errors.Trace(err)
				return
			}
			if rs != nil {
				done <- errors.Errorf("RecordSet should be empty.")
				return
			}
			done <- nil
		}
	}()
}

func (s *testDBSuite) testAddColumn(c *C) {
	done := make(chan error, 1)

	num := defaultBatchSize + 10
	// add some rows
	for i := 0; i < num; i++ {
		s.mustExec(c, "insert into t2 values (?, ?, ?)", i, i, i)
	}

	sessionExecInGoroutine(c, s.store, "alter table t2 add column c4 int default -1", done)

	ticker := time.NewTicker(s.lease / 2)
	defer ticker.Stop()
	step := 10
LOOP:
	for {
		select {
		case err := <-done:
			if err == nil {
				break LOOP
			}
			c.Assert(err, IsNil, Commentf("err:%v", errors.ErrorStack(err)))
		case <-ticker.C:
			// delete some rows, and add some data
			for i := num; i < num+step; i++ {
				n := rand.Intn(num)
				s.tk.MustExec("begin")
				s.tk.MustExec("delete from t2 where c1 = ?", n)
				s.tk.MustExec("commit")

				// Make sure that statement of insert and show use the same infoSchema.
				s.tk.MustExec("begin")
				_, err := s.tk.Exec("insert into t2 values (?, ?, ?)", i, i, i)
				if err != nil {
					// if err is failed, the column number must be 4 now.
					values := s.showColumns(c, "t2")
					c.Assert(values, HasLen, 4, Commentf("err:%v", errors.ErrorStack(err)))
				}
				s.tk.MustExec("commit")
			}
			num += step
		}
	}

	// add data, here c4 must exist
	for i := num; i < num+step; i++ {
		s.tk.MustExec("insert into t2 values (?, ?, ?, ?)", i, i, i, i)
	}

	rows := s.mustQuery(c, "select count(c4) from t2")
	c.Assert(rows, HasLen, 1)
	c.Assert(rows[0], HasLen, 1)
	count, err := strconv.ParseInt(rows[0][0].(string), 10, 64)
	c.Assert(err, IsNil)
	c.Assert(count, Greater, int64(0))

	rows = s.mustQuery(c, "select count(c4) from t2 where c4 = -1")
	matchRows(c, rows, [][]interface{}{{count - int64(step)}})

	for i := num; i < num+step; i++ {
		rows = s.mustQuery(c, "select c4 from t2 where c4 = ?", i)
		matchRows(c, rows, [][]interface{}{{i}})
	}

	ctx := s.s.(sessionctx.Context)
	t := s.testGetTable(c, "t2")
	i := 0
	j := 0
	ctx.NewTxn(context.Background())
	defer ctx.Txn(true).Rollback()
	err = t.IterRecords(ctx, t.FirstKey(), t.Cols(),
		func(h int64, data []types.Datum, cols []*table.Column) (bool, error) {
			i++
			// c4 must be -1 or > 0
			v, err1 := data[3].ToInt64(ctx.GetSessionVars().StmtCtx)
			c.Assert(err1, IsNil)
			if v == -1 {
				j++
			} else {
				c.Assert(v, Greater, int64(0))
			}
			return true, nil
		})
	c.Assert(err, IsNil)
	c.Assert(i, Equals, int(count))
	c.Assert(i, LessEqual, num+step)
	c.Assert(j, Equals, int(count)-step)

	// for modifying columns after adding columns
	s.tk.MustExec("alter table t2 modify c4 int default 11")
	for i := num + step; i < num+step+10; i++ {
		s.mustExec(c, "insert into t2 values (?, ?, ?, ?)", i, i, i, i)
	}
	rows = s.mustQuery(c, "select count(c4) from t2 where c4 = -1")
	matchRows(c, rows, [][]interface{}{{count - int64(step)}})

	// add timestamp type column
	s.mustExec(c, "create table test_on_update_c (c1 int, c2 timestamp);")
	s.mustExec(c, "alter table test_on_update_c add column c3 timestamp null default '2017-02-11' on update current_timestamp;")
	is := domain.GetDomain(ctx).InfoSchema()
	tbl, err := is.TableByName(model.NewCIStr("test_db"), model.NewCIStr("test_on_update_c"))
	c.Assert(err, IsNil)
	tblInfo := tbl.Meta()
	colC := tblInfo.Columns[2]
	c.Assert(colC.Tp, Equals, mysql.TypeTimestamp)
	hasNotNull := tmysql.HasNotNullFlag(colC.Flag)
	c.Assert(hasNotNull, IsFalse)
	// add datetime type column
	s.mustExec(c, "create table test_on_update_d (c1 int, c2 datetime);")
	s.mustExec(c, "alter table test_on_update_d add column c3 datetime on update current_timestamp;")
	is = domain.GetDomain(ctx).InfoSchema()
	tbl, err = is.TableByName(model.NewCIStr("test_db"), model.NewCIStr("test_on_update_d"))
	c.Assert(err, IsNil)
	tblInfo = tbl.Meta()
	colC = tblInfo.Columns[2]
	c.Assert(colC.Tp, Equals, mysql.TypeDatetime)
	hasNotNull = tmysql.HasNotNullFlag(colC.Flag)
	c.Assert(hasNotNull, IsFalse)

	// test add unsupported constraint
	s.mustExec(c, "create table t_add_unsupported_constraint (a int);")
	_, err = s.tk.Exec("ALTER TABLE t_add_unsupported_constraint ADD id int AUTO_INCREMENT;")
	c.Assert(err.Error(), Equals, "[ddl:202]unsupported add column 'id' constraint AUTO_INCREMENT when altering 'test_db.t_add_unsupported_constraint'")
	_, err = s.tk.Exec("ALTER TABLE t_add_unsupported_constraint ADD id int KEY;")
	c.Assert(err.Error(), Equals, "[ddl:202]unsupported add column 'id' constraint PRIMARY KEY when altering 'test_db.t_add_unsupported_constraint'")
	_, err = s.tk.Exec("ALTER TABLE t_add_unsupported_constraint ADD id int UNIQUE;")
	c.Assert(err.Error(), Equals, "[ddl:202]unsupported add column 'id' constraint UNIQUE KEY when altering 'test_db.t_add_unsupported_constraint'")
}

func (s *testDBSuite) testDropColumn(c *C) {
	done := make(chan error, 1)
	s.mustExec(c, "delete from t2")

	num := 100
	// add some rows
	for i := 0; i < num; i++ {
		s.mustExec(c, "insert into t2 values (?, ?, ?, ?)", i, i, i, i)
	}

	// get c4 column id
	sessionExecInGoroutine(c, s.store, "alter table t2 drop column c4", done)

	ticker := time.NewTicker(s.lease / 2)
	defer ticker.Stop()
	step := 10
LOOP:
	for {
		select {
		case err := <-done:
			if err == nil {
				break LOOP
			}
			c.Assert(err, IsNil, Commentf("err:%v", errors.ErrorStack(err)))
		case <-ticker.C:
			// delete some rows, and add some data
			for i := num; i < num+step; i++ {
				// Make sure that statement of insert and show use the same infoSchema.
				s.tk.MustExec("begin")
				_, err := s.tk.Exec("insert into t2 values (?, ?, ?)", i, i, i)
				if err != nil {
					// If executing is failed, the column number must be 4 now.
					values := s.showColumns(c, "t2")
					c.Assert(values, HasLen, 4, Commentf("err:%v", errors.ErrorStack(err)))
				}
				s.tk.MustExec("commit")
			}
			num += step
		}
	}

	// add data, here c4 must not exist
	for i := num; i < num+step; i++ {
		s.mustExec(c, "insert into t2 values (?, ?, ?)", i, i, i)
	}

	rows := s.mustQuery(c, "select count(*) from t2")
	c.Assert(rows, HasLen, 1)
	c.Assert(rows[0], HasLen, 1)
	count, err := strconv.ParseInt(rows[0][0].(string), 10, 64)
	c.Assert(err, IsNil)
	c.Assert(count, Greater, int64(0))
}

// TestDropColumn is for inserting value with a to-be-dropped column when do drop column.
// Column info from schema in build-insert-plan should be public only,
// otherwise they will not be consist with Table.Col(), then the server will panic.
func (s *testDBSuite) TestDropColumn(c *C) {
	s.tk = testkit.NewTestKit(c, s.store)
	s.tk.MustExec("create database drop_col_db")
	s.tk.MustExec("use drop_col_db")
	s.tk.MustExec("create table t2 (c1 int, c2 int, c3 int)")
	num := 50
	dmlDone := make(chan error, num)
	ddlDone := make(chan error, num)

	multiDDL := make([]string, 0, num)
	for i := 0; i < num/2; i++ {
		multiDDL = append(multiDDL, "alter table t2 add column c4 int", "alter table t2 drop column c4")
	}
	execMultiSQLInGoroutine(c, s.store, "drop_col_db", multiDDL, ddlDone)
	for i := 0; i < num; i++ {
		execMultiSQLInGoroutine(c, s.store, "drop_col_db", []string{"insert into t2 set c1 = 1, c2 = 1, c3 = 1, c4 = 1"}, dmlDone)
	}
	for i := 0; i < num; i++ {
		select {
		case err := <-ddlDone:
			c.Assert(err, IsNil, Commentf("err:%v", errors.ErrorStack(err)))
		}
	}

	s.tk.MustExec("drop database drop_col_db")
}

func (s *testDBSuite) TestPrimaryKey(c *C) {
	s.tk = testkit.NewTestKit(c, s.store)
	s.tk.MustExec("use " + s.schemaName)

	s.mustExec(c, "create table primary_key_test (a int, b varchar(10))")
	_, err := s.tk.Exec("alter table primary_key_test add primary key(a)")
	c.Assert(ddl.ErrUnsupportedModifyPrimaryKey.Equal(err), IsTrue)
	_, err = s.tk.Exec("alter table primary_key_test drop primary key")
	c.Assert(ddl.ErrUnsupportedModifyPrimaryKey.Equal(err), IsTrue)
}

func (s *testDBSuite) TestChangeColumn(c *C) {
	s.tk = testkit.NewTestKit(c, s.store)
	s.tk.MustExec("use " + s.schemaName)

	s.mustExec(c, "create table t3 (a int default '0', b varchar(10), d int not null default '0')")
	s.mustExec(c, "insert into t3 set b = 'a'")
	s.tk.MustQuery("select a from t3").Check(testkit.Rows("0"))
	s.mustExec(c, "alter table t3 change a aa bigint")
	s.mustExec(c, "insert into t3 set b = 'b'")
	s.tk.MustQuery("select aa from t3").Check(testkit.Rows("0", "<nil>"))
	// for no default flag
	s.mustExec(c, "alter table t3 change d dd bigint not null")
	ctx := s.tk.Se.(sessionctx.Context)
	is := domain.GetDomain(ctx).InfoSchema()
	tbl, err := is.TableByName(model.NewCIStr("test_db"), model.NewCIStr("t3"))
	c.Assert(err, IsNil)
	tblInfo := tbl.Meta()
	colD := tblInfo.Columns[2]
	hasNoDefault := tmysql.HasNoDefaultValueFlag(colD.Flag)
	c.Assert(hasNoDefault, IsTrue)
	// for the following definitions: 'not null', 'null', 'default value' and 'comment'
	s.mustExec(c, "alter table t3 change b b varchar(20) null default 'c' comment 'my comment'")
	is = domain.GetDomain(ctx).InfoSchema()
	tbl, err = is.TableByName(model.NewCIStr("test_db"), model.NewCIStr("t3"))
	c.Assert(err, IsNil)
	tblInfo = tbl.Meta()
	colB := tblInfo.Columns[1]
	c.Assert(colB.Comment, Equals, "my comment")
	hasNotNull := tmysql.HasNotNullFlag(colB.Flag)
	c.Assert(hasNotNull, IsFalse)
	s.mustExec(c, "insert into t3 set aa = 3, dd = 5")
	s.tk.MustQuery("select b from t3").Check(testkit.Rows("a", "b", "c"))
	// for timestamp
	s.mustExec(c, "alter table t3 add column c timestamp not null")
	s.mustExec(c, "alter table t3 change c c timestamp null default '2017-02-11' comment 'col c comment' on update current_timestamp")
	is = domain.GetDomain(ctx).InfoSchema()
	tbl, err = is.TableByName(model.NewCIStr("test_db"), model.NewCIStr("t3"))
	c.Assert(err, IsNil)
	tblInfo = tbl.Meta()
	colC := tblInfo.Columns[3]
	c.Assert(colC.Comment, Equals, "col c comment")
	hasNotNull = tmysql.HasNotNullFlag(colC.Flag)
	c.Assert(hasNotNull, IsFalse)
	// for enum
	s.mustExec(c, "alter table t3 add column en enum('a', 'b', 'c') not null default 'a'")

	// for failing tests
	sql := "alter table t3 change aa a bigint default ''"
	s.testErrorCode(c, sql, tmysql.ErrInvalidDefault)
	sql = "alter table t3 change a testx.t3.aa bigint"
	s.testErrorCode(c, sql, tmysql.ErrWrongDBName)
	sql = "alter table t3 change t.a aa bigint"
	s.testErrorCode(c, sql, tmysql.ErrWrongTableName)
	s.mustExec(c, "create table t4 (c1 int, c2 int, c3 int default 1, index (c1));")
	s.tk.MustExec("insert into t4(c2) values (null);")
	sql = "alter table t4 change c1 a1 int not null;"
	s.testErrorCode(c, sql, tmysql.ErrInvalidUseOfNull)
	sql = "alter table t4 change c2 a bigint not null;"
	s.testErrorCode(c, sql, tmysql.WarnDataTruncated)
	sql = "alter table t3 modify en enum('a', 'z', 'b', 'c') not null default 'a'"
	s.testErrorCode(c, sql, tmysql.ErrUnknown)
	// Rename to an existing column.
	s.mustExec(c, "alter table t3 add column a bigint")
	sql = "alter table t3 change aa a bigint"
	s.testErrorCode(c, sql, tmysql.ErrDupFieldName)

	s.tk.MustExec("drop table t3")
}

func (s *testDBSuite) TestAlterColumn(c *C) {
	s.tk = testkit.NewTestKit(c, s.store)
	s.tk.MustExec("use " + s.schemaName)

	s.mustExec(c, "create table test_alter_column (a int default 111, b varchar(8), c varchar(8) not null, d timestamp on update current_timestamp)")
	s.mustExec(c, "insert into test_alter_column set b = 'a', c = 'aa'")
	s.tk.MustQuery("select a from test_alter_column").Check(testkit.Rows("111"))
	ctx := s.tk.Se.(sessionctx.Context)
	is := domain.GetDomain(ctx).InfoSchema()
	tbl, err := is.TableByName(model.NewCIStr("test_db"), model.NewCIStr("test_alter_column"))
	c.Assert(err, IsNil)
	tblInfo := tbl.Meta()
	colA := tblInfo.Columns[0]
	hasNoDefault := tmysql.HasNoDefaultValueFlag(colA.Flag)
	c.Assert(hasNoDefault, IsFalse)
	s.mustExec(c, "alter table test_alter_column alter column a set default 222")
	s.mustExec(c, "insert into test_alter_column set b = 'b', c = 'bb'")
	s.tk.MustQuery("select a from test_alter_column").Check(testkit.Rows("111", "222"))
	is = domain.GetDomain(ctx).InfoSchema()
	tbl, err = is.TableByName(model.NewCIStr("test_db"), model.NewCIStr("test_alter_column"))
	c.Assert(err, IsNil)
	tblInfo = tbl.Meta()
	colA = tblInfo.Columns[0]
	hasNoDefault = tmysql.HasNoDefaultValueFlag(colA.Flag)
	c.Assert(hasNoDefault, IsFalse)
	s.mustExec(c, "alter table test_alter_column alter column b set default null")
	s.mustExec(c, "insert into test_alter_column set c = 'cc'")
	s.tk.MustQuery("select b from test_alter_column").Check(testkit.Rows("a", "b", "<nil>"))
	is = domain.GetDomain(ctx).InfoSchema()
	tbl, err = is.TableByName(model.NewCIStr("test_db"), model.NewCIStr("test_alter_column"))
	c.Assert(err, IsNil)
	tblInfo = tbl.Meta()
	colC := tblInfo.Columns[2]
	hasNoDefault = tmysql.HasNoDefaultValueFlag(colC.Flag)
	c.Assert(hasNoDefault, IsTrue)
	s.mustExec(c, "alter table test_alter_column alter column c set default 'xx'")
	s.mustExec(c, "insert into test_alter_column set a = 123")
	s.tk.MustQuery("select c from test_alter_column").Check(testkit.Rows("aa", "bb", "cc", "xx"))
	is = domain.GetDomain(ctx).InfoSchema()
	tbl, err = is.TableByName(model.NewCIStr("test_db"), model.NewCIStr("test_alter_column"))
	c.Assert(err, IsNil)
	tblInfo = tbl.Meta()
	colC = tblInfo.Columns[2]
	hasNoDefault = tmysql.HasNoDefaultValueFlag(colC.Flag)
	c.Assert(hasNoDefault, IsFalse)
	// TODO: After fix issue 2606.
	// s.mustExec(c, "alter table test_alter_column alter column d set default null")
	s.mustExec(c, "alter table test_alter_column alter column a drop default")
	s.mustExec(c, "insert into test_alter_column set b = 'd', c = 'dd'")
	s.tk.MustQuery("select a from test_alter_column").Check(testkit.Rows("111", "222", "222", "123", "<nil>"))

	// for failing tests
	sql := "alter table db_not_exist.test_alter_column alter column b set default 'c'"
	s.testErrorCode(c, sql, tmysql.ErrNoSuchTable)
	sql = "alter table test_not_exist alter column b set default 'c'"
	s.testErrorCode(c, sql, tmysql.ErrNoSuchTable)
	sql = "alter table test_alter_column alter column col_not_exist set default 'c'"
	s.testErrorCode(c, sql, tmysql.ErrBadField)
	sql = "alter table test_alter_column alter column c set default null"
	s.testErrorCode(c, sql, tmysql.ErrInvalidDefault)

	// The followings tests whether adding constraints via change / modify column
	// is forbidden as expected.
	s.mustExec(c, "drop table if exists mc")
	s.mustExec(c, "create table mc(a int key, b int, c int)")
	_, err = s.tk.Exec("alter table mc modify column a int key") // Adds a new primary key
	c.Assert(err, NotNil)
	_, err = s.tk.Exec("alter table mc modify column c int unique") // Adds a new unique key
	c.Assert(err, NotNil)
	result := s.tk.MustQuery("show create table mc")
	createSQL := result.Rows()[0][1]
	expected := "CREATE TABLE `mc` (\n  `a` int(11) NOT NULL,\n  `b` int(11) DEFAULT NULL,\n  `c` int(11) DEFAULT NULL,\n  PRIMARY KEY (`a`)\n) ENGINE=InnoDB DEFAULT CHARSET=utf8mb4 COLLATE=utf8mb4_bin"
	c.Assert(createSQL, Equals, expected)

	// Change / modify column should preserve index options.
	s.mustExec(c, "drop table if exists mc")
	s.mustExec(c, "create table mc(a int key, b int, c int unique)")
	s.mustExec(c, "alter table mc modify column a bigint") // NOT NULL & PRIMARY KEY should be preserved
	s.mustExec(c, "alter table mc modify column b bigint")
	s.mustExec(c, "alter table mc modify column c bigint") // Unique should be preserved
	result = s.tk.MustQuery("show create table mc")
	createSQL = result.Rows()[0][1]
	expected = "CREATE TABLE `mc` (\n  `a` bigint(20) NOT NULL,\n  `b` bigint(20) DEFAULT NULL,\n  `c` bigint(20) DEFAULT NULL,\n  PRIMARY KEY (`a`),\n  UNIQUE KEY `c` (`c`)\n) ENGINE=InnoDB DEFAULT CHARSET=utf8mb4 COLLATE=utf8mb4_bin"
	c.Assert(createSQL, Equals, expected)

	// Dropping or keeping auto_increment is allowed, however adding is not allowed.
	s.mustExec(c, "drop table if exists mc")
	s.mustExec(c, "create table mc(a int key auto_increment, b int)")
	s.mustExec(c, "alter table mc modify column a bigint auto_increment") // Keeps auto_increment
	result = s.tk.MustQuery("show create table mc")
	createSQL = result.Rows()[0][1]
	expected = "CREATE TABLE `mc` (\n  `a` bigint(20) NOT NULL AUTO_INCREMENT,\n  `b` int(11) DEFAULT NULL,\n  PRIMARY KEY (`a`)\n) ENGINE=InnoDB DEFAULT CHARSET=utf8mb4 COLLATE=utf8mb4_bin"
	s.mustExec(c, "alter table mc modify column a bigint") // Drops auto_increment
	result = s.tk.MustQuery("show create table mc")
	createSQL = result.Rows()[0][1]
	expected = "CREATE TABLE `mc` (\n  `a` bigint(20) NOT NULL,\n  `b` int(11) DEFAULT NULL,\n  PRIMARY KEY (`a`)\n) ENGINE=InnoDB DEFAULT CHARSET=utf8mb4 COLLATE=utf8mb4_bin"
	c.Assert(createSQL, Equals, expected)
	_, err = s.tk.Exec("alter table mc modify column a bigint auto_increment") // Adds auto_increment should throw error
	c.Assert(err, NotNil)
}

func (s *testDBSuite) mustExec(c *C, query string, args ...interface{}) {
	s.tk.MustExec(query, args...)
}

func (s *testDBSuite) mustQuery(c *C, query string, args ...interface{}) [][]interface{} {
	r := s.tk.MustQuery(query, args...)
	return r.Rows()
}

func matchRows(c *C, rows [][]interface{}, expected [][]interface{}) {
	c.Assert(len(rows), Equals, len(expected), Commentf("got %v, expected %v", rows, expected))
	for i := range rows {
		match(c, rows[i], expected[i]...)
	}
}

func match(c *C, row []interface{}, expected ...interface{}) {
	c.Assert(len(row), Equals, len(expected))
	for i := range row {
		got := fmt.Sprintf("%v", row[i])
		need := fmt.Sprintf("%v", expected[i])
		c.Assert(got, Equals, need)
	}
}

func (s *testDBSuite) TestCreateTableTooLarge(c *C) {
	s.tk = testkit.NewTestKit(c, s.store)
	s.tk.MustExec("use test")

	sql := "create table t_too_large ("
	cnt := 3000
	for i := 1; i <= cnt; i++ {
		sql += fmt.Sprintf("a%d double, b%d double, c%d double, d%d double", i, i, i, i)
		if i != cnt {
			sql += ","
		}
	}
	sql += ");"
	s.testErrorCode(c, sql, tmysql.ErrTooManyFields)

	originLimit := ddl.TableColumnCountLimit
	ddl.TableColumnCountLimit = cnt * 4
	_, err := s.tk.Exec(sql)
	c.Assert(kv.ErrEntryTooLarge.Equal(err), IsTrue, Commentf("err:%v", err))
	ddl.TableColumnCountLimit = originLimit
}

func (s *testDBSuite) TestCreateTableWithLike(c *C) {
	s.tk = testkit.NewTestKit(c, s.store)
	// for the same database
	s.tk.MustExec("create database ctwl_db")
	s.tk.MustExec("use ctwl_db")
	s.tk.MustExec("create table tt(id int primary key)")
	s.tk.MustExec("create table t (c1 int not null auto_increment, c2 int, constraint cc foreign key (c2) references tt(id), primary key(c1)) auto_increment = 10")
	s.tk.MustExec("insert into t set c2=1")
	s.tk.MustExec("create table t1 like ctwl_db.t")
	s.tk.MustExec("insert into t1 set c2=11")
	s.tk.MustExec("create table t2 (like ctwl_db.t1)")
	s.tk.MustExec("insert into t2 set c2=12")
	s.tk.MustQuery("select * from t").Check(testkit.Rows("10 1"))
	s.tk.MustQuery("select * from t1").Check(testkit.Rows("1 11"))
	s.tk.MustQuery("select * from t2").Check(testkit.Rows("1 12"))
	ctx := s.tk.Se.(sessionctx.Context)
	is := domain.GetDomain(ctx).InfoSchema()
	tbl1, err := is.TableByName(model.NewCIStr("ctwl_db"), model.NewCIStr("t1"))
	c.Assert(err, IsNil)
	tbl1Info := tbl1.Meta()
	c.Assert(tbl1Info.ForeignKeys, IsNil)
	c.Assert(tbl1Info.PKIsHandle, Equals, true)
	col := tbl1Info.Columns[0]
	hasNotNull := tmysql.HasNotNullFlag(col.Flag)
	c.Assert(hasNotNull, IsTrue)
	tbl2, err := is.TableByName(model.NewCIStr("ctwl_db"), model.NewCIStr("t2"))
	c.Assert(err, IsNil)
	tbl2Info := tbl2.Meta()
	c.Assert(tbl2Info.ForeignKeys, IsNil)
	c.Assert(tbl2Info.PKIsHandle, Equals, true)
	c.Assert(tmysql.HasNotNullFlag(tbl2Info.Columns[0].Flag), IsTrue)

	// for different databases
	s.tk.MustExec("create database ctwl_db1")
	s.tk.MustExec("use ctwl_db1")
	s.tk.MustExec("create table t1 like ctwl_db.t")
	s.tk.MustExec("insert into t1 set c2=11")
	s.tk.MustQuery("select * from t1").Check(testkit.Rows("1 11"))
	is = domain.GetDomain(ctx).InfoSchema()
	tbl1, err = is.TableByName(model.NewCIStr("ctwl_db1"), model.NewCIStr("t1"))
	c.Assert(err, IsNil)
	c.Assert(tbl1.Meta().ForeignKeys, IsNil)

	// for failure cases
	failSQL := fmt.Sprintf("create table t1 like test_not_exist.t")
	s.testErrorCode(c, failSQL, tmysql.ErrNoSuchTable)
	failSQL = fmt.Sprintf("create table t1 like test.t_not_exist")
	s.testErrorCode(c, failSQL, tmysql.ErrNoSuchTable)
	failSQL = fmt.Sprintf("create table t1 (like test_not_exist.t)")
	s.testErrorCode(c, failSQL, tmysql.ErrNoSuchTable)
	failSQL = fmt.Sprintf("create table test_not_exis.t1 like ctwl_db.t")
	s.testErrorCode(c, failSQL, tmysql.ErrBadDB)
	failSQL = fmt.Sprintf("create table t1 like ctwl_db.t")
	s.testErrorCode(c, failSQL, tmysql.ErrTableExists)

	s.tk.MustExec("drop database ctwl_db")
	s.tk.MustExec("drop database ctwl_db1")
}

func (s *testDBSuite) TestCreateTable(c *C) {
	s.tk.MustExec("use test")
	s.tk.MustExec("CREATE TABLE `t` (`a` double DEFAULT 1.0 DEFAULT now() DEFAULT 2.0 );")
	s.tk.MustExec("CREATE TABLE IF NOT EXISTS `t` (`a` double DEFAULT 1.0 DEFAULT now() DEFAULT 2.0 );")
	ctx := s.tk.Se.(sessionctx.Context)
	is := domain.GetDomain(ctx).InfoSchema()
	tbl, err := is.TableByName(model.NewCIStr("test"), model.NewCIStr("t"))
	c.Assert(err, IsNil)
	cols := tbl.Cols()

	c.Assert(len(cols), Equals, 1)
	col := cols[0]
	c.Assert(col.Name.L, Equals, "a")
	d, ok := col.DefaultValue.(string)
	c.Assert(ok, IsTrue)
	c.Assert(d, Equals, "2.0")

	s.tk.MustExec("drop table t")

	_, err = s.tk.Exec("CREATE TABLE `t` (`a` int) DEFAULT CHARSET=abcdefg")
	c.Assert(err, NotNil)

	// test for enum column
	failSQL := "create table t_enum (a enum('e','e'));"
	s.testErrorCode(c, failSQL, tmysql.ErrDuplicatedValueInType)
	failSQL = "create table t_enum (a enum('e','E'));"
	s.testErrorCode(c, failSQL, tmysql.ErrDuplicatedValueInType)
	failSQL = "create table t_enum (a enum('abc','Abc'));"
	s.testErrorCode(c, failSQL, tmysql.ErrDuplicatedValueInType)
	// test for set column
	failSQL = "create table t_enum (a set('e','e'));"
	s.testErrorCode(c, failSQL, tmysql.ErrDuplicatedValueInType)
	failSQL = "create table t_enum (a set('e','E'));"
	s.testErrorCode(c, failSQL, tmysql.ErrDuplicatedValueInType)
	failSQL = "create table t_enum (a set('abc','Abc'));"
	s.testErrorCode(c, failSQL, tmysql.ErrDuplicatedValueInType)
	_, err = s.tk.Exec("create table t_enum (a enum('B','b'));")
	c.Assert(err.Error(), Equals, "[types:1291]Column 'a' has duplicated value 'B' in ENUM")
}

func (s *testDBSuite) TestTableForeignKey(c *C) {
	s.tk = testkit.NewTestKit(c, s.store)
	s.tk.MustExec("use test")
	s.tk.MustExec("create table t1 (a int, b int);")
	// test create table with foreign key.
	failSQL := "create table t2 (c int, foreign key (a) references t1(a));"
	s.testErrorCode(c, failSQL, tmysql.ErrKeyColumnDoesNotExits)
	// test add foreign key.
	s.tk.MustExec("create table t3 (a int, b int);")
	failSQL = "alter table t1 add foreign key (c) REFERENCES t3(a);"
	s.testErrorCode(c, failSQL, tmysql.ErrKeyColumnDoesNotExits)
	s.tk.MustExec("drop table if exists t1,t2,t3;")
}

func (s *testDBSuite) TestTruncateTable(c *C) {
	tk := testkit.NewTestKit(c, s.store)
	tk.MustExec("use test")
	tk.MustExec("create table truncate_table (c1 int, c2 int)")
	tk.MustExec("insert truncate_table values (1, 1), (2, 2)")
	ctx := tk.Se.(sessionctx.Context)
	is := domain.GetDomain(ctx).InfoSchema()
	oldTblInfo, err := is.TableByName(model.NewCIStr("test"), model.NewCIStr("truncate_table"))
	c.Assert(err, IsNil)
	oldTblID := oldTblInfo.Meta().ID

	tk.MustExec("truncate table truncate_table")

	tk.MustExec("insert truncate_table values (3, 3), (4, 4)")
	tk.MustQuery("select * from truncate_table").Check(testkit.Rows("3 3", "4 4"))

	is = domain.GetDomain(ctx).InfoSchema()
	newTblInfo, err := is.TableByName(model.NewCIStr("test"), model.NewCIStr("truncate_table"))
	c.Assert(err, IsNil)
	c.Assert(newTblInfo.Meta().ID, Greater, oldTblID)

	// Verify that the old table data has been deleted by background worker.
	tablePrefix := tablecodec.EncodeTablePrefix(oldTblID)
	hasOldTableData := true
	for i := 0; i < waitForCleanDataRound; i++ {
		err = kv.RunInNewTxn(s.store, false, func(txn kv.Transaction) error {
			it, err1 := txn.Iter(tablePrefix, nil)
			if err1 != nil {
				return err1
			}
			if !it.Valid() {
				hasOldTableData = false
			} else {
				hasOldTableData = it.Key().HasPrefix(tablePrefix)
			}
			it.Close()
			return nil
		})
		c.Assert(err, IsNil)
		if !hasOldTableData {
			break
		}
		time.Sleep(waitForCleanDataInterval)
	}
	c.Assert(hasOldTableData, IsFalse)
}

func (s *testDBSuite) TestRenameTable(c *C) {
	s.testRenameTable(c, "rename table %s to %s")
}

func (s *testDBSuite) TestAlterTableRenameTable(c *C) {
	s.testRenameTable(c, "alter table %s rename to %s")
}

func (s *testDBSuite) testRenameTable(c *C, sql string) {
	s.tk = testkit.NewTestKit(c, s.store)
	s.tk.MustExec("use test")
	// for different databases
	s.tk.MustExec("create table t (c1 int, c2 int)")
	s.tk.MustExec("insert t values (1, 1), (2, 2)")
	ctx := s.tk.Se.(sessionctx.Context)
	is := domain.GetDomain(ctx).InfoSchema()
	oldTblInfo, err := is.TableByName(model.NewCIStr("test"), model.NewCIStr("t"))
	c.Assert(err, IsNil)
	oldTblID := oldTblInfo.Meta().ID
	s.tk.MustExec("create database test1")
	s.tk.MustExec("use test1")
	s.tk.MustExec(fmt.Sprintf(sql, "test.t", "test1.t1"))
	is = domain.GetDomain(ctx).InfoSchema()
	newTblInfo, err := is.TableByName(model.NewCIStr("test1"), model.NewCIStr("t1"))
	c.Assert(err, IsNil)
	c.Assert(newTblInfo.Meta().ID, Equals, oldTblID)
	s.tk.MustQuery("select * from t1").Check(testkit.Rows("1 1", "2 2"))
	s.tk.MustExec("use test")

	// Make sure t doesn't exist.
	s.tk.MustExec("create table t (c1 int, c2 int)")
	s.tk.MustExec("drop table t")

	// for the same database
	s.tk.MustExec("use test1")
	s.tk.MustExec(fmt.Sprintf(sql, "t1", "t2"))
	is = domain.GetDomain(ctx).InfoSchema()
	newTblInfo, err = is.TableByName(model.NewCIStr("test1"), model.NewCIStr("t2"))
	c.Assert(err, IsNil)
	c.Assert(newTblInfo.Meta().ID, Equals, oldTblID)
	s.tk.MustQuery("select * from t2").Check(testkit.Rows("1 1", "2 2"))
	isExist := is.TableExists(model.NewCIStr("test1"), model.NewCIStr("t1"))
	c.Assert(isExist, IsFalse)
	s.tk.MustQuery("show tables").Check(testkit.Rows("t2"))

	// for failure case
	failSQL := fmt.Sprintf(sql, "test_not_exist.t", "test_not_exist.t")
	s.testErrorCode(c, failSQL, tmysql.ErrFileNotFound)
	failSQL = fmt.Sprintf(sql, "test.test_not_exist", "test.test_not_exist")
	s.testErrorCode(c, failSQL, tmysql.ErrFileNotFound)
	failSQL = fmt.Sprintf(sql, "test.t_not_exist", "test_not_exist.t")
	s.testErrorCode(c, failSQL, tmysql.ErrFileNotFound)
	failSQL = fmt.Sprintf(sql, "test1.t2", "test_not_exist.t")
	s.testErrorCode(c, failSQL, tmysql.ErrErrorOnRename)

	// for the same table name
	s.tk.MustExec("use test1")
	s.tk.MustExec("create table if not exists t (c1 int, c2 int)")
	s.tk.MustExec("create table if not exists t1 (c1 int, c2 int)")
	s.tk.MustExec(fmt.Sprintf(sql, "test1.t", "t"))
	s.tk.MustExec(fmt.Sprintf(sql, "test1.t1", "test1.t1"))

	s.tk.MustExec("drop database test1")
}

func (s *testDBSuite) TestRenameMultiTables(c *C) {
	s.tk = testkit.NewTestKit(c, s.store)
	s.tk.MustExec("use test")
	s.tk.MustExec("create table t1(id int)")
	s.tk.MustExec("create table t2(id int)")
	// Currently it will fail only.
	sql := fmt.Sprintf("rename table t1 to t3, t2 to t4")
	_, err := s.tk.Exec(sql)
	c.Assert(err, NotNil)
	originErr := errors.Cause(err)
	c.Assert(originErr.Error(), Equals, "can't run multi schema change")

	s.tk.MustExec("drop table t1, t2")
}

func (s *testDBSuite) TestAddNotNullColumn(c *C) {
	s.tk = testkit.NewTestKit(c, s.store)
	s.tk.MustExec("use test_db")
	// for different databases
	s.tk.MustExec("create table tnn (c1 int primary key auto_increment, c2 int)")
	s.tk.MustExec("insert tnn (c2) values (0)" + strings.Repeat(",(0)", 99))
	done := make(chan error, 1)
	sessionExecInGoroutine(c, s.store, "alter table tnn add column c3 int not null default 3", done)
	updateCnt := 0
out:
	for {
		select {
		case err := <-done:
			c.Assert(err, IsNil)
			break out
		default:
			s.tk.MustExec("update tnn set c2 = c2 + 1 where c1 = 99")
			updateCnt++
		}
	}
	expected := fmt.Sprintf("%d %d", updateCnt, 3)
	s.tk.MustQuery("select c2, c3 from tnn where c1 = 99").Check(testkit.Rows(expected))

	s.tk.MustExec("drop table tnn")
}

func (s *testDBSuite) TestChangeColumnPosition(c *C) {
	s.tk = testkit.NewTestKit(c, s.store)
	s.tk.MustExec("use " + s.schemaName)

	s.tk.MustExec("create table position (a int default 1, b int default 2)")
	s.tk.MustExec("insert into position value ()")
	s.tk.MustExec("insert into position values (3,4)")
	s.tk.MustQuery("select * from position").Check(testkit.Rows("1 2", "3 4"))
	s.tk.MustExec("alter table position modify column b int first")
	s.tk.MustQuery("select * from position").Check(testkit.Rows("2 1", "4 3"))
	s.tk.MustExec("insert into position value ()")
	s.tk.MustQuery("select * from position").Check(testkit.Rows("2 1", "4 3", "<nil> 1"))

	s.tk.MustExec("drop table position")
	s.tk.MustExec("create table position (a int, b int, c double, d varchar(5))")
	s.tk.MustExec(`insert into position value (1, 2, 3.14, 'TiDB')`)
	s.tk.MustExec("alter table position modify column d varchar(5) after a")
	s.tk.MustQuery("select * from position").Check(testkit.Rows("1 TiDB 2 3.14"))
	s.tk.MustExec("alter table position modify column a int after c")
	s.tk.MustQuery("select * from position").Check(testkit.Rows("TiDB 2 3.14 1"))
	s.tk.MustExec("alter table position modify column c double first")
	s.tk.MustQuery("select * from position").Check(testkit.Rows("3.14 TiDB 2 1"))
	s.testErrorCode(c, "alter table position modify column b int after b", tmysql.ErrBadField)

	s.tk.MustExec("drop table position")
	s.tk.MustExec("create table position (a int, b int)")
	s.tk.MustExec("alter table position add index t(a, b)")
	s.tk.MustExec("alter table position modify column b int first")
	s.tk.MustExec("insert into position value (3, 5)")
	s.tk.MustQuery("select a from position where a = 3").Check(testkit.Rows())

	s.tk.MustExec("alter table position change column b c int first")
	s.tk.MustQuery("select * from position where c = 3").Check(testkit.Rows("3 5"))
	s.testErrorCode(c, "alter table position change column c b int after c", tmysql.ErrBadField)

	s.tk.MustExec("drop table position")
	s.tk.MustExec("create table position (a int default 2)")
	s.tk.MustExec("alter table position modify column a int default 5 first")
	s.tk.MustExec("insert into position value ()")
	s.tk.MustQuery("select * from position").Check(testkit.Rows("5"))

	s.tk.MustExec("drop table position")
	s.tk.MustExec("create table position (a int, b int)")
	s.tk.MustExec("alter table position add index t(b)")
	s.tk.MustExec("alter table position change column b c int first")
	createSQL := s.tk.MustQuery("show create table position").Rows()[0][1]
	exceptedSQL := []string{
		"CREATE TABLE `position` (",
		"  `c` int(11) DEFAULT NULL,",
		"  `a` int(11) DEFAULT NULL,",
		"  KEY `t` (`c`)",
		") ENGINE=InnoDB DEFAULT CHARSET=utf8mb4 COLLATE=utf8mb4_bin",
	}
	c.Assert(createSQL, Equals, strings.Join(exceptedSQL, "\n"))
}

func (s *testDBSuite) TestGeneratedColumnDDL(c *C) {
	s.tk = testkit.NewTestKit(c, s.store)
	s.tk.MustExec("use test")

	// Check create table with virtual generated column.
	s.tk.MustExec(`CREATE TABLE test_gv_ddl(a int, b int as (a+8) virtual)`)

	// Check desc table with virtual generated column.
	result := s.tk.MustQuery(`DESC test_gv_ddl`)
	result.Check(testkit.Rows(`a int(11) YES  <nil> `, `b int(11) YES  <nil> VIRTUAL GENERATED`))

	// Check show create table with virtual generated column.
	result = s.tk.MustQuery(`show create table test_gv_ddl`)
	result.Check(testkit.Rows(
		"test_gv_ddl CREATE TABLE `test_gv_ddl` (\n  `a` int(11) DEFAULT NULL,\n  `b` int(11) GENERATED ALWAYS AS (`a` + 8) VIRTUAL DEFAULT NULL\n) ENGINE=InnoDB DEFAULT CHARSET=utf8mb4 COLLATE=utf8mb4_bin",
	))

	// Check alter table add a stored generated column.
	s.tk.MustExec(`alter table test_gv_ddl add column c int as (b+2) stored`)
	result = s.tk.MustQuery(`DESC test_gv_ddl`)
	result.Check(testkit.Rows(`a int(11) YES  <nil> `, `b int(11) YES  <nil> VIRTUAL GENERATED`, `c int(11) YES  <nil> STORED GENERATED`))

	// Check generated expression with blanks.
	s.tk.MustExec("create table table_with_gen_col_blanks (a int, b char(20) as (cast( \r\n\t a \r\n\tas  char)))")
	result = s.tk.MustQuery(`show create table table_with_gen_col_blanks`)
	result.Check(testkit.Rows("table_with_gen_col_blanks CREATE TABLE `table_with_gen_col_blanks` (\n" +
		"  `a` int(11) DEFAULT NULL,\n" +
		"  `b` char(20) GENERATED ALWAYS AS (CAST(`a` AS CHAR)) VIRTUAL DEFAULT NULL\n" +
		") ENGINE=InnoDB DEFAULT CHARSET=utf8mb4 COLLATE=utf8mb4_bin"))

	genExprTests := []struct {
		stmt string
		err  int
	}{
		// drop/rename columns dependent by other column.
		{`alter table test_gv_ddl drop column a`, mysql.ErrDependentByGeneratedColumn},
		{`alter table test_gv_ddl change column a anew int`, mysql.ErrBadField},

		// modify/change stored status of generated columns.
		{`alter table test_gv_ddl modify column b bigint`, mysql.ErrUnsupportedOnGeneratedColumn},
		{`alter table test_gv_ddl change column c cnew bigint as (a+100)`, mysql.ErrUnsupportedOnGeneratedColumn},

		// modify/change generated columns breaking prior.
		{`alter table test_gv_ddl modify column b int as (c+100)`, mysql.ErrGeneratedColumnNonPrior},
		{`alter table test_gv_ddl change column b bnew int as (c+100)`, mysql.ErrGeneratedColumnNonPrior},

		// refer not exist columns in generation expression.
		{`create table test_gv_ddl_bad (a int, b int as (c+8))`, mysql.ErrBadField},

		// refer generated columns non prior.
		{`create table test_gv_ddl_bad (a int, b int as (c+1), c int as (a+1))`, mysql.ErrGeneratedColumnNonPrior},

		// virtual generated columns cannot be primary key.
		{`create table test_gv_ddl_bad (a int, b int, c int as (a+b) primary key)`, mysql.ErrUnsupportedOnGeneratedColumn},
		{`create table test_gv_ddl_bad (a int, b int, c int as (a+b), primary key(c))`, mysql.ErrUnsupportedOnGeneratedColumn},
		{`create table test_gv_ddl_bad (a int, b int, c int as (a+b), primary key(a, c))`, mysql.ErrUnsupportedOnGeneratedColumn},
	}
	for _, tt := range genExprTests {
		s.testErrorCode(c, tt.stmt, tt.err)
	}

	// Check alter table modify/change generated column.
	s.tk.MustExec(`alter table test_gv_ddl modify column c bigint as (b+200) stored`)
	result = s.tk.MustQuery(`DESC test_gv_ddl`)
	result.Check(testkit.Rows(`a int(11) YES  <nil> `, `b int(11) YES  <nil> VIRTUAL GENERATED`, `c bigint(20) YES  <nil> STORED GENERATED`))

	s.tk.MustExec(`alter table test_gv_ddl change column b b bigint as (a+100) virtual`)
	result = s.tk.MustQuery(`DESC test_gv_ddl`)
	result.Check(testkit.Rows(`a int(11) YES  <nil> `, `b bigint(20) YES  <nil> VIRTUAL GENERATED`, `c bigint(20) YES  <nil> STORED GENERATED`))

	s.tk.MustExec(`alter table test_gv_ddl change column c cnew bigint`)
	result = s.tk.MustQuery(`DESC test_gv_ddl`)
	result.Check(testkit.Rows(`a int(11) YES  <nil> `, `b bigint(20) YES  <nil> VIRTUAL GENERATED`, `cnew bigint(20) YES  <nil> `))
}

func (s *testDBSuite) TestComment(c *C) {
	s.tk = testkit.NewTestKit(c, s.store)
	s.tk.MustExec("use " + s.schemaName)
	s.tk.MustExec("drop table if exists ct, ct1")

	validComment := strings.Repeat("a", 1024)
	invalidComment := strings.Repeat("b", 1025)

	s.tk.MustExec("create table ct (c int, d int, e int, key (c) comment '" + validComment + "')")
	s.tk.MustExec("create index i on ct (d) comment '" + validComment + "'")
	s.tk.MustExec("alter table ct add key (e) comment '" + validComment + "'")

	s.testErrorCode(c, "create table ct1 (c int, key (c) comment '"+invalidComment+"')", tmysql.ErrTooLongIndexComment)
	s.testErrorCode(c, "create index i1 on ct (d) comment '"+invalidComment+"b"+"'", tmysql.ErrTooLongIndexComment)
	s.testErrorCode(c, "alter table ct add key (e) comment '"+invalidComment+"'", tmysql.ErrTooLongIndexComment)

	s.tk.MustExec("set @@sql_mode=''")
	s.tk.MustExec("create table ct1 (c int, d int, e int, key (c) comment '" + invalidComment + "')")
	c.Assert(s.tk.Se.GetSessionVars().StmtCtx.WarningCount(), Equals, uint16(1))
	s.tk.MustQuery("show warnings").Check(testutil.RowsWithSep("|", "Warning|1688|Comment for index 'c' is too long (max = 1024)"))
	s.tk.MustExec("create index i1 on ct1 (d) comment '" + invalidComment + "b" + "'")
	c.Assert(s.tk.Se.GetSessionVars().StmtCtx.WarningCount(), Equals, uint16(1))
	s.tk.MustQuery("show warnings").Check(testutil.RowsWithSep("|", "Warning|1688|Comment for index 'i1' is too long (max = 1024)"))
	s.tk.MustExec("alter table ct1 add key (e) comment '" + invalidComment + "'")
	c.Assert(s.tk.Se.GetSessionVars().StmtCtx.WarningCount(), Equals, uint16(1))
	s.tk.MustQuery("show warnings").Check(testutil.RowsWithSep("|", "Warning|1688|Comment for index 'e' is too long (max = 1024)"))

	s.tk.MustExec("drop table if exists ct, ct1")
}

func (s *testDBSuite) TestRebaseAutoID(c *C) {
	s.tk = testkit.NewTestKit(c, s.store)
	s.tk.MustExec("use " + s.schemaName)

	s.tk.MustExec("drop database if exists tidb;")
	s.tk.MustExec("create database tidb;")
	s.tk.MustExec("use tidb;")
	s.tk.MustExec("create table tidb.test (a int auto_increment primary key, b int);")
	s.tk.MustExec("insert tidb.test values (null, 1);")
	s.tk.MustQuery("select * from tidb.test").Check(testkit.Rows("1 1"))
	s.tk.MustExec("alter table tidb.test auto_increment = 6000;")
	s.tk.MustExec("insert tidb.test values (null, 1);")
	s.tk.MustQuery("select * from tidb.test").Check(testkit.Rows("1 1", "6000 1"))
	s.tk.MustExec("alter table tidb.test auto_increment = 5;")
	s.tk.MustExec("insert tidb.test values (null, 1);")
	s.tk.MustQuery("select * from tidb.test").Check(testkit.Rows("1 1", "6000 1", "11000 1"))

	// Current range for table test is [11000, 15999].
	// Though it does not have a tuple "a = 15999", its global next auto increment id should be 16000.
	// Anyway it is not compatible with MySQL.
	s.tk.MustExec("alter table tidb.test auto_increment = 12000;")
	s.tk.MustExec("insert tidb.test values (null, 1);")
	s.tk.MustQuery("select * from tidb.test").Check(testkit.Rows("1 1", "6000 1", "11000 1", "16000 1"))

	s.tk.MustExec("create table tidb.test2 (a int);")
	s.testErrorCode(c, "alter table tidb.test2 add column b int auto_increment key, auto_increment=10;", tmysql.ErrUnknown)
}

func (s *testDBSuite) TestCheckColumnDefaultValue(c *C) {
	s.tk = testkit.NewTestKit(c, s.store)
	s.tk.MustExec("use test;")
	s.tk.MustExec("drop table if exists text_default_text;")
	s.testErrorCode(c, "create table text_default_text(c1 text not null default '');", tmysql.ErrBlobCantHaveDefault)
	s.testErrorCode(c, "create table text_default_text(c1 text not null default 'scds');", tmysql.ErrBlobCantHaveDefault)

	s.tk.MustExec("drop table if exists text_default_json;")
	s.testErrorCode(c, "create table text_default_json(c1 json not null default '');", tmysql.ErrBlobCantHaveDefault)
	s.testErrorCode(c, "create table text_default_json(c1 json not null default 'dfew555');", tmysql.ErrBlobCantHaveDefault)

	s.tk.MustExec("drop table if exists text_default_blob;")
	s.testErrorCode(c, "create table text_default_blob(c1 blob not null default '');", tmysql.ErrBlobCantHaveDefault)
	s.testErrorCode(c, "create table text_default_blob(c1 blob not null default 'scds54');", tmysql.ErrBlobCantHaveDefault)

	s.tk.MustExec("set sql_mode='';")
	s.tk.MustExec("drop table if exists text_default_text;")
	s.tk.MustExec("create table text_default_text(c1 text not null default '');")
	s.tk.MustQuery(`show create table text_default_text`).Check(testutil.RowsWithSep("|",
		"text_default_text CREATE TABLE `text_default_text` (\n"+
			"  `c1` text NOT NULL\n"+
			") ENGINE=InnoDB DEFAULT CHARSET=utf8mb4 COLLATE=utf8mb4_bin",
	))
	ctx := s.tk.Se.(sessionctx.Context)
	is := domain.GetDomain(ctx).InfoSchema()
	tblInfo, err := is.TableByName(model.NewCIStr("test"), model.NewCIStr("text_default_text"))
	c.Assert(err, IsNil)
	c.Assert(tblInfo.Meta().Columns[0].DefaultValue, Equals, "")

	s.tk.MustExec("drop table if exists text_default_blob;")
	s.tk.MustExec("create table text_default_blob(c1 blob not null default '');")
	s.tk.MustQuery(`show create table text_default_blob`).Check(testutil.RowsWithSep("|",
		"text_default_blob CREATE TABLE `text_default_blob` (\n"+
			"  `c1` blob NOT NULL\n"+
			") ENGINE=InnoDB DEFAULT CHARSET=utf8mb4 COLLATE=utf8mb4_bin",
	))
	is = domain.GetDomain(ctx).InfoSchema()
	tblInfo, err = is.TableByName(model.NewCIStr("test"), model.NewCIStr("text_default_blob"))
	c.Assert(err, IsNil)
	c.Assert(tblInfo.Meta().Columns[0].DefaultValue, Equals, "")

	s.tk.MustExec("drop table if exists text_default_json;")
	s.tk.MustExec("create table text_default_json(c1 json not null default '');")
	s.tk.MustQuery(`show create table text_default_json`).Check(testutil.RowsWithSep("|",
		"text_default_json CREATE TABLE `text_default_json` (\n"+
			"  `c1` json NOT NULL DEFAULT 'null'\n"+
			") ENGINE=InnoDB DEFAULT CHARSET=utf8mb4 COLLATE=utf8mb4_bin",
	))
	is = domain.GetDomain(ctx).InfoSchema()
	tblInfo, err = is.TableByName(model.NewCIStr("test"), model.NewCIStr("text_default_json"))
	c.Assert(err, IsNil)
	c.Assert(tblInfo.Meta().Columns[0].DefaultValue, Equals, `null`)
}

func (s *testDBSuite) TestCharacterSetInColumns(c *C) {
	s.tk = testkit.NewTestKit(c, s.store)
	s.tk.MustExec("drop database if exists varchar_test;")
	s.tk.MustExec("create database varchar_test;")
	s.tk.MustExec("use varchar_test")
	s.tk.MustExec("drop table if exists t")
	s.tk.MustExec("create table t (c1 int, s1 varchar(10), s2 text)")
	s.tk.MustQuery("select count(*) from information_schema.columns where table_schema = 'varchar_test' and character_set_name != 'utf8mb4'").Check(testkit.Rows("0"))
	s.tk.MustQuery("select count(*) from information_schema.columns where table_schema = 'varchar_test' and character_set_name = 'utf8mb4'").Check(testkit.Rows("2"))

	s.tk.MustExec("drop table if exists t5")
	s.tk.MustExec("create table t5(id int) charset=UTF8;")
	s.tk.MustExec("drop table if exists t5")
	s.tk.MustExec("create table t5(id int) charset=BINARY;")
	s.tk.MustExec("drop table if exists t5")
	s.tk.MustExec("create table t5(id int) charset=LATIN1;")
	s.tk.MustExec("drop table if exists t5")
	s.tk.MustExec("create table t5(id int) charset=ASCII;")
	s.tk.MustExec("drop table if exists t5")
	s.tk.MustExec("create table t5(id int) charset=UTF8MB4;")

	s.tk.MustExec("drop table if exists t6")
	s.tk.MustExec("create table t6(id int) charset=utf8;")
	s.tk.MustExec("drop table if exists t6")
	s.tk.MustExec("create table t6(id int) charset=binary;")
	s.tk.MustExec("drop table if exists t6")
	s.tk.MustExec("create table t6(id int) charset=latin1;")
	s.tk.MustExec("drop table if exists t6")
	s.tk.MustExec("create table t6(id int) charset=ascii;")
	s.tk.MustExec("drop table if exists t6")
	s.tk.MustExec("create table t6(id int) charset=utf8mb4;")
}

func (s *testDBSuite) TestAddNotNullColumnWhileInsertOnDupUpdate(c *C) {
	tk1 := testkit.NewTestKit(c, s.store)
	tk1.MustExec("use " + s.schemaName)
	tk2 := testkit.NewTestKit(c, s.store)
	tk2.MustExec("use " + s.schemaName)
	closeCh := make(chan bool)
	wg := new(sync.WaitGroup)
	wg.Add(1)
	tk1.MustExec("create table nn (a int primary key, b int)")
	tk1.MustExec("insert nn values (1, 1)")
	var tk2Err error
	go func() {
		defer wg.Done()
		for {
			select {
			case <-closeCh:
				return
			default:
			}
			_, tk2Err = tk2.Exec("insert nn (a, b) values (1, 1) on duplicate key update a = 1, b = b + 1")
			if tk2Err != nil {
				return
			}
		}
	}()
	tk1.MustExec("alter table nn add column c int not null default 0")
	close(closeCh)
	wg.Wait()
	c.Assert(tk2Err, IsNil)
}

type testMaxTableRowIDContext struct {
	c   *C
	d   ddl.DDL
	tbl table.Table
}

func newTestMaxTableRowIDContext(c *C, d ddl.DDL, tbl table.Table) *testMaxTableRowIDContext {
	return &testMaxTableRowIDContext{
		c:   c,
		d:   d,
		tbl: tbl,
	}
}

func (s *testDBSuite) getMaxTableRowID(ctx *testMaxTableRowIDContext) (int64, bool) {
	c := ctx.c
	d := ctx.d
	tbl := ctx.tbl
	curVer, err := s.store.CurrentVersion()
	c.Assert(err, IsNil)
	maxID, emptyTable, err := d.GetTableMaxRowID(curVer.Ver, tbl.(table.PhysicalTable))
	c.Assert(err, IsNil)
	return maxID, emptyTable
}

func (s *testDBSuite) checkGetMaxTableRowID(ctx *testMaxTableRowIDContext, expectEmpty bool, expectMaxID int64) {
	c := ctx.c
	maxID, emptyTable := s.getMaxTableRowID(ctx)
	c.Assert(emptyTable, Equals, expectEmpty)
	c.Assert(maxID, Equals, expectMaxID)
}

func (s *testDBSuite) TestGetTableEndHandle(c *C) {
	// TestGetTableEndHandle test ddl.GetTableMaxRowID method, which will return the max row id of the table.
	tk := testkit.NewTestKit(c, s.store)
	tk.MustExec("drop database if exists test_get_endhandle")
	tk.MustExec("create database test_get_endhandle")
	tk.MustExec("use test_get_endhandle")
	// Test PK is handle.
	tk.MustExec("create table t(a bigint PRIMARY KEY, b int)")

	is := s.dom.InfoSchema()
	d := s.dom.DDL()
	tbl, err := is.TableByName(model.NewCIStr("test_get_endhandle"), model.NewCIStr("t"))
	c.Assert(err, IsNil)

	testCtx := newTestMaxTableRowIDContext(c, d, tbl)
	// test empty table
	s.checkGetMaxTableRowID(testCtx, true, int64(math.MaxInt64))

	tk.MustExec("insert into t values(-1, 1)")
	s.checkGetMaxTableRowID(testCtx, false, int64(-1))

	tk.MustExec("insert into t values(9223372036854775806, 1)")
	s.checkGetMaxTableRowID(testCtx, false, int64(9223372036854775806))

	tk.MustExec("insert into t values(9223372036854775807, 1)")
	s.checkGetMaxTableRowID(testCtx, false, int64(9223372036854775807))

	tk.MustExec("insert into t values(10, 1)")
	tk.MustExec("insert into t values(102149142, 1)")
	s.checkGetMaxTableRowID(testCtx, false, int64(9223372036854775807))

	tk.MustExec("create table t1(a bigint PRIMARY KEY, b int)")

	for i := 0; i < 1000; i++ {
		tk.MustExec(fmt.Sprintf("insert into t1 values(%v, %v)", i, i))
	}
	is = s.dom.InfoSchema()
	testCtx.tbl, err = is.TableByName(model.NewCIStr("test_get_endhandle"), model.NewCIStr("t1"))
	c.Assert(err, IsNil)
	s.checkGetMaxTableRowID(testCtx, false, int64(999))

	// Test PK is not handle
	tk.MustExec("create table t2(a varchar(255))")

	is = s.dom.InfoSchema()
	testCtx.tbl, err = is.TableByName(model.NewCIStr("test_get_endhandle"), model.NewCIStr("t2"))
	c.Assert(err, IsNil)
	s.checkGetMaxTableRowID(testCtx, true, int64(math.MaxInt64))

	for i := 0; i < 1000; i++ {
		tk.MustExec(fmt.Sprintf("insert into t2 values(%v)", i))
	}

	result := tk.MustQuery("select MAX(_tidb_rowid) from t2")
	maxID, emptyTable := s.getMaxTableRowID(testCtx)
	result.Check(testkit.Rows(fmt.Sprintf("%v", maxID)))
	c.Assert(emptyTable, IsFalse)

	tk.MustExec("insert into t2 values(100000)")
	result = tk.MustQuery("select MAX(_tidb_rowid) from t2")
	maxID, emptyTable = s.getMaxTableRowID(testCtx)
	result.Check(testkit.Rows(fmt.Sprintf("%v", maxID)))
	c.Assert(emptyTable, IsFalse)

	tk.MustExec(fmt.Sprintf("insert into t2 values(%v)", math.MaxInt64-1))
	result = tk.MustQuery("select MAX(_tidb_rowid) from t2")
	maxID, emptyTable = s.getMaxTableRowID(testCtx)
	result.Check(testkit.Rows(fmt.Sprintf("%v", maxID)))
	c.Assert(emptyTable, IsFalse)

	tk.MustExec(fmt.Sprintf("insert into t2 values(%v)", math.MaxInt64))
	result = tk.MustQuery("select MAX(_tidb_rowid) from t2")
	maxID, emptyTable = s.getMaxTableRowID(testCtx)
	result.Check(testkit.Rows(fmt.Sprintf("%v", maxID)))
	c.Assert(emptyTable, IsFalse)

	tk.MustExec("insert into t2 values(100)")
	result = tk.MustQuery("select MAX(_tidb_rowid) from t2")
	maxID, emptyTable = s.getMaxTableRowID(testCtx)
	result.Check(testkit.Rows(fmt.Sprintf("%v", maxID)))
	c.Assert(emptyTable, IsFalse)
}

<<<<<<< HEAD
=======
func (s *testDBSuite) TestMultiRegionGetTableEndHandle(c *C) {
	tk := testkit.NewTestKit(c, s.store)
	tk.MustExec("drop database if exists test_get_endhandle")
	tk.MustExec("create database test_get_endhandle")
	tk.MustExec("use test_get_endhandle")

	tk.MustExec("create table t(a bigint PRIMARY KEY, b int)")
	for i := 0; i < 1000; i++ {
		tk.MustExec(fmt.Sprintf("insert into t values(%v, %v)", i, i))
	}

	// Get table ID for split.
	dom := domain.GetDomain(tk.Se)
	is := dom.InfoSchema()
	tbl, err := is.TableByName(model.NewCIStr("test_get_endhandle"), model.NewCIStr("t"))
	c.Assert(err, IsNil)
	tblID := tbl.Meta().ID

	d := s.dom.DDL()
	testCtx := newTestMaxTableRowIDContext(c, d, tbl)

	// Split the table.
	s.cluster.SplitTable(s.mvccStore, tblID, 100)

	maxID, emptyTable := s.getMaxTableRowID(testCtx)
	c.Assert(emptyTable, IsFalse)
	c.Assert(maxID, Equals, int64(999))

	tk.MustExec("insert into t values(10000, 1000)")
	maxID, emptyTable = s.getMaxTableRowID(testCtx)
	c.Assert(emptyTable, IsFalse)
	c.Assert(maxID, Equals, int64(10000))

	tk.MustExec("insert into t values(-1, 1000)")
	maxID, emptyTable = s.getMaxTableRowID(testCtx)
	c.Assert(emptyTable, IsFalse)
	c.Assert(maxID, Equals, int64(10000))
}

func (s *testDBSuite) getHistoryDDLJob(id int64) (*model.Job, error) {
	var job *model.Job

	err := kv.RunInNewTxn(s.store, false, func(txn kv.Transaction) error {
		t := meta.NewMeta(txn)
		var err1 error
		job, err1 = t.GetHistoryDDLJob(id)
		return errors.Trace(err1)
	})

	return job, errors.Trace(err)
}

func (s *testDBSuite) TestBackwardCompatibility(c *C) {
	tk := testkit.NewTestKit(c, s.store)
	tk.MustExec("create database if not exists test_backward_compatibility")
	defer tk.MustExec("drop database test_backward_compatibility")
	tk.MustExec("use test_backward_compatibility")
	tk.MustExec("create table t(a int primary key, b int)")
	for i := 0; i < 200; i++ {
		tk.MustExec(fmt.Sprintf("insert into t values(%v, %v)", i, i))
	}

	// alter table t add index idx_b(b);
	is := s.dom.InfoSchema()
	schemaName := model.NewCIStr("test_backward_compatibility")
	tableName := model.NewCIStr("t")
	schema, ok := is.SchemaByName(schemaName)
	c.Assert(ok, IsTrue)
	tbl, err := is.TableByName(schemaName, tableName)
	c.Assert(err, IsNil)

	// Split the table.
	s.cluster.SplitTable(s.mvccStore, tbl.Meta().ID, 100)

	unique := false
	indexName := model.NewCIStr("idx_b")
	idxColName := &ast.IndexColName{
		Column: &ast.ColumnName{
			Schema: schemaName,
			Table:  tableName,
			Name:   model.NewCIStr("b"),
		},
		Length: types.UnspecifiedLength,
	}
	idxColNames := []*ast.IndexColName{idxColName}
	var indexOption *ast.IndexOption
	job := &model.Job{
		SchemaID:   schema.ID,
		TableID:    tbl.Meta().ID,
		Type:       model.ActionAddIndex,
		BinlogInfo: &model.HistoryInfo{},
		Args:       []interface{}{unique, indexName, idxColNames, indexOption},
	}
	txn, err := s.store.Begin()
	c.Assert(err, IsNil)
	t := meta.NewMeta(txn)
	job.ID, err = t.GenGlobalID()
	c.Assert(err, IsNil)
	job.Version = 1
	job.StartTS = txn.StartTS()

	// Simulate old TiDB init the add index job, old TiDB will not init the model.Job.ReorgMeta field,
	// if we set job.SnapshotVer here, can simulate the behavior.
	job.SnapshotVer = txn.StartTS()
	err = t.EnQueueDDLJob(job)
	c.Assert(err, IsNil)
	err = txn.Commit(context.Background())
	c.Assert(err, IsNil)
	ticker := time.NewTicker(s.lease)
	for range ticker.C {
		historyJob, err := s.getHistoryDDLJob(job.ID)
		c.Assert(err, IsNil)
		if historyJob == nil {

			continue
		}
		c.Assert(historyJob.Error, IsNil)

		if historyJob.IsSynced() {
			break
		}
	}

	// finished add index
	tk.MustExec("admin check index t idx_b")
}

func (s *testDBSuite) TestAlterTableAddPartition(c *C) {
	s.tk = testkit.NewTestKit(c, s.store)
	s.tk.MustExec("use test;")
	s.tk.MustExec("drop table if exists employees;")
	s.tk.MustExec(`create table employees (
	id int not null,
	hired date not null
	)
	partition by range( year(hired) ) (
		partition p1 values less than (1991),
		partition p2 values less than (1996),
		partition p3 values less than (2001)
	);`)
	s.tk.MustExec(`alter table employees add partition (
    partition p4 values less than (2010),
    partition p5 values less than MAXVALUE
	);`)

	ctx := s.tk.Se.(sessionctx.Context)
	is := domain.GetDomain(ctx).InfoSchema()
	tbl, err := is.TableByName(model.NewCIStr("test"), model.NewCIStr("employees"))
	c.Assert(err, IsNil)
	c.Assert(tbl.Meta().Partition, NotNil)
	part := tbl.Meta().Partition
	c.Assert(part.Type, Equals, model.PartitionTypeRange)

	c.Assert(part.Expr, Equals, "year(`hired`)")
	c.Assert(part.Definitions, HasLen, 5)
	c.Assert(part.Definitions[0].LessThan[0], Equals, "1991")
	c.Assert(part.Definitions[0].Name, Equals, model.NewCIStr("p1"))
	c.Assert(part.Definitions[1].LessThan[0], Equals, "1996")
	c.Assert(part.Definitions[1].Name, Equals, model.NewCIStr("p2"))
	c.Assert(part.Definitions[2].LessThan[0], Equals, "2001")
	c.Assert(part.Definitions[2].Name, Equals, model.NewCIStr("p3"))
	c.Assert(part.Definitions[3].LessThan[0], Equals, "2010")
	c.Assert(part.Definitions[3].Name, Equals, model.NewCIStr("p4"))
	c.Assert(part.Definitions[4].LessThan[0], Equals, "MAXVALUE")
	c.Assert(part.Definitions[4].Name, Equals, model.NewCIStr("p5"))

	s.tk.MustExec("drop table if exists table1;")
	s.tk.MustExec("create table table1(a int)")
	sql1 := `alter table table1 add partition (
		partition p1 values less than (2010),
		partition p2 values less than maxvalue
	);`
	s.testErrorCode(c, sql1, tmysql.ErrPartitionMgmtOnNonpartitioned)
	s.tk.MustExec(`create table table_MustBeDefined (
	id int not null,
	hired date not null
	)
	partition by range( year(hired) ) (
		partition p1 values less than (1991),
		partition p2 values less than (1996),
		partition p3 values less than (2001)
	);`)
	sql2 := "alter table table_MustBeDefined add partition"
	s.testErrorCode(c, sql2, tmysql.ErrPartitionsMustBeDefined)
	s.tk.MustExec("drop table if exists table2;")
	s.tk.MustExec(`create table table2 (

	id int not null,
	hired date not null
	)
	partition by range( year(hired) ) (
	partition p1 values less than (1991),
	partition p2 values less than maxvalue
	);`)

	sql3 := `alter table table2 add partition (
		partition p3 values less than (2010)
	);`
	s.testErrorCode(c, sql3, tmysql.ErrPartitionMaxvalue)

	s.tk.MustExec("drop table if exists table3;")
	s.tk.MustExec(`create table table3 (
	id int not null,
	hired date not null
	)
	partition by range( year(hired) ) (
	partition p1 values less than (1991),
	partition p2 values less than (2001)
	);`)

	sql4 := `alter table table3 add partition (
		partition p3 values less than (1993)
	);`
	s.testErrorCode(c, sql4, tmysql.ErrRangeNotIncreasing)

	sql5 := `alter table table3 add partition (
		partition p1 values less than (1993)
	);`
	s.testErrorCode(c, sql5, tmysql.ErrSameNamePartition)

	sql6 := `alter table table3 add partition (
		partition p1 values less than (1993),
		partition p1 values less than (1995)
	);`
	s.testErrorCode(c, sql6, tmysql.ErrSameNamePartition)

	sql7 := `alter table table3 add partition (
		partition p4 values less than (1993),
		partition p1 values less than (1995),
		partition p5 values less than maxvalue
	);`
	s.testErrorCode(c, sql7, tmysql.ErrSameNamePartition)
}

func (s *testDBSuite) TestAlterTableDropPartition(c *C) {
	s.tk = testkit.NewTestKit(c, s.store)
	s.tk.MustExec("use test")
	s.tk.MustExec("drop table if exists employees")
	s.tk.MustExec(`create table employees (
	id int not null,
	hired int not null
	)
	partition by range( hired ) (
		partition p1 values less than (1991),
		partition p2 values less than (1996),
		partition p3 values less than (2001)
	);`)

	s.tk.MustExec("alter table employees drop partition p3;")
	ctx := s.tk.Se.(sessionctx.Context)
	is := domain.GetDomain(ctx).InfoSchema()
	tbl, err := is.TableByName(model.NewCIStr("test"), model.NewCIStr("employees"))
	c.Assert(err, IsNil)
	c.Assert(tbl.Meta().GetPartitionInfo(), NotNil)
	part := tbl.Meta().Partition
	c.Assert(part.Type, Equals, model.PartitionTypeRange)
	c.Assert(part.Expr, Equals, "`hired`")
	c.Assert(part.Definitions, HasLen, 2)
	c.Assert(part.Definitions[0].LessThan[0], Equals, "1991")
	c.Assert(part.Definitions[0].Name, Equals, model.NewCIStr("p1"))
	c.Assert(part.Definitions[1].LessThan[0], Equals, "1996")
	c.Assert(part.Definitions[1].Name, Equals, model.NewCIStr("p2"))

	s.tk.MustExec("drop table if exists table1;")
	s.tk.MustExec("create table table1 (a int);")
	sql1 := "alter table table1 drop partition p10;"
	s.testErrorCode(c, sql1, tmysql.ErrPartitionMgmtOnNonpartitioned)

	s.tk.MustExec("drop table if exists table2;")
	s.tk.MustExec(`create table table2 (
	id int not null,
	hired date not null
	)
	partition by range( year(hired) ) (
		partition p1 values less than (1991),
		partition p2 values less than (1996),
		partition p3 values less than (2001)
	);`)
	sql2 := "alter table table2 drop partition p10;"
	s.testErrorCode(c, sql2, tmysql.ErrDropPartitionNonExistent)

	s.tk.MustExec("drop table if exists table3;")
	s.tk.MustExec(`create table table3 (
	id int not null
	)
	partition by range( id ) (
		partition p1 values less than (1991)
	);`)
	sql3 := "alter table table3 drop partition p1;"
	s.testErrorCode(c, sql3, tmysql.ErrDropLastPartition)

	s.tk.MustExec("drop table if exists table4;")
	s.tk.MustExec(`create table table4 (
	id int not null
	)
	partition by range( id ) (
		partition p1 values less than (10),
		partition p2 values less than (20),
		partition p3 values less than MAXVALUE
	);`)

	s.tk.MustExec("alter table table4 drop partition p2;")
	is = domain.GetDomain(ctx).InfoSchema()
	tbl, err = is.TableByName(model.NewCIStr("test"), model.NewCIStr("table4"))
	c.Assert(err, IsNil)
	c.Assert(tbl.Meta().GetPartitionInfo(), NotNil)
	part = tbl.Meta().Partition
	c.Assert(part.Type, Equals, model.PartitionTypeRange)
	c.Assert(part.Expr, Equals, "`id`")
	c.Assert(part.Definitions, HasLen, 2)
	c.Assert(part.Definitions[0].LessThan[0], Equals, "10")
	c.Assert(part.Definitions[0].Name, Equals, model.NewCIStr("p1"))
	c.Assert(part.Definitions[1].LessThan[0], Equals, "MAXVALUE")
	c.Assert(part.Definitions[1].Name, Equals, model.NewCIStr("p3"))

	s.tk.MustExec("drop table if exists tr;")
	s.tk.MustExec(` create table tr(
		id int, name varchar(50),
		purchased date
	)
	partition by range( year(purchased) ) (
    	partition p0 values less than (1990),
    	partition p1 values less than (1995),
    	partition p2 values less than (2000),
    	partition p3 values less than (2005),
    	partition p4 values less than (2010),
    	partition p5 values less than (2015)
   	);`)
	s.tk.MustExec(`INSERT INTO tr VALUES
	(1, 'desk organiser', '2003-10-15'),
	(2, 'alarm clock', '1997-11-05'),
	(3, 'chair', '2009-03-10'),
	(4, 'bookcase', '1989-01-10'),
	(5, 'exercise bike', '2014-05-09'),
	(6, 'sofa', '1987-06-05'),
	(7, 'espresso maker', '2011-11-22'),
	(8, 'aquarium', '1992-08-04'),
	(9, 'study desk', '2006-09-16'),
	(10, 'lava lamp', '1998-12-25');`)
	result := s.tk.MustQuery("select * from tr where purchased between '1995-01-01' and '1999-12-31';")
	result.Check(testkit.Rows(`2 alarm clock 1997-11-05`, `10 lava lamp 1998-12-25`))
	s.tk.MustExec("alter table tr drop partition p2;")
	result = s.tk.MustQuery("select * from tr where purchased between '1995-01-01' and '1999-12-31';")
	result.Check(testkit.Rows())

	result = s.tk.MustQuery("select * from tr where purchased between '2010-01-01' and '2014-12-31';")
	result.Check(testkit.Rows(`5 exercise bike 2014-05-09`, `7 espresso maker 2011-11-22`))
	s.tk.MustExec("alter table tr drop partition p5;")
	result = s.tk.MustQuery("select * from tr where purchased between '2010-01-01' and '2014-12-31';")
	result.Check(testkit.Rows())

	s.tk.MustExec("alter table tr drop partition p4;")
	result = s.tk.MustQuery("select * from tr where purchased between '2005-01-01' and '2009-12-31';")
	result.Check(testkit.Rows())

	s.tk.MustExec("drop table if exists table4;")
	s.tk.MustExec(`create table table4 (
		id int not null
	)
	partition by range( id ) (
		partition Par1 values less than (1991),
		partition pAR2 values less than (1992),
		partition Par3 values less than (1995),
		partition PaR5 values less than (1996)
	);`)
	s.tk.MustExec("alter table table4 drop partition Par2;")
	s.tk.MustExec("alter table table4 drop partition PAR5;")
	sql4 := "alter table table4 drop partition PAR0;"
	s.testErrorCode(c, sql4, tmysql.ErrDropPartitionNonExistent)
}

func (s *testDBSuite) TestAddPartitionTooManyPartitions(c *C) {
	s.tk = testkit.NewTestKit(c, s.store)
	s.tk.MustExec("use test")
	count := ddl.PartitionCountLimit
	s.tk.MustExec("drop table if exists p1;")
	sql1 := `create table p1 (
		id int not null
	)
	partition by range( id ) (`
	for i := 1; i <= count; i++ {
		sql1 += fmt.Sprintf("partition p%d values less than (%d),", i, i)
	}
	sql1 += "partition p1025 values less than (1025) );"
	s.testErrorCode(c, sql1, tmysql.ErrTooManyPartitions)

	s.tk.MustExec("drop table if exists p2;")
	sql2 := `create table p2 (
		id int not null
	)
	partition by range( id ) (`
	for i := 1; i < count; i++ {
		sql2 += fmt.Sprintf("partition p%d values less than (%d),", i, i)
	}
	sql2 += "partition p1024 values less than (1024) );"

	s.tk.MustExec(sql2)
	sql3 := `alter table p2 add partition (
   	partition p1025 values less than (1025)
	);`
	s.testErrorCode(c, sql3, tmysql.ErrTooManyPartitions)
}

func checkPartitionDelRangeDone(c *C, s *testDBSuite, partitionPrefix kv.Key) bool {
	hasOldPartitionData := true
	for i := 0; i < waitForCleanDataRound; i++ {
		err := kv.RunInNewTxn(s.store, false, func(txn kv.Transaction) error {
			it, err := txn.Iter(partitionPrefix, nil)
			if err != nil {
				return err
			}
			if !it.Valid() {
				hasOldPartitionData = false
			} else {
				hasOldPartitionData = it.Key().HasPrefix(partitionPrefix)
			}
			it.Close()
			return nil
		})
		c.Assert(err, IsNil)
		if !hasOldPartitionData {
			break
		}
		time.Sleep(waitForCleanDataInterval)
	}
	return hasOldPartitionData
}

func (s *testDBSuite) TestTruncatePartitionAndDropTable(c *C) {
	s.tk = testkit.NewTestKit(c, s.store)
	s.tk.MustExec("use test;")
	// Test truncate common table.
	s.tk.MustExec("drop table if exists t1;")
	s.tk.MustExec("create table t1 (id int(11));")
	for i := 0; i < 100; i++ {
		s.mustExec(c, "insert into t1 values (?)", i)
	}
	result := s.tk.MustQuery("select count(*) from t1;")
	result.Check(testkit.Rows("100"))
	s.tk.MustExec("truncate table t1;")
	result = s.tk.MustQuery("select count(*) from t1")
	result.Check(testkit.Rows("0"))

	// Test drop common table.
	s.tk.MustExec("drop table if exists t2;")
	s.tk.MustExec("create table t2 (id int(11));")
	for i := 0; i < 100; i++ {
		s.mustExec(c, "insert into t2 values (?)", i)
	}
	result = s.tk.MustQuery("select count(*) from t2;")
	result.Check(testkit.Rows("100"))
	s.tk.MustExec("drop table t2;")
	s.testErrorCode(c, "select * from t2;", tmysql.ErrNoSuchTable)

	// Test truncate table partition.
	s.tk.MustExec("drop table if exists t3;")
	s.tk.MustExec(`create table t3(
		id int, name varchar(50),
		purchased date
	)
	partition by range( year(purchased) ) (
    	partition p0 values less than (1990),
    	partition p1 values less than (1995),
    	partition p2 values less than (2000),
    	partition p3 values less than (2005),
    	partition p4 values less than (2010),
    	partition p5 values less than (2015)
   	);`)
	s.tk.MustExec(`insert into t3 values
	(1, 'desk organiser', '2003-10-15'),
	(2, 'alarm clock', '1997-11-05'),
	(3, 'chair', '2009-03-10'),
	(4, 'bookcase', '1989-01-10'),
	(5, 'exercise bike', '2014-05-09'),
	(6, 'sofa', '1987-06-05'),
	(7, 'espresso maker', '2011-11-22'),
	(8, 'aquarium', '1992-08-04'),
	(9, 'study desk', '2006-09-16'),
	(10, 'lava lamp', '1998-12-25');`)
	result = s.tk.MustQuery("select count(*) from t3;")
	result.Check(testkit.Rows("10"))
	ctx := s.tk.Se.(sessionctx.Context)
	is := domain.GetDomain(ctx).InfoSchema()
	oldTblInfo, err := is.TableByName(model.NewCIStr("test"), model.NewCIStr("t3"))
	c.Assert(err, IsNil)
	// Only one partition id test is taken here.
	oldPID := oldTblInfo.Meta().Partition.Definitions[0].ID
	s.tk.MustExec("truncate table t3;")
	partitionPrefix := tablecodec.EncodeTablePrefix(oldPID)
	hasOldPartitionData := checkPartitionDelRangeDone(c, s, partitionPrefix)
	c.Assert(hasOldPartitionData, IsFalse)

	// Test drop table partition.
	s.tk.MustExec("drop table if exists t4;")
	s.tk.MustExec(`create table t4(
		id int, name varchar(50),
		purchased date
	)
	partition by range( year(purchased) ) (
    	partition p0 values less than (1990),
    	partition p1 values less than (1995),
    	partition p2 values less than (2000),
    	partition p3 values less than (2005),
    	partition p4 values less than (2010),
    	partition p5 values less than (2015)
   	);`)
	s.tk.MustExec(`insert into t4 values
	(1, 'desk organiser', '2003-10-15'),
	(2, 'alarm clock', '1997-11-05'),
	(3, 'chair', '2009-03-10'),
	(4, 'bookcase', '1989-01-10'),
	(5, 'exercise bike', '2014-05-09'),
	(6, 'sofa', '1987-06-05'),
	(7, 'espresso maker', '2011-11-22'),
	(8, 'aquarium', '1992-08-04'),
	(9, 'study desk', '2006-09-16'),
	(10, 'lava lamp', '1998-12-25');`)
	result = s.tk.MustQuery("select count(*) from t4; ")
	result.Check(testkit.Rows("10"))
	is = domain.GetDomain(ctx).InfoSchema()
	oldTblInfo, err = is.TableByName(model.NewCIStr("test"), model.NewCIStr("t4"))
	c.Assert(err, IsNil)
	// Only one partition id test is taken here.
	oldPID = oldTblInfo.Meta().Partition.Definitions[1].ID
	s.tk.MustExec("drop table t4;")
	partitionPrefix = tablecodec.EncodeTablePrefix(oldPID)
	hasOldPartitionData = checkPartitionDelRangeDone(c, s, partitionPrefix)
	c.Assert(hasOldPartitionData, IsFalse)
	s.testErrorCode(c, "select * from t4;", tmysql.ErrNoSuchTable)

	// Test truncate table partition reassigns new partitionIDs.
	s.tk.MustExec("drop table if exists t5;")
	s.tk.MustExec("set @@session.tidb_enable_table_partition=1;")
	s.tk.MustExec(`create table t5(
		id int, name varchar(50), 
		purchased date
	)
	partition by range( year(purchased) ) (
    	partition p0 values less than (1990),
    	partition p1 values less than (1995),
    	partition p2 values less than (2000),
    	partition p3 values less than (2005),
    	partition p4 values less than (2010),
    	partition p5 values less than (2015)
   	);`)
	is = domain.GetDomain(ctx).InfoSchema()
	oldTblInfo, err = is.TableByName(model.NewCIStr("test"), model.NewCIStr("t5"))
	c.Assert(err, IsNil)
	oldPID = oldTblInfo.Meta().Partition.Definitions[0].ID

	s.tk.MustExec("truncate table t5;")
	is = domain.GetDomain(ctx).InfoSchema()
	newTblInfo, err := is.TableByName(model.NewCIStr("test"), model.NewCIStr("t5"))
	c.Assert(err, IsNil)
	newPID := newTblInfo.Meta().Partition.Definitions[0].ID
	c.Assert(oldPID != newPID, IsTrue)

	s.tk.MustExec("set @@session.tidb_enable_table_partition = 1;")
	s.tk.MustExec("drop table if exists clients;")
	s.tk.MustExec(`create table clients (
		id int,
		fname varchar(30),
		lname varchar(30),
		signed date
	)
	partition by hash( month(signed) )
	partitions 12;`)
	is = domain.GetDomain(ctx).InfoSchema()
	oldTblInfo, err = is.TableByName(model.NewCIStr("test"), model.NewCIStr("clients"))
	c.Assert(err, IsNil)
	oldDefs := oldTblInfo.Meta().Partition.Definitions

	// Test truncate `hash partitioned table` reassigns new partitionIDs.
	s.tk.MustExec("truncate table clients;")
	is = domain.GetDomain(ctx).InfoSchema()
	newTblInfo, err = is.TableByName(model.NewCIStr("test"), model.NewCIStr("clients"))
	c.Assert(err, IsNil)
	newDefs := newTblInfo.Meta().Partition.Definitions
	for i := 0; i < len(oldDefs); i++ {
		c.Assert(oldDefs[i].ID != newDefs[i].ID, IsTrue)
	}
}

func (s *testDBSuite) TestPartitionUniqueKeyNeedAllFieldsInPf(c *C) {
	s.tk = testkit.NewTestKit(c, s.store)
	s.tk.MustExec("use test;")
	s.tk.MustExec("drop table if exists part1;")
	s.tk.MustExec(`create table part1 (
		col1 int not null,
		col2 date not null,
		col3 int not null,
		col4 int not null,
		unique key (col1, col2)
	)
	partition by range( col1 + col2 ) (
	partition p1 values less than (11),
	partition p2 values less than (15)
	);`)

	s.tk.MustExec("drop table if exists part2;")
	s.tk.MustExec(`create table part2 (
		col1 int not null,
		col2 date not null,
		col3 int not null,
		col4 int not null,
		unique key (col1, col2, col3),
  		unique key (col3)
	)
	partition by range( col3 ) (
	partition p1 values less than (11),
	partition p2 values less than (15)
	);`)

	s.tk.MustExec("drop table if exists part3;")
	s.tk.MustExec(`create table part3 (
		col1 int not null,
		col2 date not null,
		col3 int not null,
		col4 int not null,
		primary key(col1, col2)
	)
	partition by range( col1 ) (
	partition p1 values less than (11),
	partition p2 values less than (15)
	);`)

	s.tk.MustExec("drop table if exists part4;")
	s.tk.MustExec(`create table part4 (
		col1 int not null,
		col2 date not null,
		col3 int not null,
		col4 int not null,
		primary key(col1, col2),
		unique key(col2)
	)
	partition by range( year(col2)  ) (
	partition p1 values less than (11),
	partition p2 values less than (15)
	);`)

	s.tk.MustExec("drop table if exists part5;")
	s.tk.MustExec(`create table part5 (
		col1 int not null,
		col2 date not null,
		col3 int not null,
		col4 int not null,
		primary key(col1, col2, col4),
    	unique key(col2, col1)
	)
	partition by range( col1 + col2 ) (
	partition p1 values less than (11),
	partition p2 values less than (15)
	);`)

	s.tk.MustExec("drop table if exists Part1;")
	sql1 := `create table Part1 (
		col1 int not null,
		col2 date not null,
		col3 int not null,
		col4 int not null,
		unique key (col1, col2)
	)
	partition by range( col3 ) (
	partition p1 values less than (11),
	partition p2 values less than (15)
	);`
	s.testErrorCode(c, sql1, tmysql.ErrUniqueKeyNeedAllFieldsInPf)

	s.tk.MustExec("drop table if exists Part1;")
	sql2 := `create table Part1 (
		col1 int not null,
		col2 date not null,
		col3 int not null,
		col4 int not null,
		unique key (col1),
		unique key (col3)
	)
	partition by range( col1 + col3 ) (
	partition p1 values less than (11),
	partition p2 values less than (15)
	);`
	s.testErrorCode(c, sql2, tmysql.ErrUniqueKeyNeedAllFieldsInPf)

	s.tk.MustExec("drop table if exists Part1;")
	sql3 := `create table Part1 (
		col1 int not null,
		col2 date not null,
		col3 int not null,
		col4 int not null,
		unique key (col1),
		unique key (col3)
	)
	partition by range( col3 ) (
	partition p1 values less than (11),
	partition p2 values less than (15)
	);`
	s.testErrorCode(c, sql3, tmysql.ErrUniqueKeyNeedAllFieldsInPf)

	s.tk.MustExec("drop table if exists Part1;")
	sql4 := `create table Part1 (
		col1 int not null,
		col2 date not null,
		col3 int not null,
		col4 int not null,
		unique key (col1, col2, col3),
  		unique key (col3)
	)
	partition by range( col1 + col3 ) (
	partition p1 values less than (11),
	partition p2 values less than (15)
	);`
	s.testErrorCode(c, sql4, tmysql.ErrUniqueKeyNeedAllFieldsInPf)

	s.tk.MustExec("drop table if exists Part1;")
	sql5 := `create table Part1 (
		col1 int not null,
		col2 date not null,
		col3 int not null,
		col4 int not null,
		primary key(col1, col2)
	)
	partition by range( col3 ) (
	partition p1 values less than (11),
	partition p2 values less than (15)
	);`
	s.testErrorCode(c, sql5, tmysql.ErrUniqueKeyNeedAllFieldsInPf)

	s.tk.MustExec("drop table if exists Part1;")
	sql6 := `create table Part1 (
		col1 int not null,
		col2 date not null,
		col3 int not null,
		col4 int not null,
		primary key(col1, col3),
		unique key(col2)
	)
	partition by range( year(col2)  ) (
	partition p1 values less than (11),
	partition p2 values less than (15)
	);`
	s.testErrorCode(c, sql6, tmysql.ErrUniqueKeyNeedAllFieldsInPf)

	s.tk.MustExec("drop table if exists Part1;")
	sql7 := `create table Part1 (
		col1 int not null,
		col2 date not null,
		col3 int not null,
		col4 int not null,
		primary key(col1, col3, col4),
    	unique key(col2, col1)
	)
	partition by range( col1 + col2 ) (
	partition p1 values less than (11),
	partition p2 values less than (15)
	);`
	s.testErrorCode(c, sql7, tmysql.ErrUniqueKeyNeedAllFieldsInPf)

	s.tk.MustExec("drop table if exists part6;")
	sql8 := `create table part6 (
		col1 int not null,
		col2 date not null,
		col3 int not null,
		col4 int not null,
		col5 int not null,
		unique key(col1, col2),
		unique key(col1, col3)
	)
	partition by range( col1 + col2 ) (
	partition p1 values less than (11),
  	partition p2 values less than (15)
	);`
	s.testErrorCode(c, sql8, tmysql.ErrUniqueKeyNeedAllFieldsInPf)
}

func (s *testDBSuite) TestPartitionDropIndex(c *C) {
	s.tk = testkit.NewTestKit(c, s.store)
	done := make(chan error, 1)
	s.tk.MustExec("use " + s.schemaName)
	s.tk.MustExec("drop table if exists partition_drop_idx;")
	s.tk.MustExec(`create table partition_drop_idx (
		c1 int, c2 int, c3 int
	)
	partition by range( c1 ) (
    	partition p0 values less than (3),
    	partition p1 values less than (5),
    	partition p2 values less than (7),
    	partition p3 values less than (11),
    	partition p4 values less than (15),
    	partition p5 values less than (20),
		partition p6 values less than (maxvalue)
   	);`)

	num := 20
	for i := 0; i < num; i++ {
		s.mustExec(c, "insert into partition_drop_idx values (?, ?, ?)", i, i, i)
	}
	s.tk.MustExec("alter table partition_drop_idx add index idx1 (c1)")

	ctx := s.tk.Se.(sessionctx.Context)
	is := domain.GetDomain(ctx).InfoSchema()
	t, err := is.TableByName(model.NewCIStr(s.schemaName), model.NewCIStr("partition_drop_idx"))
	c.Assert(err, IsNil)

	var idx1 table.Index
	for _, pidx := range t.Indices() {
		if pidx.Meta().Name.L == "idx1" {
			idx1 = pidx
			break
		}
	}
	c.Assert(idx1, NotNil)

	sessionExecInGoroutine(c, s.store, "drop index idx1 on partition_drop_idx;", done)
	ticker := time.NewTicker(s.lease / 2)
	defer ticker.Stop()
LOOP:
	for {
		select {
		case err = <-done:
			if err == nil {
				break LOOP
			}
			c.Assert(err, IsNil, Commentf("err:%v", errors.ErrorStack(err)))
		case <-ticker.C:
			step := 10
			rand.Seed(time.Now().Unix())
			for i := num; i < num+step; i++ {
				n := rand.Intn(num)
				s.mustExec(c, "update partition_drop_idx set c2 = 1 where c1 = ?", n)
				s.mustExec(c, "insert into partition_drop_idx values (?, ?, ?)", i, i, i)
			}
			num += step
		}
	}

	is = domain.GetDomain(ctx).InfoSchema()
	t, err = is.TableByName(model.NewCIStr(s.schemaName), model.NewCIStr("partition_drop_idx"))
	c.Assert(err, IsNil)
	// Only one partition id test is taken here.
	pid := t.Meta().Partition.Definitions[0].ID
	var idxn table.Index
	t.Indices()
	for _, idx := range t.Indices() {
		if idx.Meta().Name.L == "idx1" {
			idxn = idx
			break
		}
	}
	c.Assert(idxn, IsNil)
	idx := tables.NewIndex(pid, t.Meta(), idx1.Meta())
	checkDelRangeDone(c, ctx, idx)
	s.tk.MustExec("drop table partition_drop_idx;")
}

func (s *testDBSuite) TestPartitionCancelAddIndex(c *C) {
	s.tk = testkit.NewTestKit(c, s.store)
	s.mustExec(c, "use test_db")
	s.mustExec(c, "drop table if exists t1;")
	s.mustExec(c, `create table t1 (
		c1 int, c2 int, c3 int
	)
	partition by range( c1 ) (
    	partition p0 values less than (1024),
    	partition p1 values less than (2048),
    	partition p2 values less than (3072),
    	partition p3 values less than (4096),
		partition p4 values less than (maxvalue)
   	);`)
	base := defaultBatchSize * 2
	count := base
	// add some rows
	for i := 0; i < count; i++ {
		s.mustExec(c, "insert into t1 values (?, ?, ?)", i, i, i)
	}

	var checkErr error
	var c3IdxInfo *model.IndexInfo
	hook := &ddl.TestDDLCallback{}
	oldReorgWaitTimeout := ddl.ReorgWaitTimeout
	ddl.ReorgWaitTimeout = 10 * time.Millisecond
	hook.OnJobUpdatedExported, c3IdxInfo, checkErr = backgroundExecOnJobUpdatedExported(c, s, hook)
	s.dom.DDL().(ddl.DDLForTest).SetHook(hook)
	done := make(chan error, 1)
	go backgroundExec(s.store, "create index c3_index on t1 (c3)", done)

	times := 0
	ticker := time.NewTicker(s.lease / 2)
	defer ticker.Stop()
LOOP:
	for {
		select {
		case err := <-done:
			c.Assert(checkErr, IsNil)
			c.Assert(err, NotNil)
			c.Assert(err.Error(), Equals, "[ddl:12]cancelled DDL job")
			break LOOP
		case <-ticker.C:
			if times >= 10 {
				break
			}
			step := 10
			rand.Seed(time.Now().Unix())
			// delete some rows, and add some data
			for i := count; i < count+step; i++ {
				n := rand.Intn(count)
				s.mustExec(c, "delete from t1 where c1 = ?", n)
				s.mustExec(c, "insert into t1 values (?, ?, ?)", i+10, i, i)
			}
			count += step
			times++
		}
	}

	t := s.testGetTable(c, "t1")
	// Only one partition id test is taken here.
	pid := t.Meta().Partition.Definitions[0].ID
	for _, tidx := range t.Indices() {
		c.Assert(strings.EqualFold(tidx.Meta().Name.L, "c3_index"), IsFalse)
	}

	ctx := s.s.(sessionctx.Context)
	idx := tables.NewIndex(pid, t.Meta(), c3IdxInfo)
	checkDelRangeDone(c, ctx, idx)

	s.mustExec(c, "drop table t1")
	ddl.ReorgWaitTimeout = oldReorgWaitTimeout
	callback := &ddl.TestDDLCallback{}
	s.dom.DDL().(ddl.DDLForTest).SetHook(callback)
}

func backgroundExecOnJobUpdatedExported(c *C, s *testDBSuite, hook *ddl.TestDDLCallback) (func(*model.Job), *model.IndexInfo, error) {
	var checkErr error
	first := true
	ddl.ReorgWaitTimeout = 10 * time.Millisecond
	c3IdxInfo := &model.IndexInfo{}
	hook.OnJobUpdatedExported = func(job *model.Job) {
		addIndexNotFirstReorg := job.Type == model.ActionAddIndex && job.SchemaState == model.StateWriteReorganization && job.SnapshotVer != 0
		// If the action is adding index and the state is writing reorganization, it want to test the case of cancelling the job when backfilling indexes.
		// When the job satisfies this case of addIndexNotFirstReorg, the worker will start to backfill indexes.
		if !addIndexNotFirstReorg {
			// Get the index's meta.
			if c3IdxInfo != nil {
				return
			}
			t := s.testGetTable(c, "t1")
			for _, index := range t.WritableIndices() {
				if index.Meta().Name.L == "c3_index" {
					c3IdxInfo = index.Meta()
				}
			}
			return
		}
		// The job satisfies the case of addIndexNotFirst for the first time, the worker hasn't finished a batch of backfill indexes.
		if first {
			first = false
			return
		}
		if checkErr != nil {
			return
		}
		hookCtx := mock.NewContext()
		hookCtx.Store = s.store
		var err error
		err = hookCtx.NewTxn(context.Background())
		if err != nil {
			checkErr = errors.Trace(err)
			return
		}
		jobIDs := []int64{job.ID}
		errs, err := admin.CancelJobs(hookCtx.Txn(true), jobIDs)
		if err != nil {
			checkErr = errors.Trace(err)
			return
		}
		// It only tests cancel one DDL job.
		if errs[0] != nil {
			checkErr = errors.Trace(errs[0])
			return
		}
		err = hookCtx.Txn(true).Commit(context.Background())
		if err != nil {
			checkErr = errors.Trace(err)
		}
	}
	return hook.OnJobUpdatedExported, c3IdxInfo, checkErr
}

>>>>>>> ef0ad26d
func (s *testDBSuite) TestColumnModifyingDefinition(c *C) {
	s.tk = testkit.NewTestKit(c, s.store)
	s.tk.MustExec("use test")
	s.tk.MustExec("drop table if exists test2;")
	s.tk.MustExec("create table test2 (c1 int, c2 int, c3 int default 1, index (c1));")
	s.tk.MustExec("alter table test2 change c2 a int not null;")
	ctx := s.tk.Se.(sessionctx.Context)
	is := domain.GetDomain(ctx).InfoSchema()
	t, err := is.TableByName(model.NewCIStr("test"), model.NewCIStr("test2"))
	c.Assert(err, IsNil)
	var c2 *table.Column
	for _, col := range t.Cols() {
		if col.Name.L == "a" {
			c2 = col
		}
	}
	c.Assert(mysql.HasNotNullFlag(c2.Flag), IsTrue)

	s.tk.MustExec("drop table if exists test2;")
	s.tk.MustExec("create table test2 (c1 int, c2 int, c3 int default 1, index (c1));")
	s.tk.MustExec("insert into test2(c2) values (null);")
	s.testErrorCode(c, "alter table test2 change c2 a int not null", tmysql.ErrInvalidUseOfNull)
	s.testErrorCode(c, "alter table test2 change c1 a1 bigint not null;", tmysql.WarnDataTruncated)
}

func (s *testDBSuite) TestModifyColumnRollBack(c *C) {
	s.tk = testkit.NewTestKit(c, s.store)
	s.mustExec(c, "use test_db")
	s.mustExec(c, "drop table if exists t1")
	s.mustExec(c, "create table t1 (c1 int, c2 int, c3 int default 1, index (c1));")

	var c2 *table.Column
	var checkErr error
	oldReorgWaitTimeout := ddl.ReorgWaitTimeout
	ddl.ReorgWaitTimeout = 10 * time.Millisecond
	hook := &ddl.TestDDLCallback{}
	hook.OnJobUpdatedExported = func(job *model.Job) {
		if checkErr != nil {
			return
		}

		t := s.testGetTable(c, "t1")
		for _, col := range t.Cols() {
			if col.Name.L == "c2" {
				c2 = col
			}
		}
		if mysql.HasPreventNullInsertFlag(c2.Flag) {
			s.testErrorCode(c, "insert into t1(c2) values (null);", tmysql.ErrBadNull)
		}

		hookCtx := mock.NewContext()
		hookCtx.Store = s.store
		var err error
		err = hookCtx.NewTxn(context.Background())
		if err != nil {
			checkErr = errors.Trace(err)
			return
		}

		jobIDs := []int64{job.ID}
		errs, err := admin.CancelJobs(hookCtx.Txn(true), jobIDs)
		if err != nil {
			checkErr = errors.Trace(err)
			return
		}
		// It only tests cancel one DDL job.
		if errs[0] != nil {
			checkErr = errors.Trace(errs[0])
			return
		}

		err = hookCtx.Txn(true).Commit(context.Background())
		if err != nil {
			checkErr = errors.Trace(err)
		}
	}

	originalHook := s.dom.DDL().(ddl.DDLForTest).GetHook()
	s.dom.DDL().(ddl.DDLForTest).SetHook(hook)
	done := make(chan error, 1)
	go backgroundExec(s.store, "alter table t1 change c2 c2 bigint not null;", done)
	ticker := time.NewTicker(s.lease / 2)
	defer ticker.Stop()
LOOP:
	for {
		select {
		case err := <-done:
			c.Assert(err, NotNil)
			c.Assert(err.Error(), Equals, "[ddl:12]cancelled DDL job")
			break LOOP
		case <-ticker.C:
			s.mustExec(c, "insert into t1(c2) values (null);")
		}
	}

	t := s.testGetTable(c, "t1")
	for _, col := range t.Cols() {
		if col.Name.L == "c2" {
			c2 = col
		}
	}
	c.Assert(mysql.HasNotNullFlag(c2.Flag), IsFalse)
	s.dom.DDL().(ddl.DDLForTest).SetHook(originalHook)
	s.mustExec(c, "drop table t1")
	ddl.ReorgWaitTimeout = oldReorgWaitTimeout
<<<<<<< HEAD
=======
}

func (s *testDBSuite) TestPartitionAddIndex(c *C) {
	tk := testkit.NewTestKit(c, s.store)
	tk.MustExec("use test")
	tk.MustExec(`create table partition_add_idx (
	id int not null,
	hired date not null
	)
	partition by range( year(hired) ) (
	partition p1 values less than (1991),
	partition p3 values less than (2001),
	partition p4 values less than (2004),
	partition p5 values less than (2008),
	partition p6 values less than (2012),
	partition p7 values less than (2018)
	);`)
	testPartitionAddIndex(tk, c)

	// test hash partition table.
	tk.MustExec("set @@session.tidb_enable_table_partition = '1';")
	tk.MustExec("drop table if exists partition_add_idx")
	tk.MustExec(`create table partition_add_idx (
	id int not null,
	hired date not null
	) partition by hash( year(hired) ) partitions 4;`)
	testPartitionAddIndex(tk, c)
}

func testPartitionAddIndex(tk *testkit.TestKit, c *C) {
	for i := 0; i < 500; i++ {
		tk.MustExec(fmt.Sprintf("insert into partition_add_idx values (%d, '%d-01-01')", i, 1988+rand.Intn(30)))
	}

	tk.MustExec("alter table partition_add_idx add index idx1 (hired)")
	tk.MustExec("alter table partition_add_idx add index idx2 (id, hired)")
	ctx := tk.Se.(sessionctx.Context)
	is := domain.GetDomain(ctx).InfoSchema()
	t, err := is.TableByName(model.NewCIStr("test"), model.NewCIStr("partition_add_idx"))
	c.Assert(err, IsNil)
	var idx1 table.Index
	for _, idx := range t.Indices() {
		if idx.Meta().Name.L == "idx1" {
			idx1 = idx
			break
		}
	}
	c.Assert(idx1, NotNil)

	tk.MustQuery("select count(hired) from partition_add_idx use index(idx1)").Check(testkit.Rows("500"))
	tk.MustQuery("select count(id) from partition_add_idx use index(idx2)").Check(testkit.Rows("500"))

	tk.MustExec("admin check table partition_add_idx")
	tk.MustExec("drop table partition_add_idx")
}

func (s *testDBSuite) TestAlterTableCharset(c *C) {
	tk := testkit.NewTestKit(c, s.store)
	tk.MustExec("create database test_charset")
	defer tk.MustExec("drop database test_charset")
	tk.MustExec("use test_charset")
	tk.MustExec("drop table if exists t")
	tk.MustExec("create table t(a int) charset latin1")
	ctx := tk.Se.(sessionctx.Context)
	is := domain.GetDomain(ctx).InfoSchema()
	t, err := is.TableByName(model.NewCIStr("test_charset"), model.NewCIStr("t"))
	c.Assert(err, IsNil)
	c.Assert(t.Meta().Charset, Equals, "latin1")
	defCollate, err := charset.GetDefaultCollation("latin1")
	c.Assert(err, IsNil)
	c.Assert(t.Meta().Collate, Equals, defCollate)

	tk.MustExec("alter table t charset utf8")
	is = domain.GetDomain(ctx).InfoSchema()
	t, err = is.TableByName(model.NewCIStr("test_charset"), model.NewCIStr("t"))
	c.Assert(t.Meta().Charset, Equals, "utf8")
	defCollate, err = charset.GetDefaultCollation("utf8")
	c.Assert(err, IsNil)
	c.Assert(t.Meta().Collate, Equals, defCollate)

	tk.MustExec("alter table t charset utf8mb4 collate utf8mb4_general_ci")
	is = domain.GetDomain(ctx).InfoSchema()
	t, err = is.TableByName(model.NewCIStr("test_charset"), model.NewCIStr("t"))
	c.Assert(t.Meta().Charset, Equals, "utf8mb4")
	c.Assert(t.Meta().Collate, Equals, "utf8mb4_general_ci")

	rs, err := tk.Exec("alter table t charset utf8")
	if rs != nil {
		rs.Close()
	}

	c.Assert(err.Error(), Equals, "[ddl:210]unsupported modify charset from utf8mb4 to utf8")
}

func (s *testDBSuite) TestAlterColumnCharset(c *C) {
	tk := testkit.NewTestKit(c, s.store)
	tk.MustExec("create database test_charset")
	defer tk.MustExec("drop database test_charset")
	tk.MustExec("use test_charset")
	tk.MustExec("drop table if exists t")
	tk.MustExec("create table t(a char(10) charset latin1)")
	ctx := tk.Se.(sessionctx.Context)
	is := domain.GetDomain(ctx).InfoSchema()
	t, err := is.TableByName(model.NewCIStr("test_charset"), model.NewCIStr("t"))
	c.Assert(err, IsNil)
	col := model.FindColumnInfo(t.Meta().Columns, "a")
	c.Assert(col, NotNil)
	c.Assert(col.Charset, Equals, "latin1")
	defCollate, err := charset.GetDefaultCollation("latin1")
	c.Assert(err, IsNil)
	c.Assert(col.Collate, Equals, defCollate)

	tk.MustExec("alter table t modify column a char(10) charset utf8")
	is = domain.GetDomain(ctx).InfoSchema()
	t, err = is.TableByName(model.NewCIStr("test_charset"), model.NewCIStr("t"))
	c.Assert(err, IsNil)
	col = model.FindColumnInfo(t.Meta().Columns, "a")
	c.Assert(col, NotNil)
	c.Assert(col.Charset, Equals, "utf8")
	defCollate, err = charset.GetDefaultCollation("utf8")
	c.Assert(err, IsNil)
	c.Assert(col.Collate, Equals, defCollate)

	tk.MustExec("alter table t modify column a char(10) charset utf8 collate utf8_general_ci")
	is = domain.GetDomain(ctx).InfoSchema()
	t, err = is.TableByName(model.NewCIStr("test_charset"), model.NewCIStr("t"))
	c.Assert(err, IsNil)
	col = model.FindColumnInfo(t.Meta().Columns, "a")
	c.Assert(col, NotNil)
	c.Assert(col.Charset, Equals, "utf8")
	c.Assert(col.Collate, Equals, "utf8_general_ci")

	tk.MustExec("alter table t modify column a char(10) charset utf8mb4 collate utf8mb4_general_ci")
	is = domain.GetDomain(ctx).InfoSchema()
	t, err = is.TableByName(model.NewCIStr("test_charset"), model.NewCIStr("t"))
	c.Assert(err, IsNil)
	col = model.FindColumnInfo(t.Meta().Columns, "a")
	c.Assert(col, NotNil)
	c.Assert(col.Charset, Equals, "utf8mb4")
	c.Assert(col.Collate, Equals, "utf8mb4_general_ci")

	rs, err := tk.Exec("alter table t modify column a char(10) charset utf8")
	if rs != nil {
		rs.Close()
	}
	c.Assert(err.Error(), Equals, "[ddl:210]unsupported modify charset from utf8mb4 to utf8")
}

func (s *testDBSuite) TestDropSchemaWithPartitionTable(c *C) {
	s.tk = testkit.NewTestKit(c, s.store)
	s.tk.MustExec("drop database if exists test_db_with_partition")
	s.tk.MustExec("create database test_db_with_partition")
	s.tk.MustExec("use test_db_with_partition")
	s.tk.MustExec(`create table t_part (a int key)
		partition by range(a) (
		partition p0 values less than (10),
		partition p1 values less than (20)
		);`)
	s.tk.MustExec("insert into t_part values (1),(2),(11),(12);")
	ctx := s.s.(sessionctx.Context)
	tbl := s.testGetTableByName(c, "test_db_with_partition", "t_part")

	// check records num before drop database.
	recordsNum := getPartitionTableRecordsNum(c, ctx, tbl.(table.PartitionedTable))
	c.Assert(recordsNum, Equals, 4)

	s.tk.MustExec("drop database if exists test_db_with_partition")

	// check job args.
	rs, err := s.tk.Exec("admin show ddl jobs")
	c.Assert(err, IsNil)
	rows, err := session.GetRows4Test(context.Background(), s.tk.Se, rs)
	c.Assert(err, IsNil)
	row := rows[0]
	c.Assert(row.GetString(3), Equals, "drop schema")
	jobID := row.GetInt64(0)
	kv.RunInNewTxn(s.store, false, func(txn kv.Transaction) error {
		t := meta.NewMeta(txn)
		historyJob, err := t.GetHistoryDDLJob(jobID)
		c.Assert(err, IsNil)
		var tableIDs []int64
		err = historyJob.DecodeArgs(&tableIDs)
		c.Assert(err, IsNil)
		// There is 2 partitions.
		c.Assert(len(tableIDs), Equals, 3)
		return nil
	})

	// check records num after drop database.
	recordsNum = getPartitionTableRecordsNum(c, ctx, tbl.(table.PartitionedTable))
	c.Assert(recordsNum, Equals, 0)
}

func getPartitionTableRecordsNum(c *C, ctx sessionctx.Context, tbl table.PartitionedTable) int {
	num := 0
	info := tbl.Meta().GetPartitionInfo()
	for _, def := range info.Definitions {
		pid := def.ID
		partition := tbl.(table.PartitionedTable).GetPartition(pid)
		startKey := partition.RecordKey(math.MinInt64)
		c.Assert(ctx.NewTxn(context.Background()), IsNil)
		err := partition.IterRecords(ctx, startKey, partition.Cols(),
			func(h int64, data []types.Datum, cols []*table.Column) (bool, error) {
				num++
				return true, nil
			})
		c.Assert(err, IsNil)
	}
	return num
}

func (s *testDBSuite) TestPartitionErrorCode(c *C) {
	s.tk = testkit.NewTestKit(c, s.store)
	// add partition
	s.tk.MustExec("set @@session.tidb_enable_table_partition = 1")
	s.tk.MustExec("drop database if exists test_db_with_partition")
	s.tk.MustExec("create database test_db_with_partition")
	s.tk.MustExec("use test_db_with_partition")
	s.tk.MustExec(`create table employees (
		id int not null,
		fname varchar(30),
		lname varchar(30),
		hired date not null default '1970-01-01',
		separated date not null default '9999-12-31',
		job_code int,
		store_id int
	)
	partition by hash(store_id)
	partitions 4;`)
	_, err := s.tk.Exec("alter table employees add partition partitions 8;")
	c.Assert(ddl.ErrUnsupportedAddPartition.Equal(err), IsTrue)

	// coalesce partition
	s.tk.MustExec(`create table clients (
		id int,
		fname varchar(30),
		lname varchar(30),
		signed date
	)
	partition by hash( month(signed) )
	partitions 12;`)
	_, err = s.tk.Exec("alter table clients coalesce partition 4;")
	c.Assert(ddl.ErrUnsupportedCoalescePartition.Equal(err), IsTrue)

	s.tk.MustExec(`create table t_part (a int key)
		partition by range(a) (
		partition p0 values less than (10),
		partition p1 values less than (20)
		);`)
	_, err = s.tk.Exec("alter table t_part coalesce partition 4;")
	c.Assert(ddl.ErrCoalesceOnlyOnHashPartition.Equal(err), IsTrue)
>>>>>>> ef0ad26d
}<|MERGE_RESOLUTION|>--- conflicted
+++ resolved
@@ -26,11 +26,6 @@
 
 	. "github.com/pingcap/check"
 	"github.com/pingcap/errors"
-<<<<<<< HEAD
-=======
-	"github.com/pingcap/parser/ast"
-	"github.com/pingcap/parser/charset"
->>>>>>> ef0ad26d
 	"github.com/pingcap/parser/model"
 	"github.com/pingcap/parser/mysql"
 	tmysql "github.com/pingcap/parser/mysql"
@@ -2088,996 +2083,6 @@
 	c.Assert(emptyTable, IsFalse)
 }
 
-<<<<<<< HEAD
-=======
-func (s *testDBSuite) TestMultiRegionGetTableEndHandle(c *C) {
-	tk := testkit.NewTestKit(c, s.store)
-	tk.MustExec("drop database if exists test_get_endhandle")
-	tk.MustExec("create database test_get_endhandle")
-	tk.MustExec("use test_get_endhandle")
-
-	tk.MustExec("create table t(a bigint PRIMARY KEY, b int)")
-	for i := 0; i < 1000; i++ {
-		tk.MustExec(fmt.Sprintf("insert into t values(%v, %v)", i, i))
-	}
-
-	// Get table ID for split.
-	dom := domain.GetDomain(tk.Se)
-	is := dom.InfoSchema()
-	tbl, err := is.TableByName(model.NewCIStr("test_get_endhandle"), model.NewCIStr("t"))
-	c.Assert(err, IsNil)
-	tblID := tbl.Meta().ID
-
-	d := s.dom.DDL()
-	testCtx := newTestMaxTableRowIDContext(c, d, tbl)
-
-	// Split the table.
-	s.cluster.SplitTable(s.mvccStore, tblID, 100)
-
-	maxID, emptyTable := s.getMaxTableRowID(testCtx)
-	c.Assert(emptyTable, IsFalse)
-	c.Assert(maxID, Equals, int64(999))
-
-	tk.MustExec("insert into t values(10000, 1000)")
-	maxID, emptyTable = s.getMaxTableRowID(testCtx)
-	c.Assert(emptyTable, IsFalse)
-	c.Assert(maxID, Equals, int64(10000))
-
-	tk.MustExec("insert into t values(-1, 1000)")
-	maxID, emptyTable = s.getMaxTableRowID(testCtx)
-	c.Assert(emptyTable, IsFalse)
-	c.Assert(maxID, Equals, int64(10000))
-}
-
-func (s *testDBSuite) getHistoryDDLJob(id int64) (*model.Job, error) {
-	var job *model.Job
-
-	err := kv.RunInNewTxn(s.store, false, func(txn kv.Transaction) error {
-		t := meta.NewMeta(txn)
-		var err1 error
-		job, err1 = t.GetHistoryDDLJob(id)
-		return errors.Trace(err1)
-	})
-
-	return job, errors.Trace(err)
-}
-
-func (s *testDBSuite) TestBackwardCompatibility(c *C) {
-	tk := testkit.NewTestKit(c, s.store)
-	tk.MustExec("create database if not exists test_backward_compatibility")
-	defer tk.MustExec("drop database test_backward_compatibility")
-	tk.MustExec("use test_backward_compatibility")
-	tk.MustExec("create table t(a int primary key, b int)")
-	for i := 0; i < 200; i++ {
-		tk.MustExec(fmt.Sprintf("insert into t values(%v, %v)", i, i))
-	}
-
-	// alter table t add index idx_b(b);
-	is := s.dom.InfoSchema()
-	schemaName := model.NewCIStr("test_backward_compatibility")
-	tableName := model.NewCIStr("t")
-	schema, ok := is.SchemaByName(schemaName)
-	c.Assert(ok, IsTrue)
-	tbl, err := is.TableByName(schemaName, tableName)
-	c.Assert(err, IsNil)
-
-	// Split the table.
-	s.cluster.SplitTable(s.mvccStore, tbl.Meta().ID, 100)
-
-	unique := false
-	indexName := model.NewCIStr("idx_b")
-	idxColName := &ast.IndexColName{
-		Column: &ast.ColumnName{
-			Schema: schemaName,
-			Table:  tableName,
-			Name:   model.NewCIStr("b"),
-		},
-		Length: types.UnspecifiedLength,
-	}
-	idxColNames := []*ast.IndexColName{idxColName}
-	var indexOption *ast.IndexOption
-	job := &model.Job{
-		SchemaID:   schema.ID,
-		TableID:    tbl.Meta().ID,
-		Type:       model.ActionAddIndex,
-		BinlogInfo: &model.HistoryInfo{},
-		Args:       []interface{}{unique, indexName, idxColNames, indexOption},
-	}
-	txn, err := s.store.Begin()
-	c.Assert(err, IsNil)
-	t := meta.NewMeta(txn)
-	job.ID, err = t.GenGlobalID()
-	c.Assert(err, IsNil)
-	job.Version = 1
-	job.StartTS = txn.StartTS()
-
-	// Simulate old TiDB init the add index job, old TiDB will not init the model.Job.ReorgMeta field,
-	// if we set job.SnapshotVer here, can simulate the behavior.
-	job.SnapshotVer = txn.StartTS()
-	err = t.EnQueueDDLJob(job)
-	c.Assert(err, IsNil)
-	err = txn.Commit(context.Background())
-	c.Assert(err, IsNil)
-	ticker := time.NewTicker(s.lease)
-	for range ticker.C {
-		historyJob, err := s.getHistoryDDLJob(job.ID)
-		c.Assert(err, IsNil)
-		if historyJob == nil {
-
-			continue
-		}
-		c.Assert(historyJob.Error, IsNil)
-
-		if historyJob.IsSynced() {
-			break
-		}
-	}
-
-	// finished add index
-	tk.MustExec("admin check index t idx_b")
-}
-
-func (s *testDBSuite) TestAlterTableAddPartition(c *C) {
-	s.tk = testkit.NewTestKit(c, s.store)
-	s.tk.MustExec("use test;")
-	s.tk.MustExec("drop table if exists employees;")
-	s.tk.MustExec(`create table employees (
-	id int not null,
-	hired date not null
-	)
-	partition by range( year(hired) ) (
-		partition p1 values less than (1991),
-		partition p2 values less than (1996),
-		partition p3 values less than (2001)
-	);`)
-	s.tk.MustExec(`alter table employees add partition (
-    partition p4 values less than (2010),
-    partition p5 values less than MAXVALUE
-	);`)
-
-	ctx := s.tk.Se.(sessionctx.Context)
-	is := domain.GetDomain(ctx).InfoSchema()
-	tbl, err := is.TableByName(model.NewCIStr("test"), model.NewCIStr("employees"))
-	c.Assert(err, IsNil)
-	c.Assert(tbl.Meta().Partition, NotNil)
-	part := tbl.Meta().Partition
-	c.Assert(part.Type, Equals, model.PartitionTypeRange)
-
-	c.Assert(part.Expr, Equals, "year(`hired`)")
-	c.Assert(part.Definitions, HasLen, 5)
-	c.Assert(part.Definitions[0].LessThan[0], Equals, "1991")
-	c.Assert(part.Definitions[0].Name, Equals, model.NewCIStr("p1"))
-	c.Assert(part.Definitions[1].LessThan[0], Equals, "1996")
-	c.Assert(part.Definitions[1].Name, Equals, model.NewCIStr("p2"))
-	c.Assert(part.Definitions[2].LessThan[0], Equals, "2001")
-	c.Assert(part.Definitions[2].Name, Equals, model.NewCIStr("p3"))
-	c.Assert(part.Definitions[3].LessThan[0], Equals, "2010")
-	c.Assert(part.Definitions[3].Name, Equals, model.NewCIStr("p4"))
-	c.Assert(part.Definitions[4].LessThan[0], Equals, "MAXVALUE")
-	c.Assert(part.Definitions[4].Name, Equals, model.NewCIStr("p5"))
-
-	s.tk.MustExec("drop table if exists table1;")
-	s.tk.MustExec("create table table1(a int)")
-	sql1 := `alter table table1 add partition (
-		partition p1 values less than (2010),
-		partition p2 values less than maxvalue
-	);`
-	s.testErrorCode(c, sql1, tmysql.ErrPartitionMgmtOnNonpartitioned)
-	s.tk.MustExec(`create table table_MustBeDefined (
-	id int not null,
-	hired date not null
-	)
-	partition by range( year(hired) ) (
-		partition p1 values less than (1991),
-		partition p2 values less than (1996),
-		partition p3 values less than (2001)
-	);`)
-	sql2 := "alter table table_MustBeDefined add partition"
-	s.testErrorCode(c, sql2, tmysql.ErrPartitionsMustBeDefined)
-	s.tk.MustExec("drop table if exists table2;")
-	s.tk.MustExec(`create table table2 (
-
-	id int not null,
-	hired date not null
-	)
-	partition by range( year(hired) ) (
-	partition p1 values less than (1991),
-	partition p2 values less than maxvalue
-	);`)
-
-	sql3 := `alter table table2 add partition (
-		partition p3 values less than (2010)
-	);`
-	s.testErrorCode(c, sql3, tmysql.ErrPartitionMaxvalue)
-
-	s.tk.MustExec("drop table if exists table3;")
-	s.tk.MustExec(`create table table3 (
-	id int not null,
-	hired date not null
-	)
-	partition by range( year(hired) ) (
-	partition p1 values less than (1991),
-	partition p2 values less than (2001)
-	);`)
-
-	sql4 := `alter table table3 add partition (
-		partition p3 values less than (1993)
-	);`
-	s.testErrorCode(c, sql4, tmysql.ErrRangeNotIncreasing)
-
-	sql5 := `alter table table3 add partition (
-		partition p1 values less than (1993)
-	);`
-	s.testErrorCode(c, sql5, tmysql.ErrSameNamePartition)
-
-	sql6 := `alter table table3 add partition (
-		partition p1 values less than (1993),
-		partition p1 values less than (1995)
-	);`
-	s.testErrorCode(c, sql6, tmysql.ErrSameNamePartition)
-
-	sql7 := `alter table table3 add partition (
-		partition p4 values less than (1993),
-		partition p1 values less than (1995),
-		partition p5 values less than maxvalue
-	);`
-	s.testErrorCode(c, sql7, tmysql.ErrSameNamePartition)
-}
-
-func (s *testDBSuite) TestAlterTableDropPartition(c *C) {
-	s.tk = testkit.NewTestKit(c, s.store)
-	s.tk.MustExec("use test")
-	s.tk.MustExec("drop table if exists employees")
-	s.tk.MustExec(`create table employees (
-	id int not null,
-	hired int not null
-	)
-	partition by range( hired ) (
-		partition p1 values less than (1991),
-		partition p2 values less than (1996),
-		partition p3 values less than (2001)
-	);`)
-
-	s.tk.MustExec("alter table employees drop partition p3;")
-	ctx := s.tk.Se.(sessionctx.Context)
-	is := domain.GetDomain(ctx).InfoSchema()
-	tbl, err := is.TableByName(model.NewCIStr("test"), model.NewCIStr("employees"))
-	c.Assert(err, IsNil)
-	c.Assert(tbl.Meta().GetPartitionInfo(), NotNil)
-	part := tbl.Meta().Partition
-	c.Assert(part.Type, Equals, model.PartitionTypeRange)
-	c.Assert(part.Expr, Equals, "`hired`")
-	c.Assert(part.Definitions, HasLen, 2)
-	c.Assert(part.Definitions[0].LessThan[0], Equals, "1991")
-	c.Assert(part.Definitions[0].Name, Equals, model.NewCIStr("p1"))
-	c.Assert(part.Definitions[1].LessThan[0], Equals, "1996")
-	c.Assert(part.Definitions[1].Name, Equals, model.NewCIStr("p2"))
-
-	s.tk.MustExec("drop table if exists table1;")
-	s.tk.MustExec("create table table1 (a int);")
-	sql1 := "alter table table1 drop partition p10;"
-	s.testErrorCode(c, sql1, tmysql.ErrPartitionMgmtOnNonpartitioned)
-
-	s.tk.MustExec("drop table if exists table2;")
-	s.tk.MustExec(`create table table2 (
-	id int not null,
-	hired date not null
-	)
-	partition by range( year(hired) ) (
-		partition p1 values less than (1991),
-		partition p2 values less than (1996),
-		partition p3 values less than (2001)
-	);`)
-	sql2 := "alter table table2 drop partition p10;"
-	s.testErrorCode(c, sql2, tmysql.ErrDropPartitionNonExistent)
-
-	s.tk.MustExec("drop table if exists table3;")
-	s.tk.MustExec(`create table table3 (
-	id int not null
-	)
-	partition by range( id ) (
-		partition p1 values less than (1991)
-	);`)
-	sql3 := "alter table table3 drop partition p1;"
-	s.testErrorCode(c, sql3, tmysql.ErrDropLastPartition)
-
-	s.tk.MustExec("drop table if exists table4;")
-	s.tk.MustExec(`create table table4 (
-	id int not null
-	)
-	partition by range( id ) (
-		partition p1 values less than (10),
-		partition p2 values less than (20),
-		partition p3 values less than MAXVALUE
-	);`)
-
-	s.tk.MustExec("alter table table4 drop partition p2;")
-	is = domain.GetDomain(ctx).InfoSchema()
-	tbl, err = is.TableByName(model.NewCIStr("test"), model.NewCIStr("table4"))
-	c.Assert(err, IsNil)
-	c.Assert(tbl.Meta().GetPartitionInfo(), NotNil)
-	part = tbl.Meta().Partition
-	c.Assert(part.Type, Equals, model.PartitionTypeRange)
-	c.Assert(part.Expr, Equals, "`id`")
-	c.Assert(part.Definitions, HasLen, 2)
-	c.Assert(part.Definitions[0].LessThan[0], Equals, "10")
-	c.Assert(part.Definitions[0].Name, Equals, model.NewCIStr("p1"))
-	c.Assert(part.Definitions[1].LessThan[0], Equals, "MAXVALUE")
-	c.Assert(part.Definitions[1].Name, Equals, model.NewCIStr("p3"))
-
-	s.tk.MustExec("drop table if exists tr;")
-	s.tk.MustExec(` create table tr(
-		id int, name varchar(50),
-		purchased date
-	)
-	partition by range( year(purchased) ) (
-    	partition p0 values less than (1990),
-    	partition p1 values less than (1995),
-    	partition p2 values less than (2000),
-    	partition p3 values less than (2005),
-    	partition p4 values less than (2010),
-    	partition p5 values less than (2015)
-   	);`)
-	s.tk.MustExec(`INSERT INTO tr VALUES
-	(1, 'desk organiser', '2003-10-15'),
-	(2, 'alarm clock', '1997-11-05'),
-	(3, 'chair', '2009-03-10'),
-	(4, 'bookcase', '1989-01-10'),
-	(5, 'exercise bike', '2014-05-09'),
-	(6, 'sofa', '1987-06-05'),
-	(7, 'espresso maker', '2011-11-22'),
-	(8, 'aquarium', '1992-08-04'),
-	(9, 'study desk', '2006-09-16'),
-	(10, 'lava lamp', '1998-12-25');`)
-	result := s.tk.MustQuery("select * from tr where purchased between '1995-01-01' and '1999-12-31';")
-	result.Check(testkit.Rows(`2 alarm clock 1997-11-05`, `10 lava lamp 1998-12-25`))
-	s.tk.MustExec("alter table tr drop partition p2;")
-	result = s.tk.MustQuery("select * from tr where purchased between '1995-01-01' and '1999-12-31';")
-	result.Check(testkit.Rows())
-
-	result = s.tk.MustQuery("select * from tr where purchased between '2010-01-01' and '2014-12-31';")
-	result.Check(testkit.Rows(`5 exercise bike 2014-05-09`, `7 espresso maker 2011-11-22`))
-	s.tk.MustExec("alter table tr drop partition p5;")
-	result = s.tk.MustQuery("select * from tr where purchased between '2010-01-01' and '2014-12-31';")
-	result.Check(testkit.Rows())
-
-	s.tk.MustExec("alter table tr drop partition p4;")
-	result = s.tk.MustQuery("select * from tr where purchased between '2005-01-01' and '2009-12-31';")
-	result.Check(testkit.Rows())
-
-	s.tk.MustExec("drop table if exists table4;")
-	s.tk.MustExec(`create table table4 (
-		id int not null
-	)
-	partition by range( id ) (
-		partition Par1 values less than (1991),
-		partition pAR2 values less than (1992),
-		partition Par3 values less than (1995),
-		partition PaR5 values less than (1996)
-	);`)
-	s.tk.MustExec("alter table table4 drop partition Par2;")
-	s.tk.MustExec("alter table table4 drop partition PAR5;")
-	sql4 := "alter table table4 drop partition PAR0;"
-	s.testErrorCode(c, sql4, tmysql.ErrDropPartitionNonExistent)
-}
-
-func (s *testDBSuite) TestAddPartitionTooManyPartitions(c *C) {
-	s.tk = testkit.NewTestKit(c, s.store)
-	s.tk.MustExec("use test")
-	count := ddl.PartitionCountLimit
-	s.tk.MustExec("drop table if exists p1;")
-	sql1 := `create table p1 (
-		id int not null
-	)
-	partition by range( id ) (`
-	for i := 1; i <= count; i++ {
-		sql1 += fmt.Sprintf("partition p%d values less than (%d),", i, i)
-	}
-	sql1 += "partition p1025 values less than (1025) );"
-	s.testErrorCode(c, sql1, tmysql.ErrTooManyPartitions)
-
-	s.tk.MustExec("drop table if exists p2;")
-	sql2 := `create table p2 (
-		id int not null
-	)
-	partition by range( id ) (`
-	for i := 1; i < count; i++ {
-		sql2 += fmt.Sprintf("partition p%d values less than (%d),", i, i)
-	}
-	sql2 += "partition p1024 values less than (1024) );"
-
-	s.tk.MustExec(sql2)
-	sql3 := `alter table p2 add partition (
-   	partition p1025 values less than (1025)
-	);`
-	s.testErrorCode(c, sql3, tmysql.ErrTooManyPartitions)
-}
-
-func checkPartitionDelRangeDone(c *C, s *testDBSuite, partitionPrefix kv.Key) bool {
-	hasOldPartitionData := true
-	for i := 0; i < waitForCleanDataRound; i++ {
-		err := kv.RunInNewTxn(s.store, false, func(txn kv.Transaction) error {
-			it, err := txn.Iter(partitionPrefix, nil)
-			if err != nil {
-				return err
-			}
-			if !it.Valid() {
-				hasOldPartitionData = false
-			} else {
-				hasOldPartitionData = it.Key().HasPrefix(partitionPrefix)
-			}
-			it.Close()
-			return nil
-		})
-		c.Assert(err, IsNil)
-		if !hasOldPartitionData {
-			break
-		}
-		time.Sleep(waitForCleanDataInterval)
-	}
-	return hasOldPartitionData
-}
-
-func (s *testDBSuite) TestTruncatePartitionAndDropTable(c *C) {
-	s.tk = testkit.NewTestKit(c, s.store)
-	s.tk.MustExec("use test;")
-	// Test truncate common table.
-	s.tk.MustExec("drop table if exists t1;")
-	s.tk.MustExec("create table t1 (id int(11));")
-	for i := 0; i < 100; i++ {
-		s.mustExec(c, "insert into t1 values (?)", i)
-	}
-	result := s.tk.MustQuery("select count(*) from t1;")
-	result.Check(testkit.Rows("100"))
-	s.tk.MustExec("truncate table t1;")
-	result = s.tk.MustQuery("select count(*) from t1")
-	result.Check(testkit.Rows("0"))
-
-	// Test drop common table.
-	s.tk.MustExec("drop table if exists t2;")
-	s.tk.MustExec("create table t2 (id int(11));")
-	for i := 0; i < 100; i++ {
-		s.mustExec(c, "insert into t2 values (?)", i)
-	}
-	result = s.tk.MustQuery("select count(*) from t2;")
-	result.Check(testkit.Rows("100"))
-	s.tk.MustExec("drop table t2;")
-	s.testErrorCode(c, "select * from t2;", tmysql.ErrNoSuchTable)
-
-	// Test truncate table partition.
-	s.tk.MustExec("drop table if exists t3;")
-	s.tk.MustExec(`create table t3(
-		id int, name varchar(50),
-		purchased date
-	)
-	partition by range( year(purchased) ) (
-    	partition p0 values less than (1990),
-    	partition p1 values less than (1995),
-    	partition p2 values less than (2000),
-    	partition p3 values less than (2005),
-    	partition p4 values less than (2010),
-    	partition p5 values less than (2015)
-   	);`)
-	s.tk.MustExec(`insert into t3 values
-	(1, 'desk organiser', '2003-10-15'),
-	(2, 'alarm clock', '1997-11-05'),
-	(3, 'chair', '2009-03-10'),
-	(4, 'bookcase', '1989-01-10'),
-	(5, 'exercise bike', '2014-05-09'),
-	(6, 'sofa', '1987-06-05'),
-	(7, 'espresso maker', '2011-11-22'),
-	(8, 'aquarium', '1992-08-04'),
-	(9, 'study desk', '2006-09-16'),
-	(10, 'lava lamp', '1998-12-25');`)
-	result = s.tk.MustQuery("select count(*) from t3;")
-	result.Check(testkit.Rows("10"))
-	ctx := s.tk.Se.(sessionctx.Context)
-	is := domain.GetDomain(ctx).InfoSchema()
-	oldTblInfo, err := is.TableByName(model.NewCIStr("test"), model.NewCIStr("t3"))
-	c.Assert(err, IsNil)
-	// Only one partition id test is taken here.
-	oldPID := oldTblInfo.Meta().Partition.Definitions[0].ID
-	s.tk.MustExec("truncate table t3;")
-	partitionPrefix := tablecodec.EncodeTablePrefix(oldPID)
-	hasOldPartitionData := checkPartitionDelRangeDone(c, s, partitionPrefix)
-	c.Assert(hasOldPartitionData, IsFalse)
-
-	// Test drop table partition.
-	s.tk.MustExec("drop table if exists t4;")
-	s.tk.MustExec(`create table t4(
-		id int, name varchar(50),
-		purchased date
-	)
-	partition by range( year(purchased) ) (
-    	partition p0 values less than (1990),
-    	partition p1 values less than (1995),
-    	partition p2 values less than (2000),
-    	partition p3 values less than (2005),
-    	partition p4 values less than (2010),
-    	partition p5 values less than (2015)
-   	);`)
-	s.tk.MustExec(`insert into t4 values
-	(1, 'desk organiser', '2003-10-15'),
-	(2, 'alarm clock', '1997-11-05'),
-	(3, 'chair', '2009-03-10'),
-	(4, 'bookcase', '1989-01-10'),
-	(5, 'exercise bike', '2014-05-09'),
-	(6, 'sofa', '1987-06-05'),
-	(7, 'espresso maker', '2011-11-22'),
-	(8, 'aquarium', '1992-08-04'),
-	(9, 'study desk', '2006-09-16'),
-	(10, 'lava lamp', '1998-12-25');`)
-	result = s.tk.MustQuery("select count(*) from t4; ")
-	result.Check(testkit.Rows("10"))
-	is = domain.GetDomain(ctx).InfoSchema()
-	oldTblInfo, err = is.TableByName(model.NewCIStr("test"), model.NewCIStr("t4"))
-	c.Assert(err, IsNil)
-	// Only one partition id test is taken here.
-	oldPID = oldTblInfo.Meta().Partition.Definitions[1].ID
-	s.tk.MustExec("drop table t4;")
-	partitionPrefix = tablecodec.EncodeTablePrefix(oldPID)
-	hasOldPartitionData = checkPartitionDelRangeDone(c, s, partitionPrefix)
-	c.Assert(hasOldPartitionData, IsFalse)
-	s.testErrorCode(c, "select * from t4;", tmysql.ErrNoSuchTable)
-
-	// Test truncate table partition reassigns new partitionIDs.
-	s.tk.MustExec("drop table if exists t5;")
-	s.tk.MustExec("set @@session.tidb_enable_table_partition=1;")
-	s.tk.MustExec(`create table t5(
-		id int, name varchar(50), 
-		purchased date
-	)
-	partition by range( year(purchased) ) (
-    	partition p0 values less than (1990),
-    	partition p1 values less than (1995),
-    	partition p2 values less than (2000),
-    	partition p3 values less than (2005),
-    	partition p4 values less than (2010),
-    	partition p5 values less than (2015)
-   	);`)
-	is = domain.GetDomain(ctx).InfoSchema()
-	oldTblInfo, err = is.TableByName(model.NewCIStr("test"), model.NewCIStr("t5"))
-	c.Assert(err, IsNil)
-	oldPID = oldTblInfo.Meta().Partition.Definitions[0].ID
-
-	s.tk.MustExec("truncate table t5;")
-	is = domain.GetDomain(ctx).InfoSchema()
-	newTblInfo, err := is.TableByName(model.NewCIStr("test"), model.NewCIStr("t5"))
-	c.Assert(err, IsNil)
-	newPID := newTblInfo.Meta().Partition.Definitions[0].ID
-	c.Assert(oldPID != newPID, IsTrue)
-
-	s.tk.MustExec("set @@session.tidb_enable_table_partition = 1;")
-	s.tk.MustExec("drop table if exists clients;")
-	s.tk.MustExec(`create table clients (
-		id int,
-		fname varchar(30),
-		lname varchar(30),
-		signed date
-	)
-	partition by hash( month(signed) )
-	partitions 12;`)
-	is = domain.GetDomain(ctx).InfoSchema()
-	oldTblInfo, err = is.TableByName(model.NewCIStr("test"), model.NewCIStr("clients"))
-	c.Assert(err, IsNil)
-	oldDefs := oldTblInfo.Meta().Partition.Definitions
-
-	// Test truncate `hash partitioned table` reassigns new partitionIDs.
-	s.tk.MustExec("truncate table clients;")
-	is = domain.GetDomain(ctx).InfoSchema()
-	newTblInfo, err = is.TableByName(model.NewCIStr("test"), model.NewCIStr("clients"))
-	c.Assert(err, IsNil)
-	newDefs := newTblInfo.Meta().Partition.Definitions
-	for i := 0; i < len(oldDefs); i++ {
-		c.Assert(oldDefs[i].ID != newDefs[i].ID, IsTrue)
-	}
-}
-
-func (s *testDBSuite) TestPartitionUniqueKeyNeedAllFieldsInPf(c *C) {
-	s.tk = testkit.NewTestKit(c, s.store)
-	s.tk.MustExec("use test;")
-	s.tk.MustExec("drop table if exists part1;")
-	s.tk.MustExec(`create table part1 (
-		col1 int not null,
-		col2 date not null,
-		col3 int not null,
-		col4 int not null,
-		unique key (col1, col2)
-	)
-	partition by range( col1 + col2 ) (
-	partition p1 values less than (11),
-	partition p2 values less than (15)
-	);`)
-
-	s.tk.MustExec("drop table if exists part2;")
-	s.tk.MustExec(`create table part2 (
-		col1 int not null,
-		col2 date not null,
-		col3 int not null,
-		col4 int not null,
-		unique key (col1, col2, col3),
-  		unique key (col3)
-	)
-	partition by range( col3 ) (
-	partition p1 values less than (11),
-	partition p2 values less than (15)
-	);`)
-
-	s.tk.MustExec("drop table if exists part3;")
-	s.tk.MustExec(`create table part3 (
-		col1 int not null,
-		col2 date not null,
-		col3 int not null,
-		col4 int not null,
-		primary key(col1, col2)
-	)
-	partition by range( col1 ) (
-	partition p1 values less than (11),
-	partition p2 values less than (15)
-	);`)
-
-	s.tk.MustExec("drop table if exists part4;")
-	s.tk.MustExec(`create table part4 (
-		col1 int not null,
-		col2 date not null,
-		col3 int not null,
-		col4 int not null,
-		primary key(col1, col2),
-		unique key(col2)
-	)
-	partition by range( year(col2)  ) (
-	partition p1 values less than (11),
-	partition p2 values less than (15)
-	);`)
-
-	s.tk.MustExec("drop table if exists part5;")
-	s.tk.MustExec(`create table part5 (
-		col1 int not null,
-		col2 date not null,
-		col3 int not null,
-		col4 int not null,
-		primary key(col1, col2, col4),
-    	unique key(col2, col1)
-	)
-	partition by range( col1 + col2 ) (
-	partition p1 values less than (11),
-	partition p2 values less than (15)
-	);`)
-
-	s.tk.MustExec("drop table if exists Part1;")
-	sql1 := `create table Part1 (
-		col1 int not null,
-		col2 date not null,
-		col3 int not null,
-		col4 int not null,
-		unique key (col1, col2)
-	)
-	partition by range( col3 ) (
-	partition p1 values less than (11),
-	partition p2 values less than (15)
-	);`
-	s.testErrorCode(c, sql1, tmysql.ErrUniqueKeyNeedAllFieldsInPf)
-
-	s.tk.MustExec("drop table if exists Part1;")
-	sql2 := `create table Part1 (
-		col1 int not null,
-		col2 date not null,
-		col3 int not null,
-		col4 int not null,
-		unique key (col1),
-		unique key (col3)
-	)
-	partition by range( col1 + col3 ) (
-	partition p1 values less than (11),
-	partition p2 values less than (15)
-	);`
-	s.testErrorCode(c, sql2, tmysql.ErrUniqueKeyNeedAllFieldsInPf)
-
-	s.tk.MustExec("drop table if exists Part1;")
-	sql3 := `create table Part1 (
-		col1 int not null,
-		col2 date not null,
-		col3 int not null,
-		col4 int not null,
-		unique key (col1),
-		unique key (col3)
-	)
-	partition by range( col3 ) (
-	partition p1 values less than (11),
-	partition p2 values less than (15)
-	);`
-	s.testErrorCode(c, sql3, tmysql.ErrUniqueKeyNeedAllFieldsInPf)
-
-	s.tk.MustExec("drop table if exists Part1;")
-	sql4 := `create table Part1 (
-		col1 int not null,
-		col2 date not null,
-		col3 int not null,
-		col4 int not null,
-		unique key (col1, col2, col3),
-  		unique key (col3)
-	)
-	partition by range( col1 + col3 ) (
-	partition p1 values less than (11),
-	partition p2 values less than (15)
-	);`
-	s.testErrorCode(c, sql4, tmysql.ErrUniqueKeyNeedAllFieldsInPf)
-
-	s.tk.MustExec("drop table if exists Part1;")
-	sql5 := `create table Part1 (
-		col1 int not null,
-		col2 date not null,
-		col3 int not null,
-		col4 int not null,
-		primary key(col1, col2)
-	)
-	partition by range( col3 ) (
-	partition p1 values less than (11),
-	partition p2 values less than (15)
-	);`
-	s.testErrorCode(c, sql5, tmysql.ErrUniqueKeyNeedAllFieldsInPf)
-
-	s.tk.MustExec("drop table if exists Part1;")
-	sql6 := `create table Part1 (
-		col1 int not null,
-		col2 date not null,
-		col3 int not null,
-		col4 int not null,
-		primary key(col1, col3),
-		unique key(col2)
-	)
-	partition by range( year(col2)  ) (
-	partition p1 values less than (11),
-	partition p2 values less than (15)
-	);`
-	s.testErrorCode(c, sql6, tmysql.ErrUniqueKeyNeedAllFieldsInPf)
-
-	s.tk.MustExec("drop table if exists Part1;")
-	sql7 := `create table Part1 (
-		col1 int not null,
-		col2 date not null,
-		col3 int not null,
-		col4 int not null,
-		primary key(col1, col3, col4),
-    	unique key(col2, col1)
-	)
-	partition by range( col1 + col2 ) (
-	partition p1 values less than (11),
-	partition p2 values less than (15)
-	);`
-	s.testErrorCode(c, sql7, tmysql.ErrUniqueKeyNeedAllFieldsInPf)
-
-	s.tk.MustExec("drop table if exists part6;")
-	sql8 := `create table part6 (
-		col1 int not null,
-		col2 date not null,
-		col3 int not null,
-		col4 int not null,
-		col5 int not null,
-		unique key(col1, col2),
-		unique key(col1, col3)
-	)
-	partition by range( col1 + col2 ) (
-	partition p1 values less than (11),
-  	partition p2 values less than (15)
-	);`
-	s.testErrorCode(c, sql8, tmysql.ErrUniqueKeyNeedAllFieldsInPf)
-}
-
-func (s *testDBSuite) TestPartitionDropIndex(c *C) {
-	s.tk = testkit.NewTestKit(c, s.store)
-	done := make(chan error, 1)
-	s.tk.MustExec("use " + s.schemaName)
-	s.tk.MustExec("drop table if exists partition_drop_idx;")
-	s.tk.MustExec(`create table partition_drop_idx (
-		c1 int, c2 int, c3 int
-	)
-	partition by range( c1 ) (
-    	partition p0 values less than (3),
-    	partition p1 values less than (5),
-    	partition p2 values less than (7),
-    	partition p3 values less than (11),
-    	partition p4 values less than (15),
-    	partition p5 values less than (20),
-		partition p6 values less than (maxvalue)
-   	);`)
-
-	num := 20
-	for i := 0; i < num; i++ {
-		s.mustExec(c, "insert into partition_drop_idx values (?, ?, ?)", i, i, i)
-	}
-	s.tk.MustExec("alter table partition_drop_idx add index idx1 (c1)")
-
-	ctx := s.tk.Se.(sessionctx.Context)
-	is := domain.GetDomain(ctx).InfoSchema()
-	t, err := is.TableByName(model.NewCIStr(s.schemaName), model.NewCIStr("partition_drop_idx"))
-	c.Assert(err, IsNil)
-
-	var idx1 table.Index
-	for _, pidx := range t.Indices() {
-		if pidx.Meta().Name.L == "idx1" {
-			idx1 = pidx
-			break
-		}
-	}
-	c.Assert(idx1, NotNil)
-
-	sessionExecInGoroutine(c, s.store, "drop index idx1 on partition_drop_idx;", done)
-	ticker := time.NewTicker(s.lease / 2)
-	defer ticker.Stop()
-LOOP:
-	for {
-		select {
-		case err = <-done:
-			if err == nil {
-				break LOOP
-			}
-			c.Assert(err, IsNil, Commentf("err:%v", errors.ErrorStack(err)))
-		case <-ticker.C:
-			step := 10
-			rand.Seed(time.Now().Unix())
-			for i := num; i < num+step; i++ {
-				n := rand.Intn(num)
-				s.mustExec(c, "update partition_drop_idx set c2 = 1 where c1 = ?", n)
-				s.mustExec(c, "insert into partition_drop_idx values (?, ?, ?)", i, i, i)
-			}
-			num += step
-		}
-	}
-
-	is = domain.GetDomain(ctx).InfoSchema()
-	t, err = is.TableByName(model.NewCIStr(s.schemaName), model.NewCIStr("partition_drop_idx"))
-	c.Assert(err, IsNil)
-	// Only one partition id test is taken here.
-	pid := t.Meta().Partition.Definitions[0].ID
-	var idxn table.Index
-	t.Indices()
-	for _, idx := range t.Indices() {
-		if idx.Meta().Name.L == "idx1" {
-			idxn = idx
-			break
-		}
-	}
-	c.Assert(idxn, IsNil)
-	idx := tables.NewIndex(pid, t.Meta(), idx1.Meta())
-	checkDelRangeDone(c, ctx, idx)
-	s.tk.MustExec("drop table partition_drop_idx;")
-}
-
-func (s *testDBSuite) TestPartitionCancelAddIndex(c *C) {
-	s.tk = testkit.NewTestKit(c, s.store)
-	s.mustExec(c, "use test_db")
-	s.mustExec(c, "drop table if exists t1;")
-	s.mustExec(c, `create table t1 (
-		c1 int, c2 int, c3 int
-	)
-	partition by range( c1 ) (
-    	partition p0 values less than (1024),
-    	partition p1 values less than (2048),
-    	partition p2 values less than (3072),
-    	partition p3 values less than (4096),
-		partition p4 values less than (maxvalue)
-   	);`)
-	base := defaultBatchSize * 2
-	count := base
-	// add some rows
-	for i := 0; i < count; i++ {
-		s.mustExec(c, "insert into t1 values (?, ?, ?)", i, i, i)
-	}
-
-	var checkErr error
-	var c3IdxInfo *model.IndexInfo
-	hook := &ddl.TestDDLCallback{}
-	oldReorgWaitTimeout := ddl.ReorgWaitTimeout
-	ddl.ReorgWaitTimeout = 10 * time.Millisecond
-	hook.OnJobUpdatedExported, c3IdxInfo, checkErr = backgroundExecOnJobUpdatedExported(c, s, hook)
-	s.dom.DDL().(ddl.DDLForTest).SetHook(hook)
-	done := make(chan error, 1)
-	go backgroundExec(s.store, "create index c3_index on t1 (c3)", done)
-
-	times := 0
-	ticker := time.NewTicker(s.lease / 2)
-	defer ticker.Stop()
-LOOP:
-	for {
-		select {
-		case err := <-done:
-			c.Assert(checkErr, IsNil)
-			c.Assert(err, NotNil)
-			c.Assert(err.Error(), Equals, "[ddl:12]cancelled DDL job")
-			break LOOP
-		case <-ticker.C:
-			if times >= 10 {
-				break
-			}
-			step := 10
-			rand.Seed(time.Now().Unix())
-			// delete some rows, and add some data
-			for i := count; i < count+step; i++ {
-				n := rand.Intn(count)
-				s.mustExec(c, "delete from t1 where c1 = ?", n)
-				s.mustExec(c, "insert into t1 values (?, ?, ?)", i+10, i, i)
-			}
-			count += step
-			times++
-		}
-	}
-
-	t := s.testGetTable(c, "t1")
-	// Only one partition id test is taken here.
-	pid := t.Meta().Partition.Definitions[0].ID
-	for _, tidx := range t.Indices() {
-		c.Assert(strings.EqualFold(tidx.Meta().Name.L, "c3_index"), IsFalse)
-	}
-
-	ctx := s.s.(sessionctx.Context)
-	idx := tables.NewIndex(pid, t.Meta(), c3IdxInfo)
-	checkDelRangeDone(c, ctx, idx)
-
-	s.mustExec(c, "drop table t1")
-	ddl.ReorgWaitTimeout = oldReorgWaitTimeout
-	callback := &ddl.TestDDLCallback{}
-	s.dom.DDL().(ddl.DDLForTest).SetHook(callback)
-}
-
-func backgroundExecOnJobUpdatedExported(c *C, s *testDBSuite, hook *ddl.TestDDLCallback) (func(*model.Job), *model.IndexInfo, error) {
-	var checkErr error
-	first := true
-	ddl.ReorgWaitTimeout = 10 * time.Millisecond
-	c3IdxInfo := &model.IndexInfo{}
-	hook.OnJobUpdatedExported = func(job *model.Job) {
-		addIndexNotFirstReorg := job.Type == model.ActionAddIndex && job.SchemaState == model.StateWriteReorganization && job.SnapshotVer != 0
-		// If the action is adding index and the state is writing reorganization, it want to test the case of cancelling the job when backfilling indexes.
-		// When the job satisfies this case of addIndexNotFirstReorg, the worker will start to backfill indexes.
-		if !addIndexNotFirstReorg {
-			// Get the index's meta.
-			if c3IdxInfo != nil {
-				return
-			}
-			t := s.testGetTable(c, "t1")
-			for _, index := range t.WritableIndices() {
-				if index.Meta().Name.L == "c3_index" {
-					c3IdxInfo = index.Meta()
-				}
-			}
-			return
-		}
-		// The job satisfies the case of addIndexNotFirst for the first time, the worker hasn't finished a batch of backfill indexes.
-		if first {
-			first = false
-			return
-		}
-		if checkErr != nil {
-			return
-		}
-		hookCtx := mock.NewContext()
-		hookCtx.Store = s.store
-		var err error
-		err = hookCtx.NewTxn(context.Background())
-		if err != nil {
-			checkErr = errors.Trace(err)
-			return
-		}
-		jobIDs := []int64{job.ID}
-		errs, err := admin.CancelJobs(hookCtx.Txn(true), jobIDs)
-		if err != nil {
-			checkErr = errors.Trace(err)
-			return
-		}
-		// It only tests cancel one DDL job.
-		if errs[0] != nil {
-			checkErr = errors.Trace(errs[0])
-			return
-		}
-		err = hookCtx.Txn(true).Commit(context.Background())
-		if err != nil {
-			checkErr = errors.Trace(err)
-		}
-	}
-	return hook.OnJobUpdatedExported, c3IdxInfo, checkErr
-}
-
->>>>>>> ef0ad26d
 func (s *testDBSuite) TestColumnModifyingDefinition(c *C) {
 	s.tk = testkit.NewTestKit(c, s.store)
 	s.tk.MustExec("use test")
@@ -3184,258 +2189,4 @@
 	s.dom.DDL().(ddl.DDLForTest).SetHook(originalHook)
 	s.mustExec(c, "drop table t1")
 	ddl.ReorgWaitTimeout = oldReorgWaitTimeout
-<<<<<<< HEAD
-=======
-}
-
-func (s *testDBSuite) TestPartitionAddIndex(c *C) {
-	tk := testkit.NewTestKit(c, s.store)
-	tk.MustExec("use test")
-	tk.MustExec(`create table partition_add_idx (
-	id int not null,
-	hired date not null
-	)
-	partition by range( year(hired) ) (
-	partition p1 values less than (1991),
-	partition p3 values less than (2001),
-	partition p4 values less than (2004),
-	partition p5 values less than (2008),
-	partition p6 values less than (2012),
-	partition p7 values less than (2018)
-	);`)
-	testPartitionAddIndex(tk, c)
-
-	// test hash partition table.
-	tk.MustExec("set @@session.tidb_enable_table_partition = '1';")
-	tk.MustExec("drop table if exists partition_add_idx")
-	tk.MustExec(`create table partition_add_idx (
-	id int not null,
-	hired date not null
-	) partition by hash( year(hired) ) partitions 4;`)
-	testPartitionAddIndex(tk, c)
-}
-
-func testPartitionAddIndex(tk *testkit.TestKit, c *C) {
-	for i := 0; i < 500; i++ {
-		tk.MustExec(fmt.Sprintf("insert into partition_add_idx values (%d, '%d-01-01')", i, 1988+rand.Intn(30)))
-	}
-
-	tk.MustExec("alter table partition_add_idx add index idx1 (hired)")
-	tk.MustExec("alter table partition_add_idx add index idx2 (id, hired)")
-	ctx := tk.Se.(sessionctx.Context)
-	is := domain.GetDomain(ctx).InfoSchema()
-	t, err := is.TableByName(model.NewCIStr("test"), model.NewCIStr("partition_add_idx"))
-	c.Assert(err, IsNil)
-	var idx1 table.Index
-	for _, idx := range t.Indices() {
-		if idx.Meta().Name.L == "idx1" {
-			idx1 = idx
-			break
-		}
-	}
-	c.Assert(idx1, NotNil)
-
-	tk.MustQuery("select count(hired) from partition_add_idx use index(idx1)").Check(testkit.Rows("500"))
-	tk.MustQuery("select count(id) from partition_add_idx use index(idx2)").Check(testkit.Rows("500"))
-
-	tk.MustExec("admin check table partition_add_idx")
-	tk.MustExec("drop table partition_add_idx")
-}
-
-func (s *testDBSuite) TestAlterTableCharset(c *C) {
-	tk := testkit.NewTestKit(c, s.store)
-	tk.MustExec("create database test_charset")
-	defer tk.MustExec("drop database test_charset")
-	tk.MustExec("use test_charset")
-	tk.MustExec("drop table if exists t")
-	tk.MustExec("create table t(a int) charset latin1")
-	ctx := tk.Se.(sessionctx.Context)
-	is := domain.GetDomain(ctx).InfoSchema()
-	t, err := is.TableByName(model.NewCIStr("test_charset"), model.NewCIStr("t"))
-	c.Assert(err, IsNil)
-	c.Assert(t.Meta().Charset, Equals, "latin1")
-	defCollate, err := charset.GetDefaultCollation("latin1")
-	c.Assert(err, IsNil)
-	c.Assert(t.Meta().Collate, Equals, defCollate)
-
-	tk.MustExec("alter table t charset utf8")
-	is = domain.GetDomain(ctx).InfoSchema()
-	t, err = is.TableByName(model.NewCIStr("test_charset"), model.NewCIStr("t"))
-	c.Assert(t.Meta().Charset, Equals, "utf8")
-	defCollate, err = charset.GetDefaultCollation("utf8")
-	c.Assert(err, IsNil)
-	c.Assert(t.Meta().Collate, Equals, defCollate)
-
-	tk.MustExec("alter table t charset utf8mb4 collate utf8mb4_general_ci")
-	is = domain.GetDomain(ctx).InfoSchema()
-	t, err = is.TableByName(model.NewCIStr("test_charset"), model.NewCIStr("t"))
-	c.Assert(t.Meta().Charset, Equals, "utf8mb4")
-	c.Assert(t.Meta().Collate, Equals, "utf8mb4_general_ci")
-
-	rs, err := tk.Exec("alter table t charset utf8")
-	if rs != nil {
-		rs.Close()
-	}
-
-	c.Assert(err.Error(), Equals, "[ddl:210]unsupported modify charset from utf8mb4 to utf8")
-}
-
-func (s *testDBSuite) TestAlterColumnCharset(c *C) {
-	tk := testkit.NewTestKit(c, s.store)
-	tk.MustExec("create database test_charset")
-	defer tk.MustExec("drop database test_charset")
-	tk.MustExec("use test_charset")
-	tk.MustExec("drop table if exists t")
-	tk.MustExec("create table t(a char(10) charset latin1)")
-	ctx := tk.Se.(sessionctx.Context)
-	is := domain.GetDomain(ctx).InfoSchema()
-	t, err := is.TableByName(model.NewCIStr("test_charset"), model.NewCIStr("t"))
-	c.Assert(err, IsNil)
-	col := model.FindColumnInfo(t.Meta().Columns, "a")
-	c.Assert(col, NotNil)
-	c.Assert(col.Charset, Equals, "latin1")
-	defCollate, err := charset.GetDefaultCollation("latin1")
-	c.Assert(err, IsNil)
-	c.Assert(col.Collate, Equals, defCollate)
-
-	tk.MustExec("alter table t modify column a char(10) charset utf8")
-	is = domain.GetDomain(ctx).InfoSchema()
-	t, err = is.TableByName(model.NewCIStr("test_charset"), model.NewCIStr("t"))
-	c.Assert(err, IsNil)
-	col = model.FindColumnInfo(t.Meta().Columns, "a")
-	c.Assert(col, NotNil)
-	c.Assert(col.Charset, Equals, "utf8")
-	defCollate, err = charset.GetDefaultCollation("utf8")
-	c.Assert(err, IsNil)
-	c.Assert(col.Collate, Equals, defCollate)
-
-	tk.MustExec("alter table t modify column a char(10) charset utf8 collate utf8_general_ci")
-	is = domain.GetDomain(ctx).InfoSchema()
-	t, err = is.TableByName(model.NewCIStr("test_charset"), model.NewCIStr("t"))
-	c.Assert(err, IsNil)
-	col = model.FindColumnInfo(t.Meta().Columns, "a")
-	c.Assert(col, NotNil)
-	c.Assert(col.Charset, Equals, "utf8")
-	c.Assert(col.Collate, Equals, "utf8_general_ci")
-
-	tk.MustExec("alter table t modify column a char(10) charset utf8mb4 collate utf8mb4_general_ci")
-	is = domain.GetDomain(ctx).InfoSchema()
-	t, err = is.TableByName(model.NewCIStr("test_charset"), model.NewCIStr("t"))
-	c.Assert(err, IsNil)
-	col = model.FindColumnInfo(t.Meta().Columns, "a")
-	c.Assert(col, NotNil)
-	c.Assert(col.Charset, Equals, "utf8mb4")
-	c.Assert(col.Collate, Equals, "utf8mb4_general_ci")
-
-	rs, err := tk.Exec("alter table t modify column a char(10) charset utf8")
-	if rs != nil {
-		rs.Close()
-	}
-	c.Assert(err.Error(), Equals, "[ddl:210]unsupported modify charset from utf8mb4 to utf8")
-}
-
-func (s *testDBSuite) TestDropSchemaWithPartitionTable(c *C) {
-	s.tk = testkit.NewTestKit(c, s.store)
-	s.tk.MustExec("drop database if exists test_db_with_partition")
-	s.tk.MustExec("create database test_db_with_partition")
-	s.tk.MustExec("use test_db_with_partition")
-	s.tk.MustExec(`create table t_part (a int key)
-		partition by range(a) (
-		partition p0 values less than (10),
-		partition p1 values less than (20)
-		);`)
-	s.tk.MustExec("insert into t_part values (1),(2),(11),(12);")
-	ctx := s.s.(sessionctx.Context)
-	tbl := s.testGetTableByName(c, "test_db_with_partition", "t_part")
-
-	// check records num before drop database.
-	recordsNum := getPartitionTableRecordsNum(c, ctx, tbl.(table.PartitionedTable))
-	c.Assert(recordsNum, Equals, 4)
-
-	s.tk.MustExec("drop database if exists test_db_with_partition")
-
-	// check job args.
-	rs, err := s.tk.Exec("admin show ddl jobs")
-	c.Assert(err, IsNil)
-	rows, err := session.GetRows4Test(context.Background(), s.tk.Se, rs)
-	c.Assert(err, IsNil)
-	row := rows[0]
-	c.Assert(row.GetString(3), Equals, "drop schema")
-	jobID := row.GetInt64(0)
-	kv.RunInNewTxn(s.store, false, func(txn kv.Transaction) error {
-		t := meta.NewMeta(txn)
-		historyJob, err := t.GetHistoryDDLJob(jobID)
-		c.Assert(err, IsNil)
-		var tableIDs []int64
-		err = historyJob.DecodeArgs(&tableIDs)
-		c.Assert(err, IsNil)
-		// There is 2 partitions.
-		c.Assert(len(tableIDs), Equals, 3)
-		return nil
-	})
-
-	// check records num after drop database.
-	recordsNum = getPartitionTableRecordsNum(c, ctx, tbl.(table.PartitionedTable))
-	c.Assert(recordsNum, Equals, 0)
-}
-
-func getPartitionTableRecordsNum(c *C, ctx sessionctx.Context, tbl table.PartitionedTable) int {
-	num := 0
-	info := tbl.Meta().GetPartitionInfo()
-	for _, def := range info.Definitions {
-		pid := def.ID
-		partition := tbl.(table.PartitionedTable).GetPartition(pid)
-		startKey := partition.RecordKey(math.MinInt64)
-		c.Assert(ctx.NewTxn(context.Background()), IsNil)
-		err := partition.IterRecords(ctx, startKey, partition.Cols(),
-			func(h int64, data []types.Datum, cols []*table.Column) (bool, error) {
-				num++
-				return true, nil
-			})
-		c.Assert(err, IsNil)
-	}
-	return num
-}
-
-func (s *testDBSuite) TestPartitionErrorCode(c *C) {
-	s.tk = testkit.NewTestKit(c, s.store)
-	// add partition
-	s.tk.MustExec("set @@session.tidb_enable_table_partition = 1")
-	s.tk.MustExec("drop database if exists test_db_with_partition")
-	s.tk.MustExec("create database test_db_with_partition")
-	s.tk.MustExec("use test_db_with_partition")
-	s.tk.MustExec(`create table employees (
-		id int not null,
-		fname varchar(30),
-		lname varchar(30),
-		hired date not null default '1970-01-01',
-		separated date not null default '9999-12-31',
-		job_code int,
-		store_id int
-	)
-	partition by hash(store_id)
-	partitions 4;`)
-	_, err := s.tk.Exec("alter table employees add partition partitions 8;")
-	c.Assert(ddl.ErrUnsupportedAddPartition.Equal(err), IsTrue)
-
-	// coalesce partition
-	s.tk.MustExec(`create table clients (
-		id int,
-		fname varchar(30),
-		lname varchar(30),
-		signed date
-	)
-	partition by hash( month(signed) )
-	partitions 12;`)
-	_, err = s.tk.Exec("alter table clients coalesce partition 4;")
-	c.Assert(ddl.ErrUnsupportedCoalescePartition.Equal(err), IsTrue)
-
-	s.tk.MustExec(`create table t_part (a int key)
-		partition by range(a) (
-		partition p0 values less than (10),
-		partition p1 values less than (20)
-		);`)
-	_, err = s.tk.Exec("alter table t_part coalesce partition 4;")
-	c.Assert(ddl.ErrCoalesceOnlyOnHashPartition.Equal(err), IsTrue)
->>>>>>> ef0ad26d
 }