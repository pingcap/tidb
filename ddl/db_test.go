// Copyright 2022 PingCAP, Inc.
//
// Licensed under the Apache License, Version 2.0 (the "License");
// you may not use this file except in compliance with the License.
// You may obtain a copy of the License at
//
//     http://www.apache.org/licenses/LICENSE-2.0
//
// Unless required by applicable law or agreed to in writing, software
// distributed under the License is distributed on an "AS IS" BASIS,
// WITHOUT WARRANTIES OR CONDITIONS OF ANY KIND, either express or implied.
// See the License for the specific language governing permissions and
// limitations under the License.

package ddl_test

import (
	"context"
	"fmt"
	"strings"
	"sync"
	"testing"
	"time"

	"github.com/pingcap/errors"
	"github.com/pingcap/failpoint"
	"github.com/pingcap/tidb/ddl"
	ddlutil "github.com/pingcap/tidb/ddl/util"
	"github.com/pingcap/tidb/domain"
	"github.com/pingcap/tidb/errno"
	"github.com/pingcap/tidb/executor"
	"github.com/pingcap/tidb/kv"
	"github.com/pingcap/tidb/meta"
	"github.com/pingcap/tidb/parser/model"
	"github.com/pingcap/tidb/parser/mysql"
	"github.com/pingcap/tidb/sessionctx"
	"github.com/pingcap/tidb/sessionctx/variable"
	"github.com/pingcap/tidb/testkit"
	"github.com/pingcap/tidb/testkit/external"
	"github.com/pingcap/tidb/types"
	"github.com/pingcap/tidb/util/admin"
	"github.com/pingcap/tidb/util/mock"
	"github.com/pingcap/tidb/util/testutil"
	"github.com/stretchr/testify/require"
)

const dbTestLease = 600 * time.Millisecond

// Close issue #24580
// See https://github.com/pingcap/tidb/issues/24580
func TestIssue24580(t *testing.T) {
	store, clean := testkit.CreateMockStoreWithSchemaLease(t, dbTestLease)
	defer clean()

	tk := testkit.NewTestKit(t, store)
	tk.MustExec("use test")
	tk.MustExec("drop table if exists t")
	tk.MustExec("create table t(a char(250) default null);")
	tk.MustExec("insert into t values();")
	tk.MustGetErrMsg("alter table t modify a char not null;", "[ddl:1265]Data truncated for column 'a' at row 1")
	tk.MustExec("drop table if exists t")
}

// Close issue #27862 https://github.com/pingcap/tidb/issues/27862
// Ref: https://dev.mysql.com/doc/refman/8.0/en/storage-requirements.html#data-types-storage-reqs-strings
// text(100) in utf8mb4 charset needs max 400 byte length, thus tinytext is not enough.
func TestCreateTextAdjustLen(t *testing.T) {
	store, clean := testkit.CreateMockStoreWithSchemaLease(t, dbTestLease)
	defer clean()

	tk := testkit.NewTestKit(t, store)
	tk.MustExec("use test")
	tk.MustExec("drop table if exists t")
	tk.MustExec("create table t(a text(100));")
	tk.MustQuery("show create table t").Check(testkit.RowsWithSep("|", ""+
		"t CREATE TABLE `t` (\n"+
		"  `a` text DEFAULT NULL\n"+
		") ENGINE=InnoDB DEFAULT CHARSET=utf8mb4 COLLATE=utf8mb4_bin"))
	tk.MustExec("alter table t add b text(100);")
	tk.MustExec("alter table t add c text;")
	tk.MustExec("alter table t add d text(50);")
	tk.MustExec("alter table t change column a a text(50);")
	tk.MustQuery("show create table t").Check(testkit.RowsWithSep("|", ""+
		"t CREATE TABLE `t` (\n"+
		"  `a` tinytext DEFAULT NULL,\n"+
		"  `b` text DEFAULT NULL,\n"+
		"  `c` text DEFAULT NULL,\n"+
		"  `d` tinytext DEFAULT NULL\n"+
		") ENGINE=InnoDB DEFAULT CHARSET=utf8mb4 COLLATE=utf8mb4_bin"))

	// Ref: https://dev.mysql.com/doc/refman/8.0/en/storage-requirements.html
	// TINYBLOB, TINYTEXT	L + 1 bytes, where L < 2^8
	// BLOB, TEXT	L + 2 bytes, where L < 2^16
	// MEDIUMBLOB, MEDIUMTEXT	L + 3 bytes, where L < 2^24
	// LONGBLOB, LONGTEXT	L + 4 bytes, where L < 2^32
	tk.MustExec("alter table t change column d d text(100);")
	tk.MustExec("alter table t change column c c text(30000);")
	tk.MustExec("alter table t change column b b text(10000000);")
	tk.MustQuery("show create table t").Check(testkit.RowsWithSep("|", ""+
		"t CREATE TABLE `t` (\n"+
		"  `a` tinytext DEFAULT NULL,\n"+
		"  `b` longtext DEFAULT NULL,\n"+
		"  `c` mediumtext DEFAULT NULL,\n"+
		"  `d` text DEFAULT NULL\n"+
		") ENGINE=InnoDB DEFAULT CHARSET=utf8mb4 COLLATE=utf8mb4_bin"))
	tk.MustExec("drop table if exists t")
}

func TestGetTimeZone(t *testing.T) {
	store, clean := testkit.CreateMockStoreWithSchemaLease(t, dbTestLease)
	defer clean()

	tk := testkit.NewTestKit(t, store)
	tk.MustExec("use test")

	testCases := []struct {
		tzSQL  string
		tzStr  string
		tzName string
		offset int
		err    string
	}{
		{"set time_zone = '+00:00'", "", "UTC", 0, ""},
		{"set time_zone = '-00:00'", "", "UTC", 0, ""},
		{"set time_zone = 'UTC'", "UTC", "UTC", 0, ""},
		{"set time_zone = '+05:00'", "", "UTC", 18000, ""},
		{"set time_zone = '-08:00'", "", "UTC", -28800, ""},
		{"set time_zone = '+08:00'", "", "UTC", 28800, ""},
		{"set time_zone = 'Asia/Shanghai'", "Asia/Shanghai", "Asia/Shanghai", 0, ""},
		{"set time_zone = 'SYSTEM'", "Asia/Shanghai", "Asia/Shanghai", 0, ""},
		{"set time_zone = DEFAULT", "Asia/Shanghai", "Asia/Shanghai", 0, ""},
		{"set time_zone = 'GMT'", "GMT", "GMT", 0, ""},
		{"set time_zone = 'GMT+1'", "GMT", "GMT", 0, "[variable:1298]Unknown or incorrect time zone: 'GMT+1'"},
		{"set time_zone = 'Etc/GMT+12'", "Etc/GMT+12", "Etc/GMT+12", 0, ""},
		{"set time_zone = 'Etc/GMT-12'", "Etc/GMT-12", "Etc/GMT-12", 0, ""},
		{"set time_zone = 'EST'", "EST", "EST", 0, ""},
		{"set time_zone = 'Australia/Lord_Howe'", "Australia/Lord_Howe", "Australia/Lord_Howe", 0, ""},
	}
	for _, tc := range testCases {
		if tc.err != "" {
			tk.MustGetErrMsg(tc.tzSQL, tc.err)
		} else {
			tk.MustExec(tc.tzSQL)
		}
		require.Equal(t, tc.tzStr, tk.Session().GetSessionVars().TimeZone.String(), fmt.Sprintf("sql: %s", tc.tzSQL))
		tz, offset := ddlutil.GetTimeZone(tk.Session())
		require.Equal(t, tz, tc.tzName, fmt.Sprintf("sql: %s, offset: %d", tc.tzSQL, offset))
		require.Equal(t, offset, tc.offset, fmt.Sprintf("sql: %s", tc.tzSQL))
	}
}

// for issue #30328
func TestTooBigFieldLengthAutoConvert(t *testing.T) {
	store, clean := testkit.CreateMockStoreWithSchemaLease(t, dbTestLease)
	defer clean()

	tk := testkit.NewTestKit(t, store)
	tk.MustExec("use test")

	err := tk.ExecToErr("create table i30328_1(a varbinary(70000), b varchar(70000000))")
	require.True(t, types.ErrTooBigFieldLength.Equal(err))

	// save previous sql_mode and change
	r := tk.MustQuery("select @@sql_mode")
	defer func(sqlMode string) {
		tk.MustExec("set @@sql_mode= '" + sqlMode + "'")
		tk.MustExec("drop table if exists i30328_1")
		tk.MustExec("drop table if exists i30328_2")
	}(r.Rows()[0][0].(string))
	tk.MustExec("set @@sql_mode='NO_ENGINE_SUBSTITUTION'")

	tk.MustExec("create table i30328_1(a varbinary(70000), b varchar(70000000))")
	tk.MustQuery("show warnings").Check(testkit.Rows("Warning 1246 Converting column 'a' from VARBINARY to BLOB", "Warning 1246 Converting column 'b' from VARCHAR to TEXT"))
	tk.MustExec("create table i30328_2(a varchar(200))")
	tk.MustExec("alter table i30328_2 modify a varchar(70000000);")
	tk.MustQuery("show warnings").Check(testkit.Rows("Warning 1246 Converting column 'a' from VARCHAR to TEXT"))
}

// For Close issue #24288
// see https://github.com/pingcap/tidb/issues/24288
func TestDdlMaxLimitOfIdentifier(t *testing.T) {
	store, clean := testkit.CreateMockStoreWithSchemaLease(t, dbTestLease)
	defer clean()

	tk := testkit.NewTestKit(t, store)

	// create/drop database test
	longDbName := strings.Repeat("库", mysql.MaxDatabaseNameLength-1)
	tk.MustExec(fmt.Sprintf("create database %s", longDbName))
	defer func() {
		tk.MustExec(fmt.Sprintf("drop database %s", longDbName))
	}()
	tk.MustExec(fmt.Sprintf("use %s", longDbName))

	// create/drop table,index test
	longTblName := strings.Repeat("表", mysql.MaxTableNameLength-1)
	longColName := strings.Repeat("三", mysql.MaxColumnNameLength-1)
	longIdxName := strings.Repeat("索", mysql.MaxIndexIdentifierLen-1)
	tk.MustExec(fmt.Sprintf("create table %s(f1 int primary key,f2 int, %s varchar(50))", longTblName, longColName))
	tk.MustExec(fmt.Sprintf("create index %s on %s(%s)", longIdxName, longTblName, longColName))
	defer func() {
		tk.MustExec(fmt.Sprintf("drop index %s on %s", longIdxName, longTblName))
		tk.MustExec(fmt.Sprintf("drop table %s", longTblName))
	}()

	// alter table
	tk.MustExec(fmt.Sprintf("alter table %s change f2 %s int", longTblName, strings.Repeat("二", mysql.MaxColumnNameLength-1)))

}

// Close issue #23321.
// See https://github.com/pingcap/tidb/issues/23321
func TestJsonUnmarshalErrWhenPanicInCancellingPath(t *testing.T) {
	store, clean := testkit.CreateMockStoreWithSchemaLease(t, dbTestLease)
	defer clean()

	tk := testkit.NewTestKit(t, store)
	tk.MustExec("use test")

	tk.MustExec("drop table if exists test_add_index_after_add_col")
	tk.MustExec("create table test_add_index_after_add_col(a int, b int not null default '0');")
	tk.MustExec("insert into test_add_index_after_add_col values(1, 2),(2,2);")
	tk.MustExec("alter table test_add_index_after_add_col add column c int not null default '0';")
	tk.MustGetErrMsg("alter table test_add_index_after_add_col add unique index cc(c);", "[kv:1062]Duplicate entry '0' for key 'cc'")
}

func TestIssue22819(t *testing.T) {
	store, clean := testkit.CreateMockStoreWithSchemaLease(t, dbTestLease)
	defer clean()

	tk1 := testkit.NewTestKit(t, store)
	tk1.MustExec("use test;")
	tk1.MustExec("drop table if exists t1;")
	defer func() {
		tk1.MustExec("drop table if exists t1;")
	}()

	tk1.MustExec("create table t1 (v int) partition by hash (v) partitions 2")
	tk1.MustExec("insert into t1 values (1)")

	tk2 := testkit.NewTestKit(t, store)
	tk2.MustExec("use test;")
	tk1.MustExec("begin")
	tk1.MustExec("update t1 set v = 2 where v = 1")

	tk2.MustExec("alter table t1 truncate partition p0")

	err := tk1.ExecToErr("commit")
	require.Error(t, err)
	require.Regexp(t, ".*8028.*Information schema is changed during the execution of the statement.*", err.Error())
}

func TestIssue22307(t *testing.T) {
	store, dom, clean := testkit.CreateMockStoreAndDomainWithSchemaLease(t, dbTestLease)
	defer clean()

	tk := testkit.NewTestKit(t, store)
	tk.MustExec("use test")
	tk.MustExec("drop table if exists t")
	tk.MustExec("create table t (a int, b int)")
	tk.MustExec("insert into t values(1, 1);")

	hook := &ddl.TestDDLCallback{Do: dom}
	var checkErr1, checkErr2 error
	hook.OnJobRunBeforeExported = func(job *model.Job) {
		if job.SchemaState != model.StateWriteOnly {
			return
		}
		_, checkErr1 = tk.Exec("update t set a = 3 where b = 1;")
		_, checkErr2 = tk.Exec("update t set a = 3 order by b;")
	}
	dom.DDL().SetHook(hook)
	done := make(chan error, 1)
	// test transaction on add column.
	go backgroundExecT(store, "alter table t drop column b;", done)
	err := <-done
	require.NoError(t, err)
	require.EqualError(t, checkErr1, "[planner:1054]Unknown column 'b' in 'where clause'")
	require.EqualError(t, checkErr2, "[planner:1054]Unknown column 'b' in 'order clause'")
}

func TestIssue9100(t *testing.T) {
	store, clean := testkit.CreateMockStoreWithSchemaLease(t, dbTestLease)
	defer clean()

	tk := testkit.NewTestKit(t, store)
	tk.MustExec("use test")
	tk.MustExec("create table employ (a int, b int) partition by range (b) (partition p0 values less than (1));")
	tk.MustGetErrMsg("alter table employ add unique index p_a (a);", "[ddl:1503]A UNIQUE INDEX must include all columns in the table's partitioning function")
	tk.MustGetErrMsg("alter table employ add primary key p_a (a);", "[ddl:1503]A PRIMARY must include all columns in the table's partitioning function")

	tk.MustExec("create table issue9100t1 (col1 int not null, col2 date not null, col3 int not null, unique key (col1, col2)) partition by range( col1 ) (partition p1 values less than (11))")
	tk.MustExec("alter table issue9100t1 add unique index p_col1 (col1)")
	tk.MustExec("alter table issue9100t1 add primary key p_col1 (col1)")

	tk.MustExec("create table issue9100t2 (col1 int not null, col2 date not null, col3 int not null, unique key (col1, col3)) partition by range( col1 + col3 ) (partition p1 values less than (11))")
	tk.MustGetErrMsg("alter table issue9100t2 add unique index p_col1 (col1)", "[ddl:1503]A UNIQUE INDEX must include all columns in the table's partitioning function")
	tk.MustGetErrMsg("alter table issue9100t2 add primary key p_col1 (col1)", "[ddl:1503]A PRIMARY must include all columns in the table's partitioning function")
}

func TestIssue22207(t *testing.T) {
	store, clean := testkit.CreateMockStoreWithSchemaLease(t, dbTestLease)
	defer clean()

	tk := testkit.NewTestKit(t, store)
	tk.MustExec("use test")
	tk.MustExec("set @@session.tidb_enable_list_partition = ON")
	tk.MustExec("set @@session.tidb_enable_exchange_partition = 1;")
	tk.MustExec("drop table if exists t1;")
	tk.MustExec("drop table if exists t2;")
	tk.MustExec("create table t1(id char(10)) partition by list columns(id) (partition p0 values in ('a'), partition p1 values in ('b'));")
	tk.MustExec("insert into t1 VALUES('a')")
	tk.MustExec("create table t2(id char(10));")
	tk.MustExec("ALTER TABLE t1 EXCHANGE PARTITION p0 WITH TABLE t2;")
	tk.MustQuery("select * from t2").Check(testkit.Rows("a"))
	require.Len(t, tk.MustQuery("select * from t1").Rows(), 0)

	tk.MustExec("drop table if exists t1;")
	tk.MustExec("drop table if exists t2;")
	tk.MustExec("create table t1 (id int) partition by list (id) (partition p0 values in (1,2,3), partition p1 values in (4,5,6));")
	tk.MustExec("insert into t1 VALUES(1);")
	tk.MustExec("insert into t1 VALUES(2);")
	tk.MustExec("insert into t1 VALUES(3);")
	tk.MustExec("create table t2(id int);")
	tk.MustExec("ALTER TABLE t1 EXCHANGE PARTITION p0 WITH TABLE t2;")
	tk.MustQuery("select * from t2").Check(testkit.Rows("1", "2", "3"))
	require.Len(t, tk.MustQuery("select * from t1").Rows(), 0)
	tk.MustExec("set @@session.tidb_enable_exchange_partition = 0;")
}

func TestIssue23473(t *testing.T) {
	store, clean := testkit.CreateMockStoreWithSchemaLease(t, dbTestLease)
	defer clean()

	tk := testkit.NewTestKit(t, store)
	tk.MustExec("use test")
	tk.MustExec("drop table if exists t_23473;")
	tk.MustExec("create table t_23473 (k int primary key, v int)")
	tk.MustExec("alter table t_23473 change column k k bigint")

	tbl := external.GetTableByName(t, tk, "test", "t_23473")
	require.True(t, mysql.HasNoDefaultValueFlag(tbl.Cols()[0].Flag))
}

func TestDropCheck(t *testing.T) {
	store, clean := testkit.CreateMockStoreWithSchemaLease(t, dbTestLease)
	defer clean()

	tk := testkit.NewTestKit(t, store)
	tk.MustExec("use test")
	tk.MustExec("drop table if exists drop_check")
	tk.MustExec("create table drop_check (pk int primary key)")
	defer tk.MustExec("drop table if exists drop_check")
	tk.MustExec("alter table drop_check drop check crcn")
	require.Equal(t, uint16(1), tk.Session().GetSessionVars().StmtCtx.WarningCount())
	tk.MustQuery("show warnings").Check(testkit.RowsWithSep("|", "Warning|8231|DROP CHECK is not supported"))
}

func TestAlterOrderBy(t *testing.T) {
	store, clean := testkit.CreateMockStoreWithSchemaLease(t, dbTestLease)
	defer clean()

	tk := testkit.NewTestKit(t, store)
	tk.MustExec("use test")
	tk.MustExec("create table ob (pk int primary key, c int default 1, c1 int default 1, KEY cl(c1))")

	// Test order by with primary key
	tk.MustExec("alter table ob order by c")
	require.Equal(t, uint16(1), tk.Session().GetSessionVars().StmtCtx.WarningCount())
	tk.MustQuery("show warnings").Check(testkit.RowsWithSep("|", "Warning|1105|ORDER BY ignored as there is a user-defined clustered index in the table 'ob'"))

	// Test order by with no primary key
	tk.MustExec("drop table if exists ob")
	tk.MustExec("create table ob (c int default 1, c1 int default 1, KEY cl(c1))")
	tk.MustExec("alter table ob order by c")
	require.Equal(t, uint16(0), tk.Session().GetSessionVars().StmtCtx.WarningCount())
	tk.MustExec("drop table if exists ob")
}

func TestFKOnGeneratedColumns(t *testing.T) {
	store, clean := testkit.CreateMockStoreWithSchemaLease(t, dbTestLease)
	defer clean()

	tk := testkit.NewTestKit(t, store)
	tk.MustExec("use test")
	// test add foreign key to generated column

	// foreign key constraint cannot be defined on a virtual generated column.
	tk.MustExec("create table t1 (a int primary key);")
	tk.MustGetErrCode("create table t2 (a int, b int as (a+1) virtual, foreign key (b) references t1(a));", errno.ErrCannotAddForeign)
	tk.MustExec("create table t2 (a int, b int generated always as (a+1) virtual);")
	tk.MustGetErrCode("alter table t2 add foreign key (b) references t1(a);", errno.ErrCannotAddForeign)
	tk.MustExec("drop table t1, t2;")

	// foreign key constraint can be defined on a stored generated column.
	tk.MustExec("create table t2 (a int primary key);")
	tk.MustExec("create table t1 (a int, b int as (a+1) stored, foreign key (b) references t2(a));")
	tk.MustExec("create table t3 (a int, b int generated always as (a+1) stored);")
	tk.MustExec("alter table t3 add foreign key (b) references t2(a);")
	tk.MustExec("drop table t1, t2, t3;")

	// foreign key constraint can reference a stored generated column.
	tk.MustExec("create table t1 (a int, b int generated always as (a+1) stored primary key);")
	tk.MustExec("create table t2 (a int, foreign key (a) references t1(b));")
	tk.MustExec("create table t3 (a int);")
	tk.MustExec("alter table t3 add foreign key (a) references t1(b);")
	tk.MustExec("drop table t1, t2, t3;")

	// rejected FK options on stored generated columns
	tk.MustGetErrCode("create table t1 (a int, b int generated always as (a+1) stored, foreign key (b) references t2(a) on update set null);", errno.ErrWrongFKOptionForGeneratedColumn)
	tk.MustGetErrCode("create table t1 (a int, b int generated always as (a+1) stored, foreign key (b) references t2(a) on update cascade);", errno.ErrWrongFKOptionForGeneratedColumn)
	tk.MustGetErrCode("create table t1 (a int, b int generated always as (a+1) stored, foreign key (b) references t2(a) on update set default);", errno.ErrWrongFKOptionForGeneratedColumn)
	tk.MustGetErrCode("create table t1 (a int, b int generated always as (a+1) stored, foreign key (b) references t2(a) on delete set null);", errno.ErrWrongFKOptionForGeneratedColumn)
	tk.MustGetErrCode("create table t1 (a int, b int generated always as (a+1) stored, foreign key (b) references t2(a) on delete set default);", errno.ErrWrongFKOptionForGeneratedColumn)
	tk.MustExec("create table t2 (a int primary key);")
	tk.MustExec("create table t1 (a int, b int generated always as (a+1) stored);")
	tk.MustGetErrCode("alter table t1 add foreign key (b) references t2(a) on update set null;", errno.ErrWrongFKOptionForGeneratedColumn)
	tk.MustGetErrCode("alter table t1 add foreign key (b) references t2(a) on update cascade;", errno.ErrWrongFKOptionForGeneratedColumn)
	tk.MustGetErrCode("alter table t1 add foreign key (b) references t2(a) on update set default;", errno.ErrWrongFKOptionForGeneratedColumn)
	tk.MustGetErrCode("alter table t1 add foreign key (b) references t2(a) on delete set null;", errno.ErrWrongFKOptionForGeneratedColumn)
	tk.MustGetErrCode("alter table t1 add foreign key (b) references t2(a) on delete set default;", errno.ErrWrongFKOptionForGeneratedColumn)
	tk.MustExec("drop table t1, t2;")
	// column name with uppercase characters
	tk.MustGetErrCode("create table t1 (A int, b int generated always as (a+1) stored, foreign key (b) references t2(a) on update set null);", errno.ErrWrongFKOptionForGeneratedColumn)
	tk.MustExec("create table t2 (a int primary key);")
	tk.MustExec("create table t1 (A int, b int generated always as (a+1) stored);")
	tk.MustGetErrCode("alter table t1 add foreign key (b) references t2(a) on update set null;", errno.ErrWrongFKOptionForGeneratedColumn)
	tk.MustExec("drop table t1, t2;")

	// special case: TiDB error different from MySQL 8.0
	// MySQL: ERROR 3104 (HY000): Cannot define foreign key with ON UPDATE SET NULL clause on a generated column.
	// TiDB:  ERROR 1146 (42S02): Table 'test.t2' doesn't exist
	tk.MustExec("create table t1 (a int, b int generated always as (a+1) stored);")
	tk.MustGetErrCode("alter table t1 add foreign key (b) references t2(a) on update set null;", errno.ErrNoSuchTable)
	tk.MustExec("drop table t1;")

	// allowed FK options on stored generated columns
	tk.MustExec("create table t1 (a int primary key, b char(5));")
	tk.MustExec("create table t2 (a int, b int generated always as (a % 10) stored, foreign key (b) references t1(a) on update restrict);")
	tk.MustExec("create table t3 (a int, b int generated always as (a % 10) stored, foreign key (b) references t1(a) on update no action);")
	tk.MustExec("create table t4 (a int, b int generated always as (a % 10) stored, foreign key (b) references t1(a) on delete restrict);")
	tk.MustExec("create table t5 (a int, b int generated always as (a % 10) stored, foreign key (b) references t1(a) on delete cascade);")
	tk.MustExec("create table t6 (a int, b int generated always as (a % 10) stored, foreign key (b) references t1(a) on delete no action);")
	tk.MustExec("drop table t2,t3,t4,t5,t6;")
	tk.MustExec("create table t2 (a int, b int generated always as (a % 10) stored);")
	tk.MustExec("alter table t2 add foreign key (b) references t1(a) on update restrict;")
	tk.MustExec("create table t3 (a int, b int generated always as (a % 10) stored);")
	tk.MustExec("alter table t3 add foreign key (b) references t1(a) on update no action;")
	tk.MustExec("create table t4 (a int, b int generated always as (a % 10) stored);")
	tk.MustExec("alter table t4 add foreign key (b) references t1(a) on delete restrict;")
	tk.MustExec("create table t5 (a int, b int generated always as (a % 10) stored);")
	tk.MustExec("alter table t5 add foreign key (b) references t1(a) on delete cascade;")
	tk.MustExec("create table t6 (a int, b int generated always as (a % 10) stored);")
	tk.MustExec("alter table t6 add foreign key (b) references t1(a) on delete no action;")
	tk.MustExec("drop table t1,t2,t3,t4,t5,t6;")

	// rejected FK options on the base columns of a stored generated columns
	tk.MustExec("create table t2 (a int primary key);")
	tk.MustGetErrCode("create table t1 (a int, b int generated always as (a+1) stored, foreign key (a) references t2(a) on update set null);", errno.ErrCannotAddForeign)
	tk.MustGetErrCode("create table t1 (a int, b int generated always as (a+1) stored, foreign key (a) references t2(a) on update cascade);", errno.ErrCannotAddForeign)
	tk.MustGetErrCode("create table t1 (a int, b int generated always as (a+1) stored, foreign key (a) references t2(a) on update set default);", errno.ErrCannotAddForeign)
	tk.MustGetErrCode("create table t1 (a int, b int generated always as (a+1) stored, foreign key (a) references t2(a) on delete set null);", errno.ErrCannotAddForeign)
	tk.MustGetErrCode("create table t1 (a int, b int generated always as (a+1) stored, foreign key (a) references t2(a) on delete cascade);", errno.ErrCannotAddForeign)
	tk.MustGetErrCode("create table t1 (a int, b int generated always as (a+1) stored, foreign key (a) references t2(a) on delete set default);", errno.ErrCannotAddForeign)
	tk.MustExec("create table t1 (a int, b int generated always as (a+1) stored);")
	tk.MustGetErrCode("alter table t1 add foreign key (a) references t2(a) on update set null;", errno.ErrCannotAddForeign)
	tk.MustGetErrCode("alter table t1 add foreign key (a) references t2(a) on update cascade;", errno.ErrCannotAddForeign)
	tk.MustGetErrCode("alter table t1 add foreign key (a) references t2(a) on update set default;", errno.ErrCannotAddForeign)
	tk.MustGetErrCode("alter table t1 add foreign key (a) references t2(a) on delete set null;", errno.ErrCannotAddForeign)
	tk.MustGetErrCode("alter table t1 add foreign key (a) references t2(a) on delete cascade;", errno.ErrCannotAddForeign)
	tk.MustGetErrCode("alter table t1 add foreign key (a) references t2(a) on delete set default;", errno.ErrCannotAddForeign)
	tk.MustExec("drop table t1, t2;")

	// allowed FK options on the base columns of a stored generated columns
	tk.MustExec("create table t1 (a int primary key, b char(5));")
	tk.MustExec("create table t2 (a int, b int generated always as (a % 10) stored, foreign key (a) references t1(a) on update restrict);")
	tk.MustExec("create table t3 (a int, b int generated always as (a % 10) stored, foreign key (a) references t1(a) on update no action);")
	tk.MustExec("create table t4 (a int, b int generated always as (a % 10) stored, foreign key (a) references t1(a) on delete restrict);")
	tk.MustExec("create table t5 (a int, b int generated always as (a % 10) stored, foreign key (a) references t1(a) on delete no action);")
	tk.MustExec("drop table t2,t3,t4,t5")
	tk.MustExec("create table t2 (a int, b int generated always as (a % 10) stored);")
	tk.MustExec("alter table t2 add foreign key (a) references t1(a) on update restrict;")
	tk.MustExec("create table t3 (a int, b int generated always as (a % 10) stored);")
	tk.MustExec("alter table t3 add foreign key (a) references t1(a) on update no action;")
	tk.MustExec("create table t4 (a int, b int generated always as (a % 10) stored);")
	tk.MustExec("alter table t4 add foreign key (a) references t1(a) on delete restrict;")
	tk.MustExec("create table t5 (a int, b int generated always as (a % 10) stored);")
	tk.MustExec("alter table t5 add foreign key (a) references t1(a) on delete no action;")
	tk.MustExec("drop table t1,t2,t3,t4,t5;")
}

func TestSelectInViewFromAnotherDB(t *testing.T) {
	store, clean := testkit.CreateMockStoreWithSchemaLease(t, dbTestLease)
	defer clean()

	tk := testkit.NewTestKit(t, store)
	tk.MustExec("use test")
	tk.MustExec("create database test_db2")
	tk.MustExec("drop table if exists t;")
	tk.MustExec("create table t(a int)")
	tk.MustExec("use test_db2")
	tk.MustExec("create sql security invoker view v as select * from test.t")
	tk.MustExec("use test")
	tk.MustExec("select test_db2.v.a from test_db2.v")
}

func TestAddConstraintCheck(t *testing.T) {
	store, clean := testkit.CreateMockStoreWithSchemaLease(t, dbTestLease)
	defer clean()

	tk := testkit.NewTestKit(t, store)
	tk.MustExec("use test")
	tk.MustExec("drop table if exists add_constraint_check")
	tk.MustExec("create table add_constraint_check (pk int primary key, a int)")
	defer tk.MustExec("drop table if exists add_constraint_check")
	tk.MustExec("alter table add_constraint_check add constraint crn check (a > 1)")
	require.Equal(t, uint16(1), tk.Session().GetSessionVars().StmtCtx.WarningCount())
	tk.MustQuery("show warnings").Check(testkit.RowsWithSep("|", "Warning|8231|ADD CONSTRAINT CHECK is not supported"))
}

func TestCreateTableIgnoreCheckConstraint(t *testing.T) {
	store, clean := testkit.CreateMockStoreWithSchemaLease(t, dbTestLease)
	defer clean()

	tk := testkit.NewTestKit(t, store)
	tk.MustExec("use test")
	tk.MustExec("drop table if exists table_constraint_check")
	tk.MustExec("CREATE TABLE admin_user (enable bool, CHECK (enable IN (0, 1)));")
	require.Equal(t, uint16(1), tk.Session().GetSessionVars().StmtCtx.WarningCount())
	tk.MustQuery("show warnings").Check(testkit.RowsWithSep("|", "Warning|8231|CONSTRAINT CHECK is not supported"))
	tk.MustQuery("show create table admin_user").Check(testkit.RowsWithSep("|", ""+
		"admin_user CREATE TABLE `admin_user` (\n"+
		"  `enable` tinyint(1) DEFAULT NULL\n"+
		") ENGINE=InnoDB DEFAULT CHARSET=utf8mb4 COLLATE=utf8mb4_bin"))
}

func TestAlterLock(t *testing.T) {
	store, clean := testkit.CreateMockStoreWithSchemaLease(t, dbTestLease)
	defer clean()

	tk := testkit.NewTestKit(t, store)
	tk.MustExec("use test")
	tk.MustExec("create table t_index_lock (c1 int, c2 int, C3 int)")
	tk.MustExec("alter table t_index_lock add index (c1, c2), lock=none")
}

func TestComment(t *testing.T) {
	store, clean := testkit.CreateMockStoreWithSchemaLease(t, dbTestLease)
	defer clean()

	tk := testkit.NewTestKit(t, store)
	tk.MustExec("use test")

	validComment := strings.Repeat("a", 1024)
	invalidComment := strings.Repeat("b", 1025)

	tk.MustExec("create table ct (c int, d int, e int, key (c) comment '" + validComment + "')")
	tk.MustExec("create index i on ct (d) comment '" + validComment + "'")
	tk.MustExec("alter table ct add key (e) comment '" + validComment + "'")

	tk.MustGetErrCode("create table ct1 (c int, key (c) comment '"+invalidComment+"')", errno.ErrTooLongIndexComment)
	tk.MustGetErrCode("create index i1 on ct (d) comment '"+invalidComment+"b"+"'", errno.ErrTooLongIndexComment)
	tk.MustGetErrCode("alter table ct add key (e) comment '"+invalidComment+"'", errno.ErrTooLongIndexComment)

	tk.MustExec("set @@sql_mode=''")
	tk.MustExec("create table ct1 (c int, d int, e int, key (c) comment '" + invalidComment + "')")
	require.Equal(t, uint16(1), tk.Session().GetSessionVars().StmtCtx.WarningCount())
	tk.MustQuery("show warnings").Check(testkit.RowsWithSep("|", "Warning|1688|Comment for index 'c' is too long (max = 1024)"))
	tk.MustExec("create index i1 on ct1 (d) comment '" + invalidComment + "b" + "'")
	require.Equal(t, uint16(1), tk.Session().GetSessionVars().StmtCtx.WarningCount())
	tk.MustQuery("show warnings").Check(testkit.RowsWithSep("|", "Warning|1688|Comment for index 'i1' is too long (max = 1024)"))
	tk.MustExec("alter table ct1 add key (e) comment '" + invalidComment + "'")
	require.Equal(t, uint16(1), tk.Session().GetSessionVars().StmtCtx.WarningCount())
	tk.MustQuery("show warnings").Check(testkit.RowsWithSep("|", "Warning|1688|Comment for index 'e' is too long (max = 1024)"))
}

func TestIfNotExists(t *testing.T) {
	store, clean := testkit.CreateMockStoreWithSchemaLease(t, dbTestLease)
	defer clean()

	tk := testkit.NewTestKit(t, store)
	tk.MustExec("use test")
	tk.MustExec("create table t1 (a int key)")

	// ADD COLUMN
	sql := "alter table t1 add column b int"
	tk.MustExec(sql)
	tk.MustGetErrCode(sql, errno.ErrDupFieldName)
	tk.MustExec("alter table t1 add column if not exists b int")
	require.Equal(t, uint16(1), tk.Session().GetSessionVars().StmtCtx.WarningCount())
	tk.MustQuery("show warnings").Check(testkit.RowsWithSep("|", "Note|1060|Duplicate column name 'b'"))

	// ADD INDEX
	sql = "alter table t1 add index idx_b (b)"
	tk.MustExec(sql)
	tk.MustGetErrCode(sql, errno.ErrDupKeyName)
	tk.MustExec("alter table t1 add index if not exists idx_b (b)")
	require.Equal(t, uint16(1), tk.Session().GetSessionVars().StmtCtx.WarningCount())
	tk.MustQuery("show warnings").Check(testkit.RowsWithSep("|", "Note|1061|index already exist idx_b"))

	// CREATE INDEX
	sql = "create index idx_b on t1 (b)"
	tk.MustGetErrCode(sql, errno.ErrDupKeyName)
	tk.MustExec("create index if not exists idx_b on t1 (b)")
	require.Equal(t, uint16(1), tk.Session().GetSessionVars().StmtCtx.WarningCount())
	tk.MustQuery("show warnings").Check(testkit.RowsWithSep("|", "Note|1061|index already exist idx_b"))

	// ADD PARTITION
	tk.MustExec("drop table if exists t2")
	tk.MustExec("create table t2 (a int key) partition by range(a) (partition p0 values less than (10), partition p1 values less than (20))")
	sql = "alter table t2 add partition (partition p2 values less than (30))"
	tk.MustExec(sql)
	tk.MustGetErrCode(sql, errno.ErrSameNamePartition)
	tk.MustExec("alter table t2 add partition if not exists (partition p2 values less than (30))")
	require.Equal(t, uint16(1), tk.Session().GetSessionVars().StmtCtx.WarningCount())
	tk.MustQuery("show warnings").Check(testkit.RowsWithSep("|", "Note|1517|Duplicate partition name p2"))
}

func TestIfExists(t *testing.T) {
	store, clean := testkit.CreateMockStoreWithSchemaLease(t, dbTestLease)
	defer clean()

	tk := testkit.NewTestKit(t, store)
	tk.MustExec("use test")
	tk.MustExec("create table t1 (a int key, b int);")

	// DROP COLUMN
	sql := "alter table t1 drop column b"
	tk.MustExec(sql)
	tk.MustGetErrCode(sql, errno.ErrCantDropFieldOrKey)
	tk.MustExec("alter table t1 drop column if exists b") // only `a` exists now
	require.Equal(t, uint16(1), tk.Session().GetSessionVars().StmtCtx.WarningCount())
	tk.MustQuery("show warnings").Check(testkit.RowsWithSep("|", "Note|1091|Can't DROP 'b'; check that column/key exists"))

	// CHANGE COLUMN
	sql = "alter table t1 change column b c int"
	tk.MustGetErrCode(sql, errno.ErrBadField)
	tk.MustExec("alter table t1 change column if exists b c int")
	require.Equal(t, uint16(1), tk.Session().GetSessionVars().StmtCtx.WarningCount())
	tk.MustQuery("show warnings").Check(testkit.RowsWithSep("|", "Note|1054|Unknown column 'b' in 't1'"))
	tk.MustExec("alter table t1 change column if exists a c int") // only `c` exists now

	// MODIFY COLUMN
	sql = "alter table t1 modify column a bigint"
	tk.MustGetErrCode(sql, errno.ErrBadField)
	tk.MustExec("alter table t1 modify column if exists a bigint")
	require.Equal(t, uint16(1), tk.Session().GetSessionVars().StmtCtx.WarningCount())
	tk.MustQuery("show warnings").Check(testkit.RowsWithSep("|", "Note|1054|Unknown column 'a' in 't1'"))
	tk.MustExec("alter table t1 modify column if exists c bigint") // only `c` exists now

	// DROP INDEX
	tk.MustExec("alter table t1 add index idx_c (c)")
	sql = "alter table t1 drop index idx_c"
	tk.MustExec(sql)
	tk.MustGetErrCode(sql, errno.ErrCantDropFieldOrKey)
	tk.MustExec("alter table t1 drop index if exists idx_c")
	require.Equal(t, uint16(1), tk.Session().GetSessionVars().StmtCtx.WarningCount())
	tk.MustQuery("show warnings").Check(testkit.RowsWithSep("|", "Note|1091|index idx_c doesn't exist"))

	// DROP PARTITION
	tk.MustExec("drop table if exists t2")
	tk.MustExec("create table t2 (a int key) partition by range(a) (partition pNeg values less than (0), partition p0 values less than (10), partition p1 values less than (20))")
	sql = "alter table t2 drop partition p1"
	tk.MustExec(sql)
	tk.MustGetErrCode(sql, errno.ErrDropPartitionNonExistent)
	tk.MustExec("alter table t2 drop partition if exists p1")
	require.Equal(t, uint16(1), tk.Session().GetSessionVars().StmtCtx.WarningCount())
	tk.MustQuery("show warnings").Check(testkit.RowsWithSep("|", "Note|1507|Error in list of partitions to DROP"))
}

func TestCheckTooBigFieldLength(t *testing.T) {
	store, clean := testkit.CreateMockStoreWithSchemaLease(t, dbTestLease)
	defer clean()

	tk := testkit.NewTestKit(t, store)
	tk.MustExec("use test")
	tk.MustExec("create table tr_01 (id int, name varchar(20000), purchased date )  default charset=utf8 collate=utf8_bin;")

	tk.MustExec("drop table if exists tr_02;")
	tk.MustExec("create table tr_02 (id int, name varchar(16000), purchased date )  default charset=utf8mb4 collate=utf8mb4_bin;")

	tk.MustExec("drop table if exists tr_03;")
	tk.MustExec("create table tr_03 (id int, name varchar(65534), purchased date ) default charset=latin1;")

	tk.MustExec("drop table if exists tr_04;")
	tk.MustExec("create table tr_04 (a varchar(20000) ) default charset utf8;")
	tk.MustGetErrCode("alter table tr_04 add column b varchar(20000) charset utf8mb4;", errno.ErrTooBigFieldlength)
	tk.MustGetErrCode("alter table tr_04 convert to character set utf8mb4;", errno.ErrTooBigFieldlength)
	tk.MustGetErrCode("create table tr (id int, name varchar(30000), purchased date )  default charset=utf8 collate=utf8_bin;", errno.ErrTooBigFieldlength)
	tk.MustGetErrCode("create table tr (id int, name varchar(20000) charset utf8mb4, purchased date ) default charset=utf8 collate=utf8_bin;", errno.ErrTooBigFieldlength)
	tk.MustGetErrCode("create table tr (id int, name varchar(65536), purchased date ) default charset=latin1;", errno.ErrTooBigFieldlength)

	tk.MustExec("drop table if exists tr_05;")
	tk.MustExec("create table tr_05 (a varchar(16000) charset utf8);")
	tk.MustExec("alter table tr_05 modify column a varchar(16000) charset utf8;")
	tk.MustExec("alter table tr_05 modify column a varchar(16000) charset utf8mb4;")
}

func TestGeneratedColumnWindowFunction(t *testing.T) {
	store, clean := testkit.CreateMockStoreWithSchemaLease(t, dbTestLease)
	defer clean()

	tk := testkit.NewTestKit(t, store)
	tk.MustExec("use test")
	tk.MustGetErrCode("CREATE TABLE t (a INT , b INT as (ROW_NUMBER() OVER (ORDER BY a)))", errno.ErrWindowInvalidWindowFuncUse)
	tk.MustGetErrCode("CREATE TABLE t (a INT , index idx ((ROW_NUMBER() OVER (ORDER BY a))))", errno.ErrWindowInvalidWindowFuncUse)
}

func TestCreateTableWithDecimalWithDoubleZero(t *testing.T) {
	store, clean := testkit.CreateMockStoreWithSchemaLease(t, dbTestLease)
	defer clean()

	tk := testkit.NewTestKit(t, store)
	checkType := func(db, table, field string) {
		ctx := tk.Session().(sessionctx.Context)
		is := domain.GetDomain(ctx).InfoSchema()
		tableInfo, err := is.TableByName(model.NewCIStr(db), model.NewCIStr(table))
		require.NoError(t, err)
		tblInfo := tableInfo.Meta()
		for _, col := range tblInfo.Columns {
			if col.Name.L == field {
				require.Equal(t, 10, col.Flen)
			}
		}
	}

	tk.MustExec("use test")
	tk.MustExec("drop table if exists tt")
	tk.MustExec("create table tt(d decimal(0, 0))")
	checkType("test", "tt", "d")

	tk.MustExec("drop table tt")
	tk.MustExec("create table tt(a int)")
	tk.MustExec("alter table tt add column d decimal(0, 0)")
	checkType("test", "tt", "d")

	tk.MustExec("drop table tt")
	tk.MustExec("create table tt(d int)")
	tk.MustExec("alter table tt change column d d decimal(0, 0)")
	checkType("test", "tt", "d")
}

func TestAlterCheck(t *testing.T) {
	store, clean := testkit.CreateMockStoreWithSchemaLease(t, dbTestLease)
	defer clean()

	tk := testkit.NewTestKit(t, store)
	tk.MustExec("use test")
	tk.MustExec("create table alter_check (pk int primary key)")
	tk.MustExec("alter table alter_check alter check crcn ENFORCED")
	require.Equal(t, uint16(1), tk.Session().GetSessionVars().StmtCtx.WarningCount())
	tk.MustQuery("show warnings").Check(testkit.RowsWithSep("|", "Warning|8231|ALTER CHECK is not supported"))
}

func TestDefaultSQLFunction(t *testing.T) {
	store, clean := testkit.CreateMockStoreWithSchemaLease(t, dbTestLease)
	defer clean()

	tk := testkit.NewTestKit(t, store)
	tk.MustExec("use test")

	// For issue #13189
	// Use `DEFAULT()` in `INSERT` / `INSERT ON DUPLICATE KEY UPDATE` statement
	tk.MustExec("create table t1 (a int primary key, b int default 20, c int default 30, d int default 40);")
	tk.MustExec("SET @@time_zone = '+00:00'")
	defer tk.MustExec("SET @@time_zone = DEFAULT")
	tk.MustQuery("SELECT @@time_zone").Check(testkit.Rows("+00:00"))
	tk.MustExec("create table t2 (a int primary key, b timestamp DEFAULT CURRENT_TIMESTAMP, c timestamp DEFAULT '2000-01-01 00:00:00')")
	tk.MustExec("insert into t1 set a = 1, b = default(c);")
	tk.MustQuery("select * from t1;").Check(testkit.Rows("1 30 30 40"))
	tk.MustExec("insert into t1 set a = 2, b = default(c), c = default(d), d = default(b);")
	tk.MustQuery("select * from t1;").Check(testkit.Rows("1 30 30 40", "2 30 40 20"))
	tk.MustExec("insert into t1 values (2, 3, 4, 5) on duplicate key update b = default(d), c = default(b);")
	tk.MustQuery("select * from t1;").Check(testkit.Rows("1 30 30 40", "2 40 20 20"))
	tk.MustExec("delete from t1")
	tk.MustExec("insert into t1 set a = default(b) + default(c) - default(d)")
	tk.MustQuery("select * from t1;").Check(testkit.Rows("10 20 30 40"))
	tk.MustExec("set @@timestamp = 1321009871")
	defer tk.MustExec("set @@timestamp = DEFAULT")
	tk.MustQuery("SELECT NOW()").Check(testkit.Rows("2011-11-11 11:11:11"))
	tk.MustExec("insert into t2 set a = 1, b = default(c)")
	tk.MustExec("insert into t2 set a = 2, c = default(b)")
	tk.MustGetErrCode("insert into t2 set a = 3, b = default(a)", errno.ErrNoDefaultForField)
	tk.MustExec("insert into t2 set a = 4, b = default(b), c = default(c)")
	tk.MustExec("insert into t2 set a = 5, b = default, c = default")
	tk.MustExec("insert into t2 set a = 6")
	tk.MustQuery("select * from t2").Sort().Check(testkit.Rows(
		"1 2000-01-01 00:00:00 2000-01-01 00:00:00",
		"2 2011-11-11 11:11:11 2011-11-11 11:11:11",
		"4 2011-11-11 11:11:11 2000-01-01 00:00:00",
		"5 2011-11-11 11:11:11 2000-01-01 00:00:00",
		"6 2011-11-11 11:11:11 2000-01-01 00:00:00"))
	// Use `DEFAULT()` in `UPDATE` statement
	tk.MustExec("delete from t1;")
	tk.MustExec("insert into t1 value (1, 2, 3, 4);")
	tk.MustExec("update t1 set a = 1, c = default(b);")
	tk.MustQuery("select * from t1;").Check(testkit.Rows("1 2 20 4"))
	tk.MustExec("insert into t1 value (2, 2, 3, 4);")
	tk.MustExec("update t1 set c = default(b), b = default(c) where a = 2;")
	tk.MustQuery("select * from t1;").Check(testkit.Rows("1 2 20 4", "2 30 20 4"))
	tk.MustExec("delete from t1")
	tk.MustExec("insert into t1 set a = 10")
	tk.MustExec("update t1 set a = 10, b = default(c) + default(d)")
	tk.MustQuery("select * from t1;").Check(testkit.Rows("10 70 30 40"))
	tk.MustExec("set @@timestamp = 1671747742")
	tk.MustExec("update t2 set b = default(c) WHERE a = 6")
	tk.MustExec("update t2 set c = default(b) WHERE a = 5")
	tk.MustGetErrCode("update t2 set b = default(a) WHERE a = 4", errno.ErrNoDefaultForField)
	tk.MustExec("update t2 set b = default(b), c = default(c) WHERE a = 4")
	// Non existing row!
	tk.MustExec("update t2 set b = default(b), c = default(c) WHERE a = 3")
	tk.MustExec("update t2 set b = default, c = default WHERE a = 2")
	tk.MustExec("update t2 set b = default(b) WHERE a = 1")
	tk.MustQuery("select * from t2;").Sort().Check(testkit.Rows(
		"1 2022-12-22 22:22:22 2000-01-01 00:00:00",
		"2 2022-12-22 22:22:22 2000-01-01 00:00:00",
		"4 2022-12-22 22:22:22 2000-01-01 00:00:00",
		"5 2011-11-11 11:11:11 2022-12-22 22:22:22",
		"6 2000-01-01 00:00:00 2000-01-01 00:00:00"))
	// Use `DEFAULT()` in `REPLACE` statement
	tk.MustExec("delete from t1;")
	tk.MustExec("insert into t1 value (1, 2, 3, 4);")
	tk.MustExec("replace into t1 set a = 1, c = default(b);")
	tk.MustQuery("select * from t1;").Check(testkit.Rows("1 20 20 40"))
	tk.MustExec("insert into t1 value (2, 2, 3, 4);")
	tk.MustExec("replace into t1 set a = 2, d = default(b), c = default(d);")
	tk.MustQuery("select * from t1;").Check(testkit.Rows("1 20 20 40", "2 20 40 20"))
	tk.MustExec("delete from t1")
	tk.MustExec("insert into t1 set a = 10, c = 3")
	tk.MustExec("replace into t1 set a = 10, b = default(c) + default(d)")
	tk.MustQuery("select * from t1;").Check(testkit.Rows("10 70 30 40"))
	tk.MustExec("replace into t1 set a = 20, d = default(c) + default(b)")
	tk.MustQuery("select * from t1;").Check(testkit.Rows("10 70 30 40", "20 20 30 50"))

	// Use `DEFAULT()` in expression of generate columns, issue #12471
	tk.MustExec("DROP TABLE t2")
	tk.MustExec("create table t2(a int default 9, b int as (1 + default(a)));")
	tk.MustExec("insert into t2 values(1, default);")
	tk.MustExec("insert into t2 values(2, default(b))")
	tk.MustQuery("select * from t2").Sort().Check(testkit.Rows("1 10", "2 10"))

	// Use `DEFAULT()` with subquery, issue #13390
	tk.MustExec("create table t3(f1 int default 11);")
	tk.MustExec("insert into t3 value ();")
	tk.MustQuery("select default(f1) from (select * from t3) t1;").Check(testkit.Rows("11"))
	tk.MustQuery("select default(f1) from (select * from (select * from t3) t1 ) t1;").Check(testkit.Rows("11"))

	tk.MustExec("create table t4(a int default 4);")
	tk.MustExec("insert into t4 value (2);")
	tk.MustQuery("select default(c) from (select b as c from (select a as b from t4) t3) t2;").Check(testkit.Rows("4"))
	tk.MustGetErrCode("select default(a) from (select a from (select 1 as a) t4) t4;", errno.ErrNoDefaultForField)

	tk.MustExec("drop table t1, t2, t3, t4;")
}

func TestCreateIndexType(t *testing.T) {
	store, clean := testkit.CreateMockStoreWithSchemaLease(t, dbTestLease)
	defer clean()

	tk := testkit.NewTestKit(t, store)
	tk.MustExec("use test")
	tk.MustExec(`CREATE TABLE test_index (
		price int(5) DEFAULT '0' NOT NULL,
		area varchar(40) DEFAULT '' NOT NULL,
		type varchar(40) DEFAULT '' NOT NULL,
		transityes set('a','b'),
		shopsyes enum('Y','N') DEFAULT 'Y' NOT NULL,
		schoolsyes enum('Y','N') DEFAULT 'Y' NOT NULL,
		petsyes enum('Y','N') DEFAULT 'Y' NOT NULL,
		KEY price (price,area,type,transityes,shopsyes,schoolsyes,petsyes));`)
}

func TestAlterPrimaryKey(t *testing.T) {
	store, clean := testkit.CreateMockStoreWithSchemaLease(t, dbTestLease)
	defer clean()

	tk := testkit.NewTestKit(t, store)
	tk.MustExec("use test")
	tk.MustExec("create table test_add_pk(a int, b int unsigned , c varchar(255) default 'abc', d int as (a+b), e int as (a+1) stored, index idx(b))")

	// for generated columns
	tk.MustGetErrCode("alter table test_add_pk add primary key(d);", errno.ErrUnsupportedOnGeneratedColumn)
	// The primary key name is the same as the existing index name.
	tk.MustExec("alter table test_add_pk add primary key idx(e)")
	tk.MustExec("drop index `primary` on test_add_pk")

	// for describing table
	tk.MustExec("create table test_add_pk1(a int, index idx(a))")
	tk.MustQuery("desc test_add_pk1").Check(testutil.RowsWithSep(",", `a,int(11),YES,MUL,<nil>,`))
	tk.MustExec("alter table test_add_pk1 add primary key idx(a)")
	tk.MustQuery("desc test_add_pk1").Check(testutil.RowsWithSep(",", `a,int(11),NO,PRI,<nil>,`))
	tk.MustExec("alter table test_add_pk1 drop primary key")
	tk.MustQuery("desc test_add_pk1").Check(testutil.RowsWithSep(",", `a,int(11),NO,MUL,<nil>,`))
	tk.MustExec("create table test_add_pk2(a int, b int, index idx(a))")
	tk.MustExec("alter table test_add_pk2 add primary key idx(a, b)")
	tk.MustQuery("desc test_add_pk2").Check(testutil.RowsWithSep(",", ""+
		"a int(11) NO PRI <nil> ]\n"+
		"[b int(11) NO PRI <nil> "))
	tk.MustQuery("show create table test_add_pk2").Check(testutil.RowsWithSep("|", ""+
		"test_add_pk2 CREATE TABLE `test_add_pk2` (\n"+
		"  `a` int(11) NOT NULL,\n"+
		"  `b` int(11) NOT NULL,\n"+
		"  KEY `idx` (`a`),\n"+
		"  PRIMARY KEY (`a`,`b`) /*T![clustered_index] NONCLUSTERED */\n"+
		") ENGINE=InnoDB DEFAULT CHARSET=utf8mb4 COLLATE=utf8mb4_bin"))
	tk.MustExec("alter table test_add_pk2 drop primary key")
	tk.MustQuery("desc test_add_pk2").Check(testutil.RowsWithSep(",", ""+
		"a int(11) NO MUL <nil> ]\n"+
		"[b int(11) NO  <nil> "))

	// Check if the primary key exists before checking the table's pkIsHandle.
	tk.MustGetErrCode("alter table test_add_pk drop primary key", errno.ErrCantDropFieldOrKey)

	// for the limit of name
	validName := strings.Repeat("a", mysql.MaxIndexIdentifierLen)
	invalidName := strings.Repeat("b", mysql.MaxIndexIdentifierLen+1)
	tk.MustGetErrCode("alter table test_add_pk add primary key "+invalidName+"(a)", errno.ErrTooLongIdent)
	// for valid name
	tk.MustExec("alter table test_add_pk add primary key " + validName + "(a)")
	// for multiple primary key
	tk.MustGetErrCode("alter table test_add_pk add primary key (a)", errno.ErrMultiplePriKey)
	tk.MustExec("alter table test_add_pk drop primary key")
	// for not existing primary key
	tk.MustGetErrCode("alter table test_add_pk drop primary key", errno.ErrCantDropFieldOrKey)
	tk.MustGetErrCode("drop index `primary` on test_add_pk", errno.ErrCantDropFieldOrKey)

	// for too many key parts specified
	tk.MustGetErrCode("alter table test_add_pk add primary key idx_test(f1,f2,f3,f4,f5,f6,f7,f8,f9,f10,f11,f12,f13,f14,f15,f16,f17);",
		errno.ErrTooManyKeyParts)

	// for the limit of comment's length
	validComment := "'" + strings.Repeat("a", ddl.MaxCommentLength) + "'"
	invalidComment := "'" + strings.Repeat("b", ddl.MaxCommentLength+1) + "'"
	tk.MustGetErrCode("alter table test_add_pk add primary key(a) comment "+invalidComment, errno.ErrTooLongIndexComment)
	// for empty sql_mode
	r := tk.MustQuery("select @@sql_mode")
	sqlMode := r.Rows()[0][0].(string)
	tk.MustExec("set @@sql_mode=''")
	tk.MustExec("alter table test_add_pk add primary key(a) comment " + invalidComment)
	require.Equal(t, uint16(1), tk.Session().GetSessionVars().StmtCtx.WarningCount())
	tk.MustQuery("show warnings").Check(testutil.RowsWithSep("|", "Warning|1688|Comment for index 'PRIMARY' is too long (max = 1024)"))
	tk.MustExec("set @@sql_mode= '" + sqlMode + "'")
	tk.MustExec("alter table test_add_pk drop primary key")
	// for valid comment
	tk.MustExec("alter table test_add_pk add primary key(a, b, c) comment " + validComment)
	require.NoError(t, tk.Session().NewTxn(context.Background()))
	tbl := external.GetTableByName(t, tk, "test", "test_add_pk")
	col1Flag := tbl.Cols()[0].Flag
	col2Flag := tbl.Cols()[1].Flag
	col3Flag := tbl.Cols()[2].Flag
	require.True(t, mysql.HasNotNullFlag(col1Flag) && !mysql.HasPreventNullInsertFlag(col1Flag))
	require.True(t, mysql.HasNotNullFlag(col2Flag) && !mysql.HasPreventNullInsertFlag(col2Flag) && mysql.HasUnsignedFlag(col2Flag))
	require.True(t, mysql.HasNotNullFlag(col3Flag) && !mysql.HasPreventNullInsertFlag(col3Flag) && !mysql.HasNoDefaultValueFlag(col3Flag))
	tk.MustExec("alter table test_add_pk drop primary key")

	// for null values in primary key
	tk.MustExec("drop table test_add_pk")
	tk.MustExec("create table test_add_pk(a int, b int unsigned , c varchar(255) default 'abc', index idx(b))")
	tk.MustExec("insert into test_add_pk set a = 0, b = 0, c = 0")
	tk.MustExec("insert into test_add_pk set a = 1")
	tk.MustGetErrCode("alter table test_add_pk add primary key (b)", errno.ErrInvalidUseOfNull)
	tk.MustExec("insert into test_add_pk set a = 2, b = 2")
	tk.MustGetErrCode("alter table test_add_pk add primary key (a, b)", errno.ErrInvalidUseOfNull)
	tk.MustExec("insert into test_add_pk set a = 3, c = 3")
	tk.MustGetErrCode("alter table test_add_pk add primary key (c, b, a)", errno.ErrInvalidUseOfNull)
}

func TestParallelDropSchemaAndDropTable(t *testing.T) {
	store, dom, clean := testkit.CreateMockStoreAndDomainWithSchemaLease(t, dbTestLease)
	defer clean()

	tk1 := testkit.NewTestKit(t, store)
	tk1.MustExec("create database if not exists test_drop_schema_table")
	tk1.MustExec("use test_drop_schema_table")
	tk1.MustExec("create table t(c1 int, c2 int)")
	var checkErr error
	hook := &ddl.TestDDLCallback{Do: dom}

	dbInfo := external.GetSchemaByName(t, tk1, "test_drop_schema_table")
	done := false
	var wg sync.WaitGroup
	tk2 := testkit.NewTestKit(t, store)
	tk2.MustExec("use test_drop_schema_table")
	hook.OnJobUpdatedExported = func(job *model.Job) {
		if job.Type == model.ActionDropSchema && job.State == model.JobStateRunning &&
			job.SchemaState == model.StateWriteOnly && job.SchemaID == dbInfo.ID && done == false {
			wg.Add(1)
			done = true
			go func() {
				_, checkErr = tk2.Exec("drop table t")
				wg.Done()
			}()
			time.Sleep(5 * time.Millisecond)
		}
	}
	originalHook := dom.DDL().GetHook()
	dom.DDL().SetHook(hook)
	tk1.MustExec("drop database test_drop_schema_table")
	dom.DDL().SetHook(originalHook)
	wg.Wait()
	require.True(t, done)
	require.Error(t, checkErr)
	// There are two possible assert result because:
	// 1: If drop-database is finished before drop-table being put into the ddl job queue, it will return "unknown table" error directly in the previous check.
	// 2: If drop-table has passed the previous check and been put into the ddl job queue, then drop-database finished, it will return schema change error.
	assertRes := checkErr.Error() == "[domain:8028]Information schema is changed during the execution of the"+
		" statement(for example, table definition may be updated by other DDL ran in parallel). "+
		"If you see this error often, try increasing `tidb_max_delta_schema_count`. [try again later]" ||
		checkErr.Error() == "[schema:1051]Unknown table 'test_drop_schema_table.t'"
	require.True(t, assertRes)

	// Below behaviour is use to mock query `curl "http://$IP:10080/tiflash/replica"`
	fn := func(jobs []*model.Job) (bool, error) {
		return executor.GetDropOrTruncateTableInfoFromJobs(jobs, 0, dom, func(job *model.Job, info *model.TableInfo) (bool, error) {
			return false, nil
		})
	}
	require.NoError(t, tk1.Session().NewTxn(context.Background()))
	txn, err := tk1.Session().Txn(true)
	require.NoError(t, err)
	require.NoError(t, admin.IterHistoryDDLJobs(txn, fn))
}

// TestCancelDropIndex tests cancel ddl job which type is drop primary key.
func TestCancelDropPrimaryKey(t *testing.T) {
	store, dom, clean := testkit.CreateMockStoreAndDomainWithSchemaLease(t, dbTestLease)
	defer clean()
	idxName := "primary"
	addIdxSQL := "alter table t add primary key idx_c2 (c2);"
	dropIdxSQL := "alter table t drop primary key;"
	testCancelDropIndex(t, store, dom.DDL(), idxName, addIdxSQL, dropIdxSQL, dom)
}

// TestCancelDropIndex tests cancel ddl job which type is drop index.
func TestCancelDropIndex(t *testing.T) {
	store, dom, clean := testkit.CreateMockStoreAndDomainWithSchemaLease(t, dbTestLease)
	defer clean()
	idxName := "idx_c2"
	addIdxSQL := "alter table t add index idx_c2 (c2);"
	dropIdxSQL := "alter table t drop index idx_c2;"
	testCancelDropIndex(t, store, dom.DDL(), idxName, addIdxSQL, dropIdxSQL, dom)
}

// testCancelDropIndex tests cancel ddl job which type is drop index.
func testCancelDropIndex(t *testing.T, store kv.Storage, d ddl.DDL, idxName, addIdxSQL, dropIdxSQL string, dom *domain.Domain) {
	tk := testkit.NewTestKit(t, store)
	tk.MustExec("use test")
	tk.MustExec("drop table if exists t")
	tk.MustExec("create table t(c1 int, c2 int)")
	defer tk.MustExec("drop table t;")
	for i := 0; i < 5; i++ {
		tk.MustExec("insert into t values (?, ?)", i, i)
	}
	tests := []struct {
		needAddIndex   bool
		jobState       model.JobState
		JobSchemaState model.SchemaState
		cancelSucc     bool
	}{
		// model.JobStateNone means the jobs is canceled before the first run.
		// if we cancel successfully, we need to set needAddIndex to false in the next test case. Otherwise, set needAddIndex to true.
		{true, model.JobStateNone, model.StateNone, true},
		{false, model.JobStateRunning, model.StateWriteOnly, false},
		{true, model.JobStateRunning, model.StateDeleteOnly, false},
		{true, model.JobStateRunning, model.StateDeleteReorganization, false},
	}
	var checkErr error
	hook := &ddl.TestDDLCallback{Do: dom}
	var jobID int64
	test := &tests[0]
	hook.OnJobRunBeforeExported = func(job *model.Job) {
		if (job.Type == model.ActionDropIndex || job.Type == model.ActionDropPrimaryKey) &&
			job.State == test.jobState && job.SchemaState == test.JobSchemaState {
			jobID = job.ID
			jobIDs := []int64{job.ID}
			hookCtx := mock.NewContext()
			hookCtx.Store = store
			err := hookCtx.NewTxn(context.TODO())
			if err != nil {
				checkErr = errors.Trace(err)
				return
			}
			txn, err := hookCtx.Txn(true)
			if err != nil {
				checkErr = errors.Trace(err)
				return
			}

			errs, err := admin.CancelJobs(txn, jobIDs)
			if err != nil {
				checkErr = errors.Trace(err)
				return
			}
			if errs[0] != nil {
				checkErr = errors.Trace(errs[0])
				return
			}
			checkErr = txn.Commit(context.Background())
		}
	}
	originalHook := d.GetHook()
	d.SetHook(hook)
	for i := range tests {
		test = &tests[i]
		if test.needAddIndex {
			tk.MustExec(addIdxSQL)
		}
		err := tk.ExecToErr(dropIdxSQL)
		tbl := external.GetTableByName(t, tk, "test", "t")
		indexInfo := tbl.Meta().FindIndexByName(idxName)
		if test.cancelSucc {
			require.NoError(t, checkErr)
			require.EqualError(t, err, "[ddl:8214]Cancelled DDL job")
			require.NotNil(t, indexInfo)
			require.Equal(t, model.StatePublic, indexInfo.State)
		} else {
			err1 := admin.ErrCannotCancelDDLJob.GenWithStackByArgs(jobID)
			require.NoError(t, err)
			require.EqualError(t, checkErr, err1.Error())
			require.Nil(t, indexInfo)
		}
	}
	d.SetHook(originalHook)
	tk.MustExec(addIdxSQL)
	tk.MustExec(dropIdxSQL)
}

// TestCancelTruncateTable tests cancel ddl job which type is truncate table.
func TestCancelTruncateTable(t *testing.T) {
	store, dom, clean := testkit.CreateMockStoreAndDomainWithSchemaLease(t, dbTestLease)
	defer clean()
	tk := testkit.NewTestKit(t, store)
	tk.MustExec("use test")
	tk.MustExec("create table t(c1 int, c2 int)")
	defer tk.MustExec("drop table t;")
	var checkErr error
	hook := &ddl.TestDDLCallback{Do: dom}
	hook.OnJobRunBeforeExported = func(job *model.Job) {
		if job.Type == model.ActionTruncateTable && job.State == model.JobStateNone {
			jobIDs := []int64{job.ID}
			if variable.AllowConcurrencyDDL.Load() {
				ddlTk := testkit.NewTestKit(t, store)
				errs, err := ddl.CancelConcurrencyJobs(ddlTk.Session(), jobIDs)
				if err != nil {
					checkErr = errors.Trace(err)
					return
				}
				if errs[0] != nil {
					checkErr = errors.Trace(errs[0])
					return
				}
				return
			}
			hookCtx := mock.NewContext()
			hookCtx.Store = store
			err := hookCtx.NewTxn(context.Background())
			if err != nil {
				checkErr = errors.Trace(err)
				return
			}
			txn, err := hookCtx.Txn(true)
			if err != nil {
				checkErr = errors.Trace(err)
				return
			}
			errs, err := admin.CancelJobs(txn, jobIDs)
			if err != nil {
				checkErr = errors.Trace(err)
				return
			}
			if errs[0] != nil {
				checkErr = errors.Trace(errs[0])
				return
			}
			checkErr = txn.Commit(context.Background())
		}
	}
	dom.DDL().SetHook(hook)
	err := tk.ExecToErr("truncate table t")
	require.NoError(t, checkErr)
	require.EqualError(t, err, "[ddl:8214]Cancelled DDL job")
}

func TestAddExpressionIndexRollback(t *testing.T) {
	store, dom, clean := testkit.CreateMockStoreAndDomainWithSchemaLease(t, dbTestLease)
	defer clean()
	tk := testkit.NewTestKit(t, store)
	tk.MustExec("use test")
	tk.MustExec("create table t1 (c1 int, c2 int, c3 int, unique key(c1))")
	tk.MustExec("insert into t1 values (20, 20, 20), (40, 40, 40), (80, 80, 80), (160, 160, 160);")

	var checkErr error
	tk1 := testkit.NewTestKit(t, store)
	tk1.MustExec("use test")

	d := dom.DDL()
	hook := &ddl.TestDDLCallback{Do: dom}
	var currJob *model.Job
	ctx := mock.NewContext()
	ctx.Store = store
	times := 0
	hook.OnJobUpdatedExported = func(job *model.Job) {
		if checkErr != nil {
			return
		}
		switch job.SchemaState {
		case model.StateDeleteOnly:
			_, checkErr = tk1.Exec("insert into t1 values (6, 3, 3) on duplicate key update c1 = 10")
			if checkErr == nil {
				_, checkErr = tk1.Exec("update t1 set c1 = 7 where c2=6;")
			}
			if checkErr == nil {
				_, checkErr = tk1.Exec("delete from t1 where c1 = 40;")
			}
		case model.StateWriteOnly:
			_, checkErr = tk1.Exec("insert into t1 values (2, 2, 2)")
			if checkErr == nil {
				_, checkErr = tk1.Exec("update t1 set c1 = 3 where c2 = 80")
			}
		case model.StateWriteReorganization:
			if checkErr == nil && job.SchemaState == model.StateWriteReorganization && times == 0 {
				_, checkErr = tk1.Exec("insert into t1 values (4, 4, 4)")
				if checkErr != nil {
					return
				}
				_, checkErr = tk1.Exec("update t1 set c1 = 5 where c2 = 80")
				if checkErr != nil {
					return
				}
				currJob = job
				times++
			}
		}
	}
	d.SetHook(hook)

	tk.MustGetErrMsg("alter table t1 add index expr_idx ((pow(c1, c2)));", "[ddl:8202]Cannot decode index value, because [types:1690]DOUBLE value is out of range in 'pow(160, 160)'")
	require.NoError(t, checkErr)
	tk.MustQuery("select * from t1 order by c1;").Check(testkit.Rows("2 2 2", "4 4 4", "5 80 80", "10 3 3", "20 20 20", "160 160 160"))

	// Check whether the reorg information is cleaned up.
<<<<<<< HEAD
	err := ctx.NewTxn(context.Background())
	require.NoError(t, err)
	txn, err := ctx.Txn(true)
	require.NoError(t, err)
	m := meta.NewMeta(txn)
	element, start, end, physicalID, err := m.GetDDLReorgHandle(currJob)
	if variable.AllowConcurrencyDDL.Load() {
		element, start, end, physicalID, err = admin.GetDDLReorgHandle(currJob, testkit.NewTestKit(t, store).Session())
	}
	require.True(t, meta.ErrDDLReorgElementNotExist.Equal(err))
=======
	var (
		element    *meta.Element
		start      kv.Key
		end        kv.Key
		physicalID int64
		err        error
	)
	if variable.AllowConcurrencyDDL.Load() {
		internalTk := testkit.NewTestKit(t, store)
		element, start, end, physicalID, err = admin.GetDDLReorgHandle(currJob, internalTk.Session())
		require.True(t, meta.ErrDDLReorgElementNotExist.Equal(err))
	} else {
		err := ctx.NewTxn(context.Background())
		require.NoError(t, err)
		txn, err := ctx.Txn(true)
		require.NoError(t, err)
		m := meta.NewMeta(txn)
		element, start, end, physicalID, err = m.GetDDLReorgHandle(currJob)
		require.True(t, meta.ErrDDLReorgElementNotExist.Equal(err))

	}
>>>>>>> d3bdf4fa
	require.Nil(t, element)
	require.Nil(t, start)
	require.Nil(t, end)
	require.Equal(t, int64(0), physicalID)
}

func TestDropTableOnTiKVDiskFull(t *testing.T) {
	store, clean := testkit.CreateMockStoreWithSchemaLease(t, dbTestLease)
	defer clean()
	tk := testkit.NewTestKit(t, store)
	tk.MustExec("use test")
	tk.MustExec("create table test_disk_full_drop_table(a int);")
	require.NoError(t, failpoint.Enable("github.com/pingcap/tidb/store/mockstore/unistore/rpcTiKVAllowedOnAlmostFull", `return(true)`))
	defer func() {
		require.NoError(t, failpoint.Disable("github.com/pingcap/tidb/store/mockstore/unistore/rpcTiKVAllowedOnAlmostFull"))
	}()
	tk.MustExec("drop table test_disk_full_drop_table;")
}<|MERGE_RESOLUTION|>--- conflicted
+++ resolved
@@ -1239,7 +1239,6 @@
 	tk.MustQuery("select * from t1 order by c1;").Check(testkit.Rows("2 2 2", "4 4 4", "5 80 80", "10 3 3", "20 20 20", "160 160 160"))
 
 	// Check whether the reorg information is cleaned up.
-<<<<<<< HEAD
 	err := ctx.NewTxn(context.Background())
 	require.NoError(t, err)
 	txn, err := ctx.Txn(true)
@@ -1250,29 +1249,6 @@
 		element, start, end, physicalID, err = admin.GetDDLReorgHandle(currJob, testkit.NewTestKit(t, store).Session())
 	}
 	require.True(t, meta.ErrDDLReorgElementNotExist.Equal(err))
-=======
-	var (
-		element    *meta.Element
-		start      kv.Key
-		end        kv.Key
-		physicalID int64
-		err        error
-	)
-	if variable.AllowConcurrencyDDL.Load() {
-		internalTk := testkit.NewTestKit(t, store)
-		element, start, end, physicalID, err = admin.GetDDLReorgHandle(currJob, internalTk.Session())
-		require.True(t, meta.ErrDDLReorgElementNotExist.Equal(err))
-	} else {
-		err := ctx.NewTxn(context.Background())
-		require.NoError(t, err)
-		txn, err := ctx.Txn(true)
-		require.NoError(t, err)
-		m := meta.NewMeta(txn)
-		element, start, end, physicalID, err = m.GetDDLReorgHandle(currJob)
-		require.True(t, meta.ErrDDLReorgElementNotExist.Equal(err))
-
-	}
->>>>>>> d3bdf4fa
 	require.Nil(t, element)
 	require.Nil(t, start)
 	require.Nil(t, end)
