// Copyright 2015 PingCAP, Inc.
//
// Licensed under the Apache License, Version 2.0 (the "License");
// you may not use this file except in compliance with the License.
// You may obtain a copy of the License at
//
//     http://www.apache.org/licenses/LICENSE-2.0
//
// Unless required by applicable law or agreed to in writing, software
// distributed under the License is distributed on an "AS IS" BASIS,
// See the License for the specific language governing permissions and
// limitations under the License.

package ddl_test

import (
	"context"
	"fmt"
	"io"
	"math"
	"math/rand"
	"strconv"
	"strings"
	"sync"
	"sync/atomic"
	"time"

	. "github.com/pingcap/check"
	"github.com/pingcap/errors"
	gofail "github.com/pingcap/gofail/runtime"
	"github.com/pingcap/parser/model"
	"github.com/pingcap/parser/mysql"
	tmysql "github.com/pingcap/parser/mysql"
	"github.com/pingcap/parser/terror"
	"github.com/pingcap/tidb/ddl"
	testddlutil "github.com/pingcap/tidb/ddl/testutil"
	"github.com/pingcap/tidb/domain"
	"github.com/pingcap/tidb/infoschema"
	"github.com/pingcap/tidb/kv"
	"github.com/pingcap/tidb/meta/autoid"
	"github.com/pingcap/tidb/session"
	"github.com/pingcap/tidb/sessionctx"
	"github.com/pingcap/tidb/store/mockstore"
	"github.com/pingcap/tidb/store/mockstore/mocktikv"
	"github.com/pingcap/tidb/table"
	"github.com/pingcap/tidb/table/tables"
	"github.com/pingcap/tidb/tablecodec"
	"github.com/pingcap/tidb/types"
	"github.com/pingcap/tidb/util/admin"
	"github.com/pingcap/tidb/util/mock"
	"github.com/pingcap/tidb/util/schemautil"
	"github.com/pingcap/tidb/util/testkit"
	"github.com/pingcap/tidb/util/testleak"
	"github.com/pingcap/tidb/util/testutil"
)

const (
	// waitForCleanDataRound indicates how many times should we check data is cleaned or not.
	waitForCleanDataRound = 150
	// waitForCleanDataInterval is a min duration between 2 check for data clean.
	waitForCleanDataInterval = time.Millisecond * 100
)

var _ = Suite(&testDBSuite{})

const defaultBatchSize = 2048

type testDBSuite struct {
	cluster    *mocktikv.Cluster
	mvccStore  mocktikv.MVCCStore
	store      kv.Storage
	dom        *domain.Domain
	schemaName string
	tk         *testkit.TestKit
	s          session.Session
	lease      time.Duration
	autoIDStep int64
}

func (s *testDBSuite) SetUpSuite(c *C) {
	var err error
	testleak.BeforeTest()

	s.lease = 200 * time.Millisecond
	session.SetSchemaLease(s.lease)
	session.SetStatsLease(0)
	s.schemaName = "test_db"
	s.autoIDStep = autoid.GetStep()
	ddl.WaitTimeWhenErrorOccured = 1 * time.Microsecond

	s.cluster = mocktikv.NewCluster()
	mocktikv.BootstrapWithSingleStore(s.cluster)
	s.mvccStore = mocktikv.MustNewMVCCStore()
	s.store, err = mockstore.NewMockTikvStore(
		mockstore.WithCluster(s.cluster),
		mockstore.WithMVCCStore(s.mvccStore),
	)
	c.Assert(err, IsNil)

	s.dom, err = session.BootstrapSession(s.store)
	c.Assert(err, IsNil)
	s.s, err = session.CreateSession4Test(s.store)
	c.Assert(err, IsNil)

	_, err = s.s.Execute(context.Background(), "create database test_db")
	c.Assert(err, IsNil)

	s.tk = testkit.NewTestKit(c, s.store)
}

func (s *testDBSuite) TearDownSuite(c *C) {
	s.s.Execute(context.Background(), "drop database if exists test_db")
	s.s.Close()
	s.dom.Close()
	s.store.Close()
	testleak.AfterTest(c, ddl.TestLeakCheckCnt)()
}

func (s *testDBSuite) testErrorCode(c *C, sql string, errCode int) {
	_, err := s.tk.Exec(sql)
	c.Assert(err, NotNil)
	originErr := errors.Cause(err)
	tErr, ok := originErr.(*terror.Error)
	c.Assert(ok, IsTrue, Commentf("err: %T", originErr))
	c.Assert(tErr.ToSQLError().Code, DeepEquals, uint16(errCode), Commentf("MySQL code:%v", tErr.ToSQLError()))
}

func (s *testDBSuite) TestAddIndexWithPK(c *C) {
	s.tk = testkit.NewTestKit(c, s.store)
	s.tk.MustExec("use " + s.schemaName)

	s.tk.MustExec("create table test_add_index_with_pk(a int not null, b int not null default '0', primary key(a))")
	s.tk.MustExec("insert into test_add_index_with_pk values(1, 2)")
	s.tk.MustExec("alter table test_add_index_with_pk add index idx (a)")
	s.tk.MustQuery("select a from test_add_index_with_pk").Check(testkit.Rows("1"))
	s.tk.MustExec("insert into test_add_index_with_pk values(2, 2)")
	s.tk.MustExec("alter table test_add_index_with_pk add index idx1 (a, b)")
	s.tk.MustQuery("select * from test_add_index_with_pk").Check(testkit.Rows("1 2", "2 2"))
	s.tk.MustExec("create table test_add_index_with_pk1(a int not null, b int not null default '0', c int, d int, primary key(c))")
	s.tk.MustExec("insert into test_add_index_with_pk1 values(1, 1, 1, 1)")
	s.tk.MustExec("alter table test_add_index_with_pk1 add index idx (c)")
	s.tk.MustExec("insert into test_add_index_with_pk1 values(2, 2, 2, 2)")
	s.tk.MustQuery("select * from test_add_index_with_pk1").Check(testkit.Rows("1 1 1 1", "2 2 2 2"))
	s.tk.MustExec("create table test_add_index_with_pk2(a int not null, b int not null default '0', c int unsigned, d int, primary key(c))")
	s.tk.MustExec("insert into test_add_index_with_pk2 values(1, 1, 1, 1)")
	s.tk.MustExec("alter table test_add_index_with_pk2 add index idx (c)")
	s.tk.MustExec("insert into test_add_index_with_pk2 values(2, 2, 2, 2)")
	s.tk.MustQuery("select * from test_add_index_with_pk2").Check(testkit.Rows("1 1 1 1", "2 2 2 2"))
}

func (s *testDBSuite) TestRenameIndex(c *C) {
	s.tk = testkit.NewTestKit(c, s.store)
	s.tk.MustExec("use " + s.schemaName)
	s.tk.MustExec("create table t (pk int primary key, c int default 1, c1 int default 1, unique key k1(c), key k2(c1))")

	// Test rename success
	s.tk.MustExec("alter table t rename index k1 to k3")
	s.tk.MustExec("admin check index t k3")

	// Test rename to the same name
	s.tk.MustExec("alter table t rename index k3 to k3")
	s.tk.MustExec("admin check index t k3")

	// Test rename on non-exists keys
	s.testErrorCode(c, "alter table t rename index x to x", mysql.ErrKeyDoesNotExist)

	// Test rename on already-exists keys
	s.testErrorCode(c, "alter table t rename index k3 to k2", mysql.ErrDupKeyName)

	s.tk.MustExec("alter table t rename index k2 to K2")
	s.testErrorCode(c, "alter table t rename key k3 to K2", mysql.ErrDupKeyName)
}

func testGetTableByName(c *C, ctx sessionctx.Context, db, table string) table.Table {
	dom := domain.GetDomain(ctx)
	// Make sure the table schema is the new schema.
	err := dom.Reload()
	c.Assert(err, IsNil)
	tbl, err := dom.InfoSchema().TableByName(model.NewCIStr(db), model.NewCIStr(table))
	c.Assert(err, IsNil)
	return tbl
}

func (s *testDBSuite) testGetTable(c *C, name string) table.Table {
	ctx := s.s.(sessionctx.Context)
	return testGetTableByName(c, ctx, s.schemaName, name)
}

func backgroundExec(s kv.Storage, sql string, done chan error) {
	se, err := session.CreateSession4Test(s)
	if err != nil {
		done <- errors.Trace(err)
		return
	}
	defer se.Close()
	_, err = se.Execute(context.Background(), "use test_db")
	if err != nil {
		done <- errors.Trace(err)
		return
	}
	_, err = se.Execute(context.Background(), sql)
	done <- errors.Trace(err)
}

func (s *testDBSuite) TestAddUniqueIndexRollback(c *C) {
	s.tk = testkit.NewTestKit(c, s.store)
	s.mustExec(c, "use test_db")
	s.mustExec(c, "drop table if exists t1")
	s.mustExec(c, "create table t1 (c1 int, c2 int, c3 int, primary key(c1))")
	// defaultBatchSize is equal to ddl.defaultBatchSize
	base := defaultBatchSize * 2
	count := base
	// add some rows
	for i := 0; i < count; i++ {
		s.mustExec(c, "insert into t1 values (?, ?, ?)", i, i, i)
	}
	// add some duplicate rows
	for i := count - 10; i < count; i++ {
		s.mustExec(c, "insert into t1 values (?, ?, ?)", i+10, i, i)
	}

	done := make(chan error, 1)
	go backgroundExec(s.store, "create unique index c3_index on t1 (c3)", done)

	times := 0
	ticker := time.NewTicker(s.lease / 2)
	defer ticker.Stop()
LOOP:
	for {
		select {
		case err := <-done:
			c.Assert(err, NotNil)
			c.Assert(err.Error(), Equals, "[kv:1062]Duplicate for key c3_index", Commentf("err:%v", err))
			break LOOP
		case <-ticker.C:
			if times >= 10 {
				break
			}
			step := 10
			// delete some rows, and add some data
			for i := count; i < count+step; i++ {
				n := rand.Intn(count)
				s.mustExec(c, "delete from t1 where c1 = ?", n)
				s.mustExec(c, "insert into t1 values (?, ?, ?)", i+10, i, i)
			}
			count += step
			times++
		}
	}

	t := s.testGetTable(c, "t1")
	for _, tidx := range t.Indices() {
		c.Assert(strings.EqualFold(tidx.Meta().Name.L, "c3_index"), IsFalse)
	}

	// delete duplicate rows, then add index
	for i := base - 10; i < base; i++ {
		s.mustExec(c, "delete from t1 where c1 = ?", i+10)
	}
	sessionExec(c, s.store, "create index c3_index on t1 (c3)")
	s.mustExec(c, "drop table t1")
}

func (s *testDBSuite) TestCancelAddIndex(c *C) {
	s.tk = testkit.NewTestKit(c, s.store)
	s.mustExec(c, "use test_db")
	s.mustExec(c, "drop table if exists t1")
	s.mustExec(c, "create table t1 (c1 int, c2 int, c3 int, primary key(c1))")
	// defaultBatchSize is equal to ddl.defaultBatchSize
	base := defaultBatchSize * 2
	count := base
	// add some rows
	for i := 0; i < count; i++ {
		s.mustExec(c, "insert into t1 values (?, ?, ?)", i, i, i)
	}

	var c3IdxInfo *model.IndexInfo
	hook := &ddl.TestDDLCallback{}
	// let hook.OnJobUpdatedExported has chance to cancel the job.
	// the hook.OnJobUpdatedExported is called when the job is updated, runReorgJob will wait ddl.ReorgWaitTimeout, then return the ddl.runDDLJob.
	// After that ddl call d.hook.OnJobUpdated(job), so that we can canceled the job in this test case.
	var checkErr error
	hook.OnJobUpdatedExported, c3IdxInfo, checkErr = backgroundExecOnJobUpdatedExported(c, s.store, s.s.(sessionctx.Context), hook)
	originalHook := s.dom.DDL().GetHook()
	s.dom.DDL().(ddl.DDLForTest).SetHook(hook)
	done := make(chan error, 1)
	go backgroundExec(s.store, "create unique index c3_index on t1 (c3)", done)

	times := 0
	ticker := time.NewTicker(s.lease / 2)
	defer ticker.Stop()
LOOP:
	for {
		select {
		case err := <-done:
			c.Assert(checkErr, IsNil)
			c.Assert(err, NotNil)
			c.Assert(err.Error(), Equals, "[ddl:12]cancelled DDL job")
			break LOOP
		case <-ticker.C:
			if times >= 10 {
				break
			}
			step := 10
			// delete some rows, and add some data
			for i := count; i < count+step; i++ {
				n := rand.Intn(count)
				s.mustExec(c, "delete from t1 where c1 = ?", n)
				s.mustExec(c, "insert into t1 values (?, ?, ?)", i+10, i, i)
			}
			count += step
			times++
		}
	}

	t := s.testGetTable(c, "t1")
	for _, tidx := range t.Indices() {
		c.Assert(strings.EqualFold(tidx.Meta().Name.L, "c3_index"), IsFalse)
	}

	ctx := s.s.(sessionctx.Context)
	idx := tables.NewIndex(t.Meta().ID, t.Meta(), c3IdxInfo)
	checkDelRangeDone(c, ctx, idx)

	s.mustExec(c, "drop table t1")
	s.dom.DDL().(ddl.DDLForTest).SetHook(originalHook)
}

// TestCancelAddIndex1 tests canceling ddl job when the add index worker is not started.
func (s *testDBSuite) TestCancelAddIndex1(c *C) {
	s.tk = testkit.NewTestKit(c, s.store)
	s.mustExec(c, "use test_db")
	s.mustExec(c, "drop table if exists t")
	s.mustExec(c, "create table t(c1 int, c2 int)")
	defer s.mustExec(c, "drop table t;")

	for i := 0; i < 50; i++ {
		s.mustExec(c, "insert into t values (?, ?)", i, i)
	}

	var checkErr error
	hook := &ddl.TestDDLCallback{}
	hook.OnJobRunBeforeExported = func(job *model.Job) {
		if job.Type == model.ActionAddIndex && job.State == model.JobStateRunning && job.SchemaState == model.StateWriteReorganization && job.SnapshotVer == 0 {
			jobIDs := []int64{job.ID}
			hookCtx := mock.NewContext()
			hookCtx.Store = s.store
			err := hookCtx.NewTxn(context.Background())
			if err != nil {
				checkErr = errors.Trace(err)
				return
			}
			txn, err := hookCtx.Txn(true)
			if err != nil {
				checkErr = errors.Trace(err)
				return
			}
			errs, err := admin.CancelJobs(txn, jobIDs)
			if err != nil {
				checkErr = errors.Trace(err)
				return
			}

			if errs[0] != nil {
				checkErr = errors.Trace(errs[0])
				return
			}

			checkErr = txn.Commit(context.Background())
		}
	}
	originalHook := s.dom.DDL().GetHook()
	s.dom.DDL().(ddl.DDLForTest).SetHook(hook)
	rs, err := s.tk.Exec("alter table t add index idx_c2(c2)")
	if rs != nil {
		rs.Close()
	}
	c.Assert(checkErr, IsNil)
	c.Assert(err, NotNil)
	c.Assert(err.Error(), Equals, "[ddl:12]cancelled DDL job")

	s.dom.DDL().(ddl.DDLForTest).SetHook(originalHook)
	t := s.testGetTable(c, "t")
	for _, idx := range t.Indices() {
		c.Assert(strings.EqualFold(idx.Meta().Name.L, "idx_c2"), IsFalse)
	}
	s.mustExec(c, "alter table t add index idx_c2(c2)")
	s.mustExec(c, "alter table t drop index idx_c2")
}

// TestCancelDropIndex tests cancel ddl job which type is drop index.
func (s *testDBSuite) TestCancelDropIndex(c *C) {
	s.tk = testkit.NewTestKit(c, s.store)
	s.mustExec(c, "use test_db")
	s.mustExec(c, "drop table if exists t")
	s.mustExec(c, "create table t(c1 int, c2 int)")
	defer s.mustExec(c, "drop table t;")
	for i := 0; i < 5; i++ {
		s.mustExec(c, "insert into t values (?, ?)", i, i)
	}
	testCases := []struct {
		needAddIndex   bool
		jobState       model.JobState
		JobSchemaState model.SchemaState
		cancelSucc     bool
	}{
		// model.JobStateNone means the jobs is canceled before the first run.
		{true, model.JobStateNone, model.StateNone, true},
		{false, model.JobStateRunning, model.StateWriteOnly, true},
		{false, model.JobStateRunning, model.StateDeleteOnly, false},
		{true, model.JobStateRunning, model.StateDeleteReorganization, false},
	}
	var checkErr error
	hook := &ddl.TestDDLCallback{}
	var jobID int64
	testCase := &testCases[0]
	hook.OnJobRunBeforeExported = func(job *model.Job) {
		if job.Type == model.ActionDropIndex && job.State == testCase.jobState && job.SchemaState == testCase.JobSchemaState {
			jobID = job.ID
			jobIDs := []int64{job.ID}
			hookCtx := mock.NewContext()
			hookCtx.Store = s.store
			err := hookCtx.NewTxn(context.TODO())
			if err != nil {
				checkErr = errors.Trace(err)
				return
			}
			txn, err := hookCtx.Txn(true)
			if err != nil {
				checkErr = errors.Trace(err)
				return
			}
			errs, err := admin.CancelJobs(txn, jobIDs)
			if err != nil {
				checkErr = errors.Trace(err)
				return
			}
			if errs[0] != nil {
				checkErr = errors.Trace(errs[0])
				return
			}
			checkErr = txn.Commit(context.Background())
		}
	}
	originalHook := s.dom.DDL().GetHook()
	s.dom.DDL().(ddl.DDLForTest).SetHook(hook)
	for i := range testCases {
		testCase = &testCases[i]
		if testCase.needAddIndex {
			s.mustExec(c, "alter table t add index idx_c2(c2)")
		}
		rs, err := s.tk.Exec("alter table t drop index idx_c2")
		if rs != nil {
			rs.Close()
		}
		t := s.testGetTable(c, "t")
		indexInfo := schemautil.FindIndexByName("idx_c2", t.Meta().Indices)
		if testCase.cancelSucc {
			c.Assert(checkErr, IsNil)
			c.Assert(err, NotNil)
			c.Assert(err.Error(), Equals, "[ddl:12]cancelled DDL job")
			c.Assert(indexInfo, NotNil)
			c.Assert(indexInfo.State, Equals, model.StatePublic)
		} else {
			err1 := admin.ErrCannotCancelDDLJob.GenWithStackByArgs(jobID)
			c.Assert(err, IsNil)
			c.Assert(checkErr, NotNil)
			c.Assert(checkErr.Error(), Equals, err1.Error())
			c.Assert(indexInfo, IsNil)
		}
	}
	s.dom.DDL().(ddl.DDLForTest).SetHook(originalHook)
	s.mustExec(c, "alter table t add index idx_c2(c2)")
	s.mustExec(c, "alter table t drop index idx_c2")
}

<<<<<<< HEAD
// TestCancelAddIndex1 tests canceling ddl job when the add index worker is not started.
func (s *testDBSuite) TestCancelAddIndexPanic(c *C) {
	gofail.Enable("github.com/pingcap/tidb/ddl/errorMockPanic", `return(true)`)
	defer gofail.Disable("github.com/pingcap/tidb/ddl/errorMockPanic")
	s.tk = testkit.NewTestKit(c, s.store)
	s.mustExec(c, "use test_db")
	s.mustExec(c, "drop table if exists t")
	s.mustExec(c, "create table t(c1 int, c2 int)")
	defer s.mustExec(c, "drop table t;")
	for i := 0; i < 5; i++ {
		s.mustExec(c, "insert into t values (?, ?)", i, i)
=======
// TestCancelDropTable tests cancel ddl job which type is drop table.
func (s *testDBSuite) TestCancelDropTableAndSchema(c *C) {
	s.tk = testkit.NewTestKit(c, s.store)
	testCases := []struct {
		needAddTableOrDB bool
		action           model.ActionType
		jobState         model.JobState
		JobSchemaState   model.SchemaState
		cancelSucc       bool
	}{
		// Check drop table.
		// model.JobStateNone means the jobs is canceled before the first run.
		{true, model.ActionDropTable, model.JobStateNone, model.StateNone, true},
		{false, model.ActionDropTable, model.JobStateRunning, model.StateWriteOnly, false},
		{true, model.ActionDropTable, model.JobStateRunning, model.StateDeleteOnly, false},

		// Check drop database.
		{true, model.ActionDropSchema, model.JobStateNone, model.StateNone, true},
		{false, model.ActionDropSchema, model.JobStateRunning, model.StateWriteOnly, false},
		{true, model.ActionDropSchema, model.JobStateRunning, model.StateDeleteOnly, false},
>>>>>>> e45e6999
	}
	var checkErr error
	oldReorgWaitTimeout := ddl.ReorgWaitTimeout
	ddl.ReorgWaitTimeout = 50 * time.Millisecond
	defer func() { ddl.ReorgWaitTimeout = oldReorgWaitTimeout }()
	hook := &ddl.TestDDLCallback{}
<<<<<<< HEAD
	hook.OnJobRunBeforeExported = func(job *model.Job) {
		if job.Type == model.ActionAddIndex && job.State == model.JobStateRunning && job.SchemaState == model.StateWriteReorganization && job.SnapshotVer != 0 {
			jobIDs := []int64{job.ID}
			hookCtx := mock.NewContext()
			hookCtx.Store = s.store
			err := hookCtx.NewTxn(context.Background())
=======
	var jobID int64
	testCase := &testCases[0]
	hook.OnJobRunBeforeExported = func(job *model.Job) {
		if job.Type == testCase.action && job.State == testCase.jobState && job.SchemaState == testCase.JobSchemaState {
			jobIDs := []int64{job.ID}
			jobID = job.ID
			hookCtx := mock.NewContext()
			hookCtx.Store = s.store
			err := hookCtx.NewTxn(context.TODO())
			if err != nil {
				checkErr = errors.Trace(err)
				return
			}
			txn, err := hookCtx.Txn(true)
>>>>>>> e45e6999
			if err != nil {
				checkErr = errors.Trace(err)
				return
			}
<<<<<<< HEAD
			errs, err := admin.CancelJobs(hookCtx.Txn(true), jobIDs)
=======
			errs, err := admin.CancelJobs(txn, jobIDs)
>>>>>>> e45e6999
			if err != nil {
				checkErr = errors.Trace(err)
				return
			}
			if errs[0] != nil {
				checkErr = errors.Trace(errs[0])
				return
			}
<<<<<<< HEAD
			checkErr = hookCtx.Txn(true).Commit(context.Background())
		}
	}
	origHook := s.dom.DDL().GetHook()
	defer s.dom.DDL().(ddl.DDLForTest).SetHook(origHook)
	s.dom.DDL().(ddl.DDLForTest).SetHook(hook)
	rs, err := s.tk.Exec("alter table t add index idx_c2(c2)")
	if rs != nil {
		rs.Close()
	}
	c.Assert(checkErr, IsNil)
	c.Assert(err, NotNil)
	c.Assert(err.Error(), Equals, "[ddl:12]cancelled DDL job")
=======
			checkErr = txn.Commit(context.Background())
		}
	}
	originHook := s.dom.DDL().GetHook()
	defer s.dom.DDL().(ddl.DDLForTest).SetHook(originHook)
	s.dom.DDL().(ddl.DDLForTest).SetHook(hook)
	var err error
	sql := ""
	for i := range testCases {
		testCase = &testCases[i]
		if testCase.needAddTableOrDB {
			s.mustExec(c, "create database if not exists test_drop_db")
			s.mustExec(c, "use test_drop_db")
			s.mustExec(c, "create table if not exists t(c1 int, c2 int)")
		}

		if testCase.action == model.ActionDropTable {
			sql = "drop table t;"
		} else if testCase.action == model.ActionDropSchema {
			sql = "drop database test_drop_db;"
		}

		_, err = s.tk.Exec(sql)
		if testCase.cancelSucc {
			c.Assert(checkErr, IsNil)
			c.Assert(err, NotNil)
			c.Assert(err.Error(), Equals, "[ddl:12]cancelled DDL job")
			s.mustExec(c, "insert into t values (?, ?)", i, i)
		} else {
			c.Assert(err, IsNil)
			c.Assert(checkErr, NotNil)
			c.Assert(checkErr.Error(), Equals, admin.ErrCannotCancelDDLJob.GenWithStackByArgs(jobID).Error())
			_, err = s.tk.Exec("insert into t values (?, ?)", i, i)
			c.Assert(err, NotNil)
		}
	}
>>>>>>> e45e6999
}

func (s *testDBSuite) TestAddAnonymousIndex(c *C) {
	s.tk = testkit.NewTestKit(c, s.store)
	s.tk.MustExec("use " + s.schemaName)
	s.mustExec(c, "create table t_anonymous_index (c1 int, c2 int, C3 int)")
	s.mustExec(c, "alter table t_anonymous_index add index (c1, c2)")
	// for dropping empty index
	_, err := s.tk.Exec("alter table t_anonymous_index drop index")
	c.Assert(err, NotNil)
	// The index name is c1 when adding index (c1, c2).
	s.mustExec(c, "alter table t_anonymous_index drop index c1")
	t := s.testGetTable(c, "t_anonymous_index")
	c.Assert(t.Indices(), HasLen, 0)
	// for adding some indices that the first column name is c1
	s.mustExec(c, "alter table t_anonymous_index add index (c1)")
	_, err = s.tk.Exec("alter table t_anonymous_index add index c1 (c2)")
	c.Assert(err, NotNil)
	t = s.testGetTable(c, "t_anonymous_index")
	c.Assert(t.Indices(), HasLen, 1)
	idx := t.Indices()[0].Meta().Name.L
	c.Assert(idx, Equals, "c1")
	// The MySQL will be a warning.
	s.mustExec(c, "alter table t_anonymous_index add index c1_3 (c1)")
	s.mustExec(c, "alter table t_anonymous_index add index (c1, c2, C3)")
	// The MySQL will be a warning.
	s.mustExec(c, "alter table t_anonymous_index add index (c1)")
	t = s.testGetTable(c, "t_anonymous_index")
	c.Assert(t.Indices(), HasLen, 4)
	s.mustExec(c, "alter table t_anonymous_index drop index c1")
	s.mustExec(c, "alter table t_anonymous_index drop index c1_2")
	s.mustExec(c, "alter table t_anonymous_index drop index c1_3")
	s.mustExec(c, "alter table t_anonymous_index drop index c1_4")
	// for case insensitive
	s.mustExec(c, "alter table t_anonymous_index add index (C3)")
	s.mustExec(c, "alter table t_anonymous_index drop index c3")
	s.mustExec(c, "alter table t_anonymous_index add index c3 (C3)")
	s.mustExec(c, "alter table t_anonymous_index drop index C3")
	// for anonymous index with column name `primary`
	s.mustExec(c, "create table t_primary (`primary` int, key (`primary`))")
	t = s.testGetTable(c, "t_primary")
	c.Assert(t.Indices()[0].Meta().Name.String(), Equals, "primary_2")
	s.mustExec(c, "create table t_primary_2 (`primary` int, key primary_2 (`primary`), key (`primary`))")
	t = s.testGetTable(c, "t_primary_2")
	c.Assert(t.Indices()[0].Meta().Name.String(), Equals, "primary_2")
	c.Assert(t.Indices()[1].Meta().Name.String(), Equals, "primary_3")
	s.mustExec(c, "create table t_primary_3 (`primary_2` int, key(`primary_2`), `primary` int, key(`primary`));")
	t = s.testGetTable(c, "t_primary_3")
	c.Assert(t.Indices()[0].Meta().Name.String(), Equals, "primary_2")
	c.Assert(t.Indices()[1].Meta().Name.String(), Equals, "primary_3")
}

func (s *testDBSuite) testAlterLock(c *C) {
	s.tk = testkit.NewTestKit(c, s.store)
	s.tk.MustExec("use " + s.schemaName)
	s.mustExec(c, "create table t_index_lock (c1 int, c2 int, C3 int)")
	s.mustExec(c, "alter table t_indx_lock add index (c1, c2), lock=none")
}

func (s *testDBSuite) TestAddMultiColumnsIndex(c *C) {
	s.tk = testkit.NewTestKit(c, s.store)
	s.tk.MustExec("use " + s.schemaName)

	s.tk.MustExec("drop database if exists tidb;")
	s.tk.MustExec("create database tidb;")
	s.tk.MustExec("use tidb;")
	s.tk.MustExec("create table tidb.test (a int auto_increment primary key, b int);")
	s.tk.MustExec("insert tidb.test values (1, 1);")
	s.tk.MustExec("update tidb.test set b = b + 1 where a = 1;")
	s.tk.MustExec("insert into tidb.test values (2, 2);")
	// Test that the b value is nil.
	s.tk.MustExec("insert into tidb.test (a) values (3);")
	s.tk.MustExec("insert into tidb.test values (4, 4);")
	// Test that the b value is nil again.
	s.tk.MustExec("insert into tidb.test (a) values (5);")
	s.tk.MustExec("insert tidb.test values (6, 6);")
	s.tk.MustExec("alter table tidb.test add index idx1 (a, b);")
	s.tk.MustExec("admin check table test")
}

func (s *testDBSuite) TestAddIndex(c *C) {
	s.testAddIndex(c, false, "create table test_add_index (c1 bigint, c2 bigint, c3 bigint, primary key(c1))")
	s.testAddIndex(c, true, `create table test_add_index (c1 bigint, c2 bigint, c3 bigint, primary key(c1))
			      partition by range (c1) (
			      partition p0 values less than (3440),
			      partition p1 values less than (61440),
			      partition p2 values less than (122880),
			      partition p3 values less than (204800),
			      partition p4 values less than maxvalue)`)
	s.testAddIndex(c, true, `create table test_add_index (c1 bigint, c2 bigint, c3 bigint, primary key(c1))
			      partition by hash (c1) partitions 4;`)
}

func (s *testDBSuite) testAddIndex(c *C, testPartition bool, createTableSQL string) {
	s.tk = testkit.NewTestKit(c, s.store)
	s.tk.MustExec("use " + s.schemaName)
	if testPartition {
		s.tk.MustExec("set @@session.tidb_enable_table_partition = '1';")
	}
	s.tk.MustExec("drop table if exists test_add_index")
	s.tk.MustExec(createTableSQL)

	done := make(chan error, 1)
	start := -10
	num := defaultBatchSize
	// first add some rows
	for i := start; i < num; i++ {
		sql := fmt.Sprintf("insert into test_add_index values (%d, %d, %d)", i, i, i)
		s.mustExec(c, sql)
	}
	// Add some discrete rows.
	maxBatch := 20
	batchCnt := 100
	otherKeys := make([]int, 0, batchCnt*maxBatch)
	// Make sure there are no duplicate keys.
	base := defaultBatchSize * 20
	for i := 1; i < batchCnt; i++ {
		n := base + i*defaultBatchSize + i
		for j := 0; j < rand.Intn(maxBatch); j++ {
			n += j
			sql := fmt.Sprintf("insert into test_add_index values (%d, %d, %d)", n, n, n)
			s.mustExec(c, sql)
			otherKeys = append(otherKeys, n)
		}
	}
	// Encounter the value of math.MaxInt64 in middle of
	v := math.MaxInt64 - defaultBatchSize/2
	sql := fmt.Sprintf("insert into test_add_index values (%d, %d, %d)", v, v, v)
	s.mustExec(c, sql)
	otherKeys = append(otherKeys, v)

	testddlutil.SessionExecInGoroutine(c, s.store, "create index c3_index on test_add_index (c3)", done)

	deletedKeys := make(map[int]struct{})

	ticker := time.NewTicker(s.lease / 2)
	defer ticker.Stop()
LOOP:
	for {
		select {
		case err := <-done:
			if err == nil {
				break LOOP
			}
			c.Assert(err, IsNil, Commentf("err:%v", errors.ErrorStack(err)))
		case <-ticker.C:
			// When the server performance is particularly poor,
			// the adding index operation can not be completed.
			// So here is a limit to the number of rows inserted.
			if num > defaultBatchSize*10 {
				break
			}
			step := 10
			// delete some rows, and add some data
			for i := num; i < num+step; i++ {
				n := rand.Intn(num)
				deletedKeys[n] = struct{}{}
				sql := fmt.Sprintf("delete from test_add_index where c1 = %d", n)
				s.mustExec(c, sql)
				sql = fmt.Sprintf("insert into test_add_index values (%d, %d, %d)", i, i, i)
				s.mustExec(c, sql)
			}
			num += step
		}
	}

	// get exists keys
	keys := make([]int, 0, num)
	for i := start; i < num; i++ {
		if _, ok := deletedKeys[i]; ok {
			continue
		}
		keys = append(keys, i)
	}
	keys = append(keys, otherKeys...)

	// test index key
	expectedRows := make([][]interface{}, 0, len(keys))
	for _, key := range keys {
		expectedRows = append(expectedRows, []interface{}{key})
	}
	rows := s.mustQuery(c, fmt.Sprintf("select c1 from test_add_index where c3 >= %d order by c1", start))
	matchRows(c, rows, expectedRows)

	if testPartition {
		s.tk.MustExec("admin check table test_add_index")
		return
	}

	// test index range
	for i := 0; i < 100; i++ {
		index := rand.Intn(len(keys) - 3)
		rows := s.mustQuery(c, "select c1 from test_add_index where c3 >= ? limit 3", keys[index])
		matchRows(c, rows, [][]interface{}{{keys[index]}, {keys[index+1]}, {keys[index+2]}})
	}

	// TODO: Support explain in future.
	// rows := s.mustQuery(c, "explain select c1 from test_add_index where c3 >= 100")

	// ay := dumpRows(c, rows)
	// c.Assert(strings.Contains(fmt.Sprintf("%v", ay), "c3_index"), IsTrue)

	// get all row handles
	ctx := s.s.(sessionctx.Context)
	c.Assert(ctx.NewTxn(context.Background()), IsNil)
	t := s.testGetTable(c, "test_add_index")
	handles := make(map[int64]struct{})
	startKey := t.RecordKey(math.MinInt64)
	err := t.IterRecords(ctx, startKey, t.Cols(),
		func(h int64, data []types.Datum, cols []*table.Column) (bool, error) {
			handles[h] = struct{}{}
			return true, nil
		})
	c.Assert(err, IsNil)

	// check in index
	var nidx table.Index
	for _, tidx := range t.Indices() {
		if tidx.Meta().Name.L == "c3_index" {
			nidx = tidx
			break
		}
	}
	// Make sure there is index with name c3_index.
	c.Assert(nidx, NotNil)
	c.Assert(nidx.Meta().ID, Greater, int64(0))
	txn, err := ctx.Txn(true)
	c.Assert(err, IsNil)
	txn.Rollback()

	c.Assert(ctx.NewTxn(context.Background()), IsNil)
	defer txn.Rollback()

	it, err := nidx.SeekFirst(txn)
	c.Assert(err, IsNil)
	defer it.Close()

	for {
		_, h, err := it.Next()
		if terror.ErrorEqual(err, io.EOF) {
			break
		}

		c.Assert(err, IsNil)
		_, ok := handles[h]
		c.Assert(ok, IsTrue)
		delete(handles, h)
	}
	c.Assert(handles, HasLen, 0)
	s.tk.MustExec("drop table test_add_index")
}

func (s *testDBSuite) TestDropIndex(c *C) {
	s.tk = testkit.NewTestKit(c, s.store)
	s.tk.MustExec("use " + s.schemaName)
	s.tk.MustExec("drop table if exists test_drop_index")
	s.tk.MustExec("create table test_drop_index (c1 int, c2 int, c3 int, primary key(c1))")
	s.tk.MustExec("create index c3_index on test_drop_index (c3)")
	done := make(chan error, 1)
	s.mustExec(c, "delete from test_drop_index")

	num := 100
	//  add some rows
	for i := 0; i < num; i++ {
		s.mustExec(c, "insert into test_drop_index values (?, ?, ?)", i, i, i)
	}
	t := s.testGetTable(c, "test_drop_index")
	var c3idx table.Index
	for _, tidx := range t.Indices() {
		if tidx.Meta().Name.L == "c3_index" {
			c3idx = tidx
			break
		}
	}
	c.Assert(c3idx, NotNil)

	testddlutil.SessionExecInGoroutine(c, s.store, "drop index c3_index on test_drop_index", done)

	ticker := time.NewTicker(s.lease / 2)
	defer ticker.Stop()
LOOP:
	for {
		select {
		case err := <-done:
			if err == nil {
				break LOOP
			}
			c.Assert(err, IsNil, Commentf("err:%v", errors.ErrorStack(err)))
		case <-ticker.C:
			step := 10
			// delete some rows, and add some data
			for i := num; i < num+step; i++ {
				n := rand.Intn(num)
				s.mustExec(c, "update test_drop_index set c2 = 1 where c1 = ?", n)
				s.mustExec(c, "insert into test_drop_index values (?, ?, ?)", i, i, i)
			}
			num += step
		}
	}

	rows := s.mustQuery(c, "explain select c1 from test_drop_index where c3 >= 0")
	c.Assert(strings.Contains(fmt.Sprintf("%v", rows), "c3_index"), IsFalse)

	// check in index, must no index in kv
	ctx := s.s.(sessionctx.Context)

	// Make sure there is no index with name c3_index.
	t = s.testGetTable(c, "test_drop_index")
	var nidx table.Index
	for _, tidx := range t.Indices() {
		if tidx.Meta().Name.L == "c3_index" {
			nidx = tidx
			break
		}
	}
	c.Assert(nidx, IsNil)

	idx := tables.NewIndex(t.Meta().ID, t.Meta(), c3idx.Meta())
	checkDelRangeDone(c, ctx, idx)
	s.tk.MustExec("drop table test_drop_index")
}

func checkDelRangeDone(c *C, ctx sessionctx.Context, idx table.Index) {
	startTime := time.Now()
	f := func() map[int64]struct{} {
		handles := make(map[int64]struct{})

		c.Assert(ctx.NewTxn(context.Background()), IsNil)
		txn, err := ctx.Txn(true)
		c.Assert(err, IsNil)
		defer txn.Rollback()

		txn, err = ctx.Txn(true)
		c.Assert(err, IsNil)
		it, err := idx.SeekFirst(txn)
		c.Assert(err, IsNil)
		defer it.Close()

		for {
			_, h, err := it.Next()
			if terror.ErrorEqual(err, io.EOF) {
				break
			}

			c.Assert(err, IsNil)
			handles[h] = struct{}{}
		}
		return handles
	}

	var handles map[int64]struct{}
	for i := 0; i < waitForCleanDataRound; i++ {
		handles = f()
		if len(handles) != 0 {
			time.Sleep(waitForCleanDataInterval)
		} else {
			break
		}
	}
	c.Assert(handles, HasLen, 0, Commentf("take time %v", time.Since(startTime)))
}

func (s *testDBSuite) TestAddIndexWithDupCols(c *C) {
	s.tk = testkit.NewTestKit(c, s.store)
	s.tk.MustExec("use " + s.schemaName)
	err1 := infoschema.ErrColumnExists.GenWithStackByArgs("b")
	err2 := infoschema.ErrColumnExists.GenWithStackByArgs("B")

	s.tk.MustExec("create table test_add_index_with_dup (a int, b int)")
	_, err := s.tk.Exec("create index c on test_add_index_with_dup(b, a, b)")
	c.Check(errors.Cause(err1).(*terror.Error).Equal(err), Equals, true)

	_, err = s.tk.Exec("create index c on test_add_index_with_dup(b, a, B)")
	c.Check(errors.Cause(err2).(*terror.Error).Equal(err), Equals, true)

	_, err = s.tk.Exec("alter table test_add_index_with_dup add index c (b, a, b)")
	c.Check(errors.Cause(err1).(*terror.Error).Equal(err), Equals, true)

	_, err = s.tk.Exec("alter table test_add_index_with_dup add index c (b, a, B)")
	c.Check(errors.Cause(err2).(*terror.Error).Equal(err), Equals, true)

	s.tk.MustExec("drop table test_add_index_with_dup")
}

func (s *testDBSuite) showColumns(c *C, tableName string) [][]interface{} {
	return s.mustQuery(c, fmt.Sprintf("show columns from %s", tableName))
}

func (s *testDBSuite) TestCreateIndexType(c *C) {
	s.tk = testkit.NewTestKit(c, s.store)
	s.tk.MustExec("use " + s.schemaName)
	sql := `CREATE TABLE test_index (
		price int(5) DEFAULT '0' NOT NULL,
		area varchar(40) DEFAULT '' NOT NULL,
		type varchar(40) DEFAULT '' NOT NULL,
		transityes set('a','b'),
		shopsyes enum('Y','N') DEFAULT 'Y' NOT NULL,
		schoolsyes enum('Y','N') DEFAULT 'Y' NOT NULL,
		petsyes enum('Y','N') DEFAULT 'Y' NOT NULL,
		KEY price (price,area,type,transityes,shopsyes,schoolsyes,petsyes));`
	s.tk.MustExec(sql)
}

func (s *testDBSuite) TestColumn(c *C) {
	s.tk = testkit.NewTestKit(c, s.store)
	s.tk.MustExec("use " + s.schemaName)
	s.tk.MustExec("create table t2 (c1 int, c2 int, c3 int)")
	s.testAddColumn(c)
	s.testDropColumn(c)
	s.tk.MustExec("drop table t2")
}

func (s *testDBSuite) TestAddColumnTooMany(c *C) {
	s.tk = testkit.NewTestKit(c, s.store)
	s.tk.MustExec("use test")
	count := int(atomic.LoadUint32(&ddl.TableColumnCountLimit) - 1)
	var cols []string
	for i := 0; i < count; i++ {
		cols = append(cols, fmt.Sprintf("a%d int", i))
	}
	createSQL := fmt.Sprintf("create table t_column_too_many (%s)", strings.Join(cols, ","))
	s.tk.MustExec(createSQL)
	s.tk.MustExec("alter table t_column_too_many add column a_512 int")
	alterSQL := "alter table t_column_too_many add column a_513 int"
	s.testErrorCode(c, alterSQL, tmysql.ErrTooManyFields)
}

func sessionExec(c *C, s kv.Storage, sql string) {
	se, err := session.CreateSession4Test(s)
	c.Assert(err, IsNil)
	_, err = se.Execute(context.Background(), "use test_db")
	c.Assert(err, IsNil)
	rs, err := se.Execute(context.Background(), sql)
	c.Assert(err, IsNil, Commentf("err:%v", errors.ErrorStack(err)))
	c.Assert(rs, IsNil)
	se.Close()
}

func (s *testDBSuite) testAddColumn(c *C) {
	done := make(chan error, 1)

	num := defaultBatchSize + 10
	// add some rows
	for i := 0; i < num; i++ {
		s.mustExec(c, "insert into t2 values (?, ?, ?)", i, i, i)
	}

	testddlutil.SessionExecInGoroutine(c, s.store, "alter table t2 add column c4 int default -1", done)

	ticker := time.NewTicker(s.lease / 2)
	defer ticker.Stop()
	step := 10
LOOP:
	for {
		select {
		case err := <-done:
			if err == nil {
				break LOOP
			}
			c.Assert(err, IsNil, Commentf("err:%v", errors.ErrorStack(err)))
		case <-ticker.C:
			// delete some rows, and add some data
			for i := num; i < num+step; i++ {
				n := rand.Intn(num)
				s.tk.MustExec("begin")
				s.tk.MustExec("delete from t2 where c1 = ?", n)
				s.tk.MustExec("commit")

				// Make sure that statement of insert and show use the same infoSchema.
				s.tk.MustExec("begin")
				_, err := s.tk.Exec("insert into t2 values (?, ?, ?)", i, i, i)
				if err != nil {
					// if err is failed, the column number must be 4 now.
					values := s.showColumns(c, "t2")
					c.Assert(values, HasLen, 4, Commentf("err:%v", errors.ErrorStack(err)))
				}
				s.tk.MustExec("commit")
			}
			num += step
		}
	}

	// add data, here c4 must exist
	for i := num; i < num+step; i++ {
		s.tk.MustExec("insert into t2 values (?, ?, ?, ?)", i, i, i, i)
	}

	rows := s.mustQuery(c, "select count(c4) from t2")
	c.Assert(rows, HasLen, 1)
	c.Assert(rows[0], HasLen, 1)
	count, err := strconv.ParseInt(rows[0][0].(string), 10, 64)
	c.Assert(err, IsNil)
	c.Assert(count, Greater, int64(0))

	rows = s.mustQuery(c, "select count(c4) from t2 where c4 = -1")
	matchRows(c, rows, [][]interface{}{{count - int64(step)}})

	for i := num; i < num+step; i++ {
		rows = s.mustQuery(c, "select c4 from t2 where c4 = ?", i)
		matchRows(c, rows, [][]interface{}{{i}})
	}

	ctx := s.s.(sessionctx.Context)
	t := s.testGetTable(c, "t2")
	i := 0
	j := 0
	ctx.NewTxn(context.Background())
	defer func() {
		if txn, err1 := ctx.Txn(true); err1 == nil {
			txn.Rollback()
		}
	}()
	err = t.IterRecords(ctx, t.FirstKey(), t.Cols(),
		func(h int64, data []types.Datum, cols []*table.Column) (bool, error) {
			i++
			// c4 must be -1 or > 0
			v, err1 := data[3].ToInt64(ctx.GetSessionVars().StmtCtx)
			c.Assert(err1, IsNil)
			if v == -1 {
				j++
			} else {
				c.Assert(v, Greater, int64(0))
			}
			return true, nil
		})
	c.Assert(err, IsNil)
	c.Assert(i, Equals, int(count))
	c.Assert(i, LessEqual, num+step)
	c.Assert(j, Equals, int(count)-step)

	// for modifying columns after adding columns
	s.tk.MustExec("alter table t2 modify c4 int default 11")
	for i := num + step; i < num+step+10; i++ {
		s.mustExec(c, "insert into t2 values (?, ?, ?, ?)", i, i, i, i)
	}
	rows = s.mustQuery(c, "select count(c4) from t2 where c4 = -1")
	matchRows(c, rows, [][]interface{}{{count - int64(step)}})

	// add timestamp type column
	s.mustExec(c, "create table test_on_update_c (c1 int, c2 timestamp);")
	s.mustExec(c, "alter table test_on_update_c add column c3 timestamp null default '2017-02-11' on update current_timestamp;")
	is := domain.GetDomain(ctx).InfoSchema()
	tbl, err := is.TableByName(model.NewCIStr("test_db"), model.NewCIStr("test_on_update_c"))
	c.Assert(err, IsNil)
	tblInfo := tbl.Meta()
	colC := tblInfo.Columns[2]
	c.Assert(colC.Tp, Equals, mysql.TypeTimestamp)
	hasNotNull := tmysql.HasNotNullFlag(colC.Flag)
	c.Assert(hasNotNull, IsFalse)
	// add datetime type column
	s.mustExec(c, "create table test_on_update_d (c1 int, c2 datetime);")
	s.mustExec(c, "alter table test_on_update_d add column c3 datetime on update current_timestamp;")
	is = domain.GetDomain(ctx).InfoSchema()
	tbl, err = is.TableByName(model.NewCIStr("test_db"), model.NewCIStr("test_on_update_d"))
	c.Assert(err, IsNil)
	tblInfo = tbl.Meta()
	colC = tblInfo.Columns[2]
	c.Assert(colC.Tp, Equals, mysql.TypeDatetime)
	hasNotNull = tmysql.HasNotNullFlag(colC.Flag)
	c.Assert(hasNotNull, IsFalse)

	// test add unsupported constraint
	s.mustExec(c, "create table t_add_unsupported_constraint (a int);")
	_, err = s.tk.Exec("ALTER TABLE t_add_unsupported_constraint ADD id int AUTO_INCREMENT;")
	c.Assert(err.Error(), Equals, "[ddl:202]unsupported add column 'id' constraint AUTO_INCREMENT when altering 'test_db.t_add_unsupported_constraint'")
	_, err = s.tk.Exec("ALTER TABLE t_add_unsupported_constraint ADD id int KEY;")
	c.Assert(err.Error(), Equals, "[ddl:202]unsupported add column 'id' constraint PRIMARY KEY when altering 'test_db.t_add_unsupported_constraint'")
	_, err = s.tk.Exec("ALTER TABLE t_add_unsupported_constraint ADD id int UNIQUE;")
	c.Assert(err.Error(), Equals, "[ddl:202]unsupported add column 'id' constraint UNIQUE KEY when altering 'test_db.t_add_unsupported_constraint'")
}

func (s *testDBSuite) testDropColumn(c *C) {
	done := make(chan error, 1)
	s.mustExec(c, "delete from t2")

	num := 100
	// add some rows
	for i := 0; i < num; i++ {
		s.mustExec(c, "insert into t2 values (?, ?, ?, ?)", i, i, i, i)
	}

	// get c4 column id
	testddlutil.SessionExecInGoroutine(c, s.store, "alter table t2 drop column c4", done)

	ticker := time.NewTicker(s.lease / 2)
	defer ticker.Stop()
	step := 10
LOOP:
	for {
		select {
		case err := <-done:
			if err == nil {
				break LOOP
			}
			c.Assert(err, IsNil, Commentf("err:%v", errors.ErrorStack(err)))
		case <-ticker.C:
			// delete some rows, and add some data
			for i := num; i < num+step; i++ {
				// Make sure that statement of insert and show use the same infoSchema.
				s.tk.MustExec("begin")
				_, err := s.tk.Exec("insert into t2 values (?, ?, ?)", i, i, i)
				if err != nil {
					// If executing is failed, the column number must be 4 now.
					values := s.showColumns(c, "t2")
					c.Assert(values, HasLen, 4, Commentf("err:%v", errors.ErrorStack(err)))
				}
				s.tk.MustExec("commit")
			}
			num += step
		}
	}

	// add data, here c4 must not exist
	for i := num; i < num+step; i++ {
		s.mustExec(c, "insert into t2 values (?, ?, ?)", i, i, i)
	}

	rows := s.mustQuery(c, "select count(*) from t2")
	c.Assert(rows, HasLen, 1)
	c.Assert(rows[0], HasLen, 1)
	count, err := strconv.ParseInt(rows[0][0].(string), 10, 64)
	c.Assert(err, IsNil)
	c.Assert(count, Greater, int64(0))
}

// TestDropColumn is for inserting value with a to-be-dropped column when do drop column.
// Column info from schema in build-insert-plan should be public only,
// otherwise they will not be consist with Table.Col(), then the server will panic.
func (s *testDBSuite) TestDropColumn(c *C) {
	s.tk = testkit.NewTestKit(c, s.store)
	s.tk.MustExec("create database drop_col_db")
	s.tk.MustExec("use drop_col_db")
	s.tk.MustExec("create table t2 (c1 int, c2 int, c3 int)")
	num := 50
	dmlDone := make(chan error, num)
	ddlDone := make(chan error, num)

	multiDDL := make([]string, 0, num)
	for i := 0; i < num/2; i++ {
		multiDDL = append(multiDDL, "alter table t2 add column c4 int", "alter table t2 drop column c4")
	}
	testddlutil.ExecMultiSQLInGoroutine(c, s.store, "drop_col_db", multiDDL, ddlDone)
	for i := 0; i < num; i++ {
		testddlutil.ExecMultiSQLInGoroutine(c, s.store, "drop_col_db", []string{"insert into t2 set c1 = 1, c2 = 1, c3 = 1, c4 = 1"}, dmlDone)
	}
	for i := 0; i < num; i++ {
		select {
		case err := <-ddlDone:
			c.Assert(err, IsNil, Commentf("err:%v", errors.ErrorStack(err)))
		}
	}

	s.tk.MustExec("drop database drop_col_db")
}

func (s *testDBSuite) TestPrimaryKey(c *C) {
	s.tk = testkit.NewTestKit(c, s.store)
	s.tk.MustExec("use " + s.schemaName)

	s.mustExec(c, "create table primary_key_test (a int, b varchar(10))")
	_, err := s.tk.Exec("alter table primary_key_test add primary key(a)")
	c.Assert(ddl.ErrUnsupportedModifyPrimaryKey.Equal(err), IsTrue)
	_, err = s.tk.Exec("alter table primary_key_test drop primary key")
	c.Assert(ddl.ErrUnsupportedModifyPrimaryKey.Equal(err), IsTrue)
}

func (s *testDBSuite) TestChangeColumn(c *C) {
	s.tk = testkit.NewTestKit(c, s.store)
	s.tk.MustExec("use " + s.schemaName)

	s.mustExec(c, "create table t3 (a int default '0', b varchar(10), d int not null default '0')")
	s.mustExec(c, "insert into t3 set b = 'a'")
	s.tk.MustQuery("select a from t3").Check(testkit.Rows("0"))
	s.mustExec(c, "alter table t3 change a aa bigint")
	s.mustExec(c, "insert into t3 set b = 'b'")
	s.tk.MustQuery("select aa from t3").Check(testkit.Rows("0", "<nil>"))
	// for no default flag
	s.mustExec(c, "alter table t3 change d dd bigint not null")
	ctx := s.tk.Se.(sessionctx.Context)
	is := domain.GetDomain(ctx).InfoSchema()
	tbl, err := is.TableByName(model.NewCIStr("test_db"), model.NewCIStr("t3"))
	c.Assert(err, IsNil)
	tblInfo := tbl.Meta()
	colD := tblInfo.Columns[2]
	hasNoDefault := tmysql.HasNoDefaultValueFlag(colD.Flag)
	c.Assert(hasNoDefault, IsTrue)
	// for the following definitions: 'not null', 'null', 'default value' and 'comment'
	s.mustExec(c, "alter table t3 change b b varchar(20) null default 'c' comment 'my comment'")
	is = domain.GetDomain(ctx).InfoSchema()
	tbl, err = is.TableByName(model.NewCIStr("test_db"), model.NewCIStr("t3"))
	c.Assert(err, IsNil)
	tblInfo = tbl.Meta()
	colB := tblInfo.Columns[1]
	c.Assert(colB.Comment, Equals, "my comment")
	hasNotNull := tmysql.HasNotNullFlag(colB.Flag)
	c.Assert(hasNotNull, IsFalse)
	s.mustExec(c, "insert into t3 set aa = 3, dd = 5")
	s.tk.MustQuery("select b from t3").Check(testkit.Rows("a", "b", "c"))
	// for timestamp
	s.mustExec(c, "alter table t3 add column c timestamp not null")
	s.mustExec(c, "alter table t3 change c c timestamp null default '2017-02-11' comment 'col c comment' on update current_timestamp")
	is = domain.GetDomain(ctx).InfoSchema()
	tbl, err = is.TableByName(model.NewCIStr("test_db"), model.NewCIStr("t3"))
	c.Assert(err, IsNil)
	tblInfo = tbl.Meta()
	colC := tblInfo.Columns[3]
	c.Assert(colC.Comment, Equals, "col c comment")
	hasNotNull = tmysql.HasNotNullFlag(colC.Flag)
	c.Assert(hasNotNull, IsFalse)
	// for enum
	s.mustExec(c, "alter table t3 add column en enum('a', 'b', 'c') not null default 'a'")

	// for failing tests
	sql := "alter table t3 change aa a bigint default ''"
	s.testErrorCode(c, sql, tmysql.ErrInvalidDefault)
	sql = "alter table t3 change a testx.t3.aa bigint"
	s.testErrorCode(c, sql, tmysql.ErrWrongDBName)
	sql = "alter table t3 change t.a aa bigint"
	s.testErrorCode(c, sql, tmysql.ErrWrongTableName)
	s.mustExec(c, "create table t4 (c1 int, c2 int, c3 int default 1, index (c1));")
	s.tk.MustExec("insert into t4(c2) values (null);")
	sql = "alter table t4 change c1 a1 int not null;"
	s.testErrorCode(c, sql, tmysql.ErrInvalidUseOfNull)
	sql = "alter table t4 change c2 a bigint not null;"
	s.testErrorCode(c, sql, tmysql.WarnDataTruncated)
	sql = "alter table t3 modify en enum('a', 'z', 'b', 'c') not null default 'a'"
	s.testErrorCode(c, sql, tmysql.ErrUnknown)
	// Rename to an existing column.
	s.mustExec(c, "alter table t3 add column a bigint")
	sql = "alter table t3 change aa a bigint"
	s.testErrorCode(c, sql, tmysql.ErrDupFieldName)

	s.tk.MustExec("drop table t3")
}

func (s *testDBSuite) mustExec(c *C, query string, args ...interface{}) {
	s.tk.MustExec(query, args...)
}

func (s *testDBSuite) mustQuery(c *C, query string, args ...interface{}) [][]interface{} {
	r := s.tk.MustQuery(query, args...)
	return r.Rows()
}

func matchRows(c *C, rows [][]interface{}, expected [][]interface{}) {
	c.Assert(len(rows), Equals, len(expected), Commentf("got %v, expected %v", rows, expected))
	for i := range rows {
		match(c, rows[i], expected[i]...)
	}
}

func match(c *C, row []interface{}, expected ...interface{}) {
	c.Assert(len(row), Equals, len(expected))
	for i := range row {
		got := fmt.Sprintf("%v", row[i])
		need := fmt.Sprintf("%v", expected[i])
		c.Assert(got, Equals, need)
	}
}

func (s *testDBSuite) TestCreateTableWithLike(c *C) {
	s.tk = testkit.NewTestKit(c, s.store)
	// for the same database
	s.tk.MustExec("create database ctwl_db")
	s.tk.MustExec("use ctwl_db")
	s.tk.MustExec("create table tt(id int primary key)")
	s.tk.MustExec("create table t (c1 int not null auto_increment, c2 int, constraint cc foreign key (c2) references tt(id), primary key(c1)) auto_increment = 10")
	s.tk.MustExec("insert into t set c2=1")
	s.tk.MustExec("create table t1 like ctwl_db.t")
	s.tk.MustExec("insert into t1 set c2=11")
	s.tk.MustExec("create table t2 (like ctwl_db.t1)")
	s.tk.MustExec("insert into t2 set c2=12")
	s.tk.MustQuery("select * from t").Check(testkit.Rows("10 1"))
	s.tk.MustQuery("select * from t1").Check(testkit.Rows("1 11"))
	s.tk.MustQuery("select * from t2").Check(testkit.Rows("1 12"))
	ctx := s.tk.Se.(sessionctx.Context)
	is := domain.GetDomain(ctx).InfoSchema()
	tbl1, err := is.TableByName(model.NewCIStr("ctwl_db"), model.NewCIStr("t1"))
	c.Assert(err, IsNil)
	tbl1Info := tbl1.Meta()
	c.Assert(tbl1Info.ForeignKeys, IsNil)
	c.Assert(tbl1Info.PKIsHandle, Equals, true)
	col := tbl1Info.Columns[0]
	hasNotNull := tmysql.HasNotNullFlag(col.Flag)
	c.Assert(hasNotNull, IsTrue)
	tbl2, err := is.TableByName(model.NewCIStr("ctwl_db"), model.NewCIStr("t2"))
	c.Assert(err, IsNil)
	tbl2Info := tbl2.Meta()
	c.Assert(tbl2Info.ForeignKeys, IsNil)
	c.Assert(tbl2Info.PKIsHandle, Equals, true)
	c.Assert(tmysql.HasNotNullFlag(tbl2Info.Columns[0].Flag), IsTrue)

	// for different databases
	s.tk.MustExec("create database ctwl_db1")
	s.tk.MustExec("use ctwl_db1")
	s.tk.MustExec("create table t1 like ctwl_db.t")
	s.tk.MustExec("insert into t1 set c2=11")
	s.tk.MustQuery("select * from t1").Check(testkit.Rows("1 11"))
	is = domain.GetDomain(ctx).InfoSchema()
	tbl1, err = is.TableByName(model.NewCIStr("ctwl_db1"), model.NewCIStr("t1"))
	c.Assert(err, IsNil)
	c.Assert(tbl1.Meta().ForeignKeys, IsNil)

	// for failure cases
	failSQL := fmt.Sprintf("create table t1 like test_not_exist.t")
	s.testErrorCode(c, failSQL, tmysql.ErrNoSuchTable)
	failSQL = fmt.Sprintf("create table t1 like test.t_not_exist")
	s.testErrorCode(c, failSQL, tmysql.ErrNoSuchTable)
	failSQL = fmt.Sprintf("create table t1 (like test_not_exist.t)")
	s.testErrorCode(c, failSQL, tmysql.ErrNoSuchTable)
	failSQL = fmt.Sprintf("create table test_not_exis.t1 like ctwl_db.t")
	s.testErrorCode(c, failSQL, tmysql.ErrBadDB)
	failSQL = fmt.Sprintf("create table t1 like ctwl_db.t")
	s.testErrorCode(c, failSQL, tmysql.ErrTableExists)

	s.tk.MustExec("drop database ctwl_db")
	s.tk.MustExec("drop database ctwl_db1")
}

func (s *testDBSuite) TestCreateTable(c *C) {
	s.tk.MustExec("use test")
	s.tk.MustExec("CREATE TABLE `t` (`a` double DEFAULT 1.0 DEFAULT now() DEFAULT 2.0 );")
	s.tk.MustExec("CREATE TABLE IF NOT EXISTS `t` (`a` double DEFAULT 1.0 DEFAULT now() DEFAULT 2.0 );")
	ctx := s.tk.Se.(sessionctx.Context)
	is := domain.GetDomain(ctx).InfoSchema()
	tbl, err := is.TableByName(model.NewCIStr("test"), model.NewCIStr("t"))
	c.Assert(err, IsNil)
	cols := tbl.Cols()

	c.Assert(len(cols), Equals, 1)
	col := cols[0]
	c.Assert(col.Name.L, Equals, "a")
	d, ok := col.DefaultValue.(string)
	c.Assert(ok, IsTrue)
	c.Assert(d, Equals, "2.0")

	s.tk.MustExec("drop table t")

	_, err = s.tk.Exec("CREATE TABLE `t` (`a` int) DEFAULT CHARSET=abcdefg")
	c.Assert(err, NotNil)

	// test for enum column
	failSQL := "create table t_enum (a enum('e','e'));"
	s.testErrorCode(c, failSQL, tmysql.ErrDuplicatedValueInType)
	failSQL = "create table t_enum (a enum('e','E'));"
	s.testErrorCode(c, failSQL, tmysql.ErrDuplicatedValueInType)
	failSQL = "create table t_enum (a enum('abc','Abc'));"
	s.testErrorCode(c, failSQL, tmysql.ErrDuplicatedValueInType)
	// test for set column
	failSQL = "create table t_enum (a set('e','e'));"
	s.testErrorCode(c, failSQL, tmysql.ErrDuplicatedValueInType)
	failSQL = "create table t_enum (a set('e','E'));"
	s.testErrorCode(c, failSQL, tmysql.ErrDuplicatedValueInType)
	failSQL = "create table t_enum (a set('abc','Abc'));"
	s.testErrorCode(c, failSQL, tmysql.ErrDuplicatedValueInType)
	_, err = s.tk.Exec("create table t_enum (a enum('B','b'));")
	c.Assert(err.Error(), Equals, "[types:1291]Column 'a' has duplicated value 'B' in ENUM")
}

func (s *testDBSuite) TestTableForeignKey(c *C) {
	s.tk = testkit.NewTestKit(c, s.store)
	s.tk.MustExec("use test")
	s.tk.MustExec("create table t1 (a int, b int);")
	// test create table with foreign key.
	failSQL := "create table t2 (c int, foreign key (a) references t1(a));"
	s.testErrorCode(c, failSQL, tmysql.ErrKeyColumnDoesNotExits)
	// test add foreign key.
	s.tk.MustExec("create table t3 (a int, b int);")
	failSQL = "alter table t1 add foreign key (c) REFERENCES t3(a);"
	s.testErrorCode(c, failSQL, tmysql.ErrKeyColumnDoesNotExits)
	s.tk.MustExec("drop table if exists t1,t2,t3;")
}

func (s *testDBSuite) TestTruncateTable(c *C) {
	tk := testkit.NewTestKit(c, s.store)
	tk.MustExec("use test")
	tk.MustExec("create table truncate_table (c1 int, c2 int)")
	tk.MustExec("insert truncate_table values (1, 1), (2, 2)")
	ctx := tk.Se.(sessionctx.Context)
	is := domain.GetDomain(ctx).InfoSchema()
	oldTblInfo, err := is.TableByName(model.NewCIStr("test"), model.NewCIStr("truncate_table"))
	c.Assert(err, IsNil)
	oldTblID := oldTblInfo.Meta().ID

	tk.MustExec("truncate table truncate_table")

	tk.MustExec("insert truncate_table values (3, 3), (4, 4)")
	tk.MustQuery("select * from truncate_table").Check(testkit.Rows("3 3", "4 4"))

	is = domain.GetDomain(ctx).InfoSchema()
	newTblInfo, err := is.TableByName(model.NewCIStr("test"), model.NewCIStr("truncate_table"))
	c.Assert(err, IsNil)
	c.Assert(newTblInfo.Meta().ID, Greater, oldTblID)

	// Verify that the old table data has been deleted by background worker.
	tablePrefix := tablecodec.EncodeTablePrefix(oldTblID)
	hasOldTableData := true
	for i := 0; i < waitForCleanDataRound; i++ {
		err = kv.RunInNewTxn(s.store, false, func(txn kv.Transaction) error {
			it, err1 := txn.Iter(tablePrefix, nil)
			if err1 != nil {
				return err1
			}
			if !it.Valid() {
				hasOldTableData = false
			} else {
				hasOldTableData = it.Key().HasPrefix(tablePrefix)
			}
			it.Close()
			return nil
		})
		c.Assert(err, IsNil)
		if !hasOldTableData {
			break
		}
		time.Sleep(waitForCleanDataInterval)
	}
	c.Assert(hasOldTableData, IsFalse)
}

func (s *testDBSuite) TestRenameTable(c *C) {
	isAlterTable := false
	s.testRenameTable(c, "rename table %s to %s", isAlterTable)
}

func (s *testDBSuite) TestAlterTableRenameTable(c *C) {
	isAlterTable := true
	s.testRenameTable(c, "alter table %s rename to %s", isAlterTable)
}

func (s *testDBSuite) testRenameTable(c *C, sql string, isAlterTable bool) {
	s.tk = testkit.NewTestKit(c, s.store)
	s.tk.MustExec("use test")
	// for different databases
	s.tk.MustExec("create table t (c1 int, c2 int)")
	s.tk.MustExec("insert t values (1, 1), (2, 2)")
	ctx := s.tk.Se.(sessionctx.Context)
	is := domain.GetDomain(ctx).InfoSchema()
	oldTblInfo, err := is.TableByName(model.NewCIStr("test"), model.NewCIStr("t"))
	c.Assert(err, IsNil)
	oldTblID := oldTblInfo.Meta().ID
	s.tk.MustExec("create database test1")
	s.tk.MustExec("use test1")
	s.tk.MustExec(fmt.Sprintf(sql, "test.t", "test1.t1"))
	is = domain.GetDomain(ctx).InfoSchema()
	newTblInfo, err := is.TableByName(model.NewCIStr("test1"), model.NewCIStr("t1"))
	c.Assert(err, IsNil)
	c.Assert(newTblInfo.Meta().ID, Equals, oldTblID)
	s.tk.MustQuery("select * from t1").Check(testkit.Rows("1 1", "2 2"))
	s.tk.MustExec("use test")

	// Make sure t doesn't exist.
	s.tk.MustExec("create table t (c1 int, c2 int)")
	s.tk.MustExec("drop table t")

	// for the same database
	s.tk.MustExec("use test1")
	s.tk.MustExec(fmt.Sprintf(sql, "t1", "t2"))
	is = domain.GetDomain(ctx).InfoSchema()
	newTblInfo, err = is.TableByName(model.NewCIStr("test1"), model.NewCIStr("t2"))
	c.Assert(err, IsNil)
	c.Assert(newTblInfo.Meta().ID, Equals, oldTblID)
	s.tk.MustQuery("select * from t2").Check(testkit.Rows("1 1", "2 2"))
	isExist := is.TableExists(model.NewCIStr("test1"), model.NewCIStr("t1"))
	c.Assert(isExist, IsFalse)
	s.tk.MustQuery("show tables").Check(testkit.Rows("t2"))

	// for failure case
	failSQL := fmt.Sprintf(sql, "test_not_exist.t", "test_not_exist.t")
	s.testErrorCode(c, failSQL, tmysql.ErrFileNotFound)
	failSQL = fmt.Sprintf(sql, "test.test_not_exist", "test.test_not_exist")
	s.testErrorCode(c, failSQL, tmysql.ErrFileNotFound)
	failSQL = fmt.Sprintf(sql, "test.t_not_exist", "test_not_exist.t")
	s.testErrorCode(c, failSQL, tmysql.ErrFileNotFound)
	failSQL = fmt.Sprintf(sql, "test1.t2", "test_not_exist.t")
	s.testErrorCode(c, failSQL, tmysql.ErrErrorOnRename)

	// for the same table name
	s.tk.MustExec("use test1")
	s.tk.MustExec("create table if not exists t (c1 int, c2 int)")
	s.tk.MustExec("create table if not exists t1 (c1 int, c2 int)")
	if isAlterTable {
		s.tk.MustExec(fmt.Sprintf(sql, "test1.t", "t"))
		s.tk.MustExec(fmt.Sprintf(sql, "test1.t1", "test1.T1"))
	} else {
		s.testErrorCode(c, fmt.Sprintf(sql, "test1.t", "t"), tmysql.ErrTableExists)
		s.testErrorCode(c, fmt.Sprintf(sql, "test1.t1", "test1.T1"), tmysql.ErrTableExists)
	}

	s.tk.MustExec("drop database test1")
}

func (s *testDBSuite) TestRenameMultiTables(c *C) {
	s.tk = testkit.NewTestKit(c, s.store)
	s.tk.MustExec("use test")
	s.tk.MustExec("create table t1(id int)")
	s.tk.MustExec("create table t2(id int)")
	// Currently it will fail only.
	sql := fmt.Sprintf("rename table t1 to t3, t2 to t4")
	_, err := s.tk.Exec(sql)
	c.Assert(err, NotNil)
	originErr := errors.Cause(err)
	c.Assert(originErr.Error(), Equals, "can't run multi schema change")

	s.tk.MustExec("drop table t1, t2")
}

func (s *testDBSuite) TestAddNotNullColumn(c *C) {
	s.tk = testkit.NewTestKit(c, s.store)
	s.tk.MustExec("use test_db")
	// for different databases
	s.tk.MustExec("create table tnn (c1 int primary key auto_increment, c2 int)")
	s.tk.MustExec("insert tnn (c2) values (0)" + strings.Repeat(",(0)", 99))
	done := make(chan error, 1)
	testddlutil.SessionExecInGoroutine(c, s.store, "alter table tnn add column c3 int not null default 3", done)
	updateCnt := 0
out:
	for {
		select {
		case err := <-done:
			c.Assert(err, IsNil)
			break out
		default:
			s.tk.MustExec("update tnn set c2 = c2 + 1 where c1 = 99")
			updateCnt++
		}
	}
	expected := fmt.Sprintf("%d %d", updateCnt, 3)
	s.tk.MustQuery("select c2, c3 from tnn where c1 = 99").Check(testkit.Rows(expected))

	s.tk.MustExec("drop table tnn")
}

func (s *testDBSuite) TestGeneratedColumnDDL(c *C) {
	s.tk = testkit.NewTestKit(c, s.store)
	s.tk.MustExec("use test")

	// Check create table with virtual generated column.
	s.tk.MustExec(`CREATE TABLE test_gv_ddl(a int, b int as (a+8) virtual)`)

	// Check desc table with virtual generated column.
	result := s.tk.MustQuery(`DESC test_gv_ddl`)
	result.Check(testkit.Rows(`a int(11) YES  <nil> `, `b int(11) YES  <nil> VIRTUAL GENERATED`))

	// Check show create table with virtual generated column.
	result = s.tk.MustQuery(`show create table test_gv_ddl`)
	result.Check(testkit.Rows(
		"test_gv_ddl CREATE TABLE `test_gv_ddl` (\n  `a` int(11) DEFAULT NULL,\n  `b` int(11) GENERATED ALWAYS AS (`a` + 8) VIRTUAL DEFAULT NULL\n) ENGINE=InnoDB DEFAULT CHARSET=utf8mb4 COLLATE=utf8mb4_bin",
	))

	// Check alter table add a stored generated column.
	s.tk.MustExec(`alter table test_gv_ddl add column c int as (b+2) stored`)
	result = s.tk.MustQuery(`DESC test_gv_ddl`)
	result.Check(testkit.Rows(`a int(11) YES  <nil> `, `b int(11) YES  <nil> VIRTUAL GENERATED`, `c int(11) YES  <nil> STORED GENERATED`))

	// Check generated expression with blanks.
	s.tk.MustExec("create table table_with_gen_col_blanks (a int, b char(20) as (cast( \r\n\t a \r\n\tas  char)))")
	result = s.tk.MustQuery(`show create table table_with_gen_col_blanks`)
	result.Check(testkit.Rows("table_with_gen_col_blanks CREATE TABLE `table_with_gen_col_blanks` (\n" +
		"  `a` int(11) DEFAULT NULL,\n" +
		"  `b` char(20) GENERATED ALWAYS AS (CAST(`a` AS CHAR)) VIRTUAL DEFAULT NULL\n" +
		") ENGINE=InnoDB DEFAULT CHARSET=utf8mb4 COLLATE=utf8mb4_bin"))

	genExprTests := []struct {
		stmt string
		err  int
	}{
		// drop/rename columns dependent by other column.
		{`alter table test_gv_ddl drop column a`, mysql.ErrDependentByGeneratedColumn},
		{`alter table test_gv_ddl change column a anew int`, mysql.ErrBadField},

		// modify/change stored status of generated columns.
		{`alter table test_gv_ddl modify column b bigint`, mysql.ErrUnsupportedOnGeneratedColumn},
		{`alter table test_gv_ddl change column c cnew bigint as (a+100)`, mysql.ErrUnsupportedOnGeneratedColumn},

		// modify/change generated columns breaking prior.
		{`alter table test_gv_ddl modify column b int as (c+100)`, mysql.ErrGeneratedColumnNonPrior},
		{`alter table test_gv_ddl change column b bnew int as (c+100)`, mysql.ErrGeneratedColumnNonPrior},

		// refer not exist columns in generation expression.
		{`create table test_gv_ddl_bad (a int, b int as (c+8))`, mysql.ErrBadField},

		// refer generated columns non prior.
		{`create table test_gv_ddl_bad (a int, b int as (c+1), c int as (a+1))`, mysql.ErrGeneratedColumnNonPrior},

		// virtual generated columns cannot be primary key.
		{`create table test_gv_ddl_bad (a int, b int, c int as (a+b) primary key)`, mysql.ErrUnsupportedOnGeneratedColumn},
		{`create table test_gv_ddl_bad (a int, b int, c int as (a+b), primary key(c))`, mysql.ErrUnsupportedOnGeneratedColumn},
		{`create table test_gv_ddl_bad (a int, b int, c int as (a+b), primary key(a, c))`, mysql.ErrUnsupportedOnGeneratedColumn},
	}
	for _, tt := range genExprTests {
		s.testErrorCode(c, tt.stmt, tt.err)
	}

	// Check alter table modify/change generated column.
	s.tk.MustExec(`alter table test_gv_ddl modify column c bigint as (b+200) stored`)
	result = s.tk.MustQuery(`DESC test_gv_ddl`)
	result.Check(testkit.Rows(`a int(11) YES  <nil> `, `b int(11) YES  <nil> VIRTUAL GENERATED`, `c bigint(20) YES  <nil> STORED GENERATED`))

	s.tk.MustExec(`alter table test_gv_ddl change column b b bigint as (a+100) virtual`)
	result = s.tk.MustQuery(`DESC test_gv_ddl`)
	result.Check(testkit.Rows(`a int(11) YES  <nil> `, `b bigint(20) YES  <nil> VIRTUAL GENERATED`, `c bigint(20) YES  <nil> STORED GENERATED`))

	s.tk.MustExec(`alter table test_gv_ddl change column c cnew bigint`)
	result = s.tk.MustQuery(`DESC test_gv_ddl`)
	result.Check(testkit.Rows(`a int(11) YES  <nil> `, `b bigint(20) YES  <nil> VIRTUAL GENERATED`, `cnew bigint(20) YES  <nil> `))
}

func (s *testDBSuite) TestComment(c *C) {
	s.tk = testkit.NewTestKit(c, s.store)
	s.tk.MustExec("use " + s.schemaName)
	s.tk.MustExec("drop table if exists ct, ct1")

	validComment := strings.Repeat("a", 1024)
	invalidComment := strings.Repeat("b", 1025)

	s.tk.MustExec("create table ct (c int, d int, e int, key (c) comment '" + validComment + "')")
	s.tk.MustExec("create index i on ct (d) comment '" + validComment + "'")
	s.tk.MustExec("alter table ct add key (e) comment '" + validComment + "'")

	s.testErrorCode(c, "create table ct1 (c int, key (c) comment '"+invalidComment+"')", tmysql.ErrTooLongIndexComment)
	s.testErrorCode(c, "create index i1 on ct (d) comment '"+invalidComment+"b"+"'", tmysql.ErrTooLongIndexComment)
	s.testErrorCode(c, "alter table ct add key (e) comment '"+invalidComment+"'", tmysql.ErrTooLongIndexComment)

	s.tk.MustExec("set @@sql_mode=''")
	s.tk.MustExec("create table ct1 (c int, d int, e int, key (c) comment '" + invalidComment + "')")
	c.Assert(s.tk.Se.GetSessionVars().StmtCtx.WarningCount(), Equals, uint16(1))
	s.tk.MustQuery("show warnings").Check(testutil.RowsWithSep("|", "Warning|1688|Comment for index 'c' is too long (max = 1024)"))
	s.tk.MustExec("create index i1 on ct1 (d) comment '" + invalidComment + "b" + "'")
	c.Assert(s.tk.Se.GetSessionVars().StmtCtx.WarningCount(), Equals, uint16(1))
	s.tk.MustQuery("show warnings").Check(testutil.RowsWithSep("|", "Warning|1688|Comment for index 'i1' is too long (max = 1024)"))
	s.tk.MustExec("alter table ct1 add key (e) comment '" + invalidComment + "'")
	c.Assert(s.tk.Se.GetSessionVars().StmtCtx.WarningCount(), Equals, uint16(1))
	s.tk.MustQuery("show warnings").Check(testutil.RowsWithSep("|", "Warning|1688|Comment for index 'e' is too long (max = 1024)"))

	s.tk.MustExec("drop table if exists ct, ct1")
}

func (s *testDBSuite) TestRebaseAutoID(c *C) {
	s.tk = testkit.NewTestKit(c, s.store)
	s.tk.MustExec("use " + s.schemaName)

	s.tk.MustExec("drop database if exists tidb;")
	s.tk.MustExec("create database tidb;")
	s.tk.MustExec("use tidb;")
	s.tk.MustExec("create table tidb.test (a int auto_increment primary key, b int);")
	s.tk.MustExec("insert tidb.test values (null, 1);")
	s.tk.MustQuery("select * from tidb.test").Check(testkit.Rows("1 1"))
	s.tk.MustExec("alter table tidb.test auto_increment = 6000;")
	s.tk.MustExec("insert tidb.test values (null, 1);")
	s.tk.MustQuery("select * from tidb.test").Check(testkit.Rows("1 1", "6000 1"))
	s.tk.MustExec("alter table tidb.test auto_increment = 5;")
	s.tk.MustExec("insert tidb.test values (null, 1);")
	s.tk.MustQuery("select * from tidb.test").Check(testkit.Rows("1 1", "6000 1", "11000 1"))

	// Current range for table test is [11000, 15999].
	// Though it does not have a tuple "a = 15999", its global next auto increment id should be 16000.
	// Anyway it is not compatible with MySQL.
	s.tk.MustExec("alter table tidb.test auto_increment = 12000;")
	s.tk.MustExec("insert tidb.test values (null, 1);")
	s.tk.MustQuery("select * from tidb.test").Check(testkit.Rows("1 1", "6000 1", "11000 1", "16000 1"))

	s.tk.MustExec("create table tidb.test2 (a int);")
	s.testErrorCode(c, "alter table tidb.test2 add column b int auto_increment key, auto_increment=10;", tmysql.ErrUnknown)
}

func (s *testDBSuite) TestCheckColumnDefaultValue(c *C) {
	s.tk = testkit.NewTestKit(c, s.store)
	s.tk.MustExec("use test;")
	s.tk.MustExec("drop table if exists text_default_text;")
	s.testErrorCode(c, "create table text_default_text(c1 text not null default '');", tmysql.ErrBlobCantHaveDefault)
	s.testErrorCode(c, "create table text_default_text(c1 text not null default 'scds');", tmysql.ErrBlobCantHaveDefault)

	s.tk.MustExec("drop table if exists text_default_json;")
	s.testErrorCode(c, "create table text_default_json(c1 json not null default '');", tmysql.ErrBlobCantHaveDefault)
	s.testErrorCode(c, "create table text_default_json(c1 json not null default 'dfew555');", tmysql.ErrBlobCantHaveDefault)

	s.tk.MustExec("drop table if exists text_default_blob;")
	s.testErrorCode(c, "create table text_default_blob(c1 blob not null default '');", tmysql.ErrBlobCantHaveDefault)
	s.testErrorCode(c, "create table text_default_blob(c1 blob not null default 'scds54');", tmysql.ErrBlobCantHaveDefault)

	s.tk.MustExec("set sql_mode='';")
	s.tk.MustExec("create table text_default_text(c1 text not null default '');")
	s.tk.MustQuery(`show create table text_default_text`).Check(testutil.RowsWithSep("|",
		"text_default_text CREATE TABLE `text_default_text` (\n"+
			"  `c1` text NOT NULL\n"+
			") ENGINE=InnoDB DEFAULT CHARSET=utf8mb4 COLLATE=utf8mb4_bin",
	))
	ctx := s.tk.Se.(sessionctx.Context)
	is := domain.GetDomain(ctx).InfoSchema()
	tblInfo, err := is.TableByName(model.NewCIStr("test"), model.NewCIStr("text_default_text"))
	c.Assert(err, IsNil)
	c.Assert(tblInfo.Meta().Columns[0].DefaultValue, Equals, "")

	s.tk.MustExec("create table text_default_blob(c1 blob not null default '');")
	s.tk.MustQuery(`show create table text_default_blob`).Check(testutil.RowsWithSep("|",
		"text_default_blob CREATE TABLE `text_default_blob` (\n"+
			"  `c1` blob NOT NULL\n"+
			") ENGINE=InnoDB DEFAULT CHARSET=utf8mb4 COLLATE=utf8mb4_bin",
	))
	is = domain.GetDomain(ctx).InfoSchema()
	tblInfo, err = is.TableByName(model.NewCIStr("test"), model.NewCIStr("text_default_blob"))
	c.Assert(err, IsNil)
	c.Assert(tblInfo.Meta().Columns[0].DefaultValue, Equals, "")

	s.tk.MustExec("create table text_default_json(c1 json not null default '');")
	s.tk.MustQuery(`show create table text_default_json`).Check(testutil.RowsWithSep("|",
		"text_default_json CREATE TABLE `text_default_json` (\n"+
			"  `c1` json NOT NULL DEFAULT 'null'\n"+
			") ENGINE=InnoDB DEFAULT CHARSET=utf8mb4 COLLATE=utf8mb4_bin",
	))
	is = domain.GetDomain(ctx).InfoSchema()
	tblInfo, err = is.TableByName(model.NewCIStr("test"), model.NewCIStr("text_default_json"))
	c.Assert(err, IsNil)
	c.Assert(tblInfo.Meta().Columns[0].DefaultValue, Equals, `null`)
}

func (s *testDBSuite) TestCharacterSetInColumns(c *C) {
	s.tk = testkit.NewTestKit(c, s.store)
	s.tk.MustExec("create database varchar_test;")
	defer s.tk.MustExec("drop database varchar_test;")
	s.tk.MustExec("use varchar_test")
	s.tk.MustExec("create table t (c1 int, s1 varchar(10), s2 text)")
	s.tk.MustQuery("select count(*) from information_schema.columns where table_schema = 'varchar_test' and character_set_name != 'utf8mb4'").Check(testkit.Rows("0"))
	s.tk.MustQuery("select count(*) from information_schema.columns where table_schema = 'varchar_test' and character_set_name = 'utf8mb4'").Check(testkit.Rows("2"))

	s.tk.MustExec("create table t1(id int) charset=UTF8;")
	s.tk.MustExec("create table t2(id int) charset=BINARY;")
	s.tk.MustExec("create table t3(id int) charset=LATIN1;")
	s.tk.MustExec("create table t4(id int) charset=ASCII;")
	s.tk.MustExec("create table t5(id int) charset=UTF8MB4;")

	s.tk.MustExec("create table t11(id int) charset=utf8;")
	s.tk.MustExec("create table t12(id int) charset=binary;")
	s.tk.MustExec("create table t13(id int) charset=latin1;")
	s.tk.MustExec("create table t14(id int) charset=ascii;")
	s.tk.MustExec("create table t15(id int) charset=utf8mb4;")
}

func (s *testDBSuite) TestAddNotNullColumnWhileInsertOnDupUpdate(c *C) {
	tk1 := testkit.NewTestKit(c, s.store)
	tk1.MustExec("use " + s.schemaName)
	tk2 := testkit.NewTestKit(c, s.store)
	tk2.MustExec("use " + s.schemaName)
	closeCh := make(chan bool)
	wg := new(sync.WaitGroup)
	wg.Add(1)
	tk1.MustExec("create table nn (a int primary key, b int)")
	tk1.MustExec("insert nn values (1, 1)")
	var tk2Err error
	go func() {
		defer wg.Done()
		for {
			select {
			case <-closeCh:
				return
			default:
			}
			_, tk2Err = tk2.Exec("insert nn (a, b) values (1, 1) on duplicate key update a = 1, b = b + 1")
			if tk2Err != nil {
				return
			}
		}
	}()
	tk1.MustExec("alter table nn add column c int not null default 0")
	close(closeCh)
	wg.Wait()
	c.Assert(tk2Err, IsNil)
}

func (s *testDBSuite) TestColumnModifyingDefinition(c *C) {
	s.tk = testkit.NewTestKit(c, s.store)
	s.tk.MustExec("use test")
	s.tk.MustExec("drop table if exists test2;")
	s.tk.MustExec("create table test2 (c1 int, c2 int, c3 int default 1, index (c1));")
	s.tk.MustExec("alter table test2 change c2 a int not null;")
	ctx := s.tk.Se.(sessionctx.Context)
	is := domain.GetDomain(ctx).InfoSchema()
	t, err := is.TableByName(model.NewCIStr("test"), model.NewCIStr("test2"))
	c.Assert(err, IsNil)
	var c2 *table.Column
	for _, col := range t.Cols() {
		if col.Name.L == "a" {
			c2 = col
		}
	}
	c.Assert(mysql.HasNotNullFlag(c2.Flag), IsTrue)

	s.tk.MustExec("drop table if exists test2;")
	s.tk.MustExec("create table test2 (c1 int, c2 int, c3 int default 1, index (c1));")
	s.tk.MustExec("insert into test2(c2) values (null);")
	s.testErrorCode(c, "alter table test2 change c2 a int not null", tmysql.ErrInvalidUseOfNull)
	s.testErrorCode(c, "alter table test2 change c1 a1 bigint not null;", tmysql.WarnDataTruncated)
}

func (s *testDBSuite) TestModifyColumnRollBack(c *C) {
	s.tk = testkit.NewTestKit(c, s.store)
	s.mustExec(c, "use test_db")
	s.mustExec(c, "drop table if exists t1")
	s.mustExec(c, "create table t1 (c1 int, c2 int, c3 int default 1, index (c1));")

	var c2 *table.Column
	var checkErr error
	hook := &ddl.TestDDLCallback{}
	hook.OnJobUpdatedExported = func(job *model.Job) {
		if checkErr != nil {
			return
		}

		t := s.testGetTable(c, "t1")
		for _, col := range t.Cols() {
			if col.Name.L == "c2" {
				c2 = col
			}
		}
		if mysql.HasPreventNullInsertFlag(c2.Flag) {
			s.testErrorCode(c, "insert into t1(c2) values (null);", tmysql.ErrBadNull)
		}

		hookCtx := mock.NewContext()
		hookCtx.Store = s.store
		var err error
		err = hookCtx.NewTxn(context.Background())
		if err != nil {
			checkErr = errors.Trace(err)
			return
		}

		jobIDs := []int64{job.ID}
		txn, err := hookCtx.Txn(true)
		if err != nil {
			checkErr = errors.Trace(err)
			return
		}
		errs, err := admin.CancelJobs(txn, jobIDs)
		if err != nil {
			checkErr = errors.Trace(err)
			return
		}
		// It only tests cancel one DDL job.
		if errs[0] != nil {
			checkErr = errors.Trace(errs[0])
			return
		}

		txn, err = hookCtx.Txn(true)
		if err != nil {
			checkErr = errors.Trace(err)
			return
		}
		err = txn.Commit(context.Background())
		if err != nil {
			checkErr = errors.Trace(err)
		}
	}

	originalHook := s.dom.DDL().GetHook()
	s.dom.DDL().(ddl.DDLForTest).SetHook(hook)
	done := make(chan error, 1)
	go backgroundExec(s.store, "alter table t1 change c2 c2 bigint not null;", done)
	ticker := time.NewTicker(s.lease / 2)
	defer ticker.Stop()
LOOP:
	for {
		select {
		case err := <-done:
			c.Assert(err, NotNil)
			c.Assert(err.Error(), Equals, "[ddl:12]cancelled DDL job")
			break LOOP
		case <-ticker.C:
			s.mustExec(c, "insert into t1(c2) values (null);")
		}
	}

	t := s.testGetTable(c, "t1")
	for _, col := range t.Cols() {
		if col.Name.L == "c2" {
			c2 = col
		}
	}
	c.Assert(mysql.HasNotNullFlag(c2.Flag), IsFalse)
	s.dom.DDL().(ddl.DDLForTest).SetHook(originalHook)
	s.mustExec(c, "drop table t1")
}<|MERGE_RESOLUTION|>--- conflicted
+++ resolved
@@ -474,7 +474,6 @@
 	s.mustExec(c, "alter table t drop index idx_c2")
 }
 
-<<<<<<< HEAD
 // TestCancelAddIndex1 tests canceling ddl job when the add index worker is not started.
 func (s *testDBSuite) TestCancelAddIndexPanic(c *C) {
 	gofail.Enable("github.com/pingcap/tidb/ddl/errorMockPanic", `return(true)`)
@@ -486,7 +485,56 @@
 	defer s.mustExec(c, "drop table t;")
 	for i := 0; i < 5; i++ {
 		s.mustExec(c, "insert into t values (?, ?)", i, i)
-=======
+	}
+	var checkErr error
+	oldReorgWaitTimeout := ddl.ReorgWaitTimeout
+	ddl.ReorgWaitTimeout = 50 * time.Millisecond
+	defer func() { ddl.ReorgWaitTimeout = oldReorgWaitTimeout }()
+	hook := &ddl.TestDDLCallback{}
+	hook.OnJobRunBeforeExported = func(job *model.Job) {
+		if job.Type == model.ActionAddIndex && job.State == model.JobStateRunning && job.SchemaState == model.StateWriteReorganization && job.SnapshotVer != 0 {
+			jobIDs := []int64{job.ID}
+			hookCtx := mock.NewContext()
+			hookCtx.Store = s.store
+			err := hookCtx.NewTxn(context.Background())
+			if err != nil {
+				checkErr = errors.Trace(err)
+				return
+			}
+			txn, err := hookCtx.Txn(true)
+			if err != nil {
+				checkErr = errors.Trace(err)
+				return
+			}
+			errs, err := admin.CancelJobs(txn, jobIDs)
+			if err != nil {
+				checkErr = errors.Trace(err)
+				return
+			}
+			if errs[0] != nil {
+				checkErr = errors.Trace(errs[0])
+				return
+			}
+			txn, err = hookCtx.Txn(true)
+			if err != nil {
+				checkErr = errors.Trace(err)
+				return
+			}
+			checkErr = txn.Commit(context.Background())
+		}
+	}
+	origHook := s.dom.DDL().GetHook()
+	defer s.dom.DDL().(ddl.DDLForTest).SetHook(origHook)
+	s.dom.DDL().(ddl.DDLForTest).SetHook(hook)
+	rs, err := s.tk.Exec("alter table t add index idx_c2(c2)")
+	if rs != nil {
+		rs.Close()
+	}
+	c.Assert(checkErr, IsNil)
+	c.Assert(err, NotNil)
+	c.Assert(err.Error(), Equals, "[ddl:12]cancelled DDL job")
+}
+
 // TestCancelDropTable tests cancel ddl job which type is drop table.
 func (s *testDBSuite) TestCancelDropTableAndSchema(c *C) {
 	s.tk = testkit.NewTestKit(c, s.store)
@@ -507,21 +555,12 @@
 		{true, model.ActionDropSchema, model.JobStateNone, model.StateNone, true},
 		{false, model.ActionDropSchema, model.JobStateRunning, model.StateWriteOnly, false},
 		{true, model.ActionDropSchema, model.JobStateRunning, model.StateDeleteOnly, false},
->>>>>>> e45e6999
 	}
 	var checkErr error
 	oldReorgWaitTimeout := ddl.ReorgWaitTimeout
 	ddl.ReorgWaitTimeout = 50 * time.Millisecond
 	defer func() { ddl.ReorgWaitTimeout = oldReorgWaitTimeout }()
 	hook := &ddl.TestDDLCallback{}
-<<<<<<< HEAD
-	hook.OnJobRunBeforeExported = func(job *model.Job) {
-		if job.Type == model.ActionAddIndex && job.State == model.JobStateRunning && job.SchemaState == model.StateWriteReorganization && job.SnapshotVer != 0 {
-			jobIDs := []int64{job.ID}
-			hookCtx := mock.NewContext()
-			hookCtx.Store = s.store
-			err := hookCtx.NewTxn(context.Background())
-=======
 	var jobID int64
 	testCase := &testCases[0]
 	hook.OnJobRunBeforeExported = func(job *model.Job) {
@@ -536,16 +575,11 @@
 				return
 			}
 			txn, err := hookCtx.Txn(true)
->>>>>>> e45e6999
 			if err != nil {
 				checkErr = errors.Trace(err)
 				return
 			}
-<<<<<<< HEAD
-			errs, err := admin.CancelJobs(hookCtx.Txn(true), jobIDs)
-=======
 			errs, err := admin.CancelJobs(txn, jobIDs)
->>>>>>> e45e6999
 			if err != nil {
 				checkErr = errors.Trace(err)
 				return
@@ -554,21 +588,6 @@
 				checkErr = errors.Trace(errs[0])
 				return
 			}
-<<<<<<< HEAD
-			checkErr = hookCtx.Txn(true).Commit(context.Background())
-		}
-	}
-	origHook := s.dom.DDL().GetHook()
-	defer s.dom.DDL().(ddl.DDLForTest).SetHook(origHook)
-	s.dom.DDL().(ddl.DDLForTest).SetHook(hook)
-	rs, err := s.tk.Exec("alter table t add index idx_c2(c2)")
-	if rs != nil {
-		rs.Close()
-	}
-	c.Assert(checkErr, IsNil)
-	c.Assert(err, NotNil)
-	c.Assert(err.Error(), Equals, "[ddl:12]cancelled DDL job")
-=======
 			checkErr = txn.Commit(context.Background())
 		}
 	}
@@ -605,7 +624,6 @@
 			c.Assert(err, NotNil)
 		}
 	}
->>>>>>> e45e6999
 }
 
 func (s *testDBSuite) TestAddAnonymousIndex(c *C) {
