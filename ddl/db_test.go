--- conflicted
+++ resolved
@@ -6472,7 +6472,6 @@
 	tk.MustGetErrCode("CREATE TABLE t (a INT , index idx ((ROW_NUMBER() OVER (ORDER BY a))))", errno.ErrWindowInvalidWindowFuncUse)
 }
 
-<<<<<<< HEAD
 func (s *testDBSuite4) TestAnonymousIndex(c *C) {
 	tk := testkit.NewTestKit(c, s.store)
 	tk.MustExec("use test_db")
@@ -6484,12 +6483,12 @@
 	c.Assert(len(res.Rows()), Equals, 1)
 	res = tk.MustQuery("show index from t where key_name='bbbbbbbbbbbbbbbbbbbbbbbbbbbbbb_2';")
 	c.Assert(len(res.Rows()), Equals, 1)
-=======
+}
+
 func (s *testDBSuite4) TestUnsupportedAlterTableOption(c *C) {
 	tk := testkit.NewTestKit(c, s.store)
 	tk.MustExec("use test_db")
 	tk.MustExec("DROP TABLE IF EXISTS t")
 	tk.MustExec("create table t(a char(10) not null,b char(20)) shard_row_id_bits=6;")
 	tk.MustGetErrCode("alter table t pre_split_regions=6;", errno.ErrUnsupportedDDLOperation)
->>>>>>> fb808223
 }