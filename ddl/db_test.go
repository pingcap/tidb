// Copyright 2022 PingCAP, Inc.
//
// Licensed under the Apache License, Version 2.0 (the "License");
// you may not use this file except in compliance with the License.
// You may obtain a copy of the License at
//
//     http://www.apache.org/licenses/LICENSE-2.0
//
// Unless required by applicable law or agreed to in writing, software
// distributed under the License is distributed on an "AS IS" BASIS,
// WITHOUT WARRANTIES OR CONDITIONS OF ANY KIND, either express or implied.
// See the License for the specific language governing permissions and
// limitations under the License.

package ddl_test

import (
	"fmt"
	"strconv"
	"strings"
	"testing"
	"time"

<<<<<<< HEAD
=======
	"github.com/pingcap/errors"
	"github.com/pingcap/failpoint"
>>>>>>> a3a1e016
	"github.com/pingcap/tidb/ddl"
	ddlutil "github.com/pingcap/tidb/ddl/util"
	"github.com/pingcap/tidb/errno"
<<<<<<< HEAD
=======
	"github.com/pingcap/tidb/executor"
	"github.com/pingcap/tidb/kv"
	"github.com/pingcap/tidb/meta"
>>>>>>> a3a1e016
	"github.com/pingcap/tidb/parser/model"
	"github.com/pingcap/tidb/parser/mysql"
	"github.com/pingcap/tidb/testkit"
	"github.com/pingcap/tidb/testkit/external"
	"github.com/pingcap/tidb/types"
	"github.com/stretchr/testify/require"
)

const dbTestLease = 600 * time.Millisecond

// Close issue #24580
// See https://github.com/pingcap/tidb/issues/24580
func TestIssue24580(t *testing.T) {
	store, clean := testkit.CreateMockStoreWithSchemaLease(t, dbTestLease)
	defer clean()

	tk := testkit.NewTestKit(t, store)
	tk.MustExec("use test")
	tk.MustExec("drop table if exists t")
	tk.MustExec("create table t(a char(250) default null);")
	tk.MustExec("insert into t values();")
	tk.MustGetErrMsg("alter table t modify a char not null;", "[ddl:1265]Data truncated for column 'a' at row 1")
	tk.MustExec("drop table if exists t")
}

// Close issue #27862 https://github.com/pingcap/tidb/issues/27862
// Ref: https://dev.mysql.com/doc/refman/8.0/en/storage-requirements.html#data-types-storage-reqs-strings
// text(100) in utf8mb4 charset needs max 400 byte length, thus tinytext is not enough.
func TestCreateTextAdjustLen(t *testing.T) {
	store, clean := testkit.CreateMockStoreWithSchemaLease(t, dbTestLease)
	defer clean()

	tk := testkit.NewTestKit(t, store)
	tk.MustExec("use test")
	tk.MustExec("drop table if exists t")
	tk.MustExec("create table t(a text(100));")
	tk.MustQuery("show create table t").Check(testkit.RowsWithSep("|", ""+
		"t CREATE TABLE `t` (\n"+
		"  `a` text DEFAULT NULL\n"+
		") ENGINE=InnoDB DEFAULT CHARSET=utf8mb4 COLLATE=utf8mb4_bin"))
	tk.MustExec("alter table t add b text(100);")
	tk.MustExec("alter table t add c text;")
	tk.MustExec("alter table t add d text(50);")
	tk.MustExec("alter table t change column a a text(50);")
	tk.MustQuery("show create table t").Check(testkit.RowsWithSep("|", ""+
		"t CREATE TABLE `t` (\n"+
		"  `a` tinytext DEFAULT NULL,\n"+
		"  `b` text DEFAULT NULL,\n"+
		"  `c` text DEFAULT NULL,\n"+
		"  `d` tinytext DEFAULT NULL\n"+
		") ENGINE=InnoDB DEFAULT CHARSET=utf8mb4 COLLATE=utf8mb4_bin"))

	// Ref: https://dev.mysql.com/doc/refman/8.0/en/storage-requirements.html
	// TINYBLOB, TINYTEXT	L + 1 bytes, where L < 2^8
	// BLOB, TEXT	L + 2 bytes, where L < 2^16
	// MEDIUMBLOB, MEDIUMTEXT	L + 3 bytes, where L < 2^24
	// LONGBLOB, LONGTEXT	L + 4 bytes, where L < 2^32
	tk.MustExec("alter table t change column d d text(100);")
	tk.MustExec("alter table t change column c c text(30000);")
	tk.MustExec("alter table t change column b b text(10000000);")
	tk.MustQuery("show create table t").Check(testkit.RowsWithSep("|", ""+
		"t CREATE TABLE `t` (\n"+
		"  `a` tinytext DEFAULT NULL,\n"+
		"  `b` longtext DEFAULT NULL,\n"+
		"  `c` mediumtext DEFAULT NULL,\n"+
		"  `d` text DEFAULT NULL\n"+
		") ENGINE=InnoDB DEFAULT CHARSET=utf8mb4 COLLATE=utf8mb4_bin"))
	tk.MustExec("drop table if exists t")
}

func TestGetTimeZone(t *testing.T) {
	store, clean := testkit.CreateMockStoreWithSchemaLease(t, dbTestLease)
	defer clean()

	tk := testkit.NewTestKit(t, store)
	tk.MustExec("use test")

	testCases := []struct {
		tzSQL  string
		tzStr  string
		tzName string
		offset int
		err    string
	}{
		{"set time_zone = '+00:00'", "", "UTC", 0, ""},
		{"set time_zone = '-00:00'", "", "UTC", 0, ""},
		{"set time_zone = 'UTC'", "UTC", "UTC", 0, ""},
		{"set time_zone = '+05:00'", "", "UTC", 18000, ""},
		{"set time_zone = '-08:00'", "", "UTC", -28800, ""},
		{"set time_zone = '+08:00'", "", "UTC", 28800, ""},
		{"set time_zone = 'Asia/Shanghai'", "Asia/Shanghai", "Asia/Shanghai", 0, ""},
		{"set time_zone = 'SYSTEM'", "Asia/Shanghai", "Asia/Shanghai", 0, ""},
		{"set time_zone = DEFAULT", "Asia/Shanghai", "Asia/Shanghai", 0, ""},
		{"set time_zone = 'GMT'", "GMT", "GMT", 0, ""},
		{"set time_zone = 'GMT+1'", "GMT", "GMT", 0, "[variable:1298]Unknown or incorrect time zone: 'GMT+1'"},
		{"set time_zone = 'Etc/GMT+12'", "Etc/GMT+12", "Etc/GMT+12", 0, ""},
		{"set time_zone = 'Etc/GMT-12'", "Etc/GMT-12", "Etc/GMT-12", 0, ""},
		{"set time_zone = 'EST'", "EST", "EST", 0, ""},
		{"set time_zone = 'Australia/Lord_Howe'", "Australia/Lord_Howe", "Australia/Lord_Howe", 0, ""},
	}
	for _, tc := range testCases {
		if tc.err != "" {
			tk.MustGetErrMsg(tc.tzSQL, tc.err)
		} else {
			tk.MustExec(tc.tzSQL)
		}
		require.Equal(t, tc.tzStr, tk.Session().GetSessionVars().TimeZone.String(), fmt.Sprintf("sql: %s", tc.tzSQL))
		tz, offset := ddlutil.GetTimeZone(tk.Session())
		require.Equal(t, tz, tc.tzName, fmt.Sprintf("sql: %s, offset: %d", tc.tzSQL, offset))
		require.Equal(t, offset, tc.offset, fmt.Sprintf("sql: %s", tc.tzSQL))
	}
}

// for issue #30328
func TestTooBigFieldLengthAutoConvert(t *testing.T) {
	store, clean := testkit.CreateMockStoreWithSchemaLease(t, dbTestLease)
	defer clean()

	tk := testkit.NewTestKit(t, store)
	tk.MustExec("use test")

	err := tk.ExecToErr("create table i30328_1(a varbinary(70000), b varchar(70000000))")
	require.True(t, types.ErrTooBigFieldLength.Equal(err))

	// save previous sql_mode and change
	r := tk.MustQuery("select @@sql_mode")
	defer func(sqlMode string) {
		tk.MustExec("set @@sql_mode= '" + sqlMode + "'")
		tk.MustExec("drop table if exists i30328_1")
		tk.MustExec("drop table if exists i30328_2")
	}(r.Rows()[0][0].(string))
	tk.MustExec("set @@sql_mode='NO_ENGINE_SUBSTITUTION'")

	tk.MustExec("create table i30328_1(a varbinary(70000), b varchar(70000000))")
	tk.MustQuery("show warnings").Check(testkit.Rows("Warning 1246 Converting column 'a' from VARBINARY to BLOB", "Warning 1246 Converting column 'b' from VARCHAR to TEXT"))
	tk.MustExec("create table i30328_2(a varchar(200))")
	tk.MustExec("alter table i30328_2 modify a varchar(70000000);")
	tk.MustQuery("show warnings").Check(testkit.Rows("Warning 1246 Converting column 'a' from VARCHAR to TEXT"))
}

// For Close issue #24288
// see https://github.com/pingcap/tidb/issues/24288
func TestDdlMaxLimitOfIdentifier(t *testing.T) {
	store, clean := testkit.CreateMockStoreWithSchemaLease(t, dbTestLease)
	defer clean()

	tk := testkit.NewTestKit(t, store)

	// create/drop database test
	longDbName := strings.Repeat("库", mysql.MaxDatabaseNameLength-1)
	tk.MustExec(fmt.Sprintf("create database %s", longDbName))
	defer func() {
		tk.MustExec(fmt.Sprintf("drop database %s", longDbName))
	}()
	tk.MustExec(fmt.Sprintf("use %s", longDbName))

	// create/drop table,index test
	longTblName := strings.Repeat("表", mysql.MaxTableNameLength-1)
	longColName := strings.Repeat("三", mysql.MaxColumnNameLength-1)
	longIdxName := strings.Repeat("索", mysql.MaxIndexIdentifierLen-1)
	tk.MustExec(fmt.Sprintf("create table %s(f1 int primary key,f2 int, %s varchar(50))", longTblName, longColName))
	tk.MustExec(fmt.Sprintf("create index %s on %s(%s)", longIdxName, longTblName, longColName))
	defer func() {
		tk.MustExec(fmt.Sprintf("drop index %s on %s", longIdxName, longTblName))
		tk.MustExec(fmt.Sprintf("drop table %s", longTblName))
	}()

	// alter table
	tk.MustExec(fmt.Sprintf("alter table %s change f2 %s int", longTblName, strings.Repeat("二", mysql.MaxColumnNameLength-1)))

}

// Close issue #23321.
// See https://github.com/pingcap/tidb/issues/23321
func TestJsonUnmarshalErrWhenPanicInCancellingPath(t *testing.T) {
	store, clean := testkit.CreateMockStoreWithSchemaLease(t, dbTestLease)
	defer clean()

	tk := testkit.NewTestKit(t, store)
	tk.MustExec("use test")

	tk.MustExec("drop table if exists test_add_index_after_add_col")
	tk.MustExec("create table test_add_index_after_add_col(a int, b int not null default '0');")
	tk.MustExec("insert into test_add_index_after_add_col values(1, 2),(2,2);")
	tk.MustExec("alter table test_add_index_after_add_col add column c int not null default '0';")
	tk.MustGetErrMsg("alter table test_add_index_after_add_col add unique index cc(c);", "[kv:1062]Duplicate entry '0' for key 'cc'")
}

func TestIssue22819(t *testing.T) {
	store, clean := testkit.CreateMockStoreWithSchemaLease(t, dbTestLease)
	defer clean()

	tk1 := testkit.NewTestKit(t, store)
	tk1.MustExec("use test;")
	tk1.MustExec("drop table if exists t1;")
	defer func() {
		tk1.MustExec("drop table if exists t1;")
	}()

	tk1.MustExec("create table t1 (v int) partition by hash (v) partitions 2")
	tk1.MustExec("insert into t1 values (1)")

	tk2 := testkit.NewTestKit(t, store)
	tk2.MustExec("use test;")
	tk1.MustExec("begin")
	tk1.MustExec("update t1 set v = 2 where v = 1")

	tk2.MustExec("alter table t1 truncate partition p0")

	err := tk1.ExecToErr("commit")
	require.Error(t, err)
	require.Regexp(t, ".*8028.*Information schema is changed during the execution of the statement.*", err.Error())
}

func TestIssue22307(t *testing.T) {
	store, dom, clean := testkit.CreateMockStoreAndDomainWithSchemaLease(t, dbTestLease)
	defer clean()

	tk := testkit.NewTestKit(t, store)
	tk.MustExec("use test")
	tk.MustExec("drop table if exists t")
	tk.MustExec("create table t (a int, b int)")
	tk.MustExec("insert into t values(1, 1);")

	hook := &ddl.TestDDLCallback{Do: dom}
	var checkErr1, checkErr2 error
	hook.OnJobRunBeforeExported = func(job *model.Job) {
		if job.SchemaState != model.StateWriteOnly {
			return
		}
		_, checkErr1 = tk.Exec("update t set a = 3 where b = 1;")
		_, checkErr2 = tk.Exec("update t set a = 3 order by b;")
	}
	dom.DDL().SetHook(hook)
	done := make(chan error, 1)
	// test transaction on add column.
	go backgroundExecT(store, "alter table t drop column b;", done)
	err := <-done
	require.NoError(t, err)
	require.EqualError(t, checkErr1, "[planner:1054]Unknown column 'b' in 'where clause'")
	require.EqualError(t, checkErr2, "[planner:1054]Unknown column 'b' in 'order clause'")
}

func TestIssue9100(t *testing.T) {
	store, clean := testkit.CreateMockStoreWithSchemaLease(t, dbTestLease)
	defer clean()

	tk := testkit.NewTestKit(t, store)
	tk.MustExec("use test")
	tk.MustExec("create table employ (a int, b int) partition by range (b) (partition p0 values less than (1));")
	tk.MustGetErrMsg("alter table employ add unique index p_a (a);", "[ddl:1503]A UNIQUE INDEX must include all columns in the table's partitioning function")
	tk.MustGetErrMsg("alter table employ add primary key p_a (a);", "[ddl:1503]A PRIMARY must include all columns in the table's partitioning function")

	tk.MustExec("create table issue9100t1 (col1 int not null, col2 date not null, col3 int not null, unique key (col1, col2)) partition by range( col1 ) (partition p1 values less than (11))")
	tk.MustExec("alter table issue9100t1 add unique index p_col1 (col1)")
	tk.MustExec("alter table issue9100t1 add primary key p_col1 (col1)")

	tk.MustExec("create table issue9100t2 (col1 int not null, col2 date not null, col3 int not null, unique key (col1, col3)) partition by range( col1 + col3 ) (partition p1 values less than (11))")
	tk.MustGetErrMsg("alter table issue9100t2 add unique index p_col1 (col1)", "[ddl:1503]A UNIQUE INDEX must include all columns in the table's partitioning function")
	tk.MustGetErrMsg("alter table issue9100t2 add primary key p_col1 (col1)", "[ddl:1503]A PRIMARY must include all columns in the table's partitioning function")
}

func TestIssue22207(t *testing.T) {
	store, clean := testkit.CreateMockStoreWithSchemaLease(t, dbTestLease)
	defer clean()

	tk := testkit.NewTestKit(t, store)
	tk.MustExec("use test")
	tk.MustExec("set @@session.tidb_enable_list_partition = ON")
	tk.MustExec("set @@session.tidb_enable_exchange_partition = 1;")
	tk.MustExec("drop table if exists t1;")
	tk.MustExec("drop table if exists t2;")
	tk.MustExec("create table t1(id char(10)) partition by list columns(id) (partition p0 values in ('a'), partition p1 values in ('b'));")
	tk.MustExec("insert into t1 VALUES('a')")
	tk.MustExec("create table t2(id char(10));")
	tk.MustExec("ALTER TABLE t1 EXCHANGE PARTITION p0 WITH TABLE t2;")
	tk.MustQuery("select * from t2").Check(testkit.Rows("a"))
	require.Len(t, tk.MustQuery("select * from t1").Rows(), 0)

	tk.MustExec("drop table if exists t1;")
	tk.MustExec("drop table if exists t2;")
	tk.MustExec("create table t1 (id int) partition by list (id) (partition p0 values in (1,2,3), partition p1 values in (4,5,6));")
	tk.MustExec("insert into t1 VALUES(1);")
	tk.MustExec("insert into t1 VALUES(2);")
	tk.MustExec("insert into t1 VALUES(3);")
	tk.MustExec("create table t2(id int);")
	tk.MustExec("ALTER TABLE t1 EXCHANGE PARTITION p0 WITH TABLE t2;")
	tk.MustQuery("select * from t2").Check(testkit.Rows("1", "2", "3"))
	require.Len(t, tk.MustQuery("select * from t1").Rows(), 0)
	tk.MustExec("set @@session.tidb_enable_exchange_partition = 0;")
}

func TestIssue23473(t *testing.T) {
	store, clean := testkit.CreateMockStoreWithSchemaLease(t, dbTestLease)
	defer clean()

	tk := testkit.NewTestKit(t, store)
	tk.MustExec("use test")
	tk.MustExec("drop table if exists t_23473;")
	tk.MustExec("create table t_23473 (k int primary key, v int)")
	tk.MustExec("alter table t_23473 change column k k bigint")

	tbl := external.GetTableByName(t, tk, "test", "t_23473")
	require.True(t, mysql.HasNoDefaultValueFlag(tbl.Cols()[0].Flag))
}

func TestDropCheck(t *testing.T) {
	store, clean := testkit.CreateMockStoreWithSchemaLease(t, dbTestLease)
	defer clean()

	tk := testkit.NewTestKit(t, store)
	tk.MustExec("use test")
	tk.MustExec("drop table if exists drop_check")
	tk.MustExec("create table drop_check (pk int primary key)")
	defer tk.MustExec("drop table if exists drop_check")
	tk.MustExec("alter table drop_check drop check crcn")
	require.Equal(t, uint16(1), tk.Session().GetSessionVars().StmtCtx.WarningCount())
	tk.MustQuery("show warnings").Check(testkit.RowsWithSep("|", "Warning|8231|DROP CHECK is not supported"))
}

func TestAlterOrderBy(t *testing.T) {
	store, clean := testkit.CreateMockStoreWithSchemaLease(t, dbTestLease)
	defer clean()

	tk := testkit.NewTestKit(t, store)
	tk.MustExec("use test")
	tk.MustExec("create table ob (pk int primary key, c int default 1, c1 int default 1, KEY cl(c1))")

	// Test order by with primary key
	tk.MustExec("alter table ob order by c")
	require.Equal(t, uint16(1), tk.Session().GetSessionVars().StmtCtx.WarningCount())
	tk.MustQuery("show warnings").Check(testkit.RowsWithSep("|", "Warning|1105|ORDER BY ignored as there is a user-defined clustered index in the table 'ob'"))

	// Test order by with no primary key
	tk.MustExec("drop table if exists ob")
	tk.MustExec("create table ob (c int default 1, c1 int default 1, KEY cl(c1))")
	tk.MustExec("alter table ob order by c")
	require.Equal(t, uint16(0), tk.Session().GetSessionVars().StmtCtx.WarningCount())
	tk.MustExec("drop table if exists ob")
}

func TestFKOnGeneratedColumns(t *testing.T) {
	store, clean := testkit.CreateMockStoreWithSchemaLease(t, dbTestLease)
	defer clean()

	tk := testkit.NewTestKit(t, store)
	tk.MustExec("use test")
	// test add foreign key to generated column

	// foreign key constraint cannot be defined on a virtual generated column.
	tk.MustExec("create table t1 (a int primary key);")
	tk.MustGetErrCode("create table t2 (a int, b int as (a+1) virtual, foreign key (b) references t1(a));", errno.ErrCannotAddForeign)
	tk.MustExec("create table t2 (a int, b int generated always as (a+1) virtual);")
	tk.MustGetErrCode("alter table t2 add foreign key (b) references t1(a);", errno.ErrCannotAddForeign)
	tk.MustExec("drop table t1, t2;")

	// foreign key constraint can be defined on a stored generated column.
	tk.MustExec("create table t2 (a int primary key);")
	tk.MustExec("create table t1 (a int, b int as (a+1) stored, foreign key (b) references t2(a));")
	tk.MustExec("create table t3 (a int, b int generated always as (a+1) stored);")
	tk.MustExec("alter table t3 add foreign key (b) references t2(a);")
	tk.MustExec("drop table t1, t2, t3;")

	// foreign key constraint can reference a stored generated column.
	tk.MustExec("create table t1 (a int, b int generated always as (a+1) stored primary key);")
	tk.MustExec("create table t2 (a int, foreign key (a) references t1(b));")
	tk.MustExec("create table t3 (a int);")
	tk.MustExec("alter table t3 add foreign key (a) references t1(b);")
	tk.MustExec("drop table t1, t2, t3;")

	// rejected FK options on stored generated columns
	tk.MustGetErrCode("create table t1 (a int, b int generated always as (a+1) stored, foreign key (b) references t2(a) on update set null);", errno.ErrWrongFKOptionForGeneratedColumn)
	tk.MustGetErrCode("create table t1 (a int, b int generated always as (a+1) stored, foreign key (b) references t2(a) on update cascade);", errno.ErrWrongFKOptionForGeneratedColumn)
	tk.MustGetErrCode("create table t1 (a int, b int generated always as (a+1) stored, foreign key (b) references t2(a) on update set default);", errno.ErrWrongFKOptionForGeneratedColumn)
	tk.MustGetErrCode("create table t1 (a int, b int generated always as (a+1) stored, foreign key (b) references t2(a) on delete set null);", errno.ErrWrongFKOptionForGeneratedColumn)
	tk.MustGetErrCode("create table t1 (a int, b int generated always as (a+1) stored, foreign key (b) references t2(a) on delete set default);", errno.ErrWrongFKOptionForGeneratedColumn)
	tk.MustExec("create table t2 (a int primary key);")
	tk.MustExec("create table t1 (a int, b int generated always as (a+1) stored);")
	tk.MustGetErrCode("alter table t1 add foreign key (b) references t2(a) on update set null;", errno.ErrWrongFKOptionForGeneratedColumn)
	tk.MustGetErrCode("alter table t1 add foreign key (b) references t2(a) on update cascade;", errno.ErrWrongFKOptionForGeneratedColumn)
	tk.MustGetErrCode("alter table t1 add foreign key (b) references t2(a) on update set default;", errno.ErrWrongFKOptionForGeneratedColumn)
	tk.MustGetErrCode("alter table t1 add foreign key (b) references t2(a) on delete set null;", errno.ErrWrongFKOptionForGeneratedColumn)
	tk.MustGetErrCode("alter table t1 add foreign key (b) references t2(a) on delete set default;", errno.ErrWrongFKOptionForGeneratedColumn)
	tk.MustExec("drop table t1, t2;")
	// column name with uppercase characters
	tk.MustGetErrCode("create table t1 (A int, b int generated always as (a+1) stored, foreign key (b) references t2(a) on update set null);", errno.ErrWrongFKOptionForGeneratedColumn)
	tk.MustExec("create table t2 (a int primary key);")
	tk.MustExec("create table t1 (A int, b int generated always as (a+1) stored);")
	tk.MustGetErrCode("alter table t1 add foreign key (b) references t2(a) on update set null;", errno.ErrWrongFKOptionForGeneratedColumn)
	tk.MustExec("drop table t1, t2;")

	// special case: TiDB error different from MySQL 8.0
	// MySQL: ERROR 3104 (HY000): Cannot define foreign key with ON UPDATE SET NULL clause on a generated column.
	// TiDB:  ERROR 1146 (42S02): Table 'test.t2' doesn't exist
	tk.MustExec("create table t1 (a int, b int generated always as (a+1) stored);")
	tk.MustGetErrCode("alter table t1 add foreign key (b) references t2(a) on update set null;", errno.ErrNoSuchTable)
	tk.MustExec("drop table t1;")

	// allowed FK options on stored generated columns
	tk.MustExec("create table t1 (a int primary key, b char(5));")
	tk.MustExec("create table t2 (a int, b int generated always as (a % 10) stored, foreign key (b) references t1(a) on update restrict);")
	tk.MustExec("create table t3 (a int, b int generated always as (a % 10) stored, foreign key (b) references t1(a) on update no action);")
	tk.MustExec("create table t4 (a int, b int generated always as (a % 10) stored, foreign key (b) references t1(a) on delete restrict);")
	tk.MustExec("create table t5 (a int, b int generated always as (a % 10) stored, foreign key (b) references t1(a) on delete cascade);")
	tk.MustExec("create table t6 (a int, b int generated always as (a % 10) stored, foreign key (b) references t1(a) on delete no action);")
	tk.MustExec("drop table t2,t3,t4,t5,t6;")
	tk.MustExec("create table t2 (a int, b int generated always as (a % 10) stored);")
	tk.MustExec("alter table t2 add foreign key (b) references t1(a) on update restrict;")
	tk.MustExec("create table t3 (a int, b int generated always as (a % 10) stored);")
	tk.MustExec("alter table t3 add foreign key (b) references t1(a) on update no action;")
	tk.MustExec("create table t4 (a int, b int generated always as (a % 10) stored);")
	tk.MustExec("alter table t4 add foreign key (b) references t1(a) on delete restrict;")
	tk.MustExec("create table t5 (a int, b int generated always as (a % 10) stored);")
	tk.MustExec("alter table t5 add foreign key (b) references t1(a) on delete cascade;")
	tk.MustExec("create table t6 (a int, b int generated always as (a % 10) stored);")
	tk.MustExec("alter table t6 add foreign key (b) references t1(a) on delete no action;")
	tk.MustExec("drop table t1,t2,t3,t4,t5,t6;")

	// rejected FK options on the base columns of a stored generated columns
	tk.MustExec("create table t2 (a int primary key);")
	tk.MustGetErrCode("create table t1 (a int, b int generated always as (a+1) stored, foreign key (a) references t2(a) on update set null);", errno.ErrCannotAddForeign)
	tk.MustGetErrCode("create table t1 (a int, b int generated always as (a+1) stored, foreign key (a) references t2(a) on update cascade);", errno.ErrCannotAddForeign)
	tk.MustGetErrCode("create table t1 (a int, b int generated always as (a+1) stored, foreign key (a) references t2(a) on update set default);", errno.ErrCannotAddForeign)
	tk.MustGetErrCode("create table t1 (a int, b int generated always as (a+1) stored, foreign key (a) references t2(a) on delete set null);", errno.ErrCannotAddForeign)
	tk.MustGetErrCode("create table t1 (a int, b int generated always as (a+1) stored, foreign key (a) references t2(a) on delete cascade);", errno.ErrCannotAddForeign)
	tk.MustGetErrCode("create table t1 (a int, b int generated always as (a+1) stored, foreign key (a) references t2(a) on delete set default);", errno.ErrCannotAddForeign)
	tk.MustExec("create table t1 (a int, b int generated always as (a+1) stored);")
	tk.MustGetErrCode("alter table t1 add foreign key (a) references t2(a) on update set null;", errno.ErrCannotAddForeign)
	tk.MustGetErrCode("alter table t1 add foreign key (a) references t2(a) on update cascade;", errno.ErrCannotAddForeign)
	tk.MustGetErrCode("alter table t1 add foreign key (a) references t2(a) on update set default;", errno.ErrCannotAddForeign)
	tk.MustGetErrCode("alter table t1 add foreign key (a) references t2(a) on delete set null;", errno.ErrCannotAddForeign)
	tk.MustGetErrCode("alter table t1 add foreign key (a) references t2(a) on delete cascade;", errno.ErrCannotAddForeign)
	tk.MustGetErrCode("alter table t1 add foreign key (a) references t2(a) on delete set default;", errno.ErrCannotAddForeign)
	tk.MustExec("drop table t1, t2;")

	// allowed FK options on the base columns of a stored generated columns
	tk.MustExec("create table t1 (a int primary key, b char(5));")
	tk.MustExec("create table t2 (a int, b int generated always as (a % 10) stored, foreign key (a) references t1(a) on update restrict);")
	tk.MustExec("create table t3 (a int, b int generated always as (a % 10) stored, foreign key (a) references t1(a) on update no action);")
	tk.MustExec("create table t4 (a int, b int generated always as (a % 10) stored, foreign key (a) references t1(a) on delete restrict);")
	tk.MustExec("create table t5 (a int, b int generated always as (a % 10) stored, foreign key (a) references t1(a) on delete no action);")
	tk.MustExec("drop table t2,t3,t4,t5")
	tk.MustExec("create table t2 (a int, b int generated always as (a % 10) stored);")
	tk.MustExec("alter table t2 add foreign key (a) references t1(a) on update restrict;")
	tk.MustExec("create table t3 (a int, b int generated always as (a % 10) stored);")
	tk.MustExec("alter table t3 add foreign key (a) references t1(a) on update no action;")
	tk.MustExec("create table t4 (a int, b int generated always as (a % 10) stored);")
	tk.MustExec("alter table t4 add foreign key (a) references t1(a) on delete restrict;")
	tk.MustExec("create table t5 (a int, b int generated always as (a % 10) stored);")
	tk.MustExec("alter table t5 add foreign key (a) references t1(a) on delete no action;")
	tk.MustExec("drop table t1,t2,t3,t4,t5;")
}

func TestSelectInViewFromAnotherDB(t *testing.T) {
	store, clean := testkit.CreateMockStoreWithSchemaLease(t, dbTestLease)
	defer clean()

	tk := testkit.NewTestKit(t, store)
	tk.MustExec("use test")
	tk.MustExec("create database test_db2")
	tk.MustExec("drop table if exists t;")
	tk.MustExec("create table t(a int)")
	tk.MustExec("use test_db2")
	tk.MustExec("create sql security invoker view v as select * from test.t")
	tk.MustExec("use test")
	tk.MustExec("select test_db2.v.a from test_db2.v")
}

func TestAddConstraintCheck(t *testing.T) {
	store, clean := testkit.CreateMockStoreWithSchemaLease(t, dbTestLease)
	defer clean()

	tk := testkit.NewTestKit(t, store)
	tk.MustExec("use test")
	tk.MustExec("drop table if exists add_constraint_check")
	tk.MustExec("create table add_constraint_check (pk int primary key, a int)")
	defer tk.MustExec("drop table if exists add_constraint_check")
	tk.MustExec("alter table add_constraint_check add constraint crn check (a > 1)")
	require.Equal(t, uint16(1), tk.Session().GetSessionVars().StmtCtx.WarningCount())
	tk.MustQuery("show warnings").Check(testkit.RowsWithSep("|", "Warning|8231|ADD CONSTRAINT CHECK is not supported"))
}

func TestCreateTableIgnoreCheckConstraint(t *testing.T) {
	store, clean := testkit.CreateMockStoreWithSchemaLease(t, dbTestLease)
	defer clean()

	tk := testkit.NewTestKit(t, store)
	tk.MustExec("use test")
	tk.MustExec("drop table if exists table_constraint_check")
	tk.MustExec("CREATE TABLE admin_user (enable bool, CHECK (enable IN (0, 1)));")
	require.Equal(t, uint16(1), tk.Session().GetSessionVars().StmtCtx.WarningCount())
	tk.MustQuery("show warnings").Check(testkit.RowsWithSep("|", "Warning|8231|CONSTRAINT CHECK is not supported"))
	tk.MustQuery("show create table admin_user").Check(testkit.RowsWithSep("|", ""+
		"admin_user CREATE TABLE `admin_user` (\n"+
		"  `enable` tinyint(1) DEFAULT NULL\n"+
		") ENGINE=InnoDB DEFAULT CHARSET=utf8mb4 COLLATE=utf8mb4_bin"))
}

func TestAutoConvertBlobTypeByLength(t *testing.T) {
	store, dom, clean := testkit.CreateMockStoreAndDomain(t)
	defer clean()

	tk := testkit.NewTestKit(t, store)
	tk.MustExec("use test")
	sql := fmt.Sprintf("create table t0(c0 Blob(%d), c1 Blob(%d), c2 Blob(%d), c3 Blob(%d))",
		255-1, 65535-1, 16777215-1, 4294967295-1)
	tk.MustExec(sql)

<<<<<<< HEAD
	var tableID int64
	rs := tk.MustQuery("select TIDB_TABLE_ID from information_schema.tables where table_name='t0' and table_schema='test';")
	tableIDi, _ := strconv.Atoi(rs.Rows()[0][0].(string))
	tableID = int64(tableIDi)

	tbl, exist := dom.InfoSchema().TableByID(tableID)
	require.True(t, exist)

	require.Equal(t, tbl.Cols()[0].Tp, mysql.TypeTinyBlob)
	require.Equal(t, tbl.Cols()[0].Flen, 255)
	require.Equal(t, tbl.Cols()[1].Tp, mysql.TypeBlob)
	require.Equal(t, tbl.Cols()[1].Flen, 65535)
	require.Equal(t, tbl.Cols()[2].Tp, mysql.TypeMediumBlob)
	require.Equal(t, tbl.Cols()[2].Flen, 16777215)
	require.Equal(t, tbl.Cols()[3].Tp, mysql.TypeLongBlob)
	require.Equal(t, tbl.Cols()[3].Flen, 4294967295)
=======
	tk := testkit.NewTestKit(t, store)
	tk.MustExec("use test")
	tk.MustExec("create table t1 (a int key, b int);")

	// DROP COLUMN
	sql := "alter table t1 drop column b"
	tk.MustExec(sql)
	tk.MustGetErrCode(sql, errno.ErrCantDropFieldOrKey)
	tk.MustExec("alter table t1 drop column if exists b") // only `a` exists now
	require.Equal(t, uint16(1), tk.Session().GetSessionVars().StmtCtx.WarningCount())
	tk.MustQuery("show warnings").Check(testkit.RowsWithSep("|", "Note|1091|Can't DROP 'b'; check that column/key exists"))

	// CHANGE COLUMN
	sql = "alter table t1 change column b c int"
	tk.MustGetErrCode(sql, errno.ErrBadField)
	tk.MustExec("alter table t1 change column if exists b c int")
	require.Equal(t, uint16(1), tk.Session().GetSessionVars().StmtCtx.WarningCount())
	tk.MustQuery("show warnings").Check(testkit.RowsWithSep("|", "Note|1054|Unknown column 'b' in 't1'"))
	tk.MustExec("alter table t1 change column if exists a c int") // only `c` exists now

	// MODIFY COLUMN
	sql = "alter table t1 modify column a bigint"
	tk.MustGetErrCode(sql, errno.ErrBadField)
	tk.MustExec("alter table t1 modify column if exists a bigint")
	require.Equal(t, uint16(1), tk.Session().GetSessionVars().StmtCtx.WarningCount())
	tk.MustQuery("show warnings").Check(testkit.RowsWithSep("|", "Note|1054|Unknown column 'a' in 't1'"))
	tk.MustExec("alter table t1 modify column if exists c bigint") // only `c` exists now

	// DROP INDEX
	tk.MustExec("alter table t1 add index idx_c (c)")
	sql = "alter table t1 drop index idx_c"
	tk.MustExec(sql)
	tk.MustGetErrCode(sql, errno.ErrCantDropFieldOrKey)
	tk.MustExec("alter table t1 drop index if exists idx_c")
	require.Equal(t, uint16(1), tk.Session().GetSessionVars().StmtCtx.WarningCount())
	tk.MustQuery("show warnings").Check(testkit.RowsWithSep("|", "Note|1091|index idx_c doesn't exist"))

	// DROP PARTITION
	tk.MustExec("drop table if exists t2")
	tk.MustExec("create table t2 (a int key) partition by range(a) (partition pNeg values less than (0), partition p0 values less than (10), partition p1 values less than (20))")
	sql = "alter table t2 drop partition p1"
	tk.MustExec(sql)
	tk.MustGetErrCode(sql, errno.ErrDropPartitionNonExistent)
	tk.MustExec("alter table t2 drop partition if exists p1")
	require.Equal(t, uint16(1), tk.Session().GetSessionVars().StmtCtx.WarningCount())
	tk.MustQuery("show warnings").Check(testkit.RowsWithSep("|", "Note|1507|Error in list of partitions to DROP"))
}

func TestCheckTooBigFieldLength(t *testing.T) {
	store, clean := testkit.CreateMockStoreWithSchemaLease(t, dbTestLease)
	defer clean()

	tk := testkit.NewTestKit(t, store)
	tk.MustExec("use test")
	tk.MustExec("create table tr_01 (id int, name varchar(20000), purchased date )  default charset=utf8 collate=utf8_bin;")

	tk.MustExec("drop table if exists tr_02;")
	tk.MustExec("create table tr_02 (id int, name varchar(16000), purchased date )  default charset=utf8mb4 collate=utf8mb4_bin;")

	tk.MustExec("drop table if exists tr_03;")
	tk.MustExec("create table tr_03 (id int, name varchar(65534), purchased date ) default charset=latin1;")

	tk.MustExec("drop table if exists tr_04;")
	tk.MustExec("create table tr_04 (a varchar(20000) ) default charset utf8;")
	tk.MustGetErrCode("alter table tr_04 add column b varchar(20000) charset utf8mb4;", errno.ErrTooBigFieldlength)
	tk.MustGetErrCode("alter table tr_04 convert to character set utf8mb4;", errno.ErrTooBigFieldlength)
	tk.MustGetErrCode("create table tr (id int, name varchar(30000), purchased date )  default charset=utf8 collate=utf8_bin;", errno.ErrTooBigFieldlength)
	tk.MustGetErrCode("create table tr (id int, name varchar(20000) charset utf8mb4, purchased date ) default charset=utf8 collate=utf8_bin;", errno.ErrTooBigFieldlength)
	tk.MustGetErrCode("create table tr (id int, name varchar(65536), purchased date ) default charset=latin1;", errno.ErrTooBigFieldlength)

	tk.MustExec("drop table if exists tr_05;")
	tk.MustExec("create table tr_05 (a varchar(16000) charset utf8);")
	tk.MustExec("alter table tr_05 modify column a varchar(16000) charset utf8;")
	tk.MustExec("alter table tr_05 modify column a varchar(16000) charset utf8mb4;")
}

func TestGeneratedColumnWindowFunction(t *testing.T) {
	store, clean := testkit.CreateMockStoreWithSchemaLease(t, dbTestLease)
	defer clean()

	tk := testkit.NewTestKit(t, store)
	tk.MustExec("use test")
	tk.MustGetErrCode("CREATE TABLE t (a INT , b INT as (ROW_NUMBER() OVER (ORDER BY a)))", errno.ErrWindowInvalidWindowFuncUse)
	tk.MustGetErrCode("CREATE TABLE t (a INT , index idx ((ROW_NUMBER() OVER (ORDER BY a))))", errno.ErrWindowInvalidWindowFuncUse)
}

func TestCreateTableWithDecimalWithDoubleZero(t *testing.T) {
	store, clean := testkit.CreateMockStoreWithSchemaLease(t, dbTestLease)
	defer clean()

	tk := testkit.NewTestKit(t, store)
	checkType := func(db, table, field string) {
		ctx := tk.Session().(sessionctx.Context)
		is := domain.GetDomain(ctx).InfoSchema()
		tableInfo, err := is.TableByName(model.NewCIStr(db), model.NewCIStr(table))
		require.NoError(t, err)
		tblInfo := tableInfo.Meta()
		for _, col := range tblInfo.Columns {
			if col.Name.L == field {
				require.Equal(t, 10, col.Flen)
			}
		}
	}

	tk.MustExec("use test")
	tk.MustExec("drop table if exists tt")
	tk.MustExec("create table tt(d decimal(0, 0))")
	checkType("test", "tt", "d")

	tk.MustExec("drop table tt")
	tk.MustExec("create table tt(a int)")
	tk.MustExec("alter table tt add column d decimal(0, 0)")
	checkType("test", "tt", "d")

	tk.MustExec("drop table tt")
	tk.MustExec("create table tt(d int)")
	tk.MustExec("alter table tt change column d d decimal(0, 0)")
	checkType("test", "tt", "d")
}

func TestAlterCheck(t *testing.T) {
	store, clean := testkit.CreateMockStoreWithSchemaLease(t, dbTestLease)
	defer clean()

	tk := testkit.NewTestKit(t, store)
	tk.MustExec("use test")
	tk.MustExec("create table alter_check (pk int primary key)")
	tk.MustExec("alter table alter_check alter check crcn ENFORCED")
	require.Equal(t, uint16(1), tk.Session().GetSessionVars().StmtCtx.WarningCount())
	tk.MustQuery("show warnings").Check(testkit.RowsWithSep("|", "Warning|8231|ALTER CHECK is not supported"))
}

func TestDefaultSQLFunction(t *testing.T) {
	store, clean := testkit.CreateMockStoreWithSchemaLease(t, dbTestLease)
	defer clean()

	tk := testkit.NewTestKit(t, store)
	tk.MustExec("use test")

	// For issue #13189
	// Use `DEFAULT()` in `INSERT` / `INSERT ON DUPLICATE KEY UPDATE` statement
	tk.MustExec("create table t1 (a int primary key, b int default 20, c int default 30, d int default 40);")
	tk.MustExec("SET @@time_zone = '+00:00'")
	defer tk.MustExec("SET @@time_zone = DEFAULT")
	tk.MustQuery("SELECT @@time_zone").Check(testkit.Rows("+00:00"))
	tk.MustExec("create table t2 (a int primary key, b timestamp DEFAULT CURRENT_TIMESTAMP, c timestamp DEFAULT '2000-01-01 00:00:00')")
	tk.MustExec("insert into t1 set a = 1, b = default(c);")
	tk.MustQuery("select * from t1;").Check(testkit.Rows("1 30 30 40"))
	tk.MustExec("insert into t1 set a = 2, b = default(c), c = default(d), d = default(b);")
	tk.MustQuery("select * from t1;").Check(testkit.Rows("1 30 30 40", "2 30 40 20"))
	tk.MustExec("insert into t1 values (2, 3, 4, 5) on duplicate key update b = default(d), c = default(b);")
	tk.MustQuery("select * from t1;").Check(testkit.Rows("1 30 30 40", "2 40 20 20"))
	tk.MustExec("delete from t1")
	tk.MustExec("insert into t1 set a = default(b) + default(c) - default(d)")
	tk.MustQuery("select * from t1;").Check(testkit.Rows("10 20 30 40"))
	tk.MustExec("set @@timestamp = 1321009871")
	defer tk.MustExec("set @@timestamp = DEFAULT")
	tk.MustQuery("SELECT NOW()").Check(testkit.Rows("2011-11-11 11:11:11"))
	tk.MustExec("insert into t2 set a = 1, b = default(c)")
	tk.MustExec("insert into t2 set a = 2, c = default(b)")
	tk.MustGetErrCode("insert into t2 set a = 3, b = default(a)", errno.ErrNoDefaultForField)
	tk.MustExec("insert into t2 set a = 4, b = default(b), c = default(c)")
	tk.MustExec("insert into t2 set a = 5, b = default, c = default")
	tk.MustExec("insert into t2 set a = 6")
	tk.MustQuery("select * from t2").Sort().Check(testkit.Rows(
		"1 2000-01-01 00:00:00 2000-01-01 00:00:00",
		"2 2011-11-11 11:11:11 2011-11-11 11:11:11",
		"4 2011-11-11 11:11:11 2000-01-01 00:00:00",
		"5 2011-11-11 11:11:11 2000-01-01 00:00:00",
		"6 2011-11-11 11:11:11 2000-01-01 00:00:00"))
	// Use `DEFAULT()` in `UPDATE` statement
	tk.MustExec("delete from t1;")
	tk.MustExec("insert into t1 value (1, 2, 3, 4);")
	tk.MustExec("update t1 set a = 1, c = default(b);")
	tk.MustQuery("select * from t1;").Check(testkit.Rows("1 2 20 4"))
	tk.MustExec("insert into t1 value (2, 2, 3, 4);")
	tk.MustExec("update t1 set c = default(b), b = default(c) where a = 2;")
	tk.MustQuery("select * from t1;").Check(testkit.Rows("1 2 20 4", "2 30 20 4"))
	tk.MustExec("delete from t1")
	tk.MustExec("insert into t1 set a = 10")
	tk.MustExec("update t1 set a = 10, b = default(c) + default(d)")
	tk.MustQuery("select * from t1;").Check(testkit.Rows("10 70 30 40"))
	tk.MustExec("set @@timestamp = 1671747742")
	tk.MustExec("update t2 set b = default(c) WHERE a = 6")
	tk.MustExec("update t2 set c = default(b) WHERE a = 5")
	tk.MustGetErrCode("update t2 set b = default(a) WHERE a = 4", errno.ErrNoDefaultForField)
	tk.MustExec("update t2 set b = default(b), c = default(c) WHERE a = 4")
	// Non existing row!
	tk.MustExec("update t2 set b = default(b), c = default(c) WHERE a = 3")
	tk.MustExec("update t2 set b = default, c = default WHERE a = 2")
	tk.MustExec("update t2 set b = default(b) WHERE a = 1")
	tk.MustQuery("select * from t2;").Sort().Check(testkit.Rows(
		"1 2022-12-22 22:22:22 2000-01-01 00:00:00",
		"2 2022-12-22 22:22:22 2000-01-01 00:00:00",
		"4 2022-12-22 22:22:22 2000-01-01 00:00:00",
		"5 2011-11-11 11:11:11 2022-12-22 22:22:22",
		"6 2000-01-01 00:00:00 2000-01-01 00:00:00"))
	// Use `DEFAULT()` in `REPLACE` statement
	tk.MustExec("delete from t1;")
	tk.MustExec("insert into t1 value (1, 2, 3, 4);")
	tk.MustExec("replace into t1 set a = 1, c = default(b);")
	tk.MustQuery("select * from t1;").Check(testkit.Rows("1 20 20 40"))
	tk.MustExec("insert into t1 value (2, 2, 3, 4);")
	tk.MustExec("replace into t1 set a = 2, d = default(b), c = default(d);")
	tk.MustQuery("select * from t1;").Check(testkit.Rows("1 20 20 40", "2 20 40 20"))
	tk.MustExec("delete from t1")
	tk.MustExec("insert into t1 set a = 10, c = 3")
	tk.MustExec("replace into t1 set a = 10, b = default(c) + default(d)")
	tk.MustQuery("select * from t1;").Check(testkit.Rows("10 70 30 40"))
	tk.MustExec("replace into t1 set a = 20, d = default(c) + default(b)")
	tk.MustQuery("select * from t1;").Check(testkit.Rows("10 70 30 40", "20 20 30 50"))

	// Use `DEFAULT()` in expression of generate columns, issue #12471
	tk.MustExec("DROP TABLE t2")
	tk.MustExec("create table t2(a int default 9, b int as (1 + default(a)));")
	tk.MustExec("insert into t2 values(1, default);")
	tk.MustExec("insert into t2 values(2, default(b))")
	tk.MustQuery("select * from t2").Sort().Check(testkit.Rows("1 10", "2 10"))

	// Use `DEFAULT()` with subquery, issue #13390
	tk.MustExec("create table t3(f1 int default 11);")
	tk.MustExec("insert into t3 value ();")
	tk.MustQuery("select default(f1) from (select * from t3) t1;").Check(testkit.Rows("11"))
	tk.MustQuery("select default(f1) from (select * from (select * from t3) t1 ) t1;").Check(testkit.Rows("11"))

	tk.MustExec("create table t4(a int default 4);")
	tk.MustExec("insert into t4 value (2);")
	tk.MustQuery("select default(c) from (select b as c from (select a as b from t4) t3) t2;").Check(testkit.Rows("4"))
	tk.MustGetErrCode("select default(a) from (select a from (select 1 as a) t4) t4;", errno.ErrNoDefaultForField)

	tk.MustExec("drop table t1, t2, t3, t4;")
}

func TestCreateIndexType(t *testing.T) {
	store, clean := testkit.CreateMockStoreWithSchemaLease(t, dbTestLease)
	defer clean()

	tk := testkit.NewTestKit(t, store)
	tk.MustExec("use test")
	tk.MustExec(`CREATE TABLE test_index (
		price int(5) DEFAULT '0' NOT NULL,
		area varchar(40) DEFAULT '' NOT NULL,
		type varchar(40) DEFAULT '' NOT NULL,
		transityes set('a','b'),
		shopsyes enum('Y','N') DEFAULT 'Y' NOT NULL,
		schoolsyes enum('Y','N') DEFAULT 'Y' NOT NULL,
		petsyes enum('Y','N') DEFAULT 'Y' NOT NULL,
		KEY price (price,area,type,transityes,shopsyes,schoolsyes,petsyes));`)
}

func TestAlterPrimaryKey(t *testing.T) {
	store, clean := testkit.CreateMockStoreWithSchemaLease(t, dbTestLease)
	defer clean()

	tk := testkit.NewTestKit(t, store)
	tk.MustExec("use test")
	tk.MustExec("create table test_add_pk(a int, b int unsigned , c varchar(255) default 'abc', d int as (a+b), e int as (a+1) stored, index idx(b))")

	// for generated columns
	tk.MustGetErrCode("alter table test_add_pk add primary key(d);", errno.ErrUnsupportedOnGeneratedColumn)
	// The primary key name is the same as the existing index name.
	tk.MustExec("alter table test_add_pk add primary key idx(e)")
	tk.MustExec("drop index `primary` on test_add_pk")

	// for describing table
	tk.MustExec("create table test_add_pk1(a int, index idx(a))")
	tk.MustQuery("desc test_add_pk1").Check(testutil.RowsWithSep(",", `a,int(11),YES,MUL,<nil>,`))
	tk.MustExec("alter table test_add_pk1 add primary key idx(a)")
	tk.MustQuery("desc test_add_pk1").Check(testutil.RowsWithSep(",", `a,int(11),NO,PRI,<nil>,`))
	tk.MustExec("alter table test_add_pk1 drop primary key")
	tk.MustQuery("desc test_add_pk1").Check(testutil.RowsWithSep(",", `a,int(11),NO,MUL,<nil>,`))
	tk.MustExec("create table test_add_pk2(a int, b int, index idx(a))")
	tk.MustExec("alter table test_add_pk2 add primary key idx(a, b)")
	tk.MustQuery("desc test_add_pk2").Check(testutil.RowsWithSep(",", ""+
		"a int(11) NO PRI <nil> ]\n"+
		"[b int(11) NO PRI <nil> "))
	tk.MustQuery("show create table test_add_pk2").Check(testutil.RowsWithSep("|", ""+
		"test_add_pk2 CREATE TABLE `test_add_pk2` (\n"+
		"  `a` int(11) NOT NULL,\n"+
		"  `b` int(11) NOT NULL,\n"+
		"  KEY `idx` (`a`),\n"+
		"  PRIMARY KEY (`a`,`b`) /*T![clustered_index] NONCLUSTERED */\n"+
		") ENGINE=InnoDB DEFAULT CHARSET=utf8mb4 COLLATE=utf8mb4_bin"))
	tk.MustExec("alter table test_add_pk2 drop primary key")
	tk.MustQuery("desc test_add_pk2").Check(testutil.RowsWithSep(",", ""+
		"a int(11) NO MUL <nil> ]\n"+
		"[b int(11) NO  <nil> "))

	// Check if the primary key exists before checking the table's pkIsHandle.
	tk.MustGetErrCode("alter table test_add_pk drop primary key", errno.ErrCantDropFieldOrKey)

	// for the limit of name
	validName := strings.Repeat("a", mysql.MaxIndexIdentifierLen)
	invalidName := strings.Repeat("b", mysql.MaxIndexIdentifierLen+1)
	tk.MustGetErrCode("alter table test_add_pk add primary key "+invalidName+"(a)", errno.ErrTooLongIdent)
	// for valid name
	tk.MustExec("alter table test_add_pk add primary key " + validName + "(a)")
	// for multiple primary key
	tk.MustGetErrCode("alter table test_add_pk add primary key (a)", errno.ErrMultiplePriKey)
	tk.MustExec("alter table test_add_pk drop primary key")
	// for not existing primary key
	tk.MustGetErrCode("alter table test_add_pk drop primary key", errno.ErrCantDropFieldOrKey)
	tk.MustGetErrCode("drop index `primary` on test_add_pk", errno.ErrCantDropFieldOrKey)

	// for too many key parts specified
	tk.MustGetErrCode("alter table test_add_pk add primary key idx_test(f1,f2,f3,f4,f5,f6,f7,f8,f9,f10,f11,f12,f13,f14,f15,f16,f17);",
		errno.ErrTooManyKeyParts)

	// for the limit of comment's length
	validComment := "'" + strings.Repeat("a", ddl.MaxCommentLength) + "'"
	invalidComment := "'" + strings.Repeat("b", ddl.MaxCommentLength+1) + "'"
	tk.MustGetErrCode("alter table test_add_pk add primary key(a) comment "+invalidComment, errno.ErrTooLongIndexComment)
	// for empty sql_mode
	r := tk.MustQuery("select @@sql_mode")
	sqlMode := r.Rows()[0][0].(string)
	tk.MustExec("set @@sql_mode=''")
	tk.MustExec("alter table test_add_pk add primary key(a) comment " + invalidComment)
	require.Equal(t, uint16(1), tk.Session().GetSessionVars().StmtCtx.WarningCount())
	tk.MustQuery("show warnings").Check(testutil.RowsWithSep("|", "Warning|1688|Comment for index 'PRIMARY' is too long (max = 1024)"))
	tk.MustExec("set @@sql_mode= '" + sqlMode + "'")
	tk.MustExec("alter table test_add_pk drop primary key")
	// for valid comment
	tk.MustExec("alter table test_add_pk add primary key(a, b, c) comment " + validComment)
	require.NoError(t, tk.Session().NewTxn(context.Background()))
	tbl := external.GetTableByName(t, tk, "test", "test_add_pk")
	col1Flag := tbl.Cols()[0].Flag
	col2Flag := tbl.Cols()[1].Flag
	col3Flag := tbl.Cols()[2].Flag
	require.True(t, mysql.HasNotNullFlag(col1Flag) && !mysql.HasPreventNullInsertFlag(col1Flag))
	require.True(t, mysql.HasNotNullFlag(col2Flag) && !mysql.HasPreventNullInsertFlag(col2Flag) && mysql.HasUnsignedFlag(col2Flag))
	require.True(t, mysql.HasNotNullFlag(col3Flag) && !mysql.HasPreventNullInsertFlag(col3Flag) && !mysql.HasNoDefaultValueFlag(col3Flag))
	tk.MustExec("alter table test_add_pk drop primary key")

	// for null values in primary key
	tk.MustExec("drop table test_add_pk")
	tk.MustExec("create table test_add_pk(a int, b int unsigned , c varchar(255) default 'abc', index idx(b))")
	tk.MustExec("insert into test_add_pk set a = 0, b = 0, c = 0")
	tk.MustExec("insert into test_add_pk set a = 1")
	tk.MustGetErrCode("alter table test_add_pk add primary key (b)", errno.ErrInvalidUseOfNull)
	tk.MustExec("insert into test_add_pk set a = 2, b = 2")
	tk.MustGetErrCode("alter table test_add_pk add primary key (a, b)", errno.ErrInvalidUseOfNull)
	tk.MustExec("insert into test_add_pk set a = 3, c = 3")
	tk.MustGetErrCode("alter table test_add_pk add primary key (c, b, a)", errno.ErrInvalidUseOfNull)
}

func TestParallelDropSchemaAndDropTable(t *testing.T) {
	store, dom, clean := testkit.CreateMockStoreAndDomainWithSchemaLease(t, dbTestLease)
	defer clean()

	tk1 := testkit.NewTestKit(t, store)
	tk1.MustExec("create database if not exists test_drop_schema_table")
	tk1.MustExec("use test_drop_schema_table")
	tk1.MustExec("create table t(c1 int, c2 int)")
	var checkErr error
	hook := &ddl.TestDDLCallback{Do: dom}

	dbInfo := external.GetSchemaByName(t, tk1, "test_drop_schema_table")
	done := false
	var wg sync.WaitGroup
	tk2 := testkit.NewTestKit(t, store)
	tk2.MustExec("use test_drop_schema_table")
	hook.OnJobUpdatedExported = func(job *model.Job) {
		if job.Type == model.ActionDropSchema && job.State == model.JobStateRunning &&
			job.SchemaState == model.StateWriteOnly && job.SchemaID == dbInfo.ID && done == false {
			wg.Add(1)
			done = true
			go func() {
				_, checkErr = tk2.Exec("drop table t")
				wg.Done()
			}()
			time.Sleep(5 * time.Millisecond)
		}
	}
	originalHook := dom.DDL().GetHook()
	dom.DDL().SetHook(hook)
	tk1.MustExec("drop database test_drop_schema_table")
	dom.DDL().SetHook(originalHook)
	wg.Wait()
	require.True(t, done)
	require.Error(t, checkErr)
	// There are two possible assert result because:
	// 1: If drop-database is finished before drop-table being put into the ddl job queue, it will return "unknown table" error directly in the previous check.
	// 2: If drop-table has passed the previous check and been put into the ddl job queue, then drop-database finished, it will return schema change error.
	assertRes := checkErr.Error() == "[domain:8028]Information schema is changed during the execution of the"+
		" statement(for example, table definition may be updated by other DDL ran in parallel). "+
		"If you see this error often, try increasing `tidb_max_delta_schema_count`. [try again later]" ||
		checkErr.Error() == "[schema:1051]Unknown table 'test_drop_schema_table.t'"
	require.True(t, assertRes)

	// Below behaviour is use to mock query `curl "http://$IP:10080/tiflash/replica"`
	fn := func(jobs []*model.Job) (bool, error) {
		return executor.GetDropOrTruncateTableInfoFromJobs(jobs, 0, dom, func(job *model.Job, info *model.TableInfo) (bool, error) {
			return false, nil
		})
	}
	require.NoError(t, tk1.Session().NewTxn(context.Background()))
	txn, err := tk1.Session().Txn(true)
	require.NoError(t, err)
	require.NoError(t, admin.IterHistoryDDLJobs(txn, fn))
}

// TestCancelDropIndex tests cancel ddl job which type is drop primary key.
func TestCancelDropPrimaryKey(t *testing.T) {
	store, dom, clean := testkit.CreateMockStoreAndDomainWithSchemaLease(t, dbTestLease)
	defer clean()
	idxName := "primary"
	addIdxSQL := "alter table t add primary key idx_c2 (c2);"
	dropIdxSQL := "alter table t drop primary key;"
	testCancelDropIndex(t, store, dom.DDL(), idxName, addIdxSQL, dropIdxSQL, dom)
}

// TestCancelDropIndex tests cancel ddl job which type is drop index.
func TestCancelDropIndex(t *testing.T) {
	store, dom, clean := testkit.CreateMockStoreAndDomainWithSchemaLease(t, dbTestLease)
	defer clean()
	idxName := "idx_c2"
	addIdxSQL := "alter table t add index idx_c2 (c2);"
	dropIdxSQL := "alter table t drop index idx_c2;"
	testCancelDropIndex(t, store, dom.DDL(), idxName, addIdxSQL, dropIdxSQL, dom)
}

// testCancelDropIndex tests cancel ddl job which type is drop index.
func testCancelDropIndex(t *testing.T, store kv.Storage, d ddl.DDL, idxName, addIdxSQL, dropIdxSQL string, dom *domain.Domain) {
	tk := testkit.NewTestKit(t, store)
	tk.MustExec("use test")
	tk.MustExec("drop table if exists t")
	tk.MustExec("create table t(c1 int, c2 int)")
	defer tk.MustExec("drop table t;")
	for i := 0; i < 5; i++ {
		tk.MustExec("insert into t values (?, ?)", i, i)
	}
	tests := []struct {
		needAddIndex   bool
		jobState       model.JobState
		JobSchemaState model.SchemaState
		cancelSucc     bool
	}{
		// model.JobStateNone means the jobs is canceled before the first run.
		// if we cancel successfully, we need to set needAddIndex to false in the next test case. Otherwise, set needAddIndex to true.
		{true, model.JobStateNone, model.StateNone, true},
		{false, model.JobStateRunning, model.StateWriteOnly, false},
		{true, model.JobStateRunning, model.StateDeleteOnly, false},
		{true, model.JobStateRunning, model.StateDeleteReorganization, false},
	}
	var checkErr error
	hook := &ddl.TestDDLCallback{Do: dom}
	var jobID int64
	test := &tests[0]
	hook.OnJobRunBeforeExported = func(job *model.Job) {
		if (job.Type == model.ActionDropIndex || job.Type == model.ActionDropPrimaryKey) &&
			job.State == test.jobState && job.SchemaState == test.JobSchemaState {
			jobID = job.ID
			jobIDs := []int64{job.ID}
			hookCtx := mock.NewContext()
			hookCtx.Store = store
			err := hookCtx.NewTxn(context.TODO())
			if err != nil {
				checkErr = errors.Trace(err)
				return
			}
			txn, err := hookCtx.Txn(true)
			if err != nil {
				checkErr = errors.Trace(err)
				return
			}

			errs, err := admin.CancelJobs(txn, jobIDs)
			if err != nil {
				checkErr = errors.Trace(err)
				return
			}
			if errs[0] != nil {
				checkErr = errors.Trace(errs[0])
				return
			}
			checkErr = txn.Commit(context.Background())
		}
	}
	originalHook := d.GetHook()
	d.SetHook(hook)
	for i := range tests {
		test = &tests[i]
		if test.needAddIndex {
			tk.MustExec(addIdxSQL)
		}
		err := tk.ExecToErr(dropIdxSQL)
		tbl := external.GetTableByName(t, tk, "test", "t")
		indexInfo := tbl.Meta().FindIndexByName(idxName)
		if test.cancelSucc {
			require.NoError(t, checkErr)
			require.EqualError(t, err, "[ddl:8214]Cancelled DDL job")
			require.NotNil(t, indexInfo)
			require.Equal(t, model.StatePublic, indexInfo.State)
		} else {
			err1 := admin.ErrCannotCancelDDLJob.GenWithStackByArgs(jobID)
			require.NoError(t, err)
			require.EqualError(t, checkErr, err1.Error())
			require.Nil(t, indexInfo)
		}
	}
	d.SetHook(originalHook)
	tk.MustExec(addIdxSQL)
	tk.MustExec(dropIdxSQL)
}

// TestCancelTruncateTable tests cancel ddl job which type is truncate table.
func TestCancelTruncateTable(t *testing.T) {
	store, dom, clean := testkit.CreateMockStoreAndDomainWithSchemaLease(t, dbTestLease)
	defer clean()
	tk := testkit.NewTestKit(t, store)
	tk.MustExec("use test")
	tk.MustExec("create table t(c1 int, c2 int)")
	defer tk.MustExec("drop table t;")
	var checkErr error
	hook := &ddl.TestDDLCallback{Do: dom}
	hook.OnJobRunBeforeExported = func(job *model.Job) {
		if job.Type == model.ActionTruncateTable && job.State == model.JobStateNone {
			jobIDs := []int64{job.ID}
			hookCtx := mock.NewContext()
			hookCtx.Store = store
			err := hookCtx.NewTxn(context.Background())
			if err != nil {
				checkErr = errors.Trace(err)
				return
			}
			txn, err := hookCtx.Txn(true)
			if err != nil {
				checkErr = errors.Trace(err)
				return
			}
			errs, err := admin.CancelJobs(txn, jobIDs)
			if err != nil {
				checkErr = errors.Trace(err)
				return
			}
			if errs[0] != nil {
				checkErr = errors.Trace(errs[0])
				return
			}
			checkErr = txn.Commit(context.Background())
		}
	}
	dom.DDL().SetHook(hook)
	err := tk.ExecToErr("truncate table t")
	require.NoError(t, checkErr)
	require.EqualError(t, err, "[ddl:8214]Cancelled DDL job")
}

func TestAddExpressionIndexRollback(t *testing.T) {
	store, dom, clean := testkit.CreateMockStoreAndDomainWithSchemaLease(t, dbTestLease)
	defer clean()
	tk := testkit.NewTestKit(t, store)
	tk.MustExec("use test")
	tk.MustExec("create table t1 (c1 int, c2 int, c3 int, unique key(c1))")
	tk.MustExec("insert into t1 values (20, 20, 20), (40, 40, 40), (80, 80, 80), (160, 160, 160);")

	var checkErr error
	tk1 := testkit.NewTestKit(t, store)
	tk1.MustExec("use test")

	d := dom.DDL()
	hook := &ddl.TestDDLCallback{Do: dom}
	var currJob *model.Job
	ctx := mock.NewContext()
	ctx.Store = store
	times := 0
	hook.OnJobUpdatedExported = func(job *model.Job) {
		if checkErr != nil {
			return
		}
		switch job.SchemaState {
		case model.StateDeleteOnly:
			_, checkErr = tk1.Exec("insert into t1 values (6, 3, 3) on duplicate key update c1 = 10")
			if checkErr == nil {
				_, checkErr = tk1.Exec("update t1 set c1 = 7 where c2=6;")
			}
			if checkErr == nil {
				_, checkErr = tk1.Exec("delete from t1 where c1 = 40;")
			}
		case model.StateWriteOnly:
			_, checkErr = tk1.Exec("insert into t1 values (2, 2, 2)")
			if checkErr == nil {
				_, checkErr = tk1.Exec("update t1 set c1 = 3 where c2 = 80")
			}
		case model.StateWriteReorganization:
			if checkErr == nil && job.SchemaState == model.StateWriteReorganization && times == 0 {
				_, checkErr = tk1.Exec("insert into t1 values (4, 4, 4)")
				if checkErr != nil {
					return
				}
				_, checkErr = tk1.Exec("update t1 set c1 = 5 where c2 = 80")
				if checkErr != nil {
					return
				}
				currJob = job
				times++
			}
		}
	}
	d.SetHook(hook)

	tk.MustGetErrMsg("alter table t1 add index expr_idx ((pow(c1, c2)));", "[ddl:8202]Cannot decode index value, because [types:1690]DOUBLE value is out of range in 'pow(160, 160)'")
	require.NoError(t, checkErr)
	tk.MustQuery("select * from t1 order by c1;").Check(testkit.Rows("2 2 2", "4 4 4", "5 80 80", "10 3 3", "20 20 20", "160 160 160"))

	// Check whether the reorg information is cleaned up.
	err := ctx.NewTxn(context.Background())
	require.NoError(t, err)
	txn, err := ctx.Txn(true)
	require.NoError(t, err)
	m := meta.NewMeta(txn)
	element, start, end, physicalID, err := m.GetDDLReorgHandle(currJob)
	require.True(t, meta.ErrDDLReorgElementNotExist.Equal(err))
	require.Nil(t, element)
	require.Nil(t, start)
	require.Nil(t, end)
	require.Equal(t, int64(0), physicalID)
}

func TestDropTableOnTiKVDiskFull(t *testing.T) {
	store, clean := testkit.CreateMockStoreWithSchemaLease(t, dbTestLease)
	defer clean()
	tk := testkit.NewTestKit(t, store)
	tk.MustExec("use test")
	tk.MustExec("create table test_disk_full_drop_table(a int);")
	require.NoError(t, failpoint.Enable("github.com/pingcap/tidb/store/mockstore/unistore/rpcTiKVAllowedOnAlmostFull", `return(true)`))
	defer func() {
		require.NoError(t, failpoint.Disable("github.com/pingcap/tidb/store/mockstore/unistore/rpcTiKVAllowedOnAlmostFull"))
	}()
	tk.MustExec("drop table test_disk_full_drop_table;")
>>>>>>> a3a1e016
}<|MERGE_RESOLUTION|>--- conflicted
+++ resolved
@@ -21,20 +21,11 @@
 	"testing"
 	"time"
 
-<<<<<<< HEAD
-=======
-	"github.com/pingcap/errors"
 	"github.com/pingcap/failpoint"
->>>>>>> a3a1e016
 	"github.com/pingcap/tidb/ddl"
 	ddlutil "github.com/pingcap/tidb/ddl/util"
 	"github.com/pingcap/tidb/errno"
-<<<<<<< HEAD
-=======
-	"github.com/pingcap/tidb/executor"
-	"github.com/pingcap/tidb/kv"
 	"github.com/pingcap/tidb/meta"
->>>>>>> a3a1e016
 	"github.com/pingcap/tidb/parser/model"
 	"github.com/pingcap/tidb/parser/mysql"
 	"github.com/pingcap/tidb/testkit"
@@ -543,7 +534,6 @@
 		255-1, 65535-1, 16777215-1, 4294967295-1)
 	tk.MustExec(sql)
 
-<<<<<<< HEAD
 	var tableID int64
 	rs := tk.MustQuery("select TIDB_TABLE_ID from information_schema.tables where table_name='t0' and table_schema='test';")
 	tableIDi, _ := strconv.Atoi(rs.Rows()[0][0].(string))
@@ -560,553 +550,6 @@
 	require.Equal(t, tbl.Cols()[2].Flen, 16777215)
 	require.Equal(t, tbl.Cols()[3].Tp, mysql.TypeLongBlob)
 	require.Equal(t, tbl.Cols()[3].Flen, 4294967295)
-=======
-	tk := testkit.NewTestKit(t, store)
-	tk.MustExec("use test")
-	tk.MustExec("create table t1 (a int key, b int);")
-
-	// DROP COLUMN
-	sql := "alter table t1 drop column b"
-	tk.MustExec(sql)
-	tk.MustGetErrCode(sql, errno.ErrCantDropFieldOrKey)
-	tk.MustExec("alter table t1 drop column if exists b") // only `a` exists now
-	require.Equal(t, uint16(1), tk.Session().GetSessionVars().StmtCtx.WarningCount())
-	tk.MustQuery("show warnings").Check(testkit.RowsWithSep("|", "Note|1091|Can't DROP 'b'; check that column/key exists"))
-
-	// CHANGE COLUMN
-	sql = "alter table t1 change column b c int"
-	tk.MustGetErrCode(sql, errno.ErrBadField)
-	tk.MustExec("alter table t1 change column if exists b c int")
-	require.Equal(t, uint16(1), tk.Session().GetSessionVars().StmtCtx.WarningCount())
-	tk.MustQuery("show warnings").Check(testkit.RowsWithSep("|", "Note|1054|Unknown column 'b' in 't1'"))
-	tk.MustExec("alter table t1 change column if exists a c int") // only `c` exists now
-
-	// MODIFY COLUMN
-	sql = "alter table t1 modify column a bigint"
-	tk.MustGetErrCode(sql, errno.ErrBadField)
-	tk.MustExec("alter table t1 modify column if exists a bigint")
-	require.Equal(t, uint16(1), tk.Session().GetSessionVars().StmtCtx.WarningCount())
-	tk.MustQuery("show warnings").Check(testkit.RowsWithSep("|", "Note|1054|Unknown column 'a' in 't1'"))
-	tk.MustExec("alter table t1 modify column if exists c bigint") // only `c` exists now
-
-	// DROP INDEX
-	tk.MustExec("alter table t1 add index idx_c (c)")
-	sql = "alter table t1 drop index idx_c"
-	tk.MustExec(sql)
-	tk.MustGetErrCode(sql, errno.ErrCantDropFieldOrKey)
-	tk.MustExec("alter table t1 drop index if exists idx_c")
-	require.Equal(t, uint16(1), tk.Session().GetSessionVars().StmtCtx.WarningCount())
-	tk.MustQuery("show warnings").Check(testkit.RowsWithSep("|", "Note|1091|index idx_c doesn't exist"))
-
-	// DROP PARTITION
-	tk.MustExec("drop table if exists t2")
-	tk.MustExec("create table t2 (a int key) partition by range(a) (partition pNeg values less than (0), partition p0 values less than (10), partition p1 values less than (20))")
-	sql = "alter table t2 drop partition p1"
-	tk.MustExec(sql)
-	tk.MustGetErrCode(sql, errno.ErrDropPartitionNonExistent)
-	tk.MustExec("alter table t2 drop partition if exists p1")
-	require.Equal(t, uint16(1), tk.Session().GetSessionVars().StmtCtx.WarningCount())
-	tk.MustQuery("show warnings").Check(testkit.RowsWithSep("|", "Note|1507|Error in list of partitions to DROP"))
-}
-
-func TestCheckTooBigFieldLength(t *testing.T) {
-	store, clean := testkit.CreateMockStoreWithSchemaLease(t, dbTestLease)
-	defer clean()
-
-	tk := testkit.NewTestKit(t, store)
-	tk.MustExec("use test")
-	tk.MustExec("create table tr_01 (id int, name varchar(20000), purchased date )  default charset=utf8 collate=utf8_bin;")
-
-	tk.MustExec("drop table if exists tr_02;")
-	tk.MustExec("create table tr_02 (id int, name varchar(16000), purchased date )  default charset=utf8mb4 collate=utf8mb4_bin;")
-
-	tk.MustExec("drop table if exists tr_03;")
-	tk.MustExec("create table tr_03 (id int, name varchar(65534), purchased date ) default charset=latin1;")
-
-	tk.MustExec("drop table if exists tr_04;")
-	tk.MustExec("create table tr_04 (a varchar(20000) ) default charset utf8;")
-	tk.MustGetErrCode("alter table tr_04 add column b varchar(20000) charset utf8mb4;", errno.ErrTooBigFieldlength)
-	tk.MustGetErrCode("alter table tr_04 convert to character set utf8mb4;", errno.ErrTooBigFieldlength)
-	tk.MustGetErrCode("create table tr (id int, name varchar(30000), purchased date )  default charset=utf8 collate=utf8_bin;", errno.ErrTooBigFieldlength)
-	tk.MustGetErrCode("create table tr (id int, name varchar(20000) charset utf8mb4, purchased date ) default charset=utf8 collate=utf8_bin;", errno.ErrTooBigFieldlength)
-	tk.MustGetErrCode("create table tr (id int, name varchar(65536), purchased date ) default charset=latin1;", errno.ErrTooBigFieldlength)
-
-	tk.MustExec("drop table if exists tr_05;")
-	tk.MustExec("create table tr_05 (a varchar(16000) charset utf8);")
-	tk.MustExec("alter table tr_05 modify column a varchar(16000) charset utf8;")
-	tk.MustExec("alter table tr_05 modify column a varchar(16000) charset utf8mb4;")
-}
-
-func TestGeneratedColumnWindowFunction(t *testing.T) {
-	store, clean := testkit.CreateMockStoreWithSchemaLease(t, dbTestLease)
-	defer clean()
-
-	tk := testkit.NewTestKit(t, store)
-	tk.MustExec("use test")
-	tk.MustGetErrCode("CREATE TABLE t (a INT , b INT as (ROW_NUMBER() OVER (ORDER BY a)))", errno.ErrWindowInvalidWindowFuncUse)
-	tk.MustGetErrCode("CREATE TABLE t (a INT , index idx ((ROW_NUMBER() OVER (ORDER BY a))))", errno.ErrWindowInvalidWindowFuncUse)
-}
-
-func TestCreateTableWithDecimalWithDoubleZero(t *testing.T) {
-	store, clean := testkit.CreateMockStoreWithSchemaLease(t, dbTestLease)
-	defer clean()
-
-	tk := testkit.NewTestKit(t, store)
-	checkType := func(db, table, field string) {
-		ctx := tk.Session().(sessionctx.Context)
-		is := domain.GetDomain(ctx).InfoSchema()
-		tableInfo, err := is.TableByName(model.NewCIStr(db), model.NewCIStr(table))
-		require.NoError(t, err)
-		tblInfo := tableInfo.Meta()
-		for _, col := range tblInfo.Columns {
-			if col.Name.L == field {
-				require.Equal(t, 10, col.Flen)
-			}
-		}
-	}
-
-	tk.MustExec("use test")
-	tk.MustExec("drop table if exists tt")
-	tk.MustExec("create table tt(d decimal(0, 0))")
-	checkType("test", "tt", "d")
-
-	tk.MustExec("drop table tt")
-	tk.MustExec("create table tt(a int)")
-	tk.MustExec("alter table tt add column d decimal(0, 0)")
-	checkType("test", "tt", "d")
-
-	tk.MustExec("drop table tt")
-	tk.MustExec("create table tt(d int)")
-	tk.MustExec("alter table tt change column d d decimal(0, 0)")
-	checkType("test", "tt", "d")
-}
-
-func TestAlterCheck(t *testing.T) {
-	store, clean := testkit.CreateMockStoreWithSchemaLease(t, dbTestLease)
-	defer clean()
-
-	tk := testkit.NewTestKit(t, store)
-	tk.MustExec("use test")
-	tk.MustExec("create table alter_check (pk int primary key)")
-	tk.MustExec("alter table alter_check alter check crcn ENFORCED")
-	require.Equal(t, uint16(1), tk.Session().GetSessionVars().StmtCtx.WarningCount())
-	tk.MustQuery("show warnings").Check(testkit.RowsWithSep("|", "Warning|8231|ALTER CHECK is not supported"))
-}
-
-func TestDefaultSQLFunction(t *testing.T) {
-	store, clean := testkit.CreateMockStoreWithSchemaLease(t, dbTestLease)
-	defer clean()
-
-	tk := testkit.NewTestKit(t, store)
-	tk.MustExec("use test")
-
-	// For issue #13189
-	// Use `DEFAULT()` in `INSERT` / `INSERT ON DUPLICATE KEY UPDATE` statement
-	tk.MustExec("create table t1 (a int primary key, b int default 20, c int default 30, d int default 40);")
-	tk.MustExec("SET @@time_zone = '+00:00'")
-	defer tk.MustExec("SET @@time_zone = DEFAULT")
-	tk.MustQuery("SELECT @@time_zone").Check(testkit.Rows("+00:00"))
-	tk.MustExec("create table t2 (a int primary key, b timestamp DEFAULT CURRENT_TIMESTAMP, c timestamp DEFAULT '2000-01-01 00:00:00')")
-	tk.MustExec("insert into t1 set a = 1, b = default(c);")
-	tk.MustQuery("select * from t1;").Check(testkit.Rows("1 30 30 40"))
-	tk.MustExec("insert into t1 set a = 2, b = default(c), c = default(d), d = default(b);")
-	tk.MustQuery("select * from t1;").Check(testkit.Rows("1 30 30 40", "2 30 40 20"))
-	tk.MustExec("insert into t1 values (2, 3, 4, 5) on duplicate key update b = default(d), c = default(b);")
-	tk.MustQuery("select * from t1;").Check(testkit.Rows("1 30 30 40", "2 40 20 20"))
-	tk.MustExec("delete from t1")
-	tk.MustExec("insert into t1 set a = default(b) + default(c) - default(d)")
-	tk.MustQuery("select * from t1;").Check(testkit.Rows("10 20 30 40"))
-	tk.MustExec("set @@timestamp = 1321009871")
-	defer tk.MustExec("set @@timestamp = DEFAULT")
-	tk.MustQuery("SELECT NOW()").Check(testkit.Rows("2011-11-11 11:11:11"))
-	tk.MustExec("insert into t2 set a = 1, b = default(c)")
-	tk.MustExec("insert into t2 set a = 2, c = default(b)")
-	tk.MustGetErrCode("insert into t2 set a = 3, b = default(a)", errno.ErrNoDefaultForField)
-	tk.MustExec("insert into t2 set a = 4, b = default(b), c = default(c)")
-	tk.MustExec("insert into t2 set a = 5, b = default, c = default")
-	tk.MustExec("insert into t2 set a = 6")
-	tk.MustQuery("select * from t2").Sort().Check(testkit.Rows(
-		"1 2000-01-01 00:00:00 2000-01-01 00:00:00",
-		"2 2011-11-11 11:11:11 2011-11-11 11:11:11",
-		"4 2011-11-11 11:11:11 2000-01-01 00:00:00",
-		"5 2011-11-11 11:11:11 2000-01-01 00:00:00",
-		"6 2011-11-11 11:11:11 2000-01-01 00:00:00"))
-	// Use `DEFAULT()` in `UPDATE` statement
-	tk.MustExec("delete from t1;")
-	tk.MustExec("insert into t1 value (1, 2, 3, 4);")
-	tk.MustExec("update t1 set a = 1, c = default(b);")
-	tk.MustQuery("select * from t1;").Check(testkit.Rows("1 2 20 4"))
-	tk.MustExec("insert into t1 value (2, 2, 3, 4);")
-	tk.MustExec("update t1 set c = default(b), b = default(c) where a = 2;")
-	tk.MustQuery("select * from t1;").Check(testkit.Rows("1 2 20 4", "2 30 20 4"))
-	tk.MustExec("delete from t1")
-	tk.MustExec("insert into t1 set a = 10")
-	tk.MustExec("update t1 set a = 10, b = default(c) + default(d)")
-	tk.MustQuery("select * from t1;").Check(testkit.Rows("10 70 30 40"))
-	tk.MustExec("set @@timestamp = 1671747742")
-	tk.MustExec("update t2 set b = default(c) WHERE a = 6")
-	tk.MustExec("update t2 set c = default(b) WHERE a = 5")
-	tk.MustGetErrCode("update t2 set b = default(a) WHERE a = 4", errno.ErrNoDefaultForField)
-	tk.MustExec("update t2 set b = default(b), c = default(c) WHERE a = 4")
-	// Non existing row!
-	tk.MustExec("update t2 set b = default(b), c = default(c) WHERE a = 3")
-	tk.MustExec("update t2 set b = default, c = default WHERE a = 2")
-	tk.MustExec("update t2 set b = default(b) WHERE a = 1")
-	tk.MustQuery("select * from t2;").Sort().Check(testkit.Rows(
-		"1 2022-12-22 22:22:22 2000-01-01 00:00:00",
-		"2 2022-12-22 22:22:22 2000-01-01 00:00:00",
-		"4 2022-12-22 22:22:22 2000-01-01 00:00:00",
-		"5 2011-11-11 11:11:11 2022-12-22 22:22:22",
-		"6 2000-01-01 00:00:00 2000-01-01 00:00:00"))
-	// Use `DEFAULT()` in `REPLACE` statement
-	tk.MustExec("delete from t1;")
-	tk.MustExec("insert into t1 value (1, 2, 3, 4);")
-	tk.MustExec("replace into t1 set a = 1, c = default(b);")
-	tk.MustQuery("select * from t1;").Check(testkit.Rows("1 20 20 40"))
-	tk.MustExec("insert into t1 value (2, 2, 3, 4);")
-	tk.MustExec("replace into t1 set a = 2, d = default(b), c = default(d);")
-	tk.MustQuery("select * from t1;").Check(testkit.Rows("1 20 20 40", "2 20 40 20"))
-	tk.MustExec("delete from t1")
-	tk.MustExec("insert into t1 set a = 10, c = 3")
-	tk.MustExec("replace into t1 set a = 10, b = default(c) + default(d)")
-	tk.MustQuery("select * from t1;").Check(testkit.Rows("10 70 30 40"))
-	tk.MustExec("replace into t1 set a = 20, d = default(c) + default(b)")
-	tk.MustQuery("select * from t1;").Check(testkit.Rows("10 70 30 40", "20 20 30 50"))
-
-	// Use `DEFAULT()` in expression of generate columns, issue #12471
-	tk.MustExec("DROP TABLE t2")
-	tk.MustExec("create table t2(a int default 9, b int as (1 + default(a)));")
-	tk.MustExec("insert into t2 values(1, default);")
-	tk.MustExec("insert into t2 values(2, default(b))")
-	tk.MustQuery("select * from t2").Sort().Check(testkit.Rows("1 10", "2 10"))
-
-	// Use `DEFAULT()` with subquery, issue #13390
-	tk.MustExec("create table t3(f1 int default 11);")
-	tk.MustExec("insert into t3 value ();")
-	tk.MustQuery("select default(f1) from (select * from t3) t1;").Check(testkit.Rows("11"))
-	tk.MustQuery("select default(f1) from (select * from (select * from t3) t1 ) t1;").Check(testkit.Rows("11"))
-
-	tk.MustExec("create table t4(a int default 4);")
-	tk.MustExec("insert into t4 value (2);")
-	tk.MustQuery("select default(c) from (select b as c from (select a as b from t4) t3) t2;").Check(testkit.Rows("4"))
-	tk.MustGetErrCode("select default(a) from (select a from (select 1 as a) t4) t4;", errno.ErrNoDefaultForField)
-
-	tk.MustExec("drop table t1, t2, t3, t4;")
-}
-
-func TestCreateIndexType(t *testing.T) {
-	store, clean := testkit.CreateMockStoreWithSchemaLease(t, dbTestLease)
-	defer clean()
-
-	tk := testkit.NewTestKit(t, store)
-	tk.MustExec("use test")
-	tk.MustExec(`CREATE TABLE test_index (
-		price int(5) DEFAULT '0' NOT NULL,
-		area varchar(40) DEFAULT '' NOT NULL,
-		type varchar(40) DEFAULT '' NOT NULL,
-		transityes set('a','b'),
-		shopsyes enum('Y','N') DEFAULT 'Y' NOT NULL,
-		schoolsyes enum('Y','N') DEFAULT 'Y' NOT NULL,
-		petsyes enum('Y','N') DEFAULT 'Y' NOT NULL,
-		KEY price (price,area,type,transityes,shopsyes,schoolsyes,petsyes));`)
-}
-
-func TestAlterPrimaryKey(t *testing.T) {
-	store, clean := testkit.CreateMockStoreWithSchemaLease(t, dbTestLease)
-	defer clean()
-
-	tk := testkit.NewTestKit(t, store)
-	tk.MustExec("use test")
-	tk.MustExec("create table test_add_pk(a int, b int unsigned , c varchar(255) default 'abc', d int as (a+b), e int as (a+1) stored, index idx(b))")
-
-	// for generated columns
-	tk.MustGetErrCode("alter table test_add_pk add primary key(d);", errno.ErrUnsupportedOnGeneratedColumn)
-	// The primary key name is the same as the existing index name.
-	tk.MustExec("alter table test_add_pk add primary key idx(e)")
-	tk.MustExec("drop index `primary` on test_add_pk")
-
-	// for describing table
-	tk.MustExec("create table test_add_pk1(a int, index idx(a))")
-	tk.MustQuery("desc test_add_pk1").Check(testutil.RowsWithSep(",", `a,int(11),YES,MUL,<nil>,`))
-	tk.MustExec("alter table test_add_pk1 add primary key idx(a)")
-	tk.MustQuery("desc test_add_pk1").Check(testutil.RowsWithSep(",", `a,int(11),NO,PRI,<nil>,`))
-	tk.MustExec("alter table test_add_pk1 drop primary key")
-	tk.MustQuery("desc test_add_pk1").Check(testutil.RowsWithSep(",", `a,int(11),NO,MUL,<nil>,`))
-	tk.MustExec("create table test_add_pk2(a int, b int, index idx(a))")
-	tk.MustExec("alter table test_add_pk2 add primary key idx(a, b)")
-	tk.MustQuery("desc test_add_pk2").Check(testutil.RowsWithSep(",", ""+
-		"a int(11) NO PRI <nil> ]\n"+
-		"[b int(11) NO PRI <nil> "))
-	tk.MustQuery("show create table test_add_pk2").Check(testutil.RowsWithSep("|", ""+
-		"test_add_pk2 CREATE TABLE `test_add_pk2` (\n"+
-		"  `a` int(11) NOT NULL,\n"+
-		"  `b` int(11) NOT NULL,\n"+
-		"  KEY `idx` (`a`),\n"+
-		"  PRIMARY KEY (`a`,`b`) /*T![clustered_index] NONCLUSTERED */\n"+
-		") ENGINE=InnoDB DEFAULT CHARSET=utf8mb4 COLLATE=utf8mb4_bin"))
-	tk.MustExec("alter table test_add_pk2 drop primary key")
-	tk.MustQuery("desc test_add_pk2").Check(testutil.RowsWithSep(",", ""+
-		"a int(11) NO MUL <nil> ]\n"+
-		"[b int(11) NO  <nil> "))
-
-	// Check if the primary key exists before checking the table's pkIsHandle.
-	tk.MustGetErrCode("alter table test_add_pk drop primary key", errno.ErrCantDropFieldOrKey)
-
-	// for the limit of name
-	validName := strings.Repeat("a", mysql.MaxIndexIdentifierLen)
-	invalidName := strings.Repeat("b", mysql.MaxIndexIdentifierLen+1)
-	tk.MustGetErrCode("alter table test_add_pk add primary key "+invalidName+"(a)", errno.ErrTooLongIdent)
-	// for valid name
-	tk.MustExec("alter table test_add_pk add primary key " + validName + "(a)")
-	// for multiple primary key
-	tk.MustGetErrCode("alter table test_add_pk add primary key (a)", errno.ErrMultiplePriKey)
-	tk.MustExec("alter table test_add_pk drop primary key")
-	// for not existing primary key
-	tk.MustGetErrCode("alter table test_add_pk drop primary key", errno.ErrCantDropFieldOrKey)
-	tk.MustGetErrCode("drop index `primary` on test_add_pk", errno.ErrCantDropFieldOrKey)
-
-	// for too many key parts specified
-	tk.MustGetErrCode("alter table test_add_pk add primary key idx_test(f1,f2,f3,f4,f5,f6,f7,f8,f9,f10,f11,f12,f13,f14,f15,f16,f17);",
-		errno.ErrTooManyKeyParts)
-
-	// for the limit of comment's length
-	validComment := "'" + strings.Repeat("a", ddl.MaxCommentLength) + "'"
-	invalidComment := "'" + strings.Repeat("b", ddl.MaxCommentLength+1) + "'"
-	tk.MustGetErrCode("alter table test_add_pk add primary key(a) comment "+invalidComment, errno.ErrTooLongIndexComment)
-	// for empty sql_mode
-	r := tk.MustQuery("select @@sql_mode")
-	sqlMode := r.Rows()[0][0].(string)
-	tk.MustExec("set @@sql_mode=''")
-	tk.MustExec("alter table test_add_pk add primary key(a) comment " + invalidComment)
-	require.Equal(t, uint16(1), tk.Session().GetSessionVars().StmtCtx.WarningCount())
-	tk.MustQuery("show warnings").Check(testutil.RowsWithSep("|", "Warning|1688|Comment for index 'PRIMARY' is too long (max = 1024)"))
-	tk.MustExec("set @@sql_mode= '" + sqlMode + "'")
-	tk.MustExec("alter table test_add_pk drop primary key")
-	// for valid comment
-	tk.MustExec("alter table test_add_pk add primary key(a, b, c) comment " + validComment)
-	require.NoError(t, tk.Session().NewTxn(context.Background()))
-	tbl := external.GetTableByName(t, tk, "test", "test_add_pk")
-	col1Flag := tbl.Cols()[0].Flag
-	col2Flag := tbl.Cols()[1].Flag
-	col3Flag := tbl.Cols()[2].Flag
-	require.True(t, mysql.HasNotNullFlag(col1Flag) && !mysql.HasPreventNullInsertFlag(col1Flag))
-	require.True(t, mysql.HasNotNullFlag(col2Flag) && !mysql.HasPreventNullInsertFlag(col2Flag) && mysql.HasUnsignedFlag(col2Flag))
-	require.True(t, mysql.HasNotNullFlag(col3Flag) && !mysql.HasPreventNullInsertFlag(col3Flag) && !mysql.HasNoDefaultValueFlag(col3Flag))
-	tk.MustExec("alter table test_add_pk drop primary key")
-
-	// for null values in primary key
-	tk.MustExec("drop table test_add_pk")
-	tk.MustExec("create table test_add_pk(a int, b int unsigned , c varchar(255) default 'abc', index idx(b))")
-	tk.MustExec("insert into test_add_pk set a = 0, b = 0, c = 0")
-	tk.MustExec("insert into test_add_pk set a = 1")
-	tk.MustGetErrCode("alter table test_add_pk add primary key (b)", errno.ErrInvalidUseOfNull)
-	tk.MustExec("insert into test_add_pk set a = 2, b = 2")
-	tk.MustGetErrCode("alter table test_add_pk add primary key (a, b)", errno.ErrInvalidUseOfNull)
-	tk.MustExec("insert into test_add_pk set a = 3, c = 3")
-	tk.MustGetErrCode("alter table test_add_pk add primary key (c, b, a)", errno.ErrInvalidUseOfNull)
-}
-
-func TestParallelDropSchemaAndDropTable(t *testing.T) {
-	store, dom, clean := testkit.CreateMockStoreAndDomainWithSchemaLease(t, dbTestLease)
-	defer clean()
-
-	tk1 := testkit.NewTestKit(t, store)
-	tk1.MustExec("create database if not exists test_drop_schema_table")
-	tk1.MustExec("use test_drop_schema_table")
-	tk1.MustExec("create table t(c1 int, c2 int)")
-	var checkErr error
-	hook := &ddl.TestDDLCallback{Do: dom}
-
-	dbInfo := external.GetSchemaByName(t, tk1, "test_drop_schema_table")
-	done := false
-	var wg sync.WaitGroup
-	tk2 := testkit.NewTestKit(t, store)
-	tk2.MustExec("use test_drop_schema_table")
-	hook.OnJobUpdatedExported = func(job *model.Job) {
-		if job.Type == model.ActionDropSchema && job.State == model.JobStateRunning &&
-			job.SchemaState == model.StateWriteOnly && job.SchemaID == dbInfo.ID && done == false {
-			wg.Add(1)
-			done = true
-			go func() {
-				_, checkErr = tk2.Exec("drop table t")
-				wg.Done()
-			}()
-			time.Sleep(5 * time.Millisecond)
-		}
-	}
-	originalHook := dom.DDL().GetHook()
-	dom.DDL().SetHook(hook)
-	tk1.MustExec("drop database test_drop_schema_table")
-	dom.DDL().SetHook(originalHook)
-	wg.Wait()
-	require.True(t, done)
-	require.Error(t, checkErr)
-	// There are two possible assert result because:
-	// 1: If drop-database is finished before drop-table being put into the ddl job queue, it will return "unknown table" error directly in the previous check.
-	// 2: If drop-table has passed the previous check and been put into the ddl job queue, then drop-database finished, it will return schema change error.
-	assertRes := checkErr.Error() == "[domain:8028]Information schema is changed during the execution of the"+
-		" statement(for example, table definition may be updated by other DDL ran in parallel). "+
-		"If you see this error often, try increasing `tidb_max_delta_schema_count`. [try again later]" ||
-		checkErr.Error() == "[schema:1051]Unknown table 'test_drop_schema_table.t'"
-	require.True(t, assertRes)
-
-	// Below behaviour is use to mock query `curl "http://$IP:10080/tiflash/replica"`
-	fn := func(jobs []*model.Job) (bool, error) {
-		return executor.GetDropOrTruncateTableInfoFromJobs(jobs, 0, dom, func(job *model.Job, info *model.TableInfo) (bool, error) {
-			return false, nil
-		})
-	}
-	require.NoError(t, tk1.Session().NewTxn(context.Background()))
-	txn, err := tk1.Session().Txn(true)
-	require.NoError(t, err)
-	require.NoError(t, admin.IterHistoryDDLJobs(txn, fn))
-}
-
-// TestCancelDropIndex tests cancel ddl job which type is drop primary key.
-func TestCancelDropPrimaryKey(t *testing.T) {
-	store, dom, clean := testkit.CreateMockStoreAndDomainWithSchemaLease(t, dbTestLease)
-	defer clean()
-	idxName := "primary"
-	addIdxSQL := "alter table t add primary key idx_c2 (c2);"
-	dropIdxSQL := "alter table t drop primary key;"
-	testCancelDropIndex(t, store, dom.DDL(), idxName, addIdxSQL, dropIdxSQL, dom)
-}
-
-// TestCancelDropIndex tests cancel ddl job which type is drop index.
-func TestCancelDropIndex(t *testing.T) {
-	store, dom, clean := testkit.CreateMockStoreAndDomainWithSchemaLease(t, dbTestLease)
-	defer clean()
-	idxName := "idx_c2"
-	addIdxSQL := "alter table t add index idx_c2 (c2);"
-	dropIdxSQL := "alter table t drop index idx_c2;"
-	testCancelDropIndex(t, store, dom.DDL(), idxName, addIdxSQL, dropIdxSQL, dom)
-}
-
-// testCancelDropIndex tests cancel ddl job which type is drop index.
-func testCancelDropIndex(t *testing.T, store kv.Storage, d ddl.DDL, idxName, addIdxSQL, dropIdxSQL string, dom *domain.Domain) {
-	tk := testkit.NewTestKit(t, store)
-	tk.MustExec("use test")
-	tk.MustExec("drop table if exists t")
-	tk.MustExec("create table t(c1 int, c2 int)")
-	defer tk.MustExec("drop table t;")
-	for i := 0; i < 5; i++ {
-		tk.MustExec("insert into t values (?, ?)", i, i)
-	}
-	tests := []struct {
-		needAddIndex   bool
-		jobState       model.JobState
-		JobSchemaState model.SchemaState
-		cancelSucc     bool
-	}{
-		// model.JobStateNone means the jobs is canceled before the first run.
-		// if we cancel successfully, we need to set needAddIndex to false in the next test case. Otherwise, set needAddIndex to true.
-		{true, model.JobStateNone, model.StateNone, true},
-		{false, model.JobStateRunning, model.StateWriteOnly, false},
-		{true, model.JobStateRunning, model.StateDeleteOnly, false},
-		{true, model.JobStateRunning, model.StateDeleteReorganization, false},
-	}
-	var checkErr error
-	hook := &ddl.TestDDLCallback{Do: dom}
-	var jobID int64
-	test := &tests[0]
-	hook.OnJobRunBeforeExported = func(job *model.Job) {
-		if (job.Type == model.ActionDropIndex || job.Type == model.ActionDropPrimaryKey) &&
-			job.State == test.jobState && job.SchemaState == test.JobSchemaState {
-			jobID = job.ID
-			jobIDs := []int64{job.ID}
-			hookCtx := mock.NewContext()
-			hookCtx.Store = store
-			err := hookCtx.NewTxn(context.TODO())
-			if err != nil {
-				checkErr = errors.Trace(err)
-				return
-			}
-			txn, err := hookCtx.Txn(true)
-			if err != nil {
-				checkErr = errors.Trace(err)
-				return
-			}
-
-			errs, err := admin.CancelJobs(txn, jobIDs)
-			if err != nil {
-				checkErr = errors.Trace(err)
-				return
-			}
-			if errs[0] != nil {
-				checkErr = errors.Trace(errs[0])
-				return
-			}
-			checkErr = txn.Commit(context.Background())
-		}
-	}
-	originalHook := d.GetHook()
-	d.SetHook(hook)
-	for i := range tests {
-		test = &tests[i]
-		if test.needAddIndex {
-			tk.MustExec(addIdxSQL)
-		}
-		err := tk.ExecToErr(dropIdxSQL)
-		tbl := external.GetTableByName(t, tk, "test", "t")
-		indexInfo := tbl.Meta().FindIndexByName(idxName)
-		if test.cancelSucc {
-			require.NoError(t, checkErr)
-			require.EqualError(t, err, "[ddl:8214]Cancelled DDL job")
-			require.NotNil(t, indexInfo)
-			require.Equal(t, model.StatePublic, indexInfo.State)
-		} else {
-			err1 := admin.ErrCannotCancelDDLJob.GenWithStackByArgs(jobID)
-			require.NoError(t, err)
-			require.EqualError(t, checkErr, err1.Error())
-			require.Nil(t, indexInfo)
-		}
-	}
-	d.SetHook(originalHook)
-	tk.MustExec(addIdxSQL)
-	tk.MustExec(dropIdxSQL)
-}
-
-// TestCancelTruncateTable tests cancel ddl job which type is truncate table.
-func TestCancelTruncateTable(t *testing.T) {
-	store, dom, clean := testkit.CreateMockStoreAndDomainWithSchemaLease(t, dbTestLease)
-	defer clean()
-	tk := testkit.NewTestKit(t, store)
-	tk.MustExec("use test")
-	tk.MustExec("create table t(c1 int, c2 int)")
-	defer tk.MustExec("drop table t;")
-	var checkErr error
-	hook := &ddl.TestDDLCallback{Do: dom}
-	hook.OnJobRunBeforeExported = func(job *model.Job) {
-		if job.Type == model.ActionTruncateTable && job.State == model.JobStateNone {
-			jobIDs := []int64{job.ID}
-			hookCtx := mock.NewContext()
-			hookCtx.Store = store
-			err := hookCtx.NewTxn(context.Background())
-			if err != nil {
-				checkErr = errors.Trace(err)
-				return
-			}
-			txn, err := hookCtx.Txn(true)
-			if err != nil {
-				checkErr = errors.Trace(err)
-				return
-			}
-			errs, err := admin.CancelJobs(txn, jobIDs)
-			if err != nil {
-				checkErr = errors.Trace(err)
-				return
-			}
-			if errs[0] != nil {
-				checkErr = errors.Trace(errs[0])
-				return
-			}
-			checkErr = txn.Commit(context.Background())
-		}
-	}
-	dom.DDL().SetHook(hook)
-	err := tk.ExecToErr("truncate table t")
-	require.NoError(t, checkErr)
-	require.EqualError(t, err, "[ddl:8214]Cancelled DDL job")
 }
 
 func TestAddExpressionIndexRollback(t *testing.T) {
@@ -1191,5 +634,4 @@
 		require.NoError(t, failpoint.Disable("github.com/pingcap/tidb/store/mockstore/unistore/rpcTiKVAllowedOnAlmostFull"))
 	}()
 	tk.MustExec("drop table test_disk_full_drop_table;")
->>>>>>> a3a1e016
 }