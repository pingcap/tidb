--- conflicted
+++ resolved
@@ -91,15 +91,6 @@
 	s.schemaName = "test_db"
 	s.autoIDStep = autoid.GetStep()
 	ddl.WaitTimeWhenErrorOccured = 0
-<<<<<<< HEAD
-=======
-	// Test for table lock.
-	cfg := config.GetGlobalConfig()
-	newCfg := *cfg
-	newCfg.EnableTableLock = true
-	newCfg.Log.SlowThreshold = 10000
-	config.StoreGlobalConfig(&newCfg)
->>>>>>> f5cf562c
 
 	s.cluster = mocktikv.NewCluster()
 	mocktikv.BootstrapWithSingleStore(s.cluster)
@@ -230,13 +221,12 @@
 	done <- errors.Trace(err)
 }
 
-<<<<<<< HEAD
 // TestAddPrimaryKeyRollback1 is used to test scenarios that will roll back when a duplicate primary key is encountered.
 func (s *testDBSuite5) TestAddPrimaryKeyRollback1(c *C) {
 	hasNullValsInKey := false
 	idxName := "PRIMARY"
 	addIdxSQL := "alter table t1 add primary key c3_index (c3);"
-	errMsg := "[kv:1062]Duplicate for key PRIMARY"
+	errMsg := "[kv:1062]Duplicate entry '' for key 'PRIMARY'"
 	testAddIndexRollback(c, s.store, s.lease, idxName, addIdxSQL, errMsg, hasNullValsInKey)
 }
 
@@ -247,7 +237,16 @@
 	addIdxSQL := "alter table t1 add primary key c3_index (c3);"
 	errMsg := "[ddl:1138]Invalid use of NULL value"
 	testAddIndexRollback(c, s.store, s.lease, idxName, addIdxSQL, errMsg, hasNullValsInKey)
-=======
+}
+
+func (s *testDBSuite2) TestAddUniqueIndexRollback(c *C) {
+	hasNullValsInKey := false
+	idxName := "c3_index"
+	addIdxSQL := "create unique index c3_index on t1 (c3)"
+	errMsg := "[kv:1062]Duplicate entry '' for key 'c3_index'"
+	testAddIndexRollback(c, s.store, s.lease, idxName, addIdxSQL, errMsg, hasNullValsInKey)
+}
+
 func batchInsert(tk *testkit.TestKit, tbl string, start, end int) {
 	dml := fmt.Sprintf("insert into %s values", tbl)
 	for i := start; i < end; i++ {
@@ -257,15 +256,6 @@
 		}
 	}
 	tk.MustExec(dml)
->>>>>>> f5cf562c
-}
-
-func (s *testDBSuite2) TestAddUniqueIndexRollback(c *C) {
-	hasNullValsInKey := false
-	idxName := "c3_index"
-	addIdxSQL := "create unique index c3_index on t1 (c3)"
-	errMsg := "[kv:1062]Duplicate for key c3_index"
-	testAddIndexRollback(c, s.store, s.lease, idxName, addIdxSQL, errMsg, hasNullValsInKey)
 }
 
 func testAddIndexRollback(c *C, store kv.Storage, lease time.Duration,
@@ -278,10 +268,7 @@
 	base := defaultBatchSize * 2
 	count := base
 	// add some rows
-<<<<<<< HEAD
-	for i := 0; i < count; i++ {
-		tk.MustExec("insert into t1 values (?, ?, ?)", i, i, i)
-	}
+	batchInsert(tk, "t1", 0, count)
 	// add some null rows
 	if hasNullValsInKey {
 		for i := count - 10; i < count; i++ {
@@ -292,12 +279,6 @@
 		for i := count - 10; i < count; i++ {
 			tk.MustExec("insert into t1 values (?, ?, ?)", i+10, i, i)
 		}
-=======
-	batchInsert(s.tk, "t1", 0, count)
-	// add some duplicate rows
-	for i := count - 10; i < count; i++ {
-		s.mustExec(c, "insert into t1 values (?, ?, ?)", i+10, i, i)
->>>>>>> f5cf562c
 	}
 
 	done := make(chan error, 1)
@@ -311,11 +292,7 @@
 		select {
 		case err := <-done:
 			c.Assert(err, NotNil)
-<<<<<<< HEAD
 			c.Assert(err.Error(), Equals, errMsg, Commentf("err:%v", err))
-=======
-			c.Assert(err.Error(), Equals, "[kv:1062]Duplicate entry '' for key 'c3_index'", Commentf("err:%v", err))
->>>>>>> f5cf562c
 			break LOOP
 		case <-ticker.C:
 			if times >= 10 {
