// Copyright 2015 PingCAP, Inc.
//
// Licensed under the Apache License, Version 2.0 (the "License");
// you may not use this file except in compliance with the License.
// You may obtain a copy of the License at
//
//     http://www.apache.org/licenses/LICENSE-2.0
//
// Unless required by applicable law or agreed to in writing, software
// distributed under the License is distributed on an "AS IS" BASIS,
// WITHOUT WARRANTIES OR CONDITIONS OF ANY KIND, either express or implied.
// See the License for the specific language governing permissions and
// limitations under the License.

package ddl_test

import (
	"bytes"
	"context"
	"fmt"
	"math"
	"sort"
	"strings"
	"sync"
	"testing"
	"time"

	. "github.com/pingcap/check"
	"github.com/pingcap/errors"
	"github.com/pingcap/failpoint"
	"github.com/pingcap/tidb/config"
	"github.com/pingcap/tidb/ddl"
	testddlutil "github.com/pingcap/tidb/ddl/testutil"
	ddlutil "github.com/pingcap/tidb/ddl/util"
	"github.com/pingcap/tidb/domain"
	"github.com/pingcap/tidb/errno"
	"github.com/pingcap/tidb/executor"
	"github.com/pingcap/tidb/infoschema"
	"github.com/pingcap/tidb/kv"
	"github.com/pingcap/tidb/meta"
	"github.com/pingcap/tidb/meta/autoid"
	"github.com/pingcap/tidb/parser/ast"
	"github.com/pingcap/tidb/parser/auth"
	"github.com/pingcap/tidb/parser/model"
	"github.com/pingcap/tidb/parser/mysql"
	"github.com/pingcap/tidb/parser/terror"
	parsertypes "github.com/pingcap/tidb/parser/types"
	"github.com/pingcap/tidb/planner/core"
	"github.com/pingcap/tidb/session"
	"github.com/pingcap/tidb/sessionctx"
	"github.com/pingcap/tidb/sessionctx/variable"
	"github.com/pingcap/tidb/store/mockstore"
	"github.com/pingcap/tidb/table"
	"github.com/pingcap/tidb/table/tables"
	"github.com/pingcap/tidb/tablecodec"
	ntestkit "github.com/pingcap/tidb/testkit"
	"github.com/pingcap/tidb/types"
	"github.com/pingcap/tidb/util"
	"github.com/pingcap/tidb/util/admin"
	"github.com/pingcap/tidb/util/dbterror"
	"github.com/pingcap/tidb/util/domainutil"
	"github.com/pingcap/tidb/util/israce"
	"github.com/pingcap/tidb/util/mock"
	"github.com/pingcap/tidb/util/sqlexec"
	"github.com/pingcap/tidb/util/testkit"
	"github.com/pingcap/tidb/util/testleak"
	"github.com/pingcap/tidb/util/testutil"
	"github.com/stretchr/testify/require"
	"github.com/tikv/client-go/v2/testutils"
)

func TestT(t *testing.T) {
	CustomVerboseFlag = true
	*CustomParallelSuiteFlag = true

	testleak.BeforeTest()
	TestingT(t)
	testleak.AfterTestT(t)()
}

const (
	// waitForCleanDataRound indicates how many times should we check data is cleaned or not.
	waitForCleanDataRound = 150
	// waitForCleanDataInterval is a min duration between 2 check for data clean.
	waitForCleanDataInterval = time.Millisecond * 100
)

var _ = Suite(&testDBSuite1{&testDBSuite{}})
var _ = Suite(&testDBSuite2{&testDBSuite{}})
var _ = Suite(&testDBSuite3{&testDBSuite{}})
var _ = Suite(&testDBSuite4{&testDBSuite{}})
var _ = Suite(&testDBSuite5{&testDBSuite{}})
var _ = SerialSuites(&testDBSuite6{&testDBSuite{}})
var _ = Suite(&testDBSuite7{&testDBSuite{}})
var _ = Suite(&testDBSuite8{&testDBSuite{}})
var _ = SerialSuites(&testSerialDBSuite{&testDBSuite{}})

const defaultBatchSize = 1024
const defaultReorgBatchSize = 256

type testDBSuite struct {
	cluster    testutils.Cluster
	store      kv.Storage
	dom        *domain.Domain
	schemaName string
	s          session.Session
	lease      time.Duration
	autoIDStep int64
	ctx        sessionctx.Context
}

func setUpSuite(s *testDBSuite, c *C) {
	var err error

	s.lease = 600 * time.Millisecond
	session.SetSchemaLease(s.lease)
	session.DisableStats4Test()
	s.schemaName = "test_db"
	s.autoIDStep = autoid.GetStep()
	ddl.SetWaitTimeWhenErrorOccurred(0)

	s.store, err = mockstore.NewMockStore(
		mockstore.WithClusterInspector(func(c testutils.Cluster) {
			mockstore.BootstrapWithSingleStore(c)
			s.cluster = c
		}),
	)
	c.Assert(err, IsNil)

	s.dom, err = session.BootstrapSession(s.store)
	c.Assert(err, IsNil)
	s.s, err = session.CreateSession4Test(s.store)
	c.Assert(err, IsNil)
	s.ctx = s.s.(sessionctx.Context)

	_, err = s.s.Execute(context.Background(), "create database test_db")
	c.Assert(err, IsNil)
	_, err = s.s.Execute(context.Background(), "set @@global.tidb_max_delta_schema_count= 4096")
	c.Assert(err, IsNil)
}

func tearDownSuite(s *testDBSuite, c *C) {
	_, err := s.s.Execute(context.Background(), "drop database if exists test_db")
	c.Assert(err, IsNil)
	s.s.Close()
	s.dom.Close()
	err = s.store.Close()
	c.Assert(err, IsNil)
}

func (s *testDBSuite) SetUpSuite(c *C) {
	setUpSuite(s, c)
}

func (s *testDBSuite) TearDownSuite(c *C) {
	tearDownSuite(s, c)
}

type testDBSuite1 struct{ *testDBSuite }
type testDBSuite2 struct{ *testDBSuite }
type testDBSuite3 struct{ *testDBSuite }
type testDBSuite4 struct{ *testDBSuite }
type testDBSuite5 struct{ *testDBSuite }
type testDBSuite6 struct{ *testDBSuite }
type testDBSuite7 struct{ *testDBSuite }
type testDBSuite8 struct{ *testDBSuite }
type testSerialDBSuite struct{ *testDBSuite }

func (s *testDBSuite5) TestAddIndexWithDupIndex(c *C) {
	tk := testkit.NewTestKit(c, s.store)
	tk.MustExec("use " + s.schemaName)

	err1 := dbterror.ErrDupKeyName.GenWithStack("index already exist %s", "idx")
	err2 := dbterror.ErrDupKeyName.GenWithStack("index already exist %s; "+
		"a background job is trying to add the same index, "+
		"please check by `ADMIN SHOW DDL JOBS`", "idx")

	// When there is already an duplicate index, show error message.
	tk.MustExec("create table test_add_index_with_dup (a int, key idx (a))")
	_, err := tk.Exec("alter table test_add_index_with_dup add index idx (a)")
	c.Check(errors.Cause(err1).(*terror.Error).Equal(err), Equals, true)
	c.Assert(errors.Cause(err1).Error() == err.Error(), IsTrue)

	// When there is another session adding duplicate index with state other than
	// StatePublic, show explicit error message.
	t := s.testGetTable(c, "test_add_index_with_dup")
	indexInfo := t.Meta().FindIndexByName("idx")
	indexInfo.State = model.StateNone
	_, err = tk.Exec("alter table test_add_index_with_dup add index idx (a)")
	c.Check(errors.Cause(err2).(*terror.Error).Equal(err), Equals, true)
	c.Assert(errors.Cause(err2).Error() == err.Error(), IsTrue)

	tk.MustExec("drop table test_add_index_with_dup")
}

func (s *testDBSuite1) TestRenameIndex(c *C) {
	tk := testkit.NewTestKit(c, s.store)
	tk.MustExec("use " + s.schemaName)
	tk.MustExec("create table t (pk int primary key, c int default 1, c1 int default 1, unique key k1(c), key k2(c1))")

	// Test rename success
	tk.MustExec("alter table t rename index k1 to k3")
	tk.MustExec("admin check index t k3")

	// Test rename to the same name
	tk.MustExec("alter table t rename index k3 to k3")
	tk.MustExec("admin check index t k3")

	// Test rename on non-exists keys
	tk.MustGetErrCode("alter table t rename index x to x", errno.ErrKeyDoesNotExist)

	// Test rename on already-exists keys
	tk.MustGetErrCode("alter table t rename index k3 to k2", errno.ErrDupKeyName)

	tk.MustExec("alter table t rename index k2 to K2")
	tk.MustGetErrCode("alter table t rename key k3 to K2", errno.ErrDupKeyName)
}

func testGetTableByName(c *C, ctx sessionctx.Context, db, table string) table.Table {
	dom := domain.GetDomain(ctx)
	// Make sure the table schema is the new schema.
	err := dom.Reload()
	c.Assert(err, IsNil)
	tbl, err := dom.InfoSchema().TableByName(model.NewCIStr(db), model.NewCIStr(table))
	c.Assert(err, IsNil)
	return tbl
}

func testGetSchemaByName(c *C, ctx sessionctx.Context, db string) *model.DBInfo {
	dom := domain.GetDomain(ctx)
	// Make sure the table schema is the new schema.
	err := dom.Reload()
	c.Assert(err, IsNil)
	dbInfo, ok := dom.InfoSchema().SchemaByName(model.NewCIStr(db))
	c.Assert(ok, IsTrue)
	return dbInfo
}

func (s *testDBSuite) testGetTable(c *C, name string) table.Table {
	ctx := s.s.(sessionctx.Context)
	return testGetTableByName(c, ctx, s.schemaName, name)
}

func (s *testDBSuite) testGetDB(c *C, dbName string) *model.DBInfo {
	ctx := s.s.(sessionctx.Context)
	dom := domain.GetDomain(ctx)
	// Make sure the table schema is the new schema.
	err := dom.Reload()
	c.Assert(err, IsNil)
	db, ok := dom.InfoSchema().SchemaByName(model.NewCIStr(dbName))
	c.Assert(ok, IsTrue)
	return db
}

func backgroundExec(s kv.Storage, sql string, done chan error) {
	se, err := session.CreateSession4Test(s)
	if err != nil {
		done <- errors.Trace(err)
		return
	}
	defer se.Close()
	_, err = se.Execute(context.Background(), "use test_db")
	if err != nil {
		done <- errors.Trace(err)
		return
	}
	_, err = se.Execute(context.Background(), sql)
	done <- errors.Trace(err)
}

func backgroundExecT(s kv.Storage, sql string, done chan error) {
	se, err := session.CreateSession4Test(s)
	if err != nil {
		done <- errors.Trace(err)
		return
	}
	defer se.Close()
	_, err = se.Execute(context.Background(), "use test")
	if err != nil {
		done <- errors.Trace(err)
		return
	}
	_, err = se.Execute(context.Background(), sql)
	done <- errors.Trace(err)
}

func (s *testSerialDBSuite) TestWriteReorgForColumnTypeChangeOnAmendTxn(c *C) {
	tk2 := testkit.NewTestKit(c, s.store)
	tk2.MustExec("use test_db")
	tk2.MustExec("set global tidb_enable_amend_pessimistic_txn = ON;")
	defer func() {
		tk2.MustExec("set global tidb_enable_amend_pessimistic_txn = OFF;")
	}()

	d := s.dom.DDL()
	originalHook := d.GetHook()
	defer d.SetHook(originalHook)
	testInsertOnModifyColumn := func(sql string, startColState, commitColState model.SchemaState, retStrs []string, retErr error) {
		tk := testkit.NewTestKit(c, s.store)
		tk.MustExec("use test_db")
		tk.MustExec("drop table if exists t1")
		tk.MustExec("create table t1 (c1 int, c2 int, c3 int, unique key(c1))")
		tk.MustExec("insert into t1 values (20, 20, 20);")

		var checkErr error
		tk1 := testkit.NewTestKit(c, s.store)
		defer func() {
			if tk1.Se != nil {
				tk1.Se.Close()
			}
		}()
		hook := &ddl.TestDDLCallback{Do: s.dom}
		times := 0
		hook.OnJobUpdatedExported = func(job *model.Job) {
			if job.Type != model.ActionModifyColumn || checkErr != nil ||
				(job.SchemaState != startColState && job.SchemaState != commitColState) {
				return
			}

			if job.SchemaState == startColState {
				tk1.MustExec("use test_db")
				tk1.MustExec("begin pessimistic;")
				tk1.MustExec("insert into t1 values(101, 102, 103)")
				return
			}
			if times == 0 {
				_, checkErr = tk1.Exec("commit;")
			}
			times++
		}
		d.SetHook(hook)

		tk.MustExec(sql)
		if retErr == nil {
			c.Assert(checkErr, IsNil)
		} else {
			c.Assert(strings.Contains(checkErr.Error(), retErr.Error()), IsTrue)
		}
		tk.MustQuery("select * from t1;").Check(testkit.Rows(retStrs...))

		tk.MustExec("admin check table t1")
	}

	// Testing it needs reorg data.
	ddlStatement := "alter table t1 change column c2 cc smallint;"
	testInsertOnModifyColumn(ddlStatement, model.StateNone, model.StateWriteReorganization, []string{"20 20 20"}, domain.ErrInfoSchemaChanged)
	testInsertOnModifyColumn(ddlStatement, model.StateDeleteOnly, model.StateWriteReorganization, []string{"20 20 20"}, domain.ErrInfoSchemaChanged)
	testInsertOnModifyColumn(ddlStatement, model.StateWriteOnly, model.StateWriteReorganization, []string{"20 20 20"}, domain.ErrInfoSchemaChanged)
	testInsertOnModifyColumn(ddlStatement, model.StateNone, model.StatePublic, []string{"20 20 20"}, domain.ErrInfoSchemaChanged)
	testInsertOnModifyColumn(ddlStatement, model.StateDeleteOnly, model.StatePublic, []string{"20 20 20"}, domain.ErrInfoSchemaChanged)
	testInsertOnModifyColumn(ddlStatement, model.StateWriteOnly, model.StatePublic, []string{"20 20 20"}, domain.ErrInfoSchemaChanged)

	// Testing it needs not reorg data. This case only have two state: none, public.
	ddlStatement = "alter table t1 change column c2 cc bigint;"
	testInsertOnModifyColumn(ddlStatement, model.StateNone, model.StateWriteReorganization, []string{"20 20 20"}, nil)
	testInsertOnModifyColumn(ddlStatement, model.StateWriteOnly, model.StateWriteReorganization, []string{"20 20 20"}, nil)
	testInsertOnModifyColumn(ddlStatement, model.StateNone, model.StatePublic, []string{"20 20 20", "101 102 103"}, nil)
	testInsertOnModifyColumn(ddlStatement, model.StateWriteOnly, model.StatePublic, []string{"20 20 20"}, nil)
}

func (s *testSerialDBSuite) TestAddExpressionIndexRollback(c *C) {
	tk := testkit.NewTestKit(c, s.store)
	tk.MustExec("use test_db")
	tk.MustExec("drop table if exists t1")
	tk.MustExec("create table t1 (c1 int, c2 int, c3 int, unique key(c1))")
	tk.MustExec("insert into t1 values (20, 20, 20), (40, 40, 40), (80, 80, 80), (160, 160, 160);")

	var checkErr error
	tk1 := testkit.NewTestKit(c, s.store)
	_, checkErr = tk1.Exec("use test_db")

	d := s.dom.DDL()
	hook := &ddl.TestDDLCallback{Do: s.dom}
	var currJob *model.Job
	ctx := mock.NewContext()
	ctx.Store = s.store
	times := 0
	hook.OnJobUpdatedExported = func(job *model.Job) {
		if checkErr != nil {
			return
		}
		switch job.SchemaState {
		case model.StateDeleteOnly:
			_, checkErr = tk1.Exec("insert into t1 values (6, 3, 3) on duplicate key update c1 = 10")
			if checkErr == nil {
				_, checkErr = tk1.Exec("update t1 set c1 = 7 where c2=6;")
			}
			if checkErr == nil {
				_, checkErr = tk1.Exec("delete from t1 where c1 = 40;")
			}
		case model.StateWriteOnly:
			_, checkErr = tk1.Exec("insert into t1 values (2, 2, 2)")
			if checkErr == nil {
				_, checkErr = tk1.Exec("update t1 set c1 = 3 where c2 = 80")
			}
		case model.StateWriteReorganization:
			if checkErr == nil && job.SchemaState == model.StateWriteReorganization && times == 0 {
				_, checkErr = tk1.Exec("insert into t1 values (4, 4, 4)")
				if checkErr != nil {
					return
				}
				_, checkErr = tk1.Exec("update t1 set c1 = 5 where c2 = 80")
				if checkErr != nil {
					return
				}
				currJob = job
				times++
			}
		}
	}
	d.SetHook(hook)

	tk.MustGetErrMsg("alter table t1 add index expr_idx ((pow(c1, c2)));", "[ddl:8202]Cannot decode index value, because [types:1690]DOUBLE value is out of range in 'pow(160, 160)'")
	c.Assert(checkErr, IsNil)
	tk.MustQuery("select * from t1 order by c1;").Check(testkit.Rows("2 2 2", "4 4 4", "5 80 80", "10 3 3", "20 20 20", "160 160 160"))

	// Check whether the reorg information is cleaned up.
	err := ctx.NewTxn(context.Background())
	c.Assert(err, IsNil)
	txn, err := ctx.Txn(true)
	c.Assert(err, IsNil)
	m := meta.NewMeta(txn)
	element, start, end, physicalID, err := m.GetDDLReorgHandle(currJob)
	c.Assert(meta.ErrDDLReorgElementNotExist.Equal(err), IsTrue)
	c.Assert(element, IsNil)
	c.Assert(start, IsNil)
	c.Assert(end, IsNil)
	c.Assert(physicalID, Equals, int64(0))
}

func (s *testSerialDBSuite) TestDropTableOnTiKVDiskFull(c *C) {
	tk := testkit.NewTestKit(c, s.store)
	tk.MustExec("use test_db")
	tk.MustExec("create table test_disk_full_drop_table(a int);")
	c.Assert(failpoint.Enable("github.com/pingcap/tidb/store/mockstore/unistore/rpcTiKVAllowedOnAlmostFull", `return(true)`), IsNil)
	defer failpoint.Disable("github.com/pingcap/tidb/store/mockstore/unistore/rpcTiKVAllowedOnAlmostFull")
	tk.MustExec("drop table test_disk_full_drop_table;")
}

// TestCancelDropIndex tests cancel ddl job which type is drop primary key.
func (s *testDBSuite4) TestCancelDropPrimaryKey(c *C) {
	idxName := "primary"
	addIdxSQL := "alter table t add primary key idx_c2 (c2);"
	dropIdxSQL := "alter table t drop primary key;"
	testCancelDropIndex(c, s.store, s.dom.DDL(), idxName, addIdxSQL, dropIdxSQL, s.dom)
}

// TestCancelDropIndex tests cancel ddl job which type is drop index.
func (s *testDBSuite5) TestCancelDropIndex(c *C) {
	idxName := "idx_c2"
	addIdxSQL := "alter table t add index idx_c2 (c2);"
	dropIdxSQL := "alter table t drop index idx_c2;"
	testCancelDropIndex(c, s.store, s.dom.DDL(), idxName, addIdxSQL, dropIdxSQL, s.dom)
}

// testCancelDropIndex tests cancel ddl job which type is drop index.
func testCancelDropIndex(c *C, store kv.Storage, d ddl.DDL, idxName, addIdxSQL, dropIdxSQL string, dom *domain.Domain) {
	tk := testkit.NewTestKit(c, store)
	tk.MustExec("use test_db")
	tk.MustExec("drop table if exists t")
	tk.MustExec("create table t(c1 int, c2 int)")
	defer tk.MustExec("drop table t;")
	for i := 0; i < 5; i++ {
		tk.MustExec("insert into t values (?, ?)", i, i)
	}
	testCases := []struct {
		needAddIndex   bool
		jobState       model.JobState
		JobSchemaState model.SchemaState
		cancelSucc     bool
	}{
		// model.JobStateNone means the jobs is canceled before the first run.
		// if we cancel successfully, we need to set needAddIndex to false in the next test case. Otherwise, set needAddIndex to true.
		{true, model.JobStateNone, model.StateNone, true},
		{false, model.JobStateRunning, model.StateWriteOnly, false},
		{true, model.JobStateRunning, model.StateDeleteOnly, false},
		{true, model.JobStateRunning, model.StateDeleteReorganization, false},
	}
	var checkErr error
	hook := &ddl.TestDDLCallback{Do: dom}
	var jobID int64
	testCase := &testCases[0]
	hook.OnJobRunBeforeExported = func(job *model.Job) {
		if (job.Type == model.ActionDropIndex || job.Type == model.ActionDropPrimaryKey) &&
			job.State == testCase.jobState && job.SchemaState == testCase.JobSchemaState {
			cancelTk := testkit.NewTestKit(c, store)
			_, checkErr = cancelTk.Exec(fmt.Sprintf("admin cancel ddl jobs %d", job.ID))
		}
	}
	originalHook := d.GetHook()
	d.SetHook(hook)
	ctx := tk.Se.(sessionctx.Context)
	for i := range testCases {
		testCase = &testCases[i]
		if testCase.needAddIndex {
			tk.MustExec(addIdxSQL)
		}
		rs, err := tk.Exec(dropIdxSQL)
		if rs != nil {
			rs.Close()
		}
		t := testGetTableByName(c, ctx, "test_db", "t")
		indexInfo := t.Meta().FindIndexByName(idxName)
		if testCase.cancelSucc {
			c.Assert(checkErr, IsNil)
			c.Assert(err, NotNil)
			c.Assert(err.Error(), Equals, "[ddl:8214]Cancelled DDL job")
			c.Assert(indexInfo, NotNil)
			c.Assert(indexInfo.State, Equals, model.StatePublic)
		} else {
			err1 := admin.ErrCannotCancelDDLJob.GenWithStackByArgs(jobID)
			c.Assert(err, IsNil)
			c.Assert(checkErr, NotNil)
			c.Assert(checkErr.Error(), Equals, err1.Error())
			c.Assert(indexInfo, IsNil)
		}
	}
	d.SetHook(originalHook)
	tk.MustExec(addIdxSQL)
	tk.MustExec(dropIdxSQL)
}

// TestCancelTruncateTable tests cancel ddl job which type is truncate table.
func (s *testDBSuite5) TestCancelTruncateTable(c *C) {
	tk := testkit.NewTestKit(c, s.store)
	tk.MustExec("use test_db")
	tk.MustExec("create database if not exists test_truncate_table")
	tk.MustExec("drop table if exists t")
	tk.MustExec("create table t(c1 int, c2 int)")
	defer tk.MustExec("drop table t;")
	var checkErr error
	hook := &ddl.TestDDLCallback{Do: s.dom}
	hook.OnJobRunBeforeExported = func(job *model.Job) {
		if job.Type == model.ActionTruncateTable && job.State == model.JobStateNone {
			cancelTk := testkit.NewTestKit(c, s.store)
			_, checkErr = cancelTk.Exec(fmt.Sprintf("admin cancel ddl jobs %d", job.ID))
		}
	}
	originalHook := s.dom.DDL().GetHook()
	s.dom.DDL().SetHook(hook)
	_, err := tk.Exec("truncate table t")
	c.Assert(checkErr, IsNil)
	c.Assert(err, NotNil)
	c.Assert(err.Error(), Equals, "[ddl:8214]Cancelled DDL job")
	s.dom.DDL().SetHook(originalHook)
}

func (s *testDBSuite5) TestParallelDropSchemaAndDropTable(c *C) {
	tk := testkit.NewTestKit(c, s.store)
	tk.MustExec("create database if not exists test_drop_schema_table")
	tk.MustExec("use test_drop_schema_table")
	tk.MustExec("create table t(c1 int, c2 int)")
	var checkErr error
	hook := &ddl.TestDDLCallback{Do: s.dom}
	dbInfo := testGetSchemaByName(c, tk.Se, "test_drop_schema_table")
	done := false
	var wg sync.WaitGroup
	tk2 := testkit.NewTestKit(c, s.store)
	tk2.MustExec("use test_drop_schema_table")
	hook.OnJobUpdatedExported = func(job *model.Job) {
		if job.Type == model.ActionDropSchema && job.State == model.JobStateRunning &&
			job.SchemaState == model.StateWriteOnly && job.SchemaID == dbInfo.ID && done == false {
			wg.Add(1)
			done = true
			go func() {
				_, checkErr = tk2.Exec("drop table t")
				wg.Done()
			}()
			time.Sleep(5 * time.Millisecond)
		}
	}
	originalHook := s.dom.DDL().GetHook()
	s.dom.DDL().SetHook(hook)
	tk.MustExec("drop database test_drop_schema_table")
	s.dom.DDL().SetHook(originalHook)
	wg.Wait()
	c.Assert(done, IsTrue)
	c.Assert(checkErr, NotNil)
	// There are two possible assert result because:
	// 1: If drop-database is finished before drop-table being put into the ddl job queue, it will return "unknown table" error directly in the previous check.
	// 2: If drop-table has passed the previous check and been put into the ddl job queue, then drop-database finished, it will return schema change error.
	assertRes := checkErr.Error() == "[domain:8028]Information schema is changed during the execution of the"+
		" statement(for example, table definition may be updated by other DDL ran in parallel). "+
		"If you see this error often, try increasing `tidb_max_delta_schema_count`. [try again later]" ||
		checkErr.Error() == "[schema:1051]Unknown table 'test_drop_schema_table.t'"

	c.Assert(assertRes, Equals, true)

	// Below behaviour is use to mock query `curl "http://$IP:10080/tiflash/replica"`
	fn := func(jobs []*model.Job) (bool, error) {
		return executor.GetDropOrTruncateTableInfoFromJobs(jobs, 0, s.dom, func(job *model.Job, info *model.TableInfo) (bool, error) {
			return false, nil
		})
	}
	err := tk.Se.NewTxn(context.Background())
	c.Assert(err, IsNil)
	txn, err := tk.Se.Txn(true)
	c.Assert(err, IsNil)
	err = admin.IterHistoryDDLJobs(txn, fn)
	c.Assert(err, IsNil)
}

// TestCancelRenameIndex tests cancel ddl job which type is rename index.
func (s *testDBSuite1) TestCancelRenameIndex(c *C) {
	tk := testkit.NewTestKit(c, s.store)
	tk.MustExec("use test_db")
	tk.MustExec("create database if not exists test_rename_index")
	tk.MustExec("drop table if exists t")
	tk.MustExec("create table t(c1 int, c2 int)")
	defer tk.MustExec("drop table t;")
	for i := 0; i < 100; i++ {
		tk.MustExec("insert into t values (?, ?)", i, i)
	}
	tk.MustExec("alter table t add index idx_c2(c2)")
	var checkErr error
	hook := &ddl.TestDDLCallback{Do: s.dom}
	hook.OnJobRunBeforeExported = func(job *model.Job) {
		if job.Type == model.ActionRenameIndex && job.State == model.JobStateNone {
			cancelTk := testkit.NewTestKit(c, s.store)
			_, checkErr = cancelTk.Exec(fmt.Sprintf("admin cancel ddl jobs %d", job.ID))
		}
	}
	originalHook := s.dom.DDL().GetHook()
	s.dom.DDL().SetHook(hook)
	rs, err := tk.Exec("alter table t rename index idx_c2 to idx_c3")
	if rs != nil {
		rs.Close()
	}
	c.Assert(checkErr, IsNil)
	c.Assert(err, NotNil)
	c.Assert(err.Error(), Equals, "[ddl:8214]Cancelled DDL job")
	s.dom.DDL().SetHook(originalHook)
	t := s.testGetTable(c, "t")
	for _, idx := range t.Indices() {
		c.Assert(strings.EqualFold(idx.Meta().Name.L, "idx_c3"), IsFalse)
	}
	tk.MustExec("alter table t rename index idx_c2 to idx_c3")
}

// TestCancelDropTable tests cancel ddl job which type is drop table.
func (s *testDBSuite2) TestCancelDropTableAndSchema(c *C) {
	tk := testkit.NewTestKit(c, s.store)
	testCases := []struct {
		needAddTableOrDB bool
		action           model.ActionType
		jobState         model.JobState
		JobSchemaState   model.SchemaState
		cancelSucc       bool
	}{
		// Check drop table.
		// model.JobStateNone means the jobs is canceled before the first run.
		{true, model.ActionDropTable, model.JobStateNone, model.StateNone, true},
		{false, model.ActionDropTable, model.JobStateRunning, model.StateWriteOnly, false},
		{true, model.ActionDropTable, model.JobStateRunning, model.StateDeleteOnly, false},

		// Check drop database.
		{true, model.ActionDropSchema, model.JobStateNone, model.StateNone, true},
		{false, model.ActionDropSchema, model.JobStateRunning, model.StateWriteOnly, false},
		{true, model.ActionDropSchema, model.JobStateRunning, model.StateDeleteOnly, false},
	}
	var checkErr error
	hook := &ddl.TestDDLCallback{Do: s.dom}
	var jobID int64
	testCase := &testCases[0]
	tk.MustExec("create database if not exists test_drop_db")
	dbInfo := s.testGetDB(c, "test_drop_db")

	hook.OnJobRunBeforeExported = func(job *model.Job) {
		if job.Type == testCase.action && job.State == testCase.jobState && job.SchemaState == testCase.JobSchemaState && job.SchemaID == dbInfo.ID {
			cancelTk := testkit.NewTestKit(c, s.store)
			_, checkErr = cancelTk.Exec(fmt.Sprintf("admin cancel ddl jobs %d", job.ID))
		}
	}
	originHook := s.dom.DDL().GetHook()
	defer s.dom.DDL().SetHook(originHook)
	s.dom.DDL().SetHook(hook)
	var err error
	sql := ""
	for i := range testCases {
		testCase = &testCases[i]
		if testCase.needAddTableOrDB {
			tk.MustExec("create database if not exists test_drop_db")
			tk.MustExec("use test_drop_db")
			tk.MustExec("create table if not exists t(c1 int, c2 int)")
		}

		dbInfo = s.testGetDB(c, "test_drop_db")

		if testCase.action == model.ActionDropTable {
			sql = "drop table t;"
		} else if testCase.action == model.ActionDropSchema {
			sql = "drop database test_drop_db;"
		}

		_, err = tk.Exec(sql)
		if testCase.cancelSucc {
			c.Assert(checkErr, IsNil)
			c.Assert(err, NotNil)
			c.Assert(err.Error(), Equals, "[ddl:8214]Cancelled DDL job")
			tk.MustExec("insert into t values (?, ?)", i, i)
		} else {
			c.Assert(err, IsNil)
			c.Assert(checkErr, NotNil)
			c.Assert(checkErr.Error(), Equals, admin.ErrCannotCancelDDLJob.GenWithStackByArgs(jobID).Error())
			_, err = tk.Exec("insert into t values (?, ?)", i, i)
			c.Assert(err, NotNil)
		}
	}
}

func (s *testDBSuite4) TestAlterLock(c *C) {
	tk := testkit.NewTestKit(c, s.store)
	tk.MustExec("use " + s.schemaName)
	tk.MustExec("create table t_index_lock (c1 int, c2 int, C3 int)")
	tk.MustExec("alter table t_index_lock add index (c1, c2), lock=none")
}

func (s *testDBSuite5) TestAddMultiColumnsIndex(c *C) {
	tk := testkit.NewTestKit(c, s.store)
	tk.MustExec("use " + s.schemaName)

	tk.MustExec("drop database if exists tidb;")
	tk.MustExec("create database tidb;")
	tk.MustExec("use tidb;")
	tk.MustExec("create table tidb.test (a int auto_increment primary key, b int);")
	tk.MustExec("insert tidb.test values (1, 1);")
	tk.MustExec("update tidb.test set b = b + 1 where a = 1;")
	tk.MustExec("insert into tidb.test values (2, 2);")
	// Test that the b value is nil.
	tk.MustExec("insert into tidb.test (a) values (3);")
	tk.MustExec("insert into tidb.test values (4, 4);")
	// Test that the b value is nil again.
	tk.MustExec("insert into tidb.test (a) values (5);")
	tk.MustExec("insert tidb.test values (6, 6);")
	tk.MustExec("alter table tidb.test add index idx1 (a, b);")
	tk.MustExec("admin check table test")
}

func (s *testDBSuite6) TestAddMultiColumnsIndexClusterIndex(c *C) {
	tk := testkit.NewTestKit(c, s.store)
	tk.MustExec("drop database if exists test_add_multi_col_index_clustered;")
	tk.MustExec("create database test_add_multi_col_index_clustered;")
	tk.MustExec("use test_add_multi_col_index_clustered;")

	tk.Se.GetSessionVars().EnableClusteredIndex = variable.ClusteredIndexDefModeOn
	tk.MustExec("create table t (a int, b varchar(10), c int, primary key (a, b));")
	tk.MustExec("insert into t values (1, '1', 1), (2, '2', NULL), (3, '3', 3);")
	tk.MustExec("create index idx on t (a, c);")

	tk.MustExec("admin check index t idx;")
	tk.MustExec("admin check table t;")

	tk.MustExec("insert into t values (5, '5', 5), (6, '6', NULL);")

	tk.MustExec("admin check index t idx;")
	tk.MustExec("admin check table t;")
}

// TestCancelAddTableAndDropTablePartition tests cancel ddl job which type is add/drop table partition.
func (s *testDBSuite1) TestCancelAddTableAndDropTablePartition(c *C) {
	tk := testkit.NewTestKit(c, s.store)
	tk.MustExec("create database if not exists test_partition_table")
	tk.MustExec("use test_partition_table")
	tk.MustExec("drop table if exists t_part")
	tk.MustExec(`create table t_part (a int key)
		partition by range(a) (
		partition p0 values less than (10),
		partition p1 values less than (20)
	);`)
	defer tk.MustExec("drop table t_part;")
	base := 10
	for i := 0; i < base; i++ {
		tk.MustExec("insert into t_part values (?)", i)
	}

	testCases := []struct {
		action         model.ActionType
		jobState       model.JobState
		JobSchemaState model.SchemaState
		cancelSucc     bool
	}{
		{model.ActionAddTablePartition, model.JobStateNone, model.StateNone, true},
		{model.ActionDropTablePartition, model.JobStateNone, model.StateNone, true},
		// Add table partition now can be cancelled in ReplicaOnly state.
		{model.ActionAddTablePartition, model.JobStateRunning, model.StateReplicaOnly, true},
	}
	var checkErr error
	hook := &ddl.TestDDLCallback{Do: s.dom}
	testCase := &testCases[0]
	var jobID int64
	hook.OnJobRunBeforeExported = func(job *model.Job) {
		if job.Type == testCase.action && job.State == testCase.jobState && job.SchemaState == testCase.JobSchemaState {
			cancelTk := testkit.NewTestKit(c, s.store)
			_, checkErr = cancelTk.Exec(fmt.Sprintf("admin cancel ddl jobs %d", job.ID))
		}
	}
	originalHook := s.dom.DDL().GetHook()
	s.dom.DDL().SetHook(hook)

	var err error
	sql := ""
	for i := range testCases {
		testCase = &testCases[i]
		if testCase.action == model.ActionAddTablePartition {
			sql = `alter table t_part add partition (
				partition p2 values less than (30)
				);`
		} else if testCase.action == model.ActionDropTablePartition {
			sql = "alter table t_part drop partition p1;"
		}
		_, err = tk.Exec(sql)
		if testCase.cancelSucc {
			c.Assert(checkErr, IsNil)
			c.Assert(err, NotNil)
			c.Assert(err.Error(), Equals, "[ddl:8214]Cancelled DDL job")
			tk.MustExec("insert into t_part values (?)", i+base)

			ctx := s.s.(sessionctx.Context)
			is := domain.GetDomain(ctx).InfoSchema()
			tbl, err := is.TableByName(model.NewCIStr("test_partition_table"), model.NewCIStr("t_part"))
			c.Assert(err, IsNil)
			partitionInfo := tbl.Meta().GetPartitionInfo()
			c.Assert(partitionInfo, NotNil)
			c.Assert(len(partitionInfo.AddingDefinitions), Equals, 0)
		} else {
			c.Assert(err, IsNil, Commentf("err:%v", err))
			c.Assert(checkErr, NotNil)
			c.Assert(checkErr.Error(), Equals, admin.ErrCannotCancelDDLJob.GenWithStackByArgs(jobID).Error())
			_, err = tk.Exec("insert into t_part values (?)", i)
			c.Assert(err, NotNil)
		}
	}
	s.dom.DDL().SetHook(originalHook)
}

<<<<<<< HEAD
func (s *testDBSuite1) TestDropPrimaryKey(c *C) {
	idxName := "primary"
	createSQL := "create table test_drop_index (c1 int, c2 int, c3 int, unique key(c1), primary key(c3) nonclustered)"
	dropIdxSQL := "alter table test_drop_index drop primary key;"
	testDropIndex(c, s.store, s.lease, createSQL, dropIdxSQL, idxName)
}

func (s *testDBSuite2) TestDropIndex(c *C) {
	idxName := "c3_index"
	createSQL := "create table test_drop_index (c1 int, c2 int, c3 int, unique key(c1), key c3_index(c3))"
	dropIdxSQL := "alter table test_drop_index drop index c3_index;"
	testDropIndex(c, s.store, s.lease, createSQL, dropIdxSQL, idxName)
}

func testDropIndex(c *C, store kv.Storage, lease time.Duration, createSQL, dropIdxSQL, idxName string) {
	tk := testkit.NewTestKit(c, store)
	tk.MustExec("use test_db")
	tk.MustExec("drop table if exists test_drop_index")
	tk.MustExec(createSQL)
	done := make(chan error, 1)
	tk.MustExec("delete from test_drop_index")

	num := 100
	// add some rows
	for i := 0; i < num; i++ {
		tk.MustExec("insert into test_drop_index values (?, ?, ?)", i, i, i)
	}
	ctx := tk.Se.(sessionctx.Context)
	indexID := testGetIndexID(c, ctx, "test_db", "test_drop_index", idxName)
	jobIDExt, reset := setupJobIDExtCallback(ctx)
	defer reset()
	testddlutil.SessionExecInGoroutine(store, "test_db", dropIdxSQL, done)

	ticker := time.NewTicker(lease / 2)
	defer ticker.Stop()
LOOP:
	for {
		select {
		case err := <-done:
			if err == nil {
				break LOOP
			}
			c.Assert(err, IsNil, Commentf("err:%v", errors.ErrorStack(err)))
		case <-ticker.C:
			step := 5
			// delete some rows, and add some data
			for i := num; i < num+step; i++ {
				n := rand.Intn(num)
				tk.MustExec("update test_drop_index set c2 = 1 where c1 = ?", n)
				tk.MustExec("insert into test_drop_index values (?, ?, ?)", i, i, i)
			}
			num += step
		}
	}

	rows := tk.MustQuery("explain select c1 from test_drop_index where c3 >= 0")
	c.Assert(strings.Contains(fmt.Sprintf("%v", rows), idxName), IsFalse)

	checkDelRangeAdded(tk, jobIDExt.jobID, indexID)
	tk.MustExec("drop table test_drop_index")
}

// TestCancelDropColumn tests cancel ddl job which type is drop column.
func (s *testDBSuite3) TestCancelDropColumn(c *C) {
	tk := testkit.NewTestKit(c, s.store)
	tk.MustExec("use " + s.schemaName)
	s.mustExec(tk, c, "drop table if exists test_drop_column")
	s.mustExec(tk, c, "create table test_drop_column(c1 int, c2 int)")
	defer s.mustExec(tk, c, "drop table test_drop_column;")
	testCases := []struct {
		needAddColumn  bool
		jobState       model.JobState
		JobSchemaState model.SchemaState
		cancelSucc     bool
	}{
		{true, model.JobStateNone, model.StateNone, true},
		{false, model.JobStateRunning, model.StateWriteOnly, false},
		{true, model.JobStateRunning, model.StateDeleteOnly, false},
		{true, model.JobStateRunning, model.StateDeleteReorganization, false},
	}
	var checkErr error
	hook := &ddl.TestDDLCallback{Do: s.dom}
	var jobID int64
	testCase := &testCases[0]
	hook.OnJobRunBeforeExported = func(job *model.Job) {
		if job.Type == model.ActionDropColumn && job.State == testCase.jobState && job.SchemaState == testCase.JobSchemaState {
			cancelTk := testkit.NewTestKit(c, s.store)
			_, checkErr = cancelTk.Exec(fmt.Sprintf("admin cancel ddl jobs %d", job.ID))
		}
	}

	originalHook := s.dom.DDL().GetHook()
	s.dom.DDL().SetHook(hook)
	var err1 error
	for i := range testCases {
		var c3IdxID int64
		testCase = &testCases[i]
		if testCase.needAddColumn {
			s.mustExec(tk, c, "alter table test_drop_column add column c3 int")
			s.mustExec(tk, c, "alter table test_drop_column add index idx_c3(c3)")
			ctx := tk.Se.(sessionctx.Context)
			c3IdxID = testGetIndexID(c, ctx, s.schemaName, "test_drop_column", "idx_c3")
		}
		_, err1 = tk.Exec("alter table test_drop_column drop column c3")
		var col1 *table.Column
		var idx1 table.Index
		t := s.testGetTable(c, "test_drop_column")
		for _, col := range t.Cols() {
			if strings.EqualFold(col.Name.L, "c3") {
				col1 = col
				break
			}
		}
		for _, idx := range t.Indices() {
			if strings.EqualFold(idx.Meta().Name.L, "idx_c3") {
				idx1 = idx
				break
			}
		}
		if testCase.cancelSucc {
			c.Assert(checkErr, IsNil)
			c.Assert(col1, NotNil)
			c.Assert(col1.Name.L, Equals, "c3")
			c.Assert(idx1, NotNil)
			c.Assert(idx1.Meta().Name.L, Equals, "idx_c3")
			c.Assert(err1.Error(), Equals, "[ddl:8214]Cancelled DDL job")
		} else {
			c.Assert(col1, IsNil)
			c.Assert(idx1, IsNil)
			c.Assert(err1, IsNil)
			c.Assert(checkErr, NotNil)
			c.Assert(checkErr.Error(), Equals, admin.ErrCannotCancelDDLJob.GenWithStackByArgs(jobID).Error())
			if c3IdxID != 0 {
				// Check index is deleted
				checkDelRangeAdded(tk, jobID, c3IdxID)
			}
		}
	}
	s.dom.DDL().SetHook(originalHook)
	s.mustExec(tk, c, "alter table test_drop_column add column c3 int")
	s.mustExec(tk, c, "alter table test_drop_column drop column c3")
}

// TestCancelDropColumns tests cancel ddl job which type is drop multi-columns.
func (s *testDBSuite3) TestCancelDropColumns(c *C) {
	tk := testkit.NewTestKit(c, s.store)
	tk.MustExec("use " + s.schemaName)
	s.mustExec(tk, c, "drop table if exists test_drop_column")
	s.mustExec(tk, c, "create table test_drop_column(c1 int, c2 int)")
	defer s.mustExec(tk, c, "drop table test_drop_column;")
	testCases := []struct {
		needAddColumn  bool
		jobState       model.JobState
		JobSchemaState model.SchemaState
		cancelSucc     bool
	}{
		{true, model.JobStateNone, model.StateNone, true},
		{false, model.JobStateRunning, model.StateWriteOnly, false},
		{true, model.JobStateRunning, model.StateDeleteOnly, false},
		{true, model.JobStateRunning, model.StateDeleteReorganization, false},
	}
	var checkErr error
	hook := &ddl.TestDDLCallback{Do: s.dom}
	var jobID int64
	testCase := &testCases[0]
	hook.OnJobRunBeforeExported = func(job *model.Job) {
		if job.Type == model.ActionDropColumns && job.State == testCase.jobState && job.SchemaState == testCase.JobSchemaState {
			cancelTk := testkit.NewTestKit(c, s.store)
			_, checkErr = cancelTk.Exec(fmt.Sprintf("admin cancel ddl jobs %d", job.ID))
		}
	}

	originalHook := s.dom.DDL().GetHook()
	s.dom.DDL().SetHook(hook)
	var err1 error
	for i := range testCases {
		var c3IdxID int64
		testCase = &testCases[i]
		if testCase.needAddColumn {
			s.mustExec(tk, c, "alter table test_drop_column add column c3 int, add column c4 int")
			s.mustExec(tk, c, "alter table test_drop_column add index idx_c3(c3)")
			ctx := tk.Se.(sessionctx.Context)
			c3IdxID = testGetIndexID(c, ctx, s.schemaName, "test_drop_column", "idx_c3")
		}
		_, err1 = tk.Exec("alter table test_drop_column drop column c3, drop column c4")
		t := s.testGetTable(c, "test_drop_column")
		col3 := table.FindCol(t.Cols(), "c3")
		col4 := table.FindCol(t.Cols(), "c4")
		var idx3 table.Index
		for _, idx := range t.Indices() {
			if strings.EqualFold(idx.Meta().Name.L, "idx_c3") {
				idx3 = idx
				break
			}
		}
		if testCase.cancelSucc {
			c.Assert(checkErr, IsNil)
			c.Assert(col3, NotNil)
			c.Assert(col4, NotNil)
			c.Assert(idx3, NotNil)
			c.Assert(col3.Name.L, Equals, "c3")
			c.Assert(col4.Name.L, Equals, "c4")
			c.Assert(idx3.Meta().Name.L, Equals, "idx_c3")
			c.Assert(err1.Error(), Equals, "[ddl:8214]Cancelled DDL job")
		} else {
			c.Assert(col3, IsNil)
			c.Assert(col4, IsNil)
			c.Assert(idx3, IsNil)
			c.Assert(err1, IsNil)
			c.Assert(checkErr, NotNil)
			c.Assert(checkErr.Error(), Equals, admin.ErrCannotCancelDDLJob.GenWithStackByArgs(jobID).Error())
			if c3IdxID != 0 {
				// Check index is deleted
				checkDelRangeAdded(tk, jobID, c3IdxID)
			}
		}
	}
	s.dom.DDL().SetHook(originalHook)
	s.mustExec(tk, c, "alter table test_drop_column add column c3 int, add column c4 int")
	s.mustExec(tk, c, "alter table test_drop_column drop column c3, drop column c4")
}

func testGetIndexID(c *C, ctx sessionctx.Context, dbName, tblName, idxName string) int64 {
	is := domain.GetDomain(ctx).InfoSchema()
	t, err := is.TableByName(model.NewCIStr(dbName), model.NewCIStr(tblName))
	c.Assert(err, IsNil)

	for _, idx := range t.Indices() {
		if idx.Meta().Name.L == idxName {
			return idx.Meta().ID
		}
	}
	c.Fatalf("index %s not found(db: %s, tbl: %s)", idxName, dbName, tblName)
	return -1
}

func testGetIndexIDT(t *testing.T, ctx sessionctx.Context, dbName, tblName, idxName string) int64 {
=======
func testGetIndexID(t *testing.T, ctx sessionctx.Context, dbName, tblName, idxName string) int64 {
>>>>>>> d30cfc3d
	is := domain.GetDomain(ctx).InfoSchema()
	tt, err := is.TableByName(model.NewCIStr(dbName), model.NewCIStr(tblName))
	require.NoError(t, err)

	for _, idx := range tt.Indices() {
		if idx.Meta().Name.L == idxName {
			return idx.Meta().ID
		}
	}
	require.FailNowf(t, "index %s not found(db: %s, tbl: %s)", idxName, dbName, tblName)
	return -1
}

type testDDLJobIDCallback struct {
	ddl.Callback
	jobID int64
}

func (t *testDDLJobIDCallback) OnJobUpdated(job *model.Job) {
	if t.jobID == 0 {
		t.jobID = job.ID
	}
	if t.Callback != nil {
		t.Callback.OnJobUpdated(job)
	}
}

func wrapJobIDExtCallback(oldCallback ddl.Callback) *testDDLJobIDCallback {
	return &testDDLJobIDCallback{
		Callback: oldCallback,
		jobID:    0,
	}
}

func setupJobIDExtCallback(ctx sessionctx.Context) (jobExt *testDDLJobIDCallback, tearDown func()) {
	dom := domain.GetDomain(ctx)
	originHook := dom.DDL().GetHook()
	jobIDExt := wrapJobIDExtCallback(originHook)
	dom.DDL().SetHook(jobIDExt)
	return jobIDExt, func() {
		dom.DDL().SetHook(originHook)
	}
}

func checkDelRangeAdded(tk *ntestkit.TestKit, jobID int64, elemID int64) {
	query := `select sum(cnt) from
	(select count(1) cnt from mysql.gc_delete_range where job_id = ? and element_id = ? union
	select count(1) cnt from mysql.gc_delete_range_done where job_id = ? and element_id = ?) as gdr;`
	tk.MustQuery(query, jobID, elemID, jobID, elemID).Check(testkit.Rows("1"))
}

func (s *testDBSuite5) TestAlterPrimaryKey(c *C) {
	tk := testkit.NewTestKitWithInit(c, s.store)
	tk.MustExec("create table test_add_pk(a int, b int unsigned , c varchar(255) default 'abc', d int as (a+b), e int as (a+1) stored, index idx(b))")
	defer tk.MustExec("drop table test_add_pk")

	// for generated columns
	tk.MustGetErrCode("alter table test_add_pk add primary key(d);", errno.ErrUnsupportedOnGeneratedColumn)
	// The primary key name is the same as the existing index name.
	tk.MustExec("alter table test_add_pk add primary key idx(e)")
	tk.MustExec("drop index `primary` on test_add_pk")

	// for describing table
	tk.MustExec("create table test_add_pk1(a int, index idx(a))")
	tk.MustQuery("desc test_add_pk1").Check(testutil.RowsWithSep(",", `a,int(11),YES,MUL,<nil>,`))
	tk.MustExec("alter table test_add_pk1 add primary key idx(a)")
	tk.MustQuery("desc test_add_pk1").Check(testutil.RowsWithSep(",", `a,int(11),NO,PRI,<nil>,`))
	tk.MustExec("alter table test_add_pk1 drop primary key")
	tk.MustQuery("desc test_add_pk1").Check(testutil.RowsWithSep(",", `a,int(11),NO,MUL,<nil>,`))
	tk.MustExec("create table test_add_pk2(a int, b int, index idx(a))")
	tk.MustExec("alter table test_add_pk2 add primary key idx(a, b)")
	tk.MustQuery("desc test_add_pk2").Check(testutil.RowsWithSep(",", ""+
		"a int(11) NO PRI <nil> ]\n"+
		"[b int(11) NO PRI <nil> "))
	tk.MustQuery("show create table test_add_pk2").Check(testutil.RowsWithSep("|", ""+
		"test_add_pk2 CREATE TABLE `test_add_pk2` (\n"+
		"  `a` int(11) NOT NULL,\n"+
		"  `b` int(11) NOT NULL,\n"+
		"  KEY `idx` (`a`),\n"+
		"  PRIMARY KEY (`a`,`b`) /*T![clustered_index] NONCLUSTERED */\n"+
		") ENGINE=InnoDB DEFAULT CHARSET=utf8mb4 COLLATE=utf8mb4_bin"))
	tk.MustExec("alter table test_add_pk2 drop primary key")
	tk.MustQuery("desc test_add_pk2").Check(testutil.RowsWithSep(",", ""+
		"a int(11) NO MUL <nil> ]\n"+
		"[b int(11) NO  <nil> "))

	// Check if the primary key exists before checking the table's pkIsHandle.
	tk.MustGetErrCode("alter table test_add_pk drop primary key", errno.ErrCantDropFieldOrKey)

	// for the limit of name
	validName := strings.Repeat("a", mysql.MaxIndexIdentifierLen)
	invalidName := strings.Repeat("b", mysql.MaxIndexIdentifierLen+1)
	tk.MustGetErrCode("alter table test_add_pk add primary key "+invalidName+"(a)", errno.ErrTooLongIdent)
	// for valid name
	tk.MustExec("alter table test_add_pk add primary key " + validName + "(a)")
	// for multiple primary key
	tk.MustGetErrCode("alter table test_add_pk add primary key (a)", errno.ErrMultiplePriKey)
	tk.MustExec("alter table test_add_pk drop primary key")
	// for not existing primary key
	tk.MustGetErrCode("alter table test_add_pk drop primary key", errno.ErrCantDropFieldOrKey)
	tk.MustGetErrCode("drop index `primary` on test_add_pk", errno.ErrCantDropFieldOrKey)

	// for too many key parts specified
	tk.MustGetErrCode("alter table test_add_pk add primary key idx_test(f1,f2,f3,f4,f5,f6,f7,f8,f9,f10,f11,f12,f13,f14,f15,f16,f17);",
		errno.ErrTooManyKeyParts)

	// for the limit of comment's length
	validComment := "'" + strings.Repeat("a", ddl.MaxCommentLength) + "'"
	invalidComment := "'" + strings.Repeat("b", ddl.MaxCommentLength+1) + "'"
	tk.MustGetErrCode("alter table test_add_pk add primary key(a) comment "+invalidComment, errno.ErrTooLongIndexComment)
	// for empty sql_mode
	r := tk.MustQuery("select @@sql_mode")
	sqlMode := r.Rows()[0][0].(string)
	tk.MustExec("set @@sql_mode=''")
	tk.MustExec("alter table test_add_pk add primary key(a) comment " + invalidComment)
	c.Assert(tk.Se.GetSessionVars().StmtCtx.WarningCount(), Equals, uint16(1))
	tk.MustQuery("show warnings").Check(testutil.RowsWithSep("|", "Warning|1688|Comment for index 'PRIMARY' is too long (max = 1024)"))
	tk.MustExec("set @@sql_mode= '" + sqlMode + "'")
	tk.MustExec("alter table test_add_pk drop primary key")
	// for valid comment
	tk.MustExec("alter table test_add_pk add primary key(a, b, c) comment " + validComment)
	ctx := tk.Se.(sessionctx.Context)
	c.Assert(ctx.NewTxn(context.Background()), IsNil)
	t := testGetTableByName(c, ctx, "test", "test_add_pk")
	col1Flag := t.Cols()[0].Flag
	col2Flag := t.Cols()[1].Flag
	col3Flag := t.Cols()[2].Flag
	c.Assert(mysql.HasNotNullFlag(col1Flag) && !mysql.HasPreventNullInsertFlag(col1Flag), IsTrue)
	c.Assert(mysql.HasNotNullFlag(col2Flag) && !mysql.HasPreventNullInsertFlag(col2Flag) && mysql.HasUnsignedFlag(col2Flag), IsTrue)
	c.Assert(mysql.HasNotNullFlag(col3Flag) && !mysql.HasPreventNullInsertFlag(col3Flag) && !mysql.HasNoDefaultValueFlag(col3Flag), IsTrue)
	tk.MustExec("alter table test_add_pk drop primary key")

	// for null values in primary key
	tk.MustExec("drop table test_add_pk")
	tk.MustExec("create table test_add_pk(a int, b int unsigned , c varchar(255) default 'abc', index idx(b))")
	tk.MustExec("insert into test_add_pk set a = 0, b = 0, c = 0")
	tk.MustExec("insert into test_add_pk set a = 1")
	tk.MustGetErrCode("alter table test_add_pk add primary key (b)", errno.ErrInvalidUseOfNull)
	tk.MustExec("insert into test_add_pk set a = 2, b = 2")
	tk.MustGetErrCode("alter table test_add_pk add primary key (a, b)", errno.ErrInvalidUseOfNull)
	tk.MustExec("insert into test_add_pk set a = 3, c = 3")
	tk.MustGetErrCode("alter table test_add_pk add primary key (c, b, a)", errno.ErrInvalidUseOfNull)
}

func (s *testDBSuite4) TestAddIndexWithDupCols(c *C) {
	tk := testkit.NewTestKit(c, s.store)
	tk.MustExec("use " + s.schemaName)
	err1 := infoschema.ErrColumnExists.GenWithStackByArgs("b")
	err2 := infoschema.ErrColumnExists.GenWithStackByArgs("B")

	tk.MustExec("create table test_add_index_with_dup (a int, b int)")
	_, err := tk.Exec("create index c on test_add_index_with_dup(b, a, b)")
	c.Check(errors.Cause(err1).(*terror.Error).Equal(err), Equals, true)

	_, err = tk.Exec("create index c on test_add_index_with_dup(b, a, B)")
	c.Check(errors.Cause(err2).(*terror.Error).Equal(err), Equals, true)

	_, err = tk.Exec("alter table test_add_index_with_dup add index c (b, a, b)")
	c.Check(errors.Cause(err1).(*terror.Error).Equal(err), Equals, true)

	_, err = tk.Exec("alter table test_add_index_with_dup add index c (b, a, B)")
	c.Check(errors.Cause(err2).(*terror.Error).Equal(err), Equals, true)

	tk.MustExec("drop table test_add_index_with_dup")
}

func (s *testDBSuite5) TestCreateIndexType(c *C) {
	tk := testkit.NewTestKit(c, s.store)
	tk.MustExec("use " + s.schemaName)
	sql := `CREATE TABLE test_index (
		price int(5) DEFAULT '0' NOT NULL,
		area varchar(40) DEFAULT '' NOT NULL,
		type varchar(40) DEFAULT '' NOT NULL,
		transityes set('a','b'),
		shopsyes enum('Y','N') DEFAULT 'Y' NOT NULL,
		schoolsyes enum('Y','N') DEFAULT 'Y' NOT NULL,
		petsyes enum('Y','N') DEFAULT 'Y' NOT NULL,
		KEY price (price,area,type,transityes,shopsyes,schoolsyes,petsyes));`
	tk.MustExec(sql)
}

func (s *testDBSuite7) TestSelectInViewFromAnotherDB(c *C) {
	_, _ = s.s.Execute(context.Background(), "create database test_db2")
	tk := testkit.NewTestKit(c, s.store)
	tk.MustExec("use " + s.schemaName)
	tk.MustExec("drop table if exists t;")
	tk.MustExec("create table t(a int)")
	tk.MustExec("use test_db2")
	tk.MustExec("create sql security invoker view v as select * from " + s.schemaName + ".t")
	tk.MustExec("use " + s.schemaName)
	tk.MustExec("select test_db2.v.a from test_db2.v")
}

// TestCreateTableWithLike2 tests create table with like when refer table have non-public column/index.
func (s *testSerialDBSuite) TestCreateTableWithLike2(c *C) {
	tk := testkit.NewTestKit(c, s.store)
	tk.MustExec("use test_db")
	tk.MustExec("drop table if exists t1,t2;")
	defer tk.MustExec("drop table if exists t1,t2;")
	tk.MustExec("create table t1 (a int, b int, c int, index idx1(c));")

	tbl1 := testGetTableByName(c, s.s, "test_db", "t1")
	doneCh := make(chan error, 2)
	hook := &ddl.TestDDLCallback{Do: s.dom}
	var onceChecker sync.Map
	hook.OnJobRunBeforeExported = func(job *model.Job) {
		if job.Type != model.ActionAddColumn && job.Type != model.ActionDropColumn &&
			job.Type != model.ActionAddColumns && job.Type != model.ActionDropColumns &&
			job.Type != model.ActionAddIndex && job.Type != model.ActionDropIndex {
			return
		}
		if job.TableID != tbl1.Meta().ID {
			return
		}

		if job.SchemaState == model.StateDeleteOnly {
			if _, ok := onceChecker.Load(job.ID); ok {
				return
			}

			onceChecker.Store(job.ID, true)
			go backgroundExec(s.store, "create table t2 like t1", doneCh)
		}
	}
	originalHook := s.dom.DDL().GetHook()
	defer s.dom.DDL().SetHook(originalHook)
	s.dom.DDL().SetHook(hook)

	// create table when refer table add column
	tk.MustExec("alter table t1 add column d int")
	checkTbl2 := func() {
		err := <-doneCh
		c.Assert(err, IsNil)
		tk.MustExec("alter table t2 add column e int")
		t2Info := testGetTableByName(c, s.s, "test_db", "t2")
		c.Assert(len(t2Info.Meta().Columns), Equals, len(t2Info.Cols()))
	}
	checkTbl2()

	// create table when refer table drop column
	tk.MustExec("drop table t2;")
	tk.MustExec("alter table t1 drop column b;")
	checkTbl2()

	// create table when refer table add index
	tk.MustExec("drop table t2;")
	tk.MustExec("alter table t1 add index idx2(a);")
	checkTbl2 = func() {
		err := <-doneCh
		c.Assert(err, IsNil)
		tk.MustExec("alter table t2 add column e int")
		tbl2 := testGetTableByName(c, s.s, "test_db", "t2")
		c.Assert(len(tbl2.Meta().Columns), Equals, len(tbl2.Cols()))

		for i := 0; i < len(tbl2.Meta().Indices); i++ {
			c.Assert(tbl2.Meta().Indices[i].State, Equals, model.StatePublic)
		}
	}
	checkTbl2()

	// create table when refer table drop index.
	tk.MustExec("drop table t2;")
	tk.MustExec("alter table t1 drop index idx2;")
	checkTbl2()

	// Test for table has tiflash  replica.
	c.Assert(failpoint.Enable("github.com/pingcap/tidb/infoschema/mockTiFlashStoreCount", `return(true)`), IsNil)
	defer func() {
		err := failpoint.Disable("github.com/pingcap/tidb/infoschema/mockTiFlashStoreCount")
		c.Assert(err, IsNil)
	}()

	s.dom.DDL().SetHook(originalHook)
	tk.MustExec("drop table if exists t1,t2;")
	tk.MustExec("create table t1 (a int) partition by hash(a) partitions 2;")
	tk.MustExec("alter table t1 set tiflash replica 3 location labels 'a','b';")
	t1 := testGetTableByName(c, s.s, "test_db", "t1")
	// Mock for all partitions replica was available.
	partition := t1.Meta().Partition
	c.Assert(len(partition.Definitions), Equals, 2)
	err := domain.GetDomain(tk.Se).DDL().UpdateTableReplicaInfo(tk.Se, partition.Definitions[0].ID, true)
	c.Assert(err, IsNil)
	err = domain.GetDomain(tk.Se).DDL().UpdateTableReplicaInfo(tk.Se, partition.Definitions[1].ID, true)
	c.Assert(err, IsNil)
	t1 = testGetTableByName(c, s.s, "test_db", "t1")
	c.Assert(t1.Meta().TiFlashReplica, NotNil)
	c.Assert(t1.Meta().TiFlashReplica.Available, IsTrue)
	c.Assert(t1.Meta().TiFlashReplica.AvailablePartitionIDs, DeepEquals, []int64{partition.Definitions[0].ID, partition.Definitions[1].ID})

	tk.MustExec("create table t2 like t1")
	t2 := testGetTableByName(c, s.s, "test_db", "t2")
	c.Assert(t2.Meta().TiFlashReplica.Count, Equals, t1.Meta().TiFlashReplica.Count)
	c.Assert(t2.Meta().TiFlashReplica.LocationLabels, DeepEquals, t1.Meta().TiFlashReplica.LocationLabels)
	c.Assert(t2.Meta().TiFlashReplica.Available, IsFalse)
	c.Assert(t2.Meta().TiFlashReplica.AvailablePartitionIDs, HasLen, 0)
	// Test for not affecting the original table.
	t1 = testGetTableByName(c, s.s, "test_db", "t1")
	c.Assert(t1.Meta().TiFlashReplica, NotNil)
	c.Assert(t1.Meta().TiFlashReplica.Available, IsTrue)
	c.Assert(t1.Meta().TiFlashReplica.AvailablePartitionIDs, DeepEquals, []int64{partition.Definitions[0].ID, partition.Definitions[1].ID})
}

func (s *testSerialDBSuite) TestCreateTable(c *C) {
	tk := testkit.NewTestKit(c, s.store)
	tk.MustExec("use test")
	tk.MustExec("CREATE TABLE `t` (`a` double DEFAULT 1.0 DEFAULT now() DEFAULT 2.0 );")
	tk.MustExec("CREATE TABLE IF NOT EXISTS `t` (`a` double DEFAULT 1.0 DEFAULT now() DEFAULT 2.0 );")
	ctx := tk.Se.(sessionctx.Context)
	is := domain.GetDomain(ctx).InfoSchema()
	tbl, err := is.TableByName(model.NewCIStr("test"), model.NewCIStr("t"))
	c.Assert(err, IsNil)
	cols := tbl.Cols()

	c.Assert(len(cols), Equals, 1)
	col := cols[0]
	c.Assert(col.Name.L, Equals, "a")
	d, ok := col.DefaultValue.(string)
	c.Assert(ok, IsTrue)
	c.Assert(d, Equals, "2.0")

	tk.MustExec("drop table t")

	tk.MustGetErrCode("CREATE TABLE `t` (`a` int) DEFAULT CHARSET=abcdefg", errno.ErrUnknownCharacterSet)

	tk.MustExec("CREATE TABLE `collateTest` (`a` int, `b` varchar(10)) ENGINE=InnoDB DEFAULT CHARSET=utf8 COLLATE=utf8_general_ci")
	expects := "collateTest CREATE TABLE `collateTest` (\n  `a` int(11) DEFAULT NULL,\n  `b` varchar(10) COLLATE utf8_general_ci DEFAULT NULL\n) ENGINE=InnoDB DEFAULT CHARSET=utf8 COLLATE=utf8_general_ci"
	tk.MustQuery("show create table collateTest").Check(testkit.Rows(expects))

	tk.MustGetErrCode("CREATE TABLE `collateTest2` (`a` int) CHARSET utf8 COLLATE utf8mb4_unicode_ci", errno.ErrCollationCharsetMismatch)
	tk.MustGetErrCode("CREATE TABLE `collateTest3` (`a` int) COLLATE utf8mb4_unicode_ci CHARSET utf8", errno.ErrConflictingDeclarations)

	tk.MustExec("CREATE TABLE `collateTest4` (`a` int) COLLATE utf8_uniCOde_ci")
	expects = "collateTest4 CREATE TABLE `collateTest4` (\n  `a` int(11) DEFAULT NULL\n) ENGINE=InnoDB DEFAULT CHARSET=utf8 COLLATE=utf8_unicode_ci"
	tk.MustQuery("show create table collateTest4").Check(testkit.Rows(expects))

	tk.MustExec("create database test2 default charset utf8 collate utf8_general_ci")
	tk.MustExec("use test2")
	tk.MustExec("create table dbCollateTest (a varchar(10))")
	expects = "dbCollateTest CREATE TABLE `dbCollateTest` (\n  `a` varchar(10) COLLATE utf8_general_ci DEFAULT NULL\n) ENGINE=InnoDB DEFAULT CHARSET=utf8 COLLATE=utf8_general_ci"
	tk.MustQuery("show create table dbCollateTest").Check(testkit.Rows(expects))

	// test for enum column
	tk.MustExec("use test")
	failSQL := "create table t_enum (a enum('e','e'));"
	tk.MustGetErrCode(failSQL, errno.ErrDuplicatedValueInType)
	tk = testkit.NewTestKit(c, s.store)
	tk.MustExec("use test")
	failSQL = "create table t_enum (a enum('e','E')) charset=utf8 collate=utf8_general_ci;"
	tk.MustGetErrCode(failSQL, errno.ErrDuplicatedValueInType)
	failSQL = "create table t_enum (a enum('abc','Abc')) charset=utf8 collate=utf8_general_ci;"
	tk.MustGetErrCode(failSQL, errno.ErrDuplicatedValueInType)
	failSQL = "create table t_enum (a enum('e','E')) charset=utf8 collate=utf8_unicode_ci;"
	tk.MustGetErrCode(failSQL, errno.ErrDuplicatedValueInType)
	failSQL = "create table t_enum (a enum('ss','ß')) charset=utf8 collate=utf8_unicode_ci;"
	tk.MustGetErrCode(failSQL, errno.ErrDuplicatedValueInType)
	// test for set column
	failSQL = "create table t_enum (a set('e','e'));"
	tk.MustGetErrCode(failSQL, errno.ErrDuplicatedValueInType)
	failSQL = "create table t_enum (a set('e','E')) charset=utf8 collate=utf8_general_ci;"
	tk.MustGetErrCode(failSQL, errno.ErrDuplicatedValueInType)
	failSQL = "create table t_enum (a set('abc','Abc')) charset=utf8 collate=utf8_general_ci;"
	tk.MustGetErrCode(failSQL, errno.ErrDuplicatedValueInType)
	_, err = tk.Exec("create table t_enum (a enum('B','b')) charset=utf8 collate=utf8_general_ci;")
	c.Assert(err.Error(), Equals, "[types:1291]Column 'a' has duplicated value 'b' in ENUM")
	failSQL = "create table t_enum (a set('e','E')) charset=utf8 collate=utf8_unicode_ci;"
	tk.MustGetErrCode(failSQL, errno.ErrDuplicatedValueInType)
	failSQL = "create table t_enum (a set('ss','ß')) charset=utf8 collate=utf8_unicode_ci;"
	tk.MustGetErrCode(failSQL, errno.ErrDuplicatedValueInType)
	_, err = tk.Exec("create table t_enum (a enum('ss','ß')) charset=utf8 collate=utf8_unicode_ci;")
	c.Assert(err.Error(), Equals, "[types:1291]Column 'a' has duplicated value 'ß' in ENUM")

	// test for table option "union" not supported
	tk.MustExec("use test")
	tk.MustExec("CREATE TABLE x (a INT) ENGINE = MyISAM;")
	tk.MustExec("CREATE TABLE y (a INT) ENGINE = MyISAM;")
	failSQL = "CREATE TABLE z (a INT) ENGINE = MERGE UNION = (x, y);"
	tk.MustGetErrCode(failSQL, errno.ErrTableOptionUnionUnsupported)
	failSQL = "ALTER TABLE x UNION = (y);"
	tk.MustGetErrCode(failSQL, errno.ErrTableOptionUnionUnsupported)
	tk.MustExec("drop table x;")
	tk.MustExec("drop table y;")

	// test for table option "insert method" not supported
	tk.MustExec("use test")
	tk.MustExec("CREATE TABLE x (a INT) ENGINE = MyISAM;")
	tk.MustExec("CREATE TABLE y (a INT) ENGINE = MyISAM;")
	failSQL = "CREATE TABLE z (a INT) ENGINE = MERGE INSERT_METHOD=LAST;"
	tk.MustGetErrCode(failSQL, errno.ErrTableOptionInsertMethodUnsupported)
	failSQL = "ALTER TABLE x INSERT_METHOD=LAST;"
	tk.MustGetErrCode(failSQL, errno.ErrTableOptionInsertMethodUnsupported)
	tk.MustExec("drop table x;")
	tk.MustExec("drop table y;")
}

func (s *testSerialDBSuite) TestRepairTable(c *C) {
	c.Assert(failpoint.Enable("github.com/pingcap/tidb/infoschema/repairFetchCreateTable", `return(true)`), IsNil)
	defer func() {
		c.Assert(failpoint.Disable("github.com/pingcap/tidb/infoschema/repairFetchCreateTable"), IsNil)
	}()
	tk := testkit.NewTestKit(c, s.store)
	tk.MustExec("use test")
	tk.MustExec("drop table if exists t, other_table, origin")

	// Test repair table when TiDB is not in repair mode.
	tk.MustExec("CREATE TABLE t (a int primary key nonclustered, b varchar(10));")
	_, err := tk.Exec("admin repair table t CREATE TABLE t (a float primary key, b varchar(5));")
	c.Assert(err, NotNil)
	c.Assert(err.Error(), Equals, "[ddl:8215]Failed to repair table: TiDB is not in REPAIR MODE")

	// Test repair table when the repaired list is empty.
	domainutil.RepairInfo.SetRepairMode(true)
	_, err = tk.Exec("admin repair table t CREATE TABLE t (a float primary key, b varchar(5));")
	c.Assert(err, NotNil)
	c.Assert(err.Error(), Equals, "[ddl:8215]Failed to repair table: repair list is empty")

	// Test repair table when it's database isn't in repairInfo.
	domainutil.RepairInfo.SetRepairTableList([]string{"test.other_table"})
	_, err = tk.Exec("admin repair table t CREATE TABLE t (a float primary key, b varchar(5));")
	c.Assert(err, NotNil)
	c.Assert(err.Error(), Equals, "[ddl:8215]Failed to repair table: database test is not in repair")

	// Test repair table when the table isn't in repairInfo.
	tk.MustExec("CREATE TABLE other_table (a int, b varchar(1), key using hash(b));")
	_, err = tk.Exec("admin repair table t CREATE TABLE t (a float primary key, b varchar(5));")
	c.Assert(err, NotNil)
	c.Assert(err.Error(), Equals, "[ddl:8215]Failed to repair table: table t is not in repair")

	// Test user can't access to the repaired table.
	_, err = tk.Exec("select * from other_table")
	c.Assert(err, NotNil)
	c.Assert(err.Error(), Equals, "[schema:1146]Table 'test.other_table' doesn't exist")

	// Test create statement use the same name with what is in repaired.
	_, err = tk.Exec("CREATE TABLE other_table (a int);")
	c.Assert(err, NotNil)
	c.Assert(err.Error(), Equals, "[ddl:1103]Incorrect table name 'other_table'%!(EXTRA string=this table is in repair)")

	// Test column lost in repair table.
	_, err = tk.Exec("admin repair table other_table CREATE TABLE other_table (a int, c char(1));")
	c.Assert(err, NotNil)
	c.Assert(err.Error(), Equals, "[ddl:8215]Failed to repair table: Column c has lost")

	// Test column type should be the same.
	_, err = tk.Exec("admin repair table other_table CREATE TABLE other_table (a bigint, b varchar(1), key using hash(b));")
	c.Assert(err, NotNil)
	c.Assert(err.Error(), Equals, "[ddl:8215]Failed to repair table: Column a type should be the same")

	// Test index lost in repair table.
	_, err = tk.Exec("admin repair table other_table CREATE TABLE other_table (a int unique);")
	c.Assert(err, NotNil)
	c.Assert(err.Error(), Equals, "[ddl:8215]Failed to repair table: Index a has lost")

	// Test index type should be the same.
	_, err = tk.Exec("admin repair table other_table CREATE TABLE other_table (a int, b varchar(2) unique)")
	c.Assert(err, NotNil)
	c.Assert(err.Error(), Equals, "[ddl:8215]Failed to repair table: Index b type should be the same")

	// Test sub create statement in repair statement with the same name.
	_, err = tk.Exec("admin repair table other_table CREATE TABLE other_table (a int);")
	c.Assert(err, IsNil)

	// Test whether repair table name is case sensitive.
	domainutil.RepairInfo.SetRepairMode(true)
	domainutil.RepairInfo.SetRepairTableList([]string{"test.other_table2"})
	tk.MustExec("CREATE TABLE otHer_tAblE2 (a int, b varchar(1));")
	_, err = tk.Exec("admin repair table otHer_tAblE2 CREATE TABLE otHeR_tAbLe (a int, b varchar(2));")
	c.Assert(err, IsNil)
	repairTable := testGetTableByName(c, s.s, "test", "otHeR_tAbLe")
	c.Assert(repairTable.Meta().Name.O, Equals, "otHeR_tAbLe")

	// Test memory and system database is not for repair.
	domainutil.RepairInfo.SetRepairMode(true)
	domainutil.RepairInfo.SetRepairTableList([]string{"test.xxx"})
	_, err = tk.Exec("admin repair table performance_schema.xxx CREATE TABLE yyy (a int);")
	c.Assert(err.Error(), Equals, "[ddl:8215]Failed to repair table: memory or system database is not for repair")

	// Test the repair detail.
	turnRepairModeAndInit(true)
	defer turnRepairModeAndInit(false)
	// Domain reload the tableInfo and add it into repairInfo.
	tk.MustExec("CREATE TABLE origin (a int primary key nonclustered auto_increment, b varchar(10), c int);")
	// Repaired tableInfo has been filtered by `domain.InfoSchema()`, so get it in repairInfo.
	originTableInfo, _ := domainutil.RepairInfo.GetRepairedTableInfoByTableName("test", "origin")

	hook := &ddl.TestDDLCallback{Do: s.dom}
	var repairErr error
	hook.OnJobRunBeforeExported = func(job *model.Job) {
		if job.Type != model.ActionRepairTable {
			return
		}
		if job.TableID != originTableInfo.ID {
			repairErr = errors.New("table id should be the same")
			return
		}
		if job.SchemaState != model.StateNone {
			repairErr = errors.New("repair job state should be the none")
			return
		}
		// Test whether it's readable, when repaired table is still stateNone.
		tkInternal := testkit.NewTestKitWithInit(c, s.store)
		_, repairErr = tkInternal.Exec("select * from origin")
		// Repaired tableInfo has been filtered by `domain.InfoSchema()`, here will get an error cause user can't get access to it.
		if repairErr != nil && terror.ErrorEqual(repairErr, infoschema.ErrTableNotExists) {
			repairErr = nil
		}
	}
	originalHook := s.dom.DDL().GetHook()
	defer s.dom.DDL().SetHook(originalHook)
	s.dom.DDL().SetHook(hook)

	// Exec the repair statement to override the tableInfo.
	tk.MustExec("admin repair table origin CREATE TABLE origin (a int primary key nonclustered auto_increment, b varchar(5), c int);")
	c.Assert(repairErr, IsNil)

	// Check the repaired tableInfo is exactly the same with old one in tableID, indexID, colID.
	// testGetTableByName will extract the Table from `domain.InfoSchema()` directly.
	repairTable = testGetTableByName(c, s.s, "test", "origin")
	c.Assert(repairTable.Meta().ID, Equals, originTableInfo.ID)
	c.Assert(len(repairTable.Meta().Columns), Equals, 3)
	c.Assert(repairTable.Meta().Columns[0].ID, Equals, originTableInfo.Columns[0].ID)
	c.Assert(repairTable.Meta().Columns[1].ID, Equals, originTableInfo.Columns[1].ID)
	c.Assert(repairTable.Meta().Columns[2].ID, Equals, originTableInfo.Columns[2].ID)
	c.Assert(len(repairTable.Meta().Indices), Equals, 1)
	c.Assert(repairTable.Meta().Indices[0].ID, Equals, originTableInfo.Columns[0].ID)
	c.Assert(repairTable.Meta().AutoIncID, Equals, originTableInfo.AutoIncID)

	c.Assert(repairTable.Meta().Columns[0].Tp, Equals, mysql.TypeLong)
	c.Assert(repairTable.Meta().Columns[1].Tp, Equals, mysql.TypeVarchar)
	c.Assert(repairTable.Meta().Columns[1].Flen, Equals, 5)
	c.Assert(repairTable.Meta().Columns[2].Tp, Equals, mysql.TypeLong)

	// Exec the show create table statement to make sure new tableInfo has been set.
	result := tk.MustQuery("show create table origin")
	c.Assert(result.Rows()[0][1], Equals, "CREATE TABLE `origin` (\n  `a` int(11) NOT NULL AUTO_INCREMENT,\n  `b` varchar(5) DEFAULT NULL,\n  `c` int(11) DEFAULT NULL,\n  PRIMARY KEY (`a`) /*T![clustered_index] NONCLUSTERED */\n) ENGINE=InnoDB DEFAULT CHARSET=utf8mb4 COLLATE=utf8mb4_bin")

}

func turnRepairModeAndInit(on bool) {
	list := make([]string, 0)
	if on {
		list = append(list, "test.origin")
	}
	domainutil.RepairInfo.SetRepairMode(on)
	domainutil.RepairInfo.SetRepairTableList(list)
}

func (s *testSerialDBSuite) TestRepairTableWithPartition(c *C) {
	c.Assert(failpoint.Enable("github.com/pingcap/tidb/infoschema/repairFetchCreateTable", `return(true)`), IsNil)
	defer func() {
		c.Assert(failpoint.Disable("github.com/pingcap/tidb/infoschema/repairFetchCreateTable"), IsNil)
	}()
	tk := testkit.NewTestKit(c, s.store)
	tk.MustExec("use test")
	tk.MustExec("drop table if exists origin")

	turnRepairModeAndInit(true)
	defer turnRepairModeAndInit(false)
	// Domain reload the tableInfo and add it into repairInfo.
	tk.MustExec("create table origin (a int not null) partition by RANGE(a) (" +
		"partition p10 values less than (10)," +
		"partition p30 values less than (30)," +
		"partition p50 values less than (50)," +
		"partition p70 values less than (70)," +
		"partition p90 values less than (90));")
	// Test for some old partition has lost.
	_, err := tk.Exec("admin repair table origin create table origin (a int not null) partition by RANGE(a) (" +
		"partition p10 values less than (10)," +
		"partition p30 values less than (30)," +
		"partition p50 values less than (50)," +
		"partition p90 values less than (90)," +
		"partition p100 values less than (100));")
	c.Assert(err, NotNil)
	c.Assert(err.Error(), Equals, "[ddl:8215]Failed to repair table: Partition p100 has lost")

	// Test for some partition changed the condition.
	_, err = tk.Exec("admin repair table origin create table origin (a int not null) partition by RANGE(a) (" +
		"partition p10 values less than (10)," +
		"partition p20 values less than (25)," +
		"partition p50 values less than (50)," +
		"partition p90 values less than (90));")
	c.Assert(err, NotNil)
	c.Assert(err.Error(), Equals, "[ddl:8215]Failed to repair table: Partition p20 has lost")

	// Test for some partition changed the partition name.
	_, err = tk.Exec("admin repair table origin create table origin (a int not null) partition by RANGE(a) (" +
		"partition p10 values less than (10)," +
		"partition p30 values less than (30)," +
		"partition pNew values less than (50)," +
		"partition p90 values less than (90));")
	c.Assert(err, NotNil)
	c.Assert(err.Error(), Equals, "[ddl:8215]Failed to repair table: Partition pnew has lost")

	originTableInfo, _ := domainutil.RepairInfo.GetRepairedTableInfoByTableName("test", "origin")
	tk.MustExec("admin repair table origin create table origin_rename (a int not null) partition by RANGE(a) (" +
		"partition p10 values less than (10)," +
		"partition p30 values less than (30)," +
		"partition p50 values less than (50)," +
		"partition p90 values less than (90));")
	repairTable := testGetTableByName(c, s.s, "test", "origin_rename")
	c.Assert(repairTable.Meta().ID, Equals, originTableInfo.ID)
	c.Assert(len(repairTable.Meta().Columns), Equals, 1)
	c.Assert(repairTable.Meta().Columns[0].ID, Equals, originTableInfo.Columns[0].ID)
	c.Assert(len(repairTable.Meta().Partition.Definitions), Equals, 4)
	c.Assert(repairTable.Meta().Partition.Definitions[0].ID, Equals, originTableInfo.Partition.Definitions[0].ID)
	c.Assert(repairTable.Meta().Partition.Definitions[1].ID, Equals, originTableInfo.Partition.Definitions[1].ID)
	c.Assert(repairTable.Meta().Partition.Definitions[2].ID, Equals, originTableInfo.Partition.Definitions[2].ID)
	c.Assert(repairTable.Meta().Partition.Definitions[3].ID, Equals, originTableInfo.Partition.Definitions[4].ID)

	// Test hash partition.
	tk.MustExec("drop table if exists origin")
	domainutil.RepairInfo.SetRepairMode(true)
	domainutil.RepairInfo.SetRepairTableList([]string{"test.origin"})
	tk.MustExec("create table origin (a varchar(1), b int not null, c int, key idx(c)) partition by hash(b) partitions 30")

	// Test partition num in repair should be exactly same with old one, other wise will cause partition semantic problem.
	_, err = tk.Exec("admin repair table origin create table origin (a varchar(2), b int not null, c int, key idx(c)) partition by hash(b) partitions 20")
	c.Assert(err, NotNil)
	c.Assert(err.Error(), Equals, "[ddl:8215]Failed to repair table: Hash partition num should be the same")

	originTableInfo, _ = domainutil.RepairInfo.GetRepairedTableInfoByTableName("test", "origin")
	tk.MustExec("admin repair table origin create table origin (a varchar(3), b int not null, c int, key idx(c)) partition by hash(b) partitions 30")
	repairTable = testGetTableByName(c, s.s, "test", "origin")
	c.Assert(repairTable.Meta().ID, Equals, originTableInfo.ID)
	c.Assert(len(repairTable.Meta().Partition.Definitions), Equals, 30)
	c.Assert(repairTable.Meta().Partition.Definitions[0].ID, Equals, originTableInfo.Partition.Definitions[0].ID)
	c.Assert(repairTable.Meta().Partition.Definitions[1].ID, Equals, originTableInfo.Partition.Definitions[1].ID)
	c.Assert(repairTable.Meta().Partition.Definitions[29].ID, Equals, originTableInfo.Partition.Definitions[29].ID)
}

func (s *testDBSuite2) TestCreateTableWithSetCol(c *C) {
	tk := testkit.NewTestKitWithInit(c, s.store)
	tk.MustExec("create table t_set (a int, b set('e') default '');")
	tk.MustQuery("show create table t_set").Check(testkit.Rows("t_set CREATE TABLE `t_set` (\n" +
		"  `a` int(11) DEFAULT NULL,\n" +
		"  `b` set('e') DEFAULT ''\n" +
		") ENGINE=InnoDB DEFAULT CHARSET=utf8mb4 COLLATE=utf8mb4_bin"))
	tk.MustExec("drop table t_set")
	tk.MustExec("create table t_set (a set('a', 'b', 'c', 'd') default 'a,c,c');")
	tk.MustQuery("show create table t_set").Check(testkit.Rows("t_set CREATE TABLE `t_set` (\n" +
		"  `a` set('a','b','c','d') DEFAULT 'a,c'\n" +
		") ENGINE=InnoDB DEFAULT CHARSET=utf8mb4 COLLATE=utf8mb4_bin"))

	// It's for failure cases.
	// The type of default value is string.
	tk.MustExec("drop table t_set")
	failedSQL := "create table t_set (a set('1', '4', '10') default '3');"
	tk.MustGetErrCode(failedSQL, errno.ErrInvalidDefault)
	failedSQL = "create table t_set (a set('1', '4', '10') default '1,4,11');"
	tk.MustGetErrCode(failedSQL, errno.ErrInvalidDefault)
	// Success when the new collation is enabled.
	tk.MustExec("create table t_set (a set('1', '4', '10') default '1 ,4');")
	// The type of default value is int.
	failedSQL = "create table t_set (a set('1', '4', '10') default 0);"
	tk.MustGetErrCode(failedSQL, errno.ErrInvalidDefault)
	failedSQL = "create table t_set (a set('1', '4', '10') default 8);"
	tk.MustGetErrCode(failedSQL, errno.ErrInvalidDefault)

	// The type of default value is int.
	// It's for successful cases
	tk.MustExec("drop table if exists t_set")
	tk.MustExec("create table t_set (a set('1', '4', '10', '21') default 1);")
	tk.MustQuery("show create table t_set").Check(testkit.Rows("t_set CREATE TABLE `t_set` (\n" +
		"  `a` set('1','4','10','21') DEFAULT '1'\n" +
		") ENGINE=InnoDB DEFAULT CHARSET=utf8mb4 COLLATE=utf8mb4_bin"))
	tk.MustExec("drop table t_set")
	tk.MustExec("create table t_set (a set('1', '4', '10', '21') default 2);")
	tk.MustQuery("show create table t_set").Check(testkit.Rows("t_set CREATE TABLE `t_set` (\n" +
		"  `a` set('1','4','10','21') DEFAULT '4'\n" +
		") ENGINE=InnoDB DEFAULT CHARSET=utf8mb4 COLLATE=utf8mb4_bin"))
	tk.MustExec("drop table t_set")
	tk.MustExec("create table t_set (a set('1', '4', '10', '21') default 3);")
	tk.MustQuery("show create table t_set").Check(testkit.Rows("t_set CREATE TABLE `t_set` (\n" +
		"  `a` set('1','4','10','21') DEFAULT '1,4'\n" +
		") ENGINE=InnoDB DEFAULT CHARSET=utf8mb4 COLLATE=utf8mb4_bin"))
	tk.MustExec("drop table t_set")
	tk.MustExec("create table t_set (a set('1', '4', '10', '21') default 15);")
	tk.MustQuery("show create table t_set").Check(testkit.Rows("t_set CREATE TABLE `t_set` (\n" +
		"  `a` set('1','4','10','21') DEFAULT '1,4,10,21'\n" +
		") ENGINE=InnoDB DEFAULT CHARSET=utf8mb4 COLLATE=utf8mb4_bin"))
	tk.MustExec("insert into t_set value()")
	tk.MustQuery("select * from t_set").Check(testkit.Rows("1,4,10,21"))
}

func (s *testDBSuite2) TestCreateTableWithEnumCol(c *C) {
	tk := testkit.NewTestKitWithInit(c, s.store)
	// It's for failure cases.
	// The type of default value is string.
	tk.MustExec("drop table if exists t_enum")
	failedSQL := "create table t_enum (a enum('1', '4', '10') default '3');"
	tk.MustGetErrCode(failedSQL, errno.ErrInvalidDefault)
	failedSQL = "create table t_enum (a enum('1', '4', '10') default '');"
	tk.MustGetErrCode(failedSQL, errno.ErrInvalidDefault)
	// The type of default value is int.
	failedSQL = "create table t_enum (a enum('1', '4', '10') default 0);"
	tk.MustGetErrCode(failedSQL, errno.ErrInvalidDefault)
	failedSQL = "create table t_enum (a enum('1', '4', '10') default 8);"
	tk.MustGetErrCode(failedSQL, errno.ErrInvalidDefault)

	// The type of default value is int.
	// It's for successful cases
	tk.MustExec("drop table if exists t_enum")
	tk.MustExec("create table t_enum (a enum('2', '3', '4') default 2);")
	ret := tk.MustQuery("show create table t_enum").Rows()[0][1]
	c.Assert(strings.Contains(ret.(string), "`a` enum('2','3','4') DEFAULT '3'"), IsTrue)
	tk.MustExec("drop table t_enum")
	tk.MustExec("create table t_enum (a enum('a', 'c', 'd') default 2);")
	ret = tk.MustQuery("show create table t_enum").Rows()[0][1]
	c.Assert(strings.Contains(ret.(string), "`a` enum('a','c','d') DEFAULT 'c'"), IsTrue)
	tk.MustExec("insert into t_enum value()")
	tk.MustQuery("select * from t_enum").Check(testkit.Rows("c"))
}

func (s *testDBSuite2) TestTableForeignKey(c *C) {
	tk := testkit.NewTestKit(c, s.store)
	tk.MustExec("use test")
	tk.MustExec("create table t1 (a int, b int);")
	// test create table with foreign key.
	failSQL := "create table t2 (c int, foreign key (a) references t1(a));"
	tk.MustGetErrCode(failSQL, errno.ErrKeyColumnDoesNotExits)
	// test add foreign key.
	tk.MustExec("create table t3 (a int, b int);")
	failSQL = "alter table t1 add foreign key (c) REFERENCES t3(a);"
	tk.MustGetErrCode(failSQL, errno.ErrKeyColumnDoesNotExits)
	// test origin key not match error
	failSQL = "alter table t1 add foreign key (a) REFERENCES t3(a, b);"
	tk.MustGetErrCode(failSQL, errno.ErrWrongFkDef)
	// Test drop column with foreign key.
	tk.MustExec("create table t4 (c int,d int,foreign key (d) references t1 (b));")
	failSQL = "alter table t4 drop column d"
	tk.MustGetErrCode(failSQL, errno.ErrFkColumnCannotDrop)
	// Test change column with foreign key.
	failSQL = "alter table t4 change column d e bigint;"
	tk.MustGetErrCode(failSQL, errno.ErrFKIncompatibleColumns)
	// Test modify column with foreign key.
	failSQL = "alter table t4 modify column d bigint;"
	tk.MustGetErrCode(failSQL, errno.ErrFKIncompatibleColumns)
	tk.MustQuery("select count(*) from information_schema.KEY_COLUMN_USAGE;")
	tk.MustExec("alter table t4 drop foreign key d")
	tk.MustExec("alter table t4 modify column d bigint;")
	tk.MustExec("drop table if exists t1,t2,t3,t4;")
}

func (s *testDBSuite2) TestDuplicateForeignKey(c *C) {
	tk := testkit.NewTestKit(c, s.store)
	tk.MustExec("use test")
	tk.MustExec("drop table if exists t")
	tk.MustExec("drop table if exists t1")
	// Foreign table.
	tk.MustExec("create table t(id int key)")
	// Create target table with duplicate fk.
	tk.MustGetErrCode("create table t1(id int, id_fk int, CONSTRAINT `fk_aaa` FOREIGN KEY (`id_fk`) REFERENCES `t` (`id`), CONSTRAINT `fk_aaa` FOREIGN KEY (`id_fk`) REFERENCES `t` (`id`))", mysql.ErrFkDupName)
	tk.MustGetErrCode("create table t1(id int, id_fk int, CONSTRAINT `fk_aaa` FOREIGN KEY (`id_fk`) REFERENCES `t` (`id`), CONSTRAINT `fk_aaA` FOREIGN KEY (`id_fk`) REFERENCES `t` (`id`))", mysql.ErrFkDupName)

	tk.MustExec("create table t1(id int, id_fk int, CONSTRAINT `fk_aaa` FOREIGN KEY (`id_fk`) REFERENCES `t` (`id`))")
	// Alter target table with duplicate fk.
	tk.MustGetErrCode("alter table t1 add CONSTRAINT `fk_aaa` FOREIGN KEY (`id_fk`) REFERENCES `t` (`id`)", mysql.ErrFkDupName)
	tk.MustGetErrCode("alter table t1 add CONSTRAINT `fk_aAa` FOREIGN KEY (`id_fk`) REFERENCES `t` (`id`)", mysql.ErrFkDupName)
	tk.MustExec("drop table if exists t")
	tk.MustExec("drop table if exists t1")
}

func (s *testDBSuite2) TestTemporaryTableForeignKey(c *C) {
	tk := testkit.NewTestKit(c, s.store)
	tk.MustExec("use test")
	tk.MustExec("drop table if exists t1;")
	tk.MustExec("create table t1 (a int, b int);")
	tk.MustExec("drop table if exists t1_tmp;")
	tk.MustExec("create global temporary table t1_tmp (a int, b int) on commit delete rows;")
	tk.MustExec("create temporary table t2_tmp (a int, b int)")
	// test add foreign key.
	tk.MustExec("drop table if exists t2;")
	tk.MustExec("create table t2 (a int, b int);")
	failSQL := "alter table t1_tmp add foreign key (c) REFERENCES t2(a);"
	tk.MustGetErrCode(failSQL, mysql.ErrCannotAddForeign)
	failSQL = "alter table t2_tmp add foreign key (c) REFERENCES t2(a);"
	tk.MustGetErrCode(failSQL, errno.ErrUnsupportedDDLOperation)
	// Test drop column with foreign key.
	failSQL = "create global temporary table t3 (c int,d int,foreign key (d) references t1 (b)) on commit delete rows;"
	tk.MustGetErrCode(failSQL, mysql.ErrCannotAddForeign)
	failSQL = "create temporary table t4(c int,d int,foreign key (d) references t1 (b));"
	tk.MustGetErrCode(failSQL, mysql.ErrCannotAddForeign)
	tk.MustExec("drop table if exists t1,t2,t3, t4,t1_tmp,t2_tmp;")
}

func (s *testDBSuite8) TestFKOnGeneratedColumns(c *C) {
	tk := testkit.NewTestKit(c, s.store)
	tk.MustExec("use test")
	// test add foreign key to generated column

	// foreign key constraint cannot be defined on a virtual generated column.
	tk.MustExec("create table t1 (a int primary key);")
	tk.MustGetErrCode("create table t2 (a int, b int as (a+1) virtual, foreign key (b) references t1(a));", errno.ErrCannotAddForeign)
	tk.MustExec("create table t2 (a int, b int generated always as (a+1) virtual);")
	tk.MustGetErrCode("alter table t2 add foreign key (b) references t1(a);", errno.ErrCannotAddForeign)
	tk.MustExec("drop table t1, t2;")

	// foreign key constraint can be defined on a stored generated column.
	tk.MustExec("create table t2 (a int primary key);")
	tk.MustExec("create table t1 (a int, b int as (a+1) stored, foreign key (b) references t2(a));")
	tk.MustExec("create table t3 (a int, b int generated always as (a+1) stored);")
	tk.MustExec("alter table t3 add foreign key (b) references t2(a);")
	tk.MustExec("drop table t1, t2, t3;")

	// foreign key constraint can reference a stored generated column.
	tk.MustExec("create table t1 (a int, b int generated always as (a+1) stored primary key);")
	tk.MustExec("create table t2 (a int, foreign key (a) references t1(b));")
	tk.MustExec("create table t3 (a int);")
	tk.MustExec("alter table t3 add foreign key (a) references t1(b);")
	tk.MustExec("drop table t1, t2, t3;")

	// rejected FK options on stored generated columns
	tk.MustGetErrCode("create table t1 (a int, b int generated always as (a+1) stored, foreign key (b) references t2(a) on update set null);", errno.ErrWrongFKOptionForGeneratedColumn)
	tk.MustGetErrCode("create table t1 (a int, b int generated always as (a+1) stored, foreign key (b) references t2(a) on update cascade);", errno.ErrWrongFKOptionForGeneratedColumn)
	tk.MustGetErrCode("create table t1 (a int, b int generated always as (a+1) stored, foreign key (b) references t2(a) on update set default);", errno.ErrWrongFKOptionForGeneratedColumn)
	tk.MustGetErrCode("create table t1 (a int, b int generated always as (a+1) stored, foreign key (b) references t2(a) on delete set null);", errno.ErrWrongFKOptionForGeneratedColumn)
	tk.MustGetErrCode("create table t1 (a int, b int generated always as (a+1) stored, foreign key (b) references t2(a) on delete set default);", errno.ErrWrongFKOptionForGeneratedColumn)
	tk.MustExec("create table t2 (a int primary key);")
	tk.MustExec("create table t1 (a int, b int generated always as (a+1) stored);")
	tk.MustGetErrCode("alter table t1 add foreign key (b) references t2(a) on update set null;", errno.ErrWrongFKOptionForGeneratedColumn)
	tk.MustGetErrCode("alter table t1 add foreign key (b) references t2(a) on update cascade;", errno.ErrWrongFKOptionForGeneratedColumn)
	tk.MustGetErrCode("alter table t1 add foreign key (b) references t2(a) on update set default;", errno.ErrWrongFKOptionForGeneratedColumn)
	tk.MustGetErrCode("alter table t1 add foreign key (b) references t2(a) on delete set null;", errno.ErrWrongFKOptionForGeneratedColumn)
	tk.MustGetErrCode("alter table t1 add foreign key (b) references t2(a) on delete set default;", errno.ErrWrongFKOptionForGeneratedColumn)
	tk.MustExec("drop table t1, t2;")
	// column name with uppercase characters
	tk.MustGetErrCode("create table t1 (A int, b int generated always as (a+1) stored, foreign key (b) references t2(a) on update set null);", errno.ErrWrongFKOptionForGeneratedColumn)
	tk.MustExec("create table t2 (a int primary key);")
	tk.MustExec("create table t1 (A int, b int generated always as (a+1) stored);")
	tk.MustGetErrCode("alter table t1 add foreign key (b) references t2(a) on update set null;", errno.ErrWrongFKOptionForGeneratedColumn)
	tk.MustExec("drop table t1, t2;")

	// special case: TiDB error different from MySQL 8.0
	// MySQL: ERROR 3104 (HY000): Cannot define foreign key with ON UPDATE SET NULL clause on a generated column.
	// TiDB:  ERROR 1146 (42S02): Table 'test.t2' doesn't exist
	tk.MustExec("create table t1 (a int, b int generated always as (a+1) stored);")
	tk.MustGetErrCode("alter table t1 add foreign key (b) references t2(a) on update set null;", errno.ErrNoSuchTable)
	tk.MustExec("drop table t1;")

	// allowed FK options on stored generated columns
	tk.MustExec("create table t1 (a int primary key, b char(5));")
	tk.MustExec("create table t2 (a int, b int generated always as (a % 10) stored, foreign key (b) references t1(a) on update restrict);")
	tk.MustExec("create table t3 (a int, b int generated always as (a % 10) stored, foreign key (b) references t1(a) on update no action);")
	tk.MustExec("create table t4 (a int, b int generated always as (a % 10) stored, foreign key (b) references t1(a) on delete restrict);")
	tk.MustExec("create table t5 (a int, b int generated always as (a % 10) stored, foreign key (b) references t1(a) on delete cascade);")
	tk.MustExec("create table t6 (a int, b int generated always as (a % 10) stored, foreign key (b) references t1(a) on delete no action);")
	tk.MustExec("drop table t2,t3,t4,t5,t6;")
	tk.MustExec("create table t2 (a int, b int generated always as (a % 10) stored);")
	tk.MustExec("alter table t2 add foreign key (b) references t1(a) on update restrict;")
	tk.MustExec("create table t3 (a int, b int generated always as (a % 10) stored);")
	tk.MustExec("alter table t3 add foreign key (b) references t1(a) on update no action;")
	tk.MustExec("create table t4 (a int, b int generated always as (a % 10) stored);")
	tk.MustExec("alter table t4 add foreign key (b) references t1(a) on delete restrict;")
	tk.MustExec("create table t5 (a int, b int generated always as (a % 10) stored);")
	tk.MustExec("alter table t5 add foreign key (b) references t1(a) on delete cascade;")
	tk.MustExec("create table t6 (a int, b int generated always as (a % 10) stored);")
	tk.MustExec("alter table t6 add foreign key (b) references t1(a) on delete no action;")
	tk.MustExec("drop table t1,t2,t3,t4,t5,t6;")

	// rejected FK options on the base columns of a stored generated columns
	tk.MustExec("create table t2 (a int primary key);")
	tk.MustGetErrCode("create table t1 (a int, b int generated always as (a+1) stored, foreign key (a) references t2(a) on update set null);", errno.ErrCannotAddForeign)
	tk.MustGetErrCode("create table t1 (a int, b int generated always as (a+1) stored, foreign key (a) references t2(a) on update cascade);", errno.ErrCannotAddForeign)
	tk.MustGetErrCode("create table t1 (a int, b int generated always as (a+1) stored, foreign key (a) references t2(a) on update set default);", errno.ErrCannotAddForeign)
	tk.MustGetErrCode("create table t1 (a int, b int generated always as (a+1) stored, foreign key (a) references t2(a) on delete set null);", errno.ErrCannotAddForeign)
	tk.MustGetErrCode("create table t1 (a int, b int generated always as (a+1) stored, foreign key (a) references t2(a) on delete cascade);", errno.ErrCannotAddForeign)
	tk.MustGetErrCode("create table t1 (a int, b int generated always as (a+1) stored, foreign key (a) references t2(a) on delete set default);", errno.ErrCannotAddForeign)
	tk.MustExec("create table t1 (a int, b int generated always as (a+1) stored);")
	tk.MustGetErrCode("alter table t1 add foreign key (a) references t2(a) on update set null;", errno.ErrCannotAddForeign)
	tk.MustGetErrCode("alter table t1 add foreign key (a) references t2(a) on update cascade;", errno.ErrCannotAddForeign)
	tk.MustGetErrCode("alter table t1 add foreign key (a) references t2(a) on update set default;", errno.ErrCannotAddForeign)
	tk.MustGetErrCode("alter table t1 add foreign key (a) references t2(a) on delete set null;", errno.ErrCannotAddForeign)
	tk.MustGetErrCode("alter table t1 add foreign key (a) references t2(a) on delete cascade;", errno.ErrCannotAddForeign)
	tk.MustGetErrCode("alter table t1 add foreign key (a) references t2(a) on delete set default;", errno.ErrCannotAddForeign)
	tk.MustExec("drop table t1, t2;")

	// allowed FK options on the base columns of a stored generated columns
	tk.MustExec("create table t1 (a int primary key, b char(5));")
	tk.MustExec("create table t2 (a int, b int generated always as (a % 10) stored, foreign key (a) references t1(a) on update restrict);")
	tk.MustExec("create table t3 (a int, b int generated always as (a % 10) stored, foreign key (a) references t1(a) on update no action);")
	tk.MustExec("create table t4 (a int, b int generated always as (a % 10) stored, foreign key (a) references t1(a) on delete restrict);")
	tk.MustExec("create table t5 (a int, b int generated always as (a % 10) stored, foreign key (a) references t1(a) on delete no action);")
	tk.MustExec("drop table t2,t3,t4,t5")
	tk.MustExec("create table t2 (a int, b int generated always as (a % 10) stored);")
	tk.MustExec("alter table t2 add foreign key (a) references t1(a) on update restrict;")
	tk.MustExec("create table t3 (a int, b int generated always as (a % 10) stored);")
	tk.MustExec("alter table t3 add foreign key (a) references t1(a) on update no action;")
	tk.MustExec("create table t4 (a int, b int generated always as (a % 10) stored);")
	tk.MustExec("alter table t4 add foreign key (a) references t1(a) on delete restrict;")
	tk.MustExec("create table t5 (a int, b int generated always as (a % 10) stored);")
	tk.MustExec("alter table t5 add foreign key (a) references t1(a) on delete no action;")
	tk.MustExec("drop table t1,t2,t3,t4,t5;")
}

func (s *testSerialDBSuite) TestTruncateTable(c *C) {
	tk := testkit.NewTestKit(c, s.store)
	tk.MustExec("use test")
	tk.MustExec("create table truncate_table (c1 int, c2 int)")
	tk.MustExec("insert truncate_table values (1, 1), (2, 2)")
	ctx := tk.Se.(sessionctx.Context)
	is := domain.GetDomain(ctx).InfoSchema()
	oldTblInfo, err := is.TableByName(model.NewCIStr("test"), model.NewCIStr("truncate_table"))
	c.Assert(err, IsNil)
	oldTblID := oldTblInfo.Meta().ID

	tk.MustExec("truncate table truncate_table")

	tk.MustExec("insert truncate_table values (3, 3), (4, 4)")
	tk.MustQuery("select * from truncate_table").Check(testkit.Rows("3 3", "4 4"))

	is = domain.GetDomain(ctx).InfoSchema()
	newTblInfo, err := is.TableByName(model.NewCIStr("test"), model.NewCIStr("truncate_table"))
	c.Assert(err, IsNil)
	c.Assert(newTblInfo.Meta().ID, Greater, oldTblID)

	// Verify that the old table data has been deleted by background worker.
	tablePrefix := tablecodec.EncodeTablePrefix(oldTblID)
	hasOldTableData := true
	for i := 0; i < waitForCleanDataRound; i++ {
		err = kv.RunInNewTxn(context.Background(), s.store, false, func(ctx context.Context, txn kv.Transaction) error {
			it, err1 := txn.Iter(tablePrefix, nil)
			if err1 != nil {
				return err1
			}
			if !it.Valid() {
				hasOldTableData = false
			} else {
				hasOldTableData = it.Key().HasPrefix(tablePrefix)
			}
			it.Close()
			return nil
		})
		c.Assert(err, IsNil)
		if !hasOldTableData {
			break
		}
		time.Sleep(waitForCleanDataInterval)
	}
	c.Assert(hasOldTableData, IsFalse)

	// Test for truncate table should clear the tiflash available status.
	c.Assert(failpoint.Enable("github.com/pingcap/tidb/infoschema/mockTiFlashStoreCount", `return(true)`), IsNil)
	defer func() {
		err = failpoint.Disable("github.com/pingcap/tidb/infoschema/mockTiFlashStoreCount")
		c.Assert(err, IsNil)
	}()

	tk.MustExec("drop table if exists t1;")
	tk.MustExec("create table t1 (a int);")
	tk.MustExec("alter table t1 set tiflash replica 3 location labels 'a','b';")
	t1 := testGetTableByName(c, s.s, "test", "t1")
	// Mock for table tiflash replica was available.
	err = domain.GetDomain(tk.Se).DDL().UpdateTableReplicaInfo(tk.Se, t1.Meta().ID, true)
	c.Assert(err, IsNil)
	t1 = testGetTableByName(c, s.s, "test", "t1")
	c.Assert(t1.Meta().TiFlashReplica, NotNil)
	c.Assert(t1.Meta().TiFlashReplica.Available, IsTrue)

	tk.MustExec("truncate table t1")
	t2 := testGetTableByName(c, s.s, "test", "t1")
	c.Assert(t2.Meta().TiFlashReplica.Count, Equals, t1.Meta().TiFlashReplica.Count)
	c.Assert(t2.Meta().TiFlashReplica.LocationLabels, DeepEquals, t1.Meta().TiFlashReplica.LocationLabels)
	c.Assert(t2.Meta().TiFlashReplica.Available, IsFalse)
	c.Assert(t2.Meta().TiFlashReplica.AvailablePartitionIDs, HasLen, 0)

	// Test for truncate partition should clear the tiflash available status.
	tk.MustExec("drop table if exists t1;")
	tk.MustExec("create table t1 (a int) partition by hash(a) partitions 2;")
	tk.MustExec("alter table t1 set tiflash replica 3 location labels 'a','b';")
	t1 = testGetTableByName(c, s.s, "test", "t1")
	// Mock for all partitions replica was available.
	partition := t1.Meta().Partition
	c.Assert(len(partition.Definitions), Equals, 2)
	err = domain.GetDomain(tk.Se).DDL().UpdateTableReplicaInfo(tk.Se, partition.Definitions[0].ID, true)
	c.Assert(err, IsNil)
	err = domain.GetDomain(tk.Se).DDL().UpdateTableReplicaInfo(tk.Se, partition.Definitions[1].ID, true)
	c.Assert(err, IsNil)
	t1 = testGetTableByName(c, s.s, "test", "t1")
	c.Assert(t1.Meta().TiFlashReplica, NotNil)
	c.Assert(t1.Meta().TiFlashReplica.Available, IsTrue)
	c.Assert(t1.Meta().TiFlashReplica.AvailablePartitionIDs, DeepEquals, []int64{partition.Definitions[0].ID, partition.Definitions[1].ID})

	tk.MustExec("alter table t1 truncate partition p0")
	t2 = testGetTableByName(c, s.s, "test", "t1")
	c.Assert(t2.Meta().TiFlashReplica.Count, Equals, t1.Meta().TiFlashReplica.Count)
	c.Assert(t2.Meta().TiFlashReplica.LocationLabels, DeepEquals, t1.Meta().TiFlashReplica.LocationLabels)
	c.Assert(t2.Meta().TiFlashReplica.Available, IsFalse)
	c.Assert(t2.Meta().TiFlashReplica.AvailablePartitionIDs, DeepEquals, []int64{partition.Definitions[1].ID})
	// Test for truncate twice.
	tk.MustExec("alter table t1 truncate partition p0")
	t2 = testGetTableByName(c, s.s, "test", "t1")
	c.Assert(t2.Meta().TiFlashReplica.Count, Equals, t1.Meta().TiFlashReplica.Count)
	c.Assert(t2.Meta().TiFlashReplica.LocationLabels, DeepEquals, t1.Meta().TiFlashReplica.LocationLabels)
	c.Assert(t2.Meta().TiFlashReplica.Available, IsFalse)
	c.Assert(t2.Meta().TiFlashReplica.AvailablePartitionIDs, DeepEquals, []int64{partition.Definitions[1].ID})

}

func (s *testDBSuite4) TestRenameTable(c *C) {
	isAlterTable := false
	s.testRenameTable(c, "rename table %s to %s", isAlterTable)
}

func (s *testDBSuite5) TestAlterTableRenameTable(c *C) {
	isAlterTable := true
	s.testRenameTable(c, "alter table %s rename to %s", isAlterTable)
}

func (s *testDBSuite) testRenameTable(c *C, sql string, isAlterTable bool) {
	tk := testkit.NewTestKit(c, s.store)
	tk.MustExec("use test")
	tk.MustGetErrCode("rename table tb1 to tb2;", errno.ErrNoSuchTable)
	// for different databases
	tk.MustExec("create table t (c1 int, c2 int)")
	tk.MustExec("insert t values (1, 1), (2, 2)")
	ctx := tk.Se.(sessionctx.Context)
	is := domain.GetDomain(ctx).InfoSchema()
	oldTblInfo, err := is.TableByName(model.NewCIStr("test"), model.NewCIStr("t"))
	c.Assert(err, IsNil)
	oldTblID := oldTblInfo.Meta().ID
	tk.MustExec("create database test1")
	tk.MustExec("use test1")
	tk.MustExec(fmt.Sprintf(sql, "test.t", "test1.t1"))
	is = domain.GetDomain(ctx).InfoSchema()
	newTblInfo, err := is.TableByName(model.NewCIStr("test1"), model.NewCIStr("t1"))
	c.Assert(err, IsNil)
	c.Assert(newTblInfo.Meta().ID, Equals, oldTblID)
	tk.MustQuery("select * from t1").Check(testkit.Rows("1 1", "2 2"))
	tk.MustExec("use test")

	// Make sure t doesn't exist.
	tk.MustExec("create table t (c1 int, c2 int)")
	tk.MustExec("drop table t")

	// for the same database
	tk.MustExec("use test1")
	tk.MustExec(fmt.Sprintf(sql, "t1", "t2"))
	is = domain.GetDomain(ctx).InfoSchema()
	newTblInfo, err = is.TableByName(model.NewCIStr("test1"), model.NewCIStr("t2"))
	c.Assert(err, IsNil)
	c.Assert(newTblInfo.Meta().ID, Equals, oldTblID)
	tk.MustQuery("select * from t2").Check(testkit.Rows("1 1", "2 2"))
	isExist := is.TableExists(model.NewCIStr("test1"), model.NewCIStr("t1"))
	c.Assert(isExist, IsFalse)
	tk.MustQuery("show tables").Check(testkit.Rows("t2"))

	// for failure case
	failSQL := fmt.Sprintf(sql, "test_not_exist.t", "test_not_exist.t")
	if isAlterTable {
		tk.MustGetErrCode(failSQL, errno.ErrNoSuchTable)
	} else {
		tk.MustGetErrCode(failSQL, errno.ErrNoSuchTable)
	}
	failSQL = fmt.Sprintf(sql, "test.test_not_exist", "test.test_not_exist")
	if isAlterTable {
		tk.MustGetErrCode(failSQL, errno.ErrNoSuchTable)
	} else {
		tk.MustGetErrCode(failSQL, errno.ErrNoSuchTable)
	}
	failSQL = fmt.Sprintf(sql, "test.t_not_exist", "test_not_exist.t")
	if isAlterTable {
		tk.MustGetErrCode(failSQL, errno.ErrNoSuchTable)
	} else {
		tk.MustGetErrCode(failSQL, errno.ErrNoSuchTable)
	}
	failSQL = fmt.Sprintf(sql, "test1.t2", "test_not_exist.t")
	tk.MustGetErrCode(failSQL, errno.ErrErrorOnRename)

	tk.MustExec("use test1")
	tk.MustExec("create table if not exists t_exist (c1 int, c2 int)")
	failSQL = fmt.Sprintf(sql, "test1.t2", "test1.t_exist")
	tk.MustGetErrCode(failSQL, errno.ErrTableExists)
	failSQL = fmt.Sprintf(sql, "test.t_not_exist", "test1.t_exist")
	if isAlterTable {
		tk.MustGetErrCode(failSQL, errno.ErrNoSuchTable)
	} else {
		tk.MustGetErrCode(failSQL, errno.ErrTableExists)
	}
	failSQL = fmt.Sprintf(sql, "test_not_exist.t", "test1.t_exist")
	if isAlterTable {
		tk.MustGetErrCode(failSQL, errno.ErrNoSuchTable)
	} else {
		tk.MustGetErrCode(failSQL, errno.ErrTableExists)
	}
	failSQL = fmt.Sprintf(sql, "test_not_exist.t", "test1.t_not_exist")
	if isAlterTable {
		tk.MustGetErrCode(failSQL, errno.ErrNoSuchTable)
	} else {
		tk.MustGetErrCode(failSQL, errno.ErrNoSuchTable)
	}

	// for the same table name
	tk.MustExec("use test1")
	tk.MustExec("create table if not exists t (c1 int, c2 int)")
	tk.MustExec("create table if not exists t1 (c1 int, c2 int)")
	if isAlterTable {
		tk.MustExec(fmt.Sprintf(sql, "test1.t", "t"))
		tk.MustExec(fmt.Sprintf(sql, "test1.t1", "test1.T1"))
	} else {
		tk.MustGetErrCode(fmt.Sprintf(sql, "test1.t", "t"), errno.ErrTableExists)
		tk.MustGetErrCode(fmt.Sprintf(sql, "test1.t1", "test1.T1"), errno.ErrTableExists)
	}

	// Test rename table name too long.
	tk.MustGetErrCode("rename table test1.t1 to test1.txxxxxxxxxxxxxxxxxxxxxxxxxxxxxxxxxxxxxxxxxxxxxxxxxxxxxxxxxxxxxxxx", errno.ErrTooLongIdent)
	tk.MustGetErrCode("alter  table test1.t1 rename to test1.txxxxxxxxxxxxxxxxxxxxxxxxxxxxxxxxxxxxxxxxxxxxxxxxxxxxxxxxxxxxxxxx", errno.ErrTooLongIdent)

	tk.MustExec("drop database test1")
}

func (s *testDBSuite1) TestRenameMultiTables(c *C) {
	tk := testkit.NewTestKit(c, s.store)
	tk.MustExec("use test")
	tk.MustExec("create table t1(id int)")
	tk.MustExec("create table t2(id int)")
	sql := "rename table t1 to t3, t2 to t4"
	_, err := tk.Exec(sql)
	c.Assert(err, IsNil)

	tk.MustExec("drop table t3, t4")

	tk.MustExec("create table t1 (c1 int, c2 int)")
	tk.MustExec("create table t2 (c1 int, c2 int)")
	tk.MustExec("insert t1 values (1, 1), (2, 2)")
	tk.MustExec("insert t2 values (1, 1), (2, 2)")
	ctx := tk.Se.(sessionctx.Context)
	is := domain.GetDomain(ctx).InfoSchema()
	oldTblInfo1, err := is.TableByName(model.NewCIStr("test"), model.NewCIStr("t1"))
	c.Assert(err, IsNil)
	oldTblID1 := oldTblInfo1.Meta().ID
	oldTblInfo2, err := is.TableByName(model.NewCIStr("test"), model.NewCIStr("t2"))
	c.Assert(err, IsNil)
	oldTblID2 := oldTblInfo2.Meta().ID
	tk.MustExec("create database test1")
	tk.MustExec("use test1")
	tk.MustExec("rename table test.t1 to test1.t1, test.t2 to test1.t2")
	is = domain.GetDomain(ctx).InfoSchema()
	newTblInfo1, err := is.TableByName(model.NewCIStr("test1"), model.NewCIStr("t1"))
	c.Assert(err, IsNil)
	c.Assert(newTblInfo1.Meta().ID, Equals, oldTblID1)
	newTblInfo2, err := is.TableByName(model.NewCIStr("test1"), model.NewCIStr("t2"))
	c.Assert(err, IsNil)
	c.Assert(newTblInfo2.Meta().ID, Equals, oldTblID2)
	tk.MustQuery("select * from t1").Check(testkit.Rows("1 1", "2 2"))
	tk.MustQuery("select * from t2").Check(testkit.Rows("1 1", "2 2"))

	// Make sure t1,t2 doesn't exist.
	isExist := is.TableExists(model.NewCIStr("test"), model.NewCIStr("t1"))
	c.Assert(isExist, IsFalse)
	isExist = is.TableExists(model.NewCIStr("test"), model.NewCIStr("t2"))
	c.Assert(isExist, IsFalse)

	// for the same database
	tk.MustExec("use test1")
	tk.MustExec("rename table test1.t1 to test1.t3, test1.t2 to test1.t4")
	is = domain.GetDomain(ctx).InfoSchema()
	newTblInfo1, err = is.TableByName(model.NewCIStr("test1"), model.NewCIStr("t3"))
	c.Assert(err, IsNil)
	c.Assert(newTblInfo1.Meta().ID, Equals, oldTblID1)
	newTblInfo2, err = is.TableByName(model.NewCIStr("test1"), model.NewCIStr("t4"))
	c.Assert(err, IsNil)
	c.Assert(newTblInfo2.Meta().ID, Equals, oldTblID2)
	tk.MustQuery("select * from t3").Check(testkit.Rows("1 1", "2 2"))
	isExist = is.TableExists(model.NewCIStr("test1"), model.NewCIStr("t1"))
	c.Assert(isExist, IsFalse)
	tk.MustQuery("select * from t4").Check(testkit.Rows("1 1", "2 2"))
	isExist = is.TableExists(model.NewCIStr("test1"), model.NewCIStr("t2"))
	c.Assert(isExist, IsFalse)
	tk.MustQuery("show tables").Check(testkit.Rows("t3", "t4"))

	// for multi tables same database
	tk.MustExec("create table t5 (c1 int, c2 int)")
	tk.MustExec("insert t5 values (1, 1), (2, 2)")
	is = domain.GetDomain(ctx).InfoSchema()
	oldTblInfo3, err := is.TableByName(model.NewCIStr("test1"), model.NewCIStr("t5"))
	c.Assert(err, IsNil)
	oldTblID3 := oldTblInfo3.Meta().ID
	tk.MustExec("rename table test1.t3 to test1.t1, test1.t4 to test1.t2, test1.t5 to test1.t3")
	is = domain.GetDomain(ctx).InfoSchema()
	newTblInfo1, err = is.TableByName(model.NewCIStr("test1"), model.NewCIStr("t1"))
	c.Assert(err, IsNil)
	c.Assert(newTblInfo1.Meta().ID, Equals, oldTblID1)
	newTblInfo2, err = is.TableByName(model.NewCIStr("test1"), model.NewCIStr("t2"))
	c.Assert(err, IsNil)
	c.Assert(newTblInfo2.Meta().ID, Equals, oldTblID2)
	newTblInfo3, err := is.TableByName(model.NewCIStr("test1"), model.NewCIStr("t3"))
	c.Assert(err, IsNil)
	c.Assert(newTblInfo3.Meta().ID, Equals, oldTblID3)
	tk.MustQuery("show tables").Check(testkit.Rows("t1", "t2", "t3"))

	// for multi tables different databases
	tk.MustExec("use test")
	tk.MustExec("rename table test1.t1 to test.t2, test1.t2 to test.t3, test1.t3 to test.t4")
	is = domain.GetDomain(ctx).InfoSchema()
	newTblInfo1, err = is.TableByName(model.NewCIStr("test"), model.NewCIStr("t2"))
	c.Assert(err, IsNil)
	c.Assert(newTblInfo1.Meta().ID, Equals, oldTblID1)
	newTblInfo2, err = is.TableByName(model.NewCIStr("test"), model.NewCIStr("t3"))
	c.Assert(err, IsNil)
	c.Assert(newTblInfo2.Meta().ID, Equals, oldTblID2)
	newTblInfo3, err = is.TableByName(model.NewCIStr("test"), model.NewCIStr("t4"))
	c.Assert(err, IsNil)
	c.Assert(newTblInfo3.Meta().ID, Equals, oldTblID3)
	tk.MustQuery("show tables").Check(testkit.Rows("t2", "t3", "t4"))

	// for failure case
	failSQL := "rename table test_not_exist.t to test_not_exist.t, test_not_exist.t to test_not_exist.t"
	tk.MustGetErrCode(failSQL, errno.ErrNoSuchTable)
	failSQL = "rename table test.test_not_exist to test.test_not_exist, test.test_not_exist to test.test_not_exist"
	tk.MustGetErrCode(failSQL, errno.ErrNoSuchTable)
	failSQL = "rename table test.t_not_exist to test_not_exist.t, test.t_not_exist to test_not_exist.t"
	tk.MustGetErrCode(failSQL, errno.ErrNoSuchTable)
	failSQL = "rename table test1.t2 to test_not_exist.t, test1.t2 to test_not_exist.t"
	tk.MustGetErrCode(failSQL, errno.ErrNoSuchTable)

	tk.MustExec("drop database test1")
	tk.MustExec("drop database test")
}

func (s *testDBSuite2) TestAddNotNullColumn(c *C) {
	tk := testkit.NewTestKit(c, s.store)
	tk.MustExec("use test_db")
	// for different databases
	tk.MustExec("create table tnn (c1 int primary key auto_increment, c2 int)")
	tk.MustExec("insert tnn (c2) values (0)" + strings.Repeat(",(0)", 99))
	done := make(chan error, 1)
	testddlutil.SessionExecInGoroutine(s.store, "test_db", "alter table tnn add column c3 int not null default 3", done)
	updateCnt := 0
out:
	for {
		select {
		case err := <-done:
			c.Assert(err, IsNil)
			break out
		default:
			// Close issue #14636
			// Because add column action is not amendable now, it causes an error when the schema is changed
			// in the process of an insert statement.
			_, err := tk.Exec("update tnn set c2 = c2 + 1 where c1 = 99")
			if err == nil {
				updateCnt++
			}
		}
	}
	expected := fmt.Sprintf("%d %d", updateCnt, 3)
	tk.MustQuery("select c2, c3 from tnn where c1 = 99").Check(testkit.Rows(expected))

	tk.MustExec("drop table tnn")
}

func (s *testDBSuite3) TestVirtualColumnDDL(c *C) {
	tk := testkit.NewTestKit(c, s.store)
	tk.MustExec("use test")
	tk.MustExec("drop table if exists test_gv_ddl")
	tk.MustExec(`create global temporary table test_gv_ddl(a int, b int as (a+8) virtual, c int as (b + 2) stored) on commit delete rows;`)
	defer tk.MustExec("drop table if exists test_gv_ddl")
	is := tk.Se.(sessionctx.Context).GetInfoSchema().(infoschema.InfoSchema)
	table, err := is.TableByName(model.NewCIStr("test"), model.NewCIStr("test_gv_ddl"))
	c.Assert(err, IsNil)
	testCases := []struct {
		generatedExprString string
		generatedStored     bool
	}{
		{"", false},
		{"`a` + 8", false},
		{"`b` + 2", true},
	}
	for i, column := range table.Meta().Columns {
		c.Assert(column.GeneratedExprString, Equals, testCases[i].generatedExprString)
		c.Assert(column.GeneratedStored, Equals, testCases[i].generatedStored)
	}
	result := tk.MustQuery(`DESC test_gv_ddl`)
	result.Check(testkit.Rows(`a int(11) YES  <nil> `, `b int(11) YES  <nil> VIRTUAL GENERATED`, `c int(11) YES  <nil> STORED GENERATED`))
	tk.MustExec("begin;")
	tk.MustExec("insert into test_gv_ddl values (1, default, default)")
	tk.MustQuery("select * from test_gv_ddl").Check(testkit.Rows("1 9 11"))
	_, err = tk.Exec("commit")
	c.Assert(err, IsNil)

	// for local temporary table
	tk.MustExec(`create temporary table test_local_gv_ddl(a int, b int as (a+8) virtual, c int as (b + 2) stored);`)
	defer tk.MustExec("drop table if exists test_local_gv_ddl")
	is = tk.Se.(sessionctx.Context).GetInfoSchema().(infoschema.InfoSchema)
	table, err = is.TableByName(model.NewCIStr("test"), model.NewCIStr("test_local_gv_ddl"))
	c.Assert(err, IsNil)
	for i, column := range table.Meta().Columns {
		c.Assert(column.GeneratedExprString, Equals, testCases[i].generatedExprString)
		c.Assert(column.GeneratedStored, Equals, testCases[i].generatedStored)
	}
	result = tk.MustQuery(`DESC test_local_gv_ddl`)
	result.Check(testkit.Rows(`a int(11) YES  <nil> `, `b int(11) YES  <nil> VIRTUAL GENERATED`, `c int(11) YES  <nil> STORED GENERATED`))
	tk.MustExec("begin;")
	tk.MustExec("insert into test_local_gv_ddl values (1, default, default)")
	tk.MustQuery("select * from test_local_gv_ddl").Check(testkit.Rows("1 9 11"))
	_, err = tk.Exec("commit")
	c.Assert(err, IsNil)
	tk.MustQuery("select * from test_local_gv_ddl").Check(testkit.Rows("1 9 11"))
}

func (s *testDBSuite3) TestGeneratedColumnDDL(c *C) {
	tk := testkit.NewTestKit(c, s.store)
	tk.MustExec("use test")

	// Check create table with virtual and stored generated columns.
	tk.MustExec(`CREATE TABLE test_gv_ddl(a int, b int as (a+8) virtual, c int as (b + 2) stored)`)

	// Check desc table with virtual and stored generated columns.
	result := tk.MustQuery(`DESC test_gv_ddl`)
	result.Check(testkit.Rows(`a int(11) YES  <nil> `, `b int(11) YES  <nil> VIRTUAL GENERATED`, `c int(11) YES  <nil> STORED GENERATED`))

	// Check show create table with virtual and stored generated columns.
	result = tk.MustQuery(`show create table test_gv_ddl`)
	result.Check(testkit.Rows(
		"test_gv_ddl CREATE TABLE `test_gv_ddl` (\n  `a` int(11) DEFAULT NULL,\n  `b` int(11) GENERATED ALWAYS AS (`a` + 8) VIRTUAL,\n  `c` int(11) GENERATED ALWAYS AS (`b` + 2) STORED\n) ENGINE=InnoDB DEFAULT CHARSET=utf8mb4 COLLATE=utf8mb4_bin",
	))

	// Check generated expression with blanks.
	tk.MustExec("create table table_with_gen_col_blanks (a int, b char(20) as (cast( \r\n\t a \r\n\tas  char)), c int as (a+100))")
	result = tk.MustQuery(`show create table table_with_gen_col_blanks`)
	result.Check(testkit.Rows("table_with_gen_col_blanks CREATE TABLE `table_with_gen_col_blanks` (\n" +
		"  `a` int(11) DEFAULT NULL,\n" +
		"  `b` char(20) GENERATED ALWAYS AS (cast(`a` as char)) VIRTUAL,\n" +
		"  `c` int(11) GENERATED ALWAYS AS (`a` + 100) VIRTUAL\n" +
		") ENGINE=InnoDB DEFAULT CHARSET=utf8mb4 COLLATE=utf8mb4_bin"))

	// Check generated expression with charset latin1 ("latin1" != mysql.DefaultCharset).
	tk.MustExec("create table table_with_gen_col_latin1 (a int, b char(20) as (cast( \r\n\t a \r\n\tas  char charset latin1)), c int as (a+100))")
	result = tk.MustQuery(`show create table table_with_gen_col_latin1`)
	result.Check(testkit.Rows("table_with_gen_col_latin1 CREATE TABLE `table_with_gen_col_latin1` (\n" +
		"  `a` int(11) DEFAULT NULL,\n" +
		"  `b` char(20) GENERATED ALWAYS AS (cast(`a` as char charset latin1)) VIRTUAL,\n" +
		"  `c` int(11) GENERATED ALWAYS AS (`a` + 100) VIRTUAL\n" +
		") ENGINE=InnoDB DEFAULT CHARSET=utf8mb4 COLLATE=utf8mb4_bin"))

	// Check generated expression with string (issue 9457).
	tk.MustExec("create table table_with_gen_col_string (first_name varchar(10), last_name varchar(10), full_name varchar(255) AS (CONCAT(first_name,' ',last_name)))")
	result = tk.MustQuery(`show create table table_with_gen_col_string`)
	result.Check(testkit.Rows("table_with_gen_col_string CREATE TABLE `table_with_gen_col_string` (\n" +
		"  `first_name` varchar(10) DEFAULT NULL,\n" +
		"  `last_name` varchar(10) DEFAULT NULL,\n" +
		"  `full_name` varchar(255) GENERATED ALWAYS AS (concat(`first_name`, _utf8mb4' ', `last_name`)) VIRTUAL\n" +
		") ENGINE=InnoDB DEFAULT CHARSET=utf8mb4 COLLATE=utf8mb4_bin"))

	tk.MustExec("alter table table_with_gen_col_string modify column full_name varchar(255) GENERATED ALWAYS AS (CONCAT(last_name,' ' ,first_name) ) VIRTUAL")
	result = tk.MustQuery(`show create table table_with_gen_col_string`)
	result.Check(testkit.Rows("table_with_gen_col_string CREATE TABLE `table_with_gen_col_string` (\n" +
		"  `first_name` varchar(10) DEFAULT NULL,\n" +
		"  `last_name` varchar(10) DEFAULT NULL,\n" +
		"  `full_name` varchar(255) GENERATED ALWAYS AS (concat(`last_name`, _utf8mb4' ', `first_name`)) VIRTUAL\n" +
		") ENGINE=InnoDB DEFAULT CHARSET=utf8mb4 COLLATE=utf8mb4_bin"))

	// Test incorrect parameter count.
	tk.MustGetErrCode("create table test_gv_incorrect_pc(a double, b int as (lower(a, 2)))", errno.ErrWrongParamcountToNativeFct)
	tk.MustGetErrCode("create table test_gv_incorrect_pc(a double, b int as (lower(a, 2)) stored)", errno.ErrWrongParamcountToNativeFct)

	genExprTests := []struct {
		stmt string
		err  int
	}{
		// Drop/rename columns dependent by other column.
		{`alter table test_gv_ddl drop column a`, errno.ErrDependentByGeneratedColumn},
		{`alter table test_gv_ddl change column a anew int`, errno.ErrBadField},

		// Modify/change stored status of generated columns.
		{`alter table test_gv_ddl modify column b bigint`, errno.ErrUnsupportedOnGeneratedColumn},
		{`alter table test_gv_ddl change column c cnew bigint as (a+100)`, errno.ErrUnsupportedOnGeneratedColumn},

		// Modify/change generated columns breaking prior.
		{`alter table test_gv_ddl modify column b int as (c+100)`, errno.ErrGeneratedColumnNonPrior},
		{`alter table test_gv_ddl change column b bnew int as (c+100)`, errno.ErrGeneratedColumnNonPrior},

		// Refer not exist columns in generation expression.
		{`create table test_gv_ddl_bad (a int, b int as (c+8))`, errno.ErrBadField},

		// Refer generated columns non prior.
		{`create table test_gv_ddl_bad (a int, b int as (c+1), c int as (a+1))`, errno.ErrGeneratedColumnNonPrior},

		// Virtual generated columns cannot be primary key.
		{`create table test_gv_ddl_bad (a int, b int, c int as (a+b) primary key)`, errno.ErrUnsupportedOnGeneratedColumn},
		{`create table test_gv_ddl_bad (a int, b int, c int as (a+b), primary key(c))`, errno.ErrUnsupportedOnGeneratedColumn},
		{`create table test_gv_ddl_bad (a int, b int, c int as (a+b), primary key(a, c))`, errno.ErrUnsupportedOnGeneratedColumn},

		// Add stored generated column through alter table.
		{`alter table test_gv_ddl add column d int as (b+2) stored`, errno.ErrUnsupportedOnGeneratedColumn},
		{`alter table test_gv_ddl modify column b int as (a + 8) stored`, errno.ErrUnsupportedOnGeneratedColumn},

		// Add generated column with incorrect parameter count.
		{`alter table test_gv_ddl add column z int as (lower(a, 2))`, errno.ErrWrongParamcountToNativeFct},
		{`alter table test_gv_ddl add column z int as (lower(a, 2)) stored`, errno.ErrWrongParamcountToNativeFct},

		// Modify generated column with incorrect parameter count.
		{`alter table test_gv_ddl modify column b int as (lower(a, 2))`, errno.ErrWrongParamcountToNativeFct},
		{`alter table test_gv_ddl change column b b int as (lower(a, 2))`, errno.ErrWrongParamcountToNativeFct},
	}
	for _, tt := range genExprTests {
		tk.MustGetErrCode(tt.stmt, tt.err)
	}

	// Check alter table modify/change generated column.
	modStoredColErrMsg := "[ddl:3106]'modifying a stored column' is not supported for generated columns."
	_, err := tk.Exec(`alter table test_gv_ddl modify column c bigint as (b+200) stored`)
	c.Assert(err, NotNil)
	c.Assert(err.Error(), Equals, modStoredColErrMsg)

	result = tk.MustQuery(`DESC test_gv_ddl`)
	result.Check(testkit.Rows(`a int(11) YES  <nil> `, `b int(11) YES  <nil> VIRTUAL GENERATED`, `c int(11) YES  <nil> STORED GENERATED`))

	tk.MustExec(`alter table test_gv_ddl change column b b bigint as (a+100) virtual`)
	result = tk.MustQuery(`DESC test_gv_ddl`)
	result.Check(testkit.Rows(`a int(11) YES  <nil> `, `b bigint(20) YES  <nil> VIRTUAL GENERATED`, `c int(11) YES  <nil> STORED GENERATED`))

	tk.MustExec(`alter table test_gv_ddl change column c cnew bigint`)
	result = tk.MustQuery(`DESC test_gv_ddl`)
	result.Check(testkit.Rows(`a int(11) YES  <nil> `, `b bigint(20) YES  <nil> VIRTUAL GENERATED`, `cnew bigint(20) YES  <nil> `))

	// Test generated column `\\`.
	tk.MustExec("drop table if exists t")
	tk.MustExec("CREATE TABLE t(c0 TEXT AS ('\\\\'));")
	tk.MustExec("insert into t values ()")
	tk.MustQuery("select * from t").Check(testkit.Rows("\\"))
	tk.MustExec("drop table if exists t")
	tk.MustExec("CREATE TABLE t(c0 TEXT AS ('a\\\\b\\\\c\\\\'))")
	tk.MustExec("insert into t values ()")
	tk.MustQuery("select * from t").Check(testkit.Rows("a\\b\\c\\"))
}

func (s *testDBSuite4) TestComment(c *C) {
	tk := testkit.NewTestKit(c, s.store)
	tk.MustExec("use " + s.schemaName)
	tk.MustExec("drop table if exists ct, ct1")

	validComment := strings.Repeat("a", 1024)
	invalidComment := strings.Repeat("b", 1025)

	tk.MustExec("create table ct (c int, d int, e int, key (c) comment '" + validComment + "')")
	tk.MustExec("create index i on ct (d) comment '" + validComment + "'")
	tk.MustExec("alter table ct add key (e) comment '" + validComment + "'")

	tk.MustGetErrCode("create table ct1 (c int, key (c) comment '"+invalidComment+"')", errno.ErrTooLongIndexComment)
	tk.MustGetErrCode("create index i1 on ct (d) comment '"+invalidComment+"b"+"'", errno.ErrTooLongIndexComment)
	tk.MustGetErrCode("alter table ct add key (e) comment '"+invalidComment+"'", errno.ErrTooLongIndexComment)

	tk.MustExec("set @@sql_mode=''")
	tk.MustExec("create table ct1 (c int, d int, e int, key (c) comment '" + invalidComment + "')")
	c.Assert(tk.Se.GetSessionVars().StmtCtx.WarningCount(), Equals, uint16(1))
	tk.MustQuery("show warnings").Check(testutil.RowsWithSep("|", "Warning|1688|Comment for index 'c' is too long (max = 1024)"))
	tk.MustExec("create index i1 on ct1 (d) comment '" + invalidComment + "b" + "'")
	c.Assert(tk.Se.GetSessionVars().StmtCtx.WarningCount(), Equals, uint16(1))
	tk.MustQuery("show warnings").Check(testutil.RowsWithSep("|", "Warning|1688|Comment for index 'i1' is too long (max = 1024)"))
	tk.MustExec("alter table ct1 add key (e) comment '" + invalidComment + "'")
	c.Assert(tk.Se.GetSessionVars().StmtCtx.WarningCount(), Equals, uint16(1))
	tk.MustQuery("show warnings").Check(testutil.RowsWithSep("|", "Warning|1688|Comment for index 'e' is too long (max = 1024)"))

	tk.MustExec("drop table if exists ct, ct1")
}

func (s *testSerialDBSuite) TestRebaseAutoID(c *C) {
	c.Assert(failpoint.Enable("github.com/pingcap/tidb/meta/autoid/mockAutoIDChange", `return(true)`), IsNil)
	defer func() {
		c.Assert(failpoint.Disable("github.com/pingcap/tidb/meta/autoid/mockAutoIDChange"), IsNil)
	}()
	tk := testkit.NewTestKit(c, s.store)
	tk.MustExec("use " + s.schemaName)

	tk.MustExec("drop database if exists tidb;")
	tk.MustExec("create database tidb;")
	tk.MustExec("use tidb;")
	tk.MustExec("create table tidb.test (a int auto_increment primary key, b int);")
	tk.MustExec("insert tidb.test values (null, 1);")
	tk.MustQuery("select * from tidb.test").Check(testkit.Rows("1 1"))
	tk.MustExec("alter table tidb.test auto_increment = 6000;")
	tk.MustExec("insert tidb.test values (null, 1);")
	tk.MustQuery("select * from tidb.test").Check(testkit.Rows("1 1", "6000 1"))
	tk.MustExec("alter table tidb.test auto_increment = 5;")
	tk.MustExec("insert tidb.test values (null, 1);")
	tk.MustQuery("select * from tidb.test").Check(testkit.Rows("1 1", "6000 1", "11000 1"))

	// Current range for table test is [11000, 15999].
	// Though it does not have a tuple "a = 15999", its global next auto increment id should be 16000.
	// Anyway it is not compatible with MySQL.
	tk.MustExec("alter table tidb.test auto_increment = 12000;")
	tk.MustExec("insert tidb.test values (null, 1);")
	tk.MustQuery("select * from tidb.test").Check(testkit.Rows("1 1", "6000 1", "11000 1", "16000 1"))

	tk.MustExec("create table tidb.test2 (a int);")
	tk.MustGetErrCode("alter table tidb.test2 add column b int auto_increment key, auto_increment=10;", errno.ErrUnsupportedDDLOperation)
}

func (s *testDBSuite5) TestCheckColumnDefaultValue(c *C) {
	tk := testkit.NewTestKit(c, s.store)
	tk.MustExec("use test;")
	tk.MustExec("drop table if exists text_default_text;")
	tk.MustGetErrCode("create table text_default_text(c1 text not null default '');", errno.ErrBlobCantHaveDefault)
	tk.MustGetErrCode("create table text_default_text(c1 text not null default 'scds');", errno.ErrBlobCantHaveDefault)

	tk.MustExec("drop table if exists text_default_json;")
	tk.MustGetErrCode("create table text_default_json(c1 json not null default '');", errno.ErrBlobCantHaveDefault)
	tk.MustGetErrCode("create table text_default_json(c1 json not null default 'dfew555');", errno.ErrBlobCantHaveDefault)

	tk.MustExec("drop table if exists text_default_blob;")
	tk.MustGetErrCode("create table text_default_blob(c1 blob not null default '');", errno.ErrBlobCantHaveDefault)
	tk.MustGetErrCode("create table text_default_blob(c1 blob not null default 'scds54');", errno.ErrBlobCantHaveDefault)

	tk.MustExec("set sql_mode='';")
	tk.MustExec("create table text_default_text(c1 text not null default '');")
	tk.MustQuery(`show create table text_default_text`).Check(testutil.RowsWithSep("|",
		"text_default_text CREATE TABLE `text_default_text` (\n"+
			"  `c1` text NOT NULL\n"+
			") ENGINE=InnoDB DEFAULT CHARSET=utf8mb4 COLLATE=utf8mb4_bin",
	))
	ctx := tk.Se.(sessionctx.Context)
	is := domain.GetDomain(ctx).InfoSchema()
	tblInfo, err := is.TableByName(model.NewCIStr("test"), model.NewCIStr("text_default_text"))
	c.Assert(err, IsNil)
	c.Assert(tblInfo.Meta().Columns[0].DefaultValue, Equals, "")

	tk.MustExec("create table text_default_blob(c1 blob not null default '');")
	tk.MustQuery(`show create table text_default_blob`).Check(testutil.RowsWithSep("|",
		"text_default_blob CREATE TABLE `text_default_blob` (\n"+
			"  `c1` blob NOT NULL\n"+
			") ENGINE=InnoDB DEFAULT CHARSET=utf8mb4 COLLATE=utf8mb4_bin",
	))
	is = domain.GetDomain(ctx).InfoSchema()
	tblInfo, err = is.TableByName(model.NewCIStr("test"), model.NewCIStr("text_default_blob"))
	c.Assert(err, IsNil)
	c.Assert(tblInfo.Meta().Columns[0].DefaultValue, Equals, "")

	tk.MustExec("create table text_default_json(c1 json not null default '');")
	tk.MustQuery(`show create table text_default_json`).Check(testutil.RowsWithSep("|",
		"text_default_json CREATE TABLE `text_default_json` (\n"+
			"  `c1` json NOT NULL DEFAULT 'null'\n"+
			") ENGINE=InnoDB DEFAULT CHARSET=utf8mb4 COLLATE=utf8mb4_bin",
	))
	is = domain.GetDomain(ctx).InfoSchema()
	tblInfo, err = is.TableByName(model.NewCIStr("test"), model.NewCIStr("text_default_json"))
	c.Assert(err, IsNil)
	c.Assert(tblInfo.Meta().Columns[0].DefaultValue, Equals, `null`)
}

func (s *testDBSuite1) TestCharacterSetInColumns(c *C) {
	tk := testkit.NewTestKit(c, s.store)
	tk.MustExec("create database varchar_test;")
	defer tk.MustExec("drop database varchar_test;")
	tk.MustExec("use varchar_test")
	tk.MustExec("create table t (c1 int, s1 varchar(10), s2 text)")
	tk.MustQuery("select count(*) from information_schema.columns where table_schema = 'varchar_test' and character_set_name != 'utf8mb4'").Check(testkit.Rows("0"))
	tk.MustQuery("select count(*) from information_schema.columns where table_schema = 'varchar_test' and character_set_name = 'utf8mb4'").Check(testkit.Rows("2"))

	tk.MustExec("create table t1(id int) charset=UTF8;")
	tk.MustExec("create table t2(id int) charset=BINARY;")
	tk.MustExec("create table t3(id int) charset=LATIN1;")
	tk.MustExec("create table t4(id int) charset=ASCII;")
	tk.MustExec("create table t5(id int) charset=UTF8MB4;")

	tk.MustExec("create table t11(id int) charset=utf8;")
	tk.MustExec("create table t12(id int) charset=binary;")
	tk.MustExec("create table t13(id int) charset=latin1;")
	tk.MustExec("create table t14(id int) charset=ascii;")
	tk.MustExec("create table t15(id int) charset=utf8mb4;")
}

func (s *testDBSuite2) TestAddNotNullColumnWhileInsertOnDupUpdate(c *C) {
	tk1 := testkit.NewTestKit(c, s.store)
	tk1.MustExec("use " + s.schemaName)
	tk2 := testkit.NewTestKit(c, s.store)
	tk2.MustExec("use " + s.schemaName)
	closeCh := make(chan bool)
	wg := new(sync.WaitGroup)
	wg.Add(1)
	tk1.MustExec("create table nn (a int primary key, b int)")
	tk1.MustExec("insert nn values (1, 1)")
	var tk2Err error
	go func() {
		defer wg.Done()
		for {
			select {
			case <-closeCh:
				return
			default:
			}
			_, tk2Err = tk2.Exec("insert nn (a, b) values (1, 1) on duplicate key update a = 1, b = values(b) + 1")
			if tk2Err != nil {
				return
			}
		}
	}()
	tk1.MustExec("alter table nn add column c int not null default 3 after a")
	close(closeCh)
	wg.Wait()
	c.Assert(tk2Err, IsNil)
	tk1.MustQuery("select * from nn").Check(testkit.Rows("1 3 2"))
}

func (s *testDBSuite3) TestColumnModifyingDefinition(c *C) {
	tk := testkit.NewTestKit(c, s.store)
	tk.MustExec("use test")
	tk.MustExec("drop table if exists test2;")
	tk.MustExec("create table test2 (c1 int, c2 int, c3 int default 1, index (c1));")
	tk.MustExec("alter table test2 change c2 a int not null;")
	ctx := tk.Se.(sessionctx.Context)
	is := domain.GetDomain(ctx).InfoSchema()
	t, err := is.TableByName(model.NewCIStr("test"), model.NewCIStr("test2"))
	c.Assert(err, IsNil)
	var c2 *table.Column
	for _, col := range t.Cols() {
		if col.Name.L == "a" {
			c2 = col
		}
	}
	c.Assert(mysql.HasNotNullFlag(c2.Flag), IsTrue)

	tk.MustExec("drop table if exists test2;")
	tk.MustExec("create table test2 (c1 int, c2 int, c3 int default 1, index (c1));")
	tk.MustExec("insert into test2(c2) values (null);")
	_, err = tk.Exec("alter table test2 change c2 a int not null")
	c.Assert(err.Error(), Equals, "[ddl:1265]Data truncated for column 'a' at row 1")
	tk.MustGetErrCode("alter table test2 change c1 a1 bigint not null;", mysql.WarnDataTruncated)
}

func (s *testDBSuite4) TestCheckTooBigFieldLength(c *C) {
	tk := testkit.NewTestKit(c, s.store)
	tk.MustExec("use test")
	tk.MustExec("drop table if exists tr_01;")
	tk.MustExec("create table tr_01 (id int, name varchar(20000), purchased date )  default charset=utf8 collate=utf8_bin;")

	tk.MustExec("drop table if exists tr_02;")
	tk.MustExec("create table tr_02 (id int, name varchar(16000), purchased date )  default charset=utf8mb4 collate=utf8mb4_bin;")

	tk.MustExec("drop table if exists tr_03;")
	tk.MustExec("create table tr_03 (id int, name varchar(65534), purchased date ) default charset=latin1;")

	tk.MustExec("drop table if exists tr_04;")
	tk.MustExec("create table tr_04 (a varchar(20000) ) default charset utf8;")
	tk.MustGetErrCode("alter table tr_04 add column b varchar(20000) charset utf8mb4;", errno.ErrTooBigFieldlength)
	tk.MustGetErrCode("alter table tr_04 convert to character set utf8mb4;", errno.ErrTooBigFieldlength)
	tk.MustGetErrCode("create table tr (id int, name varchar(30000), purchased date )  default charset=utf8 collate=utf8_bin;", errno.ErrTooBigFieldlength)
	tk.MustGetErrCode("create table tr (id int, name varchar(20000) charset utf8mb4, purchased date ) default charset=utf8 collate=utf8_bin;", errno.ErrTooBigFieldlength)
	tk.MustGetErrCode("create table tr (id int, name varchar(65536), purchased date ) default charset=latin1;", errno.ErrTooBigFieldlength)

	tk.MustExec("drop table if exists tr_05;")
	tk.MustExec("create table tr_05 (a varchar(16000) charset utf8);")
	tk.MustExec("alter table tr_05 modify column a varchar(16000) charset utf8;")
	tk.MustExec("alter table tr_05 modify column a varchar(16000) charset utf8mb4;")
}

func (s *testDBSuite5) TestCheckConvertToCharacter(c *C) {
	tk := testkit.NewTestKit(c, s.store)
	tk.MustExec("use test")
	tk.MustExec("drop table if exists t")
	defer tk.MustExec("drop table t")
	tk.MustExec("create table t(a varchar(10) charset binary);")
	ctx := tk.Se.(sessionctx.Context)
	is := domain.GetDomain(ctx).InfoSchema()
	t, err := is.TableByName(model.NewCIStr("test"), model.NewCIStr("t"))
	c.Assert(err, IsNil)
	tk.MustGetErrCode("alter table t modify column a varchar(10) charset utf8 collate utf8_bin", errno.ErrUnsupportedDDLOperation)
	tk.MustGetErrCode("alter table t modify column a varchar(10) charset utf8mb4 collate utf8mb4_bin", errno.ErrUnsupportedDDLOperation)
	tk.MustGetErrCode("alter table t modify column a varchar(10) charset latin1 collate latin1_bin", errno.ErrUnsupportedDDLOperation)
	c.Assert(t.Cols()[0].Charset, Equals, "binary")
}

func (s *testDBSuite2) TestTransactionOnAddDropColumn(c *C) {
	tk := testkit.NewTestKit(c, s.store)
	tk.MustExec("use test_db")
	tk.MustExec("drop table if exists t1")
	tk.MustExec("create table t1 (a int, b int);")
	tk.MustExec("create table t2 (a int, b int);")
	tk.MustExec("insert into t2 values (2,0)")

	transactions := [][]string{
		{
			"begin",
			"insert into t1 set a=1",
			"update t1 set b=1 where a=1",
			"commit",
		},
		{
			"begin",
			"insert into t1 select a,b from t2",
			"update t1 set b=2 where a=2",
			"commit",
		},
	}

	originHook := s.dom.DDL().GetHook()
	defer s.dom.DDL().SetHook(originHook)
	hook := &ddl.TestDDLCallback{Do: s.dom}
	var checkErr error
	hook.OnJobRunBeforeExported = func(job *model.Job) {
		if checkErr != nil {
			return
		}
		switch job.SchemaState {
		case model.StateWriteOnly, model.StateWriteReorganization, model.StateDeleteOnly, model.StateDeleteReorganization:
		default:
			return
		}
		// do transaction.
		for _, transaction := range transactions {
			for _, sql := range transaction {
				if _, checkErr = tk.Exec(sql); checkErr != nil {
					checkErr = errors.Errorf("err: %s, sql: %s, job schema state: %s", checkErr.Error(), sql, job.SchemaState)
					return
				}
			}
		}
	}
	s.dom.DDL().SetHook(hook)
	done := make(chan error, 1)
	// test transaction on add column.
	go backgroundExec(s.store, "alter table t1 add column c int not null after a", done)
	err := <-done
	c.Assert(err, IsNil)
	c.Assert(checkErr, IsNil)
	tk.MustQuery("select a,b from t1 order by a").Check(testkit.Rows("1 1", "1 1", "1 1", "2 2", "2 2", "2 2"))
	tk.MustExec("delete from t1")

	// test transaction on drop column.
	go backgroundExec(s.store, "alter table t1 drop column c", done)
	err = <-done
	c.Assert(err, IsNil)
	c.Assert(checkErr, IsNil)
	tk.MustQuery("select a,b from t1 order by a").Check(testkit.Rows("1 1", "1 1", "1 1", "2 2", "2 2", "2 2"))
}

func (s *testDBSuite3) TestIssue22307(c *C) {
	tk := testkit.NewTestKit(c, s.store)
	tk.MustExec("use test_db")
	tk.MustExec("drop table if exists t")
	tk.MustExec("create table t (a int, b int)")
	tk.MustExec("insert into t values(1, 1);")

	originHook := s.dom.DDL().GetHook()
	defer s.dom.DDL().SetHook(originHook)
	hook := &ddl.TestDDLCallback{Do: s.dom}
	var checkErr1, checkErr2 error
	hook.OnJobRunBeforeExported = func(job *model.Job) {
		if job.SchemaState != model.StateWriteOnly {
			return
		}
		_, checkErr1 = tk.Exec("update t set a = 3 where b = 1;")
		_, checkErr2 = tk.Exec("update t set a = 3 order by b;")
	}
	s.dom.DDL().SetHook(hook)
	done := make(chan error, 1)
	// test transaction on add column.
	go backgroundExec(s.store, "alter table t drop column b;", done)
	err := <-done
	c.Assert(err, IsNil)
	c.Assert(checkErr1.Error(), Equals, "[planner:1054]Unknown column 'b' in 'where clause'")
	c.Assert(checkErr2.Error(), Equals, "[planner:1054]Unknown column 'b' in 'order clause'")
}

func (s *testDBSuite3) TestTransactionWithWriteOnlyColumn(c *C) {
	tk := testkit.NewTestKit(c, s.store)
	tk.MustExec("use test_db")
	tk.MustExec("drop table if exists t1")
	tk.MustExec("create table t1 (a int key);")

	transactions := [][]string{
		{
			"begin",
			"insert into t1 set a=1",
			"update t1 set a=2 where a=1",
			"commit",
		},
	}

	originHook := s.dom.DDL().GetHook()
	defer s.dom.DDL().SetHook(originHook)
	hook := &ddl.TestDDLCallback{Do: s.dom}
	var checkErr error
	hook.OnJobRunBeforeExported = func(job *model.Job) {
		if checkErr != nil {
			return
		}
		switch job.SchemaState {
		case model.StateWriteOnly:
		default:
			return
		}
		// do transaction.
		for _, transaction := range transactions {
			for _, sql := range transaction {
				if _, checkErr = tk.Exec(sql); checkErr != nil {
					checkErr = errors.Errorf("err: %s, sql: %s, job schema state: %s", checkErr.Error(), sql, job.SchemaState)
					return
				}
			}
		}
	}
	s.dom.DDL().SetHook(hook)
	done := make(chan error, 1)
	// test transaction on add column.
	go backgroundExec(s.store, "alter table t1 add column c int not null", done)
	err := <-done
	c.Assert(err, IsNil)
	c.Assert(checkErr, IsNil)
	tk.MustQuery("select a from t1").Check(testkit.Rows("2"))
	tk.MustExec("delete from t1")

	// test transaction on drop column.
	go backgroundExec(s.store, "alter table t1 drop column c", done)
	err = <-done
	c.Assert(err, IsNil)
	c.Assert(checkErr, IsNil)
	tk.MustQuery("select a from t1").Check(testkit.Rows("2"))
}

func (s *testDBSuite4) TestAddColumn2(c *C) {
	tk := testkit.NewTestKit(c, s.store)
	tk.MustExec("use test_db")
	tk.MustExec("drop table if exists t1")
	tk.MustExec("create table t1 (a int key, b int);")
	defer tk.MustExec("drop table if exists t1, t2")

	originHook := s.dom.DDL().GetHook()
	defer s.dom.DDL().SetHook(originHook)
	hook := &ddl.TestDDLCallback{}
	var writeOnlyTable table.Table
	hook.OnJobRunBeforeExported = func(job *model.Job) {
		if job.SchemaState == model.StateWriteOnly {
			writeOnlyTable, _ = s.dom.InfoSchema().TableByID(job.TableID)
		}
	}
	s.dom.DDL().SetHook(hook)
	done := make(chan error, 1)
	// test transaction on add column.
	go backgroundExec(s.store, "alter table t1 add column c int not null", done)
	err := <-done
	c.Assert(err, IsNil)

	tk.MustExec("insert into t1 values (1,1,1)")
	tk.MustQuery("select a,b,c from t1").Check(testkit.Rows("1 1 1"))

	// mock for outdated tidb update record.
	c.Assert(writeOnlyTable, NotNil)
	ctx := context.Background()
	err = tk.Se.NewTxn(ctx)
	c.Assert(err, IsNil)
	oldRow, err := tables.RowWithCols(writeOnlyTable, tk.Se, kv.IntHandle(1), writeOnlyTable.WritableCols())
	c.Assert(err, IsNil)
	c.Assert(len(oldRow), Equals, 3)
	err = writeOnlyTable.RemoveRecord(tk.Se, kv.IntHandle(1), oldRow)
	c.Assert(err, IsNil)
	_, err = writeOnlyTable.AddRecord(tk.Se, types.MakeDatums(oldRow[0].GetInt64(), 2, oldRow[2].GetInt64()), table.IsUpdate)
	c.Assert(err, IsNil)
	tk.Se.StmtCommit()
	err = tk.Se.CommitTxn(ctx)
	c.Assert(err, IsNil)

	tk.MustQuery("select a,b,c from t1").Check(testkit.Rows("1 2 1"))

	// Test for _tidb_rowid
	var re *testkit.Result
	tk.MustExec("create table t2 (a int);")
	hook.OnJobRunBeforeExported = func(job *model.Job) {
		if job.SchemaState != model.StateWriteOnly {
			return
		}
		// allow write _tidb_rowid first
		tk.MustExec("set @@tidb_opt_write_row_id=1")
		tk.MustExec("begin")
		tk.MustExec("insert into t2 (a,_tidb_rowid) values (1,2);")
		re = tk.MustQuery(" select a,_tidb_rowid from t2;")
		tk.MustExec("commit")

	}
	s.dom.DDL().SetHook(hook)

	go backgroundExec(s.store, "alter table t2 add column b int not null default 3", done)
	err = <-done
	c.Assert(err, IsNil)
	re.Check(testkit.Rows("1 2"))
	tk.MustQuery("select a,b,_tidb_rowid from t2").Check(testkit.Rows("1 3 2"))
}

func (s *testDBSuite4) TestIfNotExists(c *C) {
	tk := testkit.NewTestKit(c, s.store)
	tk.MustExec("use test_db")
	tk.MustExec("drop table if exists t1")
	tk.MustExec("create table t1 (a int key);")

	// ADD COLUMN
	sql := "alter table t1 add column b int"
	tk.MustExec(sql)
	tk.MustGetErrCode(sql, errno.ErrDupFieldName)
	tk.MustExec("alter table t1 add column if not exists b int")
	c.Assert(tk.Se.GetSessionVars().StmtCtx.WarningCount(), Equals, uint16(1))
	tk.MustQuery("show warnings").Check(testutil.RowsWithSep("|", "Note|1060|Duplicate column name 'b'"))

	// ADD INDEX
	sql = "alter table t1 add index idx_b (b)"
	tk.MustExec(sql)
	tk.MustGetErrCode(sql, errno.ErrDupKeyName)
	tk.MustExec("alter table t1 add index if not exists idx_b (b)")
	c.Assert(tk.Se.GetSessionVars().StmtCtx.WarningCount(), Equals, uint16(1))
	tk.MustQuery("show warnings").Check(testutil.RowsWithSep("|", "Note|1061|index already exist idx_b"))

	// CREATE INDEX
	sql = "create index idx_b on t1 (b)"
	tk.MustGetErrCode(sql, errno.ErrDupKeyName)
	tk.MustExec("create index if not exists idx_b on t1 (b)")
	c.Assert(tk.Se.GetSessionVars().StmtCtx.WarningCount(), Equals, uint16(1))
	tk.MustQuery("show warnings").Check(testutil.RowsWithSep("|", "Note|1061|index already exist idx_b"))

	// ADD PARTITION
	tk.MustExec("drop table if exists t2")
	tk.MustExec("create table t2 (a int key) partition by range(a) (partition p0 values less than (10), partition p1 values less than (20))")
	sql = "alter table t2 add partition (partition p2 values less than (30))"
	tk.MustExec(sql)
	tk.MustGetErrCode(sql, errno.ErrSameNamePartition)
	tk.MustExec("alter table t2 add partition if not exists (partition p2 values less than (30))")
	c.Assert(tk.Se.GetSessionVars().StmtCtx.WarningCount(), Equals, uint16(1))
	tk.MustQuery("show warnings").Check(testutil.RowsWithSep("|", "Note|1517|Duplicate partition name p2"))
}

func (s *testDBSuite4) TestIfExists(c *C) {
	tk := testkit.NewTestKit(c, s.store)
	tk.MustExec("use test_db")
	tk.MustExec("drop table if exists t1")
	tk.MustExec("create table t1 (a int key, b int);")

	// DROP COLUMN
	sql := "alter table t1 drop column b"
	tk.MustExec(sql)
	tk.MustGetErrCode(sql, errno.ErrCantDropFieldOrKey)
	tk.MustExec("alter table t1 drop column if exists b") // only `a` exists now
	c.Assert(tk.Se.GetSessionVars().StmtCtx.WarningCount(), Equals, uint16(1))
	tk.MustQuery("show warnings").Check(testutil.RowsWithSep("|", "Note|1091|Can't DROP 'b'; check that column/key exists"))

	// CHANGE COLUMN
	sql = "alter table t1 change column b c int"
	tk.MustGetErrCode(sql, errno.ErrBadField)
	tk.MustExec("alter table t1 change column if exists b c int")
	c.Assert(tk.Se.GetSessionVars().StmtCtx.WarningCount(), Equals, uint16(1))
	tk.MustQuery("show warnings").Check(testutil.RowsWithSep("|", "Note|1054|Unknown column 'b' in 't1'"))
	tk.MustExec("alter table t1 change column if exists a c int") // only `c` exists now

	// MODIFY COLUMN
	sql = "alter table t1 modify column a bigint"
	tk.MustGetErrCode(sql, errno.ErrBadField)
	tk.MustExec("alter table t1 modify column if exists a bigint")
	c.Assert(tk.Se.GetSessionVars().StmtCtx.WarningCount(), Equals, uint16(1))
	tk.MustQuery("show warnings").Check(testutil.RowsWithSep("|", "Note|1054|Unknown column 'a' in 't1'"))
	tk.MustExec("alter table t1 modify column if exists c bigint") // only `c` exists now

	// DROP INDEX
	tk.MustExec("alter table t1 add index idx_c (c)")
	sql = "alter table t1 drop index idx_c"
	tk.MustExec(sql)
	tk.MustGetErrCode(sql, errno.ErrCantDropFieldOrKey)
	tk.MustExec("alter table t1 drop index if exists idx_c")
	c.Assert(tk.Se.GetSessionVars().StmtCtx.WarningCount(), Equals, uint16(1))
	tk.MustQuery("show warnings").Check(testutil.RowsWithSep("|", "Note|1091|index idx_c doesn't exist"))

	// DROP PARTITION
	tk.MustExec("drop table if exists t2")
	tk.MustExec("create table t2 (a int key) partition by range(a) (partition pNeg values less than (0), partition p0 values less than (10), partition p1 values less than (20))")
	sql = "alter table t2 drop partition p1"
	tk.MustExec(sql)
	tk.MustGetErrCode(sql, errno.ErrDropPartitionNonExistent)
	tk.MustExec("alter table t2 drop partition if exists p1")
	c.Assert(tk.Se.GetSessionVars().StmtCtx.WarningCount(), Equals, uint16(1))
	tk.MustQuery("show warnings").Check(testutil.RowsWithSep("|", "Note|1507|Error in list of partitions to DROP"))
}

func (s *testDBSuite5) TestModifyGeneratedColumn(c *C) {
	tk := testkit.NewTestKit(c, s.store)
	tk.MustExec("create database if not exists test;")
	tk.MustExec("use test")
	modIdxColErrMsg := "[ddl:3106]'modifying an indexed column' is not supported for generated columns."
	modStoredColErrMsg := "[ddl:3106]'modifying a stored column' is not supported for generated columns."

	// Modify column with single-col-index.
	tk.MustExec("drop table if exists t1;")
	tk.MustExec("create table t1 (a int, b int as (a+1), index idx(b));")
	tk.MustExec("insert into t1 set a=1;")
	_, err := tk.Exec("alter table t1 modify column b int as (a+2);")
	c.Assert(err, NotNil)
	c.Assert(err.Error(), Equals, modIdxColErrMsg)
	tk.MustExec("drop index idx on t1;")
	tk.MustExec("alter table t1 modify b int as (a+2);")
	tk.MustQuery("select * from t1").Check(testkit.Rows("1 3"))

	// Modify column with multi-col-index.
	tk.MustExec("drop table t1;")
	tk.MustExec("create table t1 (a int, b int as (a+1), index idx(a, b));")
	tk.MustExec("insert into t1 set a=1;")
	_, err = tk.Exec("alter table t1 modify column b int as (a+2);")
	c.Assert(err, NotNil)
	c.Assert(err.Error(), Equals, modIdxColErrMsg)
	tk.MustExec("drop index idx on t1;")
	tk.MustExec("alter table t1 modify b int as (a+2);")
	tk.MustQuery("select * from t1").Check(testkit.Rows("1 3"))

	// Modify column with stored status to a different expression.
	tk.MustExec("drop table t1;")
	tk.MustExec("create table t1 (a int, b int as (a+1) stored);")
	tk.MustExec("insert into t1 set a=1;")
	_, err = tk.Exec("alter table t1 modify column b int as (a+2) stored;")
	c.Assert(err, NotNil)
	c.Assert(err.Error(), Equals, modStoredColErrMsg)

	// Modify column with stored status to the same expression.
	tk.MustExec("drop table t1;")
	tk.MustExec("create table t1 (a int, b int as (a+1) stored);")
	tk.MustExec("insert into t1 set a=1;")
	tk.MustExec("alter table t1 modify column b bigint as (a+1) stored;")
	tk.MustExec("alter table t1 modify column b bigint as (a + 1) stored;")
	tk.MustQuery("select * from t1").Check(testkit.Rows("1 2"))

	// Modify column with index to the same expression.
	tk.MustExec("drop table t1;")
	tk.MustExec("create table t1 (a int, b int as (a+1), index idx(b));")
	tk.MustExec("insert into t1 set a=1;")
	tk.MustExec("alter table t1 modify column b bigint as (a+1);")
	tk.MustExec("alter table t1 modify column b bigint as (a + 1);")
	tk.MustQuery("select * from t1").Check(testkit.Rows("1 2"))

	// Modify column from non-generated to stored generated.
	tk.MustExec("drop table t1;")
	tk.MustExec("create table t1 (a int, b int);")
	_, err = tk.Exec("alter table t1 modify column b bigint as (a+1) stored;")
	c.Assert(err, NotNil)
	c.Assert(err.Error(), Equals, modStoredColErrMsg)

	// Modify column from stored generated to non-generated.
	tk.MustExec("drop table t1;")
	tk.MustExec("create table t1 (a int, b int as (a+1) stored);")
	tk.MustExec("insert into t1 set a=1;")
	tk.MustExec("alter table t1 modify column b int;")
	tk.MustQuery("select * from t1").Check(testkit.Rows("1 2"))
}

func (s *testDBSuite5) TestDefaultSQLFunction(c *C) {
	tk := testkit.NewTestKit(c, s.store)
	tk.MustExec("create database if not exists test;")
	tk.MustExec("use test;")
	tk.MustExec("drop table if exists t1, t2, t3, t4;")

	// For issue #13189
	// Use `DEFAULT()` in `INSERT` / `INSERT ON DUPLICATE KEY UPDATE` statement
	tk.MustExec("create table t1 (a int primary key, b int default 20, c int default 30, d int default 40);")
	tk.MustExec("SET @@time_zone = '+00:00'")
	defer tk.MustExec("SET @@time_zone = DEFAULT")
	tk.MustQuery("SELECT @@time_zone").Check(testkit.Rows("+00:00"))
	tk.MustExec("create table t2 (a int primary key, b timestamp DEFAULT CURRENT_TIMESTAMP, c timestamp DEFAULT '2000-01-01 00:00:00')")
	tk.MustExec("insert into t1 set a = 1, b = default(c);")
	tk.MustQuery("select * from t1;").Check(testkit.Rows("1 30 30 40"))
	tk.MustExec("insert into t1 set a = 2, b = default(c), c = default(d), d = default(b);")
	tk.MustQuery("select * from t1;").Check(testkit.Rows("1 30 30 40", "2 30 40 20"))
	tk.MustExec("insert into t1 values (2, 3, 4, 5) on duplicate key update b = default(d), c = default(b);")
	tk.MustQuery("select * from t1;").Check(testkit.Rows("1 30 30 40", "2 40 20 20"))
	tk.MustExec("delete from t1")
	tk.MustExec("insert into t1 set a = default(b) + default(c) - default(d)")
	tk.MustQuery("select * from t1;").Check(testkit.Rows("10 20 30 40"))
	tk.MustExec("set @@timestamp = 1321009871")
	defer tk.MustExec("set @@timestamp = DEFAULT")
	tk.MustQuery("SELECT NOW()").Check(testkit.Rows("2011-11-11 11:11:11"))
	tk.MustExec("insert into t2 set a = 1, b = default(c)")
	tk.MustExec("insert into t2 set a = 2, c = default(b)")
	tk.MustGetErrCode("insert into t2 set a = 3, b = default(a)", errno.ErrNoDefaultForField)
	tk.MustExec("insert into t2 set a = 4, b = default(b), c = default(c)")
	tk.MustExec("insert into t2 set a = 5, b = default, c = default")
	tk.MustExec("insert into t2 set a = 6")
	tk.MustQuery("select * from t2").Sort().Check(testkit.Rows(
		"1 2000-01-01 00:00:00 2000-01-01 00:00:00",
		"2 2011-11-11 11:11:11 2011-11-11 11:11:11",
		"4 2011-11-11 11:11:11 2000-01-01 00:00:00",
		"5 2011-11-11 11:11:11 2000-01-01 00:00:00",
		"6 2011-11-11 11:11:11 2000-01-01 00:00:00"))
	// Use `DEFAULT()` in `UPDATE` statement
	tk.MustExec("delete from t1;")
	tk.MustExec("insert into t1 value (1, 2, 3, 4);")
	tk.MustExec("update t1 set a = 1, c = default(b);")
	tk.MustQuery("select * from t1;").Check(testkit.Rows("1 2 20 4"))
	tk.MustExec("insert into t1 value (2, 2, 3, 4);")
	tk.MustExec("update t1 set c = default(b), b = default(c) where a = 2;")
	tk.MustQuery("select * from t1;").Check(testkit.Rows("1 2 20 4", "2 30 20 4"))
	tk.MustExec("delete from t1")
	tk.MustExec("insert into t1 set a = 10")
	tk.MustExec("update t1 set a = 10, b = default(c) + default(d)")
	tk.MustQuery("select * from t1;").Check(testkit.Rows("10 70 30 40"))
	tk.MustExec("set @@timestamp = 1671747742")
	tk.MustExec("update t2 set b = default(c) WHERE a = 6")
	tk.MustExec("update t2 set c = default(b) WHERE a = 5")
	tk.MustGetErrCode("update t2 set b = default(a) WHERE a = 4", errno.ErrNoDefaultForField)
	tk.MustExec("update t2 set b = default(b), c = default(c) WHERE a = 4")
	// Non existing row!
	tk.MustExec("update t2 set b = default(b), c = default(c) WHERE a = 3")
	tk.MustExec("update t2 set b = default, c = default WHERE a = 2")
	tk.MustExec("update t2 set b = default(b) WHERE a = 1")
	tk.MustQuery("select * from t2;").Sort().Check(testkit.Rows(
		"1 2022-12-22 22:22:22 2000-01-01 00:00:00",
		"2 2022-12-22 22:22:22 2000-01-01 00:00:00",
		"4 2022-12-22 22:22:22 2000-01-01 00:00:00",
		"5 2011-11-11 11:11:11 2022-12-22 22:22:22",
		"6 2000-01-01 00:00:00 2000-01-01 00:00:00"))
	// Use `DEFAULT()` in `REPLACE` statement
	tk.MustExec("delete from t1;")
	tk.MustExec("insert into t1 value (1, 2, 3, 4);")
	tk.MustExec("replace into t1 set a = 1, c = default(b);")
	tk.MustQuery("select * from t1;").Check(testkit.Rows("1 20 20 40"))
	tk.MustExec("insert into t1 value (2, 2, 3, 4);")
	tk.MustExec("replace into t1 set a = 2, d = default(b), c = default(d);")
	tk.MustQuery("select * from t1;").Check(testkit.Rows("1 20 20 40", "2 20 40 20"))
	tk.MustExec("delete from t1")
	tk.MustExec("insert into t1 set a = 10, c = 3")
	tk.MustExec("replace into t1 set a = 10, b = default(c) + default(d)")
	tk.MustQuery("select * from t1;").Check(testkit.Rows("10 70 30 40"))
	tk.MustExec("replace into t1 set a = 20, d = default(c) + default(b)")
	tk.MustQuery("select * from t1;").Check(testkit.Rows("10 70 30 40", "20 20 30 50"))

	// Use `DEFAULT()` in expression of generate columns, issue #12471
	tk.MustExec("DROP TABLE t2")
	tk.MustExec("create table t2(a int default 9, b int as (1 + default(a)));")
	tk.MustExec("insert into t2 values(1, default);")
	tk.MustExec("insert into t2 values(2, default(b))")
	tk.MustQuery("select * from t2").Sort().Check(testkit.Rows("1 10", "2 10"))

	// Use `DEFAULT()` with subquery, issue #13390
	tk.MustExec("create table t3(f1 int default 11);")
	tk.MustExec("insert into t3 value ();")
	tk.MustQuery("select default(f1) from (select * from t3) t1;").Check(testkit.Rows("11"))
	tk.MustQuery("select default(f1) from (select * from (select * from t3) t1 ) t1;").Check(testkit.Rows("11"))

	tk.MustExec("create table t4(a int default 4);")
	tk.MustExec("insert into t4 value (2);")
	tk.MustQuery("select default(c) from (select b as c from (select a as b from t4) t3) t2;").Check(testkit.Rows("4"))
	tk.MustGetErrCode("select default(a) from (select a from (select 1 as a) t4) t4;", errno.ErrNoDefaultForField)

	tk.MustExec("drop table t1, t2, t3, t4;")
}

func (s *testDBSuite4) TestIssue9100(c *C) {
	tk := testkit.NewTestKit(c, s.store)
	tk.MustExec("use test_db")
	tk.MustExec("create table employ (a int, b int) partition by range (b) (partition p0 values less than (1));")
	_, err := tk.Exec("alter table employ add unique index p_a (a);")
	c.Assert(err.Error(), Equals, "[ddl:1503]A UNIQUE INDEX must include all columns in the table's partitioning function")
	_, err = tk.Exec("alter table employ add primary key p_a (a);")
	c.Assert(err.Error(), Equals, "[ddl:1503]A PRIMARY must include all columns in the table's partitioning function")

	tk.MustExec("create table issue9100t1 (col1 int not null, col2 date not null, col3 int not null, unique key (col1, col2)) partition by range( col1 ) (partition p1 values less than (11))")
	tk.MustExec("alter table issue9100t1 add unique index p_col1 (col1)")
	tk.MustExec("alter table issue9100t1 add primary key p_col1 (col1)")

	tk.MustExec("create table issue9100t2 (col1 int not null, col2 date not null, col3 int not null, unique key (col1, col3)) partition by range( col1 + col3 ) (partition p1 values less than (11))")
	_, err = tk.Exec("alter table issue9100t2 add unique index p_col1 (col1)")
	c.Assert(err.Error(), Equals, "[ddl:1503]A UNIQUE INDEX must include all columns in the table's partitioning function")
	_, err = tk.Exec("alter table issue9100t2 add primary key p_col1 (col1)")
	c.Assert(err.Error(), Equals, "[ddl:1503]A PRIMARY must include all columns in the table's partitioning function")
}

func (s *testSerialDBSuite) TestProcessColumnFlags(c *C) {
	// check `processColumnFlags()`
	tk := testkit.NewTestKit(c, s.store)
	tk.MustExec("use test_db")
	tk.MustExec("create table t(a year(4) comment 'xxx', b year, c bit)")
	defer tk.MustExec("drop table t;")

	check := func(n string, f func(uint) bool) {
		t := testGetTableByName(c, tk.Se, "test_db", "t")
		for _, col := range t.Cols() {
			if strings.EqualFold(col.Name.L, n) {
				c.Assert(f(col.Flag), IsTrue)
				break
			}
		}
	}

	yearcheck := func(f uint) bool {
		return mysql.HasUnsignedFlag(f) && mysql.HasZerofillFlag(f) && !mysql.HasBinaryFlag(f)
	}

	tk.MustExec("alter table t modify a year(4)")
	check("a", yearcheck)

	tk.MustExec("alter table t modify a year(4) unsigned")
	check("a", yearcheck)

	tk.MustExec("alter table t modify a year(4) zerofill")

	tk.MustExec("alter table t modify b year")
	check("b", yearcheck)

	tk.MustExec("alter table t modify c bit")
	check("c", func(f uint) bool {
		return mysql.HasUnsignedFlag(f) && !mysql.HasBinaryFlag(f)
	})
}

func (s *testSerialDBSuite) TestSetTableFlashReplica(c *C) {
	c.Assert(failpoint.Enable("github.com/pingcap/tidb/infoschema/mockTiFlashStoreCount", `return(true)`), IsNil)

	tk := testkit.NewTestKit(c, s.store)
	tk.MustExec("use test_db")
	tk.MustExec("drop table if exists t_flash;")
	tk.MustExec("create table t_flash(a int, b int)")
	defer tk.MustExec("drop table t_flash;")

	t := s.testGetTable(c, "t_flash")
	c.Assert(t.Meta().TiFlashReplica, IsNil)

	tk.MustExec("alter table t_flash set tiflash replica 2 location labels 'a','b';")
	t = s.testGetTable(c, "t_flash")
	c.Assert(t.Meta().TiFlashReplica, NotNil)
	c.Assert(t.Meta().TiFlashReplica.Count, Equals, uint64(2))
	c.Assert(strings.Join(t.Meta().TiFlashReplica.LocationLabels, ","), Equals, "a,b")

	tk.MustExec("alter table t_flash set tiflash replica 0")
	t = s.testGetTable(c, "t_flash")
	c.Assert(t.Meta().TiFlashReplica, IsNil)

	// Test set tiflash replica for partition table.
	tk.MustExec("drop table if exists t_flash;")
	tk.MustExec("create table t_flash(a int, b int) partition by hash(a) partitions 3")
	tk.MustExec("alter table t_flash set tiflash replica 2 location labels 'a','b';")
	t = s.testGetTable(c, "t_flash")
	c.Assert(t.Meta().TiFlashReplica, NotNil)
	c.Assert(t.Meta().TiFlashReplica.Count, Equals, uint64(2))
	c.Assert(strings.Join(t.Meta().TiFlashReplica.LocationLabels, ","), Equals, "a,b")

	// Use table ID as physical ID, mock for partition feature was not enabled.
	err := domain.GetDomain(tk.Se).DDL().UpdateTableReplicaInfo(tk.Se, t.Meta().ID, true)
	c.Assert(err, IsNil)
	t = s.testGetTable(c, "t_flash")
	c.Assert(t.Meta().TiFlashReplica, NotNil)
	c.Assert(t.Meta().TiFlashReplica.Available, Equals, true)
	c.Assert(len(t.Meta().TiFlashReplica.AvailablePartitionIDs), Equals, 0)

	err = domain.GetDomain(tk.Se).DDL().UpdateTableReplicaInfo(tk.Se, t.Meta().ID, false)
	c.Assert(err, IsNil)
	t = s.testGetTable(c, "t_flash")
	c.Assert(t.Meta().TiFlashReplica.Available, Equals, false)

	// Mock for partition 0 replica was available.
	partition := t.Meta().Partition
	c.Assert(len(partition.Definitions), Equals, 3)
	err = domain.GetDomain(tk.Se).DDL().UpdateTableReplicaInfo(tk.Se, partition.Definitions[0].ID, true)
	c.Assert(err, IsNil)
	t = s.testGetTable(c, "t_flash")
	c.Assert(t.Meta().TiFlashReplica.Available, Equals, false)
	c.Assert(t.Meta().TiFlashReplica.AvailablePartitionIDs, DeepEquals, []int64{partition.Definitions[0].ID})

	// Mock for partition 0 replica become unavailable.
	err = domain.GetDomain(tk.Se).DDL().UpdateTableReplicaInfo(tk.Se, partition.Definitions[0].ID, false)
	c.Assert(err, IsNil)
	t = s.testGetTable(c, "t_flash")
	c.Assert(t.Meta().TiFlashReplica.Available, Equals, false)
	c.Assert(t.Meta().TiFlashReplica.AvailablePartitionIDs, HasLen, 0)

	// Mock for partition 0, 1,2 replica was available.
	err = domain.GetDomain(tk.Se).DDL().UpdateTableReplicaInfo(tk.Se, partition.Definitions[0].ID, true)
	c.Assert(err, IsNil)
	err = domain.GetDomain(tk.Se).DDL().UpdateTableReplicaInfo(tk.Se, partition.Definitions[1].ID, true)
	c.Assert(err, IsNil)
	err = domain.GetDomain(tk.Se).DDL().UpdateTableReplicaInfo(tk.Se, partition.Definitions[2].ID, true)
	c.Assert(err, IsNil)
	t = s.testGetTable(c, "t_flash")
	c.Assert(t.Meta().TiFlashReplica.Available, Equals, true)
	c.Assert(t.Meta().TiFlashReplica.AvailablePartitionIDs, DeepEquals, []int64{partition.Definitions[0].ID, partition.Definitions[1].ID, partition.Definitions[2].ID})

	// Mock for partition 1 replica was unavailable.
	err = domain.GetDomain(tk.Se).DDL().UpdateTableReplicaInfo(tk.Se, partition.Definitions[1].ID, false)
	c.Assert(err, IsNil)
	t = s.testGetTable(c, "t_flash")
	c.Assert(t.Meta().TiFlashReplica.Available, Equals, false)
	c.Assert(t.Meta().TiFlashReplica.AvailablePartitionIDs, DeepEquals, []int64{partition.Definitions[0].ID, partition.Definitions[2].ID})

	// Test for update table replica with unknown table ID.
	err = domain.GetDomain(tk.Se).DDL().UpdateTableReplicaInfo(tk.Se, math.MaxInt64, false)
	c.Assert(err, NotNil)
	c.Assert(err.Error(), Equals, "[schema:1146]Table which ID = 9223372036854775807 does not exist.")

	// Test for FindTableByPartitionID.
	is := domain.GetDomain(tk.Se).InfoSchema()
	t, dbInfo, _ := is.FindTableByPartitionID(partition.Definitions[0].ID)
	c.Assert(t, NotNil)
	c.Assert(dbInfo, NotNil)
	c.Assert(t.Meta().Name.L, Equals, "t_flash")
	t, dbInfo, _ = is.FindTableByPartitionID(t.Meta().ID)
	c.Assert(t, IsNil)
	c.Assert(dbInfo, IsNil)
	err = failpoint.Disable("github.com/pingcap/tidb/infoschema/mockTiFlashStoreCount")
	c.Assert(err, IsNil)

	// Test for set replica count more than the tiflash store count.
	tk.MustExec("drop table if exists t_flash;")
	tk.MustExec("create table t_flash(a int, b int)")
	_, err = tk.Exec("alter table t_flash set tiflash replica 2 location labels 'a','b';")
	c.Assert(err, NotNil)
	c.Assert(err.Error(), Equals, "the tiflash replica count: 2 should be less than the total tiflash server count: 0")
}

func (s *testSerialDBSuite) TestForbitCacheTableForSystemTable(c *C) {
	tk := testkit.NewTestKit(c, s.store)
	sysTables := make([]string, 0, 24)
	memOrSysDB := []string{"MySQL", "INFORMATION_SCHEMA", "PERFORMANCE_SCHEMA", "METRICS_SCHEMA"}
	for _, db := range memOrSysDB {
		tk.MustExec("use " + db)
		tk.Se.Auth(&auth.UserIdentity{Username: "root", Hostname: "%"}, nil, nil)
		rows := tk.MustQuery("show tables").Rows()
		for i := 0; i < len(rows); i++ {
			sysTables = append(sysTables, rows[i][0].(string))
		}
		for _, one := range sysTables {
			_, err := tk.Exec(fmt.Sprintf("alter table `%s` cache", one))
			if db == "MySQL" {
				c.Assert(err.Error(), Equals, "[ddl:8200]ALTER table cache for tables in system database is currently unsupported")
			} else {
				c.Assert(err.Error(), Equals, fmt.Sprintf("[planner:1142]ALTER command denied to user 'root'@'%%' for table '%s'", strings.ToLower(one)))
			}

		}
		sysTables = sysTables[:0]
	}
}

func (s *testSerialDBSuite) TestSetTableFlashReplicaForSystemTable(c *C) {
	tk := testkit.NewTestKit(c, s.store)
	sysTables := make([]string, 0, 24)
	memOrSysDB := []string{"MySQL", "INFORMATION_SCHEMA", "PERFORMANCE_SCHEMA", "METRICS_SCHEMA"}
	for _, db := range memOrSysDB {
		tk.MustExec("use " + db)
		tk.Se.Auth(&auth.UserIdentity{Username: "root", Hostname: "%"}, nil, nil)
		rows := tk.MustQuery("show tables").Rows()
		for i := 0; i < len(rows); i++ {
			sysTables = append(sysTables, rows[i][0].(string))
		}
		for _, one := range sysTables {
			_, err := tk.Exec(fmt.Sprintf("alter table `%s` set tiflash replica 1", one))
			if db == "MySQL" {
				c.Assert(err.Error(), Equals, "[ddl:8200]ALTER table replica for tables in system database is currently unsupported")
			} else {
				c.Assert(err.Error(), Equals, fmt.Sprintf("[planner:1142]ALTER command denied to user 'root'@'%%' for table '%s'", strings.ToLower(one)))
			}

		}
		sysTables = sysTables[:0]
	}
}

func (s *testSerialDBSuite) TestSetTiFlashReplicaForTemporaryTable(c *C) {
	// test for tiflash replica
	c.Assert(failpoint.Enable("github.com/pingcap/tidb/infoschema/mockTiFlashStoreCount", `return(true)`), IsNil)
	defer func() {
		err := failpoint.Disable("github.com/pingcap/tidb/infoschema/mockTiFlashStoreCount")
		c.Assert(err, IsNil)
	}()

	tk := testkit.NewTestKitWithInit(c, s.store)
	tk.MustExec("drop table if exists temp, temp2")
	tk.MustExec("drop table if exists temp")
	tk.MustExec("create global temporary table temp(id int) on commit delete rows")
	tk.MustExec("create temporary table temp2(id int)")
	tk.MustGetErrCode("alter table temp set tiflash replica 1", errno.ErrOptOnTemporaryTable)
	tk.MustGetErrCode("alter table temp2 set tiflash replica 1", errno.ErrUnsupportedDDLOperation)
	tk.MustExec("drop table temp, temp2")

	tk.MustExec("drop table if exists normal")
	tk.MustExec("create table normal(id int)")
	defer tk.MustExec("drop table normal")
	tk.MustExec("alter table normal set tiflash replica 1")
	tk.MustQuery("select REPLICA_COUNT from information_schema.tiflash_replica where table_schema='test' and table_name='normal'").Check(testkit.Rows("1"))
	tk.MustExec("create global temporary table temp like normal on commit delete rows")
	tk.MustQuery("select REPLICA_COUNT from information_schema.tiflash_replica where table_schema='test' and table_name='temp'").Check(testkit.Rows())
	tk.MustExec("drop table temp")
	tk.MustExec("create temporary table temp like normal")
	tk.MustQuery("select REPLICA_COUNT from information_schema.tiflash_replica where table_schema='test' and table_name='temp'").Check(testkit.Rows())
}

func (s *testSerialDBSuite) TestAlterShardRowIDBits(c *C) {
	c.Assert(failpoint.Enable("github.com/pingcap/tidb/meta/autoid/mockAutoIDChange", `return(true)`), IsNil)
	defer func() {
		c.Assert(failpoint.Disable("github.com/pingcap/tidb/meta/autoid/mockAutoIDChange"), IsNil)
	}()

	tk := testkit.NewTestKit(c, s.store)

	tk.MustExec("use test")
	// Test alter shard_row_id_bits
	tk.MustExec("drop table if exists t1")
	defer tk.MustExec("drop table if exists t1")
	tk.MustExec("create table t1 (a int) shard_row_id_bits = 5")
	tk.MustExec(fmt.Sprintf("alter table t1 auto_increment = %d;", 1<<56))
	tk.MustExec("insert into t1 set a=1;")

	// Test increase shard_row_id_bits failed by overflow global auto ID.
	_, err := tk.Exec("alter table t1 SHARD_ROW_ID_BITS = 10;")
	c.Assert(err, NotNil)
	c.Assert(err.Error(), Equals, "[autoid:1467]shard_row_id_bits 10 will cause next global auto ID 72057594037932936 overflow")

	// Test reduce shard_row_id_bits will be ok.
	tk.MustExec("alter table t1 SHARD_ROW_ID_BITS = 3;")
	checkShardRowID := func(maxShardRowIDBits, shardRowIDBits uint64) {
		tbl := testGetTableByName(c, tk.Se, "test", "t1")
		c.Assert(tbl.Meta().MaxShardRowIDBits == maxShardRowIDBits, IsTrue)
		c.Assert(tbl.Meta().ShardRowIDBits == shardRowIDBits, IsTrue)
	}
	checkShardRowID(5, 3)

	// Test reduce shard_row_id_bits but calculate overflow should use the max record shard_row_id_bits.
	tk.MustExec("drop table if exists t1")
	tk.MustExec("create table t1 (a int) shard_row_id_bits = 10")
	tk.MustExec("alter table t1 SHARD_ROW_ID_BITS = 5;")
	checkShardRowID(10, 5)
	tk.MustExec(fmt.Sprintf("alter table t1 auto_increment = %d;", 1<<56))
	_, err = tk.Exec("insert into t1 set a=1;")
	c.Assert(err, NotNil)
	c.Assert(err.Error(), Equals, "[autoid:1467]Failed to read auto-increment value from storage engine")
}

func (s *testSerialDBSuite) TestShardRowIDBitsOnTemporaryTable(c *C) {
	tk := testkit.NewTestKit(c, s.store)
	tk.MustExec("use test")
	// for global temporary table
	tk.MustExec("drop table if exists shard_row_id_temporary")
	_, err := tk.Exec("create global temporary table shard_row_id_temporary (a int) shard_row_id_bits = 5 on commit delete rows;")
	c.Assert(err.Error(), Equals, core.ErrOptOnTemporaryTable.GenWithStackByArgs("shard_row_id_bits").Error())
	tk.MustExec("create global temporary table shard_row_id_temporary (a int) on commit delete rows;")
	defer tk.MustExec("drop table if exists shard_row_id_temporary")
	_, err = tk.Exec("alter table shard_row_id_temporary shard_row_id_bits = 4;")
	c.Assert(err.Error(), Equals, dbterror.ErrOptOnTemporaryTable.GenWithStackByArgs("shard_row_id_bits").Error())
	// for local temporary table
	tk.MustExec("drop table if exists local_shard_row_id_temporary")
	_, err = tk.Exec("create temporary table local_shard_row_id_temporary (a int) shard_row_id_bits = 5;")
	c.Assert(err.Error(), Equals, core.ErrOptOnTemporaryTable.GenWithStackByArgs("shard_row_id_bits").Error())
	tk.MustExec("create temporary table local_shard_row_id_temporary (a int);")
	defer tk.MustExec("drop table if exists local_shard_row_id_temporary")
	_, err = tk.Exec("alter table local_shard_row_id_temporary shard_row_id_bits = 4;")
	c.Assert(err.Error(), Equals, dbterror.ErrUnsupportedLocalTempTableDDL.GenWithStackByArgs("ALTER TABLE").Error())
}

// port from mysql
// https://github.com/mysql/mysql-server/blob/124c7ab1d6f914637521fd4463a993aa73403513/mysql-test/t/lock.test
func (s *testDBSuite2) TestLock(c *C) {
	tk := testkit.NewTestKit(c, s.store)
	tk.MustExec("use test")

	/* Testing of table locking */
	tk.MustExec("DROP TABLE IF EXISTS t1")
	tk.MustExec("CREATE TABLE t1 (  `id` int(11) NOT NULL default '0', `id2` int(11) NOT NULL default '0', `id3` int(11) NOT NULL default '0', `dummy1` char(30) default NULL, PRIMARY KEY  (`id`,`id2`), KEY `index_id3` (`id3`))")
	tk.MustExec("insert into t1 (id,id2) values (1,1),(1,2),(1,3)")
	tk.MustExec("LOCK TABLE t1 WRITE")
	tk.MustExec("select dummy1,count(distinct id) from t1 group by dummy1")
	tk.MustExec("update t1 set id=-1 where id=1")
	tk.MustExec("LOCK TABLE t1 READ")
	_, err := tk.Exec("update t1 set id=1 where id=1")
	c.Assert(terror.ErrorEqual(err, infoschema.ErrTableNotLockedForWrite), IsTrue)
	tk.MustExec("unlock tables")
	tk.MustExec("update t1 set id=1 where id=-1")
	tk.MustExec("drop table t1")
}

// port from mysql
// https://github.com/mysql/mysql-server/blob/4f1d7cf5fcb11a3f84cff27e37100d7295e7d5ca/mysql-test/t/tablelock.test
func (s *testDBSuite2) TestTableLock(c *C) {
	tk := testkit.NewTestKit(c, s.store)
	tk.MustExec("use test")
	tk.MustExec("drop table if exists t1,t2")

	/* Test of lock tables */
	tk.MustExec("create table t1 ( n int auto_increment primary key)")
	tk.MustExec("lock tables t1 write")
	tk.MustExec("insert into t1 values(NULL)")
	tk.MustExec("unlock tables")
	checkTableLock(c, tk.Se, "test", "t1", model.TableLockNone)

	tk.MustExec("lock tables t1 write")
	tk.MustExec("insert into t1 values(NULL)")
	tk.MustExec("unlock tables")
	checkTableLock(c, tk.Se, "test", "t1", model.TableLockNone)

	tk.MustExec("drop table if exists t1")

	/* Test of locking and delete of files */
	tk.MustExec("drop table if exists t1,t2")
	tk.MustExec("CREATE TABLE t1 (a int)")
	tk.MustExec("CREATE TABLE t2 (a int)")
	tk.MustExec("lock tables t1 write, t2 write")
	tk.MustExec("drop table t1,t2")

	tk.MustExec("CREATE TABLE t1 (a int)")
	tk.MustExec("CREATE TABLE t2 (a int)")
	tk.MustExec("lock tables t1 write, t2 write")
	tk.MustExec("drop table t2,t1")
}

// port from mysql
// https://github.com/mysql/mysql-server/blob/4f1d7cf5fcb11a3f84cff27e37100d7295e7d5ca/mysql-test/t/lock_tables_lost_commit.test
func (s *testDBSuite2) TestTableLocksLostCommit(c *C) {
	tk := testkit.NewTestKit(c, s.store)
	tk2 := testkit.NewTestKit(c, s.store)
	tk.MustExec("use test")
	tk2.MustExec("use test")

	tk.MustExec("DROP TABLE IF EXISTS t1")
	tk.MustExec("CREATE TABLE t1(a INT)")
	tk.MustExec("LOCK TABLES t1 WRITE")
	tk.MustExec("INSERT INTO t1 VALUES(10)")

	_, err := tk2.Exec("SELECT * FROM t1")
	c.Assert(terror.ErrorEqual(err, infoschema.ErrTableLocked), IsTrue)

	tk.Se.Close()

	tk2.MustExec("SELECT * FROM t1")
	tk2.MustExec("DROP TABLE t1")

	tk.MustExec("unlock tables")
}

// test write local lock
func (s *testDBSuite2) TestWriteLocal(c *C) {
	tk := testkit.NewTestKit(c, s.store)
	tk2 := testkit.NewTestKit(c, s.store)
	tk.MustExec("use test")
	tk2.MustExec("use test")
	tk.MustExec("drop table if exists t1")
	tk.MustExec("create table t1 ( n int auto_increment primary key)")

	// Test: allow read
	tk.MustExec("lock tables t1 write local")
	tk.MustExec("insert into t1 values(NULL)")
	tk2.MustQuery("select count(*) from t1")
	tk.MustExec("unlock tables")
	tk2.MustExec("unlock tables")

	// Test: forbid write
	tk.MustExec("lock tables t1 write local")
	_, err := tk2.Exec("insert into t1 values(NULL)")
	c.Assert(terror.ErrorEqual(err, infoschema.ErrTableLocked), IsTrue)
	tk.MustExec("unlock tables")
	tk2.MustExec("unlock tables")

	// Test mutex: lock write local first
	tk.MustExec("lock tables t1 write local")
	_, err = tk2.Exec("lock tables t1 write local")
	c.Assert(terror.ErrorEqual(err, infoschema.ErrTableLocked), IsTrue)
	_, err = tk2.Exec("lock tables t1 write")
	c.Assert(terror.ErrorEqual(err, infoschema.ErrTableLocked), IsTrue)
	_, err = tk2.Exec("lock tables t1 read")
	c.Assert(terror.ErrorEqual(err, infoschema.ErrTableLocked), IsTrue)
	tk.MustExec("unlock tables")
	tk2.MustExec("unlock tables")

	// Test mutex: lock write first
	tk.MustExec("lock tables t1 write")
	_, err = tk2.Exec("lock tables t1 write local")
	c.Assert(terror.ErrorEqual(err, infoschema.ErrTableLocked), IsTrue)
	tk.MustExec("unlock tables")
	tk2.MustExec("unlock tables")

	// Test mutex: lock read first
	tk.MustExec("lock tables t1 read")
	_, err = tk2.Exec("lock tables t1 write local")
	c.Assert(terror.ErrorEqual(err, infoschema.ErrTableLocked), IsTrue)
	tk.MustExec("unlock tables")
	tk2.MustExec("unlock tables")
}

func (s *testSerialDBSuite) TestSkipSchemaChecker(c *C) {
	c.Assert(failpoint.Enable("github.com/pingcap/tidb/infoschema/mockTiFlashStoreCount", `return(true)`), IsNil)
	defer func() {
		err := failpoint.Disable("github.com/pingcap/tidb/infoschema/mockTiFlashStoreCount")
		c.Assert(err, IsNil)
	}()

	tk := testkit.NewTestKit(c, s.store)
	tk.MustExec("use test")
	tk.MustExec("drop table if exists t1")
	defer tk.MustExec("drop table if exists t1")
	tk.MustExec("create table t1 (a int)")
	tk2 := testkit.NewTestKit(c, s.store)
	tk2.MustExec("use test")

	// Test skip schema checker for ActionSetTiFlashReplica.
	tk.MustExec("begin")
	tk.MustExec("insert into t1 set a=1;")
	tk2.MustExec("alter table t1 set tiflash replica 2 location labels 'a','b';")
	tk.MustExec("commit")

	// Test skip schema checker for ActionUpdateTiFlashReplicaStatus.
	tk.MustExec("begin")
	tk.MustExec("insert into t1 set a=1;")
	tb := testGetTableByName(c, tk.Se, "test", "t1")
	err := domain.GetDomain(tk.Se).DDL().UpdateTableReplicaInfo(tk.Se, tb.Meta().ID, true)
	c.Assert(err, IsNil)
	tk.MustExec("commit")

	// Test can't skip schema checker.
	tk.MustExec("begin")
	tk.MustExec("insert into t1 set a=1;")
	tk2.MustExec("alter table t1 add column b int;")
	_, err = tk.Exec("commit")
	c.Assert(terror.ErrorEqual(domain.ErrInfoSchemaChanged, err), IsTrue)
}

// See issue: https://github.com/pingcap/tidb/issues/29752
// Ref https://dev.mysql.com/doc/refman/8.0/en/rename-table.html
func (s *testDBSuite2) TestRenameTableWithLocked(c *C) {
	defer config.RestoreFunc()()
	config.UpdateGlobal(func(conf *config.Config) {
		conf.EnableTableLock = true
	})

	tk := testkit.NewTestKit(c, s.store)
	tk.MustExec("create database renamedb")
	tk.MustExec("create database renamedb2")
	tk.MustExec("use renamedb")
	tk.MustExec("DROP TABLE IF EXISTS t1;")
	tk.MustExec("CREATE TABLE t1 (a int);")

	tk.MustExec("LOCK TABLES t1 WRITE;")
	tk.MustGetErrCode("drop database renamedb2;", errno.ErrLockOrActiveTransaction)
	tk.MustExec("RENAME TABLE t1 TO t2;")
	tk.MustQuery("select * from renamedb.t2").Check(testkit.Rows())
	tk.MustExec("UNLOCK TABLES")
	tk.MustExec("RENAME TABLE t2 TO t1;")
	tk.MustQuery("select * from renamedb.t1").Check(testkit.Rows())

	tk.MustExec("LOCK TABLES t1 READ;")
	tk.MustGetErrCode("RENAME TABLE t1 TO t2;", errno.ErrTableNotLockedForWrite)
	tk.MustExec("UNLOCK TABLES")

	tk.MustExec("drop database renamedb")
}

func (s *testDBSuite2) TestLockTables(c *C) {
	if israce.RaceEnabled {
		c.Skip("skip race test")
	}
	tk := testkit.NewTestKit(c, s.store)
	tk.MustExec("use test")
	tk.MustExec("drop table if exists t1,t2")
	defer tk.MustExec("drop table if exists t1,t2")
	tk.MustExec("create table t1 (a int)")
	tk.MustExec("create table t2 (a int)")

	// Test lock 1 table.
	tk.MustExec("lock tables t1 write")
	checkTableLock(c, tk.Se, "test", "t1", model.TableLockWrite)
	tk.MustExec("lock tables t1 read")
	checkTableLock(c, tk.Se, "test", "t1", model.TableLockRead)
	tk.MustExec("lock tables t1 write")
	checkTableLock(c, tk.Se, "test", "t1", model.TableLockWrite)

	// Test lock multi tables.
	tk.MustExec("lock tables t1 write, t2 read")
	checkTableLock(c, tk.Se, "test", "t1", model.TableLockWrite)
	checkTableLock(c, tk.Se, "test", "t2", model.TableLockRead)
	tk.MustExec("lock tables t1 read, t2 write")
	checkTableLock(c, tk.Se, "test", "t1", model.TableLockRead)
	checkTableLock(c, tk.Se, "test", "t2", model.TableLockWrite)
	tk.MustExec("lock tables t2 write")
	checkTableLock(c, tk.Se, "test", "t2", model.TableLockWrite)
	checkTableLock(c, tk.Se, "test", "t1", model.TableLockNone)
	tk.MustExec("lock tables t1 write")
	checkTableLock(c, tk.Se, "test", "t1", model.TableLockWrite)
	checkTableLock(c, tk.Se, "test", "t2", model.TableLockNone)

	tk2 := testkit.NewTestKit(c, s.store)
	tk2.MustExec("use test")

	// Test read lock.
	tk.MustExec("lock tables t1 read")
	tk.MustQuery("select * from t1")
	tk2.MustQuery("select * from t1")
	_, err := tk.Exec("insert into t1 set a=1")
	c.Assert(terror.ErrorEqual(err, infoschema.ErrTableNotLockedForWrite), IsTrue)
	_, err = tk.Exec("update t1 set a=1")
	c.Assert(terror.ErrorEqual(err, infoschema.ErrTableNotLockedForWrite), IsTrue)
	_, err = tk.Exec("delete from t1")
	c.Assert(terror.ErrorEqual(err, infoschema.ErrTableNotLockedForWrite), IsTrue)

	_, err = tk2.Exec("insert into t1 set a=1")
	c.Assert(terror.ErrorEqual(err, infoschema.ErrTableLocked), IsTrue)
	_, err = tk2.Exec("update t1 set a=1")
	c.Assert(terror.ErrorEqual(err, infoschema.ErrTableLocked), IsTrue)
	_, err = tk2.Exec("delete from t1")
	c.Assert(terror.ErrorEqual(err, infoschema.ErrTableLocked), IsTrue)
	tk2.MustExec("lock tables t1 read")
	_, err = tk2.Exec("insert into t1 set a=1")
	c.Assert(terror.ErrorEqual(err, infoschema.ErrTableNotLockedForWrite), IsTrue)

	// Test write lock.
	_, err = tk.Exec("lock tables t1 write")
	c.Assert(terror.ErrorEqual(err, infoschema.ErrTableLocked), IsTrue)
	tk2.MustExec("unlock tables")
	tk.MustExec("lock tables t1 write")
	tk.MustQuery("select * from t1")
	tk.MustExec("delete from t1")
	tk.MustExec("insert into t1 set a=1")

	_, err = tk2.Exec("select * from t1")
	c.Assert(terror.ErrorEqual(err, infoschema.ErrTableLocked), IsTrue)
	_, err = tk2.Exec("insert into t1 set a=1")
	c.Assert(terror.ErrorEqual(err, infoschema.ErrTableLocked), IsTrue)
	_, err = tk2.Exec("lock tables t1 write")
	c.Assert(terror.ErrorEqual(err, infoschema.ErrTableLocked), IsTrue)

	// Test write local lock.
	tk.MustExec("lock tables t1 write local")
	tk.MustQuery("select * from t1")
	tk.MustExec("delete from t1")
	tk.MustExec("insert into t1 set a=1")

	tk2.MustQuery("select * from t1")
	_, err = tk2.Exec("delete from t1")
	c.Assert(terror.ErrorEqual(err, infoschema.ErrTableLocked), IsTrue)
	_, err = tk2.Exec("insert into t1 set a=1")
	c.Assert(terror.ErrorEqual(err, infoschema.ErrTableLocked), IsTrue)
	_, err = tk2.Exec("lock tables t1 write")
	c.Assert(terror.ErrorEqual(err, infoschema.ErrTableLocked), IsTrue)
	_, err = tk2.Exec("lock tables t1 read")
	c.Assert(terror.ErrorEqual(err, infoschema.ErrTableLocked), IsTrue)

	// Test none unique table.
	_, err = tk.Exec("lock tables t1 read, t1 write")
	c.Assert(terror.ErrorEqual(err, infoschema.ErrNonuniqTable), IsTrue)

	// Test lock table by other session in transaction and commit without retry.
	tk.MustExec("unlock tables")
	tk2.MustExec("unlock tables")
	tk.MustExec("set @@session.tidb_disable_txn_auto_retry=1")
	tk.MustExec("begin")
	tk.MustExec("insert into t1 set a=1")
	tk2.MustExec("lock tables t1 write")
	_, err = tk.Exec("commit")
	c.Assert(err, NotNil)
	c.Assert(err.Error(), Equals, "previous statement: insert into t1 set a=1: [domain:8028]Information schema is changed during the execution of the statement(for example, table definition may be updated by other DDL ran in parallel). If you see this error often, try increasing `tidb_max_delta_schema_count`. [try again later]")

	// Test lock table by other session in transaction and commit with retry.
	tk.MustExec("unlock tables")
	tk2.MustExec("unlock tables")
	tk.MustExec("set @@session.tidb_disable_txn_auto_retry=0")
	tk.MustExec("begin")
	tk.MustExec("insert into t1 set a=1")
	tk2.MustExec("lock tables t1 write")
	_, err = tk.Exec("commit")
	c.Assert(terror.ErrorEqual(err, infoschema.ErrTableLocked), IsTrue, Commentf("err: %v\n", err))

	// Test for lock the same table multiple times.
	tk2.MustExec("lock tables t1 write")
	tk2.MustExec("lock tables t1 write, t2 read")

	// Test lock tables and drop tables
	tk.MustExec("unlock tables")
	tk2.MustExec("unlock tables")
	tk.MustExec("lock tables t1 write, t2 write")
	tk.MustExec("drop table t1")
	tk2.MustExec("create table t1 (a int)")
	tk.MustExec("lock tables t1 write, t2 read")

	// Test lock tables and drop database.
	tk.MustExec("unlock tables")
	tk.MustExec("create database test_lock")
	tk.MustExec("create table test_lock.t3 (a int)")
	tk.MustExec("lock tables t1 write, test_lock.t3 write")
	tk2.MustExec("create table t3 (a int)")
	tk.MustExec("lock tables t1 write, t3 write")
	tk.MustExec("drop table t3")

	// Test lock tables and truncate tables.
	tk.MustExec("unlock tables")
	tk.MustExec("lock tables t1 write, t2 read")
	tk.MustExec("truncate table t1")
	tk.MustExec("insert into t1 set a=1")
	_, err = tk2.Exec("insert into t1 set a=1")
	c.Assert(terror.ErrorEqual(err, infoschema.ErrTableLocked), IsTrue)

	// Test for lock unsupported schema tables.
	_, err = tk2.Exec("lock tables performance_schema.global_status write")
	c.Assert(terror.ErrorEqual(err, infoschema.ErrAccessDenied), IsTrue)
	_, err = tk2.Exec("lock tables information_schema.tables write")
	c.Assert(terror.ErrorEqual(err, infoschema.ErrAccessDenied), IsTrue)
	_, err = tk2.Exec("lock tables mysql.db write")
	c.Assert(terror.ErrorEqual(err, infoschema.ErrAccessDenied), IsTrue)

	// Test create table/view when session is holding the table locks.
	tk.MustExec("unlock tables")
	tk.MustExec("lock tables t1 write, t2 read")
	_, err = tk.Exec("create table t3 (a int)")
	c.Assert(terror.ErrorEqual(err, infoschema.ErrTableNotLocked), IsTrue)
	_, err = tk.Exec("create view v1 as select * from t1;")
	c.Assert(terror.ErrorEqual(err, infoschema.ErrTableNotLocked), IsTrue)

	// Test for locking view was not supported.
	tk.MustExec("unlock tables")
	tk.MustExec("create view v1 as select * from t1;")
	_, err = tk.Exec("lock tables v1 read")
	c.Assert(terror.ErrorEqual(err, table.ErrUnsupportedOp), IsTrue)

	// Test for locking sequence was not supported.
	tk.MustExec("unlock tables")
	tk.MustExec("create sequence seq")
	_, err = tk.Exec("lock tables seq read")
	c.Assert(terror.ErrorEqual(err, table.ErrUnsupportedOp), IsTrue)
	tk.MustExec("drop sequence seq")

	// Test for create/drop/alter database when session is holding the table locks.
	tk.MustExec("unlock tables")
	tk.MustExec("lock table t1 write")
	_, err = tk.Exec("drop database test")
	c.Assert(terror.ErrorEqual(err, table.ErrLockOrActiveTransaction), IsTrue)
	_, err = tk.Exec("create database test_lock")
	c.Assert(terror.ErrorEqual(err, table.ErrLockOrActiveTransaction), IsTrue)
	_, err = tk.Exec("alter database test charset='utf8mb4'")
	c.Assert(terror.ErrorEqual(err, table.ErrLockOrActiveTransaction), IsTrue)
	// Test alter/drop database when other session is holding the table locks of the database.
	tk2.MustExec("create database test_lock2")
	_, err = tk2.Exec("drop database test")
	c.Assert(terror.ErrorEqual(err, infoschema.ErrTableLocked), IsTrue)
	_, err = tk2.Exec("alter database test charset='utf8mb4'")
	c.Assert(terror.ErrorEqual(err, infoschema.ErrTableLocked), IsTrue)

	// Test for admin cleanup table locks.
	tk.MustExec("unlock tables")
	tk.MustExec("lock table t1 write, t2 write")
	_, err = tk2.Exec("lock tables t1 write, t2 read")
	c.Assert(terror.ErrorEqual(err, infoschema.ErrTableLocked), IsTrue)
	tk2.MustExec("admin cleanup table lock t1,t2")
	checkTableLock(c, tk.Se, "test", "t1", model.TableLockNone)
	checkTableLock(c, tk.Se, "test", "t2", model.TableLockNone)
	// cleanup unlocked table.
	tk2.MustExec("admin cleanup table lock t1,t2")
	checkTableLock(c, tk.Se, "test", "t1", model.TableLockNone)
	checkTableLock(c, tk.Se, "test", "t2", model.TableLockNone)
	tk2.MustExec("lock tables t1 write, t2 read")
	checkTableLock(c, tk2.Se, "test", "t1", model.TableLockWrite)
	checkTableLock(c, tk2.Se, "test", "t2", model.TableLockRead)

	tk.MustExec("unlock tables")
	tk2.MustExec("unlock tables")
}

func (s *testDBSuite2) TestTablesLockDelayClean(c *C) {
	if israce.RaceEnabled {
		c.Skip("skip race test")
	}
	tk := testkit.NewTestKit(c, s.store)
	tk2 := testkit.NewTestKit(c, s.store)
	tk2.MustExec("use test")
	tk.MustExec("use test")
	tk.MustExec("drop table if exists t1,t2")
	defer tk.MustExec("drop table if exists t1,t2")
	tk.MustExec("create table t1 (a int)")
	tk.MustExec("create table t2 (a int)")

	tk.MustExec("lock tables t1 write")
	checkTableLock(c, tk.Se, "test", "t1", model.TableLockWrite)
	config.UpdateGlobal(func(conf *config.Config) {
		conf.DelayCleanTableLock = 100
	})
	var wg sync.WaitGroup
	wg.Add(1)
	var startTime time.Time
	go func() {
		startTime = time.Now()
		tk.Se.Close()
		wg.Done()
	}()
	time.Sleep(50 * time.Millisecond)
	checkTableLock(c, tk.Se, "test", "t1", model.TableLockWrite)
	wg.Wait()
	c.Assert(time.Since(startTime).Seconds() > 0.1, IsTrue)
	checkTableLock(c, tk.Se, "test", "t1", model.TableLockNone)
	config.UpdateGlobal(func(conf *config.Config) {
		conf.DelayCleanTableLock = 0
	})
}

// TestConcurrentLockTables test concurrent lock/unlock tables.
func (s *testDBSuite4) TestConcurrentLockTables(c *C) {
	if israce.RaceEnabled {
		c.Skip("skip race test")
	}
	tk := testkit.NewTestKit(c, s.store)
	tk2 := testkit.NewTestKit(c, s.store)
	tk.MustExec("use test")
	tk.MustExec("drop table if exists t1")
	defer tk.MustExec("drop table if exists t1")
	tk.MustExec("create table t1 (a int)")
	tk2.MustExec("use test")

	// Test concurrent lock tables read.
	sql1 := "lock tables t1 read"
	sql2 := "lock tables t1 read"
	s.testParallelExecSQL(c, sql1, sql2, tk.Se, tk2.Se, func(c *C, err1, err2 error) {
		c.Assert(err1, IsNil)
		c.Assert(err2, IsNil)
	})
	tk.MustExec("unlock tables")
	tk2.MustExec("unlock tables")

	// Test concurrent lock tables write.
	sql1 = "lock tables t1 write"
	sql2 = "lock tables t1 write"
	s.testParallelExecSQL(c, sql1, sql2, tk.Se, tk2.Se, func(c *C, err1, err2 error) {
		c.Assert(err1, IsNil)
		c.Assert(terror.ErrorEqual(err2, infoschema.ErrTableLocked), IsTrue)
	})
	tk.MustExec("unlock tables")
	tk2.MustExec("unlock tables")

	// Test concurrent lock tables write local.
	sql1 = "lock tables t1 write local"
	sql2 = "lock tables t1 write local"
	s.testParallelExecSQL(c, sql1, sql2, tk.Se, tk2.Se, func(c *C, err1, err2 error) {
		c.Assert(err1, IsNil)
		c.Assert(terror.ErrorEqual(err2, infoschema.ErrTableLocked), IsTrue)
	})

	tk.MustExec("unlock tables")
	tk2.MustExec("unlock tables")
}

func (s *testDBSuite4) TestLockTableReadOnly(c *C) {
	if israce.RaceEnabled {
		c.Skip("skip race test")
	}
	tk := testkit.NewTestKit(c, s.store)
	tk2 := testkit.NewTestKit(c, s.store)
	tk2.MustExec("use test")

	tk.MustExec("use test")
	tk.MustExec("drop table if exists t1,t2")
	defer func() {
		tk.MustExec("alter table t1 read write")
		tk.MustExec("alter table t2 read write")
		tk.MustExec("drop table if exists t1,t2")
	}()
	tk.MustExec("create table t1 (a int key, b int)")
	tk.MustExec("create table t2 (a int key)")

	tk.MustExec("alter table t1 read only")
	tk.MustQuery("select * from t1")
	tk2.MustQuery("select * from t1")
	_, err := tk.Exec("insert into t1 set a=1, b=2")
	c.Assert(terror.ErrorEqual(err, infoschema.ErrTableLocked), IsTrue)
	_, err = tk.Exec("update t1 set a=1")
	c.Assert(terror.ErrorEqual(err, infoschema.ErrTableLocked), IsTrue)
	_, err = tk.Exec("delete from t1")
	c.Assert(terror.ErrorEqual(err, infoschema.ErrTableLocked), IsTrue)

	_, err = tk2.Exec("insert into t1 set a=1, b=2")
	c.Assert(terror.ErrorEqual(err, infoschema.ErrTableLocked), IsTrue)
	_, err = tk2.Exec("update t1 set a=1")
	c.Assert(terror.ErrorEqual(err, infoschema.ErrTableLocked), IsTrue)
	_, err = tk2.Exec("delete from t1")
	c.Assert(terror.ErrorEqual(err, infoschema.ErrTableLocked), IsTrue)
	tk2.MustExec("alter table t1 read only")
	_, err = tk2.Exec("insert into t1 set a=1, b=2")
	c.Assert(terror.ErrorEqual(err, infoschema.ErrTableLocked), IsTrue)
	tk.MustExec("alter table t1 read write")

	tk.MustExec("lock tables t1 read")
	c.Assert(terror.ErrorEqual(tk.ExecToErr("alter table t1 read only"), infoschema.ErrTableLocked), IsTrue)
	c.Assert(terror.ErrorEqual(tk2.ExecToErr("alter table t1 read only"), infoschema.ErrTableLocked), IsTrue)
	tk.MustExec("lock tables t1 write")
	c.Assert(terror.ErrorEqual(tk.ExecToErr("alter table t1 read only"), infoschema.ErrTableLocked), IsTrue)
	c.Assert(terror.ErrorEqual(tk2.ExecToErr("alter table t1 read only"), infoschema.ErrTableLocked), IsTrue)
	tk.MustExec("lock tables t1 write local")
	c.Assert(terror.ErrorEqual(tk.ExecToErr("alter table t1 read only"), infoschema.ErrTableLocked), IsTrue)
	c.Assert(terror.ErrorEqual(tk2.ExecToErr("alter table t1 read only"), infoschema.ErrTableLocked), IsTrue)
	tk.MustExec("unlock tables")

	tk.MustExec("alter table t1 read only")
	c.Assert(terror.ErrorEqual(tk.ExecToErr("lock tables t1 read"), infoschema.ErrTableLocked), IsTrue)
	c.Assert(terror.ErrorEqual(tk2.ExecToErr("lock tables t1 read"), infoschema.ErrTableLocked), IsTrue)
	c.Assert(terror.ErrorEqual(tk.ExecToErr("lock tables t1 write"), infoschema.ErrTableLocked), IsTrue)
	c.Assert(terror.ErrorEqual(tk2.ExecToErr("lock tables t1 write"), infoschema.ErrTableLocked), IsTrue)
	c.Assert(terror.ErrorEqual(tk.ExecToErr("lock tables t1 write local"), infoschema.ErrTableLocked), IsTrue)
	c.Assert(terror.ErrorEqual(tk2.ExecToErr("lock tables t1 write local"), infoschema.ErrTableLocked), IsTrue)
	tk.MustExec("admin cleanup table lock t1")
	tk2.MustExec("insert into t1 set a=1, b=2")

	tk.MustExec("set tidb_enable_amend_pessimistic_txn = 1")
	tk.MustExec("begin pessimistic")
	tk.MustQuery("select * from t1 where a = 1").Check(testkit.Rows("1 2"))
	tk2.MustExec("update t1 set b = 3")
	tk2.MustExec("alter table t1 read only")
	tk2.MustQuery("select * from t1 where a = 1").Check(testkit.Rows("1 3"))
	tk.MustQuery("select * from t1 where a = 1").Check(testkit.Rows("1 2"))
	tk.MustExec("update t1 set b = 4")
	c.Assert(terror.ErrorEqual(tk.ExecToErr("commit"), domain.ErrInfoSchemaChanged), IsTrue)
	tk2.MustExec("alter table t1 read write")
}

type checkRet func(c *C, err1, err2 error)

func (s *testDBSuite4) testParallelExecSQL(c *C, sql1, sql2 string, se1, se2 session.Session, f checkRet) {
	callback := &ddl.TestDDLCallback{}
	times := 0
	callback.OnJobRunBeforeExported = func(job *model.Job) {
		if times != 0 {
			return
		}
		var qLen int
		for {
			err := kv.RunInNewTxn(context.Background(), s.store, false, func(ctx context.Context, txn kv.Transaction) error {
				jobs, err1 := admin.GetDDLJobs(txn)
				if err1 != nil {
					return err1
				}
				qLen = len(jobs)
				return nil
			})
			c.Assert(err, IsNil)
			if qLen == 2 {
				break
			}
			time.Sleep(5 * time.Millisecond)
		}
		times++
	}
	d := s.dom.DDL()
	originalCallback := d.GetHook()
	defer d.SetHook(originalCallback)
	d.SetHook(callback)

	var wg util.WaitGroupWrapper
	var err1 error
	var err2 error
	ch := make(chan struct{})
	// Make sure the sql1 is put into the DDLJobQueue.
	go func() {
		var qLen int
		for {
			err := kv.RunInNewTxn(context.Background(), s.store, false, func(ctx context.Context, txn kv.Transaction) error {
				jobs, err3 := admin.GetDDLJobs(txn)
				if err3 != nil {
					return err3
				}
				qLen = len(jobs)
				return nil
			})
			c.Assert(err, IsNil)
			if qLen == 1 {
				// Make sure sql2 is executed after the sql1.
				close(ch)
				break
			}
			time.Sleep(5 * time.Millisecond)
		}
	}()
	wg.Run(func() {
		_, err1 = se1.Execute(context.Background(), sql1)
	})
	wg.Run(func() {
		<-ch
		_, err2 = se2.Execute(context.Background(), sql2)
	})

	wg.Wait()
	f(c, err1, err2)
}

func checkTableLock(c *C, se session.Session, dbName, tableName string, lockTp model.TableLockType) {
	tb := testGetTableByName(c, se, dbName, tableName)
	dom := domain.GetDomain(se)
	err := dom.Reload()
	c.Assert(err, IsNil)
	if lockTp != model.TableLockNone {
		c.Assert(tb.Meta().Lock, NotNil)
		c.Assert(tb.Meta().Lock.Tp, Equals, lockTp)
		c.Assert(tb.Meta().Lock.State, Equals, model.TableLockStatePublic)
		c.Assert(len(tb.Meta().Lock.Sessions) == 1, IsTrue)
		c.Assert(tb.Meta().Lock.Sessions[0].ServerID, Equals, dom.DDL().GetID())
		c.Assert(tb.Meta().Lock.Sessions[0].SessionID, Equals, se.GetSessionVars().ConnectionID)
	} else {
		c.Assert(tb.Meta().Lock, IsNil)
	}
}

func (s *testDBSuite2) TestDDLWithInvalidTableInfo(c *C) {
	tk := testkit.NewTestKit(c, s.store)

	tk.MustExec("use test")
	tk.MustExec("drop table if exists t")
	defer tk.MustExec("drop table if exists t")
	// Test create with invalid expression.
	_, err := tk.Exec(`CREATE TABLE t (
		c0 int(11) ,
  		c1 int(11),
    	c2 decimal(16,4) GENERATED ALWAYS AS ((case when (c0 = 0) then 0when (c0 > 0) then (c1 / c0) end))
	);`)
	c.Assert(err, NotNil)
	c.Assert(err.Error(), Equals, "[parser:1064]You have an error in your SQL syntax; check the manual that corresponds to your TiDB version for the right syntax to use line 4 column 88 near \"then (c1 / c0) end))\n\t);\" ")

	tk.MustExec("create table t (a bigint, b int, c int generated always as (b+1)) partition by hash(a) partitions 4;")
	// Test drop partition column.
	_, err = tk.Exec("alter table t drop column a;")
	c.Assert(err, NotNil)
	// TODO: refine the error message to compatible with MySQL
	c.Assert(err.Error(), Equals, "[planner:1054]Unknown column 'a' in 'expression'")
	// Test modify column with invalid expression.
	_, err = tk.Exec("alter table t modify column c int GENERATED ALWAYS AS ((case when (a = 0) then 0when (a > 0) then (b / a) end));")
	c.Assert(err, NotNil)
	c.Assert(err.Error(), Equals, "[parser:1064]You have an error in your SQL syntax; check the manual that corresponds to your TiDB version for the right syntax to use line 1 column 97 near \"then (b / a) end));\" ")
	// Test add column with invalid expression.
	_, err = tk.Exec("alter table t add column d int GENERATED ALWAYS AS ((case when (a = 0) then 0when (a > 0) then (b / a) end));")
	c.Assert(err, NotNil)
	c.Assert(err.Error(), Equals, "[parser:1064]You have an error in your SQL syntax; check the manual that corresponds to your TiDB version for the right syntax to use line 1 column 94 near \"then (b / a) end));\" ")
}

func (s *testDBSuite4) TestColumnCheck(c *C) {
	tk := testkit.NewTestKit(c, s.store)
	tk.MustExec("use " + s.schemaName)
	tk.MustExec("drop table if exists column_check")
	tk.MustExec("create table column_check (pk int primary key, a int check (a > 1))")
	defer tk.MustExec("drop table if exists column_check")
	c.Assert(tk.Se.GetSessionVars().StmtCtx.WarningCount(), Equals, uint16(1))
	tk.MustQuery("show warnings").Check(testutil.RowsWithSep("|", "Warning|8231|CONSTRAINT CHECK is not supported"))
}

func (s *testDBSuite5) TestAlterCheck(c *C) {
	tk := testkit.NewTestKit(c, s.store)
	tk.MustExec("use " + s.schemaName)
	tk.MustExec("drop table if exists alter_check")
	tk.MustExec("create table alter_check (pk int primary key)")
	defer tk.MustExec("drop table if exists alter_check")
	tk.MustExec("alter table alter_check alter check crcn ENFORCED")
	c.Assert(tk.Se.GetSessionVars().StmtCtx.WarningCount(), Equals, uint16(1))
	tk.MustQuery("show warnings").Check(testutil.RowsWithSep("|", "Warning|8231|ALTER CHECK is not supported"))
}

func (s *testDBSuite6) TestDropCheck(c *C) {
	tk := testkit.NewTestKit(c, s.store)
	tk.MustExec("use " + s.schemaName)
	tk.MustExec("drop table if exists drop_check")
	tk.MustExec("create table drop_check (pk int primary key)")
	defer tk.MustExec("drop table if exists drop_check")
	tk.MustExec("alter table drop_check drop check crcn")
	c.Assert(tk.Se.GetSessionVars().StmtCtx.WarningCount(), Equals, uint16(1))
	tk.MustQuery("show warnings").Check(testutil.RowsWithSep("|", "Warning|8231|DROP CHECK is not supported"))
}

func (s *testDBSuite7) TestAddConstraintCheck(c *C) {
	tk := testkit.NewTestKit(c, s.store)
	tk.MustExec("use " + s.schemaName)
	tk.MustExec("drop table if exists add_constraint_check")
	tk.MustExec("create table add_constraint_check (pk int primary key, a int)")
	defer tk.MustExec("drop table if exists add_constraint_check")
	tk.MustExec("alter table add_constraint_check add constraint crn check (a > 1)")
	c.Assert(tk.Se.GetSessionVars().StmtCtx.WarningCount(), Equals, uint16(1))
	tk.MustQuery("show warnings").Check(testutil.RowsWithSep("|", "Warning|8231|ADD CONSTRAINT CHECK is not supported"))
}

func (s *testDBSuite7) TestCreateTableIngoreCheckConstraint(c *C) {
	tk := testkit.NewTestKit(c, s.store)
	tk.MustExec("use " + s.schemaName)
	tk.MustExec("drop table if exists table_constraint_check")
	tk.MustExec("CREATE TABLE admin_user (enable bool, CHECK (enable IN (0, 1)));")
	c.Assert(tk.Se.GetSessionVars().StmtCtx.WarningCount(), Equals, uint16(1))
	tk.MustQuery("show warnings").Check(testutil.RowsWithSep("|", "Warning|8231|CONSTRAINT CHECK is not supported"))
	tk.MustQuery("show create table admin_user").Check(testutil.RowsWithSep("|", ""+
		"admin_user CREATE TABLE `admin_user` (\n"+
		"  `enable` tinyint(1) DEFAULT NULL\n"+
		") ENGINE=InnoDB DEFAULT CHARSET=utf8mb4 COLLATE=utf8mb4_bin"))
}

func (s *testDBSuite6) TestAlterOrderBy(c *C) {
	tk := testkit.NewTestKit(c, s.store)
	tk.MustExec("use " + s.schemaName)
	tk.MustExec("create table ob (pk int primary key, c int default 1, c1 int default 1, KEY cl(c1))")

	// Test order by with primary key
	tk.MustExec("alter table ob order by c")
	c.Assert(tk.Se.GetSessionVars().StmtCtx.WarningCount(), Equals, uint16(1))
	tk.MustQuery("show warnings").Check(testutil.RowsWithSep("|", "Warning|1105|ORDER BY ignored as there is a user-defined clustered index in the table 'ob'"))

	// Test order by with no primary key
	tk.MustExec("drop table if exists ob")
	tk.MustExec("create table ob (c int default 1, c1 int default 1, KEY cl(c1))")
	tk.MustExec("alter table ob order by c")
	c.Assert(tk.Se.GetSessionVars().StmtCtx.WarningCount(), Equals, uint16(0))
	tk.MustExec("drop table if exists ob")
}

func (s *testSerialDBSuite) TestDDLJobErrorCount(c *C) {
	tk := testkit.NewTestKit(c, s.store)
	tk.MustExec("use test")
	tk.MustExec("drop table if exists ddl_error_table, new_ddl_error_table")
	tk.MustExec("create table ddl_error_table(a int)")
	is := s.dom.InfoSchema()
	schemaName := model.NewCIStr("test")
	tableName := model.NewCIStr("ddl_error_table")
	schema, ok := is.SchemaByName(schemaName)
	c.Assert(ok, IsTrue)
	tbl, err := is.TableByName(schemaName, tableName)
	c.Assert(err, IsNil)

	newTableName := model.NewCIStr("new_ddl_error_table")
	job := &model.Job{
		SchemaID:   schema.ID,
		TableID:    tbl.Meta().ID,
		SchemaName: schema.Name.L,
		Type:       model.ActionRenameTable,
		BinlogInfo: &model.HistoryInfo{},
		Args:       []interface{}{schema.ID, newTableName},
	}

	c.Assert(failpoint.Enable("github.com/pingcap/tidb/ddl/mockErrEntrySizeTooLarge", `return(true)`), IsNil)
	defer func() {
		c.Assert(failpoint.Disable("github.com/pingcap/tidb/ddl/mockErrEntrySizeTooLarge"), IsNil)
	}()

	txn, err := s.store.Begin()
	c.Assert(err, IsNil)
	t := meta.NewMeta(txn)
	job.ID, err = t.GenGlobalID()
	c.Assert(err, IsNil)
	job.Version = 1
	job.StartTS = txn.StartTS()

	err = t.EnQueueDDLJob(job)
	c.Assert(err, IsNil)
	err = txn.Commit(context.Background())
	c.Assert(err, IsNil)

	ticker := time.NewTicker(s.lease)
	defer ticker.Stop()
	for range ticker.C {
		historyJob, err := getHistoryDDLJob(s.store, job.ID)
		c.Assert(err, IsNil)
		if historyJob == nil {
			continue
		}
		c.Assert(historyJob.ErrorCount, Equals, int64(1), Commentf("%v", historyJob))
		kv.ErrEntryTooLarge.Equal(historyJob.Error)
		break
	}
}

func (s *testDBSuite1) TestAlterTableWithValidation(c *C) {
	tk := testkit.NewTestKit(c, s.store)
	tk.MustExec("use test")
	tk.MustExec("drop table if exists t1")
	defer tk.MustExec("drop table if exists t1")

	tk.MustExec("create table t1 (c1 int, c2 int as (c1 + 1));")

	// Test for alter table with validation.
	tk.MustExec("alter table t1 with validation")
	c.Assert(tk.Se.GetSessionVars().StmtCtx.WarningCount(), Equals, uint16(1))
	tk.MustQuery("show warnings").Check(testutil.RowsWithSep("|", "Warning|8200|ALTER TABLE WITH VALIDATION is currently unsupported"))

	// Test for alter table without validation.
	tk.MustExec("alter table t1 without validation")
	c.Assert(tk.Se.GetSessionVars().StmtCtx.WarningCount(), Equals, uint16(1))
	tk.MustQuery("show warnings").Check(testutil.RowsWithSep("|", "Warning|8200|ALTER TABLE WITHOUT VALIDATION is currently unsupported"))
}

func (s *testSerialDBSuite) TestCommitTxnWithIndexChange(c *C) {
	// Prepare work.
	tk := testkit.NewTestKit(c, s.store)
	tk.MustExec("set tidb_enable_amend_pessimistic_txn = 1;")
	tk.MustExec("drop database if exists test_db")
	tk.MustExec("create database test_db")
	tk.MustExec("use test_db")
	tk.MustExec("create table t1 (c1 int primary key, c2 int, c3 int, index ok2(c2))")
	tk.MustExec("insert t1 values (1, 10, 100), (2, 20, 200)")
	tk.MustExec("alter table t1 add index k2(c2)")
	tk.MustExec("alter table t1 drop index k2")
	tk.MustExec("alter table t1 add index k2(c2)")
	tk.MustExec("alter table t1 drop index k2")
	tk2 := testkit.NewTestKit(c, s.store)
	tk2.MustExec("use test_db")

	// tkSQLs are the sql statements for the pessimistic transaction.
	// tk2DDL are the ddl statements executed before the pessimistic transaction.
	// idxDDL is the DDL statement executed between pessimistic transaction begin and commit.
	// failCommit means the pessimistic transaction commit should fail not.
	type caseUnit struct {
		tkSQLs     []string
		tk2DDL     []string
		idxDDL     string
		checkSQLs  []string
		rowsExps   [][]string
		failCommit bool
		stateEnd   model.SchemaState
	}

	cases := []caseUnit{
		// Test secondary index
		{[]string{"insert into t1 values(3, 30, 300)",
			"insert into t2 values(11, 11, 11)"},
			[]string{"alter table t1 add index k2(c2)",
				"alter table t1 drop index k2",
				"alter table t1 add index kk2(c2, c1)",
				"alter table t1 add index k2(c2)",
				"alter table t1 drop index k2"},
			"alter table t1 add index k2(c2)",
			[]string{"select c3, c2 from t1 use index(k2) where c2 = 20",
				"select c3, c2 from t1 use index(k2) where c2 = 10",
				"select * from t1",
				"select * from t2 where c1 = 11"},
			[][]string{{"200 20"},
				{"100 10"},
				{"1 10 100", "2 20 200", "3 30 300"},
				{"11 11 11"}},
			false,
			model.StateNone},
		// Test secondary index
		{[]string{"insert into t2 values(5, 50, 500)",
			"insert into t2 values(11, 11, 11)",
			"delete from t2 where c2 = 11",
			"update t2 set c2 = 110 where c1 = 11"},
			// "update t2 set c1 = 10 where c3 = 100"},
			[]string{"alter table t1 add index k2(c2)",
				"alter table t1 drop index k2",
				"alter table t1 add index kk2(c2, c1)",
				"alter table t1 add index k2(c2)",
				"alter table t1 drop index k2"},
			"alter table t1 add index k2(c2)",
			[]string{"select c3, c2 from t1 use index(k2) where c2 = 20",
				"select c3, c2 from t1 use index(k2) where c2 = 10",
				"select * from t1",
				"select * from t2 where c1 = 11",
				"select * from t2 where c3 = 100"},
			[][]string{{"200 20"},
				{"100 10"},
				{"1 10 100", "2 20 200"},
				{},
				{"1 10 100"}},
			false,
			model.StateNone},
		// Test unique index
		{[]string{"insert into t1 values(3, 30, 300)",
			"insert into t1 values(4, 40, 400)",
			"insert into t2 values(11, 11, 11)",
			"insert into t2 values(12, 12, 11)"},
			[]string{"alter table t1 add unique index uk3(c3)",
				"alter table t1 drop index uk3",
				"alter table t2 add unique index ukc1c3(c1, c3)",
				"alter table t2 add unique index ukc3(c3)",
				"alter table t2 drop index ukc1c3",
				"alter table t2 drop index ukc3",
				"alter table t2 add index kc3(c3)"},
			"alter table t1 add unique index uk3(c3)",
			[]string{"select c3, c2 from t1 use index(uk3) where c3 = 200",
				"select c3, c2 from t1 use index(uk3) where c3 = 300",
				"select c3, c2 from t1 use index(uk3) where c3 = 400",
				"select * from t1",
				"select * from t2"},
			[][]string{{"200 20"},
				{"300 30"},
				{"400 40"},
				{"1 10 100", "2 20 200", "3 30 300", "4 40 400"},
				{"1 10 100", "2 20 200", "11 11 11", "12 12 11"}},
			false, model.StateNone},
		// Test unique index fail to commit, this case needs the new index could be inserted
		{[]string{"insert into t1 values(3, 30, 300)",
			"insert into t1 values(4, 40, 300)",
			"insert into t2 values(11, 11, 11)",
			"insert into t2 values(12, 11, 12)"},
			//[]string{"alter table t1 add unique index uk3(c3)", "alter table t1 drop index uk3"},
			[]string{},
			"alter table t1 add unique index uk3(c3)",
			[]string{"select c3, c2 from t1 use index(uk3) where c3 = 200",
				"select c3, c2 from t1 use index(uk3) where c3 = 300",
				"select c3, c2 from t1 where c1 = 4",
				"select * from t1",
				"select * from t2"},
			[][]string{{"200 20"},
				{},
				{},
				{"1 10 100", "2 20 200"},
				{"1 10 100", "2 20 200"}},
			true,
			model.StateWriteOnly},
	}
	tk.MustQuery("select * from t1;").Check(testkit.Rows("1 10 100", "2 20 200"))

	// Test add index state change
	do := s.dom.DDL()
	startStates := []model.SchemaState{model.StateNone, model.StateDeleteOnly}
	for _, startState := range startStates {
		endStatMap := session.ConstOpAddIndex[startState]
		var endStates []model.SchemaState
		for st := range endStatMap {
			endStates = append(endStates, st)
		}
		sort.Slice(endStates, func(i, j int) bool { return endStates[i] < endStates[j] })
		for _, endState := range endStates {
			for _, curCase := range cases {
				if endState < curCase.stateEnd {
					break
				}
				tk2.MustExec("drop table if exists t1")
				tk2.MustExec("drop table if exists t2")
				tk2.MustExec("create table t1 (c1 int primary key, c2 int, c3 int, index ok2(c2))")
				tk2.MustExec("create table t2 (c1 int primary key, c2 int, c3 int, index ok2(c2))")
				tk2.MustExec("insert t1 values (1, 10, 100), (2, 20, 200)")
				tk2.MustExec("insert t2 values (1, 10, 100), (2, 20, 200)")
				tk2.MustQuery("select * from t1;").Check(testkit.Rows("1 10 100", "2 20 200"))
				tk.MustQuery("select * from t1;").Check(testkit.Rows("1 10 100", "2 20 200"))
				tk.MustQuery("select * from t2;").Check(testkit.Rows("1 10 100", "2 20 200"))

				for _, DDLSQL := range curCase.tk2DDL {
					tk2.MustExec(DDLSQL)
				}
				hook := &ddl.TestDDLCallback{}
				prepared := false
				committed := false
				hook.OnJobUpdatedExported = func(job *model.Job) {
					if job.SchemaState == startState {
						if !prepared {
							tk.MustExec("begin pessimistic")
							for _, tkSQL := range curCase.tkSQLs {
								tk.MustExec(tkSQL)
							}
							prepared = true
						}
					} else if job.SchemaState == endState {
						if !committed {
							if curCase.failCommit {
								_, err := tk.Exec("commit")
								c.Assert(err, NotNil)
							} else {
								tk.MustExec("commit")
							}
						}
						committed = true
					}
				}
				originalCallback := do.GetHook()
				do.SetHook(hook)
				tk2.MustExec(curCase.idxDDL)
				do.SetHook(originalCallback)
				tk2.MustExec("admin check table t1")
				for i, checkSQL := range curCase.checkSQLs {
					if len(curCase.rowsExps[i]) > 0 {
						tk2.MustQuery(checkSQL).Check(testkit.Rows(curCase.rowsExps[i]...))
					} else {
						tk2.MustQuery(checkSQL).Check(nil)
					}
				}
			}
		}
	}
	tk.MustExec("admin check table t1")
}

// TestAddIndexFailOnCaseWhenCanExit is used to close #19325.
func (s *testSerialDBSuite) TestAddIndexFailOnCaseWhenCanExit(c *C) {
	c.Assert(failpoint.Enable("github.com/pingcap/tidb/ddl/MockCaseWhenParseFailure", `return(true)`), IsNil)
	defer func() {
		c.Assert(failpoint.Disable("github.com/pingcap/tidb/ddl/MockCaseWhenParseFailure"), IsNil)
	}()
	tk := testkit.NewTestKit(c, s.store)
	originalVal := variable.GetDDLErrorCountLimit()
	tk.MustExec("set @@global.tidb_ddl_error_count_limit = 1")
	defer tk.MustExec(fmt.Sprintf("set @@global.tidb_ddl_error_count_limit = %d", originalVal))

	tk.MustExec("use test")
	tk.MustExec("drop table if exists t")
	tk.MustExec("create table t(a int, b int)")
	tk.MustExec("insert into t values(1, 1)")
	_, err := tk.Exec("alter table t add index idx(b)")
	c.Assert(err, NotNil)
	c.Assert(err.Error(), Equals, "[ddl:-1]DDL job rollback, error msg: job.ErrCount:1, mock unknown type: ast.whenClause.")
	tk.MustExec("drop table if exists t")
}

func (s *testSerialDBSuite) TestCreateTableWithIntegerLengthWaring(c *C) {
	// Inject the strict-integer-display-width variable in parser directly.
	parsertypes.TiDBStrictIntegerDisplayWidth = true
	defer func() {
		parsertypes.TiDBStrictIntegerDisplayWidth = false
	}()
	tk := testkit.NewTestKit(c, s.store)
	tk.MustExec("use test")
	tk.MustExec("drop table if exists t")

	tk.MustExec("create table t(a tinyint(1))")
	tk.MustQuery("show warnings").Check(testkit.Rows("Warning 1064 You have an error in your SQL syntax; check the manual that corresponds to your TiDB version for the right syntax to use [parser:1681]Integer display width is deprecated and will be removed in a future release."))

	tk.MustExec("drop table if exists t")
	tk.MustExec("create table t(a smallint(2))")
	tk.MustQuery("show warnings").Check(testkit.Rows("Warning 1064 You have an error in your SQL syntax; check the manual that corresponds to your TiDB version for the right syntax to use [parser:1681]Integer display width is deprecated and will be removed in a future release."))

	tk.MustExec("drop table if exists t")
	tk.MustExec("create table t(a int(2))")
	tk.MustQuery("show warnings").Check(testkit.Rows("Warning 1064 You have an error in your SQL syntax; check the manual that corresponds to your TiDB version for the right syntax to use [parser:1681]Integer display width is deprecated and will be removed in a future release."))

	tk.MustExec("drop table if exists t")
	tk.MustExec("create table t(a mediumint(2))")
	tk.MustQuery("show warnings").Check(testkit.Rows("Warning 1064 You have an error in your SQL syntax; check the manual that corresponds to your TiDB version for the right syntax to use [parser:1681]Integer display width is deprecated and will be removed in a future release."))

	tk.MustExec("drop table if exists t")
	tk.MustExec("create table t(a bigint(2))")
	tk.MustQuery("show warnings").Check(testkit.Rows("Warning 1064 You have an error in your SQL syntax; check the manual that corresponds to your TiDB version for the right syntax to use [parser:1681]Integer display width is deprecated and will be removed in a future release."))

	tk.MustExec("drop table if exists t")
	tk.MustExec("create table t(a integer(2))")
	tk.MustQuery("show warnings").Check(testkit.Rows("Warning 1064 You have an error in your SQL syntax; check the manual that corresponds to your TiDB version for the right syntax to use [parser:1681]Integer display width is deprecated and will be removed in a future release."))

	tk.MustExec("drop table if exists t")
	tk.MustExec("create table t(a int1(1))")
	tk.MustQuery("show warnings").Check(testkit.Rows("Warning 1064 You have an error in your SQL syntax; check the manual that corresponds to your TiDB version for the right syntax to use [parser:1681]Integer display width is deprecated and will be removed in a future release."))

	tk.MustExec("drop table if exists t")
	tk.MustExec("create table t(a int2(2))")
	tk.MustQuery("show warnings").Check(testkit.Rows("Warning 1064 You have an error in your SQL syntax; check the manual that corresponds to your TiDB version for the right syntax to use [parser:1681]Integer display width is deprecated and will be removed in a future release."))

	tk.MustExec("drop table if exists t")
	tk.MustExec("create table t(a int3(2))")
	tk.MustQuery("show warnings").Check(testkit.Rows("Warning 1064 You have an error in your SQL syntax; check the manual that corresponds to your TiDB version for the right syntax to use [parser:1681]Integer display width is deprecated and will be removed in a future release."))

	tk.MustExec("drop table if exists t")
	tk.MustExec("create table t(a int4(2))")
	tk.MustQuery("show warnings").Check(testkit.Rows("Warning 1064 You have an error in your SQL syntax; check the manual that corresponds to your TiDB version for the right syntax to use [parser:1681]Integer display width is deprecated and will be removed in a future release."))

	tk.MustExec("drop table if exists t")
	tk.MustExec("create table t(a int8(2))")
	tk.MustQuery("show warnings").Check(testkit.Rows("Warning 1064 You have an error in your SQL syntax; check the manual that corresponds to your TiDB version for the right syntax to use [parser:1681]Integer display width is deprecated and will be removed in a future release."))

	tk.MustExec("drop table if exists t")
}

func (s *testSerialDBSuite) TestColumnTypeChangeGenUniqueChangingName(c *C) {
	tk := testkit.NewTestKit(c, s.store)
	tk.MustExec("use test")
	tk.MustExec("drop table if exists t")

	hook := &ddl.TestDDLCallback{}
	var checkErr error
	assertChangingColName := "_col$_c2_0"
	assertChangingIdxName := "_idx$_idx_0"
	hook.OnJobUpdatedExported = func(job *model.Job) {
		if job.SchemaState == model.StateDeleteOnly && job.Type == model.ActionModifyColumn {
			var (
				newCol                *model.ColumnInfo
				oldColName            *model.CIStr
				modifyColumnTp        byte
				updatedAutoRandomBits uint64
				changingCol           *model.ColumnInfo
				changingIdxs          []*model.IndexInfo
			)
			pos := &ast.ColumnPosition{}
			err := job.DecodeArgs(&newCol, &oldColName, pos, &modifyColumnTp, &updatedAutoRandomBits, &changingCol, &changingIdxs)
			if err != nil {
				checkErr = err
				return
			}
			if changingCol.Name.L != assertChangingColName {
				checkErr = errors.New("changing column name is incorrect")
			} else if changingIdxs[0].Name.L != assertChangingIdxName {
				checkErr = errors.New("changing index name is incorrect")
			}
		}
	}
	d := s.dom.DDL()
	originHook := d.GetHook()
	d.SetHook(hook)
	defer d.SetHook(originHook)

	tk.MustExec("create table if not exists t(c1 varchar(256), c2 bigint, `_col$_c2` varchar(10), unique _idx$_idx(c1), unique idx(c2));")
	tk.MustExec("alter table test.t change column c2 cC2 tinyint after `_col$_c2`")
	c.Assert(checkErr, IsNil)

	t := testGetTableByName(c, tk.Se, "test", "t")
	c.Assert(len(t.Meta().Columns), Equals, 3)
	c.Assert(t.Meta().Columns[0].Name.O, Equals, "c1")
	c.Assert(t.Meta().Columns[0].Offset, Equals, 0)
	c.Assert(t.Meta().Columns[1].Name.O, Equals, "_col$_c2")
	c.Assert(t.Meta().Columns[1].Offset, Equals, 1)
	c.Assert(t.Meta().Columns[2].Name.O, Equals, "cC2")
	c.Assert(t.Meta().Columns[2].Offset, Equals, 2)

	c.Assert(len(t.Meta().Indices), Equals, 2)
	c.Assert(t.Meta().Indices[0].Name.O, Equals, "_idx$_idx")
	c.Assert(t.Meta().Indices[1].Name.O, Equals, "idx")

	c.Assert(len(t.Meta().Indices[0].Columns), Equals, 1)
	c.Assert(t.Meta().Indices[0].Columns[0].Name.O, Equals, "c1")
	c.Assert(t.Meta().Indices[0].Columns[0].Offset, Equals, 0)

	c.Assert(len(t.Meta().Indices[1].Columns), Equals, 1)
	c.Assert(t.Meta().Indices[1].Columns[0].Name.O, Equals, "cC2")
	c.Assert(t.Meta().Indices[1].Columns[0].Offset, Equals, 2)

	assertChangingColName1 := "_col$__col$_c1_1"
	assertChangingColName2 := "_col$__col$__col$_c1_0_1"
	query1 := "alter table t modify column _col$_c1 tinyint"
	query2 := "alter table t modify column _col$__col$_c1_0 tinyint"
	hook.OnJobUpdatedExported = func(job *model.Job) {
		if (job.Query == query1 || job.Query == query2) && job.SchemaState == model.StateDeleteOnly && job.Type == model.ActionModifyColumn {
			var (
				newCol                *model.ColumnInfo
				oldColName            *model.CIStr
				modifyColumnTp        byte
				updatedAutoRandomBits uint64
				changingCol           *model.ColumnInfo
				changingIdxs          []*model.IndexInfo
			)
			pos := &ast.ColumnPosition{}
			err := job.DecodeArgs(&newCol, &oldColName, pos, &modifyColumnTp, &updatedAutoRandomBits, &changingCol, &changingIdxs)
			if err != nil {
				checkErr = err
				return
			}
			if job.Query == query1 && changingCol.Name.L != assertChangingColName1 {
				checkErr = errors.New("changing column name is incorrect")
			}
			if job.Query == query2 && changingCol.Name.L != assertChangingColName2 {
				checkErr = errors.New("changing column name is incorrect")
			}
		}
	}
	d.SetHook(hook)

	tk.MustExec("drop table if exists t")
	tk.MustExec("create table if not exists t(c1 bigint, _col$_c1 bigint, _col$__col$_c1_0 bigint, _col$__col$__col$_c1_0_0 bigint)")
	tk.MustExec("alter table t modify column c1 tinyint")
	tk.MustExec("alter table t modify column _col$_c1 tinyint")
	c.Assert(checkErr, IsNil)
	tk.MustExec("alter table t modify column _col$__col$_c1_0 tinyint")
	c.Assert(checkErr, IsNil)
	tk.MustExec("alter table t change column _col$__col$__col$_c1_0_0  _col$__col$__col$_c1_0_0 tinyint")

	t = testGetTableByName(c, tk.Se, "test", "t")
	c.Assert(len(t.Meta().Columns), Equals, 4)
	c.Assert(t.Meta().Columns[0].Name.O, Equals, "c1")
	c.Assert(t.Meta().Columns[0].Tp, Equals, mysql.TypeTiny)
	c.Assert(t.Meta().Columns[0].Offset, Equals, 0)
	c.Assert(t.Meta().Columns[1].Name.O, Equals, "_col$_c1")
	c.Assert(t.Meta().Columns[1].Tp, Equals, mysql.TypeTiny)
	c.Assert(t.Meta().Columns[1].Offset, Equals, 1)
	c.Assert(t.Meta().Columns[2].Name.O, Equals, "_col$__col$_c1_0")
	c.Assert(t.Meta().Columns[2].Tp, Equals, mysql.TypeTiny)
	c.Assert(t.Meta().Columns[2].Offset, Equals, 2)
	c.Assert(t.Meta().Columns[3].Name.O, Equals, "_col$__col$__col$_c1_0_0")
	c.Assert(t.Meta().Columns[3].Tp, Equals, mysql.TypeTiny)
	c.Assert(t.Meta().Columns[3].Offset, Equals, 3)

	tk.MustExec("drop table if exists t")
}

func (s *testDBSuite4) TestGeneratedColumnWindowFunction(c *C) {
	tk := testkit.NewTestKit(c, s.store)
	tk.MustExec("use test_db")
	tk.MustExec("DROP TABLE IF EXISTS t")
	tk.MustGetErrCode("CREATE TABLE t (a INT , b INT as (ROW_NUMBER() OVER (ORDER BY a)))", errno.ErrWindowInvalidWindowFuncUse)
	tk.MustGetErrCode("CREATE TABLE t (a INT , index idx ((ROW_NUMBER() OVER (ORDER BY a))))", errno.ErrWindowInvalidWindowFuncUse)
}

func (s *testDBSuite4) TestAnonymousIndex(c *C) {
	tk := testkit.NewTestKit(c, s.store)
	tk.MustExec("use test_db")
	tk.MustExec("DROP TABLE IF EXISTS t")
	tk.MustExec("create table t(bbbbbbbbbbbbbbbbbbbbbbbbbbbbbbbbbbbbbbbbbbbbbbbbbbbbbbbbbbbbbbbb int, b int);")
	tk.MustExec("alter table t add index bbbbbbbbbbbbbbbbbbbbbbbbbbbbbbbbbbbbbbbbbbbbbbbbbbbbbbbbbbbbbbbb(b);")
	tk.MustExec("alter table t add index (bbbbbbbbbbbbbbbbbbbbbbbbbbbbbbbbbbbbbbbbbbbbbbbbbbbbbbbbbbbbbbbb);")
	res := tk.MustQuery("show index from t where key_name='bbbbbbbbbbbbbbbbbbbbbbbbbbbbbbbbbbbbbbbbbbbbbbbbbbbbbbbbbbbbbbbb';")
	c.Assert(len(res.Rows()), Equals, 1)
	res = tk.MustQuery("show index from t where key_name='bbbbbbbbbbbbbbbbbbbbbbbbbbbbbb_2';")
	c.Assert(len(res.Rows()), Equals, 1)
}

func (s *testDBSuite4) TestUnsupportedAlterTableOption(c *C) {
	tk := testkit.NewTestKit(c, s.store)
	tk.MustExec("use test_db")
	tk.MustExec("DROP TABLE IF EXISTS t")
	tk.MustExec("create table t(a char(10) not null,b char(20)) shard_row_id_bits=6;")
	tk.MustGetErrCode("alter table t pre_split_regions=6;", errno.ErrUnsupportedDDLOperation)
}

func (s *testDBSuite4) TestCreateTableWithDecimalWithDoubleZero(c *C) {
	tk := testkit.NewTestKit(c, s.store)

	checkType := func(db, table, field string) {
		ctx := tk.Se.(sessionctx.Context)
		is := domain.GetDomain(ctx).InfoSchema()
		tableInfo, err := is.TableByName(model.NewCIStr(db), model.NewCIStr(table))
		c.Assert(err, IsNil)
		tblInfo := tableInfo.Meta()
		for _, col := range tblInfo.Columns {
			if col.Name.L == field {
				c.Assert(col.Flen, Equals, 10)
			}
		}
	}

	tk.MustExec("use test")
	tk.MustExec("drop table if exists tt")
	tk.MustExec("create table tt(d decimal(0, 0))")
	checkType("test", "tt", "d")

	tk.MustExec("drop table tt")
	tk.MustExec("create table tt(a int)")
	tk.MustExec("alter table tt add column d decimal(0, 0)")
	checkType("test", "tt", "d")

	/*
		Currently not support change column to decimal
		tk.MustExec("drop table tt")
		tk.MustExec("create table tt(d int)")
		tk.MustExec("alter table tt change column d d decimal(0, 0)")
		checkType("test", "tt", "d")
	*/
}

func (s *testDBSuite4) TestIssue22207(c *C) {
	tk := testkit.NewTestKit(c, s.store)
	tk.MustExec("use test;")
	tk.MustExec("set @@session.tidb_enable_list_partition = ON")
	tk.MustExec("set @@session.tidb_enable_exchange_partition = 1;")
	tk.MustExec("drop table if exists t1;")
	tk.MustExec("drop table if exists t2;")
	tk.MustExec("create table t1(id char(10)) partition by list columns(id) (partition p0 values in ('a'), partition p1 values in ('b'));")
	tk.MustExec("insert into t1 VALUES('a')")
	tk.MustExec("create table t2(id char(10));")
	tk.MustExec("ALTER TABLE t1 EXCHANGE PARTITION p0 WITH TABLE t2;")
	tk.MustQuery("select * from t2").Check(testkit.Rows("a"))
	c.Assert(len(tk.MustQuery("select * from t1").Rows()), Equals, 0)

	tk.MustExec("drop table if exists t1;")
	tk.MustExec("drop table if exists t2;")
	tk.MustExec("create table t1 (id int) partition by list (id) (partition p0 values in (1,2,3), partition p1 values in (4,5,6));")
	tk.MustExec("insert into t1 VALUES(1);")
	tk.MustExec("insert into t1 VALUES(2);")
	tk.MustExec("insert into t1 VALUES(3);")
	tk.MustExec("create table t2(id int);")
	tk.MustExec("ALTER TABLE t1 EXCHANGE PARTITION p0 WITH TABLE t2;")
	tk.MustQuery("select * from t2").Check(testkit.Rows("1", "2", "3"))
	c.Assert(len(tk.MustQuery("select * from t1").Rows()), Equals, 0)
	tk.MustExec("set @@session.tidb_enable_exchange_partition = 0;")
}

func (s *testDBSuite5) TestIssue23473(c *C) {
	tk := testkit.NewTestKit(c, s.store)
	tk.MustExec("use test;")
	tk.MustExec("drop table if exists t_23473;")
	tk.MustExec("create table t_23473 (k int primary key, v int)")
	tk.MustExec("alter table t_23473 change column k k bigint")
	t := testGetTableByName(c, tk.Se.(sessionctx.Context), "test", "t_23473")
	col1Flag := t.Cols()[0].Flag
	c.Assert(mysql.HasNoDefaultValueFlag(col1Flag), IsTrue)
}

func (s *testSerialDBSuite) TestIssue22819(c *C) {
	tk1 := testkit.NewTestKit(c, s.store)
	tk1.MustExec("use test;")
	tk1.MustExec("drop table if exists t1;")
	defer func() {
		tk1.MustExec("drop table if exists t1;")
	}()

	tk1.MustExec("create table t1 (v int) partition by hash (v) partitions 2")
	tk1.MustExec("insert into t1 values (1)")

	tk2 := testkit.NewTestKit(c, s.store)
	tk2.MustExec("use test;")
	tk1.MustExec("begin")
	tk1.MustExec("update t1 set v = 2 where v = 1")

	tk2.MustExec("alter table t1 truncate partition p0")

	_, err := tk1.Exec("commit")
	c.Assert(err, ErrorMatches, ".*8028.*Information schema is changed during the execution of the statement.*")
}

// Close issue #23321.
// See https://github.com/pingcap/tidb/issues/23321
func (s *testSerialDBSuite) TestJsonUnmarshalErrWhenPanicInCancellingPath(c *C) {
	tk := testkit.NewTestKit(c, s.store)
	tk.MustExec("use test")

	tk.MustExec("drop table if exists test_add_index_after_add_col")
	tk.MustExec("create table test_add_index_after_add_col(a int, b int not null default '0');")
	tk.MustExec("insert into test_add_index_after_add_col values(1, 2),(2,2);")
	tk.MustExec("alter table test_add_index_after_add_col add column c int not null default '0';")

	c.Assert(failpoint.Enable("github.com/pingcap/tidb/ddl/mockExceedErrorLimit", `return(true)`), IsNil)
	defer c.Assert(failpoint.Disable("github.com/pingcap/tidb/ddl/mockExceedErrorLimit"), IsNil)

	_, err := tk.Exec("alter table test_add_index_after_add_col add unique index cc(c);")
	c.Assert(err.Error(), Equals, "[kv:1062]Duplicate entry '0' for key 'cc'")
}

// Close issue #24172.
// See https://github.com/pingcap/tidb/issues/24172
func (s *testSerialDBSuite) TestCancelJobWriteConflict(c *C) {
	tk := testkit.NewTestKitWithInit(c, s.store)
	tk1 := testkit.NewTestKitWithInit(c, s.store)
	tk.MustExec("drop table if exists t")
	tk.MustExec("create table t(id int)")

	var cancelErr error
	var rs []sqlexec.RecordSet
	hook := &ddl.TestDDLCallback{}
	d := s.dom.DDL()
	originalHook := d.GetHook()
	d.SetHook(hook)
	defer d.SetHook(originalHook)

	// Test when cancelling cannot be retried and adding index succeeds.
	hook.OnJobRunBeforeExported = func(job *model.Job) {
		if job.Type == model.ActionAddIndex && job.State == model.JobStateRunning && job.SchemaState == model.StateWriteReorganization {
			stmt := fmt.Sprintf("admin cancel ddl jobs %d", job.ID)
			c.Assert(failpoint.Enable("github.com/pingcap/tidb/kv/mockCommitErrorInNewTxn", `return("no_retry")`), IsNil)
			defer func() { c.Assert(failpoint.Disable("github.com/pingcap/tidb/kv/mockCommitErrorInNewTxn"), IsNil) }()
			rs, cancelErr = tk1.Se.Execute(context.Background(), stmt)
		}
	}
	tk.MustExec("alter table t add index (id)")
	c.Assert(cancelErr.Error(), Equals, "mock commit error")

	// Test when cancelling is retried only once and adding index is cancelled in the end.
	var jobID int64
	hook.OnJobRunBeforeExported = func(job *model.Job) {
		if job.Type == model.ActionAddIndex && job.State == model.JobStateRunning && job.SchemaState == model.StateWriteReorganization {
			jobID = job.ID
			stmt := fmt.Sprintf("admin cancel ddl jobs %d", job.ID)
			c.Assert(failpoint.Enable("github.com/pingcap/tidb/kv/mockCommitErrorInNewTxn", `return("retry_once")`), IsNil)
			defer func() { c.Assert(failpoint.Disable("github.com/pingcap/tidb/kv/mockCommitErrorInNewTxn"), IsNil) }()
			rs, cancelErr = tk1.Se.Execute(context.Background(), stmt)
		}
	}
	tk.MustGetErrCode("alter table t add index (id)", errno.ErrCancelledDDLJob)
	c.Assert(cancelErr, IsNil)
	result := tk1.ResultSetToResultWithCtx(context.Background(), rs[0], Commentf("cancel ddl job fails"))
	result.Check(testkit.Rows(fmt.Sprintf("%d successful", jobID)))
}

// For Close issue #24288
// see https://github.com/pingcap/tidb/issues/24288
func (s *testDBSuite8) TestDdlMaxLimitOfIdentifier(c *C) {
	tk := testkit.NewTestKit(c, s.store)

	// create/drop database test
	longDbName := strings.Repeat("库", mysql.MaxDatabaseNameLength-1)
	tk.MustExec(fmt.Sprintf("create database %s", longDbName))
	defer func() {
		tk.MustExec(fmt.Sprintf("drop database %s", longDbName))
	}()
	tk.MustExec(fmt.Sprintf("use %s", longDbName))

	// create/drop table,index test
	longTblName := strings.Repeat("表", mysql.MaxTableNameLength-1)
	longColName := strings.Repeat("三", mysql.MaxColumnNameLength-1)
	longIdxName := strings.Repeat("索", mysql.MaxIndexIdentifierLen-1)
	tk.MustExec(fmt.Sprintf("create table %s(f1 int primary key,f2 int, %s varchar(50))", longTblName, longColName))
	tk.MustExec(fmt.Sprintf("create index %s on %s(%s)", longIdxName, longTblName, longColName))
	defer func() {
		tk.MustExec(fmt.Sprintf("drop index %s on %s", longIdxName, longTblName))
		tk.MustExec(fmt.Sprintf("drop table %s", longTblName))
	}()

	// alter table
	tk.MustExec(fmt.Sprintf("alter table %s change f2 %s int", longTblName, strings.Repeat("二", mysql.MaxColumnNameLength-1)))

}

<<<<<<< HEAD
func testDropIndexes(c *C, store kv.Storage, lease time.Duration, createSQL, dropIdxSQL string, idxNames []string) {
	tk := testkit.NewTestKit(c, store)
	tk.MustExec("use test_db")
	tk.MustExec("drop table if exists test_drop_indexes")
	tk.MustExec(createSQL)
	done := make(chan error, 1)

	num := 100
	// add some rows
	for i := 0; i < num; i++ {
		tk.MustExec("insert into test_drop_indexes values (?, ?, ?)", i, i, i)
	}
	ctx := tk.Se.(sessionctx.Context)
	idxIDs := make([]int64, 0, 3)
	for _, idxName := range idxNames {
		idxIDs = append(idxIDs, testGetIndexID(c, ctx, "test_db", "test_drop_indexes", idxName))
	}
	jobIDExt, resetHook := setupJobIDExtCallback(ctx)
	defer resetHook()
	testddlutil.SessionExecInGoroutine(store, "test_db", dropIdxSQL, done)

	ticker := time.NewTicker(lease / 2)
	defer ticker.Stop()
LOOP:
	for {
		select {
		case err := <-done:
			if err == nil {
				break LOOP
			}
			c.Assert(err, IsNil, Commentf("err:%v", errors.ErrorStack(err)))
		case <-ticker.C:
			step := 5
			// delete some rows, and add some data
			for i := num; i < num+step; i++ {
				n := rand.Intn(num)
				tk.MustExec("update test_drop_indexes set c2 = 1 where c1 = ?", n)
				tk.MustExec("insert into test_drop_indexes values (?, ?, ?)", i, i, i)
			}
			num += step
		}
	}
	for _, idxID := range idxIDs {
		checkDelRangeAdded(tk, jobIDExt.jobID, idxID)
	}
}

func testCancelDropIndexes(c *C, store kv.Storage, d ddl.DDL) {
	indexesName := []string{"idx_c1", "idx_c2"}
	addIdxesSQL := "alter table t add index idx_c1 (c1);alter table t add index idx_c2 (c2);"
	dropIdxesSQL := "alter table t drop index idx_c1;alter table t drop index idx_c2;"

	tk := testkit.NewTestKit(c, store)
	tk.MustExec("use test_db")
	tk.MustExec("drop table if exists t")
	tk.MustExec("create table t(c1 int, c2 int)")
	defer tk.MustExec("drop table t;")
	for i := 0; i < 5; i++ {
		tk.MustExec("insert into t values (?, ?)", i, i)
	}
	testCases := []struct {
		needAddIndex   bool
		jobState       model.JobState
		JobSchemaState model.SchemaState
		cancelSucc     bool
	}{
		// model.JobStateNone means the jobs is canceled before the first run.
		// if we cancel successfully, we need to set needAddIndex to false in the next test case. Otherwise, set needAddIndex to true.
		{true, model.JobStateNone, model.StateNone, true},
		{false, model.JobStateRunning, model.StateWriteOnly, false},
		{true, model.JobStateRunning, model.StateDeleteOnly, false},
		{true, model.JobStateRunning, model.StateDeleteReorganization, false},
	}
	var checkErr error
	hook := &ddl.TestDDLCallback{}
	var jobID int64
	testCase := &testCases[0]
	hook.OnJobRunBeforeExported = func(job *model.Job) {
		if (job.Type == model.ActionDropIndex || job.Type == model.ActionDropPrimaryKey) &&
			job.State == testCase.jobState && job.SchemaState == testCase.JobSchemaState {
			cancelTk := testkit.NewTestKit(c, store)
			_, checkErr = cancelTk.Exec(fmt.Sprintf("admin cancel ddl jobs %d", job.ID))
		}
	}
	originalHook := d.GetHook()
	d.SetHook(hook)
	ctx := tk.Se.(sessionctx.Context)
	for i := range testCases {
		testCase = &testCases[i]
		if testCase.needAddIndex {
			tk.MustExec(addIdxesSQL)
		}
		rs, err := tk.Exec(dropIdxesSQL)
		if rs != nil {
			rs.Close()
		}
		t := testGetTableByName(c, ctx, "test_db", "t")

		var indexInfos []*model.IndexInfo
		for _, idxName := range indexesName {
			indexInfo := t.Meta().FindIndexByName(idxName)
			if indexInfo != nil {
				indexInfos = append(indexInfos, indexInfo)
			}
		}

		if testCase.cancelSucc {
			c.Assert(checkErr, IsNil)
			c.Assert(err, NotNil)
			c.Assert(err.Error(), Equals, "[ddl:8214]Cancelled DDL job")
			c.Assert(indexInfos, NotNil)
			c.Assert(indexInfos[0].State, Equals, model.StatePublic)
		} else {
			err1 := admin.ErrCannotCancelDDLJob.GenWithStackByArgs(jobID)
			c.Assert(err, IsNil)
			c.Assert(checkErr, NotNil)
			c.Assert(checkErr.Error(), Equals, err1.Error())
			c.Assert(indexInfos, IsNil)
		}
	}
	d.SetHook(originalHook)
	tk.MustExec(addIdxesSQL)
	tk.MustExec(dropIdxesSQL)
}

func testDropIndexesIfExists(c *C, store kv.Storage) {
	tk := testkit.NewTestKitWithInit(c, store)
	tk.MustExec("use test_db;")
	tk.MustExec("drop table if exists test_drop_indexes_if_exists;")
	tk.MustExec("create table test_drop_indexes_if_exists (id int, c1 int, c2 int, primary key(id), key i1(c1), key i2(c2));")

	// Drop different indexes.
	tk.MustGetErrMsg(
		"alter table test_drop_indexes_if_exists drop index i1, drop index i3;",
		"[ddl:1091]index i3 doesn't exist",
	)
	if _, err := tk.Exec("alter table test_drop_indexes_if_exists drop index i1, drop index if exists i3;"); true {
		c.Assert(err, IsNil)
	}
	tk.MustQuery("show warnings;").Check(
		testutil.RowsWithSep("|", "Warning|1091|index i3 doesn't exist"),
	)

	// Verify the impact of deletion order when dropping duplicate indexes.
	tk.MustGetErrMsg(
		"alter table test_drop_indexes_if_exists drop index i2, drop index i2;",
		"[ddl:1091]index i2 doesn't exist",
	)
	tk.MustGetErrMsg(
		"alter table test_drop_indexes_if_exists drop index if exists i2, drop index i2;",
		"[ddl:1091]index i2 doesn't exist",
	)
	if _, err := tk.Exec("alter table test_drop_indexes_if_exists drop index i2, drop index if exists i2;"); true {
		c.Assert(err, IsNil)
	}
	tk.MustQuery("show warnings;").Check(
		testutil.RowsWithSep("|", "Warning|1091|index i2 doesn't exist"),
	)
}

func testDropIndexesFromPartitionedTable(c *C, store kv.Storage) {
	tk := testkit.NewTestKitWithInit(c, store)
	tk.MustExec("use test_db;")
	tk.MustExec("drop table if exists test_drop_indexes_from_partitioned_table;")
	tk.MustExec(`
		create table test_drop_indexes_from_partitioned_table (id int, c1 int, c2 int, primary key(id), key i1(c1), key i2(c2))
		partition by range(id) (partition p0 values less than (6), partition p1 values less than maxvalue);
	`)
	for i := 0; i < 20; i++ {
		tk.MustExec("insert into test_drop_indexes_from_partitioned_table values (?, ?, ?)", i, i, i)
	}
	if _, err := tk.Exec("alter table test_drop_indexes_from_partitioned_table drop index i1, drop index if exists i2;"); true {
		c.Assert(err, IsNil)
	}
}

func (s *testDBSuite5) TestDropIndexes(c *C) {
	// drop multiple indexes
	createSQL := "create table test_drop_indexes (id int, c1 int, c2 int, primary key(id), key i1(c1), key i2(c2));"
	dropIdxSQL := "alter table test_drop_indexes drop index i1, drop index i2;"
	idxNames := []string{"i1", "i2"}
	testDropIndexes(c, s.store, s.lease, createSQL, dropIdxSQL, idxNames)

	createSQL = "create table test_drop_indexes (id int, c1 int, c2 int, primary key(id) nonclustered, unique key i1(c1), key i2(c2));"
	dropIdxSQL = "alter table test_drop_indexes drop primary key, drop index i1;"
	idxNames = []string{"primary", "i1"}
	testDropIndexes(c, s.store, s.lease, createSQL, dropIdxSQL, idxNames)

	createSQL = "create table test_drop_indexes (uuid varchar(32), c1 int, c2 int, primary key(uuid), unique key i1(c1), key i2(c2));"
	dropIdxSQL = "alter table test_drop_indexes drop primary key, drop index i1, drop index i2;"
	idxNames = []string{"primary", "i1", "i2"}
	testDropIndexes(c, s.store, s.lease, createSQL, dropIdxSQL, idxNames)

	testDropIndexesIfExists(c, s.store)
	testDropIndexesFromPartitionedTable(c, s.store)
	testCancelDropIndexes(c, s.store, s.dom.DDL())
}

=======
>>>>>>> d30cfc3d
// Close issue #24580.
// See https://github.com/pingcap/tidb/issues/24580
func (s *testDBSuite8) TestIssue24580(c *C) {
	tk := testkit.NewTestKit(c, s.store)
	tk.MustExec("use test")
	tk.MustExec("drop table if exists t")
	tk.MustExec("create table t(a char(250) default null);")
	tk.MustExec("insert into t values();")

	_, err := tk.Exec("alter table t modify a char not null;")
	c.Assert(err.Error(), Equals, "[ddl:1265]Data truncated for column 'a' at row 1")
	tk.MustExec("drop table if exists t")
}

// Close issue #27862 https://github.com/pingcap/tidb/issues/27862
// Ref: https://dev.mysql.com/doc/refman/8.0/en/storage-requirements.html#data-types-storage-reqs-strings
// text(100) in utf8mb4 charset needs max 400 byte length, thus tinytext is not enough.
func (s *testDBSuite8) TestCreateTextAdjustLen(c *C) {
	tk := testkit.NewTestKit(c, s.store)
	tk.MustExec("use test")
	tk.MustExec("drop table if exists t")
	tk.MustExec("create table t(a text(100));")
	tk.MustQuery("show create table t").Check(testutil.RowsWithSep("|", ""+
		"t CREATE TABLE `t` (\n"+
		"  `a` text DEFAULT NULL\n"+
		") ENGINE=InnoDB DEFAULT CHARSET=utf8mb4 COLLATE=utf8mb4_bin"))
	tk.MustExec("alter table t add b text(100);")
	tk.MustExec("alter table t add c text;")
	tk.MustExec("alter table t add d text(50);")
	tk.MustExec("alter table t change column a a text(50);")
	tk.MustQuery("show create table t").Check(testutil.RowsWithSep("|", ""+
		"t CREATE TABLE `t` (\n"+
		"  `a` tinytext DEFAULT NULL,\n"+
		"  `b` text DEFAULT NULL,\n"+
		"  `c` text DEFAULT NULL,\n"+
		"  `d` tinytext DEFAULT NULL\n"+
		") ENGINE=InnoDB DEFAULT CHARSET=utf8mb4 COLLATE=utf8mb4_bin"))

	// Ref: https://dev.mysql.com/doc/refman/8.0/en/storage-requirements.html
	// TINYBLOB, TINYTEXT	L + 1 bytes, where L < 2^8
	// BLOB, TEXT	L + 2 bytes, where L < 2^16
	// MEDIUMBLOB, MEDIUMTEXT	L + 3 bytes, where L < 2^24
	// LONGBLOB, LONGTEXT	L + 4 bytes, where L < 2^32
	tk.MustExec("alter table t change column d d text(100);")
	tk.MustExec("alter table t change column c c text(30000);")
	tk.MustExec("alter table t change column b b text(10000000);")
	tk.MustQuery("show create table t").Check(testutil.RowsWithSep("|", ""+
		"t CREATE TABLE `t` (\n"+
		"  `a` tinytext DEFAULT NULL,\n"+
		"  `b` longtext DEFAULT NULL,\n"+
		"  `c` mediumtext DEFAULT NULL,\n"+
		"  `d` text DEFAULT NULL\n"+
		") ENGINE=InnoDB DEFAULT CHARSET=utf8mb4 COLLATE=utf8mb4_bin"))
	tk.MustExec("drop table if exists t")
}

func (s *testDBSuite2) TestBatchCreateTable(c *C) {
	tk := testkit.NewTestKit(c, s.store)
	tk.MustExec("use test")
	tk.MustExec("drop table if exists tables_1")
	tk.MustExec("drop table if exists tables_2")
	tk.MustExec("drop table if exists tables_3")

	d := s.dom.DDL()
	infos := []*model.TableInfo{}
	infos = append(infos, &model.TableInfo{
		Name: model.NewCIStr("tables_1"),
	})
	infos = append(infos, &model.TableInfo{
		Name: model.NewCIStr("tables_2"),
	})
	infos = append(infos, &model.TableInfo{
		Name: model.NewCIStr("tables_3"),
	})

	// correct name
	err := d.BatchCreateTableWithInfo(tk.Se, model.NewCIStr("test"), infos, ddl.OnExistError)
	c.Check(err, IsNil)

	tk.MustQuery("show tables like '%tables_%'").Check(testkit.Rows("tables_1", "tables_2", "tables_3"))
	job := tk.MustQuery("admin show ddl jobs").Rows()[0]
	c.Assert(job[1], Equals, "test")
	c.Assert(job[2], Equals, "tables_1,tables_2,tables_3")
	c.Assert(job[3], Equals, "create tables")
	c.Assert(job[4], Equals, "public")
	// FIXME: we must change column type to give multiple id
	// c.Assert(job[6], Matches, "[^,]+,[^,]+,[^,]+")

	// duplicated name
	infos[1].Name = model.NewCIStr("tables_1")
	err = d.BatchCreateTableWithInfo(tk.Se, model.NewCIStr("test"), infos, ddl.OnExistError)
	c.Check(terror.ErrorEqual(err, infoschema.ErrTableExists), IsTrue)

	newinfo := &model.TableInfo{
		Name: model.NewCIStr("tables_4"),
	}
	{
		colNum := 2
		cols := make([]*model.ColumnInfo, colNum)
		viewCols := make([]model.CIStr, colNum)
		var stmtBuffer bytes.Buffer
		stmtBuffer.WriteString("SELECT ")
		for i := range cols {
			col := &model.ColumnInfo{
				Name:   model.NewCIStr(fmt.Sprintf("c%d", i+1)),
				Offset: i,
				State:  model.StatePublic,
			}
			cols[i] = col
			viewCols[i] = col.Name
			stmtBuffer.WriteString(cols[i].Name.L + ",")
		}
		stmtBuffer.WriteString("1 FROM t")
		newinfo.Columns = cols
		newinfo.View = &model.ViewInfo{Cols: viewCols, Security: model.SecurityDefiner, Algorithm: model.AlgorithmMerge, SelectStmt: stmtBuffer.String(), CheckOption: model.CheckOptionCascaded, Definer: &auth.UserIdentity{CurrentUser: true}}
	}

	err = d.BatchCreateTableWithInfo(tk.Se, model.NewCIStr("test"), []*model.TableInfo{newinfo}, ddl.OnExistError)
	c.Check(err, IsNil)
}

func (s *testSerialDBSuite) TestAddGeneratedColumnAndInsert(c *C) {
	// For issue #31735.
	tk := testkit.NewTestKit(c, s.store)
	tk.MustExec("use test_db")
	tk.MustExec("drop table if exists t1")
	tk.MustExec("create table t1 (a int, unique kye(a))")
	tk.MustExec("insert into t1 value (1), (10)")

	var checkErr error
	tk1 := testkit.NewTestKit(c, s.store)
	_, checkErr = tk1.Exec("use test_db")

	d := s.dom.DDL()
	hook := &ddl.TestDDLCallback{Do: s.dom}
	ctx := mock.NewContext()
	ctx.Store = s.store
	times := 0
	hook.OnJobUpdatedExported = func(job *model.Job) {
		if checkErr != nil {
			return
		}
		switch job.SchemaState {
		case model.StateDeleteOnly:
			_, checkErr = tk1.Exec("insert into t1 values (1) on duplicate key update a=a+1")
			if checkErr == nil {
				_, checkErr = tk1.Exec("replace into t1 values (2)")
			}
		case model.StateWriteOnly:
			_, checkErr = tk1.Exec("insert into t1 values (2) on duplicate key update a=a+1")
			if checkErr == nil {
				_, checkErr = tk1.Exec("replace into t1 values (3)")
			}
		case model.StateWriteReorganization:
			if checkErr == nil && job.SchemaState == model.StateWriteReorganization && times == 0 {
				_, checkErr = tk1.Exec("insert into t1 values (3) on duplicate key update a=a+1")
				if checkErr == nil {
					_, checkErr = tk1.Exec("replace into t1 values (4)")
				}
				times++
			}
		}
	}
	d.SetHook(hook)

	tk.MustExec("alter table t1 add column gc int as ((a+1))")
	tk.MustQuery("select * from t1 order by a").Check(testkit.Rows("4 5", "10 11"))
	c.Assert(checkErr, IsNil)
}

func (s *testDBSuite1) TestGetTimeZone(c *C) {
	tk := testkit.NewTestKit(c, s.store)

	testCases := []struct {
		tzSQL  string
		tzStr  string
		tzName string
		offset int
		err    string
	}{
		{"set time_zone = '+00:00'", "", "UTC", 0, ""},
		{"set time_zone = '-00:00'", "", "UTC", 0, ""},
		{"set time_zone = 'UTC'", "UTC", "UTC", 0, ""},
		{"set time_zone = '+05:00'", "", "UTC", 18000, ""},
		{"set time_zone = '-08:00'", "", "UTC", -28800, ""},
		{"set time_zone = '+08:00'", "", "UTC", 28800, ""},
		{"set time_zone = 'Asia/Shanghai'", "Asia/Shanghai", "Asia/Shanghai", 0, ""},
		{"set time_zone = 'SYSTEM'", "Asia/Shanghai", "Asia/Shanghai", 0, ""},
		{"set time_zone = DEFAULT", "Asia/Shanghai", "Asia/Shanghai", 0, ""},
		{"set time_zone = 'GMT'", "GMT", "GMT", 0, ""},
		{"set time_zone = 'GMT+1'", "GMT", "GMT", 0, "[variable:1298]Unknown or incorrect time zone: 'GMT+1'"},
		{"set time_zone = 'Etc/GMT+12'", "Etc/GMT+12", "Etc/GMT+12", 0, ""},
		{"set time_zone = 'Etc/GMT-12'", "Etc/GMT-12", "Etc/GMT-12", 0, ""},
		{"set time_zone = 'EST'", "EST", "EST", 0, ""},
		{"set time_zone = 'Australia/Lord_Howe'", "Australia/Lord_Howe", "Australia/Lord_Howe", 0, ""},
	}
	for _, tc := range testCases {
		err := tk.ExecToErr(tc.tzSQL)
		if err != nil {
			c.Assert(err.Error(), Equals, tc.err)
		} else {
			c.Assert(tc.err, Equals, "")
		}
		c.Assert(tk.Se.GetSessionVars().TimeZone.String(), Equals, tc.tzStr, Commentf("sql: %s", tc.tzSQL))
		tz, offset := ddlutil.GetTimeZone(tk.Se)
		c.Assert(tc.tzName, Equals, tz, Commentf("sql: %s, offset: %d", tc.tzSQL, offset))
		c.Assert(tc.offset, Equals, offset, Commentf("sql: %s", tc.tzSQL))
	}
}

// for issue #30328
func (s *testDBSuite5) TestTooBigFieldLengthAutoConvert(c *C) {
	tk := testkit.NewTestKitWithInit(c, s.store)

	err := tk.ExecToErr("create table i30328_1(a varbinary(70000), b varchar(70000000))")
	c.Assert(types.ErrTooBigFieldLength.Equal(err), IsTrue)

	// save previous sql_mode and change
	r := tk.MustQuery("select @@sql_mode")
	defer func(sqlMode string) {
		tk.MustExec("set @@sql_mode= '" + sqlMode + "'")
		tk.MustExec("drop table if exists i30328_1")
		tk.MustExec("drop table if exists i30328_2")
	}(r.Rows()[0][0].(string))
	tk.MustExec("set @@sql_mode='NO_ENGINE_SUBSTITUTION'")

	tk.MustExec("create table i30328_1(a varbinary(70000), b varchar(70000000))")
	tk.MustQuery("show warnings").Check(testkit.Rows("Warning 1246 Converting column 'a' from VARBINARY to BLOB", "Warning 1246 Converting column 'b' from VARCHAR to TEXT"))
	tk.MustExec("create table i30328_2(a varchar(200))")
	tk.MustExec("alter table i30328_2 modify a varchar(70000000);")
	tk.MustQuery("show warnings").Check(testkit.Rows("Warning 1246 Converting column 'a' from VARCHAR to TEXT"))
}<|MERGE_RESOLUTION|>--- conflicted
+++ resolved
@@ -833,247 +833,7 @@
 	s.dom.DDL().SetHook(originalHook)
 }
 
-<<<<<<< HEAD
-func (s *testDBSuite1) TestDropPrimaryKey(c *C) {
-	idxName := "primary"
-	createSQL := "create table test_drop_index (c1 int, c2 int, c3 int, unique key(c1), primary key(c3) nonclustered)"
-	dropIdxSQL := "alter table test_drop_index drop primary key;"
-	testDropIndex(c, s.store, s.lease, createSQL, dropIdxSQL, idxName)
-}
-
-func (s *testDBSuite2) TestDropIndex(c *C) {
-	idxName := "c3_index"
-	createSQL := "create table test_drop_index (c1 int, c2 int, c3 int, unique key(c1), key c3_index(c3))"
-	dropIdxSQL := "alter table test_drop_index drop index c3_index;"
-	testDropIndex(c, s.store, s.lease, createSQL, dropIdxSQL, idxName)
-}
-
-func testDropIndex(c *C, store kv.Storage, lease time.Duration, createSQL, dropIdxSQL, idxName string) {
-	tk := testkit.NewTestKit(c, store)
-	tk.MustExec("use test_db")
-	tk.MustExec("drop table if exists test_drop_index")
-	tk.MustExec(createSQL)
-	done := make(chan error, 1)
-	tk.MustExec("delete from test_drop_index")
-
-	num := 100
-	// add some rows
-	for i := 0; i < num; i++ {
-		tk.MustExec("insert into test_drop_index values (?, ?, ?)", i, i, i)
-	}
-	ctx := tk.Se.(sessionctx.Context)
-	indexID := testGetIndexID(c, ctx, "test_db", "test_drop_index", idxName)
-	jobIDExt, reset := setupJobIDExtCallback(ctx)
-	defer reset()
-	testddlutil.SessionExecInGoroutine(store, "test_db", dropIdxSQL, done)
-
-	ticker := time.NewTicker(lease / 2)
-	defer ticker.Stop()
-LOOP:
-	for {
-		select {
-		case err := <-done:
-			if err == nil {
-				break LOOP
-			}
-			c.Assert(err, IsNil, Commentf("err:%v", errors.ErrorStack(err)))
-		case <-ticker.C:
-			step := 5
-			// delete some rows, and add some data
-			for i := num; i < num+step; i++ {
-				n := rand.Intn(num)
-				tk.MustExec("update test_drop_index set c2 = 1 where c1 = ?", n)
-				tk.MustExec("insert into test_drop_index values (?, ?, ?)", i, i, i)
-			}
-			num += step
-		}
-	}
-
-	rows := tk.MustQuery("explain select c1 from test_drop_index where c3 >= 0")
-	c.Assert(strings.Contains(fmt.Sprintf("%v", rows), idxName), IsFalse)
-
-	checkDelRangeAdded(tk, jobIDExt.jobID, indexID)
-	tk.MustExec("drop table test_drop_index")
-}
-
-// TestCancelDropColumn tests cancel ddl job which type is drop column.
-func (s *testDBSuite3) TestCancelDropColumn(c *C) {
-	tk := testkit.NewTestKit(c, s.store)
-	tk.MustExec("use " + s.schemaName)
-	s.mustExec(tk, c, "drop table if exists test_drop_column")
-	s.mustExec(tk, c, "create table test_drop_column(c1 int, c2 int)")
-	defer s.mustExec(tk, c, "drop table test_drop_column;")
-	testCases := []struct {
-		needAddColumn  bool
-		jobState       model.JobState
-		JobSchemaState model.SchemaState
-		cancelSucc     bool
-	}{
-		{true, model.JobStateNone, model.StateNone, true},
-		{false, model.JobStateRunning, model.StateWriteOnly, false},
-		{true, model.JobStateRunning, model.StateDeleteOnly, false},
-		{true, model.JobStateRunning, model.StateDeleteReorganization, false},
-	}
-	var checkErr error
-	hook := &ddl.TestDDLCallback{Do: s.dom}
-	var jobID int64
-	testCase := &testCases[0]
-	hook.OnJobRunBeforeExported = func(job *model.Job) {
-		if job.Type == model.ActionDropColumn && job.State == testCase.jobState && job.SchemaState == testCase.JobSchemaState {
-			cancelTk := testkit.NewTestKit(c, s.store)
-			_, checkErr = cancelTk.Exec(fmt.Sprintf("admin cancel ddl jobs %d", job.ID))
-		}
-	}
-
-	originalHook := s.dom.DDL().GetHook()
-	s.dom.DDL().SetHook(hook)
-	var err1 error
-	for i := range testCases {
-		var c3IdxID int64
-		testCase = &testCases[i]
-		if testCase.needAddColumn {
-			s.mustExec(tk, c, "alter table test_drop_column add column c3 int")
-			s.mustExec(tk, c, "alter table test_drop_column add index idx_c3(c3)")
-			ctx := tk.Se.(sessionctx.Context)
-			c3IdxID = testGetIndexID(c, ctx, s.schemaName, "test_drop_column", "idx_c3")
-		}
-		_, err1 = tk.Exec("alter table test_drop_column drop column c3")
-		var col1 *table.Column
-		var idx1 table.Index
-		t := s.testGetTable(c, "test_drop_column")
-		for _, col := range t.Cols() {
-			if strings.EqualFold(col.Name.L, "c3") {
-				col1 = col
-				break
-			}
-		}
-		for _, idx := range t.Indices() {
-			if strings.EqualFold(idx.Meta().Name.L, "idx_c3") {
-				idx1 = idx
-				break
-			}
-		}
-		if testCase.cancelSucc {
-			c.Assert(checkErr, IsNil)
-			c.Assert(col1, NotNil)
-			c.Assert(col1.Name.L, Equals, "c3")
-			c.Assert(idx1, NotNil)
-			c.Assert(idx1.Meta().Name.L, Equals, "idx_c3")
-			c.Assert(err1.Error(), Equals, "[ddl:8214]Cancelled DDL job")
-		} else {
-			c.Assert(col1, IsNil)
-			c.Assert(idx1, IsNil)
-			c.Assert(err1, IsNil)
-			c.Assert(checkErr, NotNil)
-			c.Assert(checkErr.Error(), Equals, admin.ErrCannotCancelDDLJob.GenWithStackByArgs(jobID).Error())
-			if c3IdxID != 0 {
-				// Check index is deleted
-				checkDelRangeAdded(tk, jobID, c3IdxID)
-			}
-		}
-	}
-	s.dom.DDL().SetHook(originalHook)
-	s.mustExec(tk, c, "alter table test_drop_column add column c3 int")
-	s.mustExec(tk, c, "alter table test_drop_column drop column c3")
-}
-
-// TestCancelDropColumns tests cancel ddl job which type is drop multi-columns.
-func (s *testDBSuite3) TestCancelDropColumns(c *C) {
-	tk := testkit.NewTestKit(c, s.store)
-	tk.MustExec("use " + s.schemaName)
-	s.mustExec(tk, c, "drop table if exists test_drop_column")
-	s.mustExec(tk, c, "create table test_drop_column(c1 int, c2 int)")
-	defer s.mustExec(tk, c, "drop table test_drop_column;")
-	testCases := []struct {
-		needAddColumn  bool
-		jobState       model.JobState
-		JobSchemaState model.SchemaState
-		cancelSucc     bool
-	}{
-		{true, model.JobStateNone, model.StateNone, true},
-		{false, model.JobStateRunning, model.StateWriteOnly, false},
-		{true, model.JobStateRunning, model.StateDeleteOnly, false},
-		{true, model.JobStateRunning, model.StateDeleteReorganization, false},
-	}
-	var checkErr error
-	hook := &ddl.TestDDLCallback{Do: s.dom}
-	var jobID int64
-	testCase := &testCases[0]
-	hook.OnJobRunBeforeExported = func(job *model.Job) {
-		if job.Type == model.ActionDropColumns && job.State == testCase.jobState && job.SchemaState == testCase.JobSchemaState {
-			cancelTk := testkit.NewTestKit(c, s.store)
-			_, checkErr = cancelTk.Exec(fmt.Sprintf("admin cancel ddl jobs %d", job.ID))
-		}
-	}
-
-	originalHook := s.dom.DDL().GetHook()
-	s.dom.DDL().SetHook(hook)
-	var err1 error
-	for i := range testCases {
-		var c3IdxID int64
-		testCase = &testCases[i]
-		if testCase.needAddColumn {
-			s.mustExec(tk, c, "alter table test_drop_column add column c3 int, add column c4 int")
-			s.mustExec(tk, c, "alter table test_drop_column add index idx_c3(c3)")
-			ctx := tk.Se.(sessionctx.Context)
-			c3IdxID = testGetIndexID(c, ctx, s.schemaName, "test_drop_column", "idx_c3")
-		}
-		_, err1 = tk.Exec("alter table test_drop_column drop column c3, drop column c4")
-		t := s.testGetTable(c, "test_drop_column")
-		col3 := table.FindCol(t.Cols(), "c3")
-		col4 := table.FindCol(t.Cols(), "c4")
-		var idx3 table.Index
-		for _, idx := range t.Indices() {
-			if strings.EqualFold(idx.Meta().Name.L, "idx_c3") {
-				idx3 = idx
-				break
-			}
-		}
-		if testCase.cancelSucc {
-			c.Assert(checkErr, IsNil)
-			c.Assert(col3, NotNil)
-			c.Assert(col4, NotNil)
-			c.Assert(idx3, NotNil)
-			c.Assert(col3.Name.L, Equals, "c3")
-			c.Assert(col4.Name.L, Equals, "c4")
-			c.Assert(idx3.Meta().Name.L, Equals, "idx_c3")
-			c.Assert(err1.Error(), Equals, "[ddl:8214]Cancelled DDL job")
-		} else {
-			c.Assert(col3, IsNil)
-			c.Assert(col4, IsNil)
-			c.Assert(idx3, IsNil)
-			c.Assert(err1, IsNil)
-			c.Assert(checkErr, NotNil)
-			c.Assert(checkErr.Error(), Equals, admin.ErrCannotCancelDDLJob.GenWithStackByArgs(jobID).Error())
-			if c3IdxID != 0 {
-				// Check index is deleted
-				checkDelRangeAdded(tk, jobID, c3IdxID)
-			}
-		}
-	}
-	s.dom.DDL().SetHook(originalHook)
-	s.mustExec(tk, c, "alter table test_drop_column add column c3 int, add column c4 int")
-	s.mustExec(tk, c, "alter table test_drop_column drop column c3, drop column c4")
-}
-
-func testGetIndexID(c *C, ctx sessionctx.Context, dbName, tblName, idxName string) int64 {
-	is := domain.GetDomain(ctx).InfoSchema()
-	t, err := is.TableByName(model.NewCIStr(dbName), model.NewCIStr(tblName))
-	c.Assert(err, IsNil)
-
-	for _, idx := range t.Indices() {
-		if idx.Meta().Name.L == idxName {
-			return idx.Meta().ID
-		}
-	}
-	c.Fatalf("index %s not found(db: %s, tbl: %s)", idxName, dbName, tblName)
-	return -1
-}
-
-func testGetIndexIDT(t *testing.T, ctx sessionctx.Context, dbName, tblName, idxName string) int64 {
-=======
 func testGetIndexID(t *testing.T, ctx sessionctx.Context, dbName, tblName, idxName string) int64 {
->>>>>>> d30cfc3d
 	is := domain.GetDomain(ctx).InfoSchema()
 	tt, err := is.TableByName(model.NewCIStr(dbName), model.NewCIStr(tblName))
 	require.NoError(t, err)
@@ -4932,207 +4692,6 @@
 
 }
 
-<<<<<<< HEAD
-func testDropIndexes(c *C, store kv.Storage, lease time.Duration, createSQL, dropIdxSQL string, idxNames []string) {
-	tk := testkit.NewTestKit(c, store)
-	tk.MustExec("use test_db")
-	tk.MustExec("drop table if exists test_drop_indexes")
-	tk.MustExec(createSQL)
-	done := make(chan error, 1)
-
-	num := 100
-	// add some rows
-	for i := 0; i < num; i++ {
-		tk.MustExec("insert into test_drop_indexes values (?, ?, ?)", i, i, i)
-	}
-	ctx := tk.Se.(sessionctx.Context)
-	idxIDs := make([]int64, 0, 3)
-	for _, idxName := range idxNames {
-		idxIDs = append(idxIDs, testGetIndexID(c, ctx, "test_db", "test_drop_indexes", idxName))
-	}
-	jobIDExt, resetHook := setupJobIDExtCallback(ctx)
-	defer resetHook()
-	testddlutil.SessionExecInGoroutine(store, "test_db", dropIdxSQL, done)
-
-	ticker := time.NewTicker(lease / 2)
-	defer ticker.Stop()
-LOOP:
-	for {
-		select {
-		case err := <-done:
-			if err == nil {
-				break LOOP
-			}
-			c.Assert(err, IsNil, Commentf("err:%v", errors.ErrorStack(err)))
-		case <-ticker.C:
-			step := 5
-			// delete some rows, and add some data
-			for i := num; i < num+step; i++ {
-				n := rand.Intn(num)
-				tk.MustExec("update test_drop_indexes set c2 = 1 where c1 = ?", n)
-				tk.MustExec("insert into test_drop_indexes values (?, ?, ?)", i, i, i)
-			}
-			num += step
-		}
-	}
-	for _, idxID := range idxIDs {
-		checkDelRangeAdded(tk, jobIDExt.jobID, idxID)
-	}
-}
-
-func testCancelDropIndexes(c *C, store kv.Storage, d ddl.DDL) {
-	indexesName := []string{"idx_c1", "idx_c2"}
-	addIdxesSQL := "alter table t add index idx_c1 (c1);alter table t add index idx_c2 (c2);"
-	dropIdxesSQL := "alter table t drop index idx_c1;alter table t drop index idx_c2;"
-
-	tk := testkit.NewTestKit(c, store)
-	tk.MustExec("use test_db")
-	tk.MustExec("drop table if exists t")
-	tk.MustExec("create table t(c1 int, c2 int)")
-	defer tk.MustExec("drop table t;")
-	for i := 0; i < 5; i++ {
-		tk.MustExec("insert into t values (?, ?)", i, i)
-	}
-	testCases := []struct {
-		needAddIndex   bool
-		jobState       model.JobState
-		JobSchemaState model.SchemaState
-		cancelSucc     bool
-	}{
-		// model.JobStateNone means the jobs is canceled before the first run.
-		// if we cancel successfully, we need to set needAddIndex to false in the next test case. Otherwise, set needAddIndex to true.
-		{true, model.JobStateNone, model.StateNone, true},
-		{false, model.JobStateRunning, model.StateWriteOnly, false},
-		{true, model.JobStateRunning, model.StateDeleteOnly, false},
-		{true, model.JobStateRunning, model.StateDeleteReorganization, false},
-	}
-	var checkErr error
-	hook := &ddl.TestDDLCallback{}
-	var jobID int64
-	testCase := &testCases[0]
-	hook.OnJobRunBeforeExported = func(job *model.Job) {
-		if (job.Type == model.ActionDropIndex || job.Type == model.ActionDropPrimaryKey) &&
-			job.State == testCase.jobState && job.SchemaState == testCase.JobSchemaState {
-			cancelTk := testkit.NewTestKit(c, store)
-			_, checkErr = cancelTk.Exec(fmt.Sprintf("admin cancel ddl jobs %d", job.ID))
-		}
-	}
-	originalHook := d.GetHook()
-	d.SetHook(hook)
-	ctx := tk.Se.(sessionctx.Context)
-	for i := range testCases {
-		testCase = &testCases[i]
-		if testCase.needAddIndex {
-			tk.MustExec(addIdxesSQL)
-		}
-		rs, err := tk.Exec(dropIdxesSQL)
-		if rs != nil {
-			rs.Close()
-		}
-		t := testGetTableByName(c, ctx, "test_db", "t")
-
-		var indexInfos []*model.IndexInfo
-		for _, idxName := range indexesName {
-			indexInfo := t.Meta().FindIndexByName(idxName)
-			if indexInfo != nil {
-				indexInfos = append(indexInfos, indexInfo)
-			}
-		}
-
-		if testCase.cancelSucc {
-			c.Assert(checkErr, IsNil)
-			c.Assert(err, NotNil)
-			c.Assert(err.Error(), Equals, "[ddl:8214]Cancelled DDL job")
-			c.Assert(indexInfos, NotNil)
-			c.Assert(indexInfos[0].State, Equals, model.StatePublic)
-		} else {
-			err1 := admin.ErrCannotCancelDDLJob.GenWithStackByArgs(jobID)
-			c.Assert(err, IsNil)
-			c.Assert(checkErr, NotNil)
-			c.Assert(checkErr.Error(), Equals, err1.Error())
-			c.Assert(indexInfos, IsNil)
-		}
-	}
-	d.SetHook(originalHook)
-	tk.MustExec(addIdxesSQL)
-	tk.MustExec(dropIdxesSQL)
-}
-
-func testDropIndexesIfExists(c *C, store kv.Storage) {
-	tk := testkit.NewTestKitWithInit(c, store)
-	tk.MustExec("use test_db;")
-	tk.MustExec("drop table if exists test_drop_indexes_if_exists;")
-	tk.MustExec("create table test_drop_indexes_if_exists (id int, c1 int, c2 int, primary key(id), key i1(c1), key i2(c2));")
-
-	// Drop different indexes.
-	tk.MustGetErrMsg(
-		"alter table test_drop_indexes_if_exists drop index i1, drop index i3;",
-		"[ddl:1091]index i3 doesn't exist",
-	)
-	if _, err := tk.Exec("alter table test_drop_indexes_if_exists drop index i1, drop index if exists i3;"); true {
-		c.Assert(err, IsNil)
-	}
-	tk.MustQuery("show warnings;").Check(
-		testutil.RowsWithSep("|", "Warning|1091|index i3 doesn't exist"),
-	)
-
-	// Verify the impact of deletion order when dropping duplicate indexes.
-	tk.MustGetErrMsg(
-		"alter table test_drop_indexes_if_exists drop index i2, drop index i2;",
-		"[ddl:1091]index i2 doesn't exist",
-	)
-	tk.MustGetErrMsg(
-		"alter table test_drop_indexes_if_exists drop index if exists i2, drop index i2;",
-		"[ddl:1091]index i2 doesn't exist",
-	)
-	if _, err := tk.Exec("alter table test_drop_indexes_if_exists drop index i2, drop index if exists i2;"); true {
-		c.Assert(err, IsNil)
-	}
-	tk.MustQuery("show warnings;").Check(
-		testutil.RowsWithSep("|", "Warning|1091|index i2 doesn't exist"),
-	)
-}
-
-func testDropIndexesFromPartitionedTable(c *C, store kv.Storage) {
-	tk := testkit.NewTestKitWithInit(c, store)
-	tk.MustExec("use test_db;")
-	tk.MustExec("drop table if exists test_drop_indexes_from_partitioned_table;")
-	tk.MustExec(`
-		create table test_drop_indexes_from_partitioned_table (id int, c1 int, c2 int, primary key(id), key i1(c1), key i2(c2))
-		partition by range(id) (partition p0 values less than (6), partition p1 values less than maxvalue);
-	`)
-	for i := 0; i < 20; i++ {
-		tk.MustExec("insert into test_drop_indexes_from_partitioned_table values (?, ?, ?)", i, i, i)
-	}
-	if _, err := tk.Exec("alter table test_drop_indexes_from_partitioned_table drop index i1, drop index if exists i2;"); true {
-		c.Assert(err, IsNil)
-	}
-}
-
-func (s *testDBSuite5) TestDropIndexes(c *C) {
-	// drop multiple indexes
-	createSQL := "create table test_drop_indexes (id int, c1 int, c2 int, primary key(id), key i1(c1), key i2(c2));"
-	dropIdxSQL := "alter table test_drop_indexes drop index i1, drop index i2;"
-	idxNames := []string{"i1", "i2"}
-	testDropIndexes(c, s.store, s.lease, createSQL, dropIdxSQL, idxNames)
-
-	createSQL = "create table test_drop_indexes (id int, c1 int, c2 int, primary key(id) nonclustered, unique key i1(c1), key i2(c2));"
-	dropIdxSQL = "alter table test_drop_indexes drop primary key, drop index i1;"
-	idxNames = []string{"primary", "i1"}
-	testDropIndexes(c, s.store, s.lease, createSQL, dropIdxSQL, idxNames)
-
-	createSQL = "create table test_drop_indexes (uuid varchar(32), c1 int, c2 int, primary key(uuid), unique key i1(c1), key i2(c2));"
-	dropIdxSQL = "alter table test_drop_indexes drop primary key, drop index i1, drop index i2;"
-	idxNames = []string{"primary", "i1", "i2"}
-	testDropIndexes(c, s.store, s.lease, createSQL, dropIdxSQL, idxNames)
-
-	testDropIndexesIfExists(c, s.store)
-	testDropIndexesFromPartitionedTable(c, s.store)
-	testCancelDropIndexes(c, s.store, s.dom.DDL())
-}
-
-=======
->>>>>>> d30cfc3d
 // Close issue #24580.
 // See https://github.com/pingcap/tidb/issues/24580
 func (s *testDBSuite8) TestIssue24580(c *C) {
