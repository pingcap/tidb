--- conflicted
+++ resolved
@@ -1672,7 +1672,6 @@
 	partition by range( case when col1 > 0 then 10 else 20 end ) (
 		partition p0 values less than (2),
 		partition p1 values less than (6)
-<<<<<<< HEAD
 	);`
 	s.testErrorCode(c, sql9, tmysql.ErrPartitionFunctionIsNotAllowed)
 
@@ -1688,13 +1687,9 @@
 	s.testErrorCode(c, `create TABLE t17 (c1 int,c2 float) partition by range(c1 + c2 ) (partition p0 values less than (2));`, tmysql.ErrPartitionFuncNotAllowed)
 	s.testErrorCode(c, `create TABLE t18 (c1 int,c2 float) partition by range( floor(c2) ) (partition p0 values less than (2));`, tmysql.ErrPartitionFuncNotAllowed)
 	s.tk.MustExec(`create TABLE t19 (c1 int,c2 float) partition by range( floor(c1) ) (partition p0 values less than (2));`)
-=======
-	);`)
-	c.Assert(err, IsNil)
 
 	s.tk.MustExec(`create TABLE t20 (c1 int,c2 bit(10)) partition by range(c2) (partition p0 values less than (10));`)
 	s.tk.MustExec(`create TABLE t21 (c1 int,c2 year) partition by range( c2 ) (partition p0 values less than (2000));`)
->>>>>>> 3d04c5ef
 }
 
 func (s *testDBSuite) TestTableDDLWithFloatType(c *C) {
