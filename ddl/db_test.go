--- conflicted
+++ resolved
@@ -2503,7 +2503,6 @@
 	s.mustExec(c, "delete from t where y = 2155")
 	s.mustExec(c, "alter table t add index idx_y(y1)")
 	s.mustExec(c, "alter table t drop index idx_y")
-<<<<<<< HEAD
 
 	// Fix issue 9311.
 	s.tk.MustExec("create table gcai_table (id int primary key);")
@@ -2520,7 +2519,6 @@
 	s.tk.MustQuery("select * from gcai_table").Check(testkit.Rows("1 9999-12-31 9999-11-30 6"))
 	s.tk.MustQuery("select id1 from gcai_table use index(idx1)").Check(testkit.Rows("6"))
 	s.tk.MustExec("admin check table gcai_table")
-=======
 }
 
 func (s *testDBSuite) TestIssue9100(c *C) {
@@ -2536,5 +2534,4 @@
 	tk.MustExec("create table issue9100t2 (col1 int not null, col2 date not null, col3 int not null, unique key (col1, col3)) partition by range( col1 + col3 ) (partition p1 values less than (11))")
 	_, err = tk.Exec("alter table issue9100t2 add unique index  p_col1 (col1)")
 	c.Assert(err.Error(), Equals, "[ddl:1503]A UNIQUE INDEX must include all columns in the table's partitioning function")
->>>>>>> 9afbda98
 }