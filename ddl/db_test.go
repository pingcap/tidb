// Copyright 2015 PingCAP, Inc.
//
// Licensed under the Apache License, Version 2.0 (the "License");
// you may not use this file except in compliance with the License.
// You may obtain a copy of the License at
//
//     http://www.apache.org/licenses/LICENSE-2.0
//
// Unless required by applicable law or agreed to in writing, software
// distributed under the License is distributed on an "AS IS" BASIS,
// See the License for the specific language governing permissions and
// limitations under the License.

package ddl_test

import (
	"context"
	"fmt"
	"io"
	"math"
	"math/rand"
	"strconv"
	"strings"
	"sync"
	"sync/atomic"
	"time"

	. "github.com/pingcap/check"
	"github.com/pingcap/errors"
	"github.com/pingcap/failpoint"
	"github.com/pingcap/parser/model"
	"github.com/pingcap/parser/mysql"
	tmysql "github.com/pingcap/parser/mysql"
	"github.com/pingcap/parser/terror"
	"github.com/pingcap/tidb/ddl"
	testddlutil "github.com/pingcap/tidb/ddl/testutil"
	"github.com/pingcap/tidb/domain"
	"github.com/pingcap/tidb/infoschema"
	"github.com/pingcap/tidb/kv"
	"github.com/pingcap/tidb/meta/autoid"
	"github.com/pingcap/tidb/session"
	"github.com/pingcap/tidb/sessionctx"
	"github.com/pingcap/tidb/store/mockstore"
	"github.com/pingcap/tidb/store/mockstore/mocktikv"
	"github.com/pingcap/tidb/table"
	"github.com/pingcap/tidb/table/tables"
	"github.com/pingcap/tidb/tablecodec"
	"github.com/pingcap/tidb/types"
	"github.com/pingcap/tidb/util/admin"
	"github.com/pingcap/tidb/util/mock"
	"github.com/pingcap/tidb/util/testkit"
	"github.com/pingcap/tidb/util/testutil"
)

const (
	// waitForCleanDataRound indicates how many times should we check data is cleaned or not.
	waitForCleanDataRound = 150
	// waitForCleanDataInterval is a min duration between 2 check for data clean.
	waitForCleanDataInterval = time.Millisecond * 100
)

var _ = Suite(&testDBSuite1{&testDBSuite{}})
var _ = Suite(&testDBSuite2{&testDBSuite{}})
var _ = Suite(&testDBSuite3{&testDBSuite{}})
var _ = Suite(&testDBSuite4{&testDBSuite{}})
var _ = Suite(&testDBSuite5{&testDBSuite{}})
var _ = Suite(&testDBSuite6{&testDBSuite{}})
var _ = Suite(&testDBSuite7{&testDBSuite{}})
var _ = Suite(&testDBSuite8{&testDBSuite{}})

const defaultBatchSize = 1024

type testDBSuite struct {
	cluster    *mocktikv.Cluster
	mvccStore  mocktikv.MVCCStore
	store      kv.Storage
	dom        *domain.Domain
	schemaName string
	tk         *testkit.TestKit
	s          session.Session
	lease      time.Duration
	autoIDStep int64
}

func setUpSuite(s *testDBSuite, c *C) {
	var err error

	s.lease = 100 * time.Millisecond
	session.SetSchemaLease(s.lease)
	session.DisableStats4Test()
	s.schemaName = "test_db"
	s.autoIDStep = autoid.GetStep()
	ddl.WaitTimeWhenErrorOccured = 0

	s.cluster = mocktikv.NewCluster()
	mocktikv.BootstrapWithSingleStore(s.cluster)
	s.mvccStore = mocktikv.MustNewMVCCStore()
	s.store, err = mockstore.NewMockTikvStore(
		mockstore.WithCluster(s.cluster),
		mockstore.WithMVCCStore(s.mvccStore),
	)
	c.Assert(err, IsNil)

	s.dom, err = session.BootstrapSession(s.store)
	c.Assert(err, IsNil)
	s.s, err = session.CreateSession4Test(s.store)
	c.Assert(err, IsNil)

	_, err = s.s.Execute(context.Background(), "create database test_db")
	c.Assert(err, IsNil)

	s.tk = testkit.NewTestKit(c, s.store)
}

func tearDownSuite(s *testDBSuite, c *C) {
	s.s.Execute(context.Background(), "drop database if exists test_db")
	s.s.Close()
	s.dom.Close()
	s.store.Close()
}

func (s *testDBSuite) SetUpSuite(c *C) {
	setUpSuite(s, c)
}

func (s *testDBSuite) TearDownSuite(c *C) {
	tearDownSuite(s, c)
}

type testDBSuite1 struct{ *testDBSuite }
type testDBSuite2 struct{ *testDBSuite }
type testDBSuite3 struct{ *testDBSuite }
type testDBSuite4 struct{ *testDBSuite }
type testDBSuite5 struct{ *testDBSuite }
type testDBSuite6 struct{ *testDBSuite }
type testDBSuite7 struct{ *testDBSuite }
type testDBSuite8 struct{ *testDBSuite }

func (s *testDBSuite6) TestAddIndexWithPK(c *C) {
	s.tk = testkit.NewTestKit(c, s.store)
	s.tk.MustExec("use " + s.schemaName)

	s.tk.MustExec("create table test_add_index_with_pk(a int not null, b int not null default '0', primary key(a))")
	s.tk.MustExec("insert into test_add_index_with_pk values(1, 2)")
	s.tk.MustExec("alter table test_add_index_with_pk add index idx (a)")
	s.tk.MustQuery("select a from test_add_index_with_pk").Check(testkit.Rows("1"))
	s.tk.MustExec("insert into test_add_index_with_pk values(2, 2)")
	s.tk.MustExec("alter table test_add_index_with_pk add index idx1 (a, b)")
	s.tk.MustQuery("select * from test_add_index_with_pk").Check(testkit.Rows("1 2", "2 2"))
	s.tk.MustExec("create table test_add_index_with_pk1(a int not null, b int not null default '0', c int, d int, primary key(c))")
	s.tk.MustExec("insert into test_add_index_with_pk1 values(1, 1, 1, 1)")
	s.tk.MustExec("alter table test_add_index_with_pk1 add index idx (c)")
	s.tk.MustExec("insert into test_add_index_with_pk1 values(2, 2, 2, 2)")
	s.tk.MustQuery("select * from test_add_index_with_pk1").Check(testkit.Rows("1 1 1 1", "2 2 2 2"))
	s.tk.MustExec("create table test_add_index_with_pk2(a int not null, b int not null default '0', c int unsigned, d int, primary key(c))")
	s.tk.MustExec("insert into test_add_index_with_pk2 values(1, 1, 1, 1)")
	s.tk.MustExec("alter table test_add_index_with_pk2 add index idx (c)")
	s.tk.MustExec("insert into test_add_index_with_pk2 values(2, 2, 2, 2)")
	s.tk.MustQuery("select * from test_add_index_with_pk2").Check(testkit.Rows("1 1 1 1", "2 2 2 2"))
}

func (s *testDBSuite1) TestRenameIndex(c *C) {
	s.tk = testkit.NewTestKit(c, s.store)
	s.tk.MustExec("use " + s.schemaName)
	s.tk.MustExec("create table t (pk int primary key, c int default 1, c1 int default 1, unique key k1(c), key k2(c1))")

	// Test rename success
	s.tk.MustExec("alter table t rename index k1 to k3")
	s.tk.MustExec("admin check index t k3")

	// Test rename to the same name
	s.tk.MustExec("alter table t rename index k3 to k3")
	s.tk.MustExec("admin check index t k3")

	// Test rename on non-exists keys
	s.tk.MustGetErrCode("alter table t rename index x to x", mysql.ErrKeyDoesNotExist)

	// Test rename on already-exists keys
	s.tk.MustGetErrCode("alter table t rename index k3 to k2", mysql.ErrDupKeyName)

	s.tk.MustExec("alter table t rename index k2 to K2")
	s.tk.MustGetErrCode("alter table t rename key k3 to K2", mysql.ErrDupKeyName)
}

func testGetTableByName(c *C, ctx sessionctx.Context, db, table string) table.Table {
	dom := domain.GetDomain(ctx)
	// Make sure the table schema is the new schema.
	err := dom.Reload()
	c.Assert(err, IsNil)
	tbl, err := dom.InfoSchema().TableByName(model.NewCIStr(db), model.NewCIStr(table))
	c.Assert(err, IsNil)
	return tbl
}

func (s *testDBSuite) testGetTable(c *C, name string) table.Table {
	ctx := s.s.(sessionctx.Context)
	return testGetTableByName(c, ctx, s.schemaName, name)
}

func backgroundExec(s kv.Storage, sql string, done chan error) {
	se, err := session.CreateSession4Test(s)
	if err != nil {
		done <- errors.Trace(err)
		return
	}
	defer se.Close()
	_, err = se.Execute(context.Background(), "use test_db")
	if err != nil {
		done <- errors.Trace(err)
		return
	}
	_, err = se.Execute(context.Background(), sql)
	done <- errors.Trace(err)
}

// TestAddPrimaryKeyRollback1 is used to test scenarios that will roll back when a duplicate primary key is encountered.
func (s *testDBSuite5) TestAddPrimaryKeyRollback1(c *C) {
	hasNullValsInKey := false
	idxName := "PRIMARY"
	addIdxSQL := "alter table t1 add primary key c3_index (c3);"
	errMsg := "[kv:1062]Duplicate for key PRIMARY"
	testAddIndexRollback(c, s.store, s.lease, idxName, addIdxSQL, errMsg, hasNullValsInKey)
}

// TestAddPrimaryKeyRollback2 is used to test scenarios that will roll back when a null primary key is encountered.
func (s *testDBSuite1) TestAddPrimaryKeyRollback2(c *C) {
	hasNullValsInKey := true
	idxName := "PRIMARY"
	addIdxSQL := "alter table t1 add primary key c3_index (c3);"
	errMsg := "[ddl:1138]Invalid use of NULL value"
	testAddIndexRollback(c, s.store, s.lease, idxName, addIdxSQL, errMsg, hasNullValsInKey)
}

func (s *testDBSuite2) TestAddUniqueIndexRollback(c *C) {
	hasNullValsInKey := false
	idxName := "c3_index"
	addIdxSQL := "create unique index c3_index on t1 (c3)"
	errMsg := "[kv:1062]Duplicate for key c3_index"
	testAddIndexRollback(c, s.store, s.lease, idxName, addIdxSQL, errMsg, hasNullValsInKey)
}

func batchInsert(tk *testkit.TestKit, tbl string, start, end int) {
	dml := fmt.Sprintf("insert into %s values", tbl)
	for i := start; i < end; i++ {
		dml += fmt.Sprintf("(%d, %d, %d)", i, i, i)
		if i != end-1 {
			dml += ","
		}
	}
	tk.MustExec(dml)
}

func testAddIndexRollback(c *C, store kv.Storage, lease time.Duration,
	idxName, addIdxSQL, errMsg string, hasNullValsInKey bool) {
	tk := testkit.NewTestKit(c, store)
	tk.MustExec("use test_db")
	tk.MustExec("drop table if exists t1")
	tk.MustExec("create table t1 (c1 int, c2 int, c3 int, unique key(c1))")
	// defaultBatchSize is equal to ddl.defaultBatchSize
	base := defaultBatchSize * 2
	count := base
	// add some rows
	batchInsert(tk, "t1", 0, count)
	// add some null rows
	if hasNullValsInKey {
		for i := count - 10; i < count; i++ {
			tk.MustExec("insert into t1 values (?, ?, null)", i+10, i)
		}
	} else {
		// add some duplicate rows
		for i := count - 10; i < count; i++ {
			tk.MustExec("insert into t1 values (?, ?, ?)", i+10, i, i)
		}
	}

	done := make(chan error, 1)
	go backgroundExec(store, addIdxSQL, done)

	times := 0
	ticker := time.NewTicker(lease / 2)
	defer ticker.Stop()
LOOP:
	for {
		select {
		case err := <-done:
			c.Assert(err, NotNil)
			c.Assert(err.Error(), Equals, errMsg, Commentf("err:%v", err))
			break LOOP
		case <-ticker.C:
			if times >= 10 {
				break
			}
			step := 10
			// delete some rows, and add some data
			for i := count; i < count+step; i++ {
				n := rand.Intn(count)
				tk.MustExec("delete from t1 where c1 = ?", n)
				tk.MustExec("insert into t1 values (?, ?, ?)", i+10, i, i)
			}
			count += step
			times++
		}
	}

	ctx := tk.Se.(sessionctx.Context)
	t := testGetTableByName(c, ctx, "test_db", "t1")
	for _, tidx := range t.Indices() {
		c.Assert(strings.EqualFold(tidx.Meta().Name.L, idxName), IsFalse)
	}

	// delete duplicated/null rows, then add index
	for i := base - 10; i < base; i++ {
		tk.MustExec("delete from t1 where c1 = ?", i+10)
	}
	sessionExec(c, store, addIdxSQL)
	tk.MustExec("drop table t1")
}

func (s *testDBSuite2) TestCancelAddPrimaryKey(c *C) {
	idxName := "primary"
	addIdxSQL := "alter table t1 add primary key idx_c2 (c2);"
	testCancelAddIndex(c, s.store, s.dom.DDL(), s.lease, idxName, addIdxSQL, "")

	// Check the column's flag when the "add primary key" failed.
	tk := testkit.NewTestKit(c, s.store)
	tk.MustExec("use test_db")
	ctx := tk.Se.(sessionctx.Context)
	c.Assert(ctx.NewTxn(context.Background()), IsNil)
	t := testGetTableByName(c, ctx, "test_db", "t1")
	col1Flag := t.Cols()[1].Flag
	c.Assert(!mysql.HasNotNullFlag(col1Flag) && !mysql.HasPreventNullInsertFlag(col1Flag) && mysql.HasUnsignedFlag(col1Flag), IsTrue)
	tk.MustExec("drop table t1")
}

func (s *testDBSuite3) TestCancelAddIndex(c *C) {
	idxName := "c3_index "
	addIdxSQL := "create unique index c3_index on t1 (c3)"
	testCancelAddIndex(c, s.store, s.dom.DDL(), s.lease, idxName, addIdxSQL, "")

	tk := testkit.NewTestKit(c, s.store)
	tk.MustExec("use test_db")
	tk.MustExec("drop table t1")
}

func testCancelAddIndex(c *C, store kv.Storage, d ddl.DDL, lease time.Duration, idxName, addIdxSQL, sqlModeSQL string) {
	tk := testkit.NewTestKit(c, store)
	tk.MustExec("use test_db")
	tk.MustExec("drop table if exists t1")
	tk.MustExec("create table t1 (c1 int, c2 int unsigned, c3 int, unique key(c1))")
	// defaultBatchSize is equal to ddl.defaultBatchSize
	count := defaultBatchSize * 2
	start := 0
	// add some rows
	if len(sqlModeSQL) != 0 {
		// Insert some null values.
		tk.MustExec(sqlModeSQL)
		tk.MustExec("insert into t1 set c1 = ?", 0)
		tk.MustExec("insert into t1 set c2 = ?", 1)
		tk.MustExec("insert into t1 set c3 = ?", 2)
		start = 3
	}
	for i := start; i < count; i++ {
		tk.MustExec("insert into t1 values (?, ?, ?)", i, i, i)
	}

	var c3IdxInfo *model.IndexInfo
	hook := &ddl.TestDDLCallback{}
	originBatchSize := tk.MustQuery("select @@global.tidb_ddl_reorg_batch_size")
	// Set batch size to lower try to slow down add-index reorganization, This if for hook to cancel this ddl job.
	tk.MustExec("set @@global.tidb_ddl_reorg_batch_size = 32")
	defer tk.MustExec(fmt.Sprintf("set @@global.tidb_ddl_reorg_batch_size = %v", originBatchSize.Rows()[0][0]))
	// let hook.OnJobUpdatedExported has chance to cancel the job.
	// the hook.OnJobUpdatedExported is called when the job is updated, runReorgJob will wait ddl.ReorgWaitTimeout, then return the ddl.runDDLJob.
	// After that ddl call d.hook.OnJobUpdated(job), so that we can canceled the job in this test case.
	var checkErr error
	ctx := tk.Se.(sessionctx.Context)
	hook.OnJobUpdatedExported, c3IdxInfo, checkErr = backgroundExecOnJobUpdatedExported(c, store, ctx, hook, idxName)
	originalHook := d.GetHook()
	d.(ddl.DDLForTest).SetHook(hook)
	done := make(chan error, 1)
	go backgroundExec(store, addIdxSQL, done)

	times := 0
	ticker := time.NewTicker(lease / 2)
	defer ticker.Stop()
LOOP:
	for {
		select {
		case err := <-done:
			c.Assert(checkErr, IsNil)
			c.Assert(err, NotNil)
			c.Assert(err.Error(), Equals, "[ddl:12]cancelled DDL job")
			break LOOP
		case <-ticker.C:
			if times >= 10 {
				break
			}
			step := 10
			// delete some rows, and add some data
			for i := count; i < count+step; i++ {
				n := rand.Intn(count)
				tk.MustExec("delete from t1 where c1 = ?", n)
				tk.MustExec("insert into t1 values (?, ?, ?)", i+10, i, i)
			}
			count += step
			times++
		}
	}

	t := testGetTableByName(c, ctx, "test_db", "t1")
	for _, tidx := range t.Indices() {
		c.Assert(strings.EqualFold(tidx.Meta().Name.L, idxName), IsFalse)
	}

	idx := tables.NewIndex(t.Meta().ID, t.Meta(), c3IdxInfo)
	checkDelRangeDone(c, ctx, idx)
	d.(ddl.DDLForTest).SetHook(originalHook)
}

// TestCancelAddIndex1 tests canceling ddl job when the add index worker is not started.
func (s *testDBSuite4) TestCancelAddIndex1(c *C) {
	s.tk = testkit.NewTestKit(c, s.store)
	s.mustExec(c, "use test_db")
	s.mustExec(c, "drop table if exists t")
	s.mustExec(c, "create table t(c1 int, c2 int)")
	defer s.mustExec(c, "drop table t;")

	for i := 0; i < 50; i++ {
		s.mustExec(c, "insert into t values (?, ?)", i, i)
	}

	var checkErr error
	hook := &ddl.TestDDLCallback{}
	hook.OnJobRunBeforeExported = func(job *model.Job) {
		if job.Type == model.ActionAddIndex && job.State == model.JobStateRunning && job.SchemaState == model.StateWriteReorganization && job.SnapshotVer == 0 {
			jobIDs := []int64{job.ID}
			hookCtx := mock.NewContext()
			hookCtx.Store = s.store
			err := hookCtx.NewTxn(context.Background())
			if err != nil {
				checkErr = errors.Trace(err)
				return
			}
			txn, err := hookCtx.Txn(true)
			if err != nil {
				checkErr = errors.Trace(err)
				return
			}
			errs, err := admin.CancelJobs(txn, jobIDs)
			if err != nil {
				checkErr = errors.Trace(err)
				return
			}

			if errs[0] != nil {
				checkErr = errors.Trace(errs[0])
				return
			}

			checkErr = txn.Commit(context.Background())
		}
	}
	originalHook := s.dom.DDL().GetHook()
	s.dom.DDL().(ddl.DDLForTest).SetHook(hook)
	rs, err := s.tk.Exec("alter table t add index idx_c2(c2)")
	if rs != nil {
		rs.Close()
	}
	c.Assert(checkErr, IsNil)
	c.Assert(err, NotNil)
	c.Assert(err.Error(), Equals, "[ddl:12]cancelled DDL job")

	s.dom.DDL().(ddl.DDLForTest).SetHook(originalHook)
	t := s.testGetTable(c, "t")
	for _, idx := range t.Indices() {
		c.Assert(strings.EqualFold(idx.Meta().Name.L, "idx_c2"), IsFalse)
	}
	s.mustExec(c, "alter table t add index idx_c2(c2)")
	s.mustExec(c, "alter table t drop index idx_c2")
}

// TestCancelDropIndex tests cancel ddl job which type is drop primary key.
func (s *testDBSuite4) TestCancelDropPrimaryKey(c *C) {
	idxName := "primary"
	addIdxSQL := "alter table t add primary key idx_c2 (c2);"
	dropIdxSQL := "alter table t drop primary key;"
	testCancelDropIndex(c, s.store, s.dom.DDL(), idxName, addIdxSQL, dropIdxSQL)
}

// TestCancelDropIndex tests cancel ddl job which type is drop index.
func (s *testDBSuite5) TestCancelDropIndex(c *C) {
	idxName := "idx_c2"
	addIdxSQL := "alter table t add index idx_c2 (c2);"
	dropIdxSQL := "alter table t drop index idx_c2;"
	testCancelDropIndex(c, s.store, s.dom.DDL(), idxName, addIdxSQL, dropIdxSQL)
}

// testCancelDropIndex tests cancel ddl job which type is drop index.
func testCancelDropIndex(c *C, store kv.Storage, d ddl.DDL, idxName, addIdxSQL, dropIdxSQL string) {
	tk := testkit.NewTestKit(c, store)
	tk.MustExec("use test_db")
	tk.MustExec("drop table if exists t")
	tk.MustExec("create table t(c1 int, c2 int)")
	defer tk.MustExec("drop table t;")
	for i := 0; i < 5; i++ {
		tk.MustExec("insert into t values (?, ?)", i, i)
	}
	testCases := []struct {
		needAddIndex   bool
		jobState       model.JobState
		JobSchemaState model.SchemaState
		cancelSucc     bool
	}{
		// model.JobStateNone means the jobs is canceled before the first run.
		{true, model.JobStateNone, model.StateNone, true},
		{false, model.JobStateRunning, model.StateWriteOnly, true},
		{false, model.JobStateRunning, model.StateDeleteOnly, false},
		{true, model.JobStateRunning, model.StateDeleteReorganization, false},
	}
	var checkErr error
	hook := &ddl.TestDDLCallback{}
	var jobID int64
	testCase := &testCases[0]
	hook.OnJobRunBeforeExported = func(job *model.Job) {
		if (job.Type == model.ActionDropIndex || job.Type == model.ActionDropPrimaryKey) &&
			job.State == testCase.jobState && job.SchemaState == testCase.JobSchemaState {
			jobID = job.ID
			jobIDs := []int64{job.ID}
			hookCtx := mock.NewContext()
			hookCtx.Store = store
			err := hookCtx.NewTxn(context.TODO())
			if err != nil {
				checkErr = errors.Trace(err)
				return
			}
			txn, err := hookCtx.Txn(true)
			if err != nil {
				checkErr = errors.Trace(err)
				return
			}

			errs, err := admin.CancelJobs(txn, jobIDs)
			if err != nil {
				checkErr = errors.Trace(err)
				return
			}
			if errs[0] != nil {
				checkErr = errors.Trace(errs[0])
				return
			}
			checkErr = txn.Commit(context.Background())
		}
	}
	originalHook := d.GetHook()
	d.(ddl.DDLForTest).SetHook(hook)
	ctx := tk.Se.(sessionctx.Context)
	for i := range testCases {
		testCase = &testCases[i]
		if testCase.needAddIndex {
			tk.MustExec(addIdxSQL)
		}
		rs, err := tk.Exec(dropIdxSQL)
		if rs != nil {
			rs.Close()
		}
		t := testGetTableByName(c, ctx, "test_db", "t")
		indexInfo := t.Meta().FindIndexByName(idxName)
		if testCase.cancelSucc {
			c.Assert(checkErr, IsNil)
			c.Assert(err, NotNil)
			c.Assert(err.Error(), Equals, "[ddl:12]cancelled DDL job")
			c.Assert(indexInfo, NotNil)
			c.Assert(indexInfo.State, Equals, model.StatePublic)
		} else {
			err1 := admin.ErrCannotCancelDDLJob.GenWithStackByArgs(jobID)
			c.Assert(err, IsNil)
			c.Assert(checkErr, NotNil)
			c.Assert(checkErr.Error(), Equals, err1.Error())
			c.Assert(indexInfo, IsNil)
		}
	}
	d.(ddl.DDLForTest).SetHook(originalHook)
	tk.MustExec(addIdxSQL)
	tk.MustExec(dropIdxSQL)
}

// TestCancelTruncateTable tests cancel ddl job which type is truncate table.
func (s *testDBSuite7) TestCancelTruncateTable(c *C) {
	s.tk = testkit.NewTestKit(c, s.store)
	s.mustExec(c, "use test_db")
	s.mustExec(c, "create database if not exists test_truncate_table")
	s.mustExec(c, "drop table if exists t")
	s.mustExec(c, "create table t(c1 int, c2 int)")
	defer s.mustExec(c, "drop table t;")
	var checkErr error
	hook := &ddl.TestDDLCallback{}
	hook.OnJobRunBeforeExported = func(job *model.Job) {
		if job.Type == model.ActionTruncateTable && job.State == model.JobStateNone {
			jobIDs := []int64{job.ID}
			hookCtx := mock.NewContext()
			hookCtx.Store = s.store
			err := hookCtx.NewTxn(context.Background())
			if err != nil {
				checkErr = errors.Trace(err)
				return
			}
			txn, err := hookCtx.Txn(true)
			if err != nil {
				checkErr = errors.Trace(err)
				return
			}
			errs, err := admin.CancelJobs(txn, jobIDs)
			if err != nil {
				checkErr = errors.Trace(err)
				return
			}
			if errs[0] != nil {
				checkErr = errors.Trace(errs[0])
				return
			}
			checkErr = txn.Commit(context.Background())
		}
	}
	originalHook := s.dom.DDL().GetHook()
	s.dom.DDL().(ddl.DDLForTest).SetHook(hook)
	_, err := s.tk.Exec("truncate table t")
	c.Assert(checkErr, IsNil)
	c.Assert(err, NotNil)
	c.Assert(err.Error(), Equals, "[ddl:12]cancelled DDL job")
	s.dom.DDL().(ddl.DDLForTest).SetHook(originalHook)
}

// TestCancelRenameIndex tests cancel ddl job which type is rename index.
func (s *testDBSuite1) TestCancelRenameIndex(c *C) {
	s.tk = testkit.NewTestKit(c, s.store)
	s.mustExec(c, "use test_db")
	s.mustExec(c, "create database if not exists test_rename_index")
	s.mustExec(c, "drop table if exists t")
	s.mustExec(c, "create table t(c1 int, c2 int)")
	defer s.mustExec(c, "drop table t;")
	for i := 0; i < 100; i++ {
		s.mustExec(c, "insert into t values (?, ?)", i, i)
	}
	s.mustExec(c, "alter table t add index idx_c2(c2)")
	var checkErr error
	hook := &ddl.TestDDLCallback{}
	hook.OnJobRunBeforeExported = func(job *model.Job) {
		if job.Type == model.ActionRenameIndex && job.State == model.JobStateNone {
			jobIDs := []int64{job.ID}
			hookCtx := mock.NewContext()
			hookCtx.Store = s.store
			err := hookCtx.NewTxn(context.Background())
			if err != nil {
				checkErr = errors.Trace(err)
				return
			}
			txn, err := hookCtx.Txn(true)
			if err != nil {
				checkErr = errors.Trace(err)
				return
			}
			errs, err := admin.CancelJobs(txn, jobIDs)
			if err != nil {
				checkErr = errors.Trace(err)
				return
			}
			if errs[0] != nil {
				checkErr = errors.Trace(errs[0])
				return
			}
			checkErr = txn.Commit(context.Background())
		}
	}
	originalHook := s.dom.DDL().GetHook()
	s.dom.DDL().(ddl.DDLForTest).SetHook(hook)
	rs, err := s.tk.Exec("alter table t rename index idx_c2 to idx_c3")
	if rs != nil {
		rs.Close()
	}
	c.Assert(checkErr, IsNil)
	c.Assert(err, NotNil)
	c.Assert(err.Error(), Equals, "[ddl:12]cancelled DDL job")
	s.dom.DDL().(ddl.DDLForTest).SetHook(originalHook)
	t := s.testGetTable(c, "t")
	for _, idx := range t.Indices() {
		c.Assert(strings.EqualFold(idx.Meta().Name.L, "idx_c3"), IsFalse)
	}
	s.mustExec(c, "alter table t rename index idx_c2 to idx_c3")
}

// TestCancelDropTable tests cancel ddl job which type is drop table.
func (s *testDBSuite2) TestCancelDropTableAndSchema(c *C) {
	s.tk = testkit.NewTestKit(c, s.store)
	testCases := []struct {
		needAddTableOrDB bool
		action           model.ActionType
		jobState         model.JobState
		JobSchemaState   model.SchemaState
		cancelSucc       bool
	}{
		// Check drop table.
		// model.JobStateNone means the jobs is canceled before the first run.
		{true, model.ActionDropTable, model.JobStateNone, model.StateNone, true},
		{false, model.ActionDropTable, model.JobStateRunning, model.StateWriteOnly, false},
		{true, model.ActionDropTable, model.JobStateRunning, model.StateDeleteOnly, false},

		// Check drop database.
		{true, model.ActionDropSchema, model.JobStateNone, model.StateNone, true},
		{false, model.ActionDropSchema, model.JobStateRunning, model.StateWriteOnly, false},
		{true, model.ActionDropSchema, model.JobStateRunning, model.StateDeleteOnly, false},
	}
	var checkErr error
	hook := &ddl.TestDDLCallback{}
	var jobID int64
	testCase := &testCases[0]
	hook.OnJobRunBeforeExported = func(job *model.Job) {
		if job.Type == testCase.action && job.State == testCase.jobState && job.SchemaState == testCase.JobSchemaState {
			jobIDs := []int64{job.ID}
			jobID = job.ID
			hookCtx := mock.NewContext()
			hookCtx.Store = s.store
			err := hookCtx.NewTxn(context.TODO())
			if err != nil {
				checkErr = errors.Trace(err)
				return
			}
			txn, err := hookCtx.Txn(true)
			if err != nil {
				checkErr = errors.Trace(err)
				return
			}
			errs, err := admin.CancelJobs(txn, jobIDs)
			if err != nil {
				checkErr = errors.Trace(err)
				return
			}
			if errs[0] != nil {
				checkErr = errors.Trace(errs[0])
				return
			}
			checkErr = txn.Commit(context.Background())
		}
	}
	originHook := s.dom.DDL().GetHook()
	defer s.dom.DDL().(ddl.DDLForTest).SetHook(originHook)
	s.dom.DDL().(ddl.DDLForTest).SetHook(hook)
	var err error
	sql := ""
	for i := range testCases {
		testCase = &testCases[i]
		if testCase.needAddTableOrDB {
			s.mustExec(c, "create database if not exists test_drop_db")
			s.mustExec(c, "use test_drop_db")
			s.mustExec(c, "create table if not exists t(c1 int, c2 int)")
		}

		if testCase.action == model.ActionDropTable {
			sql = "drop table t;"
		} else if testCase.action == model.ActionDropSchema {
			sql = "drop database test_drop_db;"
		}

		_, err = s.tk.Exec(sql)
		if testCase.cancelSucc {
			c.Assert(checkErr, IsNil)
			c.Assert(err, NotNil)
			c.Assert(err.Error(), Equals, "[ddl:12]cancelled DDL job")
			s.mustExec(c, "insert into t values (?, ?)", i, i)
		} else {
			c.Assert(err, IsNil)
			c.Assert(checkErr, NotNil)
			c.Assert(checkErr.Error(), Equals, admin.ErrCannotCancelDDLJob.GenWithStackByArgs(jobID).Error())
			_, err = s.tk.Exec("insert into t values (?, ?)", i, i)
			c.Assert(err, NotNil)
		}
	}
}

func (s *testDBSuite3) TestAddAnonymousIndex(c *C) {
	s.tk = testkit.NewTestKit(c, s.store)
	s.tk.MustExec("use " + s.schemaName)
	s.mustExec(c, "create table t_anonymous_index (c1 int, c2 int, C3 int)")
	s.mustExec(c, "alter table t_anonymous_index add index (c1, c2)")
	// for dropping empty index
	_, err := s.tk.Exec("alter table t_anonymous_index drop index")
	c.Assert(err, NotNil)
	// The index name is c1 when adding index (c1, c2).
	s.mustExec(c, "alter table t_anonymous_index drop index c1")
	t := s.testGetTable(c, "t_anonymous_index")
	c.Assert(t.Indices(), HasLen, 0)
	// for adding some indices that the first column name is c1
	s.mustExec(c, "alter table t_anonymous_index add index (c1)")
	_, err = s.tk.Exec("alter table t_anonymous_index add index c1 (c2)")
	c.Assert(err, NotNil)
	t = s.testGetTable(c, "t_anonymous_index")
	c.Assert(t.Indices(), HasLen, 1)
	idx := t.Indices()[0].Meta().Name.L
	c.Assert(idx, Equals, "c1")
	// The MySQL will be a warning.
	s.mustExec(c, "alter table t_anonymous_index add index c1_3 (c1)")
	s.mustExec(c, "alter table t_anonymous_index add index (c1, c2, C3)")
	// The MySQL will be a warning.
	s.mustExec(c, "alter table t_anonymous_index add index (c1)")
	t = s.testGetTable(c, "t_anonymous_index")
	c.Assert(t.Indices(), HasLen, 4)
	s.mustExec(c, "alter table t_anonymous_index drop index c1")
	s.mustExec(c, "alter table t_anonymous_index drop index c1_2")
	s.mustExec(c, "alter table t_anonymous_index drop index c1_3")
	s.mustExec(c, "alter table t_anonymous_index drop index c1_4")
	// for case insensitive
	s.mustExec(c, "alter table t_anonymous_index add index (C3)")
	s.mustExec(c, "alter table t_anonymous_index drop index c3")
	s.mustExec(c, "alter table t_anonymous_index add index c3 (C3)")
	s.mustExec(c, "alter table t_anonymous_index drop index C3")
	// for anonymous index with column name `primary`
	s.mustExec(c, "create table t_primary (`primary` int, key (`primary`))")
	t = s.testGetTable(c, "t_primary")
	c.Assert(t.Indices()[0].Meta().Name.String(), Equals, "primary_2")
	s.mustExec(c, "create table t_primary_2 (`primary` int, key primary_2 (`primary`), key (`primary`))")
	t = s.testGetTable(c, "t_primary_2")
	c.Assert(t.Indices()[0].Meta().Name.String(), Equals, "primary_2")
	c.Assert(t.Indices()[1].Meta().Name.String(), Equals, "primary_3")
	s.mustExec(c, "create table t_primary_3 (`primary_2` int, key(`primary_2`), `primary` int, key(`primary`));")
	t = s.testGetTable(c, "t_primary_3")
	c.Assert(t.Indices()[0].Meta().Name.String(), Equals, "primary_2")
	c.Assert(t.Indices()[1].Meta().Name.String(), Equals, "primary_3")
}

func (s *testDBSuite4) testAlterLock(c *C) {
	s.tk = testkit.NewTestKit(c, s.store)
	s.tk.MustExec("use " + s.schemaName)
	s.mustExec(c, "create table t_index_lock (c1 int, c2 int, C3 int)")
	s.mustExec(c, "alter table t_indx_lock add index (c1, c2), lock=none")
}

func (s *testDBSuite5) TestAddMultiColumnsIndex(c *C) {
	s.tk = testkit.NewTestKit(c, s.store)
	s.tk.MustExec("use " + s.schemaName)

	s.tk.MustExec("drop database if exists tidb;")
	s.tk.MustExec("create database tidb;")
	s.tk.MustExec("use tidb;")
	s.tk.MustExec("create table tidb.test (a int auto_increment primary key, b int);")
	s.tk.MustExec("insert tidb.test values (1, 1);")
	s.tk.MustExec("update tidb.test set b = b + 1 where a = 1;")
	s.tk.MustExec("insert into tidb.test values (2, 2);")
	// Test that the b value is nil.
	s.tk.MustExec("insert into tidb.test (a) values (3);")
	s.tk.MustExec("insert into tidb.test values (4, 4);")
	// Test that the b value is nil again.
	s.tk.MustExec("insert into tidb.test (a) values (5);")
	s.tk.MustExec("insert tidb.test values (6, 6);")
	s.tk.MustExec("alter table tidb.test add index idx1 (a, b);")
	s.tk.MustExec("admin check table test")
}
func (s *testDBSuite1) TestAddPrimaryKey1(c *C) {
	testAddIndex(c, s.store, s.lease, false,
		"create table test_add_index (c1 bigint, c2 bigint, c3 bigint, unique key(c1))", "primary")
}

func (s *testDBSuite2) TestAddPrimaryKey2(c *C) {
	testAddIndex(c, s.store, s.lease, true,
		`create table test_add_index (c1 bigint, c2 bigint, c3 bigint, key(c1))
			      partition by range (c3) (
			      partition p0 values less than (3440),
			      partition p1 values less than (61440),
			      partition p2 values less than (122880),
			      partition p3 values less than (204800),
			      partition p4 values less than maxvalue)`, "primary")
}

func (s *testDBSuite3) TestAddPrimaryKey3(c *C) {
	testAddIndex(c, s.store, s.lease, true,
		`create table test_add_index (c1 bigint, c2 bigint, c3 bigint, key(c1))
			      partition by hash (c3) partitions 4;`, "primary")
}

func (s *testDBSuite4) TestAddPrimaryKey4(c *C) {
	testAddIndex(c, s.store, s.lease, true,
		`create table test_add_index (c1 bigint, c2 bigint, c3 bigint, key(c1))
			      partition by range columns (c3) (
			      partition p0 values less than (3440),
			      partition p1 values less than (61440),
			      partition p2 values less than (122880),
			      partition p3 values less than (204800),
			      partition p4 values less than maxvalue)`, "primary")
}

func (s *testDBSuite1) TestAddIndex1(c *C) {
	testAddIndex(c, s.store, s.lease, false,
		"create table test_add_index (c1 bigint, c2 bigint, c3 bigint, primary key(c1))", "")
}

func (s *testDBSuite2) TestAddIndex2(c *C) {
	testAddIndex(c, s.store, s.lease, true,
		`create table test_add_index (c1 bigint, c2 bigint, c3 bigint, primary key(c1))
			      partition by range (c1) (
			      partition p0 values less than (3440),
			      partition p1 values less than (61440),
			      partition p2 values less than (122880),
			      partition p3 values less than (204800),
			      partition p4 values less than maxvalue)`, "")
}

func (s *testDBSuite3) TestAddIndex3(c *C) {
	testAddIndex(c, s.store, s.lease, true,
		`create table test_add_index (c1 bigint, c2 bigint, c3 bigint, primary key(c1))
			      partition by hash (c1) partitions 4;`, "")
}

func (s *testDBSuite4) TestAddIndex4(c *C) {
	testAddIndex(c, s.store, s.lease, true,
		`create table test_add_index (c1 bigint, c2 bigint, c3 bigint, primary key(c1))
			      partition by range columns (c1) (
			      partition p0 values less than (3440),
			      partition p1 values less than (61440),
			      partition p2 values less than (122880),
			      partition p3 values less than (204800),
			      partition p4 values less than maxvalue)`, "")
}

func testAddIndex(c *C, store kv.Storage, lease time.Duration, testPartition bool, createTableSQL, idxTp string) {
	tk := testkit.NewTestKit(c, store)
	tk.MustExec("use test_db")
	if testPartition {
		tk.MustExec("set @@session.tidb_enable_table_partition = '1';")
	}
	tk.MustExec("drop table if exists test_add_index")
	tk.MustExec(createTableSQL)

	done := make(chan error, 1)
	start := -10
	num := defaultBatchSize
	// first add some rows
	for i := start; i < num; i++ {
		sql := fmt.Sprintf("insert into test_add_index values (%d, %d, %d)", i, i, i)
		tk.MustExec(sql)
	}

	// Add some discrete rows.
	maxBatch := 20
	batchCnt := 100
	otherKeys := make([]int, 0, batchCnt*maxBatch)
	// Make sure there are no duplicate keys.
	base := defaultBatchSize * 20
	for i := 1; i < batchCnt; i++ {
		n := base + i*defaultBatchSize + i
		for j := 0; j < rand.Intn(maxBatch); j++ {
			n += j
			sql := fmt.Sprintf("insert into test_add_index values (%d, %d, %d)", n, n, n)
			tk.MustExec(sql)
			otherKeys = append(otherKeys, n)
		}
	}
	// Encounter the value of math.MaxInt64 in middle of
	v := math.MaxInt64 - defaultBatchSize/2
	sql := fmt.Sprintf("insert into test_add_index values (%d, %d, %d)", v, v, v)
	tk.MustExec(sql)
	otherKeys = append(otherKeys, v)

	addIdxSQL := fmt.Sprintf("alter table test_add_index add %s key c3_index(c3)", idxTp)
	testddlutil.SessionExecInGoroutine(c, store, addIdxSQL, done)

	deletedKeys := make(map[int]struct{})

	ticker := time.NewTicker(lease / 2)
	defer ticker.Stop()
LOOP:
	for {
		select {
		case err := <-done:
			if err == nil {
				break LOOP
			}
			c.Assert(err, IsNil, Commentf("err:%v", errors.ErrorStack(err)))
		case <-ticker.C:
			// When the server performance is particularly poor,
			// the adding index operation can not be completed.
			// So here is a limit to the number of rows inserted.
			if num > defaultBatchSize*10 {
				break
			}
			step := 10
			// delete some rows, and add some data
			for i := num; i < num+step; i++ {
				n := rand.Intn(num)
				deletedKeys[n] = struct{}{}
				sql := fmt.Sprintf("delete from test_add_index where c1 = %d", n)
				tk.MustExec(sql)
				sql = fmt.Sprintf("insert into test_add_index values (%d, %d, %d)", i, i, i)
				tk.MustExec(sql)
			}
			num += step
		}
	}

	// get exists keys
	keys := make([]int, 0, num)
	for i := start; i < num; i++ {
		if _, ok := deletedKeys[i]; ok {
			continue
		}
		keys = append(keys, i)
	}
	keys = append(keys, otherKeys...)

	// test index key
	expectedRows := make([][]interface{}, 0, len(keys))
	for _, key := range keys {
		expectedRows = append(expectedRows, []interface{}{key})
	}
	rows := tk.MustQuery(fmt.Sprintf("select c1 from test_add_index where c3 >= %d order by c1", start)).Rows()
	matchRows(c, rows, expectedRows)

	if testPartition {
		tk.MustExec("admin check table test_add_index")
		return
	}

	// test index range
	for i := 0; i < 100; i++ {
		index := rand.Intn(len(keys) - 3)
		rows := tk.MustQuery("select c1 from test_add_index where c3 >= ? order by c1 limit 3", keys[index]).Rows()
		matchRows(c, rows, [][]interface{}{{keys[index]}, {keys[index+1]}, {keys[index+2]}})
	}

	// TODO: Support explain in future.
	// rows := s.mustQuery(c, "explain select c1 from test_add_index where c3 >= 100")

	// ay := dumpRows(c, rows)
	// c.Assert(strings.Contains(fmt.Sprintf("%v", ay), "c3_index"), IsTrue)

	// get all row handles
	ctx := tk.Se.(sessionctx.Context)
	c.Assert(ctx.NewTxn(context.Background()), IsNil)
	t := testGetTableByName(c, ctx, "test_db", "test_add_index")
	handles := make(map[int64]struct{})
	startKey := t.RecordKey(math.MinInt64)
	err := t.IterRecords(ctx, startKey, t.Cols(),
		func(h int64, data []types.Datum, cols []*table.Column) (bool, error) {
			handles[h] = struct{}{}
			return true, nil
		})
	c.Assert(err, IsNil)

	// check in index
	var nidx table.Index
	idxName := "c3_index"
	if len(idxTp) != 0 {
		idxName = "primary"
	}
	for _, tidx := range t.Indices() {
		if tidx.Meta().Name.L == idxName {
			nidx = tidx
			break
		}
	}
	// Make sure there is index with name c3_index.
	c.Assert(nidx, NotNil)
	c.Assert(nidx.Meta().ID, Greater, int64(0))
	txn, err := ctx.Txn(true)
	c.Assert(err, IsNil)
	txn.Rollback()

	c.Assert(ctx.NewTxn(context.Background()), IsNil)

	it, err := nidx.SeekFirst(txn)
	c.Assert(err, IsNil)
	defer it.Close()

	for {
		_, h, err := it.Next()
		if terror.ErrorEqual(err, io.EOF) {
			break
		}

		c.Assert(err, IsNil)
		_, ok := handles[h]
		c.Assert(ok, IsTrue)
		delete(handles, h)
	}
	c.Assert(handles, HasLen, 0)
	tk.MustExec("drop table test_add_index")
}

// TestCancelAddTableAndDropTablePartition tests cancel ddl job which type is add/drop table partition.
func (s *testDBSuite1) TestCancelAddTableAndDropTablePartition(c *C) {
	s.tk = testkit.NewTestKit(c, s.store)
	s.mustExec(c, "create database if not exists test_partition_table")
	s.mustExec(c, "use test_partition_table")
	s.mustExec(c, "drop table if exists t_part")
	s.mustExec(c, `create table t_part (a int key)
		partition by range(a) (
		partition p0 values less than (10),
		partition p1 values less than (20)
	);`)
	defer s.mustExec(c, "drop table t_part;")
	for i := 0; i < 10; i++ {
		s.mustExec(c, "insert into t_part values (?)", i)
	}

	testCases := []struct {
		action         model.ActionType
		jobState       model.JobState
		JobSchemaState model.SchemaState
		cancelSucc     bool
	}{
		{model.ActionAddTablePartition, model.JobStateNone, model.StateNone, true},
		{model.ActionDropTablePartition, model.JobStateNone, model.StateNone, true},
		{model.ActionAddTablePartition, model.JobStateRunning, model.StatePublic, false},
		{model.ActionDropTablePartition, model.JobStateRunning, model.StatePublic, false},
	}
	var checkErr error
	hook := &ddl.TestDDLCallback{}
	testCase := &testCases[0]
	var jobID int64
	hook.OnJobRunBeforeExported = func(job *model.Job) {
		if job.Type == testCase.action && job.State == testCase.jobState && job.SchemaState == testCase.JobSchemaState {
			jobIDs := []int64{job.ID}
			jobID = job.ID
			hookCtx := mock.NewContext()
			hookCtx.Store = s.store
			err := hookCtx.NewTxn(context.Background())
			if err != nil {
				checkErr = errors.Trace(err)
				return
			}
			txn, err := hookCtx.Txn(true)
			if err != nil {
				checkErr = errors.Trace(err)
				return
			}
			errs, err := admin.CancelJobs(txn, jobIDs)
			if err != nil {
				checkErr = errors.Trace(err)
				return
			}
			if errs[0] != nil {
				checkErr = errors.Trace(errs[0])
				return
			}
			checkErr = txn.Commit(context.Background())
		}
		var err error
		sql := ""
		for i := range testCases {
			testCase = &testCases[i]
			if testCase.action == model.ActionAddTablePartition {
				sql = `alter table t_part add partition (
				partition p2 values less than (30)
				);`
			} else if testCase.action == model.ActionDropTablePartition {
				sql = "alter table t_part drop partition p1;"
			}
			_, err = s.tk.Exec(sql)
			if testCase.cancelSucc {
				c.Assert(checkErr, IsNil)
				c.Assert(err, NotNil)
				c.Assert(err.Error(), Equals, "[ddl:12]cancelled DDL job")
				s.mustExec(c, "insert into t_part values (?)", i)
			} else {
				c.Assert(err, IsNil)
				c.Assert(checkErr, NotNil)
				c.Assert(checkErr.Error(), Equals, admin.ErrCannotCancelDDLJob.GenWithStackByArgs(jobID).Error())
				_, err = s.tk.Exec("insert into t_part values (?)", i)
				c.Assert(err, NotNil)
			}
		}
	}
	originalHook := s.dom.DDL().GetHook()
	s.dom.DDL().(ddl.DDLForTest).SetHook(originalHook)
}

func (s *testDBSuite1) TestDropPrimaryKey(c *C) {
	idxName := "primary"
	createSQL := "create table test_drop_index (c1 int, c2 int, c3 int, unique key(c1), primary key(c3))"
	dropIdxSQL := "alter table test_drop_index drop primary key;"
	testDropIndex(c, s.store, s.lease, createSQL, dropIdxSQL, idxName)
}

func (s *testDBSuite2) TestDropIndex(c *C) {
	idxName := "c3_index"
	createSQL := "create table test_drop_index (c1 int, c2 int, c3 int, unique key(c1), key c3_index(c3))"
	dropIdxSQL := "alter table test_drop_index drop index c3_index;"
	testDropIndex(c, s.store, s.lease, createSQL, dropIdxSQL, idxName)
}

func testDropIndex(c *C, store kv.Storage, lease time.Duration, createSQL, dropIdxSQL, idxName string) {
	tk := testkit.NewTestKit(c, store)
	tk.MustExec("use test_db")
	tk.MustExec("drop table if exists test_drop_index")
	tk.MustExec(createSQL)
	done := make(chan error, 1)
	tk.MustExec("delete from test_drop_index")

	num := 100
	//  add some rows
	for i := 0; i < num; i++ {
		tk.MustExec("insert into test_drop_index values (?, ?, ?)", i, i, i)
	}
	ctx := tk.Se.(sessionctx.Context)
	t := testGetTableByName(c, ctx, "test_db", "test_drop_index")
	var c3idx table.Index
	for _, tidx := range t.Indices() {
		if tidx.Meta().Name.L == idxName {
			c3idx = tidx
			break
		}
	}
	c.Assert(c3idx, NotNil)

	testddlutil.SessionExecInGoroutine(c, store, dropIdxSQL, done)

	ticker := time.NewTicker(lease / 2)
	defer ticker.Stop()
LOOP:
	for {
		select {
		case err := <-done:
			if err == nil {
				break LOOP
			}
			c.Assert(err, IsNil, Commentf("err:%v", errors.ErrorStack(err)))
		case <-ticker.C:
			step := 10
			// delete some rows, and add some data
			for i := num; i < num+step; i++ {
				n := rand.Intn(num)
				tk.MustExec("update test_drop_index set c2 = 1 where c1 = ?", n)
				tk.MustExec("insert into test_drop_index values (?, ?, ?)", i, i, i)
			}
			num += step
		}
	}

	rows := tk.MustQuery("explain select c1 from test_drop_index where c3 >= 0")
	c.Assert(strings.Contains(fmt.Sprintf("%v", rows), idxName), IsFalse)

	// Check in index, it must be no index in KV.
	// Make sure there is no index with name c3_index.
	t = testGetTableByName(c, ctx, "test_db", "test_drop_index")
	var nidx table.Index
	for _, tidx := range t.Indices() {
		if tidx.Meta().Name.L == idxName {
			nidx = tidx
			break
		}
	}
	c.Assert(nidx, IsNil)

	idx := tables.NewIndex(t.Meta().ID, t.Meta(), c3idx.Meta())
	checkDelRangeDone(c, ctx, idx)
	tk.MustExec("drop table test_drop_index")
}

// TestCancelDropColumn tests cancel ddl job which type is drop column.
func (s *testDBSuite3) TestCancelDropColumn(c *C) {
	s.tk = testkit.NewTestKit(c, s.store)
	s.tk.MustExec("use " + s.schemaName)
	s.mustExec(c, "drop table if exists test_drop_column")
	s.mustExec(c, "create table test_drop_column(c1 int, c2 int)")
	defer s.mustExec(c, "drop table test_drop_column;")
	testCases := []struct {
		needAddColumn  bool
		jobState       model.JobState
		JobSchemaState model.SchemaState
		cancelSucc     bool
	}{
		{true, model.JobStateNone, model.StateNone, true},
		{false, model.JobStateRunning, model.StateWriteOnly, false},
		{true, model.JobStateRunning, model.StateDeleteOnly, false},
		{true, model.JobStateRunning, model.StateDeleteReorganization, false},
	}
	var checkErr error
	hook := &ddl.TestDDLCallback{}
	var jobID int64
	testCase := &testCases[0]
	hook.OnJobRunBeforeExported = func(job *model.Job) {
		if job.Type == model.ActionDropColumn && job.State == testCase.jobState && job.SchemaState == testCase.JobSchemaState {
			jobIDs := []int64{job.ID}
			jobID = job.ID
			hookCtx := mock.NewContext()
			hookCtx.Store = s.store
			err := hookCtx.NewTxn(context.TODO())
			if err != nil {
				checkErr = errors.Trace(err)
				return
			}
			txn, err := hookCtx.Txn(true)
			if err != nil {
				checkErr = errors.Trace(err)
				return
			}
			errs, err := admin.CancelJobs(txn, jobIDs)
			if err != nil {
				checkErr = errors.Trace(err)
				return
			}
			if errs[0] != nil {
				checkErr = errors.Trace(errs[0])
				return
			}
			checkErr = txn.Commit(context.Background())
		}
	}

	originalHook := s.dom.DDL().GetHook()
	s.dom.DDL().(ddl.DDLForTest).SetHook(hook)
	var err1 error
	for i := range testCases {
		testCase = &testCases[i]
		if testCase.needAddColumn {
			s.mustExec(c, "alter table test_drop_column add column c3 int")
		}
		_, err1 = s.tk.Exec("alter table test_drop_column drop column c3")
		var col1 *table.Column
		t := s.testGetTable(c, "test_drop_column")
		for _, col := range t.Cols() {
			if strings.EqualFold(col.Name.L, "c3") {
				col1 = col
				break
			}
		}
		if testCase.cancelSucc {
			c.Assert(checkErr, IsNil)
			c.Assert(col1, NotNil)
			c.Assert(col1.Name.L, Equals, "c3")
			c.Assert(err1.Error(), Equals, "[ddl:12]cancelled DDL job")
		} else {
			c.Assert(col1, IsNil)
			c.Assert(err1, IsNil)
			c.Assert(checkErr, NotNil)
			c.Assert(checkErr.Error(), Equals, admin.ErrCannotCancelDDLJob.GenWithStackByArgs(jobID).Error())
		}
	}
	s.dom.DDL().(ddl.DDLForTest).SetHook(originalHook)
	s.mustExec(c, "alter table test_drop_column add column c3 int")
	s.mustExec(c, "alter table test_drop_column drop column c3")
}

func checkDelRangeDone(c *C, ctx sessionctx.Context, idx table.Index) {
	startTime := time.Now()
	f := func() map[int64]struct{} {
		handles := make(map[int64]struct{})

		c.Assert(ctx.NewTxn(context.Background()), IsNil)
		txn, err := ctx.Txn(true)
		c.Assert(err, IsNil)
		defer txn.Rollback()

		txn, err = ctx.Txn(true)
		c.Assert(err, IsNil)
		it, err := idx.SeekFirst(txn)
		c.Assert(err, IsNil)
		defer it.Close()

		for {
			_, h, err := it.Next()
			if terror.ErrorEqual(err, io.EOF) {
				break
			}

			c.Assert(err, IsNil)
			handles[h] = struct{}{}
		}
		return handles
	}

	var handles map[int64]struct{}
	for i := 0; i < waitForCleanDataRound; i++ {
		handles = f()
		if len(handles) != 0 {
			time.Sleep(waitForCleanDataInterval)
		} else {
			break
		}
	}
	c.Assert(handles, HasLen, 0, Commentf("take time %v", time.Since(startTime)))
}

func (s *testDBSuite5) TestAlterPrimaryKey(c *C) {
	s.tk = testkit.NewTestKitWithInit(c, s.store)
	s.tk.MustExec("create table test_add_pk(a int, b int unsigned , c varchar(255) default 'abc', d int as (a+b), e int as (a+1) stored, index idx(b))")
	defer s.tk.MustExec("drop table test_add_pk")

	// for generated columns
	s.tk.MustGetErrCode("alter table test_add_pk add primary key(d);", tmysql.ErrUnsupportedOnGeneratedColumn)
	// The primary key name is the same as the existing index name.
	s.tk.MustExec("alter table test_add_pk add primary key idx(e)")
	s.tk.MustExec("alter table test_add_pk drop primary key")

	// for describing table
	s.tk.MustExec("create table test_add_pk1(a int, index idx(a))")
	s.tk.MustQuery("desc test_add_pk1").Check(testutil.RowsWithSep(",", `a,int(11),YES,MUL,<nil>,`))
	s.tk.MustExec("alter table test_add_pk1 add primary key idx(a)")
	s.tk.MustQuery("desc test_add_pk1").Check(testutil.RowsWithSep(",", `a,int(11),NO,PRI,<nil>,`))
	s.tk.MustExec("alter table test_add_pk1 drop primary key")
	s.tk.MustQuery("desc test_add_pk1").Check(testutil.RowsWithSep(",", `a,int(11),NO,MUL,<nil>,`))
	s.tk.MustExec("create table test_add_pk2(a int, b int, index idx(a))")
	s.tk.MustExec("alter table test_add_pk2 add primary key idx(a, b)")
	s.tk.MustQuery("desc test_add_pk2").Check(testutil.RowsWithSep(",", ""+
		"a int(11) NO PRI <nil> ]\n"+
		"[b int(11) NO PRI <nil> "))
	s.tk.MustQuery("show create table test_add_pk2").Check(testutil.RowsWithSep("|", ""+
		"test_add_pk2 CREATE TABLE `test_add_pk2` (\n"+
		"  `a` int(11) NOT NULL,\n"+
		"  `b` int(11) NOT NULL,\n"+
		"  KEY `idx` (`a`),\n"+
		"  PRIMARY KEY (`a`,`b`)\n"+
		") ENGINE=InnoDB DEFAULT CHARSET=utf8mb4 COLLATE=utf8mb4_bin"))
	s.tk.MustExec("alter table test_add_pk2 drop primary key")
	s.tk.MustQuery("desc test_add_pk2").Check(testutil.RowsWithSep(",", ""+
		"a int(11) NO MUL <nil> ]\n"+
		"[b int(11) NO  <nil> "))

	// Check if the primary key exists before checking the table's pkIsHandle.
	s.tk.MustGetErrCode("alter table test_add_pk drop primary key", tmysql.ErrCantDropFieldOrKey)

	// for the limit of name
	validName := strings.Repeat("a", mysql.MaxIndexIdentifierLen)
	invalidName := strings.Repeat("b", mysql.MaxIndexIdentifierLen+1)
	s.tk.MustGetErrCode("alter table test_add_pk add primary key "+invalidName+"(a)", tmysql.ErrTooLongIdent)
	// for valid name
	s.tk.MustExec("alter table test_add_pk add primary key " + validName + "(a)")
	// for multiple primary key
	s.tk.MustGetErrCode("alter table test_add_pk add primary key (a)", tmysql.ErrMultiplePriKey)
	s.tk.MustExec("alter table test_add_pk drop primary key")
	// for not existing primary key
	s.tk.MustGetErrCode("alter table test_add_pk drop primary key", tmysql.ErrCantDropFieldOrKey)

	// for too many key parts specified
	s.tk.MustGetErrCode("alter table test_add_pk add primary key idx_test(f1,f2,f3,f4,f5,f6,f7,f8,f9,f10,f11,f12,f13,f14,f15,f16,f17);",
		mysql.ErrTooManyKeyParts)

	// for the limit of comment's length
	validComment := "'" + strings.Repeat("a", ddl.MaxCommentLength) + "'"
	invalidComment := "'" + strings.Repeat("b", ddl.MaxCommentLength+1) + "'"
	s.tk.MustGetErrCode("alter table test_add_pk add primary key(a) comment "+invalidComment, tmysql.ErrTooLongIndexComment)
	// for empty sql_mode
	r := s.tk.MustQuery("select @@sql_mode")
	sqlMode := r.Rows()[0][0].(string)
	s.tk.MustExec("set @@sql_mode=''")
	s.tk.MustExec("alter table test_add_pk add primary key(a) comment " + invalidComment)
	c.Assert(s.tk.Se.GetSessionVars().StmtCtx.WarningCount(), Equals, uint16(1))
	s.tk.MustQuery("show warnings").Check(testutil.RowsWithSep("|", "Warning|1688|Comment for index 'PRIMARY' is too long (max = 1024)"))
	s.tk.MustExec("set @@sql_mode= '" + sqlMode + "'")
	s.tk.MustExec("alter table test_add_pk drop primary key")
	// for valid comment
	s.tk.MustExec("alter table test_add_pk add primary key(a, b, c) comment " + validComment)
	ctx := s.tk.Se.(sessionctx.Context)
	c.Assert(ctx.NewTxn(context.Background()), IsNil)
	t := testGetTableByName(c, ctx, "test", "test_add_pk")
	col1Flag := t.Cols()[0].Flag
	col2Flag := t.Cols()[1].Flag
	col3Flag := t.Cols()[2].Flag
	c.Assert(mysql.HasNotNullFlag(col1Flag) && !mysql.HasPreventNullInsertFlag(col1Flag), IsTrue)
	c.Assert(mysql.HasNotNullFlag(col2Flag) && !mysql.HasPreventNullInsertFlag(col2Flag) && mysql.HasUnsignedFlag(col2Flag), IsTrue)
	c.Assert(mysql.HasNotNullFlag(col3Flag) && !mysql.HasPreventNullInsertFlag(col3Flag) && !mysql.HasNoDefaultValueFlag(col3Flag), IsTrue)
	s.tk.MustExec("alter table test_add_pk drop primary key")

	// for null values in primary key
	s.tk.MustExec("drop table test_add_pk")
	s.tk.MustExec("create table test_add_pk(a int, b int unsigned , c varchar(255) default 'abc', index idx(b))")
	s.tk.MustExec("insert into test_add_pk set a = 0, b = 0, c = 0")
	s.tk.MustExec("insert into test_add_pk set a = 1")
	s.tk.MustGetErrCode("alter table test_add_pk add primary key (b)", tmysql.ErrInvalidUseOfNull)
	s.tk.MustExec("insert into test_add_pk set a = 2, b = 2")
	s.tk.MustGetErrCode("alter table test_add_pk add primary key (a, b)", tmysql.ErrInvalidUseOfNull)
	s.tk.MustExec("insert into test_add_pk set a = 3, c = 3")
	s.tk.MustGetErrCode("alter table test_add_pk add primary key (c, b, a)", tmysql.ErrInvalidUseOfNull)
}

func (s *testDBSuite4) TestAddIndexWithDupCols(c *C) {
	s.tk = testkit.NewTestKit(c, s.store)
	s.tk.MustExec("use " + s.schemaName)
	err1 := infoschema.ErrColumnExists.GenWithStackByArgs("b")
	err2 := infoschema.ErrColumnExists.GenWithStackByArgs("B")

	s.tk.MustExec("create table test_add_index_with_dup (a int, b int)")
	_, err := s.tk.Exec("create index c on test_add_index_with_dup(b, a, b)")
	c.Check(errors.Cause(err1).(*terror.Error).Equal(err), Equals, true)

	_, err = s.tk.Exec("create index c on test_add_index_with_dup(b, a, B)")
	c.Check(errors.Cause(err2).(*terror.Error).Equal(err), Equals, true)

	_, err = s.tk.Exec("alter table test_add_index_with_dup add index c (b, a, b)")
	c.Check(errors.Cause(err1).(*terror.Error).Equal(err), Equals, true)

	_, err = s.tk.Exec("alter table test_add_index_with_dup add index c (b, a, B)")
	c.Check(errors.Cause(err2).(*terror.Error).Equal(err), Equals, true)

	s.tk.MustExec("drop table test_add_index_with_dup")
}

func (s *testDBSuite) showColumns(c *C, tableName string) [][]interface{} {
	return s.mustQuery(c, fmt.Sprintf("show columns from %s", tableName))
}

func (s *testDBSuite5) TestCreateIndexType(c *C) {
	s.tk = testkit.NewTestKit(c, s.store)
	s.tk.MustExec("use " + s.schemaName)
	sql := `CREATE TABLE test_index (
		price int(5) DEFAULT '0' NOT NULL,
		area varchar(40) DEFAULT '' NOT NULL,
		type varchar(40) DEFAULT '' NOT NULL,
		transityes set('a','b'),
		shopsyes enum('Y','N') DEFAULT 'Y' NOT NULL,
		schoolsyes enum('Y','N') DEFAULT 'Y' NOT NULL,
		petsyes enum('Y','N') DEFAULT 'Y' NOT NULL,
		KEY price (price,area,type,transityes,shopsyes,schoolsyes,petsyes));`
	s.tk.MustExec(sql)
}

func (s *testDBSuite8) TestColumn(c *C) {
	s.tk = testkit.NewTestKit(c, s.store)
	s.tk.MustExec("use " + s.schemaName)
	s.tk.MustExec("create table t2 (c1 int, c2 int, c3 int)")
	s.tk.MustExec("set @@tidb_disable_txn_auto_retry = 0")
	s.testAddColumn(c)
	s.testDropColumn(c)
	s.tk.MustExec("drop table t2")
}

func (s *testDBSuite1) TestAddColumnTooMany(c *C) {
	s.tk = testkit.NewTestKit(c, s.store)
	s.tk.MustExec("use test")
	count := int(atomic.LoadUint32(&ddl.TableColumnCountLimit) - 1)
	var cols []string
	for i := 0; i < count; i++ {
		cols = append(cols, fmt.Sprintf("a%d int", i))
	}
	createSQL := fmt.Sprintf("create table t_column_too_many (%s)", strings.Join(cols, ","))
	s.tk.MustExec(createSQL)
	s.tk.MustExec("alter table t_column_too_many add column a_512 int")
	alterSQL := "alter table t_column_too_many add column a_513 int"
	s.tk.MustGetErrCode(alterSQL, tmysql.ErrTooManyFields)
}

func sessionExec(c *C, s kv.Storage, sql string) {
	se, err := session.CreateSession4Test(s)
	c.Assert(err, IsNil)
	_, err = se.Execute(context.Background(), "use test_db")
	c.Assert(err, IsNil)
	rs, err := se.Execute(context.Background(), sql)
	c.Assert(err, IsNil, Commentf("err:%v", errors.ErrorStack(err)))
	c.Assert(rs, IsNil)
	se.Close()
}

func (s *testDBSuite) testAddColumn(c *C) {
	done := make(chan error, 1)

	num := defaultBatchSize + 10
	// add some rows
	for i := 0; i < num; i++ {
		s.mustExec(c, "insert into t2 values (?, ?, ?)", i, i, i)
	}

	testddlutil.SessionExecInGoroutine(c, s.store, "alter table t2 add column c4 int default -1", done)

	ticker := time.NewTicker(s.lease / 2)
	defer ticker.Stop()
	step := 10
LOOP:
	for {
		select {
		case err := <-done:
			if err == nil {
				break LOOP
			}
			c.Assert(err, IsNil, Commentf("err:%v", errors.ErrorStack(err)))
		case <-ticker.C:
			// delete some rows, and add some data
			for i := num; i < num+step; i++ {
				n := rand.Intn(num)
				s.tk.MustExec("begin")
				s.tk.MustExec("delete from t2 where c1 = ?", n)
				s.tk.MustExec("commit")

				// Make sure that statement of insert and show use the same infoSchema.
				s.tk.MustExec("begin")
				_, err := s.tk.Exec("insert into t2 values (?, ?, ?)", i, i, i)
				if err != nil {
					// if err is failed, the column number must be 4 now.
					values := s.showColumns(c, "t2")
					c.Assert(values, HasLen, 4, Commentf("err:%v", errors.ErrorStack(err)))
				}
				s.tk.MustExec("commit")
			}
			num += step
		}
	}

	// add data, here c4 must exist
	for i := num; i < num+step; i++ {
		s.tk.MustExec("insert into t2 values (?, ?, ?, ?)", i, i, i, i)
	}

	rows := s.mustQuery(c, "select count(c4) from t2")
	c.Assert(rows, HasLen, 1)
	c.Assert(rows[0], HasLen, 1)
	count, err := strconv.ParseInt(rows[0][0].(string), 10, 64)
	c.Assert(err, IsNil)
	c.Assert(count, Greater, int64(0))

	rows = s.mustQuery(c, "select count(c4) from t2 where c4 = -1")
	matchRows(c, rows, [][]interface{}{{count - int64(step)}})

	for i := num; i < num+step; i++ {
		rows = s.mustQuery(c, "select c4 from t2 where c4 = ?", i)
		matchRows(c, rows, [][]interface{}{{i}})
	}

	ctx := s.s.(sessionctx.Context)
	t := s.testGetTable(c, "t2")
	i := 0
	j := 0
	ctx.NewTxn(context.Background())
	defer func() {
		if txn, err1 := ctx.Txn(true); err1 == nil {
			txn.Rollback()
		}
	}()
	err = t.IterRecords(ctx, t.FirstKey(), t.Cols(),
		func(h int64, data []types.Datum, cols []*table.Column) (bool, error) {
			i++
			// c4 must be -1 or > 0
			v, err1 := data[3].ToInt64(ctx.GetSessionVars().StmtCtx)
			c.Assert(err1, IsNil)
			if v == -1 {
				j++
			} else {
				c.Assert(v, Greater, int64(0))
			}
			return true, nil
		})
	c.Assert(err, IsNil)
	c.Assert(i, Equals, int(count))
	c.Assert(i, LessEqual, num+step)
	c.Assert(j, Equals, int(count)-step)

	// for modifying columns after adding columns
	s.tk.MustExec("alter table t2 modify c4 int default 11")
	for i := num + step; i < num+step+10; i++ {
		s.mustExec(c, "insert into t2 values (?, ?, ?, ?)", i, i, i, i)
	}
	rows = s.mustQuery(c, "select count(c4) from t2 where c4 = -1")
	matchRows(c, rows, [][]interface{}{{count - int64(step)}})

	// add timestamp type column
	s.mustExec(c, "create table test_on_update_c (c1 int, c2 timestamp);")
	s.mustExec(c, "alter table test_on_update_c add column c3 timestamp null default '2017-02-11' on update current_timestamp;")
	is := domain.GetDomain(ctx).InfoSchema()
	tbl, err := is.TableByName(model.NewCIStr("test_db"), model.NewCIStr("test_on_update_c"))
	c.Assert(err, IsNil)
	tblInfo := tbl.Meta()
	colC := tblInfo.Columns[2]
	c.Assert(colC.Tp, Equals, mysql.TypeTimestamp)
	hasNotNull := tmysql.HasNotNullFlag(colC.Flag)
	c.Assert(hasNotNull, IsFalse)
	// add datetime type column
	s.mustExec(c, "create table test_on_update_d (c1 int, c2 datetime);")
	s.mustExec(c, "alter table test_on_update_d add column c3 datetime on update current_timestamp;")
	is = domain.GetDomain(ctx).InfoSchema()
	tbl, err = is.TableByName(model.NewCIStr("test_db"), model.NewCIStr("test_on_update_d"))
	c.Assert(err, IsNil)
	tblInfo = tbl.Meta()
	colC = tblInfo.Columns[2]
	c.Assert(colC.Tp, Equals, mysql.TypeDatetime)
	hasNotNull = tmysql.HasNotNullFlag(colC.Flag)
	c.Assert(hasNotNull, IsFalse)

	// test add unsupported constraint
	s.mustExec(c, "create table t_add_unsupported_constraint (a int);")
	_, err = s.tk.Exec("ALTER TABLE t_add_unsupported_constraint ADD id int AUTO_INCREMENT;")
	c.Assert(err.Error(), Equals, "[ddl:202]unsupported add column 'id' constraint AUTO_INCREMENT when altering 'test_db.t_add_unsupported_constraint'")
	_, err = s.tk.Exec("ALTER TABLE t_add_unsupported_constraint ADD id int KEY;")
	c.Assert(err.Error(), Equals, "[ddl:202]unsupported add column 'id' constraint PRIMARY KEY when altering 'test_db.t_add_unsupported_constraint'")
	_, err = s.tk.Exec("ALTER TABLE t_add_unsupported_constraint ADD id int UNIQUE;")
	c.Assert(err.Error(), Equals, "[ddl:202]unsupported add column 'id' constraint UNIQUE KEY when altering 'test_db.t_add_unsupported_constraint'")
}

func (s *testDBSuite) testDropColumn(c *C) {
	done := make(chan error, 1)
	s.mustExec(c, "delete from t2")

	num := 100
	// add some rows
	for i := 0; i < num; i++ {
		s.mustExec(c, "insert into t2 values (?, ?, ?, ?)", i, i, i, i)
	}

	// get c4 column id
	testddlutil.SessionExecInGoroutine(c, s.store, "alter table t2 drop column c4", done)

	ticker := time.NewTicker(s.lease / 2)
	defer ticker.Stop()
	step := 10
LOOP:
	for {
		select {
		case err := <-done:
			if err == nil {
				break LOOP
			}
			c.Assert(err, IsNil, Commentf("err:%v", errors.ErrorStack(err)))
		case <-ticker.C:
			// delete some rows, and add some data
			for i := num; i < num+step; i++ {
				// Make sure that statement of insert and show use the same infoSchema.
				s.tk.MustExec("begin")
				_, err := s.tk.Exec("insert into t2 values (?, ?, ?)", i, i, i)
				if err != nil {
					// If executing is failed, the column number must be 4 now.
					values := s.showColumns(c, "t2")
					c.Assert(values, HasLen, 4, Commentf("err:%v", errors.ErrorStack(err)))
				}
				s.tk.MustExec("commit")
			}
			num += step
		}
	}

	// add data, here c4 must not exist
	for i := num; i < num+step; i++ {
		s.mustExec(c, "insert into t2 values (?, ?, ?)", i, i, i)
	}

	rows := s.mustQuery(c, "select count(*) from t2")
	c.Assert(rows, HasLen, 1)
	c.Assert(rows[0], HasLen, 1)
	count, err := strconv.ParseInt(rows[0][0].(string), 10, 64)
	c.Assert(err, IsNil)
	c.Assert(count, Greater, int64(0))
}

// TestDropColumn is for inserting value with a to-be-dropped column when do drop column.
// Column info from schema in build-insert-plan should be public only,
// otherwise they will not be consist with Table.Col(), then the server will panic.
func (s *testDBSuite2) TestDropColumn(c *C) {
	s.tk = testkit.NewTestKit(c, s.store)
	s.tk.MustExec("create database drop_col_db")
	s.tk.MustExec("use drop_col_db")
	s.tk.MustExec("create table t2 (c1 int, c2 int, c3 int)")
	num := 50
	dmlDone := make(chan error, num)
	ddlDone := make(chan error, num)

	multiDDL := make([]string, 0, num)
	for i := 0; i < num/2; i++ {
		multiDDL = append(multiDDL, "alter table t2 add column c4 int", "alter table t2 drop column c4")
	}
	testddlutil.ExecMultiSQLInGoroutine(c, s.store, "drop_col_db", multiDDL, ddlDone)
	for i := 0; i < num; i++ {
		testddlutil.ExecMultiSQLInGoroutine(c, s.store, "drop_col_db", []string{"insert into t2 set c1 = 1, c2 = 1, c3 = 1, c4 = 1"}, dmlDone)
	}
	for i := 0; i < num; i++ {
		select {
		case err := <-ddlDone:
			c.Assert(err, IsNil, Commentf("err:%v", errors.ErrorStack(err)))
		}
	}

	// Test for drop partition table column.
	s.tk.MustExec("drop table if exists t1")
	s.tk.MustExec("create table t1 (a int,b int) partition by hash(a) partitions 4;")
	_, err := s.tk.Exec("alter table t1 drop column a")
	c.Assert(err, NotNil)
	c.Assert(err.Error(), Equals, "[expression:1054]Unknown column 'a' in 'expression'")

	s.tk.MustExec("drop database drop_col_db")
}

func (s *testDBSuite4) TestChangeColumn(c *C) {
	s.tk = testkit.NewTestKit(c, s.store)
	s.tk.MustExec("use " + s.schemaName)

	s.mustExec(c, "create table t3 (a int default '0', b varchar(10), d int not null default '0')")
	s.mustExec(c, "insert into t3 set b = 'a'")
	s.tk.MustQuery("select a from t3").Check(testkit.Rows("0"))
	s.mustExec(c, "alter table t3 change a aa bigint")
	s.mustExec(c, "insert into t3 set b = 'b'")
	s.tk.MustQuery("select aa from t3").Check(testkit.Rows("0", "<nil>"))
	// for no default flag
	s.mustExec(c, "alter table t3 change d dd bigint not null")
	ctx := s.tk.Se.(sessionctx.Context)
	is := domain.GetDomain(ctx).InfoSchema()
	tbl, err := is.TableByName(model.NewCIStr("test_db"), model.NewCIStr("t3"))
	c.Assert(err, IsNil)
	tblInfo := tbl.Meta()
	colD := tblInfo.Columns[2]
	hasNoDefault := tmysql.HasNoDefaultValueFlag(colD.Flag)
	c.Assert(hasNoDefault, IsTrue)
	// for the following definitions: 'not null', 'null', 'default value' and 'comment'
	s.mustExec(c, "alter table t3 change b b varchar(20) null default 'c' comment 'my comment'")
	is = domain.GetDomain(ctx).InfoSchema()
	tbl, err = is.TableByName(model.NewCIStr("test_db"), model.NewCIStr("t3"))
	c.Assert(err, IsNil)
	tblInfo = tbl.Meta()
	colB := tblInfo.Columns[1]
	c.Assert(colB.Comment, Equals, "my comment")
	hasNotNull := tmysql.HasNotNullFlag(colB.Flag)
	c.Assert(hasNotNull, IsFalse)
	s.mustExec(c, "insert into t3 set aa = 3, dd = 5")
	s.tk.MustQuery("select b from t3").Check(testkit.Rows("a", "b", "c"))
	// for timestamp
	s.mustExec(c, "alter table t3 add column c timestamp not null")
	s.mustExec(c, "alter table t3 change c c timestamp null default '2017-02-11' comment 'col c comment' on update current_timestamp")
	is = domain.GetDomain(ctx).InfoSchema()
	tbl, err = is.TableByName(model.NewCIStr("test_db"), model.NewCIStr("t3"))
	c.Assert(err, IsNil)
	tblInfo = tbl.Meta()
	colC := tblInfo.Columns[3]
	c.Assert(colC.Comment, Equals, "col c comment")
	hasNotNull = tmysql.HasNotNullFlag(colC.Flag)
	c.Assert(hasNotNull, IsFalse)
	// for enum
	s.mustExec(c, "alter table t3 add column en enum('a', 'b', 'c') not null default 'a'")

	// for failing tests
	sql := "alter table t3 change aa a bigint default ''"
	s.tk.MustGetErrCode(sql, tmysql.ErrInvalidDefault)
	sql = "alter table t3 change a testx.t3.aa bigint"
	s.tk.MustGetErrCode(sql, tmysql.ErrWrongDBName)
	sql = "alter table t3 change t.a aa bigint"
	s.tk.MustGetErrCode(sql, tmysql.ErrWrongTableName)
	s.mustExec(c, "create table t4 (c1 int, c2 int, c3 int default 1, index (c1));")
	s.tk.MustExec("insert into t4(c2) values (null);")
	sql = "alter table t4 change c1 a1 int not null;"
	s.tk.MustGetErrCode(sql, tmysql.ErrInvalidUseOfNull)
	sql = "alter table t4 change c2 a bigint not null;"
	s.tk.MustGetErrCode(sql, tmysql.WarnDataTruncated)
	sql = "alter table t3 modify en enum('a', 'z', 'b', 'c') not null default 'a'"
	s.tk.MustGetErrCode(sql, tmysql.ErrUnknown)
	// Rename to an existing column.
	s.mustExec(c, "alter table t3 add column a bigint")
	sql = "alter table t3 change aa a bigint"
	s.tk.MustGetErrCode(sql, tmysql.ErrDupFieldName)

	s.tk.MustExec("drop table t3")
}

func (s *testDBSuite) mustExec(c *C, query string, args ...interface{}) {
	s.tk.MustExec(query, args...)
}

func (s *testDBSuite) mustQuery(c *C, query string, args ...interface{}) [][]interface{} {
	r := s.tk.MustQuery(query, args...)
	return r.Rows()
}

func matchRows(c *C, rows [][]interface{}, expected [][]interface{}) {
	c.Assert(len(rows), Equals, len(expected), Commentf("got %v, expected %v", rows, expected))
	for i := range rows {
		match(c, rows[i], expected[i]...)
	}
}

func match(c *C, row []interface{}, expected ...interface{}) {
	c.Assert(len(row), Equals, len(expected))
	for i := range row {
		got := fmt.Sprintf("%v", row[i])
		need := fmt.Sprintf("%v", expected[i])
		c.Assert(got, Equals, need)
	}
}

// TestCreateTableWithLike2 tests create table with like when refer table have non-public column/index.
func (s *testDBSuite6) TestCreateTableWithLike2(c *C) {
	s.tk = testkit.NewTestKit(c, s.store)
	s.tk.MustExec("use test_db")
	s.tk.MustExec("drop table if exists t1,t2;")
	defer s.tk.MustExec("drop table if exists t1,t2;")
	s.tk.MustExec("create table t1 (a int, b int, c int, index idx1(c));")

	tbl1 := testGetTableByName(c, s.s, "test_db", "t1")
	doneCh := make(chan error, 2)
	hook := &ddl.TestDDLCallback{}
	var onceChecker sync.Map
	hook.OnJobRunBeforeExported = func(job *model.Job) {
		if job.Type != model.ActionAddColumn && job.Type != model.ActionDropColumn && job.Type != model.ActionAddIndex && job.Type != model.ActionDropIndex {
			return
		}
		if job.TableID != tbl1.Meta().ID {
			return
		}

		if job.SchemaState == model.StateDeleteOnly {
			if _, ok := onceChecker.Load(job.ID); ok {
				return
			}

			onceChecker.Store(job.ID, true)
			go backgroundExec(s.store, "create table t2 like t1", doneCh)
		}
	}
	originalHook := s.dom.DDL().GetHook()
	defer s.dom.DDL().(ddl.DDLForTest).SetHook(originalHook)
	s.dom.DDL().(ddl.DDLForTest).SetHook(hook)

	// create table when refer table add column
	s.tk.MustExec("alter table t1 add column d int")
	checkTbl2 := func() {
		err := <-doneCh
		c.Assert(err, IsNil)
		s.tk.MustExec("alter table t2 add column e int")
		t2Info := testGetTableByName(c, s.s, "test_db", "t2")
		c.Assert(len(t2Info.Meta().Columns), Equals, len(t2Info.Cols()))
	}
	checkTbl2()

	// create table when refer table drop column
	s.tk.MustExec("drop table t2;")
	s.tk.MustExec("alter table t1 drop column b;")
	checkTbl2()

	// create table when refer table add index
	s.tk.MustExec("drop table t2;")
	s.tk.MustExec("alter table t1 add index idx2(a);")
	checkTbl2 = func() {
		err := <-doneCh
		c.Assert(err, IsNil)
		s.tk.MustExec("alter table t2 add column e int")
		tbl2 := testGetTableByName(c, s.s, "test_db", "t2")
		c.Assert(len(tbl2.Meta().Columns), Equals, len(tbl2.Cols()))

		for i := 0; i < len(tbl2.Meta().Indices); i++ {
			c.Assert(tbl2.Meta().Indices[i].State, Equals, model.StatePublic)
		}
	}
	checkTbl2()

	// create table when refer table drop index.
	s.tk.MustExec("drop table t2;")
	s.tk.MustExec("alter table t1 drop index idx2;")
	checkTbl2()

}

func (s *testDBSuite1) TestCreateTable(c *C) {
	s.tk.MustExec("use test")
	s.tk.MustExec("CREATE TABLE `t` (`a` double DEFAULT 1.0 DEFAULT now() DEFAULT 2.0 );")
	s.tk.MustExec("CREATE TABLE IF NOT EXISTS `t` (`a` double DEFAULT 1.0 DEFAULT now() DEFAULT 2.0 );")
	ctx := s.tk.Se.(sessionctx.Context)
	is := domain.GetDomain(ctx).InfoSchema()
	tbl, err := is.TableByName(model.NewCIStr("test"), model.NewCIStr("t"))
	c.Assert(err, IsNil)
	cols := tbl.Cols()

	c.Assert(len(cols), Equals, 1)
	col := cols[0]
	c.Assert(col.Name.L, Equals, "a")
	d, ok := col.DefaultValue.(string)
	c.Assert(ok, IsTrue)
	c.Assert(d, Equals, "2.0")

	s.tk.MustExec("drop table t")

	s.tk.MustGetErrCode("CREATE TABLE `t` (`a` int) DEFAULT CHARSET=abcdefg", mysql.ErrUnknownCharacterSet)

	s.tk.MustExec("CREATE TABLE `collateTest` (`a` int, `b` varchar(10)) ENGINE=InnoDB DEFAULT CHARSET=utf8 COLLATE=utf8_slovak_ci")
	expects := "CREATE TABLE `collateTest` (\n  `a` int(11) DEFAULT NULL,\n  `b` varchar(10) COLLATE utf8_slovak_ci DEFAULT NULL\n) ENGINE=InnoDB DEFAULT CHARSET=utf8 COLLATE=utf8_slovak_ci"
	s.tk.MustQuery("show create table collateTest").Check(testkit.Rows(expects))

	s.tk.MustGetErrCode("CREATE TABLE `collateTest2` (`a` int) CHARSET utf8 COLLATE utf8mb4_unicode_ci", mysql.ErrCollationCharsetMismatch)
	s.tk.MustGetErrCode("CREATE TABLE `collateTest3` (`a` int) COLLATE utf8mb4_unicode_ci CHARSET utf8", mysql.ErrConflictingDeclarations)

	s.tk.MustExec("CREATE TABLE `collateTest4` (`a` int) COLLATE utf8_uniCOde_ci")
	expects = "CREATE TABLE `collateTest4` (\n  `a` int(11) DEFAULT NULL\n) ENGINE=InnoDB DEFAULT CHARSET=utf8 COLLATE=utf8_unicode_ci"
	s.tk.MustQuery("show create table collateTest4").Check(testkit.Rows(expects))

	s.tk.MustExec("create database test2 default charset utf8 collate utf8_general_ci")
	s.tk.MustExec("use test2")
	s.tk.MustExec("create table dbCollateTest (a varchar(10))")
	expects = "CREATE TABLE `dbCollateTest` (\n  `a` varchar(10) COLLATE utf8_general_ci DEFAULT NULL\n) ENGINE=InnoDB DEFAULT CHARSET=utf8 COLLATE=utf8_general_ci"
	s.tk.MustQuery("show create table dbCollateTest").Check(testkit.Rows(expects))

	// test for enum column
	s.tk.MustExec("use test")
	failSQL := "create table t_enum (a enum('e','e'));"
	s.tk.MustGetErrCode(failSQL, tmysql.ErrDuplicatedValueInType)
	failSQL = "create table t_enum (a enum('e','E'));"
	s.tk.MustGetErrCode(failSQL, tmysql.ErrDuplicatedValueInType)
	failSQL = "create table t_enum (a enum('abc','Abc'));"
	s.tk.MustGetErrCode(failSQL, tmysql.ErrDuplicatedValueInType)
	// test for set column
	failSQL = "create table t_enum (a set('e','e'));"
	s.tk.MustGetErrCode(failSQL, tmysql.ErrDuplicatedValueInType)
	failSQL = "create table t_enum (a set('e','E'));"
	s.tk.MustGetErrCode(failSQL, tmysql.ErrDuplicatedValueInType)
	failSQL = "create table t_enum (a set('abc','Abc'));"
	s.tk.MustGetErrCode(failSQL, tmysql.ErrDuplicatedValueInType)
	_, err = s.tk.Exec("create table t_enum (a enum('B','b'));")
	c.Assert(err.Error(), Equals, "[types:1291]Column 'a' has duplicated value 'B' in ENUM")
}

func (s *testDBSuite2) TestCreateTableWithSetCol(c *C) {
	s.tk = testkit.NewTestKitWithInit(c, s.store)
	s.tk.MustExec("create table t_set (a int, b set('e') default '');")
	s.tk.MustQuery("show create table t_set").Check(testkit.Rows("t_set CREATE TABLE `t_set` (\n" +
		"  `a` int(11) DEFAULT NULL,\n" +
		"  `b` set('e') DEFAULT ''\n" +
		") ENGINE=InnoDB DEFAULT CHARSET=utf8mb4 COLLATE=utf8mb4_bin"))
	s.tk.MustExec("drop table t_set")
	s.tk.MustExec("create table t_set (a set('a', 'b', 'c', 'd') default 'a,C,c');")
	s.tk.MustQuery("show create table t_set").Check(testkit.Rows("t_set CREATE TABLE `t_set` (\n" +
		"  `a` set('a','b','c','d') DEFAULT 'a,c'\n" +
		") ENGINE=InnoDB DEFAULT CHARSET=utf8mb4 COLLATE=utf8mb4_bin"))

	// It's for failure cases.
	// The type of default value is string.
	s.tk.MustExec("drop table t_set")
	s.tk.MustGetErrCode("create table t_set (a set('1', '4', '10') default '3');", tmysql.ErrInvalidDefault)
	s.tk.MustGetErrCode("create table t_set (a set('1', '4', '10') default '1,4,11');", tmysql.ErrInvalidDefault)
	s.tk.MustGetErrCode("create table t_set (a set('1', '4', '10') default '1 ,4');", tmysql.ErrInvalidDefault)
	// The type of default value is int.
	s.tk.MustGetErrCode("create table t_set (a set('1', '4', '10') default 0);", tmysql.ErrInvalidDefault)
	s.tk.MustGetErrCode("create table t_set (a set('1', '4', '10') default 8);", tmysql.ErrInvalidDefault)

	// The type of default value is int.
	// It's for successful cases
	s.tk.MustExec("create table t_set (a set('1', '4', '10', '21') default 1);")
	s.tk.MustQuery("show create table t_set").Check(testkit.Rows("t_set CREATE TABLE `t_set` (\n" +
		"  `a` set('1','4','10','21') DEFAULT '1'\n" +
		") ENGINE=InnoDB DEFAULT CHARSET=utf8mb4 COLLATE=utf8mb4_bin"))
	s.tk.MustExec("drop table t_set")
	s.tk.MustExec("create table t_set (a set('1', '4', '10', '21') default 2);")
	s.tk.MustQuery("show create table t_set").Check(testkit.Rows("t_set CREATE TABLE `t_set` (\n" +
		"  `a` set('1','4','10','21') DEFAULT '4'\n" +
		") ENGINE=InnoDB DEFAULT CHARSET=utf8mb4 COLLATE=utf8mb4_bin"))
	s.tk.MustExec("drop table t_set")
	s.tk.MustExec("create table t_set (a set('1', '4', '10', '21') default 3);")
	s.tk.MustQuery("show create table t_set").Check(testkit.Rows("t_set CREATE TABLE `t_set` (\n" +
		"  `a` set('1','4','10','21') DEFAULT '1,4'\n" +
		") ENGINE=InnoDB DEFAULT CHARSET=utf8mb4 COLLATE=utf8mb4_bin"))
	s.tk.MustExec("drop table t_set")
	s.tk.MustExec("create table t_set (a set('1', '4', '10', '21') default 15);")
	s.tk.MustQuery("show create table t_set").Check(testkit.Rows("t_set CREATE TABLE `t_set` (\n" +
		"  `a` set('1','4','10','21') DEFAULT '1,4,10,21'\n" +
		") ENGINE=InnoDB DEFAULT CHARSET=utf8mb4 COLLATE=utf8mb4_bin"))
	s.tk.MustExec("insert into t_set value()")
	s.tk.MustQuery("select * from t_set").Check(testkit.Rows("1,4,10,21"))
}

func (s *testDBSuite2) TestTableForeignKey(c *C) {
	s.tk = testkit.NewTestKit(c, s.store)
	s.tk.MustExec("use test")
	s.tk.MustExec("create table t1 (a int, b int);")
	// test create table with foreign key.
	failSQL := "create table t2 (c int, foreign key (a) references t1(a));"
	s.tk.MustGetErrCode(failSQL, tmysql.ErrKeyColumnDoesNotExits)
	// test add foreign key.
	s.tk.MustExec("create table t3 (a int, b int);")
	failSQL = "alter table t1 add foreign key (c) REFERENCES t3(a);"
<<<<<<< HEAD
	assertErrorCode(c, s.tk, failSQL, tmysql.ErrKeyColumnDoesNotExits)
	// Test drop column with foreign key.
	s.tk.MustExec("create table t4 (c int,d int,foreign key (d) references t1 (b));")
	failSQL = "alter table t4 drop column d"
	s.tk.MustGetErrCode(failSQL, mysql.ErrFkColumnCannotDrop)
	// Test change column with foreign key.
	failSQL = "alter table t4 change column d e bigint;"
	s.tk.MustGetErrCode(failSQL, mysql.ErrFKIncompatibleColumns)
	// Test modify column with foreign key.
	failSQL = "alter table t4 modify column d bigint;"
	s.tk.MustGetErrCode(failSQL, mysql.ErrFKIncompatibleColumns)
	s.tk.MustQuery("select count(*) from information_schema.KEY_COLUMN_USAGE;")
	s.tk.MustExec("alter table t4 drop foreign key d")
	s.tk.MustExec("alter table t4 modify column d bigint;")
	s.tk.MustExec("drop table if exists t1,t2,t3,t4;")
=======
	s.tk.MustGetErrCode(failSQL, tmysql.ErrKeyColumnDoesNotExits)
	s.tk.MustExec("drop table if exists t1,t2,t3;")
>>>>>>> 37b1d777
}

func (s *testDBSuite3) TestTruncateTable(c *C) {
	tk := testkit.NewTestKit(c, s.store)
	tk.MustExec("use test")
	tk.MustExec("create table truncate_table (c1 int, c2 int)")
	tk.MustExec("insert truncate_table values (1, 1), (2, 2)")
	ctx := tk.Se.(sessionctx.Context)
	is := domain.GetDomain(ctx).InfoSchema()
	oldTblInfo, err := is.TableByName(model.NewCIStr("test"), model.NewCIStr("truncate_table"))
	c.Assert(err, IsNil)
	oldTblID := oldTblInfo.Meta().ID

	tk.MustExec("truncate table truncate_table")

	tk.MustExec("insert truncate_table values (3, 3), (4, 4)")
	tk.MustQuery("select * from truncate_table").Check(testkit.Rows("3 3", "4 4"))

	is = domain.GetDomain(ctx).InfoSchema()
	newTblInfo, err := is.TableByName(model.NewCIStr("test"), model.NewCIStr("truncate_table"))
	c.Assert(err, IsNil)
	c.Assert(newTblInfo.Meta().ID, Greater, oldTblID)

	// Verify that the old table data has been deleted by background worker.
	tablePrefix := tablecodec.EncodeTablePrefix(oldTblID)
	hasOldTableData := true
	for i := 0; i < waitForCleanDataRound; i++ {
		err = kv.RunInNewTxn(s.store, false, func(txn kv.Transaction) error {
			it, err1 := txn.Iter(tablePrefix, nil)
			if err1 != nil {
				return err1
			}
			if !it.Valid() {
				hasOldTableData = false
			} else {
				hasOldTableData = it.Key().HasPrefix(tablePrefix)
			}
			it.Close()
			return nil
		})
		c.Assert(err, IsNil)
		if !hasOldTableData {
			break
		}
		time.Sleep(waitForCleanDataInterval)
	}
	c.Assert(hasOldTableData, IsFalse)
}

func (s *testDBSuite4) TestRenameTable(c *C) {
	isAlterTable := false
	s.testRenameTable(c, "rename table %s to %s", isAlterTable)
}

func (s *testDBSuite5) TestAlterTableRenameTable(c *C) {
	isAlterTable := true
	s.testRenameTable(c, "alter table %s rename to %s", isAlterTable)
}

func (s *testDBSuite) testRenameTable(c *C, sql string, isAlterTable bool) {
	s.tk = testkit.NewTestKit(c, s.store)
	s.tk.MustExec("use test")
	// for different databases
	s.tk.MustExec("create table t (c1 int, c2 int)")
	s.tk.MustExec("insert t values (1, 1), (2, 2)")
	ctx := s.tk.Se.(sessionctx.Context)
	is := domain.GetDomain(ctx).InfoSchema()
	oldTblInfo, err := is.TableByName(model.NewCIStr("test"), model.NewCIStr("t"))
	c.Assert(err, IsNil)
	oldTblID := oldTblInfo.Meta().ID
	s.tk.MustExec("create database test1")
	s.tk.MustExec("use test1")
	s.tk.MustExec(fmt.Sprintf(sql, "test.t", "test1.t1"))
	is = domain.GetDomain(ctx).InfoSchema()
	newTblInfo, err := is.TableByName(model.NewCIStr("test1"), model.NewCIStr("t1"))
	c.Assert(err, IsNil)
	c.Assert(newTblInfo.Meta().ID, Equals, oldTblID)
	s.tk.MustQuery("select * from t1").Check(testkit.Rows("1 1", "2 2"))
	s.tk.MustExec("use test")

	// Make sure t doesn't exist.
	s.tk.MustExec("create table t (c1 int, c2 int)")
	s.tk.MustExec("drop table t")

	// for the same database
	s.tk.MustExec("use test1")
	s.tk.MustExec(fmt.Sprintf(sql, "t1", "t2"))
	is = domain.GetDomain(ctx).InfoSchema()
	newTblInfo, err = is.TableByName(model.NewCIStr("test1"), model.NewCIStr("t2"))
	c.Assert(err, IsNil)
	c.Assert(newTblInfo.Meta().ID, Equals, oldTblID)
	s.tk.MustQuery("select * from t2").Check(testkit.Rows("1 1", "2 2"))
	isExist := is.TableExists(model.NewCIStr("test1"), model.NewCIStr("t1"))
	c.Assert(isExist, IsFalse)
	s.tk.MustQuery("show tables").Check(testkit.Rows("t2"))

	// for failure case
	failSQL := fmt.Sprintf(sql, "test_not_exist.t", "test_not_exist.t")
	if isAlterTable {
		s.tk.MustGetErrCode(failSQL, tmysql.ErrNoSuchTable)
	} else {
		s.tk.MustGetErrCode(failSQL, tmysql.ErrFileNotFound)
	}
	failSQL = fmt.Sprintf(sql, "test.test_not_exist", "test.test_not_exist")
	if isAlterTable {
		s.tk.MustGetErrCode(failSQL, tmysql.ErrNoSuchTable)
	} else {
		s.tk.MustGetErrCode(failSQL, tmysql.ErrFileNotFound)
	}
	failSQL = fmt.Sprintf(sql, "test.t_not_exist", "test_not_exist.t")
	if isAlterTable {
		s.tk.MustGetErrCode(failSQL, tmysql.ErrNoSuchTable)
	} else {
		s.tk.MustGetErrCode(failSQL, tmysql.ErrFileNotFound)
	}
	failSQL = fmt.Sprintf(sql, "test1.t2", "test_not_exist.t")
	s.tk.MustGetErrCode(failSQL, tmysql.ErrErrorOnRename)

	s.tk.MustExec("use test1")
	s.tk.MustExec("create table if not exists t_exist (c1 int, c2 int)")
	failSQL = fmt.Sprintf(sql, "test1.t2", "test1.t_exist")
	s.tk.MustGetErrCode(failSQL, tmysql.ErrTableExists)
	failSQL = fmt.Sprintf(sql, "test.t_not_exist", "test1.t_exist")
	if isAlterTable {
		s.tk.MustGetErrCode(failSQL, tmysql.ErrNoSuchTable)
	} else {
		s.tk.MustGetErrCode(failSQL, tmysql.ErrTableExists)
	}
	failSQL = fmt.Sprintf(sql, "test_not_exist.t", "test1.t_exist")
	if isAlterTable {
		s.tk.MustGetErrCode(failSQL, tmysql.ErrNoSuchTable)
	} else {
		s.tk.MustGetErrCode(failSQL, tmysql.ErrTableExists)
	}
	failSQL = fmt.Sprintf(sql, "test_not_exist.t", "test1.t_not_exist")
	if isAlterTable {
		s.tk.MustGetErrCode(failSQL, tmysql.ErrNoSuchTable)
	} else {
		s.tk.MustGetErrCode(failSQL, tmysql.ErrFileNotFound)
	}

	// for the same table name
	s.tk.MustExec("use test1")
	s.tk.MustExec("create table if not exists t (c1 int, c2 int)")
	s.tk.MustExec("create table if not exists t1 (c1 int, c2 int)")
	if isAlterTable {
		s.tk.MustExec(fmt.Sprintf(sql, "test1.t", "t"))
		s.tk.MustExec(fmt.Sprintf(sql, "test1.t1", "test1.T1"))
	} else {
		s.tk.MustGetErrCode(fmt.Sprintf(sql, "test1.t", "t"), tmysql.ErrTableExists)
		s.tk.MustGetErrCode(fmt.Sprintf(sql, "test1.t1", "test1.T1"), tmysql.ErrTableExists)
	}

	// Test rename table name too long.
	s.tk.MustGetErrCode("rename table test1.t1 to test1.txxxxxxxxxxxxxxxxxxxxxxxxxxxxxxxxxxxxxxxxxxxxxxxxxxxxxxxxxxxxxxxx", tmysql.ErrTooLongIdent)
	s.tk.MustGetErrCode("alter  table test1.t1 rename to test1.txxxxxxxxxxxxxxxxxxxxxxxxxxxxxxxxxxxxxxxxxxxxxxxxxxxxxxxxxxxxxxxx", tmysql.ErrTooLongIdent)

	s.tk.MustExec("drop database test1")
}

func (s *testDBSuite1) TestRenameMultiTables(c *C) {
	s.tk = testkit.NewTestKit(c, s.store)
	s.tk.MustExec("use test")
	s.tk.MustExec("create table t1(id int)")
	s.tk.MustExec("create table t2(id int)")
	// Currently it will fail only.
	sql := fmt.Sprintf("rename table t1 to t3, t2 to t4")
	_, err := s.tk.Exec(sql)
	c.Assert(err, NotNil)
	originErr := errors.Cause(err)
	c.Assert(originErr.Error(), Equals, "can't run multi schema change")

	s.tk.MustExec("drop table t1, t2")
}

func (s *testDBSuite2) TestAddNotNullColumn(c *C) {
	s.tk = testkit.NewTestKit(c, s.store)
	s.tk.MustExec("use test_db")
	// for different databases
	s.tk.MustExec("create table tnn (c1 int primary key auto_increment, c2 int)")
	s.tk.MustExec("insert tnn (c2) values (0)" + strings.Repeat(",(0)", 99))
	done := make(chan error, 1)
	testddlutil.SessionExecInGoroutine(c, s.store, "alter table tnn add column c3 int not null default 3", done)
	updateCnt := 0
out:
	for {
		select {
		case err := <-done:
			c.Assert(err, IsNil)
			break out
		default:
			s.tk.MustExec("update tnn set c2 = c2 + 1 where c1 = 99")
			updateCnt++
		}
	}
	expected := fmt.Sprintf("%d %d", updateCnt, 3)
	s.tk.MustQuery("select c2, c3 from tnn where c1 = 99").Check(testkit.Rows(expected))

	s.tk.MustExec("drop table tnn")
}

func (s *testDBSuite3) TestGeneratedColumnDDL(c *C) {
	s.tk = testkit.NewTestKit(c, s.store)
	s.tk.MustExec("use test")

	// Check create table with virtual and stored generated columns.
	s.tk.MustExec(`CREATE TABLE test_gv_ddl(a int, b int as (a+8) virtual, c int as (b + 2) stored)`)

	// Check desc table with virtual and stored generated columns.
	result := s.tk.MustQuery(`DESC test_gv_ddl`)
	result.Check(testkit.Rows(`a int(11) YES  <nil> `, `b int(11) YES  <nil> VIRTUAL GENERATED`, `c int(11) YES  <nil> STORED GENERATED`))

	// Check show create table with virtual and stored generated columns.
	result = s.tk.MustQuery(`show create table test_gv_ddl`)
	result.Check(testkit.Rows(
		"test_gv_ddl CREATE TABLE `test_gv_ddl` (\n  `a` int(11) DEFAULT NULL,\n  `b` int(11) GENERATED ALWAYS AS (`a` + 8) VIRTUAL,\n  `c` int(11) GENERATED ALWAYS AS (`b` + 2) STORED\n) ENGINE=InnoDB DEFAULT CHARSET=utf8mb4 COLLATE=utf8mb4_bin",
	))

	// Check generated expression with blanks.
	s.tk.MustExec("create table table_with_gen_col_blanks (a int, b char(20) as (cast( \r\n\t a \r\n\tas  char)), c int as (a+100))")
	result = s.tk.MustQuery(`show create table table_with_gen_col_blanks`)
	result.Check(testkit.Rows("table_with_gen_col_blanks CREATE TABLE `table_with_gen_col_blanks` (\n" +
		"  `a` int(11) DEFAULT NULL,\n" +
		"  `b` char(20) GENERATED ALWAYS AS (cast(`a` as char)) VIRTUAL,\n" +
		"  `c` int(11) GENERATED ALWAYS AS (`a` + 100) VIRTUAL\n" +
		") ENGINE=InnoDB DEFAULT CHARSET=utf8mb4 COLLATE=utf8mb4_bin"))

	// Check generated expression with charset latin1 ("latin1" != mysql.DefaultCharset).
	s.tk.MustExec("create table table_with_gen_col_latin1 (a int, b char(20) as (cast( \r\n\t a \r\n\tas  char charset latin1)), c int as (a+100))")
	result = s.tk.MustQuery(`show create table table_with_gen_col_latin1`)
	result.Check(testkit.Rows("table_with_gen_col_latin1 CREATE TABLE `table_with_gen_col_latin1` (\n" +
		"  `a` int(11) DEFAULT NULL,\n" +
		"  `b` char(20) GENERATED ALWAYS AS (cast(`a` as char charset latin1)) VIRTUAL,\n" +
		"  `c` int(11) GENERATED ALWAYS AS (`a` + 100) VIRTUAL\n" +
		") ENGINE=InnoDB DEFAULT CHARSET=utf8mb4 COLLATE=utf8mb4_bin"))

	// Check generated expression with string (issue 9457).
	s.tk.MustExec("create table table_with_gen_col_string (first_name varchar(10), last_name varchar(10), full_name varchar(255) AS (CONCAT(first_name,' ',last_name)))")
	result = s.tk.MustQuery(`show create table table_with_gen_col_string`)
	result.Check(testkit.Rows("table_with_gen_col_string CREATE TABLE `table_with_gen_col_string` (\n" +
		"  `first_name` varchar(10) DEFAULT NULL,\n" +
		"  `last_name` varchar(10) DEFAULT NULL,\n" +
		"  `full_name` varchar(255) GENERATED ALWAYS AS (concat(`first_name`, ' ', `last_name`)) VIRTUAL\n" +
		") ENGINE=InnoDB DEFAULT CHARSET=utf8mb4 COLLATE=utf8mb4_bin"))

	s.tk.MustExec("alter table table_with_gen_col_string modify column full_name varchar(255) GENERATED ALWAYS AS (CONCAT(last_name,' ' ,first_name) ) VIRTUAL")
	result = s.tk.MustQuery(`show create table table_with_gen_col_string`)
	result.Check(testkit.Rows("table_with_gen_col_string CREATE TABLE `table_with_gen_col_string` (\n" +
		"  `first_name` varchar(10) DEFAULT NULL,\n" +
		"  `last_name` varchar(10) DEFAULT NULL,\n" +
		"  `full_name` varchar(255) GENERATED ALWAYS AS (concat(`last_name`, ' ', `first_name`)) VIRTUAL\n" +
		") ENGINE=InnoDB DEFAULT CHARSET=utf8mb4 COLLATE=utf8mb4_bin"))

	genExprTests := []struct {
		stmt string
		err  int
	}{
		// Drop/rename columns dependent by other column.
		{`alter table test_gv_ddl drop column a`, mysql.ErrDependentByGeneratedColumn},
		{`alter table test_gv_ddl change column a anew int`, mysql.ErrBadField},

		// Modify/change stored status of generated columns.
		{`alter table test_gv_ddl modify column b bigint`, mysql.ErrUnsupportedOnGeneratedColumn},
		{`alter table test_gv_ddl change column c cnew bigint as (a+100)`, mysql.ErrUnsupportedOnGeneratedColumn},

		// Modify/change generated columns breaking prior.
		{`alter table test_gv_ddl modify column b int as (c+100)`, mysql.ErrGeneratedColumnNonPrior},
		{`alter table test_gv_ddl change column b bnew int as (c+100)`, mysql.ErrGeneratedColumnNonPrior},

		// Refer not exist columns in generation expression.
		{`create table test_gv_ddl_bad (a int, b int as (c+8))`, mysql.ErrBadField},

		// Refer generated columns non prior.
		{`create table test_gv_ddl_bad (a int, b int as (c+1), c int as (a+1))`, mysql.ErrGeneratedColumnNonPrior},

		// Virtual generated columns cannot be primary key.
		{`create table test_gv_ddl_bad (a int, b int, c int as (a+b) primary key)`, mysql.ErrUnsupportedOnGeneratedColumn},
		{`create table test_gv_ddl_bad (a int, b int, c int as (a+b), primary key(c))`, mysql.ErrUnsupportedOnGeneratedColumn},
		{`create table test_gv_ddl_bad (a int, b int, c int as (a+b), primary key(a, c))`, mysql.ErrUnsupportedOnGeneratedColumn},

		// Add stored generated column through alter table.
		{`alter table test_gv_ddl add column d int as (b+2) stored`, mysql.ErrUnsupportedOnGeneratedColumn},
		{`alter table test_gv_ddl modify column b int as (a + 8) stored`, mysql.ErrUnsupportedOnGeneratedColumn},
	}
	for _, tt := range genExprTests {
		s.tk.MustGetErrCode(tt.stmt, tt.err)
	}

	// Check alter table modify/change generated column.
	modStoredColErrMsg := "[ddl:3106]'modifying a stored column' is not supported for generated columns."
	_, err := s.tk.Exec(`alter table test_gv_ddl modify column c bigint as (b+200) stored`)
	c.Assert(err, NotNil)
	c.Assert(err.Error(), Equals, modStoredColErrMsg)

	result = s.tk.MustQuery(`DESC test_gv_ddl`)
	result.Check(testkit.Rows(`a int(11) YES  <nil> `, `b int(11) YES  <nil> VIRTUAL GENERATED`, `c int(11) YES  <nil> STORED GENERATED`))

	s.tk.MustExec(`alter table test_gv_ddl change column b b bigint as (a+100) virtual`)
	result = s.tk.MustQuery(`DESC test_gv_ddl`)
	result.Check(testkit.Rows(`a int(11) YES  <nil> `, `b bigint(20) YES  <nil> VIRTUAL GENERATED`, `c int(11) YES  <nil> STORED GENERATED`))

	s.tk.MustExec(`alter table test_gv_ddl change column c cnew bigint`)
	result = s.tk.MustQuery(`DESC test_gv_ddl`)
	result.Check(testkit.Rows(`a int(11) YES  <nil> `, `b bigint(20) YES  <nil> VIRTUAL GENERATED`, `cnew bigint(20) YES  <nil> `))
}

func (s *testDBSuite4) TestComment(c *C) {
	s.tk = testkit.NewTestKit(c, s.store)
	s.tk.MustExec("use " + s.schemaName)
	s.tk.MustExec("drop table if exists ct, ct1")

	validComment := strings.Repeat("a", 1024)
	invalidComment := strings.Repeat("b", 1025)

	s.tk.MustExec("create table ct (c int, d int, e int, key (c) comment '" + validComment + "')")
	s.tk.MustExec("create index i on ct (d) comment '" + validComment + "'")
	s.tk.MustExec("alter table ct add key (e) comment '" + validComment + "'")

	s.tk.MustGetErrCode("create table ct1 (c int, key (c) comment '"+invalidComment+"')", tmysql.ErrTooLongIndexComment)
	s.tk.MustGetErrCode("create index i1 on ct (d) comment '"+invalidComment+"b"+"'", tmysql.ErrTooLongIndexComment)
	s.tk.MustGetErrCode("alter table ct add key (e) comment '"+invalidComment+"'", tmysql.ErrTooLongIndexComment)

	s.tk.MustExec("set @@sql_mode=''")
	s.tk.MustExec("create table ct1 (c int, d int, e int, key (c) comment '" + invalidComment + "')")
	c.Assert(s.tk.Se.GetSessionVars().StmtCtx.WarningCount(), Equals, uint16(1))
	s.tk.MustQuery("show warnings").Check(testutil.RowsWithSep("|", "Warning|1688|Comment for index 'c' is too long (max = 1024)"))
	s.tk.MustExec("create index i1 on ct1 (d) comment '" + invalidComment + "b" + "'")
	c.Assert(s.tk.Se.GetSessionVars().StmtCtx.WarningCount(), Equals, uint16(1))
	s.tk.MustQuery("show warnings").Check(testutil.RowsWithSep("|", "Warning|1688|Comment for index 'i1' is too long (max = 1024)"))
	s.tk.MustExec("alter table ct1 add key (e) comment '" + invalidComment + "'")
	c.Assert(s.tk.Se.GetSessionVars().StmtCtx.WarningCount(), Equals, uint16(1))
	s.tk.MustQuery("show warnings").Check(testutil.RowsWithSep("|", "Warning|1688|Comment for index 'e' is too long (max = 1024)"))

	s.tk.MustExec("drop table if exists ct, ct1")
}

func (s *testDBSuite4) TestRebaseAutoID(c *C) {
	c.Assert(failpoint.Enable("github.com/pingcap/tidb/meta/autoid/mockAutoIDChange", `return(true)`), IsNil)
	defer func() {
		c.Assert(failpoint.Disable("github.com/pingcap/tidb/meta/autoid/mockAutoIDChange"), IsNil)
	}()
	s.tk = testkit.NewTestKit(c, s.store)
	s.tk.MustExec("use " + s.schemaName)

	s.tk.MustExec("drop database if exists tidb;")
	s.tk.MustExec("create database tidb;")
	s.tk.MustExec("use tidb;")
	s.tk.MustExec("create table tidb.test (a int auto_increment primary key, b int);")
	s.tk.MustExec("insert tidb.test values (null, 1);")
	s.tk.MustQuery("select * from tidb.test").Check(testkit.Rows("1 1"))
	s.tk.MustExec("alter table tidb.test auto_increment = 6000;")
	s.tk.MustExec("insert tidb.test values (null, 1);")
	s.tk.MustQuery("select * from tidb.test").Check(testkit.Rows("1 1", "6000 1"))
	s.tk.MustExec("alter table tidb.test auto_increment = 5;")
	s.tk.MustExec("insert tidb.test values (null, 1);")
	s.tk.MustQuery("select * from tidb.test").Check(testkit.Rows("1 1", "6000 1", "11000 1"))

	// Current range for table test is [11000, 15999].
	// Though it does not have a tuple "a = 15999", its global next auto increment id should be 16000.
	// Anyway it is not compatible with MySQL.
	s.tk.MustExec("alter table tidb.test auto_increment = 12000;")
	s.tk.MustExec("insert tidb.test values (null, 1);")
	s.tk.MustQuery("select * from tidb.test").Check(testkit.Rows("1 1", "6000 1", "11000 1", "16000 1"))

	s.tk.MustExec("create table tidb.test2 (a int);")
	s.tk.MustGetErrCode("alter table tidb.test2 add column b int auto_increment key, auto_increment=10;", tmysql.ErrUnknown)
}

func (s *testDBSuite7) TestCheckColumnDefaultValue(c *C) {
	s.tk = testkit.NewTestKit(c, s.store)
	s.tk.MustExec("use test;")
	s.tk.MustExec("drop table if exists text_default_text;")
	s.tk.MustGetErrCode("create table text_default_text(c1 text not null default '');", tmysql.ErrBlobCantHaveDefault)
	s.tk.MustGetErrCode("create table text_default_text(c1 text not null default 'scds');", tmysql.ErrBlobCantHaveDefault)

	s.tk.MustExec("drop table if exists text_default_json;")
	s.tk.MustGetErrCode("create table text_default_json(c1 json not null default '');", tmysql.ErrBlobCantHaveDefault)
	s.tk.MustGetErrCode("create table text_default_json(c1 json not null default 'dfew555');", tmysql.ErrBlobCantHaveDefault)

	s.tk.MustExec("drop table if exists text_default_blob;")
	s.tk.MustGetErrCode("create table text_default_blob(c1 blob not null default '');", tmysql.ErrBlobCantHaveDefault)
	s.tk.MustGetErrCode("create table text_default_blob(c1 blob not null default 'scds54');", tmysql.ErrBlobCantHaveDefault)

	s.tk.MustExec("set sql_mode='';")
	s.tk.MustExec("create table text_default_text(c1 text not null default '');")
	s.tk.MustQuery(`show create table text_default_text`).Check(testutil.RowsWithSep("|",
		"text_default_text CREATE TABLE `text_default_text` (\n"+
			"  `c1` text NOT NULL\n"+
			") ENGINE=InnoDB DEFAULT CHARSET=utf8mb4 COLLATE=utf8mb4_bin",
	))
	ctx := s.tk.Se.(sessionctx.Context)
	is := domain.GetDomain(ctx).InfoSchema()
	tblInfo, err := is.TableByName(model.NewCIStr("test"), model.NewCIStr("text_default_text"))
	c.Assert(err, IsNil)
	c.Assert(tblInfo.Meta().Columns[0].DefaultValue, Equals, "")

	s.tk.MustExec("create table text_default_blob(c1 blob not null default '');")
	s.tk.MustQuery(`show create table text_default_blob`).Check(testutil.RowsWithSep("|",
		"text_default_blob CREATE TABLE `text_default_blob` (\n"+
			"  `c1` blob NOT NULL\n"+
			") ENGINE=InnoDB DEFAULT CHARSET=utf8mb4 COLLATE=utf8mb4_bin",
	))
	is = domain.GetDomain(ctx).InfoSchema()
	tblInfo, err = is.TableByName(model.NewCIStr("test"), model.NewCIStr("text_default_blob"))
	c.Assert(err, IsNil)
	c.Assert(tblInfo.Meta().Columns[0].DefaultValue, Equals, "")

	s.tk.MustExec("create table text_default_json(c1 json not null default '');")
	s.tk.MustQuery(`show create table text_default_json`).Check(testutil.RowsWithSep("|",
		"text_default_json CREATE TABLE `text_default_json` (\n"+
			"  `c1` json NOT NULL DEFAULT 'null'\n"+
			") ENGINE=InnoDB DEFAULT CHARSET=utf8mb4 COLLATE=utf8mb4_bin",
	))
	is = domain.GetDomain(ctx).InfoSchema()
	tblInfo, err = is.TableByName(model.NewCIStr("test"), model.NewCIStr("text_default_json"))
	c.Assert(err, IsNil)
	c.Assert(tblInfo.Meta().Columns[0].DefaultValue, Equals, `null`)
}

func (s *testDBSuite1) TestCharacterSetInColumns(c *C) {
	s.tk = testkit.NewTestKit(c, s.store)
	s.tk.MustExec("create database varchar_test;")
	defer s.tk.MustExec("drop database varchar_test;")
	s.tk.MustExec("use varchar_test")
	s.tk.MustExec("create table t (c1 int, s1 varchar(10), s2 text)")
	s.tk.MustQuery("select count(*) from information_schema.columns where table_schema = 'varchar_test' and character_set_name != 'utf8mb4'").Check(testkit.Rows("0"))
	s.tk.MustQuery("select count(*) from information_schema.columns where table_schema = 'varchar_test' and character_set_name = 'utf8mb4'").Check(testkit.Rows("2"))

	s.tk.MustExec("create table t1(id int) charset=UTF8;")
	s.tk.MustExec("create table t2(id int) charset=BINARY;")
	s.tk.MustExec("create table t3(id int) charset=LATIN1;")
	s.tk.MustExec("create table t4(id int) charset=ASCII;")
	s.tk.MustExec("create table t5(id int) charset=UTF8MB4;")

	s.tk.MustExec("create table t11(id int) charset=utf8;")
	s.tk.MustExec("create table t12(id int) charset=binary;")
	s.tk.MustExec("create table t13(id int) charset=latin1;")
	s.tk.MustExec("create table t14(id int) charset=ascii;")
	s.tk.MustExec("create table t15(id int) charset=utf8mb4;")
}

func (s *testDBSuite2) TestAddNotNullColumnWhileInsertOnDupUpdate(c *C) {
	tk1 := testkit.NewTestKit(c, s.store)
	tk1.MustExec("use " + s.schemaName)
	tk2 := testkit.NewTestKit(c, s.store)
	tk2.MustExec("use " + s.schemaName)
	closeCh := make(chan bool)
	wg := new(sync.WaitGroup)
	wg.Add(1)
	tk1.MustExec("create table nn (a int primary key, b int)")
	tk1.MustExec("insert nn values (1, 1)")
	var tk2Err error
	go func() {
		defer wg.Done()
		for {
			select {
			case <-closeCh:
				return
			default:
			}
			_, tk2Err = tk2.Exec("insert nn (a, b) values (1, 1) on duplicate key update a = 1, b = values(b) + 1")
			if tk2Err != nil {
				return
			}
		}
	}()
	tk1.MustExec("alter table nn add column c int not null default 3 after a")
	close(closeCh)
	wg.Wait()
	c.Assert(tk2Err, IsNil)
	tk1.MustQuery("select * from nn").Check(testkit.Rows("1 3 2"))
}

func (s *testDBSuite3) TestColumnModifyingDefinition(c *C) {
	s.tk = testkit.NewTestKit(c, s.store)
	s.tk.MustExec("use test")
	s.tk.MustExec("drop table if exists test2;")
	s.tk.MustExec("create table test2 (c1 int, c2 int, c3 int default 1, index (c1));")
	s.tk.MustExec("alter table test2 change c2 a int not null;")
	ctx := s.tk.Se.(sessionctx.Context)
	is := domain.GetDomain(ctx).InfoSchema()
	t, err := is.TableByName(model.NewCIStr("test"), model.NewCIStr("test2"))
	c.Assert(err, IsNil)
	var c2 *table.Column
	for _, col := range t.Cols() {
		if col.Name.L == "a" {
			c2 = col
		}
	}
	c.Assert(mysql.HasNotNullFlag(c2.Flag), IsTrue)

	s.tk.MustExec("drop table if exists test2;")
	s.tk.MustExec("create table test2 (c1 int, c2 int, c3 int default 1, index (c1));")
	s.tk.MustExec("insert into test2(c2) values (null);")
	s.tk.MustGetErrCode("alter table test2 change c2 a int not null", tmysql.ErrInvalidUseOfNull)
	s.tk.MustGetErrCode("alter table test2 change c1 a1 bigint not null;", tmysql.WarnDataTruncated)
}

func (s *testDBSuite4) TestCheckTooBigFieldLength(c *C) {
	s.tk = testkit.NewTestKit(c, s.store)
	s.tk.MustExec("use test")
	s.tk.MustExec("drop table if exists tr_01;")
	s.tk.MustExec("create table tr_01 (id int, name varchar(20000), purchased date )  default charset=utf8 collate=utf8_bin;")

	s.tk.MustExec("drop table if exists tr_02;")
	s.tk.MustExec("create table tr_02 (id int, name varchar(16000), purchased date )  default charset=utf8mb4 collate=utf8mb4_bin;")

	s.tk.MustExec("drop table if exists tr_03;")
	s.tk.MustExec("create table tr_03 (id int, name varchar(65534), purchased date ) default charset=latin1;")

	s.tk.MustExec("drop table if exists tr_04;")
	s.tk.MustExec("create table tr_04 (a varchar(20000) ) default charset utf8;")
	s.tk.MustGetErrCode("alter table tr_04 add column b varchar(20000) charset utf8mb4;", tmysql.ErrTooBigFieldlength)
	s.tk.MustGetErrCode("alter table tr_04 convert to character set utf8mb4;", tmysql.ErrTooBigFieldlength)
	s.tk.MustGetErrCode("create table tr (id int, name varchar(30000), purchased date )  default charset=utf8 collate=utf8_bin;", tmysql.ErrTooBigFieldlength)
	s.tk.MustGetErrCode("create table tr (id int, name varchar(20000) charset utf8mb4, purchased date ) default charset=utf8 collate=utf8_bin;", tmysql.ErrTooBigFieldlength)
	s.tk.MustGetErrCode("create table tr (id int, name varchar(65536), purchased date ) default charset=latin1;", tmysql.ErrTooBigFieldlength)

	s.tk.MustExec("drop table if exists tr_05;")
	s.tk.MustExec("create table tr_05 (a varchar(16000) charset utf8);")
	s.tk.MustExec("alter table tr_05 modify column a varchar(16000) charset utf8;")
	s.tk.MustExec("alter table tr_05 modify column a varchar(16000) charset utf8mb4;")
}

func (s *testDBSuite5) TestCheckConvertToCharacter(c *C) {
	s.tk = testkit.NewTestKit(c, s.store)
	s.tk.MustExec("use test")
	s.tk.MustExec("drop table if exists t")
	defer s.tk.MustExec("drop table t")
	s.tk.MustExec("create table t(a varchar(10) charset binary);")
	ctx := s.tk.Se.(sessionctx.Context)
	is := domain.GetDomain(ctx).InfoSchema()
	t, err := is.TableByName(model.NewCIStr("test"), model.NewCIStr("t"))
	c.Assert(err, IsNil)
	rs, err := s.tk.Exec("alter table t modify column a varchar(10) charset utf8 collate utf8_bin")
	c.Assert(err, NotNil)
	rs, err = s.tk.Exec("alter table t modify column a varchar(10) charset utf8mb4 collate utf8mb4_bin")
	c.Assert(err, NotNil)
	rs, err = s.tk.Exec("alter table t modify column a varchar(10) charset latin collate latin1_bin")
	c.Assert(err, NotNil)
	if rs != nil {
		rs.Close()
	}
	c.Assert(t.Cols()[0].Charset, Equals, "binary")
}

func (s *testDBSuite7) TestModifyColumnRollBack(c *C) {
	s.tk = testkit.NewTestKit(c, s.store)
	s.mustExec(c, "use test_db")
	s.mustExec(c, "drop table if exists t1")
	s.mustExec(c, "create table t1 (c1 int, c2 int, c3 int default 1, index (c1));")

	var c2 *table.Column
	var checkErr error
	hook := &ddl.TestDDLCallback{}
	hook.OnJobUpdatedExported = func(job *model.Job) {
		if checkErr != nil {
			return
		}

		t := s.testGetTable(c, "t1")
		for _, col := range t.Cols() {
			if col.Name.L == "c2" {
				c2 = col
			}
		}
		if mysql.HasPreventNullInsertFlag(c2.Flag) {
			s.tk.MustGetErrCode("insert into t1(c2) values (null);", tmysql.ErrBadNull)
		}

		hookCtx := mock.NewContext()
		hookCtx.Store = s.store
		err := hookCtx.NewTxn(context.Background())
		if err != nil {
			checkErr = errors.Trace(err)
			return
		}

		jobIDs := []int64{job.ID}
		txn, err := hookCtx.Txn(true)
		if err != nil {
			checkErr = errors.Trace(err)
			return
		}
		errs, err := admin.CancelJobs(txn, jobIDs)
		if err != nil {
			checkErr = errors.Trace(err)
			return
		}
		// It only tests cancel one DDL job.
		if errs[0] != nil {
			checkErr = errors.Trace(errs[0])
			return
		}

		txn, err = hookCtx.Txn(true)
		if err != nil {
			checkErr = errors.Trace(err)
			return
		}
		err = txn.Commit(context.Background())
		if err != nil {
			checkErr = errors.Trace(err)
		}
	}

	originalHook := s.dom.DDL().GetHook()
	s.dom.DDL().(ddl.DDLForTest).SetHook(hook)
	done := make(chan error, 1)
	go backgroundExec(s.store, "alter table t1 change c2 c2 bigint not null;", done)
	ticker := time.NewTicker(s.lease / 2)
	defer ticker.Stop()
LOOP:
	for {
		select {
		case err := <-done:
			c.Assert(err, NotNil)
			c.Assert(err.Error(), Equals, "[ddl:12]cancelled DDL job")
			break LOOP
		case <-ticker.C:
			s.mustExec(c, "insert into t1(c2) values (null);")
		}
	}

	t := s.testGetTable(c, "t1")
	for _, col := range t.Cols() {
		if col.Name.L == "c2" {
			c2 = col
		}
	}
	c.Assert(mysql.HasNotNullFlag(c2.Flag), IsFalse)
	s.dom.DDL().(ddl.DDLForTest).SetHook(originalHook)
	s.mustExec(c, "drop table t1")
}

func (s *testDBSuite1) TestModifyColumnNullToNotNull(c *C) {
	s.tk = testkit.NewTestKit(c, s.store)
	tk2 := testkit.NewTestKit(c, s.store)
	tk2.MustExec("use test_db")
	s.mustExec(c, "use test_db")
	s.mustExec(c, "drop table if exists t1")
	s.mustExec(c, "create table t1 (c1 int, c2 int);")

	tbl := s.testGetTable(c, "t1")
	getModifyColumn := func() *table.Column {
		t := s.testGetTable(c, "t1")
		for _, col := range t.Cols() {
			if col.Name.L == "c2" {
				return col
			}
		}
		return nil
	}

	originalHook := s.dom.DDL().GetHook()
	defer s.dom.DDL().(ddl.DDLForTest).SetHook(originalHook)

	// Check insert null before job first update.
	times := 0
	hook := &ddl.TestDDLCallback{}
	s.tk.MustExec("delete from t1")
	var checkErr error
	hook.OnJobRunBeforeExported = func(job *model.Job) {
		if tbl.Meta().ID != job.TableID {
			return
		}
		if times == 0 {
			_, checkErr = tk2.Exec("insert into t1 values ();")
		}
		times++
	}
	s.dom.DDL().(ddl.DDLForTest).SetHook(hook)
	_, err := s.tk.Exec("alter table t1 change c2 c2 int not null;")
	c.Assert(checkErr, IsNil)
	c.Assert(err, NotNil)
	c.Assert(err.Error(), Equals, "[ddl:1138]Invalid use of NULL value")
	s.tk.MustQuery("select * from t1").Check(testkit.Rows("<nil> <nil>"))

	// Check insert error when column has PreventNullInsertFlag.
	s.tk.MustExec("delete from t1")
	hook.OnJobRunBeforeExported = func(job *model.Job) {
		if tbl.Meta().ID != job.TableID {
			return
		}
		if job.State != model.JobStateRunning {
			return
		}
		// now c2 has PreventNullInsertFlag, an error is expected.
		_, checkErr = tk2.Exec("insert into t1 values ();")
	}
	s.dom.DDL().(ddl.DDLForTest).SetHook(hook)
	s.tk.MustExec("alter table t1 change c2 c2 bigint not null;")
	c.Assert(checkErr.Error(), Equals, "[table:1048]Column 'c2' cannot be null")

	c2 := getModifyColumn()
	c.Assert(mysql.HasNotNullFlag(c2.Flag), IsTrue)
	c.Assert(mysql.HasPreventNullInsertFlag(c2.Flag), IsFalse)
	_, err = s.tk.Exec("insert into t1 values ();")
	c.Assert(err, NotNil)
	c.Assert(err.Error(), Equals, "[table:1364]Field 'c2' doesn't have a default value")
}

func (s *testDBSuite2) TestTransactionOnAddDropColumn(c *C) {
	s.tk = testkit.NewTestKit(c, s.store)
	s.mustExec(c, "use test_db")
	s.mustExec(c, "drop table if exists t1")
	s.mustExec(c, "create table t1 (a int, b int);")
	s.mustExec(c, "create table t2 (a int, b int);")
	s.mustExec(c, "insert into t2 values (2,0)")

	transactions := [][]string{
		{
			"begin",
			"insert into t1 set a=1",
			"update t1 set b=1 where a=1",
			"commit",
		},
		{
			"begin",
			"insert into t1 select a,b from t2",
			"update t1 set b=2 where a=2",
			"commit",
		},
	}

	originHook := s.dom.DDL().GetHook()
	defer s.dom.DDL().(ddl.DDLForTest).SetHook(originHook)
	hook := &ddl.TestDDLCallback{}
	hook.OnJobRunBeforeExported = func(job *model.Job) {
		switch job.SchemaState {
		case model.StateWriteOnly, model.StateWriteReorganization, model.StateDeleteOnly, model.StateDeleteReorganization:
		default:
			return
		}
		// do transaction.
		for _, transaction := range transactions {
			for _, sql := range transaction {
				s.mustExec(c, sql)
			}
		}
	}
	s.dom.DDL().(ddl.DDLForTest).SetHook(hook)
	done := make(chan error, 1)
	// test transaction on add column.
	go backgroundExec(s.store, "alter table t1 add column c int not null after a", done)
	err := <-done
	c.Assert(err, IsNil)
	s.tk.MustQuery("select a,b from t1 order by a").Check(testkit.Rows("1 1", "1 1", "1 1", "2 2", "2 2", "2 2"))
	s.mustExec(c, "delete from t1")

	// test transaction on drop column.
	go backgroundExec(s.store, "alter table t1 drop column c", done)
	err = <-done
	c.Assert(err, IsNil)
	s.tk.MustQuery("select a,b from t1 order by a").Check(testkit.Rows("1 1", "1 1", "1 1", "2 2", "2 2", "2 2"))
}

func (s *testDBSuite3) TestTransactionWithWriteOnlyColumn(c *C) {
	s.tk = testkit.NewTestKit(c, s.store)
	s.mustExec(c, "use test_db")
	s.mustExec(c, "drop table if exists t1")
	s.mustExec(c, "create table t1 (a int key);")

	transactions := [][]string{
		{
			"begin",
			"insert into t1 set a=1",
			"update t1 set a=2 where a=1",
			"commit",
		},
	}

	originHook := s.dom.DDL().GetHook()
	defer s.dom.DDL().(ddl.DDLForTest).SetHook(originHook)
	hook := &ddl.TestDDLCallback{}
	hook.OnJobRunBeforeExported = func(job *model.Job) {
		switch job.SchemaState {
		case model.StateWriteOnly:
		default:
			return
		}
		// do transaction.
		for _, transaction := range transactions {
			for _, sql := range transaction {
				s.mustExec(c, sql)
			}
		}
	}
	s.dom.DDL().(ddl.DDLForTest).SetHook(hook)
	done := make(chan error, 1)
	// test transaction on add column.
	go backgroundExec(s.store, "alter table t1 add column c int not null", done)
	err := <-done
	c.Assert(err, IsNil)
	s.tk.MustQuery("select a from t1").Check(testkit.Rows("2"))
	s.mustExec(c, "delete from t1")

	// test transaction on drop column.
	go backgroundExec(s.store, "alter table t1 drop column c", done)
	err = <-done
	c.Assert(err, IsNil)
	s.tk.MustQuery("select a from t1").Check(testkit.Rows("2"))
}

func (s *testDBSuite4) TestAddColumn2(c *C) {
	s.tk = testkit.NewTestKit(c, s.store)
	s.mustExec(c, "use test_db")
	s.mustExec(c, "drop table if exists t1")
	s.mustExec(c, "create table t1 (a int key, b int);")
	defer s.mustExec(c, "drop table if exists t1, t2")

	originHook := s.dom.DDL().GetHook()
	defer s.dom.DDL().(ddl.DDLForTest).SetHook(originHook)
	hook := &ddl.TestDDLCallback{}
	var writeOnlyTable table.Table
	hook.OnJobRunBeforeExported = func(job *model.Job) {
		if job.SchemaState == model.StateWriteOnly {
			writeOnlyTable, _ = s.dom.InfoSchema().TableByID(job.TableID)
		}
	}
	s.dom.DDL().(ddl.DDLForTest).SetHook(hook)
	done := make(chan error, 1)
	// test transaction on add column.
	go backgroundExec(s.store, "alter table t1 add column c int not null", done)
	err := <-done
	c.Assert(err, IsNil)

	s.mustExec(c, "insert into t1 values (1,1,1)")
	s.tk.MustQuery("select a,b,c from t1").Check(testkit.Rows("1 1 1"))

	// mock for outdated tidb update record.
	c.Assert(writeOnlyTable, NotNil)
	ctx := context.Background()
	err = s.tk.Se.NewTxn(ctx)
	c.Assert(err, IsNil)
	oldRow, err := writeOnlyTable.RowWithCols(s.tk.Se, 1, writeOnlyTable.WritableCols())
	c.Assert(err, IsNil)
	c.Assert(len(oldRow), Equals, 3)
	err = writeOnlyTable.RemoveRecord(s.tk.Se, 1, oldRow)
	c.Assert(err, IsNil)
	_, err = writeOnlyTable.AddRecord(s.tk.Se, types.MakeDatums(oldRow[0].GetInt64(), 2, oldRow[2].GetInt64()),
		&table.AddRecordOpt{IsUpdate: true})
	c.Assert(err, IsNil)
	err = s.tk.Se.StmtCommit()
	c.Assert(err, IsNil)
	err = s.tk.Se.CommitTxn(ctx)
	c.Assert(err, IsNil)

	s.tk.MustQuery("select a,b,c from t1").Check(testkit.Rows("1 2 1"))

	// Test for _tidb_rowid
	var re *testkit.Result
	s.mustExec(c, "create table t2 (a int);")
	hook.OnJobRunBeforeExported = func(job *model.Job) {
		if job.SchemaState != model.StateWriteOnly {
			return
		}
		// allow write _tidb_rowid first
		s.mustExec(c, "set @@tidb_opt_write_row_id=1")
		s.mustExec(c, "begin")
		s.mustExec(c, "insert into t2 (a,_tidb_rowid) values (1,2);")
		re = s.tk.MustQuery(" select a,_tidb_rowid from t2;")
		s.mustExec(c, "commit")

	}
	s.dom.DDL().(ddl.DDLForTest).SetHook(hook)

	go backgroundExec(s.store, "alter table t2 add column b int not null default 3", done)
	err = <-done
	c.Assert(err, IsNil)
	re.Check(testkit.Rows("1 2"))
	s.tk.MustQuery("select a,b,_tidb_rowid from t2").Check(testkit.Rows("1 3 2"))
}

func (s *testDBSuite5) TestAddIndexForGeneratedColumn(c *C) {
	s.tk = testkit.NewTestKit(c, s.store)
	s.tk.MustExec("use test_db")
	s.tk.MustExec("create table t(y year NOT NULL DEFAULT '2155')")
	defer s.mustExec(c, "drop table t;")
	for i := 0; i < 50; i++ {
		s.mustExec(c, "insert into t values (?)", i)
	}
	s.tk.MustExec("insert into t values()")
	s.tk.MustExec("ALTER TABLE t ADD COLUMN y1 year as (y + 2)")
	_, err := s.tk.Exec("ALTER TABLE t ADD INDEX idx_y(y1)")
	c.Assert(err.Error(), Equals, "[ddl:15]cannot decode index value, because cannot convert datum from unsigned bigint to type year.")

	t := s.testGetTable(c, "t")
	for _, idx := range t.Indices() {
		c.Assert(strings.EqualFold(idx.Meta().Name.L, "idx_c2"), IsFalse)
	}
	s.mustExec(c, "delete from t where y = 2155")
	s.mustExec(c, "alter table t add index idx_y(y1)")
	s.mustExec(c, "alter table t drop index idx_y")

	// Fix issue 9311.
	s.tk.MustExec("create table gcai_table (id int primary key);")
	s.tk.MustExec("insert into gcai_table values(1);")
	s.tk.MustExec("ALTER TABLE gcai_table ADD COLUMN d date DEFAULT '9999-12-31';")
	s.tk.MustExec("ALTER TABLE gcai_table ADD COLUMN d1 date as (DATE_SUB(d, INTERVAL 31 DAY));")
	s.tk.MustExec("ALTER TABLE gcai_table ADD INDEX idx(d1);")
	s.tk.MustQuery("select * from gcai_table").Check(testkit.Rows("1 9999-12-31 9999-11-30"))
	s.tk.MustQuery("select d1 from gcai_table use index(idx)").Check(testkit.Rows("9999-11-30"))
	s.tk.MustExec("admin check table gcai_table")
	// The column is PKIsHandle in generated column expression.
	s.tk.MustExec("ALTER TABLE gcai_table ADD COLUMN id1 int as (id+5);")
	s.tk.MustExec("ALTER TABLE gcai_table ADD INDEX idx1(id1);")
	s.tk.MustQuery("select * from gcai_table").Check(testkit.Rows("1 9999-12-31 9999-11-30 6"))
	s.tk.MustQuery("select id1 from gcai_table use index(idx1)").Check(testkit.Rows("6"))
	s.tk.MustExec("admin check table gcai_table")
}

func (s *testDBSuite5) TestModifyGeneratedColumn(c *C) {
	tk := testkit.NewTestKit(c, s.store)
	tk.MustExec("create database if not exists test;")
	tk.MustExec("use test")
	modIdxColErrMsg := "[ddl:3106]'modifying an indexed column' is not supported for generated columns."
	modStoredColErrMsg := "[ddl:3106]'modifying a stored column' is not supported for generated columns."

	// Modify column with single-col-index.
	tk.MustExec("drop table if exists t1;")
	tk.MustExec("create table t1 (a int, b int as (a+1), index idx(b));")
	tk.MustExec("insert into t1 set a=1;")
	_, err := tk.Exec("alter table t1 modify column b int as (a+2);")
	c.Assert(err, NotNil)
	c.Assert(err.Error(), Equals, modIdxColErrMsg)
	tk.MustExec("drop index idx on t1;")
	tk.MustExec("alter table t1 modify b int as (a+2);")
	tk.MustQuery("select * from t1").Check(testkit.Rows("1 3"))

	// Modify column with multi-col-index.
	tk.MustExec("drop table t1;")
	tk.MustExec("create table t1 (a int, b int as (a+1), index idx(a, b));")
	tk.MustExec("insert into t1 set a=1;")
	_, err = tk.Exec("alter table t1 modify column b int as (a+2);")
	c.Assert(err, NotNil)
	c.Assert(err.Error(), Equals, modIdxColErrMsg)
	tk.MustExec("drop index idx on t1;")
	tk.MustExec("alter table t1 modify b int as (a+2);")
	tk.MustQuery("select * from t1").Check(testkit.Rows("1 3"))

	// Modify column with stored status to a different expression.
	tk.MustExec("drop table t1;")
	tk.MustExec("create table t1 (a int, b int as (a+1) stored);")
	tk.MustExec("insert into t1 set a=1;")
	_, err = tk.Exec("alter table t1 modify column b int as (a+2) stored;")
	c.Assert(err, NotNil)
	c.Assert(err.Error(), Equals, modStoredColErrMsg)

	// Modify column with stored status to the same expression.
	tk.MustExec("drop table t1;")
	tk.MustExec("create table t1 (a int, b int as (a+1) stored);")
	tk.MustExec("insert into t1 set a=1;")
	tk.MustExec("alter table t1 modify column b bigint as (a+1) stored;")
	tk.MustExec("alter table t1 modify column b bigint as (a + 1) stored;")
	tk.MustQuery("select * from t1").Check(testkit.Rows("1 2"))

	// Modify column with index to the same expression.
	tk.MustExec("drop table t1;")
	tk.MustExec("create table t1 (a int, b int as (a+1), index idx(b));")
	tk.MustExec("insert into t1 set a=1;")
	tk.MustExec("alter table t1 modify column b bigint as (a+1);")
	tk.MustExec("alter table t1 modify column b bigint as (a + 1);")
	tk.MustQuery("select * from t1").Check(testkit.Rows("1 2"))

	// Modify column from non-generated to stored generated.
	tk.MustExec("drop table t1;")
	tk.MustExec("create table t1 (a int, b int);")
	_, err = tk.Exec("alter table t1 modify column b bigint as (a+1) stored;")
	c.Assert(err, NotNil)
	c.Assert(err.Error(), Equals, modStoredColErrMsg)

	// Modify column from stored generated to non-generated.
	tk.MustExec("drop table t1;")
	tk.MustExec("create table t1 (a int, b int as (a+1) stored);")
	tk.MustExec("insert into t1 set a=1;")
	tk.MustExec("alter table t1 modify column b int;")
	tk.MustQuery("select * from t1").Check(testkit.Rows("1 2"))
}

func (s *testDBSuite5) TestDefaultSQLFunction(c *C) {
	tk := testkit.NewTestKit(c, s.store)
	tk.MustExec("create database if not exists test;")
	tk.MustExec("use test;")
	tk.MustExec("drop table if exists t1, t2, t3, t4;")

	// For issue #13189
	// Use `DEFAULT()` in `INSERT` / `INSERT ON DUPLICATE KEY UPDATE` statement
	tk.MustExec("create table t1(a int primary key, b int default 20, c int default 30, d int default 40);")
	tk.MustExec("insert into t1 set a = 1, b = default(c);")
	tk.MustQuery("select * from t1;").Check(testkit.Rows("1 30 30 40"))
	tk.MustExec("insert into t1 set a = 2, b = default(c), c = default(d), d = default(b);")
	tk.MustQuery("select * from t1;").Check(testkit.Rows("1 30 30 40", "2 30 40 20"))
	tk.MustExec("insert into t1 values (2, 3, 4, 5) on duplicate key update b = default(d), c = default(b);")
	tk.MustQuery("select * from t1;").Check(testkit.Rows("1 30 30 40", "2 40 20 20"))
	tk.MustExec("delete from t1")
	tk.MustExec("insert into t1 set a = default(b) + default(c) - default(d)")
	tk.MustQuery("select * from t1;").Check(testkit.Rows("10 20 30 40"))
	// Use `DEFAULT()` in `UPDATE` statement
	tk.MustExec("delete from t1;")
	tk.MustExec("insert into t1 value (1, 2, 3, 4);")
	tk.MustExec("update t1 set a = 1, c = default(b);")
	tk.MustQuery("select * from t1;").Check(testkit.Rows("1 2 20 4"))
	tk.MustExec("insert into t1 value (2, 2, 3, 4);")
	tk.MustExec("update t1 set c = default(b), b = default(c) where a = 2;")
	tk.MustQuery("select * from t1;").Check(testkit.Rows("1 2 20 4", "2 30 20 4"))
	tk.MustExec("delete from t1")
	tk.MustExec("insert into t1 set a = 10")
	tk.MustExec("update t1 set a = 10, b = default(c) + default(d)")
	tk.MustQuery("select * from t1;").Check(testkit.Rows("10 70 30 40"))
	// Use `DEFAULT()` in `REPLACE` statement
	tk.MustExec("delete from t1;")
	tk.MustExec("insert into t1 value (1, 2, 3, 4);")
	tk.MustExec("replace into t1 set a = 1, c = default(b);")
	tk.MustQuery("select * from t1;").Check(testkit.Rows("1 20 20 40"))
	tk.MustExec("insert into t1 value (2, 2, 3, 4);")
	tk.MustExec("replace into t1 set a = 2, d = default(b), c = default(d);")
	tk.MustQuery("select * from t1;").Check(testkit.Rows("1 20 20 40", "2 20 40 20"))
	tk.MustExec("delete from t1")
	tk.MustExec("insert into t1 set a = 10, c = 3")
	tk.MustExec("replace into t1 set a = 10, b = default(c) + default(d)")
	tk.MustQuery("select * from t1;").Check(testkit.Rows("10 70 30 40"))
	tk.MustExec("replace into t1 set a = 20, d = default(c) + default(b)")
	tk.MustQuery("select * from t1;").Check(testkit.Rows("10 70 30 40", "20 20 30 50"))

	// Use `DEFAULT()` in expression of generate columns, issue #12471
	tk.MustExec("create table t2(a int default 9, b int as (1 + default(a)));")
	tk.MustExec("insert into t2 values(1, default);")
	tk.MustQuery("select * from t2;").Check(testkit.Rows("1 10"))

	// Use `DEFAULT()` with subquery, issue #13390
	tk.MustExec("create table t3(f1 int default 11);")
	tk.MustExec("insert into t3 value ();")
	tk.MustQuery("select default(f1) from (select * from t3) t1;").Check(testkit.Rows("11"))
	tk.MustQuery("select default(f1) from (select * from (select * from t3) t1 ) t1;").Check(testkit.Rows("11"))

	tk.MustExec("create table t4(a int default 4);")
	tk.MustExec("insert into t4 value (2);")
	tk.MustQuery("select default(c) from (select b as c from (select a as b from t4) t3) t2;").Check(testkit.Rows("4"))
	tk.MustGetErrCode("select default(a) from (select a from (select 1 as a) t4) t4;", mysql.ErrNoDefaultForField)

	tk.MustExec("drop table t1, t2, t3, t4;")
}

func (s *testDBSuite4) TestIssue9100(c *C) {
	tk := testkit.NewTestKit(c, s.store)
	tk.MustExec("use test_db")
	tk.MustExec("create table employ (a int, b int) partition by range (b) (partition p0 values less than (1));")
	_, err := tk.Exec("alter table employ add unique index p_a (a);")
	c.Assert(err.Error(), Equals, "[ddl:1503]A UNIQUE INDEX must include all columns in the table's partitioning function")
	_, err = tk.Exec("alter table employ add primary key p_a (a);")
	c.Assert(err.Error(), Equals, "[ddl:1503]A PRIMARY must include all columns in the table's partitioning function")

	tk.MustExec("create table issue9100t1 (col1 int not null, col2 date not null, col3 int not null, unique key (col1, col2)) partition by range( col1 ) (partition p1 values less than (11))")
	tk.MustExec("alter table issue9100t1 add unique index p_col1 (col1)")
	tk.MustExec("alter table issue9100t1 add primary key p_col1 (col1)")

	tk.MustExec("create table issue9100t2 (col1 int not null, col2 date not null, col3 int not null, unique key (col1, col3)) partition by range( col1 + col3 ) (partition p1 values less than (11))")
	_, err = tk.Exec("alter table issue9100t2 add unique index p_col1 (col1)")
	c.Assert(err.Error(), Equals, "[ddl:1503]A UNIQUE INDEX must include all columns in the table's partitioning function")
	_, err = tk.Exec("alter table issue9100t2 add primary key p_col1 (col1)")
	c.Assert(err.Error(), Equals, "[ddl:1503]A PRIMARY must include all columns in the table's partitioning function")
}

func (s *testDBSuite1) TestModifyColumnCharset(c *C) {
	s.tk = testkit.NewTestKit(c, s.store)
	s.tk.MustExec("use test_db")
	s.tk.MustExec("create table t_mcc(a varchar(8) charset utf8, b varchar(8) charset utf8)")
	defer s.mustExec(c, "drop table t_mcc;")

	result := s.tk.MustQuery(`show create table t_mcc`)
	result.Check(testkit.Rows(
		"t_mcc CREATE TABLE `t_mcc` (\n" +
			"  `a` varchar(8) CHARACTER SET utf8 COLLATE utf8_bin DEFAULT NULL,\n" +
			"  `b` varchar(8) CHARACTER SET utf8 COLLATE utf8_bin DEFAULT NULL\n" +
			") ENGINE=InnoDB DEFAULT CHARSET=utf8mb4 COLLATE=utf8mb4_bin"))

	s.tk.MustExec("alter table t_mcc modify column a varchar(8);")
	t := s.testGetTable(c, "t_mcc")
	t.Meta().Version = model.TableInfoVersion0
	// When the table version is TableInfoVersion0, the following statement don't change "b" charset.
	// So the behavior is not compatible with MySQL.
	s.tk.MustExec("alter table t_mcc modify column b varchar(8);")
	result = s.tk.MustQuery(`show create table t_mcc`)
	result.Check(testkit.Rows(
		"t_mcc CREATE TABLE `t_mcc` (\n" +
			"  `a` varchar(8) DEFAULT NULL,\n" +
			"  `b` varchar(8) CHARACTER SET utf8 COLLATE utf8_bin DEFAULT NULL\n" +
			") ENGINE=InnoDB DEFAULT CHARSET=utf8mb4 COLLATE=utf8mb4_bin"))

}

func (s *testDBSuite4) TestAlterShardRowIDBits(c *C) {
	c.Assert(failpoint.Enable("github.com/pingcap/tidb/meta/autoid/mockAutoIDChange", `return(true)`), IsNil)
	defer func() {
		c.Assert(failpoint.Disable("github.com/pingcap/tidb/meta/autoid/mockAutoIDChange"), IsNil)
	}()

	s.tk = testkit.NewTestKit(c, s.store)
	tk := s.tk

	tk.MustExec("use test")
	// Test alter shard_row_id_bits
	tk.MustExec("drop table if exists t1")
	defer tk.MustExec("drop table if exists t1")
	tk.MustExec("create table t1 (a int) shard_row_id_bits = 5")
	tk.MustExec(fmt.Sprintf("alter table t1 auto_increment = %d;", 1<<56))
	tk.MustExec("insert into t1 set a=1;")

	// Test increase shard_row_id_bits failed by overflow global auto ID.
	_, err := tk.Exec("alter table t1 SHARD_ROW_ID_BITS = 10;")
	c.Assert(err, NotNil)
	c.Assert(err.Error(), Equals, "[autoid:1467]shard_row_id_bits 10 will cause next global auto ID 72057594037932936 overflow")

	// Test reduce shard_row_id_bits will be ok.
	tk.MustExec("alter table t1 SHARD_ROW_ID_BITS = 3;")
	checkShardRowID := func(maxShardRowIDBits, shardRowIDBits uint64) {
		tbl := testGetTableByName(c, tk.Se, "test", "t1")
		c.Assert(tbl.Meta().MaxShardRowIDBits == maxShardRowIDBits, IsTrue)
		c.Assert(tbl.Meta().ShardRowIDBits == shardRowIDBits, IsTrue)
	}
	checkShardRowID(5, 3)

	// Test reduce shard_row_id_bits but calculate overflow should use the max record shard_row_id_bits.
	tk.MustExec("drop table if exists t1")
	tk.MustExec("create table t1 (a int) shard_row_id_bits = 10")
	tk.MustExec("alter table t1 SHARD_ROW_ID_BITS = 5;")
	checkShardRowID(10, 5)
	tk.MustExec(fmt.Sprintf("alter table t1 auto_increment = %d;", 1<<56))
	_, err = tk.Exec("insert into t1 set a=1;")
	c.Assert(err, NotNil)
	c.Assert(err.Error(), Equals, "[autoid:1467]Failed to read auto-increment value from storage engine")
}

func (s *testDBSuite2) TestDDLWithInvalidTableInfo(c *C) {
	s.tk = testkit.NewTestKit(c, s.store)
	tk := s.tk

	tk.MustExec("use test")
	tk.MustExec("drop table if exists t")
	defer tk.MustExec("drop table if exists t")
	// Test create with invalid expression.
	_, err := s.tk.Exec(`CREATE TABLE t (
		c0 int(11) ,
  		c1 int(11),
    	c2 decimal(16,4) GENERATED ALWAYS AS ((case when (c0 = 0) then 0when (c0 > 0) then (c1 / c0) end))
	);`)
	c.Assert(err, NotNil)
	c.Assert(err.Error(), Equals, "[parser:1064]You have an error in your SQL syntax; check the manual that corresponds to your TiDB version for the right syntax to use line 4 column 88 near \"then (c1 / c0) end))\n\t);\" ")

	tk.MustExec("create table t (a bigint, b int, c int generated always as (b+1)) partition by hash(a) partitions 4;")
	// Test drop partition column.
	_, err = tk.Exec("alter table t drop column a;")
	c.Assert(err, NotNil)
	c.Assert(err.Error(), Equals, "[expression:1054]Unknown column 'a' in 'expression'")
	// Test modify column with invalid expression.
	_, err = tk.Exec("alter table t modify column c int GENERATED ALWAYS AS ((case when (a = 0) then 0when (a > 0) then (b / a) end));")
	c.Assert(err, NotNil)
	c.Assert(err.Error(), Equals, "[parser:1064]You have an error in your SQL syntax; check the manual that corresponds to your TiDB version for the right syntax to use line 1 column 97 near \"then (b / a) end));\" ")
	// Test add column with invalid expression.
	_, err = tk.Exec("alter table t add column d int GENERATED ALWAYS AS ((case when (a = 0) then 0when (a > 0) then (b / a) end));")
	c.Assert(err, NotNil)
	c.Assert(err.Error(), Equals, "[parser:1064]You have an error in your SQL syntax; check the manual that corresponds to your TiDB version for the right syntax to use line 1 column 94 near \"then (b / a) end));\" ")
}<|MERGE_RESOLUTION|>--- conflicted
+++ resolved
@@ -2052,8 +2052,7 @@
 	// test add foreign key.
 	s.tk.MustExec("create table t3 (a int, b int);")
 	failSQL = "alter table t1 add foreign key (c) REFERENCES t3(a);"
-<<<<<<< HEAD
-	assertErrorCode(c, s.tk, failSQL, tmysql.ErrKeyColumnDoesNotExits)
+	s.tk.MustGetErrCode(failSQL, tmysql.ErrKeyColumnDoesNotExits)
 	// Test drop column with foreign key.
 	s.tk.MustExec("create table t4 (c int,d int,foreign key (d) references t1 (b));")
 	failSQL = "alter table t4 drop column d"
@@ -2068,10 +2067,6 @@
 	s.tk.MustExec("alter table t4 drop foreign key d")
 	s.tk.MustExec("alter table t4 modify column d bigint;")
 	s.tk.MustExec("drop table if exists t1,t2,t3,t4;")
-=======
-	s.tk.MustGetErrCode(failSQL, tmysql.ErrKeyColumnDoesNotExits)
-	s.tk.MustExec("drop table if exists t1,t2,t3;")
->>>>>>> 37b1d777
 }
 
 func (s *testDBSuite3) TestTruncateTable(c *C) {
