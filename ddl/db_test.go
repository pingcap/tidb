// Copyright 2015 PingCAP, Inc.
//
// Licensed under the Apache License, Version 2.0 (the "License");
// you may not use this file except in compliance with the License.
// You may obtain a copy of the License at
//
//     http://www.apache.org/licenses/LICENSE-2.0
//
// Unless required by applicable law or agreed to in writing, software
// distributed under the License is distributed on an "AS IS" BASIS,
// See the License for the specific language governing permissions and
// limitations under the License.

package ddl_test

import (
	"fmt"
	"io"
	"math"
	"math/rand"
	"strconv"
	"strings"
	"sync"
	"time"

	"github.com/juju/errors"
	. "github.com/pingcap/check"
	"github.com/pingcap/tidb/ast"
	"github.com/pingcap/tidb/ddl"
	"github.com/pingcap/tidb/domain"
	"github.com/pingcap/tidb/infoschema"
	"github.com/pingcap/tidb/kv"
	"github.com/pingcap/tidb/meta"
	"github.com/pingcap/tidb/meta/autoid"
	"github.com/pingcap/tidb/model"
	"github.com/pingcap/tidb/mysql"
	tmysql "github.com/pingcap/tidb/mysql"
	"github.com/pingcap/tidb/session"
	"github.com/pingcap/tidb/sessionctx"
	"github.com/pingcap/tidb/store/mockstore"
	"github.com/pingcap/tidb/store/mockstore/mocktikv"
	"github.com/pingcap/tidb/table"
	"github.com/pingcap/tidb/table/tables"
	"github.com/pingcap/tidb/tablecodec"
	"github.com/pingcap/tidb/terror"
	"github.com/pingcap/tidb/types"
	"github.com/pingcap/tidb/util/admin"
	"github.com/pingcap/tidb/util/mock"
	"github.com/pingcap/tidb/util/testkit"
	"github.com/pingcap/tidb/util/testleak"
	"github.com/pingcap/tidb/util/testutil"
	"golang.org/x/net/context"
)

const (
	// waitForCleanDataRound indicates how many times should we check data is cleaned or not.
	waitForCleanDataRound = 150
	// waitForCleanDataInterval is a min duration between 2 check for data clean.
	waitForCleanDataInterval = time.Millisecond * 100
)

var _ = Suite(&testDBSuite{})

const defaultBatchSize = 2048

type testDBSuite struct {
	cluster    *mocktikv.Cluster
	mvccStore  mocktikv.MVCCStore
	store      kv.Storage
	dom        *domain.Domain
	schemaName string
	tk         *testkit.TestKit
	s          session.Session
	lease      time.Duration
	autoIDStep int64
}

func (s *testDBSuite) SetUpSuite(c *C) {
	var err error
	testleak.BeforeTest()

	s.lease = 200 * time.Millisecond
	session.SetSchemaLease(s.lease)
	session.SetStatsLease(0)
	s.schemaName = "test_db"
	s.autoIDStep = autoid.GetStep()
	autoid.SetStep(5000)
	ddl.WaitTimeWhenErrorOccured = 1 * time.Microsecond

	s.cluster = mocktikv.NewCluster()
	mocktikv.BootstrapWithSingleStore(s.cluster)
	s.mvccStore = mocktikv.MustNewMVCCStore()
	s.store, err = mockstore.NewMockTikvStore(
		mockstore.WithCluster(s.cluster),
		mockstore.WithMVCCStore(s.mvccStore),
	)
	c.Assert(err, IsNil)

	s.dom, err = session.BootstrapSession(s.store)
	c.Assert(err, IsNil)
	s.s, err = session.CreateSession4Test(s.store)
	c.Assert(err, IsNil)

	_, err = s.s.Execute(context.Background(), "create database test_db")
	c.Assert(err, IsNil)

	s.tk = testkit.NewTestKit(c, s.store)
}

func (s *testDBSuite) TearDownSuite(c *C) {
	s.s.Execute(context.Background(), "drop database if exists test_db")
	s.s.Close()
	s.dom.Close()
	s.store.Close()
	testleak.AfterTest(c)()
	autoid.SetStep(s.autoIDStep)
}

func (s *testDBSuite) testErrorCode(c *C, sql string, errCode int) {
	_, err := s.tk.Exec(sql)
	c.Assert(err, NotNil)
	originErr := errors.Cause(err)
	tErr, ok := originErr.(*terror.Error)
	c.Assert(ok, IsTrue, Commentf("err: %T", originErr))
	c.Assert(tErr.ToSQLError().Code, DeepEquals, uint16(errCode), Commentf("MySQL code:%v", tErr.ToSQLError()))
}

func (s *testDBSuite) TestMySQLErrorCode(c *C) {
	s.tk = testkit.NewTestKit(c, s.store)
	s.tk.MustExec("use " + s.schemaName)

	// create database
	sql := "create database aaaaaaaaaaaaaaaaaaaaaaaaaaaaaaaaaaaaaaaaaaaaaaaaaaaaaaaaaaaaaaaaa"
	s.testErrorCode(c, sql, tmysql.ErrTooLongIdent)
	sql = "create database test"
	s.testErrorCode(c, sql, tmysql.ErrDBCreateExists)
	sql = "create database test1 character set uft8;"
	s.testErrorCode(c, sql, tmysql.ErrUnknownCharacterSet)
	sql = "create database test2 character set gkb;"
	s.testErrorCode(c, sql, tmysql.ErrUnknownCharacterSet)
	sql = "create database test3 character set laitn1;"
	s.testErrorCode(c, sql, tmysql.ErrUnknownCharacterSet)
	// drop database
	sql = "drop database db_not_exist"
	s.testErrorCode(c, sql, tmysql.ErrDBDropExists)
	// create table
	s.tk.MustExec("create table test_error_code_succ (c1 int, c2 int, c3 int, primary key(c3))")
	sql = "create table test_error_code_succ (c1 int, c2 int, c3 int)"
	s.testErrorCode(c, sql, tmysql.ErrTableExists)
	sql = "create table test_error_code1 (c1 int, c2 int, c2 int)"
	s.testErrorCode(c, sql, tmysql.ErrDupFieldName)
	sql = "create table test_error_code1 (c1 int, aaaaaaaaaaaaaaaaaaaaaaaaaaaaaaaaaaaaaaaaaaaaaaaaaaaaaaaaaaaaaaaaa int)"
	s.testErrorCode(c, sql, tmysql.ErrTooLongIdent)
	sql = "create table aaaaaaaaaaaaaaaaaaaaaaaaaaaaaaaaaaaaaaaaaaaaaaaaaaaaaaaaaaaaaaaaa(a int)"
	s.testErrorCode(c, sql, tmysql.ErrTooLongIdent)
	sql = "create table test_error_code1 (c1 int, c2 int, key aa (c1, c2), key aa (c1))"
	s.testErrorCode(c, sql, tmysql.ErrDupKeyName)
	sql = "create table test_error_code1 (c1 int, c2 int, c3 int, key(c_not_exist))"
	s.testErrorCode(c, sql, tmysql.ErrKeyColumnDoesNotExits)
	sql = "create table test_error_code1 (c1 int, c2 int, c3 int, primary key(c_not_exist))"
	s.testErrorCode(c, sql, tmysql.ErrKeyColumnDoesNotExits)
	sql = "create table test_error_code1 (c1 int not null default '')"
	s.testErrorCode(c, sql, tmysql.ErrInvalidDefault)
	sql = "CREATE TABLE `t` (`a` double DEFAULT 1.0 DEFAULT 2.0 DEFAULT now());"
	s.testErrorCode(c, sql, tmysql.ErrInvalidDefault)
	sql = "CREATE TABLE `t` (`a` double DEFAULT now());"
	s.testErrorCode(c, sql, tmysql.ErrInvalidDefault)
	sql = "create table t1(a int) character set uft8;"
	s.testErrorCode(c, sql, tmysql.ErrUnknownCharacterSet)
	sql = "create table t1(a int) character set gkb;"
	s.testErrorCode(c, sql, tmysql.ErrUnknownCharacterSet)
	sql = "create table t1(a int) character set laitn1;"
	s.testErrorCode(c, sql, tmysql.ErrUnknownCharacterSet)
	sql = "create table test_error_code (a int not null ,b int not null,c int not null, d int not null, foreign key (b, c) references product(id));"
	s.testErrorCode(c, sql, tmysql.ErrWrongFkDef)
	sql = "create table test_error_code_2;"
	s.testErrorCode(c, sql, tmysql.ErrTableMustHaveColumns)
	sql = "create table test_error_code_2 (unique(c1));"
	s.testErrorCode(c, sql, tmysql.ErrTableMustHaveColumns)
	sql = "create table test_error_code_2(c1 int, c2 int, c3 int, primary key(c1), primary key(c2));"
	s.testErrorCode(c, sql, tmysql.ErrMultiplePriKey)
	sql = "create table test_error_code_3(pt blob ,primary key (pt));"
	s.testErrorCode(c, sql, tmysql.ErrBlobKeyWithoutLength)
	sql = "create table test_error_code_3(a text, unique (a(3073)));"
	s.testErrorCode(c, sql, tmysql.ErrTooLongKey)
	sql = "create table test_error_code_3(`id` int, key `primary`(`id`));"
	s.testErrorCode(c, sql, tmysql.ErrWrongNameForIndex)
	sql = "create table t2(c1.c2 blob default null);"
	s.testErrorCode(c, sql, tmysql.ErrWrongTableName)

	// add column
	sql = "alter table test_error_code_succ add column c1 int"
	s.testErrorCode(c, sql, tmysql.ErrDupFieldName)
	sql = "alter table test_error_code_succ add column aaaaaaaaaaaaaaaaaaaaaaaaaaaaaaaaaaaaaaaaaaaaaaaaaaaaaaaaaaaaaaaaa int"
	s.testErrorCode(c, sql, tmysql.ErrTooLongIdent)
	sql = "alter table test_comment comment 'test comment'"
	s.testErrorCode(c, sql, tmysql.ErrNoSuchTable)
	sql = "alter table test_error_code_succ add column `a ` int ;"
	s.testErrorCode(c, sql, tmysql.ErrWrongColumnName)
	s.tk.MustExec("create table test_on_update (c1 int, c2 int);")
	sql = "alter table test_on_update add column c3 int on update current_timestamp;"
	s.testErrorCode(c, sql, tmysql.ErrInvalidOnUpdate)
	sql = "create table test_on_update_2(c int on update current_timestamp);"
	s.testErrorCode(c, sql, tmysql.ErrInvalidOnUpdate)

	// drop column
	sql = "alter table test_error_code_succ drop c_not_exist"
	s.testErrorCode(c, sql, tmysql.ErrCantDropFieldOrKey)
	s.tk.MustExec("create table test_drop_column (c1 int );")
	sql = "alter table test_drop_column drop column c1;"
	s.testErrorCode(c, sql, tmysql.ErrCantRemoveAllFields)
	// add index
	sql = "alter table test_error_code_succ add index idx (c_not_exist)"
	s.testErrorCode(c, sql, tmysql.ErrKeyColumnDoesNotExits)
	s.tk.Exec("alter table test_error_code_succ add index idx (c1)")
	sql = "alter table test_error_code_succ add index idx (c1)"
	s.testErrorCode(c, sql, tmysql.ErrDupKeyName)
	// drop index
	sql = "alter table test_error_code_succ drop index idx_not_exist"
	s.testErrorCode(c, sql, tmysql.ErrCantDropFieldOrKey)
	sql = "alter table test_error_code_succ drop column c3"
	s.testErrorCode(c, sql, int(tmysql.ErrUnknown))
	// modify column
	sql = "alter table test_error_code_succ modify testx.test_error_code_succ.c1 bigint"
	s.testErrorCode(c, sql, tmysql.ErrWrongDBName)
	sql = "alter table test_error_code_succ modify t.c1 bigint"
	s.testErrorCode(c, sql, tmysql.ErrWrongTableName)
	// insert value
	s.tk.MustExec("create table test_error_code_null(c1 char(100) not null);")
	sql = "insert into test_error_code_null (c1) values(null);"
	s.testErrorCode(c, sql, tmysql.ErrBadNull)
}

func (s *testDBSuite) TestAddIndexAfterAddColumn(c *C) {
	s.tk = testkit.NewTestKit(c, s.store)
	s.tk.MustExec("use " + s.schemaName)

	s.tk.MustExec("create table test_add_index_after_add_col(a int, b int not null default '0')")
	s.tk.MustExec("insert into test_add_index_after_add_col values(1, 2),(2,2)")
	s.tk.MustExec("alter table test_add_index_after_add_col add column c int not null default '0'")
	sql := "alter table test_add_index_after_add_col add unique index cc(c) "
	s.testErrorCode(c, sql, tmysql.ErrDupEntry)
	sql = "alter table test_add_index_after_add_col add index idx_test(f1,f2,f3,f4,f5,f6,f7,f8,f9,f10,f11,f12,f13,f14,f15,f16,f17);"
	s.testErrorCode(c, sql, tmysql.ErrTooManyKeyParts)
}

func (s *testDBSuite) TestAddIndexWithPK(c *C) {
	s.tk = testkit.NewTestKit(c, s.store)
	s.tk.MustExec("use " + s.schemaName)

	s.tk.MustExec("create table test_add_index_with_pk(a int not null, b int not null default '0', primary key(a))")
	s.tk.MustExec("insert into test_add_index_with_pk values(1, 2)")
	s.tk.MustExec("alter table test_add_index_with_pk add index idx (a)")
	s.tk.MustQuery("select a from test_add_index_with_pk").Check(testkit.Rows("1"))
	s.tk.MustExec("insert into test_add_index_with_pk values(2, 2)")
	s.tk.MustExec("alter table test_add_index_with_pk add index idx1 (a, b)")
	s.tk.MustQuery("select * from test_add_index_with_pk").Check(testkit.Rows("1 2", "2 2"))
	s.tk.MustExec("create table test_add_index_with_pk1(a int not null, b int not null default '0', c int, d int, primary key(c))")
	s.tk.MustExec("insert into test_add_index_with_pk1 values(1, 1, 1, 1)")
	s.tk.MustExec("alter table test_add_index_with_pk1 add index idx (c)")
	s.tk.MustExec("insert into test_add_index_with_pk1 values(2, 2, 2, 2)")
	s.tk.MustQuery("select * from test_add_index_with_pk1").Check(testkit.Rows("1 1 1 1", "2 2 2 2"))
	s.tk.MustExec("create table test_add_index_with_pk2(a int not null, b int not null default '0', c int unsigned, d int, primary key(c))")
	s.tk.MustExec("insert into test_add_index_with_pk2 values(1, 1, 1, 1)")
	s.tk.MustExec("alter table test_add_index_with_pk2 add index idx (c)")
	s.tk.MustExec("insert into test_add_index_with_pk2 values(2, 2, 2, 2)")
	s.tk.MustQuery("select * from test_add_index_with_pk2").Check(testkit.Rows("1 1 1 1", "2 2 2 2"))
}

func (s *testDBSuite) TestRenameIndex(c *C) {
	s.tk = testkit.NewTestKit(c, s.store)
	s.tk.MustExec("use " + s.schemaName)
	s.tk.MustExec("create table t (pk int primary key, c int default 1, c1 int default 1, unique key k1(c), key k2(c1))")

	// Test rename success
	s.tk.MustExec("alter table t rename index k1 to k3")
	s.tk.MustExec("admin check index t k3")

	// Test rename to the same name
	s.tk.MustExec("alter table t rename index k3 to k3")
	s.tk.MustExec("admin check index t k3")

	// Test rename on non-exists keys
	s.testErrorCode(c, "alter table t rename index x to x", mysql.ErrKeyDoesNotExist)

	// Test rename on already-exists keys
	s.testErrorCode(c, "alter table t rename index k3 to k2", mysql.ErrDupKeyName)

	s.tk.MustExec("alter table t rename index k2 to K2")
	s.testErrorCode(c, "alter table t rename key k3 to K2", mysql.ErrDupKeyName)
}

func (s *testDBSuite) testGetTable(c *C, name string) table.Table {
	ctx := s.s.(sessionctx.Context)
	dom := domain.GetDomain(ctx)
	// Make sure the table schema is the new schema.
	err := dom.Reload()
	c.Assert(err, IsNil)
	tbl, err := dom.InfoSchema().TableByName(model.NewCIStr(s.schemaName), model.NewCIStr(name))
	c.Assert(err, IsNil)
	return tbl
}

func backgroundExec(s kv.Storage, sql string, done chan error) {
	se, err := session.CreateSession4Test(s)
	if err != nil {
		done <- errors.Trace(err)
		return
	}
	defer se.Close()
	_, err = se.Execute(context.Background(), "use test_db")
	if err != nil {
		done <- errors.Trace(err)
		return
	}
	_, err = se.Execute(context.Background(), sql)
	done <- errors.Trace(err)
}

func (s *testDBSuite) TestAddUniqueIndexRollback(c *C) {
	s.tk = testkit.NewTestKit(c, s.store)
	s.mustExec(c, "use test_db")
	s.mustExec(c, "drop table if exists t1")
	s.mustExec(c, "create table t1 (c1 int, c2 int, c3 int, primary key(c1))")
	// defaultBatchSize is equal to ddl.defaultBatchSize
	base := defaultBatchSize * 2
	count := base
	// add some rows
	for i := 0; i < count; i++ {
		s.mustExec(c, "insert into t1 values (?, ?, ?)", i, i, i)
	}
	// add some duplicate rows
	for i := count - 10; i < count; i++ {
		s.mustExec(c, "insert into t1 values (?, ?, ?)", i+10, i, i)
	}

	done := make(chan error, 1)
	go backgroundExec(s.store, "create unique index c3_index on t1 (c3)", done)

	times := 0
	ticker := time.NewTicker(s.lease / 2)
	defer ticker.Stop()
LOOP:
	for {
		select {
		case err := <-done:
			c.Assert(err, NotNil)
			c.Assert(err.Error(), Equals, "[kv:1062]Duplicate for key c3_index", Commentf("err:%v", err))
			break LOOP
		case <-ticker.C:
			if times >= 10 {
				break
			}
			step := 10
			// delete some rows, and add some data
			for i := count; i < count+step; i++ {
				n := rand.Intn(count)
				s.mustExec(c, "delete from t1 where c1 = ?", n)
				s.mustExec(c, "insert into t1 values (?, ?, ?)", i+10, i, i)
			}
			count += step
			times++
		}
	}

	t := s.testGetTable(c, "t1")
	for _, tidx := range t.Indices() {
		c.Assert(strings.EqualFold(tidx.Meta().Name.L, "c3_index"), IsFalse)
	}

	// delete duplicate rows, then add index
	for i := base - 10; i < base; i++ {
		s.mustExec(c, "delete from t1 where c1 = ?", i+10)
	}
	sessionExec(c, s.store, "create index c3_index on t1 (c3)")

	s.mustExec(c, "drop table t1")
}

func (s *testDBSuite) TestCancelAddIndex(c *C) {
	s.tk = testkit.NewTestKit(c, s.store)
	s.mustExec(c, "use test_db")
	s.mustExec(c, "drop table if exists t1")
	s.mustExec(c, "create table t1 (c1 int, c2 int, c3 int, primary key(c1))")
	// defaultBatchSize is equal to ddl.defaultBatchSize
	base := defaultBatchSize * 2
	count := base
	// add some rows
	for i := 0; i < count; i++ {
		s.mustExec(c, "insert into t1 values (?, ?, ?)", i, i, i)
	}

	var checkErr error
	var c3IdxInfo *model.IndexInfo
	hook := &ddl.TestDDLCallback{}
	first := true
	oldReorgWaitTimeout := ddl.ReorgWaitTimeout
	// let hook.OnJobUpdatedExported has chance to cancel the job.
	// the hook.OnJobUpdatedExported is called when the job is updated, runReorgJob will wait ddl.ReorgWaitTimeout, then return the ddl.runDDLJob.
	// After that ddl call d.hook.OnJobUpdated(job), so that we can canceled the job in this test case.
	ddl.ReorgWaitTimeout = 50 * time.Millisecond
	hook.OnJobUpdatedExported = func(job *model.Job) {
		addIndexNotFirstReorg := job.Type == model.ActionAddIndex && job.SchemaState == model.StateWriteReorganization && job.SnapshotVer != 0
		// If the action is adding index and the state is writing reorganization, it want to test the case of cancelling the job when backfilling indexes.
		// When the job satisfies this case of addIndexNotFirstReorg, the worker will start to backfill indexes.
		if !addIndexNotFirstReorg {
			// Get the index's meta.
			if c3IdxInfo != nil {
				return
			}
			t := s.testGetTable(c, "t1")
			for _, index := range t.WritableIndices() {
				if index.Meta().Name.L == "c3_index" {
					c3IdxInfo = index.Meta()
				}
			}
			return
		}
		// The job satisfies the case of addIndexNotFirst for the first time, the worker hasn't finished a batch of backfill indexes.
		if first {
			first = false
			return
		}
		if checkErr != nil {
			return
		}
		hookCtx := mock.NewContext()
		hookCtx.Store = s.store
		var err error
		err = hookCtx.NewTxn()
		if err != nil {
			checkErr = errors.Trace(err)
			return
		}
		jobIDs := []int64{job.ID}
		errs, err := admin.CancelJobs(hookCtx.Txn(), jobIDs)
		if err != nil {
			checkErr = errors.Trace(err)
			return
		}
		// It only tests cancel one DDL job.
		if errs[0] != nil {
			checkErr = errors.Trace(errs[0])
			return
		}
		err = hookCtx.Txn().Commit(context.Background())
		if err != nil {
			checkErr = errors.Trace(err)
		}
	}
	s.dom.DDL().(ddl.DDLForTest).SetHook(hook)
	done := make(chan error, 1)
	go backgroundExec(s.store, "create unique index c3_index on t1 (c3)", done)

	times := 0
	ticker := time.NewTicker(s.lease / 2)
	defer ticker.Stop()
LOOP:
	for {
		select {
		case err := <-done:
			c.Assert(checkErr, IsNil)
			c.Assert(err, NotNil)
			c.Assert(err.Error(), Equals, "[ddl:12]cancelled DDL job")
			break LOOP
		case <-ticker.C:
			if times >= 10 {
				break
			}
			step := 10
			// delete some rows, and add some data
			for i := count; i < count+step; i++ {
				n := rand.Intn(count)
				s.mustExec(c, "delete from t1 where c1 = ?", n)
				s.mustExec(c, "insert into t1 values (?, ?, ?)", i+10, i, i)
			}
			count += step
			times++
		}
	}

	t := s.testGetTable(c, "t1")
	for _, tidx := range t.Indices() {
		c.Assert(strings.EqualFold(tidx.Meta().Name.L, "c3_index"), IsFalse)
	}

	ctx := s.s.(sessionctx.Context)
	idx := tables.NewIndex(t.Meta().ID, c3IdxInfo)
	checkDelRangeDone(c, ctx, idx)

	s.mustExec(c, "drop table t1")
	ddl.ReorgWaitTimeout = oldReorgWaitTimeout
	callback := &ddl.TestDDLCallback{}
	s.dom.DDL().(ddl.DDLForTest).SetHook(callback)
}

func (s *testDBSuite) TestAddAnonymousIndex(c *C) {
	s.tk = testkit.NewTestKit(c, s.store)
	s.tk.MustExec("use " + s.schemaName)
	s.mustExec(c, "create table t_anonymous_index (c1 int, c2 int, C3 int)")
	s.mustExec(c, "alter table t_anonymous_index add index (c1, c2)")
	// for dropping empty index
	_, err := s.tk.Exec("alter table t_anonymous_index drop index")
	c.Assert(err, NotNil)
	// The index name is c1 when adding index (c1, c2).
	s.mustExec(c, "alter table t_anonymous_index drop index c1")
	t := s.testGetTable(c, "t_anonymous_index")
	c.Assert(t.Indices(), HasLen, 0)
	// for adding some indices that the first column name is c1
	s.mustExec(c, "alter table t_anonymous_index add index (c1)")
	_, err = s.tk.Exec("alter table t_anonymous_index add index c1 (c2)")
	c.Assert(err, NotNil)
	t = s.testGetTable(c, "t_anonymous_index")
	c.Assert(t.Indices(), HasLen, 1)
	idx := t.Indices()[0].Meta().Name.L
	c.Assert(idx, Equals, "c1")
	// The MySQL will be a warning.
	s.mustExec(c, "alter table t_anonymous_index add index c1_3 (c1)")
	s.mustExec(c, "alter table t_anonymous_index add index (c1, c2, C3)")
	// The MySQL will be a warning.
	s.mustExec(c, "alter table t_anonymous_index add index (c1)")
	t = s.testGetTable(c, "t_anonymous_index")
	c.Assert(t.Indices(), HasLen, 4)
	s.mustExec(c, "alter table t_anonymous_index drop index c1")
	s.mustExec(c, "alter table t_anonymous_index drop index c1_2")
	s.mustExec(c, "alter table t_anonymous_index drop index c1_3")
	s.mustExec(c, "alter table t_anonymous_index drop index c1_4")
	// for case insensitive
	s.mustExec(c, "alter table t_anonymous_index add index (C3)")
	s.mustExec(c, "alter table t_anonymous_index drop index c3")
	s.mustExec(c, "alter table t_anonymous_index add index c3 (C3)")
	s.mustExec(c, "alter table t_anonymous_index drop index C3")
	// for anonymous index with column name `primary`
	s.mustExec(c, "create table t_primary (`primary` int, key (`primary`))")
	t = s.testGetTable(c, "t_primary")
	c.Assert(t.Indices()[0].Meta().Name.String(), Equals, "primary_2")
	s.mustExec(c, "create table t_primary_2 (`primary` int, key primary_2 (`primary`), key (`primary`))")
	t = s.testGetTable(c, "t_primary_2")
	c.Assert(t.Indices()[0].Meta().Name.String(), Equals, "primary_2")
	c.Assert(t.Indices()[1].Meta().Name.String(), Equals, "primary_3")
	s.mustExec(c, "create table t_primary_3 (`primary_2` int, key(`primary_2`), `primary` int, key(`primary`));")
	t = s.testGetTable(c, "t_primary_3")
	c.Assert(t.Indices()[0].Meta().Name.String(), Equals, "primary_2")
	c.Assert(t.Indices()[1].Meta().Name.String(), Equals, "primary_3")
}

// TestModifyColumnAfterAddIndex Issue 5134
func (s *testDBSuite) TestModifyColumnAfterAddIndex(c *C) {
	s.tk = testkit.NewTestKit(c, s.store)
	s.tk.MustExec("use " + s.schemaName)
	s.mustExec(c, "create table city (city VARCHAR(2) KEY);")
	s.mustExec(c, "alter table city change column city city varchar(50);")
	s.mustExec(c, `insert into city values ("abc"), ("abd");`)
}

func (s *testDBSuite) testAlterLock(c *C) {
	s.tk = testkit.NewTestKit(c, s.store)
	s.tk.MustExec("use " + s.schemaName)
	s.mustExec(c, "create table t_index_lock (c1 int, c2 int, C3 int)")
	s.mustExec(c, "alter table t_indx_lock add index (c1, c2), lock=none")
}

func (s *testDBSuite) TestAddMultiColumnsIndex(c *C) {
	s.tk = testkit.NewTestKit(c, s.store)
	s.tk.MustExec("use " + s.schemaName)

	s.tk.MustExec("drop database if exists tidb;")
	s.tk.MustExec("create database tidb;")
	s.tk.MustExec("use tidb;")
	s.tk.MustExec("create table tidb.test (a int auto_increment primary key, b int);")
	s.tk.MustExec("insert tidb.test values (1, 1);")
	s.tk.MustExec("update tidb.test set b = b + 1 where a = 1;")
	s.tk.MustExec("insert into tidb.test values (2, 2);")
	// Test that the b value is nil.
	s.tk.MustExec("insert into tidb.test (a) values (3);")
	s.tk.MustExec("insert into tidb.test values (4, 4);")
	// Test that the b value is nil again.
	s.tk.MustExec("insert into tidb.test (a) values (5);")
	s.tk.MustExec("insert tidb.test values (6, 6);")
	s.tk.MustExec("alter table tidb.test add index idx1 (a, b);")
	s.tk.MustExec("admin check table test")
}

func (s *testDBSuite) TestAddIndex(c *C) {
	s.testAddIndex(c, false, "create table test_add_index (c1 bigint, c2 bigint, c3 bigint, primary key(c1))")
	s.testAddIndex(c, true, `create table test_add_index (c1 bigint, c2 bigint, c3 bigint, primary key(c1))
			      partition by range (c2) (
			      partition p1 values less than (61440),
			      partition p2 values less than (122880),
			      partition p3 values less than (204800),
			      partition p4 values less than maxvalue)`)
}

func (s *testDBSuite) testAddIndex(c *C, testPartition bool, createTableSQL string) {
	s.tk = testkit.NewTestKit(c, s.store)
	s.tk.MustExec("use " + s.schemaName)
	s.tk.MustExec("drop table if exists test_add_index")
	s.tk.MustExec(createTableSQL)

	done := make(chan error, 1)
	start := -10
	num := defaultBatchSize
	// first add some rows
	for i := start; i < num; i++ {
		sql := fmt.Sprintf("insert into test_add_index values (%d, %d, %d)", i, i, i)
		s.mustExec(c, sql)
	}
	// Add some discrete rows.
	maxBatch := 20
	batchCnt := 100
	otherKeys := make([]int, 0, batchCnt*maxBatch)
	// Make sure there are no duplicate keys.
	base := defaultBatchSize * 20
	for i := 1; i < batchCnt; i++ {
		n := base + i*defaultBatchSize + i
		for j := 0; j < rand.Intn(maxBatch); j++ {
			n += j
			sql := fmt.Sprintf("insert into test_add_index values (%d, %d, %d)", n, n, n)
			s.mustExec(c, sql)
			otherKeys = append(otherKeys, n)
		}
	}
	// Encounter the value of math.MaxInt64 in middle of
	v := math.MaxInt64 - defaultBatchSize/2
	sql := fmt.Sprintf("insert into test_add_index values (%d, %d, %d)", v, v, v)
	s.mustExec(c, sql)
	otherKeys = append(otherKeys, v)

	sessionExecInGoroutine(c, s.store, "create index c3_index on test_add_index (c3)", done)

	deletedKeys := make(map[int]struct{})

	ticker := time.NewTicker(s.lease / 2)
	defer ticker.Stop()
LOOP:
	for {
		select {
		case err := <-done:
			if err == nil {
				break LOOP
			}
			c.Assert(err, IsNil, Commentf("err:%v", errors.ErrorStack(err)))
		case <-ticker.C:
			// When the server performance is particularly poor,
			// the adding index operation can not be completed.
			// So here is a limit to the number of rows inserted.
			if num > defaultBatchSize*10 {
				break
			}
			step := 10
			// delete some rows, and add some data
			for i := num; i < num+step; i++ {
				n := rand.Intn(num)
				deletedKeys[n] = struct{}{}
				sql := fmt.Sprintf("delete from test_add_index where c1 = %d", n)
				s.mustExec(c, sql)
				sql = fmt.Sprintf("insert into test_add_index values (%d, %d, %d)", i, i, i)
				s.mustExec(c, sql)
			}
			num += step
		}
	}

	// get exists keys
	keys := make([]int, 0, num)
	for i := start; i < num; i++ {
		if _, ok := deletedKeys[i]; ok {
			continue
		}
		keys = append(keys, i)
	}
	keys = append(keys, otherKeys...)

	// test index key
	expectedRows := make([][]interface{}, 0, len(keys))
	for _, key := range keys {
		expectedRows = append(expectedRows, []interface{}{key})
	}
	rows := s.mustQuery(c, fmt.Sprintf("select c1 from test_add_index where c3 >= %d", start))
	matchRows(c, rows, expectedRows)

	// test index range
	for i := 0; i < 100; i++ {
		index := rand.Intn(len(keys) - 3)
		rows := s.mustQuery(c, "select c1 from test_add_index where c3 >= ? limit 3", keys[index])
		matchRows(c, rows, [][]interface{}{{keys[index]}, {keys[index+1]}, {keys[index+2]}})
	}

	if testPartition {
		s.tk.MustExec("admin check table test_add_index")
	}

	// TODO: Support explain in future.
	// rows := s.mustQuery(c, "explain select c1 from test_add_index where c3 >= 100")

	// ay := dumpRows(c, rows)
	// c.Assert(strings.Contains(fmt.Sprintf("%v", ay), "c3_index"), IsTrue)

	// get all row handles
	ctx := s.s.(sessionctx.Context)
	c.Assert(ctx.NewTxn(), IsNil)
	t := s.testGetTable(c, "test_add_index")
	handles := make(map[int64]struct{})
	startKey := t.RecordKey(math.MinInt64)
	err := t.IterRecords(ctx, startKey, t.Cols(),
		func(h int64, data []types.Datum, cols []*table.Column) (bool, error) {
			handles[h] = struct{}{}
			return true, nil
		})
	c.Assert(err, IsNil)

	// check in index
	var nidx table.Index
	for _, tidx := range t.Indices() {
		if tidx.Meta().Name.L == "c3_index" {
			nidx = tidx
			break
		}
	}
	// Make sure there is index with name c3_index.
	c.Assert(nidx, NotNil)
	c.Assert(nidx.Meta().ID, Greater, int64(0))
	ctx.Txn().Rollback()

	c.Assert(ctx.NewTxn(), IsNil)
	defer ctx.Txn().Rollback()

	it, err := nidx.SeekFirst(ctx.Txn())
	c.Assert(err, IsNil)
	defer it.Close()

	for {
		_, h, err := it.Next()
		if terror.ErrorEqual(err, io.EOF) {
			break
		}

		c.Assert(err, IsNil)
		_, ok := handles[h]
		c.Assert(ok, IsTrue)
		delete(handles, h)
	}
	c.Assert(handles, HasLen, 0)

	s.tk.MustExec("drop table test_add_index")
}

func (s *testDBSuite) TestDropIndex(c *C) {
	s.tk = testkit.NewTestKit(c, s.store)
	s.tk.MustExec("use " + s.schemaName)
	s.tk.MustExec("drop table if exists test_drop_index")
	s.tk.MustExec("create table test_drop_index (c1 int, c2 int, c3 int, primary key(c1))")
	s.tk.MustExec("create index c3_index on test_drop_index (c3)")
	done := make(chan error, 1)
	s.mustExec(c, "delete from test_drop_index")

	num := 100
	//  add some rows
	for i := 0; i < num; i++ {
		s.mustExec(c, "insert into test_drop_index values (?, ?, ?)", i, i, i)
	}
	t := s.testGetTable(c, "test_drop_index")
	var c3idx table.Index
	for _, tidx := range t.Indices() {
		if tidx.Meta().Name.L == "c3_index" {
			c3idx = tidx
			break
		}
	}
	c.Assert(c3idx, NotNil)

	sessionExecInGoroutine(c, s.store, "drop index c3_index on test_drop_index", done)

	ticker := time.NewTicker(s.lease / 2)
	defer ticker.Stop()
LOOP:
	for {
		select {
		case err := <-done:
			if err == nil {
				break LOOP
			}
			c.Assert(err, IsNil, Commentf("err:%v", errors.ErrorStack(err)))
		case <-ticker.C:
			step := 10
			// delete some rows, and add some data
			for i := num; i < num+step; i++ {
				n := rand.Intn(num)
				s.mustExec(c, "update test_drop_index set c2 = 1 where c1 = ?", n)
				s.mustExec(c, "insert into test_drop_index values (?, ?, ?)", i, i, i)
			}
			num += step
		}
	}

	rows := s.mustQuery(c, "explain select c1 from test_drop_index where c3 >= 0")
	c.Assert(strings.Contains(fmt.Sprintf("%v", rows), "c3_index"), IsFalse)

	// check in index, must no index in kv
	ctx := s.s.(sessionctx.Context)

	// Make sure there is no index with name c3_index.
	t = s.testGetTable(c, "test_drop_index")
	var nidx table.Index
	for _, tidx := range t.Indices() {
		if tidx.Meta().Name.L == "c3_index" {
			nidx = tidx
			break
		}
	}
	c.Assert(nidx, IsNil)

	idx := tables.NewIndex(t.Meta().ID, c3idx.Meta())
	checkDelRangeDone(c, ctx, idx)
	s.tk.MustExec("drop table test_drop_index")
}

func checkDelRangeDone(c *C, ctx sessionctx.Context, idx table.Index) {
	startTime := time.Now()
	f := func() map[int64]struct{} {
		handles := make(map[int64]struct{})

		c.Assert(ctx.NewTxn(), IsNil)
		defer ctx.Txn().Rollback()

		it, err := idx.SeekFirst(ctx.Txn())
		c.Assert(err, IsNil)
		defer it.Close()

		for {
			_, h, err := it.Next()
			if terror.ErrorEqual(err, io.EOF) {
				break
			}

			c.Assert(err, IsNil)
			handles[h] = struct{}{}
		}
		return handles
	}

	var handles map[int64]struct{}
	for i := 0; i < waitForCleanDataRound; i++ {
		handles = f()
		if len(handles) != 0 {
			time.Sleep(waitForCleanDataInterval)
		} else {
			break
		}
	}
	c.Assert(handles, HasLen, 0, Commentf("take time %v", time.Since(startTime)))
}

func (s *testDBSuite) TestAddIndexWithDupCols(c *C) {
	s.tk = testkit.NewTestKit(c, s.store)
	s.tk.MustExec("use " + s.schemaName)
	err1 := infoschema.ErrColumnExists.GenByArgs("b")
	err2 := infoschema.ErrColumnExists.GenByArgs("B")

	s.tk.MustExec("create table test_add_index_with_dup (a int, b int)")
	_, err := s.tk.Exec("create index c on test_add_index_with_dup(b, a, b)")
	c.Check(err1.Equal(err), Equals, true)

	_, err = s.tk.Exec("create index c on test_add_index_with_dup(b, a, B)")
	c.Check(err2.Equal(err), Equals, true)

	_, err = s.tk.Exec("alter table test_add_index_with_dup add index c (b, a, b)")
	c.Check(err1.Equal(err), Equals, true)

	_, err = s.tk.Exec("alter table test_add_index_with_dup add index c (b, a, B)")
	c.Check(err2.Equal(err), Equals, true)

	s.tk.MustExec("drop table test_add_index_with_dup")
}

func (s *testDBSuite) showColumns(c *C, tableName string) [][]interface{} {
	return s.mustQuery(c, fmt.Sprintf("show columns from %s", tableName))
}

func (s *testDBSuite) TestIssue2293(c *C) {
	s.tk = testkit.NewTestKit(c, s.store)
	s.tk.MustExec("use " + s.schemaName)
	s.tk.MustExec("create table t_issue_2293 (a int)")
	sql := "alter table t_issue_2293 add b int not null default 'a'"
	s.testErrorCode(c, sql, tmysql.ErrInvalidDefault)
	s.tk.MustExec("insert into t_issue_2293 value(1)")
	s.tk.MustQuery("select * from t_issue_2293").Check(testkit.Rows("1"))
}

func (s *testDBSuite) TestIssue6101(c *C) {
	s.tk = testkit.NewTestKit(c, s.store)
	s.tk.MustExec("use " + s.schemaName)
	s.tk.MustExec("create table t1 (quantity decimal(2) unsigned);")
	_, err := s.tk.Exec("insert into t1 values (500), (-500), (~0), (-1);")
	terr := errors.Trace(err).(*errors.Err).Cause().(*terror.Error)
	c.Assert(terr.Code(), Equals, terror.ErrCode(tmysql.ErrWarnDataOutOfRange))
	s.tk.MustExec("drop table t1")

	s.tk.MustExec("set sql_mode=''")
	s.tk.MustExec("create table t1 (quantity decimal(2) unsigned);")
	s.tk.MustExec("insert into t1 values (500), (-500), (~0), (-1);")
	s.tk.MustQuery("select * from t1").Check(testkit.Rows("99", "0", "99", "0"))
	s.tk.MustExec("drop table t1")
}

func (s *testDBSuite) TestCreateIndexType(c *C) {
	s.tk = testkit.NewTestKit(c, s.store)
	s.tk.MustExec("use " + s.schemaName)
	sql := `CREATE TABLE test_index (
		price int(5) DEFAULT '0' NOT NULL,
		area varchar(40) DEFAULT '' NOT NULL,
		type varchar(40) DEFAULT '' NOT NULL,
		transityes set('a','b'),
		shopsyes enum('Y','N') DEFAULT 'Y' NOT NULL,
		schoolsyes enum('Y','N') DEFAULT 'Y' NOT NULL,
		petsyes enum('Y','N') DEFAULT 'Y' NOT NULL,
		KEY price (price,area,type,transityes,shopsyes,schoolsyes,petsyes));`
	s.tk.MustExec(sql)
}

func (s *testDBSuite) TestIssue3833(c *C) {
	s.tk = testkit.NewTestKit(c, s.store)
	s.tk.MustExec("use " + s.schemaName)
	s.tk.MustExec("create table issue3833 (b char(0))")
	s.testErrorCode(c, "create index idx on issue3833 (b)", tmysql.ErrWrongKeyColumn)
	s.testErrorCode(c, "alter table issue3833 add index idx (b)", tmysql.ErrWrongKeyColumn)
	s.testErrorCode(c, "create table issue3833_2 (b char(0), index (b))", tmysql.ErrWrongKeyColumn)
}

func (s *testDBSuite) TestColumn(c *C) {
	s.tk = testkit.NewTestKit(c, s.store)
	s.tk.MustExec("use " + s.schemaName)
	s.tk.MustExec("create table t2 (c1 int, c2 int, c3 int)")
	s.testAddColumn(c)
	s.testDropColumn(c)
	s.tk.MustExec("drop table t2")
}

func (s *testDBSuite) TestAddColumnTooMany(c *C) {
	s.tk = testkit.NewTestKit(c, s.store)
	s.tk.MustExec("use test")
	count := ddl.TableColumnCountLimit - 1
	var cols []string
	for i := 0; i < count; i++ {
		cols = append(cols, fmt.Sprintf("a%d int", i))
	}
	createSQL := fmt.Sprintf("create table t_column_too_many (%s)", strings.Join(cols, ","))
	s.tk.MustExec(createSQL)
	s.tk.MustExec("alter table t_column_too_many add column a_512 int")
	alterSQL := "alter table t_column_too_many add column a_513 int"
	s.testErrorCode(c, alterSQL, tmysql.ErrTooManyFields)
}

func sessionExec(c *C, s kv.Storage, sql string) {
	se, err := session.CreateSession4Test(s)
	c.Assert(err, IsNil)
	_, err = se.Execute(context.Background(), "use test_db")
	c.Assert(err, IsNil)
	rs, err := se.Execute(context.Background(), sql)
	c.Assert(err, IsNil, Commentf("err:%v", errors.ErrorStack(err)))
	c.Assert(rs, IsNil)
	se.Close()
}

func sessionExecInGoroutine(c *C, s kv.Storage, sql string, done chan error) {
	execMultiSQLInGoroutine(c, s, "test_db", []string{sql}, done)
}

func execMultiSQLInGoroutine(c *C, s kv.Storage, dbName string, multiSQL []string, done chan error) {
	go func() {
		se, err := session.CreateSession4Test(s)
		if err != nil {
			done <- errors.Trace(err)
			return
		}
		defer se.Close()
		_, err = se.Execute(context.Background(), "use "+dbName)
		if err != nil {
			done <- errors.Trace(err)
			return
		}
		for _, sql := range multiSQL {
			rs, err := se.Execute(context.Background(), sql)
			if err != nil {
				done <- errors.Trace(err)
				return
			}
			if rs != nil {
				done <- errors.Errorf("RecordSet should be empty.")
				return
			}
			done <- nil
		}
	}()
}

func (s *testDBSuite) testAddColumn(c *C) {
	done := make(chan error, 1)

	num := defaultBatchSize + 10
	// add some rows
	for i := 0; i < num; i++ {
		s.mustExec(c, "insert into t2 values (?, ?, ?)", i, i, i)
	}

	sessionExecInGoroutine(c, s.store, "alter table t2 add column c4 int default -1", done)

	ticker := time.NewTicker(s.lease / 2)
	defer ticker.Stop()
	step := 10
LOOP:
	for {
		select {
		case err := <-done:
			if err == nil {
				break LOOP
			}
			c.Assert(err, IsNil, Commentf("err:%v", errors.ErrorStack(err)))
		case <-ticker.C:
			// delete some rows, and add some data
			for i := num; i < num+step; i++ {
				n := rand.Intn(num)
				s.tk.MustExec("begin")
				s.tk.MustExec("delete from t2 where c1 = ?", n)
				s.tk.MustExec("commit")

				// Make sure that statement of insert and show use the same infoSchema.
				s.tk.MustExec("begin")
				_, err := s.tk.Exec("insert into t2 values (?, ?, ?)", i, i, i)
				if err != nil {
					// if err is failed, the column number must be 4 now.
					values := s.showColumns(c, "t2")
					c.Assert(values, HasLen, 4, Commentf("err:%v", errors.ErrorStack(err)))
				}
				s.tk.MustExec("commit")
			}
			num += step
		}
	}

	// add data, here c4 must exist
	for i := num; i < num+step; i++ {
		s.tk.MustExec("insert into t2 values (?, ?, ?, ?)", i, i, i, i)
	}

	rows := s.mustQuery(c, "select count(c4) from t2")
	c.Assert(rows, HasLen, 1)
	c.Assert(rows[0], HasLen, 1)
	count, err := strconv.ParseInt(rows[0][0].(string), 10, 64)
	c.Assert(err, IsNil)
	c.Assert(count, Greater, int64(0))

	rows = s.mustQuery(c, "select count(c4) from t2 where c4 = -1")
	matchRows(c, rows, [][]interface{}{{count - int64(step)}})

	for i := num; i < num+step; i++ {
		rows = s.mustQuery(c, "select c4 from t2 where c4 = ?", i)
		matchRows(c, rows, [][]interface{}{{i}})
	}

	ctx := s.s.(sessionctx.Context)
	t := s.testGetTable(c, "t2")
	i := 0
	j := 0
	ctx.NewTxn()
	defer ctx.Txn().Rollback()
	err = t.IterRecords(ctx, t.FirstKey(), t.Cols(),
		func(h int64, data []types.Datum, cols []*table.Column) (bool, error) {
			i++
			// c4 must be -1 or > 0
			v, err1 := data[3].ToInt64(ctx.GetSessionVars().StmtCtx)
			c.Assert(err1, IsNil)
			if v == -1 {
				j++
			} else {
				c.Assert(v, Greater, int64(0))
			}
			return true, nil
		})
	c.Assert(err, IsNil)
	c.Assert(i, Equals, int(count))
	c.Assert(i, LessEqual, num+step)
	c.Assert(j, Equals, int(count)-step)

	// for modifying columns after adding columns
	s.tk.MustExec("alter table t2 modify c4 int default 11")
	for i := num + step; i < num+step+10; i++ {
		s.mustExec(c, "insert into t2 values (?, ?, ?, ?)", i, i, i, i)
	}
	rows = s.mustQuery(c, "select count(c4) from t2 where c4 = -1")
	matchRows(c, rows, [][]interface{}{{count - int64(step)}})

	// add timestamp type column
	s.mustExec(c, "create table test_on_update_c (c1 int, c2 timestamp);")
	s.mustExec(c, "alter table test_on_update_c add column c3 timestamp null default '2017-02-11' on update current_timestamp;")
	is := domain.GetDomain(ctx).InfoSchema()
	tbl, err := is.TableByName(model.NewCIStr("test_db"), model.NewCIStr("test_on_update_c"))
	c.Assert(err, IsNil)
	tblInfo := tbl.Meta()
	colC := tblInfo.Columns[2]
	c.Assert(colC.Tp, Equals, mysql.TypeTimestamp)
	hasNotNull := tmysql.HasNotNullFlag(colC.Flag)
	c.Assert(hasNotNull, IsFalse)
	// add datetime type column
	s.mustExec(c, "create table test_on_update_d (c1 int, c2 datetime);")
	s.mustExec(c, "alter table test_on_update_d add column c3 datetime on update current_timestamp;")
	is = domain.GetDomain(ctx).InfoSchema()
	tbl, err = is.TableByName(model.NewCIStr("test_db"), model.NewCIStr("test_on_update_d"))
	c.Assert(err, IsNil)
	tblInfo = tbl.Meta()
	colC = tblInfo.Columns[2]
	c.Assert(colC.Tp, Equals, mysql.TypeDatetime)
	hasNotNull = tmysql.HasNotNullFlag(colC.Flag)
	c.Assert(hasNotNull, IsFalse)
}

func (s *testDBSuite) testDropColumn(c *C) {
	done := make(chan error, 1)
	s.mustExec(c, "delete from t2")

	num := 100
	// add some rows
	for i := 0; i < num; i++ {
		s.mustExec(c, "insert into t2 values (?, ?, ?, ?)", i, i, i, i)
	}

	// get c4 column id
	sessionExecInGoroutine(c, s.store, "alter table t2 drop column c4", done)

	ticker := time.NewTicker(s.lease / 2)
	defer ticker.Stop()
	step := 10
LOOP:
	for {
		select {
		case err := <-done:
			if err == nil {
				break LOOP
			}
			c.Assert(err, IsNil, Commentf("err:%v", errors.ErrorStack(err)))
		case <-ticker.C:
			// delete some rows, and add some data
			for i := num; i < num+step; i++ {
				// Make sure that statement of insert and show use the same infoSchema.
				s.tk.MustExec("begin")
				_, err := s.tk.Exec("insert into t2 values (?, ?, ?)", i, i, i)
				if err != nil {
					// If executing is failed, the column number must be 4 now.
					values := s.showColumns(c, "t2")
					c.Assert(values, HasLen, 4, Commentf("err:%v", errors.ErrorStack(err)))
				}
				s.tk.MustExec("commit")
			}
			num += step
		}
	}

	// add data, here c4 must not exist
	for i := num; i < num+step; i++ {
		s.mustExec(c, "insert into t2 values (?, ?, ?)", i, i, i)
	}

	rows := s.mustQuery(c, "select count(*) from t2")
	c.Assert(rows, HasLen, 1)
	c.Assert(rows[0], HasLen, 1)
	count, err := strconv.ParseInt(rows[0][0].(string), 10, 64)
	c.Assert(err, IsNil)
	c.Assert(count, Greater, int64(0))
}

// TestDropColumn is for inserting value with a to-be-dropped column when do drop column.
// Column info from schema in build-insert-plan should be public only,
// otherwise they will not be consist with Table.Col(), then the server will panic.
func (s *testDBSuite) TestDropColumn(c *C) {
	s.tk = testkit.NewTestKit(c, s.store)
	s.tk.MustExec("create database drop_col_db")
	s.tk.MustExec("use drop_col_db")
	s.tk.MustExec("create table t2 (c1 int, c2 int, c3 int)")
	num := 50
	dmlDone := make(chan error, num)
	ddlDone := make(chan error, num)

	multiDDL := make([]string, 0, num)
	for i := 0; i < num/2; i++ {
		multiDDL = append(multiDDL, "alter table t2 add column c4 int", "alter table t2 drop column c4")
	}
	execMultiSQLInGoroutine(c, s.store, "drop_col_db", multiDDL, ddlDone)
	for i := 0; i < num; i++ {
		execMultiSQLInGoroutine(c, s.store, "drop_col_db", []string{"insert into t2 set c1 = 1, c2 = 1, c3 = 1, c4 = 1"}, dmlDone)
	}
	for i := 0; i < num; i++ {
		select {
		case err := <-ddlDone:
			c.Assert(err, IsNil, Commentf("err:%v", errors.ErrorStack(err)))
		}
	}

	s.tk.MustExec("drop database drop_col_db")
}

func (s *testDBSuite) TestPrimaryKey(c *C) {
	s.tk = testkit.NewTestKit(c, s.store)
	s.tk.MustExec("use " + s.schemaName)

	s.mustExec(c, "create table primary_key_test (a int, b varchar(10))")
	_, err := s.tk.Exec("alter table primary_key_test add primary key(a)")
	c.Assert(ddl.ErrUnsupportedModifyPrimaryKey.Equal(err), IsTrue)
	_, err = s.tk.Exec("alter table primary_key_test drop primary key")
	c.Assert(ddl.ErrUnsupportedModifyPrimaryKey.Equal(err), IsTrue)
}

func (s *testDBSuite) TestChangeColumn(c *C) {
	s.tk = testkit.NewTestKit(c, s.store)
	s.tk.MustExec("use " + s.schemaName)

	s.mustExec(c, "create table t3 (a int default '0', b varchar(10), d int not null default '0')")
	s.mustExec(c, "insert into t3 set b = 'a'")
	s.tk.MustQuery("select a from t3").Check(testkit.Rows("0"))
	s.mustExec(c, "alter table t3 change a aa bigint")
	s.mustExec(c, "insert into t3 set b = 'b'")
	s.tk.MustQuery("select aa from t3").Check(testkit.Rows("0", "<nil>"))
	// for no default flag
	s.mustExec(c, "alter table t3 change d dd bigint not null")
	ctx := s.tk.Se.(sessionctx.Context)
	is := domain.GetDomain(ctx).InfoSchema()
	tbl, err := is.TableByName(model.NewCIStr("test_db"), model.NewCIStr("t3"))
	c.Assert(err, IsNil)
	tblInfo := tbl.Meta()
	colD := tblInfo.Columns[2]
	hasNoDefault := tmysql.HasNoDefaultValueFlag(colD.Flag)
	c.Assert(hasNoDefault, IsTrue)
	// for the following definitions: 'not null', 'null', 'default value' and 'comment'
	s.mustExec(c, "alter table t3 change b b varchar(20) null default 'c' comment 'my comment'")
	is = domain.GetDomain(ctx).InfoSchema()
	tbl, err = is.TableByName(model.NewCIStr("test_db"), model.NewCIStr("t3"))
	c.Assert(err, IsNil)
	tblInfo = tbl.Meta()
	colB := tblInfo.Columns[1]
	c.Assert(colB.Comment, Equals, "my comment")
	hasNotNull := tmysql.HasNotNullFlag(colB.Flag)
	c.Assert(hasNotNull, IsFalse)
	s.mustExec(c, "insert into t3 set aa = 3, dd = 5")
	s.tk.MustQuery("select b from t3").Check(testkit.Rows("a", "b", "c"))
	// for timestamp
	s.mustExec(c, "alter table t3 add column c timestamp not null")
	s.mustExec(c, "alter table t3 change c c timestamp null default '2017-02-11' comment 'col c comment' on update current_timestamp")
	is = domain.GetDomain(ctx).InfoSchema()
	tbl, err = is.TableByName(model.NewCIStr("test_db"), model.NewCIStr("t3"))
	c.Assert(err, IsNil)
	tblInfo = tbl.Meta()
	colC := tblInfo.Columns[3]
	c.Assert(colC.Comment, Equals, "col c comment")
	hasNotNull = tmysql.HasNotNullFlag(colC.Flag)
	c.Assert(hasNotNull, IsFalse)
	// for enum
	s.mustExec(c, "alter table t3 add column en enum('a', 'b', 'c') not null default 'a'")

	// for failing tests
	sql := "alter table t3 change aa a bigint default ''"
	s.testErrorCode(c, sql, tmysql.ErrInvalidDefault)
	sql = "alter table t3 change a testx.t3.aa bigint"
	s.testErrorCode(c, sql, tmysql.ErrWrongDBName)
	sql = "alter table t3 change t.a aa bigint"
	s.testErrorCode(c, sql, tmysql.ErrWrongTableName)
	sql = "alter table t3 change aa a bigint not null"
	s.testErrorCode(c, sql, tmysql.ErrUnknown)
	sql = "alter table t3 modify en enum('a', 'z', 'b', 'c') not null default 'a'"
	s.testErrorCode(c, sql, tmysql.ErrUnknown)
	// Rename to an existing column.
	s.mustExec(c, "alter table t3 add column a bigint")
	sql = "alter table t3 change aa a bigint"
	s.testErrorCode(c, sql, tmysql.ErrDupFieldName)

	s.tk.MustExec("drop table t3")
}

func (s *testDBSuite) TestAlterColumn(c *C) {
	s.tk = testkit.NewTestKit(c, s.store)
	s.tk.MustExec("use " + s.schemaName)

	s.mustExec(c, "create table test_alter_column (a int default 111, b varchar(8), c varchar(8) not null, d timestamp on update current_timestamp)")
	s.mustExec(c, "insert into test_alter_column set b = 'a', c = 'aa'")
	s.tk.MustQuery("select a from test_alter_column").Check(testkit.Rows("111"))
	ctx := s.tk.Se.(sessionctx.Context)
	is := domain.GetDomain(ctx).InfoSchema()
	tbl, err := is.TableByName(model.NewCIStr("test_db"), model.NewCIStr("test_alter_column"))
	c.Assert(err, IsNil)
	tblInfo := tbl.Meta()
	colA := tblInfo.Columns[0]
	hasNoDefault := tmysql.HasNoDefaultValueFlag(colA.Flag)
	c.Assert(hasNoDefault, IsFalse)
	s.mustExec(c, "alter table test_alter_column alter column a set default 222")
	s.mustExec(c, "insert into test_alter_column set b = 'b', c = 'bb'")
	s.tk.MustQuery("select a from test_alter_column").Check(testkit.Rows("111", "222"))
	is = domain.GetDomain(ctx).InfoSchema()
	tbl, err = is.TableByName(model.NewCIStr("test_db"), model.NewCIStr("test_alter_column"))
	c.Assert(err, IsNil)
	tblInfo = tbl.Meta()
	colA = tblInfo.Columns[0]
	hasNoDefault = tmysql.HasNoDefaultValueFlag(colA.Flag)
	c.Assert(hasNoDefault, IsFalse)
	s.mustExec(c, "alter table test_alter_column alter column b set default null")
	s.mustExec(c, "insert into test_alter_column set c = 'cc'")
	s.tk.MustQuery("select b from test_alter_column").Check(testkit.Rows("a", "b", "<nil>"))
	is = domain.GetDomain(ctx).InfoSchema()
	tbl, err = is.TableByName(model.NewCIStr("test_db"), model.NewCIStr("test_alter_column"))
	c.Assert(err, IsNil)
	tblInfo = tbl.Meta()
	colC := tblInfo.Columns[2]
	hasNoDefault = tmysql.HasNoDefaultValueFlag(colC.Flag)
	c.Assert(hasNoDefault, IsTrue)
	s.mustExec(c, "alter table test_alter_column alter column c set default 'xx'")
	s.mustExec(c, "insert into test_alter_column set a = 123")
	s.tk.MustQuery("select c from test_alter_column").Check(testkit.Rows("aa", "bb", "cc", "xx"))
	is = domain.GetDomain(ctx).InfoSchema()
	tbl, err = is.TableByName(model.NewCIStr("test_db"), model.NewCIStr("test_alter_column"))
	c.Assert(err, IsNil)
	tblInfo = tbl.Meta()
	colC = tblInfo.Columns[2]
	hasNoDefault = tmysql.HasNoDefaultValueFlag(colC.Flag)
	c.Assert(hasNoDefault, IsFalse)
	// TODO: After fix issue 2606.
	// s.mustExec(c, "alter table test_alter_column alter column d set default null")
	s.mustExec(c, "alter table test_alter_column alter column a drop default")
	s.mustExec(c, "insert into test_alter_column set b = 'd', c = 'dd'")
	s.tk.MustQuery("select a from test_alter_column").Check(testkit.Rows("111", "222", "222", "123", "<nil>"))

	// for failing tests
	sql := "alter table db_not_exist.test_alter_column alter column b set default 'c'"
	s.testErrorCode(c, sql, tmysql.ErrNoSuchTable)
	sql = "alter table test_not_exist alter column b set default 'c'"
	s.testErrorCode(c, sql, tmysql.ErrNoSuchTable)
	sql = "alter table test_alter_column alter column col_not_exist set default 'c'"
	s.testErrorCode(c, sql, tmysql.ErrBadField)
	sql = "alter table test_alter_column alter column c set default null"
	s.testErrorCode(c, sql, tmysql.ErrInvalidDefault)

	// The followings tests whether adding constraints via change / modify column
	// is forbidden as expected.
	s.mustExec(c, "drop table if exists mc")
	s.mustExec(c, "create table mc(a int key, b int, c int)")
	_, err = s.tk.Exec("alter table mc modify column a int key") // Adds a new primary key
	c.Assert(err, NotNil)
	_, err = s.tk.Exec("alter table mc modify column c int unique") // Adds a new unique key
	c.Assert(err, NotNil)
	result := s.tk.MustQuery("show create table mc")
	createSQL := result.Rows()[0][1]
	expected := "CREATE TABLE `mc` (\n  `a` int(11) NOT NULL,\n  `b` int(11) DEFAULT NULL,\n  `c` int(11) DEFAULT NULL,\n  PRIMARY KEY (`a`)\n) ENGINE=InnoDB DEFAULT CHARSET=utf8 COLLATE=utf8_bin"
	c.Assert(createSQL, Equals, expected)

	// Change / modify column should preserve index options.
	s.mustExec(c, "drop table if exists mc")
	s.mustExec(c, "create table mc(a int key, b int, c int unique)")
	s.mustExec(c, "alter table mc modify column a bigint") // NOT NULL & PRIMARY KEY should be preserved
	s.mustExec(c, "alter table mc modify column b bigint")
	s.mustExec(c, "alter table mc modify column c bigint") // Unique should be preserved
	result = s.tk.MustQuery("show create table mc")
	createSQL = result.Rows()[0][1]
	expected = "CREATE TABLE `mc` (\n  `a` bigint(20) NOT NULL,\n  `b` bigint(20) DEFAULT NULL,\n  `c` bigint(20) DEFAULT NULL,\n  PRIMARY KEY (`a`),\n  UNIQUE KEY `c` (`c`)\n) ENGINE=InnoDB DEFAULT CHARSET=utf8 COLLATE=utf8_bin"
	c.Assert(createSQL, Equals, expected)

	// Dropping or keeping auto_increment is allowed, however adding is not allowed.
	s.mustExec(c, "drop table if exists mc")
	s.mustExec(c, "create table mc(a int key auto_increment, b int)")
	s.mustExec(c, "alter table mc modify column a bigint auto_increment") // Keeps auto_increment
	result = s.tk.MustQuery("show create table mc")
	createSQL = result.Rows()[0][1]
	expected = "CREATE TABLE `mc` (\n  `a` bigint(20) NOT NULL AUTO_INCREMENT,\n  `b` int(11) DEFAULT NULL,\n  PRIMARY KEY (`a`)\n) ENGINE=InnoDB DEFAULT CHARSET=utf8 COLLATE=utf8_bin"
	s.mustExec(c, "alter table mc modify column a bigint") // Drops auto_increment
	result = s.tk.MustQuery("show create table mc")
	createSQL = result.Rows()[0][1]
	expected = "CREATE TABLE `mc` (\n  `a` bigint(20) NOT NULL,\n  `b` int(11) DEFAULT NULL,\n  PRIMARY KEY (`a`)\n) ENGINE=InnoDB DEFAULT CHARSET=utf8 COLLATE=utf8_bin"
	c.Assert(createSQL, Equals, expected)
	_, err = s.tk.Exec("alter table mc modify column a bigint auto_increment") // Adds auto_increment should throw error
	c.Assert(err, NotNil)
}

func (s *testDBSuite) mustExec(c *C, query string, args ...interface{}) {
	s.tk.MustExec(query, args...)
}

func (s *testDBSuite) mustQuery(c *C, query string, args ...interface{}) [][]interface{} {
	r := s.tk.MustQuery(query, args...)
	return r.Rows()
}

func matchRows(c *C, rows [][]interface{}, expected [][]interface{}) {
	c.Assert(len(rows), Equals, len(expected), Commentf("got %v, expected %v", rows, expected))
	for i := range rows {
		match(c, rows[i], expected[i]...)
	}
}

func match(c *C, row []interface{}, expected ...interface{}) {
	c.Assert(len(row), Equals, len(expected))
	for i := range row {
		got := fmt.Sprintf("%v", row[i])
		need := fmt.Sprintf("%v", expected[i])
		c.Assert(got, Equals, need)
	}
}

func (s *testDBSuite) TestUpdateMultipleTable(c *C) {
	tk := testkit.NewTestKit(c, s.store)
	s.tk.MustExec("create database umt_db")
	tk.MustExec("use umt_db")
	tk.MustExec("create table t1 (c1 int, c2 int)")
	tk.MustExec("insert t1 values (1, 1), (2, 2)")
	tk.MustExec("create table t2 (c1 int, c2 int)")
	tk.MustExec("insert t2 values (1, 3), (2, 5)")
	ctx := tk.Se.(sessionctx.Context)
	dom := domain.GetDomain(ctx)
	is := dom.InfoSchema()
	db, ok := is.SchemaByName(model.NewCIStr("umt_db"))
	c.Assert(ok, IsTrue)
	t1Tbl, err := is.TableByName(model.NewCIStr("umt_db"), model.NewCIStr("t1"))
	c.Assert(err, IsNil)
	t1Info := t1Tbl.Meta()

	// Add a new column in write only state.
	newColumn := &model.ColumnInfo{
		ID:                 100,
		Name:               model.NewCIStr("c3"),
		Offset:             2,
		DefaultValue:       9,
		OriginDefaultValue: 9,
		FieldType:          *types.NewFieldType(tmysql.TypeLonglong),
		State:              model.StateWriteOnly,
	}
	t1Info.Columns = append(t1Info.Columns, newColumn)

	kv.RunInNewTxn(s.store, false, func(txn kv.Transaction) error {
		m := meta.NewMeta(txn)
		_, err = m.GenSchemaVersion()
		c.Assert(err, IsNil)
		c.Assert(m.UpdateTable(db.ID, t1Info), IsNil)
		return nil
	})
	err = dom.Reload()
	c.Assert(err, IsNil)

	tk.MustExec("update t1, t2 set t1.c1 = 8, t2.c2 = 10 where t1.c2 = t2.c1")
	tk.MustQuery("select * from t1").Check(testkit.Rows("8 1", "8 2"))
	tk.MustQuery("select * from t2").Check(testkit.Rows("1 10", "2 10"))

	newColumn.State = model.StatePublic

	kv.RunInNewTxn(s.store, false, func(txn kv.Transaction) error {
		m := meta.NewMeta(txn)
		_, err = m.GenSchemaVersion()
		c.Assert(err, IsNil)
		c.Assert(m.UpdateTable(db.ID, t1Info), IsNil)
		return nil
	})
	err = dom.Reload()
	c.Assert(err, IsNil)

	tk.MustQuery("select * from t1").Check(testkit.Rows("8 1 9", "8 2 9"))
	tk.MustExec("drop database umt_db")
}

func (s *testDBSuite) TestCreateTableTooLarge(c *C) {
	s.tk = testkit.NewTestKit(c, s.store)
	s.tk.MustExec("use test")

	sql := "create table t_too_large ("
	cnt := 3000
	for i := 1; i <= cnt; i++ {
		sql += fmt.Sprintf("a%d double, b%d double, c%d double, d%d double", i, i, i, i)
		if i != cnt {
			sql += ","
		}
	}
	sql += ");"
	s.testErrorCode(c, sql, tmysql.ErrTooManyFields)

	originLimit := ddl.TableColumnCountLimit
	ddl.TableColumnCountLimit = cnt * 4
	_, err := s.tk.Exec(sql)
	c.Assert(kv.ErrEntryTooLarge.Equal(err), IsTrue, Commentf("err:%v", err))
	ddl.TableColumnCountLimit = originLimit
}

func (s *testDBSuite) TestCreateTableWithLike(c *C) {
	s.tk = testkit.NewTestKit(c, s.store)
	// for the same database
	s.tk.MustExec("create database ctwl_db")
	s.tk.MustExec("use ctwl_db")
	s.tk.MustExec("create table tt(id int primary key)")
	s.tk.MustExec("create table t (c1 int not null auto_increment, c2 int, constraint cc foreign key (c2) references tt(id), primary key(c1)) auto_increment = 10")
	s.tk.MustExec("insert into t set c2=1")
	s.tk.MustExec("create table t1 like ctwl_db.t")
	s.tk.MustExec("insert into t1 set c2=11")
	s.tk.MustExec("create table t2 (like ctwl_db.t1)")
	s.tk.MustExec("insert into t2 set c2=12")
	s.tk.MustQuery("select * from t").Check(testkit.Rows("10 1"))
	s.tk.MustQuery("select * from t1").Check(testkit.Rows("1 11"))
	s.tk.MustQuery("select * from t2").Check(testkit.Rows("1 12"))
	ctx := s.tk.Se.(sessionctx.Context)
	is := domain.GetDomain(ctx).InfoSchema()
	tbl1, err := is.TableByName(model.NewCIStr("ctwl_db"), model.NewCIStr("t1"))
	c.Assert(err, IsNil)
	tbl1Info := tbl1.Meta()
	c.Assert(tbl1Info.ForeignKeys, IsNil)
	c.Assert(tbl1Info.PKIsHandle, Equals, true)
	col := tbl1Info.Columns[0]
	hasNotNull := tmysql.HasNotNullFlag(col.Flag)
	c.Assert(hasNotNull, IsTrue)
	tbl2, err := is.TableByName(model.NewCIStr("ctwl_db"), model.NewCIStr("t2"))
	c.Assert(err, IsNil)
	tbl2Info := tbl2.Meta()
	c.Assert(tbl2Info.ForeignKeys, IsNil)
	c.Assert(tbl2Info.PKIsHandle, Equals, true)
	c.Assert(tmysql.HasNotNullFlag(tbl2Info.Columns[0].Flag), IsTrue)

	// for different databases
	s.tk.MustExec("create database ctwl_db1")
	s.tk.MustExec("use ctwl_db1")
	s.tk.MustExec("create table t1 like ctwl_db.t")
	s.tk.MustExec("insert into t1 set c2=11")
	s.tk.MustQuery("select * from t1").Check(testkit.Rows("1 11"))
	is = domain.GetDomain(ctx).InfoSchema()
	tbl1, err = is.TableByName(model.NewCIStr("ctwl_db1"), model.NewCIStr("t1"))
	c.Assert(err, IsNil)
	c.Assert(tbl1.Meta().ForeignKeys, IsNil)

	// for failure cases
	failSQL := fmt.Sprintf("create table t1 like test_not_exist.t")
	s.testErrorCode(c, failSQL, tmysql.ErrNoSuchTable)
	failSQL = fmt.Sprintf("create table t1 like test.t_not_exist")
	s.testErrorCode(c, failSQL, tmysql.ErrNoSuchTable)
	failSQL = fmt.Sprintf("create table t1 (like test_not_exist.t)")
	s.testErrorCode(c, failSQL, tmysql.ErrNoSuchTable)
	failSQL = fmt.Sprintf("create table test_not_exis.t1 like ctwl_db.t")
	s.testErrorCode(c, failSQL, tmysql.ErrBadDB)
	failSQL = fmt.Sprintf("create table t1 like ctwl_db.t")
	s.testErrorCode(c, failSQL, tmysql.ErrTableExists)

	s.tk.MustExec("drop database ctwl_db")
	s.tk.MustExec("drop database ctwl_db1")
}

func (s *testDBSuite) TestCreateTable(c *C) {
	s.tk.MustExec("use test")
	s.tk.MustExec("CREATE TABLE `t` (`a` double DEFAULT 1.0 DEFAULT now() DEFAULT 2.0 );")
	s.tk.MustExec("CREATE TABLE IF NOT EXISTS `t` (`a` double DEFAULT 1.0 DEFAULT now() DEFAULT 2.0 );")
	ctx := s.tk.Se.(sessionctx.Context)
	is := domain.GetDomain(ctx).InfoSchema()
	tbl, err := is.TableByName(model.NewCIStr("test"), model.NewCIStr("t"))
	c.Assert(err, IsNil)
	cols := tbl.Cols()

	c.Assert(len(cols), Equals, 1)
	col := cols[0]
	c.Assert(col.Name.L, Equals, "a")
	d, ok := col.DefaultValue.(string)
	c.Assert(ok, IsTrue)
	c.Assert(d, Equals, "2.0")

	s.tk.MustExec("drop table t")

	_, err = s.tk.Exec("CREATE TABLE `t` (`a` int) DEFAULT CHARSET=abcdefg")
	c.Assert(err, NotNil)
}

func (s *testDBSuite) TestCreateTableWithPartition(c *C) {
	s.tk = testkit.NewTestKit(c, s.store)
	s.tk.MustExec("use test;")
	s.tk.MustExec("drop table if exists tp;")
	s.tk.MustExec(`CREATE TABLE tp (a int) PARTITION BY RANGE(a) (
	PARTITION p0 VALUES LESS THAN (10),
	PARTITION p1 VALUES LESS THAN (20),
	PARTITION p2 VALUES LESS THAN (MAXVALUE)
	);`)
	ctx := s.tk.Se.(sessionctx.Context)
	is := domain.GetDomain(ctx).InfoSchema()
	tbl, err := is.TableByName(model.NewCIStr("test"), model.NewCIStr("tp"))
	c.Assert(err, IsNil)
	c.Assert(tbl.Meta().Partition, NotNil)
	part := tbl.Meta().Partition
	c.Assert(part.Type, Equals, model.PartitionTypeRange)
	c.Assert(part.Expr, Equals, "`a`")
	for _, pdef := range part.Definitions {
		c.Assert(pdef.ID, Greater, int64(0))
	}
	c.Assert(part.Definitions, HasLen, 3)
	c.Assert(part.Definitions[0].LessThan[0], Equals, "10")
	c.Assert(part.Definitions[0].Name.L, Equals, "p0")
	c.Assert(part.Definitions[1].LessThan[0], Equals, "20")
	c.Assert(part.Definitions[1].Name.L, Equals, "p1")
	c.Assert(part.Definitions[2].LessThan[0], Equals, "MAXVALUE")
	c.Assert(part.Definitions[2].Name.L, Equals, "p2")

	s.tk.MustExec("drop table if exists employees;")
	sql1 := `create table employees (
	id int not null,
	hired int not null
	)
	partition by range( hired ) (
		partition p1 values less than (1991),
		partition p2 values less than (1996),
		partition p2 values less than (2001)
	);`
	s.testErrorCode(c, sql1, tmysql.ErrSameNamePartition)

	sql2 := `create table employees (
	id int not null,
	hired int not null
	)
	partition by range( hired ) (
		partition p1 values less than (1998),
		partition p2 values less than (1996),
		partition p3 values less than (2001)
	);`
	s.testErrorCode(c, sql2, tmysql.ErrRangeNotIncreasing)

	sql3 := `create table employees (
	id int not null,
	hired int not null
	)
	partition by range( hired ) (
		partition p1 values less than (1998),
		partition p2 values less than maxvalue,
		partition p3 values less than (2001)
	);`
	s.testErrorCode(c, sql3, tmysql.ErrPartitionMaxvalue)

	sql4 := `create table t4 (
	a int not null,
  	b int not null
	)
	partition by range( id ) (
		partition p1 values less than maxvalue,
  		partition p2 values less than (1991),
  		partition p3 values less than (1995)
	);`
	s.testErrorCode(c, sql4, tmysql.ErrPartitionMaxvalue)

	_, err = s.tk.Exec(`CREATE TABLE rc (
    		a INT NOT NULL,
    		b INT NOT NULL,
			c INT NOT NULL
	)
	partition by range columns(a,b,c) (
    	partition p0 values less than (10,5,1),
    	partition p2 values less than (50,maxvalue,10),
    	partition p3 values less than (65,30,13),
    	partition p4 values less than (maxvalue,30,40)
	);`)
	c.Assert(err, IsNil)

	sql6 := `create table employees (
	id int not null,
	hired int not null
	)
	partition by range( hired ) (
		 partition p0 values less than (6 , 10)
	);`
	s.testErrorCode(c, sql6, tmysql.ErrTooManyValues)

	sql7 := `create table t7 (
	a int not null,
  	b int not null
	)
	partition by range( id ) (
		partition p1 values less than (1991),
		partition p2 values less than maxvalue,
  		partition p3 values less than maxvalue,
  		partition p4 values less than (1995),
		partition p5 values less than maxvalue
	);`
	s.testErrorCode(c, sql7, tmysql.ErrPartitionMaxvalue)

	_, err = s.tk.Exec(`create table t8 (
	a int not null,
	b int not null
	)
	partition by range( id ) (
		partition p1 values less than (19xx91),
		partition p2 values less than maxvalue
	);`)
	c.Assert(ddl.ErrNotAllowedTypeInPartition.Equal(err), IsTrue)

	sql9 := `create TABLE t9 (
	col1 int
	)
	partition by range( case when col1 > 0 then 10 else 20 end ) (
		partition p0 values less than (2),
		partition p1 values less than (6)
	);`
	s.testErrorCode(c, sql9, tmysql.ErrPartitionFunctionIsNotAllowed)

	s.testErrorCode(c, `create TABLE t10 (c1 int,c2 int) partition by range(c1 / c2 ) (partition p0 values less than (2));`, tmysql.ErrPartitionFunctionIsNotAllowed)

	s.tk.MustExec(`create TABLE t11 (c1 int,c2 int) partition by range(c1 div c2 ) (partition p0 values less than (2));`)
	s.tk.MustExec(`create TABLE t12 (c1 int,c2 int) partition by range(c1 + c2 ) (partition p0 values less than (2));`)
	s.tk.MustExec(`create TABLE t13 (c1 int,c2 int) partition by range(c1 - c2 ) (partition p0 values less than (2));`)
	s.tk.MustExec(`create TABLE t14 (c1 int,c2 int) partition by range(c1 * c2 ) (partition p0 values less than (2));`)
	s.tk.MustExec(`create TABLE t15 (c1 int,c2 int) partition by range( abs(c1) ) (partition p0 values less than (2));`)
	s.tk.MustExec(`create TABLE t16 (c1 int) partition by range( c1) (partition p0 values less than (10));`)

	s.testErrorCode(c, `create TABLE t17 (c1 int,c2 float) partition by range(c1 + c2 ) (partition p0 values less than (2));`, tmysql.ErrPartitionFuncNotAllowed)
	s.testErrorCode(c, `create TABLE t18 (c1 int,c2 float) partition by range( floor(c2) ) (partition p0 values less than (2));`, tmysql.ErrPartitionFuncNotAllowed)
	s.tk.MustExec(`create TABLE t19 (c1 int,c2 float) partition by range( floor(c1) ) (partition p0 values less than (2));`)

	s.tk.MustExec(`create TABLE t20 (c1 int,c2 bit(10)) partition by range(c2) (partition p0 values less than (10));`)
	s.tk.MustExec(`create TABLE t21 (c1 int,c2 year) partition by range( c2 ) (partition p0 values less than (2000));`)

	s.testErrorCode(c, `create TABLE t24 (c1 float) partition by range( c1 ) (partition p0 values less than (2000));`, tmysql.ErrFieldTypeNotAllowedAsPartitionField)

	// test check order. The sql below have 2 problem: 1. ErrFieldTypeNotAllowedAsPartitionField  2. ErrPartitionMaxvalue , mysql will return ErrPartitionMaxvalue.
	s.testErrorCode(c, `create TABLE t25 (c1 float) partition by range( c1 ) (partition p1 values less than maxvalue,partition p0 values less than (2000));`, tmysql.ErrPartitionMaxvalue)
}

func (s *testDBSuite) TestTableDDLWithFloatType(c *C) {
	s.tk.MustExec("use test")
	s.tk.MustExec("drop table if exists t")
	s.testErrorCode(c, "create table t (a decimal(1, 2))", tmysql.ErrMBiggerThanD)
	s.testErrorCode(c, "create table t (a float(1, 2))", tmysql.ErrMBiggerThanD)
	s.testErrorCode(c, "create table t (a double(1, 2))", tmysql.ErrMBiggerThanD)
	s.mustExec(c, "create table t (a double(1, 1))")
	s.testErrorCode(c, "alter table t add column b decimal(1, 2)", tmysql.ErrMBiggerThanD)
	// add multi columns now not support, so no case.
	s.testErrorCode(c, "alter table t modify column a float(1, 4)", tmysql.ErrMBiggerThanD)
	s.testErrorCode(c, "alter table t change column a aa float(1, 4)", tmysql.ErrMBiggerThanD)
	s.mustExec(c, "drop table t")
}

func (s *testDBSuite) TestTruncateTable(c *C) {
	tk := testkit.NewTestKit(c, s.store)
	tk.MustExec("use test")
	tk.MustExec("create table truncate_table (c1 int, c2 int)")
	tk.MustExec("insert truncate_table values (1, 1), (2, 2)")
	ctx := tk.Se.(sessionctx.Context)
	is := domain.GetDomain(ctx).InfoSchema()
	oldTblInfo, err := is.TableByName(model.NewCIStr("test"), model.NewCIStr("truncate_table"))
	c.Assert(err, IsNil)
	oldTblID := oldTblInfo.Meta().ID

	tk.MustExec("truncate table truncate_table")

	tk.MustExec("insert truncate_table values (3, 3), (4, 4)")
	tk.MustQuery("select * from truncate_table").Check(testkit.Rows("3 3", "4 4"))

	is = domain.GetDomain(ctx).InfoSchema()
	newTblInfo, err := is.TableByName(model.NewCIStr("test"), model.NewCIStr("truncate_table"))
	c.Assert(err, IsNil)
	c.Assert(newTblInfo.Meta().ID, Greater, oldTblID)

	// Verify that the old table data has been deleted by background worker.
	tablePrefix := tablecodec.EncodeTablePrefix(oldTblID)
	hasOldTableData := true
	for i := 0; i < waitForCleanDataRound; i++ {
		err = kv.RunInNewTxn(s.store, false, func(txn kv.Transaction) error {
			it, err1 := txn.Seek(tablePrefix)
			if err1 != nil {
				return err1
			}
			if !it.Valid() {
				hasOldTableData = false
			} else {
				hasOldTableData = it.Key().HasPrefix(tablePrefix)
			}
			it.Close()
			return nil
		})
		c.Assert(err, IsNil)
		if !hasOldTableData {
			break
		}
		time.Sleep(waitForCleanDataInterval)
	}
	c.Assert(hasOldTableData, IsFalse)
}

func (s *testDBSuite) TestRenameTable(c *C) {
	s.testRenameTable(c, "rename table %s to %s")
}

func (s *testDBSuite) TestAlterTableRenameTable(c *C) {
	s.testRenameTable(c, "alter table %s rename to %s")
}

func (s *testDBSuite) testRenameTable(c *C, sql string) {
	s.tk = testkit.NewTestKit(c, s.store)
	s.tk.MustExec("use test")
	// for different databases
	s.tk.MustExec("create table t (c1 int, c2 int)")
	s.tk.MustExec("insert t values (1, 1), (2, 2)")
	ctx := s.tk.Se.(sessionctx.Context)
	is := domain.GetDomain(ctx).InfoSchema()
	oldTblInfo, err := is.TableByName(model.NewCIStr("test"), model.NewCIStr("t"))
	c.Assert(err, IsNil)
	oldTblID := oldTblInfo.Meta().ID
	s.tk.MustExec("create database test1")
	s.tk.MustExec("use test1")
	s.tk.MustExec(fmt.Sprintf(sql, "test.t", "test1.t1"))
	is = domain.GetDomain(ctx).InfoSchema()
	newTblInfo, err := is.TableByName(model.NewCIStr("test1"), model.NewCIStr("t1"))
	c.Assert(err, IsNil)
	c.Assert(newTblInfo.Meta().ID, Equals, oldTblID)
	s.tk.MustQuery("select * from t1").Check(testkit.Rows("1 1", "2 2"))
	s.tk.MustExec("use test")

	// Make sure t doesn't exist.
	s.tk.MustExec("create table t (c1 int, c2 int)")
	s.tk.MustExec("drop table t")

	// for the same database
	s.tk.MustExec("use test1")
	s.tk.MustExec(fmt.Sprintf(sql, "t1", "t2"))
	is = domain.GetDomain(ctx).InfoSchema()
	newTblInfo, err = is.TableByName(model.NewCIStr("test1"), model.NewCIStr("t2"))
	c.Assert(err, IsNil)
	c.Assert(newTblInfo.Meta().ID, Equals, oldTblID)
	s.tk.MustQuery("select * from t2").Check(testkit.Rows("1 1", "2 2"))
	isExist := is.TableExists(model.NewCIStr("test1"), model.NewCIStr("t1"))
	c.Assert(isExist, IsFalse)
	s.tk.MustQuery("show tables").Check(testkit.Rows("t2"))

	// for failure case
	failSQL := fmt.Sprintf(sql, "test_not_exist.t", "test_not_exist.t")
	s.testErrorCode(c, failSQL, tmysql.ErrFileNotFound)
	failSQL = fmt.Sprintf(sql, "test.test_not_exist", "test.test_not_exist")
	s.testErrorCode(c, failSQL, tmysql.ErrFileNotFound)
	failSQL = fmt.Sprintf(sql, "test.t_not_exist", "test_not_exist.t")
	s.testErrorCode(c, failSQL, tmysql.ErrFileNotFound)
	failSQL = fmt.Sprintf(sql, "test1.t2", "test_not_exist.t")
	s.testErrorCode(c, failSQL, tmysql.ErrErrorOnRename)

	// for the same table name
	s.tk.MustExec("use test1")
	s.tk.MustExec("create table if not exists t (c1 int, c2 int)")
	s.tk.MustExec("create table if not exists t1 (c1 int, c2 int)")
	s.tk.MustExec(fmt.Sprintf(sql, "test1.t", "t"))
	s.tk.MustExec(fmt.Sprintf(sql, "test1.t1", "test1.t1"))

	s.tk.MustExec("drop database test1")
}

func (s *testDBSuite) TestRenameMultiTables(c *C) {
	s.tk = testkit.NewTestKit(c, s.store)
	s.tk.MustExec("use test")
	s.tk.MustExec("create table t1(id int)")
	s.tk.MustExec("create table t2(id int)")
	// Currently it will fail only.
	sql := fmt.Sprintf("rename table t1 to t3, t2 to t4")
	_, err := s.tk.Exec(sql)
	c.Assert(err, NotNil)
	originErr := errors.Cause(err)
	c.Assert(originErr.Error(), Equals, "can't run multi schema change")

	s.tk.MustExec("drop table t1, t2")
}

func (s *testDBSuite) TestAddNotNullColumn(c *C) {
	s.tk = testkit.NewTestKit(c, s.store)
	s.tk.MustExec("use test_db")
	// for different databases
	s.tk.MustExec("create table tnn (c1 int primary key auto_increment, c2 int)")
	s.tk.MustExec("insert tnn (c2) values (0)" + strings.Repeat(",(0)", 99))
	done := make(chan error, 1)
	sessionExecInGoroutine(c, s.store, "alter table tnn add column c3 int not null default 3", done)
	updateCnt := 0
out:
	for {
		select {
		case err := <-done:
			c.Assert(err, IsNil)
			break out
		default:
			s.tk.MustExec("update tnn set c2 = c2 + 1 where c1 = 99")
			updateCnt++
		}
	}
	expected := fmt.Sprintf("%d %d", updateCnt, 3)
	s.tk.MustQuery("select c2, c3 from tnn where c1 = 99").Check(testkit.Rows(expected))

	s.tk.MustExec("drop table tnn")
}

func (s *testDBSuite) TestIssue2858And2717(c *C) {
	s.tk = testkit.NewTestKit(c, s.store)
	s.tk.MustExec("use " + s.schemaName)

	s.tk.MustExec("create table t_issue_2858_bit (a bit(64) default b'0')")
	s.tk.MustExec("insert into t_issue_2858_bit value ()")
	s.tk.MustExec(`insert into t_issue_2858_bit values (100), ('10'), ('\0')`)
	s.tk.MustQuery("select a+0 from t_issue_2858_bit").Check(testkit.Rows("0", "100", "12592", "0"))
	s.tk.MustExec(`alter table t_issue_2858_bit alter column a set default '\0'`)

	s.tk.MustExec("create table t_issue_2858_hex (a int default 0x123)")
	s.tk.MustExec("insert into t_issue_2858_hex value ()")
	s.tk.MustExec("insert into t_issue_2858_hex values (123), (0x321)")
	s.tk.MustQuery("select a from t_issue_2858_hex").Check(testkit.Rows("291", "123", "801"))
	s.tk.MustExec(`alter table t_issue_2858_hex alter column a set default 0x321`)
}

func (s *testDBSuite) TestIssue4432(c *C) {
	s.tk = testkit.NewTestKit(c, s.store)
	s.tk.MustExec("use " + s.schemaName)

	s.tk.MustExec("create table tx (col bit(10) default 'a')")
	s.tk.MustExec("insert into tx value ()")
	s.tk.MustQuery("select * from tx").Check(testkit.Rows("\x00a"))
	s.tk.MustExec("drop table tx")

	s.tk.MustExec("create table tx (col bit(10) default 0x61)")
	s.tk.MustExec("insert into tx value ()")
	s.tk.MustQuery("select * from tx").Check(testkit.Rows("\x00a"))
	s.tk.MustExec("drop table tx")

	s.tk.MustExec("create table tx (col bit(10) default 97)")
	s.tk.MustExec("insert into tx value ()")
	s.tk.MustQuery("select * from tx").Check(testkit.Rows("\x00a"))
	s.tk.MustExec("drop table tx")

	s.tk.MustExec("create table tx (col bit(10) default 0b1100001)")
	s.tk.MustExec("insert into tx value ()")
	s.tk.MustQuery("select * from tx").Check(testkit.Rows("\x00a"))
	s.tk.MustExec("drop table tx")
}

func (s *testDBSuite) TestChangeColumnPosition(c *C) {
	s.tk = testkit.NewTestKit(c, s.store)
	s.tk.MustExec("use " + s.schemaName)

	s.tk.MustExec("create table position (a int default 1, b int default 2)")
	s.tk.MustExec("insert into position value ()")
	s.tk.MustExec("insert into position values (3,4)")
	s.tk.MustQuery("select * from position").Check(testkit.Rows("1 2", "3 4"))
	s.tk.MustExec("alter table position modify column b int first")
	s.tk.MustQuery("select * from position").Check(testkit.Rows("2 1", "4 3"))
	s.tk.MustExec("insert into position value ()")
	s.tk.MustQuery("select * from position").Check(testkit.Rows("2 1", "4 3", "<nil> 1"))

	s.tk.MustExec("drop table position")
	s.tk.MustExec("create table position (a int, b int, c double, d varchar(5))")
	s.tk.MustExec(`insert into position value (1, 2, 3.14, 'TiDB')`)
	s.tk.MustExec("alter table position modify column d varchar(5) after a")
	s.tk.MustQuery("select * from position").Check(testkit.Rows("1 TiDB 2 3.14"))
	s.tk.MustExec("alter table position modify column a int after c")
	s.tk.MustQuery("select * from position").Check(testkit.Rows("TiDB 2 3.14 1"))
	s.tk.MustExec("alter table position modify column c double first")
	s.tk.MustQuery("select * from position").Check(testkit.Rows("3.14 TiDB 2 1"))
	s.testErrorCode(c, "alter table position modify column b int after b", tmysql.ErrBadField)

	s.tk.MustExec("drop table position")
	s.tk.MustExec("create table position (a int, b int)")
	s.tk.MustExec("alter table position add index t(a, b)")
	s.tk.MustExec("alter table position modify column b int first")
	s.tk.MustExec("insert into position value (3, 5)")
	s.tk.MustQuery("select a from position where a = 3").Check(testkit.Rows())

	s.tk.MustExec("alter table position change column b c int first")
	s.tk.MustQuery("select * from position where c = 3").Check(testkit.Rows("3 5"))
	s.testErrorCode(c, "alter table position change column c b int after c", tmysql.ErrBadField)

	s.tk.MustExec("drop table position")
	s.tk.MustExec("create table position (a int default 2)")
	s.tk.MustExec("alter table position modify column a int default 5 first")
	s.tk.MustExec("insert into position value ()")
	s.tk.MustQuery("select * from position").Check(testkit.Rows("5"))

	s.tk.MustExec("drop table position")
	s.tk.MustExec("create table position (a int, b int)")
	s.tk.MustExec("alter table position add index t(b)")
	s.tk.MustExec("alter table position change column b c int first")
	createSQL := s.tk.MustQuery("show create table position").Rows()[0][1]
	exceptedSQL := []string{
		"CREATE TABLE `position` (",
		"  `c` int(11) DEFAULT NULL,",
		"  `a` int(11) DEFAULT NULL,",
		"  KEY `t` (`c`)",
		") ENGINE=InnoDB DEFAULT CHARSET=utf8 COLLATE=utf8_bin",
	}
	c.Assert(createSQL, Equals, strings.Join(exceptedSQL, "\n"))
}

func (s *testDBSuite) TestGeneratedColumnDDL(c *C) {
	s.tk = testkit.NewTestKit(c, s.store)
	s.tk.MustExec("use test")

	// Check create table with virtual generated column.
	s.tk.MustExec(`CREATE TABLE test_gv_ddl(a int, b int as (a+8) virtual)`)

	// Check desc table with virtual generated column.
	result := s.tk.MustQuery(`DESC test_gv_ddl`)
	result.Check(testkit.Rows(`a int(11) YES  <nil> `, `b int(11) YES  <nil> VIRTUAL GENERATED`))

	// Check show create table with virtual generated column.
	result = s.tk.MustQuery(`show create table test_gv_ddl`)
	result.Check(testkit.Rows(
		"test_gv_ddl CREATE TABLE `test_gv_ddl` (\n  `a` int(11) DEFAULT NULL,\n  `b` int(11) GENERATED ALWAYS AS (`a` + 8) VIRTUAL DEFAULT NULL\n) ENGINE=InnoDB DEFAULT CHARSET=utf8 COLLATE=utf8_bin",
	))

	// Check alter table add a stored generated column.
	s.tk.MustExec(`alter table test_gv_ddl add column c int as (b+2) stored`)
	result = s.tk.MustQuery(`DESC test_gv_ddl`)
	result.Check(testkit.Rows(`a int(11) YES  <nil> `, `b int(11) YES  <nil> VIRTUAL GENERATED`, `c int(11) YES  <nil> STORED GENERATED`))

	// Check generated expression with blanks.
	s.tk.MustExec("create table table_with_gen_col_blanks (a int, b char(20) as (cast( \r\n\t a \r\n\tas  char)))")
	result = s.tk.MustQuery(`show create table table_with_gen_col_blanks`)
	result.Check(testkit.Rows("table_with_gen_col_blanks CREATE TABLE `table_with_gen_col_blanks` (\n" +
		"  `a` int(11) DEFAULT NULL,\n" +
		"  `b` char(20) GENERATED ALWAYS AS (CAST(`a` AS CHAR)) VIRTUAL DEFAULT NULL\n" +
		") ENGINE=InnoDB DEFAULT CHARSET=utf8 COLLATE=utf8_bin"))

	genExprTests := []struct {
		stmt string
		err  int
	}{
		// drop/rename columns dependent by other column.
		{`alter table test_gv_ddl drop column a`, mysql.ErrDependentByGeneratedColumn},
		{`alter table test_gv_ddl change column a anew int`, mysql.ErrBadField},

		// modify/change stored status of generated columns.
		{`alter table test_gv_ddl modify column b bigint`, mysql.ErrUnsupportedOnGeneratedColumn},
		{`alter table test_gv_ddl change column c cnew bigint as (a+100)`, mysql.ErrUnsupportedOnGeneratedColumn},

		// modify/change generated columns breaking prior.
		{`alter table test_gv_ddl modify column b int as (c+100)`, mysql.ErrGeneratedColumnNonPrior},
		{`alter table test_gv_ddl change column b bnew int as (c+100)`, mysql.ErrGeneratedColumnNonPrior},

		// refer not exist columns in generation expression.
		{`create table test_gv_ddl_bad (a int, b int as (c+8))`, mysql.ErrBadField},

		// refer generated columns non prior.
		{`create table test_gv_ddl_bad (a int, b int as (c+1), c int as (a+1))`, mysql.ErrGeneratedColumnNonPrior},

		// virtual generated columns cannot be primary key.
		{`create table test_gv_ddl_bad (a int, b int, c int as (a+b) primary key)`, mysql.ErrUnsupportedOnGeneratedColumn},
		{`create table test_gv_ddl_bad (a int, b int, c int as (a+b), primary key(c))`, mysql.ErrUnsupportedOnGeneratedColumn},
		{`create table test_gv_ddl_bad (a int, b int, c int as (a+b), primary key(a, c))`, mysql.ErrUnsupportedOnGeneratedColumn},
	}
	for _, tt := range genExprTests {
		s.testErrorCode(c, tt.stmt, tt.err)
	}

	// Check alter table modify/change generated column.
	s.tk.MustExec(`alter table test_gv_ddl modify column c bigint as (b+200) stored`)
	result = s.tk.MustQuery(`DESC test_gv_ddl`)
	result.Check(testkit.Rows(`a int(11) YES  <nil> `, `b int(11) YES  <nil> VIRTUAL GENERATED`, `c bigint(20) YES  <nil> STORED GENERATED`))

	s.tk.MustExec(`alter table test_gv_ddl change column b b bigint as (a+100) virtual`)
	result = s.tk.MustQuery(`DESC test_gv_ddl`)
	result.Check(testkit.Rows(`a int(11) YES  <nil> `, `b bigint(20) YES  <nil> VIRTUAL GENERATED`, `c bigint(20) YES  <nil> STORED GENERATED`))

	s.tk.MustExec(`alter table test_gv_ddl change column c cnew bigint`)
	result = s.tk.MustQuery(`DESC test_gv_ddl`)
	result.Check(testkit.Rows(`a int(11) YES  <nil> `, `b bigint(20) YES  <nil> VIRTUAL GENERATED`, `cnew bigint(20) YES  <nil> `))
}

func (s *testDBSuite) TestComment(c *C) {
	s.tk = testkit.NewTestKit(c, s.store)
	s.tk.MustExec("use " + s.schemaName)
	s.tk.MustExec("drop table if exists ct, ct1")

	validComment := strings.Repeat("a", 1024)
	invalidComment := strings.Repeat("b", 1025)

	s.tk.MustExec("create table ct (c int, d int, e int, key (c) comment '" + validComment + "')")
	s.tk.MustExec("create index i on ct (d) comment '" + validComment + "'")
	s.tk.MustExec("alter table ct add key (e) comment '" + validComment + "'")

	s.testErrorCode(c, "create table ct1 (c int, key (c) comment '"+invalidComment+"')", tmysql.ErrTooLongIndexComment)
	s.testErrorCode(c, "create index i1 on ct (d) comment '"+invalidComment+"b"+"'", tmysql.ErrTooLongIndexComment)
	s.testErrorCode(c, "alter table ct add key (e) comment '"+invalidComment+"'", tmysql.ErrTooLongIndexComment)

	s.tk.MustExec("set @@sql_mode=''")
	s.tk.MustExec("create table ct1 (c int, d int, e int, key (c) comment '" + invalidComment + "')")
	c.Assert(s.tk.Se.GetSessionVars().StmtCtx.WarningCount(), Equals, uint16(1))
	s.tk.MustQuery("show warnings").Check(testutil.RowsWithSep("|", "Warning|1688|Comment for index 'c' is too long (max = 1024)"))
	s.tk.MustExec("create index i1 on ct1 (d) comment '" + invalidComment + "b" + "'")
	c.Assert(s.tk.Se.GetSessionVars().StmtCtx.WarningCount(), Equals, uint16(1))
	s.tk.MustQuery("show warnings").Check(testutil.RowsWithSep("|", "Warning|1688|Comment for index 'i1' is too long (max = 1024)"))
	s.tk.MustExec("alter table ct1 add key (e) comment '" + invalidComment + "'")
	c.Assert(s.tk.Se.GetSessionVars().StmtCtx.WarningCount(), Equals, uint16(1))
	s.tk.MustQuery("show warnings").Check(testutil.RowsWithSep("|", "Warning|1688|Comment for index 'e' is too long (max = 1024)"))

	s.tk.MustExec("drop table if exists ct, ct1")
}

func (s *testDBSuite) TestRebaseAutoID(c *C) {
	s.tk = testkit.NewTestKit(c, s.store)
	s.tk.MustExec("use " + s.schemaName)

	s.tk.MustExec("drop database if exists tidb;")
	s.tk.MustExec("create database tidb;")
	s.tk.MustExec("use tidb;")
	s.tk.MustExec("create table tidb.test (a int auto_increment primary key, b int);")
	s.tk.MustExec("insert tidb.test values (null, 1);")
	s.tk.MustQuery("select * from tidb.test").Check(testkit.Rows("1 1"))
	s.tk.MustExec("alter table tidb.test auto_increment = 6000;")
	s.tk.MustExec("insert tidb.test values (null, 1);")
	s.tk.MustQuery("select * from tidb.test").Check(testkit.Rows("1 1", "6000 1"))
	s.tk.MustExec("alter table tidb.test auto_increment = 5;")
	s.tk.MustExec("insert tidb.test values (null, 1);")
	s.tk.MustQuery("select * from tidb.test").Check(testkit.Rows("1 1", "6000 1", "11000 1"))

	// Current range for table test is [11000, 15999].
	// Though it does not have a tuple "a = 15999", its global next auto increment id should be 16000.
	// Anyway it is not compatible with MySQL.
	s.tk.MustExec("alter table tidb.test auto_increment = 12000;")
	s.tk.MustExec("insert tidb.test values (null, 1);")
	s.tk.MustQuery("select * from tidb.test").Check(testkit.Rows("1 1", "6000 1", "11000 1", "16000 1"))

	s.tk.MustExec("create table tidb.test2 (a int);")
	s.testErrorCode(c, "alter table tidb.test2 add column b int auto_increment key, auto_increment=10;", tmysql.ErrUnknown)
}

func (s *testDBSuite) TestYearTypeCreateTable(c *C) {
	s.tk = testkit.NewTestKit(c, s.store)
	s.tk.MustExec("use test")
	s.tk.MustExec("drop table if exists abc;")
	s.tk.MustExec("create table abc(y year, x int, primary key(y));")
	is := s.dom.InfoSchema()
	tbl, err := is.TableByName(model.NewCIStr("test"), model.NewCIStr("abc"))
	c.Assert(err, IsNil)
	var yearCol *model.ColumnInfo
	for _, col := range tbl.Meta().Columns {
		if col.Name.String() == "y" {
			yearCol = col
			break
		}
	}
	c.Assert(yearCol, NotNil)
	c.Assert(yearCol.Tp, Equals, mysql.TypeYear)
	c.Assert(mysql.HasUnsignedFlag(yearCol.Flag), IsFalse)
}

func (s *testDBSuite) TestCharacterSetInColumns(c *C) {
	s.tk = testkit.NewTestKit(c, s.store)
	s.tk.MustExec("drop database if exists varchar_test;")
	s.tk.MustExec("create database varchar_test;")
	s.tk.MustExec("use varchar_test")
	s.tk.MustExec("drop table if exists t")
	s.tk.MustExec("create table t (c1 int, s1 varchar(10), s2 text)")
	s.tk.MustQuery("select count(*) from information_schema.columns where table_schema = 'varchar_test' and character_set_name != 'utf8'").Check(testkit.Rows("0"))
	s.tk.MustQuery("select count(*) from information_schema.columns where table_schema = 'varchar_test' and character_set_name = 'utf8'").Check(testkit.Rows("2"))

	s.tk.MustExec("drop table if exists t5")
	s.tk.MustExec("create table t5(id int) charset=UTF8;")
	s.tk.MustExec("drop table if exists t5")
	s.tk.MustExec("create table t5(id int) charset=BINARY;")
	s.tk.MustExec("drop table if exists t5")
	s.tk.MustExec("create table t5(id int) charset=LATIN1;")
	s.tk.MustExec("drop table if exists t5")
	s.tk.MustExec("create table t5(id int) charset=ASCII;")
	s.tk.MustExec("drop table if exists t5")
	s.tk.MustExec("create table t5(id int) charset=UTF8MB4;")

	s.tk.MustExec("drop table if exists t6")
	s.tk.MustExec("create table t6(id int) charset=utf8;")
	s.tk.MustExec("drop table if exists t6")
	s.tk.MustExec("create table t6(id int) charset=binary;")
	s.tk.MustExec("drop table if exists t6")
	s.tk.MustExec("create table t6(id int) charset=latin1;")
	s.tk.MustExec("drop table if exists t6")
	s.tk.MustExec("create table t6(id int) charset=ascii;")
	s.tk.MustExec("drop table if exists t6")
	s.tk.MustExec("create table t6(id int) charset=utf8mb4;")
}

func (s *testDBSuite) TestAddNotNullColumnWhileInsertOnDupUpdate(c *C) {
	tk1 := testkit.NewTestKit(c, s.store)
	tk1.MustExec("use " + s.schemaName)
	tk2 := testkit.NewTestKit(c, s.store)
	tk2.MustExec("use " + s.schemaName)
	closeCh := make(chan bool)
	wg := new(sync.WaitGroup)
	wg.Add(1)
	tk1.MustExec("create table nn (a int primary key, b int)")
	tk1.MustExec("insert nn values (1, 1)")
	var tk2Err error
	go func() {
		defer wg.Done()
		for {
			select {
			case <-closeCh:
				return
			default:
			}
			_, tk2Err = tk2.Exec("insert nn (a, b) values (1, 1) on duplicate key update a = 1, b = b + 1")
			if tk2Err != nil {
				return
			}
		}
	}()
	tk1.MustExec("alter table nn add column c int not null default 0")
	close(closeCh)
	wg.Wait()
	c.Assert(tk2Err, IsNil)
}

type testMaxTableRowIDContext struct {
	c   *C
	d   ddl.DDL
	tbl table.Table
}

func newTestMaxTableRowIDContext(c *C, d ddl.DDL, tbl table.Table) *testMaxTableRowIDContext {
	return &testMaxTableRowIDContext{
		c:   c,
		d:   d,
		tbl: tbl,
	}
}

func (s *testDBSuite) getMaxTableRowID(ctx *testMaxTableRowIDContext) (int64, bool) {
	c := ctx.c
	d := ctx.d
	tbl := ctx.tbl
	curVer, err := s.store.CurrentVersion()
	c.Assert(err, IsNil)
	maxID, emptyTable, err := d.GetTableMaxRowID(curVer.Ver, tbl.Meta(), tbl.Meta().ID)
	c.Assert(err, IsNil)
	return maxID, emptyTable
}

func (s *testDBSuite) checkGetMaxTableRowID(ctx *testMaxTableRowIDContext, expectEmpty bool, expectMaxID int64) {
	c := ctx.c
	maxID, emptyTable := s.getMaxTableRowID(ctx)
	c.Assert(emptyTable, Equals, expectEmpty)
	c.Assert(maxID, Equals, expectMaxID)
}

func (s *testDBSuite) TestGetTableEndHandle(c *C) {
	// TestGetTableEndHandle test ddl.GetTableMaxRowID method, which will return the max row id of the table.
	tk := testkit.NewTestKit(c, s.store)
	tk.MustExec("drop database if exists test_get_endhandle")
	tk.MustExec("create database test_get_endhandle")
	tk.MustExec("use test_get_endhandle")
	// Test PK is handle.
	tk.MustExec("create table t(a bigint PRIMARY KEY, b int)")

	is := s.dom.InfoSchema()
	d := s.dom.DDL()
	tbl, err := is.TableByName(model.NewCIStr("test_get_endhandle"), model.NewCIStr("t"))
	c.Assert(err, IsNil)

	testCtx := newTestMaxTableRowIDContext(c, d, tbl)
	// test empty table
	s.checkGetMaxTableRowID(testCtx, true, int64(math.MaxInt64))

	tk.MustExec("insert into t values(-1, 1)")
	s.checkGetMaxTableRowID(testCtx, false, int64(-1))

	tk.MustExec("insert into t values(9223372036854775806, 1)")
	s.checkGetMaxTableRowID(testCtx, false, int64(9223372036854775806))

	tk.MustExec("insert into t values(9223372036854775807, 1)")
	s.checkGetMaxTableRowID(testCtx, false, int64(9223372036854775807))

	tk.MustExec("insert into t values(10, 1)")
	tk.MustExec("insert into t values(102149142, 1)")
	s.checkGetMaxTableRowID(testCtx, false, int64(9223372036854775807))

	tk.MustExec("create table t1(a bigint PRIMARY KEY, b int)")

	for i := 0; i < 1000; i++ {
		tk.MustExec(fmt.Sprintf("insert into t1 values(%v, %v)", i, i))
	}
	is = s.dom.InfoSchema()
	testCtx.tbl, err = is.TableByName(model.NewCIStr("test_get_endhandle"), model.NewCIStr("t1"))
	c.Assert(err, IsNil)
	s.checkGetMaxTableRowID(testCtx, false, int64(999))

	// Test PK is not handle
	tk.MustExec("create table t2(a varchar(255))")

	is = s.dom.InfoSchema()
	testCtx.tbl, err = is.TableByName(model.NewCIStr("test_get_endhandle"), model.NewCIStr("t2"))
	c.Assert(err, IsNil)
	s.checkGetMaxTableRowID(testCtx, true, int64(math.MaxInt64))

	for i := 0; i < 1000; i++ {
		tk.MustExec(fmt.Sprintf("insert into t2 values(%v)", i))
	}

	result := tk.MustQuery("select MAX(_tidb_rowid) from t2")
	maxID, emptyTable := s.getMaxTableRowID(testCtx)
	result.Check(testkit.Rows(fmt.Sprintf("%v", maxID)))
	c.Assert(emptyTable, IsFalse)

	tk.MustExec("insert into t2 values(100000)")
	result = tk.MustQuery("select MAX(_tidb_rowid) from t2")
	maxID, emptyTable = s.getMaxTableRowID(testCtx)
	result.Check(testkit.Rows(fmt.Sprintf("%v", maxID)))
	c.Assert(emptyTable, IsFalse)

	tk.MustExec(fmt.Sprintf("insert into t2 values(%v)", math.MaxInt64-1))
	result = tk.MustQuery("select MAX(_tidb_rowid) from t2")
	maxID, emptyTable = s.getMaxTableRowID(testCtx)
	result.Check(testkit.Rows(fmt.Sprintf("%v", maxID)))
	c.Assert(emptyTable, IsFalse)

	tk.MustExec(fmt.Sprintf("insert into t2 values(%v)", math.MaxInt64))
	result = tk.MustQuery("select MAX(_tidb_rowid) from t2")
	maxID, emptyTable = s.getMaxTableRowID(testCtx)
	result.Check(testkit.Rows(fmt.Sprintf("%v", maxID)))
	c.Assert(emptyTable, IsFalse)

	tk.MustExec("insert into t2 values(100)")
	result = tk.MustQuery("select MAX(_tidb_rowid) from t2")
	maxID, emptyTable = s.getMaxTableRowID(testCtx)
	result.Check(testkit.Rows(fmt.Sprintf("%v", maxID)))
	c.Assert(emptyTable, IsFalse)
}

func (s *testDBSuite) TestMultiRegionGetTableEndHandle(c *C) {
	tk := testkit.NewTestKit(c, s.store)
	tk.MustExec("drop database if exists test_get_endhandle")
	tk.MustExec("create database test_get_endhandle")
	tk.MustExec("use test_get_endhandle")

	tk.MustExec("create table t(a bigint PRIMARY KEY, b int)")
	for i := 0; i < 1000; i++ {
		tk.MustExec(fmt.Sprintf("insert into t values(%v, %v)", i, i))
	}

	// Get table ID for split.
	dom := domain.GetDomain(tk.Se)
	is := dom.InfoSchema()
	tbl, err := is.TableByName(model.NewCIStr("test_get_endhandle"), model.NewCIStr("t"))
	c.Assert(err, IsNil)
	tblID := tbl.Meta().ID

	d := s.dom.DDL()
	testCtx := newTestMaxTableRowIDContext(c, d, tbl)

	// Split the table.
	s.cluster.SplitTable(s.mvccStore, tblID, 100)

	maxID, emptyTable := s.getMaxTableRowID(testCtx)
	c.Assert(emptyTable, IsFalse)
	c.Assert(maxID, Equals, int64(999))

	tk.MustExec("insert into t values(10000, 1000)")
	maxID, emptyTable = s.getMaxTableRowID(testCtx)
	c.Assert(emptyTable, IsFalse)
	c.Assert(maxID, Equals, int64(10000))

	tk.MustExec("insert into t values(-1, 1000)")
	maxID, emptyTable = s.getMaxTableRowID(testCtx)
	c.Assert(emptyTable, IsFalse)
	c.Assert(maxID, Equals, int64(10000))
}

func (s *testDBSuite) getHistoryDDLJob(id int64) (*model.Job, error) {
	var job *model.Job

	err := kv.RunInNewTxn(s.store, false, func(txn kv.Transaction) error {
		t := meta.NewMeta(txn)
		var err1 error
		job, err1 = t.GetHistoryDDLJob(id)
		return errors.Trace(err1)
	})

	return job, errors.Trace(err)
}

func (s *testDBSuite) TestBackwardCompatibility(c *C) {
	tk := testkit.NewTestKit(c, s.store)
	tk.MustExec("create database if not exists test_backward_compatibility")
	defer tk.MustExec("drop database test_backward_compatibility")
	tk.MustExec("use test_backward_compatibility")
	tk.MustExec("create table t(a int primary key, b int)")
	for i := 0; i < 200; i++ {
		tk.MustExec(fmt.Sprintf("insert into t values(%v, %v)", i, i))
	}

	// alter table t add index idx_b(b);
	is := s.dom.InfoSchema()
	schemaName := model.NewCIStr("test_backward_compatibility")
	tableName := model.NewCIStr("t")
	schema, ok := is.SchemaByName(schemaName)
	c.Assert(ok, IsTrue)
	tbl, err := is.TableByName(schemaName, tableName)
	c.Assert(err, IsNil)

	// Split the table.
	s.cluster.SplitTable(s.mvccStore, tbl.Meta().ID, 100)

	unique := false
	indexName := model.NewCIStr("idx_b")
	idxColName := &ast.IndexColName{
		Column: &ast.ColumnName{
			Schema: schemaName,
			Table:  tableName,
			Name:   model.NewCIStr("b"),
		},
		Length: types.UnspecifiedLength,
	}
	idxColNames := []*ast.IndexColName{idxColName}
	var indexOption *ast.IndexOption
	job := &model.Job{
		SchemaID:   schema.ID,
		TableID:    tbl.Meta().ID,
		Type:       model.ActionAddIndex,
		BinlogInfo: &model.HistoryInfo{},
		Args:       []interface{}{unique, indexName, idxColNames, indexOption},
	}
	txn, err := s.store.Begin()
	c.Assert(err, IsNil)
	t := meta.NewMeta(txn)
	job.ID, err = t.GenGlobalID()
	c.Assert(err, IsNil)
	job.Version = 1
	job.StartTS = txn.StartTS()

	// Simulate old TiDB init the add index job, old TiDB will not init the model.Job.ReorgMeta field,
	// if we set job.SnapshotVer here, can simulate the behavior.
	job.SnapshotVer = txn.StartTS()
	err = t.EnQueueDDLJob(job)
	c.Assert(err, IsNil)
	err = txn.Commit(context.Background())
	c.Assert(err, IsNil)
	ticker := time.NewTicker(s.lease)
	for range ticker.C {
		historyJob, err := s.getHistoryDDLJob(job.ID)
		c.Assert(err, IsNil)
		if historyJob == nil {

			continue
		}
		c.Assert(historyJob.Error, IsNil)

		if historyJob.IsSynced() {
			break
		}
	}

	// finished add index
	tk.MustExec("admin check index t idx_b")
}

func (s *testDBSuite) TestAlterTableAddPartition(c *C) {
	s.tk = testkit.NewTestKit(c, s.store)
	s.tk.MustExec("use test;")
	s.tk.MustExec("set @@session.tidb_enable_table_partition=1")
	s.tk.MustExec("drop table if exists employees;")
	s.tk.MustExec(`create table employees (
	id int not null,
	hired date not null
	)
	partition by range( year(hired) ) (
		partition p1 values less than (1991),
		partition p2 values less than (1996),
		partition p3 values less than (2001)
	);`)
	s.tk.MustExec(`alter table employees add partition (
    partition p4 values less than (2010),
    partition p5 values less than MAXVALUE
	);`)

	ctx := s.tk.Se.(sessionctx.Context)
	is := domain.GetDomain(ctx).InfoSchema()
	tbl, err := is.TableByName(model.NewCIStr("test"), model.NewCIStr("employees"))
	c.Assert(err, IsNil)
	c.Assert(tbl.Meta().Partition, NotNil)
	part := tbl.Meta().Partition
	c.Assert(part.Type, Equals, model.PartitionTypeRange)

	c.Assert(part.Expr, Equals, "year(`hired`)")
	c.Assert(part.Definitions, HasLen, 5)
	c.Assert(part.Definitions[0].LessThan[0], Equals, "1991")
	c.Assert(part.Definitions[0].Name, Equals, model.NewCIStr("p1"))
	c.Assert(part.Definitions[1].LessThan[0], Equals, "1996")
	c.Assert(part.Definitions[1].Name, Equals, model.NewCIStr("p2"))
	c.Assert(part.Definitions[2].LessThan[0], Equals, "2001")
	c.Assert(part.Definitions[2].Name, Equals, model.NewCIStr("p3"))
	c.Assert(part.Definitions[3].LessThan[0], Equals, "2010")
	c.Assert(part.Definitions[3].Name, Equals, model.NewCIStr("p4"))
	c.Assert(part.Definitions[4].LessThan[0], Equals, "MAXVALUE")
	c.Assert(part.Definitions[4].Name, Equals, model.NewCIStr("p5"))

	s.tk.MustExec("drop table if exists table1;")
	s.tk.MustExec("create table table1(a int)")
	sql1 := `alter table table1 add partition (
		partition p1 values less than (2010),
		partition p2 values less than maxvalue
	);`
	s.testErrorCode(c, sql1, tmysql.ErrPartitionMgmtOnNonpartitioned)

	sql2 := "alter table table1 add partition"
	s.testErrorCode(c, sql2, tmysql.ErrPartitionsMustBeDefined)

	s.tk.MustExec("drop table if exists table2;")
	s.tk.MustExec(`create table table2 (

	id int not null,
	hired date not null
	)
	partition by range( year(hired) ) (
	partition p1 values less than (1991),
	partition p2 values less than maxvalue
	);`)

	sql3 := `alter table table2 add partition (
		partition p3 values less than (2010)
	);`
	s.testErrorCode(c, sql3, tmysql.ErrPartitionMaxvalue)

	s.tk.MustExec("drop table if exists table3;")
	s.tk.MustExec(`create table table3 (
	id int not null,
	hired date not null
	)
	partition by range( year(hired) ) (
	partition p1 values less than (1991),
	partition p2 values less than (2001)
	);`)

	sql4 := `alter table table3 add partition (
		partition p3 values less than (1993)
	);`
	s.testErrorCode(c, sql4, tmysql.ErrRangeNotIncreasing)

	sql5 := `alter table table3 add partition (
		partition p1 values less than (1993)
	);`
	s.testErrorCode(c, sql5, tmysql.ErrSameNamePartition)

	sql6 := `alter table table3 add partition (
		partition p1 values less than (1993),
		partition p1 values less than (1995)
	);`
	s.testErrorCode(c, sql6, tmysql.ErrSameNamePartition)

	sql7 := `alter table table3 add partition (
		partition p4 values less than (1993),
		partition p1 values less than (1995),
		partition p5 values less than maxvalue
	);`
	s.testErrorCode(c, sql7, tmysql.ErrSameNamePartition)
}

func (s *testDBSuite) TestAlterTableDropPartition(c *C) {
	s.tk = testkit.NewTestKit(c, s.store)
	s.tk.MustExec("use test")
	s.tk.MustExec("set @@session.tidb_enable_table_partition=1")
	s.tk.MustExec("drop table if exists employees")
	s.tk.MustExec(`create table employees (
	id int not null,
	hired int not null
	)
	partition by range( hired ) (
		partition p1 values less than (1991),
		partition p2 values less than (1996),
		partition p3 values less than (2001)
	);`)

	s.tk.MustExec("alter table employees drop partition p3;")
	ctx := s.tk.Se.(sessionctx.Context)
	is := domain.GetDomain(ctx).InfoSchema()
	tbl, err := is.TableByName(model.NewCIStr("test"), model.NewCIStr("employees"))
	c.Assert(err, IsNil)
	c.Assert(tbl.Meta().GetPartitionInfo(), NotNil)
	part := tbl.Meta().Partition
	c.Assert(part.Type, Equals, model.PartitionTypeRange)
	c.Assert(part.Expr, Equals, "`hired`")
	c.Assert(part.Definitions, HasLen, 2)
	c.Assert(part.Definitions[0].LessThan[0], Equals, "1991")
	c.Assert(part.Definitions[0].Name, Equals, model.NewCIStr("p1"))
	c.Assert(part.Definitions[1].LessThan[0], Equals, "1996")
	c.Assert(part.Definitions[1].Name, Equals, model.NewCIStr("p2"))

	s.tk.MustExec("drop table if exists table1;")
	s.tk.MustExec("create table table1 (a int);")
	sql1 := "alter table table1 drop partition p10;"
	s.testErrorCode(c, sql1, tmysql.ErrPartitionMgmtOnNonpartitioned)

	s.tk.MustExec("drop table if exists table2;")
	s.tk.MustExec(`create table table2 (
	id int not null,
	hired date not null
	)
	partition by range( year(hired) ) (
		partition p1 values less than (1991),
		partition p2 values less than (1996),
		partition p3 values less than (2001)
	);`)
	sql2 := "alter table table2 drop partition p10;"
	s.testErrorCode(c, sql2, tmysql.ErrDropPartitionNonExistent)

	s.tk.MustExec("drop table if exists table3;")
	s.tk.MustExec(`create table table3 (
	id int not null
	)
	partition by range( id ) (
		partition p1 values less than (1991)
	);`)
	sql3 := "alter table table3 drop partition p1;"
	s.testErrorCode(c, sql3, tmysql.ErrDropLastPartition)

	s.tk.MustExec("drop table if exists table4;")
	s.tk.MustExec(`create table table4 (
	id int not null
	)
	partition by range( id ) (
		partition p1 values less than (10),
		partition p2 values less than (20),
		partition p3 values less than MAXVALUE
	);`)

	s.tk.MustExec("alter table table4 drop partition p2;")
	is = domain.GetDomain(ctx).InfoSchema()
	tbl, err = is.TableByName(model.NewCIStr("test"), model.NewCIStr("table4"))
	c.Assert(err, IsNil)
	c.Assert(tbl.Meta().GetPartitionInfo(), NotNil)
	part = tbl.Meta().Partition
	c.Assert(part.Type, Equals, model.PartitionTypeRange)
	c.Assert(part.Expr, Equals, "`id`")
	c.Assert(part.Definitions, HasLen, 2)
	c.Assert(part.Definitions[0].LessThan[0], Equals, "10")
	c.Assert(part.Definitions[0].Name, Equals, model.NewCIStr("p1"))
	c.Assert(part.Definitions[1].LessThan[0], Equals, "MAXVALUE")
	c.Assert(part.Definitions[1].Name, Equals, model.NewCIStr("p3"))

	s.tk.MustExec("drop table if exists tr;")
	s.tk.MustExec(` create table tr(
		id int, name varchar(50), 
		purchased date
	)
	partition by range( year(purchased) ) (
    	partition p0 values less than (1990),
    	partition p1 values less than (1995),
    	partition p2 values less than (2000),
    	partition p3 values less than (2005),
    	partition p4 values less than (2010),
    	partition p5 values less than (2015)
   	);`)
	s.tk.MustExec(`INSERT INTO tr VALUES
	(1, 'desk organiser', '2003-10-15'),
	(2, 'alarm clock', '1997-11-05'),
	(3, 'chair', '2009-03-10'),
	(4, 'bookcase', '1989-01-10'),
	(5, 'exercise bike', '2014-05-09'),
	(6, 'sofa', '1987-06-05'),
	(7, 'espresso maker', '2011-11-22'),
	(8, 'aquarium', '1992-08-04'),
	(9, 'study desk', '2006-09-16'),
	(10, 'lava lamp', '1998-12-25');`)
	result := s.tk.MustQuery("select * from tr where purchased between '1995-01-01' and '1999-12-31';")
	result.Check(testkit.Rows(`2 alarm clock 1997-11-05`, `10 lava lamp 1998-12-25`))
	s.tk.MustExec("alter table tr drop partition p2;")
	result = s.tk.MustQuery("select * from tr where purchased between '1995-01-01' and '1999-12-31';")
	result.Check(testkit.Rows())

	result = s.tk.MustQuery("select * from tr where purchased between '2010-01-01' and '2014-12-31';")
	result.Check(testkit.Rows(`5 exercise bike 2014-05-09`, `7 espresso maker 2011-11-22`))
	s.tk.MustExec("alter table tr drop partition p5;")
	result = s.tk.MustQuery("select * from tr where purchased between '2010-01-01' and '2014-12-31';")
	result.Check(testkit.Rows())

	s.tk.MustExec("alter table tr drop partition p4;")
	result = s.tk.MustQuery("select * from tr where purchased between '2005-01-01' and '2009-12-31';")
	result.Check(testkit.Rows())

	s.tk.MustExec("drop table if exists table4;")
	s.tk.MustExec(`create table table4 (
		id int not null
	)
	partition by range( id ) (
		partition Par1 values less than (1991),
		partition pAR2 values less than (1992),
		partition Par3 values less than (1995),
		partition PaR5 values less than (1996)
	);`)
	s.tk.MustExec("alter table table4 drop partition Par2;")
	s.tk.MustExec("alter table table4 drop partition PAR5;")
	sql4 := "alter table table4 drop partition PAR0;"
	s.testErrorCode(c, sql4, tmysql.ErrDropPartitionNonExistent)
}

<<<<<<< HEAD
func (s *testDBSuite) TestPartitionAddIndex(c *C) {
	tk := testkit.NewTestKit(c, s.store)
	tk.MustExec("use test")
	tk.MustExec("set @@tidb_enable_table_partition = 1")
	tk.MustExec(`create table partition_add_idx (
	id int not null,
	hired date not null
	)
	partition by range( year(hired) ) (
	partition p1 values less than (1991),
	partition p3 values less than (2001),
	partition p4 values less than (2004),
	partition p5 values less than (2008),
	partition p6 values less than (2012),
	partition p7 values less than (2018)
	);`)
	for i := 0; i < 500; i++ {
		tk.MustExec(fmt.Sprintf("insert into partition_add_idx values (%d, '%d-01-01')", i, 1988+rand.Intn(30)))
	}

	tk.MustExec("alter table partition_add_idx add index idx1 (hired)")
	tk.MustExec("alter table partition_add_idx add index idx2 (id, hired)")

	tk.MustQuery("select count(hired) from partition_add_idx use index(idx1)").Check(testkit.Rows("500"))
	tk.MustQuery("select count(id) from partition_add_idx use index(idx2)").Check(testkit.Rows("500"))

	tk.MustExec("admin check table partition_add_idx")
	tk.MustExec("drop table partition_add_idx")
=======
func (s *testDBSuite) TestAddPartitionTooManyPartitions(c *C) {
	s.tk = testkit.NewTestKit(c, s.store)
	s.tk.MustExec("use test")
	s.tk.MustExec("set @@session.tidb_enable_table_partition=1")
	count := ddl.PartitionCountLimit
	s.tk.MustExec("drop table if exists p1;")
	sql1 := `create table p1 (
		id int not null
	)
	partition by range( id ) (`
	for i := 1; i <= count; i++ {
		sql1 += fmt.Sprintf("partition p%d values less than (%d),", i, i)
	}
	sql1 += "partition p1025 values less than (1025) );"
	s.testErrorCode(c, sql1, tmysql.ErrTooManyPartitions)

	s.tk.MustExec("drop table if exists p2;")
	sql2 := `create table p2 (
		id int not null
	)
	partition by range( id ) (`
	for i := 1; i < count; i++ {
		sql2 += fmt.Sprintf("partition p%d values less than (%d),", i, i)
	}
	sql2 += "partition p1024 values less than (1024) );"

	s.tk.MustExec(sql2)
	sql3 := `alter table p2 add partition (
   	partition p1025 values less than (1025)
	);`
	s.testErrorCode(c, sql3, tmysql.ErrTooManyPartitions)
}

func checkPartitionDelRangeDone(c *C, s *testDBSuite, partitionPrefix kv.Key) bool {
	hasOldPartitionData := true
	for i := 0; i < waitForCleanDataRound; i++ {
		err := kv.RunInNewTxn(s.store, false, func(txn kv.Transaction) error {
			it, err := txn.Seek(partitionPrefix)
			if err != nil {
				return err
			}
			if !it.Valid() {
				hasOldPartitionData = false
			} else {
				hasOldPartitionData = it.Key().HasPrefix(partitionPrefix)
			}
			it.Close()
			return nil
		})
		c.Assert(err, IsNil)
		if !hasOldPartitionData {
			break
		}
		time.Sleep(waitForCleanDataInterval)
	}
	return hasOldPartitionData
}

func (s *testDBSuite) TestTruncatePartitionAndDropTable(c *C) {
	s.tk = testkit.NewTestKit(c, s.store)
	s.tk.MustExec("use test;")
	// Test truncate common table.
	s.tk.MustExec("drop table if exists t1;")
	s.tk.MustExec("create table t1 (id int(11));")
	for i := 0; i < 100; i++ {
		s.mustExec(c, "insert into t1 values (?)", i)
	}
	result := s.tk.MustQuery("select count(*) from t1;")
	result.Check(testkit.Rows("100"))
	s.tk.MustExec("truncate table t1;")
	result = s.tk.MustQuery("select count(*) from t1")
	result.Check(testkit.Rows("0"))

	// Test drop common table.
	s.tk.MustExec("drop table if exists t2;")
	s.tk.MustExec("create table t2 (id int(11));")
	for i := 0; i < 100; i++ {
		s.mustExec(c, "insert into t2 values (?)", i)
	}
	result = s.tk.MustQuery("select count(*) from t2;")
	result.Check(testkit.Rows("100"))
	s.tk.MustExec("drop table t2;")
	s.testErrorCode(c, "select * from t2;", tmysql.ErrNoSuchTable)

	// Test truncate table partition.
	s.tk.MustExec("drop table if exists t3;")
	s.tk.MustExec("set @@session.tidb_enable_table_partition=1;")
	s.tk.MustExec(`create table t3(
		id int, name varchar(50), 
		purchased date
	)
	partition by range( year(purchased) ) (
    	partition p0 values less than (1990),
    	partition p1 values less than (1995),
    	partition p2 values less than (2000),
    	partition p3 values less than (2005),
    	partition p4 values less than (2010),
    	partition p5 values less than (2015)
   	);`)
	s.tk.MustExec(`insert into t3 values
	(1, 'desk organiser', '2003-10-15'),
	(2, 'alarm clock', '1997-11-05'),
	(3, 'chair', '2009-03-10'),
	(4, 'bookcase', '1989-01-10'),
	(5, 'exercise bike', '2014-05-09'),
	(6, 'sofa', '1987-06-05'),
	(7, 'espresso maker', '2011-11-22'),
	(8, 'aquarium', '1992-08-04'),
	(9, 'study desk', '2006-09-16'),
	(10, 'lava lamp', '1998-12-25');`)
	result = s.tk.MustQuery("select count(*) from t3;")
	result.Check(testkit.Rows("10"))
	ctx := s.tk.Se.(sessionctx.Context)
	is := domain.GetDomain(ctx).InfoSchema()
	oldTblInfo, err := is.TableByName(model.NewCIStr("test"), model.NewCIStr("t3"))
	c.Assert(err, IsNil)
	// Only one partition id test is taken here.
	oldPID := oldTblInfo.Meta().Partition.Definitions[0].ID
	s.tk.MustExec("truncate table t3;")
	partitionPrefix := tablecodec.EncodeTablePrefix(oldPID)
	hasOldPartitionData := checkPartitionDelRangeDone(c, s, partitionPrefix)
	c.Assert(hasOldPartitionData, IsFalse)

	// Test drop table partition.
	s.tk.MustExec("drop table if exists t4;")
	s.tk.MustExec("set @@session.tidb_enable_table_partition=1;")
	s.tk.MustExec(`create table t4(
		id int, name varchar(50), 
		purchased date
	)
	partition by range( year(purchased) ) (
    	partition p0 values less than (1990),
    	partition p1 values less than (1995),
    	partition p2 values less than (2000),
    	partition p3 values less than (2005),
    	partition p4 values less than (2010),
    	partition p5 values less than (2015)
   	);`)
	s.tk.MustExec(`insert into t4 values
	(1, 'desk organiser', '2003-10-15'),
	(2, 'alarm clock', '1997-11-05'),
	(3, 'chair', '2009-03-10'),
	(4, 'bookcase', '1989-01-10'),
	(5, 'exercise bike', '2014-05-09'),
	(6, 'sofa', '1987-06-05'),
	(7, 'espresso maker', '2011-11-22'),
	(8, 'aquarium', '1992-08-04'),
	(9, 'study desk', '2006-09-16'),
	(10, 'lava lamp', '1998-12-25');`)
	result = s.tk.MustQuery("select count(*) from t4; ")
	result.Check(testkit.Rows("10"))
	is = domain.GetDomain(ctx).InfoSchema()
	oldTblInfo, err = is.TableByName(model.NewCIStr("test"), model.NewCIStr("t4"))
	c.Assert(err, IsNil)
	// Only one partition id test is taken here.
	oldPID = oldTblInfo.Meta().Partition.Definitions[1].ID
	s.tk.MustExec("drop table t4;")
	partitionPrefix = tablecodec.EncodeTablePrefix(oldPID)
	hasOldPartitionData = checkPartitionDelRangeDone(c, s, partitionPrefix)
	c.Assert(hasOldPartitionData, IsFalse)
	s.testErrorCode(c, "select * from t4;", tmysql.ErrNoSuchTable)
>>>>>>> f59f696d
}<|MERGE_RESOLUTION|>--- conflicted
+++ resolved
@@ -2675,36 +2675,6 @@
 	s.testErrorCode(c, sql4, tmysql.ErrDropPartitionNonExistent)
 }
 
-<<<<<<< HEAD
-func (s *testDBSuite) TestPartitionAddIndex(c *C) {
-	tk := testkit.NewTestKit(c, s.store)
-	tk.MustExec("use test")
-	tk.MustExec("set @@tidb_enable_table_partition = 1")
-	tk.MustExec(`create table partition_add_idx (
-	id int not null,
-	hired date not null
-	)
-	partition by range( year(hired) ) (
-	partition p1 values less than (1991),
-	partition p3 values less than (2001),
-	partition p4 values less than (2004),
-	partition p5 values less than (2008),
-	partition p6 values less than (2012),
-	partition p7 values less than (2018)
-	);`)
-	for i := 0; i < 500; i++ {
-		tk.MustExec(fmt.Sprintf("insert into partition_add_idx values (%d, '%d-01-01')", i, 1988+rand.Intn(30)))
-	}
-
-	tk.MustExec("alter table partition_add_idx add index idx1 (hired)")
-	tk.MustExec("alter table partition_add_idx add index idx2 (id, hired)")
-
-	tk.MustQuery("select count(hired) from partition_add_idx use index(idx1)").Check(testkit.Rows("500"))
-	tk.MustQuery("select count(id) from partition_add_idx use index(idx2)").Check(testkit.Rows("500"))
-
-	tk.MustExec("admin check table partition_add_idx")
-	tk.MustExec("drop table partition_add_idx")
-=======
 func (s *testDBSuite) TestAddPartitionTooManyPartitions(c *C) {
 	s.tk = testkit.NewTestKit(c, s.store)
 	s.tk.MustExec("use test")
@@ -2866,5 +2836,34 @@
 	hasOldPartitionData = checkPartitionDelRangeDone(c, s, partitionPrefix)
 	c.Assert(hasOldPartitionData, IsFalse)
 	s.testErrorCode(c, "select * from t4;", tmysql.ErrNoSuchTable)
->>>>>>> f59f696d
+}
+
+func (s *testDBSuite) TestPartitionAddIndex(c *C) {
+	tk := testkit.NewTestKit(c, s.store)
+	tk.MustExec("use test")
+	tk.MustExec("set @@tidb_enable_table_partition = 1")
+	tk.MustExec(`create table partition_add_idx (
+	id int not null,
+	hired date not null
+	)
+	partition by range( year(hired) ) (
+	partition p1 values less than (1991),
+	partition p3 values less than (2001),
+	partition p4 values less than (2004),
+	partition p5 values less than (2008),
+	partition p6 values less than (2012),
+	partition p7 values less than (2018)
+	);`)
+	for i := 0; i < 500; i++ {
+		tk.MustExec(fmt.Sprintf("insert into partition_add_idx values (%d, '%d-01-01')", i, 1988+rand.Intn(30)))
+	}
+
+	tk.MustExec("alter table partition_add_idx add index idx1 (hired)")
+	tk.MustExec("alter table partition_add_idx add index idx2 (id, hired)")
+
+	tk.MustQuery("select count(hired) from partition_add_idx use index(idx1)").Check(testkit.Rows("500"))
+	tk.MustQuery("select count(id) from partition_add_idx use index(idx2)").Check(testkit.Rows("500"))
+
+	tk.MustExec("admin check table partition_add_idx")
+	tk.MustExec("drop table partition_add_idx")
 }