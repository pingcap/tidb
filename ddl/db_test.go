// Copyright 2015 PingCAP, Inc.
//
// Licensed under the Apache License, Version 2.0 (the "License");
// you may not use this file except in compliance with the License.
// You may obtain a copy of the License at
//
//     http://www.apache.org/licenses/LICENSE-2.0
//
// Unless required by applicable law or agreed to in writing, software
// distributed under the License is distributed on an "AS IS" BASIS,
// See the License for the specific language governing permissions and
// limitations under the License.

package ddl_test

import (
	"fmt"
	"io"
	"math"
	"math/rand"
	"strconv"
	"strings"
	"sync"
	"time"

	"github.com/juju/errors"
	. "github.com/pingcap/check"
	"github.com/pingcap/tidb/ast"
	"github.com/pingcap/tidb/ddl"
	"github.com/pingcap/tidb/domain"
	"github.com/pingcap/tidb/infoschema"
	"github.com/pingcap/tidb/kv"
	"github.com/pingcap/tidb/meta"
	"github.com/pingcap/tidb/meta/autoid"
	"github.com/pingcap/tidb/model"
	"github.com/pingcap/tidb/mysql"
	tmysql "github.com/pingcap/tidb/mysql"
	"github.com/pingcap/tidb/session"
	"github.com/pingcap/tidb/sessionctx"
	"github.com/pingcap/tidb/store/mockstore"
	"github.com/pingcap/tidb/store/mockstore/mocktikv"
	"github.com/pingcap/tidb/table"
	"github.com/pingcap/tidb/table/tables"
	"github.com/pingcap/tidb/tablecodec"
	"github.com/pingcap/tidb/terror"
	"github.com/pingcap/tidb/types"
	"github.com/pingcap/tidb/util/admin"
	"github.com/pingcap/tidb/util/mock"
	"github.com/pingcap/tidb/util/testkit"
	"github.com/pingcap/tidb/util/testleak"
	"github.com/pingcap/tidb/util/testutil"
	"golang.org/x/net/context"
)

const (
	// waitForCleanDataRound indicates how many times should we check data is cleaned or not.
	waitForCleanDataRound = 150
	// waitForCleanDataInterval is a min duration between 2 check for data clean.
	waitForCleanDataInterval = time.Millisecond * 100
)

var _ = Suite(&testDBSuite{})

const defaultBatchSize = 2048

type testDBSuite struct {
	cluster    *mocktikv.Cluster
	mvccStore  mocktikv.MVCCStore
	store      kv.Storage
	dom        *domain.Domain
	schemaName string
	tk         *testkit.TestKit
	s          session.Session
	lease      time.Duration
	autoIDStep int64
}

func (s *testDBSuite) SetUpSuite(c *C) {
	var err error
	testleak.BeforeTest()

	s.lease = 200 * time.Millisecond
	session.SetSchemaLease(s.lease)
	session.SetStatsLease(0)
	s.schemaName = "test_db"
	s.autoIDStep = autoid.GetStep()
	autoid.SetStep(5000)
	ddl.WaitTimeWhenErrorOccured = 1 * time.Microsecond

	s.cluster = mocktikv.NewCluster()
	mocktikv.BootstrapWithSingleStore(s.cluster)
	s.mvccStore = mocktikv.MustNewMVCCStore()
	s.store, err = mockstore.NewMockTikvStore(
		mockstore.WithCluster(s.cluster),
		mockstore.WithMVCCStore(s.mvccStore),
	)
	c.Assert(err, IsNil)

	s.dom, err = session.BootstrapSession(s.store)
	c.Assert(err, IsNil)
	s.s, err = session.CreateSession4Test(s.store)
	c.Assert(err, IsNil)

	_, err = s.s.Execute(context.Background(), "create database test_db")
	c.Assert(err, IsNil)

	s.tk = testkit.NewTestKit(c, s.store)
}

func (s *testDBSuite) TearDownSuite(c *C) {
	s.s.Execute(context.Background(), "drop database if exists test_db")
	s.s.Close()
	s.dom.Close()
	s.store.Close()
	testleak.AfterTest(c)()
	autoid.SetStep(s.autoIDStep)
}

func (s *testDBSuite) testErrorCode(c *C, sql string, errCode int) {
	_, err := s.tk.Exec(sql)
	c.Assert(err, NotNil)
	originErr := errors.Cause(err)
	tErr, ok := originErr.(*terror.Error)
	c.Assert(ok, IsTrue, Commentf("err: %T", originErr))
	c.Assert(tErr.ToSQLError().Code, DeepEquals, uint16(errCode), Commentf("MySQL code:%v", tErr.ToSQLError()))
}

func (s *testDBSuite) TestMySQLErrorCode(c *C) {
	s.tk = testkit.NewTestKit(c, s.store)
	s.tk.MustExec("use " + s.schemaName)

	// create database
	sql := "create database aaaaaaaaaaaaaaaaaaaaaaaaaaaaaaaaaaaaaaaaaaaaaaaaaaaaaaaaaaaaaaaaa"
	s.testErrorCode(c, sql, tmysql.ErrTooLongIdent)
	sql = "create database test"
	s.testErrorCode(c, sql, tmysql.ErrDBCreateExists)
	sql = "create database test1 character set uft8;"
	s.testErrorCode(c, sql, tmysql.ErrUnknownCharacterSet)
	sql = "create database test2 character set gkb;"
	s.testErrorCode(c, sql, tmysql.ErrUnknownCharacterSet)
	sql = "create database test3 character set laitn1;"
	s.testErrorCode(c, sql, tmysql.ErrUnknownCharacterSet)
	// drop database
	sql = "drop database db_not_exist"
	s.testErrorCode(c, sql, tmysql.ErrDBDropExists)
	// create table
	s.tk.MustExec("create table test_error_code_succ (c1 int, c2 int, c3 int, primary key(c3))")
	sql = "create table test_error_code_succ (c1 int, c2 int, c3 int)"
	s.testErrorCode(c, sql, tmysql.ErrTableExists)
	sql = "create table test_error_code1 (c1 int, c2 int, c2 int)"
	s.testErrorCode(c, sql, tmysql.ErrDupFieldName)
	sql = "create table test_error_code1 (c1 int, aaaaaaaaaaaaaaaaaaaaaaaaaaaaaaaaaaaaaaaaaaaaaaaaaaaaaaaaaaaaaaaaa int)"
	s.testErrorCode(c, sql, tmysql.ErrTooLongIdent)
	sql = "create table aaaaaaaaaaaaaaaaaaaaaaaaaaaaaaaaaaaaaaaaaaaaaaaaaaaaaaaaaaaaaaaaa(a int)"
	s.testErrorCode(c, sql, tmysql.ErrTooLongIdent)
	sql = "create table test_error_code1 (c1 int, c2 int, key aa (c1, c2), key aa (c1))"
	s.testErrorCode(c, sql, tmysql.ErrDupKeyName)
	sql = "create table test_error_code1 (c1 int, c2 int, c3 int, key(c_not_exist))"
	s.testErrorCode(c, sql, tmysql.ErrKeyColumnDoesNotExits)
	sql = "create table test_error_code1 (c1 int, c2 int, c3 int, primary key(c_not_exist))"
	s.testErrorCode(c, sql, tmysql.ErrKeyColumnDoesNotExits)
	sql = "create table test_error_code1 (c1 int not null default '')"
	s.testErrorCode(c, sql, tmysql.ErrInvalidDefault)
	sql = "CREATE TABLE `t` (`a` double DEFAULT 1.0 DEFAULT 2.0 DEFAULT now());"
	s.testErrorCode(c, sql, tmysql.ErrInvalidDefault)
	sql = "CREATE TABLE `t` (`a` double DEFAULT now());"
	s.testErrorCode(c, sql, tmysql.ErrInvalidDefault)
	sql = "create table t1(a int) character set uft8;"
	s.testErrorCode(c, sql, tmysql.ErrUnknownCharacterSet)
	sql = "create table t1(a int) character set gkb;"
	s.testErrorCode(c, sql, tmysql.ErrUnknownCharacterSet)
	sql = "create table t1(a int) character set laitn1;"
	s.testErrorCode(c, sql, tmysql.ErrUnknownCharacterSet)
	sql = "create table test_error_code (a int not null ,b int not null,c int not null, d int not null, foreign key (b, c) references product(id));"
	s.testErrorCode(c, sql, tmysql.ErrWrongFkDef)
	sql = "create table test_error_code_2;"
	s.testErrorCode(c, sql, tmysql.ErrTableMustHaveColumns)
	sql = "create table test_error_code_2 (unique(c1));"
	s.testErrorCode(c, sql, tmysql.ErrTableMustHaveColumns)
	sql = "create table test_error_code_2(c1 int, c2 int, c3 int, primary key(c1), primary key(c2));"
	s.testErrorCode(c, sql, tmysql.ErrMultiplePriKey)
	sql = "create table test_error_code_3(pt blob ,primary key (pt));"
	s.testErrorCode(c, sql, tmysql.ErrBlobKeyWithoutLength)
	sql = "create table test_error_code_3(a text, unique (a(3073)));"
	s.testErrorCode(c, sql, tmysql.ErrTooLongKey)
	sql = "create table test_error_code_3(`id` int, key `primary`(`id`));"
	s.testErrorCode(c, sql, tmysql.ErrWrongNameForIndex)
	sql = "create table t2(c1.c2 blob default null);"
	s.testErrorCode(c, sql, tmysql.ErrWrongTableName)
	sql = "create table t2 (id int default null primary key , age int);"
	s.testErrorCode(c, sql, tmysql.ErrInvalidDefault)
	sql = "create table t2 (id int null primary key , age int);"
	s.testErrorCode(c, sql, tmysql.ErrPrimaryCantHaveNull)
	sql = "create table t2 (id int default null, age int, primary key(id));"
	s.testErrorCode(c, sql, tmysql.ErrPrimaryCantHaveNull)
	sql = "create table t2 (id int null, age int, primary key(id));"
	s.testErrorCode(c, sql, tmysql.ErrPrimaryCantHaveNull)

	sql = "create table t2 (id int primary key , age int);"
	s.tk.MustExec(sql)

	// add column
	sql = "alter table test_error_code_succ add column c1 int"
	s.testErrorCode(c, sql, tmysql.ErrDupFieldName)
	sql = "alter table test_error_code_succ add column aaaaaaaaaaaaaaaaaaaaaaaaaaaaaaaaaaaaaaaaaaaaaaaaaaaaaaaaaaaaaaaaa int"
	s.testErrorCode(c, sql, tmysql.ErrTooLongIdent)
	sql = "alter table test_comment comment 'test comment'"
	s.testErrorCode(c, sql, tmysql.ErrNoSuchTable)
	sql = "alter table test_error_code_succ add column `a ` int ;"
	s.testErrorCode(c, sql, tmysql.ErrWrongColumnName)
	s.tk.MustExec("create table test_on_update (c1 int, c2 int);")
	sql = "alter table test_on_update add column c3 int on update current_timestamp;"
	s.testErrorCode(c, sql, tmysql.ErrInvalidOnUpdate)
	sql = "create table test_on_update_2(c int on update current_timestamp);"
	s.testErrorCode(c, sql, tmysql.ErrInvalidOnUpdate)

	// drop column
	sql = "alter table test_error_code_succ drop c_not_exist"
	s.testErrorCode(c, sql, tmysql.ErrCantDropFieldOrKey)
	s.tk.MustExec("create table test_drop_column (c1 int );")
	sql = "alter table test_drop_column drop column c1;"
	s.testErrorCode(c, sql, tmysql.ErrCantRemoveAllFields)
	// add index
	sql = "alter table test_error_code_succ add index idx (c_not_exist)"
	s.testErrorCode(c, sql, tmysql.ErrKeyColumnDoesNotExits)
	s.tk.Exec("alter table test_error_code_succ add index idx (c1)")
	sql = "alter table test_error_code_succ add index idx (c1)"
	s.testErrorCode(c, sql, tmysql.ErrDupKeyName)
	// drop index
	sql = "alter table test_error_code_succ drop index idx_not_exist"
	s.testErrorCode(c, sql, tmysql.ErrCantDropFieldOrKey)
	sql = "alter table test_error_code_succ drop column c3"
	s.testErrorCode(c, sql, int(tmysql.ErrUnknown))
	// modify column
	sql = "alter table test_error_code_succ modify testx.test_error_code_succ.c1 bigint"
	s.testErrorCode(c, sql, tmysql.ErrWrongDBName)
	sql = "alter table test_error_code_succ modify t.c1 bigint"
	s.testErrorCode(c, sql, tmysql.ErrWrongTableName)
	// insert value
	s.tk.MustExec("create table test_error_code_null(c1 char(100) not null);")
	sql = "insert into test_error_code_null (c1) values(null);"
	s.testErrorCode(c, sql, tmysql.ErrBadNull)
}

func (s *testDBSuite) TestAddIndexAfterAddColumn(c *C) {
	s.tk = testkit.NewTestKit(c, s.store)
	s.tk.MustExec("use " + s.schemaName)

	s.tk.MustExec("create table test_add_index_after_add_col(a int, b int not null default '0')")
	s.tk.MustExec("insert into test_add_index_after_add_col values(1, 2),(2,2)")
	s.tk.MustExec("alter table test_add_index_after_add_col add column c int not null default '0'")
	sql := "alter table test_add_index_after_add_col add unique index cc(c) "
	s.testErrorCode(c, sql, tmysql.ErrDupEntry)
	sql = "alter table test_add_index_after_add_col add index idx_test(f1,f2,f3,f4,f5,f6,f7,f8,f9,f10,f11,f12,f13,f14,f15,f16,f17);"
	s.testErrorCode(c, sql, tmysql.ErrTooManyKeyParts)
}

func (s *testDBSuite) TestAddIndexWithPK(c *C) {
	s.tk = testkit.NewTestKit(c, s.store)
	s.tk.MustExec("use " + s.schemaName)

	s.tk.MustExec("create table test_add_index_with_pk(a int not null, b int not null default '0', primary key(a))")
	s.tk.MustExec("insert into test_add_index_with_pk values(1, 2)")
	s.tk.MustExec("alter table test_add_index_with_pk add index idx (a)")
	s.tk.MustQuery("select a from test_add_index_with_pk").Check(testkit.Rows("1"))
	s.tk.MustExec("insert into test_add_index_with_pk values(2, 2)")
	s.tk.MustExec("alter table test_add_index_with_pk add index idx1 (a, b)")
	s.tk.MustQuery("select * from test_add_index_with_pk").Check(testkit.Rows("1 2", "2 2"))
	s.tk.MustExec("create table test_add_index_with_pk1(a int not null, b int not null default '0', c int, d int, primary key(c))")
	s.tk.MustExec("insert into test_add_index_with_pk1 values(1, 1, 1, 1)")
	s.tk.MustExec("alter table test_add_index_with_pk1 add index idx (c)")
	s.tk.MustExec("insert into test_add_index_with_pk1 values(2, 2, 2, 2)")
	s.tk.MustQuery("select * from test_add_index_with_pk1").Check(testkit.Rows("1 1 1 1", "2 2 2 2"))
	s.tk.MustExec("create table test_add_index_with_pk2(a int not null, b int not null default '0', c int unsigned, d int, primary key(c))")
	s.tk.MustExec("insert into test_add_index_with_pk2 values(1, 1, 1, 1)")
	s.tk.MustExec("alter table test_add_index_with_pk2 add index idx (c)")
	s.tk.MustExec("insert into test_add_index_with_pk2 values(2, 2, 2, 2)")
	s.tk.MustQuery("select * from test_add_index_with_pk2").Check(testkit.Rows("1 1 1 1", "2 2 2 2"))
}

func (s *testDBSuite) TestRenameIndex(c *C) {
	s.tk = testkit.NewTestKit(c, s.store)
	s.tk.MustExec("use " + s.schemaName)
	s.tk.MustExec("create table t (pk int primary key, c int default 1, c1 int default 1, unique key k1(c), key k2(c1))")

	// Test rename success
	s.tk.MustExec("alter table t rename index k1 to k3")
	s.tk.MustExec("admin check index t k3")

	// Test rename to the same name
	s.tk.MustExec("alter table t rename index k3 to k3")
	s.tk.MustExec("admin check index t k3")

	// Test rename on non-exists keys
	s.testErrorCode(c, "alter table t rename index x to x", mysql.ErrKeyDoesNotExist)

	// Test rename on already-exists keys
	s.testErrorCode(c, "alter table t rename index k3 to k2", mysql.ErrDupKeyName)

	s.tk.MustExec("alter table t rename index k2 to K2")
	s.testErrorCode(c, "alter table t rename key k3 to K2", mysql.ErrDupKeyName)
}

func (s *testDBSuite) testGetTable(c *C, name string) table.Table {
	ctx := s.s.(sessionctx.Context)
	dom := domain.GetDomain(ctx)
	// Make sure the table schema is the new schema.
	err := dom.Reload()
	c.Assert(err, IsNil)
	tbl, err := dom.InfoSchema().TableByName(model.NewCIStr(s.schemaName), model.NewCIStr(name))
	c.Assert(err, IsNil)
	return tbl
}

func backgroundExec(s kv.Storage, sql string, done chan error) {
	se, err := session.CreateSession4Test(s)
	if err != nil {
		done <- errors.Trace(err)
		return
	}
	defer se.Close()
	_, err = se.Execute(context.Background(), "use test_db")
	if err != nil {
		done <- errors.Trace(err)
		return
	}
	_, err = se.Execute(context.Background(), sql)
	done <- errors.Trace(err)
}

func (s *testDBSuite) TestAddUniqueIndexRollback(c *C) {
	s.tk = testkit.NewTestKit(c, s.store)
	s.mustExec(c, "use test_db")
	s.mustExec(c, "drop table if exists t1")
	s.mustExec(c, "create table t1 (c1 int, c2 int, c3 int, primary key(c1))")
	// defaultBatchSize is equal to ddl.defaultBatchSize
	base := defaultBatchSize * 2
	count := base
	// add some rows
	for i := 0; i < count; i++ {
		s.mustExec(c, "insert into t1 values (?, ?, ?)", i, i, i)
	}
	// add some duplicate rows
	for i := count - 10; i < count; i++ {
		s.mustExec(c, "insert into t1 values (?, ?, ?)", i+10, i, i)
	}

	done := make(chan error, 1)
	go backgroundExec(s.store, "create unique index c3_index on t1 (c3)", done)

	times := 0
	ticker := time.NewTicker(s.lease / 2)
	defer ticker.Stop()
LOOP:
	for {
		select {
		case err := <-done:
			c.Assert(err, NotNil)
			c.Assert(err.Error(), Equals, "[kv:1062]Duplicate for key c3_index", Commentf("err:%v", err))
			break LOOP
		case <-ticker.C:
			if times >= 10 {
				break
			}
			step := 10
			// delete some rows, and add some data
			for i := count; i < count+step; i++ {
				n := rand.Intn(count)
				s.mustExec(c, "delete from t1 where c1 = ?", n)
				s.mustExec(c, "insert into t1 values (?, ?, ?)", i+10, i, i)
			}
			count += step
			times++
		}
	}

	t := s.testGetTable(c, "t1")
	for _, tidx := range t.Indices() {
		c.Assert(strings.EqualFold(tidx.Meta().Name.L, "c3_index"), IsFalse)
	}

	// delete duplicate rows, then add index
	for i := base - 10; i < base; i++ {
		s.mustExec(c, "delete from t1 where c1 = ?", i+10)
	}
	sessionExec(c, s.store, "create index c3_index on t1 (c3)")

	s.mustExec(c, "drop table t1")
}

func (s *testDBSuite) TestCancelAddIndex(c *C) {
	s.tk = testkit.NewTestKit(c, s.store)
	s.mustExec(c, "use test_db")
	s.mustExec(c, "drop table if exists t1")
	s.mustExec(c, "create table t1 (c1 int, c2 int, c3 int, primary key(c1))")
	// defaultBatchSize is equal to ddl.defaultBatchSize
	base := defaultBatchSize * 2
	count := base
	// add some rows
	for i := 0; i < count; i++ {
		s.mustExec(c, "insert into t1 values (?, ?, ?)", i, i, i)
	}

	var checkErr error
	var c3IdxInfo *model.IndexInfo
	hook := &ddl.TestDDLCallback{}
	first := true
	oldReorgWaitTimeout := ddl.ReorgWaitTimeout
	// let hook.OnJobUpdatedExported has chance to cancel the job.
	// the hook.OnJobUpdatedExported is called when the job is updated, runReorgJob will wait ddl.ReorgWaitTimeout, then return the ddl.runDDLJob.
	// After that ddl call d.hook.OnJobUpdated(job), so that we can canceled the job in this test case.
	ddl.ReorgWaitTimeout = 50 * time.Millisecond
	hook.OnJobUpdatedExported = func(job *model.Job) {
		addIndexNotFirstReorg := job.Type == model.ActionAddIndex && job.SchemaState == model.StateWriteReorganization && job.SnapshotVer != 0
		// If the action is adding index and the state is writing reorganization, it want to test the case of cancelling the job when backfilling indexes.
		// When the job satisfies this case of addIndexNotFirstReorg, the worker will start to backfill indexes.
		if !addIndexNotFirstReorg {
			// Get the index's meta.
			if c3IdxInfo != nil {
				return
			}
			t := s.testGetTable(c, "t1")
			for _, index := range t.WritableIndices() {
				if index.Meta().Name.L == "c3_index" {
					c3IdxInfo = index.Meta()
				}
			}
			return
		}
		// The job satisfies the case of addIndexNotFirst for the first time, the worker hasn't finished a batch of backfill indexes.
		if first {
			first = false
			return
		}
		if checkErr != nil {
			return
		}
		hookCtx := mock.NewContext()
		hookCtx.Store = s.store
		var err error
		err = hookCtx.NewTxn()
		if err != nil {
			checkErr = errors.Trace(err)
			return
		}
		jobIDs := []int64{job.ID}
		errs, err := admin.CancelJobs(hookCtx.Txn(), jobIDs)
		if err != nil {
			checkErr = errors.Trace(err)
			return
		}
		// It only tests cancel one DDL job.
		if errs[0] != nil {
			checkErr = errors.Trace(errs[0])
			return
		}
		err = hookCtx.Txn().Commit(context.Background())
		if err != nil {
			checkErr = errors.Trace(err)
		}
	}
	s.dom.DDL().(ddl.DDLForTest).SetHook(hook)
	done := make(chan error, 1)
	go backgroundExec(s.store, "create unique index c3_index on t1 (c3)", done)

	times := 0
	ticker := time.NewTicker(s.lease / 2)
	defer ticker.Stop()
LOOP:
	for {
		select {
		case err := <-done:
			c.Assert(checkErr, IsNil)
			c.Assert(err, NotNil)
			c.Assert(err.Error(), Equals, "[ddl:12]cancelled DDL job")
			break LOOP
		case <-ticker.C:
			if times >= 10 {
				break
			}
			step := 10
			// delete some rows, and add some data
			for i := count; i < count+step; i++ {
				n := rand.Intn(count)
				s.mustExec(c, "delete from t1 where c1 = ?", n)
				s.mustExec(c, "insert into t1 values (?, ?, ?)", i+10, i, i)
			}
			count += step
			times++
		}
	}

	t := s.testGetTable(c, "t1")
	for _, tidx := range t.Indices() {
		c.Assert(strings.EqualFold(tidx.Meta().Name.L, "c3_index"), IsFalse)
	}

	ctx := s.s.(sessionctx.Context)
	idx := tables.NewIndex(t.Meta().ID, t.Meta(), c3IdxInfo)
	checkDelRangeDone(c, ctx, idx)

	s.mustExec(c, "drop table t1")
	ddl.ReorgWaitTimeout = oldReorgWaitTimeout
	callback := &ddl.TestDDLCallback{}
	s.dom.DDL().(ddl.DDLForTest).SetHook(callback)
}

func (s *testDBSuite) TestAddAnonymousIndex(c *C) {
	s.tk = testkit.NewTestKit(c, s.store)
	s.tk.MustExec("use " + s.schemaName)
	s.mustExec(c, "create table t_anonymous_index (c1 int, c2 int, C3 int)")
	s.mustExec(c, "alter table t_anonymous_index add index (c1, c2)")
	// for dropping empty index
	_, err := s.tk.Exec("alter table t_anonymous_index drop index")
	c.Assert(err, NotNil)
	// The index name is c1 when adding index (c1, c2).
	s.mustExec(c, "alter table t_anonymous_index drop index c1")
	t := s.testGetTable(c, "t_anonymous_index")
	c.Assert(t.Indices(), HasLen, 0)
	// for adding some indices that the first column name is c1
	s.mustExec(c, "alter table t_anonymous_index add index (c1)")
	_, err = s.tk.Exec("alter table t_anonymous_index add index c1 (c2)")
	c.Assert(err, NotNil)
	t = s.testGetTable(c, "t_anonymous_index")
	c.Assert(t.Indices(), HasLen, 1)
	idx := t.Indices()[0].Meta().Name.L
	c.Assert(idx, Equals, "c1")
	// The MySQL will be a warning.
	s.mustExec(c, "alter table t_anonymous_index add index c1_3 (c1)")
	s.mustExec(c, "alter table t_anonymous_index add index (c1, c2, C3)")
	// The MySQL will be a warning.
	s.mustExec(c, "alter table t_anonymous_index add index (c1)")
	t = s.testGetTable(c, "t_anonymous_index")
	c.Assert(t.Indices(), HasLen, 4)
	s.mustExec(c, "alter table t_anonymous_index drop index c1")
	s.mustExec(c, "alter table t_anonymous_index drop index c1_2")
	s.mustExec(c, "alter table t_anonymous_index drop index c1_3")
	s.mustExec(c, "alter table t_anonymous_index drop index c1_4")
	// for case insensitive
	s.mustExec(c, "alter table t_anonymous_index add index (C3)")
	s.mustExec(c, "alter table t_anonymous_index drop index c3")
	s.mustExec(c, "alter table t_anonymous_index add index c3 (C3)")
	s.mustExec(c, "alter table t_anonymous_index drop index C3")
	// for anonymous index with column name `primary`
	s.mustExec(c, "create table t_primary (`primary` int, key (`primary`))")
	t = s.testGetTable(c, "t_primary")
	c.Assert(t.Indices()[0].Meta().Name.String(), Equals, "primary_2")
	s.mustExec(c, "create table t_primary_2 (`primary` int, key primary_2 (`primary`), key (`primary`))")
	t = s.testGetTable(c, "t_primary_2")
	c.Assert(t.Indices()[0].Meta().Name.String(), Equals, "primary_2")
	c.Assert(t.Indices()[1].Meta().Name.String(), Equals, "primary_3")
	s.mustExec(c, "create table t_primary_3 (`primary_2` int, key(`primary_2`), `primary` int, key(`primary`));")
	t = s.testGetTable(c, "t_primary_3")
	c.Assert(t.Indices()[0].Meta().Name.String(), Equals, "primary_2")
	c.Assert(t.Indices()[1].Meta().Name.String(), Equals, "primary_3")
}

// TestModifyColumnAfterAddIndex Issue 5134
func (s *testDBSuite) TestModifyColumnAfterAddIndex(c *C) {
	s.tk = testkit.NewTestKit(c, s.store)
	s.tk.MustExec("use " + s.schemaName)
	s.mustExec(c, "create table city (city VARCHAR(2) KEY);")
	s.mustExec(c, "alter table city change column city city varchar(50);")
	s.mustExec(c, `insert into city values ("abc"), ("abd");`)
}

func (s *testDBSuite) testAlterLock(c *C) {
	s.tk = testkit.NewTestKit(c, s.store)
	s.tk.MustExec("use " + s.schemaName)
	s.mustExec(c, "create table t_index_lock (c1 int, c2 int, C3 int)")
	s.mustExec(c, "alter table t_indx_lock add index (c1, c2), lock=none")
}

func (s *testDBSuite) TestAddMultiColumnsIndex(c *C) {
	s.tk = testkit.NewTestKit(c, s.store)
	s.tk.MustExec("use " + s.schemaName)

	s.tk.MustExec("drop database if exists tidb;")
	s.tk.MustExec("create database tidb;")
	s.tk.MustExec("use tidb;")
	s.tk.MustExec("create table tidb.test (a int auto_increment primary key, b int);")
	s.tk.MustExec("insert tidb.test values (1, 1);")
	s.tk.MustExec("update tidb.test set b = b + 1 where a = 1;")
	s.tk.MustExec("insert into tidb.test values (2, 2);")
	// Test that the b value is nil.
	s.tk.MustExec("insert into tidb.test (a) values (3);")
	s.tk.MustExec("insert into tidb.test values (4, 4);")
	// Test that the b value is nil again.
	s.tk.MustExec("insert into tidb.test (a) values (5);")
	s.tk.MustExec("insert tidb.test values (6, 6);")
	s.tk.MustExec("alter table tidb.test add index idx1 (a, b);")
	s.tk.MustExec("admin check table test")
}

func (s *testDBSuite) TestAddIndex(c *C) {
	s.testAddIndex(c, false, "create table test_add_index (c1 bigint, c2 bigint, c3 bigint, primary key(c1))")
	s.testAddIndex(c, true, `create table test_add_index (c1 bigint, c2 bigint, c3 bigint, primary key(c1))
			      partition by range (c1) (
			      partition p0 values less than (3440),
			      partition p1 values less than (61440),
			      partition p2 values less than (122880),
			      partition p3 values less than (204800),
			      partition p4 values less than maxvalue)`)
}

func (s *testDBSuite) testAddIndex(c *C, testPartition bool, createTableSQL string) {
	s.tk = testkit.NewTestKit(c, s.store)
	s.tk.MustExec("use " + s.schemaName)
<<<<<<< HEAD
	// TODO: Support delete operation, then uncomment here.
=======
>>>>>>> 7223353e
	s.tk.MustExec("set @@tidb_enable_table_partition = 1")
	s.tk.MustExec("drop table if exists test_add_index")
	s.tk.MustExec(createTableSQL)

	done := make(chan error, 1)
	start := -10
	num := defaultBatchSize
	// first add some rows
	for i := start; i < num; i++ {
		sql := fmt.Sprintf("insert into test_add_index values (%d, %d, %d)", i, i, i)
		s.mustExec(c, sql)
	}
	// Add some discrete rows.
	maxBatch := 20
	batchCnt := 100
	otherKeys := make([]int, 0, batchCnt*maxBatch)
	// Make sure there are no duplicate keys.
	base := defaultBatchSize * 20
	for i := 1; i < batchCnt; i++ {
		n := base + i*defaultBatchSize + i
		for j := 0; j < rand.Intn(maxBatch); j++ {
			n += j
			sql := fmt.Sprintf("insert into test_add_index values (%d, %d, %d)", n, n, n)
			s.mustExec(c, sql)
			otherKeys = append(otherKeys, n)
		}
	}
	// Encounter the value of math.MaxInt64 in middle of
	v := math.MaxInt64 - defaultBatchSize/2
	sql := fmt.Sprintf("insert into test_add_index values (%d, %d, %d)", v, v, v)
	s.mustExec(c, sql)
	otherKeys = append(otherKeys, v)

	sessionExecInGoroutine(c, s.store, "create index c3_index on test_add_index (c3)", done)

	deletedKeys := make(map[int]struct{})

	ticker := time.NewTicker(s.lease / 2)
	defer ticker.Stop()
LOOP:
	for {
		select {
		case err := <-done:
			if err == nil {
				break LOOP
			}
			c.Assert(err, IsNil, Commentf("err:%v", errors.ErrorStack(err)))
		case <-ticker.C:
			// When the server performance is particularly poor,
			// the adding index operation can not be completed.
			// So here is a limit to the number of rows inserted.
			if num > defaultBatchSize*10 {
				break
			}
			step := 10
			// delete some rows, and add some data
			for i := num; i < num+step; i++ {
				n := rand.Intn(num)
				deletedKeys[n] = struct{}{}
				sql := fmt.Sprintf("delete from test_add_index where c1 = %d", n)
				s.mustExec(c, sql)
				sql = fmt.Sprintf("insert into test_add_index values (%d, %d, %d)", i, i, i)
				s.mustExec(c, sql)
			}
			num += step
		}
	}

	// get exists keys
	keys := make([]int, 0, num)
	for i := start; i < num; i++ {
		if _, ok := deletedKeys[i]; ok {
			continue
		}
		keys = append(keys, i)
	}
	keys = append(keys, otherKeys...)

	// test index key
	expectedRows := make([][]interface{}, 0, len(keys))
	for _, key := range keys {
		expectedRows = append(expectedRows, []interface{}{key})
	}
	rows := s.mustQuery(c, fmt.Sprintf("select c1 from test_add_index where c3 >= %d order by c1", start))
	matchRows(c, rows, expectedRows)

	if testPartition {
		s.tk.MustExec("admin check table test_add_index")
		return
	}

	// test index range
	for i := 0; i < 100; i++ {
		index := rand.Intn(len(keys) - 3)
		rows := s.mustQuery(c, "select c1 from test_add_index where c3 >= ? limit 3", keys[index])
		matchRows(c, rows, [][]interface{}{{keys[index]}, {keys[index+1]}, {keys[index+2]}})
	}

	// TODO: Support explain in future.
	// rows := s.mustQuery(c, "explain select c1 from test_add_index where c3 >= 100")

	// ay := dumpRows(c, rows)
	// c.Assert(strings.Contains(fmt.Sprintf("%v", ay), "c3_index"), IsTrue)

	// get all row handles
	ctx := s.s.(sessionctx.Context)
	c.Assert(ctx.NewTxn(), IsNil)
	t := s.testGetTable(c, "test_add_index")
	handles := make(map[int64]struct{})
	startKey := t.RecordKey(math.MinInt64)
	err := t.IterRecords(ctx, startKey, t.Cols(),
		func(h int64, data []types.Datum, cols []*table.Column) (bool, error) {
			handles[h] = struct{}{}
			return true, nil
		})
	c.Assert(err, IsNil)

	// check in index
	var nidx table.Index
	for _, tidx := range t.Indices() {
		if tidx.Meta().Name.L == "c3_index" {
			nidx = tidx
			break
		}
	}
	// Make sure there is index with name c3_index.
	c.Assert(nidx, NotNil)
	c.Assert(nidx.Meta().ID, Greater, int64(0))
	ctx.Txn().Rollback()

	c.Assert(ctx.NewTxn(), IsNil)
	defer ctx.Txn().Rollback()

	it, err := nidx.SeekFirst(ctx.Txn())
	c.Assert(err, IsNil)
	defer it.Close()

	for {
		_, h, err := it.Next()
		if terror.ErrorEqual(err, io.EOF) {
			break
		}

		c.Assert(err, IsNil)
		_, ok := handles[h]
		c.Assert(ok, IsTrue)
		delete(handles, h)
	}
	c.Assert(handles, HasLen, 0)

	s.tk.MustExec("drop table test_add_index")
}

func (s *testDBSuite) TestDropIndex(c *C) {
	s.tk = testkit.NewTestKit(c, s.store)
	s.tk.MustExec("use " + s.schemaName)
	s.tk.MustExec("drop table if exists test_drop_index")
	s.tk.MustExec("create table test_drop_index (c1 int, c2 int, c3 int, primary key(c1))")
	s.tk.MustExec("create index c3_index on test_drop_index (c3)")
	done := make(chan error, 1)
	s.mustExec(c, "delete from test_drop_index")

	num := 100
	//  add some rows
	for i := 0; i < num; i++ {
		s.mustExec(c, "insert into test_drop_index values (?, ?, ?)", i, i, i)
	}
	t := s.testGetTable(c, "test_drop_index")
	var c3idx table.Index
	for _, tidx := range t.Indices() {
		if tidx.Meta().Name.L == "c3_index" {
			c3idx = tidx
			break
		}
	}
	c.Assert(c3idx, NotNil)

	sessionExecInGoroutine(c, s.store, "drop index c3_index on test_drop_index", done)

	ticker := time.NewTicker(s.lease / 2)
	defer ticker.Stop()
LOOP:
	for {
		select {
		case err := <-done:
			if err == nil {
				break LOOP
			}
			c.Assert(err, IsNil, Commentf("err:%v", errors.ErrorStack(err)))
		case <-ticker.C:
			step := 10
			// delete some rows, and add some data
			for i := num; i < num+step; i++ {
				n := rand.Intn(num)
				s.mustExec(c, "update test_drop_index set c2 = 1 where c1 = ?", n)
				s.mustExec(c, "insert into test_drop_index values (?, ?, ?)", i, i, i)
			}
			num += step
		}
	}

	rows := s.mustQuery(c, "explain select c1 from test_drop_index where c3 >= 0")
	c.Assert(strings.Contains(fmt.Sprintf("%v", rows), "c3_index"), IsFalse)

	// check in index, must no index in kv
	ctx := s.s.(sessionctx.Context)

	// Make sure there is no index with name c3_index.
	t = s.testGetTable(c, "test_drop_index")
	var nidx table.Index
	for _, tidx := range t.Indices() {
		if tidx.Meta().Name.L == "c3_index" {
			nidx = tidx
			break
		}
	}
	c.Assert(nidx, IsNil)

	idx := tables.NewIndex(t.Meta().ID, t.Meta(), c3idx.Meta())
	checkDelRangeDone(c, ctx, idx)
	s.tk.MustExec("drop table test_drop_index")
}

func checkDelRangeDone(c *C, ctx sessionctx.Context, idx table.Index) {
	startTime := time.Now()
	f := func() map[int64]struct{} {
		handles := make(map[int64]struct{})

		c.Assert(ctx.NewTxn(), IsNil)
		defer ctx.Txn().Rollback()

		it, err := idx.SeekFirst(ctx.Txn())
		c.Assert(err, IsNil)
		defer it.Close()

		for {
			_, h, err := it.Next()
			if terror.ErrorEqual(err, io.EOF) {
				break
			}

			c.Assert(err, IsNil)
			handles[h] = struct{}{}
		}
		return handles
	}

	var handles map[int64]struct{}
	for i := 0; i < waitForCleanDataRound; i++ {
		handles = f()
		if len(handles) != 0 {
			time.Sleep(waitForCleanDataInterval)
		} else {
			break
		}
	}
	c.Assert(handles, HasLen, 0, Commentf("take time %v", time.Since(startTime)))
}

func (s *testDBSuite) TestAddIndexWithDupCols(c *C) {
	s.tk = testkit.NewTestKit(c, s.store)
	s.tk.MustExec("use " + s.schemaName)
	err1 := infoschema.ErrColumnExists.GenByArgs("b")
	err2 := infoschema.ErrColumnExists.GenByArgs("B")

	s.tk.MustExec("create table test_add_index_with_dup (a int, b int)")
	_, err := s.tk.Exec("create index c on test_add_index_with_dup(b, a, b)")
	c.Check(err1.Equal(err), Equals, true)

	_, err = s.tk.Exec("create index c on test_add_index_with_dup(b, a, B)")
	c.Check(err2.Equal(err), Equals, true)

	_, err = s.tk.Exec("alter table test_add_index_with_dup add index c (b, a, b)")
	c.Check(err1.Equal(err), Equals, true)

	_, err = s.tk.Exec("alter table test_add_index_with_dup add index c (b, a, B)")
	c.Check(err2.Equal(err), Equals, true)

	s.tk.MustExec("drop table test_add_index_with_dup")
}

func (s *testDBSuite) showColumns(c *C, tableName string) [][]interface{} {
	return s.mustQuery(c, fmt.Sprintf("show columns from %s", tableName))
}

func (s *testDBSuite) TestIssue2293(c *C) {
	s.tk = testkit.NewTestKit(c, s.store)
	s.tk.MustExec("use " + s.schemaName)
	s.tk.MustExec("create table t_issue_2293 (a int)")
	sql := "alter table t_issue_2293 add b int not null default 'a'"
	s.testErrorCode(c, sql, tmysql.ErrInvalidDefault)
	s.tk.MustExec("insert into t_issue_2293 value(1)")
	s.tk.MustQuery("select * from t_issue_2293").Check(testkit.Rows("1"))
}

func (s *testDBSuite) TestIssue6101(c *C) {
	s.tk = testkit.NewTestKit(c, s.store)
	s.tk.MustExec("use " + s.schemaName)
	s.tk.MustExec("create table t1 (quantity decimal(2) unsigned);")
	_, err := s.tk.Exec("insert into t1 values (500), (-500), (~0), (-1);")
	terr := errors.Trace(err).(*errors.Err).Cause().(*terror.Error)
	c.Assert(terr.Code(), Equals, terror.ErrCode(tmysql.ErrWarnDataOutOfRange))
	s.tk.MustExec("drop table t1")

	s.tk.MustExec("set sql_mode=''")
	s.tk.MustExec("create table t1 (quantity decimal(2) unsigned);")
	s.tk.MustExec("insert into t1 values (500), (-500), (~0), (-1);")
	s.tk.MustQuery("select * from t1").Check(testkit.Rows("99", "0", "99", "0"))
	s.tk.MustExec("drop table t1")
}

func (s *testDBSuite) TestCreateIndexType(c *C) {
	s.tk = testkit.NewTestKit(c, s.store)
	s.tk.MustExec("use " + s.schemaName)
	sql := `CREATE TABLE test_index (
		price int(5) DEFAULT '0' NOT NULL,
		area varchar(40) DEFAULT '' NOT NULL,
		type varchar(40) DEFAULT '' NOT NULL,
		transityes set('a','b'),
		shopsyes enum('Y','N') DEFAULT 'Y' NOT NULL,
		schoolsyes enum('Y','N') DEFAULT 'Y' NOT NULL,
		petsyes enum('Y','N') DEFAULT 'Y' NOT NULL,
		KEY price (price,area,type,transityes,shopsyes,schoolsyes,petsyes));`
	s.tk.MustExec(sql)
}

func (s *testDBSuite) TestIssue3833(c *C) {
	s.tk = testkit.NewTestKit(c, s.store)
	s.tk.MustExec("use " + s.schemaName)
	s.tk.MustExec("create table issue3833 (b char(0))")
	s.testErrorCode(c, "create index idx on issue3833 (b)", tmysql.ErrWrongKeyColumn)
	s.testErrorCode(c, "alter table issue3833 add index idx (b)", tmysql.ErrWrongKeyColumn)
	s.testErrorCode(c, "create table issue3833_2 (b char(0), index (b))", tmysql.ErrWrongKeyColumn)
}

func (s *testDBSuite) TestColumn(c *C) {
	s.tk = testkit.NewTestKit(c, s.store)
	s.tk.MustExec("use " + s.schemaName)
	s.tk.MustExec("create table t2 (c1 int, c2 int, c3 int)")
	s.testAddColumn(c)
	s.testDropColumn(c)
	s.tk.MustExec("drop table t2")
}

func (s *testDBSuite) TestAddColumnTooMany(c *C) {
	s.tk = testkit.NewTestKit(c, s.store)
	s.tk.MustExec("use test")
	count := ddl.TableColumnCountLimit - 1
	var cols []string
	for i := 0; i < count; i++ {
		cols = append(cols, fmt.Sprintf("a%d int", i))
	}
	createSQL := fmt.Sprintf("create table t_column_too_many (%s)", strings.Join(cols, ","))
	s.tk.MustExec(createSQL)
	s.tk.MustExec("alter table t_column_too_many add column a_512 int")
	alterSQL := "alter table t_column_too_many add column a_513 int"
	s.testErrorCode(c, alterSQL, tmysql.ErrTooManyFields)
}

func sessionExec(c *C, s kv.Storage, sql string) {
	se, err := session.CreateSession4Test(s)
	c.Assert(err, IsNil)
	_, err = se.Execute(context.Background(), "use test_db")
	c.Assert(err, IsNil)
	rs, err := se.Execute(context.Background(), sql)
	c.Assert(err, IsNil, Commentf("err:%v", errors.ErrorStack(err)))
	c.Assert(rs, IsNil)
	se.Close()
}

func sessionExecInGoroutine(c *C, s kv.Storage, sql string, done chan error) {
	execMultiSQLInGoroutine(c, s, "test_db", []string{sql}, done)
}

func execMultiSQLInGoroutine(c *C, s kv.Storage, dbName string, multiSQL []string, done chan error) {
	go func() {
		se, err := session.CreateSession4Test(s)
		if err != nil {
			done <- errors.Trace(err)
			return
		}
		defer se.Close()
		_, err = se.Execute(context.Background(), "use "+dbName)
		if err != nil {
			done <- errors.Trace(err)
			return
		}
		for _, sql := range multiSQL {
			rs, err := se.Execute(context.Background(), sql)
			if err != nil {
				done <- errors.Trace(err)
				return
			}
			if rs != nil {
				done <- errors.Errorf("RecordSet should be empty.")
				return
			}
			done <- nil
		}
	}()
}

func (s *testDBSuite) testAddColumn(c *C) {
	done := make(chan error, 1)

	num := defaultBatchSize + 10
	// add some rows
	for i := 0; i < num; i++ {
		s.mustExec(c, "insert into t2 values (?, ?, ?)", i, i, i)
	}

	sessionExecInGoroutine(c, s.store, "alter table t2 add column c4 int default -1", done)

	ticker := time.NewTicker(s.lease / 2)
	defer ticker.Stop()
	step := 10
LOOP:
	for {
		select {
		case err := <-done:
			if err == nil {
				break LOOP
			}
			c.Assert(err, IsNil, Commentf("err:%v", errors.ErrorStack(err)))
		case <-ticker.C:
			// delete some rows, and add some data
			for i := num; i < num+step; i++ {
				n := rand.Intn(num)
				s.tk.MustExec("begin")
				s.tk.MustExec("delete from t2 where c1 = ?", n)
				s.tk.MustExec("commit")

				// Make sure that statement of insert and show use the same infoSchema.
				s.tk.MustExec("begin")
				_, err := s.tk.Exec("insert into t2 values (?, ?, ?)", i, i, i)
				if err != nil {
					// if err is failed, the column number must be 4 now.
					values := s.showColumns(c, "t2")
					c.Assert(values, HasLen, 4, Commentf("err:%v", errors.ErrorStack(err)))
				}
				s.tk.MustExec("commit")
			}
			num += step
		}
	}

	// add data, here c4 must exist
	for i := num; i < num+step; i++ {
		s.tk.MustExec("insert into t2 values (?, ?, ?, ?)", i, i, i, i)
	}

	rows := s.mustQuery(c, "select count(c4) from t2")
	c.Assert(rows, HasLen, 1)
	c.Assert(rows[0], HasLen, 1)
	count, err := strconv.ParseInt(rows[0][0].(string), 10, 64)
	c.Assert(err, IsNil)
	c.Assert(count, Greater, int64(0))

	rows = s.mustQuery(c, "select count(c4) from t2 where c4 = -1")
	matchRows(c, rows, [][]interface{}{{count - int64(step)}})

	for i := num; i < num+step; i++ {
		rows = s.mustQuery(c, "select c4 from t2 where c4 = ?", i)
		matchRows(c, rows, [][]interface{}{{i}})
	}

	ctx := s.s.(sessionctx.Context)
	t := s.testGetTable(c, "t2")
	i := 0
	j := 0
	ctx.NewTxn()
	defer ctx.Txn().Rollback()
	err = t.IterRecords(ctx, t.FirstKey(), t.Cols(),
		func(h int64, data []types.Datum, cols []*table.Column) (bool, error) {
			i++
			// c4 must be -1 or > 0
			v, err1 := data[3].ToInt64(ctx.GetSessionVars().StmtCtx)
			c.Assert(err1, IsNil)
			if v == -1 {
				j++
			} else {
				c.Assert(v, Greater, int64(0))
			}
			return true, nil
		})
	c.Assert(err, IsNil)
	c.Assert(i, Equals, int(count))
	c.Assert(i, LessEqual, num+step)
	c.Assert(j, Equals, int(count)-step)

	// for modifying columns after adding columns
	s.tk.MustExec("alter table t2 modify c4 int default 11")
	for i := num + step; i < num+step+10; i++ {
		s.mustExec(c, "insert into t2 values (?, ?, ?, ?)", i, i, i, i)
	}
	rows = s.mustQuery(c, "select count(c4) from t2 where c4 = -1")
	matchRows(c, rows, [][]interface{}{{count - int64(step)}})

	// add timestamp type column
	s.mustExec(c, "create table test_on_update_c (c1 int, c2 timestamp);")
	s.mustExec(c, "alter table test_on_update_c add column c3 timestamp null default '2017-02-11' on update current_timestamp;")
	is := domain.GetDomain(ctx).InfoSchema()
	tbl, err := is.TableByName(model.NewCIStr("test_db"), model.NewCIStr("test_on_update_c"))
	c.Assert(err, IsNil)
	tblInfo := tbl.Meta()
	colC := tblInfo.Columns[2]
	c.Assert(colC.Tp, Equals, mysql.TypeTimestamp)
	hasNotNull := tmysql.HasNotNullFlag(colC.Flag)
	c.Assert(hasNotNull, IsFalse)
	// add datetime type column
	s.mustExec(c, "create table test_on_update_d (c1 int, c2 datetime);")
	s.mustExec(c, "alter table test_on_update_d add column c3 datetime on update current_timestamp;")
	is = domain.GetDomain(ctx).InfoSchema()
	tbl, err = is.TableByName(model.NewCIStr("test_db"), model.NewCIStr("test_on_update_d"))
	c.Assert(err, IsNil)
	tblInfo = tbl.Meta()
	colC = tblInfo.Columns[2]
	c.Assert(colC.Tp, Equals, mysql.TypeDatetime)
	hasNotNull = tmysql.HasNotNullFlag(colC.Flag)
	c.Assert(hasNotNull, IsFalse)
}

func (s *testDBSuite) testDropColumn(c *C) {
	done := make(chan error, 1)
	s.mustExec(c, "delete from t2")

	num := 100
	// add some rows
	for i := 0; i < num; i++ {
		s.mustExec(c, "insert into t2 values (?, ?, ?, ?)", i, i, i, i)
	}

	// get c4 column id
	sessionExecInGoroutine(c, s.store, "alter table t2 drop column c4", done)

	ticker := time.NewTicker(s.lease / 2)
	defer ticker.Stop()
	step := 10
LOOP:
	for {
		select {
		case err := <-done:
			if err == nil {
				break LOOP
			}
			c.Assert(err, IsNil, Commentf("err:%v", errors.ErrorStack(err)))
		case <-ticker.C:
			// delete some rows, and add some data
			for i := num; i < num+step; i++ {
				// Make sure that statement of insert and show use the same infoSchema.
				s.tk.MustExec("begin")
				_, err := s.tk.Exec("insert into t2 values (?, ?, ?)", i, i, i)
				if err != nil {
					// If executing is failed, the column number must be 4 now.
					values := s.showColumns(c, "t2")
					c.Assert(values, HasLen, 4, Commentf("err:%v", errors.ErrorStack(err)))
				}
				s.tk.MustExec("commit")
			}
			num += step
		}
	}

	// add data, here c4 must not exist
	for i := num; i < num+step; i++ {
		s.mustExec(c, "insert into t2 values (?, ?, ?)", i, i, i)
	}

	rows := s.mustQuery(c, "select count(*) from t2")
	c.Assert(rows, HasLen, 1)
	c.Assert(rows[0], HasLen, 1)
	count, err := strconv.ParseInt(rows[0][0].(string), 10, 64)
	c.Assert(err, IsNil)
	c.Assert(count, Greater, int64(0))
}

// TestDropColumn is for inserting value with a to-be-dropped column when do drop column.
// Column info from schema in build-insert-plan should be public only,
// otherwise they will not be consist with Table.Col(), then the server will panic.
func (s *testDBSuite) TestDropColumn(c *C) {
	s.tk = testkit.NewTestKit(c, s.store)
	s.tk.MustExec("create database drop_col_db")
	s.tk.MustExec("use drop_col_db")
	s.tk.MustExec("create table t2 (c1 int, c2 int, c3 int)")
	num := 50
	dmlDone := make(chan error, num)
	ddlDone := make(chan error, num)

	multiDDL := make([]string, 0, num)
	for i := 0; i < num/2; i++ {
		multiDDL = append(multiDDL, "alter table t2 add column c4 int", "alter table t2 drop column c4")
	}
	execMultiSQLInGoroutine(c, s.store, "drop_col_db", multiDDL, ddlDone)
	for i := 0; i < num; i++ {
		execMultiSQLInGoroutine(c, s.store, "drop_col_db", []string{"insert into t2 set c1 = 1, c2 = 1, c3 = 1, c4 = 1"}, dmlDone)
	}
	for i := 0; i < num; i++ {
		select {
		case err := <-ddlDone:
			c.Assert(err, IsNil, Commentf("err:%v", errors.ErrorStack(err)))
		}
	}

	s.tk.MustExec("drop database drop_col_db")
}

func (s *testDBSuite) TestPrimaryKey(c *C) {
	s.tk = testkit.NewTestKit(c, s.store)
	s.tk.MustExec("use " + s.schemaName)

	s.mustExec(c, "create table primary_key_test (a int, b varchar(10))")
	_, err := s.tk.Exec("alter table primary_key_test add primary key(a)")
	c.Assert(ddl.ErrUnsupportedModifyPrimaryKey.Equal(err), IsTrue)
	_, err = s.tk.Exec("alter table primary_key_test drop primary key")
	c.Assert(ddl.ErrUnsupportedModifyPrimaryKey.Equal(err), IsTrue)
}

func (s *testDBSuite) TestChangeColumn(c *C) {
	s.tk = testkit.NewTestKit(c, s.store)
	s.tk.MustExec("use " + s.schemaName)

	s.mustExec(c, "create table t3 (a int default '0', b varchar(10), d int not null default '0')")
	s.mustExec(c, "insert into t3 set b = 'a'")
	s.tk.MustQuery("select a from t3").Check(testkit.Rows("0"))
	s.mustExec(c, "alter table t3 change a aa bigint")
	s.mustExec(c, "insert into t3 set b = 'b'")
	s.tk.MustQuery("select aa from t3").Check(testkit.Rows("0", "<nil>"))
	// for no default flag
	s.mustExec(c, "alter table t3 change d dd bigint not null")
	ctx := s.tk.Se.(sessionctx.Context)
	is := domain.GetDomain(ctx).InfoSchema()
	tbl, err := is.TableByName(model.NewCIStr("test_db"), model.NewCIStr("t3"))
	c.Assert(err, IsNil)
	tblInfo := tbl.Meta()
	colD := tblInfo.Columns[2]
	hasNoDefault := tmysql.HasNoDefaultValueFlag(colD.Flag)
	c.Assert(hasNoDefault, IsTrue)
	// for the following definitions: 'not null', 'null', 'default value' and 'comment'
	s.mustExec(c, "alter table t3 change b b varchar(20) null default 'c' comment 'my comment'")
	is = domain.GetDomain(ctx).InfoSchema()
	tbl, err = is.TableByName(model.NewCIStr("test_db"), model.NewCIStr("t3"))
	c.Assert(err, IsNil)
	tblInfo = tbl.Meta()
	colB := tblInfo.Columns[1]
	c.Assert(colB.Comment, Equals, "my comment")
	hasNotNull := tmysql.HasNotNullFlag(colB.Flag)
	c.Assert(hasNotNull, IsFalse)
	s.mustExec(c, "insert into t3 set aa = 3, dd = 5")
	s.tk.MustQuery("select b from t3").Check(testkit.Rows("a", "b", "c"))
	// for timestamp
	s.mustExec(c, "alter table t3 add column c timestamp not null")
	s.mustExec(c, "alter table t3 change c c timestamp null default '2017-02-11' comment 'col c comment' on update current_timestamp")
	is = domain.GetDomain(ctx).InfoSchema()
	tbl, err = is.TableByName(model.NewCIStr("test_db"), model.NewCIStr("t3"))
	c.Assert(err, IsNil)
	tblInfo = tbl.Meta()
	colC := tblInfo.Columns[3]
	c.Assert(colC.Comment, Equals, "col c comment")
	hasNotNull = tmysql.HasNotNullFlag(colC.Flag)
	c.Assert(hasNotNull, IsFalse)
	// for enum
	s.mustExec(c, "alter table t3 add column en enum('a', 'b', 'c') not null default 'a'")

	// for failing tests
	sql := "alter table t3 change aa a bigint default ''"
	s.testErrorCode(c, sql, tmysql.ErrInvalidDefault)
	sql = "alter table t3 change a testx.t3.aa bigint"
	s.testErrorCode(c, sql, tmysql.ErrWrongDBName)
	sql = "alter table t3 change t.a aa bigint"
	s.testErrorCode(c, sql, tmysql.ErrWrongTableName)
	sql = "alter table t3 change aa a bigint not null"
	s.testErrorCode(c, sql, tmysql.ErrUnknown)
	sql = "alter table t3 modify en enum('a', 'z', 'b', 'c') not null default 'a'"
	s.testErrorCode(c, sql, tmysql.ErrUnknown)
	// Rename to an existing column.
	s.mustExec(c, "alter table t3 add column a bigint")
	sql = "alter table t3 change aa a bigint"
	s.testErrorCode(c, sql, tmysql.ErrDupFieldName)

	s.tk.MustExec("drop table t3")
}

func (s *testDBSuite) TestAlterColumn(c *C) {
	s.tk = testkit.NewTestKit(c, s.store)
	s.tk.MustExec("use " + s.schemaName)

	s.mustExec(c, "create table test_alter_column (a int default 111, b varchar(8), c varchar(8) not null, d timestamp on update current_timestamp)")
	s.mustExec(c, "insert into test_alter_column set b = 'a', c = 'aa'")
	s.tk.MustQuery("select a from test_alter_column").Check(testkit.Rows("111"))
	ctx := s.tk.Se.(sessionctx.Context)
	is := domain.GetDomain(ctx).InfoSchema()
	tbl, err := is.TableByName(model.NewCIStr("test_db"), model.NewCIStr("test_alter_column"))
	c.Assert(err, IsNil)
	tblInfo := tbl.Meta()
	colA := tblInfo.Columns[0]
	hasNoDefault := tmysql.HasNoDefaultValueFlag(colA.Flag)
	c.Assert(hasNoDefault, IsFalse)
	s.mustExec(c, "alter table test_alter_column alter column a set default 222")
	s.mustExec(c, "insert into test_alter_column set b = 'b', c = 'bb'")
	s.tk.MustQuery("select a from test_alter_column").Check(testkit.Rows("111", "222"))
	is = domain.GetDomain(ctx).InfoSchema()
	tbl, err = is.TableByName(model.NewCIStr("test_db"), model.NewCIStr("test_alter_column"))
	c.Assert(err, IsNil)
	tblInfo = tbl.Meta()
	colA = tblInfo.Columns[0]
	hasNoDefault = tmysql.HasNoDefaultValueFlag(colA.Flag)
	c.Assert(hasNoDefault, IsFalse)
	s.mustExec(c, "alter table test_alter_column alter column b set default null")
	s.mustExec(c, "insert into test_alter_column set c = 'cc'")
	s.tk.MustQuery("select b from test_alter_column").Check(testkit.Rows("a", "b", "<nil>"))
	is = domain.GetDomain(ctx).InfoSchema()
	tbl, err = is.TableByName(model.NewCIStr("test_db"), model.NewCIStr("test_alter_column"))
	c.Assert(err, IsNil)
	tblInfo = tbl.Meta()
	colC := tblInfo.Columns[2]
	hasNoDefault = tmysql.HasNoDefaultValueFlag(colC.Flag)
	c.Assert(hasNoDefault, IsTrue)
	s.mustExec(c, "alter table test_alter_column alter column c set default 'xx'")
	s.mustExec(c, "insert into test_alter_column set a = 123")
	s.tk.MustQuery("select c from test_alter_column").Check(testkit.Rows("aa", "bb", "cc", "xx"))
	is = domain.GetDomain(ctx).InfoSchema()
	tbl, err = is.TableByName(model.NewCIStr("test_db"), model.NewCIStr("test_alter_column"))
	c.Assert(err, IsNil)
	tblInfo = tbl.Meta()
	colC = tblInfo.Columns[2]
	hasNoDefault = tmysql.HasNoDefaultValueFlag(colC.Flag)
	c.Assert(hasNoDefault, IsFalse)
	// TODO: After fix issue 2606.
	// s.mustExec(c, "alter table test_alter_column alter column d set default null")
	s.mustExec(c, "alter table test_alter_column alter column a drop default")
	s.mustExec(c, "insert into test_alter_column set b = 'd', c = 'dd'")
	s.tk.MustQuery("select a from test_alter_column").Check(testkit.Rows("111", "222", "222", "123", "<nil>"))

	// for failing tests
	sql := "alter table db_not_exist.test_alter_column alter column b set default 'c'"
	s.testErrorCode(c, sql, tmysql.ErrNoSuchTable)
	sql = "alter table test_not_exist alter column b set default 'c'"
	s.testErrorCode(c, sql, tmysql.ErrNoSuchTable)
	sql = "alter table test_alter_column alter column col_not_exist set default 'c'"
	s.testErrorCode(c, sql, tmysql.ErrBadField)
	sql = "alter table test_alter_column alter column c set default null"
	s.testErrorCode(c, sql, tmysql.ErrInvalidDefault)

	// The followings tests whether adding constraints via change / modify column
	// is forbidden as expected.
	s.mustExec(c, "drop table if exists mc")
	s.mustExec(c, "create table mc(a int key, b int, c int)")
	_, err = s.tk.Exec("alter table mc modify column a int key") // Adds a new primary key
	c.Assert(err, NotNil)
	_, err = s.tk.Exec("alter table mc modify column c int unique") // Adds a new unique key
	c.Assert(err, NotNil)
	result := s.tk.MustQuery("show create table mc")
	createSQL := result.Rows()[0][1]
	expected := "CREATE TABLE `mc` (\n  `a` int(11) NOT NULL,\n  `b` int(11) DEFAULT NULL,\n  `c` int(11) DEFAULT NULL,\n  PRIMARY KEY (`a`)\n) ENGINE=InnoDB DEFAULT CHARSET=utf8 COLLATE=utf8_bin"
	c.Assert(createSQL, Equals, expected)

	// Change / modify column should preserve index options.
	s.mustExec(c, "drop table if exists mc")
	s.mustExec(c, "create table mc(a int key, b int, c int unique)")
	s.mustExec(c, "alter table mc modify column a bigint") // NOT NULL & PRIMARY KEY should be preserved
	s.mustExec(c, "alter table mc modify column b bigint")
	s.mustExec(c, "alter table mc modify column c bigint") // Unique should be preserved
	result = s.tk.MustQuery("show create table mc")
	createSQL = result.Rows()[0][1]
	expected = "CREATE TABLE `mc` (\n  `a` bigint(20) NOT NULL,\n  `b` bigint(20) DEFAULT NULL,\n  `c` bigint(20) DEFAULT NULL,\n  PRIMARY KEY (`a`),\n  UNIQUE KEY `c` (`c`)\n) ENGINE=InnoDB DEFAULT CHARSET=utf8 COLLATE=utf8_bin"
	c.Assert(createSQL, Equals, expected)

	// Dropping or keeping auto_increment is allowed, however adding is not allowed.
	s.mustExec(c, "drop table if exists mc")
	s.mustExec(c, "create table mc(a int key auto_increment, b int)")
	s.mustExec(c, "alter table mc modify column a bigint auto_increment") // Keeps auto_increment
	result = s.tk.MustQuery("show create table mc")
	createSQL = result.Rows()[0][1]
	expected = "CREATE TABLE `mc` (\n  `a` bigint(20) NOT NULL AUTO_INCREMENT,\n  `b` int(11) DEFAULT NULL,\n  PRIMARY KEY (`a`)\n) ENGINE=InnoDB DEFAULT CHARSET=utf8 COLLATE=utf8_bin"
	s.mustExec(c, "alter table mc modify column a bigint") // Drops auto_increment
	result = s.tk.MustQuery("show create table mc")
	createSQL = result.Rows()[0][1]
	expected = "CREATE TABLE `mc` (\n  `a` bigint(20) NOT NULL,\n  `b` int(11) DEFAULT NULL,\n  PRIMARY KEY (`a`)\n) ENGINE=InnoDB DEFAULT CHARSET=utf8 COLLATE=utf8_bin"
	c.Assert(createSQL, Equals, expected)
	_, err = s.tk.Exec("alter table mc modify column a bigint auto_increment") // Adds auto_increment should throw error
	c.Assert(err, NotNil)
}

func (s *testDBSuite) mustExec(c *C, query string, args ...interface{}) {
	s.tk.MustExec(query, args...)
}

func (s *testDBSuite) mustQuery(c *C, query string, args ...interface{}) [][]interface{} {
	r := s.tk.MustQuery(query, args...)
	return r.Rows()
}

func matchRows(c *C, rows [][]interface{}, expected [][]interface{}) {
	c.Assert(len(rows), Equals, len(expected), Commentf("got %v, expected %v", rows, expected))
	for i := range rows {
		match(c, rows[i], expected[i]...)
	}
}

func match(c *C, row []interface{}, expected ...interface{}) {
	c.Assert(len(row), Equals, len(expected))
	for i := range row {
		got := fmt.Sprintf("%v", row[i])
		need := fmt.Sprintf("%v", expected[i])
		c.Assert(got, Equals, need)
	}
}

func (s *testDBSuite) TestUpdateMultipleTable(c *C) {
	tk := testkit.NewTestKit(c, s.store)
	s.tk.MustExec("create database umt_db")
	tk.MustExec("use umt_db")
	tk.MustExec("create table t1 (c1 int, c2 int)")
	tk.MustExec("insert t1 values (1, 1), (2, 2)")
	tk.MustExec("create table t2 (c1 int, c2 int)")
	tk.MustExec("insert t2 values (1, 3), (2, 5)")
	ctx := tk.Se.(sessionctx.Context)
	dom := domain.GetDomain(ctx)
	is := dom.InfoSchema()
	db, ok := is.SchemaByName(model.NewCIStr("umt_db"))
	c.Assert(ok, IsTrue)
	t1Tbl, err := is.TableByName(model.NewCIStr("umt_db"), model.NewCIStr("t1"))
	c.Assert(err, IsNil)
	t1Info := t1Tbl.Meta()

	// Add a new column in write only state.
	newColumn := &model.ColumnInfo{
		ID:                 100,
		Name:               model.NewCIStr("c3"),
		Offset:             2,
		DefaultValue:       9,
		OriginDefaultValue: 9,
		FieldType:          *types.NewFieldType(tmysql.TypeLonglong),
		State:              model.StateWriteOnly,
	}
	t1Info.Columns = append(t1Info.Columns, newColumn)

	kv.RunInNewTxn(s.store, false, func(txn kv.Transaction) error {
		m := meta.NewMeta(txn)
		_, err = m.GenSchemaVersion()
		c.Assert(err, IsNil)
		c.Assert(m.UpdateTable(db.ID, t1Info), IsNil)
		return nil
	})
	err = dom.Reload()
	c.Assert(err, IsNil)

	tk.MustExec("update t1, t2 set t1.c1 = 8, t2.c2 = 10 where t1.c2 = t2.c1")
	tk.MustQuery("select * from t1").Check(testkit.Rows("8 1", "8 2"))
	tk.MustQuery("select * from t2").Check(testkit.Rows("1 10", "2 10"))

	newColumn.State = model.StatePublic

	kv.RunInNewTxn(s.store, false, func(txn kv.Transaction) error {
		m := meta.NewMeta(txn)
		_, err = m.GenSchemaVersion()
		c.Assert(err, IsNil)
		c.Assert(m.UpdateTable(db.ID, t1Info), IsNil)
		return nil
	})
	err = dom.Reload()
	c.Assert(err, IsNil)

	tk.MustQuery("select * from t1").Check(testkit.Rows("8 1 9", "8 2 9"))
	tk.MustExec("drop database umt_db")
}

func (s *testDBSuite) TestCreateTableTooLarge(c *C) {
	s.tk = testkit.NewTestKit(c, s.store)
	s.tk.MustExec("use test")

	sql := "create table t_too_large ("
	cnt := 3000
	for i := 1; i <= cnt; i++ {
		sql += fmt.Sprintf("a%d double, b%d double, c%d double, d%d double", i, i, i, i)
		if i != cnt {
			sql += ","
		}
	}
	sql += ");"
	s.testErrorCode(c, sql, tmysql.ErrTooManyFields)

	originLimit := ddl.TableColumnCountLimit
	ddl.TableColumnCountLimit = cnt * 4
	_, err := s.tk.Exec(sql)
	c.Assert(kv.ErrEntryTooLarge.Equal(err), IsTrue, Commentf("err:%v", err))
	ddl.TableColumnCountLimit = originLimit
}

func (s *testDBSuite) TestCreateTableWithLike(c *C) {
	s.tk = testkit.NewTestKit(c, s.store)
	// for the same database
	s.tk.MustExec("create database ctwl_db")
	s.tk.MustExec("use ctwl_db")
	s.tk.MustExec("create table tt(id int primary key)")
	s.tk.MustExec("create table t (c1 int not null auto_increment, c2 int, constraint cc foreign key (c2) references tt(id), primary key(c1)) auto_increment = 10")
	s.tk.MustExec("insert into t set c2=1")
	s.tk.MustExec("create table t1 like ctwl_db.t")
	s.tk.MustExec("insert into t1 set c2=11")
	s.tk.MustExec("create table t2 (like ctwl_db.t1)")
	s.tk.MustExec("insert into t2 set c2=12")
	s.tk.MustQuery("select * from t").Check(testkit.Rows("10 1"))
	s.tk.MustQuery("select * from t1").Check(testkit.Rows("1 11"))
	s.tk.MustQuery("select * from t2").Check(testkit.Rows("1 12"))
	ctx := s.tk.Se.(sessionctx.Context)
	is := domain.GetDomain(ctx).InfoSchema()
	tbl1, err := is.TableByName(model.NewCIStr("ctwl_db"), model.NewCIStr("t1"))
	c.Assert(err, IsNil)
	tbl1Info := tbl1.Meta()
	c.Assert(tbl1Info.ForeignKeys, IsNil)
	c.Assert(tbl1Info.PKIsHandle, Equals, true)
	col := tbl1Info.Columns[0]
	hasNotNull := tmysql.HasNotNullFlag(col.Flag)
	c.Assert(hasNotNull, IsTrue)
	tbl2, err := is.TableByName(model.NewCIStr("ctwl_db"), model.NewCIStr("t2"))
	c.Assert(err, IsNil)
	tbl2Info := tbl2.Meta()
	c.Assert(tbl2Info.ForeignKeys, IsNil)
	c.Assert(tbl2Info.PKIsHandle, Equals, true)
	c.Assert(tmysql.HasNotNullFlag(tbl2Info.Columns[0].Flag), IsTrue)

	// for different databases
	s.tk.MustExec("create database ctwl_db1")
	s.tk.MustExec("use ctwl_db1")
	s.tk.MustExec("create table t1 like ctwl_db.t")
	s.tk.MustExec("insert into t1 set c2=11")
	s.tk.MustQuery("select * from t1").Check(testkit.Rows("1 11"))
	is = domain.GetDomain(ctx).InfoSchema()
	tbl1, err = is.TableByName(model.NewCIStr("ctwl_db1"), model.NewCIStr("t1"))
	c.Assert(err, IsNil)
	c.Assert(tbl1.Meta().ForeignKeys, IsNil)

	// for failure cases
	failSQL := fmt.Sprintf("create table t1 like test_not_exist.t")
	s.testErrorCode(c, failSQL, tmysql.ErrNoSuchTable)
	failSQL = fmt.Sprintf("create table t1 like test.t_not_exist")
	s.testErrorCode(c, failSQL, tmysql.ErrNoSuchTable)
	failSQL = fmt.Sprintf("create table t1 (like test_not_exist.t)")
	s.testErrorCode(c, failSQL, tmysql.ErrNoSuchTable)
	failSQL = fmt.Sprintf("create table test_not_exis.t1 like ctwl_db.t")
	s.testErrorCode(c, failSQL, tmysql.ErrBadDB)
	failSQL = fmt.Sprintf("create table t1 like ctwl_db.t")
	s.testErrorCode(c, failSQL, tmysql.ErrTableExists)

	s.tk.MustExec("drop database ctwl_db")
	s.tk.MustExec("drop database ctwl_db1")
}

func (s *testDBSuite) TestCreateTable(c *C) {
	s.tk.MustExec("use test")
	s.tk.MustExec("CREATE TABLE `t` (`a` double DEFAULT 1.0 DEFAULT now() DEFAULT 2.0 );")
	s.tk.MustExec("CREATE TABLE IF NOT EXISTS `t` (`a` double DEFAULT 1.0 DEFAULT now() DEFAULT 2.0 );")
	ctx := s.tk.Se.(sessionctx.Context)
	is := domain.GetDomain(ctx).InfoSchema()
	tbl, err := is.TableByName(model.NewCIStr("test"), model.NewCIStr("t"))
	c.Assert(err, IsNil)
	cols := tbl.Cols()

	c.Assert(len(cols), Equals, 1)
	col := cols[0]
	c.Assert(col.Name.L, Equals, "a")
	d, ok := col.DefaultValue.(string)
	c.Assert(ok, IsTrue)
	c.Assert(d, Equals, "2.0")

	s.tk.MustExec("drop table t")

	_, err = s.tk.Exec("CREATE TABLE `t` (`a` int) DEFAULT CHARSET=abcdefg")
	c.Assert(err, NotNil)
}

func (s *testDBSuite) TestCreateTableWithPartition(c *C) {
	s.tk = testkit.NewTestKit(c, s.store)
	s.tk.MustExec("use test;")
	s.tk.MustExec("drop table if exists tp;")
	s.tk.MustExec(`CREATE TABLE tp (a int) PARTITION BY RANGE(a) (
	PARTITION p0 VALUES LESS THAN (10),
	PARTITION p1 VALUES LESS THAN (20),
	PARTITION p2 VALUES LESS THAN (MAXVALUE)
	);`)
	ctx := s.tk.Se.(sessionctx.Context)
	is := domain.GetDomain(ctx).InfoSchema()
	tbl, err := is.TableByName(model.NewCIStr("test"), model.NewCIStr("tp"))
	c.Assert(err, IsNil)
	c.Assert(tbl.Meta().Partition, NotNil)
	part := tbl.Meta().Partition
	c.Assert(part.Type, Equals, model.PartitionTypeRange)
	c.Assert(part.Expr, Equals, "`a`")
	for _, pdef := range part.Definitions {
		c.Assert(pdef.ID, Greater, int64(0))
	}
	c.Assert(part.Definitions, HasLen, 3)
	c.Assert(part.Definitions[0].LessThan[0], Equals, "10")
	c.Assert(part.Definitions[0].Name.L, Equals, "p0")
	c.Assert(part.Definitions[1].LessThan[0], Equals, "20")
	c.Assert(part.Definitions[1].Name.L, Equals, "p1")
	c.Assert(part.Definitions[2].LessThan[0], Equals, "MAXVALUE")
	c.Assert(part.Definitions[2].Name.L, Equals, "p2")

	s.tk.MustExec("drop table if exists employees;")
	sql1 := `create table employees (
	id int not null,
	hired int not null
	)
	partition by range( hired ) (
		partition p1 values less than (1991),
		partition p2 values less than (1996),
		partition p2 values less than (2001)
	);`
	s.testErrorCode(c, sql1, tmysql.ErrSameNamePartition)

	sql2 := `create table employees (
	id int not null,
	hired int not null
	)
	partition by range( hired ) (
		partition p1 values less than (1998),
		partition p2 values less than (1996),
		partition p3 values less than (2001)
	);`
	s.testErrorCode(c, sql2, tmysql.ErrRangeNotIncreasing)

	sql3 := `create table employees (
	id int not null,
	hired int not null
	)
	partition by range( hired ) (
		partition p1 values less than (1998),
		partition p2 values less than maxvalue,
		partition p3 values less than (2001)
	);`
	s.testErrorCode(c, sql3, tmysql.ErrPartitionMaxvalue)

	sql4 := `create table t4 (
	a int not null,
  	b int not null
	)
	partition by range( id ) (
		partition p1 values less than maxvalue,
  		partition p2 values less than (1991),
  		partition p3 values less than (1995)
	);`
	s.testErrorCode(c, sql4, tmysql.ErrPartitionMaxvalue)

	_, err = s.tk.Exec(`CREATE TABLE rc (
    		a INT NOT NULL,
    		b INT NOT NULL,
			c INT NOT NULL
	)
	partition by range columns(a,b,c) (
    	partition p0 values less than (10,5,1),
    	partition p2 values less than (50,maxvalue,10),
    	partition p3 values less than (65,30,13),
    	partition p4 values less than (maxvalue,30,40)
	);`)
	c.Assert(err, IsNil)

	sql6 := `create table employees (
	id int not null,
	hired int not null
	)
	partition by range( hired ) (
		 partition p0 values less than (6 , 10)
	);`
	s.testErrorCode(c, sql6, tmysql.ErrTooManyValues)

	sql7 := `create table t7 (
	a int not null,
  	b int not null
	)
	partition by range( id ) (
		partition p1 values less than (1991),
		partition p2 values less than maxvalue,
  		partition p3 values less than maxvalue,
  		partition p4 values less than (1995),
		partition p5 values less than maxvalue
	);`
	s.testErrorCode(c, sql7, tmysql.ErrPartitionMaxvalue)

	_, err = s.tk.Exec(`create table t8 (
	a int not null,
	b int not null
	)
	partition by range( id ) (
		partition p1 values less than (19xx91),
		partition p2 values less than maxvalue
	);`)
	c.Assert(ddl.ErrNotAllowedTypeInPartition.Equal(err), IsTrue)

	sql9 := `create TABLE t9 (
	col1 int
	)
	partition by range( case when col1 > 0 then 10 else 20 end ) (
		partition p0 values less than (2),
		partition p1 values less than (6)
	);`
	s.testErrorCode(c, sql9, tmysql.ErrPartitionFunctionIsNotAllowed)

	s.testErrorCode(c, `create TABLE t10 (c1 int,c2 int) partition by range(c1 / c2 ) (partition p0 values less than (2));`, tmysql.ErrPartitionFunctionIsNotAllowed)

	s.tk.MustExec(`create TABLE t11 (c1 int,c2 int) partition by range(c1 div c2 ) (partition p0 values less than (2));`)
	s.tk.MustExec(`create TABLE t12 (c1 int,c2 int) partition by range(c1 + c2 ) (partition p0 values less than (2));`)
	s.tk.MustExec(`create TABLE t13 (c1 int,c2 int) partition by range(c1 - c2 ) (partition p0 values less than (2));`)
	s.tk.MustExec(`create TABLE t14 (c1 int,c2 int) partition by range(c1 * c2 ) (partition p0 values less than (2));`)
	s.tk.MustExec(`create TABLE t15 (c1 int,c2 int) partition by range( abs(c1) ) (partition p0 values less than (2));`)
	s.tk.MustExec(`create TABLE t16 (c1 int) partition by range( c1) (partition p0 values less than (10));`)

	s.testErrorCode(c, `create TABLE t17 (c1 int,c2 float) partition by range(c1 + c2 ) (partition p0 values less than (2));`, tmysql.ErrPartitionFuncNotAllowed)
	s.testErrorCode(c, `create TABLE t18 (c1 int,c2 float) partition by range( floor(c2) ) (partition p0 values less than (2));`, tmysql.ErrPartitionFuncNotAllowed)
	s.tk.MustExec(`create TABLE t19 (c1 int,c2 float) partition by range( floor(c1) ) (partition p0 values less than (2));`)

	s.tk.MustExec(`create TABLE t20 (c1 int,c2 bit(10)) partition by range(c2) (partition p0 values less than (10));`)
	s.tk.MustExec(`create TABLE t21 (c1 int,c2 year) partition by range( c2 ) (partition p0 values less than (2000));`)

	s.testErrorCode(c, `create TABLE t24 (c1 float) partition by range( c1 ) (partition p0 values less than (2000));`, tmysql.ErrFieldTypeNotAllowedAsPartitionField)

	// test check order. The sql below have 2 problem: 1. ErrFieldTypeNotAllowedAsPartitionField  2. ErrPartitionMaxvalue , mysql will return ErrPartitionMaxvalue.
	s.testErrorCode(c, `create TABLE t25 (c1 float) partition by range( c1 ) (partition p1 values less than maxvalue,partition p0 values less than (2000));`, tmysql.ErrPartitionMaxvalue)
}

func (s *testDBSuite) TestTableDDLWithFloatType(c *C) {
	s.tk.MustExec("use test")
	s.tk.MustExec("drop table if exists t")
	s.testErrorCode(c, "create table t (a decimal(1, 2))", tmysql.ErrMBiggerThanD)
	s.testErrorCode(c, "create table t (a float(1, 2))", tmysql.ErrMBiggerThanD)
	s.testErrorCode(c, "create table t (a double(1, 2))", tmysql.ErrMBiggerThanD)
	s.mustExec(c, "create table t (a double(1, 1))")
	s.testErrorCode(c, "alter table t add column b decimal(1, 2)", tmysql.ErrMBiggerThanD)
	// add multi columns now not support, so no case.
	s.testErrorCode(c, "alter table t modify column a float(1, 4)", tmysql.ErrMBiggerThanD)
	s.testErrorCode(c, "alter table t change column a aa float(1, 4)", tmysql.ErrMBiggerThanD)
	s.mustExec(c, "drop table t")
}

func (s *testDBSuite) TestTruncateTable(c *C) {
	tk := testkit.NewTestKit(c, s.store)
	tk.MustExec("use test")
	tk.MustExec("create table truncate_table (c1 int, c2 int)")
	tk.MustExec("insert truncate_table values (1, 1), (2, 2)")
	ctx := tk.Se.(sessionctx.Context)
	is := domain.GetDomain(ctx).InfoSchema()
	oldTblInfo, err := is.TableByName(model.NewCIStr("test"), model.NewCIStr("truncate_table"))
	c.Assert(err, IsNil)
	oldTblID := oldTblInfo.Meta().ID

	tk.MustExec("truncate table truncate_table")

	tk.MustExec("insert truncate_table values (3, 3), (4, 4)")
	tk.MustQuery("select * from truncate_table").Check(testkit.Rows("3 3", "4 4"))

	is = domain.GetDomain(ctx).InfoSchema()
	newTblInfo, err := is.TableByName(model.NewCIStr("test"), model.NewCIStr("truncate_table"))
	c.Assert(err, IsNil)
	c.Assert(newTblInfo.Meta().ID, Greater, oldTblID)

	// Verify that the old table data has been deleted by background worker.
	tablePrefix := tablecodec.EncodeTablePrefix(oldTblID)
	hasOldTableData := true
	for i := 0; i < waitForCleanDataRound; i++ {
		err = kv.RunInNewTxn(s.store, false, func(txn kv.Transaction) error {
			it, err1 := txn.Seek(tablePrefix)
			if err1 != nil {
				return err1
			}
			if !it.Valid() {
				hasOldTableData = false
			} else {
				hasOldTableData = it.Key().HasPrefix(tablePrefix)
			}
			it.Close()
			return nil
		})
		c.Assert(err, IsNil)
		if !hasOldTableData {
			break
		}
		time.Sleep(waitForCleanDataInterval)
	}
	c.Assert(hasOldTableData, IsFalse)
}

func (s *testDBSuite) TestRenameTable(c *C) {
	s.testRenameTable(c, "rename table %s to %s")
}

func (s *testDBSuite) TestAlterTableRenameTable(c *C) {
	s.testRenameTable(c, "alter table %s rename to %s")
}

func (s *testDBSuite) testRenameTable(c *C, sql string) {
	s.tk = testkit.NewTestKit(c, s.store)
	s.tk.MustExec("use test")
	// for different databases
	s.tk.MustExec("create table t (c1 int, c2 int)")
	s.tk.MustExec("insert t values (1, 1), (2, 2)")
	ctx := s.tk.Se.(sessionctx.Context)
	is := domain.GetDomain(ctx).InfoSchema()
	oldTblInfo, err := is.TableByName(model.NewCIStr("test"), model.NewCIStr("t"))
	c.Assert(err, IsNil)
	oldTblID := oldTblInfo.Meta().ID
	s.tk.MustExec("create database test1")
	s.tk.MustExec("use test1")
	s.tk.MustExec(fmt.Sprintf(sql, "test.t", "test1.t1"))
	is = domain.GetDomain(ctx).InfoSchema()
	newTblInfo, err := is.TableByName(model.NewCIStr("test1"), model.NewCIStr("t1"))
	c.Assert(err, IsNil)
	c.Assert(newTblInfo.Meta().ID, Equals, oldTblID)
	s.tk.MustQuery("select * from t1").Check(testkit.Rows("1 1", "2 2"))
	s.tk.MustExec("use test")

	// Make sure t doesn't exist.
	s.tk.MustExec("create table t (c1 int, c2 int)")
	s.tk.MustExec("drop table t")

	// for the same database
	s.tk.MustExec("use test1")
	s.tk.MustExec(fmt.Sprintf(sql, "t1", "t2"))
	is = domain.GetDomain(ctx).InfoSchema()
	newTblInfo, err = is.TableByName(model.NewCIStr("test1"), model.NewCIStr("t2"))
	c.Assert(err, IsNil)
	c.Assert(newTblInfo.Meta().ID, Equals, oldTblID)
	s.tk.MustQuery("select * from t2").Check(testkit.Rows("1 1", "2 2"))
	isExist := is.TableExists(model.NewCIStr("test1"), model.NewCIStr("t1"))
	c.Assert(isExist, IsFalse)
	s.tk.MustQuery("show tables").Check(testkit.Rows("t2"))

	// for failure case
	failSQL := fmt.Sprintf(sql, "test_not_exist.t", "test_not_exist.t")
	s.testErrorCode(c, failSQL, tmysql.ErrFileNotFound)
	failSQL = fmt.Sprintf(sql, "test.test_not_exist", "test.test_not_exist")
	s.testErrorCode(c, failSQL, tmysql.ErrFileNotFound)
	failSQL = fmt.Sprintf(sql, "test.t_not_exist", "test_not_exist.t")
	s.testErrorCode(c, failSQL, tmysql.ErrFileNotFound)
	failSQL = fmt.Sprintf(sql, "test1.t2", "test_not_exist.t")
	s.testErrorCode(c, failSQL, tmysql.ErrErrorOnRename)

	// for the same table name
	s.tk.MustExec("use test1")
	s.tk.MustExec("create table if not exists t (c1 int, c2 int)")
	s.tk.MustExec("create table if not exists t1 (c1 int, c2 int)")
	s.tk.MustExec(fmt.Sprintf(sql, "test1.t", "t"))
	s.tk.MustExec(fmt.Sprintf(sql, "test1.t1", "test1.t1"))

	s.tk.MustExec("drop database test1")
}

func (s *testDBSuite) TestRenameMultiTables(c *C) {
	s.tk = testkit.NewTestKit(c, s.store)
	s.tk.MustExec("use test")
	s.tk.MustExec("create table t1(id int)")
	s.tk.MustExec("create table t2(id int)")
	// Currently it will fail only.
	sql := fmt.Sprintf("rename table t1 to t3, t2 to t4")
	_, err := s.tk.Exec(sql)
	c.Assert(err, NotNil)
	originErr := errors.Cause(err)
	c.Assert(originErr.Error(), Equals, "can't run multi schema change")

	s.tk.MustExec("drop table t1, t2")
}

func (s *testDBSuite) TestAddNotNullColumn(c *C) {
	s.tk = testkit.NewTestKit(c, s.store)
	s.tk.MustExec("use test_db")
	// for different databases
	s.tk.MustExec("create table tnn (c1 int primary key auto_increment, c2 int)")
	s.tk.MustExec("insert tnn (c2) values (0)" + strings.Repeat(",(0)", 99))
	done := make(chan error, 1)
	sessionExecInGoroutine(c, s.store, "alter table tnn add column c3 int not null default 3", done)
	updateCnt := 0
out:
	for {
		select {
		case err := <-done:
			c.Assert(err, IsNil)
			break out
		default:
			s.tk.MustExec("update tnn set c2 = c2 + 1 where c1 = 99")
			updateCnt++
		}
	}
	expected := fmt.Sprintf("%d %d", updateCnt, 3)
	s.tk.MustQuery("select c2, c3 from tnn where c1 = 99").Check(testkit.Rows(expected))

	s.tk.MustExec("drop table tnn")
}

func (s *testDBSuite) TestIssue2858And2717(c *C) {
	s.tk = testkit.NewTestKit(c, s.store)
	s.tk.MustExec("use " + s.schemaName)

	s.tk.MustExec("create table t_issue_2858_bit (a bit(64) default b'0')")
	s.tk.MustExec("insert into t_issue_2858_bit value ()")
	s.tk.MustExec(`insert into t_issue_2858_bit values (100), ('10'), ('\0')`)
	s.tk.MustQuery("select a+0 from t_issue_2858_bit").Check(testkit.Rows("0", "100", "12592", "0"))
	s.tk.MustExec(`alter table t_issue_2858_bit alter column a set default '\0'`)

	s.tk.MustExec("create table t_issue_2858_hex (a int default 0x123)")
	s.tk.MustExec("insert into t_issue_2858_hex value ()")
	s.tk.MustExec("insert into t_issue_2858_hex values (123), (0x321)")
	s.tk.MustQuery("select a from t_issue_2858_hex").Check(testkit.Rows("291", "123", "801"))
	s.tk.MustExec(`alter table t_issue_2858_hex alter column a set default 0x321`)
}

func (s *testDBSuite) TestIssue4432(c *C) {
	s.tk = testkit.NewTestKit(c, s.store)
	s.tk.MustExec("use " + s.schemaName)

	s.tk.MustExec("create table tx (col bit(10) default 'a')")
	s.tk.MustExec("insert into tx value ()")
	s.tk.MustQuery("select * from tx").Check(testkit.Rows("\x00a"))
	s.tk.MustExec("drop table tx")

	s.tk.MustExec("create table tx (col bit(10) default 0x61)")
	s.tk.MustExec("insert into tx value ()")
	s.tk.MustQuery("select * from tx").Check(testkit.Rows("\x00a"))
	s.tk.MustExec("drop table tx")

	s.tk.MustExec("create table tx (col bit(10) default 97)")
	s.tk.MustExec("insert into tx value ()")
	s.tk.MustQuery("select * from tx").Check(testkit.Rows("\x00a"))
	s.tk.MustExec("drop table tx")

	s.tk.MustExec("create table tx (col bit(10) default 0b1100001)")
	s.tk.MustExec("insert into tx value ()")
	s.tk.MustQuery("select * from tx").Check(testkit.Rows("\x00a"))
	s.tk.MustExec("drop table tx")
}

func (s *testDBSuite) TestChangeColumnPosition(c *C) {
	s.tk = testkit.NewTestKit(c, s.store)
	s.tk.MustExec("use " + s.schemaName)

	s.tk.MustExec("create table position (a int default 1, b int default 2)")
	s.tk.MustExec("insert into position value ()")
	s.tk.MustExec("insert into position values (3,4)")
	s.tk.MustQuery("select * from position").Check(testkit.Rows("1 2", "3 4"))
	s.tk.MustExec("alter table position modify column b int first")
	s.tk.MustQuery("select * from position").Check(testkit.Rows("2 1", "4 3"))
	s.tk.MustExec("insert into position value ()")
	s.tk.MustQuery("select * from position").Check(testkit.Rows("2 1", "4 3", "<nil> 1"))

	s.tk.MustExec("drop table position")
	s.tk.MustExec("create table position (a int, b int, c double, d varchar(5))")
	s.tk.MustExec(`insert into position value (1, 2, 3.14, 'TiDB')`)
	s.tk.MustExec("alter table position modify column d varchar(5) after a")
	s.tk.MustQuery("select * from position").Check(testkit.Rows("1 TiDB 2 3.14"))
	s.tk.MustExec("alter table position modify column a int after c")
	s.tk.MustQuery("select * from position").Check(testkit.Rows("TiDB 2 3.14 1"))
	s.tk.MustExec("alter table position modify column c double first")
	s.tk.MustQuery("select * from position").Check(testkit.Rows("3.14 TiDB 2 1"))
	s.testErrorCode(c, "alter table position modify column b int after b", tmysql.ErrBadField)

	s.tk.MustExec("drop table position")
	s.tk.MustExec("create table position (a int, b int)")
	s.tk.MustExec("alter table position add index t(a, b)")
	s.tk.MustExec("alter table position modify column b int first")
	s.tk.MustExec("insert into position value (3, 5)")
	s.tk.MustQuery("select a from position where a = 3").Check(testkit.Rows())

	s.tk.MustExec("alter table position change column b c int first")
	s.tk.MustQuery("select * from position where c = 3").Check(testkit.Rows("3 5"))
	s.testErrorCode(c, "alter table position change column c b int after c", tmysql.ErrBadField)

	s.tk.MustExec("drop table position")
	s.tk.MustExec("create table position (a int default 2)")
	s.tk.MustExec("alter table position modify column a int default 5 first")
	s.tk.MustExec("insert into position value ()")
	s.tk.MustQuery("select * from position").Check(testkit.Rows("5"))

	s.tk.MustExec("drop table position")
	s.tk.MustExec("create table position (a int, b int)")
	s.tk.MustExec("alter table position add index t(b)")
	s.tk.MustExec("alter table position change column b c int first")
	createSQL := s.tk.MustQuery("show create table position").Rows()[0][1]
	exceptedSQL := []string{
		"CREATE TABLE `position` (",
		"  `c` int(11) DEFAULT NULL,",
		"  `a` int(11) DEFAULT NULL,",
		"  KEY `t` (`c`)",
		") ENGINE=InnoDB DEFAULT CHARSET=utf8 COLLATE=utf8_bin",
	}
	c.Assert(createSQL, Equals, strings.Join(exceptedSQL, "\n"))
}

func (s *testDBSuite) TestGeneratedColumnDDL(c *C) {
	s.tk = testkit.NewTestKit(c, s.store)
	s.tk.MustExec("use test")

	// Check create table with virtual generated column.
	s.tk.MustExec(`CREATE TABLE test_gv_ddl(a int, b int as (a+8) virtual)`)

	// Check desc table with virtual generated column.
	result := s.tk.MustQuery(`DESC test_gv_ddl`)
	result.Check(testkit.Rows(`a int(11) YES  <nil> `, `b int(11) YES  <nil> VIRTUAL GENERATED`))

	// Check show create table with virtual generated column.
	result = s.tk.MustQuery(`show create table test_gv_ddl`)
	result.Check(testkit.Rows(
		"test_gv_ddl CREATE TABLE `test_gv_ddl` (\n  `a` int(11) DEFAULT NULL,\n  `b` int(11) GENERATED ALWAYS AS (`a` + 8) VIRTUAL DEFAULT NULL\n) ENGINE=InnoDB DEFAULT CHARSET=utf8 COLLATE=utf8_bin",
	))

	// Check alter table add a stored generated column.
	s.tk.MustExec(`alter table test_gv_ddl add column c int as (b+2) stored`)
	result = s.tk.MustQuery(`DESC test_gv_ddl`)
	result.Check(testkit.Rows(`a int(11) YES  <nil> `, `b int(11) YES  <nil> VIRTUAL GENERATED`, `c int(11) YES  <nil> STORED GENERATED`))

	// Check generated expression with blanks.
	s.tk.MustExec("create table table_with_gen_col_blanks (a int, b char(20) as (cast( \r\n\t a \r\n\tas  char)))")
	result = s.tk.MustQuery(`show create table table_with_gen_col_blanks`)
	result.Check(testkit.Rows("table_with_gen_col_blanks CREATE TABLE `table_with_gen_col_blanks` (\n" +
		"  `a` int(11) DEFAULT NULL,\n" +
		"  `b` char(20) GENERATED ALWAYS AS (CAST(`a` AS CHAR)) VIRTUAL DEFAULT NULL\n" +
		") ENGINE=InnoDB DEFAULT CHARSET=utf8 COLLATE=utf8_bin"))

	genExprTests := []struct {
		stmt string
		err  int
	}{
		// drop/rename columns dependent by other column.
		{`alter table test_gv_ddl drop column a`, mysql.ErrDependentByGeneratedColumn},
		{`alter table test_gv_ddl change column a anew int`, mysql.ErrBadField},

		// modify/change stored status of generated columns.
		{`alter table test_gv_ddl modify column b bigint`, mysql.ErrUnsupportedOnGeneratedColumn},
		{`alter table test_gv_ddl change column c cnew bigint as (a+100)`, mysql.ErrUnsupportedOnGeneratedColumn},

		// modify/change generated columns breaking prior.
		{`alter table test_gv_ddl modify column b int as (c+100)`, mysql.ErrGeneratedColumnNonPrior},
		{`alter table test_gv_ddl change column b bnew int as (c+100)`, mysql.ErrGeneratedColumnNonPrior},

		// refer not exist columns in generation expression.
		{`create table test_gv_ddl_bad (a int, b int as (c+8))`, mysql.ErrBadField},

		// refer generated columns non prior.
		{`create table test_gv_ddl_bad (a int, b int as (c+1), c int as (a+1))`, mysql.ErrGeneratedColumnNonPrior},

		// virtual generated columns cannot be primary key.
		{`create table test_gv_ddl_bad (a int, b int, c int as (a+b) primary key)`, mysql.ErrUnsupportedOnGeneratedColumn},
		{`create table test_gv_ddl_bad (a int, b int, c int as (a+b), primary key(c))`, mysql.ErrUnsupportedOnGeneratedColumn},
		{`create table test_gv_ddl_bad (a int, b int, c int as (a+b), primary key(a, c))`, mysql.ErrUnsupportedOnGeneratedColumn},
	}
	for _, tt := range genExprTests {
		s.testErrorCode(c, tt.stmt, tt.err)
	}

	// Check alter table modify/change generated column.
	s.tk.MustExec(`alter table test_gv_ddl modify column c bigint as (b+200) stored`)
	result = s.tk.MustQuery(`DESC test_gv_ddl`)
	result.Check(testkit.Rows(`a int(11) YES  <nil> `, `b int(11) YES  <nil> VIRTUAL GENERATED`, `c bigint(20) YES  <nil> STORED GENERATED`))

	s.tk.MustExec(`alter table test_gv_ddl change column b b bigint as (a+100) virtual`)
	result = s.tk.MustQuery(`DESC test_gv_ddl`)
	result.Check(testkit.Rows(`a int(11) YES  <nil> `, `b bigint(20) YES  <nil> VIRTUAL GENERATED`, `c bigint(20) YES  <nil> STORED GENERATED`))

	s.tk.MustExec(`alter table test_gv_ddl change column c cnew bigint`)
	result = s.tk.MustQuery(`DESC test_gv_ddl`)
	result.Check(testkit.Rows(`a int(11) YES  <nil> `, `b bigint(20) YES  <nil> VIRTUAL GENERATED`, `cnew bigint(20) YES  <nil> `))
}

func (s *testDBSuite) TestComment(c *C) {
	s.tk = testkit.NewTestKit(c, s.store)
	s.tk.MustExec("use " + s.schemaName)
	s.tk.MustExec("drop table if exists ct, ct1")

	validComment := strings.Repeat("a", 1024)
	invalidComment := strings.Repeat("b", 1025)

	s.tk.MustExec("create table ct (c int, d int, e int, key (c) comment '" + validComment + "')")
	s.tk.MustExec("create index i on ct (d) comment '" + validComment + "'")
	s.tk.MustExec("alter table ct add key (e) comment '" + validComment + "'")

	s.testErrorCode(c, "create table ct1 (c int, key (c) comment '"+invalidComment+"')", tmysql.ErrTooLongIndexComment)
	s.testErrorCode(c, "create index i1 on ct (d) comment '"+invalidComment+"b"+"'", tmysql.ErrTooLongIndexComment)
	s.testErrorCode(c, "alter table ct add key (e) comment '"+invalidComment+"'", tmysql.ErrTooLongIndexComment)

	s.tk.MustExec("set @@sql_mode=''")
	s.tk.MustExec("create table ct1 (c int, d int, e int, key (c) comment '" + invalidComment + "')")
	c.Assert(s.tk.Se.GetSessionVars().StmtCtx.WarningCount(), Equals, uint16(1))
	s.tk.MustQuery("show warnings").Check(testutil.RowsWithSep("|", "Warning|1688|Comment for index 'c' is too long (max = 1024)"))
	s.tk.MustExec("create index i1 on ct1 (d) comment '" + invalidComment + "b" + "'")
	c.Assert(s.tk.Se.GetSessionVars().StmtCtx.WarningCount(), Equals, uint16(1))
	s.tk.MustQuery("show warnings").Check(testutil.RowsWithSep("|", "Warning|1688|Comment for index 'i1' is too long (max = 1024)"))
	s.tk.MustExec("alter table ct1 add key (e) comment '" + invalidComment + "'")
	c.Assert(s.tk.Se.GetSessionVars().StmtCtx.WarningCount(), Equals, uint16(1))
	s.tk.MustQuery("show warnings").Check(testutil.RowsWithSep("|", "Warning|1688|Comment for index 'e' is too long (max = 1024)"))

	s.tk.MustExec("drop table if exists ct, ct1")
}

func (s *testDBSuite) TestRebaseAutoID(c *C) {
	s.tk = testkit.NewTestKit(c, s.store)
	s.tk.MustExec("use " + s.schemaName)

	s.tk.MustExec("drop database if exists tidb;")
	s.tk.MustExec("create database tidb;")
	s.tk.MustExec("use tidb;")
	s.tk.MustExec("create table tidb.test (a int auto_increment primary key, b int);")
	s.tk.MustExec("insert tidb.test values (null, 1);")
	s.tk.MustQuery("select * from tidb.test").Check(testkit.Rows("1 1"))
	s.tk.MustExec("alter table tidb.test auto_increment = 6000;")
	s.tk.MustExec("insert tidb.test values (null, 1);")
	s.tk.MustQuery("select * from tidb.test").Check(testkit.Rows("1 1", "6000 1"))
	s.tk.MustExec("alter table tidb.test auto_increment = 5;")
	s.tk.MustExec("insert tidb.test values (null, 1);")
	s.tk.MustQuery("select * from tidb.test").Check(testkit.Rows("1 1", "6000 1", "11000 1"))

	// Current range for table test is [11000, 15999].
	// Though it does not have a tuple "a = 15999", its global next auto increment id should be 16000.
	// Anyway it is not compatible with MySQL.
	s.tk.MustExec("alter table tidb.test auto_increment = 12000;")
	s.tk.MustExec("insert tidb.test values (null, 1);")
	s.tk.MustQuery("select * from tidb.test").Check(testkit.Rows("1 1", "6000 1", "11000 1", "16000 1"))

	s.tk.MustExec("create table tidb.test2 (a int);")
	s.testErrorCode(c, "alter table tidb.test2 add column b int auto_increment key, auto_increment=10;", tmysql.ErrUnknown)
}

func (s *testDBSuite) TestYearTypeCreateTable(c *C) {
	s.tk = testkit.NewTestKit(c, s.store)
	s.tk.MustExec("use test")
	s.tk.MustExec("drop table if exists abc;")
	s.tk.MustExec("create table abc(y year, x int, primary key(y));")
	is := s.dom.InfoSchema()
	tbl, err := is.TableByName(model.NewCIStr("test"), model.NewCIStr("abc"))
	c.Assert(err, IsNil)
	var yearCol *model.ColumnInfo
	for _, col := range tbl.Meta().Columns {
		if col.Name.String() == "y" {
			yearCol = col
			break
		}
	}
	c.Assert(yearCol, NotNil)
	c.Assert(yearCol.Tp, Equals, mysql.TypeYear)
	c.Assert(mysql.HasUnsignedFlag(yearCol.Flag), IsFalse)
}

func (s *testDBSuite) TestCharacterSetInColumns(c *C) {
	s.tk = testkit.NewTestKit(c, s.store)
	s.tk.MustExec("drop database if exists varchar_test;")
	s.tk.MustExec("create database varchar_test;")
	s.tk.MustExec("use varchar_test")
	s.tk.MustExec("drop table if exists t")
	s.tk.MustExec("create table t (c1 int, s1 varchar(10), s2 text)")
	s.tk.MustQuery("select count(*) from information_schema.columns where table_schema = 'varchar_test' and character_set_name != 'utf8'").Check(testkit.Rows("0"))
	s.tk.MustQuery("select count(*) from information_schema.columns where table_schema = 'varchar_test' and character_set_name = 'utf8'").Check(testkit.Rows("2"))

	s.tk.MustExec("drop table if exists t5")
	s.tk.MustExec("create table t5(id int) charset=UTF8;")
	s.tk.MustExec("drop table if exists t5")
	s.tk.MustExec("create table t5(id int) charset=BINARY;")
	s.tk.MustExec("drop table if exists t5")
	s.tk.MustExec("create table t5(id int) charset=LATIN1;")
	s.tk.MustExec("drop table if exists t5")
	s.tk.MustExec("create table t5(id int) charset=ASCII;")
	s.tk.MustExec("drop table if exists t5")
	s.tk.MustExec("create table t5(id int) charset=UTF8MB4;")

	s.tk.MustExec("drop table if exists t6")
	s.tk.MustExec("create table t6(id int) charset=utf8;")
	s.tk.MustExec("drop table if exists t6")
	s.tk.MustExec("create table t6(id int) charset=binary;")
	s.tk.MustExec("drop table if exists t6")
	s.tk.MustExec("create table t6(id int) charset=latin1;")
	s.tk.MustExec("drop table if exists t6")
	s.tk.MustExec("create table t6(id int) charset=ascii;")
	s.tk.MustExec("drop table if exists t6")
	s.tk.MustExec("create table t6(id int) charset=utf8mb4;")
}

func (s *testDBSuite) TestAddNotNullColumnWhileInsertOnDupUpdate(c *C) {
	tk1 := testkit.NewTestKit(c, s.store)
	tk1.MustExec("use " + s.schemaName)
	tk2 := testkit.NewTestKit(c, s.store)
	tk2.MustExec("use " + s.schemaName)
	closeCh := make(chan bool)
	wg := new(sync.WaitGroup)
	wg.Add(1)
	tk1.MustExec("create table nn (a int primary key, b int)")
	tk1.MustExec("insert nn values (1, 1)")
	var tk2Err error
	go func() {
		defer wg.Done()
		for {
			select {
			case <-closeCh:
				return
			default:
			}
			_, tk2Err = tk2.Exec("insert nn (a, b) values (1, 1) on duplicate key update a = 1, b = b + 1")
			if tk2Err != nil {
				return
			}
		}
	}()
	tk1.MustExec("alter table nn add column c int not null default 0")
	close(closeCh)
	wg.Wait()
	c.Assert(tk2Err, IsNil)
}

type testMaxTableRowIDContext struct {
	c   *C
	d   ddl.DDL
	tbl table.Table
}

func newTestMaxTableRowIDContext(c *C, d ddl.DDL, tbl table.Table) *testMaxTableRowIDContext {
	return &testMaxTableRowIDContext{
		c:   c,
		d:   d,
		tbl: tbl,
	}
}

func (s *testDBSuite) getMaxTableRowID(ctx *testMaxTableRowIDContext) (int64, bool) {
	c := ctx.c
	d := ctx.d
	tbl := ctx.tbl
	curVer, err := s.store.CurrentVersion()
	c.Assert(err, IsNil)
	maxID, emptyTable, err := d.GetTableMaxRowID(curVer.Ver, tbl)
	c.Assert(err, IsNil)
	return maxID, emptyTable
}

func (s *testDBSuite) checkGetMaxTableRowID(ctx *testMaxTableRowIDContext, expectEmpty bool, expectMaxID int64) {
	c := ctx.c
	maxID, emptyTable := s.getMaxTableRowID(ctx)
	c.Assert(emptyTable, Equals, expectEmpty)
	c.Assert(maxID, Equals, expectMaxID)
}

func (s *testDBSuite) TestGetTableEndHandle(c *C) {
	// TestGetTableEndHandle test ddl.GetTableMaxRowID method, which will return the max row id of the table.
	tk := testkit.NewTestKit(c, s.store)
	tk.MustExec("drop database if exists test_get_endhandle")
	tk.MustExec("create database test_get_endhandle")
	tk.MustExec("use test_get_endhandle")
	// Test PK is handle.
	tk.MustExec("create table t(a bigint PRIMARY KEY, b int)")

	is := s.dom.InfoSchema()
	d := s.dom.DDL()
	tbl, err := is.TableByName(model.NewCIStr("test_get_endhandle"), model.NewCIStr("t"))
	c.Assert(err, IsNil)

	testCtx := newTestMaxTableRowIDContext(c, d, tbl)
	// test empty table
	s.checkGetMaxTableRowID(testCtx, true, int64(math.MaxInt64))

	tk.MustExec("insert into t values(-1, 1)")
	s.checkGetMaxTableRowID(testCtx, false, int64(-1))

	tk.MustExec("insert into t values(9223372036854775806, 1)")
	s.checkGetMaxTableRowID(testCtx, false, int64(9223372036854775806))

	tk.MustExec("insert into t values(9223372036854775807, 1)")
	s.checkGetMaxTableRowID(testCtx, false, int64(9223372036854775807))

	tk.MustExec("insert into t values(10, 1)")
	tk.MustExec("insert into t values(102149142, 1)")
	s.checkGetMaxTableRowID(testCtx, false, int64(9223372036854775807))

	tk.MustExec("create table t1(a bigint PRIMARY KEY, b int)")

	for i := 0; i < 1000; i++ {
		tk.MustExec(fmt.Sprintf("insert into t1 values(%v, %v)", i, i))
	}
	is = s.dom.InfoSchema()
	testCtx.tbl, err = is.TableByName(model.NewCIStr("test_get_endhandle"), model.NewCIStr("t1"))
	c.Assert(err, IsNil)
	s.checkGetMaxTableRowID(testCtx, false, int64(999))

	// Test PK is not handle
	tk.MustExec("create table t2(a varchar(255))")

	is = s.dom.InfoSchema()
	testCtx.tbl, err = is.TableByName(model.NewCIStr("test_get_endhandle"), model.NewCIStr("t2"))
	c.Assert(err, IsNil)
	s.checkGetMaxTableRowID(testCtx, true, int64(math.MaxInt64))

	for i := 0; i < 1000; i++ {
		tk.MustExec(fmt.Sprintf("insert into t2 values(%v)", i))
	}

	result := tk.MustQuery("select MAX(_tidb_rowid) from t2")
	maxID, emptyTable := s.getMaxTableRowID(testCtx)
	result.Check(testkit.Rows(fmt.Sprintf("%v", maxID)))
	c.Assert(emptyTable, IsFalse)

	tk.MustExec("insert into t2 values(100000)")
	result = tk.MustQuery("select MAX(_tidb_rowid) from t2")
	maxID, emptyTable = s.getMaxTableRowID(testCtx)
	result.Check(testkit.Rows(fmt.Sprintf("%v", maxID)))
	c.Assert(emptyTable, IsFalse)

	tk.MustExec(fmt.Sprintf("insert into t2 values(%v)", math.MaxInt64-1))
	result = tk.MustQuery("select MAX(_tidb_rowid) from t2")
	maxID, emptyTable = s.getMaxTableRowID(testCtx)
	result.Check(testkit.Rows(fmt.Sprintf("%v", maxID)))
	c.Assert(emptyTable, IsFalse)

	tk.MustExec(fmt.Sprintf("insert into t2 values(%v)", math.MaxInt64))
	result = tk.MustQuery("select MAX(_tidb_rowid) from t2")
	maxID, emptyTable = s.getMaxTableRowID(testCtx)
	result.Check(testkit.Rows(fmt.Sprintf("%v", maxID)))
	c.Assert(emptyTable, IsFalse)

	tk.MustExec("insert into t2 values(100)")
	result = tk.MustQuery("select MAX(_tidb_rowid) from t2")
	maxID, emptyTable = s.getMaxTableRowID(testCtx)
	result.Check(testkit.Rows(fmt.Sprintf("%v", maxID)))
	c.Assert(emptyTable, IsFalse)
}

func (s *testDBSuite) TestMultiRegionGetTableEndHandle(c *C) {
	tk := testkit.NewTestKit(c, s.store)
	tk.MustExec("drop database if exists test_get_endhandle")
	tk.MustExec("create database test_get_endhandle")
	tk.MustExec("use test_get_endhandle")

	tk.MustExec("create table t(a bigint PRIMARY KEY, b int)")
	for i := 0; i < 1000; i++ {
		tk.MustExec(fmt.Sprintf("insert into t values(%v, %v)", i, i))
	}

	// Get table ID for split.
	dom := domain.GetDomain(tk.Se)
	is := dom.InfoSchema()
	tbl, err := is.TableByName(model.NewCIStr("test_get_endhandle"), model.NewCIStr("t"))
	c.Assert(err, IsNil)
	tblID := tbl.Meta().ID

	d := s.dom.DDL()
	testCtx := newTestMaxTableRowIDContext(c, d, tbl)

	// Split the table.
	s.cluster.SplitTable(s.mvccStore, tblID, 100)

	maxID, emptyTable := s.getMaxTableRowID(testCtx)
	c.Assert(emptyTable, IsFalse)
	c.Assert(maxID, Equals, int64(999))

	tk.MustExec("insert into t values(10000, 1000)")
	maxID, emptyTable = s.getMaxTableRowID(testCtx)
	c.Assert(emptyTable, IsFalse)
	c.Assert(maxID, Equals, int64(10000))

	tk.MustExec("insert into t values(-1, 1000)")
	maxID, emptyTable = s.getMaxTableRowID(testCtx)
	c.Assert(emptyTable, IsFalse)
	c.Assert(maxID, Equals, int64(10000))
}

func (s *testDBSuite) getHistoryDDLJob(id int64) (*model.Job, error) {
	var job *model.Job

	err := kv.RunInNewTxn(s.store, false, func(txn kv.Transaction) error {
		t := meta.NewMeta(txn)
		var err1 error
		job, err1 = t.GetHistoryDDLJob(id)
		return errors.Trace(err1)
	})

	return job, errors.Trace(err)
}

func (s *testDBSuite) TestBackwardCompatibility(c *C) {
	tk := testkit.NewTestKit(c, s.store)
	tk.MustExec("create database if not exists test_backward_compatibility")
	defer tk.MustExec("drop database test_backward_compatibility")
	tk.MustExec("use test_backward_compatibility")
	tk.MustExec("create table t(a int primary key, b int)")
	for i := 0; i < 200; i++ {
		tk.MustExec(fmt.Sprintf("insert into t values(%v, %v)", i, i))
	}

	// alter table t add index idx_b(b);
	is := s.dom.InfoSchema()
	schemaName := model.NewCIStr("test_backward_compatibility")
	tableName := model.NewCIStr("t")
	schema, ok := is.SchemaByName(schemaName)
	c.Assert(ok, IsTrue)
	tbl, err := is.TableByName(schemaName, tableName)
	c.Assert(err, IsNil)

	// Split the table.
	s.cluster.SplitTable(s.mvccStore, tbl.Meta().ID, 100)

	unique := false
	indexName := model.NewCIStr("idx_b")
	idxColName := &ast.IndexColName{
		Column: &ast.ColumnName{
			Schema: schemaName,
			Table:  tableName,
			Name:   model.NewCIStr("b"),
		},
		Length: types.UnspecifiedLength,
	}
	idxColNames := []*ast.IndexColName{idxColName}
	var indexOption *ast.IndexOption
	job := &model.Job{
		SchemaID:   schema.ID,
		TableID:    tbl.Meta().ID,
		Type:       model.ActionAddIndex,
		BinlogInfo: &model.HistoryInfo{},
		Args:       []interface{}{unique, indexName, idxColNames, indexOption},
	}
	txn, err := s.store.Begin()
	c.Assert(err, IsNil)
	t := meta.NewMeta(txn)
	job.ID, err = t.GenGlobalID()
	c.Assert(err, IsNil)
	job.Version = 1
	job.StartTS = txn.StartTS()

	// Simulate old TiDB init the add index job, old TiDB will not init the model.Job.ReorgMeta field,
	// if we set job.SnapshotVer here, can simulate the behavior.
	job.SnapshotVer = txn.StartTS()
	err = t.EnQueueDDLJob(job)
	c.Assert(err, IsNil)
	err = txn.Commit(context.Background())
	c.Assert(err, IsNil)
	ticker := time.NewTicker(s.lease)
	for range ticker.C {
		historyJob, err := s.getHistoryDDLJob(job.ID)
		c.Assert(err, IsNil)
		if historyJob == nil {

			continue
		}
		c.Assert(historyJob.Error, IsNil)

		if historyJob.IsSynced() {
			break
		}
	}

	// finished add index
	tk.MustExec("admin check index t idx_b")
}

func (s *testDBSuite) TestAlterTableAddPartition(c *C) {
	s.tk = testkit.NewTestKit(c, s.store)
	s.tk.MustExec("use test;")
	s.tk.MustExec("set @@session.tidb_enable_table_partition=1")
	s.tk.MustExec("drop table if exists employees;")
	s.tk.MustExec(`create table employees (
	id int not null,
	hired date not null
	)
	partition by range( year(hired) ) (
		partition p1 values less than (1991),
		partition p2 values less than (1996),
		partition p3 values less than (2001)
	);`)
	s.tk.MustExec(`alter table employees add partition (
    partition p4 values less than (2010),
    partition p5 values less than MAXVALUE
	);`)

	ctx := s.tk.Se.(sessionctx.Context)
	is := domain.GetDomain(ctx).InfoSchema()
	tbl, err := is.TableByName(model.NewCIStr("test"), model.NewCIStr("employees"))
	c.Assert(err, IsNil)
	c.Assert(tbl.Meta().Partition, NotNil)
	part := tbl.Meta().Partition
	c.Assert(part.Type, Equals, model.PartitionTypeRange)

	c.Assert(part.Expr, Equals, "year(`hired`)")
	c.Assert(part.Definitions, HasLen, 5)
	c.Assert(part.Definitions[0].LessThan[0], Equals, "1991")
	c.Assert(part.Definitions[0].Name, Equals, model.NewCIStr("p1"))
	c.Assert(part.Definitions[1].LessThan[0], Equals, "1996")
	c.Assert(part.Definitions[1].Name, Equals, model.NewCIStr("p2"))
	c.Assert(part.Definitions[2].LessThan[0], Equals, "2001")
	c.Assert(part.Definitions[2].Name, Equals, model.NewCIStr("p3"))
	c.Assert(part.Definitions[3].LessThan[0], Equals, "2010")
	c.Assert(part.Definitions[3].Name, Equals, model.NewCIStr("p4"))
	c.Assert(part.Definitions[4].LessThan[0], Equals, "MAXVALUE")
	c.Assert(part.Definitions[4].Name, Equals, model.NewCIStr("p5"))

	s.tk.MustExec("drop table if exists table1;")
	s.tk.MustExec("create table table1(a int)")
	sql1 := `alter table table1 add partition (
		partition p1 values less than (2010),
		partition p2 values less than maxvalue
	);`
	s.testErrorCode(c, sql1, tmysql.ErrPartitionMgmtOnNonpartitioned)

	sql2 := "alter table table1 add partition"
	s.testErrorCode(c, sql2, tmysql.ErrPartitionsMustBeDefined)

	s.tk.MustExec("drop table if exists table2;")
	s.tk.MustExec(`create table table2 (

	id int not null,
	hired date not null
	)
	partition by range( year(hired) ) (
	partition p1 values less than (1991),
	partition p2 values less than maxvalue
	);`)

	sql3 := `alter table table2 add partition (
		partition p3 values less than (2010)
	);`
	s.testErrorCode(c, sql3, tmysql.ErrPartitionMaxvalue)

	s.tk.MustExec("drop table if exists table3;")
	s.tk.MustExec(`create table table3 (
	id int not null,
	hired date not null
	)
	partition by range( year(hired) ) (
	partition p1 values less than (1991),
	partition p2 values less than (2001)
	);`)

	sql4 := `alter table table3 add partition (
		partition p3 values less than (1993)
	);`
	s.testErrorCode(c, sql4, tmysql.ErrRangeNotIncreasing)

	sql5 := `alter table table3 add partition (
		partition p1 values less than (1993)
	);`
	s.testErrorCode(c, sql5, tmysql.ErrSameNamePartition)

	sql6 := `alter table table3 add partition (
		partition p1 values less than (1993),
		partition p1 values less than (1995)
	);`
	s.testErrorCode(c, sql6, tmysql.ErrSameNamePartition)

	sql7 := `alter table table3 add partition (
		partition p4 values less than (1993),
		partition p1 values less than (1995),
		partition p5 values less than maxvalue
	);`
	s.testErrorCode(c, sql7, tmysql.ErrSameNamePartition)
}

func (s *testDBSuite) TestAlterTableDropPartition(c *C) {
	s.tk = testkit.NewTestKit(c, s.store)
	s.tk.MustExec("use test")
	s.tk.MustExec("set @@session.tidb_enable_table_partition=1")
	s.tk.MustExec("drop table if exists employees")
	s.tk.MustExec(`create table employees (
	id int not null,
	hired int not null
	)
	partition by range( hired ) (
		partition p1 values less than (1991),
		partition p2 values less than (1996),
		partition p3 values less than (2001)
	);`)

	s.tk.MustExec("alter table employees drop partition p3;")
	ctx := s.tk.Se.(sessionctx.Context)
	is := domain.GetDomain(ctx).InfoSchema()
	tbl, err := is.TableByName(model.NewCIStr("test"), model.NewCIStr("employees"))
	c.Assert(err, IsNil)
	c.Assert(tbl.Meta().GetPartitionInfo(), NotNil)
	part := tbl.Meta().Partition
	c.Assert(part.Type, Equals, model.PartitionTypeRange)
	c.Assert(part.Expr, Equals, "`hired`")
	c.Assert(part.Definitions, HasLen, 2)
	c.Assert(part.Definitions[0].LessThan[0], Equals, "1991")
	c.Assert(part.Definitions[0].Name, Equals, model.NewCIStr("p1"))
	c.Assert(part.Definitions[1].LessThan[0], Equals, "1996")
	c.Assert(part.Definitions[1].Name, Equals, model.NewCIStr("p2"))

	s.tk.MustExec("drop table if exists table1;")
	s.tk.MustExec("create table table1 (a int);")
	sql1 := "alter table table1 drop partition p10;"
	s.testErrorCode(c, sql1, tmysql.ErrPartitionMgmtOnNonpartitioned)

	s.tk.MustExec("drop table if exists table2;")
	s.tk.MustExec(`create table table2 (
	id int not null,
	hired date not null
	)
	partition by range( year(hired) ) (
		partition p1 values less than (1991),
		partition p2 values less than (1996),
		partition p3 values less than (2001)
	);`)
	sql2 := "alter table table2 drop partition p10;"
	s.testErrorCode(c, sql2, tmysql.ErrDropPartitionNonExistent)

	s.tk.MustExec("drop table if exists table3;")
	s.tk.MustExec(`create table table3 (
	id int not null
	)
	partition by range( id ) (
		partition p1 values less than (1991)
	);`)
	sql3 := "alter table table3 drop partition p1;"
	s.testErrorCode(c, sql3, tmysql.ErrDropLastPartition)

	s.tk.MustExec("drop table if exists table4;")
	s.tk.MustExec(`create table table4 (
	id int not null
	)
	partition by range( id ) (
		partition p1 values less than (10),
		partition p2 values less than (20),
		partition p3 values less than MAXVALUE
	);`)

	s.tk.MustExec("alter table table4 drop partition p2;")
	is = domain.GetDomain(ctx).InfoSchema()
	tbl, err = is.TableByName(model.NewCIStr("test"), model.NewCIStr("table4"))
	c.Assert(err, IsNil)
	c.Assert(tbl.Meta().GetPartitionInfo(), NotNil)
	part = tbl.Meta().Partition
	c.Assert(part.Type, Equals, model.PartitionTypeRange)
	c.Assert(part.Expr, Equals, "`id`")
	c.Assert(part.Definitions, HasLen, 2)
	c.Assert(part.Definitions[0].LessThan[0], Equals, "10")
	c.Assert(part.Definitions[0].Name, Equals, model.NewCIStr("p1"))
	c.Assert(part.Definitions[1].LessThan[0], Equals, "MAXVALUE")
	c.Assert(part.Definitions[1].Name, Equals, model.NewCIStr("p3"))

	s.tk.MustExec("drop table if exists tr;")
	s.tk.MustExec(` create table tr(
		id int, name varchar(50), 
		purchased date
	)
	partition by range( year(purchased) ) (
    	partition p0 values less than (1990),
    	partition p1 values less than (1995),
    	partition p2 values less than (2000),
    	partition p3 values less than (2005),
    	partition p4 values less than (2010),
    	partition p5 values less than (2015)
   	);`)
	s.tk.MustExec(`INSERT INTO tr VALUES
	(1, 'desk organiser', '2003-10-15'),
	(2, 'alarm clock', '1997-11-05'),
	(3, 'chair', '2009-03-10'),
	(4, 'bookcase', '1989-01-10'),
	(5, 'exercise bike', '2014-05-09'),
	(6, 'sofa', '1987-06-05'),
	(7, 'espresso maker', '2011-11-22'),
	(8, 'aquarium', '1992-08-04'),
	(9, 'study desk', '2006-09-16'),
	(10, 'lava lamp', '1998-12-25');`)
	result := s.tk.MustQuery("select * from tr where purchased between '1995-01-01' and '1999-12-31';")
	result.Check(testkit.Rows(`2 alarm clock 1997-11-05`, `10 lava lamp 1998-12-25`))
	s.tk.MustExec("alter table tr drop partition p2;")
	result = s.tk.MustQuery("select * from tr where purchased between '1995-01-01' and '1999-12-31';")
	result.Check(testkit.Rows())

	result = s.tk.MustQuery("select * from tr where purchased between '2010-01-01' and '2014-12-31';")
	result.Check(testkit.Rows(`5 exercise bike 2014-05-09`, `7 espresso maker 2011-11-22`))
	s.tk.MustExec("alter table tr drop partition p5;")
	result = s.tk.MustQuery("select * from tr where purchased between '2010-01-01' and '2014-12-31';")
	result.Check(testkit.Rows())

	s.tk.MustExec("alter table tr drop partition p4;")
	result = s.tk.MustQuery("select * from tr where purchased between '2005-01-01' and '2009-12-31';")
	result.Check(testkit.Rows())

	s.tk.MustExec("drop table if exists table4;")
	s.tk.MustExec(`create table table4 (
		id int not null
	)
	partition by range( id ) (
		partition Par1 values less than (1991),
		partition pAR2 values less than (1992),
		partition Par3 values less than (1995),
		partition PaR5 values less than (1996)
	);`)
	s.tk.MustExec("alter table table4 drop partition Par2;")
	s.tk.MustExec("alter table table4 drop partition PAR5;")
	sql4 := "alter table table4 drop partition PAR0;"
	s.testErrorCode(c, sql4, tmysql.ErrDropPartitionNonExistent)
}

func (s *testDBSuite) TestAddPartitionTooManyPartitions(c *C) {
	s.tk = testkit.NewTestKit(c, s.store)
	s.tk.MustExec("use test")
	s.tk.MustExec("set @@session.tidb_enable_table_partition=1")
	count := ddl.PartitionCountLimit
	s.tk.MustExec("drop table if exists p1;")
	sql1 := `create table p1 (
		id int not null
	)
	partition by range( id ) (`
	for i := 1; i <= count; i++ {
		sql1 += fmt.Sprintf("partition p%d values less than (%d),", i, i)
	}
	sql1 += "partition p1025 values less than (1025) );"
	s.testErrorCode(c, sql1, tmysql.ErrTooManyPartitions)

	s.tk.MustExec("drop table if exists p2;")
	sql2 := `create table p2 (
		id int not null
	)
	partition by range( id ) (`
	for i := 1; i < count; i++ {
		sql2 += fmt.Sprintf("partition p%d values less than (%d),", i, i)
	}
	sql2 += "partition p1024 values less than (1024) );"

	s.tk.MustExec(sql2)
	sql3 := `alter table p2 add partition (
   	partition p1025 values less than (1025)
	);`
	s.testErrorCode(c, sql3, tmysql.ErrTooManyPartitions)
}

func checkPartitionDelRangeDone(c *C, s *testDBSuite, partitionPrefix kv.Key) bool {
	hasOldPartitionData := true
	for i := 0; i < waitForCleanDataRound; i++ {
		err := kv.RunInNewTxn(s.store, false, func(txn kv.Transaction) error {
			it, err := txn.Seek(partitionPrefix)
			if err != nil {
				return err
			}
			if !it.Valid() {
				hasOldPartitionData = false
			} else {
				hasOldPartitionData = it.Key().HasPrefix(partitionPrefix)
			}
			it.Close()
			return nil
		})
		c.Assert(err, IsNil)
		if !hasOldPartitionData {
			break
		}
		time.Sleep(waitForCleanDataInterval)
	}
	return hasOldPartitionData
}

func (s *testDBSuite) TestTruncatePartitionAndDropTable(c *C) {
	s.tk = testkit.NewTestKit(c, s.store)
	s.tk.MustExec("use test;")
	// Test truncate common table.
	s.tk.MustExec("drop table if exists t1;")
	s.tk.MustExec("create table t1 (id int(11));")
	for i := 0; i < 100; i++ {
		s.mustExec(c, "insert into t1 values (?)", i)
	}
	result := s.tk.MustQuery("select count(*) from t1;")
	result.Check(testkit.Rows("100"))
	s.tk.MustExec("truncate table t1;")
	result = s.tk.MustQuery("select count(*) from t1")
	result.Check(testkit.Rows("0"))

	// Test drop common table.
	s.tk.MustExec("drop table if exists t2;")
	s.tk.MustExec("create table t2 (id int(11));")
	for i := 0; i < 100; i++ {
		s.mustExec(c, "insert into t2 values (?)", i)
	}
	result = s.tk.MustQuery("select count(*) from t2;")
	result.Check(testkit.Rows("100"))
	s.tk.MustExec("drop table t2;")
	s.testErrorCode(c, "select * from t2;", tmysql.ErrNoSuchTable)

	// Test truncate table partition.
	s.tk.MustExec("drop table if exists t3;")
	s.tk.MustExec("set @@session.tidb_enable_table_partition=1;")
	s.tk.MustExec(`create table t3(
		id int, name varchar(50), 
		purchased date
	)
	partition by range( year(purchased) ) (
    	partition p0 values less than (1990),
    	partition p1 values less than (1995),
    	partition p2 values less than (2000),
    	partition p3 values less than (2005),
    	partition p4 values less than (2010),
    	partition p5 values less than (2015)
   	);`)
	s.tk.MustExec(`insert into t3 values
	(1, 'desk organiser', '2003-10-15'),
	(2, 'alarm clock', '1997-11-05'),
	(3, 'chair', '2009-03-10'),
	(4, 'bookcase', '1989-01-10'),
	(5, 'exercise bike', '2014-05-09'),
	(6, 'sofa', '1987-06-05'),
	(7, 'espresso maker', '2011-11-22'),
	(8, 'aquarium', '1992-08-04'),
	(9, 'study desk', '2006-09-16'),
	(10, 'lava lamp', '1998-12-25');`)
	result = s.tk.MustQuery("select count(*) from t3;")
	result.Check(testkit.Rows("10"))
	ctx := s.tk.Se.(sessionctx.Context)
	is := domain.GetDomain(ctx).InfoSchema()
	oldTblInfo, err := is.TableByName(model.NewCIStr("test"), model.NewCIStr("t3"))
	c.Assert(err, IsNil)
	// Only one partition id test is taken here.
	oldPID := oldTblInfo.Meta().Partition.Definitions[0].ID
	s.tk.MustExec("truncate table t3;")
	partitionPrefix := tablecodec.EncodeTablePrefix(oldPID)
	hasOldPartitionData := checkPartitionDelRangeDone(c, s, partitionPrefix)
	c.Assert(hasOldPartitionData, IsFalse)

	// Test drop table partition.
	s.tk.MustExec("drop table if exists t4;")
	s.tk.MustExec("set @@session.tidb_enable_table_partition=1;")
	s.tk.MustExec(`create table t4(
		id int, name varchar(50), 
		purchased date
	)
	partition by range( year(purchased) ) (
    	partition p0 values less than (1990),
    	partition p1 values less than (1995),
    	partition p2 values less than (2000),
    	partition p3 values less than (2005),
    	partition p4 values less than (2010),
    	partition p5 values less than (2015)
   	);`)
	s.tk.MustExec(`insert into t4 values
	(1, 'desk organiser', '2003-10-15'),
	(2, 'alarm clock', '1997-11-05'),
	(3, 'chair', '2009-03-10'),
	(4, 'bookcase', '1989-01-10'),
	(5, 'exercise bike', '2014-05-09'),
	(6, 'sofa', '1987-06-05'),
	(7, 'espresso maker', '2011-11-22'),
	(8, 'aquarium', '1992-08-04'),
	(9, 'study desk', '2006-09-16'),
	(10, 'lava lamp', '1998-12-25');`)
	result = s.tk.MustQuery("select count(*) from t4; ")
	result.Check(testkit.Rows("10"))
	is = domain.GetDomain(ctx).InfoSchema()
	oldTblInfo, err = is.TableByName(model.NewCIStr("test"), model.NewCIStr("t4"))
	c.Assert(err, IsNil)
	// Only one partition id test is taken here.
	oldPID = oldTblInfo.Meta().Partition.Definitions[1].ID
	s.tk.MustExec("drop table t4;")
	partitionPrefix = tablecodec.EncodeTablePrefix(oldPID)
	hasOldPartitionData = checkPartitionDelRangeDone(c, s, partitionPrefix)
	c.Assert(hasOldPartitionData, IsFalse)
	s.testErrorCode(c, "select * from t4;", tmysql.ErrNoSuchTable)
}

func (s *testDBSuite) TestPartitionAddIndex(c *C) {
	tk := testkit.NewTestKit(c, s.store)
	tk.MustExec("use test")
	// tk.MustExec("set @@tidb_enable_table_partition = 1")
	tk.MustExec(`create table partition_add_idx (
	id int not null,
	hired date not null
	)
	partition by range( year(hired) ) (
	partition p1 values less than (1991),
	partition p3 values less than (2001),
	partition p4 values less than (2004),
	partition p5 values less than (2008),
	partition p6 values less than (2012),
	partition p7 values less than (2018)
	);`)
	for i := 0; i < 500; i++ {
		tk.MustExec(fmt.Sprintf("insert into partition_add_idx values (%d, '%d-01-01')", i, 1988+rand.Intn(30)))
	}

	tk.MustExec("alter table partition_add_idx add index idx1 (hired)")
	tk.MustExec("alter table partition_add_idx add index idx2 (id, hired)")

	tk.MustQuery("select count(hired) from partition_add_idx use index(idx1)").Check(testkit.Rows("500"))
	tk.MustQuery("select count(id) from partition_add_idx use index(idx2)").Check(testkit.Rows("500"))

	tk.MustExec("admin check table partition_add_idx")
	tk.MustExec("drop table partition_add_idx")
}<|MERGE_RESOLUTION|>--- conflicted
+++ resolved
@@ -606,10 +606,6 @@
 func (s *testDBSuite) testAddIndex(c *C, testPartition bool, createTableSQL string) {
 	s.tk = testkit.NewTestKit(c, s.store)
 	s.tk.MustExec("use " + s.schemaName)
-<<<<<<< HEAD
-	// TODO: Support delete operation, then uncomment here.
-=======
->>>>>>> 7223353e
 	s.tk.MustExec("set @@tidb_enable_table_partition = 1")
 	s.tk.MustExec("drop table if exists test_add_index")
 	s.tk.MustExec(createTableSQL)
