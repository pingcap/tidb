--- conflicted
+++ resolved
@@ -6703,7 +6703,35 @@
 	c.Assert(err.Error(), Equals, "[kv:1062]Duplicate entry '0' for key 'cc'")
 }
 
-<<<<<<< HEAD
+// For Close issue #24288
+// see https://github.com/pingcap/tidb/issues/24288
+func (s *testDBSuite8) TestDdlMaxLimitOfIdentifier(c *C) {
+	tk := testkit.NewTestKit(c, s.store)
+
+	// create/drop database test
+	longDbName := strings.Repeat("库", mysql.MaxDatabaseNameLength-1)
+	tk.MustExec(fmt.Sprintf("create database %s", longDbName))
+	defer func() {
+		tk.MustExec(fmt.Sprintf("drop database %s", longDbName))
+	}()
+	tk.MustExec(fmt.Sprintf("use %s", longDbName))
+
+	// create/drop table,index test
+	longTblName := strings.Repeat("表", mysql.MaxTableNameLength-1)
+	longColName := strings.Repeat("三", mysql.MaxColumnNameLength-1)
+	longIdxName := strings.Repeat("索", mysql.MaxIndexIdentifierLen-1)
+	tk.MustExec(fmt.Sprintf("create table %s(f1 int primary key,f2 int, %s varchar(50))", longTblName, longColName))
+	tk.MustExec(fmt.Sprintf("create index %s on %s(%s)", longIdxName, longTblName, longColName))
+	defer func() {
+		tk.MustExec(fmt.Sprintf("drop index %s on %s", longIdxName, longTblName))
+		tk.MustExec(fmt.Sprintf("drop table %s", longTblName))
+	}()
+
+	// alter table
+	tk.MustExec(fmt.Sprintf("alter table %s change f2 %s int", longTblName, strings.Repeat("二", mysql.MaxColumnNameLength-1)))
+
+}
+
 func testDropIndexes(c *C, store kv.Storage, lease time.Duration, createSQL, dropIdxSQL string, idxNames []string) {
 	tk := testkit.NewTestKit(c, store)
 	tk.MustExec("use test_db")
@@ -6922,7 +6950,6 @@
 	if _, err := tk.Exec("alter table test_drop_indexes_from_partitioned_table drop index i1, drop index if exists i2;"); true {
 		c.Assert(err, IsNil)
 	}
-
 }
 
 func (s *testDBSuite5) TestDropIndexes(c *C) {
@@ -6940,33 +6967,4 @@
 	testCancelDropIndexes(c, s.store, s.dom.DDL())
 	testDropIndexesIfExists(c, s.store)
 	testDropIndexesFromPartitionedTable(c, s.store)
-=======
-// For Close issue #24288
-// see https://github.com/pingcap/tidb/issues/24288
-func (s *testDBSuite8) TestDdlMaxLimitOfIdentifier(c *C) {
-	tk := testkit.NewTestKit(c, s.store)
-
-	// create/drop database test
-	longDbName := strings.Repeat("库", mysql.MaxDatabaseNameLength-1)
-	tk.MustExec(fmt.Sprintf("create database %s", longDbName))
-	defer func() {
-		tk.MustExec(fmt.Sprintf("drop database %s", longDbName))
-	}()
-	tk.MustExec(fmt.Sprintf("use %s", longDbName))
-
-	// create/drop table,index test
-	longTblName := strings.Repeat("表", mysql.MaxTableNameLength-1)
-	longColName := strings.Repeat("三", mysql.MaxColumnNameLength-1)
-	longIdxName := strings.Repeat("索", mysql.MaxIndexIdentifierLen-1)
-	tk.MustExec(fmt.Sprintf("create table %s(f1 int primary key,f2 int, %s varchar(50))", longTblName, longColName))
-	tk.MustExec(fmt.Sprintf("create index %s on %s(%s)", longIdxName, longTblName, longColName))
-	defer func() {
-		tk.MustExec(fmt.Sprintf("drop index %s on %s", longIdxName, longTblName))
-		tk.MustExec(fmt.Sprintf("drop table %s", longTblName))
-	}()
-
-	// alter table
-	tk.MustExec(fmt.Sprintf("alter table %s change f2 %s int", longTblName, strings.Repeat("二", mysql.MaxColumnNameLength-1)))
-
->>>>>>> 581061c6
 }