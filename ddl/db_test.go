// Copyright 2015 PingCAP, Inc.
//
// Licensed under the Apache License, Version 2.0 (the "License");
// you may not use this file except in compliance with the License.
// You may obtain a copy of the License at
//
//     http://www.apache.org/licenses/LICENSE-2.0
//
// Unless required by applicable law or agreed to in writing, software
// distributed under the License is distributed on an "AS IS" BASIS,
// See the License for the specific language governing permissions and
// limitations under the License.

package ddl_test

import (
	"context"
	"fmt"
	"io"
	"math"
	"math/rand"
	"strconv"
	"strings"
	"sync"
	"time"

	. "github.com/pingcap/check"
	"github.com/pingcap/errors"
	"github.com/pingcap/failpoint"
	"github.com/pingcap/parser/model"
	"github.com/pingcap/parser/mysql"
	"github.com/pingcap/parser/terror"
	"github.com/pingcap/tidb/config"
	"github.com/pingcap/tidb/ddl"
	testddlutil "github.com/pingcap/tidb/ddl/testutil"
	"github.com/pingcap/tidb/domain"
	"github.com/pingcap/tidb/errno"
	"github.com/pingcap/tidb/executor"
	"github.com/pingcap/tidb/infoschema"
	"github.com/pingcap/tidb/kv"
	"github.com/pingcap/tidb/meta"
	"github.com/pingcap/tidb/meta/autoid"
	"github.com/pingcap/tidb/session"
	"github.com/pingcap/tidb/sessionctx"
	"github.com/pingcap/tidb/store/mockstore"
	"github.com/pingcap/tidb/store/mockstore/cluster"
	"github.com/pingcap/tidb/table"
	"github.com/pingcap/tidb/table/tables"
	"github.com/pingcap/tidb/tablecodec"
	"github.com/pingcap/tidb/types"
	"github.com/pingcap/tidb/util/admin"
	"github.com/pingcap/tidb/util/collate"
	"github.com/pingcap/tidb/util/domainutil"
	"github.com/pingcap/tidb/util/israce"
	"github.com/pingcap/tidb/util/mock"
	"github.com/pingcap/tidb/util/testkit"
	"github.com/pingcap/tidb/util/testutil"
)

const (
	// waitForCleanDataRound indicates how many times should we check data is cleaned or not.
	waitForCleanDataRound = 150
	// waitForCleanDataInterval is a min duration between 2 check for data clean.
	waitForCleanDataInterval = time.Millisecond * 100
)

var _ = Suite(&testDBSuite1{&testDBSuite{}})
var _ = Suite(&testDBSuite2{&testDBSuite{}})
var _ = Suite(&testDBSuite3{&testDBSuite{}})
var _ = Suite(&testDBSuite4{&testDBSuite{}})
var _ = Suite(&testDBSuite5{&testDBSuite{}})
var _ = Suite(&testDBSuite6{&testDBSuite{}})
var _ = Suite(&testDBSuite7{&testDBSuite{}})
var _ = SerialSuites(&testSerialDBSuite{&testDBSuite{}})

const defaultBatchSize = 1024

type testDBSuite struct {
	cluster    cluster.Cluster
	store      kv.Storage
	dom        *domain.Domain
	schemaName string
	s          session.Session
	lease      time.Duration
	autoIDStep int64
}

func setUpSuite(s *testDBSuite, c *C) {
	var err error

	s.lease = 600 * time.Millisecond
	session.SetSchemaLease(s.lease)
	session.DisableStats4Test()
	s.schemaName = "test_db"
	s.autoIDStep = autoid.GetStep()
	ddl.SetWaitTimeWhenErrorOccurred(0)

	s.store, err = mockstore.NewMockStore(
		mockstore.WithClusterInspector(func(c cluster.Cluster) {
			mockstore.BootstrapWithSingleStore(c)
			s.cluster = c
		}),
	)
	c.Assert(err, IsNil)

	s.dom, err = session.BootstrapSession(s.store)
	c.Assert(err, IsNil)
	s.s, err = session.CreateSession4Test(s.store)
	c.Assert(err, IsNil)

	_, err = s.s.Execute(context.Background(), "create database test_db")
	c.Assert(err, IsNil)
	s.s.Execute(context.Background(), "set @@global.tidb_max_delta_schema_count= 4096")
}

func tearDownSuite(s *testDBSuite, c *C) {
	s.s.Execute(context.Background(), "drop database if exists test_db")
	s.s.Close()
	s.dom.Close()
	s.store.Close()
}

func (s *testDBSuite) SetUpSuite(c *C) {
	setUpSuite(s, c)
}

func (s *testDBSuite) TearDownSuite(c *C) {
	tearDownSuite(s, c)
}

type testDBSuite1 struct{ *testDBSuite }
type testDBSuite2 struct{ *testDBSuite }
type testDBSuite3 struct{ *testDBSuite }
type testDBSuite4 struct{ *testDBSuite }
type testDBSuite5 struct{ *testDBSuite }
type testDBSuite6 struct{ *testDBSuite }
type testDBSuite7 struct{ *testDBSuite }
type testSerialDBSuite struct{ *testDBSuite }

func testAddIndexWithPK(tk *testkit.TestKit, s *testSerialDBSuite, c *C) {
	tk.MustExec("drop table if exists test_add_index_with_pk")
	tk.MustExec("create table test_add_index_with_pk(a int not null, b int not null default '0', primary key(a))")
	tk.MustExec("insert into test_add_index_with_pk values(1, 2)")
	tk.MustExec("alter table test_add_index_with_pk add index idx (a)")
	tk.MustQuery("select a from test_add_index_with_pk").Check(testkit.Rows("1"))
	tk.MustExec("insert into test_add_index_with_pk values(2, 2)")
	tk.MustExec("alter table test_add_index_with_pk add index idx1 (a, b)")
	tk.MustQuery("select * from test_add_index_with_pk").Check(testkit.Rows("1 2", "2 2"))
	tk.MustExec("drop table if exists test_add_index_with_pk1")
	tk.MustExec("create table test_add_index_with_pk1(a int not null, b int not null default '0', c int, d int, primary key(c))")
	tk.MustExec("insert into test_add_index_with_pk1 values(1, 1, 1, 1)")
	tk.MustExec("alter table test_add_index_with_pk1 add index idx (c)")
	tk.MustExec("insert into test_add_index_with_pk1 values(2, 2, 2, 2)")
	tk.MustQuery("select * from test_add_index_with_pk1").Check(testkit.Rows("1 1 1 1", "2 2 2 2"))
	tk.MustExec("drop table if exists test_add_index_with_pk2")
	tk.MustExec("create table test_add_index_with_pk2(a int not null, b int not null default '0', c int unsigned, d int, primary key(c))")
	tk.MustExec("insert into test_add_index_with_pk2 values(1, 1, 1, 1)")
	tk.MustExec("alter table test_add_index_with_pk2 add index idx (c)")
	tk.MustExec("insert into test_add_index_with_pk2 values(2, 2, 2, 2)")
	tk.MustQuery("select * from test_add_index_with_pk2").Check(testkit.Rows("1 1 1 1", "2 2 2 2"))
	tk.MustExec("drop table if exists t")
	tk.MustExec("create table t (a int, b int, c int, primary key(a, b));")
	tk.MustExec("insert into t values (1, 2, 3);")
	tk.MustExec("create index idx on t (a, b);")
}

func (s *testSerialDBSuite) TestAddIndexWithPK(c *C) {
	tk := testkit.NewTestKit(c, s.store)
	tk.MustExec("use " + s.schemaName)
	config.UpdateGlobal(func(conf *config.Config) {
		conf.AlterPrimaryKey = false
	})
	defer config.RestoreFunc()()

	testAddIndexWithPK(tk, s, c)
	tk.MustExec("set @@tidb_enable_clustered_index = 1;")
	testAddIndexWithPK(tk, s, c)
}

func (s *testDBSuite1) TestRenameIndex(c *C) {
	tk := testkit.NewTestKit(c, s.store)
	tk.MustExec("use " + s.schemaName)
	tk.MustExec("create table t (pk int primary key, c int default 1, c1 int default 1, unique key k1(c), key k2(c1))")

	// Test rename success
	tk.MustExec("alter table t rename index k1 to k3")
	tk.MustExec("admin check index t k3")

	// Test rename to the same name
	tk.MustExec("alter table t rename index k3 to k3")
	tk.MustExec("admin check index t k3")

	// Test rename on non-exists keys
	tk.MustGetErrCode("alter table t rename index x to x", errno.ErrKeyDoesNotExist)

	// Test rename on already-exists keys
	tk.MustGetErrCode("alter table t rename index k3 to k2", errno.ErrDupKeyName)

	tk.MustExec("alter table t rename index k2 to K2")
	tk.MustGetErrCode("alter table t rename key k3 to K2", errno.ErrDupKeyName)
}

func testGetTableByName(c *C, ctx sessionctx.Context, db, table string) table.Table {
	dom := domain.GetDomain(ctx)
	// Make sure the table schema is the new schema.
	err := dom.Reload()
	c.Assert(err, IsNil)
	tbl, err := dom.InfoSchema().TableByName(model.NewCIStr(db), model.NewCIStr(table))
	c.Assert(err, IsNil)
	return tbl
}

func testGetSchemaByName(c *C, ctx sessionctx.Context, db string) *model.DBInfo {
	dom := domain.GetDomain(ctx)
	// Make sure the table schema is the new schema.
	err := dom.Reload()
	c.Assert(err, IsNil)
	dbInfo, ok := dom.InfoSchema().SchemaByName(model.NewCIStr(db))
	c.Assert(ok, IsTrue)
	return dbInfo
}

func (s *testDBSuite) testGetTable(c *C, name string) table.Table {
	ctx := s.s.(sessionctx.Context)
	return testGetTableByName(c, ctx, s.schemaName, name)
}

func (s *testDBSuite) testGetDB(c *C, dbName string) *model.DBInfo {
	ctx := s.s.(sessionctx.Context)
	dom := domain.GetDomain(ctx)
	// Make sure the table schema is the new schema.
	err := dom.Reload()
	c.Assert(err, IsNil)
	db, ok := dom.InfoSchema().SchemaByName(model.NewCIStr(dbName))
	c.Assert(ok, IsTrue)
	return db
}

func backgroundExec(s kv.Storage, sql string, done chan error) {
	se, err := session.CreateSession4Test(s)
	if err != nil {
		done <- errors.Trace(err)
		return
	}
	defer se.Close()
	_, err = se.Execute(context.Background(), "use test_db")
	if err != nil {
		done <- errors.Trace(err)
		return
	}
	_, err = se.Execute(context.Background(), sql)
	done <- errors.Trace(err)
}

// TestAddPrimaryKeyRollback1 is used to test scenarios that will roll back when a duplicate primary key is encountered.
func (s *testDBSuite5) TestAddPrimaryKeyRollback1(c *C) {
	hasNullValsInKey := false
	idxName := "PRIMARY"
	addIdxSQL := "alter table t1 add primary key c3_index (c3);"
	errMsg := "[kv:1062]Duplicate entry '' for key 'PRIMARY'"
	testAddIndexRollback(c, s.store, s.lease, idxName, addIdxSQL, errMsg, hasNullValsInKey)
}

// TestAddPrimaryKeyRollback2 is used to test scenarios that will roll back when a null primary key is encountered.
func (s *testDBSuite1) TestAddPrimaryKeyRollback2(c *C) {
	hasNullValsInKey := true
	idxName := "PRIMARY"
	addIdxSQL := "alter table t1 add primary key c3_index (c3);"
	errMsg := "[ddl:1138]Invalid use of NULL value"
	testAddIndexRollback(c, s.store, s.lease, idxName, addIdxSQL, errMsg, hasNullValsInKey)
}

func (s *testDBSuite2) TestAddUniqueIndexRollback(c *C) {
	hasNullValsInKey := false
	idxName := "c3_index"
	addIdxSQL := "create unique index c3_index on t1 (c3)"
	errMsg := "[kv:1062]Duplicate entry '' for key 'c3_index'"
	testAddIndexRollback(c, s.store, s.lease, idxName, addIdxSQL, errMsg, hasNullValsInKey)
}

func (s *testSerialDBSuite) TestAddExpressionIndexRollback(c *C) {
	config.UpdateGlobal(func(conf *config.Config) {
		conf.Experimental.AllowsExpressionIndex = true
	})
	tk := testkit.NewTestKit(c, s.store)
	tk.MustExec("use test_db")
	tk.MustExec("drop table if exists t1")
	tk.MustExec("create table t1 (c1 int, c2 int, c3 int, unique key(c1))")
	tk.MustExec("insert into t1 values (20, 20, 20), (40, 40, 40), (80, 80, 80), (160, 160, 160);")

	var checkErr error
	tk1 := testkit.NewTestKit(c, s.store)
	_, checkErr = tk1.Exec("use test_db")

	d := s.dom.DDL()
	hook := &ddl.TestDDLCallback{}
	hook.OnJobUpdatedExported = func(job *model.Job) {
		if job.SchemaState == model.StateDeleteOnly {
			if checkErr != nil {
				return
			}
			_, checkErr = tk1.Exec("delete from t1 where c1 = 40;")
		}
	}
	d.(ddl.DDLForTest).SetHook(hook)

	tk.MustGetErrMsg("alter table t1 add index expr_idx ((pow(c1, c2)));", "[ddl:8202]Cannot decode index value, because [types:1690]DOUBLE value is out of range in 'pow(160, 160)'")
	c.Assert(checkErr, IsNil)
	tk.MustQuery("select * from t1;").Check(testkit.Rows("20 20 20", "80 80 80", "160 160 160"))
}

func batchInsert(tk *testkit.TestKit, tbl string, start, end int) {
	dml := fmt.Sprintf("insert into %s values", tbl)
	for i := start; i < end; i++ {
		dml += fmt.Sprintf("(%d, %d, %d)", i, i, i)
		if i != end-1 {
			dml += ","
		}
	}
	tk.MustExec(dml)
}

func testAddIndexRollback(c *C, store kv.Storage, lease time.Duration, idxName, addIdxSQL, errMsg string, hasNullValsInKey bool) {
	tk := testkit.NewTestKit(c, store)
	tk.MustExec("use test_db")
	tk.MustExec("drop table if exists t1")
	tk.MustExec("create table t1 (c1 int, c2 int, c3 int, unique key(c1))")
	// defaultBatchSize is equal to ddl.defaultBatchSize
	base := defaultBatchSize * 2
	count := base
	// add some rows
	batchInsert(tk, "t1", 0, count)
	// add some null rows
	if hasNullValsInKey {
		for i := count - 10; i < count; i++ {
			tk.MustExec("insert into t1 values (?, ?, null)", i+10, i)
		}
	} else {
		// add some duplicate rows
		for i := count - 10; i < count; i++ {
			tk.MustExec("insert into t1 values (?, ?, ?)", i+10, i, i)
		}
	}

	done := make(chan error, 1)
	go backgroundExec(store, addIdxSQL, done)

	times := 0
	ticker := time.NewTicker(lease / 2)
	defer ticker.Stop()
LOOP:
	for {
		select {
		case err := <-done:
			c.Assert(err, NotNil)
			c.Assert(err.Error(), Equals, errMsg, Commentf("err:%v", err))
			break LOOP
		case <-ticker.C:
			if times >= 10 {
				break
			}
			step := 5
			// delete some rows, and add some data
			for i := count; i < count+step; i++ {
				n := rand.Intn(count)
				tk.MustExec("delete from t1 where c1 = ?", n)
				tk.MustExec("insert into t1 values (?, ?, ?)", i+10, i, i)
			}
			count += step
			times++
		}
	}

	ctx := tk.Se.(sessionctx.Context)
	t := testGetTableByName(c, ctx, "test_db", "t1")
	for _, tidx := range t.Indices() {
		c.Assert(strings.EqualFold(tidx.Meta().Name.L, idxName), IsFalse)
	}

	// delete duplicated/null rows, then add index
	for i := base - 10; i < base; i++ {
		tk.MustExec("delete from t1 where c1 = ?", i+10)
	}
	sessionExec(c, store, addIdxSQL)
	tk.MustExec("drop table t1")
}

func (s *testDBSuite5) TestCancelAddPrimaryKey(c *C) {
	idxName := "primary"
	addIdxSQL := "alter table t1 add primary key idx_c2 (c2);"
	testCancelAddIndex(c, s.store, s.dom.DDL(), s.lease, idxName, addIdxSQL, "")

	// Check the column's flag when the "add primary key" failed.
	tk := testkit.NewTestKit(c, s.store)
	tk.MustExec("use test_db")
	ctx := tk.Se.(sessionctx.Context)
	c.Assert(ctx.NewTxn(context.Background()), IsNil)
	t := testGetTableByName(c, ctx, "test_db", "t1")
	col1Flag := t.Cols()[1].Flag
	c.Assert(!mysql.HasNotNullFlag(col1Flag) && !mysql.HasPreventNullInsertFlag(col1Flag) && mysql.HasUnsignedFlag(col1Flag), IsTrue)
	tk.MustExec("drop table t1")
}

func (s *testDBSuite3) TestCancelAddIndex(c *C) {
	idxName := "c3_index "
	addIdxSQL := "create unique index c3_index on t1 (c3)"
	testCancelAddIndex(c, s.store, s.dom.DDL(), s.lease, idxName, addIdxSQL, "")

	tk := testkit.NewTestKit(c, s.store)
	tk.MustExec("use test_db")
	tk.MustExec("drop table t1")
}

func testCancelAddIndex(c *C, store kv.Storage, d ddl.DDL, lease time.Duration, idxName, addIdxSQL, sqlModeSQL string) {
	tk := testkit.NewTestKit(c, store)
	tk.MustExec("use test_db")
	tk.MustExec("drop table if exists t1")
	tk.MustExec("create table t1 (c1 int, c2 int unsigned, c3 int, unique key(c1))")
	// defaultBatchSize is equal to ddl.defaultBatchSize
	count := defaultBatchSize * 32
	start := 0
	// add some rows
	if len(sqlModeSQL) != 0 {
		// Insert some null values.
		tk.MustExec(sqlModeSQL)
		tk.MustExec("insert into t1 set c1 = ?", 0)
		tk.MustExec("insert into t1 set c2 = ?", 1)
		tk.MustExec("insert into t1 set c3 = ?", 2)
		start = 3
	}
	for i := start; i < count; i += defaultBatchSize {
		batchInsert(tk, "t1", i, i+defaultBatchSize)
	}

	var c3IdxInfo *model.IndexInfo
	hook := &ddl.TestDDLCallback{}
	originBatchSize := tk.MustQuery("select @@global.tidb_ddl_reorg_batch_size")
	// Set batch size to lower try to slow down add-index reorganization, This if for hook to cancel this ddl job.
	tk.MustExec("set @@global.tidb_ddl_reorg_batch_size = 32")
	defer tk.MustExec(fmt.Sprintf("set @@global.tidb_ddl_reorg_batch_size = %v", originBatchSize.Rows()[0][0]))
	// let hook.OnJobUpdatedExported has chance to cancel the job.
	// the hook.OnJobUpdatedExported is called when the job is updated, runReorgJob will wait ddl.ReorgWaitTimeout, then return the ddl.runDDLJob.
	// After that ddl call d.hook.OnJobUpdated(job), so that we can canceled the job in this test case.
	var checkErr error
	ctx := tk.Se.(sessionctx.Context)
	hook.OnJobUpdatedExported, c3IdxInfo, checkErr = backgroundExecOnJobUpdatedExported(c, store, ctx, hook, idxName)
	originalHook := d.GetHook()
	d.(ddl.DDLForTest).SetHook(hook)
	done := make(chan error, 1)
	go backgroundExec(store, addIdxSQL, done)

	times := 0
	ticker := time.NewTicker(lease / 2)
	defer ticker.Stop()
LOOP:
	for {
		select {
		case err := <-done:
			c.Assert(checkErr, IsNil)
			c.Assert(err, NotNil)
			c.Assert(err.Error(), Equals, "[ddl:8214]Cancelled DDL job")
			break LOOP
		case <-ticker.C:
			if times >= 10 {
				break
			}
			step := 5
			// delete some rows, and add some data
			for i := count; i < count+step; i++ {
				n := rand.Intn(count)
				tk.MustExec("delete from t1 where c1 = ?", n)
				tk.MustExec("insert into t1 values (?, ?, ?)", i+10, i, i)
			}
			count += step
			times++
		}
	}

	t := testGetTableByName(c, ctx, "test_db", "t1")
	for _, tidx := range t.Indices() {
		c.Assert(strings.EqualFold(tidx.Meta().Name.L, idxName), IsFalse)
	}

	idx := tables.NewIndex(t.Meta().ID, t.Meta(), c3IdxInfo)
	checkDelRangeDone(c, ctx, idx)
	d.(ddl.DDLForTest).SetHook(originalHook)
}

// TestCancelAddIndex1 tests canceling ddl job when the add index worker is not started.
func (s *testDBSuite4) TestCancelAddIndex1(c *C) {
	tk := testkit.NewTestKit(c, s.store)
	s.mustExec(tk, c, "use test_db")
	s.mustExec(tk, c, "drop table if exists t")
	s.mustExec(tk, c, "create table t(c1 int, c2 int)")
	defer s.mustExec(tk, c, "drop table t;")

	for i := 0; i < 50; i++ {
		s.mustExec(tk, c, "insert into t values (?, ?)", i, i)
	}

	var checkErr error
	hook := &ddl.TestDDLCallback{}
	hook.OnJobRunBeforeExported = func(job *model.Job) {
		if job.Type == model.ActionAddIndex && job.State == model.JobStateRunning && job.SchemaState == model.StateWriteReorganization && job.SnapshotVer == 0 {
			jobIDs := []int64{job.ID}
			hookCtx := mock.NewContext()
			hookCtx.Store = s.store
			err := hookCtx.NewTxn(context.Background())
			if err != nil {
				checkErr = errors.Trace(err)
				return
			}
			txn, err := hookCtx.Txn(true)
			if err != nil {
				checkErr = errors.Trace(err)
				return
			}
			errs, err := admin.CancelJobs(txn, jobIDs)
			if err != nil {
				checkErr = errors.Trace(err)
				return
			}

			if errs[0] != nil {
				checkErr = errors.Trace(errs[0])
				return
			}

			checkErr = txn.Commit(context.Background())
		}
	}
	originalHook := s.dom.DDL().GetHook()
	s.dom.DDL().(ddl.DDLForTest).SetHook(hook)
	rs, err := tk.Exec("alter table t add index idx_c2(c2)")
	if rs != nil {
		rs.Close()
	}
	c.Assert(checkErr, IsNil)
	c.Assert(err, NotNil)
	c.Assert(err.Error(), Equals, "[ddl:8214]Cancelled DDL job")

	s.dom.DDL().(ddl.DDLForTest).SetHook(originalHook)
	t := s.testGetTable(c, "t")
	for _, idx := range t.Indices() {
		c.Assert(strings.EqualFold(idx.Meta().Name.L, "idx_c2"), IsFalse)
	}
	s.mustExec(tk, c, "alter table t add index idx_c2(c2)")
	s.mustExec(tk, c, "alter table t drop index idx_c2")
}

// TestCancelDropIndex tests cancel ddl job which type is drop primary key.
func (s *testDBSuite4) TestCancelDropPrimaryKey(c *C) {
	idxName := "primary"
	addIdxSQL := "alter table t add primary key idx_c2 (c2);"
	dropIdxSQL := "alter table t drop primary key;"
	testCancelDropIndex(c, s.store, s.dom.DDL(), idxName, addIdxSQL, dropIdxSQL)
}

// TestCancelDropIndex tests cancel ddl job which type is drop index.
func (s *testDBSuite5) TestCancelDropIndex(c *C) {
	idxName := "idx_c2"
	addIdxSQL := "alter table t add index idx_c2 (c2);"
	dropIdxSQL := "alter table t drop index idx_c2;"
	testCancelDropIndex(c, s.store, s.dom.DDL(), idxName, addIdxSQL, dropIdxSQL)
}

// testCancelDropIndex tests cancel ddl job which type is drop index.
func testCancelDropIndex(c *C, store kv.Storage, d ddl.DDL, idxName, addIdxSQL, dropIdxSQL string) {
	tk := testkit.NewTestKit(c, store)
	tk.MustExec("use test_db")
	tk.MustExec("drop table if exists t")
	tk.MustExec("create table t(c1 int, c2 int)")
	defer tk.MustExec("drop table t;")
	for i := 0; i < 5; i++ {
		tk.MustExec("insert into t values (?, ?)", i, i)
	}
	testCases := []struct {
		needAddIndex   bool
		jobState       model.JobState
		JobSchemaState model.SchemaState
		cancelSucc     bool
	}{
		// model.JobStateNone means the jobs is canceled before the first run.
		// if we cancel successfully, we need to set needAddIndex to false in the next test case. Otherwise, set needAddIndex to true.
		{true, model.JobStateNone, model.StateNone, true},
		{false, model.JobStateRunning, model.StateWriteOnly, false},
		{true, model.JobStateRunning, model.StateDeleteOnly, false},
		{true, model.JobStateRunning, model.StateDeleteReorganization, false},
	}
	var checkErr error
	hook := &ddl.TestDDLCallback{}
	var jobID int64
	testCase := &testCases[0]
	hook.OnJobRunBeforeExported = func(job *model.Job) {
		if (job.Type == model.ActionDropIndex || job.Type == model.ActionDropPrimaryKey) &&
			job.State == testCase.jobState && job.SchemaState == testCase.JobSchemaState {
			jobID = job.ID
			jobIDs := []int64{job.ID}
			hookCtx := mock.NewContext()
			hookCtx.Store = store
			err := hookCtx.NewTxn(context.TODO())
			if err != nil {
				checkErr = errors.Trace(err)
				return
			}
			txn, err := hookCtx.Txn(true)
			if err != nil {
				checkErr = errors.Trace(err)
				return
			}

			errs, err := admin.CancelJobs(txn, jobIDs)
			if err != nil {
				checkErr = errors.Trace(err)
				return
			}
			if errs[0] != nil {
				checkErr = errors.Trace(errs[0])
				return
			}
			checkErr = txn.Commit(context.Background())
		}
	}
	originalHook := d.GetHook()
	d.(ddl.DDLForTest).SetHook(hook)
	ctx := tk.Se.(sessionctx.Context)
	for i := range testCases {
		testCase = &testCases[i]
		if testCase.needAddIndex {
			tk.MustExec(addIdxSQL)
		}
		rs, err := tk.Exec(dropIdxSQL)
		if rs != nil {
			rs.Close()
		}
		t := testGetTableByName(c, ctx, "test_db", "t")
		indexInfo := t.Meta().FindIndexByName(idxName)
		if testCase.cancelSucc {
			c.Assert(checkErr, IsNil)
			c.Assert(err, NotNil)
			c.Assert(err.Error(), Equals, "[ddl:8214]Cancelled DDL job")
			c.Assert(indexInfo, NotNil)
			c.Assert(indexInfo.State, Equals, model.StatePublic)
		} else {
			err1 := admin.ErrCannotCancelDDLJob.GenWithStackByArgs(jobID)
			c.Assert(err, IsNil)
			c.Assert(checkErr, NotNil)
			c.Assert(checkErr.Error(), Equals, err1.Error())
			c.Assert(indexInfo, IsNil)
		}
	}
	d.(ddl.DDLForTest).SetHook(originalHook)
	tk.MustExec(addIdxSQL)
	tk.MustExec(dropIdxSQL)
}

// TestCancelTruncateTable tests cancel ddl job which type is truncate table.
func (s *testDBSuite5) TestCancelTruncateTable(c *C) {
	tk := testkit.NewTestKit(c, s.store)
	s.mustExec(tk, c, "use test_db")
	s.mustExec(tk, c, "create database if not exists test_truncate_table")
	s.mustExec(tk, c, "drop table if exists t")
	s.mustExec(tk, c, "create table t(c1 int, c2 int)")
	defer s.mustExec(tk, c, "drop table t;")
	var checkErr error
	hook := &ddl.TestDDLCallback{}
	hook.OnJobRunBeforeExported = func(job *model.Job) {
		if job.Type == model.ActionTruncateTable && job.State == model.JobStateNone {
			jobIDs := []int64{job.ID}
			hookCtx := mock.NewContext()
			hookCtx.Store = s.store
			err := hookCtx.NewTxn(context.Background())
			if err != nil {
				checkErr = errors.Trace(err)
				return
			}
			txn, err := hookCtx.Txn(true)
			if err != nil {
				checkErr = errors.Trace(err)
				return
			}
			errs, err := admin.CancelJobs(txn, jobIDs)
			if err != nil {
				checkErr = errors.Trace(err)
				return
			}
			if errs[0] != nil {
				checkErr = errors.Trace(errs[0])
				return
			}
			checkErr = txn.Commit(context.Background())
		}
	}
	originalHook := s.dom.DDL().GetHook()
	s.dom.DDL().(ddl.DDLForTest).SetHook(hook)
	_, err := tk.Exec("truncate table t")
	c.Assert(checkErr, IsNil)
	c.Assert(err, NotNil)
	c.Assert(err.Error(), Equals, "[ddl:8214]Cancelled DDL job")
	s.dom.DDL().(ddl.DDLForTest).SetHook(originalHook)
}

func (s *testDBSuite5) TestParallelDropSchemaAndDropTable(c *C) {
	tk := testkit.NewTestKit(c, s.store)
	s.mustExec(tk, c, "create database if not exists test_drop_schema_table")
	s.mustExec(tk, c, "use test_drop_schema_table")
	s.mustExec(tk, c, "create table t(c1 int, c2 int)")
	var checkErr error
	hook := &ddl.TestDDLCallback{}
	dbInfo := testGetSchemaByName(c, tk.Se, "test_drop_schema_table")
	done := false
	var wg sync.WaitGroup
	tk2 := testkit.NewTestKit(c, s.store)
	tk2.MustExec("use test_drop_schema_table")
	hook.OnJobUpdatedExported = func(job *model.Job) {
		if job.Type == model.ActionDropSchema && job.State == model.JobStateRunning &&
			job.SchemaState == model.StateWriteOnly && job.SchemaID == dbInfo.ID && done == false {
			wg.Add(1)
			done = true
			go func() {
				_, checkErr = tk2.Exec("drop table t")
				wg.Done()
			}()
			time.Sleep(5 * time.Millisecond)
		}
	}
	originalHook := s.dom.DDL().GetHook()
	s.dom.DDL().(ddl.DDLForTest).SetHook(hook)
	s.mustExec(tk, c, "drop database test_drop_schema_table")
	s.dom.DDL().(ddl.DDLForTest).SetHook(originalHook)
	wg.Wait()
	c.Assert(done, IsTrue)
	c.Assert(checkErr, NotNil)
	c.Assert(checkErr.Error(), Equals, "[schema:1051]Unknown table 'test_drop_schema_table.t'")

	// Below behaviour is use to mock query `curl "http://$IP:10080/tiflash/replica"`
	fn := func(jobs []*model.Job) (bool, error) {
		return executor.GetDropOrTruncateTableInfoFromJobs(jobs, 0, s.dom, func(job *model.Job, info *model.TableInfo) (bool, error) {
			return false, nil
		})
	}
	err := tk.Se.NewTxn(context.Background())
	c.Assert(err, IsNil)
	txn, err := tk.Se.Txn(true)
	c.Assert(err, IsNil)
	err = admin.IterHistoryDDLJobs(txn, fn)
	c.Assert(err, IsNil)
}

// TestCancelRenameIndex tests cancel ddl job which type is rename index.
func (s *testDBSuite1) TestCancelRenameIndex(c *C) {
	tk := testkit.NewTestKit(c, s.store)
	s.mustExec(tk, c, "use test_db")
	s.mustExec(tk, c, "create database if not exists test_rename_index")
	s.mustExec(tk, c, "drop table if exists t")
	s.mustExec(tk, c, "create table t(c1 int, c2 int)")
	defer s.mustExec(tk, c, "drop table t;")
	for i := 0; i < 100; i++ {
		s.mustExec(tk, c, "insert into t values (?, ?)", i, i)
	}
	s.mustExec(tk, c, "alter table t add index idx_c2(c2)")
	var checkErr error
	hook := &ddl.TestDDLCallback{}
	hook.OnJobRunBeforeExported = func(job *model.Job) {
		if job.Type == model.ActionRenameIndex && job.State == model.JobStateNone {
			jobIDs := []int64{job.ID}
			hookCtx := mock.NewContext()
			hookCtx.Store = s.store
			err := hookCtx.NewTxn(context.Background())
			if err != nil {
				checkErr = errors.Trace(err)
				return
			}
			txn, err := hookCtx.Txn(true)
			if err != nil {
				checkErr = errors.Trace(err)
				return
			}
			errs, err := admin.CancelJobs(txn, jobIDs)
			if err != nil {
				checkErr = errors.Trace(err)
				return
			}
			if errs[0] != nil {
				checkErr = errors.Trace(errs[0])
				return
			}
			checkErr = txn.Commit(context.Background())
		}
	}
	originalHook := s.dom.DDL().GetHook()
	s.dom.DDL().(ddl.DDLForTest).SetHook(hook)
	rs, err := tk.Exec("alter table t rename index idx_c2 to idx_c3")
	if rs != nil {
		rs.Close()
	}
	c.Assert(checkErr, IsNil)
	c.Assert(err, NotNil)
	c.Assert(err.Error(), Equals, "[ddl:8214]Cancelled DDL job")
	s.dom.DDL().(ddl.DDLForTest).SetHook(originalHook)
	t := s.testGetTable(c, "t")
	for _, idx := range t.Indices() {
		c.Assert(strings.EqualFold(idx.Meta().Name.L, "idx_c3"), IsFalse)
	}
	s.mustExec(tk, c, "alter table t rename index idx_c2 to idx_c3")
}

// TestCancelDropTable tests cancel ddl job which type is drop table.
func (s *testDBSuite2) TestCancelDropTableAndSchema(c *C) {
	tk := testkit.NewTestKit(c, s.store)
	testCases := []struct {
		needAddTableOrDB bool
		action           model.ActionType
		jobState         model.JobState
		JobSchemaState   model.SchemaState
		cancelSucc       bool
	}{
		// Check drop table.
		// model.JobStateNone means the jobs is canceled before the first run.
		{true, model.ActionDropTable, model.JobStateNone, model.StateNone, true},
		{false, model.ActionDropTable, model.JobStateRunning, model.StateWriteOnly, false},
		{true, model.ActionDropTable, model.JobStateRunning, model.StateDeleteOnly, false},

		// Check drop database.
		{true, model.ActionDropSchema, model.JobStateNone, model.StateNone, true},
		{false, model.ActionDropSchema, model.JobStateRunning, model.StateWriteOnly, false},
		{true, model.ActionDropSchema, model.JobStateRunning, model.StateDeleteOnly, false},
	}
	var checkErr error
	hook := &ddl.TestDDLCallback{}
	var jobID int64
	testCase := &testCases[0]
	s.mustExec(tk, c, "create database if not exists test_drop_db")
	dbInfo := s.testGetDB(c, "test_drop_db")

	hook.OnJobRunBeforeExported = func(job *model.Job) {
		if job.Type == testCase.action && job.State == testCase.jobState && job.SchemaState == testCase.JobSchemaState && job.SchemaID == dbInfo.ID {
			jobIDs := []int64{job.ID}
			jobID = job.ID
			hookCtx := mock.NewContext()
			hookCtx.Store = s.store
			err := hookCtx.NewTxn(context.TODO())
			if err != nil {
				checkErr = errors.Trace(err)
				return
			}
			txn, err := hookCtx.Txn(true)
			if err != nil {
				checkErr = errors.Trace(err)
				return
			}
			errs, err := admin.CancelJobs(txn, jobIDs)
			if err != nil {
				checkErr = errors.Trace(err)
				return
			}
			if errs[0] != nil {
				checkErr = errors.Trace(errs[0])
				return
			}
			checkErr = txn.Commit(context.Background())
		}
	}
	originHook := s.dom.DDL().GetHook()
	defer s.dom.DDL().(ddl.DDLForTest).SetHook(originHook)
	s.dom.DDL().(ddl.DDLForTest).SetHook(hook)
	var err error
	sql := ""
	for i := range testCases {
		testCase = &testCases[i]
		if testCase.needAddTableOrDB {
			s.mustExec(tk, c, "create database if not exists test_drop_db")
			s.mustExec(tk, c, "use test_drop_db")
			s.mustExec(tk, c, "create table if not exists t(c1 int, c2 int)")
		}

		dbInfo = s.testGetDB(c, "test_drop_db")

		if testCase.action == model.ActionDropTable {
			sql = "drop table t;"
		} else if testCase.action == model.ActionDropSchema {
			sql = "drop database test_drop_db;"
		}

		_, err = tk.Exec(sql)
		if testCase.cancelSucc {
			c.Assert(checkErr, IsNil)
			c.Assert(err, NotNil)
			c.Assert(err.Error(), Equals, "[ddl:8214]Cancelled DDL job")
			s.mustExec(tk, c, "insert into t values (?, ?)", i, i)
		} else {
			c.Assert(err, IsNil)
			c.Assert(checkErr, NotNil)
			c.Assert(checkErr.Error(), Equals, admin.ErrCannotCancelDDLJob.GenWithStackByArgs(jobID).Error())
			_, err = tk.Exec("insert into t values (?, ?)", i, i)
			c.Assert(err, NotNil)
		}
	}
}

func (s *testDBSuite3) TestAddAnonymousIndex(c *C) {
	tk := testkit.NewTestKit(c, s.store)
	tk.MustExec("use " + s.schemaName)
	s.mustExec(tk, c, "create table t_anonymous_index (c1 int, c2 int, C3 int)")
	s.mustExec(tk, c, "alter table t_anonymous_index add index (c1, c2)")
	// for dropping empty index
	_, err := tk.Exec("alter table t_anonymous_index drop index")
	c.Assert(err, NotNil)
	// The index name is c1 when adding index (c1, c2).
	s.mustExec(tk, c, "alter table t_anonymous_index drop index c1")
	t := s.testGetTable(c, "t_anonymous_index")
	c.Assert(t.Indices(), HasLen, 0)
	// for adding some indices that the first column name is c1
	s.mustExec(tk, c, "alter table t_anonymous_index add index (c1)")
	_, err = tk.Exec("alter table t_anonymous_index add index c1 (c2)")
	c.Assert(err, NotNil)
	t = s.testGetTable(c, "t_anonymous_index")
	c.Assert(t.Indices(), HasLen, 1)
	idx := t.Indices()[0].Meta().Name.L
	c.Assert(idx, Equals, "c1")
	// The MySQL will be a warning.
	s.mustExec(tk, c, "alter table t_anonymous_index add index c1_3 (c1)")
	s.mustExec(tk, c, "alter table t_anonymous_index add index (c1, c2, C3)")
	// The MySQL will be a warning.
	s.mustExec(tk, c, "alter table t_anonymous_index add index (c1)")
	t = s.testGetTable(c, "t_anonymous_index")
	c.Assert(t.Indices(), HasLen, 4)
	s.mustExec(tk, c, "alter table t_anonymous_index drop index c1")
	s.mustExec(tk, c, "alter table t_anonymous_index drop index c1_2")
	s.mustExec(tk, c, "alter table t_anonymous_index drop index c1_3")
	s.mustExec(tk, c, "alter table t_anonymous_index drop index c1_4")
	// for case insensitive
	s.mustExec(tk, c, "alter table t_anonymous_index add index (C3)")
	s.mustExec(tk, c, "alter table t_anonymous_index drop index c3")
	s.mustExec(tk, c, "alter table t_anonymous_index add index c3 (C3)")
	s.mustExec(tk, c, "alter table t_anonymous_index drop index C3")
	// for anonymous index with column name `primary`
	s.mustExec(tk, c, "create table t_primary (`primary` int, b int, key (`primary`))")
	t = s.testGetTable(c, "t_primary")
	c.Assert(t.Indices()[0].Meta().Name.String(), Equals, "primary_2")
	s.mustExec(tk, c, "alter table t_primary add index (`primary`);")
	t = s.testGetTable(c, "t_primary")
	c.Assert(t.Indices()[0].Meta().Name.String(), Equals, "primary_2")
	c.Assert(t.Indices()[1].Meta().Name.String(), Equals, "primary_3")
	s.mustExec(tk, c, "alter table t_primary add primary key(b);")
	t = s.testGetTable(c, "t_primary")
	c.Assert(t.Indices()[0].Meta().Name.String(), Equals, "primary_2")
	c.Assert(t.Indices()[1].Meta().Name.String(), Equals, "primary_3")
	c.Assert(t.Indices()[2].Meta().Name.L, Equals, "primary")
	s.mustExec(tk, c, "create table t_primary_2 (`primary` int, key primary_2 (`primary`), key (`primary`))")
	t = s.testGetTable(c, "t_primary_2")
	c.Assert(t.Indices()[0].Meta().Name.String(), Equals, "primary_2")
	c.Assert(t.Indices()[1].Meta().Name.String(), Equals, "primary_3")
	s.mustExec(tk, c, "create table t_primary_3 (`primary_2` int, key(`primary_2`), `primary` int, key(`primary`));")
	t = s.testGetTable(c, "t_primary_3")
	c.Assert(t.Indices()[0].Meta().Name.String(), Equals, "primary_2")
	c.Assert(t.Indices()[1].Meta().Name.String(), Equals, "primary_3")
}

func (s *testDBSuite4) TestAlterLock(c *C) {
	tk := testkit.NewTestKit(c, s.store)
	tk.MustExec("use " + s.schemaName)
	s.mustExec(tk, c, "create table t_index_lock (c1 int, c2 int, C3 int)")
	s.mustExec(tk, c, "alter table t_index_lock add index (c1, c2), lock=none")
}

func (s *testDBSuite5) TestAddMultiColumnsIndex(c *C) {
	tk := testkit.NewTestKit(c, s.store)
	tk.MustExec("use " + s.schemaName)

	tk.MustExec("drop database if exists tidb;")
	tk.MustExec("create database tidb;")
	tk.MustExec("use tidb;")
	tk.MustExec("create table tidb.test (a int auto_increment primary key, b int);")
	tk.MustExec("insert tidb.test values (1, 1);")
	tk.MustExec("update tidb.test set b = b + 1 where a = 1;")
	tk.MustExec("insert into tidb.test values (2, 2);")
	// Test that the b value is nil.
	tk.MustExec("insert into tidb.test (a) values (3);")
	tk.MustExec("insert into tidb.test values (4, 4);")
	// Test that the b value is nil again.
	tk.MustExec("insert into tidb.test (a) values (5);")
	tk.MustExec("insert tidb.test values (6, 6);")
	tk.MustExec("alter table tidb.test add index idx1 (a, b);")
	tk.MustExec("admin check table test")
}
func (s *testDBSuite1) TestAddPrimaryKey1(c *C) {
	testAddIndex(c, s.store, s.lease, false,
		"create table test_add_index (c1 bigint, c2 bigint, c3 bigint, unique key(c1))", "primary")
}

func (s *testDBSuite2) TestAddPrimaryKey2(c *C) {
	testAddIndex(c, s.store, s.lease, true,
		`create table test_add_index (c1 bigint, c2 bigint, c3 bigint, key(c1))
			      partition by range (c3) (
			      partition p0 values less than (3440),
			      partition p1 values less than (61440),
			      partition p2 values less than (122880),
			      partition p3 values less than (204800),
			      partition p4 values less than maxvalue)`, "primary")
}

func (s *testDBSuite3) TestAddPrimaryKey3(c *C) {
	testAddIndex(c, s.store, s.lease, true,
		`create table test_add_index (c1 bigint, c2 bigint, c3 bigint, key(c1))
			      partition by hash (c3) partitions 4;`, "primary")
}

func (s *testDBSuite4) TestAddPrimaryKey4(c *C) {
	testAddIndex(c, s.store, s.lease, true,
		`create table test_add_index (c1 bigint, c2 bigint, c3 bigint, key(c1))
			      partition by range columns (c3) (
			      partition p0 values less than (3440),
			      partition p1 values less than (61440),
			      partition p2 values less than (122880),
			      partition p3 values less than (204800),
			      partition p4 values less than maxvalue)`, "primary")
}

func (s *testDBSuite1) TestAddIndex1(c *C) {
	testAddIndex(c, s.store, s.lease, false,
		"create table test_add_index (c1 bigint, c2 bigint, c3 bigint, primary key(c1))", "")
}

func (s *testDBSuite2) TestAddIndex2(c *C) {
	testAddIndex(c, s.store, s.lease, true,
		`create table test_add_index (c1 bigint, c2 bigint, c3 bigint, primary key(c1))
			      partition by range (c1) (
			      partition p0 values less than (3440),
			      partition p1 values less than (61440),
			      partition p2 values less than (122880),
			      partition p3 values less than (204800),
			      partition p4 values less than maxvalue)`, "")
}

func (s *testDBSuite3) TestAddIndex3(c *C) {
	testAddIndex(c, s.store, s.lease, true,
		`create table test_add_index (c1 bigint, c2 bigint, c3 bigint, primary key(c1))
			      partition by hash (c1) partitions 4;`, "")
}

func (s *testDBSuite4) TestAddIndex4(c *C) {
	testAddIndex(c, s.store, s.lease, true,
		`create table test_add_index (c1 bigint, c2 bigint, c3 bigint, primary key(c1))
			      partition by range columns (c1) (
			      partition p0 values less than (3440),
			      partition p1 values less than (61440),
			      partition p2 values less than (122880),
			      partition p3 values less than (204800),
			      partition p4 values less than maxvalue)`, "")
}

func testAddIndex(c *C, store kv.Storage, lease time.Duration, testPartition bool, createTableSQL, idxTp string) {
	tk := testkit.NewTestKit(c, store)
	tk.MustExec("use test_db")
	if testPartition {
		tk.MustExec("set @@session.tidb_enable_table_partition = '1';")
	}
	tk.MustExec("drop table if exists test_add_index")
	tk.MustExec(createTableSQL)

	done := make(chan error, 1)
	start := -10
	num := defaultBatchSize
	// first add some rows
	batchInsert(tk, "test_add_index", start, num)

	// Add some discrete rows.
	maxBatch := 20
	batchCnt := 100
	otherKeys := make([]int, 0, batchCnt*maxBatch)
	// Make sure there are no duplicate keys.
	base := defaultBatchSize * 20
	for i := 1; i < batchCnt; i++ {
		n := base + i*defaultBatchSize + i
		for j := 0; j < rand.Intn(maxBatch); j++ {
			n += j
			sql := fmt.Sprintf("insert into test_add_index values (%d, %d, %d)", n, n, n)
			tk.MustExec(sql)
			otherKeys = append(otherKeys, n)
		}
	}
	// Encounter the value of math.MaxInt64 in middle of
	v := math.MaxInt64 - defaultBatchSize/2
	tk.MustExec(fmt.Sprintf("insert into test_add_index values (%d, %d, %d)", v, v, v))
	otherKeys = append(otherKeys, v)

	addIdxSQL := fmt.Sprintf("alter table test_add_index add %s key c3_index(c3)", idxTp)
	testddlutil.SessionExecInGoroutine(c, store, addIdxSQL, done)

	deletedKeys := make(map[int]struct{})

	ticker := time.NewTicker(lease / 2)
	defer ticker.Stop()
LOOP:
	for {
		select {
		case err := <-done:
			if err == nil {
				break LOOP
			}
			c.Assert(err, IsNil, Commentf("err:%v", errors.ErrorStack(err)))
		case <-ticker.C:
			// When the server performance is particularly poor,
			// the adding index operation can not be completed.
			// So here is a limit to the number of rows inserted.
			if num > defaultBatchSize*10 {
				break
			}
			step := 5
			// delete some rows, and add some data
			for i := num; i < num+step; i++ {
				n := rand.Intn(num)
				deletedKeys[n] = struct{}{}
				sql := fmt.Sprintf("delete from test_add_index where c1 = %d", n)
				tk.MustExec(sql)
				sql = fmt.Sprintf("insert into test_add_index values (%d, %d, %d)", i, i, i)
				tk.MustExec(sql)
			}
			num += step
		}
	}

	// get exists keys
	keys := make([]int, 0, num)
	for i := start; i < num; i++ {
		if _, ok := deletedKeys[i]; ok {
			continue
		}
		keys = append(keys, i)
	}
	keys = append(keys, otherKeys...)

	// test index key
	expectedRows := make([][]interface{}, 0, len(keys))
	for _, key := range keys {
		expectedRows = append(expectedRows, []interface{}{key})
	}
	rows := tk.MustQuery(fmt.Sprintf("select c1 from test_add_index where c3 >= %d order by c1", start)).Rows()
	matchRows(c, rows, expectedRows)

	tk.MustExec("admin check table test_add_index")
	if testPartition {
		return
	}

	// TODO: Support explain in future.
	// rows := s.mustQuery(c, "explain select c1 from test_add_index where c3 >= 100")

	// ay := dumpRows(c, rows)
	// c.Assert(strings.Contains(fmt.Sprintf("%v", ay), "c3_index"), IsTrue)

	// get all row handles
	ctx := tk.Se.(sessionctx.Context)
	c.Assert(ctx.NewTxn(context.Background()), IsNil)
	t := testGetTableByName(c, ctx, "test_db", "test_add_index")
	handles := kv.NewHandleMap()
	startKey := t.RecordKey(kv.IntHandle(math.MinInt64))
	err := t.IterRecords(ctx, startKey, t.Cols(),
		func(h kv.Handle, data []types.Datum, cols []*table.Column) (bool, error) {
			handles.Set(h, struct{}{})
			return true, nil
		})
	c.Assert(err, IsNil)

	// check in index
	var nidx table.Index
	idxName := "c3_index"
	if len(idxTp) != 0 {
		idxName = "primary"
	}
	for _, tidx := range t.Indices() {
		if tidx.Meta().Name.L == idxName {
			nidx = tidx
			break
		}
	}
	// Make sure there is index with name c3_index.
	c.Assert(nidx, NotNil)
	c.Assert(nidx.Meta().ID, Greater, int64(0))
	txn, err := ctx.Txn(true)
	c.Assert(err, IsNil)
	txn.Rollback()

	c.Assert(ctx.NewTxn(context.Background()), IsNil)

	it, err := nidx.SeekFirst(txn)
	c.Assert(err, IsNil)
	defer it.Close()

	for {
		_, h, err := it.Next()
		if terror.ErrorEqual(err, io.EOF) {
			break
		}

		c.Assert(err, IsNil)
		_, ok := handles.Get(h)
		c.Assert(ok, IsTrue)
		handles.Delete(h)
	}
	c.Assert(handles.Len(), Equals, 0)
	tk.MustExec("drop table test_add_index")
}

// TestCancelAddTableAndDropTablePartition tests cancel ddl job which type is add/drop table partition.
func (s *testDBSuite1) TestCancelAddTableAndDropTablePartition(c *C) {
	tk := testkit.NewTestKit(c, s.store)
	s.mustExec(tk, c, "create database if not exists test_partition_table")
	s.mustExec(tk, c, "use test_partition_table")
	s.mustExec(tk, c, "drop table if exists t_part")
	s.mustExec(tk, c, `create table t_part (a int key)
		partition by range(a) (
		partition p0 values less than (10),
		partition p1 values less than (20)
	);`)
	defer s.mustExec(tk, c, "drop table t_part;")
	for i := 0; i < 10; i++ {
		s.mustExec(tk, c, "insert into t_part values (?)", i)
	}

	testCases := []struct {
		action         model.ActionType
		jobState       model.JobState
		JobSchemaState model.SchemaState
		cancelSucc     bool
	}{
		{model.ActionAddTablePartition, model.JobStateNone, model.StateNone, true},
		{model.ActionDropTablePartition, model.JobStateNone, model.StateNone, true},
		{model.ActionAddTablePartition, model.JobStateRunning, model.StatePublic, false},
		{model.ActionDropTablePartition, model.JobStateRunning, model.StatePublic, false},
	}
	var checkErr error
	hook := &ddl.TestDDLCallback{}
	testCase := &testCases[0]
	var jobID int64
	hook.OnJobRunBeforeExported = func(job *model.Job) {
		if job.Type == testCase.action && job.State == testCase.jobState && job.SchemaState == testCase.JobSchemaState {
			jobIDs := []int64{job.ID}
			jobID = job.ID
			hookCtx := mock.NewContext()
			hookCtx.Store = s.store
			err := hookCtx.NewTxn(context.Background())
			if err != nil {
				checkErr = errors.Trace(err)
				return
			}
			txn, err := hookCtx.Txn(true)
			if err != nil {
				checkErr = errors.Trace(err)
				return
			}
			errs, err := admin.CancelJobs(txn, jobIDs)
			if err != nil {
				checkErr = errors.Trace(err)
				return
			}
			if errs[0] != nil {
				checkErr = errors.Trace(errs[0])
				return
			}
			checkErr = txn.Commit(context.Background())
		}
		var err error
		sql := ""
		for i := range testCases {
			testCase = &testCases[i]
			if testCase.action == model.ActionAddTablePartition {
				sql = `alter table t_part add partition (
				partition p2 values less than (30)
				);`
			} else if testCase.action == model.ActionDropTablePartition {
				sql = "alter table t_part drop partition p1;"
			}
			_, err = tk.Exec(sql)
			if testCase.cancelSucc {
				c.Assert(checkErr, IsNil)
				c.Assert(err, NotNil)
				c.Assert(err.Error(), Equals, "[ddl:12]cancelled DDL job")
				s.mustExec(tk, c, "insert into t_part values (?)", i)
			} else {
				c.Assert(err, IsNil)
				c.Assert(checkErr, NotNil)
				c.Assert(checkErr.Error(), Equals, admin.ErrCannotCancelDDLJob.GenWithStackByArgs(jobID).Error())
				_, err = tk.Exec("insert into t_part values (?)", i)
				c.Assert(err, NotNil)
			}
		}
	}
	originalHook := s.dom.DDL().GetHook()
	s.dom.DDL().(ddl.DDLForTest).SetHook(originalHook)
}

func (s *testDBSuite1) TestDropPrimaryKey(c *C) {
	idxName := "primary"
	createSQL := "create table test_drop_index (c1 int, c2 int, c3 int, unique key(c1), primary key(c3))"
	dropIdxSQL := "alter table test_drop_index drop primary key;"
	testDropIndex(c, s.store, s.lease, createSQL, dropIdxSQL, idxName)
}

func (s *testDBSuite2) TestDropIndex(c *C) {
	idxName := "c3_index"
	createSQL := "create table test_drop_index (c1 int, c2 int, c3 int, unique key(c1), key c3_index(c3))"
	dropIdxSQL := "alter table test_drop_index drop index c3_index;"
	testDropIndex(c, s.store, s.lease, createSQL, dropIdxSQL, idxName)
}

func testDropIndex(c *C, store kv.Storage, lease time.Duration, createSQL, dropIdxSQL, idxName string) {
	tk := testkit.NewTestKit(c, store)
	tk.MustExec("use test_db")
	tk.MustExec("drop table if exists test_drop_index")
	tk.MustExec(createSQL)
	done := make(chan error, 1)
	tk.MustExec("delete from test_drop_index")

	num := 100
	//  add some rows
	for i := 0; i < num; i++ {
		tk.MustExec("insert into test_drop_index values (?, ?, ?)", i, i, i)
	}
	ctx := tk.Se.(sessionctx.Context)
	t := testGetTableByName(c, ctx, "test_db", "test_drop_index")
	var c3idx table.Index
	for _, tidx := range t.Indices() {
		if tidx.Meta().Name.L == idxName {
			c3idx = tidx
			break
		}
	}
	c.Assert(c3idx, NotNil)

	testddlutil.SessionExecInGoroutine(c, store, dropIdxSQL, done)

	ticker := time.NewTicker(lease / 2)
	defer ticker.Stop()
LOOP:
	for {
		select {
		case err := <-done:
			if err == nil {
				break LOOP
			}
			c.Assert(err, IsNil, Commentf("err:%v", errors.ErrorStack(err)))
		case <-ticker.C:
			step := 5
			// delete some rows, and add some data
			for i := num; i < num+step; i++ {
				n := rand.Intn(num)
				tk.MustExec("update test_drop_index set c2 = 1 where c1 = ?", n)
				tk.MustExec("insert into test_drop_index values (?, ?, ?)", i, i, i)
			}
			num += step
		}
	}

	rows := tk.MustQuery("explain select c1 from test_drop_index where c3 >= 0")
	c.Assert(strings.Contains(fmt.Sprintf("%v", rows), idxName), IsFalse)

	// Check in index, it must be no index in KV.
	// Make sure there is no index with name c3_index.
	t = testGetTableByName(c, ctx, "test_db", "test_drop_index")
	var nidx table.Index
	for _, tidx := range t.Indices() {
		if tidx.Meta().Name.L == idxName {
			nidx = tidx
			break
		}
	}
	c.Assert(nidx, IsNil)

	idx := tables.NewIndex(t.Meta().ID, t.Meta(), c3idx.Meta())
	checkDelRangeDone(c, ctx, idx)
	tk.MustExec("drop table test_drop_index")
}

// TestCancelDropColumn tests cancel ddl job which type is drop column.
func (s *testDBSuite3) TestCancelDropColumn(c *C) {
	tk := testkit.NewTestKit(c, s.store)
	tk.MustExec("use " + s.schemaName)
	s.mustExec(tk, c, "drop table if exists test_drop_column")
	s.mustExec(tk, c, "create table test_drop_column(c1 int, c2 int)")
	defer s.mustExec(tk, c, "drop table test_drop_column;")
	testCases := []struct {
		needAddColumn  bool
		jobState       model.JobState
		JobSchemaState model.SchemaState
		cancelSucc     bool
	}{
		{true, model.JobStateNone, model.StateNone, true},
		{false, model.JobStateRunning, model.StateWriteOnly, false},
		{true, model.JobStateRunning, model.StateDeleteOnly, false},
		{true, model.JobStateRunning, model.StateDeleteReorganization, false},
	}
	var checkErr error
	hook := &ddl.TestDDLCallback{}
	var jobID int64
	testCase := &testCases[0]
	hook.OnJobRunBeforeExported = func(job *model.Job) {
		if job.Type == model.ActionDropColumn && job.State == testCase.jobState && job.SchemaState == testCase.JobSchemaState {
			jobIDs := []int64{job.ID}
			jobID = job.ID
			hookCtx := mock.NewContext()
			hookCtx.Store = s.store
			err := hookCtx.NewTxn(context.TODO())
			if err != nil {
				checkErr = errors.Trace(err)
				return
			}
			txn, err := hookCtx.Txn(true)
			if err != nil {
				checkErr = errors.Trace(err)
				return
			}
			errs, err := admin.CancelJobs(txn, jobIDs)
			if err != nil {
				checkErr = errors.Trace(err)
				return
			}
			if errs[0] != nil {
				checkErr = errors.Trace(errs[0])
				return
			}
			checkErr = txn.Commit(context.Background())
		}
	}

	originalHook := s.dom.DDL().GetHook()
	s.dom.DDL().(ddl.DDLForTest).SetHook(hook)
	var err1 error
	for i := range testCases {
		testCase = &testCases[i]
		if testCase.needAddColumn {
			s.mustExec(tk, c, "alter table test_drop_column add column c3 int")
		}
		_, err1 = tk.Exec("alter table test_drop_column drop column c3")
		var col1 *table.Column
		t := s.testGetTable(c, "test_drop_column")
		for _, col := range t.Cols() {
			if strings.EqualFold(col.Name.L, "c3") {
				col1 = col
				break
			}
		}
		if testCase.cancelSucc {
			c.Assert(checkErr, IsNil)
			c.Assert(col1, NotNil)
			c.Assert(col1.Name.L, Equals, "c3")
			c.Assert(err1.Error(), Equals, "[ddl:8214]Cancelled DDL job")
		} else {
			c.Assert(col1, IsNil)
			c.Assert(err1, IsNil)
			c.Assert(checkErr, NotNil)
			c.Assert(checkErr.Error(), Equals, admin.ErrCannotCancelDDLJob.GenWithStackByArgs(jobID).Error())
		}
	}
	s.dom.DDL().(ddl.DDLForTest).SetHook(originalHook)
	s.mustExec(tk, c, "alter table test_drop_column add column c3 int")
	s.mustExec(tk, c, "alter table test_drop_column drop column c3")
}

// TestCancelDropColumns tests cancel ddl job which type is drop multi-columns.
func (s *testDBSuite3) TestCancelDropColumns(c *C) {
	tk := testkit.NewTestKit(c, s.store)
	tk.MustExec("use " + s.schemaName)
	s.mustExec(tk, c, "drop table if exists test_drop_column")
	s.mustExec(tk, c, "create table test_drop_column(c1 int, c2 int)")
	defer s.mustExec(tk, c, "drop table test_drop_column;")
	testCases := []struct {
		needAddColumn  bool
		jobState       model.JobState
		JobSchemaState model.SchemaState
		cancelSucc     bool
	}{
		{true, model.JobStateNone, model.StateNone, true},
		{false, model.JobStateRunning, model.StateWriteOnly, false},
		{true, model.JobStateRunning, model.StateDeleteOnly, false},
		{true, model.JobStateRunning, model.StateDeleteReorganization, false},
	}
	var checkErr error
	hook := &ddl.TestDDLCallback{}
	var jobID int64
	testCase := &testCases[0]
	hook.OnJobRunBeforeExported = func(job *model.Job) {
		if job.Type == model.ActionDropColumns && job.State == testCase.jobState && job.SchemaState == testCase.JobSchemaState {
			jobIDs := []int64{job.ID}
			jobID = job.ID
			hookCtx := mock.NewContext()
			hookCtx.Store = s.store
			err := hookCtx.NewTxn(context.TODO())
			if err != nil {
				checkErr = errors.Trace(err)
				return
			}
			txn, err := hookCtx.Txn(true)
			if err != nil {
				checkErr = errors.Trace(err)
				return
			}
			errs, err := admin.CancelJobs(txn, jobIDs)
			if err != nil {
				checkErr = errors.Trace(err)
				return
			}
			if errs[0] != nil {
				checkErr = errors.Trace(errs[0])
				return
			}
			checkErr = txn.Commit(context.Background())
		}
	}

	originalHook := s.dom.DDL().GetHook()
	s.dom.DDL().(ddl.DDLForTest).SetHook(hook)
	var err1 error
	for i := range testCases {
		testCase = &testCases[i]
		if testCase.needAddColumn {
			s.mustExec(tk, c, "alter table test_drop_column add column c3 int, add column c4 int")
		}
		_, err1 = tk.Exec("alter table test_drop_column drop column c3, drop column c4")
		t := s.testGetTable(c, "test_drop_column")
		col3 := table.FindCol(t.Cols(), "c3")
		col4 := table.FindCol(t.Cols(), "c4")
		if testCase.cancelSucc {
			c.Assert(checkErr, IsNil)
			c.Assert(col3, NotNil)
			c.Assert(col4, NotNil)
			c.Assert(col3.Name.L, Equals, "c3")
			c.Assert(col4.Name.L, Equals, "c4")
			c.Assert(err1.Error(), Equals, "[ddl:8214]Cancelled DDL job")
		} else {
			c.Assert(col3, IsNil)
			c.Assert(col4, IsNil)
			c.Assert(err1, IsNil)
			c.Assert(checkErr, NotNil)
			c.Assert(checkErr.Error(), Equals, admin.ErrCannotCancelDDLJob.GenWithStackByArgs(jobID).Error())
		}
	}
	s.dom.DDL().(ddl.DDLForTest).SetHook(originalHook)
	s.mustExec(tk, c, "alter table test_drop_column add column c3 int, add column c4 int")
	s.mustExec(tk, c, "alter table test_drop_column drop column c3, drop column c4")
}

func checkDelRangeDone(c *C, ctx sessionctx.Context, idx table.Index) {
	startTime := time.Now()
	f := func() map[int64]struct{} {
		handles := make(map[int64]struct{})

		c.Assert(ctx.NewTxn(context.Background()), IsNil)
		txn, err := ctx.Txn(true)
		c.Assert(err, IsNil)
		defer txn.Rollback()

		txn, err = ctx.Txn(true)
		c.Assert(err, IsNil)
		it, err := idx.SeekFirst(txn)
		c.Assert(err, IsNil)
		defer it.Close()

		for {
			_, h, err := it.Next()
			if terror.ErrorEqual(err, io.EOF) {
				break
			}

			c.Assert(err, IsNil)
			handles[h.IntValue()] = struct{}{}
		}
		return handles
	}

	var handles map[int64]struct{}
	for i := 0; i < waitForCleanDataRound; i++ {
		handles = f()
		if len(handles) != 0 {
			time.Sleep(waitForCleanDataInterval)
		} else {
			break
		}
	}
	c.Assert(handles, HasLen, 0, Commentf("take time %v", time.Since(startTime)))
}

func (s *testDBSuite5) TestAlterPrimaryKey(c *C) {
	tk := testkit.NewTestKitWithInit(c, s.store)
	tk.MustExec("create table test_add_pk(a int, b int unsigned , c varchar(255) default 'abc', d int as (a+b), e int as (a+1) stored, index idx(b))")
	defer tk.MustExec("drop table test_add_pk")

	// for generated columns
	tk.MustGetErrCode("alter table test_add_pk add primary key(d);", errno.ErrUnsupportedOnGeneratedColumn)
	// The primary key name is the same as the existing index name.
	tk.MustExec("alter table test_add_pk add primary key idx(e)")
	tk.MustExec("drop index `primary` on test_add_pk")

	// for describing table
	tk.MustExec("create table test_add_pk1(a int, index idx(a))")
	tk.MustQuery("desc test_add_pk1").Check(testutil.RowsWithSep(",", `a,int(11),YES,MUL,<nil>,`))
	tk.MustExec("alter table test_add_pk1 add primary key idx(a)")
	tk.MustQuery("desc test_add_pk1").Check(testutil.RowsWithSep(",", `a,int(11),NO,PRI,<nil>,`))
	tk.MustExec("alter table test_add_pk1 drop primary key")
	tk.MustQuery("desc test_add_pk1").Check(testutil.RowsWithSep(",", `a,int(11),NO,MUL,<nil>,`))
	tk.MustExec("create table test_add_pk2(a int, b int, index idx(a))")
	tk.MustExec("alter table test_add_pk2 add primary key idx(a, b)")
	tk.MustQuery("desc test_add_pk2").Check(testutil.RowsWithSep(",", ""+
		"a int(11) NO PRI <nil> ]\n"+
		"[b int(11) NO PRI <nil> "))
	tk.MustQuery("show create table test_add_pk2").Check(testutil.RowsWithSep("|", ""+
		"test_add_pk2 CREATE TABLE `test_add_pk2` (\n"+
		"  `a` int(11) NOT NULL,\n"+
		"  `b` int(11) NOT NULL,\n"+
		"  KEY `idx` (`a`),\n"+
		"  PRIMARY KEY (`a`,`b`)\n"+
		") ENGINE=InnoDB DEFAULT CHARSET=utf8mb4 COLLATE=utf8mb4_bin"))
	tk.MustExec("alter table test_add_pk2 drop primary key")
	tk.MustQuery("desc test_add_pk2").Check(testutil.RowsWithSep(",", ""+
		"a int(11) NO MUL <nil> ]\n"+
		"[b int(11) NO  <nil> "))

	// Check if the primary key exists before checking the table's pkIsHandle.
	tk.MustGetErrCode("alter table test_add_pk drop primary key", errno.ErrCantDropFieldOrKey)

	// for the limit of name
	validName := strings.Repeat("a", mysql.MaxIndexIdentifierLen)
	invalidName := strings.Repeat("b", mysql.MaxIndexIdentifierLen+1)
	tk.MustGetErrCode("alter table test_add_pk add primary key "+invalidName+"(a)", errno.ErrTooLongIdent)
	// for valid name
	tk.MustExec("alter table test_add_pk add primary key " + validName + "(a)")
	// for multiple primary key
	tk.MustGetErrCode("alter table test_add_pk add primary key (a)", errno.ErrMultiplePriKey)
	tk.MustExec("alter table test_add_pk drop primary key")
	// for not existing primary key
	tk.MustGetErrCode("alter table test_add_pk drop primary key", errno.ErrCantDropFieldOrKey)
	tk.MustGetErrCode("drop index `primary` on test_add_pk", errno.ErrCantDropFieldOrKey)

	// for too many key parts specified
	tk.MustGetErrCode("alter table test_add_pk add primary key idx_test(f1,f2,f3,f4,f5,f6,f7,f8,f9,f10,f11,f12,f13,f14,f15,f16,f17);",
		errno.ErrTooManyKeyParts)

	// for the limit of comment's length
	validComment := "'" + strings.Repeat("a", ddl.MaxCommentLength) + "'"
	invalidComment := "'" + strings.Repeat("b", ddl.MaxCommentLength+1) + "'"
	tk.MustGetErrCode("alter table test_add_pk add primary key(a) comment "+invalidComment, errno.ErrTooLongIndexComment)
	// for empty sql_mode
	r := tk.MustQuery("select @@sql_mode")
	sqlMode := r.Rows()[0][0].(string)
	tk.MustExec("set @@sql_mode=''")
	tk.MustExec("alter table test_add_pk add primary key(a) comment " + invalidComment)
	c.Assert(tk.Se.GetSessionVars().StmtCtx.WarningCount(), Equals, uint16(1))
	tk.MustQuery("show warnings").Check(testutil.RowsWithSep("|", "Warning|1688|Comment for index 'PRIMARY' is too long (max = 1024)"))
	tk.MustExec("set @@sql_mode= '" + sqlMode + "'")
	tk.MustExec("alter table test_add_pk drop primary key")
	// for valid comment
	tk.MustExec("alter table test_add_pk add primary key(a, b, c) comment " + validComment)
	ctx := tk.Se.(sessionctx.Context)
	c.Assert(ctx.NewTxn(context.Background()), IsNil)
	t := testGetTableByName(c, ctx, "test", "test_add_pk")
	col1Flag := t.Cols()[0].Flag
	col2Flag := t.Cols()[1].Flag
	col3Flag := t.Cols()[2].Flag
	c.Assert(mysql.HasNotNullFlag(col1Flag) && !mysql.HasPreventNullInsertFlag(col1Flag), IsTrue)
	c.Assert(mysql.HasNotNullFlag(col2Flag) && !mysql.HasPreventNullInsertFlag(col2Flag) && mysql.HasUnsignedFlag(col2Flag), IsTrue)
	c.Assert(mysql.HasNotNullFlag(col3Flag) && !mysql.HasPreventNullInsertFlag(col3Flag) && !mysql.HasNoDefaultValueFlag(col3Flag), IsTrue)
	tk.MustExec("alter table test_add_pk drop primary key")

	// for null values in primary key
	tk.MustExec("drop table test_add_pk")
	tk.MustExec("create table test_add_pk(a int, b int unsigned , c varchar(255) default 'abc', index idx(b))")
	tk.MustExec("insert into test_add_pk set a = 0, b = 0, c = 0")
	tk.MustExec("insert into test_add_pk set a = 1")
	tk.MustGetErrCode("alter table test_add_pk add primary key (b)", errno.ErrInvalidUseOfNull)
	tk.MustExec("insert into test_add_pk set a = 2, b = 2")
	tk.MustGetErrCode("alter table test_add_pk add primary key (a, b)", errno.ErrInvalidUseOfNull)
	tk.MustExec("insert into test_add_pk set a = 3, c = 3")
	tk.MustGetErrCode("alter table test_add_pk add primary key (c, b, a)", errno.ErrInvalidUseOfNull)
}

func (s *testDBSuite4) TestAddIndexWithDupCols(c *C) {
	tk := testkit.NewTestKit(c, s.store)
	tk.MustExec("use " + s.schemaName)
	err1 := infoschema.ErrColumnExists.GenWithStackByArgs("b")
	err2 := infoschema.ErrColumnExists.GenWithStackByArgs("B")

	tk.MustExec("create table test_add_index_with_dup (a int, b int)")
	_, err := tk.Exec("create index c on test_add_index_with_dup(b, a, b)")
	c.Check(errors.Cause(err1).(*terror.Error).Equal(err), Equals, true)

	_, err = tk.Exec("create index c on test_add_index_with_dup(b, a, B)")
	c.Check(errors.Cause(err2).(*terror.Error).Equal(err), Equals, true)

	_, err = tk.Exec("alter table test_add_index_with_dup add index c (b, a, b)")
	c.Check(errors.Cause(err1).(*terror.Error).Equal(err), Equals, true)

	_, err = tk.Exec("alter table test_add_index_with_dup add index c (b, a, B)")
	c.Check(errors.Cause(err2).(*terror.Error).Equal(err), Equals, true)

	tk.MustExec("drop table test_add_index_with_dup")
}

func (s *testDBSuite) showColumns(tk *testkit.TestKit, c *C, tableName string) [][]interface{} {
	return s.mustQuery(tk, c, fmt.Sprintf("show columns from %s", tableName))
}

func (s *testDBSuite5) TestCreateIndexType(c *C) {
	tk := testkit.NewTestKit(c, s.store)
	tk.MustExec("use " + s.schemaName)
	sql := `CREATE TABLE test_index (
		price int(5) DEFAULT '0' NOT NULL,
		area varchar(40) DEFAULT '' NOT NULL,
		type varchar(40) DEFAULT '' NOT NULL,
		transityes set('a','b'),
		shopsyes enum('Y','N') DEFAULT 'Y' NOT NULL,
		schoolsyes enum('Y','N') DEFAULT 'Y' NOT NULL,
		petsyes enum('Y','N') DEFAULT 'Y' NOT NULL,
		KEY price (price,area,type,transityes,shopsyes,schoolsyes,petsyes));`
	tk.MustExec(sql)
}

func (s *testDBSuite1) TestColumn(c *C) {
	tk := testkit.NewTestKit(c, s.store)
	tk.MustExec("use " + s.schemaName)
	tk.MustExec("create table t2 (c1 int, c2 int, c3 int)")
	tk.MustExec("set @@tidb_disable_txn_auto_retry = 0")
	s.testAddColumn(tk, c)
	s.testDropColumn(tk, c)
	tk.MustExec("drop table t2")
}

func sessionExec(c *C, s kv.Storage, sql string) {
	se, err := session.CreateSession4Test(s)
	c.Assert(err, IsNil)
	_, err = se.Execute(context.Background(), "use test_db")
	c.Assert(err, IsNil)
	rs, err := se.Execute(context.Background(), sql)
	c.Assert(err, IsNil, Commentf("err:%v", errors.ErrorStack(err)))
	c.Assert(rs, IsNil)
	se.Close()
}

func (s *testDBSuite) testAddColumn(tk *testkit.TestKit, c *C) {
	done := make(chan error, 1)

	num := defaultBatchSize + 10
	// add some rows
	batchInsert(tk, "t2", 0, num)

	testddlutil.SessionExecInGoroutine(c, s.store, "alter table t2 add column c4 int default -1", done)

	ticker := time.NewTicker(s.lease / 2)
	defer ticker.Stop()
	step := 10
LOOP:
	for {
		select {
		case err := <-done:
			if err == nil {
				break LOOP
			}
			c.Assert(err, IsNil, Commentf("err:%v", errors.ErrorStack(err)))
		case <-ticker.C:
			// delete some rows, and add some data
			for i := num; i < num+step; i++ {
				n := rand.Intn(num)
				tk.MustExec("begin")
				tk.MustExec("delete from t2 where c1 = ?", n)
				tk.MustExec("commit")

				// Make sure that statement of insert and show use the same infoSchema.
				tk.MustExec("begin")
				_, err := tk.Exec("insert into t2 values (?, ?, ?)", i, i, i)
				if err != nil {
					// if err is failed, the column number must be 4 now.
					values := s.showColumns(tk, c, "t2")
					c.Assert(values, HasLen, 4, Commentf("err:%v", errors.ErrorStack(err)))
				}
				tk.MustExec("commit")
			}
			num += step
		}
	}

	// add data, here c4 must exist
	for i := num; i < num+step; i++ {
		tk.MustExec("insert into t2 values (?, ?, ?, ?)", i, i, i, i)
	}

	rows := s.mustQuery(tk, c, "select count(c4) from t2")
	c.Assert(rows, HasLen, 1)
	c.Assert(rows[0], HasLen, 1)
	count, err := strconv.ParseInt(rows[0][0].(string), 10, 64)
	c.Assert(err, IsNil)
	c.Assert(count, Greater, int64(0))

	rows = s.mustQuery(tk, c, "select count(c4) from t2 where c4 = -1")
	matchRows(c, rows, [][]interface{}{{count - int64(step)}})

	for i := num; i < num+step; i++ {
		rows = s.mustQuery(tk, c, "select c4 from t2 where c4 = ?", i)
		matchRows(c, rows, [][]interface{}{{i}})
	}

	ctx := s.s.(sessionctx.Context)
	t := s.testGetTable(c, "t2")
	i := 0
	j := 0
	ctx.NewTxn(context.Background())
	defer func() {
		if txn, err1 := ctx.Txn(true); err1 == nil {
			txn.Rollback()
		}
	}()
	err = t.IterRecords(ctx, t.FirstKey(), t.Cols(),
		func(_ kv.Handle, data []types.Datum, cols []*table.Column) (bool, error) {
			i++
			// c4 must be -1 or > 0
			v, err1 := data[3].ToInt64(ctx.GetSessionVars().StmtCtx)
			c.Assert(err1, IsNil)
			if v == -1 {
				j++
			} else {
				c.Assert(v, Greater, int64(0))
			}
			return true, nil
		})
	c.Assert(err, IsNil)
	c.Assert(i, Equals, int(count))
	c.Assert(i, LessEqual, num+step)
	c.Assert(j, Equals, int(count)-step)

	// for modifying columns after adding columns
	tk.MustExec("alter table t2 modify c4 int default 11")
	for i := num + step; i < num+step+10; i++ {
		s.mustExec(tk, c, "insert into t2 values (?, ?, ?, ?)", i, i, i, i)
	}
	rows = s.mustQuery(tk, c, "select count(c4) from t2 where c4 = -1")
	matchRows(c, rows, [][]interface{}{{count - int64(step)}})

	// add timestamp type column
	s.mustExec(tk, c, "create table test_on_update_c (c1 int, c2 timestamp);")
	s.mustExec(tk, c, "alter table test_on_update_c add column c3 timestamp null default '2017-02-11' on update current_timestamp;")
	is := domain.GetDomain(ctx).InfoSchema()
	tbl, err := is.TableByName(model.NewCIStr("test_db"), model.NewCIStr("test_on_update_c"))
	c.Assert(err, IsNil)
	tblInfo := tbl.Meta()
	colC := tblInfo.Columns[2]
	c.Assert(colC.Tp, Equals, mysql.TypeTimestamp)
	hasNotNull := mysql.HasNotNullFlag(colC.Flag)
	c.Assert(hasNotNull, IsFalse)
	// add datetime type column
	s.mustExec(tk, c, "create table test_on_update_d (c1 int, c2 datetime);")
	s.mustExec(tk, c, "alter table test_on_update_d add column c3 datetime on update current_timestamp;")
	is = domain.GetDomain(ctx).InfoSchema()
	tbl, err = is.TableByName(model.NewCIStr("test_db"), model.NewCIStr("test_on_update_d"))
	c.Assert(err, IsNil)
	tblInfo = tbl.Meta()
	colC = tblInfo.Columns[2]
	c.Assert(colC.Tp, Equals, mysql.TypeDatetime)
	hasNotNull = mysql.HasNotNullFlag(colC.Flag)
	c.Assert(hasNotNull, IsFalse)

	// test add unsupported constraint
	s.mustExec(tk, c, "create table t_add_unsupported_constraint (a int);")
	_, err = tk.Exec("ALTER TABLE t_add_unsupported_constraint ADD id int AUTO_INCREMENT;")
	c.Assert(err.Error(), Equals, "[ddl:8200]unsupported add column 'id' constraint AUTO_INCREMENT when altering 'test_db.t_add_unsupported_constraint'")
	_, err = tk.Exec("ALTER TABLE t_add_unsupported_constraint ADD id int KEY;")
	c.Assert(err.Error(), Equals, "[ddl:8200]unsupported add column 'id' constraint PRIMARY KEY when altering 'test_db.t_add_unsupported_constraint'")
	_, err = tk.Exec("ALTER TABLE t_add_unsupported_constraint ADD id int UNIQUE;")
	c.Assert(err.Error(), Equals, "[ddl:8200]unsupported add column 'id' constraint UNIQUE KEY when altering 'test_db.t_add_unsupported_constraint'")
}

func (s *testDBSuite) testDropColumn(tk *testkit.TestKit, c *C) {
	done := make(chan error, 1)
	s.mustExec(tk, c, "delete from t2")

	num := 100
	// add some rows
	for i := 0; i < num; i++ {
		s.mustExec(tk, c, "insert into t2 values (?, ?, ?, ?)", i, i, i, i)
	}

	// get c4 column id
	testddlutil.SessionExecInGoroutine(c, s.store, "alter table t2 drop column c4", done)

	ticker := time.NewTicker(s.lease / 2)
	defer ticker.Stop()
	step := 10
LOOP:
	for {
		select {
		case err := <-done:
			if err == nil {
				break LOOP
			}
			c.Assert(err, IsNil, Commentf("err:%v", errors.ErrorStack(err)))
		case <-ticker.C:
			// delete some rows, and add some data
			for i := num; i < num+step; i++ {
				// Make sure that statement of insert and show use the same infoSchema.
				tk.MustExec("begin")
				_, err := tk.Exec("insert into t2 values (?, ?, ?)", i, i, i)
				if err != nil {
					// If executing is failed, the column number must be 4 now.
					values := s.showColumns(tk, c, "t2")
					c.Assert(values, HasLen, 4, Commentf("err:%v", errors.ErrorStack(err)))
				}
				tk.MustExec("commit")
			}
			num += step
		}
	}

	// add data, here c4 must not exist
	for i := num; i < num+step; i++ {
		s.mustExec(tk, c, "insert into t2 values (?, ?, ?)", i, i, i)
	}

	rows := s.mustQuery(tk, c, "select count(*) from t2")
	c.Assert(rows, HasLen, 1)
	c.Assert(rows[0], HasLen, 1)
	count, err := strconv.ParseInt(rows[0][0].(string), 10, 64)
	c.Assert(err, IsNil)
	c.Assert(count, Greater, int64(0))
}

// TestDropColumn is for inserting value with a to-be-dropped column when do drop column.
// Column info from schema in build-insert-plan should be public only,
// otherwise they will not be consist with Table.Col(), then the server will panic.
func (s *testDBSuite6) TestDropColumn(c *C) {
	tk := testkit.NewTestKit(c, s.store)
	tk.MustExec("create database drop_col_db")
	tk.MustExec("use drop_col_db")
	num := 25
	multiDDL := make([]string, 0, num)
	sql := "create table t2 (c1 int, c2 int, c3 int, "
	for i := 4; i < 4+num; i++ {
		multiDDL = append(multiDDL, fmt.Sprintf("alter table t2 drop column c%d", i))

		if i != 3+num {
			sql += fmt.Sprintf("c%d int, ", i)
		} else {
			sql += fmt.Sprintf("c%d int)", i)
		}
	}
	tk.MustExec(sql)
	dmlDone := make(chan error, num)
	ddlDone := make(chan error, num)

	testddlutil.ExecMultiSQLInGoroutine(c, s.store, "drop_col_db", multiDDL, ddlDone)
	for i := 0; i < num; i++ {
		testddlutil.ExecMultiSQLInGoroutine(c, s.store, "drop_col_db", []string{"insert into t2 set c1 = 1, c2 = 1, c3 = 1, c4 = 1"}, dmlDone)
	}
	for i := 0; i < num; i++ {
		select {
		case err := <-ddlDone:
			c.Assert(err, IsNil, Commentf("err:%v", errors.ErrorStack(err)))
		}
	}

	// Test for drop partition table column.
	tk.MustExec("drop table if exists t1")
	tk.MustExec("create table t1 (a int,b int) partition by hash(a) partitions 4;")
	_, err := tk.Exec("alter table t1 drop column a")
	c.Assert(err, NotNil)
	c.Assert(err.Error(), Equals, "[expression:1054]Unknown column 'a' in 'expression'")

	tk.MustExec("drop database drop_col_db")
}

func (s *testDBSuite4) TestChangeColumn(c *C) {
	tk := testkit.NewTestKit(c, s.store)
	tk.MustExec("use " + s.schemaName)

	s.mustExec(tk, c, "create table t3 (a int default '0', b varchar(10), d int not null default '0')")
	s.mustExec(tk, c, "insert into t3 set b = 'a'")
	tk.MustQuery("select a from t3").Check(testkit.Rows("0"))
	s.mustExec(tk, c, "alter table t3 change a aa bigint")
	s.mustExec(tk, c, "insert into t3 set b = 'b'")
	tk.MustQuery("select aa from t3").Check(testkit.Rows("0", "<nil>"))
	// for no default flag
	s.mustExec(tk, c, "alter table t3 change d dd bigint not null")
	ctx := tk.Se.(sessionctx.Context)
	is := domain.GetDomain(ctx).InfoSchema()
	tbl, err := is.TableByName(model.NewCIStr("test_db"), model.NewCIStr("t3"))
	c.Assert(err, IsNil)
	tblInfo := tbl.Meta()
	colD := tblInfo.Columns[2]
	hasNoDefault := mysql.HasNoDefaultValueFlag(colD.Flag)
	c.Assert(hasNoDefault, IsTrue)
	// for the following definitions: 'not null', 'null', 'default value' and 'comment'
	s.mustExec(tk, c, "alter table t3 change b b varchar(20) null default 'c' comment 'my comment'")
	is = domain.GetDomain(ctx).InfoSchema()
	tbl, err = is.TableByName(model.NewCIStr("test_db"), model.NewCIStr("t3"))
	c.Assert(err, IsNil)
	tblInfo = tbl.Meta()
	colB := tblInfo.Columns[1]
	c.Assert(colB.Comment, Equals, "my comment")
	hasNotNull := mysql.HasNotNullFlag(colB.Flag)
	c.Assert(hasNotNull, IsFalse)
	s.mustExec(tk, c, "insert into t3 set aa = 3, dd = 5")
	tk.MustQuery("select b from t3").Check(testkit.Rows("a", "b", "c"))
	// for timestamp
	s.mustExec(tk, c, "alter table t3 add column c timestamp not null")
	s.mustExec(tk, c, "alter table t3 change c c timestamp null default '2017-02-11' comment 'col c comment' on update current_timestamp")
	is = domain.GetDomain(ctx).InfoSchema()
	tbl, err = is.TableByName(model.NewCIStr("test_db"), model.NewCIStr("t3"))
	c.Assert(err, IsNil)
	tblInfo = tbl.Meta()
	colC := tblInfo.Columns[3]
	c.Assert(colC.Comment, Equals, "col c comment")
	hasNotNull = mysql.HasNotNullFlag(colC.Flag)
	c.Assert(hasNotNull, IsFalse)
	// for enum
	s.mustExec(tk, c, "alter table t3 add column en enum('a', 'b', 'c') not null default 'a'")

	// for failing tests
	sql := "alter table t3 change aa a bigint default ''"
	tk.MustGetErrCode(sql, errno.ErrInvalidDefault)
	sql = "alter table t3 change a testx.t3.aa bigint"
	tk.MustGetErrCode(sql, errno.ErrWrongDBName)
	sql = "alter table t3 change t.a aa bigint"
	tk.MustGetErrCode(sql, errno.ErrWrongTableName)
	s.mustExec(tk, c, "create table t4 (c1 int, c2 int, c3 int default 1, index (c1));")
	tk.MustExec("insert into t4(c2) values (null);")
	sql = "alter table t4 change c1 a1 int not null;"
	tk.MustGetErrCode(sql, errno.ErrInvalidUseOfNull)
	sql = "alter table t4 change c2 a bigint not null;"
	tk.MustGetErrCode(sql, mysql.WarnDataTruncated)
	sql = "alter table t3 modify en enum('a', 'z', 'b', 'c') not null default 'a'"
	tk.MustGetErrCode(sql, errno.ErrUnsupportedDDLOperation)
	// Rename to an existing column.
	s.mustExec(tk, c, "alter table t3 add column a bigint")
	sql = "alter table t3 change aa a bigint"
	tk.MustGetErrCode(sql, errno.ErrDupFieldName)

	tk.MustExec("drop table t3")
}

func (s *testDBSuite5) TestRenameColumn(c *C) {
	tk := testkit.NewTestKit(c, s.store)
	tk.MustExec("use " + s.schemaName)

	assertColNames := func(tableName string, colNames ...string) {
		cols := s.testGetTable(c, tableName).Cols()
		c.Assert(len(cols), Equals, len(colNames), Commentf("number of columns mismatch"))
		for i := range cols {
			c.Assert(cols[i].Name.L, Equals, strings.ToLower(colNames[i]))
		}
	}

	s.mustExec(tk, c, "create table test_rename_column (id int not null primary key auto_increment, col1 int)")
	s.mustExec(tk, c, "alter table test_rename_column rename column col1 to col1")
	assertColNames("test_rename_column", "id", "col1")
	s.mustExec(tk, c, "alter table test_rename_column rename column col1 to col2")
	assertColNames("test_rename_column", "id", "col2")

	// Test renaming non-exist columns.
	tk.MustGetErrCode("alter table test_rename_column rename column non_exist_col to col3", errno.ErrBadField)

	// Test renaming to an exist column.
	tk.MustGetErrCode("alter table test_rename_column rename column col2 to id", errno.ErrDupFieldName)

	// Test renaming the column with foreign key.
	tk.MustExec("drop table test_rename_column")
	tk.MustExec("create table test_rename_column_base (base int)")
	tk.MustExec("create table test_rename_column (col int, foreign key (col) references test_rename_column_base(base))")

	tk.MustGetErrCode("alter table test_rename_column rename column col to col1", errno.ErrFKIncompatibleColumns)

	tk.MustExec("drop table test_rename_column_base")

	// Test renaming generated columns.
	tk.MustExec("drop table test_rename_column")
	tk.MustExec("create table test_rename_column (id int, col1 int generated always as (id + 1))")

	s.mustExec(tk, c, "alter table test_rename_column rename column col1 to col2")
	assertColNames("test_rename_column", "id", "col2")
	s.mustExec(tk, c, "alter table test_rename_column rename column col2 to col1")
	assertColNames("test_rename_column", "id", "col1")
	tk.MustGetErrCode("alter table test_rename_column rename column id to id1", errno.ErrBadField)

	// Test renaming view columns.
	tk.MustExec("drop table test_rename_column")
	s.mustExec(tk, c, "create table test_rename_column (id int, col1 int)")
	s.mustExec(tk, c, "create view test_rename_column_view as select * from test_rename_column")

	s.mustExec(tk, c, "alter table test_rename_column rename column col1 to col2")
	tk.MustGetErrCode("select * from test_rename_column_view", errno.ErrViewInvalid)

	s.mustExec(tk, c, "drop view test_rename_column_view")
	tk.MustExec("drop table test_rename_column")
}

func (s *testDBSuite7) TestSelectInViewFromAnotherDB(c *C) {
	_, _ = s.s.Execute(context.Background(), "create database test_db2")
	tk := testkit.NewTestKit(c, s.store)
	tk.MustExec("use " + s.schemaName)
	tk.MustExec("create table t(a int)")
	tk.MustExec("use test_db2")
	tk.MustExec("create sql security invoker view v as select * from " + s.schemaName + ".t")
	tk.MustExec("use " + s.schemaName)
	tk.MustExec("select test_db2.v.a from test_db2.v")
}

func (s *testDBSuite) mustExec(tk *testkit.TestKit, c *C, query string, args ...interface{}) {
	tk.MustExec(query, args...)
}

func (s *testDBSuite) mustQuery(tk *testkit.TestKit, c *C, query string, args ...interface{}) [][]interface{} {
	r := tk.MustQuery(query, args...)
	return r.Rows()
}

func matchRows(c *C, rows [][]interface{}, expected [][]interface{}) {
	c.Assert(len(rows), Equals, len(expected), Commentf("got %v, expected %v", rows, expected))
	for i := range rows {
		match(c, rows[i], expected[i]...)
	}
}

func match(c *C, row []interface{}, expected ...interface{}) {
	c.Assert(len(row), Equals, len(expected))
	for i := range row {
		got := fmt.Sprintf("%v", row[i])
		need := fmt.Sprintf("%v", expected[i])
		c.Assert(got, Equals, need)
	}
}

// TestCreateTableWithLike2 tests create table with like when refer table have non-public column/index.
func (s *testDBSuite4) TestCreateTableWithLike2(c *C) {
	tk := testkit.NewTestKit(c, s.store)
	tk.MustExec("use test_db")
	tk.MustExec("drop table if exists t1,t2;")
	defer tk.MustExec("drop table if exists t1,t2;")
	tk.MustExec("create table t1 (a int, b int, c int, index idx1(c));")

	tbl1 := testGetTableByName(c, s.s, "test_db", "t1")
	doneCh := make(chan error, 2)
	hook := &ddl.TestDDLCallback{}
	var onceChecker sync.Map
	hook.OnJobRunBeforeExported = func(job *model.Job) {
		if job.Type != model.ActionAddColumn && job.Type != model.ActionDropColumn &&
			job.Type != model.ActionAddColumns && job.Type != model.ActionDropColumns &&
			job.Type != model.ActionAddIndex && job.Type != model.ActionDropIndex {
			return
		}
		if job.TableID != tbl1.Meta().ID {
			return
		}

		if job.SchemaState == model.StateDeleteOnly {
			if _, ok := onceChecker.Load(job.ID); ok {
				return
			}

			onceChecker.Store(job.ID, true)
			go backgroundExec(s.store, "create table t2 like t1", doneCh)
		}
	}
	originalHook := s.dom.DDL().GetHook()
	defer s.dom.DDL().(ddl.DDLForTest).SetHook(originalHook)
	s.dom.DDL().(ddl.DDLForTest).SetHook(hook)

	// create table when refer table add column
	tk.MustExec("alter table t1 add column d int")
	checkTbl2 := func() {
		err := <-doneCh
		c.Assert(err, IsNil)
		tk.MustExec("alter table t2 add column e int")
		t2Info := testGetTableByName(c, s.s, "test_db", "t2")
		c.Assert(len(t2Info.Meta().Columns), Equals, len(t2Info.Cols()))
	}
	checkTbl2()

	// create table when refer table drop column
	tk.MustExec("drop table t2;")
	tk.MustExec("alter table t1 drop column b;")
	checkTbl2()

	// create table when refer table add index
	tk.MustExec("drop table t2;")
	tk.MustExec("alter table t1 add index idx2(a);")
	checkTbl2 = func() {
		err := <-doneCh
		c.Assert(err, IsNil)
		tk.MustExec("alter table t2 add column e int")
		tbl2 := testGetTableByName(c, s.s, "test_db", "t2")
		c.Assert(len(tbl2.Meta().Columns), Equals, len(tbl2.Cols()))

		for i := 0; i < len(tbl2.Meta().Indices); i++ {
			c.Assert(tbl2.Meta().Indices[i].State, Equals, model.StatePublic)
		}
	}
	checkTbl2()

	// create table when refer table drop index.
	tk.MustExec("drop table t2;")
	tk.MustExec("alter table t1 drop index idx2;")
	checkTbl2()

	// Test for table has tiflash  replica.
	s.dom.DDL().(ddl.DDLForTest).SetHook(originalHook)
	tk.MustExec("drop table if exists t1,t2;")
	tk.MustExec("create table t1 (a int) partition by hash(a) partitions 2;")
	tk.MustExec("alter table t1 set tiflash replica 3 location labels 'a','b';")
	t1 := testGetTableByName(c, s.s, "test_db", "t1")
	// Mock for all partitions replica was available.
	partition := t1.Meta().Partition
	c.Assert(len(partition.Definitions), Equals, 2)
	err := domain.GetDomain(tk.Se).DDL().UpdateTableReplicaInfo(tk.Se, partition.Definitions[0].ID, true)
	c.Assert(err, IsNil)
	err = domain.GetDomain(tk.Se).DDL().UpdateTableReplicaInfo(tk.Se, partition.Definitions[1].ID, true)
	c.Assert(err, IsNil)
	t1 = testGetTableByName(c, s.s, "test_db", "t1")
	c.Assert(t1.Meta().TiFlashReplica, NotNil)
	c.Assert(t1.Meta().TiFlashReplica.Available, IsTrue)
	c.Assert(t1.Meta().TiFlashReplica.AvailablePartitionIDs, DeepEquals, []int64{partition.Definitions[0].ID, partition.Definitions[1].ID})

	tk.MustExec("create table t2 like t1")
	t2 := testGetTableByName(c, s.s, "test_db", "t2")
	c.Assert(t2.Meta().TiFlashReplica.Count, Equals, t1.Meta().TiFlashReplica.Count)
	c.Assert(t2.Meta().TiFlashReplica.LocationLabels, DeepEquals, t1.Meta().TiFlashReplica.LocationLabels)
	c.Assert(t2.Meta().TiFlashReplica.Available, IsFalse)
	c.Assert(t2.Meta().TiFlashReplica.AvailablePartitionIDs, HasLen, 0)
	// Test for not affecting the original table.
	t1 = testGetTableByName(c, s.s, "test_db", "t1")
	c.Assert(t1.Meta().TiFlashReplica, NotNil)
	c.Assert(t1.Meta().TiFlashReplica.Available, IsTrue)
	c.Assert(t1.Meta().TiFlashReplica.AvailablePartitionIDs, DeepEquals, []int64{partition.Definitions[0].ID, partition.Definitions[1].ID})
}

func (s *testSerialDBSuite) TestCreateTable(c *C) {
	tk := testkit.NewTestKit(c, s.store)
	tk.MustExec("use test")
	tk.MustExec("CREATE TABLE `t` (`a` double DEFAULT 1.0 DEFAULT now() DEFAULT 2.0 );")
	tk.MustExec("CREATE TABLE IF NOT EXISTS `t` (`a` double DEFAULT 1.0 DEFAULT now() DEFAULT 2.0 );")
	ctx := tk.Se.(sessionctx.Context)
	is := domain.GetDomain(ctx).InfoSchema()
	tbl, err := is.TableByName(model.NewCIStr("test"), model.NewCIStr("t"))
	c.Assert(err, IsNil)
	cols := tbl.Cols()

	c.Assert(len(cols), Equals, 1)
	col := cols[0]
	c.Assert(col.Name.L, Equals, "a")
	d, ok := col.DefaultValue.(string)
	c.Assert(ok, IsTrue)
	c.Assert(d, Equals, "2.0")

	tk.MustExec("drop table t")

	tk.MustGetErrCode("CREATE TABLE `t` (`a` int) DEFAULT CHARSET=abcdefg", errno.ErrUnknownCharacterSet)

	tk.MustExec("CREATE TABLE `collateTest` (`a` int, `b` varchar(10)) ENGINE=InnoDB DEFAULT CHARSET=utf8 COLLATE=utf8_slovak_ci")
	expects := "collateTest CREATE TABLE `collateTest` (\n  `a` int(11) DEFAULT NULL,\n  `b` varchar(10) COLLATE utf8_slovak_ci DEFAULT NULL\n) ENGINE=InnoDB DEFAULT CHARSET=utf8 COLLATE=utf8_slovak_ci"
	tk.MustQuery("show create table collateTest").Check(testkit.Rows(expects))

	tk.MustGetErrCode("CREATE TABLE `collateTest2` (`a` int) CHARSET utf8 COLLATE utf8mb4_unicode_ci", errno.ErrCollationCharsetMismatch)
	tk.MustGetErrCode("CREATE TABLE `collateTest3` (`a` int) COLLATE utf8mb4_unicode_ci CHARSET utf8", errno.ErrConflictingDeclarations)

	tk.MustExec("CREATE TABLE `collateTest4` (`a` int) COLLATE utf8_uniCOde_ci")
	expects = "collateTest4 CREATE TABLE `collateTest4` (\n  `a` int(11) DEFAULT NULL\n) ENGINE=InnoDB DEFAULT CHARSET=utf8 COLLATE=utf8_unicode_ci"
	tk.MustQuery("show create table collateTest4").Check(testkit.Rows(expects))

	tk.MustExec("create database test2 default charset utf8 collate utf8_general_ci")
	tk.MustExec("use test2")
	tk.MustExec("create table dbCollateTest (a varchar(10))")
	expects = "dbCollateTest CREATE TABLE `dbCollateTest` (\n  `a` varchar(10) COLLATE utf8_general_ci DEFAULT NULL\n) ENGINE=InnoDB DEFAULT CHARSET=utf8 COLLATE=utf8_general_ci"
	tk.MustQuery("show create table dbCollateTest").Check(testkit.Rows(expects))

	// test for enum column
	tk.MustExec("use test")
	failSQL := "create table t_enum (a enum('e','e'));"
	tk.MustGetErrCode(failSQL, errno.ErrDuplicatedValueInType)
	collate.SetNewCollationEnabledForTest(true)
	defer collate.SetNewCollationEnabledForTest(false)
	tk = testkit.NewTestKit(c, s.store)
	tk.MustExec("use test")
	failSQL = "create table t_enum (a enum('e','E')) charset=utf8 collate=utf8_general_ci;"
	tk.MustGetErrCode(failSQL, errno.ErrDuplicatedValueInType)
	failSQL = "create table t_enum (a enum('abc','Abc')) charset=utf8 collate=utf8_general_ci;"
	tk.MustGetErrCode(failSQL, errno.ErrDuplicatedValueInType)
	// test for set column
<<<<<<< HEAD
	//failSQL = "create table t_enum (a set('e','e'));"
	//tk.MustGetErrCode(failSQL, errno.ErrDuplicatedValueInType)
	//failSQL = "create table t_enum (a set('e','E'));"
	//tk.MustGetErrCode(failSQL, errno.ErrDuplicatedValueInType)
	//failSQL = "create table t_enum (a set('abc','Abc'));"
	//tk.MustGetErrCode(failSQL, errno.ErrDuplicatedValueInType)
	//_, err = tk.Exec("create table t_enum (a enum('B','b'));")
	//c.Assert(err.Error(), Equals, "[types:1291]Column 'a' has duplicated value 'B' in ENUM")

	// test for table option "union" not supported
	tk.MustExec("use test")
	tk.MustExec("CREATE TABLE x (a INT) ENGINE = MyISAM;")
	tk.MustExec("CREATE TABLE y (a INT) ENGINE = MyISAM;")
	tk.MustExec("INSERT INTO x VALUES (1);")
	tk.MustExec("INSERT INTO y VALUES (2);")
	failSQL = "CREATE TABLE z (a INT) ENGINE = MERGE UNION = (x, y);"
	tk.MustGetErrCode(failSQL, errno.ErrTableOptionUnionUnsupported)
	failSQL = "ALTER TABLE x UNION = (y);"
	tk.MustGetErrCode(failSQL, errno.ErrTableOptionUnionUnsupported)
	tk.MustExec("drop table x;")
	tk.MustExec("drop table y;")

	// test for table option "insert method" not supported
	tk.MustExec("use test")
	tk.MustExec("CREATE TABLE x (a INT) ENGINE = MyISAM;")
	tk.MustExec("CREATE TABLE y (a INT) ENGINE = MyISAM;")
	tk.MustExec("INSERT INTO x VALUES (1);")
	tk.MustExec("INSERT INTO y VALUES (2);")
	failSQL = "CREATE TABLE z (a INT) ENGINE = MERGE INSERT_METHOD=LAST;"
	tk.MustGetErrCode(failSQL, errno.ErrTableOptionInsertMethodUnsupported)
	failSQL = "ALTER TABLE x INSERT_METHOD=LAST;"
	tk.MustGetErrCode(failSQL, errno.ErrTableOptionInsertMethodUnsupported)
	tk.MustExec("drop table x;")
	tk.MustExec("drop table y;")
=======
	failSQL = "create table t_enum (a set('e','e'));"
	tk.MustGetErrCode(failSQL, errno.ErrDuplicatedValueInType)
	failSQL = "create table t_enum (a set('e','E')) charset=utf8 collate=utf8_general_ci;"
	tk.MustGetErrCode(failSQL, errno.ErrDuplicatedValueInType)
	failSQL = "create table t_enum (a set('abc','Abc')) charset=utf8 collate=utf8_general_ci;"
	tk.MustGetErrCode(failSQL, errno.ErrDuplicatedValueInType)
	_, err = tk.Exec("create table t_enum (a enum('B','b')) charset=utf8 collate=utf8_general_ci;")
	c.Assert(err.Error(), Equals, "[types:1291]Column 'a' has duplicated value 'b' in ENUM")
>>>>>>> aa1d2d2b
}

func (s *testDBSuite5) TestRepairTable(c *C) {
	c.Assert(failpoint.Enable("github.com/pingcap/tidb/infoschema/repairFetchCreateTable", `return(true)`), IsNil)
	defer func() {
		c.Assert(failpoint.Disable("github.com/pingcap/tidb/infoschema/repairFetchCreateTable"), IsNil)
	}()
	tk := testkit.NewTestKit(c, s.store)
	tk.MustExec("use test")
	tk.MustExec("drop table if exists t, other_table, origin")

	// Test repair table when TiDB is not in repair mode.
	tk.MustExec("CREATE TABLE t (a int primary key, b varchar(10));")
	_, err := tk.Exec("admin repair table t CREATE TABLE t (a float primary key, b varchar(5));")
	c.Assert(err, NotNil)
	c.Assert(err.Error(), Equals, "[ddl:8215]Failed to repair table: TiDB is not in REPAIR MODE")

	// Test repair table when the repaired list is empty.
	domainutil.RepairInfo.SetRepairMode(true)
	_, err = tk.Exec("admin repair table t CREATE TABLE t (a float primary key, b varchar(5));")
	c.Assert(err, NotNil)
	c.Assert(err.Error(), Equals, "[ddl:8215]Failed to repair table: repair list is empty")

	// Test repair table when it's database isn't in repairInfo.
	domainutil.RepairInfo.SetRepairTableList([]string{"test.other_table"})
	_, err = tk.Exec("admin repair table t CREATE TABLE t (a float primary key, b varchar(5));")
	c.Assert(err, NotNil)
	c.Assert(err.Error(), Equals, "[ddl:8215]Failed to repair table: database test is not in repair")

	// Test repair table when the table isn't in repairInfo.
	tk.MustExec("CREATE TABLE other_table (a int, b varchar(1), key using hash(b));")
	_, err = tk.Exec("admin repair table t CREATE TABLE t (a float primary key, b varchar(5));")
	c.Assert(err, NotNil)
	c.Assert(err.Error(), Equals, "[ddl:8215]Failed to repair table: table t is not in repair")

	// Test user can't access to the repaired table.
	_, err = tk.Exec("select * from other_table")
	c.Assert(err, NotNil)
	c.Assert(err.Error(), Equals, "[schema:1146]Table 'test.other_table' doesn't exist")

	// Test create statement use the same name with what is in repaired.
	_, err = tk.Exec("CREATE TABLE other_table (a int);")
	c.Assert(err, NotNil)
	c.Assert(err.Error(), Equals, "[ddl:1103]Incorrect table name 'other_table'%!(EXTRA string=this table is in repair)")

	// Test column lost in repair table.
	_, err = tk.Exec("admin repair table other_table CREATE TABLE other_table (a int, c char(1));")
	c.Assert(err, NotNil)
	c.Assert(err.Error(), Equals, "[ddl:8215]Failed to repair table: Column c has lost")

	// Test column type should be the same.
	_, err = tk.Exec("admin repair table other_table CREATE TABLE other_table (a bigint, b varchar(1), key using hash(b));")
	c.Assert(err, NotNil)
	c.Assert(err.Error(), Equals, "[ddl:8215]Failed to repair table: Column a type should be the same")

	// Test index lost in repair table.
	_, err = tk.Exec("admin repair table other_table CREATE TABLE other_table (a int unique);")
	c.Assert(err, NotNil)
	c.Assert(err.Error(), Equals, "[ddl:8215]Failed to repair table: Index a has lost")

	// Test index type should be the same.
	_, err = tk.Exec("admin repair table other_table CREATE TABLE other_table (a int, b varchar(2) unique)")
	c.Assert(err, NotNil)
	c.Assert(err.Error(), Equals, "[ddl:8215]Failed to repair table: Index b type should be the same")

	// Test sub create statement in repair statement with the same name.
	_, err = tk.Exec("admin repair table other_table CREATE TABLE other_table (a int);")
	c.Assert(err, IsNil)

	// Test whether repair table name is case sensitive.
	domainutil.RepairInfo.SetRepairMode(true)
	domainutil.RepairInfo.SetRepairTableList([]string{"test.other_table2"})
	tk.MustExec("CREATE TABLE otHer_tAblE2 (a int, b varchar(1));")
	_, err = tk.Exec("admin repair table otHer_tAblE2 CREATE TABLE otHeR_tAbLe (a int, b varchar(2));")
	c.Assert(err, IsNil)
	repairTable := testGetTableByName(c, s.s, "test", "otHeR_tAbLe")
	c.Assert(repairTable.Meta().Name.O, Equals, "otHeR_tAbLe")

	// Test memory and system database is not for repair.
	domainutil.RepairInfo.SetRepairMode(true)
	domainutil.RepairInfo.SetRepairTableList([]string{"test.xxx"})
	_, err = tk.Exec("admin repair table performance_schema.xxx CREATE TABLE yyy (a int);")
	c.Assert(err.Error(), Equals, "[ddl:8215]Failed to repair table: memory or system database is not for repair")

	// Test the repair detail.
	turnRepairModeAndInit(true)
	defer turnRepairModeAndInit(false)
	// Domain reload the tableInfo and add it into repairInfo.
	tk.MustExec("CREATE TABLE origin (a int primary key auto_increment, b varchar(10), c int);")
	// Repaired tableInfo has been filtered by `domain.InfoSchema()`, so get it in repairInfo.
	originTableInfo, _ := domainutil.RepairInfo.GetRepairedTableInfoByTableName("test", "origin")

	hook := &ddl.TestDDLCallback{}
	var repairErr error
	hook.OnJobRunBeforeExported = func(job *model.Job) {
		if job.Type != model.ActionRepairTable {
			return
		}
		if job.TableID != originTableInfo.ID {
			repairErr = errors.New("table id should be the same")
			return
		}
		if job.SchemaState != model.StateNone {
			repairErr = errors.New("repair job state should be the none")
			return
		}
		// Test whether it's readable, when repaired table is still stateNone.
		tkInternal := testkit.NewTestKitWithInit(c, s.store)
		_, repairErr = tkInternal.Exec("select * from origin")
		// Repaired tableInfo has been filtered by `domain.InfoSchema()`, here will get an error cause user can't get access to it.
		if repairErr != nil && terror.ErrorEqual(repairErr, infoschema.ErrTableNotExists) {
			repairErr = nil
		}
	}
	originalHook := s.dom.DDL().GetHook()
	defer s.dom.DDL().(ddl.DDLForTest).SetHook(originalHook)
	s.dom.DDL().(ddl.DDLForTest).SetHook(hook)

	// Exec the repair statement to override the tableInfo.
	tk.MustExec("admin repair table origin CREATE TABLE origin (a int primary key auto_increment, b varchar(5), c int);")
	c.Assert(repairErr, IsNil)

	// Check the repaired tableInfo is exactly the same with old one in tableID, indexID, colID.
	// testGetTableByName will extract the Table from `domain.InfoSchema()` directly.
	repairTable = testGetTableByName(c, s.s, "test", "origin")
	c.Assert(repairTable.Meta().ID, Equals, originTableInfo.ID)
	c.Assert(len(repairTable.Meta().Columns), Equals, 3)
	c.Assert(repairTable.Meta().Columns[0].ID, Equals, originTableInfo.Columns[0].ID)
	c.Assert(repairTable.Meta().Columns[1].ID, Equals, originTableInfo.Columns[1].ID)
	c.Assert(repairTable.Meta().Columns[2].ID, Equals, originTableInfo.Columns[2].ID)
	c.Assert(len(repairTable.Meta().Indices), Equals, 1)
	c.Assert(repairTable.Meta().Indices[0].ID, Equals, originTableInfo.Columns[0].ID)
	c.Assert(repairTable.Meta().AutoIncID, Equals, originTableInfo.AutoIncID)

	c.Assert(repairTable.Meta().Columns[0].Tp, Equals, mysql.TypeLong)
	c.Assert(repairTable.Meta().Columns[1].Tp, Equals, mysql.TypeVarchar)
	c.Assert(repairTable.Meta().Columns[1].Flen, Equals, 5)
	c.Assert(repairTable.Meta().Columns[2].Tp, Equals, mysql.TypeLong)

	// Exec the show create table statement to make sure new tableInfo has been set.
	result := tk.MustQuery("show create table origin")
	c.Assert(result.Rows()[0][1], Equals, "CREATE TABLE `origin` (\n  `a` int(11) NOT NULL AUTO_INCREMENT,\n  `b` varchar(5) DEFAULT NULL,\n  `c` int(11) DEFAULT NULL,\n  PRIMARY KEY (`a`)\n) ENGINE=InnoDB DEFAULT CHARSET=utf8mb4 COLLATE=utf8mb4_bin")

}

func turnRepairModeAndInit(on bool) {
	list := make([]string, 0)
	if on {
		list = append(list, "test.origin")
	}
	domainutil.RepairInfo.SetRepairMode(on)
	domainutil.RepairInfo.SetRepairTableList(list)
}

func (s *testDBSuite5) TestRepairTableWithPartition(c *C) {
	c.Assert(failpoint.Enable("github.com/pingcap/tidb/infoschema/repairFetchCreateTable", `return(true)`), IsNil)
	defer func() {
		c.Assert(failpoint.Disable("github.com/pingcap/tidb/infoschema/repairFetchCreateTable"), IsNil)
	}()
	tk := testkit.NewTestKit(c, s.store)
	tk.MustExec("use test")
	tk.MustExec("drop table if exists origin")

	turnRepairModeAndInit(true)
	defer turnRepairModeAndInit(false)
	// Domain reload the tableInfo and add it into repairInfo.
	tk.MustExec("create table origin (a int not null) partition by RANGE(a) (" +
		"partition p10 values less than (10)," +
		"partition p30 values less than (30)," +
		"partition p50 values less than (50)," +
		"partition p70 values less than (70)," +
		"partition p90 values less than (90));")
	// Test for some old partition has lost.
	_, err := tk.Exec("admin repair table origin create table origin (a int not null) partition by RANGE(a) (" +
		"partition p10 values less than (10)," +
		"partition p30 values less than (30)," +
		"partition p50 values less than (50)," +
		"partition p90 values less than (90)," +
		"partition p100 values less than (100));")
	c.Assert(err, NotNil)
	c.Assert(err.Error(), Equals, "[ddl:8215]Failed to repair table: Partition p100 has lost")

	// Test for some partition changed the condition.
	_, err = tk.Exec("admin repair table origin create table origin (a int not null) partition by RANGE(a) (" +
		"partition p10 values less than (10)," +
		"partition p20 values less than (25)," +
		"partition p50 values less than (50)," +
		"partition p90 values less than (90));")
	c.Assert(err, NotNil)
	c.Assert(err.Error(), Equals, "[ddl:8215]Failed to repair table: Partition p20 has lost")

	// Test for some partition changed the partition name.
	_, err = tk.Exec("admin repair table origin create table origin (a int not null) partition by RANGE(a) (" +
		"partition p10 values less than (10)," +
		"partition p30 values less than (30)," +
		"partition pNew values less than (50)," +
		"partition p90 values less than (90));")
	c.Assert(err, NotNil)
	c.Assert(err.Error(), Equals, "[ddl:8215]Failed to repair table: Partition pnew has lost")

	originTableInfo, _ := domainutil.RepairInfo.GetRepairedTableInfoByTableName("test", "origin")
	tk.MustExec("admin repair table origin create table origin_rename (a int not null) partition by RANGE(a) (" +
		"partition p10 values less than (10)," +
		"partition p30 values less than (30)," +
		"partition p50 values less than (50)," +
		"partition p90 values less than (90));")
	repairTable := testGetTableByName(c, s.s, "test", "origin_rename")
	c.Assert(repairTable.Meta().ID, Equals, originTableInfo.ID)
	c.Assert(len(repairTable.Meta().Columns), Equals, 1)
	c.Assert(repairTable.Meta().Columns[0].ID, Equals, originTableInfo.Columns[0].ID)
	c.Assert(len(repairTable.Meta().Partition.Definitions), Equals, 4)
	c.Assert(repairTable.Meta().Partition.Definitions[0].ID, Equals, originTableInfo.Partition.Definitions[0].ID)
	c.Assert(repairTable.Meta().Partition.Definitions[1].ID, Equals, originTableInfo.Partition.Definitions[1].ID)
	c.Assert(repairTable.Meta().Partition.Definitions[2].ID, Equals, originTableInfo.Partition.Definitions[2].ID)
	c.Assert(repairTable.Meta().Partition.Definitions[3].ID, Equals, originTableInfo.Partition.Definitions[4].ID)

	// Test hash partition.
	tk.MustExec("drop table if exists origin")
	domainutil.RepairInfo.SetRepairMode(true)
	domainutil.RepairInfo.SetRepairTableList([]string{"test.origin"})
	tk.MustExec("create table origin (a varchar(1), b int not null, c int, key idx(c)) partition by hash(b) partitions 30")

	// Test partition num in repair should be exactly same with old one, other wise will cause partition semantic problem.
	_, err = tk.Exec("admin repair table origin create table origin (a varchar(2), b int not null, c int, key idx(c)) partition by hash(b) partitions 20")
	c.Assert(err, NotNil)
	c.Assert(err.Error(), Equals, "[ddl:8215]Failed to repair table: Hash partition num should be the same")

	originTableInfo, _ = domainutil.RepairInfo.GetRepairedTableInfoByTableName("test", "origin")
	tk.MustExec("admin repair table origin create table origin (a varchar(3), b int not null, c int, key idx(c)) partition by hash(b) partitions 30")
	repairTable = testGetTableByName(c, s.s, "test", "origin")
	c.Assert(repairTable.Meta().ID, Equals, originTableInfo.ID)
	c.Assert(len(repairTable.Meta().Partition.Definitions), Equals, 30)
	c.Assert(repairTable.Meta().Partition.Definitions[0].ID, Equals, originTableInfo.Partition.Definitions[0].ID)
	c.Assert(repairTable.Meta().Partition.Definitions[1].ID, Equals, originTableInfo.Partition.Definitions[1].ID)
	c.Assert(repairTable.Meta().Partition.Definitions[29].ID, Equals, originTableInfo.Partition.Definitions[29].ID)
}

func (s *testDBSuite2) TestCreateTableWithSetCol(c *C) {
	tk := testkit.NewTestKitWithInit(c, s.store)
	tk.MustExec("create table t_set (a int, b set('e') default '');")
	tk.MustQuery("show create table t_set").Check(testkit.Rows("t_set CREATE TABLE `t_set` (\n" +
		"  `a` int(11) DEFAULT NULL,\n" +
		"  `b` set('e') DEFAULT ''\n" +
		") ENGINE=InnoDB DEFAULT CHARSET=utf8mb4 COLLATE=utf8mb4_bin"))
	tk.MustExec("drop table t_set")
	tk.MustExec("create table t_set (a set('a', 'b', 'c', 'd') default 'a,c,c');")
	tk.MustQuery("show create table t_set").Check(testkit.Rows("t_set CREATE TABLE `t_set` (\n" +
		"  `a` set('a','b','c','d') DEFAULT 'a,c'\n" +
		") ENGINE=InnoDB DEFAULT CHARSET=utf8mb4 COLLATE=utf8mb4_bin"))

	// It's for failure cases.
	// The type of default value is string.
	tk.MustExec("drop table t_set")
	failedSQL := "create table t_set (a set('1', '4', '10') default '3');"
	tk.MustGetErrCode(failedSQL, errno.ErrInvalidDefault)
	failedSQL = "create table t_set (a set('1', '4', '10') default '1,4,11');"
	tk.MustGetErrCode(failedSQL, errno.ErrInvalidDefault)
	failedSQL = "create table t_set (a set('1', '4', '10') default '1 ,4');"
	tk.MustGetErrCode(failedSQL, errno.ErrInvalidDefault)
	// The type of default value is int.
	failedSQL = "create table t_set (a set('1', '4', '10') default 0);"
	tk.MustGetErrCode(failedSQL, errno.ErrInvalidDefault)
	failedSQL = "create table t_set (a set('1', '4', '10') default 8);"
	tk.MustGetErrCode(failedSQL, errno.ErrInvalidDefault)

	// The type of default value is int.
	// It's for successful cases
	tk.MustExec("create table t_set (a set('1', '4', '10', '21') default 1);")
	tk.MustQuery("show create table t_set").Check(testkit.Rows("t_set CREATE TABLE `t_set` (\n" +
		"  `a` set('1','4','10','21') DEFAULT '1'\n" +
		") ENGINE=InnoDB DEFAULT CHARSET=utf8mb4 COLLATE=utf8mb4_bin"))
	tk.MustExec("drop table t_set")
	tk.MustExec("create table t_set (a set('1', '4', '10', '21') default 2);")
	tk.MustQuery("show create table t_set").Check(testkit.Rows("t_set CREATE TABLE `t_set` (\n" +
		"  `a` set('1','4','10','21') DEFAULT '4'\n" +
		") ENGINE=InnoDB DEFAULT CHARSET=utf8mb4 COLLATE=utf8mb4_bin"))
	tk.MustExec("drop table t_set")
	tk.MustExec("create table t_set (a set('1', '4', '10', '21') default 3);")
	tk.MustQuery("show create table t_set").Check(testkit.Rows("t_set CREATE TABLE `t_set` (\n" +
		"  `a` set('1','4','10','21') DEFAULT '1,4'\n" +
		") ENGINE=InnoDB DEFAULT CHARSET=utf8mb4 COLLATE=utf8mb4_bin"))
	tk.MustExec("drop table t_set")
	tk.MustExec("create table t_set (a set('1', '4', '10', '21') default 15);")
	tk.MustQuery("show create table t_set").Check(testkit.Rows("t_set CREATE TABLE `t_set` (\n" +
		"  `a` set('1','4','10','21') DEFAULT '1,4,10,21'\n" +
		") ENGINE=InnoDB DEFAULT CHARSET=utf8mb4 COLLATE=utf8mb4_bin"))
	tk.MustExec("insert into t_set value()")
	tk.MustQuery("select * from t_set").Check(testkit.Rows("1,4,10,21"))
}

func (s *testDBSuite2) TestTableForeignKey(c *C) {
	tk := testkit.NewTestKit(c, s.store)
	tk.MustExec("use test")
	tk.MustExec("create table t1 (a int, b int);")
	// test create table with foreign key.
	failSQL := "create table t2 (c int, foreign key (a) references t1(a));"
	tk.MustGetErrCode(failSQL, errno.ErrKeyColumnDoesNotExits)
	// test add foreign key.
	tk.MustExec("create table t3 (a int, b int);")
	failSQL = "alter table t1 add foreign key (c) REFERENCES t3(a);"
	tk.MustGetErrCode(failSQL, errno.ErrKeyColumnDoesNotExits)
	// test oreign key not match error
	failSQL = "alter table t1 add foreign key (a) REFERENCES t3(a, b);"
	tk.MustGetErrCode(failSQL, errno.ErrWrongFkDef)
	// Test drop column with foreign key.
	tk.MustExec("create table t4 (c int,d int,foreign key (d) references t1 (b));")
	failSQL = "alter table t4 drop column d"
	tk.MustGetErrCode(failSQL, errno.ErrFkColumnCannotDrop)
	// Test change column with foreign key.
	failSQL = "alter table t4 change column d e bigint;"
	tk.MustGetErrCode(failSQL, errno.ErrFKIncompatibleColumns)
	// Test modify column with foreign key.
	failSQL = "alter table t4 modify column d bigint;"
	tk.MustGetErrCode(failSQL, errno.ErrFKIncompatibleColumns)
	tk.MustQuery("select count(*) from information_schema.KEY_COLUMN_USAGE;")
	tk.MustExec("alter table t4 drop foreign key d")
	tk.MustExec("alter table t4 modify column d bigint;")
	tk.MustExec("drop table if exists t1,t2,t3,t4;")
}

func (s *testDBSuite3) TestFKOnGeneratedColumns(c *C) {
	tk := testkit.NewTestKit(c, s.store)
	tk.MustExec("use test")
	// test add foreign key to generated column

	// foreign key constraint cannot be defined on a virtual generated column.
	tk.MustExec("create table t1 (a int primary key);")
	tk.MustGetErrCode("create table t2 (a int, b int as (a+1) virtual, foreign key (b) references t1(a));", errno.ErrCannotAddForeign)
	tk.MustExec("create table t2 (a int, b int generated always as (a+1) virtual);")
	tk.MustGetErrCode("alter table t2 add foreign key (b) references t1(a);", errno.ErrCannotAddForeign)
	tk.MustExec("drop table t1, t2;")

	// foreign key constraint can be defined on a stored generated column.
	tk.MustExec("create table t2 (a int primary key);")
	tk.MustExec("create table t1 (a int, b int as (a+1) stored, foreign key (b) references t2(a));")
	tk.MustExec("create table t3 (a int, b int generated always as (a+1) stored);")
	tk.MustExec("alter table t3 add foreign key (b) references t2(a);")
	tk.MustExec("drop table t1, t2, t3;")

	// foreign key constraint can reference a stored generated column.
	tk.MustExec("create table t1 (a int, b int generated always as (a+1) stored primary key);")
	tk.MustExec("create table t2 (a int, foreign key (a) references t1(b));")
	tk.MustExec("create table t3 (a int);")
	tk.MustExec("alter table t3 add foreign key (a) references t1(b);")
	tk.MustExec("drop table t1, t2, t3;")

	// rejected FK options on stored generated columns
	tk.MustGetErrCode("create table t1 (a int, b int generated always as (a+1) stored, foreign key (b) references t2(a) on update set null);", errno.ErrWrongFKOptionForGeneratedColumn)
	tk.MustGetErrCode("create table t1 (a int, b int generated always as (a+1) stored, foreign key (b) references t2(a) on update cascade);", errno.ErrWrongFKOptionForGeneratedColumn)
	tk.MustGetErrCode("create table t1 (a int, b int generated always as (a+1) stored, foreign key (b) references t2(a) on update set default);", errno.ErrWrongFKOptionForGeneratedColumn)
	tk.MustGetErrCode("create table t1 (a int, b int generated always as (a+1) stored, foreign key (b) references t2(a) on delete set null);", errno.ErrWrongFKOptionForGeneratedColumn)
	tk.MustGetErrCode("create table t1 (a int, b int generated always as (a+1) stored, foreign key (b) references t2(a) on delete set default);", errno.ErrWrongFKOptionForGeneratedColumn)
	tk.MustExec("create table t2 (a int primary key);")
	tk.MustExec("create table t1 (a int, b int generated always as (a+1) stored);")
	tk.MustGetErrCode("alter table t1 add foreign key (b) references t2(a) on update set null;", errno.ErrWrongFKOptionForGeneratedColumn)
	tk.MustGetErrCode("alter table t1 add foreign key (b) references t2(a) on update cascade;", errno.ErrWrongFKOptionForGeneratedColumn)
	tk.MustGetErrCode("alter table t1 add foreign key (b) references t2(a) on update set default;", errno.ErrWrongFKOptionForGeneratedColumn)
	tk.MustGetErrCode("alter table t1 add foreign key (b) references t2(a) on delete set null;", errno.ErrWrongFKOptionForGeneratedColumn)
	tk.MustGetErrCode("alter table t1 add foreign key (b) references t2(a) on delete set default;", errno.ErrWrongFKOptionForGeneratedColumn)
	tk.MustExec("drop table t1, t2;")
	// column name with uppercase characters
	tk.MustGetErrCode("create table t1 (A int, b int generated always as (a+1) stored, foreign key (b) references t2(a) on update set null);", errno.ErrWrongFKOptionForGeneratedColumn)
	tk.MustExec("create table t2 (a int primary key);")
	tk.MustExec("create table t1 (A int, b int generated always as (a+1) stored);")
	tk.MustGetErrCode("alter table t1 add foreign key (b) references t2(a) on update set null;", errno.ErrWrongFKOptionForGeneratedColumn)
	tk.MustExec("drop table t1, t2;")

	// special case: TiDB error different from MySQL 8.0
	// MySQL: ERROR 3104 (HY000): Cannot define foreign key with ON UPDATE SET NULL clause on a generated column.
	// TiDB:  ERROR 1146 (42S02): Table 'test.t2' doesn't exist
	tk.MustExec("create table t1 (a int, b int generated always as (a+1) stored);")
	tk.MustGetErrCode("alter table t1 add foreign key (b) references t2(a) on update set null;", errno.ErrNoSuchTable)
	tk.MustExec("drop table t1;")

	// allowed FK options on stored generated columns
	tk.MustExec("create table t1 (a int primary key, b char(5));")
	tk.MustExec("create table t2 (a int, b int generated always as (a % 10) stored, foreign key (b) references t1(a) on update restrict);")
	tk.MustExec("create table t3 (a int, b int generated always as (a % 10) stored, foreign key (b) references t1(a) on update no action);")
	tk.MustExec("create table t4 (a int, b int generated always as (a % 10) stored, foreign key (b) references t1(a) on delete restrict);")
	tk.MustExec("create table t5 (a int, b int generated always as (a % 10) stored, foreign key (b) references t1(a) on delete cascade);")
	tk.MustExec("create table t6 (a int, b int generated always as (a % 10) stored, foreign key (b) references t1(a) on delete no action);")
	tk.MustExec("drop table t2,t3,t4,t5,t6;")
	tk.MustExec("create table t2 (a int, b int generated always as (a % 10) stored);")
	tk.MustExec("alter table t2 add foreign key (b) references t1(a) on update restrict;")
	tk.MustExec("create table t3 (a int, b int generated always as (a % 10) stored);")
	tk.MustExec("alter table t3 add foreign key (b) references t1(a) on update no action;")
	tk.MustExec("create table t4 (a int, b int generated always as (a % 10) stored);")
	tk.MustExec("alter table t4 add foreign key (b) references t1(a) on delete restrict;")
	tk.MustExec("create table t5 (a int, b int generated always as (a % 10) stored);")
	tk.MustExec("alter table t5 add foreign key (b) references t1(a) on delete cascade;")
	tk.MustExec("create table t6 (a int, b int generated always as (a % 10) stored);")
	tk.MustExec("alter table t6 add foreign key (b) references t1(a) on delete no action;")
	tk.MustExec("drop table t1,t2,t3,t4,t5,t6;")

	// rejected FK options on the base columns of a stored generated columns
	tk.MustExec("create table t2 (a int primary key);")
	tk.MustGetErrCode("create table t1 (a int, b int generated always as (a+1) stored, foreign key (a) references t2(a) on update set null);", errno.ErrCannotAddForeign)
	tk.MustGetErrCode("create table t1 (a int, b int generated always as (a+1) stored, foreign key (a) references t2(a) on update cascade);", errno.ErrCannotAddForeign)
	tk.MustGetErrCode("create table t1 (a int, b int generated always as (a+1) stored, foreign key (a) references t2(a) on update set default);", errno.ErrCannotAddForeign)
	tk.MustGetErrCode("create table t1 (a int, b int generated always as (a+1) stored, foreign key (a) references t2(a) on delete set null);", errno.ErrCannotAddForeign)
	tk.MustGetErrCode("create table t1 (a int, b int generated always as (a+1) stored, foreign key (a) references t2(a) on delete cascade);", errno.ErrCannotAddForeign)
	tk.MustGetErrCode("create table t1 (a int, b int generated always as (a+1) stored, foreign key (a) references t2(a) on delete set default);", errno.ErrCannotAddForeign)
	tk.MustExec("create table t1 (a int, b int generated always as (a+1) stored);")
	tk.MustGetErrCode("alter table t1 add foreign key (a) references t2(a) on update set null;", errno.ErrCannotAddForeign)
	tk.MustGetErrCode("alter table t1 add foreign key (a) references t2(a) on update cascade;", errno.ErrCannotAddForeign)
	tk.MustGetErrCode("alter table t1 add foreign key (a) references t2(a) on update set default;", errno.ErrCannotAddForeign)
	tk.MustGetErrCode("alter table t1 add foreign key (a) references t2(a) on delete set null;", errno.ErrCannotAddForeign)
	tk.MustGetErrCode("alter table t1 add foreign key (a) references t2(a) on delete cascade;", errno.ErrCannotAddForeign)
	tk.MustGetErrCode("alter table t1 add foreign key (a) references t2(a) on delete set default;", errno.ErrCannotAddForeign)
	tk.MustExec("drop table t1, t2;")

	// allowed FK options on the base columns of a stored generated columns
	tk.MustExec("create table t1 (a int primary key, b char(5));")
	tk.MustExec("create table t2 (a int, b int generated always as (a % 10) stored, foreign key (a) references t1(a) on update restrict);")
	tk.MustExec("create table t3 (a int, b int generated always as (a % 10) stored, foreign key (a) references t1(a) on update no action);")
	tk.MustExec("create table t4 (a int, b int generated always as (a % 10) stored, foreign key (a) references t1(a) on delete restrict);")
	tk.MustExec("create table t5 (a int, b int generated always as (a % 10) stored, foreign key (a) references t1(a) on delete no action);")
	tk.MustExec("drop table t2,t3,t4,t5")
	tk.MustExec("create table t2 (a int, b int generated always as (a % 10) stored);")
	tk.MustExec("alter table t2 add foreign key (a) references t1(a) on update restrict;")
	tk.MustExec("create table t3 (a int, b int generated always as (a % 10) stored);")
	tk.MustExec("alter table t3 add foreign key (a) references t1(a) on update no action;")
	tk.MustExec("create table t4 (a int, b int generated always as (a % 10) stored);")
	tk.MustExec("alter table t4 add foreign key (a) references t1(a) on delete restrict;")
	tk.MustExec("create table t5 (a int, b int generated always as (a % 10) stored);")
	tk.MustExec("alter table t5 add foreign key (a) references t1(a) on delete no action;")
	tk.MustExec("drop table t1,t2,t3,t4,t5;")
}

func (s *testDBSuite3) TestTruncateTable(c *C) {
	tk := testkit.NewTestKit(c, s.store)
	tk.MustExec("use test")
	tk.MustExec("create table truncate_table (c1 int, c2 int)")
	tk.MustExec("insert truncate_table values (1, 1), (2, 2)")
	ctx := tk.Se.(sessionctx.Context)
	is := domain.GetDomain(ctx).InfoSchema()
	oldTblInfo, err := is.TableByName(model.NewCIStr("test"), model.NewCIStr("truncate_table"))
	c.Assert(err, IsNil)
	oldTblID := oldTblInfo.Meta().ID

	tk.MustExec("truncate table truncate_table")

	tk.MustExec("insert truncate_table values (3, 3), (4, 4)")
	tk.MustQuery("select * from truncate_table").Check(testkit.Rows("3 3", "4 4"))

	is = domain.GetDomain(ctx).InfoSchema()
	newTblInfo, err := is.TableByName(model.NewCIStr("test"), model.NewCIStr("truncate_table"))
	c.Assert(err, IsNil)
	c.Assert(newTblInfo.Meta().ID, Greater, oldTblID)

	// Verify that the old table data has been deleted by background worker.
	tablePrefix := tablecodec.EncodeTablePrefix(oldTblID)
	hasOldTableData := true
	for i := 0; i < waitForCleanDataRound; i++ {
		err = kv.RunInNewTxn(s.store, false, func(txn kv.Transaction) error {
			it, err1 := txn.Iter(tablePrefix, nil)
			if err1 != nil {
				return err1
			}
			if !it.Valid() {
				hasOldTableData = false
			} else {
				hasOldTableData = it.Key().HasPrefix(tablePrefix)
			}
			it.Close()
			return nil
		})
		c.Assert(err, IsNil)
		if !hasOldTableData {
			break
		}
		time.Sleep(waitForCleanDataInterval)
	}
	c.Assert(hasOldTableData, IsFalse)

	// Test for truncate table should clear the tiflash available status.
	tk.MustExec("drop table if exists t1;")
	tk.MustExec("create table t1 (a int);")
	tk.MustExec("alter table t1 set tiflash replica 3 location labels 'a','b';")
	t1 := testGetTableByName(c, s.s, "test", "t1")
	// Mock for table tiflash replica was available.
	err = domain.GetDomain(tk.Se).DDL().UpdateTableReplicaInfo(tk.Se, t1.Meta().ID, true)
	c.Assert(err, IsNil)
	t1 = testGetTableByName(c, s.s, "test", "t1")
	c.Assert(t1.Meta().TiFlashReplica, NotNil)
	c.Assert(t1.Meta().TiFlashReplica.Available, IsTrue)

	tk.MustExec("truncate table t1")
	t2 := testGetTableByName(c, s.s, "test", "t1")
	c.Assert(t2.Meta().TiFlashReplica.Count, Equals, t1.Meta().TiFlashReplica.Count)
	c.Assert(t2.Meta().TiFlashReplica.LocationLabels, DeepEquals, t1.Meta().TiFlashReplica.LocationLabels)
	c.Assert(t2.Meta().TiFlashReplica.Available, IsFalse)
	c.Assert(t2.Meta().TiFlashReplica.AvailablePartitionIDs, HasLen, 0)

	// Test for truncate partition should clear the tiflash available status.
	tk.MustExec("drop table if exists t1;")
	tk.MustExec("create table t1 (a int) partition by hash(a) partitions 2;")
	tk.MustExec("alter table t1 set tiflash replica 3 location labels 'a','b';")
	t1 = testGetTableByName(c, s.s, "test", "t1")
	// Mock for all partitions replica was available.
	partition := t1.Meta().Partition
	c.Assert(len(partition.Definitions), Equals, 2)
	err = domain.GetDomain(tk.Se).DDL().UpdateTableReplicaInfo(tk.Se, partition.Definitions[0].ID, true)
	c.Assert(err, IsNil)
	err = domain.GetDomain(tk.Se).DDL().UpdateTableReplicaInfo(tk.Se, partition.Definitions[1].ID, true)
	c.Assert(err, IsNil)
	t1 = testGetTableByName(c, s.s, "test", "t1")
	c.Assert(t1.Meta().TiFlashReplica, NotNil)
	c.Assert(t1.Meta().TiFlashReplica.Available, IsTrue)
	c.Assert(t1.Meta().TiFlashReplica.AvailablePartitionIDs, DeepEquals, []int64{partition.Definitions[0].ID, partition.Definitions[1].ID})

	tk.MustExec("alter table t1 truncate partition p0")
	t2 = testGetTableByName(c, s.s, "test", "t1")
	c.Assert(t2.Meta().TiFlashReplica.Count, Equals, t1.Meta().TiFlashReplica.Count)
	c.Assert(t2.Meta().TiFlashReplica.LocationLabels, DeepEquals, t1.Meta().TiFlashReplica.LocationLabels)
	c.Assert(t2.Meta().TiFlashReplica.Available, IsFalse)
	c.Assert(t2.Meta().TiFlashReplica.AvailablePartitionIDs, DeepEquals, []int64{partition.Definitions[1].ID})
	// Test for truncate twice.
	tk.MustExec("alter table t1 truncate partition p0")
	t2 = testGetTableByName(c, s.s, "test", "t1")
	c.Assert(t2.Meta().TiFlashReplica.Count, Equals, t1.Meta().TiFlashReplica.Count)
	c.Assert(t2.Meta().TiFlashReplica.LocationLabels, DeepEquals, t1.Meta().TiFlashReplica.LocationLabels)
	c.Assert(t2.Meta().TiFlashReplica.Available, IsFalse)
	c.Assert(t2.Meta().TiFlashReplica.AvailablePartitionIDs, DeepEquals, []int64{partition.Definitions[1].ID})

}

func (s *testDBSuite4) TestRenameTable(c *C) {
	isAlterTable := false
	s.testRenameTable(c, "rename table %s to %s", isAlterTable)
}

func (s *testDBSuite5) TestAlterTableRenameTable(c *C) {
	isAlterTable := true
	s.testRenameTable(c, "alter table %s rename to %s", isAlterTable)
}

func (s *testDBSuite) testRenameTable(c *C, sql string, isAlterTable bool) {
	tk := testkit.NewTestKit(c, s.store)
	tk.MustExec("use test")
	// for different databases
	tk.MustExec("create table t (c1 int, c2 int)")
	tk.MustExec("insert t values (1, 1), (2, 2)")
	ctx := tk.Se.(sessionctx.Context)
	is := domain.GetDomain(ctx).InfoSchema()
	oldTblInfo, err := is.TableByName(model.NewCIStr("test"), model.NewCIStr("t"))
	c.Assert(err, IsNil)
	oldTblID := oldTblInfo.Meta().ID
	tk.MustExec("create database test1")
	tk.MustExec("use test1")
	tk.MustExec(fmt.Sprintf(sql, "test.t", "test1.t1"))
	is = domain.GetDomain(ctx).InfoSchema()
	newTblInfo, err := is.TableByName(model.NewCIStr("test1"), model.NewCIStr("t1"))
	c.Assert(err, IsNil)
	c.Assert(newTblInfo.Meta().ID, Equals, oldTblID)
	tk.MustQuery("select * from t1").Check(testkit.Rows("1 1", "2 2"))
	tk.MustExec("use test")

	// Make sure t doesn't exist.
	tk.MustExec("create table t (c1 int, c2 int)")
	tk.MustExec("drop table t")

	// for the same database
	tk.MustExec("use test1")
	tk.MustExec(fmt.Sprintf(sql, "t1", "t2"))
	is = domain.GetDomain(ctx).InfoSchema()
	newTblInfo, err = is.TableByName(model.NewCIStr("test1"), model.NewCIStr("t2"))
	c.Assert(err, IsNil)
	c.Assert(newTblInfo.Meta().ID, Equals, oldTblID)
	tk.MustQuery("select * from t2").Check(testkit.Rows("1 1", "2 2"))
	isExist := is.TableExists(model.NewCIStr("test1"), model.NewCIStr("t1"))
	c.Assert(isExist, IsFalse)
	tk.MustQuery("show tables").Check(testkit.Rows("t2"))

	// for failure case
	failSQL := fmt.Sprintf(sql, "test_not_exist.t", "test_not_exist.t")
	if isAlterTable {
		tk.MustGetErrCode(failSQL, errno.ErrNoSuchTable)
	} else {
		tk.MustGetErrCode(failSQL, errno.ErrFileNotFound)
	}
	failSQL = fmt.Sprintf(sql, "test.test_not_exist", "test.test_not_exist")
	if isAlterTable {
		tk.MustGetErrCode(failSQL, errno.ErrNoSuchTable)
	} else {
		tk.MustGetErrCode(failSQL, errno.ErrFileNotFound)
	}
	failSQL = fmt.Sprintf(sql, "test.t_not_exist", "test_not_exist.t")
	if isAlterTable {
		tk.MustGetErrCode(failSQL, errno.ErrNoSuchTable)
	} else {
		tk.MustGetErrCode(failSQL, errno.ErrFileNotFound)
	}
	failSQL = fmt.Sprintf(sql, "test1.t2", "test_not_exist.t")
	tk.MustGetErrCode(failSQL, errno.ErrErrorOnRename)

	tk.MustExec("use test1")
	tk.MustExec("create table if not exists t_exist (c1 int, c2 int)")
	failSQL = fmt.Sprintf(sql, "test1.t2", "test1.t_exist")
	tk.MustGetErrCode(failSQL, errno.ErrTableExists)
	failSQL = fmt.Sprintf(sql, "test.t_not_exist", "test1.t_exist")
	if isAlterTable {
		tk.MustGetErrCode(failSQL, errno.ErrNoSuchTable)
	} else {
		tk.MustGetErrCode(failSQL, errno.ErrTableExists)
	}
	failSQL = fmt.Sprintf(sql, "test_not_exist.t", "test1.t_exist")
	if isAlterTable {
		tk.MustGetErrCode(failSQL, errno.ErrNoSuchTable)
	} else {
		tk.MustGetErrCode(failSQL, errno.ErrTableExists)
	}
	failSQL = fmt.Sprintf(sql, "test_not_exist.t", "test1.t_not_exist")
	if isAlterTable {
		tk.MustGetErrCode(failSQL, errno.ErrNoSuchTable)
	} else {
		tk.MustGetErrCode(failSQL, errno.ErrFileNotFound)
	}

	// for the same table name
	tk.MustExec("use test1")
	tk.MustExec("create table if not exists t (c1 int, c2 int)")
	tk.MustExec("create table if not exists t1 (c1 int, c2 int)")
	if isAlterTable {
		tk.MustExec(fmt.Sprintf(sql, "test1.t", "t"))
		tk.MustExec(fmt.Sprintf(sql, "test1.t1", "test1.T1"))
	} else {
		tk.MustGetErrCode(fmt.Sprintf(sql, "test1.t", "t"), errno.ErrTableExists)
		tk.MustGetErrCode(fmt.Sprintf(sql, "test1.t1", "test1.T1"), errno.ErrTableExists)
	}

	// Test rename table name too long.
	tk.MustGetErrCode("rename table test1.t1 to test1.txxxxxxxxxxxxxxxxxxxxxxxxxxxxxxxxxxxxxxxxxxxxxxxxxxxxxxxxxxxxxxxx", errno.ErrTooLongIdent)
	tk.MustGetErrCode("alter  table test1.t1 rename to test1.txxxxxxxxxxxxxxxxxxxxxxxxxxxxxxxxxxxxxxxxxxxxxxxxxxxxxxxxxxxxxxxx", errno.ErrTooLongIdent)

	tk.MustExec("drop database test1")
}

func (s *testDBSuite1) TestRenameMultiTables(c *C) {
	tk := testkit.NewTestKit(c, s.store)
	tk.MustExec("use test")
	tk.MustExec("create table t1(id int)")
	tk.MustExec("create table t2(id int)")
	// Currently it will fail only.
	sql := fmt.Sprintf("rename table t1 to t3, t2 to t4")
	_, err := tk.Exec(sql)
	c.Assert(err, NotNil)
	originErr := errors.Cause(err)
	c.Assert(originErr.Error(), Equals, "can't run multi schema change")

	tk.MustExec("drop table t1, t2")
}

func (s *testDBSuite2) TestAddNotNullColumn(c *C) {
	tk := testkit.NewTestKit(c, s.store)
	tk.MustExec("use test_db")
	// for different databases
	tk.MustExec("create table tnn (c1 int primary key auto_increment, c2 int)")
	tk.MustExec("insert tnn (c2) values (0)" + strings.Repeat(",(0)", 99))
	done := make(chan error, 1)
	testddlutil.SessionExecInGoroutine(c, s.store, "alter table tnn add column c3 int not null default 3", done)
	updateCnt := 0
out:
	for {
		select {
		case err := <-done:
			c.Assert(err, IsNil)
			break out
		default:
			tk.MustExec("update tnn set c2 = c2 + 1 where c1 = 99")
			updateCnt++
		}
	}
	expected := fmt.Sprintf("%d %d", updateCnt, 3)
	tk.MustQuery("select c2, c3 from tnn where c1 = 99").Check(testkit.Rows(expected))

	tk.MustExec("drop table tnn")
}

func (s *testDBSuite3) TestGeneratedColumnDDL(c *C) {
	tk := testkit.NewTestKit(c, s.store)
	tk.MustExec("use test")

	// Check create table with virtual and stored generated columns.
	tk.MustExec(`CREATE TABLE test_gv_ddl(a int, b int as (a+8) virtual, c int as (b + 2) stored)`)

	// Check desc table with virtual and stored generated columns.
	result := tk.MustQuery(`DESC test_gv_ddl`)
	result.Check(testkit.Rows(`a int(11) YES  <nil> `, `b int(11) YES  <nil> VIRTUAL GENERATED`, `c int(11) YES  <nil> STORED GENERATED`))

	// Check show create table with virtual and stored generated columns.
	result = tk.MustQuery(`show create table test_gv_ddl`)
	result.Check(testkit.Rows(
		"test_gv_ddl CREATE TABLE `test_gv_ddl` (\n  `a` int(11) DEFAULT NULL,\n  `b` int(11) GENERATED ALWAYS AS (`a` + 8) VIRTUAL,\n  `c` int(11) GENERATED ALWAYS AS (`b` + 2) STORED\n) ENGINE=InnoDB DEFAULT CHARSET=utf8mb4 COLLATE=utf8mb4_bin",
	))

	// Check generated expression with blanks.
	tk.MustExec("create table table_with_gen_col_blanks (a int, b char(20) as (cast( \r\n\t a \r\n\tas  char)), c int as (a+100))")
	result = tk.MustQuery(`show create table table_with_gen_col_blanks`)
	result.Check(testkit.Rows("table_with_gen_col_blanks CREATE TABLE `table_with_gen_col_blanks` (\n" +
		"  `a` int(11) DEFAULT NULL,\n" +
		"  `b` char(20) GENERATED ALWAYS AS (cast(`a` as char)) VIRTUAL,\n" +
		"  `c` int(11) GENERATED ALWAYS AS (`a` + 100) VIRTUAL\n" +
		") ENGINE=InnoDB DEFAULT CHARSET=utf8mb4 COLLATE=utf8mb4_bin"))

	// Check generated expression with charset latin1 ("latin1" != mysql.DefaultCharset).
	tk.MustExec("create table table_with_gen_col_latin1 (a int, b char(20) as (cast( \r\n\t a \r\n\tas  char charset latin1)), c int as (a+100))")
	result = tk.MustQuery(`show create table table_with_gen_col_latin1`)
	result.Check(testkit.Rows("table_with_gen_col_latin1 CREATE TABLE `table_with_gen_col_latin1` (\n" +
		"  `a` int(11) DEFAULT NULL,\n" +
		"  `b` char(20) GENERATED ALWAYS AS (cast(`a` as char charset latin1)) VIRTUAL,\n" +
		"  `c` int(11) GENERATED ALWAYS AS (`a` + 100) VIRTUAL\n" +
		") ENGINE=InnoDB DEFAULT CHARSET=utf8mb4 COLLATE=utf8mb4_bin"))

	// Check generated expression with string (issue 9457).
	tk.MustExec("create table table_with_gen_col_string (first_name varchar(10), last_name varchar(10), full_name varchar(255) AS (CONCAT(first_name,' ',last_name)))")
	result = tk.MustQuery(`show create table table_with_gen_col_string`)
	result.Check(testkit.Rows("table_with_gen_col_string CREATE TABLE `table_with_gen_col_string` (\n" +
		"  `first_name` varchar(10) DEFAULT NULL,\n" +
		"  `last_name` varchar(10) DEFAULT NULL,\n" +
		"  `full_name` varchar(255) GENERATED ALWAYS AS (concat(`first_name`, ' ', `last_name`)) VIRTUAL\n" +
		") ENGINE=InnoDB DEFAULT CHARSET=utf8mb4 COLLATE=utf8mb4_bin"))

	tk.MustExec("alter table table_with_gen_col_string modify column full_name varchar(255) GENERATED ALWAYS AS (CONCAT(last_name,' ' ,first_name) ) VIRTUAL")
	result = tk.MustQuery(`show create table table_with_gen_col_string`)
	result.Check(testkit.Rows("table_with_gen_col_string CREATE TABLE `table_with_gen_col_string` (\n" +
		"  `first_name` varchar(10) DEFAULT NULL,\n" +
		"  `last_name` varchar(10) DEFAULT NULL,\n" +
		"  `full_name` varchar(255) GENERATED ALWAYS AS (concat(`last_name`, ' ', `first_name`)) VIRTUAL\n" +
		") ENGINE=InnoDB DEFAULT CHARSET=utf8mb4 COLLATE=utf8mb4_bin"))

	genExprTests := []struct {
		stmt string
		err  int
	}{
		// Drop/rename columns dependent by other column.
		{`alter table test_gv_ddl drop column a`, errno.ErrDependentByGeneratedColumn},
		{`alter table test_gv_ddl change column a anew int`, errno.ErrBadField},

		// Modify/change stored status of generated columns.
		{`alter table test_gv_ddl modify column b bigint`, errno.ErrUnsupportedOnGeneratedColumn},
		{`alter table test_gv_ddl change column c cnew bigint as (a+100)`, errno.ErrUnsupportedOnGeneratedColumn},

		// Modify/change generated columns breaking prior.
		{`alter table test_gv_ddl modify column b int as (c+100)`, errno.ErrGeneratedColumnNonPrior},
		{`alter table test_gv_ddl change column b bnew int as (c+100)`, errno.ErrGeneratedColumnNonPrior},

		// Refer not exist columns in generation expression.
		{`create table test_gv_ddl_bad (a int, b int as (c+8))`, errno.ErrBadField},

		// Refer generated columns non prior.
		{`create table test_gv_ddl_bad (a int, b int as (c+1), c int as (a+1))`, errno.ErrGeneratedColumnNonPrior},

		// Virtual generated columns cannot be primary key.
		{`create table test_gv_ddl_bad (a int, b int, c int as (a+b) primary key)`, errno.ErrUnsupportedOnGeneratedColumn},
		{`create table test_gv_ddl_bad (a int, b int, c int as (a+b), primary key(c))`, errno.ErrUnsupportedOnGeneratedColumn},
		{`create table test_gv_ddl_bad (a int, b int, c int as (a+b), primary key(a, c))`, errno.ErrUnsupportedOnGeneratedColumn},

		// Add stored generated column through alter table.
		{`alter table test_gv_ddl add column d int as (b+2) stored`, errno.ErrUnsupportedOnGeneratedColumn},
		{`alter table test_gv_ddl modify column b int as (a + 8) stored`, errno.ErrUnsupportedOnGeneratedColumn},
	}
	for _, tt := range genExprTests {
		tk.MustGetErrCode(tt.stmt, tt.err)
	}

	// Check alter table modify/change generated column.
	modStoredColErrMsg := "[ddl:3106]'modifying a stored column' is not supported for generated columns."
	_, err := tk.Exec(`alter table test_gv_ddl modify column c bigint as (b+200) stored`)
	c.Assert(err, NotNil)
	c.Assert(err.Error(), Equals, modStoredColErrMsg)

	result = tk.MustQuery(`DESC test_gv_ddl`)
	result.Check(testkit.Rows(`a int(11) YES  <nil> `, `b int(11) YES  <nil> VIRTUAL GENERATED`, `c int(11) YES  <nil> STORED GENERATED`))

	tk.MustExec(`alter table test_gv_ddl change column b b bigint as (a+100) virtual`)
	result = tk.MustQuery(`DESC test_gv_ddl`)
	result.Check(testkit.Rows(`a int(11) YES  <nil> `, `b bigint(20) YES  <nil> VIRTUAL GENERATED`, `c int(11) YES  <nil> STORED GENERATED`))

	tk.MustExec(`alter table test_gv_ddl change column c cnew bigint`)
	result = tk.MustQuery(`DESC test_gv_ddl`)
	result.Check(testkit.Rows(`a int(11) YES  <nil> `, `b bigint(20) YES  <nil> VIRTUAL GENERATED`, `cnew bigint(20) YES  <nil> `))
}

func (s *testDBSuite4) TestComment(c *C) {
	tk := testkit.NewTestKit(c, s.store)
	tk.MustExec("use " + s.schemaName)
	tk.MustExec("drop table if exists ct, ct1")

	validComment := strings.Repeat("a", 1024)
	invalidComment := strings.Repeat("b", 1025)

	tk.MustExec("create table ct (c int, d int, e int, key (c) comment '" + validComment + "')")
	tk.MustExec("create index i on ct (d) comment '" + validComment + "'")
	tk.MustExec("alter table ct add key (e) comment '" + validComment + "'")

	tk.MustGetErrCode("create table ct1 (c int, key (c) comment '"+invalidComment+"')", errno.ErrTooLongIndexComment)
	tk.MustGetErrCode("create index i1 on ct (d) comment '"+invalidComment+"b"+"'", errno.ErrTooLongIndexComment)
	tk.MustGetErrCode("alter table ct add key (e) comment '"+invalidComment+"'", errno.ErrTooLongIndexComment)

	tk.MustExec("set @@sql_mode=''")
	tk.MustExec("create table ct1 (c int, d int, e int, key (c) comment '" + invalidComment + "')")
	c.Assert(tk.Se.GetSessionVars().StmtCtx.WarningCount(), Equals, uint16(1))
	tk.MustQuery("show warnings").Check(testutil.RowsWithSep("|", "Warning|1688|Comment for index 'c' is too long (max = 1024)"))
	tk.MustExec("create index i1 on ct1 (d) comment '" + invalidComment + "b" + "'")
	c.Assert(tk.Se.GetSessionVars().StmtCtx.WarningCount(), Equals, uint16(1))
	tk.MustQuery("show warnings").Check(testutil.RowsWithSep("|", "Warning|1688|Comment for index 'i1' is too long (max = 1024)"))
	tk.MustExec("alter table ct1 add key (e) comment '" + invalidComment + "'")
	c.Assert(tk.Se.GetSessionVars().StmtCtx.WarningCount(), Equals, uint16(1))
	tk.MustQuery("show warnings").Check(testutil.RowsWithSep("|", "Warning|1688|Comment for index 'e' is too long (max = 1024)"))

	tk.MustExec("drop table if exists ct, ct1")
}

func (s *testSerialDBSuite) TestRebaseAutoID(c *C) {
	c.Assert(failpoint.Enable("github.com/pingcap/tidb/meta/autoid/mockAutoIDChange", `return(true)`), IsNil)
	defer func() {
		c.Assert(failpoint.Disable("github.com/pingcap/tidb/meta/autoid/mockAutoIDChange"), IsNil)
	}()
	tk := testkit.NewTestKit(c, s.store)
	tk.MustExec("use " + s.schemaName)

	tk.MustExec("drop database if exists tidb;")
	tk.MustExec("create database tidb;")
	tk.MustExec("use tidb;")
	tk.MustExec("create table tidb.test (a int auto_increment primary key, b int);")
	tk.MustExec("insert tidb.test values (null, 1);")
	tk.MustQuery("select * from tidb.test").Check(testkit.Rows("1 1"))
	tk.MustExec("alter table tidb.test auto_increment = 6000;")
	tk.MustExec("insert tidb.test values (null, 1);")
	tk.MustQuery("select * from tidb.test").Check(testkit.Rows("1 1", "6000 1"))
	tk.MustExec("alter table tidb.test auto_increment = 5;")
	tk.MustExec("insert tidb.test values (null, 1);")
	tk.MustQuery("select * from tidb.test").Check(testkit.Rows("1 1", "6000 1", "11000 1"))

	// Current range for table test is [11000, 15999].
	// Though it does not have a tuple "a = 15999", its global next auto increment id should be 16000.
	// Anyway it is not compatible with MySQL.
	tk.MustExec("alter table tidb.test auto_increment = 12000;")
	tk.MustExec("insert tidb.test values (null, 1);")
	tk.MustQuery("select * from tidb.test").Check(testkit.Rows("1 1", "6000 1", "11000 1", "16000 1"))

	tk.MustExec("create table tidb.test2 (a int);")
	tk.MustGetErrCode("alter table tidb.test2 add column b int auto_increment key, auto_increment=10;", errno.ErrUnsupportedDDLOperation)
}

func (s *testDBSuite5) TestCheckColumnDefaultValue(c *C) {
	tk := testkit.NewTestKit(c, s.store)
	tk.MustExec("use test;")
	tk.MustExec("drop table if exists text_default_text;")
	tk.MustGetErrCode("create table text_default_text(c1 text not null default '');", errno.ErrBlobCantHaveDefault)
	tk.MustGetErrCode("create table text_default_text(c1 text not null default 'scds');", errno.ErrBlobCantHaveDefault)

	tk.MustExec("drop table if exists text_default_json;")
	tk.MustGetErrCode("create table text_default_json(c1 json not null default '');", errno.ErrBlobCantHaveDefault)
	tk.MustGetErrCode("create table text_default_json(c1 json not null default 'dfew555');", errno.ErrBlobCantHaveDefault)

	tk.MustExec("drop table if exists text_default_blob;")
	tk.MustGetErrCode("create table text_default_blob(c1 blob not null default '');", errno.ErrBlobCantHaveDefault)
	tk.MustGetErrCode("create table text_default_blob(c1 blob not null default 'scds54');", errno.ErrBlobCantHaveDefault)

	tk.MustExec("set sql_mode='';")
	tk.MustExec("create table text_default_text(c1 text not null default '');")
	tk.MustQuery(`show create table text_default_text`).Check(testutil.RowsWithSep("|",
		"text_default_text CREATE TABLE `text_default_text` (\n"+
			"  `c1` text NOT NULL\n"+
			") ENGINE=InnoDB DEFAULT CHARSET=utf8mb4 COLLATE=utf8mb4_bin",
	))
	ctx := tk.Se.(sessionctx.Context)
	is := domain.GetDomain(ctx).InfoSchema()
	tblInfo, err := is.TableByName(model.NewCIStr("test"), model.NewCIStr("text_default_text"))
	c.Assert(err, IsNil)
	c.Assert(tblInfo.Meta().Columns[0].DefaultValue, Equals, "")

	tk.MustExec("create table text_default_blob(c1 blob not null default '');")
	tk.MustQuery(`show create table text_default_blob`).Check(testutil.RowsWithSep("|",
		"text_default_blob CREATE TABLE `text_default_blob` (\n"+
			"  `c1` blob NOT NULL\n"+
			") ENGINE=InnoDB DEFAULT CHARSET=utf8mb4 COLLATE=utf8mb4_bin",
	))
	is = domain.GetDomain(ctx).InfoSchema()
	tblInfo, err = is.TableByName(model.NewCIStr("test"), model.NewCIStr("text_default_blob"))
	c.Assert(err, IsNil)
	c.Assert(tblInfo.Meta().Columns[0].DefaultValue, Equals, "")

	tk.MustExec("create table text_default_json(c1 json not null default '');")
	tk.MustQuery(`show create table text_default_json`).Check(testutil.RowsWithSep("|",
		"text_default_json CREATE TABLE `text_default_json` (\n"+
			"  `c1` json NOT NULL DEFAULT 'null'\n"+
			") ENGINE=InnoDB DEFAULT CHARSET=utf8mb4 COLLATE=utf8mb4_bin",
	))
	is = domain.GetDomain(ctx).InfoSchema()
	tblInfo, err = is.TableByName(model.NewCIStr("test"), model.NewCIStr("text_default_json"))
	c.Assert(err, IsNil)
	c.Assert(tblInfo.Meta().Columns[0].DefaultValue, Equals, `null`)
}

func (s *testDBSuite1) TestCharacterSetInColumns(c *C) {
	tk := testkit.NewTestKit(c, s.store)
	tk.MustExec("create database varchar_test;")
	defer tk.MustExec("drop database varchar_test;")
	tk.MustExec("use varchar_test")
	tk.MustExec("create table t (c1 int, s1 varchar(10), s2 text)")
	tk.MustQuery("select count(*) from information_schema.columns where table_schema = 'varchar_test' and character_set_name != 'utf8mb4'").Check(testkit.Rows("0"))
	tk.MustQuery("select count(*) from information_schema.columns where table_schema = 'varchar_test' and character_set_name = 'utf8mb4'").Check(testkit.Rows("2"))

	tk.MustExec("create table t1(id int) charset=UTF8;")
	tk.MustExec("create table t2(id int) charset=BINARY;")
	tk.MustExec("create table t3(id int) charset=LATIN1;")
	tk.MustExec("create table t4(id int) charset=ASCII;")
	tk.MustExec("create table t5(id int) charset=UTF8MB4;")

	tk.MustExec("create table t11(id int) charset=utf8;")
	tk.MustExec("create table t12(id int) charset=binary;")
	tk.MustExec("create table t13(id int) charset=latin1;")
	tk.MustExec("create table t14(id int) charset=ascii;")
	tk.MustExec("create table t15(id int) charset=utf8mb4;")
}

func (s *testDBSuite2) TestAddNotNullColumnWhileInsertOnDupUpdate(c *C) {
	tk1 := testkit.NewTestKit(c, s.store)
	tk1.MustExec("use " + s.schemaName)
	tk2 := testkit.NewTestKit(c, s.store)
	tk2.MustExec("use " + s.schemaName)
	closeCh := make(chan bool)
	wg := new(sync.WaitGroup)
	wg.Add(1)
	tk1.MustExec("create table nn (a int primary key, b int)")
	tk1.MustExec("insert nn values (1, 1)")
	var tk2Err error
	go func() {
		defer wg.Done()
		for {
			select {
			case <-closeCh:
				return
			default:
			}
			_, tk2Err = tk2.Exec("insert nn (a, b) values (1, 1) on duplicate key update a = 1, b = values(b) + 1")
			if tk2Err != nil {
				return
			}
		}
	}()
	tk1.MustExec("alter table nn add column c int not null default 3 after a")
	close(closeCh)
	wg.Wait()
	c.Assert(tk2Err, IsNil)
	tk1.MustQuery("select * from nn").Check(testkit.Rows("1 3 2"))
}

func (s *testDBSuite3) TestColumnModifyingDefinition(c *C) {
	tk := testkit.NewTestKit(c, s.store)
	tk.MustExec("use test")
	tk.MustExec("drop table if exists test2;")
	tk.MustExec("create table test2 (c1 int, c2 int, c3 int default 1, index (c1));")
	tk.MustExec("alter table test2 change c2 a int not null;")
	ctx := tk.Se.(sessionctx.Context)
	is := domain.GetDomain(ctx).InfoSchema()
	t, err := is.TableByName(model.NewCIStr("test"), model.NewCIStr("test2"))
	c.Assert(err, IsNil)
	var c2 *table.Column
	for _, col := range t.Cols() {
		if col.Name.L == "a" {
			c2 = col
		}
	}
	c.Assert(mysql.HasNotNullFlag(c2.Flag), IsTrue)

	tk.MustExec("drop table if exists test2;")
	tk.MustExec("create table test2 (c1 int, c2 int, c3 int default 1, index (c1));")
	tk.MustExec("insert into test2(c2) values (null);")
	tk.MustGetErrCode("alter table test2 change c2 a int not null", errno.ErrInvalidUseOfNull)
	tk.MustGetErrCode("alter table test2 change c1 a1 bigint not null;", mysql.WarnDataTruncated)
}

func (s *testDBSuite4) TestCheckTooBigFieldLength(c *C) {
	tk := testkit.NewTestKit(c, s.store)
	tk.MustExec("use test")
	tk.MustExec("drop table if exists tr_01;")
	tk.MustExec("create table tr_01 (id int, name varchar(20000), purchased date )  default charset=utf8 collate=utf8_bin;")

	tk.MustExec("drop table if exists tr_02;")
	tk.MustExec("create table tr_02 (id int, name varchar(16000), purchased date )  default charset=utf8mb4 collate=utf8mb4_bin;")

	tk.MustExec("drop table if exists tr_03;")
	tk.MustExec("create table tr_03 (id int, name varchar(65534), purchased date ) default charset=latin1;")

	tk.MustExec("drop table if exists tr_04;")
	tk.MustExec("create table tr_04 (a varchar(20000) ) default charset utf8;")
	tk.MustGetErrCode("alter table tr_04 add column b varchar(20000) charset utf8mb4;", errno.ErrTooBigFieldlength)
	tk.MustGetErrCode("alter table tr_04 convert to character set utf8mb4;", errno.ErrTooBigFieldlength)
	tk.MustGetErrCode("create table tr (id int, name varchar(30000), purchased date )  default charset=utf8 collate=utf8_bin;", errno.ErrTooBigFieldlength)
	tk.MustGetErrCode("create table tr (id int, name varchar(20000) charset utf8mb4, purchased date ) default charset=utf8 collate=utf8_bin;", errno.ErrTooBigFieldlength)
	tk.MustGetErrCode("create table tr (id int, name varchar(65536), purchased date ) default charset=latin1;", errno.ErrTooBigFieldlength)

	tk.MustExec("drop table if exists tr_05;")
	tk.MustExec("create table tr_05 (a varchar(16000) charset utf8);")
	tk.MustExec("alter table tr_05 modify column a varchar(16000) charset utf8;")
	tk.MustExec("alter table tr_05 modify column a varchar(16000) charset utf8mb4;")
}

func (s *testDBSuite5) TestCheckConvertToCharacter(c *C) {
	tk := testkit.NewTestKit(c, s.store)
	tk.MustExec("use test")
	tk.MustExec("drop table if exists t")
	defer tk.MustExec("drop table t")
	tk.MustExec("create table t(a varchar(10) charset binary);")
	ctx := tk.Se.(sessionctx.Context)
	is := domain.GetDomain(ctx).InfoSchema()
	t, err := is.TableByName(model.NewCIStr("test"), model.NewCIStr("t"))
	c.Assert(err, IsNil)
	tk.MustGetErrCode("alter table t modify column a varchar(10) charset utf8 collate utf8_bin", errno.ErrUnsupportedDDLOperation)
	tk.MustGetErrCode("alter table t modify column a varchar(10) charset utf8mb4 collate utf8mb4_bin", errno.ErrUnsupportedDDLOperation)
	tk.MustGetErrCode("alter table t modify column a varchar(10) charset latin1 collate latin1_bin", errno.ErrUnsupportedDDLOperation)
	c.Assert(t.Cols()[0].Charset, Equals, "binary")
}

func (s *testDBSuite5) TestModifyColumnRollBack(c *C) {
	tk := testkit.NewTestKit(c, s.store)
	s.mustExec(tk, c, "use test_db")
	s.mustExec(tk, c, "drop table if exists t1")
	s.mustExec(tk, c, "create table t1 (c1 int, c2 int, c3 int default 1, index (c1));")

	var c2 *table.Column
	var checkErr error
	hook := &ddl.TestDDLCallback{}
	hook.OnJobUpdatedExported = func(job *model.Job) {
		if checkErr != nil {
			return
		}

		t := s.testGetTable(c, "t1")
		for _, col := range t.Cols() {
			if col.Name.L == "c2" {
				c2 = col
			}
		}
		if mysql.HasPreventNullInsertFlag(c2.Flag) {
			tk.MustGetErrCode("insert into t1(c2) values (null);", errno.ErrBadNull)
		}

		hookCtx := mock.NewContext()
		hookCtx.Store = s.store
		err := hookCtx.NewTxn(context.Background())
		if err != nil {
			checkErr = errors.Trace(err)
			return
		}

		jobIDs := []int64{job.ID}
		txn, err := hookCtx.Txn(true)
		if err != nil {
			checkErr = errors.Trace(err)
			return
		}
		errs, err := admin.CancelJobs(txn, jobIDs)
		if err != nil {
			checkErr = errors.Trace(err)
			return
		}
		// It only tests cancel one DDL job.
		if errs[0] != nil {
			checkErr = errors.Trace(errs[0])
			return
		}

		txn, err = hookCtx.Txn(true)
		if err != nil {
			checkErr = errors.Trace(err)
			return
		}
		err = txn.Commit(context.Background())
		if err != nil {
			checkErr = errors.Trace(err)
		}
	}

	originalHook := s.dom.DDL().GetHook()
	s.dom.DDL().(ddl.DDLForTest).SetHook(hook)
	done := make(chan error, 1)
	go backgroundExec(s.store, "alter table t1 change c2 c2 bigint not null;", done)

	err := <-done
	c.Assert(err, NotNil)
	c.Assert(err.Error(), Equals, "[ddl:8214]Cancelled DDL job")
	s.mustExec(tk, c, "insert into t1(c2) values (null);")

	t := s.testGetTable(c, "t1")
	for _, col := range t.Cols() {
		if col.Name.L == "c2" {
			c2 = col
		}
	}
	c.Assert(mysql.HasNotNullFlag(c2.Flag), IsFalse)
	s.dom.DDL().(ddl.DDLForTest).SetHook(originalHook)
	s.mustExec(tk, c, "drop table t1")
}

func (s *testDBSuite1) TestModifyColumnNullToNotNull(c *C) {
	tk := testkit.NewTestKit(c, s.store)
	tk2 := testkit.NewTestKit(c, s.store)
	tk2.MustExec("use test_db")
	s.mustExec(tk, c, "use test_db")
	s.mustExec(tk, c, "drop table if exists t1")
	s.mustExec(tk, c, "create table t1 (c1 int, c2 int);")

	tbl := s.testGetTable(c, "t1")
	getModifyColumn := func() *table.Column {
		t := s.testGetTable(c, "t1")
		for _, col := range t.Cols() {
			if col.Name.L == "c2" {
				return col
			}
		}
		return nil
	}

	originalHook := s.dom.DDL().GetHook()
	defer s.dom.DDL().(ddl.DDLForTest).SetHook(originalHook)

	// Check insert null before job first update.
	times := 0
	hook := &ddl.TestDDLCallback{}
	tk.MustExec("delete from t1")
	var checkErr error
	hook.OnJobRunBeforeExported = func(job *model.Job) {
		if tbl.Meta().ID != job.TableID {
			return
		}
		if times == 0 {
			_, checkErr = tk2.Exec("insert into t1 values ();")
		}
		times++
	}
	s.dom.DDL().(ddl.DDLForTest).SetHook(hook)
	_, err := tk.Exec("alter table t1 change c2 c2 int not null;")
	c.Assert(checkErr, IsNil)
	c.Assert(err, NotNil)
	c.Assert(err.Error(), Equals, "[ddl:1138]Invalid use of NULL value")
	tk.MustQuery("select * from t1").Check(testkit.Rows("<nil> <nil>"))

	// Check insert error when column has PreventNullInsertFlag.
	tk.MustExec("delete from t1")
	hook.OnJobRunBeforeExported = func(job *model.Job) {
		if tbl.Meta().ID != job.TableID {
			return
		}
		if job.State != model.JobStateRunning {
			return
		}
		// now c2 has PreventNullInsertFlag, an error is expected.
		_, checkErr = tk2.Exec("insert into t1 values ();")
	}
	s.dom.DDL().(ddl.DDLForTest).SetHook(hook)
	tk.MustExec("alter table t1 change c2 c2 bigint not null;")
	c.Assert(checkErr.Error(), Equals, "[table:1048]Column 'c2' cannot be null")

	c2 := getModifyColumn()
	c.Assert(mysql.HasNotNullFlag(c2.Flag), IsTrue)
	c.Assert(mysql.HasPreventNullInsertFlag(c2.Flag), IsFalse)
	_, err = tk.Exec("insert into t1 values ();")
	c.Assert(err, NotNil)
	c.Assert(err.Error(), Equals, "[table:1364]Field 'c2' doesn't have a default value")
}

func (s *testDBSuite2) TestTransactionOnAddDropColumn(c *C) {
	tk := testkit.NewTestKit(c, s.store)
	s.mustExec(tk, c, "use test_db")
	s.mustExec(tk, c, "drop table if exists t1")
	s.mustExec(tk, c, "create table t1 (a int, b int);")
	s.mustExec(tk, c, "create table t2 (a int, b int);")
	s.mustExec(tk, c, "insert into t2 values (2,0)")

	transactions := [][]string{
		{
			"begin",
			"insert into t1 set a=1",
			"update t1 set b=1 where a=1",
			"commit",
		},
		{
			"begin",
			"insert into t1 select a,b from t2",
			"update t1 set b=2 where a=2",
			"commit",
		},
	}

	originHook := s.dom.DDL().GetHook()
	defer s.dom.DDL().(ddl.DDLForTest).SetHook(originHook)
	hook := &ddl.TestDDLCallback{}
	var checkErr error
	hook.OnJobRunBeforeExported = func(job *model.Job) {
		if checkErr != nil {
			return
		}
		switch job.SchemaState {
		case model.StateWriteOnly, model.StateWriteReorganization, model.StateDeleteOnly, model.StateDeleteReorganization:
		default:
			return
		}
		// do transaction.
		for _, transaction := range transactions {
			for _, sql := range transaction {
				if _, checkErr = tk.Exec(sql); checkErr != nil {
					checkErr = errors.Errorf("err: %s, sql: %s, job schema state: %s", checkErr.Error(), sql, job.SchemaState)
					return
				}
			}
		}
	}
	s.dom.DDL().(ddl.DDLForTest).SetHook(hook)
	done := make(chan error, 1)
	// test transaction on add column.
	go backgroundExec(s.store, "alter table t1 add column c int not null after a", done)
	err := <-done
	c.Assert(err, IsNil)
	c.Assert(checkErr, IsNil)
	tk.MustQuery("select a,b from t1 order by a").Check(testkit.Rows("1 1", "1 1", "1 1", "2 2", "2 2", "2 2"))
	s.mustExec(tk, c, "delete from t1")

	// test transaction on drop column.
	go backgroundExec(s.store, "alter table t1 drop column c", done)
	err = <-done
	c.Assert(err, IsNil)
	c.Assert(checkErr, IsNil)
	tk.MustQuery("select a,b from t1 order by a").Check(testkit.Rows("1 1", "1 1", "1 1", "2 2", "2 2", "2 2"))
}

func (s *testDBSuite3) TestTransactionWithWriteOnlyColumn(c *C) {
	tk := testkit.NewTestKit(c, s.store)
	s.mustExec(tk, c, "use test_db")
	s.mustExec(tk, c, "drop table if exists t1")
	s.mustExec(tk, c, "create table t1 (a int key);")

	transactions := [][]string{
		{
			"begin",
			"insert into t1 set a=1",
			"update t1 set a=2 where a=1",
			"commit",
		},
	}

	originHook := s.dom.DDL().GetHook()
	defer s.dom.DDL().(ddl.DDLForTest).SetHook(originHook)
	hook := &ddl.TestDDLCallback{}
	var checkErr error
	hook.OnJobRunBeforeExported = func(job *model.Job) {
		if checkErr != nil {
			return
		}
		switch job.SchemaState {
		case model.StateWriteOnly:
		default:
			return
		}
		// do transaction.
		for _, transaction := range transactions {
			for _, sql := range transaction {
				if _, checkErr = tk.Exec(sql); checkErr != nil {
					checkErr = errors.Errorf("err: %s, sql: %s, job schema state: %s", checkErr.Error(), sql, job.SchemaState)
					return
				}
			}
		}
	}
	s.dom.DDL().(ddl.DDLForTest).SetHook(hook)
	done := make(chan error, 1)
	// test transaction on add column.
	go backgroundExec(s.store, "alter table t1 add column c int not null", done)
	err := <-done
	c.Assert(err, IsNil)
	c.Assert(checkErr, IsNil)
	tk.MustQuery("select a from t1").Check(testkit.Rows("2"))
	s.mustExec(tk, c, "delete from t1")

	// test transaction on drop column.
	go backgroundExec(s.store, "alter table t1 drop column c", done)
	err = <-done
	c.Assert(err, IsNil)
	c.Assert(checkErr, IsNil)
	tk.MustQuery("select a from t1").Check(testkit.Rows("2"))
}

func (s *testDBSuite4) TestAddColumn2(c *C) {
	tk := testkit.NewTestKit(c, s.store)
	s.mustExec(tk, c, "use test_db")
	s.mustExec(tk, c, "drop table if exists t1")
	s.mustExec(tk, c, "create table t1 (a int key, b int);")
	defer s.mustExec(tk, c, "drop table if exists t1, t2")

	originHook := s.dom.DDL().GetHook()
	defer s.dom.DDL().(ddl.DDLForTest).SetHook(originHook)
	hook := &ddl.TestDDLCallback{}
	var writeOnlyTable table.Table
	hook.OnJobRunBeforeExported = func(job *model.Job) {
		if job.SchemaState == model.StateWriteOnly {
			writeOnlyTable, _ = s.dom.InfoSchema().TableByID(job.TableID)
		}
	}
	s.dom.DDL().(ddl.DDLForTest).SetHook(hook)
	done := make(chan error, 1)
	// test transaction on add column.
	go backgroundExec(s.store, "alter table t1 add column c int not null", done)
	err := <-done
	c.Assert(err, IsNil)

	s.mustExec(tk, c, "insert into t1 values (1,1,1)")
	tk.MustQuery("select a,b,c from t1").Check(testkit.Rows("1 1 1"))

	// mock for outdated tidb update record.
	c.Assert(writeOnlyTable, NotNil)
	ctx := context.Background()
	err = tk.Se.NewTxn(ctx)
	c.Assert(err, IsNil)
	oldRow, err := writeOnlyTable.RowWithCols(tk.Se, kv.IntHandle(1), writeOnlyTable.WritableCols())
	c.Assert(err, IsNil)
	c.Assert(len(oldRow), Equals, 3)
	err = writeOnlyTable.RemoveRecord(tk.Se, kv.IntHandle(1), oldRow)
	c.Assert(err, IsNil)
	_, err = writeOnlyTable.AddRecord(tk.Se, types.MakeDatums(oldRow[0].GetInt64(), 2, oldRow[2].GetInt64()), table.IsUpdate)
	c.Assert(err, IsNil)
	err = tk.Se.StmtCommit(nil)
	c.Assert(err, IsNil)
	err = tk.Se.CommitTxn(ctx)
	c.Assert(err, IsNil)

	tk.MustQuery("select a,b,c from t1").Check(testkit.Rows("1 2 1"))

	// Test for _tidb_rowid
	var re *testkit.Result
	s.mustExec(tk, c, "create table t2 (a int);")
	hook.OnJobRunBeforeExported = func(job *model.Job) {
		if job.SchemaState != model.StateWriteOnly {
			return
		}
		// allow write _tidb_rowid first
		s.mustExec(tk, c, "set @@tidb_opt_write_row_id=1")
		s.mustExec(tk, c, "begin")
		s.mustExec(tk, c, "insert into t2 (a,_tidb_rowid) values (1,2);")
		re = tk.MustQuery(" select a,_tidb_rowid from t2;")
		s.mustExec(tk, c, "commit")

	}
	s.dom.DDL().(ddl.DDLForTest).SetHook(hook)

	go backgroundExec(s.store, "alter table t2 add column b int not null default 3", done)
	err = <-done
	c.Assert(err, IsNil)
	re.Check(testkit.Rows("1 2"))
	tk.MustQuery("select a,b,_tidb_rowid from t2").Check(testkit.Rows("1 3 2"))
}

func (s *testDBSuite4) TestIfNotExists(c *C) {
	tk := testkit.NewTestKit(c, s.store)
	tk.MustExec("use test_db")
	s.mustExec(tk, c, "drop table if exists t1")
	s.mustExec(tk, c, "create table t1 (a int key);")

	// ADD COLUMN
	sql := "alter table t1 add column b int"
	s.mustExec(tk, c, sql)
	tk.MustGetErrCode(sql, errno.ErrDupFieldName)
	s.mustExec(tk, c, "alter table t1 add column if not exists b int")
	c.Assert(tk.Se.GetSessionVars().StmtCtx.WarningCount(), Equals, uint16(1))
	tk.MustQuery("show warnings").Check(testutil.RowsWithSep("|", "Note|1060|Duplicate column name 'b'"))

	// ADD INDEX
	sql = "alter table t1 add index idx_b (b)"
	s.mustExec(tk, c, sql)
	tk.MustGetErrCode(sql, errno.ErrDupKeyName)
	s.mustExec(tk, c, "alter table t1 add index if not exists idx_b (b)")
	c.Assert(tk.Se.GetSessionVars().StmtCtx.WarningCount(), Equals, uint16(1))
	tk.MustQuery("show warnings").Check(testutil.RowsWithSep("|", "Note|1061|index already exist idx_b"))

	// CREATE INDEX
	sql = "create index idx_b on t1 (b)"
	tk.MustGetErrCode(sql, errno.ErrDupKeyName)
	s.mustExec(tk, c, "create index if not exists idx_b on t1 (b)")
	c.Assert(tk.Se.GetSessionVars().StmtCtx.WarningCount(), Equals, uint16(1))
	tk.MustQuery("show warnings").Check(testutil.RowsWithSep("|", "Note|1061|index already exist idx_b"))

	// ADD PARTITION
	s.mustExec(tk, c, "drop table if exists t2")
	s.mustExec(tk, c, "create table t2 (a int key) partition by range(a) (partition p0 values less than (10), partition p1 values less than (20))")
	sql = "alter table t2 add partition (partition p2 values less than (30))"
	s.mustExec(tk, c, sql)
	tk.MustGetErrCode(sql, errno.ErrSameNamePartition)
	s.mustExec(tk, c, "alter table t2 add partition if not exists (partition p2 values less than (30))")
	c.Assert(tk.Se.GetSessionVars().StmtCtx.WarningCount(), Equals, uint16(1))
	tk.MustQuery("show warnings").Check(testutil.RowsWithSep("|", "Note|1517|Duplicate partition name p2"))
}

func (s *testDBSuite4) TestIfExists(c *C) {
	tk := testkit.NewTestKit(c, s.store)
	tk.MustExec("use test_db")
	s.mustExec(tk, c, "drop table if exists t1")
	s.mustExec(tk, c, "create table t1 (a int key, b int);")

	// DROP COLUMN
	sql := "alter table t1 drop column b"
	s.mustExec(tk, c, sql)
	tk.MustGetErrCode(sql, errno.ErrCantDropFieldOrKey)
	s.mustExec(tk, c, "alter table t1 drop column if exists b") // only `a` exists now
	c.Assert(tk.Se.GetSessionVars().StmtCtx.WarningCount(), Equals, uint16(1))
	tk.MustQuery("show warnings").Check(testutil.RowsWithSep("|", "Note|1091|column b doesn't exist"))

	// CHANGE COLUMN
	sql = "alter table t1 change column b c int"
	tk.MustGetErrCode(sql, errno.ErrBadField)
	s.mustExec(tk, c, "alter table t1 change column if exists b c int")
	c.Assert(tk.Se.GetSessionVars().StmtCtx.WarningCount(), Equals, uint16(1))
	tk.MustQuery("show warnings").Check(testutil.RowsWithSep("|", "Note|1054|Unknown column 'b' in 't1'"))
	s.mustExec(tk, c, "alter table t1 change column if exists a c int") // only `c` exists now

	// MODIFY COLUMN
	sql = "alter table t1 modify column a bigint"
	tk.MustGetErrCode(sql, errno.ErrBadField)
	s.mustExec(tk, c, "alter table t1 modify column if exists a bigint")
	c.Assert(tk.Se.GetSessionVars().StmtCtx.WarningCount(), Equals, uint16(1))
	tk.MustQuery("show warnings").Check(testutil.RowsWithSep("|", "Note|1054|Unknown column 'a' in 't1'"))
	s.mustExec(tk, c, "alter table t1 modify column if exists c bigint") // only `c` exists now

	// DROP INDEX
	s.mustExec(tk, c, "alter table t1 add index idx_c (c)")
	sql = "alter table t1 drop index idx_c"
	s.mustExec(tk, c, sql)
	tk.MustGetErrCode(sql, errno.ErrCantDropFieldOrKey)
	s.mustExec(tk, c, "alter table t1 drop index if exists idx_c")
	c.Assert(tk.Se.GetSessionVars().StmtCtx.WarningCount(), Equals, uint16(1))
	tk.MustQuery("show warnings").Check(testutil.RowsWithSep("|", "Note|1091|index idx_c doesn't exist"))

	// DROP PARTITION
	s.mustExec(tk, c, "drop table if exists t2")
	s.mustExec(tk, c, "create table t2 (a int key) partition by range(a) (partition p0 values less than (10), partition p1 values less than (20))")
	sql = "alter table t2 drop partition p1"
	s.mustExec(tk, c, sql)
	tk.MustGetErrCode(sql, errno.ErrDropPartitionNonExistent)
	s.mustExec(tk, c, "alter table t2 drop partition if exists p1")
	c.Assert(tk.Se.GetSessionVars().StmtCtx.WarningCount(), Equals, uint16(1))
	tk.MustQuery("show warnings").Check(testutil.RowsWithSep("|", "Note|1507|Error in list of partitions to p1"))
}

func testAddIndexForGeneratedColumn(tk *testkit.TestKit, s *testSerialDBSuite, c *C) {
	tk.MustExec("use test_db")
	tk.MustExec("drop table if exists t")
	tk.MustExec("create table t(y year NOT NULL DEFAULT '2155')")
	defer s.mustExec(tk, c, "drop table t;")
	for i := 0; i < 50; i++ {
		s.mustExec(tk, c, "insert into t values (?)", i)
	}
	tk.MustExec("insert into t values()")
	tk.MustExec("ALTER TABLE t ADD COLUMN y1 year as (y + 2)")
	_, err := tk.Exec("ALTER TABLE t ADD INDEX idx_y(y1)")
	c.Assert(err.Error(), Equals, "[ddl:8202]Cannot decode index value, because cannot convert datum from unsigned bigint to type year.")

	t := s.testGetTable(c, "t")
	for _, idx := range t.Indices() {
		c.Assert(strings.EqualFold(idx.Meta().Name.L, "idx_c2"), IsFalse)
	}
	// NOTE: this test case contains a bug, it should be uncommented after the bug is fixed.
	// TODO: Fix bug https://github.com/pingcap/tidb/issues/12181
	//s.mustExec(c, "delete from t where y = 2155")
	//s.mustExec(c, "alter table t add index idx_y(y1)")
	//s.mustExec(c, "alter table t drop index idx_y")

	// Fix issue 9311.
	tk.MustExec("drop table if exists gcai_table")
	tk.MustExec("create table gcai_table (id int primary key);")
	tk.MustExec("insert into gcai_table values(1);")
	tk.MustExec("ALTER TABLE gcai_table ADD COLUMN d date DEFAULT '9999-12-31';")
	tk.MustExec("ALTER TABLE gcai_table ADD COLUMN d1 date as (DATE_SUB(d, INTERVAL 31 DAY));")
	tk.MustExec("ALTER TABLE gcai_table ADD INDEX idx(d1);")
	tk.MustQuery("select * from gcai_table").Check(testkit.Rows("1 9999-12-31 9999-11-30"))
	tk.MustQuery("select d1 from gcai_table use index(idx)").Check(testkit.Rows("9999-11-30"))
	tk.MustExec("admin check table gcai_table")
	// The column is PKIsHandle in generated column expression.
	tk.MustExec("ALTER TABLE gcai_table ADD COLUMN id1 int as (id+5);")
	tk.MustExec("ALTER TABLE gcai_table ADD INDEX idx1(id1);")
	tk.MustQuery("select * from gcai_table").Check(testkit.Rows("1 9999-12-31 9999-11-30 6"))
	tk.MustQuery("select id1 from gcai_table use index(idx1)").Check(testkit.Rows("6"))
	tk.MustExec("admin check table gcai_table")
}
func (s *testSerialDBSuite) TestAddIndexForGeneratedColumn(c *C) {
	tk := testkit.NewTestKit(c, s.store)
	config.UpdateGlobal(func(conf *config.Config) {
		conf.AlterPrimaryKey = false
	})
	defer config.RestoreFunc()()

	testAddIndexForGeneratedColumn(tk, s, c)
	tk.MustExec("set @@tidb_enable_clustered_index = 1;")
	testAddIndexForGeneratedColumn(tk, s, c)
}

func (s *testDBSuite5) TestModifyGeneratedColumn(c *C) {
	tk := testkit.NewTestKit(c, s.store)
	tk.MustExec("create database if not exists test;")
	tk.MustExec("use test")
	modIdxColErrMsg := "[ddl:3106]'modifying an indexed column' is not supported for generated columns."
	modStoredColErrMsg := "[ddl:3106]'modifying a stored column' is not supported for generated columns."

	// Modify column with single-col-index.
	tk.MustExec("drop table if exists t1;")
	tk.MustExec("create table t1 (a int, b int as (a+1), index idx(b));")
	tk.MustExec("insert into t1 set a=1;")
	_, err := tk.Exec("alter table t1 modify column b int as (a+2);")
	c.Assert(err, NotNil)
	c.Assert(err.Error(), Equals, modIdxColErrMsg)
	tk.MustExec("drop index idx on t1;")
	tk.MustExec("alter table t1 modify b int as (a+2);")
	tk.MustQuery("select * from t1").Check(testkit.Rows("1 3"))

	// Modify column with multi-col-index.
	tk.MustExec("drop table t1;")
	tk.MustExec("create table t1 (a int, b int as (a+1), index idx(a, b));")
	tk.MustExec("insert into t1 set a=1;")
	_, err = tk.Exec("alter table t1 modify column b int as (a+2);")
	c.Assert(err, NotNil)
	c.Assert(err.Error(), Equals, modIdxColErrMsg)
	tk.MustExec("drop index idx on t1;")
	tk.MustExec("alter table t1 modify b int as (a+2);")
	tk.MustQuery("select * from t1").Check(testkit.Rows("1 3"))

	// Modify column with stored status to a different expression.
	tk.MustExec("drop table t1;")
	tk.MustExec("create table t1 (a int, b int as (a+1) stored);")
	tk.MustExec("insert into t1 set a=1;")
	_, err = tk.Exec("alter table t1 modify column b int as (a+2) stored;")
	c.Assert(err, NotNil)
	c.Assert(err.Error(), Equals, modStoredColErrMsg)

	// Modify column with stored status to the same expression.
	tk.MustExec("drop table t1;")
	tk.MustExec("create table t1 (a int, b int as (a+1) stored);")
	tk.MustExec("insert into t1 set a=1;")
	tk.MustExec("alter table t1 modify column b bigint as (a+1) stored;")
	tk.MustExec("alter table t1 modify column b bigint as (a + 1) stored;")
	tk.MustQuery("select * from t1").Check(testkit.Rows("1 2"))

	// Modify column with index to the same expression.
	tk.MustExec("drop table t1;")
	tk.MustExec("create table t1 (a int, b int as (a+1), index idx(b));")
	tk.MustExec("insert into t1 set a=1;")
	tk.MustExec("alter table t1 modify column b bigint as (a+1);")
	tk.MustExec("alter table t1 modify column b bigint as (a + 1);")
	tk.MustQuery("select * from t1").Check(testkit.Rows("1 2"))

	// Modify column from non-generated to stored generated.
	tk.MustExec("drop table t1;")
	tk.MustExec("create table t1 (a int, b int);")
	_, err = tk.Exec("alter table t1 modify column b bigint as (a+1) stored;")
	c.Assert(err, NotNil)
	c.Assert(err.Error(), Equals, modStoredColErrMsg)

	// Modify column from stored generated to non-generated.
	tk.MustExec("drop table t1;")
	tk.MustExec("create table t1 (a int, b int as (a+1) stored);")
	tk.MustExec("insert into t1 set a=1;")
	tk.MustExec("alter table t1 modify column b int;")
	tk.MustQuery("select * from t1").Check(testkit.Rows("1 2"))
}

func (s *testDBSuite5) TestDefaultSQLFunction(c *C) {
	tk := testkit.NewTestKit(c, s.store)
	tk.MustExec("create database if not exists test;")
	tk.MustExec("use test;")
	tk.MustExec("drop table if exists t1, t2, t3, t4;")

	// For issue #13189
	// Use `DEFAULT()` in `INSERT` / `INSERT ON DUPLICATE KEY UPDATE` statement
	tk.MustExec("create table t1(a int primary key, b int default 20, c int default 30, d int default 40);")
	tk.MustExec("insert into t1 set a = 1, b = default(c);")
	tk.MustQuery("select * from t1;").Check(testkit.Rows("1 30 30 40"))
	tk.MustExec("insert into t1 set a = 2, b = default(c), c = default(d), d = default(b);")
	tk.MustQuery("select * from t1;").Check(testkit.Rows("1 30 30 40", "2 30 40 20"))
	tk.MustExec("insert into t1 values (2, 3, 4, 5) on duplicate key update b = default(d), c = default(b);")
	tk.MustQuery("select * from t1;").Check(testkit.Rows("1 30 30 40", "2 40 20 20"))
	tk.MustExec("delete from t1")
	tk.MustExec("insert into t1 set a = default(b) + default(c) - default(d)")
	tk.MustQuery("select * from t1;").Check(testkit.Rows("10 20 30 40"))
	// Use `DEFAULT()` in `UPDATE` statement
	tk.MustExec("delete from t1;")
	tk.MustExec("insert into t1 value (1, 2, 3, 4);")
	tk.MustExec("update t1 set a = 1, c = default(b);")
	tk.MustQuery("select * from t1;").Check(testkit.Rows("1 2 20 4"))
	tk.MustExec("insert into t1 value (2, 2, 3, 4);")
	tk.MustExec("update t1 set c = default(b), b = default(c) where a = 2;")
	tk.MustQuery("select * from t1;").Check(testkit.Rows("1 2 20 4", "2 30 20 4"))
	tk.MustExec("delete from t1")
	tk.MustExec("insert into t1 set a = 10")
	tk.MustExec("update t1 set a = 10, b = default(c) + default(d)")
	tk.MustQuery("select * from t1;").Check(testkit.Rows("10 70 30 40"))
	// Use `DEFAULT()` in `REPLACE` statement
	tk.MustExec("delete from t1;")
	tk.MustExec("insert into t1 value (1, 2, 3, 4);")
	tk.MustExec("replace into t1 set a = 1, c = default(b);")
	tk.MustQuery("select * from t1;").Check(testkit.Rows("1 20 20 40"))
	tk.MustExec("insert into t1 value (2, 2, 3, 4);")
	tk.MustExec("replace into t1 set a = 2, d = default(b), c = default(d);")
	tk.MustQuery("select * from t1;").Check(testkit.Rows("1 20 20 40", "2 20 40 20"))
	tk.MustExec("delete from t1")
	tk.MustExec("insert into t1 set a = 10, c = 3")
	tk.MustExec("replace into t1 set a = 10, b = default(c) + default(d)")
	tk.MustQuery("select * from t1;").Check(testkit.Rows("10 70 30 40"))
	tk.MustExec("replace into t1 set a = 20, d = default(c) + default(b)")
	tk.MustQuery("select * from t1;").Check(testkit.Rows("10 70 30 40", "20 20 30 50"))

	// Use `DEFAULT()` in expression of generate columns, issue #12471
	tk.MustExec("create table t2(a int default 9, b int as (1 + default(a)));")
	tk.MustExec("insert into t2 values(1, default);")
	tk.MustQuery("select * from t2;").Check(testkit.Rows("1 10"))

	// Use `DEFAULT()` with subquery, issue #13390
	tk.MustExec("create table t3(f1 int default 11);")
	tk.MustExec("insert into t3 value ();")
	tk.MustQuery("select default(f1) from (select * from t3) t1;").Check(testkit.Rows("11"))
	tk.MustQuery("select default(f1) from (select * from (select * from t3) t1 ) t1;").Check(testkit.Rows("11"))

	tk.MustExec("create table t4(a int default 4);")
	tk.MustExec("insert into t4 value (2);")
	tk.MustQuery("select default(c) from (select b as c from (select a as b from t4) t3) t2;").Check(testkit.Rows("4"))
	tk.MustGetErrCode("select default(a) from (select a from (select 1 as a) t4) t4;", errno.ErrNoDefaultForField)

	tk.MustExec("drop table t1, t2, t3, t4;")
}

func (s *testDBSuite4) TestIssue9100(c *C) {
	tk := testkit.NewTestKit(c, s.store)
	tk.MustExec("use test_db")
	tk.MustExec("create table employ (a int, b int) partition by range (b) (partition p0 values less than (1));")
	_, err := tk.Exec("alter table employ add unique index p_a (a);")
	c.Assert(err.Error(), Equals, "[ddl:1503]A UNIQUE INDEX must include all columns in the table's partitioning function")
	_, err = tk.Exec("alter table employ add primary key p_a (a);")
	c.Assert(err.Error(), Equals, "[ddl:1503]A PRIMARY must include all columns in the table's partitioning function")

	tk.MustExec("create table issue9100t1 (col1 int not null, col2 date not null, col3 int not null, unique key (col1, col2)) partition by range( col1 ) (partition p1 values less than (11))")
	tk.MustExec("alter table issue9100t1 add unique index p_col1 (col1)")
	tk.MustExec("alter table issue9100t1 add primary key p_col1 (col1)")

	tk.MustExec("create table issue9100t2 (col1 int not null, col2 date not null, col3 int not null, unique key (col1, col3)) partition by range( col1 + col3 ) (partition p1 values less than (11))")
	_, err = tk.Exec("alter table issue9100t2 add unique index p_col1 (col1)")
	c.Assert(err.Error(), Equals, "[ddl:1503]A UNIQUE INDEX must include all columns in the table's partitioning function")
	_, err = tk.Exec("alter table issue9100t2 add primary key p_col1 (col1)")
	c.Assert(err.Error(), Equals, "[ddl:1503]A PRIMARY must include all columns in the table's partitioning function")
}

func (s *testDBSuite1) TestModifyColumnCharset(c *C) {
	tk := testkit.NewTestKit(c, s.store)
	tk.MustExec("use test_db")
	tk.MustExec("create table t_mcc(a varchar(8) charset utf8, b varchar(8) charset utf8)")
	defer s.mustExec(tk, c, "drop table t_mcc;")

	result := tk.MustQuery(`show create table t_mcc`)
	result.Check(testkit.Rows(
		"t_mcc CREATE TABLE `t_mcc` (\n" +
			"  `a` varchar(8) CHARACTER SET utf8 COLLATE utf8_bin DEFAULT NULL,\n" +
			"  `b` varchar(8) CHARACTER SET utf8 COLLATE utf8_bin DEFAULT NULL\n" +
			") ENGINE=InnoDB DEFAULT CHARSET=utf8mb4 COLLATE=utf8mb4_bin"))

	tk.MustExec("alter table t_mcc modify column a varchar(8);")
	t := s.testGetTable(c, "t_mcc")
	t.Meta().Version = model.TableInfoVersion0
	// When the table version is TableInfoVersion0, the following statement don't change "b" charset.
	// So the behavior is not compatible with MySQL.
	tk.MustExec("alter table t_mcc modify column b varchar(8);")
	result = tk.MustQuery(`show create table t_mcc`)
	result.Check(testkit.Rows(
		"t_mcc CREATE TABLE `t_mcc` (\n" +
			"  `a` varchar(8) DEFAULT NULL,\n" +
			"  `b` varchar(8) CHARACTER SET utf8 COLLATE utf8_bin DEFAULT NULL\n" +
			") ENGINE=InnoDB DEFAULT CHARSET=utf8mb4 COLLATE=utf8mb4_bin"))

}

func (s *testDBSuite1) TestSetTableFlashReplica(c *C) {
	tk := testkit.NewTestKit(c, s.store)
	tk.MustExec("use test_db")
	s.mustExec(tk, c, "drop table if exists t_flash;")
	tk.MustExec("create table t_flash(a int, b int)")
	defer s.mustExec(tk, c, "drop table t_flash;")

	t := s.testGetTable(c, "t_flash")
	c.Assert(t.Meta().TiFlashReplica, IsNil)

	tk.MustExec("alter table t_flash set tiflash replica 2 location labels 'a','b';")
	t = s.testGetTable(c, "t_flash")
	c.Assert(t.Meta().TiFlashReplica, NotNil)
	c.Assert(t.Meta().TiFlashReplica.Count, Equals, uint64(2))
	c.Assert(strings.Join(t.Meta().TiFlashReplica.LocationLabels, ","), Equals, "a,b")

	tk.MustExec("alter table t_flash set tiflash replica 0")
	t = s.testGetTable(c, "t_flash")
	c.Assert(t.Meta().TiFlashReplica, IsNil)

	// Test set tiflash replica for partition table.
	s.mustExec(tk, c, "drop table if exists t_flash;")
	tk.MustExec("create table t_flash(a int, b int) partition by hash(a) partitions 3")
	tk.MustExec("alter table t_flash set tiflash replica 2 location labels 'a','b';")
	t = s.testGetTable(c, "t_flash")
	c.Assert(t.Meta().TiFlashReplica, NotNil)
	c.Assert(t.Meta().TiFlashReplica.Count, Equals, uint64(2))
	c.Assert(strings.Join(t.Meta().TiFlashReplica.LocationLabels, ","), Equals, "a,b")

	// Use table ID as physical ID, mock for partition feature was not enabled.
	err := domain.GetDomain(tk.Se).DDL().UpdateTableReplicaInfo(tk.Se, t.Meta().ID, true)
	c.Assert(err, IsNil)
	t = s.testGetTable(c, "t_flash")
	c.Assert(t.Meta().TiFlashReplica, NotNil)
	c.Assert(t.Meta().TiFlashReplica.Available, Equals, true)
	c.Assert(len(t.Meta().TiFlashReplica.AvailablePartitionIDs), Equals, 0)

	err = domain.GetDomain(tk.Se).DDL().UpdateTableReplicaInfo(tk.Se, t.Meta().ID, false)
	c.Assert(err, IsNil)
	t = s.testGetTable(c, "t_flash")
	c.Assert(t.Meta().TiFlashReplica.Available, Equals, false)

	// Mock for partition 0 replica was available.
	partition := t.Meta().Partition
	c.Assert(len(partition.Definitions), Equals, 3)
	err = domain.GetDomain(tk.Se).DDL().UpdateTableReplicaInfo(tk.Se, partition.Definitions[0].ID, true)
	c.Assert(err, IsNil)
	t = s.testGetTable(c, "t_flash")
	c.Assert(t.Meta().TiFlashReplica.Available, Equals, false)
	c.Assert(t.Meta().TiFlashReplica.AvailablePartitionIDs, DeepEquals, []int64{partition.Definitions[0].ID})

	// Mock for partition 0 replica become unavailable.
	err = domain.GetDomain(tk.Se).DDL().UpdateTableReplicaInfo(tk.Se, partition.Definitions[0].ID, false)
	c.Assert(err, IsNil)
	t = s.testGetTable(c, "t_flash")
	c.Assert(t.Meta().TiFlashReplica.Available, Equals, false)
	c.Assert(t.Meta().TiFlashReplica.AvailablePartitionIDs, HasLen, 0)

	// Mock for partition 0, 1,2 replica was available.
	err = domain.GetDomain(tk.Se).DDL().UpdateTableReplicaInfo(tk.Se, partition.Definitions[0].ID, true)
	c.Assert(err, IsNil)
	err = domain.GetDomain(tk.Se).DDL().UpdateTableReplicaInfo(tk.Se, partition.Definitions[1].ID, true)
	c.Assert(err, IsNil)
	err = domain.GetDomain(tk.Se).DDL().UpdateTableReplicaInfo(tk.Se, partition.Definitions[2].ID, true)
	c.Assert(err, IsNil)
	t = s.testGetTable(c, "t_flash")
	c.Assert(t.Meta().TiFlashReplica.Available, Equals, true)
	c.Assert(t.Meta().TiFlashReplica.AvailablePartitionIDs, DeepEquals, []int64{partition.Definitions[0].ID, partition.Definitions[1].ID, partition.Definitions[2].ID})

	// Mock for partition 1 replica was unavailable.
	err = domain.GetDomain(tk.Se).DDL().UpdateTableReplicaInfo(tk.Se, partition.Definitions[1].ID, false)
	c.Assert(err, IsNil)
	t = s.testGetTable(c, "t_flash")
	c.Assert(t.Meta().TiFlashReplica.Available, Equals, false)
	c.Assert(t.Meta().TiFlashReplica.AvailablePartitionIDs, DeepEquals, []int64{partition.Definitions[0].ID, partition.Definitions[2].ID})

	// Test for update table replica with unknown table ID.
	err = domain.GetDomain(tk.Se).DDL().UpdateTableReplicaInfo(tk.Se, math.MaxInt64, false)
	c.Assert(err, NotNil)
	c.Assert(err.Error(), Equals, "[schema:1146]Table which ID = 9223372036854775807 does not exist.")

	// Test for FindTableByPartitionID.
	is := domain.GetDomain(tk.Se).InfoSchema()
	t, dbInfo := is.FindTableByPartitionID(partition.Definitions[0].ID)
	c.Assert(t, NotNil)
	c.Assert(dbInfo, NotNil)
	c.Assert(t.Meta().Name.L, Equals, "t_flash")
	t, dbInfo = is.FindTableByPartitionID(t.Meta().ID)
	c.Assert(t, IsNil)
	c.Assert(dbInfo, IsNil)
}

func (s *testSerialDBSuite) TestAlterShardRowIDBits(c *C) {
	c.Assert(failpoint.Enable("github.com/pingcap/tidb/meta/autoid/mockAutoIDChange", `return(true)`), IsNil)
	defer func() {
		c.Assert(failpoint.Disable("github.com/pingcap/tidb/meta/autoid/mockAutoIDChange"), IsNil)
	}()

	tk := testkit.NewTestKit(c, s.store)

	tk.MustExec("use test")
	// Test alter shard_row_id_bits
	tk.MustExec("drop table if exists t1")
	defer tk.MustExec("drop table if exists t1")
	tk.MustExec("create table t1 (a int) shard_row_id_bits = 5")
	tk.MustExec(fmt.Sprintf("alter table t1 auto_increment = %d;", 1<<56))
	tk.MustExec("insert into t1 set a=1;")

	// Test increase shard_row_id_bits failed by overflow global auto ID.
	_, err := tk.Exec("alter table t1 SHARD_ROW_ID_BITS = 10;")
	c.Assert(err, NotNil)
	c.Assert(err.Error(), Equals, "[autoid:1467]shard_row_id_bits 10 will cause next global auto ID 72057594037932936 overflow")

	// Test reduce shard_row_id_bits will be ok.
	tk.MustExec("alter table t1 SHARD_ROW_ID_BITS = 3;")
	checkShardRowID := func(maxShardRowIDBits, shardRowIDBits uint64) {
		tbl := testGetTableByName(c, tk.Se, "test", "t1")
		c.Assert(tbl.Meta().MaxShardRowIDBits == maxShardRowIDBits, IsTrue)
		c.Assert(tbl.Meta().ShardRowIDBits == shardRowIDBits, IsTrue)
	}
	checkShardRowID(5, 3)

	// Test reduce shard_row_id_bits but calculate overflow should use the max record shard_row_id_bits.
	tk.MustExec("drop table if exists t1")
	tk.MustExec("create table t1 (a int) shard_row_id_bits = 10")
	tk.MustExec("alter table t1 SHARD_ROW_ID_BITS = 5;")
	checkShardRowID(10, 5)
	tk.MustExec(fmt.Sprintf("alter table t1 auto_increment = %d;", 1<<56))
	_, err = tk.Exec("insert into t1 set a=1;")
	c.Assert(err, NotNil)
	c.Assert(err.Error(), Equals, "[autoid:1467]Failed to read auto-increment value from storage engine")
}

// port from mysql
// https://github.com/mysql/mysql-server/blob/124c7ab1d6f914637521fd4463a993aa73403513/mysql-test/t/lock.test
func (s *testDBSuite2) TestLock(c *C) {
	tk := testkit.NewTestKit(c, s.store)
	tk.MustExec("use test")

	/* Testing of table locking */
	tk.MustExec("DROP TABLE IF EXISTS t1")
	tk.MustExec("CREATE TABLE t1 (  `id` int(11) NOT NULL default '0', `id2` int(11) NOT NULL default '0', `id3` int(11) NOT NULL default '0', `dummy1` char(30) default NULL, PRIMARY KEY  (`id`,`id2`), KEY `index_id3` (`id3`))")
	tk.MustExec("insert into t1 (id,id2) values (1,1),(1,2),(1,3)")
	tk.MustExec("LOCK TABLE t1 WRITE")
	tk.MustExec("select dummy1,count(distinct id) from t1 group by dummy1")
	tk.MustExec("update t1 set id=-1 where id=1")
	tk.MustExec("LOCK TABLE t1 READ")
	_, err := tk.Exec("update t1 set id=1 where id=1")
	c.Assert(terror.ErrorEqual(err, infoschema.ErrTableNotLockedForWrite), IsTrue)
	tk.MustExec("unlock tables")
	tk.MustExec("update t1 set id=1 where id=-1")
	tk.MustExec("drop table t1")
}

// port from mysql
// https://github.com/mysql/mysql-server/blob/4f1d7cf5fcb11a3f84cff27e37100d7295e7d5ca/mysql-test/t/tablelock.test
func (s *testDBSuite2) TestTableLock(c *C) {
	tk := testkit.NewTestKit(c, s.store)
	tk.MustExec("use test")
	tk.MustExec("drop table if exists t1,t2")

	/* Test of lock tables */
	tk.MustExec("create table t1 ( n int auto_increment primary key)")
	tk.MustExec("lock tables t1 write")
	tk.MustExec("insert into t1 values(NULL)")
	tk.MustExec("unlock tables")
	checkTableLock(c, tk.Se, "test", "t1", model.TableLockNone)

	tk.MustExec("lock tables t1 write")
	tk.MustExec("insert into t1 values(NULL)")
	tk.MustExec("unlock tables")
	checkTableLock(c, tk.Se, "test", "t1", model.TableLockNone)

	tk.MustExec("drop table if exists t1")

	/* Test of locking and delete of files */
	tk.MustExec("drop table if exists t1,t2")
	tk.MustExec("CREATE TABLE t1 (a int)")
	tk.MustExec("CREATE TABLE t2 (a int)")
	tk.MustExec("lock tables t1 write, t2 write")
	tk.MustExec("drop table t1,t2")

	tk.MustExec("CREATE TABLE t1 (a int)")
	tk.MustExec("CREATE TABLE t2 (a int)")
	tk.MustExec("lock tables t1 write, t2 write")
	tk.MustExec("drop table t2,t1")
}

// port from mysql
// https://github.com/mysql/mysql-server/blob/4f1d7cf5fcb11a3f84cff27e37100d7295e7d5ca/mysql-test/t/lock_tables_lost_commit.test
func (s *testDBSuite2) TestTableLocksLostCommit(c *C) {
	tk := testkit.NewTestKit(c, s.store)
	tk2 := testkit.NewTestKit(c, s.store)
	tk.MustExec("use test")
	tk2.MustExec("use test")

	tk.MustExec("DROP TABLE IF EXISTS t1")
	tk.MustExec("CREATE TABLE t1(a INT)")
	tk.MustExec("LOCK TABLES t1 WRITE")
	tk.MustExec("INSERT INTO t1 VALUES(10)")

	_, err := tk2.Exec("SELECT * FROM t1")
	c.Assert(terror.ErrorEqual(err, infoschema.ErrTableLocked), IsTrue)

	tk.Se.Close()

	tk2.MustExec("SELECT * FROM t1")
	tk2.MustExec("DROP TABLE t1")

	tk.MustExec("unlock tables")
}

// test write local lock
func (s *testDBSuite2) TestWriteLocal(c *C) {
	tk := testkit.NewTestKit(c, s.store)
	tk2 := testkit.NewTestKit(c, s.store)
	tk.MustExec("use test")
	tk2.MustExec("use test")
	tk.MustExec("drop table if exists t1")
	tk.MustExec("create table t1 ( n int auto_increment primary key)")

	// Test: allow read
	tk.MustExec("lock tables t1 write local")
	tk.MustExec("insert into t1 values(NULL)")
	tk2.MustQuery("select count(*) from t1")
	tk.MustExec("unlock tables")
	tk2.MustExec("unlock tables")

	// Test: forbid write
	tk.MustExec("lock tables t1 write local")
	_, err := tk2.Exec("insert into t1 values(NULL)")
	c.Assert(terror.ErrorEqual(err, infoschema.ErrTableLocked), IsTrue)
	tk.MustExec("unlock tables")
	tk2.MustExec("unlock tables")

	// Test mutex: lock write local first
	tk.MustExec("lock tables t1 write local")
	_, err = tk2.Exec("lock tables t1 write local")
	c.Assert(terror.ErrorEqual(err, infoschema.ErrTableLocked), IsTrue)
	_, err = tk2.Exec("lock tables t1 write")
	c.Assert(terror.ErrorEqual(err, infoschema.ErrTableLocked), IsTrue)
	_, err = tk2.Exec("lock tables t1 read")
	c.Assert(terror.ErrorEqual(err, infoschema.ErrTableLocked), IsTrue)
	tk.MustExec("unlock tables")
	tk2.MustExec("unlock tables")

	// Test mutex: lock write first
	tk.MustExec("lock tables t1 write")
	_, err = tk2.Exec("lock tables t1 write local")
	c.Assert(terror.ErrorEqual(err, infoschema.ErrTableLocked), IsTrue)
	tk.MustExec("unlock tables")
	tk2.MustExec("unlock tables")

	// Test mutex: lock read first
	tk.MustExec("lock tables t1 read")
	_, err = tk2.Exec("lock tables t1 write local")
	c.Assert(terror.ErrorEqual(err, infoschema.ErrTableLocked), IsTrue)
	tk.MustExec("unlock tables")
	tk2.MustExec("unlock tables")
}

func (s *testDBSuite2) TestSkipSchemaChecker(c *C) {
	tk := testkit.NewTestKit(c, s.store)
	tk.MustExec("use test")
	tk.MustExec("drop table if exists t1")
	defer tk.MustExec("drop table if exists t1")
	tk.MustExec("create table t1 (a int)")
	tk2 := testkit.NewTestKit(c, s.store)
	tk2.MustExec("use test")

	// Test skip schema checker for ActionSetTiFlashReplica.
	tk.MustExec("begin")
	tk.MustExec("insert into t1 set a=1;")
	tk2.MustExec("alter table t1 set tiflash replica 2 location labels 'a','b';")
	tk.MustExec("commit")

	// Test skip schema checker for ActionUpdateTiFlashReplicaStatus.
	tk.MustExec("begin")
	tk.MustExec("insert into t1 set a=1;")
	tb := testGetTableByName(c, tk.Se, "test", "t1")
	err := domain.GetDomain(tk.Se).DDL().UpdateTableReplicaInfo(tk.Se, tb.Meta().ID, true)
	c.Assert(err, IsNil)
	tk.MustExec("commit")

	// Test can't skip schema checker.
	tk.MustExec("begin")
	tk.MustExec("insert into t1 set a=1;")
	tk2.MustExec("alter table t1 add column b int;")
	_, err = tk.Exec("commit")
	c.Assert(terror.ErrorEqual(domain.ErrInfoSchemaChanged, err), IsTrue)
}

func (s *testDBSuite2) TestLockTables(c *C) {
	if israce.RaceEnabled {
		c.Skip("skip race test")
	}
	tk := testkit.NewTestKit(c, s.store)
	tk.MustExec("use test")
	tk.MustExec("drop table if exists t1,t2")
	defer tk.MustExec("drop table if exists t1,t2")
	tk.MustExec("create table t1 (a int)")
	tk.MustExec("create table t2 (a int)")

	// Test lock 1 table.
	tk.MustExec("lock tables t1 write")
	checkTableLock(c, tk.Se, "test", "t1", model.TableLockWrite)
	tk.MustExec("lock tables t1 read")
	checkTableLock(c, tk.Se, "test", "t1", model.TableLockRead)
	tk.MustExec("lock tables t1 write")
	checkTableLock(c, tk.Se, "test", "t1", model.TableLockWrite)

	// Test lock multi tables.
	tk.MustExec("lock tables t1 write, t2 read")
	checkTableLock(c, tk.Se, "test", "t1", model.TableLockWrite)
	checkTableLock(c, tk.Se, "test", "t2", model.TableLockRead)
	tk.MustExec("lock tables t1 read, t2 write")
	checkTableLock(c, tk.Se, "test", "t1", model.TableLockRead)
	checkTableLock(c, tk.Se, "test", "t2", model.TableLockWrite)
	tk.MustExec("lock tables t2 write")
	checkTableLock(c, tk.Se, "test", "t2", model.TableLockWrite)
	checkTableLock(c, tk.Se, "test", "t1", model.TableLockNone)
	tk.MustExec("lock tables t1 write")
	checkTableLock(c, tk.Se, "test", "t1", model.TableLockWrite)
	checkTableLock(c, tk.Se, "test", "t2", model.TableLockNone)

	tk2 := testkit.NewTestKit(c, s.store)
	tk2.MustExec("use test")

	// Test read lock.
	tk.MustExec("lock tables t1 read")
	tk.MustQuery("select * from t1")
	tk2.MustQuery("select * from t1")
	_, err := tk.Exec("insert into t1 set a=1")
	c.Assert(terror.ErrorEqual(err, infoschema.ErrTableNotLockedForWrite), IsTrue)
	_, err = tk.Exec("update t1 set a=1")
	c.Assert(terror.ErrorEqual(err, infoschema.ErrTableNotLockedForWrite), IsTrue)
	_, err = tk.Exec("delete from t1")
	c.Assert(terror.ErrorEqual(err, infoschema.ErrTableNotLockedForWrite), IsTrue)

	_, err = tk2.Exec("insert into t1 set a=1")
	c.Assert(terror.ErrorEqual(err, infoschema.ErrTableLocked), IsTrue)
	_, err = tk2.Exec("update t1 set a=1")
	c.Assert(terror.ErrorEqual(err, infoschema.ErrTableLocked), IsTrue)
	_, err = tk2.Exec("delete from t1")
	c.Assert(terror.ErrorEqual(err, infoschema.ErrTableLocked), IsTrue)
	tk2.MustExec("lock tables t1 read")
	_, err = tk2.Exec("insert into t1 set a=1")
	c.Assert(terror.ErrorEqual(err, infoschema.ErrTableNotLockedForWrite), IsTrue)

	// Test write lock.
	_, err = tk.Exec("lock tables t1 write")
	c.Assert(terror.ErrorEqual(err, infoschema.ErrTableLocked), IsTrue)
	tk2.MustExec("unlock tables")
	tk.MustExec("lock tables t1 write")
	tk.MustQuery("select * from t1")
	tk.MustExec("delete from t1")
	tk.MustExec("insert into t1 set a=1")

	_, err = tk2.Exec("select * from t1")
	c.Assert(terror.ErrorEqual(err, infoschema.ErrTableLocked), IsTrue)
	_, err = tk2.Exec("insert into t1 set a=1")
	c.Assert(terror.ErrorEqual(err, infoschema.ErrTableLocked), IsTrue)
	_, err = tk2.Exec("lock tables t1 write")
	c.Assert(terror.ErrorEqual(err, infoschema.ErrTableLocked), IsTrue)

	// Test write local lock.
	tk.MustExec("lock tables t1 write local")
	tk.MustQuery("select * from t1")
	tk.MustExec("delete from t1")
	tk.MustExec("insert into t1 set a=1")

	tk2.MustQuery("select * from t1")
	_, err = tk2.Exec("delete from t1")
	c.Assert(terror.ErrorEqual(err, infoschema.ErrTableLocked), IsTrue)
	_, err = tk2.Exec("insert into t1 set a=1")
	c.Assert(terror.ErrorEqual(err, infoschema.ErrTableLocked), IsTrue)
	_, err = tk2.Exec("lock tables t1 write")
	c.Assert(terror.ErrorEqual(err, infoschema.ErrTableLocked), IsTrue)
	_, err = tk2.Exec("lock tables t1 read")
	c.Assert(terror.ErrorEqual(err, infoschema.ErrTableLocked), IsTrue)

	// Test none unique table.
	_, err = tk.Exec("lock tables t1 read, t1 write")
	c.Assert(terror.ErrorEqual(err, infoschema.ErrNonuniqTable), IsTrue)

	// Test lock table by other session in transaction and commit without retry.
	tk.MustExec("unlock tables")
	tk2.MustExec("unlock tables")
	tk.MustExec("set @@session.tidb_disable_txn_auto_retry=1")
	tk.MustExec("begin")
	tk.MustExec("insert into t1 set a=1")
	tk2.MustExec("lock tables t1 write")
	_, err = tk.Exec("commit")
	c.Assert(err, NotNil)
	c.Assert(err.Error(), Equals, "previous statement: insert into t1 set a=1: [domain:8028]Information schema is changed during the execution of the statement(for example, table definition may be updated by other DDL ran in parallel). If you see this error often, try increasing `tidb_max_delta_schema_count`. [try again later]")

	// Test lock table by other session in transaction and commit with retry.
	tk.MustExec("unlock tables")
	tk2.MustExec("unlock tables")
	tk.MustExec("set @@session.tidb_disable_txn_auto_retry=0")
	tk.MustExec("begin")
	tk.MustExec("insert into t1 set a=1")
	tk2.MustExec("lock tables t1 write")
	_, err = tk.Exec("commit")
	c.Assert(terror.ErrorEqual(err, infoschema.ErrTableLocked), IsTrue, Commentf("err: %v\n", err))

	// Test for lock the same table multiple times.
	tk2.MustExec("lock tables t1 write")
	tk2.MustExec("lock tables t1 write, t2 read")

	// Test lock tables and drop tables
	tk.MustExec("unlock tables")
	tk2.MustExec("unlock tables")
	tk.MustExec("lock tables t1 write, t2 write")
	tk.MustExec("drop table t1")
	tk2.MustExec("create table t1 (a int)")
	tk.MustExec("lock tables t1 write, t2 read")

	// Test lock tables and drop database.
	tk.MustExec("unlock tables")
	tk.MustExec("create database test_lock")
	tk.MustExec("create table test_lock.t3 (a int)")
	tk.MustExec("lock tables t1 write, test_lock.t3 write")
	tk2.MustExec("create table t3 (a int)")
	tk.MustExec("lock tables t1 write, t3 write")
	tk.MustExec("drop table t3")

	// Test lock tables and truncate tables.
	tk.MustExec("unlock tables")
	tk.MustExec("lock tables t1 write, t2 read")
	tk.MustExec("truncate table t1")
	tk.MustExec("insert into t1 set a=1")
	_, err = tk2.Exec("insert into t1 set a=1")
	c.Assert(terror.ErrorEqual(err, infoschema.ErrTableLocked), IsTrue)

	// Test for lock unsupported schema tables.
	_, err = tk2.Exec("lock tables performance_schema.global_status write")
	c.Assert(terror.ErrorEqual(err, infoschema.ErrAccessDenied), IsTrue)
	_, err = tk2.Exec("lock tables information_schema.tables write")
	c.Assert(terror.ErrorEqual(err, infoschema.ErrAccessDenied), IsTrue)
	_, err = tk2.Exec("lock tables mysql.db write")
	c.Assert(terror.ErrorEqual(err, infoschema.ErrAccessDenied), IsTrue)

	// Test create table/view when session is holding the table locks.
	tk.MustExec("unlock tables")
	tk.MustExec("lock tables t1 write, t2 read")
	_, err = tk.Exec("create table t3 (a int)")
	c.Assert(terror.ErrorEqual(err, infoschema.ErrTableNotLocked), IsTrue)
	_, err = tk.Exec("create view v1 as select * from t1;")
	c.Assert(terror.ErrorEqual(err, infoschema.ErrTableNotLocked), IsTrue)

	// Test for locking view was not supported.
	tk.MustExec("unlock tables")
	tk.MustExec("create view v1 as select * from t1;")
	_, err = tk.Exec("lock tables v1 read")
	c.Assert(terror.ErrorEqual(err, table.ErrUnsupportedOp), IsTrue)

	// Test for locking sequence was not supported.
	tk.MustExec("unlock tables")
	tk.MustExec("create sequence seq")
	_, err = tk.Exec("lock tables seq read")
	c.Assert(terror.ErrorEqual(err, table.ErrUnsupportedOp), IsTrue)
	tk.MustExec("drop sequence seq")

	// Test for create/drop/alter database when session is holding the table locks.
	tk.MustExec("unlock tables")
	tk.MustExec("lock table t1 write")
	_, err = tk.Exec("drop database test")
	c.Assert(terror.ErrorEqual(err, table.ErrLockOrActiveTransaction), IsTrue)
	_, err = tk.Exec("create database test_lock")
	c.Assert(terror.ErrorEqual(err, table.ErrLockOrActiveTransaction), IsTrue)
	_, err = tk.Exec("alter database test charset='utf8mb4'")
	c.Assert(terror.ErrorEqual(err, table.ErrLockOrActiveTransaction), IsTrue)
	// Test alter/drop database when other session is holding the table locks of the database.
	tk2.MustExec("create database test_lock2")
	_, err = tk2.Exec("drop database test")
	c.Assert(terror.ErrorEqual(err, infoschema.ErrTableLocked), IsTrue)
	_, err = tk2.Exec("alter database test charset='utf8mb4'")
	c.Assert(terror.ErrorEqual(err, infoschema.ErrTableLocked), IsTrue)

	// Test for admin cleanup table locks.
	tk.MustExec("unlock tables")
	tk.MustExec("lock table t1 write, t2 write")
	_, err = tk2.Exec("lock tables t1 write, t2 read")
	c.Assert(terror.ErrorEqual(err, infoschema.ErrTableLocked), IsTrue)
	tk2.MustExec("admin cleanup table lock t1,t2")
	checkTableLock(c, tk.Se, "test", "t1", model.TableLockNone)
	checkTableLock(c, tk.Se, "test", "t2", model.TableLockNone)
	// cleanup unlocked table.
	tk2.MustExec("admin cleanup table lock t1,t2")
	checkTableLock(c, tk.Se, "test", "t1", model.TableLockNone)
	checkTableLock(c, tk.Se, "test", "t2", model.TableLockNone)
	tk2.MustExec("lock tables t1 write, t2 read")
	checkTableLock(c, tk2.Se, "test", "t1", model.TableLockWrite)
	checkTableLock(c, tk2.Se, "test", "t2", model.TableLockRead)

	tk.MustExec("unlock tables")
	tk2.MustExec("unlock tables")
}

func (s *testDBSuite2) TestTablesLockDelayClean(c *C) {
	if israce.RaceEnabled {
		c.Skip("skip race test")
	}
	tk := testkit.NewTestKit(c, s.store)
	tk2 := testkit.NewTestKit(c, s.store)
	tk2.MustExec("use test")
	tk.MustExec("use test")
	tk.MustExec("drop table if exists t1,t2")
	defer tk.MustExec("drop table if exists t1,t2")
	tk.MustExec("create table t1 (a int)")
	tk.MustExec("create table t2 (a int)")

	tk.MustExec("lock tables t1 write")
	checkTableLock(c, tk.Se, "test", "t1", model.TableLockWrite)
	config.UpdateGlobal(func(conf *config.Config) {
		conf.DelayCleanTableLock = 100
	})
	var wg sync.WaitGroup
	wg.Add(1)
	var startTime time.Time
	go func() {
		startTime = time.Now()
		tk.Se.Close()
		wg.Done()
	}()
	time.Sleep(50 * time.Millisecond)
	checkTableLock(c, tk.Se, "test", "t1", model.TableLockWrite)
	wg.Wait()
	c.Assert(time.Since(startTime).Seconds() > 0.1, IsTrue)
	checkTableLock(c, tk.Se, "test", "t1", model.TableLockNone)
	config.UpdateGlobal(func(conf *config.Config) {
		conf.DelayCleanTableLock = 0
	})
}

// TestConcurrentLockTables test concurrent lock/unlock tables.
func (s *testDBSuite4) TestConcurrentLockTables(c *C) {
	if israce.RaceEnabled {
		c.Skip("skip race test")
	}
	tk := testkit.NewTestKit(c, s.store)
	tk2 := testkit.NewTestKit(c, s.store)
	tk.MustExec("use test")
	tk.MustExec("drop table if exists t1")
	defer tk.MustExec("drop table if exists t1")
	tk.MustExec("create table t1 (a int)")
	tk2.MustExec("use test")

	// Test concurrent lock tables read.
	sql1 := "lock tables t1 read"
	sql2 := "lock tables t1 read"
	s.testParallelExecSQL(c, sql1, sql2, tk.Se, tk2.Se, func(c *C, err1, err2 error) {
		c.Assert(err1, IsNil)
		c.Assert(err2, IsNil)
	})
	tk.MustExec("unlock tables")
	tk2.MustExec("unlock tables")

	// Test concurrent lock tables write.
	sql1 = "lock tables t1 write"
	sql2 = "lock tables t1 write"
	s.testParallelExecSQL(c, sql1, sql2, tk.Se, tk2.Se, func(c *C, err1, err2 error) {
		c.Assert(err1, IsNil)
		c.Assert(terror.ErrorEqual(err2, infoschema.ErrTableLocked), IsTrue)
	})
	tk.MustExec("unlock tables")
	tk2.MustExec("unlock tables")

	// Test concurrent lock tables write local.
	sql1 = "lock tables t1 write local"
	sql2 = "lock tables t1 write local"
	s.testParallelExecSQL(c, sql1, sql2, tk.Se, tk2.Se, func(c *C, err1, err2 error) {
		c.Assert(err1, IsNil)
		c.Assert(terror.ErrorEqual(err2, infoschema.ErrTableLocked), IsTrue)
	})

	tk.MustExec("unlock tables")
	tk2.MustExec("unlock tables")
}

func (s *testDBSuite4) testParallelExecSQL(c *C, sql1, sql2 string, se1, se2 session.Session, f checkRet) {
	callback := &ddl.TestDDLCallback{}
	times := 0
	callback.OnJobRunBeforeExported = func(job *model.Job) {
		if times != 0 {
			return
		}
		var qLen int
		for {
			err := kv.RunInNewTxn(s.store, false, func(txn kv.Transaction) error {
				jobs, err1 := admin.GetDDLJobs(txn)
				if err1 != nil {
					return err1
				}
				qLen = len(jobs)
				return nil
			})
			c.Assert(err, IsNil)
			if qLen == 2 {
				break
			}
			time.Sleep(5 * time.Millisecond)
		}
		times++
	}
	d := s.dom.DDL()
	originalCallback := d.GetHook()
	defer d.(ddl.DDLForTest).SetHook(originalCallback)
	d.(ddl.DDLForTest).SetHook(callback)

	wg := sync.WaitGroup{}
	var err1 error
	var err2 error
	wg.Add(2)
	ch := make(chan struct{})
	// Make sure the sql1 is put into the DDLJobQueue.
	go func() {
		var qLen int
		for {
			err := kv.RunInNewTxn(s.store, false, func(txn kv.Transaction) error {
				jobs, err3 := admin.GetDDLJobs(txn)
				if err3 != nil {
					return err3
				}
				qLen = len(jobs)
				return nil
			})
			c.Assert(err, IsNil)
			if qLen == 1 {
				// Make sure sql2 is executed after the sql1.
				close(ch)
				break
			}
			time.Sleep(5 * time.Millisecond)
		}
	}()
	go func() {
		defer wg.Done()
		_, err1 = se1.Execute(context.Background(), sql1)
	}()
	go func() {
		defer wg.Done()
		<-ch
		_, err2 = se2.Execute(context.Background(), sql2)
	}()

	wg.Wait()
	f(c, err1, err2)
}

func checkTableLock(c *C, se session.Session, dbName, tableName string, lockTp model.TableLockType) {
	tb := testGetTableByName(c, se, dbName, tableName)
	dom := domain.GetDomain(se)
	if lockTp != model.TableLockNone {
		c.Assert(tb.Meta().Lock, NotNil)
		c.Assert(tb.Meta().Lock.Tp, Equals, lockTp)
		c.Assert(tb.Meta().Lock.State, Equals, model.TableLockStatePublic)
		c.Assert(len(tb.Meta().Lock.Sessions) == 1, IsTrue)
		c.Assert(tb.Meta().Lock.Sessions[0].ServerID, Equals, dom.DDL().GetID())
		c.Assert(tb.Meta().Lock.Sessions[0].SessionID, Equals, se.GetSessionVars().ConnectionID)
	} else {
		c.Assert(tb.Meta().Lock, IsNil)
	}
}

func (s *testDBSuite2) TestDDLWithInvalidTableInfo(c *C) {
	tk := testkit.NewTestKit(c, s.store)

	tk.MustExec("use test")
	tk.MustExec("drop table if exists t")
	defer tk.MustExec("drop table if exists t")
	// Test create with invalid expression.
	_, err := tk.Exec(`CREATE TABLE t (
		c0 int(11) ,
  		c1 int(11),
    	c2 decimal(16,4) GENERATED ALWAYS AS ((case when (c0 = 0) then 0when (c0 > 0) then (c1 / c0) end))
	);`)
	c.Assert(err, NotNil)
	c.Assert(err.Error(), Equals, "[parser:1064]You have an error in your SQL syntax; check the manual that corresponds to your TiDB version for the right syntax to use line 4 column 88 near \"then (c1 / c0) end))\n\t);\" ")

	tk.MustExec("create table t (a bigint, b int, c int generated always as (b+1)) partition by hash(a) partitions 4;")
	// Test drop partition column.
	_, err = tk.Exec("alter table t drop column a;")
	c.Assert(err, NotNil)
	c.Assert(err.Error(), Equals, "[expression:1054]Unknown column 'a' in 'expression'")
	// Test modify column with invalid expression.
	_, err = tk.Exec("alter table t modify column c int GENERATED ALWAYS AS ((case when (a = 0) then 0when (a > 0) then (b / a) end));")
	c.Assert(err, NotNil)
	c.Assert(err.Error(), Equals, "[parser:1064]You have an error in your SQL syntax; check the manual that corresponds to your TiDB version for the right syntax to use line 1 column 97 near \"then (b / a) end));\" ")
	// Test add column with invalid expression.
	_, err = tk.Exec("alter table t add column d int GENERATED ALWAYS AS ((case when (a = 0) then 0when (a > 0) then (b / a) end));")
	c.Assert(err, NotNil)
	c.Assert(err.Error(), Equals, "[parser:1064]You have an error in your SQL syntax; check the manual that corresponds to your TiDB version for the right syntax to use line 1 column 94 near \"then (b / a) end));\" ")
}

func (s *testDBSuite4) TestColumnCheck(c *C) {
	tk := testkit.NewTestKit(c, s.store)
	tk.MustExec("use " + s.schemaName)
	tk.MustExec("drop table if exists column_check")
	tk.MustExec("create table column_check (pk int primary key, a int check (a > 1))")
	defer tk.MustExec("drop table if exists column_check")
	c.Assert(tk.Se.GetSessionVars().StmtCtx.WarningCount(), Equals, uint16(1))
	tk.MustQuery("show warnings").Check(testutil.RowsWithSep("|", "Warning|8231|Column check is not supported"))
}

func (s *testDBSuite5) TestAlterCheck(c *C) {
	tk := testkit.NewTestKit(c, s.store)
	tk.MustExec("use " + s.schemaName)
	tk.MustExec("drop table if exists alter_check")
	tk.MustExec("create table alter_check (pk int primary key)")
	defer tk.MustExec("drop table if exists alter_check")
	tk.MustExec("alter table alter_check alter check crcn ENFORCED")
	c.Assert(tk.Se.GetSessionVars().StmtCtx.WarningCount(), Equals, uint16(1))
	tk.MustQuery("show warnings").Check(testutil.RowsWithSep("|", "Warning|8231|ALTER CHECK is not supported"))
}

func (s *testDBSuite6) TestDropCheck(c *C) {
	tk := testkit.NewTestKit(c, s.store)
	tk.MustExec("use " + s.schemaName)
	tk.MustExec("drop table if exists drop_check")
	tk.MustExec("create table drop_check (pk int primary key)")
	defer tk.MustExec("drop table if exists drop_check")
	tk.MustExec("alter table drop_check drop check crcn")
	c.Assert(tk.Se.GetSessionVars().StmtCtx.WarningCount(), Equals, uint16(1))
	tk.MustQuery("show warnings").Check(testutil.RowsWithSep("|", "Warning|8231|DROP CHECK is not supported"))
}

func (s *testDBSuite7) TestAddConstraintCheck(c *C) {
	tk := testkit.NewTestKit(c, s.store)
	tk.MustExec("use " + s.schemaName)
	tk.MustExec("drop table if exists add_constraint_check")
	tk.MustExec("create table add_constraint_check (pk int primary key, a int)")
	defer tk.MustExec("drop table if exists add_constraint_check")
	tk.MustExec("alter table add_constraint_check add constraint crn check (a > 1)")
	c.Assert(tk.Se.GetSessionVars().StmtCtx.WarningCount(), Equals, uint16(1))
	tk.MustQuery("show warnings").Check(testutil.RowsWithSep("|", "Warning|8231|ADD CONSTRAINT CHECK is not supported"))
}

func (s *testDBSuite6) TestAlterOrderBy(c *C) {
	tk := testkit.NewTestKit(c, s.store)
	tk.MustExec("use " + s.schemaName)
	tk.MustExec("create table ob (pk int primary key, c int default 1, c1 int default 1, KEY cl(c1))")

	// Test order by with primary key
	tk.MustExec("alter table ob order by c")
	c.Assert(tk.Se.GetSessionVars().StmtCtx.WarningCount(), Equals, uint16(1))
	tk.MustQuery("show warnings").Check(testutil.RowsWithSep("|", "Warning|1105|ORDER BY ignored as there is a user-defined clustered index in the table 'ob'"))

	// Test order by with no primary key
	tk.MustExec("drop table if exists ob")
	tk.MustExec("create table ob (c int default 1, c1 int default 1, KEY cl(c1))")
	tk.MustExec("alter table ob order by c")
	c.Assert(tk.Se.GetSessionVars().StmtCtx.WarningCount(), Equals, uint16(0))
	tk.MustExec("drop table if exists ob")
}

func (s *testSerialDBSuite) TestDDLJobErrorCount(c *C) {
	tk := testkit.NewTestKit(c, s.store)
	tk.MustExec("use test")
	tk.MustExec("drop table if exists ddl_error_table, new_ddl_error_table")
	tk.MustExec("create table ddl_error_table(a int)")
	is := s.dom.InfoSchema()
	schemaName := model.NewCIStr("test")
	tableName := model.NewCIStr("ddl_error_table")
	schema, ok := is.SchemaByName(schemaName)
	c.Assert(ok, IsTrue)
	tbl, err := is.TableByName(schemaName, tableName)
	c.Assert(err, IsNil)

	newTableName := model.NewCIStr("new_ddl_error_table")
	job := &model.Job{
		SchemaID:   schema.ID,
		TableID:    tbl.Meta().ID,
		SchemaName: schema.Name.L,
		Type:       model.ActionRenameTable,
		BinlogInfo: &model.HistoryInfo{},
		Args:       []interface{}{schema.ID, newTableName},
	}

	c.Assert(failpoint.Enable("github.com/pingcap/tidb/ddl/mockErrEntrySizeTooLarge", `return(true)`), IsNil)
	defer func() {
		c.Assert(failpoint.Disable("github.com/pingcap/tidb/ddl/mockErrEntrySizeTooLarge"), IsNil)
	}()

	txn, err := s.store.Begin()
	c.Assert(err, IsNil)
	t := meta.NewMeta(txn)
	job.ID, err = t.GenGlobalID()
	c.Assert(err, IsNil)
	job.Version = 1
	job.StartTS = txn.StartTS()

	err = t.EnQueueDDLJob(job)
	c.Assert(err, IsNil)
	err = txn.Commit(context.Background())
	c.Assert(err, IsNil)

	ticker := time.NewTicker(s.lease)
	defer ticker.Stop()
	for range ticker.C {
		historyJob, err := getHistoryDDLJob(s.store, job.ID)
		c.Assert(err, IsNil)
		if historyJob == nil {
			continue
		}
		c.Assert(historyJob.ErrorCount, Equals, int64(1), Commentf("%v", historyJob))
		kv.ErrEntryTooLarge.Equal(historyJob.Error)
		break
	}
}

func (s *testDBSuite1) TestAlterTableWithValidation(c *C) {
	tk := testkit.NewTestKit(c, s.store)
	tk.MustExec("use test")
	tk.MustExec("drop table if exists t1")
	defer tk.MustExec("drop table if exists t1")

	tk.MustExec("create table t1 (c1 int, c2 int as (c1 + 1));")

	// Test for alter table with validation.
	tk.MustExec("alter table t1 with validation")
	c.Assert(tk.Se.GetSessionVars().StmtCtx.WarningCount(), Equals, uint16(1))
	tk.MustQuery("show warnings").Check(testutil.RowsWithSep("|", "Warning|8200|ALTER TABLE WITH VALIDATION is currently unsupported"))

	// Test for alter table without validation.
	tk.MustExec("alter table t1 without validation")
	c.Assert(tk.Se.GetSessionVars().StmtCtx.WarningCount(), Equals, uint16(1))
	tk.MustQuery("show warnings").Check(testutil.RowsWithSep("|", "Warning|8200|ALTER TABLE WITHOUT VALIDATION is currently unsupported"))
}

func init() {
	// Make sure it will only be executed once.
	domain.SchemaOutOfDateRetryInterval = int64(50 * time.Millisecond)
	domain.SchemaOutOfDateRetryTimes = int32(50)
}<|MERGE_RESOLUTION|>--- conflicted
+++ resolved
@@ -2280,15 +2280,14 @@
 	failSQL = "create table t_enum (a enum('abc','Abc')) charset=utf8 collate=utf8_general_ci;"
 	tk.MustGetErrCode(failSQL, errno.ErrDuplicatedValueInType)
 	// test for set column
-<<<<<<< HEAD
-	//failSQL = "create table t_enum (a set('e','e'));"
-	//tk.MustGetErrCode(failSQL, errno.ErrDuplicatedValueInType)
-	//failSQL = "create table t_enum (a set('e','E'));"
-	//tk.MustGetErrCode(failSQL, errno.ErrDuplicatedValueInType)
-	//failSQL = "create table t_enum (a set('abc','Abc'));"
-	//tk.MustGetErrCode(failSQL, errno.ErrDuplicatedValueInType)
-	//_, err = tk.Exec("create table t_enum (a enum('B','b'));")
-	//c.Assert(err.Error(), Equals, "[types:1291]Column 'a' has duplicated value 'B' in ENUM")
+	failSQL = "create table t_enum (a set('e','e'));"
+	tk.MustGetErrCode(failSQL, errno.ErrDuplicatedValueInType)
+	failSQL = "create table t_enum (a set('e','E')) charset=utf8 collate=utf8_general_ci;"
+	tk.MustGetErrCode(failSQL, errno.ErrDuplicatedValueInType)
+	failSQL = "create table t_enum (a set('abc','Abc')) charset=utf8 collate=utf8_general_ci;"
+	tk.MustGetErrCode(failSQL, errno.ErrDuplicatedValueInType)
+	_, err = tk.Exec("create table t_enum (a enum('B','b')) charset=utf8 collate=utf8_general_ci;")
+	c.Assert(err.Error(), Equals, "[types:1291]Column 'a' has duplicated value 'b' in ENUM")
 
 	// test for table option "union" not supported
 	tk.MustExec("use test")
@@ -2315,16 +2314,6 @@
 	tk.MustGetErrCode(failSQL, errno.ErrTableOptionInsertMethodUnsupported)
 	tk.MustExec("drop table x;")
 	tk.MustExec("drop table y;")
-=======
-	failSQL = "create table t_enum (a set('e','e'));"
-	tk.MustGetErrCode(failSQL, errno.ErrDuplicatedValueInType)
-	failSQL = "create table t_enum (a set('e','E')) charset=utf8 collate=utf8_general_ci;"
-	tk.MustGetErrCode(failSQL, errno.ErrDuplicatedValueInType)
-	failSQL = "create table t_enum (a set('abc','Abc')) charset=utf8 collate=utf8_general_ci;"
-	tk.MustGetErrCode(failSQL, errno.ErrDuplicatedValueInType)
-	_, err = tk.Exec("create table t_enum (a enum('B','b')) charset=utf8 collate=utf8_general_ci;")
-	c.Assert(err.Error(), Equals, "[types:1291]Column 'a' has duplicated value 'b' in ENUM")
->>>>>>> aa1d2d2b
 }
 
 func (s *testDBSuite5) TestRepairTable(c *C) {
