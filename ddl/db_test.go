// Copyright 2015 PingCAP, Inc.
//
// Licensed under the Apache License, Version 2.0 (the "License");
// you may not use this file except in compliance with the License.
// You may obtain a copy of the License at
//
//     http://www.apache.org/licenses/LICENSE-2.0
//
// Unless required by applicable law or agreed to in writing, software
// distributed under the License is distributed on an "AS IS" BASIS,
// See the License for the specific language governing permissions and
// limitations under the License.

package ddl_test

import (
	"context"
	"fmt"
	"io"
	"math"
	"math/rand"
	"sort"
	"strconv"
	"strings"
	"sync"
	"time"

	. "github.com/pingcap/check"
	"github.com/pingcap/errors"
	"github.com/pingcap/failpoint"
	"github.com/pingcap/parser/model"
	"github.com/pingcap/parser/mysql"
	"github.com/pingcap/parser/terror"
	"github.com/pingcap/tidb/config"
	"github.com/pingcap/tidb/ddl"
	testddlutil "github.com/pingcap/tidb/ddl/testutil"
	"github.com/pingcap/tidb/domain"
	"github.com/pingcap/tidb/errno"
	"github.com/pingcap/tidb/executor"
	"github.com/pingcap/tidb/infoschema"
	"github.com/pingcap/tidb/kv"
	"github.com/pingcap/tidb/meta"
	"github.com/pingcap/tidb/meta/autoid"
	"github.com/pingcap/tidb/session"
	"github.com/pingcap/tidb/sessionctx"
	"github.com/pingcap/tidb/store/mockstore"
	"github.com/pingcap/tidb/store/mockstore/cluster"
	"github.com/pingcap/tidb/table"
	"github.com/pingcap/tidb/table/tables"
	"github.com/pingcap/tidb/tablecodec"
	"github.com/pingcap/tidb/types"
	"github.com/pingcap/tidb/util/admin"
	"github.com/pingcap/tidb/util/codec"
	"github.com/pingcap/tidb/util/collate"
	"github.com/pingcap/tidb/util/domainutil"
	"github.com/pingcap/tidb/util/israce"
	"github.com/pingcap/tidb/util/mock"
	"github.com/pingcap/tidb/util/rowcodec"
	"github.com/pingcap/tidb/util/testkit"
	"github.com/pingcap/tidb/util/testutil"
)

const (
	// waitForCleanDataRound indicates how many times should we check data is cleaned or not.
	waitForCleanDataRound = 150
	// waitForCleanDataInterval is a min duration between 2 check for data clean.
	waitForCleanDataInterval = time.Millisecond * 100
)

var _ = Suite(&testDBSuite1{&testDBSuite{}})
var _ = Suite(&testDBSuite2{&testDBSuite{}})
var _ = Suite(&testDBSuite3{&testDBSuite{}})
var _ = Suite(&testDBSuite4{&testDBSuite{}})
var _ = Suite(&testDBSuite5{&testDBSuite{}})
var _ = Suite(&testDBSuite6{&testDBSuite{}})
var _ = Suite(&testDBSuite7{&testDBSuite{}})
var _ = SerialSuites(&testSerialDBSuite{&testDBSuite{}})

const defaultBatchSize = 1024

type testDBSuite struct {
	cluster    cluster.Cluster
	store      kv.Storage
	dom        *domain.Domain
	schemaName string
	s          session.Session
	lease      time.Duration
	autoIDStep int64
}

func setUpSuite(s *testDBSuite, c *C) {
	var err error

	s.lease = 600 * time.Millisecond
	session.SetSchemaLease(s.lease)
	session.DisableStats4Test()
	s.schemaName = "test_db"
	s.autoIDStep = autoid.GetStep()
	ddl.SetWaitTimeWhenErrorOccurred(0)

	s.store, err = mockstore.NewMockStore(
		mockstore.WithClusterInspector(func(c cluster.Cluster) {
			mockstore.BootstrapWithSingleStore(c)
			s.cluster = c
		}),
	)
	c.Assert(err, IsNil)

	s.dom, err = session.BootstrapSession(s.store)
	c.Assert(err, IsNil)
	s.s, err = session.CreateSession4Test(s.store)
	c.Assert(err, IsNil)

	_, err = s.s.Execute(context.Background(), "create database test_db")
	c.Assert(err, IsNil)
	s.s.Execute(context.Background(), "set @@global.tidb_max_delta_schema_count= 4096")
}

func tearDownSuite(s *testDBSuite, c *C) {
	s.s.Execute(context.Background(), "drop database if exists test_db")
	s.s.Close()
	s.dom.Close()
	s.store.Close()
}

func (s *testDBSuite) SetUpSuite(c *C) {
	setUpSuite(s, c)
}

func (s *testDBSuite) TearDownSuite(c *C) {
	tearDownSuite(s, c)
}

type testDBSuite1 struct{ *testDBSuite }
type testDBSuite2 struct{ *testDBSuite }
type testDBSuite3 struct{ *testDBSuite }
type testDBSuite4 struct{ *testDBSuite }
type testDBSuite5 struct{ *testDBSuite }
type testDBSuite6 struct{ *testDBSuite }
type testDBSuite7 struct{ *testDBSuite }
type testSerialDBSuite struct{ *testDBSuite }

func testAddIndexWithPK(tk *testkit.TestKit, s *testSerialDBSuite, c *C) {
	tk.MustExec("drop table if exists test_add_index_with_pk")
	tk.MustExec("create table test_add_index_with_pk(a int not null, b int not null default '0', primary key(a))")
	tk.MustExec("insert into test_add_index_with_pk values(1, 2)")
	tk.MustExec("alter table test_add_index_with_pk add index idx (a)")
	tk.MustQuery("select a from test_add_index_with_pk").Check(testkit.Rows("1"))
	tk.MustExec("insert into test_add_index_with_pk values(2, 2)")
	tk.MustExec("alter table test_add_index_with_pk add index idx1 (a, b)")
	tk.MustQuery("select * from test_add_index_with_pk").Check(testkit.Rows("1 2", "2 2"))
	tk.MustExec("drop table if exists test_add_index_with_pk1")
	tk.MustExec("create table test_add_index_with_pk1(a int not null, b int not null default '0', c int, d int, primary key(c))")
	tk.MustExec("insert into test_add_index_with_pk1 values(1, 1, 1, 1)")
	tk.MustExec("alter table test_add_index_with_pk1 add index idx (c)")
	tk.MustExec("insert into test_add_index_with_pk1 values(2, 2, 2, 2)")
	tk.MustQuery("select * from test_add_index_with_pk1").Check(testkit.Rows("1 1 1 1", "2 2 2 2"))
	tk.MustExec("drop table if exists test_add_index_with_pk2")
	tk.MustExec("create table test_add_index_with_pk2(a int not null, b int not null default '0', c int unsigned, d int, primary key(c))")
	tk.MustExec("insert into test_add_index_with_pk2 values(1, 1, 1, 1)")
	tk.MustExec("alter table test_add_index_with_pk2 add index idx (c)")
	tk.MustExec("insert into test_add_index_with_pk2 values(2, 2, 2, 2)")
	tk.MustQuery("select * from test_add_index_with_pk2").Check(testkit.Rows("1 1 1 1", "2 2 2 2"))
	tk.MustExec("drop table if exists t")
	tk.MustExec("create table t (a int, b int, c int, primary key(a, b));")
	tk.MustExec("insert into t values (1, 2, 3);")
	tk.MustExec("create index idx on t (a, b);")
}

func (s *testSerialDBSuite) TestAddIndexWithPK(c *C) {
	tk := testkit.NewTestKit(c, s.store)
	tk.MustExec("use " + s.schemaName)
	defer config.RestoreFunc()()
	config.UpdateGlobal(func(conf *config.Config) {
		conf.AlterPrimaryKey = false
	})

	testAddIndexWithPK(tk, s, c)
	tk.MustExec("set @@tidb_enable_clustered_index = 1;")
	testAddIndexWithPK(tk, s, c)
}

func (s *testDBSuite5) TestAddIndexWithDupIndex(c *C) {
	tk := testkit.NewTestKit(c, s.store)
	tk.MustExec("use " + s.schemaName)

	err1 := ddl.ErrDupKeyName.GenWithStack("index already exist %s", "idx")
	err2 := ddl.ErrDupKeyName.GenWithStack("index already exist %s; "+
		"a background job is trying to add the same index, "+
		"please check by `ADMIN SHOW DDL JOBS`", "idx")

	// When there is already an duplicate index, show error message.
	tk.MustExec("create table test_add_index_with_dup (a int, key idx (a))")
	_, err := tk.Exec("alter table test_add_index_with_dup add index idx (a)")
	c.Check(errors.Cause(err1).(*terror.Error).Equal(err), Equals, true)
	c.Assert(errors.Cause(err1).Error() == err.Error(), IsTrue)

	// When there is another session adding duplicate index with state other than
	// StatePublic, show explicit error message.
	t := s.testGetTable(c, "test_add_index_with_dup")
	indexInfo := t.Meta().FindIndexByName("idx")
	indexInfo.State = model.StateNone
	_, err = tk.Exec("alter table test_add_index_with_dup add index idx (a)")
	c.Check(errors.Cause(err2).(*terror.Error).Equal(err), Equals, true)
	c.Assert(errors.Cause(err2).Error() == err.Error(), IsTrue)

	tk.MustExec("drop table test_add_index_with_dup")
}

func (s *testDBSuite1) TestRenameIndex(c *C) {
	tk := testkit.NewTestKit(c, s.store)
	tk.MustExec("use " + s.schemaName)
	tk.MustExec("create table t (pk int primary key, c int default 1, c1 int default 1, unique key k1(c), key k2(c1))")

	// Test rename success
	tk.MustExec("alter table t rename index k1 to k3")
	tk.MustExec("admin check index t k3")

	// Test rename to the same name
	tk.MustExec("alter table t rename index k3 to k3")
	tk.MustExec("admin check index t k3")

	// Test rename on non-exists keys
	tk.MustGetErrCode("alter table t rename index x to x", errno.ErrKeyDoesNotExist)

	// Test rename on already-exists keys
	tk.MustGetErrCode("alter table t rename index k3 to k2", errno.ErrDupKeyName)

	tk.MustExec("alter table t rename index k2 to K2")
	tk.MustGetErrCode("alter table t rename key k3 to K2", errno.ErrDupKeyName)
}

func testGetTableByName(c *C, ctx sessionctx.Context, db, table string) table.Table {
	dom := domain.GetDomain(ctx)
	// Make sure the table schema is the new schema.
	err := dom.Reload()
	c.Assert(err, IsNil)
	tbl, err := dom.InfoSchema().TableByName(model.NewCIStr(db), model.NewCIStr(table))
	c.Assert(err, IsNil)
	return tbl
}

func testGetSchemaByName(c *C, ctx sessionctx.Context, db string) *model.DBInfo {
	dom := domain.GetDomain(ctx)
	// Make sure the table schema is the new schema.
	err := dom.Reload()
	c.Assert(err, IsNil)
	dbInfo, ok := dom.InfoSchema().SchemaByName(model.NewCIStr(db))
	c.Assert(ok, IsTrue)
	return dbInfo
}

func (s *testDBSuite) testGetTable(c *C, name string) table.Table {
	ctx := s.s.(sessionctx.Context)
	return testGetTableByName(c, ctx, s.schemaName, name)
}

func (s *testDBSuite) testGetDB(c *C, dbName string) *model.DBInfo {
	ctx := s.s.(sessionctx.Context)
	dom := domain.GetDomain(ctx)
	// Make sure the table schema is the new schema.
	err := dom.Reload()
	c.Assert(err, IsNil)
	db, ok := dom.InfoSchema().SchemaByName(model.NewCIStr(dbName))
	c.Assert(ok, IsTrue)
	return db
}

func backgroundExec(s kv.Storage, sql string, done chan error) {
	se, err := session.CreateSession4Test(s)
	if err != nil {
		done <- errors.Trace(err)
		return
	}
	defer se.Close()
	_, err = se.Execute(context.Background(), "use test_db")
	if err != nil {
		done <- errors.Trace(err)
		return
	}
	_, err = se.Execute(context.Background(), sql)
	done <- errors.Trace(err)
}

// TestAddPrimaryKeyRollback1 is used to test scenarios that will roll back when a duplicate primary key is encountered.
func (s *testDBSuite5) TestAddPrimaryKeyRollback1(c *C) {
	hasNullValsInKey := false
	idxName := "PRIMARY"
	addIdxSQL := "alter table t1 add primary key c3_index (c3);"
	errMsg := "[kv:1062]Duplicate entry '' for key 'PRIMARY'"
	testAddIndexRollback(c, s.store, s.lease, idxName, addIdxSQL, errMsg, hasNullValsInKey)
}

// TestAddPrimaryKeyRollback2 is used to test scenarios that will roll back when a null primary key is encountered.
func (s *testDBSuite1) TestAddPrimaryKeyRollback2(c *C) {
	hasNullValsInKey := true
	idxName := "PRIMARY"
	addIdxSQL := "alter table t1 add primary key c3_index (c3);"
	errMsg := "[ddl:1138]Invalid use of NULL value"
	testAddIndexRollback(c, s.store, s.lease, idxName, addIdxSQL, errMsg, hasNullValsInKey)
}

func (s *testDBSuite2) TestAddUniqueIndexRollback(c *C) {
	hasNullValsInKey := false
	idxName := "c3_index"
	addIdxSQL := "create unique index c3_index on t1 (c3)"
	errMsg := "[kv:1062]Duplicate entry '' for key 'c3_index'"
	testAddIndexRollback(c, s.store, s.lease, idxName, addIdxSQL, errMsg, hasNullValsInKey)
}

func (s *testSerialDBSuite) TestAddExpressionIndexRollback(c *C) {
	config.UpdateGlobal(func(conf *config.Config) {
		conf.Experimental.AllowsExpressionIndex = true
	})
	tk := testkit.NewTestKit(c, s.store)
	tk.MustExec("use test_db")
	tk.MustExec("drop table if exists t1")
	tk.MustExec("create table t1 (c1 int, c2 int, c3 int, unique key(c1))")
	tk.MustExec("insert into t1 values (20, 20, 20), (40, 40, 40), (80, 80, 80), (160, 160, 160);")

	var checkErr error
	tk1 := testkit.NewTestKit(c, s.store)
	_, checkErr = tk1.Exec("use test_db")

	d := s.dom.DDL()
	hook := &ddl.TestDDLCallback{}
	hook.OnJobUpdatedExported = func(job *model.Job) {
		if job.SchemaState == model.StateDeleteOnly {
			if checkErr != nil {
				return
			}
			_, checkErr = tk1.Exec("delete from t1 where c1 = 40;")
		}
	}
	d.(ddl.DDLForTest).SetHook(hook)

	tk.MustGetErrMsg("alter table t1 add index expr_idx ((pow(c1, c2)));", "[ddl:8202]Cannot decode index value, because [types:1690]DOUBLE value is out of range in 'pow(160, 160)'")
	c.Assert(checkErr, IsNil)
	tk.MustQuery("select * from t1;").Check(testkit.Rows("20 20 20", "80 80 80", "160 160 160"))
}

func batchInsert(tk *testkit.TestKit, tbl string, start, end int) {
	dml := fmt.Sprintf("insert into %s values", tbl)
	for i := start; i < end; i++ {
		dml += fmt.Sprintf("(%d, %d, %d)", i, i, i)
		if i != end-1 {
			dml += ","
		}
	}
	tk.MustExec(dml)
}

func testAddIndexRollback(c *C, store kv.Storage, lease time.Duration, idxName, addIdxSQL, errMsg string, hasNullValsInKey bool) {
	tk := testkit.NewTestKit(c, store)
	tk.MustExec("use test_db")
	tk.MustExec("drop table if exists t1")
	tk.MustExec("create table t1 (c1 int, c2 int, c3 int, unique key(c1))")
	// defaultBatchSize is equal to ddl.defaultBatchSize
	base := defaultBatchSize * 2
	count := base
	// add some rows
	batchInsert(tk, "t1", 0, count)
	// add some null rows
	if hasNullValsInKey {
		for i := count - 10; i < count; i++ {
			tk.MustExec("insert into t1 values (?, ?, null)", i+10, i)
		}
	} else {
		// add some duplicate rows
		for i := count - 10; i < count; i++ {
			tk.MustExec("insert into t1 values (?, ?, ?)", i+10, i, i)
		}
	}

	done := make(chan error, 1)
	go backgroundExec(store, addIdxSQL, done)

	times := 0
	ticker := time.NewTicker(lease / 2)
	defer ticker.Stop()
LOOP:
	for {
		select {
		case err := <-done:
			c.Assert(err, NotNil)
			c.Assert(err.Error(), Equals, errMsg, Commentf("err:%v", err))
			break LOOP
		case <-ticker.C:
			if times >= 10 {
				break
			}
			step := 5
			// delete some rows, and add some data
			for i := count; i < count+step; i++ {
				n := rand.Intn(count)
				tk.MustExec("delete from t1 where c1 = ?", n)
				tk.MustExec("insert into t1 values (?, ?, ?)", i+10, i, i)
			}
			count += step
			times++
		}
	}

	ctx := tk.Se.(sessionctx.Context)
	t := testGetTableByName(c, ctx, "test_db", "t1")
	for _, tidx := range t.Indices() {
		c.Assert(strings.EqualFold(tidx.Meta().Name.L, idxName), IsFalse)
	}

	// delete duplicated/null rows, then add index
	for i := base - 10; i < base; i++ {
		tk.MustExec("delete from t1 where c1 = ?", i+10)
	}
	sessionExec(c, store, addIdxSQL)
	tk.MustExec("drop table t1")
}

func (s *testDBSuite5) TestCancelAddPrimaryKey(c *C) {
	idxName := "primary"
	addIdxSQL := "alter table t1 add primary key idx_c2 (c2);"
	testCancelAddIndex(c, s.store, s.dom.DDL(), s.lease, idxName, addIdxSQL, "")

	// Check the column's flag when the "add primary key" failed.
	tk := testkit.NewTestKit(c, s.store)
	tk.MustExec("use test_db")
	ctx := tk.Se.(sessionctx.Context)
	c.Assert(ctx.NewTxn(context.Background()), IsNil)
	t := testGetTableByName(c, ctx, "test_db", "t1")
	col1Flag := t.Cols()[1].Flag
	c.Assert(!mysql.HasNotNullFlag(col1Flag) && !mysql.HasPreventNullInsertFlag(col1Flag) && mysql.HasUnsignedFlag(col1Flag), IsTrue)
	tk.MustExec("drop table t1")
}

func (s *testDBSuite3) TestCancelAddIndex(c *C) {
	idxName := "c3_index "
	addIdxSQL := "create unique index c3_index on t1 (c3)"
	testCancelAddIndex(c, s.store, s.dom.DDL(), s.lease, idxName, addIdxSQL, "")

	tk := testkit.NewTestKit(c, s.store)
	tk.MustExec("use test_db")
	tk.MustExec("drop table t1")
}

func testCancelAddIndex(c *C, store kv.Storage, d ddl.DDL, lease time.Duration, idxName, addIdxSQL, sqlModeSQL string) {
	tk := testkit.NewTestKit(c, store)
	tk.MustExec("use test_db")
	tk.MustExec("drop table if exists t1")
	tk.MustExec("create table t1 (c1 int, c2 int unsigned, c3 int, unique key(c1))")
	// defaultBatchSize is equal to ddl.defaultBatchSize
	count := defaultBatchSize * 32
	start := 0
	// add some rows
	if len(sqlModeSQL) != 0 {
		// Insert some null values.
		tk.MustExec(sqlModeSQL)
		tk.MustExec("insert into t1 set c1 = ?", 0)
		tk.MustExec("insert into t1 set c2 = ?", 1)
		tk.MustExec("insert into t1 set c3 = ?", 2)
		start = 3
	}
	for i := start; i < count; i += defaultBatchSize {
		batchInsert(tk, "t1", i, i+defaultBatchSize)
	}

	var c3IdxInfo *model.IndexInfo
	hook := &ddl.TestDDLCallback{}
	originBatchSize := tk.MustQuery("select @@global.tidb_ddl_reorg_batch_size")
	// Set batch size to lower try to slow down add-index reorganization, This if for hook to cancel this ddl job.
	tk.MustExec("set @@global.tidb_ddl_reorg_batch_size = 32")
	defer tk.MustExec(fmt.Sprintf("set @@global.tidb_ddl_reorg_batch_size = %v", originBatchSize.Rows()[0][0]))
	// let hook.OnJobUpdatedExported has chance to cancel the job.
	// the hook.OnJobUpdatedExported is called when the job is updated, runReorgJob will wait ddl.ReorgWaitTimeout, then return the ddl.runDDLJob.
	// After that ddl call d.hook.OnJobUpdated(job), so that we can canceled the job in this test case.
	var checkErr error
	ctx := tk.Se.(sessionctx.Context)
	hook.OnJobUpdatedExported, c3IdxInfo, checkErr = backgroundExecOnJobUpdatedExported(c, store, ctx, hook, idxName)
	originalHook := d.GetHook()
	d.(ddl.DDLForTest).SetHook(hook)
	done := make(chan error, 1)
	go backgroundExec(store, addIdxSQL, done)

	times := 0
	ticker := time.NewTicker(lease / 2)
	defer ticker.Stop()
LOOP:
	for {
		select {
		case err := <-done:
			c.Assert(checkErr, IsNil)
			c.Assert(err, NotNil)
			c.Assert(err.Error(), Equals, "[ddl:8214]Cancelled DDL job")
			break LOOP
		case <-ticker.C:
			if times >= 10 {
				break
			}
			step := 5
			// delete some rows, and add some data
			for i := count; i < count+step; i++ {
				n := rand.Intn(count)
				tk.MustExec("delete from t1 where c1 = ?", n)
				tk.MustExec("insert into t1 values (?, ?, ?)", i+10, i, i)
			}
			count += step
			times++
		}
	}

	t := testGetTableByName(c, ctx, "test_db", "t1")
	for _, tidx := range t.Indices() {
		c.Assert(strings.EqualFold(tidx.Meta().Name.L, idxName), IsFalse)
	}

	idx := tables.NewIndex(t.Meta().ID, t.Meta(), c3IdxInfo)
	checkDelRangeDone(c, ctx, idx)
	d.(ddl.DDLForTest).SetHook(originalHook)
}

// TestCancelAddIndex1 tests canceling ddl job when the add index worker is not started.
func (s *testDBSuite4) TestCancelAddIndex1(c *C) {
	tk := testkit.NewTestKit(c, s.store)
	s.mustExec(tk, c, "use test_db")
	s.mustExec(tk, c, "drop table if exists t")
	s.mustExec(tk, c, "create table t(c1 int, c2 int)")
	defer s.mustExec(tk, c, "drop table t;")

	for i := 0; i < 50; i++ {
		s.mustExec(tk, c, "insert into t values (?, ?)", i, i)
	}

	var checkErr error
	hook := &ddl.TestDDLCallback{}
	hook.OnJobRunBeforeExported = func(job *model.Job) {
		if job.Type == model.ActionAddIndex && job.State == model.JobStateRunning && job.SchemaState == model.StateWriteReorganization && job.SnapshotVer == 0 {
			jobIDs := []int64{job.ID}
			hookCtx := mock.NewContext()
			hookCtx.Store = s.store
			err := hookCtx.NewTxn(context.Background())
			if err != nil {
				checkErr = errors.Trace(err)
				return
			}
			txn, err := hookCtx.Txn(true)
			if err != nil {
				checkErr = errors.Trace(err)
				return
			}
			errs, err := admin.CancelJobs(txn, jobIDs)
			if err != nil {
				checkErr = errors.Trace(err)
				return
			}

			if errs[0] != nil {
				checkErr = errors.Trace(errs[0])
				return
			}

			checkErr = txn.Commit(context.Background())
		}
	}
	originalHook := s.dom.DDL().GetHook()
	s.dom.DDL().(ddl.DDLForTest).SetHook(hook)
	rs, err := tk.Exec("alter table t add index idx_c2(c2)")
	if rs != nil {
		rs.Close()
	}
	c.Assert(checkErr, IsNil)
	c.Assert(err, NotNil)
	c.Assert(err.Error(), Equals, "[ddl:8214]Cancelled DDL job")

	s.dom.DDL().(ddl.DDLForTest).SetHook(originalHook)
	t := s.testGetTable(c, "t")
	for _, idx := range t.Indices() {
		c.Assert(strings.EqualFold(idx.Meta().Name.L, "idx_c2"), IsFalse)
	}
	s.mustExec(tk, c, "alter table t add index idx_c2(c2)")
	s.mustExec(tk, c, "alter table t drop index idx_c2")
}

// TestCancelDropIndex tests cancel ddl job which type is drop primary key.
func (s *testDBSuite4) TestCancelDropPrimaryKey(c *C) {
	idxName := "primary"
	addIdxSQL := "alter table t add primary key idx_c2 (c2);"
	dropIdxSQL := "alter table t drop primary key;"
	testCancelDropIndex(c, s.store, s.dom.DDL(), idxName, addIdxSQL, dropIdxSQL)
}

// TestCancelDropIndex tests cancel ddl job which type is drop index.
func (s *testDBSuite5) TestCancelDropIndex(c *C) {
	idxName := "idx_c2"
	addIdxSQL := "alter table t add index idx_c2 (c2);"
	dropIdxSQL := "alter table t drop index idx_c2;"
	testCancelDropIndex(c, s.store, s.dom.DDL(), idxName, addIdxSQL, dropIdxSQL)
}

// testCancelDropIndex tests cancel ddl job which type is drop index.
func testCancelDropIndex(c *C, store kv.Storage, d ddl.DDL, idxName, addIdxSQL, dropIdxSQL string) {
	tk := testkit.NewTestKit(c, store)
	tk.MustExec("use test_db")
	tk.MustExec("drop table if exists t")
	tk.MustExec("create table t(c1 int, c2 int)")
	defer tk.MustExec("drop table t;")
	for i := 0; i < 5; i++ {
		tk.MustExec("insert into t values (?, ?)", i, i)
	}
	testCases := []struct {
		needAddIndex   bool
		jobState       model.JobState
		JobSchemaState model.SchemaState
		cancelSucc     bool
	}{
		// model.JobStateNone means the jobs is canceled before the first run.
		// if we cancel successfully, we need to set needAddIndex to false in the next test case. Otherwise, set needAddIndex to true.
		{true, model.JobStateNone, model.StateNone, true},
		{false, model.JobStateRunning, model.StateWriteOnly, false},
		{true, model.JobStateRunning, model.StateDeleteOnly, false},
		{true, model.JobStateRunning, model.StateDeleteReorganization, false},
	}
	var checkErr error
	hook := &ddl.TestDDLCallback{}
	var jobID int64
	testCase := &testCases[0]
	hook.OnJobRunBeforeExported = func(job *model.Job) {
		if (job.Type == model.ActionDropIndex || job.Type == model.ActionDropPrimaryKey) &&
			job.State == testCase.jobState && job.SchemaState == testCase.JobSchemaState {
			jobID = job.ID
			jobIDs := []int64{job.ID}
			hookCtx := mock.NewContext()
			hookCtx.Store = store
			err := hookCtx.NewTxn(context.TODO())
			if err != nil {
				checkErr = errors.Trace(err)
				return
			}
			txn, err := hookCtx.Txn(true)
			if err != nil {
				checkErr = errors.Trace(err)
				return
			}

			errs, err := admin.CancelJobs(txn, jobIDs)
			if err != nil {
				checkErr = errors.Trace(err)
				return
			}
			if errs[0] != nil {
				checkErr = errors.Trace(errs[0])
				return
			}
			checkErr = txn.Commit(context.Background())
		}
	}
	originalHook := d.GetHook()
	d.(ddl.DDLForTest).SetHook(hook)
	ctx := tk.Se.(sessionctx.Context)
	for i := range testCases {
		testCase = &testCases[i]
		if testCase.needAddIndex {
			tk.MustExec(addIdxSQL)
		}
		rs, err := tk.Exec(dropIdxSQL)
		if rs != nil {
			rs.Close()
		}
		t := testGetTableByName(c, ctx, "test_db", "t")
		indexInfo := t.Meta().FindIndexByName(idxName)
		if testCase.cancelSucc {
			c.Assert(checkErr, IsNil)
			c.Assert(err, NotNil)
			c.Assert(err.Error(), Equals, "[ddl:8214]Cancelled DDL job")
			c.Assert(indexInfo, NotNil)
			c.Assert(indexInfo.State, Equals, model.StatePublic)
		} else {
			err1 := admin.ErrCannotCancelDDLJob.GenWithStackByArgs(jobID)
			c.Assert(err, IsNil)
			c.Assert(checkErr, NotNil)
			c.Assert(checkErr.Error(), Equals, err1.Error())
			c.Assert(indexInfo, IsNil)
		}
	}
	d.(ddl.DDLForTest).SetHook(originalHook)
	tk.MustExec(addIdxSQL)
	tk.MustExec(dropIdxSQL)
}

// TestCancelTruncateTable tests cancel ddl job which type is truncate table.
func (s *testDBSuite5) TestCancelTruncateTable(c *C) {
	tk := testkit.NewTestKit(c, s.store)
	s.mustExec(tk, c, "use test_db")
	s.mustExec(tk, c, "create database if not exists test_truncate_table")
	s.mustExec(tk, c, "drop table if exists t")
	s.mustExec(tk, c, "create table t(c1 int, c2 int)")
	defer s.mustExec(tk, c, "drop table t;")
	var checkErr error
	hook := &ddl.TestDDLCallback{}
	hook.OnJobRunBeforeExported = func(job *model.Job) {
		if job.Type == model.ActionTruncateTable && job.State == model.JobStateNone {
			jobIDs := []int64{job.ID}
			hookCtx := mock.NewContext()
			hookCtx.Store = s.store
			err := hookCtx.NewTxn(context.Background())
			if err != nil {
				checkErr = errors.Trace(err)
				return
			}
			txn, err := hookCtx.Txn(true)
			if err != nil {
				checkErr = errors.Trace(err)
				return
			}
			errs, err := admin.CancelJobs(txn, jobIDs)
			if err != nil {
				checkErr = errors.Trace(err)
				return
			}
			if errs[0] != nil {
				checkErr = errors.Trace(errs[0])
				return
			}
			checkErr = txn.Commit(context.Background())
		}
	}
	originalHook := s.dom.DDL().GetHook()
	s.dom.DDL().(ddl.DDLForTest).SetHook(hook)
	_, err := tk.Exec("truncate table t")
	c.Assert(checkErr, IsNil)
	c.Assert(err, NotNil)
	c.Assert(err.Error(), Equals, "[ddl:8214]Cancelled DDL job")
	s.dom.DDL().(ddl.DDLForTest).SetHook(originalHook)
}

func (s *testDBSuite5) TestParallelDropSchemaAndDropTable(c *C) {
	tk := testkit.NewTestKit(c, s.store)
	s.mustExec(tk, c, "create database if not exists test_drop_schema_table")
	s.mustExec(tk, c, "use test_drop_schema_table")
	s.mustExec(tk, c, "create table t(c1 int, c2 int)")
	var checkErr error
	hook := &ddl.TestDDLCallback{}
	dbInfo := testGetSchemaByName(c, tk.Se, "test_drop_schema_table")
	done := false
	var wg sync.WaitGroup
	tk2 := testkit.NewTestKit(c, s.store)
	tk2.MustExec("use test_drop_schema_table")
	hook.OnJobUpdatedExported = func(job *model.Job) {
		if job.Type == model.ActionDropSchema && job.State == model.JobStateRunning &&
			job.SchemaState == model.StateWriteOnly && job.SchemaID == dbInfo.ID && done == false {
			wg.Add(1)
			done = true
			go func() {
				_, checkErr = tk2.Exec("drop table t")
				wg.Done()
			}()
			time.Sleep(5 * time.Millisecond)
		}
	}
	originalHook := s.dom.DDL().GetHook()
	s.dom.DDL().(ddl.DDLForTest).SetHook(hook)
	s.mustExec(tk, c, "drop database test_drop_schema_table")
	s.dom.DDL().(ddl.DDLForTest).SetHook(originalHook)
	wg.Wait()
	c.Assert(done, IsTrue)
	c.Assert(checkErr, NotNil)
	c.Assert(checkErr.Error(), Equals, "[schema:1051]Unknown table 'test_drop_schema_table.t'")

	// Below behaviour is use to mock query `curl "http://$IP:10080/tiflash/replica"`
	fn := func(jobs []*model.Job) (bool, error) {
		return executor.GetDropOrTruncateTableInfoFromJobs(jobs, 0, s.dom, func(job *model.Job, info *model.TableInfo) (bool, error) {
			return false, nil
		})
	}
	err := tk.Se.NewTxn(context.Background())
	c.Assert(err, IsNil)
	txn, err := tk.Se.Txn(true)
	c.Assert(err, IsNil)
	err = admin.IterHistoryDDLJobs(txn, fn)
	c.Assert(err, IsNil)
}

// TestCancelRenameIndex tests cancel ddl job which type is rename index.
func (s *testDBSuite1) TestCancelRenameIndex(c *C) {
	tk := testkit.NewTestKit(c, s.store)
	s.mustExec(tk, c, "use test_db")
	s.mustExec(tk, c, "create database if not exists test_rename_index")
	s.mustExec(tk, c, "drop table if exists t")
	s.mustExec(tk, c, "create table t(c1 int, c2 int)")
	defer s.mustExec(tk, c, "drop table t;")
	for i := 0; i < 100; i++ {
		s.mustExec(tk, c, "insert into t values (?, ?)", i, i)
	}
	s.mustExec(tk, c, "alter table t add index idx_c2(c2)")
	var checkErr error
	hook := &ddl.TestDDLCallback{}
	hook.OnJobRunBeforeExported = func(job *model.Job) {
		if job.Type == model.ActionRenameIndex && job.State == model.JobStateNone {
			jobIDs := []int64{job.ID}
			hookCtx := mock.NewContext()
			hookCtx.Store = s.store
			err := hookCtx.NewTxn(context.Background())
			if err != nil {
				checkErr = errors.Trace(err)
				return
			}
			txn, err := hookCtx.Txn(true)
			if err != nil {
				checkErr = errors.Trace(err)
				return
			}
			errs, err := admin.CancelJobs(txn, jobIDs)
			if err != nil {
				checkErr = errors.Trace(err)
				return
			}
			if errs[0] != nil {
				checkErr = errors.Trace(errs[0])
				return
			}
			checkErr = txn.Commit(context.Background())
		}
	}
	originalHook := s.dom.DDL().GetHook()
	s.dom.DDL().(ddl.DDLForTest).SetHook(hook)
	rs, err := tk.Exec("alter table t rename index idx_c2 to idx_c3")
	if rs != nil {
		rs.Close()
	}
	c.Assert(checkErr, IsNil)
	c.Assert(err, NotNil)
	c.Assert(err.Error(), Equals, "[ddl:8214]Cancelled DDL job")
	s.dom.DDL().(ddl.DDLForTest).SetHook(originalHook)
	t := s.testGetTable(c, "t")
	for _, idx := range t.Indices() {
		c.Assert(strings.EqualFold(idx.Meta().Name.L, "idx_c3"), IsFalse)
	}
	s.mustExec(tk, c, "alter table t rename index idx_c2 to idx_c3")
}

// TestCancelDropTable tests cancel ddl job which type is drop table.
func (s *testDBSuite2) TestCancelDropTableAndSchema(c *C) {
	tk := testkit.NewTestKit(c, s.store)
	testCases := []struct {
		needAddTableOrDB bool
		action           model.ActionType
		jobState         model.JobState
		JobSchemaState   model.SchemaState
		cancelSucc       bool
	}{
		// Check drop table.
		// model.JobStateNone means the jobs is canceled before the first run.
		{true, model.ActionDropTable, model.JobStateNone, model.StateNone, true},
		{false, model.ActionDropTable, model.JobStateRunning, model.StateWriteOnly, false},
		{true, model.ActionDropTable, model.JobStateRunning, model.StateDeleteOnly, false},

		// Check drop database.
		{true, model.ActionDropSchema, model.JobStateNone, model.StateNone, true},
		{false, model.ActionDropSchema, model.JobStateRunning, model.StateWriteOnly, false},
		{true, model.ActionDropSchema, model.JobStateRunning, model.StateDeleteOnly, false},
	}
	var checkErr error
	hook := &ddl.TestDDLCallback{}
	var jobID int64
	testCase := &testCases[0]
	s.mustExec(tk, c, "create database if not exists test_drop_db")
	dbInfo := s.testGetDB(c, "test_drop_db")

	hook.OnJobRunBeforeExported = func(job *model.Job) {
		if job.Type == testCase.action && job.State == testCase.jobState && job.SchemaState == testCase.JobSchemaState && job.SchemaID == dbInfo.ID {
			jobIDs := []int64{job.ID}
			jobID = job.ID
			hookCtx := mock.NewContext()
			hookCtx.Store = s.store
			err := hookCtx.NewTxn(context.TODO())
			if err != nil {
				checkErr = errors.Trace(err)
				return
			}
			txn, err := hookCtx.Txn(true)
			if err != nil {
				checkErr = errors.Trace(err)
				return
			}
			errs, err := admin.CancelJobs(txn, jobIDs)
			if err != nil {
				checkErr = errors.Trace(err)
				return
			}
			if errs[0] != nil {
				checkErr = errors.Trace(errs[0])
				return
			}
			checkErr = txn.Commit(context.Background())
		}
	}
	originHook := s.dom.DDL().GetHook()
	defer s.dom.DDL().(ddl.DDLForTest).SetHook(originHook)
	s.dom.DDL().(ddl.DDLForTest).SetHook(hook)
	var err error
	sql := ""
	for i := range testCases {
		testCase = &testCases[i]
		if testCase.needAddTableOrDB {
			s.mustExec(tk, c, "create database if not exists test_drop_db")
			s.mustExec(tk, c, "use test_drop_db")
			s.mustExec(tk, c, "create table if not exists t(c1 int, c2 int)")
		}

		dbInfo = s.testGetDB(c, "test_drop_db")

		if testCase.action == model.ActionDropTable {
			sql = "drop table t;"
		} else if testCase.action == model.ActionDropSchema {
			sql = "drop database test_drop_db;"
		}

		_, err = tk.Exec(sql)
		if testCase.cancelSucc {
			c.Assert(checkErr, IsNil)
			c.Assert(err, NotNil)
			c.Assert(err.Error(), Equals, "[ddl:8214]Cancelled DDL job")
			s.mustExec(tk, c, "insert into t values (?, ?)", i, i)
		} else {
			c.Assert(err, IsNil)
			c.Assert(checkErr, NotNil)
			c.Assert(checkErr.Error(), Equals, admin.ErrCannotCancelDDLJob.GenWithStackByArgs(jobID).Error())
			_, err = tk.Exec("insert into t values (?, ?)", i, i)
			c.Assert(err, NotNil)
		}
	}
}

func (s *testDBSuite3) TestAddAnonymousIndex(c *C) {
	tk := testkit.NewTestKit(c, s.store)
	tk.MustExec("use " + s.schemaName)
	s.mustExec(tk, c, "create table t_anonymous_index (c1 int, c2 int, C3 int)")
	s.mustExec(tk, c, "alter table t_anonymous_index add index (c1, c2)")
	// for dropping empty index
	_, err := tk.Exec("alter table t_anonymous_index drop index")
	c.Assert(err, NotNil)
	// The index name is c1 when adding index (c1, c2).
	s.mustExec(tk, c, "alter table t_anonymous_index drop index c1")
	t := s.testGetTable(c, "t_anonymous_index")
	c.Assert(t.Indices(), HasLen, 0)
	// for adding some indices that the first column name is c1
	s.mustExec(tk, c, "alter table t_anonymous_index add index (c1)")
	_, err = tk.Exec("alter table t_anonymous_index add index c1 (c2)")
	c.Assert(err, NotNil)
	t = s.testGetTable(c, "t_anonymous_index")
	c.Assert(t.Indices(), HasLen, 1)
	idx := t.Indices()[0].Meta().Name.L
	c.Assert(idx, Equals, "c1")
	// The MySQL will be a warning.
	s.mustExec(tk, c, "alter table t_anonymous_index add index c1_3 (c1)")
	s.mustExec(tk, c, "alter table t_anonymous_index add index (c1, c2, C3)")
	// The MySQL will be a warning.
	s.mustExec(tk, c, "alter table t_anonymous_index add index (c1)")
	t = s.testGetTable(c, "t_anonymous_index")
	c.Assert(t.Indices(), HasLen, 4)
	s.mustExec(tk, c, "alter table t_anonymous_index drop index c1")
	s.mustExec(tk, c, "alter table t_anonymous_index drop index c1_2")
	s.mustExec(tk, c, "alter table t_anonymous_index drop index c1_3")
	s.mustExec(tk, c, "alter table t_anonymous_index drop index c1_4")
	// for case insensitive
	s.mustExec(tk, c, "alter table t_anonymous_index add index (C3)")
	s.mustExec(tk, c, "alter table t_anonymous_index drop index c3")
	s.mustExec(tk, c, "alter table t_anonymous_index add index c3 (C3)")
	s.mustExec(tk, c, "alter table t_anonymous_index drop index C3")
	// for anonymous index with column name `primary`
	s.mustExec(tk, c, "create table t_primary (`primary` int, b int, key (`primary`))")
	t = s.testGetTable(c, "t_primary")
	c.Assert(t.Indices()[0].Meta().Name.String(), Equals, "primary_2")
	s.mustExec(tk, c, "alter table t_primary add index (`primary`);")
	t = s.testGetTable(c, "t_primary")
	c.Assert(t.Indices()[0].Meta().Name.String(), Equals, "primary_2")
	c.Assert(t.Indices()[1].Meta().Name.String(), Equals, "primary_3")
	s.mustExec(tk, c, "alter table t_primary add primary key(b);")
	t = s.testGetTable(c, "t_primary")
	c.Assert(t.Indices()[0].Meta().Name.String(), Equals, "primary_2")
	c.Assert(t.Indices()[1].Meta().Name.String(), Equals, "primary_3")
	c.Assert(t.Indices()[2].Meta().Name.L, Equals, "primary")
	s.mustExec(tk, c, "create table t_primary_2 (`primary` int, key primary_2 (`primary`), key (`primary`))")
	t = s.testGetTable(c, "t_primary_2")
	c.Assert(t.Indices()[0].Meta().Name.String(), Equals, "primary_2")
	c.Assert(t.Indices()[1].Meta().Name.String(), Equals, "primary_3")
	s.mustExec(tk, c, "create table t_primary_3 (`primary_2` int, key(`primary_2`), `primary` int, key(`primary`));")
	t = s.testGetTable(c, "t_primary_3")
	c.Assert(t.Indices()[0].Meta().Name.String(), Equals, "primary_2")
	c.Assert(t.Indices()[1].Meta().Name.String(), Equals, "primary_3")
}

func (s *testDBSuite4) TestAlterLock(c *C) {
	tk := testkit.NewTestKit(c, s.store)
	tk.MustExec("use " + s.schemaName)
	s.mustExec(tk, c, "create table t_index_lock (c1 int, c2 int, C3 int)")
	s.mustExec(tk, c, "alter table t_index_lock add index (c1, c2), lock=none")
}

func (s *testDBSuite5) TestAddMultiColumnsIndex(c *C) {
	tk := testkit.NewTestKit(c, s.store)
	tk.MustExec("use " + s.schemaName)

	tk.MustExec("drop database if exists tidb;")
	tk.MustExec("create database tidb;")
	tk.MustExec("use tidb;")
	tk.MustExec("create table tidb.test (a int auto_increment primary key, b int);")
	tk.MustExec("insert tidb.test values (1, 1);")
	tk.MustExec("update tidb.test set b = b + 1 where a = 1;")
	tk.MustExec("insert into tidb.test values (2, 2);")
	// Test that the b value is nil.
	tk.MustExec("insert into tidb.test (a) values (3);")
	tk.MustExec("insert into tidb.test values (4, 4);")
	// Test that the b value is nil again.
	tk.MustExec("insert into tidb.test (a) values (5);")
	tk.MustExec("insert tidb.test values (6, 6);")
	tk.MustExec("alter table tidb.test add index idx1 (a, b);")
	tk.MustExec("admin check table test")
}

func (s *testDBSuite6) TestAddMultiColumnsIndexClusterIndex(c *C) {
	tk := testkit.NewTestKit(c, s.store)
	tk.MustExec("drop database if exists test_add_multi_col_index_clustered;")
	tk.MustExec("create database test_add_multi_col_index_clustered;")
	tk.MustExec("use test_add_multi_col_index_clustered;")

	tk.MustExec("set @@tidb_enable_clustered_index = 1")
	tk.MustExec("create table t (a int, b varchar(10), c int, primary key (a, b));")
	tk.MustExec("insert into t values (1, '1', 1), (2, '2', NULL), (3, '3', 3);")
	tk.MustExec("create index idx on t (a, c);")

	tk.MustExec("admin check index t idx;")
	tk.MustExec("admin check table t;")

	tk.MustExec("insert into t values (5, '5', 5), (6, '6', NULL);")

	tk.MustExec("admin check index t idx;")
	tk.MustExec("admin check table t;")
}

func (s *testDBSuite1) TestAddPrimaryKey1(c *C) {
	testAddIndex(c, s.store, s.lease, testPlain,
		"create table test_add_index (c1 bigint, c2 bigint, c3 bigint, unique key(c1))", "primary")
}

func (s *testDBSuite2) TestAddPrimaryKey2(c *C) {
	testAddIndex(c, s.store, s.lease, testPartition,
		`create table test_add_index (c1 bigint, c2 bigint, c3 bigint, key(c1))
			      partition by range (c3) (
			      partition p0 values less than (3440),
			      partition p1 values less than (61440),
			      partition p2 values less than (122880),
			      partition p3 values less than (204800),
			      partition p4 values less than maxvalue)`, "primary")
}

func (s *testDBSuite3) TestAddPrimaryKey3(c *C) {
	testAddIndex(c, s.store, s.lease, testPartition,
		`create table test_add_index (c1 bigint, c2 bigint, c3 bigint, key(c1))
			      partition by hash (c3) partitions 4;`, "primary")
}

func (s *testDBSuite4) TestAddPrimaryKey4(c *C) {
	testAddIndex(c, s.store, s.lease, testPartition,
		`create table test_add_index (c1 bigint, c2 bigint, c3 bigint, key(c1))
			      partition by range columns (c3) (
			      partition p0 values less than (3440),
			      partition p1 values less than (61440),
			      partition p2 values less than (122880),
			      partition p3 values less than (204800),
			      partition p4 values less than maxvalue)`, "primary")
}

func (s *testDBSuite1) TestAddIndex1(c *C) {
	testAddIndex(c, s.store, s.lease, testPlain,
		"create table test_add_index (c1 bigint, c2 bigint, c3 bigint, primary key(c1))", "")
}

func (s *testDBSuite2) TestAddIndex2(c *C) {
	testAddIndex(c, s.store, s.lease, testPartition,
		`create table test_add_index (c1 bigint, c2 bigint, c3 bigint, primary key(c1))
			      partition by range (c1) (
			      partition p0 values less than (3440),
			      partition p1 values less than (61440),
			      partition p2 values less than (122880),
			      partition p3 values less than (204800),
			      partition p4 values less than maxvalue)`, "")
}

func (s *testDBSuite3) TestAddIndex3(c *C) {
	testAddIndex(c, s.store, s.lease, testPartition,
		`create table test_add_index (c1 bigint, c2 bigint, c3 bigint, primary key(c1))
			      partition by hash (c1) partitions 4;`, "")
}

func (s *testDBSuite4) TestAddIndex4(c *C) {
	testAddIndex(c, s.store, s.lease, testPartition,
		`create table test_add_index (c1 bigint, c2 bigint, c3 bigint, primary key(c1))
			      partition by range columns (c1) (
			      partition p0 values less than (3440),
			      partition p1 values less than (61440),
			      partition p2 values less than (122880),
			      partition p3 values less than (204800),
			      partition p4 values less than maxvalue)`, "")
}

func (s *testDBSuite5) TestAddIndex5(c *C) {
	testAddIndex(c, s.store, s.lease, testClusteredIndex,
		`create table test_add_index (c1 bigint, c2 bigint, c3 bigint, primary key(c2, c3))`, "")
}

type testAddIndexType int8

const (
	testPlain testAddIndexType = iota
	testPartition
	testClusteredIndex
)

func testAddIndex(c *C, store kv.Storage, lease time.Duration, tp testAddIndexType, createTableSQL, idxTp string) {
	tk := testkit.NewTestKit(c, store)
	tk.MustExec("use test_db")
	switch tp {
	case testPartition:
		tk.MustExec("set @@session.tidb_enable_table_partition = '1';")
	case testClusteredIndex:
		tk.MustExec("set @@tidb_enable_clustered_index = 1")
	}
	tk.MustExec("drop table if exists test_add_index")
	tk.MustExec(createTableSQL)

	done := make(chan error, 1)
	start := -10
	num := defaultBatchSize
	// first add some rows
	batchInsert(tk, "test_add_index", start, num)

	// Add some discrete rows.
	maxBatch := 20
	batchCnt := 100
	otherKeys := make([]int, 0, batchCnt*maxBatch)
	// Make sure there are no duplicate keys.
	base := defaultBatchSize * 20
	for i := 1; i < batchCnt; i++ {
		n := base + i*defaultBatchSize + i
		for j := 0; j < rand.Intn(maxBatch); j++ {
			n += j
			sql := fmt.Sprintf("insert into test_add_index values (%d, %d, %d)", n, n, n)
			tk.MustExec(sql)
			otherKeys = append(otherKeys, n)
		}
	}
	// Encounter the value of math.MaxInt64 in middle of
	v := math.MaxInt64 - defaultBatchSize/2
	tk.MustExec(fmt.Sprintf("insert into test_add_index values (%d, %d, %d)", v, v, v))
	otherKeys = append(otherKeys, v)

	addIdxSQL := fmt.Sprintf("alter table test_add_index add %s key c3_index(c3)", idxTp)
	testddlutil.SessionExecInGoroutine(c, store, addIdxSQL, done)

	deletedKeys := make(map[int]struct{})

	ticker := time.NewTicker(lease / 2)
	defer ticker.Stop()
LOOP:
	for {
		select {
		case err := <-done:
			if err == nil {
				break LOOP
			}
			c.Assert(err, IsNil, Commentf("err:%v", errors.ErrorStack(err)))
		case <-ticker.C:
			// When the server performance is particularly poor,
			// the adding index operation can not be completed.
			// So here is a limit to the number of rows inserted.
			if num > defaultBatchSize*10 {
				break
			}
			step := 5
			// delete some rows, and add some data
			for i := num; i < num+step; i++ {
				n := rand.Intn(num)
				deletedKeys[n] = struct{}{}
				sql := fmt.Sprintf("delete from test_add_index where c1 = %d", n)
				tk.MustExec(sql)
				sql = fmt.Sprintf("insert into test_add_index values (%d, %d, %d)", i, i, i)
				tk.MustExec(sql)
			}
			num += step
		}
	}

	// get exists keys
	keys := make([]int, 0, num)
	for i := start; i < num; i++ {
		if _, ok := deletedKeys[i]; ok {
			continue
		}
		keys = append(keys, i)
	}
	keys = append(keys, otherKeys...)

	// test index key
	expectedRows := make([][]interface{}, 0, len(keys))
	for _, key := range keys {
		expectedRows = append(expectedRows, []interface{}{key})
	}
	rows := tk.MustQuery(fmt.Sprintf("select c1 from test_add_index where c3 >= %d order by c1", start)).Rows()
	matchRows(c, rows, expectedRows)

	tk.MustExec("admin check table test_add_index")
	if tp == testPartition {
		return
	}

	// TODO: Support explain in future.
	// rows := s.mustQuery(c, "explain select c1 from test_add_index where c3 >= 100")

	// ay := dumpRows(c, rows)
	// c.Assert(strings.Contains(fmt.Sprintf("%v", ay), "c3_index"), IsTrue)

	// get all row handles
	ctx := tk.Se.(sessionctx.Context)
	c.Assert(ctx.NewTxn(context.Background()), IsNil)
	t := testGetTableByName(c, ctx, "test_db", "test_add_index")
	handles := kv.NewHandleMap()
	startKey := t.RecordKey(kv.IntHandle(math.MinInt64))
	err := t.IterRecords(ctx, startKey, t.Cols(),
		func(h kv.Handle, data []types.Datum, cols []*table.Column) (bool, error) {
			handles.Set(h, struct{}{})
			return true, nil
		})
	c.Assert(err, IsNil)

	// check in index
	var nidx table.Index
	idxName := "c3_index"
	if len(idxTp) != 0 {
		idxName = "primary"
	}
	for _, tidx := range t.Indices() {
		if tidx.Meta().Name.L == idxName {
			nidx = tidx
			break
		}
	}
	// Make sure there is index with name c3_index.
	c.Assert(nidx, NotNil)
	c.Assert(nidx.Meta().ID, Greater, int64(0))
	txn, err := ctx.Txn(true)
	c.Assert(err, IsNil)
	txn.Rollback()

	c.Assert(ctx.NewTxn(context.Background()), IsNil)

	it, err := nidx.SeekFirst(txn)
	c.Assert(err, IsNil)
	defer it.Close()

	for {
		_, h, err := it.Next()
		if terror.ErrorEqual(err, io.EOF) {
			break
		}

		c.Assert(err, IsNil)
		_, ok := handles.Get(h)
		c.Assert(ok, IsTrue)
		handles.Delete(h)
	}
	c.Assert(handles.Len(), Equals, 0)
	tk.MustExec("drop table test_add_index")
}

// TestCancelAddTableAndDropTablePartition tests cancel ddl job which type is add/drop table partition.
func (s *testDBSuite1) TestCancelAddTableAndDropTablePartition(c *C) {
	tk := testkit.NewTestKit(c, s.store)
	s.mustExec(tk, c, "create database if not exists test_partition_table")
	s.mustExec(tk, c, "use test_partition_table")
	s.mustExec(tk, c, "drop table if exists t_part")
	s.mustExec(tk, c, `create table t_part (a int key)
		partition by range(a) (
		partition p0 values less than (10),
		partition p1 values less than (20)
	);`)
	defer s.mustExec(tk, c, "drop table t_part;")
	for i := 0; i < 10; i++ {
		s.mustExec(tk, c, "insert into t_part values (?)", i)
	}

	testCases := []struct {
		action         model.ActionType
		jobState       model.JobState
		JobSchemaState model.SchemaState
		cancelSucc     bool
	}{
		{model.ActionAddTablePartition, model.JobStateNone, model.StateNone, true},
		{model.ActionDropTablePartition, model.JobStateNone, model.StateNone, true},
		// Add table partition now can be cancelled in ReplicaOnly state.
		{model.ActionAddTablePartition, model.JobStateRunning, model.StateReplicaOnly, true},
		{model.ActionAddTablePartition, model.JobStateRunning, model.StatePublic, false},
		{model.ActionDropTablePartition, model.JobStateRunning, model.StatePublic, false},
	}
	var checkErr error
	hook := &ddl.TestDDLCallback{}
	testCase := &testCases[0]
	var jobID int64
	hook.OnJobRunBeforeExported = func(job *model.Job) {
		if job.Type == testCase.action && job.State == testCase.jobState && job.SchemaState == testCase.JobSchemaState {
			jobIDs := []int64{job.ID}
			jobID = job.ID
			hookCtx := mock.NewContext()
			hookCtx.Store = s.store
			err := hookCtx.NewTxn(context.Background())
			if err != nil {
				checkErr = errors.Trace(err)
				return
			}
			txn, err := hookCtx.Txn(true)
			if err != nil {
				checkErr = errors.Trace(err)
				return
			}
			errs, err := admin.CancelJobs(txn, jobIDs)
			if err != nil {
				checkErr = errors.Trace(err)
				return
			}
			if errs[0] != nil {
				checkErr = errors.Trace(errs[0])
				return
			}
			checkErr = txn.Commit(context.Background())
		}
		var err error
		sql := ""
		for i := range testCases {
			testCase = &testCases[i]
			if testCase.action == model.ActionAddTablePartition {
				sql = `alter table t_part add partition (
				partition p2 values less than (30)
				);`
			} else if testCase.action == model.ActionDropTablePartition {
				sql = "alter table t_part drop partition p1;"
			}
			_, err = tk.Exec(sql)
			if testCase.cancelSucc {
				c.Assert(checkErr, IsNil)
				c.Assert(err, NotNil)
				c.Assert(err.Error(), Equals, "[ddl:12]cancelled DDL job")
				s.mustExec(tk, c, "insert into t_part values (?)", i)
			} else {
				c.Assert(err, IsNil)
				c.Assert(checkErr, NotNil)
				c.Assert(checkErr.Error(), Equals, admin.ErrCannotCancelDDLJob.GenWithStackByArgs(jobID).Error())
				_, err = tk.Exec("insert into t_part values (?)", i)
				c.Assert(err, NotNil)
			}
		}
	}
	originalHook := s.dom.DDL().GetHook()
	s.dom.DDL().(ddl.DDLForTest).SetHook(originalHook)
}

func (s *testDBSuite1) TestDropPrimaryKey(c *C) {
	idxName := "primary"
	createSQL := "create table test_drop_index (c1 int, c2 int, c3 int, unique key(c1), primary key(c3))"
	dropIdxSQL := "alter table test_drop_index drop primary key;"
	testDropIndex(c, s.store, s.lease, createSQL, dropIdxSQL, idxName)
}

func (s *testDBSuite2) TestDropIndex(c *C) {
	idxName := "c3_index"
	createSQL := "create table test_drop_index (c1 int, c2 int, c3 int, unique key(c1), key c3_index(c3))"
	dropIdxSQL := "alter table test_drop_index drop index c3_index;"
	testDropIndex(c, s.store, s.lease, createSQL, dropIdxSQL, idxName)
}

func testDropIndex(c *C, store kv.Storage, lease time.Duration, createSQL, dropIdxSQL, idxName string) {
	tk := testkit.NewTestKit(c, store)
	tk.MustExec("use test_db")
	tk.MustExec("drop table if exists test_drop_index")
	tk.MustExec(createSQL)
	done := make(chan error, 1)
	tk.MustExec("delete from test_drop_index")

	num := 100
	//  add some rows
	for i := 0; i < num; i++ {
		tk.MustExec("insert into test_drop_index values (?, ?, ?)", i, i, i)
	}
	ctx := tk.Se.(sessionctx.Context)
	t := testGetTableByName(c, ctx, "test_db", "test_drop_index")
	var c3idx table.Index
	for _, tidx := range t.Indices() {
		if tidx.Meta().Name.L == idxName {
			c3idx = tidx
			break
		}
	}
	c.Assert(c3idx, NotNil)

	testddlutil.SessionExecInGoroutine(c, store, dropIdxSQL, done)

	ticker := time.NewTicker(lease / 2)
	defer ticker.Stop()
LOOP:
	for {
		select {
		case err := <-done:
			if err == nil {
				break LOOP
			}
			c.Assert(err, IsNil, Commentf("err:%v", errors.ErrorStack(err)))
		case <-ticker.C:
			step := 5
			// delete some rows, and add some data
			for i := num; i < num+step; i++ {
				n := rand.Intn(num)
				tk.MustExec("update test_drop_index set c2 = 1 where c1 = ?", n)
				tk.MustExec("insert into test_drop_index values (?, ?, ?)", i, i, i)
			}
			num += step
		}
	}

	rows := tk.MustQuery("explain select c1 from test_drop_index where c3 >= 0")
	c.Assert(strings.Contains(fmt.Sprintf("%v", rows), idxName), IsFalse)

	// Check in index, it must be no index in KV.
	// Make sure there is no index with name c3_index.
	t = testGetTableByName(c, ctx, "test_db", "test_drop_index")
	var nidx table.Index
	for _, tidx := range t.Indices() {
		if tidx.Meta().Name.L == idxName {
			nidx = tidx
			break
		}
	}
	c.Assert(nidx, IsNil)

	idx := tables.NewIndex(t.Meta().ID, t.Meta(), c3idx.Meta())
	checkDelRangeDone(c, ctx, idx)
	tk.MustExec("drop table test_drop_index")
}

// TestCancelDropColumn tests cancel ddl job which type is drop column.
func (s *testDBSuite3) TestCancelDropColumn(c *C) {
	tk := testkit.NewTestKit(c, s.store)
	tk.MustExec("use " + s.schemaName)
	s.mustExec(tk, c, "drop table if exists test_drop_column")
	s.mustExec(tk, c, "create table test_drop_column(c1 int, c2 int)")
	defer s.mustExec(tk, c, "drop table test_drop_column;")
	testCases := []struct {
		needAddColumn  bool
		jobState       model.JobState
		JobSchemaState model.SchemaState
		cancelSucc     bool
	}{
		{true, model.JobStateNone, model.StateNone, true},
		{false, model.JobStateRunning, model.StateWriteOnly, false},
		{true, model.JobStateRunning, model.StateDeleteOnly, false},
		{true, model.JobStateRunning, model.StateDeleteReorganization, false},
	}
	var checkErr error
	hook := &ddl.TestDDLCallback{}
	var jobID int64
	testCase := &testCases[0]
	hook.OnJobRunBeforeExported = func(job *model.Job) {
		if job.Type == model.ActionDropColumn && job.State == testCase.jobState && job.SchemaState == testCase.JobSchemaState {
			jobIDs := []int64{job.ID}
			jobID = job.ID
			hookCtx := mock.NewContext()
			hookCtx.Store = s.store
			err := hookCtx.NewTxn(context.TODO())
			if err != nil {
				checkErr = errors.Trace(err)
				return
			}
			txn, err := hookCtx.Txn(true)
			if err != nil {
				checkErr = errors.Trace(err)
				return
			}
			errs, err := admin.CancelJobs(txn, jobIDs)
			if err != nil {
				checkErr = errors.Trace(err)
				return
			}
			if errs[0] != nil {
				checkErr = errors.Trace(errs[0])
				return
			}
			checkErr = txn.Commit(context.Background())
		}
	}

	originalHook := s.dom.DDL().GetHook()
	s.dom.DDL().(ddl.DDLForTest).SetHook(hook)
	var err1 error
	var c3idx table.Index
	for i := range testCases {
		testCase = &testCases[i]
		if testCase.needAddColumn {
			s.mustExec(tk, c, "alter table test_drop_column add column c3 int")
			s.mustExec(tk, c, "alter table test_drop_column add index idx_c3(c3)")
			tt := s.testGetTable(c, "test_drop_column")
			for _, idx := range tt.Indices() {
				if strings.EqualFold(idx.Meta().Name.L, "idx_c3") {
					c3idx = idx
					break
				}
			}
		}
		_, err1 = tk.Exec("alter table test_drop_column drop column c3")
		var col1 *table.Column
		var idx1 table.Index
		t := s.testGetTable(c, "test_drop_column")
		for _, col := range t.Cols() {
			if strings.EqualFold(col.Name.L, "c3") {
				col1 = col
				break
			}
		}
		for _, idx := range t.Indices() {
			if strings.EqualFold(idx.Meta().Name.L, "idx_c3") {
				idx1 = idx
				break
			}
		}
		if testCase.cancelSucc {
			c.Assert(checkErr, IsNil)
			c.Assert(col1, NotNil)
			c.Assert(col1.Name.L, Equals, "c3")
			c.Assert(idx1, NotNil)
			c.Assert(idx1.Meta().Name.L, Equals, "idx_c3")
			c.Assert(err1.Error(), Equals, "[ddl:8214]Cancelled DDL job")
		} else {
			c.Assert(col1, IsNil)
			c.Assert(idx1, IsNil)
			c.Assert(err1, IsNil)
			c.Assert(checkErr, NotNil)
			c.Assert(checkErr.Error(), Equals, admin.ErrCannotCancelDDLJob.GenWithStackByArgs(jobID).Error())
			// Check index is deleted
			ctx := s.s.(sessionctx.Context)
			checkDelRangeDone(c, ctx, c3idx)
		}
	}
	s.dom.DDL().(ddl.DDLForTest).SetHook(originalHook)
	s.mustExec(tk, c, "alter table test_drop_column add column c3 int")
	s.mustExec(tk, c, "alter table test_drop_column drop column c3")
}

// TestCancelDropColumns tests cancel ddl job which type is drop multi-columns.
func (s *testDBSuite3) TestCancelDropColumns(c *C) {
	tk := testkit.NewTestKit(c, s.store)
	tk.MustExec("use " + s.schemaName)
	s.mustExec(tk, c, "drop table if exists test_drop_column")
	s.mustExec(tk, c, "create table test_drop_column(c1 int, c2 int)")
	defer s.mustExec(tk, c, "drop table test_drop_column;")
	testCases := []struct {
		needAddColumn  bool
		jobState       model.JobState
		JobSchemaState model.SchemaState
		cancelSucc     bool
	}{
		{true, model.JobStateNone, model.StateNone, true},
		{false, model.JobStateRunning, model.StateWriteOnly, false},
		{true, model.JobStateRunning, model.StateDeleteOnly, false},
		{true, model.JobStateRunning, model.StateDeleteReorganization, false},
	}
	var checkErr error
	hook := &ddl.TestDDLCallback{}
	var jobID int64
	testCase := &testCases[0]
	hook.OnJobRunBeforeExported = func(job *model.Job) {
		if job.Type == model.ActionDropColumns && job.State == testCase.jobState && job.SchemaState == testCase.JobSchemaState {
			jobIDs := []int64{job.ID}
			jobID = job.ID
			hookCtx := mock.NewContext()
			hookCtx.Store = s.store
			err := hookCtx.NewTxn(context.TODO())
			if err != nil {
				checkErr = errors.Trace(err)
				return
			}
			txn, err := hookCtx.Txn(true)
			if err != nil {
				checkErr = errors.Trace(err)
				return
			}
			errs, err := admin.CancelJobs(txn, jobIDs)
			if err != nil {
				checkErr = errors.Trace(err)
				return
			}
			if errs[0] != nil {
				checkErr = errors.Trace(errs[0])
				return
			}
			checkErr = txn.Commit(context.Background())
		}
	}

	originalHook := s.dom.DDL().GetHook()
	s.dom.DDL().(ddl.DDLForTest).SetHook(hook)
	var err1 error
	var c3idx table.Index
	for i := range testCases {
		testCase = &testCases[i]
		if testCase.needAddColumn {
			s.mustExec(tk, c, "alter table test_drop_column add column c3 int, add column c4 int")
			s.mustExec(tk, c, "alter table test_drop_column add index idx_c3(c3)")
			tt := s.testGetTable(c, "test_drop_column")
			for _, idx := range tt.Indices() {
				if strings.EqualFold(idx.Meta().Name.L, "idx_c3") {
					c3idx = idx
					break
				}
			}
		}
		_, err1 = tk.Exec("alter table test_drop_column drop column c3, drop column c4")
		t := s.testGetTable(c, "test_drop_column")
		col3 := table.FindCol(t.Cols(), "c3")
		col4 := table.FindCol(t.Cols(), "c4")
		var idx3 table.Index
		for _, idx := range t.Indices() {
			if strings.EqualFold(idx.Meta().Name.L, "idx_c3") {
				idx3 = idx
				break
			}
		}
		if testCase.cancelSucc {
			c.Assert(checkErr, IsNil)
			c.Assert(col3, NotNil)
			c.Assert(col4, NotNil)
			c.Assert(idx3, NotNil)
			c.Assert(col3.Name.L, Equals, "c3")
			c.Assert(col4.Name.L, Equals, "c4")
			c.Assert(idx3.Meta().Name.L, Equals, "idx_c3")
			c.Assert(err1.Error(), Equals, "[ddl:8214]Cancelled DDL job")
		} else {
			c.Assert(col3, IsNil)
			c.Assert(col4, IsNil)
			c.Assert(idx3, IsNil)
			c.Assert(err1, IsNil)
			c.Assert(checkErr, NotNil)
			c.Assert(checkErr.Error(), Equals, admin.ErrCannotCancelDDLJob.GenWithStackByArgs(jobID).Error())
			// Check index is deleted
			ctx := s.s.(sessionctx.Context)
			checkDelRangeDone(c, ctx, c3idx)
		}
	}
	s.dom.DDL().(ddl.DDLForTest).SetHook(originalHook)
	s.mustExec(tk, c, "alter table test_drop_column add column c3 int, add column c4 int")
	s.mustExec(tk, c, "alter table test_drop_column drop column c3, drop column c4")
}

func checkDelRangeDone(c *C, ctx sessionctx.Context, idx table.Index) {
	startTime := time.Now()
	f := func() map[int64]struct{} {
		handles := make(map[int64]struct{})

		c.Assert(ctx.NewTxn(context.Background()), IsNil)
		txn, err := ctx.Txn(true)
		c.Assert(err, IsNil)
		defer txn.Rollback()

		txn, err = ctx.Txn(true)
		c.Assert(err, IsNil)
		it, err := idx.SeekFirst(txn)
		c.Assert(err, IsNil)
		defer it.Close()

		for {
			_, h, err := it.Next()
			if terror.ErrorEqual(err, io.EOF) {
				break
			}

			c.Assert(err, IsNil)
			handles[h.IntValue()] = struct{}{}
		}
		return handles
	}

	var handles map[int64]struct{}
	for i := 0; i < waitForCleanDataRound; i++ {
		handles = f()
		if len(handles) != 0 {
			time.Sleep(waitForCleanDataInterval)
		} else {
			break
		}
	}
	c.Assert(handles, HasLen, 0, Commentf("take time %v", time.Since(startTime)))
}

func (s *testDBSuite5) TestAlterPrimaryKey(c *C) {
	tk := testkit.NewTestKitWithInit(c, s.store)
	tk.MustExec("create table test_add_pk(a int, b int unsigned , c varchar(255) default 'abc', d int as (a+b), e int as (a+1) stored, index idx(b))")
	defer tk.MustExec("drop table test_add_pk")

	// for generated columns
	tk.MustGetErrCode("alter table test_add_pk add primary key(d);", errno.ErrUnsupportedOnGeneratedColumn)
	// The primary key name is the same as the existing index name.
	tk.MustExec("alter table test_add_pk add primary key idx(e)")
	tk.MustExec("drop index `primary` on test_add_pk")

	// for describing table
	tk.MustExec("create table test_add_pk1(a int, index idx(a))")
	tk.MustQuery("desc test_add_pk1").Check(testutil.RowsWithSep(",", `a,int(11),YES,MUL,<nil>,`))
	tk.MustExec("alter table test_add_pk1 add primary key idx(a)")
	tk.MustQuery("desc test_add_pk1").Check(testutil.RowsWithSep(",", `a,int(11),NO,PRI,<nil>,`))
	tk.MustExec("alter table test_add_pk1 drop primary key")
	tk.MustQuery("desc test_add_pk1").Check(testutil.RowsWithSep(",", `a,int(11),NO,MUL,<nil>,`))
	tk.MustExec("create table test_add_pk2(a int, b int, index idx(a))")
	tk.MustExec("alter table test_add_pk2 add primary key idx(a, b)")
	tk.MustQuery("desc test_add_pk2").Check(testutil.RowsWithSep(",", ""+
		"a int(11) NO PRI <nil> ]\n"+
		"[b int(11) NO PRI <nil> "))
	tk.MustQuery("show create table test_add_pk2").Check(testutil.RowsWithSep("|", ""+
		"test_add_pk2 CREATE TABLE `test_add_pk2` (\n"+
		"  `a` int(11) NOT NULL,\n"+
		"  `b` int(11) NOT NULL,\n"+
		"  KEY `idx` (`a`),\n"+
		"  PRIMARY KEY (`a`,`b`)\n"+
		") ENGINE=InnoDB DEFAULT CHARSET=utf8mb4 COLLATE=utf8mb4_bin"))
	tk.MustExec("alter table test_add_pk2 drop primary key")
	tk.MustQuery("desc test_add_pk2").Check(testutil.RowsWithSep(",", ""+
		"a int(11) NO MUL <nil> ]\n"+
		"[b int(11) NO  <nil> "))

	// Check if the primary key exists before checking the table's pkIsHandle.
	tk.MustGetErrCode("alter table test_add_pk drop primary key", errno.ErrCantDropFieldOrKey)

	// for the limit of name
	validName := strings.Repeat("a", mysql.MaxIndexIdentifierLen)
	invalidName := strings.Repeat("b", mysql.MaxIndexIdentifierLen+1)
	tk.MustGetErrCode("alter table test_add_pk add primary key "+invalidName+"(a)", errno.ErrTooLongIdent)
	// for valid name
	tk.MustExec("alter table test_add_pk add primary key " + validName + "(a)")
	// for multiple primary key
	tk.MustGetErrCode("alter table test_add_pk add primary key (a)", errno.ErrMultiplePriKey)
	tk.MustExec("alter table test_add_pk drop primary key")
	// for not existing primary key
	tk.MustGetErrCode("alter table test_add_pk drop primary key", errno.ErrCantDropFieldOrKey)
	tk.MustGetErrCode("drop index `primary` on test_add_pk", errno.ErrCantDropFieldOrKey)

	// for too many key parts specified
	tk.MustGetErrCode("alter table test_add_pk add primary key idx_test(f1,f2,f3,f4,f5,f6,f7,f8,f9,f10,f11,f12,f13,f14,f15,f16,f17);",
		errno.ErrTooManyKeyParts)

	// for the limit of comment's length
	validComment := "'" + strings.Repeat("a", ddl.MaxCommentLength) + "'"
	invalidComment := "'" + strings.Repeat("b", ddl.MaxCommentLength+1) + "'"
	tk.MustGetErrCode("alter table test_add_pk add primary key(a) comment "+invalidComment, errno.ErrTooLongIndexComment)
	// for empty sql_mode
	r := tk.MustQuery("select @@sql_mode")
	sqlMode := r.Rows()[0][0].(string)
	tk.MustExec("set @@sql_mode=''")
	tk.MustExec("alter table test_add_pk add primary key(a) comment " + invalidComment)
	c.Assert(tk.Se.GetSessionVars().StmtCtx.WarningCount(), Equals, uint16(1))
	tk.MustQuery("show warnings").Check(testutil.RowsWithSep("|", "Warning|1688|Comment for index 'PRIMARY' is too long (max = 1024)"))
	tk.MustExec("set @@sql_mode= '" + sqlMode + "'")
	tk.MustExec("alter table test_add_pk drop primary key")
	// for valid comment
	tk.MustExec("alter table test_add_pk add primary key(a, b, c) comment " + validComment)
	ctx := tk.Se.(sessionctx.Context)
	c.Assert(ctx.NewTxn(context.Background()), IsNil)
	t := testGetTableByName(c, ctx, "test", "test_add_pk")
	col1Flag := t.Cols()[0].Flag
	col2Flag := t.Cols()[1].Flag
	col3Flag := t.Cols()[2].Flag
	c.Assert(mysql.HasNotNullFlag(col1Flag) && !mysql.HasPreventNullInsertFlag(col1Flag), IsTrue)
	c.Assert(mysql.HasNotNullFlag(col2Flag) && !mysql.HasPreventNullInsertFlag(col2Flag) && mysql.HasUnsignedFlag(col2Flag), IsTrue)
	c.Assert(mysql.HasNotNullFlag(col3Flag) && !mysql.HasPreventNullInsertFlag(col3Flag) && !mysql.HasNoDefaultValueFlag(col3Flag), IsTrue)
	tk.MustExec("alter table test_add_pk drop primary key")

	// for null values in primary key
	tk.MustExec("drop table test_add_pk")
	tk.MustExec("create table test_add_pk(a int, b int unsigned , c varchar(255) default 'abc', index idx(b))")
	tk.MustExec("insert into test_add_pk set a = 0, b = 0, c = 0")
	tk.MustExec("insert into test_add_pk set a = 1")
	tk.MustGetErrCode("alter table test_add_pk add primary key (b)", errno.ErrInvalidUseOfNull)
	tk.MustExec("insert into test_add_pk set a = 2, b = 2")
	tk.MustGetErrCode("alter table test_add_pk add primary key (a, b)", errno.ErrInvalidUseOfNull)
	tk.MustExec("insert into test_add_pk set a = 3, c = 3")
	tk.MustGetErrCode("alter table test_add_pk add primary key (c, b, a)", errno.ErrInvalidUseOfNull)
}

func (s *testDBSuite4) TestAddIndexWithDupCols(c *C) {
	tk := testkit.NewTestKit(c, s.store)
	tk.MustExec("use " + s.schemaName)
	err1 := infoschema.ErrColumnExists.GenWithStackByArgs("b")
	err2 := infoschema.ErrColumnExists.GenWithStackByArgs("B")

	tk.MustExec("create table test_add_index_with_dup (a int, b int)")
	_, err := tk.Exec("create index c on test_add_index_with_dup(b, a, b)")
	c.Check(errors.Cause(err1).(*terror.Error).Equal(err), Equals, true)

	_, err = tk.Exec("create index c on test_add_index_with_dup(b, a, B)")
	c.Check(errors.Cause(err2).(*terror.Error).Equal(err), Equals, true)

	_, err = tk.Exec("alter table test_add_index_with_dup add index c (b, a, b)")
	c.Check(errors.Cause(err1).(*terror.Error).Equal(err), Equals, true)

	_, err = tk.Exec("alter table test_add_index_with_dup add index c (b, a, B)")
	c.Check(errors.Cause(err2).(*terror.Error).Equal(err), Equals, true)

	tk.MustExec("drop table test_add_index_with_dup")
}

// checkGlobalIndexRow reads one record from global index and check. Only support int handle.
func checkGlobalIndexRow(c *C, ctx sessionctx.Context, tblInfo *model.TableInfo, indexInfo *model.IndexInfo,
	pid int64, idxVals []types.Datum, rowVals []types.Datum) {
	ctx.NewTxn(context.Background())
	txn, err := ctx.Txn(true)
	sc := ctx.GetSessionVars().StmtCtx
	c.Assert(err, IsNil)

	tblColMap := make(map[int64]*types.FieldType, len(tblInfo.Columns))
	for _, col := range tblInfo.Columns {
		tblColMap[col.ID] = &col.FieldType
	}
	idxColInfos := make([]rowcodec.ColInfo, 0, len(indexInfo.Columns))
	for _, idxCol := range indexInfo.Columns {
		col := tblInfo.Columns[idxCol.Offset]
		idxColInfos = append(idxColInfos, rowcodec.ColInfo{
			ID:         col.ID,
			IsPKHandle: tblInfo.PKIsHandle && mysql.HasPriKeyFlag(col.Flag),
			Ft:         rowcodec.FieldTypeFromModelColumn(col),
		})
	}

	// Check local index entry does not exist.
	localPrefix := tablecodec.EncodeTableIndexPrefix(pid, indexInfo.ID)
	it, err := txn.Iter(localPrefix, nil)
	c.Assert(err, IsNil)
	// no local index entry.
	c.Assert(it.Valid() && it.Key().HasPrefix(localPrefix), IsFalse)
	it.Close()

	// Check global index entry.
	encodedValue, err := codec.EncodeKey(sc, nil, idxVals...)
	c.Assert(err, IsNil)
	key := tablecodec.EncodeIndexSeekKey(tblInfo.ID, indexInfo.ID, encodedValue)
	c.Assert(err, IsNil)
	value, err := txn.Get(context.Background(), key)
	c.Assert(err, IsNil)
	colVals, err := tablecodec.DecodeIndexKV(key, value, len(indexInfo.Columns),
		tablecodec.HandleDefault, idxColInfos)
	c.Assert(err, IsNil)
	c.Assert(colVals, HasLen, len(idxVals)+2)
	for i, val := range idxVals {
		_, d, err := codec.DecodeOne(colVals[i])
		c.Assert(err, IsNil)
		c.Assert(d, DeepEquals, val)
	}
	_, d, err := codec.DecodeOne(colVals[len(idxVals)+1]) //pid
	c.Assert(err, IsNil)
	c.Assert(d.GetInt64(), Equals, pid)

	_, d, err = codec.DecodeOne(colVals[len(idxVals)]) //handle
	c.Assert(err, IsNil)
	h := kv.IntHandle(d.GetInt64())
	rowKey := tablecodec.EncodeRowKey(pid, h.Encoded())
	rowValue, err := txn.Get(context.Background(), rowKey)
	c.Assert(err, IsNil)
	rowValueDatums, err := tablecodec.DecodeRowToDatumMap(rowValue, tblColMap, time.UTC)
	c.Assert(err, IsNil)
	c.Assert(rowValueDatums, NotNil)
	for i, val := range rowVals {
		c.Assert(rowValueDatums[tblInfo.Columns[i].ID], DeepEquals, val)
	}
}

func (s *testSerialDBSuite) TestAddGlobalIndex(c *C) {
	config.UpdateGlobal(func(conf *config.Config) {
		conf.EnableGlobalIndex = true
	})
	tk := testkit.NewTestKit(c, s.store)
	tk.MustExec("use test_db")
	tk.MustExec("create table test_t1 (a int, b int) partition by range (b)" +
		" (partition p0 values less than (10), " +
		"  partition p1 values less than (maxvalue));")
	tk.MustExec("insert test_t1 values (1, 1)")
	tk.MustExec("alter table test_t1 add unique index p_a (a);")
	tk.MustExec("insert test_t1 values (2, 11)")
	t := s.testGetTable(c, "test_t1")
	tblInfo := t.Meta()
	indexInfo := tblInfo.FindIndexByName("p_a")
	c.Assert(indexInfo, NotNil)
	c.Assert(indexInfo.Global, IsTrue)

	ctx := s.s.(sessionctx.Context)
	ctx.NewTxn(context.Background())
	txn, err := ctx.Txn(true)
	c.Assert(err, IsNil)

	// check row 1
	pid := tblInfo.Partition.Definitions[0].ID
	idxVals := []types.Datum{types.NewDatum(1)}
	rowVals := []types.Datum{types.NewDatum(1), types.NewDatum(1)}
	checkGlobalIndexRow(c, ctx, tblInfo, indexInfo, pid, idxVals, rowVals)

	// check row 2
	pid = tblInfo.Partition.Definitions[1].ID
	idxVals = []types.Datum{types.NewDatum(2)}
	rowVals = []types.Datum{types.NewDatum(2), types.NewDatum(11)}
	checkGlobalIndexRow(c, ctx, tblInfo, indexInfo, pid, idxVals, rowVals)
	txn.Commit(context.Background())

	// Test add global Primary Key index
	tk.MustExec("create table test_t2 (a int, b int) partition by range (b)" +
		" (partition p0 values less than (10), " +
		"  partition p1 values less than (maxvalue));")
	tk.MustExec("insert test_t2 values (1, 1)")
	tk.MustExec("alter table test_t2 add primary key (a);")
	tk.MustExec("insert test_t2 values (2, 11)")
	t = s.testGetTable(c, "test_t2")
	tblInfo = t.Meta()
	indexInfo = t.Meta().FindIndexByName("primary")
	c.Assert(indexInfo, NotNil)
	c.Assert(indexInfo.Global, IsTrue)

	ctx.NewTxn(context.Background())
	txn, err = ctx.Txn(true)
	c.Assert(err, IsNil)

	// check row 1
	pid = tblInfo.Partition.Definitions[0].ID
	idxVals = []types.Datum{types.NewDatum(1)}
	rowVals = []types.Datum{types.NewDatum(1), types.NewDatum(1)}
	checkGlobalIndexRow(c, ctx, tblInfo, indexInfo, pid, idxVals, rowVals)

	// check row 2
	pid = tblInfo.Partition.Definitions[1].ID
	idxVals = []types.Datum{types.NewDatum(2)}
	rowVals = []types.Datum{types.NewDatum(2), types.NewDatum(11)}
	checkGlobalIndexRow(c, ctx, tblInfo, indexInfo, pid, idxVals, rowVals)

	txn.Commit(context.Background())
	config.UpdateGlobal(func(conf *config.Config) {
		conf.EnableGlobalIndex = false
	})
}

func (s *testDBSuite) showColumns(tk *testkit.TestKit, c *C, tableName string) [][]interface{} {
	return s.mustQuery(tk, c, fmt.Sprintf("show columns from %s", tableName))
}

func (s *testDBSuite5) TestCreateIndexType(c *C) {
	tk := testkit.NewTestKit(c, s.store)
	tk.MustExec("use " + s.schemaName)
	sql := `CREATE TABLE test_index (
		price int(5) DEFAULT '0' NOT NULL,
		area varchar(40) DEFAULT '' NOT NULL,
		type varchar(40) DEFAULT '' NOT NULL,
		transityes set('a','b'),
		shopsyes enum('Y','N') DEFAULT 'Y' NOT NULL,
		schoolsyes enum('Y','N') DEFAULT 'Y' NOT NULL,
		petsyes enum('Y','N') DEFAULT 'Y' NOT NULL,
		KEY price (price,area,type,transityes,shopsyes,schoolsyes,petsyes));`
	tk.MustExec(sql)
}

func (s *testDBSuite1) TestColumn(c *C) {
	tk := testkit.NewTestKit(c, s.store)
	tk.MustExec("use " + s.schemaName)
	tk.MustExec("create table t2 (c1 int, c2 int, c3 int)")
	tk.MustExec("set @@tidb_disable_txn_auto_retry = 0")
	s.testAddColumn(tk, c)
	s.testDropColumn(tk, c)
	tk.MustExec("drop table t2")
}

func sessionExec(c *C, s kv.Storage, sql string) {
	se, err := session.CreateSession4Test(s)
	c.Assert(err, IsNil)
	_, err = se.Execute(context.Background(), "use test_db")
	c.Assert(err, IsNil)
	rs, err := se.Execute(context.Background(), sql)
	c.Assert(err, IsNil, Commentf("err:%v", errors.ErrorStack(err)))
	c.Assert(rs, IsNil)
	se.Close()
}

func (s *testDBSuite) testAddColumn(tk *testkit.TestKit, c *C) {
	done := make(chan error, 1)

	num := defaultBatchSize + 10
	// add some rows
	batchInsert(tk, "t2", 0, num)

	testddlutil.SessionExecInGoroutine(c, s.store, "alter table t2 add column c4 int default -1", done)

	ticker := time.NewTicker(s.lease / 2)
	defer ticker.Stop()
	step := 10
LOOP:
	for {
		select {
		case err := <-done:
			if err == nil {
				break LOOP
			}
			c.Assert(err, IsNil, Commentf("err:%v", errors.ErrorStack(err)))
		case <-ticker.C:
			// delete some rows, and add some data
			for i := num; i < num+step; i++ {
				n := rand.Intn(num)
				tk.MustExec("begin")
				tk.MustExec("delete from t2 where c1 = ?", n)
				tk.MustExec("commit")

				// Make sure that statement of insert and show use the same infoSchema.
				tk.MustExec("begin")
				_, err := tk.Exec("insert into t2 values (?, ?, ?)", i, i, i)
				if err != nil {
					// if err is failed, the column number must be 4 now.
					values := s.showColumns(tk, c, "t2")
					c.Assert(values, HasLen, 4, Commentf("err:%v", errors.ErrorStack(err)))
				}
				tk.MustExec("commit")
			}
			num += step
		}
	}

	// add data, here c4 must exist
	for i := num; i < num+step; i++ {
		tk.MustExec("insert into t2 values (?, ?, ?, ?)", i, i, i, i)
	}

	rows := s.mustQuery(tk, c, "select count(c4) from t2")
	c.Assert(rows, HasLen, 1)
	c.Assert(rows[0], HasLen, 1)
	count, err := strconv.ParseInt(rows[0][0].(string), 10, 64)
	c.Assert(err, IsNil)
	c.Assert(count, Greater, int64(0))

	rows = s.mustQuery(tk, c, "select count(c4) from t2 where c4 = -1")
	matchRows(c, rows, [][]interface{}{{count - int64(step)}})

	for i := num; i < num+step; i++ {
		rows = s.mustQuery(tk, c, "select c4 from t2 where c4 = ?", i)
		matchRows(c, rows, [][]interface{}{{i}})
	}

	ctx := s.s.(sessionctx.Context)
	t := s.testGetTable(c, "t2")
	i := 0
	j := 0
	ctx.NewTxn(context.Background())
	defer func() {
		if txn, err1 := ctx.Txn(true); err1 == nil {
			txn.Rollback()
		}
	}()
	err = t.IterRecords(ctx, t.FirstKey(), t.Cols(),
		func(_ kv.Handle, data []types.Datum, cols []*table.Column) (bool, error) {
			i++
			// c4 must be -1 or > 0
			v, err1 := data[3].ToInt64(ctx.GetSessionVars().StmtCtx)
			c.Assert(err1, IsNil)
			if v == -1 {
				j++
			} else {
				c.Assert(v, Greater, int64(0))
			}
			return true, nil
		})
	c.Assert(err, IsNil)
	c.Assert(i, Equals, int(count))
	c.Assert(i, LessEqual, num+step)
	c.Assert(j, Equals, int(count)-step)

	// for modifying columns after adding columns
	tk.MustExec("alter table t2 modify c4 int default 11")
	for i := num + step; i < num+step+10; i++ {
		s.mustExec(tk, c, "insert into t2 values (?, ?, ?, ?)", i, i, i, i)
	}
	rows = s.mustQuery(tk, c, "select count(c4) from t2 where c4 = -1")
	matchRows(c, rows, [][]interface{}{{count - int64(step)}})

	// add timestamp type column
	s.mustExec(tk, c, "create table test_on_update_c (c1 int, c2 timestamp);")
	s.mustExec(tk, c, "alter table test_on_update_c add column c3 timestamp null default '2017-02-11' on update current_timestamp;")
	is := domain.GetDomain(ctx).InfoSchema()
	tbl, err := is.TableByName(model.NewCIStr("test_db"), model.NewCIStr("test_on_update_c"))
	c.Assert(err, IsNil)
	tblInfo := tbl.Meta()
	colC := tblInfo.Columns[2]
	c.Assert(colC.Tp, Equals, mysql.TypeTimestamp)
	hasNotNull := mysql.HasNotNullFlag(colC.Flag)
	c.Assert(hasNotNull, IsFalse)
	// add datetime type column
	s.mustExec(tk, c, "create table test_on_update_d (c1 int, c2 datetime);")
	s.mustExec(tk, c, "alter table test_on_update_d add column c3 datetime on update current_timestamp;")
	is = domain.GetDomain(ctx).InfoSchema()
	tbl, err = is.TableByName(model.NewCIStr("test_db"), model.NewCIStr("test_on_update_d"))
	c.Assert(err, IsNil)
	tblInfo = tbl.Meta()
	colC = tblInfo.Columns[2]
	c.Assert(colC.Tp, Equals, mysql.TypeDatetime)
	hasNotNull = mysql.HasNotNullFlag(colC.Flag)
	c.Assert(hasNotNull, IsFalse)

	// test add unsupported constraint
	s.mustExec(tk, c, "create table t_add_unsupported_constraint (a int);")
	_, err = tk.Exec("ALTER TABLE t_add_unsupported_constraint ADD id int AUTO_INCREMENT;")
	c.Assert(err.Error(), Equals, "[ddl:8200]unsupported add column 'id' constraint AUTO_INCREMENT when altering 'test_db.t_add_unsupported_constraint'")
	_, err = tk.Exec("ALTER TABLE t_add_unsupported_constraint ADD id int KEY;")
	c.Assert(err.Error(), Equals, "[ddl:8200]unsupported add column 'id' constraint PRIMARY KEY when altering 'test_db.t_add_unsupported_constraint'")
	_, err = tk.Exec("ALTER TABLE t_add_unsupported_constraint ADD id int UNIQUE;")
	c.Assert(err.Error(), Equals, "[ddl:8200]unsupported add column 'id' constraint UNIQUE KEY when altering 'test_db.t_add_unsupported_constraint'")
}

func (s *testDBSuite) testDropColumn(tk *testkit.TestKit, c *C) {
	done := make(chan error, 1)
	s.mustExec(tk, c, "delete from t2")

	num := 100
	// add some rows
	for i := 0; i < num; i++ {
		s.mustExec(tk, c, "insert into t2 values (?, ?, ?, ?)", i, i, i, i)
	}

	// get c4 column id
	testddlutil.SessionExecInGoroutine(c, s.store, "alter table t2 drop column c4", done)

	ticker := time.NewTicker(s.lease / 2)
	defer ticker.Stop()
	step := 10
LOOP:
	for {
		select {
		case err := <-done:
			if err == nil {
				break LOOP
			}
			c.Assert(err, IsNil, Commentf("err:%v", errors.ErrorStack(err)))
		case <-ticker.C:
			// delete some rows, and add some data
			for i := num; i < num+step; i++ {
				// Make sure that statement of insert and show use the same infoSchema.
				tk.MustExec("begin")
				_, err := tk.Exec("insert into t2 values (?, ?, ?)", i, i, i)
				if err != nil {
					// If executing is failed, the column number must be 4 now.
					values := s.showColumns(tk, c, "t2")
					c.Assert(values, HasLen, 4, Commentf("err:%v", errors.ErrorStack(err)))
				}
				tk.MustExec("commit")
			}
			num += step
		}
	}

	// add data, here c4 must not exist
	for i := num; i < num+step; i++ {
		s.mustExec(tk, c, "insert into t2 values (?, ?, ?)", i, i, i)
	}

	rows := s.mustQuery(tk, c, "select count(*) from t2")
	c.Assert(rows, HasLen, 1)
	c.Assert(rows[0], HasLen, 1)
	count, err := strconv.ParseInt(rows[0][0].(string), 10, 64)
	c.Assert(err, IsNil)
	c.Assert(count, Greater, int64(0))
}

// TestDropColumn is for inserting value with a to-be-dropped column when do drop column.
// Column info from schema in build-insert-plan should be public only,
// otherwise they will not be consist with Table.Col(), then the server will panic.
func (s *testDBSuite6) TestDropColumn(c *C) {
	tk := testkit.NewTestKit(c, s.store)
	tk.MustExec("create database drop_col_db")
	tk.MustExec("use drop_col_db")
	num := 25
	multiDDL := make([]string, 0, num)
	sql := "create table t2 (c1 int, c2 int, c3 int, "
	for i := 4; i < 4+num; i++ {
		multiDDL = append(multiDDL, fmt.Sprintf("alter table t2 drop column c%d", i))

		if i != 3+num {
			sql += fmt.Sprintf("c%d int, ", i)
		} else {
			sql += fmt.Sprintf("c%d int)", i)
		}
	}
	tk.MustExec(sql)
	dmlDone := make(chan error, num)
	ddlDone := make(chan error, num)

	testddlutil.ExecMultiSQLInGoroutine(c, s.store, "drop_col_db", multiDDL, ddlDone)
	for i := 0; i < num; i++ {
		testddlutil.ExecMultiSQLInGoroutine(c, s.store, "drop_col_db", []string{"insert into t2 set c1 = 1, c2 = 1, c3 = 1, c4 = 1"}, dmlDone)
	}
	for i := 0; i < num; i++ {
		select {
		case err := <-ddlDone:
			c.Assert(err, IsNil, Commentf("err:%v", errors.ErrorStack(err)))
		}
	}

	// Test for drop partition table column.
	tk.MustExec("drop table if exists t1")
	tk.MustExec("create table t1 (a int,b int) partition by hash(a) partitions 4;")
	_, err := tk.Exec("alter table t1 drop column a")
	c.Assert(err, NotNil)
	c.Assert(err.Error(), Equals, "[expression:1054]Unknown column 'a' in 'expression'")

	tk.MustExec("drop database drop_col_db")
}

func (s *testDBSuite4) TestChangeColumn(c *C) {
	tk := testkit.NewTestKit(c, s.store)
	tk.MustExec("use " + s.schemaName)

	s.mustExec(tk, c, "create table t3 (a int default '0', b varchar(10), d int not null default '0')")
	s.mustExec(tk, c, "insert into t3 set b = 'a'")
	tk.MustQuery("select a from t3").Check(testkit.Rows("0"))
	s.mustExec(tk, c, "alter table t3 change a aa bigint")
	s.mustExec(tk, c, "insert into t3 set b = 'b'")
	tk.MustQuery("select aa from t3").Check(testkit.Rows("0", "<nil>"))
	// for no default flag
	s.mustExec(tk, c, "alter table t3 change d dd bigint not null")
	ctx := tk.Se.(sessionctx.Context)
	is := domain.GetDomain(ctx).InfoSchema()
	tbl, err := is.TableByName(model.NewCIStr("test_db"), model.NewCIStr("t3"))
	c.Assert(err, IsNil)
	tblInfo := tbl.Meta()
	colD := tblInfo.Columns[2]
	hasNoDefault := mysql.HasNoDefaultValueFlag(colD.Flag)
	c.Assert(hasNoDefault, IsTrue)
	// for the following definitions: 'not null', 'null', 'default value' and 'comment'
	s.mustExec(tk, c, "alter table t3 change b b varchar(20) null default 'c' comment 'my comment'")
	is = domain.GetDomain(ctx).InfoSchema()
	tbl, err = is.TableByName(model.NewCIStr("test_db"), model.NewCIStr("t3"))
	c.Assert(err, IsNil)
	tblInfo = tbl.Meta()
	colB := tblInfo.Columns[1]
	c.Assert(colB.Comment, Equals, "my comment")
	hasNotNull := mysql.HasNotNullFlag(colB.Flag)
	c.Assert(hasNotNull, IsFalse)
	s.mustExec(tk, c, "insert into t3 set aa = 3, dd = 5")
	tk.MustQuery("select b from t3").Check(testkit.Rows("a", "b", "c"))
	// for timestamp
	s.mustExec(tk, c, "alter table t3 add column c timestamp not null")
	s.mustExec(tk, c, "alter table t3 change c c timestamp null default '2017-02-11' comment 'col c comment' on update current_timestamp")
	is = domain.GetDomain(ctx).InfoSchema()
	tbl, err = is.TableByName(model.NewCIStr("test_db"), model.NewCIStr("t3"))
	c.Assert(err, IsNil)
	tblInfo = tbl.Meta()
	colC := tblInfo.Columns[3]
	c.Assert(colC.Comment, Equals, "col c comment")
	hasNotNull = mysql.HasNotNullFlag(colC.Flag)
	c.Assert(hasNotNull, IsFalse)
	// for enum
	s.mustExec(tk, c, "alter table t3 add column en enum('a', 'b', 'c') not null default 'a'")

	// for failing tests
	sql := "alter table t3 change aa a bigint default ''"
	tk.MustGetErrCode(sql, errno.ErrInvalidDefault)
	sql = "alter table t3 change a testx.t3.aa bigint"
	tk.MustGetErrCode(sql, errno.ErrWrongDBName)
	sql = "alter table t3 change t.a aa bigint"
	tk.MustGetErrCode(sql, errno.ErrWrongTableName)
	s.mustExec(tk, c, "create table t4 (c1 int, c2 int, c3 int default 1, index (c1));")
	tk.MustExec("insert into t4(c2) values (null);")
	sql = "alter table t4 change c1 a1 int not null;"
	tk.MustGetErrCode(sql, errno.ErrInvalidUseOfNull)
	sql = "alter table t4 change c2 a bigint not null;"
	tk.MustGetErrCode(sql, mysql.WarnDataTruncated)
	sql = "alter table t3 modify en enum('a', 'z', 'b', 'c') not null default 'a'"
	tk.MustGetErrCode(sql, errno.ErrUnsupportedDDLOperation)
	// Rename to an existing column.
	s.mustExec(tk, c, "alter table t3 add column a bigint")
	sql = "alter table t3 change aa a bigint"
	tk.MustGetErrCode(sql, errno.ErrDupFieldName)

	tk.MustExec("drop table t3")
}

func (s *testDBSuite5) TestRenameColumn(c *C) {
	tk := testkit.NewTestKit(c, s.store)
	tk.MustExec("use " + s.schemaName)

	assertColNames := func(tableName string, colNames ...string) {
		cols := s.testGetTable(c, tableName).Cols()
		c.Assert(len(cols), Equals, len(colNames), Commentf("number of columns mismatch"))
		for i := range cols {
			c.Assert(cols[i].Name.L, Equals, strings.ToLower(colNames[i]))
		}
	}

	s.mustExec(tk, c, "create table test_rename_column (id int not null primary key auto_increment, col1 int)")
	s.mustExec(tk, c, "alter table test_rename_column rename column col1 to col1")
	assertColNames("test_rename_column", "id", "col1")
	s.mustExec(tk, c, "alter table test_rename_column rename column col1 to col2")
	assertColNames("test_rename_column", "id", "col2")

	// Test renaming non-exist columns.
	tk.MustGetErrCode("alter table test_rename_column rename column non_exist_col to col3", errno.ErrBadField)

	// Test renaming to an exist column.
	tk.MustGetErrCode("alter table test_rename_column rename column col2 to id", errno.ErrDupFieldName)

	// Test renaming the column with foreign key.
	tk.MustExec("drop table test_rename_column")
	tk.MustExec("create table test_rename_column_base (base int)")
	tk.MustExec("create table test_rename_column (col int, foreign key (col) references test_rename_column_base(base))")

	tk.MustGetErrCode("alter table test_rename_column rename column col to col1", errno.ErrFKIncompatibleColumns)

	tk.MustExec("drop table test_rename_column_base")

	// Test renaming generated columns.
	tk.MustExec("drop table test_rename_column")
	tk.MustExec("create table test_rename_column (id int, col1 int generated always as (id + 1))")

	s.mustExec(tk, c, "alter table test_rename_column rename column col1 to col2")
	assertColNames("test_rename_column", "id", "col2")
	s.mustExec(tk, c, "alter table test_rename_column rename column col2 to col1")
	assertColNames("test_rename_column", "id", "col1")
	tk.MustGetErrCode("alter table test_rename_column rename column id to id1", errno.ErrBadField)

	// Test renaming view columns.
	tk.MustExec("drop table test_rename_column")
	s.mustExec(tk, c, "create table test_rename_column (id int, col1 int)")
	s.mustExec(tk, c, "create view test_rename_column_view as select * from test_rename_column")

	s.mustExec(tk, c, "alter table test_rename_column rename column col1 to col2")
	tk.MustGetErrCode("select * from test_rename_column_view", errno.ErrViewInvalid)

	s.mustExec(tk, c, "drop view test_rename_column_view")
	tk.MustExec("drop table test_rename_column")
}

func (s *testDBSuite7) TestSelectInViewFromAnotherDB(c *C) {
	_, _ = s.s.Execute(context.Background(), "create database test_db2")
	tk := testkit.NewTestKit(c, s.store)
	tk.MustExec("use " + s.schemaName)
	tk.MustExec("create table t(a int)")
	tk.MustExec("use test_db2")
	tk.MustExec("create sql security invoker view v as select * from " + s.schemaName + ".t")
	tk.MustExec("use " + s.schemaName)
	tk.MustExec("select test_db2.v.a from test_db2.v")
}

func (s *testDBSuite) mustExec(tk *testkit.TestKit, c *C, query string, args ...interface{}) {
	tk.MustExec(query, args...)
}

func (s *testDBSuite) mustQuery(tk *testkit.TestKit, c *C, query string, args ...interface{}) [][]interface{} {
	r := tk.MustQuery(query, args...)
	return r.Rows()
}

func matchRows(c *C, rows [][]interface{}, expected [][]interface{}) {
	c.Assert(len(rows), Equals, len(expected), Commentf("got %v, expected %v", rows, expected))
	for i := range rows {
		match(c, rows[i], expected[i]...)
	}
}

func match(c *C, row []interface{}, expected ...interface{}) {
	c.Assert(len(row), Equals, len(expected))
	for i := range row {
		got := fmt.Sprintf("%v", row[i])
		need := fmt.Sprintf("%v", expected[i])
		c.Assert(got, Equals, need)
	}
}

// TestCreateTableWithLike2 tests create table with like when refer table have non-public column/index.
func (s *testSerialDBSuite) TestCreateTableWithLike2(c *C) {
	tk := testkit.NewTestKit(c, s.store)
	tk.MustExec("use test_db")
	tk.MustExec("drop table if exists t1,t2;")
	defer tk.MustExec("drop table if exists t1,t2;")
	tk.MustExec("create table t1 (a int, b int, c int, index idx1(c));")

	tbl1 := testGetTableByName(c, s.s, "test_db", "t1")
	doneCh := make(chan error, 2)
	hook := &ddl.TestDDLCallback{}
	var onceChecker sync.Map
	hook.OnJobRunBeforeExported = func(job *model.Job) {
		if job.Type != model.ActionAddColumn && job.Type != model.ActionDropColumn &&
			job.Type != model.ActionAddColumns && job.Type != model.ActionDropColumns &&
			job.Type != model.ActionAddIndex && job.Type != model.ActionDropIndex {
			return
		}
		if job.TableID != tbl1.Meta().ID {
			return
		}

		if job.SchemaState == model.StateDeleteOnly {
			if _, ok := onceChecker.Load(job.ID); ok {
				return
			}

			onceChecker.Store(job.ID, true)
			go backgroundExec(s.store, "create table t2 like t1", doneCh)
		}
	}
	originalHook := s.dom.DDL().GetHook()
	defer s.dom.DDL().(ddl.DDLForTest).SetHook(originalHook)
	s.dom.DDL().(ddl.DDLForTest).SetHook(hook)

	// create table when refer table add column
	tk.MustExec("alter table t1 add column d int")
	checkTbl2 := func() {
		err := <-doneCh
		c.Assert(err, IsNil)
		tk.MustExec("alter table t2 add column e int")
		t2Info := testGetTableByName(c, s.s, "test_db", "t2")
		c.Assert(len(t2Info.Meta().Columns), Equals, len(t2Info.Cols()))
	}
	checkTbl2()

	// create table when refer table drop column
	tk.MustExec("drop table t2;")
	tk.MustExec("alter table t1 drop column b;")
	checkTbl2()

	// create table when refer table add index
	tk.MustExec("drop table t2;")
	tk.MustExec("alter table t1 add index idx2(a);")
	checkTbl2 = func() {
		err := <-doneCh
		c.Assert(err, IsNil)
		tk.MustExec("alter table t2 add column e int")
		tbl2 := testGetTableByName(c, s.s, "test_db", "t2")
		c.Assert(len(tbl2.Meta().Columns), Equals, len(tbl2.Cols()))

		for i := 0; i < len(tbl2.Meta().Indices); i++ {
			c.Assert(tbl2.Meta().Indices[i].State, Equals, model.StatePublic)
		}
	}
	checkTbl2()

	// create table when refer table drop index.
	tk.MustExec("drop table t2;")
	tk.MustExec("alter table t1 drop index idx2;")
	checkTbl2()

	// Test for table has tiflash  replica.
	c.Assert(failpoint.Enable("github.com/pingcap/tidb/infoschema/mockTiFlashStoreCount", `return(true)`), IsNil)
	defer failpoint.Disable("github.com/pingcap/tidb/infoschema/mockTiFlashStoreCount")

	s.dom.DDL().(ddl.DDLForTest).SetHook(originalHook)
	tk.MustExec("drop table if exists t1,t2;")
	tk.MustExec("create table t1 (a int) partition by hash(a) partitions 2;")
	tk.MustExec("alter table t1 set tiflash replica 3 location labels 'a','b';")
	t1 := testGetTableByName(c, s.s, "test_db", "t1")
	// Mock for all partitions replica was available.
	partition := t1.Meta().Partition
	c.Assert(len(partition.Definitions), Equals, 2)
	err := domain.GetDomain(tk.Se).DDL().UpdateTableReplicaInfo(tk.Se, partition.Definitions[0].ID, true)
	c.Assert(err, IsNil)
	err = domain.GetDomain(tk.Se).DDL().UpdateTableReplicaInfo(tk.Se, partition.Definitions[1].ID, true)
	c.Assert(err, IsNil)
	t1 = testGetTableByName(c, s.s, "test_db", "t1")
	c.Assert(t1.Meta().TiFlashReplica, NotNil)
	c.Assert(t1.Meta().TiFlashReplica.Available, IsTrue)
	c.Assert(t1.Meta().TiFlashReplica.AvailablePartitionIDs, DeepEquals, []int64{partition.Definitions[0].ID, partition.Definitions[1].ID})

	tk.MustExec("create table t2 like t1")
	t2 := testGetTableByName(c, s.s, "test_db", "t2")
	c.Assert(t2.Meta().TiFlashReplica.Count, Equals, t1.Meta().TiFlashReplica.Count)
	c.Assert(t2.Meta().TiFlashReplica.LocationLabels, DeepEquals, t1.Meta().TiFlashReplica.LocationLabels)
	c.Assert(t2.Meta().TiFlashReplica.Available, IsFalse)
	c.Assert(t2.Meta().TiFlashReplica.AvailablePartitionIDs, HasLen, 0)
	// Test for not affecting the original table.
	t1 = testGetTableByName(c, s.s, "test_db", "t1")
	c.Assert(t1.Meta().TiFlashReplica, NotNil)
	c.Assert(t1.Meta().TiFlashReplica.Available, IsTrue)
	c.Assert(t1.Meta().TiFlashReplica.AvailablePartitionIDs, DeepEquals, []int64{partition.Definitions[0].ID, partition.Definitions[1].ID})
}

func (s *testSerialDBSuite) TestCreateTable(c *C) {
	tk := testkit.NewTestKit(c, s.store)
	tk.MustExec("use test")
	tk.MustExec("CREATE TABLE `t` (`a` double DEFAULT 1.0 DEFAULT now() DEFAULT 2.0 );")
	tk.MustExec("CREATE TABLE IF NOT EXISTS `t` (`a` double DEFAULT 1.0 DEFAULT now() DEFAULT 2.0 );")
	ctx := tk.Se.(sessionctx.Context)
	is := domain.GetDomain(ctx).InfoSchema()
	tbl, err := is.TableByName(model.NewCIStr("test"), model.NewCIStr("t"))
	c.Assert(err, IsNil)
	cols := tbl.Cols()

	c.Assert(len(cols), Equals, 1)
	col := cols[0]
	c.Assert(col.Name.L, Equals, "a")
	d, ok := col.DefaultValue.(string)
	c.Assert(ok, IsTrue)
	c.Assert(d, Equals, "2.0")

	tk.MustExec("drop table t")

	tk.MustGetErrCode("CREATE TABLE `t` (`a` int) DEFAULT CHARSET=abcdefg", errno.ErrUnknownCharacterSet)

	tk.MustExec("CREATE TABLE `collateTest` (`a` int, `b` varchar(10)) ENGINE=InnoDB DEFAULT CHARSET=utf8 COLLATE=utf8_slovak_ci")
	expects := "collateTest CREATE TABLE `collateTest` (\n  `a` int(11) DEFAULT NULL,\n  `b` varchar(10) COLLATE utf8_slovak_ci DEFAULT NULL\n) ENGINE=InnoDB DEFAULT CHARSET=utf8 COLLATE=utf8_slovak_ci"
	tk.MustQuery("show create table collateTest").Check(testkit.Rows(expects))

	tk.MustGetErrCode("CREATE TABLE `collateTest2` (`a` int) CHARSET utf8 COLLATE utf8mb4_unicode_ci", errno.ErrCollationCharsetMismatch)
	tk.MustGetErrCode("CREATE TABLE `collateTest3` (`a` int) COLLATE utf8mb4_unicode_ci CHARSET utf8", errno.ErrConflictingDeclarations)

	tk.MustExec("CREATE TABLE `collateTest4` (`a` int) COLLATE utf8_uniCOde_ci")
	expects = "collateTest4 CREATE TABLE `collateTest4` (\n  `a` int(11) DEFAULT NULL\n) ENGINE=InnoDB DEFAULT CHARSET=utf8 COLLATE=utf8_unicode_ci"
	tk.MustQuery("show create table collateTest4").Check(testkit.Rows(expects))

	tk.MustExec("create database test2 default charset utf8 collate utf8_general_ci")
	tk.MustExec("use test2")
	tk.MustExec("create table dbCollateTest (a varchar(10))")
	expects = "dbCollateTest CREATE TABLE `dbCollateTest` (\n  `a` varchar(10) COLLATE utf8_general_ci DEFAULT NULL\n) ENGINE=InnoDB DEFAULT CHARSET=utf8 COLLATE=utf8_general_ci"
	tk.MustQuery("show create table dbCollateTest").Check(testkit.Rows(expects))

	// test for enum column
	tk.MustExec("use test")
	failSQL := "create table t_enum (a enum('e','e'));"
	tk.MustGetErrCode(failSQL, errno.ErrDuplicatedValueInType)
	collate.SetNewCollationEnabledForTest(true)
	defer collate.SetNewCollationEnabledForTest(false)
	tk = testkit.NewTestKit(c, s.store)
	tk.MustExec("use test")
	failSQL = "create table t_enum (a enum('e','E')) charset=utf8 collate=utf8_general_ci;"
	tk.MustGetErrCode(failSQL, errno.ErrDuplicatedValueInType)
	failSQL = "create table t_enum (a enum('abc','Abc')) charset=utf8 collate=utf8_general_ci;"
	tk.MustGetErrCode(failSQL, errno.ErrDuplicatedValueInType)
	// test for set column
	failSQL = "create table t_enum (a set('e','e'));"
	tk.MustGetErrCode(failSQL, errno.ErrDuplicatedValueInType)
	failSQL = "create table t_enum (a set('e','E')) charset=utf8 collate=utf8_general_ci;"
	tk.MustGetErrCode(failSQL, errno.ErrDuplicatedValueInType)
	failSQL = "create table t_enum (a set('abc','Abc')) charset=utf8 collate=utf8_general_ci;"
	tk.MustGetErrCode(failSQL, errno.ErrDuplicatedValueInType)
	_, err = tk.Exec("create table t_enum (a enum('B','b')) charset=utf8 collate=utf8_general_ci;")
	c.Assert(err.Error(), Equals, "[types:1291]Column 'a' has duplicated value 'b' in ENUM")

	// test for table option "union" not supported
	tk.MustExec("use test")
	tk.MustExec("CREATE TABLE x (a INT) ENGINE = MyISAM;")
	tk.MustExec("CREATE TABLE y (a INT) ENGINE = MyISAM;")
	failSQL = "CREATE TABLE z (a INT) ENGINE = MERGE UNION = (x, y);"
	tk.MustGetErrCode(failSQL, errno.ErrTableOptionUnionUnsupported)
	failSQL = "ALTER TABLE x UNION = (y);"
	tk.MustGetErrCode(failSQL, errno.ErrTableOptionUnionUnsupported)
	tk.MustExec("drop table x;")
	tk.MustExec("drop table y;")

	// test for table option "insert method" not supported
	tk.MustExec("use test")
	tk.MustExec("CREATE TABLE x (a INT) ENGINE = MyISAM;")
	tk.MustExec("CREATE TABLE y (a INT) ENGINE = MyISAM;")
	failSQL = "CREATE TABLE z (a INT) ENGINE = MERGE INSERT_METHOD=LAST;"
	tk.MustGetErrCode(failSQL, errno.ErrTableOptionInsertMethodUnsupported)
	failSQL = "ALTER TABLE x INSERT_METHOD=LAST;"
	tk.MustGetErrCode(failSQL, errno.ErrTableOptionInsertMethodUnsupported)
	tk.MustExec("drop table x;")
	tk.MustExec("drop table y;")
}

func (s *testDBSuite5) TestRepairTable(c *C) {
	c.Assert(failpoint.Enable("github.com/pingcap/tidb/infoschema/repairFetchCreateTable", `return(true)`), IsNil)
	defer func() {
		c.Assert(failpoint.Disable("github.com/pingcap/tidb/infoschema/repairFetchCreateTable"), IsNil)
	}()
	tk := testkit.NewTestKit(c, s.store)
	tk.MustExec("use test")
	tk.MustExec("drop table if exists t, other_table, origin")

	// Test repair table when TiDB is not in repair mode.
	tk.MustExec("CREATE TABLE t (a int primary key, b varchar(10));")
	_, err := tk.Exec("admin repair table t CREATE TABLE t (a float primary key, b varchar(5));")
	c.Assert(err, NotNil)
	c.Assert(err.Error(), Equals, "[ddl:8215]Failed to repair table: TiDB is not in REPAIR MODE")

	// Test repair table when the repaired list is empty.
	domainutil.RepairInfo.SetRepairMode(true)
	_, err = tk.Exec("admin repair table t CREATE TABLE t (a float primary key, b varchar(5));")
	c.Assert(err, NotNil)
	c.Assert(err.Error(), Equals, "[ddl:8215]Failed to repair table: repair list is empty")

	// Test repair table when it's database isn't in repairInfo.
	domainutil.RepairInfo.SetRepairTableList([]string{"test.other_table"})
	_, err = tk.Exec("admin repair table t CREATE TABLE t (a float primary key, b varchar(5));")
	c.Assert(err, NotNil)
	c.Assert(err.Error(), Equals, "[ddl:8215]Failed to repair table: database test is not in repair")

	// Test repair table when the table isn't in repairInfo.
	tk.MustExec("CREATE TABLE other_table (a int, b varchar(1), key using hash(b));")
	_, err = tk.Exec("admin repair table t CREATE TABLE t (a float primary key, b varchar(5));")
	c.Assert(err, NotNil)
	c.Assert(err.Error(), Equals, "[ddl:8215]Failed to repair table: table t is not in repair")

	// Test user can't access to the repaired table.
	_, err = tk.Exec("select * from other_table")
	c.Assert(err, NotNil)
	c.Assert(err.Error(), Equals, "[schema:1146]Table 'test.other_table' doesn't exist")

	// Test create statement use the same name with what is in repaired.
	_, err = tk.Exec("CREATE TABLE other_table (a int);")
	c.Assert(err, NotNil)
	c.Assert(err.Error(), Equals, "[ddl:1103]Incorrect table name 'other_table'%!(EXTRA string=this table is in repair)")

	// Test column lost in repair table.
	_, err = tk.Exec("admin repair table other_table CREATE TABLE other_table (a int, c char(1));")
	c.Assert(err, NotNil)
	c.Assert(err.Error(), Equals, "[ddl:8215]Failed to repair table: Column c has lost")

	// Test column type should be the same.
	_, err = tk.Exec("admin repair table other_table CREATE TABLE other_table (a bigint, b varchar(1), key using hash(b));")
	c.Assert(err, NotNil)
	c.Assert(err.Error(), Equals, "[ddl:8215]Failed to repair table: Column a type should be the same")

	// Test index lost in repair table.
	_, err = tk.Exec("admin repair table other_table CREATE TABLE other_table (a int unique);")
	c.Assert(err, NotNil)
	c.Assert(err.Error(), Equals, "[ddl:8215]Failed to repair table: Index a has lost")

	// Test index type should be the same.
	_, err = tk.Exec("admin repair table other_table CREATE TABLE other_table (a int, b varchar(2) unique)")
	c.Assert(err, NotNil)
	c.Assert(err.Error(), Equals, "[ddl:8215]Failed to repair table: Index b type should be the same")

	// Test sub create statement in repair statement with the same name.
	_, err = tk.Exec("admin repair table other_table CREATE TABLE other_table (a int);")
	c.Assert(err, IsNil)

	// Test whether repair table name is case sensitive.
	domainutil.RepairInfo.SetRepairMode(true)
	domainutil.RepairInfo.SetRepairTableList([]string{"test.other_table2"})
	tk.MustExec("CREATE TABLE otHer_tAblE2 (a int, b varchar(1));")
	_, err = tk.Exec("admin repair table otHer_tAblE2 CREATE TABLE otHeR_tAbLe (a int, b varchar(2));")
	c.Assert(err, IsNil)
	repairTable := testGetTableByName(c, s.s, "test", "otHeR_tAbLe")
	c.Assert(repairTable.Meta().Name.O, Equals, "otHeR_tAbLe")

	// Test memory and system database is not for repair.
	domainutil.RepairInfo.SetRepairMode(true)
	domainutil.RepairInfo.SetRepairTableList([]string{"test.xxx"})
	_, err = tk.Exec("admin repair table performance_schema.xxx CREATE TABLE yyy (a int);")
	c.Assert(err.Error(), Equals, "[ddl:8215]Failed to repair table: memory or system database is not for repair")

	// Test the repair detail.
	turnRepairModeAndInit(true)
	defer turnRepairModeAndInit(false)
	// Domain reload the tableInfo and add it into repairInfo.
	tk.MustExec("CREATE TABLE origin (a int primary key auto_increment, b varchar(10), c int);")
	// Repaired tableInfo has been filtered by `domain.InfoSchema()`, so get it in repairInfo.
	originTableInfo, _ := domainutil.RepairInfo.GetRepairedTableInfoByTableName("test", "origin")

	hook := &ddl.TestDDLCallback{}
	var repairErr error
	hook.OnJobRunBeforeExported = func(job *model.Job) {
		if job.Type != model.ActionRepairTable {
			return
		}
		if job.TableID != originTableInfo.ID {
			repairErr = errors.New("table id should be the same")
			return
		}
		if job.SchemaState != model.StateNone {
			repairErr = errors.New("repair job state should be the none")
			return
		}
		// Test whether it's readable, when repaired table is still stateNone.
		tkInternal := testkit.NewTestKitWithInit(c, s.store)
		_, repairErr = tkInternal.Exec("select * from origin")
		// Repaired tableInfo has been filtered by `domain.InfoSchema()`, here will get an error cause user can't get access to it.
		if repairErr != nil && terror.ErrorEqual(repairErr, infoschema.ErrTableNotExists) {
			repairErr = nil
		}
	}
	originalHook := s.dom.DDL().GetHook()
	defer s.dom.DDL().(ddl.DDLForTest).SetHook(originalHook)
	s.dom.DDL().(ddl.DDLForTest).SetHook(hook)

	// Exec the repair statement to override the tableInfo.
	tk.MustExec("admin repair table origin CREATE TABLE origin (a int primary key auto_increment, b varchar(5), c int);")
	c.Assert(repairErr, IsNil)

	// Check the repaired tableInfo is exactly the same with old one in tableID, indexID, colID.
	// testGetTableByName will extract the Table from `domain.InfoSchema()` directly.
	repairTable = testGetTableByName(c, s.s, "test", "origin")
	c.Assert(repairTable.Meta().ID, Equals, originTableInfo.ID)
	c.Assert(len(repairTable.Meta().Columns), Equals, 3)
	c.Assert(repairTable.Meta().Columns[0].ID, Equals, originTableInfo.Columns[0].ID)
	c.Assert(repairTable.Meta().Columns[1].ID, Equals, originTableInfo.Columns[1].ID)
	c.Assert(repairTable.Meta().Columns[2].ID, Equals, originTableInfo.Columns[2].ID)
	c.Assert(len(repairTable.Meta().Indices), Equals, 1)
	c.Assert(repairTable.Meta().Indices[0].ID, Equals, originTableInfo.Columns[0].ID)
	c.Assert(repairTable.Meta().AutoIncID, Equals, originTableInfo.AutoIncID)

	c.Assert(repairTable.Meta().Columns[0].Tp, Equals, mysql.TypeLong)
	c.Assert(repairTable.Meta().Columns[1].Tp, Equals, mysql.TypeVarchar)
	c.Assert(repairTable.Meta().Columns[1].Flen, Equals, 5)
	c.Assert(repairTable.Meta().Columns[2].Tp, Equals, mysql.TypeLong)

	// Exec the show create table statement to make sure new tableInfo has been set.
	result := tk.MustQuery("show create table origin")
	c.Assert(result.Rows()[0][1], Equals, "CREATE TABLE `origin` (\n  `a` int(11) NOT NULL AUTO_INCREMENT,\n  `b` varchar(5) DEFAULT NULL,\n  `c` int(11) DEFAULT NULL,\n  PRIMARY KEY (`a`)\n) ENGINE=InnoDB DEFAULT CHARSET=utf8mb4 COLLATE=utf8mb4_bin")

}

func turnRepairModeAndInit(on bool) {
	list := make([]string, 0)
	if on {
		list = append(list, "test.origin")
	}
	domainutil.RepairInfo.SetRepairMode(on)
	domainutil.RepairInfo.SetRepairTableList(list)
}

func (s *testDBSuite5) TestRepairTableWithPartition(c *C) {
	c.Assert(failpoint.Enable("github.com/pingcap/tidb/infoschema/repairFetchCreateTable", `return(true)`), IsNil)
	defer func() {
		c.Assert(failpoint.Disable("github.com/pingcap/tidb/infoschema/repairFetchCreateTable"), IsNil)
	}()
	tk := testkit.NewTestKit(c, s.store)
	tk.MustExec("use test")
	tk.MustExec("drop table if exists origin")

	turnRepairModeAndInit(true)
	defer turnRepairModeAndInit(false)
	// Domain reload the tableInfo and add it into repairInfo.
	tk.MustExec("create table origin (a int not null) partition by RANGE(a) (" +
		"partition p10 values less than (10)," +
		"partition p30 values less than (30)," +
		"partition p50 values less than (50)," +
		"partition p70 values less than (70)," +
		"partition p90 values less than (90));")
	// Test for some old partition has lost.
	_, err := tk.Exec("admin repair table origin create table origin (a int not null) partition by RANGE(a) (" +
		"partition p10 values less than (10)," +
		"partition p30 values less than (30)," +
		"partition p50 values less than (50)," +
		"partition p90 values less than (90)," +
		"partition p100 values less than (100));")
	c.Assert(err, NotNil)
	c.Assert(err.Error(), Equals, "[ddl:8215]Failed to repair table: Partition p100 has lost")

	// Test for some partition changed the condition.
	_, err = tk.Exec("admin repair table origin create table origin (a int not null) partition by RANGE(a) (" +
		"partition p10 values less than (10)," +
		"partition p20 values less than (25)," +
		"partition p50 values less than (50)," +
		"partition p90 values less than (90));")
	c.Assert(err, NotNil)
	c.Assert(err.Error(), Equals, "[ddl:8215]Failed to repair table: Partition p20 has lost")

	// Test for some partition changed the partition name.
	_, err = tk.Exec("admin repair table origin create table origin (a int not null) partition by RANGE(a) (" +
		"partition p10 values less than (10)," +
		"partition p30 values less than (30)," +
		"partition pNew values less than (50)," +
		"partition p90 values less than (90));")
	c.Assert(err, NotNil)
	c.Assert(err.Error(), Equals, "[ddl:8215]Failed to repair table: Partition pnew has lost")

	originTableInfo, _ := domainutil.RepairInfo.GetRepairedTableInfoByTableName("test", "origin")
	tk.MustExec("admin repair table origin create table origin_rename (a int not null) partition by RANGE(a) (" +
		"partition p10 values less than (10)," +
		"partition p30 values less than (30)," +
		"partition p50 values less than (50)," +
		"partition p90 values less than (90));")
	repairTable := testGetTableByName(c, s.s, "test", "origin_rename")
	c.Assert(repairTable.Meta().ID, Equals, originTableInfo.ID)
	c.Assert(len(repairTable.Meta().Columns), Equals, 1)
	c.Assert(repairTable.Meta().Columns[0].ID, Equals, originTableInfo.Columns[0].ID)
	c.Assert(len(repairTable.Meta().Partition.Definitions), Equals, 4)
	c.Assert(repairTable.Meta().Partition.Definitions[0].ID, Equals, originTableInfo.Partition.Definitions[0].ID)
	c.Assert(repairTable.Meta().Partition.Definitions[1].ID, Equals, originTableInfo.Partition.Definitions[1].ID)
	c.Assert(repairTable.Meta().Partition.Definitions[2].ID, Equals, originTableInfo.Partition.Definitions[2].ID)
	c.Assert(repairTable.Meta().Partition.Definitions[3].ID, Equals, originTableInfo.Partition.Definitions[4].ID)

	// Test hash partition.
	tk.MustExec("drop table if exists origin")
	domainutil.RepairInfo.SetRepairMode(true)
	domainutil.RepairInfo.SetRepairTableList([]string{"test.origin"})
	tk.MustExec("create table origin (a varchar(1), b int not null, c int, key idx(c)) partition by hash(b) partitions 30")

	// Test partition num in repair should be exactly same with old one, other wise will cause partition semantic problem.
	_, err = tk.Exec("admin repair table origin create table origin (a varchar(2), b int not null, c int, key idx(c)) partition by hash(b) partitions 20")
	c.Assert(err, NotNil)
	c.Assert(err.Error(), Equals, "[ddl:8215]Failed to repair table: Hash partition num should be the same")

	originTableInfo, _ = domainutil.RepairInfo.GetRepairedTableInfoByTableName("test", "origin")
	tk.MustExec("admin repair table origin create table origin (a varchar(3), b int not null, c int, key idx(c)) partition by hash(b) partitions 30")
	repairTable = testGetTableByName(c, s.s, "test", "origin")
	c.Assert(repairTable.Meta().ID, Equals, originTableInfo.ID)
	c.Assert(len(repairTable.Meta().Partition.Definitions), Equals, 30)
	c.Assert(repairTable.Meta().Partition.Definitions[0].ID, Equals, originTableInfo.Partition.Definitions[0].ID)
	c.Assert(repairTable.Meta().Partition.Definitions[1].ID, Equals, originTableInfo.Partition.Definitions[1].ID)
	c.Assert(repairTable.Meta().Partition.Definitions[29].ID, Equals, originTableInfo.Partition.Definitions[29].ID)
}

func (s *testDBSuite2) TestCreateTableWithSetCol(c *C) {
	tk := testkit.NewTestKitWithInit(c, s.store)
	tk.MustExec("create table t_set (a int, b set('e') default '');")
	tk.MustQuery("show create table t_set").Check(testkit.Rows("t_set CREATE TABLE `t_set` (\n" +
		"  `a` int(11) DEFAULT NULL,\n" +
		"  `b` set('e') DEFAULT ''\n" +
		") ENGINE=InnoDB DEFAULT CHARSET=utf8mb4 COLLATE=utf8mb4_bin"))
	tk.MustExec("drop table t_set")
	tk.MustExec("create table t_set (a set('a', 'b', 'c', 'd') default 'a,c,c');")
	tk.MustQuery("show create table t_set").Check(testkit.Rows("t_set CREATE TABLE `t_set` (\n" +
		"  `a` set('a','b','c','d') DEFAULT 'a,c'\n" +
		") ENGINE=InnoDB DEFAULT CHARSET=utf8mb4 COLLATE=utf8mb4_bin"))

	// It's for failure cases.
	// The type of default value is string.
	tk.MustExec("drop table t_set")
	failedSQL := "create table t_set (a set('1', '4', '10') default '3');"
	tk.MustGetErrCode(failedSQL, errno.ErrInvalidDefault)
	failedSQL = "create table t_set (a set('1', '4', '10') default '1,4,11');"
	tk.MustGetErrCode(failedSQL, errno.ErrInvalidDefault)
	failedSQL = "create table t_set (a set('1', '4', '10') default '1 ,4');"
	tk.MustGetErrCode(failedSQL, errno.ErrInvalidDefault)
	// The type of default value is int.
	failedSQL = "create table t_set (a set('1', '4', '10') default 0);"
	tk.MustGetErrCode(failedSQL, errno.ErrInvalidDefault)
	failedSQL = "create table t_set (a set('1', '4', '10') default 8);"
	tk.MustGetErrCode(failedSQL, errno.ErrInvalidDefault)

	// The type of default value is int.
	// It's for successful cases
	tk.MustExec("create table t_set (a set('1', '4', '10', '21') default 1);")
	tk.MustQuery("show create table t_set").Check(testkit.Rows("t_set CREATE TABLE `t_set` (\n" +
		"  `a` set('1','4','10','21') DEFAULT '1'\n" +
		") ENGINE=InnoDB DEFAULT CHARSET=utf8mb4 COLLATE=utf8mb4_bin"))
	tk.MustExec("drop table t_set")
	tk.MustExec("create table t_set (a set('1', '4', '10', '21') default 2);")
	tk.MustQuery("show create table t_set").Check(testkit.Rows("t_set CREATE TABLE `t_set` (\n" +
		"  `a` set('1','4','10','21') DEFAULT '4'\n" +
		") ENGINE=InnoDB DEFAULT CHARSET=utf8mb4 COLLATE=utf8mb4_bin"))
	tk.MustExec("drop table t_set")
	tk.MustExec("create table t_set (a set('1', '4', '10', '21') default 3);")
	tk.MustQuery("show create table t_set").Check(testkit.Rows("t_set CREATE TABLE `t_set` (\n" +
		"  `a` set('1','4','10','21') DEFAULT '1,4'\n" +
		") ENGINE=InnoDB DEFAULT CHARSET=utf8mb4 COLLATE=utf8mb4_bin"))
	tk.MustExec("drop table t_set")
	tk.MustExec("create table t_set (a set('1', '4', '10', '21') default 15);")
	tk.MustQuery("show create table t_set").Check(testkit.Rows("t_set CREATE TABLE `t_set` (\n" +
		"  `a` set('1','4','10','21') DEFAULT '1,4,10,21'\n" +
		") ENGINE=InnoDB DEFAULT CHARSET=utf8mb4 COLLATE=utf8mb4_bin"))
	tk.MustExec("insert into t_set value()")
	tk.MustQuery("select * from t_set").Check(testkit.Rows("1,4,10,21"))
}

func (s *testDBSuite2) TestTableForeignKey(c *C) {
	tk := testkit.NewTestKit(c, s.store)
	tk.MustExec("use test")
	tk.MustExec("create table t1 (a int, b int);")
	// test create table with foreign key.
	failSQL := "create table t2 (c int, foreign key (a) references t1(a));"
	tk.MustGetErrCode(failSQL, errno.ErrKeyColumnDoesNotExits)
	// test add foreign key.
	tk.MustExec("create table t3 (a int, b int);")
	failSQL = "alter table t1 add foreign key (c) REFERENCES t3(a);"
	tk.MustGetErrCode(failSQL, errno.ErrKeyColumnDoesNotExits)
	// test oreign key not match error
	failSQL = "alter table t1 add foreign key (a) REFERENCES t3(a, b);"
	tk.MustGetErrCode(failSQL, errno.ErrWrongFkDef)
	// Test drop column with foreign key.
	tk.MustExec("create table t4 (c int,d int,foreign key (d) references t1 (b));")
	failSQL = "alter table t4 drop column d"
	tk.MustGetErrCode(failSQL, errno.ErrFkColumnCannotDrop)
	// Test change column with foreign key.
	failSQL = "alter table t4 change column d e bigint;"
	tk.MustGetErrCode(failSQL, errno.ErrFKIncompatibleColumns)
	// Test modify column with foreign key.
	failSQL = "alter table t4 modify column d bigint;"
	tk.MustGetErrCode(failSQL, errno.ErrFKIncompatibleColumns)
	tk.MustQuery("select count(*) from information_schema.KEY_COLUMN_USAGE;")
	tk.MustExec("alter table t4 drop foreign key d")
	tk.MustExec("alter table t4 modify column d bigint;")
	tk.MustExec("drop table if exists t1,t2,t3,t4;")
}

func (s *testDBSuite3) TestFKOnGeneratedColumns(c *C) {
	tk := testkit.NewTestKit(c, s.store)
	tk.MustExec("use test")
	// test add foreign key to generated column

	// foreign key constraint cannot be defined on a virtual generated column.
	tk.MustExec("create table t1 (a int primary key);")
	tk.MustGetErrCode("create table t2 (a int, b int as (a+1) virtual, foreign key (b) references t1(a));", errno.ErrCannotAddForeign)
	tk.MustExec("create table t2 (a int, b int generated always as (a+1) virtual);")
	tk.MustGetErrCode("alter table t2 add foreign key (b) references t1(a);", errno.ErrCannotAddForeign)
	tk.MustExec("drop table t1, t2;")

	// foreign key constraint can be defined on a stored generated column.
	tk.MustExec("create table t2 (a int primary key);")
	tk.MustExec("create table t1 (a int, b int as (a+1) stored, foreign key (b) references t2(a));")
	tk.MustExec("create table t3 (a int, b int generated always as (a+1) stored);")
	tk.MustExec("alter table t3 add foreign key (b) references t2(a);")
	tk.MustExec("drop table t1, t2, t3;")

	// foreign key constraint can reference a stored generated column.
	tk.MustExec("create table t1 (a int, b int generated always as (a+1) stored primary key);")
	tk.MustExec("create table t2 (a int, foreign key (a) references t1(b));")
	tk.MustExec("create table t3 (a int);")
	tk.MustExec("alter table t3 add foreign key (a) references t1(b);")
	tk.MustExec("drop table t1, t2, t3;")

	// rejected FK options on stored generated columns
	tk.MustGetErrCode("create table t1 (a int, b int generated always as (a+1) stored, foreign key (b) references t2(a) on update set null);", errno.ErrWrongFKOptionForGeneratedColumn)
	tk.MustGetErrCode("create table t1 (a int, b int generated always as (a+1) stored, foreign key (b) references t2(a) on update cascade);", errno.ErrWrongFKOptionForGeneratedColumn)
	tk.MustGetErrCode("create table t1 (a int, b int generated always as (a+1) stored, foreign key (b) references t2(a) on update set default);", errno.ErrWrongFKOptionForGeneratedColumn)
	tk.MustGetErrCode("create table t1 (a int, b int generated always as (a+1) stored, foreign key (b) references t2(a) on delete set null);", errno.ErrWrongFKOptionForGeneratedColumn)
	tk.MustGetErrCode("create table t1 (a int, b int generated always as (a+1) stored, foreign key (b) references t2(a) on delete set default);", errno.ErrWrongFKOptionForGeneratedColumn)
	tk.MustExec("create table t2 (a int primary key);")
	tk.MustExec("create table t1 (a int, b int generated always as (a+1) stored);")
	tk.MustGetErrCode("alter table t1 add foreign key (b) references t2(a) on update set null;", errno.ErrWrongFKOptionForGeneratedColumn)
	tk.MustGetErrCode("alter table t1 add foreign key (b) references t2(a) on update cascade;", errno.ErrWrongFKOptionForGeneratedColumn)
	tk.MustGetErrCode("alter table t1 add foreign key (b) references t2(a) on update set default;", errno.ErrWrongFKOptionForGeneratedColumn)
	tk.MustGetErrCode("alter table t1 add foreign key (b) references t2(a) on delete set null;", errno.ErrWrongFKOptionForGeneratedColumn)
	tk.MustGetErrCode("alter table t1 add foreign key (b) references t2(a) on delete set default;", errno.ErrWrongFKOptionForGeneratedColumn)
	tk.MustExec("drop table t1, t2;")
	// column name with uppercase characters
	tk.MustGetErrCode("create table t1 (A int, b int generated always as (a+1) stored, foreign key (b) references t2(a) on update set null);", errno.ErrWrongFKOptionForGeneratedColumn)
	tk.MustExec("create table t2 (a int primary key);")
	tk.MustExec("create table t1 (A int, b int generated always as (a+1) stored);")
	tk.MustGetErrCode("alter table t1 add foreign key (b) references t2(a) on update set null;", errno.ErrWrongFKOptionForGeneratedColumn)
	tk.MustExec("drop table t1, t2;")

	// special case: TiDB error different from MySQL 8.0
	// MySQL: ERROR 3104 (HY000): Cannot define foreign key with ON UPDATE SET NULL clause on a generated column.
	// TiDB:  ERROR 1146 (42S02): Table 'test.t2' doesn't exist
	tk.MustExec("create table t1 (a int, b int generated always as (a+1) stored);")
	tk.MustGetErrCode("alter table t1 add foreign key (b) references t2(a) on update set null;", errno.ErrNoSuchTable)
	tk.MustExec("drop table t1;")

	// allowed FK options on stored generated columns
	tk.MustExec("create table t1 (a int primary key, b char(5));")
	tk.MustExec("create table t2 (a int, b int generated always as (a % 10) stored, foreign key (b) references t1(a) on update restrict);")
	tk.MustExec("create table t3 (a int, b int generated always as (a % 10) stored, foreign key (b) references t1(a) on update no action);")
	tk.MustExec("create table t4 (a int, b int generated always as (a % 10) stored, foreign key (b) references t1(a) on delete restrict);")
	tk.MustExec("create table t5 (a int, b int generated always as (a % 10) stored, foreign key (b) references t1(a) on delete cascade);")
	tk.MustExec("create table t6 (a int, b int generated always as (a % 10) stored, foreign key (b) references t1(a) on delete no action);")
	tk.MustExec("drop table t2,t3,t4,t5,t6;")
	tk.MustExec("create table t2 (a int, b int generated always as (a % 10) stored);")
	tk.MustExec("alter table t2 add foreign key (b) references t1(a) on update restrict;")
	tk.MustExec("create table t3 (a int, b int generated always as (a % 10) stored);")
	tk.MustExec("alter table t3 add foreign key (b) references t1(a) on update no action;")
	tk.MustExec("create table t4 (a int, b int generated always as (a % 10) stored);")
	tk.MustExec("alter table t4 add foreign key (b) references t1(a) on delete restrict;")
	tk.MustExec("create table t5 (a int, b int generated always as (a % 10) stored);")
	tk.MustExec("alter table t5 add foreign key (b) references t1(a) on delete cascade;")
	tk.MustExec("create table t6 (a int, b int generated always as (a % 10) stored);")
	tk.MustExec("alter table t6 add foreign key (b) references t1(a) on delete no action;")
	tk.MustExec("drop table t1,t2,t3,t4,t5,t6;")

	// rejected FK options on the base columns of a stored generated columns
	tk.MustExec("create table t2 (a int primary key);")
	tk.MustGetErrCode("create table t1 (a int, b int generated always as (a+1) stored, foreign key (a) references t2(a) on update set null);", errno.ErrCannotAddForeign)
	tk.MustGetErrCode("create table t1 (a int, b int generated always as (a+1) stored, foreign key (a) references t2(a) on update cascade);", errno.ErrCannotAddForeign)
	tk.MustGetErrCode("create table t1 (a int, b int generated always as (a+1) stored, foreign key (a) references t2(a) on update set default);", errno.ErrCannotAddForeign)
	tk.MustGetErrCode("create table t1 (a int, b int generated always as (a+1) stored, foreign key (a) references t2(a) on delete set null);", errno.ErrCannotAddForeign)
	tk.MustGetErrCode("create table t1 (a int, b int generated always as (a+1) stored, foreign key (a) references t2(a) on delete cascade);", errno.ErrCannotAddForeign)
	tk.MustGetErrCode("create table t1 (a int, b int generated always as (a+1) stored, foreign key (a) references t2(a) on delete set default);", errno.ErrCannotAddForeign)
	tk.MustExec("create table t1 (a int, b int generated always as (a+1) stored);")
	tk.MustGetErrCode("alter table t1 add foreign key (a) references t2(a) on update set null;", errno.ErrCannotAddForeign)
	tk.MustGetErrCode("alter table t1 add foreign key (a) references t2(a) on update cascade;", errno.ErrCannotAddForeign)
	tk.MustGetErrCode("alter table t1 add foreign key (a) references t2(a) on update set default;", errno.ErrCannotAddForeign)
	tk.MustGetErrCode("alter table t1 add foreign key (a) references t2(a) on delete set null;", errno.ErrCannotAddForeign)
	tk.MustGetErrCode("alter table t1 add foreign key (a) references t2(a) on delete cascade;", errno.ErrCannotAddForeign)
	tk.MustGetErrCode("alter table t1 add foreign key (a) references t2(a) on delete set default;", errno.ErrCannotAddForeign)
	tk.MustExec("drop table t1, t2;")

	// allowed FK options on the base columns of a stored generated columns
	tk.MustExec("create table t1 (a int primary key, b char(5));")
	tk.MustExec("create table t2 (a int, b int generated always as (a % 10) stored, foreign key (a) references t1(a) on update restrict);")
	tk.MustExec("create table t3 (a int, b int generated always as (a % 10) stored, foreign key (a) references t1(a) on update no action);")
	tk.MustExec("create table t4 (a int, b int generated always as (a % 10) stored, foreign key (a) references t1(a) on delete restrict);")
	tk.MustExec("create table t5 (a int, b int generated always as (a % 10) stored, foreign key (a) references t1(a) on delete no action);")
	tk.MustExec("drop table t2,t3,t4,t5")
	tk.MustExec("create table t2 (a int, b int generated always as (a % 10) stored);")
	tk.MustExec("alter table t2 add foreign key (a) references t1(a) on update restrict;")
	tk.MustExec("create table t3 (a int, b int generated always as (a % 10) stored);")
	tk.MustExec("alter table t3 add foreign key (a) references t1(a) on update no action;")
	tk.MustExec("create table t4 (a int, b int generated always as (a % 10) stored);")
	tk.MustExec("alter table t4 add foreign key (a) references t1(a) on delete restrict;")
	tk.MustExec("create table t5 (a int, b int generated always as (a % 10) stored);")
	tk.MustExec("alter table t5 add foreign key (a) references t1(a) on delete no action;")
	tk.MustExec("drop table t1,t2,t3,t4,t5;")
}

func (s *testSerialDBSuite) TestTruncateTable(c *C) {
	tk := testkit.NewTestKit(c, s.store)
	tk.MustExec("use test")
	tk.MustExec("create table truncate_table (c1 int, c2 int)")
	tk.MustExec("insert truncate_table values (1, 1), (2, 2)")
	ctx := tk.Se.(sessionctx.Context)
	is := domain.GetDomain(ctx).InfoSchema()
	oldTblInfo, err := is.TableByName(model.NewCIStr("test"), model.NewCIStr("truncate_table"))
	c.Assert(err, IsNil)
	oldTblID := oldTblInfo.Meta().ID

	tk.MustExec("truncate table truncate_table")

	tk.MustExec("insert truncate_table values (3, 3), (4, 4)")
	tk.MustQuery("select * from truncate_table").Check(testkit.Rows("3 3", "4 4"))

	is = domain.GetDomain(ctx).InfoSchema()
	newTblInfo, err := is.TableByName(model.NewCIStr("test"), model.NewCIStr("truncate_table"))
	c.Assert(err, IsNil)
	c.Assert(newTblInfo.Meta().ID, Greater, oldTblID)

	// Verify that the old table data has been deleted by background worker.
	tablePrefix := tablecodec.EncodeTablePrefix(oldTblID)
	hasOldTableData := true
	for i := 0; i < waitForCleanDataRound; i++ {
		err = kv.RunInNewTxn(s.store, false, func(txn kv.Transaction) error {
			it, err1 := txn.Iter(tablePrefix, nil)
			if err1 != nil {
				return err1
			}
			if !it.Valid() {
				hasOldTableData = false
			} else {
				hasOldTableData = it.Key().HasPrefix(tablePrefix)
			}
			it.Close()
			return nil
		})
		c.Assert(err, IsNil)
		if !hasOldTableData {
			break
		}
		time.Sleep(waitForCleanDataInterval)
	}
	c.Assert(hasOldTableData, IsFalse)

	// Test for truncate table should clear the tiflash available status.
	c.Assert(failpoint.Enable("github.com/pingcap/tidb/infoschema/mockTiFlashStoreCount", `return(true)`), IsNil)
	defer failpoint.Disable("github.com/pingcap/tidb/infoschema/mockTiFlashStoreCount")

	tk.MustExec("drop table if exists t1;")
	tk.MustExec("create table t1 (a int);")
	tk.MustExec("alter table t1 set tiflash replica 3 location labels 'a','b';")
	t1 := testGetTableByName(c, s.s, "test", "t1")
	// Mock for table tiflash replica was available.
	err = domain.GetDomain(tk.Se).DDL().UpdateTableReplicaInfo(tk.Se, t1.Meta().ID, true)
	c.Assert(err, IsNil)
	t1 = testGetTableByName(c, s.s, "test", "t1")
	c.Assert(t1.Meta().TiFlashReplica, NotNil)
	c.Assert(t1.Meta().TiFlashReplica.Available, IsTrue)

	tk.MustExec("truncate table t1")
	t2 := testGetTableByName(c, s.s, "test", "t1")
	c.Assert(t2.Meta().TiFlashReplica.Count, Equals, t1.Meta().TiFlashReplica.Count)
	c.Assert(t2.Meta().TiFlashReplica.LocationLabels, DeepEquals, t1.Meta().TiFlashReplica.LocationLabels)
	c.Assert(t2.Meta().TiFlashReplica.Available, IsFalse)
	c.Assert(t2.Meta().TiFlashReplica.AvailablePartitionIDs, HasLen, 0)

	// Test for truncate partition should clear the tiflash available status.
	tk.MustExec("drop table if exists t1;")
	tk.MustExec("create table t1 (a int) partition by hash(a) partitions 2;")
	tk.MustExec("alter table t1 set tiflash replica 3 location labels 'a','b';")
	t1 = testGetTableByName(c, s.s, "test", "t1")
	// Mock for all partitions replica was available.
	partition := t1.Meta().Partition
	c.Assert(len(partition.Definitions), Equals, 2)
	err = domain.GetDomain(tk.Se).DDL().UpdateTableReplicaInfo(tk.Se, partition.Definitions[0].ID, true)
	c.Assert(err, IsNil)
	err = domain.GetDomain(tk.Se).DDL().UpdateTableReplicaInfo(tk.Se, partition.Definitions[1].ID, true)
	c.Assert(err, IsNil)
	t1 = testGetTableByName(c, s.s, "test", "t1")
	c.Assert(t1.Meta().TiFlashReplica, NotNil)
	c.Assert(t1.Meta().TiFlashReplica.Available, IsTrue)
	c.Assert(t1.Meta().TiFlashReplica.AvailablePartitionIDs, DeepEquals, []int64{partition.Definitions[0].ID, partition.Definitions[1].ID})

	tk.MustExec("alter table t1 truncate partition p0")
	t2 = testGetTableByName(c, s.s, "test", "t1")
	c.Assert(t2.Meta().TiFlashReplica.Count, Equals, t1.Meta().TiFlashReplica.Count)
	c.Assert(t2.Meta().TiFlashReplica.LocationLabels, DeepEquals, t1.Meta().TiFlashReplica.LocationLabels)
	c.Assert(t2.Meta().TiFlashReplica.Available, IsFalse)
	c.Assert(t2.Meta().TiFlashReplica.AvailablePartitionIDs, DeepEquals, []int64{partition.Definitions[1].ID})
	// Test for truncate twice.
	tk.MustExec("alter table t1 truncate partition p0")
	t2 = testGetTableByName(c, s.s, "test", "t1")
	c.Assert(t2.Meta().TiFlashReplica.Count, Equals, t1.Meta().TiFlashReplica.Count)
	c.Assert(t2.Meta().TiFlashReplica.LocationLabels, DeepEquals, t1.Meta().TiFlashReplica.LocationLabels)
	c.Assert(t2.Meta().TiFlashReplica.Available, IsFalse)
	c.Assert(t2.Meta().TiFlashReplica.AvailablePartitionIDs, DeepEquals, []int64{partition.Definitions[1].ID})

}

func (s *testDBSuite4) TestRenameTable(c *C) {
	isAlterTable := false
	s.testRenameTable(c, "rename table %s to %s", isAlterTable)
}

func (s *testDBSuite5) TestAlterTableRenameTable(c *C) {
	isAlterTable := true
	s.testRenameTable(c, "alter table %s rename to %s", isAlterTable)
}

func (s *testDBSuite) testRenameTable(c *C, sql string, isAlterTable bool) {
	tk := testkit.NewTestKit(c, s.store)
	tk.MustExec("use test")
	// for different databases
	tk.MustExec("create table t (c1 int, c2 int)")
	tk.MustExec("insert t values (1, 1), (2, 2)")
	ctx := tk.Se.(sessionctx.Context)
	is := domain.GetDomain(ctx).InfoSchema()
	oldTblInfo, err := is.TableByName(model.NewCIStr("test"), model.NewCIStr("t"))
	c.Assert(err, IsNil)
	oldTblID := oldTblInfo.Meta().ID
	tk.MustExec("create database test1")
	tk.MustExec("use test1")
	tk.MustExec(fmt.Sprintf(sql, "test.t", "test1.t1"))
	is = domain.GetDomain(ctx).InfoSchema()
	newTblInfo, err := is.TableByName(model.NewCIStr("test1"), model.NewCIStr("t1"))
	c.Assert(err, IsNil)
	c.Assert(newTblInfo.Meta().ID, Equals, oldTblID)
	tk.MustQuery("select * from t1").Check(testkit.Rows("1 1", "2 2"))
	tk.MustExec("use test")

	// Make sure t doesn't exist.
	tk.MustExec("create table t (c1 int, c2 int)")
	tk.MustExec("drop table t")

	// for the same database
	tk.MustExec("use test1")
	tk.MustExec(fmt.Sprintf(sql, "t1", "t2"))
	is = domain.GetDomain(ctx).InfoSchema()
	newTblInfo, err = is.TableByName(model.NewCIStr("test1"), model.NewCIStr("t2"))
	c.Assert(err, IsNil)
	c.Assert(newTblInfo.Meta().ID, Equals, oldTblID)
	tk.MustQuery("select * from t2").Check(testkit.Rows("1 1", "2 2"))
	isExist := is.TableExists(model.NewCIStr("test1"), model.NewCIStr("t1"))
	c.Assert(isExist, IsFalse)
	tk.MustQuery("show tables").Check(testkit.Rows("t2"))

	// for failure case
	failSQL := fmt.Sprintf(sql, "test_not_exist.t", "test_not_exist.t")
	if isAlterTable {
		tk.MustGetErrCode(failSQL, errno.ErrNoSuchTable)
	} else {
		tk.MustGetErrCode(failSQL, errno.ErrFileNotFound)
	}
	failSQL = fmt.Sprintf(sql, "test.test_not_exist", "test.test_not_exist")
	if isAlterTable {
		tk.MustGetErrCode(failSQL, errno.ErrNoSuchTable)
	} else {
		tk.MustGetErrCode(failSQL, errno.ErrFileNotFound)
	}
	failSQL = fmt.Sprintf(sql, "test.t_not_exist", "test_not_exist.t")
	if isAlterTable {
		tk.MustGetErrCode(failSQL, errno.ErrNoSuchTable)
	} else {
		tk.MustGetErrCode(failSQL, errno.ErrFileNotFound)
	}
	failSQL = fmt.Sprintf(sql, "test1.t2", "test_not_exist.t")
	tk.MustGetErrCode(failSQL, errno.ErrErrorOnRename)

	tk.MustExec("use test1")
	tk.MustExec("create table if not exists t_exist (c1 int, c2 int)")
	failSQL = fmt.Sprintf(sql, "test1.t2", "test1.t_exist")
	tk.MustGetErrCode(failSQL, errno.ErrTableExists)
	failSQL = fmt.Sprintf(sql, "test.t_not_exist", "test1.t_exist")
	if isAlterTable {
		tk.MustGetErrCode(failSQL, errno.ErrNoSuchTable)
	} else {
		tk.MustGetErrCode(failSQL, errno.ErrTableExists)
	}
	failSQL = fmt.Sprintf(sql, "test_not_exist.t", "test1.t_exist")
	if isAlterTable {
		tk.MustGetErrCode(failSQL, errno.ErrNoSuchTable)
	} else {
		tk.MustGetErrCode(failSQL, errno.ErrTableExists)
	}
	failSQL = fmt.Sprintf(sql, "test_not_exist.t", "test1.t_not_exist")
	if isAlterTable {
		tk.MustGetErrCode(failSQL, errno.ErrNoSuchTable)
	} else {
		tk.MustGetErrCode(failSQL, errno.ErrFileNotFound)
	}

	// for the same table name
	tk.MustExec("use test1")
	tk.MustExec("create table if not exists t (c1 int, c2 int)")
	tk.MustExec("create table if not exists t1 (c1 int, c2 int)")
	if isAlterTable {
		tk.MustExec(fmt.Sprintf(sql, "test1.t", "t"))
		tk.MustExec(fmt.Sprintf(sql, "test1.t1", "test1.T1"))
	} else {
		tk.MustGetErrCode(fmt.Sprintf(sql, "test1.t", "t"), errno.ErrTableExists)
		tk.MustGetErrCode(fmt.Sprintf(sql, "test1.t1", "test1.T1"), errno.ErrTableExists)
	}

	// Test rename table name too long.
	tk.MustGetErrCode("rename table test1.t1 to test1.txxxxxxxxxxxxxxxxxxxxxxxxxxxxxxxxxxxxxxxxxxxxxxxxxxxxxxxxxxxxxxxx", errno.ErrTooLongIdent)
	tk.MustGetErrCode("alter  table test1.t1 rename to test1.txxxxxxxxxxxxxxxxxxxxxxxxxxxxxxxxxxxxxxxxxxxxxxxxxxxxxxxxxxxxxxxx", errno.ErrTooLongIdent)

	tk.MustExec("drop database test1")
}

func (s *testDBSuite1) TestRenameMultiTables(c *C) {
	tk := testkit.NewTestKit(c, s.store)
	tk.MustExec("use test")
	tk.MustExec("create table t1(id int)")
	tk.MustExec("create table t2(id int)")
	// Currently it will fail only.
	sql := fmt.Sprintf("rename table t1 to t3, t2 to t4")
	_, err := tk.Exec(sql)
	c.Assert(err, NotNil)
	originErr := errors.Cause(err)
	c.Assert(originErr.Error(), Equals, "can't run multi schema change")

	tk.MustExec("drop table t1, t2")
}

func (s *testDBSuite2) TestAddNotNullColumn(c *C) {
	tk := testkit.NewTestKit(c, s.store)
	tk.MustExec("use test_db")
	// for different databases
	tk.MustExec("create table tnn (c1 int primary key auto_increment, c2 int)")
	tk.MustExec("insert tnn (c2) values (0)" + strings.Repeat(",(0)", 99))
	done := make(chan error, 1)
	testddlutil.SessionExecInGoroutine(c, s.store, "alter table tnn add column c3 int not null default 3", done)
	updateCnt := 0
out:
	for {
		select {
		case err := <-done:
			c.Assert(err, IsNil)
			break out
		default:
			tk.MustExec("update tnn set c2 = c2 + 1 where c1 = 99")
			updateCnt++
		}
	}
	expected := fmt.Sprintf("%d %d", updateCnt, 3)
	tk.MustQuery("select c2, c3 from tnn where c1 = 99").Check(testkit.Rows(expected))

	tk.MustExec("drop table tnn")
}

func (s *testDBSuite3) TestGeneratedColumnDDL(c *C) {
	tk := testkit.NewTestKit(c, s.store)
	tk.MustExec("use test")

	// Check create table with virtual and stored generated columns.
	tk.MustExec(`CREATE TABLE test_gv_ddl(a int, b int as (a+8) virtual, c int as (b + 2) stored)`)

	// Check desc table with virtual and stored generated columns.
	result := tk.MustQuery(`DESC test_gv_ddl`)
	result.Check(testkit.Rows(`a int(11) YES  <nil> `, `b int(11) YES  <nil> VIRTUAL GENERATED`, `c int(11) YES  <nil> STORED GENERATED`))

	// Check show create table with virtual and stored generated columns.
	result = tk.MustQuery(`show create table test_gv_ddl`)
	result.Check(testkit.Rows(
		"test_gv_ddl CREATE TABLE `test_gv_ddl` (\n  `a` int(11) DEFAULT NULL,\n  `b` int(11) GENERATED ALWAYS AS (`a` + 8) VIRTUAL,\n  `c` int(11) GENERATED ALWAYS AS (`b` + 2) STORED\n) ENGINE=InnoDB DEFAULT CHARSET=utf8mb4 COLLATE=utf8mb4_bin",
	))

	// Check generated expression with blanks.
	tk.MustExec("create table table_with_gen_col_blanks (a int, b char(20) as (cast( \r\n\t a \r\n\tas  char)), c int as (a+100))")
	result = tk.MustQuery(`show create table table_with_gen_col_blanks`)
	result.Check(testkit.Rows("table_with_gen_col_blanks CREATE TABLE `table_with_gen_col_blanks` (\n" +
		"  `a` int(11) DEFAULT NULL,\n" +
		"  `b` char(20) GENERATED ALWAYS AS (cast(`a` as char)) VIRTUAL,\n" +
		"  `c` int(11) GENERATED ALWAYS AS (`a` + 100) VIRTUAL\n" +
		") ENGINE=InnoDB DEFAULT CHARSET=utf8mb4 COLLATE=utf8mb4_bin"))

	// Check generated expression with charset latin1 ("latin1" != mysql.DefaultCharset).
	tk.MustExec("create table table_with_gen_col_latin1 (a int, b char(20) as (cast( \r\n\t a \r\n\tas  char charset latin1)), c int as (a+100))")
	result = tk.MustQuery(`show create table table_with_gen_col_latin1`)
	result.Check(testkit.Rows("table_with_gen_col_latin1 CREATE TABLE `table_with_gen_col_latin1` (\n" +
		"  `a` int(11) DEFAULT NULL,\n" +
		"  `b` char(20) GENERATED ALWAYS AS (cast(`a` as char charset latin1)) VIRTUAL,\n" +
		"  `c` int(11) GENERATED ALWAYS AS (`a` + 100) VIRTUAL\n" +
		") ENGINE=InnoDB DEFAULT CHARSET=utf8mb4 COLLATE=utf8mb4_bin"))

	// Check generated expression with string (issue 9457).
	tk.MustExec("create table table_with_gen_col_string (first_name varchar(10), last_name varchar(10), full_name varchar(255) AS (CONCAT(first_name,' ',last_name)))")
	result = tk.MustQuery(`show create table table_with_gen_col_string`)
	result.Check(testkit.Rows("table_with_gen_col_string CREATE TABLE `table_with_gen_col_string` (\n" +
		"  `first_name` varchar(10) DEFAULT NULL,\n" +
		"  `last_name` varchar(10) DEFAULT NULL,\n" +
		"  `full_name` varchar(255) GENERATED ALWAYS AS (concat(`first_name`, ' ', `last_name`)) VIRTUAL\n" +
		") ENGINE=InnoDB DEFAULT CHARSET=utf8mb4 COLLATE=utf8mb4_bin"))

	tk.MustExec("alter table table_with_gen_col_string modify column full_name varchar(255) GENERATED ALWAYS AS (CONCAT(last_name,' ' ,first_name) ) VIRTUAL")
	result = tk.MustQuery(`show create table table_with_gen_col_string`)
	result.Check(testkit.Rows("table_with_gen_col_string CREATE TABLE `table_with_gen_col_string` (\n" +
		"  `first_name` varchar(10) DEFAULT NULL,\n" +
		"  `last_name` varchar(10) DEFAULT NULL,\n" +
		"  `full_name` varchar(255) GENERATED ALWAYS AS (concat(`last_name`, ' ', `first_name`)) VIRTUAL\n" +
		") ENGINE=InnoDB DEFAULT CHARSET=utf8mb4 COLLATE=utf8mb4_bin"))

	genExprTests := []struct {
		stmt string
		err  int
	}{
		// Drop/rename columns dependent by other column.
		{`alter table test_gv_ddl drop column a`, errno.ErrDependentByGeneratedColumn},
		{`alter table test_gv_ddl change column a anew int`, errno.ErrBadField},

		// Modify/change stored status of generated columns.
		{`alter table test_gv_ddl modify column b bigint`, errno.ErrUnsupportedOnGeneratedColumn},
		{`alter table test_gv_ddl change column c cnew bigint as (a+100)`, errno.ErrUnsupportedOnGeneratedColumn},

		// Modify/change generated columns breaking prior.
		{`alter table test_gv_ddl modify column b int as (c+100)`, errno.ErrGeneratedColumnNonPrior},
		{`alter table test_gv_ddl change column b bnew int as (c+100)`, errno.ErrGeneratedColumnNonPrior},

		// Refer not exist columns in generation expression.
		{`create table test_gv_ddl_bad (a int, b int as (c+8))`, errno.ErrBadField},

		// Refer generated columns non prior.
		{`create table test_gv_ddl_bad (a int, b int as (c+1), c int as (a+1))`, errno.ErrGeneratedColumnNonPrior},

		// Virtual generated columns cannot be primary key.
		{`create table test_gv_ddl_bad (a int, b int, c int as (a+b) primary key)`, errno.ErrUnsupportedOnGeneratedColumn},
		{`create table test_gv_ddl_bad (a int, b int, c int as (a+b), primary key(c))`, errno.ErrUnsupportedOnGeneratedColumn},
		{`create table test_gv_ddl_bad (a int, b int, c int as (a+b), primary key(a, c))`, errno.ErrUnsupportedOnGeneratedColumn},

		// Add stored generated column through alter table.
		{`alter table test_gv_ddl add column d int as (b+2) stored`, errno.ErrUnsupportedOnGeneratedColumn},
		{`alter table test_gv_ddl modify column b int as (a + 8) stored`, errno.ErrUnsupportedOnGeneratedColumn},
	}
	for _, tt := range genExprTests {
		tk.MustGetErrCode(tt.stmt, tt.err)
	}

	// Check alter table modify/change generated column.
	modStoredColErrMsg := "[ddl:3106]'modifying a stored column' is not supported for generated columns."
	_, err := tk.Exec(`alter table test_gv_ddl modify column c bigint as (b+200) stored`)
	c.Assert(err, NotNil)
	c.Assert(err.Error(), Equals, modStoredColErrMsg)

	result = tk.MustQuery(`DESC test_gv_ddl`)
	result.Check(testkit.Rows(`a int(11) YES  <nil> `, `b int(11) YES  <nil> VIRTUAL GENERATED`, `c int(11) YES  <nil> STORED GENERATED`))

	tk.MustExec(`alter table test_gv_ddl change column b b bigint as (a+100) virtual`)
	result = tk.MustQuery(`DESC test_gv_ddl`)
	result.Check(testkit.Rows(`a int(11) YES  <nil> `, `b bigint(20) YES  <nil> VIRTUAL GENERATED`, `c int(11) YES  <nil> STORED GENERATED`))

	tk.MustExec(`alter table test_gv_ddl change column c cnew bigint`)
	result = tk.MustQuery(`DESC test_gv_ddl`)
	result.Check(testkit.Rows(`a int(11) YES  <nil> `, `b bigint(20) YES  <nil> VIRTUAL GENERATED`, `cnew bigint(20) YES  <nil> `))
}

func (s *testDBSuite4) TestComment(c *C) {
	tk := testkit.NewTestKit(c, s.store)
	tk.MustExec("use " + s.schemaName)
	tk.MustExec("drop table if exists ct, ct1")

	validComment := strings.Repeat("a", 1024)
	invalidComment := strings.Repeat("b", 1025)

	tk.MustExec("create table ct (c int, d int, e int, key (c) comment '" + validComment + "')")
	tk.MustExec("create index i on ct (d) comment '" + validComment + "'")
	tk.MustExec("alter table ct add key (e) comment '" + validComment + "'")

	tk.MustGetErrCode("create table ct1 (c int, key (c) comment '"+invalidComment+"')", errno.ErrTooLongIndexComment)
	tk.MustGetErrCode("create index i1 on ct (d) comment '"+invalidComment+"b"+"'", errno.ErrTooLongIndexComment)
	tk.MustGetErrCode("alter table ct add key (e) comment '"+invalidComment+"'", errno.ErrTooLongIndexComment)

	tk.MustExec("set @@sql_mode=''")
	tk.MustExec("create table ct1 (c int, d int, e int, key (c) comment '" + invalidComment + "')")
	c.Assert(tk.Se.GetSessionVars().StmtCtx.WarningCount(), Equals, uint16(1))
	tk.MustQuery("show warnings").Check(testutil.RowsWithSep("|", "Warning|1688|Comment for index 'c' is too long (max = 1024)"))
	tk.MustExec("create index i1 on ct1 (d) comment '" + invalidComment + "b" + "'")
	c.Assert(tk.Se.GetSessionVars().StmtCtx.WarningCount(), Equals, uint16(1))
	tk.MustQuery("show warnings").Check(testutil.RowsWithSep("|", "Warning|1688|Comment for index 'i1' is too long (max = 1024)"))
	tk.MustExec("alter table ct1 add key (e) comment '" + invalidComment + "'")
	c.Assert(tk.Se.GetSessionVars().StmtCtx.WarningCount(), Equals, uint16(1))
	tk.MustQuery("show warnings").Check(testutil.RowsWithSep("|", "Warning|1688|Comment for index 'e' is too long (max = 1024)"))

	tk.MustExec("drop table if exists ct, ct1")
}

func (s *testSerialDBSuite) TestRebaseAutoID(c *C) {
	c.Assert(failpoint.Enable("github.com/pingcap/tidb/meta/autoid/mockAutoIDChange", `return(true)`), IsNil)
	defer func() {
		c.Assert(failpoint.Disable("github.com/pingcap/tidb/meta/autoid/mockAutoIDChange"), IsNil)
	}()
	tk := testkit.NewTestKit(c, s.store)
	tk.MustExec("use " + s.schemaName)

	tk.MustExec("drop database if exists tidb;")
	tk.MustExec("create database tidb;")
	tk.MustExec("use tidb;")
	tk.MustExec("create table tidb.test (a int auto_increment primary key, b int);")
	tk.MustExec("insert tidb.test values (null, 1);")
	tk.MustQuery("select * from tidb.test").Check(testkit.Rows("1 1"))
	tk.MustExec("alter table tidb.test auto_increment = 6000;")
	tk.MustExec("insert tidb.test values (null, 1);")
	tk.MustQuery("select * from tidb.test").Check(testkit.Rows("1 1", "6000 1"))
	tk.MustExec("alter table tidb.test auto_increment = 5;")
	tk.MustExec("insert tidb.test values (null, 1);")
	tk.MustQuery("select * from tidb.test").Check(testkit.Rows("1 1", "6000 1", "11000 1"))

	// Current range for table test is [11000, 15999].
	// Though it does not have a tuple "a = 15999", its global next auto increment id should be 16000.
	// Anyway it is not compatible with MySQL.
	tk.MustExec("alter table tidb.test auto_increment = 12000;")
	tk.MustExec("insert tidb.test values (null, 1);")
	tk.MustQuery("select * from tidb.test").Check(testkit.Rows("1 1", "6000 1", "11000 1", "16000 1"))

	tk.MustExec("create table tidb.test2 (a int);")
	tk.MustGetErrCode("alter table tidb.test2 add column b int auto_increment key, auto_increment=10;", errno.ErrUnsupportedDDLOperation)
}

func (s *testDBSuite5) TestCheckColumnDefaultValue(c *C) {
	tk := testkit.NewTestKit(c, s.store)
	tk.MustExec("use test;")
	tk.MustExec("drop table if exists text_default_text;")
	tk.MustGetErrCode("create table text_default_text(c1 text not null default '');", errno.ErrBlobCantHaveDefault)
	tk.MustGetErrCode("create table text_default_text(c1 text not null default 'scds');", errno.ErrBlobCantHaveDefault)

	tk.MustExec("drop table if exists text_default_json;")
	tk.MustGetErrCode("create table text_default_json(c1 json not null default '');", errno.ErrBlobCantHaveDefault)
	tk.MustGetErrCode("create table text_default_json(c1 json not null default 'dfew555');", errno.ErrBlobCantHaveDefault)

	tk.MustExec("drop table if exists text_default_blob;")
	tk.MustGetErrCode("create table text_default_blob(c1 blob not null default '');", errno.ErrBlobCantHaveDefault)
	tk.MustGetErrCode("create table text_default_blob(c1 blob not null default 'scds54');", errno.ErrBlobCantHaveDefault)

	tk.MustExec("set sql_mode='';")
	tk.MustExec("create table text_default_text(c1 text not null default '');")
	tk.MustQuery(`show create table text_default_text`).Check(testutil.RowsWithSep("|",
		"text_default_text CREATE TABLE `text_default_text` (\n"+
			"  `c1` text NOT NULL\n"+
			") ENGINE=InnoDB DEFAULT CHARSET=utf8mb4 COLLATE=utf8mb4_bin",
	))
	ctx := tk.Se.(sessionctx.Context)
	is := domain.GetDomain(ctx).InfoSchema()
	tblInfo, err := is.TableByName(model.NewCIStr("test"), model.NewCIStr("text_default_text"))
	c.Assert(err, IsNil)
	c.Assert(tblInfo.Meta().Columns[0].DefaultValue, Equals, "")

	tk.MustExec("create table text_default_blob(c1 blob not null default '');")
	tk.MustQuery(`show create table text_default_blob`).Check(testutil.RowsWithSep("|",
		"text_default_blob CREATE TABLE `text_default_blob` (\n"+
			"  `c1` blob NOT NULL\n"+
			") ENGINE=InnoDB DEFAULT CHARSET=utf8mb4 COLLATE=utf8mb4_bin",
	))
	is = domain.GetDomain(ctx).InfoSchema()
	tblInfo, err = is.TableByName(model.NewCIStr("test"), model.NewCIStr("text_default_blob"))
	c.Assert(err, IsNil)
	c.Assert(tblInfo.Meta().Columns[0].DefaultValue, Equals, "")

	tk.MustExec("create table text_default_json(c1 json not null default '');")
	tk.MustQuery(`show create table text_default_json`).Check(testutil.RowsWithSep("|",
		"text_default_json CREATE TABLE `text_default_json` (\n"+
			"  `c1` json NOT NULL DEFAULT 'null'\n"+
			") ENGINE=InnoDB DEFAULT CHARSET=utf8mb4 COLLATE=utf8mb4_bin",
	))
	is = domain.GetDomain(ctx).InfoSchema()
	tblInfo, err = is.TableByName(model.NewCIStr("test"), model.NewCIStr("text_default_json"))
	c.Assert(err, IsNil)
	c.Assert(tblInfo.Meta().Columns[0].DefaultValue, Equals, `null`)
}

func (s *testDBSuite1) TestCharacterSetInColumns(c *C) {
	tk := testkit.NewTestKit(c, s.store)
	tk.MustExec("create database varchar_test;")
	defer tk.MustExec("drop database varchar_test;")
	tk.MustExec("use varchar_test")
	tk.MustExec("create table t (c1 int, s1 varchar(10), s2 text)")
	tk.MustQuery("select count(*) from information_schema.columns where table_schema = 'varchar_test' and character_set_name != 'utf8mb4'").Check(testkit.Rows("0"))
	tk.MustQuery("select count(*) from information_schema.columns where table_schema = 'varchar_test' and character_set_name = 'utf8mb4'").Check(testkit.Rows("2"))

	tk.MustExec("create table t1(id int) charset=UTF8;")
	tk.MustExec("create table t2(id int) charset=BINARY;")
	tk.MustExec("create table t3(id int) charset=LATIN1;")
	tk.MustExec("create table t4(id int) charset=ASCII;")
	tk.MustExec("create table t5(id int) charset=UTF8MB4;")

	tk.MustExec("create table t11(id int) charset=utf8;")
	tk.MustExec("create table t12(id int) charset=binary;")
	tk.MustExec("create table t13(id int) charset=latin1;")
	tk.MustExec("create table t14(id int) charset=ascii;")
	tk.MustExec("create table t15(id int) charset=utf8mb4;")
}

func (s *testDBSuite2) TestAddNotNullColumnWhileInsertOnDupUpdate(c *C) {
	tk1 := testkit.NewTestKit(c, s.store)
	tk1.MustExec("use " + s.schemaName)
	tk2 := testkit.NewTestKit(c, s.store)
	tk2.MustExec("use " + s.schemaName)
	closeCh := make(chan bool)
	wg := new(sync.WaitGroup)
	wg.Add(1)
	tk1.MustExec("create table nn (a int primary key, b int)")
	tk1.MustExec("insert nn values (1, 1)")
	var tk2Err error
	go func() {
		defer wg.Done()
		for {
			select {
			case <-closeCh:
				return
			default:
			}
			_, tk2Err = tk2.Exec("insert nn (a, b) values (1, 1) on duplicate key update a = 1, b = values(b) + 1")
			if tk2Err != nil {
				return
			}
		}
	}()
	tk1.MustExec("alter table nn add column c int not null default 3 after a")
	close(closeCh)
	wg.Wait()
	c.Assert(tk2Err, IsNil)
	tk1.MustQuery("select * from nn").Check(testkit.Rows("1 3 2"))
}

func (s *testDBSuite3) TestColumnModifyingDefinition(c *C) {
	tk := testkit.NewTestKit(c, s.store)
	tk.MustExec("use test")
	tk.MustExec("drop table if exists test2;")
	tk.MustExec("create table test2 (c1 int, c2 int, c3 int default 1, index (c1));")
	tk.MustExec("alter table test2 change c2 a int not null;")
	ctx := tk.Se.(sessionctx.Context)
	is := domain.GetDomain(ctx).InfoSchema()
	t, err := is.TableByName(model.NewCIStr("test"), model.NewCIStr("test2"))
	c.Assert(err, IsNil)
	var c2 *table.Column
	for _, col := range t.Cols() {
		if col.Name.L == "a" {
			c2 = col
		}
	}
	c.Assert(mysql.HasNotNullFlag(c2.Flag), IsTrue)

	tk.MustExec("drop table if exists test2;")
	tk.MustExec("create table test2 (c1 int, c2 int, c3 int default 1, index (c1));")
	tk.MustExec("insert into test2(c2) values (null);")
	tk.MustGetErrCode("alter table test2 change c2 a int not null", errno.ErrInvalidUseOfNull)
	tk.MustGetErrCode("alter table test2 change c1 a1 bigint not null;", mysql.WarnDataTruncated)
}

func (s *testDBSuite4) TestCheckTooBigFieldLength(c *C) {
	tk := testkit.NewTestKit(c, s.store)
	tk.MustExec("use test")
	tk.MustExec("drop table if exists tr_01;")
	tk.MustExec("create table tr_01 (id int, name varchar(20000), purchased date )  default charset=utf8 collate=utf8_bin;")

	tk.MustExec("drop table if exists tr_02;")
	tk.MustExec("create table tr_02 (id int, name varchar(16000), purchased date )  default charset=utf8mb4 collate=utf8mb4_bin;")

	tk.MustExec("drop table if exists tr_03;")
	tk.MustExec("create table tr_03 (id int, name varchar(65534), purchased date ) default charset=latin1;")

	tk.MustExec("drop table if exists tr_04;")
	tk.MustExec("create table tr_04 (a varchar(20000) ) default charset utf8;")
	tk.MustGetErrCode("alter table tr_04 add column b varchar(20000) charset utf8mb4;", errno.ErrTooBigFieldlength)
	tk.MustGetErrCode("alter table tr_04 convert to character set utf8mb4;", errno.ErrTooBigFieldlength)
	tk.MustGetErrCode("create table tr (id int, name varchar(30000), purchased date )  default charset=utf8 collate=utf8_bin;", errno.ErrTooBigFieldlength)
	tk.MustGetErrCode("create table tr (id int, name varchar(20000) charset utf8mb4, purchased date ) default charset=utf8 collate=utf8_bin;", errno.ErrTooBigFieldlength)
	tk.MustGetErrCode("create table tr (id int, name varchar(65536), purchased date ) default charset=latin1;", errno.ErrTooBigFieldlength)

	tk.MustExec("drop table if exists tr_05;")
	tk.MustExec("create table tr_05 (a varchar(16000) charset utf8);")
	tk.MustExec("alter table tr_05 modify column a varchar(16000) charset utf8;")
	tk.MustExec("alter table tr_05 modify column a varchar(16000) charset utf8mb4;")
}

func (s *testDBSuite5) TestCheckConvertToCharacter(c *C) {
	tk := testkit.NewTestKit(c, s.store)
	tk.MustExec("use test")
	tk.MustExec("drop table if exists t")
	defer tk.MustExec("drop table t")
	tk.MustExec("create table t(a varchar(10) charset binary);")
	ctx := tk.Se.(sessionctx.Context)
	is := domain.GetDomain(ctx).InfoSchema()
	t, err := is.TableByName(model.NewCIStr("test"), model.NewCIStr("t"))
	c.Assert(err, IsNil)
	tk.MustGetErrCode("alter table t modify column a varchar(10) charset utf8 collate utf8_bin", errno.ErrUnsupportedDDLOperation)
	tk.MustGetErrCode("alter table t modify column a varchar(10) charset utf8mb4 collate utf8mb4_bin", errno.ErrUnsupportedDDLOperation)
	tk.MustGetErrCode("alter table t modify column a varchar(10) charset latin1 collate latin1_bin", errno.ErrUnsupportedDDLOperation)
	c.Assert(t.Cols()[0].Charset, Equals, "binary")
}

func (s *testDBSuite5) TestModifyColumnRollBack(c *C) {
	tk := testkit.NewTestKit(c, s.store)
	s.mustExec(tk, c, "use test_db")
	s.mustExec(tk, c, "drop table if exists t1")
	s.mustExec(tk, c, "create table t1 (c1 int, c2 int, c3 int default 1, index (c1));")

	var c2 *table.Column
	var checkErr error
	hook := &ddl.TestDDLCallback{}
	hook.OnJobUpdatedExported = func(job *model.Job) {
		if checkErr != nil {
			return
		}

		t := s.testGetTable(c, "t1")
		for _, col := range t.Cols() {
			if col.Name.L == "c2" {
				c2 = col
			}
		}
		if mysql.HasPreventNullInsertFlag(c2.Flag) {
			tk.MustGetErrCode("insert into t1(c2) values (null);", errno.ErrBadNull)
		}

		hookCtx := mock.NewContext()
		hookCtx.Store = s.store
		err := hookCtx.NewTxn(context.Background())
		if err != nil {
			checkErr = errors.Trace(err)
			return
		}

		jobIDs := []int64{job.ID}
		txn, err := hookCtx.Txn(true)
		if err != nil {
			checkErr = errors.Trace(err)
			return
		}
		errs, err := admin.CancelJobs(txn, jobIDs)
		if err != nil {
			checkErr = errors.Trace(err)
			return
		}
		// It only tests cancel one DDL job.
		if errs[0] != nil {
			checkErr = errors.Trace(errs[0])
			return
		}

		txn, err = hookCtx.Txn(true)
		if err != nil {
			checkErr = errors.Trace(err)
			return
		}
		err = txn.Commit(context.Background())
		if err != nil {
			checkErr = errors.Trace(err)
		}
	}

	originalHook := s.dom.DDL().GetHook()
	s.dom.DDL().(ddl.DDLForTest).SetHook(hook)
	done := make(chan error, 1)
	go backgroundExec(s.store, "alter table t1 change c2 c2 bigint not null;", done)

	err := <-done
	c.Assert(err, NotNil)
	c.Assert(err.Error(), Equals, "[ddl:8214]Cancelled DDL job")
	s.mustExec(tk, c, "insert into t1(c2) values (null);")

	t := s.testGetTable(c, "t1")
	for _, col := range t.Cols() {
		if col.Name.L == "c2" {
			c2 = col
		}
	}
	c.Assert(mysql.HasNotNullFlag(c2.Flag), IsFalse)
	s.dom.DDL().(ddl.DDLForTest).SetHook(originalHook)
	s.mustExec(tk, c, "drop table t1")
}

func (s *testDBSuite1) TestModifyColumnNullToNotNull(c *C) {
	tk := testkit.NewTestKit(c, s.store)
	tk2 := testkit.NewTestKit(c, s.store)
	tk2.MustExec("use test_db")
	s.mustExec(tk, c, "use test_db")
	s.mustExec(tk, c, "drop table if exists t1")
	s.mustExec(tk, c, "create table t1 (c1 int, c2 int);")

	tbl := s.testGetTable(c, "t1")
	getModifyColumn := func() *table.Column {
		t := s.testGetTable(c, "t1")
		for _, col := range t.Cols() {
			if col.Name.L == "c2" {
				return col
			}
		}
		return nil
	}

	originalHook := s.dom.DDL().GetHook()
	defer s.dom.DDL().(ddl.DDLForTest).SetHook(originalHook)

	// Check insert null before job first update.
	times := 0
	hook := &ddl.TestDDLCallback{}
	tk.MustExec("delete from t1")
	var checkErr error
	hook.OnJobRunBeforeExported = func(job *model.Job) {
		if tbl.Meta().ID != job.TableID {
			return
		}
		if times == 0 {
			_, checkErr = tk2.Exec("insert into t1 values ();")
		}
		times++
	}
	s.dom.DDL().(ddl.DDLForTest).SetHook(hook)
	_, err := tk.Exec("alter table t1 change c2 c2 int not null;")
	c.Assert(checkErr, IsNil)
	c.Assert(err, NotNil)
	c.Assert(err.Error(), Equals, "[ddl:1138]Invalid use of NULL value")
	tk.MustQuery("select * from t1").Check(testkit.Rows("<nil> <nil>"))

	// Check insert error when column has PreventNullInsertFlag.
	tk.MustExec("delete from t1")
	hook.OnJobRunBeforeExported = func(job *model.Job) {
		if tbl.Meta().ID != job.TableID {
			return
		}
		if job.State != model.JobStateRunning {
			return
		}
		// now c2 has PreventNullInsertFlag, an error is expected.
		_, checkErr = tk2.Exec("insert into t1 values ();")
	}
	s.dom.DDL().(ddl.DDLForTest).SetHook(hook)
	tk.MustExec("alter table t1 change c2 c2 bigint not null;")
	c.Assert(checkErr.Error(), Equals, "[table:1048]Column 'c2' cannot be null")

	c2 := getModifyColumn()
	c.Assert(mysql.HasNotNullFlag(c2.Flag), IsTrue)
	c.Assert(mysql.HasPreventNullInsertFlag(c2.Flag), IsFalse)
	_, err = tk.Exec("insert into t1 values ();")
	c.Assert(err, NotNil)
	c.Assert(err.Error(), Equals, "[table:1364]Field 'c2' doesn't have a default value")
}

func (s *testDBSuite2) TestTransactionOnAddDropColumn(c *C) {
	tk := testkit.NewTestKit(c, s.store)
	s.mustExec(tk, c, "use test_db")
	s.mustExec(tk, c, "drop table if exists t1")
	s.mustExec(tk, c, "create table t1 (a int, b int);")
	s.mustExec(tk, c, "create table t2 (a int, b int);")
	s.mustExec(tk, c, "insert into t2 values (2,0)")

	transactions := [][]string{
		{
			"begin",
			"insert into t1 set a=1",
			"update t1 set b=1 where a=1",
			"commit",
		},
		{
			"begin",
			"insert into t1 select a,b from t2",
			"update t1 set b=2 where a=2",
			"commit",
		},
	}

	originHook := s.dom.DDL().GetHook()
	defer s.dom.DDL().(ddl.DDLForTest).SetHook(originHook)
	hook := &ddl.TestDDLCallback{}
	var checkErr error
	hook.OnJobRunBeforeExported = func(job *model.Job) {
		if checkErr != nil {
			return
		}
		switch job.SchemaState {
		case model.StateWriteOnly, model.StateWriteReorganization, model.StateDeleteOnly, model.StateDeleteReorganization:
		default:
			return
		}
		// do transaction.
		for _, transaction := range transactions {
			for _, sql := range transaction {
				if _, checkErr = tk.Exec(sql); checkErr != nil {
					checkErr = errors.Errorf("err: %s, sql: %s, job schema state: %s", checkErr.Error(), sql, job.SchemaState)
					return
				}
			}
		}
	}
	s.dom.DDL().(ddl.DDLForTest).SetHook(hook)
	done := make(chan error, 1)
	// test transaction on add column.
	go backgroundExec(s.store, "alter table t1 add column c int not null after a", done)
	err := <-done
	c.Assert(err, IsNil)
	c.Assert(checkErr, IsNil)
	tk.MustQuery("select a,b from t1 order by a").Check(testkit.Rows("1 1", "1 1", "1 1", "2 2", "2 2", "2 2"))
	s.mustExec(tk, c, "delete from t1")

	// test transaction on drop column.
	go backgroundExec(s.store, "alter table t1 drop column c", done)
	err = <-done
	c.Assert(err, IsNil)
	c.Assert(checkErr, IsNil)
	tk.MustQuery("select a,b from t1 order by a").Check(testkit.Rows("1 1", "1 1", "1 1", "2 2", "2 2", "2 2"))
}

func (s *testDBSuite3) TestTransactionWithWriteOnlyColumn(c *C) {
	tk := testkit.NewTestKit(c, s.store)
	s.mustExec(tk, c, "use test_db")
	s.mustExec(tk, c, "drop table if exists t1")
	s.mustExec(tk, c, "create table t1 (a int key);")

	transactions := [][]string{
		{
			"begin",
			"insert into t1 set a=1",
			"update t1 set a=2 where a=1",
			"commit",
		},
	}

	originHook := s.dom.DDL().GetHook()
	defer s.dom.DDL().(ddl.DDLForTest).SetHook(originHook)
	hook := &ddl.TestDDLCallback{}
	var checkErr error
	hook.OnJobRunBeforeExported = func(job *model.Job) {
		if checkErr != nil {
			return
		}
		switch job.SchemaState {
		case model.StateWriteOnly:
		default:
			return
		}
		// do transaction.
		for _, transaction := range transactions {
			for _, sql := range transaction {
				if _, checkErr = tk.Exec(sql); checkErr != nil {
					checkErr = errors.Errorf("err: %s, sql: %s, job schema state: %s", checkErr.Error(), sql, job.SchemaState)
					return
				}
			}
		}
	}
	s.dom.DDL().(ddl.DDLForTest).SetHook(hook)
	done := make(chan error, 1)
	// test transaction on add column.
	go backgroundExec(s.store, "alter table t1 add column c int not null", done)
	err := <-done
	c.Assert(err, IsNil)
	c.Assert(checkErr, IsNil)
	tk.MustQuery("select a from t1").Check(testkit.Rows("2"))
	s.mustExec(tk, c, "delete from t1")

	// test transaction on drop column.
	go backgroundExec(s.store, "alter table t1 drop column c", done)
	err = <-done
	c.Assert(err, IsNil)
	c.Assert(checkErr, IsNil)
	tk.MustQuery("select a from t1").Check(testkit.Rows("2"))
}

func (s *testDBSuite4) TestAddColumn2(c *C) {
	tk := testkit.NewTestKit(c, s.store)
	s.mustExec(tk, c, "use test_db")
	s.mustExec(tk, c, "drop table if exists t1")
	s.mustExec(tk, c, "create table t1 (a int key, b int);")
	defer s.mustExec(tk, c, "drop table if exists t1, t2")

	originHook := s.dom.DDL().GetHook()
	defer s.dom.DDL().(ddl.DDLForTest).SetHook(originHook)
	hook := &ddl.TestDDLCallback{}
	var writeOnlyTable table.Table
	hook.OnJobRunBeforeExported = func(job *model.Job) {
		if job.SchemaState == model.StateWriteOnly {
			writeOnlyTable, _ = s.dom.InfoSchema().TableByID(job.TableID)
		}
	}
	s.dom.DDL().(ddl.DDLForTest).SetHook(hook)
	done := make(chan error, 1)
	// test transaction on add column.
	go backgroundExec(s.store, "alter table t1 add column c int not null", done)
	err := <-done
	c.Assert(err, IsNil)

	s.mustExec(tk, c, "insert into t1 values (1,1,1)")
	tk.MustQuery("select a,b,c from t1").Check(testkit.Rows("1 1 1"))

	// mock for outdated tidb update record.
	c.Assert(writeOnlyTable, NotNil)
	ctx := context.Background()
	err = tk.Se.NewTxn(ctx)
	c.Assert(err, IsNil)
	oldRow, err := writeOnlyTable.RowWithCols(tk.Se, kv.IntHandle(1), writeOnlyTable.WritableCols())
	c.Assert(err, IsNil)
	c.Assert(len(oldRow), Equals, 3)
	err = writeOnlyTable.RemoveRecord(tk.Se, kv.IntHandle(1), oldRow)
	c.Assert(err, IsNil)
	_, err = writeOnlyTable.AddRecord(tk.Se, types.MakeDatums(oldRow[0].GetInt64(), 2, oldRow[2].GetInt64()), table.IsUpdate)
	c.Assert(err, IsNil)
	tk.Se.StmtCommit()
	err = tk.Se.CommitTxn(ctx)
	c.Assert(err, IsNil)

	tk.MustQuery("select a,b,c from t1").Check(testkit.Rows("1 2 1"))

	// Test for _tidb_rowid
	var re *testkit.Result
	s.mustExec(tk, c, "create table t2 (a int);")
	hook.OnJobRunBeforeExported = func(job *model.Job) {
		if job.SchemaState != model.StateWriteOnly {
			return
		}
		// allow write _tidb_rowid first
		s.mustExec(tk, c, "set @@tidb_opt_write_row_id=1")
		s.mustExec(tk, c, "begin")
		s.mustExec(tk, c, "insert into t2 (a,_tidb_rowid) values (1,2);")
		re = tk.MustQuery(" select a,_tidb_rowid from t2;")
		s.mustExec(tk, c, "commit")

	}
	s.dom.DDL().(ddl.DDLForTest).SetHook(hook)

	go backgroundExec(s.store, "alter table t2 add column b int not null default 3", done)
	err = <-done
	c.Assert(err, IsNil)
	re.Check(testkit.Rows("1 2"))
	tk.MustQuery("select a,b,_tidb_rowid from t2").Check(testkit.Rows("1 3 2"))
}

func (s *testDBSuite4) TestIfNotExists(c *C) {
	tk := testkit.NewTestKit(c, s.store)
	tk.MustExec("use test_db")
	s.mustExec(tk, c, "drop table if exists t1")
	s.mustExec(tk, c, "create table t1 (a int key);")

	// ADD COLUMN
	sql := "alter table t1 add column b int"
	s.mustExec(tk, c, sql)
	tk.MustGetErrCode(sql, errno.ErrDupFieldName)
	s.mustExec(tk, c, "alter table t1 add column if not exists b int")
	c.Assert(tk.Se.GetSessionVars().StmtCtx.WarningCount(), Equals, uint16(1))
	tk.MustQuery("show warnings").Check(testutil.RowsWithSep("|", "Note|1060|Duplicate column name 'b'"))

	// ADD INDEX
	sql = "alter table t1 add index idx_b (b)"
	s.mustExec(tk, c, sql)
	tk.MustGetErrCode(sql, errno.ErrDupKeyName)
	s.mustExec(tk, c, "alter table t1 add index if not exists idx_b (b)")
	c.Assert(tk.Se.GetSessionVars().StmtCtx.WarningCount(), Equals, uint16(1))
	tk.MustQuery("show warnings").Check(testutil.RowsWithSep("|", "Note|1061|index already exist idx_b"))

	// CREATE INDEX
	sql = "create index idx_b on t1 (b)"
	tk.MustGetErrCode(sql, errno.ErrDupKeyName)
	s.mustExec(tk, c, "create index if not exists idx_b on t1 (b)")
	c.Assert(tk.Se.GetSessionVars().StmtCtx.WarningCount(), Equals, uint16(1))
	tk.MustQuery("show warnings").Check(testutil.RowsWithSep("|", "Note|1061|index already exist idx_b"))

	// ADD PARTITION
	s.mustExec(tk, c, "drop table if exists t2")
	s.mustExec(tk, c, "create table t2 (a int key) partition by range(a) (partition p0 values less than (10), partition p1 values less than (20))")
	sql = "alter table t2 add partition (partition p2 values less than (30))"
	s.mustExec(tk, c, sql)
	tk.MustGetErrCode(sql, errno.ErrSameNamePartition)
	s.mustExec(tk, c, "alter table t2 add partition if not exists (partition p2 values less than (30))")
	c.Assert(tk.Se.GetSessionVars().StmtCtx.WarningCount(), Equals, uint16(1))
	tk.MustQuery("show warnings").Check(testutil.RowsWithSep("|", "Note|1517|Duplicate partition name p2"))
}

func (s *testDBSuite4) TestIfExists(c *C) {
	tk := testkit.NewTestKit(c, s.store)
	tk.MustExec("use test_db")
	s.mustExec(tk, c, "drop table if exists t1")
	s.mustExec(tk, c, "create table t1 (a int key, b int);")

	// DROP COLUMN
	sql := "alter table t1 drop column b"
	s.mustExec(tk, c, sql)
	tk.MustGetErrCode(sql, errno.ErrCantDropFieldOrKey)
	s.mustExec(tk, c, "alter table t1 drop column if exists b") // only `a` exists now
	c.Assert(tk.Se.GetSessionVars().StmtCtx.WarningCount(), Equals, uint16(1))
	tk.MustQuery("show warnings").Check(testutil.RowsWithSep("|", "Note|1091|column b doesn't exist"))

	// CHANGE COLUMN
	sql = "alter table t1 change column b c int"
	tk.MustGetErrCode(sql, errno.ErrBadField)
	s.mustExec(tk, c, "alter table t1 change column if exists b c int")
	c.Assert(tk.Se.GetSessionVars().StmtCtx.WarningCount(), Equals, uint16(1))
	tk.MustQuery("show warnings").Check(testutil.RowsWithSep("|", "Note|1054|Unknown column 'b' in 't1'"))
	s.mustExec(tk, c, "alter table t1 change column if exists a c int") // only `c` exists now

	// MODIFY COLUMN
	sql = "alter table t1 modify column a bigint"
	tk.MustGetErrCode(sql, errno.ErrBadField)
	s.mustExec(tk, c, "alter table t1 modify column if exists a bigint")
	c.Assert(tk.Se.GetSessionVars().StmtCtx.WarningCount(), Equals, uint16(1))
	tk.MustQuery("show warnings").Check(testutil.RowsWithSep("|", "Note|1054|Unknown column 'a' in 't1'"))
	s.mustExec(tk, c, "alter table t1 modify column if exists c bigint") // only `c` exists now

	// DROP INDEX
	s.mustExec(tk, c, "alter table t1 add index idx_c (c)")
	sql = "alter table t1 drop index idx_c"
	s.mustExec(tk, c, sql)
	tk.MustGetErrCode(sql, errno.ErrCantDropFieldOrKey)
	s.mustExec(tk, c, "alter table t1 drop index if exists idx_c")
	c.Assert(tk.Se.GetSessionVars().StmtCtx.WarningCount(), Equals, uint16(1))
	tk.MustQuery("show warnings").Check(testutil.RowsWithSep("|", "Note|1091|index idx_c doesn't exist"))

	// DROP PARTITION
	s.mustExec(tk, c, "drop table if exists t2")
	s.mustExec(tk, c, "create table t2 (a int key) partition by range(a) (partition p0 values less than (10), partition p1 values less than (20))")
	sql = "alter table t2 drop partition p1"
	s.mustExec(tk, c, sql)
	tk.MustGetErrCode(sql, errno.ErrDropPartitionNonExistent)
	s.mustExec(tk, c, "alter table t2 drop partition if exists p1")
	c.Assert(tk.Se.GetSessionVars().StmtCtx.WarningCount(), Equals, uint16(1))
	tk.MustQuery("show warnings").Check(testutil.RowsWithSep("|", "Note|1507|Error in list of partitions to p1"))
}

func testAddIndexForGeneratedColumn(tk *testkit.TestKit, s *testSerialDBSuite, c *C) {
	tk.MustExec("use test_db")
	tk.MustExec("drop table if exists t")
	tk.MustExec("create table t(y year NOT NULL DEFAULT '2155')")
	defer s.mustExec(tk, c, "drop table t;")
	for i := 0; i < 50; i++ {
		s.mustExec(tk, c, "insert into t values (?)", i)
	}
	tk.MustExec("insert into t values()")
	tk.MustExec("ALTER TABLE t ADD COLUMN y1 year as (y + 2)")
	_, err := tk.Exec("ALTER TABLE t ADD INDEX idx_y(y1)")
	c.Assert(err, IsNil)

	t := s.testGetTable(c, "t")
	for _, idx := range t.Indices() {
		c.Assert(strings.EqualFold(idx.Meta().Name.L, "idx_c2"), IsFalse)
	}
	// NOTE: this test case contains a bug, it should be uncommented after the bug is fixed.
	// TODO: Fix bug https://github.com/pingcap/tidb/issues/12181
	//s.mustExec(c, "delete from t where y = 2155")
	//s.mustExec(c, "alter table t add index idx_y(y1)")
	//s.mustExec(c, "alter table t drop index idx_y")

	// Fix issue 9311.
	tk.MustExec("drop table if exists gcai_table")
	tk.MustExec("create table gcai_table (id int primary key);")
	tk.MustExec("insert into gcai_table values(1);")
	tk.MustExec("ALTER TABLE gcai_table ADD COLUMN d date DEFAULT '9999-12-31';")
	tk.MustExec("ALTER TABLE gcai_table ADD COLUMN d1 date as (DATE_SUB(d, INTERVAL 31 DAY));")
	tk.MustExec("ALTER TABLE gcai_table ADD INDEX idx(d1);")
	tk.MustQuery("select * from gcai_table").Check(testkit.Rows("1 9999-12-31 9999-11-30"))
	tk.MustQuery("select d1 from gcai_table use index(idx)").Check(testkit.Rows("9999-11-30"))
	tk.MustExec("admin check table gcai_table")
	// The column is PKIsHandle in generated column expression.
	tk.MustExec("ALTER TABLE gcai_table ADD COLUMN id1 int as (id+5);")
	tk.MustExec("ALTER TABLE gcai_table ADD INDEX idx1(id1);")
	tk.MustQuery("select * from gcai_table").Check(testkit.Rows("1 9999-12-31 9999-11-30 6"))
	tk.MustQuery("select id1 from gcai_table use index(idx1)").Check(testkit.Rows("6"))
	tk.MustExec("admin check table gcai_table")
}
func (s *testSerialDBSuite) TestAddIndexForGeneratedColumn(c *C) {
	tk := testkit.NewTestKit(c, s.store)
	config.UpdateGlobal(func(conf *config.Config) {
		conf.AlterPrimaryKey = false
	})
	defer config.RestoreFunc()()

	testAddIndexForGeneratedColumn(tk, s, c)
	tk.MustExec("set @@tidb_enable_clustered_index = 1;")
	testAddIndexForGeneratedColumn(tk, s, c)
}

func (s *testDBSuite5) TestModifyGeneratedColumn(c *C) {
	tk := testkit.NewTestKit(c, s.store)
	tk.MustExec("create database if not exists test;")
	tk.MustExec("use test")
	modIdxColErrMsg := "[ddl:3106]'modifying an indexed column' is not supported for generated columns."
	modStoredColErrMsg := "[ddl:3106]'modifying a stored column' is not supported for generated columns."

	// Modify column with single-col-index.
	tk.MustExec("drop table if exists t1;")
	tk.MustExec("create table t1 (a int, b int as (a+1), index idx(b));")
	tk.MustExec("insert into t1 set a=1;")
	_, err := tk.Exec("alter table t1 modify column b int as (a+2);")
	c.Assert(err, NotNil)
	c.Assert(err.Error(), Equals, modIdxColErrMsg)
	tk.MustExec("drop index idx on t1;")
	tk.MustExec("alter table t1 modify b int as (a+2);")
	tk.MustQuery("select * from t1").Check(testkit.Rows("1 3"))

	// Modify column with multi-col-index.
	tk.MustExec("drop table t1;")
	tk.MustExec("create table t1 (a int, b int as (a+1), index idx(a, b));")
	tk.MustExec("insert into t1 set a=1;")
	_, err = tk.Exec("alter table t1 modify column b int as (a+2);")
	c.Assert(err, NotNil)
	c.Assert(err.Error(), Equals, modIdxColErrMsg)
	tk.MustExec("drop index idx on t1;")
	tk.MustExec("alter table t1 modify b int as (a+2);")
	tk.MustQuery("select * from t1").Check(testkit.Rows("1 3"))

	// Modify column with stored status to a different expression.
	tk.MustExec("drop table t1;")
	tk.MustExec("create table t1 (a int, b int as (a+1) stored);")
	tk.MustExec("insert into t1 set a=1;")
	_, err = tk.Exec("alter table t1 modify column b int as (a+2) stored;")
	c.Assert(err, NotNil)
	c.Assert(err.Error(), Equals, modStoredColErrMsg)

	// Modify column with stored status to the same expression.
	tk.MustExec("drop table t1;")
	tk.MustExec("create table t1 (a int, b int as (a+1) stored);")
	tk.MustExec("insert into t1 set a=1;")
	tk.MustExec("alter table t1 modify column b bigint as (a+1) stored;")
	tk.MustExec("alter table t1 modify column b bigint as (a + 1) stored;")
	tk.MustQuery("select * from t1").Check(testkit.Rows("1 2"))

	// Modify column with index to the same expression.
	tk.MustExec("drop table t1;")
	tk.MustExec("create table t1 (a int, b int as (a+1), index idx(b));")
	tk.MustExec("insert into t1 set a=1;")
	tk.MustExec("alter table t1 modify column b bigint as (a+1);")
	tk.MustExec("alter table t1 modify column b bigint as (a + 1);")
	tk.MustQuery("select * from t1").Check(testkit.Rows("1 2"))

	// Modify column from non-generated to stored generated.
	tk.MustExec("drop table t1;")
	tk.MustExec("create table t1 (a int, b int);")
	_, err = tk.Exec("alter table t1 modify column b bigint as (a+1) stored;")
	c.Assert(err, NotNil)
	c.Assert(err.Error(), Equals, modStoredColErrMsg)

	// Modify column from stored generated to non-generated.
	tk.MustExec("drop table t1;")
	tk.MustExec("create table t1 (a int, b int as (a+1) stored);")
	tk.MustExec("insert into t1 set a=1;")
	tk.MustExec("alter table t1 modify column b int;")
	tk.MustQuery("select * from t1").Check(testkit.Rows("1 2"))
}

func (s *testDBSuite5) TestDefaultSQLFunction(c *C) {
	tk := testkit.NewTestKit(c, s.store)
	tk.MustExec("create database if not exists test;")
	tk.MustExec("use test;")
	tk.MustExec("drop table if exists t1, t2, t3, t4;")

	// For issue #13189
	// Use `DEFAULT()` in `INSERT` / `INSERT ON DUPLICATE KEY UPDATE` statement
	tk.MustExec("create table t1(a int primary key, b int default 20, c int default 30, d int default 40);")
	tk.MustExec("insert into t1 set a = 1, b = default(c);")
	tk.MustQuery("select * from t1;").Check(testkit.Rows("1 30 30 40"))
	tk.MustExec("insert into t1 set a = 2, b = default(c), c = default(d), d = default(b);")
	tk.MustQuery("select * from t1;").Check(testkit.Rows("1 30 30 40", "2 30 40 20"))
	tk.MustExec("insert into t1 values (2, 3, 4, 5) on duplicate key update b = default(d), c = default(b);")
	tk.MustQuery("select * from t1;").Check(testkit.Rows("1 30 30 40", "2 40 20 20"))
	tk.MustExec("delete from t1")
	tk.MustExec("insert into t1 set a = default(b) + default(c) - default(d)")
	tk.MustQuery("select * from t1;").Check(testkit.Rows("10 20 30 40"))
	// Use `DEFAULT()` in `UPDATE` statement
	tk.MustExec("delete from t1;")
	tk.MustExec("insert into t1 value (1, 2, 3, 4);")
	tk.MustExec("update t1 set a = 1, c = default(b);")
	tk.MustQuery("select * from t1;").Check(testkit.Rows("1 2 20 4"))
	tk.MustExec("insert into t1 value (2, 2, 3, 4);")
	tk.MustExec("update t1 set c = default(b), b = default(c) where a = 2;")
	tk.MustQuery("select * from t1;").Check(testkit.Rows("1 2 20 4", "2 30 20 4"))
	tk.MustExec("delete from t1")
	tk.MustExec("insert into t1 set a = 10")
	tk.MustExec("update t1 set a = 10, b = default(c) + default(d)")
	tk.MustQuery("select * from t1;").Check(testkit.Rows("10 70 30 40"))
	// Use `DEFAULT()` in `REPLACE` statement
	tk.MustExec("delete from t1;")
	tk.MustExec("insert into t1 value (1, 2, 3, 4);")
	tk.MustExec("replace into t1 set a = 1, c = default(b);")
	tk.MustQuery("select * from t1;").Check(testkit.Rows("1 20 20 40"))
	tk.MustExec("insert into t1 value (2, 2, 3, 4);")
	tk.MustExec("replace into t1 set a = 2, d = default(b), c = default(d);")
	tk.MustQuery("select * from t1;").Check(testkit.Rows("1 20 20 40", "2 20 40 20"))
	tk.MustExec("delete from t1")
	tk.MustExec("insert into t1 set a = 10, c = 3")
	tk.MustExec("replace into t1 set a = 10, b = default(c) + default(d)")
	tk.MustQuery("select * from t1;").Check(testkit.Rows("10 70 30 40"))
	tk.MustExec("replace into t1 set a = 20, d = default(c) + default(b)")
	tk.MustQuery("select * from t1;").Check(testkit.Rows("10 70 30 40", "20 20 30 50"))

	// Use `DEFAULT()` in expression of generate columns, issue #12471
	tk.MustExec("create table t2(a int default 9, b int as (1 + default(a)));")
	tk.MustExec("insert into t2 values(1, default);")
	tk.MustQuery("select * from t2;").Check(testkit.Rows("1 10"))

	// Use `DEFAULT()` with subquery, issue #13390
	tk.MustExec("create table t3(f1 int default 11);")
	tk.MustExec("insert into t3 value ();")
	tk.MustQuery("select default(f1) from (select * from t3) t1;").Check(testkit.Rows("11"))
	tk.MustQuery("select default(f1) from (select * from (select * from t3) t1 ) t1;").Check(testkit.Rows("11"))

	tk.MustExec("create table t4(a int default 4);")
	tk.MustExec("insert into t4 value (2);")
	tk.MustQuery("select default(c) from (select b as c from (select a as b from t4) t3) t2;").Check(testkit.Rows("4"))
	tk.MustGetErrCode("select default(a) from (select a from (select 1 as a) t4) t4;", errno.ErrNoDefaultForField)

	tk.MustExec("drop table t1, t2, t3, t4;")
}

func (s *testDBSuite4) TestIssue9100(c *C) {
	tk := testkit.NewTestKit(c, s.store)
	tk.MustExec("use test_db")
	tk.MustExec("create table employ (a int, b int) partition by range (b) (partition p0 values less than (1));")
	_, err := tk.Exec("alter table employ add unique index p_a (a);")
	c.Assert(err.Error(), Equals, "[ddl:1503]A UNIQUE INDEX must include all columns in the table's partitioning function")
	_, err = tk.Exec("alter table employ add primary key p_a (a);")
	c.Assert(err.Error(), Equals, "[ddl:1503]A PRIMARY must include all columns in the table's partitioning function")

	tk.MustExec("create table issue9100t1 (col1 int not null, col2 date not null, col3 int not null, unique key (col1, col2)) partition by range( col1 ) (partition p1 values less than (11))")
	tk.MustExec("alter table issue9100t1 add unique index p_col1 (col1)")
	tk.MustExec("alter table issue9100t1 add primary key p_col1 (col1)")

	tk.MustExec("create table issue9100t2 (col1 int not null, col2 date not null, col3 int not null, unique key (col1, col3)) partition by range( col1 + col3 ) (partition p1 values less than (11))")
	_, err = tk.Exec("alter table issue9100t2 add unique index p_col1 (col1)")
	c.Assert(err.Error(), Equals, "[ddl:1503]A UNIQUE INDEX must include all columns in the table's partitioning function")
	_, err = tk.Exec("alter table issue9100t2 add primary key p_col1 (col1)")
	c.Assert(err.Error(), Equals, "[ddl:1503]A PRIMARY must include all columns in the table's partitioning function")
}

func (s *testSerialDBSuite) TestModifyColumnCharset(c *C) {
	tk := testkit.NewTestKit(c, s.store)
	tk.MustExec("use test_db")
	tk.MustExec("create table t_mcc(a varchar(8) charset utf8, b varchar(8) charset utf8)")
	defer s.mustExec(tk, c, "drop table t_mcc;")

	result := tk.MustQuery(`show create table t_mcc`)
	result.Check(testkit.Rows(
		"t_mcc CREATE TABLE `t_mcc` (\n" +
			"  `a` varchar(8) CHARACTER SET utf8 COLLATE utf8_bin DEFAULT NULL,\n" +
			"  `b` varchar(8) CHARACTER SET utf8 COLLATE utf8_bin DEFAULT NULL\n" +
			") ENGINE=InnoDB DEFAULT CHARSET=utf8mb4 COLLATE=utf8mb4_bin"))

	tk.MustExec("alter table t_mcc modify column a varchar(8);")
	t := s.testGetTable(c, "t_mcc")
	t.Meta().Version = model.TableInfoVersion0
	// When the table version is TableInfoVersion0, the following statement don't change "b" charset.
	// So the behavior is not compatible with MySQL.
	tk.MustExec("alter table t_mcc modify column b varchar(8);")
	result = tk.MustQuery(`show create table t_mcc`)
	result.Check(testkit.Rows(
		"t_mcc CREATE TABLE `t_mcc` (\n" +
			"  `a` varchar(8) DEFAULT NULL,\n" +
			"  `b` varchar(8) CHARACTER SET utf8 COLLATE utf8_bin DEFAULT NULL\n" +
			") ENGINE=InnoDB DEFAULT CHARSET=utf8mb4 COLLATE=utf8mb4_bin"))

}

func (s *testSerialDBSuite) TestSetTableFlashReplica(c *C) {
	c.Assert(failpoint.Enable("github.com/pingcap/tidb/infoschema/mockTiFlashStoreCount", `return(true)`), IsNil)

	tk := testkit.NewTestKit(c, s.store)
	tk.MustExec("use test_db")
	s.mustExec(tk, c, "drop table if exists t_flash;")
	tk.MustExec("create table t_flash(a int, b int)")
	defer s.mustExec(tk, c, "drop table t_flash;")

	t := s.testGetTable(c, "t_flash")
	c.Assert(t.Meta().TiFlashReplica, IsNil)

	tk.MustExec("alter table t_flash set tiflash replica 2 location labels 'a','b';")
	t = s.testGetTable(c, "t_flash")
	c.Assert(t.Meta().TiFlashReplica, NotNil)
	c.Assert(t.Meta().TiFlashReplica.Count, Equals, uint64(2))
	c.Assert(strings.Join(t.Meta().TiFlashReplica.LocationLabels, ","), Equals, "a,b")

	tk.MustExec("alter table t_flash set tiflash replica 0")
	t = s.testGetTable(c, "t_flash")
	c.Assert(t.Meta().TiFlashReplica, IsNil)

	// Test set tiflash replica for partition table.
	s.mustExec(tk, c, "drop table if exists t_flash;")
	tk.MustExec("create table t_flash(a int, b int) partition by hash(a) partitions 3")
	tk.MustExec("alter table t_flash set tiflash replica 2 location labels 'a','b';")
	t = s.testGetTable(c, "t_flash")
	c.Assert(t.Meta().TiFlashReplica, NotNil)
	c.Assert(t.Meta().TiFlashReplica.Count, Equals, uint64(2))
	c.Assert(strings.Join(t.Meta().TiFlashReplica.LocationLabels, ","), Equals, "a,b")

	// Use table ID as physical ID, mock for partition feature was not enabled.
	err := domain.GetDomain(tk.Se).DDL().UpdateTableReplicaInfo(tk.Se, t.Meta().ID, true)
	c.Assert(err, IsNil)
	t = s.testGetTable(c, "t_flash")
	c.Assert(t.Meta().TiFlashReplica, NotNil)
	c.Assert(t.Meta().TiFlashReplica.Available, Equals, true)
	c.Assert(len(t.Meta().TiFlashReplica.AvailablePartitionIDs), Equals, 0)

	err = domain.GetDomain(tk.Se).DDL().UpdateTableReplicaInfo(tk.Se, t.Meta().ID, false)
	c.Assert(err, IsNil)
	t = s.testGetTable(c, "t_flash")
	c.Assert(t.Meta().TiFlashReplica.Available, Equals, false)

	// Mock for partition 0 replica was available.
	partition := t.Meta().Partition
	c.Assert(len(partition.Definitions), Equals, 3)
	err = domain.GetDomain(tk.Se).DDL().UpdateTableReplicaInfo(tk.Se, partition.Definitions[0].ID, true)
	c.Assert(err, IsNil)
	t = s.testGetTable(c, "t_flash")
	c.Assert(t.Meta().TiFlashReplica.Available, Equals, false)
	c.Assert(t.Meta().TiFlashReplica.AvailablePartitionIDs, DeepEquals, []int64{partition.Definitions[0].ID})

	// Mock for partition 0 replica become unavailable.
	err = domain.GetDomain(tk.Se).DDL().UpdateTableReplicaInfo(tk.Se, partition.Definitions[0].ID, false)
	c.Assert(err, IsNil)
	t = s.testGetTable(c, "t_flash")
	c.Assert(t.Meta().TiFlashReplica.Available, Equals, false)
	c.Assert(t.Meta().TiFlashReplica.AvailablePartitionIDs, HasLen, 0)

	// Mock for partition 0, 1,2 replica was available.
	err = domain.GetDomain(tk.Se).DDL().UpdateTableReplicaInfo(tk.Se, partition.Definitions[0].ID, true)
	c.Assert(err, IsNil)
	err = domain.GetDomain(tk.Se).DDL().UpdateTableReplicaInfo(tk.Se, partition.Definitions[1].ID, true)
	c.Assert(err, IsNil)
	err = domain.GetDomain(tk.Se).DDL().UpdateTableReplicaInfo(tk.Se, partition.Definitions[2].ID, true)
	c.Assert(err, IsNil)
	t = s.testGetTable(c, "t_flash")
	c.Assert(t.Meta().TiFlashReplica.Available, Equals, true)
	c.Assert(t.Meta().TiFlashReplica.AvailablePartitionIDs, DeepEquals, []int64{partition.Definitions[0].ID, partition.Definitions[1].ID, partition.Definitions[2].ID})

	// Mock for partition 1 replica was unavailable.
	err = domain.GetDomain(tk.Se).DDL().UpdateTableReplicaInfo(tk.Se, partition.Definitions[1].ID, false)
	c.Assert(err, IsNil)
	t = s.testGetTable(c, "t_flash")
	c.Assert(t.Meta().TiFlashReplica.Available, Equals, false)
	c.Assert(t.Meta().TiFlashReplica.AvailablePartitionIDs, DeepEquals, []int64{partition.Definitions[0].ID, partition.Definitions[2].ID})

	// Test for update table replica with unknown table ID.
	err = domain.GetDomain(tk.Se).DDL().UpdateTableReplicaInfo(tk.Se, math.MaxInt64, false)
	c.Assert(err, NotNil)
	c.Assert(err.Error(), Equals, "[schema:1146]Table which ID = 9223372036854775807 does not exist.")

	// Test for FindTableByPartitionID.
	is := domain.GetDomain(tk.Se).InfoSchema()
	t, dbInfo := is.FindTableByPartitionID(partition.Definitions[0].ID)
	c.Assert(t, NotNil)
	c.Assert(dbInfo, NotNil)
	c.Assert(t.Meta().Name.L, Equals, "t_flash")
	t, dbInfo = is.FindTableByPartitionID(t.Meta().ID)
	c.Assert(t, IsNil)
	c.Assert(dbInfo, IsNil)
	failpoint.Disable("github.com/pingcap/tidb/infoschema/mockTiFlashStoreCount")

	// Test for set replica count more than the tiflash store count.
	s.mustExec(tk, c, "drop table if exists t_flash;")
	tk.MustExec("create table t_flash(a int, b int)")
	_, err = tk.Exec("alter table t_flash set tiflash replica 2 location labels 'a','b';")
	c.Assert(err, NotNil)
	c.Assert(err.Error(), Equals, "the tiflash replica count: 2 should be less than the total tiflash server count: 0")
}

func (s *testSerialDBSuite) TestAlterShardRowIDBits(c *C) {
	c.Assert(failpoint.Enable("github.com/pingcap/tidb/meta/autoid/mockAutoIDChange", `return(true)`), IsNil)
	defer func() {
		c.Assert(failpoint.Disable("github.com/pingcap/tidb/meta/autoid/mockAutoIDChange"), IsNil)
	}()

	tk := testkit.NewTestKit(c, s.store)

	tk.MustExec("use test")
	// Test alter shard_row_id_bits
	tk.MustExec("drop table if exists t1")
	defer tk.MustExec("drop table if exists t1")
	tk.MustExec("create table t1 (a int) shard_row_id_bits = 5")
	tk.MustExec(fmt.Sprintf("alter table t1 auto_increment = %d;", 1<<56))
	tk.MustExec("insert into t1 set a=1;")

	// Test increase shard_row_id_bits failed by overflow global auto ID.
	_, err := tk.Exec("alter table t1 SHARD_ROW_ID_BITS = 10;")
	c.Assert(err, NotNil)
	c.Assert(err.Error(), Equals, "[autoid:1467]shard_row_id_bits 10 will cause next global auto ID 72057594037932936 overflow")

	// Test reduce shard_row_id_bits will be ok.
	tk.MustExec("alter table t1 SHARD_ROW_ID_BITS = 3;")
	checkShardRowID := func(maxShardRowIDBits, shardRowIDBits uint64) {
		tbl := testGetTableByName(c, tk.Se, "test", "t1")
		c.Assert(tbl.Meta().MaxShardRowIDBits == maxShardRowIDBits, IsTrue)
		c.Assert(tbl.Meta().ShardRowIDBits == shardRowIDBits, IsTrue)
	}
	checkShardRowID(5, 3)

	// Test reduce shard_row_id_bits but calculate overflow should use the max record shard_row_id_bits.
	tk.MustExec("drop table if exists t1")
	tk.MustExec("create table t1 (a int) shard_row_id_bits = 10")
	tk.MustExec("alter table t1 SHARD_ROW_ID_BITS = 5;")
	checkShardRowID(10, 5)
	tk.MustExec(fmt.Sprintf("alter table t1 auto_increment = %d;", 1<<56))
	_, err = tk.Exec("insert into t1 set a=1;")
	c.Assert(err, NotNil)
	c.Assert(err.Error(), Equals, "[autoid:1467]Failed to read auto-increment value from storage engine")
}

// port from mysql
// https://github.com/mysql/mysql-server/blob/124c7ab1d6f914637521fd4463a993aa73403513/mysql-test/t/lock.test
func (s *testDBSuite2) TestLock(c *C) {
	tk := testkit.NewTestKit(c, s.store)
	tk.MustExec("use test")

	/* Testing of table locking */
	tk.MustExec("DROP TABLE IF EXISTS t1")
	tk.MustExec("CREATE TABLE t1 (  `id` int(11) NOT NULL default '0', `id2` int(11) NOT NULL default '0', `id3` int(11) NOT NULL default '0', `dummy1` char(30) default NULL, PRIMARY KEY  (`id`,`id2`), KEY `index_id3` (`id3`))")
	tk.MustExec("insert into t1 (id,id2) values (1,1),(1,2),(1,3)")
	tk.MustExec("LOCK TABLE t1 WRITE")
	tk.MustExec("select dummy1,count(distinct id) from t1 group by dummy1")
	tk.MustExec("update t1 set id=-1 where id=1")
	tk.MustExec("LOCK TABLE t1 READ")
	_, err := tk.Exec("update t1 set id=1 where id=1")
	c.Assert(terror.ErrorEqual(err, infoschema.ErrTableNotLockedForWrite), IsTrue)
	tk.MustExec("unlock tables")
	tk.MustExec("update t1 set id=1 where id=-1")
	tk.MustExec("drop table t1")
}

// port from mysql
// https://github.com/mysql/mysql-server/blob/4f1d7cf5fcb11a3f84cff27e37100d7295e7d5ca/mysql-test/t/tablelock.test
func (s *testDBSuite2) TestTableLock(c *C) {
	tk := testkit.NewTestKit(c, s.store)
	tk.MustExec("use test")
	tk.MustExec("drop table if exists t1,t2")

	/* Test of lock tables */
	tk.MustExec("create table t1 ( n int auto_increment primary key)")
	tk.MustExec("lock tables t1 write")
	tk.MustExec("insert into t1 values(NULL)")
	tk.MustExec("unlock tables")
	checkTableLock(c, tk.Se, "test", "t1", model.TableLockNone)

	tk.MustExec("lock tables t1 write")
	tk.MustExec("insert into t1 values(NULL)")
	tk.MustExec("unlock tables")
	checkTableLock(c, tk.Se, "test", "t1", model.TableLockNone)

	tk.MustExec("drop table if exists t1")

	/* Test of locking and delete of files */
	tk.MustExec("drop table if exists t1,t2")
	tk.MustExec("CREATE TABLE t1 (a int)")
	tk.MustExec("CREATE TABLE t2 (a int)")
	tk.MustExec("lock tables t1 write, t2 write")
	tk.MustExec("drop table t1,t2")

	tk.MustExec("CREATE TABLE t1 (a int)")
	tk.MustExec("CREATE TABLE t2 (a int)")
	tk.MustExec("lock tables t1 write, t2 write")
	tk.MustExec("drop table t2,t1")
}

// port from mysql
// https://github.com/mysql/mysql-server/blob/4f1d7cf5fcb11a3f84cff27e37100d7295e7d5ca/mysql-test/t/lock_tables_lost_commit.test
func (s *testDBSuite2) TestTableLocksLostCommit(c *C) {
	tk := testkit.NewTestKit(c, s.store)
	tk2 := testkit.NewTestKit(c, s.store)
	tk.MustExec("use test")
	tk2.MustExec("use test")

	tk.MustExec("DROP TABLE IF EXISTS t1")
	tk.MustExec("CREATE TABLE t1(a INT)")
	tk.MustExec("LOCK TABLES t1 WRITE")
	tk.MustExec("INSERT INTO t1 VALUES(10)")

	_, err := tk2.Exec("SELECT * FROM t1")
	c.Assert(terror.ErrorEqual(err, infoschema.ErrTableLocked), IsTrue)

	tk.Se.Close()

	tk2.MustExec("SELECT * FROM t1")
	tk2.MustExec("DROP TABLE t1")

	tk.MustExec("unlock tables")
}

// test write local lock
func (s *testDBSuite2) TestWriteLocal(c *C) {
	tk := testkit.NewTestKit(c, s.store)
	tk2 := testkit.NewTestKit(c, s.store)
	tk.MustExec("use test")
	tk2.MustExec("use test")
	tk.MustExec("drop table if exists t1")
	tk.MustExec("create table t1 ( n int auto_increment primary key)")

	// Test: allow read
	tk.MustExec("lock tables t1 write local")
	tk.MustExec("insert into t1 values(NULL)")
	tk2.MustQuery("select count(*) from t1")
	tk.MustExec("unlock tables")
	tk2.MustExec("unlock tables")

	// Test: forbid write
	tk.MustExec("lock tables t1 write local")
	_, err := tk2.Exec("insert into t1 values(NULL)")
	c.Assert(terror.ErrorEqual(err, infoschema.ErrTableLocked), IsTrue)
	tk.MustExec("unlock tables")
	tk2.MustExec("unlock tables")

	// Test mutex: lock write local first
	tk.MustExec("lock tables t1 write local")
	_, err = tk2.Exec("lock tables t1 write local")
	c.Assert(terror.ErrorEqual(err, infoschema.ErrTableLocked), IsTrue)
	_, err = tk2.Exec("lock tables t1 write")
	c.Assert(terror.ErrorEqual(err, infoschema.ErrTableLocked), IsTrue)
	_, err = tk2.Exec("lock tables t1 read")
	c.Assert(terror.ErrorEqual(err, infoschema.ErrTableLocked), IsTrue)
	tk.MustExec("unlock tables")
	tk2.MustExec("unlock tables")

	// Test mutex: lock write first
	tk.MustExec("lock tables t1 write")
	_, err = tk2.Exec("lock tables t1 write local")
	c.Assert(terror.ErrorEqual(err, infoschema.ErrTableLocked), IsTrue)
	tk.MustExec("unlock tables")
	tk2.MustExec("unlock tables")

	// Test mutex: lock read first
	tk.MustExec("lock tables t1 read")
	_, err = tk2.Exec("lock tables t1 write local")
	c.Assert(terror.ErrorEqual(err, infoschema.ErrTableLocked), IsTrue)
	tk.MustExec("unlock tables")
	tk2.MustExec("unlock tables")
}

func (s *testSerialDBSuite) TestSkipSchemaChecker(c *C) {
	c.Assert(failpoint.Enable("github.com/pingcap/tidb/infoschema/mockTiFlashStoreCount", `return(true)`), IsNil)
	defer failpoint.Disable("github.com/pingcap/tidb/infoschema/mockTiFlashStoreCount")

	tk := testkit.NewTestKit(c, s.store)
	tk.MustExec("use test")
	tk.MustExec("drop table if exists t1")
	defer tk.MustExec("drop table if exists t1")
	tk.MustExec("create table t1 (a int)")
	tk2 := testkit.NewTestKit(c, s.store)
	tk2.MustExec("use test")

	// Test skip schema checker for ActionSetTiFlashReplica.
	tk.MustExec("begin")
	tk.MustExec("insert into t1 set a=1;")
	tk2.MustExec("alter table t1 set tiflash replica 2 location labels 'a','b';")
	tk.MustExec("commit")

	// Test skip schema checker for ActionUpdateTiFlashReplicaStatus.
	tk.MustExec("begin")
	tk.MustExec("insert into t1 set a=1;")
	tb := testGetTableByName(c, tk.Se, "test", "t1")
	err := domain.GetDomain(tk.Se).DDL().UpdateTableReplicaInfo(tk.Se, tb.Meta().ID, true)
	c.Assert(err, IsNil)
	tk.MustExec("commit")

	// Test can't skip schema checker.
	tk.MustExec("begin")
	tk.MustExec("insert into t1 set a=1;")
	tk2.MustExec("alter table t1 add column b int;")
	_, err = tk.Exec("commit")
	c.Assert(terror.ErrorEqual(domain.ErrInfoSchemaChanged, err), IsTrue)
}

func (s *testDBSuite2) TestLockTables(c *C) {
	if israce.RaceEnabled {
		c.Skip("skip race test")
	}
	tk := testkit.NewTestKit(c, s.store)
	tk.MustExec("use test")
	tk.MustExec("drop table if exists t1,t2")
	defer tk.MustExec("drop table if exists t1,t2")
	tk.MustExec("create table t1 (a int)")
	tk.MustExec("create table t2 (a int)")

	// Test lock 1 table.
	tk.MustExec("lock tables t1 write")
	checkTableLock(c, tk.Se, "test", "t1", model.TableLockWrite)
	tk.MustExec("lock tables t1 read")
	checkTableLock(c, tk.Se, "test", "t1", model.TableLockRead)
	tk.MustExec("lock tables t1 write")
	checkTableLock(c, tk.Se, "test", "t1", model.TableLockWrite)

	// Test lock multi tables.
	tk.MustExec("lock tables t1 write, t2 read")
	checkTableLock(c, tk.Se, "test", "t1", model.TableLockWrite)
	checkTableLock(c, tk.Se, "test", "t2", model.TableLockRead)
	tk.MustExec("lock tables t1 read, t2 write")
	checkTableLock(c, tk.Se, "test", "t1", model.TableLockRead)
	checkTableLock(c, tk.Se, "test", "t2", model.TableLockWrite)
	tk.MustExec("lock tables t2 write")
	checkTableLock(c, tk.Se, "test", "t2", model.TableLockWrite)
	checkTableLock(c, tk.Se, "test", "t1", model.TableLockNone)
	tk.MustExec("lock tables t1 write")
	checkTableLock(c, tk.Se, "test", "t1", model.TableLockWrite)
	checkTableLock(c, tk.Se, "test", "t2", model.TableLockNone)

	tk2 := testkit.NewTestKit(c, s.store)
	tk2.MustExec("use test")

	// Test read lock.
	tk.MustExec("lock tables t1 read")
	tk.MustQuery("select * from t1")
	tk2.MustQuery("select * from t1")
	_, err := tk.Exec("insert into t1 set a=1")
	c.Assert(terror.ErrorEqual(err, infoschema.ErrTableNotLockedForWrite), IsTrue)
	_, err = tk.Exec("update t1 set a=1")
	c.Assert(terror.ErrorEqual(err, infoschema.ErrTableNotLockedForWrite), IsTrue)
	_, err = tk.Exec("delete from t1")
	c.Assert(terror.ErrorEqual(err, infoschema.ErrTableNotLockedForWrite), IsTrue)

	_, err = tk2.Exec("insert into t1 set a=1")
	c.Assert(terror.ErrorEqual(err, infoschema.ErrTableLocked), IsTrue)
	_, err = tk2.Exec("update t1 set a=1")
	c.Assert(terror.ErrorEqual(err, infoschema.ErrTableLocked), IsTrue)
	_, err = tk2.Exec("delete from t1")
	c.Assert(terror.ErrorEqual(err, infoschema.ErrTableLocked), IsTrue)
	tk2.MustExec("lock tables t1 read")
	_, err = tk2.Exec("insert into t1 set a=1")
	c.Assert(terror.ErrorEqual(err, infoschema.ErrTableNotLockedForWrite), IsTrue)

	// Test write lock.
	_, err = tk.Exec("lock tables t1 write")
	c.Assert(terror.ErrorEqual(err, infoschema.ErrTableLocked), IsTrue)
	tk2.MustExec("unlock tables")
	tk.MustExec("lock tables t1 write")
	tk.MustQuery("select * from t1")
	tk.MustExec("delete from t1")
	tk.MustExec("insert into t1 set a=1")

	_, err = tk2.Exec("select * from t1")
	c.Assert(terror.ErrorEqual(err, infoschema.ErrTableLocked), IsTrue)
	_, err = tk2.Exec("insert into t1 set a=1")
	c.Assert(terror.ErrorEqual(err, infoschema.ErrTableLocked), IsTrue)
	_, err = tk2.Exec("lock tables t1 write")
	c.Assert(terror.ErrorEqual(err, infoschema.ErrTableLocked), IsTrue)

	// Test write local lock.
	tk.MustExec("lock tables t1 write local")
	tk.MustQuery("select * from t1")
	tk.MustExec("delete from t1")
	tk.MustExec("insert into t1 set a=1")

	tk2.MustQuery("select * from t1")
	_, err = tk2.Exec("delete from t1")
	c.Assert(terror.ErrorEqual(err, infoschema.ErrTableLocked), IsTrue)
	_, err = tk2.Exec("insert into t1 set a=1")
	c.Assert(terror.ErrorEqual(err, infoschema.ErrTableLocked), IsTrue)
	_, err = tk2.Exec("lock tables t1 write")
	c.Assert(terror.ErrorEqual(err, infoschema.ErrTableLocked), IsTrue)
	_, err = tk2.Exec("lock tables t1 read")
	c.Assert(terror.ErrorEqual(err, infoschema.ErrTableLocked), IsTrue)

	// Test none unique table.
	_, err = tk.Exec("lock tables t1 read, t1 write")
	c.Assert(terror.ErrorEqual(err, infoschema.ErrNonuniqTable), IsTrue)

	// Test lock table by other session in transaction and commit without retry.
	tk.MustExec("unlock tables")
	tk2.MustExec("unlock tables")
	tk.MustExec("set @@session.tidb_disable_txn_auto_retry=1")
	tk.MustExec("begin")
	tk.MustExec("insert into t1 set a=1")
	tk2.MustExec("lock tables t1 write")
	_, err = tk.Exec("commit")
	c.Assert(err, NotNil)
	c.Assert(err.Error(), Equals, "previous statement: insert into t1 set a=1: [domain:8028]Information schema is changed during the execution of the statement(for example, table definition may be updated by other DDL ran in parallel). If you see this error often, try increasing `tidb_max_delta_schema_count`. [try again later]")

	// Test lock table by other session in transaction and commit with retry.
	tk.MustExec("unlock tables")
	tk2.MustExec("unlock tables")
	tk.MustExec("set @@session.tidb_disable_txn_auto_retry=0")
	tk.MustExec("begin")
	tk.MustExec("insert into t1 set a=1")
	tk2.MustExec("lock tables t1 write")
	_, err = tk.Exec("commit")
	c.Assert(terror.ErrorEqual(err, infoschema.ErrTableLocked), IsTrue, Commentf("err: %v\n", err))

	// Test for lock the same table multiple times.
	tk2.MustExec("lock tables t1 write")
	tk2.MustExec("lock tables t1 write, t2 read")

	// Test lock tables and drop tables
	tk.MustExec("unlock tables")
	tk2.MustExec("unlock tables")
	tk.MustExec("lock tables t1 write, t2 write")
	tk.MustExec("drop table t1")
	tk2.MustExec("create table t1 (a int)")
	tk.MustExec("lock tables t1 write, t2 read")

	// Test lock tables and drop database.
	tk.MustExec("unlock tables")
	tk.MustExec("create database test_lock")
	tk.MustExec("create table test_lock.t3 (a int)")
	tk.MustExec("lock tables t1 write, test_lock.t3 write")
	tk2.MustExec("create table t3 (a int)")
	tk.MustExec("lock tables t1 write, t3 write")
	tk.MustExec("drop table t3")

	// Test lock tables and truncate tables.
	tk.MustExec("unlock tables")
	tk.MustExec("lock tables t1 write, t2 read")
	tk.MustExec("truncate table t1")
	tk.MustExec("insert into t1 set a=1")
	_, err = tk2.Exec("insert into t1 set a=1")
	c.Assert(terror.ErrorEqual(err, infoschema.ErrTableLocked), IsTrue)

	// Test for lock unsupported schema tables.
	_, err = tk2.Exec("lock tables performance_schema.global_status write")
	c.Assert(terror.ErrorEqual(err, infoschema.ErrAccessDenied), IsTrue)
	_, err = tk2.Exec("lock tables information_schema.tables write")
	c.Assert(terror.ErrorEqual(err, infoschema.ErrAccessDenied), IsTrue)
	_, err = tk2.Exec("lock tables mysql.db write")
	c.Assert(terror.ErrorEqual(err, infoschema.ErrAccessDenied), IsTrue)

	// Test create table/view when session is holding the table locks.
	tk.MustExec("unlock tables")
	tk.MustExec("lock tables t1 write, t2 read")
	_, err = tk.Exec("create table t3 (a int)")
	c.Assert(terror.ErrorEqual(err, infoschema.ErrTableNotLocked), IsTrue)
	_, err = tk.Exec("create view v1 as select * from t1;")
	c.Assert(terror.ErrorEqual(err, infoschema.ErrTableNotLocked), IsTrue)

	// Test for locking view was not supported.
	tk.MustExec("unlock tables")
	tk.MustExec("create view v1 as select * from t1;")
	_, err = tk.Exec("lock tables v1 read")
	c.Assert(terror.ErrorEqual(err, table.ErrUnsupportedOp), IsTrue)

	// Test for locking sequence was not supported.
	tk.MustExec("unlock tables")
	tk.MustExec("create sequence seq")
	_, err = tk.Exec("lock tables seq read")
	c.Assert(terror.ErrorEqual(err, table.ErrUnsupportedOp), IsTrue)
	tk.MustExec("drop sequence seq")

	// Test for create/drop/alter database when session is holding the table locks.
	tk.MustExec("unlock tables")
	tk.MustExec("lock table t1 write")
	_, err = tk.Exec("drop database test")
	c.Assert(terror.ErrorEqual(err, table.ErrLockOrActiveTransaction), IsTrue)
	_, err = tk.Exec("create database test_lock")
	c.Assert(terror.ErrorEqual(err, table.ErrLockOrActiveTransaction), IsTrue)
	_, err = tk.Exec("alter database test charset='utf8mb4'")
	c.Assert(terror.ErrorEqual(err, table.ErrLockOrActiveTransaction), IsTrue)
	// Test alter/drop database when other session is holding the table locks of the database.
	tk2.MustExec("create database test_lock2")
	_, err = tk2.Exec("drop database test")
	c.Assert(terror.ErrorEqual(err, infoschema.ErrTableLocked), IsTrue)
	_, err = tk2.Exec("alter database test charset='utf8mb4'")
	c.Assert(terror.ErrorEqual(err, infoschema.ErrTableLocked), IsTrue)

	// Test for admin cleanup table locks.
	tk.MustExec("unlock tables")
	tk.MustExec("lock table t1 write, t2 write")
	_, err = tk2.Exec("lock tables t1 write, t2 read")
	c.Assert(terror.ErrorEqual(err, infoschema.ErrTableLocked), IsTrue)
	tk2.MustExec("admin cleanup table lock t1,t2")
	checkTableLock(c, tk.Se, "test", "t1", model.TableLockNone)
	checkTableLock(c, tk.Se, "test", "t2", model.TableLockNone)
	// cleanup unlocked table.
	tk2.MustExec("admin cleanup table lock t1,t2")
	checkTableLock(c, tk.Se, "test", "t1", model.TableLockNone)
	checkTableLock(c, tk.Se, "test", "t2", model.TableLockNone)
	tk2.MustExec("lock tables t1 write, t2 read")
	checkTableLock(c, tk2.Se, "test", "t1", model.TableLockWrite)
	checkTableLock(c, tk2.Se, "test", "t2", model.TableLockRead)

	tk.MustExec("unlock tables")
	tk2.MustExec("unlock tables")
}

func (s *testDBSuite2) TestTablesLockDelayClean(c *C) {
	if israce.RaceEnabled {
		c.Skip("skip race test")
	}
	tk := testkit.NewTestKit(c, s.store)
	tk2 := testkit.NewTestKit(c, s.store)
	tk2.MustExec("use test")
	tk.MustExec("use test")
	tk.MustExec("drop table if exists t1,t2")
	defer tk.MustExec("drop table if exists t1,t2")
	tk.MustExec("create table t1 (a int)")
	tk.MustExec("create table t2 (a int)")

	tk.MustExec("lock tables t1 write")
	checkTableLock(c, tk.Se, "test", "t1", model.TableLockWrite)
	config.UpdateGlobal(func(conf *config.Config) {
		conf.DelayCleanTableLock = 100
	})
	var wg sync.WaitGroup
	wg.Add(1)
	var startTime time.Time
	go func() {
		startTime = time.Now()
		tk.Se.Close()
		wg.Done()
	}()
	time.Sleep(50 * time.Millisecond)
	checkTableLock(c, tk.Se, "test", "t1", model.TableLockWrite)
	wg.Wait()
	c.Assert(time.Since(startTime).Seconds() > 0.1, IsTrue)
	checkTableLock(c, tk.Se, "test", "t1", model.TableLockNone)
	config.UpdateGlobal(func(conf *config.Config) {
		conf.DelayCleanTableLock = 0
	})
}

// TestConcurrentLockTables test concurrent lock/unlock tables.
func (s *testDBSuite4) TestConcurrentLockTables(c *C) {
	if israce.RaceEnabled {
		c.Skip("skip race test")
	}
	tk := testkit.NewTestKit(c, s.store)
	tk2 := testkit.NewTestKit(c, s.store)
	tk.MustExec("use test")
	tk.MustExec("drop table if exists t1")
	defer tk.MustExec("drop table if exists t1")
	tk.MustExec("create table t1 (a int)")
	tk2.MustExec("use test")

	// Test concurrent lock tables read.
	sql1 := "lock tables t1 read"
	sql2 := "lock tables t1 read"
	s.testParallelExecSQL(c, sql1, sql2, tk.Se, tk2.Se, func(c *C, err1, err2 error) {
		c.Assert(err1, IsNil)
		c.Assert(err2, IsNil)
	})
	tk.MustExec("unlock tables")
	tk2.MustExec("unlock tables")

	// Test concurrent lock tables write.
	sql1 = "lock tables t1 write"
	sql2 = "lock tables t1 write"
	s.testParallelExecSQL(c, sql1, sql2, tk.Se, tk2.Se, func(c *C, err1, err2 error) {
		c.Assert(err1, IsNil)
		c.Assert(terror.ErrorEqual(err2, infoschema.ErrTableLocked), IsTrue)
	})
	tk.MustExec("unlock tables")
	tk2.MustExec("unlock tables")

	// Test concurrent lock tables write local.
	sql1 = "lock tables t1 write local"
	sql2 = "lock tables t1 write local"
	s.testParallelExecSQL(c, sql1, sql2, tk.Se, tk2.Se, func(c *C, err1, err2 error) {
		c.Assert(err1, IsNil)
		c.Assert(terror.ErrorEqual(err2, infoschema.ErrTableLocked), IsTrue)
	})

	tk.MustExec("unlock tables")
	tk2.MustExec("unlock tables")
}

func (s *testDBSuite4) testParallelExecSQL(c *C, sql1, sql2 string, se1, se2 session.Session, f checkRet) {
	callback := &ddl.TestDDLCallback{}
	times := 0
	callback.OnJobRunBeforeExported = func(job *model.Job) {
		if times != 0 {
			return
		}
		var qLen int
		for {
			err := kv.RunInNewTxn(s.store, false, func(txn kv.Transaction) error {
				jobs, err1 := admin.GetDDLJobs(txn)
				if err1 != nil {
					return err1
				}
				qLen = len(jobs)
				return nil
			})
			c.Assert(err, IsNil)
			if qLen == 2 {
				break
			}
			time.Sleep(5 * time.Millisecond)
		}
		times++
	}
	d := s.dom.DDL()
	originalCallback := d.GetHook()
	defer d.(ddl.DDLForTest).SetHook(originalCallback)
	d.(ddl.DDLForTest).SetHook(callback)

	wg := sync.WaitGroup{}
	var err1 error
	var err2 error
	wg.Add(2)
	ch := make(chan struct{})
	// Make sure the sql1 is put into the DDLJobQueue.
	go func() {
		var qLen int
		for {
			err := kv.RunInNewTxn(s.store, false, func(txn kv.Transaction) error {
				jobs, err3 := admin.GetDDLJobs(txn)
				if err3 != nil {
					return err3
				}
				qLen = len(jobs)
				return nil
			})
			c.Assert(err, IsNil)
			if qLen == 1 {
				// Make sure sql2 is executed after the sql1.
				close(ch)
				break
			}
			time.Sleep(5 * time.Millisecond)
		}
	}()
	go func() {
		defer wg.Done()
		_, err1 = se1.Execute(context.Background(), sql1)
	}()
	go func() {
		defer wg.Done()
		<-ch
		_, err2 = se2.Execute(context.Background(), sql2)
	}()

	wg.Wait()
	f(c, err1, err2)
}

func checkTableLock(c *C, se session.Session, dbName, tableName string, lockTp model.TableLockType) {
	tb := testGetTableByName(c, se, dbName, tableName)
	dom := domain.GetDomain(se)
	if lockTp != model.TableLockNone {
		c.Assert(tb.Meta().Lock, NotNil)
		c.Assert(tb.Meta().Lock.Tp, Equals, lockTp)
		c.Assert(tb.Meta().Lock.State, Equals, model.TableLockStatePublic)
		c.Assert(len(tb.Meta().Lock.Sessions) == 1, IsTrue)
		c.Assert(tb.Meta().Lock.Sessions[0].ServerID, Equals, dom.DDL().GetID())
		c.Assert(tb.Meta().Lock.Sessions[0].SessionID, Equals, se.GetSessionVars().ConnectionID)
	} else {
		c.Assert(tb.Meta().Lock, IsNil)
	}
}

func (s *testDBSuite2) TestDDLWithInvalidTableInfo(c *C) {
	tk := testkit.NewTestKit(c, s.store)

	tk.MustExec("use test")
	tk.MustExec("drop table if exists t")
	defer tk.MustExec("drop table if exists t")
	// Test create with invalid expression.
	_, err := tk.Exec(`CREATE TABLE t (
		c0 int(11) ,
  		c1 int(11),
    	c2 decimal(16,4) GENERATED ALWAYS AS ((case when (c0 = 0) then 0when (c0 > 0) then (c1 / c0) end))
	);`)
	c.Assert(err, NotNil)
	c.Assert(err.Error(), Equals, "[parser:1064]You have an error in your SQL syntax; check the manual that corresponds to your TiDB version for the right syntax to use line 4 column 88 near \"then (c1 / c0) end))\n\t);\" ")

	tk.MustExec("create table t (a bigint, b int, c int generated always as (b+1)) partition by hash(a) partitions 4;")
	// Test drop partition column.
	_, err = tk.Exec("alter table t drop column a;")
	c.Assert(err, NotNil)
	c.Assert(err.Error(), Equals, "[expression:1054]Unknown column 'a' in 'expression'")
	// Test modify column with invalid expression.
	_, err = tk.Exec("alter table t modify column c int GENERATED ALWAYS AS ((case when (a = 0) then 0when (a > 0) then (b / a) end));")
	c.Assert(err, NotNil)
	c.Assert(err.Error(), Equals, "[parser:1064]You have an error in your SQL syntax; check the manual that corresponds to your TiDB version for the right syntax to use line 1 column 97 near \"then (b / a) end));\" ")
	// Test add column with invalid expression.
	_, err = tk.Exec("alter table t add column d int GENERATED ALWAYS AS ((case when (a = 0) then 0when (a > 0) then (b / a) end));")
	c.Assert(err, NotNil)
	c.Assert(err.Error(), Equals, "[parser:1064]You have an error in your SQL syntax; check the manual that corresponds to your TiDB version for the right syntax to use line 1 column 94 near \"then (b / a) end));\" ")
}

func (s *testDBSuite4) TestColumnCheck(c *C) {
	tk := testkit.NewTestKit(c, s.store)
	tk.MustExec("use " + s.schemaName)
	tk.MustExec("drop table if exists column_check")
	tk.MustExec("create table column_check (pk int primary key, a int check (a > 1))")
	defer tk.MustExec("drop table if exists column_check")
	c.Assert(tk.Se.GetSessionVars().StmtCtx.WarningCount(), Equals, uint16(1))
	tk.MustQuery("show warnings").Check(testutil.RowsWithSep("|", "Warning|8231|Column check is not supported"))
}

func (s *testDBSuite5) TestAlterCheck(c *C) {
	tk := testkit.NewTestKit(c, s.store)
	tk.MustExec("use " + s.schemaName)
	tk.MustExec("drop table if exists alter_check")
	tk.MustExec("create table alter_check (pk int primary key)")
	defer tk.MustExec("drop table if exists alter_check")
	tk.MustExec("alter table alter_check alter check crcn ENFORCED")
	c.Assert(tk.Se.GetSessionVars().StmtCtx.WarningCount(), Equals, uint16(1))
	tk.MustQuery("show warnings").Check(testutil.RowsWithSep("|", "Warning|8231|ALTER CHECK is not supported"))
}

func (s *testDBSuite6) TestDropCheck(c *C) {
	tk := testkit.NewTestKit(c, s.store)
	tk.MustExec("use " + s.schemaName)
	tk.MustExec("drop table if exists drop_check")
	tk.MustExec("create table drop_check (pk int primary key)")
	defer tk.MustExec("drop table if exists drop_check")
	tk.MustExec("alter table drop_check drop check crcn")
	c.Assert(tk.Se.GetSessionVars().StmtCtx.WarningCount(), Equals, uint16(1))
	tk.MustQuery("show warnings").Check(testutil.RowsWithSep("|", "Warning|8231|DROP CHECK is not supported"))
}

func (s *testDBSuite7) TestAddConstraintCheck(c *C) {
	tk := testkit.NewTestKit(c, s.store)
	tk.MustExec("use " + s.schemaName)
	tk.MustExec("drop table if exists add_constraint_check")
	tk.MustExec("create table add_constraint_check (pk int primary key, a int)")
	defer tk.MustExec("drop table if exists add_constraint_check")
	tk.MustExec("alter table add_constraint_check add constraint crn check (a > 1)")
	c.Assert(tk.Se.GetSessionVars().StmtCtx.WarningCount(), Equals, uint16(1))
	tk.MustQuery("show warnings").Check(testutil.RowsWithSep("|", "Warning|8231|ADD CONSTRAINT CHECK is not supported"))
}

func (s *testDBSuite6) TestAlterOrderBy(c *C) {
	tk := testkit.NewTestKit(c, s.store)
	tk.MustExec("use " + s.schemaName)
	tk.MustExec("create table ob (pk int primary key, c int default 1, c1 int default 1, KEY cl(c1))")

	// Test order by with primary key
	tk.MustExec("alter table ob order by c")
	c.Assert(tk.Se.GetSessionVars().StmtCtx.WarningCount(), Equals, uint16(1))
	tk.MustQuery("show warnings").Check(testutil.RowsWithSep("|", "Warning|1105|ORDER BY ignored as there is a user-defined clustered index in the table 'ob'"))

	// Test order by with no primary key
	tk.MustExec("drop table if exists ob")
	tk.MustExec("create table ob (c int default 1, c1 int default 1, KEY cl(c1))")
	tk.MustExec("alter table ob order by c")
	c.Assert(tk.Se.GetSessionVars().StmtCtx.WarningCount(), Equals, uint16(0))
	tk.MustExec("drop table if exists ob")
}

func (s *testSerialDBSuite) TestDDLJobErrorCount(c *C) {
	tk := testkit.NewTestKit(c, s.store)
	tk.MustExec("use test")
	tk.MustExec("drop table if exists ddl_error_table, new_ddl_error_table")
	tk.MustExec("create table ddl_error_table(a int)")
	is := s.dom.InfoSchema()
	schemaName := model.NewCIStr("test")
	tableName := model.NewCIStr("ddl_error_table")
	schema, ok := is.SchemaByName(schemaName)
	c.Assert(ok, IsTrue)
	tbl, err := is.TableByName(schemaName, tableName)
	c.Assert(err, IsNil)

	newTableName := model.NewCIStr("new_ddl_error_table")
	job := &model.Job{
		SchemaID:   schema.ID,
		TableID:    tbl.Meta().ID,
		SchemaName: schema.Name.L,
		Type:       model.ActionRenameTable,
		BinlogInfo: &model.HistoryInfo{},
		Args:       []interface{}{schema.ID, newTableName},
	}

	c.Assert(failpoint.Enable("github.com/pingcap/tidb/ddl/mockErrEntrySizeTooLarge", `return(true)`), IsNil)
	defer func() {
		c.Assert(failpoint.Disable("github.com/pingcap/tidb/ddl/mockErrEntrySizeTooLarge"), IsNil)
	}()

	txn, err := s.store.Begin()
	c.Assert(err, IsNil)
	t := meta.NewMeta(txn)
	job.ID, err = t.GenGlobalID()
	c.Assert(err, IsNil)
	job.Version = 1
	job.StartTS = txn.StartTS()

	err = t.EnQueueDDLJob(job)
	c.Assert(err, IsNil)
	err = txn.Commit(context.Background())
	c.Assert(err, IsNil)

	ticker := time.NewTicker(s.lease)
	defer ticker.Stop()
	for range ticker.C {
		historyJob, err := getHistoryDDLJob(s.store, job.ID)
		c.Assert(err, IsNil)
		if historyJob == nil {
			continue
		}
		c.Assert(historyJob.ErrorCount, Equals, int64(1), Commentf("%v", historyJob))
		kv.ErrEntryTooLarge.Equal(historyJob.Error)
		break
	}
}

func (s *testDBSuite1) TestAlterTableWithValidation(c *C) {
	tk := testkit.NewTestKit(c, s.store)
	tk.MustExec("use test")
	tk.MustExec("drop table if exists t1")
	defer tk.MustExec("drop table if exists t1")

	tk.MustExec("create table t1 (c1 int, c2 int as (c1 + 1));")

	// Test for alter table with validation.
	tk.MustExec("alter table t1 with validation")
	c.Assert(tk.Se.GetSessionVars().StmtCtx.WarningCount(), Equals, uint16(1))
	tk.MustQuery("show warnings").Check(testutil.RowsWithSep("|", "Warning|8200|ALTER TABLE WITH VALIDATION is currently unsupported"))

	// Test for alter table without validation.
	tk.MustExec("alter table t1 without validation")
	c.Assert(tk.Se.GetSessionVars().StmtCtx.WarningCount(), Equals, uint16(1))
	tk.MustQuery("show warnings").Check(testutil.RowsWithSep("|", "Warning|8200|ALTER TABLE WITHOUT VALIDATION is currently unsupported"))
}

func (s *testSerialDBSuite) TestCommitTxnWithIndexChange(c *C) {
	// Prepare work.
	tk := testkit.NewTestKit(c, s.store)
	tk.MustExec("drop database if exists test_db")
	tk.MustExec("create database test_db")
	tk.MustExec("use test_db")
	tk.MustExec("create table t1 (c1 int primary key, c2 int, c3 int, index ok2(c2))")
	tk.MustExec("insert t1 values (1, 10, 100), (2, 20, 200)")
	tk.MustExec("alter table t1 add index k2(c2)")
	tk.MustExec("alter table t1 drop index k2")
	tk.MustExec("alter table t1 add index k2(c2)")
	tk.MustExec("alter table t1 drop index k2")
	tk2 := testkit.NewTestKit(c, s.store)
	tk2.MustExec("use test_db")

	// tkSQLs are the sql statements for the pessimistic transaction.
	// tk2DDL are the ddl statements executed before the pessimistic transaction.
	// idxDDL is the DDL statement executed between pessimistic transaction begin and commit.
	// failCommit means the pessimistic transaction commit should fail not.
	type caseUnit struct {
		tkSQLs     []string
		tk2DDL     []string
		idxDDL     string
		checkSQLs  []string
		rowsExps   [][]string
		failCommit bool
		stateEnd   model.SchemaState
	}

	cases := []caseUnit{
		// Test secondary index
		{[]string{"insert into t1 values(3, 30, 300)",
			"insert into t2 values(11, 11, 11)"},
			[]string{"alter table t1 add index k2(c2)",
				"alter table t1 drop index k2",
				"alter table t1 add index kk2(c2, c1)",
				"alter table t1 add index k2(c2)",
				"alter table t1 drop index k2"},
			"alter table t1 add index k2(c2)",
			[]string{"select c3, c2 from t1 use index(k2) where c2 = 20",
				"select c3, c2 from t1 use index(k2) where c2 = 10",
				"select * from t1",
				"select * from t2 where c1 = 11"},
			[][]string{{"200 20"},
				{"100 10"},
				{"1 10 100", "2 20 200", "3 30 300"},
				{"11 11 11"}},
			false,
			model.StateNone},
		// Test secondary index
		{[]string{"insert into t2 values(5, 50, 500)",
			"insert into t2 values(11, 11, 11)",
			"delete from t2 where c2 = 11",
			"update t2 set c2 = 110 where c1 = 11"},
			//"update t2 set c1 = 10 where c3 = 100"},
			[]string{"alter table t1 add index k2(c2)",
				"alter table t1 drop index k2",
				"alter table t1 add index kk2(c2, c1)",
				"alter table t1 add index k2(c2)",
				"alter table t1 drop index k2"},
			"alter table t1 add index k2(c2)",
			[]string{"select c3, c2 from t1 use index(k2) where c2 = 20",
				"select c3, c2 from t1 use index(k2) where c2 = 10",
				"select * from t1",
				"select * from t2 where c1 = 11",
				"select * from t2 where c3 = 100"},
			[][]string{{"200 20"},
				{"100 10"},
				{"1 10 100", "2 20 200"},
				{},
				{"1 10 100"}},
			false,
			model.StateNone},
		// Test unique index
		/* TODO unique index is not supported now.
		{[]string{"insert into t1 values(3, 30, 300)",
			"insert into t1 values(4, 40, 400)",
			"insert into t2 values(11, 11, 11)",
			"insert into t2 values(12, 12, 11)"},
			[]string{"alter table t1 add unique index uk3(c3)",
				"alter table t1 drop index uk3",
				"alter table t2 add unique index ukc1c3(c1, c3)",
				"alter table t2 add unique index ukc3(c3)",
				"alter table t2 drop index ukc1c3",
				"alter table t2 drop index ukc3",
				"alter table t2 add index kc3(c3)"},
			"alter table t1 add unique index uk3(c3)",
			[]string{"select c3, c2 from t1 use index(uk3) where c3 = 200",
				"select c3, c2 from t1 use index(uk3) where c3 = 300",
				"select c3, c2 from t1 use index(uk3) where c3 = 400",
				"select * from t1",
				"select * from t2"},
			[][]string{{"200 20"},
				{"300 30"},
				{"400 40"},
				{"1 10 100", "2 20 200", "3 30 300", "4 40 400"},
				{"1 10 100", "2 20 200", "11 11 11", "12 12 11"}},
			false, model.StateNone},
		// Test unique index fail to commit, this case needs the new index could be inserted
		{[]string{"insert into t1 values(3, 30, 300)",
			"insert into t1 values(4, 40, 300)",
			"insert into t2 values(11, 11, 11)",
			"insert into t2 values(12, 11, 12)"},
			//[]string{"alter table t1 add unique index uk3(c3)", "alter table t1 drop index uk3"},
			[]string{},
			"alter table t1 add unique index uk3(c3)",
			[]string{"select c3, c2 from t1 use index(uk3) where c3 = 200",
				"select c3, c2 from t1 use index(uk3) where c3 = 300",
				"select c3, c2 from t1 where c1 = 4",
				"select * from t1",
				"select * from t2"},
			[][]string{{"200 20"},
				{},
				{},
				{"1 10 100", "2 20 200"},
				{"1 10 100", "2 20 200"}},
			true,
			model.StateWriteOnly},
		*/
	}
	tk.MustQuery("select * from t1;").Check(testkit.Rows("1 10 100", "2 20 200"))

	// Test add index state change
	do := s.dom.DDL()
	startStates := []model.SchemaState{model.StateNone, model.StateDeleteOnly}
	for _, startState := range startStates {
		endStatMap := session.ConstOpAddIndex[startState]
		var endStates []model.SchemaState
		for st := range endStatMap {
			endStates = append(endStates, st)
		}
		sort.Slice(endStates, func(i, j int) bool { return endStates[i] < endStates[j] })
		for _, endState := range endStates {
			for _, curCase := range cases {
				if endState < curCase.stateEnd {
					break
				}
				tk2.MustExec("drop table if exists t1")
				tk2.MustExec("drop table if exists t2")
				tk2.MustExec("create table t1 (c1 int primary key, c2 int, c3 int, index ok2(c2))")
				tk2.MustExec("create table t2 (c1 int primary key, c2 int, c3 int, index ok2(c2))")
				tk2.MustExec("insert t1 values (1, 10, 100), (2, 20, 200)")
				tk2.MustExec("insert t2 values (1, 10, 100), (2, 20, 200)")
				tk2.MustQuery("select * from t1;").Check(testkit.Rows("1 10 100", "2 20 200"))
				tk.MustQuery("select * from t1;").Check(testkit.Rows("1 10 100", "2 20 200"))
				tk.MustQuery("select * from t2;").Check(testkit.Rows("1 10 100", "2 20 200"))

				for _, DDLSQL := range curCase.tk2DDL {
					tk2.MustExec(DDLSQL)
				}
				hook := &ddl.TestDDLCallback{}
				prepared := false
				committed := false
				hook.OnJobUpdatedExported = func(job *model.Job) {
					if job.SchemaState == startState {
						if !prepared {
							tk.MustExec("begin pessimistic")
							for _, tkSQL := range curCase.tkSQLs {
								tk.MustExec(tkSQL)
							}
							prepared = true
						}
					} else if job.SchemaState == endState {
						if !committed {
							if curCase.failCommit {
								_, err := tk.Exec("commit")
								c.Assert(err, NotNil)
							} else {
								tk.MustExec("commit")
							}
						}
						committed = true
					}
				}
				originalCallback := do.GetHook()
				do.(ddl.DDLForTest).SetHook(hook)
				tk2.MustExec(curCase.idxDDL)
				do.(ddl.DDLForTest).SetHook(originalCallback)
				tk2.MustExec("admin check table t1")
				for i, checkSQL := range curCase.checkSQLs {
					if len(curCase.rowsExps[i]) > 0 {
						tk2.MustQuery(checkSQL).Check(testkit.Rows(curCase.rowsExps[i]...))
					} else {
						tk2.MustQuery(checkSQL).Check(nil)
					}
				}
			}
		}
	}
	tk.MustExec("admin check table t1")
}

<<<<<<< HEAD
// TestCancelDropColumn tests cancel ddl job which type is drop column and column covered by composite index.
func (s *testDBSuite3) TestCancelDropColumnWithCompositeIndex(c *C) {
	tk := testkit.NewTestKit(c, s.store)
	tk.MustExec("use " + s.schemaName)
	s.mustExec(tk, c, "drop table if exists test_drop_column")
	s.mustExec(tk, c, "create table test_drop_column(c1 int, c2 int)")
	defer s.mustExec(tk, c, "drop table test_drop_column;")
	testCases := []struct {
		needAddColumn      bool
		jobState           model.JobState
		JobSchemaState     model.SchemaState
		requireSnapshotVer bool
		cancelSucc         bool
	}{
		{true, model.JobStateNone, model.StateNone, false, true},
		// Reorg process
		{false, model.JobStateRunning, model.StateCreateIndexDeleteOnly, false, true},
		{false, model.JobStateRunning, model.StateCreateIndexWriteOnly, false, true},
		{false, model.JobStateRunning, model.StateWriteReorganization, false, true},
		{false, model.JobStateRunning, model.StateWriteReorganization, true, true},
		// Delete Column process
		{false, model.JobStateRunning, model.StateWriteOnly, true, false},
		{true, model.JobStateRunning, model.StateDeleteOnly, true, false},
		{true, model.JobStateRunning, model.StateDeleteReorganization, true, false},
	}
	var checkErr error
	hook := &ddl.TestDDLCallback{}
	var jobID int64
	testCase := &testCases[0]
	hook.OnJobRunBeforeExported = func(job *model.Job) {
		if job.Type == model.ActionDropColumn && job.State == testCase.jobState && job.SchemaState == testCase.JobSchemaState {
			if testCase.requireSnapshotVer {
				if job.SnapshotVer == 0 {
					return
				}
			} else {
				if job.SnapshotVer > 0 {
					return
				}
			}
			jobIDs := []int64{job.ID}
			jobID = job.ID
			hookCtx := mock.NewContext()
			hookCtx.Store = s.store
			err := hookCtx.NewTxn(context.TODO())
			if err != nil {
				checkErr = errors.Trace(err)
				return
			}
			txn, err := hookCtx.Txn(true)
			if err != nil {
				checkErr = errors.Trace(err)
				return
			}
			errs, err := admin.CancelJobs(txn, jobIDs)
			if err != nil {
				checkErr = errors.Trace(err)
				return
			}
			if errs[0] != nil {
				checkErr = errors.Trace(errs[0])
				return
			}
			checkErr = txn.Commit(context.Background())
		}
	}

	originalHook := s.dom.DDL().GetHook()
	s.dom.DDL().(ddl.DDLForTest).SetHook(hook)
	var err1 error
	var c3idx table.Index
	for i := range testCases {
		testCase = &testCases[i]
		if testCase.needAddColumn {
			s.mustExec(tk, c, "alter table test_drop_column add column c3 int")
			tt := s.testGetTable(c, "test_drop_column")
			for _, idx := range tt.Indices() {
				if strings.EqualFold(idx.Meta().Name.L, "idx_c23") {
					s.mustExec(tk, c, "alter table test_drop_column drop index idx_c23")
				}
			}
			s.mustExec(tk, c, "alter table test_drop_column add index idx_c23(c2, c3)")
			tt = s.testGetTable(c, "test_drop_column")
			for _, idx := range tt.Indices() {
				if strings.EqualFold(idx.Meta().Name.L, "idx_c23") {
					c3idx = idx
					break
				}
			}
		}
		_, err1 = tk.Exec("alter table test_drop_column drop column c3")
		var (
			col1    *table.Column
			idx1    table.Index
			tmpIdx1 table.Index
		)
		t := s.testGetTable(c, "test_drop_column")
		for _, col := range t.Cols() {
			if strings.EqualFold(col.Name.L, "c3") {
				col1 = col
				break
			}
		}
		for _, idx := range t.Indices() {
			if strings.EqualFold(idx.Meta().Name.L, "idx_c23") {
				idx1 = idx
			}
			if strings.EqualFold(idx.Meta().Name.L, "_CIdx$_idx_c23") {
				tmpIdx1 = idx
			}
		}

		if testCase.cancelSucc {
			c.Assert(checkErr, IsNil, Commentf("TestCase: %+v", testCase))
			c.Assert(col1, NotNil, Commentf("TestCase: %+v", testCase))
			c.Assert(col1.Name.L, Equals, "c3")
			c.Assert(tmpIdx1, IsNil)
			c.Assert(idx1, NotNil)
			c.Assert(idx1.Meta().Name.L, Equals, "idx_c23")
			c.Assert(len(idx1.Meta().Columns), Equals, 2)
			c.Assert(err1.Error(), Equals, "[ddl:8214]Cancelled DDL job")
		} else {
			c.Assert(col1, IsNil)
			c.Assert(tmpIdx1, IsNil)
			c.Assert(idx1, NotNil)
			c.Assert(idx1.Meta().Name.L, Equals, "idx_c23")
			c.Assert(len(idx1.Meta().Columns), Equals, 1)
			c.Assert(err1, IsNil)
			c.Assert(checkErr, NotNil)
			c.Assert(checkErr.Error(), Equals, admin.ErrCannotCancelDDLJob.GenWithStackByArgs(jobID).Error())
			// Check index is deleted
			ctx := s.s.(sessionctx.Context)
			checkDelRangeDone(c, ctx, c3idx)
		}
	}
	s.dom.DDL().(ddl.DDLForTest).SetHook(originalHook)
	s.mustExec(tk, c, "alter table test_drop_column add column c3 int")
	s.mustExec(tk, c, "alter table test_drop_column drop column c3")
}

// TestCancelDropColumns tests cancel ddl job which type is drop multi-columns.
func (s *testDBSuite3) TestCancelDropColumnsWithCompositeIndex(c *C) {
	tk := testkit.NewTestKit(c, s.store)
	tk.MustExec("use " + s.schemaName)
	s.mustExec(tk, c, "drop table if exists test_drop_column")
	s.mustExec(tk, c, "create table test_drop_column(c1 int, c2 int)")
	defer s.mustExec(tk, c, "drop table test_drop_column;")
	testCases := []struct {
		needAddColumn      bool
		jobState           model.JobState
		JobSchemaState     model.SchemaState
		requireSnapshotVer bool
		cancelSucc         bool
	}{
		{true, model.JobStateNone, model.StateNone, false, true},
		// Reorg process
		{false, model.JobStateRunning, model.StateCreateIndexDeleteOnly, false, true},
		{false, model.JobStateRunning, model.StateCreateIndexWriteOnly, false, true},
		{false, model.JobStateRunning, model.StateWriteReorganization, false, true},
		{false, model.JobStateRunning, model.StateWriteReorganization, true, true},
		// Delete Column process
		{false, model.JobStateRunning, model.StateWriteOnly, true, false},
		{true, model.JobStateRunning, model.StateDeleteOnly, true, false},
		{true, model.JobStateRunning, model.StateDeleteReorganization, true, false},
	}
	var checkErr error
	hook := &ddl.TestDDLCallback{}
	var jobID int64
	testCase := &testCases[0]
	hook.OnJobRunBeforeExported = func(job *model.Job) {
		if job.Type == model.ActionDropColumns && job.State == testCase.jobState && job.SchemaState == testCase.JobSchemaState {
			if testCase.requireSnapshotVer {
				if job.SnapshotVer == 0 {
					return
				}
			} else {
				if job.SnapshotVer > 0 {
					return
				}
			}

			jobIDs := []int64{job.ID}
			jobID = job.ID
			hookCtx := mock.NewContext()
			hookCtx.Store = s.store
			err := hookCtx.NewTxn(context.TODO())
			if err != nil {
				checkErr = errors.Trace(err)
				return
			}
			txn, err := hookCtx.Txn(true)
			if err != nil {
				checkErr = errors.Trace(err)
				return
			}
			errs, err := admin.CancelJobs(txn, jobIDs)
			if err != nil {
				checkErr = errors.Trace(err)
				return
			}
			if errs[0] != nil {
				checkErr = errors.Trace(errs[0])
				return
			}
			checkErr = txn.Commit(context.Background())
		}
	}

	originalHook := s.dom.DDL().GetHook()
	s.dom.DDL().(ddl.DDLForTest).SetHook(hook)
	var err1 error
	var c3idx table.Index
	for i := range testCases {
		testCase = &testCases[i]
		if testCase.needAddColumn {
			s.mustExec(tk, c, "alter table test_drop_column add column c3 int, add column c4 int")
			tt := s.testGetTable(c, "test_drop_column")
			for _, idx := range tt.Indices() {
				if strings.EqualFold(idx.Meta().Name.L, "idx_c23") {
					s.mustExec(tk, c, "alter table test_drop_column drop index idx_c23")
				}
			}
			s.mustExec(tk, c, "alter table test_drop_column add index idx_c23(c2, c3)")
			tt = s.testGetTable(c, "test_drop_column")
			for _, idx := range tt.Indices() {
				if strings.EqualFold(idx.Meta().Name.L, "idx_c23") {
					c3idx = idx
					break
				}
			}
		}
		_, err1 = tk.Exec("alter table test_drop_column drop column c3, drop column c4")
		t := s.testGetTable(c, "test_drop_column")
		col3 := table.FindCol(t.Cols(), "c3")
		col4 := table.FindCol(t.Cols(), "c4")
		var (
			idx3    table.Index
			tmpIdx3 table.Index
		)
		for _, idx := range t.Indices() {
			if strings.EqualFold(idx.Meta().Name.L, "idx_c23") {
				idx3 = idx
			}
			if strings.EqualFold(idx.Meta().Name.L, "_CIdx$_idx_c23") {
				tmpIdx3 = idx
			}
		}
		if testCase.cancelSucc {
			c.Assert(checkErr, IsNil)
			c.Assert(col3, NotNil)
			c.Assert(col4, NotNil)
			c.Assert(idx3, NotNil)
			c.Assert(col3.Name.L, Equals, "c3")
			c.Assert(col4.Name.L, Equals, "c4")
			c.Assert(tmpIdx3, IsNil)
			c.Assert(idx3, NotNil)
			c.Assert(idx3.Meta().Name.L, Equals, "idx_c23")
			c.Assert(len(idx3.Meta().Columns), Equals, 2)
			c.Assert(err1.Error(), Equals, "[ddl:8214]Cancelled DDL job")
		} else {
			c.Assert(col3, IsNil)
			c.Assert(col4, IsNil)
			c.Assert(err1, IsNil)
			c.Assert(tmpIdx3, IsNil)
			c.Assert(idx3, NotNil)
			c.Assert(idx3.Meta().Name.L, Equals, "idx_c23")
			c.Assert(len(idx3.Meta().Columns), Equals, 1)
			c.Assert(checkErr, NotNil)
			c.Assert(checkErr.Error(), Equals, admin.ErrCannotCancelDDLJob.GenWithStackByArgs(jobID).Error())
			// Check index is deleted
			ctx := s.s.(sessionctx.Context)
			checkDelRangeDone(c, ctx, c3idx)
		}
	}
	s.dom.DDL().(ddl.DDLForTest).SetHook(originalHook)
	s.mustExec(tk, c, "alter table test_drop_column add column c3 int, add column c4 int")
	s.mustExec(tk, c, "alter table test_drop_column drop column c3, drop column c4")
=======
// TestAddIndexFailOnCaseWhenCanExit is used to close #19325.
func (s *testSerialDBSuite) TestAddIndexFailOnCaseWhenCanExit(c *C) {
	c.Assert(failpoint.Enable("github.com/pingcap/tidb/ddl/MockCaseWhenParseFailure", `return(true)`), IsNil)
	defer func() {
		c.Assert(failpoint.Disable("github.com/pingcap/tidb/ddl/MockCaseWhenParseFailure"), IsNil)
	}()
	tk := testkit.NewTestKit(c, s.store)
	tk.MustExec("use test")
	tk.MustExec("drop table if exists t")
	tk.MustExec("create table t(a int, b int)")
	tk.MustExec("insert into t values(1, 1)")
	_, err := tk.Exec("alter table t add index idx(b)")
	c.Assert(err, NotNil)
	c.Assert(err.Error(), Equals, "[ddl:-1]DDL job rollback, error msg: job.ErrCount:512, mock unknown type: ast.whenClause.")
	tk.MustExec("drop table if exists t")
>>>>>>> 1dc67745
}

func init() {
	// Make sure it will only be executed once.
	domain.SchemaOutOfDateRetryInterval = int64(50 * time.Millisecond)
	domain.SchemaOutOfDateRetryTimes = int32(50)
}<|MERGE_RESOLUTION|>--- conflicted
+++ resolved
@@ -5276,7 +5276,7 @@
 	tk.MustExec("admin check table t1")
 }
 
-<<<<<<< HEAD
+
 // TestCancelDropColumn tests cancel ddl job which type is drop column and column covered by composite index.
 func (s *testDBSuite3) TestCancelDropColumnWithCompositeIndex(c *C) {
 	tk := testkit.NewTestKit(c, s.store)
@@ -5554,7 +5554,8 @@
 	s.dom.DDL().(ddl.DDLForTest).SetHook(originalHook)
 	s.mustExec(tk, c, "alter table test_drop_column add column c3 int, add column c4 int")
 	s.mustExec(tk, c, "alter table test_drop_column drop column c3, drop column c4")
-=======
+}
+
 // TestAddIndexFailOnCaseWhenCanExit is used to close #19325.
 func (s *testSerialDBSuite) TestAddIndexFailOnCaseWhenCanExit(c *C) {
 	c.Assert(failpoint.Enable("github.com/pingcap/tidb/ddl/MockCaseWhenParseFailure", `return(true)`), IsNil)
@@ -5570,7 +5571,6 @@
 	c.Assert(err, NotNil)
 	c.Assert(err.Error(), Equals, "[ddl:-1]DDL job rollback, error msg: job.ErrCount:512, mock unknown type: ast.whenClause.")
 	tk.MustExec("drop table if exists t")
->>>>>>> 1dc67745
 }
 
 func init() {
