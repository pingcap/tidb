// Copyright 2015 PingCAP, Inc.
//
// Licensed under the Apache License, Version 2.0 (the "License");
// you may not use this file except in compliance with the License.
// You may obtain a copy of the License at
//
//     http://www.apache.org/licenses/LICENSE-2.0
//
// Unless required by applicable law or agreed to in writing, software
// distributed under the License is distributed on an "AS IS" BASIS,
// See the License for the specific language governing permissions and
// limitations under the License.

package ddl_test

import (
	"context"
	"fmt"
	"io"
	"math"
	"math/rand"
	"sort"
	"strconv"
	"strings"
	"sync"
	"time"

	. "github.com/pingcap/check"
	"github.com/pingcap/errors"
	"github.com/pingcap/failpoint"
	"github.com/pingcap/parser/ast"
	"github.com/pingcap/parser/model"
	"github.com/pingcap/parser/mysql"
	"github.com/pingcap/parser/terror"
	parsertypes "github.com/pingcap/parser/types"
	"github.com/pingcap/tidb/config"
	"github.com/pingcap/tidb/ddl"
	testddlutil "github.com/pingcap/tidb/ddl/testutil"
	"github.com/pingcap/tidb/domain"
	"github.com/pingcap/tidb/errno"
	"github.com/pingcap/tidb/executor"
	"github.com/pingcap/tidb/infoschema"
	"github.com/pingcap/tidb/kv"
	"github.com/pingcap/tidb/meta"
	"github.com/pingcap/tidb/meta/autoid"
	"github.com/pingcap/tidb/session"
	"github.com/pingcap/tidb/sessionctx"
	"github.com/pingcap/tidb/sessionctx/variable"
	"github.com/pingcap/tidb/store/mockstore"
	"github.com/pingcap/tidb/store/tikv/mockstore/cluster"
	"github.com/pingcap/tidb/table"
	"github.com/pingcap/tidb/table/tables"
	"github.com/pingcap/tidb/tablecodec"
	"github.com/pingcap/tidb/types"
	"github.com/pingcap/tidb/util/admin"
	"github.com/pingcap/tidb/util/codec"
	"github.com/pingcap/tidb/util/collate"
	"github.com/pingcap/tidb/util/domainutil"
	"github.com/pingcap/tidb/util/israce"
	"github.com/pingcap/tidb/util/mock"
	"github.com/pingcap/tidb/util/testkit"
	"github.com/pingcap/tidb/util/testutil"
)

const (
	// waitForCleanDataRound indicates how many times should we check data is cleaned or not.
	waitForCleanDataRound = 150
	// waitForCleanDataInterval is a min duration between 2 check for data clean.
	waitForCleanDataInterval = time.Millisecond * 100
)

var _ = Suite(&testDBSuite1{&testDBSuite{}})
var _ = Suite(&testDBSuite2{&testDBSuite{}})
var _ = Suite(&testDBSuite3{&testDBSuite{}})
var _ = Suite(&testDBSuite4{&testDBSuite{}})
var _ = Suite(&testDBSuite5{&testDBSuite{}})
var _ = Suite(&testDBSuite6{&testDBSuite{}})
var _ = Suite(&testDBSuite7{&testDBSuite{}})
var _ = SerialSuites(&testSerialDBSuite{&testDBSuite{}})

const defaultBatchSize = 1024
const defaultReorgBatchSize = 256

type testDBSuite struct {
	cluster    cluster.Cluster
	store      kv.Storage
	dom        *domain.Domain
	schemaName string
	s          session.Session
	lease      time.Duration
	autoIDStep int64
}

func setUpSuite(s *testDBSuite, c *C) {
	var err error

	s.lease = 600 * time.Millisecond
	session.SetSchemaLease(s.lease)
	session.DisableStats4Test()
	s.schemaName = "test_db"
	s.autoIDStep = autoid.GetStep()
	ddl.SetWaitTimeWhenErrorOccurred(0)

	s.store, err = mockstore.NewMockStore(
		mockstore.WithClusterInspector(func(c cluster.Cluster) {
			mockstore.BootstrapWithSingleStore(c)
			s.cluster = c
		}),
	)
	c.Assert(err, IsNil)

	s.dom, err = session.BootstrapSession(s.store)
	c.Assert(err, IsNil)
	s.s, err = session.CreateSession4Test(s.store)
	c.Assert(err, IsNil)

	_, err = s.s.Execute(context.Background(), "create database test_db")
	c.Assert(err, IsNil)
	_, err = s.s.Execute(context.Background(), "set @@global.tidb_max_delta_schema_count= 4096")
	c.Assert(err, IsNil)
}

func tearDownSuite(s *testDBSuite, c *C) {
	_, err := s.s.Execute(context.Background(), "drop database if exists test_db")
	c.Assert(err, IsNil)
	s.s.Close()
	s.dom.Close()
	err = s.store.Close()
	c.Assert(err, IsNil)
}

func (s *testDBSuite) SetUpSuite(c *C) {
	setUpSuite(s, c)
}

func (s *testDBSuite) TearDownSuite(c *C) {
	tearDownSuite(s, c)
}

type testDBSuite1 struct{ *testDBSuite }
type testDBSuite2 struct{ *testDBSuite }
type testDBSuite3 struct{ *testDBSuite }
type testDBSuite4 struct{ *testDBSuite }
type testDBSuite5 struct{ *testDBSuite }
type testDBSuite6 struct{ *testDBSuite }
type testDBSuite7 struct{ *testDBSuite }
type testSerialDBSuite struct{ *testDBSuite }

func testAddIndexWithPK(tk *testkit.TestKit) {
	tk.MustExec("drop table if exists test_add_index_with_pk")
	tk.MustExec("create table test_add_index_with_pk(a int not null, b int not null default '0', primary key(a))")
	tk.MustExec("insert into test_add_index_with_pk values(1, 2)")
	tk.MustExec("alter table test_add_index_with_pk add index idx (a)")
	tk.MustQuery("select a from test_add_index_with_pk").Check(testkit.Rows("1"))
	tk.MustExec("insert into test_add_index_with_pk values(2, 2)")
	tk.MustExec("alter table test_add_index_with_pk add index idx1 (a, b)")
	tk.MustQuery("select * from test_add_index_with_pk").Check(testkit.Rows("1 2", "2 2"))
	tk.MustExec("drop table if exists test_add_index_with_pk1")
	tk.MustExec("create table test_add_index_with_pk1(a int not null, b int not null default '0', c int, d int, primary key(c))")
	tk.MustExec("insert into test_add_index_with_pk1 values(1, 1, 1, 1)")
	tk.MustExec("alter table test_add_index_with_pk1 add index idx (c)")
	tk.MustExec("insert into test_add_index_with_pk1 values(2, 2, 2, 2)")
	tk.MustQuery("select * from test_add_index_with_pk1").Check(testkit.Rows("1 1 1 1", "2 2 2 2"))
	tk.MustExec("drop table if exists test_add_index_with_pk2")
	tk.MustExec("create table test_add_index_with_pk2(a int not null, b int not null default '0', c int unsigned, d int, primary key(c))")
	tk.MustExec("insert into test_add_index_with_pk2 values(1, 1, 1, 1)")
	tk.MustExec("alter table test_add_index_with_pk2 add index idx (c)")
	tk.MustExec("insert into test_add_index_with_pk2 values(2, 2, 2, 2)")
	tk.MustQuery("select * from test_add_index_with_pk2").Check(testkit.Rows("1 1 1 1", "2 2 2 2"))
	tk.MustExec("drop table if exists t")
	tk.MustExec("create table t (a int, b int, c int, primary key(a, b));")
	tk.MustExec("insert into t values (1, 2, 3);")
	tk.MustExec("create index idx on t (a, b);")
}

func (s *testDBSuite7) TestAddIndexWithPK(c *C) {
	tk := testkit.NewTestKit(c, s.store)
	tk.MustExec("use " + s.schemaName)

	testAddIndexWithPK(tk)
	tk.Se.GetSessionVars().EnableClusteredIndex = variable.ClusteredIndexDefModeOn
	testAddIndexWithPK(tk)
}

func (s *testDBSuite5) TestAddIndexWithDupIndex(c *C) {
	tk := testkit.NewTestKit(c, s.store)
	tk.MustExec("use " + s.schemaName)

	err1 := ddl.ErrDupKeyName.GenWithStack("index already exist %s", "idx")
	err2 := ddl.ErrDupKeyName.GenWithStack("index already exist %s; "+
		"a background job is trying to add the same index, "+
		"please check by `ADMIN SHOW DDL JOBS`", "idx")

	// When there is already an duplicate index, show error message.
	tk.MustExec("create table test_add_index_with_dup (a int, key idx (a))")
	_, err := tk.Exec("alter table test_add_index_with_dup add index idx (a)")
	c.Check(errors.Cause(err1).(*terror.Error).Equal(err), Equals, true)
	c.Assert(errors.Cause(err1).Error() == err.Error(), IsTrue)

	// When there is another session adding duplicate index with state other than
	// StatePublic, show explicit error message.
	t := s.testGetTable(c, "test_add_index_with_dup")
	indexInfo := t.Meta().FindIndexByName("idx")
	indexInfo.State = model.StateNone
	_, err = tk.Exec("alter table test_add_index_with_dup add index idx (a)")
	c.Check(errors.Cause(err2).(*terror.Error).Equal(err), Equals, true)
	c.Assert(errors.Cause(err2).Error() == err.Error(), IsTrue)

	tk.MustExec("drop table test_add_index_with_dup")
}

func (s *testDBSuite1) TestRenameIndex(c *C) {
	tk := testkit.NewTestKit(c, s.store)
	tk.MustExec("use " + s.schemaName)
	tk.MustExec("create table t (pk int primary key, c int default 1, c1 int default 1, unique key k1(c), key k2(c1))")

	// Test rename success
	tk.MustExec("alter table t rename index k1 to k3")
	tk.MustExec("admin check index t k3")

	// Test rename to the same name
	tk.MustExec("alter table t rename index k3 to k3")
	tk.MustExec("admin check index t k3")

	// Test rename on non-exists keys
	tk.MustGetErrCode("alter table t rename index x to x", errno.ErrKeyDoesNotExist)

	// Test rename on already-exists keys
	tk.MustGetErrCode("alter table t rename index k3 to k2", errno.ErrDupKeyName)

	tk.MustExec("alter table t rename index k2 to K2")
	tk.MustGetErrCode("alter table t rename key k3 to K2", errno.ErrDupKeyName)
}

func testGetTableByName(c *C, ctx sessionctx.Context, db, table string) table.Table {
	dom := domain.GetDomain(ctx)
	// Make sure the table schema is the new schema.
	err := dom.Reload()
	c.Assert(err, IsNil)
	tbl, err := dom.InfoSchema().TableByName(model.NewCIStr(db), model.NewCIStr(table))
	c.Assert(err, IsNil)
	return tbl
}

func testGetSchemaByName(c *C, ctx sessionctx.Context, db string) *model.DBInfo {
	dom := domain.GetDomain(ctx)
	// Make sure the table schema is the new schema.
	err := dom.Reload()
	c.Assert(err, IsNil)
	dbInfo, ok := dom.InfoSchema().SchemaByName(model.NewCIStr(db))
	c.Assert(ok, IsTrue)
	return dbInfo
}

func (s *testDBSuite) testGetTable(c *C, name string) table.Table {
	ctx := s.s.(sessionctx.Context)
	return testGetTableByName(c, ctx, s.schemaName, name)
}

func (s *testDBSuite) testGetDB(c *C, dbName string) *model.DBInfo {
	ctx := s.s.(sessionctx.Context)
	dom := domain.GetDomain(ctx)
	// Make sure the table schema is the new schema.
	err := dom.Reload()
	c.Assert(err, IsNil)
	db, ok := dom.InfoSchema().SchemaByName(model.NewCIStr(dbName))
	c.Assert(ok, IsTrue)
	return db
}

func backgroundExec(s kv.Storage, sql string, done chan error) {
	se, err := session.CreateSession4Test(s)
	if err != nil {
		done <- errors.Trace(err)
		return
	}
	defer se.Close()
	_, err = se.Execute(context.Background(), "use test_db")
	if err != nil {
		done <- errors.Trace(err)
		return
	}
	_, err = se.Execute(context.Background(), sql)
	done <- errors.Trace(err)
}

// TestAddPrimaryKeyRollback1 is used to test scenarios that will roll back when a duplicate primary key is encountered.
func (s *testDBSuite5) TestAddPrimaryKeyRollback1(c *C) {
	hasNullValsInKey := false
	idxName := "PRIMARY"
	addIdxSQL := "alter table t1 add primary key c3_index (c3);"
	errMsg := "[kv:1062]Duplicate entry '" + strconv.Itoa(defaultBatchSize*2-10) + "' for key 'PRIMARY'"
	testAddIndexRollback(c, s.store, s.lease, idxName, addIdxSQL, errMsg, hasNullValsInKey)
}

// TestAddPrimaryKeyRollback2 is used to test scenarios that will roll back when a null primary key is encountered.
func (s *testDBSuite1) TestAddPrimaryKeyRollback2(c *C) {
	hasNullValsInKey := true
	idxName := "PRIMARY"
	addIdxSQL := "alter table t1 add primary key c3_index (c3);"
	errMsg := "[ddl:1138]Invalid use of NULL value"
	testAddIndexRollback(c, s.store, s.lease, idxName, addIdxSQL, errMsg, hasNullValsInKey)
}

func (s *testDBSuite2) TestAddUniqueIndexRollback(c *C) {
	hasNullValsInKey := false
	idxName := "c3_index"
	addIdxSQL := "create unique index c3_index on t1 (c3)"
	errMsg := "[kv:1062]Duplicate entry '" + strconv.Itoa(defaultBatchSize*2-10) + "' for key 'c3_index'"
	testAddIndexRollback(c, s.store, s.lease, idxName, addIdxSQL, errMsg, hasNullValsInKey)
}

func (s *testSerialDBSuite) TestAddExpressionIndexRollback(c *C) {
	config.UpdateGlobal(func(conf *config.Config) {
		conf.Experimental.AllowsExpressionIndex = true
	})
	tk := testkit.NewTestKit(c, s.store)
	tk.MustExec("use test_db")
	tk.MustExec("drop table if exists t1")
	tk.MustExec("create table t1 (c1 int, c2 int, c3 int, unique key(c1))")
	tk.MustExec("insert into t1 values (20, 20, 20), (40, 40, 40), (80, 80, 80), (160, 160, 160);")

	var checkErr error
	tk1 := testkit.NewTestKit(c, s.store)
	_, checkErr = tk1.Exec("use test_db")

	d := s.dom.DDL()
	hook := &ddl.TestDDLCallback{Do: s.dom}
	var currJob *model.Job
	ctx := mock.NewContext()
	ctx.Store = s.store
	times := 0
	hook.OnJobUpdatedExported = func(job *model.Job) {
		if job.SchemaState == model.StateDeleteOnly {
			if checkErr != nil {
				return
			}
			_, checkErr = tk1.Exec("delete from t1 where c1 = 40;")
		}
		if checkErr == nil && job.SchemaState == model.StateWriteReorganization && times == 0 {
			currJob = job
			times++
		}
	}
	d.(ddl.DDLForTest).SetHook(hook)

	tk.MustGetErrMsg("alter table t1 add index expr_idx ((pow(c1, c2)));", "[ddl:8202]Cannot decode index value, because [types:1690]DOUBLE value is out of range in 'pow(160, 160)'")
	c.Assert(checkErr, IsNil)
	tk.MustQuery("select * from t1;").Check(testkit.Rows("20 20 20", "80 80 80", "160 160 160"))

	// Check whether the reorg information is cleaned up.
	err := ctx.NewTxn(context.Background())
	c.Assert(err, IsNil)
	txn, err := ctx.Txn(true)
	c.Assert(err, IsNil)
	m := meta.NewMeta(txn)
	element, start, end, physicalID, err := m.GetDDLReorgHandle(currJob)
	c.Assert(meta.ErrDDLReorgElementNotExist.Equal(err), IsTrue)
	c.Assert(element, IsNil)
	c.Assert(start, IsNil)
	c.Assert(end, IsNil)
	c.Assert(physicalID, Equals, int64(0))
}

func batchInsert(tk *testkit.TestKit, tbl string, start, end int) {
	dml := fmt.Sprintf("insert into %s values", tbl)
	for i := start; i < end; i++ {
		dml += fmt.Sprintf("(%d, %d, %d)", i, i, i)
		if i != end-1 {
			dml += ","
		}
	}
	tk.MustExec(dml)
}

func testAddIndexRollback(c *C, store kv.Storage, lease time.Duration, idxName, addIdxSQL, errMsg string, hasNullValsInKey bool) {
	tk := testkit.NewTestKit(c, store)
	tk.MustExec("use test_db")
	tk.MustExec("drop table if exists t1")
	tk.MustExec("create table t1 (c1 int, c2 int, c3 int, unique key(c1))")
	// defaultBatchSize is equal to ddl.defaultBatchSize
	base := defaultBatchSize * 2
	count := base
	// add some rows
	batchInsert(tk, "t1", 0, count)
	// add some null rows
	if hasNullValsInKey {
		for i := count - 10; i < count; i++ {
			tk.MustExec("insert into t1 values (?, ?, null)", i+10, i)
		}
	} else {
		// add some duplicate rows
		for i := count - 10; i < count; i++ {
			tk.MustExec("insert into t1 values (?, ?, ?)", i+10, i, i)
		}
	}

	done := make(chan error, 1)
	go backgroundExec(store, addIdxSQL, done)

	times := 0
	ticker := time.NewTicker(lease / 2)
	defer ticker.Stop()
LOOP:
	for {
		select {
		case err := <-done:
			c.Assert(err, NotNil)
			c.Assert(err.Error(), Equals, errMsg, Commentf("err:%v", err))
			break LOOP
		case <-ticker.C:
			if times >= 10 {
				break
			}
			step := 5
			// delete some rows, and add some data
			for i := count; i < count+step; i++ {
				n := rand.Intn(count)
				// Don't delete this row, otherwise error message would change.
				if n == defaultBatchSize*2-10 {
					continue
				}
				tk.MustExec("delete from t1 where c1 = ?", n)
				tk.MustExec("insert into t1 values (?, ?, ?)", i+10, i, i)
			}
			count += step
			times++
		}
	}

	ctx := tk.Se.(sessionctx.Context)
	t := testGetTableByName(c, ctx, "test_db", "t1")
	for _, tidx := range t.Indices() {
		c.Assert(strings.EqualFold(tidx.Meta().Name.L, idxName), IsFalse)
	}

	// delete duplicated/null rows, then add index
	for i := base - 10; i < base; i++ {
		tk.MustExec("delete from t1 where c1 = ?", i+10)
	}
	sessionExec(c, store, addIdxSQL)
	tk.MustExec("drop table t1")
}

func (s *testDBSuite5) TestCancelAddPrimaryKey(c *C) {
	idxName := "primary"
	addIdxSQL := "alter table t1 add primary key idx_c2 (c2);"
	testCancelAddIndex(c, s.store, s.dom.DDL(), s.lease, idxName, addIdxSQL, "", s.dom)

	// Check the column's flag when the "add primary key" failed.
	tk := testkit.NewTestKit(c, s.store)
	tk.MustExec("use test_db")
	ctx := tk.Se.(sessionctx.Context)
	c.Assert(ctx.NewTxn(context.Background()), IsNil)
	t := testGetTableByName(c, ctx, "test_db", "t1")
	col1Flag := t.Cols()[1].Flag
	c.Assert(!mysql.HasNotNullFlag(col1Flag) && !mysql.HasPreventNullInsertFlag(col1Flag) && mysql.HasUnsignedFlag(col1Flag), IsTrue)
	tk.MustExec("drop table t1")
}

func (s *testDBSuite3) TestCancelAddIndex(c *C) {
	idxName := "c3_index "
	addIdxSQL := "create unique index c3_index on t1 (c3)"
	testCancelAddIndex(c, s.store, s.dom.DDL(), s.lease, idxName, addIdxSQL, "", s.dom)

	tk := testkit.NewTestKit(c, s.store)
	tk.MustExec("use test_db")
	tk.MustExec("drop table t1")
}

func testCancelAddIndex(c *C, store kv.Storage, d ddl.DDL, lease time.Duration, idxName, addIdxSQL, sqlModeSQL string, dom *domain.Domain) {
	tk := testkit.NewTestKit(c, store)
	tk.MustExec("use test_db")
	tk.MustExec("drop table if exists t1")
	tk.MustExec("create table t1 (c1 int, c2 int unsigned, c3 int, unique key(c1))")
	// defaultBatchSize is equal to ddl.defaultBatchSize
	count := defaultBatchSize * 32
	start := 0
	// add some rows
	if len(sqlModeSQL) != 0 {
		// Insert some null values.
		tk.MustExec(sqlModeSQL)
		tk.MustExec("insert into t1 set c1 = ?", 0)
		tk.MustExec("insert into t1 set c2 = ?", 1)
		tk.MustExec("insert into t1 set c3 = ?", 2)
		start = 3
	}
	for i := start; i < count; i += defaultBatchSize {
		batchInsert(tk, "t1", i, i+defaultBatchSize)
	}

	var c3IdxInfo *model.IndexInfo
	hook := &ddl.TestDDLCallback{Do: dom}
	originBatchSize := tk.MustQuery("select @@global.tidb_ddl_reorg_batch_size")
	// Set batch size to lower try to slow down add-index reorganization, This if for hook to cancel this ddl job.
	tk.MustExec("set @@global.tidb_ddl_reorg_batch_size = 32")
	defer tk.MustExec(fmt.Sprintf("set @@global.tidb_ddl_reorg_batch_size = %v", originBatchSize.Rows()[0][0]))
	// let hook.OnJobUpdatedExported has chance to cancel the job.
	// the hook.OnJobUpdatedExported is called when the job is updated, runReorgJob will wait ddl.ReorgWaitTimeout, then return the ddl.runDDLJob.
	// After that ddl call d.hook.OnJobUpdated(job), so that we can canceled the job in this test case.
	var checkErr error
	ctx := tk.Se.(sessionctx.Context)
	hook.OnJobUpdatedExported, c3IdxInfo, checkErr = backgroundExecOnJobUpdatedExported(c, store, ctx, hook, idxName)
	originalHook := d.GetHook()
	d.(ddl.DDLForTest).SetHook(hook)
	done := make(chan error, 1)
	go backgroundExec(store, addIdxSQL, done)

	times := 0
	ticker := time.NewTicker(lease / 2)
	defer ticker.Stop()
LOOP:
	for {
		select {
		case err := <-done:
			c.Assert(checkErr, IsNil)
			c.Assert(err, NotNil)
			c.Assert(err.Error(), Equals, "[ddl:8214]Cancelled DDL job")
			break LOOP
		case <-ticker.C:
			if times >= 10 {
				break
			}
			step := 5
			// delete some rows, and add some data
			for i := count; i < count+step; i++ {
				n := rand.Intn(count)
				tk.MustExec("delete from t1 where c1 = ?", n)
				tk.MustExec("insert into t1 values (?, ?, ?)", i+10, i, i)
			}
			count += step
			times++
		}
	}

	t := testGetTableByName(c, ctx, "test_db", "t1")
	for _, tidx := range t.Indices() {
		c.Assert(strings.EqualFold(tidx.Meta().Name.L, idxName), IsFalse)
	}

	idx := tables.NewIndex(t.Meta().ID, t.Meta(), c3IdxInfo)
	checkDelRangeDone(c, ctx, idx)
	d.(ddl.DDLForTest).SetHook(originalHook)
}

// TestCancelAddIndex1 tests canceling ddl job when the add index worker is not started.
func (s *testDBSuite4) TestCancelAddIndex1(c *C) {
	tk := testkit.NewTestKit(c, s.store)
	s.mustExec(tk, c, "use test_db")
	s.mustExec(tk, c, "drop table if exists t")
	s.mustExec(tk, c, "create table t(c1 int, c2 int)")
	defer s.mustExec(tk, c, "drop table t;")

	for i := 0; i < 50; i++ {
		s.mustExec(tk, c, "insert into t values (?, ?)", i, i)
	}

	var checkErr error
	hook := &ddl.TestDDLCallback{Do: s.dom}
	hook.OnJobRunBeforeExported = func(job *model.Job) {
		if job.Type == model.ActionAddIndex && job.State == model.JobStateRunning && job.SchemaState == model.StateWriteReorganization && job.SnapshotVer == 0 {
			jobIDs := []int64{job.ID}
			hookCtx := mock.NewContext()
			hookCtx.Store = s.store
			err := hookCtx.NewTxn(context.Background())
			if err != nil {
				checkErr = errors.Trace(err)
				return
			}
			txn, err := hookCtx.Txn(true)
			if err != nil {
				checkErr = errors.Trace(err)
				return
			}
			errs, err := admin.CancelJobs(txn, jobIDs)
			if err != nil {
				checkErr = errors.Trace(err)
				return
			}

			if errs[0] != nil {
				checkErr = errors.Trace(errs[0])
				return
			}

			checkErr = txn.Commit(context.Background())
		}
	}
	originalHook := s.dom.DDL().GetHook()
	s.dom.DDL().(ddl.DDLForTest).SetHook(hook)
	rs, err := tk.Exec("alter table t add index idx_c2(c2)")
	if rs != nil {
		rs.Close()
	}
	c.Assert(checkErr, IsNil)
	c.Assert(err, NotNil)
	c.Assert(err.Error(), Equals, "[ddl:8214]Cancelled DDL job")

	s.dom.DDL().(ddl.DDLForTest).SetHook(originalHook)
	t := s.testGetTable(c, "t")
	for _, idx := range t.Indices() {
		c.Assert(strings.EqualFold(idx.Meta().Name.L, "idx_c2"), IsFalse)
	}
	s.mustExec(tk, c, "alter table t add index idx_c2(c2)")
	s.mustExec(tk, c, "alter table t drop index idx_c2")
}

// TestCancelDropIndex tests cancel ddl job which type is drop primary key.
func (s *testDBSuite4) TestCancelDropPrimaryKey(c *C) {
	idxName := "primary"
	addIdxSQL := "alter table t add primary key idx_c2 (c2);"
	dropIdxSQL := "alter table t drop primary key;"
	testCancelDropIndex(c, s.store, s.dom.DDL(), idxName, addIdxSQL, dropIdxSQL, s.dom)
}

// TestCancelDropIndex tests cancel ddl job which type is drop index.
func (s *testDBSuite5) TestCancelDropIndex(c *C) {
	idxName := "idx_c2"
	addIdxSQL := "alter table t add index idx_c2 (c2);"
	dropIdxSQL := "alter table t drop index idx_c2;"
	testCancelDropIndex(c, s.store, s.dom.DDL(), idxName, addIdxSQL, dropIdxSQL, s.dom)
}

// testCancelDropIndex tests cancel ddl job which type is drop index.
func testCancelDropIndex(c *C, store kv.Storage, d ddl.DDL, idxName, addIdxSQL, dropIdxSQL string, dom *domain.Domain) {
	tk := testkit.NewTestKit(c, store)
	tk.MustExec("use test_db")
	tk.MustExec("drop table if exists t")
	tk.MustExec("create table t(c1 int, c2 int)")
	defer tk.MustExec("drop table t;")
	for i := 0; i < 5; i++ {
		tk.MustExec("insert into t values (?, ?)", i, i)
	}
	testCases := []struct {
		needAddIndex   bool
		jobState       model.JobState
		JobSchemaState model.SchemaState
		cancelSucc     bool
	}{
		// model.JobStateNone means the jobs is canceled before the first run.
		// if we cancel successfully, we need to set needAddIndex to false in the next test case. Otherwise, set needAddIndex to true.
		{true, model.JobStateNone, model.StateNone, true},
		{false, model.JobStateRunning, model.StateWriteOnly, false},
		{true, model.JobStateRunning, model.StateDeleteOnly, false},
		{true, model.JobStateRunning, model.StateDeleteReorganization, false},
	}
	var checkErr error
	hook := &ddl.TestDDLCallback{Do: dom}
	var jobID int64
	testCase := &testCases[0]
	hook.OnJobRunBeforeExported = func(job *model.Job) {
		if (job.Type == model.ActionDropIndex || job.Type == model.ActionDropPrimaryKey) &&
			job.State == testCase.jobState && job.SchemaState == testCase.JobSchemaState {
			jobID = job.ID
			jobIDs := []int64{job.ID}
			hookCtx := mock.NewContext()
			hookCtx.Store = store
			err := hookCtx.NewTxn(context.TODO())
			if err != nil {
				checkErr = errors.Trace(err)
				return
			}
			txn, err := hookCtx.Txn(true)
			if err != nil {
				checkErr = errors.Trace(err)
				return
			}

			errs, err := admin.CancelJobs(txn, jobIDs)
			if err != nil {
				checkErr = errors.Trace(err)
				return
			}
			if errs[0] != nil {
				checkErr = errors.Trace(errs[0])
				return
			}
			checkErr = txn.Commit(context.Background())
		}
	}
	originalHook := d.GetHook()
	d.(ddl.DDLForTest).SetHook(hook)
	ctx := tk.Se.(sessionctx.Context)
	for i := range testCases {
		testCase = &testCases[i]
		if testCase.needAddIndex {
			tk.MustExec(addIdxSQL)
		}
		rs, err := tk.Exec(dropIdxSQL)
		if rs != nil {
			rs.Close()
		}
		t := testGetTableByName(c, ctx, "test_db", "t")
		indexInfo := t.Meta().FindIndexByName(idxName)
		if testCase.cancelSucc {
			c.Assert(checkErr, IsNil)
			c.Assert(err, NotNil)
			c.Assert(err.Error(), Equals, "[ddl:8214]Cancelled DDL job")
			c.Assert(indexInfo, NotNil)
			c.Assert(indexInfo.State, Equals, model.StatePublic)
		} else {
			err1 := admin.ErrCannotCancelDDLJob.GenWithStackByArgs(jobID)
			c.Assert(err, IsNil)
			c.Assert(checkErr, NotNil)
			c.Assert(checkErr.Error(), Equals, err1.Error())
			c.Assert(indexInfo, IsNil)
		}
	}
	d.(ddl.DDLForTest).SetHook(originalHook)
	tk.MustExec(addIdxSQL)
	tk.MustExec(dropIdxSQL)
}

// TestCancelTruncateTable tests cancel ddl job which type is truncate table.
func (s *testDBSuite5) TestCancelTruncateTable(c *C) {
	tk := testkit.NewTestKit(c, s.store)
	s.mustExec(tk, c, "use test_db")
	s.mustExec(tk, c, "create database if not exists test_truncate_table")
	s.mustExec(tk, c, "drop table if exists t")
	s.mustExec(tk, c, "create table t(c1 int, c2 int)")
	defer s.mustExec(tk, c, "drop table t;")
	var checkErr error
	hook := &ddl.TestDDLCallback{Do: s.dom}
	hook.OnJobRunBeforeExported = func(job *model.Job) {
		if job.Type == model.ActionTruncateTable && job.State == model.JobStateNone {
			jobIDs := []int64{job.ID}
			hookCtx := mock.NewContext()
			hookCtx.Store = s.store
			err := hookCtx.NewTxn(context.Background())
			if err != nil {
				checkErr = errors.Trace(err)
				return
			}
			txn, err := hookCtx.Txn(true)
			if err != nil {
				checkErr = errors.Trace(err)
				return
			}
			errs, err := admin.CancelJobs(txn, jobIDs)
			if err != nil {
				checkErr = errors.Trace(err)
				return
			}
			if errs[0] != nil {
				checkErr = errors.Trace(errs[0])
				return
			}
			checkErr = txn.Commit(context.Background())
		}
	}
	originalHook := s.dom.DDL().GetHook()
	s.dom.DDL().(ddl.DDLForTest).SetHook(hook)
	_, err := tk.Exec("truncate table t")
	c.Assert(checkErr, IsNil)
	c.Assert(err, NotNil)
	c.Assert(err.Error(), Equals, "[ddl:8214]Cancelled DDL job")
	s.dom.DDL().(ddl.DDLForTest).SetHook(originalHook)
}

func (s *testDBSuite5) TestParallelDropSchemaAndDropTable(c *C) {
	tk := testkit.NewTestKit(c, s.store)
	s.mustExec(tk, c, "create database if not exists test_drop_schema_table")
	s.mustExec(tk, c, "use test_drop_schema_table")
	s.mustExec(tk, c, "create table t(c1 int, c2 int)")
	var checkErr error
	hook := &ddl.TestDDLCallback{Do: s.dom}
	dbInfo := testGetSchemaByName(c, tk.Se, "test_drop_schema_table")
	done := false
	var wg sync.WaitGroup
	tk2 := testkit.NewTestKit(c, s.store)
	tk2.MustExec("use test_drop_schema_table")
	hook.OnJobUpdatedExported = func(job *model.Job) {
		if job.Type == model.ActionDropSchema && job.State == model.JobStateRunning &&
			job.SchemaState == model.StateWriteOnly && job.SchemaID == dbInfo.ID && done == false {
			wg.Add(1)
			done = true
			go func() {
				_, checkErr = tk2.Exec("drop table t")
				wg.Done()
			}()
			time.Sleep(5 * time.Millisecond)
		}
	}
	originalHook := s.dom.DDL().GetHook()
	s.dom.DDL().(ddl.DDLForTest).SetHook(hook)
	s.mustExec(tk, c, "drop database test_drop_schema_table")
	s.dom.DDL().(ddl.DDLForTest).SetHook(originalHook)
	wg.Wait()
	c.Assert(done, IsTrue)
	c.Assert(checkErr, NotNil)
	// There are two possible assert result because:
	// 1: If drop-database is finished before drop-table being put into the ddl job queue, it will return "unknown table" error directly in the previous check.
	// 2: If drop-table has passed the previous check and been put into the ddl job queue, then drop-database finished, it will return schema change error.
	assertRes := checkErr.Error() == "[domain:8028]Information schema is changed during the execution of the"+
		" statement(for example, table definition may be updated by other DDL ran in parallel). "+
		"If you see this error often, try increasing `tidb_max_delta_schema_count`. [try again later]" ||
		checkErr.Error() == "[schema:1051]Unknown table 'test_drop_schema_table.t'"

	c.Assert(assertRes, Equals, true)

	// Below behaviour is use to mock query `curl "http://$IP:10080/tiflash/replica"`
	fn := func(jobs []*model.Job) (bool, error) {
		return executor.GetDropOrTruncateTableInfoFromJobs(jobs, 0, s.dom, func(job *model.Job, info *model.TableInfo) (bool, error) {
			return false, nil
		})
	}
	err := tk.Se.NewTxn(context.Background())
	c.Assert(err, IsNil)
	txn, err := tk.Se.Txn(true)
	c.Assert(err, IsNil)
	err = admin.IterHistoryDDLJobs(txn, fn)
	c.Assert(err, IsNil)
}

// TestCancelRenameIndex tests cancel ddl job which type is rename index.
func (s *testDBSuite1) TestCancelRenameIndex(c *C) {
	tk := testkit.NewTestKit(c, s.store)
	s.mustExec(tk, c, "use test_db")
	s.mustExec(tk, c, "create database if not exists test_rename_index")
	s.mustExec(tk, c, "drop table if exists t")
	s.mustExec(tk, c, "create table t(c1 int, c2 int)")
	defer s.mustExec(tk, c, "drop table t;")
	for i := 0; i < 100; i++ {
		s.mustExec(tk, c, "insert into t values (?, ?)", i, i)
	}
	s.mustExec(tk, c, "alter table t add index idx_c2(c2)")
	var checkErr error
	hook := &ddl.TestDDLCallback{Do: s.dom}
	hook.OnJobRunBeforeExported = func(job *model.Job) {
		if job.Type == model.ActionRenameIndex && job.State == model.JobStateNone {
			jobIDs := []int64{job.ID}
			hookCtx := mock.NewContext()
			hookCtx.Store = s.store
			err := hookCtx.NewTxn(context.Background())
			if err != nil {
				checkErr = errors.Trace(err)
				return
			}
			txn, err := hookCtx.Txn(true)
			if err != nil {
				checkErr = errors.Trace(err)
				return
			}
			errs, err := admin.CancelJobs(txn, jobIDs)
			if err != nil {
				checkErr = errors.Trace(err)
				return
			}
			if errs[0] != nil {
				checkErr = errors.Trace(errs[0])
				return
			}
			checkErr = txn.Commit(context.Background())
		}
	}
	originalHook := s.dom.DDL().GetHook()
	s.dom.DDL().(ddl.DDLForTest).SetHook(hook)
	rs, err := tk.Exec("alter table t rename index idx_c2 to idx_c3")
	if rs != nil {
		rs.Close()
	}
	c.Assert(checkErr, IsNil)
	c.Assert(err, NotNil)
	c.Assert(err.Error(), Equals, "[ddl:8214]Cancelled DDL job")
	s.dom.DDL().(ddl.DDLForTest).SetHook(originalHook)
	t := s.testGetTable(c, "t")
	for _, idx := range t.Indices() {
		c.Assert(strings.EqualFold(idx.Meta().Name.L, "idx_c3"), IsFalse)
	}
	s.mustExec(tk, c, "alter table t rename index idx_c2 to idx_c3")
}

// TestCancelDropTable tests cancel ddl job which type is drop table.
func (s *testDBSuite2) TestCancelDropTableAndSchema(c *C) {
	tk := testkit.NewTestKit(c, s.store)
	testCases := []struct {
		needAddTableOrDB bool
		action           model.ActionType
		jobState         model.JobState
		JobSchemaState   model.SchemaState
		cancelSucc       bool
	}{
		// Check drop table.
		// model.JobStateNone means the jobs is canceled before the first run.
		{true, model.ActionDropTable, model.JobStateNone, model.StateNone, true},
		{false, model.ActionDropTable, model.JobStateRunning, model.StateWriteOnly, false},
		{true, model.ActionDropTable, model.JobStateRunning, model.StateDeleteOnly, false},

		// Check drop database.
		{true, model.ActionDropSchema, model.JobStateNone, model.StateNone, true},
		{false, model.ActionDropSchema, model.JobStateRunning, model.StateWriteOnly, false},
		{true, model.ActionDropSchema, model.JobStateRunning, model.StateDeleteOnly, false},
	}
	var checkErr error
	hook := &ddl.TestDDLCallback{Do: s.dom}
	var jobID int64
	testCase := &testCases[0]
	s.mustExec(tk, c, "create database if not exists test_drop_db")
	dbInfo := s.testGetDB(c, "test_drop_db")

	hook.OnJobRunBeforeExported = func(job *model.Job) {
		if job.Type == testCase.action && job.State == testCase.jobState && job.SchemaState == testCase.JobSchemaState && job.SchemaID == dbInfo.ID {
			jobIDs := []int64{job.ID}
			jobID = job.ID
			hookCtx := mock.NewContext()
			hookCtx.Store = s.store
			err := hookCtx.NewTxn(context.TODO())
			if err != nil {
				checkErr = errors.Trace(err)
				return
			}
			txn, err := hookCtx.Txn(true)
			if err != nil {
				checkErr = errors.Trace(err)
				return
			}
			errs, err := admin.CancelJobs(txn, jobIDs)
			if err != nil {
				checkErr = errors.Trace(err)
				return
			}
			if errs[0] != nil {
				checkErr = errors.Trace(errs[0])
				return
			}
			checkErr = txn.Commit(context.Background())
		}
	}
	originHook := s.dom.DDL().GetHook()
	defer s.dom.DDL().(ddl.DDLForTest).SetHook(originHook)
	s.dom.DDL().(ddl.DDLForTest).SetHook(hook)
	var err error
	sql := ""
	for i := range testCases {
		testCase = &testCases[i]
		if testCase.needAddTableOrDB {
			s.mustExec(tk, c, "create database if not exists test_drop_db")
			s.mustExec(tk, c, "use test_drop_db")
			s.mustExec(tk, c, "create table if not exists t(c1 int, c2 int)")
		}

		dbInfo = s.testGetDB(c, "test_drop_db")

		if testCase.action == model.ActionDropTable {
			sql = "drop table t;"
		} else if testCase.action == model.ActionDropSchema {
			sql = "drop database test_drop_db;"
		}

		_, err = tk.Exec(sql)
		if testCase.cancelSucc {
			c.Assert(checkErr, IsNil)
			c.Assert(err, NotNil)
			c.Assert(err.Error(), Equals, "[ddl:8214]Cancelled DDL job")
			s.mustExec(tk, c, "insert into t values (?, ?)", i, i)
		} else {
			c.Assert(err, IsNil)
			c.Assert(checkErr, NotNil)
			c.Assert(checkErr.Error(), Equals, admin.ErrCannotCancelDDLJob.GenWithStackByArgs(jobID).Error())
			_, err = tk.Exec("insert into t values (?, ?)", i, i)
			c.Assert(err, NotNil)
		}
	}
}

func (s *testDBSuite3) TestAddAnonymousIndex(c *C) {
	tk := testkit.NewTestKit(c, s.store)
	tk.MustExec("use " + s.schemaName)
	s.mustExec(tk, c, "create table t_anonymous_index (c1 int, c2 int, C3 int)")
	s.mustExec(tk, c, "alter table t_anonymous_index add index (c1, c2)")
	// for dropping empty index
	_, err := tk.Exec("alter table t_anonymous_index drop index")
	c.Assert(err, NotNil)
	// The index name is c1 when adding index (c1, c2).
	s.mustExec(tk, c, "alter table t_anonymous_index drop index c1")
	t := s.testGetTable(c, "t_anonymous_index")
	c.Assert(t.Indices(), HasLen, 0)
	// for adding some indices that the first column name is c1
	s.mustExec(tk, c, "alter table t_anonymous_index add index (c1)")
	_, err = tk.Exec("alter table t_anonymous_index add index c1 (c2)")
	c.Assert(err, NotNil)
	t = s.testGetTable(c, "t_anonymous_index")
	c.Assert(t.Indices(), HasLen, 1)
	idx := t.Indices()[0].Meta().Name.L
	c.Assert(idx, Equals, "c1")
	// The MySQL will be a warning.
	s.mustExec(tk, c, "alter table t_anonymous_index add index c1_3 (c1)")
	s.mustExec(tk, c, "alter table t_anonymous_index add index (c1, c2, C3)")
	// The MySQL will be a warning.
	s.mustExec(tk, c, "alter table t_anonymous_index add index (c1)")
	t = s.testGetTable(c, "t_anonymous_index")
	c.Assert(t.Indices(), HasLen, 4)
	s.mustExec(tk, c, "alter table t_anonymous_index drop index c1")
	s.mustExec(tk, c, "alter table t_anonymous_index drop index c1_2")
	s.mustExec(tk, c, "alter table t_anonymous_index drop index c1_3")
	s.mustExec(tk, c, "alter table t_anonymous_index drop index c1_4")
	// for case insensitive
	s.mustExec(tk, c, "alter table t_anonymous_index add index (C3)")
	s.mustExec(tk, c, "alter table t_anonymous_index drop index c3")
	s.mustExec(tk, c, "alter table t_anonymous_index add index c3 (C3)")
	s.mustExec(tk, c, "alter table t_anonymous_index drop index C3")
	// for anonymous index with column name `primary`
	s.mustExec(tk, c, "create table t_primary (`primary` int, b int, key (`primary`))")
	t = s.testGetTable(c, "t_primary")
	c.Assert(t.Indices()[0].Meta().Name.String(), Equals, "primary_2")
	s.mustExec(tk, c, "alter table t_primary add index (`primary`);")
	t = s.testGetTable(c, "t_primary")
	c.Assert(t.Indices()[0].Meta().Name.String(), Equals, "primary_2")
	c.Assert(t.Indices()[1].Meta().Name.String(), Equals, "primary_3")
	s.mustExec(tk, c, "alter table t_primary add primary key(b);")
	t = s.testGetTable(c, "t_primary")
	c.Assert(t.Indices()[0].Meta().Name.String(), Equals, "primary_2")
	c.Assert(t.Indices()[1].Meta().Name.String(), Equals, "primary_3")
	c.Assert(t.Indices()[2].Meta().Name.L, Equals, "primary")
	s.mustExec(tk, c, "create table t_primary_2 (`primary` int, key primary_2 (`primary`), key (`primary`))")
	t = s.testGetTable(c, "t_primary_2")
	c.Assert(t.Indices()[0].Meta().Name.String(), Equals, "primary_2")
	c.Assert(t.Indices()[1].Meta().Name.String(), Equals, "primary_3")
	s.mustExec(tk, c, "create table t_primary_3 (`primary_2` int, key(`primary_2`), `primary` int, key(`primary`));")
	t = s.testGetTable(c, "t_primary_3")
	c.Assert(t.Indices()[0].Meta().Name.String(), Equals, "primary_2")
	c.Assert(t.Indices()[1].Meta().Name.String(), Equals, "primary_3")
}

func (s *testDBSuite4) TestAlterLock(c *C) {
	tk := testkit.NewTestKit(c, s.store)
	tk.MustExec("use " + s.schemaName)
	s.mustExec(tk, c, "create table t_index_lock (c1 int, c2 int, C3 int)")
	s.mustExec(tk, c, "alter table t_index_lock add index (c1, c2), lock=none")
}

func (s *testDBSuite5) TestAddMultiColumnsIndex(c *C) {
	tk := testkit.NewTestKit(c, s.store)
	tk.MustExec("use " + s.schemaName)

	tk.MustExec("drop database if exists tidb;")
	tk.MustExec("create database tidb;")
	tk.MustExec("use tidb;")
	tk.MustExec("create table tidb.test (a int auto_increment primary key, b int);")
	tk.MustExec("insert tidb.test values (1, 1);")
	tk.MustExec("update tidb.test set b = b + 1 where a = 1;")
	tk.MustExec("insert into tidb.test values (2, 2);")
	// Test that the b value is nil.
	tk.MustExec("insert into tidb.test (a) values (3);")
	tk.MustExec("insert into tidb.test values (4, 4);")
	// Test that the b value is nil again.
	tk.MustExec("insert into tidb.test (a) values (5);")
	tk.MustExec("insert tidb.test values (6, 6);")
	tk.MustExec("alter table tidb.test add index idx1 (a, b);")
	tk.MustExec("admin check table test")
}

func (s *testDBSuite6) TestAddMultiColumnsIndexClusterIndex(c *C) {
	tk := testkit.NewTestKit(c, s.store)
	tk.MustExec("drop database if exists test_add_multi_col_index_clustered;")
	tk.MustExec("create database test_add_multi_col_index_clustered;")
	tk.MustExec("use test_add_multi_col_index_clustered;")

	tk.Se.GetSessionVars().EnableClusteredIndex = variable.ClusteredIndexDefModeOn
	tk.MustExec("create table t (a int, b varchar(10), c int, primary key (a, b));")
	tk.MustExec("insert into t values (1, '1', 1), (2, '2', NULL), (3, '3', 3);")
	tk.MustExec("create index idx on t (a, c);")

	tk.MustExec("admin check index t idx;")
	tk.MustExec("admin check table t;")

	tk.MustExec("insert into t values (5, '5', 5), (6, '6', NULL);")

	tk.MustExec("admin check index t idx;")
	tk.MustExec("admin check table t;")
}

func (s *testDBSuite1) TestAddPrimaryKey1(c *C) {
	testAddIndex(c, s.store, s.lease, testPlain,
		"create table test_add_index (c1 bigint, c2 bigint, c3 bigint, unique key(c1))", "primary")
}

func (s *testDBSuite2) TestAddPrimaryKey2(c *C) {
	testAddIndex(c, s.store, s.lease, testPartition,
		`create table test_add_index (c1 bigint, c2 bigint, c3 bigint, key(c1))
			      partition by range (c3) (
			      partition p0 values less than (3440),
			      partition p1 values less than (61440),
			      partition p2 values less than (122880),
			      partition p3 values less than (204800),
			      partition p4 values less than maxvalue)`, "primary")
}

func (s *testDBSuite3) TestAddPrimaryKey3(c *C) {
	testAddIndex(c, s.store, s.lease, testPartition,
		`create table test_add_index (c1 bigint, c2 bigint, c3 bigint, key(c1))
			      partition by hash (c3) partitions 4;`, "primary")
}

func (s *testDBSuite4) TestAddPrimaryKey4(c *C) {
	testAddIndex(c, s.store, s.lease, testPartition,
		`create table test_add_index (c1 bigint, c2 bigint, c3 bigint, key(c1))
			      partition by range columns (c3) (
			      partition p0 values less than (3440),
			      partition p1 values less than (61440),
			      partition p2 values less than (122880),
			      partition p3 values less than (204800),
			      partition p4 values less than maxvalue)`, "primary")
}

func (s *testDBSuite1) TestAddIndex1(c *C) {
	testAddIndex(c, s.store, s.lease, testPlain,
		"create table test_add_index (c1 bigint, c2 bigint, c3 bigint, primary key(c1))", "")
}

func (s *testDBSuite2) TestAddIndex2(c *C) {
	testAddIndex(c, s.store, s.lease, testPartition,
		`create table test_add_index (c1 bigint, c2 bigint, c3 bigint, primary key(c1))
			      partition by range (c1) (
			      partition p0 values less than (3440),
			      partition p1 values less than (61440),
			      partition p2 values less than (122880),
			      partition p3 values less than (204800),
			      partition p4 values less than maxvalue)`, "")
}

func (s *testDBSuite3) TestAddIndex3(c *C) {
	testAddIndex(c, s.store, s.lease, testPartition,
		`create table test_add_index (c1 bigint, c2 bigint, c3 bigint, primary key(c1))
			      partition by hash (c1) partitions 4;`, "")
}

func (s *testDBSuite4) TestAddIndex4(c *C) {
	testAddIndex(c, s.store, s.lease, testPartition,
		`create table test_add_index (c1 bigint, c2 bigint, c3 bigint, primary key(c1))
			      partition by range columns (c1) (
			      partition p0 values less than (3440),
			      partition p1 values less than (61440),
			      partition p2 values less than (122880),
			      partition p3 values less than (204800),
			      partition p4 values less than maxvalue)`, "")
}

func (s *testDBSuite5) TestAddIndex5(c *C) {
	testAddIndex(c, s.store, s.lease, testClusteredIndex,
		`create table test_add_index (c1 bigint, c2 bigint, c3 bigint, primary key(c2, c3))`, "")
}

type testAddIndexType int8

const (
	testPlain testAddIndexType = iota
	testPartition
	testClusteredIndex
)

func testAddIndex(c *C, store kv.Storage, lease time.Duration, tp testAddIndexType, createTableSQL, idxTp string) {
	tk := testkit.NewTestKit(c, store)
	tk.MustExec("use test_db")
	switch tp {
	case testPartition:
		tk.MustExec("set @@session.tidb_enable_table_partition = '1';")
	case testClusteredIndex:
		tk.Se.GetSessionVars().EnableClusteredIndex = variable.ClusteredIndexDefModeOn
	}
	tk.MustExec("drop table if exists test_add_index")
	tk.MustExec(createTableSQL)

	done := make(chan error, 1)
	start := -10
	num := defaultBatchSize
	// first add some rows
	batchInsert(tk, "test_add_index", start, num)

	// Add some discrete rows.
	maxBatch := 20
	batchCnt := 100
	otherKeys := make([]int, 0, batchCnt*maxBatch)
	// Make sure there are no duplicate keys.
	base := defaultBatchSize * 20
	for i := 1; i < batchCnt; i++ {
		n := base + i*defaultBatchSize + i
		for j := 0; j < rand.Intn(maxBatch); j++ {
			n += j
			sql := fmt.Sprintf("insert into test_add_index values (%d, %d, %d)", n, n, n)
			tk.MustExec(sql)
			otherKeys = append(otherKeys, n)
		}
	}
	// Encounter the value of math.MaxInt64 in middle of
	v := math.MaxInt64 - defaultBatchSize/2
	tk.MustExec(fmt.Sprintf("insert into test_add_index values (%d, %d, %d)", v, v, v))
	otherKeys = append(otherKeys, v)

	addIdxSQL := fmt.Sprintf("alter table test_add_index add %s key c3_index(c3)", idxTp)
	testddlutil.SessionExecInGoroutine(c, store, addIdxSQL, done)

	deletedKeys := make(map[int]struct{})

	ticker := time.NewTicker(lease / 2)
	defer ticker.Stop()
LOOP:
	for {
		select {
		case err := <-done:
			if err == nil {
				break LOOP
			}
			c.Assert(err, IsNil, Commentf("err:%v", errors.ErrorStack(err)))
		case <-ticker.C:
			// When the server performance is particularly poor,
			// the adding index operation can not be completed.
			// So here is a limit to the number of rows inserted.
			if num > defaultBatchSize*10 {
				break
			}
			step := 5
			// delete some rows, and add some data
			for i := num; i < num+step; i++ {
				n := rand.Intn(num)
				deletedKeys[n] = struct{}{}
				sql := fmt.Sprintf("delete from test_add_index where c1 = %d", n)
				tk.MustExec(sql)
				sql = fmt.Sprintf("insert into test_add_index values (%d, %d, %d)", i, i, i)
				tk.MustExec(sql)
			}
			num += step
		}
	}

	// get exists keys
	keys := make([]int, 0, num)
	for i := start; i < num; i++ {
		if _, ok := deletedKeys[i]; ok {
			continue
		}
		keys = append(keys, i)
	}
	keys = append(keys, otherKeys...)

	// test index key
	expectedRows := make([][]interface{}, 0, len(keys))
	for _, key := range keys {
		expectedRows = append(expectedRows, []interface{}{key})
	}
	rows := tk.MustQuery(fmt.Sprintf("select c1 from test_add_index where c3 >= %d order by c1", start)).Rows()
	matchRows(c, rows, expectedRows)

	tk.MustExec("admin check table test_add_index")
	if tp == testPartition {
		return
	}

	// TODO: Support explain in future.
	// rows := s.mustQuery(c, "explain select c1 from test_add_index where c3 >= 100")

	// ay := dumpRows(c, rows)
	// c.Assert(strings.Contains(fmt.Sprintf("%v", ay), "c3_index"), IsTrue)

	// get all row handles
	ctx := tk.Se.(sessionctx.Context)
	c.Assert(ctx.NewTxn(context.Background()), IsNil)
	t := testGetTableByName(c, ctx, "test_db", "test_add_index")
	handles := kv.NewHandleMap()
	err := tables.IterRecords(t, ctx, t.Cols(),
		func(h kv.Handle, data []types.Datum, cols []*table.Column) (bool, error) {
			handles.Set(h, struct{}{})
			return true, nil
		})
	c.Assert(err, IsNil)

	// check in index
	var nidx table.Index
	idxName := "c3_index"
	if len(idxTp) != 0 {
		idxName = "primary"
	}
	for _, tidx := range t.Indices() {
		if tidx.Meta().Name.L == idxName {
			nidx = tidx
			break
		}
	}
	// Make sure there is index with name c3_index.
	c.Assert(nidx, NotNil)
	c.Assert(nidx.Meta().ID, Greater, int64(0))
	txn, err := ctx.Txn(true)
	c.Assert(err, IsNil)
	err = txn.Rollback()
	c.Assert(err, IsNil)

	c.Assert(ctx.NewTxn(context.Background()), IsNil)

	it, err := nidx.SeekFirst(txn)
	c.Assert(err, IsNil)
	defer it.Close()

	for {
		_, h, err := it.Next()
		if terror.ErrorEqual(err, io.EOF) {
			break
		}

		c.Assert(err, IsNil)
		_, ok := handles.Get(h)
		c.Assert(ok, IsTrue, Commentf("handle: %v", h.String()))
		handles.Delete(h)
	}
	c.Assert(handles.Len(), Equals, 0)
	tk.MustExec("drop table test_add_index")
}

// TestCancelAddTableAndDropTablePartition tests cancel ddl job which type is add/drop table partition.
func (s *testDBSuite1) TestCancelAddTableAndDropTablePartition(c *C) {
	tk := testkit.NewTestKit(c, s.store)
	s.mustExec(tk, c, "create database if not exists test_partition_table")
	s.mustExec(tk, c, "use test_partition_table")
	s.mustExec(tk, c, "drop table if exists t_part")
	s.mustExec(tk, c, `create table t_part (a int key)
		partition by range(a) (
		partition p0 values less than (10),
		partition p1 values less than (20)
	);`)
	defer s.mustExec(tk, c, "drop table t_part;")
	base := 10
	for i := 0; i < base; i++ {
		s.mustExec(tk, c, "insert into t_part values (?)", i)
	}

	testCases := []struct {
		action         model.ActionType
		jobState       model.JobState
		JobSchemaState model.SchemaState
		cancelSucc     bool
	}{
		{model.ActionAddTablePartition, model.JobStateNone, model.StateNone, true},
		{model.ActionDropTablePartition, model.JobStateNone, model.StateNone, true},
		// Add table partition now can be cancelled in ReplicaOnly state.
		{model.ActionAddTablePartition, model.JobStateRunning, model.StateReplicaOnly, true},
	}
	var checkErr error
	hook := &ddl.TestDDLCallback{Do: s.dom}
	testCase := &testCases[0]
	var jobID int64
	hook.OnJobRunBeforeExported = func(job *model.Job) {
		if job.Type == testCase.action && job.State == testCase.jobState && job.SchemaState == testCase.JobSchemaState {
			jobIDs := []int64{job.ID}
			jobID = job.ID
			hookCtx := mock.NewContext()
			hookCtx.Store = s.store
			err := hookCtx.NewTxn(context.Background())
			if err != nil {
				checkErr = errors.Trace(err)
				return
			}
			txn, err := hookCtx.Txn(true)
			if err != nil {
				checkErr = errors.Trace(err)
				return
			}
			errs, err := admin.CancelJobs(txn, jobIDs)
			if err != nil {
				checkErr = errors.Trace(err)
				return
			}
			if errs[0] != nil {
				checkErr = errors.Trace(errs[0])
				return
			}
			checkErr = txn.Commit(context.Background())
		}
	}
	originalHook := s.dom.DDL().GetHook()
	s.dom.DDL().(ddl.DDLForTest).SetHook(hook)

	var err error
	sql := ""
	for i := range testCases {
		testCase = &testCases[i]
		if testCase.action == model.ActionAddTablePartition {
			sql = `alter table t_part add partition (
				partition p2 values less than (30)
				);`
		} else if testCase.action == model.ActionDropTablePartition {
			sql = "alter table t_part drop partition p1;"
		}
		_, err = tk.Exec(sql)
		if testCase.cancelSucc {
			c.Assert(checkErr, IsNil)
			c.Assert(err, NotNil)
			c.Assert(err.Error(), Equals, "[ddl:8214]Cancelled DDL job")
			s.mustExec(tk, c, "insert into t_part values (?)", i+base)

			ctx := s.s.(sessionctx.Context)
			is := domain.GetDomain(ctx).InfoSchema()
			tbl, err := is.TableByName(model.NewCIStr("test_partition_table"), model.NewCIStr("t_part"))
			c.Assert(err, IsNil)
			partitionInfo := tbl.Meta().GetPartitionInfo()
			c.Assert(partitionInfo, NotNil)
			c.Assert(len(partitionInfo.AddingDefinitions), Equals, 0)
		} else {
			c.Assert(err, IsNil, Commentf("err:%v", err))
			c.Assert(checkErr, NotNil)
			c.Assert(checkErr.Error(), Equals, admin.ErrCannotCancelDDLJob.GenWithStackByArgs(jobID).Error())
			_, err = tk.Exec("insert into t_part values (?)", i)
			c.Assert(err, NotNil)
		}
	}
	s.dom.DDL().(ddl.DDLForTest).SetHook(originalHook)
}

func (s *testDBSuite1) TestDropPrimaryKey(c *C) {
	idxName := "primary"
	createSQL := "create table test_drop_index (c1 int, c2 int, c3 int, unique key(c1), primary key(c3) nonclustered)"
	dropIdxSQL := "alter table test_drop_index drop primary key;"
	testDropIndex(c, s.store, s.lease, createSQL, dropIdxSQL, idxName)
}

func (s *testDBSuite2) TestDropIndex(c *C) {
	idxName := "c3_index"
	createSQL := "create table test_drop_index (c1 int, c2 int, c3 int, unique key(c1), key c3_index(c3))"
	dropIdxSQL := "alter table test_drop_index drop index c3_index;"
	testDropIndex(c, s.store, s.lease, createSQL, dropIdxSQL, idxName)
}

func testDropIndex(c *C, store kv.Storage, lease time.Duration, createSQL, dropIdxSQL, idxName string) {
	tk := testkit.NewTestKit(c, store)
	tk.MustExec("use test_db")
	tk.MustExec("drop table if exists test_drop_index")
	tk.MustExec(createSQL)
	done := make(chan error, 1)
	tk.MustExec("delete from test_drop_index")

	num := 100
	// add some rows
	for i := 0; i < num; i++ {
		tk.MustExec("insert into test_drop_index values (?, ?, ?)", i, i, i)
	}
	ctx := tk.Se.(sessionctx.Context)
	t := testGetTableByName(c, ctx, "test_db", "test_drop_index")
	var c3idx table.Index
	for _, tidx := range t.Indices() {
		if tidx.Meta().Name.L == idxName {
			c3idx = tidx
			break
		}
	}
	c.Assert(c3idx, NotNil)

	testddlutil.SessionExecInGoroutine(c, store, dropIdxSQL, done)

	ticker := time.NewTicker(lease / 2)
	defer ticker.Stop()
LOOP:
	for {
		select {
		case err := <-done:
			if err == nil {
				break LOOP
			}
			c.Assert(err, IsNil, Commentf("err:%v", errors.ErrorStack(err)))
		case <-ticker.C:
			step := 5
			// delete some rows, and add some data
			for i := num; i < num+step; i++ {
				n := rand.Intn(num)
				tk.MustExec("update test_drop_index set c2 = 1 where c1 = ?", n)
				tk.MustExec("insert into test_drop_index values (?, ?, ?)", i, i, i)
			}
			num += step
		}
	}

	rows := tk.MustQuery("explain select c1 from test_drop_index where c3 >= 0")
	c.Assert(strings.Contains(fmt.Sprintf("%v", rows), idxName), IsFalse)

	// Check in index, it must be no index in KV.
	// Make sure there is no index with name c3_index.
	t = testGetTableByName(c, ctx, "test_db", "test_drop_index")
	var nidx table.Index
	for _, tidx := range t.Indices() {
		if tidx.Meta().Name.L == idxName {
			nidx = tidx
			break
		}
	}
	c.Assert(nidx, IsNil)

	idx := tables.NewIndex(t.Meta().ID, t.Meta(), c3idx.Meta())
	checkDelRangeDone(c, ctx, idx)
	tk.MustExec("drop table test_drop_index")
}

// TestCancelDropColumn tests cancel ddl job which type is drop column.
func (s *testDBSuite3) TestCancelDropColumn(c *C) {
	tk := testkit.NewTestKit(c, s.store)
	tk.MustExec("use " + s.schemaName)
	s.mustExec(tk, c, "drop table if exists test_drop_column")
	s.mustExec(tk, c, "create table test_drop_column(c1 int, c2 int)")
	defer s.mustExec(tk, c, "drop table test_drop_column;")
	testCases := []struct {
		needAddColumn  bool
		jobState       model.JobState
		JobSchemaState model.SchemaState
		cancelSucc     bool
	}{
		{true, model.JobStateNone, model.StateNone, true},
		{false, model.JobStateRunning, model.StateWriteOnly, false},
		{true, model.JobStateRunning, model.StateDeleteOnly, false},
		{true, model.JobStateRunning, model.StateDeleteReorganization, false},
	}
	var checkErr error
	hook := &ddl.TestDDLCallback{Do: s.dom}
	var jobID int64
	testCase := &testCases[0]
	hook.OnJobRunBeforeExported = func(job *model.Job) {
		if job.Type == model.ActionDropColumn && job.State == testCase.jobState && job.SchemaState == testCase.JobSchemaState {
			jobIDs := []int64{job.ID}
			jobID = job.ID
			hookCtx := mock.NewContext()
			hookCtx.Store = s.store
			err := hookCtx.NewTxn(context.TODO())
			if err != nil {
				checkErr = errors.Trace(err)
				return
			}
			txn, err := hookCtx.Txn(true)
			if err != nil {
				checkErr = errors.Trace(err)
				return
			}
			errs, err := admin.CancelJobs(txn, jobIDs)
			if err != nil {
				checkErr = errors.Trace(err)
				return
			}
			if errs[0] != nil {
				checkErr = errors.Trace(errs[0])
				return
			}
			checkErr = txn.Commit(context.Background())
		}
	}

	originalHook := s.dom.DDL().GetHook()
	s.dom.DDL().(ddl.DDLForTest).SetHook(hook)
	var err1 error
	var c3idx table.Index
	for i := range testCases {
		testCase = &testCases[i]
		if testCase.needAddColumn {
			s.mustExec(tk, c, "alter table test_drop_column add column c3 int")
			s.mustExec(tk, c, "alter table test_drop_column add index idx_c3(c3)")
			tt := s.testGetTable(c, "test_drop_column")
			for _, idx := range tt.Indices() {
				if strings.EqualFold(idx.Meta().Name.L, "idx_c3") {
					c3idx = idx
					break
				}
			}
		}
		_, err1 = tk.Exec("alter table test_drop_column drop column c3")
		var col1 *table.Column
		var idx1 table.Index
		t := s.testGetTable(c, "test_drop_column")
		for _, col := range t.Cols() {
			if strings.EqualFold(col.Name.L, "c3") {
				col1 = col
				break
			}
		}
		for _, idx := range t.Indices() {
			if strings.EqualFold(idx.Meta().Name.L, "idx_c3") {
				idx1 = idx
				break
			}
		}
		if testCase.cancelSucc {
			c.Assert(checkErr, IsNil)
			c.Assert(col1, NotNil)
			c.Assert(col1.Name.L, Equals, "c3")
			c.Assert(idx1, NotNil)
			c.Assert(idx1.Meta().Name.L, Equals, "idx_c3")
			c.Assert(err1.Error(), Equals, "[ddl:8214]Cancelled DDL job")
		} else {
			c.Assert(col1, IsNil)
			c.Assert(idx1, IsNil)
			c.Assert(err1, IsNil)
			c.Assert(checkErr, NotNil)
			c.Assert(checkErr.Error(), Equals, admin.ErrCannotCancelDDLJob.GenWithStackByArgs(jobID).Error())
			// Check index is deleted
			ctx := s.s.(sessionctx.Context)
			checkDelRangeDone(c, ctx, c3idx)
		}
	}
	s.dom.DDL().(ddl.DDLForTest).SetHook(originalHook)
	s.mustExec(tk, c, "alter table test_drop_column add column c3 int")
	s.mustExec(tk, c, "alter table test_drop_column drop column c3")
}

// TestCancelDropColumns tests cancel ddl job which type is drop multi-columns.
func (s *testDBSuite3) TestCancelDropColumns(c *C) {
	tk := testkit.NewTestKit(c, s.store)
	tk.MustExec("use " + s.schemaName)
	s.mustExec(tk, c, "drop table if exists test_drop_column")
	s.mustExec(tk, c, "create table test_drop_column(c1 int, c2 int)")
	defer s.mustExec(tk, c, "drop table test_drop_column;")
	testCases := []struct {
		needAddColumn  bool
		jobState       model.JobState
		JobSchemaState model.SchemaState
		cancelSucc     bool
	}{
		{true, model.JobStateNone, model.StateNone, true},
		{false, model.JobStateRunning, model.StateWriteOnly, false},
		{true, model.JobStateRunning, model.StateDeleteOnly, false},
		{true, model.JobStateRunning, model.StateDeleteReorganization, false},
	}
	var checkErr error
	hook := &ddl.TestDDLCallback{Do: s.dom}
	var jobID int64
	testCase := &testCases[0]
	hook.OnJobRunBeforeExported = func(job *model.Job) {
		if job.Type == model.ActionDropColumns && job.State == testCase.jobState && job.SchemaState == testCase.JobSchemaState {
			jobIDs := []int64{job.ID}
			jobID = job.ID
			hookCtx := mock.NewContext()
			hookCtx.Store = s.store
			err := hookCtx.NewTxn(context.TODO())
			if err != nil {
				checkErr = errors.Trace(err)
				return
			}
			txn, err := hookCtx.Txn(true)
			if err != nil {
				checkErr = errors.Trace(err)
				return
			}
			errs, err := admin.CancelJobs(txn, jobIDs)
			if err != nil {
				checkErr = errors.Trace(err)
				return
			}
			if errs[0] != nil {
				checkErr = errors.Trace(errs[0])
				return
			}
			checkErr = txn.Commit(context.Background())
		}
	}

	originalHook := s.dom.DDL().GetHook()
	s.dom.DDL().(ddl.DDLForTest).SetHook(hook)
	var err1 error
	var c3idx table.Index
	for i := range testCases {
		testCase = &testCases[i]
		if testCase.needAddColumn {
			s.mustExec(tk, c, "alter table test_drop_column add column c3 int, add column c4 int")
			s.mustExec(tk, c, "alter table test_drop_column add index idx_c3(c3)")
			tt := s.testGetTable(c, "test_drop_column")
			for _, idx := range tt.Indices() {
				if strings.EqualFold(idx.Meta().Name.L, "idx_c3") {
					c3idx = idx
					break
				}
			}
		}
		_, err1 = tk.Exec("alter table test_drop_column drop column c3, drop column c4")
		t := s.testGetTable(c, "test_drop_column")
		col3 := table.FindCol(t.Cols(), "c3")
		col4 := table.FindCol(t.Cols(), "c4")
		var idx3 table.Index
		for _, idx := range t.Indices() {
			if strings.EqualFold(idx.Meta().Name.L, "idx_c3") {
				idx3 = idx
				break
			}
		}
		if testCase.cancelSucc {
			c.Assert(checkErr, IsNil)
			c.Assert(col3, NotNil)
			c.Assert(col4, NotNil)
			c.Assert(idx3, NotNil)
			c.Assert(col3.Name.L, Equals, "c3")
			c.Assert(col4.Name.L, Equals, "c4")
			c.Assert(idx3.Meta().Name.L, Equals, "idx_c3")
			c.Assert(err1.Error(), Equals, "[ddl:8214]Cancelled DDL job")
		} else {
			c.Assert(col3, IsNil)
			c.Assert(col4, IsNil)
			c.Assert(idx3, IsNil)
			c.Assert(err1, IsNil)
			c.Assert(checkErr, NotNil)
			c.Assert(checkErr.Error(), Equals, admin.ErrCannotCancelDDLJob.GenWithStackByArgs(jobID).Error())
			// Check index is deleted
			ctx := s.s.(sessionctx.Context)
			checkDelRangeDone(c, ctx, c3idx)
		}
	}
	s.dom.DDL().(ddl.DDLForTest).SetHook(originalHook)
	s.mustExec(tk, c, "alter table test_drop_column add column c3 int, add column c4 int")
	s.mustExec(tk, c, "alter table test_drop_column drop column c3, drop column c4")
}

func checkDelRangeDone(c *C, ctx sessionctx.Context, idx table.Index) {
	startTime := time.Now()
	f := func() map[int64]struct{} {
		handles := make(map[int64]struct{})

		c.Assert(ctx.NewTxn(context.Background()), IsNil)
		txn, err := ctx.Txn(true)
		c.Assert(err, IsNil)
		defer func() {
			err := txn.Rollback()
			c.Assert(err, IsNil)
		}()

		txn, err = ctx.Txn(true)
		c.Assert(err, IsNil)
		it, err := idx.SeekFirst(txn)
		c.Assert(err, IsNil)
		defer it.Close()

		for {
			_, h, err := it.Next()
			if terror.ErrorEqual(err, io.EOF) {
				break
			}

			c.Assert(err, IsNil)
			handles[h.IntValue()] = struct{}{}
		}
		return handles
	}

	var handles map[int64]struct{}
	for i := 0; i < waitForCleanDataRound; i++ {
		handles = f()
		if len(handles) != 0 {
			time.Sleep(waitForCleanDataInterval)
		} else {
			break
		}
	}
	c.Assert(handles, HasLen, 0, Commentf("take time %v", time.Since(startTime)))
}

func checkGlobalIndexCleanUpDone(c *C, ctx sessionctx.Context, tblInfo *model.TableInfo, idxInfo *model.IndexInfo, pid int64) int {
	c.Assert(ctx.NewTxn(context.Background()), IsNil)
	txn, err := ctx.Txn(true)
	c.Assert(err, IsNil)
	defer func() {
		err := txn.Rollback()
		c.Assert(err, IsNil)
	}()

	cnt := 0
	prefix := tablecodec.EncodeTableIndexPrefix(tblInfo.ID, idxInfo.ID)
	it, err := txn.Iter(prefix, nil)
	c.Assert(err, IsNil)
	for it.Valid() {
		if !it.Key().HasPrefix(prefix) {
			break
		}
		segs := tablecodec.SplitIndexValue(it.Value())
		c.Assert(segs.PartitionID, NotNil)
		_, pi, err := codec.DecodeInt(segs.PartitionID)
		c.Assert(err, IsNil)
		c.Assert(pi, Not(Equals), pid)
		cnt++
		err = it.Next()
		c.Assert(err, IsNil)
	}
	return cnt
}

func (s *testDBSuite5) TestAlterPrimaryKey(c *C) {
	tk := testkit.NewTestKitWithInit(c, s.store)
	tk.MustExec("create table test_add_pk(a int, b int unsigned , c varchar(255) default 'abc', d int as (a+b), e int as (a+1) stored, index idx(b))")
	defer tk.MustExec("drop table test_add_pk")

	// for generated columns
	tk.MustGetErrCode("alter table test_add_pk add primary key(d);", errno.ErrUnsupportedOnGeneratedColumn)
	// The primary key name is the same as the existing index name.
	tk.MustExec("alter table test_add_pk add primary key idx(e)")
	tk.MustExec("drop index `primary` on test_add_pk")

	// for describing table
	tk.MustExec("create table test_add_pk1(a int, index idx(a))")
	tk.MustQuery("desc test_add_pk1").Check(testutil.RowsWithSep(",", `a,int(11),YES,MUL,<nil>,`))
	tk.MustExec("alter table test_add_pk1 add primary key idx(a)")
	tk.MustQuery("desc test_add_pk1").Check(testutil.RowsWithSep(",", `a,int(11),NO,PRI,<nil>,`))
	tk.MustExec("alter table test_add_pk1 drop primary key")
	tk.MustQuery("desc test_add_pk1").Check(testutil.RowsWithSep(",", `a,int(11),NO,MUL,<nil>,`))
	tk.MustExec("create table test_add_pk2(a int, b int, index idx(a))")
	tk.MustExec("alter table test_add_pk2 add primary key idx(a, b)")
	tk.MustQuery("desc test_add_pk2").Check(testutil.RowsWithSep(",", ""+
		"a int(11) NO PRI <nil> ]\n"+
		"[b int(11) NO PRI <nil> "))
	tk.MustQuery("show create table test_add_pk2").Check(testutil.RowsWithSep("|", ""+
		"test_add_pk2 CREATE TABLE `test_add_pk2` (\n"+
		"  `a` int(11) NOT NULL,\n"+
		"  `b` int(11) NOT NULL,\n"+
		"  KEY `idx` (`a`),\n"+
		"  PRIMARY KEY (`a`,`b`) /*T![clustered_index] NONCLUSTERED */\n"+
		") ENGINE=InnoDB DEFAULT CHARSET=utf8mb4 COLLATE=utf8mb4_bin"))
	tk.MustExec("alter table test_add_pk2 drop primary key")
	tk.MustQuery("desc test_add_pk2").Check(testutil.RowsWithSep(",", ""+
		"a int(11) NO MUL <nil> ]\n"+
		"[b int(11) NO  <nil> "))

	// Check if the primary key exists before checking the table's pkIsHandle.
	tk.MustGetErrCode("alter table test_add_pk drop primary key", errno.ErrCantDropFieldOrKey)

	// for the limit of name
	validName := strings.Repeat("a", mysql.MaxIndexIdentifierLen)
	invalidName := strings.Repeat("b", mysql.MaxIndexIdentifierLen+1)
	tk.MustGetErrCode("alter table test_add_pk add primary key "+invalidName+"(a)", errno.ErrTooLongIdent)
	// for valid name
	tk.MustExec("alter table test_add_pk add primary key " + validName + "(a)")
	// for multiple primary key
	tk.MustGetErrCode("alter table test_add_pk add primary key (a)", errno.ErrMultiplePriKey)
	tk.MustExec("alter table test_add_pk drop primary key")
	// for not existing primary key
	tk.MustGetErrCode("alter table test_add_pk drop primary key", errno.ErrCantDropFieldOrKey)
	tk.MustGetErrCode("drop index `primary` on test_add_pk", errno.ErrCantDropFieldOrKey)

	// for too many key parts specified
	tk.MustGetErrCode("alter table test_add_pk add primary key idx_test(f1,f2,f3,f4,f5,f6,f7,f8,f9,f10,f11,f12,f13,f14,f15,f16,f17);",
		errno.ErrTooManyKeyParts)

	// for the limit of comment's length
	validComment := "'" + strings.Repeat("a", ddl.MaxCommentLength) + "'"
	invalidComment := "'" + strings.Repeat("b", ddl.MaxCommentLength+1) + "'"
	tk.MustGetErrCode("alter table test_add_pk add primary key(a) comment "+invalidComment, errno.ErrTooLongIndexComment)
	// for empty sql_mode
	r := tk.MustQuery("select @@sql_mode")
	sqlMode := r.Rows()[0][0].(string)
	tk.MustExec("set @@sql_mode=''")
	tk.MustExec("alter table test_add_pk add primary key(a) comment " + invalidComment)
	c.Assert(tk.Se.GetSessionVars().StmtCtx.WarningCount(), Equals, uint16(1))
	tk.MustQuery("show warnings").Check(testutil.RowsWithSep("|", "Warning|1688|Comment for index 'PRIMARY' is too long (max = 1024)"))
	tk.MustExec("set @@sql_mode= '" + sqlMode + "'")
	tk.MustExec("alter table test_add_pk drop primary key")
	// for valid comment
	tk.MustExec("alter table test_add_pk add primary key(a, b, c) comment " + validComment)
	ctx := tk.Se.(sessionctx.Context)
	c.Assert(ctx.NewTxn(context.Background()), IsNil)
	t := testGetTableByName(c, ctx, "test", "test_add_pk")
	col1Flag := t.Cols()[0].Flag
	col2Flag := t.Cols()[1].Flag
	col3Flag := t.Cols()[2].Flag
	c.Assert(mysql.HasNotNullFlag(col1Flag) && !mysql.HasPreventNullInsertFlag(col1Flag), IsTrue)
	c.Assert(mysql.HasNotNullFlag(col2Flag) && !mysql.HasPreventNullInsertFlag(col2Flag) && mysql.HasUnsignedFlag(col2Flag), IsTrue)
	c.Assert(mysql.HasNotNullFlag(col3Flag) && !mysql.HasPreventNullInsertFlag(col3Flag) && !mysql.HasNoDefaultValueFlag(col3Flag), IsTrue)
	tk.MustExec("alter table test_add_pk drop primary key")

	// for null values in primary key
	tk.MustExec("drop table test_add_pk")
	tk.MustExec("create table test_add_pk(a int, b int unsigned , c varchar(255) default 'abc', index idx(b))")
	tk.MustExec("insert into test_add_pk set a = 0, b = 0, c = 0")
	tk.MustExec("insert into test_add_pk set a = 1")
	tk.MustGetErrCode("alter table test_add_pk add primary key (b)", errno.ErrInvalidUseOfNull)
	tk.MustExec("insert into test_add_pk set a = 2, b = 2")
	tk.MustGetErrCode("alter table test_add_pk add primary key (a, b)", errno.ErrInvalidUseOfNull)
	tk.MustExec("insert into test_add_pk set a = 3, c = 3")
	tk.MustGetErrCode("alter table test_add_pk add primary key (c, b, a)", errno.ErrInvalidUseOfNull)
}

func (s *testDBSuite4) TestAddIndexWithDupCols(c *C) {
	tk := testkit.NewTestKit(c, s.store)
	tk.MustExec("use " + s.schemaName)
	err1 := infoschema.ErrColumnExists.GenWithStackByArgs("b")
	err2 := infoschema.ErrColumnExists.GenWithStackByArgs("B")

	tk.MustExec("create table test_add_index_with_dup (a int, b int)")
	_, err := tk.Exec("create index c on test_add_index_with_dup(b, a, b)")
	c.Check(errors.Cause(err1).(*terror.Error).Equal(err), Equals, true)

	_, err = tk.Exec("create index c on test_add_index_with_dup(b, a, B)")
	c.Check(errors.Cause(err2).(*terror.Error).Equal(err), Equals, true)

	_, err = tk.Exec("alter table test_add_index_with_dup add index c (b, a, b)")
	c.Check(errors.Cause(err1).(*terror.Error).Equal(err), Equals, true)

	_, err = tk.Exec("alter table test_add_index_with_dup add index c (b, a, B)")
	c.Check(errors.Cause(err2).(*terror.Error).Equal(err), Equals, true)

	tk.MustExec("drop table test_add_index_with_dup")
}

// checkGlobalIndexRow reads one record from global index and check. Only support int handle.
func checkGlobalIndexRow(c *C, ctx sessionctx.Context, tblInfo *model.TableInfo, indexInfo *model.IndexInfo,
	pid int64, idxVals []types.Datum, rowVals []types.Datum) {
	err := ctx.NewTxn(context.Background())
	c.Assert(err, IsNil)
	txn, err := ctx.Txn(true)
	sc := ctx.GetSessionVars().StmtCtx
	c.Assert(err, IsNil)

	tblColMap := make(map[int64]*types.FieldType, len(tblInfo.Columns))
	for _, col := range tblInfo.Columns {
		tblColMap[col.ID] = &col.FieldType
	}

	// Check local index entry does not exist.
	localPrefix := tablecodec.EncodeTableIndexPrefix(pid, indexInfo.ID)
	it, err := txn.Iter(localPrefix, nil)
	c.Assert(err, IsNil)
	// no local index entry.
	c.Assert(it.Valid() && it.Key().HasPrefix(localPrefix), IsFalse)
	it.Close()

	// Check global index entry.
	encodedValue, err := codec.EncodeKey(sc, nil, idxVals...)
	c.Assert(err, IsNil)
	key := tablecodec.EncodeIndexSeekKey(tblInfo.ID, indexInfo.ID, encodedValue)
	c.Assert(err, IsNil)
	value, err := txn.Get(context.Background(), key)
	c.Assert(err, IsNil)
	idxColInfos := tables.BuildRowcodecColInfoForIndexColumns(indexInfo, tblInfo)
	colVals, err := tablecodec.DecodeIndexKV(key, value, len(indexInfo.Columns), tablecodec.HandleDefault, idxColInfos)
	c.Assert(err, IsNil)
	c.Assert(colVals, HasLen, len(idxVals)+2)
	for i, val := range idxVals {
		_, d, err := codec.DecodeOne(colVals[i])
		c.Assert(err, IsNil)
		c.Assert(d, DeepEquals, val)
	}
	_, d, err := codec.DecodeOne(colVals[len(idxVals)+1]) // pid
	c.Assert(err, IsNil)
	c.Assert(d.GetInt64(), Equals, pid)

	_, d, err = codec.DecodeOne(colVals[len(idxVals)]) // handle
	c.Assert(err, IsNil)
	h := kv.IntHandle(d.GetInt64())
	rowKey := tablecodec.EncodeRowKey(pid, h.Encoded())
	rowValue, err := txn.Get(context.Background(), rowKey)
	c.Assert(err, IsNil)
	rowValueDatums, err := tablecodec.DecodeRowToDatumMap(rowValue, tblColMap, time.UTC)
	c.Assert(err, IsNil)
	c.Assert(rowValueDatums, NotNil)
	for i, val := range rowVals {
		c.Assert(rowValueDatums[tblInfo.Columns[i].ID], DeepEquals, val)
	}
}

func (s *testSerialDBSuite) TestAddGlobalIndex(c *C) {
	defer config.RestoreFunc()()
	config.UpdateGlobal(func(conf *config.Config) {
		conf.EnableGlobalIndex = true
	})
	tk := testkit.NewTestKit(c, s.store)
	tk.MustExec("use test_db")
	tk.MustExec("create table test_t1 (a int, b int) partition by range (b)" +
		" (partition p0 values less than (10), " +
		"  partition p1 values less than (maxvalue));")
	tk.MustExec("insert test_t1 values (1, 1)")
	tk.MustExec("alter table test_t1 add unique index p_a (a);")
	tk.MustExec("insert test_t1 values (2, 11)")
	t := s.testGetTable(c, "test_t1")
	tblInfo := t.Meta()
	indexInfo := tblInfo.FindIndexByName("p_a")
	c.Assert(indexInfo, NotNil)
	c.Assert(indexInfo.Global, IsTrue)

	ctx := s.s.(sessionctx.Context)
	err := ctx.NewTxn(context.Background())
	c.Assert(err, IsNil)
	txn, err := ctx.Txn(true)
	c.Assert(err, IsNil)

	// check row 1
	pid := tblInfo.Partition.Definitions[0].ID
	idxVals := []types.Datum{types.NewDatum(1)}
	rowVals := []types.Datum{types.NewDatum(1), types.NewDatum(1)}
	checkGlobalIndexRow(c, ctx, tblInfo, indexInfo, pid, idxVals, rowVals)

	// check row 2
	pid = tblInfo.Partition.Definitions[1].ID
	idxVals = []types.Datum{types.NewDatum(2)}
	rowVals = []types.Datum{types.NewDatum(2), types.NewDatum(11)}
	checkGlobalIndexRow(c, ctx, tblInfo, indexInfo, pid, idxVals, rowVals)
	err = txn.Commit(context.Background())
	c.Assert(err, IsNil)

	// Test add global Primary Key index
	tk.MustExec("create table test_t2 (a int, b int) partition by range (b)" +
		" (partition p0 values less than (10), " +
		"  partition p1 values less than (maxvalue));")
	tk.MustExec("insert test_t2 values (1, 1)")
	tk.MustExec("alter table test_t2 add primary key (a) nonclustered;")
	tk.MustExec("insert test_t2 values (2, 11)")
	t = s.testGetTable(c, "test_t2")
	tblInfo = t.Meta()
	indexInfo = t.Meta().FindIndexByName("primary")
	c.Assert(indexInfo, NotNil)
	c.Assert(indexInfo.Global, IsTrue)

	err = ctx.NewTxn(context.Background())
	c.Assert(err, IsNil)
	txn, err = ctx.Txn(true)
	c.Assert(err, IsNil)

	// check row 1
	pid = tblInfo.Partition.Definitions[0].ID
	idxVals = []types.Datum{types.NewDatum(1)}
	rowVals = []types.Datum{types.NewDatum(1), types.NewDatum(1)}
	checkGlobalIndexRow(c, ctx, tblInfo, indexInfo, pid, idxVals, rowVals)

	// check row 2
	pid = tblInfo.Partition.Definitions[1].ID
	idxVals = []types.Datum{types.NewDatum(2)}
	rowVals = []types.Datum{types.NewDatum(2), types.NewDatum(11)}
	checkGlobalIndexRow(c, ctx, tblInfo, indexInfo, pid, idxVals, rowVals)

	err = txn.Commit(context.Background())
	c.Assert(err, IsNil)
}

func (s *testDBSuite) showColumns(tk *testkit.TestKit, c *C, tableName string) [][]interface{} {
	return s.mustQuery(tk, c, fmt.Sprintf("show columns from %s", tableName))
}

func (s *testDBSuite5) TestCreateIndexType(c *C) {
	tk := testkit.NewTestKit(c, s.store)
	tk.MustExec("use " + s.schemaName)
	sql := `CREATE TABLE test_index (
		price int(5) DEFAULT '0' NOT NULL,
		area varchar(40) DEFAULT '' NOT NULL,
		type varchar(40) DEFAULT '' NOT NULL,
		transityes set('a','b'),
		shopsyes enum('Y','N') DEFAULT 'Y' NOT NULL,
		schoolsyes enum('Y','N') DEFAULT 'Y' NOT NULL,
		petsyes enum('Y','N') DEFAULT 'Y' NOT NULL,
		KEY price (price,area,type,transityes,shopsyes,schoolsyes,petsyes));`
	tk.MustExec(sql)
}

func (s *testDBSuite1) TestColumn(c *C) {
	tk := testkit.NewTestKit(c, s.store)
	tk.MustExec("use " + s.schemaName)
	tk.MustExec("create table t2 (c1 int, c2 int, c3 int)")
	tk.MustExec("set @@tidb_disable_txn_auto_retry = 0")
	s.testAddColumn(tk, c)
	s.testDropColumn(tk, c)
	tk.MustExec("drop table t2")
}

func sessionExec(c *C, s kv.Storage, sql string) {
	se, err := session.CreateSession4Test(s)
	c.Assert(err, IsNil)
	_, err = se.Execute(context.Background(), "use test_db")
	c.Assert(err, IsNil)
	rs, err := se.Execute(context.Background(), sql)
	c.Assert(err, IsNil, Commentf("err:%v", errors.ErrorStack(err)))
	c.Assert(rs, IsNil)
	se.Close()
}

func (s *testDBSuite) testAddColumn(tk *testkit.TestKit, c *C) {
	done := make(chan error, 1)

	num := defaultBatchSize + 10
	// add some rows
	batchInsert(tk, "t2", 0, num)

	testddlutil.SessionExecInGoroutine(c, s.store, "alter table t2 add column c4 int default -1", done)

	ticker := time.NewTicker(s.lease / 2)
	defer ticker.Stop()
	step := 10
LOOP:
	for {
		select {
		case err := <-done:
			if err == nil {
				break LOOP
			}
			c.Assert(err, IsNil, Commentf("err:%v", errors.ErrorStack(err)))
		case <-ticker.C:
			// delete some rows, and add some data
			for i := num; i < num+step; i++ {
				n := rand.Intn(num)
				tk.MustExec("begin")
				tk.MustExec("delete from t2 where c1 = ?", n)
				tk.MustExec("commit")

				// Make sure that statement of insert and show use the same infoSchema.
				tk.MustExec("begin")
				_, err := tk.Exec("insert into t2 values (?, ?, ?)", i, i, i)
				if err != nil {
					// if err is failed, the column number must be 4 now.
					values := s.showColumns(tk, c, "t2")
					c.Assert(values, HasLen, 4, Commentf("err:%v", errors.ErrorStack(err)))
				}
				tk.MustExec("commit")
			}
			num += step
		}
	}

	// add data, here c4 must exist
	for i := num; i < num+step; i++ {
		tk.MustExec("insert into t2 values (?, ?, ?, ?)", i, i, i, i)
	}

	rows := s.mustQuery(tk, c, "select count(c4) from t2")
	c.Assert(rows, HasLen, 1)
	c.Assert(rows[0], HasLen, 1)
	count, err := strconv.ParseInt(rows[0][0].(string), 10, 64)
	c.Assert(err, IsNil)
	c.Assert(count, Greater, int64(0))

	rows = s.mustQuery(tk, c, "select count(c4) from t2 where c4 = -1")
	matchRows(c, rows, [][]interface{}{{count - int64(step)}})

	for i := num; i < num+step; i++ {
		rows = s.mustQuery(tk, c, "select c4 from t2 where c4 = ?", i)
		matchRows(c, rows, [][]interface{}{{i}})
	}

	ctx := s.s.(sessionctx.Context)
	t := s.testGetTable(c, "t2")
	i := 0
	j := 0
	err = ctx.NewTxn(context.Background())
	c.Assert(err, IsNil)
	defer func() {
		if txn, err1 := ctx.Txn(true); err1 == nil {
			err := txn.Rollback()
			c.Assert(err, IsNil)
		}
	}()
	err = tables.IterRecords(t, ctx, t.Cols(),
		func(_ kv.Handle, data []types.Datum, cols []*table.Column) (bool, error) {
			i++
			// c4 must be -1 or > 0
			v, err1 := data[3].ToInt64(ctx.GetSessionVars().StmtCtx)
			c.Assert(err1, IsNil)
			if v == -1 {
				j++
			} else {
				c.Assert(v, Greater, int64(0))
			}
			return true, nil
		})
	c.Assert(err, IsNil)
	c.Assert(i, Equals, int(count))
	c.Assert(i, LessEqual, num+step)
	c.Assert(j, Equals, int(count)-step)

	// for modifying columns after adding columns
	tk.MustExec("alter table t2 modify c4 int default 11")
	for i := num + step; i < num+step+10; i++ {
		s.mustExec(tk, c, "insert into t2 values (?, ?, ?, ?)", i, i, i, i)
	}
	rows = s.mustQuery(tk, c, "select count(c4) from t2 where c4 = -1")
	matchRows(c, rows, [][]interface{}{{count - int64(step)}})

	// add timestamp type column
	s.mustExec(tk, c, "create table test_on_update_c (c1 int, c2 timestamp);")
	defer tk.MustExec("drop table test_on_update_c;")
	s.mustExec(tk, c, "alter table test_on_update_c add column c3 timestamp null default '2017-02-11' on update current_timestamp;")
	is := domain.GetDomain(ctx).InfoSchema()
	tbl, err := is.TableByName(model.NewCIStr("test_db"), model.NewCIStr("test_on_update_c"))
	c.Assert(err, IsNil)
	tblInfo := tbl.Meta()
	colC := tblInfo.Columns[2]
	c.Assert(colC.Tp, Equals, mysql.TypeTimestamp)
	hasNotNull := mysql.HasNotNullFlag(colC.Flag)
	c.Assert(hasNotNull, IsFalse)
	// add datetime type column
	s.mustExec(tk, c, "create table test_on_update_d (c1 int, c2 datetime);")
	defer tk.MustExec("drop table test_on_update_d;")
	s.mustExec(tk, c, "alter table test_on_update_d add column c3 datetime on update current_timestamp;")
	is = domain.GetDomain(ctx).InfoSchema()
	tbl, err = is.TableByName(model.NewCIStr("test_db"), model.NewCIStr("test_on_update_d"))
	c.Assert(err, IsNil)
	tblInfo = tbl.Meta()
	colC = tblInfo.Columns[2]
	c.Assert(colC.Tp, Equals, mysql.TypeDatetime)
	hasNotNull = mysql.HasNotNullFlag(colC.Flag)
	c.Assert(hasNotNull, IsFalse)

	// add year type column
	s.mustExec(tk, c, "create table test_on_update_e (c1 int);")
	defer tk.MustExec("drop table test_on_update_e;")
	s.mustExec(tk, c, "insert into test_on_update_e (c1) values (0);")
	s.mustExec(tk, c, "alter table test_on_update_e add column c2 year not null;")
	tk.MustQuery("select c2 from test_on_update_e").Check(testkit.Rows("0"))

	// test add unsupported constraint
	s.mustExec(tk, c, "create table t_add_unsupported_constraint (a int);")
	_, err = tk.Exec("ALTER TABLE t_add_unsupported_constraint ADD id int AUTO_INCREMENT;")
	c.Assert(err.Error(), Equals, "[ddl:8200]unsupported add column 'id' constraint AUTO_INCREMENT when altering 'test_db.t_add_unsupported_constraint'")
	_, err = tk.Exec("ALTER TABLE t_add_unsupported_constraint ADD id int KEY;")
	c.Assert(err.Error(), Equals, "[ddl:8200]unsupported add column 'id' constraint PRIMARY KEY when altering 'test_db.t_add_unsupported_constraint'")
	_, err = tk.Exec("ALTER TABLE t_add_unsupported_constraint ADD id int UNIQUE;")
	c.Assert(err.Error(), Equals, "[ddl:8200]unsupported add column 'id' constraint UNIQUE KEY when altering 'test_db.t_add_unsupported_constraint'")
}

func (s *testDBSuite) testDropColumn(tk *testkit.TestKit, c *C) {
	done := make(chan error, 1)
	s.mustExec(tk, c, "delete from t2")

	num := 100
	// add some rows
	for i := 0; i < num; i++ {
		s.mustExec(tk, c, "insert into t2 values (?, ?, ?, ?)", i, i, i, i)
	}

	// get c4 column id
	testddlutil.SessionExecInGoroutine(c, s.store, "alter table t2 drop column c4", done)

	ticker := time.NewTicker(s.lease / 2)
	defer ticker.Stop()
	step := 10
LOOP:
	for {
		select {
		case err := <-done:
			if err == nil {
				break LOOP
			}
			c.Assert(err, IsNil, Commentf("err:%v", errors.ErrorStack(err)))
		case <-ticker.C:
			// delete some rows, and add some data
			for i := num; i < num+step; i++ {
				// Make sure that statement of insert and show use the same infoSchema.
				tk.MustExec("begin")
				_, err := tk.Exec("insert into t2 values (?, ?, ?)", i, i, i)
				if err != nil {
					// If executing is failed, the column number must be 4 now.
					values := s.showColumns(tk, c, "t2")
					c.Assert(values, HasLen, 4, Commentf("err:%v", errors.ErrorStack(err)))
				}
				tk.MustExec("commit")
			}
			num += step
		}
	}

	// add data, here c4 must not exist
	for i := num; i < num+step; i++ {
		s.mustExec(tk, c, "insert into t2 values (?, ?, ?)", i, i, i)
	}

	rows := s.mustQuery(tk, c, "select count(*) from t2")
	c.Assert(rows, HasLen, 1)
	c.Assert(rows[0], HasLen, 1)
	count, err := strconv.ParseInt(rows[0][0].(string), 10, 64)
	c.Assert(err, IsNil)
	c.Assert(count, Greater, int64(0))
}

// TestDropColumn is for inserting value with a to-be-dropped column when do drop column.
// Column info from schema in build-insert-plan should be public only,
// otherwise they will not be consist with Table.Col(), then the server will panic.
func (s *testDBSuite6) TestDropColumn(c *C) {
	tk := testkit.NewTestKit(c, s.store)
	tk.MustExec("create database drop_col_db")
	tk.MustExec("use drop_col_db")
	num := 25
	multiDDL := make([]string, 0, num)
	sql := "create table t2 (c1 int, c2 int, c3 int, "
	for i := 4; i < 4+num; i++ {
		multiDDL = append(multiDDL, fmt.Sprintf("alter table t2 drop column c%d", i))

		if i != 3+num {
			sql += fmt.Sprintf("c%d int, ", i)
		} else {
			sql += fmt.Sprintf("c%d int)", i)
		}
	}
	tk.MustExec(sql)
	dmlDone := make(chan error, num)
	ddlDone := make(chan error, num)

	testddlutil.ExecMultiSQLInGoroutine(c, s.store, "drop_col_db", multiDDL, ddlDone)
	for i := 0; i < num; i++ {
		testddlutil.ExecMultiSQLInGoroutine(c, s.store, "drop_col_db", []string{"insert into t2 set c1 = 1, c2 = 1, c3 = 1, c4 = 1"}, dmlDone)
	}
	for i := 0; i < num; i++ {
		select {
		case err := <-ddlDone:
			c.Assert(err, IsNil, Commentf("err:%v", errors.ErrorStack(err)))
		}
	}

	// Test for drop partition table column.
	tk.MustExec("drop table if exists t1")
	tk.MustExec("create table t1 (a int,b int) partition by hash(a) partitions 4;")
	_, err := tk.Exec("alter table t1 drop column a")
	c.Assert(err, NotNil)
	// TODO: refine the error message to compatible with MySQL
	c.Assert(err.Error(), Equals, "[planner:1054]Unknown column 'a' in 'expression'")

	tk.MustExec("drop database drop_col_db")
}

func (s *testDBSuite4) TestChangeColumn(c *C) {
	tk := testkit.NewTestKit(c, s.store)
	tk.MustExec("use " + s.schemaName)

	s.mustExec(tk, c, "create table t3 (a int default '0', b varchar(10), d int not null default '0')")
	s.mustExec(tk, c, "insert into t3 set b = 'a'")
	tk.MustQuery("select a from t3").Check(testkit.Rows("0"))
	s.mustExec(tk, c, "alter table t3 change a aa bigint")
	s.mustExec(tk, c, "insert into t3 set b = 'b'")
	tk.MustQuery("select aa from t3").Check(testkit.Rows("0", "<nil>"))
	// for no default flag
	s.mustExec(tk, c, "alter table t3 change d dd bigint not null")
	ctx := tk.Se.(sessionctx.Context)
	is := domain.GetDomain(ctx).InfoSchema()
	tbl, err := is.TableByName(model.NewCIStr("test_db"), model.NewCIStr("t3"))
	c.Assert(err, IsNil)
	tblInfo := tbl.Meta()
	colD := tblInfo.Columns[2]
	hasNoDefault := mysql.HasNoDefaultValueFlag(colD.Flag)
	c.Assert(hasNoDefault, IsTrue)
	// for the following definitions: 'not null', 'null', 'default value' and 'comment'
	s.mustExec(tk, c, "alter table t3 change b b varchar(20) null default 'c' comment 'my comment'")
	is = domain.GetDomain(ctx).InfoSchema()
	tbl, err = is.TableByName(model.NewCIStr("test_db"), model.NewCIStr("t3"))
	c.Assert(err, IsNil)
	tblInfo = tbl.Meta()
	colB := tblInfo.Columns[1]
	c.Assert(colB.Comment, Equals, "my comment")
	hasNotNull := mysql.HasNotNullFlag(colB.Flag)
	c.Assert(hasNotNull, IsFalse)
	s.mustExec(tk, c, "insert into t3 set aa = 3, dd = 5")
	tk.MustQuery("select b from t3").Check(testkit.Rows("a", "b", "c"))
	// for timestamp
	s.mustExec(tk, c, "alter table t3 add column c timestamp not null")
	s.mustExec(tk, c, "alter table t3 change c c timestamp null default '2017-02-11' comment 'col c comment' on update current_timestamp")
	is = domain.GetDomain(ctx).InfoSchema()
	tbl, err = is.TableByName(model.NewCIStr("test_db"), model.NewCIStr("t3"))
	c.Assert(err, IsNil)
	tblInfo = tbl.Meta()
	colC := tblInfo.Columns[3]
	c.Assert(colC.Comment, Equals, "col c comment")
	hasNotNull = mysql.HasNotNullFlag(colC.Flag)
	c.Assert(hasNotNull, IsFalse)
	// for enum
	s.mustExec(tk, c, "alter table t3 add column en enum('a', 'b', 'c') not null default 'a'")
	// https://github.com/pingcap/tidb/issues/23488
	// if there is a prefix index on the varchar column, then we can change it to text
	s.mustExec(tk, c, "drop table if exists t")
	s.mustExec(tk, c, "create table t (k char(10), v int, INDEX(k(7)));")
	s.mustExec(tk, c, "alter table t change column k k tinytext")
	is = domain.GetDomain(ctx).InfoSchema()
	tbl, err = is.TableByName(model.NewCIStr("test_db"), model.NewCIStr("t"))
	c.Assert(err, IsNil)

	// for failing tests
	sql := "alter table t3 change aa a bigint default ''"
	tk.MustGetErrCode(sql, errno.ErrInvalidDefault)
	sql = "alter table t3 change a testx.t3.aa bigint"
	tk.MustGetErrCode(sql, errno.ErrWrongDBName)
	sql = "alter table t3 change t.a aa bigint"
	tk.MustGetErrCode(sql, errno.ErrWrongTableName)
	s.mustExec(tk, c, "create table t4 (c1 int, c2 int, c3 int default 1, index (c1));")
	tk.MustExec("insert into t4(c2) values (null);")
	sql = "alter table t4 change c1 a1 int not null;"
	tk.MustGetErrCode(sql, errno.ErrInvalidUseOfNull)
	sql = "alter table t4 change c2 a bigint not null;"
	tk.MustGetErrCode(sql, mysql.WarnDataTruncated)
	sql = "alter table t3 modify en enum('a', 'z', 'b', 'c') not null default 'a'"
	tk.MustGetErrCode(sql, errno.ErrUnsupportedDDLOperation)
	// Rename to an existing column.
	s.mustExec(tk, c, "alter table t3 add column a bigint")
	sql = "alter table t3 change aa a bigint"
	tk.MustGetErrCode(sql, errno.ErrDupFieldName)
	// https://github.com/pingcap/tidb/issues/23488
	s.mustExec(tk, c, "drop table if exists t5")
	s.mustExec(tk, c, "create table t5 (k char(10) primary key, v int)")
	sql = "alter table t5 change column k k tinytext;"
	tk.MustGetErrCode(sql, mysql.ErrBlobKeyWithoutLength)
	tk.MustExec("drop table t5")

	s.mustExec(tk, c, "drop table if exists t5")
	s.mustExec(tk, c, "create table t5 (k char(10), v int, INDEX(k))")
	sql = "alter table t5 change column k k tinytext;"
	tk.MustGetErrCode(sql, mysql.ErrBlobKeyWithoutLength)
	tk.MustExec("drop table t5")

	tk.MustExec("drop table t3")
}

func (s *testDBSuite5) TestRenameColumn(c *C) {
	tk := testkit.NewTestKit(c, s.store)
	tk.MustExec("use " + s.schemaName)

	assertColNames := func(tableName string, colNames ...string) {
		cols := s.testGetTable(c, tableName).Cols()
		c.Assert(len(cols), Equals, len(colNames), Commentf("number of columns mismatch"))
		for i := range cols {
			c.Assert(cols[i].Name.L, Equals, strings.ToLower(colNames[i]))
		}
	}

	s.mustExec(tk, c, "create table test_rename_column (id int not null primary key auto_increment, col1 int)")
	s.mustExec(tk, c, "alter table test_rename_column rename column col1 to col1")
	assertColNames("test_rename_column", "id", "col1")
	s.mustExec(tk, c, "alter table test_rename_column rename column col1 to col2")
	assertColNames("test_rename_column", "id", "col2")

	// Test renaming non-exist columns.
	tk.MustGetErrCode("alter table test_rename_column rename column non_exist_col to col3", errno.ErrBadField)

	// Test renaming to an exist column.
	tk.MustGetErrCode("alter table test_rename_column rename column col2 to id", errno.ErrDupFieldName)

	// Test renaming the column with foreign key.
	tk.MustExec("drop table test_rename_column")
	tk.MustExec("create table test_rename_column_base (base int)")
	tk.MustExec("create table test_rename_column (col int, foreign key (col) references test_rename_column_base(base))")

	tk.MustGetErrCode("alter table test_rename_column rename column col to col1", errno.ErrFKIncompatibleColumns)

	tk.MustExec("drop table test_rename_column_base")

	// Test renaming generated columns.
	tk.MustExec("drop table test_rename_column")
	tk.MustExec("create table test_rename_column (id int, col1 int generated always as (id + 1))")

	s.mustExec(tk, c, "alter table test_rename_column rename column col1 to col2")
	assertColNames("test_rename_column", "id", "col2")
	s.mustExec(tk, c, "alter table test_rename_column rename column col2 to col1")
	assertColNames("test_rename_column", "id", "col1")
	tk.MustGetErrCode("alter table test_rename_column rename column id to id1", errno.ErrBadField)

	// Test renaming view columns.
	tk.MustExec("drop table test_rename_column")
	s.mustExec(tk, c, "create table test_rename_column (id int, col1 int)")
	s.mustExec(tk, c, "create view test_rename_column_view as select * from test_rename_column")

	s.mustExec(tk, c, "alter table test_rename_column rename column col1 to col2")
	tk.MustGetErrCode("select * from test_rename_column_view", errno.ErrViewInvalid)

	s.mustExec(tk, c, "drop view test_rename_column_view")
	tk.MustExec("drop table test_rename_column")
}

func (s *testDBSuite7) TestSelectInViewFromAnotherDB(c *C) {
	_, _ = s.s.Execute(context.Background(), "create database test_db2")
	tk := testkit.NewTestKit(c, s.store)
	tk.MustExec("use " + s.schemaName)
	tk.MustExec("drop table if exists t;")
	tk.MustExec("create table t(a int)")
	tk.MustExec("use test_db2")
	tk.MustExec("create sql security invoker view v as select * from " + s.schemaName + ".t")
	tk.MustExec("use " + s.schemaName)
	tk.MustExec("select test_db2.v.a from test_db2.v")
}

func (s *testDBSuite) mustExec(tk *testkit.TestKit, c *C, query string, args ...interface{}) {
	tk.MustExec(query, args...)
}

func (s *testDBSuite) mustQuery(tk *testkit.TestKit, c *C, query string, args ...interface{}) [][]interface{} {
	r := tk.MustQuery(query, args...)
	return r.Rows()
}

func matchRows(c *C, rows [][]interface{}, expected [][]interface{}) {
	c.Assert(len(rows), Equals, len(expected), Commentf("got %v, expected %v", rows, expected))
	for i := range rows {
		match(c, rows[i], expected[i]...)
	}
}

func match(c *C, row []interface{}, expected ...interface{}) {
	c.Assert(len(row), Equals, len(expected))
	for i := range row {
		got := fmt.Sprintf("%v", row[i])
		need := fmt.Sprintf("%v", expected[i])
		c.Assert(got, Equals, need)
	}
}

// TestCreateTableWithLike2 tests create table with like when refer table have non-public column/index.
func (s *testSerialDBSuite) TestCreateTableWithLike2(c *C) {
	tk := testkit.NewTestKit(c, s.store)
	tk.MustExec("use test_db")
	tk.MustExec("drop table if exists t1,t2;")
	defer tk.MustExec("drop table if exists t1,t2;")
	tk.MustExec("create table t1 (a int, b int, c int, index idx1(c));")

	tbl1 := testGetTableByName(c, s.s, "test_db", "t1")
	doneCh := make(chan error, 2)
	hook := &ddl.TestDDLCallback{Do: s.dom}
	var onceChecker sync.Map
	hook.OnJobRunBeforeExported = func(job *model.Job) {
		if job.Type != model.ActionAddColumn && job.Type != model.ActionDropColumn &&
			job.Type != model.ActionAddColumns && job.Type != model.ActionDropColumns &&
			job.Type != model.ActionAddIndex && job.Type != model.ActionDropIndex {
			return
		}
		if job.TableID != tbl1.Meta().ID {
			return
		}

		if job.SchemaState == model.StateDeleteOnly {
			if _, ok := onceChecker.Load(job.ID); ok {
				return
			}

			onceChecker.Store(job.ID, true)
			go backgroundExec(s.store, "create table t2 like t1", doneCh)
		}
	}
	originalHook := s.dom.DDL().GetHook()
	defer s.dom.DDL().(ddl.DDLForTest).SetHook(originalHook)
	s.dom.DDL().(ddl.DDLForTest).SetHook(hook)

	// create table when refer table add column
	tk.MustExec("alter table t1 add column d int")
	checkTbl2 := func() {
		err := <-doneCh
		c.Assert(err, IsNil)
		tk.MustExec("alter table t2 add column e int")
		t2Info := testGetTableByName(c, s.s, "test_db", "t2")
		c.Assert(len(t2Info.Meta().Columns), Equals, len(t2Info.Cols()))
	}
	checkTbl2()

	// create table when refer table drop column
	tk.MustExec("drop table t2;")
	tk.MustExec("alter table t1 drop column b;")
	checkTbl2()

	// create table when refer table add index
	tk.MustExec("drop table t2;")
	tk.MustExec("alter table t1 add index idx2(a);")
	checkTbl2 = func() {
		err := <-doneCh
		c.Assert(err, IsNil)
		tk.MustExec("alter table t2 add column e int")
		tbl2 := testGetTableByName(c, s.s, "test_db", "t2")
		c.Assert(len(tbl2.Meta().Columns), Equals, len(tbl2.Cols()))

		for i := 0; i < len(tbl2.Meta().Indices); i++ {
			c.Assert(tbl2.Meta().Indices[i].State, Equals, model.StatePublic)
		}
	}
	checkTbl2()

	// create table when refer table drop index.
	tk.MustExec("drop table t2;")
	tk.MustExec("alter table t1 drop index idx2;")
	checkTbl2()

	// Test for table has tiflash  replica.
	c.Assert(failpoint.Enable("github.com/pingcap/tidb/infoschema/mockTiFlashStoreCount", `return(true)`), IsNil)
	defer func() {
		err := failpoint.Disable("github.com/pingcap/tidb/infoschema/mockTiFlashStoreCount")
		c.Assert(err, IsNil)
	}()

	s.dom.DDL().(ddl.DDLForTest).SetHook(originalHook)
	tk.MustExec("drop table if exists t1,t2;")
	tk.MustExec("create table t1 (a int) partition by hash(a) partitions 2;")
	tk.MustExec("alter table t1 set tiflash replica 3 location labels 'a','b';")
	t1 := testGetTableByName(c, s.s, "test_db", "t1")
	// Mock for all partitions replica was available.
	partition := t1.Meta().Partition
	c.Assert(len(partition.Definitions), Equals, 2)
	err := domain.GetDomain(tk.Se).DDL().UpdateTableReplicaInfo(tk.Se, partition.Definitions[0].ID, true)
	c.Assert(err, IsNil)
	err = domain.GetDomain(tk.Se).DDL().UpdateTableReplicaInfo(tk.Se, partition.Definitions[1].ID, true)
	c.Assert(err, IsNil)
	t1 = testGetTableByName(c, s.s, "test_db", "t1")
	c.Assert(t1.Meta().TiFlashReplica, NotNil)
	c.Assert(t1.Meta().TiFlashReplica.Available, IsTrue)
	c.Assert(t1.Meta().TiFlashReplica.AvailablePartitionIDs, DeepEquals, []int64{partition.Definitions[0].ID, partition.Definitions[1].ID})

	tk.MustExec("create table t2 like t1")
	t2 := testGetTableByName(c, s.s, "test_db", "t2")
	c.Assert(t2.Meta().TiFlashReplica.Count, Equals, t1.Meta().TiFlashReplica.Count)
	c.Assert(t2.Meta().TiFlashReplica.LocationLabels, DeepEquals, t1.Meta().TiFlashReplica.LocationLabels)
	c.Assert(t2.Meta().TiFlashReplica.Available, IsFalse)
	c.Assert(t2.Meta().TiFlashReplica.AvailablePartitionIDs, HasLen, 0)
	// Test for not affecting the original table.
	t1 = testGetTableByName(c, s.s, "test_db", "t1")
	c.Assert(t1.Meta().TiFlashReplica, NotNil)
	c.Assert(t1.Meta().TiFlashReplica.Available, IsTrue)
	c.Assert(t1.Meta().TiFlashReplica.AvailablePartitionIDs, DeepEquals, []int64{partition.Definitions[0].ID, partition.Definitions[1].ID})
}

func (s *testSerialDBSuite) TestCreateTable(c *C) {
	tk := testkit.NewTestKit(c, s.store)
	tk.MustExec("use test")
	tk.MustExec("CREATE TABLE `t` (`a` double DEFAULT 1.0 DEFAULT now() DEFAULT 2.0 );")
	tk.MustExec("CREATE TABLE IF NOT EXISTS `t` (`a` double DEFAULT 1.0 DEFAULT now() DEFAULT 2.0 );")
	ctx := tk.Se.(sessionctx.Context)
	is := domain.GetDomain(ctx).InfoSchema()
	tbl, err := is.TableByName(model.NewCIStr("test"), model.NewCIStr("t"))
	c.Assert(err, IsNil)
	cols := tbl.Cols()

	c.Assert(len(cols), Equals, 1)
	col := cols[0]
	c.Assert(col.Name.L, Equals, "a")
	d, ok := col.DefaultValue.(string)
	c.Assert(ok, IsTrue)
	c.Assert(d, Equals, "2.0")

	tk.MustExec("drop table t")

	tk.MustGetErrCode("CREATE TABLE `t` (`a` int) DEFAULT CHARSET=abcdefg", errno.ErrUnknownCharacterSet)

	tk.MustExec("CREATE TABLE `collateTest` (`a` int, `b` varchar(10)) ENGINE=InnoDB DEFAULT CHARSET=utf8 COLLATE=utf8_slovak_ci")
	expects := "collateTest CREATE TABLE `collateTest` (\n  `a` int(11) DEFAULT NULL,\n  `b` varchar(10) COLLATE utf8_slovak_ci DEFAULT NULL\n) ENGINE=InnoDB DEFAULT CHARSET=utf8 COLLATE=utf8_slovak_ci"
	tk.MustQuery("show create table collateTest").Check(testkit.Rows(expects))

	tk.MustGetErrCode("CREATE TABLE `collateTest2` (`a` int) CHARSET utf8 COLLATE utf8mb4_unicode_ci", errno.ErrCollationCharsetMismatch)
	tk.MustGetErrCode("CREATE TABLE `collateTest3` (`a` int) COLLATE utf8mb4_unicode_ci CHARSET utf8", errno.ErrConflictingDeclarations)

	tk.MustExec("CREATE TABLE `collateTest4` (`a` int) COLLATE utf8_uniCOde_ci")
	expects = "collateTest4 CREATE TABLE `collateTest4` (\n  `a` int(11) DEFAULT NULL\n) ENGINE=InnoDB DEFAULT CHARSET=utf8 COLLATE=utf8_unicode_ci"
	tk.MustQuery("show create table collateTest4").Check(testkit.Rows(expects))

	tk.MustExec("create database test2 default charset utf8 collate utf8_general_ci")
	tk.MustExec("use test2")
	tk.MustExec("create table dbCollateTest (a varchar(10))")
	expects = "dbCollateTest CREATE TABLE `dbCollateTest` (\n  `a` varchar(10) COLLATE utf8_general_ci DEFAULT NULL\n) ENGINE=InnoDB DEFAULT CHARSET=utf8 COLLATE=utf8_general_ci"
	tk.MustQuery("show create table dbCollateTest").Check(testkit.Rows(expects))

	// test for enum column
	tk.MustExec("use test")
	failSQL := "create table t_enum (a enum('e','e'));"
	tk.MustGetErrCode(failSQL, errno.ErrDuplicatedValueInType)
	collate.SetNewCollationEnabledForTest(true)
	defer collate.SetNewCollationEnabledForTest(false)
	tk = testkit.NewTestKit(c, s.store)
	tk.MustExec("use test")
	failSQL = "create table t_enum (a enum('e','E')) charset=utf8 collate=utf8_general_ci;"
	tk.MustGetErrCode(failSQL, errno.ErrDuplicatedValueInType)
	failSQL = "create table t_enum (a enum('abc','Abc')) charset=utf8 collate=utf8_general_ci;"
	tk.MustGetErrCode(failSQL, errno.ErrDuplicatedValueInType)
	failSQL = "create table t_enum (a enum('e','E')) charset=utf8 collate=utf8_unicode_ci;"
	tk.MustGetErrCode(failSQL, errno.ErrDuplicatedValueInType)
	failSQL = "create table t_enum (a enum('ss','ß')) charset=utf8 collate=utf8_unicode_ci;"
	tk.MustGetErrCode(failSQL, errno.ErrDuplicatedValueInType)
	// test for set column
	failSQL = "create table t_enum (a set('e','e'));"
	tk.MustGetErrCode(failSQL, errno.ErrDuplicatedValueInType)
	failSQL = "create table t_enum (a set('e','E')) charset=utf8 collate=utf8_general_ci;"
	tk.MustGetErrCode(failSQL, errno.ErrDuplicatedValueInType)
	failSQL = "create table t_enum (a set('abc','Abc')) charset=utf8 collate=utf8_general_ci;"
	tk.MustGetErrCode(failSQL, errno.ErrDuplicatedValueInType)
	_, err = tk.Exec("create table t_enum (a enum('B','b')) charset=utf8 collate=utf8_general_ci;")
	c.Assert(err.Error(), Equals, "[types:1291]Column 'a' has duplicated value 'b' in ENUM")
	failSQL = "create table t_enum (a set('e','E')) charset=utf8 collate=utf8_unicode_ci;"
	tk.MustGetErrCode(failSQL, errno.ErrDuplicatedValueInType)
	failSQL = "create table t_enum (a set('ss','ß')) charset=utf8 collate=utf8_unicode_ci;"
	tk.MustGetErrCode(failSQL, errno.ErrDuplicatedValueInType)
	_, err = tk.Exec("create table t_enum (a enum('ss','ß')) charset=utf8 collate=utf8_unicode_ci;")
	c.Assert(err.Error(), Equals, "[types:1291]Column 'a' has duplicated value 'ß' in ENUM")

	// test for table option "union" not supported
	tk.MustExec("use test")
	tk.MustExec("CREATE TABLE x (a INT) ENGINE = MyISAM;")
	tk.MustExec("CREATE TABLE y (a INT) ENGINE = MyISAM;")
	failSQL = "CREATE TABLE z (a INT) ENGINE = MERGE UNION = (x, y);"
	tk.MustGetErrCode(failSQL, errno.ErrTableOptionUnionUnsupported)
	failSQL = "ALTER TABLE x UNION = (y);"
	tk.MustGetErrCode(failSQL, errno.ErrTableOptionUnionUnsupported)
	tk.MustExec("drop table x;")
	tk.MustExec("drop table y;")

	// test for table option "insert method" not supported
	tk.MustExec("use test")
	tk.MustExec("CREATE TABLE x (a INT) ENGINE = MyISAM;")
	tk.MustExec("CREATE TABLE y (a INT) ENGINE = MyISAM;")
	failSQL = "CREATE TABLE z (a INT) ENGINE = MERGE INSERT_METHOD=LAST;"
	tk.MustGetErrCode(failSQL, errno.ErrTableOptionInsertMethodUnsupported)
	failSQL = "ALTER TABLE x INSERT_METHOD=LAST;"
	tk.MustGetErrCode(failSQL, errno.ErrTableOptionInsertMethodUnsupported)
	tk.MustExec("drop table x;")
	tk.MustExec("drop table y;")
}

func (s *testSerialDBSuite) TestRepairTable(c *C) {
	c.Assert(failpoint.Enable("github.com/pingcap/tidb/infoschema/repairFetchCreateTable", `return(true)`), IsNil)
	defer func() {
		c.Assert(failpoint.Disable("github.com/pingcap/tidb/infoschema/repairFetchCreateTable"), IsNil)
	}()
	tk := testkit.NewTestKit(c, s.store)
	tk.MustExec("use test")
	tk.MustExec("drop table if exists t, other_table, origin")

	// Test repair table when TiDB is not in repair mode.
	tk.MustExec("CREATE TABLE t (a int primary key nonclustered, b varchar(10));")
	_, err := tk.Exec("admin repair table t CREATE TABLE t (a float primary key, b varchar(5));")
	c.Assert(err, NotNil)
	c.Assert(err.Error(), Equals, "[ddl:8215]Failed to repair table: TiDB is not in REPAIR MODE")

	// Test repair table when the repaired list is empty.
	domainutil.RepairInfo.SetRepairMode(true)
	_, err = tk.Exec("admin repair table t CREATE TABLE t (a float primary key, b varchar(5));")
	c.Assert(err, NotNil)
	c.Assert(err.Error(), Equals, "[ddl:8215]Failed to repair table: repair list is empty")

	// Test repair table when it's database isn't in repairInfo.
	domainutil.RepairInfo.SetRepairTableList([]string{"test.other_table"})
	_, err = tk.Exec("admin repair table t CREATE TABLE t (a float primary key, b varchar(5));")
	c.Assert(err, NotNil)
	c.Assert(err.Error(), Equals, "[ddl:8215]Failed to repair table: database test is not in repair")

	// Test repair table when the table isn't in repairInfo.
	tk.MustExec("CREATE TABLE other_table (a int, b varchar(1), key using hash(b));")
	_, err = tk.Exec("admin repair table t CREATE TABLE t (a float primary key, b varchar(5));")
	c.Assert(err, NotNil)
	c.Assert(err.Error(), Equals, "[ddl:8215]Failed to repair table: table t is not in repair")

	// Test user can't access to the repaired table.
	_, err = tk.Exec("select * from other_table")
	c.Assert(err, NotNil)
	c.Assert(err.Error(), Equals, "[schema:1146]Table 'test.other_table' doesn't exist")

	// Test create statement use the same name with what is in repaired.
	_, err = tk.Exec("CREATE TABLE other_table (a int);")
	c.Assert(err, NotNil)
	c.Assert(err.Error(), Equals, "[ddl:1103]Incorrect table name 'other_table'%!(EXTRA string=this table is in repair)")

	// Test column lost in repair table.
	_, err = tk.Exec("admin repair table other_table CREATE TABLE other_table (a int, c char(1));")
	c.Assert(err, NotNil)
	c.Assert(err.Error(), Equals, "[ddl:8215]Failed to repair table: Column c has lost")

	// Test column type should be the same.
	_, err = tk.Exec("admin repair table other_table CREATE TABLE other_table (a bigint, b varchar(1), key using hash(b));")
	c.Assert(err, NotNil)
	c.Assert(err.Error(), Equals, "[ddl:8215]Failed to repair table: Column a type should be the same")

	// Test index lost in repair table.
	_, err = tk.Exec("admin repair table other_table CREATE TABLE other_table (a int unique);")
	c.Assert(err, NotNil)
	c.Assert(err.Error(), Equals, "[ddl:8215]Failed to repair table: Index a has lost")

	// Test index type should be the same.
	_, err = tk.Exec("admin repair table other_table CREATE TABLE other_table (a int, b varchar(2) unique)")
	c.Assert(err, NotNil)
	c.Assert(err.Error(), Equals, "[ddl:8215]Failed to repair table: Index b type should be the same")

	// Test sub create statement in repair statement with the same name.
	_, err = tk.Exec("admin repair table other_table CREATE TABLE other_table (a int);")
	c.Assert(err, IsNil)

	// Test whether repair table name is case sensitive.
	domainutil.RepairInfo.SetRepairMode(true)
	domainutil.RepairInfo.SetRepairTableList([]string{"test.other_table2"})
	tk.MustExec("CREATE TABLE otHer_tAblE2 (a int, b varchar(1));")
	_, err = tk.Exec("admin repair table otHer_tAblE2 CREATE TABLE otHeR_tAbLe (a int, b varchar(2));")
	c.Assert(err, IsNil)
	repairTable := testGetTableByName(c, s.s, "test", "otHeR_tAbLe")
	c.Assert(repairTable.Meta().Name.O, Equals, "otHeR_tAbLe")

	// Test memory and system database is not for repair.
	domainutil.RepairInfo.SetRepairMode(true)
	domainutil.RepairInfo.SetRepairTableList([]string{"test.xxx"})
	_, err = tk.Exec("admin repair table performance_schema.xxx CREATE TABLE yyy (a int);")
	c.Assert(err.Error(), Equals, "[ddl:8215]Failed to repair table: memory or system database is not for repair")

	// Test the repair detail.
	turnRepairModeAndInit(true)
	defer turnRepairModeAndInit(false)
	// Domain reload the tableInfo and add it into repairInfo.
	tk.MustExec("CREATE TABLE origin (a int primary key nonclustered auto_increment, b varchar(10), c int);")
	// Repaired tableInfo has been filtered by `domain.InfoSchema()`, so get it in repairInfo.
	originTableInfo, _ := domainutil.RepairInfo.GetRepairedTableInfoByTableName("test", "origin")

	hook := &ddl.TestDDLCallback{Do: s.dom}
	var repairErr error
	hook.OnJobRunBeforeExported = func(job *model.Job) {
		if job.Type != model.ActionRepairTable {
			return
		}
		if job.TableID != originTableInfo.ID {
			repairErr = errors.New("table id should be the same")
			return
		}
		if job.SchemaState != model.StateNone {
			repairErr = errors.New("repair job state should be the none")
			return
		}
		// Test whether it's readable, when repaired table is still stateNone.
		tkInternal := testkit.NewTestKitWithInit(c, s.store)
		_, repairErr = tkInternal.Exec("select * from origin")
		// Repaired tableInfo has been filtered by `domain.InfoSchema()`, here will get an error cause user can't get access to it.
		if repairErr != nil && terror.ErrorEqual(repairErr, infoschema.ErrTableNotExists) {
			repairErr = nil
		}
	}
	originalHook := s.dom.DDL().GetHook()
	defer s.dom.DDL().(ddl.DDLForTest).SetHook(originalHook)
	s.dom.DDL().(ddl.DDLForTest).SetHook(hook)

	// Exec the repair statement to override the tableInfo.
	tk.MustExec("admin repair table origin CREATE TABLE origin (a int primary key nonclustered auto_increment, b varchar(5), c int);")
	c.Assert(repairErr, IsNil)

	// Check the repaired tableInfo is exactly the same with old one in tableID, indexID, colID.
	// testGetTableByName will extract the Table from `domain.InfoSchema()` directly.
	repairTable = testGetTableByName(c, s.s, "test", "origin")
	c.Assert(repairTable.Meta().ID, Equals, originTableInfo.ID)
	c.Assert(len(repairTable.Meta().Columns), Equals, 3)
	c.Assert(repairTable.Meta().Columns[0].ID, Equals, originTableInfo.Columns[0].ID)
	c.Assert(repairTable.Meta().Columns[1].ID, Equals, originTableInfo.Columns[1].ID)
	c.Assert(repairTable.Meta().Columns[2].ID, Equals, originTableInfo.Columns[2].ID)
	c.Assert(len(repairTable.Meta().Indices), Equals, 1)
	c.Assert(repairTable.Meta().Indices[0].ID, Equals, originTableInfo.Columns[0].ID)
	c.Assert(repairTable.Meta().AutoIncID, Equals, originTableInfo.AutoIncID)

	c.Assert(repairTable.Meta().Columns[0].Tp, Equals, mysql.TypeLong)
	c.Assert(repairTable.Meta().Columns[1].Tp, Equals, mysql.TypeVarchar)
	c.Assert(repairTable.Meta().Columns[1].Flen, Equals, 5)
	c.Assert(repairTable.Meta().Columns[2].Tp, Equals, mysql.TypeLong)

	// Exec the show create table statement to make sure new tableInfo has been set.
	result := tk.MustQuery("show create table origin")
	c.Assert(result.Rows()[0][1], Equals, "CREATE TABLE `origin` (\n  `a` int(11) NOT NULL AUTO_INCREMENT,\n  `b` varchar(5) DEFAULT NULL,\n  `c` int(11) DEFAULT NULL,\n  PRIMARY KEY (`a`) /*T![clustered_index] NONCLUSTERED */\n) ENGINE=InnoDB DEFAULT CHARSET=utf8mb4 COLLATE=utf8mb4_bin")

}

func turnRepairModeAndInit(on bool) {
	list := make([]string, 0)
	if on {
		list = append(list, "test.origin")
	}
	domainutil.RepairInfo.SetRepairMode(on)
	domainutil.RepairInfo.SetRepairTableList(list)
}

func (s *testSerialDBSuite) TestRepairTableWithPartition(c *C) {
	c.Assert(failpoint.Enable("github.com/pingcap/tidb/infoschema/repairFetchCreateTable", `return(true)`), IsNil)
	defer func() {
		c.Assert(failpoint.Disable("github.com/pingcap/tidb/infoschema/repairFetchCreateTable"), IsNil)
	}()
	tk := testkit.NewTestKit(c, s.store)
	tk.MustExec("use test")
	tk.MustExec("drop table if exists origin")

	turnRepairModeAndInit(true)
	defer turnRepairModeAndInit(false)
	// Domain reload the tableInfo and add it into repairInfo.
	tk.MustExec("create table origin (a int not null) partition by RANGE(a) (" +
		"partition p10 values less than (10)," +
		"partition p30 values less than (30)," +
		"partition p50 values less than (50)," +
		"partition p70 values less than (70)," +
		"partition p90 values less than (90));")
	// Test for some old partition has lost.
	_, err := tk.Exec("admin repair table origin create table origin (a int not null) partition by RANGE(a) (" +
		"partition p10 values less than (10)," +
		"partition p30 values less than (30)," +
		"partition p50 values less than (50)," +
		"partition p90 values less than (90)," +
		"partition p100 values less than (100));")
	c.Assert(err, NotNil)
	c.Assert(err.Error(), Equals, "[ddl:8215]Failed to repair table: Partition p100 has lost")

	// Test for some partition changed the condition.
	_, err = tk.Exec("admin repair table origin create table origin (a int not null) partition by RANGE(a) (" +
		"partition p10 values less than (10)," +
		"partition p20 values less than (25)," +
		"partition p50 values less than (50)," +
		"partition p90 values less than (90));")
	c.Assert(err, NotNil)
	c.Assert(err.Error(), Equals, "[ddl:8215]Failed to repair table: Partition p20 has lost")

	// Test for some partition changed the partition name.
	_, err = tk.Exec("admin repair table origin create table origin (a int not null) partition by RANGE(a) (" +
		"partition p10 values less than (10)," +
		"partition p30 values less than (30)," +
		"partition pNew values less than (50)," +
		"partition p90 values less than (90));")
	c.Assert(err, NotNil)
	c.Assert(err.Error(), Equals, "[ddl:8215]Failed to repair table: Partition pnew has lost")

	originTableInfo, _ := domainutil.RepairInfo.GetRepairedTableInfoByTableName("test", "origin")
	tk.MustExec("admin repair table origin create table origin_rename (a int not null) partition by RANGE(a) (" +
		"partition p10 values less than (10)," +
		"partition p30 values less than (30)," +
		"partition p50 values less than (50)," +
		"partition p90 values less than (90));")
	repairTable := testGetTableByName(c, s.s, "test", "origin_rename")
	c.Assert(repairTable.Meta().ID, Equals, originTableInfo.ID)
	c.Assert(len(repairTable.Meta().Columns), Equals, 1)
	c.Assert(repairTable.Meta().Columns[0].ID, Equals, originTableInfo.Columns[0].ID)
	c.Assert(len(repairTable.Meta().Partition.Definitions), Equals, 4)
	c.Assert(repairTable.Meta().Partition.Definitions[0].ID, Equals, originTableInfo.Partition.Definitions[0].ID)
	c.Assert(repairTable.Meta().Partition.Definitions[1].ID, Equals, originTableInfo.Partition.Definitions[1].ID)
	c.Assert(repairTable.Meta().Partition.Definitions[2].ID, Equals, originTableInfo.Partition.Definitions[2].ID)
	c.Assert(repairTable.Meta().Partition.Definitions[3].ID, Equals, originTableInfo.Partition.Definitions[4].ID)

	// Test hash partition.
	tk.MustExec("drop table if exists origin")
	domainutil.RepairInfo.SetRepairMode(true)
	domainutil.RepairInfo.SetRepairTableList([]string{"test.origin"})
	tk.MustExec("create table origin (a varchar(1), b int not null, c int, key idx(c)) partition by hash(b) partitions 30")

	// Test partition num in repair should be exactly same with old one, other wise will cause partition semantic problem.
	_, err = tk.Exec("admin repair table origin create table origin (a varchar(2), b int not null, c int, key idx(c)) partition by hash(b) partitions 20")
	c.Assert(err, NotNil)
	c.Assert(err.Error(), Equals, "[ddl:8215]Failed to repair table: Hash partition num should be the same")

	originTableInfo, _ = domainutil.RepairInfo.GetRepairedTableInfoByTableName("test", "origin")
	tk.MustExec("admin repair table origin create table origin (a varchar(3), b int not null, c int, key idx(c)) partition by hash(b) partitions 30")
	repairTable = testGetTableByName(c, s.s, "test", "origin")
	c.Assert(repairTable.Meta().ID, Equals, originTableInfo.ID)
	c.Assert(len(repairTable.Meta().Partition.Definitions), Equals, 30)
	c.Assert(repairTable.Meta().Partition.Definitions[0].ID, Equals, originTableInfo.Partition.Definitions[0].ID)
	c.Assert(repairTable.Meta().Partition.Definitions[1].ID, Equals, originTableInfo.Partition.Definitions[1].ID)
	c.Assert(repairTable.Meta().Partition.Definitions[29].ID, Equals, originTableInfo.Partition.Definitions[29].ID)
}

func (s *testDBSuite2) TestCreateTableWithSetCol(c *C) {
	tk := testkit.NewTestKitWithInit(c, s.store)
	tk.MustExec("create table t_set (a int, b set('e') default '');")
	tk.MustQuery("show create table t_set").Check(testkit.Rows("t_set CREATE TABLE `t_set` (\n" +
		"  `a` int(11) DEFAULT NULL,\n" +
		"  `b` set('e') DEFAULT ''\n" +
		") ENGINE=InnoDB DEFAULT CHARSET=utf8mb4 COLLATE=utf8mb4_bin"))
	tk.MustExec("drop table t_set")
	tk.MustExec("create table t_set (a set('a', 'b', 'c', 'd') default 'a,c,c');")
	tk.MustQuery("show create table t_set").Check(testkit.Rows("t_set CREATE TABLE `t_set` (\n" +
		"  `a` set('a','b','c','d') DEFAULT 'a,c'\n" +
		") ENGINE=InnoDB DEFAULT CHARSET=utf8mb4 COLLATE=utf8mb4_bin"))

	// It's for failure cases.
	// The type of default value is string.
	tk.MustExec("drop table t_set")
	failedSQL := "create table t_set (a set('1', '4', '10') default '3');"
	tk.MustGetErrCode(failedSQL, errno.ErrInvalidDefault)
	failedSQL = "create table t_set (a set('1', '4', '10') default '1,4,11');"
	tk.MustGetErrCode(failedSQL, errno.ErrInvalidDefault)
	failedSQL = "create table t_set (a set('1', '4', '10') default '1 ,4');"
	tk.MustGetErrCode(failedSQL, errno.ErrInvalidDefault)
	// The type of default value is int.
	failedSQL = "create table t_set (a set('1', '4', '10') default 0);"
	tk.MustGetErrCode(failedSQL, errno.ErrInvalidDefault)
	failedSQL = "create table t_set (a set('1', '4', '10') default 8);"
	tk.MustGetErrCode(failedSQL, errno.ErrInvalidDefault)

	// The type of default value is int.
	// It's for successful cases
	tk.MustExec("create table t_set (a set('1', '4', '10', '21') default 1);")
	tk.MustQuery("show create table t_set").Check(testkit.Rows("t_set CREATE TABLE `t_set` (\n" +
		"  `a` set('1','4','10','21') DEFAULT '1'\n" +
		") ENGINE=InnoDB DEFAULT CHARSET=utf8mb4 COLLATE=utf8mb4_bin"))
	tk.MustExec("drop table t_set")
	tk.MustExec("create table t_set (a set('1', '4', '10', '21') default 2);")
	tk.MustQuery("show create table t_set").Check(testkit.Rows("t_set CREATE TABLE `t_set` (\n" +
		"  `a` set('1','4','10','21') DEFAULT '4'\n" +
		") ENGINE=InnoDB DEFAULT CHARSET=utf8mb4 COLLATE=utf8mb4_bin"))
	tk.MustExec("drop table t_set")
	tk.MustExec("create table t_set (a set('1', '4', '10', '21') default 3);")
	tk.MustQuery("show create table t_set").Check(testkit.Rows("t_set CREATE TABLE `t_set` (\n" +
		"  `a` set('1','4','10','21') DEFAULT '1,4'\n" +
		") ENGINE=InnoDB DEFAULT CHARSET=utf8mb4 COLLATE=utf8mb4_bin"))
	tk.MustExec("drop table t_set")
	tk.MustExec("create table t_set (a set('1', '4', '10', '21') default 15);")
	tk.MustQuery("show create table t_set").Check(testkit.Rows("t_set CREATE TABLE `t_set` (\n" +
		"  `a` set('1','4','10','21') DEFAULT '1,4,10,21'\n" +
		") ENGINE=InnoDB DEFAULT CHARSET=utf8mb4 COLLATE=utf8mb4_bin"))
	tk.MustExec("insert into t_set value()")
	tk.MustQuery("select * from t_set").Check(testkit.Rows("1,4,10,21"))
}

func (s *testDBSuite2) TestCreateTableWithEnumCol(c *C) {
	tk := testkit.NewTestKitWithInit(c, s.store)
	// It's for failure cases.
	// The type of default value is string.
	tk.MustExec("drop table if exists t_enum")
	failedSQL := "create table t_enum (a enum('1', '4', '10') default '3');"
	tk.MustGetErrCode(failedSQL, errno.ErrInvalidDefault)
	failedSQL = "create table t_enum (a enum('1', '4', '10') default '');"
	tk.MustGetErrCode(failedSQL, errno.ErrInvalidDefault)
	// The type of default value is int.
	failedSQL = "create table t_enum (a enum('1', '4', '10') default 0);"
	tk.MustGetErrCode(failedSQL, errno.ErrInvalidDefault)
	failedSQL = "create table t_enum (a enum('1', '4', '10') default 8);"
	tk.MustGetErrCode(failedSQL, errno.ErrInvalidDefault)

	// The type of default value is int.
	// It's for successful cases
	tk.MustExec("drop table if exists t_enum")
	tk.MustExec("create table t_enum (a enum('2', '3', '4') default 2);")
	ret := tk.MustQuery("show create table t_enum").Rows()[0][1]
	c.Assert(strings.Contains(ret.(string), "`a` enum('2','3','4') DEFAULT '3'"), IsTrue)
	tk.MustExec("drop table t_enum")
	tk.MustExec("create table t_enum (a enum('a', 'c', 'd') default 2);")
	ret = tk.MustQuery("show create table t_enum").Rows()[0][1]
	c.Assert(strings.Contains(ret.(string), "`a` enum('a','c','d') DEFAULT 'c'"), IsTrue)
	tk.MustExec("insert into t_enum value()")
	tk.MustQuery("select * from t_enum").Check(testkit.Rows("c"))
}

func (s *testDBSuite2) TestTableForeignKey(c *C) {
	tk := testkit.NewTestKit(c, s.store)
	tk.MustExec("use test")
	tk.MustExec("create table t1 (a int, b int);")
	// test create table with foreign key.
	failSQL := "create table t2 (c int, foreign key (a) references t1(a));"
	tk.MustGetErrCode(failSQL, errno.ErrKeyColumnDoesNotExits)
	// test add foreign key.
	tk.MustExec("create table t3 (a int, b int);")
	failSQL = "alter table t1 add foreign key (c) REFERENCES t3(a);"
	tk.MustGetErrCode(failSQL, errno.ErrKeyColumnDoesNotExits)
	// test oreign key not match error
	failSQL = "alter table t1 add foreign key (a) REFERENCES t3(a, b);"
	tk.MustGetErrCode(failSQL, errno.ErrWrongFkDef)
	// Test drop column with foreign key.
	tk.MustExec("create table t4 (c int,d int,foreign key (d) references t1 (b));")
	failSQL = "alter table t4 drop column d"
	tk.MustGetErrCode(failSQL, errno.ErrFkColumnCannotDrop)
	// Test change column with foreign key.
	failSQL = "alter table t4 change column d e bigint;"
	tk.MustGetErrCode(failSQL, errno.ErrFKIncompatibleColumns)
	// Test modify column with foreign key.
	failSQL = "alter table t4 modify column d bigint;"
	tk.MustGetErrCode(failSQL, errno.ErrFKIncompatibleColumns)
	tk.MustQuery("select count(*) from information_schema.KEY_COLUMN_USAGE;")
	tk.MustExec("alter table t4 drop foreign key d")
	tk.MustExec("alter table t4 modify column d bigint;")
	tk.MustExec("drop table if exists t1,t2,t3,t4;")
}

func (s *testDBSuite3) TestFKOnGeneratedColumns(c *C) {
	tk := testkit.NewTestKit(c, s.store)
	tk.MustExec("use test")
	// test add foreign key to generated column

	// foreign key constraint cannot be defined on a virtual generated column.
	tk.MustExec("create table t1 (a int primary key);")
	tk.MustGetErrCode("create table t2 (a int, b int as (a+1) virtual, foreign key (b) references t1(a));", errno.ErrCannotAddForeign)
	tk.MustExec("create table t2 (a int, b int generated always as (a+1) virtual);")
	tk.MustGetErrCode("alter table t2 add foreign key (b) references t1(a);", errno.ErrCannotAddForeign)
	tk.MustExec("drop table t1, t2;")

	// foreign key constraint can be defined on a stored generated column.
	tk.MustExec("create table t2 (a int primary key);")
	tk.MustExec("create table t1 (a int, b int as (a+1) stored, foreign key (b) references t2(a));")
	tk.MustExec("create table t3 (a int, b int generated always as (a+1) stored);")
	tk.MustExec("alter table t3 add foreign key (b) references t2(a);")
	tk.MustExec("drop table t1, t2, t3;")

	// foreign key constraint can reference a stored generated column.
	tk.MustExec("create table t1 (a int, b int generated always as (a+1) stored primary key);")
	tk.MustExec("create table t2 (a int, foreign key (a) references t1(b));")
	tk.MustExec("create table t3 (a int);")
	tk.MustExec("alter table t3 add foreign key (a) references t1(b);")
	tk.MustExec("drop table t1, t2, t3;")

	// rejected FK options on stored generated columns
	tk.MustGetErrCode("create table t1 (a int, b int generated always as (a+1) stored, foreign key (b) references t2(a) on update set null);", errno.ErrWrongFKOptionForGeneratedColumn)
	tk.MustGetErrCode("create table t1 (a int, b int generated always as (a+1) stored, foreign key (b) references t2(a) on update cascade);", errno.ErrWrongFKOptionForGeneratedColumn)
	tk.MustGetErrCode("create table t1 (a int, b int generated always as (a+1) stored, foreign key (b) references t2(a) on update set default);", errno.ErrWrongFKOptionForGeneratedColumn)
	tk.MustGetErrCode("create table t1 (a int, b int generated always as (a+1) stored, foreign key (b) references t2(a) on delete set null);", errno.ErrWrongFKOptionForGeneratedColumn)
	tk.MustGetErrCode("create table t1 (a int, b int generated always as (a+1) stored, foreign key (b) references t2(a) on delete set default);", errno.ErrWrongFKOptionForGeneratedColumn)
	tk.MustExec("create table t2 (a int primary key);")
	tk.MustExec("create table t1 (a int, b int generated always as (a+1) stored);")
	tk.MustGetErrCode("alter table t1 add foreign key (b) references t2(a) on update set null;", errno.ErrWrongFKOptionForGeneratedColumn)
	tk.MustGetErrCode("alter table t1 add foreign key (b) references t2(a) on update cascade;", errno.ErrWrongFKOptionForGeneratedColumn)
	tk.MustGetErrCode("alter table t1 add foreign key (b) references t2(a) on update set default;", errno.ErrWrongFKOptionForGeneratedColumn)
	tk.MustGetErrCode("alter table t1 add foreign key (b) references t2(a) on delete set null;", errno.ErrWrongFKOptionForGeneratedColumn)
	tk.MustGetErrCode("alter table t1 add foreign key (b) references t2(a) on delete set default;", errno.ErrWrongFKOptionForGeneratedColumn)
	tk.MustExec("drop table t1, t2;")
	// column name with uppercase characters
	tk.MustGetErrCode("create table t1 (A int, b int generated always as (a+1) stored, foreign key (b) references t2(a) on update set null);", errno.ErrWrongFKOptionForGeneratedColumn)
	tk.MustExec("create table t2 (a int primary key);")
	tk.MustExec("create table t1 (A int, b int generated always as (a+1) stored);")
	tk.MustGetErrCode("alter table t1 add foreign key (b) references t2(a) on update set null;", errno.ErrWrongFKOptionForGeneratedColumn)
	tk.MustExec("drop table t1, t2;")

	// special case: TiDB error different from MySQL 8.0
	// MySQL: ERROR 3104 (HY000): Cannot define foreign key with ON UPDATE SET NULL clause on a generated column.
	// TiDB:  ERROR 1146 (42S02): Table 'test.t2' doesn't exist
	tk.MustExec("create table t1 (a int, b int generated always as (a+1) stored);")
	tk.MustGetErrCode("alter table t1 add foreign key (b) references t2(a) on update set null;", errno.ErrNoSuchTable)
	tk.MustExec("drop table t1;")

	// allowed FK options on stored generated columns
	tk.MustExec("create table t1 (a int primary key, b char(5));")
	tk.MustExec("create table t2 (a int, b int generated always as (a % 10) stored, foreign key (b) references t1(a) on update restrict);")
	tk.MustExec("create table t3 (a int, b int generated always as (a % 10) stored, foreign key (b) references t1(a) on update no action);")
	tk.MustExec("create table t4 (a int, b int generated always as (a % 10) stored, foreign key (b) references t1(a) on delete restrict);")
	tk.MustExec("create table t5 (a int, b int generated always as (a % 10) stored, foreign key (b) references t1(a) on delete cascade);")
	tk.MustExec("create table t6 (a int, b int generated always as (a % 10) stored, foreign key (b) references t1(a) on delete no action);")
	tk.MustExec("drop table t2,t3,t4,t5,t6;")
	tk.MustExec("create table t2 (a int, b int generated always as (a % 10) stored);")
	tk.MustExec("alter table t2 add foreign key (b) references t1(a) on update restrict;")
	tk.MustExec("create table t3 (a int, b int generated always as (a % 10) stored);")
	tk.MustExec("alter table t3 add foreign key (b) references t1(a) on update no action;")
	tk.MustExec("create table t4 (a int, b int generated always as (a % 10) stored);")
	tk.MustExec("alter table t4 add foreign key (b) references t1(a) on delete restrict;")
	tk.MustExec("create table t5 (a int, b int generated always as (a % 10) stored);")
	tk.MustExec("alter table t5 add foreign key (b) references t1(a) on delete cascade;")
	tk.MustExec("create table t6 (a int, b int generated always as (a % 10) stored);")
	tk.MustExec("alter table t6 add foreign key (b) references t1(a) on delete no action;")
	tk.MustExec("drop table t1,t2,t3,t4,t5,t6;")

	// rejected FK options on the base columns of a stored generated columns
	tk.MustExec("create table t2 (a int primary key);")
	tk.MustGetErrCode("create table t1 (a int, b int generated always as (a+1) stored, foreign key (a) references t2(a) on update set null);", errno.ErrCannotAddForeign)
	tk.MustGetErrCode("create table t1 (a int, b int generated always as (a+1) stored, foreign key (a) references t2(a) on update cascade);", errno.ErrCannotAddForeign)
	tk.MustGetErrCode("create table t1 (a int, b int generated always as (a+1) stored, foreign key (a) references t2(a) on update set default);", errno.ErrCannotAddForeign)
	tk.MustGetErrCode("create table t1 (a int, b int generated always as (a+1) stored, foreign key (a) references t2(a) on delete set null);", errno.ErrCannotAddForeign)
	tk.MustGetErrCode("create table t1 (a int, b int generated always as (a+1) stored, foreign key (a) references t2(a) on delete cascade);", errno.ErrCannotAddForeign)
	tk.MustGetErrCode("create table t1 (a int, b int generated always as (a+1) stored, foreign key (a) references t2(a) on delete set default);", errno.ErrCannotAddForeign)
	tk.MustExec("create table t1 (a int, b int generated always as (a+1) stored);")
	tk.MustGetErrCode("alter table t1 add foreign key (a) references t2(a) on update set null;", errno.ErrCannotAddForeign)
	tk.MustGetErrCode("alter table t1 add foreign key (a) references t2(a) on update cascade;", errno.ErrCannotAddForeign)
	tk.MustGetErrCode("alter table t1 add foreign key (a) references t2(a) on update set default;", errno.ErrCannotAddForeign)
	tk.MustGetErrCode("alter table t1 add foreign key (a) references t2(a) on delete set null;", errno.ErrCannotAddForeign)
	tk.MustGetErrCode("alter table t1 add foreign key (a) references t2(a) on delete cascade;", errno.ErrCannotAddForeign)
	tk.MustGetErrCode("alter table t1 add foreign key (a) references t2(a) on delete set default;", errno.ErrCannotAddForeign)
	tk.MustExec("drop table t1, t2;")

	// allowed FK options on the base columns of a stored generated columns
	tk.MustExec("create table t1 (a int primary key, b char(5));")
	tk.MustExec("create table t2 (a int, b int generated always as (a % 10) stored, foreign key (a) references t1(a) on update restrict);")
	tk.MustExec("create table t3 (a int, b int generated always as (a % 10) stored, foreign key (a) references t1(a) on update no action);")
	tk.MustExec("create table t4 (a int, b int generated always as (a % 10) stored, foreign key (a) references t1(a) on delete restrict);")
	tk.MustExec("create table t5 (a int, b int generated always as (a % 10) stored, foreign key (a) references t1(a) on delete no action);")
	tk.MustExec("drop table t2,t3,t4,t5")
	tk.MustExec("create table t2 (a int, b int generated always as (a % 10) stored);")
	tk.MustExec("alter table t2 add foreign key (a) references t1(a) on update restrict;")
	tk.MustExec("create table t3 (a int, b int generated always as (a % 10) stored);")
	tk.MustExec("alter table t3 add foreign key (a) references t1(a) on update no action;")
	tk.MustExec("create table t4 (a int, b int generated always as (a % 10) stored);")
	tk.MustExec("alter table t4 add foreign key (a) references t1(a) on delete restrict;")
	tk.MustExec("create table t5 (a int, b int generated always as (a % 10) stored);")
	tk.MustExec("alter table t5 add foreign key (a) references t1(a) on delete no action;")
	tk.MustExec("drop table t1,t2,t3,t4,t5;")
}

func (s *testSerialDBSuite) TestTruncateTable(c *C) {
	tk := testkit.NewTestKit(c, s.store)
	tk.MustExec("use test")
	tk.MustExec("create table truncate_table (c1 int, c2 int)")
	tk.MustExec("insert truncate_table values (1, 1), (2, 2)")
	ctx := tk.Se.(sessionctx.Context)
	is := domain.GetDomain(ctx).InfoSchema()
	oldTblInfo, err := is.TableByName(model.NewCIStr("test"), model.NewCIStr("truncate_table"))
	c.Assert(err, IsNil)
	oldTblID := oldTblInfo.Meta().ID

	tk.MustExec("truncate table truncate_table")

	tk.MustExec("insert truncate_table values (3, 3), (4, 4)")
	tk.MustQuery("select * from truncate_table").Check(testkit.Rows("3 3", "4 4"))

	is = domain.GetDomain(ctx).InfoSchema()
	newTblInfo, err := is.TableByName(model.NewCIStr("test"), model.NewCIStr("truncate_table"))
	c.Assert(err, IsNil)
	c.Assert(newTblInfo.Meta().ID, Greater, oldTblID)

	// Verify that the old table data has been deleted by background worker.
	tablePrefix := tablecodec.EncodeTablePrefix(oldTblID)
	hasOldTableData := true
	for i := 0; i < waitForCleanDataRound; i++ {
		err = kv.RunInNewTxn(context.Background(), s.store, false, func(ctx context.Context, txn kv.Transaction) error {
			it, err1 := txn.Iter(tablePrefix, nil)
			if err1 != nil {
				return err1
			}
			if !it.Valid() {
				hasOldTableData = false
			} else {
				hasOldTableData = it.Key().HasPrefix(tablePrefix)
			}
			it.Close()
			return nil
		})
		c.Assert(err, IsNil)
		if !hasOldTableData {
			break
		}
		time.Sleep(waitForCleanDataInterval)
	}
	c.Assert(hasOldTableData, IsFalse)

	// Test for truncate table should clear the tiflash available status.
	c.Assert(failpoint.Enable("github.com/pingcap/tidb/infoschema/mockTiFlashStoreCount", `return(true)`), IsNil)
	defer func() {
		err = failpoint.Disable("github.com/pingcap/tidb/infoschema/mockTiFlashStoreCount")
		c.Assert(err, IsNil)
	}()

	tk.MustExec("drop table if exists t1;")
	tk.MustExec("create table t1 (a int);")
	tk.MustExec("alter table t1 set tiflash replica 3 location labels 'a','b';")
	t1 := testGetTableByName(c, s.s, "test", "t1")
	// Mock for table tiflash replica was available.
	err = domain.GetDomain(tk.Se).DDL().UpdateTableReplicaInfo(tk.Se, t1.Meta().ID, true)
	c.Assert(err, IsNil)
	t1 = testGetTableByName(c, s.s, "test", "t1")
	c.Assert(t1.Meta().TiFlashReplica, NotNil)
	c.Assert(t1.Meta().TiFlashReplica.Available, IsTrue)

	tk.MustExec("truncate table t1")
	t2 := testGetTableByName(c, s.s, "test", "t1")
	c.Assert(t2.Meta().TiFlashReplica.Count, Equals, t1.Meta().TiFlashReplica.Count)
	c.Assert(t2.Meta().TiFlashReplica.LocationLabels, DeepEquals, t1.Meta().TiFlashReplica.LocationLabels)
	c.Assert(t2.Meta().TiFlashReplica.Available, IsFalse)
	c.Assert(t2.Meta().TiFlashReplica.AvailablePartitionIDs, HasLen, 0)

	// Test for truncate partition should clear the tiflash available status.
	tk.MustExec("drop table if exists t1;")
	tk.MustExec("create table t1 (a int) partition by hash(a) partitions 2;")
	tk.MustExec("alter table t1 set tiflash replica 3 location labels 'a','b';")
	t1 = testGetTableByName(c, s.s, "test", "t1")
	// Mock for all partitions replica was available.
	partition := t1.Meta().Partition
	c.Assert(len(partition.Definitions), Equals, 2)
	err = domain.GetDomain(tk.Se).DDL().UpdateTableReplicaInfo(tk.Se, partition.Definitions[0].ID, true)
	c.Assert(err, IsNil)
	err = domain.GetDomain(tk.Se).DDL().UpdateTableReplicaInfo(tk.Se, partition.Definitions[1].ID, true)
	c.Assert(err, IsNil)
	t1 = testGetTableByName(c, s.s, "test", "t1")
	c.Assert(t1.Meta().TiFlashReplica, NotNil)
	c.Assert(t1.Meta().TiFlashReplica.Available, IsTrue)
	c.Assert(t1.Meta().TiFlashReplica.AvailablePartitionIDs, DeepEquals, []int64{partition.Definitions[0].ID, partition.Definitions[1].ID})

	tk.MustExec("alter table t1 truncate partition p0")
	t2 = testGetTableByName(c, s.s, "test", "t1")
	c.Assert(t2.Meta().TiFlashReplica.Count, Equals, t1.Meta().TiFlashReplica.Count)
	c.Assert(t2.Meta().TiFlashReplica.LocationLabels, DeepEquals, t1.Meta().TiFlashReplica.LocationLabels)
	c.Assert(t2.Meta().TiFlashReplica.Available, IsFalse)
	c.Assert(t2.Meta().TiFlashReplica.AvailablePartitionIDs, DeepEquals, []int64{partition.Definitions[1].ID})
	// Test for truncate twice.
	tk.MustExec("alter table t1 truncate partition p0")
	t2 = testGetTableByName(c, s.s, "test", "t1")
	c.Assert(t2.Meta().TiFlashReplica.Count, Equals, t1.Meta().TiFlashReplica.Count)
	c.Assert(t2.Meta().TiFlashReplica.LocationLabels, DeepEquals, t1.Meta().TiFlashReplica.LocationLabels)
	c.Assert(t2.Meta().TiFlashReplica.Available, IsFalse)
	c.Assert(t2.Meta().TiFlashReplica.AvailablePartitionIDs, DeepEquals, []int64{partition.Definitions[1].ID})

}

func (s *testDBSuite4) TestRenameTable(c *C) {
	isAlterTable := false
	s.testRenameTable(c, "rename table %s to %s", isAlterTable)
}

func (s *testDBSuite5) TestAlterTableRenameTable(c *C) {
	isAlterTable := true
	s.testRenameTable(c, "alter table %s rename to %s", isAlterTable)
}

func (s *testDBSuite) testRenameTable(c *C, sql string, isAlterTable bool) {
	tk := testkit.NewTestKit(c, s.store)
	tk.MustExec("use test")
	// for different databases
	tk.MustExec("create table t (c1 int, c2 int)")
	tk.MustExec("insert t values (1, 1), (2, 2)")
	ctx := tk.Se.(sessionctx.Context)
	is := domain.GetDomain(ctx).InfoSchema()
	oldTblInfo, err := is.TableByName(model.NewCIStr("test"), model.NewCIStr("t"))
	c.Assert(err, IsNil)
	oldTblID := oldTblInfo.Meta().ID
	tk.MustExec("create database test1")
	tk.MustExec("use test1")
	tk.MustExec(fmt.Sprintf(sql, "test.t", "test1.t1"))
	is = domain.GetDomain(ctx).InfoSchema()
	newTblInfo, err := is.TableByName(model.NewCIStr("test1"), model.NewCIStr("t1"))
	c.Assert(err, IsNil)
	c.Assert(newTblInfo.Meta().ID, Equals, oldTblID)
	tk.MustQuery("select * from t1").Check(testkit.Rows("1 1", "2 2"))
	tk.MustExec("use test")

	// Make sure t doesn't exist.
	tk.MustExec("create table t (c1 int, c2 int)")
	tk.MustExec("drop table t")

	// for the same database
	tk.MustExec("use test1")
	tk.MustExec(fmt.Sprintf(sql, "t1", "t2"))
	is = domain.GetDomain(ctx).InfoSchema()
	newTblInfo, err = is.TableByName(model.NewCIStr("test1"), model.NewCIStr("t2"))
	c.Assert(err, IsNil)
	c.Assert(newTblInfo.Meta().ID, Equals, oldTblID)
	tk.MustQuery("select * from t2").Check(testkit.Rows("1 1", "2 2"))
	isExist := is.TableExists(model.NewCIStr("test1"), model.NewCIStr("t1"))
	c.Assert(isExist, IsFalse)
	tk.MustQuery("show tables").Check(testkit.Rows("t2"))

	// for failure case
	failSQL := fmt.Sprintf(sql, "test_not_exist.t", "test_not_exist.t")
	if isAlterTable {
		tk.MustGetErrCode(failSQL, errno.ErrNoSuchTable)
	} else {
		tk.MustGetErrCode(failSQL, errno.ErrFileNotFound)
	}
	failSQL = fmt.Sprintf(sql, "test.test_not_exist", "test.test_not_exist")
	if isAlterTable {
		tk.MustGetErrCode(failSQL, errno.ErrNoSuchTable)
	} else {
		tk.MustGetErrCode(failSQL, errno.ErrFileNotFound)
	}
	failSQL = fmt.Sprintf(sql, "test.t_not_exist", "test_not_exist.t")
	if isAlterTable {
		tk.MustGetErrCode(failSQL, errno.ErrNoSuchTable)
	} else {
		tk.MustGetErrCode(failSQL, errno.ErrFileNotFound)
	}
	failSQL = fmt.Sprintf(sql, "test1.t2", "test_not_exist.t")
	tk.MustGetErrCode(failSQL, errno.ErrErrorOnRename)

	tk.MustExec("use test1")
	tk.MustExec("create table if not exists t_exist (c1 int, c2 int)")
	failSQL = fmt.Sprintf(sql, "test1.t2", "test1.t_exist")
	tk.MustGetErrCode(failSQL, errno.ErrTableExists)
	failSQL = fmt.Sprintf(sql, "test.t_not_exist", "test1.t_exist")
	if isAlterTable {
		tk.MustGetErrCode(failSQL, errno.ErrNoSuchTable)
	} else {
		tk.MustGetErrCode(failSQL, errno.ErrTableExists)
	}
	failSQL = fmt.Sprintf(sql, "test_not_exist.t", "test1.t_exist")
	if isAlterTable {
		tk.MustGetErrCode(failSQL, errno.ErrNoSuchTable)
	} else {
		tk.MustGetErrCode(failSQL, errno.ErrTableExists)
	}
	failSQL = fmt.Sprintf(sql, "test_not_exist.t", "test1.t_not_exist")
	if isAlterTable {
		tk.MustGetErrCode(failSQL, errno.ErrNoSuchTable)
	} else {
		tk.MustGetErrCode(failSQL, errno.ErrFileNotFound)
	}

	// for the same table name
	tk.MustExec("use test1")
	tk.MustExec("create table if not exists t (c1 int, c2 int)")
	tk.MustExec("create table if not exists t1 (c1 int, c2 int)")
	if isAlterTable {
		tk.MustExec(fmt.Sprintf(sql, "test1.t", "t"))
		tk.MustExec(fmt.Sprintf(sql, "test1.t1", "test1.T1"))
	} else {
		tk.MustGetErrCode(fmt.Sprintf(sql, "test1.t", "t"), errno.ErrTableExists)
		tk.MustGetErrCode(fmt.Sprintf(sql, "test1.t1", "test1.T1"), errno.ErrTableExists)
	}

	// Test rename table name too long.
	tk.MustGetErrCode("rename table test1.t1 to test1.txxxxxxxxxxxxxxxxxxxxxxxxxxxxxxxxxxxxxxxxxxxxxxxxxxxxxxxxxxxxxxxx", errno.ErrTooLongIdent)
	tk.MustGetErrCode("alter  table test1.t1 rename to test1.txxxxxxxxxxxxxxxxxxxxxxxxxxxxxxxxxxxxxxxxxxxxxxxxxxxxxxxxxxxxxxxx", errno.ErrTooLongIdent)

	tk.MustExec("drop database test1")
}

func (s *testDBSuite1) TestRenameMultiTables(c *C) {
	tk := testkit.NewTestKit(c, s.store)
	tk.MustExec("use test")
	tk.MustExec("create table t1(id int)")
	tk.MustExec("create table t2(id int)")
	sql := "rename table t1 to t3, t2 to t4"
	_, err := tk.Exec(sql)
	c.Assert(err, IsNil)

	tk.MustExec("drop table t3, t4")

	tk.MustExec("create table t1 (c1 int, c2 int)")
	tk.MustExec("create table t2 (c1 int, c2 int)")
	tk.MustExec("insert t1 values (1, 1), (2, 2)")
	tk.MustExec("insert t2 values (1, 1), (2, 2)")
	ctx := tk.Se.(sessionctx.Context)
	is := domain.GetDomain(ctx).InfoSchema()
	oldTblInfo1, err := is.TableByName(model.NewCIStr("test"), model.NewCIStr("t1"))
	c.Assert(err, IsNil)
	oldTblID1 := oldTblInfo1.Meta().ID
	oldTblInfo2, err := is.TableByName(model.NewCIStr("test"), model.NewCIStr("t2"))
	c.Assert(err, IsNil)
	oldTblID2 := oldTblInfo2.Meta().ID
	tk.MustExec("create database test1")
	tk.MustExec("use test1")
	tk.MustExec("rename table test.t1 to test1.t1, test.t2 to test1.t2")
	is = domain.GetDomain(ctx).InfoSchema()
	newTblInfo1, err := is.TableByName(model.NewCIStr("test1"), model.NewCIStr("t1"))
	c.Assert(err, IsNil)
	c.Assert(newTblInfo1.Meta().ID, Equals, oldTblID1)
	newTblInfo2, err := is.TableByName(model.NewCIStr("test1"), model.NewCIStr("t2"))
	c.Assert(err, IsNil)
	c.Assert(newTblInfo2.Meta().ID, Equals, oldTblID2)
	tk.MustQuery("select * from t1").Check(testkit.Rows("1 1", "2 2"))
	tk.MustQuery("select * from t2").Check(testkit.Rows("1 1", "2 2"))

	// Make sure t1,t2 doesn't exist.
	isExist := is.TableExists(model.NewCIStr("test"), model.NewCIStr("t1"))
	c.Assert(isExist, IsFalse)
	isExist = is.TableExists(model.NewCIStr("test"), model.NewCIStr("t2"))
	c.Assert(isExist, IsFalse)

	// for the same database
	tk.MustExec("use test1")
	tk.MustExec("rename table test1.t1 to test1.t3, test1.t2 to test1.t4")
	is = domain.GetDomain(ctx).InfoSchema()
	newTblInfo1, err = is.TableByName(model.NewCIStr("test1"), model.NewCIStr("t3"))
	c.Assert(err, IsNil)
	c.Assert(newTblInfo1.Meta().ID, Equals, oldTblID1)
	newTblInfo2, err = is.TableByName(model.NewCIStr("test1"), model.NewCIStr("t4"))
	c.Assert(err, IsNil)
	c.Assert(newTblInfo2.Meta().ID, Equals, oldTblID2)
	tk.MustQuery("select * from t3").Check(testkit.Rows("1 1", "2 2"))
	isExist = is.TableExists(model.NewCIStr("test1"), model.NewCIStr("t1"))
	c.Assert(isExist, IsFalse)
	tk.MustQuery("select * from t4").Check(testkit.Rows("1 1", "2 2"))
	isExist = is.TableExists(model.NewCIStr("test1"), model.NewCIStr("t2"))
	c.Assert(isExist, IsFalse)
	tk.MustQuery("show tables").Check(testkit.Rows("t3", "t4"))

	// for multi tables same database
	tk.MustExec("create table t5 (c1 int, c2 int)")
	tk.MustExec("insert t5 values (1, 1), (2, 2)")
	is = domain.GetDomain(ctx).InfoSchema()
	oldTblInfo3, err := is.TableByName(model.NewCIStr("test1"), model.NewCIStr("t5"))
	c.Assert(err, IsNil)
	oldTblID3 := oldTblInfo3.Meta().ID
	tk.MustExec("rename table test1.t3 to test1.t1, test1.t4 to test1.t2, test1.t5 to test1.t3")
	is = domain.GetDomain(ctx).InfoSchema()
	newTblInfo1, err = is.TableByName(model.NewCIStr("test1"), model.NewCIStr("t1"))
	c.Assert(err, IsNil)
	c.Assert(newTblInfo1.Meta().ID, Equals, oldTblID1)
	newTblInfo2, err = is.TableByName(model.NewCIStr("test1"), model.NewCIStr("t2"))
	c.Assert(err, IsNil)
	c.Assert(newTblInfo2.Meta().ID, Equals, oldTblID2)
	newTblInfo3, err := is.TableByName(model.NewCIStr("test1"), model.NewCIStr("t3"))
	c.Assert(err, IsNil)
	c.Assert(newTblInfo3.Meta().ID, Equals, oldTblID3)
	tk.MustQuery("show tables").Check(testkit.Rows("t1", "t2", "t3"))

	// for multi tables different databases
	tk.MustExec("use test")
	tk.MustExec("rename table test1.t1 to test.t2, test1.t2 to test.t3, test1.t3 to test.t4")
	is = domain.GetDomain(ctx).InfoSchema()
	newTblInfo1, err = is.TableByName(model.NewCIStr("test"), model.NewCIStr("t2"))
	c.Assert(err, IsNil)
	c.Assert(newTblInfo1.Meta().ID, Equals, oldTblID1)
	newTblInfo2, err = is.TableByName(model.NewCIStr("test"), model.NewCIStr("t3"))
	c.Assert(err, IsNil)
	c.Assert(newTblInfo2.Meta().ID, Equals, oldTblID2)
	newTblInfo3, err = is.TableByName(model.NewCIStr("test"), model.NewCIStr("t4"))
	c.Assert(err, IsNil)
	c.Assert(newTblInfo3.Meta().ID, Equals, oldTblID3)
	tk.MustQuery("show tables").Check(testkit.Rows("t2", "t3", "t4"))

	// for failure case
	failSQL := "rename table test_not_exist.t to test_not_exist.t, test_not_exist.t to test_not_exist.t"
	tk.MustGetErrCode(failSQL, errno.ErrFileNotFound)
	failSQL = "rename table test.test_not_exist to test.test_not_exist, test.test_not_exist to test.test_not_exist"
	tk.MustGetErrCode(failSQL, errno.ErrFileNotFound)
	failSQL = "rename table test.t_not_exist to test_not_exist.t, test.t_not_exist to test_not_exist.t"
	tk.MustGetErrCode(failSQL, errno.ErrFileNotFound)
	failSQL = "rename table test1.t2 to test_not_exist.t, test1.t2 to test_not_exist.t"
	tk.MustGetErrCode(failSQL, errno.ErrFileNotFound)

	tk.MustExec("drop database test1")
	tk.MustExec("drop database test")
}

func (s *testDBSuite2) TestAddNotNullColumn(c *C) {
	tk := testkit.NewTestKit(c, s.store)
	tk.MustExec("use test_db")
	// for different databases
	tk.MustExec("create table tnn (c1 int primary key auto_increment, c2 int)")
	tk.MustExec("insert tnn (c2) values (0)" + strings.Repeat(",(0)", 99))
	done := make(chan error, 1)
	testddlutil.SessionExecInGoroutine(c, s.store, "alter table tnn add column c3 int not null default 3", done)
	updateCnt := 0
out:
	for {
		select {
		case err := <-done:
			c.Assert(err, IsNil)
			break out
		default:
			// Close issue #14636
			// Because add column action is not amendable now, it causes an error when the schema is changed
			// in the process of an insert statement.
			_, err := tk.Exec("update tnn set c2 = c2 + 1 where c1 = 99")
			if err == nil {
				updateCnt++
			}
		}
	}
	expected := fmt.Sprintf("%d %d", updateCnt, 3)
	tk.MustQuery("select c2, c3 from tnn where c1 = 99").Check(testkit.Rows(expected))

	tk.MustExec("drop table tnn")
}

func (s *testDBSuite3) TestGeneratedColumnDDL(c *C) {
	tk := testkit.NewTestKit(c, s.store)
	tk.MustExec("use test")

	// Check create table with virtual and stored generated columns.
	tk.MustExec(`CREATE TABLE test_gv_ddl(a int, b int as (a+8) virtual, c int as (b + 2) stored)`)

	// Check desc table with virtual and stored generated columns.
	result := tk.MustQuery(`DESC test_gv_ddl`)
	result.Check(testkit.Rows(`a int(11) YES  <nil> `, `b int(11) YES  <nil> VIRTUAL GENERATED`, `c int(11) YES  <nil> STORED GENERATED`))

	// Check show create table with virtual and stored generated columns.
	result = tk.MustQuery(`show create table test_gv_ddl`)
	result.Check(testkit.Rows(
		"test_gv_ddl CREATE TABLE `test_gv_ddl` (\n  `a` int(11) DEFAULT NULL,\n  `b` int(11) GENERATED ALWAYS AS (`a` + 8) VIRTUAL,\n  `c` int(11) GENERATED ALWAYS AS (`b` + 2) STORED\n) ENGINE=InnoDB DEFAULT CHARSET=utf8mb4 COLLATE=utf8mb4_bin",
	))

	// Check generated expression with blanks.
	tk.MustExec("create table table_with_gen_col_blanks (a int, b char(20) as (cast( \r\n\t a \r\n\tas  char)), c int as (a+100))")
	result = tk.MustQuery(`show create table table_with_gen_col_blanks`)
	result.Check(testkit.Rows("table_with_gen_col_blanks CREATE TABLE `table_with_gen_col_blanks` (\n" +
		"  `a` int(11) DEFAULT NULL,\n" +
		"  `b` char(20) GENERATED ALWAYS AS (cast(`a` as char)) VIRTUAL,\n" +
		"  `c` int(11) GENERATED ALWAYS AS (`a` + 100) VIRTUAL\n" +
		") ENGINE=InnoDB DEFAULT CHARSET=utf8mb4 COLLATE=utf8mb4_bin"))

	// Check generated expression with charset latin1 ("latin1" != mysql.DefaultCharset).
	tk.MustExec("create table table_with_gen_col_latin1 (a int, b char(20) as (cast( \r\n\t a \r\n\tas  char charset latin1)), c int as (a+100))")
	result = tk.MustQuery(`show create table table_with_gen_col_latin1`)
	result.Check(testkit.Rows("table_with_gen_col_latin1 CREATE TABLE `table_with_gen_col_latin1` (\n" +
		"  `a` int(11) DEFAULT NULL,\n" +
		"  `b` char(20) GENERATED ALWAYS AS (cast(`a` as char charset latin1)) VIRTUAL,\n" +
		"  `c` int(11) GENERATED ALWAYS AS (`a` + 100) VIRTUAL\n" +
		") ENGINE=InnoDB DEFAULT CHARSET=utf8mb4 COLLATE=utf8mb4_bin"))

	// Check generated expression with string (issue 9457).
	tk.MustExec("create table table_with_gen_col_string (first_name varchar(10), last_name varchar(10), full_name varchar(255) AS (CONCAT(first_name,' ',last_name)))")
	result = tk.MustQuery(`show create table table_with_gen_col_string`)
	result.Check(testkit.Rows("table_with_gen_col_string CREATE TABLE `table_with_gen_col_string` (\n" +
		"  `first_name` varchar(10) DEFAULT NULL,\n" +
		"  `last_name` varchar(10) DEFAULT NULL,\n" +
		"  `full_name` varchar(255) GENERATED ALWAYS AS (concat(`first_name`, _utf8mb4' ', `last_name`)) VIRTUAL\n" +
		") ENGINE=InnoDB DEFAULT CHARSET=utf8mb4 COLLATE=utf8mb4_bin"))

	tk.MustExec("alter table table_with_gen_col_string modify column full_name varchar(255) GENERATED ALWAYS AS (CONCAT(last_name,' ' ,first_name) ) VIRTUAL")
	result = tk.MustQuery(`show create table table_with_gen_col_string`)
	result.Check(testkit.Rows("table_with_gen_col_string CREATE TABLE `table_with_gen_col_string` (\n" +
		"  `first_name` varchar(10) DEFAULT NULL,\n" +
		"  `last_name` varchar(10) DEFAULT NULL,\n" +
		"  `full_name` varchar(255) GENERATED ALWAYS AS (concat(`last_name`, _utf8mb4' ', `first_name`)) VIRTUAL\n" +
		") ENGINE=InnoDB DEFAULT CHARSET=utf8mb4 COLLATE=utf8mb4_bin"))

	// Test incorrect parameter count.
	tk.MustGetErrCode("create table test_gv_incorrect_pc(a double, b int as (lower(a, 2)))", errno.ErrWrongParamcountToNativeFct)
	tk.MustGetErrCode("create table test_gv_incorrect_pc(a double, b int as (lower(a, 2)) stored)", errno.ErrWrongParamcountToNativeFct)

	genExprTests := []struct {
		stmt string
		err  int
	}{
		// Drop/rename columns dependent by other column.
		{`alter table test_gv_ddl drop column a`, errno.ErrDependentByGeneratedColumn},
		{`alter table test_gv_ddl change column a anew int`, errno.ErrBadField},

		// Modify/change stored status of generated columns.
		{`alter table test_gv_ddl modify column b bigint`, errno.ErrUnsupportedOnGeneratedColumn},
		{`alter table test_gv_ddl change column c cnew bigint as (a+100)`, errno.ErrUnsupportedOnGeneratedColumn},

		// Modify/change generated columns breaking prior.
		{`alter table test_gv_ddl modify column b int as (c+100)`, errno.ErrGeneratedColumnNonPrior},
		{`alter table test_gv_ddl change column b bnew int as (c+100)`, errno.ErrGeneratedColumnNonPrior},

		// Refer not exist columns in generation expression.
		{`create table test_gv_ddl_bad (a int, b int as (c+8))`, errno.ErrBadField},

		// Refer generated columns non prior.
		{`create table test_gv_ddl_bad (a int, b int as (c+1), c int as (a+1))`, errno.ErrGeneratedColumnNonPrior},

		// Virtual generated columns cannot be primary key.
		{`create table test_gv_ddl_bad (a int, b int, c int as (a+b) primary key)`, errno.ErrUnsupportedOnGeneratedColumn},
		{`create table test_gv_ddl_bad (a int, b int, c int as (a+b), primary key(c))`, errno.ErrUnsupportedOnGeneratedColumn},
		{`create table test_gv_ddl_bad (a int, b int, c int as (a+b), primary key(a, c))`, errno.ErrUnsupportedOnGeneratedColumn},

		// Add stored generated column through alter table.
		{`alter table test_gv_ddl add column d int as (b+2) stored`, errno.ErrUnsupportedOnGeneratedColumn},
		{`alter table test_gv_ddl modify column b int as (a + 8) stored`, errno.ErrUnsupportedOnGeneratedColumn},

		// Add generated column with incorrect parameter count.
		{`alter table test_gv_ddl add column z int as (lower(a, 2))`, errno.ErrWrongParamcountToNativeFct},
		{`alter table test_gv_ddl add column z int as (lower(a, 2)) stored`, errno.ErrWrongParamcountToNativeFct},

		// Modify generated column with incorrect parameter count.
		{`alter table test_gv_ddl modify column b int as (lower(a, 2))`, errno.ErrWrongParamcountToNativeFct},
		{`alter table test_gv_ddl change column b b int as (lower(a, 2))`, errno.ErrWrongParamcountToNativeFct},
	}
	for _, tt := range genExprTests {
		tk.MustGetErrCode(tt.stmt, tt.err)
	}

	// Check alter table modify/change generated column.
	modStoredColErrMsg := "[ddl:3106]'modifying a stored column' is not supported for generated columns."
	_, err := tk.Exec(`alter table test_gv_ddl modify column c bigint as (b+200) stored`)
	c.Assert(err, NotNil)
	c.Assert(err.Error(), Equals, modStoredColErrMsg)

	result = tk.MustQuery(`DESC test_gv_ddl`)
	result.Check(testkit.Rows(`a int(11) YES  <nil> `, `b int(11) YES  <nil> VIRTUAL GENERATED`, `c int(11) YES  <nil> STORED GENERATED`))

	tk.MustExec(`alter table test_gv_ddl change column b b bigint as (a+100) virtual`)
	result = tk.MustQuery(`DESC test_gv_ddl`)
	result.Check(testkit.Rows(`a int(11) YES  <nil> `, `b bigint(20) YES  <nil> VIRTUAL GENERATED`, `c int(11) YES  <nil> STORED GENERATED`))

	tk.MustExec(`alter table test_gv_ddl change column c cnew bigint`)
	result = tk.MustQuery(`DESC test_gv_ddl`)
	result.Check(testkit.Rows(`a int(11) YES  <nil> `, `b bigint(20) YES  <nil> VIRTUAL GENERATED`, `cnew bigint(20) YES  <nil> `))

	// Test generated column `\\`.
	tk.MustExec("drop table if exists t")
	tk.MustExec("CREATE TABLE t(c0 TEXT AS ('\\\\'));")
	tk.MustExec("insert into t values ()")
	tk.MustQuery("select * from t").Check(testkit.Rows("\\"))
	tk.MustExec("drop table if exists t")
	tk.MustExec("CREATE TABLE t(c0 TEXT AS ('a\\\\b\\\\c\\\\'))")
	tk.MustExec("insert into t values ()")
	tk.MustQuery("select * from t").Check(testkit.Rows("a\\b\\c\\"))
}

func (s *testDBSuite4) TestComment(c *C) {
	tk := testkit.NewTestKit(c, s.store)
	tk.MustExec("use " + s.schemaName)
	tk.MustExec("drop table if exists ct, ct1")

	validComment := strings.Repeat("a", 1024)
	invalidComment := strings.Repeat("b", 1025)

	tk.MustExec("create table ct (c int, d int, e int, key (c) comment '" + validComment + "')")
	tk.MustExec("create index i on ct (d) comment '" + validComment + "'")
	tk.MustExec("alter table ct add key (e) comment '" + validComment + "'")

	tk.MustGetErrCode("create table ct1 (c int, key (c) comment '"+invalidComment+"')", errno.ErrTooLongIndexComment)
	tk.MustGetErrCode("create index i1 on ct (d) comment '"+invalidComment+"b"+"'", errno.ErrTooLongIndexComment)
	tk.MustGetErrCode("alter table ct add key (e) comment '"+invalidComment+"'", errno.ErrTooLongIndexComment)

	tk.MustExec("set @@sql_mode=''")
	tk.MustExec("create table ct1 (c int, d int, e int, key (c) comment '" + invalidComment + "')")
	c.Assert(tk.Se.GetSessionVars().StmtCtx.WarningCount(), Equals, uint16(1))
	tk.MustQuery("show warnings").Check(testutil.RowsWithSep("|", "Warning|1688|Comment for index 'c' is too long (max = 1024)"))
	tk.MustExec("create index i1 on ct1 (d) comment '" + invalidComment + "b" + "'")
	c.Assert(tk.Se.GetSessionVars().StmtCtx.WarningCount(), Equals, uint16(1))
	tk.MustQuery("show warnings").Check(testutil.RowsWithSep("|", "Warning|1688|Comment for index 'i1' is too long (max = 1024)"))
	tk.MustExec("alter table ct1 add key (e) comment '" + invalidComment + "'")
	c.Assert(tk.Se.GetSessionVars().StmtCtx.WarningCount(), Equals, uint16(1))
	tk.MustQuery("show warnings").Check(testutil.RowsWithSep("|", "Warning|1688|Comment for index 'e' is too long (max = 1024)"))

	tk.MustExec("drop table if exists ct, ct1")
}

func (s *testSerialDBSuite) TestRebaseAutoID(c *C) {
	c.Assert(failpoint.Enable("github.com/pingcap/tidb/meta/autoid/mockAutoIDChange", `return(true)`), IsNil)
	defer func() {
		c.Assert(failpoint.Disable("github.com/pingcap/tidb/meta/autoid/mockAutoIDChange"), IsNil)
	}()
	tk := testkit.NewTestKit(c, s.store)
	tk.MustExec("use " + s.schemaName)

	tk.MustExec("drop database if exists tidb;")
	tk.MustExec("create database tidb;")
	tk.MustExec("use tidb;")
	tk.MustExec("create table tidb.test (a int auto_increment primary key, b int);")
	tk.MustExec("insert tidb.test values (null, 1);")
	tk.MustQuery("select * from tidb.test").Check(testkit.Rows("1 1"))
	tk.MustExec("alter table tidb.test auto_increment = 6000;")
	tk.MustExec("insert tidb.test values (null, 1);")
	tk.MustQuery("select * from tidb.test").Check(testkit.Rows("1 1", "6000 1"))
	tk.MustExec("alter table tidb.test auto_increment = 5;")
	tk.MustExec("insert tidb.test values (null, 1);")
	tk.MustQuery("select * from tidb.test").Check(testkit.Rows("1 1", "6000 1", "11000 1"))

	// Current range for table test is [11000, 15999].
	// Though it does not have a tuple "a = 15999", its global next auto increment id should be 16000.
	// Anyway it is not compatible with MySQL.
	tk.MustExec("alter table tidb.test auto_increment = 12000;")
	tk.MustExec("insert tidb.test values (null, 1);")
	tk.MustQuery("select * from tidb.test").Check(testkit.Rows("1 1", "6000 1", "11000 1", "16000 1"))

	tk.MustExec("create table tidb.test2 (a int);")
	tk.MustGetErrCode("alter table tidb.test2 add column b int auto_increment key, auto_increment=10;", errno.ErrUnsupportedDDLOperation)
}

func (s *testDBSuite5) TestCheckColumnDefaultValue(c *C) {
	tk := testkit.NewTestKit(c, s.store)
	tk.MustExec("use test;")
	tk.MustExec("drop table if exists text_default_text;")
	tk.MustGetErrCode("create table text_default_text(c1 text not null default '');", errno.ErrBlobCantHaveDefault)
	tk.MustGetErrCode("create table text_default_text(c1 text not null default 'scds');", errno.ErrBlobCantHaveDefault)

	tk.MustExec("drop table if exists text_default_json;")
	tk.MustGetErrCode("create table text_default_json(c1 json not null default '');", errno.ErrBlobCantHaveDefault)
	tk.MustGetErrCode("create table text_default_json(c1 json not null default 'dfew555');", errno.ErrBlobCantHaveDefault)

	tk.MustExec("drop table if exists text_default_blob;")
	tk.MustGetErrCode("create table text_default_blob(c1 blob not null default '');", errno.ErrBlobCantHaveDefault)
	tk.MustGetErrCode("create table text_default_blob(c1 blob not null default 'scds54');", errno.ErrBlobCantHaveDefault)

	tk.MustExec("set sql_mode='';")
	tk.MustExec("create table text_default_text(c1 text not null default '');")
	tk.MustQuery(`show create table text_default_text`).Check(testutil.RowsWithSep("|",
		"text_default_text CREATE TABLE `text_default_text` (\n"+
			"  `c1` text NOT NULL\n"+
			") ENGINE=InnoDB DEFAULT CHARSET=utf8mb4 COLLATE=utf8mb4_bin",
	))
	ctx := tk.Se.(sessionctx.Context)
	is := domain.GetDomain(ctx).InfoSchema()
	tblInfo, err := is.TableByName(model.NewCIStr("test"), model.NewCIStr("text_default_text"))
	c.Assert(err, IsNil)
	c.Assert(tblInfo.Meta().Columns[0].DefaultValue, Equals, "")

	tk.MustExec("create table text_default_blob(c1 blob not null default '');")
	tk.MustQuery(`show create table text_default_blob`).Check(testutil.RowsWithSep("|",
		"text_default_blob CREATE TABLE `text_default_blob` (\n"+
			"  `c1` blob NOT NULL\n"+
			") ENGINE=InnoDB DEFAULT CHARSET=utf8mb4 COLLATE=utf8mb4_bin",
	))
	is = domain.GetDomain(ctx).InfoSchema()
	tblInfo, err = is.TableByName(model.NewCIStr("test"), model.NewCIStr("text_default_blob"))
	c.Assert(err, IsNil)
	c.Assert(tblInfo.Meta().Columns[0].DefaultValue, Equals, "")

	tk.MustExec("create table text_default_json(c1 json not null default '');")
	tk.MustQuery(`show create table text_default_json`).Check(testutil.RowsWithSep("|",
		"text_default_json CREATE TABLE `text_default_json` (\n"+
			"  `c1` json NOT NULL DEFAULT 'null'\n"+
			") ENGINE=InnoDB DEFAULT CHARSET=utf8mb4 COLLATE=utf8mb4_bin",
	))
	is = domain.GetDomain(ctx).InfoSchema()
	tblInfo, err = is.TableByName(model.NewCIStr("test"), model.NewCIStr("text_default_json"))
	c.Assert(err, IsNil)
	c.Assert(tblInfo.Meta().Columns[0].DefaultValue, Equals, `null`)
}

func (s *testDBSuite1) TestCharacterSetInColumns(c *C) {
	tk := testkit.NewTestKit(c, s.store)
	tk.MustExec("create database varchar_test;")
	defer tk.MustExec("drop database varchar_test;")
	tk.MustExec("use varchar_test")
	tk.MustExec("create table t (c1 int, s1 varchar(10), s2 text)")
	tk.MustQuery("select count(*) from information_schema.columns where table_schema = 'varchar_test' and character_set_name != 'utf8mb4'").Check(testkit.Rows("0"))
	tk.MustQuery("select count(*) from information_schema.columns where table_schema = 'varchar_test' and character_set_name = 'utf8mb4'").Check(testkit.Rows("2"))

	tk.MustExec("create table t1(id int) charset=UTF8;")
	tk.MustExec("create table t2(id int) charset=BINARY;")
	tk.MustExec("create table t3(id int) charset=LATIN1;")
	tk.MustExec("create table t4(id int) charset=ASCII;")
	tk.MustExec("create table t5(id int) charset=UTF8MB4;")

	tk.MustExec("create table t11(id int) charset=utf8;")
	tk.MustExec("create table t12(id int) charset=binary;")
	tk.MustExec("create table t13(id int) charset=latin1;")
	tk.MustExec("create table t14(id int) charset=ascii;")
	tk.MustExec("create table t15(id int) charset=utf8mb4;")
}

func (s *testDBSuite2) TestAddNotNullColumnWhileInsertOnDupUpdate(c *C) {
	tk1 := testkit.NewTestKit(c, s.store)
	tk1.MustExec("use " + s.schemaName)
	tk2 := testkit.NewTestKit(c, s.store)
	tk2.MustExec("use " + s.schemaName)
	closeCh := make(chan bool)
	wg := new(sync.WaitGroup)
	wg.Add(1)
	tk1.MustExec("create table nn (a int primary key, b int)")
	tk1.MustExec("insert nn values (1, 1)")
	var tk2Err error
	go func() {
		defer wg.Done()
		for {
			select {
			case <-closeCh:
				return
			default:
			}
			_, tk2Err = tk2.Exec("insert nn (a, b) values (1, 1) on duplicate key update a = 1, b = values(b) + 1")
			if tk2Err != nil {
				return
			}
		}
	}()
	tk1.MustExec("alter table nn add column c int not null default 3 after a")
	close(closeCh)
	wg.Wait()
	c.Assert(tk2Err, IsNil)
	tk1.MustQuery("select * from nn").Check(testkit.Rows("1 3 2"))
}

func (s *testDBSuite3) TestColumnModifyingDefinition(c *C) {
	tk := testkit.NewTestKit(c, s.store)
	tk.MustExec("use test")
	tk.MustExec("drop table if exists test2;")
	tk.MustExec("create table test2 (c1 int, c2 int, c3 int default 1, index (c1));")
	tk.MustExec("alter table test2 change c2 a int not null;")
	ctx := tk.Se.(sessionctx.Context)
	is := domain.GetDomain(ctx).InfoSchema()
	t, err := is.TableByName(model.NewCIStr("test"), model.NewCIStr("test2"))
	c.Assert(err, IsNil)
	var c2 *table.Column
	for _, col := range t.Cols() {
		if col.Name.L == "a" {
			c2 = col
		}
	}
	c.Assert(mysql.HasNotNullFlag(c2.Flag), IsTrue)

	tk.MustExec("drop table if exists test2;")
	tk.MustExec("create table test2 (c1 int, c2 int, c3 int default 1, index (c1));")
	tk.MustExec("insert into test2(c2) values (null);")
	tk.MustGetErrCode("alter table test2 change c2 a int not null", errno.ErrInvalidUseOfNull)
	tk.MustGetErrCode("alter table test2 change c1 a1 bigint not null;", mysql.WarnDataTruncated)
}

func (s *testDBSuite4) TestCheckTooBigFieldLength(c *C) {
	tk := testkit.NewTestKit(c, s.store)
	tk.MustExec("use test")
	tk.MustExec("drop table if exists tr_01;")
	tk.MustExec("create table tr_01 (id int, name varchar(20000), purchased date )  default charset=utf8 collate=utf8_bin;")

	tk.MustExec("drop table if exists tr_02;")
	tk.MustExec("create table tr_02 (id int, name varchar(16000), purchased date )  default charset=utf8mb4 collate=utf8mb4_bin;")

	tk.MustExec("drop table if exists tr_03;")
	tk.MustExec("create table tr_03 (id int, name varchar(65534), purchased date ) default charset=latin1;")

	tk.MustExec("drop table if exists tr_04;")
	tk.MustExec("create table tr_04 (a varchar(20000) ) default charset utf8;")
	tk.MustGetErrCode("alter table tr_04 add column b varchar(20000) charset utf8mb4;", errno.ErrTooBigFieldlength)
	tk.MustGetErrCode("alter table tr_04 convert to character set utf8mb4;", errno.ErrTooBigFieldlength)
	tk.MustGetErrCode("create table tr (id int, name varchar(30000), purchased date )  default charset=utf8 collate=utf8_bin;", errno.ErrTooBigFieldlength)
	tk.MustGetErrCode("create table tr (id int, name varchar(20000) charset utf8mb4, purchased date ) default charset=utf8 collate=utf8_bin;", errno.ErrTooBigFieldlength)
	tk.MustGetErrCode("create table tr (id int, name varchar(65536), purchased date ) default charset=latin1;", errno.ErrTooBigFieldlength)

	tk.MustExec("drop table if exists tr_05;")
	tk.MustExec("create table tr_05 (a varchar(16000) charset utf8);")
	tk.MustExec("alter table tr_05 modify column a varchar(16000) charset utf8;")
	tk.MustExec("alter table tr_05 modify column a varchar(16000) charset utf8mb4;")
}

func (s *testDBSuite5) TestCheckConvertToCharacter(c *C) {
	tk := testkit.NewTestKit(c, s.store)
	tk.MustExec("use test")
	tk.MustExec("drop table if exists t")
	defer tk.MustExec("drop table t")
	tk.MustExec("create table t(a varchar(10) charset binary);")
	ctx := tk.Se.(sessionctx.Context)
	is := domain.GetDomain(ctx).InfoSchema()
	t, err := is.TableByName(model.NewCIStr("test"), model.NewCIStr("t"))
	c.Assert(err, IsNil)
	tk.MustGetErrCode("alter table t modify column a varchar(10) charset utf8 collate utf8_bin", errno.ErrUnsupportedDDLOperation)
	tk.MustGetErrCode("alter table t modify column a varchar(10) charset utf8mb4 collate utf8mb4_bin", errno.ErrUnsupportedDDLOperation)
	tk.MustGetErrCode("alter table t modify column a varchar(10) charset latin1 collate latin1_bin", errno.ErrUnsupportedDDLOperation)
	c.Assert(t.Cols()[0].Charset, Equals, "binary")
}

func (s *testDBSuite5) TestModifyColumnRollBack(c *C) {
	tk := testkit.NewTestKit(c, s.store)
	s.mustExec(tk, c, "use test_db")
	s.mustExec(tk, c, "drop table if exists t1")
	s.mustExec(tk, c, "create table t1 (c1 int, c2 int, c3 int default 1, index (c1));")

	var c2 *table.Column
	var checkErr error
	hook := &ddl.TestDDLCallback{Do: s.dom}
	hook.OnJobUpdatedExported = func(job *model.Job) {
		if checkErr != nil {
			return
		}

		t := s.testGetTable(c, "t1")
		for _, col := range t.Cols() {
			if col.Name.L == "c2" {
				c2 = col
			}
		}
		if mysql.HasPreventNullInsertFlag(c2.Flag) {
			tk.MustGetErrCode("insert into t1(c2) values (null);", errno.ErrBadNull)
		}

		hookCtx := mock.NewContext()
		hookCtx.Store = s.store
		err := hookCtx.NewTxn(context.Background())
		if err != nil {
			checkErr = errors.Trace(err)
			return
		}

		jobIDs := []int64{job.ID}
		txn, err := hookCtx.Txn(true)
		if err != nil {
			checkErr = errors.Trace(err)
			return
		}
		errs, err := admin.CancelJobs(txn, jobIDs)
		if err != nil {
			checkErr = errors.Trace(err)
			return
		}
		// It only tests cancel one DDL job.
		if errs[0] != nil {
			checkErr = errors.Trace(errs[0])
			return
		}

		txn, err = hookCtx.Txn(true)
		if err != nil {
			checkErr = errors.Trace(err)
			return
		}
		err = txn.Commit(context.Background())
		if err != nil {
			checkErr = errors.Trace(err)
		}
	}

	originalHook := s.dom.DDL().GetHook()
	s.dom.DDL().(ddl.DDLForTest).SetHook(hook)
	done := make(chan error, 1)
	go backgroundExec(s.store, "alter table t1 change c2 c2 bigint not null;", done)

	err := <-done
	c.Assert(err, NotNil)
	c.Assert(err.Error(), Equals, "[ddl:8214]Cancelled DDL job")
	s.mustExec(tk, c, "insert into t1(c2) values (null);")

	t := s.testGetTable(c, "t1")
	for _, col := range t.Cols() {
		if col.Name.L == "c2" {
			c2 = col
		}
	}
	c.Assert(mysql.HasNotNullFlag(c2.Flag), IsFalse)
	s.dom.DDL().(ddl.DDLForTest).SetHook(originalHook)
	s.mustExec(tk, c, "drop table t1")
}

func (s *testSerialDBSuite) TestModifyColumnnReorgInfo(c *C) {
	tk := testkit.NewTestKit(c, s.store)
	tk.MustExec("use test_db")
	tk.MustExec("drop table if exists t1")
	tk.MustExec("create table t1 (c1 int, c2 int, c3 int, index idx(c2), index idx1(c1, c2));")

	sql := "alter table t1 change c2 c2 mediumint;"
	// defaultBatchSize is equal to ddl.defaultBatchSize
	base := defaultBatchSize * 8
	// add some rows
	batchInsert(tk, "t1", 0, base)
	// Make sure the count of regions more than backfill workers.
	tk.MustQuery("split table t1 between (0) and (8192) regions 8;").Check(testkit.Rows("8 1"))

	enableChangeColumnType := tk.Se.GetSessionVars().EnableChangeColumnType
	tk.Se.GetSessionVars().EnableChangeColumnType = true
	defer func() {
		tk.Se.GetSessionVars().EnableChangeColumnType = enableChangeColumnType
	}()

	tbl := s.testGetTable(c, "t1")
	originalHook := s.dom.DDL().GetHook()
	defer s.dom.DDL().(ddl.DDLForTest).SetHook(originalHook)

	// Check insert null before job first update.
	hook := &ddl.TestDDLCallback{Do: s.dom}
	var checkErr error
	var currJob *model.Job
	var elements []*meta.Element
	ctx := mock.NewContext()
	ctx.Store = s.store
	times := 0
	hook.OnJobRunBeforeExported = func(job *model.Job) {
		if tbl.Meta().ID != job.TableID || checkErr != nil || job.SchemaState != model.StateWriteReorganization {
			return
		}
		if job.Type == model.ActionModifyColumn {
			if times == 0 {
				times++
				return
			}
			currJob = job
			var (
				newCol                *model.ColumnInfo
				oldColName            *model.CIStr
				modifyColumnTp        byte
				updatedAutoRandomBits uint64
				changingCol           *model.ColumnInfo
				changingIdxs          []*model.IndexInfo
			)
			pos := &ast.ColumnPosition{}
			checkErr = job.DecodeArgs(&newCol, &oldColName, pos, &modifyColumnTp, &updatedAutoRandomBits, &changingCol, &changingIdxs)
			elements = ddl.BuildElements(changingCol, changingIdxs)
		}
		if job.Type == model.ActionAddIndex {
			if times == 1 {
				times++
				return
			}
			tbl := s.testGetTable(c, "t1")
			indexInfo := tbl.Meta().FindIndexByName("idx2")
			elements = []*meta.Element{{ID: indexInfo.ID, TypeKey: meta.IndexElementKey}}
		}
	}
	c.Assert(failpoint.Enable("github.com/pingcap/tidb/ddl/MockGetIndexRecordErr", `return("cantDecodeRecordErr")`), IsNil)
	s.dom.DDL().(ddl.DDLForTest).SetHook(hook)
	_, err := tk.Exec(sql)
	c.Assert(err.Error(), Equals, "[ddl:8202]Cannot decode index value, because mock can't decode record error")
	c.Assert(checkErr, IsNil)
	// Check whether the reorg information is cleaned up when executing "modify column" failed.
	checkReorgHandle := func(gotElements, expectedElements []*meta.Element) {
		for i, e := range gotElements {
			c.Assert(e, DeepEquals, expectedElements[i])
		}
		err := ctx.NewTxn(context.Background())
		c.Assert(err, IsNil)
		txn, err := ctx.Txn(true)
		c.Assert(err, IsNil)
		m := meta.NewMeta(txn)
		e, start, end, physicalID, err := m.GetDDLReorgHandle(currJob)
		c.Assert(meta.ErrDDLReorgElementNotExist.Equal(err), IsTrue)
		c.Assert(e, IsNil)
		c.Assert(start, IsNil)
		c.Assert(end, IsNil)
		c.Assert(physicalID, Equals, int64(0))
	}
	expectedEles := []*meta.Element{
		{ID: 4, TypeKey: meta.ColumnElementKey},
		{ID: 3, TypeKey: meta.IndexElementKey},
		{ID: 4, TypeKey: meta.IndexElementKey}}
	checkReorgHandle(elements, expectedEles)
	c.Assert(failpoint.Disable("github.com/pingcap/tidb/ddl/MockGetIndexRecordErr"), IsNil)
	tk.MustExec("admin check table t1")

	// Check whether the reorg information is cleaned up when executing "modify column" successfully.
	// Test encountering a "notOwnerErr" error which caused the processing backfill job to exit halfway.
	c.Assert(failpoint.Enable("github.com/pingcap/tidb/ddl/MockGetIndexRecordErr", `return("modifyColumnNotOwnerErr")`), IsNil)
	tk.MustExec(sql)
	expectedEles = []*meta.Element{
		{ID: 5, TypeKey: meta.ColumnElementKey},
		{ID: 5, TypeKey: meta.IndexElementKey},
		{ID: 6, TypeKey: meta.IndexElementKey}}
	checkReorgHandle(elements, expectedEles)
	tk.MustExec("admin check table t1")
	c.Assert(failpoint.Disable("github.com/pingcap/tidb/ddl/MockGetIndexRecordErr"), IsNil)

	// Test encountering a "notOwnerErr" error which caused the processing backfill job to exit halfway.
	// During the period, the old TiDB version(do not exist the element information) is upgraded to the new TiDB version.
	c.Assert(failpoint.Enable("github.com/pingcap/tidb/ddl/MockGetIndexRecordErr", `return("addIdxNotOwnerErr")`), IsNil)
	tk.MustExec("alter table t1 add index idx2(c1)")
	expectedEles = []*meta.Element{
		{ID: 7, TypeKey: meta.IndexElementKey}}
	checkReorgHandle(elements, expectedEles)
	tk.MustExec("admin check table t1")
	c.Assert(failpoint.Disable("github.com/pingcap/tidb/ddl/MockGetIndexRecordErr"), IsNil)
}

func (s *testSerialDBSuite) TestModifyColumnNullToNotNullWithChangingVal2(c *C) {
	tk := testkit.NewTestKitWithInit(c, s.store)

	enableChangeColumnType := tk.Se.GetSessionVars().EnableChangeColumnType
	tk.Se.GetSessionVars().EnableChangeColumnType = true
	c.Assert(failpoint.Enable("github.com/pingcap/tidb/ddl/mockInsertValueAfterCheckNull", `return("insert into test.tt values (NULL, NULL)")`), IsNil)
	defer func() {
		tk.Se.GetSessionVars().EnableChangeColumnType = enableChangeColumnType
		err := failpoint.Disable("github.com/pingcap/tidb/ddl/mockInsertValueAfterCheckNull")
		c.Assert(err, IsNil)
	}()

	tk.MustExec("drop table if exists tt;")
	tk.MustExec(`create table tt (a bigint, b int, unique index idx(a));`)
	tk.MustExec("insert into tt values (1,1),(2,2),(3,3);")
	_, err := tk.Exec("alter table tt modify a int not null;")
	c.Assert(err.Error(), Equals, "[ddl:1265]Data truncated for column 'a' at row 1")
	tk.MustExec("drop table tt")
}

func (s *testDBSuite1) TestModifyColumnNullToNotNull(c *C) {
	sql1 := "alter table t1 change c2 c2 int not null;"
	sql2 := "alter table t1 change c2 c2 int not null;"
	testModifyColumnNullToNotNull(c, s.testDBSuite, false, sql1, sql2)
}

func (s *testSerialDBSuite) TestModifyColumnNullToNotNullWithChangingVal(c *C) {
	sql1 := "alter table t1 change c2 c2 tinyint not null;"
	sql2 := "alter table t1 change c2 c2 tinyint not null;"
	testModifyColumnNullToNotNull(c, s.testDBSuite, true, sql1, sql2)
	c2 := getModifyColumn(c, s.s.(sessionctx.Context), s.schemaName, "t1", "c2", false)
	c.Assert(c2.FieldType.Tp, Equals, mysql.TypeTiny)
}

func (s *testSerialDBSuite) TestModifyColumnBetweenStringTypes(c *C) {
	tk := testkit.NewTestKitWithInit(c, s.store)
	tk.Se.GetSessionVars().EnableChangeColumnType = true

	// varchar to varchar
	tk.MustExec("drop table if exists tt;")
	tk.MustExec("create table tt (a varchar(10));")
	tk.MustExec("insert into tt values ('111'),('10000');")
	tk.MustExec("alter table tt change a a varchar(5);")
	c2 := getModifyColumn(c, s.s.(sessionctx.Context), "test", "tt", "a", false)
	c.Assert(c2.FieldType.Flen, Equals, 5)
	tk.MustQuery("select * from tt").Check(testkit.Rows("111", "10000"))
	tk.MustGetErrMsg("alter table tt change a a varchar(4);", "[types:1406]Data Too Long, field len 4, data len 5")
	tk.MustExec("alter table tt change a a varchar(100);")

	tk.MustExec("drop table if exists tt;")
	tk.MustExec("create table tt (a char(10));")
	tk.MustExec("insert into tt values ('111'),('10000');")
	tk.MustQuery("select * from tt").Check(testkit.Rows("111", "10000"))
	tk.MustGetErrMsg("alter table tt change a a char(4);", "[types:1406]Data Too Long, field len 4, data len 5")

	// char to text
	tk.MustExec("alter table tt change a a text;")
	c2 = getModifyColumn(c, s.s.(sessionctx.Context), "test", "tt", "a", false)
	c.Assert(c2.FieldType.Tp, Equals, mysql.TypeBlob)

	// text to set
	tk.MustGetErrMsg("alter table tt change a a set('111', '2222');", "[types:1265]Data truncated for column 'a', value is 'KindString 10000'")
	tk.MustExec("alter table tt change a a set('111', '10000');")
	c2 = getModifyColumn(c, s.s.(sessionctx.Context), "test", "tt", "a", false)
	c.Assert(c2.FieldType.Tp, Equals, mysql.TypeSet)
	tk.MustQuery("select * from tt").Check(testkit.Rows("111", "10000"))

	// set to set
	tk.MustExec("alter table tt change a a set('10000', '111');")
	c2 = getModifyColumn(c, s.s.(sessionctx.Context), "test", "tt", "a", false)
	c.Assert(c2.FieldType.Tp, Equals, mysql.TypeSet)
	tk.MustQuery("select * from tt").Check(testkit.Rows("111", "10000"))

	// set to enum
	tk.MustGetErrMsg("alter table tt change a a enum('111', '2222');", "[types:1265]Data truncated for column 'a', value is 'KindMysqlSet 10000'")
	tk.MustExec("alter table tt change a a enum('111', '10000');")
	c2 = getModifyColumn(c, s.s.(sessionctx.Context), "test", "tt", "a", false)
	c.Assert(c2.FieldType.Tp, Equals, mysql.TypeEnum)
	tk.MustQuery("select * from tt").Check(testkit.Rows("111", "10000"))
	tk.MustExec("alter table tt change a a enum('10000', '111');")
	tk.MustQuery("select * from tt where a = 1").Check(testkit.Rows("10000"))
	tk.MustQuery("select * from tt where a = 2").Check(testkit.Rows("111"))

	// no-strict mode
	tk.MustExec(`set @@sql_mode="";`)
	tk.MustExec("alter table tt change a a enum('111', '2222');")
	tk.MustQuery("show warnings").Check(testutil.RowsWithSep("|", "Warning|1265|Data truncated for column 'a', value is 'KindMysqlEnum 10000'"))

	tk.MustExec("drop table tt;")
}

func getModifyColumn(c *C, ctx sessionctx.Context, db, tbl, colName string, allColumn bool) *table.Column {
	t := testGetTableByName(c, ctx, db, tbl)
	colName = strings.ToLower(colName)
	var cols []*table.Column
	if allColumn {
		cols = t.(*tables.TableCommon).Columns
	} else {
		cols = t.Cols()
	}
	for _, col := range cols {
		if col.Name.L == colName {
			return col
		}
	}
	return nil
}

func testModifyColumnNullToNotNull(c *C, s *testDBSuite, enableChangeColumnType bool, sql1, sql2 string) {
	tk := testkit.NewTestKit(c, s.store)
	tk2 := testkit.NewTestKit(c, s.store)
	tk2.MustExec("use test_db")
	s.mustExec(tk, c, "use test_db")
	s.mustExec(tk, c, "drop table if exists t1")
	s.mustExec(tk, c, "create table t1 (c1 int, c2 int);")

	if enableChangeColumnType {
		enableChangeColumnType := tk.Se.GetSessionVars().EnableChangeColumnType
		tk.Se.GetSessionVars().EnableChangeColumnType = true
		defer func() {
			tk.Se.GetSessionVars().EnableChangeColumnType = enableChangeColumnType
		}()
	}

	tbl := s.testGetTable(c, "t1")
	getModifyColumn(c, s.s.(sessionctx.Context), s.schemaName, "t1", "c2", false)

	originalHook := s.dom.DDL().GetHook()
	defer s.dom.DDL().(ddl.DDLForTest).SetHook(originalHook)

	// Check insert null before job first update.
	times := 0
	hook := &ddl.TestDDLCallback{Do: s.dom}
	tk.MustExec("delete from t1")
	var checkErr error
	hook.OnJobRunBeforeExported = func(job *model.Job) {
		if tbl.Meta().ID != job.TableID {
			return
		}
		if times == 0 {
			_, checkErr = tk2.Exec("insert into t1 values ();")
		}
		times++
	}
	s.dom.DDL().(ddl.DDLForTest).SetHook(hook)
	_, err := tk.Exec(sql1)
	c.Assert(checkErr, IsNil)
	c.Assert(err, NotNil)
	if enableChangeColumnType {
		c.Assert(err.Error(), Equals, "[ddl:1265]Data truncated for column 'c2' at row 1")
		// Check whether the reorg information is cleaned up.
	} else {
		c.Assert(err.Error(), Equals, "[ddl:1138]Invalid use of NULL value")
	}
	tk.MustQuery("select * from t1").Check(testkit.Rows("<nil> <nil>"))

	// Check insert error when column has PreventNullInsertFlag.
	tk.MustExec("delete from t1")
	hook.OnJobRunBeforeExported = func(job *model.Job) {
		if tbl.Meta().ID != job.TableID {
			return
		}
		if job.State != model.JobStateRunning {
			return
		}
		// now c2 has PreventNullInsertFlag, an error is expected.
		_, checkErr = tk2.Exec("insert into t1 values ();")
	}
	s.dom.DDL().(ddl.DDLForTest).SetHook(hook)
	tk.MustExec(sql2)
	c.Assert(checkErr.Error(), Equals, "[table:1048]Column 'c2' cannot be null")

	c2 := getModifyColumn(c, s.s.(sessionctx.Context), s.schemaName, "t1", "c2", false)
	c.Assert(mysql.HasNotNullFlag(c2.Flag), IsTrue)
	c.Assert(mysql.HasPreventNullInsertFlag(c2.Flag), IsFalse)
	_, err = tk.Exec("insert into t1 values ();")
	c.Assert(err, NotNil)
	c.Assert(err.Error(), Equals, "[table:1364]Field 'c2' doesn't have a default value")
}

func (s *testDBSuite2) TestTransactionOnAddDropColumn(c *C) {
	tk := testkit.NewTestKit(c, s.store)
	s.mustExec(tk, c, "use test_db")
	s.mustExec(tk, c, "drop table if exists t1")
	s.mustExec(tk, c, "create table t1 (a int, b int);")
	s.mustExec(tk, c, "create table t2 (a int, b int);")
	s.mustExec(tk, c, "insert into t2 values (2,0)")

	transactions := [][]string{
		{
			"begin",
			"insert into t1 set a=1",
			"update t1 set b=1 where a=1",
			"commit",
		},
		{
			"begin",
			"insert into t1 select a,b from t2",
			"update t1 set b=2 where a=2",
			"commit",
		},
	}

	originHook := s.dom.DDL().GetHook()
	defer s.dom.DDL().(ddl.DDLForTest).SetHook(originHook)
	hook := &ddl.TestDDLCallback{Do: s.dom}
	var checkErr error
	hook.OnJobRunBeforeExported = func(job *model.Job) {
		if checkErr != nil {
			return
		}
		switch job.SchemaState {
		case model.StateWriteOnly, model.StateWriteReorganization, model.StateDeleteOnly, model.StateDeleteReorganization:
		default:
			return
		}
		// do transaction.
		for _, transaction := range transactions {
			for _, sql := range transaction {
				if _, checkErr = tk.Exec(sql); checkErr != nil {
					checkErr = errors.Errorf("err: %s, sql: %s, job schema state: %s", checkErr.Error(), sql, job.SchemaState)
					return
				}
			}
		}
	}
	s.dom.DDL().(ddl.DDLForTest).SetHook(hook)
	done := make(chan error, 1)
	// test transaction on add column.
	go backgroundExec(s.store, "alter table t1 add column c int not null after a", done)
	err := <-done
	c.Assert(err, IsNil)
	c.Assert(checkErr, IsNil)
	tk.MustQuery("select a,b from t1 order by a").Check(testkit.Rows("1 1", "1 1", "1 1", "2 2", "2 2", "2 2"))
	s.mustExec(tk, c, "delete from t1")

	// test transaction on drop column.
	go backgroundExec(s.store, "alter table t1 drop column c", done)
	err = <-done
	c.Assert(err, IsNil)
	c.Assert(checkErr, IsNil)
	tk.MustQuery("select a,b from t1 order by a").Check(testkit.Rows("1 1", "1 1", "1 1", "2 2", "2 2", "2 2"))
}

func (s *testDBSuite3) TestIssue22307(c *C) {
	tk := testkit.NewTestKit(c, s.store)
	s.mustExec(tk, c, "use test_db")
	s.mustExec(tk, c, "drop table if exists t")
	s.mustExec(tk, c, "create table t (a int, b int)")
	s.mustExec(tk, c, "insert into t values(1, 1);")

	originHook := s.dom.DDL().GetHook()
	defer s.dom.DDL().(ddl.DDLForTest).SetHook(originHook)
	hook := &ddl.TestDDLCallback{Do: s.dom}
	var checkErr1, checkErr2 error
	hook.OnJobRunBeforeExported = func(job *model.Job) {
		if job.SchemaState != model.StateWriteOnly {
			return
		}
		_, checkErr1 = tk.Exec("update t set a = 3 where b = 1;")
		_, checkErr2 = tk.Exec("update t set a = 3 order by b;")
	}
	s.dom.DDL().(ddl.DDLForTest).SetHook(hook)
	done := make(chan error, 1)
	// test transaction on add column.
	go backgroundExec(s.store, "alter table t drop column b;", done)
	err := <-done
	c.Assert(err, IsNil)
	c.Assert(checkErr1.Error(), Equals, "[planner:1054]Unknown column 'b' in 'where clause'")
	c.Assert(checkErr2.Error(), Equals, "[planner:1054]Unknown column 'b' in 'order clause'")
}

func (s *testDBSuite3) TestTransactionWithWriteOnlyColumn(c *C) {
	tk := testkit.NewTestKit(c, s.store)
	s.mustExec(tk, c, "use test_db")
	s.mustExec(tk, c, "drop table if exists t1")
	s.mustExec(tk, c, "create table t1 (a int key);")

	transactions := [][]string{
		{
			"begin",
			"insert into t1 set a=1",
			"update t1 set a=2 where a=1",
			"commit",
		},
	}

	originHook := s.dom.DDL().GetHook()
	defer s.dom.DDL().(ddl.DDLForTest).SetHook(originHook)
	hook := &ddl.TestDDLCallback{Do: s.dom}
	var checkErr error
	hook.OnJobRunBeforeExported = func(job *model.Job) {
		if checkErr != nil {
			return
		}
		switch job.SchemaState {
		case model.StateWriteOnly:
		default:
			return
		}
		// do transaction.
		for _, transaction := range transactions {
			for _, sql := range transaction {
				if _, checkErr = tk.Exec(sql); checkErr != nil {
					checkErr = errors.Errorf("err: %s, sql: %s, job schema state: %s", checkErr.Error(), sql, job.SchemaState)
					return
				}
			}
		}
	}
	s.dom.DDL().(ddl.DDLForTest).SetHook(hook)
	done := make(chan error, 1)
	// test transaction on add column.
	go backgroundExec(s.store, "alter table t1 add column c int not null", done)
	err := <-done
	c.Assert(err, IsNil)
	c.Assert(checkErr, IsNil)
	tk.MustQuery("select a from t1").Check(testkit.Rows("2"))
	s.mustExec(tk, c, "delete from t1")

	// test transaction on drop column.
	go backgroundExec(s.store, "alter table t1 drop column c", done)
	err = <-done
	c.Assert(err, IsNil)
	c.Assert(checkErr, IsNil)
	tk.MustQuery("select a from t1").Check(testkit.Rows("2"))
}

func (s *testDBSuite4) TestAddColumn2(c *C) {
	tk := testkit.NewTestKit(c, s.store)
	s.mustExec(tk, c, "use test_db")
	s.mustExec(tk, c, "drop table if exists t1")
	s.mustExec(tk, c, "create table t1 (a int key, b int);")
	defer s.mustExec(tk, c, "drop table if exists t1, t2")

	originHook := s.dom.DDL().GetHook()
	defer s.dom.DDL().(ddl.DDLForTest).SetHook(originHook)
	hook := &ddl.TestDDLCallback{}
	var writeOnlyTable table.Table
	hook.OnJobRunBeforeExported = func(job *model.Job) {
		if job.SchemaState == model.StateWriteOnly {
			writeOnlyTable, _ = s.dom.InfoSchema().TableByID(job.TableID)
		}
	}
	s.dom.DDL().(ddl.DDLForTest).SetHook(hook)
	done := make(chan error, 1)
	// test transaction on add column.
	go backgroundExec(s.store, "alter table t1 add column c int not null", done)
	err := <-done
	c.Assert(err, IsNil)

	s.mustExec(tk, c, "insert into t1 values (1,1,1)")
	tk.MustQuery("select a,b,c from t1").Check(testkit.Rows("1 1 1"))

	// mock for outdated tidb update record.
	c.Assert(writeOnlyTable, NotNil)
	ctx := context.Background()
	err = tk.Se.NewTxn(ctx)
	c.Assert(err, IsNil)
	oldRow, err := tables.RowWithCols(writeOnlyTable, tk.Se, kv.IntHandle(1), writeOnlyTable.WritableCols())
	c.Assert(err, IsNil)
	c.Assert(len(oldRow), Equals, 3)
	err = writeOnlyTable.RemoveRecord(tk.Se, kv.IntHandle(1), oldRow)
	c.Assert(err, IsNil)
	_, err = writeOnlyTable.AddRecord(tk.Se, types.MakeDatums(oldRow[0].GetInt64(), 2, oldRow[2].GetInt64()), table.IsUpdate)
	c.Assert(err, IsNil)
	tk.Se.StmtCommit()
	err = tk.Se.CommitTxn(ctx)
	c.Assert(err, IsNil)

	tk.MustQuery("select a,b,c from t1").Check(testkit.Rows("1 2 1"))

	// Test for _tidb_rowid
	var re *testkit.Result
	s.mustExec(tk, c, "create table t2 (a int);")
	hook.OnJobRunBeforeExported = func(job *model.Job) {
		if job.SchemaState != model.StateWriteOnly {
			return
		}
		// allow write _tidb_rowid first
		s.mustExec(tk, c, "set @@tidb_opt_write_row_id=1")
		s.mustExec(tk, c, "begin")
		s.mustExec(tk, c, "insert into t2 (a,_tidb_rowid) values (1,2);")
		re = tk.MustQuery(" select a,_tidb_rowid from t2;")
		s.mustExec(tk, c, "commit")

	}
	s.dom.DDL().(ddl.DDLForTest).SetHook(hook)

	go backgroundExec(s.store, "alter table t2 add column b int not null default 3", done)
	err = <-done
	c.Assert(err, IsNil)
	re.Check(testkit.Rows("1 2"))
	tk.MustQuery("select a,b,_tidb_rowid from t2").Check(testkit.Rows("1 3 2"))
}

func (s *testDBSuite4) TestIfNotExists(c *C) {
	tk := testkit.NewTestKit(c, s.store)
	tk.MustExec("use test_db")
	s.mustExec(tk, c, "drop table if exists t1")
	s.mustExec(tk, c, "create table t1 (a int key);")

	// ADD COLUMN
	sql := "alter table t1 add column b int"
	s.mustExec(tk, c, sql)
	tk.MustGetErrCode(sql, errno.ErrDupFieldName)
	s.mustExec(tk, c, "alter table t1 add column if not exists b int")
	c.Assert(tk.Se.GetSessionVars().StmtCtx.WarningCount(), Equals, uint16(1))
	tk.MustQuery("show warnings").Check(testutil.RowsWithSep("|", "Note|1060|Duplicate column name 'b'"))

	// ADD INDEX
	sql = "alter table t1 add index idx_b (b)"
	s.mustExec(tk, c, sql)
	tk.MustGetErrCode(sql, errno.ErrDupKeyName)
	s.mustExec(tk, c, "alter table t1 add index if not exists idx_b (b)")
	c.Assert(tk.Se.GetSessionVars().StmtCtx.WarningCount(), Equals, uint16(1))
	tk.MustQuery("show warnings").Check(testutil.RowsWithSep("|", "Note|1061|index already exist idx_b"))

	// CREATE INDEX
	sql = "create index idx_b on t1 (b)"
	tk.MustGetErrCode(sql, errno.ErrDupKeyName)
	s.mustExec(tk, c, "create index if not exists idx_b on t1 (b)")
	c.Assert(tk.Se.GetSessionVars().StmtCtx.WarningCount(), Equals, uint16(1))
	tk.MustQuery("show warnings").Check(testutil.RowsWithSep("|", "Note|1061|index already exist idx_b"))

	// ADD PARTITION
	s.mustExec(tk, c, "drop table if exists t2")
	s.mustExec(tk, c, "create table t2 (a int key) partition by range(a) (partition p0 values less than (10), partition p1 values less than (20))")
	sql = "alter table t2 add partition (partition p2 values less than (30))"
	s.mustExec(tk, c, sql)
	tk.MustGetErrCode(sql, errno.ErrSameNamePartition)
	s.mustExec(tk, c, "alter table t2 add partition if not exists (partition p2 values less than (30))")
	c.Assert(tk.Se.GetSessionVars().StmtCtx.WarningCount(), Equals, uint16(1))
	tk.MustQuery("show warnings").Check(testutil.RowsWithSep("|", "Note|1517|Duplicate partition name p2"))
}

func (s *testDBSuite4) TestIfExists(c *C) {
	tk := testkit.NewTestKit(c, s.store)
	tk.MustExec("use test_db")
	s.mustExec(tk, c, "drop table if exists t1")
	s.mustExec(tk, c, "create table t1 (a int key, b int);")

	// DROP COLUMN
	sql := "alter table t1 drop column b"
	s.mustExec(tk, c, sql)
	tk.MustGetErrCode(sql, errno.ErrCantDropFieldOrKey)
	s.mustExec(tk, c, "alter table t1 drop column if exists b") // only `a` exists now
	c.Assert(tk.Se.GetSessionVars().StmtCtx.WarningCount(), Equals, uint16(1))
	tk.MustQuery("show warnings").Check(testutil.RowsWithSep("|", "Note|1091|column b doesn't exist"))

	// CHANGE COLUMN
	sql = "alter table t1 change column b c int"
	tk.MustGetErrCode(sql, errno.ErrBadField)
	s.mustExec(tk, c, "alter table t1 change column if exists b c int")
	c.Assert(tk.Se.GetSessionVars().StmtCtx.WarningCount(), Equals, uint16(1))
	tk.MustQuery("show warnings").Check(testutil.RowsWithSep("|", "Note|1054|Unknown column 'b' in 't1'"))
	s.mustExec(tk, c, "alter table t1 change column if exists a c int") // only `c` exists now

	// MODIFY COLUMN
	sql = "alter table t1 modify column a bigint"
	tk.MustGetErrCode(sql, errno.ErrBadField)
	s.mustExec(tk, c, "alter table t1 modify column if exists a bigint")
	c.Assert(tk.Se.GetSessionVars().StmtCtx.WarningCount(), Equals, uint16(1))
	tk.MustQuery("show warnings").Check(testutil.RowsWithSep("|", "Note|1054|Unknown column 'a' in 't1'"))
	s.mustExec(tk, c, "alter table t1 modify column if exists c bigint") // only `c` exists now

	// DROP INDEX
	s.mustExec(tk, c, "alter table t1 add index idx_c (c)")
	sql = "alter table t1 drop index idx_c"
	s.mustExec(tk, c, sql)
	tk.MustGetErrCode(sql, errno.ErrCantDropFieldOrKey)
	s.mustExec(tk, c, "alter table t1 drop index if exists idx_c")
	c.Assert(tk.Se.GetSessionVars().StmtCtx.WarningCount(), Equals, uint16(1))
	tk.MustQuery("show warnings").Check(testutil.RowsWithSep("|", "Note|1091|index idx_c doesn't exist"))

	// DROP PARTITION
	s.mustExec(tk, c, "drop table if exists t2")
	s.mustExec(tk, c, "create table t2 (a int key) partition by range(a) (partition p0 values less than (10), partition p1 values less than (20))")
	sql = "alter table t2 drop partition p1"
	s.mustExec(tk, c, sql)
	tk.MustGetErrCode(sql, errno.ErrDropPartitionNonExistent)
	s.mustExec(tk, c, "alter table t2 drop partition if exists p1")
	c.Assert(tk.Se.GetSessionVars().StmtCtx.WarningCount(), Equals, uint16(1))
	tk.MustQuery("show warnings").Check(testutil.RowsWithSep("|", "Note|1507|Error in list of partitions to p1"))
}

func testAddIndexForGeneratedColumn(tk *testkit.TestKit, s *testDBSuite5, c *C) {
	tk.MustExec("use test_db")
	tk.MustExec("drop table if exists t")
	tk.MustExec("create table t(y year NOT NULL DEFAULT '2155')")
	defer s.mustExec(tk, c, "drop table t;")
	for i := 0; i < 50; i++ {
		s.mustExec(tk, c, "insert into t values (?)", i)
	}
	tk.MustExec("insert into t values()")
	tk.MustExec("ALTER TABLE t ADD COLUMN y1 year as (y + 2)")
	_, err := tk.Exec("ALTER TABLE t ADD INDEX idx_y(y1)")
	c.Assert(err, IsNil)

	t := s.testGetTable(c, "t")
	for _, idx := range t.Indices() {
		c.Assert(strings.EqualFold(idx.Meta().Name.L, "idx_c2"), IsFalse)
	}
	// NOTE: this test case contains a bug, it should be uncommented after the bug is fixed.
	// TODO: Fix bug https://github.com/pingcap/tidb/issues/12181
	// s.mustExec(c, "delete from t where y = 2155")
	// s.mustExec(c, "alter table t add index idx_y(y1)")
	// s.mustExec(c, "alter table t drop index idx_y")

	// Fix issue 9311.
	tk.MustExec("drop table if exists gcai_table")
	tk.MustExec("create table gcai_table (id int primary key);")
	tk.MustExec("insert into gcai_table values(1);")
	tk.MustExec("ALTER TABLE gcai_table ADD COLUMN d date DEFAULT '9999-12-31';")
	tk.MustExec("ALTER TABLE gcai_table ADD COLUMN d1 date as (DATE_SUB(d, INTERVAL 31 DAY));")
	tk.MustExec("ALTER TABLE gcai_table ADD INDEX idx(d1);")
	tk.MustQuery("select * from gcai_table").Check(testkit.Rows("1 9999-12-31 9999-11-30"))
	tk.MustQuery("select d1 from gcai_table use index(idx)").Check(testkit.Rows("9999-11-30"))
	tk.MustExec("admin check table gcai_table")
	// The column is PKIsHandle in generated column expression.
	tk.MustExec("ALTER TABLE gcai_table ADD COLUMN id1 int as (id+5);")
	tk.MustExec("ALTER TABLE gcai_table ADD INDEX idx1(id1);")
	tk.MustQuery("select * from gcai_table").Check(testkit.Rows("1 9999-12-31 9999-11-30 6"))
	tk.MustQuery("select id1 from gcai_table use index(idx1)").Check(testkit.Rows("6"))
	tk.MustExec("admin check table gcai_table")
}

func (s *testDBSuite5) TestAddIndexForGeneratedColumn(c *C) {
	tk := testkit.NewTestKit(c, s.store)
	testAddIndexForGeneratedColumn(tk, s, c)
}

func (s *testDBSuite5) TestModifyGeneratedColumn(c *C) {
	tk := testkit.NewTestKit(c, s.store)
	tk.MustExec("create database if not exists test;")
	tk.MustExec("use test")
	modIdxColErrMsg := "[ddl:3106]'modifying an indexed column' is not supported for generated columns."
	modStoredColErrMsg := "[ddl:3106]'modifying a stored column' is not supported for generated columns."

	// Modify column with single-col-index.
	tk.MustExec("drop table if exists t1;")
	tk.MustExec("create table t1 (a int, b int as (a+1), index idx(b));")
	tk.MustExec("insert into t1 set a=1;")
	_, err := tk.Exec("alter table t1 modify column b int as (a+2);")
	c.Assert(err, NotNil)
	c.Assert(err.Error(), Equals, modIdxColErrMsg)
	tk.MustExec("drop index idx on t1;")
	tk.MustExec("alter table t1 modify b int as (a+2);")
	tk.MustQuery("select * from t1").Check(testkit.Rows("1 3"))

	// Modify column with multi-col-index.
	tk.MustExec("drop table t1;")
	tk.MustExec("create table t1 (a int, b int as (a+1), index idx(a, b));")
	tk.MustExec("insert into t1 set a=1;")
	_, err = tk.Exec("alter table t1 modify column b int as (a+2);")
	c.Assert(err, NotNil)
	c.Assert(err.Error(), Equals, modIdxColErrMsg)
	tk.MustExec("drop index idx on t1;")
	tk.MustExec("alter table t1 modify b int as (a+2);")
	tk.MustQuery("select * from t1").Check(testkit.Rows("1 3"))

	// Modify column with stored status to a different expression.
	tk.MustExec("drop table t1;")
	tk.MustExec("create table t1 (a int, b int as (a+1) stored);")
	tk.MustExec("insert into t1 set a=1;")
	_, err = tk.Exec("alter table t1 modify column b int as (a+2) stored;")
	c.Assert(err, NotNil)
	c.Assert(err.Error(), Equals, modStoredColErrMsg)

	// Modify column with stored status to the same expression.
	tk.MustExec("drop table t1;")
	tk.MustExec("create table t1 (a int, b int as (a+1) stored);")
	tk.MustExec("insert into t1 set a=1;")
	tk.MustExec("alter table t1 modify column b bigint as (a+1) stored;")
	tk.MustExec("alter table t1 modify column b bigint as (a + 1) stored;")
	tk.MustQuery("select * from t1").Check(testkit.Rows("1 2"))

	// Modify column with index to the same expression.
	tk.MustExec("drop table t1;")
	tk.MustExec("create table t1 (a int, b int as (a+1), index idx(b));")
	tk.MustExec("insert into t1 set a=1;")
	tk.MustExec("alter table t1 modify column b bigint as (a+1);")
	tk.MustExec("alter table t1 modify column b bigint as (a + 1);")
	tk.MustQuery("select * from t1").Check(testkit.Rows("1 2"))

	// Modify column from non-generated to stored generated.
	tk.MustExec("drop table t1;")
	tk.MustExec("create table t1 (a int, b int);")
	_, err = tk.Exec("alter table t1 modify column b bigint as (a+1) stored;")
	c.Assert(err, NotNil)
	c.Assert(err.Error(), Equals, modStoredColErrMsg)

	// Modify column from stored generated to non-generated.
	tk.MustExec("drop table t1;")
	tk.MustExec("create table t1 (a int, b int as (a+1) stored);")
	tk.MustExec("insert into t1 set a=1;")
	tk.MustExec("alter table t1 modify column b int;")
	tk.MustQuery("select * from t1").Check(testkit.Rows("1 2"))
}

func (s *testDBSuite5) TestDefaultSQLFunction(c *C) {
	tk := testkit.NewTestKit(c, s.store)
	tk.MustExec("create database if not exists test;")
	tk.MustExec("use test;")
	tk.MustExec("drop table if exists t1, t2, t3, t4;")

	// For issue #13189
	// Use `DEFAULT()` in `INSERT` / `INSERT ON DUPLICATE KEY UPDATE` statement
	tk.MustExec("create table t1(a int primary key, b int default 20, c int default 30, d int default 40);")
	tk.MustExec("insert into t1 set a = 1, b = default(c);")
	tk.MustQuery("select * from t1;").Check(testkit.Rows("1 30 30 40"))
	tk.MustExec("insert into t1 set a = 2, b = default(c), c = default(d), d = default(b);")
	tk.MustQuery("select * from t1;").Check(testkit.Rows("1 30 30 40", "2 30 40 20"))
	tk.MustExec("insert into t1 values (2, 3, 4, 5) on duplicate key update b = default(d), c = default(b);")
	tk.MustQuery("select * from t1;").Check(testkit.Rows("1 30 30 40", "2 40 20 20"))
	tk.MustExec("delete from t1")
	tk.MustExec("insert into t1 set a = default(b) + default(c) - default(d)")
	tk.MustQuery("select * from t1;").Check(testkit.Rows("10 20 30 40"))
	// Use `DEFAULT()` in `UPDATE` statement
	tk.MustExec("delete from t1;")
	tk.MustExec("insert into t1 value (1, 2, 3, 4);")
	tk.MustExec("update t1 set a = 1, c = default(b);")
	tk.MustQuery("select * from t1;").Check(testkit.Rows("1 2 20 4"))
	tk.MustExec("insert into t1 value (2, 2, 3, 4);")
	tk.MustExec("update t1 set c = default(b), b = default(c) where a = 2;")
	tk.MustQuery("select * from t1;").Check(testkit.Rows("1 2 20 4", "2 30 20 4"))
	tk.MustExec("delete from t1")
	tk.MustExec("insert into t1 set a = 10")
	tk.MustExec("update t1 set a = 10, b = default(c) + default(d)")
	tk.MustQuery("select * from t1;").Check(testkit.Rows("10 70 30 40"))
	// Use `DEFAULT()` in `REPLACE` statement
	tk.MustExec("delete from t1;")
	tk.MustExec("insert into t1 value (1, 2, 3, 4);")
	tk.MustExec("replace into t1 set a = 1, c = default(b);")
	tk.MustQuery("select * from t1;").Check(testkit.Rows("1 20 20 40"))
	tk.MustExec("insert into t1 value (2, 2, 3, 4);")
	tk.MustExec("replace into t1 set a = 2, d = default(b), c = default(d);")
	tk.MustQuery("select * from t1;").Check(testkit.Rows("1 20 20 40", "2 20 40 20"))
	tk.MustExec("delete from t1")
	tk.MustExec("insert into t1 set a = 10, c = 3")
	tk.MustExec("replace into t1 set a = 10, b = default(c) + default(d)")
	tk.MustQuery("select * from t1;").Check(testkit.Rows("10 70 30 40"))
	tk.MustExec("replace into t1 set a = 20, d = default(c) + default(b)")
	tk.MustQuery("select * from t1;").Check(testkit.Rows("10 70 30 40", "20 20 30 50"))

	// Use `DEFAULT()` in expression of generate columns, issue #12471
	tk.MustExec("create table t2(a int default 9, b int as (1 + default(a)));")
	tk.MustExec("insert into t2 values(1, default);")
	tk.MustQuery("select * from t2;").Check(testkit.Rows("1 10"))

	// Use `DEFAULT()` with subquery, issue #13390
	tk.MustExec("create table t3(f1 int default 11);")
	tk.MustExec("insert into t3 value ();")
	tk.MustQuery("select default(f1) from (select * from t3) t1;").Check(testkit.Rows("11"))
	tk.MustQuery("select default(f1) from (select * from (select * from t3) t1 ) t1;").Check(testkit.Rows("11"))

	tk.MustExec("create table t4(a int default 4);")
	tk.MustExec("insert into t4 value (2);")
	tk.MustQuery("select default(c) from (select b as c from (select a as b from t4) t3) t2;").Check(testkit.Rows("4"))
	tk.MustGetErrCode("select default(a) from (select a from (select 1 as a) t4) t4;", errno.ErrNoDefaultForField)

	tk.MustExec("drop table t1, t2, t3, t4;")
}

func (s *testDBSuite4) TestIssue9100(c *C) {
	tk := testkit.NewTestKit(c, s.store)
	tk.MustExec("use test_db")
	tk.MustExec("create table employ (a int, b int) partition by range (b) (partition p0 values less than (1));")
	_, err := tk.Exec("alter table employ add unique index p_a (a);")
	c.Assert(err.Error(), Equals, "[ddl:1503]A UNIQUE INDEX must include all columns in the table's partitioning function")
	_, err = tk.Exec("alter table employ add primary key p_a (a);")
	c.Assert(err.Error(), Equals, "[ddl:1503]A PRIMARY must include all columns in the table's partitioning function")

	tk.MustExec("create table issue9100t1 (col1 int not null, col2 date not null, col3 int not null, unique key (col1, col2)) partition by range( col1 ) (partition p1 values less than (11))")
	tk.MustExec("alter table issue9100t1 add unique index p_col1 (col1)")
	tk.MustExec("alter table issue9100t1 add primary key p_col1 (col1)")

	tk.MustExec("create table issue9100t2 (col1 int not null, col2 date not null, col3 int not null, unique key (col1, col3)) partition by range( col1 + col3 ) (partition p1 values less than (11))")
	_, err = tk.Exec("alter table issue9100t2 add unique index p_col1 (col1)")
	c.Assert(err.Error(), Equals, "[ddl:1503]A UNIQUE INDEX must include all columns in the table's partitioning function")
	_, err = tk.Exec("alter table issue9100t2 add primary key p_col1 (col1)")
	c.Assert(err.Error(), Equals, "[ddl:1503]A PRIMARY must include all columns in the table's partitioning function")
}

func (s *testSerialDBSuite) TestProcessColumnFlags(c *C) {
	// check `processColumnFlags()`
	tk := testkit.NewTestKit(c, s.store)
	tk.MustExec("use test_db")
	tk.MustExec("create table t(a year(4) comment 'xxx', b year, c bit)")
	defer s.mustExec(tk, c, "drop table t;")

	check := func(n string, f func(uint) bool) {
		t := testGetTableByName(c, tk.Se, "test_db", "t")
		for _, col := range t.Cols() {
			if strings.EqualFold(col.Name.L, n) {
				c.Assert(f(col.Flag), IsTrue)
				break
			}
		}
	}

	yearcheck := func(f uint) bool {
		return mysql.HasUnsignedFlag(f) && mysql.HasZerofillFlag(f) && !mysql.HasBinaryFlag(f)
	}

	tk.MustExec("alter table t modify a year(4)")
	check("a", yearcheck)

	tk.MustExec("alter table t modify a year(4) unsigned")
	check("a", yearcheck)

	tk.MustExec("alter table t modify a year(4) zerofill")

	tk.MustExec("alter table t modify b year")
	check("b", yearcheck)

	tk.MustExec("alter table t modify c bit")
	check("c", func(f uint) bool {
		return mysql.HasUnsignedFlag(f) && !mysql.HasBinaryFlag(f)
	})
}

func (s *testSerialDBSuite) TestModifyColumnCharset(c *C) {
	tk := testkit.NewTestKit(c, s.store)
	tk.MustExec("use test_db")
	tk.MustExec("create table t_mcc(a varchar(8) charset utf8, b varchar(8) charset utf8)")
	defer s.mustExec(tk, c, "drop table t_mcc;")

	result := tk.MustQuery(`show create table t_mcc`)
	result.Check(testkit.Rows(
		"t_mcc CREATE TABLE `t_mcc` (\n" +
			"  `a` varchar(8) CHARACTER SET utf8 COLLATE utf8_bin DEFAULT NULL,\n" +
			"  `b` varchar(8) CHARACTER SET utf8 COLLATE utf8_bin DEFAULT NULL\n" +
			") ENGINE=InnoDB DEFAULT CHARSET=utf8mb4 COLLATE=utf8mb4_bin"))

	tk.MustExec("alter table t_mcc modify column a varchar(8);")
	t := s.testGetTable(c, "t_mcc")
	t.Meta().Version = model.TableInfoVersion0
	// When the table version is TableInfoVersion0, the following statement don't change "b" charset.
	// So the behavior is not compatible with MySQL.
	tk.MustExec("alter table t_mcc modify column b varchar(8);")
	result = tk.MustQuery(`show create table t_mcc`)
	result.Check(testkit.Rows(
		"t_mcc CREATE TABLE `t_mcc` (\n" +
			"  `a` varchar(8) DEFAULT NULL,\n" +
			"  `b` varchar(8) CHARACTER SET utf8 COLLATE utf8_bin DEFAULT NULL\n" +
			") ENGINE=InnoDB DEFAULT CHARSET=utf8mb4 COLLATE=utf8mb4_bin"))

}

func (s *testDBSuite1) TestModifyColumnTime(c *C) {
	limit := variable.GetDDLErrorCountLimit()
	variable.SetDDLErrorCountLimit(3)

	tk := testkit.NewTestKit(c, s.store)
	tk.MustExec("use test_db")
	enableChangeColumnType := tk.Se.GetSessionVars().EnableChangeColumnType
	tk.Se.GetSessionVars().EnableChangeColumnType = true

	// Set time zone to UTC.
	originalTz := tk.Se.GetSessionVars().TimeZone
	tk.Se.GetSessionVars().TimeZone = time.UTC
	defer func() {
		variable.SetDDLErrorCountLimit(limit)
		tk.Se.GetSessionVars().EnableChangeColumnType = enableChangeColumnType
		tk.Se.GetSessionVars().TimeZone = originalTz
	}()

	now := time.Now().UTC()
	now = time.Date(now.Year(), now.Month(), now.Day(), 0, 0, 0, 0, time.UTC)
	timeToDate1 := now.Format("2006-01-02")
	timeToDate2 := now.AddDate(0, 0, 30).Format("2006-01-02")

	timeToDatetime1 := now.Add(20 * time.Hour).Add(12 * time.Second).Format("2006-01-02 15:04:05")
	timeToDatetime2 := now.Add(20 * time.Hour).Format("2006-01-02 15:04:05")
	timeToDatetime3 := now.Add(12 * time.Second).Format("2006-01-02 15:04:05")
	timeToDatetime4 := now.AddDate(0, 0, 30).Add(20 * time.Hour).Add(12 * time.Second).Format("2006-01-02 15:04:05")
	timeToDatetime5 := now.AddDate(0, 0, 30).Add(20 * time.Hour).Format("2006-01-02 15:04:05")

	timeToTimestamp1 := now.Add(20 * time.Hour).Add(12 * time.Second).Format("2006-01-02 15:04:05")
	timeToTimestamp2 := now.Add(20 * time.Hour).Format("2006-01-02 15:04:05")
	timeToTimestamp3 := now.Add(12 * time.Second).Format("2006-01-02 15:04:05")
	timeToTimestamp4 := now.AddDate(0, 0, 30).Add(20 * time.Hour).Add(12 * time.Second).Format("2006-01-02 15:04:05")
	timeToTimestamp5 := now.AddDate(0, 0, 30).Add(20 * time.Hour).Format("2006-01-02 15:04:05")
	currentYear := strconv.Itoa(time.Now().Year())

	// 1. In conversion between date/time, fraction parts are taken into account
	// Refer to doc: https://dev.mysql.com/doc/refman/5.7/en/date-and-time-type-conversion.html
	// 2. Failed tests are commentd to pass unit-test
	tests := []struct {
		from   string
		value  string
		to     string
		expect string
		err    uint16
	}{
		// time to year, it's reasonable to return current year and discard the time (even if MySQL may get data out of range error).
		{"time", `"30 20:00:12"`, "year", currentYear, 0},
		{"time", `"30 20:00"`, "year", currentYear, 0},
		{"time", `"30 20"`, "year", currentYear, 0},
		{"time", `"20:00:12"`, "year", currentYear, 0},
		{"time", `"20:00"`, "year", currentYear, 0},
		{"time", `"12"`, "year", currentYear, 0},
		{"time", `"200012"`, "year", currentYear, 0},
		{"time", `200012`, "year", currentYear, 0},
		{"time", `0012`, "year", currentYear, 0},
		{"time", `12`, "year", currentYear, 0},
		{"time", `"30 20:00:12.498"`, "year", currentYear, 0},
		{"time", `"20:00:12.498"`, "year", currentYear, 0},
		{"time", `"200012.498"`, "year", currentYear, 0},
		{"time", `200012.498`, "year", currentYear, 0},

		// time to date
		{"time", `"30 20:00:12"`, "date", timeToDate2, 0},
		{"time", `"30 20:00"`, "date", timeToDate2, 0},
		{"time", `"30 20"`, "date", timeToDate2, 0},
		{"time", `"20:00:12"`, "date", timeToDate1, 0},
		{"time", `"20:00"`, "date", timeToDate1, 0},
		{"time", `"12"`, "date", timeToDate1, 0},
		{"time", `"200012"`, "date", timeToDate1, 0},
		{"time", `200012`, "date", timeToDate1, 0},
		{"time", `0012`, "date", timeToDate1, 0},
		{"time", `12`, "date", timeToDate1, 0},
		{"time", `"30 20:00:12.498"`, "date", timeToDate2, 0},
		{"time", `"20:00:12.498"`, "date", timeToDate1, 0},
		{"time", `"200012.498"`, "date", timeToDate1, 0},
		{"time", `200012.498`, "date", timeToDate1, 0},

		// time to datetime
		{"time", `"30 20:00:12"`, "datetime", timeToDatetime4, 0},
		{"time", `"30 20:00"`, "datetime", timeToDatetime5, 0},
		{"time", `"30 20"`, "datetime", timeToDatetime5, 0},
		{"time", `"20:00:12"`, "datetime", timeToDatetime1, 0},
		{"time", `"20:00"`, "datetime", timeToDatetime2, 0},
		{"time", `"12"`, "datetime", timeToDatetime3, 0},
		{"time", `"200012"`, "datetime", timeToDatetime1, 0},
		{"time", `200012`, "datetime", timeToDatetime1, 0},
		{"time", `0012`, "datetime", timeToDatetime3, 0},
		{"time", `12`, "datetime", timeToDatetime3, 0},
		{"time", `"30 20:00:12.498"`, "datetime", timeToDatetime4, 0},
		{"time", `"20:00:12.498"`, "datetime", timeToDatetime1, 0},
		{"time", `"200012.498"`, "datetime", timeToDatetime1, 0},
		{"time", `200012.498`, "datetime", timeToDatetime1, 0},

		// time to timestamp
		{"time", `"30 20:00:12"`, "timestamp", timeToTimestamp4, 0},
		{"time", `"30 20:00"`, "timestamp", timeToTimestamp5, 0},
		{"time", `"30 20"`, "timestamp", timeToTimestamp5, 0},
		{"time", `"20:00:12"`, "timestamp", timeToTimestamp1, 0},
		{"time", `"20:00"`, "timestamp", timeToTimestamp2, 0},
		{"time", `"12"`, "timestamp", timeToTimestamp3, 0},
		{"time", `"200012"`, "timestamp", timeToTimestamp1, 0},
		{"time", `200012`, "timestamp", timeToTimestamp1, 0},
		{"time", `0012`, "timestamp", timeToTimestamp3, 0},
		{"time", `12`, "timestamp", timeToTimestamp3, 0},
		{"time", `"30 20:00:12.498"`, "timestamp", timeToTimestamp4, 0},
		{"time", `"20:00:12.498"`, "timestamp", timeToTimestamp1, 0},
		{"time", `"200012.498"`, "timestamp", timeToTimestamp1, 0},
		{"time", `200012.498`, "timestamp", timeToTimestamp1, 0},

		// date to time
		{"date", `"2019-01-02"`, "time", "00:00:00", 0},
		{"date", `"19-01-02"`, "time", "00:00:00", 0},
		{"date", `"20190102"`, "time", "00:00:00", 0},
		{"date", `"190102"`, "time", "00:00:00", 0},
		{"date", `20190102`, "time", "00:00:00", 0},
		{"date", `190102`, "time", "00:00:00", 0},

		// date to year
		{"date", `"2019-01-02"`, "year", "2019", 0},
		{"date", `"19-01-02"`, "year", "2019", 0},
		{"date", `"20190102"`, "year", "2019", 0},
		{"date", `"190102"`, "year", "2019", 0},
		{"date", `20190102`, "year", "2019", 0},
		{"date", `190102`, "year", "2019", 0},

		// date to datetime
		{"date", `"2019-01-02"`, "datetime", "2019-01-02 00:00:00", 0},
		{"date", `"19-01-02"`, "datetime", "2019-01-02 00:00:00", 0},
		{"date", `"20190102"`, "datetime", "2019-01-02 00:00:00", 0},
		{"date", `"190102"`, "datetime", "2019-01-02 00:00:00", 0},
		{"date", `20190102`, "datetime", "2019-01-02 00:00:00", 0},
		{"date", `190102`, "datetime", "2019-01-02 00:00:00", 0},

		// date to timestamp
		{"date", `"2019-01-02"`, "timestamp", "2019-01-02 00:00:00", 0},
		{"date", `"19-01-02"`, "timestamp", "2019-01-02 00:00:00", 0},
		{"date", `"20190102"`, "timestamp", "2019-01-02 00:00:00", 0},
		{"date", `"190102"`, "timestamp", "2019-01-02 00:00:00", 0},
		{"date", `20190102`, "timestamp", "2019-01-02 00:00:00", 0},
		{"date", `190102`, "timestamp", "2019-01-02 00:00:00", 0},

		// timestamp to year
		{"timestamp", `"2006-01-02 15:04:05"`, "year", "2006", 0},
		{"timestamp", `"06-01-02 15:04:05"`, "year", "2006", 0},
		{"timestamp", `"20060102150405"`, "year", "2006", 0},
		{"timestamp", `"060102150405"`, "year", "2006", 0},
		{"timestamp", `20060102150405`, "year", "2006", 0},
		{"timestamp", `060102150405`, "year", "2006", 0},
		{"timestamp", `"2006-01-02 23:59:59.506"`, "year", "2006", 0},

		// timestamp to time
		{"timestamp", `"2006-01-02 15:04:05"`, "time", "15:04:05", 0},
		{"timestamp", `"06-01-02 15:04:05"`, "time", "15:04:05", 0},
		{"timestamp", `"20060102150405"`, "time", "15:04:05", 0},
		{"timestamp", `"060102150405"`, "time", "15:04:05", 0},
		{"timestamp", `20060102150405`, "time", "15:04:05", 0},
		{"timestamp", `060102150405`, "time", "15:04:05", 0},
		{"timestamp", `"2006-01-02 23:59:59.506"`, "time", "00:00:00", 0},

		// timestamp to date
		{"timestamp", `"2006-01-02 15:04:05"`, "date", "2006-01-02", 0},
		{"timestamp", `"06-01-02 15:04:05"`, "date", "2006-01-02", 0},
		{"timestamp", `"20060102150405"`, "date", "2006-01-02", 0},
		{"timestamp", `"060102150405"`, "date", "2006-01-02", 0},
		{"timestamp", `20060102150405`, "date", "2006-01-02", 0},
		{"timestamp", `060102150405`, "date", "2006-01-02", 0},
		{"timestamp", `"2006-01-02 23:59:59.506"`, "date", "2006-01-03", 0},

		// timestamp to datetime
		{"timestamp", `"2006-01-02 15:04:05"`, "datetime", "2006-01-02 15:04:05", 0},
		{"timestamp", `"06-01-02 15:04:05"`, "datetime", "2006-01-02 15:04:05", 0},
		{"timestamp", `"20060102150405"`, "datetime", "2006-01-02 15:04:05", 0},
		{"timestamp", `"060102150405"`, "datetime", "2006-01-02 15:04:05", 0},
		{"timestamp", `20060102150405`, "datetime", "2006-01-02 15:04:05", 0},
		{"timestamp", `060102150405`, "datetime", "2006-01-02 15:04:05", 0},
		{"timestamp", `"2006-01-02 23:59:59.506"`, "datetime", "2006-01-03 00:00:00", 0},

		// datetime to year
		{"datetime", `"2006-01-02 15:04:05"`, "year", "2006", 0},
		{"datetime", `"06-01-02 15:04:05"`, "year", "2006", 0},
		{"datetime", `"20060102150405"`, "year", "2006", 0},
		{"datetime", `"060102150405"`, "year", "2006", 0},
		{"datetime", `20060102150405`, "year", "2006", 0},
		{"datetime", `060102150405`, "year", "2006", 0},
		{"datetime", `"2006-01-02 23:59:59.506"`, "year", "2006", 0},
		// MySQL will get "Data truncation: Out of range value for column 'a' at row 1.
		{"datetime", `"1000-01-02 23:59:59"`, "year", "", errno.ErrInvalidYear},
		{"datetime", `"9999-01-02 23:59:59"`, "year", "", errno.ErrInvalidYear},

		// datetime to time
		{"datetime", `"2006-01-02 15:04:05"`, "time", "15:04:05", 0},
		{"datetime", `"06-01-02 15:04:05"`, "time", "15:04:05", 0},
		{"datetime", `"20060102150405"`, "time", "15:04:05", 0},
		{"datetime", `"060102150405"`, "time", "15:04:05", 0},
		{"datetime", `20060102150405`, "time", "15:04:05", 0},
		{"datetime", `060102150405`, "time", "15:04:05", 0},
		{"datetime", `"2006-01-02 23:59:59.506"`, "time", "00:00:00", 0},
		{"datetime", `"1000-01-02 23:59:59"`, "time", "23:59:59", 0},
		{"datetime", `"9999-01-02 23:59:59"`, "time", "23:59:59", 0},

		// datetime to date
		{"datetime", `"2006-01-02 15:04:05"`, "date", "2006-01-02", 0},
		{"datetime", `"06-01-02 15:04:05"`, "date", "2006-01-02", 0},
		{"datetime", `"20060102150405"`, "date", "2006-01-02", 0},
		{"datetime", `"060102150405"`, "date", "2006-01-02", 0},
		{"datetime", `20060102150405`, "date", "2006-01-02", 0},
		{"datetime", `060102150405`, "date", "2006-01-02", 0},
		{"datetime", `"2006-01-02 23:59:59.506"`, "date", "2006-01-03", 0},
		{"datetime", `"1000-01-02 23:59:59"`, "date", "1000-01-02", 0},
		{"datetime", `"9999-01-02 23:59:59"`, "date", "9999-01-02", 0},

		// datetime to timestamp
		{"datetime", `"2006-01-02 15:04:05"`, "timestamp", "2006-01-02 15:04:05", 0},
		{"datetime", `"06-01-02 15:04:05"`, "timestamp", "2006-01-02 15:04:05", 0},
		{"datetime", `"20060102150405"`, "timestamp", "2006-01-02 15:04:05", 0},
		{"datetime", `"060102150405"`, "timestamp", "2006-01-02 15:04:05", 0},
		{"datetime", `20060102150405`, "timestamp", "2006-01-02 15:04:05", 0},
		{"datetime", `060102150405`, "timestamp", "2006-01-02 15:04:05", 0},
		{"datetime", `"2006-01-02 23:59:59.506"`, "timestamp", "2006-01-03 00:00:00", 0},
		{"datetime", `"1000-01-02 23:59:59"`, "timestamp", "1000-01-02 23:59:59", 0},
		{"datetime", `"9999-01-02 23:59:59"`, "timestamp", "9999-01-02 23:59:59", 0},

		// year to time
		// failed cases are not handled by TiDB
		{"year", `"2019"`, "time", "00:20:19", 0},
		{"year", `2019`, "time", "00:20:19", 0},
		{"year", `"00"`, "time", "00:20:00", 0},
		{"year", `"69"`, "time", "", errno.ErrTruncatedWrongValue},
		{"year", `"70"`, "time", "", errno.ErrTruncatedWrongValue},
		{"year", `"99"`, "time", "", errno.ErrTruncatedWrongValue},
		{"year", `00`, "time", "00:00:00", 0},
		{"year", `69`, "time", "", errno.ErrTruncatedWrongValue},
		{"year", `70`, "time", "", errno.ErrTruncatedWrongValue},
		{"year", `99`, "time", "", errno.ErrTruncatedWrongValue},

		// year to date
		{"year", `"2019"`, "date", "", errno.ErrTruncatedWrongValue},
		{"year", `2019`, "date", "", errno.ErrTruncatedWrongValue},
		{"year", `"00"`, "date", "", errno.ErrTruncatedWrongValue},
		{"year", `"69"`, "date", "", errno.ErrTruncatedWrongValue},
		{"year", `"70"`, "date", "", errno.ErrTruncatedWrongValue},
		{"year", `"99"`, "date", "", errno.ErrTruncatedWrongValue},
		// MySQL will get "Data truncation: Incorrect date value: '0000'", but TiDB treat 00 as valid datetime.
		{"year", `00`, "date", "0000-00-00", 0},
		{"year", `69`, "date", "", errno.ErrTruncatedWrongValue},
		{"year", `70`, "date", "", errno.ErrTruncatedWrongValue},
		{"year", `99`, "date", "", errno.ErrTruncatedWrongValue},

		// year to datetime
		{"year", `"2019"`, "datetime", "", errno.ErrTruncatedWrongValue},
		{"year", `2019`, "datetime", "", errno.ErrTruncatedWrongValue},
		{"year", `"00"`, "datetime", "", errno.ErrTruncatedWrongValue},
		{"year", `"69"`, "datetime", "", errno.ErrTruncatedWrongValue},
		{"year", `"70"`, "datetime", "", errno.ErrTruncatedWrongValue},
		{"year", `"99"`, "datetime", "", errno.ErrTruncatedWrongValue},
		// MySQL will get "Data truncation: Incorrect date value: '0000'", but TiDB treat 00 as valid datetime.
		{"year", `00`, "datetime", "0000-00-00 00:00:00", 0},
		{"year", `69`, "datetime", "", errno.ErrTruncatedWrongValue},
		{"year", `70`, "datetime", "", errno.ErrTruncatedWrongValue},
		{"year", `99`, "datetime", "", errno.ErrTruncatedWrongValue},

		// year to timestamp
		{"year", `"2019"`, "timestamp", "", errno.ErrTruncatedWrongValue},
		{"year", `2019`, "timestamp", "", errno.ErrTruncatedWrongValue},
		{"year", `"00"`, "timestamp", "", errno.ErrTruncatedWrongValue},
		{"year", `"69"`, "timestamp", "", errno.ErrTruncatedWrongValue},
		{"year", `"70"`, "timestamp", "", errno.ErrTruncatedWrongValue},
		{"year", `"99"`, "timestamp", "", errno.ErrTruncatedWrongValue},
		// MySQL will get "Data truncation: Incorrect date value: '0000'", but TiDB treat 00 as valid datetime.
		{"year", `00`, "timestamp", "0000-00-00 00:00:00", 0},
		{"year", `69`, "timestamp", "", errno.ErrTruncatedWrongValue},
		{"year", `70`, "timestamp", "", errno.ErrTruncatedWrongValue},
		{"year", `99`, "timestamp", "", errno.ErrTruncatedWrongValue},
	}

	for _, t := range tests {
		tk.MustExec("drop table if exists t_mc")
		tk.MustExec(fmt.Sprintf("create table t_mc(a %s)", t.from))
		tk.MustExec(fmt.Sprintf(`insert into t_mc (a) values (%s)`, t.value))
		_, err := tk.Exec(fmt.Sprintf(`alter table t_mc modify a %s`, t.to))
		if t.err != 0 {
			c.Assert(err, NotNil, Commentf("%+v", t))
			c.Assert(err, ErrorMatches, fmt.Sprintf(".*[ddl:%d].*", t.err), Commentf("%+v", t))
			continue
		}
		c.Assert(err, IsNil, Commentf("%+v", t))

		rs, err := tk.Exec("select a from t_mc")
		c.Assert(err, IsNil, Commentf("%+v", t))

		tk.ResultSetToResult(rs, Commentf("%+v", t)).Check(testkit.Rows(t.expect))
	}
}

func (s *testSerialDBSuite) TestSetTableFlashReplica(c *C) {
	c.Assert(failpoint.Enable("github.com/pingcap/tidb/infoschema/mockTiFlashStoreCount", `return(true)`), IsNil)

	tk := testkit.NewTestKit(c, s.store)
	tk.MustExec("use test_db")
	s.mustExec(tk, c, "drop table if exists t_flash;")
	tk.MustExec("create table t_flash(a int, b int)")
	defer s.mustExec(tk, c, "drop table t_flash;")

	t := s.testGetTable(c, "t_flash")
	c.Assert(t.Meta().TiFlashReplica, IsNil)

	tk.MustExec("alter table t_flash set tiflash replica 2 location labels 'a','b';")
	t = s.testGetTable(c, "t_flash")
	c.Assert(t.Meta().TiFlashReplica, NotNil)
	c.Assert(t.Meta().TiFlashReplica.Count, Equals, uint64(2))
	c.Assert(strings.Join(t.Meta().TiFlashReplica.LocationLabels, ","), Equals, "a,b")

	tk.MustExec("alter table t_flash set tiflash replica 0")
	t = s.testGetTable(c, "t_flash")
	c.Assert(t.Meta().TiFlashReplica, IsNil)

	// Test set tiflash replica for partition table.
	s.mustExec(tk, c, "drop table if exists t_flash;")
	tk.MustExec("create table t_flash(a int, b int) partition by hash(a) partitions 3")
	tk.MustExec("alter table t_flash set tiflash replica 2 location labels 'a','b';")
	t = s.testGetTable(c, "t_flash")
	c.Assert(t.Meta().TiFlashReplica, NotNil)
	c.Assert(t.Meta().TiFlashReplica.Count, Equals, uint64(2))
	c.Assert(strings.Join(t.Meta().TiFlashReplica.LocationLabels, ","), Equals, "a,b")

	// Use table ID as physical ID, mock for partition feature was not enabled.
	err := domain.GetDomain(tk.Se).DDL().UpdateTableReplicaInfo(tk.Se, t.Meta().ID, true)
	c.Assert(err, IsNil)
	t = s.testGetTable(c, "t_flash")
	c.Assert(t.Meta().TiFlashReplica, NotNil)
	c.Assert(t.Meta().TiFlashReplica.Available, Equals, true)
	c.Assert(len(t.Meta().TiFlashReplica.AvailablePartitionIDs), Equals, 0)

	err = domain.GetDomain(tk.Se).DDL().UpdateTableReplicaInfo(tk.Se, t.Meta().ID, false)
	c.Assert(err, IsNil)
	t = s.testGetTable(c, "t_flash")
	c.Assert(t.Meta().TiFlashReplica.Available, Equals, false)

	// Mock for partition 0 replica was available.
	partition := t.Meta().Partition
	c.Assert(len(partition.Definitions), Equals, 3)
	err = domain.GetDomain(tk.Se).DDL().UpdateTableReplicaInfo(tk.Se, partition.Definitions[0].ID, true)
	c.Assert(err, IsNil)
	t = s.testGetTable(c, "t_flash")
	c.Assert(t.Meta().TiFlashReplica.Available, Equals, false)
	c.Assert(t.Meta().TiFlashReplica.AvailablePartitionIDs, DeepEquals, []int64{partition.Definitions[0].ID})

	// Mock for partition 0 replica become unavailable.
	err = domain.GetDomain(tk.Se).DDL().UpdateTableReplicaInfo(tk.Se, partition.Definitions[0].ID, false)
	c.Assert(err, IsNil)
	t = s.testGetTable(c, "t_flash")
	c.Assert(t.Meta().TiFlashReplica.Available, Equals, false)
	c.Assert(t.Meta().TiFlashReplica.AvailablePartitionIDs, HasLen, 0)

	// Mock for partition 0, 1,2 replica was available.
	err = domain.GetDomain(tk.Se).DDL().UpdateTableReplicaInfo(tk.Se, partition.Definitions[0].ID, true)
	c.Assert(err, IsNil)
	err = domain.GetDomain(tk.Se).DDL().UpdateTableReplicaInfo(tk.Se, partition.Definitions[1].ID, true)
	c.Assert(err, IsNil)
	err = domain.GetDomain(tk.Se).DDL().UpdateTableReplicaInfo(tk.Se, partition.Definitions[2].ID, true)
	c.Assert(err, IsNil)
	t = s.testGetTable(c, "t_flash")
	c.Assert(t.Meta().TiFlashReplica.Available, Equals, true)
	c.Assert(t.Meta().TiFlashReplica.AvailablePartitionIDs, DeepEquals, []int64{partition.Definitions[0].ID, partition.Definitions[1].ID, partition.Definitions[2].ID})

	// Mock for partition 1 replica was unavailable.
	err = domain.GetDomain(tk.Se).DDL().UpdateTableReplicaInfo(tk.Se, partition.Definitions[1].ID, false)
	c.Assert(err, IsNil)
	t = s.testGetTable(c, "t_flash")
	c.Assert(t.Meta().TiFlashReplica.Available, Equals, false)
	c.Assert(t.Meta().TiFlashReplica.AvailablePartitionIDs, DeepEquals, []int64{partition.Definitions[0].ID, partition.Definitions[2].ID})

	// Test for update table replica with unknown table ID.
	err = domain.GetDomain(tk.Se).DDL().UpdateTableReplicaInfo(tk.Se, math.MaxInt64, false)
	c.Assert(err, NotNil)
	c.Assert(err.Error(), Equals, "[schema:1146]Table which ID = 9223372036854775807 does not exist.")

	// Test for FindTableByPartitionID.
	is := domain.GetDomain(tk.Se).InfoSchema()
	t, dbInfo, _ := is.FindTableByPartitionID(partition.Definitions[0].ID)
	c.Assert(t, NotNil)
	c.Assert(dbInfo, NotNil)
	c.Assert(t.Meta().Name.L, Equals, "t_flash")
	t, dbInfo, _ = is.FindTableByPartitionID(t.Meta().ID)
	c.Assert(t, IsNil)
	c.Assert(dbInfo, IsNil)
	err = failpoint.Disable("github.com/pingcap/tidb/infoschema/mockTiFlashStoreCount")
	c.Assert(err, IsNil)

	// Test for set replica count more than the tiflash store count.
	s.mustExec(tk, c, "drop table if exists t_flash;")
	tk.MustExec("create table t_flash(a int, b int)")
	_, err = tk.Exec("alter table t_flash set tiflash replica 2 location labels 'a','b';")
	c.Assert(err, NotNil)
	c.Assert(err.Error(), Equals, "the tiflash replica count: 2 should be less than the total tiflash server count: 0")
}

func (s *testSerialDBSuite) TestAlterShardRowIDBits(c *C) {
	c.Assert(failpoint.Enable("github.com/pingcap/tidb/meta/autoid/mockAutoIDChange", `return(true)`), IsNil)
	defer func() {
		c.Assert(failpoint.Disable("github.com/pingcap/tidb/meta/autoid/mockAutoIDChange"), IsNil)
	}()

	tk := testkit.NewTestKit(c, s.store)

	tk.MustExec("use test")
	// Test alter shard_row_id_bits
	tk.MustExec("drop table if exists t1")
	defer tk.MustExec("drop table if exists t1")
	tk.MustExec("create table t1 (a int) shard_row_id_bits = 5")
	tk.MustExec(fmt.Sprintf("alter table t1 auto_increment = %d;", 1<<56))
	tk.MustExec("insert into t1 set a=1;")

	// Test increase shard_row_id_bits failed by overflow global auto ID.
	_, err := tk.Exec("alter table t1 SHARD_ROW_ID_BITS = 10;")
	c.Assert(err, NotNil)
	c.Assert(err.Error(), Equals, "[autoid:1467]shard_row_id_bits 10 will cause next global auto ID 72057594037932936 overflow")

	// Test reduce shard_row_id_bits will be ok.
	tk.MustExec("alter table t1 SHARD_ROW_ID_BITS = 3;")
	checkShardRowID := func(maxShardRowIDBits, shardRowIDBits uint64) {
		tbl := testGetTableByName(c, tk.Se, "test", "t1")
		c.Assert(tbl.Meta().MaxShardRowIDBits == maxShardRowIDBits, IsTrue)
		c.Assert(tbl.Meta().ShardRowIDBits == shardRowIDBits, IsTrue)
	}
	checkShardRowID(5, 3)

	// Test reduce shard_row_id_bits but calculate overflow should use the max record shard_row_id_bits.
	tk.MustExec("drop table if exists t1")
	tk.MustExec("create table t1 (a int) shard_row_id_bits = 10")
	tk.MustExec("alter table t1 SHARD_ROW_ID_BITS = 5;")
	checkShardRowID(10, 5)
	tk.MustExec(fmt.Sprintf("alter table t1 auto_increment = %d;", 1<<56))
	_, err = tk.Exec("insert into t1 set a=1;")
	c.Assert(err, NotNil)
	c.Assert(err.Error(), Equals, "[autoid:1467]Failed to read auto-increment value from storage engine")
}

// port from mysql
// https://github.com/mysql/mysql-server/blob/124c7ab1d6f914637521fd4463a993aa73403513/mysql-test/t/lock.test
func (s *testDBSuite2) TestLock(c *C) {
	tk := testkit.NewTestKit(c, s.store)
	tk.MustExec("use test")

	/* Testing of table locking */
	tk.MustExec("DROP TABLE IF EXISTS t1")
	tk.MustExec("CREATE TABLE t1 (  `id` int(11) NOT NULL default '0', `id2` int(11) NOT NULL default '0', `id3` int(11) NOT NULL default '0', `dummy1` char(30) default NULL, PRIMARY KEY  (`id`,`id2`), KEY `index_id3` (`id3`))")
	tk.MustExec("insert into t1 (id,id2) values (1,1),(1,2),(1,3)")
	tk.MustExec("LOCK TABLE t1 WRITE")
	tk.MustExec("select dummy1,count(distinct id) from t1 group by dummy1")
	tk.MustExec("update t1 set id=-1 where id=1")
	tk.MustExec("LOCK TABLE t1 READ")
	_, err := tk.Exec("update t1 set id=1 where id=1")
	c.Assert(terror.ErrorEqual(err, infoschema.ErrTableNotLockedForWrite), IsTrue)
	tk.MustExec("unlock tables")
	tk.MustExec("update t1 set id=1 where id=-1")
	tk.MustExec("drop table t1")
}

// port from mysql
// https://github.com/mysql/mysql-server/blob/4f1d7cf5fcb11a3f84cff27e37100d7295e7d5ca/mysql-test/t/tablelock.test
func (s *testDBSuite2) TestTableLock(c *C) {
	tk := testkit.NewTestKit(c, s.store)
	tk.MustExec("use test")
	tk.MustExec("drop table if exists t1,t2")

	/* Test of lock tables */
	tk.MustExec("create table t1 ( n int auto_increment primary key)")
	tk.MustExec("lock tables t1 write")
	tk.MustExec("insert into t1 values(NULL)")
	tk.MustExec("unlock tables")
	checkTableLock(c, tk.Se, "test", "t1", model.TableLockNone)

	tk.MustExec("lock tables t1 write")
	tk.MustExec("insert into t1 values(NULL)")
	tk.MustExec("unlock tables")
	checkTableLock(c, tk.Se, "test", "t1", model.TableLockNone)

	tk.MustExec("drop table if exists t1")

	/* Test of locking and delete of files */
	tk.MustExec("drop table if exists t1,t2")
	tk.MustExec("CREATE TABLE t1 (a int)")
	tk.MustExec("CREATE TABLE t2 (a int)")
	tk.MustExec("lock tables t1 write, t2 write")
	tk.MustExec("drop table t1,t2")

	tk.MustExec("CREATE TABLE t1 (a int)")
	tk.MustExec("CREATE TABLE t2 (a int)")
	tk.MustExec("lock tables t1 write, t2 write")
	tk.MustExec("drop table t2,t1")
}

// port from mysql
// https://github.com/mysql/mysql-server/blob/4f1d7cf5fcb11a3f84cff27e37100d7295e7d5ca/mysql-test/t/lock_tables_lost_commit.test
func (s *testDBSuite2) TestTableLocksLostCommit(c *C) {
	tk := testkit.NewTestKit(c, s.store)
	tk2 := testkit.NewTestKit(c, s.store)
	tk.MustExec("use test")
	tk2.MustExec("use test")

	tk.MustExec("DROP TABLE IF EXISTS t1")
	tk.MustExec("CREATE TABLE t1(a INT)")
	tk.MustExec("LOCK TABLES t1 WRITE")
	tk.MustExec("INSERT INTO t1 VALUES(10)")

	_, err := tk2.Exec("SELECT * FROM t1")
	c.Assert(terror.ErrorEqual(err, infoschema.ErrTableLocked), IsTrue)

	tk.Se.Close()

	tk2.MustExec("SELECT * FROM t1")
	tk2.MustExec("DROP TABLE t1")

	tk.MustExec("unlock tables")
}

// test write local lock
func (s *testDBSuite2) TestWriteLocal(c *C) {
	tk := testkit.NewTestKit(c, s.store)
	tk2 := testkit.NewTestKit(c, s.store)
	tk.MustExec("use test")
	tk2.MustExec("use test")
	tk.MustExec("drop table if exists t1")
	tk.MustExec("create table t1 ( n int auto_increment primary key)")

	// Test: allow read
	tk.MustExec("lock tables t1 write local")
	tk.MustExec("insert into t1 values(NULL)")
	tk2.MustQuery("select count(*) from t1")
	tk.MustExec("unlock tables")
	tk2.MustExec("unlock tables")

	// Test: forbid write
	tk.MustExec("lock tables t1 write local")
	_, err := tk2.Exec("insert into t1 values(NULL)")
	c.Assert(terror.ErrorEqual(err, infoschema.ErrTableLocked), IsTrue)
	tk.MustExec("unlock tables")
	tk2.MustExec("unlock tables")

	// Test mutex: lock write local first
	tk.MustExec("lock tables t1 write local")
	_, err = tk2.Exec("lock tables t1 write local")
	c.Assert(terror.ErrorEqual(err, infoschema.ErrTableLocked), IsTrue)
	_, err = tk2.Exec("lock tables t1 write")
	c.Assert(terror.ErrorEqual(err, infoschema.ErrTableLocked), IsTrue)
	_, err = tk2.Exec("lock tables t1 read")
	c.Assert(terror.ErrorEqual(err, infoschema.ErrTableLocked), IsTrue)
	tk.MustExec("unlock tables")
	tk2.MustExec("unlock tables")

	// Test mutex: lock write first
	tk.MustExec("lock tables t1 write")
	_, err = tk2.Exec("lock tables t1 write local")
	c.Assert(terror.ErrorEqual(err, infoschema.ErrTableLocked), IsTrue)
	tk.MustExec("unlock tables")
	tk2.MustExec("unlock tables")

	// Test mutex: lock read first
	tk.MustExec("lock tables t1 read")
	_, err = tk2.Exec("lock tables t1 write local")
	c.Assert(terror.ErrorEqual(err, infoschema.ErrTableLocked), IsTrue)
	tk.MustExec("unlock tables")
	tk2.MustExec("unlock tables")
}

func (s *testSerialDBSuite) TestSkipSchemaChecker(c *C) {
	c.Assert(failpoint.Enable("github.com/pingcap/tidb/infoschema/mockTiFlashStoreCount", `return(true)`), IsNil)
	defer func() {
		err := failpoint.Disable("github.com/pingcap/tidb/infoschema/mockTiFlashStoreCount")
		c.Assert(err, IsNil)
	}()

	tk := testkit.NewTestKit(c, s.store)
	tk.MustExec("use test")
	tk.MustExec("drop table if exists t1")
	defer tk.MustExec("drop table if exists t1")
	tk.MustExec("create table t1 (a int)")
	tk2 := testkit.NewTestKit(c, s.store)
	tk2.MustExec("use test")

	// Test skip schema checker for ActionSetTiFlashReplica.
	tk.MustExec("begin")
	tk.MustExec("insert into t1 set a=1;")
	tk2.MustExec("alter table t1 set tiflash replica 2 location labels 'a','b';")
	tk.MustExec("commit")

	// Test skip schema checker for ActionUpdateTiFlashReplicaStatus.
	tk.MustExec("begin")
	tk.MustExec("insert into t1 set a=1;")
	tb := testGetTableByName(c, tk.Se, "test", "t1")
	err := domain.GetDomain(tk.Se).DDL().UpdateTableReplicaInfo(tk.Se, tb.Meta().ID, true)
	c.Assert(err, IsNil)
	tk.MustExec("commit")

	// Test can't skip schema checker.
	tk.MustExec("begin")
	tk.MustExec("insert into t1 set a=1;")
	tk2.MustExec("alter table t1 add column b int;")
	_, err = tk.Exec("commit")
	c.Assert(terror.ErrorEqual(domain.ErrInfoSchemaChanged, err), IsTrue)
}

func (s *testDBSuite2) TestLockTables(c *C) {
	if israce.RaceEnabled {
		c.Skip("skip race test")
	}
	tk := testkit.NewTestKit(c, s.store)
	tk.MustExec("use test")
	tk.MustExec("drop table if exists t1,t2")
	defer tk.MustExec("drop table if exists t1,t2")
	tk.MustExec("create table t1 (a int)")
	tk.MustExec("create table t2 (a int)")

	// Test lock 1 table.
	tk.MustExec("lock tables t1 write")
	checkTableLock(c, tk.Se, "test", "t1", model.TableLockWrite)
	tk.MustExec("lock tables t1 read")
	checkTableLock(c, tk.Se, "test", "t1", model.TableLockRead)
	tk.MustExec("lock tables t1 write")
	checkTableLock(c, tk.Se, "test", "t1", model.TableLockWrite)

	// Test lock multi tables.
	tk.MustExec("lock tables t1 write, t2 read")
	checkTableLock(c, tk.Se, "test", "t1", model.TableLockWrite)
	checkTableLock(c, tk.Se, "test", "t2", model.TableLockRead)
	tk.MustExec("lock tables t1 read, t2 write")
	checkTableLock(c, tk.Se, "test", "t1", model.TableLockRead)
	checkTableLock(c, tk.Se, "test", "t2", model.TableLockWrite)
	tk.MustExec("lock tables t2 write")
	checkTableLock(c, tk.Se, "test", "t2", model.TableLockWrite)
	checkTableLock(c, tk.Se, "test", "t1", model.TableLockNone)
	tk.MustExec("lock tables t1 write")
	checkTableLock(c, tk.Se, "test", "t1", model.TableLockWrite)
	checkTableLock(c, tk.Se, "test", "t2", model.TableLockNone)

	tk2 := testkit.NewTestKit(c, s.store)
	tk2.MustExec("use test")

	// Test read lock.
	tk.MustExec("lock tables t1 read")
	tk.MustQuery("select * from t1")
	tk2.MustQuery("select * from t1")
	_, err := tk.Exec("insert into t1 set a=1")
	c.Assert(terror.ErrorEqual(err, infoschema.ErrTableNotLockedForWrite), IsTrue)
	_, err = tk.Exec("update t1 set a=1")
	c.Assert(terror.ErrorEqual(err, infoschema.ErrTableNotLockedForWrite), IsTrue)
	_, err = tk.Exec("delete from t1")
	c.Assert(terror.ErrorEqual(err, infoschema.ErrTableNotLockedForWrite), IsTrue)

	_, err = tk2.Exec("insert into t1 set a=1")
	c.Assert(terror.ErrorEqual(err, infoschema.ErrTableLocked), IsTrue)
	_, err = tk2.Exec("update t1 set a=1")
	c.Assert(terror.ErrorEqual(err, infoschema.ErrTableLocked), IsTrue)
	_, err = tk2.Exec("delete from t1")
	c.Assert(terror.ErrorEqual(err, infoschema.ErrTableLocked), IsTrue)
	tk2.MustExec("lock tables t1 read")
	_, err = tk2.Exec("insert into t1 set a=1")
	c.Assert(terror.ErrorEqual(err, infoschema.ErrTableNotLockedForWrite), IsTrue)

	// Test write lock.
	_, err = tk.Exec("lock tables t1 write")
	c.Assert(terror.ErrorEqual(err, infoschema.ErrTableLocked), IsTrue)
	tk2.MustExec("unlock tables")
	tk.MustExec("lock tables t1 write")
	tk.MustQuery("select * from t1")
	tk.MustExec("delete from t1")
	tk.MustExec("insert into t1 set a=1")

	_, err = tk2.Exec("select * from t1")
	c.Assert(terror.ErrorEqual(err, infoschema.ErrTableLocked), IsTrue)
	_, err = tk2.Exec("insert into t1 set a=1")
	c.Assert(terror.ErrorEqual(err, infoschema.ErrTableLocked), IsTrue)
	_, err = tk2.Exec("lock tables t1 write")
	c.Assert(terror.ErrorEqual(err, infoschema.ErrTableLocked), IsTrue)

	// Test write local lock.
	tk.MustExec("lock tables t1 write local")
	tk.MustQuery("select * from t1")
	tk.MustExec("delete from t1")
	tk.MustExec("insert into t1 set a=1")

	tk2.MustQuery("select * from t1")
	_, err = tk2.Exec("delete from t1")
	c.Assert(terror.ErrorEqual(err, infoschema.ErrTableLocked), IsTrue)
	_, err = tk2.Exec("insert into t1 set a=1")
	c.Assert(terror.ErrorEqual(err, infoschema.ErrTableLocked), IsTrue)
	_, err = tk2.Exec("lock tables t1 write")
	c.Assert(terror.ErrorEqual(err, infoschema.ErrTableLocked), IsTrue)
	_, err = tk2.Exec("lock tables t1 read")
	c.Assert(terror.ErrorEqual(err, infoschema.ErrTableLocked), IsTrue)

	// Test none unique table.
	_, err = tk.Exec("lock tables t1 read, t1 write")
	c.Assert(terror.ErrorEqual(err, infoschema.ErrNonuniqTable), IsTrue)

	// Test lock table by other session in transaction and commit without retry.
	tk.MustExec("unlock tables")
	tk2.MustExec("unlock tables")
	tk.MustExec("set @@session.tidb_disable_txn_auto_retry=1")
	tk.MustExec("begin")
	tk.MustExec("insert into t1 set a=1")
	tk2.MustExec("lock tables t1 write")
	_, err = tk.Exec("commit")
	c.Assert(err, NotNil)
	c.Assert(err.Error(), Equals, "previous statement: insert into t1 set a=1: [domain:8028]Information schema is changed during the execution of the statement(for example, table definition may be updated by other DDL ran in parallel). If you see this error often, try increasing `tidb_max_delta_schema_count`. [try again later]")

	// Test lock table by other session in transaction and commit with retry.
	tk.MustExec("unlock tables")
	tk2.MustExec("unlock tables")
	tk.MustExec("set @@session.tidb_disable_txn_auto_retry=0")
	tk.MustExec("begin")
	tk.MustExec("insert into t1 set a=1")
	tk2.MustExec("lock tables t1 write")
	_, err = tk.Exec("commit")
	c.Assert(terror.ErrorEqual(err, infoschema.ErrTableLocked), IsTrue, Commentf("err: %v\n", err))

	// Test for lock the same table multiple times.
	tk2.MustExec("lock tables t1 write")
	tk2.MustExec("lock tables t1 write, t2 read")

	// Test lock tables and drop tables
	tk.MustExec("unlock tables")
	tk2.MustExec("unlock tables")
	tk.MustExec("lock tables t1 write, t2 write")
	tk.MustExec("drop table t1")
	tk2.MustExec("create table t1 (a int)")
	tk.MustExec("lock tables t1 write, t2 read")

	// Test lock tables and drop database.
	tk.MustExec("unlock tables")
	tk.MustExec("create database test_lock")
	tk.MustExec("create table test_lock.t3 (a int)")
	tk.MustExec("lock tables t1 write, test_lock.t3 write")
	tk2.MustExec("create table t3 (a int)")
	tk.MustExec("lock tables t1 write, t3 write")
	tk.MustExec("drop table t3")

	// Test lock tables and truncate tables.
	tk.MustExec("unlock tables")
	tk.MustExec("lock tables t1 write, t2 read")
	tk.MustExec("truncate table t1")
	tk.MustExec("insert into t1 set a=1")
	_, err = tk2.Exec("insert into t1 set a=1")
	c.Assert(terror.ErrorEqual(err, infoschema.ErrTableLocked), IsTrue)

	// Test for lock unsupported schema tables.
	_, err = tk2.Exec("lock tables performance_schema.global_status write")
	c.Assert(terror.ErrorEqual(err, infoschema.ErrAccessDenied), IsTrue)
	_, err = tk2.Exec("lock tables information_schema.tables write")
	c.Assert(terror.ErrorEqual(err, infoschema.ErrAccessDenied), IsTrue)
	_, err = tk2.Exec("lock tables mysql.db write")
	c.Assert(terror.ErrorEqual(err, infoschema.ErrAccessDenied), IsTrue)

	// Test create table/view when session is holding the table locks.
	tk.MustExec("unlock tables")
	tk.MustExec("lock tables t1 write, t2 read")
	_, err = tk.Exec("create table t3 (a int)")
	c.Assert(terror.ErrorEqual(err, infoschema.ErrTableNotLocked), IsTrue)
	_, err = tk.Exec("create view v1 as select * from t1;")
	c.Assert(terror.ErrorEqual(err, infoschema.ErrTableNotLocked), IsTrue)

	// Test for locking view was not supported.
	tk.MustExec("unlock tables")
	tk.MustExec("create view v1 as select * from t1;")
	_, err = tk.Exec("lock tables v1 read")
	c.Assert(terror.ErrorEqual(err, table.ErrUnsupportedOp), IsTrue)

	// Test for locking sequence was not supported.
	tk.MustExec("unlock tables")
	tk.MustExec("create sequence seq")
	_, err = tk.Exec("lock tables seq read")
	c.Assert(terror.ErrorEqual(err, table.ErrUnsupportedOp), IsTrue)
	tk.MustExec("drop sequence seq")

	// Test for create/drop/alter database when session is holding the table locks.
	tk.MustExec("unlock tables")
	tk.MustExec("lock table t1 write")
	_, err = tk.Exec("drop database test")
	c.Assert(terror.ErrorEqual(err, table.ErrLockOrActiveTransaction), IsTrue)
	_, err = tk.Exec("create database test_lock")
	c.Assert(terror.ErrorEqual(err, table.ErrLockOrActiveTransaction), IsTrue)
	_, err = tk.Exec("alter database test charset='utf8mb4'")
	c.Assert(terror.ErrorEqual(err, table.ErrLockOrActiveTransaction), IsTrue)
	// Test alter/drop database when other session is holding the table locks of the database.
	tk2.MustExec("create database test_lock2")
	_, err = tk2.Exec("drop database test")
	c.Assert(terror.ErrorEqual(err, infoschema.ErrTableLocked), IsTrue)
	_, err = tk2.Exec("alter database test charset='utf8mb4'")
	c.Assert(terror.ErrorEqual(err, infoschema.ErrTableLocked), IsTrue)

	// Test for admin cleanup table locks.
	tk.MustExec("unlock tables")
	tk.MustExec("lock table t1 write, t2 write")
	_, err = tk2.Exec("lock tables t1 write, t2 read")
	c.Assert(terror.ErrorEqual(err, infoschema.ErrTableLocked), IsTrue)
	tk2.MustExec("admin cleanup table lock t1,t2")
	checkTableLock(c, tk.Se, "test", "t1", model.TableLockNone)
	checkTableLock(c, tk.Se, "test", "t2", model.TableLockNone)
	// cleanup unlocked table.
	tk2.MustExec("admin cleanup table lock t1,t2")
	checkTableLock(c, tk.Se, "test", "t1", model.TableLockNone)
	checkTableLock(c, tk.Se, "test", "t2", model.TableLockNone)
	tk2.MustExec("lock tables t1 write, t2 read")
	checkTableLock(c, tk2.Se, "test", "t1", model.TableLockWrite)
	checkTableLock(c, tk2.Se, "test", "t2", model.TableLockRead)

	tk.MustExec("unlock tables")
	tk2.MustExec("unlock tables")
}

func (s *testDBSuite2) TestTablesLockDelayClean(c *C) {
	if israce.RaceEnabled {
		c.Skip("skip race test")
	}
	tk := testkit.NewTestKit(c, s.store)
	tk2 := testkit.NewTestKit(c, s.store)
	tk2.MustExec("use test")
	tk.MustExec("use test")
	tk.MustExec("drop table if exists t1,t2")
	defer tk.MustExec("drop table if exists t1,t2")
	tk.MustExec("create table t1 (a int)")
	tk.MustExec("create table t2 (a int)")

	tk.MustExec("lock tables t1 write")
	checkTableLock(c, tk.Se, "test", "t1", model.TableLockWrite)
	config.UpdateGlobal(func(conf *config.Config) {
		conf.DelayCleanTableLock = 100
	})
	var wg sync.WaitGroup
	wg.Add(1)
	var startTime time.Time
	go func() {
		startTime = time.Now()
		tk.Se.Close()
		wg.Done()
	}()
	time.Sleep(50 * time.Millisecond)
	checkTableLock(c, tk.Se, "test", "t1", model.TableLockWrite)
	wg.Wait()
	c.Assert(time.Since(startTime).Seconds() > 0.1, IsTrue)
	checkTableLock(c, tk.Se, "test", "t1", model.TableLockNone)
	config.UpdateGlobal(func(conf *config.Config) {
		conf.DelayCleanTableLock = 0
	})
}

// TestConcurrentLockTables test concurrent lock/unlock tables.
func (s *testDBSuite4) TestConcurrentLockTables(c *C) {
	if israce.RaceEnabled {
		c.Skip("skip race test")
	}
	tk := testkit.NewTestKit(c, s.store)
	tk2 := testkit.NewTestKit(c, s.store)
	tk.MustExec("use test")
	tk.MustExec("drop table if exists t1")
	defer tk.MustExec("drop table if exists t1")
	tk.MustExec("create table t1 (a int)")
	tk2.MustExec("use test")

	// Test concurrent lock tables read.
	sql1 := "lock tables t1 read"
	sql2 := "lock tables t1 read"
	s.testParallelExecSQL(c, sql1, sql2, tk.Se, tk2.Se, func(c *C, err1, err2 error) {
		c.Assert(err1, IsNil)
		c.Assert(err2, IsNil)
	})
	tk.MustExec("unlock tables")
	tk2.MustExec("unlock tables")

	// Test concurrent lock tables write.
	sql1 = "lock tables t1 write"
	sql2 = "lock tables t1 write"
	s.testParallelExecSQL(c, sql1, sql2, tk.Se, tk2.Se, func(c *C, err1, err2 error) {
		c.Assert(err1, IsNil)
		c.Assert(terror.ErrorEqual(err2, infoschema.ErrTableLocked), IsTrue)
	})
	tk.MustExec("unlock tables")
	tk2.MustExec("unlock tables")

	// Test concurrent lock tables write local.
	sql1 = "lock tables t1 write local"
	sql2 = "lock tables t1 write local"
	s.testParallelExecSQL(c, sql1, sql2, tk.Se, tk2.Se, func(c *C, err1, err2 error) {
		c.Assert(err1, IsNil)
		c.Assert(terror.ErrorEqual(err2, infoschema.ErrTableLocked), IsTrue)
	})

	tk.MustExec("unlock tables")
	tk2.MustExec("unlock tables")
}

func (s *testDBSuite4) TestLockTableReadOnly(c *C) {
	if israce.RaceEnabled {
		c.Skip("skip race test")
	}
	tk := testkit.NewTestKit(c, s.store)
	tk2 := testkit.NewTestKit(c, s.store)
	tk2.MustExec("use test")

	tk.MustExec("use test")
	tk.MustExec("drop table if exists t1,t2")
	defer func() {
		tk.MustExec("alter table t1 read write")
		tk.MustExec("alter table t2 read write")
		tk.MustExec("drop table if exists t1,t2")
	}()
	tk.MustExec("create table t1 (a int key, b int)")
	tk.MustExec("create table t2 (a int key)")

	tk.MustExec("alter table t1 read only")
	tk.MustQuery("select * from t1")
	tk2.MustQuery("select * from t1")
	_, err := tk.Exec("insert into t1 set a=1, b=2")
	c.Assert(terror.ErrorEqual(err, infoschema.ErrTableLocked), IsTrue)
	_, err = tk.Exec("update t1 set a=1")
	c.Assert(terror.ErrorEqual(err, infoschema.ErrTableLocked), IsTrue)
	_, err = tk.Exec("delete from t1")
	c.Assert(terror.ErrorEqual(err, infoschema.ErrTableLocked), IsTrue)

	_, err = tk2.Exec("insert into t1 set a=1, b=2")
	c.Assert(terror.ErrorEqual(err, infoschema.ErrTableLocked), IsTrue)
	_, err = tk2.Exec("update t1 set a=1")
	c.Assert(terror.ErrorEqual(err, infoschema.ErrTableLocked), IsTrue)
	_, err = tk2.Exec("delete from t1")
	c.Assert(terror.ErrorEqual(err, infoschema.ErrTableLocked), IsTrue)
	tk2.MustExec("alter table t1 read only")
	_, err = tk2.Exec("insert into t1 set a=1, b=2")
	c.Assert(terror.ErrorEqual(err, infoschema.ErrTableLocked), IsTrue)
	tk.MustExec("alter table t1 read write")

	tk.MustExec("lock tables t1 read")
	c.Assert(terror.ErrorEqual(tk.ExecToErr("alter table t1 read only"), infoschema.ErrTableLocked), IsTrue)
	c.Assert(terror.ErrorEqual(tk2.ExecToErr("alter table t1 read only"), infoschema.ErrTableLocked), IsTrue)
	tk.MustExec("lock tables t1 write")
	c.Assert(terror.ErrorEqual(tk.ExecToErr("alter table t1 read only"), infoschema.ErrTableLocked), IsTrue)
	c.Assert(terror.ErrorEqual(tk2.ExecToErr("alter table t1 read only"), infoschema.ErrTableLocked), IsTrue)
	tk.MustExec("lock tables t1 write local")
	c.Assert(terror.ErrorEqual(tk.ExecToErr("alter table t1 read only"), infoschema.ErrTableLocked), IsTrue)
	c.Assert(terror.ErrorEqual(tk2.ExecToErr("alter table t1 read only"), infoschema.ErrTableLocked), IsTrue)
	tk.MustExec("unlock tables")

	tk.MustExec("alter table t1 read only")
	c.Assert(terror.ErrorEqual(tk.ExecToErr("lock tables t1 read"), infoschema.ErrTableLocked), IsTrue)
	c.Assert(terror.ErrorEqual(tk2.ExecToErr("lock tables t1 read"), infoschema.ErrTableLocked), IsTrue)
	c.Assert(terror.ErrorEqual(tk.ExecToErr("lock tables t1 write"), infoschema.ErrTableLocked), IsTrue)
	c.Assert(terror.ErrorEqual(tk2.ExecToErr("lock tables t1 write"), infoschema.ErrTableLocked), IsTrue)
	c.Assert(terror.ErrorEqual(tk.ExecToErr("lock tables t1 write local"), infoschema.ErrTableLocked), IsTrue)
	c.Assert(terror.ErrorEqual(tk2.ExecToErr("lock tables t1 write local"), infoschema.ErrTableLocked), IsTrue)
	tk.MustExec("admin cleanup table lock t1")
	tk2.MustExec("insert into t1 set a=1, b=2")

	tk.MustExec("set tidb_enable_amend_pessimistic_txn = 1")
	tk.MustExec("begin pessimistic")
	tk.MustQuery("select * from t1 where a = 1").Check(testkit.Rows("1 2"))
	tk2.MustExec("update t1 set b = 3")
	tk2.MustExec("alter table t1 read only")
	tk2.MustQuery("select * from t1 where a = 1").Check(testkit.Rows("1 3"))
	tk.MustQuery("select * from t1 where a = 1").Check(testkit.Rows("1 2"))
	tk.MustExec("update t1 set b = 4")
	c.Assert(terror.ErrorEqual(tk.ExecToErr("commit"), domain.ErrInfoSchemaChanged), IsTrue)
	tk2.MustExec("alter table t1 read write")
}

func (s *testDBSuite4) testParallelExecSQL(c *C, sql1, sql2 string, se1, se2 session.Session, f checkRet) {
	callback := &ddl.TestDDLCallback{}
	times := 0
	callback.OnJobRunBeforeExported = func(job *model.Job) {
		if times != 0 {
			return
		}
		var qLen int
		for {
			err := kv.RunInNewTxn(context.Background(), s.store, false, func(ctx context.Context, txn kv.Transaction) error {
				jobs, err1 := admin.GetDDLJobs(txn)
				if err1 != nil {
					return err1
				}
				qLen = len(jobs)
				return nil
			})
			c.Assert(err, IsNil)
			if qLen == 2 {
				break
			}
			time.Sleep(5 * time.Millisecond)
		}
		times++
	}
	d := s.dom.DDL()
	originalCallback := d.GetHook()
	defer d.(ddl.DDLForTest).SetHook(originalCallback)
	d.(ddl.DDLForTest).SetHook(callback)

	wg := sync.WaitGroup{}
	var err1 error
	var err2 error
	wg.Add(2)
	ch := make(chan struct{})
	// Make sure the sql1 is put into the DDLJobQueue.
	go func() {
		var qLen int
		for {
			err := kv.RunInNewTxn(context.Background(), s.store, false, func(ctx context.Context, txn kv.Transaction) error {
				jobs, err3 := admin.GetDDLJobs(txn)
				if err3 != nil {
					return err3
				}
				qLen = len(jobs)
				return nil
			})
			c.Assert(err, IsNil)
			if qLen == 1 {
				// Make sure sql2 is executed after the sql1.
				close(ch)
				break
			}
			time.Sleep(5 * time.Millisecond)
		}
	}()
	go func() {
		defer wg.Done()
		_, err1 = se1.Execute(context.Background(), sql1)
	}()
	go func() {
		defer wg.Done()
		<-ch
		_, err2 = se2.Execute(context.Background(), sql2)
	}()

	wg.Wait()
	f(c, err1, err2)
}

func checkTableLock(c *C, se session.Session, dbName, tableName string, lockTp model.TableLockType) {
	tb := testGetTableByName(c, se, dbName, tableName)
	dom := domain.GetDomain(se)
	err := dom.Reload()
	c.Assert(err, IsNil)
	if lockTp != model.TableLockNone {
		c.Assert(tb.Meta().Lock, NotNil)
		c.Assert(tb.Meta().Lock.Tp, Equals, lockTp)
		c.Assert(tb.Meta().Lock.State, Equals, model.TableLockStatePublic)
		c.Assert(len(tb.Meta().Lock.Sessions) == 1, IsTrue)
		c.Assert(tb.Meta().Lock.Sessions[0].ServerID, Equals, dom.DDL().GetID())
		c.Assert(tb.Meta().Lock.Sessions[0].SessionID, Equals, se.GetSessionVars().ConnectionID)
	} else {
		c.Assert(tb.Meta().Lock, IsNil)
	}
}

func (s *testDBSuite2) TestDDLWithInvalidTableInfo(c *C) {
	tk := testkit.NewTestKit(c, s.store)

	tk.MustExec("use test")
	tk.MustExec("drop table if exists t")
	defer tk.MustExec("drop table if exists t")
	// Test create with invalid expression.
	_, err := tk.Exec(`CREATE TABLE t (
		c0 int(11) ,
  		c1 int(11),
    	c2 decimal(16,4) GENERATED ALWAYS AS ((case when (c0 = 0) then 0when (c0 > 0) then (c1 / c0) end))
	);`)
	c.Assert(err, NotNil)
	c.Assert(err.Error(), Equals, "[parser:1064]You have an error in your SQL syntax; check the manual that corresponds to your TiDB version for the right syntax to use line 4 column 88 near \"then (c1 / c0) end))\n\t);\" ")

	tk.MustExec("create table t (a bigint, b int, c int generated always as (b+1)) partition by hash(a) partitions 4;")
	// Test drop partition column.
	_, err = tk.Exec("alter table t drop column a;")
	c.Assert(err, NotNil)
	// TODO: refine the error message to compatible with MySQL
	c.Assert(err.Error(), Equals, "[planner:1054]Unknown column 'a' in 'expression'")
	// Test modify column with invalid expression.
	_, err = tk.Exec("alter table t modify column c int GENERATED ALWAYS AS ((case when (a = 0) then 0when (a > 0) then (b / a) end));")
	c.Assert(err, NotNil)
	c.Assert(err.Error(), Equals, "[parser:1064]You have an error in your SQL syntax; check the manual that corresponds to your TiDB version for the right syntax to use line 1 column 97 near \"then (b / a) end));\" ")
	// Test add column with invalid expression.
	_, err = tk.Exec("alter table t add column d int GENERATED ALWAYS AS ((case when (a = 0) then 0when (a > 0) then (b / a) end));")
	c.Assert(err, NotNil)
	c.Assert(err.Error(), Equals, "[parser:1064]You have an error in your SQL syntax; check the manual that corresponds to your TiDB version for the right syntax to use line 1 column 94 near \"then (b / a) end));\" ")
}

func (s *testDBSuite4) TestColumnCheck(c *C) {
	tk := testkit.NewTestKit(c, s.store)
	tk.MustExec("use " + s.schemaName)
	tk.MustExec("drop table if exists column_check")
	tk.MustExec("create table column_check (pk int primary key, a int check (a > 1))")
	defer tk.MustExec("drop table if exists column_check")
	c.Assert(tk.Se.GetSessionVars().StmtCtx.WarningCount(), Equals, uint16(1))
	tk.MustQuery("show warnings").Check(testutil.RowsWithSep("|", "Warning|8231|CONSTRAINT CHECK is not supported"))
}

func (s *testDBSuite5) TestAlterCheck(c *C) {
	tk := testkit.NewTestKit(c, s.store)
	tk.MustExec("use " + s.schemaName)
	tk.MustExec("drop table if exists alter_check")
	tk.MustExec("create table alter_check (pk int primary key)")
	defer tk.MustExec("drop table if exists alter_check")
	tk.MustExec("alter table alter_check alter check crcn ENFORCED")
	c.Assert(tk.Se.GetSessionVars().StmtCtx.WarningCount(), Equals, uint16(1))
	tk.MustQuery("show warnings").Check(testutil.RowsWithSep("|", "Warning|8231|ALTER CHECK is not supported"))
}

func (s *testDBSuite6) TestDropCheck(c *C) {
	tk := testkit.NewTestKit(c, s.store)
	tk.MustExec("use " + s.schemaName)
	tk.MustExec("drop table if exists drop_check")
	tk.MustExec("create table drop_check (pk int primary key)")
	defer tk.MustExec("drop table if exists drop_check")
	tk.MustExec("alter table drop_check drop check crcn")
	c.Assert(tk.Se.GetSessionVars().StmtCtx.WarningCount(), Equals, uint16(1))
	tk.MustQuery("show warnings").Check(testutil.RowsWithSep("|", "Warning|8231|DROP CHECK is not supported"))
}

func (s *testDBSuite7) TestAddConstraintCheck(c *C) {
	tk := testkit.NewTestKit(c, s.store)
	tk.MustExec("use " + s.schemaName)
	tk.MustExec("drop table if exists add_constraint_check")
	tk.MustExec("create table add_constraint_check (pk int primary key, a int)")
	defer tk.MustExec("drop table if exists add_constraint_check")
	tk.MustExec("alter table add_constraint_check add constraint crn check (a > 1)")
	c.Assert(tk.Se.GetSessionVars().StmtCtx.WarningCount(), Equals, uint16(1))
	tk.MustQuery("show warnings").Check(testutil.RowsWithSep("|", "Warning|8231|ADD CONSTRAINT CHECK is not supported"))
}

func (s *testDBSuite7) TestCreateTableIngoreCheckConstraint(c *C) {
	tk := testkit.NewTestKit(c, s.store)
	tk.MustExec("use " + s.schemaName)
	tk.MustExec("drop table if exists table_constraint_check")
	tk.MustExec("CREATE TABLE admin_user (enable bool, CHECK (enable IN (0, 1)));")
	c.Assert(tk.Se.GetSessionVars().StmtCtx.WarningCount(), Equals, uint16(1))
	tk.MustQuery("show warnings").Check(testutil.RowsWithSep("|", "Warning|8231|CONSTRAINT CHECK is not supported"))
	tk.MustQuery("show create table admin_user").Check(testutil.RowsWithSep("|", ""+
		"admin_user CREATE TABLE `admin_user` (\n"+
		"  `enable` tinyint(1) DEFAULT NULL\n"+
		") ENGINE=InnoDB DEFAULT CHARSET=utf8mb4 COLLATE=utf8mb4_bin"))
}

func (s *testDBSuite6) TestAlterOrderBy(c *C) {
	tk := testkit.NewTestKit(c, s.store)
	tk.MustExec("use " + s.schemaName)
	tk.MustExec("create table ob (pk int primary key, c int default 1, c1 int default 1, KEY cl(c1))")

	// Test order by with primary key
	tk.MustExec("alter table ob order by c")
	c.Assert(tk.Se.GetSessionVars().StmtCtx.WarningCount(), Equals, uint16(1))
	tk.MustQuery("show warnings").Check(testutil.RowsWithSep("|", "Warning|1105|ORDER BY ignored as there is a user-defined clustered index in the table 'ob'"))

	// Test order by with no primary key
	tk.MustExec("drop table if exists ob")
	tk.MustExec("create table ob (c int default 1, c1 int default 1, KEY cl(c1))")
	tk.MustExec("alter table ob order by c")
	c.Assert(tk.Se.GetSessionVars().StmtCtx.WarningCount(), Equals, uint16(0))
	tk.MustExec("drop table if exists ob")
}

func (s *testSerialDBSuite) TestDDLJobErrorCount(c *C) {
	tk := testkit.NewTestKit(c, s.store)
	tk.MustExec("use test")
	tk.MustExec("drop table if exists ddl_error_table, new_ddl_error_table")
	tk.MustExec("create table ddl_error_table(a int)")
	is := s.dom.InfoSchema()
	schemaName := model.NewCIStr("test")
	tableName := model.NewCIStr("ddl_error_table")
	schema, ok := is.SchemaByName(schemaName)
	c.Assert(ok, IsTrue)
	tbl, err := is.TableByName(schemaName, tableName)
	c.Assert(err, IsNil)

	newTableName := model.NewCIStr("new_ddl_error_table")
	job := &model.Job{
		SchemaID:   schema.ID,
		TableID:    tbl.Meta().ID,
		SchemaName: schema.Name.L,
		Type:       model.ActionRenameTable,
		BinlogInfo: &model.HistoryInfo{},
		Args:       []interface{}{schema.ID, newTableName},
	}

	c.Assert(failpoint.Enable("github.com/pingcap/tidb/ddl/mockErrEntrySizeTooLarge", `return(true)`), IsNil)
	defer func() {
		c.Assert(failpoint.Disable("github.com/pingcap/tidb/ddl/mockErrEntrySizeTooLarge"), IsNil)
	}()

	txn, err := s.store.Begin()
	c.Assert(err, IsNil)
	t := meta.NewMeta(txn)
	job.ID, err = t.GenGlobalID()
	c.Assert(err, IsNil)
	job.Version = 1
	job.StartTS = txn.StartTS()

	err = t.EnQueueDDLJob(job)
	c.Assert(err, IsNil)
	err = txn.Commit(context.Background())
	c.Assert(err, IsNil)

	ticker := time.NewTicker(s.lease)
	defer ticker.Stop()
	for range ticker.C {
		historyJob, err := getHistoryDDLJob(s.store, job.ID)
		c.Assert(err, IsNil)
		if historyJob == nil {
			continue
		}
		c.Assert(historyJob.ErrorCount, Equals, int64(1), Commentf("%v", historyJob))
		kv.ErrEntryTooLarge.Equal(historyJob.Error)
		break
	}
}

func (s *testDBSuite1) TestAlterTableWithValidation(c *C) {
	tk := testkit.NewTestKit(c, s.store)
	tk.MustExec("use test")
	tk.MustExec("drop table if exists t1")
	defer tk.MustExec("drop table if exists t1")

	tk.MustExec("create table t1 (c1 int, c2 int as (c1 + 1));")

	// Test for alter table with validation.
	tk.MustExec("alter table t1 with validation")
	c.Assert(tk.Se.GetSessionVars().StmtCtx.WarningCount(), Equals, uint16(1))
	tk.MustQuery("show warnings").Check(testutil.RowsWithSep("|", "Warning|8200|ALTER TABLE WITH VALIDATION is currently unsupported"))

	// Test for alter table without validation.
	tk.MustExec("alter table t1 without validation")
	c.Assert(tk.Se.GetSessionVars().StmtCtx.WarningCount(), Equals, uint16(1))
	tk.MustQuery("show warnings").Check(testutil.RowsWithSep("|", "Warning|8200|ALTER TABLE WITHOUT VALIDATION is currently unsupported"))
}

func (s *testSerialDBSuite) TestCommitTxnWithIndexChange(c *C) {
	// Prepare work.
	tk := testkit.NewTestKit(c, s.store)
	tk.MustExec("set tidb_enable_amend_pessimistic_txn = 1;")
	tk.MustExec("drop database if exists test_db")
	tk.MustExec("create database test_db")
	tk.MustExec("use test_db")
	tk.MustExec("create table t1 (c1 int primary key, c2 int, c3 int, index ok2(c2))")
	tk.MustExec("insert t1 values (1, 10, 100), (2, 20, 200)")
	tk.MustExec("alter table t1 add index k2(c2)")
	tk.MustExec("alter table t1 drop index k2")
	tk.MustExec("alter table t1 add index k2(c2)")
	tk.MustExec("alter table t1 drop index k2")
	tk2 := testkit.NewTestKit(c, s.store)
	tk2.MustExec("use test_db")

	// tkSQLs are the sql statements for the pessimistic transaction.
	// tk2DDL are the ddl statements executed before the pessimistic transaction.
	// idxDDL is the DDL statement executed between pessimistic transaction begin and commit.
	// failCommit means the pessimistic transaction commit should fail not.
	type caseUnit struct {
		tkSQLs     []string
		tk2DDL     []string
		idxDDL     string
		checkSQLs  []string
		rowsExps   [][]string
		failCommit bool
		stateEnd   model.SchemaState
	}

	cases := []caseUnit{
		// Test secondary index
		{[]string{"insert into t1 values(3, 30, 300)",
			"insert into t2 values(11, 11, 11)"},
			[]string{"alter table t1 add index k2(c2)",
				"alter table t1 drop index k2",
				"alter table t1 add index kk2(c2, c1)",
				"alter table t1 add index k2(c2)",
				"alter table t1 drop index k2"},
			"alter table t1 add index k2(c2)",
			[]string{"select c3, c2 from t1 use index(k2) where c2 = 20",
				"select c3, c2 from t1 use index(k2) where c2 = 10",
				"select * from t1",
				"select * from t2 where c1 = 11"},
			[][]string{{"200 20"},
				{"100 10"},
				{"1 10 100", "2 20 200", "3 30 300"},
				{"11 11 11"}},
			false,
			model.StateNone},
		// Test secondary index
		{[]string{"insert into t2 values(5, 50, 500)",
			"insert into t2 values(11, 11, 11)",
			"delete from t2 where c2 = 11",
			"update t2 set c2 = 110 where c1 = 11"},
			// "update t2 set c1 = 10 where c3 = 100"},
			[]string{"alter table t1 add index k2(c2)",
				"alter table t1 drop index k2",
				"alter table t1 add index kk2(c2, c1)",
				"alter table t1 add index k2(c2)",
				"alter table t1 drop index k2"},
			"alter table t1 add index k2(c2)",
			[]string{"select c3, c2 from t1 use index(k2) where c2 = 20",
				"select c3, c2 from t1 use index(k2) where c2 = 10",
				"select * from t1",
				"select * from t2 where c1 = 11",
				"select * from t2 where c3 = 100"},
			[][]string{{"200 20"},
				{"100 10"},
				{"1 10 100", "2 20 200"},
				{},
				{"1 10 100"}},
			false,
			model.StateNone},
		// Test unique index
		{[]string{"insert into t1 values(3, 30, 300)",
			"insert into t1 values(4, 40, 400)",
			"insert into t2 values(11, 11, 11)",
			"insert into t2 values(12, 12, 11)"},
			[]string{"alter table t1 add unique index uk3(c3)",
				"alter table t1 drop index uk3",
				"alter table t2 add unique index ukc1c3(c1, c3)",
				"alter table t2 add unique index ukc3(c3)",
				"alter table t2 drop index ukc1c3",
				"alter table t2 drop index ukc3",
				"alter table t2 add index kc3(c3)"},
			"alter table t1 add unique index uk3(c3)",
			[]string{"select c3, c2 from t1 use index(uk3) where c3 = 200",
				"select c3, c2 from t1 use index(uk3) where c3 = 300",
				"select c3, c2 from t1 use index(uk3) where c3 = 400",
				"select * from t1",
				"select * from t2"},
			[][]string{{"200 20"},
				{"300 30"},
				{"400 40"},
				{"1 10 100", "2 20 200", "3 30 300", "4 40 400"},
				{"1 10 100", "2 20 200", "11 11 11", "12 12 11"}},
			false, model.StateNone},
		// Test unique index fail to commit, this case needs the new index could be inserted
		{[]string{"insert into t1 values(3, 30, 300)",
			"insert into t1 values(4, 40, 300)",
			"insert into t2 values(11, 11, 11)",
			"insert into t2 values(12, 11, 12)"},
			//[]string{"alter table t1 add unique index uk3(c3)", "alter table t1 drop index uk3"},
			[]string{},
			"alter table t1 add unique index uk3(c3)",
			[]string{"select c3, c2 from t1 use index(uk3) where c3 = 200",
				"select c3, c2 from t1 use index(uk3) where c3 = 300",
				"select c3, c2 from t1 where c1 = 4",
				"select * from t1",
				"select * from t2"},
			[][]string{{"200 20"},
				{},
				{},
				{"1 10 100", "2 20 200"},
				{"1 10 100", "2 20 200"}},
			true,
			model.StateWriteOnly},
	}
	tk.MustQuery("select * from t1;").Check(testkit.Rows("1 10 100", "2 20 200"))

	// Test add index state change
	do := s.dom.DDL()
	startStates := []model.SchemaState{model.StateNone, model.StateDeleteOnly}
	for _, startState := range startStates {
		endStatMap := session.ConstOpAddIndex[startState]
		var endStates []model.SchemaState
		for st := range endStatMap {
			endStates = append(endStates, st)
		}
		sort.Slice(endStates, func(i, j int) bool { return endStates[i] < endStates[j] })
		for _, endState := range endStates {
			for _, curCase := range cases {
				if endState < curCase.stateEnd {
					break
				}
				tk2.MustExec("drop table if exists t1")
				tk2.MustExec("drop table if exists t2")
				tk2.MustExec("create table t1 (c1 int primary key, c2 int, c3 int, index ok2(c2))")
				tk2.MustExec("create table t2 (c1 int primary key, c2 int, c3 int, index ok2(c2))")
				tk2.MustExec("insert t1 values (1, 10, 100), (2, 20, 200)")
				tk2.MustExec("insert t2 values (1, 10, 100), (2, 20, 200)")
				tk2.MustQuery("select * from t1;").Check(testkit.Rows("1 10 100", "2 20 200"))
				tk.MustQuery("select * from t1;").Check(testkit.Rows("1 10 100", "2 20 200"))
				tk.MustQuery("select * from t2;").Check(testkit.Rows("1 10 100", "2 20 200"))

				for _, DDLSQL := range curCase.tk2DDL {
					tk2.MustExec(DDLSQL)
				}
				hook := &ddl.TestDDLCallback{}
				prepared := false
				committed := false
				hook.OnJobUpdatedExported = func(job *model.Job) {
					if job.SchemaState == startState {
						if !prepared {
							tk.MustExec("begin pessimistic")
							for _, tkSQL := range curCase.tkSQLs {
								tk.MustExec(tkSQL)
							}
							prepared = true
						}
					} else if job.SchemaState == endState {
						if !committed {
							if curCase.failCommit {
								_, err := tk.Exec("commit")
								c.Assert(err, NotNil)
							} else {
								tk.MustExec("commit")
							}
						}
						committed = true
					}
				}
				originalCallback := do.GetHook()
				do.(ddl.DDLForTest).SetHook(hook)
				tk2.MustExec(curCase.idxDDL)
				do.(ddl.DDLForTest).SetHook(originalCallback)
				tk2.MustExec("admin check table t1")
				for i, checkSQL := range curCase.checkSQLs {
					if len(curCase.rowsExps[i]) > 0 {
						tk2.MustQuery(checkSQL).Check(testkit.Rows(curCase.rowsExps[i]...))
					} else {
						tk2.MustQuery(checkSQL).Check(nil)
					}
				}
			}
		}
	}
	tk.MustExec("admin check table t1")
}

// TestAddIndexFailOnCaseWhenCanExit is used to close #19325.
func (s *testSerialDBSuite) TestAddIndexFailOnCaseWhenCanExit(c *C) {
	c.Assert(failpoint.Enable("github.com/pingcap/tidb/ddl/MockCaseWhenParseFailure", `return(true)`), IsNil)
	defer func() {
		c.Assert(failpoint.Disable("github.com/pingcap/tidb/ddl/MockCaseWhenParseFailure"), IsNil)
	}()
	tk := testkit.NewTestKit(c, s.store)
	tk.MustExec("use test")
	tk.MustExec("drop table if exists t")
	tk.MustExec("create table t(a int, b int)")
	tk.MustExec("insert into t values(1, 1)")
	_, err := tk.Exec("alter table t add index idx(b)")
	c.Assert(err, NotNil)
	c.Assert(err.Error(), Equals, "[ddl:-1]DDL job rollback, error msg: job.ErrCount:512, mock unknown type: ast.whenClause.")
	tk.MustExec("drop table if exists t")
}

func init() {
	// Make sure it will only be executed once.
	domain.SchemaOutOfDateRetryInterval = int64(50 * time.Millisecond)
	domain.SchemaOutOfDateRetryTimes = int32(50)
}

func (s *testSerialDBSuite) TestCreateTableWithIntegerLengthWaring(c *C) {
	// Inject the strict-integer-display-width variable in parser directly.
	parsertypes.TiDBStrictIntegerDisplayWidth = true
	defer func() {
		parsertypes.TiDBStrictIntegerDisplayWidth = false
	}()
	tk := testkit.NewTestKit(c, s.store)
	tk.MustExec("use test")
	tk.MustExec("drop table if exists t")

	tk.MustExec("create table t(a tinyint(1))")
	tk.MustQuery("show warnings").Check(testkit.Rows("Warning 1064 You have an error in your SQL syntax; check the manual that corresponds to your TiDB version for the right syntax to use [parser:1681]Integer display width is deprecated and will be removed in a future release."))

	tk.MustExec("drop table if exists t")
	tk.MustExec("create table t(a smallint(2))")
	tk.MustQuery("show warnings").Check(testkit.Rows("Warning 1064 You have an error in your SQL syntax; check the manual that corresponds to your TiDB version for the right syntax to use [parser:1681]Integer display width is deprecated and will be removed in a future release."))

	tk.MustExec("drop table if exists t")
	tk.MustExec("create table t(a int(2))")
	tk.MustQuery("show warnings").Check(testkit.Rows("Warning 1064 You have an error in your SQL syntax; check the manual that corresponds to your TiDB version for the right syntax to use [parser:1681]Integer display width is deprecated and will be removed in a future release."))

	tk.MustExec("drop table if exists t")
	tk.MustExec("create table t(a mediumint(2))")
	tk.MustQuery("show warnings").Check(testkit.Rows("Warning 1064 You have an error in your SQL syntax; check the manual that corresponds to your TiDB version for the right syntax to use [parser:1681]Integer display width is deprecated and will be removed in a future release."))

	tk.MustExec("drop table if exists t")
	tk.MustExec("create table t(a bigint(2))")
	tk.MustQuery("show warnings").Check(testkit.Rows("Warning 1064 You have an error in your SQL syntax; check the manual that corresponds to your TiDB version for the right syntax to use [parser:1681]Integer display width is deprecated and will be removed in a future release."))

	tk.MustExec("drop table if exists t")
	tk.MustExec("create table t(a integer(2))")
	tk.MustQuery("show warnings").Check(testkit.Rows("Warning 1064 You have an error in your SQL syntax; check the manual that corresponds to your TiDB version for the right syntax to use [parser:1681]Integer display width is deprecated and will be removed in a future release."))

	tk.MustExec("drop table if exists t")
	tk.MustExec("create table t(a int1(1))")
	tk.MustQuery("show warnings").Check(testkit.Rows("Warning 1064 You have an error in your SQL syntax; check the manual that corresponds to your TiDB version for the right syntax to use [parser:1681]Integer display width is deprecated and will be removed in a future release."))

	tk.MustExec("drop table if exists t")
	tk.MustExec("create table t(a int2(2))")
	tk.MustQuery("show warnings").Check(testkit.Rows("Warning 1064 You have an error in your SQL syntax; check the manual that corresponds to your TiDB version for the right syntax to use [parser:1681]Integer display width is deprecated and will be removed in a future release."))

	tk.MustExec("drop table if exists t")
	tk.MustExec("create table t(a int3(2))")
	tk.MustQuery("show warnings").Check(testkit.Rows("Warning 1064 You have an error in your SQL syntax; check the manual that corresponds to your TiDB version for the right syntax to use [parser:1681]Integer display width is deprecated and will be removed in a future release."))

	tk.MustExec("drop table if exists t")
	tk.MustExec("create table t(a int4(2))")
	tk.MustQuery("show warnings").Check(testkit.Rows("Warning 1064 You have an error in your SQL syntax; check the manual that corresponds to your TiDB version for the right syntax to use [parser:1681]Integer display width is deprecated and will be removed in a future release."))

	tk.MustExec("drop table if exists t")
	tk.MustExec("create table t(a int8(2))")
	tk.MustQuery("show warnings").Check(testkit.Rows("Warning 1064 You have an error in your SQL syntax; check the manual that corresponds to your TiDB version for the right syntax to use [parser:1681]Integer display width is deprecated and will be removed in a future release."))

	tk.MustExec("drop table if exists t")
}

func (s *testSerialDBSuite) TestColumnTypeChangeGenUniqueChangingName(c *C) {
	tk := testkit.NewTestKit(c, s.store)
	tk.MustExec("use test")
	tk.MustExec("drop table if exists t")

	enableChangeColumnType := tk.Se.GetSessionVars().EnableChangeColumnType
	tk.Se.GetSessionVars().EnableChangeColumnType = true
	defer func() {
		tk.Se.GetSessionVars().EnableChangeColumnType = enableChangeColumnType
		config.RestoreFunc()()
	}()

	hook := &ddl.TestDDLCallback{}
	var checkErr error
	assertChangingColName := "_col$_c2_0"
	assertChangingIdxName := "_idx$_idx_0"
	hook.OnJobUpdatedExported = func(job *model.Job) {
		if job.SchemaState == model.StateDeleteOnly && job.Type == model.ActionModifyColumn {
			var (
				newCol                *model.ColumnInfo
				oldColName            *model.CIStr
				modifyColumnTp        byte
				updatedAutoRandomBits uint64
				changingCol           *model.ColumnInfo
				changingIdxs          []*model.IndexInfo
			)
			pos := &ast.ColumnPosition{}
			err := job.DecodeArgs(&newCol, &oldColName, pos, &modifyColumnTp, &updatedAutoRandomBits, &changingCol, &changingIdxs)
			if err != nil {
				checkErr = err
				return
			}
			if changingCol.Name.L != assertChangingColName {
				checkErr = errors.New("changing column name is incorrect")
			} else if changingIdxs[0].Name.L != assertChangingIdxName {
				checkErr = errors.New("changing index name is incorrect")
			}
		}
	}
	d := s.dom.DDL()
	originHook := d.GetHook()
	d.(ddl.DDLForTest).SetHook(hook)
	defer d.(ddl.DDLForTest).SetHook(originHook)

	tk.MustExec("create table if not exists t(c1 varchar(256), c2 bigint, `_col$_c2` varchar(10), unique _idx$_idx(c1), unique idx(c2));")
	tk.MustExec("alter table test.t change column c2 cC2 tinyint after `_col$_c2`")
	c.Assert(checkErr, IsNil)

	t := testGetTableByName(c, tk.Se, "test", "t")
	c.Assert(len(t.Meta().Columns), Equals, 3)
	c.Assert(t.Meta().Columns[0].Name.O, Equals, "c1")
	c.Assert(t.Meta().Columns[0].Offset, Equals, 0)
	c.Assert(t.Meta().Columns[1].Name.O, Equals, "_col$_c2")
	c.Assert(t.Meta().Columns[1].Offset, Equals, 1)
	c.Assert(t.Meta().Columns[2].Name.O, Equals, "cC2")
	c.Assert(t.Meta().Columns[2].Offset, Equals, 2)

	c.Assert(len(t.Meta().Indices), Equals, 2)
	c.Assert(t.Meta().Indices[0].Name.O, Equals, "_idx$_idx")
	c.Assert(t.Meta().Indices[1].Name.O, Equals, "idx")

	c.Assert(len(t.Meta().Indices[0].Columns), Equals, 1)
	c.Assert(t.Meta().Indices[0].Columns[0].Name.O, Equals, "c1")
	c.Assert(t.Meta().Indices[0].Columns[0].Offset, Equals, 0)

	c.Assert(len(t.Meta().Indices[1].Columns), Equals, 1)
	c.Assert(t.Meta().Indices[1].Columns[0].Name.O, Equals, "cC2")
	c.Assert(t.Meta().Indices[1].Columns[0].Offset, Equals, 2)

	assertChangingColName1 := "_col$__col$_c1_1"
	assertChangingColName2 := "_col$__col$__col$_c1_0_1"
	query1 := "alter table t modify column _col$_c1 tinyint"
	query2 := "alter table t modify column _col$__col$_c1_0 tinyint"
	hook.OnJobUpdatedExported = func(job *model.Job) {
		if (job.Query == query1 || job.Query == query2) && job.SchemaState == model.StateDeleteOnly && job.Type == model.ActionModifyColumn {
			var (
				newCol                *model.ColumnInfo
				oldColName            *model.CIStr
				modifyColumnTp        byte
				updatedAutoRandomBits uint64
				changingCol           *model.ColumnInfo
				changingIdxs          []*model.IndexInfo
			)
			pos := &ast.ColumnPosition{}
			err := job.DecodeArgs(&newCol, &oldColName, pos, &modifyColumnTp, &updatedAutoRandomBits, &changingCol, &changingIdxs)
			if err != nil {
				checkErr = err
				return
			}
			if job.Query == query1 && changingCol.Name.L != assertChangingColName1 {
				checkErr = errors.New("changing column name is incorrect")
			}
			if job.Query == query2 && changingCol.Name.L != assertChangingColName2 {
				checkErr = errors.New("changing column name is incorrect")
			}
		}
	}
	d.(ddl.DDLForTest).SetHook(hook)

	tk.MustExec("drop table if exists t")
	tk.MustExec("create table if not exists t(c1 bigint, _col$_c1 bigint, _col$__col$_c1_0 bigint, _col$__col$__col$_c1_0_0 bigint)")
	tk.MustExec("alter table t modify column c1 tinyint")
	tk.MustExec("alter table t modify column _col$_c1 tinyint")
	c.Assert(checkErr, IsNil)
	tk.MustExec("alter table t modify column _col$__col$_c1_0 tinyint")
	c.Assert(checkErr, IsNil)
	tk.MustExec("alter table t change column _col$__col$__col$_c1_0_0  _col$__col$__col$_c1_0_0 tinyint")

	t = testGetTableByName(c, tk.Se, "test", "t")
	c.Assert(len(t.Meta().Columns), Equals, 4)
	c.Assert(t.Meta().Columns[0].Name.O, Equals, "c1")
	c.Assert(t.Meta().Columns[0].Tp, Equals, mysql.TypeTiny)
	c.Assert(t.Meta().Columns[0].Offset, Equals, 0)
	c.Assert(t.Meta().Columns[1].Name.O, Equals, "_col$_c1")
	c.Assert(t.Meta().Columns[1].Tp, Equals, mysql.TypeTiny)
	c.Assert(t.Meta().Columns[1].Offset, Equals, 1)
	c.Assert(t.Meta().Columns[2].Name.O, Equals, "_col$__col$_c1_0")
	c.Assert(t.Meta().Columns[2].Tp, Equals, mysql.TypeTiny)
	c.Assert(t.Meta().Columns[2].Offset, Equals, 2)
	c.Assert(t.Meta().Columns[3].Name.O, Equals, "_col$__col$__col$_c1_0_0")
	c.Assert(t.Meta().Columns[3].Tp, Equals, mysql.TypeTiny)
	c.Assert(t.Meta().Columns[3].Offset, Equals, 3)

	tk.MustExec("drop table if exists t")
}

func (s *testSerialDBSuite) TestModifyColumnTypeWithWarnings(c *C) {
	tk := testkit.NewTestKit(c, s.store)
	tk.MustExec("use test")
	// Enable column change variable.
	tk.Se.GetSessionVars().EnableChangeColumnType = true

	// Test normal warnings.
	tk.MustExec("drop table if exists t")
	tk.MustExec("create table t(a decimal(5,2))")
	tk.MustExec("insert into t values(111.22),(111.22),(111.22),(111.22),(333.4)")
	// 111.22 will be truncated the fraction .22 as .2 with truncated warning for each row.
	tk.MustExec("alter table t modify column a decimal(4,1)")
	// there should 4 rows of warnings corresponding to the origin rows.
	tk.MustQuery("show warnings").Check(testkit.Rows("Warning 1292 Truncated incorrect DECIMAL value: '111.22'",
		"Warning 1292 Truncated incorrect DECIMAL value: '111.22'",
		"Warning 1292 Truncated incorrect DECIMAL value: '111.22'",
		"Warning 1292 Truncated incorrect DECIMAL value: '111.22'"))

	// Test the strict warnings is treated as errors under the strict mode.
	tk.MustExec("drop table if exists t")
	tk.MustExec("create table t(a decimal(5,2))")
	tk.MustExec("insert into t values(111.22),(111.22),(111.22),(33.4)")
	// Since modify column a from decimal(5,2) to decimal(3,1), the first three rows with 111.22 will overflows the target types.
	_, err := tk.Exec("alter table t modify column a decimal(3,1)")
	c.Assert(err, NotNil)
	c.Assert(err.Error(), Equals, "[types:1690]DECIMAL value is out of range in '(3, 1)'")

	// Test the strict warnings is treated as warnings under the non-strict mode.
	tk.MustExec("set @@sql_mode=\"\"")
	tk.MustExec("alter table t modify column a decimal(3,1)")
	tk.MustQuery("show warnings").Check(testkit.Rows("Warning 1690 DECIMAL value is out of range in '(3, 1)'",
		"Warning 1690 DECIMAL value is out of range in '(3, 1)'",
		"Warning 1690 DECIMAL value is out of range in '(3, 1)'"))
}

// TestModifyColumnTypeWhenInterception is to test modifying column type with warnings intercepted by
// reorg timeout, not owner error and so on.
func (s *testSerialDBSuite) TestModifyColumnTypeWhenInterception(c *C) {
	tk := testkit.NewTestKit(c, s.store)
	tk.MustExec("use test")
	// Enable column change variable.
	tk.Se.GetSessionVars().EnableChangeColumnType = true

	// Test normal warnings.
	tk.MustExec("drop table if exists t")
	tk.MustExec("create table t(a int primary key, b decimal(4,2))")

	count := defaultBatchSize * 4
	// Add some rows.
	dml := fmt.Sprintf("insert into t values")
	for i := 1; i <= count; i++ {
		dml += fmt.Sprintf("(%d, %f)", i, 11.22)
		if i != count {
			dml += ","
		}
	}
	tk.MustExec(dml)
	// Make the regions scale like: [1, 1024), [1024, 2048), [2048, 3072), [3072, 4096]
	tk.MustQuery("split table t between(0) and (4096) regions 4")

	d := s.dom.DDL()
	hook := &ddl.TestDDLCallback{}
	var checkMiddleWarningCount bool
	var checkMiddleAddedCount bool
	// Since the `DefTiDBDDLReorgWorkerCount` is 4, every worker will be assigned with one region
	// for the first time. Here we mock the insert failure/reorg timeout in region [2048, 3072)
	// which will lead next handle be set to 2048 and partial warnings be stored into ddl job.
	// Since the existence of reorg batch size, only the last reorg batch [2816, 3072) of kv
	// range [2048, 3072) fail to commit, the rest of them all committed successfully. So the
	// addedCount and warnings count in the job are all equal to `4096 - reorg batch size`.
	// In the next round of this ddl job, the last reorg batch will be finished.
	var middleWarningsCount = int64(defaultBatchSize*4 - defaultReorgBatchSize)
	hook.OnJobUpdatedExported = func(job *model.Job) {
		if job.SchemaState == model.StateWriteReorganization || job.SnapshotVer != 0 {
			if len(job.ReorgMeta.WarningsCount) == len(job.ReorgMeta.Warnings) {
				for _, v := range job.ReorgMeta.WarningsCount {
					if v == middleWarningsCount {
						checkMiddleWarningCount = true
					}
				}
			}
			if job.RowCount == middleWarningsCount {
				checkMiddleAddedCount = true
			}
		}
	}
	originHook := d.GetHook()
	d.(ddl.DDLForTest).SetHook(hook)
	defer d.(ddl.DDLForTest).SetHook(originHook)
	c.Assert(failpoint.Enable("github.com/pingcap/tidb/ddl/MockReorgTimeoutInOneRegion", `return(true)`), IsNil)
	defer func() {
		c.Assert(failpoint.Disable("github.com/pingcap/tidb/ddl/MockReorgTimeoutInOneRegion"), IsNil)
	}()
	tk.MustExec("alter table t modify column b decimal(3,1)")
	c.Assert(checkMiddleWarningCount, Equals, true)
	c.Assert(checkMiddleAddedCount, Equals, true)
	res := tk.MustQuery("show warnings")
	c.Assert(len(res.Rows()), Equals, count)
}

func (s *testDBSuite4) TestGeneratedColumnWindowFunction(c *C) {
	tk := testkit.NewTestKit(c, s.store)
	tk.MustExec("use test_db")
	tk.MustExec("DROP TABLE IF EXISTS t")
	tk.MustGetErrCode("CREATE TABLE t (a INT , b INT as (ROW_NUMBER() OVER (ORDER BY a)))", errno.ErrWindowInvalidWindowFuncUse)
	tk.MustGetErrCode("CREATE TABLE t (a INT , index idx ((ROW_NUMBER() OVER (ORDER BY a))))", errno.ErrWindowInvalidWindowFuncUse)
}

func (s *testDBSuite4) TestAnonymousIndex(c *C) {
	tk := testkit.NewTestKit(c, s.store)
	tk.MustExec("use test_db")
	tk.MustExec("DROP TABLE IF EXISTS t")
	tk.MustExec("create table t(bbbbbbbbbbbbbbbbbbbbbbbbbbbbbbbbbbbbbbbbbbbbbbbbbbbbbbbbbbbbbbbb int, b int);")
	tk.MustExec("alter table t add index bbbbbbbbbbbbbbbbbbbbbbbbbbbbbbbbbbbbbbbbbbbbbbbbbbbbbbbbbbbbbbbb(b);")
	tk.MustExec("alter table t add index (bbbbbbbbbbbbbbbbbbbbbbbbbbbbbbbbbbbbbbbbbbbbbbbbbbbbbbbbbbbbbbbb);")
	res := tk.MustQuery("show index from t where key_name='bbbbbbbbbbbbbbbbbbbbbbbbbbbbbbbbbbbbbbbbbbbbbbbbbbbbbbbbbbbbbbbb';")
	c.Assert(len(res.Rows()), Equals, 1)
	res = tk.MustQuery("show index from t where key_name='bbbbbbbbbbbbbbbbbbbbbbbbbbbbbb_2';")
	c.Assert(len(res.Rows()), Equals, 1)
}

func (s *testDBSuite4) TestUnsupportedAlterTableOption(c *C) {
	tk := testkit.NewTestKit(c, s.store)
	tk.MustExec("use test_db")
	tk.MustExec("DROP TABLE IF EXISTS t")
	tk.MustExec("create table t(a char(10) not null,b char(20)) shard_row_id_bits=6;")
	tk.MustGetErrCode("alter table t pre_split_regions=6;", errno.ErrUnsupportedDDLOperation)
}

func (s *testDBSuite4) TestCreateTableWithDecimalWithDoubleZero(c *C) {
	tk := testkit.NewTestKit(c, s.store)

	checkType := func(db, table, field string) {
		ctx := tk.Se.(sessionctx.Context)
		is := domain.GetDomain(ctx).InfoSchema()
		tableInfo, err := is.TableByName(model.NewCIStr(db), model.NewCIStr(table))
		c.Assert(err, IsNil)
		tblInfo := tableInfo.Meta()
		for _, col := range tblInfo.Columns {
			if col.Name.L == field {
				c.Assert(col.Flen, Equals, 10)
			}
		}
	}

	tk.MustExec("use test")
	tk.MustExec("drop table if exists tt")
	tk.MustExec("create table tt(d decimal(0, 0))")
	checkType("test", "tt", "d")

	tk.MustExec("drop table tt")
	tk.MustExec("create table tt(a int)")
	tk.MustExec("alter table tt add column d decimal(0, 0)")
	checkType("test", "tt", "d")

	/*
		Currently not support change column to decimal
		tk.MustExec("drop table tt")
		tk.MustExec("create table tt(d int)")
		tk.MustExec("alter table tt change column d d decimal(0, 0)")
		checkType("test", "tt", "d")
	*/
}

func (s *testDBSuite4) TestIssue22207(c *C) {
	tk := testkit.NewTestKit(c, s.store)
	tk.MustExec("use test;")
	tk.MustExec("set @@session.tidb_enable_list_partition = ON")
	tk.MustExec("set @@session.tidb_enable_exchange_partition = 1;")
	tk.MustExec("drop table if exists t1;")
	tk.MustExec("drop table if exists t2;")
	tk.MustExec("create table t1(id char(10)) partition by list columns(id) (partition p0 values in ('a'), partition p1 values in ('b'));")
	tk.MustExec("insert into t1 VALUES('a')")
	tk.MustExec("create table t2(id char(10));")
	tk.MustExec("ALTER TABLE t1 EXCHANGE PARTITION p0 WITH TABLE t2;")
	tk.MustQuery("select * from t2").Check(testkit.Rows("a"))
	c.Assert(len(tk.MustQuery("select * from t1").Rows()), Equals, 0)

	tk.MustExec("drop table if exists t1;")
	tk.MustExec("drop table if exists t2;")
	tk.MustExec("create table t1 (id int) partition by list (id) (partition p0 values in (1,2,3), partition p1 values in (4,5,6));")
	tk.MustExec("insert into t1 VALUES(1);")
	tk.MustExec("insert into t1 VALUES(2);")
	tk.MustExec("insert into t1 VALUES(3);")
	tk.MustExec("create table t2(id int);")
	tk.MustExec("ALTER TABLE t1 EXCHANGE PARTITION p0 WITH TABLE t2;")
	tk.MustQuery("select * from t2").Check(testkit.Rows("1", "2", "3"))
	c.Assert(len(tk.MustQuery("select * from t1").Rows()), Equals, 0)
	tk.MustExec("set @@session.tidb_enable_exchange_partition = 0;")
}

func (s *testDBSuite5) TestIssue23473(c *C) {
	tk := testkit.NewTestKit(c, s.store)
	tk.MustExec("use test;")
	tk.MustExec("drop table if exists t_23473;")
	tk.MustExec("create table t_23473 (k int primary key, v int)")
	tk.MustExec("alter table t_23473 change column k k bigint")
	t := testGetTableByName(c, tk.Se.(sessionctx.Context), "test", "t_23473")
	col1Flag := t.Cols()[0].Flag
	c.Assert(mysql.HasNoDefaultValueFlag(col1Flag), IsTrue)
}

func (s *testSerialDBSuite) TestIssue22819(c *C) {
	tk1 := testkit.NewTestKit(c, s.store)
	tk1.MustExec("use test;")
	tk1.MustExec("drop table if exists t1;")
	defer func() {
		tk1.MustExec("drop table if exists t1;")
	}()

	tk1.MustExec("create table t1 (v int) partition by hash (v) partitions 2")
	tk1.MustExec("insert into t1 values (1)")

	tk2 := testkit.NewTestKit(c, s.store)
	tk2.MustExec("use test;")
	tk1.MustExec("begin")
	tk1.MustExec("update t1 set v = 2 where v = 1")

	tk2.MustExec("alter table t1 truncate partition p0")

	_, err := tk1.Exec("commit")
	c.Assert(err, ErrorMatches, ".*8028.*Information schema is changed during the execution of the statement.*")
}

func (s *testSerialSuite) TestTruncateAllPartitions(c *C) {
	tk1 := testkit.NewTestKit(c, s.store)
	tk1.MustExec("use test;")
	tk1.MustExec("drop table if exists partition_table;")
	defer func() {
		tk1.MustExec("drop table if exists partition_table;")
	}()
	tk1.MustExec("create table partition_table (v int) partition by hash (v) partitions 10;")
	tk1.MustExec("insert into partition_table values (0),(1),(2),(3),(4),(5),(6),(7),(8),(9),(10);")
	tk1.MustExec("alter table partition_table truncate partition all;")
	tk1.MustQuery("select count(*) from partition_table;").Check(testkit.Rows("0"))
}

<<<<<<< HEAD
func (s *testSerialSuite) TestIssue23872(c *C) {
	tk := testkit.NewTestKit(c, s.store)
	tk.MustExec("use test;")
	tk.MustExec("drop table if exists test_create_table;")
	defer tk.MustExec("drop table if exists test_create_table;")
	_, err := tk.Exec("create table test_create_table(id smallint,id1 int, primary key (id));")
	c.Assert(err, IsNil)
	rs, err := tk.Exec("select * from test_create_table;")
	c.Assert(err, IsNil)
	cols := rs.Fields()
	expectFlag := uint16(mysql.NotNullFlag | mysql.PriKeyFlag | mysql.NoDefaultValueFlag)
	c.Assert(cols[0].Column.Flag, Equals, uint(expectFlag))
	_, err = tk.Exec("create table t(a int default 1, primary key(a));")
	c.Assert(err, IsNil)
	defer tk.MustExec("drop table if exists t;")
	rs1, err := tk.Exec("select * from t;")
	c.Assert(err, IsNil)
	cols1 := rs1.Fields()
	expectFlag1 := uint16(mysql.NotNullFlag | mysql.PriKeyFlag)
	c.Assert(cols1[0].Column.Flag, Equals, uint(expectFlag1))
=======
// Close issue #23321.
// See https://github.com/pingcap/tidb/issues/23321
func (s *testSerialDBSuite) TestJsonUnmarshalErrWhenPanicInCancellingPath(c *C) {
	tk := testkit.NewTestKit(c, s.store)
	tk.MustExec("use test")

	tk.MustExec("drop table if exists test_add_index_after_add_col")
	tk.MustExec("create table test_add_index_after_add_col(a int, b int not null default '0');")
	tk.MustExec("insert into test_add_index_after_add_col values(1, 2),(2,2);")
	tk.MustExec("alter table test_add_index_after_add_col add column c int not null default '0';")

	c.Assert(failpoint.Enable("github.com/pingcap/tidb/ddl/mockExceedErrorLimit", `return(true)`), IsNil)
	defer c.Assert(failpoint.Disable("github.com/pingcap/tidb/ddl/mockExceedErrorLimit"), IsNil)

	_, err := tk.Exec("alter table test_add_index_after_add_col add unique index cc(c);")
	c.Assert(err.Error(), Equals, "[kv:1062]Duplicate entry '0' for key 'cc'")
>>>>>>> 3ec37294
}<|MERGE_RESOLUTION|>--- conflicted
+++ resolved
@@ -6663,7 +6663,6 @@
 	tk1.MustQuery("select count(*) from partition_table;").Check(testkit.Rows("0"))
 }
 
-<<<<<<< HEAD
 func (s *testSerialSuite) TestIssue23872(c *C) {
 	tk := testkit.NewTestKit(c, s.store)
 	tk.MustExec("use test;")
@@ -6684,7 +6683,8 @@
 	cols1 := rs1.Fields()
 	expectFlag1 := uint16(mysql.NotNullFlag | mysql.PriKeyFlag)
 	c.Assert(cols1[0].Column.Flag, Equals, uint(expectFlag1))
-=======
+}
+
 // Close issue #23321.
 // See https://github.com/pingcap/tidb/issues/23321
 func (s *testSerialDBSuite) TestJsonUnmarshalErrWhenPanicInCancellingPath(c *C) {
@@ -6701,5 +6701,4 @@
 
 	_, err := tk.Exec("alter table test_add_index_after_add_col add unique index cc(c);")
 	c.Assert(err.Error(), Equals, "[kv:1062]Duplicate entry '0' for key 'cc'")
->>>>>>> 3ec37294
 }