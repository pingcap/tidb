// Copyright 2015 PingCAP, Inc.
//
// Licensed under the Apache License, Version 2.0 (the "License");
// you may not use this file except in compliance with the License.
// You may obtain a copy of the License at
//
//     http://www.apache.org/licenses/LICENSE-2.0
//
// Unless required by applicable law or agreed to in writing, software
// distributed under the License is distributed on an "AS IS" BASIS,
// See the License for the specific language governing permissions and
// limitations under the License.

package ddl_test

import (
	"context"
	"fmt"
	"io"
	"math"
	"math/rand"
	"strconv"
	"strings"
	"sync"
	"sync/atomic"
	"time"

	. "github.com/pingcap/check"
	"github.com/pingcap/errors"
	"github.com/pingcap/failpoint"
	"github.com/pingcap/parser/model"
	"github.com/pingcap/parser/mysql"
	tmysql "github.com/pingcap/parser/mysql"
	"github.com/pingcap/parser/terror"
	"github.com/pingcap/tidb/config"
	"github.com/pingcap/tidb/ddl"
	testddlutil "github.com/pingcap/tidb/ddl/testutil"
	"github.com/pingcap/tidb/domain"
	"github.com/pingcap/tidb/infoschema"
	"github.com/pingcap/tidb/kv"
	"github.com/pingcap/tidb/meta/autoid"
	"github.com/pingcap/tidb/session"
	"github.com/pingcap/tidb/sessionctx"
	"github.com/pingcap/tidb/store/mockstore"
	"github.com/pingcap/tidb/store/mockstore/mocktikv"
	"github.com/pingcap/tidb/table"
	"github.com/pingcap/tidb/table/tables"
	"github.com/pingcap/tidb/tablecodec"
	"github.com/pingcap/tidb/types"
	"github.com/pingcap/tidb/util/admin"
	"github.com/pingcap/tidb/util/israce"
	"github.com/pingcap/tidb/util/mock"
	"github.com/pingcap/tidb/util/testkit"
	"github.com/pingcap/tidb/util/testutil"
)

const (
	// waitForCleanDataRound indicates how many times should we check data is cleaned or not.
	waitForCleanDataRound = 150
	// waitForCleanDataInterval is a min duration between 2 check for data clean.
	waitForCleanDataInterval = time.Millisecond * 100
)

var _ = Suite(&testDBSuite1{&testDBSuite{}})
var _ = Suite(&testDBSuite2{&testDBSuite{}})
var _ = Suite(&testDBSuite3{&testDBSuite{}})
var _ = Suite(&testDBSuite4{&testDBSuite{}})
var _ = Suite(&testDBSuite5{&testDBSuite{}})

const defaultBatchSize = 1024

type testDBSuite struct {
	cluster    *mocktikv.Cluster
	mvccStore  mocktikv.MVCCStore
	store      kv.Storage
	dom        *domain.Domain
	schemaName string
	tk         *testkit.TestKit
	s          session.Session
	lease      time.Duration
	autoIDStep int64
}

var tableLockEnabled uint32 = 0

func init() {
	config.TableLockEnabled = func() bool {
		return atomic.LoadUint32(&tableLockEnabled) > 0
	}
}

func setUpSuite(s *testDBSuite, c *C) {
	var err error

	s.lease = 100 * time.Millisecond
	session.SetSchemaLease(s.lease)
	session.DisableStats4Test()
	s.schemaName = "test_db"
	s.autoIDStep = autoid.GetStep()
	ddl.WaitTimeWhenErrorOccured = 0
	// Test for table lock.
	atomic.StoreUint32(&tableLockEnabled, 1)

	s.cluster = mocktikv.NewCluster()
	mocktikv.BootstrapWithSingleStore(s.cluster)
	s.mvccStore = mocktikv.MustNewMVCCStore()
	s.store, err = mockstore.NewMockTikvStore(
		mockstore.WithCluster(s.cluster),
		mockstore.WithMVCCStore(s.mvccStore),
	)
	c.Assert(err, IsNil)

	s.dom, err = session.BootstrapSession(s.store)
	c.Assert(err, IsNil)
	s.s, err = session.CreateSession4Test(s.store)
	c.Assert(err, IsNil)

	_, err = s.s.Execute(context.Background(), "create database test_db")
	c.Assert(err, IsNil)

	s.tk = testkit.NewTestKit(c, s.store)
}

func tearDownSuite(s *testDBSuite, c *C) {
	s.s.Execute(context.Background(), "drop database if exists test_db")
	s.s.Close()
	s.dom.Close()
	s.store.Close()
}

func (s *testDBSuite) SetUpSuite(c *C) {
	setUpSuite(s, c)
}

func (s *testDBSuite) TearDownSuite(c *C) {
	tearDownSuite(s, c)
}

type testDBSuite1 struct{ *testDBSuite }
type testDBSuite2 struct{ *testDBSuite }
type testDBSuite3 struct{ *testDBSuite }
type testDBSuite4 struct{ *testDBSuite }
type testDBSuite5 struct{ *testDBSuite }

func assertErrorCode(c *C, tk *testkit.TestKit, sql string, errCode int) {
	_, err := tk.Exec(sql)
	c.Assert(err, NotNil)
	originErr := errors.Cause(err)
	tErr, ok := originErr.(*terror.Error)
	c.Assert(ok, IsTrue, Commentf("err: %T", originErr))
	c.Assert(tErr.ToSQLError().Code, DeepEquals, uint16(errCode), Commentf("MySQL code:%v", tErr.ToSQLError()))
}

func (s *testDBSuite4) TestAddIndexWithPK(c *C) {
	s.tk = testkit.NewTestKit(c, s.store)
	s.tk.MustExec("use " + s.schemaName)

	s.tk.MustExec("create table test_add_index_with_pk(a int not null, b int not null default '0', primary key(a))")
	s.tk.MustExec("insert into test_add_index_with_pk values(1, 2)")
	s.tk.MustExec("alter table test_add_index_with_pk add index idx (a)")
	s.tk.MustQuery("select a from test_add_index_with_pk").Check(testkit.Rows("1"))
	s.tk.MustExec("insert into test_add_index_with_pk values(2, 2)")
	s.tk.MustExec("alter table test_add_index_with_pk add index idx1 (a, b)")
	s.tk.MustQuery("select * from test_add_index_with_pk").Check(testkit.Rows("1 2", "2 2"))
	s.tk.MustExec("create table test_add_index_with_pk1(a int not null, b int not null default '0', c int, d int, primary key(c))")
	s.tk.MustExec("insert into test_add_index_with_pk1 values(1, 1, 1, 1)")
	s.tk.MustExec("alter table test_add_index_with_pk1 add index idx (c)")
	s.tk.MustExec("insert into test_add_index_with_pk1 values(2, 2, 2, 2)")
	s.tk.MustQuery("select * from test_add_index_with_pk1").Check(testkit.Rows("1 1 1 1", "2 2 2 2"))
	s.tk.MustExec("create table test_add_index_with_pk2(a int not null, b int not null default '0', c int unsigned, d int, primary key(c))")
	s.tk.MustExec("insert into test_add_index_with_pk2 values(1, 1, 1, 1)")
	s.tk.MustExec("alter table test_add_index_with_pk2 add index idx (c)")
	s.tk.MustExec("insert into test_add_index_with_pk2 values(2, 2, 2, 2)")
	s.tk.MustQuery("select * from test_add_index_with_pk2").Check(testkit.Rows("1 1 1 1", "2 2 2 2"))
}

func (s *testDBSuite1) TestRenameIndex(c *C) {
	s.tk = testkit.NewTestKit(c, s.store)
	s.tk.MustExec("use " + s.schemaName)
	s.tk.MustExec("create table t (pk int primary key, c int default 1, c1 int default 1, unique key k1(c), key k2(c1))")

	// Test rename success
	s.tk.MustExec("alter table t rename index k1 to k3")
	s.tk.MustExec("admin check index t k3")

	// Test rename to the same name
	s.tk.MustExec("alter table t rename index k3 to k3")
	s.tk.MustExec("admin check index t k3")

	// Test rename on non-exists keys
	assertErrorCode(c, s.tk, "alter table t rename index x to x", mysql.ErrKeyDoesNotExist)

	// Test rename on already-exists keys
	assertErrorCode(c, s.tk, "alter table t rename index k3 to k2", mysql.ErrDupKeyName)

	s.tk.MustExec("alter table t rename index k2 to K2")
	assertErrorCode(c, s.tk, "alter table t rename key k3 to K2", mysql.ErrDupKeyName)
}

func testGetTableByName(c *C, ctx sessionctx.Context, db, table string) table.Table {
	dom := domain.GetDomain(ctx)
	// Make sure the table schema is the new schema.
	err := dom.Reload()
	c.Assert(err, IsNil)
	tbl, err := dom.InfoSchema().TableByName(model.NewCIStr(db), model.NewCIStr(table))
	c.Assert(err, IsNil)
	return tbl
}

func (s *testDBSuite) testGetTable(c *C, name string) table.Table {
	ctx := s.s.(sessionctx.Context)
	return testGetTableByName(c, ctx, s.schemaName, name)
}

func backgroundExec(s kv.Storage, sql string, done chan error) {
	se, err := session.CreateSession4Test(s)
	if err != nil {
		done <- errors.Trace(err)
		return
	}
	defer se.Close()
	_, err = se.Execute(context.Background(), "use test_db")
	if err != nil {
		done <- errors.Trace(err)
		return
	}
	_, err = se.Execute(context.Background(), sql)
	done <- errors.Trace(err)
}

func (s *testDBSuite2) TestAddUniqueIndexRollback(c *C) {
	s.tk = testkit.NewTestKit(c, s.store)
	s.mustExec(c, "use test_db")
	s.mustExec(c, "drop table if exists t1")
	s.mustExec(c, "create table t1 (c1 int, c2 int, c3 int, primary key(c1))")
	// defaultBatchSize is equal to ddl.defaultBatchSize
	base := defaultBatchSize * 2
	count := base
	// add some rows
	for i := 0; i < count; i++ {
		s.mustExec(c, "insert into t1 values (?, ?, ?)", i, i, i)
	}
	// add some duplicate rows
	for i := count - 10; i < count; i++ {
		s.mustExec(c, "insert into t1 values (?, ?, ?)", i+10, i, i)
	}

	done := make(chan error, 1)
	go backgroundExec(s.store, "create unique index c3_index on t1 (c3)", done)

	times := 0
	ticker := time.NewTicker(s.lease / 2)
	defer ticker.Stop()
LOOP:
	for {
		select {
		case err := <-done:
			c.Assert(err, NotNil)
			c.Assert(err.Error(), Equals, "[kv:1062]Duplicate for key c3_index", Commentf("err:%v", err))
			break LOOP
		case <-ticker.C:
			if times >= 10 {
				break
			}
			step := 10
			// delete some rows, and add some data
			for i := count; i < count+step; i++ {
				n := rand.Intn(count)
				s.mustExec(c, "delete from t1 where c1 = ?", n)
				s.mustExec(c, "insert into t1 values (?, ?, ?)", i+10, i, i)
			}
			count += step
			times++
		}
	}

	t := s.testGetTable(c, "t1")
	for _, tidx := range t.Indices() {
		c.Assert(strings.EqualFold(tidx.Meta().Name.L, "c3_index"), IsFalse)
	}

	// delete duplicate rows, then add index
	for i := base - 10; i < base; i++ {
		s.mustExec(c, "delete from t1 where c1 = ?", i+10)
	}
	sessionExec(c, s.store, "create index c3_index on t1 (c3)")
	s.mustExec(c, "drop table t1")
}

func (s *testDBSuite3) TestCancelAddIndex(c *C) {
	s.tk = testkit.NewTestKit(c, s.store)
	s.mustExec(c, "use test_db")
	s.mustExec(c, "drop table if exists t1")
	s.mustExec(c, "create table t1 (c1 int, c2 int, c3 int, primary key(c1))")
	// defaultBatchSize is equal to ddl.defaultBatchSize
	base := defaultBatchSize * 2
	count := base
	// add some rows
	for i := 0; i < count; i++ {
		s.mustExec(c, "insert into t1 values (?, ?, ?)", i, i, i)
	}

	var c3IdxInfo *model.IndexInfo
	hook := &ddl.TestDDLCallback{}
	originBatchSize := s.tk.MustQuery("select @@global.tidb_ddl_reorg_batch_size")
	// Set batch size to lower try to slow down add-index reorganization, This if for hook to cancel this ddl job.
	s.tk.MustExec("set @@global.tidb_ddl_reorg_batch_size = 32")
	defer s.tk.MustExec(fmt.Sprintf("set @@global.tidb_ddl_reorg_batch_size = %v", originBatchSize.Rows()[0][0]))
	// let hook.OnJobUpdatedExported has chance to cancel the job.
	// the hook.OnJobUpdatedExported is called when the job is updated, runReorgJob will wait ddl.ReorgWaitTimeout, then return the ddl.runDDLJob.
	// After that ddl call d.hook.OnJobUpdated(job), so that we can canceled the job in this test case.
	var checkErr error
	hook.OnJobUpdatedExported, c3IdxInfo, checkErr = backgroundExecOnJobUpdatedExported(c, s.store, s.s.(sessionctx.Context), hook)
	originalHook := s.dom.DDL().GetHook()
	s.dom.DDL().(ddl.DDLForTest).SetHook(hook)
	done := make(chan error, 1)
	go backgroundExec(s.store, "create unique index c3_index on t1 (c3)", done)

	times := 0
	ticker := time.NewTicker(s.lease / 2)
	defer ticker.Stop()
LOOP:
	for {
		select {
		case err := <-done:
			c.Assert(checkErr, IsNil)
			c.Assert(err, NotNil)
			c.Assert(err.Error(), Equals, "[ddl:12]cancelled DDL job")
			break LOOP
		case <-ticker.C:
			if times >= 10 {
				break
			}
			step := 10
			// delete some rows, and add some data
			for i := count; i < count+step; i++ {
				n := rand.Intn(count)
				s.mustExec(c, "delete from t1 where c1 = ?", n)
				s.mustExec(c, "insert into t1 values (?, ?, ?)", i+10, i, i)
			}
			count += step
			times++
		}
	}

	t := s.testGetTable(c, "t1")
	for _, tidx := range t.Indices() {
		c.Assert(strings.EqualFold(tidx.Meta().Name.L, "c3_index"), IsFalse)
	}

	ctx := s.s.(sessionctx.Context)
	idx := tables.NewIndex(t.Meta().ID, t.Meta(), c3IdxInfo)
	checkDelRangeDone(c, ctx, idx)

	s.mustExec(c, "drop table t1")
	s.dom.DDL().(ddl.DDLForTest).SetHook(originalHook)
}

// TestCancelAddIndex1 tests canceling ddl job when the add index worker is not started.
func (s *testDBSuite4) TestCancelAddIndex1(c *C) {
	s.tk = testkit.NewTestKit(c, s.store)
	s.mustExec(c, "use test_db")
	s.mustExec(c, "drop table if exists t")
	s.mustExec(c, "create table t(c1 int, c2 int)")
	defer s.mustExec(c, "drop table t;")

	for i := 0; i < 50; i++ {
		s.mustExec(c, "insert into t values (?, ?)", i, i)
	}

	var checkErr error
	hook := &ddl.TestDDLCallback{}
	hook.OnJobRunBeforeExported = func(job *model.Job) {
		if job.Type == model.ActionAddIndex && job.State == model.JobStateRunning && job.SchemaState == model.StateWriteReorganization && job.SnapshotVer == 0 {
			jobIDs := []int64{job.ID}
			hookCtx := mock.NewContext()
			hookCtx.Store = s.store
			err := hookCtx.NewTxn(context.Background())
			if err != nil {
				checkErr = errors.Trace(err)
				return
			}
			txn, err := hookCtx.Txn(true)
			if err != nil {
				checkErr = errors.Trace(err)
				return
			}
			errs, err := admin.CancelJobs(txn, jobIDs)
			if err != nil {
				checkErr = errors.Trace(err)
				return
			}

			if errs[0] != nil {
				checkErr = errors.Trace(errs[0])
				return
			}

			checkErr = txn.Commit(context.Background())
		}
	}
	originalHook := s.dom.DDL().GetHook()
	s.dom.DDL().(ddl.DDLForTest).SetHook(hook)
	rs, err := s.tk.Exec("alter table t add index idx_c2(c2)")
	if rs != nil {
		rs.Close()
	}
	c.Assert(checkErr, IsNil)
	c.Assert(err, NotNil)
	c.Assert(err.Error(), Equals, "[ddl:12]cancelled DDL job")

	s.dom.DDL().(ddl.DDLForTest).SetHook(originalHook)
	t := s.testGetTable(c, "t")
	for _, idx := range t.Indices() {
		c.Assert(strings.EqualFold(idx.Meta().Name.L, "idx_c2"), IsFalse)
	}
	s.mustExec(c, "alter table t add index idx_c2(c2)")
	s.mustExec(c, "alter table t drop index idx_c2")
}

// TestCancelDropIndex tests cancel ddl job which type is drop index.
func (s *testDBSuite5) TestCancelDropIndex(c *C) {
	s.tk = testkit.NewTestKit(c, s.store)
	s.mustExec(c, "use test_db")
	s.mustExec(c, "drop table if exists t")
	s.mustExec(c, "create table t(c1 int, c2 int)")
	defer s.mustExec(c, "drop table t;")
	for i := 0; i < 5; i++ {
		s.mustExec(c, "insert into t values (?, ?)", i, i)
	}
	testCases := []struct {
		needAddIndex   bool
		jobState       model.JobState
		JobSchemaState model.SchemaState
		cancelSucc     bool
	}{
		// model.JobStateNone means the jobs is canceled before the first run.
		{true, model.JobStateNone, model.StateNone, true},
		{false, model.JobStateRunning, model.StateWriteOnly, true},
		{false, model.JobStateRunning, model.StateDeleteOnly, false},
		{true, model.JobStateRunning, model.StateDeleteReorganization, false},
	}
	var checkErr error
	hook := &ddl.TestDDLCallback{}
	var jobID int64
	testCase := &testCases[0]
	hook.OnJobRunBeforeExported = func(job *model.Job) {
		if job.Type == model.ActionDropIndex && job.State == testCase.jobState && job.SchemaState == testCase.JobSchemaState {
			jobID = job.ID
			jobIDs := []int64{job.ID}
			hookCtx := mock.NewContext()
			hookCtx.Store = s.store
			err := hookCtx.NewTxn(context.TODO())
			if err != nil {
				checkErr = errors.Trace(err)
				return
			}
			txn, err := hookCtx.Txn(true)
			if err != nil {
				checkErr = errors.Trace(err)
				return
			}
			errs, err := admin.CancelJobs(txn, jobIDs)
			if err != nil {
				checkErr = errors.Trace(err)
				return
			}
			if errs[0] != nil {
				checkErr = errors.Trace(errs[0])
				return
			}
			checkErr = txn.Commit(context.Background())
		}
	}
	originalHook := s.dom.DDL().GetHook()
	s.dom.DDL().(ddl.DDLForTest).SetHook(hook)
	for i := range testCases {
		testCase = &testCases[i]
		if testCase.needAddIndex {
			s.mustExec(c, "alter table t add index idx_c2(c2)")
		}
		rs, err := s.tk.Exec("alter table t drop index idx_c2")
		if rs != nil {
			rs.Close()
		}
		t := s.testGetTable(c, "t")
		indexInfo := t.Meta().FindIndexByName("idx_c2")
		if testCase.cancelSucc {
			c.Assert(checkErr, IsNil)
			c.Assert(err, NotNil)
			c.Assert(err.Error(), Equals, "[ddl:12]cancelled DDL job")
			c.Assert(indexInfo, NotNil)
			c.Assert(indexInfo.State, Equals, model.StatePublic)
		} else {
			err1 := admin.ErrCannotCancelDDLJob.GenWithStackByArgs(jobID)
			c.Assert(err, IsNil)
			c.Assert(checkErr, NotNil)
			c.Assert(checkErr.Error(), Equals, err1.Error())
			c.Assert(indexInfo, IsNil)
		}
	}
	s.dom.DDL().(ddl.DDLForTest).SetHook(originalHook)
	s.mustExec(c, "alter table t add index idx_c2(c2)")
	s.mustExec(c, "alter table t drop index idx_c2")
}

// TestCancelTruncateTable tests cancel ddl job which type is truncate table.
func (s *testDBSuite5) TestCancelTruncateTable(c *C) {
	s.tk = testkit.NewTestKit(c, s.store)
	s.mustExec(c, "use test_db")
	s.mustExec(c, "create database if not exists test_truncate_table")
	s.mustExec(c, "drop table if exists t")
	s.mustExec(c, "create table t(c1 int, c2 int)")
	defer s.mustExec(c, "drop table t;")
	var checkErr error
	hook := &ddl.TestDDLCallback{}
	hook.OnJobRunBeforeExported = func(job *model.Job) {
		if job.Type == model.ActionTruncateTable && job.State == model.JobStateNone {
			jobIDs := []int64{job.ID}
			hookCtx := mock.NewContext()
			hookCtx.Store = s.store
			err := hookCtx.NewTxn(context.Background())
			if err != nil {
				checkErr = errors.Trace(err)
				return
			}
			txn, err := hookCtx.Txn(true)
			if err != nil {
				checkErr = errors.Trace(err)
				return
			}
			errs, err := admin.CancelJobs(txn, jobIDs)
			if err != nil {
				checkErr = errors.Trace(err)
				return
			}
			if errs[0] != nil {
				checkErr = errors.Trace(errs[0])
				return
			}
			checkErr = txn.Commit(context.Background())
		}
	}
	originalHook := s.dom.DDL().GetHook()
	s.dom.DDL().(ddl.DDLForTest).SetHook(hook)
	_, err := s.tk.Exec("truncate table t")
	c.Assert(checkErr, IsNil)
	c.Assert(err, NotNil)
	c.Assert(err.Error(), Equals, "[ddl:12]cancelled DDL job")
	s.dom.DDL().(ddl.DDLForTest).SetHook(originalHook)
}

// TestCancelRenameIndex tests cancel ddl job which type is rename index.
func (s *testDBSuite1) TestCancelRenameIndex(c *C) {
	s.tk = testkit.NewTestKit(c, s.store)
	s.mustExec(c, "use test_db")
	s.mustExec(c, "create database if not exists test_rename_index")
	s.mustExec(c, "drop table if exists t")
	s.mustExec(c, "create table t(c1 int, c2 int)")
	defer s.mustExec(c, "drop table t;")
	for i := 0; i < 100; i++ {
		s.mustExec(c, "insert into t values (?, ?)", i, i)
	}
	s.mustExec(c, "alter table t add index idx_c2(c2)")
	var checkErr error
	hook := &ddl.TestDDLCallback{}
	hook.OnJobRunBeforeExported = func(job *model.Job) {
		if job.Type == model.ActionRenameIndex && job.State == model.JobStateNone {
			jobIDs := []int64{job.ID}
			hookCtx := mock.NewContext()
			hookCtx.Store = s.store
			err := hookCtx.NewTxn(context.Background())
			if err != nil {
				checkErr = errors.Trace(err)
				return
			}
			txn, err := hookCtx.Txn(true)
			if err != nil {
				checkErr = errors.Trace(err)
				return
			}
			errs, err := admin.CancelJobs(txn, jobIDs)
			if err != nil {
				checkErr = errors.Trace(err)
				return
			}
			if errs[0] != nil {
				checkErr = errors.Trace(errs[0])
				return
			}
			checkErr = txn.Commit(context.Background())
		}
	}
	originalHook := s.dom.DDL().GetHook()
	s.dom.DDL().(ddl.DDLForTest).SetHook(hook)
	rs, err := s.tk.Exec("alter table t rename index idx_c2 to idx_c3")
	if rs != nil {
		rs.Close()
	}
	c.Assert(checkErr, IsNil)
	c.Assert(err, NotNil)
	c.Assert(err.Error(), Equals, "[ddl:12]cancelled DDL job")
	s.dom.DDL().(ddl.DDLForTest).SetHook(originalHook)
	t := s.testGetTable(c, "t")
	for _, idx := range t.Indices() {
		c.Assert(strings.EqualFold(idx.Meta().Name.L, "idx_c3"), IsFalse)
	}
	s.mustExec(c, "alter table t rename index idx_c2 to idx_c3")
}

// TestCancelDropTable tests cancel ddl job which type is drop table.
func (s *testDBSuite2) TestCancelDropTableAndSchema(c *C) {
	s.tk = testkit.NewTestKit(c, s.store)
	testCases := []struct {
		needAddTableOrDB bool
		action           model.ActionType
		jobState         model.JobState
		JobSchemaState   model.SchemaState
		cancelSucc       bool
	}{
		// Check drop table.
		// model.JobStateNone means the jobs is canceled before the first run.
		{true, model.ActionDropTable, model.JobStateNone, model.StateNone, true},
		{false, model.ActionDropTable, model.JobStateRunning, model.StateWriteOnly, false},
		{true, model.ActionDropTable, model.JobStateRunning, model.StateDeleteOnly, false},

		// Check drop database.
		{true, model.ActionDropSchema, model.JobStateNone, model.StateNone, true},
		{false, model.ActionDropSchema, model.JobStateRunning, model.StateWriteOnly, false},
		{true, model.ActionDropSchema, model.JobStateRunning, model.StateDeleteOnly, false},
	}
	var checkErr error
	hook := &ddl.TestDDLCallback{}
	var jobID int64
	testCase := &testCases[0]
	hook.OnJobRunBeforeExported = func(job *model.Job) {
		if job.Type == testCase.action && job.State == testCase.jobState && job.SchemaState == testCase.JobSchemaState {
			jobIDs := []int64{job.ID}
			jobID = job.ID
			hookCtx := mock.NewContext()
			hookCtx.Store = s.store
			err := hookCtx.NewTxn(context.TODO())
			if err != nil {
				checkErr = errors.Trace(err)
				return
			}
			txn, err := hookCtx.Txn(true)
			if err != nil {
				checkErr = errors.Trace(err)
				return
			}
			errs, err := admin.CancelJobs(txn, jobIDs)
			if err != nil {
				checkErr = errors.Trace(err)
				return
			}
			if errs[0] != nil {
				checkErr = errors.Trace(errs[0])
				return
			}
			checkErr = txn.Commit(context.Background())
		}
	}
	originHook := s.dom.DDL().GetHook()
	defer s.dom.DDL().(ddl.DDLForTest).SetHook(originHook)
	s.dom.DDL().(ddl.DDLForTest).SetHook(hook)
	var err error
	sql := ""
	for i := range testCases {
		testCase = &testCases[i]
		if testCase.needAddTableOrDB {
			s.mustExec(c, "create database if not exists test_drop_db")
			s.mustExec(c, "use test_drop_db")
			s.mustExec(c, "create table if not exists t(c1 int, c2 int)")
		}

		if testCase.action == model.ActionDropTable {
			sql = "drop table t;"
		} else if testCase.action == model.ActionDropSchema {
			sql = "drop database test_drop_db;"
		}

		_, err = s.tk.Exec(sql)
		if testCase.cancelSucc {
			c.Assert(checkErr, IsNil)
			c.Assert(err, NotNil)
			c.Assert(err.Error(), Equals, "[ddl:12]cancelled DDL job")
			s.mustExec(c, "insert into t values (?, ?)", i, i)
		} else {
			c.Assert(err, IsNil)
			c.Assert(checkErr, NotNil)
			c.Assert(checkErr.Error(), Equals, admin.ErrCannotCancelDDLJob.GenWithStackByArgs(jobID).Error())
			_, err = s.tk.Exec("insert into t values (?, ?)", i, i)
			c.Assert(err, NotNil)
		}
	}
}

func (s *testDBSuite3) TestAddAnonymousIndex(c *C) {
	s.tk = testkit.NewTestKit(c, s.store)
	s.tk.MustExec("use " + s.schemaName)
	s.mustExec(c, "create table t_anonymous_index (c1 int, c2 int, C3 int)")
	s.mustExec(c, "alter table t_anonymous_index add index (c1, c2)")
	// for dropping empty index
	_, err := s.tk.Exec("alter table t_anonymous_index drop index")
	c.Assert(err, NotNil)
	// The index name is c1 when adding index (c1, c2).
	s.mustExec(c, "alter table t_anonymous_index drop index c1")
	t := s.testGetTable(c, "t_anonymous_index")
	c.Assert(t.Indices(), HasLen, 0)
	// for adding some indices that the first column name is c1
	s.mustExec(c, "alter table t_anonymous_index add index (c1)")
	_, err = s.tk.Exec("alter table t_anonymous_index add index c1 (c2)")
	c.Assert(err, NotNil)
	t = s.testGetTable(c, "t_anonymous_index")
	c.Assert(t.Indices(), HasLen, 1)
	idx := t.Indices()[0].Meta().Name.L
	c.Assert(idx, Equals, "c1")
	// The MySQL will be a warning.
	s.mustExec(c, "alter table t_anonymous_index add index c1_3 (c1)")
	s.mustExec(c, "alter table t_anonymous_index add index (c1, c2, C3)")
	// The MySQL will be a warning.
	s.mustExec(c, "alter table t_anonymous_index add index (c1)")
	t = s.testGetTable(c, "t_anonymous_index")
	c.Assert(t.Indices(), HasLen, 4)
	s.mustExec(c, "alter table t_anonymous_index drop index c1")
	s.mustExec(c, "alter table t_anonymous_index drop index c1_2")
	s.mustExec(c, "alter table t_anonymous_index drop index c1_3")
	s.mustExec(c, "alter table t_anonymous_index drop index c1_4")
	// for case insensitive
	s.mustExec(c, "alter table t_anonymous_index add index (C3)")
	s.mustExec(c, "alter table t_anonymous_index drop index c3")
	s.mustExec(c, "alter table t_anonymous_index add index c3 (C3)")
	s.mustExec(c, "alter table t_anonymous_index drop index C3")
	// for anonymous index with column name `primary`
	s.mustExec(c, "create table t_primary (`primary` int, key (`primary`))")
	t = s.testGetTable(c, "t_primary")
	c.Assert(t.Indices()[0].Meta().Name.String(), Equals, "primary_2")
	s.mustExec(c, "create table t_primary_2 (`primary` int, key primary_2 (`primary`), key (`primary`))")
	t = s.testGetTable(c, "t_primary_2")
	c.Assert(t.Indices()[0].Meta().Name.String(), Equals, "primary_2")
	c.Assert(t.Indices()[1].Meta().Name.String(), Equals, "primary_3")
	s.mustExec(c, "create table t_primary_3 (`primary_2` int, key(`primary_2`), `primary` int, key(`primary`));")
	t = s.testGetTable(c, "t_primary_3")
	c.Assert(t.Indices()[0].Meta().Name.String(), Equals, "primary_2")
	c.Assert(t.Indices()[1].Meta().Name.String(), Equals, "primary_3")
}

func (s *testDBSuite4) testAlterLock(c *C) {
	s.tk = testkit.NewTestKit(c, s.store)
	s.tk.MustExec("use " + s.schemaName)
	s.mustExec(c, "create table t_index_lock (c1 int, c2 int, C3 int)")
	s.mustExec(c, "alter table t_indx_lock add index (c1, c2), lock=none")
}

func (s *testDBSuite5) TestAddMultiColumnsIndex(c *C) {
	s.tk = testkit.NewTestKit(c, s.store)
	s.tk.MustExec("use " + s.schemaName)

	s.tk.MustExec("drop database if exists tidb;")
	s.tk.MustExec("create database tidb;")
	s.tk.MustExec("use tidb;")
	s.tk.MustExec("create table tidb.test (a int auto_increment primary key, b int);")
	s.tk.MustExec("insert tidb.test values (1, 1);")
	s.tk.MustExec("update tidb.test set b = b + 1 where a = 1;")
	s.tk.MustExec("insert into tidb.test values (2, 2);")
	// Test that the b value is nil.
	s.tk.MustExec("insert into tidb.test (a) values (3);")
	s.tk.MustExec("insert into tidb.test values (4, 4);")
	// Test that the b value is nil again.
	s.tk.MustExec("insert into tidb.test (a) values (5);")
	s.tk.MustExec("insert tidb.test values (6, 6);")
	s.tk.MustExec("alter table tidb.test add index idx1 (a, b);")
	s.tk.MustExec("admin check table test")
}

<<<<<<< HEAD
func (s *testDBSuite) TestAddIndexx(c *C) {
=======
func (s *testDBSuite1) TestAddIndex1(c *C) {
>>>>>>> 4fd815b4
	s.testAddIndex(c, false, "create table test_add_index (c1 bigint, c2 bigint, c3 bigint, primary key(c1))")
}

func (s *testDBSuite2) TestAddIndex2(c *C) {
	s.testAddIndex(c, true, `create table test_add_index (c1 bigint, c2 bigint, c3 bigint, primary key(c1))
			      partition by range (c1) (
			      partition p0 values less than (3440),
			      partition p1 values less than (61440),
			      partition p2 values less than (122880),
			      partition p3 values less than (204800),
			      partition p4 values less than maxvalue)`)
}

func (s *testDBSuite3) TestAddIndex3(c *C) {
	s.testAddIndex(c, true, `create table test_add_index (c1 bigint, c2 bigint, c3 bigint, primary key(c1))
			      partition by hash (c1) partitions 4;`)
}

func (s *testDBSuite4) TestAddIndex4(c *C) {
	s.testAddIndex(c, true, `create table test_add_index (c1 bigint, c2 bigint, c3 bigint, primary key(c1))
			      partition by range columns (c1) (
			      partition p0 values less than (3440),
			      partition p1 values less than (61440),
			      partition p2 values less than (122880),
			      partition p3 values less than (204800),
			      partition p4 values less than maxvalue)`)
}

func (s *testDBSuite) testAddIndex(c *C, testPartition bool, createTableSQL string) {
	s.tk = testkit.NewTestKit(c, s.store)
	s.tk.MustExec("use " + s.schemaName)
	if testPartition {
		s.tk.MustExec("set @@session.tidb_enable_table_partition = '1';")
	}
	s.tk.MustExec("drop table if exists test_add_index")
	s.tk.MustExec(createTableSQL)

	done := make(chan error, 1)
	start := -10
	num := defaultBatchSize
	// first add some rows
	for i := start; i < num; i++ {
		sql := fmt.Sprintf("insert into test_add_index values (%d, %d, %d)", i, i, i)
		s.mustExec(c, sql)
	}

	// Add some discrete rows.
	maxBatch := 20
	batchCnt := 100
	otherKeys := make([]int, 0, batchCnt*maxBatch)
	// Make sure there are no duplicate keys.
	base := defaultBatchSize * 20
	for i := 1; i < batchCnt; i++ {
		n := base + i*defaultBatchSize + i
		for j := 0; j < rand.Intn(maxBatch); j++ {
			n += j
			sql := fmt.Sprintf("insert into test_add_index values (%d, %d, %d)", n, n, n)
			s.mustExec(c, sql)
			otherKeys = append(otherKeys, n)
		}
	}
	// Encounter the value of math.MaxInt64 in middle of
	v := math.MaxInt64 - defaultBatchSize/2
	sql := fmt.Sprintf("insert into test_add_index values (%d, %d, %d)", v, v, v)
	s.mustExec(c, sql)
	otherKeys = append(otherKeys, v)

	testddlutil.SessionExecInGoroutine(c, s.store, "create index c3_index on test_add_index (c3)", done)

	deletedKeys := make(map[int]struct{})

	ticker := time.NewTicker(s.lease / 2)
	defer ticker.Stop()
LOOP:
	for {
		select {
		case err := <-done:
			if err == nil {
				break LOOP
			}
			c.Assert(err, IsNil, Commentf("err:%v", errors.ErrorStack(err)))
		case <-ticker.C:
			// When the server performance is particularly poor,
			// the adding index operation can not be completed.
			// So here is a limit to the number of rows inserted.
			if num > defaultBatchSize*10 {
				break
			}
			step := 10
			// delete some rows, and add some data
			for i := num; i < num+step; i++ {
				n := rand.Intn(num)
				deletedKeys[n] = struct{}{}
				sql := fmt.Sprintf("delete from test_add_index where c1 = %d", n)
				s.mustExec(c, sql)
				sql = fmt.Sprintf("insert into test_add_index values (%d, %d, %d)", i, i, i)
				s.mustExec(c, sql)
			}
			num += step
		}
	}

	// get exists keys
	keys := make([]int, 0, num)
	for i := start; i < num; i++ {
		if _, ok := deletedKeys[i]; ok {
			continue
		}
		keys = append(keys, i)
	}
	keys = append(keys, otherKeys...)

	// test index key
	expectedRows := make([][]interface{}, 0, len(keys))
	for _, key := range keys {
		expectedRows = append(expectedRows, []interface{}{key})
	}
	rows := s.mustQuery(c, fmt.Sprintf("select c1 from test_add_index where c3 >= %d order by c1", start))
	matchRows(c, rows, expectedRows)

	if testPartition {
		s.tk.MustExec("admin check table test_add_index")
		return
	}

	// test index range
	for i := 0; i < 100; i++ {
		index := rand.Intn(len(keys) - 3)
		rows := s.mustQuery(c, "select c1 from test_add_index where c3 >= ? limit 3", keys[index])
		matchRows(c, rows, [][]interface{}{{keys[index]}, {keys[index+1]}, {keys[index+2]}})
	}

	// TODO: Support explain in future.
	// rows := s.mustQuery(c, "explain select c1 from test_add_index where c3 >= 100")

	// ay := dumpRows(c, rows)
	// c.Assert(strings.Contains(fmt.Sprintf("%v", ay), "c3_index"), IsTrue)

	// get all row handles
	ctx := s.s.(sessionctx.Context)
	c.Assert(ctx.NewTxn(context.Background()), IsNil)
	t := s.testGetTable(c, "test_add_index")
	handles := make(map[int64]struct{})
	startKey := t.RecordKey(math.MinInt64)
	err := t.IterRecords(ctx, startKey, t.Cols(),
		func(h int64, data []types.Datum, cols []*table.Column) (bool, error) {
			handles[h] = struct{}{}
			return true, nil
		})
	c.Assert(err, IsNil)

	// check in index
	var nidx table.Index
	for _, tidx := range t.Indices() {
		if tidx.Meta().Name.L == "c3_index" {
			nidx = tidx
			break
		}
	}
	// Make sure there is index with name c3_index.
	c.Assert(nidx, NotNil)
	c.Assert(nidx.Meta().ID, Greater, int64(0))
	txn, err := ctx.Txn(true)
	c.Assert(err, IsNil)
	txn.Rollback()

	c.Assert(ctx.NewTxn(context.Background()), IsNil)
	defer txn.Rollback()

	it, err := nidx.SeekFirst(txn)
	c.Assert(err, IsNil)
	defer it.Close()

	for {
		_, h, err := it.Next()
		if terror.ErrorEqual(err, io.EOF) {
			break
		}

		c.Assert(err, IsNil)
		_, ok := handles[h]
		c.Assert(ok, IsTrue)
		delete(handles, h)
	}
	c.Assert(handles, HasLen, 0)
	s.tk.MustExec("drop table test_add_index")
}

// TestCancelAddTableAndDropTablePartition tests cancel ddl job which type is add/drop table partition.
func (s *testDBSuite1) TestCancelAddTableAndDropTablePartition(c *C) {
	s.tk = testkit.NewTestKit(c, s.store)
	s.mustExec(c, "create database if not exists test_partition_table")
	s.mustExec(c, "use test_partition_table")
	s.mustExec(c, "drop table if exists t_part")
	s.mustExec(c, `create table t_part (a int key)
		partition by range(a) (
		partition p0 values less than (10),
		partition p1 values less than (20)
	);`)
	defer s.mustExec(c, "drop table t_part;")
	for i := 0; i < 10; i++ {
		s.mustExec(c, "insert into t_part values (?)", i)
	}

	testCases := []struct {
		action         model.ActionType
		jobState       model.JobState
		JobSchemaState model.SchemaState
		cancelSucc     bool
	}{
		{model.ActionAddTablePartition, model.JobStateNone, model.StateNone, true},
		{model.ActionDropTablePartition, model.JobStateNone, model.StateNone, true},
		{model.ActionAddTablePartition, model.JobStateRunning, model.StatePublic, false},
		{model.ActionDropTablePartition, model.JobStateRunning, model.StatePublic, false},
	}
	var checkErr error
	hook := &ddl.TestDDLCallback{}
	testCase := &testCases[0]
	var jobID int64
	hook.OnJobRunBeforeExported = func(job *model.Job) {
		if job.Type == testCase.action && job.State == testCase.jobState && job.SchemaState == testCase.JobSchemaState {
			jobIDs := []int64{job.ID}
			jobID = job.ID
			hookCtx := mock.NewContext()
			hookCtx.Store = s.store
			err := hookCtx.NewTxn(context.Background())
			if err != nil {
				checkErr = errors.Trace(err)
				return
			}
			txn, err := hookCtx.Txn(true)
			if err != nil {
				checkErr = errors.Trace(err)
				return
			}
			errs, err := admin.CancelJobs(txn, jobIDs)
			if err != nil {
				checkErr = errors.Trace(err)
				return
			}
			if errs[0] != nil {
				checkErr = errors.Trace(errs[0])
				return
			}
			checkErr = txn.Commit(context.Background())
		}
		var err error
		sql := ""
		for i := range testCases {
			testCase = &testCases[i]
			if testCase.action == model.ActionAddTablePartition {
				sql = `alter table t_part add partition (
				partition p2 values less than (30)
				);`
			} else if testCase.action == model.ActionDropTablePartition {
				sql = "alter table t_part drop partition p1;"
			}
			_, err = s.tk.Exec(sql)
			if testCase.cancelSucc {
				c.Assert(checkErr, IsNil)
				c.Assert(err, NotNil)
				c.Assert(err.Error(), Equals, "[ddl:12]cancelled DDL job")
				s.mustExec(c, "insert into t_part values (?)", i)
			} else {
				c.Assert(err, IsNil)
				c.Assert(checkErr, NotNil)
				c.Assert(checkErr.Error(), Equals, admin.ErrCannotCancelDDLJob.GenWithStackByArgs(jobID).Error())
				_, err = s.tk.Exec("insert into t_part values (?)", i)
				c.Assert(err, NotNil)
			}
		}
	}
	originalHook := s.dom.DDL().GetHook()
	s.dom.DDL().(ddl.DDLForTest).SetHook(originalHook)
}

func (s *testDBSuite2) TestDropIndex(c *C) {
	s.tk = testkit.NewTestKit(c, s.store)
	s.tk.MustExec("use " + s.schemaName)
	s.tk.MustExec("drop table if exists test_drop_index")
	s.tk.MustExec("create table test_drop_index (c1 int, c2 int, c3 int, primary key(c1))")
	s.tk.MustExec("create index c3_index on test_drop_index (c3)")
	done := make(chan error, 1)
	s.mustExec(c, "delete from test_drop_index")

	num := 100
	//  add some rows
	for i := 0; i < num; i++ {
		s.mustExec(c, "insert into test_drop_index values (?, ?, ?)", i, i, i)
	}
	t := s.testGetTable(c, "test_drop_index")
	var c3idx table.Index
	for _, tidx := range t.Indices() {
		if tidx.Meta().Name.L == "c3_index" {
			c3idx = tidx
			break
		}
	}
	c.Assert(c3idx, NotNil)

	testddlutil.SessionExecInGoroutine(c, s.store, "drop index c3_index on test_drop_index", done)

	ticker := time.NewTicker(s.lease / 2)
	defer ticker.Stop()
LOOP:
	for {
		select {
		case err := <-done:
			if err == nil {
				break LOOP
			}
			c.Assert(err, IsNil, Commentf("err:%v", errors.ErrorStack(err)))
		case <-ticker.C:
			step := 10
			// delete some rows, and add some data
			for i := num; i < num+step; i++ {
				n := rand.Intn(num)
				s.mustExec(c, "update test_drop_index set c2 = 1 where c1 = ?", n)
				s.mustExec(c, "insert into test_drop_index values (?, ?, ?)", i, i, i)
			}
			num += step
		}
	}

	rows := s.mustQuery(c, "explain select c1 from test_drop_index where c3 >= 0")
	c.Assert(strings.Contains(fmt.Sprintf("%v", rows), "c3_index"), IsFalse)

	// check in index, must no index in kv
	ctx := s.s.(sessionctx.Context)

	// Make sure there is no index with name c3_index.
	t = s.testGetTable(c, "test_drop_index")
	var nidx table.Index
	for _, tidx := range t.Indices() {
		if tidx.Meta().Name.L == "c3_index" {
			nidx = tidx
			break
		}
	}
	c.Assert(nidx, IsNil)

	idx := tables.NewIndex(t.Meta().ID, t.Meta(), c3idx.Meta())
	checkDelRangeDone(c, ctx, idx)
	s.tk.MustExec("drop table test_drop_index")
}

// TestCancelDropColumn tests cancel ddl job which type is drop column.
func (s *testDBSuite3) TestCancelDropColumn(c *C) {
	s.tk = testkit.NewTestKit(c, s.store)
	s.tk.MustExec("use " + s.schemaName)
	s.mustExec(c, "drop table if exists test_drop_column")
	s.mustExec(c, "create table test_drop_column(c1 int, c2 int)")
	defer s.mustExec(c, "drop table test_drop_column;")
	testCases := []struct {
		needAddColumn  bool
		jobState       model.JobState
		JobSchemaState model.SchemaState
		cancelSucc     bool
	}{
		{true, model.JobStateNone, model.StateNone, true},
		{false, model.JobStateRunning, model.StateWriteOnly, false},
		{true, model.JobStateRunning, model.StateDeleteOnly, false},
		{true, model.JobStateRunning, model.StateDeleteReorganization, false},
	}
	var checkErr error
	hook := &ddl.TestDDLCallback{}
	var jobID int64
	testCase := &testCases[0]
	hook.OnJobRunBeforeExported = func(job *model.Job) {
		if job.Type == model.ActionDropColumn && job.State == testCase.jobState && job.SchemaState == testCase.JobSchemaState {
			jobIDs := []int64{job.ID}
			jobID = job.ID
			hookCtx := mock.NewContext()
			hookCtx.Store = s.store
			err := hookCtx.NewTxn(context.TODO())
			if err != nil {
				checkErr = errors.Trace(err)
				return
			}
			txn, err := hookCtx.Txn(true)
			if err != nil {
				checkErr = errors.Trace(err)
				return
			}
			errs, err := admin.CancelJobs(txn, jobIDs)
			if err != nil {
				checkErr = errors.Trace(err)
				return
			}
			if errs[0] != nil {
				checkErr = errors.Trace(errs[0])
				return
			}
			checkErr = txn.Commit(context.Background())
		}
	}

	originalHook := s.dom.DDL().GetHook()
	s.dom.DDL().(ddl.DDLForTest).SetHook(hook)
	var err1 error
	for i := range testCases {
		testCase = &testCases[i]
		if testCase.needAddColumn {
			s.mustExec(c, "alter table test_drop_column add column c3 int")
		}
		_, err1 = s.tk.Exec("alter table test_drop_column drop column c3")
		var col1 *table.Column
		t := s.testGetTable(c, "test_drop_column")
		for _, col := range t.Cols() {
			if strings.EqualFold(col.Name.L, "c3") {
				col1 = col
				break
			}
		}
		if testCase.cancelSucc {
			c.Assert(checkErr, IsNil)
			c.Assert(col1, NotNil)
			c.Assert(col1.Name.L, Equals, "c3")
			c.Assert(err1.Error(), Equals, "[ddl:12]cancelled DDL job")
		} else {
			c.Assert(col1, IsNil)
			c.Assert(err1, IsNil)
			c.Assert(checkErr, NotNil)
			c.Assert(checkErr.Error(), Equals, admin.ErrCannotCancelDDLJob.GenWithStackByArgs(jobID).Error())
		}
	}
	s.dom.DDL().(ddl.DDLForTest).SetHook(originalHook)
	s.mustExec(c, "alter table test_drop_column add column c3 int")
	s.mustExec(c, "alter table test_drop_column drop column c3")
}

func checkDelRangeDone(c *C, ctx sessionctx.Context, idx table.Index) {
	startTime := time.Now()
	f := func() map[int64]struct{} {
		handles := make(map[int64]struct{})

		c.Assert(ctx.NewTxn(context.Background()), IsNil)
		txn, err := ctx.Txn(true)
		c.Assert(err, IsNil)
		defer txn.Rollback()

		txn, err = ctx.Txn(true)
		c.Assert(err, IsNil)
		it, err := idx.SeekFirst(txn)
		c.Assert(err, IsNil)
		defer it.Close()

		for {
			_, h, err := it.Next()
			if terror.ErrorEqual(err, io.EOF) {
				break
			}

			c.Assert(err, IsNil)
			handles[h] = struct{}{}
		}
		return handles
	}

	var handles map[int64]struct{}
	for i := 0; i < waitForCleanDataRound; i++ {
		handles = f()
		if len(handles) != 0 {
			time.Sleep(waitForCleanDataInterval)
		} else {
			break
		}
	}
	c.Assert(handles, HasLen, 0, Commentf("take time %v", time.Since(startTime)))
}

func (s *testDBSuite4) TestAddIndexWithDupCols(c *C) {
	s.tk = testkit.NewTestKit(c, s.store)
	s.tk.MustExec("use " + s.schemaName)
	err1 := infoschema.ErrColumnExists.GenWithStackByArgs("b")
	err2 := infoschema.ErrColumnExists.GenWithStackByArgs("B")

	s.tk.MustExec("create table test_add_index_with_dup (a int, b int)")
	_, err := s.tk.Exec("create index c on test_add_index_with_dup(b, a, b)")
	c.Check(errors.Cause(err1).(*terror.Error).Equal(err), Equals, true)

	_, err = s.tk.Exec("create index c on test_add_index_with_dup(b, a, B)")
	c.Check(errors.Cause(err2).(*terror.Error).Equal(err), Equals, true)

	_, err = s.tk.Exec("alter table test_add_index_with_dup add index c (b, a, b)")
	c.Check(errors.Cause(err1).(*terror.Error).Equal(err), Equals, true)

	_, err = s.tk.Exec("alter table test_add_index_with_dup add index c (b, a, B)")
	c.Check(errors.Cause(err2).(*terror.Error).Equal(err), Equals, true)

	s.tk.MustExec("drop table test_add_index_with_dup")
}

func (s *testDBSuite) showColumns(c *C, tableName string) [][]interface{} {
	return s.mustQuery(c, fmt.Sprintf("show columns from %s", tableName))
}

func (s *testDBSuite5) TestCreateIndexType(c *C) {
	s.tk = testkit.NewTestKit(c, s.store)
	s.tk.MustExec("use " + s.schemaName)
	sql := `CREATE TABLE test_index (
		price int(5) DEFAULT '0' NOT NULL,
		area varchar(40) DEFAULT '' NOT NULL,
		type varchar(40) DEFAULT '' NOT NULL,
		transityes set('a','b'),
		shopsyes enum('Y','N') DEFAULT 'Y' NOT NULL,
		schoolsyes enum('Y','N') DEFAULT 'Y' NOT NULL,
		petsyes enum('Y','N') DEFAULT 'Y' NOT NULL,
		KEY price (price,area,type,transityes,shopsyes,schoolsyes,petsyes));`
	s.tk.MustExec(sql)
}

func (s *testDBSuite1) TestColumn(c *C) {
	s.tk = testkit.NewTestKit(c, s.store)
	s.tk.MustExec("use " + s.schemaName)
	s.tk.MustExec("create table t2 (c1 int, c2 int, c3 int)")
	s.tk.MustExec("set @@tidb_disable_txn_auto_retry = 0")
	s.testAddColumn(c)
	s.testDropColumn(c)
	s.tk.MustExec("drop table t2")
}

func (s *testDBSuite1) TestAddColumnTooMany(c *C) {
	s.tk = testkit.NewTestKit(c, s.store)
	s.tk.MustExec("use test")
	count := int(atomic.LoadUint32(&ddl.TableColumnCountLimit) - 1)
	var cols []string
	for i := 0; i < count; i++ {
		cols = append(cols, fmt.Sprintf("a%d int", i))
	}
	createSQL := fmt.Sprintf("create table t_column_too_many (%s)", strings.Join(cols, ","))
	s.tk.MustExec(createSQL)
	s.tk.MustExec("alter table t_column_too_many add column a_512 int")
	alterSQL := "alter table t_column_too_many add column a_513 int"
	assertErrorCode(c, s.tk, alterSQL, tmysql.ErrTooManyFields)
}

func sessionExec(c *C, s kv.Storage, sql string) {
	se, err := session.CreateSession4Test(s)
	c.Assert(err, IsNil)
	_, err = se.Execute(context.Background(), "use test_db")
	c.Assert(err, IsNil)
	rs, err := se.Execute(context.Background(), sql)
	c.Assert(err, IsNil, Commentf("err:%v", errors.ErrorStack(err)))
	c.Assert(rs, IsNil)
	se.Close()
}

func (s *testDBSuite) testAddColumn(c *C) {
	done := make(chan error, 1)

	num := defaultBatchSize + 10
	// add some rows
	for i := 0; i < num; i++ {
		s.mustExec(c, "insert into t2 values (?, ?, ?)", i, i, i)
	}

	testddlutil.SessionExecInGoroutine(c, s.store, "alter table t2 add column c4 int default -1", done)

	ticker := time.NewTicker(s.lease / 2)
	defer ticker.Stop()
	step := 10
LOOP:
	for {
		select {
		case err := <-done:
			if err == nil {
				break LOOP
			}
			c.Assert(err, IsNil, Commentf("err:%v", errors.ErrorStack(err)))
		case <-ticker.C:
			// delete some rows, and add some data
			for i := num; i < num+step; i++ {
				n := rand.Intn(num)
				s.tk.MustExec("begin")
				s.tk.MustExec("delete from t2 where c1 = ?", n)
				s.tk.MustExec("commit")

				// Make sure that statement of insert and show use the same infoSchema.
				s.tk.MustExec("begin")
				_, err := s.tk.Exec("insert into t2 values (?, ?, ?)", i, i, i)
				if err != nil {
					// if err is failed, the column number must be 4 now.
					values := s.showColumns(c, "t2")
					c.Assert(values, HasLen, 4, Commentf("err:%v", errors.ErrorStack(err)))
				}
				s.tk.MustExec("commit")
			}
			num += step
		}
	}

	// add data, here c4 must exist
	for i := num; i < num+step; i++ {
		s.tk.MustExec("insert into t2 values (?, ?, ?, ?)", i, i, i, i)
	}

	rows := s.mustQuery(c, "select count(c4) from t2")
	c.Assert(rows, HasLen, 1)
	c.Assert(rows[0], HasLen, 1)
	count, err := strconv.ParseInt(rows[0][0].(string), 10, 64)
	c.Assert(err, IsNil)
	c.Assert(count, Greater, int64(0))

	rows = s.mustQuery(c, "select count(c4) from t2 where c4 = -1")
	matchRows(c, rows, [][]interface{}{{count - int64(step)}})

	for i := num; i < num+step; i++ {
		rows = s.mustQuery(c, "select c4 from t2 where c4 = ?", i)
		matchRows(c, rows, [][]interface{}{{i}})
	}

	ctx := s.s.(sessionctx.Context)
	t := s.testGetTable(c, "t2")
	i := 0
	j := 0
	ctx.NewTxn(context.Background())
	defer func() {
		if txn, err1 := ctx.Txn(true); err1 == nil {
			txn.Rollback()
		}
	}()
	err = t.IterRecords(ctx, t.FirstKey(), t.Cols(),
		func(h int64, data []types.Datum, cols []*table.Column) (bool, error) {
			i++
			// c4 must be -1 or > 0
			v, err1 := data[3].ToInt64(ctx.GetSessionVars().StmtCtx)
			c.Assert(err1, IsNil)
			if v == -1 {
				j++
			} else {
				c.Assert(v, Greater, int64(0))
			}
			return true, nil
		})
	c.Assert(err, IsNil)
	c.Assert(i, Equals, int(count))
	c.Assert(i, LessEqual, num+step)
	c.Assert(j, Equals, int(count)-step)

	// for modifying columns after adding columns
	s.tk.MustExec("alter table t2 modify c4 int default 11")
	for i := num + step; i < num+step+10; i++ {
		s.mustExec(c, "insert into t2 values (?, ?, ?, ?)", i, i, i, i)
	}
	rows = s.mustQuery(c, "select count(c4) from t2 where c4 = -1")
	matchRows(c, rows, [][]interface{}{{count - int64(step)}})

	// add timestamp type column
	s.mustExec(c, "create table test_on_update_c (c1 int, c2 timestamp);")
	s.mustExec(c, "alter table test_on_update_c add column c3 timestamp null default '2017-02-11' on update current_timestamp;")
	is := domain.GetDomain(ctx).InfoSchema()
	tbl, err := is.TableByName(model.NewCIStr("test_db"), model.NewCIStr("test_on_update_c"))
	c.Assert(err, IsNil)
	tblInfo := tbl.Meta()
	colC := tblInfo.Columns[2]
	c.Assert(colC.Tp, Equals, mysql.TypeTimestamp)
	hasNotNull := tmysql.HasNotNullFlag(colC.Flag)
	c.Assert(hasNotNull, IsFalse)
	// add datetime type column
	s.mustExec(c, "create table test_on_update_d (c1 int, c2 datetime);")
	s.mustExec(c, "alter table test_on_update_d add column c3 datetime on update current_timestamp;")
	is = domain.GetDomain(ctx).InfoSchema()
	tbl, err = is.TableByName(model.NewCIStr("test_db"), model.NewCIStr("test_on_update_d"))
	c.Assert(err, IsNil)
	tblInfo = tbl.Meta()
	colC = tblInfo.Columns[2]
	c.Assert(colC.Tp, Equals, mysql.TypeDatetime)
	hasNotNull = tmysql.HasNotNullFlag(colC.Flag)
	c.Assert(hasNotNull, IsFalse)

	// test add unsupported constraint
	s.mustExec(c, "create table t_add_unsupported_constraint (a int);")
	_, err = s.tk.Exec("ALTER TABLE t_add_unsupported_constraint ADD id int AUTO_INCREMENT;")
	c.Assert(err.Error(), Equals, "[ddl:202]unsupported add column 'id' constraint AUTO_INCREMENT when altering 'test_db.t_add_unsupported_constraint'")
	_, err = s.tk.Exec("ALTER TABLE t_add_unsupported_constraint ADD id int KEY;")
	c.Assert(err.Error(), Equals, "[ddl:202]unsupported add column 'id' constraint PRIMARY KEY when altering 'test_db.t_add_unsupported_constraint'")
	_, err = s.tk.Exec("ALTER TABLE t_add_unsupported_constraint ADD id int UNIQUE;")
	c.Assert(err.Error(), Equals, "[ddl:202]unsupported add column 'id' constraint UNIQUE KEY when altering 'test_db.t_add_unsupported_constraint'")
}

func (s *testDBSuite) testDropColumn(c *C) {
	done := make(chan error, 1)
	s.mustExec(c, "delete from t2")

	num := 100
	// add some rows
	for i := 0; i < num; i++ {
		s.mustExec(c, "insert into t2 values (?, ?, ?, ?)", i, i, i, i)
	}

	// get c4 column id
	testddlutil.SessionExecInGoroutine(c, s.store, "alter table t2 drop column c4", done)

	ticker := time.NewTicker(s.lease / 2)
	defer ticker.Stop()
	step := 10
LOOP:
	for {
		select {
		case err := <-done:
			if err == nil {
				break LOOP
			}
			c.Assert(err, IsNil, Commentf("err:%v", errors.ErrorStack(err)))
		case <-ticker.C:
			// delete some rows, and add some data
			for i := num; i < num+step; i++ {
				// Make sure that statement of insert and show use the same infoSchema.
				s.tk.MustExec("begin")
				_, err := s.tk.Exec("insert into t2 values (?, ?, ?)", i, i, i)
				if err != nil {
					// If executing is failed, the column number must be 4 now.
					values := s.showColumns(c, "t2")
					c.Assert(values, HasLen, 4, Commentf("err:%v", errors.ErrorStack(err)))
				}
				s.tk.MustExec("commit")
			}
			num += step
		}
	}

	// add data, here c4 must not exist
	for i := num; i < num+step; i++ {
		s.mustExec(c, "insert into t2 values (?, ?, ?)", i, i, i)
	}

	rows := s.mustQuery(c, "select count(*) from t2")
	c.Assert(rows, HasLen, 1)
	c.Assert(rows[0], HasLen, 1)
	count, err := strconv.ParseInt(rows[0][0].(string), 10, 64)
	c.Assert(err, IsNil)
	c.Assert(count, Greater, int64(0))
}

// TestDropColumn is for inserting value with a to-be-dropped column when do drop column.
// Column info from schema in build-insert-plan should be public only,
// otherwise they will not be consist with Table.Col(), then the server will panic.
func (s *testDBSuite2) TestDropColumn(c *C) {
	s.tk = testkit.NewTestKit(c, s.store)
	s.tk.MustExec("create database drop_col_db")
	s.tk.MustExec("use drop_col_db")
	s.tk.MustExec("create table t2 (c1 int, c2 int, c3 int)")
	num := 50
	dmlDone := make(chan error, num)
	ddlDone := make(chan error, num)

	multiDDL := make([]string, 0, num)
	for i := 0; i < num/2; i++ {
		multiDDL = append(multiDDL, "alter table t2 add column c4 int", "alter table t2 drop column c4")
	}
	testddlutil.ExecMultiSQLInGoroutine(c, s.store, "drop_col_db", multiDDL, ddlDone)
	for i := 0; i < num; i++ {
		testddlutil.ExecMultiSQLInGoroutine(c, s.store, "drop_col_db", []string{"insert into t2 set c1 = 1, c2 = 1, c3 = 1, c4 = 1"}, dmlDone)
	}
	for i := 0; i < num; i++ {
		select {
		case err := <-ddlDone:
			c.Assert(err, IsNil, Commentf("err:%v", errors.ErrorStack(err)))
		}
	}

	// Test for drop partition table column.
	s.tk.MustExec("drop table if exists t1")
	s.tk.MustExec("create table t1 (a int,b int) partition by hash(a) partitions 4;")
	_, err := s.tk.Exec("alter table t1 drop column a")
	c.Assert(err, NotNil)
	c.Assert(err.Error(), Equals, "[expression:1054]Unknown column 'a' in 'expression'")

	s.tk.MustExec("drop database drop_col_db")
}

func (s *testDBSuite3) TestPrimaryKey(c *C) {
	s.tk = testkit.NewTestKit(c, s.store)
	s.tk.MustExec("use " + s.schemaName)

	s.mustExec(c, "create table primary_key_test (a int, b varchar(10))")
	_, err := s.tk.Exec("alter table primary_key_test add primary key(a)")
	c.Assert(ddl.ErrUnsupportedModifyPrimaryKey.Equal(err), IsTrue)
	_, err = s.tk.Exec("alter table primary_key_test drop primary key")
	c.Assert(ddl.ErrUnsupportedModifyPrimaryKey.Equal(err), IsTrue)
}

func (s *testDBSuite4) TestChangeColumn(c *C) {
	s.tk = testkit.NewTestKit(c, s.store)
	s.tk.MustExec("use " + s.schemaName)

	s.mustExec(c, "create table t3 (a int default '0', b varchar(10), d int not null default '0')")
	s.mustExec(c, "insert into t3 set b = 'a'")
	s.tk.MustQuery("select a from t3").Check(testkit.Rows("0"))
	s.mustExec(c, "alter table t3 change a aa bigint")
	s.mustExec(c, "insert into t3 set b = 'b'")
	s.tk.MustQuery("select aa from t3").Check(testkit.Rows("0", "<nil>"))
	// for no default flag
	s.mustExec(c, "alter table t3 change d dd bigint not null")
	ctx := s.tk.Se.(sessionctx.Context)
	is := domain.GetDomain(ctx).InfoSchema()
	tbl, err := is.TableByName(model.NewCIStr("test_db"), model.NewCIStr("t3"))
	c.Assert(err, IsNil)
	tblInfo := tbl.Meta()
	colD := tblInfo.Columns[2]
	hasNoDefault := tmysql.HasNoDefaultValueFlag(colD.Flag)
	c.Assert(hasNoDefault, IsTrue)
	// for the following definitions: 'not null', 'null', 'default value' and 'comment'
	s.mustExec(c, "alter table t3 change b b varchar(20) null default 'c' comment 'my comment'")
	is = domain.GetDomain(ctx).InfoSchema()
	tbl, err = is.TableByName(model.NewCIStr("test_db"), model.NewCIStr("t3"))
	c.Assert(err, IsNil)
	tblInfo = tbl.Meta()
	colB := tblInfo.Columns[1]
	c.Assert(colB.Comment, Equals, "my comment")
	hasNotNull := tmysql.HasNotNullFlag(colB.Flag)
	c.Assert(hasNotNull, IsFalse)
	s.mustExec(c, "insert into t3 set aa = 3, dd = 5")
	s.tk.MustQuery("select b from t3").Check(testkit.Rows("a", "b", "c"))
	// for timestamp
	s.mustExec(c, "alter table t3 add column c timestamp not null")
	s.mustExec(c, "alter table t3 change c c timestamp null default '2017-02-11' comment 'col c comment' on update current_timestamp")
	is = domain.GetDomain(ctx).InfoSchema()
	tbl, err = is.TableByName(model.NewCIStr("test_db"), model.NewCIStr("t3"))
	c.Assert(err, IsNil)
	tblInfo = tbl.Meta()
	colC := tblInfo.Columns[3]
	c.Assert(colC.Comment, Equals, "col c comment")
	hasNotNull = tmysql.HasNotNullFlag(colC.Flag)
	c.Assert(hasNotNull, IsFalse)
	// for enum
	s.mustExec(c, "alter table t3 add column en enum('a', 'b', 'c') not null default 'a'")

	// for failing tests
	sql := "alter table t3 change aa a bigint default ''"
	assertErrorCode(c, s.tk, sql, tmysql.ErrInvalidDefault)
	sql = "alter table t3 change a testx.t3.aa bigint"
	assertErrorCode(c, s.tk, sql, tmysql.ErrWrongDBName)
	sql = "alter table t3 change t.a aa bigint"
	assertErrorCode(c, s.tk, sql, tmysql.ErrWrongTableName)
	s.mustExec(c, "create table t4 (c1 int, c2 int, c3 int default 1, index (c1));")
	s.tk.MustExec("insert into t4(c2) values (null);")
	sql = "alter table t4 change c1 a1 int not null;"
	assertErrorCode(c, s.tk, sql, tmysql.ErrInvalidUseOfNull)
	sql = "alter table t4 change c2 a bigint not null;"
	assertErrorCode(c, s.tk, sql, tmysql.WarnDataTruncated)
	sql = "alter table t3 modify en enum('a', 'z', 'b', 'c') not null default 'a'"
	assertErrorCode(c, s.tk, sql, tmysql.ErrUnknown)
	// Rename to an existing column.
	s.mustExec(c, "alter table t3 add column a bigint")
	sql = "alter table t3 change aa a bigint"
	assertErrorCode(c, s.tk, sql, tmysql.ErrDupFieldName)

	s.tk.MustExec("drop table t3")
}

func (s *testDBSuite) mustExec(c *C, query string, args ...interface{}) {
	s.tk.MustExec(query, args...)
}

func (s *testDBSuite) mustQuery(c *C, query string, args ...interface{}) [][]interface{} {
	r := s.tk.MustQuery(query, args...)
	return r.Rows()
}

func matchRows(c *C, rows [][]interface{}, expected [][]interface{}) {
	c.Assert(len(rows), Equals, len(expected), Commentf("got %v, expected %v", rows, expected))
	for i := range rows {
		match(c, rows[i], expected[i]...)
	}
}

func match(c *C, row []interface{}, expected ...interface{}) {
	c.Assert(len(row), Equals, len(expected))
	for i := range row {
		got := fmt.Sprintf("%v", row[i])
		need := fmt.Sprintf("%v", expected[i])
		c.Assert(got, Equals, need)
	}
}

func (s *testDBSuite5) TestCreateTableWithLike(c *C) {
	s.tk = testkit.NewTestKit(c, s.store)
	// for the same database
	s.tk.MustExec("create database ctwl_db")
	s.tk.MustExec("use ctwl_db")
	s.tk.MustExec("create table tt(id int primary key)")
	s.tk.MustExec("create table t (c1 int not null auto_increment, c2 int, constraint cc foreign key (c2) references tt(id), primary key(c1)) auto_increment = 10")
	s.tk.MustExec("insert into t set c2=1")
	s.tk.MustExec("create table t1 like ctwl_db.t")
	s.tk.MustExec("insert into t1 set c2=11")
	s.tk.MustExec("create table t2 (like ctwl_db.t1)")
	s.tk.MustExec("insert into t2 set c2=12")
	s.tk.MustQuery("select * from t").Check(testkit.Rows("10 1"))
	s.tk.MustQuery("select * from t1").Check(testkit.Rows("1 11"))
	s.tk.MustQuery("select * from t2").Check(testkit.Rows("1 12"))
	ctx := s.tk.Se.(sessionctx.Context)
	is := domain.GetDomain(ctx).InfoSchema()
	tbl1, err := is.TableByName(model.NewCIStr("ctwl_db"), model.NewCIStr("t1"))
	c.Assert(err, IsNil)
	tbl1Info := tbl1.Meta()
	c.Assert(tbl1Info.ForeignKeys, IsNil)
	c.Assert(tbl1Info.PKIsHandle, Equals, true)
	col := tbl1Info.Columns[0]
	hasNotNull := tmysql.HasNotNullFlag(col.Flag)
	c.Assert(hasNotNull, IsTrue)
	tbl2, err := is.TableByName(model.NewCIStr("ctwl_db"), model.NewCIStr("t2"))
	c.Assert(err, IsNil)
	tbl2Info := tbl2.Meta()
	c.Assert(tbl2Info.ForeignKeys, IsNil)
	c.Assert(tbl2Info.PKIsHandle, Equals, true)
	c.Assert(tmysql.HasNotNullFlag(tbl2Info.Columns[0].Flag), IsTrue)

	// for different databases
	s.tk.MustExec("create database ctwl_db1")
	s.tk.MustExec("use ctwl_db1")
	s.tk.MustExec("create table t1 like ctwl_db.t")
	s.tk.MustExec("insert into t1 set c2=11")
	s.tk.MustQuery("select * from t1").Check(testkit.Rows("1 11"))
	is = domain.GetDomain(ctx).InfoSchema()
	tbl1, err = is.TableByName(model.NewCIStr("ctwl_db1"), model.NewCIStr("t1"))
	c.Assert(err, IsNil)
	c.Assert(tbl1.Meta().ForeignKeys, IsNil)

	// for table partition
	s.tk.MustExec("use ctwl_db")
	s.tk.MustExec("create table pt1 (id int) partition by range columns (id) (partition p0 values less than (10))")
	s.tk.MustExec("insert into pt1 values (1),(2),(3),(4);")
	s.tk.MustExec("create table ctwl_db1.pt1 like ctwl_db.pt1;")
	s.tk.MustQuery("select * from ctwl_db1.pt1").Check(testkit.Rows())

	// for failure cases
	failSQL := fmt.Sprintf("create table t1 like test_not_exist.t")
	assertErrorCode(c, s.tk, failSQL, tmysql.ErrNoSuchTable)
	failSQL = fmt.Sprintf("create table t1 like test.t_not_exist")
	assertErrorCode(c, s.tk, failSQL, tmysql.ErrNoSuchTable)
	failSQL = fmt.Sprintf("create table t1 (like test_not_exist.t)")
	assertErrorCode(c, s.tk, failSQL, tmysql.ErrNoSuchTable)
	failSQL = fmt.Sprintf("create table test_not_exis.t1 like ctwl_db.t")
	assertErrorCode(c, s.tk, failSQL, tmysql.ErrBadDB)
	failSQL = fmt.Sprintf("create table t1 like ctwl_db.t")
	assertErrorCode(c, s.tk, failSQL, tmysql.ErrTableExists)

	s.tk.MustExec("drop database ctwl_db")
	s.tk.MustExec("drop database ctwl_db1")
}

// TestCreateTableWithLike2 tests create table with like when refer table have non-public column/index.
func (s *testDBSuite4) TestCreateTableWithLike2(c *C) {
	s.tk = testkit.NewTestKit(c, s.store)
	s.tk.MustExec("use test_db")
	s.tk.MustExec("drop table if exists t1,t2;")
	defer s.tk.MustExec("drop table if exists t1,t2;")
	s.tk.MustExec("create table t1 (a int, b int, c int, index idx1(c));")

	tbl1 := testGetTableByName(c, s.s, "test_db", "t1")
	doneCh := make(chan error, 2)
	hook := &ddl.TestDDLCallback{}
	var onceChecker sync.Map
	hook.OnJobRunBeforeExported = func(job *model.Job) {
		if job.Type != model.ActionAddColumn && job.Type != model.ActionDropColumn && job.Type != model.ActionAddIndex && job.Type != model.ActionDropIndex {
			return
		}
		if job.TableID != tbl1.Meta().ID {
			return
		}

		if job.SchemaState == model.StateDeleteOnly {
			if _, ok := onceChecker.Load(job.ID); ok {
				return
			}

			onceChecker.Store(job.ID, true)
			go backgroundExec(s.store, "create table t2 like t1", doneCh)
		}
	}
	originalHook := s.dom.DDL().GetHook()
	defer s.dom.DDL().(ddl.DDLForTest).SetHook(originalHook)
	s.dom.DDL().(ddl.DDLForTest).SetHook(hook)

	// create table when refer table add column
	s.tk.MustExec("alter table t1 add column d int")
	checkTbl2 := func() {
		err := <-doneCh
		c.Assert(err, IsNil)
		s.tk.MustExec("alter table t2 add column e int")
		t2Info := testGetTableByName(c, s.s, "test_db", "t2")
		c.Assert(len(t2Info.Meta().Columns), Equals, len(t2Info.Cols()))
	}
	checkTbl2()

	// create table when refer table drop column
	s.tk.MustExec("drop table t2;")
	s.tk.MustExec("alter table t1 drop column b;")
	checkTbl2()

	// create table when refer table add index
	s.tk.MustExec("drop table t2;")
	s.tk.MustExec("alter table t1 add index idx2(a);")
	checkTbl2 = func() {
		err := <-doneCh
		c.Assert(err, IsNil)
		s.tk.MustExec("alter table t2 add column e int")
		tbl2 := testGetTableByName(c, s.s, "test_db", "t2")
		c.Assert(len(tbl2.Meta().Columns), Equals, len(tbl2.Cols()))

		for i := 0; i < len(tbl2.Meta().Indices); i++ {
			c.Assert(tbl2.Meta().Indices[i].State, Equals, model.StatePublic)
		}
	}
	checkTbl2()

	// create table when refer table drop index.
	s.tk.MustExec("drop table t2;")
	s.tk.MustExec("alter table t1 drop index idx2;")
	checkTbl2()

}

func (s *testDBSuite1) TestCreateTable(c *C) {
	s.tk.MustExec("use test")
	s.tk.MustExec("CREATE TABLE `t` (`a` double DEFAULT 1.0 DEFAULT now() DEFAULT 2.0 );")
	s.tk.MustExec("CREATE TABLE IF NOT EXISTS `t` (`a` double DEFAULT 1.0 DEFAULT now() DEFAULT 2.0 );")
	ctx := s.tk.Se.(sessionctx.Context)
	is := domain.GetDomain(ctx).InfoSchema()
	tbl, err := is.TableByName(model.NewCIStr("test"), model.NewCIStr("t"))
	c.Assert(err, IsNil)
	cols := tbl.Cols()

	c.Assert(len(cols), Equals, 1)
	col := cols[0]
	c.Assert(col.Name.L, Equals, "a")
	d, ok := col.DefaultValue.(string)
	c.Assert(ok, IsTrue)
	c.Assert(d, Equals, "2.0")

	s.tk.MustExec("drop table t")

	_, err = s.tk.Exec("CREATE TABLE `t` (`a` int) DEFAULT CHARSET=abcdefg")
	c.Assert(err, NotNil)

	// test for enum column
	failSQL := "create table t_enum (a enum('e','e'));"
	assertErrorCode(c, s.tk, failSQL, tmysql.ErrDuplicatedValueInType)
	failSQL = "create table t_enum (a enum('e','E'));"
	assertErrorCode(c, s.tk, failSQL, tmysql.ErrDuplicatedValueInType)
	failSQL = "create table t_enum (a enum('abc','Abc'));"
	assertErrorCode(c, s.tk, failSQL, tmysql.ErrDuplicatedValueInType)
	// test for set column
	failSQL = "create table t_enum (a set('e','e'));"
	assertErrorCode(c, s.tk, failSQL, tmysql.ErrDuplicatedValueInType)
	failSQL = "create table t_enum (a set('e','E'));"
	assertErrorCode(c, s.tk, failSQL, tmysql.ErrDuplicatedValueInType)
	failSQL = "create table t_enum (a set('abc','Abc'));"
	assertErrorCode(c, s.tk, failSQL, tmysql.ErrDuplicatedValueInType)
	_, err = s.tk.Exec("create table t_enum (a enum('B','b'));")
	c.Assert(err.Error(), Equals, "[types:1291]Column 'a' has duplicated value 'B' in ENUM")
}

func (s *testDBSuite2) TestTableForeignKey(c *C) {
	s.tk = testkit.NewTestKit(c, s.store)
	s.tk.MustExec("use test")
	s.tk.MustExec("create table t1 (a int, b int);")
	// test create table with foreign key.
	failSQL := "create table t2 (c int, foreign key (a) references t1(a));"
	assertErrorCode(c, s.tk, failSQL, tmysql.ErrKeyColumnDoesNotExits)
	// test add foreign key.
	s.tk.MustExec("create table t3 (a int, b int);")
	failSQL = "alter table t1 add foreign key (c) REFERENCES t3(a);"
	assertErrorCode(c, s.tk, failSQL, tmysql.ErrKeyColumnDoesNotExits)
	s.tk.MustExec("drop table if exists t1,t2,t3;")
}

func (s *testDBSuite3) TestTruncateTable(c *C) {
	tk := testkit.NewTestKit(c, s.store)
	tk.MustExec("use test")
	tk.MustExec("create table truncate_table (c1 int, c2 int)")
	tk.MustExec("insert truncate_table values (1, 1), (2, 2)")
	ctx := tk.Se.(sessionctx.Context)
	is := domain.GetDomain(ctx).InfoSchema()
	oldTblInfo, err := is.TableByName(model.NewCIStr("test"), model.NewCIStr("truncate_table"))
	c.Assert(err, IsNil)
	oldTblID := oldTblInfo.Meta().ID

	tk.MustExec("truncate table truncate_table")

	tk.MustExec("insert truncate_table values (3, 3), (4, 4)")
	tk.MustQuery("select * from truncate_table").Check(testkit.Rows("3 3", "4 4"))

	is = domain.GetDomain(ctx).InfoSchema()
	newTblInfo, err := is.TableByName(model.NewCIStr("test"), model.NewCIStr("truncate_table"))
	c.Assert(err, IsNil)
	c.Assert(newTblInfo.Meta().ID, Greater, oldTblID)

	// Verify that the old table data has been deleted by background worker.
	tablePrefix := tablecodec.EncodeTablePrefix(oldTblID)
	hasOldTableData := true
	for i := 0; i < waitForCleanDataRound; i++ {
		err = kv.RunInNewTxn(s.store, false, func(txn kv.Transaction) error {
			it, err1 := txn.Iter(tablePrefix, nil)
			if err1 != nil {
				return err1
			}
			if !it.Valid() {
				hasOldTableData = false
			} else {
				hasOldTableData = it.Key().HasPrefix(tablePrefix)
			}
			it.Close()
			return nil
		})
		c.Assert(err, IsNil)
		if !hasOldTableData {
			break
		}
		time.Sleep(waitForCleanDataInterval)
	}
	c.Assert(hasOldTableData, IsFalse)
}

func (s *testDBSuite4) TestRenameTable(c *C) {
	isAlterTable := false
	s.testRenameTable(c, "rename table %s to %s", isAlterTable)
}

func (s *testDBSuite5) TestAlterTableRenameTable(c *C) {
	isAlterTable := true
	s.testRenameTable(c, "alter table %s rename to %s", isAlterTable)
}

func (s *testDBSuite) testRenameTable(c *C, sql string, isAlterTable bool) {
	s.tk = testkit.NewTestKit(c, s.store)
	s.tk.MustExec("use test")
	// for different databases
	s.tk.MustExec("create table t (c1 int, c2 int)")
	s.tk.MustExec("insert t values (1, 1), (2, 2)")
	ctx := s.tk.Se.(sessionctx.Context)
	is := domain.GetDomain(ctx).InfoSchema()
	oldTblInfo, err := is.TableByName(model.NewCIStr("test"), model.NewCIStr("t"))
	c.Assert(err, IsNil)
	oldTblID := oldTblInfo.Meta().ID
	s.tk.MustExec("create database test1")
	s.tk.MustExec("use test1")
	s.tk.MustExec(fmt.Sprintf(sql, "test.t", "test1.t1"))
	is = domain.GetDomain(ctx).InfoSchema()
	newTblInfo, err := is.TableByName(model.NewCIStr("test1"), model.NewCIStr("t1"))
	c.Assert(err, IsNil)
	c.Assert(newTblInfo.Meta().ID, Equals, oldTblID)
	s.tk.MustQuery("select * from t1").Check(testkit.Rows("1 1", "2 2"))
	s.tk.MustExec("use test")

	// Make sure t doesn't exist.
	s.tk.MustExec("create table t (c1 int, c2 int)")
	s.tk.MustExec("drop table t")

	// for the same database
	s.tk.MustExec("use test1")
	s.tk.MustExec(fmt.Sprintf(sql, "t1", "t2"))
	is = domain.GetDomain(ctx).InfoSchema()
	newTblInfo, err = is.TableByName(model.NewCIStr("test1"), model.NewCIStr("t2"))
	c.Assert(err, IsNil)
	c.Assert(newTblInfo.Meta().ID, Equals, oldTblID)
	s.tk.MustQuery("select * from t2").Check(testkit.Rows("1 1", "2 2"))
	isExist := is.TableExists(model.NewCIStr("test1"), model.NewCIStr("t1"))
	c.Assert(isExist, IsFalse)
	s.tk.MustQuery("show tables").Check(testkit.Rows("t2"))

	// for failure case
	failSQL := fmt.Sprintf(sql, "test_not_exist.t", "test_not_exist.t")
	if isAlterTable {
		assertErrorCode(c, s.tk, failSQL, tmysql.ErrNoSuchTable)
	} else {
		assertErrorCode(c, s.tk, failSQL, tmysql.ErrFileNotFound)
	}
	failSQL = fmt.Sprintf(sql, "test.test_not_exist", "test.test_not_exist")
	if isAlterTable {
		assertErrorCode(c, s.tk, failSQL, tmysql.ErrNoSuchTable)
	} else {
		assertErrorCode(c, s.tk, failSQL, tmysql.ErrFileNotFound)
	}
	failSQL = fmt.Sprintf(sql, "test.t_not_exist", "test_not_exist.t")
	if isAlterTable {
		assertErrorCode(c, s.tk, failSQL, tmysql.ErrNoSuchTable)
	} else {
		assertErrorCode(c, s.tk, failSQL, tmysql.ErrFileNotFound)
	}
	failSQL = fmt.Sprintf(sql, "test1.t2", "test_not_exist.t")
	assertErrorCode(c, s.tk, failSQL, tmysql.ErrErrorOnRename)

	s.tk.MustExec("use test1")
	s.tk.MustExec("create table if not exists t_exist (c1 int, c2 int)")
	failSQL = fmt.Sprintf(sql, "test1.t2", "test1.t_exist")
	assertErrorCode(c, s.tk, failSQL, tmysql.ErrTableExists)
	failSQL = fmt.Sprintf(sql, "test.t_not_exist", "test1.t_exist")
	if isAlterTable {
		assertErrorCode(c, s.tk, failSQL, tmysql.ErrNoSuchTable)
	} else {
		assertErrorCode(c, s.tk, failSQL, tmysql.ErrTableExists)
	}
	failSQL = fmt.Sprintf(sql, "test_not_exist.t", "test1.t_exist")
	if isAlterTable {
		assertErrorCode(c, s.tk, failSQL, tmysql.ErrNoSuchTable)
	} else {
		assertErrorCode(c, s.tk, failSQL, tmysql.ErrTableExists)
	}
	failSQL = fmt.Sprintf(sql, "test_not_exist.t", "test1.t_not_exist")
	if isAlterTable {
		assertErrorCode(c, s.tk, failSQL, tmysql.ErrNoSuchTable)
	} else {
		assertErrorCode(c, s.tk, failSQL, tmysql.ErrFileNotFound)
	}

	// for the same table name
	s.tk.MustExec("use test1")
	s.tk.MustExec("create table if not exists t (c1 int, c2 int)")
	s.tk.MustExec("create table if not exists t1 (c1 int, c2 int)")
	if isAlterTable {
		s.tk.MustExec(fmt.Sprintf(sql, "test1.t", "t"))
		s.tk.MustExec(fmt.Sprintf(sql, "test1.t1", "test1.T1"))
	} else {
		assertErrorCode(c, s.tk, fmt.Sprintf(sql, "test1.t", "t"), tmysql.ErrTableExists)
		assertErrorCode(c, s.tk, fmt.Sprintf(sql, "test1.t1", "test1.T1"), tmysql.ErrTableExists)
	}

	s.tk.MustExec("drop database test1")
}

func (s *testDBSuite1) TestRenameMultiTables(c *C) {
	s.tk = testkit.NewTestKit(c, s.store)
	s.tk.MustExec("use test")
	s.tk.MustExec("create table t1(id int)")
	s.tk.MustExec("create table t2(id int)")
	// Currently it will fail only.
	sql := fmt.Sprintf("rename table t1 to t3, t2 to t4")
	_, err := s.tk.Exec(sql)
	c.Assert(err, NotNil)
	originErr := errors.Cause(err)
	c.Assert(originErr.Error(), Equals, "can't run multi schema change")

	s.tk.MustExec("drop table t1, t2")
}

func (s *testDBSuite2) TestAddNotNullColumn(c *C) {
	s.tk = testkit.NewTestKit(c, s.store)
	s.tk.MustExec("use test_db")
	// for different databases
	s.tk.MustExec("create table tnn (c1 int primary key auto_increment, c2 int)")
	s.tk.MustExec("insert tnn (c2) values (0)" + strings.Repeat(",(0)", 99))
	done := make(chan error, 1)
	testddlutil.SessionExecInGoroutine(c, s.store, "alter table tnn add column c3 int not null default 3", done)
	updateCnt := 0
out:
	for {
		select {
		case err := <-done:
			c.Assert(err, IsNil)
			break out
		default:
			s.tk.MustExec("update tnn set c2 = c2 + 1 where c1 = 99")
			updateCnt++
		}
	}
	expected := fmt.Sprintf("%d %d", updateCnt, 3)
	s.tk.MustQuery("select c2, c3 from tnn where c1 = 99").Check(testkit.Rows(expected))

	s.tk.MustExec("drop table tnn")
}

func (s *testDBSuite3) TestGeneratedColumnDDL(c *C) {
	s.tk = testkit.NewTestKit(c, s.store)
	s.tk.MustExec("use test")

	// Check create table with virtual and stored generated columns.
	s.tk.MustExec(`CREATE TABLE test_gv_ddl(a int, b int as (a+8) virtual, c int as (b + 2) stored)`)

	// Check desc table with virtual and stored generated columns.
	result := s.tk.MustQuery(`DESC test_gv_ddl`)
	result.Check(testkit.Rows(`a int(11) YES  <nil> `, `b int(11) YES  <nil> VIRTUAL GENERATED`, `c int(11) YES  <nil> STORED GENERATED`))

	// Check show create table with virtual and stored generated columns.
	result = s.tk.MustQuery(`show create table test_gv_ddl`)
	result.Check(testkit.Rows(
		"test_gv_ddl CREATE TABLE `test_gv_ddl` (\n  `a` int(11) DEFAULT NULL,\n  `b` int(11) GENERATED ALWAYS AS (`a` + 8) VIRTUAL,\n  `c` int(11) GENERATED ALWAYS AS (`b` + 2) STORED\n) ENGINE=InnoDB DEFAULT CHARSET=utf8mb4 COLLATE=utf8mb4_bin",
	))

	// Check generated expression with blanks.
	s.tk.MustExec("create table table_with_gen_col_blanks (a int, b char(20) as (cast( \r\n\t a \r\n\tas  char)), c int as (a+100))")
	result = s.tk.MustQuery(`show create table table_with_gen_col_blanks`)
	result.Check(testkit.Rows("table_with_gen_col_blanks CREATE TABLE `table_with_gen_col_blanks` (\n" +
		"  `a` int(11) DEFAULT NULL,\n" +
		"  `b` char(20) GENERATED ALWAYS AS (cast(`a` as char)) VIRTUAL,\n" +
		"  `c` int(11) GENERATED ALWAYS AS (`a` + 100) VIRTUAL\n" +
		") ENGINE=InnoDB DEFAULT CHARSET=utf8mb4 COLLATE=utf8mb4_bin"))

	// Check generated expression with charset latin1 ("latin1" != mysql.DefaultCharset).
	s.tk.MustExec("create table table_with_gen_col_latin1 (a int, b char(20) as (cast( \r\n\t a \r\n\tas  char charset latin1)), c int as (a+100))")
	result = s.tk.MustQuery(`show create table table_with_gen_col_latin1`)
	result.Check(testkit.Rows("table_with_gen_col_latin1 CREATE TABLE `table_with_gen_col_latin1` (\n" +
		"  `a` int(11) DEFAULT NULL,\n" +
		"  `b` char(20) GENERATED ALWAYS AS (cast(`a` as char charset latin1)) VIRTUAL,\n" +
		"  `c` int(11) GENERATED ALWAYS AS (`a` + 100) VIRTUAL\n" +
		") ENGINE=InnoDB DEFAULT CHARSET=utf8mb4 COLLATE=utf8mb4_bin"))

	// Check generated expression with string (issue 9457).
	s.tk.MustExec("create table table_with_gen_col_string (first_name varchar(10), last_name varchar(10), full_name varchar(255) AS (CONCAT(first_name,' ',last_name)))")
	result = s.tk.MustQuery(`show create table table_with_gen_col_string`)
	result.Check(testkit.Rows("table_with_gen_col_string CREATE TABLE `table_with_gen_col_string` (\n" +
		"  `first_name` varchar(10) DEFAULT NULL,\n" +
		"  `last_name` varchar(10) DEFAULT NULL,\n" +
		"  `full_name` varchar(255) GENERATED ALWAYS AS (concat(`first_name`, ' ', `last_name`)) VIRTUAL\n" +
		") ENGINE=InnoDB DEFAULT CHARSET=utf8mb4 COLLATE=utf8mb4_bin"))

	s.tk.MustExec("alter table table_with_gen_col_string modify column full_name varchar(255) GENERATED ALWAYS AS (CONCAT(last_name,' ' ,first_name) ) VIRTUAL")
	result = s.tk.MustQuery(`show create table table_with_gen_col_string`)
	result.Check(testkit.Rows("table_with_gen_col_string CREATE TABLE `table_with_gen_col_string` (\n" +
		"  `first_name` varchar(10) DEFAULT NULL,\n" +
		"  `last_name` varchar(10) DEFAULT NULL,\n" +
		"  `full_name` varchar(255) GENERATED ALWAYS AS (concat(`last_name`, ' ', `first_name`)) VIRTUAL\n" +
		") ENGINE=InnoDB DEFAULT CHARSET=utf8mb4 COLLATE=utf8mb4_bin"))

	genExprTests := []struct {
		stmt string
		err  int
	}{
		// Drop/rename columns dependent by other column.
		{`alter table test_gv_ddl drop column a`, mysql.ErrDependentByGeneratedColumn},
		{`alter table test_gv_ddl change column a anew int`, mysql.ErrBadField},

		// Modify/change stored status of generated columns.
		{`alter table test_gv_ddl modify column b bigint`, mysql.ErrUnsupportedOnGeneratedColumn},
		{`alter table test_gv_ddl change column c cnew bigint as (a+100)`, mysql.ErrUnsupportedOnGeneratedColumn},

		// Modify/change generated columns breaking prior.
		{`alter table test_gv_ddl modify column b int as (c+100)`, mysql.ErrGeneratedColumnNonPrior},
		{`alter table test_gv_ddl change column b bnew int as (c+100)`, mysql.ErrGeneratedColumnNonPrior},

		// Refer not exist columns in generation expression.
		{`create table test_gv_ddl_bad (a int, b int as (c+8))`, mysql.ErrBadField},

		// Refer generated columns non prior.
		{`create table test_gv_ddl_bad (a int, b int as (c+1), c int as (a+1))`, mysql.ErrGeneratedColumnNonPrior},

		// Virtual generated columns cannot be primary key.
		{`create table test_gv_ddl_bad (a int, b int, c int as (a+b) primary key)`, mysql.ErrUnsupportedOnGeneratedColumn},
		{`create table test_gv_ddl_bad (a int, b int, c int as (a+b), primary key(c))`, mysql.ErrUnsupportedOnGeneratedColumn},
		{`create table test_gv_ddl_bad (a int, b int, c int as (a+b), primary key(a, c))`, mysql.ErrUnsupportedOnGeneratedColumn},

		// Add stored generated column through alter table.
		{`alter table test_gv_ddl add column d int as (b+2) stored`, mysql.ErrUnsupportedOnGeneratedColumn},
		{`alter table test_gv_ddl modify column b int as (a + 8) stored`, mysql.ErrUnsupportedOnGeneratedColumn},
	}
	for _, tt := range genExprTests {
		assertErrorCode(c, s.tk, tt.stmt, tt.err)
	}

	// Check alter table modify/change generated column.
	s.tk.MustExec(`alter table test_gv_ddl modify column c bigint as (b+200) stored`)
	result = s.tk.MustQuery(`DESC test_gv_ddl`)
	result.Check(testkit.Rows(`a int(11) YES  <nil> `, `b int(11) YES  <nil> VIRTUAL GENERATED`, `c bigint(20) YES  <nil> STORED GENERATED`))

	s.tk.MustExec(`alter table test_gv_ddl change column b b bigint as (a+100) virtual`)
	result = s.tk.MustQuery(`DESC test_gv_ddl`)
	result.Check(testkit.Rows(`a int(11) YES  <nil> `, `b bigint(20) YES  <nil> VIRTUAL GENERATED`, `c bigint(20) YES  <nil> STORED GENERATED`))

	s.tk.MustExec(`alter table test_gv_ddl change column c cnew bigint`)
	result = s.tk.MustQuery(`DESC test_gv_ddl`)
	result.Check(testkit.Rows(`a int(11) YES  <nil> `, `b bigint(20) YES  <nil> VIRTUAL GENERATED`, `cnew bigint(20) YES  <nil> `))
}

func (s *testDBSuite4) TestComment(c *C) {
	s.tk = testkit.NewTestKit(c, s.store)
	s.tk.MustExec("use " + s.schemaName)
	s.tk.MustExec("drop table if exists ct, ct1")

	validComment := strings.Repeat("a", 1024)
	invalidComment := strings.Repeat("b", 1025)

	s.tk.MustExec("create table ct (c int, d int, e int, key (c) comment '" + validComment + "')")
	s.tk.MustExec("create index i on ct (d) comment '" + validComment + "'")
	s.tk.MustExec("alter table ct add key (e) comment '" + validComment + "'")

	assertErrorCode(c, s.tk, "create table ct1 (c int, key (c) comment '"+invalidComment+"')", tmysql.ErrTooLongIndexComment)
	assertErrorCode(c, s.tk, "create index i1 on ct (d) comment '"+invalidComment+"b"+"'", tmysql.ErrTooLongIndexComment)
	assertErrorCode(c, s.tk, "alter table ct add key (e) comment '"+invalidComment+"'", tmysql.ErrTooLongIndexComment)

	s.tk.MustExec("set @@sql_mode=''")
	s.tk.MustExec("create table ct1 (c int, d int, e int, key (c) comment '" + invalidComment + "')")
	c.Assert(s.tk.Se.GetSessionVars().StmtCtx.WarningCount(), Equals, uint16(1))
	s.tk.MustQuery("show warnings").Check(testutil.RowsWithSep("|", "Warning|1688|Comment for index 'c' is too long (max = 1024)"))
	s.tk.MustExec("create index i1 on ct1 (d) comment '" + invalidComment + "b" + "'")
	c.Assert(s.tk.Se.GetSessionVars().StmtCtx.WarningCount(), Equals, uint16(1))
	s.tk.MustQuery("show warnings").Check(testutil.RowsWithSep("|", "Warning|1688|Comment for index 'i1' is too long (max = 1024)"))
	s.tk.MustExec("alter table ct1 add key (e) comment '" + invalidComment + "'")
	c.Assert(s.tk.Se.GetSessionVars().StmtCtx.WarningCount(), Equals, uint16(1))
	s.tk.MustQuery("show warnings").Check(testutil.RowsWithSep("|", "Warning|1688|Comment for index 'e' is too long (max = 1024)"))

	s.tk.MustExec("drop table if exists ct, ct1")
}

func (s *testDBSuite4) TestRebaseAutoID(c *C) {
	c.Assert(failpoint.Enable("github.com/pingcap/tidb/meta/autoid/mockAutoIDChange", `return(true)`), IsNil)
	defer func() {
		c.Assert(failpoint.Disable("github.com/pingcap/tidb/meta/autoid/mockAutoIDChange"), IsNil)
	}()
	s.tk = testkit.NewTestKit(c, s.store)
	s.tk.MustExec("use " + s.schemaName)

	s.tk.MustExec("drop database if exists tidb;")
	s.tk.MustExec("create database tidb;")
	s.tk.MustExec("use tidb;")
	s.tk.MustExec("create table tidb.test (a int auto_increment primary key, b int);")
	s.tk.MustExec("insert tidb.test values (null, 1);")
	s.tk.MustQuery("select * from tidb.test").Check(testkit.Rows("1 1"))
	s.tk.MustExec("alter table tidb.test auto_increment = 6000;")
	s.tk.MustExec("insert tidb.test values (null, 1);")
	s.tk.MustQuery("select * from tidb.test").Check(testkit.Rows("1 1", "6000 1"))
	s.tk.MustExec("alter table tidb.test auto_increment = 5;")
	s.tk.MustExec("insert tidb.test values (null, 1);")
	s.tk.MustQuery("select * from tidb.test").Check(testkit.Rows("1 1", "6000 1", "11000 1"))

	// Current range for table test is [11000, 15999].
	// Though it does not have a tuple "a = 15999", its global next auto increment id should be 16000.
	// Anyway it is not compatible with MySQL.
	s.tk.MustExec("alter table tidb.test auto_increment = 12000;")
	s.tk.MustExec("insert tidb.test values (null, 1);")
	s.tk.MustQuery("select * from tidb.test").Check(testkit.Rows("1 1", "6000 1", "11000 1", "16000 1"))

	s.tk.MustExec("create table tidb.test2 (a int);")
	assertErrorCode(c, s.tk, "alter table tidb.test2 add column b int auto_increment key, auto_increment=10;", tmysql.ErrUnknown)
}

func (s *testDBSuite5) TestCheckColumnDefaultValue(c *C) {
	s.tk = testkit.NewTestKit(c, s.store)
	s.tk.MustExec("use test;")
	s.tk.MustExec("drop table if exists text_default_text;")
	assertErrorCode(c, s.tk, "create table text_default_text(c1 text not null default '');", tmysql.ErrBlobCantHaveDefault)
	assertErrorCode(c, s.tk, "create table text_default_text(c1 text not null default 'scds');", tmysql.ErrBlobCantHaveDefault)

	s.tk.MustExec("drop table if exists text_default_json;")
	assertErrorCode(c, s.tk, "create table text_default_json(c1 json not null default '');", tmysql.ErrBlobCantHaveDefault)
	assertErrorCode(c, s.tk, "create table text_default_json(c1 json not null default 'dfew555');", tmysql.ErrBlobCantHaveDefault)

	s.tk.MustExec("drop table if exists text_default_blob;")
	assertErrorCode(c, s.tk, "create table text_default_blob(c1 blob not null default '');", tmysql.ErrBlobCantHaveDefault)
	assertErrorCode(c, s.tk, "create table text_default_blob(c1 blob not null default 'scds54');", tmysql.ErrBlobCantHaveDefault)

	s.tk.MustExec("set sql_mode='';")
	s.tk.MustExec("create table text_default_text(c1 text not null default '');")
	s.tk.MustQuery(`show create table text_default_text`).Check(testutil.RowsWithSep("|",
		"text_default_text CREATE TABLE `text_default_text` (\n"+
			"  `c1` text NOT NULL\n"+
			") ENGINE=InnoDB DEFAULT CHARSET=utf8mb4 COLLATE=utf8mb4_bin",
	))
	ctx := s.tk.Se.(sessionctx.Context)
	is := domain.GetDomain(ctx).InfoSchema()
	tblInfo, err := is.TableByName(model.NewCIStr("test"), model.NewCIStr("text_default_text"))
	c.Assert(err, IsNil)
	c.Assert(tblInfo.Meta().Columns[0].DefaultValue, Equals, "")

	s.tk.MustExec("create table text_default_blob(c1 blob not null default '');")
	s.tk.MustQuery(`show create table text_default_blob`).Check(testutil.RowsWithSep("|",
		"text_default_blob CREATE TABLE `text_default_blob` (\n"+
			"  `c1` blob NOT NULL\n"+
			") ENGINE=InnoDB DEFAULT CHARSET=utf8mb4 COLLATE=utf8mb4_bin",
	))
	is = domain.GetDomain(ctx).InfoSchema()
	tblInfo, err = is.TableByName(model.NewCIStr("test"), model.NewCIStr("text_default_blob"))
	c.Assert(err, IsNil)
	c.Assert(tblInfo.Meta().Columns[0].DefaultValue, Equals, "")

	s.tk.MustExec("create table text_default_json(c1 json not null default '');")
	s.tk.MustQuery(`show create table text_default_json`).Check(testutil.RowsWithSep("|",
		"text_default_json CREATE TABLE `text_default_json` (\n"+
			"  `c1` json NOT NULL DEFAULT 'null'\n"+
			") ENGINE=InnoDB DEFAULT CHARSET=utf8mb4 COLLATE=utf8mb4_bin",
	))
	is = domain.GetDomain(ctx).InfoSchema()
	tblInfo, err = is.TableByName(model.NewCIStr("test"), model.NewCIStr("text_default_json"))
	c.Assert(err, IsNil)
	c.Assert(tblInfo.Meta().Columns[0].DefaultValue, Equals, `null`)
}

func (s *testDBSuite1) TestCharacterSetInColumns(c *C) {
	s.tk = testkit.NewTestKit(c, s.store)
	s.tk.MustExec("create database varchar_test;")
	defer s.tk.MustExec("drop database varchar_test;")
	s.tk.MustExec("use varchar_test")
	s.tk.MustExec("create table t (c1 int, s1 varchar(10), s2 text)")
	s.tk.MustQuery("select count(*) from information_schema.columns where table_schema = 'varchar_test' and character_set_name != 'utf8mb4'").Check(testkit.Rows("0"))
	s.tk.MustQuery("select count(*) from information_schema.columns where table_schema = 'varchar_test' and character_set_name = 'utf8mb4'").Check(testkit.Rows("2"))

	s.tk.MustExec("create table t1(id int) charset=UTF8;")
	s.tk.MustExec("create table t2(id int) charset=BINARY;")
	s.tk.MustExec("create table t3(id int) charset=LATIN1;")
	s.tk.MustExec("create table t4(id int) charset=ASCII;")
	s.tk.MustExec("create table t5(id int) charset=UTF8MB4;")

	s.tk.MustExec("create table t11(id int) charset=utf8;")
	s.tk.MustExec("create table t12(id int) charset=binary;")
	s.tk.MustExec("create table t13(id int) charset=latin1;")
	s.tk.MustExec("create table t14(id int) charset=ascii;")
	s.tk.MustExec("create table t15(id int) charset=utf8mb4;")
}

func (s *testDBSuite2) TestAddNotNullColumnWhileInsertOnDupUpdate(c *C) {
	tk1 := testkit.NewTestKit(c, s.store)
	tk1.MustExec("use " + s.schemaName)
	tk2 := testkit.NewTestKit(c, s.store)
	tk2.MustExec("use " + s.schemaName)
	closeCh := make(chan bool)
	wg := new(sync.WaitGroup)
	wg.Add(1)
	tk1.MustExec("create table nn (a int primary key, b int)")
	tk1.MustExec("insert nn values (1, 1)")
	var tk2Err error
	go func() {
		defer wg.Done()
		for {
			select {
			case <-closeCh:
				return
			default:
			}
			_, tk2Err = tk2.Exec("insert nn (a, b) values (1, 1) on duplicate key update a = 1, b = b + 1")
			if tk2Err != nil {
				return
			}
		}
	}()
	tk1.MustExec("alter table nn add column c int not null default 0")
	close(closeCh)
	wg.Wait()
	c.Assert(tk2Err, IsNil)
}

func (s *testDBSuite3) TestColumnModifyingDefinition(c *C) {
	s.tk = testkit.NewTestKit(c, s.store)
	s.tk.MustExec("use test")
	s.tk.MustExec("drop table if exists test2;")
	s.tk.MustExec("create table test2 (c1 int, c2 int, c3 int default 1, index (c1));")
	s.tk.MustExec("alter table test2 change c2 a int not null;")
	ctx := s.tk.Se.(sessionctx.Context)
	is := domain.GetDomain(ctx).InfoSchema()
	t, err := is.TableByName(model.NewCIStr("test"), model.NewCIStr("test2"))
	c.Assert(err, IsNil)
	var c2 *table.Column
	for _, col := range t.Cols() {
		if col.Name.L == "a" {
			c2 = col
		}
	}
	c.Assert(mysql.HasNotNullFlag(c2.Flag), IsTrue)

	s.tk.MustExec("drop table if exists test2;")
	s.tk.MustExec("create table test2 (c1 int, c2 int, c3 int default 1, index (c1));")
	s.tk.MustExec("insert into test2(c2) values (null);")
	assertErrorCode(c, s.tk, "alter table test2 change c2 a int not null", tmysql.ErrInvalidUseOfNull)
	assertErrorCode(c, s.tk, "alter table test2 change c1 a1 bigint not null;", tmysql.WarnDataTruncated)
}

func (s *testDBSuite4) TestCheckTooBigFieldLength(c *C) {
	s.tk = testkit.NewTestKit(c, s.store)
	s.tk.MustExec("use test")
	s.tk.MustExec("drop table if exists tr_01;")
	s.tk.MustExec("create table tr_01 (id int, name varchar(20000), purchased date )  default charset=utf8 collate=utf8_bin;")

	s.tk.MustExec("drop table if exists tr_02;")
	s.tk.MustExec("create table tr_02 (id int, name varchar(16000), purchased date )  default charset=utf8mb4 collate=utf8mb4_bin;")

	s.tk.MustExec("drop table if exists tr_03;")
	s.tk.MustExec("create table tr_03 (id int, name varchar(65534), purchased date ) default charset=latin1;")

	s.tk.MustExec("drop table if exists tr_04;")
	s.tk.MustExec("create table tr_04 (a varchar(20000) ) default charset utf8;")
	assertErrorCode(c, s.tk, "alter table tr_04 add column b varchar(20000) charset utf8mb4;", tmysql.ErrTooBigFieldlength)
	assertErrorCode(c, s.tk, "alter table tr_04 convert to character set utf8mb4;", tmysql.ErrTooBigFieldlength)
	assertErrorCode(c, s.tk, "create table tr (id int, name varchar(30000), purchased date )  default charset=utf8 collate=utf8_bin;", tmysql.ErrTooBigFieldlength)
	assertErrorCode(c, s.tk, "create table tr (id int, name varchar(20000) charset utf8mb4, purchased date ) default charset=utf8 collate=utf8_bin;", tmysql.ErrTooBigFieldlength)
	assertErrorCode(c, s.tk, "create table tr (id int, name varchar(65536), purchased date ) default charset=latin1;", tmysql.ErrTooBigFieldlength)

	s.tk.MustExec("drop table if exists tr_05;")
	s.tk.MustExec("create table tr_05 (a varchar(16000) charset utf8);")
	s.tk.MustExec("alter table tr_05 modify column a varchar(16000) charset utf8;")
	s.tk.MustExec("alter table tr_05 modify column a varchar(16000) charset utf8mb4;")
}

func (s *testDBSuite5) TestCheckConvertToCharacter(c *C) {
	s.tk = testkit.NewTestKit(c, s.store)
	s.tk.MustExec("use test")
	s.tk.MustExec("drop table if exists t")
	defer s.tk.MustExec("drop table t")
	s.tk.MustExec("create table t(a varchar(10) charset binary);")
	ctx := s.tk.Se.(sessionctx.Context)
	is := domain.GetDomain(ctx).InfoSchema()
	t, err := is.TableByName(model.NewCIStr("test"), model.NewCIStr("t"))
	c.Assert(err, IsNil)
	rs, err := s.tk.Exec("alter table t modify column a varchar(10) charset utf8 collate utf8_bin")
	c.Assert(err, NotNil)
	rs, err = s.tk.Exec("alter table t modify column a varchar(10) charset utf8mb4 collate utf8mb4_bin")
	c.Assert(err, NotNil)
	rs, err = s.tk.Exec("alter table t modify column a varchar(10) charset latin collate latin1_bin")
	c.Assert(err, NotNil)
	if rs != nil {
		rs.Close()
	}
	c.Assert(t.Cols()[0].Charset, Equals, "binary")
}

func (s *testDBSuite5) TestModifyColumnRollBack(c *C) {
	s.tk = testkit.NewTestKit(c, s.store)
	s.mustExec(c, "use test_db")
	s.mustExec(c, "drop table if exists t1")
	s.mustExec(c, "create table t1 (c1 int, c2 int, c3 int default 1, index (c1));")

	var c2 *table.Column
	var checkErr error
	hook := &ddl.TestDDLCallback{}
	hook.OnJobUpdatedExported = func(job *model.Job) {
		if checkErr != nil {
			return
		}

		t := s.testGetTable(c, "t1")
		for _, col := range t.Cols() {
			if col.Name.L == "c2" {
				c2 = col
			}
		}
		if mysql.HasPreventNullInsertFlag(c2.Flag) {
			assertErrorCode(c, s.tk, "insert into t1(c2) values (null);", tmysql.ErrBadNull)
		}

		hookCtx := mock.NewContext()
		hookCtx.Store = s.store
		err := hookCtx.NewTxn(context.Background())
		if err != nil {
			checkErr = errors.Trace(err)
			return
		}

		jobIDs := []int64{job.ID}
		txn, err := hookCtx.Txn(true)
		if err != nil {
			checkErr = errors.Trace(err)
			return
		}
		errs, err := admin.CancelJobs(txn, jobIDs)
		if err != nil {
			checkErr = errors.Trace(err)
			return
		}
		// It only tests cancel one DDL job.
		if errs[0] != nil {
			checkErr = errors.Trace(errs[0])
			return
		}

		txn, err = hookCtx.Txn(true)
		if err != nil {
			checkErr = errors.Trace(err)
			return
		}
		err = txn.Commit(context.Background())
		if err != nil {
			checkErr = errors.Trace(err)
		}
	}

	originalHook := s.dom.DDL().GetHook()
	s.dom.DDL().(ddl.DDLForTest).SetHook(hook)
	done := make(chan error, 1)
	go backgroundExec(s.store, "alter table t1 change c2 c2 bigint not null;", done)
	ticker := time.NewTicker(s.lease / 2)
	defer ticker.Stop()
LOOP:
	for {
		select {
		case err := <-done:
			c.Assert(err, NotNil)
			c.Assert(err.Error(), Equals, "[ddl:12]cancelled DDL job")
			break LOOP
		case <-ticker.C:
			s.mustExec(c, "insert into t1(c2) values (null);")
		}
	}

	t := s.testGetTable(c, "t1")
	for _, col := range t.Cols() {
		if col.Name.L == "c2" {
			c2 = col
		}
	}
	c.Assert(mysql.HasNotNullFlag(c2.Flag), IsFalse)
	s.dom.DDL().(ddl.DDLForTest).SetHook(originalHook)
	s.mustExec(c, "drop table t1")
}

func (s *testDBSuite1) TestModifyColumnNullToNotNull(c *C) {
	s.tk = testkit.NewTestKit(c, s.store)
	tk2 := testkit.NewTestKit(c, s.store)
	tk2.MustExec("use test_db")
	s.mustExec(c, "use test_db")
	s.mustExec(c, "drop table if exists t1")
	s.mustExec(c, "create table t1 (c1 int, c2 int);")

	tbl := s.testGetTable(c, "t1")
	getModifyColumn := func() *table.Column {
		t := s.testGetTable(c, "t1")
		for _, col := range t.Cols() {
			if col.Name.L == "c2" {
				return col
			}
		}
		return nil
	}

	originalHook := s.dom.DDL().GetHook()
	defer s.dom.DDL().(ddl.DDLForTest).SetHook(originalHook)

	// Check insert null before job first update.
	times := 0
	hook := &ddl.TestDDLCallback{}
	s.tk.MustExec("delete from t1")
	hook.OnJobUpdatedExported = func(job *model.Job) {
		if tbl.Meta().ID != job.TableID {
			return
		}
		if job.State != model.JobStateRunning {
			return
		}
		if times == 0 {
			tk2.MustExec("insert into t1 values ();")
		}
		times++
	}
	s.dom.DDL().(ddl.DDLForTest).SetHook(hook)
	_, err := s.tk.Exec("alter table t1 change c2 c2 int not null;")
	c.Assert(err, NotNil)
	c.Assert(err.Error(), Equals, "[ddl:1138]Invalid use of NULL value")
	s.tk.MustQuery("select * from t1").Check(testkit.Rows("<nil> <nil>"))

	// Check insert error when column has prevent null flag.
	s.tk.MustExec("delete from t1")
	hook.OnJobUpdatedExported = nil
	hook.OnJobRunBeforeExported = func(job *model.Job) {
		if tbl.Meta().ID != job.TableID {
			return
		}
		if job.State != model.JobStateRunning {
			return
		}
		c2 := getModifyColumn()
		if mysql.HasPreventNullInsertFlag(c2.Flag) {
			_, err := tk2.Exec("insert into t1 values ();")
			c.Assert(err.Error(), Equals, "[table:1048]Column 'c2' cannot be null")
		}
	}

	s.dom.DDL().(ddl.DDLForTest).SetHook(hook)
	s.tk.MustExec("alter table t1 change c2 c2 bigint not null;")

	c2 := getModifyColumn()
	c.Assert(mysql.HasNotNullFlag(c2.Flag), IsTrue)
	c.Assert(mysql.HasPreventNullInsertFlag(c2.Flag), IsFalse)
	_, err = s.tk.Exec("insert into t1 values ();")
	c.Assert(err.Error(), Equals, "[table:1364]Field 'c2' doesn't have a default value")
}

func (s *testDBSuite2) TestTransactionOnAddDropColumn(c *C) {
	s.tk = testkit.NewTestKit(c, s.store)
	s.mustExec(c, "use test_db")
	s.mustExec(c, "drop table if exists t1")
	s.mustExec(c, "create table t1 (a int, b int);")
	s.mustExec(c, "create table t2 (a int, b int);")
	s.mustExec(c, "insert into t2 values (2,0)")

	transactions := [][]string{
		{
			"begin",
			"insert into t1 set a=1",
			"update t1 set b=1 where a=1",
			"commit",
		},
		{
			"begin",
			"insert into t1 select a,b from t2",
			"update t1 set b=2 where a=2",
			"commit",
		},
	}

	originHook := s.dom.DDL().GetHook()
	defer s.dom.DDL().(ddl.DDLForTest).SetHook(originHook)
	hook := &ddl.TestDDLCallback{}
	hook.OnJobRunBeforeExported = func(job *model.Job) {
		switch job.SchemaState {
		case model.StateWriteOnly, model.StateWriteReorganization, model.StateDeleteOnly, model.StateDeleteReorganization:
		default:
			return
		}
		// do transaction.
		for _, transaction := range transactions {
			for _, sql := range transaction {
				s.mustExec(c, sql)
			}
		}
	}
	s.dom.DDL().(ddl.DDLForTest).SetHook(hook)
	done := make(chan error, 1)
	// test transaction on add column.
	go backgroundExec(s.store, "alter table t1 add column c int not null after a", done)
	err := <-done
	c.Assert(err, IsNil)
	s.tk.MustQuery("select a,b from t1 order by a").Check(testkit.Rows("1 1", "1 1", "1 1", "2 2", "2 2", "2 2"))
	s.mustExec(c, "delete from t1")

	// test transaction on drop column.
	go backgroundExec(s.store, "alter table t1 drop column c", done)
	err = <-done
	c.Assert(err, IsNil)
	s.tk.MustQuery("select a,b from t1 order by a").Check(testkit.Rows("1 1", "1 1", "1 1", "2 2", "2 2", "2 2"))
}

func (s *testDBSuite3) TestTransactionWithWriteOnlyColumn(c *C) {
	s.tk = testkit.NewTestKit(c, s.store)
	s.mustExec(c, "use test_db")
	s.mustExec(c, "drop table if exists t1")
	s.mustExec(c, "create table t1 (a int key);")

	transactions := [][]string{
		{
			"begin",
			"insert into t1 set a=1",
			"update t1 set a=2 where a=1",
			"commit",
		},
	}

	originHook := s.dom.DDL().GetHook()
	defer s.dom.DDL().(ddl.DDLForTest).SetHook(originHook)
	hook := &ddl.TestDDLCallback{}
	hook.OnJobRunBeforeExported = func(job *model.Job) {
		switch job.SchemaState {
		case model.StateWriteOnly:
		default:
			return
		}
		// do transaction.
		for _, transaction := range transactions {
			for _, sql := range transaction {
				s.mustExec(c, sql)
			}
		}
	}
	s.dom.DDL().(ddl.DDLForTest).SetHook(hook)
	done := make(chan error, 1)
	// test transaction on add column.
	go backgroundExec(s.store, "alter table t1 add column c int not null", done)
	err := <-done
	c.Assert(err, IsNil)
	s.tk.MustQuery("select a from t1").Check(testkit.Rows("2"))
	s.mustExec(c, "delete from t1")

	// test transaction on drop column.
	go backgroundExec(s.store, "alter table t1 drop column c", done)
	err = <-done
	c.Assert(err, IsNil)
	s.tk.MustQuery("select a from t1").Check(testkit.Rows("2"))
}

func (s *testDBSuite4) TestAddColumn2(c *C) {
	s.tk = testkit.NewTestKit(c, s.store)
	s.mustExec(c, "use test_db")
	s.mustExec(c, "drop table if exists t1")
	s.mustExec(c, "create table t1 (a int key, b int);")
	defer s.mustExec(c, "drop table if exists t1, t2")

	originHook := s.dom.DDL().GetHook()
	defer s.dom.DDL().(ddl.DDLForTest).SetHook(originHook)
	hook := &ddl.TestDDLCallback{}
	var writeOnlyTable table.Table
	hook.OnJobRunBeforeExported = func(job *model.Job) {
		if job.SchemaState == model.StateWriteOnly {
			writeOnlyTable, _ = s.dom.InfoSchema().TableByID(job.TableID)
		}
	}
	s.dom.DDL().(ddl.DDLForTest).SetHook(hook)
	done := make(chan error, 1)
	// test transaction on add column.
	go backgroundExec(s.store, "alter table t1 add column c int not null", done)
	err := <-done
	c.Assert(err, IsNil)

	s.mustExec(c, "insert into t1 values (1,1,1)")
	s.tk.MustQuery("select a,b,c from t1").Check(testkit.Rows("1 1 1"))

	// mock for outdated tidb update record.
	c.Assert(writeOnlyTable, NotNil)
	ctx := context.Background()
	err = s.tk.Se.NewTxn(ctx)
	c.Assert(err, IsNil)
	oldRow, err := writeOnlyTable.RowWithCols(s.tk.Se, 1, writeOnlyTable.WritableCols())
	c.Assert(err, IsNil)
	c.Assert(len(oldRow), Equals, 3)
	err = writeOnlyTable.RemoveRecord(s.tk.Se, 1, oldRow)
	c.Assert(err, IsNil)
	_, err = writeOnlyTable.AddRecord(s.tk.Se, types.MakeDatums(oldRow[0].GetInt64(), 2, oldRow[2].GetInt64()), table.IsUpdate)
	c.Assert(err, IsNil)
	err = s.tk.Se.StmtCommit()
	c.Assert(err, IsNil)
	err = s.tk.Se.CommitTxn(ctx)
	c.Assert(err, IsNil)

	s.tk.MustQuery("select a,b,c from t1").Check(testkit.Rows("1 2 1"))

	// Test for _tidb_rowid
	var re *testkit.Result
	s.mustExec(c, "create table t2 (a int);")
	hook.OnJobRunBeforeExported = func(job *model.Job) {
		if job.SchemaState != model.StateWriteOnly {
			return
		}
		// allow write _tidb_rowid first
		s.mustExec(c, "set @@tidb_opt_write_row_id=1")
		s.mustExec(c, "begin")
		s.mustExec(c, "insert into t2 (a,_tidb_rowid) values (1,2);")
		re = s.tk.MustQuery(" select a,_tidb_rowid from t2;")
		s.mustExec(c, "commit")

	}
	s.dom.DDL().(ddl.DDLForTest).SetHook(hook)

	go backgroundExec(s.store, "alter table t2 add column b int not null default 3", done)
	err = <-done
	c.Assert(err, IsNil)
	re.Check(testkit.Rows("1 2"))
	s.tk.MustQuery("select a,b,_tidb_rowid from t2").Check(testkit.Rows("1 3 2"))
}

func (s *testDBSuite4) TestIfNotExists(c *C) {
	s.tk = testkit.NewTestKit(c, s.store)
	s.tk.MustExec("use test_db")
	s.mustExec(c, "drop table if exists t1")
	s.mustExec(c, "create table t1 (a int key);")

	// ADD COLUMN
	sql := "alter table t1 add column b int"
	s.mustExec(c, sql)
	assertErrorCode(c, s.tk, sql, tmysql.ErrDupFieldName)
	s.mustExec(c, "alter table t1 add column if not exists b int")
	c.Assert(s.tk.Se.GetSessionVars().StmtCtx.WarningCount(), Equals, uint16(1))
	s.tk.MustQuery("show warnings").Check(testutil.RowsWithSep("|", "Note|1060|Duplicate column name 'b'"))

	// ADD INDEX
	sql = "alter table t1 add index idx_b (b)"
	s.mustExec(c, sql)
	assertErrorCode(c, s.tk, sql, tmysql.ErrDupKeyName)
	s.mustExec(c, "alter table t1 add index if not exists idx_b (b)")
	c.Assert(s.tk.Se.GetSessionVars().StmtCtx.WarningCount(), Equals, uint16(1))
	s.tk.MustQuery("show warnings").Check(testutil.RowsWithSep("|", "Note|1061|index already exist idx_b"))

	// CREATE INDEX
	sql = "create index idx_b on t1 (b)"
	assertErrorCode(c, s.tk, sql, tmysql.ErrDupKeyName)
	s.mustExec(c, "create index if not exists idx_b on t1 (b)")
	c.Assert(s.tk.Se.GetSessionVars().StmtCtx.WarningCount(), Equals, uint16(1))
	s.tk.MustQuery("show warnings").Check(testutil.RowsWithSep("|", "Note|1061|index already exist idx_b"))

	// ADD PARTITION
	s.mustExec(c, "drop table if exists t2")
	s.mustExec(c, "create table t2 (a int key) partition by range(a) (partition p0 values less than (10), partition p1 values less than (20))")
	sql = "alter table t2 add partition (partition p2 values less than (30))"
	s.mustExec(c, sql)
	assertErrorCode(c, s.tk, sql, tmysql.ErrSameNamePartition)
	s.mustExec(c, "alter table t2 add partition if not exists (partition p2 values less than (30))")
	c.Assert(s.tk.Se.GetSessionVars().StmtCtx.WarningCount(), Equals, uint16(1))
	s.tk.MustQuery("show warnings").Check(testutil.RowsWithSep("|", "Note|1517|Duplicate partition name p2"))
}

func (s *testDBSuite4) TestIfExists(c *C) {
	s.tk = testkit.NewTestKit(c, s.store)
	s.tk.MustExec("use test_db")
	s.mustExec(c, "drop table if exists t1")
	s.mustExec(c, "create table t1 (a int key, b int);")

	// DROP COLUMN
	sql := "alter table t1 drop column b"
	s.mustExec(c, sql)
	assertErrorCode(c, s.tk, sql, tmysql.ErrCantDropFieldOrKey)
	s.mustExec(c, "alter table t1 drop column if exists b") // only `a` exists now
	c.Assert(s.tk.Se.GetSessionVars().StmtCtx.WarningCount(), Equals, uint16(1))
	s.tk.MustQuery("show warnings").Check(testutil.RowsWithSep("|", "Note|1091|column b doesn't exist"))

	// CHANGE COLUMN
	sql = "alter table t1 change column b c int"
	assertErrorCode(c, s.tk, sql, tmysql.ErrBadField)
	s.mustExec(c, "alter table t1 change column if exists b c int")
	c.Assert(s.tk.Se.GetSessionVars().StmtCtx.WarningCount(), Equals, uint16(1))
	s.tk.MustQuery("show warnings").Check(testutil.RowsWithSep("|", "Note|1054|Unknown column 'b' in 't1'"))
	s.mustExec(c, "alter table t1 change column if exists a c int") // only `c` exists now

	// MODIFY COLUMN
	sql = "alter table t1 modify column a bigint"
	assertErrorCode(c, s.tk, sql, tmysql.ErrBadField)
	s.mustExec(c, "alter table t1 modify column if exists a bigint")
	c.Assert(s.tk.Se.GetSessionVars().StmtCtx.WarningCount(), Equals, uint16(1))
	s.tk.MustQuery("show warnings").Check(testutil.RowsWithSep("|", "Note|1054|Unknown column 'a' in 't1'"))
	s.mustExec(c, "alter table t1 modify column if exists c bigint") // only `c` exists now

	// DROP INDEX
	s.mustExec(c, "alter table t1 add index idx_c (c)")
	sql = "alter table t1 drop index idx_c"
	s.mustExec(c, sql)
	assertErrorCode(c, s.tk, sql, tmysql.ErrCantDropFieldOrKey)
	s.mustExec(c, "alter table t1 drop index if exists idx_c")
	c.Assert(s.tk.Se.GetSessionVars().StmtCtx.WarningCount(), Equals, uint16(1))
	s.tk.MustQuery("show warnings").Check(testutil.RowsWithSep("|", "Note|1091|index idx_c doesn't exist"))

	// DROP PARTITION
	s.mustExec(c, "drop table if exists t2")
	s.mustExec(c, "create table t2 (a int key) partition by range(a) (partition p0 values less than (10), partition p1 values less than (20))")
	sql = "alter table t2 drop partition p1"
	s.mustExec(c, sql)
	assertErrorCode(c, s.tk, sql, tmysql.ErrDropPartitionNonExistent)
	s.mustExec(c, "alter table t2 drop partition if exists p1")
	c.Assert(s.tk.Se.GetSessionVars().StmtCtx.WarningCount(), Equals, uint16(1))
	s.tk.MustQuery("show warnings").Check(testutil.RowsWithSep("|", "Note|1507|Error in list of partitions to p1"))
}

func (s *testDBSuite5) TestAddIndexForGeneratedColumn(c *C) {
	s.tk = testkit.NewTestKit(c, s.store)
	s.tk.MustExec("use test_db")
	s.tk.MustExec("create table t(y year NOT NULL DEFAULT '2155')")
	defer s.mustExec(c, "drop table t;")
	for i := 0; i < 50; i++ {
		s.mustExec(c, "insert into t values (?)", i)
	}
	s.tk.MustExec("insert into t values()")
	s.tk.MustExec("ALTER TABLE t ADD COLUMN y1 year as (y + 2)")
	_, err := s.tk.Exec("ALTER TABLE t ADD INDEX idx_y(y1)")
	c.Assert(err.Error(), Equals, "[ddl:15]cannot decode index value, because cannot convert datum from unsigned bigint to type year.")

	t := s.testGetTable(c, "t")
	for _, idx := range t.Indices() {
		c.Assert(strings.EqualFold(idx.Meta().Name.L, "idx_c2"), IsFalse)
	}
	s.mustExec(c, "delete from t where y = 2155")
	s.mustExec(c, "alter table t add index idx_y(y1)")
	s.mustExec(c, "alter table t drop index idx_y")

	// Fix issue 9311.
	s.tk.MustExec("create table gcai_table (id int primary key);")
	s.tk.MustExec("insert into gcai_table values(1);")
	s.tk.MustExec("ALTER TABLE gcai_table ADD COLUMN d date DEFAULT '9999-12-31';")
	s.tk.MustExec("ALTER TABLE gcai_table ADD COLUMN d1 date as (DATE_SUB(d, INTERVAL 31 DAY));")
	s.tk.MustExec("ALTER TABLE gcai_table ADD INDEX idx(d1);")
	s.tk.MustQuery("select * from gcai_table").Check(testkit.Rows("1 9999-12-31 9999-11-30"))
	s.tk.MustQuery("select d1 from gcai_table use index(idx)").Check(testkit.Rows("9999-11-30"))
	s.tk.MustExec("admin check table gcai_table")
	// The column is PKIsHandle in generated column expression.
	s.tk.MustExec("ALTER TABLE gcai_table ADD COLUMN id1 int as (id+5);")
	s.tk.MustExec("ALTER TABLE gcai_table ADD INDEX idx1(id1);")
	s.tk.MustQuery("select * from gcai_table").Check(testkit.Rows("1 9999-12-31 9999-11-30 6"))
	s.tk.MustQuery("select id1 from gcai_table use index(idx1)").Check(testkit.Rows("6"))
	s.tk.MustExec("admin check table gcai_table")
}

func (s *testDBSuite4) TestIssue9100(c *C) {
	tk := testkit.NewTestKit(c, s.store)
	tk.MustExec("use test_db")
	tk.MustExec("create table employ (a int, b int) partition by range (b) (partition p0 values less than (1));")
	_, err := tk.Exec("alter table employ add unique index  p_a (a);")
	c.Assert(err.Error(), Equals, "[ddl:1503]A UNIQUE INDEX must include all columns in the table's partitioning function")

	tk.MustExec("create table issue9100t1 (col1 int not null, col2 date not null, col3 int not null, unique key (col1, col2)) partition by range( col1 ) (partition p1 values less than (11))")
	tk.MustExec("alter table issue9100t1 add unique index  p_col1 (col1)")

	tk.MustExec("create table issue9100t2 (col1 int not null, col2 date not null, col3 int not null, unique key (col1, col3)) partition by range( col1 + col3 ) (partition p1 values less than (11))")
	_, err = tk.Exec("alter table issue9100t2 add unique index  p_col1 (col1)")
	c.Assert(err.Error(), Equals, "[ddl:1503]A UNIQUE INDEX must include all columns in the table's partitioning function")
}

func (s *testDBSuite1) TestModifyColumnCharset(c *C) {
	s.tk = testkit.NewTestKit(c, s.store)
	s.tk.MustExec("use test_db")
	s.tk.MustExec("create table t_mcc(a varchar(8) charset utf8, b varchar(8) charset utf8)")
	defer s.mustExec(c, "drop table t_mcc;")

	result := s.tk.MustQuery(`show create table t_mcc`)
	result.Check(testkit.Rows(
		"t_mcc CREATE TABLE `t_mcc` (\n" +
			"  `a` varchar(8) CHARACTER SET utf8 COLLATE utf8_bin DEFAULT NULL,\n" +
			"  `b` varchar(8) CHARACTER SET utf8 COLLATE utf8_bin DEFAULT NULL\n" +
			") ENGINE=InnoDB DEFAULT CHARSET=utf8mb4 COLLATE=utf8mb4_bin"))

	s.tk.MustExec("alter table t_mcc modify column a varchar(8);")
	t := s.testGetTable(c, "t_mcc")
	t.Meta().Version = model.TableInfoVersion0
	// When the table version is TableInfoVersion0, the following statement don't change "b" charset.
	// So the behavior is not compatible with MySQL.
	s.tk.MustExec("alter table t_mcc modify column b varchar(8);")
	result = s.tk.MustQuery(`show create table t_mcc`)
	result.Check(testkit.Rows(
		"t_mcc CREATE TABLE `t_mcc` (\n" +
			"  `a` varchar(8) DEFAULT NULL,\n" +
			"  `b` varchar(8) CHARACTER SET utf8 COLLATE utf8_bin DEFAULT NULL\n" +
			") ENGINE=InnoDB DEFAULT CHARSET=utf8mb4 COLLATE=utf8mb4_bin"))

}

func (s *testDBSuite4) TestAlterShardRowIDBits(c *C) {
	c.Assert(failpoint.Enable("github.com/pingcap/tidb/meta/autoid/mockAutoIDChange", `return(true)`), IsNil)
	defer func() {
		c.Assert(failpoint.Disable("github.com/pingcap/tidb/meta/autoid/mockAutoIDChange"), IsNil)
	}()

	s.tk = testkit.NewTestKit(c, s.store)
	tk := s.tk

	tk.MustExec("use test")
	// Test alter shard_row_id_bits
	tk.MustExec("drop table if exists t1")
	defer tk.MustExec("drop table if exists t1")
	tk.MustExec("create table t1 (a int) shard_row_id_bits = 5")
	tk.MustExec(fmt.Sprintf("alter table t1 auto_increment = %d;", 1<<56))
	tk.MustExec("insert into t1 set a=1;")

	// Test increase shard_row_id_bits failed by overflow global auto ID.
	_, err := tk.Exec("alter table t1 SHARD_ROW_ID_BITS = 10;")
	c.Assert(err, NotNil)
	c.Assert(err.Error(), Equals, "[autoid:1467]shard_row_id_bits 10 will cause next global auto ID 72057594037932936 overflow")

	// Test reduce shard_row_id_bits will be ok.
	tk.MustExec("alter table t1 SHARD_ROW_ID_BITS = 3;")
	checkShardRowID := func(maxShardRowIDBits, shardRowIDBits uint64) {
		tbl := testGetTableByName(c, tk.Se, "test", "t1")
		c.Assert(tbl.Meta().MaxShardRowIDBits == maxShardRowIDBits, IsTrue)
		c.Assert(tbl.Meta().ShardRowIDBits == shardRowIDBits, IsTrue)
	}
	checkShardRowID(5, 3)

	// Test reduce shard_row_id_bits but calculate overflow should use the max record shard_row_id_bits.
	tk.MustExec("drop table if exists t1")
	tk.MustExec("create table t1 (a int) shard_row_id_bits = 10")
	tk.MustExec("alter table t1 SHARD_ROW_ID_BITS = 5;")
	checkShardRowID(10, 5)
	tk.MustExec(fmt.Sprintf("alter table t1 auto_increment = %d;", 1<<56))
	_, err = tk.Exec("insert into t1 set a=1;")
	c.Assert(err, NotNil)
	c.Assert(err.Error(), Equals, "[autoid:1467]Failed to read auto-increment value from storage engine")
}

func (s *testDBSuite2) TestLockTables(c *C) {
	if israce.RaceEnabled {
		c.Skip("skip race test")
	}
	s.tk = testkit.NewTestKit(c, s.store)
	tk := s.tk
	tk.MustExec("use test")
	tk.MustExec("drop table if exists t1,t2")
	defer tk.MustExec("drop table if exists t1,t2")
	tk.MustExec("create table t1 (a int)")
	tk.MustExec("create table t2 (a int)")

	// Test lock 1 table.
	tk.MustExec("lock tables t1 write")
	checkTableLock(c, tk.Se, "test", "t1", model.TableLockWrite)
	tk.MustExec("lock tables t1 read")
	checkTableLock(c, tk.Se, "test", "t1", model.TableLockRead)
	tk.MustExec("lock tables t1 write")
	checkTableLock(c, tk.Se, "test", "t1", model.TableLockWrite)

	// Test lock multi tables.
	tk.MustExec("lock tables t1 write, t2 read")
	checkTableLock(c, tk.Se, "test", "t1", model.TableLockWrite)
	checkTableLock(c, tk.Se, "test", "t2", model.TableLockRead)
	tk.MustExec("lock tables t1 read, t2 write")
	checkTableLock(c, tk.Se, "test", "t1", model.TableLockRead)
	checkTableLock(c, tk.Se, "test", "t2", model.TableLockWrite)
	tk.MustExec("lock tables t2 write")
	checkTableLock(c, tk.Se, "test", "t2", model.TableLockWrite)
	checkTableLock(c, tk.Se, "test", "t1", model.TableLockNone)
	tk.MustExec("lock tables t1 write")
	checkTableLock(c, tk.Se, "test", "t1", model.TableLockWrite)
	checkTableLock(c, tk.Se, "test", "t2", model.TableLockNone)

	tk2 := testkit.NewTestKit(c, s.store)
	tk2.MustExec("use test")

	// Test read lock.
	tk.MustExec("lock tables t1 read")
	tk.MustQuery("select * from t1")
	tk2.MustQuery("select * from t1")
	_, err := tk.Exec("insert into t1 set a=1")
	c.Assert(terror.ErrorEqual(err, infoschema.ErrTableNotLockedForWrite), IsTrue)
	_, err = tk.Exec("update t1 set a=1")
	c.Assert(terror.ErrorEqual(err, infoschema.ErrTableNotLockedForWrite), IsTrue)
	_, err = tk.Exec("delete from t1")
	c.Assert(terror.ErrorEqual(err, infoschema.ErrTableNotLockedForWrite), IsTrue)

	_, err = tk2.Exec("insert into t1 set a=1")
	c.Assert(terror.ErrorEqual(err, infoschema.ErrTableLocked), IsTrue)
	_, err = tk2.Exec("update t1 set a=1")
	c.Assert(terror.ErrorEqual(err, infoschema.ErrTableLocked), IsTrue)
	_, err = tk2.Exec("delete from t1")
	c.Assert(terror.ErrorEqual(err, infoschema.ErrTableLocked), IsTrue)
	tk2.MustExec("lock tables t1 read")
	_, err = tk2.Exec("insert into t1 set a=1")
	c.Assert(terror.ErrorEqual(err, infoschema.ErrTableNotLockedForWrite), IsTrue)

	// Test write lock.
	_, err = tk.Exec("lock tables t1 write")
	c.Assert(terror.ErrorEqual(err, infoschema.ErrTableLocked), IsTrue)
	tk2.MustExec("unlock tables")
	tk.MustExec("lock tables t1 write")
	tk.MustQuery("select * from t1")
	tk.MustExec("delete from t1")
	tk.MustExec("insert into t1 set a=1")

	_, err = tk2.Exec("select * from t1")
	c.Assert(terror.ErrorEqual(err, infoschema.ErrTableLocked), IsTrue)
	_, err = tk2.Exec("insert into t1 set a=1")
	c.Assert(terror.ErrorEqual(err, infoschema.ErrTableLocked), IsTrue)
	_, err = tk2.Exec("lock tables t1 write")
	c.Assert(terror.ErrorEqual(err, infoschema.ErrTableLocked), IsTrue)

	// Test write local lock.
	tk.MustExec("lock tables t1 write local")
	tk.MustQuery("select * from t1")
	tk.MustExec("delete from t1")
	tk.MustExec("insert into t1 set a=1")

	tk2.MustQuery("select * from t1")
	_, err = tk2.Exec("delete from t1")
	c.Assert(terror.ErrorEqual(err, infoschema.ErrTableLocked), IsTrue)
	_, err = tk2.Exec("insert into t1 set a=1")
	c.Assert(terror.ErrorEqual(err, infoschema.ErrTableLocked), IsTrue)
	_, err = tk2.Exec("lock tables t1 write")
	c.Assert(terror.ErrorEqual(err, infoschema.ErrTableLocked), IsTrue)
	_, err = tk2.Exec("lock tables t1 read")
	c.Assert(terror.ErrorEqual(err, infoschema.ErrTableLocked), IsTrue)

	// Test none unique table.
	_, err = tk.Exec("lock tables t1 read, t1 write")
	c.Assert(terror.ErrorEqual(err, infoschema.ErrNonuniqTable), IsTrue)

	// Test lock table by other session in transaction and commit without retry.
	tk.MustExec("unlock tables")
	tk2.MustExec("unlock tables")
	tk.MustExec("set @@session.tidb_disable_txn_auto_retry=1")
	tk.MustExec("begin")
	tk.MustExec("insert into t1 set a=1")
	tk2.MustExec("lock tables t1 write")
	_, err = tk.Exec("commit")
	c.Assert(err, NotNil)
	c.Assert(err.Error(), Equals, "[domain:2]Information schema is changed. [try again later]")

	// Test lock table by other session in transaction and commit with retry.
	tk.MustExec("unlock tables")
	tk2.MustExec("unlock tables")
	tk.MustExec("begin")
	tk.MustExec("insert into t1 set a=1")
	tk.MustExec("set @@session.tidb_disable_txn_auto_retry=0")
	tk2.MustExec("lock tables t1 write")
	_, err = tk.Exec("commit")
	c.Assert(terror.ErrorEqual(err, infoschema.ErrTableLocked), IsTrue, Commentf("err: %v\n", err))

	// Test for lock the same table multiple times.
	tk2.MustExec("lock tables t1 write")
	tk2.MustExec("lock tables t1 write, t2 read")

	// Test lock tables and drop tables
	tk.MustExec("unlock tables")
	tk2.MustExec("unlock tables")
	tk.MustExec("lock tables t1 write, t2 write")
	tk.MustExec("drop table t1")
	tk2.MustExec("create table t1 (a int)")
	tk.MustExec("lock tables t1 write, t2 read")

	// Test lock tables and drop database.
	tk.MustExec("unlock tables")
	tk.MustExec("create database test_lock")
	tk.MustExec("create table test_lock.t3 (a int)")
	tk.MustExec("lock tables t1 write, test_lock.t3 write")
	tk2.MustExec("create table t3 (a int)")
	tk.MustExec("lock tables t1 write, t3 write")
	tk.MustExec("drop table t3")

	// Test lock tables and truncate tables.
	tk.MustExec("unlock tables")
	tk.MustExec("lock tables t1 write, t2 read")
	tk.MustExec("truncate table t1")
	tk.MustExec("insert into t1 set a=1")
	_, err = tk2.Exec("insert into t1 set a=1")
	c.Assert(terror.ErrorEqual(err, infoschema.ErrTableLocked), IsTrue)

	// Test for lock unsupported schema tables.
	_, err = tk2.Exec("lock tables performance_schema.global_status write")
	c.Assert(terror.ErrorEqual(err, infoschema.ErrAccessDenied), IsTrue)
	_, err = tk2.Exec("lock tables information_schema.tables write")
	c.Assert(terror.ErrorEqual(err, infoschema.ErrAccessDenied), IsTrue)
	_, err = tk2.Exec("lock tables mysql.db write")
	c.Assert(terror.ErrorEqual(err, infoschema.ErrAccessDenied), IsTrue)

	// Test create table/view when session is holding the table locks.
	tk.MustExec("unlock tables")
	tk.MustExec("lock tables t1 write, t2 read")
	_, err = tk.Exec("create table t3 (a int)")
	c.Assert(terror.ErrorEqual(err, infoschema.ErrTableNotLocked), IsTrue)
	_, err = tk.Exec("create view v1 as select * from t1;")
	c.Assert(terror.ErrorEqual(err, infoschema.ErrTableNotLocked), IsTrue)

	// Test for lock view was not supported.
	tk.MustExec("unlock tables")
	tk.MustExec("create view v1 as select * from t1;")
	_, err = tk.Exec("lock tables v1 read")
	c.Assert(terror.ErrorEqual(err, table.ErrUnsupportedOp), IsTrue)

	// Test for create/drop/alter database when session is holding the table locks.
	tk.MustExec("unlock tables")
	tk.MustExec("lock table t1 write")
	_, err = tk.Exec("drop database test")
	c.Assert(terror.ErrorEqual(err, table.ErrLockOrActiveTransaction), IsTrue)
	_, err = tk.Exec("create database test_lock")
	c.Assert(terror.ErrorEqual(err, table.ErrLockOrActiveTransaction), IsTrue)
	_, err = tk.Exec("alter database test charset='utf8mb4'")
	c.Assert(terror.ErrorEqual(err, table.ErrLockOrActiveTransaction), IsTrue)
	// Test alter/drop database when other session is holding the table locks of the database.
	tk2.MustExec("create database test_lock2")
	_, err = tk2.Exec("drop database test")
	c.Assert(terror.ErrorEqual(err, infoschema.ErrTableLocked), IsTrue)
	_, err = tk2.Exec("alter database test charset='utf8mb4'")
	c.Assert(terror.ErrorEqual(err, infoschema.ErrTableLocked), IsTrue)

	tk.MustExec("unlock tables")
	tk2.MustExec("unlock tables")
}

// TestConcurrentLockTables test concurrent lock/unlock tables.
func (s *testDBSuite4) TestConcurrentLockTables(c *C) {
	if israce.RaceEnabled {
		c.Skip("skip race test")
	}
	s.tk = testkit.NewTestKit(c, s.store)
	tk2 := testkit.NewTestKit(c, s.store)
	tk := s.tk
	tk.MustExec("use test")
	tk.MustExec("drop table if exists t1")
	defer tk.MustExec("drop table if exists t1")
	tk.MustExec("create table t1 (a int)")
	tk2.MustExec("use test")

	// Test concurrent lock tables read.
	sql1 := "lock tables t1 read"
	sql2 := "lock tables t1 read"
	s.testParallelExecSQL(c, sql1, sql2, tk.Se, tk2.Se, func(c *C, err1, err2 error) {
		c.Assert(err1, IsNil)
		c.Assert(err2, IsNil)
	})
	tk.MustExec("unlock tables")
	tk2.MustExec("unlock tables")

	// Test concurrent lock tables write.
	sql1 = "lock tables t1 write"
	sql2 = "lock tables t1 write"
	s.testParallelExecSQL(c, sql1, sql2, tk.Se, tk2.Se, func(c *C, err1, err2 error) {
		c.Assert(err1, IsNil)
		c.Assert(terror.ErrorEqual(err2, infoschema.ErrTableLocked), IsTrue)
	})
	tk.MustExec("unlock tables")
	tk2.MustExec("unlock tables")

	// Test concurrent lock tables write local.
	sql1 = "lock tables t1 write local"
	sql2 = "lock tables t1 write local"
	s.testParallelExecSQL(c, sql1, sql2, tk.Se, tk2.Se, func(c *C, err1, err2 error) {
		c.Assert(err1, IsNil)
		c.Assert(terror.ErrorEqual(err2, infoschema.ErrTableLocked), IsTrue)
	})

	tk.MustExec("unlock tables")
	tk2.MustExec("unlock tables")
}

func (s *testDBSuite4) testParallelExecSQL(c *C, sql1, sql2 string, se1, se2 session.Session, f checkRet) {
	callback := &ddl.TestDDLCallback{}
	times := 0
	callback.OnJobRunBeforeExported = func(job *model.Job) {
		if times != 0 {
			return
		}
		var qLen int
		for {
			err := kv.RunInNewTxn(s.store, false, func(txn kv.Transaction) error {
				jobs, err1 := admin.GetDDLJobs(txn)
				if err1 != nil {
					return err1
				}
				qLen = len(jobs)
				return nil
			})
			c.Assert(err, IsNil)
			if qLen == 2 {
				break
			}
			time.Sleep(5 * time.Millisecond)
		}
		times++
	}
	d := s.dom.DDL()
	originalCallback := d.GetHook()
	defer d.(ddl.DDLForTest).SetHook(originalCallback)
	d.(ddl.DDLForTest).SetHook(callback)

	wg := sync.WaitGroup{}
	var err1 error
	var err2 error
	wg.Add(2)
	ch := make(chan struct{})
	// Make sure the sql1 is put into the DDLJobQueue.
	go func() {
		var qLen int
		for {
			err := kv.RunInNewTxn(s.store, false, func(txn kv.Transaction) error {
				jobs, err3 := admin.GetDDLJobs(txn)
				if err3 != nil {
					return err3
				}
				qLen = len(jobs)
				return nil
			})
			c.Assert(err, IsNil)
			if qLen == 1 {
				// Make sure sql2 is executed after the sql1.
				close(ch)
				break
			}
			time.Sleep(5 * time.Millisecond)
		}
	}()
	go func() {
		defer wg.Done()
		_, err1 = se1.Execute(context.Background(), sql1)
	}()
	go func() {
		defer wg.Done()
		<-ch
		_, err2 = se2.Execute(context.Background(), sql2)
	}()

	wg.Wait()
	f(c, err1, err2)
}

func checkTableLock(c *C, se session.Session, dbName, tableName string, lockTp model.TableLockType) {
	tb := testGetTableByName(c, se, dbName, tableName)
	dom := domain.GetDomain(se)
	if lockTp != model.TableLockNone {
		c.Assert(tb.Meta().Lock, NotNil)
		c.Assert(tb.Meta().Lock.Tp, Equals, lockTp)
		c.Assert(tb.Meta().Lock.State, Equals, model.TableLockStatePublic)
		c.Assert(len(tb.Meta().Lock.Sessions) == 1, IsTrue)
		c.Assert(tb.Meta().Lock.Sessions[0].ServerID, Equals, dom.DDL().GetID())
		c.Assert(tb.Meta().Lock.Sessions[0].SessionID, Equals, se.GetSessionVars().ConnectionID)
	} else {
		c.Assert(tb.Meta().Lock, IsNil)
	}
}

func (s *testDBSuite2) TestDDLWithInvalidTableInfo(c *C) {
	s.tk = testkit.NewTestKit(c, s.store)
	tk := s.tk

	tk.MustExec("use test")
	tk.MustExec("drop table if exists t")
	defer tk.MustExec("drop table if exists t")
	// Test create with invalid expression.
	_, err := s.tk.Exec(`CREATE TABLE t (
		c0 int(11) ,
  		c1 int(11),
    	c2 decimal(16,4) GENERATED ALWAYS AS ((case when (c0 = 0) then 0when (c0 > 0) then (c1 / c0) end))
	);`)
	c.Assert(err, NotNil)
	c.Assert(err.Error(), Equals, "[parser:1064]You have an error in your SQL syntax; check the manual that corresponds to your TiDB version for the right syntax to use line 4 column 88 near \"then (c1 / c0) end))\n\t);\" ")

	tk.MustExec("create table t (a bigint, b int, c int generated always as (b+1)) partition by hash(a) partitions 4;")
	// Test drop partition column.
	_, err = tk.Exec("alter table t drop column a;")
	c.Assert(err, NotNil)
	c.Assert(err.Error(), Equals, "[expression:1054]Unknown column 'a' in 'expression'")
	// Test modify column with invalid expression.
	_, err = tk.Exec("alter table t modify column c int GENERATED ALWAYS AS ((case when (a = 0) then 0when (a > 0) then (b / a) end));")
	c.Assert(err, NotNil)
	c.Assert(err.Error(), Equals, "[parser:1064]You have an error in your SQL syntax; check the manual that corresponds to your TiDB version for the right syntax to use line 1 column 97 near \"then (b / a) end));\" ")
	// Test add column with invalid expression.
	_, err = tk.Exec("alter table t add column d int GENERATED ALWAYS AS ((case when (a = 0) then 0when (a > 0) then (b / a) end));")
	c.Assert(err, NotNil)
	c.Assert(err.Error(), Equals, "[parser:1064]You have an error in your SQL syntax; check the manual that corresponds to your TiDB version for the right syntax to use line 1 column 94 near \"then (b / a) end));\" ")
}

func init() {
	// Make sure it will only be executed once.
	domain.SchemaOutOfDateRetryInterval = int64(50 * time.Millisecond)
}<|MERGE_RESOLUTION|>--- conflicted
+++ resolved
@@ -774,11 +774,7 @@
 	s.tk.MustExec("admin check table test")
 }
 
-<<<<<<< HEAD
-func (s *testDBSuite) TestAddIndexx(c *C) {
-=======
 func (s *testDBSuite1) TestAddIndex1(c *C) {
->>>>>>> 4fd815b4
 	s.testAddIndex(c, false, "create table test_add_index (c1 bigint, c2 bigint, c3 bigint, primary key(c1))")
 }
 
