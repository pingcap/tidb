// Copyright 2022 PingCAP, Inc.
//
// Licensed under the Apache License, Version 2.0 (the "License");
// you may not use this file except in compliance with the License.
// You may obtain a copy of the License at
//
//     http://www.apache.org/licenses/LICENSE-2.0
//
// Unless required by applicable law or agreed to in writing, software
// distributed under the License is distributed on an "AS IS" BASIS,
// WITHOUT WARRANTIES OR CONDITIONS OF ANY KIND, either express or implied.
// See the License for the specific language governing permissions and
// limitations under the License.

package ddl_test

import (
	"context"
	"fmt"
	"math"
	"strconv"
	"strings"
	"sync"
	"testing"
	"time"

	"github.com/pingcap/errors"
	"github.com/pingcap/failpoint"
	"github.com/pingcap/tidb/config"
	"github.com/pingcap/tidb/ddl"
	"github.com/pingcap/tidb/ddl/testutil"
	ddlutil "github.com/pingcap/tidb/ddl/util"
	"github.com/pingcap/tidb/ddl/util/callback"
	"github.com/pingcap/tidb/domain"
	"github.com/pingcap/tidb/errno"
	"github.com/pingcap/tidb/kv"
	"github.com/pingcap/tidb/meta"
	"github.com/pingcap/tidb/parser/ast"
	"github.com/pingcap/tidb/parser/auth"
	"github.com/pingcap/tidb/parser/charset"
	"github.com/pingcap/tidb/parser/model"
	"github.com/pingcap/tidb/parser/mysql"
	"github.com/pingcap/tidb/parser/terror"
	parsertypes "github.com/pingcap/tidb/parser/types"
	"github.com/pingcap/tidb/planner/core"
	"github.com/pingcap/tidb/sessionctx/variable"
	"github.com/pingcap/tidb/sessiontxn"
	"github.com/pingcap/tidb/store/mockstore"
	"github.com/pingcap/tidb/testkit"
	"github.com/pingcap/tidb/testkit/external"
	"github.com/pingcap/tidb/types"
	"github.com/pingcap/tidb/util"
	"github.com/pingcap/tidb/util/dbterror"
	"github.com/pingcap/tidb/util/mock"
	"github.com/pingcap/tidb/util/sqlexec"
	"github.com/stretchr/testify/assert"
	"github.com/stretchr/testify/require"
	"github.com/tikv/client-go/v2/oracle"
	"github.com/tikv/client-go/v2/tikv"
)

const (
	// waitForCleanDataRound indicates how many times should we check data is cleaned or not.
	waitForCleanDataRound = 150
	// waitForCleanDataInterval is a min duration between 2 check for data clean.
	waitForCleanDataInterval = time.Millisecond * 100
)

const defaultBatchSize = 1024

const dbTestLease = 600 * time.Millisecond

// Close issue #24580
// See https://github.com/pingcap/tidb/issues/24580
func TestIssue24580(t *testing.T) {
	store := testkit.CreateMockStoreWithSchemaLease(t, dbTestLease)

	tk := testkit.NewTestKit(t, store)
	tk.MustExec("use test")
	tk.MustExec("drop table if exists t")
	tk.MustExec("create table t(a char(250) default null);")
	tk.MustExec("insert into t values();")
	tk.MustGetErrMsg("alter table t modify a char not null;", "[ddl:1265]Data truncated for column 'a' at row 1")
	tk.MustExec("drop table if exists t")
}

// Close issue #27862 https://github.com/pingcap/tidb/issues/27862
// Ref: https://dev.mysql.com/doc/refman/8.0/en/storage-requirements.html#data-types-storage-reqs-strings
// text(100) in utf8mb4 charset needs max 400 byte length, thus tinytext is not enough.
func TestCreateTextAdjustLen(t *testing.T) {
	store := testkit.CreateMockStoreWithSchemaLease(t, dbTestLease)

	tk := testkit.NewTestKit(t, store)
	tk.MustExec("use test")
	tk.MustExec("drop table if exists t")
	tk.MustExec("create table t(a text(100));")
	tk.MustQuery("show create table t").Check(testkit.RowsWithSep("|", ""+
		"t CREATE TABLE `t` (\n"+
		"  `a` text DEFAULT NULL\n"+
		") ENGINE=InnoDB DEFAULT CHARSET=utf8mb4 COLLATE=utf8mb4_bin"))
	tk.MustExec("alter table t add b text(100);")
	tk.MustExec("alter table t add c text;")
	tk.MustExec("alter table t add d text(50);")
	tk.MustExec("alter table t change column a a text(50);")
	tk.MustQuery("show create table t").Check(testkit.RowsWithSep("|", ""+
		"t CREATE TABLE `t` (\n"+
		"  `a` tinytext DEFAULT NULL,\n"+
		"  `b` text DEFAULT NULL,\n"+
		"  `c` text DEFAULT NULL,\n"+
		"  `d` tinytext DEFAULT NULL\n"+
		") ENGINE=InnoDB DEFAULT CHARSET=utf8mb4 COLLATE=utf8mb4_bin"))

	// Ref: https://dev.mysql.com/doc/refman/8.0/en/storage-requirements.html
	// TINYBLOB, TINYTEXT	L + 1 bytes, where L < 2^8
	// BLOB, TEXT	L + 2 bytes, where L < 2^16
	// MEDIUMBLOB, MEDIUMTEXT	L + 3 bytes, where L < 2^24
	// LONGBLOB, LONGTEXT	L + 4 bytes, where L < 2^32
	tk.MustExec("alter table t change column d d text(100);")
	tk.MustExec("alter table t change column c c text(30000);")
	tk.MustExec("alter table t change column b b text(10000000);")
	tk.MustQuery("show create table t").Check(testkit.RowsWithSep("|", ""+
		"t CREATE TABLE `t` (\n"+
		"  `a` tinytext DEFAULT NULL,\n"+
		"  `b` longtext DEFAULT NULL,\n"+
		"  `c` mediumtext DEFAULT NULL,\n"+
		"  `d` text DEFAULT NULL\n"+
		") ENGINE=InnoDB DEFAULT CHARSET=utf8mb4 COLLATE=utf8mb4_bin"))
	tk.MustExec("drop table if exists t")
}

func TestGetTimeZone(t *testing.T) {
	store := testkit.CreateMockStoreWithSchemaLease(t, dbTestLease)

	tk := testkit.NewTestKit(t, store)
	tk.MustExec("use test")

	testCases := []struct {
		tzSQL  string
		tzStr  string
		tzName string
		offset int
		err    string
	}{
		{"set time_zone = '+00:00'", "", "", 0, ""},
		{"set time_zone = '-00:00'", "", "", 0, ""},
		{"set time_zone = 'UTC'", "UTC", "UTC", 0, ""},
		{"set time_zone = '+05:00'", "", "", 18000, ""},
		{"set time_zone = '-08:00'", "", "", -28800, ""},
		{"set time_zone = '+08:00'", "", "", 28800, ""},
		{"set time_zone = 'Asia/Shanghai'", "Asia/Shanghai", "Asia/Shanghai", 0, ""},
		{"set time_zone = 'SYSTEM'", "Asia/Shanghai", "Asia/Shanghai", 0, ""},
		{"set time_zone = DEFAULT", "Asia/Shanghai", "Asia/Shanghai", 0, ""},
		{"set time_zone = 'GMT'", "GMT", "GMT", 0, ""},
		{"set time_zone = 'GMT+1'", "GMT", "GMT", 0, "[variable:1298]Unknown or incorrect time zone: 'GMT+1'"},
		{"set time_zone = 'Etc/GMT+12'", "Etc/GMT+12", "Etc/GMT+12", 0, ""},
		{"set time_zone = 'Etc/GMT-12'", "Etc/GMT-12", "Etc/GMT-12", 0, ""},
		{"set time_zone = 'EST'", "EST", "EST", 0, ""},
		{"set time_zone = 'Australia/Lord_Howe'", "Australia/Lord_Howe", "Australia/Lord_Howe", 0, ""},
	}
	for _, tc := range testCases {
		if tc.err != "" {
			tk.MustGetErrMsg(tc.tzSQL, tc.err)
		} else {
			tk.MustExec(tc.tzSQL)
		}
		require.Equal(t, tc.tzStr, tk.Session().GetSessionVars().TimeZone.String(), fmt.Sprintf("sql: %s", tc.tzSQL))
		tz, offset := ddlutil.GetTimeZone(tk.Session())
		require.Equal(t, tz, tc.tzName, fmt.Sprintf("sql: %s, offset: %d", tc.tzSQL, offset))
		require.Equal(t, offset, tc.offset, fmt.Sprintf("sql: %s", tc.tzSQL))
	}
}

// for issue #30328
func TestTooBigFieldLengthAutoConvert(t *testing.T) {
	store := testkit.CreateMockStoreWithSchemaLease(t, dbTestLease)

	tk := testkit.NewTestKit(t, store)
	tk.MustExec("use test")

	err := tk.ExecToErr("create table i30328_1(a varbinary(70000), b varchar(70000000))")
	require.True(t, types.ErrTooBigFieldLength.Equal(err))

	// save previous sql_mode and change
	r := tk.MustQuery("select @@sql_mode")
	defer func(sqlMode string) {
		tk.MustExec("set @@sql_mode= '" + sqlMode + "'")
		tk.MustExec("drop table if exists i30328_1")
		tk.MustExec("drop table if exists i30328_2")
	}(r.Rows()[0][0].(string))
	tk.MustExec("set @@sql_mode='NO_ENGINE_SUBSTITUTION'")

	tk.MustExec("create table i30328_1(a varbinary(70000), b varchar(70000000))")
	tk.MustQuery("show warnings").Check(testkit.Rows("Warning 1246 Converting column 'a' from VARBINARY to BLOB", "Warning 1246 Converting column 'b' from VARCHAR to TEXT"))
	tk.MustExec("create table i30328_2(a varchar(200))")
	tk.MustExec("alter table i30328_2 modify a varchar(70000000);")
	tk.MustQuery("show warnings").Check(testkit.Rows("Warning 1246 Converting column 'a' from VARCHAR to TEXT"))
}

// For Close issue #24288
// see https://github.com/pingcap/tidb/issues/24288
func TestDdlMaxLimitOfIdentifier(t *testing.T) {
	store := testkit.CreateMockStoreWithSchemaLease(t, dbTestLease)

	tk := testkit.NewTestKit(t, store)

	// create/drop database test
	longDbName := strings.Repeat("库", mysql.MaxDatabaseNameLength-1)
	tk.MustExec(fmt.Sprintf("create database %s", longDbName))
	defer func() {
		tk.MustExec(fmt.Sprintf("drop database %s", longDbName))
	}()
	tk.MustExec(fmt.Sprintf("use %s", longDbName))

	// create/drop table,index test
	longTblName := strings.Repeat("表", mysql.MaxTableNameLength-1)
	longColName := strings.Repeat("三", mysql.MaxColumnNameLength-1)
	longIdxName := strings.Repeat("索", mysql.MaxIndexIdentifierLen-1)
	tk.MustExec(fmt.Sprintf("create table %s(f1 int primary key,f2 int, %s varchar(50))", longTblName, longColName))
	tk.MustExec(fmt.Sprintf("create index %s on %s(%s)", longIdxName, longTblName, longColName))
	defer func() {
		tk.MustExec(fmt.Sprintf("drop index %s on %s", longIdxName, longTblName))
		tk.MustExec(fmt.Sprintf("drop table %s", longTblName))
	}()

	// alter table
	tk.MustExec(fmt.Sprintf("alter table %s change f2 %s int", longTblName, strings.Repeat("二", mysql.MaxColumnNameLength-1)))
}

// Close issue #23321.
// See https://github.com/pingcap/tidb/issues/23321
func TestJsonUnmarshalErrWhenPanicInCancellingPath(t *testing.T) {
	store := testkit.CreateMockStoreWithSchemaLease(t, dbTestLease)

	tk := testkit.NewTestKit(t, store)
	tk.MustExec("use test")

	tk.MustExec("drop table if exists test_add_index_after_add_col")
	tk.MustExec("create table test_add_index_after_add_col(a int, b int not null default '0');")
	tk.MustExec("insert into test_add_index_after_add_col values(1, 2),(2,2);")
	tk.MustExec("alter table test_add_index_after_add_col add column c int not null default '0';")
	tk.MustGetErrMsg("alter table test_add_index_after_add_col add unique index cc(c);", "[kv:1062]Duplicate entry '0' for key 'test_add_index_after_add_col.cc'")
}

func TestIssue22819(t *testing.T) {
	store := testkit.CreateMockStoreWithSchemaLease(t, dbTestLease)

	tk1 := testkit.NewTestKit(t, store)
	tk1.MustExec("set global tidb_enable_metadata_lock=0")
	tk1.MustExec("use test;")
	tk1.MustExec("create table t1 (v int) partition by hash (v) partitions 2")
	tk1.MustExec("insert into t1 values (1)")

	tk2 := testkit.NewTestKit(t, store)
	tk2.MustExec("use test;")
	tk1.MustExec("begin")
	tk1.MustExec("update t1 set v = 2 where v = 1")

	tk2.MustExec("alter table t1 truncate partition p0")

	err := tk1.ExecToErr("commit")
	require.Error(t, err)
	require.Regexp(t, ".*8028.*Information schema is changed during the execution of the statement.*", err.Error())
}

func TestIssue22307(t *testing.T) {
	store, dom := testkit.CreateMockStoreAndDomainWithSchemaLease(t, dbTestLease)

	tk := testkit.NewTestKit(t, store)
	tk.MustExec("use test")
	tk.MustExec("drop table if exists t")
	tk.MustExec("create table t (a int, b int)")
	tk.MustExec("insert into t values(1, 1);")

	hook := &callback.TestDDLCallback{Do: dom}
	var checkErr1, checkErr2 error
	hook.OnJobRunBeforeExported = func(job *model.Job) {
		if job.SchemaState != model.StateWriteOnly {
			return
		}
		_, checkErr1 = tk.Exec("update t set a = 3 where b = 1;")
		_, checkErr2 = tk.Exec("update t set a = 3 order by b;")
	}
	dom.DDL().SetHook(hook)
	done := make(chan error, 1)
	// test transaction on add column.
	go backgroundExec(store, "test", "alter table t drop column b;", done)
	err := <-done
	require.NoError(t, err)
	require.EqualError(t, checkErr1, "[planner:1054]Unknown column 'b' in 'where clause'")
	require.EqualError(t, checkErr2, "[planner:1054]Unknown column 'b' in 'order clause'")
}

func TestIssue9100(t *testing.T) {
	store := testkit.CreateMockStoreWithSchemaLease(t, dbTestLease)

	tk := testkit.NewTestKit(t, store)
	tk.MustExec("use test")
	tk.MustExec("create table employ (a int, b int) partition by range (b) (partition p0 values less than (1));")
	tk.MustGetErrMsg("alter table employ add unique index p_a (a);", "[ddl:1503]A UNIQUE INDEX must include all columns in the table's partitioning function")
	tk.MustGetErrMsg("alter table employ add primary key p_a (a);", "[ddl:1503]A PRIMARY must include all columns in the table's partitioning function")

	tk.MustExec("create table issue9100t1 (col1 int not null, col2 date not null, col3 int not null, unique key (col1, col2)) partition by range( col1 ) (partition p1 values less than (11))")
	tk.MustExec("alter table issue9100t1 add unique index p_col1 (col1)")
	tk.MustExec("alter table issue9100t1 add primary key p_col1 (col1)")

	tk.MustExec("create table issue9100t2 (col1 int not null, col2 date not null, col3 int not null, unique key (col1, col3)) partition by range( col1 + col3 ) (partition p1 values less than (11))")
	tk.MustGetErrMsg("alter table issue9100t2 add unique index p_col1 (col1)", "[ddl:1503]A UNIQUE INDEX must include all columns in the table's partitioning function")
	tk.MustGetErrMsg("alter table issue9100t2 add primary key p_col1 (col1)", "[ddl:1503]A PRIMARY must include all columns in the table's partitioning function")
}

func TestIssue22207(t *testing.T) {
	store := testkit.CreateMockStoreWithSchemaLease(t, dbTestLease)

	tk := testkit.NewTestKit(t, store)
	tk.MustExec("use test")
	tk.MustExec("set @@session.tidb_enable_list_partition = ON")
	tk.MustExec("set @@session.tidb_enable_exchange_partition = 1;")
	tk.MustExec("drop table if exists t1;")
	tk.MustExec("drop table if exists t2;")
	tk.MustExec("create table t1(id char(10)) partition by list columns(id) (partition p0 values in ('a'), partition p1 values in ('b'));")
	tk.MustExec("insert into t1 VALUES('a')")
	tk.MustExec("create table t2(id char(10));")
	tk.MustExec("ALTER TABLE t1 EXCHANGE PARTITION p0 WITH TABLE t2;")
	tk.MustQuery("select * from t2").Check(testkit.Rows("a"))
	require.Len(t, tk.MustQuery("select * from t1").Rows(), 0)

	tk.MustExec("drop table if exists t1;")
	tk.MustExec("drop table if exists t2;")
	tk.MustExec("create table t1 (id int) partition by list (id) (partition p0 values in (1,2,3), partition p1 values in (4,5,6));")
	tk.MustExec("insert into t1 VALUES(1);")
	tk.MustExec("insert into t1 VALUES(2);")
	tk.MustExec("insert into t1 VALUES(3);")
	tk.MustExec("create table t2(id int);")
	tk.MustExec("ALTER TABLE t1 EXCHANGE PARTITION p0 WITH TABLE t2;")
	tk.MustQuery("select * from t2").Check(testkit.Rows("1", "2", "3"))
	require.Len(t, tk.MustQuery("select * from t1").Rows(), 0)
	tk.MustExec("set @@session.tidb_enable_exchange_partition = 0;")
}

func TestIssue23473(t *testing.T) {
	store := testkit.CreateMockStoreWithSchemaLease(t, dbTestLease)

	tk := testkit.NewTestKit(t, store)
	tk.MustExec("use test")
	tk.MustExec("drop table if exists t_23473;")
	tk.MustExec("create table t_23473 (k int primary key, v int)")
	tk.MustExec("alter table t_23473 change column k k bigint")

	tbl := external.GetTableByName(t, tk, "test", "t_23473")
	require.True(t, mysql.HasNoDefaultValueFlag(tbl.Cols()[0].GetFlag()))
}

func TestDropCheck(t *testing.T) {
	store := testkit.CreateMockStoreWithSchemaLease(t, dbTestLease)

	tk := testkit.NewTestKit(t, store)
	tk.MustExec("use test")
	tk.MustExec("drop table if exists drop_check")
	tk.MustExec("create table drop_check (pk int primary key)")
	defer tk.MustExec("drop table if exists drop_check")
	tk.MustExec("alter table drop_check drop check crcn")
	require.Equal(t, uint16(1), tk.Session().GetSessionVars().StmtCtx.WarningCount())
	tk.MustQuery("show warnings").Check(testkit.RowsWithSep("|", "Warning|8231|DROP CHECK is not supported"))
}

func TestAlterOrderBy(t *testing.T) {
	store := testkit.CreateMockStoreWithSchemaLease(t, dbTestLease)

	tk := testkit.NewTestKit(t, store)
	tk.MustExec("use test")
	tk.MustExec("create table ob (pk int primary key, c int default 1, c1 int default 1, KEY cl(c1))")

	// Test order by with primary key
	tk.MustExec("alter table ob order by c")
	require.Equal(t, uint16(1), tk.Session().GetSessionVars().StmtCtx.WarningCount())
	tk.MustQuery("show warnings").Check(testkit.RowsWithSep("|", "Warning|1105|ORDER BY ignored as there is a user-defined clustered index in the table 'ob'"))

	// Test order by with no primary key
	tk.MustExec("drop table if exists ob")
	tk.MustExec("create table ob (c int default 1, c1 int default 1, KEY cl(c1))")
	tk.MustExec("alter table ob order by c")
	require.Equal(t, uint16(0), tk.Session().GetSessionVars().StmtCtx.WarningCount())
	tk.MustExec("drop table if exists ob")
}

func TestFKOnGeneratedColumns(t *testing.T) {
	store := testkit.CreateMockStoreWithSchemaLease(t, dbTestLease)

	tk := testkit.NewTestKit(t, store)
	tk.MustExec("use test")
	// test add foreign key to generated column

	// foreign key constraint cannot be defined on a virtual generated column.
	tk.MustExec("create table t1 (a int primary key);")
	tk.MustGetErrCode("create table t2 (a int, b int as (a+1) virtual, foreign key (b) references t1(a));", errno.ErrForeignKeyCannotUseVirtualColumn)
	tk.MustExec("create table t2 (a int, b int generated always as (a+1) virtual);")
	tk.MustGetErrCode("alter table t2 add foreign key (b) references t1(a);", errno.ErrForeignKeyCannotUseVirtualColumn)
	tk.MustExec("drop table t1, t2;")

	// foreign key constraint can be defined on a stored generated column.
	tk.MustExec("create table t2 (a int primary key);")
	tk.MustExec("create table t1 (a int, b int as (a+1) stored, foreign key (b) references t2(a));")
	tk.MustExec("create table t3 (a int, b int generated always as (a+1) stored);")
	tk.MustExec("alter table t3 add foreign key (b) references t2(a);")
	tk.MustExec("drop table t1, t2, t3;")

	// foreign key constraint can reference a stored generated column.
	tk.MustExec("create table t1 (a int, b int generated always as (a+1) stored primary key);")
	tk.MustExec("create table t2 (a int, foreign key (a) references t1(b));")
	tk.MustExec("create table t3 (a int);")
	tk.MustExec("alter table t3 add foreign key (a) references t1(b);")
	tk.MustExec("drop table t1, t2, t3;")

	// rejected FK options on stored generated columns
	tk.MustGetErrCode("create table t1 (a int, b int generated always as (a+1) stored, foreign key (b) references t2(a) on update set null);", errno.ErrWrongFKOptionForGeneratedColumn)
	tk.MustGetErrCode("create table t1 (a int, b int generated always as (a+1) stored, foreign key (b) references t2(a) on update cascade);", errno.ErrWrongFKOptionForGeneratedColumn)
	tk.MustGetErrCode("create table t1 (a int, b int generated always as (a+1) stored, foreign key (b) references t2(a) on update set default);", errno.ErrWrongFKOptionForGeneratedColumn)
	tk.MustGetErrCode("create table t1 (a int, b int generated always as (a+1) stored, foreign key (b) references t2(a) on delete set null);", errno.ErrWrongFKOptionForGeneratedColumn)
	tk.MustGetErrCode("create table t1 (a int, b int generated always as (a+1) stored, foreign key (b) references t2(a) on delete set default);", errno.ErrWrongFKOptionForGeneratedColumn)
	tk.MustExec("create table t2 (a int primary key);")
	tk.MustExec("create table t1 (a int, b int generated always as (a+1) stored);")
	tk.MustGetErrCode("alter table t1 add foreign key (b) references t2(a) on update set null;", errno.ErrWrongFKOptionForGeneratedColumn)
	tk.MustGetErrCode("alter table t1 add foreign key (b) references t2(a) on update cascade;", errno.ErrWrongFKOptionForGeneratedColumn)
	tk.MustGetErrCode("alter table t1 add foreign key (b) references t2(a) on update set default;", errno.ErrWrongFKOptionForGeneratedColumn)
	tk.MustGetErrCode("alter table t1 add foreign key (b) references t2(a) on delete set null;", errno.ErrWrongFKOptionForGeneratedColumn)
	tk.MustGetErrCode("alter table t1 add foreign key (b) references t2(a) on delete set default;", errno.ErrWrongFKOptionForGeneratedColumn)
	tk.MustExec("drop table t1, t2;")
	// column name with uppercase characters
	tk.MustGetErrCode("create table t1 (A int, b int generated always as (a+1) stored, foreign key (b) references t2(a) on update set null);", errno.ErrWrongFKOptionForGeneratedColumn)
	tk.MustExec("create table t2 (a int primary key);")
	tk.MustExec("create table t1 (A int, b int generated always as (a+1) stored);")
	tk.MustGetErrCode("alter table t1 add foreign key (b) references t2(a) on update set null;", errno.ErrWrongFKOptionForGeneratedColumn)
	tk.MustExec("drop table t1, t2;")

	tk.MustExec("create table t1 (a int, b int generated always as (a+1) stored);")
	tk.MustGetErrCode("alter table t1 add foreign key (b) references t2(a) on update set null;", errno.ErrWrongFKOptionForGeneratedColumn)
	tk.MustExec("drop table t1;")

	// allowed FK options on stored generated columns
	tk.MustExec("create table t1 (a int primary key, b char(5));")
	tk.MustExec("create table t2 (a int, b int generated always as (a % 10) stored, foreign key (b) references t1(a) on update restrict);")
	tk.MustExec("create table t3 (a int, b int generated always as (a % 10) stored, foreign key (b) references t1(a) on update no action);")
	tk.MustExec("create table t4 (a int, b int generated always as (a % 10) stored, foreign key (b) references t1(a) on delete restrict);")
	tk.MustExec("create table t5 (a int, b int generated always as (a % 10) stored, foreign key (b) references t1(a) on delete cascade);")
	tk.MustExec("create table t6 (a int, b int generated always as (a % 10) stored, foreign key (b) references t1(a) on delete no action);")
	tk.MustExec("drop table t2,t3,t4,t5,t6;")
	tk.MustExec("create table t2 (a int, b int generated always as (a % 10) stored);")
	tk.MustExec("alter table t2 add foreign key (b) references t1(a) on update restrict;")
	tk.MustExec("create table t3 (a int, b int generated always as (a % 10) stored);")
	tk.MustExec("alter table t3 add foreign key (b) references t1(a) on update no action;")
	tk.MustExec("create table t4 (a int, b int generated always as (a % 10) stored);")
	tk.MustExec("alter table t4 add foreign key (b) references t1(a) on delete restrict;")
	tk.MustExec("create table t5 (a int, b int generated always as (a % 10) stored);")
	tk.MustExec("alter table t5 add foreign key (b) references t1(a) on delete cascade;")
	tk.MustExec("create table t6 (a int, b int generated always as (a % 10) stored);")
	tk.MustExec("alter table t6 add foreign key (b) references t1(a) on delete no action;")
	tk.MustExec("drop table t1,t2,t3,t4,t5,t6;")

	// rejected FK options on the base columns of a stored generated columns
	tk.MustExec("create table t2 (a int primary key);")
	tk.MustGetErrCode("create table t1 (a int, b int generated always as (a+1) stored, foreign key (a) references t2(a) on update set null);", errno.ErrCannotAddForeign)
	tk.MustGetErrCode("create table t1 (a int, b int generated always as (a+1) stored, foreign key (a) references t2(a) on update cascade);", errno.ErrCannotAddForeign)
	tk.MustGetErrCode("create table t1 (a int, b int generated always as (a+1) stored, foreign key (a) references t2(a) on update set default);", errno.ErrCannotAddForeign)
	tk.MustGetErrCode("create table t1 (a int, b int generated always as (a+1) stored, foreign key (a) references t2(a) on delete set null);", errno.ErrCannotAddForeign)
	tk.MustGetErrCode("create table t1 (a int, b int generated always as (a+1) stored, foreign key (a) references t2(a) on delete cascade);", errno.ErrCannotAddForeign)
	tk.MustGetErrCode("create table t1 (a int, b int generated always as (a+1) stored, foreign key (a) references t2(a) on delete set default);", errno.ErrCannotAddForeign)
	tk.MustExec("create table t1 (a int, b int generated always as (a+1) stored);")
	tk.MustGetErrCode("alter table t1 add foreign key (a) references t2(a) on update set null;", errno.ErrCannotAddForeign)
	tk.MustGetErrCode("alter table t1 add foreign key (a) references t2(a) on update cascade;", errno.ErrCannotAddForeign)
	tk.MustGetErrCode("alter table t1 add foreign key (a) references t2(a) on update set default;", errno.ErrCannotAddForeign)
	tk.MustGetErrCode("alter table t1 add foreign key (a) references t2(a) on delete set null;", errno.ErrCannotAddForeign)
	tk.MustGetErrCode("alter table t1 add foreign key (a) references t2(a) on delete cascade;", errno.ErrCannotAddForeign)
	tk.MustGetErrCode("alter table t1 add foreign key (a) references t2(a) on delete set default;", errno.ErrCannotAddForeign)
	tk.MustExec("drop table t1, t2;")

	// allowed FK options on the base columns of a stored generated columns
	tk.MustExec("create table t1 (a int primary key, b char(5));")
	tk.MustExec("create table t2 (a int, b int generated always as (a % 10) stored, foreign key (a) references t1(a) on update restrict);")
	tk.MustExec("create table t3 (a int, b int generated always as (a % 10) stored, foreign key (a) references t1(a) on update no action);")
	tk.MustExec("create table t4 (a int, b int generated always as (a % 10) stored, foreign key (a) references t1(a) on delete restrict);")
	tk.MustExec("create table t5 (a int, b int generated always as (a % 10) stored, foreign key (a) references t1(a) on delete no action);")
	tk.MustExec("drop table t2,t3,t4,t5")
	tk.MustExec("create table t2 (a int, b int generated always as (a % 10) stored);")
	tk.MustExec("alter table t2 add foreign key (a) references t1(a) on update restrict;")
	tk.MustExec("create table t3 (a int, b int generated always as (a % 10) stored);")
	tk.MustExec("alter table t3 add foreign key (a) references t1(a) on update no action;")
	tk.MustExec("create table t4 (a int, b int generated always as (a % 10) stored);")
	tk.MustExec("alter table t4 add foreign key (a) references t1(a) on delete restrict;")
	tk.MustExec("create table t5 (a int, b int generated always as (a % 10) stored);")
	tk.MustExec("alter table t5 add foreign key (a) references t1(a) on delete no action;")
	tk.MustExec("drop table t1,t2,t3,t4,t5;")
}

func TestSelectInViewFromAnotherDB(t *testing.T) {
	store := testkit.CreateMockStoreWithSchemaLease(t, dbTestLease)

	tk := testkit.NewTestKit(t, store)
	tk.MustExec("use test")
	tk.MustExec("create database test_db2")
	tk.MustExec("drop table if exists t;")
	tk.MustExec("create table t(a int)")
	tk.MustExec("use test_db2")
	tk.MustExec("create sql security invoker view v as select * from test.t")
	tk.MustExec("use test")
	tk.MustExec("select test_db2.v.a from test_db2.v")
}

func TestAddConstraintCheck(t *testing.T) {
	store := testkit.CreateMockStoreWithSchemaLease(t, dbTestLease)

	tk := testkit.NewTestKit(t, store)
	tk.MustExec("use test")
	tk.MustExec("drop table if exists add_constraint_check")
	tk.MustExec("create table add_constraint_check (pk int primary key, a int)")
	defer tk.MustExec("drop table if exists add_constraint_check")
	tk.MustExec("alter table add_constraint_check add constraint crn check (a > 1)")
	require.Equal(t, uint16(1), tk.Session().GetSessionVars().StmtCtx.WarningCount())
	tk.MustQuery("show warnings").Check(testkit.RowsWithSep("|", "Warning|8231|ADD CONSTRAINT CHECK is not supported"))
}

func TestCreateTableIgnoreCheckConstraint(t *testing.T) {
	store := testkit.CreateMockStore(t, mockstore.WithDDLChecker())

	tk := testkit.NewTestKit(t, store)
	tk.MustExec("use test")
	tk.MustExec("drop table if exists table_constraint_check")
	tk.MustExec("CREATE TABLE admin_user (enable bool, CHECK (enable IN (0, 1)));")
	require.Equal(t, uint16(1), tk.Session().GetSessionVars().StmtCtx.WarningCount())
	tk.MustQuery("show warnings").Check(testkit.RowsWithSep("|", "Warning|8231|CONSTRAINT CHECK is not supported"))
	tk.MustQuery("show create table admin_user").Check(testkit.RowsWithSep("|", ""+
		"admin_user CREATE TABLE `admin_user` (\n"+
		"  `enable` tinyint(1) DEFAULT NULL\n"+
		") ENGINE=InnoDB DEFAULT CHARSET=utf8mb4 COLLATE=utf8mb4_bin"))
}

func TestAutoConvertBlobTypeByLength(t *testing.T) {
	store, dom := testkit.CreateMockStoreAndDomain(t)

	tk := testkit.NewTestKit(t, store)
	tk.MustExec("use test")
	sql := fmt.Sprintf("create table t0(c0 Blob(%d), c1 Blob(%d), c2 Blob(%d), c3 Blob(%d))",
		255-1, 65535-1, 16777215-1, 4294967295-1)
	tk.MustExec(sql)

	var tableID int64
	rs := tk.MustQuery("select TIDB_TABLE_ID from information_schema.tables where table_name='t0' and table_schema='test';")
	tableIDi, _ := strconv.Atoi(rs.Rows()[0][0].(string))
	tableID = int64(tableIDi)

	tbl, exist := dom.InfoSchema().TableByID(tableID)
	require.True(t, exist)

	require.Equal(t, tbl.Cols()[0].GetType(), mysql.TypeTinyBlob)
	require.Equal(t, tbl.Cols()[0].GetFlen(), 255)
	require.Equal(t, tbl.Cols()[1].GetType(), mysql.TypeBlob)
	require.Equal(t, tbl.Cols()[1].GetFlen(), 65535)
	require.Equal(t, tbl.Cols()[2].GetType(), mysql.TypeMediumBlob)
	require.Equal(t, tbl.Cols()[2].GetFlen(), 16777215)
	require.Equal(t, tbl.Cols()[3].GetType(), mysql.TypeLongBlob)
	require.Equal(t, tbl.Cols()[3].GetFlen(), 4294967295)
}

func TestAddExpressionIndexRollback(t *testing.T) {
	store, dom := testkit.CreateMockStoreAndDomainWithSchemaLease(t, dbTestLease)
	tk := testkit.NewTestKit(t, store)
	tk.MustExec("use test")
	tk.MustExec("create table t1 (c1 int, c2 int, c3 int, unique key(c1))")
	tk.MustExec("insert into t1 values (20, 20, 20), (40, 40, 40), (80, 80, 80), (160, 160, 160);")

	var checkErr error
	tk1 := testkit.NewTestKit(t, store)
	tk1.MustExec("use test")

	d := dom.DDL()
	hook := &callback.TestDDLCallback{Do: dom}
	var currJob *model.Job
	ctx := mock.NewContext()
	ctx.Store = store
	times := 0
	onJobUpdatedExportedFunc := func(job *model.Job) {
		if checkErr != nil {
			return
		}
		switch job.SchemaState {
		case model.StateDeleteOnly:
			_, checkErr = tk1.Exec("insert into t1 values (6, 3, 3) on duplicate key update c1 = 10")
			if checkErr == nil {
				_, checkErr = tk1.Exec("update t1 set c1 = 7 where c2=6;")
			}
			if checkErr == nil {
				_, checkErr = tk1.Exec("delete from t1 where c1 = 40;")
			}
		case model.StateWriteOnly:
			_, checkErr = tk1.Exec("insert into t1 values (2, 2, 2)")
			if checkErr == nil {
				_, checkErr = tk1.Exec("update t1 set c1 = 3 where c2 = 80")
			}
		case model.StateWriteReorganization:
			if checkErr == nil && job.SchemaState == model.StateWriteReorganization && times == 0 {
				_, checkErr = tk1.Exec("insert into t1 values (4, 4, 4)")
				if checkErr != nil {
					return
				}
				_, checkErr = tk1.Exec("update t1 set c1 = 5 where c2 = 80")
				if checkErr != nil {
					return
				}
				currJob = job
				times++
			}
		}
	}
	hook.OnJobUpdatedExported.Store(&onJobUpdatedExportedFunc)
	d.SetHook(hook)

	tk.MustGetErrMsg("alter table t1 add index expr_idx ((pow(c1, c2)));", "[types:1690]DOUBLE value is out of range in 'pow(160, 160)'")
	require.NoError(t, checkErr)
	tk.MustQuery("select * from t1 order by c1;").Check(testkit.Rows("2 2 2", "4 4 4", "5 80 80", "10 3 3", "20 20 20", "160 160 160"))

	// Check whether the reorg information is cleaned up.
	err := sessiontxn.NewTxn(context.Background(), ctx)
	require.NoError(t, err)
	element, start, end, physicalID, err := ddl.NewReorgHandlerForTest(testkit.NewTestKit(t, store).Session()).GetDDLReorgHandle(currJob)
	require.True(t, meta.ErrDDLReorgElementNotExist.Equal(err))
	require.Nil(t, element)
	require.Nil(t, start)
	require.Nil(t, end)
	require.Equal(t, int64(0), physicalID)
}

func TestDropTableOnTiKVDiskFull(t *testing.T) {
	store := testkit.CreateMockStoreWithSchemaLease(t, dbTestLease)
	tk := testkit.NewTestKit(t, store)
	tk.MustExec("use test")
	tk.MustExec("create table test_disk_full_drop_table(a int);")
	require.NoError(t, failpoint.Enable("github.com/pingcap/tidb/store/mockstore/unistore/rpcTiKVAllowedOnAlmostFull", `return(true)`))
	defer func() {
		require.NoError(t, failpoint.Disable("github.com/pingcap/tidb/store/mockstore/unistore/rpcTiKVAllowedOnAlmostFull"))
	}()
	tk.MustExec("drop table test_disk_full_drop_table;")
}

func TestComment(t *testing.T) {
	store := testkit.CreateMockStore(t)
	tk := testkit.NewTestKit(t, store)
	tk.MustExec("use test")
	tk.MustExec("drop table if exists ct, ct1")

	validComment := strings.Repeat("a", 1024)
	invalidComment := strings.Repeat("b", 1025)
	validTableComment := strings.Repeat("a", 2048)
	invalidTableComment := strings.Repeat("b", 2049)

	// test table comment
	tk.MustExec("DROP TABLE IF EXISTS t")
	tk.MustExec("CREATE TABLE t (c integer) COMMENT = '" + validTableComment + "'")
	tk.MustExec("DROP TABLE IF EXISTS t")
	tk.MustExec("CREATE TABLE t (c integer)")
	tk.MustExec("ALTER TABLE t COMMENT = '" + validTableComment + "'")

	// test column comment
	tk.MustExec("DROP TABLE IF EXISTS t")
	tk.MustExec("CREATE TABLE t (c integer NOT NULL COMMENT '" + validComment + "')")
	tk.MustExec("DROP TABLE IF EXISTS t")
	tk.MustExec("CREATE TABLE t (c integer)")
	tk.MustExec("ALTER TABLE t ADD COLUMN c1 integer COMMENT '" + validComment + "'")

	// test index comment
	tk.MustExec("create table ct (c int, d int, e int, key (c) comment '" + validComment + "')")
	tk.MustExec("create index i on ct (d) comment '" + validComment + "'")
	tk.MustExec("alter table ct add key (e) comment '" + validComment + "'")

	// test table partition comment
	tk.MustExec("DROP TABLE IF EXISTS t")
	tk.MustExec("CREATE TABLE t (a int) PARTITION BY RANGE (a) (PARTITION p0 VALUES LESS THAN (0) COMMENT '" + validComment + "')")
	tk.MustExec("ALTER TABLE t ADD PARTITION (PARTITION p1 VALUES LESS THAN (1000000) COMMENT '" + validComment + "')")

	// test table comment
	tk.MustExec("DROP TABLE IF EXISTS t")
	tk.MustGetErrCode("CREATE TABLE t (c integer) COMMENT = '"+invalidTableComment+"'", errno.ErrTooLongTableComment)
	tk.MustExec("CREATE TABLE t (c integer)")
	tk.MustGetErrCode("ALTER TABLE t COMMENT = '"+invalidTableComment+"'", errno.ErrTooLongTableComment)

	// test column comment
	tk.MustExec("DROP TABLE IF EXISTS t")
	tk.MustGetErrCode("CREATE TABLE t (c integer NOT NULL COMMENT '"+invalidComment+"')", errno.ErrTooLongFieldComment)
	tk.MustExec("CREATE TABLE t (c integer)")
	tk.MustGetErrCode("ALTER TABLE t ADD COLUMN c1 integer COMMENT '"+invalidComment+"'", errno.ErrTooLongFieldComment)

	// test index comment
	tk.MustGetErrCode("create table ct1 (c int, key (c) comment '"+invalidComment+"')", errno.ErrTooLongIndexComment)
	tk.MustGetErrCode("create index i1 on ct (d) comment '"+invalidComment+"'", errno.ErrTooLongIndexComment)
	tk.MustGetErrCode("alter table ct add key (e) comment '"+invalidComment+"'", errno.ErrTooLongIndexComment)

	// test table partition comment
	tk.MustExec("DROP TABLE IF EXISTS t")
	tk.MustGetErrCode("CREATE TABLE t (a int) PARTITION BY RANGE (a) (PARTITION p0 VALUES LESS THAN (0) COMMENT '"+invalidComment+"')", errno.ErrTooLongTablePartitionComment)
	tk.MustExec("CREATE TABLE t (a int) PARTITION BY RANGE (a) (PARTITION p0 VALUES LESS THAN (0) COMMENT '" + validComment + "')")
	tk.MustGetErrCode("ALTER TABLE t ADD PARTITION (PARTITION p1 VALUES LESS THAN (1000000) COMMENT '"+invalidComment+"')", errno.ErrTooLongTablePartitionComment)

	tk.MustExec("set @@sql_mode=''")

	// test table comment
	tk.MustExec("DROP TABLE IF EXISTS t")
	tk.MustExec("CREATE TABLE t (c integer) COMMENT = '" + invalidTableComment + "'")
	tk.MustQuery("show warnings").Check(testkit.RowsWithSep("|", "Warning|1628|Comment for table 't' is too long (max = 2048)"))
	tk.MustExec("DROP TABLE IF EXISTS t")
	tk.MustExec("CREATE TABLE t (c integer)")
	tk.MustExec("ALTER TABLE t COMMENT = '" + invalidTableComment + "'")
	tk.MustQuery("show warnings").Check(testkit.RowsWithSep("|", "Warning|1628|Comment for table 't' is too long (max = 2048)"))

	// test column comment
	tk.MustExec("DROP TABLE IF EXISTS t")
	tk.MustExec("CREATE TABLE t (c integer NOT NULL COMMENT '" + invalidComment + "')")
	tk.MustQuery("show warnings").Check(testkit.RowsWithSep("|", "Warning|1629|Comment for field 'c' is too long (max = 1024)"))
	tk.MustExec("DROP TABLE IF EXISTS t")
	tk.MustExec("CREATE TABLE t (c integer)")
	tk.MustExec("ALTER TABLE t ADD COLUMN c1 integer COMMENT '" + invalidComment + "'")
	tk.MustQuery("show warnings").Check(testkit.RowsWithSep("|", "Warning|1629|Comment for field 'c1' is too long (max = 1024)"))

	// test index comment
	tk.MustExec("create table ct1 (c int, d int, e int, key (c) comment '" + invalidComment + "')")
	tk.MustQuery("show warnings").Check(testkit.RowsWithSep("|", "Warning|1688|Comment for index 'c' is too long (max = 1024)"))
	tk.MustExec("create index i1 on ct1 (d) comment '" + invalidComment + "b" + "'")
	tk.MustQuery("show warnings").Check(testkit.RowsWithSep("|", "Warning|1688|Comment for index 'i1' is too long (max = 1024)"))
	tk.MustExec("alter table ct1 add key (e) comment '" + invalidComment + "'")
	tk.MustQuery("show warnings").Check(testkit.RowsWithSep("|", "Warning|1688|Comment for index 'e' is too long (max = 1024)"))

	tk.MustExec("drop table if exists ct, ct1")
}

func TestRebaseAutoID(t *testing.T) {
	require.NoError(t, failpoint.Enable("github.com/pingcap/tidb/meta/autoid/mockAutoIDChange", `return(true)`))
	defer func() { require.NoError(t, failpoint.Disable("github.com/pingcap/tidb/meta/autoid/mockAutoIDChange")) }()

	store := testkit.CreateMockStoreWithSchemaLease(t, dbTestLease)
	tk := testkit.NewTestKit(t, store)

	tk.MustExec("drop database if exists tidb;")
	tk.MustExec("create database tidb;")
	tk.MustExec("use tidb;")
	tk.MustExec("create table tidb.test (a int auto_increment primary key, b int);")
	tk.MustExec("insert tidb.test values (null, 1);")
	tk.MustQuery("select * from tidb.test").Check(testkit.Rows("1 1"))
	tk.MustExec("alter table tidb.test auto_increment = 6000;")
	tk.MustExec("insert tidb.test values (null, 1);")
	tk.MustQuery("select * from tidb.test").Check(testkit.Rows("1 1", "6000 1"))
	tk.MustExec("alter table tidb.test auto_increment = 5;")
	tk.MustExec("insert tidb.test values (null, 1);")
	tk.MustQuery("select * from tidb.test").Check(testkit.Rows("1 1", "6000 1", "11000 1"))

	// Current range for table test is [11000, 15999].
	// Though it does not have a tuple "a = 15999", its global next auto increment id should be 16000.
	// Anyway it is not compatible with MySQL.
	tk.MustExec("alter table tidb.test auto_increment = 12000;")
	tk.MustExec("insert tidb.test values (null, 1);")
	tk.MustQuery("select * from tidb.test").Check(testkit.Rows("1 1", "6000 1", "11000 1", "16000 1"))

	tk.MustExec("create table tidb.test2 (a int);")
	tk.MustGetErrCode("alter table tidb.test2 add column b int auto_increment key, auto_increment=10;", errno.ErrUnsupportedDDLOperation)
}

func TestProcessColumnFlags(t *testing.T) {
	store := testkit.CreateMockStoreWithSchemaLease(t, dbTestLease)
	tk := testkit.NewTestKit(t, store)
	tk.MustExec("use test")
	// check `processColumnFlags()`
	tk.MustExec("create table t(a year(4) comment 'xxx', b year, c bit)")
	defer tk.MustExec("drop table t;")

	check := func(n string, f func(uint) bool) {
		tbl := external.GetTableByName(t, tk, "test", "t")
		for _, col := range tbl.Cols() {
			if strings.EqualFold(col.Name.L, n) {
				require.True(t, f(col.GetFlag()))
				break
			}
		}
	}

	yearcheck := func(f uint) bool {
		return mysql.HasUnsignedFlag(f) && mysql.HasZerofillFlag(f) && !mysql.HasBinaryFlag(f)
	}

	tk.MustExec("alter table t modify a year(4)")
	check("a", yearcheck)

	tk.MustExec("alter table t modify a year(4) unsigned")
	check("a", yearcheck)

	tk.MustExec("alter table t modify a year(4) zerofill")

	tk.MustExec("alter table t modify b year")
	check("b", yearcheck)

	tk.MustExec("alter table t modify c bit")
	check("c", func(f uint) bool {
		return mysql.HasUnsignedFlag(f) && !mysql.HasBinaryFlag(f)
	})
}

func TestForbidCacheTableForSystemTable(t *testing.T) {
	store := testkit.CreateMockStoreWithSchemaLease(t, dbTestLease)
	tk := testkit.NewTestKit(t, store)
	sysTables := make([]string, 0, 24)
	memOrSysDB := []string{"MySQL", "INFORMATION_SCHEMA", "PERFORMANCE_SCHEMA", "METRICS_SCHEMA"}
	for _, db := range memOrSysDB {
		tk.MustExec("use " + db)
		tk.Session().Auth(&auth.UserIdentity{Username: "root", Hostname: "%"}, nil, nil, nil)
		rows := tk.MustQuery("show tables").Rows()
		for i := 0; i < len(rows); i++ {
			sysTables = append(sysTables, rows[i][0].(string))
		}
		for _, one := range sysTables {
			err := tk.ExecToErr(fmt.Sprintf("alter table `%s` cache", one))
			if db == "MySQL" {
				if one == "tidb_mdl_view" {
					require.EqualError(t, err, "[ddl:1347]'MySQL.tidb_mdl_view' is not BASE TABLE")
				} else {
					require.EqualError(t, err, "[ddl:8200]ALTER table cache for tables in system database is currently unsupported")
				}
			} else {
				require.EqualError(t, err, fmt.Sprintf("[planner:1142]ALTER command denied to user 'root'@'%%' for table '%s'", strings.ToLower(one)))
			}
		}
		sysTables = sysTables[:0]
	}
}

func TestAlterShardRowIDBits(t *testing.T) {
	require.NoError(t, failpoint.Enable("github.com/pingcap/tidb/meta/autoid/mockAutoIDChange", `return(true)`))
	defer func() {
		require.NoError(t, failpoint.Disable("github.com/pingcap/tidb/meta/autoid/mockAutoIDChange"))
	}()

	store := testkit.CreateMockStoreWithSchemaLease(t, dbTestLease)
	tk := testkit.NewTestKit(t, store)

	tk.MustExec("use test")
	// Test alter shard_row_id_bits
	tk.MustExec("create table t1 (a int) shard_row_id_bits = 5")
	tk.MustExec(fmt.Sprintf("alter table t1 auto_increment = %d;", 1<<56))
	tk.MustExec("insert into t1 set a=1;")

	// Test increase shard_row_id_bits failed by overflow global auto ID.
	tk.MustGetErrMsg("alter table t1 SHARD_ROW_ID_BITS = 10;", "[autoid:1467]shard_row_id_bits 10 will cause next global auto ID 72057594037932936 overflow")

	// Test reduce shard_row_id_bits will be ok.
	tk.MustExec("alter table t1 SHARD_ROW_ID_BITS = 3;")
	checkShardRowID := func(maxShardRowIDBits, shardRowIDBits uint64) {
		tbl := external.GetTableByName(t, tk, "test", "t1")
		require.True(t, tbl.Meta().MaxShardRowIDBits == maxShardRowIDBits)
		require.True(t, tbl.Meta().ShardRowIDBits == shardRowIDBits)
	}
	checkShardRowID(5, 3)

	// Test reduce shard_row_id_bits but calculate overflow should use the max record shard_row_id_bits.
	tk.MustExec("drop table if exists t1")
	tk.MustExec("create table t1 (a int) shard_row_id_bits = 10")
	tk.MustExec("alter table t1 SHARD_ROW_ID_BITS = 5;")
	checkShardRowID(10, 5)
	tk.MustExec(fmt.Sprintf("alter table t1 auto_increment = %d;", 1<<56))
	tk.MustGetErrMsg("insert into t1 set a=1;", "[autoid:1467]Failed to read auto-increment value from storage engine")
}

func TestShardRowIDBitsOnTemporaryTable(t *testing.T) {
	store := testkit.CreateMockStoreWithSchemaLease(t, dbTestLease)
	tk := testkit.NewTestKit(t, store)
	tk.MustExec("use test")
	// for global temporary table
	tk.MustExec("drop table if exists shard_row_id_temporary")
	tk.MustGetErrMsg(
		"create global temporary table shard_row_id_temporary (a int) shard_row_id_bits = 5 on commit delete rows;",
		core.ErrOptOnTemporaryTable.GenWithStackByArgs("shard_row_id_bits").Error())
	tk.MustExec("create global temporary table shard_row_id_temporary (a int) on commit delete rows;")
	tk.MustGetErrMsg(
		"alter table shard_row_id_temporary shard_row_id_bits = 4;",
		dbterror.ErrOptOnTemporaryTable.GenWithStackByArgs("shard_row_id_bits").Error())
	// for local temporary table
	tk.MustExec("drop table if exists local_shard_row_id_temporary")
	tk.MustGetErrMsg(
		"create temporary table local_shard_row_id_temporary (a int) shard_row_id_bits = 5;",
		core.ErrOptOnTemporaryTable.GenWithStackByArgs("shard_row_id_bits").Error())
	tk.MustExec("create temporary table local_shard_row_id_temporary (a int);")
	tk.MustGetErrMsg(
		"alter table local_shard_row_id_temporary shard_row_id_bits = 4;",
		dbterror.ErrUnsupportedLocalTempTableDDL.GenWithStackByArgs("ALTER TABLE").Error())
}

func TestAutoIncrementIDOnTemporaryTable(t *testing.T) {
	store := testkit.CreateMockStoreWithSchemaLease(t, dbTestLease)
	tk := testkit.NewTestKit(t, store)
	tk.MustExec("use test")

	// global temporary table with auto_increment=0
	tk.MustExec("drop table if exists global_temp_auto_id")
	tk.MustExec("create global temporary table global_temp_auto_id(id int primary key auto_increment) on commit delete rows")
	tk.MustExec("begin")
	tk.MustQuery("show table global_temp_auto_id next_row_id").Check(testkit.Rows("test global_temp_auto_id id 1 _TIDB_ROWID"))
	tk.MustExec("insert into global_temp_auto_id value(null)")
	tk.MustQuery("select @@last_insert_id").Check(testkit.Rows("1"))
	tk.MustQuery("select id from global_temp_auto_id").Check(testkit.Rows("1"))
	tk.MustQuery("show table global_temp_auto_id next_row_id").Check(testkit.Rows("test global_temp_auto_id id 2 _TIDB_ROWID"))
	tk.MustExec("commit")
	tk.MustExec("drop table global_temp_auto_id")

	// global temporary table with auto_increment=100
	tk.MustExec("create global temporary table global_temp_auto_id(id int primary key auto_increment) auto_increment=100 on commit delete rows")
	// the result should be the same in each transaction
	for i := 0; i < 2; i++ {
		tk.MustQuery("show create table global_temp_auto_id").Check(testkit.Rows("global_temp_auto_id CREATE GLOBAL TEMPORARY TABLE `global_temp_auto_id` (\n" +
			"  `id` int(11) NOT NULL AUTO_INCREMENT,\n" +
			"  PRIMARY KEY (`id`) /*T![clustered_index] CLUSTERED */\n" +
			") ENGINE=InnoDB DEFAULT CHARSET=utf8mb4 COLLATE=utf8mb4_bin AUTO_INCREMENT=100 ON COMMIT DELETE ROWS"))
		tk.MustQuery("show table global_temp_auto_id next_row_id").Check(testkit.Rows("test global_temp_auto_id id 100 _TIDB_ROWID"))
		tk.MustExec("begin")
		tk.MustExec("insert into global_temp_auto_id value(null)")
		tk.MustQuery("select @@last_insert_id").Check(testkit.Rows("100"))
		tk.MustQuery("select id from global_temp_auto_id").Check(testkit.Rows("100"))
		tk.MustQuery("show table global_temp_auto_id next_row_id").Check(testkit.Rows("test global_temp_auto_id id 101 _TIDB_ROWID"))
		tk.MustExec("commit")
	}
	tk.MustExec("drop table global_temp_auto_id")

	// local temporary table with auto_increment=0
	tk.MustExec("create temporary table local_temp_auto_id(id int primary key auto_increment)")
	// It doesn't matter to report an error since `show next_row_id` is an extended syntax.
	err := tk.QueryToErr("show table local_temp_auto_id next_row_id")
	require.EqualError(t, err, "[schema:1146]Table 'test.local_temp_auto_id' doesn't exist")
	tk.MustExec("insert into local_temp_auto_id value(null)")
	tk.MustQuery("select @@last_insert_id").Check(testkit.Rows("1"))
	tk.MustQuery("select id from local_temp_auto_id").Check(testkit.Rows("1"))
	tk.MustExec("drop table local_temp_auto_id")

	// local temporary table with auto_increment=100
	tk.MustExec("create temporary table local_temp_auto_id(id int primary key auto_increment) auto_increment=100")
	tk.MustQuery("show create table local_temp_auto_id").Check(testkit.Rows("local_temp_auto_id CREATE TEMPORARY TABLE `local_temp_auto_id` (\n" +
		"  `id` int(11) NOT NULL AUTO_INCREMENT,\n" +
		"  PRIMARY KEY (`id`) /*T![clustered_index] CLUSTERED */\n" +
		") ENGINE=InnoDB DEFAULT CHARSET=utf8mb4 COLLATE=utf8mb4_bin AUTO_INCREMENT=100"))
	tk.MustExec("insert into local_temp_auto_id value(null)")
	tk.MustQuery("select @@last_insert_id").Check(testkit.Rows("100"))
	tk.MustQuery("select id from local_temp_auto_id").Check(testkit.Rows("100"))
	tk.MustQuery("show create table local_temp_auto_id").Check(testkit.Rows("local_temp_auto_id CREATE TEMPORARY TABLE `local_temp_auto_id` (\n" +
		"  `id` int(11) NOT NULL AUTO_INCREMENT,\n" +
		"  PRIMARY KEY (`id`) /*T![clustered_index] CLUSTERED */\n" +
		") ENGINE=InnoDB DEFAULT CHARSET=utf8mb4 COLLATE=utf8mb4_bin AUTO_INCREMENT=101"))
}

func TestDDLJobErrorCount(t *testing.T) {
	store, dom := testkit.CreateMockStoreAndDomainWithSchemaLease(t, dbTestLease)
	tk := testkit.NewTestKit(t, store)
	tk.MustExec("use test")
	tk.MustExec("drop table if exists ddl_error_table, new_ddl_error_table")
	tk.MustExec("create table ddl_error_table(a int)")

	require.NoError(t, failpoint.Enable("github.com/pingcap/tidb/ddl/mockErrEntrySizeTooLarge", `return(true)`))
	defer func() {
		require.NoError(t, failpoint.Disable("github.com/pingcap/tidb/ddl/mockErrEntrySizeTooLarge"))
	}()

	var jobID int64
	hook := &callback.TestDDLCallback{}
	onJobUpdatedExportedFunc := func(job *model.Job) {
		jobID = job.ID
	}
	hook.OnJobUpdatedExported.Store(&onJobUpdatedExportedFunc)
	originHook := dom.DDL().GetHook()
	dom.DDL().SetHook(hook)
	defer dom.DDL().SetHook(originHook)

	tk.MustGetErrCode("rename table ddl_error_table to new_ddl_error_table", errno.ErrEntryTooLarge)

	historyJob, err := ddl.GetHistoryJobByID(tk.Session(), jobID)
	require.NoError(t, err)
	require.NotNil(t, historyJob)
	require.Equal(t, int64(1), historyJob.ErrorCount)
	require.True(t, kv.ErrEntryTooLarge.Equal(historyJob.Error))
	tk.MustQuery("select * from ddl_error_table;").Check(testkit.Rows())
}

// TestAddIndexFailOnCaseWhenCanExit is used to close #19325.
func TestAddIndexFailOnCaseWhenCanExit(t *testing.T) {
	require.NoError(t, failpoint.Enable("github.com/pingcap/tidb/ddl/MockCaseWhenParseFailure", `return(true)`))
	defer func() { require.NoError(t, failpoint.Disable("github.com/pingcap/tidb/ddl/MockCaseWhenParseFailure")) }()
	store := testkit.CreateMockStoreWithSchemaLease(t, dbTestLease)
	tk := testkit.NewTestKit(t, store)
	originalVal := variable.GetDDLErrorCountLimit()
	tk.MustExec("set @@global.tidb_ddl_error_count_limit = 1")
	defer tk.MustExec(fmt.Sprintf("set @@global.tidb_ddl_error_count_limit = %d", originalVal))

	tk.MustExec("use test")
	tk.MustExec("drop table if exists t")
	tk.MustExec("create table t(a int, b int)")
	tk.MustExec("insert into t values(1, 1)")
	tk.MustGetErrMsg("alter table t add index idx(b)", "[ddl:-1]job.ErrCount:0, mock unknown type: ast.whenClause.")
	tk.MustExec("drop table if exists t")
}

func TestCreateTableWithIntegerLengthWaring(t *testing.T) {
	// Inject the strict-integer-display-width variable in parser directly.
	parsertypes.TiDBStrictIntegerDisplayWidth = true
	defer func() { parsertypes.TiDBStrictIntegerDisplayWidth = false }()
	store := testkit.CreateMockStoreWithSchemaLease(t, dbTestLease)
	tk := testkit.NewTestKit(t, store)
	tk.MustExec("use test")
	tk.MustExec("drop table if exists t")

	tk.MustExec("create table t(a tinyint(1))")
	tk.MustQuery("show warnings").Check(testkit.Rows("Warning 1064 You have an error in your SQL syntax; check the manual that corresponds to your TiDB version for the right syntax to use [parser:1681]Integer display width is deprecated and will be removed in a future release."))

	tk.MustExec("drop table if exists t")
	tk.MustExec("create table t(a smallint(2))")
	tk.MustQuery("show warnings").Check(testkit.Rows("Warning 1064 You have an error in your SQL syntax; check the manual that corresponds to your TiDB version for the right syntax to use [parser:1681]Integer display width is deprecated and will be removed in a future release."))

	tk.MustExec("drop table if exists t")
	tk.MustExec("create table t(a int(2))")
	tk.MustQuery("show warnings").Check(testkit.Rows("Warning 1064 You have an error in your SQL syntax; check the manual that corresponds to your TiDB version for the right syntax to use [parser:1681]Integer display width is deprecated and will be removed in a future release."))

	tk.MustExec("drop table if exists t")
	tk.MustExec("create table t(a mediumint(2))")
	tk.MustQuery("show warnings").Check(testkit.Rows("Warning 1064 You have an error in your SQL syntax; check the manual that corresponds to your TiDB version for the right syntax to use [parser:1681]Integer display width is deprecated and will be removed in a future release."))

	tk.MustExec("drop table if exists t")
	tk.MustExec("create table t(a bigint(2))")
	tk.MustQuery("show warnings").Check(testkit.Rows("Warning 1064 You have an error in your SQL syntax; check the manual that corresponds to your TiDB version for the right syntax to use [parser:1681]Integer display width is deprecated and will be removed in a future release."))

	tk.MustExec("drop table if exists t")
	tk.MustExec("create table t(a integer(2))")
	tk.MustQuery("show warnings").Check(testkit.Rows("Warning 1064 You have an error in your SQL syntax; check the manual that corresponds to your TiDB version for the right syntax to use [parser:1681]Integer display width is deprecated and will be removed in a future release."))

	tk.MustExec("drop table if exists t")
	tk.MustExec("create table t(a int1(1))")
	tk.MustQuery("show warnings").Check(testkit.Rows("Warning 1064 You have an error in your SQL syntax; check the manual that corresponds to your TiDB version for the right syntax to use [parser:1681]Integer display width is deprecated and will be removed in a future release."))

	tk.MustExec("drop table if exists t")
	tk.MustExec("create table t(a int2(2))")
	tk.MustQuery("show warnings").Check(testkit.Rows("Warning 1064 You have an error in your SQL syntax; check the manual that corresponds to your TiDB version for the right syntax to use [parser:1681]Integer display width is deprecated and will be removed in a future release."))

	tk.MustExec("drop table if exists t")
	tk.MustExec("create table t(a int3(2))")
	tk.MustQuery("show warnings").Check(testkit.Rows("Warning 1064 You have an error in your SQL syntax; check the manual that corresponds to your TiDB version for the right syntax to use [parser:1681]Integer display width is deprecated and will be removed in a future release."))

	tk.MustExec("drop table if exists t")
	tk.MustExec("create table t(a int4(2))")
	tk.MustQuery("show warnings").Check(testkit.Rows("Warning 1064 You have an error in your SQL syntax; check the manual that corresponds to your TiDB version for the right syntax to use [parser:1681]Integer display width is deprecated and will be removed in a future release."))

	tk.MustExec("drop table if exists t")
	tk.MustExec("create table t(a int8(2))")
	tk.MustQuery("show warnings").Check(testkit.Rows("Warning 1064 You have an error in your SQL syntax; check the manual that corresponds to your TiDB version for the right syntax to use [parser:1681]Integer display width is deprecated and will be removed in a future release."))

	tk.MustExec("drop table if exists t")
}
func TestShowCountWarningsOrErrors(t *testing.T) {
	// Inject the strict-integer-display-width variable in parser directly.
	parsertypes.TiDBStrictIntegerDisplayWidth = true
	defer func() { parsertypes.TiDBStrictIntegerDisplayWidth = false }()
	store := testkit.CreateMockStore(t)
	tk := testkit.NewTestKit(t, store)
	tk.MustExec("use test")

	// test sql run work
	tk.MustExec("show count(*) warnings")
	tk.MustExec("show count(*) errors")

	// test count warnings
	tk.MustExec("drop table if exists t1,t2,t3")
	// Warning: Integer display width is deprecated and will be removed in a future release.
	tk.MustExec("create table t(a int8(2));" +
		"create table t1(a int4(2));" +
		"create table t2(a int4(2));")
	tk.MustQuery("show count(*) warnings").Check(tk.MustQuery("select @@session.warning_count").Rows())

	// test count errors
	tk.MustExec("drop table if exists show_errors")
	tk.MustExec("create table show_errors (a int)")
	// Error: Table exist
	_, _ = tk.Exec("create table show_errors (a int)")
	tk.MustQuery("show count(*) errors").Check(tk.MustQuery("select @@session.error_count").Rows())
}

// Close issue #24172.
// See https://github.com/pingcap/tidb/issues/24172
func TestCancelJobWriteConflict(t *testing.T) {
	store, dom := testkit.CreateMockStoreAndDomainWithSchemaLease(t, dbTestLease)

	tk1 := testkit.NewTestKit(t, store)
	tk2 := testkit.NewTestKit(t, store)

	tk1.MustExec("use test")

	tk1.MustExec("create table t(id int)")

	var cancelErr error
	var rs []sqlexec.RecordSet
	hook := &callback.TestDDLCallback{Do: dom}
	d := dom.DDL()
	originalHook := d.GetHook()
	d.SetHook(hook)
	defer d.SetHook(originalHook)

	// Test when cancelling cannot be retried and adding index succeeds.
	hook.OnJobRunBeforeExported = func(job *model.Job) {
		if job.Type == model.ActionAddIndex && job.State == model.JobStateRunning && job.SchemaState == model.StateWriteReorganization {
			require.NoError(t, failpoint.Enable("github.com/pingcap/tidb/kv/mockCommitErrorInNewTxn", `return("no_retry")`))
			defer func() { require.NoError(t, failpoint.Disable("github.com/pingcap/tidb/kv/mockCommitErrorInNewTxn")) }()
			require.NoError(t, failpoint.Enable("github.com/pingcap/tidb/ddl/mockFailedCommandOnConcurencyDDL", `return(true)`))
			defer func() {
				require.NoError(t, failpoint.Disable("github.com/pingcap/tidb/ddl/mockFailedCommandOnConcurencyDDL"))
			}()

			stmt := fmt.Sprintf("admin cancel ddl jobs %d", job.ID)
			rs, cancelErr = tk2.Session().Execute(context.Background(), stmt)
		}
	}
	tk1.MustExec("alter table t add index (id)")
	require.EqualError(t, cancelErr, "mock failed admin command on ddl jobs")

	// Test when cancelling is retried only once and adding index is cancelled in the end.
	var jobID int64
	hook.OnJobRunBeforeExported = func(job *model.Job) {
		if job.Type == model.ActionAddIndex && job.State == model.JobStateRunning && job.SchemaState == model.StateWriteReorganization {
			jobID = job.ID
			stmt := fmt.Sprintf("admin cancel ddl jobs %d", job.ID)
			require.NoError(t, failpoint.Enable("github.com/pingcap/tidb/kv/mockCommitErrorInNewTxn", `return("retry_once")`))
			defer func() { require.NoError(t, failpoint.Disable("github.com/pingcap/tidb/kv/mockCommitErrorInNewTxn")) }()
			rs, cancelErr = tk2.Session().Execute(context.Background(), stmt)
		}
	}
	tk1.MustGetErrCode("alter table t add index (id)", errno.ErrCancelledDDLJob)
	require.NoError(t, cancelErr)
	result := tk2.ResultSetToResultWithCtx(context.Background(), rs[0], "cancel ddl job fails")
	result.Check(testkit.Rows(fmt.Sprintf("%d successful", jobID)))
}

func TestTxnSavepointWithDDL(t *testing.T) {
	store, _ := testkit.CreateMockStoreAndDomainWithSchemaLease(t, dbTestLease)
	tk := testkit.NewTestKit(t, store)
	tk2 := testkit.NewTestKit(t, store)
	tk.MustExec("use test;")
	tk.MustExec("set global tidb_enable_metadata_lock=0")
	tk2.MustExec("use test;")

	prepareFn := func() {
		tk.MustExec("drop table if exists t1, t2")
		tk.MustExec("create table t1 (c1 int primary key, c2 int)")
		tk.MustExec("create table t2 (c1 int primary key, c2 int)")
	}
	prepareFn()

	tk.MustExec("begin pessimistic")
	tk.MustExec("savepoint s1")
	tk.MustExec("insert t1 values (1, 11)")
	tk.MustExec("rollback to s1")
	tk2.MustExec("alter table t1 add index idx2(c2)")
	tk.MustExec("commit")
	tk.MustQuery("select * from t1").Check(testkit.Rows())
	tk.MustExec("admin check table t1")

	tk.MustExec("begin pessimistic")
	tk.MustExec("savepoint s1")
	tk.MustExec("insert t1 values (1, 11)")
	tk.MustExec("savepoint s2")
	tk.MustExec("insert t2 values (1, 11)")
	tk.MustExec("rollback to s2")
	tk2.MustExec("alter table t2 add index idx2(c2)")
	tk.MustExec("commit")
	tk.MustQuery("select * from t2").Check(testkit.Rows())
	tk.MustExec("admin check table t1, t2")

	prepareFn()
	tk.MustExec("truncate table t1")
	tk.MustExec("begin pessimistic")
	tk.MustExec("savepoint s1")
	tk.MustExec("insert t1 values (1, 11)")
	tk.MustExec("savepoint s2")
	tk.MustExec("insert t2 values (1, 11)")
	tk.MustExec("rollback to s2")
	tk2.MustExec("alter table t1 add index idx2(c2)")
	tk2.MustExec("alter table t2 add index idx2(c2)")
	err := tk.ExecToErr("commit")
	require.Error(t, err)
	require.Regexp(t, ".*8028.*Information schema is changed during the execution of the statement.*", err.Error())
	tk.MustQuery("select * from t1").Check(testkit.Rows())
	tk.MustExec("admin check table t1, t2")
}

func TestSnapshotVersion(t *testing.T) {
	store, dom := testkit.CreateMockStoreAndDomainWithSchemaLease(t, dbTestLease)

	tk := testkit.NewTestKit(t, store)

	dd := dom.DDL()
	ddl.DisableTiFlashPoll(dd)
	require.Equal(t, dbTestLease, dd.GetLease())

	snapTS := oracle.GoTimeToTS(time.Now())
	tk.MustExec("create database test2")
	tk.MustExec("use test2")
	tk.MustExec("create table t(a int)")

	is := dom.InfoSchema()
	require.NotNil(t, is)

	// For updating the self schema version.
	goCtx, cancel := context.WithTimeout(context.Background(), 100*time.Millisecond)
	err := dd.SchemaSyncer().OwnerCheckAllVersions(goCtx, 0, is.SchemaMetaVersion())
	cancel()
	require.NoError(t, err)

	snapIs, err := dom.GetSnapshotInfoSchema(snapTS)
	require.NotNil(t, snapIs)
	require.NoError(t, err)

	// Make sure that the self schema version doesn't be changed.
	goCtx, cancel = context.WithTimeout(context.Background(), 100*time.Millisecond)
	err = dd.SchemaSyncer().OwnerCheckAllVersions(goCtx, 0, is.SchemaMetaVersion())
	cancel()
	require.NoError(t, err)

	// for GetSnapshotInfoSchema
	currSnapTS := oracle.GoTimeToTS(time.Now())
	currSnapIs, err := dom.GetSnapshotInfoSchema(currSnapTS)
	require.NoError(t, err)
	require.NotNil(t, currSnapTS)
	require.Equal(t, is.SchemaMetaVersion(), currSnapIs.SchemaMetaVersion())

	// for GetSnapshotMeta
	dbInfo, ok := currSnapIs.SchemaByName(model.NewCIStr("test2"))
	require.True(t, ok)

	tbl, err := currSnapIs.TableByName(model.NewCIStr("test2"), model.NewCIStr("t"))
	require.NoError(t, err)

	m, err := dom.GetSnapshotMeta(snapTS)
	require.NoError(t, err)

	tblInfo1, err := m.GetTable(dbInfo.ID, tbl.Meta().ID)
	require.True(t, meta.ErrDBNotExists.Equal(err))
	require.Nil(t, tblInfo1)

	m, err = dom.GetSnapshotMeta(currSnapTS)
	require.NoError(t, err)

	tblInfo2, err := m.GetTable(dbInfo.ID, tbl.Meta().ID)
	require.NoError(t, err)
	require.Equal(t, tblInfo2, tbl.Meta())
}

func TestSchemaValidator(t *testing.T) {
	store, dom := testkit.CreateMockStoreAndDomainWithSchemaLease(t, dbTestLease)

	tk := testkit.NewTestKit(t, store)

	dd := dom.DDL()
	ddl.DisableTiFlashPoll(dd)
	require.Equal(t, dbTestLease, dd.GetLease())

	tk.MustExec("create table test.t(a int)")

	err := dom.Reload()
	require.NoError(t, err)
	schemaVer := dom.InfoSchema().SchemaMetaVersion()
	ver, err := store.CurrentVersion(kv.GlobalTxnScope)
	require.NoError(t, err)

	ts := ver.Ver
	_, res := dom.SchemaValidator.Check(ts, schemaVer, nil, true)
	require.Equal(t, domain.ResultSucc, res)

	require.NoError(t, failpoint.Enable("github.com/pingcap/tidb/domain/ErrorMockReloadFailed", `return(true)`))

	err = dom.Reload()
	require.Error(t, err)
	_, res = dom.SchemaValidator.Check(ts, schemaVer, nil, true)
	require.Equal(t, domain.ResultSucc, res)
	time.Sleep(dbTestLease)

	ver, err = store.CurrentVersion(kv.GlobalTxnScope)
	require.NoError(t, err)
	ts = ver.Ver
	_, res = dom.SchemaValidator.Check(ts, schemaVer, nil, true)
	require.Equal(t, domain.ResultUnknown, res)

	require.NoError(t, failpoint.Disable("github.com/pingcap/tidb/domain/ErrorMockReloadFailed"))
	err = dom.Reload()
	require.NoError(t, err)

	_, res = dom.SchemaValidator.Check(ts, schemaVer, nil, true)
	require.Equal(t, domain.ResultSucc, res)

	// For schema check, it tests for getting the result of "ResultUnknown".
	is := dom.InfoSchema()
	schemaChecker := domain.NewSchemaChecker(dom, is.SchemaMetaVersion(), nil, true)
	// Make sure it will retry one time and doesn't take a long time.
	domain.SchemaOutOfDateRetryTimes.Store(1)
	domain.SchemaOutOfDateRetryInterval.Store(time.Millisecond * 1)
	dom.SchemaValidator.Stop()
	_, err = schemaChecker.Check(uint64(123456))
	require.EqualError(t, err, domain.ErrInfoSchemaExpired.Error())
}

func TestLogAndShowSlowLog(t *testing.T) {
	_, dom := testkit.CreateMockStoreAndDomainWithSchemaLease(t, dbTestLease)

	dom.LogSlowQuery(&domain.SlowQueryInfo{SQL: "aaa", Duration: time.Second, Internal: true})
	dom.LogSlowQuery(&domain.SlowQueryInfo{SQL: "bbb", Duration: 3 * time.Second})
	dom.LogSlowQuery(&domain.SlowQueryInfo{SQL: "ccc", Duration: 2 * time.Second})
	// Collecting slow queries is asynchronous, wait a while to ensure it's done.
	time.Sleep(5 * time.Millisecond)

	result := dom.ShowSlowQuery(&ast.ShowSlow{Tp: ast.ShowSlowTop, Count: 2})
	require.Len(t, result, 2)
	require.Equal(t, "bbb", result[0].SQL)
	require.Equal(t, 3*time.Second, result[0].Duration)
	require.Equal(t, "ccc", result[1].SQL)
	require.Equal(t, 2*time.Second, result[1].Duration)

	result = dom.ShowSlowQuery(&ast.ShowSlow{Tp: ast.ShowSlowTop, Count: 2, Kind: ast.ShowSlowKindInternal})
	require.Len(t, result, 1)
	require.Equal(t, "aaa", result[0].SQL)
	require.Equal(t, time.Second, result[0].Duration)
	require.True(t, result[0].Internal)

	result = dom.ShowSlowQuery(&ast.ShowSlow{Tp: ast.ShowSlowTop, Count: 4, Kind: ast.ShowSlowKindAll})
	require.Len(t, result, 3)
	require.Equal(t, "bbb", result[0].SQL)
	require.Equal(t, 3*time.Second, result[0].Duration)
	require.Equal(t, "ccc", result[1].SQL)
	require.Equal(t, 2*time.Second, result[1].Duration)
	require.Equal(t, "aaa", result[2].SQL)
	require.Equal(t, time.Second, result[2].Duration)
	require.True(t, result[2].Internal)

	result = dom.ShowSlowQuery(&ast.ShowSlow{Tp: ast.ShowSlowRecent, Count: 2})
	require.Len(t, result, 2)
	require.Equal(t, "ccc", result[0].SQL)
	require.Equal(t, 2*time.Second, result[0].Duration)
	require.Equal(t, "bbb", result[1].SQL)
	require.Equal(t, 3*time.Second, result[1].Duration)
}

func TestReportingMinStartTimestamp(t *testing.T) {
	_, dom := testkit.CreateMockStoreAndDomainWithSchemaLease(t, dbTestLease)

	infoSyncer := dom.InfoSyncer()
	sm := &testkit.MockSessionManager{
		PS: make([]*util.ProcessInfo, 0),
	}
	infoSyncer.SetSessionManager(sm)
	beforeTS := oracle.GoTimeToTS(time.Now())
	infoSyncer.ReportMinStartTS(dom.Store())
	afterTS := oracle.GoTimeToTS(time.Now())
	require.False(t, infoSyncer.GetMinStartTS() > beforeTS && infoSyncer.GetMinStartTS() < afterTS)

	now := time.Now()
	validTS := oracle.GoTimeToLowerLimitStartTS(now.Add(time.Minute), tikv.MaxTxnTimeUse)
	lowerLimit := oracle.GoTimeToLowerLimitStartTS(now, tikv.MaxTxnTimeUse)
	sm.PS = []*util.ProcessInfo{
		{CurTxnStartTS: 0},
		{CurTxnStartTS: math.MaxUint64},
		{CurTxnStartTS: lowerLimit},
		{CurTxnStartTS: validTS},
	}
	infoSyncer.SetSessionManager(sm)
	infoSyncer.ReportMinStartTS(dom.Store())
	require.Equal(t, validTS, infoSyncer.GetMinStartTS())
}

// for issue #34931
func TestBuildMaxLengthIndexWithNonRestrictedSqlMode(t *testing.T) {
	store := testkit.CreateMockStore(t)

	tk := testkit.NewTestKit(t, store)
	tk.MustExec("use test")

	maxIndexLength := config.GetGlobalConfig().MaxIndexLength

	tt := []struct {
		ColType           string
		SpecifiedColLen   bool
		SpecifiedIndexLen bool
	}{
		{
			"text",
			false,
			true,
		},
		{
			"blob",
			false,
			true,
		},
		{
			"varchar",
			true,
			false,
		},
		{
			"varbinary",
			true,
			false,
		},
	}

	sqlTemplate := "create table %s (id int, name %s, age int, %s index(name%s%s)) charset=%s;"
	// test character strings for varchar and text
	for _, tc := range tt {
		for _, cs := range charset.CharacterSetInfos {
			tableName := fmt.Sprintf("t_%s", cs.Name)
			tk.MustExec(fmt.Sprintf("drop table if exists %s", tableName))
			tk.MustExec("set @@sql_mode=default")

			// test in strict sql mode
			maxLen := cs.Maxlen
			if tc.ColType == "varbinary" || tc.ColType == "blob" {
				maxLen = 1
			}
			expectKeyLength := maxIndexLength / maxLen
			length := 2 * expectKeyLength

			indexLen := ""
			// specify index length for text type
			if tc.SpecifiedIndexLen {
				indexLen = fmt.Sprintf("(%d)", length)
			}

			col := tc.ColType
			// specify column length for varchar type
			if tc.SpecifiedColLen {
				col += fmt.Sprintf("(%d)", length)
			}
			sql := fmt.Sprintf(sqlTemplate,
				tableName, col, "", indexLen, "", cs.Name)
			tk.MustGetErrCode(sql, errno.ErrTooLongKey)

			tk.MustExec("set @@sql_mode=''")

			err := tk.ExecToErr(sql)
			require.NoErrorf(t, err, "exec sql '%s' failed", sql)

			require.Equal(t, uint16(1), tk.Session().GetSessionVars().StmtCtx.WarningCount())

			warnErr := tk.Session().GetSessionVars().StmtCtx.GetWarnings()[0].Err
			tErr := errors.Cause(warnErr).(*terror.Error)
			sqlErr := terror.ToSQLError(tErr)
			require.Equal(t, errno.ErrTooLongKey, int(sqlErr.Code))

			if cs.Name == charset.CharsetBin {
				if tc.ColType == "varchar" || tc.ColType == "varbinary" {
					col = fmt.Sprintf("varbinary(%d)", length)
				} else {
					col = "blob"
				}
			}
			rows := fmt.Sprintf("%s CREATE TABLE `%s` (\n  `id` int(11) DEFAULT NULL,\n  `name` %s DEFAULT NULL,\n  `age` int(11) DEFAULT NULL,\n  KEY `name` (`name`(%d))\n) ENGINE=InnoDB DEFAULT CHARSET=%s",
				tableName, tableName, col, expectKeyLength, cs.Name)
			// add collation for binary charset
			if cs.Name != charset.CharsetBin {
				rows += fmt.Sprintf(" COLLATE=%s", cs.DefaultCollation)
			}

			tk.MustQuery(fmt.Sprintf("show create table %s", tableName)).Check(testkit.Rows(rows))

			ukTable := fmt.Sprintf("t_%s_uk", cs.Name)
			mkTable := fmt.Sprintf("t_%s_mk", cs.Name)
			tk.MustExec(fmt.Sprintf("drop table if exists %s", ukTable))
			tk.MustExec(fmt.Sprintf("drop table if exists %s", mkTable))

			// For a unique index, an error occurs regardless of SQL mode because reducing
			//the index length might enable insertion of non-unique entries that do not meet
			//the specified uniqueness requirement.
			sql = fmt.Sprintf(sqlTemplate, ukTable, col, "unique", indexLen, "", cs.Name)
			tk.MustGetErrCode(sql, errno.ErrTooLongKey)

			// The multiple column index in which the length sum exceeds the maximum size
			// will return an error instead produce a warning in strict sql mode.
			indexLen = fmt.Sprintf("(%d)", expectKeyLength)
			sql = fmt.Sprintf(sqlTemplate, mkTable, col, "", indexLen, ", age", cs.Name)
			tk.MustGetErrCode(sql, errno.ErrTooLongKey)
		}
	}
}

func TestTiDBDownBeforeUpdateGlobalVersion(t *testing.T) {
	store := testkit.CreateMockStore(t)

	tk := testkit.NewTestKit(t, store)
	tk.MustExec("use test")
	tk.MustExec("create table t(a int)")

	require.NoError(t, failpoint.Enable("github.com/pingcap/tidb/ddl/mockDownBeforeUpdateGlobalVersion", `return(true)`))
	require.NoError(t, failpoint.Enable("github.com/pingcap/tidb/ddl/checkDownBeforeUpdateGlobalVersion", `return(true)`))
	tk.MustExec("alter table t add column b int")
	require.NoError(t, failpoint.Disable("github.com/pingcap/tidb/ddl/mockDownBeforeUpdateGlobalVersion"))
	require.NoError(t, failpoint.Disable("github.com/pingcap/tidb/ddl/checkDownBeforeUpdateGlobalVersion"))
}

func TestDDLBlockedCreateView(t *testing.T) {
	store, dom := testkit.CreateMockStoreAndDomain(t)

	tk := testkit.NewTestKit(t, store)
	tk.MustExec("use test")
	tk.MustExec("create table t(a int)")

	hook := &callback.TestDDLCallback{Do: dom}
	first := true
	hook.OnJobRunBeforeExported = func(job *model.Job) {
		if job.SchemaState != model.StateWriteOnly {
			return
		}
		if !first {
			return
		}
		first = false
		tk2 := testkit.NewTestKit(t, store)
		tk2.MustExec("use test")
		tk2.MustExec("create view v as select * from t")
	}
	dom.DDL().SetHook(hook)
	tk.MustExec("alter table t modify column a char(10)")
}

func TestHashPartitionAddColumn(t *testing.T) {
	store, dom := testkit.CreateMockStoreAndDomain(t)

	tk := testkit.NewTestKit(t, store)
	tk.MustExec("use test")
	tk.MustExec("create table t(a int, b int) partition by hash(a) partitions 4")

	hook := &callback.TestDDLCallback{Do: dom}
	hook.OnJobRunBeforeExported = func(job *model.Job) {
		if job.SchemaState != model.StateWriteOnly {
			return
		}
		tk2 := testkit.NewTestKit(t, store)
		tk2.MustExec("use test")
		tk2.MustExec("delete from t")
	}
	dom.DDL().SetHook(hook)
	tk.MustExec("alter table t add column c int")
}

func TestSetInvalidDefaultValueAfterModifyColumn(t *testing.T) {
	store, dom := testkit.CreateMockStoreAndDomain(t)

	tk := testkit.NewTestKit(t, store)
	tk.MustExec("use test")
	tk.MustExec("create table t(a int, b int)")

	var wg sync.WaitGroup
	var checkErr error
	one := false
	hook := &callback.TestDDLCallback{Do: dom}
	hook.OnJobRunBeforeExported = func(job *model.Job) {
		if job.SchemaState != model.StateDeleteOnly {
			return
		}
		if !one {
			one = true
		} else {
			return
		}
		wg.Add(1)
		go func() {
			tk2 := testkit.NewTestKit(t, store)
			tk2.MustExec("use test")
			_, checkErr = tk2.Exec("alter table t alter column a set default 1")
			wg.Done()
		}()
	}
	dom.DDL().SetHook(hook)
	tk.MustExec("alter table t modify column a text(100)")
	wg.Wait()
	require.EqualError(t, checkErr, "[ddl:1101]BLOB/TEXT/JSON column 'a' can't have a default value")
}

func TestMDLTruncateTable(t *testing.T) {
	store, dom := testkit.CreateMockStoreAndDomain(t)

	tk := testkit.NewTestKit(t, store)
	tk2 := testkit.NewTestKit(t, store)
	tk3 := testkit.NewTestKit(t, store)
	tk.MustExec("use test")
	tk.MustExec("create table t(a int);")
	tk.MustExec("begin")
	tk.MustExec("select * from t for update")

	var wg sync.WaitGroup

	hook := &callback.TestDDLCallback{Do: dom}
	wg.Add(2)
	var timetk2 time.Time
	var timetk3 time.Time

	one := false
	f := func(job *model.Job) {
		if !one {
			one = true
		} else {
			return
		}
		go func() {
			tk3.MustExec("truncate table test.t")
			timetk3 = time.Now()
			wg.Done()
		}()
	}

	hook.OnJobUpdatedExported.Store(&f)
	dom.DDL().SetHook(hook)

	go func() {
		tk2.MustExec("truncate table test.t")
		timetk2 = time.Now()
		wg.Done()
	}()

	time.Sleep(2 * time.Second)
	timeMain := time.Now()
	tk.MustExec("commit")
	wg.Wait()
	require.True(t, timetk2.After(timeMain))
	require.True(t, timetk3.After(timeMain))
}

<<<<<<< HEAD
func TestInsertIgnore(t *testing.T) {
	store, dom := testkit.CreateMockStoreAndDomain(t)

	tk := testkit.NewTestKit(t, store)
	tk.MustExec("use test")
	tk.MustExec("create table t(a smallint(6) DEFAULT '-13202', b varchar(221) NOT NULL DEFAULT 'duplicatevalue', " +
		"c tinyint(1) NOT NULL DEFAULT '0', PRIMARY KEY (c, b));")

	tk1 := testkit.NewTestKit(t, store)
	tk1.MustExec("use test")

	d := dom.DDL()
	originalCallback := d.GetHook()
	defer d.SetHook(originalCallback)
	callback := &callback.TestDDLCallback{}

	onJobUpdatedExportedFunc := func(job *model.Job) {
		switch job.SchemaState {
		case model.StateDeleteOnly:
			_, err := tk1.Exec("INSERT INTO t VALUES (-18585,'aaa',1), (-18585,'0',1), (-18585,'1',1), (-18585,'duplicatevalue',1);")
			assert.NoError(t, err)
		case model.StateWriteReorganization:
			idx := testutil.FindIdxInfo(dom, "test", "t", "idx")
			if idx.BackfillState == model.BackfillStateReadyToMerge {
				_, err := tk1.Exec("insert ignore into `t`  values ( 234,'duplicatevalue',-2028 );")
				assert.NoError(t, err)
				return
			}
		}
	}
	callback.OnJobUpdatedExported.Store(&onJobUpdatedExportedFunc)
	d.SetHook(callback)

	tk.MustExec("alter table t add unique index idx(b);")
	tk.MustExec("admin check table t;")
=======
func TestDDLJobErrEntrySizeTooLarge(t *testing.T) {
	store := testkit.CreateMockStore(t)
	tk := testkit.NewTestKit(t, store)

	tk.MustExec("use test")
	tk.MustExec("create table t (a int);")

	require.NoError(t, failpoint.Enable("github.com/pingcap/tidb/ddl/mockErrEntrySizeTooLarge", `1*return(true)`))
	t.Cleanup(func() {
		require.NoError(t, failpoint.Disable("github.com/pingcap/tidb/ddl/mockErrEntrySizeTooLarge"))
	})

	tk.MustGetErrCode("rename table t to t1;", errno.ErrEntryTooLarge)
	tk.MustExec("create table t1 (a int);")
	tk.MustExec("alter table t add column b int;") // Should not block.
>>>>>>> 0744b72f
}<|MERGE_RESOLUTION|>--- conflicted
+++ resolved
@@ -1624,7 +1624,6 @@
 	require.True(t, timetk3.After(timeMain))
 }
 
-<<<<<<< HEAD
 func TestInsertIgnore(t *testing.T) {
 	store, dom := testkit.CreateMockStoreAndDomain(t)
 
@@ -1660,7 +1659,8 @@
 
 	tk.MustExec("alter table t add unique index idx(b);")
 	tk.MustExec("admin check table t;")
-=======
+}
+
 func TestDDLJobErrEntrySizeTooLarge(t *testing.T) {
 	store := testkit.CreateMockStore(t)
 	tk := testkit.NewTestKit(t, store)
@@ -1676,5 +1676,4 @@
 	tk.MustGetErrCode("rename table t to t1;", errno.ErrEntryTooLarge)
 	tk.MustExec("create table t1 (a int);")
 	tk.MustExec("alter table t add column b int;") // Should not block.
->>>>>>> 0744b72f
 }