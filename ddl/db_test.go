// Copyright 2015 PingCAP, Inc.
//
// Licensed under the Apache License, Version 2.0 (the "License");
// you may not use this file except in compliance with the License.
// You may obtain a copy of the License at
//
//     http://www.apache.org/licenses/LICENSE-2.0
//
// Unless required by applicable law or agreed to in writing, software
// distributed under the License is distributed on an "AS IS" BASIS,
// See the License for the specific language governing permissions and
// limitations under the License.

package ddl_test

import (
	"context"
	"fmt"
	"io"
	"math"
	"math/rand"
	"strconv"
	"strings"
	"sync"
	"sync/atomic"
	"time"

	. "github.com/pingcap/check"
	"github.com/pingcap/errors"
	"github.com/pingcap/parser/model"
	"github.com/pingcap/parser/mysql"
	tmysql "github.com/pingcap/parser/mysql"
	"github.com/pingcap/parser/terror"
	"github.com/pingcap/tidb/ddl"
	testddlutil "github.com/pingcap/tidb/ddl/testutil"
	"github.com/pingcap/tidb/domain"
	"github.com/pingcap/tidb/infoschema"
	"github.com/pingcap/tidb/kv"
	"github.com/pingcap/tidb/meta/autoid"
	"github.com/pingcap/tidb/session"
	"github.com/pingcap/tidb/sessionctx"
	"github.com/pingcap/tidb/store/mockstore"
	"github.com/pingcap/tidb/store/mockstore/mocktikv"
	"github.com/pingcap/tidb/table"
	"github.com/pingcap/tidb/table/tables"
	"github.com/pingcap/tidb/tablecodec"
	"github.com/pingcap/tidb/types"
	"github.com/pingcap/tidb/util/admin"
	"github.com/pingcap/tidb/util/mock"
	"github.com/pingcap/tidb/util/testkit"
	"github.com/pingcap/tidb/util/testutil"
)

const (
	// waitForCleanDataRound indicates how many times should we check data is cleaned or not.
	waitForCleanDataRound = 150
	// waitForCleanDataInterval is a min duration between 2 check for data clean.
	waitForCleanDataInterval = time.Millisecond * 100
)

var _ = Suite(&testDBSuite1{&testDBSuite{}})
var _ = Suite(&testDBSuite2{&testDBSuite{}})
var _ = Suite(&testDBSuite3{&testDBSuite{}})
var _ = Suite(&testDBSuite4{&testDBSuite{}})
var _ = Suite(&testDBSuite5{&testDBSuite{}})

const defaultBatchSize = 1024

type testDBSuite struct {
	cluster    *mocktikv.Cluster
	mvccStore  mocktikv.MVCCStore
	store      kv.Storage
	dom        *domain.Domain
	schemaName string
	tk         *testkit.TestKit
	s          session.Session
	lease      time.Duration
	autoIDStep int64
}

func setUpSuite(s *testDBSuite, c *C) {
	var err error

	s.lease = 100 * time.Millisecond
	session.SetSchemaLease(s.lease)
	session.SetStatsLease(0)
	s.schemaName = "test_db"
	s.autoIDStep = autoid.GetStep()
	ddl.WaitTimeWhenErrorOccured = 0

	s.cluster = mocktikv.NewCluster()
	mocktikv.BootstrapWithSingleStore(s.cluster)
	s.mvccStore = mocktikv.MustNewMVCCStore()
	s.store, err = mockstore.NewMockTikvStore(
		mockstore.WithCluster(s.cluster),
		mockstore.WithMVCCStore(s.mvccStore),
	)
	c.Assert(err, IsNil)

	s.dom, err = session.BootstrapSession(s.store)
	c.Assert(err, IsNil)
	s.s, err = session.CreateSession4Test(s.store)
	c.Assert(err, IsNil)

	_, err = s.s.Execute(context.Background(), "create database test_db")
	c.Assert(err, IsNil)

	s.tk = testkit.NewTestKit(c, s.store)
}

func tearDownSuite(s *testDBSuite, c *C) {
	s.s.Execute(context.Background(), "drop database if exists test_db")
	s.s.Close()
	s.dom.Close()
	s.store.Close()
}

func (s *testDBSuite) SetUpSuite(c *C) {
	setUpSuite(s, c)
}

func (s *testDBSuite) TearDownSuite(c *C) {
	tearDownSuite(s, c)
}

type testDBSuite1 struct{ *testDBSuite }
type testDBSuite2 struct{ *testDBSuite }
type testDBSuite3 struct{ *testDBSuite }
type testDBSuite4 struct{ *testDBSuite }
type testDBSuite5 struct{ *testDBSuite }

func assertErrorCode(c *C, tk *testkit.TestKit, sql string, errCode int) {
	_, err := tk.Exec(sql)
	c.Assert(err, NotNil)
	originErr := errors.Cause(err)
	tErr, ok := originErr.(*terror.Error)
	c.Assert(ok, IsTrue, Commentf("err: %T", originErr))
	c.Assert(tErr.ToSQLError().Code, DeepEquals, uint16(errCode), Commentf("MySQL code:%v", tErr.ToSQLError()))
}

func (s *testDBSuite4) TestAddIndexWithPK(c *C) {
	s.tk = testkit.NewTestKit(c, s.store)
	s.tk.MustExec("use " + s.schemaName)

	s.tk.MustExec("create table test_add_index_with_pk(a int not null, b int not null default '0', primary key(a))")
	s.tk.MustExec("insert into test_add_index_with_pk values(1, 2)")
	s.tk.MustExec("alter table test_add_index_with_pk add index idx (a)")
	s.tk.MustQuery("select a from test_add_index_with_pk").Check(testkit.Rows("1"))
	s.tk.MustExec("insert into test_add_index_with_pk values(2, 2)")
	s.tk.MustExec("alter table test_add_index_with_pk add index idx1 (a, b)")
	s.tk.MustQuery("select * from test_add_index_with_pk").Check(testkit.Rows("1 2", "2 2"))
	s.tk.MustExec("create table test_add_index_with_pk1(a int not null, b int not null default '0', c int, d int, primary key(c))")
	s.tk.MustExec("insert into test_add_index_with_pk1 values(1, 1, 1, 1)")
	s.tk.MustExec("alter table test_add_index_with_pk1 add index idx (c)")
	s.tk.MustExec("insert into test_add_index_with_pk1 values(2, 2, 2, 2)")
	s.tk.MustQuery("select * from test_add_index_with_pk1").Check(testkit.Rows("1 1 1 1", "2 2 2 2"))
	s.tk.MustExec("create table test_add_index_with_pk2(a int not null, b int not null default '0', c int unsigned, d int, primary key(c))")
	s.tk.MustExec("insert into test_add_index_with_pk2 values(1, 1, 1, 1)")
	s.tk.MustExec("alter table test_add_index_with_pk2 add index idx (c)")
	s.tk.MustExec("insert into test_add_index_with_pk2 values(2, 2, 2, 2)")
	s.tk.MustQuery("select * from test_add_index_with_pk2").Check(testkit.Rows("1 1 1 1", "2 2 2 2"))
}

func (s *testDBSuite1) TestRenameIndex(c *C) {
	s.tk = testkit.NewTestKit(c, s.store)
	s.tk.MustExec("use " + s.schemaName)
	s.tk.MustExec("create table t (pk int primary key, c int default 1, c1 int default 1, unique key k1(c), key k2(c1))")

	// Test rename success
	s.tk.MustExec("alter table t rename index k1 to k3")
	s.tk.MustExec("admin check index t k3")

	// Test rename to the same name
	s.tk.MustExec("alter table t rename index k3 to k3")
	s.tk.MustExec("admin check index t k3")

	// Test rename on non-exists keys
	assertErrorCode(c, s.tk, "alter table t rename index x to x", mysql.ErrKeyDoesNotExist)

	// Test rename on already-exists keys
	assertErrorCode(c, s.tk, "alter table t rename index k3 to k2", mysql.ErrDupKeyName)

	s.tk.MustExec("alter table t rename index k2 to K2")
	assertErrorCode(c, s.tk, "alter table t rename key k3 to K2", mysql.ErrDupKeyName)
}

func testGetTableByName(c *C, ctx sessionctx.Context, db, table string) table.Table {
	dom := domain.GetDomain(ctx)
	// Make sure the table schema is the new schema.
	err := dom.Reload()
	c.Assert(err, IsNil)
	tbl, err := dom.InfoSchema().TableByName(model.NewCIStr(db), model.NewCIStr(table))
	c.Assert(err, IsNil)
	return tbl
}

func (s *testDBSuite) testGetTable(c *C, name string) table.Table {
	ctx := s.s.(sessionctx.Context)
	return testGetTableByName(c, ctx, s.schemaName, name)
}

func backgroundExec(s kv.Storage, sql string, done chan error) {
	se, err := session.CreateSession4Test(s)
	if err != nil {
		done <- errors.Trace(err)
		return
	}
	defer se.Close()
	_, err = se.Execute(context.Background(), "use test_db")
	if err != nil {
		done <- errors.Trace(err)
		return
	}
	_, err = se.Execute(context.Background(), sql)
	done <- errors.Trace(err)
}

func (s *testDBSuite2) TestAddUniqueIndexRollback(c *C) {
	s.tk = testkit.NewTestKit(c, s.store)
	s.mustExec(c, "use test_db")
	s.mustExec(c, "drop table if exists t1")
	s.mustExec(c, "create table t1 (c1 int, c2 int, c3 int, primary key(c1))")
	// defaultBatchSize is equal to ddl.defaultBatchSize
	base := defaultBatchSize * 2
	count := base
	// add some rows
	for i := 0; i < count; i++ {
		s.mustExec(c, "insert into t1 values (?, ?, ?)", i, i, i)
	}
	// add some duplicate rows
	for i := count - 10; i < count; i++ {
		s.mustExec(c, "insert into t1 values (?, ?, ?)", i+10, i, i)
	}

	done := make(chan error, 1)
	go backgroundExec(s.store, "create unique index c3_index on t1 (c3)", done)

	times := 0
	ticker := time.NewTicker(s.lease / 2)
	defer ticker.Stop()
LOOP:
	for {
		select {
		case err := <-done:
			c.Assert(err, NotNil)
			c.Assert(err.Error(), Equals, "[kv:1062]Duplicate for key c3_index", Commentf("err:%v", err))
			break LOOP
		case <-ticker.C:
			if times >= 10 {
				break
			}
			step := 10
			// delete some rows, and add some data
			for i := count; i < count+step; i++ {
				n := rand.Intn(count)
				s.mustExec(c, "delete from t1 where c1 = ?", n)
				s.mustExec(c, "insert into t1 values (?, ?, ?)", i+10, i, i)
			}
			count += step
			times++
		}
	}

	t := s.testGetTable(c, "t1")
	for _, tidx := range t.Indices() {
		c.Assert(strings.EqualFold(tidx.Meta().Name.L, "c3_index"), IsFalse)
	}

	// delete duplicate rows, then add index
	for i := base - 10; i < base; i++ {
		s.mustExec(c, "delete from t1 where c1 = ?", i+10)
	}
	sessionExec(c, s.store, "create index c3_index on t1 (c3)")
	s.mustExec(c, "drop table t1")
}

func (s *testDBSuite3) TestCancelAddIndex(c *C) {
	s.tk = testkit.NewTestKit(c, s.store)
	s.mustExec(c, "use test_db")
	s.mustExec(c, "drop table if exists t1")
	s.mustExec(c, "create table t1 (c1 int, c2 int, c3 int, primary key(c1))")
	// defaultBatchSize is equal to ddl.defaultBatchSize
	base := defaultBatchSize * 2
	count := base
	// add some rows
	for i := 0; i < count; i++ {
		s.mustExec(c, "insert into t1 values (?, ?, ?)", i, i, i)
	}

	var c3IdxInfo *model.IndexInfo
	hook := &ddl.TestDDLCallback{}
	// let hook.OnJobUpdatedExported has chance to cancel the job.
	// the hook.OnJobUpdatedExported is called when the job is updated, runReorgJob will wait ddl.ReorgWaitTimeout, then return the ddl.runDDLJob.
	// After that ddl call d.hook.OnJobUpdated(job), so that we can canceled the job in this test case.
	var checkErr error
	hook.OnJobUpdatedExported, c3IdxInfo, checkErr = backgroundExecOnJobUpdatedExported(c, s.store, s.s.(sessionctx.Context), hook)
	originalHook := s.dom.DDL().GetHook()
	s.dom.DDL().(ddl.DDLForTest).SetHook(hook)
	done := make(chan error, 1)
	go backgroundExec(s.store, "create unique index c3_index on t1 (c3)", done)

	times := 0
	ticker := time.NewTicker(s.lease / 2)
	defer ticker.Stop()
LOOP:
	for {
		select {
		case err := <-done:
			c.Assert(checkErr, IsNil)
			c.Assert(err, NotNil)
			c.Assert(err.Error(), Equals, "[ddl:12]cancelled DDL job")
			break LOOP
		case <-ticker.C:
			if times >= 10 {
				break
			}
			step := 10
			// delete some rows, and add some data
			for i := count; i < count+step; i++ {
				n := rand.Intn(count)
				s.mustExec(c, "delete from t1 where c1 = ?", n)
				s.mustExec(c, "insert into t1 values (?, ?, ?)", i+10, i, i)
			}
			count += step
			times++
		}
	}

	t := s.testGetTable(c, "t1")
	for _, tidx := range t.Indices() {
		c.Assert(strings.EqualFold(tidx.Meta().Name.L, "c3_index"), IsFalse)
	}

	ctx := s.s.(sessionctx.Context)
	idx := tables.NewIndex(t.Meta().ID, t.Meta(), c3IdxInfo)
	checkDelRangeDone(c, ctx, idx)

	s.mustExec(c, "drop table t1")
	s.dom.DDL().(ddl.DDLForTest).SetHook(originalHook)
}

// TestCancelAddIndex1 tests canceling ddl job when the add index worker is not started.
func (s *testDBSuite4) TestCancelAddIndex1(c *C) {
	s.tk = testkit.NewTestKit(c, s.store)
	s.mustExec(c, "use test_db")
	s.mustExec(c, "drop table if exists t")
	s.mustExec(c, "create table t(c1 int, c2 int)")
	defer s.mustExec(c, "drop table t;")

	for i := 0; i < 50; i++ {
		s.mustExec(c, "insert into t values (?, ?)", i, i)
	}

	var checkErr error
	hook := &ddl.TestDDLCallback{}
	hook.OnJobRunBeforeExported = func(job *model.Job) {
		if job.Type == model.ActionAddIndex && job.State == model.JobStateRunning && job.SchemaState == model.StateWriteReorganization && job.SnapshotVer == 0 {
			jobIDs := []int64{job.ID}
			hookCtx := mock.NewContext()
			hookCtx.Store = s.store
			err := hookCtx.NewTxn(context.Background())
			if err != nil {
				checkErr = errors.Trace(err)
				return
			}
			txn, err := hookCtx.Txn(true)
			if err != nil {
				checkErr = errors.Trace(err)
				return
			}
			errs, err := admin.CancelJobs(txn, jobIDs)
			if err != nil {
				checkErr = errors.Trace(err)
				return
			}

			if errs[0] != nil {
				checkErr = errors.Trace(errs[0])
				return
			}

			checkErr = txn.Commit(context.Background())
		}
	}
	originalHook := s.dom.DDL().GetHook()
	s.dom.DDL().(ddl.DDLForTest).SetHook(hook)
	rs, err := s.tk.Exec("alter table t add index idx_c2(c2)")
	if rs != nil {
		rs.Close()
	}
	c.Assert(checkErr, IsNil)
	c.Assert(err, NotNil)
	c.Assert(err.Error(), Equals, "[ddl:12]cancelled DDL job")

	s.dom.DDL().(ddl.DDLForTest).SetHook(originalHook)
	t := s.testGetTable(c, "t")
	for _, idx := range t.Indices() {
		c.Assert(strings.EqualFold(idx.Meta().Name.L, "idx_c2"), IsFalse)
	}
	s.mustExec(c, "alter table t add index idx_c2(c2)")
	s.mustExec(c, "alter table t drop index idx_c2")
}

// TestCancelDropIndex tests cancel ddl job which type is drop index.
func (s *testDBSuite5) TestCancelDropIndex(c *C) {
	s.tk = testkit.NewTestKit(c, s.store)
	s.mustExec(c, "use test_db")
	s.mustExec(c, "drop table if exists t")
	s.mustExec(c, "create table t(c1 int, c2 int)")
	defer s.mustExec(c, "drop table t;")
	for i := 0; i < 5; i++ {
		s.mustExec(c, "insert into t values (?, ?)", i, i)
	}
	testCases := []struct {
		needAddIndex   bool
		jobState       model.JobState
		JobSchemaState model.SchemaState
		cancelSucc     bool
	}{
		// model.JobStateNone means the jobs is canceled before the first run.
		{true, model.JobStateNone, model.StateNone, true},
		{false, model.JobStateRunning, model.StateWriteOnly, true},
		{false, model.JobStateRunning, model.StateDeleteOnly, false},
		{true, model.JobStateRunning, model.StateDeleteReorganization, false},
	}
	var checkErr error
	hook := &ddl.TestDDLCallback{}
	var jobID int64
	testCase := &testCases[0]
	hook.OnJobRunBeforeExported = func(job *model.Job) {
		if job.Type == model.ActionDropIndex && job.State == testCase.jobState && job.SchemaState == testCase.JobSchemaState {
			jobID = job.ID
			jobIDs := []int64{job.ID}
			hookCtx := mock.NewContext()
			hookCtx.Store = s.store
			err := hookCtx.NewTxn(context.TODO())
			if err != nil {
				checkErr = errors.Trace(err)
				return
			}
			txn, err := hookCtx.Txn(true)
			if err != nil {
				checkErr = errors.Trace(err)
				return
			}
			errs, err := admin.CancelJobs(txn, jobIDs)
			if err != nil {
				checkErr = errors.Trace(err)
				return
			}
			if errs[0] != nil {
				checkErr = errors.Trace(errs[0])
				return
			}
			checkErr = txn.Commit(context.Background())
		}
	}
	originalHook := s.dom.DDL().GetHook()
	s.dom.DDL().(ddl.DDLForTest).SetHook(hook)
	for i := range testCases {
		testCase = &testCases[i]
		if testCase.needAddIndex {
			s.mustExec(c, "alter table t add index idx_c2(c2)")
		}
		rs, err := s.tk.Exec("alter table t drop index idx_c2")
		if rs != nil {
			rs.Close()
		}
		t := s.testGetTable(c, "t")
		indexInfo := t.Meta().FindIndexByName("idx_c2")
		if testCase.cancelSucc {
			c.Assert(checkErr, IsNil)
			c.Assert(err, NotNil)
			c.Assert(err.Error(), Equals, "[ddl:12]cancelled DDL job")
			c.Assert(indexInfo, NotNil)
			c.Assert(indexInfo.State, Equals, model.StatePublic)
		} else {
			err1 := admin.ErrCannotCancelDDLJob.GenWithStackByArgs(jobID)
			c.Assert(err, IsNil)
			c.Assert(checkErr, NotNil)
			c.Assert(checkErr.Error(), Equals, err1.Error())
			c.Assert(indexInfo, IsNil)
		}
	}
	s.dom.DDL().(ddl.DDLForTest).SetHook(originalHook)
	s.mustExec(c, "alter table t add index idx_c2(c2)")
	s.mustExec(c, "alter table t drop index idx_c2")
}

// TestCancelTruncateTable tests cancel ddl job which type is truncate table.
func (s *testDBSuite5) TestCancelTruncateTable(c *C) {
	s.tk = testkit.NewTestKit(c, s.store)
	s.mustExec(c, "use test_db")
	s.mustExec(c, "create database if not exists test_truncate_table")
	s.mustExec(c, "drop table if exists t")
	s.mustExec(c, "create table t(c1 int, c2 int)")
	defer s.mustExec(c, "drop table t;")
	var checkErr error
	hook := &ddl.TestDDLCallback{}
	hook.OnJobRunBeforeExported = func(job *model.Job) {
		if job.Type == model.ActionTruncateTable && job.State == model.JobStateNone {
			jobIDs := []int64{job.ID}
			hookCtx := mock.NewContext()
			hookCtx.Store = s.store
			err := hookCtx.NewTxn(context.Background())
			if err != nil {
				checkErr = errors.Trace(err)
				return
			}
			txn, err := hookCtx.Txn(true)
			if err != nil {
				checkErr = errors.Trace(err)
				return
			}
			errs, err := admin.CancelJobs(txn, jobIDs)
			if err != nil {
				checkErr = errors.Trace(err)
				return
			}
			if errs[0] != nil {
				checkErr = errors.Trace(errs[0])
				return
			}
			checkErr = txn.Commit(context.Background())
		}
	}
	originalHook := s.dom.DDL().GetHook()
	s.dom.DDL().(ddl.DDLForTest).SetHook(hook)
	_, err := s.tk.Exec("truncate table t")
	c.Assert(checkErr, IsNil)
	c.Assert(err, NotNil)
	c.Assert(err.Error(), Equals, "[ddl:12]cancelled DDL job")
	s.dom.DDL().(ddl.DDLForTest).SetHook(originalHook)
}

// TestCancelRenameIndex tests cancel ddl job which type is rename index.
func (s *testDBSuite1) TestCancelRenameIndex(c *C) {
	s.tk = testkit.NewTestKit(c, s.store)
	s.mustExec(c, "use test_db")
	s.mustExec(c, "create database if not exists test_rename_index")
	s.mustExec(c, "drop table if exists t")
	s.mustExec(c, "create table t(c1 int, c2 int)")
	defer s.mustExec(c, "drop table t;")
	for i := 0; i < 100; i++ {
		s.mustExec(c, "insert into t values (?, ?)", i, i)
	}
	s.mustExec(c, "alter table t add index idx_c2(c2)")
	var checkErr error
	hook := &ddl.TestDDLCallback{}
	hook.OnJobRunBeforeExported = func(job *model.Job) {
		if job.Type == model.ActionRenameIndex && job.State == model.JobStateNone {
			jobIDs := []int64{job.ID}
			hookCtx := mock.NewContext()
			hookCtx.Store = s.store
			err := hookCtx.NewTxn(context.Background())
			if err != nil {
				checkErr = errors.Trace(err)
				return
			}
			txn, err := hookCtx.Txn(true)
			if err != nil {
				checkErr = errors.Trace(err)
				return
			}
			errs, err := admin.CancelJobs(txn, jobIDs)
			if err != nil {
				checkErr = errors.Trace(err)
				return
			}
			if errs[0] != nil {
				checkErr = errors.Trace(errs[0])
				return
			}
			checkErr = txn.Commit(context.Background())
		}
	}
	originalHook := s.dom.DDL().GetHook()
	s.dom.DDL().(ddl.DDLForTest).SetHook(hook)
	rs, err := s.tk.Exec("alter table t rename index idx_c2 to idx_c3")
	if rs != nil {
		rs.Close()
	}
	c.Assert(checkErr, IsNil)
	c.Assert(err, NotNil)
	c.Assert(err.Error(), Equals, "[ddl:12]cancelled DDL job")
	s.dom.DDL().(ddl.DDLForTest).SetHook(originalHook)
	t := s.testGetTable(c, "t")
	for _, idx := range t.Indices() {
		c.Assert(strings.EqualFold(idx.Meta().Name.L, "idx_c3"), IsFalse)
	}
	s.mustExec(c, "alter table t rename index idx_c2 to idx_c3")
}

// TestCancelDropTable tests cancel ddl job which type is drop table.
func (s *testDBSuite2) TestCancelDropTableAndSchema(c *C) {
	s.tk = testkit.NewTestKit(c, s.store)
	testCases := []struct {
		needAddTableOrDB bool
		action           model.ActionType
		jobState         model.JobState
		JobSchemaState   model.SchemaState
		cancelSucc       bool
	}{
		// Check drop table.
		// model.JobStateNone means the jobs is canceled before the first run.
		{true, model.ActionDropTable, model.JobStateNone, model.StateNone, true},
		{false, model.ActionDropTable, model.JobStateRunning, model.StateWriteOnly, false},
		{true, model.ActionDropTable, model.JobStateRunning, model.StateDeleteOnly, false},

		// Check drop database.
		{true, model.ActionDropSchema, model.JobStateNone, model.StateNone, true},
		{false, model.ActionDropSchema, model.JobStateRunning, model.StateWriteOnly, false},
		{true, model.ActionDropSchema, model.JobStateRunning, model.StateDeleteOnly, false},
	}
	var checkErr error
	hook := &ddl.TestDDLCallback{}
	var jobID int64
	testCase := &testCases[0]
	hook.OnJobRunBeforeExported = func(job *model.Job) {
		if job.Type == testCase.action && job.State == testCase.jobState && job.SchemaState == testCase.JobSchemaState {
			jobIDs := []int64{job.ID}
			jobID = job.ID
			hookCtx := mock.NewContext()
			hookCtx.Store = s.store
			err := hookCtx.NewTxn(context.TODO())
			if err != nil {
				checkErr = errors.Trace(err)
				return
			}
			txn, err := hookCtx.Txn(true)
			if err != nil {
				checkErr = errors.Trace(err)
				return
			}
			errs, err := admin.CancelJobs(txn, jobIDs)
			if err != nil {
				checkErr = errors.Trace(err)
				return
			}
			if errs[0] != nil {
				checkErr = errors.Trace(errs[0])
				return
			}
			checkErr = txn.Commit(context.Background())
		}
	}
	originHook := s.dom.DDL().GetHook()
	defer s.dom.DDL().(ddl.DDLForTest).SetHook(originHook)
	s.dom.DDL().(ddl.DDLForTest).SetHook(hook)
	var err error
	sql := ""
	for i := range testCases {
		testCase = &testCases[i]
		if testCase.needAddTableOrDB {
			s.mustExec(c, "create database if not exists test_drop_db")
			s.mustExec(c, "use test_drop_db")
			s.mustExec(c, "create table if not exists t(c1 int, c2 int)")
		}

		if testCase.action == model.ActionDropTable {
			sql = "drop table t;"
		} else if testCase.action == model.ActionDropSchema {
			sql = "drop database test_drop_db;"
		}

		_, err = s.tk.Exec(sql)
		if testCase.cancelSucc {
			c.Assert(checkErr, IsNil)
			c.Assert(err, NotNil)
			c.Assert(err.Error(), Equals, "[ddl:12]cancelled DDL job")
			s.mustExec(c, "insert into t values (?, ?)", i, i)
		} else {
			c.Assert(err, IsNil)
			c.Assert(checkErr, NotNil)
			c.Assert(checkErr.Error(), Equals, admin.ErrCannotCancelDDLJob.GenWithStackByArgs(jobID).Error())
			_, err = s.tk.Exec("insert into t values (?, ?)", i, i)
			c.Assert(err, NotNil)
		}
	}
}

func (s *testDBSuite3) TestAddAnonymousIndex(c *C) {
	s.tk = testkit.NewTestKit(c, s.store)
	s.tk.MustExec("use " + s.schemaName)
	s.mustExec(c, "create table t_anonymous_index (c1 int, c2 int, C3 int)")
	s.mustExec(c, "alter table t_anonymous_index add index (c1, c2)")
	// for dropping empty index
	_, err := s.tk.Exec("alter table t_anonymous_index drop index")
	c.Assert(err, NotNil)
	// The index name is c1 when adding index (c1, c2).
	s.mustExec(c, "alter table t_anonymous_index drop index c1")
	t := s.testGetTable(c, "t_anonymous_index")
	c.Assert(t.Indices(), HasLen, 0)
	// for adding some indices that the first column name is c1
	s.mustExec(c, "alter table t_anonymous_index add index (c1)")
	_, err = s.tk.Exec("alter table t_anonymous_index add index c1 (c2)")
	c.Assert(err, NotNil)
	t = s.testGetTable(c, "t_anonymous_index")
	c.Assert(t.Indices(), HasLen, 1)
	idx := t.Indices()[0].Meta().Name.L
	c.Assert(idx, Equals, "c1")
	// The MySQL will be a warning.
	s.mustExec(c, "alter table t_anonymous_index add index c1_3 (c1)")
	s.mustExec(c, "alter table t_anonymous_index add index (c1, c2, C3)")
	// The MySQL will be a warning.
	s.mustExec(c, "alter table t_anonymous_index add index (c1)")
	t = s.testGetTable(c, "t_anonymous_index")
	c.Assert(t.Indices(), HasLen, 4)
	s.mustExec(c, "alter table t_anonymous_index drop index c1")
	s.mustExec(c, "alter table t_anonymous_index drop index c1_2")
	s.mustExec(c, "alter table t_anonymous_index drop index c1_3")
	s.mustExec(c, "alter table t_anonymous_index drop index c1_4")
	// for case insensitive
	s.mustExec(c, "alter table t_anonymous_index add index (C3)")
	s.mustExec(c, "alter table t_anonymous_index drop index c3")
	s.mustExec(c, "alter table t_anonymous_index add index c3 (C3)")
	s.mustExec(c, "alter table t_anonymous_index drop index C3")
	// for anonymous index with column name `primary`
	s.mustExec(c, "create table t_primary (`primary` int, key (`primary`))")
	t = s.testGetTable(c, "t_primary")
	c.Assert(t.Indices()[0].Meta().Name.String(), Equals, "primary_2")
	s.mustExec(c, "create table t_primary_2 (`primary` int, key primary_2 (`primary`), key (`primary`))")
	t = s.testGetTable(c, "t_primary_2")
	c.Assert(t.Indices()[0].Meta().Name.String(), Equals, "primary_2")
	c.Assert(t.Indices()[1].Meta().Name.String(), Equals, "primary_3")
	s.mustExec(c, "create table t_primary_3 (`primary_2` int, key(`primary_2`), `primary` int, key(`primary`));")
	t = s.testGetTable(c, "t_primary_3")
	c.Assert(t.Indices()[0].Meta().Name.String(), Equals, "primary_2")
	c.Assert(t.Indices()[1].Meta().Name.String(), Equals, "primary_3")
}

func (s *testDBSuite4) testAlterLock(c *C) {
	s.tk = testkit.NewTestKit(c, s.store)
	s.tk.MustExec("use " + s.schemaName)
	s.mustExec(c, "create table t_index_lock (c1 int, c2 int, C3 int)")
	s.mustExec(c, "alter table t_indx_lock add index (c1, c2), lock=none")
}

func (s *testDBSuite5) TestAddMultiColumnsIndex(c *C) {
	s.tk = testkit.NewTestKit(c, s.store)
	s.tk.MustExec("use " + s.schemaName)

	s.tk.MustExec("drop database if exists tidb;")
	s.tk.MustExec("create database tidb;")
	s.tk.MustExec("use tidb;")
	s.tk.MustExec("create table tidb.test (a int auto_increment primary key, b int);")
	s.tk.MustExec("insert tidb.test values (1, 1);")
	s.tk.MustExec("update tidb.test set b = b + 1 where a = 1;")
	s.tk.MustExec("insert into tidb.test values (2, 2);")
	// Test that the b value is nil.
	s.tk.MustExec("insert into tidb.test (a) values (3);")
	s.tk.MustExec("insert into tidb.test values (4, 4);")
	// Test that the b value is nil again.
	s.tk.MustExec("insert into tidb.test (a) values (5);")
	s.tk.MustExec("insert tidb.test values (6, 6);")
	s.tk.MustExec("alter table tidb.test add index idx1 (a, b);")
	s.tk.MustExec("admin check table test")
}

func (s *testDBSuite1) TestAddIndex1(c *C) {
	s.testAddIndex(c, false, "create table test_add_index (c1 bigint, c2 bigint, c3 bigint, primary key(c1))")
}

func (s *testDBSuite2) TestAddIndex2(c *C) {
	s.testAddIndex(c, true, `create table test_add_index (c1 bigint, c2 bigint, c3 bigint, primary key(c1))
			      partition by range (c1) (
			      partition p0 values less than (3440),
			      partition p1 values less than (61440),
			      partition p2 values less than (122880),
			      partition p3 values less than (204800),
			      partition p4 values less than maxvalue)`)
}

func (s *testDBSuite3) TestAddIndex3(c *C) {
	s.testAddIndex(c, true, `create table test_add_index (c1 bigint, c2 bigint, c3 bigint, primary key(c1))
			      partition by hash (c1) partitions 4;`)
}

func (s *testDBSuite4) TestAddIndex4(c *C) {
	s.testAddIndex(c, true, `create table test_add_index (c1 bigint, c2 bigint, c3 bigint, primary key(c1))
			      partition by range columns (c1) (
			      partition p0 values less than (3440),
			      partition p1 values less than (61440),
			      partition p2 values less than (122880),
			      partition p3 values less than (204800),
			      partition p4 values less than maxvalue)`)
}

func (s *testDBSuite) testAddIndex(c *C, testPartition bool, createTableSQL string) {
	s.tk = testkit.NewTestKit(c, s.store)
	s.tk.MustExec("use " + s.schemaName)
	if testPartition {
		s.tk.MustExec("set @@session.tidb_enable_table_partition = '1';")
	}
	s.tk.MustExec("drop table if exists test_add_index")
	s.tk.MustExec(createTableSQL)

	done := make(chan error, 1)
	start := -10
	num := defaultBatchSize
	// first add some rows
	for i := start; i < num; i++ {
		sql := fmt.Sprintf("insert into test_add_index values (%d, %d, %d)", i, i, i)
		s.mustExec(c, sql)
	}

	// Add some discrete rows.
	maxBatch := 20
	batchCnt := 100
	otherKeys := make([]int, 0, batchCnt*maxBatch)
	// Make sure there are no duplicate keys.
	base := defaultBatchSize * 20
	for i := 1; i < batchCnt; i++ {
		n := base + i*defaultBatchSize + i
		for j := 0; j < rand.Intn(maxBatch); j++ {
			n += j
			sql := fmt.Sprintf("insert into test_add_index values (%d, %d, %d)", n, n, n)
			s.mustExec(c, sql)
			otherKeys = append(otherKeys, n)
		}
	}
	// Encounter the value of math.MaxInt64 in middle of
	v := math.MaxInt64 - defaultBatchSize/2
	sql := fmt.Sprintf("insert into test_add_index values (%d, %d, %d)", v, v, v)
	s.mustExec(c, sql)
	otherKeys = append(otherKeys, v)

	testddlutil.SessionExecInGoroutine(c, s.store, "create index c3_index on test_add_index (c3)", done)

	deletedKeys := make(map[int]struct{})

	ticker := time.NewTicker(s.lease / 2)
	defer ticker.Stop()
LOOP:
	for {
		select {
		case err := <-done:
			if err == nil {
				break LOOP
			}
			c.Assert(err, IsNil, Commentf("err:%v", errors.ErrorStack(err)))
		case <-ticker.C:
			// When the server performance is particularly poor,
			// the adding index operation can not be completed.
			// So here is a limit to the number of rows inserted.
			if num > defaultBatchSize*10 {
				break
			}
			step := 10
			// delete some rows, and add some data
			for i := num; i < num+step; i++ {
				n := rand.Intn(num)
				deletedKeys[n] = struct{}{}
				sql := fmt.Sprintf("delete from test_add_index where c1 = %d", n)
				s.mustExec(c, sql)
				sql = fmt.Sprintf("insert into test_add_index values (%d, %d, %d)", i, i, i)
				s.mustExec(c, sql)
			}
			num += step
		}
	}

	// get exists keys
	keys := make([]int, 0, num)
	for i := start; i < num; i++ {
		if _, ok := deletedKeys[i]; ok {
			continue
		}
		keys = append(keys, i)
	}
	keys = append(keys, otherKeys...)

	// test index key
	expectedRows := make([][]interface{}, 0, len(keys))
	for _, key := range keys {
		expectedRows = append(expectedRows, []interface{}{key})
	}
	rows := s.mustQuery(c, fmt.Sprintf("select c1 from test_add_index where c3 >= %d order by c1", start))
	matchRows(c, rows, expectedRows)

	if testPartition {
		s.tk.MustExec("admin check table test_add_index")
		return
	}

	// test index range
	for i := 0; i < 100; i++ {
		index := rand.Intn(len(keys) - 3)
		rows := s.mustQuery(c, "select c1 from test_add_index where c3 >= ? limit 3", keys[index])
		matchRows(c, rows, [][]interface{}{{keys[index]}, {keys[index+1]}, {keys[index+2]}})
	}

	// TODO: Support explain in future.
	// rows := s.mustQuery(c, "explain select c1 from test_add_index where c3 >= 100")

	// ay := dumpRows(c, rows)
	// c.Assert(strings.Contains(fmt.Sprintf("%v", ay), "c3_index"), IsTrue)

	// get all row handles
	ctx := s.s.(sessionctx.Context)
	c.Assert(ctx.NewTxn(context.Background()), IsNil)
	t := s.testGetTable(c, "test_add_index")
	handles := make(map[int64]struct{})
	startKey := t.RecordKey(math.MinInt64)
	err := t.IterRecords(ctx, startKey, t.Cols(),
		func(h int64, data []types.Datum, cols []*table.Column) (bool, error) {
			handles[h] = struct{}{}
			return true, nil
		})
	c.Assert(err, IsNil)

	// check in index
	var nidx table.Index
	for _, tidx := range t.Indices() {
		if tidx.Meta().Name.L == "c3_index" {
			nidx = tidx
			break
		}
	}
	// Make sure there is index with name c3_index.
	c.Assert(nidx, NotNil)
	c.Assert(nidx.Meta().ID, Greater, int64(0))
	txn, err := ctx.Txn(true)
	c.Assert(err, IsNil)
	txn.Rollback()

	c.Assert(ctx.NewTxn(context.Background()), IsNil)
	defer txn.Rollback()

	it, err := nidx.SeekFirst(txn)
	c.Assert(err, IsNil)
	defer it.Close()

	for {
		_, h, err := it.Next()
		if terror.ErrorEqual(err, io.EOF) {
			break
		}

		c.Assert(err, IsNil)
		_, ok := handles[h]
		c.Assert(ok, IsTrue)
		delete(handles, h)
	}
	c.Assert(handles, HasLen, 0)
	s.tk.MustExec("drop table test_add_index")
}

// TestCancelAddTableAndDropTablePartition tests cancel ddl job which type is add/drop table partition.
func (s *testDBSuite1) TestCancelAddTableAndDropTablePartition(c *C) {
	s.tk = testkit.NewTestKit(c, s.store)
	s.mustExec(c, "create database if not exists test_partition_table")
	s.mustExec(c, "use test_partition_table")
	s.mustExec(c, "drop table if exists t_part")
	s.mustExec(c, `create table t_part (a int key)
		partition by range(a) (
		partition p0 values less than (10),
		partition p1 values less than (20)
	);`)
	defer s.mustExec(c, "drop table t_part;")
	for i := 0; i < 10; i++ {
		s.mustExec(c, "insert into t_part values (?)", i)
	}

	testCases := []struct {
		action         model.ActionType
		jobState       model.JobState
		JobSchemaState model.SchemaState
		cancelSucc     bool
	}{
		{model.ActionAddTablePartition, model.JobStateNone, model.StateNone, true},
		{model.ActionDropTablePartition, model.JobStateNone, model.StateNone, true},
		{model.ActionAddTablePartition, model.JobStateRunning, model.StatePublic, false},
		{model.ActionDropTablePartition, model.JobStateRunning, model.StatePublic, false},
	}
	var checkErr error
	hook := &ddl.TestDDLCallback{}
	testCase := &testCases[0]
	var jobID int64
	hook.OnJobRunBeforeExported = func(job *model.Job) {
		if job.Type == testCase.action && job.State == testCase.jobState && job.SchemaState == testCase.JobSchemaState {
			jobIDs := []int64{job.ID}
			jobID = job.ID
			hookCtx := mock.NewContext()
			hookCtx.Store = s.store
			err := hookCtx.NewTxn(context.Background())
			if err != nil {
				checkErr = errors.Trace(err)
				return
			}
			txn, err := hookCtx.Txn(true)
			if err != nil {
				checkErr = errors.Trace(err)
				return
			}
			errs, err := admin.CancelJobs(txn, jobIDs)
			if err != nil {
				checkErr = errors.Trace(err)
				return
			}
			if errs[0] != nil {
				checkErr = errors.Trace(errs[0])
				return
			}
			checkErr = txn.Commit(context.Background())
		}
		var err error
		sql := ""
		for i := range testCases {
			testCase = &testCases[i]
			if testCase.action == model.ActionAddTablePartition {
				sql = `alter table t_part add partition (
				partition p2 values less than (30)
				);`
			} else if testCase.action == model.ActionDropTablePartition {
				sql = "alter table t_part drop partition p1;"
			}
			_, err = s.tk.Exec(sql)
			if testCase.cancelSucc {
				c.Assert(checkErr, IsNil)
				c.Assert(err, NotNil)
				c.Assert(err.Error(), Equals, "[ddl:12]cancelled DDL job")
				s.mustExec(c, "insert into t_part values (?)", i)
			} else {
				c.Assert(err, IsNil)
				c.Assert(checkErr, NotNil)
				c.Assert(checkErr.Error(), Equals, admin.ErrCannotCancelDDLJob.GenWithStackByArgs(jobID).Error())
				_, err = s.tk.Exec("insert into t_part values (?)", i)
				c.Assert(err, NotNil)
			}
		}
	}
	originalHook := s.dom.DDL().GetHook()
	s.dom.DDL().(ddl.DDLForTest).SetHook(originalHook)
}

func (s *testDBSuite2) TestDropIndex(c *C) {
	s.tk = testkit.NewTestKit(c, s.store)
	s.tk.MustExec("use " + s.schemaName)
	s.tk.MustExec("drop table if exists test_drop_index")
	s.tk.MustExec("create table test_drop_index (c1 int, c2 int, c3 int, primary key(c1))")
	s.tk.MustExec("create index c3_index on test_drop_index (c3)")
	done := make(chan error, 1)
	s.mustExec(c, "delete from test_drop_index")

	num := 100
	//  add some rows
	for i := 0; i < num; i++ {
		s.mustExec(c, "insert into test_drop_index values (?, ?, ?)", i, i, i)
	}
	t := s.testGetTable(c, "test_drop_index")
	var c3idx table.Index
	for _, tidx := range t.Indices() {
		if tidx.Meta().Name.L == "c3_index" {
			c3idx = tidx
			break
		}
	}
	c.Assert(c3idx, NotNil)

	testddlutil.SessionExecInGoroutine(c, s.store, "drop index c3_index on test_drop_index", done)

	ticker := time.NewTicker(s.lease / 2)
	defer ticker.Stop()
LOOP:
	for {
		select {
		case err := <-done:
			if err == nil {
				break LOOP
			}
			c.Assert(err, IsNil, Commentf("err:%v", errors.ErrorStack(err)))
		case <-ticker.C:
			step := 10
			// delete some rows, and add some data
			for i := num; i < num+step; i++ {
				n := rand.Intn(num)
				s.mustExec(c, "update test_drop_index set c2 = 1 where c1 = ?", n)
				s.mustExec(c, "insert into test_drop_index values (?, ?, ?)", i, i, i)
			}
			num += step
		}
	}

	rows := s.mustQuery(c, "explain select c1 from test_drop_index where c3 >= 0")
	c.Assert(strings.Contains(fmt.Sprintf("%v", rows), "c3_index"), IsFalse)

	// check in index, must no index in kv
	ctx := s.s.(sessionctx.Context)

	// Make sure there is no index with name c3_index.
	t = s.testGetTable(c, "test_drop_index")
	var nidx table.Index
	for _, tidx := range t.Indices() {
		if tidx.Meta().Name.L == "c3_index" {
			nidx = tidx
			break
		}
	}
	c.Assert(nidx, IsNil)

	idx := tables.NewIndex(t.Meta().ID, t.Meta(), c3idx.Meta())
	checkDelRangeDone(c, ctx, idx)
	s.tk.MustExec("drop table test_drop_index")
}

// TestCancelDropColumn tests cancel ddl job which type is drop column.
func (s *testDBSuite3) TestCancelDropColumn(c *C) {
	s.tk = testkit.NewTestKit(c, s.store)
	s.tk.MustExec("use " + s.schemaName)
	s.mustExec(c, "drop table if exists test_drop_column")
	s.mustExec(c, "create table test_drop_column(c1 int, c2 int)")
	defer s.mustExec(c, "drop table test_drop_column;")
	testCases := []struct {
		needAddColumn  bool
		jobState       model.JobState
		JobSchemaState model.SchemaState
		cancelSucc     bool
	}{
		{true, model.JobStateNone, model.StateNone, true},
		{false, model.JobStateRunning, model.StateWriteOnly, false},
		{true, model.JobStateRunning, model.StateDeleteOnly, false},
		{true, model.JobStateRunning, model.StateDeleteReorganization, false},
	}
	var checkErr error
	hook := &ddl.TestDDLCallback{}
	var jobID int64
	testCase := &testCases[0]
	hook.OnJobRunBeforeExported = func(job *model.Job) {
		if job.Type == model.ActionDropColumn && job.State == testCase.jobState && job.SchemaState == testCase.JobSchemaState {
			jobIDs := []int64{job.ID}
			jobID = job.ID
			hookCtx := mock.NewContext()
			hookCtx.Store = s.store
			err := hookCtx.NewTxn(context.TODO())
			if err != nil {
				checkErr = errors.Trace(err)
				return
			}
			txn, err := hookCtx.Txn(true)
			if err != nil {
				checkErr = errors.Trace(err)
				return
			}
			errs, err := admin.CancelJobs(txn, jobIDs)
			if err != nil {
				checkErr = errors.Trace(err)
				return
			}
			if errs[0] != nil {
				checkErr = errors.Trace(errs[0])
				return
			}
			checkErr = txn.Commit(context.Background())
		}
	}

	originalHook := s.dom.DDL().GetHook()
	s.dom.DDL().(ddl.DDLForTest).SetHook(hook)
	var err1 error
	for i := range testCases {
		testCase = &testCases[i]
		if testCase.needAddColumn {
			s.mustExec(c, "alter table test_drop_column add column c3 int")
		}
		_, err1 = s.tk.Exec("alter table test_drop_column drop column c3")
		var col1 *table.Column
		t := s.testGetTable(c, "test_drop_column")
		for _, col := range t.Cols() {
			if strings.EqualFold(col.Name.L, "c3") {
				col1 = col
				break
			}
		}
		if testCase.cancelSucc {
			c.Assert(checkErr, IsNil)
			c.Assert(col1, NotNil)
			c.Assert(col1.Name.L, Equals, "c3")
			c.Assert(err1.Error(), Equals, "[ddl:12]cancelled DDL job")
		} else {
			c.Assert(col1, IsNil)
			c.Assert(err1, IsNil)
			c.Assert(checkErr, NotNil)
			c.Assert(checkErr.Error(), Equals, admin.ErrCannotCancelDDLJob.GenWithStackByArgs(jobID).Error())
		}
	}
	s.dom.DDL().(ddl.DDLForTest).SetHook(originalHook)
	s.mustExec(c, "alter table test_drop_column add column c3 int")
	s.mustExec(c, "alter table test_drop_column drop column c3")
}

func checkDelRangeDone(c *C, ctx sessionctx.Context, idx table.Index) {
	startTime := time.Now()
	f := func() map[int64]struct{} {
		handles := make(map[int64]struct{})

		c.Assert(ctx.NewTxn(context.Background()), IsNil)
		txn, err := ctx.Txn(true)
		c.Assert(err, IsNil)
		defer txn.Rollback()

		txn, err = ctx.Txn(true)
		c.Assert(err, IsNil)
		it, err := idx.SeekFirst(txn)
		c.Assert(err, IsNil)
		defer it.Close()

		for {
			_, h, err := it.Next()
			if terror.ErrorEqual(err, io.EOF) {
				break
			}

			c.Assert(err, IsNil)
			handles[h] = struct{}{}
		}
		return handles
	}

	var handles map[int64]struct{}
	for i := 0; i < waitForCleanDataRound; i++ {
		handles = f()
		if len(handles) != 0 {
			time.Sleep(waitForCleanDataInterval)
		} else {
			break
		}
	}
	c.Assert(handles, HasLen, 0, Commentf("take time %v", time.Since(startTime)))
}

func (s *testDBSuite4) TestAddIndexWithDupCols(c *C) {
	s.tk = testkit.NewTestKit(c, s.store)
	s.tk.MustExec("use " + s.schemaName)
	err1 := infoschema.ErrColumnExists.GenWithStackByArgs("b")
	err2 := infoschema.ErrColumnExists.GenWithStackByArgs("B")

	s.tk.MustExec("create table test_add_index_with_dup (a int, b int)")
	_, err := s.tk.Exec("create index c on test_add_index_with_dup(b, a, b)")
	c.Check(errors.Cause(err1).(*terror.Error).Equal(err), Equals, true)

	_, err = s.tk.Exec("create index c on test_add_index_with_dup(b, a, B)")
	c.Check(errors.Cause(err2).(*terror.Error).Equal(err), Equals, true)

	_, err = s.tk.Exec("alter table test_add_index_with_dup add index c (b, a, b)")
	c.Check(errors.Cause(err1).(*terror.Error).Equal(err), Equals, true)

	_, err = s.tk.Exec("alter table test_add_index_with_dup add index c (b, a, B)")
	c.Check(errors.Cause(err2).(*terror.Error).Equal(err), Equals, true)

	s.tk.MustExec("drop table test_add_index_with_dup")
}

func (s *testDBSuite) showColumns(c *C, tableName string) [][]interface{} {
	return s.mustQuery(c, fmt.Sprintf("show columns from %s", tableName))
}

func (s *testDBSuite5) TestCreateIndexType(c *C) {
	s.tk = testkit.NewTestKit(c, s.store)
	s.tk.MustExec("use " + s.schemaName)
	sql := `CREATE TABLE test_index (
		price int(5) DEFAULT '0' NOT NULL,
		area varchar(40) DEFAULT '' NOT NULL,
		type varchar(40) DEFAULT '' NOT NULL,
		transityes set('a','b'),
		shopsyes enum('Y','N') DEFAULT 'Y' NOT NULL,
		schoolsyes enum('Y','N') DEFAULT 'Y' NOT NULL,
		petsyes enum('Y','N') DEFAULT 'Y' NOT NULL,
		KEY price (price,area,type,transityes,shopsyes,schoolsyes,petsyes));`
	s.tk.MustExec(sql)
}

func (s *testDBSuite1) TestColumn(c *C) {
	s.tk = testkit.NewTestKit(c, s.store)
	s.tk.MustExec("use " + s.schemaName)
	s.tk.MustExec("create table t2 (c1 int, c2 int, c3 int)")
	s.tk.MustExec("set @@tidb_disable_txn_auto_retry = 0")
	s.testAddColumn(c)
	s.testDropColumn(c)
	s.tk.MustExec("drop table t2")
}

func (s *testDBSuite1) TestAddColumnTooMany(c *C) {
	s.tk = testkit.NewTestKit(c, s.store)
	s.tk.MustExec("use test")
	count := int(atomic.LoadUint32(&ddl.TableColumnCountLimit) - 1)
	var cols []string
	for i := 0; i < count; i++ {
		cols = append(cols, fmt.Sprintf("a%d int", i))
	}
	createSQL := fmt.Sprintf("create table t_column_too_many (%s)", strings.Join(cols, ","))
	s.tk.MustExec(createSQL)
	s.tk.MustExec("alter table t_column_too_many add column a_512 int")
	alterSQL := "alter table t_column_too_many add column a_513 int"
	assertErrorCode(c, s.tk, alterSQL, tmysql.ErrTooManyFields)
}

func sessionExec(c *C, s kv.Storage, sql string) {
	se, err := session.CreateSession4Test(s)
	c.Assert(err, IsNil)
	_, err = se.Execute(context.Background(), "use test_db")
	c.Assert(err, IsNil)
	rs, err := se.Execute(context.Background(), sql)
	c.Assert(err, IsNil, Commentf("err:%v", errors.ErrorStack(err)))
	c.Assert(rs, IsNil)
	se.Close()
}

func (s *testDBSuite) testAddColumn(c *C) {
	done := make(chan error, 1)

	num := defaultBatchSize + 10
	// add some rows
	for i := 0; i < num; i++ {
		s.mustExec(c, "insert into t2 values (?, ?, ?)", i, i, i)
	}

	testddlutil.SessionExecInGoroutine(c, s.store, "alter table t2 add column c4 int default -1", done)

	ticker := time.NewTicker(s.lease / 2)
	defer ticker.Stop()
	step := 10
LOOP:
	for {
		select {
		case err := <-done:
			if err == nil {
				break LOOP
			}
			c.Assert(err, IsNil, Commentf("err:%v", errors.ErrorStack(err)))
		case <-ticker.C:
			// delete some rows, and add some data
			for i := num; i < num+step; i++ {
				n := rand.Intn(num)
				s.tk.MustExec("begin")
				s.tk.MustExec("delete from t2 where c1 = ?", n)
				s.tk.MustExec("commit")

				// Make sure that statement of insert and show use the same infoSchema.
				s.tk.MustExec("begin")
				_, err := s.tk.Exec("insert into t2 values (?, ?, ?)", i, i, i)
				if err != nil {
					// if err is failed, the column number must be 4 now.
					values := s.showColumns(c, "t2")
					c.Assert(values, HasLen, 4, Commentf("err:%v", errors.ErrorStack(err)))
				}
				s.tk.MustExec("commit")
			}
			num += step
		}
	}

	// add data, here c4 must exist
	for i := num; i < num+step; i++ {
		s.tk.MustExec("insert into t2 values (?, ?, ?, ?)", i, i, i, i)
	}

	rows := s.mustQuery(c, "select count(c4) from t2")
	c.Assert(rows, HasLen, 1)
	c.Assert(rows[0], HasLen, 1)
	count, err := strconv.ParseInt(rows[0][0].(string), 10, 64)
	c.Assert(err, IsNil)
	c.Assert(count, Greater, int64(0))

	rows = s.mustQuery(c, "select count(c4) from t2 where c4 = -1")
	matchRows(c, rows, [][]interface{}{{count - int64(step)}})

	for i := num; i < num+step; i++ {
		rows = s.mustQuery(c, "select c4 from t2 where c4 = ?", i)
		matchRows(c, rows, [][]interface{}{{i}})
	}

	ctx := s.s.(sessionctx.Context)
	t := s.testGetTable(c, "t2")
	i := 0
	j := 0
	ctx.NewTxn(context.Background())
	defer func() {
		if txn, err1 := ctx.Txn(true); err1 == nil {
			txn.Rollback()
		}
	}()
	err = t.IterRecords(ctx, t.FirstKey(), t.Cols(),
		func(h int64, data []types.Datum, cols []*table.Column) (bool, error) {
			i++
			// c4 must be -1 or > 0
			v, err1 := data[3].ToInt64(ctx.GetSessionVars().StmtCtx)
			c.Assert(err1, IsNil)
			if v == -1 {
				j++
			} else {
				c.Assert(v, Greater, int64(0))
			}
			return true, nil
		})
	c.Assert(err, IsNil)
	c.Assert(i, Equals, int(count))
	c.Assert(i, LessEqual, num+step)
	c.Assert(j, Equals, int(count)-step)

	// for modifying columns after adding columns
	s.tk.MustExec("alter table t2 modify c4 int default 11")
	for i := num + step; i < num+step+10; i++ {
		s.mustExec(c, "insert into t2 values (?, ?, ?, ?)", i, i, i, i)
	}
	rows = s.mustQuery(c, "select count(c4) from t2 where c4 = -1")
	matchRows(c, rows, [][]interface{}{{count - int64(step)}})

	// add timestamp type column
	s.mustExec(c, "create table test_on_update_c (c1 int, c2 timestamp);")
	s.mustExec(c, "alter table test_on_update_c add column c3 timestamp null default '2017-02-11' on update current_timestamp;")
	is := domain.GetDomain(ctx).InfoSchema()
	tbl, err := is.TableByName(model.NewCIStr("test_db"), model.NewCIStr("test_on_update_c"))
	c.Assert(err, IsNil)
	tblInfo := tbl.Meta()
	colC := tblInfo.Columns[2]
	c.Assert(colC.Tp, Equals, mysql.TypeTimestamp)
	hasNotNull := tmysql.HasNotNullFlag(colC.Flag)
	c.Assert(hasNotNull, IsFalse)
	// add datetime type column
	s.mustExec(c, "create table test_on_update_d (c1 int, c2 datetime);")
	s.mustExec(c, "alter table test_on_update_d add column c3 datetime on update current_timestamp;")
	is = domain.GetDomain(ctx).InfoSchema()
	tbl, err = is.TableByName(model.NewCIStr("test_db"), model.NewCIStr("test_on_update_d"))
	c.Assert(err, IsNil)
	tblInfo = tbl.Meta()
	colC = tblInfo.Columns[2]
	c.Assert(colC.Tp, Equals, mysql.TypeDatetime)
	hasNotNull = tmysql.HasNotNullFlag(colC.Flag)
	c.Assert(hasNotNull, IsFalse)

	// test add unsupported constraint
	s.mustExec(c, "create table t_add_unsupported_constraint (a int);")
	_, err = s.tk.Exec("ALTER TABLE t_add_unsupported_constraint ADD id int AUTO_INCREMENT;")
	c.Assert(err.Error(), Equals, "[ddl:202]unsupported add column 'id' constraint AUTO_INCREMENT when altering 'test_db.t_add_unsupported_constraint'")
	_, err = s.tk.Exec("ALTER TABLE t_add_unsupported_constraint ADD id int KEY;")
	c.Assert(err.Error(), Equals, "[ddl:202]unsupported add column 'id' constraint PRIMARY KEY when altering 'test_db.t_add_unsupported_constraint'")
	_, err = s.tk.Exec("ALTER TABLE t_add_unsupported_constraint ADD id int UNIQUE;")
	c.Assert(err.Error(), Equals, "[ddl:202]unsupported add column 'id' constraint UNIQUE KEY when altering 'test_db.t_add_unsupported_constraint'")
}

func (s *testDBSuite) testDropColumn(c *C) {
	done := make(chan error, 1)
	s.mustExec(c, "delete from t2")

	num := 100
	// add some rows
	for i := 0; i < num; i++ {
		s.mustExec(c, "insert into t2 values (?, ?, ?, ?)", i, i, i, i)
	}

	// get c4 column id
	testddlutil.SessionExecInGoroutine(c, s.store, "alter table t2 drop column c4", done)

	ticker := time.NewTicker(s.lease / 2)
	defer ticker.Stop()
	step := 10
LOOP:
	for {
		select {
		case err := <-done:
			if err == nil {
				break LOOP
			}
			c.Assert(err, IsNil, Commentf("err:%v", errors.ErrorStack(err)))
		case <-ticker.C:
			// delete some rows, and add some data
			for i := num; i < num+step; i++ {
				// Make sure that statement of insert and show use the same infoSchema.
				s.tk.MustExec("begin")
				_, err := s.tk.Exec("insert into t2 values (?, ?, ?)", i, i, i)
				if err != nil {
					// If executing is failed, the column number must be 4 now.
					values := s.showColumns(c, "t2")
					c.Assert(values, HasLen, 4, Commentf("err:%v", errors.ErrorStack(err)))
				}
				s.tk.MustExec("commit")
			}
			num += step
		}
	}

	// add data, here c4 must not exist
	for i := num; i < num+step; i++ {
		s.mustExec(c, "insert into t2 values (?, ?, ?)", i, i, i)
	}

	rows := s.mustQuery(c, "select count(*) from t2")
	c.Assert(rows, HasLen, 1)
	c.Assert(rows[0], HasLen, 1)
	count, err := strconv.ParseInt(rows[0][0].(string), 10, 64)
	c.Assert(err, IsNil)
	c.Assert(count, Greater, int64(0))
}

// TestDropColumn is for inserting value with a to-be-dropped column when do drop column.
// Column info from schema in build-insert-plan should be public only,
// otherwise they will not be consist with Table.Col(), then the server will panic.
func (s *testDBSuite2) TestDropColumn(c *C) {
	s.tk = testkit.NewTestKit(c, s.store)
	s.tk.MustExec("create database drop_col_db")
	s.tk.MustExec("use drop_col_db")
	s.tk.MustExec("create table t2 (c1 int, c2 int, c3 int)")
	num := 50
	dmlDone := make(chan error, num)
	ddlDone := make(chan error, num)

	multiDDL := make([]string, 0, num)
	for i := 0; i < num/2; i++ {
		multiDDL = append(multiDDL, "alter table t2 add column c4 int", "alter table t2 drop column c4")
	}
	testddlutil.ExecMultiSQLInGoroutine(c, s.store, "drop_col_db", multiDDL, ddlDone)
	for i := 0; i < num; i++ {
		testddlutil.ExecMultiSQLInGoroutine(c, s.store, "drop_col_db", []string{"insert into t2 set c1 = 1, c2 = 1, c3 = 1, c4 = 1"}, dmlDone)
	}
	for i := 0; i < num; i++ {
		select {
		case err := <-ddlDone:
			c.Assert(err, IsNil, Commentf("err:%v", errors.ErrorStack(err)))
		}
	}

	// Test for drop partition table column.
	s.tk.MustExec("drop table if exists t1")
	s.tk.MustExec("create table t1 (a int,b int) partition by hash(a) partitions 4;")
	_, err := s.tk.Exec("alter table t1 drop column a")
	c.Assert(err, NotNil)
	c.Assert(err.Error(), Equals, "[expression:1054]Unknown column 'a' in 'expression'")

	s.tk.MustExec("drop database drop_col_db")
}

func (s *testDBSuite3) TestPrimaryKey(c *C) {
	s.tk = testkit.NewTestKit(c, s.store)
	s.tk.MustExec("use " + s.schemaName)

	s.mustExec(c, "create table primary_key_test (a int, b varchar(10))")
	_, err := s.tk.Exec("alter table primary_key_test add primary key(a)")
	c.Assert(ddl.ErrUnsupportedModifyPrimaryKey.Equal(err), IsTrue)
	_, err = s.tk.Exec("alter table primary_key_test drop primary key")
	c.Assert(ddl.ErrUnsupportedModifyPrimaryKey.Equal(err), IsTrue)
}

func (s *testDBSuite4) TestChangeColumn(c *C) {
	s.tk = testkit.NewTestKit(c, s.store)
	s.tk.MustExec("use " + s.schemaName)

	s.mustExec(c, "create table t3 (a int default '0', b varchar(10), d int not null default '0')")
	s.mustExec(c, "insert into t3 set b = 'a'")
	s.tk.MustQuery("select a from t3").Check(testkit.Rows("0"))
	s.mustExec(c, "alter table t3 change a aa bigint")
	s.mustExec(c, "insert into t3 set b = 'b'")
	s.tk.MustQuery("select aa from t3").Check(testkit.Rows("0", "<nil>"))
	// for no default flag
	s.mustExec(c, "alter table t3 change d dd bigint not null")
	ctx := s.tk.Se.(sessionctx.Context)
	is := domain.GetDomain(ctx).InfoSchema()
	tbl, err := is.TableByName(model.NewCIStr("test_db"), model.NewCIStr("t3"))
	c.Assert(err, IsNil)
	tblInfo := tbl.Meta()
	colD := tblInfo.Columns[2]
	hasNoDefault := tmysql.HasNoDefaultValueFlag(colD.Flag)
	c.Assert(hasNoDefault, IsTrue)
	// for the following definitions: 'not null', 'null', 'default value' and 'comment'
	s.mustExec(c, "alter table t3 change b b varchar(20) null default 'c' comment 'my comment'")
	is = domain.GetDomain(ctx).InfoSchema()
	tbl, err = is.TableByName(model.NewCIStr("test_db"), model.NewCIStr("t3"))
	c.Assert(err, IsNil)
	tblInfo = tbl.Meta()
	colB := tblInfo.Columns[1]
	c.Assert(colB.Comment, Equals, "my comment")
	hasNotNull := tmysql.HasNotNullFlag(colB.Flag)
	c.Assert(hasNotNull, IsFalse)
	s.mustExec(c, "insert into t3 set aa = 3, dd = 5")
	s.tk.MustQuery("select b from t3").Check(testkit.Rows("a", "b", "c"))
	// for timestamp
	s.mustExec(c, "alter table t3 add column c timestamp not null")
	s.mustExec(c, "alter table t3 change c c timestamp null default '2017-02-11' comment 'col c comment' on update current_timestamp")
	is = domain.GetDomain(ctx).InfoSchema()
	tbl, err = is.TableByName(model.NewCIStr("test_db"), model.NewCIStr("t3"))
	c.Assert(err, IsNil)
	tblInfo = tbl.Meta()
	colC := tblInfo.Columns[3]
	c.Assert(colC.Comment, Equals, "col c comment")
	hasNotNull = tmysql.HasNotNullFlag(colC.Flag)
	c.Assert(hasNotNull, IsFalse)
	// for enum
	s.mustExec(c, "alter table t3 add column en enum('a', 'b', 'c') not null default 'a'")

	// for failing tests
	sql := "alter table t3 change aa a bigint default ''"
	assertErrorCode(c, s.tk, sql, tmysql.ErrInvalidDefault)
	sql = "alter table t3 change a testx.t3.aa bigint"
	assertErrorCode(c, s.tk, sql, tmysql.ErrWrongDBName)
	sql = "alter table t3 change t.a aa bigint"
	assertErrorCode(c, s.tk, sql, tmysql.ErrWrongTableName)
	s.mustExec(c, "create table t4 (c1 int, c2 int, c3 int default 1, index (c1));")
	s.tk.MustExec("insert into t4(c2) values (null);")
	sql = "alter table t4 change c1 a1 int not null;"
	assertErrorCode(c, s.tk, sql, tmysql.ErrInvalidUseOfNull)
	sql = "alter table t4 change c2 a bigint not null;"
	assertErrorCode(c, s.tk, sql, tmysql.WarnDataTruncated)
	sql = "alter table t3 modify en enum('a', 'z', 'b', 'c') not null default 'a'"
	assertErrorCode(c, s.tk, sql, tmysql.ErrUnknown)
	// Rename to an existing column.
	s.mustExec(c, "alter table t3 add column a bigint")
	sql = "alter table t3 change aa a bigint"
	assertErrorCode(c, s.tk, sql, tmysql.ErrDupFieldName)

	s.tk.MustExec("drop table t3")
}

func (s *testDBSuite) mustExec(c *C, query string, args ...interface{}) {
	s.tk.MustExec(query, args...)
}

func (s *testDBSuite) mustQuery(c *C, query string, args ...interface{}) [][]interface{} {
	r := s.tk.MustQuery(query, args...)
	return r.Rows()
}

func matchRows(c *C, rows [][]interface{}, expected [][]interface{}) {
	c.Assert(len(rows), Equals, len(expected), Commentf("got %v, expected %v", rows, expected))
	for i := range rows {
		match(c, rows[i], expected[i]...)
	}
}

func match(c *C, row []interface{}, expected ...interface{}) {
	c.Assert(len(row), Equals, len(expected))
	for i := range row {
		got := fmt.Sprintf("%v", row[i])
		need := fmt.Sprintf("%v", expected[i])
		c.Assert(got, Equals, need)
	}
}

func (s *testDBSuite5) TestCreateTableWithLike(c *C) {
	s.tk = testkit.NewTestKit(c, s.store)
	// for the same database
	s.tk.MustExec("create database ctwl_db")
	s.tk.MustExec("use ctwl_db")
	s.tk.MustExec("create table tt(id int primary key)")
	s.tk.MustExec("create table t (c1 int not null auto_increment, c2 int, constraint cc foreign key (c2) references tt(id), primary key(c1)) auto_increment = 10")
	s.tk.MustExec("insert into t set c2=1")
	s.tk.MustExec("create table t1 like ctwl_db.t")
	s.tk.MustExec("insert into t1 set c2=11")
	s.tk.MustExec("create table t2 (like ctwl_db.t1)")
	s.tk.MustExec("insert into t2 set c2=12")
	s.tk.MustQuery("select * from t").Check(testkit.Rows("10 1"))
	s.tk.MustQuery("select * from t1").Check(testkit.Rows("1 11"))
	s.tk.MustQuery("select * from t2").Check(testkit.Rows("1 12"))
	ctx := s.tk.Se.(sessionctx.Context)
	is := domain.GetDomain(ctx).InfoSchema()
	tbl1, err := is.TableByName(model.NewCIStr("ctwl_db"), model.NewCIStr("t1"))
	c.Assert(err, IsNil)
	tbl1Info := tbl1.Meta()
	c.Assert(tbl1Info.ForeignKeys, IsNil)
	c.Assert(tbl1Info.PKIsHandle, Equals, true)
	col := tbl1Info.Columns[0]
	hasNotNull := tmysql.HasNotNullFlag(col.Flag)
	c.Assert(hasNotNull, IsTrue)
	tbl2, err := is.TableByName(model.NewCIStr("ctwl_db"), model.NewCIStr("t2"))
	c.Assert(err, IsNil)
	tbl2Info := tbl2.Meta()
	c.Assert(tbl2Info.ForeignKeys, IsNil)
	c.Assert(tbl2Info.PKIsHandle, Equals, true)
	c.Assert(tmysql.HasNotNullFlag(tbl2Info.Columns[0].Flag), IsTrue)

	// for different databases
	s.tk.MustExec("create database ctwl_db1")
	s.tk.MustExec("use ctwl_db1")
	s.tk.MustExec("create table t1 like ctwl_db.t")
	s.tk.MustExec("insert into t1 set c2=11")
	s.tk.MustQuery("select * from t1").Check(testkit.Rows("1 11"))
	is = domain.GetDomain(ctx).InfoSchema()
	tbl1, err = is.TableByName(model.NewCIStr("ctwl_db1"), model.NewCIStr("t1"))
	c.Assert(err, IsNil)
	c.Assert(tbl1.Meta().ForeignKeys, IsNil)

	// for failure cases
	failSQL := fmt.Sprintf("create table t1 like test_not_exist.t")
	assertErrorCode(c, s.tk, failSQL, tmysql.ErrNoSuchTable)
	failSQL = fmt.Sprintf("create table t1 like test.t_not_exist")
	assertErrorCode(c, s.tk, failSQL, tmysql.ErrNoSuchTable)
	failSQL = fmt.Sprintf("create table t1 (like test_not_exist.t)")
	assertErrorCode(c, s.tk, failSQL, tmysql.ErrNoSuchTable)
	failSQL = fmt.Sprintf("create table test_not_exis.t1 like ctwl_db.t")
	assertErrorCode(c, s.tk, failSQL, tmysql.ErrBadDB)
	failSQL = fmt.Sprintf("create table t1 like ctwl_db.t")
	assertErrorCode(c, s.tk, failSQL, tmysql.ErrTableExists)

	s.tk.MustExec("drop database ctwl_db")
	s.tk.MustExec("drop database ctwl_db1")
}

// TestCreateTableWithLike2 tests create table with like when refer table have non-public column/index.
func (s *testDBSuite4) TestCreateTableWithLike2(c *C) {
	s.tk = testkit.NewTestKit(c, s.store)
	s.tk.MustExec("use test_db")
	s.tk.MustExec("drop table if exists t1,t2;")
	defer s.tk.MustExec("drop table if exists t1,t2;")
	s.tk.MustExec("create table t1 (a int, b int, c int, index idx1(c));")

	tbl1 := testGetTableByName(c, s.s, "test_db", "t1")
	doneCh := make(chan error, 2)
	hook := &ddl.TestDDLCallback{}
	var onceChecker sync.Map
	hook.OnJobRunBeforeExported = func(job *model.Job) {
		if job.Type != model.ActionAddColumn && job.Type != model.ActionDropColumn && job.Type != model.ActionAddIndex && job.Type != model.ActionDropIndex {
			return
		}
		if job.TableID != tbl1.Meta().ID {
			return
		}

		if job.SchemaState == model.StateDeleteOnly {
			if _, ok := onceChecker.Load(job.ID); ok {
				return
			}

			onceChecker.Store(job.ID, true)
			go backgroundExec(s.store, "create table t2 like t1", doneCh)
		}
	}
	originalHook := s.dom.DDL().GetHook()
	defer s.dom.DDL().(ddl.DDLForTest).SetHook(originalHook)
	s.dom.DDL().(ddl.DDLForTest).SetHook(hook)

	// create table when refer table add column
	s.tk.MustExec("alter table t1 add column d int")
	checkTbl2 := func() {
		err := <-doneCh
		c.Assert(err, IsNil)
		s.tk.MustExec("alter table t2 add column e int")
		t2Info := testGetTableByName(c, s.s, "test_db", "t2")
		c.Assert(len(t2Info.Meta().Columns), Equals, len(t2Info.Cols()))
	}
	checkTbl2()

	// create table when refer table drop column
	s.tk.MustExec("drop table t2;")
	s.tk.MustExec("alter table t1 drop column b;")
	checkTbl2()

	// create table when refer table add index
	s.tk.MustExec("drop table t2;")
	s.tk.MustExec("alter table t1 add index idx2(a);")
	checkTbl2 = func() {
		err := <-doneCh
		c.Assert(err, IsNil)
		s.tk.MustExec("alter table t2 add column e int")
		tbl2 := testGetTableByName(c, s.s, "test_db", "t2")
		c.Assert(len(tbl2.Meta().Columns), Equals, len(tbl2.Cols()))

		for i := 0; i < len(tbl2.Meta().Indices); i++ {
			c.Assert(tbl2.Meta().Indices[i].State, Equals, model.StatePublic)
		}
	}
	checkTbl2()

	// create table when refer table drop index.
	s.tk.MustExec("drop table t2;")
	s.tk.MustExec("alter table t1 drop index idx2;")
	checkTbl2()

}

func (s *testDBSuite1) TestCreateTable(c *C) {
	s.tk.MustExec("use test")
	s.tk.MustExec("CREATE TABLE `t` (`a` double DEFAULT 1.0 DEFAULT now() DEFAULT 2.0 );")
	s.tk.MustExec("CREATE TABLE IF NOT EXISTS `t` (`a` double DEFAULT 1.0 DEFAULT now() DEFAULT 2.0 );")
	ctx := s.tk.Se.(sessionctx.Context)
	is := domain.GetDomain(ctx).InfoSchema()
	tbl, err := is.TableByName(model.NewCIStr("test"), model.NewCIStr("t"))
	c.Assert(err, IsNil)
	cols := tbl.Cols()

	c.Assert(len(cols), Equals, 1)
	col := cols[0]
	c.Assert(col.Name.L, Equals, "a")
	d, ok := col.DefaultValue.(string)
	c.Assert(ok, IsTrue)
	c.Assert(d, Equals, "2.0")

	s.tk.MustExec("drop table t")

	_, err = s.tk.Exec("CREATE TABLE `t` (`a` int) DEFAULT CHARSET=abcdefg")
	c.Assert(err, NotNil)

	// test for enum column
	failSQL := "create table t_enum (a enum('e','e'));"
	assertErrorCode(c, s.tk, failSQL, tmysql.ErrDuplicatedValueInType)
	failSQL = "create table t_enum (a enum('e','E'));"
	assertErrorCode(c, s.tk, failSQL, tmysql.ErrDuplicatedValueInType)
	failSQL = "create table t_enum (a enum('abc','Abc'));"
	assertErrorCode(c, s.tk, failSQL, tmysql.ErrDuplicatedValueInType)
	// test for set column
	failSQL = "create table t_enum (a set('e','e'));"
	assertErrorCode(c, s.tk, failSQL, tmysql.ErrDuplicatedValueInType)
	failSQL = "create table t_enum (a set('e','E'));"
	assertErrorCode(c, s.tk, failSQL, tmysql.ErrDuplicatedValueInType)
	failSQL = "create table t_enum (a set('abc','Abc'));"
	assertErrorCode(c, s.tk, failSQL, tmysql.ErrDuplicatedValueInType)
	_, err = s.tk.Exec("create table t_enum (a enum('B','b'));")
	c.Assert(err.Error(), Equals, "[types:1291]Column 'a' has duplicated value 'B' in ENUM")
}

func (s *testDBSuite2) TestTableForeignKey(c *C) {
	s.tk = testkit.NewTestKit(c, s.store)
	s.tk.MustExec("use test")
	s.tk.MustExec("create table t1 (a int, b int);")
	// test create table with foreign key.
	failSQL := "create table t2 (c int, foreign key (a) references t1(a));"
	assertErrorCode(c, s.tk, failSQL, tmysql.ErrKeyColumnDoesNotExits)
	// test add foreign key.
	s.tk.MustExec("create table t3 (a int, b int);")
	failSQL = "alter table t1 add foreign key (c) REFERENCES t3(a);"
	assertErrorCode(c, s.tk, failSQL, tmysql.ErrKeyColumnDoesNotExits)
	s.tk.MustExec("drop table if exists t1,t2,t3;")
}

func (s *testDBSuite3) TestTruncateTable(c *C) {
	tk := testkit.NewTestKit(c, s.store)
	tk.MustExec("use test")
	tk.MustExec("create table truncate_table (c1 int, c2 int)")
	tk.MustExec("insert truncate_table values (1, 1), (2, 2)")
	ctx := tk.Se.(sessionctx.Context)
	is := domain.GetDomain(ctx).InfoSchema()
	oldTblInfo, err := is.TableByName(model.NewCIStr("test"), model.NewCIStr("truncate_table"))
	c.Assert(err, IsNil)
	oldTblID := oldTblInfo.Meta().ID

	tk.MustExec("truncate table truncate_table")

	tk.MustExec("insert truncate_table values (3, 3), (4, 4)")
	tk.MustQuery("select * from truncate_table").Check(testkit.Rows("3 3", "4 4"))

	is = domain.GetDomain(ctx).InfoSchema()
	newTblInfo, err := is.TableByName(model.NewCIStr("test"), model.NewCIStr("truncate_table"))
	c.Assert(err, IsNil)
	c.Assert(newTblInfo.Meta().ID, Greater, oldTblID)

	// Verify that the old table data has been deleted by background worker.
	tablePrefix := tablecodec.EncodeTablePrefix(oldTblID)
	hasOldTableData := true
	for i := 0; i < waitForCleanDataRound; i++ {
		err = kv.RunInNewTxn(s.store, false, func(txn kv.Transaction) error {
			it, err1 := txn.Iter(tablePrefix, nil)
			if err1 != nil {
				return err1
			}
			if !it.Valid() {
				hasOldTableData = false
			} else {
				hasOldTableData = it.Key().HasPrefix(tablePrefix)
			}
			it.Close()
			return nil
		})
		c.Assert(err, IsNil)
		if !hasOldTableData {
			break
		}
		time.Sleep(waitForCleanDataInterval)
	}
	c.Assert(hasOldTableData, IsFalse)
}

func (s *testDBSuite4) TestRenameTable(c *C) {
	isAlterTable := false
	s.testRenameTable(c, "rename table %s to %s", isAlterTable)
}

func (s *testDBSuite5) TestAlterTableRenameTable(c *C) {
	isAlterTable := true
	s.testRenameTable(c, "alter table %s rename to %s", isAlterTable)
}

func (s *testDBSuite) testRenameTable(c *C, sql string, isAlterTable bool) {
	s.tk = testkit.NewTestKit(c, s.store)
	s.tk.MustExec("use test")
	// for different databases
	s.tk.MustExec("create table t (c1 int, c2 int)")
	s.tk.MustExec("insert t values (1, 1), (2, 2)")
	ctx := s.tk.Se.(sessionctx.Context)
	is := domain.GetDomain(ctx).InfoSchema()
	oldTblInfo, err := is.TableByName(model.NewCIStr("test"), model.NewCIStr("t"))
	c.Assert(err, IsNil)
	oldTblID := oldTblInfo.Meta().ID
	s.tk.MustExec("create database test1")
	s.tk.MustExec("use test1")
	s.tk.MustExec(fmt.Sprintf(sql, "test.t", "test1.t1"))
	is = domain.GetDomain(ctx).InfoSchema()
	newTblInfo, err := is.TableByName(model.NewCIStr("test1"), model.NewCIStr("t1"))
	c.Assert(err, IsNil)
	c.Assert(newTblInfo.Meta().ID, Equals, oldTblID)
	s.tk.MustQuery("select * from t1").Check(testkit.Rows("1 1", "2 2"))
	s.tk.MustExec("use test")

	// Make sure t doesn't exist.
	s.tk.MustExec("create table t (c1 int, c2 int)")
	s.tk.MustExec("drop table t")

	// for the same database
	s.tk.MustExec("use test1")
	s.tk.MustExec(fmt.Sprintf(sql, "t1", "t2"))
	is = domain.GetDomain(ctx).InfoSchema()
	newTblInfo, err = is.TableByName(model.NewCIStr("test1"), model.NewCIStr("t2"))
	c.Assert(err, IsNil)
	c.Assert(newTblInfo.Meta().ID, Equals, oldTblID)
	s.tk.MustQuery("select * from t2").Check(testkit.Rows("1 1", "2 2"))
	isExist := is.TableExists(model.NewCIStr("test1"), model.NewCIStr("t1"))
	c.Assert(isExist, IsFalse)
	s.tk.MustQuery("show tables").Check(testkit.Rows("t2"))

	// for failure case
	failSQL := fmt.Sprintf(sql, "test_not_exist.t", "test_not_exist.t")
	if isAlterTable {
		assertErrorCode(c, s.tk, failSQL, tmysql.ErrNoSuchTable)
	} else {
		assertErrorCode(c, s.tk, failSQL, tmysql.ErrFileNotFound)
	}
	failSQL = fmt.Sprintf(sql, "test.test_not_exist", "test.test_not_exist")
	if isAlterTable {
		assertErrorCode(c, s.tk, failSQL, tmysql.ErrNoSuchTable)
	} else {
		assertErrorCode(c, s.tk, failSQL, tmysql.ErrFileNotFound)
	}
	failSQL = fmt.Sprintf(sql, "test.t_not_exist", "test_not_exist.t")
	if isAlterTable {
		assertErrorCode(c, s.tk, failSQL, tmysql.ErrNoSuchTable)
	} else {
		assertErrorCode(c, s.tk, failSQL, tmysql.ErrFileNotFound)
	}
	failSQL = fmt.Sprintf(sql, "test1.t2", "test_not_exist.t")
	assertErrorCode(c, s.tk, failSQL, tmysql.ErrErrorOnRename)

	s.tk.MustExec("use test1")
	s.tk.MustExec("create table if not exists t_exist (c1 int, c2 int)")
	failSQL = fmt.Sprintf(sql, "test1.t2", "test1.t_exist")
	assertErrorCode(c, s.tk, failSQL, tmysql.ErrTableExists)
	failSQL = fmt.Sprintf(sql, "test.t_not_exist", "test1.t_exist")
	if isAlterTable {
		assertErrorCode(c, s.tk, failSQL, tmysql.ErrNoSuchTable)
	} else {
		assertErrorCode(c, s.tk, failSQL, tmysql.ErrTableExists)
	}
	failSQL = fmt.Sprintf(sql, "test_not_exist.t", "test1.t_exist")
	if isAlterTable {
		assertErrorCode(c, s.tk, failSQL, tmysql.ErrNoSuchTable)
	} else {
		assertErrorCode(c, s.tk, failSQL, tmysql.ErrTableExists)
	}
	failSQL = fmt.Sprintf(sql, "test_not_exist.t", "test1.t_not_exist")
	if isAlterTable {
		assertErrorCode(c, s.tk, failSQL, tmysql.ErrNoSuchTable)
	} else {
		assertErrorCode(c, s.tk, failSQL, tmysql.ErrFileNotFound)
	}

	// for the same table name
	s.tk.MustExec("use test1")
	s.tk.MustExec("create table if not exists t (c1 int, c2 int)")
	s.tk.MustExec("create table if not exists t1 (c1 int, c2 int)")
	if isAlterTable {
		s.tk.MustExec(fmt.Sprintf(sql, "test1.t", "t"))
		s.tk.MustExec(fmt.Sprintf(sql, "test1.t1", "test1.T1"))
	} else {
		assertErrorCode(c, s.tk, fmt.Sprintf(sql, "test1.t", "t"), tmysql.ErrTableExists)
		assertErrorCode(c, s.tk, fmt.Sprintf(sql, "test1.t1", "test1.T1"), tmysql.ErrTableExists)
	}

	s.tk.MustExec("drop database test1")
}

func (s *testDBSuite1) TestRenameMultiTables(c *C) {
	s.tk = testkit.NewTestKit(c, s.store)
	s.tk.MustExec("use test")
	s.tk.MustExec("create table t1(id int)")
	s.tk.MustExec("create table t2(id int)")
	// Currently it will fail only.
	sql := fmt.Sprintf("rename table t1 to t3, t2 to t4")
	_, err := s.tk.Exec(sql)
	c.Assert(err, NotNil)
	originErr := errors.Cause(err)
	c.Assert(originErr.Error(), Equals, "can't run multi schema change")

	s.tk.MustExec("drop table t1, t2")
}

func (s *testDBSuite2) TestAddNotNullColumn(c *C) {
	s.tk = testkit.NewTestKit(c, s.store)
	s.tk.MustExec("use test_db")
	// for different databases
	s.tk.MustExec("create table tnn (c1 int primary key auto_increment, c2 int)")
	s.tk.MustExec("insert tnn (c2) values (0)" + strings.Repeat(",(0)", 99))
	done := make(chan error, 1)
	testddlutil.SessionExecInGoroutine(c, s.store, "alter table tnn add column c3 int not null default 3", done)
	updateCnt := 0
out:
	for {
		select {
		case err := <-done:
			c.Assert(err, IsNil)
			break out
		default:
			s.tk.MustExec("update tnn set c2 = c2 + 1 where c1 = 99")
			updateCnt++
		}
	}
	expected := fmt.Sprintf("%d %d", updateCnt, 3)
	s.tk.MustQuery("select c2, c3 from tnn where c1 = 99").Check(testkit.Rows(expected))

	s.tk.MustExec("drop table tnn")
}

func (s *testDBSuite3) TestGeneratedColumnDDL(c *C) {
	s.tk = testkit.NewTestKit(c, s.store)
	s.tk.MustExec("use test")

	// Check create table with virtual generated column.
	s.tk.MustExec(`CREATE TABLE test_gv_ddl(a int, b int as (a+8) virtual)`)

	// Check desc table with virtual generated column.
	result := s.tk.MustQuery(`DESC test_gv_ddl`)
	result.Check(testkit.Rows(`a int(11) YES  <nil> `, `b int(11) YES  <nil> VIRTUAL GENERATED`))

	// Check show create table with virtual generated column.
	result = s.tk.MustQuery(`show create table test_gv_ddl`)
	result.Check(testkit.Rows(
		"test_gv_ddl CREATE TABLE `test_gv_ddl` (\n  `a` int(11) DEFAULT NULL,\n  `b` int(11) GENERATED ALWAYS AS (`a` + 8) VIRTUAL\n) ENGINE=InnoDB DEFAULT CHARSET=utf8mb4 COLLATE=utf8mb4_bin",
	))

	// Check alter table add a stored generated column.
	s.tk.MustExec(`alter table test_gv_ddl add column c int as (b+2) stored`)
	result = s.tk.MustQuery(`DESC test_gv_ddl`)
	result.Check(testkit.Rows(`a int(11) YES  <nil> `, `b int(11) YES  <nil> VIRTUAL GENERATED`, `c int(11) YES  <nil> STORED GENERATED`))

	// Check generated expression with blanks.
	s.tk.MustExec("create table table_with_gen_col_blanks (a int, b char(20) as (cast( \r\n\t a \r\n\tas  char)))")
	result = s.tk.MustQuery(`show create table table_with_gen_col_blanks`)
	result.Check(testkit.Rows("table_with_gen_col_blanks CREATE TABLE `table_with_gen_col_blanks` (\n" +
		"  `a` int(11) DEFAULT NULL,\n" +
		"  `b` char(20) GENERATED ALWAYS AS (CAST(`a` AS CHAR)) VIRTUAL\n" +
		") ENGINE=InnoDB DEFAULT CHARSET=utf8mb4 COLLATE=utf8mb4_bin"))

	genExprTests := []struct {
		stmt string
		err  int
	}{
		// drop/rename columns dependent by other column.
		{`alter table test_gv_ddl drop column a`, mysql.ErrDependentByGeneratedColumn},
		{`alter table test_gv_ddl change column a anew int`, mysql.ErrBadField},

		// modify/change stored status of generated columns.
		{`alter table test_gv_ddl modify column b bigint`, mysql.ErrUnsupportedOnGeneratedColumn},
		{`alter table test_gv_ddl change column c cnew bigint as (a+100)`, mysql.ErrUnsupportedOnGeneratedColumn},

		// modify/change generated columns breaking prior.
		{`alter table test_gv_ddl modify column b int as (c+100)`, mysql.ErrGeneratedColumnNonPrior},
		{`alter table test_gv_ddl change column b bnew int as (c+100)`, mysql.ErrGeneratedColumnNonPrior},

		// refer not exist columns in generation expression.
		{`create table test_gv_ddl_bad (a int, b int as (c+8))`, mysql.ErrBadField},

		// refer generated columns non prior.
		{`create table test_gv_ddl_bad (a int, b int as (c+1), c int as (a+1))`, mysql.ErrGeneratedColumnNonPrior},

		// virtual generated columns cannot be primary key.
		{`create table test_gv_ddl_bad (a int, b int, c int as (a+b) primary key)`, mysql.ErrUnsupportedOnGeneratedColumn},
		{`create table test_gv_ddl_bad (a int, b int, c int as (a+b), primary key(c))`, mysql.ErrUnsupportedOnGeneratedColumn},
		{`create table test_gv_ddl_bad (a int, b int, c int as (a+b), primary key(a, c))`, mysql.ErrUnsupportedOnGeneratedColumn},
	}
	for _, tt := range genExprTests {
		assertErrorCode(c, s.tk, tt.stmt, tt.err)
	}

	// Check alter table modify/change generated column.
	s.tk.MustExec(`alter table test_gv_ddl modify column c bigint as (b+200) stored`)
	result = s.tk.MustQuery(`DESC test_gv_ddl`)
	result.Check(testkit.Rows(`a int(11) YES  <nil> `, `b int(11) YES  <nil> VIRTUAL GENERATED`, `c bigint(20) YES  <nil> STORED GENERATED`))

	s.tk.MustExec(`alter table test_gv_ddl change column b b bigint as (a+100) virtual`)
	result = s.tk.MustQuery(`DESC test_gv_ddl`)
	result.Check(testkit.Rows(`a int(11) YES  <nil> `, `b bigint(20) YES  <nil> VIRTUAL GENERATED`, `c bigint(20) YES  <nil> STORED GENERATED`))

	s.tk.MustExec(`alter table test_gv_ddl change column c cnew bigint`)
	result = s.tk.MustQuery(`DESC test_gv_ddl`)
	result.Check(testkit.Rows(`a int(11) YES  <nil> `, `b bigint(20) YES  <nil> VIRTUAL GENERATED`, `cnew bigint(20) YES  <nil> `))
}

func (s *testDBSuite4) TestComment(c *C) {
	s.tk = testkit.NewTestKit(c, s.store)
	s.tk.MustExec("use " + s.schemaName)
	s.tk.MustExec("drop table if exists ct, ct1")

	validComment := strings.Repeat("a", 1024)
	invalidComment := strings.Repeat("b", 1025)

	s.tk.MustExec("create table ct (c int, d int, e int, key (c) comment '" + validComment + "')")
	s.tk.MustExec("create index i on ct (d) comment '" + validComment + "'")
	s.tk.MustExec("alter table ct add key (e) comment '" + validComment + "'")

	assertErrorCode(c, s.tk, "create table ct1 (c int, key (c) comment '"+invalidComment+"')", tmysql.ErrTooLongIndexComment)
	assertErrorCode(c, s.tk, "create index i1 on ct (d) comment '"+invalidComment+"b"+"'", tmysql.ErrTooLongIndexComment)
	assertErrorCode(c, s.tk, "alter table ct add key (e) comment '"+invalidComment+"'", tmysql.ErrTooLongIndexComment)

	s.tk.MustExec("set @@sql_mode=''")
	s.tk.MustExec("create table ct1 (c int, d int, e int, key (c) comment '" + invalidComment + "')")
	c.Assert(s.tk.Se.GetSessionVars().StmtCtx.WarningCount(), Equals, uint16(1))
	s.tk.MustQuery("show warnings").Check(testutil.RowsWithSep("|", "Warning|1688|Comment for index 'c' is too long (max = 1024)"))
	s.tk.MustExec("create index i1 on ct1 (d) comment '" + invalidComment + "b" + "'")
	c.Assert(s.tk.Se.GetSessionVars().StmtCtx.WarningCount(), Equals, uint16(1))
	s.tk.MustQuery("show warnings").Check(testutil.RowsWithSep("|", "Warning|1688|Comment for index 'i1' is too long (max = 1024)"))
	s.tk.MustExec("alter table ct1 add key (e) comment '" + invalidComment + "'")
	c.Assert(s.tk.Se.GetSessionVars().StmtCtx.WarningCount(), Equals, uint16(1))
	s.tk.MustQuery("show warnings").Check(testutil.RowsWithSep("|", "Warning|1688|Comment for index 'e' is too long (max = 1024)"))

	s.tk.MustExec("drop table if exists ct, ct1")
}

func (s *testDBSuite5) TestRebaseAutoID(c *C) {
	s.tk = testkit.NewTestKit(c, s.store)
	s.tk.MustExec("use " + s.schemaName)

	s.tk.MustExec("drop database if exists tidb;")
	s.tk.MustExec("create database tidb;")
	s.tk.MustExec("use tidb;")
	s.tk.MustExec("create table tidb.test (a int auto_increment primary key, b int);")
	s.tk.MustExec("insert tidb.test values (null, 1);")
	s.tk.MustQuery("select * from tidb.test").Check(testkit.Rows("1 1"))
	s.tk.MustExec("alter table tidb.test auto_increment = 6000;")
	s.tk.MustExec("insert tidb.test values (null, 1);")
	s.tk.MustQuery("select * from tidb.test").Check(testkit.Rows("1 1", "6000 1"))
	s.tk.MustExec("alter table tidb.test auto_increment = 5;")
	s.tk.MustExec("insert tidb.test values (null, 1);")
	s.tk.MustQuery("select * from tidb.test").Check(testkit.Rows("1 1", "6000 1", "11000 1"))

	// Current range for table test is [11000, 15999].
	// Though it does not have a tuple "a = 15999", its global next auto increment id should be 16000.
	// Anyway it is not compatible with MySQL.
	s.tk.MustExec("alter table tidb.test auto_increment = 12000;")
	s.tk.MustExec("insert tidb.test values (null, 1);")
	s.tk.MustQuery("select * from tidb.test").Check(testkit.Rows("1 1", "6000 1", "11000 1", "16000 1"))

	s.tk.MustExec("create table tidb.test2 (a int);")
	assertErrorCode(c, s.tk, "alter table tidb.test2 add column b int auto_increment key, auto_increment=10;", tmysql.ErrUnknown)
}

func (s *testDBSuite5) TestCheckColumnDefaultValue(c *C) {
	s.tk = testkit.NewTestKit(c, s.store)
	s.tk.MustExec("use test;")
	s.tk.MustExec("drop table if exists text_default_text;")
	assertErrorCode(c, s.tk, "create table text_default_text(c1 text not null default '');", tmysql.ErrBlobCantHaveDefault)
	assertErrorCode(c, s.tk, "create table text_default_text(c1 text not null default 'scds');", tmysql.ErrBlobCantHaveDefault)

	s.tk.MustExec("drop table if exists text_default_json;")
	assertErrorCode(c, s.tk, "create table text_default_json(c1 json not null default '');", tmysql.ErrBlobCantHaveDefault)
	assertErrorCode(c, s.tk, "create table text_default_json(c1 json not null default 'dfew555');", tmysql.ErrBlobCantHaveDefault)

	s.tk.MustExec("drop table if exists text_default_blob;")
	assertErrorCode(c, s.tk, "create table text_default_blob(c1 blob not null default '');", tmysql.ErrBlobCantHaveDefault)
	assertErrorCode(c, s.tk, "create table text_default_blob(c1 blob not null default 'scds54');", tmysql.ErrBlobCantHaveDefault)

	s.tk.MustExec("set sql_mode='';")
	s.tk.MustExec("create table text_default_text(c1 text not null default '');")
	s.tk.MustQuery(`show create table text_default_text`).Check(testutil.RowsWithSep("|",
		"text_default_text CREATE TABLE `text_default_text` (\n"+
			"  `c1` text NOT NULL\n"+
			") ENGINE=InnoDB DEFAULT CHARSET=utf8mb4 COLLATE=utf8mb4_bin",
	))
	ctx := s.tk.Se.(sessionctx.Context)
	is := domain.GetDomain(ctx).InfoSchema()
	tblInfo, err := is.TableByName(model.NewCIStr("test"), model.NewCIStr("text_default_text"))
	c.Assert(err, IsNil)
	c.Assert(tblInfo.Meta().Columns[0].DefaultValue, Equals, "")

	s.tk.MustExec("create table text_default_blob(c1 blob not null default '');")
	s.tk.MustQuery(`show create table text_default_blob`).Check(testutil.RowsWithSep("|",
		"text_default_blob CREATE TABLE `text_default_blob` (\n"+
			"  `c1` blob NOT NULL\n"+
			") ENGINE=InnoDB DEFAULT CHARSET=utf8mb4 COLLATE=utf8mb4_bin",
	))
	is = domain.GetDomain(ctx).InfoSchema()
	tblInfo, err = is.TableByName(model.NewCIStr("test"), model.NewCIStr("text_default_blob"))
	c.Assert(err, IsNil)
	c.Assert(tblInfo.Meta().Columns[0].DefaultValue, Equals, "")

	s.tk.MustExec("create table text_default_json(c1 json not null default '');")
	s.tk.MustQuery(`show create table text_default_json`).Check(testutil.RowsWithSep("|",
		"text_default_json CREATE TABLE `text_default_json` (\n"+
			"  `c1` json NOT NULL DEFAULT 'null'\n"+
			") ENGINE=InnoDB DEFAULT CHARSET=utf8mb4 COLLATE=utf8mb4_bin",
	))
	is = domain.GetDomain(ctx).InfoSchema()
	tblInfo, err = is.TableByName(model.NewCIStr("test"), model.NewCIStr("text_default_json"))
	c.Assert(err, IsNil)
	c.Assert(tblInfo.Meta().Columns[0].DefaultValue, Equals, `null`)
}

func (s *testDBSuite1) TestCharacterSetInColumns(c *C) {
	s.tk = testkit.NewTestKit(c, s.store)
	s.tk.MustExec("create database varchar_test;")
	defer s.tk.MustExec("drop database varchar_test;")
	s.tk.MustExec("use varchar_test")
	s.tk.MustExec("create table t (c1 int, s1 varchar(10), s2 text)")
	s.tk.MustQuery("select count(*) from information_schema.columns where table_schema = 'varchar_test' and character_set_name != 'utf8mb4'").Check(testkit.Rows("0"))
	s.tk.MustQuery("select count(*) from information_schema.columns where table_schema = 'varchar_test' and character_set_name = 'utf8mb4'").Check(testkit.Rows("2"))

	s.tk.MustExec("create table t1(id int) charset=UTF8;")
	s.tk.MustExec("create table t2(id int) charset=BINARY;")
	s.tk.MustExec("create table t3(id int) charset=LATIN1;")
	s.tk.MustExec("create table t4(id int) charset=ASCII;")
	s.tk.MustExec("create table t5(id int) charset=UTF8MB4;")

	s.tk.MustExec("create table t11(id int) charset=utf8;")
	s.tk.MustExec("create table t12(id int) charset=binary;")
	s.tk.MustExec("create table t13(id int) charset=latin1;")
	s.tk.MustExec("create table t14(id int) charset=ascii;")
	s.tk.MustExec("create table t15(id int) charset=utf8mb4;")
}

func (s *testDBSuite2) TestAddNotNullColumnWhileInsertOnDupUpdate(c *C) {
	tk1 := testkit.NewTestKit(c, s.store)
	tk1.MustExec("use " + s.schemaName)
	tk2 := testkit.NewTestKit(c, s.store)
	tk2.MustExec("use " + s.schemaName)
	closeCh := make(chan bool)
	wg := new(sync.WaitGroup)
	wg.Add(1)
	tk1.MustExec("create table nn (a int primary key, b int)")
	tk1.MustExec("insert nn values (1, 1)")
	var tk2Err error
	go func() {
		defer wg.Done()
		for {
			select {
			case <-closeCh:
				return
			default:
			}
			_, tk2Err = tk2.Exec("insert nn (a, b) values (1, 1) on duplicate key update a = 1, b = b + 1")
			if tk2Err != nil {
				return
			}
		}
	}()
	tk1.MustExec("alter table nn add column c int not null default 0")
	close(closeCh)
	wg.Wait()
	c.Assert(tk2Err, IsNil)
}

func (s *testDBSuite3) TestColumnModifyingDefinition(c *C) {
	s.tk = testkit.NewTestKit(c, s.store)
	s.tk.MustExec("use test")
	s.tk.MustExec("drop table if exists test2;")
	s.tk.MustExec("create table test2 (c1 int, c2 int, c3 int default 1, index (c1));")
	s.tk.MustExec("alter table test2 change c2 a int not null;")
	ctx := s.tk.Se.(sessionctx.Context)
	is := domain.GetDomain(ctx).InfoSchema()
	t, err := is.TableByName(model.NewCIStr("test"), model.NewCIStr("test2"))
	c.Assert(err, IsNil)
	var c2 *table.Column
	for _, col := range t.Cols() {
		if col.Name.L == "a" {
			c2 = col
		}
	}
	c.Assert(mysql.HasNotNullFlag(c2.Flag), IsTrue)

	s.tk.MustExec("drop table if exists test2;")
	s.tk.MustExec("create table test2 (c1 int, c2 int, c3 int default 1, index (c1));")
	s.tk.MustExec("insert into test2(c2) values (null);")
	assertErrorCode(c, s.tk, "alter table test2 change c2 a int not null", tmysql.ErrInvalidUseOfNull)
	assertErrorCode(c, s.tk, "alter table test2 change c1 a1 bigint not null;", tmysql.WarnDataTruncated)
}

func (s *testDBSuite4) TestCheckTooBigFieldLength(c *C) {
	s.tk = testkit.NewTestKit(c, s.store)
	s.tk.MustExec("use test")
	s.tk.MustExec("drop table if exists tr_01;")
	s.tk.MustExec("create table tr_01 (id int, name varchar(20000), purchased date )  default charset=utf8 collate=utf8_bin;")

	s.tk.MustExec("drop table if exists tr_02;")
	s.tk.MustExec("create table tr_02 (id int, name varchar(16000), purchased date )  default charset=utf8mb4 collate=utf8mb4_bin;")

	s.tk.MustExec("drop table if exists tr_03;")
	s.tk.MustExec("create table tr_03 (id int, name varchar(65534), purchased date ) default charset=latin1;")

	s.tk.MustExec("drop table if exists tr_04;")
	s.tk.MustExec("create table tr_04 (a varchar(20000) ) default charset utf8;")
	assertErrorCode(c, s.tk, "alter table tr_04 add column b varchar(20000) charset utf8mb4;", tmysql.ErrTooBigFieldlength)
	assertErrorCode(c, s.tk, "alter table tr_04 convert to character set utf8mb4;", tmysql.ErrTooBigFieldlength)
	assertErrorCode(c, s.tk, "create table tr (id int, name varchar(30000), purchased date )  default charset=utf8 collate=utf8_bin;", tmysql.ErrTooBigFieldlength)
	assertErrorCode(c, s.tk, "create table tr (id int, name varchar(20000) charset utf8mb4, purchased date ) default charset=utf8 collate=utf8_bin;", tmysql.ErrTooBigFieldlength)
	assertErrorCode(c, s.tk, "create table tr (id int, name varchar(65536), purchased date ) default charset=latin1;", tmysql.ErrTooBigFieldlength)

	s.tk.MustExec("drop table if exists tr_05;")
	s.tk.MustExec("create table tr_05 (a varchar(16000) charset utf8);")
	s.tk.MustExec("alter table tr_05 modify column a varchar(16000) charset utf8;")
	s.tk.MustExec("alter table tr_05 modify column a varchar(16000) charset utf8mb4;")
}

func (s *testDBSuite5) TestCheckConvertToCharacter(c *C) {
	s.tk = testkit.NewTestKit(c, s.store)
	s.tk.MustExec("use test")
	s.tk.MustExec("drop table if exists t")
	defer s.tk.MustExec("drop table t")
	s.tk.MustExec("create table t(a varchar(10) charset binary);")
	ctx := s.tk.Se.(sessionctx.Context)
	is := domain.GetDomain(ctx).InfoSchema()
	t, err := is.TableByName(model.NewCIStr("test"), model.NewCIStr("t"))
	c.Assert(err, IsNil)
	rs, err := s.tk.Exec("alter table t modify column a varchar(10) charset utf8 collate utf8_bin")
	c.Assert(err, NotNil)
	rs, err = s.tk.Exec("alter table t modify column a varchar(10) charset utf8mb4 collate utf8mb4_bin")
	c.Assert(err, NotNil)
	rs, err = s.tk.Exec("alter table t modify column a varchar(10) charset latin collate latin1_bin")
	c.Assert(err, NotNil)
	if rs != nil {
		rs.Close()
	}
	c.Assert(t.Cols()[0].Charset, Equals, "binary")
}

func (s *testDBSuite5) TestModifyColumnRollBack(c *C) {
	s.tk = testkit.NewTestKit(c, s.store)
	s.mustExec(c, "use test_db")
	s.mustExec(c, "drop table if exists t1")
	s.mustExec(c, "create table t1 (c1 int, c2 int, c3 int default 1, index (c1));")

	var c2 *table.Column
	var checkErr error
	hook := &ddl.TestDDLCallback{}
	hook.OnJobUpdatedExported = func(job *model.Job) {
		if checkErr != nil {
			return
		}

		t := s.testGetTable(c, "t1")
		for _, col := range t.Cols() {
			if col.Name.L == "c2" {
				c2 = col
			}
		}
		if mysql.HasPreventNullInsertFlag(c2.Flag) {
			assertErrorCode(c, s.tk, "insert into t1(c2) values (null);", tmysql.ErrBadNull)
		}

		hookCtx := mock.NewContext()
		hookCtx.Store = s.store
		err := hookCtx.NewTxn(context.Background())
		if err != nil {
			checkErr = errors.Trace(err)
			return
		}

		jobIDs := []int64{job.ID}
		txn, err := hookCtx.Txn(true)
		if err != nil {
			checkErr = errors.Trace(err)
			return
		}
		errs, err := admin.CancelJobs(txn, jobIDs)
		if err != nil {
			checkErr = errors.Trace(err)
			return
		}
		// It only tests cancel one DDL job.
		if errs[0] != nil {
			checkErr = errors.Trace(errs[0])
			return
		}

		txn, err = hookCtx.Txn(true)
		if err != nil {
			checkErr = errors.Trace(err)
			return
		}
		err = txn.Commit(context.Background())
		if err != nil {
			checkErr = errors.Trace(err)
		}
	}

	originalHook := s.dom.DDL().GetHook()
	s.dom.DDL().(ddl.DDLForTest).SetHook(hook)
	done := make(chan error, 1)
	go backgroundExec(s.store, "alter table t1 change c2 c2 bigint not null;", done)
	ticker := time.NewTicker(s.lease / 2)
	defer ticker.Stop()
LOOP:
	for {
		select {
		case err := <-done:
			c.Assert(err, NotNil)
			c.Assert(err.Error(), Equals, "[ddl:12]cancelled DDL job")
			break LOOP
		case <-ticker.C:
			s.mustExec(c, "insert into t1(c2) values (null);")
		}
	}

	t := s.testGetTable(c, "t1")
	for _, col := range t.Cols() {
		if col.Name.L == "c2" {
			c2 = col
		}
	}
	c.Assert(mysql.HasNotNullFlag(c2.Flag), IsFalse)
	s.dom.DDL().(ddl.DDLForTest).SetHook(originalHook)
	s.mustExec(c, "drop table t1")
}

func (s *testDBSuite1) TestModifyColumnNullToNotNull(c *C) {
	s.tk = testkit.NewTestKit(c, s.store)
	s.mustExec(c, "use test_db")
	s.mustExec(c, "drop table if exists t1")
	s.mustExec(c, "create table t1 (c1 int, c2 int);")

	tbl := s.testGetTable(c, "t1")
	var insertErr error
	hook := &ddl.TestDDLCallback{}
	hook.OnJobRunBeforeExported = func(job *model.Job) {
		if tbl.Meta().ID != job.TableID {
			return
		}
		var c2 *table.Column
		t := s.testGetTable(c, "t1")
		for _, col := range t.Cols() {
			if col.Name.L == "c2" {
				c2 = col
			}
		}
		if mysql.HasPreventNullInsertFlag(c2.Flag) {
			_, insertErr = s.tk.Exec("insert into t1 values ();")
		}
	}

	originalHook := s.dom.DDL().GetHook()
	s.dom.DDL().(ddl.DDLForTest).SetHook(hook)
	done := make(chan error, 1)
	go backgroundExec(s.store, "alter table t1 change c2 c2 bigint not null;", done)
	err := <-done
	c.Assert(err, IsNil)

	var c2 *table.Column
	t := s.testGetTable(c, "t1")
	for _, col := range t.Cols() {
		if col.Name.L == "c2" {
			c2 = col
		}
	}
	c.Assert(mysql.HasNotNullFlag(c2.Flag), IsTrue)
	c.Assert(mysql.HasPreventNullInsertFlag(c2.Flag), IsFalse)
	c.Assert(insertErr.Error(), Equals, "[table:1048]Column 'c2' cannot be null")
	_, insertErr = s.tk.Exec("insert into t1 values ();")
	c.Assert(insertErr.Error(), Equals, "[table:1364]Field 'c2' doesn't have a default value")
	s.dom.DDL().(ddl.DDLForTest).SetHook(originalHook)
	s.mustExec(c, "drop table t1")
}

func (s *testDBSuite2) TestTransactionOnAddDropColumn(c *C) {
	s.tk = testkit.NewTestKit(c, s.store)
	s.mustExec(c, "use test_db")
	s.mustExec(c, "drop table if exists t1")
	s.mustExec(c, "create table t1 (a int, b int);")
	s.mustExec(c, "create table t2 (a int, b int);")
	s.mustExec(c, "insert into t2 values (2,0)")

	transactions := [][]string{
		{
			"begin",
			"insert into t1 set a=1",
			"update t1 set b=1 where a=1",
			"commit",
		},
		{
			"begin",
			"insert into t1 select a,b from t2",
			"update t1 set b=2 where a=2",
			"commit",
		},
	}

	originHook := s.dom.DDL().GetHook()
	defer s.dom.DDL().(ddl.DDLForTest).SetHook(originHook)
	hook := &ddl.TestDDLCallback{}
	hook.OnJobRunBeforeExported = func(job *model.Job) {
		switch job.SchemaState {
		case model.StateWriteOnly, model.StateWriteReorganization, model.StateDeleteOnly, model.StateDeleteReorganization:
		default:
			return
		}
		// do transaction.
		for _, transaction := range transactions {
			for _, sql := range transaction {
				s.mustExec(c, sql)
			}
		}
	}
	s.dom.DDL().(ddl.DDLForTest).SetHook(hook)
	done := make(chan error, 1)
	// test transaction on add column.
	go backgroundExec(s.store, "alter table t1 add column c int not null after a", done)
	err := <-done
	c.Assert(err, IsNil)
	s.tk.MustQuery("select a,b from t1 order by a").Check(testkit.Rows("1 1", "1 1", "1 1", "2 2", "2 2", "2 2"))
	s.mustExec(c, "delete from t1")

	// test transaction on drop column.
	go backgroundExec(s.store, "alter table t1 drop column c", done)
	err = <-done
	c.Assert(err, IsNil)
	s.tk.MustQuery("select a,b from t1 order by a").Check(testkit.Rows("1 1", "1 1", "1 1", "2 2", "2 2", "2 2"))
}

func (s *testDBSuite3) TestTransactionWithWriteOnlyColumn(c *C) {
	s.tk = testkit.NewTestKit(c, s.store)
	s.mustExec(c, "use test_db")
	s.mustExec(c, "drop table if exists t1")
	s.mustExec(c, "create table t1 (a int key);")

	transactions := [][]string{
		{
			"begin",
			"insert into t1 set a=1",
			"update t1 set a=2 where a=1",
			"commit",
		},
	}

	originHook := s.dom.DDL().GetHook()
	defer s.dom.DDL().(ddl.DDLForTest).SetHook(originHook)
	hook := &ddl.TestDDLCallback{}
	hook.OnJobRunBeforeExported = func(job *model.Job) {
		switch job.SchemaState {
		case model.StateWriteOnly:
		default:
			return
		}
		// do transaction.
		for _, transaction := range transactions {
			for _, sql := range transaction {
				s.mustExec(c, sql)
			}
		}
	}
	s.dom.DDL().(ddl.DDLForTest).SetHook(hook)
	done := make(chan error, 1)
	// test transaction on add column.
	go backgroundExec(s.store, "alter table t1 add column c int not null", done)
	err := <-done
	c.Assert(err, IsNil)
	s.tk.MustQuery("select a from t1").Check(testkit.Rows("2"))
	s.mustExec(c, "delete from t1")

	// test transaction on drop column.
	go backgroundExec(s.store, "alter table t1 drop column c", done)
	err = <-done
	c.Assert(err, IsNil)
	s.tk.MustQuery("select a from t1").Check(testkit.Rows("2"))
}

func (s *testDBSuite4) TestAddColumn2(c *C) {
	s.tk = testkit.NewTestKit(c, s.store)
	s.mustExec(c, "use test_db")
	s.mustExec(c, "drop table if exists t1")
	s.mustExec(c, "create table t1 (a int key, b int);")
	defer s.mustExec(c, "drop table if exists t1, t2")

	originHook := s.dom.DDL().GetHook()
	defer s.dom.DDL().(ddl.DDLForTest).SetHook(originHook)
	hook := &ddl.TestDDLCallback{}
	var writeOnlyTable table.Table
	hook.OnJobRunBeforeExported = func(job *model.Job) {
		if job.SchemaState == model.StateWriteOnly {
			writeOnlyTable, _ = s.dom.InfoSchema().TableByID(job.TableID)
		}
	}
	s.dom.DDL().(ddl.DDLForTest).SetHook(hook)
	done := make(chan error, 1)
	// test transaction on add column.
	go backgroundExec(s.store, "alter table t1 add column c int not null", done)
	err := <-done
	c.Assert(err, IsNil)

	s.mustExec(c, "insert into t1 values (1,1,1)")
	s.tk.MustQuery("select a,b,c from t1").Check(testkit.Rows("1 1 1"))

	// mock for outdated tidb update record.
	c.Assert(writeOnlyTable, NotNil)
	ctx := context.Background()
	err = s.tk.Se.NewTxn(ctx)
	c.Assert(err, IsNil)
	oldRow, err := writeOnlyTable.RowWithCols(s.tk.Se, 1, writeOnlyTable.WritableCols())
	c.Assert(err, IsNil)
	c.Assert(len(oldRow), Equals, 3)
	err = writeOnlyTable.RemoveRecord(s.tk.Se, 1, oldRow)
	c.Assert(err, IsNil)
	_, err = writeOnlyTable.AddRecord(s.tk.Se, types.MakeDatums(oldRow[0].GetInt64(), 2, oldRow[2].GetInt64()),
		&table.AddRecordOpt{IsUpdate: true})
	c.Assert(err, IsNil)
	err = s.tk.Se.StmtCommit()
	c.Assert(err, IsNil)
	err = s.tk.Se.CommitTxn(ctx)
	c.Assert(err, IsNil)

	s.tk.MustQuery("select a,b,c from t1").Check(testkit.Rows("1 2 1"))

	// Test for _tidb_rowid
	var re *testkit.Result
	s.mustExec(c, "create table t2 (a int);")
	hook.OnJobRunBeforeExported = func(job *model.Job) {
		if job.SchemaState != model.StateWriteOnly {
			return
		}
		// allow write _tidb_rowid first
		s.mustExec(c, "set @@tidb_opt_write_row_id=1")
		s.mustExec(c, "begin")
		s.mustExec(c, "insert into t2 (a,_tidb_rowid) values (1,2);")
		re = s.tk.MustQuery(" select a,_tidb_rowid from t2;")
		s.mustExec(c, "commit")

	}
	s.dom.DDL().(ddl.DDLForTest).SetHook(hook)

	go backgroundExec(s.store, "alter table t2 add column b int not null default 3", done)
	err = <-done
	c.Assert(err, IsNil)
	re.Check(testkit.Rows("1 2"))
	s.tk.MustQuery("select a,b,_tidb_rowid from t2").Check(testkit.Rows("1 3 2"))
}

func (s *testDBSuite5) TestAddIndexForGeneratedColumn(c *C) {
	s.tk = testkit.NewTestKit(c, s.store)
	s.tk.MustExec("use test_db")
	s.tk.MustExec("create table t(y year NOT NULL DEFAULT '2155')")
	defer s.mustExec(c, "drop table t;")
	for i := 0; i < 50; i++ {
		s.mustExec(c, "insert into t values (?)", i)
	}
	s.tk.MustExec("insert into t values()")
	s.tk.MustExec("ALTER TABLE t ADD COLUMN y1 year as (y + 2)")
	_, err := s.tk.Exec("ALTER TABLE t ADD INDEX idx_y(y1)")
	c.Assert(err.Error(), Equals, "[ddl:15]cannot decode index value, because cannot convert datum from unsigned bigint to type year.")

	t := s.testGetTable(c, "t")
	for _, idx := range t.Indices() {
		c.Assert(strings.EqualFold(idx.Meta().Name.L, "idx_c2"), IsFalse)
	}
	s.mustExec(c, "delete from t where y = 2155")
	s.mustExec(c, "alter table t add index idx_y(y1)")
	s.mustExec(c, "alter table t drop index idx_y")

	// Fix issue 9311.
	s.tk.MustExec("create table gcai_table (id int primary key);")
	s.tk.MustExec("insert into gcai_table values(1);")
	s.tk.MustExec("ALTER TABLE gcai_table ADD COLUMN d date DEFAULT '9999-12-31';")
	s.tk.MustExec("ALTER TABLE gcai_table ADD COLUMN d1 date as (DATE_SUB(d, INTERVAL 31 DAY));")
	s.tk.MustExec("ALTER TABLE gcai_table ADD INDEX idx(d1);")
	s.tk.MustQuery("select * from gcai_table").Check(testkit.Rows("1 9999-12-31 9999-11-30"))
	s.tk.MustQuery("select d1 from gcai_table use index(idx)").Check(testkit.Rows("9999-11-30"))
	s.tk.MustExec("admin check table gcai_table")
	// The column is PKIsHandle in generated column expression.
	s.tk.MustExec("ALTER TABLE gcai_table ADD COLUMN id1 int as (id+5);")
	s.tk.MustExec("ALTER TABLE gcai_table ADD INDEX idx1(id1);")
	s.tk.MustQuery("select * from gcai_table").Check(testkit.Rows("1 9999-12-31 9999-11-30 6"))
	s.tk.MustQuery("select id1 from gcai_table use index(idx1)").Check(testkit.Rows("6"))
	s.tk.MustExec("admin check table gcai_table")
}

func (s *testDBSuite4) TestIssue9100(c *C) {
	tk := testkit.NewTestKit(c, s.store)
	tk.MustExec("use test_db")
	tk.MustExec("create table employ (a int, b int) partition by range (b) (partition p0 values less than (1));")
	_, err := tk.Exec("alter table employ add unique index  p_a (a);")
	c.Assert(err.Error(), Equals, "[ddl:1503]A UNIQUE INDEX must include all columns in the table's partitioning function")

	tk.MustExec("create table issue9100t1 (col1 int not null, col2 date not null, col3 int not null, unique key (col1, col2)) partition by range( col1 ) (partition p1 values less than (11))")
	tk.MustExec("alter table issue9100t1 add unique index  p_col1 (col1)")

	tk.MustExec("create table issue9100t2 (col1 int not null, col2 date not null, col3 int not null, unique key (col1, col3)) partition by range( col1 + col3 ) (partition p1 values less than (11))")
	_, err = tk.Exec("alter table issue9100t2 add unique index  p_col1 (col1)")
	c.Assert(err.Error(), Equals, "[ddl:1503]A UNIQUE INDEX must include all columns in the table's partitioning function")
}

func (s *testDBSuite1) TestModifyColumnCharset(c *C) {
	s.tk = testkit.NewTestKit(c, s.store)
	s.tk.MustExec("use test_db")
	s.tk.MustExec("create table t_mcc(a varchar(8) charset utf8, b varchar(8) charset utf8)")
	defer s.mustExec(c, "drop table t_mcc;")

	result := s.tk.MustQuery(`show create table t_mcc`)
	result.Check(testkit.Rows(
		"t_mcc CREATE TABLE `t_mcc` (\n" +
			"  `a` varchar(8) CHARACTER SET utf8 COLLATE utf8_bin DEFAULT NULL,\n" +
			"  `b` varchar(8) CHARACTER SET utf8 COLLATE utf8_bin DEFAULT NULL\n" +
			") ENGINE=InnoDB DEFAULT CHARSET=utf8mb4 COLLATE=utf8mb4_bin"))

	s.tk.MustExec("alter table t_mcc modify column a varchar(8);")
	t := s.testGetTable(c, "t_mcc")
	t.Meta().Version = model.TableInfoVersion0
	// When the table version is TableInfoVersion0, the following statement don't change "b" charset.
	// So the behavior is not compatible with MySQL.
	s.tk.MustExec("alter table t_mcc modify column b varchar(8);")
	result = s.tk.MustQuery(`show create table t_mcc`)
	result.Check(testkit.Rows(
		"t_mcc CREATE TABLE `t_mcc` (\n" +
			"  `a` varchar(8) DEFAULT NULL,\n" +
			"  `b` varchar(8) CHARACTER SET utf8 COLLATE utf8_bin DEFAULT NULL\n" +
			") ENGINE=InnoDB DEFAULT CHARSET=utf8mb4 COLLATE=utf8mb4_bin"))

}

func (s *testDBSuite4) TestAlterShardRowIDBits(c *C) {
	s.tk = testkit.NewTestKit(c, s.store)
	tk := s.tk

	tk.MustExec("use test")
	// Test alter shard_row_id_bits
	tk.MustExec("drop table if exists t1")
	defer tk.MustExec("drop table if exists t1")
	tk.MustExec("create table t1 (a int) shard_row_id_bits = 5")
	tk.MustExec(fmt.Sprintf("alter table t1 auto_increment = %d;", 1<<56))
	tk.MustExec("insert into t1 set a=1;")

	// Test increase shard_row_id_bits failed by overflow global auto ID.
	_, err := tk.Exec("alter table t1 SHARD_ROW_ID_BITS = 10;")
	c.Assert(err, NotNil)
	c.Assert(err.Error(), Equals, "[autoid:1467]shard_row_id_bits 10 will cause next global auto ID 72057594037932936 overflow")

	// Test reduce shard_row_id_bits will be ok.
	tk.MustExec("alter table t1 SHARD_ROW_ID_BITS = 3;")
	checkShardRowID := func(maxShardRowIDBits, shardRowIDBits uint64) {
		tbl := testGetTableByName(c, tk.Se, "test", "t1")
		c.Assert(tbl.Meta().MaxShardRowIDBits == maxShardRowIDBits, IsTrue)
		c.Assert(tbl.Meta().ShardRowIDBits == shardRowIDBits, IsTrue)
	}
	checkShardRowID(5, 3)

	// Test reduce shard_row_id_bits but calculate overflow should use the max record shard_row_id_bits.
	tk.MustExec("drop table if exists t1")
	tk.MustExec("create table t1 (a int) shard_row_id_bits = 10")
	tk.MustExec("alter table t1 SHARD_ROW_ID_BITS = 5;")
	checkShardRowID(10, 5)
	tk.MustExec(fmt.Sprintf("alter table t1 auto_increment = %d;", 1<<56))
	_, err = tk.Exec("insert into t1 set a=1;")
	c.Assert(err, NotNil)
	c.Assert(err.Error(), Equals, "[autoid:1467]Failed to read auto-increment value from storage engine")
}

func (s *testDBSuite2) TestDDLWithInvalidTableInfo(c *C) {
	s.tk = testkit.NewTestKit(c, s.store)
	tk := s.tk

	tk.MustExec("use test")
	tk.MustExec("drop table if exists t")
	defer tk.MustExec("drop table if exists t")
	// Test create with invalid expression.
	_, err := s.tk.Exec(`CREATE TABLE t (
		c0 int(11) ,
  		c1 int(11),
    	c2 decimal(16,4) GENERATED ALWAYS AS ((case when (c0 = 0) then 0when (c0 > 0) then (c1 / c0) end))
	);`)
	c.Assert(err, NotNil)
	c.Assert(err.Error(), Equals, "[parser:1064]You have an error in your SQL syntax; check the manual that corresponds to your TiDB version for the right syntax to use line 4 column 88 near \"then (c1 / c0) end))\n\t);\" ")

	tk.MustExec("create table t (a bigint, b int, c int generated always as (b+1)) partition by hash(a) partitions 4;")
	// Test drop partition column.
	_, err = tk.Exec("alter table t drop column a;")
	c.Assert(err, NotNil)
	c.Assert(err.Error(), Equals, "[expression:1054]Unknown column 'a' in 'expression'")
	// Test modify column with invalid expression.
	_, err = tk.Exec("alter table t modify column c int GENERATED ALWAYS AS ((case when (a = 0) then 0when (a > 0) then (b / a) end));")
	c.Assert(err, NotNil)
	c.Assert(err.Error(), Equals, "[parser:1064]You have an error in your SQL syntax; check the manual that corresponds to your TiDB version for the right syntax to use line 1 column 97 near \"then (b / a) end));\" ")
	// Test add column with invalid expression.
	_, err = tk.Exec("alter table t add column d int GENERATED ALWAYS AS ((case when (a = 0) then 0when (a > 0) then (b / a) end));")
	c.Assert(err, NotNil)
<<<<<<< HEAD
	c.Assert(err.Error(), Equals, "[parser:1064]You have an error in your SQL syntax; check the manual that corresponds to your TiDB version for the right syntax to use line 1 column 53 near \"THEN (`b` / `a`) END)\" ")
}

func init() {
	// Make sure it will only be executed once.
	domain.SchemaOutOfDateRetryInterval = int64(10 * time.Millisecond)
=======
	c.Assert(err.Error(), Equals, "[parser:1064]You have an error in your SQL syntax; check the manual that corresponds to your TiDB version for the right syntax to use line 1 column 94 near \"then (b / a) end));\" ")
>>>>>>> 0c2696e7
}<|MERGE_RESOLUTION|>--- conflicted
+++ resolved
@@ -2780,14 +2780,10 @@
 	// Test add column with invalid expression.
 	_, err = tk.Exec("alter table t add column d int GENERATED ALWAYS AS ((case when (a = 0) then 0when (a > 0) then (b / a) end));")
 	c.Assert(err, NotNil)
-<<<<<<< HEAD
-	c.Assert(err.Error(), Equals, "[parser:1064]You have an error in your SQL syntax; check the manual that corresponds to your TiDB version for the right syntax to use line 1 column 53 near \"THEN (`b` / `a`) END)\" ")
+	c.Assert(err.Error(), Equals, "[parser:1064]You have an error in your SQL syntax; check the manual that corresponds to your TiDB version for the right syntax to use line 1 column 94 near \"then (b / a) end));\" ")
 }
 
 func init() {
 	// Make sure it will only be executed once.
 	domain.SchemaOutOfDateRetryInterval = int64(10 * time.Millisecond)
-=======
-	c.Assert(err.Error(), Equals, "[parser:1064]You have an error in your SQL syntax; check the manual that corresponds to your TiDB version for the right syntax to use line 1 column 94 near \"then (b / a) end));\" ")
->>>>>>> 0c2696e7
 }