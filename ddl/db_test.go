--- conflicted
+++ resolved
@@ -1800,11 +1800,7 @@
 	result = s.tk.MustQuery(`show create table table_with_gen_col_blanks`)
 	result.Check(testkit.Rows("table_with_gen_col_blanks CREATE TABLE `table_with_gen_col_blanks` (\n" +
 		"  `a` int(11) DEFAULT NULL,\n" +
-<<<<<<< HEAD
-		"  `b` char(20) CHARACTER SET utf8mb4 COLLATE utf8mb4_bin GENERATED ALWAYS AS (CAST(`a` AS CHAR)) VIRTUAL\n" +
-=======
-		"  `b` char(20) GENERATED ALWAYS AS (CAST(`a` AS CHAR)) VIRTUAL DEFAULT NULL\n" +
->>>>>>> f73c4e2d
+		"  `b` char(20) GENERATED ALWAYS AS (CAST(`a` AS CHAR)) VIRTUAL\n" +
 		") ENGINE=InnoDB DEFAULT CHARSET=utf8mb4 COLLATE=utf8mb4_bin"))
 
 	genExprTests := []struct {
@@ -1929,11 +1925,7 @@
 	s.tk.MustExec("create table text_default_text(c1 text not null default '');")
 	s.tk.MustQuery(`show create table text_default_text`).Check(testutil.RowsWithSep("|",
 		"text_default_text CREATE TABLE `text_default_text` (\n"+
-<<<<<<< HEAD
-			"  `c1` text CHARACTER SET utf8mb4 COLLATE utf8mb4_bin NOT NULL\n"+
-=======
 			"  `c1` text NOT NULL\n"+
->>>>>>> f73c4e2d
 			") ENGINE=InnoDB DEFAULT CHARSET=utf8mb4 COLLATE=utf8mb4_bin",
 	))
 	ctx := s.tk.Se.(sessionctx.Context)
