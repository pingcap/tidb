--- conflicted
+++ resolved
@@ -675,165 +675,6 @@
 	}
 }
 
-<<<<<<< HEAD
-func TestCancelAddPrimaryKey(t *testing.T) {
-	store, dom, clean := testkit.CreateMockStoreAndDomainWithSchemaLease(t, indexModifyLease)
-	defer clean()
-	idxName := "primary"
-	addIdxSQL := "alter table t1 add primary key idx_c2 (c2);"
-	testCancelAddIndex(t, store, dom, idxName, addIdxSQL)
-
-	// Check the column's flag when the "add primary key" failed.
-	tk := testkit.NewTestKit(t, store)
-	tk.MustExec("use test")
-	require.NoError(t, tk.Session().NewTxn(context.Background()))
-	tbl := external.GetTableByName(t, tk, "test", "t1")
-	col1Flag := tbl.Cols()[1].Flag
-	require.True(t, !mysql.HasNotNullFlag(col1Flag) && !mysql.HasPreventNullInsertFlag(col1Flag) && mysql.HasUnsignedFlag(col1Flag))
-}
-
-func TestCancelAddIndex(t *testing.T) {
-	store, dom, clean := testkit.CreateMockStoreAndDomainWithSchemaLease(t, indexModifyLease)
-	defer clean()
-	idxName := "c3_index"
-	addIdxSQL := "create unique index c3_index on t1 (c3)"
-	testCancelAddIndex(t, store, dom, idxName, addIdxSQL)
-}
-
-func testCancelAddIndex(t *testing.T, store kv.Storage, dom *domain.Domain, idxName, addIdxSQL string) {
-	tk := testkit.NewTestKit(t, store)
-	tk.MustExec("use test")
-	tk.MustExec("create table t1 (c1 int, c2 int unsigned, c3 int, unique key(c1))")
-
-	d := dom.DDL()
-
-	// defaultBatchSize is equal to ddl.defaultBatchSize
-	count := defaultBatchSize * 32
-	start := 0
-	for i := start; i < count; i += defaultBatchSize {
-		batchInsert(tk, "t1", i, i+defaultBatchSize)
-	}
-
-	hook := &ddl.TestDDLCallback{Do: dom}
-	originBatchSize := tk.MustQuery("select @@global.tidb_ddl_reorg_batch_size")
-	// Set batch size to lower try to slow down add-index reorganization, This if for hook to cancel this ddl job.
-	tk.MustExec("set @@global.tidb_ddl_reorg_batch_size = 32")
-	defer tk.MustExec(fmt.Sprintf("set @@global.tidb_ddl_reorg_batch_size = %v", originBatchSize.Rows()[0][0]))
-	// let hook.OnJobUpdatedExported has chance to cancel the job.
-	// the hook.OnJobUpdatedExported is called when the job is updated, runReorgJob will wait ddl.ReorgWaitTimeout, then return the ddl.runDDLJob.
-	// After that ddl call d.hook.OnJobUpdated(job), so that we can canceled the job in this test case.
-	var checkErr error
-	hook.OnJobUpdatedExported, _, checkErr = backgroundExecOnJobUpdatedExported(t, tk, store, hook, idxName)
-	originalHook := d.GetHook()
-	jobIDExt := wrapJobIDExtCallback(hook)
-	d.SetHook(jobIDExt)
-	done := make(chan error, 1)
-	go backgroundExec(store, addIdxSQL, done)
-
-	times := 0
-	ticker := time.NewTicker(indexModifyLease / 2)
-	defer ticker.Stop()
-LOOP:
-	for {
-		select {
-		case err := <-done:
-			require.NoError(t, checkErr)
-			require.EqualError(t, err, "[ddl:8214]Cancelled DDL job")
-			break LOOP
-		case <-ticker.C:
-			if times >= 10 {
-				break
-			}
-			step := 5
-			// delete some rows, and add some data
-			for i := count; i < count+step; i++ {
-				n := rand.Intn(count)
-				tk.MustExec("delete from t1 where c1 = ?", n)
-				tk.MustExec("insert into t1 values (?, ?, ?)", i+10, i, i)
-			}
-			count += step
-			times++
-		}
-	}
-	d.SetHook(originalHook)
-}
-
-func backgroundExecOnJobUpdatedExported(t *testing.T, tk *testkit.TestKit, store kv.Storage, hook *ddl.TestDDLCallback, idxName string) (func(*model.Job), *model.IndexInfo, error) {
-	var checkErr error
-	first := true
-	c3IdxInfo := &model.IndexInfo{}
-	hook.OnJobUpdatedExported = func(job *model.Job) {
-		addIndexNotFirstReorg := (job.Type == model.ActionAddIndex || job.Type == model.ActionAddPrimaryKey) &&
-			job.SchemaState == model.StateWriteReorganization && job.SnapshotVer != 0
-		// If the action is adding index and the state is writing reorganization, it want to test the case of cancelling the job when backfilling indexes.
-		// When the job satisfies this case of addIndexNotFirstReorg, the worker will start to backfill indexes.
-		if !addIndexNotFirstReorg {
-			// Get the index's meta.
-			if c3IdxInfo.ID != 0 {
-				return
-			}
-			tbl := external.GetTableByName(t, tk, "test", "t1")
-			for _, index := range tbl.Indices() {
-				if !tables.IsIndexWritable(index) {
-					continue
-				}
-				if index.Meta().Name.L == idxName {
-					*c3IdxInfo = *index.Meta()
-				}
-			}
-			return
-		}
-		// The job satisfies the case of addIndexNotFirst for the first time, the worker hasn't finished a batch of backfill indexes.
-		if first {
-			first = false
-			return
-		}
-		if checkErr != nil {
-			return
-		}
-		hookCtx := mock.NewContext()
-		hookCtx.Store = store
-		err := hookCtx.NewTxn(context.Background())
-		if err != nil {
-			checkErr = errors.Trace(err)
-			return
-		}
-		jobIDs := []int64{job.ID}
-		txn, err := hookCtx.Txn(true)
-		if err != nil {
-			checkErr = errors.Trace(err)
-			return
-		}
-		var errs []error
-		if variable.AllowConcurrencyDDL.Load() {
-			errs, err = ddl.CancelConcurrencyJobs(tk.Session(), jobIDs)
-		} else {
-			errs, err = admin.CancelJobs(txn, jobIDs)
-		}
-		if err != nil {
-			checkErr = errors.Trace(err)
-			return
-		}
-		// It only tests cancel one DDL job.
-		if errs[0] != nil {
-			checkErr = errors.Trace(errs[0])
-			return
-		}
-		txn, err = hookCtx.Txn(true)
-		if err != nil {
-			checkErr = errors.Trace(err)
-			return
-		}
-		err = txn.Commit(context.Background())
-		if err != nil {
-			checkErr = errors.Trace(err)
-		}
-	}
-	return hook.OnJobUpdatedExported, c3IdxInfo, checkErr
-}
-
-=======
->>>>>>> 7ddfdba4
 // TestCancelAddIndex1 tests canceling ddl job when the add index worker is not started.
 func TestCancelAddIndex1(t *testing.T) {
 	store, dom, clean := testkit.CreateMockStoreAndDomainWithSchemaLease(t, indexModifyLease)
