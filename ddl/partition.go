// Copyright 2018 PingCAP, Inc.
//
// Licensed under the Apache License, Version 2.0 (the "License");
// you may not use this file except in compliance with the License.
// You may obtain a copy of the License at
//
//     http://www.apache.org/licenses/LICENSE-2.0
//
// Unless required by applicable law or agreed to in writing, software
// distributed under the License is distributed on an "AS IS" BASIS,
// WITHOUT WARRANTIES OR CONDITIONS OF ANY KIND, either express or implied.
// See the License for the specific language governing permissions and
// limitations under the License.

package ddl

import (
	"bytes"
	"context"
	"encoding/hex"
	"fmt"
	"math"
	"strconv"
	"strings"
	"time"

	"github.com/pingcap/errors"
	"github.com/pingcap/failpoint"
	"github.com/pingcap/kvproto/pkg/metapb"
	"github.com/pingcap/tidb/config"
	sess "github.com/pingcap/tidb/ddl/internal/session"
	"github.com/pingcap/tidb/ddl/label"
	"github.com/pingcap/tidb/ddl/placement"
	"github.com/pingcap/tidb/ddl/util"
	"github.com/pingcap/tidb/domain/infosync"
	"github.com/pingcap/tidb/expression"
	"github.com/pingcap/tidb/infoschema"
	"github.com/pingcap/tidb/kv"
	"github.com/pingcap/tidb/meta"
	"github.com/pingcap/tidb/metrics"
	"github.com/pingcap/tidb/parser"
	"github.com/pingcap/tidb/parser/ast"
	"github.com/pingcap/tidb/parser/format"
	"github.com/pingcap/tidb/parser/model"
	"github.com/pingcap/tidb/parser/mysql"
	"github.com/pingcap/tidb/parser/opcode"
	"github.com/pingcap/tidb/parser/terror"
	"github.com/pingcap/tidb/sessionctx"
	"github.com/pingcap/tidb/table"
	"github.com/pingcap/tidb/table/tables"
	"github.com/pingcap/tidb/tablecodec"
	"github.com/pingcap/tidb/types"
	driver "github.com/pingcap/tidb/types/parser_driver"
	tidbutil "github.com/pingcap/tidb/util"
	"github.com/pingcap/tidb/util/chunk"
	"github.com/pingcap/tidb/util/collate"
	"github.com/pingcap/tidb/util/dbterror"
	"github.com/pingcap/tidb/util/hack"
	"github.com/pingcap/tidb/util/logutil"
	"github.com/pingcap/tidb/util/mathutil"
	"github.com/pingcap/tidb/util/mock"
	decoder "github.com/pingcap/tidb/util/rowDecoder"
	"github.com/pingcap/tidb/util/slice"
	"github.com/pingcap/tidb/util/sqlexec"
	"github.com/pingcap/tidb/util/stringutil"
	"github.com/tikv/client-go/v2/tikv"
	"go.uber.org/zap"
)

const (
	partitionMaxValue = "MAXVALUE"
)

func checkAddPartition(t *meta.Meta, job *model.Job) (*model.TableInfo, *model.PartitionInfo, []model.PartitionDefinition, error) {
	schemaID := job.SchemaID
	tblInfo, err := GetTableInfoAndCancelFaultJob(t, job, schemaID)
	if err != nil {
		return nil, nil, nil, errors.Trace(err)
	}
	partInfo := &model.PartitionInfo{}
	err = job.DecodeArgs(&partInfo)
	if err != nil {
		job.State = model.JobStateCancelled
		return nil, nil, nil, errors.Trace(err)
	}
	if len(tblInfo.Partition.AddingDefinitions) > 0 {
		return tblInfo, partInfo, tblInfo.Partition.AddingDefinitions, nil
	}
	return tblInfo, partInfo, []model.PartitionDefinition{}, nil
}

func (w *worker) onAddTablePartition(d *ddlCtx, t *meta.Meta, job *model.Job) (ver int64, _ error) {
	// Handle the rolling back job
	if job.IsRollingback() {
		ver, err := w.onDropTablePartition(d, t, job)
		if err != nil {
			return ver, errors.Trace(err)
		}
		return ver, nil
	}

	// notice: addingDefinitions is empty when job is in state model.StateNone
	tblInfo, partInfo, addingDefinitions, err := checkAddPartition(t, job)
	if err != nil {
		return ver, err
	}

	// In order to skip maintaining the state check in partitionDefinition, TiDB use addingDefinition instead of state field.
	// So here using `job.SchemaState` to judge what the stage of this job is.
	switch job.SchemaState {
	case model.StateNone:
		// job.SchemaState == model.StateNone means the job is in the initial state of add partition.
		// Here should use partInfo from job directly and do some check action.
		err = checkAddPartitionTooManyPartitions(uint64(len(tblInfo.Partition.Definitions) + len(partInfo.Definitions)))
		if err != nil {
			job.State = model.JobStateCancelled
			return ver, errors.Trace(err)
		}

		err = checkAddPartitionValue(tblInfo, partInfo)
		if err != nil {
			job.State = model.JobStateCancelled
			return ver, errors.Trace(err)
		}

		err = checkAddPartitionNameUnique(tblInfo, partInfo)
		if err != nil {
			job.State = model.JobStateCancelled
			return ver, errors.Trace(err)
		}

		// move the adding definition into tableInfo.
		updateAddingPartitionInfo(partInfo, tblInfo)
		ver, err = updateVersionAndTableInfoWithCheck(d, t, job, tblInfo, true)
		if err != nil {
			return ver, errors.Trace(err)
		}

		// modify placement settings
		for _, def := range tblInfo.Partition.AddingDefinitions {
			if _, err = checkPlacementPolicyRefValidAndCanNonValidJob(t, job, def.PlacementPolicyRef); err != nil {
				return ver, errors.Trace(err)
			}
		}

		if tblInfo.TiFlashReplica != nil {
			// Must set placement rule, and make sure it succeeds.
			if err := infosync.ConfigureTiFlashPDForPartitions(true, &tblInfo.Partition.AddingDefinitions, tblInfo.TiFlashReplica.Count, &tblInfo.TiFlashReplica.LocationLabels, tblInfo.ID); err != nil {
				logutil.BgLogger().Error("ConfigureTiFlashPDForPartitions fails", zap.Error(err))
				return ver, errors.Trace(err)
			}
		}

		bundles, err := alterTablePartitionBundles(t, tblInfo, tblInfo.Partition.AddingDefinitions)
		if err != nil {
			job.State = model.JobStateCancelled
			return ver, errors.Trace(err)
		}

		if err = infosync.PutRuleBundlesWithDefaultRetry(context.TODO(), bundles); err != nil {
			job.State = model.JobStateCancelled
			return ver, errors.Wrapf(err, "failed to notify PD the placement rules")
		}

		ids := getIDs([]*model.TableInfo{tblInfo})
		for _, p := range tblInfo.Partition.AddingDefinitions {
			ids = append(ids, p.ID)
		}
		if _, err := alterTableLabelRule(job.SchemaName, tblInfo, ids); err != nil {
			job.State = model.JobStateCancelled
			return ver, err
		}

		// none -> replica only
		job.SchemaState = model.StateReplicaOnly
	case model.StateReplicaOnly:
		// replica only -> public
		failpoint.Inject("sleepBeforeReplicaOnly", func(val failpoint.Value) {
			sleepSecond := val.(int)
			time.Sleep(time.Duration(sleepSecond) * time.Second)
		})
		// Here need do some tiflash replica complement check.
		// TODO: If a table is with no TiFlashReplica or it is not available, the replica-only state can be eliminated.
		if tblInfo.TiFlashReplica != nil && tblInfo.TiFlashReplica.Available {
			// For available state, the new added partition should wait it's replica to
			// be finished. Otherwise the query to this partition will be blocked.
			needRetry, err := checkPartitionReplica(tblInfo.TiFlashReplica.Count, addingDefinitions, d)
			if err != nil {
				return convertAddTablePartitionJob2RollbackJob(d, t, job, err, tblInfo)
			}
			if needRetry {
				// The new added partition hasn't been replicated.
				// Do nothing to the job this time, wait next worker round.
				time.Sleep(tiflashCheckTiDBHTTPAPIHalfInterval)
				// Set the error here which will lead this job exit when it's retry times beyond the limitation.
				return ver, errors.Errorf("[ddl] add partition wait for tiflash replica to complete")
			}
		}

		// When TiFlash Replica is ready, we must move them into `AvailablePartitionIDs`.
		if tblInfo.TiFlashReplica != nil && tblInfo.TiFlashReplica.Available {
			for _, d := range partInfo.Definitions {
				tblInfo.TiFlashReplica.AvailablePartitionIDs = append(tblInfo.TiFlashReplica.AvailablePartitionIDs, d.ID)
				err = infosync.UpdateTiFlashProgressCache(d.ID, 1)
				if err != nil {
					// just print log, progress will be updated in `refreshTiFlashTicker`
					logutil.BgLogger().Error("update tiflash sync progress cache failed",
						zap.Error(err),
						zap.Int64("tableID", tblInfo.ID),
						zap.Int64("partitionID", d.ID),
					)
				}
			}
		}
		// For normal and replica finished table, move the `addingDefinitions` into `Definitions`.
		updatePartitionInfo(tblInfo)

		ver, err = updateVersionAndTableInfo(d, t, job, tblInfo, true)
		if err != nil {
			return ver, errors.Trace(err)
		}

		// Finish this job.
		job.FinishTableJob(model.JobStateDone, model.StatePublic, ver, tblInfo)
		asyncNotifyEvent(d, &util.Event{Tp: model.ActionAddTablePartition, TableInfo: tblInfo, PartInfo: partInfo})
	default:
		err = dbterror.ErrInvalidDDLState.GenWithStackByArgs("partition", job.SchemaState)
	}

	return ver, errors.Trace(err)
}

// alterTableLabelRule updates Label Rules if they exists
// returns true if changed.
func alterTableLabelRule(schemaName string, meta *model.TableInfo, ids []int64) (bool, error) {
	tableRuleID := fmt.Sprintf(label.TableIDFormat, label.IDPrefix, schemaName, meta.Name.L)
	oldRule, err := infosync.GetLabelRules(context.TODO(), []string{tableRuleID})
	if err != nil {
		return false, errors.Trace(err)
	}
	if len(oldRule) == 0 {
		return false, nil
	}

	r, ok := oldRule[tableRuleID]
	if ok {
		rule := r.Reset(schemaName, meta.Name.L, "", ids...)
		err = infosync.PutLabelRule(context.TODO(), rule)
		if err != nil {
			return false, errors.Wrapf(err, "failed to notify PD label rule")
		}
		return true, nil
	}
	return false, nil
}

func alterTablePartitionBundles(t *meta.Meta, tblInfo *model.TableInfo, addingDefinitions []model.PartitionDefinition) ([]*placement.Bundle, error) {
	var bundles []*placement.Bundle

	// tblInfo do not include added partitions, so we should add them first
	tblInfo = tblInfo.Clone()
	p := *tblInfo.Partition
	p.Definitions = append([]model.PartitionDefinition{}, p.Definitions...)
	p.Definitions = append(tblInfo.Partition.Definitions, addingDefinitions...)
	tblInfo.Partition = &p

	// bundle for table should be recomputed because it includes some default configs for partitions
	tblBundle, err := placement.NewTableBundle(t, tblInfo)
	if err != nil {
		return nil, errors.Trace(err)
	}

	if tblBundle != nil {
		bundles = append(bundles, tblBundle)
	}

	partitionBundles, err := placement.NewPartitionListBundles(t, addingDefinitions)
	if err != nil {
		return nil, errors.Trace(err)
	}

	bundles = append(bundles, partitionBundles...)
	return bundles, nil
}

// When drop/truncate a partition, we should still keep the dropped partition's placement settings to avoid unnecessary region schedules.
// When a partition is not configured with a placement policy directly, its rule is in the table's placement group which will be deleted after
// partition truncated/dropped. So it is necessary to create a standalone placement group with partition id after it.
func droppedPartitionBundles(t *meta.Meta, tblInfo *model.TableInfo, dropPartitions []model.PartitionDefinition) ([]*placement.Bundle, error) {
	partitions := make([]model.PartitionDefinition, 0, len(dropPartitions))
	for _, def := range dropPartitions {
		def = def.Clone()
		if def.PlacementPolicyRef == nil {
			def.PlacementPolicyRef = tblInfo.PlacementPolicyRef
		}

		if def.PlacementPolicyRef != nil {
			partitions = append(partitions, def)
		}
	}

	return placement.NewPartitionListBundles(t, partitions)
}

// updatePartitionInfo merge `addingDefinitions` into `Definitions` in the tableInfo.
func updatePartitionInfo(tblInfo *model.TableInfo) {
	parInfo := &model.PartitionInfo{}
	oldDefs, newDefs := tblInfo.Partition.Definitions, tblInfo.Partition.AddingDefinitions
	parInfo.Definitions = make([]model.PartitionDefinition, 0, len(newDefs)+len(oldDefs))
	parInfo.Definitions = append(parInfo.Definitions, oldDefs...)
	parInfo.Definitions = append(parInfo.Definitions, newDefs...)
	tblInfo.Partition.Definitions = parInfo.Definitions
	tblInfo.Partition.AddingDefinitions = nil
}

// updateAddingPartitionInfo write adding partitions into `addingDefinitions` field in the tableInfo.
func updateAddingPartitionInfo(partitionInfo *model.PartitionInfo, tblInfo *model.TableInfo) {
	newDefs := partitionInfo.Definitions
	tblInfo.Partition.AddingDefinitions = make([]model.PartitionDefinition, 0, len(newDefs))
	tblInfo.Partition.AddingDefinitions = append(tblInfo.Partition.AddingDefinitions, newDefs...)
}

// rollbackAddingPartitionInfo remove the `addingDefinitions` in the tableInfo.
func rollbackAddingPartitionInfo(tblInfo *model.TableInfo) ([]int64, []string, []*placement.Bundle) {
	physicalTableIDs := make([]int64, 0, len(tblInfo.Partition.AddingDefinitions))
	partNames := make([]string, 0, len(tblInfo.Partition.AddingDefinitions))
	rollbackBundles := make([]*placement.Bundle, 0, len(tblInfo.Partition.AddingDefinitions))
	for _, one := range tblInfo.Partition.AddingDefinitions {
		physicalTableIDs = append(physicalTableIDs, one.ID)
		partNames = append(partNames, one.Name.L)
		if one.PlacementPolicyRef != nil {
			rollbackBundles = append(rollbackBundles, placement.NewBundle(one.ID))
		}
	}
	tblInfo.Partition.AddingDefinitions = nil
	return physicalTableIDs, partNames, rollbackBundles
}

// checkAddPartitionValue values less than value must be strictly increasing for each partition.
func checkAddPartitionValue(meta *model.TableInfo, part *model.PartitionInfo) error {
	if meta.Partition.Type == model.PartitionTypeRange && len(meta.Partition.Columns) == 0 {
		newDefs, oldDefs := part.Definitions, meta.Partition.Definitions
		rangeValue := oldDefs[len(oldDefs)-1].LessThan[0]
		if strings.EqualFold(rangeValue, "MAXVALUE") {
			return errors.Trace(dbterror.ErrPartitionMaxvalue)
		}

		currentRangeValue, err := strconv.Atoi(rangeValue)
		if err != nil {
			return errors.Trace(err)
		}

		for i := 0; i < len(newDefs); i++ {
			ifMaxvalue := strings.EqualFold(newDefs[i].LessThan[0], "MAXVALUE")
			if ifMaxvalue && i == len(newDefs)-1 {
				return nil
			} else if ifMaxvalue && i != len(newDefs)-1 {
				return errors.Trace(dbterror.ErrPartitionMaxvalue)
			}

			nextRangeValue, err := strconv.Atoi(newDefs[i].LessThan[0])
			if err != nil {
				return errors.Trace(err)
			}
			if nextRangeValue <= currentRangeValue {
				return errors.Trace(dbterror.ErrRangeNotIncreasing)
			}
			currentRangeValue = nextRangeValue
		}
	}
	return nil
}

func checkPartitionReplica(replicaCount uint64, addingDefinitions []model.PartitionDefinition, d *ddlCtx) (needWait bool, err error) {
	failpoint.Inject("mockWaitTiFlashReplica", func(val failpoint.Value) {
		if val.(bool) {
			failpoint.Return(true, nil)
		}
	})

	ctx := context.Background()
	pdCli := d.store.(tikv.Storage).GetRegionCache().PDClient()
	stores, err := pdCli.GetAllStores(ctx)
	if err != nil {
		return needWait, errors.Trace(err)
	}
	// Check whether stores have `count` tiflash engines.
	tiFlashStoreCount := uint64(0)
	for _, store := range stores {
		if storeHasEngineTiFlashLabel(store) {
			tiFlashStoreCount++
		}
	}
	if replicaCount > tiFlashStoreCount {
		return false, errors.Errorf("[ddl] the tiflash replica count: %d should be less than the total tiflash server count: %d", replicaCount, tiFlashStoreCount)
	}
	for _, pd := range addingDefinitions {
		startKey, endKey := tablecodec.GetTableHandleKeyRange(pd.ID)
		regions, err := pdCli.ScanRegions(ctx, startKey, endKey, -1)
		if err != nil {
			return needWait, errors.Trace(err)
		}
		// For every region in the partition, if it has some corresponding peers and
		// no pending peers, that means the replication has completed.
		for _, region := range regions {
			regionState, err := pdCli.GetRegionByID(ctx, region.Meta.Id)
			if err != nil {
				return needWait, errors.Trace(err)
			}
			tiflashPeerAtLeastOne := checkTiFlashPeerStoreAtLeastOne(stores, regionState.Meta.Peers)
			failpoint.Inject("ForceTiflashNotAvailable", func(v failpoint.Value) {
				tiflashPeerAtLeastOne = v.(bool)
			})
			// It's unnecessary to wait all tiflash peer to be replicated.
			// Here only make sure that tiflash peer count > 0 (at least one).
			if tiflashPeerAtLeastOne {
				continue
			}
			needWait = true
			logutil.BgLogger().Info("[ddl] partition replicas check failed in replica-only DDL state", zap.Int64("pID", pd.ID), zap.Uint64("wait region ID", region.Meta.Id), zap.Bool("tiflash peer at least one", tiflashPeerAtLeastOne), zap.Time("check time", time.Now()))
			return needWait, nil
		}
	}
	logutil.BgLogger().Info("[ddl] partition replicas check ok in replica-only DDL state")
	return needWait, nil
}

func checkTiFlashPeerStoreAtLeastOne(stores []*metapb.Store, peers []*metapb.Peer) bool {
	for _, peer := range peers {
		for _, store := range stores {
			if peer.StoreId == store.Id && storeHasEngineTiFlashLabel(store) {
				return true
			}
		}
	}
	return false
}

func storeHasEngineTiFlashLabel(store *metapb.Store) bool {
	for _, label := range store.Labels {
		if label.Key == placement.EngineLabelKey && label.Value == placement.EngineLabelTiFlash {
			return true
		}
	}
	return false
}

// buildTablePartitionInfo builds partition info and checks for some errors.
func buildTablePartitionInfo(ctx sessionctx.Context, s *ast.PartitionOptions, tbInfo *model.TableInfo) error {
	if s == nil {
		return nil
	}

	if strings.EqualFold(ctx.GetSessionVars().EnableTablePartition, "OFF") {
		ctx.GetSessionVars().StmtCtx.AppendWarning(dbterror.ErrTablePartitionDisabled)
		return nil
	}

	var enable bool
	switch s.Tp {
	case model.PartitionTypeRange:
		if s.Sub == nil {
			enable = true
		}
	case model.PartitionTypeHash:
		// Partition by hash is enabled by default.
		// Note that linear hash is simply ignored, and creates non-linear hash.
		if s.Linear {
			ctx.GetSessionVars().StmtCtx.AppendWarning(dbterror.ErrUnsupportedCreatePartition.GenWithStack("LINEAR HASH is not supported, using non-linear HASH instead"))
		}
		if s.Sub == nil {
			enable = true
		}
	case model.PartitionTypeKey:
		// Note that linear key is simply ignored, and creates non-linear hash.
		if s.Linear {
			ctx.GetSessionVars().StmtCtx.AppendWarning(dbterror.ErrUnsupportedCreatePartition.GenWithStack("LINEAR KEY is not supported, using non-linear KEY instead"))
		}
		if s.Sub == nil && len(s.ColumnNames) != 0 {
			enable = true
		}
	case model.PartitionTypeList:
		// Partition by list is enabled only when tidb_enable_list_partition is 'ON'.
		enable = ctx.GetSessionVars().EnableListTablePartition
	}

	if !enable {
		ctx.GetSessionVars().StmtCtx.AppendWarning(dbterror.ErrUnsupportedCreatePartition.GenWithStack(fmt.Sprintf("Unsupported partition type %v, treat as normal table", s.Tp)))
		return nil
	}

	pi := &model.PartitionInfo{
		Type:   s.Tp,
		Enable: enable,
		Num:    s.Num,
	}
	tbInfo.Partition = pi
	if s.Expr != nil {
		if err := checkPartitionFuncValid(ctx, tbInfo, s.Expr); err != nil {
			return errors.Trace(err)
		}
		buf := new(bytes.Buffer)
		restoreCtx := format.NewRestoreCtx(format.DefaultRestoreFlags|format.RestoreBracketAroundBinaryOperation, buf)
		if err := s.Expr.Restore(restoreCtx); err != nil {
			return err
		}
		pi.Expr = buf.String()
	} else if s.ColumnNames != nil {
		pi.Columns = make([]model.CIStr, 0, len(s.ColumnNames))
		for _, cn := range s.ColumnNames {
			pi.Columns = append(pi.Columns, cn.Name)
		}
		if err := checkColumnsPartitionType(tbInfo); err != nil {
			return err
		}
	}

	err := generatePartitionDefinitionsFromInterval(ctx, s, tbInfo)
	if err != nil {
		return errors.Trace(err)
	}

	defs, err := buildPartitionDefinitionsInfo(ctx, s.Definitions, tbInfo, s.Num)
	if err != nil {
		return errors.Trace(err)
	}

	tbInfo.Partition.Definitions = defs

	if s.Interval != nil {
		// Syntactic sugar for INTERVAL partitioning
		// Generate the resulting CREATE TABLE as the query string
		query, ok := ctx.Value(sessionctx.QueryString).(string)
		if ok {
			sqlMode := ctx.GetSessionVars().SQLMode
			var buf bytes.Buffer
			AppendPartitionDefs(tbInfo.Partition, &buf, sqlMode)

			syntacticSugar := s.Interval.OriginalText()
			syntacticStart := s.Interval.OriginTextPosition()
			newQuery := query[:syntacticStart] + "(" + buf.String() + ")" + query[syntacticStart+len(syntacticSugar):]
			ctx.SetValue(sessionctx.QueryString, newQuery)
		}
	}

	partCols, err := getPartitionColSlices(ctx, tbInfo, s)
	if err != nil {
		return errors.Trace(err)
	}

	for _, index := range tbInfo.Indices {
		if index.Unique && !checkUniqueKeyIncludePartKey(partCols, index.Columns) {
			index.Global = config.GetGlobalConfig().EnableGlobalIndex
		}
	}
	return nil
}

func getPartitionColSlices(sctx sessionctx.Context, tblInfo *model.TableInfo, s *ast.PartitionOptions) (partCols stringSlice, err error) {
	if s.Expr != nil {
		extractCols := newPartitionExprChecker(sctx, tblInfo)
		s.Expr.Accept(extractCols)
		partColumns, err := extractCols.columns, extractCols.err
		if err != nil {
			return nil, err
		}
		partCols = columnInfoSlice(partColumns)
	} else if len(s.ColumnNames) > 0 {
		partCols = columnNameSlice(s.ColumnNames)
	} else {
		return nil, errors.Errorf("Table partition metadata not correct, neither partition expression or list of partition columns")
	}
	return partCols, nil
}

// getPartitionIntervalFromTable checks if a partitioned table matches a generated INTERVAL partitioned scheme
// will return nil if error occurs, i.e. not an INTERVAL partitioned table
func getPartitionIntervalFromTable(ctx sessionctx.Context, tbInfo *model.TableInfo) *ast.PartitionInterval {
	if tbInfo.Partition == nil ||
		tbInfo.Partition.Type != model.PartitionTypeRange {
		return nil
	}
	if len(tbInfo.Partition.Columns) > 1 {
		// Multi-column RANGE COLUMNS is not supported with INTERVAL
		return nil
	}
	if len(tbInfo.Partition.Definitions) < 2 {
		// Must have at least two partitions to calculate an INTERVAL
		return nil
	}

	var (
		interval  ast.PartitionInterval
		startIdx  = 0
		endIdx    = len(tbInfo.Partition.Definitions) - 1
		isIntType = true
		minVal    = "0"
	)
	if len(tbInfo.Partition.Columns) > 0 {
		partCol := findColumnByName(tbInfo.Partition.Columns[0].L, tbInfo)
		if partCol.FieldType.EvalType() == types.ETInt {
			min := getLowerBoundInt(partCol)
			minVal = strconv.FormatInt(min, 10)
		} else if partCol.FieldType.EvalType() == types.ETDatetime {
			isIntType = false
			minVal = "0000-01-01"
		} else {
			// Only INT and Datetime columns are supported for INTERVAL partitioning
			return nil
		}
	} else {
		if !isPartExprUnsigned(tbInfo) {
			minVal = "-9223372036854775808"
		}
	}

	// Check if possible null partition
	firstPartLessThan := driver.UnwrapFromSingleQuotes(tbInfo.Partition.Definitions[0].LessThan[0])
	if strings.EqualFold(firstPartLessThan, minVal) {
		interval.NullPart = true
		startIdx++
		firstPartLessThan = driver.UnwrapFromSingleQuotes(tbInfo.Partition.Definitions[startIdx].LessThan[0])
	}
	// flag if MAXVALUE partition
	lastPartLessThan := driver.UnwrapFromSingleQuotes(tbInfo.Partition.Definitions[endIdx].LessThan[0])
	if strings.EqualFold(lastPartLessThan, partitionMaxValue) {
		interval.MaxValPart = true
		endIdx--
		lastPartLessThan = driver.UnwrapFromSingleQuotes(tbInfo.Partition.Definitions[endIdx].LessThan[0])
	}
	// Guess the interval
	if startIdx >= endIdx {
		// Must have at least two partitions to calculate an INTERVAL
		return nil
	}
	var firstExpr, lastExpr ast.ExprNode
	if isIntType {
		exprStr := fmt.Sprintf("((%s) - (%s)) DIV %d", lastPartLessThan, firstPartLessThan, endIdx-startIdx)
		exprs, err := expression.ParseSimpleExprsWithNames(ctx, exprStr, nil, nil)
		if err != nil {
			return nil
		}
		val, isNull, err := exprs[0].EvalInt(ctx, chunk.Row{})
		if isNull || err != nil || val < 1 {
			// If NULL, error or interval < 1 then cannot be an INTERVAL partitioned table
			return nil
		}
		interval.IntervalExpr.Expr = ast.NewValueExpr(val, "", "")
		interval.IntervalExpr.TimeUnit = ast.TimeUnitInvalid
		firstExpr, err = astIntValueExprFromStr(firstPartLessThan, minVal == "0")
		if err != nil {
			return nil
		}
		interval.FirstRangeEnd = &firstExpr
		lastExpr, err = astIntValueExprFromStr(lastPartLessThan, minVal == "0")
		if err != nil {
			return nil
		}
		interval.LastRangeEnd = &lastExpr
	} else { // types.ETDatetime
		exprStr := fmt.Sprintf("TIMESTAMPDIFF(SECOND, '%s', '%s')", firstPartLessThan, lastPartLessThan)
		exprs, err := expression.ParseSimpleExprsWithNames(ctx, exprStr, nil, nil)
		if err != nil {
			return nil
		}
		val, isNull, err := exprs[0].EvalInt(ctx, chunk.Row{})
		if isNull || err != nil || val < 1 {
			// If NULL, error or interval < 1 then cannot be an INTERVAL partitioned table
			return nil
		}

		// This will not find all matches > 28 days, since INTERVAL 1 MONTH can generate
		// 2022-01-31, 2022-02-28, 2022-03-31 etc. so we just assume that if there is a
		// diff >= 28 days, we will try with Month and not retry with something else...
		i := val / int64(endIdx-startIdx)
		if i < (28 * 24 * 60 * 60) {
			// Since it is not stored or displayed, non need to try Minute..Week!
			interval.IntervalExpr.Expr = ast.NewValueExpr(i, "", "")
			interval.IntervalExpr.TimeUnit = ast.TimeUnitSecond
		} else {
			// Since it is not stored or displayed, non need to try to match Quarter or Year!
			if (endIdx - startIdx) <= 3 {
				// in case February is in the range
				i = i / (28 * 24 * 60 * 60)
			} else {
				// This should be good for intervals up to 5 years
				i = i / (30 * 24 * 60 * 60)
			}
			interval.IntervalExpr.Expr = ast.NewValueExpr(i, "", "")
			interval.IntervalExpr.TimeUnit = ast.TimeUnitMonth
		}

		firstExpr = ast.NewValueExpr(firstPartLessThan, "", "")
		lastExpr = ast.NewValueExpr(lastPartLessThan, "", "")
		interval.FirstRangeEnd = &firstExpr
		interval.LastRangeEnd = &lastExpr
	}

	partitionMethod := ast.PartitionMethod{
		Tp:       model.PartitionTypeRange,
		Interval: &interval,
	}
	partOption := &ast.PartitionOptions{PartitionMethod: partitionMethod}
	// Generate the definitions from interval, first and last
	err := generatePartitionDefinitionsFromInterval(ctx, partOption, tbInfo)
	if err != nil {
		return nil
	}

	return &interval
}

// comparePartitionAstAndModel compares a generated *ast.PartitionOptions and a *model.PartitionInfo
func comparePartitionAstAndModel(ctx sessionctx.Context, pAst *ast.PartitionOptions, pModel *model.PartitionInfo) error {
	a := pAst.Definitions
	m := pModel.Definitions
	if len(pAst.Definitions) != len(pModel.Definitions) {
		return dbterror.ErrGeneralUnsupportedDDL.GenWithStackByArgs("INTERVAL partitioning: number of partitions generated != partition defined (%d != %d)", len(a), len(m))
	}
	for i := range pAst.Definitions {
		// Allow options to differ! (like Placement Rules)
		// Allow names to differ!

		// Check MAXVALUE
		maxVD := false
		if strings.EqualFold(m[i].LessThan[0], partitionMaxValue) {
			maxVD = true
		}
		generatedExpr := a[i].Clause.(*ast.PartitionDefinitionClauseLessThan).Exprs[0]
		_, maxVG := generatedExpr.(*ast.MaxValueExpr)
		if maxVG || maxVD {
			if maxVG && maxVD {
				continue
			}
			return dbterror.ErrGeneralUnsupportedDDL.GenWithStackByArgs(fmt.Sprintf("INTERVAL partitioning: MAXVALUE clause defined for partition %s differs between generated and defined", m[i].Name.O))
		}

		lessThan := m[i].LessThan[0]
		if len(lessThan) > 1 && lessThan[:1] == "'" && lessThan[len(lessThan)-1:] == "'" {
			lessThan = driver.UnwrapFromSingleQuotes(lessThan)
		}
		cmpExpr := &ast.BinaryOperationExpr{
			Op: opcode.EQ,
			L:  ast.NewValueExpr(lessThan, "", ""),
			R:  generatedExpr,
		}
		cmp, err := expression.EvalAstExpr(ctx, cmpExpr)
		if err != nil {
			return err
		}
		if cmp.GetInt64() != 1 {
			return dbterror.ErrGeneralUnsupportedDDL.GenWithStackByArgs(fmt.Sprintf("INTERVAL partitioning: LESS THAN for partition %s differs between generated and defined", m[i].Name.O))
		}
	}
	return nil
}

// comparePartitionDefinitions check if generated definitions are the same as the given ones
// Allow names to differ
// returns error in case of error or non-accepted difference
func comparePartitionDefinitions(ctx sessionctx.Context, a, b []*ast.PartitionDefinition) error {
	if len(a) != len(b) {
		return dbterror.ErrGeneralUnsupportedDDL.GenWithStackByArgs("number of partitions generated != partition defined (%d != %d)", len(a), len(b))
	}
	for i := range a {
		if len(b[i].Sub) > 0 {
			return dbterror.ErrGeneralUnsupportedDDL.GenWithStackByArgs(fmt.Sprintf("partition %s does have unsupported subpartitions", b[i].Name.O))
		}
		// TODO: We could extend the syntax to allow for table options too, like:
		// CREATE TABLE t ... INTERVAL ... LAST PARTITION LESS THAN ('2015-01-01') PLACEMENT POLICY = 'cheapStorage'
		// ALTER TABLE t LAST PARTITION LESS THAN ('2022-01-01') PLACEMENT POLICY 'defaultStorage'
		// ALTER TABLE t LAST PARTITION LESS THAN ('2023-01-01') PLACEMENT POLICY 'fastStorage'
		if len(b[i].Options) > 0 {
			return dbterror.ErrGeneralUnsupportedDDL.GenWithStackByArgs(fmt.Sprintf("partition %s does have unsupported options", b[i].Name.O))
		}
		lessThan, ok := b[i].Clause.(*ast.PartitionDefinitionClauseLessThan)
		if !ok {
			return dbterror.ErrGeneralUnsupportedDDL.GenWithStackByArgs(fmt.Sprintf("partition %s does not have the right type for LESS THAN", b[i].Name.O))
		}
		definedExpr := lessThan.Exprs[0]
		generatedExpr := a[i].Clause.(*ast.PartitionDefinitionClauseLessThan).Exprs[0]
		_, maxVD := definedExpr.(*ast.MaxValueExpr)
		_, maxVG := generatedExpr.(*ast.MaxValueExpr)
		if maxVG || maxVD {
			if maxVG && maxVD {
				continue
			}
			return dbterror.ErrGeneralUnsupportedDDL.GenWithStackByArgs(fmt.Sprintf("partition %s differs between generated and defined for MAXVALUE", b[i].Name.O))
		}
		cmpExpr := &ast.BinaryOperationExpr{
			Op: opcode.EQ,
			L:  definedExpr,
			R:  generatedExpr,
		}
		cmp, err := expression.EvalAstExpr(ctx, cmpExpr)
		if err != nil {
			return err
		}
		if cmp.GetInt64() != 1 {
			return dbterror.ErrGeneralUnsupportedDDL.GenWithStackByArgs(fmt.Sprintf("partition %s differs between generated and defined for expression", b[i].Name.O))
		}
	}
	return nil
}

func getLowerBoundInt(partCols ...*model.ColumnInfo) int64 {
	ret := int64(0)
	for _, col := range partCols {
		if mysql.HasUnsignedFlag(col.FieldType.GetFlag()) {
			return 0
		}
		ret = mathutil.Min(ret, types.IntergerSignedLowerBound(col.GetType()))
	}
	return ret
}

// generatePartitionDefinitionsFromInterval generates partition Definitions according to INTERVAL options on partOptions
func generatePartitionDefinitionsFromInterval(ctx sessionctx.Context, partOptions *ast.PartitionOptions, tbInfo *model.TableInfo) error {
	if partOptions.Interval == nil {
		return nil
	}
	if tbInfo.Partition.Type != model.PartitionTypeRange {
		return dbterror.ErrGeneralUnsupportedDDL.GenWithStackByArgs("INTERVAL partitioning, only allowed on RANGE partitioning")
	}
	if len(partOptions.ColumnNames) > 1 || len(tbInfo.Partition.Columns) > 1 {
		return dbterror.ErrGeneralUnsupportedDDL.GenWithStackByArgs("INTERVAL partitioning, does not allow RANGE COLUMNS with more than one column")
	}
	var partCol *model.ColumnInfo
	if len(tbInfo.Partition.Columns) > 0 {
		partCol = findColumnByName(tbInfo.Partition.Columns[0].L, tbInfo)
		if partCol == nil {
			return dbterror.ErrGeneralUnsupportedDDL.GenWithStackByArgs("INTERVAL partitioning, could not find any RANGE COLUMNS")
		}
		// Only support Datetime, date and INT column types for RANGE INTERVAL!
		switch partCol.FieldType.EvalType() {
		case types.ETInt, types.ETDatetime:
		default:
			return dbterror.ErrGeneralUnsupportedDDL.GenWithStackByArgs("INTERVAL partitioning, only supports Date, Datetime and INT types")
		}
	}
	// Allow given partition definitions, but check it later!
	definedPartDefs := partOptions.Definitions
	partOptions.Definitions = make([]*ast.PartitionDefinition, 0, 1)
	if partOptions.Interval.FirstRangeEnd == nil || partOptions.Interval.LastRangeEnd == nil {
		return dbterror.ErrGeneralUnsupportedDDL.GenWithStackByArgs("INTERVAL partitioning, currently requires FIRST and LAST partitions to be defined")
	}
	switch partOptions.Interval.IntervalExpr.TimeUnit {
	case ast.TimeUnitInvalid, ast.TimeUnitYear, ast.TimeUnitQuarter, ast.TimeUnitMonth, ast.TimeUnitWeek, ast.TimeUnitDay, ast.TimeUnitHour, ast.TimeUnitDayMinute, ast.TimeUnitSecond:
	default:
		return dbterror.ErrGeneralUnsupportedDDL.GenWithStackByArgs("INTERVAL partitioning, only supports YEAR, QUARTER, MONTH, WEEK, DAY, HOUR, MINUTE and SECOND as time unit")
	}
	first := ast.PartitionDefinitionClauseLessThan{
		Exprs: []ast.ExprNode{*partOptions.Interval.FirstRangeEnd},
	}
	last := ast.PartitionDefinitionClauseLessThan{
		Exprs: []ast.ExprNode{*partOptions.Interval.LastRangeEnd},
	}
	if len(tbInfo.Partition.Columns) > 0 {
		colTypes := collectColumnsType(tbInfo)
		if len(colTypes) != len(tbInfo.Partition.Columns) {
			return dbterror.ErrWrongPartitionName.GenWithStack("partition column name cannot be found")
		}
		if _, err := checkAndGetColumnsTypeAndValuesMatch(ctx, colTypes, first.Exprs); err != nil {
			return err
		}
		if _, err := checkAndGetColumnsTypeAndValuesMatch(ctx, colTypes, last.Exprs); err != nil {
			return err
		}
	} else {
		if err := checkPartitionValuesIsInt(ctx, "FIRST PARTITION", first.Exprs, tbInfo); err != nil {
			return err
		}
		if err := checkPartitionValuesIsInt(ctx, "LAST PARTITION", last.Exprs, tbInfo); err != nil {
			return err
		}
	}
	if partOptions.Interval.NullPart {
		var partExpr ast.ExprNode
		if len(tbInfo.Partition.Columns) == 1 && partOptions.Interval.IntervalExpr.TimeUnit != ast.TimeUnitInvalid {
			// Notice compatibility with MySQL, keyword here is 'supported range' but MySQL seems to work from 0000-01-01 too
			// https://dev.mysql.com/doc/refman/8.0/en/datetime.html says range 1000-01-01 - 9999-12-31
			// https://docs.pingcap.com/tidb/dev/data-type-date-and-time says The supported range is '0000-01-01' to '9999-12-31'
			// set LESS THAN to ZeroTime
			partExpr = ast.NewValueExpr("0000-01-01", "", "")
		} else {
			var min int64
			if partCol != nil {
				min = getLowerBoundInt(partCol)
			} else {
				if !isPartExprUnsigned(tbInfo) {
					min = math.MinInt64
				}
			}
			partExpr = ast.NewValueExpr(min, "", "")
		}
		partOptions.Definitions = append(partOptions.Definitions, &ast.PartitionDefinition{
			Name: model.NewCIStr("P_NULL"),
			Clause: &ast.PartitionDefinitionClauseLessThan{
				Exprs: []ast.ExprNode{partExpr},
			},
		})
	}

	err := GeneratePartDefsFromInterval(ctx, ast.AlterTablePartition, tbInfo, partOptions)
	if err != nil {
		return err
	}

	if partOptions.Interval.MaxValPart {
		partOptions.Definitions = append(partOptions.Definitions, &ast.PartitionDefinition{
			Name: model.NewCIStr("P_MAXVALUE"),
			Clause: &ast.PartitionDefinitionClauseLessThan{
				Exprs: []ast.ExprNode{&ast.MaxValueExpr{}},
			},
		})
	}

	if len(definedPartDefs) > 0 {
		err := comparePartitionDefinitions(ctx, partOptions.Definitions, definedPartDefs)
		if err != nil {
			return err
		}
		// Seems valid, so keep the defined so that the user defined names are kept etc.
		partOptions.Definitions = definedPartDefs
	} else if len(tbInfo.Partition.Definitions) > 0 {
		err := comparePartitionAstAndModel(ctx, partOptions, tbInfo.Partition)
		if err != nil {
			return err
		}
	}

	return nil
}

func astIntValueExprFromStr(s string, unsigned bool) (ast.ExprNode, error) {
	if unsigned {
		u, err := strconv.ParseUint(s, 10, 64)
		if err != nil {
			return nil, err
		}
		return ast.NewValueExpr(u, "", ""), nil
	}
	i, err := strconv.ParseInt(s, 10, 64)
	if err != nil {
		return nil, err
	}
	return ast.NewValueExpr(i, "", ""), nil
}

// GeneratePartDefsFromInterval generates range partitions from INTERVAL partitioning.
// Handles
//   - CREATE TABLE: all partitions are generated
//   - ALTER TABLE FIRST PARTITION (expr): Drops all partitions before the partition matching the expr (i.e. sets that partition as the new first partition)
//     i.e. will return the partitions from old FIRST partition to (and including) new FIRST partition
//   - ALTER TABLE LAST PARTITION (expr): Creates new partitions from (excluding) old LAST partition to (including) new LAST partition
//
// partition definitions will be set on partitionOptions
func GeneratePartDefsFromInterval(ctx sessionctx.Context, tp ast.AlterTableType, tbInfo *model.TableInfo, partitionOptions *ast.PartitionOptions) error {
	if partitionOptions == nil {
		return nil
	}
	var sb strings.Builder
	err := partitionOptions.Interval.IntervalExpr.Expr.Restore(format.NewRestoreCtx(format.DefaultRestoreFlags, &sb))
	if err != nil {
		return err
	}
	intervalString := driver.UnwrapFromSingleQuotes(sb.String())
	if len(intervalString) < 1 || intervalString[:1] < "1" || intervalString[:1] > "9" {
		return dbterror.ErrGeneralUnsupportedDDL.GenWithStackByArgs("INTERVAL, should be a positive number")
	}
	var currVal types.Datum
	var startExpr, lastExpr, currExpr ast.ExprNode
	var timeUnit ast.TimeUnitType
	var partCol *model.ColumnInfo
	if len(tbInfo.Partition.Columns) == 1 {
		partCol = findColumnByName(tbInfo.Partition.Columns[0].L, tbInfo)
		if partCol == nil {
			return dbterror.ErrGeneralUnsupportedDDL.GenWithStackByArgs("INTERVAL COLUMNS partitioning: could not find partitioning column")
		}
	}
	timeUnit = partitionOptions.Interval.IntervalExpr.TimeUnit
	switch tp {
	case ast.AlterTablePartition:
		// CREATE TABLE
		startExpr = *partitionOptions.Interval.FirstRangeEnd
		lastExpr = *partitionOptions.Interval.LastRangeEnd
	case ast.AlterTableDropFirstPartition:
		startExpr = *partitionOptions.Interval.FirstRangeEnd
		lastExpr = partitionOptions.Expr
	case ast.AlterTableAddLastPartition:
		startExpr = *partitionOptions.Interval.LastRangeEnd
		lastExpr = partitionOptions.Expr
	default:
		return dbterror.ErrGeneralUnsupportedDDL.GenWithStackByArgs("INTERVAL partitioning: Internal error during generating altered INTERVAL partitions, no known alter type")
	}
	lastVal, err := expression.EvalAstExpr(ctx, lastExpr)
	if err != nil {
		return err
	}
	var partDefs []*ast.PartitionDefinition
	if len(partitionOptions.Definitions) != 0 {
		partDefs = partitionOptions.Definitions
	} else {
		partDefs = make([]*ast.PartitionDefinition, 0, 1)
	}
	for i := 0; i < mysql.PartitionCountLimit; i++ {
		if i == 0 {
			currExpr = startExpr
			// TODO: adjust the startExpr and have an offset for interval to handle
			// Month/Quarters with start partition on day 28/29/30
			if tp == ast.AlterTableAddLastPartition {
				// ALTER TABLE LAST PARTITION ...
				// Current LAST PARTITION/start already exists, skip to next partition
				continue
			}
		} else {
			currExpr = &ast.BinaryOperationExpr{
				Op: opcode.Mul,
				L:  ast.NewValueExpr(i, "", ""),
				R:  partitionOptions.Interval.IntervalExpr.Expr,
			}
			if timeUnit == ast.TimeUnitInvalid {
				currExpr = &ast.BinaryOperationExpr{
					Op: opcode.Plus,
					L:  startExpr,
					R:  currExpr,
				}
			} else {
				currExpr = &ast.FuncCallExpr{
					FnName: model.NewCIStr("DATE_ADD"),
					Args: []ast.ExprNode{
						startExpr,
						currExpr,
						&ast.TimeUnitExpr{Unit: timeUnit},
					},
				}
			}
		}
		currVal, err = expression.EvalAstExpr(ctx, currExpr)
		if err != nil {
			return err
		}
		cmp, err := currVal.Compare(ctx.GetSessionVars().StmtCtx, &lastVal, collate.GetBinaryCollator())
		if err != nil {
			return err
		}
		if cmp > 0 {
			lastStr, err := lastVal.ToString()
			if err != nil {
				return err
			}
			sb.Reset()
			err = startExpr.Restore(format.NewRestoreCtx(format.DefaultRestoreFlags, &sb))
			if err != nil {
				return err
			}
			startStr := sb.String()
			errStr := fmt.Sprintf("INTERVAL: expr (%s) not matching FIRST + n INTERVALs (%s + n * %s",
				lastStr, startStr, intervalString)
			if timeUnit != ast.TimeUnitInvalid {
				errStr = errStr + " " + timeUnit.String()
			}
			return dbterror.ErrGeneralUnsupportedDDL.GenWithStackByArgs(errStr + ")")
		}
		valStr, err := currVal.ToString()
		if err != nil {
			return err
		}
		if len(valStr) == 0 || valStr[0:1] == "'" {
			return dbterror.ErrGeneralUnsupportedDDL.GenWithStackByArgs("INTERVAL partitioning: Error when generating partition values")
		}
		partName := "P_LT_" + valStr
		if timeUnit != ast.TimeUnitInvalid {
			currExpr = ast.NewValueExpr(valStr, "", "")
		} else {
			if valStr[:1] == "-" {
				currExpr = ast.NewValueExpr(currVal.GetInt64(), "", "")
			} else {
				currExpr = ast.NewValueExpr(currVal.GetUint64(), "", "")
			}
		}
		partDefs = append(partDefs, &ast.PartitionDefinition{
			Name: model.NewCIStr(partName),
			Clause: &ast.PartitionDefinitionClauseLessThan{
				Exprs: []ast.ExprNode{currExpr},
			},
		})
		if cmp == 0 {
			// Last partition!
			break
		}
	}
	if len(tbInfo.Partition.Definitions)+len(partDefs) > mysql.PartitionCountLimit {
		return errors.Trace(dbterror.ErrTooManyPartitions)
	}
	partitionOptions.Definitions = partDefs
	return nil
}

// buildPartitionDefinitionsInfo build partition definitions info without assign partition id. tbInfo will be constant
func buildPartitionDefinitionsInfo(ctx sessionctx.Context, defs []*ast.PartitionDefinition, tbInfo *model.TableInfo, numParts uint64) (partitions []model.PartitionDefinition, err error) {
	switch tbInfo.Partition.Type {
	case model.PartitionTypeRange:
		partitions, err = buildRangePartitionDefinitions(ctx, defs, tbInfo)
	case model.PartitionTypeHash, model.PartitionTypeKey:
		partitions, err = buildHashPartitionDefinitions(ctx, defs, tbInfo, numParts)
	case model.PartitionTypeList:
		partitions, err = buildListPartitionDefinitions(ctx, defs, tbInfo)
	}

	if err != nil {
		return nil, err
	}

	return partitions, nil
}

func setPartitionPlacementFromOptions(partition *model.PartitionDefinition, options []*ast.TableOption) error {
	// the partition inheritance of placement rules don't have to copy the placement elements to themselves.
	// For example:
	// t placement policy x (p1 placement policy y, p2)
	// p2 will share the same rule as table t does, but it won't copy the meta to itself. we will
	// append p2 range to the coverage of table t's rules. This mechanism is good for cascading change
	// when policy x is altered.
	for _, opt := range options {
		switch opt.Tp {
		case ast.TableOptionPlacementPolicy:
			partition.PlacementPolicyRef = &model.PolicyRefInfo{
				Name: model.NewCIStr(opt.StrValue),
			}
		}
	}

	return nil
}

func isNonDefaultPartitionOptionsUsed(defs []model.PartitionDefinition) bool {
	for i := range defs {
		orgDef := defs[i]
		if orgDef.Name.O != fmt.Sprintf("p%d", i) {
			return true
		}
		if len(orgDef.Comment) > 0 {
			return true
		}
		if orgDef.PlacementPolicyRef != nil {
			return true
		}
	}
	return false
}

func buildHashPartitionDefinitions(_ sessionctx.Context, defs []*ast.PartitionDefinition, tbInfo *model.TableInfo, numParts uint64) ([]model.PartitionDefinition, error) {
	if err := checkAddPartitionTooManyPartitions(tbInfo.Partition.Num); err != nil {
		return nil, err
	}

	definitions := make([]model.PartitionDefinition, numParts)
	oldParts := uint64(len(tbInfo.Partition.Definitions))
	for i := uint64(0); i < numParts; i++ {
		if i < oldParts {
			// Use the existing definitions
			def := tbInfo.Partition.Definitions[i]
			definitions[i].Name = def.Name
			definitions[i].Comment = def.Comment
			definitions[i].PlacementPolicyRef = def.PlacementPolicyRef
		} else if i < oldParts+uint64(len(defs)) {
			// Use the new defs
			def := defs[i-oldParts]
			definitions[i].Name = def.Name
			definitions[i].Comment, _ = def.Comment()
			if err := setPartitionPlacementFromOptions(&definitions[i], def.Options); err != nil {
				return nil, err
			}
		} else {
			// Use the default
			definitions[i].Name = model.NewCIStr(fmt.Sprintf("p%d", i))
		}
	}
	return definitions, nil
}

func buildListPartitionDefinitions(ctx sessionctx.Context, defs []*ast.PartitionDefinition, tbInfo *model.TableInfo) ([]model.PartitionDefinition, error) {
	definitions := make([]model.PartitionDefinition, 0, len(defs))
	exprChecker := newPartitionExprChecker(ctx, nil, checkPartitionExprAllowed)
	colTypes := collectColumnsType(tbInfo)
	if len(colTypes) != len(tbInfo.Partition.Columns) {
		return nil, dbterror.ErrWrongPartitionName.GenWithStack("partition column name cannot be found")
	}
	for _, def := range defs {
		if err := def.Clause.Validate(model.PartitionTypeList, len(tbInfo.Partition.Columns)); err != nil {
			return nil, err
		}
		clause := def.Clause.(*ast.PartitionDefinitionClauseIn)
		if len(tbInfo.Partition.Columns) > 0 {
			for _, vs := range clause.Values {
				// TODO: use the generated strings / normalized partition values
				_, err := checkAndGetColumnsTypeAndValuesMatch(ctx, colTypes, vs)
				if err != nil {
					return nil, err
				}
			}
		} else {
			for _, vs := range clause.Values {
				if err := checkPartitionValuesIsInt(ctx, def.Name, vs, tbInfo); err != nil {
					return nil, err
				}
			}
		}
		comment, _ := def.Comment()
		err := checkTooLongTable(def.Name)
		if err != nil {
			return nil, err
		}
		piDef := model.PartitionDefinition{
			Name:    def.Name,
			Comment: comment,
		}

		if err = setPartitionPlacementFromOptions(&piDef, def.Options); err != nil {
			return nil, err
		}

		buf := new(bytes.Buffer)
		for _, vs := range clause.Values {
			inValue := make([]string, 0, len(vs))
			for i := range vs {
				vs[i].Accept(exprChecker)
				if exprChecker.err != nil {
					return nil, exprChecker.err
				}
				buf.Reset()
				vs[i].Format(buf)
				inValue = append(inValue, buf.String())
			}
			piDef.InValues = append(piDef.InValues, inValue)
			buf.Reset()
		}
		definitions = append(definitions, piDef)
	}
	return definitions, nil
}

func collectColumnsType(tbInfo *model.TableInfo) []types.FieldType {
	if len(tbInfo.Partition.Columns) > 0 {
		colTypes := make([]types.FieldType, 0, len(tbInfo.Partition.Columns))
		for _, col := range tbInfo.Partition.Columns {
			c := findColumnByName(col.L, tbInfo)
			if c == nil {
				return nil
			}
			colTypes = append(colTypes, c.FieldType)
		}

		return colTypes
	}

	return nil
}

func buildRangePartitionDefinitions(ctx sessionctx.Context, defs []*ast.PartitionDefinition, tbInfo *model.TableInfo) ([]model.PartitionDefinition, error) {
	definitions := make([]model.PartitionDefinition, 0, len(defs))
	exprChecker := newPartitionExprChecker(ctx, nil, checkPartitionExprAllowed)
	colTypes := collectColumnsType(tbInfo)
	if len(colTypes) != len(tbInfo.Partition.Columns) {
		return nil, dbterror.ErrWrongPartitionName.GenWithStack("partition column name cannot be found")
	}
	for _, def := range defs {
		if err := def.Clause.Validate(model.PartitionTypeRange, len(tbInfo.Partition.Columns)); err != nil {
			return nil, err
		}
		clause := def.Clause.(*ast.PartitionDefinitionClauseLessThan)
		var partValStrings []string
		if len(tbInfo.Partition.Columns) > 0 {
			var err error
			if partValStrings, err = checkAndGetColumnsTypeAndValuesMatch(ctx, colTypes, clause.Exprs); err != nil {
				return nil, err
			}
		} else {
			if err := checkPartitionValuesIsInt(ctx, def.Name, clause.Exprs, tbInfo); err != nil {
				return nil, err
			}
		}
		comment, _ := def.Comment()
		comment, err := validateCommentLength(ctx.GetSessionVars(), def.Name.L, &comment, dbterror.ErrTooLongTablePartitionComment)
		if err != nil {
			return nil, err
		}
		err = checkTooLongTable(def.Name)
		if err != nil {
			return nil, err
		}
		piDef := model.PartitionDefinition{
			Name:    def.Name,
			Comment: comment,
		}

		if err = setPartitionPlacementFromOptions(&piDef, def.Options); err != nil {
			return nil, err
		}

		buf := new(bytes.Buffer)
		// Range columns partitions support multi-column partitions.
		for i, expr := range clause.Exprs {
			expr.Accept(exprChecker)
			if exprChecker.err != nil {
				return nil, exprChecker.err
			}
			// If multi-column use new evaluated+normalized output, instead of just formatted expression
			if len(partValStrings) > i && len(colTypes) > 1 {
				partVal := partValStrings[i]
				switch colTypes[i].EvalType() {
				case types.ETInt:
					// no wrapping
				case types.ETDatetime, types.ETString, types.ETDuration:
					if _, ok := clause.Exprs[i].(*ast.MaxValueExpr); !ok {
						// Don't wrap MAXVALUE
						partVal = driver.WrapInSingleQuotes(partVal)
					}
				default:
					return nil, dbterror.ErrWrongTypeColumnValue.GenWithStackByArgs()
				}
				piDef.LessThan = append(piDef.LessThan, partVal)
			} else {
				expr.Format(buf)
				piDef.LessThan = append(piDef.LessThan, buf.String())
				buf.Reset()
			}
		}
		definitions = append(definitions, piDef)
	}
	return definitions, nil
}

func checkPartitionValuesIsInt(ctx sessionctx.Context, defName interface{}, exprs []ast.ExprNode, tbInfo *model.TableInfo) error {
	tp := types.NewFieldType(mysql.TypeLonglong)
	if isPartExprUnsigned(tbInfo) {
		tp.AddFlag(mysql.UnsignedFlag)
	}
	for _, exp := range exprs {
		if _, ok := exp.(*ast.MaxValueExpr); ok {
			continue
		}
		val, err := expression.EvalAstExpr(ctx, exp)
		if err != nil {
			return err
		}
		switch val.Kind() {
		case types.KindUint64, types.KindNull:
		case types.KindInt64:
			if mysql.HasUnsignedFlag(tp.GetFlag()) && val.GetInt64() < 0 {
				return dbterror.ErrPartitionConstDomain.GenWithStackByArgs()
			}
		default:
			return dbterror.ErrValuesIsNotIntType.GenWithStackByArgs(defName)
		}

		_, err = val.ConvertTo(ctx.GetSessionVars().StmtCtx, tp)
		if err != nil && !types.ErrOverflow.Equal(err) {
			return dbterror.ErrWrongTypeColumnValue.GenWithStackByArgs()
		}
	}

	return nil
}

func checkPartitionNameUnique(pi *model.PartitionInfo) error {
	newPars := pi.Definitions
	partNames := make(map[string]struct{}, len(newPars))
	for _, newPar := range newPars {
		if _, ok := partNames[newPar.Name.L]; ok {
			return dbterror.ErrSameNamePartition.GenWithStackByArgs(newPar.Name)
		}
		partNames[newPar.Name.L] = struct{}{}
	}
	return nil
}

func checkAddPartitionNameUnique(tbInfo *model.TableInfo, pi *model.PartitionInfo) error {
	partNames := make(map[string]struct{})
	if tbInfo.Partition != nil {
		oldPars := tbInfo.Partition.Definitions
		for _, oldPar := range oldPars {
			partNames[oldPar.Name.L] = struct{}{}
		}
	}
	newPars := pi.Definitions
	for _, newPar := range newPars {
		if _, ok := partNames[newPar.Name.L]; ok {
			return dbterror.ErrSameNamePartition.GenWithStackByArgs(newPar.Name)
		}
		partNames[newPar.Name.L] = struct{}{}
	}
	return nil
}

func checkReorgPartitionNames(p *model.PartitionInfo, droppedNames []model.CIStr, pi *model.PartitionInfo) error {
	partNames := make(map[string]struct{})
	oldDefs := p.Definitions
	for _, oldDef := range oldDefs {
		partNames[oldDef.Name.L] = struct{}{}
	}
	for _, delName := range droppedNames {
		if _, ok := partNames[delName.L]; !ok {
			return dbterror.ErrSameNamePartition.GenWithStackByArgs(delName)
		}
		delete(partNames, delName.L)
	}
	newDefs := pi.Definitions
	for _, newDef := range newDefs {
		if _, ok := partNames[newDef.Name.L]; ok {
			return dbterror.ErrSameNamePartition.GenWithStackByArgs(newDef.Name)
		}
		partNames[newDef.Name.L] = struct{}{}
	}
	return nil
}

func checkAndOverridePartitionID(newTableInfo, oldTableInfo *model.TableInfo) error {
	// If any old partitionInfo has lost, that means the partition ID lost too, so did the data, repair failed.
	if newTableInfo.Partition == nil {
		return nil
	}
	if oldTableInfo.Partition == nil {
		return dbterror.ErrRepairTableFail.GenWithStackByArgs("Old table doesn't have partitions")
	}
	if newTableInfo.Partition.Type != oldTableInfo.Partition.Type {
		return dbterror.ErrRepairTableFail.GenWithStackByArgs("Partition type should be the same")
	}
	// Check whether partitionType is hash partition.
	if newTableInfo.Partition.Type == model.PartitionTypeHash {
		if newTableInfo.Partition.Num != oldTableInfo.Partition.Num {
			return dbterror.ErrRepairTableFail.GenWithStackByArgs("Hash partition num should be the same")
		}
	}
	for i, newOne := range newTableInfo.Partition.Definitions {
		found := false
		for _, oldOne := range oldTableInfo.Partition.Definitions {
			// Fix issue 17952 which wanna substitute partition range expr.
			// So eliminate stringSliceEqual(newOne.LessThan, oldOne.LessThan) here.
			if newOne.Name.L == oldOne.Name.L {
				newTableInfo.Partition.Definitions[i].ID = oldOne.ID
				found = true
				break
			}
		}
		if !found {
			return dbterror.ErrRepairTableFail.GenWithStackByArgs("Partition " + newOne.Name.L + " has lost")
		}
	}
	return nil
}

// checkPartitionFuncValid checks partition function validly.
func checkPartitionFuncValid(ctx sessionctx.Context, tblInfo *model.TableInfo, expr ast.ExprNode) error {
	if expr == nil {
		return nil
	}
	exprChecker := newPartitionExprChecker(ctx, tblInfo, checkPartitionExprArgs, checkPartitionExprAllowed)
	expr.Accept(exprChecker)
	if exprChecker.err != nil {
		return errors.Trace(exprChecker.err)
	}
	if len(exprChecker.columns) == 0 {
		return errors.Trace(dbterror.ErrWrongExprInPartitionFunc)
	}
	return nil
}

// checkResultOK derives from https://github.com/mysql/mysql-server/blob/5.7/sql/item_timefunc
// For partition tables, mysql do not support Constant, random or timezone-dependent expressions
// Based on mysql code to check whether field is valid, every time related type has check_valid_arguments_processor function.
func checkResultOK(ok bool) error {
	if !ok {
		return errors.Trace(dbterror.ErrWrongExprInPartitionFunc)
	}

	return nil
}

// checkPartitionFuncType checks partition function return type.
func checkPartitionFuncType(ctx sessionctx.Context, expr ast.ExprNode, tblInfo *model.TableInfo) error {
	if expr == nil {
		return nil
	}

	e, err := expression.RewriteSimpleExprWithTableInfo(ctx, tblInfo, expr, false)
	if err != nil {
		return errors.Trace(err)
	}
	if e.GetType().EvalType() == types.ETInt {
		return nil
	}

	if col, ok := expr.(*ast.ColumnNameExpr); ok {
		return errors.Trace(dbterror.ErrNotAllowedTypeInPartition.GenWithStackByArgs(col.Name.Name.L))
	}

	return errors.Trace(dbterror.ErrPartitionFuncNotAllowed.GenWithStackByArgs("PARTITION"))
}

// checkRangePartitionValue checks whether `less than value` is strictly increasing for each partition.
// Side effect: it may simplify the partition range definition from a constant expression to an integer.
func checkRangePartitionValue(ctx sessionctx.Context, tblInfo *model.TableInfo) error {
	pi := tblInfo.Partition
	defs := pi.Definitions
	if len(defs) == 0 {
		return nil
	}

	if strings.EqualFold(defs[len(defs)-1].LessThan[0], partitionMaxValue) {
		defs = defs[:len(defs)-1]
	}
	isUnsigned := isPartExprUnsigned(tblInfo)
	var prevRangeValue interface{}
	for i := 0; i < len(defs); i++ {
		if strings.EqualFold(defs[i].LessThan[0], partitionMaxValue) {
			return errors.Trace(dbterror.ErrPartitionMaxvalue)
		}

		currentRangeValue, fromExpr, err := getRangeValue(ctx, defs[i].LessThan[0], isUnsigned)
		if err != nil {
			return errors.Trace(err)
		}
		if fromExpr {
			// Constant fold the expression.
			defs[i].LessThan[0] = fmt.Sprintf("%d", currentRangeValue)
		}

		if i == 0 {
			prevRangeValue = currentRangeValue
			continue
		}

		if isUnsigned {
			if currentRangeValue.(uint64) <= prevRangeValue.(uint64) {
				return errors.Trace(dbterror.ErrRangeNotIncreasing)
			}
		} else {
			if currentRangeValue.(int64) <= prevRangeValue.(int64) {
				return errors.Trace(dbterror.ErrRangeNotIncreasing)
			}
		}
		prevRangeValue = currentRangeValue
	}
	return nil
}

func checkListPartitionValue(ctx sessionctx.Context, tblInfo *model.TableInfo) error {
	pi := tblInfo.Partition
	if len(pi.Definitions) == 0 {
		return ast.ErrPartitionsMustBeDefined.GenWithStackByArgs("LIST")
	}
	expStr, err := formatListPartitionValue(ctx, tblInfo)
	if err != nil {
		return errors.Trace(err)
	}

	partitionsValuesMap := make(map[string]struct{})
	for _, s := range expStr {
		if _, ok := partitionsValuesMap[s]; ok {
			return errors.Trace(dbterror.ErrMultipleDefConstInListPart)
		}
		partitionsValuesMap[s] = struct{}{}
	}

	return nil
}

func formatListPartitionValue(ctx sessionctx.Context, tblInfo *model.TableInfo) ([]string, error) {
	defs := tblInfo.Partition.Definitions
	pi := tblInfo.Partition
	var colTps []*types.FieldType
	cols := make([]*model.ColumnInfo, 0, len(pi.Columns))
	if len(pi.Columns) == 0 {
		tp := types.NewFieldType(mysql.TypeLonglong)
		if isPartExprUnsigned(tblInfo) {
			tp.AddFlag(mysql.UnsignedFlag)
		}
		colTps = []*types.FieldType{tp}
	} else {
		colTps = make([]*types.FieldType, 0, len(pi.Columns))
		for _, colName := range pi.Columns {
			colInfo := findColumnByName(colName.L, tblInfo)
			if colInfo == nil {
				return nil, errors.Trace(dbterror.ErrFieldNotFoundPart)
			}
			colTps = append(colTps, colInfo.FieldType.Clone())
			cols = append(cols, colInfo)
		}
	}

	exprStrs := make([]string, 0)
	inValueStrs := make([]string, 0, mathutil.Max(len(pi.Columns), 1))
	for i := range defs {
		for j, vs := range defs[i].InValues {
			inValueStrs = inValueStrs[:0]
			for k, v := range vs {
				expr, err := expression.ParseSimpleExprCastWithTableInfo(ctx, v, &model.TableInfo{}, colTps[k])
				if err != nil {
					return nil, errors.Trace(err)
				}
				eval, err := expr.Eval(chunk.Row{})
				if err != nil {
					return nil, errors.Trace(err)
				}
				s, err := eval.ToString()
				if err != nil {
					return nil, errors.Trace(err)
				}
				if !eval.IsNull() && colTps[k].EvalType() == types.ETInt {
					defs[i].InValues[j][k] = s
				}
				if colTps[k].EvalType() == types.ETString {
					s = string(hack.String(collate.GetCollator(cols[k].GetCollate()).Key(s)))
				}
				s = strings.ReplaceAll(s, ",", `\,`)
				inValueStrs = append(inValueStrs, s)
			}
			exprStrs = append(exprStrs, strings.Join(inValueStrs, ","))
		}
	}
	return exprStrs, nil
}

// getRangeValue gets an integer from the range value string.
// The returned boolean value indicates whether the input string is a constant expression.
func getRangeValue(ctx sessionctx.Context, str string, unsigned bool) (interface{}, bool, error) {
	// Unsigned bigint was converted to uint64 handle.
	if unsigned {
		if value, err := strconv.ParseUint(str, 10, 64); err == nil {
			return value, false, nil
		}

		e, err1 := expression.ParseSimpleExprWithTableInfo(ctx, str, &model.TableInfo{})
		if err1 != nil {
			return 0, false, err1
		}
		res, isNull, err2 := e.EvalInt(ctx, chunk.Row{})
		if err2 == nil && !isNull {
			return uint64(res), true, nil
		}
	} else {
		if value, err := strconv.ParseInt(str, 10, 64); err == nil {
			return value, false, nil
		}
		// The range value maybe not an integer, it could be a constant expression.
		// For example, the following two cases are the same:
		// PARTITION p0 VALUES LESS THAN (TO_SECONDS('2004-01-01'))
		// PARTITION p0 VALUES LESS THAN (63340531200)
		e, err1 := expression.ParseSimpleExprWithTableInfo(ctx, str, &model.TableInfo{})
		if err1 != nil {
			return 0, false, err1
		}
		res, isNull, err2 := e.EvalInt(ctx, chunk.Row{})
		if err2 == nil && !isNull {
			return res, true, nil
		}
	}
	return 0, false, dbterror.ErrNotAllowedTypeInPartition.GenWithStackByArgs(str)
}

// CheckDropTablePartition checks if the partition exists and does not allow deleting the last existing partition in the table.
func CheckDropTablePartition(meta *model.TableInfo, partLowerNames []string) error {
	pi := meta.Partition
	if pi.Type != model.PartitionTypeRange && pi.Type != model.PartitionTypeList {
		return dbterror.ErrOnlyOnRangeListPartition.GenWithStackByArgs("DROP")
	}

	// To be error compatible with MySQL, we need to do this first!
	// see https://github.com/pingcap/tidb/issues/31681#issuecomment-1015536214
	oldDefs := pi.Definitions
	if len(oldDefs) <= len(partLowerNames) {
		return errors.Trace(dbterror.ErrDropLastPartition)
	}

	dupCheck := make(map[string]bool)
	for _, pn := range partLowerNames {
		found := false
		for _, def := range oldDefs {
			if def.Name.L == pn {
				if _, ok := dupCheck[pn]; ok {
					return errors.Trace(dbterror.ErrDropPartitionNonExistent.GenWithStackByArgs("DROP"))
				}
				dupCheck[pn] = true
				found = true
				break
			}
		}
		if !found {
			return errors.Trace(dbterror.ErrDropPartitionNonExistent.GenWithStackByArgs("DROP"))
		}
	}
	return nil
}

// updateDroppingPartitionInfo move dropping partitions to DroppingDefinitions, and return partitionIDs
func updateDroppingPartitionInfo(tblInfo *model.TableInfo, partLowerNames []string) []int64 {
	oldDefs := tblInfo.Partition.Definitions
	newDefs := make([]model.PartitionDefinition, 0, len(oldDefs)-len(partLowerNames))
	droppingDefs := make([]model.PartitionDefinition, 0, len(partLowerNames))
	pids := make([]int64, 0, len(partLowerNames))

	// consider using a map to probe partLowerNames if too many partLowerNames
	for i := range oldDefs {
		found := false
		for _, partName := range partLowerNames {
			if oldDefs[i].Name.L == partName {
				found = true
				break
			}
		}
		if found {
			pids = append(pids, oldDefs[i].ID)
			droppingDefs = append(droppingDefs, oldDefs[i])
		} else {
			newDefs = append(newDefs, oldDefs[i])
		}
	}

	tblInfo.Partition.Definitions = newDefs
	tblInfo.Partition.DroppingDefinitions = droppingDefs
	return pids
}

func getPartitionDef(tblInfo *model.TableInfo, partName string) (index int, def *model.PartitionDefinition, _ error) {
	defs := tblInfo.Partition.Definitions
	for i := 0; i < len(defs); i++ {
		if strings.EqualFold(defs[i].Name.L, strings.ToLower(partName)) {
			return i, &(defs[i]), nil
		}
	}
	return index, nil, table.ErrUnknownPartition.GenWithStackByArgs(partName, tblInfo.Name.O)
}

func getPartitionIDsFromDefinitions(defs []model.PartitionDefinition) []int64 {
	pids := make([]int64, 0, len(defs))
	for _, def := range defs {
		pids = append(pids, def.ID)
	}
	return pids
}

func hasGlobalIndex(tblInfo *model.TableInfo) bool {
	for _, idxInfo := range tblInfo.Indices {
		if idxInfo.Global {
			return true
		}
	}
	return false
}

// getTableInfoWithDroppingPartitions builds oldTableInfo including dropping partitions, only used by onDropTablePartition.
func getTableInfoWithDroppingPartitions(t *model.TableInfo) *model.TableInfo {
	p := t.Partition
	nt := t.Clone()
	np := *p
	npd := make([]model.PartitionDefinition, 0, len(p.Definitions)+len(p.DroppingDefinitions))
	npd = append(npd, p.Definitions...)
	npd = append(npd, p.DroppingDefinitions...)
	np.Definitions = npd
	np.DroppingDefinitions = nil
	nt.Partition = &np
	return nt
}

func dropLabelRules(d *ddlCtx, schemaName, tableName string, partNames []string) error {
	deleteRules := make([]string, 0, len(partNames))
	for _, partName := range partNames {
		deleteRules = append(deleteRules, fmt.Sprintf(label.PartitionIDFormat, label.IDPrefix, schemaName, tableName, partName))
	}
	// delete batch rules
	patch := label.NewRulePatch([]*label.Rule{}, deleteRules)
	return infosync.UpdateLabelRules(context.TODO(), patch)
}

// onDropTablePartition deletes old partition meta.
func (w *worker) onDropTablePartition(d *ddlCtx, t *meta.Meta, job *model.Job) (ver int64, _ error) {
	var partNames []string
	if err := job.DecodeArgs(&partNames); err != nil {
		job.State = model.JobStateCancelled
		return ver, errors.Trace(err)
	}
	tblInfo, err := GetTableInfoAndCancelFaultJob(t, job, job.SchemaID)
	if err != nil {
		return ver, errors.Trace(err)
	}
	if job.Type == model.ActionAddTablePartition || job.Type == model.ActionReorganizePartition {
		// It is rollback from reorganize partition, just remove DroppingDefinitions from tableInfo
		tblInfo.Partition.DroppingDefinitions = nil
		// It is rollback from adding table partition, just remove addingDefinitions from tableInfo.
		physicalTableIDs, pNames, rollbackBundles := rollbackAddingPartitionInfo(tblInfo)
		err = infosync.PutRuleBundlesWithDefaultRetry(context.TODO(), rollbackBundles)
		if err != nil {
			job.State = model.JobStateCancelled
			return ver, errors.Wrapf(err, "failed to notify PD the placement rules")
		}
		err = dropLabelRules(d, job.SchemaName, tblInfo.Name.L, pNames)
		if err != nil {
			job.State = model.JobStateCancelled
			return ver, errors.Wrapf(err, "failed to notify PD the label rules")
		}

		if _, err := alterTableLabelRule(job.SchemaName, tblInfo, getIDs([]*model.TableInfo{tblInfo})); err != nil {
			job.State = model.JobStateCancelled
			return ver, err
		}

		ver, err = updateVersionAndTableInfo(d, t, job, tblInfo, true)
		if err != nil {
			return ver, errors.Trace(err)
		}
		job.FinishTableJob(model.JobStateRollbackDone, model.StateNone, ver, tblInfo)
		job.Args = []interface{}{physicalTableIDs}
		return ver, nil
	}

	var physicalTableIDs []int64
	// In order to skip maintaining the state check in partitionDefinition, TiDB use droppingDefinition instead of state field.
	// So here using `job.SchemaState` to judge what the stage of this job is.
	originalState := job.SchemaState
	switch job.SchemaState {
	case model.StatePublic:
		// If an error occurs, it returns that it cannot delete all partitions or that the partition doesn't exist.
		err = CheckDropTablePartition(tblInfo, partNames)
		if err != nil {
			job.State = model.JobStateCancelled
			return ver, errors.Trace(err)
		}
		physicalTableIDs = updateDroppingPartitionInfo(tblInfo, partNames)
		err = dropLabelRules(d, job.SchemaName, tblInfo.Name.L, partNames)
		if err != nil {
			job.State = model.JobStateCancelled
			return ver, errors.Wrapf(err, "failed to notify PD the label rules")
		}

		if _, err := alterTableLabelRule(job.SchemaName, tblInfo, getIDs([]*model.TableInfo{tblInfo})); err != nil {
			job.State = model.JobStateCancelled
			return ver, err
		}

		var bundles []*placement.Bundle
		// create placement groups for each dropped partition to keep the data's placement before GC
		// These placements groups will be deleted after GC
		bundles, err = droppedPartitionBundles(t, tblInfo, tblInfo.Partition.DroppingDefinitions)
		if err != nil {
			job.State = model.JobStateCancelled
			return ver, err
		}

		var tableBundle *placement.Bundle
		// Recompute table bundle to remove dropped partitions rules from its group
		tableBundle, err = placement.NewTableBundle(t, tblInfo)
		if err != nil {
			job.State = model.JobStateCancelled
			return ver, errors.Trace(err)
		}

		if tableBundle != nil {
			bundles = append(bundles, tableBundle)
		}

		if err = infosync.PutRuleBundlesWithDefaultRetry(context.TODO(), bundles); err != nil {
			job.State = model.JobStateCancelled
			return ver, err
		}

		job.SchemaState = model.StateDeleteOnly
		ver, err = updateVersionAndTableInfo(d, t, job, tblInfo, originalState != job.SchemaState)
	case model.StateDeleteOnly:
		// This state is not a real 'DeleteOnly' state, because tidb does not maintaining the state check in partitionDefinition.
		// Insert this state to confirm all servers can not see the old partitions when reorg is running,
		// so that no new data will be inserted into old partitions when reorganizing.
		job.SchemaState = model.StateDeleteReorganization
		ver, err = updateVersionAndTableInfo(d, t, job, tblInfo, originalState != job.SchemaState)
	case model.StateDeleteReorganization:
		oldTblInfo := getTableInfoWithDroppingPartitions(tblInfo)
		physicalTableIDs = getPartitionIDsFromDefinitions(tblInfo.Partition.DroppingDefinitions)
		tbl, err := getTable(d.store, job.SchemaID, oldTblInfo)
		if err != nil {
			return ver, errors.Trace(err)
		}
		dbInfo, err := t.GetDatabase(job.SchemaID)
		if err != nil {
			return ver, errors.Trace(err)
		}
		// If table has global indexes, we need reorg to clean up them.
		if pt, ok := tbl.(table.PartitionedTable); ok && hasGlobalIndex(tblInfo) {
			// Build elements for compatible with modify column type. elements will not be used when reorganizing.
			elements := make([]*meta.Element, 0, len(tblInfo.Indices))
			for _, idxInfo := range tblInfo.Indices {
				if idxInfo.Global {
					elements = append(elements, &meta.Element{ID: idxInfo.ID, TypeKey: meta.IndexElementKey})
				}
			}
			sctx, err1 := w.sessPool.Get()
			if err1 != nil {
				return ver, err1
			}
			defer w.sessPool.Put(sctx)
			rh := newReorgHandler(sess.NewSession(sctx))
			reorgInfo, err := getReorgInfoFromPartitions(d.jobContext(job.ID), d, rh, job, dbInfo, pt, physicalTableIDs, elements)

			if err != nil || reorgInfo.first {
				// If we run reorg firstly, we should update the job snapshot version
				// and then run the reorg next time.
				return ver, errors.Trace(err)
			}
			err = w.runReorgJob(rh, reorgInfo, tbl.Meta(), d.lease, func() (dropIndexErr error) {
				defer tidbutil.Recover(metrics.LabelDDL, "onDropTablePartition",
					func() {
						dropIndexErr = dbterror.ErrCancelledDDLJob.GenWithStack("drop partition panic")
					}, false)
				return w.cleanupGlobalIndexes(pt, physicalTableIDs, reorgInfo)
			})
			if err != nil {
				if dbterror.ErrWaitReorgTimeout.Equal(err) {
					// if timeout, we should return, check for the owner and re-wait job done.
					return ver, nil
				}
				if dbterror.ErrPausedDDLJob.Equal(err) {
					// if ErrPausedDDLJob, we should return, check for the owner and re-wait job done.
					return ver, nil
				}
				return ver, errors.Trace(err)
			}
		}
		tblInfo.Partition.DroppingDefinitions = nil
		// used by ApplyDiff in updateSchemaVersion
		job.CtxVars = []interface{}{physicalTableIDs}
		ver, err = updateVersionAndTableInfo(d, t, job, tblInfo, true)
		if err != nil {
			return ver, errors.Trace(err)
		}
		job.SchemaState = model.StateNone
		job.FinishTableJob(model.JobStateDone, model.StateNone, ver, tblInfo)
		asyncNotifyEvent(d, &util.Event{Tp: model.ActionDropTablePartition, TableInfo: tblInfo, PartInfo: &model.PartitionInfo{Definitions: tblInfo.Partition.Definitions}})
		// A background job will be created to delete old partition data.
		job.Args = []interface{}{physicalTableIDs}
	default:
		err = dbterror.ErrInvalidDDLState.GenWithStackByArgs("partition", job.SchemaState)
	}
	return ver, errors.Trace(err)
}

// onTruncateTablePartition truncates old partition meta.
func onTruncateTablePartition(d *ddlCtx, t *meta.Meta, job *model.Job) (int64, error) {
	var ver int64
	var oldIDs []int64
	if err := job.DecodeArgs(&oldIDs); err != nil {
		job.State = model.JobStateCancelled
		return ver, errors.Trace(err)
	}
	tblInfo, err := GetTableInfoAndCancelFaultJob(t, job, job.SchemaID)
	if err != nil {
		return ver, errors.Trace(err)
	}
	pi := tblInfo.GetPartitionInfo()
	if pi == nil {
		return ver, errors.Trace(dbterror.ErrPartitionMgmtOnNonpartitioned)
	}

	oldPartitions := make([]model.PartitionDefinition, 0, len(oldIDs))
	newPartitions := make([]model.PartitionDefinition, 0, len(oldIDs))
	for _, oldID := range oldIDs {
		for i := 0; i < len(pi.Definitions); i++ {
			def := &pi.Definitions[i]
			if def.ID == oldID {
				oldPartitions = append(oldPartitions, def.Clone())
				pid, err1 := t.GenGlobalID()
				if err1 != nil {
					return ver, errors.Trace(err1)
				}
				def.ID = pid
				// Shallow copy only use the def.ID in event handle.
				newPartitions = append(newPartitions, *def)
				break
			}
		}
	}
	if len(newPartitions) == 0 {
		job.State = model.JobStateCancelled
		return ver, table.ErrUnknownPartition.GenWithStackByArgs(fmt.Sprintf("pid:%v", oldIDs), tblInfo.Name.O)
	}

	// Clear the tiflash replica available status.
	if tblInfo.TiFlashReplica != nil {
		e := infosync.ConfigureTiFlashPDForPartitions(true, &newPartitions, tblInfo.TiFlashReplica.Count, &tblInfo.TiFlashReplica.LocationLabels, tblInfo.ID)
		failpoint.Inject("FailTiFlashTruncatePartition", func() {
			e = errors.New("enforced error")
		})
		if e != nil {
			logutil.BgLogger().Error("ConfigureTiFlashPDForPartitions fails", zap.Error(e))
			job.State = model.JobStateCancelled
			return ver, e
		}
		tblInfo.TiFlashReplica.Available = false
		// Set partition replica become unavailable.
		for _, oldID := range oldIDs {
			for i, id := range tblInfo.TiFlashReplica.AvailablePartitionIDs {
				if id == oldID {
					newIDs := tblInfo.TiFlashReplica.AvailablePartitionIDs[:i]
					newIDs = append(newIDs, tblInfo.TiFlashReplica.AvailablePartitionIDs[i+1:]...)
					tblInfo.TiFlashReplica.AvailablePartitionIDs = newIDs
					break
				}
			}
		}
	}

	bundles, err := placement.NewPartitionListBundles(t, newPartitions)
	if err != nil {
		job.State = model.JobStateCancelled
		return ver, errors.Trace(err)
	}

	tableBundle, err := placement.NewTableBundle(t, tblInfo)
	if err != nil {
		job.State = model.JobStateCancelled
		return ver, errors.Trace(err)
	}

	if tableBundle != nil {
		bundles = append(bundles, tableBundle)
	}

	// create placement groups for each dropped partition to keep the data's placement before GC
	// These placements groups will be deleted after GC
	keepDroppedBundles, err := droppedPartitionBundles(t, tblInfo, oldPartitions)
	if err != nil {
		job.State = model.JobStateCancelled
		return ver, errors.Trace(err)
	}
	bundles = append(bundles, keepDroppedBundles...)

	err = infosync.PutRuleBundlesWithDefaultRetry(context.TODO(), bundles)
	if err != nil {
		job.State = model.JobStateCancelled
		return ver, errors.Wrapf(err, "failed to notify PD the placement rules")
	}

	tableID := fmt.Sprintf(label.TableIDFormat, label.IDPrefix, job.SchemaName, tblInfo.Name.L)
	oldPartRules := make([]string, 0, len(oldIDs))
	for _, newPartition := range newPartitions {
		oldPartRuleID := fmt.Sprintf(label.PartitionIDFormat, label.IDPrefix, job.SchemaName, tblInfo.Name.L, newPartition.Name.L)
		oldPartRules = append(oldPartRules, oldPartRuleID)
	}

	rules, err := infosync.GetLabelRules(context.TODO(), append(oldPartRules, tableID))
	if err != nil {
		job.State = model.JobStateCancelled
		return ver, errors.Wrapf(err, "failed to get label rules from PD")
	}

	newPartIDs := getPartitionIDs(tblInfo)
	newRules := make([]*label.Rule, 0, len(oldIDs)+1)
	if tr, ok := rules[tableID]; ok {
		newRules = append(newRules, tr.Clone().Reset(job.SchemaName, tblInfo.Name.L, "", append(newPartIDs, tblInfo.ID)...))
	}

	for idx, newPartition := range newPartitions {
		if pr, ok := rules[oldPartRules[idx]]; ok {
			newRules = append(newRules, pr.Clone().Reset(job.SchemaName, tblInfo.Name.L, newPartition.Name.L, newPartition.ID))
		}
	}

	patch := label.NewRulePatch(newRules, []string{})
	err = infosync.UpdateLabelRules(context.TODO(), patch)
	if err != nil {
		job.State = model.JobStateCancelled
		return ver, errors.Wrapf(err, "failed to notify PD the label rules")
	}

	newIDs := make([]int64, len(oldIDs))
	for i := range oldIDs {
		newIDs[i] = newPartitions[i].ID
	}
	job.CtxVars = []interface{}{oldIDs, newIDs}
	ver, err = updateVersionAndTableInfo(d, t, job, tblInfo, true)
	if err != nil {
		return ver, errors.Trace(err)
	}

	// Finish this job.
	job.FinishTableJob(model.JobStateDone, model.StateNone, ver, tblInfo)
	asyncNotifyEvent(d, &util.Event{Tp: model.ActionTruncateTablePartition, TableInfo: tblInfo, PartInfo: &model.PartitionInfo{Definitions: newPartitions}})
	// A background job will be created to delete old partition data.
	job.Args = []interface{}{oldIDs}
	return ver, nil
}

// onExchangeTablePartition exchange partition data
func (w *worker) onExchangeTablePartition(d *ddlCtx, t *meta.Meta, job *model.Job) (ver int64, _ error) {
	var (
		// defID only for updateSchemaVersion
		defID          int64
		ptSchemaID     int64
		ptID           int64
		partName       string
		withValidation bool
	)

	if err := job.DecodeArgs(&defID, &ptSchemaID, &ptID, &partName, &withValidation); err != nil {
		job.State = model.JobStateCancelled
		return ver, errors.Trace(err)
	}

	ntDbInfo, err := checkSchemaExistAndCancelNotExistJob(t, job)
	if err != nil {
		job.State = model.JobStateCancelled
		return ver, errors.Trace(err)
	}

	nt, err := GetTableInfoAndCancelFaultJob(t, job, job.SchemaID)
	if err != nil {
		return ver, errors.Trace(err)
	}

	if job.IsRollingback() {
		return rollbackExchangeTablePartition(d, t, job, nt)
	}
	pt, err := getTableInfo(t, ptID, ptSchemaID)
	if err != nil {
		if infoschema.ErrDatabaseNotExists.Equal(err) || infoschema.ErrTableNotExists.Equal(err) {
			job.State = model.JobStateCancelled
		}
		return ver, errors.Trace(err)
	}

	if pt.State != model.StatePublic {
		job.State = model.JobStateCancelled
		return ver, dbterror.ErrInvalidDDLState.GenWithStack("table %s is not in public, but %s", pt.Name, pt.State)
	}

	err = checkExchangePartition(pt, nt)
	if err != nil {
		job.State = model.JobStateCancelled
		return ver, errors.Trace(err)
	}

	err = checkTableDefCompatible(pt, nt)
	if err != nil {
		job.State = model.JobStateCancelled
		return ver, errors.Trace(err)
	}

	index, partDef, err := getPartitionDef(pt, partName)
	if err != nil {
		return ver, errors.Trace(err)
	}
	if job.SchemaState == model.StateNone {
		if pt.State != model.StatePublic {
			job.State = model.JobStateCancelled
			return ver, dbterror.ErrInvalidDDLState.GenWithStack("table %s is not in public, but %s", pt.Name, pt.State)
		}
		err = checkExchangePartition(pt, nt)
		if err != nil {
			job.State = model.JobStateCancelled
			return ver, errors.Trace(err)
		}

		err = checkTableDefCompatible(pt, nt)
		if err != nil {
			job.State = model.JobStateCancelled
			return ver, errors.Trace(err)
		}

		err = checkExchangePartitionPlacementPolicy(t, nt.PlacementPolicyRef, pt.PlacementPolicyRef, partDef.PlacementPolicyRef)
		if err != nil {
			job.State = model.JobStateCancelled
			return ver, errors.Trace(err)
		}

		if defID != partDef.ID {
			logutil.BgLogger().Info("Exchange partition id changed, updating to actual id", zap.String("category", "ddl"),
				zap.String("job", job.String()), zap.Int64("defID", defID), zap.Int64("partDef.ID", partDef.ID))
			job.Args[0] = partDef.ID
			defID = partDef.ID
			err = updateDDLJob2Table(w.sess, job, true)
			if err != nil {
				return ver, errors.Trace(err)
			}
		}
		nt.ExchangePartitionInfo = &model.ExchangePartitionInfo{
			ExchangePartitionID:    ptID,
			ExchangePartitionDefID: defID,
		}
		// We need an interim schema version,
		// so there are no non-matching rows inserted
		// into the table using the schema version
		// before the exchange is made.
		job.SchemaState = model.StateWriteOnly
		return updateVersionAndTableInfoWithCheck(d, t, job, nt, true)
	}
	// From now on, nt (the non-partitioned table) has
	// ExchangePartitionInfo set, meaning it is restricted
	// to only allow writes that would match the
	// partition to be exchange with.
	// So we need to rollback that change, instead of just cancelling.

	if d.lease > 0 {
		delayForAsyncCommit()
	}

	if defID != partDef.ID {
		// Should never happen, should have been updated above, in previous state!
		logutil.BgLogger().Error("Exchange partition id changed, updating to actual id", zap.String("category", "ddl"),
			zap.String("job", job.String()), zap.Int64("defID", defID), zap.Int64("partDef.ID", partDef.ID))
		job.Args[0] = partDef.ID
		defID = partDef.ID
		err = updateDDLJob2Table(w.sess, job, true)
		if err != nil {
			return ver, errors.Trace(err)
		}
	}

	if withValidation {
		err = checkExchangePartitionRecordValidation(w, pt, index, ntDbInfo.Name, nt.Name)
		if err != nil {
			job.State = model.JobStateRollingback
			return ver, errors.Trace(err)
		}
	}

	// partition table auto IDs.
	ptAutoIDs, err := t.GetAutoIDAccessors(ptSchemaID, ptID).Get()
	if err != nil {
		return ver, errors.Trace(err)
	}
	// non-partition table auto IDs.
	ntAutoIDs, err := t.GetAutoIDAccessors(job.SchemaID, nt.ID).Get()
	if err != nil {
<<<<<<< HEAD
		job.State = model.JobStateCancelled
=======
>>>>>>> 08b93fd1
		return ver, errors.Trace(err)
	}

	if pt.TiFlashReplica != nil {
		for i, id := range pt.TiFlashReplica.AvailablePartitionIDs {
			if id == partDef.ID {
				pt.TiFlashReplica.AvailablePartitionIDs[i] = nt.ID
				break
			}
		}
	}

	// Recreate non-partition table meta info,
	// by first delete it with the old table id
	err = t.DropTableOrView(job.SchemaID, nt.ID)
	if err != nil {
		return ver, errors.Trace(err)
	}

	// exchange table meta id
	partDef.ID, nt.ID = nt.ID, partDef.ID

	err = t.UpdateTable(ptSchemaID, pt)
	if err != nil {
		return ver, errors.Trace(err)
	}

	err = t.CreateTableOrView(job.SchemaID, nt)
	if err != nil {
		return ver, errors.Trace(err)
	}

	failpoint.Inject("exchangePartitionErr", func(val failpoint.Value) {
		if val.(bool) {
			failpoint.Return(ver, errors.New("occur an error after updating partition id"))
		}
	})

	// Set both tables to the maximum auto IDs between normal table and partitioned table.
	newAutoIDs := meta.AutoIDGroup{
		RowID:       mathutil.Max(ptAutoIDs.RowID, ntAutoIDs.RowID),
		IncrementID: mathutil.Max(ptAutoIDs.IncrementID, ntAutoIDs.IncrementID),
		RandomID:    mathutil.Max(ptAutoIDs.RandomID, ntAutoIDs.RandomID),
	}
	err = t.GetAutoIDAccessors(ptSchemaID, pt.ID).Put(newAutoIDs)
	if err != nil {
		return ver, errors.Trace(err)
	}
	err = t.GetAutoIDAccessors(job.SchemaID, nt.ID).Put(newAutoIDs)
	if err != nil {
		return ver, errors.Trace(err)
	}

	failpoint.Inject("exchangePartitionAutoID", func(val failpoint.Value) {
		if val.(bool) {
			seCtx, err := w.sessPool.Get()
			defer w.sessPool.Put(seCtx)
			if err != nil {
				failpoint.Return(ver, err)
			}
			se := sess.NewSession(seCtx)
			_, err = se.Execute(context.Background(), "insert ignore into test.pt values (40000000)", "exchange_partition_test")
			if err != nil {
				failpoint.Return(ver, err)
			}
		}
	})

<<<<<<< HEAD
	err = checkExchangePartitionPlacementPolicy(t, nt.PlacementPolicyRef, pt.PlacementPolicyRef, partDef.PlacementPolicyRef)
	if err != nil {
		job.State = model.JobStateCancelled
		return ver, errors.Trace(err)
	}

=======
>>>>>>> 08b93fd1
	// the follow code is a swap function for rules of two partitions
	// though partitions has exchanged their ID, swap still take effect

	bundles, err := bundlesForExchangeTablePartition(t, pt, partDef, nt)
	if err != nil {
		return ver, errors.Trace(err)
	}

	if err = infosync.PutRuleBundlesWithDefaultRetry(context.TODO(), bundles); err != nil {
		return ver, errors.Wrapf(err, "failed to notify PD the placement rules")
	}

	ntrID := fmt.Sprintf(label.TableIDFormat, label.IDPrefix, job.SchemaName, nt.Name.L)
	ptrID := fmt.Sprintf(label.PartitionIDFormat, label.IDPrefix, job.SchemaName, pt.Name.L, partDef.Name.L)

	rules, err := infosync.GetLabelRules(context.TODO(), []string{ntrID, ptrID})
	if err != nil {
		return 0, errors.Wrapf(err, "failed to get PD the label rules")
	}

	ntr := rules[ntrID]
	ptr := rules[ptrID]

	// This must be a bug, nt cannot be partitioned!
	partIDs := getPartitionIDs(nt)

	var setRules []*label.Rule
	var deleteRules []string
	if ntr != nil && ptr != nil {
		setRules = append(setRules, ntr.Clone().Reset(job.SchemaName, pt.Name.L, partDef.Name.L, partDef.ID))
		setRules = append(setRules, ptr.Clone().Reset(job.SchemaName, nt.Name.L, "", append(partIDs, nt.ID)...))
	} else if ptr != nil {
		setRules = append(setRules, ptr.Clone().Reset(job.SchemaName, nt.Name.L, "", append(partIDs, nt.ID)...))
		// delete ptr
		deleteRules = append(deleteRules, ptrID)
	} else if ntr != nil {
		setRules = append(setRules, ntr.Clone().Reset(job.SchemaName, pt.Name.L, partDef.Name.L, partDef.ID))
		// delete ntr
		deleteRules = append(deleteRules, ntrID)
	}

	patch := label.NewRulePatch(setRules, deleteRules)
	err = infosync.UpdateLabelRules(context.TODO(), patch)
	if err != nil {
		return ver, errors.Wrapf(err, "failed to notify PD the label rules")
	}

	job.SchemaState = model.StatePublic
	nt.ExchangePartitionInfo = nil
	ver, err = updateVersionAndTableInfoWithCheck(d, t, job, nt, true)
	if err != nil {
		return ver, errors.Trace(err)
	}

	job.FinishTableJob(model.JobStateDone, model.StateNone, ver, pt)
	return ver, nil
}

func checkReorgPartition(t *meta.Meta, job *model.Job) (*model.TableInfo, []model.CIStr, *model.PartitionInfo, []model.PartitionDefinition, []model.PartitionDefinition, error) {
	schemaID := job.SchemaID
	tblInfo, err := GetTableInfoAndCancelFaultJob(t, job, schemaID)
	if err != nil {
		return nil, nil, nil, nil, nil, errors.Trace(err)
	}
	partInfo := &model.PartitionInfo{}
	var partNames []model.CIStr
	err = job.DecodeArgs(&partNames, &partInfo)
	if err != nil {
		job.State = model.JobStateCancelled
		return nil, nil, nil, nil, nil, errors.Trace(err)
	}
	addingDefs := tblInfo.Partition.AddingDefinitions
	droppingDefs := tblInfo.Partition.DroppingDefinitions
	if len(addingDefs) == 0 {
		addingDefs = []model.PartitionDefinition{}
	}
	if len(droppingDefs) == 0 {
		droppingDefs = []model.PartitionDefinition{}
	}
	return tblInfo, partNames, partInfo, droppingDefs, addingDefs, nil
}

func (w *worker) onReorganizePartition(d *ddlCtx, t *meta.Meta, job *model.Job) (ver int64, _ error) {
	// Handle the rolling back job
	if job.IsRollingback() {
		ver, err := w.onDropTablePartition(d, t, job)
		if err != nil {
			return ver, errors.Trace(err)
		}
		return ver, nil
	}

	tblInfo, partNamesCIStr, partInfo, _, addingDefinitions, err := checkReorgPartition(t, job)
	if err != nil {
		return ver, err
	}
	partNames := make([]string, len(partNamesCIStr))
	for i := range partNamesCIStr {
		partNames[i] = partNamesCIStr[i].L
	}

	// In order to skip maintaining the state check in partitionDefinition, TiDB use dropping/addingDefinition instead of state field.
	// So here using `job.SchemaState` to judge what the stage of this job is.
	originalState := job.SchemaState
	switch job.SchemaState {
	case model.StateNone:
		// job.SchemaState == model.StateNone means the job is in the initial state of reorg partition.
		// Here should use partInfo from job directly and do some check action.
		// In case there was a race for queueing different schema changes on the same
		// table and the checks was not done on the current schema version.
		// The partInfo may have been checked against an older schema version for example.
		// If the check is done here, it does not need to be repeated, since no other
		// DDL on the same table can be run concurrently.
		err = checkAddPartitionTooManyPartitions(uint64(len(tblInfo.Partition.Definitions) +
			len(partInfo.Definitions) -
			len(partNames)))
		if err != nil {
			job.State = model.JobStateCancelled
			return ver, errors.Trace(err)
		}

		err = checkReorgPartitionNames(tblInfo.Partition, partNamesCIStr, partInfo)
		if err != nil {
			job.State = model.JobStateCancelled
			return ver, errors.Trace(err)
		}

		// Re-check that the dropped/added partitions are compatible with current definition
		firstPartIdx, lastPartIdx, idMap, err := getReplacedPartitionIDs(partNamesCIStr, tblInfo.Partition)
		if err != nil {
			job.State = model.JobStateCancelled
			return ver, err
		}
		sctx := w.sess.Context
		if err = checkReorgPartitionDefs(sctx, tblInfo, partInfo, firstPartIdx, lastPartIdx, idMap); err != nil {
			job.State = model.JobStateCancelled
			return ver, err
		}

		// move the adding definition into tableInfo.
		updateAddingPartitionInfo(partInfo, tblInfo)
		orgDefs := tblInfo.Partition.Definitions
		_ = updateDroppingPartitionInfo(tblInfo, partNames)
		// Reset original partitions, and keep DroppedDefinitions
		tblInfo.Partition.Definitions = orgDefs

		// modify placement settings
		for _, def := range tblInfo.Partition.AddingDefinitions {
			if _, err = checkPlacementPolicyRefValidAndCanNonValidJob(t, job, def.PlacementPolicyRef); err != nil {
				// job.State = model.JobStateCancelled may be set depending on error in function above.
				return ver, errors.Trace(err)
			}
		}

		// From now on we cannot just cancel the DDL, we must roll back if changesMade!
		changesMade := false
		if tblInfo.TiFlashReplica != nil {
			// Must set placement rule, and make sure it succeeds.
			if err := infosync.ConfigureTiFlashPDForPartitions(true, &tblInfo.Partition.AddingDefinitions, tblInfo.TiFlashReplica.Count, &tblInfo.TiFlashReplica.LocationLabels, tblInfo.ID); err != nil {
				logutil.BgLogger().Error("ConfigureTiFlashPDForPartitions fails", zap.Error(err))
				job.State = model.JobStateCancelled
				return ver, errors.Trace(err)
			}
			changesMade = true
			// In the next step, StateDeleteOnly, wait to verify the TiFlash replicas are OK
		}

		bundles, err := alterTablePartitionBundles(t, tblInfo, tblInfo.Partition.AddingDefinitions)
		if err != nil {
			if !changesMade {
				job.State = model.JobStateCancelled
				return ver, errors.Trace(err)
			}
			return convertAddTablePartitionJob2RollbackJob(d, t, job, err, tblInfo)
		}

		if len(bundles) > 0 {
			if err = infosync.PutRuleBundlesWithDefaultRetry(context.TODO(), bundles); err != nil {
				if !changesMade {
					job.State = model.JobStateCancelled
					return ver, errors.Wrapf(err, "failed to notify PD the placement rules")
				}
				return convertAddTablePartitionJob2RollbackJob(d, t, job, err, tblInfo)
			}
			changesMade = true
		}

		ids := getIDs([]*model.TableInfo{tblInfo})
		for _, p := range tblInfo.Partition.AddingDefinitions {
			ids = append(ids, p.ID)
		}
		changed, err := alterTableLabelRule(job.SchemaName, tblInfo, ids)
		changesMade = changesMade || changed
		if err != nil {
			if !changesMade {
				job.State = model.JobStateCancelled
				return ver, err
			}
			return convertAddTablePartitionJob2RollbackJob(d, t, job, err, tblInfo)
		}

		// Doing the preSplitAndScatter here, since all checks are completed,
		// and we will soon start writing to the new partitions.
		if s, ok := d.store.(kv.SplittableStore); ok && s != nil {
			// partInfo only contains the AddingPartitions
			splitPartitionTableRegion(w.sess.Context, s, tblInfo, partInfo, true)
		}

		// Assume we cannot have more than MaxUint64 rows, set the progress to 1/10 of that.
		metrics.GetBackfillProgressByLabel(metrics.LblReorgPartition, job.SchemaName, tblInfo.Name.String()).Set(0.1 / float64(math.MaxUint64))
		job.SchemaState = model.StateDeleteOnly
		tblInfo.Partition.DDLState = model.StateDeleteOnly
		ver, err = updateVersionAndTableInfoWithCheck(d, t, job, tblInfo, true)
		if err != nil {
			return ver, errors.Trace(err)
		}

		// Is really both StateDeleteOnly AND StateWriteOnly needed?
		// If transaction A in WriteOnly inserts row 1 (into both new and old partition set)
		// and then transaction B in DeleteOnly deletes that row (in both new and old)
		// does really transaction B need to do the delete in the new partition?
		// Yes, otherwise it would still be there when the WriteReorg happens,
		// and WriteReorg would only copy existing rows to the new table, so unless it is
		// deleted it would result in a ghost row!
		// What about update then?
		// Updates also need to be handled for new partitions in DeleteOnly,
		// since it would not be overwritten during Reorganize phase.
		// BUT if the update results in adding in one partition and deleting in another,
		// THEN only the delete must happen in the new partition set, not the insert!
	case model.StateDeleteOnly:
		// This state is to confirm all servers can not see the new partitions when reorg is running,
		// so that all deletes will be done in both old and new partitions when in either DeleteOnly
		// or WriteOnly state.
		// Also using the state for checking that the optional TiFlash replica is available, making it
		// in a state without (much) data and easy to retry without side effects.

		// Reason for having it here, is to make it easy for retry, and better to make sure it is in-sync
		// as early as possible, to avoid a long wait after the data copying.
		if tblInfo.TiFlashReplica != nil && tblInfo.TiFlashReplica.Available {
			// For available state, the new added partition should wait its replica to
			// be finished, otherwise the query to this partition will be blocked.
			count := tblInfo.TiFlashReplica.Count
			needRetry, err := checkPartitionReplica(count, addingDefinitions, d)
			if err != nil {
				// need to rollback, since we tried to register the new
				// partitions before!
				return convertAddTablePartitionJob2RollbackJob(d, t, job, err, tblInfo)
			}
			if needRetry {
				// The new added partition hasn't been replicated.
				// Do nothing to the job this time, wait next worker round.
				time.Sleep(tiflashCheckTiDBHTTPAPIHalfInterval)
				// Set the error here which will lead this job exit when it's retry times beyond the limitation.
				return ver, errors.Errorf("[ddl] add partition wait for tiflash replica to complete")
			}

			// When TiFlash Replica is ready, we must move them into `AvailablePartitionIDs`.
			// Since onUpdateFlashReplicaStatus cannot see the partitions yet (not public)
			for _, d := range addingDefinitions {
				tblInfo.TiFlashReplica.AvailablePartitionIDs = append(tblInfo.TiFlashReplica.AvailablePartitionIDs, d.ID)
			}
		}

		job.SchemaState = model.StateWriteOnly
		tblInfo.Partition.DDLState = model.StateWriteOnly
		metrics.GetBackfillProgressByLabel(metrics.LblReorgPartition, job.SchemaName, tblInfo.Name.String()).Set(0.2 / float64(math.MaxUint64))
		ver, err = updateVersionAndTableInfo(d, t, job, tblInfo, originalState != job.SchemaState)
	case model.StateWriteOnly:
		// Insert this state to confirm all servers can see the new partitions when reorg is running,
		// so that new data will be updated in both old and new partitions when reorganizing.
		job.SnapshotVer = 0
		job.SchemaState = model.StateWriteReorganization
		tblInfo.Partition.DDLState = model.StateWriteReorganization
		metrics.GetBackfillProgressByLabel(metrics.LblReorgPartition, job.SchemaName, tblInfo.Name.String()).Set(0.3 / float64(math.MaxUint64))
		ver, err = updateVersionAndTableInfo(d, t, job, tblInfo, originalState != job.SchemaState)
	case model.StateWriteReorganization:
		physicalTableIDs := getPartitionIDsFromDefinitions(tblInfo.Partition.DroppingDefinitions)
		tbl, err2 := getTable(d.store, job.SchemaID, tblInfo)
		if err2 != nil {
			return ver, errors.Trace(err2)
		}
		// TODO: If table has global indexes, we need reorg to clean up them.
		// and then add the new partition ids back...
		if _, ok := tbl.(table.PartitionedTable); ok && hasGlobalIndex(tblInfo) {
			err = errors.Trace(dbterror.ErrCancelledDDLJob.GenWithStack("global indexes is not supported yet for reorganize partition"))
			return convertAddTablePartitionJob2RollbackJob(d, t, job, err, tblInfo)
		}
		var done bool
		done, ver, err = doPartitionReorgWork(w, d, t, job, tbl, physicalTableIDs)

		if !done {
			return ver, err
		}

		firstPartIdx, lastPartIdx, idMap, err2 := getReplacedPartitionIDs(partNamesCIStr, tblInfo.Partition)
		failpoint.Inject("reorgPartWriteReorgReplacedPartIDsFail", func(val failpoint.Value) {
			if val.(bool) {
				err2 = errors.New("Injected error by reorgPartWriteReorgReplacedPartIDsFail")
			}
		})
		if err2 != nil {
			return ver, err2
		}
		newDefs := getReorganizedDefinitions(tblInfo.Partition, firstPartIdx, lastPartIdx, idMap)

		// From now on, use the new definitions, but keep the Adding and Dropping for double write
		tblInfo.Partition.Definitions = newDefs
		tblInfo.Partition.Num = uint64(len(newDefs))

		// Now all the data copying is done, but we cannot simply remove the droppingDefinitions
		// since they are a part of the normal Definitions that other nodes with
		// the current schema version. So we need to double write for one more schema version
		job.SchemaState = model.StateDeleteReorganization
		tblInfo.Partition.DDLState = model.StateDeleteReorganization
		ver, err = updateVersionAndTableInfo(d, t, job, tblInfo, originalState != job.SchemaState)

	case model.StateDeleteReorganization:
		// Drop the droppingDefinitions and finish the DDL
		// This state is needed for the case where client A sees the schema
		// with version of StateWriteReorg and would not see updates of
		// client B that writes to the new partitions, previously
		// addingDefinitions, since it would not double write to
		// the droppingDefinitions during this time
		// By adding StateDeleteReorg state, client B will write to both
		// the new (previously addingDefinitions) AND droppingDefinitions

		// Register the droppingDefinitions ids for rangeDelete
		// and the addingDefinitions for handling in the updateSchemaVersion
		physicalTableIDs := getPartitionIDsFromDefinitions(tblInfo.Partition.DroppingDefinitions)
		newIDs := getPartitionIDsFromDefinitions(partInfo.Definitions)
		job.CtxVars = []interface{}{physicalTableIDs, newIDs}
		definitionsToAdd := tblInfo.Partition.AddingDefinitions
		tblInfo.Partition.DroppingDefinitions = nil
		tblInfo.Partition.AddingDefinitions = nil
		ver, err = updateVersionAndTableInfo(d, t, job, tblInfo, true)
		failpoint.Inject("reorgPartWriteReorgSchemaVersionUpdateFail", func(val failpoint.Value) {
			if val.(bool) {
				err = errors.New("Injected error by reorgPartWriteReorgSchemaVersionUpdateFail")
			}
		})
		if err != nil {
			return ver, errors.Trace(err)
		}
		job.SchemaState = model.StateNone
		tblInfo.Partition.DDLState = model.StateNone
		job.FinishTableJob(model.JobStateDone, model.StateNone, ver, tblInfo)
		// How to handle this?
		// Seems to only trigger asynchronous update of statistics.
		// Should it actually be synchronous?
		asyncNotifyEvent(d, &util.Event{Tp: model.ActionReorganizePartition, TableInfo: tblInfo, PartInfo: &model.PartitionInfo{Definitions: definitionsToAdd}})
		// A background job will be created to delete old partition data.
		job.Args = []interface{}{physicalTableIDs}

	default:
		err = dbterror.ErrInvalidDDLState.GenWithStackByArgs("partition", job.SchemaState)
	}

	return ver, errors.Trace(err)
}

func doPartitionReorgWork(w *worker, d *ddlCtx, t *meta.Meta, job *model.Job, tbl table.Table, physTblIDs []int64) (done bool, ver int64, err error) {
	job.ReorgMeta.ReorgTp = model.ReorgTypeTxn
	sctx, err1 := w.sessPool.Get()
	if err1 != nil {
		return done, ver, err1
	}
	defer w.sessPool.Put(sctx)
	rh := newReorgHandler(sess.NewSession(sctx))
	elements := BuildElements(tbl.Meta().Columns[0], tbl.Meta().Indices)
	partTbl, ok := tbl.(table.PartitionedTable)
	if !ok {
		return false, ver, dbterror.ErrUnsupportedReorganizePartition.GenWithStackByArgs()
	}
	dbInfo, err := t.GetDatabase(job.SchemaID)
	if err != nil {
		return false, ver, errors.Trace(err)
	}
	reorgInfo, err := getReorgInfoFromPartitions(d.jobContext(job.ID), d, rh, job, dbInfo, partTbl, physTblIDs, elements)
	err = w.runReorgJob(rh, reorgInfo, tbl.Meta(), d.lease, func() (reorgErr error) {
		defer tidbutil.Recover(metrics.LabelDDL, "doPartitionReorgWork",
			func() {
				reorgErr = dbterror.ErrCancelledDDLJob.GenWithStack("reorganize partition for table `%v` panic", tbl.Meta().Name)
			}, false)
		return w.reorgPartitionDataAndIndex(tbl, reorgInfo)
	})
	if err != nil {
		if dbterror.ErrPausedDDLJob.Equal(err) {
			return false, ver, nil
		}

		if dbterror.ErrWaitReorgTimeout.Equal(err) {
			// If timeout, we should return, check for the owner and re-wait job done.
			return false, ver, nil
		}
		if kv.IsTxnRetryableError(err) {
			return false, ver, errors.Trace(err)
		}
		if err1 := rh.RemoveDDLReorgHandle(job, reorgInfo.elements); err1 != nil {
			logutil.BgLogger().Warn("[ddl] reorg partition job failed, RemoveDDLReorgHandle failed, can't convert job to rollback",
				zap.String("job", job.String()), zap.Error(err1))
		}
		logutil.BgLogger().Warn("[ddl] reorg partition job failed, convert job to rollback", zap.String("job", job.String()), zap.Error(err))
		ver, err = convertAddTablePartitionJob2RollbackJob(d, t, job, err, tbl.Meta())
		return false, ver, errors.Trace(err)
	}
	return true, ver, err
}

type reorgPartitionWorker struct {
	*backfillCtx
	// Static allocated to limit memory allocations
	rowRecords        []*rowRecord
	rowDecoder        *decoder.RowDecoder
	rowMap            map[int64]types.Datum
	writeColOffsetMap map[int64]int
	maxOffset         int
	reorgedTbl        table.PartitionedTable
}

func newReorgPartitionWorker(sessCtx sessionctx.Context, i int, t table.PhysicalTable, decodeColMap map[int64]decoder.Column, reorgInfo *reorgInfo, jc *JobContext) (*reorgPartitionWorker, error) {
	reorgedTbl, err := tables.GetReorganizedPartitionedTable(t)
	if err != nil {
		return nil, errors.Trace(err)
	}
	pt := t.GetPartitionedTable()
	if pt == nil {
		return nil, dbterror.ErrUnsupportedReorganizePartition.GenWithStackByArgs()
	}
	partColIDs := pt.GetPartitionColumnIDs()
	writeColOffsetMap := make(map[int64]int, len(partColIDs))
	maxOffset := 0
	for _, col := range pt.Cols() {
		found := false
		for _, id := range partColIDs {
			if col.ID == id {
				found = true
				break
			}
		}
		if !found {
			continue
		}
		writeColOffsetMap[col.ID] = col.Offset
		maxOffset = mathutil.Max[int](maxOffset, col.Offset)
	}
	return &reorgPartitionWorker{
		backfillCtx:       newBackfillCtx(reorgInfo.d, i, sessCtx, reorgInfo.SchemaName, t, jc, "reorg_partition_rate", false),
		rowDecoder:        decoder.NewRowDecoder(t, t.WritableCols(), decodeColMap),
		rowMap:            make(map[int64]types.Datum, len(decodeColMap)),
		writeColOffsetMap: writeColOffsetMap,
		maxOffset:         maxOffset,
		reorgedTbl:        reorgedTbl,
	}, nil
}

func (w *reorgPartitionWorker) BackfillData(handleRange reorgBackfillTask) (taskCtx backfillTaskContext, errInTxn error) {
	oprStartTime := time.Now()
	ctx := kv.WithInternalSourceType(context.Background(), w.jobContext.ddlJobSourceType())
	errInTxn = kv.RunInNewTxn(ctx, w.sessCtx.GetStore(), true, func(ctx context.Context, txn kv.Transaction) error {
		taskCtx.addedCount = 0
		taskCtx.scanCount = 0
		txn.SetOption(kv.Priority, handleRange.priority)
		if tagger := w.GetCtx().getResourceGroupTaggerForTopSQL(handleRange.getJobID()); tagger != nil {
			txn.SetOption(kv.ResourceGroupTagger, tagger)
		}

		rowRecords, nextKey, taskDone, err := w.fetchRowColVals(txn, handleRange)
		if err != nil {
			return errors.Trace(err)
		}
		taskCtx.nextKey = nextKey
		taskCtx.done = taskDone

		warningsMap := make(map[errors.ErrorID]*terror.Error)
		warningsCountMap := make(map[errors.ErrorID]int64)
		for _, prr := range rowRecords {
			taskCtx.scanCount++

			err = txn.Set(prr.key, prr.vals)
			if err != nil {
				return errors.Trace(err)
			}
			taskCtx.addedCount++
			if prr.warning != nil {
				if _, ok := warningsCountMap[prr.warning.ID()]; ok {
					warningsCountMap[prr.warning.ID()]++
				} else {
					warningsCountMap[prr.warning.ID()] = 1
					warningsMap[prr.warning.ID()] = prr.warning
				}
			}
			// TODO: Future optimization: also write the indexes here?
			// What if the transaction limit is just enough for a single row, without index?
			// Hmm, how could that be in the first place?
			// For now, implement the batch-txn w.addTableIndex,
			// since it already exists and is in use
		}

		// Collect the warnings.
		taskCtx.warnings, taskCtx.warningsCount = warningsMap, warningsCountMap

		// also add the index entries here? And make sure they are not added somewhere else

		return nil
	})
	logSlowOperations(time.Since(oprStartTime), "BackfillData", 3000)

	return
}

func (w *reorgPartitionWorker) fetchRowColVals(txn kv.Transaction, taskRange reorgBackfillTask) ([]*rowRecord, kv.Key, bool, error) {
	w.rowRecords = w.rowRecords[:0]
	startTime := time.Now()

	// taskDone means that the added handle is out of taskRange.endHandle.
	taskDone := false
	sysTZ := w.sessCtx.GetSessionVars().StmtCtx.TimeZone

	tmpRow := make([]types.Datum, w.maxOffset+1)
	var lastAccessedHandle kv.Key
	oprStartTime := startTime
	err := iterateSnapshotKeys(w.jobContext, w.sessCtx.GetStore(), taskRange.priority, w.table.RecordPrefix(), txn.StartTS(), taskRange.startKey, taskRange.endKey,
		func(handle kv.Handle, recordKey kv.Key, rawRow []byte) (bool, error) {
			oprEndTime := time.Now()
			logSlowOperations(oprEndTime.Sub(oprStartTime), "iterateSnapshotKeys in reorgPartitionWorker fetchRowColVals", 0)
			oprStartTime = oprEndTime

			if taskRange.endInclude {
				taskDone = recordKey.Cmp(taskRange.endKey) > 0
			} else {
				taskDone = recordKey.Cmp(taskRange.endKey) >= 0
			}

			if taskDone || len(w.rowRecords) >= w.batchCnt {
				return false, nil
			}

			_, err := w.rowDecoder.DecodeTheExistedColumnMap(w.sessCtx, handle, rawRow, sysTZ, w.rowMap)
			if err != nil {
				return false, errors.Trace(err)
			}

			// Set the partitioning columns and calculate which partition to write to
			for colID, offset := range w.writeColOffsetMap {
				if d, ok := w.rowMap[colID]; ok {
					tmpRow[offset] = d
				} else {
					return false, dbterror.ErrUnsupportedReorganizePartition.GenWithStackByArgs()
				}
			}
			p, err := w.reorgedTbl.GetPartitionByRow(w.sessCtx, tmpRow)
			if err != nil {
				return false, errors.Trace(err)
			}
			pid := p.GetPhysicalID()
			newKey := tablecodec.EncodeTablePrefix(pid)
			newKey = append(newKey, recordKey[len(newKey):]...)
			w.rowRecords = append(w.rowRecords, &rowRecord{
				key: newKey, vals: rawRow,
			})

			w.cleanRowMap()
			lastAccessedHandle = recordKey
			if recordKey.Cmp(taskRange.endKey) == 0 {
				taskDone = true
				return false, nil
			}
			return true, nil
		})

	if len(w.rowRecords) == 0 {
		taskDone = true
	}

	logutil.BgLogger().Debug("[ddl] txn fetches handle info", zap.Uint64("txnStartTS", txn.StartTS()), zap.String("taskRange", taskRange.String()), zap.Duration("takeTime", time.Since(startTime)))
	return w.rowRecords, getNextHandleKey(taskRange, taskDone, lastAccessedHandle), taskDone, errors.Trace(err)
}

func (w *reorgPartitionWorker) cleanRowMap() {
	for id := range w.rowMap {
		delete(w.rowMap, id)
	}
}

func (w *reorgPartitionWorker) AddMetricInfo(cnt float64) {
	w.metricCounter.Add(cnt)
}

func (w *reorgPartitionWorker) String() string {
	return typeReorgPartitionWorker.String()
}

func (w *reorgPartitionWorker) GetCtx() *backfillCtx {
	return w.backfillCtx
}

func (w *worker) reorgPartitionDataAndIndex(t table.Table, reorgInfo *reorgInfo) error {
	// First copy all table data to the new partitions
	// from each of the DroppingDefinitions partitions.
	// Then create all indexes on the AddingDefinitions partitions
	// for each new index, one partition at a time.

	// Copy the data from the DroppingDefinitions to the AddingDefinitions
	if bytes.Equal(reorgInfo.currElement.TypeKey, meta.ColumnElementKey) {
		err := w.updatePhysicalTableRow(t, reorgInfo)
		if err != nil {
			return errors.Trace(err)
		}
	}

	failpoint.Inject("reorgPartitionAfterDataCopy", func(val failpoint.Value) {
		//nolint:forcetypeassert
		if val.(bool) {
			panic("panic test in reorgPartitionAfterDataCopy")
		}
	})

	// Rewrite this to do all indexes at once in addTableIndex
	// instead of calling it once per index (meaning reading the table multiple times)
	// But for now, try to understand how it works...
	firstNewPartitionID := t.Meta().Partition.AddingDefinitions[0].ID
	startElementOffset := 0
	//startElementOffsetToResetHandle := -1
	// This backfill job starts with backfilling index data, whose index ID is currElement.ID.
	if !bytes.Equal(reorgInfo.currElement.TypeKey, meta.IndexElementKey) {
		// First run, have not yet started backfilling index data
		// Restart with the first new partition.
		// TODO: handle remove partitioning
		reorgInfo.PhysicalTableID = firstNewPartitionID
	} else {
		// The job was interrupted and has been restarted,
		// reset and start from where it was done
		for i, element := range reorgInfo.elements[1:] {
			if reorgInfo.currElement.ID == element.ID {
				startElementOffset = i
				//startElementOffsetToResetHandle = i
				break
			}
		}
	}

	for i := startElementOffset; i < len(reorgInfo.elements[1:]); i++ {
		// Now build the indexes in the new partitions
		var physTbl table.PhysicalTable
		if tbl, ok := t.(table.PartitionedTable); ok {
			physTbl = tbl.GetPartition(reorgInfo.PhysicalTableID)
		} else if tbl, ok := t.(table.PhysicalTable); ok {
			// This may be used when partitioning a non-partitioned table
			physTbl = tbl
		}
		// Get the original start handle and end handle.
		currentVer, err := getValidCurrentVersion(reorgInfo.d.store)
		if err != nil {
			return errors.Trace(err)
		}
		// TODO: Can we improve this in case of a crash?
		// like where the regInfo PhysicalTableID and element is the same,
		// and the tableid in the key-prefix regInfo.StartKey and regInfo.EndKey matches with PhysicalTableID
		// do not change the reorgInfo start/end key
		startHandle, endHandle, err := getTableRange(reorgInfo.d.jobContext(reorgInfo.Job.ID), reorgInfo.d, physTbl, currentVer.Ver, reorgInfo.Job.Priority)
		if err != nil {
			return errors.Trace(err)
		}

		// Always (re)start with the full PhysicalTable range
		reorgInfo.StartKey, reorgInfo.EndKey = startHandle, endHandle

		// Update the element in the reorgInfo for updating the reorg meta below.
		reorgInfo.currElement = reorgInfo.elements[i+1]
		// Write the reorg info to store so the whole reorganize process can recover from panic.
		err = reorgInfo.UpdateReorgMeta(reorgInfo.StartKey, w.sessPool)
		logutil.BgLogger().Info("[ddl] update column and indexes",
			zap.Int64("jobID", reorgInfo.Job.ID),
			zap.ByteString("elementType", reorgInfo.currElement.TypeKey),
			zap.Int64("elementID", reorgInfo.currElement.ID),
			zap.Int64("partitionTableId", physTbl.GetPhysicalID()),
			zap.String("startHandle", hex.EncodeToString(reorgInfo.StartKey)),
			zap.String("endHandle", hex.EncodeToString(reorgInfo.EndKey)))
		if err != nil {
			return errors.Trace(err)
		}
		err = w.addTableIndex(t, reorgInfo)
		if err != nil {
			return errors.Trace(err)
		}
		reorgInfo.PhysicalTableID = firstNewPartitionID
	}
	failpoint.Inject("reorgPartitionAfterIndex", func(val failpoint.Value) {
		//nolint:forcetypeassert
		if val.(bool) {
			panic("panic test in reorgPartitionAfterIndex")
		}
	})
	return nil
}

func bundlesForExchangeTablePartition(t *meta.Meta, pt *model.TableInfo, newPar *model.PartitionDefinition, nt *model.TableInfo) ([]*placement.Bundle, error) {
	bundles := make([]*placement.Bundle, 0, 3)

	ptBundle, err := placement.NewTableBundle(t, pt)
	if err != nil {
		return nil, errors.Trace(err)
	}
	if ptBundle != nil {
		bundles = append(bundles, ptBundle)
	}

	parBundle, err := placement.NewPartitionBundle(t, *newPar)
	if err != nil {
		return nil, errors.Trace(err)
	}
	if parBundle != nil {
		bundles = append(bundles, parBundle)
	}

	ntBundle, err := placement.NewTableBundle(t, nt)
	if err != nil {
		return nil, errors.Trace(err)
	}
	if ntBundle != nil {
		bundles = append(bundles, ntBundle)
	}

	if parBundle == nil && ntBundle != nil {
		// newPar.ID is the ID of old table to exchange, so ntBundle != nil means it has some old placement settings.
		// We should remove it in this situation
		bundles = append(bundles, placement.NewBundle(newPar.ID))
	}

	if parBundle != nil && ntBundle == nil {
		// nt.ID is the ID of old partition to exchange, so parBundle != nil means it has some old placement settings.
		// We should remove it in this situation
		bundles = append(bundles, placement.NewBundle(nt.ID))
	}

	return bundles, nil
}

func checkExchangePartitionRecordValidation(w *worker, pt *model.TableInfo, index int, schemaName, tableName model.CIStr) error {
	var sql string
	var paramList []interface{}

	pi := pt.Partition

	switch pi.Type {
	case model.PartitionTypeHash:
		if pi.Num == 1 {
			return nil
		}
		var buf strings.Builder
		buf.WriteString("select 1 from %n.%n where mod(")
		buf.WriteString(pi.Expr)
		buf.WriteString(", %?) != %? limit 1")
		sql = buf.String()
		paramList = append(paramList, schemaName.L, tableName.L, pi.Num, index)
	case model.PartitionTypeRange:
		// Table has only one partition and has the maximum value
		if len(pi.Definitions) == 1 && strings.EqualFold(pi.Definitions[index].LessThan[0], partitionMaxValue) {
			return nil
		}
		// For range expression and range columns
		if len(pi.Columns) == 0 {
			sql, paramList = buildCheckSQLForRangeExprPartition(pi, index, schemaName, tableName)
		} else {
			sql, paramList = buildCheckSQLForRangeColumnsPartition(pi, index, schemaName, tableName)
		}
	case model.PartitionTypeList:
		if len(pi.Columns) == 0 {
			sql, paramList = buildCheckSQLForListPartition(pi, index, schemaName, tableName)
		} else {
			sql, paramList = buildCheckSQLForListColumnsPartition(pi, index, schemaName, tableName)
		}
	default:
		return dbterror.ErrUnsupportedPartitionType.GenWithStackByArgs(pt.Name.O)
	}

	var ctx sessionctx.Context
	ctx, err := w.sessPool.Get()
	if err != nil {
		return errors.Trace(err)
	}
	defer w.sessPool.Put(ctx)

	rows, _, err := ctx.(sqlexec.RestrictedSQLExecutor).ExecRestrictedSQL(w.ctx, nil, sql, paramList...)
	if err != nil {
		return errors.Trace(err)
	}
	rowCount := len(rows)
	if rowCount != 0 {
		return errors.Trace(dbterror.ErrRowDoesNotMatchPartition)
	}
	return nil
}

func checkExchangePartitionPlacementPolicy(t *meta.Meta, ntPPRef, ptPPRef, partPPRef *model.PolicyRefInfo) error {
	partitionPPRef := partPPRef
	if partitionPPRef == nil {
		partitionPPRef = ptPPRef
	}
<<<<<<< HEAD
=======

>>>>>>> 08b93fd1
	if ntPPRef == nil && partitionPPRef == nil {
		return nil
	}
	if ntPPRef == nil || partitionPPRef == nil {
		return dbterror.ErrTablesDifferentMetadata
	}

	ptPlacementPolicyInfo, _ := getPolicyInfo(t, partitionPPRef.ID)
	ntPlacementPolicyInfo, _ := getPolicyInfo(t, ntPPRef.ID)
	if ntPlacementPolicyInfo == nil && ptPlacementPolicyInfo == nil {
		return nil
	}
	if ntPlacementPolicyInfo == nil || ptPlacementPolicyInfo == nil {
		return dbterror.ErrTablesDifferentMetadata
	}
	if ntPlacementPolicyInfo.Name.L != ptPlacementPolicyInfo.Name.L {
		return dbterror.ErrTablesDifferentMetadata
	}

	return nil
}

func buildCheckSQLForRangeExprPartition(pi *model.PartitionInfo, index int, schemaName, tableName model.CIStr) (string, []interface{}) {
	var buf strings.Builder
	paramList := make([]interface{}, 0, 4)
	// Since the pi.Expr string may contain the identifier, which couldn't be escaped in our ParseWithParams(...)
	// So we write it to the origin sql string here.
	if index == 0 {
		buf.WriteString("select 1 from %n.%n where ")
		buf.WriteString(pi.Expr)
		buf.WriteString(" >= %? limit 1")
		paramList = append(paramList, schemaName.L, tableName.L, trimQuotation(pi.Definitions[index].LessThan[0]))
		return buf.String(), paramList
	} else if index == len(pi.Definitions)-1 && strings.EqualFold(pi.Definitions[index].LessThan[0], partitionMaxValue) {
		buf.WriteString("select 1 from %n.%n where ")
		buf.WriteString(pi.Expr)
		buf.WriteString(" < %? limit 1")
		paramList = append(paramList, schemaName.L, tableName.L, trimQuotation(pi.Definitions[index-1].LessThan[0]))
		return buf.String(), paramList
	} else {
		buf.WriteString("select 1 from %n.%n where ")
		buf.WriteString(pi.Expr)
		buf.WriteString(" < %? or ")
		buf.WriteString(pi.Expr)
		buf.WriteString(" >= %? limit 1")
		paramList = append(paramList, schemaName.L, tableName.L, trimQuotation(pi.Definitions[index-1].LessThan[0]), trimQuotation(pi.Definitions[index].LessThan[0]))
		return buf.String(), paramList
	}
}

func trimQuotation(str string) string {
	return strings.Trim(str, "'")
}

func buildCheckSQLForRangeColumnsPartition(pi *model.PartitionInfo, index int, schemaName, tableName model.CIStr) (string, []interface{}) {
	paramList := make([]interface{}, 0, 6)
	colName := pi.Columns[0].L
	if index == 0 {
		paramList = append(paramList, schemaName.L, tableName.L, colName, trimQuotation(pi.Definitions[index].LessThan[0]))
		return "select 1 from %n.%n where %n >= %? limit 1", paramList
	} else if index == len(pi.Definitions)-1 && strings.EqualFold(pi.Definitions[index].LessThan[0], partitionMaxValue) {
		paramList = append(paramList, schemaName.L, tableName.L, colName, trimQuotation(pi.Definitions[index-1].LessThan[0]))
		return "select 1 from %n.%n where %n < %? limit 1", paramList
	} else {
		paramList = append(paramList, schemaName.L, tableName.L, colName, trimQuotation(pi.Definitions[index-1].LessThan[0]), colName, trimQuotation(pi.Definitions[index].LessThan[0]))
		return "select 1 from %n.%n where %n < %? or %n >= %? limit 1", paramList
	}
}

func buildCheckSQLForListPartition(pi *model.PartitionInfo, index int, schemaName, tableName model.CIStr) (string, []interface{}) {
	var buf strings.Builder
	buf.WriteString("select 1 from %n.%n where ")
	buf.WriteString(pi.Expr)
	buf.WriteString(" not in (%?) limit 1")
	inValues := getInValues(pi, index)

	paramList := make([]interface{}, 0, 3)
	paramList = append(paramList, schemaName.L, tableName.L, inValues)
	return buf.String(), paramList
}

func buildCheckSQLForListColumnsPartition(pi *model.PartitionInfo, index int, schemaName, tableName model.CIStr) (string, []interface{}) {
	colName := pi.Columns[0].L
	var buf strings.Builder
	buf.WriteString("select 1 from %n.%n where %n not in (%?) limit 1")
	inValues := getInValues(pi, index)

	paramList := make([]interface{}, 0, 4)
	paramList = append(paramList, schemaName.L, tableName.L, colName, inValues)
	return buf.String(), paramList
}

func getInValues(pi *model.PartitionInfo, index int) []string {
	inValues := make([]string, 0, len(pi.Definitions[index].InValues))
	for _, inValue := range pi.Definitions[index].InValues {
		inValues = append(inValues, inValue...)
	}
	return inValues
}

func checkAddPartitionTooManyPartitions(piDefs uint64) error {
	if piDefs > uint64(mysql.PartitionCountLimit) {
		return errors.Trace(dbterror.ErrTooManyPartitions)
	}
	return nil
}

func checkAddPartitionOnTemporaryMode(tbInfo *model.TableInfo) error {
	if tbInfo.Partition != nil && tbInfo.TempTableType != model.TempTableNone {
		return dbterror.ErrPartitionNoTemporary
	}
	return nil
}

func checkPartitionColumnsUnique(tbInfo *model.TableInfo) error {
	if len(tbInfo.Partition.Columns) <= 1 {
		return nil
	}
	var columnsMap = make(map[string]struct{})
	for _, col := range tbInfo.Partition.Columns {
		if _, ok := columnsMap[col.L]; ok {
			return dbterror.ErrSameNamePartitionField.GenWithStackByArgs(col.L)
		}
		columnsMap[col.L] = struct{}{}
	}
	return nil
}

func checkNoHashPartitions(ctx sessionctx.Context, partitionNum uint64) error {
	if partitionNum == 0 {
		return ast.ErrNoParts.GenWithStackByArgs("partitions")
	}
	return nil
}

func getPartitionIDs(table *model.TableInfo) []int64 {
	if table.GetPartitionInfo() == nil {
		return []int64{}
	}
	physicalTableIDs := make([]int64, 0, len(table.Partition.Definitions))
	for _, def := range table.Partition.Definitions {
		physicalTableIDs = append(physicalTableIDs, def.ID)
	}
	return physicalTableIDs
}

func getPartitionRuleIDs(dbName string, table *model.TableInfo) []string {
	if table.GetPartitionInfo() == nil {
		return []string{}
	}
	partRuleIDs := make([]string, 0, len(table.Partition.Definitions))
	for _, def := range table.Partition.Definitions {
		partRuleIDs = append(partRuleIDs, fmt.Sprintf(label.PartitionIDFormat, label.IDPrefix, dbName, table.Name.L, def.Name.L))
	}
	return partRuleIDs
}

// checkPartitioningKeysConstraints checks that the range partitioning key is included in the table constraint.
func checkPartitioningKeysConstraints(sctx sessionctx.Context, s *ast.CreateTableStmt, tblInfo *model.TableInfo) error {
	// Returns directly if there are no unique keys in the table.
	if len(tblInfo.Indices) == 0 && !tblInfo.PKIsHandle {
		return nil
	}

	partCols, err := getPartitionColSlices(sctx, tblInfo, s.Partition)
	if err != nil {
		return errors.Trace(err)
	}

	// Checks that the partitioning key is included in the constraint.
	// Every unique key on the table must use every column in the table's partitioning expression.
	// See https://dev.mysql.com/doc/refman/5.7/en/partitioning-limitations-partitioning-keys-unique-keys.html
	for _, index := range tblInfo.Indices {
		if index.Unique && !checkUniqueKeyIncludePartKey(partCols, index.Columns) {
			if index.Primary {
				// not support global index with clustered index
				if tblInfo.IsCommonHandle {
					return dbterror.ErrUniqueKeyNeedAllFieldsInPf.GenWithStackByArgs("CLUSTERED INDEX")
				}
				if !config.GetGlobalConfig().EnableGlobalIndex {
					return dbterror.ErrUniqueKeyNeedAllFieldsInPf.GenWithStackByArgs("PRIMARY KEY")
				}
			}
			if !config.GetGlobalConfig().EnableGlobalIndex {
				return dbterror.ErrUniqueKeyNeedAllFieldsInPf.GenWithStackByArgs("UNIQUE INDEX")
			}
		}
	}
	// when PKIsHandle, tblInfo.Indices will not contain the primary key.
	if tblInfo.PKIsHandle {
		indexCols := []*model.IndexColumn{{
			Name:   tblInfo.GetPkName(),
			Length: types.UnspecifiedLength,
		}}
		if !checkUniqueKeyIncludePartKey(partCols, indexCols) {
			return dbterror.ErrUniqueKeyNeedAllFieldsInPf.GenWithStackByArgs("CLUSTERED INDEX")
		}
	}
	return nil
}

func checkPartitionKeysConstraint(pi *model.PartitionInfo, indexColumns []*model.IndexColumn, tblInfo *model.TableInfo) (bool, error) {
	var (
		partCols []*model.ColumnInfo
		err      error
	)
	// The expr will be an empty string if the partition is defined by:
	// CREATE TABLE t (...) PARTITION BY RANGE COLUMNS(...)
	if partExpr := pi.Expr; partExpr != "" {
		// Parse partitioning key, extract the column names in the partitioning key to slice.
		partCols, err = extractPartitionColumns(partExpr, tblInfo)
		if err != nil {
			return false, err
		}
	} else {
		partCols = make([]*model.ColumnInfo, 0, len(pi.Columns))
		for _, col := range pi.Columns {
			colInfo := tblInfo.FindPublicColumnByName(col.L)
			if colInfo == nil {
				return false, infoschema.ErrColumnNotExists.GenWithStackByArgs(col, tblInfo.Name)
			}
			partCols = append(partCols, colInfo)
		}
	}

	// In MySQL, every unique key on the table must use every column in the table's partitioning expression.(This
	// also includes the table's primary key.)
	// In TiDB, global index will be built when this constraint is not satisfied and EnableGlobalIndex is set.
	// See https://dev.mysql.com/doc/refman/5.7/en/partitioning-limitations-partitioning-keys-unique-keys.html
	return checkUniqueKeyIncludePartKey(columnInfoSlice(partCols), indexColumns), nil
}

type columnNameExtractor struct {
	extractedColumns []*model.ColumnInfo
	tblInfo          *model.TableInfo
	err              error
}

func (cne *columnNameExtractor) Enter(node ast.Node) (ast.Node, bool) {
	return node, false
}

func (cne *columnNameExtractor) Leave(node ast.Node) (ast.Node, bool) {
	if c, ok := node.(*ast.ColumnNameExpr); ok {
		info := findColumnByName(c.Name.Name.L, cne.tblInfo)
		if info != nil {
			cne.extractedColumns = append(cne.extractedColumns, info)
			return node, true
		}
		cne.err = dbterror.ErrBadField.GenWithStackByArgs(c.Name.Name.O, "expression")
		return nil, false
	}
	return node, true
}

func findColumnByName(colName string, tblInfo *model.TableInfo) *model.ColumnInfo {
	if tblInfo == nil {
		return nil
	}
	for _, info := range tblInfo.Columns {
		if info.Name.L == colName {
			return info
		}
	}
	return nil
}

func extractPartitionColumns(partExpr string, tblInfo *model.TableInfo) ([]*model.ColumnInfo, error) {
	partExpr = "select " + partExpr
	stmts, _, err := parser.New().ParseSQL(partExpr)
	if err != nil {
		return nil, errors.Trace(err)
	}
	extractor := &columnNameExtractor{
		tblInfo:          tblInfo,
		extractedColumns: make([]*model.ColumnInfo, 0),
	}
	stmts[0].Accept(extractor)
	if extractor.err != nil {
		return nil, errors.Trace(extractor.err)
	}
	return extractor.extractedColumns, nil
}

// stringSlice is defined for checkUniqueKeyIncludePartKey.
// if Go supports covariance, the code shouldn't be so complex.
type stringSlice interface {
	Len() int
	At(i int) string
}

// checkUniqueKeyIncludePartKey checks that the partitioning key is included in the constraint.
func checkUniqueKeyIncludePartKey(partCols stringSlice, idxCols []*model.IndexColumn) bool {
	for i := 0; i < partCols.Len(); i++ {
		partCol := partCols.At(i)
		_, idxCol := model.FindIndexColumnByName(idxCols, partCol)
		if idxCol == nil {
			// Partition column is not found in the index columns.
			return false
		}
		if idxCol.Length > 0 {
			// The partition column is found in the index columns, but the index column is a prefix index
			return false
		}
	}
	return true
}

// columnInfoSlice implements the stringSlice interface.
type columnInfoSlice []*model.ColumnInfo

func (cis columnInfoSlice) Len() int {
	return len(cis)
}

func (cis columnInfoSlice) At(i int) string {
	return cis[i].Name.L
}

// columnNameSlice implements the stringSlice interface.
type columnNameSlice []*ast.ColumnName

func (cns columnNameSlice) Len() int {
	return len(cns)
}

func (cns columnNameSlice) At(i int) string {
	return cns[i].Name.L
}

func isPartExprUnsigned(tbInfo *model.TableInfo) bool {
	// We should not rely on any configuration, system or session variables, so use a mock ctx!
	// Same as in tables.newPartitionExpr
	ctx := mock.NewContext()
	expr, err := expression.ParseSimpleExprWithTableInfo(ctx, tbInfo.Partition.Expr, tbInfo)
	if err != nil {
		logutil.BgLogger().Error("isPartExpr failed parsing expression!", zap.Error(err))
		return false
	}
	if mysql.HasUnsignedFlag(expr.GetType().GetFlag()) {
		return true
	}
	return false
}

// truncateTableByReassignPartitionIDs reassigns new partition ids.
func truncateTableByReassignPartitionIDs(t *meta.Meta, tblInfo *model.TableInfo, pids []int64) (err error) {
	if len(pids) < len(tblInfo.Partition.Definitions) {
		// To make it compatible with older versions when pids was not given
		// and if there has been any add/reorganize partition increasing the number of partitions
		morePids, err := t.GenGlobalIDs(len(tblInfo.Partition.Definitions) - len(pids))
		if err != nil {
			return errors.Trace(err)
		}
		pids = append(pids, morePids...)
	}
	newDefs := make([]model.PartitionDefinition, 0, len(tblInfo.Partition.Definitions))
	for i, def := range tblInfo.Partition.Definitions {
		newDef := def
		newDef.ID = pids[i]
		newDefs = append(newDefs, newDef)
	}
	tblInfo.Partition.Definitions = newDefs
	return nil
}

type partitionExprProcessor func(sessionctx.Context, *model.TableInfo, ast.ExprNode) error

type partitionExprChecker struct {
	processors []partitionExprProcessor
	ctx        sessionctx.Context
	tbInfo     *model.TableInfo
	err        error

	columns []*model.ColumnInfo
}

func newPartitionExprChecker(ctx sessionctx.Context, tbInfo *model.TableInfo, processor ...partitionExprProcessor) *partitionExprChecker {
	p := &partitionExprChecker{processors: processor, ctx: ctx, tbInfo: tbInfo}
	p.processors = append(p.processors, p.extractColumns)
	return p
}

func (p *partitionExprChecker) Enter(n ast.Node) (node ast.Node, skipChildren bool) {
	expr, ok := n.(ast.ExprNode)
	if !ok {
		return n, true
	}
	for _, processor := range p.processors {
		if err := processor(p.ctx, p.tbInfo, expr); err != nil {
			p.err = err
			return n, true
		}
	}

	return n, false
}

func (p *partitionExprChecker) Leave(n ast.Node) (node ast.Node, ok bool) {
	return n, p.err == nil
}

func (p *partitionExprChecker) extractColumns(_ sessionctx.Context, _ *model.TableInfo, expr ast.ExprNode) error {
	columnNameExpr, ok := expr.(*ast.ColumnNameExpr)
	if !ok {
		return nil
	}
	colInfo := findColumnByName(columnNameExpr.Name.Name.L, p.tbInfo)
	if colInfo == nil {
		return errors.Trace(dbterror.ErrBadField.GenWithStackByArgs(columnNameExpr.Name.Name.L, "partition function"))
	}

	p.columns = append(p.columns, colInfo)
	return nil
}

func checkPartitionExprAllowed(_ sessionctx.Context, tb *model.TableInfo, e ast.ExprNode) error {
	switch v := e.(type) {
	case *ast.FuncCallExpr:
		if _, ok := expression.AllowedPartitionFuncMap[v.FnName.L]; ok {
			return nil
		}
	case *ast.BinaryOperationExpr:
		if _, ok := expression.AllowedPartition4BinaryOpMap[v.Op]; ok {
			return errors.Trace(checkNoTimestampArgs(tb, v.L, v.R))
		}
	case *ast.UnaryOperationExpr:
		if _, ok := expression.AllowedPartition4UnaryOpMap[v.Op]; ok {
			return errors.Trace(checkNoTimestampArgs(tb, v.V))
		}
	case *ast.ColumnNameExpr, *ast.ParenthesesExpr, *driver.ValueExpr, *ast.MaxValueExpr,
		*ast.TimeUnitExpr:
		return nil
	}
	return errors.Trace(dbterror.ErrPartitionFunctionIsNotAllowed)
}

func checkPartitionExprArgs(_ sessionctx.Context, tblInfo *model.TableInfo, e ast.ExprNode) error {
	expr, ok := e.(*ast.FuncCallExpr)
	if !ok {
		return nil
	}
	argsType, err := collectArgsType(tblInfo, expr.Args...)
	if err != nil {
		return errors.Trace(err)
	}
	switch expr.FnName.L {
	case ast.ToDays, ast.ToSeconds, ast.DayOfMonth, ast.Month, ast.DayOfYear, ast.Quarter, ast.YearWeek,
		ast.Year, ast.Weekday, ast.DayOfWeek, ast.Day:
		return errors.Trace(checkResultOK(hasDateArgs(argsType...)))
	case ast.Hour, ast.Minute, ast.Second, ast.TimeToSec, ast.MicroSecond:
		return errors.Trace(checkResultOK(hasTimeArgs(argsType...)))
	case ast.UnixTimestamp:
		return errors.Trace(checkResultOK(hasTimestampArgs(argsType...)))
	case ast.FromDays:
		return errors.Trace(checkResultOK(hasDateArgs(argsType...) || hasTimeArgs(argsType...)))
	case ast.Extract:
		switch expr.Args[0].(*ast.TimeUnitExpr).Unit {
		case ast.TimeUnitYear, ast.TimeUnitYearMonth, ast.TimeUnitQuarter, ast.TimeUnitMonth, ast.TimeUnitDay:
			return errors.Trace(checkResultOK(hasDateArgs(argsType...)))
		case ast.TimeUnitDayMicrosecond, ast.TimeUnitDayHour, ast.TimeUnitDayMinute, ast.TimeUnitDaySecond:
			return errors.Trace(checkResultOK(hasDatetimeArgs(argsType...)))
		case ast.TimeUnitHour, ast.TimeUnitHourMinute, ast.TimeUnitHourSecond, ast.TimeUnitMinute, ast.TimeUnitMinuteSecond,
			ast.TimeUnitSecond, ast.TimeUnitMicrosecond, ast.TimeUnitHourMicrosecond, ast.TimeUnitMinuteMicrosecond, ast.TimeUnitSecondMicrosecond:
			return errors.Trace(checkResultOK(hasTimeArgs(argsType...)))
		default:
			return errors.Trace(dbterror.ErrWrongExprInPartitionFunc)
		}
	case ast.DateDiff:
		return errors.Trace(checkResultOK(slice.AllOf(argsType, func(i int) bool {
			return hasDateArgs(argsType[i])
		})))

	case ast.Abs, ast.Ceiling, ast.Floor, ast.Mod:
		has := hasTimestampArgs(argsType...)
		if has {
			return errors.Trace(dbterror.ErrWrongExprInPartitionFunc)
		}
	}
	return nil
}

func collectArgsType(tblInfo *model.TableInfo, exprs ...ast.ExprNode) ([]byte, error) {
	ts := make([]byte, 0, len(exprs))
	for _, arg := range exprs {
		col, ok := arg.(*ast.ColumnNameExpr)
		if !ok {
			continue
		}
		columnInfo := findColumnByName(col.Name.Name.L, tblInfo)
		if columnInfo == nil {
			return nil, errors.Trace(dbterror.ErrBadField.GenWithStackByArgs(col.Name.Name.L, "partition function"))
		}
		ts = append(ts, columnInfo.GetType())
	}

	return ts, nil
}

func hasDateArgs(argsType ...byte) bool {
	return slice.AnyOf(argsType, func(i int) bool {
		return argsType[i] == mysql.TypeDate || argsType[i] == mysql.TypeDatetime
	})
}

func hasTimeArgs(argsType ...byte) bool {
	return slice.AnyOf(argsType, func(i int) bool {
		return argsType[i] == mysql.TypeDuration || argsType[i] == mysql.TypeDatetime
	})
}

func hasTimestampArgs(argsType ...byte) bool {
	return slice.AnyOf(argsType, func(i int) bool {
		return argsType[i] == mysql.TypeTimestamp
	})
}

func hasDatetimeArgs(argsType ...byte) bool {
	return slice.AnyOf(argsType, func(i int) bool {
		return argsType[i] == mysql.TypeDatetime
	})
}

func checkNoTimestampArgs(tbInfo *model.TableInfo, exprs ...ast.ExprNode) error {
	argsType, err := collectArgsType(tbInfo, exprs...)
	if err != nil {
		return err
	}
	if hasTimestampArgs(argsType...) {
		return errors.Trace(dbterror.ErrWrongExprInPartitionFunc)
	}
	return nil
}

// hexIfNonPrint checks if printable UTF-8 characters from a single quoted string,
// if so, just returns the string
// else returns a hex string of the binary string (i.e. actual encoding, not unicode code points!)
func hexIfNonPrint(s string) string {
	isPrint := true
	// https://go.dev/blog/strings `for range` of string converts to runes!
	for _, runeVal := range s {
		if !strconv.IsPrint(runeVal) {
			isPrint = false
			break
		}
	}
	if isPrint {
		return s
	}
	// To avoid 'simple' MySQL accepted escape characters, to be showed as hex, just escape them
	// \0 \b \n \r \t \Z, see https://dev.mysql.com/doc/refman/8.0/en/string-literals.html
	isPrint = true
	res := ""
	for _, runeVal := range s {
		switch runeVal {
		case 0: // Null
			res += `\0`
		case 7: // Bell
			res += `\b`
		case '\t': // 9
			res += `\t`
		case '\n': // 10
			res += `\n`
		case '\r': // 13
			res += `\r`
		case 26: // ctrl-z / Substitute
			res += `\Z`
		default:
			if strconv.IsPrint(runeVal) {
				res += string(runeVal)
			} else {
				isPrint = false
				break
			}
		}
	}
	if isPrint {
		return res
	}
	// Not possible to create an easy interpreted MySQL string, return as hex string
	// Can be converted to string in MySQL like: CAST(UNHEX('<hex string>') AS CHAR(255))
	return "0x" + hex.EncodeToString([]byte(driver.UnwrapFromSingleQuotes(s)))
}

func writeColumnListToBuffer(partitionInfo *model.PartitionInfo, sqlMode mysql.SQLMode, buf *bytes.Buffer) {
	for i, col := range partitionInfo.Columns {
		buf.WriteString(stringutil.Escape(col.O, sqlMode))
		if i < len(partitionInfo.Columns)-1 {
			buf.WriteString(",")
		}
	}
}

// AppendPartitionInfo is used in SHOW CREATE TABLE as well as generation the SQL syntax
// for the PartitionInfo during validation of various DDL commands
func AppendPartitionInfo(partitionInfo *model.PartitionInfo, buf *bytes.Buffer, sqlMode mysql.SQLMode) {
	if partitionInfo == nil {
		return
	}
	// Since MySQL 5.1/5.5 is very old and TiDB aims for 5.7/8.0 compatibility, we will not
	// include the /*!50100 or /*!50500 comments for TiDB.
	// This also solves the issue with comments within comments that would happen for
	// PLACEMENT POLICY options.
	defaultPartitionDefinitions := true
	if partitionInfo.Type == model.PartitionTypeHash ||
		partitionInfo.Type == model.PartitionTypeKey {
		for i, def := range partitionInfo.Definitions {
			if def.Name.O != fmt.Sprintf("p%d", i) {
				defaultPartitionDefinitions = false
				break
			}
			if len(def.Comment) > 0 || def.PlacementPolicyRef != nil {
				defaultPartitionDefinitions = false
				break
			}
		}

		if defaultPartitionDefinitions {
			if partitionInfo.Type == model.PartitionTypeHash {
				fmt.Fprintf(buf, "\nPARTITION BY HASH (%s) PARTITIONS %d", partitionInfo.Expr, partitionInfo.Num)
			} else {
				buf.WriteString("\nPARTITION BY KEY (")
				writeColumnListToBuffer(partitionInfo, sqlMode, buf)
				buf.WriteString(")")
				fmt.Fprintf(buf, " PARTITIONS %d", partitionInfo.Num)
			}
			return
		}
	}
	// this if statement takes care of lists/range/key columns case
	if len(partitionInfo.Columns) > 0 {
		// partitionInfo.Type == model.PartitionTypeRange || partitionInfo.Type == model.PartitionTypeList
		// || partitionInfo.Type == model.PartitionTypeKey
		// Notice that MySQL uses two spaces between LIST and COLUMNS...
		if partitionInfo.Type == model.PartitionTypeKey {
			fmt.Fprintf(buf, "\nPARTITION BY %s (", partitionInfo.Type.String())
		} else {
			fmt.Fprintf(buf, "\nPARTITION BY %s COLUMNS(", partitionInfo.Type.String())
		}
		writeColumnListToBuffer(partitionInfo, sqlMode, buf)
		buf.WriteString(")\n(")
	} else {
		fmt.Fprintf(buf, "\nPARTITION BY %s (%s)\n(", partitionInfo.Type.String(), partitionInfo.Expr)
	}

	AppendPartitionDefs(partitionInfo, buf, sqlMode)
	buf.WriteString(")")
}

// AppendPartitionDefs generates a list of partition definitions needed for SHOW CREATE TABLE (in executor/show.go)
// as well as needed for generating the ADD PARTITION query for INTERVAL partitioning of ALTER TABLE t LAST PARTITION
// and generating the CREATE TABLE query from CREATE TABLE ... INTERVAL
func AppendPartitionDefs(partitionInfo *model.PartitionInfo, buf *bytes.Buffer, sqlMode mysql.SQLMode) {
	for i, def := range partitionInfo.Definitions {
		if i > 0 {
			fmt.Fprintf(buf, ",\n ")
		}
		fmt.Fprintf(buf, "PARTITION %s", stringutil.Escape(def.Name.O, sqlMode))
		// PartitionTypeHash and PartitionTypeKey do not have any VALUES definition
		if partitionInfo.Type == model.PartitionTypeRange {
			lessThans := make([]string, len(def.LessThan))
			for idx, v := range def.LessThan {
				lessThans[idx] = hexIfNonPrint(v)
			}
			fmt.Fprintf(buf, " VALUES LESS THAN (%s)", strings.Join(lessThans, ","))
		} else if partitionInfo.Type == model.PartitionTypeList {
			values := bytes.NewBuffer(nil)
			for j, inValues := range def.InValues {
				if j > 0 {
					values.WriteString(",")
				}
				if len(inValues) > 1 {
					values.WriteString("(")
					tmpVals := make([]string, len(inValues))
					for idx, v := range inValues {
						tmpVals[idx] = hexIfNonPrint(v)
					}
					values.WriteString(strings.Join(tmpVals, ","))
					values.WriteString(")")
				} else if len(inValues) == 1 {
					values.WriteString(hexIfNonPrint(inValues[0]))
				}
			}
			fmt.Fprintf(buf, " VALUES IN (%s)", values.String())
		}
		if len(def.Comment) > 0 {
			buf.WriteString(fmt.Sprintf(" COMMENT '%s'", format.OutputFormat(def.Comment)))
		}
		if def.PlacementPolicyRef != nil {
			// add placement ref info here
			fmt.Fprintf(buf, " /*T![placement] PLACEMENT POLICY=%s */", stringutil.Escape(def.PlacementPolicyRef.Name.O, sqlMode))
		}
	}
}<|MERGE_RESOLUTION|>--- conflicted
+++ resolved
@@ -2230,10 +2230,6 @@
 	// non-partition table auto IDs.
 	ntAutoIDs, err := t.GetAutoIDAccessors(job.SchemaID, nt.ID).Get()
 	if err != nil {
-<<<<<<< HEAD
-		job.State = model.JobStateCancelled
-=======
->>>>>>> 08b93fd1
 		return ver, errors.Trace(err)
 	}
 
@@ -2302,15 +2298,6 @@
 		}
 	})
 
-<<<<<<< HEAD
-	err = checkExchangePartitionPlacementPolicy(t, nt.PlacementPolicyRef, pt.PlacementPolicyRef, partDef.PlacementPolicyRef)
-	if err != nil {
-		job.State = model.JobStateCancelled
-		return ver, errors.Trace(err)
-	}
-
-=======
->>>>>>> 08b93fd1
 	// the follow code is a swap function for rules of two partitions
 	// though partitions has exchanged their ID, swap still take effect
 
@@ -3110,10 +3097,7 @@
 	if partitionPPRef == nil {
 		partitionPPRef = ptPPRef
 	}
-<<<<<<< HEAD
-=======
-
->>>>>>> 08b93fd1
+
 	if ntPPRef == nil && partitionPPRef == nil {
 		return nil
 	}
