// Copyright 2018 PingCAP, Inc.
//
// Licensed under the Apache License, Version 2.0 (the "License");
// you may not use this file except in compliance with the License.
// You may obtain a copy of the License at
//
//     http://www.apache.org/licenses/LICENSE-2.0
//
// Unless required by applicable law or agreed to in writing, software
// distributed under the License is distributed on an "AS IS" BASIS,
// WITHOUT WARRANTIES OR CONDITIONS OF ANY KIND, either express or implied.
// See the License for the specific language governing permissions and
// limitations under the License.

package ddl

import (
	"bytes"
	"context"
	"fmt"
	"strconv"
	"strings"
	"time"

	"github.com/cznic/mathutil"
	"github.com/pingcap/errors"
	"github.com/pingcap/failpoint"
	"github.com/pingcap/kvproto/pkg/metapb"
	"github.com/pingcap/tidb/config"
	"github.com/pingcap/tidb/ddl/label"
	"github.com/pingcap/tidb/ddl/placement"
	"github.com/pingcap/tidb/ddl/util"
	"github.com/pingcap/tidb/domain/infosync"
	"github.com/pingcap/tidb/expression"
	"github.com/pingcap/tidb/infoschema"
	"github.com/pingcap/tidb/meta"
	"github.com/pingcap/tidb/metrics"
	"github.com/pingcap/tidb/parser"
	"github.com/pingcap/tidb/parser/ast"
	"github.com/pingcap/tidb/parser/format"
	"github.com/pingcap/tidb/parser/model"
	"github.com/pingcap/tidb/parser/mysql"
	"github.com/pingcap/tidb/sessionctx"
	"github.com/pingcap/tidb/table"
	"github.com/pingcap/tidb/tablecodec"
	"github.com/pingcap/tidb/types"
	driver "github.com/pingcap/tidb/types/parser_driver"
	tidbutil "github.com/pingcap/tidb/util"
	"github.com/pingcap/tidb/util/chunk"
	"github.com/pingcap/tidb/util/collate"
	"github.com/pingcap/tidb/util/dbterror"
	"github.com/pingcap/tidb/util/hack"
	"github.com/pingcap/tidb/util/logutil"
	"github.com/pingcap/tidb/util/slice"
	"github.com/pingcap/tidb/util/sqlexec"
	"github.com/tikv/client-go/v2/tikv"
	"go.uber.org/zap"
)

const (
	partitionMaxValue = "MAXVALUE"
)

func checkAddPartition(t *meta.Meta, job *model.Job) (*model.TableInfo, *model.PartitionInfo, []model.PartitionDefinition, error) {
	schemaID := job.SchemaID
	tblInfo, err := GetTableInfoAndCancelFaultJob(t, job, schemaID)
	if err != nil {
		return nil, nil, nil, errors.Trace(err)
	}
	partInfo := &model.PartitionInfo{}
	err = job.DecodeArgs(&partInfo)
	if err != nil {
		job.State = model.JobStateCancelled
		return nil, nil, nil, errors.Trace(err)
	}
	if len(tblInfo.Partition.AddingDefinitions) > 0 {
		return tblInfo, partInfo, tblInfo.Partition.AddingDefinitions, nil
	}
	return tblInfo, partInfo, []model.PartitionDefinition{}, nil
}

func (w *worker) onAddTablePartition(d *ddlCtx, t *meta.Meta, job *model.Job) (ver int64, _ error) {
	// Handle the rolling back job
	if job.IsRollingback() {
		ver, err := w.onDropTablePartition(d, t, job)
		if err != nil {
			return ver, errors.Trace(err)
		}
		return ver, nil
	}

	// notice: addingDefinitions is empty when job is in state model.StateNone
	tblInfo, partInfo, addingDefinitions, err := checkAddPartition(t, job)
	if err != nil {
		return ver, err
	}

	// In order to skip maintaining the state check in partitionDefinition, TiDB use addingDefinition instead of state field.
	// So here using `job.SchemaState` to judge what the stage of this job is.
	switch job.SchemaState {
	case model.StateNone:
		// job.SchemaState == model.StateNone means the job is in the initial state of add partition.
		// Here should use partInfo from job directly and do some check action.
		err = checkAddPartitionTooManyPartitions(uint64(len(tblInfo.Partition.Definitions) + len(partInfo.Definitions)))
		if err != nil {
			job.State = model.JobStateCancelled
			return ver, errors.Trace(err)
		}

		err = checkAddPartitionValue(tblInfo, partInfo)
		if err != nil {
			job.State = model.JobStateCancelled
			return ver, errors.Trace(err)
		}

		err = checkAddPartitionNameUnique(tblInfo, partInfo)
		if err != nil {
			job.State = model.JobStateCancelled
			return ver, errors.Trace(err)
		}

		// move the adding definition into tableInfo.
		updateAddingPartitionInfo(partInfo, tblInfo)
		ver, err = updateVersionAndTableInfoWithCheck(d, t, job, tblInfo, true)
		if err != nil {
			return ver, errors.Trace(err)
		}

		// modify placement settings
		for _, def := range tblInfo.Partition.AddingDefinitions {
			if _, err = checkPlacementPolicyRefValidAndCanNonValidJob(t, job, def.PlacementPolicyRef); err != nil {
				return ver, errors.Trace(err)
			}
		}

		if tblInfo.TiFlashReplica != nil {
			// Must set placement rule, and make sure it succeeds.
			if err := infosync.ConfigureTiFlashPDForPartitions(true, &tblInfo.Partition.AddingDefinitions, tblInfo.TiFlashReplica.Count, &tblInfo.TiFlashReplica.LocationLabels, tblInfo.ID); err != nil {
				logutil.BgLogger().Error("ConfigureTiFlashPDForPartitions fails", zap.Error(err))
				return ver, errors.Trace(err)
			}
		}

		bundles, err := alterTablePartitionBundles(t, tblInfo, tblInfo.Partition.AddingDefinitions)
		if err != nil {
			job.State = model.JobStateCancelled
			return ver, errors.Trace(err)
		}

		if err = infosync.PutRuleBundlesWithDefaultRetry(context.TODO(), bundles); err != nil {
			job.State = model.JobStateCancelled
			return ver, errors.Wrapf(err, "failed to notify PD the placement rules")
		}

		ids := getIDs([]*model.TableInfo{tblInfo})
		for _, p := range tblInfo.Partition.AddingDefinitions {
			ids = append(ids, p.ID)
		}
		if err := alterTableLabelRule(job.SchemaName, tblInfo, ids); err != nil {
			job.State = model.JobStateCancelled
			return ver, err
		}

		// none -> replica only
		job.SchemaState = model.StateReplicaOnly
	case model.StateReplicaOnly:
		// replica only -> public
		// Here need do some tiflash replica complement check.
		// TODO: If a table is with no TiFlashReplica or it is not available, the replica-only state can be eliminated.
		if tblInfo.TiFlashReplica != nil && tblInfo.TiFlashReplica.Available {
			// For available state, the new added partition should wait it's replica to
			// be finished. Otherwise the query to this partition will be blocked.
			needRetry, err := checkPartitionReplica(tblInfo.TiFlashReplica.Count, addingDefinitions, d)
			if err != nil {
				ver, err = convertAddTablePartitionJob2RollbackJob(d, t, job, err, tblInfo)
				return ver, err
			}
			if needRetry {
				// The new added partition hasn't been replicated.
				// Do nothing to the job this time, wait next worker round.
				time.Sleep(tiflashCheckTiDBHTTPAPIHalfInterval)
				// Set the error here which will lead this job exit when it's retry times beyond the limitation.
				return ver, errors.Errorf("[ddl] add partition wait for tiflash replica to complete")
			}
		}

		// When TiFlash Replica is ready, we must move them into `AvailablePartitionIDs`.
		if tblInfo.TiFlashReplica != nil && tblInfo.TiFlashReplica.Available {
			for _, d := range partInfo.Definitions {
				tblInfo.TiFlashReplica.AvailablePartitionIDs = append(tblInfo.TiFlashReplica.AvailablePartitionIDs, d.ID)
			}
		}
		// For normal and replica finished table, move the `addingDefinitions` into `Definitions`.
		updatePartitionInfo(tblInfo)

		ver, err = updateVersionAndTableInfo(d, t, job, tblInfo, true)
		if err != nil {
			return ver, errors.Trace(err)
		}

		// Finish this job.
		job.FinishTableJob(model.JobStateDone, model.StatePublic, ver, tblInfo)
		asyncNotifyEvent(d, &util.Event{Tp: model.ActionAddTablePartition, TableInfo: tblInfo, PartInfo: partInfo})
	default:
		err = dbterror.ErrInvalidDDLState.GenWithStackByArgs("partition", job.SchemaState)
	}

	return ver, errors.Trace(err)
}

func alterTableLabelRule(schemaName string, meta *model.TableInfo, ids []int64) error {
	tableRuleID := fmt.Sprintf(label.TableIDFormat, label.IDPrefix, schemaName, meta.Name.L)
	oldRule, err := infosync.GetLabelRules(context.TODO(), []string{tableRuleID})
	if err != nil {
		return errors.Trace(err)
	}
	if len(oldRule) == 0 {
		return nil
	}

	r, ok := oldRule[tableRuleID]
	if ok {
		rule := r.Reset(schemaName, meta.Name.L, "", ids...)
		err = infosync.PutLabelRule(context.TODO(), rule)
		if err != nil {
			return errors.Wrapf(err, "failed to notify PD label rule")
		}
	}
	return nil
}

func alterTablePartitionBundles(t *meta.Meta, tblInfo *model.TableInfo, addingDefinitions []model.PartitionDefinition) ([]*placement.Bundle, error) {
	var bundles []*placement.Bundle

	// tblInfo do not include added partitions, so we should add them first
	tblInfo = tblInfo.Clone()
	p := *tblInfo.Partition
	p.Definitions = append([]model.PartitionDefinition{}, p.Definitions...)
	p.Definitions = append(tblInfo.Partition.Definitions, addingDefinitions...)
	tblInfo.Partition = &p

	if tblInfo.TiFlashReplica != nil && tblInfo.TiFlashReplica.Count > 0 && tableHasPlacementSettings(tblInfo) {
		return nil, errors.Trace(dbterror.ErrIncompatibleTiFlashAndPlacement)
	}

	// bundle for table should be recomputed because it includes some default configs for partitions
	tblBundle, err := placement.NewTableBundle(t, tblInfo)
	if err != nil {
		return nil, errors.Trace(err)
	}

	if tblBundle != nil {
		bundles = append(bundles, tblBundle)
	}

	partitionBundles, err := placement.NewPartitionListBundles(t, addingDefinitions)
	if err != nil {
		return nil, errors.Trace(err)
	}

	bundles = append(bundles, partitionBundles...)
	return bundles, nil
}

// updatePartitionInfo merge `addingDefinitions` into `Definitions` in the tableInfo.
func updatePartitionInfo(tblInfo *model.TableInfo) {
	parInfo := &model.PartitionInfo{}
	oldDefs, newDefs := tblInfo.Partition.Definitions, tblInfo.Partition.AddingDefinitions
	parInfo.Definitions = make([]model.PartitionDefinition, 0, len(newDefs)+len(oldDefs))
	parInfo.Definitions = append(parInfo.Definitions, oldDefs...)
	parInfo.Definitions = append(parInfo.Definitions, newDefs...)
	tblInfo.Partition.Definitions = parInfo.Definitions
	tblInfo.Partition.AddingDefinitions = nil
}

// updateAddingPartitionInfo write adding partitions into `addingDefinitions` field in the tableInfo.
func updateAddingPartitionInfo(partitionInfo *model.PartitionInfo, tblInfo *model.TableInfo) {
	newDefs := partitionInfo.Definitions
	tblInfo.Partition.AddingDefinitions = make([]model.PartitionDefinition, 0, len(newDefs))
	tblInfo.Partition.AddingDefinitions = append(tblInfo.Partition.AddingDefinitions, newDefs...)
}

// rollbackAddingPartitionInfo remove the `addingDefinitions` in the tableInfo.
func rollbackAddingPartitionInfo(tblInfo *model.TableInfo) ([]int64, []string, []*placement.Bundle) {
	physicalTableIDs := make([]int64, 0, len(tblInfo.Partition.AddingDefinitions))
	partNames := make([]string, 0, len(tblInfo.Partition.AddingDefinitions))
	rollbackBundles := make([]*placement.Bundle, 0, len(tblInfo.Partition.AddingDefinitions))
	for _, one := range tblInfo.Partition.AddingDefinitions {
		physicalTableIDs = append(physicalTableIDs, one.ID)
		partNames = append(partNames, one.Name.L)
		if one.PlacementPolicyRef != nil {
			rollbackBundles = append(rollbackBundles, placement.NewBundle(one.ID))
		}
	}
	tblInfo.Partition.AddingDefinitions = nil
	return physicalTableIDs, partNames, rollbackBundles
}

// checkAddPartitionValue values less than value must be strictly increasing for each partition.
func checkAddPartitionValue(meta *model.TableInfo, part *model.PartitionInfo) error {
	if meta.Partition.Type == model.PartitionTypeRange && len(meta.Partition.Columns) == 0 {
		newDefs, oldDefs := part.Definitions, meta.Partition.Definitions
		rangeValue := oldDefs[len(oldDefs)-1].LessThan[0]
		if strings.EqualFold(rangeValue, "MAXVALUE") {
			return errors.Trace(dbterror.ErrPartitionMaxvalue)
		}

		currentRangeValue, err := strconv.Atoi(rangeValue)
		if err != nil {
			return errors.Trace(err)
		}

		for i := 0; i < len(newDefs); i++ {
			ifMaxvalue := strings.EqualFold(newDefs[i].LessThan[0], "MAXVALUE")
			if ifMaxvalue && i == len(newDefs)-1 {
				return nil
			} else if ifMaxvalue && i != len(newDefs)-1 {
				return errors.Trace(dbterror.ErrPartitionMaxvalue)
			}

			nextRangeValue, err := strconv.Atoi(newDefs[i].LessThan[0])
			if err != nil {
				return errors.Trace(err)
			}
			if nextRangeValue <= currentRangeValue {
				return errors.Trace(dbterror.ErrRangeNotIncreasing)
			}
			currentRangeValue = nextRangeValue
		}
	}
	return nil
}

func checkPartitionReplica(replicaCount uint64, addingDefinitions []model.PartitionDefinition, d *ddlCtx) (needWait bool, err error) {
	failpoint.Inject("mockWaitTiFlashReplica", func(val failpoint.Value) {
		if val.(bool) {
			failpoint.Return(true, nil)
		}
	})

	ctx := context.Background()
	pdCli := d.store.(tikv.Storage).GetRegionCache().PDClient()
	stores, err := pdCli.GetAllStores(ctx)
	if err != nil {
		return needWait, errors.Trace(err)
	}
	// Check whether stores have `count` tiflash engines.
	tiFlashStoreCount := uint64(0)
	for _, store := range stores {
		if storeHasEngineTiFlashLabel(store) {
			tiFlashStoreCount++
		}
	}
	if replicaCount > tiFlashStoreCount {
		return false, errors.Errorf("[ddl] the tiflash replica count: %d should be less than the total tiflash server count: %d", replicaCount, tiFlashStoreCount)
	}
	for _, pd := range addingDefinitions {
		startKey, endKey := tablecodec.GetTableHandleKeyRange(pd.ID)
		regions, err := pdCli.ScanRegions(ctx, startKey, endKey, -1)
		if err != nil {
			return needWait, errors.Trace(err)
		}
		// For every region in the partition, if it has some corresponding peers and
		// no pending peers, that means the replication has completed.
		for _, region := range regions {
			regionState, err := pdCli.GetRegionByID(ctx, region.Meta.Id)
			if err != nil {
				return needWait, errors.Trace(err)
			}
			tiflashPeerAtLeastOne := checkTiFlashPeerStoreAtLeastOne(stores, regionState.Meta.Peers)
			failpoint.Inject("ForceTiflashNotAvailable", func(v failpoint.Value) {
				tiflashPeerAtLeastOne = v.(bool)
			})
			// It's unnecessary to wait all tiflash peer to be replicated.
			// Here only make sure that tiflash peer count > 0 (at least one).
			if tiflashPeerAtLeastOne {
				continue
			}
			needWait = true
			logutil.BgLogger().Info("[ddl] partition replicas check failed in replica-only DDL state", zap.Int64("pID", pd.ID), zap.Uint64("wait region ID", region.Meta.Id), zap.Bool("tiflash peer at least one", tiflashPeerAtLeastOne), zap.Time("check time", time.Now()))
			return needWait, nil
		}
	}
	logutil.BgLogger().Info("[ddl] partition replicas check ok in replica-only DDL state")
	return needWait, nil
}

func checkTiFlashPeerStoreAtLeastOne(stores []*metapb.Store, peers []*metapb.Peer) bool {
	for _, peer := range peers {
		for _, store := range stores {
			if peer.StoreId == store.Id && storeHasEngineTiFlashLabel(store) {
				return true
			}
		}
	}
	return false
}

func storeHasEngineTiFlashLabel(store *metapb.Store) bool {
	for _, label := range store.Labels {
		if label.Key == placement.EngineLabelKey && label.Value == placement.EngineLabelTiFlash {
			return true
		}
	}
	return false
}

// buildTablePartitionInfo builds partition info and checks for some errors.
func buildTablePartitionInfo(ctx sessionctx.Context, s *ast.PartitionOptions, tbInfo *model.TableInfo) error {
	if s == nil {
		return nil
	}

	if strings.EqualFold(ctx.GetSessionVars().EnableTablePartition, "OFF") {
		ctx.GetSessionVars().StmtCtx.AppendWarning(dbterror.ErrTablePartitionDisabled)
		return nil
	}

	var enable bool
	switch s.Tp {
	case model.PartitionTypeRange:
		// When tidb_enable_table_partition is 'on' or 'auto'.
		if s.Sub == nil {
			// Partition by range expression is enabled by default.
			if s.ColumnNames == nil {
				enable = true
			}
			// Partition by range columns and just one column.
			if len(s.ColumnNames) == 1 {
				enable = true
			}
		}
	case model.PartitionTypeHash:
		// Partition by hash is enabled by default.
		// Note that linear hash is not enabled.
		if !s.Linear && s.Sub == nil {
			enable = true
		}
	case model.PartitionTypeList:
		// Partition by list is enabled only when tidb_enable_list_partition is 'ON'.
		enable = ctx.GetSessionVars().EnableListTablePartition
	}

	if !enable {
		ctx.GetSessionVars().StmtCtx.AppendWarning(dbterror.ErrUnsupportedCreatePartition.GenWithStack(fmt.Sprintf("Unsupported partition type %v, treat as normal table", s.Tp)))
		return nil
	}

	pi := &model.PartitionInfo{
		Type:   s.Tp,
		Enable: enable,
		Num:    s.Num,
	}
	tbInfo.Partition = pi
	if s.Expr != nil {
		if err := checkPartitionFuncValid(ctx, tbInfo, s.Expr); err != nil {
			return errors.Trace(err)
		}
		buf := new(bytes.Buffer)
		restoreCtx := format.NewRestoreCtx(format.DefaultRestoreFlags|format.RestoreBracketAroundBinaryOperation, buf)
		if err := s.Expr.Restore(restoreCtx); err != nil {
			return err
		}
		pi.Expr = buf.String()
	} else if s.ColumnNames != nil {
		pi.Columns = make([]model.CIStr, 0, len(s.ColumnNames))
		for _, cn := range s.ColumnNames {
			pi.Columns = append(pi.Columns, cn.Name)
		}
		if err := checkColumnsPartitionType(tbInfo); err != nil {
			return err
		}
	}

	defs, err := buildPartitionDefinitionsInfo(ctx, s.Definitions, tbInfo)
	if err != nil {
		return errors.Trace(err)
	}

	tbInfo.Partition.Definitions = defs
	return nil
}

// buildPartitionDefinitionsInfo build partition definitions info without assign partition id. tbInfo will be constant
func buildPartitionDefinitionsInfo(ctx sessionctx.Context, defs []*ast.PartitionDefinition, tbInfo *model.TableInfo) (partitions []model.PartitionDefinition, err error) {
	switch tbInfo.Partition.Type {
	case model.PartitionTypeRange:
		partitions, err = buildRangePartitionDefinitions(ctx, defs, tbInfo)
	case model.PartitionTypeHash:
		partitions, err = buildHashPartitionDefinitions(ctx, defs, tbInfo)
	case model.PartitionTypeList:
		partitions, err = buildListPartitionDefinitions(ctx, defs, tbInfo)
	}

	if err != nil {
		return nil, err
	}

	return partitions, nil
}

func setPartitionPlacementFromOptions(partition *model.PartitionDefinition, options []*ast.TableOption) error {
	// the partition inheritance of placement rules don't have to copy the placement elements to themselves.
	// For example:
	// t placement policy x (p1 placement policy y, p2)
	// p2 will share the same rule as table t does, but it won't copy the meta to itself. we will
	// append p2 range to the coverage of table t's rules. This mechanism is good for cascading change
	// when policy x is altered.
	for _, opt := range options {
		switch opt.Tp {
		case ast.TableOptionPlacementPolicy:
			partition.PlacementPolicyRef = &model.PolicyRefInfo{
				Name: model.NewCIStr(opt.StrValue),
			}
		}
	}

	return nil
}

func buildHashPartitionDefinitions(_ sessionctx.Context, defs []*ast.PartitionDefinition, tbInfo *model.TableInfo) ([]model.PartitionDefinition, error) {
	if err := checkAddPartitionTooManyPartitions(tbInfo.Partition.Num); err != nil {
		return nil, err
	}

	definitions := make([]model.PartitionDefinition, tbInfo.Partition.Num)
	for i := 0; i < len(definitions); i++ {
		if len(defs) == 0 {
			definitions[i].Name = model.NewCIStr(fmt.Sprintf("p%v", i))
		} else {
			def := defs[i]
			definitions[i].Name = def.Name
			definitions[i].Comment, _ = def.Comment()
			if err := setPartitionPlacementFromOptions(&definitions[i], def.Options); err != nil {
				return nil, err
			}
		}
	}
	return definitions, nil
}

func buildListPartitionDefinitions(ctx sessionctx.Context, defs []*ast.PartitionDefinition, tbInfo *model.TableInfo) ([]model.PartitionDefinition, error) {
	definitions := make([]model.PartitionDefinition, 0, len(defs))
	exprChecker := newPartitionExprChecker(ctx, nil, checkPartitionExprAllowed)
	for _, def := range defs {
		if err := def.Clause.Validate(model.PartitionTypeList, len(tbInfo.Partition.Columns)); err != nil {
			return nil, err
		}
		clause := def.Clause.(*ast.PartitionDefinitionClauseIn)
		if len(tbInfo.Partition.Columns) > 0 {
			for _, vs := range clause.Values {
				if err := checkColumnsTypeAndValuesMatch(ctx, tbInfo, vs); err != nil {
					return nil, err
				}
			}
		} else {
			for _, vs := range clause.Values {
				if err := checkPartitionValuesIsInt(ctx, def, vs, tbInfo); err != nil {
					return nil, err
				}
			}
		}
		comment, _ := def.Comment()
		err := checkTooLongTable(def.Name)
		if err != nil {
			return nil, err
		}
		piDef := model.PartitionDefinition{
			Name:    def.Name,
			Comment: comment,
		}

		if err = setPartitionPlacementFromOptions(&piDef, def.Options); err != nil {
			return nil, err
		}

		buf := new(bytes.Buffer)
		for _, vs := range clause.Values {
			inValue := make([]string, 0, len(vs))
			for i := range vs {
				vs[i].Accept(exprChecker)
				if exprChecker.err != nil {
					return nil, exprChecker.err
				}
				buf.Reset()
				vs[i].Format(buf)
				inValue = append(inValue, buf.String())
			}
			piDef.InValues = append(piDef.InValues, inValue)
			buf.Reset()
		}
		definitions = append(definitions, piDef)
	}
	return definitions, nil
}

func collectColumnsType(tbInfo *model.TableInfo) []types.FieldType {
	if len(tbInfo.Partition.Columns) > 0 {
		colTypes := make([]types.FieldType, 0, len(tbInfo.Partition.Columns))
		for _, col := range tbInfo.Partition.Columns {
			colTypes = append(colTypes, findColumnByName(col.L, tbInfo).FieldType)
		}

		return colTypes
	}

	return nil
}

func buildRangePartitionDefinitions(ctx sessionctx.Context, defs []*ast.PartitionDefinition, tbInfo *model.TableInfo) ([]model.PartitionDefinition, error) {
	definitions := make([]model.PartitionDefinition, 0, len(defs))
	exprChecker := newPartitionExprChecker(ctx, nil, checkPartitionExprAllowed)
	for _, def := range defs {
		if err := def.Clause.Validate(model.PartitionTypeRange, len(tbInfo.Partition.Columns)); err != nil {
			return nil, err
		}
		clause := def.Clause.(*ast.PartitionDefinitionClauseLessThan)
		if len(tbInfo.Partition.Columns) > 0 {
			if err := checkColumnsTypeAndValuesMatch(ctx, tbInfo, clause.Exprs); err != nil {
				return nil, err
			}
		} else {
			if err := checkPartitionValuesIsInt(ctx, def, clause.Exprs, tbInfo); err != nil {
				return nil, err
			}
		}
		comment, _ := def.Comment()
		err := checkTooLongTable(def.Name)
		if err != nil {
			return nil, err
		}
		piDef := model.PartitionDefinition{
			Name:    def.Name,
			Comment: comment,
		}

		if err = setPartitionPlacementFromOptions(&piDef, def.Options); err != nil {
			return nil, err
		}

		buf := new(bytes.Buffer)
		// Range columns partitions support multi-column partitions.
		for _, expr := range clause.Exprs {
			expr.Accept(exprChecker)
			if exprChecker.err != nil {
				return nil, exprChecker.err
			}
			expr.Format(buf)
			piDef.LessThan = append(piDef.LessThan, buf.String())
			buf.Reset()
		}
		definitions = append(definitions, piDef)
	}
	return definitions, nil
}

func checkPartitionValuesIsInt(ctx sessionctx.Context, def *ast.PartitionDefinition, exprs []ast.ExprNode, tbInfo *model.TableInfo) error {
	tp := types.NewFieldType(mysql.TypeLonglong)
	if isColUnsigned(tbInfo.Columns, tbInfo.Partition) {
		tp.Flag |= mysql.UnsignedFlag
	}
	for _, exp := range exprs {
		if _, ok := exp.(*ast.MaxValueExpr); ok {
			continue
		}
		val, err := expression.EvalAstExpr(ctx, exp)
		if err != nil {
			return err
		}
		switch val.Kind() {
		case types.KindUint64, types.KindNull:
		case types.KindInt64:
			if mysql.HasUnsignedFlag(tp.Flag) && val.GetInt64() < 0 {
				return dbterror.ErrPartitionConstDomain.GenWithStackByArgs()
			}
		default:
			return dbterror.ErrValuesIsNotIntType.GenWithStackByArgs(def.Name)
		}

		_, err = val.ConvertTo(ctx.GetSessionVars().StmtCtx, tp)
		if err != nil && !types.ErrOverflow.Equal(err) {
			return dbterror.ErrWrongTypeColumnValue.GenWithStackByArgs()
		}
	}

	return nil
}

func checkPartitionNameUnique(pi *model.PartitionInfo) error {
	newPars := pi.Definitions
	partNames := make(map[string]struct{}, len(newPars))
	for _, newPar := range newPars {
		if _, ok := partNames[newPar.Name.L]; ok {
			return dbterror.ErrSameNamePartition.GenWithStackByArgs(newPar.Name)
		}
		partNames[newPar.Name.L] = struct{}{}
	}
	return nil
}

func checkAddPartitionNameUnique(tbInfo *model.TableInfo, pi *model.PartitionInfo) error {
	partNames := make(map[string]struct{})
	if tbInfo.Partition != nil {
		oldPars := tbInfo.Partition.Definitions
		for _, oldPar := range oldPars {
			partNames[oldPar.Name.L] = struct{}{}
		}
	}
	newPars := pi.Definitions
	for _, newPar := range newPars {
		if _, ok := partNames[newPar.Name.L]; ok {
			return dbterror.ErrSameNamePartition.GenWithStackByArgs(newPar.Name)
		}
		partNames[newPar.Name.L] = struct{}{}
	}
	return nil
}

func checkAndOverridePartitionID(newTableInfo, oldTableInfo *model.TableInfo) error {
	// If any old partitionInfo has lost, that means the partition ID lost too, so did the data, repair failed.
	if newTableInfo.Partition == nil {
		return nil
	}
	if oldTableInfo.Partition == nil {
		return dbterror.ErrRepairTableFail.GenWithStackByArgs("Old table doesn't have partitions")
	}
	if newTableInfo.Partition.Type != oldTableInfo.Partition.Type {
		return dbterror.ErrRepairTableFail.GenWithStackByArgs("Partition type should be the same")
	}
	// Check whether partitionType is hash partition.
	if newTableInfo.Partition.Type == model.PartitionTypeHash {
		if newTableInfo.Partition.Num != oldTableInfo.Partition.Num {
			return dbterror.ErrRepairTableFail.GenWithStackByArgs("Hash partition num should be the same")
		}
	}
	for i, newOne := range newTableInfo.Partition.Definitions {
		found := false
		for _, oldOne := range oldTableInfo.Partition.Definitions {
			// Fix issue 17952 which wanna substitute partition range expr.
			// So eliminate stringSliceEqual(newOne.LessThan, oldOne.LessThan) here.
			if newOne.Name.L == oldOne.Name.L {
				newTableInfo.Partition.Definitions[i].ID = oldOne.ID
				found = true
				break
			}
		}
		if !found {
			return dbterror.ErrRepairTableFail.GenWithStackByArgs("Partition " + newOne.Name.L + " has lost")
		}
	}
	return nil
}

// checkPartitionFuncValid checks partition function validly.
func checkPartitionFuncValid(ctx sessionctx.Context, tblInfo *model.TableInfo, expr ast.ExprNode) error {
	if expr == nil {
		return nil
	}
	exprChecker := newPartitionExprChecker(ctx, tblInfo, checkPartitionExprArgs, checkPartitionExprAllowed)
	expr.Accept(exprChecker)
	if exprChecker.err != nil {
		return errors.Trace(exprChecker.err)
	}
	if len(exprChecker.columns) == 0 {
		return errors.Trace(dbterror.ErrWrongExprInPartitionFunc)
	}
	return nil
}

// checkResultOK derives from https://github.com/mysql/mysql-server/blob/5.7/sql/item_timefunc
// For partition tables, mysql do not support Constant, random or timezone-dependent expressions
// Based on mysql code to check whether field is valid, every time related type has check_valid_arguments_processor function.
func checkResultOK(ok bool) error {
	if !ok {
		return errors.Trace(dbterror.ErrWrongExprInPartitionFunc)
	}

	return nil
}

// checkPartitionFuncType checks partition function return type.
func checkPartitionFuncType(ctx sessionctx.Context, expr ast.ExprNode, tblInfo *model.TableInfo) error {
	if expr == nil {
		return nil
	}

	e, err := expression.RewriteSimpleExprWithTableInfo(ctx, tblInfo, expr)
	if err != nil {
		return errors.Trace(err)
	}
	if e.GetType().EvalType() == types.ETInt {
		return nil
	}

	if col, ok := expr.(*ast.ColumnNameExpr); ok {
		return errors.Trace(dbterror.ErrNotAllowedTypeInPartition.GenWithStackByArgs(col.Name.Name.L))
	}

	return errors.Trace(dbterror.ErrPartitionFuncNotAllowed.GenWithStackByArgs("PARTITION"))
}

// checkRangePartitionValue checks whether `less than value` is strictly increasing for each partition.
// Side effect: it may simplify the partition range definition from a constant expression to an integer.
func checkRangePartitionValue(ctx sessionctx.Context, tblInfo *model.TableInfo) error {
	pi := tblInfo.Partition
	defs := pi.Definitions
	if len(defs) == 0 {
		return nil
	}

	cols := tblInfo.Columns
	if strings.EqualFold(defs[len(defs)-1].LessThan[0], partitionMaxValue) {
		defs = defs[:len(defs)-1]
	}
	isUnsigned := isColUnsigned(cols, pi)
	var prevRangeValue interface{}
	for i := 0; i < len(defs); i++ {
		if strings.EqualFold(defs[i].LessThan[0], partitionMaxValue) {
			return errors.Trace(dbterror.ErrPartitionMaxvalue)
		}

		currentRangeValue, fromExpr, err := getRangeValue(ctx, defs[i].LessThan[0], isUnsigned)
		if err != nil {
			return errors.Trace(err)
		}
		if fromExpr {
			// Constant fold the expression.
			defs[i].LessThan[0] = fmt.Sprintf("%d", currentRangeValue)
		}

		if i == 0 {
			prevRangeValue = currentRangeValue
			continue
		}

		if isUnsigned {
			if currentRangeValue.(uint64) <= prevRangeValue.(uint64) {
				return errors.Trace(dbterror.ErrRangeNotIncreasing)
			}
		} else {
			if currentRangeValue.(int64) <= prevRangeValue.(int64) {
				return errors.Trace(dbterror.ErrRangeNotIncreasing)
			}
		}
		prevRangeValue = currentRangeValue
	}
	return nil
}

func checkListPartitionValue(ctx sessionctx.Context, tblInfo *model.TableInfo) error {
	pi := tblInfo.Partition
	if len(pi.Definitions) == 0 {
		return ast.ErrPartitionsMustBeDefined.GenWithStackByArgs("LIST")
	}
	expStr, err := formatListPartitionValue(ctx, tblInfo)
	if err != nil {
		return errors.Trace(err)
	}

	partitionsValuesMap := make(map[string]struct{})
	for _, s := range expStr {
		if _, ok := partitionsValuesMap[s]; ok {
			return errors.Trace(dbterror.ErrMultipleDefConstInListPart)
		}
		partitionsValuesMap[s] = struct{}{}
	}

	return nil
}

func formatListPartitionValue(ctx sessionctx.Context, tblInfo *model.TableInfo) ([]string, error) {
	defs := tblInfo.Partition.Definitions
	pi := tblInfo.Partition
	var colTps []*types.FieldType
	cols := make([]*model.ColumnInfo, 0, len(pi.Columns))
	if len(pi.Columns) == 0 {
		tp := types.NewFieldType(mysql.TypeLonglong)
		if isColUnsigned(tblInfo.Columns, tblInfo.Partition) {
			tp.Flag |= mysql.UnsignedFlag
		}
		colTps = []*types.FieldType{tp}
	} else {
		colTps = make([]*types.FieldType, 0, len(pi.Columns))
		for _, colName := range pi.Columns {
			colInfo := findColumnByName(colName.L, tblInfo)
			if colInfo == nil {
				return nil, errors.Trace(dbterror.ErrFieldNotFoundPart)
			}
			colTps = append(colTps, colInfo.FieldType.Clone())
			cols = append(cols, colInfo)
		}
	}

	exprStrs := make([]string, 0)
	inValueStrs := make([]string, 0, mathutil.Max(len(pi.Columns), 1))
	for i := range defs {
		for j, vs := range defs[i].InValues {
			inValueStrs = inValueStrs[:0]
			for k, v := range vs {
				expr, err := expression.ParseSimpleExprCastWithTableInfo(ctx, v, &model.TableInfo{}, colTps[k])
				if err != nil {
					return nil, errors.Trace(err)
				}
				eval, err := expr.Eval(chunk.Row{})
				if err != nil {
					return nil, errors.Trace(err)
				}
				s, err := eval.ToString()
				if err != nil {
					return nil, errors.Trace(err)
				}
				if !eval.IsNull() && colTps[k].EvalType() == types.ETInt {
					defs[i].InValues[j][k] = s
				}
				if colTps[k].EvalType() == types.ETString {
					s = string(hack.String(collate.GetCollator(cols[k].Collate).Key(s)))
				}
				s = strings.ReplaceAll(s, ",", `\,`)
				inValueStrs = append(inValueStrs, s)
			}
			exprStrs = append(exprStrs, strings.Join(inValueStrs, ","))
		}
	}
	return exprStrs, nil
}

// getRangeValue gets an integer from the range value string.
// The returned boolean value indicates whether the input string is a constant expression.
func getRangeValue(ctx sessionctx.Context, str string, unsigned bool) (interface{}, bool, error) {
	// Unsigned bigint was converted to uint64 handle.
	if unsigned {
		if value, err := strconv.ParseUint(str, 10, 64); err == nil {
			return value, false, nil
		}

		e, err1 := expression.ParseSimpleExprWithTableInfo(ctx, str, &model.TableInfo{})
		if err1 != nil {
			return 0, false, err1
		}
		res, isNull, err2 := e.EvalInt(ctx, chunk.Row{})
		if err2 == nil && !isNull {
			return uint64(res), true, nil
		}
	} else {
		if value, err := strconv.ParseInt(str, 10, 64); err == nil {
			return value, false, nil
		}
		// The range value maybe not an integer, it could be a constant expression.
		// For example, the following two cases are the same:
		// PARTITION p0 VALUES LESS THAN (TO_SECONDS('2004-01-01'))
		// PARTITION p0 VALUES LESS THAN (63340531200)
		e, err1 := expression.ParseSimpleExprWithTableInfo(ctx, str, &model.TableInfo{})
		if err1 != nil {
			return 0, false, err1
		}
		res, isNull, err2 := e.EvalInt(ctx, chunk.Row{})
		if err2 == nil && !isNull {
			return res, true, nil
		}
	}
	return 0, false, dbterror.ErrNotAllowedTypeInPartition.GenWithStackByArgs(str)
}

// checkDropTablePartition checks if the partition exists and does not allow deleting the last existing partition in the table.
func checkDropTablePartition(meta *model.TableInfo, partLowerNames []string) error {
	pi := meta.Partition
	if pi.Type != model.PartitionTypeRange && pi.Type != model.PartitionTypeList {
		return dbterror.ErrOnlyOnRangeListPartition.GenWithStackByArgs("DROP")
	}

	// To be error compatible with MySQL, we need to do this first!
	// see https://github.com/pingcap/tidb/issues/31681#issuecomment-1015536214
	oldDefs := pi.Definitions
	if len(oldDefs) <= len(partLowerNames) {
		return errors.Trace(dbterror.ErrDropLastPartition)
	}

	dupCheck := make(map[string]bool)
	for _, pn := range partLowerNames {
		found := false
		for _, def := range oldDefs {
			if def.Name.L == pn {
				if _, ok := dupCheck[pn]; ok {
					return errors.Trace(dbterror.ErrDropPartitionNonExistent.GenWithStackByArgs("DROP"))
				}
				dupCheck[pn] = true
				found = true
				break
			}
		}
		if !found {
			return errors.Trace(dbterror.ErrDropPartitionNonExistent.GenWithStackByArgs("DROP"))
		}
	}
	return nil
}

// updateDroppingPartitionInfo move dropping partitions to DroppingDefinitions, and return partitionIDs
func updateDroppingPartitionInfo(tblInfo *model.TableInfo, partLowerNames []string) []int64 {
	oldDefs := tblInfo.Partition.Definitions
	newDefs := make([]model.PartitionDefinition, 0, len(oldDefs)-len(partLowerNames))
	droppingDefs := make([]model.PartitionDefinition, 0, len(partLowerNames))
	pids := make([]int64, 0, len(partLowerNames))

	// consider using a map to probe partLowerNames if too many partLowerNames
	for i := range oldDefs {
		found := false
		for _, partName := range partLowerNames {
			if oldDefs[i].Name.L == partName {
				found = true
				break
			}
		}
		if found {
			pids = append(pids, oldDefs[i].ID)
			droppingDefs = append(droppingDefs, oldDefs[i])
		} else {
			newDefs = append(newDefs, oldDefs[i])
		}
	}

	tblInfo.Partition.Definitions = newDefs
	tblInfo.Partition.DroppingDefinitions = droppingDefs
	return pids
}

func getPartitionDef(tblInfo *model.TableInfo, partName string) (index int, def *model.PartitionDefinition, _ error) {
	defs := tblInfo.Partition.Definitions
	for i := 0; i < len(defs); i++ {
		if strings.EqualFold(defs[i].Name.L, strings.ToLower(partName)) {
			return i, &(defs[i]), nil
		}
	}
	return index, nil, table.ErrUnknownPartition.GenWithStackByArgs(partName, tblInfo.Name.O)
}

func getPartitionIDsFromDefinitions(defs []model.PartitionDefinition) []int64 {
	pids := make([]int64, 0, len(defs))
	for _, def := range defs {
		pids = append(pids, def.ID)
	}
	return pids
}

func hasGlobalIndex(tblInfo *model.TableInfo) bool {
	for _, idxInfo := range tblInfo.Indices {
		if idxInfo.Global {
			return true
		}
	}
	return false
}

// getTableInfoWithDroppingPartitions builds oldTableInfo including dropping partitions, only used by onDropTablePartition.
func getTableInfoWithDroppingPartitions(t *model.TableInfo) *model.TableInfo {
	p := t.Partition
	nt := t.Clone()
	np := *p
	npd := make([]model.PartitionDefinition, 0, len(p.Definitions)+len(p.DroppingDefinitions))
	npd = append(npd, p.Definitions...)
	npd = append(npd, p.DroppingDefinitions...)
	np.Definitions = npd
	np.DroppingDefinitions = nil
	nt.Partition = &np
	return nt
}

func dropLabelRules(d *ddlCtx, schemaName, tableName string, partNames []string) error {
	deleteRules := make([]string, 0, len(partNames))
	for _, partName := range partNames {
		deleteRules = append(deleteRules, fmt.Sprintf(label.PartitionIDFormat, label.IDPrefix, schemaName, tableName, partName))
	}
	// delete batch rules
	patch := label.NewRulePatch([]*label.Rule{}, deleteRules)
	return infosync.UpdateLabelRules(context.TODO(), patch)
}

// onDropTablePartition deletes old partition meta.
func (w *worker) onDropTablePartition(d *ddlCtx, t *meta.Meta, job *model.Job) (ver int64, _ error) {
	var partNames []string
	if err := job.DecodeArgs(&partNames); err != nil {
		job.State = model.JobStateCancelled
		return ver, errors.Trace(err)
	}
	tblInfo, err := GetTableInfoAndCancelFaultJob(t, job, job.SchemaID)
	if err != nil {
		return ver, errors.Trace(err)
	}
	if job.Type == model.ActionAddTablePartition {
		// It is rollbacked from adding table partition, just remove addingDefinitions from tableInfo.
		physicalTableIDs, pNames, rollbackBundles := rollbackAddingPartitionInfo(tblInfo)
		err = infosync.PutRuleBundlesWithDefaultRetry(context.TODO(), rollbackBundles)
		if err != nil {
			job.State = model.JobStateCancelled
			return ver, errors.Wrapf(err, "failed to notify PD the placement rules")
		}
		err = dropLabelRules(d, job.SchemaName, tblInfo.Name.L, pNames)
		if err != nil {
			job.State = model.JobStateCancelled
			return ver, errors.Wrapf(err, "failed to notify PD the label rules")
		}

		if err := alterTableLabelRule(job.SchemaName, tblInfo, getIDs([]*model.TableInfo{tblInfo})); err != nil {
			job.State = model.JobStateCancelled
			return ver, err
		}

		ver, err = updateVersionAndTableInfo(d, t, job, tblInfo, true)
<<<<<<< HEAD

=======
>>>>>>> 161e835d
		if err != nil {
			return ver, errors.Trace(err)
		}
		job.FinishTableJob(model.JobStateRollbackDone, model.StateNone, ver, tblInfo)
		job.Args = []interface{}{physicalTableIDs}
		return ver, nil
	}

	var physicalTableIDs []int64
	if job.State == model.JobStateRunning && job.SchemaState == model.StateNone {
		// Manually set first state.
		job.SchemaState = model.StatePublic
	}
	// In order to skip maintaining the state check in partitionDefinition, TiDB use droppingDefinition instead of state field.
	// So here using `job.SchemaState` to judge what the stage of this job is.
	originalState := job.SchemaState
	switch job.SchemaState {
	case model.StatePublic:
		// If an error occurs, it returns that it cannot delete all partitions or that the partition doesn't exist.
		err = checkDropTablePartition(tblInfo, partNames)
		if err != nil {
			job.State = model.JobStateCancelled
			return ver, errors.Trace(err)
		}
		physicalTableIDs = updateDroppingPartitionInfo(tblInfo, partNames)
		err = dropLabelRules(d, job.SchemaName, tblInfo.Name.L, partNames)
		if err != nil {
			job.State = model.JobStateCancelled
			return ver, errors.Wrapf(err, "failed to notify PD the label rules")
		}

		if err := alterTableLabelRule(job.SchemaName, tblInfo, getIDs([]*model.TableInfo{tblInfo})); err != nil {
			job.State = model.JobStateCancelled
			return ver, err
		}

		job.SchemaState = model.StateDeleteOnly
		ver, err = updateVersionAndTableInfo(d, t, job, tblInfo, originalState != job.SchemaState)
	case model.StateDeleteOnly:
		// This state is not a real 'DeleteOnly' state, because tidb does not maintaining the state check in partitionDefinition.
		// Insert this state to confirm all servers can not see the old partitions when reorg is running,
		// so that no new data will be inserted into old partitions when reorganizing.
		job.SchemaState = model.StateDeleteReorganization
		ver, err = updateVersionAndTableInfo(d, t, job, tblInfo, originalState != job.SchemaState)
	case model.StateDeleteReorganization:
		oldTblInfo := getTableInfoWithDroppingPartitions(tblInfo)
		physicalTableIDs = getPartitionIDsFromDefinitions(tblInfo.Partition.DroppingDefinitions)
		tbl, err := getTable(d.store, job.SchemaID, oldTblInfo)
		if err != nil {
			return ver, errors.Trace(err)
		}
		// If table has global indexes, we need reorg to clean up them.
		if pt, ok := tbl.(table.PartitionedTable); ok && hasGlobalIndex(tblInfo) {
			// Build elements for compatible with modify column type. elements will not be used when reorganizing.
			elements := make([]*meta.Element, 0, len(tblInfo.Indices))
			for _, idxInfo := range tblInfo.Indices {
				if idxInfo.Global {
					elements = append(elements, &meta.Element{ID: idxInfo.ID, TypeKey: meta.IndexElementKey})
				}
			}
			reorgInfo, err := getReorgInfoFromPartitions(w.JobContext, d, t, job, tbl, physicalTableIDs, elements, w)

			if err != nil || reorgInfo.first {
				// If we run reorg firstly, we should update the job snapshot version
				// and then run the reorg next time.
				return ver, errors.Trace(err)
			}
			err = w.runReorgJob(t, reorgInfo, tbl.Meta(), d.lease, func() (dropIndexErr error) {
				defer tidbutil.Recover(metrics.LabelDDL, "onDropTablePartition",
					func() {
						dropIndexErr = dbterror.ErrCancelledDDLJob.GenWithStack("drop partition panic")
					}, false)
				return w.cleanupGlobalIndexes(pt, physicalTableIDs, reorgInfo)
			})
			if err != nil {
				if dbterror.ErrWaitReorgTimeout.Equal(err) {
					// if timeout, we should return, check for the owner and re-wait job done.
					return ver, nil
				}
				return ver, errors.Trace(err)
			}
		}
		tblInfo.Partition.DroppingDefinitions = nil
		// used by ApplyDiff in updateSchemaVersion
		job.CtxVars = []interface{}{physicalTableIDs}
		ver, err = updateVersionAndTableInfo(d, t, job, tblInfo, true)
		if err != nil {
			return ver, errors.Trace(err)
		}
		job.FinishTableJob(model.JobStateDone, model.StateNone, ver, tblInfo)
		asyncNotifyEvent(d, &util.Event{Tp: model.ActionDropTablePartition, TableInfo: tblInfo, PartInfo: &model.PartitionInfo{Definitions: tblInfo.Partition.Definitions}})
		// A background job will be created to delete old partition data.
		job.Args = []interface{}{physicalTableIDs}
	default:
		err = dbterror.ErrInvalidDDLState.GenWithStackByArgs("partition", job.SchemaState)
	}
	return ver, errors.Trace(err)
}

// onTruncateTablePartition truncates old partition meta.
func onTruncateTablePartition(d *ddlCtx, t *meta.Meta, job *model.Job) (int64, error) {
	var ver int64
	var oldIDs []int64
	if err := job.DecodeArgs(&oldIDs); err != nil {
		job.State = model.JobStateCancelled
		return ver, errors.Trace(err)
	}
	tblInfo, err := GetTableInfoAndCancelFaultJob(t, job, job.SchemaID)
	if err != nil {
		return ver, errors.Trace(err)
	}
	pi := tblInfo.GetPartitionInfo()
	if pi == nil {
		return ver, errors.Trace(dbterror.ErrPartitionMgmtOnNonpartitioned)
	}

	newPartitions := make([]model.PartitionDefinition, 0, len(oldIDs))
	for _, oldID := range oldIDs {
		for i := 0; i < len(pi.Definitions); i++ {
			def := &pi.Definitions[i]
			if def.ID == oldID {
				pid, err1 := t.GenGlobalID()
				if err1 != nil {
					return ver, errors.Trace(err1)
				}
				def.ID = pid
				// Shallow copy only use the def.ID in event handle.
				newPartitions = append(newPartitions, *def)
				break
			}
		}
	}
	if len(newPartitions) == 0 {
		job.State = model.JobStateCancelled
		return ver, table.ErrUnknownPartition.GenWithStackByArgs(fmt.Sprintf("pid:%v", oldIDs), tblInfo.Name.O)
	}

	// Clear the tiflash replica available status.
	if tblInfo.TiFlashReplica != nil {
		e := infosync.ConfigureTiFlashPDForPartitions(true, &newPartitions, tblInfo.TiFlashReplica.Count, &tblInfo.TiFlashReplica.LocationLabels, tblInfo.ID)
		failpoint.Inject("FailTiFlashTruncatePartition", func() {
			e = errors.New("enforced error")
		})
		if e != nil {
			logutil.BgLogger().Error("ConfigureTiFlashPDForPartitions fails", zap.Error(e))
			job.State = model.JobStateCancelled
			return ver, e
		}
		tblInfo.TiFlashReplica.Available = false
		// Set partition replica become unavailable.
		for _, oldID := range oldIDs {
			for i, id := range tblInfo.TiFlashReplica.AvailablePartitionIDs {
				if id == oldID {
					newIDs := tblInfo.TiFlashReplica.AvailablePartitionIDs[:i]
					newIDs = append(newIDs, tblInfo.TiFlashReplica.AvailablePartitionIDs[i+1:]...)
					tblInfo.TiFlashReplica.AvailablePartitionIDs = newIDs
					break
				}
			}
		}
	}

	bundles, err := placement.NewPartitionListBundles(t, newPartitions)
	if err != nil {
		job.State = model.JobStateCancelled
		return ver, errors.Trace(err)
	}

	err = infosync.PutRuleBundlesWithDefaultRetry(context.TODO(), bundles)
	if err != nil {
		job.State = model.JobStateCancelled
		return ver, errors.Wrapf(err, "failed to notify PD the placement rules")
	}

	tableID := fmt.Sprintf(label.TableIDFormat, label.IDPrefix, job.SchemaName, tblInfo.Name.L)
	oldPartRules := make([]string, 0, len(oldIDs))
	for _, newPartition := range newPartitions {
		oldPartRuleID := fmt.Sprintf(label.PartitionIDFormat, label.IDPrefix, job.SchemaName, tblInfo.Name.L, newPartition.Name.L)
		oldPartRules = append(oldPartRules, oldPartRuleID)
	}

	rules, err := infosync.GetLabelRules(context.TODO(), append(oldPartRules, tableID))
	if err != nil {
		job.State = model.JobStateCancelled
		return ver, errors.Wrapf(err, "failed to get label rules from PD")
	}

	newPartIDs := getPartitionIDs(tblInfo)
	newRules := make([]*label.Rule, 0, len(oldIDs)+1)
	if tr, ok := rules[tableID]; ok {
		newRules = append(newRules, tr.Clone().Reset(job.SchemaName, tblInfo.Name.L, "", append(newPartIDs, tblInfo.ID)...))
	}

	for idx, newPartition := range newPartitions {
		if pr, ok := rules[oldPartRules[idx]]; ok {
			newRules = append(newRules, pr.Clone().Reset(job.SchemaName, tblInfo.Name.L, newPartition.Name.L, newPartition.ID))
		}
	}

	patch := label.NewRulePatch(newRules, []string{})
	err = infosync.UpdateLabelRules(context.TODO(), patch)
	if err != nil {
		job.State = model.JobStateCancelled
		return ver, errors.Wrapf(err, "failed to notify PD the label rules")
	}

	newIDs := make([]int64, len(oldIDs))
	for i := range oldIDs {
		newIDs[i] = newPartitions[i].ID
	}
	job.CtxVars = []interface{}{oldIDs, newIDs}
	ver, err = updateVersionAndTableInfo(d, t, job, tblInfo, true)
	if err != nil {
		return ver, errors.Trace(err)
	}

	// Finish this job.
	job.FinishTableJob(model.JobStateDone, model.StateNone, ver, tblInfo)
	asyncNotifyEvent(d, &util.Event{Tp: model.ActionTruncateTablePartition, TableInfo: tblInfo, PartInfo: &model.PartitionInfo{Definitions: newPartitions}})
	// A background job will be created to delete old partition data.
	job.Args = []interface{}{oldIDs}
	return ver, nil
}

// onExchangeTablePartition exchange partition data
func (w *worker) onExchangeTablePartition(d *ddlCtx, t *meta.Meta, job *model.Job) (ver int64, _ error) {
	var (
		// defID only for updateSchemaVersion
		defID          int64
		ptSchemaID     int64
		ptID           int64
		partName       string
		withValidation bool
	)

	if err := job.DecodeArgs(&defID, &ptSchemaID, &ptID, &partName, &withValidation); err != nil {
		job.State = model.JobStateCancelled
		return ver, errors.Trace(err)
	}

	ntDbInfo, err := checkSchemaExistAndCancelNotExistJob(t, job)
	if err != nil {
		job.State = model.JobStateCancelled
		return ver, errors.Trace(err)
	}

	nt, err := GetTableInfoAndCancelFaultJob(t, job, job.SchemaID)
	if err != nil {
		return ver, errors.Trace(err)
	}

	pt, err := getTableInfo(t, ptID, ptSchemaID)
	if err != nil {
		if infoschema.ErrDatabaseNotExists.Equal(err) || infoschema.ErrTableNotExists.Equal(err) {
			job.State = model.JobStateCancelled
		}
		return ver, errors.Trace(err)
	}

	if pt.State != model.StatePublic {
		job.State = model.JobStateCancelled
		return ver, dbterror.ErrInvalidDDLState.GenWithStack("table %s is not in public, but %s", pt.Name, pt.State)
	}

	err = checkExchangePartition(pt, nt)
	if err != nil {
		job.State = model.JobStateCancelled
		return ver, errors.Trace(err)
	}

	err = checkTableDefCompatible(pt, nt)
	if err != nil {
		job.State = model.JobStateCancelled
		return ver, errors.Trace(err)
	}

	index, _, err := getPartitionDef(pt, partName)
	if err != nil {
		return ver, errors.Trace(err)
	}

	if withValidation {
		err = checkExchangePartitionRecordValidation(w, pt, index, ntDbInfo.Name, nt.Name)
		if err != nil {
			job.State = model.JobStateCancelled
			return ver, errors.Trace(err)
		}
	}

	// partition table auto IDs.
	ptAutoIDs, err := t.GetAutoIDAccessors(ptSchemaID, ptID).Get()
	if err != nil {
		job.State = model.JobStateCancelled
		return ver, errors.Trace(err)
	}
	// non-partition table auto IDs.
	ntAutoIDs, err := t.GetAutoIDAccessors(job.SchemaID, nt.ID).Get()
	if err != nil {
		job.State = model.JobStateCancelled
		return ver, errors.Trace(err)
	}

	_, partDef, err := getPartitionDef(pt, partName)
	if err != nil {
		job.State = model.JobStateCancelled
		return ver, errors.Trace(err)
	}

	if pt.TiFlashReplica != nil {
		for i, id := range pt.TiFlashReplica.AvailablePartitionIDs {
			if id == partDef.ID {
				pt.TiFlashReplica.AvailablePartitionIDs[i] = nt.ID
				break
			}
		}
	}

	// exchange table meta id
	partDef.ID, nt.ID = nt.ID, partDef.ID

	err = t.UpdateTable(ptSchemaID, pt)
	if err != nil {
		job.State = model.JobStateCancelled
		return ver, errors.Trace(err)
	}

	failpoint.Inject("exchangePartitionErr", func(val failpoint.Value) {
		if val.(bool) {
			job.State = model.JobStateCancelled
			failpoint.Return(ver, errors.New("occur an error after updating partition id"))
		}
	})

	// recreate non-partition table meta info
	err = t.DropTableOrView(job.SchemaID, partDef.ID)
	if err != nil {
		job.State = model.JobStateCancelled
		return ver, errors.Trace(err)
	}

	err = t.CreateTableOrView(job.SchemaID, nt)
	if err != nil {
		job.State = model.JobStateCancelled
		return ver, errors.Trace(err)
	}

	// Set both tables to the maximum auto IDs between normal table and partitioned table.
	newAutoIDs := meta.AutoIDGroup{
		RowID:       mathutil.MaxInt64(ptAutoIDs.RowID, ntAutoIDs.RowID),
		IncrementID: mathutil.MaxInt64(ptAutoIDs.IncrementID, ntAutoIDs.IncrementID),
		RandomID:    mathutil.MaxInt64(ptAutoIDs.RandomID, ntAutoIDs.RandomID),
	}
	err = t.GetAutoIDAccessors(ptSchemaID, pt.ID).Put(newAutoIDs)
	if err != nil {
		job.State = model.JobStateCancelled
		return ver, errors.Trace(err)
	}
	err = t.GetAutoIDAccessors(job.SchemaID, nt.ID).Put(newAutoIDs)
	if err != nil {
		job.State = model.JobStateCancelled
		return ver, errors.Trace(err)
	}

	// the follow code is a swap function for rules of two partitions
	// though partitions has exchanged their ID, swap still take effect

	bundles, err := bundlesForExchangeTablePartition(t, job, pt, partDef, nt)
	if err != nil {
		job.State = model.JobStateCancelled
		return ver, errors.Trace(err)
	}

	if err = infosync.PutRuleBundlesWithDefaultRetry(context.TODO(), bundles); err != nil {
		job.State = model.JobStateCancelled
		return ver, errors.Wrapf(err, "failed to notify PD the placement rules")
	}

	ntrID := fmt.Sprintf(label.TableIDFormat, label.IDPrefix, job.SchemaName, nt.Name.L)
	ptrID := fmt.Sprintf(label.PartitionIDFormat, label.IDPrefix, job.SchemaName, pt.Name.L, partDef.Name.L)

	rules, err := infosync.GetLabelRules(context.TODO(), []string{ntrID, ptrID})
	if err != nil {
		job.State = model.JobStateCancelled
		return 0, errors.Wrapf(err, "failed to get PD the label rules")
	}

	ntr := rules[ntrID]
	ptr := rules[ptrID]

	partIDs := getPartitionIDs(nt)

	var setRules []*label.Rule
	var deleteRules []string
	if ntr != nil && ptr != nil {
		setRules = append(setRules, ntr.Clone().Reset(job.SchemaName, pt.Name.L, partDef.Name.L, partDef.ID))
		setRules = append(setRules, ptr.Clone().Reset(job.SchemaName, nt.Name.L, "", append(partIDs, nt.ID)...))
	} else if ptr != nil {
		setRules = append(setRules, ptr.Clone().Reset(job.SchemaName, nt.Name.L, "", append(partIDs, nt.ID)...))
		// delete ptr
		deleteRules = append(deleteRules, ptrID)
	} else if ntr != nil {
		setRules = append(setRules, ntr.Clone().Reset(job.SchemaName, pt.Name.L, partDef.Name.L, partDef.ID))
		// delete ntr
		deleteRules = append(deleteRules, ntrID)
	}

	patch := label.NewRulePatch(setRules, deleteRules)
	err = infosync.UpdateLabelRules(context.TODO(), patch)
	if err != nil {
		job.State = model.JobStateCancelled
		return ver, errors.Wrapf(err, "failed to notify PD the label rules")
	}

	ver, err = updateSchemaVersion(d, t, job)
	if err != nil {
		return ver, errors.Trace(err)
	}

	job.FinishTableJob(model.JobStateDone, model.StateNone, ver, pt)
	return ver, nil
}

func bundlesForExchangeTablePartition(t *meta.Meta, job *model.Job, pt *model.TableInfo, newPar *model.PartitionDefinition, nt *model.TableInfo) ([]*placement.Bundle, error) {
	bundles := make([]*placement.Bundle, 0, 3)

	ptBundle, err := placement.NewTableBundle(t, pt)
	if err != nil {
		return nil, errors.Trace(err)
	}
	if ptBundle != nil {
		bundles = append(bundles, ptBundle)
	}

	parBundle, err := placement.NewPartitionBundle(t, *newPar)
	if err != nil {
		return nil, errors.Trace(err)
	}
	if parBundle != nil {
		bundles = append(bundles, parBundle)
	}

	ntBundle, err := placement.NewTableBundle(t, nt)
	if err != nil {
		return nil, errors.Trace(err)
	}
	if ntBundle != nil {
		bundles = append(bundles, ntBundle)
	}

	if parBundle == nil && ntBundle != nil {
		// newPar.ID is the ID of old table to exchange, so ntBundle != nil means it has some old placement settings.
		// We should remove it in this situation
		bundles = append(bundles, placement.NewBundle(newPar.ID))
	}

	if parBundle != nil && ntBundle == nil {
		// nt.ID is the ID of old partition to exchange, so parBundle != nil means it has some old placement settings.
		// We should remove it in this situation
		bundles = append(bundles, placement.NewBundle(nt.ID))
	}

	return bundles, nil
}

func checkExchangePartitionRecordValidation(w *worker, pt *model.TableInfo, index int, schemaName, tableName model.CIStr) error {
	var sql string
	var paramList []interface{}

	pi := pt.Partition

	switch pi.Type {
	case model.PartitionTypeHash:
		if pi.Num == 1 {
			return nil
		}
		var buf strings.Builder
		buf.WriteString("select 1 from %n.%n where mod(")
		buf.WriteString(pi.Expr)
		buf.WriteString(", %?) != %? limit 1")
		sql = buf.String()
		paramList = append(paramList, schemaName.L, tableName.L, pi.Num, index)
	case model.PartitionTypeRange:
		// Table has only one partition and has the maximum value
		if len(pi.Definitions) == 1 && strings.EqualFold(pi.Definitions[index].LessThan[0], partitionMaxValue) {
			return nil
		}
		// For range expression and range columns
		if len(pi.Columns) == 0 {
			sql, paramList = buildCheckSQLForRangeExprPartition(pi, index, schemaName, tableName)
		} else if len(pi.Columns) == 1 {
			sql, paramList = buildCheckSQLForRangeColumnsPartition(pi, index, schemaName, tableName)
		}
	case model.PartitionTypeList:
		if len(pi.Columns) == 0 {
			sql, paramList = buildCheckSQLForListPartition(pi, index, schemaName, tableName)
		} else if len(pi.Columns) == 1 {
			sql, paramList = buildCheckSQLForListColumnsPartition(pi, index, schemaName, tableName)
		}
	default:
		return dbterror.ErrUnsupportedPartitionType.GenWithStackByArgs(pt.Name.O)
	}

	var ctx sessionctx.Context
	ctx, err := w.sessPool.get()
	if err != nil {
		return errors.Trace(err)
	}
	defer w.sessPool.put(ctx)

	rows, _, err := ctx.(sqlexec.RestrictedSQLExecutor).ExecRestrictedSQL(w.ddlJobCtx, nil, sql, paramList...)
	if err != nil {
		return errors.Trace(err)
	}
	rowCount := len(rows)
	if rowCount != 0 {
		return errors.Trace(dbterror.ErrRowDoesNotMatchPartition)
	}
	return nil
}

func buildCheckSQLForRangeExprPartition(pi *model.PartitionInfo, index int, schemaName, tableName model.CIStr) (string, []interface{}) {
	var buf strings.Builder
	paramList := make([]interface{}, 0, 4)
	// Since the pi.Expr string may contain the identifier, which couldn't be escaped in our ParseWithParams(...)
	// So we write it to the origin sql string here.
	if index == 0 {
		buf.WriteString("select 1 from %n.%n where ")
		buf.WriteString(pi.Expr)
		buf.WriteString(" >= %? limit 1")
		paramList = append(paramList, schemaName.L, tableName.L, trimQuotation(pi.Definitions[index].LessThan[0]))
		return buf.String(), paramList
	} else if index == len(pi.Definitions)-1 && strings.EqualFold(pi.Definitions[index].LessThan[0], partitionMaxValue) {
		buf.WriteString("select 1 from %n.%n where ")
		buf.WriteString(pi.Expr)
		buf.WriteString(" < %? limit 1")
		paramList = append(paramList, schemaName.L, tableName.L, trimQuotation(pi.Definitions[index-1].LessThan[0]))
		return buf.String(), paramList
	} else {
		buf.WriteString("select 1 from %n.%n where ")
		buf.WriteString(pi.Expr)
		buf.WriteString(" < %? or ")
		buf.WriteString(pi.Expr)
		buf.WriteString(" >= %? limit 1")
		paramList = append(paramList, schemaName.L, tableName.L, trimQuotation(pi.Definitions[index-1].LessThan[0]), trimQuotation(pi.Definitions[index].LessThan[0]))
		return buf.String(), paramList
	}
}

func trimQuotation(str string) string {
	return strings.Trim(str, "\"")
}

func buildCheckSQLForRangeColumnsPartition(pi *model.PartitionInfo, index int, schemaName, tableName model.CIStr) (string, []interface{}) {
	paramList := make([]interface{}, 0, 6)
	colName := pi.Columns[0].L
	if index == 0 {
		paramList = append(paramList, schemaName.L, tableName.L, colName, trimQuotation(pi.Definitions[index].LessThan[0]))
		return "select 1 from %n.%n where %n >= %? limit 1", paramList
	} else if index == len(pi.Definitions)-1 && strings.EqualFold(pi.Definitions[index].LessThan[0], partitionMaxValue) {
		paramList = append(paramList, schemaName.L, tableName.L, colName, trimQuotation(pi.Definitions[index-1].LessThan[0]))
		return "select 1 from %n.%n where %n < %? limit 1", paramList
	} else {
		paramList = append(paramList, schemaName.L, tableName.L, colName, trimQuotation(pi.Definitions[index-1].LessThan[0]), colName, trimQuotation(pi.Definitions[index].LessThan[0]))
		return "select 1 from %n.%n where %n < %? or %n >= %? limit 1", paramList
	}
}

func buildCheckSQLForListPartition(pi *model.PartitionInfo, index int, schemaName, tableName model.CIStr) (string, []interface{}) {
	var buf strings.Builder
	buf.WriteString("select 1 from %n.%n where ")
	buf.WriteString(pi.Expr)
	buf.WriteString(" not in (%?) limit 1")
	inValues := getInValues(pi, index)

	paramList := make([]interface{}, 0, 3)
	paramList = append(paramList, schemaName.L, tableName.L, inValues)
	return buf.String(), paramList
}

func buildCheckSQLForListColumnsPartition(pi *model.PartitionInfo, index int, schemaName, tableName model.CIStr) (string, []interface{}) {
	colName := pi.Columns[0].L
	var buf strings.Builder
	buf.WriteString("select 1 from %n.%n where %n not in (%?) limit 1")
	inValues := getInValues(pi, index)

	paramList := make([]interface{}, 0, 4)
	paramList = append(paramList, schemaName.L, tableName.L, colName, inValues)
	return buf.String(), paramList
}

func getInValues(pi *model.PartitionInfo, index int) []string {
	inValues := make([]string, 0, len(pi.Definitions[index].InValues))
	for _, inValue := range pi.Definitions[index].InValues {
		inValues = append(inValues, inValue...)
	}
	return inValues
}

func checkAddPartitionTooManyPartitions(piDefs uint64) error {
	if piDefs > uint64(PartitionCountLimit) {
		return errors.Trace(dbterror.ErrTooManyPartitions)
	}
	return nil
}

func checkAddPartitionOnTemporaryMode(tbInfo *model.TableInfo) error {
	if tbInfo.Partition != nil && tbInfo.TempTableType != model.TempTableNone {
		return dbterror.ErrPartitionNoTemporary
	}
	return nil
}

func checkPartitionColumnsUnique(tbInfo *model.TableInfo) error {
	if len(tbInfo.Partition.Columns) <= 1 {
		return nil
	}
	var columnsMap = make(map[string]struct{})
	for _, col := range tbInfo.Partition.Columns {
		if _, ok := columnsMap[col.L]; ok {
			return dbterror.ErrSameNamePartitionField.GenWithStackByArgs(col.L)
		}
		columnsMap[col.L] = struct{}{}
	}
	return nil
}

func checkNoHashPartitions(ctx sessionctx.Context, partitionNum uint64) error {
	if partitionNum == 0 {
		return ast.ErrNoParts.GenWithStackByArgs("partitions")
	}
	return nil
}

func getPartitionIDs(table *model.TableInfo) []int64 {
	if table.GetPartitionInfo() == nil {
		return []int64{}
	}
	physicalTableIDs := make([]int64, 0, len(table.Partition.Definitions))
	for _, def := range table.Partition.Definitions {
		physicalTableIDs = append(physicalTableIDs, def.ID)
	}
	return physicalTableIDs
}

func getPartitionRuleIDs(dbName string, table *model.TableInfo) []string {
	if table.GetPartitionInfo() == nil {
		return []string{}
	}
	partRuleIDs := make([]string, 0, len(table.Partition.Definitions))
	for _, def := range table.Partition.Definitions {
		partRuleIDs = append(partRuleIDs, fmt.Sprintf(label.PartitionIDFormat, label.IDPrefix, dbName, table.Name.L, def.Name.L))
	}
	return partRuleIDs
}

// checkPartitioningKeysConstraints checks that the range partitioning key is included in the table constraint.
func checkPartitioningKeysConstraints(sctx sessionctx.Context, s *ast.CreateTableStmt, tblInfo *model.TableInfo) error {
	// Returns directly if there are no unique keys in the table.
	if len(tblInfo.Indices) == 0 && !tblInfo.PKIsHandle {
		return nil
	}

	var partCols stringSlice
	if s.Partition.Expr != nil {
		extractCols := newPartitionExprChecker(sctx, tblInfo)
		s.Partition.Expr.Accept(extractCols)
		partColumns, err := extractCols.columns, extractCols.err
		if err != nil {
			return err
		}
		partCols = columnInfoSlice(partColumns)
	} else if len(s.Partition.ColumnNames) > 0 {
		partCols = columnNameSlice(s.Partition.ColumnNames)
	} else {
		// TODO: Check keys constraints for list, key partition type and so on.
		return nil
	}

	// Checks that the partitioning key is included in the constraint.
	// Every unique key on the table must use every column in the table's partitioning expression.
	// See https://dev.mysql.com/doc/refman/5.7/en/partitioning-limitations-partitioning-keys-unique-keys.html
	for _, index := range tblInfo.Indices {
		if index.Unique && !checkUniqueKeyIncludePartKey(partCols, index.Columns) {
			if index.Primary {
				return dbterror.ErrUniqueKeyNeedAllFieldsInPf.GenWithStackByArgs("PRIMARY KEY")
			}
			if !config.GetGlobalConfig().EnableGlobalIndex {
				return dbterror.ErrUniqueKeyNeedAllFieldsInPf.GenWithStackByArgs("UNIQUE INDEX")
			}
		}
	}
	// when PKIsHandle, tblInfo.Indices will not contain the primary key.
	if tblInfo.PKIsHandle {
		indexCols := []*model.IndexColumn{{
			Name:   tblInfo.GetPkName(),
			Length: types.UnspecifiedLength,
		}}
		if !checkUniqueKeyIncludePartKey(partCols, indexCols) {
			return dbterror.ErrUniqueKeyNeedAllFieldsInPf.GenWithStackByArgs("PRIMARY KEY")
		}
	}
	return nil
}

func checkPartitionKeysConstraint(pi *model.PartitionInfo, indexColumns []*model.IndexColumn, tblInfo *model.TableInfo) (bool, error) {
	var (
		partCols []*model.ColumnInfo
		err      error
	)
	// The expr will be an empty string if the partition is defined by:
	// CREATE TABLE t (...) PARTITION BY RANGE COLUMNS(...)
	if partExpr := pi.Expr; partExpr != "" {
		// Parse partitioning key, extract the column names in the partitioning key to slice.
		partCols, err = extractPartitionColumns(partExpr, tblInfo)
		if err != nil {
			return false, err
		}
	} else {
		partCols = make([]*model.ColumnInfo, 0, len(pi.Columns))
		for _, col := range pi.Columns {
			colInfo := getColumnInfoByName(tblInfo, col.L)
			if colInfo == nil {
				return false, infoschema.ErrColumnNotExists.GenWithStackByArgs(col, tblInfo.Name)
			}
			partCols = append(partCols, colInfo)
		}
	}

	// In MySQL, every unique key on the table must use every column in the table's partitioning expression.(This
	// also includes the table's primary key.)
	// In TiDB, global index will be built when this constraint is not satisfied and EnableGlobalIndex is set.
	// See https://dev.mysql.com/doc/refman/5.7/en/partitioning-limitations-partitioning-keys-unique-keys.html
	return checkUniqueKeyIncludePartKey(columnInfoSlice(partCols), indexColumns), nil
}

type columnNameExtractor struct {
	extractedColumns []*model.ColumnInfo
	tblInfo          *model.TableInfo
	err              error
}

func (cne *columnNameExtractor) Enter(node ast.Node) (ast.Node, bool) {
	return node, false
}

func (cne *columnNameExtractor) Leave(node ast.Node) (ast.Node, bool) {
	if c, ok := node.(*ast.ColumnNameExpr); ok {
		info := findColumnByName(c.Name.Name.L, cne.tblInfo)
		if info != nil {
			cne.extractedColumns = append(cne.extractedColumns, info)
			return node, true
		}
		cne.err = dbterror.ErrBadField.GenWithStackByArgs(c.Name.Name.O, "expression")
		return nil, false
	}
	return node, true
}

func findColumnByName(colName string, tblInfo *model.TableInfo) *model.ColumnInfo {
	if tblInfo == nil {
		return nil
	}
	for _, info := range tblInfo.Columns {
		if info.Name.L == colName {
			return info
		}
	}
	return nil
}

func extractPartitionColumns(partExpr string, tblInfo *model.TableInfo) ([]*model.ColumnInfo, error) {
	partExpr = "select " + partExpr
	stmts, _, err := parser.New().ParseSQL(partExpr)
	if err != nil {
		return nil, errors.Trace(err)
	}
	extractor := &columnNameExtractor{
		tblInfo:          tblInfo,
		extractedColumns: make([]*model.ColumnInfo, 0),
	}
	stmts[0].Accept(extractor)
	if extractor.err != nil {
		return nil, errors.Trace(extractor.err)
	}
	return extractor.extractedColumns, nil
}

// stringSlice is defined for checkUniqueKeyIncludePartKey.
// if Go supports covariance, the code shouldn't be so complex.
type stringSlice interface {
	Len() int
	At(i int) string
}

// checkUniqueKeyIncludePartKey checks that the partitioning key is included in the constraint.
func checkUniqueKeyIncludePartKey(partCols stringSlice, idxCols []*model.IndexColumn) bool {
	for i := 0; i < partCols.Len(); i++ {
		partCol := partCols.At(i)
		idxCol := findColumnInIndexCols(partCol, idxCols)
		if idxCol == nil {
			// Partition column is not found in the index columns.
			return false
		}
		if idxCol.Length > 0 {
			// The partition column is found in the index columns, but the index column is a prefix index
			return false
		}
	}
	return true
}

// columnInfoSlice implements the stringSlice interface.
type columnInfoSlice []*model.ColumnInfo

func (cis columnInfoSlice) Len() int {
	return len(cis)
}

func (cis columnInfoSlice) At(i int) string {
	return cis[i].Name.L
}

// columnNameSlice implements the stringSlice interface.
type columnNameSlice []*ast.ColumnName

func (cns columnNameSlice) Len() int {
	return len(cns)
}

func (cns columnNameSlice) At(i int) string {
	return cns[i].Name.L
}

// isColUnsigned returns true if the partitioning key column is unsigned.
func isColUnsigned(cols []*model.ColumnInfo, pi *model.PartitionInfo) bool {
	for _, col := range cols {
		isUnsigned := mysql.HasUnsignedFlag(col.Flag)
		if isUnsigned && strings.Contains(strings.ToLower(pi.Expr), col.Name.L) {
			return true
		}
	}
	return false
}

// truncateTableByReassignPartitionIDs reassigns new partition ids.
func truncateTableByReassignPartitionIDs(t *meta.Meta, tblInfo *model.TableInfo) error {
	newDefs := make([]model.PartitionDefinition, 0, len(tblInfo.Partition.Definitions))
	for _, def := range tblInfo.Partition.Definitions {
		pid, err := t.GenGlobalID()
		if err != nil {
			return errors.Trace(err)
		}
		newDef := def
		newDef.ID = pid
		newDefs = append(newDefs, newDef)
	}
	tblInfo.Partition.Definitions = newDefs
	return nil
}

type partitionExprProcessor func(sessionctx.Context, *model.TableInfo, ast.ExprNode) error

type partitionExprChecker struct {
	processors []partitionExprProcessor
	ctx        sessionctx.Context
	tbInfo     *model.TableInfo
	err        error

	columns []*model.ColumnInfo
}

func newPartitionExprChecker(ctx sessionctx.Context, tbInfo *model.TableInfo, processor ...partitionExprProcessor) *partitionExprChecker {
	p := &partitionExprChecker{processors: processor, ctx: ctx, tbInfo: tbInfo}
	p.processors = append(p.processors, p.extractColumns)
	return p
}

func (p *partitionExprChecker) Enter(n ast.Node) (node ast.Node, skipChildren bool) {
	expr, ok := n.(ast.ExprNode)
	if !ok {
		return n, true
	}
	for _, processor := range p.processors {
		if err := processor(p.ctx, p.tbInfo, expr); err != nil {
			p.err = err
			return n, true
		}
	}

	return n, false
}

func (p *partitionExprChecker) Leave(n ast.Node) (node ast.Node, ok bool) {
	return n, p.err == nil
}

func (p *partitionExprChecker) extractColumns(_ sessionctx.Context, _ *model.TableInfo, expr ast.ExprNode) error {
	columnNameExpr, ok := expr.(*ast.ColumnNameExpr)
	if !ok {
		return nil
	}
	colInfo := findColumnByName(columnNameExpr.Name.Name.L, p.tbInfo)
	if colInfo == nil {
		return errors.Trace(dbterror.ErrBadField.GenWithStackByArgs(columnNameExpr.Name.Name.L, "partition function"))
	}

	p.columns = append(p.columns, colInfo)
	return nil
}

func checkPartitionExprAllowed(_ sessionctx.Context, tb *model.TableInfo, e ast.ExprNode) error {
	switch v := e.(type) {
	case *ast.FuncCallExpr:
		if _, ok := expression.AllowedPartitionFuncMap[v.FnName.L]; ok {
			return nil
		}
	case *ast.BinaryOperationExpr:
		if _, ok := expression.AllowedPartition4BinaryOpMap[v.Op]; ok {
			return errors.Trace(checkNoTimestampArgs(tb, v.L, v.R))
		}
	case *ast.UnaryOperationExpr:
		if _, ok := expression.AllowedPartition4UnaryOpMap[v.Op]; ok {
			return errors.Trace(checkNoTimestampArgs(tb, v.V))
		}
	case *ast.ColumnNameExpr, *ast.ParenthesesExpr, *driver.ValueExpr, *ast.MaxValueExpr,
		*ast.TimeUnitExpr:
		return nil
	}
	return errors.Trace(dbterror.ErrPartitionFunctionIsNotAllowed)
}

func checkPartitionExprArgs(_ sessionctx.Context, tblInfo *model.TableInfo, e ast.ExprNode) error {
	expr, ok := e.(*ast.FuncCallExpr)
	if !ok {
		return nil
	}
	argsType, err := collectArgsType(tblInfo, expr.Args...)
	if err != nil {
		return errors.Trace(err)
	}
	switch expr.FnName.L {
	case ast.ToDays, ast.ToSeconds, ast.DayOfMonth, ast.Month, ast.DayOfYear, ast.Quarter, ast.YearWeek,
		ast.Year, ast.Weekday, ast.DayOfWeek, ast.Day:
		return errors.Trace(checkResultOK(hasDateArgs(argsType...)))
	case ast.Hour, ast.Minute, ast.Second, ast.TimeToSec, ast.MicroSecond:
		return errors.Trace(checkResultOK(hasTimeArgs(argsType...)))
	case ast.UnixTimestamp:
		return errors.Trace(checkResultOK(hasTimestampArgs(argsType...)))
	case ast.FromDays:
		return errors.Trace(checkResultOK(hasDateArgs(argsType...) || hasTimeArgs(argsType...)))
	case ast.Extract:
		switch expr.Args[0].(*ast.TimeUnitExpr).Unit {
		case ast.TimeUnitYear, ast.TimeUnitYearMonth, ast.TimeUnitQuarter, ast.TimeUnitMonth, ast.TimeUnitDay:
			return errors.Trace(checkResultOK(hasDateArgs(argsType...)))
		case ast.TimeUnitDayMicrosecond, ast.TimeUnitDayHour, ast.TimeUnitDayMinute, ast.TimeUnitDaySecond:
			return errors.Trace(checkResultOK(hasDatetimeArgs(argsType...)))
		case ast.TimeUnitHour, ast.TimeUnitHourMinute, ast.TimeUnitHourSecond, ast.TimeUnitMinute, ast.TimeUnitMinuteSecond,
			ast.TimeUnitSecond, ast.TimeUnitMicrosecond, ast.TimeUnitHourMicrosecond, ast.TimeUnitMinuteMicrosecond, ast.TimeUnitSecondMicrosecond:
			return errors.Trace(checkResultOK(hasTimeArgs(argsType...)))
		default:
			return errors.Trace(dbterror.ErrWrongExprInPartitionFunc)
		}
	case ast.DateDiff:
		return errors.Trace(checkResultOK(slice.AllOf(argsType, func(i int) bool {
			return hasDateArgs(argsType[i])
		})))

	case ast.Abs, ast.Ceiling, ast.Floor, ast.Mod:
		has := hasTimestampArgs(argsType...)
		if has {
			return errors.Trace(dbterror.ErrWrongExprInPartitionFunc)
		}
	}
	return nil
}

func collectArgsType(tblInfo *model.TableInfo, exprs ...ast.ExprNode) ([]byte, error) {
	ts := make([]byte, 0, len(exprs))
	for _, arg := range exprs {
		col, ok := arg.(*ast.ColumnNameExpr)
		if !ok {
			continue
		}
		columnInfo := findColumnByName(col.Name.Name.L, tblInfo)
		if columnInfo == nil {
			return nil, errors.Trace(dbterror.ErrBadField.GenWithStackByArgs(col.Name.Name.L, "partition function"))
		}
		ts = append(ts, columnInfo.Tp)
	}

	return ts, nil
}

func hasDateArgs(argsType ...byte) bool {
	return slice.AnyOf(argsType, func(i int) bool {
		return argsType[i] == mysql.TypeDate || argsType[i] == mysql.TypeDatetime
	})
}

func hasTimeArgs(argsType ...byte) bool {
	return slice.AnyOf(argsType, func(i int) bool {
		return argsType[i] == mysql.TypeDuration || argsType[i] == mysql.TypeDatetime
	})
}

func hasTimestampArgs(argsType ...byte) bool {
	return slice.AnyOf(argsType, func(i int) bool {
		return argsType[i] == mysql.TypeTimestamp
	})
}

func hasDatetimeArgs(argsType ...byte) bool {
	return slice.AnyOf(argsType, func(i int) bool {
		return argsType[i] == mysql.TypeDatetime
	})
}

func checkNoTimestampArgs(tbInfo *model.TableInfo, exprs ...ast.ExprNode) error {
	argsType, err := collectArgsType(tbInfo, exprs...)
	if err != nil {
		return err
	}
	if hasTimestampArgs(argsType...) {
		return errors.Trace(dbterror.ErrWrongExprInPartitionFunc)
	}
	return nil
}<|MERGE_RESOLUTION|>--- conflicted
+++ resolved
@@ -1106,10 +1106,6 @@
 		}
 
 		ver, err = updateVersionAndTableInfo(d, t, job, tblInfo, true)
-<<<<<<< HEAD
-
-=======
->>>>>>> 161e835d
 		if err != nil {
 			return ver, errors.Trace(err)
 		}
