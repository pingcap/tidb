--- conflicted
+++ resolved
@@ -1742,11 +1742,7 @@
 }
 
 func checkAddPartitionTooManyPartitions(piDefs uint64) error {
-<<<<<<< HEAD
-	if piDefs > PartitionCountLimit {
-=======
 	if piDefs > uint64(mysql.PartitionCountLimit) {
->>>>>>> 09cb849c
 		return errors.Trace(dbterror.ErrTooManyPartitions)
 	}
 	return nil
