--- conflicted
+++ resolved
@@ -251,11 +251,7 @@
 		}
 		return true, nil
 	}
-<<<<<<< HEAD
 	return false, nil
-=======
-	return true, nil
->>>>>>> 2887591d
 }
 
 func alterTablePartitionBundles(t *meta.Meta, tblInfo *model.TableInfo, addingDefinitions []model.PartitionDefinition) ([]*placement.Bundle, error) {
@@ -2264,30 +2260,12 @@
 		// Re-check that the dropped/added partitions are compatible with current definition
 		firstPartIdx, lastPartIdx, idMap, err := getReplacedPartitionIDs(partNamesCIStr, tblInfo.Partition)
 		if err != nil {
-<<<<<<< HEAD
-			return ver, err
-		}
-		var sctx sessionctx.Context
-		if w.sess == nil {
-			tmpSession, err := w.sessPool.get()
-			defer w.sessPool.put(tmpSession)
-			if err != nil {
-				job.State = model.JobStateCancelled
-				return ver, errors.Trace(err)
-			}
-			sctx = tmpSession
-		} else {
-			sctx = w.sess.Context
-		}
-		if err = checkReorgPartitionDefs(sctx, tblInfo, partInfo, firstPartIdx, lastPartIdx, idMap); err != nil {
-=======
 			job.State = model.JobStateCancelled
 			return ver, err
 		}
 		sctx := w.sess.Context
 		if err = checkReorgPartitionDefs(sctx, tblInfo, partInfo, firstPartIdx, lastPartIdx, idMap); err != nil {
 			job.State = model.JobStateCancelled
->>>>>>> 2887591d
 			return ver, err
 		}
 
@@ -2352,8 +2330,6 @@
 			}
 			return convertAddTablePartitionJob2RollbackJob(d, t, job, err, tblInfo)
 		}
-<<<<<<< HEAD
-=======
 
 		// Doing the preSplitAndScatter here, since all checks are completed,
 		// and we will soon start writing to the new partitions.
@@ -2362,7 +2338,6 @@
 			splitPartitionTableRegion(w.sess.Context, s, tblInfo, partInfo, true)
 		}
 
->>>>>>> 2887591d
 		// TODO: test...
 		// Assume we cannot have more than MaxUint64 rows, set the progress to 1/10 of that.
 		metrics.GetBackfillProgressByLabel(metrics.LblReorgPartition, job.SchemaName, tblInfo.Name.String()).Set(0.1 / float64(math.MaxUint64))
