// Copyright 2018 PingCAP, Inc.
//
// Licensed under the Apache License, Version 2.0 (the "License");
// you may not use this file except in compliance with the License.
// You may obtain a copy of the License at
//
//     http://www.apache.org/licenses/LICENSE-2.0
//
// Unless required by applicable law or agreed to in writing, software
// distributed under the License is distributed on an "AS IS" BASIS,
// See the License for the specific language governing permissions and
// limitations under the License.

package ddl

import (
	"bytes"
	"context"
	"encoding/hex"
	"fmt"
	"strconv"
	"strings"
	"time"

	"github.com/cznic/mathutil"
	"github.com/pingcap/errors"
	"github.com/pingcap/failpoint"
	"github.com/pingcap/kvproto/pkg/metapb"
	"github.com/pingcap/parser"
	"github.com/pingcap/parser/ast"
	"github.com/pingcap/parser/format"
	"github.com/pingcap/parser/model"
	"github.com/pingcap/parser/mysql"
	"github.com/pingcap/parser/opcode"
	"github.com/pingcap/tidb/ddl/placement"
	"github.com/pingcap/tidb/ddl/util"
	"github.com/pingcap/tidb/domain/infosync"
	"github.com/pingcap/tidb/expression"
	"github.com/pingcap/tidb/infoschema"
	"github.com/pingcap/tidb/meta"
	"github.com/pingcap/tidb/metrics"
	"github.com/pingcap/tidb/sessionctx"
	"github.com/pingcap/tidb/store/tikv"
	"github.com/pingcap/tidb/table"
	"github.com/pingcap/tidb/tablecodec"
	"github.com/pingcap/tidb/types"
	tidbutil "github.com/pingcap/tidb/util"
	"github.com/pingcap/tidb/util/chunk"
	"github.com/pingcap/tidb/util/codec"
	"github.com/pingcap/tidb/util/logutil"
	"github.com/pingcap/tidb/util/sqlexec"
	"go.uber.org/zap"
)

const (
	partitionMaxValue = "MAXVALUE"
)

func checkAddPartition(t *meta.Meta, job *model.Job) (*model.TableInfo, *model.PartitionInfo, []model.PartitionDefinition, error) {
	schemaID := job.SchemaID
	tblInfo, err := getTableInfoAndCancelFaultJob(t, job, schemaID)
	if err != nil {
		return nil, nil, nil, errors.Trace(err)
	}
	partInfo := &model.PartitionInfo{}
	err = job.DecodeArgs(&partInfo)
	if err != nil {
		job.State = model.JobStateCancelled
		return nil, nil, nil, errors.Trace(err)
	}
	if len(tblInfo.Partition.AddingDefinitions) > 0 {
		return tblInfo, partInfo, tblInfo.Partition.AddingDefinitions, nil
	}
	return tblInfo, partInfo, []model.PartitionDefinition{}, nil
}

func (w *worker) onAddTablePartition(d *ddlCtx, t *meta.Meta, job *model.Job) (ver int64, _ error) {
	// Handle the rolling back job
	if job.IsRollingback() {
<<<<<<< HEAD
		ver, err := w.onDropTablePartition(d, t, job)
=======
		ver, err := onDropTablePartition(d, t, job)
>>>>>>> 57b244e9
		if err != nil {
			return ver, errors.Trace(err)
		}
		return ver, nil
	}

	tblInfo, partInfo, addingDefinitions, err := checkAddPartition(t, job)
	if err != nil {
		return ver, err
	}

	// In order to skip maintaining the state check in partitionDefinition, TiDB use addingDefinition instead of state field.
	// So here using `job.SchemaState` to judge what the stage of this job is.
	switch job.SchemaState {
	case model.StateNone:
		// job.SchemaState == model.StateNone means the job is in the initial state of add partition.
		// Here should use partInfo from job directly and do some check action.
		err = checkAddPartitionTooManyPartitions(uint64(len(tblInfo.Partition.Definitions) + len(partInfo.Definitions)))
		if err != nil {
			job.State = model.JobStateCancelled
			return ver, errors.Trace(err)
		}

		err = checkAddPartitionValue(tblInfo, partInfo)
		if err != nil {
			job.State = model.JobStateCancelled
			return ver, errors.Trace(err)
		}

		err = checkAddPartitionNameUnique(tblInfo, partInfo)
		if err != nil {
			job.State = model.JobStateCancelled
			return ver, errors.Trace(err)
		}
		// none -> replica only
		job.SchemaState = model.StateReplicaOnly
		// move the adding definition into tableInfo.
		updateAddingPartitionInfo(partInfo, tblInfo)
		ver, err = updateVersionAndTableInfoWithCheck(t, job, tblInfo, true)
	case model.StateReplicaOnly:
		// replica only -> public
		// Here need do some tiflash replica complement check.
		// TODO: If a table is with no TiFlashReplica or it is not available, the replica-only state can be eliminated.
		if tblInfo.TiFlashReplica != nil && tblInfo.TiFlashReplica.Available {
			// For available state, the new added partition should wait it's replica to
			// be finished. Otherwise the query to this partition will be blocked.
			needWait, err := checkPartitionReplica(addingDefinitions, d)
			if err != nil {
				ver, err = convertAddTablePartitionJob2RollbackJob(t, job, err, tblInfo)
				return ver, err
			}
			if needWait {
				// The new added partition hasn't been replicated.
				// Do nothing to the job this time, wait next worker round.
				time.Sleep(tiflashCheckTiDBHTTPAPIHalfInterval)
				return ver, nil
			}
		}

		// For normal and replica finished table, move the `addingDefinitions` into `Definitions`.
		updatePartitionInfo(tblInfo)

		ver, err = updateVersionAndTableInfo(t, job, tblInfo, true)
		if err != nil {
			return ver, errors.Trace(err)
		}
		// Finish this job.
		job.FinishTableJob(model.JobStateDone, model.StatePublic, ver, tblInfo)
		asyncNotifyEvent(d, &util.Event{Tp: model.ActionAddTablePartition, TableInfo: tblInfo, PartInfo: partInfo})
	default:
		err = ErrInvalidDDLState.GenWithStackByArgs("partition", job.SchemaState)
	}

	return ver, errors.Trace(err)
}

// updatePartitionInfo merge `addingDefinitions` into `Definitions` in the tableInfo.
func updatePartitionInfo(tblInfo *model.TableInfo) {
	parInfo := &model.PartitionInfo{}
	oldDefs, newDefs := tblInfo.Partition.Definitions, tblInfo.Partition.AddingDefinitions
	parInfo.Definitions = make([]model.PartitionDefinition, 0, len(newDefs)+len(oldDefs))
	parInfo.Definitions = append(parInfo.Definitions, oldDefs...)
	parInfo.Definitions = append(parInfo.Definitions, newDefs...)
	tblInfo.Partition.Definitions = parInfo.Definitions
	tblInfo.Partition.AddingDefinitions = nil
}

// updateAddingPartitionInfo write adding partitions into `addingDefinitions` field in the tableInfo.
func updateAddingPartitionInfo(partitionInfo *model.PartitionInfo, tblInfo *model.TableInfo) {
	newDefs := partitionInfo.Definitions
	tblInfo.Partition.AddingDefinitions = make([]model.PartitionDefinition, 0, len(newDefs))
	tblInfo.Partition.AddingDefinitions = append(tblInfo.Partition.AddingDefinitions, newDefs...)
}

// rollbackAddingPartitionInfo remove the `addingDefinitions` in the tableInfo.
func rollbackAddingPartitionInfo(tblInfo *model.TableInfo) []int64 {
	physicalTableIDs := make([]int64, 0, len(tblInfo.Partition.AddingDefinitions))
	for _, one := range tblInfo.Partition.AddingDefinitions {
		physicalTableIDs = append(physicalTableIDs, one.ID)
	}
	tblInfo.Partition.AddingDefinitions = nil
	return physicalTableIDs
}

// checkAddPartitionValue values less than value must be strictly increasing for each partition.
func checkAddPartitionValue(meta *model.TableInfo, part *model.PartitionInfo) error {
	if meta.Partition.Type == model.PartitionTypeRange && len(meta.Partition.Columns) == 0 {
		newDefs, oldDefs := part.Definitions, meta.Partition.Definitions
		rangeValue := oldDefs[len(oldDefs)-1].LessThan[0]
		if strings.EqualFold(rangeValue, "MAXVALUE") {
			return errors.Trace(ErrPartitionMaxvalue)
		}

		currentRangeValue, err := strconv.Atoi(rangeValue)
		if err != nil {
			return errors.Trace(err)
		}

		for i := 0; i < len(newDefs); i++ {
			ifMaxvalue := strings.EqualFold(newDefs[i].LessThan[0], "MAXVALUE")
			if ifMaxvalue && i == len(newDefs)-1 {
				return nil
			} else if ifMaxvalue && i != len(newDefs)-1 {
				return errors.Trace(ErrPartitionMaxvalue)
			}

			nextRangeValue, err := strconv.Atoi(newDefs[i].LessThan[0])
			if err != nil {
				return errors.Trace(err)
			}
			if nextRangeValue <= currentRangeValue {
				return errors.Trace(ErrRangeNotIncreasing)
			}
			currentRangeValue = nextRangeValue
		}
	}
	return nil
}

func checkPartitionReplica(addingDefinitions []model.PartitionDefinition, d *ddlCtx) (needWait bool, err error) {
	ctx := context.Background()
	pdCli := d.store.(tikv.Storage).GetRegionCache().PDClient()
	stores, err := pdCli.GetAllStores(ctx)
	if err != nil {
		return needWait, errors.Trace(err)
	}
	for _, pd := range addingDefinitions {
		startKey, endKey := tablecodec.GetTableHandleKeyRange(pd.ID)
		regions, err := pdCli.ScanRegions(ctx, startKey, endKey, -1)
		if err != nil {
			return needWait, errors.Trace(err)
		}
		// For every region in the partition, if it has some corresponding peers and
		// no pending peers, that means the replication has completed.
		for _, region := range regions {
			regionState, err := pdCli.GetRegionByID(ctx, region.Meta.Id)
			if err != nil {
				return needWait, errors.Trace(err)
			}
			tiflashPeerAtLeastOne := checkTiFlashPeerStoreAtLeastOne(stores, regionState.Meta.Peers)
			// It's unnecessary to wait all tiflash peer to be replicated.
			// Here only make sure that tiflash peer count > 0 (at least one).
			if tiflashPeerAtLeastOne {
				continue
			}
			needWait = true
			logutil.BgLogger().Info("[ddl] partition replicas check failed in replica-only DDL state", zap.Int64("pID", pd.ID), zap.Uint64("wait region ID", region.Meta.Id), zap.Bool("tiflash peer at least one", tiflashPeerAtLeastOne), zap.Time("check time", time.Now()))
			return needWait, nil
		}
	}
	logutil.BgLogger().Info("[ddl] partition replicas check ok in replica-only DDL state")
	return needWait, nil
}

func checkTiFlashPeerStoreAtLeastOne(stores []*metapb.Store, peers []*metapb.Peer) bool {
	for _, peer := range peers {
		for _, store := range stores {
			if peer.StoreId == store.Id && storeHasEngineTiFlashLabel(store) {
				return true
			}
		}
	}
	return false
}

func storeHasEngineTiFlashLabel(store *metapb.Store) bool {
	for _, label := range store.Labels {
		if label.Key == "engine" && label.Value == "tiflash" {
			return true
		}
	}
	return false
}

// buildTablePartitionInfo builds partition info and checks for some errors.
func buildTablePartitionInfo(ctx sessionctx.Context, s *ast.CreateTableStmt) (*model.PartitionInfo, error) {
	if s.Partition == nil {
		return nil, nil
	}

	if ctx.GetSessionVars().EnableTablePartition == "off" {
		ctx.GetSessionVars().StmtCtx.AppendWarning(errTablePartitionDisabled)
		return nil, nil
	}

	var enable bool
	// When tidb_enable_table_partition is 'on' or 'auto'.
	if s.Partition.Tp == model.PartitionTypeRange {
		if s.Partition.Sub == nil {
			// Partition by range expression is enabled by default.
			if s.Partition.ColumnNames == nil {
				enable = true
			}
			// Partition by range columns and just one column.
			if len(s.Partition.ColumnNames) == 1 {
				enable = true
			}
		}
	}
	// Partition by hash is enabled by default.
	// Note that linear hash is not enabled.
	if s.Partition.Tp == model.PartitionTypeHash {
		if !s.Partition.Linear && s.Partition.Sub == nil {
			enable = true
		}
	}

	if !enable {
		ctx.GetSessionVars().StmtCtx.AppendWarning(errUnsupportedCreatePartition)
		return nil, nil
	}

	pi := &model.PartitionInfo{
		Type:   s.Partition.Tp,
		Enable: enable,
		Num:    s.Partition.Num,
	}
	if s.Partition.Expr != nil {
		buf := new(bytes.Buffer)
		restoreCtx := format.NewRestoreCtx(format.DefaultRestoreFlags, buf)
		if err := s.Partition.Expr.Restore(restoreCtx); err != nil {
			return nil, err
		}
		pi.Expr = buf.String()
	} else if s.Partition.ColumnNames != nil {
		// TODO: Support multiple columns for 'PARTITION BY RANGE COLUMNS'.
		if len(s.Partition.ColumnNames) != 1 {
			pi.Enable = false
			ctx.GetSessionVars().StmtCtx.AppendWarning(ErrUnsupportedPartitionByRangeColumns)
		}
		pi.Columns = make([]model.CIStr, 0, len(s.Partition.ColumnNames))
		for _, cn := range s.Partition.ColumnNames {
			pi.Columns = append(pi.Columns, cn.Name)
		}
	}

	if s.Partition.Tp == model.PartitionTypeRange {
		if err := buildRangePartitionDefinitions(ctx, s, pi); err != nil {
			return nil, errors.Trace(err)
		}
	} else if s.Partition.Tp == model.PartitionTypeHash {
		if err := buildHashPartitionDefinitions(ctx, s, pi); err != nil {
			return nil, errors.Trace(err)
		}
	}
	return pi, nil
}

func buildHashPartitionDefinitions(ctx sessionctx.Context, s *ast.CreateTableStmt, pi *model.PartitionInfo) error {
	if err := checkAddPartitionTooManyPartitions(pi.Num); err != nil {
		return err
	}

	defs := make([]model.PartitionDefinition, pi.Num)
	for i := 0; i < len(defs); i++ {
		if len(s.Partition.Definitions) == 0 {
			defs[i].Name = model.NewCIStr(fmt.Sprintf("p%v", i))
		} else {
			def := s.Partition.Definitions[i]
			defs[i].Name = def.Name
			defs[i].Comment, _ = def.Comment()
		}
	}
	pi.Definitions = defs
	return nil
}

func buildRangePartitionDefinitions(ctx sessionctx.Context, s *ast.CreateTableStmt, pi *model.PartitionInfo) (err error) {
	for _, def := range s.Partition.Definitions {
		comment, _ := def.Comment()
		err = checkTooLongTable(def.Name)
		if err != nil {
			return err
		}
		piDef := model.PartitionDefinition{
			Name:    def.Name,
			Comment: comment,
		}

		buf := new(bytes.Buffer)
		// Range columns partitions support multi-column partitions.
		for _, expr := range def.Clause.(*ast.PartitionDefinitionClauseLessThan).Exprs {
			expr.Format(buf)
			piDef.LessThan = append(piDef.LessThan, buf.String())
			buf.Reset()
		}
		pi.Definitions = append(pi.Definitions, piDef)
	}
	return nil
}

func checkPartitionNameUnique(pi *model.PartitionInfo) error {
	newPars := pi.Definitions
	partNames := make(map[string]struct{}, len(newPars))
	for _, newPar := range newPars {
		if _, ok := partNames[newPar.Name.L]; ok {
			return ErrSameNamePartition.GenWithStackByArgs(newPar.Name)
		}
		partNames[newPar.Name.L] = struct{}{}
	}
	return nil
}

func checkAddPartitionNameUnique(tbInfo *model.TableInfo, pi *model.PartitionInfo) error {
	partNames := make(map[string]struct{})
	if tbInfo.Partition != nil {
		oldPars := tbInfo.Partition.Definitions
		for _, oldPar := range oldPars {
			partNames[oldPar.Name.L] = struct{}{}
		}
	}
	newPars := pi.Definitions
	for _, newPar := range newPars {
		if _, ok := partNames[newPar.Name.L]; ok {
			return ErrSameNamePartition.GenWithStackByArgs(newPar.Name)
		}
		partNames[newPar.Name.L] = struct{}{}
	}
	return nil
}

func checkAndOverridePartitionID(newTableInfo, oldTableInfo *model.TableInfo) error {
	// If any old partitionInfo has lost, that means the partition ID lost too, so did the data, repair failed.
	if newTableInfo.Partition == nil {
		return nil
	}
	if oldTableInfo.Partition == nil {
		return ErrRepairTableFail.GenWithStackByArgs("Old table doesn't have partitions")
	}
	if newTableInfo.Partition.Type != oldTableInfo.Partition.Type {
		return ErrRepairTableFail.GenWithStackByArgs("Partition type should be the same")
	}
	// Check whether partitionType is hash partition.
	if newTableInfo.Partition.Type == model.PartitionTypeHash {
		if newTableInfo.Partition.Num != oldTableInfo.Partition.Num {
			return ErrRepairTableFail.GenWithStackByArgs("Hash partition num should be the same")
		}
	}
	for i, newOne := range newTableInfo.Partition.Definitions {
		found := false
		for _, oldOne := range oldTableInfo.Partition.Definitions {
			// Fix issue 17952 which wanna substitute partition range expr.
			// So eliminate stringSliceEqual(newOne.LessThan, oldOne.LessThan) here.
			if newOne.Name.L == oldOne.Name.L {
				newTableInfo.Partition.Definitions[i].ID = oldOne.ID
				found = true
				break
			}
		}
		if !found {
			return ErrRepairTableFail.GenWithStackByArgs("Partition " + newOne.Name.L + " has lost")
		}
	}
	return nil
}

func stringSliceEqual(a, b []string) bool {
	if len(a) != len(b) {
		return false
	}
	if len(a) == 0 {
		return true
	}
	// Accelerate the compare by eliminate index bound check.
	b = b[:len(a)]
	for i, v := range a {
		if v != b[i] {
			return false
		}
	}
	return true
}

// hasTimestampField derives from https://github.com/mysql/mysql-server/blob/5.7/sql/item_func.h#L387
func hasTimestampField(ctx sessionctx.Context, tblInfo *model.TableInfo, expr ast.ExprNode) (bool, error) {
	partCols, err := checkPartitionColumns(tblInfo, expr)
	if err != nil {
		return false, err
	}

	for _, c := range partCols {
		if c.FieldType.Tp == mysql.TypeTimestamp {
			return true, nil
		}
	}

	return false, nil
}

// hasDateField derives from https://github.com/mysql/mysql-server/blob/5.7/sql/item_func.h#L399
func hasDateField(ctx sessionctx.Context, tblInfo *model.TableInfo, expr ast.ExprNode) (bool, error) {
	partCols, err := checkPartitionColumns(tblInfo, expr)
	if err != nil {
		return false, err
	}

	for _, c := range partCols {
		if c.FieldType.Tp == mysql.TypeDate || c.FieldType.Tp == mysql.TypeDatetime {
			return true, nil
		}
	}

	return false, nil
}

// hasTimeField derives from https://github.com/mysql/mysql-server/blob/5.7/sql/item_func.h#L412
func hasTimeField(ctx sessionctx.Context, tblInfo *model.TableInfo, expr ast.ExprNode) (bool, error) {
	partCols, err := checkPartitionColumns(tblInfo, expr)
	if err != nil {
		return false, err
	}

	for _, c := range partCols {
		if c.FieldType.Tp == mysql.TypeDatetime || c.FieldType.Tp == mysql.TypeDuration {
			return true, nil
		}
	}

	return false, nil
}

// defaultTimezoneDependent derives from https://github.com/mysql/mysql-server/blob/5.7/sql/item_func.h#L445
// We assume the result of any function that has a TIMESTAMP argument to be
// timezone-dependent, since a TIMESTAMP value in both numeric and string
// contexts is interpreted according to the current timezone.
// The only exception is UNIX_TIMESTAMP() which returns the internal
// representation of a TIMESTAMP argument verbatim, and thus does not depend on
// the timezone.
func defaultTimezoneDependent(ctx sessionctx.Context, tblInfo *model.TableInfo, expr ast.ExprNode) (bool, error) {
	v, err := hasTimestampField(ctx, tblInfo, expr)
	if err != nil {
		return false, err
	}

	return !v, nil
}

func checkPartitionFuncCallValid(ctx sessionctx.Context, tblInfo *model.TableInfo, expr *ast.FuncCallExpr) error {
	// We assume the result of any function that has a TIMESTAMP argument to be
	// timezone-dependent, since a TIMESTAMP value in both numeric and string
	// contexts is interpreted according to the current timezone.
	// The only exception is UNIX_TIMESTAMP() which returns the internal
	// representation of a TIMESTAMP argument verbatim, and thus does not depend on
	// the timezone.
	// See https://github.com/mysql/mysql-server/blob/5.7/sql/item_func.h#L445
	if expr.FnName.L != ast.UnixTimestamp {
		for _, arg := range expr.Args {
			if colName, ok := arg.(*ast.ColumnNameExpr); ok {
				col := findColumnByName(colName.Name.Name.L, tblInfo)
				if col == nil {
					return ErrBadField.GenWithStackByArgs(colName.Name.Name.O, "expression")
				}

				if ok && col.FieldType.Tp == mysql.TypeTimestamp {
					return errors.Trace(errWrongExprInPartitionFunc)
				}
			}
		}
	}

	// check function which allowed in partitioning expressions
	// see https://dev.mysql.com/doc/mysql-partitioning-excerpt/5.7/en/partitioning-limitations-functions.html
	switch expr.FnName.L {
	// Mysql don't allow creating partitions with expressions with non matching
	// arguments as a (sub)partitioning function,
	// but we want to allow such expressions when opening existing tables for
	// easier maintenance. This exception should be deprecated at some point in future so that we always throw an error.
	// See https://github.com/mysql/mysql-server/blob/5.7/sql/sql_partition.cc#L1072
	case ast.Day, ast.DayOfMonth, ast.DayOfWeek, ast.DayOfYear, ast.Month, ast.Quarter, ast.ToDays, ast.ToSeconds,
		ast.Weekday, ast.Year, ast.YearWeek:
		return checkResultOK(hasDateField(ctx, tblInfo, expr))
	case ast.Hour, ast.MicroSecond, ast.Minute, ast.Second, ast.TimeToSec:
		return checkResultOK(hasTimeField(ctx, tblInfo, expr))
	case ast.UnixTimestamp:
		if len(expr.Args) != 1 {
			return errors.Trace(errWrongExprInPartitionFunc)
		}
		col, err := expression.RewriteSimpleExprWithTableInfo(ctx, tblInfo, expr.Args[0])
		if err != nil {
			return errors.Trace(err)
		}
		if col.GetType().Tp != mysql.TypeTimestamp {
			return errors.Trace(errWrongExprInPartitionFunc)
		}
		return nil
	case ast.Abs, ast.Ceiling, ast.DateDiff, ast.Extract, ast.Floor, ast.Mod:
		for _, arg := range expr.Args {
			if err := checkPartitionExprValid(ctx, tblInfo, arg); err != nil {
				return err
			}
		}
		return nil
	}
	return errors.Trace(ErrPartitionFunctionIsNotAllowed)
}

// checkPartitionExprValid checks partition expression validly.
func checkPartitionExprValid(ctx sessionctx.Context, tblInfo *model.TableInfo, expr ast.ExprNode) error {
	switch v := expr.(type) {
	case *ast.FuncCastExpr, *ast.CaseExpr, *ast.SubqueryExpr, *ast.WindowFuncExpr, *ast.RowExpr, *ast.DefaultExpr, *ast.ValuesExpr:
		return errors.Trace(ErrPartitionFunctionIsNotAllowed)
	case *ast.FuncCallExpr:
		return checkPartitionFuncCallValid(ctx, tblInfo, v)
	case *ast.BinaryOperationExpr:
		// The DIV operator (opcode.IntDiv) is also supported; the / operator ( opcode.Div ) is not permitted.
		// see https://dev.mysql.com/doc/refman/5.7/en/partitioning-limitations.html
		switch v.Op {
		case opcode.Or, opcode.And, opcode.Xor, opcode.LeftShift, opcode.RightShift, opcode.BitNeg, opcode.Div:
			return errors.Trace(ErrPartitionFunctionIsNotAllowed)
		default:
			if err := checkPartitionExprValid(ctx, tblInfo, v.L); err != nil {
				return errors.Trace(err)
			}
			if err := checkPartitionExprValid(ctx, tblInfo, v.R); err != nil {
				return errors.Trace(err)
			}
		}
		return nil
	case *ast.UnaryOperationExpr:
		if v.Op == opcode.BitNeg {
			return errors.Trace(ErrPartitionFunctionIsNotAllowed)
		}
		if err := checkPartitionExprValid(ctx, tblInfo, v.V); err != nil {
			return errors.Trace(err)
		}
		return nil
	case *ast.ParenthesesExpr:
		return checkPartitionExprValid(ctx, tblInfo, v.Expr)
	}
	return nil
}

// checkPartitionFuncValid checks partition function validly.
func checkPartitionFuncValid(ctx sessionctx.Context, tblInfo *model.TableInfo, expr ast.ExprNode) error {
	err := checkPartitionExprValid(ctx, tblInfo, expr)
	if err != nil {
		return err
	}
	// check constant.
	_, err = checkPartitionColumns(tblInfo, expr)
	return err
}

// checkResultOK derives from https://github.com/mysql/mysql-server/blob/5.7/sql/item_timefunc
// For partition tables, mysql do not support Constant, random or timezone-dependent expressions
// Based on mysql code to check whether field is valid, every time related type has check_valid_arguments_processor function.
func checkResultOK(ok bool, err error) error {
	if err != nil {
		return err
	}

	if !ok {
		return errors.Trace(errWrongExprInPartitionFunc)
	}

	return nil
}

func checkPartitionColumns(tblInfo *model.TableInfo, expr ast.ExprNode) ([]*model.ColumnInfo, error) {
	var buf strings.Builder
	restoreCtx := format.NewRestoreCtx(format.DefaultRestoreFlags, &buf)
	err := expr.Restore(restoreCtx)
	if err != nil {
		return nil, errors.Trace(err)
	}
	partCols, err := extractPartitionColumns(buf.String(), tblInfo)
	if err != nil {
		return nil, err
	}

	if len(partCols) == 0 {
		return nil, errors.Trace(errWrongExprInPartitionFunc)
	}

	return partCols, nil
}

// checkPartitionFuncType checks partition function return type.
func checkPartitionFuncType(ctx sessionctx.Context, s *ast.CreateTableStmt, tblInfo *model.TableInfo) error {
	if s.Partition.Expr == nil {
		return nil
	}
	var buf strings.Builder
	restoreCtx := format.NewRestoreCtx(format.DefaultRestoreFlags, &buf)
	if err := s.Partition.Expr.Restore(restoreCtx); err != nil {
		return errors.Trace(err)
	}
	exprStr := buf.String()
	if s.Partition.Tp == model.PartitionTypeRange || s.Partition.Tp == model.PartitionTypeHash {
		// if partition by columnExpr, check the column type
		if _, ok := s.Partition.Expr.(*ast.ColumnNameExpr); ok {
			for _, col := range tblInfo.Columns {
				name := strings.Replace(col.Name.String(), ".", "`.`", -1)
				// Range partitioning key supported types: tinyint, smallint, mediumint, int and bigint.
				if !validRangePartitionType(col) && fmt.Sprintf("`%s`", name) == exprStr {
					return errors.Trace(ErrNotAllowedTypeInPartition.GenWithStackByArgs(exprStr))
				}
			}
		}
	}

	e, err := expression.ParseSimpleExprWithTableInfo(ctx, exprStr, tblInfo)
	if err != nil {
		return errors.Trace(err)
	}
	if e.GetType().EvalType() == types.ETInt {
		return nil
	}
	if s.Partition.Tp == model.PartitionTypeHash {
		if _, ok := s.Partition.Expr.(*ast.ColumnNameExpr); ok {
			return ErrNotAllowedTypeInPartition.GenWithStackByArgs(exprStr)
		}
	}

	return ErrPartitionFuncNotAllowed.GenWithStackByArgs("PARTITION")
}

// checkCreatePartitionValue checks whether `less than value` is strictly increasing for each partition.
// Side effect: it may simplify the partition range definition from a constant expression to an integer.
func checkCreatePartitionValue(ctx sessionctx.Context, tblInfo *model.TableInfo) error {
	pi := tblInfo.Partition
	defs := pi.Definitions
	if len(defs) == 0 {
		return nil
	}

	cols := tblInfo.Columns
	if strings.EqualFold(defs[len(defs)-1].LessThan[0], partitionMaxValue) {
		defs = defs[:len(defs)-1]
	}
	isUnsignedBigint := isRangePartitionColUnsignedBigint(cols, pi)
	var prevRangeValue interface{}
	for i := 0; i < len(defs); i++ {
		if strings.EqualFold(defs[i].LessThan[0], partitionMaxValue) {
			return errors.Trace(ErrPartitionMaxvalue)
		}

		currentRangeValue, fromExpr, err := getRangeValue(ctx, defs[i].LessThan[0], isUnsignedBigint)
		if err != nil {
			return errors.Trace(err)
		}
		if fromExpr {
			// Constant fold the expression.
			defs[i].LessThan[0] = fmt.Sprintf("%d", currentRangeValue)
		}

		if i == 0 {
			prevRangeValue = currentRangeValue
			continue
		}

		if isUnsignedBigint {
			if currentRangeValue.(uint64) <= prevRangeValue.(uint64) {
				return errors.Trace(ErrRangeNotIncreasing)
			}
		} else {
			if currentRangeValue.(int64) <= prevRangeValue.(int64) {
				return errors.Trace(ErrRangeNotIncreasing)
			}
		}
		prevRangeValue = currentRangeValue
	}
	return nil
}

// getRangeValue gets an integer from the range value string.
// The returned boolean value indicates whether the input string is a constant expression.
func getRangeValue(ctx sessionctx.Context, str string, unsignedBigint bool) (interface{}, bool, error) {
	// Unsigned bigint was converted to uint64 handle.
	if unsignedBigint {
		if value, err := strconv.ParseUint(str, 10, 64); err == nil {
			return value, false, nil
		}

		e, err1 := expression.ParseSimpleExprWithTableInfo(ctx, str, &model.TableInfo{})
		if err1 != nil {
			return 0, false, err1
		}
		res, isNull, err2 := e.EvalInt(ctx, chunk.Row{})
		if err2 == nil && !isNull {
			return uint64(res), true, nil
		}
	} else {
		if value, err := strconv.ParseInt(str, 10, 64); err == nil {
			return value, false, nil
		}
		// The range value maybe not an integer, it could be a constant expression.
		// For example, the following two cases are the same:
		// PARTITION p0 VALUES LESS THAN (TO_SECONDS('2004-01-01'))
		// PARTITION p0 VALUES LESS THAN (63340531200)
		e, err1 := expression.ParseSimpleExprWithTableInfo(ctx, str, &model.TableInfo{})
		if err1 != nil {
			return 0, false, err1
		}
		res, isNull, err2 := e.EvalInt(ctx, chunk.Row{})
		if err2 == nil && !isNull {
			return res, true, nil
		}
	}
	return 0, false, ErrNotAllowedTypeInPartition.GenWithStackByArgs(str)
}

// validRangePartitionType checks the type supported by the range partitioning key.
func validRangePartitionType(col *model.ColumnInfo) bool {
	switch col.FieldType.EvalType() {
	case types.ETInt:
		return true
	default:
		return false
	}
}

// checkDropTablePartition checks if the partition exists and does not allow deleting the last existing partition in the table.
func checkDropTablePartition(meta *model.TableInfo, partLowerNames []string) error {
	pi := meta.Partition
	if pi.Type != model.PartitionTypeRange && pi.Type != model.PartitionTypeList {
		return errOnlyOnRangeListPartition.GenWithStackByArgs("DROP")
	}
	oldDefs := pi.Definitions
	for _, pn := range partLowerNames {
		found := false
		for _, def := range oldDefs {
			if def.Name.L == pn {
				found = true
				break
			}
		}
		if !found {
			return errors.Trace(ErrDropPartitionNonExistent.GenWithStackByArgs(pn))
		}
	}
	if len(oldDefs) == len(partLowerNames) {
		return errors.Trace(ErrDropLastPartition)
	}
	return nil
}

// updateDroppingPartitionInfo move dropping partitions to DroppingDefinitions, and return partitionIDs
func updateDroppingPartitionInfo(tblInfo *model.TableInfo, partLowerNames []string) []int64 {
	oldDefs := tblInfo.Partition.Definitions
	newDefs := make([]model.PartitionDefinition, 0, len(oldDefs)-len(partLowerNames))
	droppingDefs := make([]model.PartitionDefinition, 0, len(partLowerNames))
	pids := make([]int64, 0, len(partLowerNames))

	// consider using a map to probe partLowerNames if too many partLowerNames
	for i := range oldDefs {
		found := false
		for _, partName := range partLowerNames {
			if oldDefs[i].Name.L == partName {
				found = true
				break
			}
		}
		if found {
			pids = append(pids, oldDefs[i].ID)
			droppingDefs = append(droppingDefs, oldDefs[i])
		} else {
			newDefs = append(newDefs, oldDefs[i])
		}
	}

	tblInfo.Partition.Definitions = newDefs
	tblInfo.Partition.DroppingDefinitions = droppingDefs
	return pids
}

func getPartitionDef(tblInfo *model.TableInfo, partName string) (index int, def *model.PartitionDefinition, _ error) {
	defs := tblInfo.Partition.Definitions
	for i := 0; i < len(defs); i++ {
		if strings.EqualFold(defs[i].Name.L, strings.ToLower(partName)) {
			return i, &(defs[i]), nil
		}
	}
	return index, nil, table.ErrUnknownPartition.GenWithStackByArgs(partName, tblInfo.Name.O)
}

<<<<<<< HEAD
func getPartitionIDsFromDefinitions(defs []model.PartitionDefinition) []int64 {
	pids := make([]int64, 0, len(defs))
	for _, def := range defs {
		pids = append(pids, def.ID)
	}
	return pids
}

func hasGlobalIndex(tblInfo *model.TableInfo) bool {
	for _, idxInfo := range tblInfo.Indices {
		if idxInfo.Global {
			return true
		}
	}
	return false
}

// getTableInfoWithDroppingPartitions builds oldTableInfo including dropping partitions, only used by onDropTablePartition.
func getTableInfoWithDroppingPartitions(t *model.TableInfo) *model.TableInfo {
	p := t.Partition
	nt := t.Clone()
	np := *p
	npd := make([]model.PartitionDefinition, 0, len(p.Definitions)+len(p.DroppingDefinitions))
	npd = append(npd, p.Definitions...)
	npd = append(npd, p.DroppingDefinitions...)
	np.Definitions = npd
	np.DroppingDefinitions = nil
	nt.Partition = &np
	return nt
}

func buildPlacementDropRules(schemaID, tableID int64, partitionIDs []int64) []*placement.RuleOp {
	rules := make([]*placement.RuleOp, 0, len(partitionIDs))
	for _, partitionID := range partitionIDs {
		rules = append(rules, &placement.RuleOp{
			Action:           placement.RuleOpDel,
			DeleteByIDPrefix: true,
			Rule: &placement.Rule{
				GroupID: placement.RuleDefaultGroupID,
				ID:      fmt.Sprintf("%d_t%d_p%d", schemaID, tableID, partitionID),
			},
		})
	}
	return rules
}

// onDropTablePartition deletes old partition meta.
func (w *worker) onDropTablePartition(d *ddlCtx, t *meta.Meta, job *model.Job) (ver int64, _ error) {
=======
func buildPlacementDropBundle(partitionID int64) *placement.Bundle {
	return &placement.Bundle{
		ID: placement.GroupID(partitionID),
	}
}

// onDropTablePartition deletes old partition meta.
func onDropTablePartition(d *ddlCtx, t *meta.Meta, job *model.Job) (ver int64, _ error) {
>>>>>>> 57b244e9
	var partNames []string
	if err := job.DecodeArgs(&partNames); err != nil {
		job.State = model.JobStateCancelled
		return ver, errors.Trace(err)
	}
	tblInfo, err := getTableInfoAndCancelFaultJob(t, job, job.SchemaID)
	if err != nil {
		return ver, errors.Trace(err)
	}
	var physicalTableIDs []int64
	if job.Type == model.ActionAddTablePartition {
		// It is rollbacked from adding table partition, just remove addingDefinitions from tableInfo.
		physicalTableIDs = rollbackAddingPartitionInfo(tblInfo)
		rules := buildPlacementDropRules(job.SchemaID, tblInfo.ID, physicalTableIDs)
		err = infosync.UpdatePlacementRules(nil, rules)
		if err != nil {
			job.State = model.JobStateCancelled
			return ver, errors.Wrapf(err, "failed to notify PD the placement rules")
		}
		ver, err = updateVersionAndTableInfo(t, job, tblInfo, true)
		if err != nil {
			return ver, errors.Trace(err)
		}
		job.FinishTableJob(model.JobStateRollbackDone, model.StateNone, ver, tblInfo)
		job.Args = []interface{}{physicalTableIDs}
		return ver, nil
	}

<<<<<<< HEAD
	if job.State == model.JobStateRunning && job.SchemaState == model.StateNone {
		// Manually set first state.
		job.SchemaState = model.StatePublic
=======
	if d.infoHandle != nil {
		bundles := make([]*placement.Bundle, 0, len(physicalTableIDs))
		for _, ID := range physicalTableIDs {
			oldBundle, ok := d.infoHandle.Get().BundleByName(placement.GroupID(ID))
			if ok && !oldBundle.IsEmpty() {
				bundles = append(bundles, buildPlacementDropBundle(ID))
			}
		}

		err = infosync.PutRuleBundles(nil, bundles)
		if err != nil {
			job.State = model.JobStateCancelled
			return ver, errors.Wrapf(err, "failed to notify PD the placement rules")
		}
>>>>>>> 57b244e9
	}
	// In order to skip maintaining the state check in partitionDefinition, TiDB use droppingDefinition instead of state field.
	// So here using `job.SchemaState` to judge what the stage of this job is.
	originalState := job.SchemaState
	switch job.SchemaState {
	case model.StatePublic:
		// If an error occurs, it returns that it cannot delete all partitions or that the partition doesn't exist.
		err = checkDropTablePartition(tblInfo, partNames)
		if err != nil {
			job.State = model.JobStateCancelled
			return ver, errors.Trace(err)
		}
		updateDroppingPartitionInfo(tblInfo, partNames)
		rules := buildPlacementDropRules(job.SchemaID, tblInfo.ID, physicalTableIDs)
		err = infosync.UpdatePlacementRules(nil, rules)
		if err != nil {
			job.State = model.JobStateCancelled
			return ver, errors.Wrapf(err, "failed to notify PD the placement rules")
		}
		job.SchemaState = model.StateDeleteOnly
		ver, err = updateVersionAndTableInfo(t, job, tblInfo, originalState != job.SchemaState)
	case model.StateDeleteOnly:
		// This state is not a real 'DeleteOnly' state, because tidb does not maintaining the state check in partitionDefinition.
		// Insert this state to confirm all servers can not see the old partitions when reorg is running,
		// so that no new data will be inserted into old partitions when reorganizing.
		job.SchemaState = model.StateDeleteReorganization
		ver, err = updateVersionAndTableInfo(t, job, tblInfo, originalState != job.SchemaState)
	case model.StateDeleteReorganization:
		oldTblInfo := getTableInfoWithDroppingPartitions(tblInfo)
		physicalTableIDs = getPartitionIDsFromDefinitions(tblInfo.Partition.DroppingDefinitions)
		tbl, err := getTable(d.store, job.SchemaID, oldTblInfo)
		if err != nil {
			return ver, errors.Trace(err)
		}
		// If table has global indexes, we need reorg to clean up them.
		if pt, ok := tbl.(table.PartitionedTable); ok && hasGlobalIndex(tblInfo) {
			reorgInfo, err := getReorgInfoFromPartitions(d, t, job, tbl, physicalTableIDs)

			if err != nil || reorgInfo.first {
				// If we run reorg firstly, we should update the job snapshot version
				// and then run the reorg next time.
				return ver, errors.Trace(err)
			}
			err = w.runReorgJob(t, reorgInfo, tbl.Meta(), d.lease, func() (dropIndexErr error) {
				defer tidbutil.Recover(metrics.LabelDDL, "onDropTablePartition",
					func() {
						dropIndexErr = errCancelledDDLJob.GenWithStack("drop partition panic")
					}, false)
				return w.cleanupGlobalIndexes(pt, physicalTableIDs, reorgInfo)
			})
			if err != nil {
				if errWaitReorgTimeout.Equal(err) {
					// if timeout, we should return, check for the owner and re-wait job done.
					return ver, nil
				}
				// Clean up the channel of notifyCancelReorgJob. Make sure it can't affect other jobs.
				w.reorgCtx.cleanNotifyReorgCancel()
				return ver, errors.Trace(err)
			}
			// Clean up the channel of notifyCancelReorgJob. Make sure it can't affect other jobs.
			w.reorgCtx.cleanNotifyReorgCancel()
		}
		tblInfo.Partition.DroppingDefinitions = nil
		ver, err = updateVersionAndTableInfo(t, job, tblInfo, true)
		if err != nil {
			return ver, errors.Trace(err)
		}
		job.FinishTableJob(model.JobStateDone, model.StateNone, ver, tblInfo)
		// A background job will be created to delete old partition data.
		job.Args = []interface{}{physicalTableIDs}
	default:
		err = ErrInvalidDDLState.GenWithStackByArgs("partition", job.SchemaState)
	}
	return ver, errors.Trace(err)
}

func buildPlacementTruncateBundle(oldBundle *placement.Bundle, newID int64) *placement.Bundle {
	newBundle := oldBundle.Clone()
	newBundle.ID = placement.GroupID(newID)
	startKey := hex.EncodeToString(codec.EncodeBytes(nil, tablecodec.GenTablePrefix(newID)))
	endKey := hex.EncodeToString(codec.EncodeBytes(nil, tablecodec.GenTablePrefix(newID+1)))
	for _, rule := range newBundle.Rules {
		rule.GroupID = newBundle.ID
		rule.StartKeyHex = startKey
		rule.EndKeyHex = endKey
	}
	return newBundle
}

// onTruncateTablePartition truncates old partition meta.
func onTruncateTablePartition(d *ddlCtx, t *meta.Meta, job *model.Job) (int64, error) {
	var ver int64
	var oldIDs []int64
	if err := job.DecodeArgs(&oldIDs); err != nil {
		job.State = model.JobStateCancelled
		return ver, errors.Trace(err)
	}
	tblInfo, err := getTableInfoAndCancelFaultJob(t, job, job.SchemaID)
	if err != nil {
		return ver, errors.Trace(err)
	}
	pi := tblInfo.GetPartitionInfo()
	if pi == nil {
		return ver, errors.Trace(ErrPartitionMgmtOnNonpartitioned)
	}

	newPartitions := make([]model.PartitionDefinition, 0, len(oldIDs))
	for _, oldID := range oldIDs {
		for i := 0; i < len(pi.Definitions); i++ {
			def := &pi.Definitions[i]
			if def.ID == oldID {
				pid, err1 := t.GenGlobalID()
				if err != nil {
					return ver, errors.Trace(err1)
				}
				def.ID = pid
				// Shallow copy only use the def.ID in event handle.
				newPartitions = append(newPartitions, *def)
				break
			}
		}
	}
	if len(newPartitions) == 0 {
		return ver, table.ErrUnknownPartition.GenWithStackByArgs("drop?", tblInfo.Name.O)
	}

	// Clear the tiflash replica available status.
	if tblInfo.TiFlashReplica != nil {
		tblInfo.TiFlashReplica.Available = false
		// Set partition replica become unavailable.
		for _, oldID := range oldIDs {
			for i, id := range tblInfo.TiFlashReplica.AvailablePartitionIDs {
				if id == oldID {
					newIDs := tblInfo.TiFlashReplica.AvailablePartitionIDs[:i]
					newIDs = append(newIDs, tblInfo.TiFlashReplica.AvailablePartitionIDs[i+1:]...)
					tblInfo.TiFlashReplica.AvailablePartitionIDs = newIDs
					break
				}
			}
		}
	}

	if d.infoHandle != nil {
		bundles := make([]*placement.Bundle, 0, len(oldIDs))

		for i, oldID := range oldIDs {
			oldBundle, ok := d.infoHandle.Get().BundleByName(placement.GroupID(oldID))
			if ok && !oldBundle.IsEmpty() {
				bundles = append(bundles, buildPlacementDropBundle(oldID))
				bundles = append(bundles, buildPlacementTruncateBundle(oldBundle, newPartitions[i].ID))
			}
		}

		err = infosync.PutRuleBundles(nil, bundles)
		if err != nil {
			job.State = model.JobStateCancelled
			return ver, errors.Wrapf(err, "failed to notify PD the placement rules")
		}
	}

	ver, err = updateVersionAndTableInfo(t, job, tblInfo, true)
	if err != nil {
		return ver, errors.Trace(err)
	}

	// Finish this job.
	job.FinishTableJob(model.JobStateDone, model.StateNone, ver, tblInfo)
	asyncNotifyEvent(d, &util.Event{Tp: model.ActionTruncateTablePartition, TableInfo: tblInfo, PartInfo: &model.PartitionInfo{Definitions: newPartitions}})
	// A background job will be created to delete old partition data.
	job.Args = []interface{}{oldIDs}
	return ver, nil
}

// onExchangeTablePartition exchange partition data
func (w *worker) onExchangeTablePartition(d *ddlCtx, t *meta.Meta, job *model.Job) (ver int64, _ error) {
	var (
		// defID only for updateSchemaVersion
		defID          int64
		ptSchemaID     int64
		ptID           int64
		partName       string
		withValidation bool
	)

	if err := job.DecodeArgs(&defID, &ptSchemaID, &ptID, &partName, &withValidation); err != nil {
		job.State = model.JobStateCancelled
		return ver, errors.Trace(err)
	}

	ntDbInfo, err := checkSchemaExistAndCancelNotExistJob(t, job)
	if err != nil {
		job.State = model.JobStateCancelled
		return ver, errors.Trace(err)
	}

	nt, err := getTableInfoAndCancelFaultJob(t, job, job.SchemaID)
	if err != nil {
		return ver, errors.Trace(err)
	}

	pt, err := getTableInfo(t, ptID, ptSchemaID)
	if err != nil {
		if infoschema.ErrDatabaseNotExists.Equal(err) || infoschema.ErrTableNotExists.Equal(err) {
			job.State = model.JobStateCancelled
		}
		return ver, errors.Trace(err)
	}

	if pt.State != model.StatePublic {
		job.State = model.JobStateCancelled
		return ver, ErrInvalidDDLState.GenWithStack("table %s is not in public, but %s", pt.Name, pt.State)
	}

	err = checkExchangePartition(pt, nt)
	if err != nil {
		job.State = model.JobStateCancelled
		return ver, errors.Trace(err)
	}

	err = checkTableDefCompatible(pt, nt)
	if err != nil {
		job.State = model.JobStateCancelled
		return ver, errors.Trace(err)
	}

	index, _, err := getPartitionDef(pt, partName)
	if err != nil {
		return ver, errors.Trace(err)
	}

	if withValidation {
		err = checkExchangePartitionRecordValidation(w, pt, index, ntDbInfo.Name, nt.Name)
		if err != nil {
			job.State = model.JobStateCancelled
			return ver, errors.Trace(err)
		}
	}

	// partition table base auto id
	ptBaseID, err := t.GetAutoTableID(ptSchemaID, pt.ID)
	if err != nil {
		job.State = model.JobStateCancelled
		return ver, errors.Trace(err)
	}

	ptRandID, err := t.GetAutoRandomID(ptSchemaID, pt.ID)
	if err != nil {
		job.State = model.JobStateCancelled
		return ver, errors.Trace(err)
	}

	// non-partition table base auto id
	ntBaseID, err := t.GetAutoTableID(job.SchemaID, nt.ID)
	if err != nil {
		job.State = model.JobStateCancelled
		return ver, errors.Trace(err)
	}

	ntRandID, err := t.GetAutoRandomID(job.SchemaID, nt.ID)
	if err != nil {
		job.State = model.JobStateCancelled
		return ver, errors.Trace(err)
	}

	_, partDef, err := getPartitionDef(pt, partName)
	if err != nil {
		job.State = model.JobStateCancelled
		return ver, errors.Trace(err)
	}

	tempID := partDef.ID
	// exchange table meta id
	partDef.ID = nt.ID

	if pt.TiFlashReplica != nil {
		for i, id := range pt.TiFlashReplica.AvailablePartitionIDs {
			if id == tempID {
				pt.TiFlashReplica.AvailablePartitionIDs[i] = partDef.ID
				break
			}
		}
	}

	err = t.UpdateTable(ptSchemaID, pt)
	if err != nil {
		job.State = model.JobStateCancelled
		return ver, errors.Trace(err)
	}

	failpoint.Inject("exchangePartitionErr", func(val failpoint.Value) {
		if val.(bool) {
			job.State = model.JobStateCancelled
			failpoint.Return(ver, errors.New("occur an error after updating partition id"))
		}
	})

	// recreate non-partition table meta info
	err = t.DropTableOrView(job.SchemaID, nt.ID, true)
	if err != nil {
		job.State = model.JobStateCancelled
		return ver, errors.Trace(err)
	}

	nt.ID = tempID

	err = t.CreateTableOrView(job.SchemaID, nt)
	if err != nil {
		job.State = model.JobStateCancelled
		return ver, errors.Trace(err)
	}

	// both pt and nt set the maximum auto_id between ntBaseID and ptBaseID
	if ntBaseID > ptBaseID {
		_, err = t.GenAutoTableID(ptSchemaID, pt.ID, ntBaseID-ptBaseID)
		if err != nil {
			job.State = model.JobStateCancelled
			return ver, errors.Trace(err)
		}
	}

	_, err = t.GenAutoTableID(job.SchemaID, nt.ID, mathutil.MaxInt64(ptBaseID, ntBaseID))
	if err != nil {
		job.State = model.JobStateCancelled
		return ver, errors.Trace(err)
	}

	if ntRandID != 0 || ptRandID != 0 {
		if ntRandID > ptRandID {
			_, err = t.GenAutoRandomID(ptSchemaID, pt.ID, ntRandID-ptRandID)
			if err != nil {
				job.State = model.JobStateCancelled
				return ver, errors.Trace(err)
			}
		}

		_, err = t.GenAutoRandomID(job.SchemaID, nt.ID, mathutil.MaxInt64(ptRandID, ntRandID))
		if err != nil {
			job.State = model.JobStateCancelled
			return ver, errors.Trace(err)
		}
	}

	ver, err = updateSchemaVersion(t, job)
	if err != nil {
		return ver, errors.Trace(err)
	}

	job.FinishTableJob(model.JobStateDone, model.StateNone, ver, pt)
	return ver, nil
}

func checkExchangePartitionRecordValidation(w *worker, pt *model.TableInfo, index int, schemaName, tableName model.CIStr) error {
	var sql string

	pi := pt.Partition

	switch pi.Type {
	case model.PartitionTypeHash:
		if pi.Num == 1 {
			return nil
		}
		sql = fmt.Sprintf("select 1 from `%s`.`%s` where mod(%s, %d) != %d limit 1", schemaName.L, tableName.L, pi.Expr, pi.Num, index)
	case model.PartitionTypeRange:
		// Table has only one partition and has the maximum value
		if len(pi.Definitions) == 1 && strings.EqualFold(pi.Definitions[index].LessThan[0], partitionMaxValue) {
			return nil
		}
		// For range expression and range columns
		if len(pi.Columns) == 0 {
			sql = buildCheckSQLForRangeExprPartition(pi, index, schemaName, tableName)
		} else if len(pi.Columns) == 1 {
			sql = buildCheckSQLForRangeColumnsPartition(pi, index, schemaName, tableName)
		}
	default:
		return errUnsupportedPartitionType.GenWithStackByArgs(pt.Name.O)
	}

	var ctx sessionctx.Context
	ctx, err := w.sessPool.get()
	if err != nil {
		return errors.Trace(err)
	}
	defer w.sessPool.put(ctx)

	rows, _, err := ctx.(sqlexec.RestrictedSQLExecutor).ExecRestrictedSQL(sql)
	if err != nil {
		return errors.Trace(err)
	}
	rowCount := len(rows)
	if rowCount != 0 {
		return errors.Trace(ErrRowDoesNotMatchPartition)
	}
	return nil
}

func buildCheckSQLForRangeExprPartition(pi *model.PartitionInfo, index int, schemaName, tableName model.CIStr) string {
	if index == 0 {
		return fmt.Sprintf("select 1 from `%s`.`%s` where %s >= %s limit 1", schemaName.L, tableName.L, pi.Expr, pi.Definitions[index].LessThan[0])
	} else if index == len(pi.Definitions)-1 && strings.EqualFold(pi.Definitions[index].LessThan[0], partitionMaxValue) {
		return fmt.Sprintf("select 1 from `%s`.`%s` where %s < %s limit 1", schemaName.L, tableName.L, pi.Expr, pi.Definitions[index-1].LessThan[0])
	} else {
		return fmt.Sprintf("select 1 from `%s`.`%s` where %s < %s or %s >= %s limit 1", schemaName.L, tableName.L, pi.Expr, pi.Definitions[index-1].LessThan[0], pi.Expr, pi.Definitions[index].LessThan[0])
	}
}

func buildCheckSQLForRangeColumnsPartition(pi *model.PartitionInfo, index int, schemaName, tableName model.CIStr) string {
	colName := pi.Columns[0].L
	if index == 0 {
		return fmt.Sprintf("select 1 from `%s`.`%s` where `%s` >= %s limit 1", schemaName.L, tableName.L, colName, pi.Definitions[index].LessThan[0])
	} else if index == len(pi.Definitions)-1 && strings.EqualFold(pi.Definitions[index].LessThan[0], partitionMaxValue) {
		return fmt.Sprintf("select 1 from `%s`.`%s` where `%s` < %s limit 1", schemaName.L, tableName.L, colName, pi.Definitions[index-1].LessThan[0])
	} else {
		return fmt.Sprintf("select 1 from `%s`.`%s` where `%s` < %s or `%s` >= %s limit 1", schemaName.L, tableName.L, colName, pi.Definitions[index-1].LessThan[0], colName, pi.Definitions[index].LessThan[0])
	}
}

func checkAddPartitionTooManyPartitions(piDefs uint64) error {
	if piDefs > uint64(PartitionCountLimit) {
		return errors.Trace(ErrTooManyPartitions)
	}
	return nil
}

func checkNoHashPartitions(ctx sessionctx.Context, partitionNum uint64) error {
	if partitionNum == 0 {
		return ast.ErrNoParts.GenWithStackByArgs("partitions")
	}
	return nil
}

func checkNoRangePartitions(partitionNum int) error {
	if partitionNum == 0 {
		return ast.ErrPartitionsMustBeDefined.GenWithStackByArgs("RANGE")
	}
	return nil
}

func getPartitionIDs(table *model.TableInfo) []int64 {
	if table.GetPartitionInfo() == nil {
		return []int64{}
	}
	physicalTableIDs := make([]int64, 0, len(table.Partition.Definitions))
	for _, def := range table.Partition.Definitions {
		physicalTableIDs = append(physicalTableIDs, def.ID)
	}
	return physicalTableIDs
}

// checkPartitioningKeysConstraints checks that the range partitioning key is included in the table constraint.
func checkPartitioningKeysConstraints(sctx sessionctx.Context, s *ast.CreateTableStmt, tblInfo *model.TableInfo) error {
	// Returns directly if there are no unique keys in the table.
	if len(tblInfo.Indices) == 0 && !tblInfo.PKIsHandle {
		return nil
	}

	var partCols stringSlice
	if s.Partition.Expr != nil {
		// Parse partitioning key, extract the column names in the partitioning key to slice.
		buf := new(bytes.Buffer)
		s.Partition.Expr.Format(buf)
		partColumns, err := extractPartitionColumns(buf.String(), tblInfo)
		if err != nil {
			return err
		}
		partCols = columnInfoSlice(partColumns)
	} else if len(s.Partition.ColumnNames) > 0 {
		partCols = columnNameSlice(s.Partition.ColumnNames)
	} else {
		// TODO: Check keys constraints for list, key partition type and so on.
		return nil
	}

	// Checks that the partitioning key is included in the constraint.
	// Every unique key on the table must use every column in the table's partitioning expression.
	// See https://dev.mysql.com/doc/refman/5.7/en/partitioning-limitations-partitioning-keys-unique-keys.html
	for _, index := range tblInfo.Indices {
		if index.Unique && !checkUniqueKeyIncludePartKey(partCols, index.Columns) {
			if index.Primary {
				return ErrUniqueKeyNeedAllFieldsInPf.GenWithStackByArgs("PRIMARY KEY")
			}
			return ErrUniqueKeyNeedAllFieldsInPf.GenWithStackByArgs("UNIQUE INDEX")
		}
	}
	// when PKIsHandle, tblInfo.Indices will not contain the primary key.
	if tblInfo.PKIsHandle {
		indexCols := []*model.IndexColumn{{
			Name:   tblInfo.GetPkName(),
			Length: types.UnspecifiedLength,
		}}
		if !checkUniqueKeyIncludePartKey(partCols, indexCols) {
			return ErrUniqueKeyNeedAllFieldsInPf.GenWithStackByArgs("PRIMARY KEY")
		}
	}
	return nil
}

func checkPartitionKeysConstraint(pi *model.PartitionInfo, indexColumns []*model.IndexColumn, tblInfo *model.TableInfo) (bool, error) {
	var (
		partCols []*model.ColumnInfo
		err      error
	)
	// The expr will be an empty string if the partition is defined by:
	// CREATE TABLE t (...) PARTITION BY RANGE COLUMNS(...)
	if partExpr := pi.Expr; partExpr != "" {
		// Parse partitioning key, extract the column names in the partitioning key to slice.
		partCols, err = extractPartitionColumns(partExpr, tblInfo)
		if err != nil {
			return false, err
		}
	} else {
		partCols = make([]*model.ColumnInfo, 0, len(pi.Columns))
		for _, col := range pi.Columns {
			colInfo := getColumnInfoByName(tblInfo, col.L)
			if colInfo == nil {
				return false, infoschema.ErrColumnNotExists.GenWithStackByArgs(col, tblInfo.Name)
			}
			partCols = append(partCols, colInfo)
		}
	}

	// In MySQL, every unique key on the table must use every column in the table's partitioning expression.(This
	// also includes the table's primary key.)
	// In TiDB, global index will be built when this constraint is not satisfied and EnableGlobalIndex is set.
	// See https://dev.mysql.com/doc/refman/5.7/en/partitioning-limitations-partitioning-keys-unique-keys.html
	return checkUniqueKeyIncludePartKey(columnInfoSlice(partCols), indexColumns), nil
}

type columnNameExtractor struct {
	extractedColumns []*model.ColumnInfo
	tblInfo          *model.TableInfo
	err              error
}

func (cne *columnNameExtractor) Enter(node ast.Node) (ast.Node, bool) {
	return node, false
}

func (cne *columnNameExtractor) Leave(node ast.Node) (ast.Node, bool) {
	if c, ok := node.(*ast.ColumnNameExpr); ok {
		info := findColumnByName(c.Name.Name.L, cne.tblInfo)
		if info != nil {
			cne.extractedColumns = append(cne.extractedColumns, info)
			return node, true
		}
		cne.err = ErrBadField.GenWithStackByArgs(c.Name.Name.O, "expression")
		return nil, false
	}
	return node, true
}

func findColumnByName(colName string, tblInfo *model.TableInfo) *model.ColumnInfo {
	for _, info := range tblInfo.Columns {
		if info.Name.L == colName {
			return info
		}
	}
	return nil
}

func extractPartitionColumns(partExpr string, tblInfo *model.TableInfo) ([]*model.ColumnInfo, error) {
	partExpr = "select " + partExpr
	stmts, _, err := parser.New().Parse(partExpr, "", "")
	if err != nil {
		return nil, errors.Trace(err)
	}
	extractor := &columnNameExtractor{
		tblInfo:          tblInfo,
		extractedColumns: make([]*model.ColumnInfo, 0),
	}
	stmts[0].Accept(extractor)
	if extractor.err != nil {
		return nil, errors.Trace(extractor.err)
	}
	return extractor.extractedColumns, nil
}

// stringSlice is defined for checkUniqueKeyIncludePartKey.
// if Go supports covariance, the code shouldn't be so complex.
type stringSlice interface {
	Len() int
	At(i int) string
}

// checkUniqueKeyIncludePartKey checks that the partitioning key is included in the constraint.
func checkUniqueKeyIncludePartKey(partCols stringSlice, idxCols []*model.IndexColumn) bool {
	for i := 0; i < partCols.Len(); i++ {
		partCol := partCols.At(i)
		idxCol := findColumnInIndexCols(partCol, idxCols)
		if idxCol == nil {
			// Partition column is not found in the index columns.
			return false
		}
		if idxCol.Length > 0 {
			// The partition column is found in the index columns, but the index column is a prefix index
			return false
		}
	}
	return true
}

// columnInfoSlice implements the stringSlice interface.
type columnInfoSlice []*model.ColumnInfo

func (cis columnInfoSlice) Len() int {
	return len(cis)
}

func (cis columnInfoSlice) At(i int) string {
	return cis[i].Name.L
}

// columnNameSlice implements the stringSlice interface.
type columnNameSlice []*ast.ColumnName

func (cns columnNameSlice) Len() int {
	return len(cns)
}

func (cns columnNameSlice) At(i int) string {
	return cns[i].Name.L
}

// isRangePartitionColUnsignedBigint returns true if the partitioning key column type is unsigned bigint type.
func isRangePartitionColUnsignedBigint(cols []*model.ColumnInfo, pi *model.PartitionInfo) bool {
	for _, col := range cols {
		isUnsigned := col.Tp == mysql.TypeLonglong && mysql.HasUnsignedFlag(col.Flag)
		if isUnsigned && strings.Contains(strings.ToLower(pi.Expr), col.Name.L) {
			return true
		}
	}
	return false
}

// truncateTableByReassignPartitionIDs reassigns new partition ids.
func truncateTableByReassignPartitionIDs(t *meta.Meta, tblInfo *model.TableInfo) error {
	newDefs := make([]model.PartitionDefinition, 0, len(tblInfo.Partition.Definitions))
	for _, def := range tblInfo.Partition.Definitions {
		pid, err := t.GenGlobalID()
		if err != nil {
			return errors.Trace(err)
		}
		newDef := def
		newDef.ID = pid
		newDefs = append(newDefs, newDef)
	}
	tblInfo.Partition.Definitions = newDefs
	return nil
}

func onAlterTablePartition(t *meta.Meta, job *model.Job) (int64, error) {
	var partitionID int64
	bundle := &placement.Bundle{}
	err := job.DecodeArgs(&partitionID, bundle)
	if err != nil {
		job.State = model.JobStateCancelled
		return 0, errors.Trace(err)
	}

	tblInfo, err := getTableInfoAndCancelFaultJob(t, job, job.SchemaID)
	if err != nil {
		return 0, err
	}

	ptInfo := tblInfo.GetPartitionInfo()
	if ptInfo.GetNameByID(partitionID) == "" {
		job.State = model.JobStateCancelled
		return 0, errors.Trace(table.ErrUnknownPartition.GenWithStackByArgs("drop?", tblInfo.Name.O))
	}

	err = infosync.PutRuleBundles(nil, []*placement.Bundle{bundle})
	if err != nil {
		job.State = model.JobStateCancelled
		return 0, errors.Wrapf(err, "failed to notify PD the placement rules")
	}

	ver, err := updateSchemaVersion(t, job)
	if err != nil {
		return ver, errors.Trace(err)
	}

	job.FinishTableJob(model.JobStateDone, model.StatePublic, ver, tblInfo)
	return ver, nil
}<|MERGE_RESOLUTION|>--- conflicted
+++ resolved
@@ -77,11 +77,7 @@
 func (w *worker) onAddTablePartition(d *ddlCtx, t *meta.Meta, job *model.Job) (ver int64, _ error) {
 	// Handle the rolling back job
 	if job.IsRollingback() {
-<<<<<<< HEAD
 		ver, err := w.onDropTablePartition(d, t, job)
-=======
-		ver, err := onDropTablePartition(d, t, job)
->>>>>>> 57b244e9
 		if err != nil {
 			return ver, errors.Trace(err)
 		}
@@ -878,7 +874,6 @@
 	return index, nil, table.ErrUnknownPartition.GenWithStackByArgs(partName, tblInfo.Name.O)
 }
 
-<<<<<<< HEAD
 func getPartitionIDsFromDefinitions(defs []model.PartitionDefinition) []int64 {
 	pids := make([]int64, 0, len(defs))
 	for _, def := range defs {
@@ -925,9 +920,6 @@
 	return rules
 }
 
-// onDropTablePartition deletes old partition meta.
-func (w *worker) onDropTablePartition(d *ddlCtx, t *meta.Meta, job *model.Job) (ver int64, _ error) {
-=======
 func buildPlacementDropBundle(partitionID int64) *placement.Bundle {
 	return &placement.Bundle{
 		ID: placement.GroupID(partitionID),
@@ -935,8 +927,7 @@
 }
 
 // onDropTablePartition deletes old partition meta.
-func onDropTablePartition(d *ddlCtx, t *meta.Meta, job *model.Job) (ver int64, _ error) {
->>>>>>> 57b244e9
+func (w *worker) onDropTablePartition(d *ddlCtx, t *meta.Meta, job *model.Job) (ver int64, _ error) {
 	var partNames []string
 	if err := job.DecodeArgs(&partNames); err != nil {
 		job.State = model.JobStateCancelled
@@ -950,11 +941,20 @@
 	if job.Type == model.ActionAddTablePartition {
 		// It is rollbacked from adding table partition, just remove addingDefinitions from tableInfo.
 		physicalTableIDs = rollbackAddingPartitionInfo(tblInfo)
-		rules := buildPlacementDropRules(job.SchemaID, tblInfo.ID, physicalTableIDs)
-		err = infosync.UpdatePlacementRules(nil, rules)
-		if err != nil {
-			job.State = model.JobStateCancelled
-			return ver, errors.Wrapf(err, "failed to notify PD the placement rules")
+		if d.infoHandle != nil {
+			bundles := make([]*placement.Bundle, 0, len(physicalTableIDs))
+			for _, ID := range physicalTableIDs {
+				oldBundle, ok := d.infoHandle.Get().BundleByName(placement.GroupID(ID))
+				if ok && !oldBundle.IsEmpty() {
+					bundles = append(bundles, buildPlacementDropBundle(ID))
+				}
+			}
+
+			err = infosync.PutRuleBundles(nil, bundles)
+			if err != nil {
+				job.State = model.JobStateCancelled
+				return ver, errors.Wrapf(err, "failed to notify PD the placement rules")
+			}
 		}
 		ver, err = updateVersionAndTableInfo(t, job, tblInfo, true)
 		if err != nil {
@@ -965,26 +965,9 @@
 		return ver, nil
 	}
 
-<<<<<<< HEAD
 	if job.State == model.JobStateRunning && job.SchemaState == model.StateNone {
 		// Manually set first state.
 		job.SchemaState = model.StatePublic
-=======
-	if d.infoHandle != nil {
-		bundles := make([]*placement.Bundle, 0, len(physicalTableIDs))
-		for _, ID := range physicalTableIDs {
-			oldBundle, ok := d.infoHandle.Get().BundleByName(placement.GroupID(ID))
-			if ok && !oldBundle.IsEmpty() {
-				bundles = append(bundles, buildPlacementDropBundle(ID))
-			}
-		}
-
-		err = infosync.PutRuleBundles(nil, bundles)
-		if err != nil {
-			job.State = model.JobStateCancelled
-			return ver, errors.Wrapf(err, "failed to notify PD the placement rules")
-		}
->>>>>>> 57b244e9
 	}
 	// In order to skip maintaining the state check in partitionDefinition, TiDB use droppingDefinition instead of state field.
 	// So here using `job.SchemaState` to judge what the stage of this job is.
@@ -998,11 +981,20 @@
 			return ver, errors.Trace(err)
 		}
 		updateDroppingPartitionInfo(tblInfo, partNames)
-		rules := buildPlacementDropRules(job.SchemaID, tblInfo.ID, physicalTableIDs)
-		err = infosync.UpdatePlacementRules(nil, rules)
-		if err != nil {
-			job.State = model.JobStateCancelled
-			return ver, errors.Wrapf(err, "failed to notify PD the placement rules")
+		if d.infoHandle != nil {
+			bundles := make([]*placement.Bundle, 0, len(physicalTableIDs))
+			for _, ID := range physicalTableIDs {
+				oldBundle, ok := d.infoHandle.Get().BundleByName(placement.GroupID(ID))
+				if ok && !oldBundle.IsEmpty() {
+					bundles = append(bundles, buildPlacementDropBundle(ID))
+				}
+			}
+
+			err = infosync.PutRuleBundles(nil, bundles)
+			if err != nil {
+				job.State = model.JobStateCancelled
+				return ver, errors.Wrapf(err, "failed to notify PD the placement rules")
+			}
 		}
 		job.SchemaState = model.StateDeleteOnly
 		ver, err = updateVersionAndTableInfo(t, job, tblInfo, originalState != job.SchemaState)
@@ -1021,7 +1013,14 @@
 		}
 		// If table has global indexes, we need reorg to clean up them.
 		if pt, ok := tbl.(table.PartitionedTable); ok && hasGlobalIndex(tblInfo) {
-			reorgInfo, err := getReorgInfoFromPartitions(d, t, job, tbl, physicalTableIDs)
+			// Build elements for compatible with modify column type. elements will not be used when reorganizing. 
+			elements := make([]*meta.Element, 0, len(tblInfo.Indices))
+			for _, idxInfo := range tblInfo.Indices {
+				if idxInfo.Global {
+					elements = append(elements, &meta.Element{ID: idxInfo.ID, TypeKey: meta.IndexElementKey})
+				}
+			}
+			reorgInfo, err := getReorgInfoFromPartitions(d, t, job, tbl, physicalTableIDs, elements)
 
 			if err != nil || reorgInfo.first {
 				// If we run reorg firstly, we should update the job snapshot version
