// Copyright 2018 PingCAP, Inc.
//
// Licensed under the Apache License, Version 2.0 (the "License");
// you may not use this file except in compliance with the License.
// You may obtain a copy of the License at
//
//     http://www.apache.org/licenses/LICENSE-2.0
//
// Unless required by applicable law or agreed to in writing, software
// distributed under the License is distributed on an "AS IS" BASIS,
// WITHOUT WARRANTIES OR CONDITIONS OF ANY KIND, either express or implied.
// See the License for the specific language governing permissions and
// limitations under the License.

package ddl

import (
	"bytes"
	"context"
	"fmt"
	"strconv"
	"strings"
	"time"

	"github.com/cznic/mathutil"
	"github.com/pingcap/errors"
	"github.com/pingcap/failpoint"
	"github.com/pingcap/kvproto/pkg/metapb"
	"github.com/pingcap/tidb/config"
	"github.com/pingcap/tidb/ddl/label"
	"github.com/pingcap/tidb/ddl/placement"
	"github.com/pingcap/tidb/ddl/util"
	"github.com/pingcap/tidb/domain/infosync"
	"github.com/pingcap/tidb/expression"
	"github.com/pingcap/tidb/infoschema"
	"github.com/pingcap/tidb/meta"
	"github.com/pingcap/tidb/metrics"
	"github.com/pingcap/tidb/parser"
	"github.com/pingcap/tidb/parser/ast"
	"github.com/pingcap/tidb/parser/format"
	"github.com/pingcap/tidb/parser/model"
	"github.com/pingcap/tidb/parser/mysql"
	"github.com/pingcap/tidb/sessionctx"
	"github.com/pingcap/tidb/table"
	"github.com/pingcap/tidb/tablecodec"
	"github.com/pingcap/tidb/types"
	driver "github.com/pingcap/tidb/types/parser_driver"
	tidbutil "github.com/pingcap/tidb/util"
	"github.com/pingcap/tidb/util/chunk"
	"github.com/pingcap/tidb/util/collate"
	"github.com/pingcap/tidb/util/dbterror"
	"github.com/pingcap/tidb/util/hack"
	"github.com/pingcap/tidb/util/logutil"
	"github.com/pingcap/tidb/util/slice"
	"github.com/pingcap/tidb/util/sqlexec"
	"github.com/tikv/client-go/v2/tikv"
	"go.uber.org/zap"
)

const (
	partitionMaxValue = "MAXVALUE"
)

func checkAddPartition(t *meta.Meta, job *model.Job) (*model.TableInfo, *model.PartitionInfo, []model.PartitionDefinition, error) {
	schemaID := job.SchemaID
	tblInfo, err := GetTableInfoAndCancelFaultJob(t, job, schemaID)
	if err != nil {
		return nil, nil, nil, errors.Trace(err)
	}
	partInfo := &model.PartitionInfo{}
	err = job.DecodeArgs(&partInfo)
	if err != nil {
		job.State = model.JobStateCancelled
		return nil, nil, nil, errors.Trace(err)
	}
	if len(tblInfo.Partition.AddingDefinitions) > 0 {
		return tblInfo, partInfo, tblInfo.Partition.AddingDefinitions, nil
	}
	return tblInfo, partInfo, []model.PartitionDefinition{}, nil
}

func (w *worker) onAddTablePartition(d *ddlCtx, t *meta.Meta, job *model.Job) (ver int64, _ error) {
	// Handle the rolling back job
	if job.IsRollingback() {
		ver, err := w.onDropTablePartition(d, t, job)
		if err != nil {
			return ver, errors.Trace(err)
		}
		return ver, nil
	}

	// notice: addingDefinitions is empty when job is in state model.StateNone
	tblInfo, partInfo, addingDefinitions, err := checkAddPartition(t, job)
	if err != nil {
		return ver, err
	}

	// In order to skip maintaining the state check in partitionDefinition, TiDB use addingDefinition instead of state field.
	// So here using `job.SchemaState` to judge what the stage of this job is.
	switch job.SchemaState {
	case model.StateNone:
		// job.SchemaState == model.StateNone means the job is in the initial state of add partition.
		// Here should use partInfo from job directly and do some check action.
		err = checkAddPartitionTooManyPartitions(uint64(len(tblInfo.Partition.Definitions) + len(partInfo.Definitions)))
		if err != nil {
			job.State = model.JobStateCancelled
			return ver, errors.Trace(err)
		}

		err = checkAddPartitionValue(tblInfo, partInfo)
		if err != nil {
			job.State = model.JobStateCancelled
			return ver, errors.Trace(err)
		}

		err = checkAddPartitionNameUnique(tblInfo, partInfo)
		if err != nil {
			job.State = model.JobStateCancelled
			return ver, errors.Trace(err)
		}

		// move the adding definition into tableInfo.
		updateAddingPartitionInfo(partInfo, tblInfo)
		ver, err = updateVersionAndTableInfoWithCheck(d, t, job, tblInfo, true)
		if err != nil {
			return ver, errors.Trace(err)
		}

		// modify placement settings
		for _, def := range tblInfo.Partition.AddingDefinitions {
			if _, err = checkPlacementPolicyRefValidAndCanNonValidJob(t, job, def.PlacementPolicyRef); err != nil {
				return ver, errors.Trace(err)
			}
		}

		if tblInfo.TiFlashReplica != nil {
			// Must set placement rule, and make sure it succeeds.
			if err := infosync.ConfigureTiFlashPDForPartitions(true, &tblInfo.Partition.AddingDefinitions, tblInfo.TiFlashReplica.Count, &tblInfo.TiFlashReplica.LocationLabels, tblInfo.ID); err != nil {
				logutil.BgLogger().Error("ConfigureTiFlashPDForPartitions fails", zap.Error(err))
				return ver, errors.Trace(err)
			}
		}

		bundles, err := alterTablePartitionBundles(t, tblInfo, tblInfo.Partition.AddingDefinitions)
		if err != nil {
			job.State = model.JobStateCancelled
			return ver, errors.Trace(err)
		}

		if err = infosync.PutRuleBundlesWithDefaultRetry(context.TODO(), bundles); err != nil {
			job.State = model.JobStateCancelled
			return ver, errors.Wrapf(err, "failed to notify PD the placement rules")
		}

		// none -> replica only
		job.SchemaState = model.StateReplicaOnly
	case model.StateReplicaOnly:
		// replica only -> public
		// Here need do some tiflash replica complement check.
		// TODO: If a table is with no TiFlashReplica or it is not available, the replica-only state can be eliminated.
		if tblInfo.TiFlashReplica != nil && tblInfo.TiFlashReplica.Available {
			// For available state, the new added partition should wait it's replica to
			// be finished. Otherwise the query to this partition will be blocked.
			needRetry, err := checkPartitionReplica(tblInfo.TiFlashReplica.Count, addingDefinitions, d)
			if err != nil {
				ver, err = convertAddTablePartitionJob2RollbackJob(d, t, job, err, tblInfo)
				return ver, err
			}
			if needRetry {
				// The new added partition hasn't been replicated.
				// Do nothing to the job this time, wait next worker round.
				time.Sleep(tiflashCheckTiDBHTTPAPIHalfInterval)
				// Set the error here which will lead this job exit when it's retry times beyond the limitation.
				return ver, errors.Errorf("[ddl] add partition wait for tiflash replica to complete")
			}
		}

		// When TiFlash Replica is ready, we must move them into `AvailablePartitionIDs`.
		if tblInfo.TiFlashReplica != nil && tblInfo.TiFlashReplica.Available {
			for _, d := range partInfo.Definitions {
				tblInfo.TiFlashReplica.AvailablePartitionIDs = append(tblInfo.TiFlashReplica.AvailablePartitionIDs, d.ID)
			}
		}
		// For normal and replica finished table, move the `addingDefinitions` into `Definitions`.
		updatePartitionInfo(tblInfo)

		ver, err = updateVersionAndTableInfo(d, t, job, tblInfo, true)
		if err != nil {
			return ver, errors.Trace(err)
		}

		// Finish this job.
		job.FinishTableJob(model.JobStateDone, model.StatePublic, ver, tblInfo)
		asyncNotifyEvent(d, &util.Event{Tp: model.ActionAddTablePartition, TableInfo: tblInfo, PartInfo: partInfo})
	default:
		err = dbterror.ErrInvalidDDLState.GenWithStackByArgs("partition", job.SchemaState)
	}

	return ver, errors.Trace(err)
}

func alterTablePartitionBundles(t *meta.Meta, tblInfo *model.TableInfo, addingDefinitions []model.PartitionDefinition) ([]*placement.Bundle, error) {
	var bundles []*placement.Bundle

	// tblInfo do not include added partitions, so we should add them first
	tblInfo = tblInfo.Clone()
	p := *tblInfo.Partition
	p.Definitions = append([]model.PartitionDefinition{}, p.Definitions...)
	p.Definitions = append(tblInfo.Partition.Definitions, addingDefinitions...)
	tblInfo.Partition = &p

	if tblInfo.TiFlashReplica != nil && tblInfo.TiFlashReplica.Count > 0 && tableHasPlacementSettings(tblInfo) {
		return nil, errors.Trace(dbterror.ErrIncompatibleTiFlashAndPlacement)
	}

	// bundle for table should be recomputed because it includes some default configs for partitions
	tblBundle, err := placement.NewTableBundle(t, tblInfo)
	if err != nil {
		return nil, errors.Trace(err)
	}

	if tblBundle != nil {
		bundles = append(bundles, tblBundle)
	}

	partitionBundles, err := placement.NewPartitionListBundles(t, addingDefinitions)
	if err != nil {
		return nil, errors.Trace(err)
	}

	bundles = append(bundles, partitionBundles...)
	return bundles, nil
}

// updatePartitionInfo merge `addingDefinitions` into `Definitions` in the tableInfo.
func updatePartitionInfo(tblInfo *model.TableInfo) {
	parInfo := &model.PartitionInfo{}
	oldDefs, newDefs := tblInfo.Partition.Definitions, tblInfo.Partition.AddingDefinitions
	parInfo.Definitions = make([]model.PartitionDefinition, 0, len(newDefs)+len(oldDefs))
	parInfo.Definitions = append(parInfo.Definitions, oldDefs...)
	parInfo.Definitions = append(parInfo.Definitions, newDefs...)
	tblInfo.Partition.Definitions = parInfo.Definitions
	tblInfo.Partition.AddingDefinitions = nil
}

// updateAddingPartitionInfo write adding partitions into `addingDefinitions` field in the tableInfo.
func updateAddingPartitionInfo(partitionInfo *model.PartitionInfo, tblInfo *model.TableInfo) {
	newDefs := partitionInfo.Definitions
	tblInfo.Partition.AddingDefinitions = make([]model.PartitionDefinition, 0, len(newDefs))
	tblInfo.Partition.AddingDefinitions = append(tblInfo.Partition.AddingDefinitions, newDefs...)
}

// rollbackAddingPartitionInfo remove the `addingDefinitions` in the tableInfo.
func rollbackAddingPartitionInfo(tblInfo *model.TableInfo) ([]int64, []string, []*placement.Bundle) {
	physicalTableIDs := make([]int64, 0, len(tblInfo.Partition.AddingDefinitions))
	partNames := make([]string, 0, len(tblInfo.Partition.AddingDefinitions))
	rollbackBundles := make([]*placement.Bundle, 0, len(tblInfo.Partition.AddingDefinitions))
	for _, one := range tblInfo.Partition.AddingDefinitions {
		physicalTableIDs = append(physicalTableIDs, one.ID)
		partNames = append(partNames, one.Name.L)
		if one.PlacementPolicyRef != nil {
			rollbackBundles = append(rollbackBundles, placement.NewBundle(one.ID))
		}
	}
	tblInfo.Partition.AddingDefinitions = nil
	return physicalTableIDs, partNames, rollbackBundles
}

// checkAddPartitionValue values less than value must be strictly increasing for each partition.
func checkAddPartitionValue(meta *model.TableInfo, part *model.PartitionInfo) error {
	if meta.Partition.Type == model.PartitionTypeRange && len(meta.Partition.Columns) == 0 {
		newDefs, oldDefs := part.Definitions, meta.Partition.Definitions
		rangeValue := oldDefs[len(oldDefs)-1].LessThan[0]
		if strings.EqualFold(rangeValue, "MAXVALUE") {
			return errors.Trace(dbterror.ErrPartitionMaxvalue)
		}

		currentRangeValue, err := strconv.Atoi(rangeValue)
		if err != nil {
			return errors.Trace(err)
		}

		for i := 0; i < len(newDefs); i++ {
			ifMaxvalue := strings.EqualFold(newDefs[i].LessThan[0], "MAXVALUE")
			if ifMaxvalue && i == len(newDefs)-1 {
				return nil
			} else if ifMaxvalue && i != len(newDefs)-1 {
				return errors.Trace(dbterror.ErrPartitionMaxvalue)
			}

			nextRangeValue, err := strconv.Atoi(newDefs[i].LessThan[0])
			if err != nil {
				return errors.Trace(err)
			}
			if nextRangeValue <= currentRangeValue {
				return errors.Trace(dbterror.ErrRangeNotIncreasing)
			}
			currentRangeValue = nextRangeValue
		}
	}
	return nil
}

func checkPartitionReplica(replicaCount uint64, addingDefinitions []model.PartitionDefinition, d *ddlCtx) (needWait bool, err error) {
	failpoint.Inject("mockWaitTiFlashReplica", func(val failpoint.Value) {
		if val.(bool) {
			failpoint.Return(true, nil)
		}
	})

	ctx := context.Background()
	pdCli := d.store.(tikv.Storage).GetRegionCache().PDClient()
	stores, err := pdCli.GetAllStores(ctx)
	if err != nil {
		return needWait, errors.Trace(err)
	}
	// Check whether stores have `count` tiflash engines.
	tiFlashStoreCount := uint64(0)
	for _, store := range stores {
		if storeHasEngineTiFlashLabel(store) {
			tiFlashStoreCount++
		}
	}
	if replicaCount > tiFlashStoreCount {
		return false, errors.Errorf("[ddl] the tiflash replica count: %d should be less than the total tiflash server count: %d", replicaCount, tiFlashStoreCount)
	}
	for _, pd := range addingDefinitions {
		startKey, endKey := tablecodec.GetTableHandleKeyRange(pd.ID)
		regions, err := pdCli.ScanRegions(ctx, startKey, endKey, -1)
		if err != nil {
			return needWait, errors.Trace(err)
		}
		// For every region in the partition, if it has some corresponding peers and
		// no pending peers, that means the replication has completed.
		for _, region := range regions {
			regionState, err := pdCli.GetRegionByID(ctx, region.Meta.Id)
			if err != nil {
				return needWait, errors.Trace(err)
			}
			tiflashPeerAtLeastOne := checkTiFlashPeerStoreAtLeastOne(stores, regionState.Meta.Peers)
			failpoint.Inject("ForceTiflashNotAvailable", func(v failpoint.Value) {
				tiflashPeerAtLeastOne = v.(bool)
			})
			// It's unnecessary to wait all tiflash peer to be replicated.
			// Here only make sure that tiflash peer count > 0 (at least one).
			if tiflashPeerAtLeastOne {
				continue
			}
			needWait = true
			logutil.BgLogger().Info("[ddl] partition replicas check failed in replica-only DDL state", zap.Int64("pID", pd.ID), zap.Uint64("wait region ID", region.Meta.Id), zap.Bool("tiflash peer at least one", tiflashPeerAtLeastOne), zap.Time("check time", time.Now()))
			return needWait, nil
		}
	}
	logutil.BgLogger().Info("[ddl] partition replicas check ok in replica-only DDL state")
	return needWait, nil
}

func checkTiFlashPeerStoreAtLeastOne(stores []*metapb.Store, peers []*metapb.Peer) bool {
	for _, peer := range peers {
		for _, store := range stores {
			if peer.StoreId == store.Id && storeHasEngineTiFlashLabel(store) {
				return true
			}
		}
	}
	return false
}

func storeHasEngineTiFlashLabel(store *metapb.Store) bool {
	for _, label := range store.Labels {
		if label.Key == placement.EngineLabelKey && label.Value == placement.EngineLabelTiFlash {
			return true
		}
	}
	return false
}

// buildTablePartitionInfo builds partition info and checks for some errors.
func buildTablePartitionInfo(ctx sessionctx.Context, s *ast.PartitionOptions, tbInfo *model.TableInfo) error {
	if s == nil {
		return nil
	}

	if strings.EqualFold(ctx.GetSessionVars().EnableTablePartition, "OFF") {
		ctx.GetSessionVars().StmtCtx.AppendWarning(dbterror.ErrTablePartitionDisabled)
		return nil
	}

	var enable bool
	switch s.Tp {
	case model.PartitionTypeRange:
		// When tidb_enable_table_partition is 'on' or 'auto'.
		if s.Sub == nil {
			// Partition by range expression is enabled by default.
			if s.ColumnNames == nil {
				enable = true
			}
			// Partition by range columns and just one column.
			if len(s.ColumnNames) == 1 {
				enable = true
			}
		}
	case model.PartitionTypeHash:
		// Partition by hash is enabled by default.
		// Note that linear hash is not enabled.
		if !s.Linear && s.Sub == nil {
			enable = true
		}
	case model.PartitionTypeList:
		// Partition by list is enabled only when tidb_enable_list_partition is 'ON'.
		enable = ctx.GetSessionVars().EnableListTablePartition
	}

	if !enable {
		ctx.GetSessionVars().StmtCtx.AppendWarning(dbterror.ErrUnsupportedCreatePartition.GenWithStack(fmt.Sprintf("Unsupported partition type %v, treat as normal table", s.Tp)))
		return nil
	}

	pi := &model.PartitionInfo{
		Type:   s.Tp,
		Enable: enable,
		Num:    s.Num,
	}
	tbInfo.Partition = pi
	if s.Expr != nil {
		if err := checkPartitionFuncValid(ctx, tbInfo, s.Expr); err != nil {
			return errors.Trace(err)
		}
		buf := new(bytes.Buffer)
		restoreCtx := format.NewRestoreCtx(format.DefaultRestoreFlags|format.RestoreBracketAroundBinaryOperation, buf)
		if err := s.Expr.Restore(restoreCtx); err != nil {
			return err
		}
		pi.Expr = buf.String()
	} else if s.ColumnNames != nil {
		pi.Columns = make([]model.CIStr, 0, len(s.ColumnNames))
		for _, cn := range s.ColumnNames {
			pi.Columns = append(pi.Columns, cn.Name)
		}
		if err := checkColumnsPartitionType(tbInfo); err != nil {
			return err
		}
	}

	defs, err := buildPartitionDefinitionsInfo(ctx, s.Definitions, tbInfo)
	if err != nil {
		return errors.Trace(err)
	}

	tbInfo.Partition.Definitions = defs
	return nil
}

// buildPartitionDefinitionsInfo build partition definitions info without assign partition id. tbInfo will be constant
func buildPartitionDefinitionsInfo(ctx sessionctx.Context, defs []*ast.PartitionDefinition, tbInfo *model.TableInfo) (partitions []model.PartitionDefinition, err error) {
	switch tbInfo.Partition.Type {
	case model.PartitionTypeRange:
		partitions, err = buildRangePartitionDefinitions(ctx, defs, tbInfo)
	case model.PartitionTypeHash:
		partitions, err = buildHashPartitionDefinitions(ctx, defs, tbInfo)
	case model.PartitionTypeList:
		partitions, err = buildListPartitionDefinitions(ctx, defs, tbInfo)
	}

	if err != nil {
		return nil, err
	}

	return partitions, nil
}

func setPartitionPlacementFromOptions(partition *model.PartitionDefinition, options []*ast.TableOption) error {
	// the partition inheritance of placement rules don't have to copy the placement elements to themselves.
	// For example:
	// t placement policy x (p1 placement policy y, p2)
	// p2 will share the same rule as table t does, but it won't copy the meta to itself. we will
	// append p2 range to the coverage of table t's rules. This mechanism is good for cascading change
	// when policy x is altered.
	for _, opt := range options {
		switch opt.Tp {
		case ast.TableOptionPlacementPolicy:
			partition.PlacementPolicyRef = &model.PolicyRefInfo{
				Name: model.NewCIStr(opt.StrValue),
			}
		}
	}

	return nil
}

func buildHashPartitionDefinitions(_ sessionctx.Context, defs []*ast.PartitionDefinition, tbInfo *model.TableInfo) ([]model.PartitionDefinition, error) {
	if err := checkAddPartitionTooManyPartitions(tbInfo.Partition.Num); err != nil {
		return nil, err
	}

	definitions := make([]model.PartitionDefinition, tbInfo.Partition.Num)
	for i := 0; i < len(definitions); i++ {
		if len(defs) == 0 {
			definitions[i].Name = model.NewCIStr(fmt.Sprintf("p%v", i))
		} else {
			def := defs[i]
			definitions[i].Name = def.Name
			definitions[i].Comment, _ = def.Comment()
			if err := setPartitionPlacementFromOptions(&definitions[i], def.Options); err != nil {
				return nil, err
			}
		}
	}
	return definitions, nil
}

func buildListPartitionDefinitions(ctx sessionctx.Context, defs []*ast.PartitionDefinition, tbInfo *model.TableInfo) ([]model.PartitionDefinition, error) {
	definitions := make([]model.PartitionDefinition, 0, len(defs))
	exprChecker := newPartitionExprChecker(ctx, nil, checkPartitionExprAllowed)
	for _, def := range defs {
		if err := def.Clause.Validate(model.PartitionTypeList, len(tbInfo.Partition.Columns)); err != nil {
			return nil, err
		}
		clause := def.Clause.(*ast.PartitionDefinitionClauseIn)
		if len(tbInfo.Partition.Columns) > 0 {
			for _, vs := range clause.Values {
				if err := checkColumnsTypeAndValuesMatch(ctx, tbInfo, vs); err != nil {
					return nil, err
				}
			}
		} else {
			for _, vs := range clause.Values {
				if err := checkPartitionValuesIsInt(ctx, def, vs, tbInfo); err != nil {
					return nil, err
				}
			}
		}
		comment, _ := def.Comment()
		err := checkTooLongTable(def.Name)
		if err != nil {
			return nil, err
		}
		piDef := model.PartitionDefinition{
			Name:    def.Name,
			Comment: comment,
		}

		if err = setPartitionPlacementFromOptions(&piDef, def.Options); err != nil {
			return nil, err
		}

		buf := new(bytes.Buffer)
		for _, vs := range clause.Values {
			inValue := make([]string, 0, len(vs))
			for i := range vs {
				vs[i].Accept(exprChecker)
				if exprChecker.err != nil {
					return nil, exprChecker.err
				}
				buf.Reset()
				vs[i].Format(buf)
				inValue = append(inValue, buf.String())
			}
			piDef.InValues = append(piDef.InValues, inValue)
			buf.Reset()
		}
		definitions = append(definitions, piDef)
	}
	return definitions, nil
}

func collectColumnsType(tbInfo *model.TableInfo) []types.FieldType {
	if len(tbInfo.Partition.Columns) > 0 {
		colTypes := make([]types.FieldType, 0, len(tbInfo.Partition.Columns))
		for _, col := range tbInfo.Partition.Columns {
			colTypes = append(colTypes, findColumnByName(col.L, tbInfo).FieldType)
		}

		return colTypes
	}

	return nil
}

func buildRangePartitionDefinitions(ctx sessionctx.Context, defs []*ast.PartitionDefinition, tbInfo *model.TableInfo) ([]model.PartitionDefinition, error) {
	definitions := make([]model.PartitionDefinition, 0, len(defs))
	exprChecker := newPartitionExprChecker(ctx, nil, checkPartitionExprAllowed)
	for _, def := range defs {
		if err := def.Clause.Validate(model.PartitionTypeRange, len(tbInfo.Partition.Columns)); err != nil {
			return nil, err
		}
		clause := def.Clause.(*ast.PartitionDefinitionClauseLessThan)
		if len(tbInfo.Partition.Columns) > 0 {
			if err := checkColumnsTypeAndValuesMatch(ctx, tbInfo, clause.Exprs); err != nil {
				return nil, err
			}
		} else {
			if err := checkPartitionValuesIsInt(ctx, def, clause.Exprs, tbInfo); err != nil {
				return nil, err
			}
		}
		comment, _ := def.Comment()
		err := checkTooLongTable(def.Name)
		if err != nil {
			return nil, err
		}
		piDef := model.PartitionDefinition{
			Name:    def.Name,
			Comment: comment,
		}

		if err = setPartitionPlacementFromOptions(&piDef, def.Options); err != nil {
			return nil, err
		}

		buf := new(bytes.Buffer)
		// Range columns partitions support multi-column partitions.
		for _, expr := range clause.Exprs {
			expr.Accept(exprChecker)
			if exprChecker.err != nil {
				return nil, exprChecker.err
			}
			expr.Format(buf)
			piDef.LessThan = append(piDef.LessThan, buf.String())
			buf.Reset()
		}
		definitions = append(definitions, piDef)
	}
	return definitions, nil
}

func checkPartitionValuesIsInt(ctx sessionctx.Context, def *ast.PartitionDefinition, exprs []ast.ExprNode, tbInfo *model.TableInfo) error {
	tp := types.NewFieldType(mysql.TypeLonglong)
	if isColUnsigned(tbInfo.Columns, tbInfo.Partition) {
		tp.Flag |= mysql.UnsignedFlag
	}
	for _, exp := range exprs {
		if _, ok := exp.(*ast.MaxValueExpr); ok {
			continue
		}
		val, err := expression.EvalAstExpr(ctx, exp)
		if err != nil {
			return err
		}
		switch val.Kind() {
		case types.KindUint64, types.KindNull:
		case types.KindInt64:
			if mysql.HasUnsignedFlag(tp.Flag) && val.GetInt64() < 0 {
				return dbterror.ErrPartitionConstDomain.GenWithStackByArgs()
			}
		default:
			return dbterror.ErrValuesIsNotIntType.GenWithStackByArgs(def.Name)
		}

		_, err = val.ConvertTo(ctx.GetSessionVars().StmtCtx, tp)
		if err != nil && !types.ErrOverflow.Equal(err) {
			return dbterror.ErrWrongTypeColumnValue.GenWithStackByArgs()
		}
	}

	return nil
}

func checkPartitionNameUnique(pi *model.PartitionInfo) error {
	newPars := pi.Definitions
	partNames := make(map[string]struct{}, len(newPars))
	for _, newPar := range newPars {
		if _, ok := partNames[newPar.Name.L]; ok {
			return dbterror.ErrSameNamePartition.GenWithStackByArgs(newPar.Name)
		}
		partNames[newPar.Name.L] = struct{}{}
	}
	return nil
}

func checkAddPartitionNameUnique(tbInfo *model.TableInfo, pi *model.PartitionInfo) error {
	partNames := make(map[string]struct{})
	if tbInfo.Partition != nil {
		oldPars := tbInfo.Partition.Definitions
		for _, oldPar := range oldPars {
			partNames[oldPar.Name.L] = struct{}{}
		}
	}
	newPars := pi.Definitions
	for _, newPar := range newPars {
		if _, ok := partNames[newPar.Name.L]; ok {
			return dbterror.ErrSameNamePartition.GenWithStackByArgs(newPar.Name)
		}
		partNames[newPar.Name.L] = struct{}{}
	}
	return nil
}

func checkAndOverridePartitionID(newTableInfo, oldTableInfo *model.TableInfo) error {
	// If any old partitionInfo has lost, that means the partition ID lost too, so did the data, repair failed.
	if newTableInfo.Partition == nil {
		return nil
	}
	if oldTableInfo.Partition == nil {
		return dbterror.ErrRepairTableFail.GenWithStackByArgs("Old table doesn't have partitions")
	}
	if newTableInfo.Partition.Type != oldTableInfo.Partition.Type {
		return dbterror.ErrRepairTableFail.GenWithStackByArgs("Partition type should be the same")
	}
	// Check whether partitionType is hash partition.
	if newTableInfo.Partition.Type == model.PartitionTypeHash {
		if newTableInfo.Partition.Num != oldTableInfo.Partition.Num {
			return dbterror.ErrRepairTableFail.GenWithStackByArgs("Hash partition num should be the same")
		}
	}
	for i, newOne := range newTableInfo.Partition.Definitions {
		found := false
		for _, oldOne := range oldTableInfo.Partition.Definitions {
			// Fix issue 17952 which wanna substitute partition range expr.
			// So eliminate stringSliceEqual(newOne.LessThan, oldOne.LessThan) here.
			if newOne.Name.L == oldOne.Name.L {
				newTableInfo.Partition.Definitions[i].ID = oldOne.ID
				found = true
				break
			}
		}
		if !found {
			return dbterror.ErrRepairTableFail.GenWithStackByArgs("Partition " + newOne.Name.L + " has lost")
		}
	}
	return nil
}

// checkPartitionFuncValid checks partition function validly.
func checkPartitionFuncValid(ctx sessionctx.Context, tblInfo *model.TableInfo, expr ast.ExprNode) error {
	if expr == nil {
		return nil
	}
	exprChecker := newPartitionExprChecker(ctx, tblInfo, checkPartitionExprArgs, checkPartitionExprAllowed)
	expr.Accept(exprChecker)
	if exprChecker.err != nil {
		return errors.Trace(exprChecker.err)
	}
	if len(exprChecker.columns) == 0 {
		return errors.Trace(dbterror.ErrWrongExprInPartitionFunc)
	}
	return nil
}

// checkResultOK derives from https://github.com/mysql/mysql-server/blob/5.7/sql/item_timefunc
// For partition tables, mysql do not support Constant, random or timezone-dependent expressions
// Based on mysql code to check whether field is valid, every time related type has check_valid_arguments_processor function.
func checkResultOK(ok bool) error {
	if !ok {
		return errors.Trace(dbterror.ErrWrongExprInPartitionFunc)
	}

	return nil
}

// checkPartitionFuncType checks partition function return type.
func checkPartitionFuncType(ctx sessionctx.Context, expr ast.ExprNode, tblInfo *model.TableInfo) error {
	if expr == nil {
		return nil
	}

	e, err := expression.RewriteSimpleExprWithTableInfo(ctx, tblInfo, expr)
	if err != nil {
		return errors.Trace(err)
	}
	if e.GetType().EvalType() == types.ETInt {
		return nil
	}

	if col, ok := expr.(*ast.ColumnNameExpr); ok {
		return errors.Trace(dbterror.ErrNotAllowedTypeInPartition.GenWithStackByArgs(col.Name.Name.L))
	}

	return errors.Trace(dbterror.ErrPartitionFuncNotAllowed.GenWithStackByArgs("PARTITION"))
}

// checkRangePartitionValue checks whether `less than value` is strictly increasing for each partition.
// Side effect: it may simplify the partition range definition from a constant expression to an integer.
func checkRangePartitionValue(ctx sessionctx.Context, tblInfo *model.TableInfo) error {
	pi := tblInfo.Partition
	defs := pi.Definitions
	if len(defs) == 0 {
		return nil
	}

	cols := tblInfo.Columns
	if strings.EqualFold(defs[len(defs)-1].LessThan[0], partitionMaxValue) {
		defs = defs[:len(defs)-1]
	}
	isUnsigned := isColUnsigned(cols, pi)
	var prevRangeValue interface{}
	for i := 0; i < len(defs); i++ {
		if strings.EqualFold(defs[i].LessThan[0], partitionMaxValue) {
			return errors.Trace(dbterror.ErrPartitionMaxvalue)
		}

		currentRangeValue, fromExpr, err := getRangeValue(ctx, defs[i].LessThan[0], isUnsigned)
		if err != nil {
			return errors.Trace(err)
		}
		if fromExpr {
			// Constant fold the expression.
			defs[i].LessThan[0] = fmt.Sprintf("%d", currentRangeValue)
		}

		if i == 0 {
			prevRangeValue = currentRangeValue
			continue
		}

		if isUnsigned {
			if currentRangeValue.(uint64) <= prevRangeValue.(uint64) {
				return errors.Trace(dbterror.ErrRangeNotIncreasing)
			}
		} else {
			if currentRangeValue.(int64) <= prevRangeValue.(int64) {
				return errors.Trace(dbterror.ErrRangeNotIncreasing)
			}
		}
		prevRangeValue = currentRangeValue
	}
	return nil
}

func checkListPartitionValue(ctx sessionctx.Context, tblInfo *model.TableInfo) error {
	pi := tblInfo.Partition
	if len(pi.Definitions) == 0 {
		return ast.ErrPartitionsMustBeDefined.GenWithStackByArgs("LIST")
	}
	expStr, err := formatListPartitionValue(ctx, tblInfo)
	if err != nil {
		return errors.Trace(err)
	}

	partitionsValuesMap := make(map[string]struct{})
	for _, s := range expStr {
		if _, ok := partitionsValuesMap[s]; ok {
			return errors.Trace(dbterror.ErrMultipleDefConstInListPart)
		}
		partitionsValuesMap[s] = struct{}{}
	}

	return nil
}

func formatListPartitionValue(ctx sessionctx.Context, tblInfo *model.TableInfo) ([]string, error) {
	defs := tblInfo.Partition.Definitions
	pi := tblInfo.Partition
	var colTps []*types.FieldType
	cols := make([]*model.ColumnInfo, 0, len(pi.Columns))
	if len(pi.Columns) == 0 {
		tp := types.NewFieldType(mysql.TypeLonglong)
		if isColUnsigned(tblInfo.Columns, tblInfo.Partition) {
			tp.Flag |= mysql.UnsignedFlag
		}
		colTps = []*types.FieldType{tp}
	} else {
		colTps = make([]*types.FieldType, 0, len(pi.Columns))
		for _, colName := range pi.Columns {
			colInfo := findColumnByName(colName.L, tblInfo)
			if colInfo == nil {
				return nil, errors.Trace(dbterror.ErrFieldNotFoundPart)
			}
			colTps = append(colTps, colInfo.FieldType.Clone())
			cols = append(cols, colInfo)
		}
	}

	exprStrs := make([]string, 0)
	inValueStrs := make([]string, 0, mathutil.Max(len(pi.Columns), 1))
	for i := range defs {
		for j, vs := range defs[i].InValues {
			inValueStrs = inValueStrs[:0]
			for k, v := range vs {
				expr, err := expression.ParseSimpleExprCastWithTableInfo(ctx, v, &model.TableInfo{}, colTps[k])
				if err != nil {
					return nil, errors.Trace(err)
				}
				eval, err := expr.Eval(chunk.Row{})
				if err != nil {
					return nil, errors.Trace(err)
				}
				s, err := eval.ToString()
				if err != nil {
					return nil, errors.Trace(err)
				}
				if !eval.IsNull() && colTps[k].EvalType() == types.ETInt {
					defs[i].InValues[j][k] = s
				}
				if colTps[k].EvalType() == types.ETString {
					s = string(hack.String(collate.GetCollator(cols[k].Collate).Key(s)))
				}
				s = strings.ReplaceAll(s, ",", `\,`)
				inValueStrs = append(inValueStrs, s)
			}
			exprStrs = append(exprStrs, strings.Join(inValueStrs, ","))
		}
	}
	return exprStrs, nil
}

// getRangeValue gets an integer from the range value string.
// The returned boolean value indicates whether the input string is a constant expression.
func getRangeValue(ctx sessionctx.Context, str string, unsigned bool) (interface{}, bool, error) {
	// Unsigned bigint was converted to uint64 handle.
	if unsigned {
		if value, err := strconv.ParseUint(str, 10, 64); err == nil {
			return value, false, nil
		}

		e, err1 := expression.ParseSimpleExprWithTableInfo(ctx, str, &model.TableInfo{})
		if err1 != nil {
			return 0, false, err1
		}
		res, isNull, err2 := e.EvalInt(ctx, chunk.Row{})
		if err2 == nil && !isNull {
			return uint64(res), true, nil
		}
	} else {
		if value, err := strconv.ParseInt(str, 10, 64); err == nil {
			return value, false, nil
		}
		// The range value maybe not an integer, it could be a constant expression.
		// For example, the following two cases are the same:
		// PARTITION p0 VALUES LESS THAN (TO_SECONDS('2004-01-01'))
		// PARTITION p0 VALUES LESS THAN (63340531200)
		e, err1 := expression.ParseSimpleExprWithTableInfo(ctx, str, &model.TableInfo{})
		if err1 != nil {
			return 0, false, err1
		}
		res, isNull, err2 := e.EvalInt(ctx, chunk.Row{})
		if err2 == nil && !isNull {
			return res, true, nil
		}
	}
	return 0, false, dbterror.ErrNotAllowedTypeInPartition.GenWithStackByArgs(str)
}

// checkDropTablePartition checks if the partition exists and does not allow deleting the last existing partition in the table.
func checkDropTablePartition(meta *model.TableInfo, partLowerNames []string) error {
	pi := meta.Partition
	if pi.Type != model.PartitionTypeRange && pi.Type != model.PartitionTypeList {
		return dbterror.ErrOnlyOnRangeListPartition.GenWithStackByArgs("DROP")
	}

	// To be error compatible with MySQL, we need to do this first!
	// see https://github.com/pingcap/tidb/issues/31681#issuecomment-1015536214
	oldDefs := pi.Definitions
	if len(oldDefs) <= len(partLowerNames) {
		return errors.Trace(dbterror.ErrDropLastPartition)
	}

	dupCheck := make(map[string]bool)
	for _, pn := range partLowerNames {
		found := false
		for _, def := range oldDefs {
			if def.Name.L == pn {
				if _, ok := dupCheck[pn]; ok {
					return errors.Trace(dbterror.ErrDropPartitionNonExistent.GenWithStackByArgs("DROP"))
				}
				dupCheck[pn] = true
				found = true
				break
			}
		}
		if !found {
			return errors.Trace(dbterror.ErrDropPartitionNonExistent.GenWithStackByArgs("DROP"))
		}
	}
	return nil
}

// updateDroppingPartitionInfo move dropping partitions to DroppingDefinitions, and return partitionIDs
func updateDroppingPartitionInfo(tblInfo *model.TableInfo, partLowerNames []string) []int64 {
	oldDefs := tblInfo.Partition.Definitions
	newDefs := make([]model.PartitionDefinition, 0, len(oldDefs)-len(partLowerNames))
	droppingDefs := make([]model.PartitionDefinition, 0, len(partLowerNames))
	pids := make([]int64, 0, len(partLowerNames))

	// consider using a map to probe partLowerNames if too many partLowerNames
	for i := range oldDefs {
		found := false
		for _, partName := range partLowerNames {
			if oldDefs[i].Name.L == partName {
				found = true
				break
			}
		}
		if found {
			pids = append(pids, oldDefs[i].ID)
			droppingDefs = append(droppingDefs, oldDefs[i])
		} else {
			newDefs = append(newDefs, oldDefs[i])
		}
	}

	tblInfo.Partition.Definitions = newDefs
	tblInfo.Partition.DroppingDefinitions = droppingDefs
	return pids
}

func getPartitionDef(tblInfo *model.TableInfo, partName string) (index int, def *model.PartitionDefinition, _ error) {
	defs := tblInfo.Partition.Definitions
	for i := 0; i < len(defs); i++ {
		if strings.EqualFold(defs[i].Name.L, strings.ToLower(partName)) {
			return i, &(defs[i]), nil
		}
	}
	return index, nil, table.ErrUnknownPartition.GenWithStackByArgs(partName, tblInfo.Name.O)
}

func getPartitionIDsFromDefinitions(defs []model.PartitionDefinition) []int64 {
	pids := make([]int64, 0, len(defs))
	for _, def := range defs {
		pids = append(pids, def.ID)
	}
	return pids
}

func hasGlobalIndex(tblInfo *model.TableInfo) bool {
	for _, idxInfo := range tblInfo.Indices {
		if idxInfo.Global {
			return true
		}
	}
	return false
}

// getTableInfoWithDroppingPartitions builds oldTableInfo including dropping partitions, only used by onDropTablePartition.
func getTableInfoWithDroppingPartitions(t *model.TableInfo) *model.TableInfo {
	p := t.Partition
	nt := t.Clone()
	np := *p
	npd := make([]model.PartitionDefinition, 0, len(p.Definitions)+len(p.DroppingDefinitions))
	npd = append(npd, p.Definitions...)
	npd = append(npd, p.DroppingDefinitions...)
	np.Definitions = npd
	np.DroppingDefinitions = nil
	nt.Partition = &np
	return nt
}

func dropLabelRules(d *ddlCtx, schemaName, tableName string, partNames []string) error {
	deleteRules := make([]string, 0, len(partNames))
	for _, partName := range partNames {
		deleteRules = append(deleteRules, fmt.Sprintf(label.PartitionIDFormat, label.IDPrefix, schemaName, tableName, partName))
	}
	// delete batch rules
	patch := label.NewRulePatch([]*label.Rule{}, deleteRules)
	return infosync.UpdateLabelRules(context.TODO(), patch)
}

// onDropTablePartition deletes old partition meta.
func (w *worker) onDropTablePartition(d *ddlCtx, t *meta.Meta, job *model.Job) (ver int64, _ error) {
	var partNames []string
	if err := job.DecodeArgs(&partNames); err != nil {
		job.State = model.JobStateCancelled
		return ver, errors.Trace(err)
	}
	tblInfo, err := GetTableInfoAndCancelFaultJob(t, job, job.SchemaID)
	if err != nil {
		return ver, errors.Trace(err)
	}
	if job.Type == model.ActionAddTablePartition {
		// It is rollbacked from adding table partition, just remove addingDefinitions from tableInfo.
		physicalTableIDs, pNames, rollbackBundles := rollbackAddingPartitionInfo(tblInfo)
		err = infosync.PutRuleBundlesWithDefaultRetry(context.TODO(), rollbackBundles)
		if err != nil {
			job.State = model.JobStateCancelled
			return ver, errors.Wrapf(err, "failed to notify PD the placement rules")
		}
		err = dropLabelRules(d, job.SchemaName, tblInfo.Name.L, pNames)
		if err != nil {
			job.State = model.JobStateCancelled
			return ver, errors.Wrapf(err, "failed to notify PD the label rules")
		}
		ver, err = updateVersionAndTableInfo(d, t, job, tblInfo, true)
		if err != nil {
			return ver, errors.Trace(err)
		}
		job.FinishTableJob(model.JobStateRollbackDone, model.StateNone, ver, tblInfo)
		job.Args = []interface{}{physicalTableIDs}
		return ver, nil
	}

	var physicalTableIDs []int64
	if job.State == model.JobStateRunning && job.SchemaState == model.StateNone {
		// Manually set first state.
		job.SchemaState = model.StatePublic
	}
	// In order to skip maintaining the state check in partitionDefinition, TiDB use droppingDefinition instead of state field.
	// So here using `job.SchemaState` to judge what the stage of this job is.
	originalState := job.SchemaState
	switch job.SchemaState {
	case model.StatePublic:
		// If an error occurs, it returns that it cannot delete all partitions or that the partition doesn't exist.
		err = checkDropTablePartition(tblInfo, partNames)
		if err != nil {
			job.State = model.JobStateCancelled
			return ver, errors.Trace(err)
		}
		physicalTableIDs = updateDroppingPartitionInfo(tblInfo, partNames)
		err = dropLabelRules(d, job.SchemaName, tblInfo.Name.L, partNames)
		if err != nil {
			job.State = model.JobStateCancelled
			return ver, errors.Wrapf(err, "failed to notify PD the label rules")
		}
		job.SchemaState = model.StateDeleteOnly
		ver, err = updateVersionAndTableInfo(d, t, job, tblInfo, originalState != job.SchemaState)
	case model.StateDeleteOnly:
		// This state is not a real 'DeleteOnly' state, because tidb does not maintaining the state check in partitionDefinition.
		// Insert this state to confirm all servers can not see the old partitions when reorg is running,
		// so that no new data will be inserted into old partitions when reorganizing.
		job.SchemaState = model.StateDeleteReorganization
		ver, err = updateVersionAndTableInfo(d, t, job, tblInfo, originalState != job.SchemaState)
	case model.StateDeleteReorganization:
		oldTblInfo := getTableInfoWithDroppingPartitions(tblInfo)
		physicalTableIDs = getPartitionIDsFromDefinitions(tblInfo.Partition.DroppingDefinitions)
		tbl, err := getTable(d.store, job.SchemaID, oldTblInfo)
		if err != nil {
			return ver, errors.Trace(err)
		}
		// If table has global indexes, we need reorg to clean up them.
		if pt, ok := tbl.(table.PartitionedTable); ok && hasGlobalIndex(tblInfo) {
			// Build elements for compatible with modify column type. elements will not be used when reorganizing.
			elements := make([]*meta.Element, 0, len(tblInfo.Indices))
			for _, idxInfo := range tblInfo.Indices {
				if idxInfo.Global {
					elements = append(elements, &meta.Element{ID: idxInfo.ID, TypeKey: meta.IndexElementKey})
				}
			}
<<<<<<< HEAD
			reorgInfo, err := getReorgInfoFromPartitions(d, t, job, tbl, physicalTableIDs, elements, w)
=======
			reorgInfo, err := getReorgInfoFromPartitions(w.jobContext, d, t, job, tbl, physicalTableIDs, elements)
>>>>>>> e15e6d03

			if err != nil || reorgInfo.first {
				// If we run reorg firstly, we should update the job snapshot version
				// and then run the reorg next time.
				return ver, errors.Trace(err)
			}
			err = w.runReorgJob(t, reorgInfo, tbl.Meta(), d.lease, func() (dropIndexErr error) {
				defer tidbutil.Recover(metrics.LabelDDL, "onDropTablePartition",
					func() {
						dropIndexErr = dbterror.ErrCancelledDDLJob.GenWithStack("drop partition panic")
					}, false)
				return w.cleanupGlobalIndexes(pt, physicalTableIDs, reorgInfo)
			})
			if err != nil {
				if dbterror.ErrWaitReorgTimeout.Equal(err) {
					// if timeout, we should return, check for the owner and re-wait job done.
					return ver, nil
				}
				// Clean up the channel of notifyCancelReorgJob. Make sure it can't affect other jobs.
				w.reorgCtx.cleanNotifyReorgCancel()
				return ver, errors.Trace(err)
			}
			// Clean up the channel of notifyCancelReorgJob. Make sure it can't affect other jobs.
			w.reorgCtx.cleanNotifyReorgCancel()
		}
		tblInfo.Partition.DroppingDefinitions = nil
		// used by ApplyDiff in updateSchemaVersion
		job.CtxVars = []interface{}{physicalTableIDs}
		ver, err = updateVersionAndTableInfo(d, t, job, tblInfo, true)
		if err != nil {
			return ver, errors.Trace(err)
		}
		job.FinishTableJob(model.JobStateDone, model.StateNone, ver, tblInfo)
		asyncNotifyEvent(d, &util.Event{Tp: model.ActionDropTablePartition, TableInfo: tblInfo, PartInfo: &model.PartitionInfo{Definitions: tblInfo.Partition.Definitions}})
		// A background job will be created to delete old partition data.
		job.Args = []interface{}{physicalTableIDs}
	default:
		err = dbterror.ErrInvalidDDLState.GenWithStackByArgs("partition", job.SchemaState)
	}
	return ver, errors.Trace(err)
}

// onTruncateTablePartition truncates old partition meta.
func onTruncateTablePartition(d *ddlCtx, t *meta.Meta, job *model.Job) (int64, error) {
	var ver int64
	var oldIDs []int64
	if err := job.DecodeArgs(&oldIDs); err != nil {
		job.State = model.JobStateCancelled
		return ver, errors.Trace(err)
	}
	tblInfo, err := GetTableInfoAndCancelFaultJob(t, job, job.SchemaID)
	if err != nil {
		return ver, errors.Trace(err)
	}
	pi := tblInfo.GetPartitionInfo()
	if pi == nil {
		return ver, errors.Trace(dbterror.ErrPartitionMgmtOnNonpartitioned)
	}

	newPartitions := make([]model.PartitionDefinition, 0, len(oldIDs))
	for _, oldID := range oldIDs {
		for i := 0; i < len(pi.Definitions); i++ {
			def := &pi.Definitions[i]
			if def.ID == oldID {
				pid, err1 := t.GenGlobalID()
				if err1 != nil {
					return ver, errors.Trace(err1)
				}
				def.ID = pid
				// Shallow copy only use the def.ID in event handle.
				newPartitions = append(newPartitions, *def)
				break
			}
		}
	}
	if len(newPartitions) == 0 {
		job.State = model.JobStateCancelled
		return ver, table.ErrUnknownPartition.GenWithStackByArgs(fmt.Sprintf("pid:%v", oldIDs), tblInfo.Name.O)
	}

	// Clear the tiflash replica available status.
	if tblInfo.TiFlashReplica != nil {
		e := infosync.ConfigureTiFlashPDForPartitions(true, &newPartitions, tblInfo.TiFlashReplica.Count, &tblInfo.TiFlashReplica.LocationLabels, tblInfo.ID)
		failpoint.Inject("FailTiFlashTruncatePartition", func() {
			e = errors.New("enforced error")
		})
		if e != nil {
			logutil.BgLogger().Error("ConfigureTiFlashPDForPartitions fails", zap.Error(e))
			job.State = model.JobStateCancelled
			return ver, e
		}
		tblInfo.TiFlashReplica.Available = false
		// Set partition replica become unavailable.
		for _, oldID := range oldIDs {
			for i, id := range tblInfo.TiFlashReplica.AvailablePartitionIDs {
				if id == oldID {
					newIDs := tblInfo.TiFlashReplica.AvailablePartitionIDs[:i]
					newIDs = append(newIDs, tblInfo.TiFlashReplica.AvailablePartitionIDs[i+1:]...)
					tblInfo.TiFlashReplica.AvailablePartitionIDs = newIDs
					break
				}
			}
		}
	}

	bundles, err := placement.NewPartitionListBundles(t, newPartitions)
	if err != nil {
		job.State = model.JobStateCancelled
		return ver, errors.Trace(err)
	}

	err = infosync.PutRuleBundlesWithDefaultRetry(context.TODO(), bundles)
	if err != nil {
		job.State = model.JobStateCancelled
		return ver, errors.Wrapf(err, "failed to notify PD the placement rules")
	}

	tableID := fmt.Sprintf(label.TableIDFormat, label.IDPrefix, job.SchemaName, tblInfo.Name.L)
	oldPartRules := make([]string, 0, len(oldIDs))
	for _, newPartition := range newPartitions {
		oldPartRuleID := fmt.Sprintf(label.PartitionIDFormat, label.IDPrefix, job.SchemaName, tblInfo.Name.L, newPartition.Name.L)
		oldPartRules = append(oldPartRules, oldPartRuleID)
	}

	rules, err := infosync.GetLabelRules(context.TODO(), append(oldPartRules, tableID))
	if err != nil {
		job.State = model.JobStateCancelled
		return ver, errors.Wrapf(err, "failed to get label rules from PD")
	}

	newPartIDs := getPartitionIDs(tblInfo)
	newRules := make([]*label.Rule, 0, len(oldIDs)+1)
	if tr, ok := rules[tableID]; ok {
		newRules = append(newRules, tr.Clone().Reset(job.SchemaName, tblInfo.Name.L, "", append(newPartIDs, tblInfo.ID)...))
	}

	for idx, newPartition := range newPartitions {
		if pr, ok := rules[oldPartRules[idx]]; ok {
			newRules = append(newRules, pr.Clone().Reset(job.SchemaName, tblInfo.Name.L, newPartition.Name.L, newPartition.ID))
		}
	}

	patch := label.NewRulePatch(newRules, []string{})
	err = infosync.UpdateLabelRules(context.TODO(), patch)
	if err != nil {
		job.State = model.JobStateCancelled
		return ver, errors.Wrapf(err, "failed to notify PD the label rules")
	}

	newIDs := make([]int64, len(oldIDs))
	for i := range oldIDs {
		newIDs[i] = newPartitions[i].ID
	}
	job.CtxVars = []interface{}{oldIDs, newIDs}
	ver, err = updateVersionAndTableInfo(d, t, job, tblInfo, true)
	if err != nil {
		return ver, errors.Trace(err)
	}

	// Finish this job.
	job.FinishTableJob(model.JobStateDone, model.StateNone, ver, tblInfo)
	asyncNotifyEvent(d, &util.Event{Tp: model.ActionTruncateTablePartition, TableInfo: tblInfo, PartInfo: &model.PartitionInfo{Definitions: newPartitions}})
	// A background job will be created to delete old partition data.
	job.Args = []interface{}{oldIDs}
	return ver, nil
}

// onExchangeTablePartition exchange partition data
func (w *worker) onExchangeTablePartition(d *ddlCtx, t *meta.Meta, job *model.Job) (ver int64, _ error) {
	var (
		// defID only for updateSchemaVersion
		defID          int64
		ptSchemaID     int64
		ptID           int64
		partName       string
		withValidation bool
	)

	if err := job.DecodeArgs(&defID, &ptSchemaID, &ptID, &partName, &withValidation); err != nil {
		job.State = model.JobStateCancelled
		return ver, errors.Trace(err)
	}

	ntDbInfo, err := checkSchemaExistAndCancelNotExistJob(t, job)
	if err != nil {
		job.State = model.JobStateCancelled
		return ver, errors.Trace(err)
	}

	nt, err := GetTableInfoAndCancelFaultJob(t, job, job.SchemaID)
	if err != nil {
		return ver, errors.Trace(err)
	}

	pt, err := getTableInfo(t, ptID, ptSchemaID)
	if err != nil {
		if infoschema.ErrDatabaseNotExists.Equal(err) || infoschema.ErrTableNotExists.Equal(err) {
			job.State = model.JobStateCancelled
		}
		return ver, errors.Trace(err)
	}

	if pt.State != model.StatePublic {
		job.State = model.JobStateCancelled
		return ver, dbterror.ErrInvalidDDLState.GenWithStack("table %s is not in public, but %s", pt.Name, pt.State)
	}

	err = checkExchangePartition(pt, nt)
	if err != nil {
		job.State = model.JobStateCancelled
		return ver, errors.Trace(err)
	}

	err = checkTableDefCompatible(pt, nt)
	if err != nil {
		job.State = model.JobStateCancelled
		return ver, errors.Trace(err)
	}

	index, _, err := getPartitionDef(pt, partName)
	if err != nil {
		return ver, errors.Trace(err)
	}

	if withValidation {
		err = checkExchangePartitionRecordValidation(w, pt, index, ntDbInfo.Name, nt.Name)
		if err != nil {
			job.State = model.JobStateCancelled
			return ver, errors.Trace(err)
		}
	}

	// partition table auto IDs.
	ptAutoIDs, err := t.GetAutoIDAccessors(ptSchemaID, ptID).Get()
	if err != nil {
		job.State = model.JobStateCancelled
		return ver, errors.Trace(err)
	}
	// non-partition table auto IDs.
	ntAutoIDs, err := t.GetAutoIDAccessors(job.SchemaID, nt.ID).Get()
	if err != nil {
		job.State = model.JobStateCancelled
		return ver, errors.Trace(err)
	}

	_, partDef, err := getPartitionDef(pt, partName)
	if err != nil {
		job.State = model.JobStateCancelled
		return ver, errors.Trace(err)
	}

	if pt.TiFlashReplica != nil {
		for i, id := range pt.TiFlashReplica.AvailablePartitionIDs {
			if id == partDef.ID {
				pt.TiFlashReplica.AvailablePartitionIDs[i] = nt.ID
				break
			}
		}
	}

	// exchange table meta id
	partDef.ID, nt.ID = nt.ID, partDef.ID

	err = t.UpdateTable(ptSchemaID, pt)
	if err != nil {
		job.State = model.JobStateCancelled
		return ver, errors.Trace(err)
	}

	failpoint.Inject("exchangePartitionErr", func(val failpoint.Value) {
		if val.(bool) {
			job.State = model.JobStateCancelled
			failpoint.Return(ver, errors.New("occur an error after updating partition id"))
		}
	})

	// recreate non-partition table meta info
	err = t.DropTableOrView(job.SchemaID, partDef.ID)
	if err != nil {
		job.State = model.JobStateCancelled
		return ver, errors.Trace(err)
	}

	err = t.CreateTableOrView(job.SchemaID, nt)
	if err != nil {
		job.State = model.JobStateCancelled
		return ver, errors.Trace(err)
	}

	// Set both tables to the maximum auto IDs between normal table and partitioned table.
	newAutoIDs := meta.AutoIDGroup{
		RowID:       mathutil.MaxInt64(ptAutoIDs.RowID, ntAutoIDs.RowID),
		IncrementID: mathutil.MaxInt64(ptAutoIDs.IncrementID, ntAutoIDs.IncrementID),
		RandomID:    mathutil.MaxInt64(ptAutoIDs.RandomID, ntAutoIDs.RandomID),
	}
	err = t.GetAutoIDAccessors(ptSchemaID, pt.ID).Put(newAutoIDs)
	if err != nil {
		job.State = model.JobStateCancelled
		return ver, errors.Trace(err)
	}
	err = t.GetAutoIDAccessors(job.SchemaID, nt.ID).Put(newAutoIDs)
	if err != nil {
		job.State = model.JobStateCancelled
		return ver, errors.Trace(err)
	}

	// the follow code is a swap function for rules of two partitions
	// though partitions has exchanged their ID, swap still take effect

	bundles, err := bundlesForExchangeTablePartition(t, job, pt, partDef, nt)
	if err != nil {
		job.State = model.JobStateCancelled
		return ver, errors.Trace(err)
	}

	if err = infosync.PutRuleBundlesWithDefaultRetry(context.TODO(), bundles); err != nil {
		job.State = model.JobStateCancelled
		return ver, errors.Wrapf(err, "failed to notify PD the placement rules")
	}

	ntrID := fmt.Sprintf(label.TableIDFormat, label.IDPrefix, job.SchemaName, nt.Name.L)
	ptrID := fmt.Sprintf(label.PartitionIDFormat, label.IDPrefix, job.SchemaName, pt.Name.L, partDef.Name.L)

	rules, err := infosync.GetLabelRules(context.TODO(), []string{ntrID, ptrID})
	if err != nil {
		job.State = model.JobStateCancelled
		return 0, errors.Wrapf(err, "failed to get PD the label rules")
	}

	ntr := rules[ntrID]
	ptr := rules[ptrID]

	partIDs := getPartitionIDs(nt)

	var setRules []*label.Rule
	var deleteRules []string
	if ntr != nil && ptr != nil {
		setRules = append(setRules, ntr.Clone().Reset(job.SchemaName, pt.Name.L, partDef.Name.L, partDef.ID))
		setRules = append(setRules, ptr.Clone().Reset(job.SchemaName, nt.Name.L, "", append(partIDs, nt.ID)...))
	} else if ptr != nil {
		setRules = append(setRules, ptr.Clone().Reset(job.SchemaName, nt.Name.L, "", append(partIDs, nt.ID)...))
		// delete ptr
		deleteRules = append(deleteRules, ptrID)
	} else if ntr != nil {
		setRules = append(setRules, ntr.Clone().Reset(job.SchemaName, pt.Name.L, partDef.Name.L, partDef.ID))
		// delete ntr
		deleteRules = append(deleteRules, ntrID)
	}

	patch := label.NewRulePatch(setRules, deleteRules)
	err = infosync.UpdateLabelRules(context.TODO(), patch)
	if err != nil {
		job.State = model.JobStateCancelled
		return ver, errors.Wrapf(err, "failed to notify PD the label rules")
	}

	ver, err = updateSchemaVersion(d, t, job)
	if err != nil {
		return ver, errors.Trace(err)
	}

	job.FinishTableJob(model.JobStateDone, model.StateNone, ver, pt)
	return ver, nil
}

func bundlesForExchangeTablePartition(t *meta.Meta, job *model.Job, pt *model.TableInfo, newPar *model.PartitionDefinition, nt *model.TableInfo) ([]*placement.Bundle, error) {
	bundles := make([]*placement.Bundle, 0, 3)

	ptBundle, err := placement.NewTableBundle(t, pt)
	if err != nil {
		return nil, errors.Trace(err)
	}
	if ptBundle != nil {
		bundles = append(bundles, ptBundle)
	}

	parBundle, err := placement.NewPartitionBundle(t, *newPar)
	if err != nil {
		return nil, errors.Trace(err)
	}
	if parBundle != nil {
		bundles = append(bundles, parBundle)
	}

	ntBundle, err := placement.NewTableBundle(t, nt)
	if err != nil {
		return nil, errors.Trace(err)
	}
	if ntBundle != nil {
		bundles = append(bundles, ntBundle)
	}

	if parBundle == nil && ntBundle != nil {
		// newPar.ID is the ID of old table to exchange, so ntBundle != nil means it has some old placement settings.
		// We should remove it in this situation
		bundles = append(bundles, placement.NewBundle(newPar.ID))
	}

	if parBundle != nil && ntBundle == nil {
		// nt.ID is the ID of old partition to exchange, so parBundle != nil means it has some old placement settings.
		// We should remove it in this situation
		bundles = append(bundles, placement.NewBundle(nt.ID))
	}

	return bundles, nil
}

func checkExchangePartitionRecordValidation(w *worker, pt *model.TableInfo, index int, schemaName, tableName model.CIStr) error {
	var sql string
	var paramList []interface{}

	pi := pt.Partition

	switch pi.Type {
	case model.PartitionTypeHash:
		if pi.Num == 1 {
			return nil
		}
		var buf strings.Builder
		buf.WriteString("select 1 from %n.%n where mod(")
		buf.WriteString(pi.Expr)
		buf.WriteString(", %?) != %? limit 1")
		sql = buf.String()
		paramList = append(paramList, schemaName.L, tableName.L, pi.Num, index)
	case model.PartitionTypeRange:
		// Table has only one partition and has the maximum value
		if len(pi.Definitions) == 1 && strings.EqualFold(pi.Definitions[index].LessThan[0], partitionMaxValue) {
			return nil
		}
		// For range expression and range columns
		if len(pi.Columns) == 0 {
			sql, paramList = buildCheckSQLForRangeExprPartition(pi, index, schemaName, tableName)
		} else if len(pi.Columns) == 1 {
			sql, paramList = buildCheckSQLForRangeColumnsPartition(pi, index, schemaName, tableName)
		}
	case model.PartitionTypeList:
		if len(pi.Columns) == 0 {
			sql, paramList = buildCheckSQLForListPartition(pi, index, schemaName, tableName)
		} else if len(pi.Columns) == 1 {
			sql, paramList = buildCheckSQLForListColumnsPartition(pi, index, schemaName, tableName)
		}
	default:
		return dbterror.ErrUnsupportedPartitionType.GenWithStackByArgs(pt.Name.O)
	}

	var ctx sessionctx.Context
	ctx, err := w.sessPool.get()
	if err != nil {
		return errors.Trace(err)
	}
	defer w.sessPool.put(ctx)

	rows, _, err := ctx.(sqlexec.RestrictedSQLExecutor).ExecRestrictedSQL(w.ddlJobCtx, nil, sql, paramList...)
	if err != nil {
		return errors.Trace(err)
	}
	rowCount := len(rows)
	if rowCount != 0 {
		return errors.Trace(dbterror.ErrRowDoesNotMatchPartition)
	}
	return nil
}

func buildCheckSQLForRangeExprPartition(pi *model.PartitionInfo, index int, schemaName, tableName model.CIStr) (string, []interface{}) {
	var buf strings.Builder
	paramList := make([]interface{}, 0, 4)
	// Since the pi.Expr string may contain the identifier, which couldn't be escaped in our ParseWithParams(...)
	// So we write it to the origin sql string here.
	if index == 0 {
		buf.WriteString("select 1 from %n.%n where ")
		buf.WriteString(pi.Expr)
		buf.WriteString(" >= %? limit 1")
		paramList = append(paramList, schemaName.L, tableName.L, trimQuotation(pi.Definitions[index].LessThan[0]))
		return buf.String(), paramList
	} else if index == len(pi.Definitions)-1 && strings.EqualFold(pi.Definitions[index].LessThan[0], partitionMaxValue) {
		buf.WriteString("select 1 from %n.%n where ")
		buf.WriteString(pi.Expr)
		buf.WriteString(" < %? limit 1")
		paramList = append(paramList, schemaName.L, tableName.L, trimQuotation(pi.Definitions[index-1].LessThan[0]))
		return buf.String(), paramList
	} else {
		buf.WriteString("select 1 from %n.%n where ")
		buf.WriteString(pi.Expr)
		buf.WriteString(" < %? or ")
		buf.WriteString(pi.Expr)
		buf.WriteString(" >= %? limit 1")
		paramList = append(paramList, schemaName.L, tableName.L, trimQuotation(pi.Definitions[index-1].LessThan[0]), trimQuotation(pi.Definitions[index].LessThan[0]))
		return buf.String(), paramList
	}
}

func trimQuotation(str string) string {
	return strings.Trim(str, "\"")
}

func buildCheckSQLForRangeColumnsPartition(pi *model.PartitionInfo, index int, schemaName, tableName model.CIStr) (string, []interface{}) {
	paramList := make([]interface{}, 0, 6)
	colName := pi.Columns[0].L
	if index == 0 {
		paramList = append(paramList, schemaName.L, tableName.L, colName, trimQuotation(pi.Definitions[index].LessThan[0]))
		return "select 1 from %n.%n where %n >= %? limit 1", paramList
	} else if index == len(pi.Definitions)-1 && strings.EqualFold(pi.Definitions[index].LessThan[0], partitionMaxValue) {
		paramList = append(paramList, schemaName.L, tableName.L, colName, trimQuotation(pi.Definitions[index-1].LessThan[0]))
		return "select 1 from %n.%n where %n < %? limit 1", paramList
	} else {
		paramList = append(paramList, schemaName.L, tableName.L, colName, trimQuotation(pi.Definitions[index-1].LessThan[0]), colName, trimQuotation(pi.Definitions[index].LessThan[0]))
		return "select 1 from %n.%n where %n < %? or %n >= %? limit 1", paramList
	}
}

func buildCheckSQLForListPartition(pi *model.PartitionInfo, index int, schemaName, tableName model.CIStr) (string, []interface{}) {
	var buf strings.Builder
	buf.WriteString("select 1 from %n.%n where ")
	buf.WriteString(pi.Expr)
	buf.WriteString(" not in (%?) limit 1")
	inValues := getInValues(pi, index)

	paramList := make([]interface{}, 0, 3)
	paramList = append(paramList, schemaName.L, tableName.L, inValues)
	return buf.String(), paramList
}

func buildCheckSQLForListColumnsPartition(pi *model.PartitionInfo, index int, schemaName, tableName model.CIStr) (string, []interface{}) {
	colName := pi.Columns[0].L
	var buf strings.Builder
	buf.WriteString("select 1 from %n.%n where %n not in (%?) limit 1")
	inValues := getInValues(pi, index)

	paramList := make([]interface{}, 0, 4)
	paramList = append(paramList, schemaName.L, tableName.L, colName, inValues)
	return buf.String(), paramList
}

func getInValues(pi *model.PartitionInfo, index int) []string {
	inValues := make([]string, 0, len(pi.Definitions[index].InValues))
	for _, inValue := range pi.Definitions[index].InValues {
		inValues = append(inValues, inValue...)
	}
	return inValues
}

func checkAddPartitionTooManyPartitions(piDefs uint64) error {
	if piDefs > uint64(PartitionCountLimit) {
		return errors.Trace(dbterror.ErrTooManyPartitions)
	}
	return nil
}

func checkAddPartitionOnTemporaryMode(tbInfo *model.TableInfo) error {
	if tbInfo.Partition != nil && tbInfo.TempTableType != model.TempTableNone {
		return dbterror.ErrPartitionNoTemporary
	}
	return nil
}

func checkPartitionColumnsUnique(tbInfo *model.TableInfo) error {
	if len(tbInfo.Partition.Columns) <= 1 {
		return nil
	}
	var columnsMap = make(map[string]struct{})
	for _, col := range tbInfo.Partition.Columns {
		if _, ok := columnsMap[col.L]; ok {
			return dbterror.ErrSameNamePartitionField.GenWithStackByArgs(col.L)
		}
		columnsMap[col.L] = struct{}{}
	}
	return nil
}

func checkNoHashPartitions(ctx sessionctx.Context, partitionNum uint64) error {
	if partitionNum == 0 {
		return ast.ErrNoParts.GenWithStackByArgs("partitions")
	}
	return nil
}

func getPartitionIDs(table *model.TableInfo) []int64 {
	if table.GetPartitionInfo() == nil {
		return []int64{}
	}
	physicalTableIDs := make([]int64, 0, len(table.Partition.Definitions))
	for _, def := range table.Partition.Definitions {
		physicalTableIDs = append(physicalTableIDs, def.ID)
	}
	return physicalTableIDs
}

func getPartitionRuleIDs(dbName string, table *model.TableInfo) []string {
	if table.GetPartitionInfo() == nil {
		return []string{}
	}
	partRuleIDs := make([]string, 0, len(table.Partition.Definitions))
	for _, def := range table.Partition.Definitions {
		partRuleIDs = append(partRuleIDs, fmt.Sprintf(label.PartitionIDFormat, label.IDPrefix, dbName, table.Name.L, def.Name.L))
	}
	return partRuleIDs
}

// checkPartitioningKeysConstraints checks that the range partitioning key is included in the table constraint.
func checkPartitioningKeysConstraints(sctx sessionctx.Context, s *ast.CreateTableStmt, tblInfo *model.TableInfo) error {
	// Returns directly if there are no unique keys in the table.
	if len(tblInfo.Indices) == 0 && !tblInfo.PKIsHandle {
		return nil
	}

	var partCols stringSlice
	if s.Partition.Expr != nil {
		extractCols := newPartitionExprChecker(sctx, tblInfo)
		s.Partition.Expr.Accept(extractCols)
		partColumns, err := extractCols.columns, extractCols.err
		if err != nil {
			return err
		}
		partCols = columnInfoSlice(partColumns)
	} else if len(s.Partition.ColumnNames) > 0 {
		partCols = columnNameSlice(s.Partition.ColumnNames)
	} else {
		// TODO: Check keys constraints for list, key partition type and so on.
		return nil
	}

	// Checks that the partitioning key is included in the constraint.
	// Every unique key on the table must use every column in the table's partitioning expression.
	// See https://dev.mysql.com/doc/refman/5.7/en/partitioning-limitations-partitioning-keys-unique-keys.html
	for _, index := range tblInfo.Indices {
		if index.Unique && !checkUniqueKeyIncludePartKey(partCols, index.Columns) {
			if index.Primary {
				return dbterror.ErrUniqueKeyNeedAllFieldsInPf.GenWithStackByArgs("PRIMARY KEY")
			}
			if !config.GetGlobalConfig().EnableGlobalIndex {
				return dbterror.ErrUniqueKeyNeedAllFieldsInPf.GenWithStackByArgs("UNIQUE INDEX")
			}
		}
	}
	// when PKIsHandle, tblInfo.Indices will not contain the primary key.
	if tblInfo.PKIsHandle {
		indexCols := []*model.IndexColumn{{
			Name:   tblInfo.GetPkName(),
			Length: types.UnspecifiedLength,
		}}
		if !checkUniqueKeyIncludePartKey(partCols, indexCols) {
			return dbterror.ErrUniqueKeyNeedAllFieldsInPf.GenWithStackByArgs("PRIMARY KEY")
		}
	}
	return nil
}

func checkPartitionKeysConstraint(pi *model.PartitionInfo, indexColumns []*model.IndexColumn, tblInfo *model.TableInfo) (bool, error) {
	var (
		partCols []*model.ColumnInfo
		err      error
	)
	// The expr will be an empty string if the partition is defined by:
	// CREATE TABLE t (...) PARTITION BY RANGE COLUMNS(...)
	if partExpr := pi.Expr; partExpr != "" {
		// Parse partitioning key, extract the column names in the partitioning key to slice.
		partCols, err = extractPartitionColumns(partExpr, tblInfo)
		if err != nil {
			return false, err
		}
	} else {
		partCols = make([]*model.ColumnInfo, 0, len(pi.Columns))
		for _, col := range pi.Columns {
			colInfo := getColumnInfoByName(tblInfo, col.L)
			if colInfo == nil {
				return false, infoschema.ErrColumnNotExists.GenWithStackByArgs(col, tblInfo.Name)
			}
			partCols = append(partCols, colInfo)
		}
	}

	// In MySQL, every unique key on the table must use every column in the table's partitioning expression.(This
	// also includes the table's primary key.)
	// In TiDB, global index will be built when this constraint is not satisfied and EnableGlobalIndex is set.
	// See https://dev.mysql.com/doc/refman/5.7/en/partitioning-limitations-partitioning-keys-unique-keys.html
	return checkUniqueKeyIncludePartKey(columnInfoSlice(partCols), indexColumns), nil
}

type columnNameExtractor struct {
	extractedColumns []*model.ColumnInfo
	tblInfo          *model.TableInfo
	err              error
}

func (cne *columnNameExtractor) Enter(node ast.Node) (ast.Node, bool) {
	return node, false
}

func (cne *columnNameExtractor) Leave(node ast.Node) (ast.Node, bool) {
	if c, ok := node.(*ast.ColumnNameExpr); ok {
		info := findColumnByName(c.Name.Name.L, cne.tblInfo)
		if info != nil {
			cne.extractedColumns = append(cne.extractedColumns, info)
			return node, true
		}
		cne.err = dbterror.ErrBadField.GenWithStackByArgs(c.Name.Name.O, "expression")
		return nil, false
	}
	return node, true
}

func findColumnByName(colName string, tblInfo *model.TableInfo) *model.ColumnInfo {
	if tblInfo == nil {
		return nil
	}
	for _, info := range tblInfo.Columns {
		if info.Name.L == colName {
			return info
		}
	}
	return nil
}

func extractPartitionColumns(partExpr string, tblInfo *model.TableInfo) ([]*model.ColumnInfo, error) {
	partExpr = "select " + partExpr
	stmts, _, err := parser.New().ParseSQL(partExpr)
	if err != nil {
		return nil, errors.Trace(err)
	}
	extractor := &columnNameExtractor{
		tblInfo:          tblInfo,
		extractedColumns: make([]*model.ColumnInfo, 0),
	}
	stmts[0].Accept(extractor)
	if extractor.err != nil {
		return nil, errors.Trace(extractor.err)
	}
	return extractor.extractedColumns, nil
}

// stringSlice is defined for checkUniqueKeyIncludePartKey.
// if Go supports covariance, the code shouldn't be so complex.
type stringSlice interface {
	Len() int
	At(i int) string
}

// checkUniqueKeyIncludePartKey checks that the partitioning key is included in the constraint.
func checkUniqueKeyIncludePartKey(partCols stringSlice, idxCols []*model.IndexColumn) bool {
	for i := 0; i < partCols.Len(); i++ {
		partCol := partCols.At(i)
		idxCol := findColumnInIndexCols(partCol, idxCols)
		if idxCol == nil {
			// Partition column is not found in the index columns.
			return false
		}
		if idxCol.Length > 0 {
			// The partition column is found in the index columns, but the index column is a prefix index
			return false
		}
	}
	return true
}

// columnInfoSlice implements the stringSlice interface.
type columnInfoSlice []*model.ColumnInfo

func (cis columnInfoSlice) Len() int {
	return len(cis)
}

func (cis columnInfoSlice) At(i int) string {
	return cis[i].Name.L
}

// columnNameSlice implements the stringSlice interface.
type columnNameSlice []*ast.ColumnName

func (cns columnNameSlice) Len() int {
	return len(cns)
}

func (cns columnNameSlice) At(i int) string {
	return cns[i].Name.L
}

// isColUnsigned returns true if the partitioning key column is unsigned.
func isColUnsigned(cols []*model.ColumnInfo, pi *model.PartitionInfo) bool {
	for _, col := range cols {
		isUnsigned := mysql.HasUnsignedFlag(col.Flag)
		if isUnsigned && strings.Contains(strings.ToLower(pi.Expr), col.Name.L) {
			return true
		}
	}
	return false
}

// truncateTableByReassignPartitionIDs reassigns new partition ids.
func truncateTableByReassignPartitionIDs(t *meta.Meta, tblInfo *model.TableInfo) error {
	newDefs := make([]model.PartitionDefinition, 0, len(tblInfo.Partition.Definitions))
	for _, def := range tblInfo.Partition.Definitions {
		pid, err := t.GenGlobalID()
		if err != nil {
			return errors.Trace(err)
		}
		newDef := def
		newDef.ID = pid
		newDefs = append(newDefs, newDef)
	}
	tblInfo.Partition.Definitions = newDefs
	return nil
}

type partitionExprProcessor func(sessionctx.Context, *model.TableInfo, ast.ExprNode) error

type partitionExprChecker struct {
	processors []partitionExprProcessor
	ctx        sessionctx.Context
	tbInfo     *model.TableInfo
	err        error

	columns []*model.ColumnInfo
}

func newPartitionExprChecker(ctx sessionctx.Context, tbInfo *model.TableInfo, processor ...partitionExprProcessor) *partitionExprChecker {
	p := &partitionExprChecker{processors: processor, ctx: ctx, tbInfo: tbInfo}
	p.processors = append(p.processors, p.extractColumns)
	return p
}

func (p *partitionExprChecker) Enter(n ast.Node) (node ast.Node, skipChildren bool) {
	expr, ok := n.(ast.ExprNode)
	if !ok {
		return n, true
	}
	for _, processor := range p.processors {
		if err := processor(p.ctx, p.tbInfo, expr); err != nil {
			p.err = err
			return n, true
		}
	}

	return n, false
}

func (p *partitionExprChecker) Leave(n ast.Node) (node ast.Node, ok bool) {
	return n, p.err == nil
}

func (p *partitionExprChecker) extractColumns(_ sessionctx.Context, _ *model.TableInfo, expr ast.ExprNode) error {
	columnNameExpr, ok := expr.(*ast.ColumnNameExpr)
	if !ok {
		return nil
	}
	colInfo := findColumnByName(columnNameExpr.Name.Name.L, p.tbInfo)
	if colInfo == nil {
		return errors.Trace(dbterror.ErrBadField.GenWithStackByArgs(columnNameExpr.Name.Name.L, "partition function"))
	}

	p.columns = append(p.columns, colInfo)
	return nil
}

func checkPartitionExprAllowed(_ sessionctx.Context, tb *model.TableInfo, e ast.ExprNode) error {
	switch v := e.(type) {
	case *ast.FuncCallExpr:
		if _, ok := expression.AllowedPartitionFuncMap[v.FnName.L]; ok {
			return nil
		}
	case *ast.BinaryOperationExpr:
		if _, ok := expression.AllowedPartition4BinaryOpMap[v.Op]; ok {
			return errors.Trace(checkNoTimestampArgs(tb, v.L, v.R))
		}
	case *ast.UnaryOperationExpr:
		if _, ok := expression.AllowedPartition4UnaryOpMap[v.Op]; ok {
			return errors.Trace(checkNoTimestampArgs(tb, v.V))
		}
	case *ast.ColumnNameExpr, *ast.ParenthesesExpr, *driver.ValueExpr, *ast.MaxValueExpr,
		*ast.TimeUnitExpr:
		return nil
	}
	return errors.Trace(dbterror.ErrPartitionFunctionIsNotAllowed)
}

func checkPartitionExprArgs(_ sessionctx.Context, tblInfo *model.TableInfo, e ast.ExprNode) error {
	expr, ok := e.(*ast.FuncCallExpr)
	if !ok {
		return nil
	}
	argsType, err := collectArgsType(tblInfo, expr.Args...)
	if err != nil {
		return errors.Trace(err)
	}
	switch expr.FnName.L {
	case ast.ToDays, ast.ToSeconds, ast.DayOfMonth, ast.Month, ast.DayOfYear, ast.Quarter, ast.YearWeek,
		ast.Year, ast.Weekday, ast.DayOfWeek, ast.Day:
		return errors.Trace(checkResultOK(hasDateArgs(argsType...)))
	case ast.Hour, ast.Minute, ast.Second, ast.TimeToSec, ast.MicroSecond:
		return errors.Trace(checkResultOK(hasTimeArgs(argsType...)))
	case ast.UnixTimestamp:
		return errors.Trace(checkResultOK(hasTimestampArgs(argsType...)))
	case ast.FromDays:
		return errors.Trace(checkResultOK(hasDateArgs(argsType...) || hasTimeArgs(argsType...)))
	case ast.Extract:
		switch expr.Args[0].(*ast.TimeUnitExpr).Unit {
		case ast.TimeUnitYear, ast.TimeUnitYearMonth, ast.TimeUnitQuarter, ast.TimeUnitMonth, ast.TimeUnitDay:
			return errors.Trace(checkResultOK(hasDateArgs(argsType...)))
		case ast.TimeUnitDayMicrosecond, ast.TimeUnitDayHour, ast.TimeUnitDayMinute, ast.TimeUnitDaySecond:
			return errors.Trace(checkResultOK(hasDatetimeArgs(argsType...)))
		case ast.TimeUnitHour, ast.TimeUnitHourMinute, ast.TimeUnitHourSecond, ast.TimeUnitMinute, ast.TimeUnitMinuteSecond,
			ast.TimeUnitSecond, ast.TimeUnitMicrosecond, ast.TimeUnitHourMicrosecond, ast.TimeUnitMinuteMicrosecond, ast.TimeUnitSecondMicrosecond:
			return errors.Trace(checkResultOK(hasTimeArgs(argsType...)))
		default:
			return errors.Trace(dbterror.ErrWrongExprInPartitionFunc)
		}
	case ast.DateDiff:
		return errors.Trace(checkResultOK(slice.AllOf(argsType, func(i int) bool {
			return hasDateArgs(argsType[i])
		})))

	case ast.Abs, ast.Ceiling, ast.Floor, ast.Mod:
		has := hasTimestampArgs(argsType...)
		if has {
			return errors.Trace(dbterror.ErrWrongExprInPartitionFunc)
		}
	}
	return nil
}

func collectArgsType(tblInfo *model.TableInfo, exprs ...ast.ExprNode) ([]byte, error) {
	ts := make([]byte, 0, len(exprs))
	for _, arg := range exprs {
		col, ok := arg.(*ast.ColumnNameExpr)
		if !ok {
			continue
		}
		columnInfo := findColumnByName(col.Name.Name.L, tblInfo)
		if columnInfo == nil {
			return nil, errors.Trace(dbterror.ErrBadField.GenWithStackByArgs(col.Name.Name.L, "partition function"))
		}
		ts = append(ts, columnInfo.Tp)
	}

	return ts, nil
}

func hasDateArgs(argsType ...byte) bool {
	return slice.AnyOf(argsType, func(i int) bool {
		return argsType[i] == mysql.TypeDate || argsType[i] == mysql.TypeDatetime
	})
}

func hasTimeArgs(argsType ...byte) bool {
	return slice.AnyOf(argsType, func(i int) bool {
		return argsType[i] == mysql.TypeDuration || argsType[i] == mysql.TypeDatetime
	})
}

func hasTimestampArgs(argsType ...byte) bool {
	return slice.AnyOf(argsType, func(i int) bool {
		return argsType[i] == mysql.TypeTimestamp
	})
}

func hasDatetimeArgs(argsType ...byte) bool {
	return slice.AnyOf(argsType, func(i int) bool {
		return argsType[i] == mysql.TypeDatetime
	})
}

func checkNoTimestampArgs(tbInfo *model.TableInfo, exprs ...ast.ExprNode) error {
	argsType, err := collectArgsType(tbInfo, exprs...)
	if err != nil {
		return err
	}
	if hasTimestampArgs(argsType...) {
		return errors.Trace(dbterror.ErrWrongExprInPartitionFunc)
	}
	return nil
}<|MERGE_RESOLUTION|>--- conflicted
+++ resolved
@@ -1124,12 +1124,7 @@
 					elements = append(elements, &meta.Element{ID: idxInfo.ID, TypeKey: meta.IndexElementKey})
 				}
 			}
-<<<<<<< HEAD
-			reorgInfo, err := getReorgInfoFromPartitions(d, t, job, tbl, physicalTableIDs, elements, w)
-=======
-			reorgInfo, err := getReorgInfoFromPartitions(w.jobContext, d, t, job, tbl, physicalTableIDs, elements)
->>>>>>> e15e6d03
-
+			reorgInfo, err := getReorgInfoFromPartitions(w.jobContext, d, t, job, tbl, physicalTableIDs, elements, w)
 			if err != nil || reorgInfo.first {
 				// If we run reorg firstly, we should update the job snapshot version
 				// and then run the reorg next time.
