--- conflicted
+++ resolved
@@ -1761,13 +1761,8 @@
 					elements = append(elements, &meta.Element{ID: idxInfo.ID, TypeKey: meta.IndexElementKey})
 				}
 			}
-<<<<<<< HEAD
-			rh := newReorgHandler(t, w.sess, w.concurrentDDL)
-			reorgInfo, err := getReorgInfoFromPartitions(d.jobContext(job), d, rh, job, dbInfo, pt, physicalTableIDs, elements)
-=======
 			rh := newReorgHandler(t, w.sess)
 			reorgInfo, err := getReorgInfoFromPartitions(d.jobContext(job), d, rh, job, dbInfo, tbl, physicalTableIDs, elements)
->>>>>>> f7de8bee
 
 			if err != nil || reorgInfo.first {
 				// If we run reorg firstly, we should update the job snapshot version
