// Copyright 2018 PingCAP, Inc.
//
// Licensed under the Apache License, Version 2.0 (the "License");
// you may not use this file except in compliance with the License.
// You may obtain a copy of the License at
//
//     http://www.apache.org/licenses/LICENSE-2.0
//
// Unless required by applicable law or agreed to in writing, software
// distributed under the License is distributed on an "AS IS" BASIS,
// WITHOUT WARRANTIES OR CONDITIONS OF ANY KIND, either express or implied.
// See the License for the specific language governing permissions and
// limitations under the License.

package ddl

import (
	"bytes"
	"context"
	"encoding/hex"
	"fmt"
	"math"
	"strconv"
	"strings"
	"time"

	"github.com/pingcap/errors"
	"github.com/pingcap/failpoint"
	"github.com/pingcap/kvproto/pkg/metapb"
	"github.com/pingcap/tidb/config"
	sess "github.com/pingcap/tidb/ddl/internal/session"
	"github.com/pingcap/tidb/ddl/label"
	"github.com/pingcap/tidb/ddl/placement"
	"github.com/pingcap/tidb/ddl/util"
	"github.com/pingcap/tidb/domain/infosync"
	"github.com/pingcap/tidb/expression"
	"github.com/pingcap/tidb/infoschema"
	"github.com/pingcap/tidb/kv"
	"github.com/pingcap/tidb/meta"
	"github.com/pingcap/tidb/metrics"
	"github.com/pingcap/tidb/parser"
	"github.com/pingcap/tidb/parser/ast"
	"github.com/pingcap/tidb/parser/format"
	"github.com/pingcap/tidb/parser/model"
	"github.com/pingcap/tidb/parser/mysql"
	"github.com/pingcap/tidb/parser/opcode"
	"github.com/pingcap/tidb/parser/terror"
	"github.com/pingcap/tidb/sessionctx"
	"github.com/pingcap/tidb/table"
	"github.com/pingcap/tidb/table/tables"
	"github.com/pingcap/tidb/tablecodec"
	"github.com/pingcap/tidb/types"
	driver "github.com/pingcap/tidb/types/parser_driver"
	tidbutil "github.com/pingcap/tidb/util"
	"github.com/pingcap/tidb/util/chunk"
	"github.com/pingcap/tidb/util/collate"
	"github.com/pingcap/tidb/util/dbterror"
	"github.com/pingcap/tidb/util/hack"
	"github.com/pingcap/tidb/util/logutil"
	"github.com/pingcap/tidb/util/mathutil"
	"github.com/pingcap/tidb/util/mock"
	decoder "github.com/pingcap/tidb/util/rowDecoder"
	"github.com/pingcap/tidb/util/slice"
	"github.com/pingcap/tidb/util/sqlexec"
	"github.com/pingcap/tidb/util/stringutil"
	"github.com/tikv/client-go/v2/tikv"
	"go.uber.org/zap"
)

const (
	partitionMaxValue = "MAXVALUE"
)

func checkAddPartition(t *meta.Meta, job *model.Job) (*model.TableInfo, *model.PartitionInfo, []model.PartitionDefinition, error) {
	schemaID := job.SchemaID
	tblInfo, err := GetTableInfoAndCancelFaultJob(t, job, schemaID)
	if err != nil {
		return nil, nil, nil, errors.Trace(err)
	}
	partInfo := &model.PartitionInfo{}
	err = job.DecodeArgs(&partInfo)
	if err != nil {
		job.State = model.JobStateCancelled
		return nil, nil, nil, errors.Trace(err)
	}
	if len(tblInfo.Partition.AddingDefinitions) > 0 {
		return tblInfo, partInfo, tblInfo.Partition.AddingDefinitions, nil
	}
	return tblInfo, partInfo, []model.PartitionDefinition{}, nil
}

func (w *worker) onAddTablePartition(d *ddlCtx, t *meta.Meta, job *model.Job) (ver int64, _ error) {
	// Handle the rolling back job
	if job.IsRollingback() {
		ver, err := w.onDropTablePartition(d, t, job)
		if err != nil {
			return ver, errors.Trace(err)
		}
		return ver, nil
	}

	// notice: addingDefinitions is empty when job is in state model.StateNone
	tblInfo, partInfo, addingDefinitions, err := checkAddPartition(t, job)
	if err != nil {
		return ver, err
	}

	// In order to skip maintaining the state check in partitionDefinition, TiDB use addingDefinition instead of state field.
	// So here using `job.SchemaState` to judge what the stage of this job is.
	switch job.SchemaState {
	case model.StateNone:
		// job.SchemaState == model.StateNone means the job is in the initial state of add partition.
		// Here should use partInfo from job directly and do some check action.
		err = checkAddPartitionTooManyPartitions(uint64(len(tblInfo.Partition.Definitions) + len(partInfo.Definitions)))
		if err != nil {
			job.State = model.JobStateCancelled
			return ver, errors.Trace(err)
		}

		err = checkAddPartitionValue(tblInfo, partInfo)
		if err != nil {
			job.State = model.JobStateCancelled
			return ver, errors.Trace(err)
		}

		err = checkAddPartitionNameUnique(tblInfo, partInfo)
		if err != nil {
			job.State = model.JobStateCancelled
			return ver, errors.Trace(err)
		}

		// move the adding definition into tableInfo.
		updateAddingPartitionInfo(partInfo, tblInfo)
		ver, err = updateVersionAndTableInfoWithCheck(d, t, job, tblInfo, true)
		if err != nil {
			return ver, errors.Trace(err)
		}

		// modify placement settings
		for _, def := range tblInfo.Partition.AddingDefinitions {
			if _, err = checkPlacementPolicyRefValidAndCanNonValidJob(t, job, def.PlacementPolicyRef); err != nil {
				return ver, errors.Trace(err)
			}
		}

		if tblInfo.TiFlashReplica != nil {
			// Must set placement rule, and make sure it succeeds.
			if err := infosync.ConfigureTiFlashPDForPartitions(true, &tblInfo.Partition.AddingDefinitions, tblInfo.TiFlashReplica.Count, &tblInfo.TiFlashReplica.LocationLabels, tblInfo.ID); err != nil {
				logutil.BgLogger().Error("ConfigureTiFlashPDForPartitions fails", zap.Error(err))
				return ver, errors.Trace(err)
			}
		}

		bundles, err := alterTablePartitionBundles(t, tblInfo, tblInfo.Partition.AddingDefinitions)
		if err != nil {
			job.State = model.JobStateCancelled
			return ver, errors.Trace(err)
		}

		if err = infosync.PutRuleBundlesWithDefaultRetry(context.TODO(), bundles); err != nil {
			job.State = model.JobStateCancelled
			return ver, errors.Wrapf(err, "failed to notify PD the placement rules")
		}

		ids := getIDs([]*model.TableInfo{tblInfo})
		for _, p := range tblInfo.Partition.AddingDefinitions {
			ids = append(ids, p.ID)
		}
		if _, err := alterTableLabelRule(job.SchemaName, tblInfo, ids); err != nil {
			job.State = model.JobStateCancelled
			return ver, err
		}

		// none -> replica only
		job.SchemaState = model.StateReplicaOnly
	case model.StateReplicaOnly:
		// replica only -> public
		failpoint.Inject("sleepBeforeReplicaOnly", func(val failpoint.Value) {
			sleepSecond := val.(int)
			time.Sleep(time.Duration(sleepSecond) * time.Second)
		})
		// Here need do some tiflash replica complement check.
		// TODO: If a table is with no TiFlashReplica or it is not available, the replica-only state can be eliminated.
		if tblInfo.TiFlashReplica != nil && tblInfo.TiFlashReplica.Available {
			// For available state, the new added partition should wait it's replica to
			// be finished. Otherwise the query to this partition will be blocked.
			needRetry, err := checkPartitionReplica(tblInfo.TiFlashReplica.Count, addingDefinitions, d)
			if err != nil {
				return convertAddTablePartitionJob2RollbackJob(d, t, job, err, tblInfo)
			}
			if needRetry {
				// The new added partition hasn't been replicated.
				// Do nothing to the job this time, wait next worker round.
				time.Sleep(tiflashCheckTiDBHTTPAPIHalfInterval)
				// Set the error here which will lead this job exit when it's retry times beyond the limitation.
				return ver, errors.Errorf("[ddl] add partition wait for tiflash replica to complete")
			}
		}

		// When TiFlash Replica is ready, we must move them into `AvailablePartitionIDs`.
		if tblInfo.TiFlashReplica != nil && tblInfo.TiFlashReplica.Available {
			for _, d := range partInfo.Definitions {
				tblInfo.TiFlashReplica.AvailablePartitionIDs = append(tblInfo.TiFlashReplica.AvailablePartitionIDs, d.ID)
				err = infosync.UpdateTiFlashProgressCache(d.ID, 1)
				if err != nil {
					// just print log, progress will be updated in `refreshTiFlashTicker`
					logutil.BgLogger().Error("update tiflash sync progress cache failed",
						zap.Error(err),
						zap.Int64("tableID", tblInfo.ID),
						zap.Int64("partitionID", d.ID),
					)
				}
			}
		}
		// For normal and replica finished table, move the `addingDefinitions` into `Definitions`.
		updatePartitionInfo(tblInfo)

		preSplitAndScatter(w.sess.Context, d.store, tblInfo, addingDefinitions)

		ver, err = updateVersionAndTableInfo(d, t, job, tblInfo, true)
		if err != nil {
			return ver, errors.Trace(err)
		}

		// Finish this job.
		job.FinishTableJob(model.JobStateDone, model.StatePublic, ver, tblInfo)
		asyncNotifyEvent(d, &util.Event{Tp: model.ActionAddTablePartition, TableInfo: tblInfo, PartInfo: partInfo})
	default:
		err = dbterror.ErrInvalidDDLState.GenWithStackByArgs("partition", job.SchemaState)
	}

	return ver, errors.Trace(err)
}

// alterTableLabelRule updates Label Rules if they exists
// returns true if changed.
func alterTableLabelRule(schemaName string, meta *model.TableInfo, ids []int64) (bool, error) {
	tableRuleID := fmt.Sprintf(label.TableIDFormat, label.IDPrefix, schemaName, meta.Name.L)
	oldRule, err := infosync.GetLabelRules(context.TODO(), []string{tableRuleID})
	if err != nil {
		return false, errors.Trace(err)
	}
	if len(oldRule) == 0 {
		return false, nil
	}

	r, ok := oldRule[tableRuleID]
	if ok {
		rule := r.Reset(schemaName, meta.Name.L, "", ids...)
		err = infosync.PutLabelRule(context.TODO(), rule)
		if err != nil {
			return false, errors.Wrapf(err, "failed to notify PD label rule")
		}
		return true, nil
	}
	return false, nil
}

func alterTablePartitionBundles(t *meta.Meta, tblInfo *model.TableInfo, addingDefinitions []model.PartitionDefinition) ([]*placement.Bundle, error) {
	var bundles []*placement.Bundle

	// tblInfo do not include added partitions, so we should add them first
	tblInfo = tblInfo.Clone()
	p := *tblInfo.Partition
	p.Definitions = append([]model.PartitionDefinition{}, p.Definitions...)
	p.Definitions = append(tblInfo.Partition.Definitions, addingDefinitions...)
	tblInfo.Partition = &p

	// bundle for table should be recomputed because it includes some default configs for partitions
	tblBundle, err := placement.NewTableBundle(t, tblInfo)
	if err != nil {
		return nil, errors.Trace(err)
	}

	if tblBundle != nil {
		bundles = append(bundles, tblBundle)
	}

	partitionBundles, err := placement.NewPartitionListBundles(t, addingDefinitions)
	if err != nil {
		return nil, errors.Trace(err)
	}

	bundles = append(bundles, partitionBundles...)
	return bundles, nil
}

// When drop/truncate a partition, we should still keep the dropped partition's placement settings to avoid unnecessary region schedules.
// When a partition is not configured with a placement policy directly, its rule is in the table's placement group which will be deleted after
// partition truncated/dropped. So it is necessary to create a standalone placement group with partition id after it.
func droppedPartitionBundles(t *meta.Meta, tblInfo *model.TableInfo, dropPartitions []model.PartitionDefinition) ([]*placement.Bundle, error) {
	partitions := make([]model.PartitionDefinition, 0, len(dropPartitions))
	for _, def := range dropPartitions {
		def = def.Clone()
		if def.PlacementPolicyRef == nil {
			def.PlacementPolicyRef = tblInfo.PlacementPolicyRef
		}

		if def.PlacementPolicyRef != nil {
			partitions = append(partitions, def)
		}
	}

	return placement.NewPartitionListBundles(t, partitions)
}

// updatePartitionInfo merge `addingDefinitions` into `Definitions` in the tableInfo.
func updatePartitionInfo(tblInfo *model.TableInfo) {
	parInfo := &model.PartitionInfo{}
	oldDefs, newDefs := tblInfo.Partition.Definitions, tblInfo.Partition.AddingDefinitions
	parInfo.Definitions = make([]model.PartitionDefinition, 0, len(newDefs)+len(oldDefs))
	parInfo.Definitions = append(parInfo.Definitions, oldDefs...)
	parInfo.Definitions = append(parInfo.Definitions, newDefs...)
	tblInfo.Partition.Definitions = parInfo.Definitions
	tblInfo.Partition.AddingDefinitions = nil
}

// updateAddingPartitionInfo write adding partitions into `addingDefinitions` field in the tableInfo.
func updateAddingPartitionInfo(partitionInfo *model.PartitionInfo, tblInfo *model.TableInfo) {
	newDefs := partitionInfo.Definitions
	tblInfo.Partition.AddingDefinitions = make([]model.PartitionDefinition, 0, len(newDefs))
	tblInfo.Partition.AddingDefinitions = append(tblInfo.Partition.AddingDefinitions, newDefs...)
}

// rollbackAddingPartitionInfo remove the `addingDefinitions` in the tableInfo.
func rollbackAddingPartitionInfo(tblInfo *model.TableInfo) ([]int64, []string, []*placement.Bundle) {
	physicalTableIDs := make([]int64, 0, len(tblInfo.Partition.AddingDefinitions))
	partNames := make([]string, 0, len(tblInfo.Partition.AddingDefinitions))
	rollbackBundles := make([]*placement.Bundle, 0, len(tblInfo.Partition.AddingDefinitions))
	for _, one := range tblInfo.Partition.AddingDefinitions {
		physicalTableIDs = append(physicalTableIDs, one.ID)
		partNames = append(partNames, one.Name.L)
		if one.PlacementPolicyRef != nil {
			rollbackBundles = append(rollbackBundles, placement.NewBundle(one.ID))
		}
	}
	tblInfo.Partition.AddingDefinitions = nil
	return physicalTableIDs, partNames, rollbackBundles
}

// checkAddPartitionValue values less than value must be strictly increasing for each partition.
func checkAddPartitionValue(meta *model.TableInfo, part *model.PartitionInfo) error {
	if meta.Partition.Type == model.PartitionTypeRange && len(meta.Partition.Columns) == 0 {
		newDefs, oldDefs := part.Definitions, meta.Partition.Definitions
		rangeValue := oldDefs[len(oldDefs)-1].LessThan[0]
		if strings.EqualFold(rangeValue, "MAXVALUE") {
			return errors.Trace(dbterror.ErrPartitionMaxvalue)
		}

		currentRangeValue, err := strconv.Atoi(rangeValue)
		if err != nil {
			return errors.Trace(err)
		}

		for i := 0; i < len(newDefs); i++ {
			ifMaxvalue := strings.EqualFold(newDefs[i].LessThan[0], "MAXVALUE")
			if ifMaxvalue && i == len(newDefs)-1 {
				return nil
			} else if ifMaxvalue && i != len(newDefs)-1 {
				return errors.Trace(dbterror.ErrPartitionMaxvalue)
			}

			nextRangeValue, err := strconv.Atoi(newDefs[i].LessThan[0])
			if err != nil {
				return errors.Trace(err)
			}
			if nextRangeValue <= currentRangeValue {
				return errors.Trace(dbterror.ErrRangeNotIncreasing)
			}
			currentRangeValue = nextRangeValue
		}
	}
	return nil
}

func checkPartitionReplica(replicaCount uint64, addingDefinitions []model.PartitionDefinition, d *ddlCtx) (needWait bool, err error) {
	failpoint.Inject("mockWaitTiFlashReplica", func(val failpoint.Value) {
		if val.(bool) {
			failpoint.Return(true, nil)
		}
	})
	failpoint.Inject("mockWaitTiFlashReplicaOK", func(val failpoint.Value) {
		if val.(bool) {
			failpoint.Return(false, nil)
		}
	})

	ctx := context.Background()
	pdCli := d.store.(tikv.Storage).GetRegionCache().PDClient()
	stores, err := pdCli.GetAllStores(ctx)
	if err != nil {
		return needWait, errors.Trace(err)
	}
	// Check whether stores have `count` tiflash engines.
	tiFlashStoreCount := uint64(0)
	for _, store := range stores {
		if storeHasEngineTiFlashLabel(store) {
			tiFlashStoreCount++
		}
	}
	if replicaCount > tiFlashStoreCount {
		return false, errors.Errorf("[ddl] the tiflash replica count: %d should be less than the total tiflash server count: %d", replicaCount, tiFlashStoreCount)
	}
	for _, pd := range addingDefinitions {
		startKey, endKey := tablecodec.GetTableHandleKeyRange(pd.ID)
		regions, err := pdCli.ScanRegions(ctx, startKey, endKey, -1)
		if err != nil {
			return needWait, errors.Trace(err)
		}
		// For every region in the partition, if it has some corresponding peers and
		// no pending peers, that means the replication has completed.
		for _, region := range regions {
			regionState, err := pdCli.GetRegionByID(ctx, region.Meta.Id)
			if err != nil {
				return needWait, errors.Trace(err)
			}
			tiflashPeerAtLeastOne := checkTiFlashPeerStoreAtLeastOne(stores, regionState.Meta.Peers)
			failpoint.Inject("ForceTiflashNotAvailable", func(v failpoint.Value) {
				tiflashPeerAtLeastOne = v.(bool)
			})
			// It's unnecessary to wait all tiflash peer to be replicated.
			// Here only make sure that tiflash peer count > 0 (at least one).
			if tiflashPeerAtLeastOne {
				continue
			}
			needWait = true
			logutil.BgLogger().Info("partition replicas check failed in replica-only DDL state", zap.String("category", "ddl"), zap.Int64("pID", pd.ID), zap.Uint64("wait region ID", region.Meta.Id), zap.Bool("tiflash peer at least one", tiflashPeerAtLeastOne), zap.Time("check time", time.Now()))
			return needWait, nil
		}
	}
	logutil.BgLogger().Info("partition replicas check ok in replica-only DDL state", zap.String("category", "ddl"))
	return needWait, nil
}

func checkTiFlashPeerStoreAtLeastOne(stores []*metapb.Store, peers []*metapb.Peer) bool {
	for _, peer := range peers {
		for _, store := range stores {
			if peer.StoreId == store.Id && storeHasEngineTiFlashLabel(store) {
				return true
			}
		}
	}
	return false
}

func storeHasEngineTiFlashLabel(store *metapb.Store) bool {
	for _, label := range store.Labels {
		if label.Key == placement.EngineLabelKey && label.Value == placement.EngineLabelTiFlash {
			return true
		}
	}
	return false
}

func checkListPartitions(ctx sessionctx.Context, defs []*ast.PartitionDefinition) error {
	for _, def := range defs {
		valIn, ok := def.Clause.(*ast.PartitionDefinitionClauseIn)
		if !ok {
			switch def.Clause.(type) {
			case *ast.PartitionDefinitionClauseLessThan:
				return ast.ErrPartitionWrongValues.GenWithStackByArgs("RANGE", "LESS THAN")
			case *ast.PartitionDefinitionClauseNone:
				return ast.ErrPartitionRequiresValues.GenWithStackByArgs("LIST", "IN")
			default:
				return dbterror.ErrUnsupportedCreatePartition.GenWithStack("Only VALUES IN () is supported for LIST partitioning")
			}
		}
		if !ctx.GetSessionVars().EnableDefaultListPartition {
			for _, val := range valIn.Values {
				if _, ok := val[0].(*ast.DefaultExpr); ok {
					return dbterror.ErrUnsupportedCreatePartition.GenWithStack("VALUES IN (DEFAULT) is not supported, please use 'tidb_enable_default_list_partition'")
				}
			}
		}
	}
	return nil
}

// buildTablePartitionInfo builds partition info and checks for some errors.
func buildTablePartitionInfo(ctx sessionctx.Context, s *ast.PartitionOptions, tbInfo *model.TableInfo) error {
	if s == nil {
		return nil
	}

	if strings.EqualFold(ctx.GetSessionVars().EnableTablePartition, "OFF") {
		ctx.GetSessionVars().StmtCtx.AppendWarning(dbterror.ErrTablePartitionDisabled)
		return nil
	}

	var enable bool
	switch s.Tp {
	case model.PartitionTypeRange:
		enable = true
	case model.PartitionTypeList:
		// Partition by list is enabled only when tidb_enable_list_partition is 'ON'.
		enable = ctx.GetSessionVars().EnableListTablePartition
	case model.PartitionTypeHash, model.PartitionTypeKey:
		// Partition by hash and key is enabled by default.
		if s.Sub != nil {
			// Subpartitioning only allowed with Range or List
			return ast.ErrSubpartition
		}
		// Note that linear hash is simply ignored, and creates non-linear hash/key.
		if s.Linear {
			ctx.GetSessionVars().StmtCtx.AppendWarning(dbterror.ErrUnsupportedCreatePartition.GenWithStack(fmt.Sprintf("LINEAR %s is not supported, using non-linear %s instead", s.Tp.String(), s.Tp.String())))
		}
		if s.Tp == model.PartitionTypeHash || len(s.ColumnNames) != 0 {
			enable = true
		}
<<<<<<< HEAD
	case model.PartitionTypeList:
		// Partition by list is enabled only when tidb_enable_list_partition is 'ON'.
		enable = ctx.GetSessionVars().EnableListTablePartition
		if enable {
			err := checkListPartitions(ctx, s.Definitions)
			if err != nil {
				return err
			}
		}
=======
>>>>>>> 752f6d1b
	}

	if !enable {
		ctx.GetSessionVars().StmtCtx.AppendWarning(dbterror.ErrUnsupportedCreatePartition.GenWithStack(fmt.Sprintf("Unsupported partition type %v, treat as normal table", s.Tp)))
		return nil
	}
	if s.Sub != nil {
		ctx.GetSessionVars().StmtCtx.AppendWarning(dbterror.ErrUnsupportedCreatePartition.GenWithStack(fmt.Sprintf("Unsupported subpartitioning, only using %v partitioning", s.Tp)))
	}

	pi := &model.PartitionInfo{
		Type:   s.Tp,
		Enable: enable,
		Num:    s.Num,
	}
	tbInfo.Partition = pi
	if s.Expr != nil {
		if err := checkPartitionFuncValid(ctx, tbInfo, s.Expr); err != nil {
			return errors.Trace(err)
		}
		buf := new(bytes.Buffer)
		restoreCtx := format.NewRestoreCtx(format.DefaultRestoreFlags|format.RestoreBracketAroundBinaryOperation, buf)
		if err := s.Expr.Restore(restoreCtx); err != nil {
			return err
		}
		pi.Expr = buf.String()
	} else if s.ColumnNames != nil {
		pi.Columns = make([]model.CIStr, 0, len(s.ColumnNames))
		for _, cn := range s.ColumnNames {
			pi.Columns = append(pi.Columns, cn.Name)
		}
		if err := checkColumnsPartitionType(tbInfo); err != nil {
			return err
		}
	}

	err := generatePartitionDefinitionsFromInterval(ctx, s, tbInfo)
	if err != nil {
		return errors.Trace(err)
	}

	defs, err := buildPartitionDefinitionsInfo(ctx, s.Definitions, tbInfo, s.Num)
	if err != nil {
		return errors.Trace(err)
	}

	tbInfo.Partition.Definitions = defs

	if s.Interval != nil {
		// Syntactic sugar for INTERVAL partitioning
		// Generate the resulting CREATE TABLE as the query string
		query, ok := ctx.Value(sessionctx.QueryString).(string)
		if ok {
			sqlMode := ctx.GetSessionVars().SQLMode
			var buf bytes.Buffer
			AppendPartitionDefs(tbInfo.Partition, &buf, sqlMode)

			syntacticSugar := s.Interval.OriginalText()
			syntacticStart := s.Interval.OriginTextPosition()
			newQuery := query[:syntacticStart] + "(" + buf.String() + ")" + query[syntacticStart+len(syntacticSugar):]
			ctx.SetValue(sessionctx.QueryString, newQuery)
		}
	}

	partCols, err := getPartitionColSlices(ctx, tbInfo, s)
	if err != nil {
		return errors.Trace(err)
	}

	for _, index := range tbInfo.Indices {
		if index.Unique && !checkUniqueKeyIncludePartKey(partCols, index.Columns) {
			index.Global = config.GetGlobalConfig().EnableGlobalIndex
		}
	}
	return nil
}

func getPartitionColSlices(sctx sessionctx.Context, tblInfo *model.TableInfo, s *ast.PartitionOptions) (partCols stringSlice, err error) {
	if s.Expr != nil {
		extractCols := newPartitionExprChecker(sctx, tblInfo)
		s.Expr.Accept(extractCols)
		partColumns, err := extractCols.columns, extractCols.err
		if err != nil {
			return nil, err
		}
		partCols = columnInfoSlice(partColumns)
	} else if len(s.ColumnNames) > 0 {
		partCols = columnNameSlice(s.ColumnNames)
	} else {
		return nil, errors.Errorf("Table partition metadata not correct, neither partition expression or list of partition columns")
	}
	return partCols, nil
}

// getPartitionIntervalFromTable checks if a partitioned table matches a generated INTERVAL partitioned scheme
// will return nil if error occurs, i.e. not an INTERVAL partitioned table
func getPartitionIntervalFromTable(ctx sessionctx.Context, tbInfo *model.TableInfo) *ast.PartitionInterval {
	if tbInfo.Partition == nil ||
		tbInfo.Partition.Type != model.PartitionTypeRange {
		return nil
	}
	if len(tbInfo.Partition.Columns) > 1 {
		// Multi-column RANGE COLUMNS is not supported with INTERVAL
		return nil
	}
	if len(tbInfo.Partition.Definitions) < 2 {
		// Must have at least two partitions to calculate an INTERVAL
		return nil
	}

	var (
		interval  ast.PartitionInterval
		startIdx  = 0
		endIdx    = len(tbInfo.Partition.Definitions) - 1
		isIntType = true
		minVal    = "0"
	)
	if len(tbInfo.Partition.Columns) > 0 {
		partCol := findColumnByName(tbInfo.Partition.Columns[0].L, tbInfo)
		if partCol.FieldType.EvalType() == types.ETInt {
			min := getLowerBoundInt(partCol)
			minVal = strconv.FormatInt(min, 10)
		} else if partCol.FieldType.EvalType() == types.ETDatetime {
			isIntType = false
			minVal = "0000-01-01"
		} else {
			// Only INT and Datetime columns are supported for INTERVAL partitioning
			return nil
		}
	} else {
		if !isPartExprUnsigned(tbInfo) {
			minVal = "-9223372036854775808"
		}
	}

	// Check if possible null partition
	firstPartLessThan := driver.UnwrapFromSingleQuotes(tbInfo.Partition.Definitions[0].LessThan[0])
	if strings.EqualFold(firstPartLessThan, minVal) {
		interval.NullPart = true
		startIdx++
		firstPartLessThan = driver.UnwrapFromSingleQuotes(tbInfo.Partition.Definitions[startIdx].LessThan[0])
	}
	// flag if MAXVALUE partition
	lastPartLessThan := driver.UnwrapFromSingleQuotes(tbInfo.Partition.Definitions[endIdx].LessThan[0])
	if strings.EqualFold(lastPartLessThan, partitionMaxValue) {
		interval.MaxValPart = true
		endIdx--
		lastPartLessThan = driver.UnwrapFromSingleQuotes(tbInfo.Partition.Definitions[endIdx].LessThan[0])
	}
	// Guess the interval
	if startIdx >= endIdx {
		// Must have at least two partitions to calculate an INTERVAL
		return nil
	}
	var firstExpr, lastExpr ast.ExprNode
	if isIntType {
		exprStr := fmt.Sprintf("((%s) - (%s)) DIV %d", lastPartLessThan, firstPartLessThan, endIdx-startIdx)
		exprs, err := expression.ParseSimpleExprsWithNames(ctx, exprStr, nil, nil)
		if err != nil {
			return nil
		}
		val, isNull, err := exprs[0].EvalInt(ctx, chunk.Row{})
		if isNull || err != nil || val < 1 {
			// If NULL, error or interval < 1 then cannot be an INTERVAL partitioned table
			return nil
		}
		interval.IntervalExpr.Expr = ast.NewValueExpr(val, "", "")
		interval.IntervalExpr.TimeUnit = ast.TimeUnitInvalid
		firstExpr, err = astIntValueExprFromStr(firstPartLessThan, minVal == "0")
		if err != nil {
			return nil
		}
		interval.FirstRangeEnd = &firstExpr
		lastExpr, err = astIntValueExprFromStr(lastPartLessThan, minVal == "0")
		if err != nil {
			return nil
		}
		interval.LastRangeEnd = &lastExpr
	} else { // types.ETDatetime
		exprStr := fmt.Sprintf("TIMESTAMPDIFF(SECOND, '%s', '%s')", firstPartLessThan, lastPartLessThan)
		exprs, err := expression.ParseSimpleExprsWithNames(ctx, exprStr, nil, nil)
		if err != nil {
			return nil
		}
		val, isNull, err := exprs[0].EvalInt(ctx, chunk.Row{})
		if isNull || err != nil || val < 1 {
			// If NULL, error or interval < 1 then cannot be an INTERVAL partitioned table
			return nil
		}

		// This will not find all matches > 28 days, since INTERVAL 1 MONTH can generate
		// 2022-01-31, 2022-02-28, 2022-03-31 etc. so we just assume that if there is a
		// diff >= 28 days, we will try with Month and not retry with something else...
		i := val / int64(endIdx-startIdx)
		if i < (28 * 24 * 60 * 60) {
			// Since it is not stored or displayed, non need to try Minute..Week!
			interval.IntervalExpr.Expr = ast.NewValueExpr(i, "", "")
			interval.IntervalExpr.TimeUnit = ast.TimeUnitSecond
		} else {
			// Since it is not stored or displayed, non need to try to match Quarter or Year!
			if (endIdx - startIdx) <= 3 {
				// in case February is in the range
				i = i / (28 * 24 * 60 * 60)
			} else {
				// This should be good for intervals up to 5 years
				i = i / (30 * 24 * 60 * 60)
			}
			interval.IntervalExpr.Expr = ast.NewValueExpr(i, "", "")
			interval.IntervalExpr.TimeUnit = ast.TimeUnitMonth
		}

		firstExpr = ast.NewValueExpr(firstPartLessThan, "", "")
		lastExpr = ast.NewValueExpr(lastPartLessThan, "", "")
		interval.FirstRangeEnd = &firstExpr
		interval.LastRangeEnd = &lastExpr
	}

	partitionMethod := ast.PartitionMethod{
		Tp:       model.PartitionTypeRange,
		Interval: &interval,
	}
	partOption := &ast.PartitionOptions{PartitionMethod: partitionMethod}
	// Generate the definitions from interval, first and last
	err := generatePartitionDefinitionsFromInterval(ctx, partOption, tbInfo)
	if err != nil {
		return nil
	}

	return &interval
}

// comparePartitionAstAndModel compares a generated *ast.PartitionOptions and a *model.PartitionInfo
func comparePartitionAstAndModel(ctx sessionctx.Context, pAst *ast.PartitionOptions, pModel *model.PartitionInfo) error {
	a := pAst.Definitions
	m := pModel.Definitions
	if len(pAst.Definitions) != len(pModel.Definitions) {
		return dbterror.ErrGeneralUnsupportedDDL.GenWithStackByArgs("INTERVAL partitioning: number of partitions generated != partition defined (%d != %d)", len(a), len(m))
	}
	for i := range pAst.Definitions {
		// Allow options to differ! (like Placement Rules)
		// Allow names to differ!

		// Check MAXVALUE
		maxVD := false
		if strings.EqualFold(m[i].LessThan[0], partitionMaxValue) {
			maxVD = true
		}
		generatedExpr := a[i].Clause.(*ast.PartitionDefinitionClauseLessThan).Exprs[0]
		_, maxVG := generatedExpr.(*ast.MaxValueExpr)
		if maxVG || maxVD {
			if maxVG && maxVD {
				continue
			}
			return dbterror.ErrGeneralUnsupportedDDL.GenWithStackByArgs(fmt.Sprintf("INTERVAL partitioning: MAXVALUE clause defined for partition %s differs between generated and defined", m[i].Name.O))
		}

		lessThan := m[i].LessThan[0]
		if len(lessThan) > 1 && lessThan[:1] == "'" && lessThan[len(lessThan)-1:] == "'" {
			lessThan = driver.UnwrapFromSingleQuotes(lessThan)
		}
		cmpExpr := &ast.BinaryOperationExpr{
			Op: opcode.EQ,
			L:  ast.NewValueExpr(lessThan, "", ""),
			R:  generatedExpr,
		}
		cmp, err := expression.EvalAstExpr(ctx, cmpExpr)
		if err != nil {
			return err
		}
		if cmp.GetInt64() != 1 {
			return dbterror.ErrGeneralUnsupportedDDL.GenWithStackByArgs(fmt.Sprintf("INTERVAL partitioning: LESS THAN for partition %s differs between generated and defined", m[i].Name.O))
		}
	}
	return nil
}

// comparePartitionDefinitions check if generated definitions are the same as the given ones
// Allow names to differ
// returns error in case of error or non-accepted difference
func comparePartitionDefinitions(ctx sessionctx.Context, a, b []*ast.PartitionDefinition) error {
	if len(a) != len(b) {
		return dbterror.ErrGeneralUnsupportedDDL.GenWithStackByArgs("number of partitions generated != partition defined (%d != %d)", len(a), len(b))
	}
	for i := range a {
		if len(b[i].Sub) > 0 {
			return dbterror.ErrGeneralUnsupportedDDL.GenWithStackByArgs(fmt.Sprintf("partition %s does have unsupported subpartitions", b[i].Name.O))
		}
		// TODO: We could extend the syntax to allow for table options too, like:
		// CREATE TABLE t ... INTERVAL ... LAST PARTITION LESS THAN ('2015-01-01') PLACEMENT POLICY = 'cheapStorage'
		// ALTER TABLE t LAST PARTITION LESS THAN ('2022-01-01') PLACEMENT POLICY 'defaultStorage'
		// ALTER TABLE t LAST PARTITION LESS THAN ('2023-01-01') PLACEMENT POLICY 'fastStorage'
		if len(b[i].Options) > 0 {
			return dbterror.ErrGeneralUnsupportedDDL.GenWithStackByArgs(fmt.Sprintf("partition %s does have unsupported options", b[i].Name.O))
		}
		lessThan, ok := b[i].Clause.(*ast.PartitionDefinitionClauseLessThan)
		if !ok {
			return dbterror.ErrGeneralUnsupportedDDL.GenWithStackByArgs(fmt.Sprintf("partition %s does not have the right type for LESS THAN", b[i].Name.O))
		}
		definedExpr := lessThan.Exprs[0]
		generatedExpr := a[i].Clause.(*ast.PartitionDefinitionClauseLessThan).Exprs[0]
		_, maxVD := definedExpr.(*ast.MaxValueExpr)
		_, maxVG := generatedExpr.(*ast.MaxValueExpr)
		if maxVG || maxVD {
			if maxVG && maxVD {
				continue
			}
			return dbterror.ErrGeneralUnsupportedDDL.GenWithStackByArgs(fmt.Sprintf("partition %s differs between generated and defined for MAXVALUE", b[i].Name.O))
		}
		cmpExpr := &ast.BinaryOperationExpr{
			Op: opcode.EQ,
			L:  definedExpr,
			R:  generatedExpr,
		}
		cmp, err := expression.EvalAstExpr(ctx, cmpExpr)
		if err != nil {
			return err
		}
		if cmp.GetInt64() != 1 {
			return dbterror.ErrGeneralUnsupportedDDL.GenWithStackByArgs(fmt.Sprintf("partition %s differs between generated and defined for expression", b[i].Name.O))
		}
	}
	return nil
}

func getLowerBoundInt(partCols ...*model.ColumnInfo) int64 {
	ret := int64(0)
	for _, col := range partCols {
		if mysql.HasUnsignedFlag(col.FieldType.GetFlag()) {
			return 0
		}
		ret = mathutil.Min(ret, types.IntergerSignedLowerBound(col.GetType()))
	}
	return ret
}

// generatePartitionDefinitionsFromInterval generates partition Definitions according to INTERVAL options on partOptions
func generatePartitionDefinitionsFromInterval(ctx sessionctx.Context, partOptions *ast.PartitionOptions, tbInfo *model.TableInfo) error {
	if partOptions.Interval == nil {
		return nil
	}
	if tbInfo.Partition.Type != model.PartitionTypeRange {
		return dbterror.ErrGeneralUnsupportedDDL.GenWithStackByArgs("INTERVAL partitioning, only allowed on RANGE partitioning")
	}
	if len(partOptions.ColumnNames) > 1 || len(tbInfo.Partition.Columns) > 1 {
		return dbterror.ErrGeneralUnsupportedDDL.GenWithStackByArgs("INTERVAL partitioning, does not allow RANGE COLUMNS with more than one column")
	}
	var partCol *model.ColumnInfo
	if len(tbInfo.Partition.Columns) > 0 {
		partCol = findColumnByName(tbInfo.Partition.Columns[0].L, tbInfo)
		if partCol == nil {
			return dbterror.ErrGeneralUnsupportedDDL.GenWithStackByArgs("INTERVAL partitioning, could not find any RANGE COLUMNS")
		}
		// Only support Datetime, date and INT column types for RANGE INTERVAL!
		switch partCol.FieldType.EvalType() {
		case types.ETInt, types.ETDatetime:
		default:
			return dbterror.ErrGeneralUnsupportedDDL.GenWithStackByArgs("INTERVAL partitioning, only supports Date, Datetime and INT types")
		}
	}
	// Allow given partition definitions, but check it later!
	definedPartDefs := partOptions.Definitions
	partOptions.Definitions = make([]*ast.PartitionDefinition, 0, 1)
	if partOptions.Interval.FirstRangeEnd == nil || partOptions.Interval.LastRangeEnd == nil {
		return dbterror.ErrGeneralUnsupportedDDL.GenWithStackByArgs("INTERVAL partitioning, currently requires FIRST and LAST partitions to be defined")
	}
	switch partOptions.Interval.IntervalExpr.TimeUnit {
	case ast.TimeUnitInvalid, ast.TimeUnitYear, ast.TimeUnitQuarter, ast.TimeUnitMonth, ast.TimeUnitWeek, ast.TimeUnitDay, ast.TimeUnitHour, ast.TimeUnitDayMinute, ast.TimeUnitSecond:
	default:
		return dbterror.ErrGeneralUnsupportedDDL.GenWithStackByArgs("INTERVAL partitioning, only supports YEAR, QUARTER, MONTH, WEEK, DAY, HOUR, MINUTE and SECOND as time unit")
	}
	first := ast.PartitionDefinitionClauseLessThan{
		Exprs: []ast.ExprNode{*partOptions.Interval.FirstRangeEnd},
	}
	last := ast.PartitionDefinitionClauseLessThan{
		Exprs: []ast.ExprNode{*partOptions.Interval.LastRangeEnd},
	}
	if len(tbInfo.Partition.Columns) > 0 {
		colTypes := collectColumnsType(tbInfo)
		if len(colTypes) != len(tbInfo.Partition.Columns) {
			return dbterror.ErrWrongPartitionName.GenWithStack("partition column name cannot be found")
		}
		if _, err := checkAndGetColumnsTypeAndValuesMatch(ctx, colTypes, first.Exprs); err != nil {
			return err
		}
		if _, err := checkAndGetColumnsTypeAndValuesMatch(ctx, colTypes, last.Exprs); err != nil {
			return err
		}
	} else {
		if err := checkPartitionValuesIsInt(ctx, "FIRST PARTITION", first.Exprs, tbInfo); err != nil {
			return err
		}
		if err := checkPartitionValuesIsInt(ctx, "LAST PARTITION", last.Exprs, tbInfo); err != nil {
			return err
		}
	}
	if partOptions.Interval.NullPart {
		var partExpr ast.ExprNode
		if len(tbInfo.Partition.Columns) == 1 && partOptions.Interval.IntervalExpr.TimeUnit != ast.TimeUnitInvalid {
			// Notice compatibility with MySQL, keyword here is 'supported range' but MySQL seems to work from 0000-01-01 too
			// https://dev.mysql.com/doc/refman/8.0/en/datetime.html says range 1000-01-01 - 9999-12-31
			// https://docs.pingcap.com/tidb/dev/data-type-date-and-time says The supported range is '0000-01-01' to '9999-12-31'
			// set LESS THAN to ZeroTime
			partExpr = ast.NewValueExpr("0000-01-01", "", "")
		} else {
			var min int64
			if partCol != nil {
				min = getLowerBoundInt(partCol)
			} else {
				if !isPartExprUnsigned(tbInfo) {
					min = math.MinInt64
				}
			}
			partExpr = ast.NewValueExpr(min, "", "")
		}
		partOptions.Definitions = append(partOptions.Definitions, &ast.PartitionDefinition{
			Name: model.NewCIStr("P_NULL"),
			Clause: &ast.PartitionDefinitionClauseLessThan{
				Exprs: []ast.ExprNode{partExpr},
			},
		})
	}

	err := GeneratePartDefsFromInterval(ctx, ast.AlterTablePartition, tbInfo, partOptions)
	if err != nil {
		return err
	}

	if partOptions.Interval.MaxValPart {
		partOptions.Definitions = append(partOptions.Definitions, &ast.PartitionDefinition{
			Name: model.NewCIStr("P_MAXVALUE"),
			Clause: &ast.PartitionDefinitionClauseLessThan{
				Exprs: []ast.ExprNode{&ast.MaxValueExpr{}},
			},
		})
	}

	if len(definedPartDefs) > 0 {
		err := comparePartitionDefinitions(ctx, partOptions.Definitions, definedPartDefs)
		if err != nil {
			return err
		}
		// Seems valid, so keep the defined so that the user defined names are kept etc.
		partOptions.Definitions = definedPartDefs
	} else if len(tbInfo.Partition.Definitions) > 0 {
		err := comparePartitionAstAndModel(ctx, partOptions, tbInfo.Partition)
		if err != nil {
			return err
		}
	}

	return nil
}

func astIntValueExprFromStr(s string, unsigned bool) (ast.ExprNode, error) {
	if unsigned {
		u, err := strconv.ParseUint(s, 10, 64)
		if err != nil {
			return nil, err
		}
		return ast.NewValueExpr(u, "", ""), nil
	}
	i, err := strconv.ParseInt(s, 10, 64)
	if err != nil {
		return nil, err
	}
	return ast.NewValueExpr(i, "", ""), nil
}

// GeneratePartDefsFromInterval generates range partitions from INTERVAL partitioning.
// Handles
//   - CREATE TABLE: all partitions are generated
//   - ALTER TABLE FIRST PARTITION (expr): Drops all partitions before the partition matching the expr (i.e. sets that partition as the new first partition)
//     i.e. will return the partitions from old FIRST partition to (and including) new FIRST partition
//   - ALTER TABLE LAST PARTITION (expr): Creates new partitions from (excluding) old LAST partition to (including) new LAST partition
//
// partition definitions will be set on partitionOptions
func GeneratePartDefsFromInterval(ctx sessionctx.Context, tp ast.AlterTableType, tbInfo *model.TableInfo, partitionOptions *ast.PartitionOptions) error {
	if partitionOptions == nil {
		return nil
	}
	var sb strings.Builder
	err := partitionOptions.Interval.IntervalExpr.Expr.Restore(format.NewRestoreCtx(format.DefaultRestoreFlags, &sb))
	if err != nil {
		return err
	}
	intervalString := driver.UnwrapFromSingleQuotes(sb.String())
	if len(intervalString) < 1 || intervalString[:1] < "1" || intervalString[:1] > "9" {
		return dbterror.ErrGeneralUnsupportedDDL.GenWithStackByArgs("INTERVAL, should be a positive number")
	}
	var currVal types.Datum
	var startExpr, lastExpr, currExpr ast.ExprNode
	var timeUnit ast.TimeUnitType
	var partCol *model.ColumnInfo
	if len(tbInfo.Partition.Columns) == 1 {
		partCol = findColumnByName(tbInfo.Partition.Columns[0].L, tbInfo)
		if partCol == nil {
			return dbterror.ErrGeneralUnsupportedDDL.GenWithStackByArgs("INTERVAL COLUMNS partitioning: could not find partitioning column")
		}
	}
	timeUnit = partitionOptions.Interval.IntervalExpr.TimeUnit
	switch tp {
	case ast.AlterTablePartition:
		// CREATE TABLE
		startExpr = *partitionOptions.Interval.FirstRangeEnd
		lastExpr = *partitionOptions.Interval.LastRangeEnd
	case ast.AlterTableDropFirstPartition:
		startExpr = *partitionOptions.Interval.FirstRangeEnd
		lastExpr = partitionOptions.Expr
	case ast.AlterTableAddLastPartition:
		startExpr = *partitionOptions.Interval.LastRangeEnd
		lastExpr = partitionOptions.Expr
	default:
		return dbterror.ErrGeneralUnsupportedDDL.GenWithStackByArgs("INTERVAL partitioning: Internal error during generating altered INTERVAL partitions, no known alter type")
	}
	lastVal, err := expression.EvalAstExpr(ctx, lastExpr)
	if err != nil {
		return err
	}
	var partDefs []*ast.PartitionDefinition
	if len(partitionOptions.Definitions) != 0 {
		partDefs = partitionOptions.Definitions
	} else {
		partDefs = make([]*ast.PartitionDefinition, 0, 1)
	}
	for i := 0; i < mysql.PartitionCountLimit; i++ {
		if i == 0 {
			currExpr = startExpr
			// TODO: adjust the startExpr and have an offset for interval to handle
			// Month/Quarters with start partition on day 28/29/30
			if tp == ast.AlterTableAddLastPartition {
				// ALTER TABLE LAST PARTITION ...
				// Current LAST PARTITION/start already exists, skip to next partition
				continue
			}
		} else {
			currExpr = &ast.BinaryOperationExpr{
				Op: opcode.Mul,
				L:  ast.NewValueExpr(i, "", ""),
				R:  partitionOptions.Interval.IntervalExpr.Expr,
			}
			if timeUnit == ast.TimeUnitInvalid {
				currExpr = &ast.BinaryOperationExpr{
					Op: opcode.Plus,
					L:  startExpr,
					R:  currExpr,
				}
			} else {
				currExpr = &ast.FuncCallExpr{
					FnName: model.NewCIStr("DATE_ADD"),
					Args: []ast.ExprNode{
						startExpr,
						currExpr,
						&ast.TimeUnitExpr{Unit: timeUnit},
					},
				}
			}
		}
		currVal, err = expression.EvalAstExpr(ctx, currExpr)
		if err != nil {
			return err
		}
		cmp, err := currVal.Compare(ctx.GetSessionVars().StmtCtx, &lastVal, collate.GetBinaryCollator())
		if err != nil {
			return err
		}
		if cmp > 0 {
			lastStr, err := lastVal.ToString()
			if err != nil {
				return err
			}
			sb.Reset()
			err = startExpr.Restore(format.NewRestoreCtx(format.DefaultRestoreFlags, &sb))
			if err != nil {
				return err
			}
			startStr := sb.String()
			errStr := fmt.Sprintf("INTERVAL: expr (%s) not matching FIRST + n INTERVALs (%s + n * %s",
				lastStr, startStr, intervalString)
			if timeUnit != ast.TimeUnitInvalid {
				errStr = errStr + " " + timeUnit.String()
			}
			return dbterror.ErrGeneralUnsupportedDDL.GenWithStackByArgs(errStr + ")")
		}
		valStr, err := currVal.ToString()
		if err != nil {
			return err
		}
		if len(valStr) == 0 || valStr[0:1] == "'" {
			return dbterror.ErrGeneralUnsupportedDDL.GenWithStackByArgs("INTERVAL partitioning: Error when generating partition values")
		}
		partName := "P_LT_" + valStr
		if timeUnit != ast.TimeUnitInvalid {
			currExpr = ast.NewValueExpr(valStr, "", "")
		} else {
			if valStr[:1] == "-" {
				currExpr = ast.NewValueExpr(currVal.GetInt64(), "", "")
			} else {
				currExpr = ast.NewValueExpr(currVal.GetUint64(), "", "")
			}
		}
		partDefs = append(partDefs, &ast.PartitionDefinition{
			Name: model.NewCIStr(partName),
			Clause: &ast.PartitionDefinitionClauseLessThan{
				Exprs: []ast.ExprNode{currExpr},
			},
		})
		if cmp == 0 {
			// Last partition!
			break
		}
	}
	if len(tbInfo.Partition.Definitions)+len(partDefs) > mysql.PartitionCountLimit {
		return errors.Trace(dbterror.ErrTooManyPartitions)
	}
	partitionOptions.Definitions = partDefs
	return nil
}

// buildPartitionDefinitionsInfo build partition definitions info without assign partition id. tbInfo will be constant
func buildPartitionDefinitionsInfo(ctx sessionctx.Context, defs []*ast.PartitionDefinition, tbInfo *model.TableInfo, numParts uint64) (partitions []model.PartitionDefinition, err error) {
	switch tbInfo.Partition.Type {
	case model.PartitionTypeRange:
		partitions, err = buildRangePartitionDefinitions(ctx, defs, tbInfo)
	case model.PartitionTypeHash, model.PartitionTypeKey:
		partitions, err = buildHashPartitionDefinitions(ctx, defs, tbInfo, numParts)
	case model.PartitionTypeList:
		partitions, err = buildListPartitionDefinitions(ctx, defs, tbInfo)
	}

	if err != nil {
		return nil, err
	}

	return partitions, nil
}

func setPartitionPlacementFromOptions(partition *model.PartitionDefinition, options []*ast.TableOption) error {
	// the partition inheritance of placement rules don't have to copy the placement elements to themselves.
	// For example:
	// t placement policy x (p1 placement policy y, p2)
	// p2 will share the same rule as table t does, but it won't copy the meta to itself. we will
	// append p2 range to the coverage of table t's rules. This mechanism is good for cascading change
	// when policy x is altered.
	for _, opt := range options {
		if opt.Tp == ast.TableOptionPlacementPolicy {
			partition.PlacementPolicyRef = &model.PolicyRefInfo{
				Name: model.NewCIStr(opt.StrValue),
			}
		}
	}

	return nil
}

func isNonDefaultPartitionOptionsUsed(defs []model.PartitionDefinition) bool {
	for i := range defs {
		orgDef := defs[i]
		if orgDef.Name.O != fmt.Sprintf("p%d", i) {
			return true
		}
		if len(orgDef.Comment) > 0 {
			return true
		}
		if orgDef.PlacementPolicyRef != nil {
			return true
		}
	}
	return false
}

func buildHashPartitionDefinitions(_ sessionctx.Context, defs []*ast.PartitionDefinition, tbInfo *model.TableInfo, numParts uint64) ([]model.PartitionDefinition, error) {
	if err := checkAddPartitionTooManyPartitions(tbInfo.Partition.Num); err != nil {
		return nil, err
	}

	definitions := make([]model.PartitionDefinition, numParts)
	oldParts := uint64(len(tbInfo.Partition.Definitions))
	for i := uint64(0); i < numParts; i++ {
		if i < oldParts {
			// Use the existing definitions
			def := tbInfo.Partition.Definitions[i]
			definitions[i].Name = def.Name
			definitions[i].Comment = def.Comment
			definitions[i].PlacementPolicyRef = def.PlacementPolicyRef
		} else if i < oldParts+uint64(len(defs)) {
			// Use the new defs
			def := defs[i-oldParts]
			definitions[i].Name = def.Name
			definitions[i].Comment, _ = def.Comment()
			if err := setPartitionPlacementFromOptions(&definitions[i], def.Options); err != nil {
				return nil, err
			}
		} else {
			// Use the default
			definitions[i].Name = model.NewCIStr(fmt.Sprintf("p%d", i))
		}
	}
	return definitions, nil
}

func buildListPartitionDefinitions(ctx sessionctx.Context, defs []*ast.PartitionDefinition, tbInfo *model.TableInfo) ([]model.PartitionDefinition, error) {
	definitions := make([]model.PartitionDefinition, 0, len(defs))
	exprChecker := newPartitionExprChecker(ctx, nil, checkPartitionExprAllowed)
	colTypes := collectColumnsType(tbInfo)
	if len(colTypes) != len(tbInfo.Partition.Columns) {
		return nil, dbterror.ErrWrongPartitionName.GenWithStack("partition column name cannot be found")
	}
	for _, def := range defs {
		if err := def.Clause.Validate(model.PartitionTypeList, len(tbInfo.Partition.Columns)); err != nil {
			return nil, err
		}
		clause := def.Clause.(*ast.PartitionDefinitionClauseIn)
		if len(tbInfo.Partition.Columns) > 0 {
			for _, vs := range clause.Values {
				// TODO: use the generated strings / normalized partition values
				_, err := checkAndGetColumnsTypeAndValuesMatch(ctx, colTypes, vs)
				if err != nil {
					return nil, err
				}
			}
		} else {
			for _, vs := range clause.Values {
				if err := checkPartitionValuesIsInt(ctx, def.Name, vs, tbInfo); err != nil {
					return nil, err
				}
			}
		}
		comment, _ := def.Comment()
		err := checkTooLongTable(def.Name)
		if err != nil {
			return nil, err
		}
		piDef := model.PartitionDefinition{
			Name:    def.Name,
			Comment: comment,
		}

		if err = setPartitionPlacementFromOptions(&piDef, def.Options); err != nil {
			return nil, err
		}

		buf := new(bytes.Buffer)
		for _, vs := range clause.Values {
			inValue := make([]string, 0, len(vs))
			for i := range vs {
				vs[i].Accept(exprChecker)
				if exprChecker.err != nil {
					return nil, exprChecker.err
				}
				buf.Reset()
				vs[i].Format(buf)
				inValue = append(inValue, buf.String())
			}
			piDef.InValues = append(piDef.InValues, inValue)
			buf.Reset()
		}
		definitions = append(definitions, piDef)
	}
	return definitions, nil
}

func collectColumnsType(tbInfo *model.TableInfo) []types.FieldType {
	if len(tbInfo.Partition.Columns) > 0 {
		colTypes := make([]types.FieldType, 0, len(tbInfo.Partition.Columns))
		for _, col := range tbInfo.Partition.Columns {
			c := findColumnByName(col.L, tbInfo)
			if c == nil {
				return nil
			}
			colTypes = append(colTypes, c.FieldType)
		}

		return colTypes
	}

	return nil
}

func buildRangePartitionDefinitions(ctx sessionctx.Context, defs []*ast.PartitionDefinition, tbInfo *model.TableInfo) ([]model.PartitionDefinition, error) {
	definitions := make([]model.PartitionDefinition, 0, len(defs))
	exprChecker := newPartitionExprChecker(ctx, nil, checkPartitionExprAllowed)
	colTypes := collectColumnsType(tbInfo)
	if len(colTypes) != len(tbInfo.Partition.Columns) {
		return nil, dbterror.ErrWrongPartitionName.GenWithStack("partition column name cannot be found")
	}
	for _, def := range defs {
		if err := def.Clause.Validate(model.PartitionTypeRange, len(tbInfo.Partition.Columns)); err != nil {
			return nil, err
		}
		clause := def.Clause.(*ast.PartitionDefinitionClauseLessThan)
		var partValStrings []string
		if len(tbInfo.Partition.Columns) > 0 {
			var err error
			if partValStrings, err = checkAndGetColumnsTypeAndValuesMatch(ctx, colTypes, clause.Exprs); err != nil {
				return nil, err
			}
		} else {
			if err := checkPartitionValuesIsInt(ctx, def.Name, clause.Exprs, tbInfo); err != nil {
				return nil, err
			}
		}
		comment, _ := def.Comment()
		comment, err := validateCommentLength(ctx.GetSessionVars(), def.Name.L, &comment, dbterror.ErrTooLongTablePartitionComment)
		if err != nil {
			return nil, err
		}
		err = checkTooLongTable(def.Name)
		if err != nil {
			return nil, err
		}
		piDef := model.PartitionDefinition{
			Name:    def.Name,
			Comment: comment,
		}

		if err = setPartitionPlacementFromOptions(&piDef, def.Options); err != nil {
			return nil, err
		}

		buf := new(bytes.Buffer)
		// Range columns partitions support multi-column partitions.
		for i, expr := range clause.Exprs {
			expr.Accept(exprChecker)
			if exprChecker.err != nil {
				return nil, exprChecker.err
			}
			// If multi-column use new evaluated+normalized output, instead of just formatted expression
			if len(partValStrings) > i && len(colTypes) > 1 {
				partVal := partValStrings[i]
				switch colTypes[i].EvalType() {
				case types.ETInt:
					// no wrapping
				case types.ETDatetime, types.ETString, types.ETDuration:
					if _, ok := clause.Exprs[i].(*ast.MaxValueExpr); !ok {
						// Don't wrap MAXVALUE
						partVal = driver.WrapInSingleQuotes(partVal)
					}
				default:
					return nil, dbterror.ErrWrongTypeColumnValue.GenWithStackByArgs()
				}
				piDef.LessThan = append(piDef.LessThan, partVal)
			} else {
				expr.Format(buf)
				piDef.LessThan = append(piDef.LessThan, buf.String())
				buf.Reset()
			}
		}
		definitions = append(definitions, piDef)
	}
	return definitions, nil
}

func checkPartitionValuesIsInt(ctx sessionctx.Context, defName interface{}, exprs []ast.ExprNode, tbInfo *model.TableInfo) error {
	tp := types.NewFieldType(mysql.TypeLonglong)
	if isPartExprUnsigned(tbInfo) {
		tp.AddFlag(mysql.UnsignedFlag)
	}
	for _, exp := range exprs {
		if _, ok := exp.(*ast.MaxValueExpr); ok {
			continue
		}
		if d, ok := exp.(*ast.DefaultExpr); ok {
			if d.Name != nil {
				return dbterror.ErrPartitionConstDomain.GenWithStackByArgs()
			}
			continue
		}
		val, err := expression.EvalAstExpr(ctx, exp)
		if err != nil {
			return err
		}
		switch val.Kind() {
		case types.KindUint64, types.KindNull:
		case types.KindInt64:
			if mysql.HasUnsignedFlag(tp.GetFlag()) && val.GetInt64() < 0 {
				return dbterror.ErrPartitionConstDomain.GenWithStackByArgs()
			}
		default:
			return dbterror.ErrValuesIsNotIntType.GenWithStackByArgs(defName)
		}

		_, err = val.ConvertTo(ctx.GetSessionVars().StmtCtx, tp)
		if err != nil && !types.ErrOverflow.Equal(err) {
			return dbterror.ErrWrongTypeColumnValue.GenWithStackByArgs()
		}
	}

	return nil
}

func checkPartitionNameUnique(pi *model.PartitionInfo) error {
	newPars := pi.Definitions
	partNames := make(map[string]struct{}, len(newPars))
	for _, newPar := range newPars {
		if _, ok := partNames[newPar.Name.L]; ok {
			return dbterror.ErrSameNamePartition.GenWithStackByArgs(newPar.Name)
		}
		partNames[newPar.Name.L] = struct{}{}
	}
	return nil
}

func checkAddPartitionNameUnique(tbInfo *model.TableInfo, pi *model.PartitionInfo) error {
	partNames := make(map[string]struct{})
	if tbInfo.Partition != nil {
		oldPars := tbInfo.Partition.Definitions
		for _, oldPar := range oldPars {
			partNames[oldPar.Name.L] = struct{}{}
		}
	}
	newPars := pi.Definitions
	for _, newPar := range newPars {
		if _, ok := partNames[newPar.Name.L]; ok {
			return dbterror.ErrSameNamePartition.GenWithStackByArgs(newPar.Name)
		}
		partNames[newPar.Name.L] = struct{}{}
	}
	return nil
}

func checkReorgPartitionNames(p *model.PartitionInfo, droppedNames []model.CIStr, pi *model.PartitionInfo) error {
	partNames := make(map[string]struct{})
	oldDefs := p.Definitions
	for _, oldDef := range oldDefs {
		partNames[oldDef.Name.L] = struct{}{}
	}
	for _, delName := range droppedNames {
		if _, ok := partNames[delName.L]; !ok {
			return dbterror.ErrSameNamePartition.GenWithStackByArgs(delName)
		}
		delete(partNames, delName.L)
	}
	newDefs := pi.Definitions
	for _, newDef := range newDefs {
		if _, ok := partNames[newDef.Name.L]; ok {
			return dbterror.ErrSameNamePartition.GenWithStackByArgs(newDef.Name)
		}
		partNames[newDef.Name.L] = struct{}{}
	}
	return nil
}

func checkAndOverridePartitionID(newTableInfo, oldTableInfo *model.TableInfo) error {
	// If any old partitionInfo has lost, that means the partition ID lost too, so did the data, repair failed.
	if newTableInfo.Partition == nil {
		return nil
	}
	if oldTableInfo.Partition == nil {
		return dbterror.ErrRepairTableFail.GenWithStackByArgs("Old table doesn't have partitions")
	}
	if newTableInfo.Partition.Type != oldTableInfo.Partition.Type {
		return dbterror.ErrRepairTableFail.GenWithStackByArgs("Partition type should be the same")
	}
	// Check whether partitionType is hash partition.
	if newTableInfo.Partition.Type == model.PartitionTypeHash {
		if newTableInfo.Partition.Num != oldTableInfo.Partition.Num {
			return dbterror.ErrRepairTableFail.GenWithStackByArgs("Hash partition num should be the same")
		}
	}
	for i, newOne := range newTableInfo.Partition.Definitions {
		found := false
		for _, oldOne := range oldTableInfo.Partition.Definitions {
			// Fix issue 17952 which wanna substitute partition range expr.
			// So eliminate stringSliceEqual(newOne.LessThan, oldOne.LessThan) here.
			if newOne.Name.L == oldOne.Name.L {
				newTableInfo.Partition.Definitions[i].ID = oldOne.ID
				found = true
				break
			}
		}
		if !found {
			return dbterror.ErrRepairTableFail.GenWithStackByArgs("Partition " + newOne.Name.L + " has lost")
		}
	}
	return nil
}

// checkPartitionFuncValid checks partition function validly.
func checkPartitionFuncValid(ctx sessionctx.Context, tblInfo *model.TableInfo, expr ast.ExprNode) error {
	if expr == nil {
		return nil
	}
	exprChecker := newPartitionExprChecker(ctx, tblInfo, checkPartitionExprArgs, checkPartitionExprAllowed)
	expr.Accept(exprChecker)
	if exprChecker.err != nil {
		return errors.Trace(exprChecker.err)
	}
	if len(exprChecker.columns) == 0 {
		return errors.Trace(dbterror.ErrWrongExprInPartitionFunc)
	}
	return nil
}

// checkResultOK derives from https://github.com/mysql/mysql-server/blob/5.7/sql/item_timefunc
// For partition tables, mysql do not support Constant, random or timezone-dependent expressions
// Based on mysql code to check whether field is valid, every time related type has check_valid_arguments_processor function.
func checkResultOK(ok bool) error {
	if !ok {
		return errors.Trace(dbterror.ErrWrongExprInPartitionFunc)
	}

	return nil
}

// checkPartitionFuncType checks partition function return type.
func checkPartitionFuncType(ctx sessionctx.Context, expr ast.ExprNode, tblInfo *model.TableInfo) error {
	if expr == nil {
		return nil
	}

	e, err := expression.RewriteSimpleExprWithTableInfo(ctx, tblInfo, expr, false)
	if err != nil {
		return errors.Trace(err)
	}
	if e.GetType().EvalType() == types.ETInt {
		return nil
	}

	if col, ok := expr.(*ast.ColumnNameExpr); ok {
		return errors.Trace(dbterror.ErrNotAllowedTypeInPartition.GenWithStackByArgs(col.Name.Name.L))
	}

	return errors.Trace(dbterror.ErrPartitionFuncNotAllowed.GenWithStackByArgs("PARTITION"))
}

// checkRangePartitionValue checks whether `less than value` is strictly increasing for each partition.
// Side effect: it may simplify the partition range definition from a constant expression to an integer.
func checkRangePartitionValue(ctx sessionctx.Context, tblInfo *model.TableInfo) error {
	pi := tblInfo.Partition
	defs := pi.Definitions
	if len(defs) == 0 {
		return nil
	}

	if strings.EqualFold(defs[len(defs)-1].LessThan[0], partitionMaxValue) {
		defs = defs[:len(defs)-1]
	}
	isUnsigned := isPartExprUnsigned(tblInfo)
	var prevRangeValue interface{}
	for i := 0; i < len(defs); i++ {
		if strings.EqualFold(defs[i].LessThan[0], partitionMaxValue) {
			return errors.Trace(dbterror.ErrPartitionMaxvalue)
		}

		currentRangeValue, fromExpr, err := getRangeValue(ctx, defs[i].LessThan[0], isUnsigned)
		if err != nil {
			return errors.Trace(err)
		}
		if fromExpr {
			// Constant fold the expression.
			defs[i].LessThan[0] = fmt.Sprintf("%d", currentRangeValue)
		}

		if i == 0 {
			prevRangeValue = currentRangeValue
			continue
		}

		if isUnsigned {
			if currentRangeValue.(uint64) <= prevRangeValue.(uint64) {
				return errors.Trace(dbterror.ErrRangeNotIncreasing)
			}
		} else {
			if currentRangeValue.(int64) <= prevRangeValue.(int64) {
				return errors.Trace(dbterror.ErrRangeNotIncreasing)
			}
		}
		prevRangeValue = currentRangeValue
	}
	return nil
}

func checkListPartitionValue(ctx sessionctx.Context, tblInfo *model.TableInfo) error {
	pi := tblInfo.Partition
	if len(pi.Definitions) == 0 {
		return ast.ErrPartitionsMustBeDefined.GenWithStackByArgs("LIST")
	}
	expStr, err := formatListPartitionValue(ctx, tblInfo)
	if err != nil {
		return errors.Trace(err)
	}

	partitionsValuesMap := make(map[string]struct{})
	for _, s := range expStr {
		if _, ok := partitionsValuesMap[s]; ok {
			return errors.Trace(dbterror.ErrMultipleDefConstInListPart)
		}
		partitionsValuesMap[s] = struct{}{}
	}

	return nil
}

func formatListPartitionValue(ctx sessionctx.Context, tblInfo *model.TableInfo) ([]string, error) {
	defs := tblInfo.Partition.Definitions
	pi := tblInfo.Partition
	var colTps []*types.FieldType
	cols := make([]*model.ColumnInfo, 0, len(pi.Columns))
	if len(pi.Columns) == 0 {
		tp := types.NewFieldType(mysql.TypeLonglong)
		if isPartExprUnsigned(tblInfo) {
			tp.AddFlag(mysql.UnsignedFlag)
		}
		colTps = []*types.FieldType{tp}
	} else {
		colTps = make([]*types.FieldType, 0, len(pi.Columns))
		for _, colName := range pi.Columns {
			colInfo := findColumnByName(colName.L, tblInfo)
			if colInfo == nil {
				return nil, errors.Trace(dbterror.ErrFieldNotFoundPart)
			}
			colTps = append(colTps, colInfo.FieldType.Clone())
			cols = append(cols, colInfo)
		}
	}

	exprStrs := make([]string, 0)
	inValueStrs := make([]string, 0, mathutil.Max(len(pi.Columns), 1))
	for i := range defs {
		for j, vs := range defs[i].InValues {
			inValueStrs = inValueStrs[:0]
			for k, v := range vs {
				if strings.EqualFold(v, "DEFAULT") {
					inValueStrs = append(inValueStrs, "DEFAULT")
					continue
				}
				if strings.EqualFold(v, "MAXVALUE") {
					return nil, errors.Trace(dbterror.ErrMaxvalueInValuesIn)
				}
				expr, err := expression.ParseSimpleExprCastWithTableInfo(ctx, v, &model.TableInfo{}, colTps[k])
				if err != nil {
					return nil, errors.Trace(err)
				}
				eval, err := expr.Eval(chunk.Row{})
				if err != nil {
					return nil, errors.Trace(err)
				}
				s, err := eval.ToString()
				if err != nil {
					return nil, errors.Trace(err)
				}
				if !eval.IsNull() && colTps[k].EvalType() == types.ETInt {
					defs[i].InValues[j][k] = s
				}
				if colTps[k].EvalType() == types.ETString {
					s = string(hack.String(collate.GetCollator(cols[k].GetCollate()).Key(s)))
				}
				s = strings.ReplaceAll(s, ",", `\,`)
				inValueStrs = append(inValueStrs, s)
			}
			exprStrs = append(exprStrs, strings.Join(inValueStrs, ","))
		}
	}
	return exprStrs, nil
}

// getRangeValue gets an integer from the range value string.
// The returned boolean value indicates whether the input string is a constant expression.
func getRangeValue(ctx sessionctx.Context, str string, unsigned bool) (interface{}, bool, error) {
	// Unsigned bigint was converted to uint64 handle.
	if unsigned {
		if value, err := strconv.ParseUint(str, 10, 64); err == nil {
			return value, false, nil
		}

		e, err1 := expression.ParseSimpleExprWithTableInfo(ctx, str, &model.TableInfo{})
		if err1 != nil {
			return 0, false, err1
		}
		res, isNull, err2 := e.EvalInt(ctx, chunk.Row{})
		if err2 == nil && !isNull {
			return uint64(res), true, nil
		}
	} else {
		if value, err := strconv.ParseInt(str, 10, 64); err == nil {
			return value, false, nil
		}
		// The range value maybe not an integer, it could be a constant expression.
		// For example, the following two cases are the same:
		// PARTITION p0 VALUES LESS THAN (TO_SECONDS('2004-01-01'))
		// PARTITION p0 VALUES LESS THAN (63340531200)
		e, err1 := expression.ParseSimpleExprWithTableInfo(ctx, str, &model.TableInfo{})
		if err1 != nil {
			return 0, false, err1
		}
		res, isNull, err2 := e.EvalInt(ctx, chunk.Row{})
		if err2 == nil && !isNull {
			return res, true, nil
		}
	}
	return 0, false, dbterror.ErrNotAllowedTypeInPartition.GenWithStackByArgs(str)
}

// CheckDropTablePartition checks if the partition exists and does not allow deleting the last existing partition in the table.
func CheckDropTablePartition(meta *model.TableInfo, partLowerNames []string) error {
	pi := meta.Partition
	if pi.Type != model.PartitionTypeRange && pi.Type != model.PartitionTypeList {
		return dbterror.ErrOnlyOnRangeListPartition.GenWithStackByArgs("DROP")
	}

	// To be error compatible with MySQL, we need to do this first!
	// see https://github.com/pingcap/tidb/issues/31681#issuecomment-1015536214
	oldDefs := pi.Definitions
	if len(oldDefs) <= len(partLowerNames) {
		return errors.Trace(dbterror.ErrDropLastPartition)
	}

	dupCheck := make(map[string]bool)
	for _, pn := range partLowerNames {
		found := false
		for _, def := range oldDefs {
			if def.Name.L == pn {
				if _, ok := dupCheck[pn]; ok {
					return errors.Trace(dbterror.ErrDropPartitionNonExistent.GenWithStackByArgs("DROP"))
				}
				dupCheck[pn] = true
				found = true
				break
			}
		}
		if !found {
			return errors.Trace(dbterror.ErrDropPartitionNonExistent.GenWithStackByArgs("DROP"))
		}
	}
	return nil
}

// updateDroppingPartitionInfo move dropping partitions to DroppingDefinitions, and return partitionIDs
func updateDroppingPartitionInfo(tblInfo *model.TableInfo, partLowerNames []string) []int64 {
	oldDefs := tblInfo.Partition.Definitions
	newDefs := make([]model.PartitionDefinition, 0, len(oldDefs)-len(partLowerNames))
	droppingDefs := make([]model.PartitionDefinition, 0, len(partLowerNames))
	pids := make([]int64, 0, len(partLowerNames))

	// consider using a map to probe partLowerNames if too many partLowerNames
	for i := range oldDefs {
		found := false
		for _, partName := range partLowerNames {
			if oldDefs[i].Name.L == partName {
				found = true
				break
			}
		}
		if found {
			pids = append(pids, oldDefs[i].ID)
			droppingDefs = append(droppingDefs, oldDefs[i])
		} else {
			newDefs = append(newDefs, oldDefs[i])
		}
	}

	tblInfo.Partition.Definitions = newDefs
	tblInfo.Partition.DroppingDefinitions = droppingDefs
	return pids
}

func getPartitionDef(tblInfo *model.TableInfo, partName string) (index int, def *model.PartitionDefinition, _ error) {
	defs := tblInfo.Partition.Definitions
	for i := 0; i < len(defs); i++ {
		if strings.EqualFold(defs[i].Name.L, strings.ToLower(partName)) {
			return i, &(defs[i]), nil
		}
	}
	return index, nil, table.ErrUnknownPartition.GenWithStackByArgs(partName, tblInfo.Name.O)
}

func getPartitionIDsFromDefinitions(defs []model.PartitionDefinition) []int64 {
	pids := make([]int64, 0, len(defs))
	for _, def := range defs {
		pids = append(pids, def.ID)
	}
	return pids
}

func hasGlobalIndex(tblInfo *model.TableInfo) bool {
	for _, idxInfo := range tblInfo.Indices {
		if idxInfo.Global {
			return true
		}
	}
	return false
}

// getTableInfoWithDroppingPartitions builds oldTableInfo including dropping partitions, only used by onDropTablePartition.
func getTableInfoWithDroppingPartitions(t *model.TableInfo) *model.TableInfo {
	p := t.Partition
	nt := t.Clone()
	np := *p
	npd := make([]model.PartitionDefinition, 0, len(p.Definitions)+len(p.DroppingDefinitions))
	npd = append(npd, p.Definitions...)
	npd = append(npd, p.DroppingDefinitions...)
	np.Definitions = npd
	np.DroppingDefinitions = nil
	nt.Partition = &np
	return nt
}

// getTableInfoWithOriginalPartitions builds oldTableInfo including truncating partitions, only used by onTruncateTablePartition.
func getTableInfoWithOriginalPartitions(t *model.TableInfo, oldIDs []int64, newIDs []int64) *model.TableInfo {
	nt := t.Clone()
	np := nt.Partition

	// reconstruct original definitions
	for _, oldDef := range np.DroppingDefinitions {
		var newID int64
		for i := range newIDs {
			if oldDef.ID == oldIDs[i] {
				newID = newIDs[i]
				break
			}
		}
		for i := range np.Definitions {
			newDef := &np.Definitions[i]
			if newDef.ID == newID {
				newDef.ID = oldDef.ID
				break
			}
		}
	}

	np.DroppingDefinitions = nil
	np.NewPartitionIDs = nil
	return nt
}

func dropLabelRules(_ *ddlCtx, schemaName, tableName string, partNames []string) error {
	deleteRules := make([]string, 0, len(partNames))
	for _, partName := range partNames {
		deleteRules = append(deleteRules, fmt.Sprintf(label.PartitionIDFormat, label.IDPrefix, schemaName, tableName, partName))
	}
	// delete batch rules
	patch := label.NewRulePatch([]*label.Rule{}, deleteRules)
	return infosync.UpdateLabelRules(context.TODO(), patch)
}

// onDropTablePartition deletes old partition meta.
func (w *worker) onDropTablePartition(d *ddlCtx, t *meta.Meta, job *model.Job) (ver int64, _ error) {
	var partNames []string
	if err := job.DecodeArgs(&partNames); err != nil {
		job.State = model.JobStateCancelled
		return ver, errors.Trace(err)
	}
	tblInfo, err := GetTableInfoAndCancelFaultJob(t, job, job.SchemaID)
	if err != nil {
		return ver, errors.Trace(err)
	}
	if job.Type == model.ActionAddTablePartition || job.Type == model.ActionReorganizePartition {
		// It is rollback from reorganize partition, just remove DroppingDefinitions from tableInfo
		tblInfo.Partition.DroppingDefinitions = nil
		// It is rollback from adding table partition, just remove addingDefinitions from tableInfo.
		physicalTableIDs, pNames, rollbackBundles := rollbackAddingPartitionInfo(tblInfo)
		err = infosync.PutRuleBundlesWithDefaultRetry(context.TODO(), rollbackBundles)
		if err != nil {
			job.State = model.JobStateCancelled
			return ver, errors.Wrapf(err, "failed to notify PD the placement rules")
		}
		err = dropLabelRules(d, job.SchemaName, tblInfo.Name.L, pNames)
		if err != nil {
			job.State = model.JobStateCancelled
			return ver, errors.Wrapf(err, "failed to notify PD the label rules")
		}

		if _, err := alterTableLabelRule(job.SchemaName, tblInfo, getIDs([]*model.TableInfo{tblInfo})); err != nil {
			job.State = model.JobStateCancelled
			return ver, err
		}

		ver, err = updateVersionAndTableInfo(d, t, job, tblInfo, true)
		if err != nil {
			return ver, errors.Trace(err)
		}
		job.FinishTableJob(model.JobStateRollbackDone, model.StateNone, ver, tblInfo)
		job.Args = []interface{}{physicalTableIDs}
		return ver, nil
	}

	var physicalTableIDs []int64
	// In order to skip maintaining the state check in partitionDefinition, TiDB use droppingDefinition instead of state field.
	// So here using `job.SchemaState` to judge what the stage of this job is.
	originalState := job.SchemaState
	switch job.SchemaState {
	case model.StatePublic:
		// If an error occurs, it returns that it cannot delete all partitions or that the partition doesn't exist.
		err = CheckDropTablePartition(tblInfo, partNames)
		if err != nil {
			job.State = model.JobStateCancelled
			return ver, errors.Trace(err)
		}
		physicalTableIDs = updateDroppingPartitionInfo(tblInfo, partNames)
		err = dropLabelRules(d, job.SchemaName, tblInfo.Name.L, partNames)
		if err != nil {
			job.State = model.JobStateCancelled
			return ver, errors.Wrapf(err, "failed to notify PD the label rules")
		}

		if _, err := alterTableLabelRule(job.SchemaName, tblInfo, getIDs([]*model.TableInfo{tblInfo})); err != nil {
			job.State = model.JobStateCancelled
			return ver, err
		}

		var bundles []*placement.Bundle
		// create placement groups for each dropped partition to keep the data's placement before GC
		// These placements groups will be deleted after GC
		bundles, err = droppedPartitionBundles(t, tblInfo, tblInfo.Partition.DroppingDefinitions)
		if err != nil {
			job.State = model.JobStateCancelled
			return ver, err
		}

		var tableBundle *placement.Bundle
		// Recompute table bundle to remove dropped partitions rules from its group
		tableBundle, err = placement.NewTableBundle(t, tblInfo)
		if err != nil {
			job.State = model.JobStateCancelled
			return ver, errors.Trace(err)
		}

		if tableBundle != nil {
			bundles = append(bundles, tableBundle)
		}

		if err = infosync.PutRuleBundlesWithDefaultRetry(context.TODO(), bundles); err != nil {
			job.State = model.JobStateCancelled
			return ver, err
		}

		job.SchemaState = model.StateDeleteOnly
		ver, err = updateVersionAndTableInfo(d, t, job, tblInfo, originalState != job.SchemaState)
	case model.StateDeleteOnly:
		// This state is not a real 'DeleteOnly' state, because tidb does not maintaining the state check in partitionDefinition.
		// Insert this state to confirm all servers can not see the old partitions when reorg is running,
		// so that no new data will be inserted into old partitions when reorganizing.
		job.SchemaState = model.StateDeleteReorganization
		ver, err = updateVersionAndTableInfo(d, t, job, tblInfo, originalState != job.SchemaState)
	case model.StateDeleteReorganization:
		oldTblInfo := getTableInfoWithDroppingPartitions(tblInfo)
		physicalTableIDs = getPartitionIDsFromDefinitions(tblInfo.Partition.DroppingDefinitions)
		tbl, err := getTable(d.store, job.SchemaID, oldTblInfo)
		if err != nil {
			return ver, errors.Trace(err)
		}
		dbInfo, err := t.GetDatabase(job.SchemaID)
		if err != nil {
			return ver, errors.Trace(err)
		}
		// If table has global indexes, we need reorg to clean up them.
		if pt, ok := tbl.(table.PartitionedTable); ok && hasGlobalIndex(tblInfo) {
			// Build elements for compatible with modify column type. elements will not be used when reorganizing.
			elements := make([]*meta.Element, 0, len(tblInfo.Indices))
			for _, idxInfo := range tblInfo.Indices {
				if idxInfo.Global {
					elements = append(elements, &meta.Element{ID: idxInfo.ID, TypeKey: meta.IndexElementKey})
				}
			}
			sctx, err1 := w.sessPool.Get()
			if err1 != nil {
				return ver, err1
			}
			defer w.sessPool.Put(sctx)
			rh := newReorgHandler(sess.NewSession(sctx))
			reorgInfo, err := getReorgInfoFromPartitions(d.jobContext(job.ID), d, rh, job, dbInfo, pt, physicalTableIDs, elements)

			if err != nil || reorgInfo.first {
				// If we run reorg firstly, we should update the job snapshot version
				// and then run the reorg next time.
				return ver, errors.Trace(err)
			}
			err = w.runReorgJob(reorgInfo, tbl.Meta(), d.lease, func() (dropIndexErr error) {
				defer tidbutil.Recover(metrics.LabelDDL, "onDropTablePartition",
					func() {
						dropIndexErr = dbterror.ErrCancelledDDLJob.GenWithStack("drop partition panic")
					}, false)
				return w.cleanupGlobalIndexes(pt, physicalTableIDs, reorgInfo)
			})
			if err != nil {
				if dbterror.ErrWaitReorgTimeout.Equal(err) {
					// if timeout, we should return, check for the owner and re-wait job done.
					return ver, nil
				}
				if dbterror.ErrPausedDDLJob.Equal(err) {
					// if ErrPausedDDLJob, we should return, check for the owner and re-wait job done.
					return ver, nil
				}
				return ver, errors.Trace(err)
			}
		}
		if tblInfo.TiFlashReplica != nil {
			removeTiFlashAvailablePartitionIDs(tblInfo, physicalTableIDs)
		}
		tblInfo.Partition.DroppingDefinitions = nil
		// used by ApplyDiff in updateSchemaVersion
		job.CtxVars = []interface{}{physicalTableIDs}
		ver, err = updateVersionAndTableInfo(d, t, job, tblInfo, true)
		if err != nil {
			return ver, errors.Trace(err)
		}
		job.SchemaState = model.StateNone
		job.FinishTableJob(model.JobStateDone, model.StateNone, ver, tblInfo)
		asyncNotifyEvent(d, &util.Event{Tp: model.ActionDropTablePartition, TableInfo: tblInfo, PartInfo: &model.PartitionInfo{Definitions: tblInfo.Partition.Definitions}})
		// A background job will be created to delete old partition data.
		job.Args = []interface{}{physicalTableIDs}
	default:
		err = dbterror.ErrInvalidDDLState.GenWithStackByArgs("partition", job.SchemaState)
	}
	return ver, errors.Trace(err)
}

func removeTiFlashAvailablePartitionIDs(tblInfo *model.TableInfo, pids []int64) {
	// Remove the partitions
	ids := tblInfo.TiFlashReplica.AvailablePartitionIDs
	// Rarely called, so OK to take some time, to make it easy
	for _, id := range pids {
		for i, avail := range ids {
			if id == avail {
				tmp := ids[:i]
				tmp = append(tmp, ids[i+1:]...)
				ids = tmp
				break
			}
		}
	}
	tblInfo.TiFlashReplica.AvailablePartitionIDs = ids
}

// onTruncateTablePartition truncates old partition meta.
func (w *worker) onTruncateTablePartition(d *ddlCtx, t *meta.Meta, job *model.Job) (int64, error) {
	var ver int64
	var oldIDs, newIDs []int64
	if err := job.DecodeArgs(&oldIDs, &newIDs); err != nil {
		job.State = model.JobStateCancelled
		return ver, errors.Trace(err)
	}
	if len(oldIDs) != len(newIDs) {
		job.State = model.JobStateCancelled
		return ver, errors.Trace(errors.New("len(oldIDs) must be the same as len(newIDs)"))
	}
	tblInfo, err := GetTableInfoAndCancelFaultJob(t, job, job.SchemaID)
	if err != nil {
		return ver, errors.Trace(err)
	}
	pi := tblInfo.GetPartitionInfo()
	if pi == nil {
		return ver, errors.Trace(dbterror.ErrPartitionMgmtOnNonpartitioned)
	}

	if !hasGlobalIndex(tblInfo) {
		oldPartitions := make([]model.PartitionDefinition, 0, len(oldIDs))
		newPartitions := make([]model.PartitionDefinition, 0, len(oldIDs))
		for k, oldID := range oldIDs {
			for i := 0; i < len(pi.Definitions); i++ {
				def := &pi.Definitions[i]
				if def.ID == oldID {
					oldPartitions = append(oldPartitions, def.Clone())
					def.ID = newIDs[k]
					// Shallow copy only use the def.ID in event handle.
					newPartitions = append(newPartitions, *def)
					break
				}
			}
		}
		if len(newPartitions) == 0 {
			job.State = model.JobStateCancelled
			return ver, table.ErrUnknownPartition.GenWithStackByArgs(fmt.Sprintf("pid:%v", oldIDs), tblInfo.Name.O)
		}

		if err = clearTruncatePartitionTiflashStatus(tblInfo, newPartitions, oldIDs); err != nil {
			job.State = model.JobStateCancelled
			return ver, err
		}

		if err = updateTruncatePartitionLabelRules(job, t, oldPartitions, newPartitions, tblInfo, oldIDs); err != nil {
			job.State = model.JobStateCancelled
			return ver, err
		}

		preSplitAndScatter(w.sess.Context, d.store, tblInfo, newPartitions)

		job.CtxVars = []interface{}{oldIDs, newIDs}
		ver, err = updateVersionAndTableInfo(d, t, job, tblInfo, true)
		if err != nil {
			return ver, errors.Trace(err)
		}

		// Finish this job.
		job.FinishTableJob(model.JobStateDone, model.StateNone, ver, tblInfo)
		asyncNotifyEvent(d, &util.Event{Tp: model.ActionTruncateTablePartition, TableInfo: tblInfo, PartInfo: &model.PartitionInfo{Definitions: newPartitions}})
		// A background job will be created to delete old partition data.
		job.Args = []interface{}{oldIDs}

		return ver, err
	}

	// When table has global index, public->deleteOnly->deleteReorg->none schema changes should be handled.
	switch job.SchemaState {
	case model.StatePublic:
		// Step1: generate new partition ids
		truncatingDefinitions := make([]model.PartitionDefinition, 0, len(oldIDs))
		for i, oldID := range oldIDs {
			for j := 0; j < len(pi.Definitions); j++ {
				def := &pi.Definitions[j]
				if def.ID == oldID {
					truncatingDefinitions = append(truncatingDefinitions, def.Clone())
					def.ID = newIDs[i]
					break
				}
			}
		}
		pi.DroppingDefinitions = truncatingDefinitions
		pi.NewPartitionIDs = newIDs[:]

		job.SchemaState = model.StateDeleteOnly
		ver, err = updateVersionAndTableInfo(d, t, job, tblInfo, true)
	case model.StateDeleteOnly:
		// This state is not a real 'DeleteOnly' state, because tidb does not maintaining the state check in partitionDefinition.
		// Insert this state to confirm all servers can not see the old partitions when reorg is running,
		// so that no new data will be inserted into old partitions when reorganizing.
		job.SchemaState = model.StateDeleteReorganization
		ver, err = updateVersionAndTableInfo(d, t, job, tblInfo, true)
	case model.StateDeleteReorganization:
		// Step2: clear global index rows.
		physicalTableIDs := oldIDs
		oldTblInfo := getTableInfoWithOriginalPartitions(tblInfo, oldIDs, newIDs)

		tbl, err := getTable(d.store, job.SchemaID, oldTblInfo)
		if err != nil {
			return ver, errors.Trace(err)
		}
		dbInfo, err := t.GetDatabase(job.SchemaID)
		if err != nil {
			return ver, errors.Trace(err)
		}
		// If table has global indexes, we need reorg to clean up them.
		if pt, ok := tbl.(table.PartitionedTable); ok && hasGlobalIndex(tblInfo) {
			// Build elements for compatible with modify column type. elements will not be used when reorganizing.
			elements := make([]*meta.Element, 0, len(tblInfo.Indices))
			for _, idxInfo := range tblInfo.Indices {
				if idxInfo.Global {
					elements = append(elements, &meta.Element{ID: idxInfo.ID, TypeKey: meta.IndexElementKey})
				}
			}
			sctx, err1 := w.sessPool.Get()
			if err1 != nil {
				return ver, err1
			}
			defer w.sessPool.Put(sctx)
			rh := newReorgHandler(sess.NewSession(sctx))
			reorgInfo, err := getReorgInfoFromPartitions(d.jobContext(job.ID), d, rh, job, dbInfo, pt, physicalTableIDs, elements)

			if err != nil || reorgInfo.first {
				// If we run reorg firstly, we should update the job snapshot version
				// and then run the reorg next time.
				return ver, errors.Trace(err)
			}
			err = w.runReorgJob(reorgInfo, tbl.Meta(), d.lease, func() (dropIndexErr error) {
				defer tidbutil.Recover(metrics.LabelDDL, "onDropTablePartition",
					func() {
						dropIndexErr = dbterror.ErrCancelledDDLJob.GenWithStack("drop partition panic")
					}, false)
				return w.cleanupGlobalIndexes(pt, physicalTableIDs, reorgInfo)
			})
			if err != nil {
				if dbterror.ErrWaitReorgTimeout.Equal(err) {
					// if timeout, we should return, check for the owner and re-wait job done.
					return ver, nil
				}
				return ver, errors.Trace(err)
			}
		}

		// Step3: generate new partition ids and finish rest works
		oldPartitions := make([]model.PartitionDefinition, 0, len(oldIDs))
		newPartitions := make([]model.PartitionDefinition, 0, len(oldIDs))
		for _, oldDef := range pi.DroppingDefinitions {
			var newID int64
			for i := range oldIDs {
				if oldDef.ID == oldIDs[i] {
					newID = newIDs[i]
					break
				}
			}
			for i := 0; i < len(pi.Definitions); i++ {
				def := &pi.Definitions[i]
				if newID == def.ID {
					oldPartitions = append(oldPartitions, oldDef.Clone())
					newPartitions = append(newPartitions, def.Clone())
					break
				}
			}
		}
		if len(newPartitions) == 0 {
			job.State = model.JobStateCancelled
			return ver, table.ErrUnknownPartition.GenWithStackByArgs(fmt.Sprintf("pid:%v", oldIDs), tblInfo.Name.O)
		}

		if err = clearTruncatePartitionTiflashStatus(tblInfo, newPartitions, oldIDs); err != nil {
			job.State = model.JobStateCancelled
			return ver, err
		}

		if err = updateTruncatePartitionLabelRules(job, t, oldPartitions, newPartitions, tblInfo, oldIDs); err != nil {
			job.State = model.JobStateCancelled
			return ver, err
		}

		// Step4: clear DroppingDefinitions and finish job.
		tblInfo.Partition.DroppingDefinitions = nil
		tblInfo.Partition.NewPartitionIDs = nil

		preSplitAndScatter(w.sess.Context, d.store, tblInfo, newPartitions)

		// used by ApplyDiff in updateSchemaVersion
		job.CtxVars = []interface{}{oldIDs, newIDs}
		ver, err = updateVersionAndTableInfo(d, t, job, tblInfo, true)
		if err != nil {
			return ver, errors.Trace(err)
		}
		// Finish this job.
		job.FinishTableJob(model.JobStateDone, model.StateNone, ver, tblInfo)
		asyncNotifyEvent(d, &util.Event{Tp: model.ActionTruncateTablePartition, TableInfo: tblInfo, PartInfo: &model.PartitionInfo{Definitions: newPartitions}})
		// A background job will be created to delete old partition data.
		job.Args = []interface{}{oldIDs}
	default:
		err = dbterror.ErrInvalidDDLState.GenWithStackByArgs("partition", job.SchemaState)
	}

	return ver, errors.Trace(err)
}

func clearTruncatePartitionTiflashStatus(tblInfo *model.TableInfo, newPartitions []model.PartitionDefinition, oldIDs []int64) error {
	// Clear the tiflash replica available status.
	if tblInfo.TiFlashReplica != nil {
		e := infosync.ConfigureTiFlashPDForPartitions(true, &newPartitions, tblInfo.TiFlashReplica.Count, &tblInfo.TiFlashReplica.LocationLabels, tblInfo.ID)
		failpoint.Inject("FailTiFlashTruncatePartition", func() {
			e = errors.New("enforced error")
		})
		if e != nil {
			logutil.BgLogger().Error("ConfigureTiFlashPDForPartitions fails", zap.Error(e))
			return e
		}
		tblInfo.TiFlashReplica.Available = false
		// Set partition replica become unavailable.
		removeTiFlashAvailablePartitionIDs(tblInfo, oldIDs)
	}
	return nil
}

func updateTruncatePartitionLabelRules(job *model.Job, t *meta.Meta, oldPartitions, newPartitions []model.PartitionDefinition, tblInfo *model.TableInfo, oldIDs []int64) error {
	bundles, err := placement.NewPartitionListBundles(t, newPartitions)
	if err != nil {
		return errors.Trace(err)
	}

	tableBundle, err := placement.NewTableBundle(t, tblInfo)
	if err != nil {
		job.State = model.JobStateCancelled
		return errors.Trace(err)
	}

	if tableBundle != nil {
		bundles = append(bundles, tableBundle)
	}

	// create placement groups for each dropped partition to keep the data's placement before GC
	// These placements groups will be deleted after GC
	keepDroppedBundles, err := droppedPartitionBundles(t, tblInfo, oldPartitions)
	if err != nil {
		job.State = model.JobStateCancelled
		return errors.Trace(err)
	}
	bundles = append(bundles, keepDroppedBundles...)

	err = infosync.PutRuleBundlesWithDefaultRetry(context.TODO(), bundles)
	if err != nil {
		return errors.Wrapf(err, "failed to notify PD the placement rules")
	}

	tableID := fmt.Sprintf(label.TableIDFormat, label.IDPrefix, job.SchemaName, tblInfo.Name.L)
	oldPartRules := make([]string, 0, len(oldIDs))
	for _, newPartition := range newPartitions {
		oldPartRuleID := fmt.Sprintf(label.PartitionIDFormat, label.IDPrefix, job.SchemaName, tblInfo.Name.L, newPartition.Name.L)
		oldPartRules = append(oldPartRules, oldPartRuleID)
	}

	rules, err := infosync.GetLabelRules(context.TODO(), append(oldPartRules, tableID))
	if err != nil {
		return errors.Wrapf(err, "failed to get label rules from PD")
	}

	newPartIDs := getPartitionIDs(tblInfo)
	newRules := make([]*label.Rule, 0, len(oldIDs)+1)
	if tr, ok := rules[tableID]; ok {
		newRules = append(newRules, tr.Clone().Reset(job.SchemaName, tblInfo.Name.L, "", append(newPartIDs, tblInfo.ID)...))
	}

	for idx, newPartition := range newPartitions {
		if pr, ok := rules[oldPartRules[idx]]; ok {
			newRules = append(newRules, pr.Clone().Reset(job.SchemaName, tblInfo.Name.L, newPartition.Name.L, newPartition.ID))
		}
	}

	patch := label.NewRulePatch(newRules, []string{})
	err = infosync.UpdateLabelRules(context.TODO(), patch)
	if err != nil {
		return errors.Wrapf(err, "failed to notify PD the label rules")
	}

	return nil
}

// onExchangeTablePartition exchange partition data
func (w *worker) onExchangeTablePartition(d *ddlCtx, t *meta.Meta, job *model.Job) (ver int64, _ error) {
	var (
		// defID only for updateSchemaVersion
		defID          int64
		ptSchemaID     int64
		ptID           int64
		partName       string
		withValidation bool
	)

	if err := job.DecodeArgs(&defID, &ptSchemaID, &ptID, &partName, &withValidation); err != nil {
		job.State = model.JobStateCancelled
		return ver, errors.Trace(err)
	}

	ntDbInfo, err := checkSchemaExistAndCancelNotExistJob(t, job)
	if err != nil {
		job.State = model.JobStateCancelled
		return ver, errors.Trace(err)
	}

	nt, err := GetTableInfoAndCancelFaultJob(t, job, job.SchemaID)
	if err != nil {
		return ver, errors.Trace(err)
	}

	pt, err := getTableInfo(t, ptID, ptSchemaID)
	if err != nil {
		if infoschema.ErrDatabaseNotExists.Equal(err) || infoschema.ErrTableNotExists.Equal(err) {
			job.State = model.JobStateCancelled
		}
		return ver, errors.Trace(err)
	}

	if pt.State != model.StatePublic {
		job.State = model.JobStateCancelled
		return ver, dbterror.ErrInvalidDDLState.GenWithStack("table %s is not in public, but %s", pt.Name, pt.State)
	}

	err = checkExchangePartition(pt, nt)
	if err != nil {
		job.State = model.JobStateCancelled
		return ver, errors.Trace(err)
	}

	err = checkTableDefCompatible(pt, nt)
	if err != nil {
		job.State = model.JobStateCancelled
		return ver, errors.Trace(err)
	}

	index, _, err := getPartitionDef(pt, partName)
	if err != nil {
		return ver, errors.Trace(err)
	}
	if nt.ExchangePartitionInfo == nil || !nt.ExchangePartitionInfo.ExchangePartitionFlag {
		nt.ExchangePartitionInfo = &model.ExchangePartitionInfo{
			ExchangePartitionFlag:  true,
			ExchangePartitionID:    ptID,
			ExchangePartitionDefID: defID,
		}
		return updateVersionAndTableInfoWithCheck(d, t, job, nt, true)
	}

	if d.lease > 0 {
		delayForAsyncCommit()
	}

	if withValidation {
		err = checkExchangePartitionRecordValidation(w, pt, index, ntDbInfo.Name, nt.Name)
		if err != nil {
			job.State = model.JobStateCancelled
			return ver, errors.Trace(err)
		}
	}

	// partition table auto IDs.
	ptAutoIDs, err := t.GetAutoIDAccessors(ptSchemaID, ptID).Get()
	if err != nil {
		job.State = model.JobStateCancelled
		return ver, errors.Trace(err)
	}
	// non-partition table auto IDs.
	ntAutoIDs, err := t.GetAutoIDAccessors(job.SchemaID, nt.ID).Get()
	if err != nil {
		job.State = model.JobStateCancelled
		return ver, errors.Trace(err)
	}

	_, partDef, err := getPartitionDef(pt, partName)
	if err != nil {
		job.State = model.JobStateCancelled
		return ver, errors.Trace(err)
	}

	if pt.TiFlashReplica != nil {
		for i, id := range pt.TiFlashReplica.AvailablePartitionIDs {
			if id == partDef.ID {
				pt.TiFlashReplica.AvailablePartitionIDs[i] = nt.ID
				break
			}
		}
	}

	// exchange table meta id
	partDef.ID, nt.ID = nt.ID, partDef.ID

	err = t.UpdateTable(ptSchemaID, pt)
	if err != nil {
		job.State = model.JobStateCancelled
		return ver, errors.Trace(err)
	}

	failpoint.Inject("exchangePartitionErr", func(val failpoint.Value) {
		if val.(bool) {
			job.State = model.JobStateCancelled
			failpoint.Return(ver, errors.New("occur an error after updating partition id"))
		}
	})

	// recreate non-partition table meta info
	err = t.DropTableOrView(job.SchemaID, partDef.ID)
	if err != nil {
		job.State = model.JobStateCancelled
		return ver, errors.Trace(err)
	}

	err = t.CreateTableOrView(job.SchemaID, nt)
	if err != nil {
		job.State = model.JobStateCancelled
		return ver, errors.Trace(err)
	}

	// Set both tables to the maximum auto IDs between normal table and partitioned table.
	newAutoIDs := meta.AutoIDGroup{
		RowID:       mathutil.Max(ptAutoIDs.RowID, ntAutoIDs.RowID),
		IncrementID: mathutil.Max(ptAutoIDs.IncrementID, ntAutoIDs.IncrementID),
		RandomID:    mathutil.Max(ptAutoIDs.RandomID, ntAutoIDs.RandomID),
	}
	err = t.GetAutoIDAccessors(ptSchemaID, pt.ID).Put(newAutoIDs)
	if err != nil {
		job.State = model.JobStateCancelled
		return ver, errors.Trace(err)
	}
	err = t.GetAutoIDAccessors(job.SchemaID, nt.ID).Put(newAutoIDs)
	if err != nil {
		job.State = model.JobStateCancelled
		return ver, errors.Trace(err)
	}

	failpoint.Inject("exchangePartitionAutoID", func(val failpoint.Value) {
		if val.(bool) {
			seCtx, err := w.sessPool.Get()
			defer w.sessPool.Put(seCtx)
			if err != nil {
				failpoint.Return(ver, err)
			}
			se := sess.NewSession(seCtx)
			_, err = se.Execute(context.Background(), "insert ignore into test.pt values (40000000)", "exchange_partition_test")
			if err != nil {
				failpoint.Return(ver, err)
			}
		}
	})

	err = checkExchangePartitionPlacementPolicy(t, partDef.PlacementPolicyRef, nt.PlacementPolicyRef)
	if err != nil {
		job.State = model.JobStateCancelled
		return ver, errors.Trace(err)
	}

	// the follow code is a swap function for rules of two partitions
	// though partitions has exchanged their ID, swap still take effect

	bundles, err := bundlesForExchangeTablePartition(t, job, pt, partDef, nt)
	if err != nil {
		job.State = model.JobStateCancelled
		return ver, errors.Trace(err)
	}

	if err = infosync.PutRuleBundlesWithDefaultRetry(context.TODO(), bundles); err != nil {
		job.State = model.JobStateCancelled
		return ver, errors.Wrapf(err, "failed to notify PD the placement rules")
	}

	ntrID := fmt.Sprintf(label.TableIDFormat, label.IDPrefix, job.SchemaName, nt.Name.L)
	ptrID := fmt.Sprintf(label.PartitionIDFormat, label.IDPrefix, job.SchemaName, pt.Name.L, partDef.Name.L)

	rules, err := infosync.GetLabelRules(context.TODO(), []string{ntrID, ptrID})
	if err != nil {
		job.State = model.JobStateCancelled
		return 0, errors.Wrapf(err, "failed to get PD the label rules")
	}

	ntr := rules[ntrID]
	ptr := rules[ptrID]

	partIDs := getPartitionIDs(nt)

	var setRules []*label.Rule
	var deleteRules []string
	if ntr != nil && ptr != nil {
		setRules = append(setRules, ntr.Clone().Reset(job.SchemaName, pt.Name.L, partDef.Name.L, partDef.ID))
		setRules = append(setRules, ptr.Clone().Reset(job.SchemaName, nt.Name.L, "", append(partIDs, nt.ID)...))
	} else if ptr != nil {
		setRules = append(setRules, ptr.Clone().Reset(job.SchemaName, nt.Name.L, "", append(partIDs, nt.ID)...))
		// delete ptr
		deleteRules = append(deleteRules, ptrID)
	} else if ntr != nil {
		setRules = append(setRules, ntr.Clone().Reset(job.SchemaName, pt.Name.L, partDef.Name.L, partDef.ID))
		// delete ntr
		deleteRules = append(deleteRules, ntrID)
	}

	patch := label.NewRulePatch(setRules, deleteRules)
	err = infosync.UpdateLabelRules(context.TODO(), patch)
	if err != nil {
		job.State = model.JobStateCancelled
		return ver, errors.Wrapf(err, "failed to notify PD the label rules")
	}

	nt.ExchangePartitionInfo = nil
	ver, err = updateVersionAndTableInfoWithCheck(d, t, job, nt, true)
	if err != nil {
		return ver, errors.Trace(err)
	}

	job.FinishTableJob(model.JobStateDone, model.StateNone, ver, pt)
	return ver, nil
}

func checkReorgPartition(t *meta.Meta, job *model.Job) (*model.TableInfo, []model.CIStr, *model.PartitionInfo, []model.PartitionDefinition, []model.PartitionDefinition, error) {
	schemaID := job.SchemaID
	tblInfo, err := GetTableInfoAndCancelFaultJob(t, job, schemaID)
	if err != nil {
		return nil, nil, nil, nil, nil, errors.Trace(err)
	}
	partInfo := &model.PartitionInfo{}
	var partNames []model.CIStr
	err = job.DecodeArgs(&partNames, &partInfo)
	if err != nil {
		job.State = model.JobStateCancelled
		return nil, nil, nil, nil, nil, errors.Trace(err)
	}
	addingDefs := tblInfo.Partition.AddingDefinitions
	droppingDefs := tblInfo.Partition.DroppingDefinitions
	if len(addingDefs) == 0 {
		addingDefs = []model.PartitionDefinition{}
	}
	if len(droppingDefs) == 0 {
		droppingDefs = []model.PartitionDefinition{}
	}
	return tblInfo, partNames, partInfo, droppingDefs, addingDefs, nil
}

func (w *worker) onReorganizePartition(d *ddlCtx, t *meta.Meta, job *model.Job) (ver int64, _ error) {
	// Handle the rolling back job
	if job.IsRollingback() {
		ver, err := w.onDropTablePartition(d, t, job)
		if err != nil {
			return ver, errors.Trace(err)
		}
		return ver, nil
	}

	tblInfo, partNamesCIStr, partInfo, _, addingDefinitions, err := checkReorgPartition(t, job)
	if err != nil {
		return ver, err
	}
	partNames := make([]string, len(partNamesCIStr))
	for i := range partNamesCIStr {
		partNames[i] = partNamesCIStr[i].L
	}

	// In order to skip maintaining the state check in partitionDefinition, TiDB use dropping/addingDefinition instead of state field.
	// So here using `job.SchemaState` to judge what the stage of this job is.
	originalState := job.SchemaState
	switch job.SchemaState {
	case model.StateNone:
		// job.SchemaState == model.StateNone means the job is in the initial state of reorg partition.
		// Here should use partInfo from job directly and do some check action.
		// In case there was a race for queueing different schema changes on the same
		// table and the checks was not done on the current schema version.
		// The partInfo may have been checked against an older schema version for example.
		// If the check is done here, it does not need to be repeated, since no other
		// DDL on the same table can be run concurrently.
		err = checkAddPartitionTooManyPartitions(uint64(len(tblInfo.Partition.Definitions) +
			len(partInfo.Definitions) -
			len(partNames)))
		if err != nil {
			job.State = model.JobStateCancelled
			return ver, errors.Trace(err)
		}

		err = checkReorgPartitionNames(tblInfo.Partition, partNamesCIStr, partInfo)
		if err != nil {
			job.State = model.JobStateCancelled
			return ver, errors.Trace(err)
		}

		// Re-check that the dropped/added partitions are compatible with current definition
		firstPartIdx, lastPartIdx, idMap, err := getReplacedPartitionIDs(partNamesCIStr, tblInfo.Partition)
		if err != nil {
			job.State = model.JobStateCancelled
			return ver, err
		}
		sctx := w.sess.Context
		if err = checkReorgPartitionDefs(sctx, tblInfo, partInfo, firstPartIdx, lastPartIdx, idMap); err != nil {
			job.State = model.JobStateCancelled
			return ver, err
		}

		// move the adding definition into tableInfo.
		updateAddingPartitionInfo(partInfo, tblInfo)
		orgDefs := tblInfo.Partition.Definitions
		_ = updateDroppingPartitionInfo(tblInfo, partNames)
		// Reset original partitions, and keep DroppedDefinitions
		tblInfo.Partition.Definitions = orgDefs

		// modify placement settings
		for _, def := range tblInfo.Partition.AddingDefinitions {
			if _, err = checkPlacementPolicyRefValidAndCanNonValidJob(t, job, def.PlacementPolicyRef); err != nil {
				// job.State = model.JobStateCancelled may be set depending on error in function above.
				return ver, errors.Trace(err)
			}
		}

		// From now on we cannot just cancel the DDL, we must roll back if changesMade!
		changesMade := false
		if tblInfo.TiFlashReplica != nil {
			// Must set placement rule, and make sure it succeeds.
			if err := infosync.ConfigureTiFlashPDForPartitions(true, &tblInfo.Partition.AddingDefinitions, tblInfo.TiFlashReplica.Count, &tblInfo.TiFlashReplica.LocationLabels, tblInfo.ID); err != nil {
				logutil.BgLogger().Error("ConfigureTiFlashPDForPartitions fails", zap.Error(err))
				job.State = model.JobStateCancelled
				return ver, errors.Trace(err)
			}
			changesMade = true
			// In the next step, StateDeleteOnly, wait to verify the TiFlash replicas are OK
		}

		bundles, err := alterTablePartitionBundles(t, tblInfo, tblInfo.Partition.AddingDefinitions)
		if err != nil {
			if !changesMade {
				job.State = model.JobStateCancelled
				return ver, errors.Trace(err)
			}
			return convertAddTablePartitionJob2RollbackJob(d, t, job, err, tblInfo)
		}

		if len(bundles) > 0 {
			if err = infosync.PutRuleBundlesWithDefaultRetry(context.TODO(), bundles); err != nil {
				if !changesMade {
					job.State = model.JobStateCancelled
					return ver, errors.Wrapf(err, "failed to notify PD the placement rules")
				}
				return convertAddTablePartitionJob2RollbackJob(d, t, job, err, tblInfo)
			}
			changesMade = true
		}

		ids := getIDs([]*model.TableInfo{tblInfo})
		for _, p := range tblInfo.Partition.AddingDefinitions {
			ids = append(ids, p.ID)
		}
		changed, err := alterTableLabelRule(job.SchemaName, tblInfo, ids)
		changesMade = changesMade || changed
		if err != nil {
			if !changesMade {
				job.State = model.JobStateCancelled
				return ver, err
			}
			return convertAddTablePartitionJob2RollbackJob(d, t, job, err, tblInfo)
		}

		// Doing the preSplitAndScatter here, since all checks are completed,
		// and we will soon start writing to the new partitions.
		if s, ok := d.store.(kv.SplittableStore); ok && s != nil {
			// partInfo only contains the AddingPartitions
			splitPartitionTableRegion(w.sess.Context, s, tblInfo, partInfo.Definitions, true)
		}

		// Assume we cannot have more than MaxUint64 rows, set the progress to 1/10 of that.
		metrics.GetBackfillProgressByLabel(metrics.LblReorgPartition, job.SchemaName, tblInfo.Name.String()).Set(0.1 / float64(math.MaxUint64))
		job.SchemaState = model.StateDeleteOnly
		tblInfo.Partition.DDLState = model.StateDeleteOnly
		ver, err = updateVersionAndTableInfoWithCheck(d, t, job, tblInfo, true)
		if err != nil {
			return ver, errors.Trace(err)
		}

		// Is really both StateDeleteOnly AND StateWriteOnly needed?
		// If transaction A in WriteOnly inserts row 1 (into both new and old partition set)
		// and then transaction B in DeleteOnly deletes that row (in both new and old)
		// does really transaction B need to do the delete in the new partition?
		// Yes, otherwise it would still be there when the WriteReorg happens,
		// and WriteReorg would only copy existing rows to the new table, so unless it is
		// deleted it would result in a ghost row!
		// What about update then?
		// Updates also need to be handled for new partitions in DeleteOnly,
		// since it would not be overwritten during Reorganize phase.
		// BUT if the update results in adding in one partition and deleting in another,
		// THEN only the delete must happen in the new partition set, not the insert!
	case model.StateDeleteOnly:
		// This state is to confirm all servers can not see the new partitions when reorg is running,
		// so that all deletes will be done in both old and new partitions when in either DeleteOnly
		// or WriteOnly state.
		// Also using the state for checking that the optional TiFlash replica is available, making it
		// in a state without (much) data and easy to retry without side effects.

		// Reason for having it here, is to make it easy for retry, and better to make sure it is in-sync
		// as early as possible, to avoid a long wait after the data copying.
		if tblInfo.TiFlashReplica != nil && tblInfo.TiFlashReplica.Available {
			// For available state, the new added partition should wait its replica to
			// be finished, otherwise the query to this partition will be blocked.
			count := tblInfo.TiFlashReplica.Count
			needRetry, err := checkPartitionReplica(count, addingDefinitions, d)
			if err != nil {
				// need to rollback, since we tried to register the new
				// partitions before!
				return convertAddTablePartitionJob2RollbackJob(d, t, job, err, tblInfo)
			}
			if needRetry {
				// The new added partition hasn't been replicated.
				// Do nothing to the job this time, wait next worker round.
				time.Sleep(tiflashCheckTiDBHTTPAPIHalfInterval)
				// Set the error here which will lead this job exit when it's retry times beyond the limitation.
				return ver, errors.Errorf("[ddl] add partition wait for tiflash replica to complete")
			}

			// When TiFlash Replica is ready, we must move them into `AvailablePartitionIDs`.
			// Since onUpdateFlashReplicaStatus cannot see the partitions yet (not public)
			for _, d := range addingDefinitions {
				tblInfo.TiFlashReplica.AvailablePartitionIDs = append(tblInfo.TiFlashReplica.AvailablePartitionIDs, d.ID)
			}
		}

		job.SchemaState = model.StateWriteOnly
		tblInfo.Partition.DDLState = model.StateWriteOnly
		metrics.GetBackfillProgressByLabel(metrics.LblReorgPartition, job.SchemaName, tblInfo.Name.String()).Set(0.2 / float64(math.MaxUint64))
		ver, err = updateVersionAndTableInfo(d, t, job, tblInfo, originalState != job.SchemaState)
	case model.StateWriteOnly:
		// Insert this state to confirm all servers can see the new partitions when reorg is running,
		// so that new data will be updated in both old and new partitions when reorganizing.
		job.SnapshotVer = 0
		job.SchemaState = model.StateWriteReorganization
		tblInfo.Partition.DDLState = model.StateWriteReorganization
		metrics.GetBackfillProgressByLabel(metrics.LblReorgPartition, job.SchemaName, tblInfo.Name.String()).Set(0.3 / float64(math.MaxUint64))
		ver, err = updateVersionAndTableInfo(d, t, job, tblInfo, originalState != job.SchemaState)
	case model.StateWriteReorganization:
		physicalTableIDs := getPartitionIDsFromDefinitions(tblInfo.Partition.DroppingDefinitions)
		tbl, err2 := getTable(d.store, job.SchemaID, tblInfo)
		if err2 != nil {
			return ver, errors.Trace(err2)
		}
		// TODO: If table has global indexes, we need reorg to clean up them.
		// and then add the new partition ids back...
		if _, ok := tbl.(table.PartitionedTable); ok && hasGlobalIndex(tblInfo) {
			err = errors.Trace(dbterror.ErrCancelledDDLJob.GenWithStack("global indexes is not supported yet for reorganize partition"))
			return convertAddTablePartitionJob2RollbackJob(d, t, job, err, tblInfo)
		}
		var done bool
		done, ver, err = doPartitionReorgWork(w, d, t, job, tbl, physicalTableIDs)

		if !done {
			return ver, err
		}

		firstPartIdx, lastPartIdx, idMap, err2 := getReplacedPartitionIDs(partNamesCIStr, tblInfo.Partition)
		failpoint.Inject("reorgPartWriteReorgReplacedPartIDsFail", func(val failpoint.Value) {
			if val.(bool) {
				err2 = errors.New("Injected error by reorgPartWriteReorgReplacedPartIDsFail")
			}
		})
		if err2 != nil {
			return ver, err2
		}
		newDefs := getReorganizedDefinitions(tblInfo.Partition, firstPartIdx, lastPartIdx, idMap)

		// From now on, use the new definitions, but keep the Adding and Dropping for double write
		tblInfo.Partition.Definitions = newDefs
		tblInfo.Partition.Num = uint64(len(newDefs))

		// Now all the data copying is done, but we cannot simply remove the droppingDefinitions
		// since they are a part of the normal Definitions that other nodes with
		// the current schema version. So we need to double write for one more schema version
		job.SchemaState = model.StateDeleteReorganization
		tblInfo.Partition.DDLState = model.StateDeleteReorganization
		ver, err = updateVersionAndTableInfo(d, t, job, tblInfo, originalState != job.SchemaState)

	case model.StateDeleteReorganization:
		// Drop the droppingDefinitions and finish the DDL
		// This state is needed for the case where client A sees the schema
		// with version of StateWriteReorg and would not see updates of
		// client B that writes to the new partitions, previously
		// addingDefinitions, since it would not double write to
		// the droppingDefinitions during this time
		// By adding StateDeleteReorg state, client B will write to both
		// the new (previously addingDefinitions) AND droppingDefinitions

		// Register the droppingDefinitions ids for rangeDelete
		// and the addingDefinitions for handling in the updateSchemaVersion
		physicalTableIDs := getPartitionIDsFromDefinitions(tblInfo.Partition.DroppingDefinitions)
		newIDs := getPartitionIDsFromDefinitions(partInfo.Definitions)
		job.CtxVars = []interface{}{physicalTableIDs, newIDs}
		definitionsToAdd := tblInfo.Partition.AddingDefinitions
		tblInfo.Partition.DroppingDefinitions = nil
		tblInfo.Partition.AddingDefinitions = nil
		ver, err = updateVersionAndTableInfo(d, t, job, tblInfo, true)
		failpoint.Inject("reorgPartWriteReorgSchemaVersionUpdateFail", func(val failpoint.Value) {
			if val.(bool) {
				err = errors.New("Injected error by reorgPartWriteReorgSchemaVersionUpdateFail")
			}
		})
		if err != nil {
			return ver, errors.Trace(err)
		}
		job.SchemaState = model.StateNone
		tblInfo.Partition.DDLState = model.StateNone
		job.FinishTableJob(model.JobStateDone, model.StateNone, ver, tblInfo)
		// How to handle this?
		// Seems to only trigger asynchronous update of statistics.
		// Should it actually be synchronous?
		asyncNotifyEvent(d, &util.Event{Tp: model.ActionReorganizePartition, TableInfo: tblInfo, PartInfo: &model.PartitionInfo{Definitions: definitionsToAdd}})
		// A background job will be created to delete old partition data.
		job.Args = []interface{}{physicalTableIDs}

	default:
		err = dbterror.ErrInvalidDDLState.GenWithStackByArgs("partition", job.SchemaState)
	}

	return ver, errors.Trace(err)
}

func doPartitionReorgWork(w *worker, d *ddlCtx, t *meta.Meta, job *model.Job, tbl table.Table, physTblIDs []int64) (done bool, ver int64, err error) {
	job.ReorgMeta.ReorgTp = model.ReorgTypeTxn
	sctx, err1 := w.sessPool.Get()
	if err1 != nil {
		return done, ver, err1
	}
	defer w.sessPool.Put(sctx)
	rh := newReorgHandler(sess.NewSession(sctx))
	elements := BuildElements(tbl.Meta().Columns[0], tbl.Meta().Indices)
	partTbl, ok := tbl.(table.PartitionedTable)
	if !ok {
		return false, ver, dbterror.ErrUnsupportedReorganizePartition.GenWithStackByArgs()
	}
	dbInfo, err := t.GetDatabase(job.SchemaID)
	if err != nil {
		return false, ver, errors.Trace(err)
	}
	reorgInfo, err := getReorgInfoFromPartitions(d.jobContext(job.ID), d, rh, job, dbInfo, partTbl, physTblIDs, elements)
	err = w.runReorgJob(reorgInfo, tbl.Meta(), d.lease, func() (reorgErr error) {
		defer tidbutil.Recover(metrics.LabelDDL, "doPartitionReorgWork",
			func() {
				reorgErr = dbterror.ErrCancelledDDLJob.GenWithStack("reorganize partition for table `%v` panic", tbl.Meta().Name)
			}, false)
		return w.reorgPartitionDataAndIndex(tbl, reorgInfo)
	})
	if err != nil {
		if dbterror.ErrPausedDDLJob.Equal(err) {
			return false, ver, nil
		}

		if dbterror.ErrWaitReorgTimeout.Equal(err) {
			// If timeout, we should return, check for the owner and re-wait job done.
			return false, ver, nil
		}
		if kv.IsTxnRetryableError(err) {
			return false, ver, errors.Trace(err)
		}
		if err1 := rh.RemoveDDLReorgHandle(job, reorgInfo.elements); err1 != nil {
			logutil.BgLogger().Warn("reorg partition job failed, RemoveDDLReorgHandle failed, can't convert job to rollback", zap.String("category", "ddl"),
				zap.String("job", job.String()), zap.Error(err1))
		}
		logutil.BgLogger().Warn("reorg partition job failed, convert job to rollback", zap.String("category", "ddl"), zap.String("job", job.String()), zap.Error(err))
		ver, err = convertAddTablePartitionJob2RollbackJob(d, t, job, err, tbl.Meta())
		return false, ver, errors.Trace(err)
	}
	return true, ver, err
}

type reorgPartitionWorker struct {
	*backfillCtx
	// Static allocated to limit memory allocations
	rowRecords        []*rowRecord
	rowDecoder        *decoder.RowDecoder
	rowMap            map[int64]types.Datum
	writeColOffsetMap map[int64]int
	maxOffset         int
	reorgedTbl        table.PartitionedTable
}

func newReorgPartitionWorker(sessCtx sessionctx.Context, i int, t table.PhysicalTable, decodeColMap map[int64]decoder.Column, reorgInfo *reorgInfo, jc *JobContext) (*reorgPartitionWorker, error) {
	reorgedTbl, err := tables.GetReorganizedPartitionedTable(t)
	if err != nil {
		return nil, errors.Trace(err)
	}
	pt := t.GetPartitionedTable()
	if pt == nil {
		return nil, dbterror.ErrUnsupportedReorganizePartition.GenWithStackByArgs()
	}
	partColIDs := pt.GetPartitionColumnIDs()
	writeColOffsetMap := make(map[int64]int, len(partColIDs))
	maxOffset := 0
	for _, col := range pt.Cols() {
		found := false
		for _, id := range partColIDs {
			if col.ID == id {
				found = true
				break
			}
		}
		if !found {
			continue
		}
		writeColOffsetMap[col.ID] = col.Offset
		maxOffset = mathutil.Max[int](maxOffset, col.Offset)
	}
	return &reorgPartitionWorker{
		backfillCtx:       newBackfillCtx(reorgInfo.d, i, sessCtx, reorgInfo.SchemaName, t, jc, "reorg_partition_rate", false),
		rowDecoder:        decoder.NewRowDecoder(t, t.WritableCols(), decodeColMap),
		rowMap:            make(map[int64]types.Datum, len(decodeColMap)),
		writeColOffsetMap: writeColOffsetMap,
		maxOffset:         maxOffset,
		reorgedTbl:        reorgedTbl,
	}, nil
}

func (w *reorgPartitionWorker) BackfillData(handleRange reorgBackfillTask) (taskCtx backfillTaskContext, errInTxn error) {
	oprStartTime := time.Now()
	ctx := kv.WithInternalSourceType(context.Background(), w.jobContext.ddlJobSourceType())
	errInTxn = kv.RunInNewTxn(ctx, w.sessCtx.GetStore(), true, func(ctx context.Context, txn kv.Transaction) error {
		taskCtx.addedCount = 0
		taskCtx.scanCount = 0
		txn.SetOption(kv.Priority, handleRange.priority)
		if tagger := w.GetCtx().getResourceGroupTaggerForTopSQL(handleRange.getJobID()); tagger != nil {
			txn.SetOption(kv.ResourceGroupTagger, tagger)
		}

		rowRecords, nextKey, taskDone, err := w.fetchRowColVals(txn, handleRange)
		if err != nil {
			return errors.Trace(err)
		}
		taskCtx.nextKey = nextKey
		taskCtx.done = taskDone

		warningsMap := make(map[errors.ErrorID]*terror.Error)
		warningsCountMap := make(map[errors.ErrorID]int64)
		for _, prr := range rowRecords {
			taskCtx.scanCount++

			err = txn.Set(prr.key, prr.vals)
			if err != nil {
				return errors.Trace(err)
			}
			taskCtx.addedCount++
			if prr.warning != nil {
				if _, ok := warningsCountMap[prr.warning.ID()]; ok {
					warningsCountMap[prr.warning.ID()]++
				} else {
					warningsCountMap[prr.warning.ID()] = 1
					warningsMap[prr.warning.ID()] = prr.warning
				}
			}
			// TODO: Future optimization: also write the indexes here?
			// What if the transaction limit is just enough for a single row, without index?
			// Hmm, how could that be in the first place?
			// For now, implement the batch-txn w.addTableIndex,
			// since it already exists and is in use
		}

		// Collect the warnings.
		taskCtx.warnings, taskCtx.warningsCount = warningsMap, warningsCountMap

		// also add the index entries here? And make sure they are not added somewhere else

		return nil
	})
	logSlowOperations(time.Since(oprStartTime), "BackfillData", 3000)

	return
}

func (w *reorgPartitionWorker) fetchRowColVals(txn kv.Transaction, taskRange reorgBackfillTask) ([]*rowRecord, kv.Key, bool, error) {
	w.rowRecords = w.rowRecords[:0]
	startTime := time.Now()

	// taskDone means that the added handle is out of taskRange.endHandle.
	taskDone := false
	sysTZ := w.sessCtx.GetSessionVars().StmtCtx.TimeZone

	tmpRow := make([]types.Datum, w.maxOffset+1)
	var lastAccessedHandle kv.Key
	oprStartTime := startTime
	err := iterateSnapshotKeys(w.jobContext, w.sessCtx.GetStore(), taskRange.priority, w.table.RecordPrefix(), txn.StartTS(), taskRange.startKey, taskRange.endKey,
		func(handle kv.Handle, recordKey kv.Key, rawRow []byte) (bool, error) {
			oprEndTime := time.Now()
			logSlowOperations(oprEndTime.Sub(oprStartTime), "iterateSnapshotKeys in reorgPartitionWorker fetchRowColVals", 0)
			oprStartTime = oprEndTime

			if taskRange.endInclude {
				taskDone = recordKey.Cmp(taskRange.endKey) > 0
			} else {
				taskDone = recordKey.Cmp(taskRange.endKey) >= 0
			}

			if taskDone || len(w.rowRecords) >= w.batchCnt {
				return false, nil
			}

			_, err := w.rowDecoder.DecodeTheExistedColumnMap(w.sessCtx, handle, rawRow, sysTZ, w.rowMap)
			if err != nil {
				return false, errors.Trace(err)
			}

			// Set the partitioning columns and calculate which partition to write to
			for colID, offset := range w.writeColOffsetMap {
				d, ok := w.rowMap[colID]
				if !ok {
					return false, dbterror.ErrUnsupportedReorganizePartition.GenWithStackByArgs()
				}
				tmpRow[offset] = d
			}
			p, err := w.reorgedTbl.GetPartitionByRow(w.sessCtx, tmpRow)
			if err != nil {
				return false, errors.Trace(err)
			}
			pid := p.GetPhysicalID()
			newKey := tablecodec.EncodeTablePrefix(pid)
			newKey = append(newKey, recordKey[len(newKey):]...)
			w.rowRecords = append(w.rowRecords, &rowRecord{
				key: newKey, vals: rawRow,
			})

			w.cleanRowMap()
			lastAccessedHandle = recordKey
			if recordKey.Cmp(taskRange.endKey) == 0 {
				taskDone = true
				return false, nil
			}
			return true, nil
		})

	if len(w.rowRecords) == 0 {
		taskDone = true
	}

	logutil.BgLogger().Debug("txn fetches handle info", zap.String("category", "ddl"), zap.Uint64("txnStartTS", txn.StartTS()), zap.String("taskRange", taskRange.String()), zap.Duration("takeTime", time.Since(startTime)))
	return w.rowRecords, getNextHandleKey(taskRange, taskDone, lastAccessedHandle), taskDone, errors.Trace(err)
}

func (w *reorgPartitionWorker) cleanRowMap() {
	for id := range w.rowMap {
		delete(w.rowMap, id)
	}
}

func (w *reorgPartitionWorker) AddMetricInfo(cnt float64) {
	w.metricCounter.Add(cnt)
}

func (*reorgPartitionWorker) String() string {
	return typeReorgPartitionWorker.String()
}

func (w *reorgPartitionWorker) GetCtx() *backfillCtx {
	return w.backfillCtx
}

func (w *worker) reorgPartitionDataAndIndex(t table.Table, reorgInfo *reorgInfo) error {
	// First copy all table data to the new partitions
	// from each of the DroppingDefinitions partitions.
	// Then create all indexes on the AddingDefinitions partitions
	// for each new index, one partition at a time.

	// Copy the data from the DroppingDefinitions to the AddingDefinitions
	if bytes.Equal(reorgInfo.currElement.TypeKey, meta.ColumnElementKey) {
		err := w.updatePhysicalTableRow(t, reorgInfo)
		if err != nil {
			return errors.Trace(err)
		}
	}

	failpoint.Inject("reorgPartitionAfterDataCopy", func(val failpoint.Value) {
		//nolint:forcetypeassert
		if val.(bool) {
			panic("panic test in reorgPartitionAfterDataCopy")
		}
	})

	// Rewrite this to do all indexes at once in addTableIndex
	// instead of calling it once per index (meaning reading the table multiple times)
	// But for now, try to understand how it works...
	firstNewPartitionID := t.Meta().Partition.AddingDefinitions[0].ID
	startElementOffset := 0
	//startElementOffsetToResetHandle := -1
	// This backfill job starts with backfilling index data, whose index ID is currElement.ID.
	if !bytes.Equal(reorgInfo.currElement.TypeKey, meta.IndexElementKey) {
		// First run, have not yet started backfilling index data
		// Restart with the first new partition.
		// TODO: handle remove partitioning
		reorgInfo.PhysicalTableID = firstNewPartitionID
	} else {
		// The job was interrupted and has been restarted,
		// reset and start from where it was done
		for i, element := range reorgInfo.elements[1:] {
			if reorgInfo.currElement.ID == element.ID {
				startElementOffset = i
				//startElementOffsetToResetHandle = i
				break
			}
		}
	}

	for i := startElementOffset; i < len(reorgInfo.elements[1:]); i++ {
		// Now build the indexes in the new partitions
		var physTbl table.PhysicalTable
		if tbl, ok := t.(table.PartitionedTable); ok {
			physTbl = tbl.GetPartition(reorgInfo.PhysicalTableID)
		} else if tbl, ok := t.(table.PhysicalTable); ok {
			// This may be used when partitioning a non-partitioned table
			physTbl = tbl
		}
		// Get the original start handle and end handle.
		currentVer, err := getValidCurrentVersion(reorgInfo.d.store)
		if err != nil {
			return errors.Trace(err)
		}
		// TODO: Can we improve this in case of a crash?
		// like where the regInfo PhysicalTableID and element is the same,
		// and the tableid in the key-prefix regInfo.StartKey and regInfo.EndKey matches with PhysicalTableID
		// do not change the reorgInfo start/end key
		startHandle, endHandle, err := getTableRange(reorgInfo.d.jobContext(reorgInfo.Job.ID), reorgInfo.d, physTbl, currentVer.Ver, reorgInfo.Job.Priority)
		if err != nil {
			return errors.Trace(err)
		}

		// Always (re)start with the full PhysicalTable range
		reorgInfo.StartKey, reorgInfo.EndKey = startHandle, endHandle

		// Update the element in the reorgInfo for updating the reorg meta below.
		reorgInfo.currElement = reorgInfo.elements[i+1]
		// Write the reorg info to store so the whole reorganize process can recover from panic.
		err = reorgInfo.UpdateReorgMeta(reorgInfo.StartKey, w.sessPool)
		logutil.BgLogger().Info("update column and indexes", zap.String("category", "ddl"),
			zap.Int64("jobID", reorgInfo.Job.ID),
			zap.ByteString("elementType", reorgInfo.currElement.TypeKey),
			zap.Int64("elementID", reorgInfo.currElement.ID),
			zap.Int64("partitionTableId", physTbl.GetPhysicalID()),
			zap.String("startHandle", hex.EncodeToString(reorgInfo.StartKey)),
			zap.String("endHandle", hex.EncodeToString(reorgInfo.EndKey)))
		if err != nil {
			return errors.Trace(err)
		}
		err = w.addTableIndex(t, reorgInfo)
		if err != nil {
			return errors.Trace(err)
		}
		reorgInfo.PhysicalTableID = firstNewPartitionID
	}
	failpoint.Inject("reorgPartitionAfterIndex", func(val failpoint.Value) {
		//nolint:forcetypeassert
		if val.(bool) {
			panic("panic test in reorgPartitionAfterIndex")
		}
	})
	return nil
}

func bundlesForExchangeTablePartition(t *meta.Meta, _ *model.Job, pt *model.TableInfo, newPar *model.PartitionDefinition, nt *model.TableInfo) ([]*placement.Bundle, error) {
	bundles := make([]*placement.Bundle, 0, 3)

	ptBundle, err := placement.NewTableBundle(t, pt)
	if err != nil {
		return nil, errors.Trace(err)
	}
	if ptBundle != nil {
		bundles = append(bundles, ptBundle)
	}

	parBundle, err := placement.NewPartitionBundle(t, *newPar)
	if err != nil {
		return nil, errors.Trace(err)
	}
	if parBundle != nil {
		bundles = append(bundles, parBundle)
	}

	ntBundle, err := placement.NewTableBundle(t, nt)
	if err != nil {
		return nil, errors.Trace(err)
	}
	if ntBundle != nil {
		bundles = append(bundles, ntBundle)
	}

	if parBundle == nil && ntBundle != nil {
		// newPar.ID is the ID of old table to exchange, so ntBundle != nil means it has some old placement settings.
		// We should remove it in this situation
		bundles = append(bundles, placement.NewBundle(newPar.ID))
	}

	if parBundle != nil && ntBundle == nil {
		// nt.ID is the ID of old partition to exchange, so parBundle != nil means it has some old placement settings.
		// We should remove it in this situation
		bundles = append(bundles, placement.NewBundle(nt.ID))
	}

	return bundles, nil
}

func checkExchangePartitionRecordValidation(w *worker, pt *model.TableInfo, index int, schemaName, tableName model.CIStr) error {
	var sql string
	var paramList []interface{}

	pi := pt.Partition

	switch pi.Type {
	case model.PartitionTypeHash:
		if pi.Num == 1 {
			return nil
		}
		var buf strings.Builder
		buf.WriteString("select 1 from %n.%n where mod(")
		buf.WriteString(pi.Expr)
		buf.WriteString(", %?) != %? limit 1")
		sql = buf.String()
		paramList = append(paramList, schemaName.L, tableName.L, pi.Num, index)
	case model.PartitionTypeRange:
		// Table has only one partition and has the maximum value
		if len(pi.Definitions) == 1 && strings.EqualFold(pi.Definitions[index].LessThan[0], partitionMaxValue) {
			return nil
		}
		// For range expression and range columns
		if len(pi.Columns) == 0 {
			sql, paramList = buildCheckSQLForRangeExprPartition(pi, index, schemaName, tableName)
		} else {
			sql, paramList = buildCheckSQLForRangeColumnsPartition(pi, index, schemaName, tableName)
		}
	case model.PartitionTypeList:
		if len(pi.Columns) == 0 {
			sql, paramList = buildCheckSQLForListPartition(pi, index, schemaName, tableName)
		} else {
			sql, paramList = buildCheckSQLForListColumnsPartition(pi, index, schemaName, tableName)
		}
	default:
		return dbterror.ErrUnsupportedPartitionType.GenWithStackByArgs(pt.Name.O)
	}

	var ctx sessionctx.Context
	ctx, err := w.sessPool.Get()
	if err != nil {
		return errors.Trace(err)
	}
	defer w.sessPool.Put(ctx)

	rows, _, err := ctx.(sqlexec.RestrictedSQLExecutor).ExecRestrictedSQL(w.ctx, nil, sql, paramList...)
	if err != nil {
		return errors.Trace(err)
	}
	rowCount := len(rows)
	if rowCount != 0 {
		return errors.Trace(dbterror.ErrRowDoesNotMatchPartition)
	}
	return nil
}

func checkExchangePartitionPlacementPolicy(t *meta.Meta, ntPlacementPolicyRef *model.PolicyRefInfo, ptPlacementPolicyRef *model.PolicyRefInfo) error {
	if ntPlacementPolicyRef == nil && ptPlacementPolicyRef == nil {
		return nil
	}
	if ntPlacementPolicyRef == nil || ptPlacementPolicyRef == nil {
		return dbterror.ErrTablesDifferentMetadata
	}

	ptPlacementPolicyInfo, _ := getPolicyInfo(t, ptPlacementPolicyRef.ID)
	ntPlacementPolicyInfo, _ := getPolicyInfo(t, ntPlacementPolicyRef.ID)
	if ntPlacementPolicyInfo == nil && ptPlacementPolicyInfo == nil {
		return nil
	}
	if ntPlacementPolicyInfo == nil || ptPlacementPolicyInfo == nil {
		return dbterror.ErrTablesDifferentMetadata
	}
	if ntPlacementPolicyInfo.Name.L != ptPlacementPolicyInfo.Name.L {
		return dbterror.ErrTablesDifferentMetadata
	}

	return nil
}

func buildCheckSQLForRangeExprPartition(pi *model.PartitionInfo, index int, schemaName, tableName model.CIStr) (string, []interface{}) {
	var buf strings.Builder
	paramList := make([]interface{}, 0, 4)
	// Since the pi.Expr string may contain the identifier, which couldn't be escaped in our ParseWithParams(...)
	// So we write it to the origin sql string here.
	if index == 0 {
		buf.WriteString("select 1 from %n.%n where ")
		buf.WriteString(pi.Expr)
		buf.WriteString(" >= %? limit 1")
		paramList = append(paramList, schemaName.L, tableName.L, trimQuotation(pi.Definitions[index].LessThan[0]))
		return buf.String(), paramList
	} else if index == len(pi.Definitions)-1 && strings.EqualFold(pi.Definitions[index].LessThan[0], partitionMaxValue) {
		buf.WriteString("select 1 from %n.%n where ")
		buf.WriteString(pi.Expr)
		buf.WriteString(" < %? limit 1")
		paramList = append(paramList, schemaName.L, tableName.L, trimQuotation(pi.Definitions[index-1].LessThan[0]))
		return buf.String(), paramList
	} else {
		buf.WriteString("select 1 from %n.%n where ")
		buf.WriteString(pi.Expr)
		buf.WriteString(" < %? or ")
		buf.WriteString(pi.Expr)
		buf.WriteString(" >= %? limit 1")
		paramList = append(paramList, schemaName.L, tableName.L, trimQuotation(pi.Definitions[index-1].LessThan[0]), trimQuotation(pi.Definitions[index].LessThan[0]))
		return buf.String(), paramList
	}
}

func trimQuotation(str string) string {
	return strings.Trim(str, "'")
}

func buildCheckSQLForRangeColumnsPartition(pi *model.PartitionInfo, index int, schemaName, tableName model.CIStr) (string, []interface{}) {
	paramList := make([]interface{}, 0, 6)
	colName := pi.Columns[0].L
	if index == 0 {
		paramList = append(paramList, schemaName.L, tableName.L, colName, trimQuotation(pi.Definitions[index].LessThan[0]))
		return "select 1 from %n.%n where %n >= %? limit 1", paramList
	} else if index == len(pi.Definitions)-1 && strings.EqualFold(pi.Definitions[index].LessThan[0], partitionMaxValue) {
		paramList = append(paramList, schemaName.L, tableName.L, colName, trimQuotation(pi.Definitions[index-1].LessThan[0]))
		return "select 1 from %n.%n where %n < %? limit 1", paramList
	} else {
		paramList = append(paramList, schemaName.L, tableName.L, colName, trimQuotation(pi.Definitions[index-1].LessThan[0]), colName, trimQuotation(pi.Definitions[index].LessThan[0]))
		return "select 1 from %n.%n where %n < %? or %n >= %? limit 1", paramList
	}
}

func buildCheckSQLForListPartition(pi *model.PartitionInfo, index int, schemaName, tableName model.CIStr) (string, []interface{}) {
	var buf strings.Builder
	buf.WriteString("select 1 from %n.%n where ")
	buf.WriteString(pi.Expr)
	buf.WriteString(" not in (%?) limit 1")
	inValues := getInValues(pi, index)

	paramList := make([]interface{}, 0, 3)
	paramList = append(paramList, schemaName.L, tableName.L, inValues)
	return buf.String(), paramList
}

func buildCheckSQLForListColumnsPartition(pi *model.PartitionInfo, index int, schemaName, tableName model.CIStr) (string, []interface{}) {
	colName := pi.Columns[0].L
	var buf strings.Builder
	buf.WriteString("select 1 from %n.%n where %n not in (%?) limit 1")
	inValues := getInValues(pi, index)

	paramList := make([]interface{}, 0, 4)
	paramList = append(paramList, schemaName.L, tableName.L, colName, inValues)
	return buf.String(), paramList
}

func getInValues(pi *model.PartitionInfo, index int) []string {
	inValues := make([]string, 0, len(pi.Definitions[index].InValues))
	for _, inValue := range pi.Definitions[index].InValues {
		inValues = append(inValues, inValue...)
	}
	return inValues
}

func checkAddPartitionTooManyPartitions(piDefs uint64) error {
	if piDefs > uint64(mysql.PartitionCountLimit) {
		return errors.Trace(dbterror.ErrTooManyPartitions)
	}
	return nil
}

func checkAddPartitionOnTemporaryMode(tbInfo *model.TableInfo) error {
	if tbInfo.Partition != nil && tbInfo.TempTableType != model.TempTableNone {
		return dbterror.ErrPartitionNoTemporary
	}
	return nil
}

func checkPartitionColumnsUnique(tbInfo *model.TableInfo) error {
	if len(tbInfo.Partition.Columns) <= 1 {
		return nil
	}
	var columnsMap = make(map[string]struct{})
	for _, col := range tbInfo.Partition.Columns {
		if _, ok := columnsMap[col.L]; ok {
			return dbterror.ErrSameNamePartitionField.GenWithStackByArgs(col.L)
		}
		columnsMap[col.L] = struct{}{}
	}
	return nil
}

func checkNoHashPartitions(_ sessionctx.Context, partitionNum uint64) error {
	if partitionNum == 0 {
		return ast.ErrNoParts.GenWithStackByArgs("partitions")
	}
	return nil
}

func getPartitionIDs(table *model.TableInfo) []int64 {
	if table.GetPartitionInfo() == nil {
		return []int64{}
	}
	physicalTableIDs := make([]int64, 0, len(table.Partition.Definitions))
	for _, def := range table.Partition.Definitions {
		physicalTableIDs = append(physicalTableIDs, def.ID)
	}
	return physicalTableIDs
}

func getPartitionRuleIDs(dbName string, table *model.TableInfo) []string {
	if table.GetPartitionInfo() == nil {
		return []string{}
	}
	partRuleIDs := make([]string, 0, len(table.Partition.Definitions))
	for _, def := range table.Partition.Definitions {
		partRuleIDs = append(partRuleIDs, fmt.Sprintf(label.PartitionIDFormat, label.IDPrefix, dbName, table.Name.L, def.Name.L))
	}
	return partRuleIDs
}

// checkPartitioningKeysConstraints checks that the range partitioning key is included in the table constraint.
func checkPartitioningKeysConstraints(sctx sessionctx.Context, s *ast.CreateTableStmt, tblInfo *model.TableInfo) error {
	// Returns directly if there are no unique keys in the table.
	if len(tblInfo.Indices) == 0 && !tblInfo.PKIsHandle {
		return nil
	}

	partCols, err := getPartitionColSlices(sctx, tblInfo, s.Partition)
	if err != nil {
		return errors.Trace(err)
	}

	// Checks that the partitioning key is included in the constraint.
	// Every unique key on the table must use every column in the table's partitioning expression.
	// See https://dev.mysql.com/doc/refman/5.7/en/partitioning-limitations-partitioning-keys-unique-keys.html
	for _, index := range tblInfo.Indices {
		if index.Unique && !checkUniqueKeyIncludePartKey(partCols, index.Columns) {
			if index.Primary {
				// not support global index with clustered index
				if tblInfo.IsCommonHandle {
					return dbterror.ErrUniqueKeyNeedAllFieldsInPf.GenWithStackByArgs("CLUSTERED INDEX")
				}
				if !config.GetGlobalConfig().EnableGlobalIndex {
					return dbterror.ErrUniqueKeyNeedAllFieldsInPf.GenWithStackByArgs("PRIMARY KEY")
				}
			}
			if !config.GetGlobalConfig().EnableGlobalIndex {
				return dbterror.ErrUniqueKeyNeedAllFieldsInPf.GenWithStackByArgs("UNIQUE INDEX")
			}
		}
	}
	// when PKIsHandle, tblInfo.Indices will not contain the primary key.
	if tblInfo.PKIsHandle {
		indexCols := []*model.IndexColumn{{
			Name:   tblInfo.GetPkName(),
			Length: types.UnspecifiedLength,
		}}
		if !checkUniqueKeyIncludePartKey(partCols, indexCols) {
			return dbterror.ErrUniqueKeyNeedAllFieldsInPf.GenWithStackByArgs("CLUSTERED INDEX")
		}
	}
	return nil
}

func checkPartitionKeysConstraint(pi *model.PartitionInfo, indexColumns []*model.IndexColumn, tblInfo *model.TableInfo) (bool, error) {
	var (
		partCols []*model.ColumnInfo
		err      error
	)
	// The expr will be an empty string if the partition is defined by:
	// CREATE TABLE t (...) PARTITION BY RANGE COLUMNS(...)
	if partExpr := pi.Expr; partExpr != "" {
		// Parse partitioning key, extract the column names in the partitioning key to slice.
		partCols, err = extractPartitionColumns(partExpr, tblInfo)
		if err != nil {
			return false, err
		}
	} else {
		partCols = make([]*model.ColumnInfo, 0, len(pi.Columns))
		for _, col := range pi.Columns {
			colInfo := tblInfo.FindPublicColumnByName(col.L)
			if colInfo == nil {
				return false, infoschema.ErrColumnNotExists.GenWithStackByArgs(col, tblInfo.Name)
			}
			partCols = append(partCols, colInfo)
		}
	}

	// In MySQL, every unique key on the table must use every column in the table's partitioning expression.(This
	// also includes the table's primary key.)
	// In TiDB, global index will be built when this constraint is not satisfied and EnableGlobalIndex is set.
	// See https://dev.mysql.com/doc/refman/5.7/en/partitioning-limitations-partitioning-keys-unique-keys.html
	return checkUniqueKeyIncludePartKey(columnInfoSlice(partCols), indexColumns), nil
}

type columnNameExtractor struct {
	extractedColumns []*model.ColumnInfo
	tblInfo          *model.TableInfo
	err              error
}

func (*columnNameExtractor) Enter(node ast.Node) (ast.Node, bool) {
	return node, false
}

func (cne *columnNameExtractor) Leave(node ast.Node) (ast.Node, bool) {
	if c, ok := node.(*ast.ColumnNameExpr); ok {
		info := findColumnByName(c.Name.Name.L, cne.tblInfo)
		if info != nil {
			cne.extractedColumns = append(cne.extractedColumns, info)
			return node, true
		}
		cne.err = dbterror.ErrBadField.GenWithStackByArgs(c.Name.Name.O, "expression")
		return nil, false
	}
	return node, true
}

func findColumnByName(colName string, tblInfo *model.TableInfo) *model.ColumnInfo {
	if tblInfo == nil {
		return nil
	}
	for _, info := range tblInfo.Columns {
		if info.Name.L == colName {
			return info
		}
	}
	return nil
}

func extractPartitionColumns(partExpr string, tblInfo *model.TableInfo) ([]*model.ColumnInfo, error) {
	partExpr = "select " + partExpr
	stmts, _, err := parser.New().ParseSQL(partExpr)
	if err != nil {
		return nil, errors.Trace(err)
	}
	extractor := &columnNameExtractor{
		tblInfo:          tblInfo,
		extractedColumns: make([]*model.ColumnInfo, 0),
	}
	stmts[0].Accept(extractor)
	if extractor.err != nil {
		return nil, errors.Trace(extractor.err)
	}
	return extractor.extractedColumns, nil
}

// stringSlice is defined for checkUniqueKeyIncludePartKey.
// if Go supports covariance, the code shouldn't be so complex.
type stringSlice interface {
	Len() int
	At(i int) string
}

// checkUniqueKeyIncludePartKey checks that the partitioning key is included in the constraint.
func checkUniqueKeyIncludePartKey(partCols stringSlice, idxCols []*model.IndexColumn) bool {
	for i := 0; i < partCols.Len(); i++ {
		partCol := partCols.At(i)
		_, idxCol := model.FindIndexColumnByName(idxCols, partCol)
		if idxCol == nil {
			// Partition column is not found in the index columns.
			return false
		}
		if idxCol.Length > 0 {
			// The partition column is found in the index columns, but the index column is a prefix index
			return false
		}
	}
	return true
}

// columnInfoSlice implements the stringSlice interface.
type columnInfoSlice []*model.ColumnInfo

func (cis columnInfoSlice) Len() int {
	return len(cis)
}

func (cis columnInfoSlice) At(i int) string {
	return cis[i].Name.L
}

// columnNameSlice implements the stringSlice interface.
type columnNameSlice []*ast.ColumnName

func (cns columnNameSlice) Len() int {
	return len(cns)
}

func (cns columnNameSlice) At(i int) string {
	return cns[i].Name.L
}

func isPartExprUnsigned(tbInfo *model.TableInfo) bool {
	// We should not rely on any configuration, system or session variables, so use a mock ctx!
	// Same as in tables.newPartitionExpr
	ctx := mock.NewContext()
	expr, err := expression.ParseSimpleExprWithTableInfo(ctx, tbInfo.Partition.Expr, tbInfo)
	if err != nil {
		logutil.BgLogger().Error("isPartExpr failed parsing expression!", zap.Error(err))
		return false
	}
	if mysql.HasUnsignedFlag(expr.GetType().GetFlag()) {
		return true
	}
	return false
}

// truncateTableByReassignPartitionIDs reassigns new partition ids.
func truncateTableByReassignPartitionIDs(t *meta.Meta, tblInfo *model.TableInfo, pids []int64) (err error) {
	if len(pids) < len(tblInfo.Partition.Definitions) {
		// To make it compatible with older versions when pids was not given
		// and if there has been any add/reorganize partition increasing the number of partitions
		morePids, err := t.GenGlobalIDs(len(tblInfo.Partition.Definitions) - len(pids))
		if err != nil {
			return errors.Trace(err)
		}
		pids = append(pids, morePids...)
	}
	newDefs := make([]model.PartitionDefinition, 0, len(tblInfo.Partition.Definitions))
	for i, def := range tblInfo.Partition.Definitions {
		newDef := def
		newDef.ID = pids[i]
		newDefs = append(newDefs, newDef)
	}
	tblInfo.Partition.Definitions = newDefs
	return nil
}

type partitionExprProcessor func(sessionctx.Context, *model.TableInfo, ast.ExprNode) error

type partitionExprChecker struct {
	processors []partitionExprProcessor
	ctx        sessionctx.Context
	tbInfo     *model.TableInfo
	err        error

	columns []*model.ColumnInfo
}

func newPartitionExprChecker(ctx sessionctx.Context, tbInfo *model.TableInfo, processor ...partitionExprProcessor) *partitionExprChecker {
	p := &partitionExprChecker{processors: processor, ctx: ctx, tbInfo: tbInfo}
	p.processors = append(p.processors, p.extractColumns)
	return p
}

func (p *partitionExprChecker) Enter(n ast.Node) (node ast.Node, skipChildren bool) {
	expr, ok := n.(ast.ExprNode)
	if !ok {
		return n, true
	}
	for _, processor := range p.processors {
		if err := processor(p.ctx, p.tbInfo, expr); err != nil {
			p.err = err
			return n, true
		}
	}

	return n, false
}

func (p *partitionExprChecker) Leave(n ast.Node) (node ast.Node, ok bool) {
	return n, p.err == nil
}

func (p *partitionExprChecker) extractColumns(_ sessionctx.Context, _ *model.TableInfo, expr ast.ExprNode) error {
	columnNameExpr, ok := expr.(*ast.ColumnNameExpr)
	if !ok {
		return nil
	}
	colInfo := findColumnByName(columnNameExpr.Name.Name.L, p.tbInfo)
	if colInfo == nil {
		return errors.Trace(dbterror.ErrBadField.GenWithStackByArgs(columnNameExpr.Name.Name.L, "partition function"))
	}

	p.columns = append(p.columns, colInfo)
	return nil
}

func checkPartitionExprAllowed(_ sessionctx.Context, tb *model.TableInfo, e ast.ExprNode) error {
	switch v := e.(type) {
	case *ast.FuncCallExpr:
		if _, ok := expression.AllowedPartitionFuncMap[v.FnName.L]; ok {
			return nil
		}
	case *ast.BinaryOperationExpr:
		if _, ok := expression.AllowedPartition4BinaryOpMap[v.Op]; ok {
			return errors.Trace(checkNoTimestampArgs(tb, v.L, v.R))
		}
	case *ast.UnaryOperationExpr:
		if _, ok := expression.AllowedPartition4UnaryOpMap[v.Op]; ok {
			return errors.Trace(checkNoTimestampArgs(tb, v.V))
		}
	case *ast.ColumnNameExpr, *ast.ParenthesesExpr, *driver.ValueExpr, *ast.MaxValueExpr,
		*ast.DefaultExpr, *ast.TimeUnitExpr:
		return nil
	}
	return errors.Trace(dbterror.ErrPartitionFunctionIsNotAllowed)
}

func checkPartitionExprArgs(_ sessionctx.Context, tblInfo *model.TableInfo, e ast.ExprNode) error {
	expr, ok := e.(*ast.FuncCallExpr)
	if !ok {
		return nil
	}
	argsType, err := collectArgsType(tblInfo, expr.Args...)
	if err != nil {
		return errors.Trace(err)
	}
	switch expr.FnName.L {
	case ast.ToDays, ast.ToSeconds, ast.DayOfMonth, ast.Month, ast.DayOfYear, ast.Quarter, ast.YearWeek,
		ast.Year, ast.Weekday, ast.DayOfWeek, ast.Day:
		return errors.Trace(checkResultOK(hasDateArgs(argsType...)))
	case ast.Hour, ast.Minute, ast.Second, ast.TimeToSec, ast.MicroSecond:
		return errors.Trace(checkResultOK(hasTimeArgs(argsType...)))
	case ast.UnixTimestamp:
		return errors.Trace(checkResultOK(hasTimestampArgs(argsType...)))
	case ast.FromDays:
		return errors.Trace(checkResultOK(hasDateArgs(argsType...) || hasTimeArgs(argsType...)))
	case ast.Extract:
		switch expr.Args[0].(*ast.TimeUnitExpr).Unit {
		case ast.TimeUnitYear, ast.TimeUnitYearMonth, ast.TimeUnitQuarter, ast.TimeUnitMonth, ast.TimeUnitDay:
			return errors.Trace(checkResultOK(hasDateArgs(argsType...)))
		case ast.TimeUnitDayMicrosecond, ast.TimeUnitDayHour, ast.TimeUnitDayMinute, ast.TimeUnitDaySecond:
			return errors.Trace(checkResultOK(hasDatetimeArgs(argsType...)))
		case ast.TimeUnitHour, ast.TimeUnitHourMinute, ast.TimeUnitHourSecond, ast.TimeUnitMinute, ast.TimeUnitMinuteSecond,
			ast.TimeUnitSecond, ast.TimeUnitMicrosecond, ast.TimeUnitHourMicrosecond, ast.TimeUnitMinuteMicrosecond, ast.TimeUnitSecondMicrosecond:
			return errors.Trace(checkResultOK(hasTimeArgs(argsType...)))
		default:
			return errors.Trace(dbterror.ErrWrongExprInPartitionFunc)
		}
	case ast.DateDiff:
		return errors.Trace(checkResultOK(slice.AllOf(argsType, func(i int) bool {
			return hasDateArgs(argsType[i])
		})))

	case ast.Abs, ast.Ceiling, ast.Floor, ast.Mod:
		has := hasTimestampArgs(argsType...)
		if has {
			return errors.Trace(dbterror.ErrWrongExprInPartitionFunc)
		}
	}
	return nil
}

func collectArgsType(tblInfo *model.TableInfo, exprs ...ast.ExprNode) ([]byte, error) {
	ts := make([]byte, 0, len(exprs))
	for _, arg := range exprs {
		col, ok := arg.(*ast.ColumnNameExpr)
		if !ok {
			continue
		}
		columnInfo := findColumnByName(col.Name.Name.L, tblInfo)
		if columnInfo == nil {
			return nil, errors.Trace(dbterror.ErrBadField.GenWithStackByArgs(col.Name.Name.L, "partition function"))
		}
		ts = append(ts, columnInfo.GetType())
	}

	return ts, nil
}

func hasDateArgs(argsType ...byte) bool {
	return slice.AnyOf(argsType, func(i int) bool {
		return argsType[i] == mysql.TypeDate || argsType[i] == mysql.TypeDatetime
	})
}

func hasTimeArgs(argsType ...byte) bool {
	return slice.AnyOf(argsType, func(i int) bool {
		return argsType[i] == mysql.TypeDuration || argsType[i] == mysql.TypeDatetime
	})
}

func hasTimestampArgs(argsType ...byte) bool {
	return slice.AnyOf(argsType, func(i int) bool {
		return argsType[i] == mysql.TypeTimestamp
	})
}

func hasDatetimeArgs(argsType ...byte) bool {
	return slice.AnyOf(argsType, func(i int) bool {
		return argsType[i] == mysql.TypeDatetime
	})
}

func checkNoTimestampArgs(tbInfo *model.TableInfo, exprs ...ast.ExprNode) error {
	argsType, err := collectArgsType(tbInfo, exprs...)
	if err != nil {
		return err
	}
	if hasTimestampArgs(argsType...) {
		return errors.Trace(dbterror.ErrWrongExprInPartitionFunc)
	}
	return nil
}

// hexIfNonPrint checks if printable UTF-8 characters from a single quoted string,
// if so, just returns the string
// else returns a hex string of the binary string (i.e. actual encoding, not unicode code points!)
func hexIfNonPrint(s string) string {
	isPrint := true
	// https://go.dev/blog/strings `for range` of string converts to runes!
	for _, runeVal := range s {
		if !strconv.IsPrint(runeVal) {
			isPrint = false
			break
		}
	}
	if isPrint {
		return s
	}
	// To avoid 'simple' MySQL accepted escape characters, to be showed as hex, just escape them
	// \0 \b \n \r \t \Z, see https://dev.mysql.com/doc/refman/8.0/en/string-literals.html
	isPrint = true
	res := ""
	for _, runeVal := range s {
		switch runeVal {
		case 0: // Null
			res += `\0`
		case 7: // Bell
			res += `\b`
		case '\t': // 9
			res += `\t`
		case '\n': // 10
			res += `\n`
		case '\r': // 13
			res += `\r`
		case 26: // ctrl-z / Substitute
			res += `\Z`
		default:
			if !strconv.IsPrint(runeVal) {
				isPrint = false
				break
			}
			res += string(runeVal)
		}
	}
	if isPrint {
		return res
	}
	// Not possible to create an easy interpreted MySQL string, return as hex string
	// Can be converted to string in MySQL like: CAST(UNHEX('<hex string>') AS CHAR(255))
	return "0x" + hex.EncodeToString([]byte(driver.UnwrapFromSingleQuotes(s)))
}

func writeColumnListToBuffer(partitionInfo *model.PartitionInfo, sqlMode mysql.SQLMode, buf *bytes.Buffer) {
	for i, col := range partitionInfo.Columns {
		buf.WriteString(stringutil.Escape(col.O, sqlMode))
		if i < len(partitionInfo.Columns)-1 {
			buf.WriteString(",")
		}
	}
}

// AppendPartitionInfo is used in SHOW CREATE TABLE as well as generation the SQL syntax
// for the PartitionInfo during validation of various DDL commands
func AppendPartitionInfo(partitionInfo *model.PartitionInfo, buf *bytes.Buffer, sqlMode mysql.SQLMode) {
	if partitionInfo == nil {
		return
	}
	// Since MySQL 5.1/5.5 is very old and TiDB aims for 5.7/8.0 compatibility, we will not
	// include the /*!50100 or /*!50500 comments for TiDB.
	// This also solves the issue with comments within comments that would happen for
	// PLACEMENT POLICY options.
	defaultPartitionDefinitions := true
	if partitionInfo.Type == model.PartitionTypeHash ||
		partitionInfo.Type == model.PartitionTypeKey {
		for i, def := range partitionInfo.Definitions {
			if def.Name.O != fmt.Sprintf("p%d", i) {
				defaultPartitionDefinitions = false
				break
			}
			if len(def.Comment) > 0 || def.PlacementPolicyRef != nil {
				defaultPartitionDefinitions = false
				break
			}
		}

		if defaultPartitionDefinitions {
			if partitionInfo.Type == model.PartitionTypeHash {
				fmt.Fprintf(buf, "\nPARTITION BY HASH (%s) PARTITIONS %d", partitionInfo.Expr, partitionInfo.Num)
			} else {
				buf.WriteString("\nPARTITION BY KEY (")
				writeColumnListToBuffer(partitionInfo, sqlMode, buf)
				buf.WriteString(")")
				fmt.Fprintf(buf, " PARTITIONS %d", partitionInfo.Num)
			}
			return
		}
	}
	// this if statement takes care of lists/range/key columns case
	if len(partitionInfo.Columns) > 0 {
		// partitionInfo.Type == model.PartitionTypeRange || partitionInfo.Type == model.PartitionTypeList
		// || partitionInfo.Type == model.PartitionTypeKey
		// Notice that MySQL uses two spaces between LIST and COLUMNS...
		if partitionInfo.Type == model.PartitionTypeKey {
			fmt.Fprintf(buf, "\nPARTITION BY %s (", partitionInfo.Type.String())
		} else {
			fmt.Fprintf(buf, "\nPARTITION BY %s COLUMNS(", partitionInfo.Type.String())
		}
		writeColumnListToBuffer(partitionInfo, sqlMode, buf)
		buf.WriteString(")\n(")
	} else {
		fmt.Fprintf(buf, "\nPARTITION BY %s (%s)\n(", partitionInfo.Type.String(), partitionInfo.Expr)
	}

	AppendPartitionDefs(partitionInfo, buf, sqlMode)
	buf.WriteString(")")
}

// AppendPartitionDefs generates a list of partition definitions needed for SHOW CREATE TABLE (in executor/show.go)
// as well as needed for generating the ADD PARTITION query for INTERVAL partitioning of ALTER TABLE t LAST PARTITION
// and generating the CREATE TABLE query from CREATE TABLE ... INTERVAL
func AppendPartitionDefs(partitionInfo *model.PartitionInfo, buf *bytes.Buffer, sqlMode mysql.SQLMode) {
	for i, def := range partitionInfo.Definitions {
		if i > 0 {
			fmt.Fprintf(buf, ",\n ")
		}
		fmt.Fprintf(buf, "PARTITION %s", stringutil.Escape(def.Name.O, sqlMode))
		// PartitionTypeHash and PartitionTypeKey do not have any VALUES definition
		if partitionInfo.Type == model.PartitionTypeRange {
			lessThans := make([]string, len(def.LessThan))
			for idx, v := range def.LessThan {
				lessThans[idx] = hexIfNonPrint(v)
			}
			fmt.Fprintf(buf, " VALUES LESS THAN (%s)", strings.Join(lessThans, ","))
		} else if partitionInfo.Type == model.PartitionTypeList {
			if len(def.InValues) == 0 {
				fmt.Fprintf(buf, " DEFAULT")
			} else if len(def.InValues) == 1 &&
				len(def.InValues[0]) == 1 &&
				strings.EqualFold(def.InValues[0][0], "DEFAULT") {
				fmt.Fprintf(buf, " DEFAULT")
			} else {
				values := bytes.NewBuffer(nil)
				for j, inValues := range def.InValues {
					if j > 0 {
						values.WriteString(",")
					}
					if len(inValues) > 1 {
						values.WriteString("(")
						tmpVals := make([]string, len(inValues))
						for idx, v := range inValues {
							tmpVals[idx] = hexIfNonPrint(v)
						}
						values.WriteString(strings.Join(tmpVals, ","))
						values.WriteString(")")
					} else if len(inValues) == 1 {
						values.WriteString(hexIfNonPrint(inValues[0]))
					}
				}
				fmt.Fprintf(buf, " VALUES IN (%s)", values.String())
			}
		}
		if len(def.Comment) > 0 {
			fmt.Fprintf(buf, " COMMENT '%s'", format.OutputFormat(def.Comment))
		}
		if def.PlacementPolicyRef != nil {
			// add placement ref info here
			fmt.Fprintf(buf, " /*T![placement] PLACEMENT POLICY=%s */", stringutil.Escape(def.PlacementPolicyRef.Name.O, sqlMode))
		}
	}
}<|MERGE_RESOLUTION|>--- conflicted
+++ resolved
@@ -494,6 +494,12 @@
 	case model.PartitionTypeList:
 		// Partition by list is enabled only when tidb_enable_list_partition is 'ON'.
 		enable = ctx.GetSessionVars().EnableListTablePartition
+		if enable {
+			err := checkListPartitions(ctx, s.Definitions)
+			if err != nil {
+				return err
+			}
+		}
 	case model.PartitionTypeHash, model.PartitionTypeKey:
 		// Partition by hash and key is enabled by default.
 		if s.Sub != nil {
@@ -507,18 +513,6 @@
 		if s.Tp == model.PartitionTypeHash || len(s.ColumnNames) != 0 {
 			enable = true
 		}
-<<<<<<< HEAD
-	case model.PartitionTypeList:
-		// Partition by list is enabled only when tidb_enable_list_partition is 'ON'.
-		enable = ctx.GetSessionVars().EnableListTablePartition
-		if enable {
-			err := checkListPartitions(ctx, s.Definitions)
-			if err != nil {
-				return err
-			}
-		}
-=======
->>>>>>> 752f6d1b
 	}
 
 	if !enable {
