// Copyright 2018 PingCAP, Inc.
//
// Licensed under the Apache License, Version 2.0 (the "License");
// you may not use this file except in compliance with the License.
// You may obtain a copy of the License at
//
//     http://www.apache.org/licenses/LICENSE-2.0
//
// Unless required by applicable law or agreed to in writing, software
// distributed under the License is distributed on an "AS IS" BASIS,
// See the License for the specific language governing permissions and
// limitations under the License.

package ddl

import (
	"bytes"
	"context"
	"fmt"
	"strconv"
	"strings"
	"time"

	"github.com/cznic/mathutil"
	"github.com/pingcap/errors"
	"github.com/pingcap/failpoint"
	"github.com/pingcap/kvproto/pkg/metapb"
	"github.com/pingcap/parser"
	"github.com/pingcap/parser/ast"
	"github.com/pingcap/parser/format"
	"github.com/pingcap/parser/model"
	"github.com/pingcap/parser/mysql"
	"github.com/pingcap/parser/opcode"
	"github.com/pingcap/tidb/ddl/placement"
	"github.com/pingcap/tidb/ddl/util"
	"github.com/pingcap/tidb/domain/infosync"
	"github.com/pingcap/tidb/expression"
	"github.com/pingcap/tidb/infoschema"
	"github.com/pingcap/tidb/meta"
	"github.com/pingcap/tidb/sessionctx"
	"github.com/pingcap/tidb/store/tikv"
	"github.com/pingcap/tidb/table"
	"github.com/pingcap/tidb/tablecodec"
	"github.com/pingcap/tidb/types"
	"github.com/pingcap/tidb/util/chunk"
	"github.com/pingcap/tidb/util/logutil"
	"github.com/pingcap/tidb/util/sqlexec"
	"go.uber.org/zap"
)

const (
	partitionMaxValue = "MAXVALUE"
)

func checkAddPartition(t *meta.Meta, job *model.Job) (*model.TableInfo, *model.PartitionInfo, []model.PartitionDefinition, error) {
	schemaID := job.SchemaID
	tblInfo, err := getTableInfoAndCancelFaultJob(t, job, schemaID)
	if err != nil {
		return nil, nil, nil, errors.Trace(err)
	}
	partInfo := &model.PartitionInfo{}
	err = job.DecodeArgs(&partInfo)
	if err != nil {
		job.State = model.JobStateCancelled
		return nil, nil, nil, errors.Trace(err)
	}
	if len(tblInfo.Partition.AddingDefinitions) > 0 {
		return tblInfo, partInfo, tblInfo.Partition.AddingDefinitions, nil
	}
	return tblInfo, partInfo, []model.PartitionDefinition{}, nil
}

func onAddTablePartition(d *ddlCtx, t *meta.Meta, job *model.Job) (ver int64, _ error) {
	// Handle the rolling back job
	if job.IsRollingback() {
		ver, err := onDropTablePartition(t, job)
		if err != nil {
			return ver, errors.Trace(err)
		}
		return ver, nil
	}

	tblInfo, partInfo, addingDefinitions, err := checkAddPartition(t, job)
	if err != nil {
		return ver, err
	}

	// In order to skip maintaining the state check in partitionDefinition, TiDB use addingDefinition instead of state field.
	// So here using `job.SchemaState` to judge what the stage of this job is.
	switch job.SchemaState {
	case model.StateNone:
		// job.SchemaState == model.StateNone means the job is in the initial state of add partition.
		// Here should use partInfo from job directly and do some check action.
		err = checkAddPartitionTooManyPartitions(uint64(len(tblInfo.Partition.Definitions) + len(partInfo.Definitions)))
		if err != nil {
			job.State = model.JobStateCancelled
			return ver, errors.Trace(err)
		}

		err = checkAddPartitionValue(tblInfo, partInfo)
		if err != nil {
			job.State = model.JobStateCancelled
			return ver, errors.Trace(err)
		}

		err = checkAddPartitionNameUnique(tblInfo, partInfo)
		if err != nil {
			job.State = model.JobStateCancelled
			return ver, errors.Trace(err)
		}
		// none -> replica only
		job.SchemaState = model.StateReplicaOnly
		// move the adding definition into tableInfo.
		updateAddingPartitionInfo(partInfo, tblInfo)
		ver, err = updateVersionAndTableInfoWithCheck(t, job, tblInfo, true)
	case model.StateReplicaOnly:
		// replica only -> public
		// Here need do some tiflash replica complement check.
		// TODO: If a table is with no TiFlashReplica or it is not available, the replica-only state can be eliminated.
		if tblInfo.TiFlashReplica != nil && tblInfo.TiFlashReplica.Available {
			// For available state, the new added partition should wait it's replica to
			// be finished. Otherwise the query to this partition will be blocked.
			needWait, err := checkPartitionReplica(addingDefinitions, d)
			if err != nil {
				ver, err = convertAddTablePartitionJob2RollbackJob(t, job, err, tblInfo)
				return ver, err
			}
			if needWait {
				// The new added partition hasn't been replicated.
				// Do nothing to the job this time, wait next worker round.
				time.Sleep(tiflashCheckTiDBHTTPAPIHalfInterval)
				return ver, nil
			}
		}

		// For normal and replica finished table, move the `addingDefinitions` into `Definitions`.
		updatePartitionInfo(tblInfo)

		ver, err = updateVersionAndTableInfo(t, job, tblInfo, true)
		if err != nil {
			return ver, errors.Trace(err)
		}
		// Finish this job.
		job.FinishTableJob(model.JobStateDone, model.StatePublic, ver, tblInfo)
		asyncNotifyEvent(d, &util.Event{Tp: model.ActionAddTablePartition, TableInfo: tblInfo, PartInfo: partInfo})
	default:
		err = ErrInvalidDDLState.GenWithStackByArgs("partition", job.SchemaState)
	}

	return ver, errors.Trace(err)
}

// updatePartitionInfo merge `addingDefinitions` into `Definitions` in the tableInfo.
func updatePartitionInfo(tblInfo *model.TableInfo) {
	parInfo := &model.PartitionInfo{}
	oldDefs, newDefs := tblInfo.Partition.Definitions, tblInfo.Partition.AddingDefinitions
	parInfo.Definitions = make([]model.PartitionDefinition, 0, len(newDefs)+len(oldDefs))
	parInfo.Definitions = append(parInfo.Definitions, oldDefs...)
	parInfo.Definitions = append(parInfo.Definitions, newDefs...)
	tblInfo.Partition.Definitions = parInfo.Definitions
	tblInfo.Partition.AddingDefinitions = nil
}

// updateAddingPartitionInfo write adding partitions into `addingDefinitions` field in the tableInfo.
func updateAddingPartitionInfo(partitionInfo *model.PartitionInfo, tblInfo *model.TableInfo) {
	newDefs := partitionInfo.Definitions
	tblInfo.Partition.AddingDefinitions = make([]model.PartitionDefinition, 0, len(newDefs))
	tblInfo.Partition.AddingDefinitions = append(tblInfo.Partition.AddingDefinitions, newDefs...)
}

// rollbackAddingPartitionInfo remove the `addingDefinitions` in the tableInfo.
func rollbackAddingPartitionInfo(tblInfo *model.TableInfo) []int64 {
	physicalTableIDs := make([]int64, 0, len(tblInfo.Partition.AddingDefinitions))
	for _, one := range tblInfo.Partition.AddingDefinitions {
		physicalTableIDs = append(physicalTableIDs, one.ID)
	}
	tblInfo.Partition.AddingDefinitions = nil
	return physicalTableIDs
}

// checkAddPartitionValue values less than value must be strictly increasing for each partition.
func checkAddPartitionValue(meta *model.TableInfo, part *model.PartitionInfo) error {
	if meta.Partition.Type == model.PartitionTypeRange && len(meta.Partition.Columns) == 0 {
		newDefs, oldDefs := part.Definitions, meta.Partition.Definitions
		rangeValue := oldDefs[len(oldDefs)-1].LessThan[0]
		if strings.EqualFold(rangeValue, "MAXVALUE") {
			return errors.Trace(ErrPartitionMaxvalue)
		}

		currentRangeValue, err := strconv.Atoi(rangeValue)
		if err != nil {
			return errors.Trace(err)
		}

		for i := 0; i < len(newDefs); i++ {
			ifMaxvalue := strings.EqualFold(newDefs[i].LessThan[0], "MAXVALUE")
			if ifMaxvalue && i == len(newDefs)-1 {
				return nil
			} else if ifMaxvalue && i != len(newDefs)-1 {
				return errors.Trace(ErrPartitionMaxvalue)
			}

			nextRangeValue, err := strconv.Atoi(newDefs[i].LessThan[0])
			if err != nil {
				return errors.Trace(err)
			}
			if nextRangeValue <= currentRangeValue {
				return errors.Trace(ErrRangeNotIncreasing)
			}
			currentRangeValue = nextRangeValue
		}
	}
	return nil
}

func checkPartitionReplica(addingDefinitions []model.PartitionDefinition, d *ddlCtx) (needWait bool, err error) {
	ctx := context.Background()
	pdCli := d.store.(tikv.Storage).GetRegionCache().PDClient()
	stores, err := pdCli.GetAllStores(ctx)
	if err != nil {
		return needWait, errors.Trace(err)
	}
	for _, pd := range addingDefinitions {
		startKey, endKey := tablecodec.GetTableHandleKeyRange(pd.ID)
		regions, err := pdCli.ScanRegions(ctx, startKey, endKey, -1)
		if err != nil {
			return needWait, errors.Trace(err)
		}
		// For every region in the partition, if it has some corresponding peers and
		// no pending peers, that means the replication has completed.
		for _, region := range regions {
			regionState, err := pdCli.GetRegionByID(ctx, region.Meta.Id)
			if err != nil {
				return needWait, errors.Trace(err)
			}
			tiflashPeerAtLeastOne := checkTiFlashPeerStoreAtLeastOne(stores, regionState.Meta.Peers)
			// It's unnecessary to wait all tiflash peer to be replicated.
			// Here only make sure that tiflash peer count > 0 (at least one).
			if tiflashPeerAtLeastOne {
				continue
			}
			needWait = true
			logutil.BgLogger().Info("[ddl] partition replicas check failed in replica-only DDL state", zap.Int64("pID", pd.ID), zap.Uint64("wait region ID", region.Meta.Id), zap.Bool("tiflash peer at least one", tiflashPeerAtLeastOne), zap.Time("check time", time.Now()))
			return needWait, nil
		}
	}
	logutil.BgLogger().Info("[ddl] partition replicas check ok in replica-only DDL state")
	return needWait, nil
}

func checkTiFlashPeerStoreAtLeastOne(stores []*metapb.Store, peers []*metapb.Peer) bool {
	for _, peer := range peers {
		for _, store := range stores {
			if peer.StoreId == store.Id && storeHasEngineTiFlashLabel(store) {
				return true
			}
		}
	}
	return false
}

func storeHasEngineTiFlashLabel(store *metapb.Store) bool {
	for _, label := range store.Labels {
		if label.Key == "engine" && label.Value == "tiflash" {
			return true
		}
	}
	return false
}

// buildTablePartitionInfo builds partition info and checks for some errors.
func buildTablePartitionInfo(ctx sessionctx.Context, s *ast.CreateTableStmt) (*model.PartitionInfo, error) {
	if s.Partition == nil {
		return nil, nil
	}

	if ctx.GetSessionVars().EnableTablePartition == "off" {
		ctx.GetSessionVars().StmtCtx.AppendWarning(errTablePartitionDisabled)
		return nil, nil
	}

	var enable bool
	// When tidb_enable_table_partition is 'on' or 'auto'.
	if s.Partition.Tp == model.PartitionTypeRange {
		if s.Partition.Sub == nil {
			// Partition by range expression is enabled by default.
			if s.Partition.ColumnNames == nil {
				enable = true
			}
			// Partition by range columns and just one column.
			if len(s.Partition.ColumnNames) == 1 {
				enable = true
			}
		}
	}
	// Partition by hash is enabled by default.
	// Note that linear hash is not enabled.
	if s.Partition.Tp == model.PartitionTypeHash {
		if !s.Partition.Linear && s.Partition.Sub == nil {
			enable = true
		}
	}

	if !enable {
		ctx.GetSessionVars().StmtCtx.AppendWarning(errUnsupportedCreatePartition)
		return nil, nil
	}

	pi := &model.PartitionInfo{
		Type:   s.Partition.Tp,
		Enable: enable,
		Num:    s.Partition.Num,
	}
	if s.Partition.Expr != nil {
		buf := new(bytes.Buffer)
		restoreCtx := format.NewRestoreCtx(format.DefaultRestoreFlags, buf)
		if err := s.Partition.Expr.Restore(restoreCtx); err != nil {
			return nil, err
		}
		pi.Expr = buf.String()
	} else if s.Partition.ColumnNames != nil {
		// TODO: Support multiple columns for 'PARTITION BY RANGE COLUMNS'.
		if len(s.Partition.ColumnNames) != 1 {
			pi.Enable = false
			ctx.GetSessionVars().StmtCtx.AppendWarning(ErrUnsupportedPartitionByRangeColumns)
		}
		pi.Columns = make([]model.CIStr, 0, len(s.Partition.ColumnNames))
		for _, cn := range s.Partition.ColumnNames {
			pi.Columns = append(pi.Columns, cn.Name)
		}
	}

	if s.Partition.Tp == model.PartitionTypeRange {
		if err := buildRangePartitionDefinitions(ctx, s, pi); err != nil {
			return nil, errors.Trace(err)
		}
	} else if s.Partition.Tp == model.PartitionTypeHash {
		if err := buildHashPartitionDefinitions(ctx, s, pi); err != nil {
			return nil, errors.Trace(err)
		}
	}
	return pi, nil
}

func buildHashPartitionDefinitions(ctx sessionctx.Context, s *ast.CreateTableStmt, pi *model.PartitionInfo) error {
	if err := checkAddPartitionTooManyPartitions(pi.Num); err != nil {
		return err
	}

	defs := make([]model.PartitionDefinition, pi.Num)
	for i := 0; i < len(defs); i++ {
		if len(s.Partition.Definitions) == 0 {
			defs[i].Name = model.NewCIStr(fmt.Sprintf("p%v", i))
		} else {
			def := s.Partition.Definitions[i]
			defs[i].Name = def.Name
			defs[i].Comment, _ = def.Comment()
		}
	}
	pi.Definitions = defs
	return nil
}

func buildRangePartitionDefinitions(ctx sessionctx.Context, s *ast.CreateTableStmt, pi *model.PartitionInfo) (err error) {
	for _, def := range s.Partition.Definitions {
		comment, _ := def.Comment()
		err = checkTooLongTable(def.Name)
		if err != nil {
			return err
		}
		piDef := model.PartitionDefinition{
			Name:    def.Name,
			Comment: comment,
		}

		buf := new(bytes.Buffer)
		// Range columns partitions support multi-column partitions.
		for _, expr := range def.Clause.(*ast.PartitionDefinitionClauseLessThan).Exprs {
			expr.Format(buf)
			piDef.LessThan = append(piDef.LessThan, buf.String())
			buf.Reset()
		}
		pi.Definitions = append(pi.Definitions, piDef)
	}
	return nil
}

func checkPartitionNameUnique(pi *model.PartitionInfo) error {
	newPars := pi.Definitions
	partNames := make(map[string]struct{}, len(newPars))
	for _, newPar := range newPars {
		if _, ok := partNames[newPar.Name.L]; ok {
			return ErrSameNamePartition.GenWithStackByArgs(newPar.Name)
		}
		partNames[newPar.Name.L] = struct{}{}
	}
	return nil
}

func checkAddPartitionNameUnique(tbInfo *model.TableInfo, pi *model.PartitionInfo) error {
	partNames := make(map[string]struct{})
	if tbInfo.Partition != nil {
		oldPars := tbInfo.Partition.Definitions
		for _, oldPar := range oldPars {
			partNames[oldPar.Name.L] = struct{}{}
		}
	}
	newPars := pi.Definitions
	for _, newPar := range newPars {
		if _, ok := partNames[newPar.Name.L]; ok {
			return ErrSameNamePartition.GenWithStackByArgs(newPar.Name)
		}
		partNames[newPar.Name.L] = struct{}{}
	}
	return nil
}

func checkAndOverridePartitionID(newTableInfo, oldTableInfo *model.TableInfo) error {
	// If any old partitionInfo has lost, that means the partition ID lost too, so did the data, repair failed.
	if newTableInfo.Partition == nil {
		return nil
	}
	if oldTableInfo.Partition == nil {
		return ErrRepairTableFail.GenWithStackByArgs("Old table doesn't have partitions")
	}
	if newTableInfo.Partition.Type != oldTableInfo.Partition.Type {
		return ErrRepairTableFail.GenWithStackByArgs("Partition type should be the same")
	}
	// Check whether partitionType is hash partition.
	if newTableInfo.Partition.Type == model.PartitionTypeHash {
		if newTableInfo.Partition.Num != oldTableInfo.Partition.Num {
			return ErrRepairTableFail.GenWithStackByArgs("Hash partition num should be the same")
		}
	}
	for i, newOne := range newTableInfo.Partition.Definitions {
		found := false
		for _, oldOne := range oldTableInfo.Partition.Definitions {
			// Fix issue 17952 which wanna substitute partition range expr.
			// So eliminate stringSliceEqual(newOne.LessThan, oldOne.LessThan) here.
			if newOne.Name.L == oldOne.Name.L {
				newTableInfo.Partition.Definitions[i].ID = oldOne.ID
				found = true
				break
			}
		}
		if !found {
			return ErrRepairTableFail.GenWithStackByArgs("Partition " + newOne.Name.L + " has lost")
		}
	}
	return nil
}

func stringSliceEqual(a, b []string) bool {
	if len(a) != len(b) {
		return false
	}
	if len(a) == 0 {
		return true
	}
	// Accelerate the compare by eliminate index bound check.
	b = b[:len(a)]
	for i, v := range a {
		if v != b[i] {
			return false
		}
	}
	return true
}

// hasTimestampField derives from https://github.com/mysql/mysql-server/blob/5.7/sql/item_func.h#L387
func hasTimestampField(ctx sessionctx.Context, tblInfo *model.TableInfo, expr ast.ExprNode) (bool, error) {
	partCols, err := checkPartitionColumns(tblInfo, expr)
	if err != nil {
		return false, err
	}

	for _, c := range partCols {
		if c.FieldType.Tp == mysql.TypeTimestamp {
			return true, nil
		}
	}

	return false, nil
}

// hasDateField derives from https://github.com/mysql/mysql-server/blob/5.7/sql/item_func.h#L399
func hasDateField(ctx sessionctx.Context, tblInfo *model.TableInfo, expr ast.ExprNode) (bool, error) {
	partCols, err := checkPartitionColumns(tblInfo, expr)
	if err != nil {
		return false, err
	}

	for _, c := range partCols {
		if c.FieldType.Tp == mysql.TypeDate || c.FieldType.Tp == mysql.TypeDatetime {
			return true, nil
		}
	}

	return false, nil
}

// hasTimeField derives from https://github.com/mysql/mysql-server/blob/5.7/sql/item_func.h#L412
func hasTimeField(ctx sessionctx.Context, tblInfo *model.TableInfo, expr ast.ExprNode) (bool, error) {
	partCols, err := checkPartitionColumns(tblInfo, expr)
	if err != nil {
		return false, err
	}

	for _, c := range partCols {
		if c.FieldType.Tp == mysql.TypeDatetime || c.FieldType.Tp == mysql.TypeDuration {
			return true, nil
		}
	}

	return false, nil
}

// defaultTimezoneDependent derives from https://github.com/mysql/mysql-server/blob/5.7/sql/item_func.h#L445
// We assume the result of any function that has a TIMESTAMP argument to be
// timezone-dependent, since a TIMESTAMP value in both numeric and string
// contexts is interpreted according to the current timezone.
// The only exception is UNIX_TIMESTAMP() which returns the internal
// representation of a TIMESTAMP argument verbatim, and thus does not depend on
// the timezone.
func defaultTimezoneDependent(ctx sessionctx.Context, tblInfo *model.TableInfo, expr ast.ExprNode) (bool, error) {
	v, err := hasTimestampField(ctx, tblInfo, expr)
	if err != nil {
		return false, err
	}

	return !v, nil
}

func checkPartitionFuncCallValid(ctx sessionctx.Context, tblInfo *model.TableInfo, expr *ast.FuncCallExpr) error {
	// We assume the result of any function that has a TIMESTAMP argument to be
	// timezone-dependent, since a TIMESTAMP value in both numeric and string
	// contexts is interpreted according to the current timezone.
	// The only exception is UNIX_TIMESTAMP() which returns the internal
	// representation of a TIMESTAMP argument verbatim, and thus does not depend on
	// the timezone.
	// See https://github.com/mysql/mysql-server/blob/5.7/sql/item_func.h#L445
	if expr.FnName.L != ast.UnixTimestamp {
		for _, arg := range expr.Args {
			if colName, ok := arg.(*ast.ColumnNameExpr); ok {
				col := findColumnByName(colName.Name.Name.L, tblInfo)
				if col == nil {
					return ErrBadField.GenWithStackByArgs(colName.Name.Name.O, "expression")
				}

				if ok && col.FieldType.Tp == mysql.TypeTimestamp {
					return errors.Trace(errWrongExprInPartitionFunc)
				}
			}
		}
	}

	// check function which allowed in partitioning expressions
	// see https://dev.mysql.com/doc/mysql-partitioning-excerpt/5.7/en/partitioning-limitations-functions.html
	switch expr.FnName.L {
	// Mysql don't allow creating partitions with expressions with non matching
	// arguments as a (sub)partitioning function,
	// but we want to allow such expressions when opening existing tables for
	// easier maintenance. This exception should be deprecated at some point in future so that we always throw an error.
	// See https://github.com/mysql/mysql-server/blob/5.7/sql/sql_partition.cc#L1072
	case ast.Day, ast.DayOfMonth, ast.DayOfWeek, ast.DayOfYear, ast.Month, ast.Quarter, ast.ToDays, ast.ToSeconds,
		ast.Weekday, ast.Year, ast.YearWeek:
		return checkResultOK(hasDateField(ctx, tblInfo, expr))
	case ast.Hour, ast.MicroSecond, ast.Minute, ast.Second, ast.TimeToSec:
		return checkResultOK(hasTimeField(ctx, tblInfo, expr))
	case ast.UnixTimestamp:
		if len(expr.Args) != 1 {
			return errors.Trace(errWrongExprInPartitionFunc)
		}
		col, err := expression.RewriteSimpleExprWithTableInfo(ctx, tblInfo, expr.Args[0])
		if err != nil {
			return errors.Trace(err)
		}
		if col.GetType().Tp != mysql.TypeTimestamp {
			return errors.Trace(errWrongExprInPartitionFunc)
		}
		return nil
	case ast.Abs, ast.Ceiling, ast.DateDiff, ast.Extract, ast.Floor, ast.Mod:
		for _, arg := range expr.Args {
			if err := checkPartitionExprValid(ctx, tblInfo, arg); err != nil {
				return err
			}
		}
		return nil
	}
	return errors.Trace(ErrPartitionFunctionIsNotAllowed)
}

// checkPartitionExprValid checks partition expression validly.
func checkPartitionExprValid(ctx sessionctx.Context, tblInfo *model.TableInfo, expr ast.ExprNode) error {
	switch v := expr.(type) {
	case *ast.FuncCastExpr, *ast.CaseExpr, *ast.SubqueryExpr, *ast.WindowFuncExpr, *ast.RowExpr, *ast.DefaultExpr, *ast.ValuesExpr:
		return errors.Trace(ErrPartitionFunctionIsNotAllowed)
	case *ast.FuncCallExpr:
		return checkPartitionFuncCallValid(ctx, tblInfo, v)
	case *ast.BinaryOperationExpr:
		// The DIV operator (opcode.IntDiv) is also supported; the / operator ( opcode.Div ) is not permitted.
		// see https://dev.mysql.com/doc/refman/5.7/en/partitioning-limitations.html
		switch v.Op {
		case opcode.Or, opcode.And, opcode.Xor, opcode.LeftShift, opcode.RightShift, opcode.BitNeg, opcode.Div:
			return errors.Trace(ErrPartitionFunctionIsNotAllowed)
		default:
			if err := checkPartitionExprValid(ctx, tblInfo, v.L); err != nil {
				return errors.Trace(err)
			}
			if err := checkPartitionExprValid(ctx, tblInfo, v.R); err != nil {
				return errors.Trace(err)
			}
		}
		return nil
	case *ast.UnaryOperationExpr:
		if v.Op == opcode.BitNeg {
			return errors.Trace(ErrPartitionFunctionIsNotAllowed)
		}
		if err := checkPartitionExprValid(ctx, tblInfo, v.V); err != nil {
			return errors.Trace(err)
		}
		return nil
	}
	return nil
}

// checkPartitionFuncValid checks partition function validly.
func checkPartitionFuncValid(ctx sessionctx.Context, tblInfo *model.TableInfo, expr ast.ExprNode) error {
	err := checkPartitionExprValid(ctx, tblInfo, expr)
	if err != nil {
		return err
	}
	// check constant.
	_, err = checkPartitionColumns(tblInfo, expr)
	return err
}

// checkResultOK derives from https://github.com/mysql/mysql-server/blob/5.7/sql/item_timefunc
// For partition tables, mysql do not support Constant, random or timezone-dependent expressions
// Based on mysql code to check whether field is valid, every time related type has check_valid_arguments_processor function.
func checkResultOK(ok bool, err error) error {
	if err != nil {
		return err
	}

	if !ok {
		return errors.Trace(errWrongExprInPartitionFunc)
	}

	return nil
}

func checkPartitionColumns(tblInfo *model.TableInfo, expr ast.ExprNode) ([]*model.ColumnInfo, error) {
	var buf strings.Builder
	restoreCtx := format.NewRestoreCtx(format.DefaultRestoreFlags, &buf)
	err := expr.Restore(restoreCtx)
	if err != nil {
		return nil, errors.Trace(err)
	}
	partCols, err := extractPartitionColumns(buf.String(), tblInfo)
	if err != nil {
		return nil, err
	}

	if len(partCols) == 0 {
		return nil, errors.Trace(errWrongExprInPartitionFunc)
	}

	return partCols, nil
}

// checkPartitionFuncType checks partition function return type.
func checkPartitionFuncType(ctx sessionctx.Context, s *ast.CreateTableStmt, tblInfo *model.TableInfo) error {
	if s.Partition.Expr == nil {
		return nil
	}
	var buf strings.Builder
	restoreCtx := format.NewRestoreCtx(format.DefaultRestoreFlags, &buf)
	if err := s.Partition.Expr.Restore(restoreCtx); err != nil {
		return errors.Trace(err)
	}
	exprStr := buf.String()
	if s.Partition.Tp == model.PartitionTypeRange || s.Partition.Tp == model.PartitionTypeHash {
		// if partition by columnExpr, check the column type
		if _, ok := s.Partition.Expr.(*ast.ColumnNameExpr); ok {
			for _, col := range tblInfo.Columns {
				name := strings.Replace(col.Name.String(), ".", "`.`", -1)
				// Range partitioning key supported types: tinyint, smallint, mediumint, int and bigint.
				if !validRangePartitionType(col) && fmt.Sprintf("`%s`", name) == exprStr {
					return errors.Trace(ErrNotAllowedTypeInPartition.GenWithStackByArgs(exprStr))
				}
			}
		}
	}

	e, err := expression.ParseSimpleExprWithTableInfo(ctx, exprStr, tblInfo)
	if err != nil {
		return errors.Trace(err)
	}
	if e.GetType().EvalType() == types.ETInt {
		return nil
	}
	if s.Partition.Tp == model.PartitionTypeHash {
		if _, ok := s.Partition.Expr.(*ast.ColumnNameExpr); ok {
			return ErrNotAllowedTypeInPartition.GenWithStackByArgs(exprStr)
		}
	}

	return ErrPartitionFuncNotAllowed.GenWithStackByArgs("PARTITION")
}

// checkCreatePartitionValue checks whether `less than value` is strictly increasing for each partition.
// Side effect: it may simplify the partition range definition from a constant expression to an integer.
func checkCreatePartitionValue(ctx sessionctx.Context, tblInfo *model.TableInfo) error {
	pi := tblInfo.Partition
	defs := pi.Definitions
	if len(defs) == 0 {
		return nil
	}

	cols := tblInfo.Columns
	if strings.EqualFold(defs[len(defs)-1].LessThan[0], partitionMaxValue) {
		defs = defs[:len(defs)-1]
	}
	isUnsignedBigint := isRangePartitionColUnsignedBigint(cols, pi)
	var prevRangeValue interface{}
	for i := 0; i < len(defs); i++ {
		if strings.EqualFold(defs[i].LessThan[0], partitionMaxValue) {
			return errors.Trace(ErrPartitionMaxvalue)
		}

		currentRangeValue, fromExpr, err := getRangeValue(ctx, tblInfo, defs[i].LessThan[0], isUnsignedBigint)
		if err != nil {
			return errors.Trace(err)
		}
		if fromExpr {
			// Constant fold the expression.
			defs[i].LessThan[0] = fmt.Sprintf("%d", currentRangeValue)
		}

		if i == 0 {
			prevRangeValue = currentRangeValue
			continue
		}

		if isUnsignedBigint {
			if currentRangeValue.(uint64) <= prevRangeValue.(uint64) {
				return errors.Trace(ErrRangeNotIncreasing)
			}
		} else {
			if currentRangeValue.(int64) <= prevRangeValue.(int64) {
				return errors.Trace(ErrRangeNotIncreasing)
			}
		}
		prevRangeValue = currentRangeValue
	}
	return nil
}

// getRangeValue gets an integer from the range value string.
// The returned boolean value indicates whether the input string is a constant expression.
func getRangeValue(ctx sessionctx.Context, tblInfo *model.TableInfo, str string, unsignedBigint bool) (interface{}, bool, error) {
	// Unsigned bigint was converted to uint64 handle.
	if unsignedBigint {
		if value, err := strconv.ParseUint(str, 10, 64); err == nil {
			return value, false, nil
		}

		if e, err1 := expression.ParseSimpleExprWithTableInfo(ctx, str, tblInfo); err1 == nil {
			res, isNull, err2 := e.EvalInt(ctx, chunk.Row{})
			if err2 == nil && !isNull {
				return uint64(res), true, nil
			}
		}
	} else {
		if value, err := strconv.ParseInt(str, 10, 64); err == nil {
			return value, false, nil
		}
		// The range value maybe not an integer, it could be a constant expression.
		// For example, the following two cases are the same:
		// PARTITION p0 VALUES LESS THAN (TO_SECONDS('2004-01-01'))
		// PARTITION p0 VALUES LESS THAN (63340531200)
		if e, err1 := expression.ParseSimpleExprWithTableInfo(ctx, str, tblInfo); err1 == nil {
			res, isNull, err2 := e.EvalInt(ctx, chunk.Row{})
			if err2 == nil && !isNull {
				return res, true, nil
			}
		}
	}
	return 0, false, ErrNotAllowedTypeInPartition.GenWithStackByArgs(str)
}

// validRangePartitionType checks the type supported by the range partitioning key.
func validRangePartitionType(col *model.ColumnInfo) bool {
	switch col.FieldType.EvalType() {
	case types.ETInt:
		return true
	default:
		return false
	}
}

// checkDropTablePartition checks if the partition exists and does not allow deleting the last existing partition in the table.
func checkDropTablePartition(meta *model.TableInfo, partLowerNames []string) error {
	pi := meta.Partition
	if pi.Type != model.PartitionTypeRange && pi.Type != model.PartitionTypeList {
		return errOnlyOnRangeListPartition.GenWithStackByArgs("DROP")
	}
	oldDefs := pi.Definitions
	for _, pn := range partLowerNames {
		found := false
		for _, def := range oldDefs {
			if def.Name.L == pn {
				found = true
				break
			}
		}
		if !found {
			return errors.Trace(ErrDropPartitionNonExistent.GenWithStackByArgs(pn))
		}
	}
	if len(oldDefs) == len(partLowerNames) {
		return errors.Trace(ErrDropLastPartition)
	}
	return nil
}

// removePartitionInfo each ddl job deletes a partition.
func removePartitionInfo(tblInfo *model.TableInfo, partLowerNames []string) []int64 {
	oldDefs := tblInfo.Partition.Definitions
	newDefs := make([]model.PartitionDefinition, 0, len(oldDefs)-len(partLowerNames))
	pids := make([]int64, 0, len(partLowerNames))

	// consider using a map to probe partLowerNames if too many partLowerNames
	for i := range oldDefs {
		found := false
		for _, partName := range partLowerNames {
			if oldDefs[i].Name.L == partName {
				found = true
				break
			}
		}
		if found {
			pids = append(pids, oldDefs[i].ID)
		} else {
			newDefs = append(newDefs, oldDefs[i])
		}
	}

	tblInfo.Partition.Definitions = newDefs
	return pids
}

func getPartitionDef(tblInfo *model.TableInfo, partName string) (index int, def *model.PartitionDefinition, _ error) {
	defs := tblInfo.Partition.Definitions
	for i := 0; i < len(defs); i++ {
		if strings.EqualFold(defs[i].Name.L, strings.ToLower(partName)) {
			return i, &(defs[i]), nil
		}
	}
	return index, nil, table.ErrUnknownPartition.GenWithStackByArgs(partName, tblInfo.Name.O)
}

func buildPlacementDropRules(schemaID, tableID int64, partitionIDs []int64) []*placement.RuleOp {
	rules := make([]*placement.RuleOp, 0, len(partitionIDs))
	for _, partitionID := range partitionIDs {
		rules = append(rules, &placement.RuleOp{
			Action:           placement.RuleOpDel,
			DeleteByIDPrefix: true,
			Rule: &placement.Rule{
				GroupID: placement.RuleDefaultGroupID,
				ID:      fmt.Sprintf("%d_t%d_p%d", schemaID, tableID, partitionID),
			},
		})
	}
	return rules
}

// onDropTablePartition deletes old partition meta.
func onDropTablePartition(t *meta.Meta, job *model.Job) (ver int64, _ error) {
	var partNames []string
	if err := job.DecodeArgs(&partNames); err != nil {
		job.State = model.JobStateCancelled
		return ver, errors.Trace(err)
	}
	tblInfo, err := getTableInfoAndCancelFaultJob(t, job, job.SchemaID)
	if err != nil {
		return ver, errors.Trace(err)
	}
	var physicalTableIDs []int64
	if job.Type == model.ActionAddTablePartition {
		// It is rollbacked from adding table partition, just remove addingDefinitions from tableInfo.
		physicalTableIDs = rollbackAddingPartitionInfo(tblInfo)
	} else {
		// If an error occurs, it returns that it cannot delete all partitions or that the partition doesn't exist.
		err = checkDropTablePartition(tblInfo, partNames)
		if err != nil {
			job.State = model.JobStateCancelled
			return ver, errors.Trace(err)
		}
		physicalTableIDs = removePartitionInfo(tblInfo, partNames)
	}

<<<<<<< HEAD
	ver, err = updateVersionAndTableInfo(t, job, tblInfo, true)
	if err != nil {
		return ver, errors.Trace(err)
=======
	rules := buildPlacementDropRules(job.SchemaID, tblInfo.ID, physicalTableIDs)

	err = infosync.UpdatePlacementRules(nil, rules)
	if err != nil {
		job.State = model.JobStateCancelled
		return ver, errors.Wrapf(err, "failed to notify PD the placement rules")
>>>>>>> c8f436cb
	}

	// Finish this job.
	if job.IsRollingback() {
		job.FinishTableJob(model.JobStateRollbackDone, model.StateNone, ver, tblInfo)
	} else {
		ver, err = updateVersionAndTableInfo(t, job, tblInfo, true)
		if err != nil {
			return ver, errors.Trace(err)
		}
		job.FinishTableJob(model.JobStateDone, model.StateNone, ver, tblInfo)
	}

	// A background job will be created to delete old partition data.
	job.Args = []interface{}{physicalTableIDs}
	return ver, nil
}

// onTruncateTablePartition truncates old partition meta.
func onTruncateTablePartition(d *ddlCtx, t *meta.Meta, job *model.Job) (int64, error) {
	var ver int64
	var oldIDs []int64
	if err := job.DecodeArgs(&oldIDs); err != nil {
		job.State = model.JobStateCancelled
		return ver, errors.Trace(err)
	}
	tblInfo, err := getTableInfoAndCancelFaultJob(t, job, job.SchemaID)
	if err != nil {
		return ver, errors.Trace(err)
	}
	pi := tblInfo.GetPartitionInfo()
	if pi == nil {
		return ver, errors.Trace(ErrPartitionMgmtOnNonpartitioned)
	}

	newPartitions := make([]model.PartitionDefinition, 0, len(oldIDs))
	for _, oldID := range oldIDs {
		for i := 0; i < len(pi.Definitions); i++ {
			def := &pi.Definitions[i]
			if def.ID == oldID {
				pid, err1 := t.GenGlobalID()
				if err != nil {
					return ver, errors.Trace(err1)
				}
				def.ID = pid
				// Shallow copy only use the def.ID in event handle.
				newPartitions = append(newPartitions, *def)
				break
			}
		}
	}
	if len(newPartitions) == 0 {
		return ver, table.ErrUnknownPartition.GenWithStackByArgs("drop?", tblInfo.Name.O)
	}

	// Clear the tiflash replica available status.
	if tblInfo.TiFlashReplica != nil {
		tblInfo.TiFlashReplica.Available = false
		// Set partition replica become unavailable.
		for _, oldID := range oldIDs {
			for i, id := range tblInfo.TiFlashReplica.AvailablePartitionIDs {
				if id == oldID {
					newIDs := tblInfo.TiFlashReplica.AvailablePartitionIDs[:i]
					newIDs = append(newIDs, tblInfo.TiFlashReplica.AvailablePartitionIDs[i+1:]...)
					tblInfo.TiFlashReplica.AvailablePartitionIDs = newIDs
					break
				}
			}
		}
	}

	ver, err = updateVersionAndTableInfo(t, job, tblInfo, true)
	if err != nil {
		return ver, errors.Trace(err)
	}

	// Finish this job.
	job.FinishTableJob(model.JobStateDone, model.StateNone, ver, tblInfo)
	asyncNotifyEvent(d, &util.Event{Tp: model.ActionTruncateTablePartition, TableInfo: tblInfo, PartInfo: &model.PartitionInfo{Definitions: newPartitions}})
	// A background job will be created to delete old partition data.
	job.Args = []interface{}{oldIDs}
	return ver, nil
}

// onExchangeTablePartition exchange partition data
func (w *worker) onExchangeTablePartition(d *ddlCtx, t *meta.Meta, job *model.Job) (ver int64, _ error) {
	var (
		// defID only for updateSchemaVersion
		defID          int64
		ptSchemaID     int64
		ptID           int64
		partName       string
		withValidation bool
	)

	if err := job.DecodeArgs(&defID, &ptSchemaID, &ptID, &partName, &withValidation); err != nil {
		job.State = model.JobStateCancelled
		return ver, errors.Trace(err)
	}

	ntDbInfo, err := checkSchemaExistAndCancelNotExistJob(t, job)
	if err != nil {
		job.State = model.JobStateCancelled
		return ver, errors.Trace(err)
	}

	nt, err := getTableInfoAndCancelFaultJob(t, job, job.SchemaID)
	if err != nil {
		return ver, errors.Trace(err)
	}

	pt, err := getTableInfo(t, ptID, ptSchemaID)
	if err != nil {
		if infoschema.ErrDatabaseNotExists.Equal(err) || infoschema.ErrTableNotExists.Equal(err) {
			job.State = model.JobStateCancelled
		}
		return ver, errors.Trace(err)
	}

	if pt.State != model.StatePublic {
		job.State = model.JobStateCancelled
		return ver, ErrInvalidDDLState.GenWithStack("table %s is not in public, but %s", pt.Name, pt.State)
	}

	err = checkExchangePartition(pt, nt)
	if err != nil {
		job.State = model.JobStateCancelled
		return ver, errors.Trace(err)
	}

	err = checkTableDefCompatible(pt, nt)
	if err != nil {
		job.State = model.JobStateCancelled
		return ver, errors.Trace(err)
	}

	index, _, err := getPartitionDef(pt, partName)
	if err != nil {
		return ver, errors.Trace(err)
	}

	if withValidation {
		err = checkExchangePartitionRecordValidation(w, pt, index, ntDbInfo.Name, nt.Name)
		if err != nil {
			job.State = model.JobStateCancelled
			return ver, errors.Trace(err)
		}
	}

	// partition table base auto id
	ptBaseID, err := t.GetAutoTableID(ptSchemaID, pt.ID)
	if err != nil {
		job.State = model.JobStateCancelled
		return ver, errors.Trace(err)
	}

	ptRandID, err := t.GetAutoRandomID(ptSchemaID, pt.ID)
	if err != nil {
		job.State = model.JobStateCancelled
		return ver, errors.Trace(err)
	}

	// non-partition table base auto id
	ntBaseID, err := t.GetAutoTableID(job.SchemaID, nt.ID)
	if err != nil {
		job.State = model.JobStateCancelled
		return ver, errors.Trace(err)
	}

	ntRandID, err := t.GetAutoRandomID(job.SchemaID, nt.ID)
	if err != nil {
		job.State = model.JobStateCancelled
		return ver, errors.Trace(err)
	}

	_, partDef, err := getPartitionDef(pt, partName)
	if err != nil {
		job.State = model.JobStateCancelled
		return ver, errors.Trace(err)
	}

	tempID := partDef.ID
	// exchange table meta id
	partDef.ID = nt.ID

	if pt.TiFlashReplica != nil {
		for i, id := range pt.TiFlashReplica.AvailablePartitionIDs {
			if id == tempID {
				pt.TiFlashReplica.AvailablePartitionIDs[i] = partDef.ID
				break
			}
		}
	}

	err = t.UpdateTable(ptSchemaID, pt)
	if err != nil {
		job.State = model.JobStateCancelled
		return ver, errors.Trace(err)
	}

	failpoint.Inject("exchangePartitionErr", func(val failpoint.Value) {
		if val.(bool) {
			job.State = model.JobStateCancelled
			failpoint.Return(ver, errors.New("occur an error after updating partition id"))
		}
	})

	// recreate non-partition table meta info
	err = t.DropTableOrView(job.SchemaID, nt.ID, true)
	if err != nil {
		job.State = model.JobStateCancelled
		return ver, errors.Trace(err)
	}

	nt.ID = tempID

	err = t.CreateTableOrView(job.SchemaID, nt)
	if err != nil {
		job.State = model.JobStateCancelled
		return ver, errors.Trace(err)
	}

	// both pt and nt set the maximum auto_id between ntBaseID and ptBaseID
	if ntBaseID > ptBaseID {
		_, err = t.GenAutoTableID(ptSchemaID, pt.ID, ntBaseID-ptBaseID)
		if err != nil {
			job.State = model.JobStateCancelled
			return ver, errors.Trace(err)
		}
	}

	_, err = t.GenAutoTableID(job.SchemaID, nt.ID, mathutil.MaxInt64(ptBaseID, ntBaseID))
	if err != nil {
		job.State = model.JobStateCancelled
		return ver, errors.Trace(err)
	}

	if ntRandID != 0 || ptRandID != 0 {
		if ntRandID > ptRandID {
			_, err = t.GenAutoRandomID(ptSchemaID, pt.ID, ntRandID-ptRandID)
			if err != nil {
				job.State = model.JobStateCancelled
				return ver, errors.Trace(err)
			}
		}

		_, err = t.GenAutoRandomID(job.SchemaID, nt.ID, mathutil.MaxInt64(ptRandID, ntRandID))
		if err != nil {
			job.State = model.JobStateCancelled
			return ver, errors.Trace(err)
		}
	}

	ver, err = updateSchemaVersion(t, job)
	if err != nil {
		return ver, errors.Trace(err)
	}

	job.FinishTableJob(model.JobStateDone, model.StateNone, ver, pt)
	return ver, nil
}

func checkExchangePartitionRecordValidation(w *worker, pt *model.TableInfo, index int, schemaName, tableName model.CIStr) error {
	var sql string

	pi := pt.Partition

	switch pi.Type {
	case model.PartitionTypeHash:
		if pi.Num == 1 {
			return nil
		}
		sql = fmt.Sprintf("select 1 from `%s`.`%s` where mod(%s, %d) != %d limit 1", schemaName.L, tableName.L, pi.Expr, pi.Num, index)
	case model.PartitionTypeRange:
		// Table has only one partition and has the maximum value
		if len(pi.Definitions) == 1 && strings.EqualFold(pi.Definitions[index].LessThan[0], partitionMaxValue) {
			return nil
		}
		// For range expression and range columns
		if len(pi.Columns) == 0 {
			sql = buildCheckSQLForRangeExprPartition(pi, index, schemaName, tableName)
		} else if len(pi.Columns) == 1 {
			sql = buildCheckSQLForRangeColumnsPartition(pi, index, schemaName, tableName)
		}
	default:
		return errUnsupportedPartitionType.GenWithStackByArgs(pt.Name.O)
	}

	var ctx sessionctx.Context
	ctx, err := w.sessPool.get()
	if err != nil {
		return errors.Trace(err)
	}
	defer w.sessPool.put(ctx)

	rows, _, err := ctx.(sqlexec.RestrictedSQLExecutor).ExecRestrictedSQL(sql)
	if err != nil {
		return errors.Trace(err)
	}
	rowCount := len(rows)
	if rowCount != 0 {
		return errors.Trace(ErrRowDoesNotMatchPartition)
	}
	return nil
}

func buildCheckSQLForRangeExprPartition(pi *model.PartitionInfo, index int, schemaName, tableName model.CIStr) string {
	if index == 0 {
		return fmt.Sprintf("select 1 from `%s`.`%s` where %s >= %s limit 1", schemaName.L, tableName.L, pi.Expr, pi.Definitions[index].LessThan[0])
	} else if index == len(pi.Definitions)-1 && strings.EqualFold(pi.Definitions[index].LessThan[0], partitionMaxValue) {
		return fmt.Sprintf("select 1 from `%s`.`%s` where %s < %s limit 1", schemaName.L, tableName.L, pi.Expr, pi.Definitions[index-1].LessThan[0])
	} else {
		return fmt.Sprintf("select 1 from `%s`.`%s` where %s < %s or %s >= %s limit 1", schemaName.L, tableName.L, pi.Expr, pi.Definitions[index-1].LessThan[0], pi.Expr, pi.Definitions[index].LessThan[0])
	}
}

func buildCheckSQLForRangeColumnsPartition(pi *model.PartitionInfo, index int, schemaName, tableName model.CIStr) string {
	colName := pi.Columns[0].L
	if index == 0 {
		return fmt.Sprintf("select 1 from `%s`.`%s` where `%s` >= %s limit 1", schemaName.L, tableName.L, colName, pi.Definitions[index].LessThan[0])
	} else if index == len(pi.Definitions)-1 && strings.EqualFold(pi.Definitions[index].LessThan[0], partitionMaxValue) {
		return fmt.Sprintf("select 1 from `%s`.`%s` where `%s` < %s limit 1", schemaName.L, tableName.L, colName, pi.Definitions[index-1].LessThan[0])
	} else {
		return fmt.Sprintf("select 1 from `%s`.`%s` where `%s` < %s or `%s` >= %s limit 1", schemaName.L, tableName.L, colName, pi.Definitions[index-1].LessThan[0], colName, pi.Definitions[index].LessThan[0])
	}
}

func checkAddPartitionTooManyPartitions(piDefs uint64) error {
	if piDefs > uint64(PartitionCountLimit) {
		return errors.Trace(ErrTooManyPartitions)
	}
	return nil
}

func checkNoHashPartitions(ctx sessionctx.Context, partitionNum uint64) error {
	if partitionNum == 0 {
		return ast.ErrNoParts.GenWithStackByArgs("partitions")
	}
	return nil
}

func checkNoRangePartitions(partitionNum int) error {
	if partitionNum == 0 {
		return ast.ErrPartitionsMustBeDefined.GenWithStackByArgs("RANGE")
	}
	return nil
}

func getPartitionIDs(table *model.TableInfo) []int64 {
	if table.GetPartitionInfo() == nil {
		return []int64{}
	}
	physicalTableIDs := make([]int64, 0, len(table.Partition.Definitions))
	for _, def := range table.Partition.Definitions {
		physicalTableIDs = append(physicalTableIDs, def.ID)
	}
	return physicalTableIDs
}

// checkPartitioningKeysConstraints checks that the range partitioning key is included in the table constraint.
func checkPartitioningKeysConstraints(sctx sessionctx.Context, s *ast.CreateTableStmt, tblInfo *model.TableInfo) error {
	// Returns directly if there are no unique keys in the table.
	if len(tblInfo.Indices) == 0 && !tblInfo.PKIsHandle {
		return nil
	}

	var partCols stringSlice
	if s.Partition.Expr != nil {
		// Parse partitioning key, extract the column names in the partitioning key to slice.
		buf := new(bytes.Buffer)
		s.Partition.Expr.Format(buf)
		partColumns, err := extractPartitionColumns(buf.String(), tblInfo)
		if err != nil {
			return err
		}
		partCols = columnInfoSlice(partColumns)
	} else if len(s.Partition.ColumnNames) > 0 {
		partCols = columnNameSlice(s.Partition.ColumnNames)
	} else {
		// TODO: Check keys constraints for list, key partition type and so on.
		return nil
	}

	// Checks that the partitioning key is included in the constraint.
	// Every unique key on the table must use every column in the table's partitioning expression.
	// See https://dev.mysql.com/doc/refman/5.7/en/partitioning-limitations-partitioning-keys-unique-keys.html
	for _, index := range tblInfo.Indices {
		if index.Unique && !checkUniqueKeyIncludePartKey(partCols, index.Columns) {
			if index.Primary {
				return ErrUniqueKeyNeedAllFieldsInPf.GenWithStackByArgs("PRIMARY KEY")
			}
			return ErrUniqueKeyNeedAllFieldsInPf.GenWithStackByArgs("UNIQUE INDEX")
		}
	}
	// when PKIsHandle, tblInfo.Indices will not contain the primary key.
	if tblInfo.PKIsHandle {
		indexCols := []*model.IndexColumn{{
			Name:   tblInfo.GetPkName(),
			Length: types.UnspecifiedLength,
		}}
		if !checkUniqueKeyIncludePartKey(partCols, indexCols) {
			return ErrUniqueKeyNeedAllFieldsInPf.GenWithStackByArgs("PRIMARY KEY")
		}
	}
	return nil
}

func checkPartitionKeysConstraint(pi *model.PartitionInfo, indexColumns []*model.IndexColumn, tblInfo *model.TableInfo) (bool, error) {
	var (
		partCols []*model.ColumnInfo
		err      error
	)
	// The expr will be an empty string if the partition is defined by:
	// CREATE TABLE t (...) PARTITION BY RANGE COLUMNS(...)
	if partExpr := pi.Expr; partExpr != "" {
		// Parse partitioning key, extract the column names in the partitioning key to slice.
		partCols, err = extractPartitionColumns(partExpr, tblInfo)
		if err != nil {
			return false, err
		}
	} else {
		partCols = make([]*model.ColumnInfo, 0, len(pi.Columns))
		for _, col := range pi.Columns {
			colInfo := getColumnInfoByName(tblInfo, col.L)
			if colInfo == nil {
				return false, infoschema.ErrColumnNotExists.GenWithStackByArgs(col, tblInfo.Name)
			}
			partCols = append(partCols, colInfo)
		}
	}

	// In MySQL, every unique key on the table must use every column in the table's partitioning expression.(This
	// also includes the table's primary key.)
	// In TiDB, global index will be built when this constraint is not satisfied and EnableGlobalIndex is set.
	// See https://dev.mysql.com/doc/refman/5.7/en/partitioning-limitations-partitioning-keys-unique-keys.html
	return checkUniqueKeyIncludePartKey(columnInfoSlice(partCols), indexColumns), nil
}

type columnNameExtractor struct {
	extractedColumns []*model.ColumnInfo
	tblInfo          *model.TableInfo
	err              error
}

func (cne *columnNameExtractor) Enter(node ast.Node) (ast.Node, bool) {
	return node, false
}

func (cne *columnNameExtractor) Leave(node ast.Node) (ast.Node, bool) {
	if c, ok := node.(*ast.ColumnNameExpr); ok {
		info := findColumnByName(c.Name.Name.L, cne.tblInfo)
		if info != nil {
			cne.extractedColumns = append(cne.extractedColumns, info)
			return node, true
		}
		cne.err = ErrBadField.GenWithStackByArgs(c.Name.Name.O, "expression")
		return nil, false
	}
	return node, true
}

func findColumnByName(colName string, tblInfo *model.TableInfo) *model.ColumnInfo {
	for _, info := range tblInfo.Columns {
		if info.Name.L == colName {
			return info
		}
	}
	return nil
}

func extractPartitionColumns(partExpr string, tblInfo *model.TableInfo) ([]*model.ColumnInfo, error) {
	partExpr = "select " + partExpr
	stmts, _, err := parser.New().Parse(partExpr, "", "")
	if err != nil {
		return nil, errors.Trace(err)
	}
	extractor := &columnNameExtractor{
		tblInfo:          tblInfo,
		extractedColumns: make([]*model.ColumnInfo, 0),
	}
	stmts[0].Accept(extractor)
	if extractor.err != nil {
		return nil, errors.Trace(extractor.err)
	}
	return extractor.extractedColumns, nil
}

// stringSlice is defined for checkUniqueKeyIncludePartKey.
// if Go supports covariance, the code shouldn't be so complex.
type stringSlice interface {
	Len() int
	At(i int) string
}

// checkUniqueKeyIncludePartKey checks that the partitioning key is included in the constraint.
func checkUniqueKeyIncludePartKey(partCols stringSlice, idxCols []*model.IndexColumn) bool {
	for i := 0; i < partCols.Len(); i++ {
		partCol := partCols.At(i)
		idxCol := findColumnInIndexCols(partCol, idxCols)
		if idxCol == nil {
			// Partition column is not found in the index columns.
			return false
		}
		if idxCol.Length > 0 {
			// The partition column is found in the index columns, but the index column is a prefix index
			return false
		}
	}
	return true
}

// columnInfoSlice implements the stringSlice interface.
type columnInfoSlice []*model.ColumnInfo

func (cis columnInfoSlice) Len() int {
	return len(cis)
}

func (cis columnInfoSlice) At(i int) string {
	return cis[i].Name.L
}

// columnNameSlice implements the stringSlice interface.
type columnNameSlice []*ast.ColumnName

func (cns columnNameSlice) Len() int {
	return len(cns)
}

func (cns columnNameSlice) At(i int) string {
	return cns[i].Name.L
}

// isRangePartitionColUnsignedBigint returns true if the partitioning key column type is unsigned bigint type.
func isRangePartitionColUnsignedBigint(cols []*model.ColumnInfo, pi *model.PartitionInfo) bool {
	for _, col := range cols {
		isUnsigned := col.Tp == mysql.TypeLonglong && mysql.HasUnsignedFlag(col.Flag)
		if isUnsigned && strings.Contains(strings.ToLower(pi.Expr), col.Name.L) {
			return true
		}
	}
	return false
}

// truncateTableByReassignPartitionIDs reassigns new partition ids.
func truncateTableByReassignPartitionIDs(t *meta.Meta, tblInfo *model.TableInfo) error {
	newDefs := make([]model.PartitionDefinition, 0, len(tblInfo.Partition.Definitions))
	for _, def := range tblInfo.Partition.Definitions {
		pid, err := t.GenGlobalID()
		if err != nil {
			return errors.Trace(err)
		}
		newDef := def
		newDef.ID = pid
		newDefs = append(newDefs, newDef)
	}
	tblInfo.Partition.Definitions = newDefs
	return nil
}

func onAlterTablePartition(t *meta.Meta, job *model.Job) (int64, error) {
	var partitionID int64
	var rules []*placement.RuleOp
	err := job.DecodeArgs(&partitionID, &rules)
	if err != nil {
		job.State = model.JobStateCancelled
		return 0, errors.Trace(err)
	}

	tblInfo, err := getTableInfoAndCancelFaultJob(t, job, job.SchemaID)
	if err != nil {
		return 0, err
	}

	ptInfo := tblInfo.GetPartitionInfo()
	if ptInfo.GetNameByID(partitionID) == "" {
		job.State = model.JobStateCancelled
		return 0, errors.Trace(table.ErrUnknownPartition.GenWithStackByArgs("drop?", tblInfo.Name.O))
	}

	for i, rule := range rules {
		if rule.Action == placement.RuleOpDel {
			rule.ID = fmt.Sprintf("%d_t%d_p%d_%s", job.SchemaID, tblInfo.ID, partitionID, rule.Role)
		} else {
			rule.ID = fmt.Sprintf("%d_t%d_p%d_%s_%d_%d", job.SchemaID, tblInfo.ID, partitionID, rule.Role, job.ID, i)
		}
	}

	ver, err := t.GetSchemaVersion()
	if err != nil {
		return ver, errors.Trace(err)
	}

	err = infosync.UpdatePlacementRules(nil, rules)
	if err != nil {
		job.State = model.JobStateCancelled
		return ver, errors.Wrapf(err, "failed to notify PD the placement rules")
	}

	job.FinishTableJob(model.JobStateDone, model.StatePublic, ver, tblInfo)
	return ver, nil
}<|MERGE_RESOLUTION|>--- conflicted
+++ resolved
@@ -901,28 +901,21 @@
 		physicalTableIDs = removePartitionInfo(tblInfo, partNames)
 	}
 
-<<<<<<< HEAD
+	rules := buildPlacementDropRules(job.SchemaID, tblInfo.ID, physicalTableIDs)
+	err = infosync.UpdatePlacementRules(nil, rules)
+	if err != nil {
+		job.State = model.JobStateCancelled
+		return ver, errors.Wrapf(err, "failed to notify PD the placement rules")
+	}
+
 	ver, err = updateVersionAndTableInfo(t, job, tblInfo, true)
 	if err != nil {
 		return ver, errors.Trace(err)
-=======
-	rules := buildPlacementDropRules(job.SchemaID, tblInfo.ID, physicalTableIDs)
-
-	err = infosync.UpdatePlacementRules(nil, rules)
-	if err != nil {
-		job.State = model.JobStateCancelled
-		return ver, errors.Wrapf(err, "failed to notify PD the placement rules")
->>>>>>> c8f436cb
-	}
-
+	}
 	// Finish this job.
 	if job.IsRollingback() {
 		job.FinishTableJob(model.JobStateRollbackDone, model.StateNone, ver, tblInfo)
 	} else {
-		ver, err = updateVersionAndTableInfo(t, job, tblInfo, true)
-		if err != nil {
-			return ver, errors.Trace(err)
-		}
 		job.FinishTableJob(model.JobStateDone, model.StateNone, ver, tblInfo)
 	}
 
