// Copyright 2018 PingCAP, Inc.
//
// Licensed under the Apache License, Version 2.0 (the "License");
// you may not use this file except in compliance with the License.
// You may obtain a copy of the License at
//
//     http://www.apache.org/licenses/LICENSE-2.0
//
// Unless required by applicable law or agreed to in writing, software
// distributed under the License is distributed on an "AS IS" BASIS,
// WITHOUT WARRANTIES OR CONDITIONS OF ANY KIND, either express or implied.
// See the License for the specific language governing permissions and
// limitations under the License.

package ddl

import (
	"bytes"
	"context"
	"encoding/hex"
	"fmt"
	"math"
	"strconv"
	"strings"
	"time"

	"github.com/pingcap/errors"
	"github.com/pingcap/failpoint"
	"github.com/pingcap/kvproto/pkg/metapb"
	"github.com/pingcap/tidb/config"
	"github.com/pingcap/tidb/ddl/label"
	"github.com/pingcap/tidb/ddl/placement"
	"github.com/pingcap/tidb/ddl/util"
	"github.com/pingcap/tidb/domain/infosync"
	"github.com/pingcap/tidb/expression"
	"github.com/pingcap/tidb/infoschema"
	"github.com/pingcap/tidb/kv"
	"github.com/pingcap/tidb/meta"
	"github.com/pingcap/tidb/metrics"
	"github.com/pingcap/tidb/parser"
	"github.com/pingcap/tidb/parser/ast"
	"github.com/pingcap/tidb/parser/format"
	"github.com/pingcap/tidb/parser/model"
	"github.com/pingcap/tidb/parser/mysql"
	"github.com/pingcap/tidb/parser/opcode"
	"github.com/pingcap/tidb/parser/terror"
	"github.com/pingcap/tidb/sessionctx"
	"github.com/pingcap/tidb/table"
	"github.com/pingcap/tidb/table/tables"
	"github.com/pingcap/tidb/tablecodec"
	"github.com/pingcap/tidb/types"
	driver "github.com/pingcap/tidb/types/parser_driver"
	tidbutil "github.com/pingcap/tidb/util"
	"github.com/pingcap/tidb/util/chunk"
	"github.com/pingcap/tidb/util/collate"
	"github.com/pingcap/tidb/util/dbterror"
	"github.com/pingcap/tidb/util/hack"
	"github.com/pingcap/tidb/util/logutil"
	"github.com/pingcap/tidb/util/mathutil"
	"github.com/pingcap/tidb/util/mock"
	decoder "github.com/pingcap/tidb/util/rowDecoder"
	"github.com/pingcap/tidb/util/slice"
	"github.com/pingcap/tidb/util/sqlexec"
	"github.com/pingcap/tidb/util/stringutil"
	"github.com/prometheus/client_golang/prometheus"
	"github.com/tikv/client-go/v2/tikv"
	"go.uber.org/zap"
)

const (
	partitionMaxValue = "MAXVALUE"
)

func checkAddPartition(t *meta.Meta, job *model.Job) (*model.TableInfo, *model.PartitionInfo, []model.PartitionDefinition, error) {
	schemaID := job.SchemaID
	tblInfo, err := GetTableInfoAndCancelFaultJob(t, job, schemaID)
	if err != nil {
		return nil, nil, nil, errors.Trace(err)
	}
	partInfo := &model.PartitionInfo{}
	err = job.DecodeArgs(&partInfo)
	if err != nil {
		job.State = model.JobStateCancelled
		return nil, nil, nil, errors.Trace(err)
	}
	if len(tblInfo.Partition.AddingDefinitions) > 0 {
		return tblInfo, partInfo, tblInfo.Partition.AddingDefinitions, nil
	}
	return tblInfo, partInfo, []model.PartitionDefinition{}, nil
}

func (w *worker) onAddTablePartition(d *ddlCtx, t *meta.Meta, job *model.Job) (ver int64, _ error) {
	// Handle the rolling back job
	if job.IsRollingback() {
		ver, err := w.onDropTablePartition(d, t, job)
		if err != nil {
			return ver, errors.Trace(err)
		}
		return ver, nil
	}

	// notice: addingDefinitions is empty when job is in state model.StateNone
	tblInfo, partInfo, addingDefinitions, err := checkAddPartition(t, job)
	if err != nil {
		return ver, err
	}

	// In order to skip maintaining the state check in partitionDefinition, TiDB use addingDefinition instead of state field.
	// So here using `job.SchemaState` to judge what the stage of this job is.
	switch job.SchemaState {
	case model.StateNone:
		// job.SchemaState == model.StateNone means the job is in the initial state of add partition.
		// Here should use partInfo from job directly and do some check action.
		err = checkAddPartitionTooManyPartitions(uint64(len(tblInfo.Partition.Definitions) + len(partInfo.Definitions)))
		if err != nil {
			job.State = model.JobStateCancelled
			return ver, errors.Trace(err)
		}

		err = checkAddPartitionValue(tblInfo, partInfo)
		if err != nil {
			job.State = model.JobStateCancelled
			return ver, errors.Trace(err)
		}

		err = checkAddPartitionNameUnique(tblInfo, partInfo)
		if err != nil {
			job.State = model.JobStateCancelled
			return ver, errors.Trace(err)
		}

		// move the adding definition into tableInfo.
		updateAddingPartitionInfo(partInfo, tblInfo)
		ver, err = updateVersionAndTableInfoWithCheck(d, t, job, tblInfo, true)
		if err != nil {
			return ver, errors.Trace(err)
		}

		// modify placement settings
		for _, def := range tblInfo.Partition.AddingDefinitions {
			if _, err = checkPlacementPolicyRefValidAndCanNonValidJob(t, job, def.PlacementPolicyRef); err != nil {
				return ver, errors.Trace(err)
			}
		}

		if tblInfo.TiFlashReplica != nil {
			// Must set placement rule, and make sure it succeeds.
			if err := infosync.ConfigureTiFlashPDForPartitions(true, &tblInfo.Partition.AddingDefinitions, tblInfo.TiFlashReplica.Count, &tblInfo.TiFlashReplica.LocationLabels, tblInfo.ID); err != nil {
				logutil.BgLogger().Error("ConfigureTiFlashPDForPartitions fails", zap.Error(err))
				return ver, errors.Trace(err)
			}
		}

		bundles, err := alterTablePartitionBundles(t, tblInfo, tblInfo.Partition.AddingDefinitions)
		if err != nil {
			job.State = model.JobStateCancelled
			return ver, errors.Trace(err)
		}

		if err = infosync.PutRuleBundlesWithDefaultRetry(context.TODO(), bundles); err != nil {
			job.State = model.JobStateCancelled
			return ver, errors.Wrapf(err, "failed to notify PD the placement rules")
		}

		ids := getIDs([]*model.TableInfo{tblInfo})
		for _, p := range tblInfo.Partition.AddingDefinitions {
			ids = append(ids, p.ID)
		}
		if _, err := alterTableLabelRule(job.SchemaName, tblInfo, ids); err != nil {
			job.State = model.JobStateCancelled
			return ver, err
		}

		// none -> replica only
		job.SchemaState = model.StateReplicaOnly
	case model.StateReplicaOnly:
		// replica only -> public
		failpoint.Inject("sleepBeforeReplicaOnly", func(val failpoint.Value) {
			sleepSecond := val.(int)
			time.Sleep(time.Duration(sleepSecond) * time.Second)
		})
		// Here need do some tiflash replica complement check.
		// TODO: If a table is with no TiFlashReplica or it is not available, the replica-only state can be eliminated.
		if tblInfo.TiFlashReplica != nil && tblInfo.TiFlashReplica.Available {
			// For available state, the new added partition should wait it's replica to
			// be finished. Otherwise the query to this partition will be blocked.
			needRetry, err := checkPartitionReplica(tblInfo.TiFlashReplica.Count, 1, addingDefinitions, d)
			if err != nil {
				return convertAddTablePartitionJob2RollbackJob(d, t, job, err, tblInfo)
			}
			if needRetry {
				// The new added partition hasn't been replicated.
				// Do nothing to the job this time, wait next worker round.
				time.Sleep(tiflashCheckTiDBHTTPAPIHalfInterval)
				// Set the error here which will lead this job exit when it's retry times beyond the limitation.
				return ver, errors.Errorf("[ddl] add partition wait for tiflash replica to complete")
			}
		}

		// When TiFlash Replica is ready, we must move them into `AvailablePartitionIDs`.
		if tblInfo.TiFlashReplica != nil && tblInfo.TiFlashReplica.Available {
			for _, d := range partInfo.Definitions {
				tblInfo.TiFlashReplica.AvailablePartitionIDs = append(tblInfo.TiFlashReplica.AvailablePartitionIDs, d.ID)
				err = infosync.UpdateTiFlashProgressCache(d.ID, 1)
				if err != nil {
					// just print log, progress will be updated in `refreshTiFlashTicker`
					logutil.BgLogger().Error("update tiflash sync progress cache failed",
						zap.Error(err),
						zap.Int64("tableID", tblInfo.ID),
						zap.Int64("partitionID", d.ID),
					)
				}
			}
		}
		// For normal and replica finished table, move the `addingDefinitions` into `Definitions`.
		updatePartitionInfo(tblInfo)

		ver, err = updateVersionAndTableInfo(d, t, job, tblInfo, true)
		if err != nil {
			return ver, errors.Trace(err)
		}

		// Finish this job.
		job.FinishTableJob(model.JobStateDone, model.StatePublic, ver, tblInfo)
		asyncNotifyEvent(d, &util.Event{Tp: model.ActionAddTablePartition, TableInfo: tblInfo, PartInfo: partInfo})
	default:
		err = dbterror.ErrInvalidDDLState.GenWithStackByArgs("partition", job.SchemaState)
	}

	return ver, errors.Trace(err)
}

func alterTableLabelRule(schemaName string, meta *model.TableInfo, ids []int64) (bool, error) {
	tableRuleID := fmt.Sprintf(label.TableIDFormat, label.IDPrefix, schemaName, meta.Name.L)
	oldRule, err := infosync.GetLabelRules(context.TODO(), []string{tableRuleID})
	if err != nil {
		return false, errors.Trace(err)
	}
	if len(oldRule) == 0 {
		return false, nil
	}

	r, ok := oldRule[tableRuleID]
	if ok {
		rule := r.Reset(schemaName, meta.Name.L, "", ids...)
		err = infosync.PutLabelRule(context.TODO(), rule)
		if err != nil {
			return true, errors.Wrapf(err, "failed to notify PD label rule")
		}
		return true, nil
	}
	return false, nil
}

func alterTablePartitionBundles(t *meta.Meta, tblInfo *model.TableInfo, addingDefinitions []model.PartitionDefinition) ([]*placement.Bundle, error) {
	var bundles []*placement.Bundle

	// tblInfo do not include added partitions, so we should add them first
	tblInfo = tblInfo.Clone()
	p := *tblInfo.Partition
	p.Definitions = append([]model.PartitionDefinition{}, p.Definitions...)
	p.Definitions = append(tblInfo.Partition.Definitions, addingDefinitions...)
	tblInfo.Partition = &p

	// bundle for table should be recomputed because it includes some default configs for partitions
	tblBundle, err := placement.NewTableBundle(t, tblInfo)
	if err != nil {
		return nil, errors.Trace(err)
	}

	if tblBundle != nil {
		bundles = append(bundles, tblBundle)
	}

	partitionBundles, err := placement.NewPartitionListBundles(t, addingDefinitions)
	if err != nil {
		return nil, errors.Trace(err)
	}

	bundles = append(bundles, partitionBundles...)
	return bundles, nil
}

// updatePartitionInfo merge `addingDefinitions` into `Definitions` in the tableInfo.
func updatePartitionInfo(tblInfo *model.TableInfo) {
	parInfo := &model.PartitionInfo{}
	oldDefs, newDefs := tblInfo.Partition.Definitions, tblInfo.Partition.AddingDefinitions
	parInfo.Definitions = make([]model.PartitionDefinition, 0, len(newDefs)+len(oldDefs))
	parInfo.Definitions = append(parInfo.Definitions, oldDefs...)
	parInfo.Definitions = append(parInfo.Definitions, newDefs...)
	tblInfo.Partition.Definitions = parInfo.Definitions
	tblInfo.Partition.AddingDefinitions = nil
}

// updateAddingPartitionInfo write adding partitions into `addingDefinitions` field in the tableInfo.
func updateAddingPartitionInfo(partitionInfo *model.PartitionInfo, tblInfo *model.TableInfo) {
	newDefs := partitionInfo.Definitions
	tblInfo.Partition.AddingDefinitions = make([]model.PartitionDefinition, 0, len(newDefs))
	tblInfo.Partition.AddingDefinitions = append(tblInfo.Partition.AddingDefinitions, newDefs...)
}

// rollbackAddingPartitionInfo remove the `addingDefinitions` in the tableInfo.
func rollbackAddingPartitionInfo(tblInfo *model.TableInfo) ([]int64, []string, []*placement.Bundle) {
	physicalTableIDs := make([]int64, 0, len(tblInfo.Partition.AddingDefinitions))
	partNames := make([]string, 0, len(tblInfo.Partition.AddingDefinitions))
	rollbackBundles := make([]*placement.Bundle, 0, len(tblInfo.Partition.AddingDefinitions))
	for _, one := range tblInfo.Partition.AddingDefinitions {
		physicalTableIDs = append(physicalTableIDs, one.ID)
		partNames = append(partNames, one.Name.L)
		if one.PlacementPolicyRef != nil {
			rollbackBundles = append(rollbackBundles, placement.NewBundle(one.ID))
		}
	}
	tblInfo.Partition.AddingDefinitions = nil
	return physicalTableIDs, partNames, rollbackBundles
}

// checkAddPartitionValue values less than value must be strictly increasing for each partition.
func checkAddPartitionValue(meta *model.TableInfo, part *model.PartitionInfo) error {
	if meta.Partition.Type == model.PartitionTypeRange && len(meta.Partition.Columns) == 0 {
		newDefs, oldDefs := part.Definitions, meta.Partition.Definitions
		rangeValue := oldDefs[len(oldDefs)-1].LessThan[0]
		if strings.EqualFold(rangeValue, "MAXVALUE") {
			return errors.Trace(dbterror.ErrPartitionMaxvalue)
		}

		currentRangeValue, err := strconv.Atoi(rangeValue)
		if err != nil {
			return errors.Trace(err)
		}

		for i := 0; i < len(newDefs); i++ {
			ifMaxvalue := strings.EqualFold(newDefs[i].LessThan[0], "MAXVALUE")
			if ifMaxvalue && i == len(newDefs)-1 {
				return nil
			} else if ifMaxvalue && i != len(newDefs)-1 {
				return errors.Trace(dbterror.ErrPartitionMaxvalue)
			}

			nextRangeValue, err := strconv.Atoi(newDefs[i].LessThan[0])
			if err != nil {
				return errors.Trace(err)
			}
			if nextRangeValue <= currentRangeValue {
				return errors.Trace(dbterror.ErrRangeNotIncreasing)
			}
			currentRangeValue = nextRangeValue
		}
	}
	return nil
}

func checkPartitionReplica(replicaCount, minCount uint64, addingDefinitions []model.PartitionDefinition, d *ddlCtx) (needWait bool, err error) {
	failpoint.Inject("mockWaitTiFlashReplica", func(val failpoint.Value) {
		if val.(bool) {
			failpoint.Return(true, nil)
		}
	})
	failpoint.Inject("mockWaitTiFlashReplicaOK", func(val failpoint.Value) {
		if val.(bool) {
			failpoint.Return(false, nil)
		}
	})

	ctx := context.Background()
	pdCli := d.store.(tikv.Storage).GetRegionCache().PDClient()
	stores, err := pdCli.GetAllStores(ctx)
	if err != nil {
		return needWait, errors.Trace(err)
	}
	// Check whether stores have `count` tiflash engines.
	tiFlashStoreCount := uint64(0)
	for _, store := range stores {
		if storeHasEngineTiFlashLabel(store) {
			tiFlashStoreCount++
		}
	}
	if replicaCount > tiFlashStoreCount {
		return false, errors.Errorf("[ddl] the tiflash replica count: %d should be less than the total tiflash server count: %d", replicaCount, tiFlashStoreCount)
	}
	for _, pd := range addingDefinitions {
		startKey, endKey := tablecodec.GetTableHandleKeyRange(pd.ID)
		regions, err := pdCli.ScanRegions(ctx, startKey, endKey, -1)
		if err != nil {
			return needWait, errors.Trace(err)
		}
		// For every region in the partition, if it has some corresponding peers and
		// no pending peers, that means the replication has completed.
		for _, region := range regions {
			regionState, err := pdCli.GetRegionByID(ctx, region.Meta.Id)
			if err != nil {
				return needWait, errors.Trace(err)
			}
			tiflashPeerOK := checkTiFlashPeerStore(stores, minCount, regionState.Meta.Peers)
			failpoint.Inject("ForceTiflashNotAvailable", func(v failpoint.Value) {
				tiflashPeerOK = v.(bool)
			})
			// It's unnecessary to wait all tiflash peer to be replicated.
			// Here only make sure that tiflash peer count > 0 (at least one).
			if tiflashPeerOK {
				continue
			}
			needWait = true
			logutil.BgLogger().Info("[ddl] partition replicas check failed in replica-only DDL state", zap.Int64("pID", pd.ID), zap.Uint64("wait region ID", region.Meta.Id), zap.Bool("tiflash peer count OK", tiflashPeerOK), zap.Time("check time", time.Now()))
			return needWait, nil
		}
	}
	logutil.BgLogger().Info("[ddl] partition replicas check ok in replica-only DDL state")
	return needWait, nil
}

func checkTiFlashPeerStore(stores []*metapb.Store, minCount uint64, peers []*metapb.Peer) bool {
	cnt := uint64(0)
	for _, peer := range peers {
		for _, store := range stores {
			if peer.StoreId == store.Id && storeHasEngineTiFlashLabel(store) {
				cnt++
				if cnt >= minCount {
					return true
				}
			}
		}
	}
	return false
}

func storeHasEngineTiFlashLabel(store *metapb.Store) bool {
	for _, label := range store.Labels {
		if label.Key == placement.EngineLabelKey && label.Value == placement.EngineLabelTiFlash {
			return true
		}
	}
	return false
}

// buildTablePartitionInfo builds partition info and checks for some errors.
func buildTablePartitionInfo(ctx sessionctx.Context, s *ast.PartitionOptions, tbInfo *model.TableInfo) error {
	if s == nil {
		return nil
	}

	if strings.EqualFold(ctx.GetSessionVars().EnableTablePartition, "OFF") {
		ctx.GetSessionVars().StmtCtx.AppendWarning(dbterror.ErrTablePartitionDisabled)
		return nil
	}

	var enable bool
	switch s.Tp {
	case model.PartitionTypeRange:
		if s.Sub == nil {
			enable = true
		}
	case model.PartitionTypeHash:
		// Partition by hash is enabled by default.
		// Note that linear hash is simply ignored, and creates non-linear hash.
		if s.Linear {
			ctx.GetSessionVars().StmtCtx.AppendWarning(dbterror.ErrUnsupportedCreatePartition.GenWithStack("LINEAR HASH is not supported, using non-linear HASH instead"))
		}
		if s.Sub == nil {
			enable = true
		}
	case model.PartitionTypeList:
		// Partition by list is enabled only when tidb_enable_list_partition is 'ON'.
		enable = ctx.GetSessionVars().EnableListTablePartition
	}

	if !enable {
		ctx.GetSessionVars().StmtCtx.AppendWarning(dbterror.ErrUnsupportedCreatePartition.GenWithStack(fmt.Sprintf("Unsupported partition type %v, treat as normal table", s.Tp)))
		return nil
	}

	pi := &model.PartitionInfo{
		Type:   s.Tp,
		Enable: enable,
		Num:    s.Num,
	}
	tbInfo.Partition = pi
	if s.Expr != nil {
		if err := checkPartitionFuncValid(ctx, tbInfo, s.Expr); err != nil {
			return errors.Trace(err)
		}
		buf := new(bytes.Buffer)
		restoreCtx := format.NewRestoreCtx(format.DefaultRestoreFlags|format.RestoreBracketAroundBinaryOperation, buf)
		if err := s.Expr.Restore(restoreCtx); err != nil {
			return err
		}
		pi.Expr = buf.String()
	} else if s.ColumnNames != nil {
		pi.Columns = make([]model.CIStr, 0, len(s.ColumnNames))
		for _, cn := range s.ColumnNames {
			pi.Columns = append(pi.Columns, cn.Name)
		}
		if err := checkColumnsPartitionType(tbInfo); err != nil {
			return err
		}
	}

	err := generatePartitionDefinitionsFromInterval(ctx, s, tbInfo)
	if err != nil {
		return errors.Trace(err)
	}

	defs, err := buildPartitionDefinitionsInfo(ctx, s.Definitions, tbInfo)
	if err != nil {
		return errors.Trace(err)
	}

	tbInfo.Partition.Definitions = defs

	if s.Interval != nil {
		// Syntactic sugar for INTERVAL partitioning
		// Generate the resulting CREATE TABLE as the query string
		query, ok := ctx.Value(sessionctx.QueryString).(string)
		if ok {
			sqlMode := ctx.GetSessionVars().SQLMode
			var buf bytes.Buffer
			AppendPartitionDefs(tbInfo.Partition, &buf, sqlMode)

			syntacticSugar := s.Interval.OriginalText()
			syntacticStart := s.Interval.OriginTextPosition()
			newQuery := query[:syntacticStart] + "(" + buf.String() + ")" + query[syntacticStart+len(syntacticSugar):]
			ctx.SetValue(sessionctx.QueryString, newQuery)
		}
	}
	return nil
}

// getPartitionIntervalFromTable checks if a partitioned table matches a generated INTERVAL partitioned scheme
// will return nil if error occurs, i.e. not an INTERVAL partitioned table
func getPartitionIntervalFromTable(ctx sessionctx.Context, tbInfo *model.TableInfo) *ast.PartitionInterval {
	if tbInfo.Partition == nil ||
		tbInfo.Partition.Type != model.PartitionTypeRange {
		return nil
	}
	if len(tbInfo.Partition.Columns) > 1 {
		// Multi-column RANGE COLUMNS is not supported with INTERVAL
		return nil
	}
	if len(tbInfo.Partition.Definitions) < 2 {
		// Must have at least two partitions to calculate an INTERVAL
		return nil
	}

	var (
		interval  ast.PartitionInterval
		startIdx  int    = 0
		endIdx    int    = len(tbInfo.Partition.Definitions) - 1
		isIntType bool   = true
		minVal    string = "0"
	)
	if len(tbInfo.Partition.Columns) > 0 {
		partCol := findColumnByName(tbInfo.Partition.Columns[0].L, tbInfo)
		if partCol.FieldType.EvalType() == types.ETInt {
			min := getLowerBoundInt(partCol)
			minVal = strconv.FormatInt(min, 10)
		} else if partCol.FieldType.EvalType() == types.ETDatetime {
			isIntType = false
			minVal = "0000-01-01"
		} else {
			// Only INT and Datetime columns are supported for INTERVAL partitioning
			return nil
		}
	} else {
		if !isPartExprUnsigned(tbInfo) {
			minVal = "-9223372036854775808"
		}
	}

	// Check if possible null partition
	firstPartLessThan := driver.UnwrapFromSingleQuotes(tbInfo.Partition.Definitions[0].LessThan[0])
	if strings.EqualFold(firstPartLessThan, minVal) {
		interval.NullPart = true
		startIdx++
		firstPartLessThan = driver.UnwrapFromSingleQuotes(tbInfo.Partition.Definitions[startIdx].LessThan[0])
	}
	// flag if MAXVALUE partition
	lastPartLessThan := driver.UnwrapFromSingleQuotes(tbInfo.Partition.Definitions[endIdx].LessThan[0])
	if strings.EqualFold(lastPartLessThan, partitionMaxValue) {
		interval.MaxValPart = true
		endIdx--
		lastPartLessThan = driver.UnwrapFromSingleQuotes(tbInfo.Partition.Definitions[endIdx].LessThan[0])
	}
	// Guess the interval
	if startIdx >= endIdx {
		// Must have at least two partitions to calculate an INTERVAL
		return nil
	}
	var firstExpr, lastExpr ast.ExprNode
	if isIntType {
		exprStr := fmt.Sprintf("((%s) - (%s)) DIV %d", lastPartLessThan, firstPartLessThan, endIdx-startIdx)
		exprs, err := expression.ParseSimpleExprsWithNames(ctx, exprStr, nil, nil)
		if err != nil {
			return nil
		}
		val, isNull, err := exprs[0].EvalInt(ctx, chunk.Row{})
		if isNull || err != nil || val < 1 {
			// If NULL, error or interval < 1 then cannot be an INTERVAL partitioned table
			return nil
		}
		interval.IntervalExpr.Expr = ast.NewValueExpr(val, "", "")
		interval.IntervalExpr.TimeUnit = ast.TimeUnitInvalid
		firstExpr, err = astIntValueExprFromStr(firstPartLessThan, minVal == "0")
		if err != nil {
			return nil
		}
		interval.FirstRangeEnd = &firstExpr
		lastExpr, err = astIntValueExprFromStr(lastPartLessThan, minVal == "0")
		if err != nil {
			return nil
		}
		interval.LastRangeEnd = &lastExpr
	} else { // types.ETDatetime
		exprStr := fmt.Sprintf("TIMESTAMPDIFF(SECOND, '%s', '%s')", firstPartLessThan, lastPartLessThan)
		exprs, err := expression.ParseSimpleExprsWithNames(ctx, exprStr, nil, nil)
		if err != nil {
			return nil
		}
		val, isNull, err := exprs[0].EvalInt(ctx, chunk.Row{})
		if isNull || err != nil || val < 1 {
			// If NULL, error or interval < 1 then cannot be an INTERVAL partitioned table
			return nil
		}

		// This will not find all matches > 28 days, since INTERVAL 1 MONTH can generate
		// 2022-01-31, 2022-02-28, 2022-03-31 etc. so we just assume that if there is a
		// diff >= 28 days, we will try with Month and not retry with something else...
		i := val / int64(endIdx-startIdx)
		if i < (28 * 24 * 60 * 60) {
			// Since it is not stored or displayed, non need to try Minute..Week!
			interval.IntervalExpr.Expr = ast.NewValueExpr(i, "", "")
			interval.IntervalExpr.TimeUnit = ast.TimeUnitSecond
		} else {
			// Since it is not stored or displayed, non need to try to match Quarter or Year!
			if (endIdx - startIdx) <= 3 {
				// in case February is in the range
				i = i / (28 * 24 * 60 * 60)
			} else {
				// This should be good for intervals up to 5 years
				i = i / (30 * 24 * 60 * 60)
			}
			interval.IntervalExpr.Expr = ast.NewValueExpr(i, "", "")
			interval.IntervalExpr.TimeUnit = ast.TimeUnitMonth
		}

		firstExpr = ast.NewValueExpr(firstPartLessThan, "", "")
		lastExpr = ast.NewValueExpr(lastPartLessThan, "", "")
		interval.FirstRangeEnd = &firstExpr
		interval.LastRangeEnd = &lastExpr
	}

	partitionMethod := ast.PartitionMethod{
		Tp:       model.PartitionTypeRange,
		Interval: &interval,
	}
	partOption := &ast.PartitionOptions{PartitionMethod: partitionMethod}
	// Generate the definitions from interval, first and last
	err := generatePartitionDefinitionsFromInterval(ctx, partOption, tbInfo)
	if err != nil {
		return nil
	}

	return &interval
}

// comparePartitionAstAndModel compares a generated *ast.PartitionOptions and a *model.PartitionInfo
func comparePartitionAstAndModel(ctx sessionctx.Context, pAst *ast.PartitionOptions, pModel *model.PartitionInfo) error {
	a := pAst.Definitions
	m := pModel.Definitions
	if len(pAst.Definitions) != len(pModel.Definitions) {
		return dbterror.ErrGeneralUnsupportedDDL.GenWithStackByArgs("INTERVAL partitioning: number of partitions generated != partition defined (%d != %d)", len(a), len(m))
	}
	for i := range pAst.Definitions {
		// Allow options to differ! (like Placement Rules)
		// Allow names to differ!

		// Check MAXVALUE
		maxVD := false
		if strings.EqualFold(m[i].LessThan[0], partitionMaxValue) {
			maxVD = true
		}
		generatedExpr := a[i].Clause.(*ast.PartitionDefinitionClauseLessThan).Exprs[0]
		_, maxVG := generatedExpr.(*ast.MaxValueExpr)
		if maxVG || maxVD {
			if maxVG && maxVD {
				continue
			}
			return dbterror.ErrGeneralUnsupportedDDL.GenWithStackByArgs(fmt.Sprintf("INTERVAL partitioning: MAXVALUE clause defined for partition %s differs between generated and defined", m[i].Name.O))
		}

		lessThan := m[i].LessThan[0]
		if len(lessThan) > 1 && lessThan[:1] == "'" && lessThan[len(lessThan)-1:] == "'" {
			lessThan = driver.UnwrapFromSingleQuotes(lessThan)
		}
		cmpExpr := &ast.BinaryOperationExpr{
			Op: opcode.EQ,
			L:  ast.NewValueExpr(lessThan, "", ""),
			R:  generatedExpr,
		}
		cmp, err := expression.EvalAstExpr(ctx, cmpExpr)
		if err != nil {
			return err
		}
		if cmp.GetInt64() != 1 {
			return dbterror.ErrGeneralUnsupportedDDL.GenWithStackByArgs(fmt.Sprintf("INTERVAL partitioning: LESS THAN for partition %s differs between generated and defined", m[i].Name.O))
		}
	}
	return nil
}

// comparePartitionDefinitions check if generated definitions are the same as the given ones
// Allow names to differ
// returns error in case of error or non-accepted difference
func comparePartitionDefinitions(ctx sessionctx.Context, a, b []*ast.PartitionDefinition) error {
	if len(a) != len(b) {
		return dbterror.ErrGeneralUnsupportedDDL.GenWithStackByArgs("number of partitions generated != partition defined (%d != %d)", len(a), len(b))
	}
	for i := range a {
		if len(b[i].Sub) > 0 {
			return dbterror.ErrGeneralUnsupportedDDL.GenWithStackByArgs(fmt.Sprintf("partition %s does have unsupported subpartitions", b[i].Name.O))
		}
		// TODO: We could extend the syntax to allow for table options too, like:
		// CREATE TABLE t ... INTERVAL ... LAST PARTITION LESS THAN ('2015-01-01') PLACEMENT POLICY = 'cheapStorage'
		// ALTER TABLE t LAST PARTITION LESS THAN ('2022-01-01') PLACEMENT POLICY 'defaultStorage'
		// ALTER TABLE t LAST PARTITION LESS THAN ('2023-01-01') PLACEMENT POLICY 'fastStorage'
		if len(b[i].Options) > 0 {
			return dbterror.ErrGeneralUnsupportedDDL.GenWithStackByArgs(fmt.Sprintf("partition %s does have unsupported options", b[i].Name.O))
		}
		lessThan, ok := b[i].Clause.(*ast.PartitionDefinitionClauseLessThan)
		if !ok {
			return dbterror.ErrGeneralUnsupportedDDL.GenWithStackByArgs(fmt.Sprintf("partition %s does not have the right type for LESS THAN", b[i].Name.O))
		}
		definedExpr := lessThan.Exprs[0]
		generatedExpr := a[i].Clause.(*ast.PartitionDefinitionClauseLessThan).Exprs[0]
		_, maxVD := definedExpr.(*ast.MaxValueExpr)
		_, maxVG := generatedExpr.(*ast.MaxValueExpr)
		if maxVG || maxVD {
			if maxVG && maxVD {
				continue
			}
			return dbterror.ErrGeneralUnsupportedDDL.GenWithStackByArgs(fmt.Sprintf("partition %s differs between generated and defined for MAXVALUE", b[i].Name.O))
		}
		cmpExpr := &ast.BinaryOperationExpr{
			Op: opcode.EQ,
			L:  definedExpr,
			R:  generatedExpr,
		}
		cmp, err := expression.EvalAstExpr(ctx, cmpExpr)
		if err != nil {
			return err
		}
		if cmp.GetInt64() != 1 {
			return dbterror.ErrGeneralUnsupportedDDL.GenWithStackByArgs(fmt.Sprintf("partition %s differs between generated and defined for expression", b[i].Name.O))
		}
	}
	return nil
}

func getLowerBoundInt(partCols ...*model.ColumnInfo) int64 {
	ret := int64(0)
	for _, col := range partCols {
		if mysql.HasUnsignedFlag(col.FieldType.GetFlag()) {
			return 0
		}
		ret = mathutil.Min(ret, types.IntergerSignedLowerBound(col.GetType()))
	}
	return ret
}

// generatePartitionDefinitionsFromInterval generates partition Definitions according to INTERVAL options on partOptions
func generatePartitionDefinitionsFromInterval(ctx sessionctx.Context, partOptions *ast.PartitionOptions, tbInfo *model.TableInfo) error {
	if partOptions.Interval == nil {
		return nil
	}
	if tbInfo.Partition.Type != model.PartitionTypeRange {
		return dbterror.ErrGeneralUnsupportedDDL.GenWithStackByArgs("INTERVAL partitioning, only allowed on RANGE partitioning")
	}
	if len(partOptions.ColumnNames) > 1 || len(tbInfo.Partition.Columns) > 1 {
		return dbterror.ErrGeneralUnsupportedDDL.GenWithStackByArgs("INTERVAL partitioning, does not allow RANGE COLUMNS with more than one column")
	}
	var partCol *model.ColumnInfo
	if len(tbInfo.Partition.Columns) > 0 {
		partCol = findColumnByName(tbInfo.Partition.Columns[0].L, tbInfo)
		if partCol == nil {
			return dbterror.ErrGeneralUnsupportedDDL.GenWithStackByArgs("INTERVAL partitioning, could not find any RANGE COLUMNS")
		}
		// Only support Datetime, date and INT column types for RANGE INTERVAL!
		switch partCol.FieldType.EvalType() {
		case types.ETInt, types.ETDatetime:
		default:
			return dbterror.ErrGeneralUnsupportedDDL.GenWithStackByArgs("INTERVAL partitioning, only supports Date, Datetime and INT types")
		}
	}
	// Allow given partition definitions, but check it later!
	definedPartDefs := partOptions.Definitions
	partOptions.Definitions = make([]*ast.PartitionDefinition, 0, 1)
	if partOptions.Interval.FirstRangeEnd == nil || partOptions.Interval.LastRangeEnd == nil {
		return dbterror.ErrGeneralUnsupportedDDL.GenWithStackByArgs("INTERVAL partitioning, currently requires FIRST and LAST partitions to be defined")
	}
	switch partOptions.Interval.IntervalExpr.TimeUnit {
	case ast.TimeUnitInvalid, ast.TimeUnitYear, ast.TimeUnitQuarter, ast.TimeUnitMonth, ast.TimeUnitWeek, ast.TimeUnitDay, ast.TimeUnitHour, ast.TimeUnitDayMinute, ast.TimeUnitSecond:
	default:
		return dbterror.ErrGeneralUnsupportedDDL.GenWithStackByArgs("INTERVAL partitioning, only supports YEAR, QUARTER, MONTH, WEEK, DAY, HOUR, MINUTE and SECOND as time unit")
	}
	first := ast.PartitionDefinitionClauseLessThan{
		Exprs: []ast.ExprNode{*partOptions.Interval.FirstRangeEnd},
	}
	last := ast.PartitionDefinitionClauseLessThan{
		Exprs: []ast.ExprNode{*partOptions.Interval.LastRangeEnd},
	}
	if len(tbInfo.Partition.Columns) > 0 {
		colTypes := collectColumnsType(tbInfo)
		if len(colTypes) != len(tbInfo.Partition.Columns) {
			return dbterror.ErrWrongPartitionName.GenWithStack("partition column name cannot be found")
		}
		if _, err := checkAndGetColumnsTypeAndValuesMatch(ctx, colTypes, first.Exprs); err != nil {
			return err
		}
		if _, err := checkAndGetColumnsTypeAndValuesMatch(ctx, colTypes, last.Exprs); err != nil {
			return err
		}
	} else {
		if err := checkPartitionValuesIsInt(ctx, "FIRST PARTITION", first.Exprs, tbInfo); err != nil {
			return err
		}
		if err := checkPartitionValuesIsInt(ctx, "LAST PARTITION", last.Exprs, tbInfo); err != nil {
			return err
		}
	}
	if partOptions.Interval.NullPart {
		var partExpr ast.ExprNode
		if len(tbInfo.Partition.Columns) == 1 && partOptions.Interval.IntervalExpr.TimeUnit != ast.TimeUnitInvalid {
			// Notice compatibility with MySQL, keyword here is 'supported range' but MySQL seems to work from 0000-01-01 too
			// https://dev.mysql.com/doc/refman/8.0/en/datetime.html says range 1000-01-01 - 9999-12-31
			// https://docs.pingcap.com/tidb/dev/data-type-date-and-time says The supported range is '0000-01-01' to '9999-12-31'
			// set LESS THAN to ZeroTime
			partExpr = ast.NewValueExpr("0000-01-01", "", "")
		} else {
			var min int64
			if partCol != nil {
				min = getLowerBoundInt(partCol)
			} else {
				if !isPartExprUnsigned(tbInfo) {
					min = math.MinInt64
				}
			}
			partExpr = ast.NewValueExpr(min, "", "")
		}
		partOptions.Definitions = append(partOptions.Definitions, &ast.PartitionDefinition{
			Name: model.NewCIStr("P_NULL"),
			Clause: &ast.PartitionDefinitionClauseLessThan{
				Exprs: []ast.ExprNode{partExpr},
			},
		})
	}

	err := GeneratePartDefsFromInterval(ctx, ast.AlterTablePartition, tbInfo, partOptions)
	if err != nil {
		return err
	}

	if partOptions.Interval.MaxValPart {
		partOptions.Definitions = append(partOptions.Definitions, &ast.PartitionDefinition{
			Name: model.NewCIStr("P_MAXVALUE"),
			Clause: &ast.PartitionDefinitionClauseLessThan{
				Exprs: []ast.ExprNode{&ast.MaxValueExpr{}},
			},
		})
	}

	if len(definedPartDefs) > 0 {
		err := comparePartitionDefinitions(ctx, partOptions.Definitions, definedPartDefs)
		if err != nil {
			return err
		}
		// Seems valid, so keep the defined so that the user defined names are kept etc.
		partOptions.Definitions = definedPartDefs
	} else if len(tbInfo.Partition.Definitions) > 0 {
		err := comparePartitionAstAndModel(ctx, partOptions, tbInfo.Partition)
		if err != nil {
			return err
		}
	}

	return nil
}

func astIntValueExprFromStr(s string, unsigned bool) (ast.ExprNode, error) {
	if unsigned {
		u, err := strconv.ParseUint(s, 10, 64)
		if err != nil {
			return nil, err
		}
		return ast.NewValueExpr(u, "", ""), nil
	}
	i, err := strconv.ParseInt(s, 10, 64)
	if err != nil {
		return nil, err
	}
	return ast.NewValueExpr(i, "", ""), nil
}

// GeneratePartDefsFromInterval generates range partitions from INTERVAL partitioning.
// Handles
//   - CREATE TABLE: all partitions are generated
//   - ALTER TABLE FIRST PARTITION (expr): Drops all partitions before the partition matching the expr (i.e. sets that partition as the new first partition)
//     i.e. will return the partitions from old FIRST partition to (and including) new FIRST partition
//   - ALTER TABLE LAST PARTITION (expr): Creates new partitions from (excluding) old LAST partition to (including) new LAST partition
//
// partition definitions will be set on partitionOptions
func GeneratePartDefsFromInterval(ctx sessionctx.Context, tp ast.AlterTableType, tbInfo *model.TableInfo, partitionOptions *ast.PartitionOptions) error {
	if partitionOptions == nil {
		return nil
	}
	var sb strings.Builder
	err := partitionOptions.Interval.IntervalExpr.Expr.Restore(format.NewRestoreCtx(format.DefaultRestoreFlags, &sb))
	if err != nil {
		return err
	}
	intervalString := driver.UnwrapFromSingleQuotes(sb.String())
	if len(intervalString) < 1 || intervalString[:1] < "1" || intervalString[:1] > "9" {
		return dbterror.ErrGeneralUnsupportedDDL.GenWithStackByArgs("INTERVAL, should be a positive number")
	}
	var currVal types.Datum
	var startExpr, lastExpr, currExpr ast.ExprNode
	var timeUnit ast.TimeUnitType
	var partCol *model.ColumnInfo
	if len(tbInfo.Partition.Columns) == 1 {
		partCol = findColumnByName(tbInfo.Partition.Columns[0].L, tbInfo)
		if partCol == nil {
			return dbterror.ErrGeneralUnsupportedDDL.GenWithStackByArgs("INTERVAL COLUMNS partitioning: could not find partitioning column")
		}
	}
	timeUnit = partitionOptions.Interval.IntervalExpr.TimeUnit
	switch tp {
	case ast.AlterTablePartition:
		// CREATE TABLE
		startExpr = *partitionOptions.Interval.FirstRangeEnd
		lastExpr = *partitionOptions.Interval.LastRangeEnd
	case ast.AlterTableDropFirstPartition:
		startExpr = *partitionOptions.Interval.FirstRangeEnd
		lastExpr = partitionOptions.Expr
	case ast.AlterTableAddLastPartition:
		startExpr = *partitionOptions.Interval.LastRangeEnd
		lastExpr = partitionOptions.Expr
	default:
		return dbterror.ErrGeneralUnsupportedDDL.GenWithStackByArgs("INTERVAL partitioning: Internal error during generating altered INTERVAL partitions, no known alter type")
	}
	lastVal, err := expression.EvalAstExpr(ctx, lastExpr)
	if err != nil {
		return err
	}
	var partDefs []*ast.PartitionDefinition
	if len(partitionOptions.Definitions) != 0 {
		partDefs = partitionOptions.Definitions
	} else {
		partDefs = make([]*ast.PartitionDefinition, 0, 1)
	}
	for i := 0; i < mysql.PartitionCountLimit; i++ {
		if i == 0 {
			currExpr = startExpr
			// TODO: adjust the startExpr and have an offset for interval to handle
			// Month/Quarters with start partition on day 28/29/30
			if tp == ast.AlterTableAddLastPartition {
				// ALTER TABLE LAST PARTITION ...
				// Current LAST PARTITION/start already exists, skip to next partition
				continue
			}
		} else {
			currExpr = &ast.BinaryOperationExpr{
				Op: opcode.Mul,
				L:  ast.NewValueExpr(i, "", ""),
				R:  partitionOptions.Interval.IntervalExpr.Expr,
			}
			if timeUnit == ast.TimeUnitInvalid {
				currExpr = &ast.BinaryOperationExpr{
					Op: opcode.Plus,
					L:  startExpr,
					R:  currExpr,
				}
			} else {
				currExpr = &ast.FuncCallExpr{
					FnName: model.NewCIStr("DATE_ADD"),
					Args: []ast.ExprNode{
						startExpr,
						currExpr,
						&ast.TimeUnitExpr{Unit: timeUnit},
					},
				}
			}
		}
		currVal, err = expression.EvalAstExpr(ctx, currExpr)
		if err != nil {
			return err
		}
		cmp, err := currVal.Compare(ctx.GetSessionVars().StmtCtx, &lastVal, collate.GetBinaryCollator())
		if err != nil {
			return err
		}
		if cmp > 0 {
			lastStr, err := lastVal.ToString()
			if err != nil {
				return err
			}
			sb.Reset()
			err = startExpr.Restore(format.NewRestoreCtx(format.DefaultRestoreFlags, &sb))
			if err != nil {
				return err
			}
			startStr := sb.String()
			errStr := fmt.Sprintf("INTERVAL: expr (%s) not matching FIRST + n INTERVALs (%s + n * %s",
				lastStr, startStr, intervalString)
			if timeUnit != ast.TimeUnitInvalid {
				errStr = errStr + " " + timeUnit.String()
			}
			return dbterror.ErrGeneralUnsupportedDDL.GenWithStackByArgs(errStr + ")")
		}
		valStr, err := currVal.ToString()
		if err != nil {
			return err
		}
		if len(valStr) == 0 || valStr[0:1] == "'" {
			return dbterror.ErrGeneralUnsupportedDDL.GenWithStackByArgs("INTERVAL partitioning: Error when generating partition values")
		}
		partName := "P_LT_" + valStr
		if timeUnit != ast.TimeUnitInvalid {
			currExpr = ast.NewValueExpr(valStr, "", "")
		} else {
			if valStr[:1] == "-" {
				currExpr = ast.NewValueExpr(currVal.GetInt64(), "", "")
			} else {
				currExpr = ast.NewValueExpr(currVal.GetUint64(), "", "")
			}
		}
		partDefs = append(partDefs, &ast.PartitionDefinition{
			Name: model.NewCIStr(partName),
			Clause: &ast.PartitionDefinitionClauseLessThan{
				Exprs: []ast.ExprNode{currExpr},
			},
		})
		if cmp == 0 {
			// Last partition!
			break
		}
	}
	if len(tbInfo.Partition.Definitions)+len(partDefs) > mysql.PartitionCountLimit {
		return errors.Trace(dbterror.ErrTooManyPartitions)
	}
	partitionOptions.Definitions = partDefs
	return nil
}

// buildPartitionDefinitionsInfo build partition definitions info without assign partition id. tbInfo will be constant
func buildPartitionDefinitionsInfo(ctx sessionctx.Context, defs []*ast.PartitionDefinition, tbInfo *model.TableInfo) (partitions []model.PartitionDefinition, err error) {
	switch tbInfo.Partition.Type {
	case model.PartitionTypeRange:
		partitions, err = buildRangePartitionDefinitions(ctx, defs, tbInfo)
	case model.PartitionTypeHash:
		partitions, err = buildHashPartitionDefinitions(ctx, defs, tbInfo)
	case model.PartitionTypeList:
		partitions, err = buildListPartitionDefinitions(ctx, defs, tbInfo)
	}

	if err != nil {
		return nil, err
	}

	return partitions, nil
}

func setPartitionPlacementFromOptions(partition *model.PartitionDefinition, options []*ast.TableOption) error {
	// the partition inheritance of placement rules don't have to copy the placement elements to themselves.
	// For example:
	// t placement policy x (p1 placement policy y, p2)
	// p2 will share the same rule as table t does, but it won't copy the meta to itself. we will
	// append p2 range to the coverage of table t's rules. This mechanism is good for cascading change
	// when policy x is altered.
	for _, opt := range options {
		switch opt.Tp {
		case ast.TableOptionPlacementPolicy:
			partition.PlacementPolicyRef = &model.PolicyRefInfo{
				Name: model.NewCIStr(opt.StrValue),
			}
		}
	}

	return nil
}

func buildHashPartitionDefinitions(_ sessionctx.Context, defs []*ast.PartitionDefinition, tbInfo *model.TableInfo) ([]model.PartitionDefinition, error) {
	if err := checkAddPartitionTooManyPartitions(tbInfo.Partition.Num); err != nil {
		return nil, err
	}

	definitions := make([]model.PartitionDefinition, tbInfo.Partition.Num)
	for i := 0; i < len(definitions); i++ {
		if len(defs) == 0 {
			definitions[i].Name = model.NewCIStr(fmt.Sprintf("p%v", i))
		} else {
			def := defs[i]
			definitions[i].Name = def.Name
			definitions[i].Comment, _ = def.Comment()
			if err := setPartitionPlacementFromOptions(&definitions[i], def.Options); err != nil {
				return nil, err
			}
		}
	}
	return definitions, nil
}

func buildListPartitionDefinitions(ctx sessionctx.Context, defs []*ast.PartitionDefinition, tbInfo *model.TableInfo) ([]model.PartitionDefinition, error) {
	definitions := make([]model.PartitionDefinition, 0, len(defs))
	exprChecker := newPartitionExprChecker(ctx, nil, checkPartitionExprAllowed)
	colTypes := collectColumnsType(tbInfo)
	if len(colTypes) != len(tbInfo.Partition.Columns) {
		return nil, dbterror.ErrWrongPartitionName.GenWithStack("partition column name cannot be found")
	}
	for _, def := range defs {
		if err := def.Clause.Validate(model.PartitionTypeList, len(tbInfo.Partition.Columns)); err != nil {
			return nil, err
		}
		clause := def.Clause.(*ast.PartitionDefinitionClauseIn)
		if len(tbInfo.Partition.Columns) > 0 {
			for _, vs := range clause.Values {
				// TODO: use the generated strings / normalized partition values
				_, err := checkAndGetColumnsTypeAndValuesMatch(ctx, colTypes, vs)
				if err != nil {
					return nil, err
				}
			}
		} else {
			for _, vs := range clause.Values {
				if err := checkPartitionValuesIsInt(ctx, def.Name, vs, tbInfo); err != nil {
					return nil, err
				}
			}
		}
		comment, _ := def.Comment()
		err := checkTooLongTable(def.Name)
		if err != nil {
			return nil, err
		}
		piDef := model.PartitionDefinition{
			Name:    def.Name,
			Comment: comment,
		}

		if err = setPartitionPlacementFromOptions(&piDef, def.Options); err != nil {
			return nil, err
		}

		buf := new(bytes.Buffer)
		for _, vs := range clause.Values {
			inValue := make([]string, 0, len(vs))
			for i := range vs {
				vs[i].Accept(exprChecker)
				if exprChecker.err != nil {
					return nil, exprChecker.err
				}
				buf.Reset()
				vs[i].Format(buf)
				inValue = append(inValue, buf.String())
			}
			piDef.InValues = append(piDef.InValues, inValue)
			buf.Reset()
		}
		definitions = append(definitions, piDef)
	}
	return definitions, nil
}

func collectColumnsType(tbInfo *model.TableInfo) []types.FieldType {
	if len(tbInfo.Partition.Columns) > 0 {
		colTypes := make([]types.FieldType, 0, len(tbInfo.Partition.Columns))
		for _, col := range tbInfo.Partition.Columns {
			c := findColumnByName(col.L, tbInfo)
			if c == nil {
				return nil
			}
			colTypes = append(colTypes, c.FieldType)
		}

		return colTypes
	}

	return nil
}

func buildRangePartitionDefinitions(ctx sessionctx.Context, defs []*ast.PartitionDefinition, tbInfo *model.TableInfo) ([]model.PartitionDefinition, error) {
	definitions := make([]model.PartitionDefinition, 0, len(defs))
	exprChecker := newPartitionExprChecker(ctx, nil, checkPartitionExprAllowed)
	colTypes := collectColumnsType(tbInfo)
	if len(colTypes) != len(tbInfo.Partition.Columns) {
		return nil, dbterror.ErrWrongPartitionName.GenWithStack("partition column name cannot be found")
	}
	for _, def := range defs {
		if err := def.Clause.Validate(model.PartitionTypeRange, len(tbInfo.Partition.Columns)); err != nil {
			return nil, err
		}
		clause := def.Clause.(*ast.PartitionDefinitionClauseLessThan)
		var partValStrings []string
		if len(tbInfo.Partition.Columns) > 0 {
			var err error
			if partValStrings, err = checkAndGetColumnsTypeAndValuesMatch(ctx, colTypes, clause.Exprs); err != nil {
				return nil, err
			}
		} else {
			if err := checkPartitionValuesIsInt(ctx, def.Name, clause.Exprs, tbInfo); err != nil {
				return nil, err
			}
		}
		comment, _ := def.Comment()
		comment, err := validateCommentLength(ctx.GetSessionVars(), def.Name.L, &comment, dbterror.ErrTooLongTablePartitionComment)
		if err != nil {
			return nil, err
		}
		err = checkTooLongTable(def.Name)
		if err != nil {
			return nil, err
		}
		piDef := model.PartitionDefinition{
			Name:    def.Name,
			Comment: comment,
		}

		if err = setPartitionPlacementFromOptions(&piDef, def.Options); err != nil {
			return nil, err
		}

		buf := new(bytes.Buffer)
		// Range columns partitions support multi-column partitions.
		for i, expr := range clause.Exprs {
			expr.Accept(exprChecker)
			if exprChecker.err != nil {
				return nil, exprChecker.err
			}
			// If multi-column use new evaluated+normalized output, instead of just formatted expression
			if len(partValStrings) > i && len(colTypes) > 1 {
				partVal := partValStrings[i]
				switch colTypes[i].EvalType() {
				case types.ETInt:
					// no wrapping
				case types.ETDatetime, types.ETString, types.ETDuration:
					if _, ok := clause.Exprs[i].(*ast.MaxValueExpr); !ok {
						// Don't wrap MAXVALUE
						partVal = driver.WrapInSingleQuotes(partVal)
					}
				default:
					return nil, dbterror.ErrWrongTypeColumnValue.GenWithStackByArgs()
				}
				piDef.LessThan = append(piDef.LessThan, partVal)
			} else {
				expr.Format(buf)
				piDef.LessThan = append(piDef.LessThan, buf.String())
				buf.Reset()
			}
		}
		definitions = append(definitions, piDef)
	}
	return definitions, nil
}

func checkPartitionValuesIsInt(ctx sessionctx.Context, defName interface{}, exprs []ast.ExprNode, tbInfo *model.TableInfo) error {
	tp := types.NewFieldType(mysql.TypeLonglong)
	if isPartExprUnsigned(tbInfo) {
		tp.AddFlag(mysql.UnsignedFlag)
	}
	for _, exp := range exprs {
		if _, ok := exp.(*ast.MaxValueExpr); ok {
			continue
		}
		val, err := expression.EvalAstExpr(ctx, exp)
		if err != nil {
			return err
		}
		switch val.Kind() {
		case types.KindUint64, types.KindNull:
		case types.KindInt64:
			if mysql.HasUnsignedFlag(tp.GetFlag()) && val.GetInt64() < 0 {
				return dbterror.ErrPartitionConstDomain.GenWithStackByArgs()
			}
		default:
			return dbterror.ErrValuesIsNotIntType.GenWithStackByArgs(defName)
		}

		_, err = val.ConvertTo(ctx.GetSessionVars().StmtCtx, tp)
		if err != nil && !types.ErrOverflow.Equal(err) {
			return dbterror.ErrWrongTypeColumnValue.GenWithStackByArgs()
		}
	}

	return nil
}

func checkPartitionNameUnique(pi *model.PartitionInfo) error {
	newPars := pi.Definitions
	partNames := make(map[string]struct{}, len(newPars))
	for _, newPar := range newPars {
		if _, ok := partNames[newPar.Name.L]; ok {
			return dbterror.ErrSameNamePartition.GenWithStackByArgs(newPar.Name)
		}
		partNames[newPar.Name.L] = struct{}{}
	}
	return nil
}

func checkAddPartitionNameUnique(tbInfo *model.TableInfo, pi *model.PartitionInfo) error {
	partNames := make(map[string]struct{})
	if tbInfo.Partition != nil {
		oldPars := tbInfo.Partition.Definitions
		for _, oldPar := range oldPars {
			partNames[oldPar.Name.L] = struct{}{}
		}
	}
	newPars := pi.Definitions
	for _, newPar := range newPars {
		if _, ok := partNames[newPar.Name.L]; ok {
			return dbterror.ErrSameNamePartition.GenWithStackByArgs(newPar.Name)
		}
		partNames[newPar.Name.L] = struct{}{}
	}
	return nil
}

func checkReorgPartitionNames(p *model.PartitionInfo, droppedNames []model.CIStr, pi *model.PartitionInfo) error {
	partNames := make(map[string]struct{})
	oldDefs := p.Definitions
	for _, oldDef := range oldDefs {
		partNames[oldDef.Name.L] = struct{}{}
	}
	for _, delName := range droppedNames {
		if _, ok := partNames[delName.L]; !ok {
			return dbterror.ErrSameNamePartition.GenWithStackByArgs(delName)
		}
		delete(partNames, delName.L)
	}
	newDefs := pi.Definitions
	for _, newDef := range newDefs {
		if _, ok := partNames[newDef.Name.L]; ok {
			return dbterror.ErrSameNamePartition.GenWithStackByArgs(newDef.Name)
		}
		partNames[newDef.Name.L] = struct{}{}
	}
	return nil
}

func checkAndOverridePartitionID(newTableInfo, oldTableInfo *model.TableInfo) error {
	// If any old partitionInfo has lost, that means the partition ID lost too, so did the data, repair failed.
	if newTableInfo.Partition == nil {
		return nil
	}
	if oldTableInfo.Partition == nil {
		return dbterror.ErrRepairTableFail.GenWithStackByArgs("Old table doesn't have partitions")
	}
	if newTableInfo.Partition.Type != oldTableInfo.Partition.Type {
		return dbterror.ErrRepairTableFail.GenWithStackByArgs("Partition type should be the same")
	}
	// Check whether partitionType is hash partition.
	if newTableInfo.Partition.Type == model.PartitionTypeHash {
		if newTableInfo.Partition.Num != oldTableInfo.Partition.Num {
			return dbterror.ErrRepairTableFail.GenWithStackByArgs("Hash partition num should be the same")
		}
	}
	for i, newOne := range newTableInfo.Partition.Definitions {
		found := false
		for _, oldOne := range oldTableInfo.Partition.Definitions {
			// Fix issue 17952 which wanna substitute partition range expr.
			// So eliminate stringSliceEqual(newOne.LessThan, oldOne.LessThan) here.
			if newOne.Name.L == oldOne.Name.L {
				newTableInfo.Partition.Definitions[i].ID = oldOne.ID
				found = true
				break
			}
		}
		if !found {
			return dbterror.ErrRepairTableFail.GenWithStackByArgs("Partition " + newOne.Name.L + " has lost")
		}
	}
	return nil
}

// checkPartitionFuncValid checks partition function validly.
func checkPartitionFuncValid(ctx sessionctx.Context, tblInfo *model.TableInfo, expr ast.ExprNode) error {
	if expr == nil {
		return nil
	}
	exprChecker := newPartitionExprChecker(ctx, tblInfo, checkPartitionExprArgs, checkPartitionExprAllowed)
	expr.Accept(exprChecker)
	if exprChecker.err != nil {
		return errors.Trace(exprChecker.err)
	}
	if len(exprChecker.columns) == 0 {
		return errors.Trace(dbterror.ErrWrongExprInPartitionFunc)
	}
	return nil
}

// checkResultOK derives from https://github.com/mysql/mysql-server/blob/5.7/sql/item_timefunc
// For partition tables, mysql do not support Constant, random or timezone-dependent expressions
// Based on mysql code to check whether field is valid, every time related type has check_valid_arguments_processor function.
func checkResultOK(ok bool) error {
	if !ok {
		return errors.Trace(dbterror.ErrWrongExprInPartitionFunc)
	}

	return nil
}

// checkPartitionFuncType checks partition function return type.
func checkPartitionFuncType(ctx sessionctx.Context, expr ast.ExprNode, tblInfo *model.TableInfo) error {
	if expr == nil {
		return nil
	}

	e, err := expression.RewriteSimpleExprWithTableInfo(ctx, tblInfo, expr, false)
	if err != nil {
		return errors.Trace(err)
	}
	if e.GetType().EvalType() == types.ETInt {
		return nil
	}

	if col, ok := expr.(*ast.ColumnNameExpr); ok {
		return errors.Trace(dbterror.ErrNotAllowedTypeInPartition.GenWithStackByArgs(col.Name.Name.L))
	}

	return errors.Trace(dbterror.ErrPartitionFuncNotAllowed.GenWithStackByArgs("PARTITION"))
}

// checkRangePartitionValue checks whether `less than value` is strictly increasing for each partition.
// Side effect: it may simplify the partition range definition from a constant expression to an integer.
func checkRangePartitionValue(ctx sessionctx.Context, tblInfo *model.TableInfo) error {
	pi := tblInfo.Partition
	defs := pi.Definitions
	if len(defs) == 0 {
		return nil
	}

	if strings.EqualFold(defs[len(defs)-1].LessThan[0], partitionMaxValue) {
		defs = defs[:len(defs)-1]
	}
	isUnsigned := isPartExprUnsigned(tblInfo)
	var prevRangeValue interface{}
	for i := 0; i < len(defs); i++ {
		if strings.EqualFold(defs[i].LessThan[0], partitionMaxValue) {
			return errors.Trace(dbterror.ErrPartitionMaxvalue)
		}

		currentRangeValue, fromExpr, err := getRangeValue(ctx, defs[i].LessThan[0], isUnsigned)
		if err != nil {
			return errors.Trace(err)
		}
		if fromExpr {
			// Constant fold the expression.
			defs[i].LessThan[0] = fmt.Sprintf("%d", currentRangeValue)
		}

		if i == 0 {
			prevRangeValue = currentRangeValue
			continue
		}

		if isUnsigned {
			if currentRangeValue.(uint64) <= prevRangeValue.(uint64) {
				return errors.Trace(dbterror.ErrRangeNotIncreasing)
			}
		} else {
			if currentRangeValue.(int64) <= prevRangeValue.(int64) {
				return errors.Trace(dbterror.ErrRangeNotIncreasing)
			}
		}
		prevRangeValue = currentRangeValue
	}
	return nil
}

func checkListPartitionValue(ctx sessionctx.Context, tblInfo *model.TableInfo) error {
	pi := tblInfo.Partition
	if len(pi.Definitions) == 0 {
		return ast.ErrPartitionsMustBeDefined.GenWithStackByArgs("LIST")
	}
	expStr, err := formatListPartitionValue(ctx, tblInfo)
	if err != nil {
		return errors.Trace(err)
	}

	partitionsValuesMap := make(map[string]struct{})
	for _, s := range expStr {
		if _, ok := partitionsValuesMap[s]; ok {
			return errors.Trace(dbterror.ErrMultipleDefConstInListPart)
		}
		partitionsValuesMap[s] = struct{}{}
	}

	return nil
}

func formatListPartitionValue(ctx sessionctx.Context, tblInfo *model.TableInfo) ([]string, error) {
	defs := tblInfo.Partition.Definitions
	pi := tblInfo.Partition
	var colTps []*types.FieldType
	cols := make([]*model.ColumnInfo, 0, len(pi.Columns))
	if len(pi.Columns) == 0 {
		tp := types.NewFieldType(mysql.TypeLonglong)
		if isPartExprUnsigned(tblInfo) {
			tp.AddFlag(mysql.UnsignedFlag)
		}
		colTps = []*types.FieldType{tp}
	} else {
		colTps = make([]*types.FieldType, 0, len(pi.Columns))
		for _, colName := range pi.Columns {
			colInfo := findColumnByName(colName.L, tblInfo)
			if colInfo == nil {
				return nil, errors.Trace(dbterror.ErrFieldNotFoundPart)
			}
			colTps = append(colTps, colInfo.FieldType.Clone())
			cols = append(cols, colInfo)
		}
	}

	exprStrs := make([]string, 0)
	inValueStrs := make([]string, 0, mathutil.Max(len(pi.Columns), 1))
	for i := range defs {
		for j, vs := range defs[i].InValues {
			inValueStrs = inValueStrs[:0]
			for k, v := range vs {
				expr, err := expression.ParseSimpleExprCastWithTableInfo(ctx, v, &model.TableInfo{}, colTps[k])
				if err != nil {
					return nil, errors.Trace(err)
				}
				eval, err := expr.Eval(chunk.Row{})
				if err != nil {
					return nil, errors.Trace(err)
				}
				s, err := eval.ToString()
				if err != nil {
					return nil, errors.Trace(err)
				}
				if !eval.IsNull() && colTps[k].EvalType() == types.ETInt {
					defs[i].InValues[j][k] = s
				}
				if colTps[k].EvalType() == types.ETString {
					s = string(hack.String(collate.GetCollator(cols[k].GetCollate()).Key(s)))
				}
				s = strings.ReplaceAll(s, ",", `\,`)
				inValueStrs = append(inValueStrs, s)
			}
			exprStrs = append(exprStrs, strings.Join(inValueStrs, ","))
		}
	}
	return exprStrs, nil
}

// getRangeValue gets an integer from the range value string.
// The returned boolean value indicates whether the input string is a constant expression.
func getRangeValue(ctx sessionctx.Context, str string, unsigned bool) (interface{}, bool, error) {
	// Unsigned bigint was converted to uint64 handle.
	if unsigned {
		if value, err := strconv.ParseUint(str, 10, 64); err == nil {
			return value, false, nil
		}

		e, err1 := expression.ParseSimpleExprWithTableInfo(ctx, str, &model.TableInfo{})
		if err1 != nil {
			return 0, false, err1
		}
		res, isNull, err2 := e.EvalInt(ctx, chunk.Row{})
		if err2 == nil && !isNull {
			return uint64(res), true, nil
		}
	} else {
		if value, err := strconv.ParseInt(str, 10, 64); err == nil {
			return value, false, nil
		}
		// The range value maybe not an integer, it could be a constant expression.
		// For example, the following two cases are the same:
		// PARTITION p0 VALUES LESS THAN (TO_SECONDS('2004-01-01'))
		// PARTITION p0 VALUES LESS THAN (63340531200)
		e, err1 := expression.ParseSimpleExprWithTableInfo(ctx, str, &model.TableInfo{})
		if err1 != nil {
			return 0, false, err1
		}
		res, isNull, err2 := e.EvalInt(ctx, chunk.Row{})
		if err2 == nil && !isNull {
			return res, true, nil
		}
	}
	return 0, false, dbterror.ErrNotAllowedTypeInPartition.GenWithStackByArgs(str)
}

// CheckDropTablePartition checks if the partition exists and does not allow deleting the last existing partition in the table.
func CheckDropTablePartition(meta *model.TableInfo, partLowerNames []string) error {
	pi := meta.Partition
	if pi.Type != model.PartitionTypeRange && pi.Type != model.PartitionTypeList {
		return dbterror.ErrOnlyOnRangeListPartition.GenWithStackByArgs("DROP")
	}

	// To be error compatible with MySQL, we need to do this first!
	// see https://github.com/pingcap/tidb/issues/31681#issuecomment-1015536214
	oldDefs := pi.Definitions
	if len(oldDefs) <= len(partLowerNames) {
		return errors.Trace(dbterror.ErrDropLastPartition)
	}

	dupCheck := make(map[string]bool)
	for _, pn := range partLowerNames {
		found := false
		for _, def := range oldDefs {
			if def.Name.L == pn {
				if _, ok := dupCheck[pn]; ok {
					return errors.Trace(dbterror.ErrDropPartitionNonExistent.GenWithStackByArgs("DROP"))
				}
				dupCheck[pn] = true
				found = true
				break
			}
		}
		if !found {
			return errors.Trace(dbterror.ErrDropPartitionNonExistent.GenWithStackByArgs("DROP"))
		}
	}
	return nil
}

// updateDroppingPartitionInfo move dropping partitions to DroppingDefinitions, and return partitionIDs
func updateDroppingPartitionInfo(tblInfo *model.TableInfo, partLowerNames []string) []int64 {
	oldDefs := tblInfo.Partition.Definitions
	newDefs := make([]model.PartitionDefinition, 0, len(oldDefs)-len(partLowerNames))
	droppingDefs := make([]model.PartitionDefinition, 0, len(partLowerNames))
	pids := make([]int64, 0, len(partLowerNames))

	// consider using a map to probe partLowerNames if too many partLowerNames
	for i := range oldDefs {
		found := false
		for _, partName := range partLowerNames {
			if oldDefs[i].Name.L == partName {
				found = true
				break
			}
		}
		if found {
			pids = append(pids, oldDefs[i].ID)
			droppingDefs = append(droppingDefs, oldDefs[i])
		} else {
			newDefs = append(newDefs, oldDefs[i])
		}
	}

	tblInfo.Partition.Definitions = newDefs
	tblInfo.Partition.DroppingDefinitions = droppingDefs
	return pids
}

func getPartitionDef(tblInfo *model.TableInfo, partName string) (index int, def *model.PartitionDefinition, _ error) {
	defs := tblInfo.Partition.Definitions
	for i := 0; i < len(defs); i++ {
		if strings.EqualFold(defs[i].Name.L, strings.ToLower(partName)) {
			return i, &(defs[i]), nil
		}
	}
	return index, nil, table.ErrUnknownPartition.GenWithStackByArgs(partName, tblInfo.Name.O)
}

func getPartitionIDsFromDefinitions(defs []model.PartitionDefinition) []int64 {
	pids := make([]int64, 0, len(defs))
	for _, def := range defs {
		pids = append(pids, def.ID)
	}
	return pids
}

func hasGlobalIndex(tblInfo *model.TableInfo) bool {
	for _, idxInfo := range tblInfo.Indices {
		if idxInfo.Global {
			return true
		}
	}
	return false
}

// getTableInfoWithDroppingPartitions builds oldTableInfo including dropping partitions, only used by onDropTablePartition.
func getTableInfoWithDroppingPartitions(t *model.TableInfo) *model.TableInfo {
	p := t.Partition
	nt := t.Clone()
	np := *p
	npd := make([]model.PartitionDefinition, 0, len(p.Definitions)+len(p.DroppingDefinitions))
	npd = append(npd, p.Definitions...)
	npd = append(npd, p.DroppingDefinitions...)
	np.Definitions = npd
	np.DroppingDefinitions = nil
	nt.Partition = &np
	return nt
}

func dropLabelRules(d *ddlCtx, schemaName, tableName string, partNames []string) error {
	deleteRules := make([]string, 0, len(partNames))
	for _, partName := range partNames {
		deleteRules = append(deleteRules, fmt.Sprintf(label.PartitionIDFormat, label.IDPrefix, schemaName, tableName, partName))
	}
	// delete batch rules
	patch := label.NewRulePatch([]*label.Rule{}, deleteRules)
	return infosync.UpdateLabelRules(context.TODO(), patch)
}

// onDropTablePartition deletes old partition meta.
func (w *worker) onDropTablePartition(d *ddlCtx, t *meta.Meta, job *model.Job) (ver int64, _ error) {
	var partNames []string
	if err := job.DecodeArgs(&partNames); err != nil {
		job.State = model.JobStateCancelled
		return ver, errors.Trace(err)
	}
	tblInfo, err := GetTableInfoAndCancelFaultJob(t, job, job.SchemaID)
	if err != nil {
		return ver, errors.Trace(err)
	}
	if job.Type == model.ActionAddTablePartition || job.Type == model.ActionReorganizePartition {
		// It is rollbacked from adding table partition, just remove addingDefinitions from tableInfo.
		physicalTableIDs, pNames, rollbackBundles := rollbackAddingPartitionInfo(tblInfo)
		err = infosync.PutRuleBundlesWithDefaultRetry(context.TODO(), rollbackBundles)
		if err != nil {
			// Why cancel here and not try to clean up as much as possible?
			job.State = model.JobStateCancelled
			return ver, errors.Wrapf(err, "failed to notify PD the placement rules")
		}
		err = dropLabelRules(d, job.SchemaName, tblInfo.Name.L, pNames)
		if err != nil {
			job.State = model.JobStateCancelled
			return ver, errors.Wrapf(err, "failed to notify PD the label rules")
		}

		if _, err := alterTableLabelRule(job.SchemaName, tblInfo, getIDs([]*model.TableInfo{tblInfo})); err != nil {
			job.State = model.JobStateCancelled
			return ver, err
		}

		ver, err = updateVersionAndTableInfo(d, t, job, tblInfo, true)
		if err != nil {
			return ver, errors.Trace(err)
		}
		job.FinishTableJob(model.JobStateRollbackDone, model.StateNone, ver, tblInfo)
		job.Args = []interface{}{physicalTableIDs}
		return ver, nil
	}

	var physicalTableIDs []int64
	// In order to skip maintaining the state check in partitionDefinition, TiDB use droppingDefinition instead of state field.
	// So here using `job.SchemaState` to judge what the stage of this job is.
	originalState := job.SchemaState
	switch job.SchemaState {
	case model.StatePublic:
		// If an error occurs, it returns that it cannot delete all partitions or that the partition doesn't exist.
		err = CheckDropTablePartition(tblInfo, partNames)
		if err != nil {
			job.State = model.JobStateCancelled
			return ver, errors.Trace(err)
		}
		physicalTableIDs = updateDroppingPartitionInfo(tblInfo, partNames)
		err = dropLabelRules(d, job.SchemaName, tblInfo.Name.L, partNames)
		if err != nil {
			job.State = model.JobStateCancelled
			return ver, errors.Wrapf(err, "failed to notify PD the label rules")
		}

		if _, err := alterTableLabelRule(job.SchemaName, tblInfo, getIDs([]*model.TableInfo{tblInfo})); err != nil {
			job.State = model.JobStateCancelled
			return ver, err
		}

		job.SchemaState = model.StateDeleteOnly
		ver, err = updateVersionAndTableInfo(d, t, job, tblInfo, originalState != job.SchemaState)
	case model.StateDeleteOnly:
		// This state is not a real 'DeleteOnly' state, because tidb does not maintaining the state check in partitionDefinition.
		// Insert this state to confirm all servers can not see the old partitions when reorg is running,
		// so that no new data will be inserted into old partitions when reorganizing.
		job.SchemaState = model.StateDeleteReorganization
		ver, err = updateVersionAndTableInfo(d, t, job, tblInfo, originalState != job.SchemaState)
	case model.StateDeleteReorganization:
		oldTblInfo := getTableInfoWithDroppingPartitions(tblInfo)
		physicalTableIDs = getPartitionIDsFromDefinitions(tblInfo.Partition.DroppingDefinitions)
		tbl, err := getTable(d.store, job.SchemaID, oldTblInfo)
		if err != nil {
			return ver, errors.Trace(err)
		}
		dbInfo, err := t.GetDatabase(job.SchemaID)
		if err != nil {
			return ver, errors.Trace(err)
		}
		// If table has global indexes, we need reorg to clean up them.
		if pt, ok := tbl.(table.PartitionedTable); ok && hasGlobalIndex(tblInfo) {
			// Build elements for compatible with modify column type. elements will not be used when reorganizing.
			elements := make([]*meta.Element, 0, len(tblInfo.Indices))
			for _, idxInfo := range tblInfo.Indices {
				if idxInfo.Global {
					elements = append(elements, &meta.Element{ID: idxInfo.ID, TypeKey: meta.IndexElementKey})
				}
			}
<<<<<<< HEAD
			rh := newReorgHandler(t, w.sess, w.concurrentDDL)
=======
			rh := newReorgHandler(t, w.sess)
>>>>>>> 7ef86c35
			reorgInfo, err := getReorgInfoFromPartitions(d.jobContext(job), d, rh, job, dbInfo, pt, physicalTableIDs, elements)

			if err != nil || reorgInfo.first {
				// If we run reorg firstly, we should update the job snapshot version
				// and then run the reorg next time.
				return ver, errors.Trace(err)
			}
			err = w.runReorgJob(rh, reorgInfo, tbl.Meta(), d.lease, func() (dropIndexErr error) {
				defer tidbutil.Recover(metrics.LabelDDL, "onDropTablePartition",
					func() {
						dropIndexErr = dbterror.ErrCancelledDDLJob.GenWithStack("drop partition panic")
					}, false)
				return w.cleanupGlobalIndexes(pt, physicalTableIDs, reorgInfo)
			})
			if err != nil {
				if dbterror.ErrWaitReorgTimeout.Equal(err) {
					// if timeout, we should return, check for the owner and re-wait job done.
					return ver, nil
				}
				return ver, errors.Trace(err)
			}
		}
		if tblInfo.TiFlashReplica != nil {
			// Remove the partitions
			ids := tblInfo.TiFlashReplica.AvailablePartitionIDs
			// Rarely called, so OK to take some time, to make it easy
			for _, id := range physicalTableIDs {
				for i, avail := range ids {
					if id == avail {
						tmp := ids[:i]
						tmp = append(tmp, ids[i+1:]...)
						ids = tmp
						break
					}
				}
			}
			tblInfo.TiFlashReplica.AvailablePartitionIDs = ids
		}
		tblInfo.Partition.DroppingDefinitions = nil
		// used by ApplyDiff in updateSchemaVersion
		job.CtxVars = []interface{}{physicalTableIDs}
		ver, err = updateVersionAndTableInfo(d, t, job, tblInfo, true)
		if err != nil {
			return ver, errors.Trace(err)
		}
		job.SchemaState = model.StateNone
		job.FinishTableJob(model.JobStateDone, model.StateNone, ver, tblInfo)
		asyncNotifyEvent(d, &util.Event{Tp: model.ActionDropTablePartition, TableInfo: tblInfo, PartInfo: &model.PartitionInfo{Definitions: tblInfo.Partition.Definitions}})
		// A background job will be created to delete old partition data.
		job.Args = []interface{}{physicalTableIDs}
	default:
		err = dbterror.ErrInvalidDDLState.GenWithStackByArgs("partition", job.SchemaState)
	}
	return ver, errors.Trace(err)
}

// onTruncateTablePartition truncates old partition meta.
func onTruncateTablePartition(d *ddlCtx, t *meta.Meta, job *model.Job) (int64, error) {
	var ver int64
	var oldIDs []int64
	if err := job.DecodeArgs(&oldIDs); err != nil {
		job.State = model.JobStateCancelled
		return ver, errors.Trace(err)
	}
	tblInfo, err := GetTableInfoAndCancelFaultJob(t, job, job.SchemaID)
	if err != nil {
		return ver, errors.Trace(err)
	}
	pi := tblInfo.GetPartitionInfo()
	if pi == nil {
		return ver, errors.Trace(dbterror.ErrPartitionMgmtOnNonpartitioned)
	}

	newPartitions := make([]model.PartitionDefinition, 0, len(oldIDs))
	for _, oldID := range oldIDs {
		for i := 0; i < len(pi.Definitions); i++ {
			def := &pi.Definitions[i]
			if def.ID == oldID {
				pid, err1 := t.GenGlobalID()
				if err1 != nil {
					return ver, errors.Trace(err1)
				}
				def.ID = pid
				// Shallow copy only use the def.ID in event handle.
				newPartitions = append(newPartitions, *def)
				break
			}
		}
	}
	if len(newPartitions) == 0 {
		job.State = model.JobStateCancelled
		return ver, table.ErrUnknownPartition.GenWithStackByArgs(fmt.Sprintf("pid:%v", oldIDs), tblInfo.Name.O)
	}

	// Clear the tiflash replica available status.
	if tblInfo.TiFlashReplica != nil {
		e := infosync.ConfigureTiFlashPDForPartitions(true, &newPartitions, tblInfo.TiFlashReplica.Count, &tblInfo.TiFlashReplica.LocationLabels, tblInfo.ID)
		failpoint.Inject("FailTiFlashTruncatePartition", func() {
			e = errors.New("enforced error")
		})
		if e != nil {
			logutil.BgLogger().Error("ConfigureTiFlashPDForPartitions fails", zap.Error(e))
			job.State = model.JobStateCancelled
			return ver, e
		}
		tblInfo.TiFlashReplica.Available = false
		// Set partition replica become unavailable.
		for _, oldID := range oldIDs {
			for i, id := range tblInfo.TiFlashReplica.AvailablePartitionIDs {
				if id == oldID {
					newIDs := tblInfo.TiFlashReplica.AvailablePartitionIDs[:i]
					newIDs = append(newIDs, tblInfo.TiFlashReplica.AvailablePartitionIDs[i+1:]...)
					tblInfo.TiFlashReplica.AvailablePartitionIDs = newIDs
					break
				}
			}
		}
	}

	bundles, err := placement.NewPartitionListBundles(t, newPartitions)
	if err != nil {
		job.State = model.JobStateCancelled
		return ver, errors.Trace(err)
	}

	err = infosync.PutRuleBundlesWithDefaultRetry(context.TODO(), bundles)
	if err != nil {
		job.State = model.JobStateCancelled
		return ver, errors.Wrapf(err, "failed to notify PD the placement rules")
	}

	tableID := fmt.Sprintf(label.TableIDFormat, label.IDPrefix, job.SchemaName, tblInfo.Name.L)
	oldPartRules := make([]string, 0, len(oldIDs))
	for _, newPartition := range newPartitions {
		oldPartRuleID := fmt.Sprintf(label.PartitionIDFormat, label.IDPrefix, job.SchemaName, tblInfo.Name.L, newPartition.Name.L)
		oldPartRules = append(oldPartRules, oldPartRuleID)
	}

	rules, err := infosync.GetLabelRules(context.TODO(), append(oldPartRules, tableID))
	if err != nil {
		job.State = model.JobStateCancelled
		return ver, errors.Wrapf(err, "failed to get label rules from PD")
	}

	newPartIDs := getPartitionIDs(tblInfo)
	newRules := make([]*label.Rule, 0, len(oldIDs)+1)
	if tr, ok := rules[tableID]; ok {
		newRules = append(newRules, tr.Clone().Reset(job.SchemaName, tblInfo.Name.L, "", append(newPartIDs, tblInfo.ID)...))
	}

	for idx, newPartition := range newPartitions {
		if pr, ok := rules[oldPartRules[idx]]; ok {
			newRules = append(newRules, pr.Clone().Reset(job.SchemaName, tblInfo.Name.L, newPartition.Name.L, newPartition.ID))
		}
	}

	patch := label.NewRulePatch(newRules, []string{})
	err = infosync.UpdateLabelRules(context.TODO(), patch)
	if err != nil {
		job.State = model.JobStateCancelled
		return ver, errors.Wrapf(err, "failed to notify PD the label rules")
	}

	newIDs := make([]int64, len(oldIDs))
	for i := range oldIDs {
		newIDs[i] = newPartitions[i].ID
	}
	job.CtxVars = []interface{}{oldIDs, newIDs}
	ver, err = updateVersionAndTableInfo(d, t, job, tblInfo, true)
	if err != nil {
		return ver, errors.Trace(err)
	}

	// Finish this job.
	job.FinishTableJob(model.JobStateDone, model.StateNone, ver, tblInfo)
	asyncNotifyEvent(d, &util.Event{Tp: model.ActionTruncateTablePartition, TableInfo: tblInfo, PartInfo: &model.PartitionInfo{Definitions: newPartitions}})
	// A background job will be created to delete old partition data.
	job.Args = []interface{}{oldIDs}
	return ver, nil
}

// onExchangeTablePartition exchange partition data
func (w *worker) onExchangeTablePartition(d *ddlCtx, t *meta.Meta, job *model.Job) (ver int64, _ error) {
	var (
		// defID only for updateSchemaVersion
		defID          int64
		ptSchemaID     int64
		ptID           int64
		partName       string
		withValidation bool
	)

	if err := job.DecodeArgs(&defID, &ptSchemaID, &ptID, &partName, &withValidation); err != nil {
		job.State = model.JobStateCancelled
		return ver, errors.Trace(err)
	}

	ntDbInfo, err := checkSchemaExistAndCancelNotExistJob(t, job)
	if err != nil {
		job.State = model.JobStateCancelled
		return ver, errors.Trace(err)
	}

	nt, err := GetTableInfoAndCancelFaultJob(t, job, job.SchemaID)
	if err != nil {
		return ver, errors.Trace(err)
	}

	pt, err := getTableInfo(t, ptID, ptSchemaID)
	if err != nil {
		if infoschema.ErrDatabaseNotExists.Equal(err) || infoschema.ErrTableNotExists.Equal(err) {
			job.State = model.JobStateCancelled
		}
		return ver, errors.Trace(err)
	}

	if pt.State != model.StatePublic {
		job.State = model.JobStateCancelled
		return ver, dbterror.ErrInvalidDDLState.GenWithStack("table %s is not in public, but %s", pt.Name, pt.State)
	}

	err = checkExchangePartition(pt, nt)
	if err != nil {
		job.State = model.JobStateCancelled
		return ver, errors.Trace(err)
	}

	err = checkTableDefCompatible(pt, nt)
	if err != nil {
		job.State = model.JobStateCancelled
		return ver, errors.Trace(err)
	}

	index, _, err := getPartitionDef(pt, partName)
	if err != nil {
		return ver, errors.Trace(err)
	}
	if nt.ExchangePartitionInfo == nil || !nt.ExchangePartitionInfo.ExchangePartitionFlag {
		nt.ExchangePartitionInfo = &model.ExchangePartitionInfo{
			ExchangePartitionFlag:  true,
			ExchangePartitionID:    ptID,
			ExchangePartitionDefID: defID,
		}
		return updateVersionAndTableInfoWithCheck(d, t, job, nt, true)
	}

	if d.lease > 0 {
		delayForAsyncCommit()
	}

	if withValidation {
		err = checkExchangePartitionRecordValidation(w, pt, index, ntDbInfo.Name, nt.Name)
		if err != nil {
			job.State = model.JobStateCancelled
			return ver, errors.Trace(err)
		}
	}

	// partition table auto IDs.
	ptAutoIDs, err := t.GetAutoIDAccessors(ptSchemaID, ptID).Get()
	if err != nil {
		job.State = model.JobStateCancelled
		return ver, errors.Trace(err)
	}
	// non-partition table auto IDs.
	ntAutoIDs, err := t.GetAutoIDAccessors(job.SchemaID, nt.ID).Get()
	if err != nil {
		job.State = model.JobStateCancelled
		return ver, errors.Trace(err)
	}

	_, partDef, err := getPartitionDef(pt, partName)
	if err != nil {
		job.State = model.JobStateCancelled
		return ver, errors.Trace(err)
	}

	if pt.TiFlashReplica != nil {
		for i, id := range pt.TiFlashReplica.AvailablePartitionIDs {
			if id == partDef.ID {
				pt.TiFlashReplica.AvailablePartitionIDs[i] = nt.ID
				break
			}
		}
	}

	// exchange table meta id
	partDef.ID, nt.ID = nt.ID, partDef.ID

	err = t.UpdateTable(ptSchemaID, pt)
	if err != nil {
		job.State = model.JobStateCancelled
		return ver, errors.Trace(err)
	}

	failpoint.Inject("exchangePartitionErr", func(val failpoint.Value) {
		if val.(bool) {
			job.State = model.JobStateCancelled
			failpoint.Return(ver, errors.New("occur an error after updating partition id"))
		}
	})

	// recreate non-partition table meta info
	err = t.DropTableOrView(job.SchemaID, partDef.ID)
	if err != nil {
		job.State = model.JobStateCancelled
		return ver, errors.Trace(err)
	}

	err = t.CreateTableOrView(job.SchemaID, nt)
	if err != nil {
		job.State = model.JobStateCancelled
		return ver, errors.Trace(err)
	}

	// Set both tables to the maximum auto IDs between normal table and partitioned table.
	newAutoIDs := meta.AutoIDGroup{
		RowID:       mathutil.Max(ptAutoIDs.RowID, ntAutoIDs.RowID),
		IncrementID: mathutil.Max(ptAutoIDs.IncrementID, ntAutoIDs.IncrementID),
		RandomID:    mathutil.Max(ptAutoIDs.RandomID, ntAutoIDs.RandomID),
	}
	err = t.GetAutoIDAccessors(ptSchemaID, pt.ID).Put(newAutoIDs)
	if err != nil {
		job.State = model.JobStateCancelled
		return ver, errors.Trace(err)
	}
	err = t.GetAutoIDAccessors(job.SchemaID, nt.ID).Put(newAutoIDs)
	if err != nil {
		job.State = model.JobStateCancelled
		return ver, errors.Trace(err)
	}

	failpoint.Inject("exchangePartitionAutoID", func(val failpoint.Value) {
		if val.(bool) {
			se, err := w.sessPool.get()
			defer w.sessPool.put(se)
			if err != nil {
				failpoint.Return(ver, err)
			}
			sess := newSession(se)
			_, err = sess.execute(context.Background(), "insert ignore into test.pt values (40000000)", "exchange_partition_test")
			if err != nil {
				failpoint.Return(ver, err)
			}
		}
	})

	err = checkExchangePartitionPlacementPolicy(t, partDef.PlacementPolicyRef, nt.PlacementPolicyRef)
	if err != nil {
		job.State = model.JobStateCancelled
		return ver, errors.Trace(err)
	}

	// the follow code is a swap function for rules of two partitions
	// though partitions has exchanged their ID, swap still take effect

	bundles, err := bundlesForExchangeTablePartition(t, job, pt, partDef, nt)
	if err != nil {
		job.State = model.JobStateCancelled
		return ver, errors.Trace(err)
	}

	if err = infosync.PutRuleBundlesWithDefaultRetry(context.TODO(), bundles); err != nil {
		job.State = model.JobStateCancelled
		return ver, errors.Wrapf(err, "failed to notify PD the placement rules")
	}

	ntrID := fmt.Sprintf(label.TableIDFormat, label.IDPrefix, job.SchemaName, nt.Name.L)
	ptrID := fmt.Sprintf(label.PartitionIDFormat, label.IDPrefix, job.SchemaName, pt.Name.L, partDef.Name.L)

	rules, err := infosync.GetLabelRules(context.TODO(), []string{ntrID, ptrID})
	if err != nil {
		job.State = model.JobStateCancelled
		return 0, errors.Wrapf(err, "failed to get PD the label rules")
	}

	ntr := rules[ntrID]
	ptr := rules[ptrID]

	partIDs := getPartitionIDs(nt)

	var setRules []*label.Rule
	var deleteRules []string
	if ntr != nil && ptr != nil {
		setRules = append(setRules, ntr.Clone().Reset(job.SchemaName, pt.Name.L, partDef.Name.L, partDef.ID))
		setRules = append(setRules, ptr.Clone().Reset(job.SchemaName, nt.Name.L, "", append(partIDs, nt.ID)...))
	} else if ptr != nil {
		setRules = append(setRules, ptr.Clone().Reset(job.SchemaName, nt.Name.L, "", append(partIDs, nt.ID)...))
		// delete ptr
		deleteRules = append(deleteRules, ptrID)
	} else if ntr != nil {
		setRules = append(setRules, ntr.Clone().Reset(job.SchemaName, pt.Name.L, partDef.Name.L, partDef.ID))
		// delete ntr
		deleteRules = append(deleteRules, ntrID)
	}

	patch := label.NewRulePatch(setRules, deleteRules)
	err = infosync.UpdateLabelRules(context.TODO(), patch)
	if err != nil {
		job.State = model.JobStateCancelled
		return ver, errors.Wrapf(err, "failed to notify PD the label rules")
	}

	nt.ExchangePartitionInfo = nil
	ver, err = updateVersionAndTableInfoWithCheck(d, t, job, nt, true)
	if err != nil {
		return ver, errors.Trace(err)
	}

	job.FinishTableJob(model.JobStateDone, model.StateNone, ver, pt)
	return ver, nil
}

<<<<<<< HEAD
func checkReorgPartition(t *meta.Meta, job *model.Job) (*model.TableInfo, []model.CIStr, *model.PartitionInfo, []model.PartitionDefinition, []model.PartitionDefinition, error) {
	schemaID := job.SchemaID
	tblInfo, err := GetTableInfoAndCancelFaultJob(t, job, schemaID)
	if err != nil {
		return nil, nil, nil, nil, nil, errors.Trace(err)
	}
	partInfo := &model.PartitionInfo{}
	var partNames []model.CIStr
	err = job.DecodeArgs(&partNames, &partInfo)
	if err != nil {
		job.State = model.JobStateCancelled
		return nil, nil, nil, nil, nil, errors.Trace(err)
	}
	addingDefs := tblInfo.Partition.AddingDefinitions
	droppingDefs := tblInfo.Partition.DroppingDefinitions
	if len(addingDefs) == 0 {
		addingDefs = []model.PartitionDefinition{}
	}
	if len(droppingDefs) == 0 {
		droppingDefs = []model.PartitionDefinition{}
	}
	return tblInfo, partNames, partInfo, droppingDefs, addingDefs, nil
}

func (w *worker) onReorganizePartition(d *ddlCtx, t *meta.Meta, job *model.Job) (ver int64, _ error) {
	// Handle the rolling back job
	if job.IsRollingback() {
		ver, err := w.onDropTablePartition(d, t, job)
		if err != nil {
			return ver, errors.Trace(err)
		}
		return ver, nil
	}

	tblInfo, partNamesCIStr, partInfo, _, addingDefinitions, err := checkReorgPartition(t, job)
	if err != nil {
		return ver, err
	}
	partNames := make([]string, len(partNamesCIStr))
	for i := range partNamesCIStr {
		partNames[i] = partNamesCIStr[i].L
	}

	// In order to skip maintaining the state check in partitionDefinition, TiDB use dropping/addingDefinition instead of state field.
	// So here using `job.SchemaState` to judge what the stage of this job is.
	originalState := job.SchemaState
	switch job.SchemaState {
	case model.StateNone:
		// job.SchemaState == model.StateNone means the job is in the initial state of reorg partition.
		// Here should use partInfo from job directly and do some check action.
		// In case there was a race for queueing different schema changes on the same
		// table and the checks was not done on the current schema version.
		// The partInfo may have been checked against an older schema version for example.
		// If the check is done here, it does not need to be repeated, since no other
		// DDL on the same table can be run concurrently.
		err = checkAddPartitionTooManyPartitions(uint64(len(tblInfo.Partition.Definitions) +
			len(partInfo.Definitions) -
			len(partNames)))
		if err != nil {
			job.State = model.JobStateCancelled
			return ver, errors.Trace(err)
		}

		err = checkReorgPartitionNames(tblInfo.Partition, partNamesCIStr, partInfo)
		if err != nil {
			job.State = model.JobStateCancelled
			return ver, errors.Trace(err)
		}

		// Re-check that the dropped/added partitions are compatible with current definition
		firstPartIdx, lastPartIdx, idMap, err := getReplacedPartitionIDs(partNamesCIStr, tblInfo.Partition)
		if err != nil {
			return ver, err
		}
		var sctx sessionctx.Context
		if w.sess == nil {
			tmpSession, err := w.sessPool.get()
			defer w.sessPool.put(tmpSession)
			if err != nil {
				job.State = model.JobStateCancelled
				return ver, errors.Trace(err)
			}
			sctx = tmpSession
		} else {
			sctx = w.sess.Context
		}
		if err = checkReorgPartitionDefs(sctx, tblInfo, partInfo, firstPartIdx, lastPartIdx, idMap); err != nil {
			return ver, err
		}

		// move the adding definition into tableInfo.
		updateAddingPartitionInfo(partInfo, tblInfo)
		orgDefs := tblInfo.Partition.Definitions
		_ = updateDroppingPartitionInfo(tblInfo, partNames)
		// Reset original partitions, and keep DroppedDefinitions
		tblInfo.Partition.Definitions = orgDefs

		// modify placement settings
		for _, def := range tblInfo.Partition.AddingDefinitions {
			if _, err = checkPlacementPolicyRefValidAndCanNonValidJob(t, job, def.PlacementPolicyRef); err != nil {
				// job.State = model.JobStateCancelled may be set depending on error in function above.
				return ver, errors.Trace(err)
			}
		}

		// From now on we cannot just cancel the DDL, we must roll back if changesMade!
		changesMade := false
		if tblInfo.TiFlashReplica != nil {
			// Must set placement rule, and make sure it succeeds.
			if err := infosync.ConfigureTiFlashPDForPartitions(true, &tblInfo.Partition.AddingDefinitions, tblInfo.TiFlashReplica.Count, &tblInfo.TiFlashReplica.LocationLabels, tblInfo.ID); err != nil {
				logutil.BgLogger().Error("ConfigureTiFlashPDForPartitions fails", zap.Error(err))
				job.State = model.JobStateCancelled
				return ver, errors.Trace(err)
			}
			changesMade = true
			// In the next step, StateDeleteOnly, wait to verify the TiFlash replicas are OK
		}

		bundles, err := alterTablePartitionBundles(t, tblInfo, tblInfo.Partition.AddingDefinitions)
		if err != nil {
			if !changesMade {
				job.State = model.JobStateCancelled
				return ver, errors.Trace(err)
			}
			return convertAddTablePartitionJob2RollbackJob(d, t, job, err, tblInfo)
		}

		if len(bundles) > 0 {
			if err = infosync.PutRuleBundlesWithDefaultRetry(context.TODO(), bundles); err != nil {
				if !changesMade {
					job.State = model.JobStateCancelled
					return ver, errors.Wrapf(err, "failed to notify PD the placement rules")
				}
				return convertAddTablePartitionJob2RollbackJob(d, t, job, err, tblInfo)
			}
			changesMade = true
		}

		ids := getIDs([]*model.TableInfo{tblInfo})
		for _, p := range tblInfo.Partition.AddingDefinitions {
			ids = append(ids, p.ID)
		}
		changed, err := alterTableLabelRule(job.SchemaName, tblInfo, ids)
		changesMade = changesMade || changed
		if err != nil {
			if !changesMade {
				job.State = model.JobStateCancelled
				return ver, err
			}
			return convertAddTablePartitionJob2RollbackJob(d, t, job, err, tblInfo)
		}
		// TODO: test...
		// Assume we cannot have more than MaxUint64 rows, set the progress to 1/10 of that.
		metrics.GetBackfillProgressByLabel(metrics.LblReorgPartition, job.SchemaName, tblInfo.Name.String()).Set(0.1 / float64(math.MaxUint64))
		job.SchemaState = model.StateDeleteOnly
		tblInfo.Partition.DDLState = model.StateDeleteOnly
		ver, err = updateVersionAndTableInfoWithCheck(d, t, job, tblInfo, true)
		if err != nil {
			return ver, errors.Trace(err)
		}

		// Is really both StateDeleteOnly AND StateWriteOnly needed?
		// If transaction A in WriteOnly inserts row 1 (into both new and old partition set)
		// and then transaction B in DeleteOnly deletes that row (in both new and old)
		// does really transaction B need to do the delete in the new partition?
		// Yes, otherwise it would still be there when the WriteReorg happens,
		// and WriteReorg would only copy existing rows to the new table, so unless it is
		// deleted it would result in a ghost row!
		// What about update then?
		// Updates also need to be handled for new partitions in DeleteOnly,
		// since it would not be overwritten during Reorganize phase.
		// BUT if the update results in adding in one partition and deleting in another,
		// THEN only the delete must happen in the new partition set, not the insert!
	case model.StateDeleteOnly:
		// This state is to confirm all servers can not see the new partitions when reorg is running,
		// so that all deletes will be done in both old and new partitions when in either DeleteOnly
		// or WriteOnly state.
		// Also using the state for checking that the optional TiFlash replica is available, making it
		// in a state without (much) data and easy to retry without side effects.

		// Reason for having it here, is to make it easy for retry, and better to make sure it is in-sync
		// as early as possible, to avoid a long wait after the data copying.
		if tblInfo.TiFlashReplica != nil && tblInfo.TiFlashReplica.Available {
			// For available state, the new added partition should wait its replica to
			// be finished, otherwise the query to this partition will be blocked.
			count := tblInfo.TiFlashReplica.Count
			needRetry, err := checkPartitionReplica(count, count, addingDefinitions, d)
			if err != nil {
				// need to rollback, since we tried to register the new
				// partitions before!
				return convertAddTablePartitionJob2RollbackJob(d, t, job, err, tblInfo)
			}
			if needRetry {
				// The new added partition hasn't been replicated.
				// Do nothing to the job this time, wait next worker round.
				time.Sleep(tiflashCheckTiDBHTTPAPIHalfInterval)
				// Set the error here which will lead this job exit when it's retry times beyond the limitation.
				return ver, errors.Errorf("[ddl] add partition wait for tiflash replica to complete")
			}

			// When TiFlash Replica is ready, we must move them into `AvailablePartitionIDs`.
			// Since onUpdateFlashReplicaStatus cannot see the partitions yet (not public)
			for _, d := range addingDefinitions {
				tblInfo.TiFlashReplica.AvailablePartitionIDs = append(tblInfo.TiFlashReplica.AvailablePartitionIDs, d.ID)
			}
		}

		job.SchemaState = model.StateWriteOnly
		tblInfo.Partition.DDLState = model.StateWriteOnly
		metrics.GetBackfillProgressByLabel(metrics.LblReorgPartition, job.SchemaName, tblInfo.Name.String()).Set(0.2 / float64(math.MaxUint64))
		ver, err = updateVersionAndTableInfo(d, t, job, tblInfo, originalState != job.SchemaState)
	case model.StateWriteOnly:
		// Insert this state to confirm all servers can see the new partitions when reorg is running,
		// so that new data will be updated in both old and new partitions when reorganizing.
		job.SnapshotVer = 0
		job.SchemaState = model.StateWriteReorganization
		tblInfo.Partition.DDLState = model.StateWriteReorganization
		metrics.GetBackfillProgressByLabel(metrics.LblReorgPartition, job.SchemaName, tblInfo.Name.String()).Set(0.3 / float64(math.MaxUint64))
		ver, err = updateVersionAndTableInfo(d, t, job, tblInfo, originalState != job.SchemaState)
	case model.StateWriteReorganization:
		physicalTableIDs := getPartitionIDsFromDefinitions(tblInfo.Partition.DroppingDefinitions)
		tbl, err2 := getTable(d.store, job.SchemaID, tblInfo)
		if err2 != nil {
			return ver, errors.Trace(err2)
		}
		// TODO: If table has global indexes, we need reorg to clean up them.
		// and then add the new partition ids back...
		if _, ok := tbl.(table.PartitionedTable); ok && hasGlobalIndex(tblInfo) {
			err = errors.Trace(dbterror.ErrCancelledDDLJob.GenWithStack("global indexes is not supported yet for reorganize partition"))
			return convertAddTablePartitionJob2RollbackJob(d, t, job, err, tblInfo)
		}
		var done bool
		done, ver, err = doPartitionReorgWork(w, d, t, job, tbl, physicalTableIDs)

		if !done {
			return ver, err
		}

		firstPartIdx, lastPartIdx, idMap, err2 := getReplacedPartitionIDs(partNamesCIStr, tblInfo.Partition)
		failpoint.Inject("reorgPartWriteReorgReplacedPartIDsFail", func(val failpoint.Value) {
			if val.(bool) {
				err2 = errors.New("Injected error by reorgPartWriteReorgReplacedPartIDsFail")
			}
		})
		if err2 != nil {
			return ver, err2
		}
		newDefs := getReorganizedDefinitions(tblInfo.Partition, firstPartIdx, lastPartIdx, idMap)

		// From now on, use the new definitions, but keep the Adding and Dropping for double write
		tblInfo.Partition.Definitions = newDefs
		tblInfo.Partition.Num = uint64(len(newDefs))

		// TODO: How do we handle the table schema change for Adding and Dropping Definitions?

		// Now all the data copying is done, but we cannot simply remove the droppingDefinitions
		// since they are a part of the normal Definitions that other nodes with
		// the current schema version. So we need to double write for one more schema version
		job.SchemaState = model.StateDeleteReorganization
		tblInfo.Partition.DDLState = model.StateDeleteReorganization
		ver, err = updateVersionAndTableInfo(d, t, job, tblInfo, originalState != job.SchemaState)

	case model.StateDeleteReorganization:
		// Drop the droppingDefinitions and finish the DDL
		// This state is needed for the case where client A sees the schema
		// with version of StateWriteReorg and would not see updates of
		// client B that writes to the new partitions, previously
		// addingDefinitions, since it would not double write to
		// the droppingDefinitions during this time
		// By adding StateDeleteReorg state, client B will write to both
		// the new (previously addingDefinitions) AND droppingDefinitions
		// TODO: Make sure the dropLabelRules are done both if successful (droppingDefinitions) or if rollback (addingDefinitions)
		// TODO: Make sure stats is handled (eventually dropped for old partitions, and added for new?)
		// Hmm, maybe we should actually update the stats here as well?
		// Can we collect the stats while doing the reorg?

		// Register the droppingDefinitions ids for rangeDelete
		// and the addingDefinitions for handling in the updateSchemaVersion
		physicalTableIDs := getPartitionIDsFromDefinitions(tblInfo.Partition.DroppingDefinitions)
		newIDs := getPartitionIDsFromDefinitions(partInfo.Definitions)
		job.CtxVars = []interface{}{physicalTableIDs, newIDs}
		definitionsToDrop := tblInfo.Partition.DroppingDefinitions
		tblInfo.Partition.DroppingDefinitions = nil
		tblInfo.Partition.AddingDefinitions = nil
		ver, err = updateVersionAndTableInfo(d, t, job, tblInfo, true)
		failpoint.Inject("reorgPartWriteReorgSchemaVersionUpdateFail", func(val failpoint.Value) {
			if val.(bool) {
				err = errors.New("Injected error by reorgPartWriteReorgSchemaVersionUpdateFail")
			}
		})
		if err != nil {
			return ver, errors.Trace(err)
		}
		job.SchemaState = model.StateNone
		tblInfo.Partition.DDLState = model.StateNone
		job.FinishTableJob(model.JobStateDone, model.StateNone, ver, tblInfo)
		// How to handle this?
		// Seems to only trigger asynchronous update of statistics.
		// Should it actually be synchronous?
		asyncNotifyEvent(d, &util.Event{Tp: model.ActionReorganizePartition, TableInfo: tblInfo, PartInfo: &model.PartitionInfo{Definitions: definitionsToDrop}})
		// A background job will be created to delete old partition data.
		job.Args = []interface{}{physicalTableIDs}

	default:
		err = dbterror.ErrInvalidDDLState.GenWithStackByArgs("partition", job.SchemaState)
	}

	return ver, errors.Trace(err)
}

func doPartitionReorgWork(w *worker, d *ddlCtx, t *meta.Meta, job *model.Job, tbl table.Table, physTblIDs []int64) (done bool, ver int64, err error) {
	job.ReorgMeta.ReorgTp = model.ReorgTypeTxn
	rh := newReorgHandler(t, w.sess, w.concurrentDDL)
=======
func doPartitionReorgWork(w *worker, d *ddlCtx, t *meta.Meta, job *model.Job, tbl table.Table, physTblIDs []int64) (done bool, ver int64, err error) {
	job.ReorgMeta.ReorgTp = model.ReorgTypeTxn
	rh := newReorgHandler(t, w.sess)
>>>>>>> 7ef86c35
	elements := BuildElements(tbl.Meta().Columns[0], tbl.Meta().Indices)
	partTbl, ok := tbl.(table.PartitionedTable)
	if !ok {
		return false, ver, dbterror.ErrUnsupportedReorganizePartition.GenWithStackByArgs()
	}
	dbInfo, err := t.GetDatabase(job.SchemaID)
	if err != nil {
		return false, ver, errors.Trace(err)
	}
	reorgInfo, err := getReorgInfoFromPartitions(d.jobContext(job), d, rh, job, dbInfo, partTbl, physTblIDs, elements)
	err = w.runReorgJob(rh, reorgInfo, tbl.Meta(), d.lease, func() (reorgErr error) {
		defer tidbutil.Recover(metrics.LabelDDL, "doPartitionReorgWork",
			func() {
				reorgErr = dbterror.ErrCancelledDDLJob.GenWithStack("reorganize partition for table `%v` panic", tbl.Meta().Name)
			}, false)
		return w.reorgPartitionDataAndIndex(tbl, reorgInfo)
	})
	if err != nil {
		if dbterror.ErrWaitReorgTimeout.Equal(err) {
			// If timeout, we should return, check for the owner and re-wait job done.
			return false, ver, nil
		}
		if kv.IsTxnRetryableError(err) {
			return false, ver, errors.Trace(err)
		}
<<<<<<< HEAD
		/*
			// TODO: Create tests for this!
			if err1 := rh.RemoveDDLReorgHandle(job, reorgInfo.elements); err1 != nil {
				logutil.BgLogger().Warn("[ddl] reorg partition job failed, RemoveDDLReorgHandle failed, can't convert job to rollback",
					zap.String("job", job.String()), zap.Error(err1))
			}
		*/
		logutil.BgLogger().Warn("[ddl] reorg partition job failed, convert job to rollback", zap.String("job", job.String()), zap.Error(err))
		ver, err = convertAddTablePartitionJob2RollbackJob(d, t, job, err, tbl.Meta())
=======
		// TODO: Create tests for this!
		if err1 := rh.RemoveDDLReorgHandle(job, reorgInfo.elements); err1 != nil {
			logutil.BgLogger().Warn("[ddl] reorg partition job failed, RemoveDDLReorgHandle failed, can't convert job to rollback",
				zap.String("job", job.String()), zap.Error(err1))
		}
		logutil.BgLogger().Warn("[ddl] reorg partition job failed, convert job to rollback", zap.String("job", job.String()), zap.Error(err))
		job.State = model.JobStateRollingback
>>>>>>> 7ef86c35
		return false, ver, errors.Trace(err)
	}
	return true, ver, err
}

type reorgPartitionWorker struct {
	*backfillWorker
	metricCounter prometheus.Counter

	// Static allocated to limit memory allocations
	rowRecords        []*rowRecord
	rowDecoder        *decoder.RowDecoder
	rowMap            map[int64]types.Datum
	writeColOffsetMap map[int64]int
	maxOffset         int
	reorgedTbl        table.PartitionedTable

	// SQL MODE should be ignored for reorganize partition?
	// TODO: Test with zero date? and NULL timestamp?
	// Test with generated/virtual stored columns.
	// Can indexes be affected?

	jobContext *JobContext
}

func newReorgPartitionWorker(sessCtx sessionctx.Context, id int, t table.PhysicalTable, decodeColMap map[int64]decoder.Column, reorgInfo *reorgInfo, jc *JobContext) (*reorgPartitionWorker, error) {
	reorgedTbl, err := tables.GetReorganizedPartitionedTable(t)
	if err != nil {
		return nil, errors.Trace(err)
	}
	pt := t.GetPartitionedTable()
	if pt == nil {
		return nil, dbterror.ErrUnsupportedReorganizePartition.GenWithStackByArgs()
	}
	partColIDs := pt.GetPartitionColumnIDs()
	writeColOffsetMap := make(map[int64]int, len(partColIDs))
	maxOffset := 0
	for _, col := range pt.Cols() {
		found := false
		for _, id := range partColIDs {
			if col.ID == id {
				found = true
				break
			}
		}
		if !found {
			continue
		}
		writeColOffsetMap[col.ID] = col.Offset
		maxOffset = mathutil.Max[int](maxOffset, col.Offset)
	}
	return &reorgPartitionWorker{
		backfillWorker:    newBackfillWorker(jc.ddlJobCtx, sessCtx, id, t, reorgInfo, typeReorgPartitionWorker),
		metricCounter:     metrics.BackfillTotalCounter.WithLabelValues(metrics.GenerateReorgLabel("reorg_partition_rate", reorgInfo.SchemaName, t.Meta().Name.String())),
		rowDecoder:        decoder.NewRowDecoder(t, t.WritableCols(), decodeColMap),
		rowMap:            make(map[int64]types.Datum, len(decodeColMap)),
		jobContext:        jc,
		writeColOffsetMap: writeColOffsetMap,
		maxOffset:         maxOffset,
		reorgedTbl:        reorgedTbl,
	}, nil
}

func (w *reorgPartitionWorker) BackfillDataInTxn(handleRange reorgBackfillTask) (taskCtx backfillTaskContext, errInTxn error) {
	oprStartTime := time.Now()
	ctx := kv.WithInternalSourceType(context.Background(), w.jobContext.ddlJobSourceType())
	errInTxn = kv.RunInNewTxn(ctx, w.sessCtx.GetStore(), true, func(ctx context.Context, txn kv.Transaction) error {
		taskCtx.addedCount = 0
		taskCtx.scanCount = 0
		txn.SetOption(kv.Priority, w.priority)
		if tagger := w.reorgInfo.d.getResourceGroupTaggerForTopSQL(w.reorgInfo.Job); tagger != nil {
			txn.SetOption(kv.ResourceGroupTagger, tagger)
		}

		rowRecords, nextKey, taskDone, err := w.fetchRowColVals(txn, handleRange)
		if err != nil {
			return errors.Trace(err)
		}
		taskCtx.nextKey = nextKey
		taskCtx.done = taskDone

		warningsMap := make(map[errors.ErrorID]*terror.Error)
		warningsCountMap := make(map[errors.ErrorID]int64)
		for _, prr := range rowRecords {
			taskCtx.scanCount++

			err = txn.Set(prr.key, prr.vals)
			if err != nil {
				return errors.Trace(err)
			}
			taskCtx.addedCount++
			if prr.warning != nil {
				if _, ok := warningsCountMap[prr.warning.ID()]; ok {
					warningsCountMap[prr.warning.ID()]++
				} else {
					warningsCountMap[prr.warning.ID()] = 1
					warningsMap[prr.warning.ID()] = prr.warning
				}
			}
			// TODO: Future optimization: also write the indexes here?
			// What if the transaction limit is just enough for a single row, without index?
			// Hmm, how could that be in the first place?
			// For now, implement the batch-txn w.addTableIndex,
			// since it already exists and is in use
		}

		// Collect the warnings.
		taskCtx.warnings, taskCtx.warningsCount = warningsMap, warningsCountMap

		// also add the index entries here? And make sure they are not added somewhere else

		return nil
	})
	logSlowOperations(time.Since(oprStartTime), "BackfillDataInTxn", 3000)

	return
}

func (w *reorgPartitionWorker) fetchRowColVals(txn kv.Transaction, taskRange reorgBackfillTask) ([]*rowRecord, kv.Key, bool, error) {
	w.rowRecords = w.rowRecords[:0]
	startTime := time.Now()

	// taskDone means that the added handle is out of taskRange.endHandle.
	taskDone := false
	sysTZ := w.sessCtx.GetSessionVars().StmtCtx.TimeZone

	tmpRow := make([]types.Datum, w.maxOffset+1)
	var lastAccessedHandle kv.Key
	oprStartTime := startTime
	err := iterateSnapshotKeys(w.reorgInfo.d.jobContext(w.reorgInfo.Job), w.sessCtx.GetStore(), w.priority, w.table.RecordPrefix(), txn.StartTS(), taskRange.startKey, taskRange.endKey,
		func(handle kv.Handle, recordKey kv.Key, rawRow []byte) (bool, error) {
			oprEndTime := time.Now()
<<<<<<< HEAD
			logSlowOperations(oprEndTime.Sub(oprStartTime), "iterateSnapshotKeys in updateColumnWorker fetchRowColVals", 0)
=======
			logSlowOperations(oprEndTime.Sub(oprStartTime), "iterateSnapshotKeys in reorgPartitionWorker fetchRowColVals", 0)
>>>>>>> 7ef86c35
			oprStartTime = oprEndTime

			if taskRange.endInclude {
				taskDone = recordKey.Cmp(taskRange.endKey) > 0
			} else {
				taskDone = recordKey.Cmp(taskRange.endKey) >= 0
			}

			if taskDone || len(w.rowRecords) >= w.batchCnt {
				return false, nil
			}

			_, err := w.rowDecoder.DecodeTheExistedColumnMap(w.sessCtx, handle, rawRow, sysTZ, w.rowMap)
			if err != nil {
				return false, errors.Trace(err)
			}

			// Set the partitioning columns and calculate which partition to write to
			for colID, offset := range w.writeColOffsetMap {
				if d, ok := w.rowMap[colID]; ok {
					tmpRow[offset] = d
				} else {
					return false, dbterror.ErrUnsupportedReorganizePartition.GenWithStackByArgs()
				}
			}
			p, err := w.reorgedTbl.GetPartitionByRow(w.sessCtx, tmpRow)
			if err != nil {
				return false, errors.Trace(err)
			}
			pid := p.GetPhysicalID()
			newKey := tablecodec.EncodeTablePrefix(pid)
			newKey = append(newKey, recordKey[len(newKey):]...)
			w.rowRecords = append(w.rowRecords, &rowRecord{
				key: newKey, vals: rawRow,
			})

			w.cleanRowMap()
			lastAccessedHandle = recordKey
			if recordKey.Cmp(taskRange.endKey) == 0 {
				taskDone = true
				return false, nil
			}
			return true, nil
		})

	if len(w.rowRecords) == 0 {
		taskDone = true
	}

<<<<<<< HEAD
	// TODO: Set back to Debug
	logutil.BgLogger().Info("[ddl] txn fetches handle info", zap.Uint64("txnStartTS", txn.StartTS()), zap.String("taskRange", taskRange.String()), zap.Duration("takeTime", time.Since(startTime)))
=======
	logutil.BgLogger().Debug("[ddl] txn fetches handle info", zap.Uint64("txnStartTS", txn.StartTS()), zap.String("taskRange", taskRange.String()), zap.Duration("takeTime", time.Since(startTime)))
>>>>>>> 7ef86c35
	return w.rowRecords, getNextHandleKey(taskRange, taskDone, lastAccessedHandle), taskDone, errors.Trace(err)
}

func (w *reorgPartitionWorker) cleanRowMap() {
	for id := range w.rowMap {
		delete(w.rowMap, id)
	}
}

func (w *reorgPartitionWorker) AddMetricInfo(cnt float64) {
	w.metricCounter.Add(cnt)
}

func (w *worker) reorgPartitionDataAndIndex(t table.Table, reorgInfo *reorgInfo) error {
	// First copy all table data to the new partitions
	// from each of the DroppingDefinitions partitions.
	// Then create all indexes on the AddingDefinitions partitions
	// for each new index, one partition at a time.

	// Copy the data from the DroppingDefinitions to the AddingDefinitions
	if bytes.Equal(reorgInfo.currElement.TypeKey, meta.ColumnElementKey) {
		err := w.updatePhysicalTableRow(t, reorgInfo)
		if err != nil {
			return errors.Trace(err)
		}
	}

<<<<<<< HEAD
	failpoint.Inject("reorgPartitionAfterDataCopy", func(val failpoint.Value) {
		//nolint:forcetypeassert
		if val.(bool) {
			panic("panic test")
		}
	})

=======
>>>>>>> 7ef86c35
	// Rewrite this to do all indexes at once in addTableIndex
	// instead of calling it once per index (meaning reading the table multiple times)
	// But for now, try to understand how it works...
	firstNewPartitionID := t.Meta().Partition.AddingDefinitions[0].ID
	startElementOffset := 0
	//startElementOffsetToResetHandle := -1
	// This backfill job starts with backfilling index data, whose index ID is currElement.ID.
	if !bytes.Equal(reorgInfo.currElement.TypeKey, meta.IndexElementKey) {
		// First run, have not yet started backfilling index data
		// Restart with the first new partition.
		// TODO: handle remove partitioning
<<<<<<< HEAD
		// TODO: Check if there is a better way to restart?
=======
>>>>>>> 7ef86c35
		reorgInfo.PhysicalTableID = firstNewPartitionID
	} else {
		// The job was interrupted and has been restarted,
		// reset and start from where it was done
		for i, element := range reorgInfo.elements[1:] {
			if reorgInfo.currElement.ID == element.ID {
				startElementOffset = i
				//startElementOffsetToResetHandle = i
				break
			}
		}
	}

	for i := startElementOffset; i < len(reorgInfo.elements[1:]); i++ {
		// Now build the indexes in the new partitions
		var physTbl table.PhysicalTable
		if tbl, ok := t.(table.PartitionedTable); ok {
			physTbl = tbl.GetPartition(reorgInfo.PhysicalTableID)
		} else if tbl, ok := t.(table.PhysicalTable); ok {
			// This may be used when partitioning a non-partitioned table
			physTbl = tbl
		}
		// Get the original start handle and end handle.
		currentVer, err := getValidCurrentVersion(reorgInfo.d.store)
		if err != nil {
			return errors.Trace(err)
		}
		// TODO: Can we improve this in case of a crash?
		// like where the regInfo PhysicalTableID and element is the same,
		// and the tableid in the key-prefix regInfo.StartKey and regInfo.EndKey matches with PhysicalTableID
		// do not change the reorgInfo start/end key
		startHandle, endHandle, err := getTableRange(reorgInfo.d.jobContext(reorgInfo.Job), reorgInfo.d, physTbl, currentVer.Ver, reorgInfo.Job.Priority)
		if err != nil {
			return errors.Trace(err)
		}

		// Always (re)start with the full PhysicalTable range
		reorgInfo.StartKey, reorgInfo.EndKey = startHandle, endHandle

		// Update the element in the reorgCtx to keep the atomic access for daemon-worker.
		w.getReorgCtx(reorgInfo.Job).setCurrentElement(reorgInfo.elements[i+1])

		// Update the element in the reorgInfo for updating the reorg meta below.
		reorgInfo.currElement = reorgInfo.elements[i+1]
		// Write the reorg info to store so the whole reorganize process can recover from panic.
		err = reorgInfo.UpdateReorgMeta(reorgInfo.StartKey, w.sessPool)
		logutil.BgLogger().Info("[ddl] update column and indexes",
			zap.Int64("jobID", reorgInfo.Job.ID),
			zap.ByteString("elementType", reorgInfo.currElement.TypeKey),
			zap.Int64("elementID", reorgInfo.currElement.ID),
<<<<<<< HEAD
			zap.Int64("partitionTableId", physTbl.GetPhysicalID()),
=======
>>>>>>> 7ef86c35
			zap.String("startHandle", hex.EncodeToString(reorgInfo.StartKey)),
			zap.String("endHandle", hex.EncodeToString(reorgInfo.EndKey)))
		if err != nil {
			return errors.Trace(err)
		}
		err = w.addTableIndex(t, reorgInfo)
		if err != nil {
			return errors.Trace(err)
		}
		reorgInfo.PhysicalTableID = firstNewPartitionID
	}
<<<<<<< HEAD
	failpoint.Inject("reorgPartitionAfterIndex", func(val failpoint.Value) {
		//nolint:forcetypeassert
		if val.(bool) {
			panic("panic test")
		}
	})
=======
>>>>>>> 7ef86c35
	return nil
}

func bundlesForExchangeTablePartition(t *meta.Meta, job *model.Job, pt *model.TableInfo, newPar *model.PartitionDefinition, nt *model.TableInfo) ([]*placement.Bundle, error) {
	bundles := make([]*placement.Bundle, 0, 3)

	ptBundle, err := placement.NewTableBundle(t, pt)
	if err != nil {
		return nil, errors.Trace(err)
	}
	if ptBundle != nil {
		bundles = append(bundles, ptBundle)
	}

	parBundle, err := placement.NewPartitionBundle(t, *newPar)
	if err != nil {
		return nil, errors.Trace(err)
	}
	if parBundle != nil {
		bundles = append(bundles, parBundle)
	}

	ntBundle, err := placement.NewTableBundle(t, nt)
	if err != nil {
		return nil, errors.Trace(err)
	}
	if ntBundle != nil {
		bundles = append(bundles, ntBundle)
	}

	if parBundle == nil && ntBundle != nil {
		// newPar.ID is the ID of old table to exchange, so ntBundle != nil means it has some old placement settings.
		// We should remove it in this situation
		bundles = append(bundles, placement.NewBundle(newPar.ID))
	}

	if parBundle != nil && ntBundle == nil {
		// nt.ID is the ID of old partition to exchange, so parBundle != nil means it has some old placement settings.
		// We should remove it in this situation
		bundles = append(bundles, placement.NewBundle(nt.ID))
	}

	return bundles, nil
}

func checkExchangePartitionRecordValidation(w *worker, pt *model.TableInfo, index int, schemaName, tableName model.CIStr) error {
	var sql string
	var paramList []interface{}

	pi := pt.Partition

	switch pi.Type {
	case model.PartitionTypeHash:
		if pi.Num == 1 {
			return nil
		}
		var buf strings.Builder
		buf.WriteString("select 1 from %n.%n where mod(")
		buf.WriteString(pi.Expr)
		buf.WriteString(", %?) != %? limit 1")
		sql = buf.String()
		paramList = append(paramList, schemaName.L, tableName.L, pi.Num, index)
	case model.PartitionTypeRange:
		// Table has only one partition and has the maximum value
		if len(pi.Definitions) == 1 && strings.EqualFold(pi.Definitions[index].LessThan[0], partitionMaxValue) {
			return nil
		}
		// For range expression and range columns
		if len(pi.Columns) == 0 {
			sql, paramList = buildCheckSQLForRangeExprPartition(pi, index, schemaName, tableName)
		} else {
			sql, paramList = buildCheckSQLForRangeColumnsPartition(pi, index, schemaName, tableName)
		}
	case model.PartitionTypeList:
		if len(pi.Columns) == 0 {
			sql, paramList = buildCheckSQLForListPartition(pi, index, schemaName, tableName)
		} else {
			sql, paramList = buildCheckSQLForListColumnsPartition(pi, index, schemaName, tableName)
		}
	default:
		return dbterror.ErrUnsupportedPartitionType.GenWithStackByArgs(pt.Name.O)
	}

	var ctx sessionctx.Context
	ctx, err := w.sessPool.get()
	if err != nil {
		return errors.Trace(err)
	}
	defer w.sessPool.put(ctx)

	rows, _, err := ctx.(sqlexec.RestrictedSQLExecutor).ExecRestrictedSQL(w.ctx, nil, sql, paramList...)
	if err != nil {
		return errors.Trace(err)
	}
	rowCount := len(rows)
	if rowCount != 0 {
		return errors.Trace(dbterror.ErrRowDoesNotMatchPartition)
	}
	return nil
}

func checkExchangePartitionPlacementPolicy(t *meta.Meta, ntPlacementPolicyRef *model.PolicyRefInfo, ptPlacementPolicyRef *model.PolicyRefInfo) error {
	if ntPlacementPolicyRef == nil && ptPlacementPolicyRef == nil {
		return nil
	}
	if ntPlacementPolicyRef == nil || ptPlacementPolicyRef == nil {
		return dbterror.ErrTablesDifferentMetadata
	}

	ptPlacementPolicyInfo, _ := getPolicyInfo(t, ptPlacementPolicyRef.ID)
	ntPlacementPolicyInfo, _ := getPolicyInfo(t, ntPlacementPolicyRef.ID)
	if ntPlacementPolicyInfo == nil && ptPlacementPolicyInfo == nil {
		return nil
	}
	if ntPlacementPolicyInfo == nil || ptPlacementPolicyInfo == nil {
		return dbterror.ErrTablesDifferentMetadata
	}
	if ntPlacementPolicyInfo.Name.L != ptPlacementPolicyInfo.Name.L {
		return dbterror.ErrTablesDifferentMetadata
	}

	return nil
}

func buildCheckSQLForRangeExprPartition(pi *model.PartitionInfo, index int, schemaName, tableName model.CIStr) (string, []interface{}) {
	var buf strings.Builder
	paramList := make([]interface{}, 0, 4)
	// Since the pi.Expr string may contain the identifier, which couldn't be escaped in our ParseWithParams(...)
	// So we write it to the origin sql string here.
	if index == 0 {
		buf.WriteString("select 1 from %n.%n where ")
		buf.WriteString(pi.Expr)
		buf.WriteString(" >= %? limit 1")
		paramList = append(paramList, schemaName.L, tableName.L, trimQuotation(pi.Definitions[index].LessThan[0]))
		return buf.String(), paramList
	} else if index == len(pi.Definitions)-1 && strings.EqualFold(pi.Definitions[index].LessThan[0], partitionMaxValue) {
		buf.WriteString("select 1 from %n.%n where ")
		buf.WriteString(pi.Expr)
		buf.WriteString(" < %? limit 1")
		paramList = append(paramList, schemaName.L, tableName.L, trimQuotation(pi.Definitions[index-1].LessThan[0]))
		return buf.String(), paramList
	} else {
		buf.WriteString("select 1 from %n.%n where ")
		buf.WriteString(pi.Expr)
		buf.WriteString(" < %? or ")
		buf.WriteString(pi.Expr)
		buf.WriteString(" >= %? limit 1")
		paramList = append(paramList, schemaName.L, tableName.L, trimQuotation(pi.Definitions[index-1].LessThan[0]), trimQuotation(pi.Definitions[index].LessThan[0]))
		return buf.String(), paramList
	}
}

func trimQuotation(str string) string {
	return strings.Trim(str, "'")
}

func buildCheckSQLForRangeColumnsPartition(pi *model.PartitionInfo, index int, schemaName, tableName model.CIStr) (string, []interface{}) {
	paramList := make([]interface{}, 0, 6)
	colName := pi.Columns[0].L
	if index == 0 {
		paramList = append(paramList, schemaName.L, tableName.L, colName, trimQuotation(pi.Definitions[index].LessThan[0]))
		return "select 1 from %n.%n where %n >= %? limit 1", paramList
	} else if index == len(pi.Definitions)-1 && strings.EqualFold(pi.Definitions[index].LessThan[0], partitionMaxValue) {
		paramList = append(paramList, schemaName.L, tableName.L, colName, trimQuotation(pi.Definitions[index-1].LessThan[0]))
		return "select 1 from %n.%n where %n < %? limit 1", paramList
	} else {
		paramList = append(paramList, schemaName.L, tableName.L, colName, trimQuotation(pi.Definitions[index-1].LessThan[0]), colName, trimQuotation(pi.Definitions[index].LessThan[0]))
		return "select 1 from %n.%n where %n < %? or %n >= %? limit 1", paramList
	}
}

func buildCheckSQLForListPartition(pi *model.PartitionInfo, index int, schemaName, tableName model.CIStr) (string, []interface{}) {
	var buf strings.Builder
	buf.WriteString("select 1 from %n.%n where ")
	buf.WriteString(pi.Expr)
	buf.WriteString(" not in (%?) limit 1")
	inValues := getInValues(pi, index)

	paramList := make([]interface{}, 0, 3)
	paramList = append(paramList, schemaName.L, tableName.L, inValues)
	return buf.String(), paramList
}

func buildCheckSQLForListColumnsPartition(pi *model.PartitionInfo, index int, schemaName, tableName model.CIStr) (string, []interface{}) {
	colName := pi.Columns[0].L
	var buf strings.Builder
	buf.WriteString("select 1 from %n.%n where %n not in (%?) limit 1")
	inValues := getInValues(pi, index)

	paramList := make([]interface{}, 0, 4)
	paramList = append(paramList, schemaName.L, tableName.L, colName, inValues)
	return buf.String(), paramList
}

func getInValues(pi *model.PartitionInfo, index int) []string {
	inValues := make([]string, 0, len(pi.Definitions[index].InValues))
	for _, inValue := range pi.Definitions[index].InValues {
		inValues = append(inValues, inValue...)
	}
	return inValues
}

func checkAddPartitionTooManyPartitions(piDefs uint64) error {
	if piDefs > uint64(mysql.PartitionCountLimit) {
		return errors.Trace(dbterror.ErrTooManyPartitions)
	}
	return nil
}

func checkAddPartitionOnTemporaryMode(tbInfo *model.TableInfo) error {
	if tbInfo.Partition != nil && tbInfo.TempTableType != model.TempTableNone {
		return dbterror.ErrPartitionNoTemporary
	}
	return nil
}

func checkPartitionColumnsUnique(tbInfo *model.TableInfo) error {
	if len(tbInfo.Partition.Columns) <= 1 {
		return nil
	}
	var columnsMap = make(map[string]struct{})
	for _, col := range tbInfo.Partition.Columns {
		if _, ok := columnsMap[col.L]; ok {
			return dbterror.ErrSameNamePartitionField.GenWithStackByArgs(col.L)
		}
		columnsMap[col.L] = struct{}{}
	}
	return nil
}

func checkNoHashPartitions(ctx sessionctx.Context, partitionNum uint64) error {
	if partitionNum == 0 {
		return ast.ErrNoParts.GenWithStackByArgs("partitions")
	}
	return nil
}

func getPartitionIDs(table *model.TableInfo) []int64 {
	if table.GetPartitionInfo() == nil {
		return []int64{}
	}
	physicalTableIDs := make([]int64, 0, len(table.Partition.Definitions))
	for _, def := range table.Partition.Definitions {
		physicalTableIDs = append(physicalTableIDs, def.ID)
	}
	return physicalTableIDs
}

func getPartitionRuleIDs(dbName string, table *model.TableInfo) []string {
	if table.GetPartitionInfo() == nil {
		return []string{}
	}
	partRuleIDs := make([]string, 0, len(table.Partition.Definitions))
	for _, def := range table.Partition.Definitions {
		partRuleIDs = append(partRuleIDs, fmt.Sprintf(label.PartitionIDFormat, label.IDPrefix, dbName, table.Name.L, def.Name.L))
	}
	return partRuleIDs
}

// checkPartitioningKeysConstraints checks that the range partitioning key is included in the table constraint.
func checkPartitioningKeysConstraints(sctx sessionctx.Context, s *ast.CreateTableStmt, tblInfo *model.TableInfo) error {
	// Returns directly if there are no unique keys in the table.
	if len(tblInfo.Indices) == 0 && !tblInfo.PKIsHandle {
		return nil
	}

	var partCols stringSlice
	if s.Partition.Expr != nil {
		extractCols := newPartitionExprChecker(sctx, tblInfo)
		s.Partition.Expr.Accept(extractCols)
		partColumns, err := extractCols.columns, extractCols.err
		if err != nil {
			return err
		}
		partCols = columnInfoSlice(partColumns)
	} else if len(s.Partition.ColumnNames) > 0 {
		partCols = columnNameSlice(s.Partition.ColumnNames)
	} else {
		// TODO: Check keys constraints for list, key partition type and so on.
		return nil
	}

	// Checks that the partitioning key is included in the constraint.
	// Every unique key on the table must use every column in the table's partitioning expression.
	// See https://dev.mysql.com/doc/refman/5.7/en/partitioning-limitations-partitioning-keys-unique-keys.html
	for _, index := range tblInfo.Indices {
		if index.Unique && !checkUniqueKeyIncludePartKey(partCols, index.Columns) {
			if index.Primary {
				return dbterror.ErrUniqueKeyNeedAllFieldsInPf.GenWithStackByArgs("PRIMARY KEY")
			}
			if !config.GetGlobalConfig().EnableGlobalIndex {
				return dbterror.ErrUniqueKeyNeedAllFieldsInPf.GenWithStackByArgs("UNIQUE INDEX")
			}
		}
	}
	// when PKIsHandle, tblInfo.Indices will not contain the primary key.
	if tblInfo.PKIsHandle {
		indexCols := []*model.IndexColumn{{
			Name:   tblInfo.GetPkName(),
			Length: types.UnspecifiedLength,
		}}
		if !checkUniqueKeyIncludePartKey(partCols, indexCols) {
			return dbterror.ErrUniqueKeyNeedAllFieldsInPf.GenWithStackByArgs("PRIMARY KEY")
		}
	}
	return nil
}

func checkPartitionKeysConstraint(pi *model.PartitionInfo, indexColumns []*model.IndexColumn, tblInfo *model.TableInfo) (bool, error) {
	var (
		partCols []*model.ColumnInfo
		err      error
	)
	// The expr will be an empty string if the partition is defined by:
	// CREATE TABLE t (...) PARTITION BY RANGE COLUMNS(...)
	if partExpr := pi.Expr; partExpr != "" {
		// Parse partitioning key, extract the column names in the partitioning key to slice.
		partCols, err = extractPartitionColumns(partExpr, tblInfo)
		if err != nil {
			return false, err
		}
	} else {
		partCols = make([]*model.ColumnInfo, 0, len(pi.Columns))
		for _, col := range pi.Columns {
			colInfo := tblInfo.FindPublicColumnByName(col.L)
			if colInfo == nil {
				return false, infoschema.ErrColumnNotExists.GenWithStackByArgs(col, tblInfo.Name)
			}
			partCols = append(partCols, colInfo)
		}
	}

	// In MySQL, every unique key on the table must use every column in the table's partitioning expression.(This
	// also includes the table's primary key.)
	// In TiDB, global index will be built when this constraint is not satisfied and EnableGlobalIndex is set.
	// See https://dev.mysql.com/doc/refman/5.7/en/partitioning-limitations-partitioning-keys-unique-keys.html
	return checkUniqueKeyIncludePartKey(columnInfoSlice(partCols), indexColumns), nil
}

type columnNameExtractor struct {
	extractedColumns []*model.ColumnInfo
	tblInfo          *model.TableInfo
	err              error
}

func (cne *columnNameExtractor) Enter(node ast.Node) (ast.Node, bool) {
	return node, false
}

func (cne *columnNameExtractor) Leave(node ast.Node) (ast.Node, bool) {
	if c, ok := node.(*ast.ColumnNameExpr); ok {
		info := findColumnByName(c.Name.Name.L, cne.tblInfo)
		if info != nil {
			cne.extractedColumns = append(cne.extractedColumns, info)
			return node, true
		}
		cne.err = dbterror.ErrBadField.GenWithStackByArgs(c.Name.Name.O, "expression")
		return nil, false
	}
	return node, true
}

func findColumnByName(colName string, tblInfo *model.TableInfo) *model.ColumnInfo {
	if tblInfo == nil {
		return nil
	}
	for _, info := range tblInfo.Columns {
		if info.Name.L == colName {
			return info
		}
	}
	return nil
}

func extractPartitionColumns(partExpr string, tblInfo *model.TableInfo) ([]*model.ColumnInfo, error) {
	partExpr = "select " + partExpr
	stmts, _, err := parser.New().ParseSQL(partExpr)
	if err != nil {
		return nil, errors.Trace(err)
	}
	extractor := &columnNameExtractor{
		tblInfo:          tblInfo,
		extractedColumns: make([]*model.ColumnInfo, 0),
	}
	stmts[0].Accept(extractor)
	if extractor.err != nil {
		return nil, errors.Trace(extractor.err)
	}
	return extractor.extractedColumns, nil
}

// stringSlice is defined for checkUniqueKeyIncludePartKey.
// if Go supports covariance, the code shouldn't be so complex.
type stringSlice interface {
	Len() int
	At(i int) string
}

// checkUniqueKeyIncludePartKey checks that the partitioning key is included in the constraint.
func checkUniqueKeyIncludePartKey(partCols stringSlice, idxCols []*model.IndexColumn) bool {
	for i := 0; i < partCols.Len(); i++ {
		partCol := partCols.At(i)
		_, idxCol := model.FindIndexColumnByName(idxCols, partCol)
		if idxCol == nil {
			// Partition column is not found in the index columns.
			return false
		}
		if idxCol.Length > 0 {
			// The partition column is found in the index columns, but the index column is a prefix index
			return false
		}
	}
	return true
}

// columnInfoSlice implements the stringSlice interface.
type columnInfoSlice []*model.ColumnInfo

func (cis columnInfoSlice) Len() int {
	return len(cis)
}

func (cis columnInfoSlice) At(i int) string {
	return cis[i].Name.L
}

// columnNameSlice implements the stringSlice interface.
type columnNameSlice []*ast.ColumnName

func (cns columnNameSlice) Len() int {
	return len(cns)
}

func (cns columnNameSlice) At(i int) string {
	return cns[i].Name.L
}

func isPartExprUnsigned(tbInfo *model.TableInfo) bool {
	// We should not rely on any configuration, system or session variables, so use a mock ctx!
	// Same as in tables.newPartitionExpr
	ctx := mock.NewContext()
	expr, err := expression.ParseSimpleExprWithTableInfo(ctx, tbInfo.Partition.Expr, tbInfo)
	if err != nil {
		logutil.BgLogger().Error("isPartExpr failed parsing expression!", zap.Error(err))
		return false
	}
	if mysql.HasUnsignedFlag(expr.GetType().GetFlag()) {
		return true
	}
	return false
}

// truncateTableByReassignPartitionIDs reassigns new partition ids.
func truncateTableByReassignPartitionIDs(t *meta.Meta, tblInfo *model.TableInfo) error {
	newDefs := make([]model.PartitionDefinition, 0, len(tblInfo.Partition.Definitions))
	for _, def := range tblInfo.Partition.Definitions {
		pid, err := t.GenGlobalID()
		if err != nil {
			return errors.Trace(err)
		}
		newDef := def
		newDef.ID = pid
		newDefs = append(newDefs, newDef)
	}
	tblInfo.Partition.Definitions = newDefs
	return nil
}

type partitionExprProcessor func(sessionctx.Context, *model.TableInfo, ast.ExprNode) error

type partitionExprChecker struct {
	processors []partitionExprProcessor
	ctx        sessionctx.Context
	tbInfo     *model.TableInfo
	err        error

	columns []*model.ColumnInfo
}

func newPartitionExprChecker(ctx sessionctx.Context, tbInfo *model.TableInfo, processor ...partitionExprProcessor) *partitionExprChecker {
	p := &partitionExprChecker{processors: processor, ctx: ctx, tbInfo: tbInfo}
	p.processors = append(p.processors, p.extractColumns)
	return p
}

func (p *partitionExprChecker) Enter(n ast.Node) (node ast.Node, skipChildren bool) {
	expr, ok := n.(ast.ExprNode)
	if !ok {
		return n, true
	}
	for _, processor := range p.processors {
		if err := processor(p.ctx, p.tbInfo, expr); err != nil {
			p.err = err
			return n, true
		}
	}

	return n, false
}

func (p *partitionExprChecker) Leave(n ast.Node) (node ast.Node, ok bool) {
	return n, p.err == nil
}

func (p *partitionExprChecker) extractColumns(_ sessionctx.Context, _ *model.TableInfo, expr ast.ExprNode) error {
	columnNameExpr, ok := expr.(*ast.ColumnNameExpr)
	if !ok {
		return nil
	}
	colInfo := findColumnByName(columnNameExpr.Name.Name.L, p.tbInfo)
	if colInfo == nil {
		return errors.Trace(dbterror.ErrBadField.GenWithStackByArgs(columnNameExpr.Name.Name.L, "partition function"))
	}

	p.columns = append(p.columns, colInfo)
	return nil
}

func checkPartitionExprAllowed(_ sessionctx.Context, tb *model.TableInfo, e ast.ExprNode) error {
	switch v := e.(type) {
	case *ast.FuncCallExpr:
		if _, ok := expression.AllowedPartitionFuncMap[v.FnName.L]; ok {
			return nil
		}
	case *ast.BinaryOperationExpr:
		if _, ok := expression.AllowedPartition4BinaryOpMap[v.Op]; ok {
			return errors.Trace(checkNoTimestampArgs(tb, v.L, v.R))
		}
	case *ast.UnaryOperationExpr:
		if _, ok := expression.AllowedPartition4UnaryOpMap[v.Op]; ok {
			return errors.Trace(checkNoTimestampArgs(tb, v.V))
		}
	case *ast.ColumnNameExpr, *ast.ParenthesesExpr, *driver.ValueExpr, *ast.MaxValueExpr,
		*ast.TimeUnitExpr:
		return nil
	}
	return errors.Trace(dbterror.ErrPartitionFunctionIsNotAllowed)
}

func checkPartitionExprArgs(_ sessionctx.Context, tblInfo *model.TableInfo, e ast.ExprNode) error {
	expr, ok := e.(*ast.FuncCallExpr)
	if !ok {
		return nil
	}
	argsType, err := collectArgsType(tblInfo, expr.Args...)
	if err != nil {
		return errors.Trace(err)
	}
	switch expr.FnName.L {
	case ast.ToDays, ast.ToSeconds, ast.DayOfMonth, ast.Month, ast.DayOfYear, ast.Quarter, ast.YearWeek,
		ast.Year, ast.Weekday, ast.DayOfWeek, ast.Day:
		return errors.Trace(checkResultOK(hasDateArgs(argsType...)))
	case ast.Hour, ast.Minute, ast.Second, ast.TimeToSec, ast.MicroSecond:
		return errors.Trace(checkResultOK(hasTimeArgs(argsType...)))
	case ast.UnixTimestamp:
		return errors.Trace(checkResultOK(hasTimestampArgs(argsType...)))
	case ast.FromDays:
		return errors.Trace(checkResultOK(hasDateArgs(argsType...) || hasTimeArgs(argsType...)))
	case ast.Extract:
		switch expr.Args[0].(*ast.TimeUnitExpr).Unit {
		case ast.TimeUnitYear, ast.TimeUnitYearMonth, ast.TimeUnitQuarter, ast.TimeUnitMonth, ast.TimeUnitDay:
			return errors.Trace(checkResultOK(hasDateArgs(argsType...)))
		case ast.TimeUnitDayMicrosecond, ast.TimeUnitDayHour, ast.TimeUnitDayMinute, ast.TimeUnitDaySecond:
			return errors.Trace(checkResultOK(hasDatetimeArgs(argsType...)))
		case ast.TimeUnitHour, ast.TimeUnitHourMinute, ast.TimeUnitHourSecond, ast.TimeUnitMinute, ast.TimeUnitMinuteSecond,
			ast.TimeUnitSecond, ast.TimeUnitMicrosecond, ast.TimeUnitHourMicrosecond, ast.TimeUnitMinuteMicrosecond, ast.TimeUnitSecondMicrosecond:
			return errors.Trace(checkResultOK(hasTimeArgs(argsType...)))
		default:
			return errors.Trace(dbterror.ErrWrongExprInPartitionFunc)
		}
	case ast.DateDiff:
		return errors.Trace(checkResultOK(slice.AllOf(argsType, func(i int) bool {
			return hasDateArgs(argsType[i])
		})))

	case ast.Abs, ast.Ceiling, ast.Floor, ast.Mod:
		has := hasTimestampArgs(argsType...)
		if has {
			return errors.Trace(dbterror.ErrWrongExprInPartitionFunc)
		}
	}
	return nil
}

func collectArgsType(tblInfo *model.TableInfo, exprs ...ast.ExprNode) ([]byte, error) {
	ts := make([]byte, 0, len(exprs))
	for _, arg := range exprs {
		col, ok := arg.(*ast.ColumnNameExpr)
		if !ok {
			continue
		}
		columnInfo := findColumnByName(col.Name.Name.L, tblInfo)
		if columnInfo == nil {
			return nil, errors.Trace(dbterror.ErrBadField.GenWithStackByArgs(col.Name.Name.L, "partition function"))
		}
		ts = append(ts, columnInfo.GetType())
	}

	return ts, nil
}

func hasDateArgs(argsType ...byte) bool {
	return slice.AnyOf(argsType, func(i int) bool {
		return argsType[i] == mysql.TypeDate || argsType[i] == mysql.TypeDatetime
	})
}

func hasTimeArgs(argsType ...byte) bool {
	return slice.AnyOf(argsType, func(i int) bool {
		return argsType[i] == mysql.TypeDuration || argsType[i] == mysql.TypeDatetime
	})
}

func hasTimestampArgs(argsType ...byte) bool {
	return slice.AnyOf(argsType, func(i int) bool {
		return argsType[i] == mysql.TypeTimestamp
	})
}

func hasDatetimeArgs(argsType ...byte) bool {
	return slice.AnyOf(argsType, func(i int) bool {
		return argsType[i] == mysql.TypeDatetime
	})
}

func checkNoTimestampArgs(tbInfo *model.TableInfo, exprs ...ast.ExprNode) error {
	argsType, err := collectArgsType(tbInfo, exprs...)
	if err != nil {
		return err
	}
	if hasTimestampArgs(argsType...) {
		return errors.Trace(dbterror.ErrWrongExprInPartitionFunc)
	}
	return nil
}

// hexIfNonPrint checks if printable UTF-8 characters from a single quoted string,
// if so, just returns the string
// else returns a hex string of the binary string (i.e. actual encoding, not unicode code points!)
func hexIfNonPrint(s string) string {
	isPrint := true
	// https://go.dev/blog/strings `for range` of string converts to runes!
	for _, runeVal := range s {
		if !strconv.IsPrint(runeVal) {
			isPrint = false
			break
		}
	}
	if isPrint {
		return s
	}
	// To avoid 'simple' MySQL accepted escape characters, to be showed as hex, just escape them
	// \0 \b \n \r \t \Z, see https://dev.mysql.com/doc/refman/8.0/en/string-literals.html
	isPrint = true
	res := ""
	for _, runeVal := range s {
		switch runeVal {
		case 0: // Null
			res += `\0`
		case 7: // Bell
			res += `\b`
		case '\t': // 9
			res += `\t`
		case '\n': // 10
			res += `\n`
		case '\r': // 13
			res += `\r`
		case 26: // ctrl-z / Substitute
			res += `\Z`
		default:
			if strconv.IsPrint(runeVal) {
				res += string(runeVal)
			} else {
				isPrint = false
				break
			}
		}
	}
	if isPrint {
		return res
	}
	// Not possible to create an easy interpreted MySQL string, return as hex string
	// Can be converted to string in MySQL like: CAST(UNHEX('<hex string>') AS CHAR(255))
	return "0x" + hex.EncodeToString([]byte(driver.UnwrapFromSingleQuotes(s)))
}

// AppendPartitionInfo is used in SHOW CREATE TABLE as well as generation the SQL syntax
// for the PartitionInfo during validation of various DDL commands
func AppendPartitionInfo(partitionInfo *model.PartitionInfo, buf *bytes.Buffer, sqlMode mysql.SQLMode) {
	if partitionInfo == nil {
		return
	}
	// Since MySQL 5.1/5.5 is very old and TiDB aims for 5.7/8.0 compatibility, we will not
	// include the /*!50100 or /*!50500 comments for TiDB.
	// This also solves the issue with comments within comments that would happen for
	// PLACEMENT POLICY options.
	if partitionInfo.Type == model.PartitionTypeHash {
		defaultPartitionDefinitions := true
		for i, def := range partitionInfo.Definitions {
			if def.Name.O != fmt.Sprintf("p%d", i) {
				defaultPartitionDefinitions = false
				break
			}
			if len(def.Comment) > 0 || def.PlacementPolicyRef != nil {
				defaultPartitionDefinitions = false
				break
			}
		}

		if defaultPartitionDefinitions {
			fmt.Fprintf(buf, "\nPARTITION BY HASH (%s) PARTITIONS %d", partitionInfo.Expr, partitionInfo.Num)
			return
		}
	}
	// this if statement takes care of lists/range columns case
	if len(partitionInfo.Columns) > 0 {
		// partitionInfo.Type == model.PartitionTypeRange || partitionInfo.Type == model.PartitionTypeList
		// Notice that MySQL uses two spaces between LIST and COLUMNS...
		fmt.Fprintf(buf, "\nPARTITION BY %s COLUMNS(", partitionInfo.Type.String())
		for i, col := range partitionInfo.Columns {
			buf.WriteString(stringutil.Escape(col.O, sqlMode))
			if i < len(partitionInfo.Columns)-1 {
				buf.WriteString(",")
			}
		}
		buf.WriteString(")\n(")
	} else {
		fmt.Fprintf(buf, "\nPARTITION BY %s (%s)\n(", partitionInfo.Type.String(), partitionInfo.Expr)
	}

	AppendPartitionDefs(partitionInfo, buf, sqlMode)
	buf.WriteString(")")
}

// AppendPartitionDefs generates a list of partition definitions needed for SHOW CREATE TABLE (in executor/show.go)
// as well as needed for generating the ADD PARTITION query for INTERVAL partitioning of ALTER TABLE t LAST PARTITION
// and generating the CREATE TABLE query from CREATE TABLE ... INTERVAL
func AppendPartitionDefs(partitionInfo *model.PartitionInfo, buf *bytes.Buffer, sqlMode mysql.SQLMode) {
	for i, def := range partitionInfo.Definitions {
		if i > 0 {
			fmt.Fprintf(buf, ",\n ")
		}
		fmt.Fprintf(buf, "PARTITION %s", stringutil.Escape(def.Name.O, sqlMode))
		// PartitionTypeHash does not have any VALUES definition
		if partitionInfo.Type == model.PartitionTypeRange {
			lessThans := make([]string, len(def.LessThan))
			for idx, v := range def.LessThan {
				lessThans[idx] = hexIfNonPrint(v)
			}
			fmt.Fprintf(buf, " VALUES LESS THAN (%s)", strings.Join(lessThans, ","))
		} else if partitionInfo.Type == model.PartitionTypeList {
			values := bytes.NewBuffer(nil)
			for j, inValues := range def.InValues {
				if j > 0 {
					values.WriteString(",")
				}
				if len(inValues) > 1 {
					values.WriteString("(")
					tmpVals := make([]string, len(inValues))
					for idx, v := range inValues {
						tmpVals[idx] = hexIfNonPrint(v)
					}
					values.WriteString(strings.Join(tmpVals, ","))
					values.WriteString(")")
				} else if len(inValues) == 1 {
					values.WriteString(hexIfNonPrint(inValues[0]))
				}
			}
			fmt.Fprintf(buf, " VALUES IN (%s)", values.String())
		}
		if len(def.Comment) > 0 {
			buf.WriteString(fmt.Sprintf(" COMMENT '%s'", format.OutputFormat(def.Comment)))
		}
		if def.PlacementPolicyRef != nil {
			// add placement ref info here
			fmt.Fprintf(buf, " /*T![placement] PLACEMENT POLICY=%s */", stringutil.Escape(def.PlacementPolicyRef.Name.O, sqlMode))
		}
	}
}<|MERGE_RESOLUTION|>--- conflicted
+++ resolved
@@ -1793,11 +1793,7 @@
 					elements = append(elements, &meta.Element{ID: idxInfo.ID, TypeKey: meta.IndexElementKey})
 				}
 			}
-<<<<<<< HEAD
-			rh := newReorgHandler(t, w.sess, w.concurrentDDL)
-=======
 			rh := newReorgHandler(t, w.sess)
->>>>>>> 7ef86c35
 			reorgInfo, err := getReorgInfoFromPartitions(d.jobContext(job), d, rh, job, dbInfo, pt, physicalTableIDs, elements)
 
 			if err != nil || reorgInfo.first {
@@ -2211,7 +2207,6 @@
 	return ver, nil
 }
 
-<<<<<<< HEAD
 func checkReorgPartition(t *meta.Meta, job *model.Job) (*model.TableInfo, []model.CIStr, *model.PartitionInfo, []model.PartitionDefinition, []model.PartitionDefinition, error) {
 	schemaID := job.SchemaID
 	tblInfo, err := GetTableInfoAndCancelFaultJob(t, job, schemaID)
@@ -2524,12 +2519,7 @@
 
 func doPartitionReorgWork(w *worker, d *ddlCtx, t *meta.Meta, job *model.Job, tbl table.Table, physTblIDs []int64) (done bool, ver int64, err error) {
 	job.ReorgMeta.ReorgTp = model.ReorgTypeTxn
-	rh := newReorgHandler(t, w.sess, w.concurrentDDL)
-=======
-func doPartitionReorgWork(w *worker, d *ddlCtx, t *meta.Meta, job *model.Job, tbl table.Table, physTblIDs []int64) (done bool, ver int64, err error) {
-	job.ReorgMeta.ReorgTp = model.ReorgTypeTxn
 	rh := newReorgHandler(t, w.sess)
->>>>>>> 7ef86c35
 	elements := BuildElements(tbl.Meta().Columns[0], tbl.Meta().Indices)
 	partTbl, ok := tbl.(table.PartitionedTable)
 	if !ok {
@@ -2555,7 +2545,6 @@
 		if kv.IsTxnRetryableError(err) {
 			return false, ver, errors.Trace(err)
 		}
-<<<<<<< HEAD
 		/*
 			// TODO: Create tests for this!
 			if err1 := rh.RemoveDDLReorgHandle(job, reorgInfo.elements); err1 != nil {
@@ -2565,15 +2554,6 @@
 		*/
 		logutil.BgLogger().Warn("[ddl] reorg partition job failed, convert job to rollback", zap.String("job", job.String()), zap.Error(err))
 		ver, err = convertAddTablePartitionJob2RollbackJob(d, t, job, err, tbl.Meta())
-=======
-		// TODO: Create tests for this!
-		if err1 := rh.RemoveDDLReorgHandle(job, reorgInfo.elements); err1 != nil {
-			logutil.BgLogger().Warn("[ddl] reorg partition job failed, RemoveDDLReorgHandle failed, can't convert job to rollback",
-				zap.String("job", job.String()), zap.Error(err1))
-		}
-		logutil.BgLogger().Warn("[ddl] reorg partition job failed, convert job to rollback", zap.String("job", job.String()), zap.Error(err))
-		job.State = model.JobStateRollingback
->>>>>>> 7ef86c35
 		return false, ver, errors.Trace(err)
 	}
 	return true, ver, err
@@ -2706,11 +2686,7 @@
 	err := iterateSnapshotKeys(w.reorgInfo.d.jobContext(w.reorgInfo.Job), w.sessCtx.GetStore(), w.priority, w.table.RecordPrefix(), txn.StartTS(), taskRange.startKey, taskRange.endKey,
 		func(handle kv.Handle, recordKey kv.Key, rawRow []byte) (bool, error) {
 			oprEndTime := time.Now()
-<<<<<<< HEAD
-			logSlowOperations(oprEndTime.Sub(oprStartTime), "iterateSnapshotKeys in updateColumnWorker fetchRowColVals", 0)
-=======
 			logSlowOperations(oprEndTime.Sub(oprStartTime), "iterateSnapshotKeys in reorgPartitionWorker fetchRowColVals", 0)
->>>>>>> 7ef86c35
 			oprStartTime = oprEndTime
 
 			if taskRange.endInclude {
@@ -2760,12 +2736,7 @@
 		taskDone = true
 	}
 
-<<<<<<< HEAD
-	// TODO: Set back to Debug
-	logutil.BgLogger().Info("[ddl] txn fetches handle info", zap.Uint64("txnStartTS", txn.StartTS()), zap.String("taskRange", taskRange.String()), zap.Duration("takeTime", time.Since(startTime)))
-=======
 	logutil.BgLogger().Debug("[ddl] txn fetches handle info", zap.Uint64("txnStartTS", txn.StartTS()), zap.String("taskRange", taskRange.String()), zap.Duration("takeTime", time.Since(startTime)))
->>>>>>> 7ef86c35
 	return w.rowRecords, getNextHandleKey(taskRange, taskDone, lastAccessedHandle), taskDone, errors.Trace(err)
 }
 
@@ -2793,7 +2764,6 @@
 		}
 	}
 
-<<<<<<< HEAD
 	failpoint.Inject("reorgPartitionAfterDataCopy", func(val failpoint.Value) {
 		//nolint:forcetypeassert
 		if val.(bool) {
@@ -2801,8 +2771,6 @@
 		}
 	})
 
-=======
->>>>>>> 7ef86c35
 	// Rewrite this to do all indexes at once in addTableIndex
 	// instead of calling it once per index (meaning reading the table multiple times)
 	// But for now, try to understand how it works...
@@ -2814,10 +2782,7 @@
 		// First run, have not yet started backfilling index data
 		// Restart with the first new partition.
 		// TODO: handle remove partitioning
-<<<<<<< HEAD
 		// TODO: Check if there is a better way to restart?
-=======
->>>>>>> 7ef86c35
 		reorgInfo.PhysicalTableID = firstNewPartitionID
 	} else {
 		// The job was interrupted and has been restarted,
@@ -2868,10 +2833,7 @@
 			zap.Int64("jobID", reorgInfo.Job.ID),
 			zap.ByteString("elementType", reorgInfo.currElement.TypeKey),
 			zap.Int64("elementID", reorgInfo.currElement.ID),
-<<<<<<< HEAD
 			zap.Int64("partitionTableId", physTbl.GetPhysicalID()),
-=======
->>>>>>> 7ef86c35
 			zap.String("startHandle", hex.EncodeToString(reorgInfo.StartKey)),
 			zap.String("endHandle", hex.EncodeToString(reorgInfo.EndKey)))
 		if err != nil {
@@ -2883,15 +2845,12 @@
 		}
 		reorgInfo.PhysicalTableID = firstNewPartitionID
 	}
-<<<<<<< HEAD
 	failpoint.Inject("reorgPartitionAfterIndex", func(val failpoint.Value) {
 		//nolint:forcetypeassert
 		if val.(bool) {
 			panic("panic test")
 		}
 	})
-=======
->>>>>>> 7ef86c35
 	return nil
 }
 
