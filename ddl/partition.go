// Copyright 2018 PingCAP, Inc.
//
// Licensed under the Apache License, Version 2.0 (the "License");
// you may not use this file except in compliance with the License.
// You may obtain a copy of the License at
//
//     http://www.apache.org/licenses/LICENSE-2.0
//
// Unless required by applicable law or agreed to in writing, software
// distributed under the License is distributed on an "AS IS" BASIS,
// See the License for the specific language governing permissions and
// limitations under the License.

package ddl

import (
	"bytes"
	"fmt"
	"strconv"
	"strings"

	"github.com/pingcap/errors"
	"github.com/pingcap/parser/ast"
	"github.com/pingcap/parser/model"
	"github.com/pingcap/parser/mysql"
	"github.com/pingcap/parser/opcode"
	"github.com/pingcap/tidb/expression"
	"github.com/pingcap/tidb/meta"
	"github.com/pingcap/tidb/sessionctx"
	"github.com/pingcap/tidb/table"
	"github.com/pingcap/tidb/types"
	"github.com/pingcap/tidb/util/chunk"
)

const (
	partitionMaxValue = "MAXVALUE"
	primarykey        = "PRIMARY KEY"
)

// buildTablePartitionInfo builds partition info and checks for some errors.
func buildTablePartitionInfo(ctx sessionctx.Context, d *ddl, s *ast.CreateTableStmt) (*model.PartitionInfo, error) {
	if s.Partition == nil {
		return nil, nil
	}
	var enable bool
	switch ctx.GetSessionVars().EnableTablePartition {
	case "on":
		enable = true
	case "off":
		enable = false
	default:
		// When tidb_enable_table_partition = 'auto',
		// Partition by range expression is enabled by default.
		if s.Partition.Tp == model.PartitionTypeRange && s.Partition.ColumnNames == nil {
			enable = true
		}
	}
	pi := &model.PartitionInfo{
		Type:   s.Partition.Tp,
<<<<<<< HEAD
		Enable: ctx.GetSessionVars().EnableTablePartition,
		Num:    s.Partition.Num,
=======
		Enable: enable,
>>>>>>> 81d2fff8
	}
	if s.Partition.Expr != nil {
		buf := new(bytes.Buffer)
		s.Partition.Expr.Format(buf)
		pi.Expr = buf.String()
	} else if s.Partition.ColumnNames != nil {
		pi.Columns = make([]model.CIStr, 0, len(s.Partition.ColumnNames))
		for _, cn := range s.Partition.ColumnNames {
			pi.Columns = append(pi.Columns, cn.Name)
		}
	}

	// TODO: generate multiple global ID for paritions, reduce the times of obtaining the global ID from the storage.
	if s.Partition.Tp == model.PartitionTypeRange {
		if err := buildRangePartitionDefinitions(ctx, d, s, pi); err != nil {
			return nil, errors.Trace(err)
		}
	} else if s.Partition.Tp == model.PartitionTypeHash {
		if err := buildHashPartitionDefinitions(ctx, d, s, pi); err != nil {
			return nil, errors.Trace(err)
		}
	}
	return pi, nil
}

func buildHashPartitionDefinitions(ctx sessionctx.Context, d *ddl, s *ast.CreateTableStmt, pi *model.PartitionInfo) error {
	defs := make([]model.PartitionDefinition, pi.Num)
	for i := 0; i < len(defs); i++ {
		pid, err := d.genGlobalID()
		if err != nil {
			return errors.Trace(err)
		}
		defs[i].ID = pid
	}
	pi.Definitions = defs
	return nil
}

func buildRangePartitionDefinitions(ctx sessionctx.Context, d *ddl, s *ast.CreateTableStmt, pi *model.PartitionInfo) error {
	for _, def := range s.Partition.Definitions {
		pid, err := d.genGlobalID()
		if err != nil {
			return errors.Trace(err)
		}
		piDef := model.PartitionDefinition{
			Name:    def.Name,
			ID:      pid,
			Comment: def.Comment,
		}

		if s.Partition.ColumnNames == nil && len(def.LessThan) != 1 {
			return ErrTooManyValues.GenWithStackByArgs(s.Partition.Tp.String())
		}
		buf := new(bytes.Buffer)
		// Range columns partitions support multi-column partitions.
		for _, expr := range def.LessThan {
			expr.Format(buf)
			piDef.LessThan = append(piDef.LessThan, buf.String())
			buf.Reset()
		}
		pi.Definitions = append(pi.Definitions, piDef)
	}
	return nil
}

func checkPartitionNameUnique(tbInfo *model.TableInfo, pi *model.PartitionInfo) error {
	partNames := make(map[string]struct{})
	if tbInfo.Partition != nil {
		oldPars := tbInfo.Partition.Definitions
		for _, oldPar := range oldPars {
			partNames[oldPar.Name.L] = struct{}{}
		}
	}
	newPars := pi.Definitions
	for _, newPar := range newPars {
		if _, ok := partNames[newPar.Name.L]; ok {
			return ErrSameNamePartition.GenWithStackByArgs(newPar.Name)
		}
		partNames[newPar.Name.L] = struct{}{}
	}
	return nil
}

// checkPartitionFuncValid checks partition function validly.
func checkPartitionFuncValid(ctx sessionctx.Context, tblInfo *model.TableInfo, expr ast.ExprNode) error {
	switch v := expr.(type) {
	case *ast.FuncCastExpr, *ast.CaseExpr:
		return errors.Trace(ErrPartitionFunctionIsNotAllowed)
	case *ast.FuncCallExpr:
		// check function which allowed in partitioning expressions
		// see https://dev.mysql.com/doc/mysql-partitioning-excerpt/5.7/en/partitioning-limitations-functions.html
		switch v.FnName.L {
		case ast.Abs, ast.Ceiling, ast.DateDiff, ast.Day, ast.DayOfMonth, ast.DayOfWeek, ast.DayOfYear, ast.Extract, ast.Floor,
			ast.Hour, ast.MicroSecond, ast.Minute, ast.Mod, ast.Month, ast.Quarter, ast.Second, ast.TimeToSec, ast.ToDays,
			ast.ToSeconds, ast.Weekday, ast.Year, ast.YearWeek:
			return nil
		case ast.UnixTimestamp:
			if len(v.Args) == 1 {
				col, err := expression.RewriteSimpleExprWithTableInfo(ctx, tblInfo, v.Args[0])
				if err != nil {
					return errors.Trace(err)
				}
				if col.GetType().Tp != mysql.TypeTimestamp {
					return errors.Trace(errWrongExprInPartitionFunc)
				}
				return nil
			}
		}
		return errors.Trace(ErrPartitionFunctionIsNotAllowed)
	case *ast.BinaryOperationExpr:
		// The DIV operator (opcode.IntDiv) is also supported; the / operator ( opcode.Div ) is not permitted.
		// see https://dev.mysql.com/doc/refman/5.7/en/partitioning-limitations.html
		switch v.Op {
		case opcode.Or, opcode.And, opcode.Xor, opcode.LeftShift, opcode.RightShift, opcode.BitNeg, opcode.Div:
			return errors.Trace(ErrPartitionFunctionIsNotAllowed)
		}
		return nil
	case *ast.UnaryOperationExpr:
		if v.Op == opcode.BitNeg {
			return errors.Trace(ErrPartitionFunctionIsNotAllowed)
		}
	}
	return nil
}

// checkPartitionFuncType checks partition function return type.
func checkPartitionFuncType(ctx sessionctx.Context, s *ast.CreateTableStmt, cols []*table.Column, tblInfo *model.TableInfo) error {
	if s.Partition.Expr == nil {
		return nil
	}
	buf := new(bytes.Buffer)
	s.Partition.Expr.Format(buf)
	exprStr := buf.String()
	if s.Partition.Tp == model.PartitionTypeRange {
		// if partition by columnExpr, check the column type
		if _, ok := s.Partition.Expr.(*ast.ColumnNameExpr); ok {
			for _, col := range cols {
				name := strings.Replace(col.Name.String(), ".", "`.`", -1)
				// Range partitioning key supported types: tinyint, smallint, mediumint, int and bigint.
				if !validRangePartitionType(col) && fmt.Sprintf("`%s`", name) == exprStr {
					return errors.Trace(ErrNotAllowedTypeInPartition.GenWithStackByArgs(exprStr))
				}
			}
		}
	}

	e, err := expression.ParseSimpleExprWithTableInfo(ctx, buf.String(), tblInfo)
	if err != nil {
		return errors.Trace(err)
	}
	if e.GetType().EvalType() == types.ETInt {
		return nil
	}
	return ErrPartitionFuncNotAllowed.GenWithStackByArgs("PARTITION")
}

// checkCreatePartitionValue checks whether `less than value` is strictly increasing for each partition.
// Side effect: it may simplify the partition range definition from a constant expression to an integer.
func checkCreatePartitionValue(ctx sessionctx.Context, tblInfo *model.TableInfo, pi *model.PartitionInfo, cols []*table.Column) error {
	defs := pi.Definitions
	if len(defs) <= 1 {
		return nil
	}

	if strings.EqualFold(defs[len(defs)-1].LessThan[0], partitionMaxValue) {
		defs = defs[:len(defs)-1]
	}
	isUnsignedBigint := isRangePartitionColUnsignedBigint(cols, pi)
	var prevRangeValue interface{}
	for i := 0; i < len(defs); i++ {
		if strings.EqualFold(defs[i].LessThan[0], partitionMaxValue) {
			return errors.Trace(ErrPartitionMaxvalue)
		}

		currentRangeValue, fromExpr, err := getRangeValue(ctx, tblInfo, defs[i].LessThan[0], isUnsignedBigint)
		if err != nil {
			return errors.Trace(err)
		}
		if fromExpr {
			// Constant fold the expression.
			defs[i].LessThan[0] = fmt.Sprintf("%d", currentRangeValue)
		}

		if i == 0 {
			prevRangeValue = currentRangeValue
			continue
		}

		if isUnsignedBigint {
			if currentRangeValue.(uint64) <= prevRangeValue.(uint64) {
				return errors.Trace(ErrRangeNotIncreasing)
			}
		} else {
			if currentRangeValue.(int64) <= prevRangeValue.(int64) {
				return errors.Trace(ErrRangeNotIncreasing)
			}
		}
		prevRangeValue = currentRangeValue
	}
	return nil
}

// getRangeValue gets an integer from the range value string.
// The returned boolean value indicates whether the input string is a constant expression.
func getRangeValue(ctx sessionctx.Context, tblInfo *model.TableInfo, str string, unsignedBigint bool) (interface{}, bool, error) {
	// Unsigned bigint was converted to uint64 handle.
	if unsignedBigint {
		if value, err := strconv.ParseUint(str, 10, 64); err == nil {
			return value, false, nil
		}

		if e, err1 := expression.ParseSimpleExprWithTableInfo(ctx, str, tblInfo); err1 == nil {
			res, isNull, err2 := e.EvalInt(ctx, chunk.Row{})
			if err2 == nil && isNull == false {
				return uint64(res), true, nil
			}
		}
	} else {
		if value, err := strconv.ParseInt(str, 10, 64); err == nil {
			return value, false, nil
		}
		// The range value maybe not an integer, it could be a constant expression.
		// For example, the following two cases are the same:
		// PARTITION p0 VALUES LESS THAN (TO_SECONDS('2004-01-01'))
		// PARTITION p0 VALUES LESS THAN (63340531200)
		if e, err1 := expression.ParseSimpleExprWithTableInfo(ctx, str, tblInfo); err1 == nil {
			res, isNull, err2 := e.EvalInt(ctx, chunk.Row{})
			if err2 == nil && isNull == false {
				return res, true, nil
			}
		}
	}
	return 0, false, ErrNotAllowedTypeInPartition.GenWithStackByArgs(str)
}

// validRangePartitionType checks the type supported by the range partitioning key.
func validRangePartitionType(col *table.Column) bool {
	switch col.FieldType.EvalType() {
	case types.ETInt:
		return true
	default:
		return false
	}
}

// checkDropTablePartition checks if the partition exists and does not allow deleting the last existing partition in the table.
func checkDropTablePartition(meta *model.TableInfo, partName string) error {
	oldDefs := meta.Partition.Definitions
	for _, def := range oldDefs {
		if strings.EqualFold(def.Name.L, strings.ToLower(partName)) {
			if len(oldDefs) == 1 {
				return errors.Trace(ErrDropLastPartition)
			}
			return nil
		}
	}
	return errors.Trace(ErrDropPartitionNonExistent.GenWithStackByArgs(partName))
}

// removePartitionInfo each ddl job deletes a partition.
func removePartitionInfo(tblInfo *model.TableInfo, partName string) int64 {
	oldDefs := tblInfo.Partition.Definitions
	newDefs := make([]model.PartitionDefinition, 0, len(oldDefs)-1)
	var pid int64
	for i := 0; i < len(oldDefs); i++ {
		if !strings.EqualFold(oldDefs[i].Name.L, strings.ToLower(partName)) {
			continue
		}
		pid = oldDefs[i].ID
		newDefs = append(oldDefs[:i], oldDefs[i+1:]...)
		break
	}
	tblInfo.Partition.Definitions = newDefs
	return pid
}

// onDropTablePartition deletes old partition meta.
func onDropTablePartition(t *meta.Meta, job *model.Job) (ver int64, _ error) {
	var partName string
	if err := job.DecodeArgs(&partName); err != nil {
		job.State = model.JobStateCancelled
		return ver, errors.Trace(err)
	}
	tblInfo, err := getTableInfo(t, job, job.SchemaID)
	if err != nil {
		return ver, errors.Trace(err)
	}
	// If an error occurs, it returns that it cannot delete all partitions or that the partition doesn't exist.
	err = checkDropTablePartition(tblInfo, partName)
	if err != nil {
		job.State = model.JobStateCancelled
		return ver, errors.Trace(err)
	}
	physicalTableID := removePartitionInfo(tblInfo, partName)
	ver, err = updateVersionAndTableInfo(t, job, tblInfo, true)
	if err != nil {
		return ver, errors.Trace(err)
	}

	// Finish this job.
	job.FinishTableJob(model.JobStateDone, model.StateNone, ver, tblInfo)
	// A background job will be created to delete old partition data.
	job.Args = []interface{}{physicalTableID}
	return ver, nil
}

func checkAddPartitionTooManyPartitions(piDefs uint64) error {
	if piDefs > uint64(PartitionCountLimit) {
		return ErrTooManyPartitions
	}
	return nil
}

func getPartitionIDs(table *model.TableInfo) []int64 {
	if table.GetPartitionInfo() == nil {
		return []int64{}
	}
	physicalTableIDs := make([]int64, 0, len(table.Partition.Definitions))
	for _, def := range table.Partition.Definitions {
		physicalTableIDs = append(physicalTableIDs, def.ID)
	}
	return physicalTableIDs
}

// checkRangePartitioningKeysConstraints checks that the range partitioning key is included in the table constraint.
func checkRangePartitioningKeysConstraints(ctx sessionctx.Context, s *ast.CreateTableStmt, tblInfo *model.TableInfo, constraints []*ast.Constraint) error {
	// Returns directly if there is no constraint in the partition table.
	// TODO: Remove the test 's.Partition.Expr == nil' when we support 'PARTITION BY RANGE COLUMNS'
	if len(constraints) == 0 || s.Partition.Expr == nil {
		return nil
	}

	// Extract the column names in table constraints to []map[string]struct{}.
	consColNames := extractConstraintsColumnNames(constraints)

	// Parse partitioning key, extract the column names in the partitioning key to slice.
	buf := new(bytes.Buffer)
	s.Partition.Expr.Format(buf)
	var partkeys []string
	e, err := expression.ParseSimpleExprWithTableInfo(ctx, buf.String(), tblInfo)
	if err != nil {
		return errors.Trace(err)
	}
	cols := expression.ExtractColumns(e)
	for _, col := range cols {
		partkeys = append(partkeys, col.ColName.L)
	}

	// Checks that the partitioning key is included in the constraint.
	for _, con := range consColNames {
		// Every unique key on the table must use every column in the table's partitioning expression.
		// See https://dev.mysql.com/doc/refman/5.7/en/partitioning-limitations-partitioning-keys-unique-keys.html.
		if !checkConstraintIncludePartKey(partkeys, con) {
			return ErrUniqueKeyNeedAllFieldsInPf.GenWithStackByArgs(primarykey)
		}
	}
	return nil
}

// extractConstraintsColumnNames extract the column names in table constraints to []map[string]struct{}.
func extractConstraintsColumnNames(cons []*ast.Constraint) []map[string]struct{} {
	var constraints []map[string]struct{}
	for _, v := range cons {
		if v.Tp == ast.ConstraintUniq || v.Tp == ast.ConstraintPrimaryKey {
			uniKeys := make(map[string]struct{})
			for _, key := range v.Keys {
				uniKeys[key.Column.Name.L] = struct{}{}
			}
			// Extract every unique key and primary key.
			if len(uniKeys) != 0 {
				constraints = append(constraints, uniKeys)
			}
		}
	}
	return constraints
}

// checkConstraintIncludePartKey checks that the partitioning key is included in the constraint.
func checkConstraintIncludePartKey(partkeys []string, constraints map[string]struct{}) bool {
	for _, pk := range partkeys {
		if _, ok := constraints[pk]; !ok {
			return false
		}
	}
	return true
}

// isRangePartitionColUnsignedBigint returns true if the partitioning key column type is unsigned bigint type.
func isRangePartitionColUnsignedBigint(cols []*table.Column, pi *model.PartitionInfo) bool {
	for _, col := range cols {
		isUnsigned := col.Tp == mysql.TypeLonglong && mysql.HasUnsignedFlag(col.Flag)
		if isUnsigned && strings.Contains(strings.ToLower(pi.Expr), col.Name.L) {
			return true
		}
	}
	return false
}

// truncateTableByReassignPartitionIDs reassign a new partition ids.
func truncateTableByReassignPartitionIDs(job *model.Job, t *meta.Meta, tblInfo *model.TableInfo) error {
	newDefs := make([]model.PartitionDefinition, 0, len(tblInfo.Partition.Definitions))
	for _, def := range tblInfo.Partition.Definitions {
		pid, err := t.GenGlobalID()
		if err != nil {
			job.State = model.JobStateCancelled
			return errors.Trace(err)
		}
		newDef := model.PartitionDefinition{
			ID:       pid,
			Name:     def.Name,
			LessThan: def.LessThan,
			Comment:  def.Comment,
		}
		newDefs = append(newDefs, newDef)
	}
	tblInfo.Partition.Definitions = newDefs
	return nil
}<|MERGE_RESOLUTION|>--- conflicted
+++ resolved
@@ -57,12 +57,8 @@
 	}
 	pi := &model.PartitionInfo{
 		Type:   s.Partition.Tp,
-<<<<<<< HEAD
-		Enable: ctx.GetSessionVars().EnableTablePartition,
+		Enable: enable,
 		Num:    s.Partition.Num,
-=======
-		Enable: enable,
->>>>>>> 81d2fff8
 	}
 	if s.Partition.Expr != nil {
 		buf := new(bytes.Buffer)
