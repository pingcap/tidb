// Copyright 2018 PingCAP, Inc.
//
// Licensed under the Apache License, Version 2.0 (the "License");
// you may not use this file except in compliance with the License.
// You may obtain a copy of the License at
//
//     http://www.apache.org/licenses/LICENSE-2.0
//
// Unless required by applicable law or agreed to in writing, software
// distributed under the License is distributed on an "AS IS" BASIS,
// WITHOUT WARRANTIES OR CONDITIONS OF ANY KIND, either express or implied.
// See the License for the specific language governing permissions and
// limitations under the License.

package ddl

import (
	"bytes"
	"context"
	"encoding/hex"
	"fmt"
	"math"
	"strconv"
	"strings"
	"time"

	"github.com/pingcap/errors"
	"github.com/pingcap/failpoint"
	"github.com/pingcap/kvproto/pkg/metapb"
	"github.com/pingcap/tidb/config"
	"github.com/pingcap/tidb/ddl/label"
	"github.com/pingcap/tidb/ddl/placement"
	"github.com/pingcap/tidb/ddl/util"
	"github.com/pingcap/tidb/domain/infosync"
	"github.com/pingcap/tidb/expression"
	"github.com/pingcap/tidb/infoschema"
	"github.com/pingcap/tidb/kv"
	"github.com/pingcap/tidb/meta"
	"github.com/pingcap/tidb/metrics"
	"github.com/pingcap/tidb/parser"
	"github.com/pingcap/tidb/parser/ast"
	"github.com/pingcap/tidb/parser/format"
	"github.com/pingcap/tidb/parser/model"
	"github.com/pingcap/tidb/parser/mysql"
	"github.com/pingcap/tidb/parser/opcode"
	"github.com/pingcap/tidb/parser/terror"
	"github.com/pingcap/tidb/sessionctx"
	"github.com/pingcap/tidb/table"
	"github.com/pingcap/tidb/table/tables"
	"github.com/pingcap/tidb/tablecodec"
	"github.com/pingcap/tidb/types"
	driver "github.com/pingcap/tidb/types/parser_driver"
	tidbutil "github.com/pingcap/tidb/util"
	"github.com/pingcap/tidb/util/chunk"
	"github.com/pingcap/tidb/util/collate"
	"github.com/pingcap/tidb/util/dbterror"
	"github.com/pingcap/tidb/util/hack"
	"github.com/pingcap/tidb/util/logutil"
	"github.com/pingcap/tidb/util/mathutil"
	"github.com/pingcap/tidb/util/mock"
	decoder "github.com/pingcap/tidb/util/rowDecoder"
	"github.com/pingcap/tidb/util/slice"
	"github.com/pingcap/tidb/util/sqlexec"
	"github.com/pingcap/tidb/util/stringutil"
	"github.com/prometheus/client_golang/prometheus"
	"github.com/tikv/client-go/v2/tikv"
	"go.uber.org/zap"
)

const (
	partitionMaxValue = "MAXVALUE"
)

func checkAddPartition(t *meta.Meta, job *model.Job) (*model.TableInfo, *model.PartitionInfo, []model.PartitionDefinition, error) {
	schemaID := job.SchemaID
	tblInfo, err := GetTableInfoAndCancelFaultJob(t, job, schemaID)
	if err != nil {
		return nil, nil, nil, errors.Trace(err)
	}
	partInfo := &model.PartitionInfo{}
	err = job.DecodeArgs(&partInfo)
	if err != nil {
		job.State = model.JobStateCancelled
		return nil, nil, nil, errors.Trace(err)
	}
	if len(tblInfo.Partition.AddingDefinitions) > 0 {
		return tblInfo, partInfo, tblInfo.Partition.AddingDefinitions, nil
	}
	return tblInfo, partInfo, []model.PartitionDefinition{}, nil
}

func (w *worker) onAddTablePartition(d *ddlCtx, t *meta.Meta, job *model.Job) (ver int64, _ error) {
	// Handle the rolling back job
	if job.IsRollingback() {
		ver, err := w.onDropTablePartition(d, t, job)
		if err != nil {
			return ver, errors.Trace(err)
		}
		return ver, nil
	}

	// notice: addingDefinitions is empty when job is in state model.StateNone
	tblInfo, partInfo, addingDefinitions, err := checkAddPartition(t, job)
	if err != nil {
		return ver, err
	}

	// In order to skip maintaining the state check in partitionDefinition, TiDB use addingDefinition instead of state field.
	// So here using `job.SchemaState` to judge what the stage of this job is.
	switch job.SchemaState {
	case model.StateNone:
		// job.SchemaState == model.StateNone means the job is in the initial state of add partition.
		// Here should use partInfo from job directly and do some check action.
		err = checkAddPartitionTooManyPartitions(uint64(len(tblInfo.Partition.Definitions) + len(partInfo.Definitions)))
		if err != nil {
			job.State = model.JobStateCancelled
			return ver, errors.Trace(err)
		}

		err = checkAddPartitionValue(tblInfo, partInfo)
		if err != nil {
			job.State = model.JobStateCancelled
			return ver, errors.Trace(err)
		}

		err = checkAddPartitionNameUnique(tblInfo, partInfo)
		if err != nil {
			job.State = model.JobStateCancelled
			return ver, errors.Trace(err)
		}

		// move the adding definition into tableInfo.
		updateAddingPartitionInfo(partInfo, tblInfo)
		ver, err = updateVersionAndTableInfoWithCheck(d, t, job, tblInfo, true)
		if err != nil {
			return ver, errors.Trace(err)
		}

		// modify placement settings
		for _, def := range tblInfo.Partition.AddingDefinitions {
			if _, err = checkPlacementPolicyRefValidAndCanNonValidJob(t, job, def.PlacementPolicyRef); err != nil {
				return ver, errors.Trace(err)
			}
		}

		if tblInfo.TiFlashReplica != nil {
			// Must set placement rule, and make sure it succeeds.
			if err := infosync.ConfigureTiFlashPDForPartitions(true, &tblInfo.Partition.AddingDefinitions, tblInfo.TiFlashReplica.Count, &tblInfo.TiFlashReplica.LocationLabels, tblInfo.ID); err != nil {
				logutil.BgLogger().Error("ConfigureTiFlashPDForPartitions fails", zap.Error(err))
				return ver, errors.Trace(err)
			}
		}

		bundles, err := alterTablePartitionBundles(t, tblInfo, tblInfo.Partition.AddingDefinitions)
		if err != nil {
			job.State = model.JobStateCancelled
			return ver, errors.Trace(err)
		}

		if err = infosync.PutRuleBundlesWithDefaultRetry(context.TODO(), bundles); err != nil {
			job.State = model.JobStateCancelled
			return ver, errors.Wrapf(err, "failed to notify PD the placement rules")
		}

		ids := getIDs([]*model.TableInfo{tblInfo})
		for _, p := range tblInfo.Partition.AddingDefinitions {
			ids = append(ids, p.ID)
		}
		if err := alterTableLabelRule(job.SchemaName, tblInfo, ids); err != nil {
			job.State = model.JobStateCancelled
			return ver, err
		}

		// none -> replica only
		job.SchemaState = model.StateReplicaOnly
	case model.StateReplicaOnly:
		// replica only -> public
		failpoint.Inject("sleepBeforeReplicaOnly", func(val failpoint.Value) {
			sleepSecond := val.(int)
			time.Sleep(time.Duration(sleepSecond) * time.Second)
		})
		// Here need do some tiflash replica complement check.
		// TODO: If a table is with no TiFlashReplica or it is not available, the replica-only state can be eliminated.
		if tblInfo.TiFlashReplica != nil && tblInfo.TiFlashReplica.Available {
			// For available state, the new added partition should wait it's replica to
			// be finished. Otherwise the query to this partition will be blocked.
			needRetry, err := checkPartitionReplica(tblInfo.TiFlashReplica.Count, addingDefinitions, d)
			if err != nil {
				ver, err = convertAddTablePartitionJob2RollbackJob(d, t, job, err, tblInfo)
				return ver, err
			}
			if needRetry {
				// The new added partition hasn't been replicated.
				// Do nothing to the job this time, wait next worker round.
				time.Sleep(tiflashCheckTiDBHTTPAPIHalfInterval)
				// Set the error here which will lead this job exit when it's retry times beyond the limitation.
				return ver, errors.Errorf("[ddl] add partition wait for tiflash replica to complete")
			}
		}

		// When TiFlash Replica is ready, we must move them into `AvailablePartitionIDs`.
		if tblInfo.TiFlashReplica != nil && tblInfo.TiFlashReplica.Available {
			for _, d := range partInfo.Definitions {
				tblInfo.TiFlashReplica.AvailablePartitionIDs = append(tblInfo.TiFlashReplica.AvailablePartitionIDs, d.ID)
				err = infosync.UpdateTiFlashProgressCache(d.ID, 1)
				if err != nil {
					// just print log, progress will be updated in `refreshTiFlashTicker`
					logutil.BgLogger().Error("update tiflash sync progress cache failed",
						zap.Error(err),
						zap.Int64("tableID", tblInfo.ID),
						zap.Int64("partitionID", d.ID),
					)
				}
			}
		}
		// For normal and replica finished table, move the `addingDefinitions` into `Definitions`.
		updatePartitionInfo(tblInfo)

		ver, err = updateVersionAndTableInfo(d, t, job, tblInfo, true)
		if err != nil {
			return ver, errors.Trace(err)
		}

		// Finish this job.
		job.FinishTableJob(model.JobStateDone, model.StatePublic, ver, tblInfo)
		asyncNotifyEvent(d, &util.Event{Tp: model.ActionAddTablePartition, TableInfo: tblInfo, PartInfo: partInfo})
	default:
		err = dbterror.ErrInvalidDDLState.GenWithStackByArgs("partition", job.SchemaState)
	}

	return ver, errors.Trace(err)
}

func alterTableLabelRule(schemaName string, meta *model.TableInfo, ids []int64) error {
	tableRuleID := fmt.Sprintf(label.TableIDFormat, label.IDPrefix, schemaName, meta.Name.L)
	oldRule, err := infosync.GetLabelRules(context.TODO(), []string{tableRuleID})
	if err != nil {
		return errors.Trace(err)
	}
	if len(oldRule) == 0 {
		return nil
	}

	r, ok := oldRule[tableRuleID]
	if ok {
		rule := r.Reset(schemaName, meta.Name.L, "", ids...)
		err = infosync.PutLabelRule(context.TODO(), rule)
		if err != nil {
			return errors.Wrapf(err, "failed to notify PD label rule")
		}
	}
	return nil
}

func alterTablePartitionBundles(t *meta.Meta, tblInfo *model.TableInfo, addingDefinitions []model.PartitionDefinition) ([]*placement.Bundle, error) {
	var bundles []*placement.Bundle

	// tblInfo do not include added partitions, so we should add them first
	tblInfo = tblInfo.Clone()
	p := *tblInfo.Partition
	p.Definitions = append([]model.PartitionDefinition{}, p.Definitions...)
	p.Definitions = append(tblInfo.Partition.Definitions, addingDefinitions...)
	tblInfo.Partition = &p

	// bundle for table should be recomputed because it includes some default configs for partitions
	tblBundle, err := placement.NewTableBundle(t, tblInfo)
	if err != nil {
		return nil, errors.Trace(err)
	}

	if tblBundle != nil {
		bundles = append(bundles, tblBundle)
	}

	partitionBundles, err := placement.NewPartitionListBundles(t, addingDefinitions)
	if err != nil {
		return nil, errors.Trace(err)
	}

	bundles = append(bundles, partitionBundles...)
	return bundles, nil
}

// updatePartitionInfo merge `addingDefinitions` into `Definitions` in the tableInfo.
func updatePartitionInfo(tblInfo *model.TableInfo) {
	parInfo := &model.PartitionInfo{}
	oldDefs, newDefs := tblInfo.Partition.Definitions, tblInfo.Partition.AddingDefinitions
	parInfo.Definitions = make([]model.PartitionDefinition, 0, len(newDefs)+len(oldDefs))
	parInfo.Definitions = append(parInfo.Definitions, oldDefs...)
	parInfo.Definitions = append(parInfo.Definitions, newDefs...)
	tblInfo.Partition.Definitions = parInfo.Definitions
	tblInfo.Partition.AddingDefinitions = nil
}

// updateAddingPartitionInfo write adding partitions into `addingDefinitions` field in the tableInfo.
func updateAddingPartitionInfo(partitionInfo *model.PartitionInfo, tblInfo *model.TableInfo) {
	newDefs := partitionInfo.Definitions
	tblInfo.Partition.AddingDefinitions = make([]model.PartitionDefinition, 0, len(newDefs))
	tblInfo.Partition.AddingDefinitions = append(tblInfo.Partition.AddingDefinitions, newDefs...)
}

// rollbackAddingPartitionInfo remove the `addingDefinitions` in the tableInfo.
func rollbackAddingPartitionInfo(tblInfo *model.TableInfo) ([]int64, []string, []*placement.Bundle) {
	physicalTableIDs := make([]int64, 0, len(tblInfo.Partition.AddingDefinitions))
	partNames := make([]string, 0, len(tblInfo.Partition.AddingDefinitions))
	rollbackBundles := make([]*placement.Bundle, 0, len(tblInfo.Partition.AddingDefinitions))
	for _, one := range tblInfo.Partition.AddingDefinitions {
		physicalTableIDs = append(physicalTableIDs, one.ID)
		partNames = append(partNames, one.Name.L)
		if one.PlacementPolicyRef != nil {
			rollbackBundles = append(rollbackBundles, placement.NewBundle(one.ID))
		}
	}
	tblInfo.Partition.AddingDefinitions = nil
	return physicalTableIDs, partNames, rollbackBundles
}

// checkAddPartitionValue values less than value must be strictly increasing for each partition.
func checkAddPartitionValue(meta *model.TableInfo, part *model.PartitionInfo) error {
	if meta.Partition.Type == model.PartitionTypeRange && len(meta.Partition.Columns) == 0 {
		newDefs, oldDefs := part.Definitions, meta.Partition.Definitions
		rangeValue := oldDefs[len(oldDefs)-1].LessThan[0]
		if strings.EqualFold(rangeValue, "MAXVALUE") {
			return errors.Trace(dbterror.ErrPartitionMaxvalue)
		}

		currentRangeValue, err := strconv.Atoi(rangeValue)
		if err != nil {
			return errors.Trace(err)
		}

		for i := 0; i < len(newDefs); i++ {
			ifMaxvalue := strings.EqualFold(newDefs[i].LessThan[0], "MAXVALUE")
			if ifMaxvalue && i == len(newDefs)-1 {
				return nil
			} else if ifMaxvalue && i != len(newDefs)-1 {
				return errors.Trace(dbterror.ErrPartitionMaxvalue)
			}

			nextRangeValue, err := strconv.Atoi(newDefs[i].LessThan[0])
			if err != nil {
				return errors.Trace(err)
			}
			if nextRangeValue <= currentRangeValue {
				return errors.Trace(dbterror.ErrRangeNotIncreasing)
			}
			currentRangeValue = nextRangeValue
		}
	}
	return nil
}

func checkPartitionReplica(replicaCount uint64, addingDefinitions []model.PartitionDefinition, d *ddlCtx) (needWait bool, err error) {
	failpoint.Inject("mockWaitTiFlashReplica", func(val failpoint.Value) {
		if val.(bool) {
			failpoint.Return(true, nil)
		}
	})

	ctx := context.Background()
	pdCli := d.store.(tikv.Storage).GetRegionCache().PDClient()
	stores, err := pdCli.GetAllStores(ctx)
	if err != nil {
		return needWait, errors.Trace(err)
	}
	// Check whether stores have `count` tiflash engines.
	tiFlashStoreCount := uint64(0)
	for _, store := range stores {
		if storeHasEngineTiFlashLabel(store) {
			tiFlashStoreCount++
		}
	}
	if replicaCount > tiFlashStoreCount {
		return false, errors.Errorf("[ddl] the tiflash replica count: %d should be less than the total tiflash server count: %d", replicaCount, tiFlashStoreCount)
	}
	for _, pd := range addingDefinitions {
		startKey, endKey := tablecodec.GetTableHandleKeyRange(pd.ID)
		regions, err := pdCli.ScanRegions(ctx, startKey, endKey, -1)
		if err != nil {
			return needWait, errors.Trace(err)
		}
		// For every region in the partition, if it has some corresponding peers and
		// no pending peers, that means the replication has completed.
		for _, region := range regions {
			regionState, err := pdCli.GetRegionByID(ctx, region.Meta.Id)
			if err != nil {
				return needWait, errors.Trace(err)
			}
			tiflashPeerAtLeastOne := checkTiFlashPeerStoreAtLeastOne(stores, regionState.Meta.Peers)
			failpoint.Inject("ForceTiflashNotAvailable", func(v failpoint.Value) {
				tiflashPeerAtLeastOne = v.(bool)
			})
			// It's unnecessary to wait all tiflash peer to be replicated.
			// Here only make sure that tiflash peer count > 0 (at least one).
			if tiflashPeerAtLeastOne {
				continue
			}
			needWait = true
			logutil.BgLogger().Info("[ddl] partition replicas check failed in replica-only DDL state", zap.Int64("pID", pd.ID), zap.Uint64("wait region ID", region.Meta.Id), zap.Bool("tiflash peer at least one", tiflashPeerAtLeastOne), zap.Time("check time", time.Now()))
			return needWait, nil
		}
	}
	logutil.BgLogger().Info("[ddl] partition replicas check ok in replica-only DDL state")
	return needWait, nil
}

func checkTiFlashPeerStoreAtLeastOne(stores []*metapb.Store, peers []*metapb.Peer) bool {
	for _, peer := range peers {
		for _, store := range stores {
			if peer.StoreId == store.Id && storeHasEngineTiFlashLabel(store) {
				return true
			}
		}
	}
	return false
}

func storeHasEngineTiFlashLabel(store *metapb.Store) bool {
	for _, label := range store.Labels {
		if label.Key == placement.EngineLabelKey && label.Value == placement.EngineLabelTiFlash {
			return true
		}
	}
	return false
}

// buildTablePartitionInfo builds partition info and checks for some errors.
func buildTablePartitionInfo(ctx sessionctx.Context, s *ast.PartitionOptions, tbInfo *model.TableInfo) error {
	if s == nil {
		return nil
	}

	if strings.EqualFold(ctx.GetSessionVars().EnableTablePartition, "OFF") {
		ctx.GetSessionVars().StmtCtx.AppendWarning(dbterror.ErrTablePartitionDisabled)
		return nil
	}

	var enable bool
	switch s.Tp {
	case model.PartitionTypeRange:
		if s.Sub == nil {
			enable = true
		}
	case model.PartitionTypeHash:
		// Partition by hash is enabled by default.
		// Note that linear hash is simply ignored, and creates non-linear hash.
		if s.Linear {
			ctx.GetSessionVars().StmtCtx.AppendWarning(dbterror.ErrUnsupportedCreatePartition.GenWithStack("LINEAR HASH is not supported, using non-linear HASH instead"))
		}
		if s.Sub == nil {
			enable = true
		}
	case model.PartitionTypeList:
		// Partition by list is enabled only when tidb_enable_list_partition is 'ON'.
		enable = ctx.GetSessionVars().EnableListTablePartition
	}

	if !enable {
		ctx.GetSessionVars().StmtCtx.AppendWarning(dbterror.ErrUnsupportedCreatePartition.GenWithStack(fmt.Sprintf("Unsupported partition type %v, treat as normal table", s.Tp)))
		return nil
	}

	pi := &model.PartitionInfo{
		Type:   s.Tp,
		Enable: enable,
		Num:    s.Num,
	}
	tbInfo.Partition = pi
	if s.Expr != nil {
		if err := checkPartitionFuncValid(ctx, tbInfo, s.Expr); err != nil {
			return errors.Trace(err)
		}
		buf := new(bytes.Buffer)
		restoreCtx := format.NewRestoreCtx(format.DefaultRestoreFlags|format.RestoreBracketAroundBinaryOperation, buf)
		if err := s.Expr.Restore(restoreCtx); err != nil {
			return err
		}
		pi.Expr = buf.String()
	} else if s.ColumnNames != nil {
		pi.Columns = make([]model.CIStr, 0, len(s.ColumnNames))
		for _, cn := range s.ColumnNames {
			pi.Columns = append(pi.Columns, cn.Name)
		}
		if err := checkColumnsPartitionType(tbInfo); err != nil {
			return err
		}
	}

	err := generatePartitionDefinitionsFromInterval(ctx, s, tbInfo)
	if err != nil {
		return errors.Trace(err)
	}

	defs, err := buildPartitionDefinitionsInfo(ctx, s.Definitions, tbInfo)
	if err != nil {
		return errors.Trace(err)
	}

	tbInfo.Partition.Definitions = defs

	if s.Interval != nil {
		// Syntactic sugar for INTERVAL partitioning
		// Generate the resulting CREATE TABLE as the query string
		query, ok := ctx.Value(sessionctx.QueryString).(string)
		if ok {
			sqlMode := ctx.GetSessionVars().SQLMode
			var buf bytes.Buffer
			AppendPartitionDefs(tbInfo.Partition, &buf, sqlMode)

			syntacticSugar := s.Interval.OriginalText()
			syntacticStart := s.Interval.OriginTextPosition()
			newQuery := query[:syntacticStart] + "(" + buf.String() + ")" + query[syntacticStart+len(syntacticSugar):]
			ctx.SetValue(sessionctx.QueryString, newQuery)
		}
	}
	return nil
}

// getPartitionIntervalFromTable checks if a partitioned table matches a generated INTERVAL partitioned scheme
// will return nil if error occurs, i.e. not an INTERVAL partitioned table
func getPartitionIntervalFromTable(ctx sessionctx.Context, tbInfo *model.TableInfo) *ast.PartitionInterval {
	if tbInfo.Partition == nil ||
		tbInfo.Partition.Type != model.PartitionTypeRange {
		return nil
	}
	if len(tbInfo.Partition.Columns) > 1 {
		// Multi-column RANGE COLUMNS is not supported with INTERVAL
		return nil
	}
	if len(tbInfo.Partition.Definitions) < 2 {
		// Must have at least two partitions to calculate an INTERVAL
		return nil
	}

	var (
		interval  ast.PartitionInterval
		startIdx  int    = 0
		endIdx    int    = len(tbInfo.Partition.Definitions) - 1
		isIntType bool   = true
		minVal    string = "0"
	)
	if len(tbInfo.Partition.Columns) > 0 {
		partCol := findColumnByName(tbInfo.Partition.Columns[0].L, tbInfo)
		if partCol.FieldType.EvalType() == types.ETInt {
			min := getLowerBoundInt(partCol)
			minVal = strconv.FormatInt(min, 10)
		} else if partCol.FieldType.EvalType() == types.ETDatetime {
			isIntType = false
			minVal = "0000-01-01"
		} else {
			// Only INT and Datetime columns are supported for INTERVAL partitioning
			return nil
		}
	} else {
		if !isPartExprUnsigned(tbInfo) {
			minVal = "-9223372036854775808"
		}
	}

	// Check if possible null partition
	firstPartLessThan := driver.UnwrapFromSingleQuotes(tbInfo.Partition.Definitions[0].LessThan[0])
	if strings.EqualFold(firstPartLessThan, minVal) {
		interval.NullPart = true
		startIdx++
		firstPartLessThan = driver.UnwrapFromSingleQuotes(tbInfo.Partition.Definitions[startIdx].LessThan[0])
	}
	// flag if MAXVALUE partition
	lastPartLessThan := driver.UnwrapFromSingleQuotes(tbInfo.Partition.Definitions[endIdx].LessThan[0])
	if strings.EqualFold(lastPartLessThan, partitionMaxValue) {
		interval.MaxValPart = true
		endIdx--
		lastPartLessThan = driver.UnwrapFromSingleQuotes(tbInfo.Partition.Definitions[endIdx].LessThan[0])
	}
	// Guess the interval
	if startIdx >= endIdx {
		// Must have at least two partitions to calculate an INTERVAL
		return nil
	}
	var firstExpr, lastExpr ast.ExprNode
	if isIntType {
		exprStr := fmt.Sprintf("((%s) - (%s)) DIV %d", lastPartLessThan, firstPartLessThan, endIdx-startIdx)
		exprs, err := expression.ParseSimpleExprsWithNames(ctx, exprStr, nil, nil)
		if err != nil {
			return nil
		}
		val, isNull, err := exprs[0].EvalInt(ctx, chunk.Row{})
		if isNull || err != nil || val < 1 {
			// If NULL, error or interval < 1 then cannot be an INTERVAL partitioned table
			return nil
		}
		interval.IntervalExpr.Expr = ast.NewValueExpr(val, "", "")
		interval.IntervalExpr.TimeUnit = ast.TimeUnitInvalid
		firstExpr, err = astIntValueExprFromStr(firstPartLessThan, minVal == "0")
		if err != nil {
			return nil
		}
		interval.FirstRangeEnd = &firstExpr
		lastExpr, err = astIntValueExprFromStr(lastPartLessThan, minVal == "0")
		if err != nil {
			return nil
		}
		interval.LastRangeEnd = &lastExpr
	} else { // types.ETDatetime
		exprStr := fmt.Sprintf("TIMESTAMPDIFF(SECOND, '%s', '%s')", firstPartLessThan, lastPartLessThan)
		exprs, err := expression.ParseSimpleExprsWithNames(ctx, exprStr, nil, nil)
		if err != nil {
			return nil
		}
		val, isNull, err := exprs[0].EvalInt(ctx, chunk.Row{})
		if isNull || err != nil || val < 1 {
			// If NULL, error or interval < 1 then cannot be an INTERVAL partitioned table
			return nil
		}

		// This will not find all matches > 28 days, since INTERVAL 1 MONTH can generate
		// 2022-01-31, 2022-02-28, 2022-03-31 etc. so we just assume that if there is a
		// diff >= 28 days, we will try with Month and not retry with something else...
		i := val / int64(endIdx-startIdx)
		if i < (28 * 24 * 60 * 60) {
			// Since it is not stored or displayed, non need to try Minute..Week!
			interval.IntervalExpr.Expr = ast.NewValueExpr(i, "", "")
			interval.IntervalExpr.TimeUnit = ast.TimeUnitSecond
		} else {
			// Since it is not stored or displayed, non need to try to match Quarter or Year!
			if (endIdx - startIdx) <= 3 {
				// in case February is in the range
				i = i / (28 * 24 * 60 * 60)
			} else {
				// This should be good for intervals up to 5 years
				i = i / (30 * 24 * 60 * 60)
			}
			interval.IntervalExpr.Expr = ast.NewValueExpr(i, "", "")
			interval.IntervalExpr.TimeUnit = ast.TimeUnitMonth
		}

		firstExpr = ast.NewValueExpr(firstPartLessThan, "", "")
		lastExpr = ast.NewValueExpr(lastPartLessThan, "", "")
		interval.FirstRangeEnd = &firstExpr
		interval.LastRangeEnd = &lastExpr
	}

	partitionMethod := ast.PartitionMethod{
		Tp:       model.PartitionTypeRange,
		Interval: &interval,
	}
	partOption := &ast.PartitionOptions{PartitionMethod: partitionMethod}
	// Generate the definitions from interval, first and last
	err := generatePartitionDefinitionsFromInterval(ctx, partOption, tbInfo)
	if err != nil {
		return nil
	}

	return &interval
}

// comparePartitionAstAndModel compares a generated *ast.PartitionOptions and a *model.PartitionInfo
func comparePartitionAstAndModel(ctx sessionctx.Context, pAst *ast.PartitionOptions, pModel *model.PartitionInfo) error {
	a := pAst.Definitions
	m := pModel.Definitions
	if len(pAst.Definitions) != len(pModel.Definitions) {
		return dbterror.ErrGeneralUnsupportedDDL.GenWithStackByArgs("INTERVAL partitioning: number of partitions generated != partition defined (%d != %d)", len(a), len(m))
	}
	for i := range pAst.Definitions {
		// Allow options to differ! (like Placement Rules)
		// Allow names to differ!

		// Check MAXVALUE
		maxVD := false
		if strings.EqualFold(m[i].LessThan[0], partitionMaxValue) {
			maxVD = true
		}
		generatedExpr := a[i].Clause.(*ast.PartitionDefinitionClauseLessThan).Exprs[0]
		_, maxVG := generatedExpr.(*ast.MaxValueExpr)
		if maxVG || maxVD {
			if maxVG && maxVD {
				continue
			}
			return dbterror.ErrGeneralUnsupportedDDL.GenWithStackByArgs(fmt.Sprintf("INTERVAL partitioning: MAXVALUE clause defined for partition %s differs between generated and defined", m[i].Name.O))
		}

		lessThan := m[i].LessThan[0]
		if len(lessThan) > 1 && lessThan[:1] == "'" && lessThan[len(lessThan)-1:] == "'" {
			lessThan = driver.UnwrapFromSingleQuotes(lessThan)
		}
		cmpExpr := &ast.BinaryOperationExpr{
			Op: opcode.EQ,
			L:  ast.NewValueExpr(lessThan, "", ""),
			R:  generatedExpr,
		}
		cmp, err := expression.EvalAstExpr(ctx, cmpExpr)
		if err != nil {
			return err
		}
		if cmp.GetInt64() != 1 {
			return dbterror.ErrGeneralUnsupportedDDL.GenWithStackByArgs(fmt.Sprintf("INTERVAL partitioning: LESS THAN for partition %s differs between generated and defined", m[i].Name.O))
		}
	}
	return nil
}

// comparePartitionDefinitions check if generated definitions are the same as the given ones
// Allow names to differ
// returns error in case of error or non-accepted difference
func comparePartitionDefinitions(ctx sessionctx.Context, a, b []*ast.PartitionDefinition) error {
	if len(a) != len(b) {
		return dbterror.ErrGeneralUnsupportedDDL.GenWithStackByArgs("number of partitions generated != partition defined (%d != %d)", len(a), len(b))
	}
	for i := range a {
		if len(b[i].Sub) > 0 {
			return dbterror.ErrGeneralUnsupportedDDL.GenWithStackByArgs(fmt.Sprintf("partition %s does have unsupported subpartitions", b[i].Name.O))
		}
		// TODO: We could extend the syntax to allow for table options too, like:
		// CREATE TABLE t ... INTERVAL ... LAST PARTITION LESS THAN ('2015-01-01') PLACEMENT POLICY = 'cheapStorage'
		// ALTER TABLE t LAST PARTITION LESS THAN ('2022-01-01') PLACEMENT POLICY 'defaultStorage'
		// ALTER TABLE t LAST PARTITION LESS THAN ('2023-01-01') PLACEMENT POLICY 'fastStorage'
		if len(b[i].Options) > 0 {
			return dbterror.ErrGeneralUnsupportedDDL.GenWithStackByArgs(fmt.Sprintf("partition %s does have unsupported options", b[i].Name.O))
		}
		lessThan, ok := b[i].Clause.(*ast.PartitionDefinitionClauseLessThan)
		if !ok {
			return dbterror.ErrGeneralUnsupportedDDL.GenWithStackByArgs(fmt.Sprintf("partition %s does not have the right type for LESS THAN", b[i].Name.O))
		}
		definedExpr := lessThan.Exprs[0]
		generatedExpr := a[i].Clause.(*ast.PartitionDefinitionClauseLessThan).Exprs[0]
		_, maxVD := definedExpr.(*ast.MaxValueExpr)
		_, maxVG := generatedExpr.(*ast.MaxValueExpr)
		if maxVG || maxVD {
			if maxVG && maxVD {
				continue
			}
			return dbterror.ErrGeneralUnsupportedDDL.GenWithStackByArgs(fmt.Sprintf("partition %s differs between generated and defined for MAXVALUE", b[i].Name.O))
		}
		cmpExpr := &ast.BinaryOperationExpr{
			Op: opcode.EQ,
			L:  definedExpr,
			R:  generatedExpr,
		}
		cmp, err := expression.EvalAstExpr(ctx, cmpExpr)
		if err != nil {
			return err
		}
		if cmp.GetInt64() != 1 {
			return dbterror.ErrGeneralUnsupportedDDL.GenWithStackByArgs(fmt.Sprintf("partition %s differs between generated and defined for expression", b[i].Name.O))
		}
	}
	return nil
}

func getLowerBoundInt(partCols ...*model.ColumnInfo) int64 {
	ret := int64(0)
	for _, col := range partCols {
		if mysql.HasUnsignedFlag(col.FieldType.GetFlag()) {
			return 0
		}
		ret = mathutil.Min(ret, types.IntergerSignedLowerBound(col.GetType()))
	}
	return ret
}

// generatePartitionDefinitionsFromInterval generates partition Definitions according to INTERVAL options on partOptions
func generatePartitionDefinitionsFromInterval(ctx sessionctx.Context, partOptions *ast.PartitionOptions, tbInfo *model.TableInfo) error {
	if partOptions.Interval == nil {
		return nil
	}
	if tbInfo.Partition.Type != model.PartitionTypeRange {
		return dbterror.ErrGeneralUnsupportedDDL.GenWithStackByArgs("INTERVAL partitioning, only allowed on RANGE partitioning")
	}
	if len(partOptions.ColumnNames) > 1 || len(tbInfo.Partition.Columns) > 1 {
		return dbterror.ErrGeneralUnsupportedDDL.GenWithStackByArgs("INTERVAL partitioning, does not allow RANGE COLUMNS with more than one column")
	}
	var partCol *model.ColumnInfo
	if len(tbInfo.Partition.Columns) > 0 {
		partCol = findColumnByName(tbInfo.Partition.Columns[0].L, tbInfo)
		if partCol == nil {
			return dbterror.ErrGeneralUnsupportedDDL.GenWithStackByArgs("INTERVAL partitioning, could not find any RANGE COLUMNS")
		}
		// Only support Datetime, date and INT column types for RANGE INTERVAL!
		switch partCol.FieldType.EvalType() {
		case types.ETInt, types.ETDatetime:
		default:
			return dbterror.ErrGeneralUnsupportedDDL.GenWithStackByArgs("INTERVAL partitioning, only supports Date, Datetime and INT types")
		}
	}
	// Allow given partition definitions, but check it later!
	definedPartDefs := partOptions.Definitions
	partOptions.Definitions = make([]*ast.PartitionDefinition, 0, 1)
	if partOptions.Interval.FirstRangeEnd == nil || partOptions.Interval.LastRangeEnd == nil {
		return dbterror.ErrGeneralUnsupportedDDL.GenWithStackByArgs("INTERVAL partitioning, currently requires FIRST and LAST partitions to be defined")
	}
	switch partOptions.Interval.IntervalExpr.TimeUnit {
	case ast.TimeUnitInvalid, ast.TimeUnitYear, ast.TimeUnitQuarter, ast.TimeUnitMonth, ast.TimeUnitWeek, ast.TimeUnitDay, ast.TimeUnitHour, ast.TimeUnitDayMinute, ast.TimeUnitSecond:
	default:
		return dbterror.ErrGeneralUnsupportedDDL.GenWithStackByArgs("INTERVAL partitioning, only supports YEAR, QUARTER, MONTH, WEEK, DAY, HOUR, MINUTE and SECOND as time unit")
	}
	first := ast.PartitionDefinitionClauseLessThan{
		Exprs: []ast.ExprNode{*partOptions.Interval.FirstRangeEnd},
	}
	last := ast.PartitionDefinitionClauseLessThan{
		Exprs: []ast.ExprNode{*partOptions.Interval.LastRangeEnd},
	}
	if len(tbInfo.Partition.Columns) > 0 {
		colTypes := collectColumnsType(tbInfo)
		if len(colTypes) != len(tbInfo.Partition.Columns) {
			return dbterror.ErrWrongPartitionName.GenWithStack("partition column name cannot be found")
		}
		if _, err := checkAndGetColumnsTypeAndValuesMatch(ctx, colTypes, first.Exprs); err != nil {
			return err
		}
		if _, err := checkAndGetColumnsTypeAndValuesMatch(ctx, colTypes, last.Exprs); err != nil {
			return err
		}
	} else {
		if err := checkPartitionValuesIsInt(ctx, "FIRST PARTITION", first.Exprs, tbInfo); err != nil {
			return err
		}
		if err := checkPartitionValuesIsInt(ctx, "LAST PARTITION", last.Exprs, tbInfo); err != nil {
			return err
		}
	}
	if partOptions.Interval.NullPart {
		var partExpr ast.ExprNode
		if len(tbInfo.Partition.Columns) == 1 && partOptions.Interval.IntervalExpr.TimeUnit != ast.TimeUnitInvalid {
			// Notice compatibility with MySQL, keyword here is 'supported range' but MySQL seems to work from 0000-01-01 too
			// https://dev.mysql.com/doc/refman/8.0/en/datetime.html says range 1000-01-01 - 9999-12-31
			// https://docs.pingcap.com/tidb/dev/data-type-date-and-time says The supported range is '0000-01-01' to '9999-12-31'
			// set LESS THAN to ZeroTime
			partExpr = ast.NewValueExpr("0000-01-01", "", "")
		} else {
			var min int64
			if partCol != nil {
				min = getLowerBoundInt(partCol)
			} else {
				if !isPartExprUnsigned(tbInfo) {
					min = math.MinInt64
				}
			}
			partExpr = ast.NewValueExpr(min, "", "")
		}
		partOptions.Definitions = append(partOptions.Definitions, &ast.PartitionDefinition{
			Name: model.NewCIStr("P_NULL"),
			Clause: &ast.PartitionDefinitionClauseLessThan{
				Exprs: []ast.ExprNode{partExpr},
			},
		})
	}

	err := GeneratePartDefsFromInterval(ctx, ast.AlterTablePartition, tbInfo, partOptions)
	if err != nil {
		return err
	}

	if partOptions.Interval.MaxValPart {
		partOptions.Definitions = append(partOptions.Definitions, &ast.PartitionDefinition{
			Name: model.NewCIStr("P_MAXVALUE"),
			Clause: &ast.PartitionDefinitionClauseLessThan{
				Exprs: []ast.ExprNode{&ast.MaxValueExpr{}},
			},
		})
	}

	if len(definedPartDefs) > 0 {
		err := comparePartitionDefinitions(ctx, partOptions.Definitions, definedPartDefs)
		if err != nil {
			return err
		}
		// Seems valid, so keep the defined so that the user defined names are kept etc.
		partOptions.Definitions = definedPartDefs
	} else if len(tbInfo.Partition.Definitions) > 0 {
		err := comparePartitionAstAndModel(ctx, partOptions, tbInfo.Partition)
		if err != nil {
			return err
		}
	}

	return nil
}

func astIntValueExprFromStr(s string, unsigned bool) (ast.ExprNode, error) {
	if unsigned {
		u, err := strconv.ParseUint(s, 10, 64)
		if err != nil {
			return nil, err
		}
		return ast.NewValueExpr(u, "", ""), nil
	}
	i, err := strconv.ParseInt(s, 10, 64)
	if err != nil {
		return nil, err
	}
	return ast.NewValueExpr(i, "", ""), nil
}

// GeneratePartDefsFromInterval generates range partitions from INTERVAL partitioning.
// Handles
//   - CREATE TABLE: all partitions are generated
//   - ALTER TABLE FIRST PARTITION (expr): Drops all partitions before the partition matching the expr (i.e. sets that partition as the new first partition)
//     i.e. will return the partitions from old FIRST partition to (and including) new FIRST partition
//   - ALTER TABLE LAST PARTITION (expr): Creates new partitions from (excluding) old LAST partition to (including) new LAST partition
//
// partition definitions will be set on partitionOptions
func GeneratePartDefsFromInterval(ctx sessionctx.Context, tp ast.AlterTableType, tbInfo *model.TableInfo, partitionOptions *ast.PartitionOptions) error {
	if partitionOptions == nil {
		return nil
	}
	var sb strings.Builder
	err := partitionOptions.Interval.IntervalExpr.Expr.Restore(format.NewRestoreCtx(format.DefaultRestoreFlags, &sb))
	if err != nil {
		return err
	}
	intervalString := driver.UnwrapFromSingleQuotes(sb.String())
	if len(intervalString) < 1 || intervalString[:1] < "1" || intervalString[:1] > "9" {
		return dbterror.ErrGeneralUnsupportedDDL.GenWithStackByArgs("INTERVAL, should be a positive number")
	}
	var currVal types.Datum
	var startExpr, lastExpr, currExpr ast.ExprNode
	var timeUnit ast.TimeUnitType
	var partCol *model.ColumnInfo
	if len(tbInfo.Partition.Columns) == 1 {
		partCol = findColumnByName(tbInfo.Partition.Columns[0].L, tbInfo)
		if partCol == nil {
			return dbterror.ErrGeneralUnsupportedDDL.GenWithStackByArgs("INTERVAL COLUMNS partitioning: could not find partitioning column")
		}
	}
	timeUnit = partitionOptions.Interval.IntervalExpr.TimeUnit
	switch tp {
	case ast.AlterTablePartition:
		// CREATE TABLE
		startExpr = *partitionOptions.Interval.FirstRangeEnd
		lastExpr = *partitionOptions.Interval.LastRangeEnd
	case ast.AlterTableDropFirstPartition:
		startExpr = *partitionOptions.Interval.FirstRangeEnd
		lastExpr = partitionOptions.Expr
	case ast.AlterTableAddLastPartition:
		startExpr = *partitionOptions.Interval.LastRangeEnd
		lastExpr = partitionOptions.Expr
	default:
		return dbterror.ErrGeneralUnsupportedDDL.GenWithStackByArgs("INTERVAL partitioning: Internal error during generating altered INTERVAL partitions, no known alter type")
	}
	lastVal, err := expression.EvalAstExpr(ctx, lastExpr)
	if err != nil {
		return err
	}
	var partDefs []*ast.PartitionDefinition
	if len(partitionOptions.Definitions) != 0 {
		partDefs = partitionOptions.Definitions
	} else {
		partDefs = make([]*ast.PartitionDefinition, 0, 1)
	}
	for i := 0; i < mysql.PartitionCountLimit; i++ {
		if i == 0 {
			currExpr = startExpr
			// TODO: adjust the startExpr and have an offset for interval to handle
			// Month/Quarters with start partition on day 28/29/30
			if tp == ast.AlterTableAddLastPartition {
				// ALTER TABLE LAST PARTITION ...
				// Current LAST PARTITION/start already exists, skip to next partition
				continue
			}
		} else {
			currExpr = &ast.BinaryOperationExpr{
				Op: opcode.Mul,
				L:  ast.NewValueExpr(i, "", ""),
				R:  partitionOptions.Interval.IntervalExpr.Expr,
			}
			if timeUnit == ast.TimeUnitInvalid {
				currExpr = &ast.BinaryOperationExpr{
					Op: opcode.Plus,
					L:  startExpr,
					R:  currExpr,
				}
			} else {
				currExpr = &ast.FuncCallExpr{
					FnName: model.NewCIStr("DATE_ADD"),
					Args: []ast.ExprNode{
						startExpr,
						currExpr,
						&ast.TimeUnitExpr{Unit: timeUnit},
					},
				}
			}
		}
		currVal, err = expression.EvalAstExpr(ctx, currExpr)
		if err != nil {
			return err
		}
		cmp, err := currVal.Compare(ctx.GetSessionVars().StmtCtx, &lastVal, collate.GetBinaryCollator())
		if err != nil {
			return err
		}
		if cmp > 0 {
			lastStr, err := lastVal.ToString()
			if err != nil {
				return err
			}
			sb.Reset()
			err = startExpr.Restore(format.NewRestoreCtx(format.DefaultRestoreFlags, &sb))
			if err != nil {
				return err
			}
			startStr := sb.String()
			errStr := fmt.Sprintf("INTERVAL: expr (%s) not matching FIRST + n INTERVALs (%s + n * %s",
				lastStr, startStr, intervalString)
			if timeUnit != ast.TimeUnitInvalid {
				errStr = errStr + " " + timeUnit.String()
			}
			return dbterror.ErrGeneralUnsupportedDDL.GenWithStackByArgs(errStr + ")")
		}
		valStr, err := currVal.ToString()
		if err != nil {
			return err
		}
		if len(valStr) == 0 || valStr[0:1] == "'" {
			return dbterror.ErrGeneralUnsupportedDDL.GenWithStackByArgs("INTERVAL partitioning: Error when generating partition values")
		}
		partName := "P_LT_" + valStr
		if timeUnit != ast.TimeUnitInvalid {
			currExpr = ast.NewValueExpr(valStr, "", "")
		} else {
			if valStr[:1] == "-" {
				currExpr = ast.NewValueExpr(currVal.GetInt64(), "", "")
			} else {
				currExpr = ast.NewValueExpr(currVal.GetUint64(), "", "")
			}
		}
		partDefs = append(partDefs, &ast.PartitionDefinition{
			Name: model.NewCIStr(partName),
			Clause: &ast.PartitionDefinitionClauseLessThan{
				Exprs: []ast.ExprNode{currExpr},
			},
		})
		if cmp == 0 {
			// Last partition!
			break
		}
	}
	if len(tbInfo.Partition.Definitions)+len(partDefs) > mysql.PartitionCountLimit {
		return errors.Trace(dbterror.ErrTooManyPartitions)
	}
	partitionOptions.Definitions = partDefs
	return nil
}

// buildPartitionDefinitionsInfo build partition definitions info without assign partition id. tbInfo will be constant
func buildPartitionDefinitionsInfo(ctx sessionctx.Context, defs []*ast.PartitionDefinition, tbInfo *model.TableInfo) (partitions []model.PartitionDefinition, err error) {
	switch tbInfo.Partition.Type {
	case model.PartitionTypeRange:
		partitions, err = buildRangePartitionDefinitions(ctx, defs, tbInfo)
	case model.PartitionTypeHash:
		partitions, err = buildHashPartitionDefinitions(ctx, defs, tbInfo)
	case model.PartitionTypeList:
		partitions, err = buildListPartitionDefinitions(ctx, defs, tbInfo)
	}

	if err != nil {
		return nil, err
	}

	return partitions, nil
}

func setPartitionPlacementFromOptions(partition *model.PartitionDefinition, options []*ast.TableOption) error {
	// the partition inheritance of placement rules don't have to copy the placement elements to themselves.
	// For example:
	// t placement policy x (p1 placement policy y, p2)
	// p2 will share the same rule as table t does, but it won't copy the meta to itself. we will
	// append p2 range to the coverage of table t's rules. This mechanism is good for cascading change
	// when policy x is altered.
	for _, opt := range options {
		switch opt.Tp {
		case ast.TableOptionPlacementPolicy:
			partition.PlacementPolicyRef = &model.PolicyRefInfo{
				Name: model.NewCIStr(opt.StrValue),
			}
		}
	}

	return nil
}

func buildHashPartitionDefinitions(_ sessionctx.Context, defs []*ast.PartitionDefinition, tbInfo *model.TableInfo) ([]model.PartitionDefinition, error) {
	if err := checkAddPartitionTooManyPartitions(tbInfo.Partition.Num); err != nil {
		return nil, err
	}

	definitions := make([]model.PartitionDefinition, tbInfo.Partition.Num)
	for i := 0; i < len(definitions); i++ {
		if len(defs) == 0 {
			definitions[i].Name = model.NewCIStr(fmt.Sprintf("p%v", i))
		} else {
			def := defs[i]
			definitions[i].Name = def.Name
			definitions[i].Comment, _ = def.Comment()
			if err := setPartitionPlacementFromOptions(&definitions[i], def.Options); err != nil {
				return nil, err
			}
		}
	}
	return definitions, nil
}

func buildListPartitionDefinitions(ctx sessionctx.Context, defs []*ast.PartitionDefinition, tbInfo *model.TableInfo) ([]model.PartitionDefinition, error) {
	definitions := make([]model.PartitionDefinition, 0, len(defs))
	exprChecker := newPartitionExprChecker(ctx, nil, checkPartitionExprAllowed)
	colTypes := collectColumnsType(tbInfo)
	if len(colTypes) != len(tbInfo.Partition.Columns) {
		return nil, dbterror.ErrWrongPartitionName.GenWithStack("partition column name cannot be found")
	}
	for _, def := range defs {
		if err := def.Clause.Validate(model.PartitionTypeList, len(tbInfo.Partition.Columns)); err != nil {
			return nil, err
		}
		clause := def.Clause.(*ast.PartitionDefinitionClauseIn)
		if len(tbInfo.Partition.Columns) > 0 {
			for _, vs := range clause.Values {
				// TODO: use the generated strings / normalized partition values
				_, err := checkAndGetColumnsTypeAndValuesMatch(ctx, colTypes, vs)
				if err != nil {
					return nil, err
				}
			}
		} else {
			for _, vs := range clause.Values {
				if err := checkPartitionValuesIsInt(ctx, def.Name, vs, tbInfo); err != nil {
					return nil, err
				}
			}
		}
		comment, _ := def.Comment()
		err := checkTooLongTable(def.Name)
		if err != nil {
			return nil, err
		}
		piDef := model.PartitionDefinition{
			Name:    def.Name,
			Comment: comment,
		}

		if err = setPartitionPlacementFromOptions(&piDef, def.Options); err != nil {
			return nil, err
		}

		buf := new(bytes.Buffer)
		for _, vs := range clause.Values {
			inValue := make([]string, 0, len(vs))
			for i := range vs {
				vs[i].Accept(exprChecker)
				if exprChecker.err != nil {
					return nil, exprChecker.err
				}
				buf.Reset()
				vs[i].Format(buf)
				inValue = append(inValue, buf.String())
			}
			piDef.InValues = append(piDef.InValues, inValue)
			buf.Reset()
		}
		definitions = append(definitions, piDef)
	}
	return definitions, nil
}

func collectColumnsType(tbInfo *model.TableInfo) []types.FieldType {
	if len(tbInfo.Partition.Columns) > 0 {
		colTypes := make([]types.FieldType, 0, len(tbInfo.Partition.Columns))
		for _, col := range tbInfo.Partition.Columns {
			c := findColumnByName(col.L, tbInfo)
			if c == nil {
				return nil
			}
			colTypes = append(colTypes, c.FieldType)
		}

		return colTypes
	}

	return nil
}

func buildRangePartitionDefinitions(ctx sessionctx.Context, defs []*ast.PartitionDefinition, tbInfo *model.TableInfo) ([]model.PartitionDefinition, error) {
	definitions := make([]model.PartitionDefinition, 0, len(defs))
	exprChecker := newPartitionExprChecker(ctx, nil, checkPartitionExprAllowed)
	colTypes := collectColumnsType(tbInfo)
	if len(colTypes) != len(tbInfo.Partition.Columns) {
		return nil, dbterror.ErrWrongPartitionName.GenWithStack("partition column name cannot be found")
	}
	for _, def := range defs {
		if err := def.Clause.Validate(model.PartitionTypeRange, len(tbInfo.Partition.Columns)); err != nil {
			return nil, err
		}
		clause := def.Clause.(*ast.PartitionDefinitionClauseLessThan)
		var partValStrings []string
		if len(tbInfo.Partition.Columns) > 0 {
			var err error
			if partValStrings, err = checkAndGetColumnsTypeAndValuesMatch(ctx, colTypes, clause.Exprs); err != nil {
				return nil, err
			}
		} else {
			if err := checkPartitionValuesIsInt(ctx, def.Name, clause.Exprs, tbInfo); err != nil {
				return nil, err
			}
		}
		comment, _ := def.Comment()
		comment, err := validateCommentLength(ctx.GetSessionVars(), def.Name.L, &comment, dbterror.ErrTooLongTablePartitionComment)
		if err != nil {
			return nil, err
		}
		err = checkTooLongTable(def.Name)
		if err != nil {
			return nil, err
		}
		piDef := model.PartitionDefinition{
			Name:    def.Name,
			Comment: comment,
		}

		if err = setPartitionPlacementFromOptions(&piDef, def.Options); err != nil {
			return nil, err
		}

		buf := new(bytes.Buffer)
		// Range columns partitions support multi-column partitions.
		for i, expr := range clause.Exprs {
			expr.Accept(exprChecker)
			if exprChecker.err != nil {
				return nil, exprChecker.err
			}
			// If multi-column use new evaluated+normalized output, instead of just formatted expression
			if len(partValStrings) > i && len(colTypes) > 1 {
				partVal := partValStrings[i]
				switch colTypes[i].EvalType() {
				case types.ETInt:
					// no wrapping
				case types.ETDatetime, types.ETString, types.ETDuration:
					if _, ok := clause.Exprs[i].(*ast.MaxValueExpr); !ok {
						// Don't wrap MAXVALUE
						partVal = driver.WrapInSingleQuotes(partVal)
					}
				default:
					return nil, dbterror.ErrWrongTypeColumnValue.GenWithStackByArgs()
				}
				piDef.LessThan = append(piDef.LessThan, partVal)
			} else {
				expr.Format(buf)
				piDef.LessThan = append(piDef.LessThan, buf.String())
				buf.Reset()
			}
		}
		definitions = append(definitions, piDef)
	}
	return definitions, nil
}

func checkPartitionValuesIsInt(ctx sessionctx.Context, defName interface{}, exprs []ast.ExprNode, tbInfo *model.TableInfo) error {
	tp := types.NewFieldType(mysql.TypeLonglong)
	if isPartExprUnsigned(tbInfo) {
		tp.AddFlag(mysql.UnsignedFlag)
	}
	for _, exp := range exprs {
		if _, ok := exp.(*ast.MaxValueExpr); ok {
			continue
		}
		val, err := expression.EvalAstExpr(ctx, exp)
		if err != nil {
			return err
		}
		switch val.Kind() {
		case types.KindUint64, types.KindNull:
		case types.KindInt64:
			if mysql.HasUnsignedFlag(tp.GetFlag()) && val.GetInt64() < 0 {
				return dbterror.ErrPartitionConstDomain.GenWithStackByArgs()
			}
		default:
			return dbterror.ErrValuesIsNotIntType.GenWithStackByArgs(defName)
		}

		_, err = val.ConvertTo(ctx.GetSessionVars().StmtCtx, tp)
		if err != nil && !types.ErrOverflow.Equal(err) {
			return dbterror.ErrWrongTypeColumnValue.GenWithStackByArgs()
		}
	}

	return nil
}

func checkPartitionNameUnique(pi *model.PartitionInfo) error {
	newPars := pi.Definitions
	partNames := make(map[string]struct{}, len(newPars))
	for _, newPar := range newPars {
		if _, ok := partNames[newPar.Name.L]; ok {
			return dbterror.ErrSameNamePartition.GenWithStackByArgs(newPar.Name)
		}
		partNames[newPar.Name.L] = struct{}{}
	}
	return nil
}

func checkAddPartitionNameUnique(tbInfo *model.TableInfo, pi *model.PartitionInfo) error {
	partNames := make(map[string]struct{})
	if tbInfo.Partition != nil {
		oldPars := tbInfo.Partition.Definitions
		for _, oldPar := range oldPars {
			partNames[oldPar.Name.L] = struct{}{}
		}
	}
	newPars := pi.Definitions
	for _, newPar := range newPars {
		if _, ok := partNames[newPar.Name.L]; ok {
			return dbterror.ErrSameNamePartition.GenWithStackByArgs(newPar.Name)
		}
		partNames[newPar.Name.L] = struct{}{}
	}
	return nil
}

func checkAndOverridePartitionID(newTableInfo, oldTableInfo *model.TableInfo) error {
	// If any old partitionInfo has lost, that means the partition ID lost too, so did the data, repair failed.
	if newTableInfo.Partition == nil {
		return nil
	}
	if oldTableInfo.Partition == nil {
		return dbterror.ErrRepairTableFail.GenWithStackByArgs("Old table doesn't have partitions")
	}
	if newTableInfo.Partition.Type != oldTableInfo.Partition.Type {
		return dbterror.ErrRepairTableFail.GenWithStackByArgs("Partition type should be the same")
	}
	// Check whether partitionType is hash partition.
	if newTableInfo.Partition.Type == model.PartitionTypeHash {
		if newTableInfo.Partition.Num != oldTableInfo.Partition.Num {
			return dbterror.ErrRepairTableFail.GenWithStackByArgs("Hash partition num should be the same")
		}
	}
	for i, newOne := range newTableInfo.Partition.Definitions {
		found := false
		for _, oldOne := range oldTableInfo.Partition.Definitions {
			// Fix issue 17952 which wanna substitute partition range expr.
			// So eliminate stringSliceEqual(newOne.LessThan, oldOne.LessThan) here.
			if newOne.Name.L == oldOne.Name.L {
				newTableInfo.Partition.Definitions[i].ID = oldOne.ID
				found = true
				break
			}
		}
		if !found {
			return dbterror.ErrRepairTableFail.GenWithStackByArgs("Partition " + newOne.Name.L + " has lost")
		}
	}
	return nil
}

// checkPartitionFuncValid checks partition function validly.
func checkPartitionFuncValid(ctx sessionctx.Context, tblInfo *model.TableInfo, expr ast.ExprNode) error {
	if expr == nil {
		return nil
	}
	exprChecker := newPartitionExprChecker(ctx, tblInfo, checkPartitionExprArgs, checkPartitionExprAllowed)
	expr.Accept(exprChecker)
	if exprChecker.err != nil {
		return errors.Trace(exprChecker.err)
	}
	if len(exprChecker.columns) == 0 {
		return errors.Trace(dbterror.ErrWrongExprInPartitionFunc)
	}
	return nil
}

// checkResultOK derives from https://github.com/mysql/mysql-server/blob/5.7/sql/item_timefunc
// For partition tables, mysql do not support Constant, random or timezone-dependent expressions
// Based on mysql code to check whether field is valid, every time related type has check_valid_arguments_processor function.
func checkResultOK(ok bool) error {
	if !ok {
		return errors.Trace(dbterror.ErrWrongExprInPartitionFunc)
	}

	return nil
}

// checkPartitionFuncType checks partition function return type.
func checkPartitionFuncType(ctx sessionctx.Context, expr ast.ExprNode, tblInfo *model.TableInfo) error {
	if expr == nil {
		return nil
	}

	e, err := expression.RewriteSimpleExprWithTableInfo(ctx, tblInfo, expr, false)
	if err != nil {
		return errors.Trace(err)
	}
	if e.GetType().EvalType() == types.ETInt {
		return nil
	}

	if col, ok := expr.(*ast.ColumnNameExpr); ok {
		return errors.Trace(dbterror.ErrNotAllowedTypeInPartition.GenWithStackByArgs(col.Name.Name.L))
	}

	return errors.Trace(dbterror.ErrPartitionFuncNotAllowed.GenWithStackByArgs("PARTITION"))
}

// checkRangePartitionValue checks whether `less than value` is strictly increasing for each partition.
// Side effect: it may simplify the partition range definition from a constant expression to an integer.
func checkRangePartitionValue(ctx sessionctx.Context, tblInfo *model.TableInfo) error {
	pi := tblInfo.Partition
	defs := pi.Definitions
	if len(defs) == 0 {
		return nil
	}

	if strings.EqualFold(defs[len(defs)-1].LessThan[0], partitionMaxValue) {
		defs = defs[:len(defs)-1]
	}
	isUnsigned := isPartExprUnsigned(tblInfo)
	var prevRangeValue interface{}
	for i := 0; i < len(defs); i++ {
		if strings.EqualFold(defs[i].LessThan[0], partitionMaxValue) {
			return errors.Trace(dbterror.ErrPartitionMaxvalue)
		}

		currentRangeValue, fromExpr, err := getRangeValue(ctx, defs[i].LessThan[0], isUnsigned)
		if err != nil {
			return errors.Trace(err)
		}
		if fromExpr {
			// Constant fold the expression.
			defs[i].LessThan[0] = fmt.Sprintf("%d", currentRangeValue)
		}

		if i == 0 {
			prevRangeValue = currentRangeValue
			continue
		}

		if isUnsigned {
			if currentRangeValue.(uint64) <= prevRangeValue.(uint64) {
				return errors.Trace(dbterror.ErrRangeNotIncreasing)
			}
		} else {
			if currentRangeValue.(int64) <= prevRangeValue.(int64) {
				return errors.Trace(dbterror.ErrRangeNotIncreasing)
			}
		}
		prevRangeValue = currentRangeValue
	}
	return nil
}

func checkListPartitionValue(ctx sessionctx.Context, tblInfo *model.TableInfo) error {
	pi := tblInfo.Partition
	if len(pi.Definitions) == 0 {
		return ast.ErrPartitionsMustBeDefined.GenWithStackByArgs("LIST")
	}
	expStr, err := formatListPartitionValue(ctx, tblInfo)
	if err != nil {
		return errors.Trace(err)
	}

	partitionsValuesMap := make(map[string]struct{})
	for _, s := range expStr {
		if _, ok := partitionsValuesMap[s]; ok {
			return errors.Trace(dbterror.ErrMultipleDefConstInListPart)
		}
		partitionsValuesMap[s] = struct{}{}
	}

	return nil
}

func formatListPartitionValue(ctx sessionctx.Context, tblInfo *model.TableInfo) ([]string, error) {
	defs := tblInfo.Partition.Definitions
	pi := tblInfo.Partition
	var colTps []*types.FieldType
	cols := make([]*model.ColumnInfo, 0, len(pi.Columns))
	if len(pi.Columns) == 0 {
		tp := types.NewFieldType(mysql.TypeLonglong)
		if isPartExprUnsigned(tblInfo) {
			tp.AddFlag(mysql.UnsignedFlag)
		}
		colTps = []*types.FieldType{tp}
	} else {
		colTps = make([]*types.FieldType, 0, len(pi.Columns))
		for _, colName := range pi.Columns {
			colInfo := findColumnByName(colName.L, tblInfo)
			if colInfo == nil {
				return nil, errors.Trace(dbterror.ErrFieldNotFoundPart)
			}
			colTps = append(colTps, colInfo.FieldType.Clone())
			cols = append(cols, colInfo)
		}
	}

	exprStrs := make([]string, 0)
	inValueStrs := make([]string, 0, mathutil.Max(len(pi.Columns), 1))
	for i := range defs {
		for j, vs := range defs[i].InValues {
			inValueStrs = inValueStrs[:0]
			for k, v := range vs {
				expr, err := expression.ParseSimpleExprCastWithTableInfo(ctx, v, &model.TableInfo{}, colTps[k])
				if err != nil {
					return nil, errors.Trace(err)
				}
				eval, err := expr.Eval(chunk.Row{})
				if err != nil {
					return nil, errors.Trace(err)
				}
				s, err := eval.ToString()
				if err != nil {
					return nil, errors.Trace(err)
				}
				if !eval.IsNull() && colTps[k].EvalType() == types.ETInt {
					defs[i].InValues[j][k] = s
				}
				if colTps[k].EvalType() == types.ETString {
					s = string(hack.String(collate.GetCollator(cols[k].GetCollate()).Key(s)))
				}
				s = strings.ReplaceAll(s, ",", `\,`)
				inValueStrs = append(inValueStrs, s)
			}
			exprStrs = append(exprStrs, strings.Join(inValueStrs, ","))
		}
	}
	return exprStrs, nil
}

// getRangeValue gets an integer from the range value string.
// The returned boolean value indicates whether the input string is a constant expression.
func getRangeValue(ctx sessionctx.Context, str string, unsigned bool) (interface{}, bool, error) {
	// Unsigned bigint was converted to uint64 handle.
	if unsigned {
		if value, err := strconv.ParseUint(str, 10, 64); err == nil {
			return value, false, nil
		}

		e, err1 := expression.ParseSimpleExprWithTableInfo(ctx, str, &model.TableInfo{})
		if err1 != nil {
			return 0, false, err1
		}
		res, isNull, err2 := e.EvalInt(ctx, chunk.Row{})
		if err2 == nil && !isNull {
			return uint64(res), true, nil
		}
	} else {
		if value, err := strconv.ParseInt(str, 10, 64); err == nil {
			return value, false, nil
		}
		// The range value maybe not an integer, it could be a constant expression.
		// For example, the following two cases are the same:
		// PARTITION p0 VALUES LESS THAN (TO_SECONDS('2004-01-01'))
		// PARTITION p0 VALUES LESS THAN (63340531200)
		e, err1 := expression.ParseSimpleExprWithTableInfo(ctx, str, &model.TableInfo{})
		if err1 != nil {
			return 0, false, err1
		}
		res, isNull, err2 := e.EvalInt(ctx, chunk.Row{})
		if err2 == nil && !isNull {
			return res, true, nil
		}
	}
	return 0, false, dbterror.ErrNotAllowedTypeInPartition.GenWithStackByArgs(str)
}

// CheckDropTablePartition checks if the partition exists and does not allow deleting the last existing partition in the table.
func CheckDropTablePartition(meta *model.TableInfo, partLowerNames []string) error {
	pi := meta.Partition
	if pi.Type != model.PartitionTypeRange && pi.Type != model.PartitionTypeList {
		return dbterror.ErrOnlyOnRangeListPartition.GenWithStackByArgs("DROP")
	}

	// To be error compatible with MySQL, we need to do this first!
	// see https://github.com/pingcap/tidb/issues/31681#issuecomment-1015536214
	oldDefs := pi.Definitions
	if len(oldDefs) <= len(partLowerNames) {
		return errors.Trace(dbterror.ErrDropLastPartition)
	}

	dupCheck := make(map[string]bool)
	for _, pn := range partLowerNames {
		found := false
		for _, def := range oldDefs {
			if def.Name.L == pn {
				if _, ok := dupCheck[pn]; ok {
					return errors.Trace(dbterror.ErrDropPartitionNonExistent.GenWithStackByArgs("DROP"))
				}
				dupCheck[pn] = true
				found = true
				break
			}
		}
		if !found {
			return errors.Trace(dbterror.ErrDropPartitionNonExistent.GenWithStackByArgs("DROP"))
		}
	}
	return nil
}

// updateDroppingPartitionInfo move dropping partitions to DroppingDefinitions, and return partitionIDs
func updateDroppingPartitionInfo(tblInfo *model.TableInfo, partLowerNames []string) []int64 {
	oldDefs := tblInfo.Partition.Definitions
	newDefs := make([]model.PartitionDefinition, 0, len(oldDefs)-len(partLowerNames))
	droppingDefs := make([]model.PartitionDefinition, 0, len(partLowerNames))
	pids := make([]int64, 0, len(partLowerNames))

	// consider using a map to probe partLowerNames if too many partLowerNames
	for i := range oldDefs {
		found := false
		for _, partName := range partLowerNames {
			if oldDefs[i].Name.L == partName {
				found = true
				break
			}
		}
		if found {
			pids = append(pids, oldDefs[i].ID)
			droppingDefs = append(droppingDefs, oldDefs[i])
		} else {
			newDefs = append(newDefs, oldDefs[i])
		}
	}

	tblInfo.Partition.Definitions = newDefs
	tblInfo.Partition.DroppingDefinitions = droppingDefs
	return pids
}

func getPartitionDef(tblInfo *model.TableInfo, partName string) (index int, def *model.PartitionDefinition, _ error) {
	defs := tblInfo.Partition.Definitions
	for i := 0; i < len(defs); i++ {
		if strings.EqualFold(defs[i].Name.L, strings.ToLower(partName)) {
			return i, &(defs[i]), nil
		}
	}
	return index, nil, table.ErrUnknownPartition.GenWithStackByArgs(partName, tblInfo.Name.O)
}

func getPartitionIDsFromDefinitions(defs []model.PartitionDefinition) []int64 {
	pids := make([]int64, 0, len(defs))
	for _, def := range defs {
		pids = append(pids, def.ID)
	}
	return pids
}

func hasGlobalIndex(tblInfo *model.TableInfo) bool {
	for _, idxInfo := range tblInfo.Indices {
		if idxInfo.Global {
			return true
		}
	}
	return false
}

// getTableInfoWithDroppingPartitions builds oldTableInfo including dropping partitions, only used by onDropTablePartition.
func getTableInfoWithDroppingPartitions(t *model.TableInfo) *model.TableInfo {
	p := t.Partition
	nt := t.Clone()
	np := *p
	npd := make([]model.PartitionDefinition, 0, len(p.Definitions)+len(p.DroppingDefinitions))
	npd = append(npd, p.Definitions...)
	npd = append(npd, p.DroppingDefinitions...)
	np.Definitions = npd
	np.DroppingDefinitions = nil
	nt.Partition = &np
	return nt
}

func dropLabelRules(d *ddlCtx, schemaName, tableName string, partNames []string) error {
	deleteRules := make([]string, 0, len(partNames))
	for _, partName := range partNames {
		deleteRules = append(deleteRules, fmt.Sprintf(label.PartitionIDFormat, label.IDPrefix, schemaName, tableName, partName))
	}
	// delete batch rules
	patch := label.NewRulePatch([]*label.Rule{}, deleteRules)
	return infosync.UpdateLabelRules(context.TODO(), patch)
}

// onDropTablePartition deletes old partition meta.
func (w *worker) onDropTablePartition(d *ddlCtx, t *meta.Meta, job *model.Job) (ver int64, _ error) {
	var partNames []string
	if err := job.DecodeArgs(&partNames); err != nil {
		job.State = model.JobStateCancelled
		return ver, errors.Trace(err)
	}
	tblInfo, err := GetTableInfoAndCancelFaultJob(t, job, job.SchemaID)
	if err != nil {
		return ver, errors.Trace(err)
	}
	if job.Type == model.ActionAddTablePartition {
		// It is rollbacked from adding table partition, just remove addingDefinitions from tableInfo.
		physicalTableIDs, pNames, rollbackBundles := rollbackAddingPartitionInfo(tblInfo)
		err = infosync.PutRuleBundlesWithDefaultRetry(context.TODO(), rollbackBundles)
		if err != nil {
			job.State = model.JobStateCancelled
			return ver, errors.Wrapf(err, "failed to notify PD the placement rules")
		}
		err = dropLabelRules(d, job.SchemaName, tblInfo.Name.L, pNames)
		if err != nil {
			job.State = model.JobStateCancelled
			return ver, errors.Wrapf(err, "failed to notify PD the label rules")
		}

		if err := alterTableLabelRule(job.SchemaName, tblInfo, getIDs([]*model.TableInfo{tblInfo})); err != nil {
			job.State = model.JobStateCancelled
			return ver, err
		}

		ver, err = updateVersionAndTableInfo(d, t, job, tblInfo, true)
		if err != nil {
			return ver, errors.Trace(err)
		}
		job.FinishTableJob(model.JobStateRollbackDone, model.StateNone, ver, tblInfo)
		job.Args = []interface{}{physicalTableIDs}
		return ver, nil
	}

	var physicalTableIDs []int64
	// In order to skip maintaining the state check in partitionDefinition, TiDB use droppingDefinition instead of state field.
	// So here using `job.SchemaState` to judge what the stage of this job is.
	originalState := job.SchemaState
	switch job.SchemaState {
	case model.StatePublic:
		// If an error occurs, it returns that it cannot delete all partitions or that the partition doesn't exist.
		err = CheckDropTablePartition(tblInfo, partNames)
		if err != nil {
			job.State = model.JobStateCancelled
			return ver, errors.Trace(err)
		}
		physicalTableIDs = updateDroppingPartitionInfo(tblInfo, partNames)
		err = dropLabelRules(d, job.SchemaName, tblInfo.Name.L, partNames)
		if err != nil {
			job.State = model.JobStateCancelled
			return ver, errors.Wrapf(err, "failed to notify PD the label rules")
		}

		if err := alterTableLabelRule(job.SchemaName, tblInfo, getIDs([]*model.TableInfo{tblInfo})); err != nil {
			job.State = model.JobStateCancelled
			return ver, err
		}

		job.SchemaState = model.StateDeleteOnly
		ver, err = updateVersionAndTableInfo(d, t, job, tblInfo, originalState != job.SchemaState)
	case model.StateDeleteOnly:
		// This state is not a real 'DeleteOnly' state, because tidb does not maintaining the state check in partitionDefinition.
		// Insert this state to confirm all servers can not see the old partitions when reorg is running,
		// so that no new data will be inserted into old partitions when reorganizing.
		job.SchemaState = model.StateDeleteReorganization
		ver, err = updateVersionAndTableInfo(d, t, job, tblInfo, originalState != job.SchemaState)
	case model.StateDeleteReorganization:
		oldTblInfo := getTableInfoWithDroppingPartitions(tblInfo)
		physicalTableIDs = getPartitionIDsFromDefinitions(tblInfo.Partition.DroppingDefinitions)
		tbl, err := getTable(d.store, job.SchemaID, oldTblInfo)
		if err != nil {
			return ver, errors.Trace(err)
		}
		dbInfo, err := t.GetDatabase(job.SchemaID)
		if err != nil {
			return ver, errors.Trace(err)
		}
		// If table has global indexes, we need reorg to clean up them.
		if pt, ok := tbl.(table.PartitionedTable); ok && hasGlobalIndex(tblInfo) {
			// Build elements for compatible with modify column type. elements will not be used when reorganizing.
			elements := make([]*meta.Element, 0, len(tblInfo.Indices))
			for _, idxInfo := range tblInfo.Indices {
				if idxInfo.Global {
					elements = append(elements, &meta.Element{ID: idxInfo.ID, TypeKey: meta.IndexElementKey})
				}
			}
<<<<<<< HEAD
			rh := newReorgHandler(t, w.sess)
			reorgInfo, err := getReorgInfoFromPartitions(d.jobContext(job.ID), d, rh, job, dbInfo, pt, physicalTableIDs, elements)
=======
			sctx, err1 := w.sessPool.get()
			if err1 != nil {
				return ver, err1
			}
			defer w.sessPool.put(sctx)
			rh := newReorgHandler(newSession(sctx))
			reorgInfo, err := getReorgInfoFromPartitions(d.jobContext(job.ID), d, rh, job, dbInfo, tbl, physicalTableIDs, elements)
>>>>>>> eb35c773

			if err != nil || reorgInfo.first {
				// If we run reorg firstly, we should update the job snapshot version
				// and then run the reorg next time.
				return ver, errors.Trace(err)
			}
			err = w.runReorgJob(rh, reorgInfo, tbl.Meta(), d.lease, func() (dropIndexErr error) {
				defer tidbutil.Recover(metrics.LabelDDL, "onDropTablePartition",
					func() {
						dropIndexErr = dbterror.ErrCancelledDDLJob.GenWithStack("drop partition panic")
					}, false)
				return w.cleanupGlobalIndexes(pt, physicalTableIDs, reorgInfo)
			})
			if err != nil {
				if dbterror.ErrWaitReorgTimeout.Equal(err) {
					// if timeout, we should return, check for the owner and re-wait job done.
					return ver, nil
				}
				return ver, errors.Trace(err)
			}
		}
		tblInfo.Partition.DroppingDefinitions = nil
		// used by ApplyDiff in updateSchemaVersion
		job.CtxVars = []interface{}{physicalTableIDs}
		ver, err = updateVersionAndTableInfo(d, t, job, tblInfo, true)
		if err != nil {
			return ver, errors.Trace(err)
		}
		job.SchemaState = model.StateNone
		job.FinishTableJob(model.JobStateDone, model.StateNone, ver, tblInfo)
		asyncNotifyEvent(d, &util.Event{Tp: model.ActionDropTablePartition, TableInfo: tblInfo, PartInfo: &model.PartitionInfo{Definitions: tblInfo.Partition.Definitions}})
		// A background job will be created to delete old partition data.
		job.Args = []interface{}{physicalTableIDs}
	default:
		err = dbterror.ErrInvalidDDLState.GenWithStackByArgs("partition", job.SchemaState)
	}
	return ver, errors.Trace(err)
}

// onTruncateTablePartition truncates old partition meta.
func onTruncateTablePartition(d *ddlCtx, t *meta.Meta, job *model.Job) (int64, error) {
	var ver int64
	var oldIDs []int64
	if err := job.DecodeArgs(&oldIDs); err != nil {
		job.State = model.JobStateCancelled
		return ver, errors.Trace(err)
	}
	tblInfo, err := GetTableInfoAndCancelFaultJob(t, job, job.SchemaID)
	if err != nil {
		return ver, errors.Trace(err)
	}
	pi := tblInfo.GetPartitionInfo()
	if pi == nil {
		return ver, errors.Trace(dbterror.ErrPartitionMgmtOnNonpartitioned)
	}

	newPartitions := make([]model.PartitionDefinition, 0, len(oldIDs))
	for _, oldID := range oldIDs {
		for i := 0; i < len(pi.Definitions); i++ {
			def := &pi.Definitions[i]
			if def.ID == oldID {
				pid, err1 := t.GenGlobalID()
				if err1 != nil {
					return ver, errors.Trace(err1)
				}
				def.ID = pid
				// Shallow copy only use the def.ID in event handle.
				newPartitions = append(newPartitions, *def)
				break
			}
		}
	}
	if len(newPartitions) == 0 {
		job.State = model.JobStateCancelled
		return ver, table.ErrUnknownPartition.GenWithStackByArgs(fmt.Sprintf("pid:%v", oldIDs), tblInfo.Name.O)
	}

	// Clear the tiflash replica available status.
	if tblInfo.TiFlashReplica != nil {
		e := infosync.ConfigureTiFlashPDForPartitions(true, &newPartitions, tblInfo.TiFlashReplica.Count, &tblInfo.TiFlashReplica.LocationLabels, tblInfo.ID)
		failpoint.Inject("FailTiFlashTruncatePartition", func() {
			e = errors.New("enforced error")
		})
		if e != nil {
			logutil.BgLogger().Error("ConfigureTiFlashPDForPartitions fails", zap.Error(e))
			job.State = model.JobStateCancelled
			return ver, e
		}
		tblInfo.TiFlashReplica.Available = false
		// Set partition replica become unavailable.
		for _, oldID := range oldIDs {
			for i, id := range tblInfo.TiFlashReplica.AvailablePartitionIDs {
				if id == oldID {
					newIDs := tblInfo.TiFlashReplica.AvailablePartitionIDs[:i]
					newIDs = append(newIDs, tblInfo.TiFlashReplica.AvailablePartitionIDs[i+1:]...)
					tblInfo.TiFlashReplica.AvailablePartitionIDs = newIDs
					break
				}
			}
		}
	}

	bundles, err := placement.NewPartitionListBundles(t, newPartitions)
	if err != nil {
		job.State = model.JobStateCancelled
		return ver, errors.Trace(err)
	}

	err = infosync.PutRuleBundlesWithDefaultRetry(context.TODO(), bundles)
	if err != nil {
		job.State = model.JobStateCancelled
		return ver, errors.Wrapf(err, "failed to notify PD the placement rules")
	}

	tableID := fmt.Sprintf(label.TableIDFormat, label.IDPrefix, job.SchemaName, tblInfo.Name.L)
	oldPartRules := make([]string, 0, len(oldIDs))
	for _, newPartition := range newPartitions {
		oldPartRuleID := fmt.Sprintf(label.PartitionIDFormat, label.IDPrefix, job.SchemaName, tblInfo.Name.L, newPartition.Name.L)
		oldPartRules = append(oldPartRules, oldPartRuleID)
	}

	rules, err := infosync.GetLabelRules(context.TODO(), append(oldPartRules, tableID))
	if err != nil {
		job.State = model.JobStateCancelled
		return ver, errors.Wrapf(err, "failed to get label rules from PD")
	}

	newPartIDs := getPartitionIDs(tblInfo)
	newRules := make([]*label.Rule, 0, len(oldIDs)+1)
	if tr, ok := rules[tableID]; ok {
		newRules = append(newRules, tr.Clone().Reset(job.SchemaName, tblInfo.Name.L, "", append(newPartIDs, tblInfo.ID)...))
	}

	for idx, newPartition := range newPartitions {
		if pr, ok := rules[oldPartRules[idx]]; ok {
			newRules = append(newRules, pr.Clone().Reset(job.SchemaName, tblInfo.Name.L, newPartition.Name.L, newPartition.ID))
		}
	}

	patch := label.NewRulePatch(newRules, []string{})
	err = infosync.UpdateLabelRules(context.TODO(), patch)
	if err != nil {
		job.State = model.JobStateCancelled
		return ver, errors.Wrapf(err, "failed to notify PD the label rules")
	}

	newIDs := make([]int64, len(oldIDs))
	for i := range oldIDs {
		newIDs[i] = newPartitions[i].ID
	}
	job.CtxVars = []interface{}{oldIDs, newIDs}
	ver, err = updateVersionAndTableInfo(d, t, job, tblInfo, true)
	if err != nil {
		return ver, errors.Trace(err)
	}

	// Finish this job.
	job.FinishTableJob(model.JobStateDone, model.StateNone, ver, tblInfo)
	asyncNotifyEvent(d, &util.Event{Tp: model.ActionTruncateTablePartition, TableInfo: tblInfo, PartInfo: &model.PartitionInfo{Definitions: newPartitions}})
	// A background job will be created to delete old partition data.
	job.Args = []interface{}{oldIDs}
	return ver, nil
}

// onExchangeTablePartition exchange partition data
func (w *worker) onExchangeTablePartition(d *ddlCtx, t *meta.Meta, job *model.Job) (ver int64, _ error) {
	var (
		// defID only for updateSchemaVersion
		defID          int64
		ptSchemaID     int64
		ptID           int64
		partName       string
		withValidation bool
	)

	if err := job.DecodeArgs(&defID, &ptSchemaID, &ptID, &partName, &withValidation); err != nil {
		job.State = model.JobStateCancelled
		return ver, errors.Trace(err)
	}

	ntDbInfo, err := checkSchemaExistAndCancelNotExistJob(t, job)
	if err != nil {
		job.State = model.JobStateCancelled
		return ver, errors.Trace(err)
	}

	nt, err := GetTableInfoAndCancelFaultJob(t, job, job.SchemaID)
	if err != nil {
		return ver, errors.Trace(err)
	}

	pt, err := getTableInfo(t, ptID, ptSchemaID)
	if err != nil {
		if infoschema.ErrDatabaseNotExists.Equal(err) || infoschema.ErrTableNotExists.Equal(err) {
			job.State = model.JobStateCancelled
		}
		return ver, errors.Trace(err)
	}

	if pt.State != model.StatePublic {
		job.State = model.JobStateCancelled
		return ver, dbterror.ErrInvalidDDLState.GenWithStack("table %s is not in public, but %s", pt.Name, pt.State)
	}

	err = checkExchangePartition(pt, nt)
	if err != nil {
		job.State = model.JobStateCancelled
		return ver, errors.Trace(err)
	}

	err = checkTableDefCompatible(pt, nt)
	if err != nil {
		job.State = model.JobStateCancelled
		return ver, errors.Trace(err)
	}

	index, _, err := getPartitionDef(pt, partName)
	if err != nil {
		return ver, errors.Trace(err)
	}
	if nt.ExchangePartitionInfo == nil || !nt.ExchangePartitionInfo.ExchangePartitionFlag {
		nt.ExchangePartitionInfo = &model.ExchangePartitionInfo{
			ExchangePartitionFlag:  true,
			ExchangePartitionID:    ptID,
			ExchangePartitionDefID: defID,
		}
		return updateVersionAndTableInfoWithCheck(d, t, job, nt, true)
	}

	if d.lease > 0 {
		delayForAsyncCommit()
	}

	if withValidation {
		err = checkExchangePartitionRecordValidation(w, pt, index, ntDbInfo.Name, nt.Name)
		if err != nil {
			job.State = model.JobStateCancelled
			return ver, errors.Trace(err)
		}
	}

	// partition table auto IDs.
	ptAutoIDs, err := t.GetAutoIDAccessors(ptSchemaID, ptID).Get()
	if err != nil {
		job.State = model.JobStateCancelled
		return ver, errors.Trace(err)
	}
	// non-partition table auto IDs.
	ntAutoIDs, err := t.GetAutoIDAccessors(job.SchemaID, nt.ID).Get()
	if err != nil {
		job.State = model.JobStateCancelled
		return ver, errors.Trace(err)
	}

	_, partDef, err := getPartitionDef(pt, partName)
	if err != nil {
		job.State = model.JobStateCancelled
		return ver, errors.Trace(err)
	}

	if pt.TiFlashReplica != nil {
		for i, id := range pt.TiFlashReplica.AvailablePartitionIDs {
			if id == partDef.ID {
				pt.TiFlashReplica.AvailablePartitionIDs[i] = nt.ID
				break
			}
		}
	}

	// exchange table meta id
	partDef.ID, nt.ID = nt.ID, partDef.ID

	err = t.UpdateTable(ptSchemaID, pt)
	if err != nil {
		job.State = model.JobStateCancelled
		return ver, errors.Trace(err)
	}

	failpoint.Inject("exchangePartitionErr", func(val failpoint.Value) {
		if val.(bool) {
			job.State = model.JobStateCancelled
			failpoint.Return(ver, errors.New("occur an error after updating partition id"))
		}
	})

	// recreate non-partition table meta info
	err = t.DropTableOrView(job.SchemaID, partDef.ID)
	if err != nil {
		job.State = model.JobStateCancelled
		return ver, errors.Trace(err)
	}

	err = t.CreateTableOrView(job.SchemaID, nt)
	if err != nil {
		job.State = model.JobStateCancelled
		return ver, errors.Trace(err)
	}

	// Set both tables to the maximum auto IDs between normal table and partitioned table.
	newAutoIDs := meta.AutoIDGroup{
		RowID:       mathutil.Max(ptAutoIDs.RowID, ntAutoIDs.RowID),
		IncrementID: mathutil.Max(ptAutoIDs.IncrementID, ntAutoIDs.IncrementID),
		RandomID:    mathutil.Max(ptAutoIDs.RandomID, ntAutoIDs.RandomID),
	}
	err = t.GetAutoIDAccessors(ptSchemaID, pt.ID).Put(newAutoIDs)
	if err != nil {
		job.State = model.JobStateCancelled
		return ver, errors.Trace(err)
	}
	err = t.GetAutoIDAccessors(job.SchemaID, nt.ID).Put(newAutoIDs)
	if err != nil {
		job.State = model.JobStateCancelled
		return ver, errors.Trace(err)
	}

	failpoint.Inject("exchangePartitionAutoID", func(val failpoint.Value) {
		if val.(bool) {
			se, err := w.sessPool.get()
			defer w.sessPool.put(se)
			if err != nil {
				failpoint.Return(ver, err)
			}
			sess := newSession(se)
			_, err = sess.execute(context.Background(), "insert ignore into test.pt values (40000000)", "exchange_partition_test")
			if err != nil {
				failpoint.Return(ver, err)
			}
		}
	})

	err = checkExchangePartitionPlacementPolicy(t, partDef.PlacementPolicyRef, nt.PlacementPolicyRef)
	if err != nil {
		job.State = model.JobStateCancelled
		return ver, errors.Trace(err)
	}

	// the follow code is a swap function for rules of two partitions
	// though partitions has exchanged their ID, swap still take effect

	bundles, err := bundlesForExchangeTablePartition(t, job, pt, partDef, nt)
	if err != nil {
		job.State = model.JobStateCancelled
		return ver, errors.Trace(err)
	}

	if err = infosync.PutRuleBundlesWithDefaultRetry(context.TODO(), bundles); err != nil {
		job.State = model.JobStateCancelled
		return ver, errors.Wrapf(err, "failed to notify PD the placement rules")
	}

	ntrID := fmt.Sprintf(label.TableIDFormat, label.IDPrefix, job.SchemaName, nt.Name.L)
	ptrID := fmt.Sprintf(label.PartitionIDFormat, label.IDPrefix, job.SchemaName, pt.Name.L, partDef.Name.L)

	rules, err := infosync.GetLabelRules(context.TODO(), []string{ntrID, ptrID})
	if err != nil {
		job.State = model.JobStateCancelled
		return 0, errors.Wrapf(err, "failed to get PD the label rules")
	}

	ntr := rules[ntrID]
	ptr := rules[ptrID]

	partIDs := getPartitionIDs(nt)

	var setRules []*label.Rule
	var deleteRules []string
	if ntr != nil && ptr != nil {
		setRules = append(setRules, ntr.Clone().Reset(job.SchemaName, pt.Name.L, partDef.Name.L, partDef.ID))
		setRules = append(setRules, ptr.Clone().Reset(job.SchemaName, nt.Name.L, "", append(partIDs, nt.ID)...))
	} else if ptr != nil {
		setRules = append(setRules, ptr.Clone().Reset(job.SchemaName, nt.Name.L, "", append(partIDs, nt.ID)...))
		// delete ptr
		deleteRules = append(deleteRules, ptrID)
	} else if ntr != nil {
		setRules = append(setRules, ntr.Clone().Reset(job.SchemaName, pt.Name.L, partDef.Name.L, partDef.ID))
		// delete ntr
		deleteRules = append(deleteRules, ntrID)
	}

	patch := label.NewRulePatch(setRules, deleteRules)
	err = infosync.UpdateLabelRules(context.TODO(), patch)
	if err != nil {
		job.State = model.JobStateCancelled
		return ver, errors.Wrapf(err, "failed to notify PD the label rules")
	}

	nt.ExchangePartitionInfo = nil
	ver, err = updateVersionAndTableInfoWithCheck(d, t, job, nt, true)
	if err != nil {
		return ver, errors.Trace(err)
	}

	job.FinishTableJob(model.JobStateDone, model.StateNone, ver, pt)
	return ver, nil
}

func doPartitionReorgWork(w *worker, d *ddlCtx, t *meta.Meta, job *model.Job, tbl table.Table, physTblIDs []int64) (done bool, ver int64, err error) {
	job.ReorgMeta.ReorgTp = model.ReorgTypeTxn
	rh := newReorgHandler(t, w.sess)
	elements := BuildElements(tbl.Meta().Columns[0], tbl.Meta().Indices)
	partTbl, ok := tbl.(table.PartitionedTable)
	if !ok {
		return false, ver, dbterror.ErrUnsupportedReorganizePartition.GenWithStackByArgs()
	}
	dbInfo, err := t.GetDatabase(job.SchemaID)
	if err != nil {
		return false, ver, errors.Trace(err)
	}
	reorgInfo, err := getReorgInfoFromPartitions(d.jobContext(job.ID), d, rh, job, dbInfo, partTbl, physTblIDs, elements)
	err = w.runReorgJob(rh, reorgInfo, tbl.Meta(), d.lease, func() (reorgErr error) {
		defer tidbutil.Recover(metrics.LabelDDL, "doPartitionReorgWork",
			func() {
				reorgErr = dbterror.ErrCancelledDDLJob.GenWithStack("reorganize partition for table `%v` panic", tbl.Meta().Name)
			}, false)
		return w.reorgPartitionDataAndIndex(tbl, reorgInfo)
	})
	if err != nil {
		if dbterror.ErrWaitReorgTimeout.Equal(err) {
			// If timeout, we should return, check for the owner and re-wait job done.
			return false, ver, nil
		}
		if kv.IsTxnRetryableError(err) {
			return false, ver, errors.Trace(err)
		}
		// TODO: Create tests for this!
		if err1 := rh.RemoveDDLReorgHandle(job, reorgInfo.elements); err1 != nil {
			logutil.BgLogger().Warn("[ddl] reorg partition job failed, RemoveDDLReorgHandle failed, can't convert job to rollback",
				zap.String("job", job.String()), zap.Error(err1))
		}
		logutil.BgLogger().Warn("[ddl] reorg partition job failed, convert job to rollback", zap.String("job", job.String()), zap.Error(err))
		job.State = model.JobStateRollingback
		return false, ver, errors.Trace(err)
	}
	return true, ver, err
}

type reorgPartitionWorker struct {
	*backfillCtx
	metricCounter prometheus.Counter

	// Static allocated to limit memory allocations
	rowRecords        []*rowRecord
	rowDecoder        *decoder.RowDecoder
	rowMap            map[int64]types.Datum
	writeColOffsetMap map[int64]int
	maxOffset         int
	reorgedTbl        table.PartitionedTable

	// SQL MODE should be ignored for reorganize partition?
	// TODO: Test with zero date? and NULL timestamp?
	// Test with generated/virtual stored columns.
	// Can indexes be affected?

	jobContext *JobContext
}

func newReorgPartitionWorker(sessCtx sessionctx.Context, t table.PhysicalTable, decodeColMap map[int64]decoder.Column, reorgInfo *reorgInfo, jc *JobContext) (*reorgPartitionWorker, error) {
	reorgedTbl, err := tables.GetReorganizedPartitionedTable(t)
	if err != nil {
		return nil, errors.Trace(err)
	}
	pt := t.GetPartitionedTable()
	if pt == nil {
		return nil, dbterror.ErrUnsupportedReorganizePartition.GenWithStackByArgs()
	}
	partColIDs := pt.GetPartitionColumnIDs()
	writeColOffsetMap := make(map[int64]int, len(partColIDs))
	maxOffset := 0
	for _, col := range pt.Cols() {
		found := false
		for _, id := range partColIDs {
			if col.ID == id {
				found = true
				break
			}
		}
		if !found {
			continue
		}
		writeColOffsetMap[col.ID] = col.Offset
		maxOffset = mathutil.Max[int](maxOffset, col.Offset)
	}
	return &reorgPartitionWorker{
		backfillCtx:       newBackfillCtx(reorgInfo.d, sessCtx, reorgInfo.ReorgMeta.ReorgTp, reorgInfo.SchemaName, t),
		metricCounter:     metrics.BackfillTotalCounter.WithLabelValues(metrics.GenerateReorgLabel("reorg_partition_rate", reorgInfo.SchemaName, t.Meta().Name.String())),
		rowDecoder:        decoder.NewRowDecoder(t, t.WritableCols(), decodeColMap),
		rowMap:            make(map[int64]types.Datum, len(decodeColMap)),
		jobContext:        jc,
		writeColOffsetMap: writeColOffsetMap,
		maxOffset:         maxOffset,
		reorgedTbl:        reorgedTbl,
	}, nil
}

func (w *reorgPartitionWorker) BackfillDataInTxn(handleRange reorgBackfillTask) (taskCtx backfillTaskContext, errInTxn error) {
	oprStartTime := time.Now()
	ctx := kv.WithInternalSourceType(context.Background(), w.jobContext.ddlJobSourceType())
	errInTxn = kv.RunInNewTxn(ctx, w.sessCtx.GetStore(), true, func(ctx context.Context, txn kv.Transaction) error {
		taskCtx.addedCount = 0
		taskCtx.scanCount = 0
		txn.SetOption(kv.Priority, handleRange.priority)
		if tagger := w.GetCtx().getResourceGroupTaggerForTopSQL(handleRange.getJobID()); tagger != nil {
			txn.SetOption(kv.ResourceGroupTagger, tagger)
		}

		rowRecords, nextKey, taskDone, err := w.fetchRowColVals(txn, handleRange)
		if err != nil {
			return errors.Trace(err)
		}
		taskCtx.nextKey = nextKey
		taskCtx.done = taskDone

		warningsMap := make(map[errors.ErrorID]*terror.Error)
		warningsCountMap := make(map[errors.ErrorID]int64)
		for _, prr := range rowRecords {
			taskCtx.scanCount++

			err = txn.Set(prr.key, prr.vals)
			if err != nil {
				return errors.Trace(err)
			}
			taskCtx.addedCount++
			if prr.warning != nil {
				if _, ok := warningsCountMap[prr.warning.ID()]; ok {
					warningsCountMap[prr.warning.ID()]++
				} else {
					warningsCountMap[prr.warning.ID()] = 1
					warningsMap[prr.warning.ID()] = prr.warning
				}
			}
			// TODO: Future optimization: also write the indexes here?
			// What if the transaction limit is just enough for a single row, without index?
			// Hmm, how could that be in the first place?
			// For now, implement the batch-txn w.addTableIndex,
			// since it already exists and is in use
		}

		// Collect the warnings.
		taskCtx.warnings, taskCtx.warningsCount = warningsMap, warningsCountMap

		// also add the index entries here? And make sure they are not added somewhere else

		return nil
	})
	logSlowOperations(time.Since(oprStartTime), "BackfillDataInTxn", 3000)

	return
}

func (w *reorgPartitionWorker) fetchRowColVals(txn kv.Transaction, taskRange reorgBackfillTask) ([]*rowRecord, kv.Key, bool, error) {
	w.rowRecords = w.rowRecords[:0]
	startTime := time.Now()

	// taskDone means that the added handle is out of taskRange.endHandle.
	taskDone := false
	sysTZ := w.sessCtx.GetSessionVars().StmtCtx.TimeZone

	tmpRow := make([]types.Datum, w.maxOffset+1)
	var lastAccessedHandle kv.Key
	oprStartTime := startTime
	err := iterateSnapshotKeys(w.GetCtx().jobContext(taskRange.getJobID()), w.sessCtx.GetStore(), taskRange.priority, w.table.RecordPrefix(), txn.StartTS(), taskRange.startKey, taskRange.endKey,
		func(handle kv.Handle, recordKey kv.Key, rawRow []byte) (bool, error) {
			oprEndTime := time.Now()
			logSlowOperations(oprEndTime.Sub(oprStartTime), "iterateSnapshotKeys in reorgPartitionWorker fetchRowColVals", 0)
			oprStartTime = oprEndTime

			if taskRange.endInclude {
				taskDone = recordKey.Cmp(taskRange.endKey) > 0
			} else {
				taskDone = recordKey.Cmp(taskRange.endKey) >= 0
			}

			if taskDone || len(w.rowRecords) >= w.batchCnt {
				return false, nil
			}

			_, err := w.rowDecoder.DecodeTheExistedColumnMap(w.sessCtx, handle, rawRow, sysTZ, w.rowMap)
			if err != nil {
				return false, errors.Trace(err)
			}

			// Set the partitioning columns and calculate which partition to write to
			for colID, offset := range w.writeColOffsetMap {
				if d, ok := w.rowMap[colID]; ok {
					tmpRow[offset] = d
				} else {
					return false, dbterror.ErrUnsupportedReorganizePartition.GenWithStackByArgs()
				}
			}
			p, err := w.reorgedTbl.GetPartitionByRow(w.sessCtx, tmpRow)
			if err != nil {
				return false, errors.Trace(err)
			}
			pid := p.GetPhysicalID()
			newKey := tablecodec.EncodeTablePrefix(pid)
			newKey = append(newKey, recordKey[len(newKey):]...)
			w.rowRecords = append(w.rowRecords, &rowRecord{
				key: newKey, vals: rawRow,
			})

			w.cleanRowMap()
			lastAccessedHandle = recordKey
			if recordKey.Cmp(taskRange.endKey) == 0 {
				taskDone = true
				return false, nil
			}
			return true, nil
		})

	if len(w.rowRecords) == 0 {
		taskDone = true
	}

	logutil.BgLogger().Debug("[ddl] txn fetches handle info", zap.Uint64("txnStartTS", txn.StartTS()), zap.String("taskRange", taskRange.String()), zap.Duration("takeTime", time.Since(startTime)))
	return w.rowRecords, getNextHandleKey(taskRange, taskDone, lastAccessedHandle), taskDone, errors.Trace(err)
}

func (w *reorgPartitionWorker) cleanRowMap() {
	for id := range w.rowMap {
		delete(w.rowMap, id)
	}
}

func (w *reorgPartitionWorker) AddMetricInfo(cnt float64) {
	w.metricCounter.Add(cnt)
}

func (w *reorgPartitionWorker) String() string {
	return typeReorgPartitionWorker.String()
}

func (w *reorgPartitionWorker) GetTask() (*BackfillJob, error) {
	panic("[ddl] partition reorg worker does not implement GetTask function")
}

func (w *reorgPartitionWorker) UpdateTask(*BackfillJob) error {
	panic("[ddl] partition reorg worker does not implement UpdateTask function")
}

func (w *reorgPartitionWorker) FinishTask(*BackfillJob) error {
	panic("[ddl] partition reorg worker does not implement FinishTask function")
}

func (w *reorgPartitionWorker) GetCtx() *backfillCtx {
	return w.backfillCtx
}

func (w *worker) reorgPartitionDataAndIndex(t table.Table, reorgInfo *reorgInfo) error {
	// First copy all table data to the new partitions
	// from each of the DroppingDefinitions partitions.
	// Then create all indexes on the AddingDefinitions partitions
	// for each new index, one partition at a time.

	// Copy the data from the DroppingDefinitions to the AddingDefinitions
	if bytes.Equal(reorgInfo.currElement.TypeKey, meta.ColumnElementKey) {
		err := w.updatePhysicalTableRow(t, reorgInfo)
		if err != nil {
			return errors.Trace(err)
		}
	}

	// Rewrite this to do all indexes at once in addTableIndex
	// instead of calling it once per index (meaning reading the table multiple times)
	// But for now, try to understand how it works...
	firstNewPartitionID := t.Meta().Partition.AddingDefinitions[0].ID
	startElementOffset := 0
	//startElementOffsetToResetHandle := -1
	// This backfill job starts with backfilling index data, whose index ID is currElement.ID.
	if !bytes.Equal(reorgInfo.currElement.TypeKey, meta.IndexElementKey) {
		// First run, have not yet started backfilling index data
		// Restart with the first new partition.
		// TODO: handle remove partitioning
		reorgInfo.PhysicalTableID = firstNewPartitionID
	} else {
		// The job was interrupted and has been restarted,
		// reset and start from where it was done
		for i, element := range reorgInfo.elements[1:] {
			if reorgInfo.currElement.ID == element.ID {
				startElementOffset = i
				//startElementOffsetToResetHandle = i
				break
			}
		}
	}

	for i := startElementOffset; i < len(reorgInfo.elements[1:]); i++ {
		// Now build the indexes in the new partitions
		var physTbl table.PhysicalTable
		if tbl, ok := t.(table.PartitionedTable); ok {
			physTbl = tbl.GetPartition(reorgInfo.PhysicalTableID)
		} else if tbl, ok := t.(table.PhysicalTable); ok {
			// This may be used when partitioning a non-partitioned table
			physTbl = tbl
		}
		// Get the original start handle and end handle.
		currentVer, err := getValidCurrentVersion(reorgInfo.d.store)
		if err != nil {
			return errors.Trace(err)
		}
		// TODO: Can we improve this in case of a crash?
		// like where the regInfo PhysicalTableID and element is the same,
		// and the tableid in the key-prefix regInfo.StartKey and regInfo.EndKey matches with PhysicalTableID
		// do not change the reorgInfo start/end key
		startHandle, endHandle, err := getTableRange(reorgInfo.d.jobContext(reorgInfo.Job.ID), reorgInfo.d, physTbl, currentVer.Ver, reorgInfo.Job.Priority)
		if err != nil {
			return errors.Trace(err)
		}

		// Always (re)start with the full PhysicalTable range
		reorgInfo.StartKey, reorgInfo.EndKey = startHandle, endHandle

		// Update the element in the reorgCtx to keep the atomic access for daemon-worker.
		w.getReorgCtx(reorgInfo.Job.ID).setCurrentElement(reorgInfo.elements[i+1])

		// Update the element in the reorgInfo for updating the reorg meta below.
		reorgInfo.currElement = reorgInfo.elements[i+1]
		// Write the reorg info to store so the whole reorganize process can recover from panic.
		err = reorgInfo.UpdateReorgMeta(reorgInfo.StartKey, w.sessPool)
		logutil.BgLogger().Info("[ddl] update column and indexes",
			zap.Int64("jobID", reorgInfo.Job.ID),
			zap.ByteString("elementType", reorgInfo.currElement.TypeKey),
			zap.Int64("elementID", reorgInfo.currElement.ID),
			zap.String("startHandle", hex.EncodeToString(reorgInfo.StartKey)),
			zap.String("endHandle", hex.EncodeToString(reorgInfo.EndKey)))
		if err != nil {
			return errors.Trace(err)
		}
		err = w.addTableIndex(t, reorgInfo)
		if err != nil {
			return errors.Trace(err)
		}
		reorgInfo.PhysicalTableID = firstNewPartitionID
	}
	return nil
}

func bundlesForExchangeTablePartition(t *meta.Meta, job *model.Job, pt *model.TableInfo, newPar *model.PartitionDefinition, nt *model.TableInfo) ([]*placement.Bundle, error) {
	bundles := make([]*placement.Bundle, 0, 3)

	ptBundle, err := placement.NewTableBundle(t, pt)
	if err != nil {
		return nil, errors.Trace(err)
	}
	if ptBundle != nil {
		bundles = append(bundles, ptBundle)
	}

	parBundle, err := placement.NewPartitionBundle(t, *newPar)
	if err != nil {
		return nil, errors.Trace(err)
	}
	if parBundle != nil {
		bundles = append(bundles, parBundle)
	}

	ntBundle, err := placement.NewTableBundle(t, nt)
	if err != nil {
		return nil, errors.Trace(err)
	}
	if ntBundle != nil {
		bundles = append(bundles, ntBundle)
	}

	if parBundle == nil && ntBundle != nil {
		// newPar.ID is the ID of old table to exchange, so ntBundle != nil means it has some old placement settings.
		// We should remove it in this situation
		bundles = append(bundles, placement.NewBundle(newPar.ID))
	}

	if parBundle != nil && ntBundle == nil {
		// nt.ID is the ID of old partition to exchange, so parBundle != nil means it has some old placement settings.
		// We should remove it in this situation
		bundles = append(bundles, placement.NewBundle(nt.ID))
	}

	return bundles, nil
}

func checkExchangePartitionRecordValidation(w *worker, pt *model.TableInfo, index int, schemaName, tableName model.CIStr) error {
	var sql string
	var paramList []interface{}

	pi := pt.Partition

	switch pi.Type {
	case model.PartitionTypeHash:
		if pi.Num == 1 {
			return nil
		}
		var buf strings.Builder
		buf.WriteString("select 1 from %n.%n where mod(")
		buf.WriteString(pi.Expr)
		buf.WriteString(", %?) != %? limit 1")
		sql = buf.String()
		paramList = append(paramList, schemaName.L, tableName.L, pi.Num, index)
	case model.PartitionTypeRange:
		// Table has only one partition and has the maximum value
		if len(pi.Definitions) == 1 && strings.EqualFold(pi.Definitions[index].LessThan[0], partitionMaxValue) {
			return nil
		}
		// For range expression and range columns
		if len(pi.Columns) == 0 {
			sql, paramList = buildCheckSQLForRangeExprPartition(pi, index, schemaName, tableName)
		} else {
			sql, paramList = buildCheckSQLForRangeColumnsPartition(pi, index, schemaName, tableName)
		}
	case model.PartitionTypeList:
		if len(pi.Columns) == 0 {
			sql, paramList = buildCheckSQLForListPartition(pi, index, schemaName, tableName)
		} else {
			sql, paramList = buildCheckSQLForListColumnsPartition(pi, index, schemaName, tableName)
		}
	default:
		return dbterror.ErrUnsupportedPartitionType.GenWithStackByArgs(pt.Name.O)
	}

	var ctx sessionctx.Context
	ctx, err := w.sessPool.get()
	if err != nil {
		return errors.Trace(err)
	}
	defer w.sessPool.put(ctx)

	rows, _, err := ctx.(sqlexec.RestrictedSQLExecutor).ExecRestrictedSQL(w.ctx, nil, sql, paramList...)
	if err != nil {
		return errors.Trace(err)
	}
	rowCount := len(rows)
	if rowCount != 0 {
		return errors.Trace(dbterror.ErrRowDoesNotMatchPartition)
	}
	return nil
}

func checkExchangePartitionPlacementPolicy(t *meta.Meta, ntPlacementPolicyRef *model.PolicyRefInfo, ptPlacementPolicyRef *model.PolicyRefInfo) error {
	if ntPlacementPolicyRef == nil && ptPlacementPolicyRef == nil {
		return nil
	}
	if ntPlacementPolicyRef == nil || ptPlacementPolicyRef == nil {
		return dbterror.ErrTablesDifferentMetadata
	}

	ptPlacementPolicyInfo, _ := getPolicyInfo(t, ptPlacementPolicyRef.ID)
	ntPlacementPolicyInfo, _ := getPolicyInfo(t, ntPlacementPolicyRef.ID)
	if ntPlacementPolicyInfo == nil && ptPlacementPolicyInfo == nil {
		return nil
	}
	if ntPlacementPolicyInfo == nil || ptPlacementPolicyInfo == nil {
		return dbterror.ErrTablesDifferentMetadata
	}
	if ntPlacementPolicyInfo.Name.L != ptPlacementPolicyInfo.Name.L {
		return dbterror.ErrTablesDifferentMetadata
	}

	return nil
}

func buildCheckSQLForRangeExprPartition(pi *model.PartitionInfo, index int, schemaName, tableName model.CIStr) (string, []interface{}) {
	var buf strings.Builder
	paramList := make([]interface{}, 0, 4)
	// Since the pi.Expr string may contain the identifier, which couldn't be escaped in our ParseWithParams(...)
	// So we write it to the origin sql string here.
	if index == 0 {
		buf.WriteString("select 1 from %n.%n where ")
		buf.WriteString(pi.Expr)
		buf.WriteString(" >= %? limit 1")
		paramList = append(paramList, schemaName.L, tableName.L, trimQuotation(pi.Definitions[index].LessThan[0]))
		return buf.String(), paramList
	} else if index == len(pi.Definitions)-1 && strings.EqualFold(pi.Definitions[index].LessThan[0], partitionMaxValue) {
		buf.WriteString("select 1 from %n.%n where ")
		buf.WriteString(pi.Expr)
		buf.WriteString(" < %? limit 1")
		paramList = append(paramList, schemaName.L, tableName.L, trimQuotation(pi.Definitions[index-1].LessThan[0]))
		return buf.String(), paramList
	} else {
		buf.WriteString("select 1 from %n.%n where ")
		buf.WriteString(pi.Expr)
		buf.WriteString(" < %? or ")
		buf.WriteString(pi.Expr)
		buf.WriteString(" >= %? limit 1")
		paramList = append(paramList, schemaName.L, tableName.L, trimQuotation(pi.Definitions[index-1].LessThan[0]), trimQuotation(pi.Definitions[index].LessThan[0]))
		return buf.String(), paramList
	}
}

func trimQuotation(str string) string {
	return strings.Trim(str, "'")
}

func buildCheckSQLForRangeColumnsPartition(pi *model.PartitionInfo, index int, schemaName, tableName model.CIStr) (string, []interface{}) {
	paramList := make([]interface{}, 0, 6)
	colName := pi.Columns[0].L
	if index == 0 {
		paramList = append(paramList, schemaName.L, tableName.L, colName, trimQuotation(pi.Definitions[index].LessThan[0]))
		return "select 1 from %n.%n where %n >= %? limit 1", paramList
	} else if index == len(pi.Definitions)-1 && strings.EqualFold(pi.Definitions[index].LessThan[0], partitionMaxValue) {
		paramList = append(paramList, schemaName.L, tableName.L, colName, trimQuotation(pi.Definitions[index-1].LessThan[0]))
		return "select 1 from %n.%n where %n < %? limit 1", paramList
	} else {
		paramList = append(paramList, schemaName.L, tableName.L, colName, trimQuotation(pi.Definitions[index-1].LessThan[0]), colName, trimQuotation(pi.Definitions[index].LessThan[0]))
		return "select 1 from %n.%n where %n < %? or %n >= %? limit 1", paramList
	}
}

func buildCheckSQLForListPartition(pi *model.PartitionInfo, index int, schemaName, tableName model.CIStr) (string, []interface{}) {
	var buf strings.Builder
	buf.WriteString("select 1 from %n.%n where ")
	buf.WriteString(pi.Expr)
	buf.WriteString(" not in (%?) limit 1")
	inValues := getInValues(pi, index)

	paramList := make([]interface{}, 0, 3)
	paramList = append(paramList, schemaName.L, tableName.L, inValues)
	return buf.String(), paramList
}

func buildCheckSQLForListColumnsPartition(pi *model.PartitionInfo, index int, schemaName, tableName model.CIStr) (string, []interface{}) {
	colName := pi.Columns[0].L
	var buf strings.Builder
	buf.WriteString("select 1 from %n.%n where %n not in (%?) limit 1")
	inValues := getInValues(pi, index)

	paramList := make([]interface{}, 0, 4)
	paramList = append(paramList, schemaName.L, tableName.L, colName, inValues)
	return buf.String(), paramList
}

func getInValues(pi *model.PartitionInfo, index int) []string {
	inValues := make([]string, 0, len(pi.Definitions[index].InValues))
	for _, inValue := range pi.Definitions[index].InValues {
		inValues = append(inValues, inValue...)
	}
	return inValues
}

func checkAddPartitionTooManyPartitions(piDefs uint64) error {
	if piDefs > uint64(mysql.PartitionCountLimit) {
		return errors.Trace(dbterror.ErrTooManyPartitions)
	}
	return nil
}

func checkAddPartitionOnTemporaryMode(tbInfo *model.TableInfo) error {
	if tbInfo.Partition != nil && tbInfo.TempTableType != model.TempTableNone {
		return dbterror.ErrPartitionNoTemporary
	}
	return nil
}

func checkPartitionColumnsUnique(tbInfo *model.TableInfo) error {
	if len(tbInfo.Partition.Columns) <= 1 {
		return nil
	}
	var columnsMap = make(map[string]struct{})
	for _, col := range tbInfo.Partition.Columns {
		if _, ok := columnsMap[col.L]; ok {
			return dbterror.ErrSameNamePartitionField.GenWithStackByArgs(col.L)
		}
		columnsMap[col.L] = struct{}{}
	}
	return nil
}

func checkNoHashPartitions(ctx sessionctx.Context, partitionNum uint64) error {
	if partitionNum == 0 {
		return ast.ErrNoParts.GenWithStackByArgs("partitions")
	}
	return nil
}

func getPartitionIDs(table *model.TableInfo) []int64 {
	if table.GetPartitionInfo() == nil {
		return []int64{}
	}
	physicalTableIDs := make([]int64, 0, len(table.Partition.Definitions))
	for _, def := range table.Partition.Definitions {
		physicalTableIDs = append(physicalTableIDs, def.ID)
	}
	return physicalTableIDs
}

func getPartitionRuleIDs(dbName string, table *model.TableInfo) []string {
	if table.GetPartitionInfo() == nil {
		return []string{}
	}
	partRuleIDs := make([]string, 0, len(table.Partition.Definitions))
	for _, def := range table.Partition.Definitions {
		partRuleIDs = append(partRuleIDs, fmt.Sprintf(label.PartitionIDFormat, label.IDPrefix, dbName, table.Name.L, def.Name.L))
	}
	return partRuleIDs
}

// checkPartitioningKeysConstraints checks that the range partitioning key is included in the table constraint.
func checkPartitioningKeysConstraints(sctx sessionctx.Context, s *ast.CreateTableStmt, tblInfo *model.TableInfo) error {
	// Returns directly if there are no unique keys in the table.
	if len(tblInfo.Indices) == 0 && !tblInfo.PKIsHandle {
		return nil
	}

	var partCols stringSlice
	if s.Partition.Expr != nil {
		extractCols := newPartitionExprChecker(sctx, tblInfo)
		s.Partition.Expr.Accept(extractCols)
		partColumns, err := extractCols.columns, extractCols.err
		if err != nil {
			return err
		}
		partCols = columnInfoSlice(partColumns)
	} else if len(s.Partition.ColumnNames) > 0 {
		partCols = columnNameSlice(s.Partition.ColumnNames)
	} else {
		// TODO: Check keys constraints for list, key partition type and so on.
		return nil
	}

	// Checks that the partitioning key is included in the constraint.
	// Every unique key on the table must use every column in the table's partitioning expression.
	// See https://dev.mysql.com/doc/refman/5.7/en/partitioning-limitations-partitioning-keys-unique-keys.html
	for _, index := range tblInfo.Indices {
		if index.Unique && !checkUniqueKeyIncludePartKey(partCols, index.Columns) {
			if index.Primary {
				return dbterror.ErrUniqueKeyNeedAllFieldsInPf.GenWithStackByArgs("PRIMARY KEY")
			}
			if !config.GetGlobalConfig().EnableGlobalIndex {
				return dbterror.ErrUniqueKeyNeedAllFieldsInPf.GenWithStackByArgs("UNIQUE INDEX")
			}
		}
	}
	// when PKIsHandle, tblInfo.Indices will not contain the primary key.
	if tblInfo.PKIsHandle {
		indexCols := []*model.IndexColumn{{
			Name:   tblInfo.GetPkName(),
			Length: types.UnspecifiedLength,
		}}
		if !checkUniqueKeyIncludePartKey(partCols, indexCols) {
			return dbterror.ErrUniqueKeyNeedAllFieldsInPf.GenWithStackByArgs("PRIMARY KEY")
		}
	}
	return nil
}

func checkPartitionKeysConstraint(pi *model.PartitionInfo, indexColumns []*model.IndexColumn, tblInfo *model.TableInfo) (bool, error) {
	var (
		partCols []*model.ColumnInfo
		err      error
	)
	// The expr will be an empty string if the partition is defined by:
	// CREATE TABLE t (...) PARTITION BY RANGE COLUMNS(...)
	if partExpr := pi.Expr; partExpr != "" {
		// Parse partitioning key, extract the column names in the partitioning key to slice.
		partCols, err = extractPartitionColumns(partExpr, tblInfo)
		if err != nil {
			return false, err
		}
	} else {
		partCols = make([]*model.ColumnInfo, 0, len(pi.Columns))
		for _, col := range pi.Columns {
			colInfo := tblInfo.FindPublicColumnByName(col.L)
			if colInfo == nil {
				return false, infoschema.ErrColumnNotExists.GenWithStackByArgs(col, tblInfo.Name)
			}
			partCols = append(partCols, colInfo)
		}
	}

	// In MySQL, every unique key on the table must use every column in the table's partitioning expression.(This
	// also includes the table's primary key.)
	// In TiDB, global index will be built when this constraint is not satisfied and EnableGlobalIndex is set.
	// See https://dev.mysql.com/doc/refman/5.7/en/partitioning-limitations-partitioning-keys-unique-keys.html
	return checkUniqueKeyIncludePartKey(columnInfoSlice(partCols), indexColumns), nil
}

type columnNameExtractor struct {
	extractedColumns []*model.ColumnInfo
	tblInfo          *model.TableInfo
	err              error
}

func (cne *columnNameExtractor) Enter(node ast.Node) (ast.Node, bool) {
	return node, false
}

func (cne *columnNameExtractor) Leave(node ast.Node) (ast.Node, bool) {
	if c, ok := node.(*ast.ColumnNameExpr); ok {
		info := findColumnByName(c.Name.Name.L, cne.tblInfo)
		if info != nil {
			cne.extractedColumns = append(cne.extractedColumns, info)
			return node, true
		}
		cne.err = dbterror.ErrBadField.GenWithStackByArgs(c.Name.Name.O, "expression")
		return nil, false
	}
	return node, true
}

func findColumnByName(colName string, tblInfo *model.TableInfo) *model.ColumnInfo {
	if tblInfo == nil {
		return nil
	}
	for _, info := range tblInfo.Columns {
		if info.Name.L == colName {
			return info
		}
	}
	return nil
}

func extractPartitionColumns(partExpr string, tblInfo *model.TableInfo) ([]*model.ColumnInfo, error) {
	partExpr = "select " + partExpr
	stmts, _, err := parser.New().ParseSQL(partExpr)
	if err != nil {
		return nil, errors.Trace(err)
	}
	extractor := &columnNameExtractor{
		tblInfo:          tblInfo,
		extractedColumns: make([]*model.ColumnInfo, 0),
	}
	stmts[0].Accept(extractor)
	if extractor.err != nil {
		return nil, errors.Trace(extractor.err)
	}
	return extractor.extractedColumns, nil
}

// stringSlice is defined for checkUniqueKeyIncludePartKey.
// if Go supports covariance, the code shouldn't be so complex.
type stringSlice interface {
	Len() int
	At(i int) string
}

// checkUniqueKeyIncludePartKey checks that the partitioning key is included in the constraint.
func checkUniqueKeyIncludePartKey(partCols stringSlice, idxCols []*model.IndexColumn) bool {
	for i := 0; i < partCols.Len(); i++ {
		partCol := partCols.At(i)
		_, idxCol := model.FindIndexColumnByName(idxCols, partCol)
		if idxCol == nil {
			// Partition column is not found in the index columns.
			return false
		}
		if idxCol.Length > 0 {
			// The partition column is found in the index columns, but the index column is a prefix index
			return false
		}
	}
	return true
}

// columnInfoSlice implements the stringSlice interface.
type columnInfoSlice []*model.ColumnInfo

func (cis columnInfoSlice) Len() int {
	return len(cis)
}

func (cis columnInfoSlice) At(i int) string {
	return cis[i].Name.L
}

// columnNameSlice implements the stringSlice interface.
type columnNameSlice []*ast.ColumnName

func (cns columnNameSlice) Len() int {
	return len(cns)
}

func (cns columnNameSlice) At(i int) string {
	return cns[i].Name.L
}

func isPartExprUnsigned(tbInfo *model.TableInfo) bool {
	// We should not rely on any configuration, system or session variables, so use a mock ctx!
	// Same as in tables.newPartitionExpr
	ctx := mock.NewContext()
	expr, err := expression.ParseSimpleExprWithTableInfo(ctx, tbInfo.Partition.Expr, tbInfo)
	if err != nil {
		logutil.BgLogger().Error("isPartExpr failed parsing expression!", zap.Error(err))
		return false
	}
	if mysql.HasUnsignedFlag(expr.GetType().GetFlag()) {
		return true
	}
	return false
}

// truncateTableByReassignPartitionIDs reassigns new partition ids.
func truncateTableByReassignPartitionIDs(t *meta.Meta, tblInfo *model.TableInfo) error {
	newDefs := make([]model.PartitionDefinition, 0, len(tblInfo.Partition.Definitions))
	for _, def := range tblInfo.Partition.Definitions {
		pid, err := t.GenGlobalID()
		if err != nil {
			return errors.Trace(err)
		}
		newDef := def
		newDef.ID = pid
		newDefs = append(newDefs, newDef)
	}
	tblInfo.Partition.Definitions = newDefs
	return nil
}

type partitionExprProcessor func(sessionctx.Context, *model.TableInfo, ast.ExprNode) error

type partitionExprChecker struct {
	processors []partitionExprProcessor
	ctx        sessionctx.Context
	tbInfo     *model.TableInfo
	err        error

	columns []*model.ColumnInfo
}

func newPartitionExprChecker(ctx sessionctx.Context, tbInfo *model.TableInfo, processor ...partitionExprProcessor) *partitionExprChecker {
	p := &partitionExprChecker{processors: processor, ctx: ctx, tbInfo: tbInfo}
	p.processors = append(p.processors, p.extractColumns)
	return p
}

func (p *partitionExprChecker) Enter(n ast.Node) (node ast.Node, skipChildren bool) {
	expr, ok := n.(ast.ExprNode)
	if !ok {
		return n, true
	}
	for _, processor := range p.processors {
		if err := processor(p.ctx, p.tbInfo, expr); err != nil {
			p.err = err
			return n, true
		}
	}

	return n, false
}

func (p *partitionExprChecker) Leave(n ast.Node) (node ast.Node, ok bool) {
	return n, p.err == nil
}

func (p *partitionExprChecker) extractColumns(_ sessionctx.Context, _ *model.TableInfo, expr ast.ExprNode) error {
	columnNameExpr, ok := expr.(*ast.ColumnNameExpr)
	if !ok {
		return nil
	}
	colInfo := findColumnByName(columnNameExpr.Name.Name.L, p.tbInfo)
	if colInfo == nil {
		return errors.Trace(dbterror.ErrBadField.GenWithStackByArgs(columnNameExpr.Name.Name.L, "partition function"))
	}

	p.columns = append(p.columns, colInfo)
	return nil
}

func checkPartitionExprAllowed(_ sessionctx.Context, tb *model.TableInfo, e ast.ExprNode) error {
	switch v := e.(type) {
	case *ast.FuncCallExpr:
		if _, ok := expression.AllowedPartitionFuncMap[v.FnName.L]; ok {
			return nil
		}
	case *ast.BinaryOperationExpr:
		if _, ok := expression.AllowedPartition4BinaryOpMap[v.Op]; ok {
			return errors.Trace(checkNoTimestampArgs(tb, v.L, v.R))
		}
	case *ast.UnaryOperationExpr:
		if _, ok := expression.AllowedPartition4UnaryOpMap[v.Op]; ok {
			return errors.Trace(checkNoTimestampArgs(tb, v.V))
		}
	case *ast.ColumnNameExpr, *ast.ParenthesesExpr, *driver.ValueExpr, *ast.MaxValueExpr,
		*ast.TimeUnitExpr:
		return nil
	}
	return errors.Trace(dbterror.ErrPartitionFunctionIsNotAllowed)
}

func checkPartitionExprArgs(_ sessionctx.Context, tblInfo *model.TableInfo, e ast.ExprNode) error {
	expr, ok := e.(*ast.FuncCallExpr)
	if !ok {
		return nil
	}
	argsType, err := collectArgsType(tblInfo, expr.Args...)
	if err != nil {
		return errors.Trace(err)
	}
	switch expr.FnName.L {
	case ast.ToDays, ast.ToSeconds, ast.DayOfMonth, ast.Month, ast.DayOfYear, ast.Quarter, ast.YearWeek,
		ast.Year, ast.Weekday, ast.DayOfWeek, ast.Day:
		return errors.Trace(checkResultOK(hasDateArgs(argsType...)))
	case ast.Hour, ast.Minute, ast.Second, ast.TimeToSec, ast.MicroSecond:
		return errors.Trace(checkResultOK(hasTimeArgs(argsType...)))
	case ast.UnixTimestamp:
		return errors.Trace(checkResultOK(hasTimestampArgs(argsType...)))
	case ast.FromDays:
		return errors.Trace(checkResultOK(hasDateArgs(argsType...) || hasTimeArgs(argsType...)))
	case ast.Extract:
		switch expr.Args[0].(*ast.TimeUnitExpr).Unit {
		case ast.TimeUnitYear, ast.TimeUnitYearMonth, ast.TimeUnitQuarter, ast.TimeUnitMonth, ast.TimeUnitDay:
			return errors.Trace(checkResultOK(hasDateArgs(argsType...)))
		case ast.TimeUnitDayMicrosecond, ast.TimeUnitDayHour, ast.TimeUnitDayMinute, ast.TimeUnitDaySecond:
			return errors.Trace(checkResultOK(hasDatetimeArgs(argsType...)))
		case ast.TimeUnitHour, ast.TimeUnitHourMinute, ast.TimeUnitHourSecond, ast.TimeUnitMinute, ast.TimeUnitMinuteSecond,
			ast.TimeUnitSecond, ast.TimeUnitMicrosecond, ast.TimeUnitHourMicrosecond, ast.TimeUnitMinuteMicrosecond, ast.TimeUnitSecondMicrosecond:
			return errors.Trace(checkResultOK(hasTimeArgs(argsType...)))
		default:
			return errors.Trace(dbterror.ErrWrongExprInPartitionFunc)
		}
	case ast.DateDiff:
		return errors.Trace(checkResultOK(slice.AllOf(argsType, func(i int) bool {
			return hasDateArgs(argsType[i])
		})))

	case ast.Abs, ast.Ceiling, ast.Floor, ast.Mod:
		has := hasTimestampArgs(argsType...)
		if has {
			return errors.Trace(dbterror.ErrWrongExprInPartitionFunc)
		}
	}
	return nil
}

func collectArgsType(tblInfo *model.TableInfo, exprs ...ast.ExprNode) ([]byte, error) {
	ts := make([]byte, 0, len(exprs))
	for _, arg := range exprs {
		col, ok := arg.(*ast.ColumnNameExpr)
		if !ok {
			continue
		}
		columnInfo := findColumnByName(col.Name.Name.L, tblInfo)
		if columnInfo == nil {
			return nil, errors.Trace(dbterror.ErrBadField.GenWithStackByArgs(col.Name.Name.L, "partition function"))
		}
		ts = append(ts, columnInfo.GetType())
	}

	return ts, nil
}

func hasDateArgs(argsType ...byte) bool {
	return slice.AnyOf(argsType, func(i int) bool {
		return argsType[i] == mysql.TypeDate || argsType[i] == mysql.TypeDatetime
	})
}

func hasTimeArgs(argsType ...byte) bool {
	return slice.AnyOf(argsType, func(i int) bool {
		return argsType[i] == mysql.TypeDuration || argsType[i] == mysql.TypeDatetime
	})
}

func hasTimestampArgs(argsType ...byte) bool {
	return slice.AnyOf(argsType, func(i int) bool {
		return argsType[i] == mysql.TypeTimestamp
	})
}

func hasDatetimeArgs(argsType ...byte) bool {
	return slice.AnyOf(argsType, func(i int) bool {
		return argsType[i] == mysql.TypeDatetime
	})
}

func checkNoTimestampArgs(tbInfo *model.TableInfo, exprs ...ast.ExprNode) error {
	argsType, err := collectArgsType(tbInfo, exprs...)
	if err != nil {
		return err
	}
	if hasTimestampArgs(argsType...) {
		return errors.Trace(dbterror.ErrWrongExprInPartitionFunc)
	}
	return nil
}

// hexIfNonPrint checks if printable UTF-8 characters from a single quoted string,
// if so, just returns the string
// else returns a hex string of the binary string (i.e. actual encoding, not unicode code points!)
func hexIfNonPrint(s string) string {
	isPrint := true
	// https://go.dev/blog/strings `for range` of string converts to runes!
	for _, runeVal := range s {
		if !strconv.IsPrint(runeVal) {
			isPrint = false
			break
		}
	}
	if isPrint {
		return s
	}
	// To avoid 'simple' MySQL accepted escape characters, to be showed as hex, just escape them
	// \0 \b \n \r \t \Z, see https://dev.mysql.com/doc/refman/8.0/en/string-literals.html
	isPrint = true
	res := ""
	for _, runeVal := range s {
		switch runeVal {
		case 0: // Null
			res += `\0`
		case 7: // Bell
			res += `\b`
		case '\t': // 9
			res += `\t`
		case '\n': // 10
			res += `\n`
		case '\r': // 13
			res += `\r`
		case 26: // ctrl-z / Substitute
			res += `\Z`
		default:
			if strconv.IsPrint(runeVal) {
				res += string(runeVal)
			} else {
				isPrint = false
				break
			}
		}
	}
	if isPrint {
		return res
	}
	// Not possible to create an easy interpreted MySQL string, return as hex string
	// Can be converted to string in MySQL like: CAST(UNHEX('<hex string>') AS CHAR(255))
	return "0x" + hex.EncodeToString([]byte(driver.UnwrapFromSingleQuotes(s)))
}

// AppendPartitionInfo is used in SHOW CREATE TABLE as well as generation the SQL syntax
// for the PartitionInfo during validation of various DDL commands
func AppendPartitionInfo(partitionInfo *model.PartitionInfo, buf *bytes.Buffer, sqlMode mysql.SQLMode) {
	if partitionInfo == nil {
		return
	}
	// Since MySQL 5.1/5.5 is very old and TiDB aims for 5.7/8.0 compatibility, we will not
	// include the /*!50100 or /*!50500 comments for TiDB.
	// This also solves the issue with comments within comments that would happen for
	// PLACEMENT POLICY options.
	if partitionInfo.Type == model.PartitionTypeHash {
		defaultPartitionDefinitions := true
		for i, def := range partitionInfo.Definitions {
			if def.Name.O != fmt.Sprintf("p%d", i) {
				defaultPartitionDefinitions = false
				break
			}
			if len(def.Comment) > 0 || def.PlacementPolicyRef != nil {
				defaultPartitionDefinitions = false
				break
			}
		}

		if defaultPartitionDefinitions {
			fmt.Fprintf(buf, "\nPARTITION BY HASH (%s) PARTITIONS %d", partitionInfo.Expr, partitionInfo.Num)
			return
		}
	}
	// this if statement takes care of lists/range columns case
	if len(partitionInfo.Columns) > 0 {
		// partitionInfo.Type == model.PartitionTypeRange || partitionInfo.Type == model.PartitionTypeList
		// Notice that MySQL uses two spaces between LIST and COLUMNS...
		fmt.Fprintf(buf, "\nPARTITION BY %s COLUMNS(", partitionInfo.Type.String())
		for i, col := range partitionInfo.Columns {
			buf.WriteString(stringutil.Escape(col.O, sqlMode))
			if i < len(partitionInfo.Columns)-1 {
				buf.WriteString(",")
			}
		}
		buf.WriteString(")\n(")
	} else {
		fmt.Fprintf(buf, "\nPARTITION BY %s (%s)\n(", partitionInfo.Type.String(), partitionInfo.Expr)
	}

	AppendPartitionDefs(partitionInfo, buf, sqlMode)
	buf.WriteString(")")
}

// AppendPartitionDefs generates a list of partition definitions needed for SHOW CREATE TABLE (in executor/show.go)
// as well as needed for generating the ADD PARTITION query for INTERVAL partitioning of ALTER TABLE t LAST PARTITION
// and generating the CREATE TABLE query from CREATE TABLE ... INTERVAL
func AppendPartitionDefs(partitionInfo *model.PartitionInfo, buf *bytes.Buffer, sqlMode mysql.SQLMode) {
	for i, def := range partitionInfo.Definitions {
		if i > 0 {
			fmt.Fprintf(buf, ",\n ")
		}
		fmt.Fprintf(buf, "PARTITION %s", stringutil.Escape(def.Name.O, sqlMode))
		// PartitionTypeHash does not have any VALUES definition
		if partitionInfo.Type == model.PartitionTypeRange {
			lessThans := make([]string, len(def.LessThan))
			for idx, v := range def.LessThan {
				lessThans[idx] = hexIfNonPrint(v)
			}
			fmt.Fprintf(buf, " VALUES LESS THAN (%s)", strings.Join(lessThans, ","))
		} else if partitionInfo.Type == model.PartitionTypeList {
			values := bytes.NewBuffer(nil)
			for j, inValues := range def.InValues {
				if j > 0 {
					values.WriteString(",")
				}
				if len(inValues) > 1 {
					values.WriteString("(")
					tmpVals := make([]string, len(inValues))
					for idx, v := range inValues {
						tmpVals[idx] = hexIfNonPrint(v)
					}
					values.WriteString(strings.Join(tmpVals, ","))
					values.WriteString(")")
				} else if len(inValues) == 1 {
					values.WriteString(hexIfNonPrint(inValues[0]))
				}
			}
			fmt.Fprintf(buf, " VALUES IN (%s)", values.String())
		}
		if len(def.Comment) > 0 {
			buf.WriteString(fmt.Sprintf(" COMMENT '%s'", format.OutputFormat(def.Comment)))
		}
		if def.PlacementPolicyRef != nil {
			// add placement ref info here
			fmt.Fprintf(buf, " /*T![placement] PLACEMENT POLICY=%s */", stringutil.Escape(def.PlacementPolicyRef.Name.O, sqlMode))
		}
	}
}<|MERGE_RESOLUTION|>--- conflicted
+++ resolved
@@ -1761,18 +1761,13 @@
 					elements = append(elements, &meta.Element{ID: idxInfo.ID, TypeKey: meta.IndexElementKey})
 				}
 			}
-<<<<<<< HEAD
-			rh := newReorgHandler(t, w.sess)
-			reorgInfo, err := getReorgInfoFromPartitions(d.jobContext(job.ID), d, rh, job, dbInfo, pt, physicalTableIDs, elements)
-=======
 			sctx, err1 := w.sessPool.get()
 			if err1 != nil {
 				return ver, err1
 			}
 			defer w.sessPool.put(sctx)
 			rh := newReorgHandler(newSession(sctx))
-			reorgInfo, err := getReorgInfoFromPartitions(d.jobContext(job.ID), d, rh, job, dbInfo, tbl, physicalTableIDs, elements)
->>>>>>> eb35c773
+			reorgInfo, err := getReorgInfoFromPartitions(d.jobContext(job.ID), d, rh, job, dbInfo, pt, physicalTableIDs, elements)
 
 			if err != nil || reorgInfo.first {
 				// If we run reorg firstly, we should update the job snapshot version
