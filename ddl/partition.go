--- conflicted
+++ resolved
@@ -441,30 +441,22 @@
 	switch s.Tp {
 	case model.PartitionTypeRange:
 		enable = true
-	case model.PartitionTypeHash:
-		// Partition by hash is enabled by default.
-		// Note that linear hash is simply ignored, and creates non-linear hash.
-		if s.Linear {
-			ctx.GetSessionVars().StmtCtx.AppendWarning(dbterror.ErrUnsupportedCreatePartition.GenWithStack("LINEAR HASH is not supported, using non-linear HASH instead"))
-		}
-<<<<<<< HEAD
-		enable = true
-=======
-		if s.Sub == nil {
-			enable = true
-		}
-	case model.PartitionTypeKey:
-		// Note that linear key is simply ignored, and creates non-linear hash.
-		if s.Linear {
-			ctx.GetSessionVars().StmtCtx.AppendWarning(dbterror.ErrUnsupportedCreatePartition.GenWithStack("LINEAR KEY is not supported, using non-linear KEY instead"))
-		}
-		if s.Sub == nil && len(s.ColumnNames) != 0 {
-			enable = true
-		}
->>>>>>> 145b7cdf
 	case model.PartitionTypeList:
 		// Partition by list is enabled only when tidb_enable_list_partition is 'ON'.
 		enable = ctx.GetSessionVars().EnableListTablePartition
+	case model.PartitionTypeHash, model.PartitionTypeKey:
+		// Partition by hash and key is enabled by default.
+		if s.Sub != nil {
+			// Subpartitioning only allowed with Range or List
+			return ast.ErrSubpartition
+		}
+		// Note that linear hash is simply ignored, and creates non-linear hash/key.
+		if s.Linear {
+			ctx.GetSessionVars().StmtCtx.AppendWarning(dbterror.ErrUnsupportedCreatePartition.GenWithStack(fmt.Sprintf("LINEAR %s is not supported, using non-linear %s instead", s.Tp.String(), s.Tp.String())))
+		}
+		if s.Tp == model.PartitionTypeHash || len(s.ColumnNames) != 0 {
+			enable = true
+		}
 	}
 
 	if !enable {
