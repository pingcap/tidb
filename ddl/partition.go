// Copyright 2018 PingCAP, Inc.
//
// Licensed under the Apache License, Version 2.0 (the "License");
// you may not use this file except in compliance with the License.
// You may obtain a copy of the License at
//
//     http://www.apache.org/licenses/LICENSE-2.0
//
// Unless required by applicable law or agreed to in writing, software
// distributed under the License is distributed on an "AS IS" BASIS,
// WITHOUT WARRANTIES OR CONDITIONS OF ANY KIND, either express or implied.
// See the License for the specific language governing permissions and
// limitations under the License.

package ddl

import (
	"bytes"
	"context"
	"encoding/hex"
	"fmt"
	"math"
	"strconv"
	"strings"
	"time"

	"github.com/pingcap/errors"
	"github.com/pingcap/failpoint"
	"github.com/pingcap/kvproto/pkg/metapb"
	"github.com/pingcap/tidb/config"
	"github.com/pingcap/tidb/ddl/label"
	"github.com/pingcap/tidb/ddl/placement"
	"github.com/pingcap/tidb/ddl/util"
	"github.com/pingcap/tidb/domain/infosync"
	"github.com/pingcap/tidb/expression"
	"github.com/pingcap/tidb/infoschema"
	"github.com/pingcap/tidb/kv"
	"github.com/pingcap/tidb/meta"
	"github.com/pingcap/tidb/metrics"
	"github.com/pingcap/tidb/parser"
	"github.com/pingcap/tidb/parser/ast"
	"github.com/pingcap/tidb/parser/format"
	"github.com/pingcap/tidb/parser/model"
	"github.com/pingcap/tidb/parser/mysql"
	"github.com/pingcap/tidb/parser/opcode"
	"github.com/pingcap/tidb/parser/terror"
	"github.com/pingcap/tidb/sessionctx"
	"github.com/pingcap/tidb/table"
	"github.com/pingcap/tidb/table/tables"
	"github.com/pingcap/tidb/tablecodec"
	"github.com/pingcap/tidb/types"
	driver "github.com/pingcap/tidb/types/parser_driver"
	tidbutil "github.com/pingcap/tidb/util"
	"github.com/pingcap/tidb/util/chunk"
	"github.com/pingcap/tidb/util/collate"
	"github.com/pingcap/tidb/util/dbterror"
	"github.com/pingcap/tidb/util/hack"
	"github.com/pingcap/tidb/util/logutil"
	"github.com/pingcap/tidb/util/mathutil"
	"github.com/pingcap/tidb/util/mock"
	decoder "github.com/pingcap/tidb/util/rowDecoder"
	"github.com/pingcap/tidb/util/slice"
	"github.com/pingcap/tidb/util/sqlexec"
	"github.com/pingcap/tidb/util/stringutil"
	"github.com/prometheus/client_golang/prometheus"
	"github.com/tikv/client-go/v2/tikv"
	"go.uber.org/zap"
)

const (
	partitionMaxValue = "MAXVALUE"
)

func checkAddPartition(t *meta.Meta, job *model.Job) (*model.TableInfo, *model.PartitionInfo, []model.PartitionDefinition, error) {
	schemaID := job.SchemaID
	tblInfo, err := GetTableInfoAndCancelFaultJob(t, job, schemaID)
	if err != nil {
		return nil, nil, nil, errors.Trace(err)
	}
	partInfo := &model.PartitionInfo{}
	err = job.DecodeArgs(&partInfo)
	if err != nil {
		job.State = model.JobStateCancelled
		return nil, nil, nil, errors.Trace(err)
	}
	if len(tblInfo.Partition.AddingDefinitions) > 0 {
		return tblInfo, partInfo, tblInfo.Partition.AddingDefinitions, nil
	}
	return tblInfo, partInfo, []model.PartitionDefinition{}, nil
}

func (w *worker) onAddTablePartition(d *ddlCtx, t *meta.Meta, job *model.Job) (ver int64, _ error) {
	// Handle the rolling back job
	if job.IsRollingback() {
		ver, err := w.onDropTablePartition(d, t, job)
		if err != nil {
			return ver, errors.Trace(err)
		}
		return ver, nil
	}

	// notice: addingDefinitions is empty when job is in state model.StateNone
	tblInfo, partInfo, addingDefinitions, err := checkAddPartition(t, job)
	if err != nil {
		return ver, err
	}

	// In order to skip maintaining the state check in partitionDefinition, TiDB use addingDefinition instead of state field.
	// So here using `job.SchemaState` to judge what the stage of this job is.
	switch job.SchemaState {
	case model.StateNone:
		// job.SchemaState == model.StateNone means the job is in the initial state of add partition.
		// Here should use partInfo from job directly and do some check action.
		err = checkAddPartitionTooManyPartitions(uint64(len(tblInfo.Partition.Definitions) + len(partInfo.Definitions)))
		if err != nil {
			job.State = model.JobStateCancelled
			return ver, errors.Trace(err)
		}

		err = checkAddPartitionValue(tblInfo, partInfo)
		if err != nil {
			job.State = model.JobStateCancelled
			return ver, errors.Trace(err)
		}

		err = checkAddPartitionNameUnique(tblInfo, partInfo)
		if err != nil {
			job.State = model.JobStateCancelled
			return ver, errors.Trace(err)
		}

		// move the adding definition into tableInfo.
		updateAddingPartitionInfo(partInfo, tblInfo)
		ver, err = updateVersionAndTableInfoWithCheck(d, t, job, tblInfo, true)
		if err != nil {
			return ver, errors.Trace(err)
		}

		// modify placement settings
		for _, def := range tblInfo.Partition.AddingDefinitions {
			if _, err = checkPlacementPolicyRefValidAndCanNonValidJob(t, job, def.PlacementPolicyRef); err != nil {
				return ver, errors.Trace(err)
			}
		}

		if tblInfo.TiFlashReplica != nil {
			// Must set placement rule, and make sure it succeeds.
			if err := infosync.ConfigureTiFlashPDForPartitions(true, &tblInfo.Partition.AddingDefinitions, tblInfo.TiFlashReplica.Count, &tblInfo.TiFlashReplica.LocationLabels, tblInfo.ID); err != nil {
				logutil.BgLogger().Error("ConfigureTiFlashPDForPartitions fails", zap.Error(err))
				return ver, errors.Trace(err)
			}
		}

		bundles, err := alterTablePartitionBundles(t, tblInfo, tblInfo.Partition.AddingDefinitions)
		if err != nil {
			job.State = model.JobStateCancelled
			return ver, errors.Trace(err)
		}

		if err = infosync.PutRuleBundlesWithDefaultRetry(context.TODO(), bundles); err != nil {
			job.State = model.JobStateCancelled
			return ver, errors.Wrapf(err, "failed to notify PD the placement rules")
		}

		ids := getIDs([]*model.TableInfo{tblInfo})
		for _, p := range tblInfo.Partition.AddingDefinitions {
			ids = append(ids, p.ID)
		}
		if _, err := alterTableLabelRule(job.SchemaName, tblInfo, ids); err != nil {
			job.State = model.JobStateCancelled
			return ver, err
		}

		// none -> replica only
		job.SchemaState = model.StateReplicaOnly
	case model.StateReplicaOnly:
		// replica only -> public
		failpoint.Inject("sleepBeforeReplicaOnly", func(val failpoint.Value) {
			sleepSecond := val.(int)
			time.Sleep(time.Duration(sleepSecond) * time.Second)
		})
		// Here need do some tiflash replica complement check.
		// TODO: If a table is with no TiFlashReplica or it is not available, the replica-only state can be eliminated.
		if tblInfo.TiFlashReplica != nil && tblInfo.TiFlashReplica.Available {
			// For available state, the new added partition should wait it's replica to
			// be finished. Otherwise the query to this partition will be blocked.
			needRetry, err := checkPartitionReplica(tblInfo.TiFlashReplica.Count, 1, addingDefinitions, d)
			if err != nil {
				return convertAddTablePartitionJob2RollbackJob(d, t, job, err, tblInfo)
			}
			if needRetry {
				// The new added partition hasn't been replicated.
				// Do nothing to the job this time, wait next worker round.
				time.Sleep(tiflashCheckTiDBHTTPAPIHalfInterval)
				// Set the error here which will lead this job exit when it's retry times beyond the limitation.
				return ver, errors.Errorf("[ddl] add partition wait for tiflash replica to complete")
			}
		}

		// When TiFlash Replica is ready, we must move them into `AvailablePartitionIDs`.
		if tblInfo.TiFlashReplica != nil && tblInfo.TiFlashReplica.Available {
			for _, d := range partInfo.Definitions {
				tblInfo.TiFlashReplica.AvailablePartitionIDs = append(tblInfo.TiFlashReplica.AvailablePartitionIDs, d.ID)
				err = infosync.UpdateTiFlashProgressCache(d.ID, 1)
				if err != nil {
					// just print log, progress will be updated in `refreshTiFlashTicker`
					logutil.BgLogger().Error("update tiflash sync progress cache failed",
						zap.Error(err),
						zap.Int64("tableID", tblInfo.ID),
						zap.Int64("partitionID", d.ID),
					)
				}
			}
		}
		// For normal and replica finished table, move the `addingDefinitions` into `Definitions`.
		updatePartitionInfo(tblInfo)

		ver, err = updateVersionAndTableInfo(d, t, job, tblInfo, true)
		if err != nil {
			return ver, errors.Trace(err)
		}

		// Finish this job.
		job.FinishTableJob(model.JobStateDone, model.StatePublic, ver, tblInfo)
		asyncNotifyEvent(d, &util.Event{Tp: model.ActionAddTablePartition, TableInfo: tblInfo, PartInfo: partInfo})
	default:
		err = dbterror.ErrInvalidDDLState.GenWithStackByArgs("partition", job.SchemaState)
	}

	return ver, errors.Trace(err)
}

// alterTableLabelRule updates Label Rules if they exists
// returns true if changed.
func alterTableLabelRule(schemaName string, meta *model.TableInfo, ids []int64) (bool, error) {
	tableRuleID := fmt.Sprintf(label.TableIDFormat, label.IDPrefix, schemaName, meta.Name.L)
	oldRule, err := infosync.GetLabelRules(context.TODO(), []string{tableRuleID})
	if err != nil {
		return false, errors.Trace(err)
	}
	if len(oldRule) == 0 {
		return false, nil
	}

	r, ok := oldRule[tableRuleID]
	if ok {
		rule := r.Reset(schemaName, meta.Name.L, "", ids...)
		err = infosync.PutLabelRule(context.TODO(), rule)
		if err != nil {
			return false, errors.Wrapf(err, "failed to notify PD label rule")
		}
		return true, nil
	}
<<<<<<< HEAD
	return false, nil
=======
	return true, nil
>>>>>>> 2887591d
}

func alterTablePartitionBundles(t *meta.Meta, tblInfo *model.TableInfo, addingDefinitions []model.PartitionDefinition) ([]*placement.Bundle, error) {
	var bundles []*placement.Bundle

	// tblInfo do not include added partitions, so we should add them first
	tblInfo = tblInfo.Clone()
	p := *tblInfo.Partition
	p.Definitions = append([]model.PartitionDefinition{}, p.Definitions...)
	p.Definitions = append(tblInfo.Partition.Definitions, addingDefinitions...)
	tblInfo.Partition = &p

	// bundle for table should be recomputed because it includes some default configs for partitions
	tblBundle, err := placement.NewTableBundle(t, tblInfo)
	if err != nil {
		return nil, errors.Trace(err)
	}

	if tblBundle != nil {
		bundles = append(bundles, tblBundle)
	}

	partitionBundles, err := placement.NewPartitionListBundles(t, addingDefinitions)
	if err != nil {
		return nil, errors.Trace(err)
	}

	bundles = append(bundles, partitionBundles...)
	return bundles, nil
}

// updatePartitionInfo merge `addingDefinitions` into `Definitions` in the tableInfo.
func updatePartitionInfo(tblInfo *model.TableInfo) {
	parInfo := &model.PartitionInfo{}
	oldDefs, newDefs := tblInfo.Partition.Definitions, tblInfo.Partition.AddingDefinitions
	parInfo.Definitions = make([]model.PartitionDefinition, 0, len(newDefs)+len(oldDefs))
	parInfo.Definitions = append(parInfo.Definitions, oldDefs...)
	parInfo.Definitions = append(parInfo.Definitions, newDefs...)
	tblInfo.Partition.Definitions = parInfo.Definitions
	tblInfo.Partition.AddingDefinitions = nil
}

// updateAddingPartitionInfo write adding partitions into `addingDefinitions` field in the tableInfo.
func updateAddingPartitionInfo(partitionInfo *model.PartitionInfo, tblInfo *model.TableInfo) {
	newDefs := partitionInfo.Definitions
	tblInfo.Partition.AddingDefinitions = make([]model.PartitionDefinition, 0, len(newDefs))
	tblInfo.Partition.AddingDefinitions = append(tblInfo.Partition.AddingDefinitions, newDefs...)
}

// rollbackAddingPartitionInfo remove the `addingDefinitions` in the tableInfo.
func rollbackAddingPartitionInfo(tblInfo *model.TableInfo) ([]int64, []string, []*placement.Bundle) {
	physicalTableIDs := make([]int64, 0, len(tblInfo.Partition.AddingDefinitions))
	partNames := make([]string, 0, len(tblInfo.Partition.AddingDefinitions))
	rollbackBundles := make([]*placement.Bundle, 0, len(tblInfo.Partition.AddingDefinitions))
	for _, one := range tblInfo.Partition.AddingDefinitions {
		physicalTableIDs = append(physicalTableIDs, one.ID)
		partNames = append(partNames, one.Name.L)
		if one.PlacementPolicyRef != nil {
			rollbackBundles = append(rollbackBundles, placement.NewBundle(one.ID))
		}
	}
	tblInfo.Partition.AddingDefinitions = nil
	return physicalTableIDs, partNames, rollbackBundles
}

// checkAddPartitionValue values less than value must be strictly increasing for each partition.
func checkAddPartitionValue(meta *model.TableInfo, part *model.PartitionInfo) error {
	if meta.Partition.Type == model.PartitionTypeRange && len(meta.Partition.Columns) == 0 {
		newDefs, oldDefs := part.Definitions, meta.Partition.Definitions
		rangeValue := oldDefs[len(oldDefs)-1].LessThan[0]
		if strings.EqualFold(rangeValue, "MAXVALUE") {
			return errors.Trace(dbterror.ErrPartitionMaxvalue)
		}

		currentRangeValue, err := strconv.Atoi(rangeValue)
		if err != nil {
			return errors.Trace(err)
		}

		for i := 0; i < len(newDefs); i++ {
			ifMaxvalue := strings.EqualFold(newDefs[i].LessThan[0], "MAXVALUE")
			if ifMaxvalue && i == len(newDefs)-1 {
				return nil
			} else if ifMaxvalue && i != len(newDefs)-1 {
				return errors.Trace(dbterror.ErrPartitionMaxvalue)
			}

			nextRangeValue, err := strconv.Atoi(newDefs[i].LessThan[0])
			if err != nil {
				return errors.Trace(err)
			}
			if nextRangeValue <= currentRangeValue {
				return errors.Trace(dbterror.ErrRangeNotIncreasing)
			}
			currentRangeValue = nextRangeValue
		}
	}
	return nil
}

func checkPartitionReplica(replicaCount, minCount uint64, addingDefinitions []model.PartitionDefinition, d *ddlCtx) (needWait bool, err error) {
	failpoint.Inject("mockWaitTiFlashReplica", func(val failpoint.Value) {
		if val.(bool) {
			failpoint.Return(true, nil)
		}
	})
	failpoint.Inject("mockWaitTiFlashReplicaOK", func(val failpoint.Value) {
		if val.(bool) {
			failpoint.Return(false, nil)
		}
	})

	ctx := context.Background()
	pdCli := d.store.(tikv.Storage).GetRegionCache().PDClient()
	stores, err := pdCli.GetAllStores(ctx)
	if err != nil {
		return needWait, errors.Trace(err)
	}
	// Check whether stores have `count` tiflash engines.
	tiFlashStoreCount := uint64(0)
	for _, store := range stores {
		if storeHasEngineTiFlashLabel(store) {
			tiFlashStoreCount++
		}
	}
	if replicaCount > tiFlashStoreCount {
		return false, errors.Errorf("[ddl] the tiflash replica count: %d should be less than the total tiflash server count: %d", replicaCount, tiFlashStoreCount)
	}
	for _, pd := range addingDefinitions {
		startKey, endKey := tablecodec.GetTableHandleKeyRange(pd.ID)
		regions, err := pdCli.ScanRegions(ctx, startKey, endKey, -1)
		if err != nil {
			return needWait, errors.Trace(err)
		}
		// For every region in the partition, if it has some corresponding peers and
		// no pending peers, that means the replication has completed.
		for _, region := range regions {
			regionState, err := pdCli.GetRegionByID(ctx, region.Meta.Id)
			if err != nil {
				return needWait, errors.Trace(err)
			}
			tiflashPeerOK := checkTiFlashPeerStore(stores, minCount, regionState.Meta.Peers)
			failpoint.Inject("ForceTiflashNotAvailable", func(v failpoint.Value) {
				tiflashPeerOK = v.(bool)
			})
			// It's unnecessary to wait all tiflash peer to be replicated.
			// Here only make sure that tiflash peer count > 0 (at least one).
			if tiflashPeerOK {
				continue
			}
			needWait = true
			logutil.BgLogger().Info("[ddl] partition replicas check failed in replica-only DDL state", zap.Int64("pID", pd.ID), zap.Uint64("wait region ID", region.Meta.Id), zap.Bool("tiflash peer count OK", tiflashPeerOK), zap.Time("check time", time.Now()))
			return needWait, nil
		}
	}
	logutil.BgLogger().Info("[ddl] partition replicas check ok in replica-only DDL state")
	return needWait, nil
}

func checkTiFlashPeerStore(stores []*metapb.Store, minCount uint64, peers []*metapb.Peer) bool {
	cnt := uint64(0)
	for _, peer := range peers {
		for _, store := range stores {
			if peer.StoreId == store.Id && storeHasEngineTiFlashLabel(store) {
				cnt++
				if cnt >= minCount {
					return true
				}
			}
		}
	}
	return false
}

func storeHasEngineTiFlashLabel(store *metapb.Store) bool {
	for _, label := range store.Labels {
		if label.Key == placement.EngineLabelKey && label.Value == placement.EngineLabelTiFlash {
			return true
		}
	}
	return false
}

// buildTablePartitionInfo builds partition info and checks for some errors.
func buildTablePartitionInfo(ctx sessionctx.Context, s *ast.PartitionOptions, tbInfo *model.TableInfo) error {
	if s == nil {
		return nil
	}

	if strings.EqualFold(ctx.GetSessionVars().EnableTablePartition, "OFF") {
		ctx.GetSessionVars().StmtCtx.AppendWarning(dbterror.ErrTablePartitionDisabled)
		return nil
	}

	var enable bool
	switch s.Tp {
	case model.PartitionTypeRange:
		if s.Sub == nil {
			enable = true
		}
	case model.PartitionTypeHash:
		// Partition by hash is enabled by default.
		// Note that linear hash is simply ignored, and creates non-linear hash.
		if s.Linear {
			ctx.GetSessionVars().StmtCtx.AppendWarning(dbterror.ErrUnsupportedCreatePartition.GenWithStack("LINEAR HASH is not supported, using non-linear HASH instead"))
		}
		if s.Sub == nil {
			enable = true
		}
	case model.PartitionTypeList:
		// Partition by list is enabled only when tidb_enable_list_partition is 'ON'.
		enable = ctx.GetSessionVars().EnableListTablePartition
	}

	if !enable {
		ctx.GetSessionVars().StmtCtx.AppendWarning(dbterror.ErrUnsupportedCreatePartition.GenWithStack(fmt.Sprintf("Unsupported partition type %v, treat as normal table", s.Tp)))
		return nil
	}

	pi := &model.PartitionInfo{
		Type:   s.Tp,
		Enable: enable,
		Num:    s.Num,
	}
	tbInfo.Partition = pi
	if s.Expr != nil {
		if err := checkPartitionFuncValid(ctx, tbInfo, s.Expr); err != nil {
			return errors.Trace(err)
		}
		buf := new(bytes.Buffer)
		restoreCtx := format.NewRestoreCtx(format.DefaultRestoreFlags|format.RestoreBracketAroundBinaryOperation, buf)
		if err := s.Expr.Restore(restoreCtx); err != nil {
			return err
		}
		pi.Expr = buf.String()
	} else if s.ColumnNames != nil {
		pi.Columns = make([]model.CIStr, 0, len(s.ColumnNames))
		for _, cn := range s.ColumnNames {
			pi.Columns = append(pi.Columns, cn.Name)
		}
		if err := checkColumnsPartitionType(tbInfo); err != nil {
			return err
		}
	}

	err := generatePartitionDefinitionsFromInterval(ctx, s, tbInfo)
	if err != nil {
		return errors.Trace(err)
	}

	defs, err := buildPartitionDefinitionsInfo(ctx, s.Definitions, tbInfo)
	if err != nil {
		return errors.Trace(err)
	}

	tbInfo.Partition.Definitions = defs

	if s.Interval != nil {
		// Syntactic sugar for INTERVAL partitioning
		// Generate the resulting CREATE TABLE as the query string
		query, ok := ctx.Value(sessionctx.QueryString).(string)
		if ok {
			sqlMode := ctx.GetSessionVars().SQLMode
			var buf bytes.Buffer
			AppendPartitionDefs(tbInfo.Partition, &buf, sqlMode)

			syntacticSugar := s.Interval.OriginalText()
			syntacticStart := s.Interval.OriginTextPosition()
			newQuery := query[:syntacticStart] + "(" + buf.String() + ")" + query[syntacticStart+len(syntacticSugar):]
			ctx.SetValue(sessionctx.QueryString, newQuery)
		}
	}
	return nil
}

// getPartitionIntervalFromTable checks if a partitioned table matches a generated INTERVAL partitioned scheme
// will return nil if error occurs, i.e. not an INTERVAL partitioned table
func getPartitionIntervalFromTable(ctx sessionctx.Context, tbInfo *model.TableInfo) *ast.PartitionInterval {
	if tbInfo.Partition == nil ||
		tbInfo.Partition.Type != model.PartitionTypeRange {
		return nil
	}
	if len(tbInfo.Partition.Columns) > 1 {
		// Multi-column RANGE COLUMNS is not supported with INTERVAL
		return nil
	}
	if len(tbInfo.Partition.Definitions) < 2 {
		// Must have at least two partitions to calculate an INTERVAL
		return nil
	}

	var (
		interval  ast.PartitionInterval
		startIdx  int    = 0
		endIdx    int    = len(tbInfo.Partition.Definitions) - 1
		isIntType bool   = true
		minVal    string = "0"
	)
	if len(tbInfo.Partition.Columns) > 0 {
		partCol := findColumnByName(tbInfo.Partition.Columns[0].L, tbInfo)
		if partCol.FieldType.EvalType() == types.ETInt {
			min := getLowerBoundInt(partCol)
			minVal = strconv.FormatInt(min, 10)
		} else if partCol.FieldType.EvalType() == types.ETDatetime {
			isIntType = false
			minVal = "0000-01-01"
		} else {
			// Only INT and Datetime columns are supported for INTERVAL partitioning
			return nil
		}
	} else {
		if !isPartExprUnsigned(tbInfo) {
			minVal = "-9223372036854775808"
		}
	}

	// Check if possible null partition
	firstPartLessThan := driver.UnwrapFromSingleQuotes(tbInfo.Partition.Definitions[0].LessThan[0])
	if strings.EqualFold(firstPartLessThan, minVal) {
		interval.NullPart = true
		startIdx++
		firstPartLessThan = driver.UnwrapFromSingleQuotes(tbInfo.Partition.Definitions[startIdx].LessThan[0])
	}
	// flag if MAXVALUE partition
	lastPartLessThan := driver.UnwrapFromSingleQuotes(tbInfo.Partition.Definitions[endIdx].LessThan[0])
	if strings.EqualFold(lastPartLessThan, partitionMaxValue) {
		interval.MaxValPart = true
		endIdx--
		lastPartLessThan = driver.UnwrapFromSingleQuotes(tbInfo.Partition.Definitions[endIdx].LessThan[0])
	}
	// Guess the interval
	if startIdx >= endIdx {
		// Must have at least two partitions to calculate an INTERVAL
		return nil
	}
	var firstExpr, lastExpr ast.ExprNode
	if isIntType {
		exprStr := fmt.Sprintf("((%s) - (%s)) DIV %d", lastPartLessThan, firstPartLessThan, endIdx-startIdx)
		exprs, err := expression.ParseSimpleExprsWithNames(ctx, exprStr, nil, nil)
		if err != nil {
			return nil
		}
		val, isNull, err := exprs[0].EvalInt(ctx, chunk.Row{})
		if isNull || err != nil || val < 1 {
			// If NULL, error or interval < 1 then cannot be an INTERVAL partitioned table
			return nil
		}
		interval.IntervalExpr.Expr = ast.NewValueExpr(val, "", "")
		interval.IntervalExpr.TimeUnit = ast.TimeUnitInvalid
		firstExpr, err = astIntValueExprFromStr(firstPartLessThan, minVal == "0")
		if err != nil {
			return nil
		}
		interval.FirstRangeEnd = &firstExpr
		lastExpr, err = astIntValueExprFromStr(lastPartLessThan, minVal == "0")
		if err != nil {
			return nil
		}
		interval.LastRangeEnd = &lastExpr
	} else { // types.ETDatetime
		exprStr := fmt.Sprintf("TIMESTAMPDIFF(SECOND, '%s', '%s')", firstPartLessThan, lastPartLessThan)
		exprs, err := expression.ParseSimpleExprsWithNames(ctx, exprStr, nil, nil)
		if err != nil {
			return nil
		}
		val, isNull, err := exprs[0].EvalInt(ctx, chunk.Row{})
		if isNull || err != nil || val < 1 {
			// If NULL, error or interval < 1 then cannot be an INTERVAL partitioned table
			return nil
		}

		// This will not find all matches > 28 days, since INTERVAL 1 MONTH can generate
		// 2022-01-31, 2022-02-28, 2022-03-31 etc. so we just assume that if there is a
		// diff >= 28 days, we will try with Month and not retry with something else...
		i := val / int64(endIdx-startIdx)
		if i < (28 * 24 * 60 * 60) {
			// Since it is not stored or displayed, non need to try Minute..Week!
			interval.IntervalExpr.Expr = ast.NewValueExpr(i, "", "")
			interval.IntervalExpr.TimeUnit = ast.TimeUnitSecond
		} else {
			// Since it is not stored or displayed, non need to try to match Quarter or Year!
			if (endIdx - startIdx) <= 3 {
				// in case February is in the range
				i = i / (28 * 24 * 60 * 60)
			} else {
				// This should be good for intervals up to 5 years
				i = i / (30 * 24 * 60 * 60)
			}
			interval.IntervalExpr.Expr = ast.NewValueExpr(i, "", "")
			interval.IntervalExpr.TimeUnit = ast.TimeUnitMonth
		}

		firstExpr = ast.NewValueExpr(firstPartLessThan, "", "")
		lastExpr = ast.NewValueExpr(lastPartLessThan, "", "")
		interval.FirstRangeEnd = &firstExpr
		interval.LastRangeEnd = &lastExpr
	}

	partitionMethod := ast.PartitionMethod{
		Tp:       model.PartitionTypeRange,
		Interval: &interval,
	}
	partOption := &ast.PartitionOptions{PartitionMethod: partitionMethod}
	// Generate the definitions from interval, first and last
	err := generatePartitionDefinitionsFromInterval(ctx, partOption, tbInfo)
	if err != nil {
		return nil
	}

	return &interval
}

// comparePartitionAstAndModel compares a generated *ast.PartitionOptions and a *model.PartitionInfo
func comparePartitionAstAndModel(ctx sessionctx.Context, pAst *ast.PartitionOptions, pModel *model.PartitionInfo) error {
	a := pAst.Definitions
	m := pModel.Definitions
	if len(pAst.Definitions) != len(pModel.Definitions) {
		return dbterror.ErrGeneralUnsupportedDDL.GenWithStackByArgs("INTERVAL partitioning: number of partitions generated != partition defined (%d != %d)", len(a), len(m))
	}
	for i := range pAst.Definitions {
		// Allow options to differ! (like Placement Rules)
		// Allow names to differ!

		// Check MAXVALUE
		maxVD := false
		if strings.EqualFold(m[i].LessThan[0], partitionMaxValue) {
			maxVD = true
		}
		generatedExpr := a[i].Clause.(*ast.PartitionDefinitionClauseLessThan).Exprs[0]
		_, maxVG := generatedExpr.(*ast.MaxValueExpr)
		if maxVG || maxVD {
			if maxVG && maxVD {
				continue
			}
			return dbterror.ErrGeneralUnsupportedDDL.GenWithStackByArgs(fmt.Sprintf("INTERVAL partitioning: MAXVALUE clause defined for partition %s differs between generated and defined", m[i].Name.O))
		}

		lessThan := m[i].LessThan[0]
		if len(lessThan) > 1 && lessThan[:1] == "'" && lessThan[len(lessThan)-1:] == "'" {
			lessThan = driver.UnwrapFromSingleQuotes(lessThan)
		}
		cmpExpr := &ast.BinaryOperationExpr{
			Op: opcode.EQ,
			L:  ast.NewValueExpr(lessThan, "", ""),
			R:  generatedExpr,
		}
		cmp, err := expression.EvalAstExpr(ctx, cmpExpr)
		if err != nil {
			return err
		}
		if cmp.GetInt64() != 1 {
			return dbterror.ErrGeneralUnsupportedDDL.GenWithStackByArgs(fmt.Sprintf("INTERVAL partitioning: LESS THAN for partition %s differs between generated and defined", m[i].Name.O))
		}
	}
	return nil
}

// comparePartitionDefinitions check if generated definitions are the same as the given ones
// Allow names to differ
// returns error in case of error or non-accepted difference
func comparePartitionDefinitions(ctx sessionctx.Context, a, b []*ast.PartitionDefinition) error {
	if len(a) != len(b) {
		return dbterror.ErrGeneralUnsupportedDDL.GenWithStackByArgs("number of partitions generated != partition defined (%d != %d)", len(a), len(b))
	}
	for i := range a {
		if len(b[i].Sub) > 0 {
			return dbterror.ErrGeneralUnsupportedDDL.GenWithStackByArgs(fmt.Sprintf("partition %s does have unsupported subpartitions", b[i].Name.O))
		}
		// TODO: We could extend the syntax to allow for table options too, like:
		// CREATE TABLE t ... INTERVAL ... LAST PARTITION LESS THAN ('2015-01-01') PLACEMENT POLICY = 'cheapStorage'
		// ALTER TABLE t LAST PARTITION LESS THAN ('2022-01-01') PLACEMENT POLICY 'defaultStorage'
		// ALTER TABLE t LAST PARTITION LESS THAN ('2023-01-01') PLACEMENT POLICY 'fastStorage'
		if len(b[i].Options) > 0 {
			return dbterror.ErrGeneralUnsupportedDDL.GenWithStackByArgs(fmt.Sprintf("partition %s does have unsupported options", b[i].Name.O))
		}
		lessThan, ok := b[i].Clause.(*ast.PartitionDefinitionClauseLessThan)
		if !ok {
			return dbterror.ErrGeneralUnsupportedDDL.GenWithStackByArgs(fmt.Sprintf("partition %s does not have the right type for LESS THAN", b[i].Name.O))
		}
		definedExpr := lessThan.Exprs[0]
		generatedExpr := a[i].Clause.(*ast.PartitionDefinitionClauseLessThan).Exprs[0]
		_, maxVD := definedExpr.(*ast.MaxValueExpr)
		_, maxVG := generatedExpr.(*ast.MaxValueExpr)
		if maxVG || maxVD {
			if maxVG && maxVD {
				continue
			}
			return dbterror.ErrGeneralUnsupportedDDL.GenWithStackByArgs(fmt.Sprintf("partition %s differs between generated and defined for MAXVALUE", b[i].Name.O))
		}
		cmpExpr := &ast.BinaryOperationExpr{
			Op: opcode.EQ,
			L:  definedExpr,
			R:  generatedExpr,
		}
		cmp, err := expression.EvalAstExpr(ctx, cmpExpr)
		if err != nil {
			return err
		}
		if cmp.GetInt64() != 1 {
			return dbterror.ErrGeneralUnsupportedDDL.GenWithStackByArgs(fmt.Sprintf("partition %s differs between generated and defined for expression", b[i].Name.O))
		}
	}
	return nil
}

func getLowerBoundInt(partCols ...*model.ColumnInfo) int64 {
	ret := int64(0)
	for _, col := range partCols {
		if mysql.HasUnsignedFlag(col.FieldType.GetFlag()) {
			return 0
		}
		ret = mathutil.Min(ret, types.IntergerSignedLowerBound(col.GetType()))
	}
	return ret
}

// generatePartitionDefinitionsFromInterval generates partition Definitions according to INTERVAL options on partOptions
func generatePartitionDefinitionsFromInterval(ctx sessionctx.Context, partOptions *ast.PartitionOptions, tbInfo *model.TableInfo) error {
	if partOptions.Interval == nil {
		return nil
	}
	if tbInfo.Partition.Type != model.PartitionTypeRange {
		return dbterror.ErrGeneralUnsupportedDDL.GenWithStackByArgs("INTERVAL partitioning, only allowed on RANGE partitioning")
	}
	if len(partOptions.ColumnNames) > 1 || len(tbInfo.Partition.Columns) > 1 {
		return dbterror.ErrGeneralUnsupportedDDL.GenWithStackByArgs("INTERVAL partitioning, does not allow RANGE COLUMNS with more than one column")
	}
	var partCol *model.ColumnInfo
	if len(tbInfo.Partition.Columns) > 0 {
		partCol = findColumnByName(tbInfo.Partition.Columns[0].L, tbInfo)
		if partCol == nil {
			return dbterror.ErrGeneralUnsupportedDDL.GenWithStackByArgs("INTERVAL partitioning, could not find any RANGE COLUMNS")
		}
		// Only support Datetime, date and INT column types for RANGE INTERVAL!
		switch partCol.FieldType.EvalType() {
		case types.ETInt, types.ETDatetime:
		default:
			return dbterror.ErrGeneralUnsupportedDDL.GenWithStackByArgs("INTERVAL partitioning, only supports Date, Datetime and INT types")
		}
	}
	// Allow given partition definitions, but check it later!
	definedPartDefs := partOptions.Definitions
	partOptions.Definitions = make([]*ast.PartitionDefinition, 0, 1)
	if partOptions.Interval.FirstRangeEnd == nil || partOptions.Interval.LastRangeEnd == nil {
		return dbterror.ErrGeneralUnsupportedDDL.GenWithStackByArgs("INTERVAL partitioning, currently requires FIRST and LAST partitions to be defined")
	}
	switch partOptions.Interval.IntervalExpr.TimeUnit {
	case ast.TimeUnitInvalid, ast.TimeUnitYear, ast.TimeUnitQuarter, ast.TimeUnitMonth, ast.TimeUnitWeek, ast.TimeUnitDay, ast.TimeUnitHour, ast.TimeUnitDayMinute, ast.TimeUnitSecond:
	default:
		return dbterror.ErrGeneralUnsupportedDDL.GenWithStackByArgs("INTERVAL partitioning, only supports YEAR, QUARTER, MONTH, WEEK, DAY, HOUR, MINUTE and SECOND as time unit")
	}
	first := ast.PartitionDefinitionClauseLessThan{
		Exprs: []ast.ExprNode{*partOptions.Interval.FirstRangeEnd},
	}
	last := ast.PartitionDefinitionClauseLessThan{
		Exprs: []ast.ExprNode{*partOptions.Interval.LastRangeEnd},
	}
	if len(tbInfo.Partition.Columns) > 0 {
		colTypes := collectColumnsType(tbInfo)
		if len(colTypes) != len(tbInfo.Partition.Columns) {
			return dbterror.ErrWrongPartitionName.GenWithStack("partition column name cannot be found")
		}
		if _, err := checkAndGetColumnsTypeAndValuesMatch(ctx, colTypes, first.Exprs); err != nil {
			return err
		}
		if _, err := checkAndGetColumnsTypeAndValuesMatch(ctx, colTypes, last.Exprs); err != nil {
			return err
		}
	} else {
		if err := checkPartitionValuesIsInt(ctx, "FIRST PARTITION", first.Exprs, tbInfo); err != nil {
			return err
		}
		if err := checkPartitionValuesIsInt(ctx, "LAST PARTITION", last.Exprs, tbInfo); err != nil {
			return err
		}
	}
	if partOptions.Interval.NullPart {
		var partExpr ast.ExprNode
		if len(tbInfo.Partition.Columns) == 1 && partOptions.Interval.IntervalExpr.TimeUnit != ast.TimeUnitInvalid {
			// Notice compatibility with MySQL, keyword here is 'supported range' but MySQL seems to work from 0000-01-01 too
			// https://dev.mysql.com/doc/refman/8.0/en/datetime.html says range 1000-01-01 - 9999-12-31
			// https://docs.pingcap.com/tidb/dev/data-type-date-and-time says The supported range is '0000-01-01' to '9999-12-31'
			// set LESS THAN to ZeroTime
			partExpr = ast.NewValueExpr("0000-01-01", "", "")
		} else {
			var min int64
			if partCol != nil {
				min = getLowerBoundInt(partCol)
			} else {
				if !isPartExprUnsigned(tbInfo) {
					min = math.MinInt64
				}
			}
			partExpr = ast.NewValueExpr(min, "", "")
		}
		partOptions.Definitions = append(partOptions.Definitions, &ast.PartitionDefinition{
			Name: model.NewCIStr("P_NULL"),
			Clause: &ast.PartitionDefinitionClauseLessThan{
				Exprs: []ast.ExprNode{partExpr},
			},
		})
	}

	err := GeneratePartDefsFromInterval(ctx, ast.AlterTablePartition, tbInfo, partOptions)
	if err != nil {
		return err
	}

	if partOptions.Interval.MaxValPart {
		partOptions.Definitions = append(partOptions.Definitions, &ast.PartitionDefinition{
			Name: model.NewCIStr("P_MAXVALUE"),
			Clause: &ast.PartitionDefinitionClauseLessThan{
				Exprs: []ast.ExprNode{&ast.MaxValueExpr{}},
			},
		})
	}

	if len(definedPartDefs) > 0 {
		err := comparePartitionDefinitions(ctx, partOptions.Definitions, definedPartDefs)
		if err != nil {
			return err
		}
		// Seems valid, so keep the defined so that the user defined names are kept etc.
		partOptions.Definitions = definedPartDefs
	} else if len(tbInfo.Partition.Definitions) > 0 {
		err := comparePartitionAstAndModel(ctx, partOptions, tbInfo.Partition)
		if err != nil {
			return err
		}
	}

	return nil
}

func astIntValueExprFromStr(s string, unsigned bool) (ast.ExprNode, error) {
	if unsigned {
		u, err := strconv.ParseUint(s, 10, 64)
		if err != nil {
			return nil, err
		}
		return ast.NewValueExpr(u, "", ""), nil
	}
	i, err := strconv.ParseInt(s, 10, 64)
	if err != nil {
		return nil, err
	}
	return ast.NewValueExpr(i, "", ""), nil
}

// GeneratePartDefsFromInterval generates range partitions from INTERVAL partitioning.
// Handles
//   - CREATE TABLE: all partitions are generated
//   - ALTER TABLE FIRST PARTITION (expr): Drops all partitions before the partition matching the expr (i.e. sets that partition as the new first partition)
//     i.e. will return the partitions from old FIRST partition to (and including) new FIRST partition
//   - ALTER TABLE LAST PARTITION (expr): Creates new partitions from (excluding) old LAST partition to (including) new LAST partition
//
// partition definitions will be set on partitionOptions
func GeneratePartDefsFromInterval(ctx sessionctx.Context, tp ast.AlterTableType, tbInfo *model.TableInfo, partitionOptions *ast.PartitionOptions) error {
	if partitionOptions == nil {
		return nil
	}
	var sb strings.Builder
	err := partitionOptions.Interval.IntervalExpr.Expr.Restore(format.NewRestoreCtx(format.DefaultRestoreFlags, &sb))
	if err != nil {
		return err
	}
	intervalString := driver.UnwrapFromSingleQuotes(sb.String())
	if len(intervalString) < 1 || intervalString[:1] < "1" || intervalString[:1] > "9" {
		return dbterror.ErrGeneralUnsupportedDDL.GenWithStackByArgs("INTERVAL, should be a positive number")
	}
	var currVal types.Datum
	var startExpr, lastExpr, currExpr ast.ExprNode
	var timeUnit ast.TimeUnitType
	var partCol *model.ColumnInfo
	if len(tbInfo.Partition.Columns) == 1 {
		partCol = findColumnByName(tbInfo.Partition.Columns[0].L, tbInfo)
		if partCol == nil {
			return dbterror.ErrGeneralUnsupportedDDL.GenWithStackByArgs("INTERVAL COLUMNS partitioning: could not find partitioning column")
		}
	}
	timeUnit = partitionOptions.Interval.IntervalExpr.TimeUnit
	switch tp {
	case ast.AlterTablePartition:
		// CREATE TABLE
		startExpr = *partitionOptions.Interval.FirstRangeEnd
		lastExpr = *partitionOptions.Interval.LastRangeEnd
	case ast.AlterTableDropFirstPartition:
		startExpr = *partitionOptions.Interval.FirstRangeEnd
		lastExpr = partitionOptions.Expr
	case ast.AlterTableAddLastPartition:
		startExpr = *partitionOptions.Interval.LastRangeEnd
		lastExpr = partitionOptions.Expr
	default:
		return dbterror.ErrGeneralUnsupportedDDL.GenWithStackByArgs("INTERVAL partitioning: Internal error during generating altered INTERVAL partitions, no known alter type")
	}
	lastVal, err := expression.EvalAstExpr(ctx, lastExpr)
	if err != nil {
		return err
	}
	var partDefs []*ast.PartitionDefinition
	if len(partitionOptions.Definitions) != 0 {
		partDefs = partitionOptions.Definitions
	} else {
		partDefs = make([]*ast.PartitionDefinition, 0, 1)
	}
	for i := 0; i < mysql.PartitionCountLimit; i++ {
		if i == 0 {
			currExpr = startExpr
			// TODO: adjust the startExpr and have an offset for interval to handle
			// Month/Quarters with start partition on day 28/29/30
			if tp == ast.AlterTableAddLastPartition {
				// ALTER TABLE LAST PARTITION ...
				// Current LAST PARTITION/start already exists, skip to next partition
				continue
			}
		} else {
			currExpr = &ast.BinaryOperationExpr{
				Op: opcode.Mul,
				L:  ast.NewValueExpr(i, "", ""),
				R:  partitionOptions.Interval.IntervalExpr.Expr,
			}
			if timeUnit == ast.TimeUnitInvalid {
				currExpr = &ast.BinaryOperationExpr{
					Op: opcode.Plus,
					L:  startExpr,
					R:  currExpr,
				}
			} else {
				currExpr = &ast.FuncCallExpr{
					FnName: model.NewCIStr("DATE_ADD"),
					Args: []ast.ExprNode{
						startExpr,
						currExpr,
						&ast.TimeUnitExpr{Unit: timeUnit},
					},
				}
			}
		}
		currVal, err = expression.EvalAstExpr(ctx, currExpr)
		if err != nil {
			return err
		}
		cmp, err := currVal.Compare(ctx.GetSessionVars().StmtCtx, &lastVal, collate.GetBinaryCollator())
		if err != nil {
			return err
		}
		if cmp > 0 {
			lastStr, err := lastVal.ToString()
			if err != nil {
				return err
			}
			sb.Reset()
			err = startExpr.Restore(format.NewRestoreCtx(format.DefaultRestoreFlags, &sb))
			if err != nil {
				return err
			}
			startStr := sb.String()
			errStr := fmt.Sprintf("INTERVAL: expr (%s) not matching FIRST + n INTERVALs (%s + n * %s",
				lastStr, startStr, intervalString)
			if timeUnit != ast.TimeUnitInvalid {
				errStr = errStr + " " + timeUnit.String()
			}
			return dbterror.ErrGeneralUnsupportedDDL.GenWithStackByArgs(errStr + ")")
		}
		valStr, err := currVal.ToString()
		if err != nil {
			return err
		}
		if len(valStr) == 0 || valStr[0:1] == "'" {
			return dbterror.ErrGeneralUnsupportedDDL.GenWithStackByArgs("INTERVAL partitioning: Error when generating partition values")
		}
		partName := "P_LT_" + valStr
		if timeUnit != ast.TimeUnitInvalid {
			currExpr = ast.NewValueExpr(valStr, "", "")
		} else {
			if valStr[:1] == "-" {
				currExpr = ast.NewValueExpr(currVal.GetInt64(), "", "")
			} else {
				currExpr = ast.NewValueExpr(currVal.GetUint64(), "", "")
			}
		}
		partDefs = append(partDefs, &ast.PartitionDefinition{
			Name: model.NewCIStr(partName),
			Clause: &ast.PartitionDefinitionClauseLessThan{
				Exprs: []ast.ExprNode{currExpr},
			},
		})
		if cmp == 0 {
			// Last partition!
			break
		}
	}
	if len(tbInfo.Partition.Definitions)+len(partDefs) > mysql.PartitionCountLimit {
		return errors.Trace(dbterror.ErrTooManyPartitions)
	}
	partitionOptions.Definitions = partDefs
	return nil
}

// buildPartitionDefinitionsInfo build partition definitions info without assign partition id. tbInfo will be constant
func buildPartitionDefinitionsInfo(ctx sessionctx.Context, defs []*ast.PartitionDefinition, tbInfo *model.TableInfo) (partitions []model.PartitionDefinition, err error) {
	switch tbInfo.Partition.Type {
	case model.PartitionTypeRange:
		partitions, err = buildRangePartitionDefinitions(ctx, defs, tbInfo)
	case model.PartitionTypeHash:
		partitions, err = buildHashPartitionDefinitions(ctx, defs, tbInfo)
	case model.PartitionTypeList:
		partitions, err = buildListPartitionDefinitions(ctx, defs, tbInfo)
	}

	if err != nil {
		return nil, err
	}

	return partitions, nil
}

func setPartitionPlacementFromOptions(partition *model.PartitionDefinition, options []*ast.TableOption) error {
	// the partition inheritance of placement rules don't have to copy the placement elements to themselves.
	// For example:
	// t placement policy x (p1 placement policy y, p2)
	// p2 will share the same rule as table t does, but it won't copy the meta to itself. we will
	// append p2 range to the coverage of table t's rules. This mechanism is good for cascading change
	// when policy x is altered.
	for _, opt := range options {
		switch opt.Tp {
		case ast.TableOptionPlacementPolicy:
			partition.PlacementPolicyRef = &model.PolicyRefInfo{
				Name: model.NewCIStr(opt.StrValue),
			}
		}
	}

	return nil
}

func buildHashPartitionDefinitions(_ sessionctx.Context, defs []*ast.PartitionDefinition, tbInfo *model.TableInfo) ([]model.PartitionDefinition, error) {
	if err := checkAddPartitionTooManyPartitions(tbInfo.Partition.Num); err != nil {
		return nil, err
	}

	definitions := make([]model.PartitionDefinition, tbInfo.Partition.Num)
	for i := 0; i < len(definitions); i++ {
		if len(defs) == 0 {
			definitions[i].Name = model.NewCIStr(fmt.Sprintf("p%v", i))
		} else {
			def := defs[i]
			definitions[i].Name = def.Name
			definitions[i].Comment, _ = def.Comment()
			if err := setPartitionPlacementFromOptions(&definitions[i], def.Options); err != nil {
				return nil, err
			}
		}
	}
	return definitions, nil
}

func buildListPartitionDefinitions(ctx sessionctx.Context, defs []*ast.PartitionDefinition, tbInfo *model.TableInfo) ([]model.PartitionDefinition, error) {
	definitions := make([]model.PartitionDefinition, 0, len(defs))
	exprChecker := newPartitionExprChecker(ctx, nil, checkPartitionExprAllowed)
	colTypes := collectColumnsType(tbInfo)
	if len(colTypes) != len(tbInfo.Partition.Columns) {
		return nil, dbterror.ErrWrongPartitionName.GenWithStack("partition column name cannot be found")
	}
	for _, def := range defs {
		if err := def.Clause.Validate(model.PartitionTypeList, len(tbInfo.Partition.Columns)); err != nil {
			return nil, err
		}
		clause := def.Clause.(*ast.PartitionDefinitionClauseIn)
		if len(tbInfo.Partition.Columns) > 0 {
			for _, vs := range clause.Values {
				// TODO: use the generated strings / normalized partition values
				_, err := checkAndGetColumnsTypeAndValuesMatch(ctx, colTypes, vs)
				if err != nil {
					return nil, err
				}
			}
		} else {
			for _, vs := range clause.Values {
				if err := checkPartitionValuesIsInt(ctx, def.Name, vs, tbInfo); err != nil {
					return nil, err
				}
			}
		}
		comment, _ := def.Comment()
		err := checkTooLongTable(def.Name)
		if err != nil {
			return nil, err
		}
		piDef := model.PartitionDefinition{
			Name:    def.Name,
			Comment: comment,
		}

		if err = setPartitionPlacementFromOptions(&piDef, def.Options); err != nil {
			return nil, err
		}

		buf := new(bytes.Buffer)
		for _, vs := range clause.Values {
			inValue := make([]string, 0, len(vs))
			for i := range vs {
				vs[i].Accept(exprChecker)
				if exprChecker.err != nil {
					return nil, exprChecker.err
				}
				buf.Reset()
				vs[i].Format(buf)
				inValue = append(inValue, buf.String())
			}
			piDef.InValues = append(piDef.InValues, inValue)
			buf.Reset()
		}
		definitions = append(definitions, piDef)
	}
	return definitions, nil
}

func collectColumnsType(tbInfo *model.TableInfo) []types.FieldType {
	if len(tbInfo.Partition.Columns) > 0 {
		colTypes := make([]types.FieldType, 0, len(tbInfo.Partition.Columns))
		for _, col := range tbInfo.Partition.Columns {
			c := findColumnByName(col.L, tbInfo)
			if c == nil {
				return nil
			}
			colTypes = append(colTypes, c.FieldType)
		}

		return colTypes
	}

	return nil
}

func buildRangePartitionDefinitions(ctx sessionctx.Context, defs []*ast.PartitionDefinition, tbInfo *model.TableInfo) ([]model.PartitionDefinition, error) {
	definitions := make([]model.PartitionDefinition, 0, len(defs))
	exprChecker := newPartitionExprChecker(ctx, nil, checkPartitionExprAllowed)
	colTypes := collectColumnsType(tbInfo)
	if len(colTypes) != len(tbInfo.Partition.Columns) {
		return nil, dbterror.ErrWrongPartitionName.GenWithStack("partition column name cannot be found")
	}
	for _, def := range defs {
		if err := def.Clause.Validate(model.PartitionTypeRange, len(tbInfo.Partition.Columns)); err != nil {
			return nil, err
		}
		clause := def.Clause.(*ast.PartitionDefinitionClauseLessThan)
		var partValStrings []string
		if len(tbInfo.Partition.Columns) > 0 {
			var err error
			if partValStrings, err = checkAndGetColumnsTypeAndValuesMatch(ctx, colTypes, clause.Exprs); err != nil {
				return nil, err
			}
		} else {
			if err := checkPartitionValuesIsInt(ctx, def.Name, clause.Exprs, tbInfo); err != nil {
				return nil, err
			}
		}
		comment, _ := def.Comment()
		comment, err := validateCommentLength(ctx.GetSessionVars(), def.Name.L, &comment, dbterror.ErrTooLongTablePartitionComment)
		if err != nil {
			return nil, err
		}
		err = checkTooLongTable(def.Name)
		if err != nil {
			return nil, err
		}
		piDef := model.PartitionDefinition{
			Name:    def.Name,
			Comment: comment,
		}

		if err = setPartitionPlacementFromOptions(&piDef, def.Options); err != nil {
			return nil, err
		}

		buf := new(bytes.Buffer)
		// Range columns partitions support multi-column partitions.
		for i, expr := range clause.Exprs {
			expr.Accept(exprChecker)
			if exprChecker.err != nil {
				return nil, exprChecker.err
			}
			// If multi-column use new evaluated+normalized output, instead of just formatted expression
			if len(partValStrings) > i && len(colTypes) > 1 {
				partVal := partValStrings[i]
				switch colTypes[i].EvalType() {
				case types.ETInt:
					// no wrapping
				case types.ETDatetime, types.ETString, types.ETDuration:
					if _, ok := clause.Exprs[i].(*ast.MaxValueExpr); !ok {
						// Don't wrap MAXVALUE
						partVal = driver.WrapInSingleQuotes(partVal)
					}
				default:
					return nil, dbterror.ErrWrongTypeColumnValue.GenWithStackByArgs()
				}
				piDef.LessThan = append(piDef.LessThan, partVal)
			} else {
				expr.Format(buf)
				piDef.LessThan = append(piDef.LessThan, buf.String())
				buf.Reset()
			}
		}
		definitions = append(definitions, piDef)
	}
	return definitions, nil
}

func checkPartitionValuesIsInt(ctx sessionctx.Context, defName interface{}, exprs []ast.ExprNode, tbInfo *model.TableInfo) error {
	tp := types.NewFieldType(mysql.TypeLonglong)
	if isPartExprUnsigned(tbInfo) {
		tp.AddFlag(mysql.UnsignedFlag)
	}
	for _, exp := range exprs {
		if _, ok := exp.(*ast.MaxValueExpr); ok {
			continue
		}
		val, err := expression.EvalAstExpr(ctx, exp)
		if err != nil {
			return err
		}
		switch val.Kind() {
		case types.KindUint64, types.KindNull:
		case types.KindInt64:
			if mysql.HasUnsignedFlag(tp.GetFlag()) && val.GetInt64() < 0 {
				return dbterror.ErrPartitionConstDomain.GenWithStackByArgs()
			}
		default:
			return dbterror.ErrValuesIsNotIntType.GenWithStackByArgs(defName)
		}

		_, err = val.ConvertTo(ctx.GetSessionVars().StmtCtx, tp)
		if err != nil && !types.ErrOverflow.Equal(err) {
			return dbterror.ErrWrongTypeColumnValue.GenWithStackByArgs()
		}
	}

	return nil
}

func checkPartitionNameUnique(pi *model.PartitionInfo) error {
	newPars := pi.Definitions
	partNames := make(map[string]struct{}, len(newPars))
	for _, newPar := range newPars {
		if _, ok := partNames[newPar.Name.L]; ok {
			return dbterror.ErrSameNamePartition.GenWithStackByArgs(newPar.Name)
		}
		partNames[newPar.Name.L] = struct{}{}
	}
	return nil
}

func checkAddPartitionNameUnique(tbInfo *model.TableInfo, pi *model.PartitionInfo) error {
	partNames := make(map[string]struct{})
	if tbInfo.Partition != nil {
		oldPars := tbInfo.Partition.Definitions
		for _, oldPar := range oldPars {
			partNames[oldPar.Name.L] = struct{}{}
		}
	}
	newPars := pi.Definitions
	for _, newPar := range newPars {
		if _, ok := partNames[newPar.Name.L]; ok {
			return dbterror.ErrSameNamePartition.GenWithStackByArgs(newPar.Name)
		}
		partNames[newPar.Name.L] = struct{}{}
	}
	return nil
}

func checkReorgPartitionNames(p *model.PartitionInfo, droppedNames []model.CIStr, pi *model.PartitionInfo) error {
	partNames := make(map[string]struct{})
	oldDefs := p.Definitions
	for _, oldDef := range oldDefs {
		partNames[oldDef.Name.L] = struct{}{}
	}
	for _, delName := range droppedNames {
		if _, ok := partNames[delName.L]; !ok {
			return dbterror.ErrSameNamePartition.GenWithStackByArgs(delName)
		}
		delete(partNames, delName.L)
	}
	newDefs := pi.Definitions
	for _, newDef := range newDefs {
		if _, ok := partNames[newDef.Name.L]; ok {
			return dbterror.ErrSameNamePartition.GenWithStackByArgs(newDef.Name)
		}
		partNames[newDef.Name.L] = struct{}{}
	}
	return nil
}

func checkAndOverridePartitionID(newTableInfo, oldTableInfo *model.TableInfo) error {
	// If any old partitionInfo has lost, that means the partition ID lost too, so did the data, repair failed.
	if newTableInfo.Partition == nil {
		return nil
	}
	if oldTableInfo.Partition == nil {
		return dbterror.ErrRepairTableFail.GenWithStackByArgs("Old table doesn't have partitions")
	}
	if newTableInfo.Partition.Type != oldTableInfo.Partition.Type {
		return dbterror.ErrRepairTableFail.GenWithStackByArgs("Partition type should be the same")
	}
	// Check whether partitionType is hash partition.
	if newTableInfo.Partition.Type == model.PartitionTypeHash {
		if newTableInfo.Partition.Num != oldTableInfo.Partition.Num {
			return dbterror.ErrRepairTableFail.GenWithStackByArgs("Hash partition num should be the same")
		}
	}
	for i, newOne := range newTableInfo.Partition.Definitions {
		found := false
		for _, oldOne := range oldTableInfo.Partition.Definitions {
			// Fix issue 17952 which wanna substitute partition range expr.
			// So eliminate stringSliceEqual(newOne.LessThan, oldOne.LessThan) here.
			if newOne.Name.L == oldOne.Name.L {
				newTableInfo.Partition.Definitions[i].ID = oldOne.ID
				found = true
				break
			}
		}
		if !found {
			return dbterror.ErrRepairTableFail.GenWithStackByArgs("Partition " + newOne.Name.L + " has lost")
		}
	}
	return nil
}

// checkPartitionFuncValid checks partition function validly.
func checkPartitionFuncValid(ctx sessionctx.Context, tblInfo *model.TableInfo, expr ast.ExprNode) error {
	if expr == nil {
		return nil
	}
	exprChecker := newPartitionExprChecker(ctx, tblInfo, checkPartitionExprArgs, checkPartitionExprAllowed)
	expr.Accept(exprChecker)
	if exprChecker.err != nil {
		return errors.Trace(exprChecker.err)
	}
	if len(exprChecker.columns) == 0 {
		return errors.Trace(dbterror.ErrWrongExprInPartitionFunc)
	}
	return nil
}

// checkResultOK derives from https://github.com/mysql/mysql-server/blob/5.7/sql/item_timefunc
// For partition tables, mysql do not support Constant, random or timezone-dependent expressions
// Based on mysql code to check whether field is valid, every time related type has check_valid_arguments_processor function.
func checkResultOK(ok bool) error {
	if !ok {
		return errors.Trace(dbterror.ErrWrongExprInPartitionFunc)
	}

	return nil
}

// checkPartitionFuncType checks partition function return type.
func checkPartitionFuncType(ctx sessionctx.Context, expr ast.ExprNode, tblInfo *model.TableInfo) error {
	if expr == nil {
		return nil
	}

	e, err := expression.RewriteSimpleExprWithTableInfo(ctx, tblInfo, expr, false)
	if err != nil {
		return errors.Trace(err)
	}
	if e.GetType().EvalType() == types.ETInt {
		return nil
	}

	if col, ok := expr.(*ast.ColumnNameExpr); ok {
		return errors.Trace(dbterror.ErrNotAllowedTypeInPartition.GenWithStackByArgs(col.Name.Name.L))
	}

	return errors.Trace(dbterror.ErrPartitionFuncNotAllowed.GenWithStackByArgs("PARTITION"))
}

// checkRangePartitionValue checks whether `less than value` is strictly increasing for each partition.
// Side effect: it may simplify the partition range definition from a constant expression to an integer.
func checkRangePartitionValue(ctx sessionctx.Context, tblInfo *model.TableInfo) error {
	pi := tblInfo.Partition
	defs := pi.Definitions
	if len(defs) == 0 {
		return nil
	}

	if strings.EqualFold(defs[len(defs)-1].LessThan[0], partitionMaxValue) {
		defs = defs[:len(defs)-1]
	}
	isUnsigned := isPartExprUnsigned(tblInfo)
	var prevRangeValue interface{}
	for i := 0; i < len(defs); i++ {
		if strings.EqualFold(defs[i].LessThan[0], partitionMaxValue) {
			return errors.Trace(dbterror.ErrPartitionMaxvalue)
		}

		currentRangeValue, fromExpr, err := getRangeValue(ctx, defs[i].LessThan[0], isUnsigned)
		if err != nil {
			return errors.Trace(err)
		}
		if fromExpr {
			// Constant fold the expression.
			defs[i].LessThan[0] = fmt.Sprintf("%d", currentRangeValue)
		}

		if i == 0 {
			prevRangeValue = currentRangeValue
			continue
		}

		if isUnsigned {
			if currentRangeValue.(uint64) <= prevRangeValue.(uint64) {
				return errors.Trace(dbterror.ErrRangeNotIncreasing)
			}
		} else {
			if currentRangeValue.(int64) <= prevRangeValue.(int64) {
				return errors.Trace(dbterror.ErrRangeNotIncreasing)
			}
		}
		prevRangeValue = currentRangeValue
	}
	return nil
}

func checkListPartitionValue(ctx sessionctx.Context, tblInfo *model.TableInfo) error {
	pi := tblInfo.Partition
	if len(pi.Definitions) == 0 {
		return ast.ErrPartitionsMustBeDefined.GenWithStackByArgs("LIST")
	}
	expStr, err := formatListPartitionValue(ctx, tblInfo)
	if err != nil {
		return errors.Trace(err)
	}

	partitionsValuesMap := make(map[string]struct{})
	for _, s := range expStr {
		if _, ok := partitionsValuesMap[s]; ok {
			return errors.Trace(dbterror.ErrMultipleDefConstInListPart)
		}
		partitionsValuesMap[s] = struct{}{}
	}

	return nil
}

func formatListPartitionValue(ctx sessionctx.Context, tblInfo *model.TableInfo) ([]string, error) {
	defs := tblInfo.Partition.Definitions
	pi := tblInfo.Partition
	var colTps []*types.FieldType
	cols := make([]*model.ColumnInfo, 0, len(pi.Columns))
	if len(pi.Columns) == 0 {
		tp := types.NewFieldType(mysql.TypeLonglong)
		if isPartExprUnsigned(tblInfo) {
			tp.AddFlag(mysql.UnsignedFlag)
		}
		colTps = []*types.FieldType{tp}
	} else {
		colTps = make([]*types.FieldType, 0, len(pi.Columns))
		for _, colName := range pi.Columns {
			colInfo := findColumnByName(colName.L, tblInfo)
			if colInfo == nil {
				return nil, errors.Trace(dbterror.ErrFieldNotFoundPart)
			}
			colTps = append(colTps, colInfo.FieldType.Clone())
			cols = append(cols, colInfo)
		}
	}

	exprStrs := make([]string, 0)
	inValueStrs := make([]string, 0, mathutil.Max(len(pi.Columns), 1))
	for i := range defs {
		for j, vs := range defs[i].InValues {
			inValueStrs = inValueStrs[:0]
			for k, v := range vs {
				expr, err := expression.ParseSimpleExprCastWithTableInfo(ctx, v, &model.TableInfo{}, colTps[k])
				if err != nil {
					return nil, errors.Trace(err)
				}
				eval, err := expr.Eval(chunk.Row{})
				if err != nil {
					return nil, errors.Trace(err)
				}
				s, err := eval.ToString()
				if err != nil {
					return nil, errors.Trace(err)
				}
				if !eval.IsNull() && colTps[k].EvalType() == types.ETInt {
					defs[i].InValues[j][k] = s
				}
				if colTps[k].EvalType() == types.ETString {
					s = string(hack.String(collate.GetCollator(cols[k].GetCollate()).Key(s)))
				}
				s = strings.ReplaceAll(s, ",", `\,`)
				inValueStrs = append(inValueStrs, s)
			}
			exprStrs = append(exprStrs, strings.Join(inValueStrs, ","))
		}
	}
	return exprStrs, nil
}

// getRangeValue gets an integer from the range value string.
// The returned boolean value indicates whether the input string is a constant expression.
func getRangeValue(ctx sessionctx.Context, str string, unsigned bool) (interface{}, bool, error) {
	// Unsigned bigint was converted to uint64 handle.
	if unsigned {
		if value, err := strconv.ParseUint(str, 10, 64); err == nil {
			return value, false, nil
		}

		e, err1 := expression.ParseSimpleExprWithTableInfo(ctx, str, &model.TableInfo{})
		if err1 != nil {
			return 0, false, err1
		}
		res, isNull, err2 := e.EvalInt(ctx, chunk.Row{})
		if err2 == nil && !isNull {
			return uint64(res), true, nil
		}
	} else {
		if value, err := strconv.ParseInt(str, 10, 64); err == nil {
			return value, false, nil
		}
		// The range value maybe not an integer, it could be a constant expression.
		// For example, the following two cases are the same:
		// PARTITION p0 VALUES LESS THAN (TO_SECONDS('2004-01-01'))
		// PARTITION p0 VALUES LESS THAN (63340531200)
		e, err1 := expression.ParseSimpleExprWithTableInfo(ctx, str, &model.TableInfo{})
		if err1 != nil {
			return 0, false, err1
		}
		res, isNull, err2 := e.EvalInt(ctx, chunk.Row{})
		if err2 == nil && !isNull {
			return res, true, nil
		}
	}
	return 0, false, dbterror.ErrNotAllowedTypeInPartition.GenWithStackByArgs(str)
}

// CheckDropTablePartition checks if the partition exists and does not allow deleting the last existing partition in the table.
func CheckDropTablePartition(meta *model.TableInfo, partLowerNames []string) error {
	pi := meta.Partition
	if pi.Type != model.PartitionTypeRange && pi.Type != model.PartitionTypeList {
		return dbterror.ErrOnlyOnRangeListPartition.GenWithStackByArgs("DROP")
	}

	// To be error compatible with MySQL, we need to do this first!
	// see https://github.com/pingcap/tidb/issues/31681#issuecomment-1015536214
	oldDefs := pi.Definitions
	if len(oldDefs) <= len(partLowerNames) {
		return errors.Trace(dbterror.ErrDropLastPartition)
	}

	dupCheck := make(map[string]bool)
	for _, pn := range partLowerNames {
		found := false
		for _, def := range oldDefs {
			if def.Name.L == pn {
				if _, ok := dupCheck[pn]; ok {
					return errors.Trace(dbterror.ErrDropPartitionNonExistent.GenWithStackByArgs("DROP"))
				}
				dupCheck[pn] = true
				found = true
				break
			}
		}
		if !found {
			return errors.Trace(dbterror.ErrDropPartitionNonExistent.GenWithStackByArgs("DROP"))
		}
	}
	return nil
}

// updateDroppingPartitionInfo move dropping partitions to DroppingDefinitions, and return partitionIDs
func updateDroppingPartitionInfo(tblInfo *model.TableInfo, partLowerNames []string) []int64 {
	oldDefs := tblInfo.Partition.Definitions
	newDefs := make([]model.PartitionDefinition, 0, len(oldDefs)-len(partLowerNames))
	droppingDefs := make([]model.PartitionDefinition, 0, len(partLowerNames))
	pids := make([]int64, 0, len(partLowerNames))

	// consider using a map to probe partLowerNames if too many partLowerNames
	for i := range oldDefs {
		found := false
		for _, partName := range partLowerNames {
			if oldDefs[i].Name.L == partName {
				found = true
				break
			}
		}
		if found {
			pids = append(pids, oldDefs[i].ID)
			droppingDefs = append(droppingDefs, oldDefs[i])
		} else {
			newDefs = append(newDefs, oldDefs[i])
		}
	}

	tblInfo.Partition.Definitions = newDefs
	tblInfo.Partition.DroppingDefinitions = droppingDefs
	return pids
}

func getPartitionDef(tblInfo *model.TableInfo, partName string) (index int, def *model.PartitionDefinition, _ error) {
	defs := tblInfo.Partition.Definitions
	for i := 0; i < len(defs); i++ {
		if strings.EqualFold(defs[i].Name.L, strings.ToLower(partName)) {
			return i, &(defs[i]), nil
		}
	}
	return index, nil, table.ErrUnknownPartition.GenWithStackByArgs(partName, tblInfo.Name.O)
}

func getPartitionIDsFromDefinitions(defs []model.PartitionDefinition) []int64 {
	pids := make([]int64, 0, len(defs))
	for _, def := range defs {
		pids = append(pids, def.ID)
	}
	return pids
}

func hasGlobalIndex(tblInfo *model.TableInfo) bool {
	for _, idxInfo := range tblInfo.Indices {
		if idxInfo.Global {
			return true
		}
	}
	return false
}

// getTableInfoWithDroppingPartitions builds oldTableInfo including dropping partitions, only used by onDropTablePartition.
func getTableInfoWithDroppingPartitions(t *model.TableInfo) *model.TableInfo {
	p := t.Partition
	nt := t.Clone()
	np := *p
	npd := make([]model.PartitionDefinition, 0, len(p.Definitions)+len(p.DroppingDefinitions))
	npd = append(npd, p.Definitions...)
	npd = append(npd, p.DroppingDefinitions...)
	np.Definitions = npd
	np.DroppingDefinitions = nil
	nt.Partition = &np
	return nt
}

func dropLabelRules(d *ddlCtx, schemaName, tableName string, partNames []string) error {
	deleteRules := make([]string, 0, len(partNames))
	for _, partName := range partNames {
		deleteRules = append(deleteRules, fmt.Sprintf(label.PartitionIDFormat, label.IDPrefix, schemaName, tableName, partName))
	}
	// delete batch rules
	patch := label.NewRulePatch([]*label.Rule{}, deleteRules)
	return infosync.UpdateLabelRules(context.TODO(), patch)
}

// onDropTablePartition deletes old partition meta.
func (w *worker) onDropTablePartition(d *ddlCtx, t *meta.Meta, job *model.Job) (ver int64, _ error) {
	var partNames []string
	if err := job.DecodeArgs(&partNames); err != nil {
		job.State = model.JobStateCancelled
		return ver, errors.Trace(err)
	}
	tblInfo, err := GetTableInfoAndCancelFaultJob(t, job, job.SchemaID)
	if err != nil {
		return ver, errors.Trace(err)
	}
	if job.Type == model.ActionAddTablePartition || job.Type == model.ActionReorganizePartition {
		// It is rollbacked from adding table partition, just remove addingDefinitions from tableInfo.
		physicalTableIDs, pNames, rollbackBundles := rollbackAddingPartitionInfo(tblInfo)
		err = infosync.PutRuleBundlesWithDefaultRetry(context.TODO(), rollbackBundles)
		if err != nil {
			// Why cancel here and not try to clean up as much as possible?
			job.State = model.JobStateCancelled
			return ver, errors.Wrapf(err, "failed to notify PD the placement rules")
		}
		err = dropLabelRules(d, job.SchemaName, tblInfo.Name.L, pNames)
		if err != nil {
			job.State = model.JobStateCancelled
			return ver, errors.Wrapf(err, "failed to notify PD the label rules")
		}

		if _, err := alterTableLabelRule(job.SchemaName, tblInfo, getIDs([]*model.TableInfo{tblInfo})); err != nil {
			job.State = model.JobStateCancelled
			return ver, err
		}

		ver, err = updateVersionAndTableInfo(d, t, job, tblInfo, true)
		if err != nil {
			return ver, errors.Trace(err)
		}
		job.FinishTableJob(model.JobStateRollbackDone, model.StateNone, ver, tblInfo)
		job.Args = []interface{}{physicalTableIDs}
		return ver, nil
	}

	var physicalTableIDs []int64
	// In order to skip maintaining the state check in partitionDefinition, TiDB use droppingDefinition instead of state field.
	// So here using `job.SchemaState` to judge what the stage of this job is.
	originalState := job.SchemaState
	switch job.SchemaState {
	case model.StatePublic:
		// If an error occurs, it returns that it cannot delete all partitions or that the partition doesn't exist.
		err = CheckDropTablePartition(tblInfo, partNames)
		if err != nil {
			job.State = model.JobStateCancelled
			return ver, errors.Trace(err)
		}
		physicalTableIDs = updateDroppingPartitionInfo(tblInfo, partNames)
		err = dropLabelRules(d, job.SchemaName, tblInfo.Name.L, partNames)
		if err != nil {
			job.State = model.JobStateCancelled
			return ver, errors.Wrapf(err, "failed to notify PD the label rules")
		}

		if _, err := alterTableLabelRule(job.SchemaName, tblInfo, getIDs([]*model.TableInfo{tblInfo})); err != nil {
			job.State = model.JobStateCancelled
			return ver, err
		}

		job.SchemaState = model.StateDeleteOnly
		ver, err = updateVersionAndTableInfo(d, t, job, tblInfo, originalState != job.SchemaState)
	case model.StateDeleteOnly:
		// This state is not a real 'DeleteOnly' state, because tidb does not maintaining the state check in partitionDefinition.
		// Insert this state to confirm all servers can not see the old partitions when reorg is running,
		// so that no new data will be inserted into old partitions when reorganizing.
		job.SchemaState = model.StateDeleteReorganization
		ver, err = updateVersionAndTableInfo(d, t, job, tblInfo, originalState != job.SchemaState)
	case model.StateDeleteReorganization:
		oldTblInfo := getTableInfoWithDroppingPartitions(tblInfo)
		physicalTableIDs = getPartitionIDsFromDefinitions(tblInfo.Partition.DroppingDefinitions)
		tbl, err := getTable(d.store, job.SchemaID, oldTblInfo)
		if err != nil {
			return ver, errors.Trace(err)
		}
		dbInfo, err := t.GetDatabase(job.SchemaID)
		if err != nil {
			return ver, errors.Trace(err)
		}
		// If table has global indexes, we need reorg to clean up them.
		if pt, ok := tbl.(table.PartitionedTable); ok && hasGlobalIndex(tblInfo) {
			// Build elements for compatible with modify column type. elements will not be used when reorganizing.
			elements := make([]*meta.Element, 0, len(tblInfo.Indices))
			for _, idxInfo := range tblInfo.Indices {
				if idxInfo.Global {
					elements = append(elements, &meta.Element{ID: idxInfo.ID, TypeKey: meta.IndexElementKey})
				}
			}
			sctx, err1 := w.sessPool.get()
			if err1 != nil {
				return ver, err1
			}
			defer w.sessPool.put(sctx)
			rh := newReorgHandler(newSession(sctx))
			reorgInfo, err := getReorgInfoFromPartitions(d.jobContext(job.ID), d, rh, job, dbInfo, pt, physicalTableIDs, elements)

			if err != nil || reorgInfo.first {
				// If we run reorg firstly, we should update the job snapshot version
				// and then run the reorg next time.
				return ver, errors.Trace(err)
			}
			err = w.runReorgJob(rh, reorgInfo, tbl.Meta(), d.lease, func() (dropIndexErr error) {
				defer tidbutil.Recover(metrics.LabelDDL, "onDropTablePartition",
					func() {
						dropIndexErr = dbterror.ErrCancelledDDLJob.GenWithStack("drop partition panic")
					}, false)
				return w.cleanupGlobalIndexes(pt, physicalTableIDs, reorgInfo)
			})
			if err != nil {
				if dbterror.ErrWaitReorgTimeout.Equal(err) {
					// if timeout, we should return, check for the owner and re-wait job done.
					return ver, nil
				}
				return ver, errors.Trace(err)
			}
		}
		if tblInfo.TiFlashReplica != nil {
			// Remove the partitions
			ids := tblInfo.TiFlashReplica.AvailablePartitionIDs
			// Rarely called, so OK to take some time, to make it easy
			for _, id := range physicalTableIDs {
				for i, avail := range ids {
					if id == avail {
						tmp := ids[:i]
						tmp = append(tmp, ids[i+1:]...)
						ids = tmp
						break
					}
				}
			}
			tblInfo.TiFlashReplica.AvailablePartitionIDs = ids
		}
		tblInfo.Partition.DroppingDefinitions = nil
		// used by ApplyDiff in updateSchemaVersion
		job.CtxVars = []interface{}{physicalTableIDs}
		ver, err = updateVersionAndTableInfo(d, t, job, tblInfo, true)
		if err != nil {
			return ver, errors.Trace(err)
		}
		job.SchemaState = model.StateNone
		job.FinishTableJob(model.JobStateDone, model.StateNone, ver, tblInfo)
		asyncNotifyEvent(d, &util.Event{Tp: model.ActionDropTablePartition, TableInfo: tblInfo, PartInfo: &model.PartitionInfo{Definitions: tblInfo.Partition.Definitions}})
		// A background job will be created to delete old partition data.
		job.Args = []interface{}{physicalTableIDs}
	default:
		err = dbterror.ErrInvalidDDLState.GenWithStackByArgs("partition", job.SchemaState)
	}
	return ver, errors.Trace(err)
}

// onTruncateTablePartition truncates old partition meta.
func onTruncateTablePartition(d *ddlCtx, t *meta.Meta, job *model.Job) (int64, error) {
	var ver int64
	var oldIDs []int64
	if err := job.DecodeArgs(&oldIDs); err != nil {
		job.State = model.JobStateCancelled
		return ver, errors.Trace(err)
	}
	tblInfo, err := GetTableInfoAndCancelFaultJob(t, job, job.SchemaID)
	if err != nil {
		return ver, errors.Trace(err)
	}
	pi := tblInfo.GetPartitionInfo()
	if pi == nil {
		return ver, errors.Trace(dbterror.ErrPartitionMgmtOnNonpartitioned)
	}

	newPartitions := make([]model.PartitionDefinition, 0, len(oldIDs))
	for _, oldID := range oldIDs {
		for i := 0; i < len(pi.Definitions); i++ {
			def := &pi.Definitions[i]
			if def.ID == oldID {
				pid, err1 := t.GenGlobalID()
				if err1 != nil {
					return ver, errors.Trace(err1)
				}
				def.ID = pid
				// Shallow copy only use the def.ID in event handle.
				newPartitions = append(newPartitions, *def)
				break
			}
		}
	}
	if len(newPartitions) == 0 {
		job.State = model.JobStateCancelled
		return ver, table.ErrUnknownPartition.GenWithStackByArgs(fmt.Sprintf("pid:%v", oldIDs), tblInfo.Name.O)
	}

	// Clear the tiflash replica available status.
	if tblInfo.TiFlashReplica != nil {
		e := infosync.ConfigureTiFlashPDForPartitions(true, &newPartitions, tblInfo.TiFlashReplica.Count, &tblInfo.TiFlashReplica.LocationLabels, tblInfo.ID)
		failpoint.Inject("FailTiFlashTruncatePartition", func() {
			e = errors.New("enforced error")
		})
		if e != nil {
			logutil.BgLogger().Error("ConfigureTiFlashPDForPartitions fails", zap.Error(e))
			job.State = model.JobStateCancelled
			return ver, e
		}
		tblInfo.TiFlashReplica.Available = false
		// Set partition replica become unavailable.
		for _, oldID := range oldIDs {
			for i, id := range tblInfo.TiFlashReplica.AvailablePartitionIDs {
				if id == oldID {
					newIDs := tblInfo.TiFlashReplica.AvailablePartitionIDs[:i]
					newIDs = append(newIDs, tblInfo.TiFlashReplica.AvailablePartitionIDs[i+1:]...)
					tblInfo.TiFlashReplica.AvailablePartitionIDs = newIDs
					break
				}
			}
		}
	}

	bundles, err := placement.NewPartitionListBundles(t, newPartitions)
	if err != nil {
		job.State = model.JobStateCancelled
		return ver, errors.Trace(err)
	}

	err = infosync.PutRuleBundlesWithDefaultRetry(context.TODO(), bundles)
	if err != nil {
		job.State = model.JobStateCancelled
		return ver, errors.Wrapf(err, "failed to notify PD the placement rules")
	}

	tableID := fmt.Sprintf(label.TableIDFormat, label.IDPrefix, job.SchemaName, tblInfo.Name.L)
	oldPartRules := make([]string, 0, len(oldIDs))
	for _, newPartition := range newPartitions {
		oldPartRuleID := fmt.Sprintf(label.PartitionIDFormat, label.IDPrefix, job.SchemaName, tblInfo.Name.L, newPartition.Name.L)
		oldPartRules = append(oldPartRules, oldPartRuleID)
	}

	rules, err := infosync.GetLabelRules(context.TODO(), append(oldPartRules, tableID))
	if err != nil {
		job.State = model.JobStateCancelled
		return ver, errors.Wrapf(err, "failed to get label rules from PD")
	}

	newPartIDs := getPartitionIDs(tblInfo)
	newRules := make([]*label.Rule, 0, len(oldIDs)+1)
	if tr, ok := rules[tableID]; ok {
		newRules = append(newRules, tr.Clone().Reset(job.SchemaName, tblInfo.Name.L, "", append(newPartIDs, tblInfo.ID)...))
	}

	for idx, newPartition := range newPartitions {
		if pr, ok := rules[oldPartRules[idx]]; ok {
			newRules = append(newRules, pr.Clone().Reset(job.SchemaName, tblInfo.Name.L, newPartition.Name.L, newPartition.ID))
		}
	}

	patch := label.NewRulePatch(newRules, []string{})
	err = infosync.UpdateLabelRules(context.TODO(), patch)
	if err != nil {
		job.State = model.JobStateCancelled
		return ver, errors.Wrapf(err, "failed to notify PD the label rules")
	}

	newIDs := make([]int64, len(oldIDs))
	for i := range oldIDs {
		newIDs[i] = newPartitions[i].ID
	}
	job.CtxVars = []interface{}{oldIDs, newIDs}
	ver, err = updateVersionAndTableInfo(d, t, job, tblInfo, true)
	if err != nil {
		return ver, errors.Trace(err)
	}

	// Finish this job.
	job.FinishTableJob(model.JobStateDone, model.StateNone, ver, tblInfo)
	asyncNotifyEvent(d, &util.Event{Tp: model.ActionTruncateTablePartition, TableInfo: tblInfo, PartInfo: &model.PartitionInfo{Definitions: newPartitions}})
	// A background job will be created to delete old partition data.
	job.Args = []interface{}{oldIDs}
	return ver, nil
}

// onExchangeTablePartition exchange partition data
func (w *worker) onExchangeTablePartition(d *ddlCtx, t *meta.Meta, job *model.Job) (ver int64, _ error) {
	var (
		// defID only for updateSchemaVersion
		defID          int64
		ptSchemaID     int64
		ptID           int64
		partName       string
		withValidation bool
	)

	if err := job.DecodeArgs(&defID, &ptSchemaID, &ptID, &partName, &withValidation); err != nil {
		job.State = model.JobStateCancelled
		return ver, errors.Trace(err)
	}

	ntDbInfo, err := checkSchemaExistAndCancelNotExistJob(t, job)
	if err != nil {
		job.State = model.JobStateCancelled
		return ver, errors.Trace(err)
	}

	nt, err := GetTableInfoAndCancelFaultJob(t, job, job.SchemaID)
	if err != nil {
		return ver, errors.Trace(err)
	}

	pt, err := getTableInfo(t, ptID, ptSchemaID)
	if err != nil {
		if infoschema.ErrDatabaseNotExists.Equal(err) || infoschema.ErrTableNotExists.Equal(err) {
			job.State = model.JobStateCancelled
		}
		return ver, errors.Trace(err)
	}

	if pt.State != model.StatePublic {
		job.State = model.JobStateCancelled
		return ver, dbterror.ErrInvalidDDLState.GenWithStack("table %s is not in public, but %s", pt.Name, pt.State)
	}

	err = checkExchangePartition(pt, nt)
	if err != nil {
		job.State = model.JobStateCancelled
		return ver, errors.Trace(err)
	}

	err = checkTableDefCompatible(pt, nt)
	if err != nil {
		job.State = model.JobStateCancelled
		return ver, errors.Trace(err)
	}

	index, _, err := getPartitionDef(pt, partName)
	if err != nil {
		return ver, errors.Trace(err)
	}
	if nt.ExchangePartitionInfo == nil || !nt.ExchangePartitionInfo.ExchangePartitionFlag {
		nt.ExchangePartitionInfo = &model.ExchangePartitionInfo{
			ExchangePartitionFlag:  true,
			ExchangePartitionID:    ptID,
			ExchangePartitionDefID: defID,
		}
		return updateVersionAndTableInfoWithCheck(d, t, job, nt, true)
	}

	if d.lease > 0 {
		delayForAsyncCommit()
	}

	if withValidation {
		err = checkExchangePartitionRecordValidation(w, pt, index, ntDbInfo.Name, nt.Name)
		if err != nil {
			job.State = model.JobStateCancelled
			return ver, errors.Trace(err)
		}
	}

	// partition table auto IDs.
	ptAutoIDs, err := t.GetAutoIDAccessors(ptSchemaID, ptID).Get()
	if err != nil {
		job.State = model.JobStateCancelled
		return ver, errors.Trace(err)
	}
	// non-partition table auto IDs.
	ntAutoIDs, err := t.GetAutoIDAccessors(job.SchemaID, nt.ID).Get()
	if err != nil {
		job.State = model.JobStateCancelled
		return ver, errors.Trace(err)
	}

	_, partDef, err := getPartitionDef(pt, partName)
	if err != nil {
		job.State = model.JobStateCancelled
		return ver, errors.Trace(err)
	}

	if pt.TiFlashReplica != nil {
		for i, id := range pt.TiFlashReplica.AvailablePartitionIDs {
			if id == partDef.ID {
				pt.TiFlashReplica.AvailablePartitionIDs[i] = nt.ID
				break
			}
		}
	}

	// exchange table meta id
	partDef.ID, nt.ID = nt.ID, partDef.ID

	err = t.UpdateTable(ptSchemaID, pt)
	if err != nil {
		job.State = model.JobStateCancelled
		return ver, errors.Trace(err)
	}

	failpoint.Inject("exchangePartitionErr", func(val failpoint.Value) {
		if val.(bool) {
			job.State = model.JobStateCancelled
			failpoint.Return(ver, errors.New("occur an error after updating partition id"))
		}
	})

	// recreate non-partition table meta info
	err = t.DropTableOrView(job.SchemaID, partDef.ID)
	if err != nil {
		job.State = model.JobStateCancelled
		return ver, errors.Trace(err)
	}

	err = t.CreateTableOrView(job.SchemaID, nt)
	if err != nil {
		job.State = model.JobStateCancelled
		return ver, errors.Trace(err)
	}

	// Set both tables to the maximum auto IDs between normal table and partitioned table.
	newAutoIDs := meta.AutoIDGroup{
		RowID:       mathutil.Max(ptAutoIDs.RowID, ntAutoIDs.RowID),
		IncrementID: mathutil.Max(ptAutoIDs.IncrementID, ntAutoIDs.IncrementID),
		RandomID:    mathutil.Max(ptAutoIDs.RandomID, ntAutoIDs.RandomID),
	}
	err = t.GetAutoIDAccessors(ptSchemaID, pt.ID).Put(newAutoIDs)
	if err != nil {
		job.State = model.JobStateCancelled
		return ver, errors.Trace(err)
	}
	err = t.GetAutoIDAccessors(job.SchemaID, nt.ID).Put(newAutoIDs)
	if err != nil {
		job.State = model.JobStateCancelled
		return ver, errors.Trace(err)
	}

	failpoint.Inject("exchangePartitionAutoID", func(val failpoint.Value) {
		if val.(bool) {
			se, err := w.sessPool.get()
			defer w.sessPool.put(se)
			if err != nil {
				failpoint.Return(ver, err)
			}
			sess := newSession(se)
			_, err = sess.execute(context.Background(), "insert ignore into test.pt values (40000000)", "exchange_partition_test")
			if err != nil {
				failpoint.Return(ver, err)
			}
		}
	})

	err = checkExchangePartitionPlacementPolicy(t, partDef.PlacementPolicyRef, nt.PlacementPolicyRef)
	if err != nil {
		job.State = model.JobStateCancelled
		return ver, errors.Trace(err)
	}

	// the follow code is a swap function for rules of two partitions
	// though partitions has exchanged their ID, swap still take effect

	bundles, err := bundlesForExchangeTablePartition(t, job, pt, partDef, nt)
	if err != nil {
		job.State = model.JobStateCancelled
		return ver, errors.Trace(err)
	}

	if err = infosync.PutRuleBundlesWithDefaultRetry(context.TODO(), bundles); err != nil {
		job.State = model.JobStateCancelled
		return ver, errors.Wrapf(err, "failed to notify PD the placement rules")
	}

	ntrID := fmt.Sprintf(label.TableIDFormat, label.IDPrefix, job.SchemaName, nt.Name.L)
	ptrID := fmt.Sprintf(label.PartitionIDFormat, label.IDPrefix, job.SchemaName, pt.Name.L, partDef.Name.L)

	rules, err := infosync.GetLabelRules(context.TODO(), []string{ntrID, ptrID})
	if err != nil {
		job.State = model.JobStateCancelled
		return 0, errors.Wrapf(err, "failed to get PD the label rules")
	}

	ntr := rules[ntrID]
	ptr := rules[ptrID]

	partIDs := getPartitionIDs(nt)

	var setRules []*label.Rule
	var deleteRules []string
	if ntr != nil && ptr != nil {
		setRules = append(setRules, ntr.Clone().Reset(job.SchemaName, pt.Name.L, partDef.Name.L, partDef.ID))
		setRules = append(setRules, ptr.Clone().Reset(job.SchemaName, nt.Name.L, "", append(partIDs, nt.ID)...))
	} else if ptr != nil {
		setRules = append(setRules, ptr.Clone().Reset(job.SchemaName, nt.Name.L, "", append(partIDs, nt.ID)...))
		// delete ptr
		deleteRules = append(deleteRules, ptrID)
	} else if ntr != nil {
		setRules = append(setRules, ntr.Clone().Reset(job.SchemaName, pt.Name.L, partDef.Name.L, partDef.ID))
		// delete ntr
		deleteRules = append(deleteRules, ntrID)
	}

	patch := label.NewRulePatch(setRules, deleteRules)
	err = infosync.UpdateLabelRules(context.TODO(), patch)
	if err != nil {
		job.State = model.JobStateCancelled
		return ver, errors.Wrapf(err, "failed to notify PD the label rules")
	}

	nt.ExchangePartitionInfo = nil
	ver, err = updateVersionAndTableInfoWithCheck(d, t, job, nt, true)
	if err != nil {
		return ver, errors.Trace(err)
	}

	job.FinishTableJob(model.JobStateDone, model.StateNone, ver, pt)
	return ver, nil
}

func checkReorgPartition(t *meta.Meta, job *model.Job) (*model.TableInfo, []model.CIStr, *model.PartitionInfo, []model.PartitionDefinition, []model.PartitionDefinition, error) {
	schemaID := job.SchemaID
	tblInfo, err := GetTableInfoAndCancelFaultJob(t, job, schemaID)
	if err != nil {
		return nil, nil, nil, nil, nil, errors.Trace(err)
	}
	partInfo := &model.PartitionInfo{}
	var partNames []model.CIStr
	err = job.DecodeArgs(&partNames, &partInfo)
	if err != nil {
		job.State = model.JobStateCancelled
		return nil, nil, nil, nil, nil, errors.Trace(err)
	}
	addingDefs := tblInfo.Partition.AddingDefinitions
	droppingDefs := tblInfo.Partition.DroppingDefinitions
	if len(addingDefs) == 0 {
		addingDefs = []model.PartitionDefinition{}
	}
	if len(droppingDefs) == 0 {
		droppingDefs = []model.PartitionDefinition{}
	}
	return tblInfo, partNames, partInfo, droppingDefs, addingDefs, nil
}

func (w *worker) onReorganizePartition(d *ddlCtx, t *meta.Meta, job *model.Job) (ver int64, _ error) {
	// Handle the rolling back job
	if job.IsRollingback() {
		ver, err := w.onDropTablePartition(d, t, job)
		if err != nil {
			return ver, errors.Trace(err)
		}
		return ver, nil
	}

	tblInfo, partNamesCIStr, partInfo, _, addingDefinitions, err := checkReorgPartition(t, job)
	if err != nil {
		return ver, err
	}
	partNames := make([]string, len(partNamesCIStr))
	for i := range partNamesCIStr {
		partNames[i] = partNamesCIStr[i].L
	}

	// In order to skip maintaining the state check in partitionDefinition, TiDB use dropping/addingDefinition instead of state field.
	// So here using `job.SchemaState` to judge what the stage of this job is.
	originalState := job.SchemaState
	switch job.SchemaState {
	case model.StateNone:
		// job.SchemaState == model.StateNone means the job is in the initial state of reorg partition.
		// Here should use partInfo from job directly and do some check action.
		// In case there was a race for queueing different schema changes on the same
		// table and the checks was not done on the current schema version.
		// The partInfo may have been checked against an older schema version for example.
		// If the check is done here, it does not need to be repeated, since no other
		// DDL on the same table can be run concurrently.
		err = checkAddPartitionTooManyPartitions(uint64(len(tblInfo.Partition.Definitions) +
			len(partInfo.Definitions) -
			len(partNames)))
		if err != nil {
			job.State = model.JobStateCancelled
			return ver, errors.Trace(err)
		}

		err = checkReorgPartitionNames(tblInfo.Partition, partNamesCIStr, partInfo)
		if err != nil {
			job.State = model.JobStateCancelled
			return ver, errors.Trace(err)
		}

		// Re-check that the dropped/added partitions are compatible with current definition
		firstPartIdx, lastPartIdx, idMap, err := getReplacedPartitionIDs(partNamesCIStr, tblInfo.Partition)
		if err != nil {
<<<<<<< HEAD
			return ver, err
		}
		var sctx sessionctx.Context
		if w.sess == nil {
			tmpSession, err := w.sessPool.get()
			defer w.sessPool.put(tmpSession)
			if err != nil {
				job.State = model.JobStateCancelled
				return ver, errors.Trace(err)
			}
			sctx = tmpSession
		} else {
			sctx = w.sess.Context
		}
		if err = checkReorgPartitionDefs(sctx, tblInfo, partInfo, firstPartIdx, lastPartIdx, idMap); err != nil {
=======
			job.State = model.JobStateCancelled
			return ver, err
		}
		sctx := w.sess.Context
		if err = checkReorgPartitionDefs(sctx, tblInfo, partInfo, firstPartIdx, lastPartIdx, idMap); err != nil {
			job.State = model.JobStateCancelled
>>>>>>> 2887591d
			return ver, err
		}

		// move the adding definition into tableInfo.
		updateAddingPartitionInfo(partInfo, tblInfo)
		orgDefs := tblInfo.Partition.Definitions
		_ = updateDroppingPartitionInfo(tblInfo, partNames)
		// Reset original partitions, and keep DroppedDefinitions
		tblInfo.Partition.Definitions = orgDefs

		// modify placement settings
		for _, def := range tblInfo.Partition.AddingDefinitions {
			if _, err = checkPlacementPolicyRefValidAndCanNonValidJob(t, job, def.PlacementPolicyRef); err != nil {
				// job.State = model.JobStateCancelled may be set depending on error in function above.
				return ver, errors.Trace(err)
			}
		}

		// From now on we cannot just cancel the DDL, we must roll back if changesMade!
		changesMade := false
		if tblInfo.TiFlashReplica != nil {
			// Must set placement rule, and make sure it succeeds.
			if err := infosync.ConfigureTiFlashPDForPartitions(true, &tblInfo.Partition.AddingDefinitions, tblInfo.TiFlashReplica.Count, &tblInfo.TiFlashReplica.LocationLabels, tblInfo.ID); err != nil {
				logutil.BgLogger().Error("ConfigureTiFlashPDForPartitions fails", zap.Error(err))
				job.State = model.JobStateCancelled
				return ver, errors.Trace(err)
			}
			changesMade = true
			// In the next step, StateDeleteOnly, wait to verify the TiFlash replicas are OK
		}

		bundles, err := alterTablePartitionBundles(t, tblInfo, tblInfo.Partition.AddingDefinitions)
		if err != nil {
			if !changesMade {
				job.State = model.JobStateCancelled
				return ver, errors.Trace(err)
			}
			return convertAddTablePartitionJob2RollbackJob(d, t, job, err, tblInfo)
		}

		if len(bundles) > 0 {
			if err = infosync.PutRuleBundlesWithDefaultRetry(context.TODO(), bundles); err != nil {
				if !changesMade {
					job.State = model.JobStateCancelled
					return ver, errors.Wrapf(err, "failed to notify PD the placement rules")
				}
				return convertAddTablePartitionJob2RollbackJob(d, t, job, err, tblInfo)
			}
			changesMade = true
		}

		ids := getIDs([]*model.TableInfo{tblInfo})
		for _, p := range tblInfo.Partition.AddingDefinitions {
			ids = append(ids, p.ID)
		}
		changed, err := alterTableLabelRule(job.SchemaName, tblInfo, ids)
		changesMade = changesMade || changed
		if err != nil {
			if !changesMade {
				job.State = model.JobStateCancelled
				return ver, err
			}
			return convertAddTablePartitionJob2RollbackJob(d, t, job, err, tblInfo)
		}
<<<<<<< HEAD
=======

		// Doing the preSplitAndScatter here, since all checks are completed,
		// and we will soon start writing to the new partitions.
		if s, ok := d.store.(kv.SplittableStore); ok && s != nil {
			// partInfo only contains the AddingPartitions
			splitPartitionTableRegion(w.sess.Context, s, tblInfo, partInfo, true)
		}

>>>>>>> 2887591d
		// TODO: test...
		// Assume we cannot have more than MaxUint64 rows, set the progress to 1/10 of that.
		metrics.GetBackfillProgressByLabel(metrics.LblReorgPartition, job.SchemaName, tblInfo.Name.String()).Set(0.1 / float64(math.MaxUint64))
		job.SchemaState = model.StateDeleteOnly
		tblInfo.Partition.DDLState = model.StateDeleteOnly
		ver, err = updateVersionAndTableInfoWithCheck(d, t, job, tblInfo, true)
		if err != nil {
			return ver, errors.Trace(err)
		}

		// Is really both StateDeleteOnly AND StateWriteOnly needed?
		// If transaction A in WriteOnly inserts row 1 (into both new and old partition set)
		// and then transaction B in DeleteOnly deletes that row (in both new and old)
		// does really transaction B need to do the delete in the new partition?
		// Yes, otherwise it would still be there when the WriteReorg happens,
		// and WriteReorg would only copy existing rows to the new table, so unless it is
		// deleted it would result in a ghost row!
		// What about update then?
		// Updates also need to be handled for new partitions in DeleteOnly,
		// since it would not be overwritten during Reorganize phase.
		// BUT if the update results in adding in one partition and deleting in another,
		// THEN only the delete must happen in the new partition set, not the insert!
	case model.StateDeleteOnly:
		// This state is to confirm all servers can not see the new partitions when reorg is running,
		// so that all deletes will be done in both old and new partitions when in either DeleteOnly
		// or WriteOnly state.
		// Also using the state for checking that the optional TiFlash replica is available, making it
		// in a state without (much) data and easy to retry without side effects.

		// Reason for having it here, is to make it easy for retry, and better to make sure it is in-sync
		// as early as possible, to avoid a long wait after the data copying.
		if tblInfo.TiFlashReplica != nil && tblInfo.TiFlashReplica.Available {
			// For available state, the new added partition should wait its replica to
			// be finished, otherwise the query to this partition will be blocked.
			count := tblInfo.TiFlashReplica.Count
<<<<<<< HEAD
			needRetry, err := checkPartitionReplica(count, count, addingDefinitions, d)
=======
			needRetry, err := checkPartitionReplica(count, addingDefinitions, d)
>>>>>>> 2887591d
			if err != nil {
				// need to rollback, since we tried to register the new
				// partitions before!
				return convertAddTablePartitionJob2RollbackJob(d, t, job, err, tblInfo)
			}
			if needRetry {
				// The new added partition hasn't been replicated.
				// Do nothing to the job this time, wait next worker round.
				time.Sleep(tiflashCheckTiDBHTTPAPIHalfInterval)
				// Set the error here which will lead this job exit when it's retry times beyond the limitation.
				return ver, errors.Errorf("[ddl] add partition wait for tiflash replica to complete")
			}

			// When TiFlash Replica is ready, we must move them into `AvailablePartitionIDs`.
			// Since onUpdateFlashReplicaStatus cannot see the partitions yet (not public)
			for _, d := range addingDefinitions {
				tblInfo.TiFlashReplica.AvailablePartitionIDs = append(tblInfo.TiFlashReplica.AvailablePartitionIDs, d.ID)
			}
		}

		job.SchemaState = model.StateWriteOnly
		tblInfo.Partition.DDLState = model.StateWriteOnly
		metrics.GetBackfillProgressByLabel(metrics.LblReorgPartition, job.SchemaName, tblInfo.Name.String()).Set(0.2 / float64(math.MaxUint64))
		ver, err = updateVersionAndTableInfo(d, t, job, tblInfo, originalState != job.SchemaState)
	case model.StateWriteOnly:
		// Insert this state to confirm all servers can see the new partitions when reorg is running,
		// so that new data will be updated in both old and new partitions when reorganizing.
		job.SnapshotVer = 0
		job.SchemaState = model.StateWriteReorganization
		tblInfo.Partition.DDLState = model.StateWriteReorganization
		metrics.GetBackfillProgressByLabel(metrics.LblReorgPartition, job.SchemaName, tblInfo.Name.String()).Set(0.3 / float64(math.MaxUint64))
		ver, err = updateVersionAndTableInfo(d, t, job, tblInfo, originalState != job.SchemaState)
	case model.StateWriteReorganization:
		physicalTableIDs := getPartitionIDsFromDefinitions(tblInfo.Partition.DroppingDefinitions)
		tbl, err2 := getTable(d.store, job.SchemaID, tblInfo)
		if err2 != nil {
			return ver, errors.Trace(err2)
		}
		// TODO: If table has global indexes, we need reorg to clean up them.
		// and then add the new partition ids back...
		if _, ok := tbl.(table.PartitionedTable); ok && hasGlobalIndex(tblInfo) {
			err = errors.Trace(dbterror.ErrCancelledDDLJob.GenWithStack("global indexes is not supported yet for reorganize partition"))
			return convertAddTablePartitionJob2RollbackJob(d, t, job, err, tblInfo)
		}
		var done bool
		done, ver, err = doPartitionReorgWork(w, d, t, job, tbl, physicalTableIDs)

		if !done {
			return ver, err
		}

		firstPartIdx, lastPartIdx, idMap, err2 := getReplacedPartitionIDs(partNamesCIStr, tblInfo.Partition)
		failpoint.Inject("reorgPartWriteReorgReplacedPartIDsFail", func(val failpoint.Value) {
			if val.(bool) {
				err2 = errors.New("Injected error by reorgPartWriteReorgReplacedPartIDsFail")
			}
		})
		if err2 != nil {
			return ver, err2
		}
		newDefs := getReorganizedDefinitions(tblInfo.Partition, firstPartIdx, lastPartIdx, idMap)

		// From now on, use the new definitions, but keep the Adding and Dropping for double write
		tblInfo.Partition.Definitions = newDefs
		tblInfo.Partition.Num = uint64(len(newDefs))

		// TODO: How do we handle the table schema change for Adding and Dropping Definitions?

		// Now all the data copying is done, but we cannot simply remove the droppingDefinitions
		// since they are a part of the normal Definitions that other nodes with
		// the current schema version. So we need to double write for one more schema version
		job.SchemaState = model.StateDeleteReorganization
		tblInfo.Partition.DDLState = model.StateDeleteReorganization
		ver, err = updateVersionAndTableInfo(d, t, job, tblInfo, originalState != job.SchemaState)

	case model.StateDeleteReorganization:
		// Drop the droppingDefinitions and finish the DDL
		// This state is needed for the case where client A sees the schema
		// with version of StateWriteReorg and would not see updates of
		// client B that writes to the new partitions, previously
		// addingDefinitions, since it would not double write to
		// the droppingDefinitions during this time
		// By adding StateDeleteReorg state, client B will write to both
		// the new (previously addingDefinitions) AND droppingDefinitions
		// TODO: Make sure the dropLabelRules are done both if successful (droppingDefinitions) or if rollback (addingDefinitions)
		// TODO: Make sure stats is handled (eventually dropped for old partitions, and added for new?)
		// Hmm, maybe we should actually update the stats here as well?
		// Can we collect the stats while doing the reorg?

		// Register the droppingDefinitions ids for rangeDelete
		// and the addingDefinitions for handling in the updateSchemaVersion
		physicalTableIDs := getPartitionIDsFromDefinitions(tblInfo.Partition.DroppingDefinitions)
		newIDs := getPartitionIDsFromDefinitions(partInfo.Definitions)
		job.CtxVars = []interface{}{physicalTableIDs, newIDs}
		definitionsToDrop := tblInfo.Partition.DroppingDefinitions
		tblInfo.Partition.DroppingDefinitions = nil
		tblInfo.Partition.AddingDefinitions = nil
		ver, err = updateVersionAndTableInfo(d, t, job, tblInfo, true)
		failpoint.Inject("reorgPartWriteReorgSchemaVersionUpdateFail", func(val failpoint.Value) {
			if val.(bool) {
				err = errors.New("Injected error by reorgPartWriteReorgSchemaVersionUpdateFail")
			}
		})
		if err != nil {
			return ver, errors.Trace(err)
		}
		job.SchemaState = model.StateNone
		tblInfo.Partition.DDLState = model.StateNone
		job.FinishTableJob(model.JobStateDone, model.StateNone, ver, tblInfo)
		// How to handle this?
		// Seems to only trigger asynchronous update of statistics.
		// Should it actually be synchronous?
		asyncNotifyEvent(d, &util.Event{Tp: model.ActionReorganizePartition, TableInfo: tblInfo, PartInfo: &model.PartitionInfo{Definitions: definitionsToDrop}})
		// A background job will be created to delete old partition data.
		job.Args = []interface{}{physicalTableIDs}

	default:
		err = dbterror.ErrInvalidDDLState.GenWithStackByArgs("partition", job.SchemaState)
	}

	return ver, errors.Trace(err)
}

func doPartitionReorgWork(w *worker, d *ddlCtx, t *meta.Meta, job *model.Job, tbl table.Table, physTblIDs []int64) (done bool, ver int64, err error) {
	job.ReorgMeta.ReorgTp = model.ReorgTypeTxn
	sctx, err1 := w.sessPool.get()
	if err1 != nil {
		return done, ver, err1
	}
	defer w.sessPool.put(sctx)
	rh := newReorgHandler(newSession(sctx))
	elements := BuildElements(tbl.Meta().Columns[0], tbl.Meta().Indices)
	partTbl, ok := tbl.(table.PartitionedTable)
	if !ok {
		return false, ver, dbterror.ErrUnsupportedReorganizePartition.GenWithStackByArgs()
	}
	dbInfo, err := t.GetDatabase(job.SchemaID)
	if err != nil {
		return false, ver, errors.Trace(err)
	}
	reorgInfo, err := getReorgInfoFromPartitions(d.jobContext(job.ID), d, rh, job, dbInfo, partTbl, physTblIDs, elements)
	err = w.runReorgJob(rh, reorgInfo, tbl.Meta(), d.lease, func() (reorgErr error) {
		defer tidbutil.Recover(metrics.LabelDDL, "doPartitionReorgWork",
			func() {
				reorgErr = dbterror.ErrCancelledDDLJob.GenWithStack("reorganize partition for table `%v` panic", tbl.Meta().Name)
			}, false)
		return w.reorgPartitionDataAndIndex(tbl, reorgInfo)
	})
	if err != nil {
		if dbterror.ErrWaitReorgTimeout.Equal(err) {
			// If timeout, we should return, check for the owner and re-wait job done.
			return false, ver, nil
		}
		if kv.IsTxnRetryableError(err) {
			return false, ver, errors.Trace(err)
		}
		// TODO: Create tests for this!
		if err1 := rh.RemoveDDLReorgHandle(job, reorgInfo.elements); err1 != nil {
			logutil.BgLogger().Warn("[ddl] reorg partition job failed, RemoveDDLReorgHandle failed, can't convert job to rollback",
				zap.String("job", job.String()), zap.Error(err1))
		}
		logutil.BgLogger().Warn("[ddl] reorg partition job failed, convert job to rollback", zap.String("job", job.String()), zap.Error(err))
		ver, err = convertAddTablePartitionJob2RollbackJob(d, t, job, err, tbl.Meta())
		return false, ver, errors.Trace(err)
	}
	return true, ver, err
}

type reorgPartitionWorker struct {
	*backfillCtx
	metricCounter prometheus.Counter

	// Static allocated to limit memory allocations
	rowRecords        []*rowRecord
	rowDecoder        *decoder.RowDecoder
	rowMap            map[int64]types.Datum
	writeColOffsetMap map[int64]int
	maxOffset         int
	reorgedTbl        table.PartitionedTable

	// SQL MODE should be ignored for reorganize partition?
	// TODO: Test with zero date? and NULL timestamp?
	// Test with generated/virtual stored columns.
	// Can indexes be affected?

	jobContext *JobContext
}

func newReorgPartitionWorker(sessCtx sessionctx.Context, t table.PhysicalTable, decodeColMap map[int64]decoder.Column, reorgInfo *reorgInfo, jc *JobContext) (*reorgPartitionWorker, error) {
	reorgedTbl, err := tables.GetReorganizedPartitionedTable(t)
	if err != nil {
		return nil, errors.Trace(err)
	}
	pt := t.GetPartitionedTable()
	if pt == nil {
		return nil, dbterror.ErrUnsupportedReorganizePartition.GenWithStackByArgs()
	}
	partColIDs := pt.GetPartitionColumnIDs()
	writeColOffsetMap := make(map[int64]int, len(partColIDs))
	maxOffset := 0
	for _, col := range pt.Cols() {
		found := false
		for _, id := range partColIDs {
			if col.ID == id {
				found = true
				break
			}
		}
		if !found {
			continue
		}
		writeColOffsetMap[col.ID] = col.Offset
		maxOffset = mathutil.Max[int](maxOffset, col.Offset)
	}
	return &reorgPartitionWorker{
		backfillCtx:       newBackfillCtx(reorgInfo.d, sessCtx, reorgInfo.ReorgMeta.ReorgTp, reorgInfo.SchemaName, t),
		metricCounter:     metrics.BackfillTotalCounter.WithLabelValues(metrics.GenerateReorgLabel("reorg_partition_rate", reorgInfo.SchemaName, t.Meta().Name.String())),
		rowDecoder:        decoder.NewRowDecoder(t, t.WritableCols(), decodeColMap),
		rowMap:            make(map[int64]types.Datum, len(decodeColMap)),
		jobContext:        jc,
		writeColOffsetMap: writeColOffsetMap,
		maxOffset:         maxOffset,
		reorgedTbl:        reorgedTbl,
	}, nil
}

func (w *reorgPartitionWorker) BackfillDataInTxn(handleRange reorgBackfillTask) (taskCtx backfillTaskContext, errInTxn error) {
	oprStartTime := time.Now()
	ctx := kv.WithInternalSourceType(context.Background(), w.jobContext.ddlJobSourceType())
	errInTxn = kv.RunInNewTxn(ctx, w.sessCtx.GetStore(), true, func(ctx context.Context, txn kv.Transaction) error {
		taskCtx.addedCount = 0
		taskCtx.scanCount = 0
		txn.SetOption(kv.Priority, handleRange.priority)
		if tagger := w.GetCtx().getResourceGroupTaggerForTopSQL(handleRange.getJobID()); tagger != nil {
			txn.SetOption(kv.ResourceGroupTagger, tagger)
		}

		rowRecords, nextKey, taskDone, err := w.fetchRowColVals(txn, handleRange)
		if err != nil {
			return errors.Trace(err)
		}
		taskCtx.nextKey = nextKey
		taskCtx.done = taskDone

		warningsMap := make(map[errors.ErrorID]*terror.Error)
		warningsCountMap := make(map[errors.ErrorID]int64)
		for _, prr := range rowRecords {
			taskCtx.scanCount++

			err = txn.Set(prr.key, prr.vals)
			if err != nil {
				return errors.Trace(err)
			}
			taskCtx.addedCount++
			if prr.warning != nil {
				if _, ok := warningsCountMap[prr.warning.ID()]; ok {
					warningsCountMap[prr.warning.ID()]++
				} else {
					warningsCountMap[prr.warning.ID()] = 1
					warningsMap[prr.warning.ID()] = prr.warning
				}
			}
			// TODO: Future optimization: also write the indexes here?
			// What if the transaction limit is just enough for a single row, without index?
			// Hmm, how could that be in the first place?
			// For now, implement the batch-txn w.addTableIndex,
			// since it already exists and is in use
		}

		// Collect the warnings.
		taskCtx.warnings, taskCtx.warningsCount = warningsMap, warningsCountMap

		// also add the index entries here? And make sure they are not added somewhere else

		return nil
	})
	logSlowOperations(time.Since(oprStartTime), "BackfillDataInTxn", 3000)

	return
}

func (w *reorgPartitionWorker) fetchRowColVals(txn kv.Transaction, taskRange reorgBackfillTask) ([]*rowRecord, kv.Key, bool, error) {
	w.rowRecords = w.rowRecords[:0]
	startTime := time.Now()

	// taskDone means that the added handle is out of taskRange.endHandle.
	taskDone := false
	sysTZ := w.sessCtx.GetSessionVars().StmtCtx.TimeZone

	tmpRow := make([]types.Datum, w.maxOffset+1)
	var lastAccessedHandle kv.Key
	oprStartTime := startTime
	err := iterateSnapshotKeys(w.GetCtx().jobContext(taskRange.getJobID()), w.sessCtx.GetStore(), taskRange.priority, w.table.RecordPrefix(), txn.StartTS(), taskRange.startKey, taskRange.endKey,
		func(handle kv.Handle, recordKey kv.Key, rawRow []byte) (bool, error) {
			oprEndTime := time.Now()
			logSlowOperations(oprEndTime.Sub(oprStartTime), "iterateSnapshotKeys in reorgPartitionWorker fetchRowColVals", 0)
			oprStartTime = oprEndTime

			if taskRange.endInclude {
				taskDone = recordKey.Cmp(taskRange.endKey) > 0
			} else {
				taskDone = recordKey.Cmp(taskRange.endKey) >= 0
			}

			if taskDone || len(w.rowRecords) >= w.batchCnt {
				return false, nil
			}

			_, err := w.rowDecoder.DecodeTheExistedColumnMap(w.sessCtx, handle, rawRow, sysTZ, w.rowMap)
			if err != nil {
				return false, errors.Trace(err)
			}

			// Set the partitioning columns and calculate which partition to write to
			for colID, offset := range w.writeColOffsetMap {
				if d, ok := w.rowMap[colID]; ok {
					tmpRow[offset] = d
				} else {
					return false, dbterror.ErrUnsupportedReorganizePartition.GenWithStackByArgs()
				}
			}
			p, err := w.reorgedTbl.GetPartitionByRow(w.sessCtx, tmpRow)
			if err != nil {
				return false, errors.Trace(err)
			}
			pid := p.GetPhysicalID()
			newKey := tablecodec.EncodeTablePrefix(pid)
			newKey = append(newKey, recordKey[len(newKey):]...)
			w.rowRecords = append(w.rowRecords, &rowRecord{
				key: newKey, vals: rawRow,
			})

			w.cleanRowMap()
			lastAccessedHandle = recordKey
			if recordKey.Cmp(taskRange.endKey) == 0 {
				taskDone = true
				return false, nil
			}
			return true, nil
		})

	if len(w.rowRecords) == 0 {
		taskDone = true
	}

	logutil.BgLogger().Debug("[ddl] txn fetches handle info", zap.Uint64("txnStartTS", txn.StartTS()), zap.String("taskRange", taskRange.String()), zap.Duration("takeTime", time.Since(startTime)))
	return w.rowRecords, getNextHandleKey(taskRange, taskDone, lastAccessedHandle), taskDone, errors.Trace(err)
}

func (w *reorgPartitionWorker) cleanRowMap() {
	for id := range w.rowMap {
		delete(w.rowMap, id)
	}
}

func (w *reorgPartitionWorker) AddMetricInfo(cnt float64) {
	w.metricCounter.Add(cnt)
}

func (w *reorgPartitionWorker) String() string {
	return typeReorgPartitionWorker.String()
}

func (w *reorgPartitionWorker) GetTask() (*BackfillJob, error) {
	panic("[ddl] partition reorg worker does not implement GetTask function")
}

func (w *reorgPartitionWorker) UpdateTask(*BackfillJob) error {
	panic("[ddl] partition reorg worker does not implement UpdateTask function")
}

func (w *reorgPartitionWorker) FinishTask(*BackfillJob) error {
	panic("[ddl] partition reorg worker does not implement FinishTask function")
}

func (w *reorgPartitionWorker) GetCtx() *backfillCtx {
	return w.backfillCtx
}

func (w *worker) reorgPartitionDataAndIndex(t table.Table, reorgInfo *reorgInfo) error {
	// First copy all table data to the new partitions
	// from each of the DroppingDefinitions partitions.
	// Then create all indexes on the AddingDefinitions partitions
	// for each new index, one partition at a time.

	// Copy the data from the DroppingDefinitions to the AddingDefinitions
	if bytes.Equal(reorgInfo.currElement.TypeKey, meta.ColumnElementKey) {
		err := w.updatePhysicalTableRow(t, reorgInfo)
		if err != nil {
			return errors.Trace(err)
		}
	}

	failpoint.Inject("reorgPartitionAfterDataCopy", func(val failpoint.Value) {
		//nolint:forcetypeassert
		if val.(bool) {
			panic("panic test in reorgPartitionAfterDataCopy")
		}
	})

	// Rewrite this to do all indexes at once in addTableIndex
	// instead of calling it once per index (meaning reading the table multiple times)
	// But for now, try to understand how it works...
	firstNewPartitionID := t.Meta().Partition.AddingDefinitions[0].ID
	startElementOffset := 0
	//startElementOffsetToResetHandle := -1
	// This backfill job starts with backfilling index data, whose index ID is currElement.ID.
	if !bytes.Equal(reorgInfo.currElement.TypeKey, meta.IndexElementKey) {
		// First run, have not yet started backfilling index data
		// Restart with the first new partition.
		// TODO: handle remove partitioning
		// TODO: Check if there is a better way to restart?
		reorgInfo.PhysicalTableID = firstNewPartitionID
	} else {
		// The job was interrupted and has been restarted,
		// reset and start from where it was done
		for i, element := range reorgInfo.elements[1:] {
			if reorgInfo.currElement.ID == element.ID {
				startElementOffset = i
				//startElementOffsetToResetHandle = i
				break
			}
		}
	}

	for i := startElementOffset; i < len(reorgInfo.elements[1:]); i++ {
		// Now build the indexes in the new partitions
		var physTbl table.PhysicalTable
		if tbl, ok := t.(table.PartitionedTable); ok {
			physTbl = tbl.GetPartition(reorgInfo.PhysicalTableID)
		} else if tbl, ok := t.(table.PhysicalTable); ok {
			// This may be used when partitioning a non-partitioned table
			physTbl = tbl
		}
		// Get the original start handle and end handle.
		currentVer, err := getValidCurrentVersion(reorgInfo.d.store)
		if err != nil {
			return errors.Trace(err)
		}
		// TODO: Can we improve this in case of a crash?
		// like where the regInfo PhysicalTableID and element is the same,
		// and the tableid in the key-prefix regInfo.StartKey and regInfo.EndKey matches with PhysicalTableID
		// do not change the reorgInfo start/end key
		startHandle, endHandle, err := getTableRange(reorgInfo.d.jobContext(reorgInfo.Job.ID), reorgInfo.d, physTbl, currentVer.Ver, reorgInfo.Job.Priority)
		if err != nil {
			return errors.Trace(err)
		}

		// Always (re)start with the full PhysicalTable range
		reorgInfo.StartKey, reorgInfo.EndKey = startHandle, endHandle

		// Update the element in the reorgCtx to keep the atomic access for daemon-worker.
		w.getReorgCtx(reorgInfo.Job.ID).setCurrentElement(reorgInfo.elements[i+1])

		// Update the element in the reorgInfo for updating the reorg meta below.
		reorgInfo.currElement = reorgInfo.elements[i+1]
		// Write the reorg info to store so the whole reorganize process can recover from panic.
		err = reorgInfo.UpdateReorgMeta(reorgInfo.StartKey, w.sessPool)
		logutil.BgLogger().Info("[ddl] update column and indexes",
			zap.Int64("jobID", reorgInfo.Job.ID),
			zap.ByteString("elementType", reorgInfo.currElement.TypeKey),
			zap.Int64("elementID", reorgInfo.currElement.ID),
			zap.Int64("partitionTableId", physTbl.GetPhysicalID()),
			zap.String("startHandle", hex.EncodeToString(reorgInfo.StartKey)),
			zap.String("endHandle", hex.EncodeToString(reorgInfo.EndKey)))
		if err != nil {
			return errors.Trace(err)
		}
		err = w.addTableIndex(t, reorgInfo)
		if err != nil {
			return errors.Trace(err)
		}
		reorgInfo.PhysicalTableID = firstNewPartitionID
	}
	failpoint.Inject("reorgPartitionAfterIndex", func(val failpoint.Value) {
		//nolint:forcetypeassert
		if val.(bool) {
			panic("panic test in reorgPartitionAfterIndex")
		}
	})
	return nil
}

func bundlesForExchangeTablePartition(t *meta.Meta, job *model.Job, pt *model.TableInfo, newPar *model.PartitionDefinition, nt *model.TableInfo) ([]*placement.Bundle, error) {
	bundles := make([]*placement.Bundle, 0, 3)

	ptBundle, err := placement.NewTableBundle(t, pt)
	if err != nil {
		return nil, errors.Trace(err)
	}
	if ptBundle != nil {
		bundles = append(bundles, ptBundle)
	}

	parBundle, err := placement.NewPartitionBundle(t, *newPar)
	if err != nil {
		return nil, errors.Trace(err)
	}
	if parBundle != nil {
		bundles = append(bundles, parBundle)
	}

	ntBundle, err := placement.NewTableBundle(t, nt)
	if err != nil {
		return nil, errors.Trace(err)
	}
	if ntBundle != nil {
		bundles = append(bundles, ntBundle)
	}

	if parBundle == nil && ntBundle != nil {
		// newPar.ID is the ID of old table to exchange, so ntBundle != nil means it has some old placement settings.
		// We should remove it in this situation
		bundles = append(bundles, placement.NewBundle(newPar.ID))
	}

	if parBundle != nil && ntBundle == nil {
		// nt.ID is the ID of old partition to exchange, so parBundle != nil means it has some old placement settings.
		// We should remove it in this situation
		bundles = append(bundles, placement.NewBundle(nt.ID))
	}

	return bundles, nil
}

func checkExchangePartitionRecordValidation(w *worker, pt *model.TableInfo, index int, schemaName, tableName model.CIStr) error {
	var sql string
	var paramList []interface{}

	pi := pt.Partition

	switch pi.Type {
	case model.PartitionTypeHash:
		if pi.Num == 1 {
			return nil
		}
		var buf strings.Builder
		buf.WriteString("select 1 from %n.%n where mod(")
		buf.WriteString(pi.Expr)
		buf.WriteString(", %?) != %? limit 1")
		sql = buf.String()
		paramList = append(paramList, schemaName.L, tableName.L, pi.Num, index)
	case model.PartitionTypeRange:
		// Table has only one partition and has the maximum value
		if len(pi.Definitions) == 1 && strings.EqualFold(pi.Definitions[index].LessThan[0], partitionMaxValue) {
			return nil
		}
		// For range expression and range columns
		if len(pi.Columns) == 0 {
			sql, paramList = buildCheckSQLForRangeExprPartition(pi, index, schemaName, tableName)
		} else {
			sql, paramList = buildCheckSQLForRangeColumnsPartition(pi, index, schemaName, tableName)
		}
	case model.PartitionTypeList:
		if len(pi.Columns) == 0 {
			sql, paramList = buildCheckSQLForListPartition(pi, index, schemaName, tableName)
		} else {
			sql, paramList = buildCheckSQLForListColumnsPartition(pi, index, schemaName, tableName)
		}
	default:
		return dbterror.ErrUnsupportedPartitionType.GenWithStackByArgs(pt.Name.O)
	}

	var ctx sessionctx.Context
	ctx, err := w.sessPool.get()
	if err != nil {
		return errors.Trace(err)
	}
	defer w.sessPool.put(ctx)

	rows, _, err := ctx.(sqlexec.RestrictedSQLExecutor).ExecRestrictedSQL(w.ctx, nil, sql, paramList...)
	if err != nil {
		return errors.Trace(err)
	}
	rowCount := len(rows)
	if rowCount != 0 {
		return errors.Trace(dbterror.ErrRowDoesNotMatchPartition)
	}
	return nil
}

func checkExchangePartitionPlacementPolicy(t *meta.Meta, ntPlacementPolicyRef *model.PolicyRefInfo, ptPlacementPolicyRef *model.PolicyRefInfo) error {
	if ntPlacementPolicyRef == nil && ptPlacementPolicyRef == nil {
		return nil
	}
	if ntPlacementPolicyRef == nil || ptPlacementPolicyRef == nil {
		return dbterror.ErrTablesDifferentMetadata
	}

	ptPlacementPolicyInfo, _ := getPolicyInfo(t, ptPlacementPolicyRef.ID)
	ntPlacementPolicyInfo, _ := getPolicyInfo(t, ntPlacementPolicyRef.ID)
	if ntPlacementPolicyInfo == nil && ptPlacementPolicyInfo == nil {
		return nil
	}
	if ntPlacementPolicyInfo == nil || ptPlacementPolicyInfo == nil {
		return dbterror.ErrTablesDifferentMetadata
	}
	if ntPlacementPolicyInfo.Name.L != ptPlacementPolicyInfo.Name.L {
		return dbterror.ErrTablesDifferentMetadata
	}

	return nil
}

func buildCheckSQLForRangeExprPartition(pi *model.PartitionInfo, index int, schemaName, tableName model.CIStr) (string, []interface{}) {
	var buf strings.Builder
	paramList := make([]interface{}, 0, 4)
	// Since the pi.Expr string may contain the identifier, which couldn't be escaped in our ParseWithParams(...)
	// So we write it to the origin sql string here.
	if index == 0 {
		buf.WriteString("select 1 from %n.%n where ")
		buf.WriteString(pi.Expr)
		buf.WriteString(" >= %? limit 1")
		paramList = append(paramList, schemaName.L, tableName.L, trimQuotation(pi.Definitions[index].LessThan[0]))
		return buf.String(), paramList
	} else if index == len(pi.Definitions)-1 && strings.EqualFold(pi.Definitions[index].LessThan[0], partitionMaxValue) {
		buf.WriteString("select 1 from %n.%n where ")
		buf.WriteString(pi.Expr)
		buf.WriteString(" < %? limit 1")
		paramList = append(paramList, schemaName.L, tableName.L, trimQuotation(pi.Definitions[index-1].LessThan[0]))
		return buf.String(), paramList
	} else {
		buf.WriteString("select 1 from %n.%n where ")
		buf.WriteString(pi.Expr)
		buf.WriteString(" < %? or ")
		buf.WriteString(pi.Expr)
		buf.WriteString(" >= %? limit 1")
		paramList = append(paramList, schemaName.L, tableName.L, trimQuotation(pi.Definitions[index-1].LessThan[0]), trimQuotation(pi.Definitions[index].LessThan[0]))
		return buf.String(), paramList
	}
}

func trimQuotation(str string) string {
	return strings.Trim(str, "'")
}

func buildCheckSQLForRangeColumnsPartition(pi *model.PartitionInfo, index int, schemaName, tableName model.CIStr) (string, []interface{}) {
	paramList := make([]interface{}, 0, 6)
	colName := pi.Columns[0].L
	if index == 0 {
		paramList = append(paramList, schemaName.L, tableName.L, colName, trimQuotation(pi.Definitions[index].LessThan[0]))
		return "select 1 from %n.%n where %n >= %? limit 1", paramList
	} else if index == len(pi.Definitions)-1 && strings.EqualFold(pi.Definitions[index].LessThan[0], partitionMaxValue) {
		paramList = append(paramList, schemaName.L, tableName.L, colName, trimQuotation(pi.Definitions[index-1].LessThan[0]))
		return "select 1 from %n.%n where %n < %? limit 1", paramList
	} else {
		paramList = append(paramList, schemaName.L, tableName.L, colName, trimQuotation(pi.Definitions[index-1].LessThan[0]), colName, trimQuotation(pi.Definitions[index].LessThan[0]))
		return "select 1 from %n.%n where %n < %? or %n >= %? limit 1", paramList
	}
}

func buildCheckSQLForListPartition(pi *model.PartitionInfo, index int, schemaName, tableName model.CIStr) (string, []interface{}) {
	var buf strings.Builder
	buf.WriteString("select 1 from %n.%n where ")
	buf.WriteString(pi.Expr)
	buf.WriteString(" not in (%?) limit 1")
	inValues := getInValues(pi, index)

	paramList := make([]interface{}, 0, 3)
	paramList = append(paramList, schemaName.L, tableName.L, inValues)
	return buf.String(), paramList
}

func buildCheckSQLForListColumnsPartition(pi *model.PartitionInfo, index int, schemaName, tableName model.CIStr) (string, []interface{}) {
	colName := pi.Columns[0].L
	var buf strings.Builder
	buf.WriteString("select 1 from %n.%n where %n not in (%?) limit 1")
	inValues := getInValues(pi, index)

	paramList := make([]interface{}, 0, 4)
	paramList = append(paramList, schemaName.L, tableName.L, colName, inValues)
	return buf.String(), paramList
}

func getInValues(pi *model.PartitionInfo, index int) []string {
	inValues := make([]string, 0, len(pi.Definitions[index].InValues))
	for _, inValue := range pi.Definitions[index].InValues {
		inValues = append(inValues, inValue...)
	}
	return inValues
}

func checkAddPartitionTooManyPartitions(piDefs uint64) error {
	if piDefs > uint64(mysql.PartitionCountLimit) {
		return errors.Trace(dbterror.ErrTooManyPartitions)
	}
	return nil
}

func checkAddPartitionOnTemporaryMode(tbInfo *model.TableInfo) error {
	if tbInfo.Partition != nil && tbInfo.TempTableType != model.TempTableNone {
		return dbterror.ErrPartitionNoTemporary
	}
	return nil
}

func checkPartitionColumnsUnique(tbInfo *model.TableInfo) error {
	if len(tbInfo.Partition.Columns) <= 1 {
		return nil
	}
	var columnsMap = make(map[string]struct{})
	for _, col := range tbInfo.Partition.Columns {
		if _, ok := columnsMap[col.L]; ok {
			return dbterror.ErrSameNamePartitionField.GenWithStackByArgs(col.L)
		}
		columnsMap[col.L] = struct{}{}
	}
	return nil
}

func checkNoHashPartitions(ctx sessionctx.Context, partitionNum uint64) error {
	if partitionNum == 0 {
		return ast.ErrNoParts.GenWithStackByArgs("partitions")
	}
	return nil
}

func getPartitionIDs(table *model.TableInfo) []int64 {
	if table.GetPartitionInfo() == nil {
		return []int64{}
	}
	physicalTableIDs := make([]int64, 0, len(table.Partition.Definitions))
	for _, def := range table.Partition.Definitions {
		physicalTableIDs = append(physicalTableIDs, def.ID)
	}
	return physicalTableIDs
}

func getPartitionRuleIDs(dbName string, table *model.TableInfo) []string {
	if table.GetPartitionInfo() == nil {
		return []string{}
	}
	partRuleIDs := make([]string, 0, len(table.Partition.Definitions))
	for _, def := range table.Partition.Definitions {
		partRuleIDs = append(partRuleIDs, fmt.Sprintf(label.PartitionIDFormat, label.IDPrefix, dbName, table.Name.L, def.Name.L))
	}
	return partRuleIDs
}

// checkPartitioningKeysConstraints checks that the range partitioning key is included in the table constraint.
func checkPartitioningKeysConstraints(sctx sessionctx.Context, s *ast.CreateTableStmt, tblInfo *model.TableInfo) error {
	// Returns directly if there are no unique keys in the table.
	if len(tblInfo.Indices) == 0 && !tblInfo.PKIsHandle {
		return nil
	}

	var partCols stringSlice
	if s.Partition.Expr != nil {
		extractCols := newPartitionExprChecker(sctx, tblInfo)
		s.Partition.Expr.Accept(extractCols)
		partColumns, err := extractCols.columns, extractCols.err
		if err != nil {
			return err
		}
		partCols = columnInfoSlice(partColumns)
	} else if len(s.Partition.ColumnNames) > 0 {
		partCols = columnNameSlice(s.Partition.ColumnNames)
	} else {
		// TODO: Check keys constraints for list, key partition type and so on.
		return nil
	}

	// Checks that the partitioning key is included in the constraint.
	// Every unique key on the table must use every column in the table's partitioning expression.
	// See https://dev.mysql.com/doc/refman/5.7/en/partitioning-limitations-partitioning-keys-unique-keys.html
	for _, index := range tblInfo.Indices {
		if index.Unique && !checkUniqueKeyIncludePartKey(partCols, index.Columns) {
			if index.Primary {
				return dbterror.ErrUniqueKeyNeedAllFieldsInPf.GenWithStackByArgs("PRIMARY KEY")
			}
			if !config.GetGlobalConfig().EnableGlobalIndex {
				return dbterror.ErrUniqueKeyNeedAllFieldsInPf.GenWithStackByArgs("UNIQUE INDEX")
			}
		}
	}
	// when PKIsHandle, tblInfo.Indices will not contain the primary key.
	if tblInfo.PKIsHandle {
		indexCols := []*model.IndexColumn{{
			Name:   tblInfo.GetPkName(),
			Length: types.UnspecifiedLength,
		}}
		if !checkUniqueKeyIncludePartKey(partCols, indexCols) {
			return dbterror.ErrUniqueKeyNeedAllFieldsInPf.GenWithStackByArgs("PRIMARY KEY")
		}
	}
	return nil
}

func checkPartitionKeysConstraint(pi *model.PartitionInfo, indexColumns []*model.IndexColumn, tblInfo *model.TableInfo) (bool, error) {
	var (
		partCols []*model.ColumnInfo
		err      error
	)
	// The expr will be an empty string if the partition is defined by:
	// CREATE TABLE t (...) PARTITION BY RANGE COLUMNS(...)
	if partExpr := pi.Expr; partExpr != "" {
		// Parse partitioning key, extract the column names in the partitioning key to slice.
		partCols, err = extractPartitionColumns(partExpr, tblInfo)
		if err != nil {
			return false, err
		}
	} else {
		partCols = make([]*model.ColumnInfo, 0, len(pi.Columns))
		for _, col := range pi.Columns {
			colInfo := tblInfo.FindPublicColumnByName(col.L)
			if colInfo == nil {
				return false, infoschema.ErrColumnNotExists.GenWithStackByArgs(col, tblInfo.Name)
			}
			partCols = append(partCols, colInfo)
		}
	}

	// In MySQL, every unique key on the table must use every column in the table's partitioning expression.(This
	// also includes the table's primary key.)
	// In TiDB, global index will be built when this constraint is not satisfied and EnableGlobalIndex is set.
	// See https://dev.mysql.com/doc/refman/5.7/en/partitioning-limitations-partitioning-keys-unique-keys.html
	return checkUniqueKeyIncludePartKey(columnInfoSlice(partCols), indexColumns), nil
}

type columnNameExtractor struct {
	extractedColumns []*model.ColumnInfo
	tblInfo          *model.TableInfo
	err              error
}

func (cne *columnNameExtractor) Enter(node ast.Node) (ast.Node, bool) {
	return node, false
}

func (cne *columnNameExtractor) Leave(node ast.Node) (ast.Node, bool) {
	if c, ok := node.(*ast.ColumnNameExpr); ok {
		info := findColumnByName(c.Name.Name.L, cne.tblInfo)
		if info != nil {
			cne.extractedColumns = append(cne.extractedColumns, info)
			return node, true
		}
		cne.err = dbterror.ErrBadField.GenWithStackByArgs(c.Name.Name.O, "expression")
		return nil, false
	}
	return node, true
}

func findColumnByName(colName string, tblInfo *model.TableInfo) *model.ColumnInfo {
	if tblInfo == nil {
		return nil
	}
	for _, info := range tblInfo.Columns {
		if info.Name.L == colName {
			return info
		}
	}
	return nil
}

func extractPartitionColumns(partExpr string, tblInfo *model.TableInfo) ([]*model.ColumnInfo, error) {
	partExpr = "select " + partExpr
	stmts, _, err := parser.New().ParseSQL(partExpr)
	if err != nil {
		return nil, errors.Trace(err)
	}
	extractor := &columnNameExtractor{
		tblInfo:          tblInfo,
		extractedColumns: make([]*model.ColumnInfo, 0),
	}
	stmts[0].Accept(extractor)
	if extractor.err != nil {
		return nil, errors.Trace(extractor.err)
	}
	return extractor.extractedColumns, nil
}

// stringSlice is defined for checkUniqueKeyIncludePartKey.
// if Go supports covariance, the code shouldn't be so complex.
type stringSlice interface {
	Len() int
	At(i int) string
}

// checkUniqueKeyIncludePartKey checks that the partitioning key is included in the constraint.
func checkUniqueKeyIncludePartKey(partCols stringSlice, idxCols []*model.IndexColumn) bool {
	for i := 0; i < partCols.Len(); i++ {
		partCol := partCols.At(i)
		_, idxCol := model.FindIndexColumnByName(idxCols, partCol)
		if idxCol == nil {
			// Partition column is not found in the index columns.
			return false
		}
		if idxCol.Length > 0 {
			// The partition column is found in the index columns, but the index column is a prefix index
			return false
		}
	}
	return true
}

// columnInfoSlice implements the stringSlice interface.
type columnInfoSlice []*model.ColumnInfo

func (cis columnInfoSlice) Len() int {
	return len(cis)
}

func (cis columnInfoSlice) At(i int) string {
	return cis[i].Name.L
}

// columnNameSlice implements the stringSlice interface.
type columnNameSlice []*ast.ColumnName

func (cns columnNameSlice) Len() int {
	return len(cns)
}

func (cns columnNameSlice) At(i int) string {
	return cns[i].Name.L
}

func isPartExprUnsigned(tbInfo *model.TableInfo) bool {
	// We should not rely on any configuration, system or session variables, so use a mock ctx!
	// Same as in tables.newPartitionExpr
	ctx := mock.NewContext()
	expr, err := expression.ParseSimpleExprWithTableInfo(ctx, tbInfo.Partition.Expr, tbInfo)
	if err != nil {
		logutil.BgLogger().Error("isPartExpr failed parsing expression!", zap.Error(err))
		return false
	}
	if mysql.HasUnsignedFlag(expr.GetType().GetFlag()) {
		return true
	}
	return false
}

// truncateTableByReassignPartitionIDs reassigns new partition ids.
func truncateTableByReassignPartitionIDs(t *meta.Meta, tblInfo *model.TableInfo) error {
	newDefs := make([]model.PartitionDefinition, 0, len(tblInfo.Partition.Definitions))
	for _, def := range tblInfo.Partition.Definitions {
		pid, err := t.GenGlobalID()
		if err != nil {
			return errors.Trace(err)
		}
		newDef := def
		newDef.ID = pid
		newDefs = append(newDefs, newDef)
	}
	tblInfo.Partition.Definitions = newDefs
	return nil
}

type partitionExprProcessor func(sessionctx.Context, *model.TableInfo, ast.ExprNode) error

type partitionExprChecker struct {
	processors []partitionExprProcessor
	ctx        sessionctx.Context
	tbInfo     *model.TableInfo
	err        error

	columns []*model.ColumnInfo
}

func newPartitionExprChecker(ctx sessionctx.Context, tbInfo *model.TableInfo, processor ...partitionExprProcessor) *partitionExprChecker {
	p := &partitionExprChecker{processors: processor, ctx: ctx, tbInfo: tbInfo}
	p.processors = append(p.processors, p.extractColumns)
	return p
}

func (p *partitionExprChecker) Enter(n ast.Node) (node ast.Node, skipChildren bool) {
	expr, ok := n.(ast.ExprNode)
	if !ok {
		return n, true
	}
	for _, processor := range p.processors {
		if err := processor(p.ctx, p.tbInfo, expr); err != nil {
			p.err = err
			return n, true
		}
	}

	return n, false
}

func (p *partitionExprChecker) Leave(n ast.Node) (node ast.Node, ok bool) {
	return n, p.err == nil
}

func (p *partitionExprChecker) extractColumns(_ sessionctx.Context, _ *model.TableInfo, expr ast.ExprNode) error {
	columnNameExpr, ok := expr.(*ast.ColumnNameExpr)
	if !ok {
		return nil
	}
	colInfo := findColumnByName(columnNameExpr.Name.Name.L, p.tbInfo)
	if colInfo == nil {
		return errors.Trace(dbterror.ErrBadField.GenWithStackByArgs(columnNameExpr.Name.Name.L, "partition function"))
	}

	p.columns = append(p.columns, colInfo)
	return nil
}

func checkPartitionExprAllowed(_ sessionctx.Context, tb *model.TableInfo, e ast.ExprNode) error {
	switch v := e.(type) {
	case *ast.FuncCallExpr:
		if _, ok := expression.AllowedPartitionFuncMap[v.FnName.L]; ok {
			return nil
		}
	case *ast.BinaryOperationExpr:
		if _, ok := expression.AllowedPartition4BinaryOpMap[v.Op]; ok {
			return errors.Trace(checkNoTimestampArgs(tb, v.L, v.R))
		}
	case *ast.UnaryOperationExpr:
		if _, ok := expression.AllowedPartition4UnaryOpMap[v.Op]; ok {
			return errors.Trace(checkNoTimestampArgs(tb, v.V))
		}
	case *ast.ColumnNameExpr, *ast.ParenthesesExpr, *driver.ValueExpr, *ast.MaxValueExpr,
		*ast.TimeUnitExpr:
		return nil
	}
	return errors.Trace(dbterror.ErrPartitionFunctionIsNotAllowed)
}

func checkPartitionExprArgs(_ sessionctx.Context, tblInfo *model.TableInfo, e ast.ExprNode) error {
	expr, ok := e.(*ast.FuncCallExpr)
	if !ok {
		return nil
	}
	argsType, err := collectArgsType(tblInfo, expr.Args...)
	if err != nil {
		return errors.Trace(err)
	}
	switch expr.FnName.L {
	case ast.ToDays, ast.ToSeconds, ast.DayOfMonth, ast.Month, ast.DayOfYear, ast.Quarter, ast.YearWeek,
		ast.Year, ast.Weekday, ast.DayOfWeek, ast.Day:
		return errors.Trace(checkResultOK(hasDateArgs(argsType...)))
	case ast.Hour, ast.Minute, ast.Second, ast.TimeToSec, ast.MicroSecond:
		return errors.Trace(checkResultOK(hasTimeArgs(argsType...)))
	case ast.UnixTimestamp:
		return errors.Trace(checkResultOK(hasTimestampArgs(argsType...)))
	case ast.FromDays:
		return errors.Trace(checkResultOK(hasDateArgs(argsType...) || hasTimeArgs(argsType...)))
	case ast.Extract:
		switch expr.Args[0].(*ast.TimeUnitExpr).Unit {
		case ast.TimeUnitYear, ast.TimeUnitYearMonth, ast.TimeUnitQuarter, ast.TimeUnitMonth, ast.TimeUnitDay:
			return errors.Trace(checkResultOK(hasDateArgs(argsType...)))
		case ast.TimeUnitDayMicrosecond, ast.TimeUnitDayHour, ast.TimeUnitDayMinute, ast.TimeUnitDaySecond:
			return errors.Trace(checkResultOK(hasDatetimeArgs(argsType...)))
		case ast.TimeUnitHour, ast.TimeUnitHourMinute, ast.TimeUnitHourSecond, ast.TimeUnitMinute, ast.TimeUnitMinuteSecond,
			ast.TimeUnitSecond, ast.TimeUnitMicrosecond, ast.TimeUnitHourMicrosecond, ast.TimeUnitMinuteMicrosecond, ast.TimeUnitSecondMicrosecond:
			return errors.Trace(checkResultOK(hasTimeArgs(argsType...)))
		default:
			return errors.Trace(dbterror.ErrWrongExprInPartitionFunc)
		}
	case ast.DateDiff:
		return errors.Trace(checkResultOK(slice.AllOf(argsType, func(i int) bool {
			return hasDateArgs(argsType[i])
		})))

	case ast.Abs, ast.Ceiling, ast.Floor, ast.Mod:
		has := hasTimestampArgs(argsType...)
		if has {
			return errors.Trace(dbterror.ErrWrongExprInPartitionFunc)
		}
	}
	return nil
}

func collectArgsType(tblInfo *model.TableInfo, exprs ...ast.ExprNode) ([]byte, error) {
	ts := make([]byte, 0, len(exprs))
	for _, arg := range exprs {
		col, ok := arg.(*ast.ColumnNameExpr)
		if !ok {
			continue
		}
		columnInfo := findColumnByName(col.Name.Name.L, tblInfo)
		if columnInfo == nil {
			return nil, errors.Trace(dbterror.ErrBadField.GenWithStackByArgs(col.Name.Name.L, "partition function"))
		}
		ts = append(ts, columnInfo.GetType())
	}

	return ts, nil
}

func hasDateArgs(argsType ...byte) bool {
	return slice.AnyOf(argsType, func(i int) bool {
		return argsType[i] == mysql.TypeDate || argsType[i] == mysql.TypeDatetime
	})
}

func hasTimeArgs(argsType ...byte) bool {
	return slice.AnyOf(argsType, func(i int) bool {
		return argsType[i] == mysql.TypeDuration || argsType[i] == mysql.TypeDatetime
	})
}

func hasTimestampArgs(argsType ...byte) bool {
	return slice.AnyOf(argsType, func(i int) bool {
		return argsType[i] == mysql.TypeTimestamp
	})
}

func hasDatetimeArgs(argsType ...byte) bool {
	return slice.AnyOf(argsType, func(i int) bool {
		return argsType[i] == mysql.TypeDatetime
	})
}

func checkNoTimestampArgs(tbInfo *model.TableInfo, exprs ...ast.ExprNode) error {
	argsType, err := collectArgsType(tbInfo, exprs...)
	if err != nil {
		return err
	}
	if hasTimestampArgs(argsType...) {
		return errors.Trace(dbterror.ErrWrongExprInPartitionFunc)
	}
	return nil
}

// hexIfNonPrint checks if printable UTF-8 characters from a single quoted string,
// if so, just returns the string
// else returns a hex string of the binary string (i.e. actual encoding, not unicode code points!)
func hexIfNonPrint(s string) string {
	isPrint := true
	// https://go.dev/blog/strings `for range` of string converts to runes!
	for _, runeVal := range s {
		if !strconv.IsPrint(runeVal) {
			isPrint = false
			break
		}
	}
	if isPrint {
		return s
	}
	// To avoid 'simple' MySQL accepted escape characters, to be showed as hex, just escape them
	// \0 \b \n \r \t \Z, see https://dev.mysql.com/doc/refman/8.0/en/string-literals.html
	isPrint = true
	res := ""
	for _, runeVal := range s {
		switch runeVal {
		case 0: // Null
			res += `\0`
		case 7: // Bell
			res += `\b`
		case '\t': // 9
			res += `\t`
		case '\n': // 10
			res += `\n`
		case '\r': // 13
			res += `\r`
		case 26: // ctrl-z / Substitute
			res += `\Z`
		default:
			if strconv.IsPrint(runeVal) {
				res += string(runeVal)
			} else {
				isPrint = false
				break
			}
		}
	}
	if isPrint {
		return res
	}
	// Not possible to create an easy interpreted MySQL string, return as hex string
	// Can be converted to string in MySQL like: CAST(UNHEX('<hex string>') AS CHAR(255))
	return "0x" + hex.EncodeToString([]byte(driver.UnwrapFromSingleQuotes(s)))
}

// AppendPartitionInfo is used in SHOW CREATE TABLE as well as generation the SQL syntax
// for the PartitionInfo during validation of various DDL commands
func AppendPartitionInfo(partitionInfo *model.PartitionInfo, buf *bytes.Buffer, sqlMode mysql.SQLMode) {
	if partitionInfo == nil {
		return
	}
	// Since MySQL 5.1/5.5 is very old and TiDB aims for 5.7/8.0 compatibility, we will not
	// include the /*!50100 or /*!50500 comments for TiDB.
	// This also solves the issue with comments within comments that would happen for
	// PLACEMENT POLICY options.
	if partitionInfo.Type == model.PartitionTypeHash {
		defaultPartitionDefinitions := true
		for i, def := range partitionInfo.Definitions {
			if def.Name.O != fmt.Sprintf("p%d", i) {
				defaultPartitionDefinitions = false
				break
			}
			if len(def.Comment) > 0 || def.PlacementPolicyRef != nil {
				defaultPartitionDefinitions = false
				break
			}
		}

		if defaultPartitionDefinitions {
			fmt.Fprintf(buf, "\nPARTITION BY HASH (%s) PARTITIONS %d", partitionInfo.Expr, partitionInfo.Num)
			return
		}
	}
	// this if statement takes care of lists/range columns case
	if len(partitionInfo.Columns) > 0 {
		// partitionInfo.Type == model.PartitionTypeRange || partitionInfo.Type == model.PartitionTypeList
		// Notice that MySQL uses two spaces between LIST and COLUMNS...
		fmt.Fprintf(buf, "\nPARTITION BY %s COLUMNS(", partitionInfo.Type.String())
		for i, col := range partitionInfo.Columns {
			buf.WriteString(stringutil.Escape(col.O, sqlMode))
			if i < len(partitionInfo.Columns)-1 {
				buf.WriteString(",")
			}
		}
		buf.WriteString(")\n(")
	} else {
		fmt.Fprintf(buf, "\nPARTITION BY %s (%s)\n(", partitionInfo.Type.String(), partitionInfo.Expr)
	}

	AppendPartitionDefs(partitionInfo, buf, sqlMode)
	buf.WriteString(")")
}

// AppendPartitionDefs generates a list of partition definitions needed for SHOW CREATE TABLE (in executor/show.go)
// as well as needed for generating the ADD PARTITION query for INTERVAL partitioning of ALTER TABLE t LAST PARTITION
// and generating the CREATE TABLE query from CREATE TABLE ... INTERVAL
func AppendPartitionDefs(partitionInfo *model.PartitionInfo, buf *bytes.Buffer, sqlMode mysql.SQLMode) {
	for i, def := range partitionInfo.Definitions {
		if i > 0 {
			fmt.Fprintf(buf, ",\n ")
		}
		fmt.Fprintf(buf, "PARTITION %s", stringutil.Escape(def.Name.O, sqlMode))
		// PartitionTypeHash does not have any VALUES definition
		if partitionInfo.Type == model.PartitionTypeRange {
			lessThans := make([]string, len(def.LessThan))
			for idx, v := range def.LessThan {
				lessThans[idx] = hexIfNonPrint(v)
			}
			fmt.Fprintf(buf, " VALUES LESS THAN (%s)", strings.Join(lessThans, ","))
		} else if partitionInfo.Type == model.PartitionTypeList {
			values := bytes.NewBuffer(nil)
			for j, inValues := range def.InValues {
				if j > 0 {
					values.WriteString(",")
				}
				if len(inValues) > 1 {
					values.WriteString("(")
					tmpVals := make([]string, len(inValues))
					for idx, v := range inValues {
						tmpVals[idx] = hexIfNonPrint(v)
					}
					values.WriteString(strings.Join(tmpVals, ","))
					values.WriteString(")")
				} else if len(inValues) == 1 {
					values.WriteString(hexIfNonPrint(inValues[0]))
				}
			}
			fmt.Fprintf(buf, " VALUES IN (%s)", values.String())
		}
		if len(def.Comment) > 0 {
			buf.WriteString(fmt.Sprintf(" COMMENT '%s'", format.OutputFormat(def.Comment)))
		}
		if def.PlacementPolicyRef != nil {
			// add placement ref info here
			fmt.Fprintf(buf, " /*T![placement] PLACEMENT POLICY=%s */", stringutil.Escape(def.PlacementPolicyRef.Name.O, sqlMode))
		}
	}
}<|MERGE_RESOLUTION|>--- conflicted
+++ resolved
@@ -251,11 +251,7 @@
 		}
 		return true, nil
 	}
-<<<<<<< HEAD
 	return false, nil
-=======
-	return true, nil
->>>>>>> 2887591d
 }
 
 func alterTablePartitionBundles(t *meta.Meta, tblInfo *model.TableInfo, addingDefinitions []model.PartitionDefinition) ([]*placement.Bundle, error) {
@@ -2290,30 +2286,12 @@
 		// Re-check that the dropped/added partitions are compatible with current definition
 		firstPartIdx, lastPartIdx, idMap, err := getReplacedPartitionIDs(partNamesCIStr, tblInfo.Partition)
 		if err != nil {
-<<<<<<< HEAD
-			return ver, err
-		}
-		var sctx sessionctx.Context
-		if w.sess == nil {
-			tmpSession, err := w.sessPool.get()
-			defer w.sessPool.put(tmpSession)
-			if err != nil {
-				job.State = model.JobStateCancelled
-				return ver, errors.Trace(err)
-			}
-			sctx = tmpSession
-		} else {
-			sctx = w.sess.Context
-		}
-		if err = checkReorgPartitionDefs(sctx, tblInfo, partInfo, firstPartIdx, lastPartIdx, idMap); err != nil {
-=======
 			job.State = model.JobStateCancelled
 			return ver, err
 		}
 		sctx := w.sess.Context
 		if err = checkReorgPartitionDefs(sctx, tblInfo, partInfo, firstPartIdx, lastPartIdx, idMap); err != nil {
 			job.State = model.JobStateCancelled
->>>>>>> 2887591d
 			return ver, err
 		}
 
@@ -2378,8 +2356,6 @@
 			}
 			return convertAddTablePartitionJob2RollbackJob(d, t, job, err, tblInfo)
 		}
-<<<<<<< HEAD
-=======
 
 		// Doing the preSplitAndScatter here, since all checks are completed,
 		// and we will soon start writing to the new partitions.
@@ -2388,7 +2364,6 @@
 			splitPartitionTableRegion(w.sess.Context, s, tblInfo, partInfo, true)
 		}
 
->>>>>>> 2887591d
 		// TODO: test...
 		// Assume we cannot have more than MaxUint64 rows, set the progress to 1/10 of that.
 		metrics.GetBackfillProgressByLabel(metrics.LblReorgPartition, job.SchemaName, tblInfo.Name.String()).Set(0.1 / float64(math.MaxUint64))
@@ -2424,11 +2399,7 @@
 			// For available state, the new added partition should wait its replica to
 			// be finished, otherwise the query to this partition will be blocked.
 			count := tblInfo.TiFlashReplica.Count
-<<<<<<< HEAD
 			needRetry, err := checkPartitionReplica(count, count, addingDefinitions, d)
-=======
-			needRetry, err := checkPartitionReplica(count, addingDefinitions, d)
->>>>>>> 2887591d
 			if err != nil {
 				// need to rollback, since we tried to register the new
 				// partitions before!
