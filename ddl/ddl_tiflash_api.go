// Copyright 2022 PingCAP, Inc.
//
// Licensed under the Apache License, Version 2.0 (the "License");
// you may not use this file except in compliance with the License.
// You may obtain a copy of the License at
//
//     http://www.apache.org/licenses/LICENSE-2.0
//
// Unless required by applicable law or agreed to in writing, software
// distributed under the License is distributed on an "AS IS" BASIS,
// WITHOUT WARRANTIES OR CONDITIONS OF ANY KIND, either express or implied.
// See the License for the specific language governing permissions and
// limitations under the License.

// Copyright 2013 The ql Authors. All rights reserved.
// Use of this source code is governed by a BSD-style
// license that can be found in the LICENSES/QL-LICENSE file.

package ddl

import (
	"bytes"
	"context"
	"encoding/json"
	"fmt"
	"strings"
	"time"

	"github.com/pingcap/errors"
	"github.com/pingcap/failpoint"
	"github.com/pingcap/tidb/ddl/placement"
	ddlutil "github.com/pingcap/tidb/ddl/util"
	"github.com/pingcap/tidb/domain/infosync"
	"github.com/pingcap/tidb/infoschema"
	"github.com/pingcap/tidb/kv"
	"github.com/pingcap/tidb/meta"
	"github.com/pingcap/tidb/parser/model"
	"github.com/pingcap/tidb/parser/terror"
	"github.com/pingcap/tidb/sessionctx"
	"github.com/pingcap/tidb/sessionctx/variable"
	"github.com/pingcap/tidb/store/helper"
	"github.com/pingcap/tidb/util"
	"github.com/pingcap/tidb/util/admin"
	"github.com/pingcap/tidb/util/gcutil"
	"github.com/pingcap/tidb/util/logutil"
	atomicutil "go.uber.org/atomic"
	"go.uber.org/zap"
)

// TiFlashReplicaStatus records status for each TiFlash replica.
type TiFlashReplicaStatus struct {
	ID             int64
	Count          uint64
	LocationLabels []string
	Available      bool
	HighPriority   bool
	IsPartition    bool
}

// TiFlashManagementContext is the context for TiFlash Replica Management
type TiFlashManagementContext struct {
	TiFlashStores             map[int64]helper.StoreStat
	HandlePdCounter           uint64
	UpdateTiFlashStoreCounter uint64
	UpdateMap                 map[int64]bool
	TotalSize                 atomicutil.Uint32
	BackoffSize               atomicutil.Uint32
}

// NewTiFlashManagementContext creates an instance for TiFlashManagementContext.
func NewTiFlashManagementContext() *TiFlashManagementContext {
	return &TiFlashManagementContext{
		HandlePdCounter:           0,
		UpdateTiFlashStoreCounter: 0,
		TiFlashStores:             make(map[int64]helper.StoreStat),
		UpdateMap:                 make(map[int64]bool),
	}
}

var (
	// PollTiFlashInterval is the interval between every pollTiFlashReplicaStatus call.
	PollTiFlashInterval = 2 * time.Second
	// PullTiFlashPdTick indicates the number of intervals before we fully sync all TiFlash pd rules and tables.
	PullTiFlashPdTick = atomicutil.NewUint64(30 * 5)
	// UpdateTiFlashStoreTick indicates the number of intervals before we fully update TiFlash stores.
	UpdateTiFlashStoreTick = atomicutil.NewUint64(5)
)

func getTiflashHTTPAddr(host string, statusAddr string) (string, error) {
	configURL := fmt.Sprintf("%s://%s/config",
		util.InternalHTTPSchema(),
		statusAddr,
	)
	resp, err := util.InternalHTTPClient().Get(configURL)
	if err != nil {
		return "", errors.Trace(err)
	}
	defer func() {
		resp.Body.Close()
	}()

	buf := new(bytes.Buffer)
	_, err = buf.ReadFrom(resp.Body)
	if err != nil {
		return "", errors.Trace(err)
	}

	var j map[string]interface{}
	err = json.Unmarshal(buf.Bytes(), &j)
	if err != nil {
		return "", errors.Trace(err)
	}

	engineStore, ok := j["engine-store"].(map[string]interface{})
	if !ok {
		return "", errors.New("Error json")
	}
	port64, ok := engineStore["http_port"].(float64)
	if !ok {
		return "", errors.New("Error json")
	}
	port := int(port64)

	addr := fmt.Sprintf("%v:%v", host, port)
	return addr, nil
}

// GetTiFlashReplicaInfo parses model.TableInfo into []TiFlashReplicaStatus.
func GetTiFlashReplicaInfo(tblInfo *model.TableInfo, tableList *[]TiFlashReplicaStatus) {
	if tblInfo.TiFlashReplica == nil {
		// reject tables that has no tiflash replica such like `INFORMATION_SCHEMA`
		return
	}
	if pi := tblInfo.GetPartitionInfo(); pi != nil {
		for _, p := range pi.Definitions {
			logutil.BgLogger().Debug(fmt.Sprintf("Table %v has partition %v\n", tblInfo.ID, p.ID))
			*tableList = append(*tableList, TiFlashReplicaStatus{p.ID,
				tblInfo.TiFlashReplica.Count, tblInfo.TiFlashReplica.LocationLabels, tblInfo.TiFlashReplica.IsPartitionAvailable(p.ID), false, true})
		}
		// partitions that in adding mid-state
		for _, p := range pi.AddingDefinitions {
			logutil.BgLogger().Debug(fmt.Sprintf("Table %v has partition adding %v\n", tblInfo.ID, p.ID))
			*tableList = append(*tableList, TiFlashReplicaStatus{p.ID, tblInfo.TiFlashReplica.Count, tblInfo.TiFlashReplica.LocationLabels, tblInfo.TiFlashReplica.IsPartitionAvailable(p.ID), true, true})
		}
	} else {
		logutil.BgLogger().Debug(fmt.Sprintf("Table %v has no partition\n", tblInfo.ID))
		*tableList = append(*tableList, TiFlashReplicaStatus{tblInfo.ID, tblInfo.TiFlashReplica.Count, tblInfo.TiFlashReplica.LocationLabels, tblInfo.TiFlashReplica.Available, false, false})
	}
}

// UpdateTiFlashHTTPAddress report TiFlash's StatusAddress's port to Pd's etcd.
func (d *ddl) UpdateTiFlashHTTPAddress(store *helper.StoreStat) error {
	addrAndPort := strings.Split(store.Store.StatusAddress, ":")
	if len(addrAndPort) < 2 {
		return errors.New("Can't get TiFlash Address from PD")
	}
	httpAddr, err := getTiflashHTTPAddr(addrAndPort[0], store.Store.StatusAddress)
	if err != nil {
		return errors.Trace(err)
	}
	// Report to pd
	key := fmt.Sprintf("/tiflash/cluster/http_port/%v", store.Store.Address)
	if d.etcdCli == nil {
		return errors.New("no etcdCli in ddl")
	}
	origin := ""
	resp, err := d.etcdCli.Get(d.ctx, key)
	if err != nil {
		return errors.Trace(err)
	}
	// Try to update.
	for _, kv := range resp.Kvs {
		if string(kv.Key) == key {
			origin = string(kv.Value)
			break
		}
	}
	if origin != httpAddr {
		logutil.BgLogger().Warn(fmt.Sprintf("Update status addr of %v from %v to %v", key, origin, httpAddr))
		err := ddlutil.PutKVToEtcd(d.ctx, d.etcdCli, 1, key, httpAddr)
		if err != nil {
			return errors.Trace(err)
		}
	}

	return nil
}

func updateTiFlashStores(pollTiFlashContext *TiFlashManagementContext) error {
	// We need the up-to-date information about TiFlash stores.
	// Since TiFlash Replica synchronize may happen immediately after new TiFlash stores are added.
	tikvStats, err := infosync.GetTiFlashStoresStat(context.Background())
	// If MockTiFlash is not set, will issue a MockTiFlashError here.
	if err != nil {
		return err
	}
	pollTiFlashContext.TiFlashStores = make(map[int64]helper.StoreStat)
	for _, store := range tikvStats.Stores {
		for _, l := range store.Store.Labels {
			if l.Key == "engine" && l.Value == "tiflash" {
				pollTiFlashContext.TiFlashStores[store.Store.ID] = store
				logutil.BgLogger().Debug("Found tiflash store", zap.Int64("id", store.Store.ID), zap.String("Address", store.Store.Address), zap.String("StatusAddress", store.Store.StatusAddress))
			}
		}
	}
	logutil.BgLogger().Info("updateTiFlashStores finished", zap.Int("TiFlash store count", len(pollTiFlashContext.TiFlashStores)))
	return nil
}

func (d *ddl) pollTiFlashReplicaStatus(ctx sessionctx.Context, pollTiFlashContext *TiFlashManagementContext) (bool, error) {
	allReplicaReady := true
	defer func() {
		pollTiFlashContext.HandlePdCounter += 1
		pollTiFlashContext.HandlePdCounter %= PullTiFlashPdTick.Load()
	}()

	updateTiFlash := pollTiFlashContext.UpdateTiFlashStoreCounter%UpdateTiFlashStoreTick.Load() == 0
	if updateTiFlash {
		if err := updateTiFlashStores(pollTiFlashContext); err != nil {
			// If we failed to get from pd, retry everytime.
			pollTiFlashContext.UpdateTiFlashStoreCounter = 0
			return false, err
		}
	}
	pollTiFlashContext.UpdateTiFlashStoreCounter += 1
	pollTiFlashContext.UpdateTiFlashStoreCounter %= UpdateTiFlashStoreTick.Load()

	// The following loop updates TiFlash store's status address.
	for _, store := range pollTiFlashContext.TiFlashStores {
		s := store
		if err := d.UpdateTiFlashHTTPAddress(&s); err != nil {
			logutil.BgLogger().Error("Update TiFlash status address failed", zap.Error(err))
		}
	}

	// Start to process every table.
	schema := d.GetInfoSchemaWithInterceptor(ctx)
	if schema == nil {
		return false, errors.New("Schema is nil")
	}

	var tableList = make([]TiFlashReplicaStatus, 0)

	// Collect TiFlash Replica info, for every table.
	for _, db := range schema.AllSchemas() {
		tbls := schema.SchemaTables(db.Name)
		for _, tbl := range tbls {
			tblInfo := tbl.Meta()
			GetTiFlashReplicaInfo(tblInfo, &tableList)
		}
	}

	var totalTableCount uint32 = 0
	for _, tb := range tableList {
		// For every region in each table, if it has one replica, we reckon it ready.
		// These request can be batched as an optimization.
		available := tb.Available
		failpoint.Inject("PollTiFlashReplicaStatusReplacePrevAvailableValue", func(val failpoint.Value) {
			available = val.(bool)
		})
		// We only check unavailable tables here, so doesn't include blocked add partition case.
		if !available {
			allReplicaReady = false

			// We don't need to set accelerate schedule for this table, since it is already done in DDL, when
			// 1. Add partition
			// 2. Set TiFlash replica

			// Compute sync data process by request TiFlash.
			regionReplica := make(map[int64]int)
			for _, store := range pollTiFlashContext.TiFlashStores {
				err := helper.CollectTiFlashStatus(store.Store.StatusAddress, tb.ID, &regionReplica)
				if err != nil {
					return allReplicaReady, errors.Trace(err)
				}
			}

			logutil.BgLogger().Debug("CollectTiFlashStatus", zap.Any("regionReplica", regionReplica), zap.Int64("tableID", tb.ID))

			var stats helper.PDRegionStats
			if err := infosync.GetTiFlashPDRegionRecordStats(context.Background(), tb.ID, &stats); err != nil {
				return allReplicaReady, err
			}
			regionCount := stats.Count
			flashRegionCount := len(regionReplica)
			avail := regionCount == flashRegionCount
			failpoint.Inject("PollTiFlashReplicaStatusReplaceCurAvailableValue", func(val failpoint.Value) {
				avail = val.(bool)
			})

			if !avail {
<<<<<<< HEAD
				totalTableCount += 1
				logutil.BgLogger().Info("Tiflash replica is not available", zap.Int64("id", tb.ID), zap.Uint64("region need", uint64(regionCount)), zap.Uint64("region have", uint64(flashRegionCount)))
=======
				logutil.BgLogger().Info("Tiflash replica is not available", zap.Int64("tableID", tb.ID), zap.Uint64("region need", uint64(regionCount)), zap.Uint64("region have", uint64(flashRegionCount)))
>>>>>>> 067563d9
				err := infosync.UpdateTiFlashTableSyncProgress(context.Background(), tb.ID, float64(flashRegionCount)/float64(regionCount))
				if err != nil {
					return false, err
				}
			} else {
				logutil.BgLogger().Info("Tiflash replica is available", zap.Int64("tableID", tb.ID), zap.Uint64("region need", uint64(regionCount)))
				err := infosync.DeleteTiFlashTableSyncProgress(tb.ID)
				if err != nil {
					return false, err
				}
			}
			// Will call `onUpdateFlashReplicaStatus` to update `TiFlashReplica`.
			if err := d.UpdateTableReplicaInfo(ctx, tb.ID, avail); err != nil {
				if infoschema.ErrTableNotExists.Equal(err) && tb.IsPartition {
					// May be due to blocking add partition
					logutil.BgLogger().Info("updating TiFlash replica status err, maybe false alarm by blocking add", zap.Error(err), zap.Int64("tableID", tb.ID), zap.Bool("isPartition", tb.IsPartition))
				} else {
					logutil.BgLogger().Error("updating TiFlash replica status err", zap.Error(err), zap.Int64("tableID", tb.ID), zap.Bool("isPartition", tb.IsPartition))
				}
			}
		}
	}
	pollTiFlashContext.TotalSize.Store(totalTableCount)

	return allReplicaReady, nil
}

func getDropOrTruncateTableTiflash(ctx sessionctx.Context, currentSchema infoschema.InfoSchema, tikvHelper *helper.Helper, replicaInfos *[]TiFlashReplicaStatus) error {
	store := tikvHelper.Store.(kv.Storage)

	txn, err := store.Begin()
	if err != nil {
		return errors.Trace(err)
	}
	gcSafePoint, err := gcutil.GetGCSafePoint(ctx)
	if err != nil {
		return err
	}
	uniqueIDMap := make(map[int64]struct{})
	handleJobAndTableInfo := func(job *model.Job, tblInfo *model.TableInfo) (bool, error) {
		// Avoid duplicate table ID info.
		if _, ok := currentSchema.TableByID(tblInfo.ID); ok {
			return false, nil
		}
		if _, ok := uniqueIDMap[tblInfo.ID]; ok {
			return false, nil
		}
		uniqueIDMap[tblInfo.ID] = struct{}{}
		GetTiFlashReplicaInfo(tblInfo, replicaInfos)
		return false, nil
	}
	fn := func(jobs []*model.Job) (bool, error) {
		getTable := func(StartTS uint64, SchemaID int64, TableID int64) (*model.TableInfo, error) {
			snapMeta := meta.NewSnapshotMeta(store.GetSnapshot(kv.NewVersion(StartTS)))
			if err != nil {
				return nil, err
			}
			tbl, err := snapMeta.GetTable(SchemaID, TableID)
			return tbl, err
		}
		return GetDropOrTruncateTableInfoFromJobsByStore(jobs, gcSafePoint, getTable, handleJobAndTableInfo)
	}

	err = admin.IterAllDDLJobs(txn, fn)
	if err != nil {
		if terror.ErrorEqual(variable.ErrSnapshotTooOld, err) {
			// The err indicate that current ddl job and remain DDL jobs was been deleted by GC,
			// just ignore the error and return directly.
			return nil
		}
		return err
	}
	return nil
}

// HandlePlacementRuleRoutine fetch all rules from pd, remove all obsolete rules.
// It handles rare situation, when we fail to alter pd rules.
func HandlePlacementRuleRoutine(ctx sessionctx.Context, d *ddl, tableList []TiFlashReplicaStatus) error {
	c := context.Background()
	tikvStore, ok := ctx.GetStore().(helper.Storage)
	if !ok {
		return errors.New("Can not get Helper")
	}
	tikvHelper := &helper.Helper{
		Store:       tikvStore,
		RegionCache: tikvStore.GetRegionCache(),
	}

	allRulesArr, err := infosync.GetTiFlashGroupRules(c, "tiflash")
	if err != nil {
		return errors.Trace(err)
	}
	allRules := make(map[string]placement.TiFlashRule)
	for _, r := range allRulesArr {
		allRules[r.ID] = r
	}

	start := time.Now()
	originLen := len(tableList)
	currentSchema := d.GetInfoSchemaWithInterceptor(ctx)
	if err := getDropOrTruncateTableTiflash(ctx, currentSchema, tikvHelper, &tableList); err != nil {
		// may fail when no `tikv_gc_safe_point` available, should return in order to remove valid pd rules.
		logutil.BgLogger().Error("getDropOrTruncateTableTiflash returns error", zap.Error(err))
		return errors.Trace(err)
	}
	elapsed := time.Since(start)
	logutil.BgLogger().Info("getDropOrTruncateTableTiflash cost", zap.Duration("time", elapsed), zap.Int("updated", len(tableList)-originLen))
	for _, tb := range tableList {
		// For every region in each table, if it has one replica, we reckon it ready.
		ruleID := fmt.Sprintf("table-%v-r", tb.ID)
		if _, ok := allRules[ruleID]; !ok {
			// Mostly because of a previous failure of setting pd rule.
			logutil.BgLogger().Warn(fmt.Sprintf("Table %v exists, but there are no rule for it", tb.ID))
			newRule := infosync.MakeNewRule(tb.ID, tb.Count, tb.LocationLabels)
			_ = infosync.SetTiFlashPlacementRule(context.Background(), *newRule)
		}
		// For every existing table, we do not remove their rules.
		delete(allRules, ruleID)
	}

	// Remove rules of non-existing table
	for _, v := range allRules {
		logutil.BgLogger().Info("Remove TiFlash rule", zap.String("id", v.ID))
		if err := infosync.DeleteTiFlashPlacementRule(c, "tiflash", v.ID); err != nil {
			logutil.BgLogger().Warn("delete TiFlash pd rule failed", zap.Error(err), zap.String("ruleID", v.ID))
		}
	}

	return nil
}

func (d *ddl) PollTiFlashRoutine() {
	pollTiflashContext := NewTiFlashManagementContext()
	for {
		select {
		case <-d.ctx.Done():
			return
		case <-time.After(PollTiFlashInterval):
		}
		if d.IsTiFlashPollEnabled() {
			if d.sessPool == nil {
				logutil.BgLogger().Error("failed to get sessionPool for pollTiFlashReplicaStatus")
				return
			}
			failpoint.Inject("BeforePollTiFlashReplicaStatusLoop", func() {
				failpoint.Continue()
			})
			sctx, err := d.sessPool.get()
			if err == nil {
				if d.ownerManager.IsOwner() {
					_, err := d.pollTiFlashReplicaStatus(sctx, pollTiflashContext)
					if err != nil {
						switch err.(type) {
						case *infosync.MockTiFlashError:
							// If we have not set up MockTiFlash instance, for those tests without TiFlash, just suppress.
						default:
							logutil.BgLogger().Warn("pollTiFlashReplicaStatus returns error", zap.Error(err))
						}
					}
				}
				d.sessPool.put(sctx)
			} else {
				if sctx != nil {
					d.sessPool.put(sctx)
				}
				logutil.BgLogger().Error("failed to get session for pollTiFlashReplicaStatus", zap.Error(err))
			}
		}
	}
}<|MERGE_RESOLUTION|>--- conflicted
+++ resolved
@@ -289,12 +289,8 @@
 			})
 
 			if !avail {
-<<<<<<< HEAD
 				totalTableCount += 1
-				logutil.BgLogger().Info("Tiflash replica is not available", zap.Int64("id", tb.ID), zap.Uint64("region need", uint64(regionCount)), zap.Uint64("region have", uint64(flashRegionCount)))
-=======
 				logutil.BgLogger().Info("Tiflash replica is not available", zap.Int64("tableID", tb.ID), zap.Uint64("region need", uint64(regionCount)), zap.Uint64("region have", uint64(flashRegionCount)))
->>>>>>> 067563d9
 				err := infosync.UpdateTiFlashTableSyncProgress(context.Background(), tb.ID, float64(flashRegionCount)/float64(regionCount))
 				if err != nil {
 					return false, err
