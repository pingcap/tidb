--- conflicted
+++ resolved
@@ -766,7 +766,6 @@
 	}
 }
 
-<<<<<<< HEAD
 func TestModifyColumnWithForeignKey(t *testing.T) {
 	store, _ := testkit.CreateMockStoreAndDomain(t)
 	tk := testkit.NewTestKit(t, store)
@@ -821,7 +820,8 @@
 	err = tk.ExecToErr("alter table t2 modify column a decimal(5, 2);")
 	require.Error(t, err)
 	require.Equal(t, "[ddl:1832]Cannot change column 'a': used in a foreign key constraint 'fk'", err.Error())
-=======
+}
+
 func TestDropChildTableForeignKeyMetaInfo(t *testing.T) {
 	store, dom := testkit.CreateMockStoreAndDomain(t)
 	tk := testkit.NewTestKit(t, store)
@@ -1032,7 +1032,6 @@
 	require.Error(t, err)
 	require.Equal(t, "[ddl:3730]Cannot drop table 't2' referenced by a foreign key constraint 'fk_b' on table 't3'.", err.Error())
 	tk.MustQuery("show tables").Check(testkit.Rows("t1", "t2", "t3"))
->>>>>>> 563b4262
 }
 
 func getTableInfo(t *testing.T, dom *domain.Domain, db, tb string) *model.TableInfo {
