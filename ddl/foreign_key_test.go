--- conflicted
+++ resolved
@@ -1348,7 +1348,8 @@
 	wg.Wait()
 	require.Error(t, dropErr)
 	require.Equal(t, "[ddl:3730]Cannot drop table 't2' referenced by a foreign key constraint 'fk_b' on table 't3'.", dropErr.Error())
-<<<<<<< HEAD
+	tk.MustExec("drop table test2.t3")
+	tk.MustExec("drop database test")
 }
 
 func TestRenameTableWithForeignKeyMetaInfo0(t *testing.T) {
@@ -1434,8 +1435,4 @@
 	//	State:     model.StatePublic,
 	//	Version:   1,
 	//}, *tbl2Info.ForeignKeys[0])
-=======
-	tk.MustExec("drop table test2.t3")
-	tk.MustExec("drop database test")
->>>>>>> 16693f8c
 }