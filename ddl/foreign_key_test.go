// Copyright 2016 PingCAP, Inc.
//
// Licensed under the Apache License, Version 2.0 (the "License");
// you may not use this file except in compliance with the License.
// You may obtain a copy of the License at
//
//     http://www.apache.org/licenses/LICENSE-2.0
//
// Unless required by applicable law or agreed to in writing, software
// distributed under the License is distributed on an "AS IS" BASIS,
// WITHOUT WARRANTIES OR CONDITIONS OF ANY KIND, either express or implied.
// See the License for the specific language governing permissions and
// limitations under the License.

package ddl_test

import (
	"context"
	"fmt"
	"strings"
	"sync"
	"testing"
	"time"

	"github.com/pingcap/errors"
	"github.com/pingcap/tidb/ddl"
	"github.com/pingcap/tidb/domain"
	"github.com/pingcap/tidb/parser/auth"
	"github.com/pingcap/tidb/parser/model"
	"github.com/pingcap/tidb/sessionctx"
	"github.com/pingcap/tidb/sessiontxn"
	"github.com/pingcap/tidb/table"
	"github.com/pingcap/tidb/testkit"
	"github.com/stretchr/testify/require"
)

func testCreateForeignKey(t *testing.T, d ddl.DDL, ctx sessionctx.Context, dbInfo *model.DBInfo, tblInfo *model.TableInfo, fkName string, keys []string, refTable string, refKeys []string, onDelete model.ReferOptionType, onUpdate model.ReferOptionType) *model.Job {
	FKName := model.NewCIStr(fkName)
	Keys := make([]model.CIStr, len(keys))
	for i, key := range keys {
		Keys[i] = model.NewCIStr(key)
	}

	RefTable := model.NewCIStr(refTable)
	RefKeys := make([]model.CIStr, len(refKeys))
	for i, key := range refKeys {
		RefKeys[i] = model.NewCIStr(key)
	}

	fkInfo := &model.FKInfo{
		Name:     FKName,
		RefTable: RefTable,
		RefCols:  RefKeys,
		Cols:     Keys,
		OnDelete: int(onDelete),
		OnUpdate: int(onUpdate),
		State:    model.StateNone,
	}

	job := &model.Job{
		SchemaID:   dbInfo.ID,
		TableID:    tblInfo.ID,
		Type:       model.ActionAddForeignKey,
		BinlogInfo: &model.HistoryInfo{},
		Args:       []interface{}{fkInfo},
	}
	err := sessiontxn.NewTxn(context.Background(), ctx)
	require.NoError(t, err)
	ctx.SetValue(sessionctx.QueryString, "skip")
	err = d.DoDDLJob(ctx, job)
	require.NoError(t, err)
	return job
}

func testDropForeignKey(t *testing.T, ctx sessionctx.Context, d ddl.DDL, dbInfo *model.DBInfo, tblInfo *model.TableInfo, foreignKeyName string) *model.Job {
	job := &model.Job{
		SchemaID:   dbInfo.ID,
		TableID:    tblInfo.ID,
		Type:       model.ActionDropForeignKey,
		BinlogInfo: &model.HistoryInfo{},
		Args:       []interface{}{model.NewCIStr(foreignKeyName)},
	}
	ctx.SetValue(sessionctx.QueryString, "skip")
	err := d.DoDDLJob(ctx, job)
	require.NoError(t, err)
	v := getSchemaVer(t, ctx)
	checkHistoryJobArgs(t, ctx, job.ID, &historyJobArgs{ver: v, tbl: tblInfo})
	return job
}

func getForeignKey(t table.Table, name string) *model.FKInfo {
	for _, fk := range t.Meta().ForeignKeys {
		// only public foreign key can be read.
		if fk.State != model.StatePublic {
			continue
		}
		if fk.Name.L == strings.ToLower(name) {
			return fk
		}
	}
	return nil
}

func TestForeignKey(t *testing.T) {
	store, dom := testkit.CreateMockStoreAndDomainWithSchemaLease(t, testLease)

	d := dom.DDL()
	dbInfo, err := testSchemaInfo(store, "test_foreign")
	require.NoError(t, err)
	testCreateSchema(t, testkit.NewTestKit(t, store).Session(), dom.DDL(), dbInfo)
	tblInfo, err := testTableInfo(store, "t", 3)
	require.NoError(t, err)

	testCreateTable(t, testkit.NewTestKit(t, store).Session(), d, dbInfo, tblInfo)

	// fix data race
	var mu sync.Mutex
	checkOK := false
	var hookErr error
	tc := &ddl.TestDDLCallback{}
	tc.OnJobUpdatedExported = func(job *model.Job) {
		if job.State != model.JobStateDone {
			return
		}
		mu.Lock()
		defer mu.Unlock()
		var t table.Table
		t, err = testGetTableWithError(store, dbInfo.ID, tblInfo.ID)
		if err != nil {
			hookErr = errors.Trace(err)
			return
		}
		fk := getForeignKey(t, "c1_fk")
		if fk == nil {
			hookErr = errors.New("foreign key not exists")
			return
		}
		checkOK = true
	}
	originalHook := d.GetHook()
	defer d.SetHook(originalHook)
	d.SetHook(tc)

	ctx := testkit.NewTestKit(t, store).Session()
	job := testCreateForeignKey(t, d, ctx, dbInfo, tblInfo, "c1_fk", []string{"c1"}, "t2", []string{"c1"}, model.ReferOptionCascade, model.ReferOptionSetNull)
	testCheckJobDone(t, store, job.ID, true)
	require.NoError(t, err)
	mu.Lock()
	hErr := hookErr
	ok := checkOK
	mu.Unlock()
	require.NoError(t, hErr)
	require.True(t, ok)
	v := getSchemaVer(t, ctx)
	checkHistoryJobArgs(t, ctx, job.ID, &historyJobArgs{ver: v, tbl: tblInfo})

	mu.Lock()
	checkOK = false
	mu.Unlock()
	// fix data race pr/#9491
	tc2 := &ddl.TestDDLCallback{}
	tc2.OnJobUpdatedExported = func(job *model.Job) {
		if job.State != model.JobStateDone {
			return
		}
		mu.Lock()
		defer mu.Unlock()
		var t table.Table
		t, err = testGetTableWithError(store, dbInfo.ID, tblInfo.ID)
		if err != nil {
			hookErr = errors.Trace(err)
			return
		}
		fk := getForeignKey(t, "c1_fk")
		if fk != nil {
			hookErr = errors.New("foreign key has not been dropped")
			return
		}
		checkOK = true
	}
	d.SetHook(tc2)

	job = testDropForeignKey(t, ctx, d, dbInfo, tblInfo, "c1_fk")
	testCheckJobDone(t, store, job.ID, false)
	mu.Lock()
	hErr = hookErr
	ok = checkOK
	mu.Unlock()
	require.NoError(t, hErr)
	require.True(t, ok)
	d.SetHook(originalHook)

	tk := testkit.NewTestKit(t, store)
	jobID := testDropTable(tk, t, dbInfo.Name.L, tblInfo.Name.L, dom)
	testCheckJobDone(t, store, jobID, false)

	require.NoError(t, err)
}

func TestCreateTableWithForeignKeyMetaInfo(t *testing.T) {
	store, dom := testkit.CreateMockStoreAndDomain(t)
	tk := testkit.NewTestKit(t, store)
	tk.MustExec("set @@global.tidb_enable_foreign_key=1")
	tk.MustExec("use test")
	tk.MustExec("create table t1 (id int key, a int,b int as (a) virtual);")
	tk.MustExec("create database test2")
	tk.MustExec("use test2")
	tk.MustExec("create table t2 (id int key, b int, foreign key fk_b(b) references test.t1(id) ON UPDATE RESTRICT ON DELETE CASCADE)")
	tb1Info := getTableInfo(t, dom, "test", "t1")
	tb2Info := getTableInfo(t, dom, "test2", "t2")
	require.Equal(t, 1, len(dom.InfoSchema().GetTableReferredForeignKeys("test", "t1")))
	require.Equal(t, 0, len(dom.InfoSchema().GetTableReferredForeignKeys("test2", "t2")))
	require.Equal(t, 0, len(tb1Info.ForeignKeys))
	tb1ReferredFKs := getTableInfoReferredForeignKeys(t, dom, "test", "t1")
	require.Equal(t, 1, len(tb1ReferredFKs))
	require.Equal(t, model.ReferredFKInfo{
		Cols:        []model.CIStr{model.NewCIStr("id")},
		ChildSchema: model.NewCIStr("test2"),
		ChildTable:  model.NewCIStr("t2"),
		ChildFKName: model.NewCIStr("fk_b"),
	}, *tb1ReferredFKs[0])
	tb2ReferredFKs := getTableInfoReferredForeignKeys(t, dom, "test2", "t2")
	require.Equal(t, 0, len(tb2ReferredFKs))
	require.Equal(t, 1, len(tb2Info.ForeignKeys))
	require.Equal(t, model.FKInfo{
		ID:        1,
		Name:      model.NewCIStr("fk_b"),
		RefSchema: model.NewCIStr("test"),
		RefTable:  model.NewCIStr("t1"),
		RefCols:   []model.CIStr{model.NewCIStr("id")},
		Cols:      []model.CIStr{model.NewCIStr("b")},
		OnDelete:  2,
		OnUpdate:  1,
		State:     model.StatePublic,
		Version:   1,
	}, *tb2Info.ForeignKeys[0])
	// Auto create index for foreign key usage.
	require.Equal(t, 1, len(tb2Info.Indices))
	require.Equal(t, "fk_b", tb2Info.Indices[0].Name.L)
	require.Equal(t, "`test2`.`t2`, CONSTRAINT `fk_b` FOREIGN KEY (`b`) REFERENCES `test`.`t1` (`id`) ON DELETE CASCADE ON UPDATE RESTRICT", tb2Info.ForeignKeys[0].String("test2", "t2"))

	tk.MustExec("create table t3 (id int, b int, index idx_b(b), foreign key fk_b(b) references t2(id) ON UPDATE SET NULL ON DELETE NO ACTION)")
	tb2Info = getTableInfo(t, dom, "test2", "t2")
	tb3Info := getTableInfo(t, dom, "test2", "t3")
	require.Equal(t, 1, len(dom.InfoSchema().GetTableReferredForeignKeys("test2", "t2")))
	require.Equal(t, 0, len(dom.InfoSchema().GetTableReferredForeignKeys("test2", "t3")))
	require.Equal(t, 1, len(tb2Info.ForeignKeys))
	tb2ReferredFKs = getTableInfoReferredForeignKeys(t, dom, "test2", "t2")
	require.Equal(t, 1, len(tb2ReferredFKs))
	require.Equal(t, model.ReferredFKInfo{
		Cols:        []model.CIStr{model.NewCIStr("id")},
		ChildSchema: model.NewCIStr("test2"),
		ChildTable:  model.NewCIStr("t3"),
		ChildFKName: model.NewCIStr("fk_b"),
	}, *tb2ReferredFKs[0])
	tb3ReferredFKs := getTableInfoReferredForeignKeys(t, dom, "test2", "t3")
	require.Equal(t, 0, len(tb3ReferredFKs))
	require.Equal(t, 1, len(tb3Info.ForeignKeys))
	require.Equal(t, model.FKInfo{
		ID:        1,
		Name:      model.NewCIStr("fk_b"),
		RefSchema: model.NewCIStr("test2"),
		RefTable:  model.NewCIStr("t2"),
		RefCols:   []model.CIStr{model.NewCIStr("id")},
		Cols:      []model.CIStr{model.NewCIStr("b")},
		OnDelete:  4,
		OnUpdate:  3,
		State:     model.StatePublic,
		Version:   1,
	}, *tb3Info.ForeignKeys[0])
	require.Equal(t, 1, len(tb3Info.Indices))
	require.Equal(t, "idx_b", tb3Info.Indices[0].Name.L)
	require.Equal(t, "`test2`.`t3`, CONSTRAINT `fk_b` FOREIGN KEY (`b`) REFERENCES `t2` (`id`) ON DELETE NO ACTION ON UPDATE SET NULL", tb3Info.ForeignKeys[0].String("test2", "t3"))

	tk.MustExec("create table t5 (id int key, a int, b int, foreign key (a) references t5(id));")
	tb5Info := getTableInfo(t, dom, "test2", "t5")
	require.Equal(t, 1, len(dom.InfoSchema().GetTableReferredForeignKeys("test2", "t5")))
	require.Equal(t, 1, len(tb5Info.ForeignKeys))
	tb5ReferredFKs := getTableInfoReferredForeignKeys(t, dom, "test2", "t5")
	require.Equal(t, 1, len(tb5ReferredFKs))
	require.Equal(t, model.ReferredFKInfo{
		Cols:        []model.CIStr{model.NewCIStr("id")},
		ChildSchema: model.NewCIStr("test2"),
		ChildTable:  model.NewCIStr("t5"),
		ChildFKName: model.NewCIStr("fk_1"),
	}, *tb5ReferredFKs[0])
	require.Equal(t, model.FKInfo{
		ID:        1,
		Name:      model.NewCIStr("fk_1"),
		RefSchema: model.NewCIStr("test2"),
		RefTable:  model.NewCIStr("t5"),
		RefCols:   []model.CIStr{model.NewCIStr("id")},
		Cols:      []model.CIStr{model.NewCIStr("a")},
		State:     model.StatePublic,
		Version:   1,
	}, *tb5Info.ForeignKeys[0])
	require.Equal(t, 1, len(tb5Info.Indices))
	require.Equal(t, "fk_1", tb5Info.Indices[0].Name.L)
	require.Equal(t, 1, len(dom.InfoSchema().GetTableReferredForeignKeys("test", "t1")))
	require.Equal(t, 1, len(dom.InfoSchema().GetTableReferredForeignKeys("test2", "t2")))
	require.Equal(t, 0, len(dom.InfoSchema().GetTableReferredForeignKeys("test2", "t3")))
	require.Equal(t, 1, len(dom.InfoSchema().GetTableReferredForeignKeys("test2", "t5")))

	tk.MustExec("set @@global.tidb_enable_foreign_key=0")
	tk.MustExec("drop database test2")
	require.Equal(t, 0, len(dom.InfoSchema().GetTableReferredForeignKeys("test2", "t2")))
	require.Equal(t, 0, len(dom.InfoSchema().GetTableReferredForeignKeys("test2", "t3")))
	require.Equal(t, 0, len(dom.InfoSchema().GetTableReferredForeignKeys("test2", "t5")))
}

func TestCreateTableWithForeignKeyMetaInfo2(t *testing.T) {
	store, dom := testkit.CreateMockStoreAndDomain(t)
	tk := testkit.NewTestKit(t, store)
	tk.MustExec("set @@global.tidb_enable_foreign_key=1")
	tk.MustExec("create database test2")
	tk.MustExec("set @@foreign_key_checks=0")
	tk.MustExec("use test2")
	tk.MustExec("create table t2 (id int key, b int, foreign key fk_b(b) references test.t1(id) ON UPDATE RESTRICT ON DELETE CASCADE)")
	tk.MustExec("use test")
	tk.MustExec("create table t1 (id int key, a int, b int as (a) virtual);")
	tb1Info := getTableInfo(t, dom, "test", "t1")
	tb2Info := getTableInfo(t, dom, "test2", "t2")
	require.Equal(t, 0, len(tb1Info.ForeignKeys))
	tb1ReferredFKs := getTableInfoReferredForeignKeys(t, dom, "test", "t1")
	require.Equal(t, 1, len(tb1ReferredFKs))
	require.Equal(t, model.ReferredFKInfo{
		Cols:        []model.CIStr{model.NewCIStr("id")},
		ChildSchema: model.NewCIStr("test2"),
		ChildTable:  model.NewCIStr("t2"),
		ChildFKName: model.NewCIStr("fk_b"),
	}, *tb1ReferredFKs[0])
	tb2ReferredFKs := getTableInfoReferredForeignKeys(t, dom, "test2", "t2")
	require.Equal(t, 0, len(tb2ReferredFKs))
	require.Equal(t, 1, len(tb2Info.ForeignKeys))
	require.Equal(t, model.FKInfo{
		ID:        1,
		Name:      model.NewCIStr("fk_b"),
		RefSchema: model.NewCIStr("test"),
		RefTable:  model.NewCIStr("t1"),
		RefCols:   []model.CIStr{model.NewCIStr("id")},
		Cols:      []model.CIStr{model.NewCIStr("b")},
		OnDelete:  2,
		OnUpdate:  1,
		State:     model.StatePublic,
		Version:   1,
	}, *tb2Info.ForeignKeys[0])
	// Auto create index for foreign key usage.
	require.Equal(t, 1, len(tb2Info.Indices))
	require.Equal(t, "fk_b", tb2Info.Indices[0].Name.L)
	require.Equal(t, "`test2`.`t2`, CONSTRAINT `fk_b` FOREIGN KEY (`b`) REFERENCES `test`.`t1` (`id`) ON DELETE CASCADE ON UPDATE RESTRICT", tb2Info.ForeignKeys[0].String("test2", "t2"))

	tk.MustExec("create table t3 (id int key, a int, foreign key fk_a(a) references test.t1(id) ON DELETE CASCADE ON UPDATE RESTRICT, foreign key fk_a2(a) references test2.t2(id))")
	tb1Info = getTableInfo(t, dom, "test", "t1")
	tb3Info := getTableInfo(t, dom, "test", "t3")
	require.Equal(t, 0, len(tb1Info.ForeignKeys))
	tb1ReferredFKs = getTableInfoReferredForeignKeys(t, dom, "test", "t1")
	require.Equal(t, 2, len(tb1ReferredFKs))
	require.Equal(t, model.ReferredFKInfo{
		Cols:        []model.CIStr{model.NewCIStr("id")},
		ChildSchema: model.NewCIStr("test"),
		ChildTable:  model.NewCIStr("t3"),
		ChildFKName: model.NewCIStr("fk_a"),
	}, *tb1ReferredFKs[0])
	require.Equal(t, model.ReferredFKInfo{
		Cols:        []model.CIStr{model.NewCIStr("id")},
		ChildSchema: model.NewCIStr("test2"),
		ChildTable:  model.NewCIStr("t2"),
		ChildFKName: model.NewCIStr("fk_b"),
	}, *tb1ReferredFKs[1])
	tb3ReferredFKs := getTableInfoReferredForeignKeys(t, dom, "test", "t3")
	require.Equal(t, 0, len(tb3ReferredFKs))
	require.Equal(t, 2, len(tb3Info.ForeignKeys))
	require.Equal(t, model.FKInfo{
		ID:        1,
		Name:      model.NewCIStr("fk_a"),
		RefSchema: model.NewCIStr("test"),
		RefTable:  model.NewCIStr("t1"),
		RefCols:   []model.CIStr{model.NewCIStr("id")},
		Cols:      []model.CIStr{model.NewCIStr("a")},
		OnDelete:  2,
		OnUpdate:  1,
		State:     model.StatePublic,
		Version:   1,
	}, *tb3Info.ForeignKeys[0])
	require.Equal(t, model.FKInfo{
		ID:        2,
		Name:      model.NewCIStr("fk_a2"),
		RefSchema: model.NewCIStr("test2"),
		RefTable:  model.NewCIStr("t2"),
		RefCols:   []model.CIStr{model.NewCIStr("id")},
		Cols:      []model.CIStr{model.NewCIStr("a")},
		State:     model.StatePublic,
		Version:   1,
	}, *tb3Info.ForeignKeys[1])
	// Auto create index for foreign key usage.
	require.Equal(t, 1, len(tb3Info.Indices))
	require.Equal(t, "fk_a", tb3Info.Indices[0].Name.L)
	require.Equal(t, "`test`.`t3`, CONSTRAINT `fk_a` FOREIGN KEY (`a`) REFERENCES `t1` (`id`) ON DELETE CASCADE ON UPDATE RESTRICT", tb3Info.ForeignKeys[0].String("test", "t3"))
	require.Equal(t, "`test`.`t3`, CONSTRAINT `fk_a2` FOREIGN KEY (`a`) REFERENCES `test2`.`t2` (`id`)", tb3Info.ForeignKeys[1].String("test", "t3"))

	tk.MustExec("set @@foreign_key_checks=0")
	tk.MustExec("drop table test2.t2")
	tb1Info = getTableInfo(t, dom, "test", "t1")
	tb3Info = getTableInfo(t, dom, "test", "t3")
	require.Equal(t, 0, len(tb1Info.ForeignKeys))
	tb1ReferredFKs = getTableInfoReferredForeignKeys(t, dom, "test", "t1")
	require.Equal(t, 1, len(tb1ReferredFKs))
	require.Equal(t, model.ReferredFKInfo{
		Cols:        []model.CIStr{model.NewCIStr("id")},
		ChildSchema: model.NewCIStr("test"),
		ChildTable:  model.NewCIStr("t3"),
		ChildFKName: model.NewCIStr("fk_a"),
	}, *tb1ReferredFKs[0])
	tb3ReferredFKs = getTableInfoReferredForeignKeys(t, dom, "test", "t3")
	require.Equal(t, 0, len(tb3ReferredFKs))
	require.Equal(t, 2, len(tb3Info.ForeignKeys))
	require.Equal(t, model.FKInfo{
		ID:        1,
		Name:      model.NewCIStr("fk_a"),
		RefSchema: model.NewCIStr("test"),
		RefTable:  model.NewCIStr("t1"),
		RefCols:   []model.CIStr{model.NewCIStr("id")},
		Cols:      []model.CIStr{model.NewCIStr("a")},
		OnDelete:  2,
		OnUpdate:  1,
		State:     model.StatePublic,
		Version:   1,
	}, *tb3Info.ForeignKeys[0])
	require.Equal(t, model.FKInfo{
		ID:        2,
		Name:      model.NewCIStr("fk_a2"),
		RefSchema: model.NewCIStr("test2"),
		RefTable:  model.NewCIStr("t2"),
		RefCols:   []model.CIStr{model.NewCIStr("id")},
		Cols:      []model.CIStr{model.NewCIStr("a")},
		State:     model.StatePublic,
		Version:   1,
	}, *tb3Info.ForeignKeys[1])
}

func TestCreateTableWithForeignKeyMetaInfo3(t *testing.T) {
	store, dom := testkit.CreateMockStoreAndDomain(t)
	tk := testkit.NewTestKit(t, store)
	tk.MustExec("set @@global.tidb_enable_foreign_key=1")
	tk.MustExec("set @@foreign_key_checks=1")
	tk.MustExec("use test")
	tk.MustExec("create table t1 (id int key, a int, b int as (a) virtual);")
	tk.MustExec("create table t2 (id int key, b int, foreign key fk_b(b) references test.t1(id))")
	tk.MustExec("create table t3 (id int key, b int, foreign key fk_b(b) references test.t1(id))")
	tk.MustExec("create table t4 (id int key, b int, foreign key fk_b(b) references test.t1(id))")
	tb1ReferredFKs := getTableInfoReferredForeignKeys(t, dom, "test", "t1")
	tk.MustExec("drop table t3")
	tk.MustExec("create table t5 (id int key, b int, foreign key fk_b(b) references test.t1(id))")
	require.Equal(t, 3, len(tb1ReferredFKs))
	require.Equal(t, "t2", tb1ReferredFKs[0].ChildTable.L)
	require.Equal(t, "t3", tb1ReferredFKs[1].ChildTable.L)
	require.Equal(t, "t4", tb1ReferredFKs[2].ChildTable.L)
}

func TestCreateTableWithForeignKeyPrivilegeCheck(t *testing.T) {
	store, _ := testkit.CreateMockStoreAndDomain(t)
	tk := testkit.NewTestKit(t, store)
	tk.MustExec("use test")

	tk.MustExec("create user 'u1'@'%' identified by '';")
	tk.MustExec("grant create on *.* to 'u1'@'%';")
	tk.MustExec("create table t1 (id int key);")

	tk2 := testkit.NewTestKit(t, store)
	tk2.MustExec("use test")
	tk2.Session().Auth(&auth.UserIdentity{Username: "u1", Hostname: "localhost", CurrentUser: true, AuthUsername: "u1", AuthHostname: "%"}, nil, []byte("012345678901234567890"))
	err := tk2.ExecToErr("create table t2 (a int, foreign key fk(a) references t1(id));")
	require.Error(t, err)
	require.Equal(t, "[planner:1142]REFERENCES command denied to user 'u1'@'%' for table 't1'", err.Error())

	tk.MustExec("grant references on test.t1 to 'u1'@'%';")
	tk2.MustExec("create table t2 (a int, foreign key fk(a) references t1(id));")
	tk2.MustExec("create table t3 (id int key)")
	err = tk2.ExecToErr("create table t4 (a int, foreign key fk(a) references t1(id), foreign key (a) references t3(id));")
	require.Error(t, err)
	require.Equal(t, "[planner:1142]REFERENCES command denied to user 'u1'@'%' for table 't3'", err.Error())

	tk.MustExec("grant references on test.t3 to 'u1'@'%';")
	tk2.MustExec("create table t4 (a int, foreign key fk(a) references t1(id), foreign key (a) references t3(id));")
}

func TestRenameTableWithForeignKeyMetaInfo(t *testing.T) {
	store, dom := testkit.CreateMockStoreAndDomain(t)
	tk := testkit.NewTestKit(t, store)
	tk.MustExec("set @@global.tidb_enable_foreign_key=1")
	tk.MustExec("create database test2")
	tk.MustExec("use test")
	tk.MustExec("create table t1 (id int key, a int, b int as (a) virtual);")
	tk.MustExec("create table t2 (id int key, b int, foreign key fk_b(b) references test.t1(id))")
	tk.MustExec("use test2")
	tk.MustExec("rename table test.t2 to test2.t2")
	tb1Info := getTableInfo(t, dom, "test", "t1")
	tb2Info := getTableInfo(t, dom, "test2", "t2")
	require.Equal(t, 0, len(tb1Info.ForeignKeys))
	tb1ReferredFKs := getTableInfoReferredForeignKeys(t, dom, "test", "t1")
	require.Equal(t, 1, len(tb1ReferredFKs))
	require.Equal(t, model.ReferredFKInfo{
		Cols:        []model.CIStr{model.NewCIStr("id")},
		ChildSchema: model.NewCIStr("test2"),
		ChildTable:  model.NewCIStr("t2"),
		ChildFKName: model.NewCIStr("fk_b"),
	}, *tb1ReferredFKs[0])
	tb2ReferredFKs := getTableInfoReferredForeignKeys(t, dom, "test2", "t2")
	require.Equal(t, 0, len(tb2ReferredFKs))
	require.Equal(t, 1, len(tb2Info.ForeignKeys))
	require.Equal(t, model.FKInfo{
		ID:        1,
		Name:      model.NewCIStr("fk_b"),
		RefSchema: model.NewCIStr("test"),
		RefTable:  model.NewCIStr("t1"),
		RefCols:   []model.CIStr{model.NewCIStr("id")},
		Cols:      []model.CIStr{model.NewCIStr("b")},
		State:     model.StatePublic,
		Version:   1,
	}, *tb2Info.ForeignKeys[0])
	// Auto create index for foreign key usage.
	require.Equal(t, 1, len(tb2Info.Indices))
	require.Equal(t, "fk_b", tb2Info.Indices[0].Name.L)
	require.Equal(t, "`test2`.`t2`, CONSTRAINT `fk_b` FOREIGN KEY (`b`) REFERENCES `test`.`t1` (`id`)", tb2Info.ForeignKeys[0].String("test2", "t2"))
	// TODO(crazycs520): add test for "rename table t1"
}

func TestCreateTableWithForeignKeyDML(t *testing.T) {
	store, _ := testkit.CreateMockStoreAndDomain(t)
	tk := testkit.NewTestKit(t, store)
	tk.MustExec("set @@global.tidb_enable_foreign_key=1")
	tk.MustExec("use test")
	tk.MustExec("create table t1 (id int key, a int);")
	tk.MustExec("begin")
	tk.MustExec("insert into t1 values (1, 1)")
	tk.MustExec("update t1 set a = 2 where id = 1")

	tk2 := testkit.NewTestKit(t, store)
	tk2.MustExec("use test")
	tk2.MustExec("create table t2 (id int key, b int, foreign key fk_b(b) references test.t1(id))")

	tk.MustExec("commit")
}

func TestCreateTableWithForeignKeyError(t *testing.T) {
	store, _ := testkit.CreateMockStoreAndDomain(t)
	tk := testkit.NewTestKit(t, store)
	tk.MustExec("set @@global.tidb_enable_foreign_key=1")
	tk.MustExec("use test")

	cases := []struct {
		prepare []string
		refer   string
		create  string
		err     string
	}{
		{
			refer:  "create table t1 (id int, a int, b int);",
			create: "create table t2 (a int, b int, foreign key fk_b(b) references T_unknown(b));",
			err:    "[schema:1824]Failed to open the referenced table 'T_unknown'",
		},
		{
			refer:  "create table t1 (id int, a int, b int);",
			create: "create table t2 (a int, b int, foreign key fk_b(b) references t1(c_unknown));",
			err:    "[schema:3734]Failed to add the foreign key constraint. Missing column 'c_unknown' for constraint 'fk_b' in the referenced table 't1'",
		},
		{
			refer:  "create table t1 (id int key, a int, b int);",
			create: "create table t2 (a int, b int, foreign key fk(c_unknown) references t1(id));",
			err:    "[ddl:1072]Key column 'c_unknown' doesn't exist in table",
		},
		{
			refer:  "create table t1 (id int, a int, b int);",
			create: "create table t2 (a int, b int, foreign key fk_b(b) references t1(b));",
			err:    "[schema:1822]Failed to add the foreign key constraint. Missing index for constraint 'fk_b' in the referenced table 't1'",
		},
		{
			refer:  "create table t1 (id int, a int, b int not null, index(b));",
			create: "create table t2 (a int, b int not null, foreign key fk_b(b) references t1(b) on update set null);",
			err:    "[schema:1830]Column 'b' cannot be NOT NULL: needed in a foreign key constraint 'fk_b' SET NULL",
		},
		{
			refer:  "create table t1 (id int, a int, b int not null, index(b));",
			create: "create table t2 (a int, b int not null, foreign key fk_b(b) references t1(b) on delete set null);",
			err:    "[schema:1830]Column 'b' cannot be NOT NULL: needed in a foreign key constraint 'fk_b' SET NULL",
		},
		{
			refer:  "create table t1 (id int key, a int, b int as (a) virtual, index(b));",
			create: "create table t2 (a int, b int, foreign key fk_b(b) references t1(b));",
			err:    "[schema:3733]Foreign key 'fk_b' uses virtual column 'b' which is not supported.",
		},
		{
			refer:  "create table t1 (id int key, a int, b int, index(b));",
			create: "create table t2 (a int, b int as (a) virtual, foreign key fk_b(b) references t1(b));",
			err:    "[schema:3733]Foreign key 'fk_b' uses virtual column 'b' which is not supported.",
		},
		{
			refer:  "create table t1 (id int key, a int);",
			create: "create table t2 (a int, b varchar(10), foreign key fk(b) references t1(id));",
			err:    "[ddl:3780]Referencing column 'b' and referenced column 'id' in foreign key constraint 'fk' are incompatible.",
		},
		{
			refer:  "create table t1 (id int key, a int not null, index(a));",
			create: "create table t2 (a int, b int unsigned, foreign key fk_b(b) references t1(a));",
			err:    "[ddl:3780]Referencing column 'b' and referenced column 'a' in foreign key constraint 'fk_b' are incompatible.",
		},
		{
			refer:  "create table t1 (id int key, a bigint, index(a));",
			create: "create table t2 (a int, b int, foreign key fk_b(b) references t1(a));",
			err:    "[ddl:3780]Referencing column 'b' and referenced column 'a' in foreign key constraint 'fk_b' are incompatible.",
		},
		{
			refer:  "create table t1 (id int key, a varchar(10) charset utf8, index(a));",
			create: "create table t2 (a int, b varchar(10) charset utf8mb4, foreign key fk_b(b) references t1(a));",
			err:    "[ddl:3780]Referencing column 'b' and referenced column 'a' in foreign key constraint 'fk_b' are incompatible.",
		},
		{
			refer:  "create table t1 (id int key, a varchar(10) collate utf8_bin, index(a));",
			create: "create table t2 (a int, b varchar(10) collate utf8mb4_bin, foreign key fk_b(b) references t1(a));",
			err:    "[ddl:3780]Referencing column 'b' and referenced column 'a' in foreign key constraint 'fk_b' are incompatible.",
		},
		{
			refer:  "create table t1 (id int key, a varchar(10));",
			create: "create table t2 (a int, b varchar(10), foreign key fk_b(b) references t1(a));",
			err:    "[schema:1822]Failed to add the foreign key constraint. Missing index for constraint 'fk_b' in the referenced table 't1'",
		},
		{
			refer:  "create table t1 (id int key, a varchar(10), index (a(5)));",
			create: "create table t2 (a int, b varchar(10), foreign key fk_b(b) references t1(a));",
			err:    "[schema:1822]Failed to add the foreign key constraint. Missing index for constraint 'fk_b' in the referenced table 't1'",
		},
		{
			refer:  "create table t1 (id int key, a int, index(a));",
			create: "create table t2 (a int, b int, foreign key fk_b(b) references t1(id, a));",
			err:    "[schema:1239]Incorrect foreign key definition for 'fk_b': Key reference and table reference don't match",
		},
		{
			create: "create table t2 (a int key, foreign key (a) references t2(a));",
			err:    "[schema:1215]Cannot add foreign key constraint",
		},
		{
			create: "create table t2 (a int, b int, index(a,b), index(b,a), foreign key (a,b) references t2(a,b));",
			err:    "[schema:1215]Cannot add foreign key constraint",
		},
		{
			create: "create table t2 (a int, b int, index(a,b), foreign key (a,b) references t2(b,a));",
			err:    "[schema:1822]Failed to add the foreign key constraint. Missing index for constraint 'fk_1' in the referenced table 't2'",
		},
		{
			prepare: []string{
				"set @@foreign_key_checks=0;",
				"create table t2 (a int, b int, index(a), foreign key (a) references t1(id));",
			},
			create: "create table t1 (id int, a int);",
			err:    "[schema:1822]Failed to add the foreign key constraint. Missing index for constraint 'fk_1' in the referenced table 't1'",
		},
		{
			prepare: []string{
				"set @@foreign_key_checks=0;",
				"create table t2 (a int, b int, index(a), foreign key (a) references t1(id));",
			},
			create: "create table t1 (id bigint key, a int);",
			err:    "[ddl:3780]Referencing column 'a' and referenced column 'id' in foreign key constraint 'fk_1' are incompatible.",
		},
		{
			// foreign key is not support in temporary table.
			refer:  "create temporary table t1 (id int key, b int, index(b))",
			create: "create table t2 (a int, b int, foreign key fk(b) references t1(b))",
			err:    "[schema:1824]Failed to open the referenced table 't1'",
		},
		{
			// foreign key is not support in temporary table.
			refer:  "create global temporary table t1 (id int key, b int, index(b)) on commit delete rows",
			create: "create table t2 (a int, b int, foreign key fk(b) references t1(b))",
			err:    "[schema:1215]Cannot add foreign key constraint",
		},
		{
			// foreign key is not support in temporary table.
			refer:  "create table t1 (id int key, b int, index(b))",
			create: "create temporary table t2 (a int, b int, foreign key fk(b) references t1(b))",
			err:    "[schema:1215]Cannot add foreign key constraint",
		},
		{
			// foreign key is not support in temporary table.
			refer:  "create table t1 (id int key, b int, index(b))",
			create: "create global temporary table t2 (a int, b int, foreign key fk(b) references t1(b)) on commit delete rows",
			err:    "[schema:1215]Cannot add foreign key constraint",
		},
		{
			create: "create table t1 (a int, foreign key ``(a) references t1(a));",
			err:    "[ddl:1280]Incorrect index name ''",
		},
		{
			create: "create table t1 (a int, constraint `` foreign key (a) references t1(a));",
			err:    "[ddl:1280]Incorrect index name ''",
		},
		{
			create: "create table t1 (a int, constraint `fk` foreign key (a,a) references t1(a, b));",
			err:    "[schema:1060]Duplicate column name 'a'",
		},
		{
			refer:  "create table t1(a int, b int, index(a,b));",
			create: "create table t2 (a int, b int, foreign key (a,b) references t1(a,a));",
			err:    "[schema:1822]Failed to add the foreign key constraint. Missing index for constraint 'fk_1' in the referenced table 't1'",
		},
		{
			refer:  "create table t1 (id int key, b int, index(b))",
			create: "create table t2 (a int, b int, index fk_1(a), foreign key (b) references t1(b));",
			err:    "[ddl:1061]duplicate key name fk_1",
		},
	}
	for _, ca := range cases {
		tk.MustExec("drop table if exists t2")
		tk.MustExec("drop table if exists t1")
		tk.MustExec("set @@foreign_key_checks=1")
		for _, sql := range ca.prepare {
			tk.MustExec(sql)
		}
		if ca.refer != "" {
			tk.MustExec(ca.refer)
		}
		err := tk.ExecToErr(ca.create)
		require.Error(t, err, ca.create)
		require.Equal(t, ca.err, err.Error(), ca.create)
	}

	passCases := [][]string{
		{
			"create table t1 (id int key, a int, b int, foreign key fk(a) references t1(id))",
		},
		{
			"create table t1 (id int key, b int not null, index(b))",
			"create table t2 (a int, b int, foreign key fk_b(b) references t1(b));",
		},
		{
			"create table t1 (id int key, a varchar(10), index(a));",
			"create table t2 (a int, b varchar(20), foreign key fk_b(b) references t1(a));",
		},
		{
			"create table t1 (id int key, a decimal(10,5), index(a));",
			"create table t2 (a int, b decimal(20, 10), foreign key fk_b(b) references t1(a));",
		},
		{
			"create table t1 (id int key, a varchar(10), index (a(10)));",
			"create table t2 (a int, b varchar(20), foreign key fk_b(b) references t1(a));",
		},
		{
			"set @@foreign_key_checks=0;",
			"create table t2 (a int, b int, foreign key fk_b(b) references t_unknown(b));",
			"set @@foreign_key_checks=1;",
		},
		{
			"create table t2 (a int, b int, index(a,b), index(b,a), foreign key (a,b) references t2(b,a));",
		},
		{
			"create table t1 (a int key, b int, index(b))",
			"create table t2 (a int, b int, foreign key (a) references t1(a), foreign key (b) references t1(b));",
		},
	}
	for _, ca := range passCases {
		tk.MustExec("drop table if exists t2")
		tk.MustExec("drop table if exists t1")
		for _, sql := range ca {
			tk.MustExec(sql)
		}
	}
}

func TestDropChildTableForeignKeyMetaInfo(t *testing.T) {
	store, dom := testkit.CreateMockStoreAndDomain(t)
	tk := testkit.NewTestKit(t, store)
	tk.MustExec("set @@global.tidb_enable_foreign_key=1")
	tk.MustExec("use test")
	tk.MustExec("create table t1 (id int key, a int, b int, CONSTRAINT fk foreign key (a) references t1(id))")
	tb1ReferredFKs := getTableInfoReferredForeignKeys(t, dom, "test", "t1")
	require.Equal(t, 1, len(tb1ReferredFKs))
	tk.MustExec("drop table t1")
	tb1ReferredFKs = getTableInfoReferredForeignKeys(t, dom, "test", "t1")
	require.Equal(t, 0, len(tb1ReferredFKs))

	tk.MustExec("create table t1 (id int key, b int, index(b))")
	tk.MustExec("create table t2 (a int, b int, foreign key fk (a) references t1(b));")
	tb1ReferredFKs = getTableInfoReferredForeignKeys(t, dom, "test", "t1")
	require.Equal(t, 1, len(tb1ReferredFKs))
	tk.MustExec("drop table t2")
	tb1ReferredFKs = getTableInfoReferredForeignKeys(t, dom, "test", "t1")
	require.Equal(t, 0, len(tb1ReferredFKs))
}

func TestDropForeignKeyMetaInfo(t *testing.T) {
	store, dom := testkit.CreateMockStoreAndDomain(t)
	tk := testkit.NewTestKit(t, store)
	tk.MustExec("set @@global.tidb_enable_foreign_key=1")
	tk.MustExec("use test")
	tk.MustExec("create table t1 (id int key, a int, b int, CONSTRAINT fk foreign key (a) references t1(id))")
	tb1ReferredFKs := getTableInfoReferredForeignKeys(t, dom, "test", "t1")
	require.Equal(t, 1, len(tb1ReferredFKs))
	tk.MustExec("alter table t1 drop foreign key fk")
	tbl1Info := getTableInfo(t, dom, "test", "t1")
	tb1ReferredFKs = getTableInfoReferredForeignKeys(t, dom, "test", "t1")
	require.Equal(t, 0, len(tbl1Info.ForeignKeys))
	require.Equal(t, 0, len(tb1ReferredFKs))

	tk.MustExec("drop table t1")
	tk.MustExec("create table t1 (id int key, b int, index(b))")
	tk.MustExec("create table t2 (a int, b int, foreign key fk (a) references t1(b));")
	tb1ReferredFKs = getTableInfoReferredForeignKeys(t, dom, "test", "t1")
	require.Equal(t, 1, len(tb1ReferredFKs))
	tk.MustExec("alter table t2 drop foreign key fk")
	tb1ReferredFKs = getTableInfoReferredForeignKeys(t, dom, "test", "t1")
	require.Equal(t, 0, len(tb1ReferredFKs))
	tbl2Info := getTableInfo(t, dom, "test", "t2")
	require.Equal(t, 0, len(tbl2Info.ForeignKeys))
}

func TestTruncateOrDropTableWithForeignKeyReferred(t *testing.T) {
	store, _ := testkit.CreateMockStoreAndDomain(t)
	tk := testkit.NewTestKit(t, store)
	tk.MustExec("set @@global.tidb_enable_foreign_key=1")
	tk.MustExec("use test")

	cases := []struct {
		prepares    []string
		tbl         string
		truncateErr string
		dropErr     string
	}{
		{
			prepares: []string{
				"create table t1 (id int key, b int not null, index(b))",
				"create table t2 (a int, b int, foreign key fk_b(b) references t1(b));",
			},
			tbl:         "t1",
			truncateErr: "[ddl:1701]Cannot truncate a table referenced in a foreign key constraint (`test`.`t2` CONSTRAINT `fk_b`)",
			dropErr:     "[ddl:3730]Cannot drop table 't1' referenced by a foreign key constraint 'fk_b' on table 't2'.",
		},
		{
			prepares: []string{
				"create table t1 (id int key, a varchar(10), index(a));",
				"create table t2 (a int, b varchar(20), foreign key fk_b(b) references t1(a));",
			},
			tbl:         "t1",
			truncateErr: "[ddl:1701]Cannot truncate a table referenced in a foreign key constraint (`test`.`t2` CONSTRAINT `fk_b`)",
			dropErr:     "[ddl:3730]Cannot drop table 't1' referenced by a foreign key constraint 'fk_b' on table 't2'.",
		},
		{
			prepares: []string{
				"create table t1 (id int key, a varchar(10), index (a(10)));",
				"create table t2 (a int, b varchar(20), foreign key fk_b(b) references t1(a));",
			},
			tbl:         "t1",
			truncateErr: "[ddl:1701]Cannot truncate a table referenced in a foreign key constraint (`test`.`t2` CONSTRAINT `fk_b`)",
			dropErr:     "[ddl:3730]Cannot drop table 't1' referenced by a foreign key constraint 'fk_b' on table 't2'.",
		},
	}

	for _, ca := range cases {
		tk.MustExec("drop table if exists t2")
		tk.MustExec("drop table if exists t1")
		for _, sql := range ca.prepares {
			tk.MustExec(sql)
		}
		truncateSQL := fmt.Sprintf("truncate table %v", ca.tbl)
		tk.MustExec("set @@foreign_key_checks=1;")
		err := tk.ExecToErr(truncateSQL)
		require.Error(t, err)
		require.Equal(t, ca.truncateErr, err.Error())
		dropSQL := fmt.Sprintf("drop table %v", ca.tbl)
		err = tk.ExecToErr(dropSQL)
		require.Error(t, err)
		require.Equal(t, ca.dropErr, err.Error())

		tk.MustExec("set @@foreign_key_checks=0;")
		tk.MustExec(truncateSQL)
	}
	passCases := [][]string{
		{
			"create table t1 (id int key, a int, b int, foreign key fk(a) references t1(id))",
			"truncate table t1",
			"drop table t1",
		},
		{
			"create table t1 (id int key, a varchar(10), index (a(10)));",
			"create table t2 (a int, b varchar(20), foreign key fk_b(b) references t1(a));",
			"drop table t1, t2",
		},
		{
			"set @@foreign_key_checks=0;",
			"create table t1 (id int key, a varchar(10), index (a(10)));",
			"create table t2 (a int, b varchar(20), foreign key fk_b(b) references t1(a));",
			"truncate table t1",
			"drop table t1",
		},
	}
	for _, ca := range passCases {
		tk.MustExec("drop table if exists t1, t2")
		tk.MustExec("set @@foreign_key_checks=1;")
		for _, sql := range ca {
			tk.MustExec(sql)
		}
	}
}

func TestTruncateOrDropTableWithForeignKeyReferred2(t *testing.T) {
	store, dom := testkit.CreateMockStoreAndDomainWithSchemaLease(t, testLease)
	d := dom.DDL()
	tk := testkit.NewTestKit(t, store)
	tk.MustExec("set @@global.tidb_enable_foreign_key=1")
	tk.MustExec("set @@foreign_key_checks=1;")
	tk.MustExec("use test")
	tk2 := testkit.NewTestKit(t, store)
	tk2.MustExec("set @@global.tidb_enable_foreign_key=1")
	tk2.MustExec("set @@foreign_key_checks=1;")
	tk2.MustExec("use test")
	tk3 := testkit.NewTestKit(t, store)
	tk3.MustExec("set @@global.tidb_enable_foreign_key=1")
	tk3.MustExec("set @@foreign_key_checks=1;")
	tk3.MustExec("use test")

	tk.MustExec("create table t1 (id int key, a int);")

	var wg sync.WaitGroup
	var truncateErr, dropErr error
	testTruncate := true
	tc := &ddl.TestDDLCallback{}
	tc.OnJobRunBeforeExported = func(job *model.Job) {
		if job.SchemaState != model.StateNone {
			return
		}
		if job.Type != model.ActionCreateTable {
			return
		}
		wg.Add(1)
		if testTruncate {
			go func() {
				defer wg.Done()
				truncateErr = tk2.ExecToErr("truncate table t1")
			}()
		} else {
			go func() {
				defer wg.Done()
				dropErr = tk2.ExecToErr("drop table t1")
			}()
		}
		// make sure tk2's ddl job already put into ddl job queue.
		time.Sleep(time.Millisecond * 100)
	}
	originalHook := d.GetHook()
	defer d.SetHook(originalHook)
	d.SetHook(tc)

	tk.MustExec("create table t2 (a int, b int, foreign key fk(b) references t1(id));")
	wg.Wait()
	require.Error(t, truncateErr)
	require.Equal(t, "[ddl:1701]Cannot truncate a table referenced in a foreign key constraint (`test`.`t2` CONSTRAINT `fk`)", truncateErr.Error())

	tk.MustExec("drop table t2")
	testTruncate = false
	tk.MustExec("create table t2 (a int, b int, foreign key fk(b) references t1(id));")
	wg.Wait()
	require.Error(t, dropErr)
	require.Equal(t, "[ddl:1701]Cannot truncate a table referenced in a foreign key constraint (`test`.`t2` CONSTRAINT `fk`)", dropErr.Error())
}

func TestDropTableWithForeignKeyReferred(t *testing.T) {
	store, _ := testkit.CreateMockStoreAndDomainWithSchemaLease(t, testLease)
	tk := testkit.NewTestKit(t, store)
	tk.MustExec("set @@global.tidb_enable_foreign_key=1")
	tk.MustExec("set @@foreign_key_checks=1;")
	tk.MustExec("use test")

	tk.MustExec("create table t1 (id int key, b int, index(b));")
	tk.MustExec("create table t2 (id int key, b int, foreign key fk_b(b) references t1(id));")
	tk.MustExec("create table t3 (id int key, b int, foreign key fk_b(b) references t2(id));")
	err := tk.ExecToErr("drop table if exists t1,t2;")
	require.Error(t, err)
	require.Equal(t, "[ddl:3730]Cannot drop table 't2' referenced by a foreign key constraint 'fk_b' on table 't3'.", err.Error())
	tk.MustQuery("show tables").Check(testkit.Rows("t1", "t2", "t3"))
}

<<<<<<< HEAD
func TestDropColumnWithForeignKey(t *testing.T) {
	store, _ := testkit.CreateMockStoreAndDomain(t)
	tk := testkit.NewTestKit(t, store)
	tk.MustExec("set @@global.tidb_enable_foreign_key=1")
	tk.MustExec("set @@foreign_key_checks=1;")
	tk.MustExec("use test")

	tk.MustExec("create table t1 (id int key, a int, b int, index(b), CONSTRAINT fk foreign key (a) references t1(b))")
	tk.MustGetErrMsg("alter table t1 drop column a;", "[ddl:1828]Cannot drop column 'a': needed in a foreign key constraint 'fk'")
	tk.MustGetErrMsg("alter table t1 drop column b;", "[ddl:1829]Cannot drop column 'b': needed in a foreign key constraint 'fk' of table 't1'")

	tk.MustExec("drop table t1")
	tk.MustExec("create table t1 (id int key, b int, index(b));")
	tk.MustExec("create table t2 (a int, b int, constraint fk foreign key (a) references t1(b));")
	tk.MustGetErrMsg("alter table t1 drop column b;", "[ddl:1829]Cannot drop column 'b': needed in a foreign key constraint 'fk' of table 't2'")
	tk.MustGetErrMsg("alter table t2 drop column a;", "[ddl:1828]Cannot drop column 'a': needed in a foreign key constraint 'fk'")
=======
func TestDropIndexNeededInForeignKey(t *testing.T) {
	store, _ := testkit.CreateMockStoreAndDomain(t)
	tk := testkit.NewTestKit(t, store)
	tk.MustExec("set @@global.tidb_enable_foreign_key=1")
	tk.MustExec("set @@foreign_key_checks=1")
	tk.MustExec("use test")

	cases := []struct {
		prepares []string
		drops    []string
		err      string
	}{
		{
			prepares: []string{
				"create table t1 (id int key, b int, index idx (b))",
				"create table t2 (a int, b int, index idx (b), foreign key fk_b(b) references t1(b));",
			},
			drops: []string{
				"alter table t1 drop index idx",
				"alter table t2 drop index idx",
			},
			err: "[ddl:1553]Cannot drop index 'idx': needed in a foreign key constraint",
		},
		{
			prepares: []string{
				"create table t1 (id int, b int, index idx (id, b))",
				"create table t2 (a int, b int, index idx (b, a), foreign key fk_b(b) references t1(id));",
			},
			drops: []string{
				"alter table t1 drop index idx",
				"alter table t2 drop index idx",
			},
			err: "[ddl:1553]Cannot drop index 'idx': needed in a foreign key constraint",
		},
	}

	for _, ca := range cases {
		tk.MustExec("drop table if exists t2")
		tk.MustExec("drop table if exists t1")
		for _, sql := range ca.prepares {
			tk.MustExec(sql)
		}
		for _, drop := range ca.drops {
			// even disable foreign key check, still can't drop the index used by foreign key.
			tk.MustExec("set @@foreign_key_checks=0;")
			err := tk.ExecToErr(drop)
			require.Error(t, err)
			require.Equal(t, ca.err, err.Error())
			tk.MustExec("set @@foreign_key_checks=1;")
			err = tk.ExecToErr(drop)
			require.Error(t, err)
			require.Equal(t, ca.err, err.Error())
		}
	}
	passCases := [][]string{
		{
			"create table t1 (id int key, b int, index idxb (b))",
			"create table t2 (a int, b int key, index idxa (a),index idxb (b), foreign key fk_b(b) references t1(id));",
			"alter table t1 drop index idxb",
			"alter table t2 drop index idxa",
			"alter table t2 drop index idxb",
		},
		{
			"create table t1 (id int key, b int, index idxb (b), unique index idx(b, id))",
			"create table t2 (a int, b int key, index idx (b, a),index idxb (b), index idxab(a, b), foreign key fk_b(b) references t1(b));",
			"alter table t1 drop index idxb",
			"alter table t1 add index idxb (b)",
			"alter table t1 drop index idx",
			"alter table t2 drop index idx",
			"alter table t2 add index idx (b, a)",
			"alter table t2 drop index idxb",
			"alter table t2 drop index idxab",
		},
	}
	tk.MustExec("set @@foreign_key_checks=1;")
	for _, ca := range passCases {
		tk.MustExec("drop table if exists t2")
		tk.MustExec("drop table if exists t1")
		for _, sql := range ca {
			tk.MustExec(sql)
		}
	}
}

func TestDropIndexNeededInForeignKey2(t *testing.T) {
	store, dom := testkit.CreateMockStoreAndDomainWithSchemaLease(t, testLease)
	d := dom.DDL()
	tk := testkit.NewTestKit(t, store)
	tk.MustExec("set @@global.tidb_enable_foreign_key=1")
	tk.MustExec("set @@foreign_key_checks=1;")
	tk.MustExec("use test")
	tk2 := testkit.NewTestKit(t, store)
	tk2.MustExec("set @@global.tidb_enable_foreign_key=1")
	tk2.MustExec("set @@foreign_key_checks=1;")
	tk2.MustExec("use test")
	tk3 := testkit.NewTestKit(t, store)
	tk3.MustExec("set @@global.tidb_enable_foreign_key=1")
	tk3.MustExec("set @@foreign_key_checks=1;")
	tk3.MustExec("use test")
	tk.MustExec("create table t1 (id int key, b int)")
	tk.MustExec("create table t2 (a int, b int, index idx1 (b),index idx2 (b), foreign key (b) references t1(id));")

	var wg sync.WaitGroup
	var dropErr error
	tc := &ddl.TestDDLCallback{}
	tc.OnJobRunBeforeExported = func(job *model.Job) {
		if job.SchemaState != model.StatePublic || job.Type != model.ActionDropIndex {
			return
		}
		wg.Add(1)
		go func() {
			defer wg.Done()
			dropErr = tk2.ExecToErr("alter table t2 drop index idx2")
		}()
		// make sure tk2's ddl job already put into ddl job queue.
		time.Sleep(time.Millisecond * 100)
	}
	originalHook := d.GetHook()
	defer d.SetHook(originalHook)
	d.SetHook(tc)

	tk.MustExec("alter table t2 drop index idx1")
	wg.Wait()
	require.Error(t, dropErr)
	require.Equal(t, "[ddl:1553]Cannot drop index 'idx2': needed in a foreign key constraint", dropErr.Error())
>>>>>>> f80a42d2
}

func getTableInfo(t *testing.T, dom *domain.Domain, db, tb string) *model.TableInfo {
	err := dom.Reload()
	require.NoError(t, err)
	is := dom.InfoSchema()
	tbl, err := is.TableByName(model.NewCIStr(db), model.NewCIStr(tb))
	require.NoError(t, err)
	_, exist := is.TableByID(tbl.Meta().ID)
	require.True(t, exist)
	return tbl.Meta()
}

func getTableInfoReferredForeignKeys(t *testing.T, dom *domain.Domain, db, tb string) []*model.ReferredFKInfo {
	err := dom.Reload()
	require.NoError(t, err)
	return dom.InfoSchema().GetTableReferredForeignKeys(db, tb)
}<|MERGE_RESOLUTION|>--- conflicted
+++ resolved
@@ -978,24 +978,6 @@
 	tk.MustQuery("show tables").Check(testkit.Rows("t1", "t2", "t3"))
 }
 
-<<<<<<< HEAD
-func TestDropColumnWithForeignKey(t *testing.T) {
-	store, _ := testkit.CreateMockStoreAndDomain(t)
-	tk := testkit.NewTestKit(t, store)
-	tk.MustExec("set @@global.tidb_enable_foreign_key=1")
-	tk.MustExec("set @@foreign_key_checks=1;")
-	tk.MustExec("use test")
-
-	tk.MustExec("create table t1 (id int key, a int, b int, index(b), CONSTRAINT fk foreign key (a) references t1(b))")
-	tk.MustGetErrMsg("alter table t1 drop column a;", "[ddl:1828]Cannot drop column 'a': needed in a foreign key constraint 'fk'")
-	tk.MustGetErrMsg("alter table t1 drop column b;", "[ddl:1829]Cannot drop column 'b': needed in a foreign key constraint 'fk' of table 't1'")
-
-	tk.MustExec("drop table t1")
-	tk.MustExec("create table t1 (id int key, b int, index(b));")
-	tk.MustExec("create table t2 (a int, b int, constraint fk foreign key (a) references t1(b));")
-	tk.MustGetErrMsg("alter table t1 drop column b;", "[ddl:1829]Cannot drop column 'b': needed in a foreign key constraint 'fk' of table 't2'")
-	tk.MustGetErrMsg("alter table t2 drop column a;", "[ddl:1828]Cannot drop column 'a': needed in a foreign key constraint 'fk'")
-=======
 func TestDropIndexNeededInForeignKey(t *testing.T) {
 	store, _ := testkit.CreateMockStoreAndDomain(t)
 	tk := testkit.NewTestKit(t, store)
@@ -1121,7 +1103,6 @@
 	wg.Wait()
 	require.Error(t, dropErr)
 	require.Equal(t, "[ddl:1553]Cannot drop index 'idx2': needed in a foreign key constraint", dropErr.Error())
->>>>>>> f80a42d2
 }
 
 func getTableInfo(t *testing.T, dom *domain.Domain, db, tb string) *model.TableInfo {
@@ -1139,4 +1120,22 @@
 	err := dom.Reload()
 	require.NoError(t, err)
 	return dom.InfoSchema().GetTableReferredForeignKeys(db, tb)
+}
+
+func TestDropColumnWithForeignKey(t *testing.T) {
+	store, _ := testkit.CreateMockStoreAndDomain(t)
+	tk := testkit.NewTestKit(t, store)
+	tk.MustExec("set @@global.tidb_enable_foreign_key=1")
+	tk.MustExec("set @@foreign_key_checks=1;")
+	tk.MustExec("use test")
+
+	tk.MustExec("create table t1 (id int key, a int, b int, index(b), CONSTRAINT fk foreign key (a) references t1(b))")
+	tk.MustGetErrMsg("alter table t1 drop column a;", "[ddl:1828]Cannot drop column 'a': needed in a foreign key constraint 'fk'")
+	tk.MustGetErrMsg("alter table t1 drop column b;", "[ddl:1829]Cannot drop column 'b': needed in a foreign key constraint 'fk' of table 't1'")
+
+	tk.MustExec("drop table t1")
+	tk.MustExec("create table t1 (id int key, b int, index(b));")
+	tk.MustExec("create table t2 (a int, b int, constraint fk foreign key (a) references t1(b));")
+	tk.MustGetErrMsg("alter table t1 drop column b;", "[ddl:1829]Cannot drop column 'b': needed in a foreign key constraint 'fk' of table 't2'")
+	tk.MustGetErrMsg("alter table t2 drop column a;", "[ddl:1828]Cannot drop column 'a': needed in a foreign key constraint 'fk'")
 }