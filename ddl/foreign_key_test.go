--- conflicted
+++ resolved
@@ -766,41 +766,6 @@
 	}
 }
 
-<<<<<<< HEAD
-func TestDropIndexNeededInForeignKey(t *testing.T) {
-	store, _ := testkit.CreateMockStoreAndDomain(t)
-	tk := testkit.NewTestKit(t, store)
-	tk.MustExec("set @@global.tidb_enable_foreign_key=1")
-	tk.MustExec("set @@foreign_key_checks=1")
-	tk.MustExec("use test")
-
-	cases := []struct {
-		prepares []string
-		drops    []string
-		err      string
-	}{
-		{
-			prepares: []string{
-				"create table t1 (id int key, b int, index idx (b))",
-				"create table t2 (a int, b int, index idx (b), foreign key fk_b(b) references t1(b));",
-			},
-			drops: []string{
-				"alter table t1 drop index idx",
-				"alter table t2 drop index idx",
-			},
-			err: "[ddl:1553]Cannot drop index 'idx': needed in a foreign key constraint",
-		},
-		{
-			prepares: []string{
-				"create table t1 (id int, b int, index idx (id, b))",
-				"create table t2 (a int, b int, index idx (b, a), foreign key fk_b(b) references t1(id));",
-			},
-			drops: []string{
-				"alter table t1 drop index idx",
-				"alter table t2 drop index idx",
-			},
-			err: "[ddl:1553]Cannot drop index 'idx': needed in a foreign key constraint",
-=======
 func TestDropChildTableForeignKeyMetaInfo(t *testing.T) {
 	store, dom := testkit.CreateMockStoreAndDomain(t)
 	tk := testkit.NewTestKit(t, store)
@@ -886,7 +851,6 @@
 			tbl:         "t1",
 			truncateErr: "[ddl:1701]Cannot truncate a table referenced in a foreign key constraint (`test`.`t2` CONSTRAINT `fk_b`)",
 			dropErr:     "[ddl:3730]Cannot drop table 't1' referenced by a foreign key constraint 'fk_b' on table 't2'.",
->>>>>>> 563b4262
 		},
 	}
 
@@ -896,44 +860,6 @@
 		for _, sql := range ca.prepares {
 			tk.MustExec(sql)
 		}
-<<<<<<< HEAD
-		for _, drop := range ca.drops {
-			// even disable foreign key check, still can't drop the index used by foreign key.
-			tk.MustExec("set @@foreign_key_checks=0;")
-			err := tk.ExecToErr(drop)
-			require.Error(t, err)
-			require.Equal(t, ca.err, err.Error())
-			tk.MustExec("set @@foreign_key_checks=1;")
-			err = tk.ExecToErr(drop)
-			require.Error(t, err)
-			require.Equal(t, ca.err, err.Error())
-		}
-	}
-	passCases := [][]string{
-		{
-			"create table t1 (id int key, b int, index idxb (b))",
-			"create table t2 (a int, b int key, index idxa (a),index idxb (b), foreign key fk_b(b) references t1(id));",
-			"alter table t1 drop index idxb",
-			"alter table t2 drop index idxa",
-			"alter table t2 drop index idxb",
-		},
-		{
-			"create table t1 (id int key, b int, index idxb (b), unique index idx(b, id))",
-			"create table t2 (a int, b int key, index idx (b, a),index idxb (b), index idxab(a, b), foreign key fk_b(b) references t1(b));",
-			"alter table t1 drop index idxb",
-			"alter table t1 add index idxb (b)",
-			"alter table t1 drop index idx",
-			"alter table t2 drop index idx",
-			"alter table t2 add index idx (b, a)",
-			"alter table t2 drop index idxb",
-			"alter table t2 drop index idxab",
-		},
-	}
-	tk.MustExec("set @@foreign_key_checks=1;")
-	for _, ca := range passCases {
-		tk.MustExec("drop table if exists t2")
-		tk.MustExec("drop table if exists t1")
-=======
 		truncateSQL := fmt.Sprintf("truncate table %v", ca.tbl)
 		tk.MustExec("set @@foreign_key_checks=1;")
 		err := tk.ExecToErr(truncateSQL)
@@ -969,18 +895,13 @@
 	for _, ca := range passCases {
 		tk.MustExec("drop table if exists t1, t2")
 		tk.MustExec("set @@foreign_key_checks=1;")
->>>>>>> 563b4262
 		for _, sql := range ca {
 			tk.MustExec(sql)
 		}
 	}
 }
 
-<<<<<<< HEAD
-func TestDropIndexNeededInForeignKey2(t *testing.T) {
-=======
 func TestTruncateOrDropTableWithForeignKeyReferred2(t *testing.T) {
->>>>>>> 563b4262
 	store, dom := testkit.CreateMockStoreAndDomainWithSchemaLease(t, testLease)
 	d := dom.DDL()
 	tk := testkit.NewTestKit(t, store)
@@ -995,23 +916,6 @@
 	tk3.MustExec("set @@global.tidb_enable_foreign_key=1")
 	tk3.MustExec("set @@foreign_key_checks=1;")
 	tk3.MustExec("use test")
-<<<<<<< HEAD
-	tk.MustExec("create table t1 (id int key, b int)")
-	tk.MustExec("create table t2 (a int, b int, index idx1 (b),index idx2 (b), foreign key (b) references t1(id));")
-
-	var wg sync.WaitGroup
-	var dropErr error
-	tc := &ddl.TestDDLCallback{}
-	tc.OnJobRunBeforeExported = func(job *model.Job) {
-		if job.SchemaState != model.StatePublic || job.Type != model.ActionDropIndex {
-			return
-		}
-		wg.Add(1)
-		go func() {
-			defer wg.Done()
-			dropErr = tk2.ExecToErr("alter table t2 drop index idx2")
-		}()
-=======
 
 	tk.MustExec("create table t1 (id int key, a int);")
 
@@ -1038,7 +942,6 @@
 				dropErr = tk2.ExecToErr("drop table t1")
 			}()
 		}
->>>>>>> 563b4262
 		// make sure tk2's ddl job already put into ddl job queue.
 		time.Sleep(time.Millisecond * 100)
 	}
@@ -1046,12 +949,6 @@
 	defer d.SetHook(originalHook)
 	d.SetHook(tc)
 
-<<<<<<< HEAD
-	tk.MustExec("alter table t2 drop index idx1")
-	wg.Wait()
-	require.Error(t, dropErr)
-	require.Equal(t, "[ddl:1553]Cannot drop index 'idx2': needed in a foreign key constraint", dropErr.Error())
-=======
 	tk.MustExec("create table t2 (a int, b int, foreign key fk(b) references t1(id));")
 	wg.Wait()
 	require.Error(t, truncateErr)
@@ -1079,7 +976,133 @@
 	require.Error(t, err)
 	require.Equal(t, "[ddl:3730]Cannot drop table 't2' referenced by a foreign key constraint 'fk_b' on table 't3'.", err.Error())
 	tk.MustQuery("show tables").Check(testkit.Rows("t1", "t2", "t3"))
->>>>>>> 563b4262
+}
+
+func TestDropIndexNeededInForeignKey(t *testing.T) {
+	store, _ := testkit.CreateMockStoreAndDomain(t)
+	tk := testkit.NewTestKit(t, store)
+	tk.MustExec("set @@global.tidb_enable_foreign_key=1")
+	tk.MustExec("set @@foreign_key_checks=1")
+	tk.MustExec("use test")
+
+	cases := []struct {
+		prepares []string
+		drops    []string
+		err      string
+	}{
+		{
+			prepares: []string{
+				"create table t1 (id int key, b int, index idx (b))",
+				"create table t2 (a int, b int, index idx (b), foreign key fk_b(b) references t1(b));",
+			},
+			drops: []string{
+				"alter table t1 drop index idx",
+				"alter table t2 drop index idx",
+			},
+			err: "[ddl:1553]Cannot drop index 'idx': needed in a foreign key constraint",
+		},
+		{
+			prepares: []string{
+				"create table t1 (id int, b int, index idx (id, b))",
+				"create table t2 (a int, b int, index idx (b, a), foreign key fk_b(b) references t1(id));",
+			},
+			drops: []string{
+				"alter table t1 drop index idx",
+				"alter table t2 drop index idx",
+			},
+			err: "[ddl:1553]Cannot drop index 'idx': needed in a foreign key constraint",
+		},
+	}
+
+	for _, ca := range cases {
+		tk.MustExec("drop table if exists t2")
+		tk.MustExec("drop table if exists t1")
+		for _, sql := range ca.prepares {
+			tk.MustExec(sql)
+		}
+		for _, drop := range ca.drops {
+			// even disable foreign key check, still can't drop the index used by foreign key.
+			tk.MustExec("set @@foreign_key_checks=0;")
+			err := tk.ExecToErr(drop)
+			require.Error(t, err)
+			require.Equal(t, ca.err, err.Error())
+			tk.MustExec("set @@foreign_key_checks=1;")
+			err = tk.ExecToErr(drop)
+			require.Error(t, err)
+			require.Equal(t, ca.err, err.Error())
+		}
+	}
+	passCases := [][]string{
+		{
+			"create table t1 (id int key, b int, index idxb (b))",
+			"create table t2 (a int, b int key, index idxa (a),index idxb (b), foreign key fk_b(b) references t1(id));",
+			"alter table t1 drop index idxb",
+			"alter table t2 drop index idxa",
+			"alter table t2 drop index idxb",
+		},
+		{
+			"create table t1 (id int key, b int, index idxb (b), unique index idx(b, id))",
+			"create table t2 (a int, b int key, index idx (b, a),index idxb (b), index idxab(a, b), foreign key fk_b(b) references t1(b));",
+			"alter table t1 drop index idxb",
+			"alter table t1 add index idxb (b)",
+			"alter table t1 drop index idx",
+			"alter table t2 drop index idx",
+			"alter table t2 add index idx (b, a)",
+			"alter table t2 drop index idxb",
+			"alter table t2 drop index idxab",
+		},
+	}
+	tk.MustExec("set @@foreign_key_checks=1;")
+	for _, ca := range passCases {
+		tk.MustExec("drop table if exists t2")
+		tk.MustExec("drop table if exists t1")
+		for _, sql := range ca {
+			tk.MustExec(sql)
+		}
+	}
+}
+
+func TestDropIndexNeededInForeignKey2(t *testing.T) {
+	store, dom := testkit.CreateMockStoreAndDomainWithSchemaLease(t, testLease)
+	d := dom.DDL()
+	tk := testkit.NewTestKit(t, store)
+	tk.MustExec("set @@global.tidb_enable_foreign_key=1")
+	tk.MustExec("set @@foreign_key_checks=1;")
+	tk.MustExec("use test")
+	tk2 := testkit.NewTestKit(t, store)
+	tk2.MustExec("set @@global.tidb_enable_foreign_key=1")
+	tk2.MustExec("set @@foreign_key_checks=1;")
+	tk2.MustExec("use test")
+	tk3 := testkit.NewTestKit(t, store)
+	tk3.MustExec("set @@global.tidb_enable_foreign_key=1")
+	tk3.MustExec("set @@foreign_key_checks=1;")
+	tk3.MustExec("use test")
+	tk.MustExec("create table t1 (id int key, b int)")
+	tk.MustExec("create table t2 (a int, b int, index idx1 (b),index idx2 (b), foreign key (b) references t1(id));")
+
+	var wg sync.WaitGroup
+	var dropErr error
+	tc := &ddl.TestDDLCallback{}
+	tc.OnJobRunBeforeExported = func(job *model.Job) {
+		if job.SchemaState != model.StatePublic || job.Type != model.ActionDropIndex {
+			return
+		}
+		wg.Add(1)
+		go func() {
+			defer wg.Done()
+			dropErr = tk2.ExecToErr("alter table t2 drop index idx2")
+		}()
+		// make sure tk2's ddl job already put into ddl job queue.
+		time.Sleep(time.Millisecond * 100)
+	}
+	originalHook := d.GetHook()
+	defer d.SetHook(originalHook)
+	d.SetHook(tc)
+
+	tk.MustExec("alter table t2 drop index idx1")
+	wg.Wait()
+	require.Error(t, dropErr)
+	require.Equal(t, "[ddl:1553]Cannot drop index 'idx2': needed in a foreign key constraint", dropErr.Error())
 }
 
 func getTableInfo(t *testing.T, dom *domain.Domain, db, tb string) *model.TableInfo {
