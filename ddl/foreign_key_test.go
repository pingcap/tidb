--- conflicted
+++ resolved
@@ -105,17 +105,8 @@
 	d := dom.DDL()
 	dbInfo, err := testSchemaInfo(store, "test_foreign")
 	require.NoError(t, err)
-<<<<<<< HEAD
-	ctx := testNewContext(d)
-	testCreateSchema(t, ctx, d, dbInfo)
-	tblInfo, err := testTableInfo(d, "t", 3)
-	require.NoError(t, err)
-
-	err = sessiontxn.NewTxn(context.Background(), ctx)
-=======
 	testCreateSchema(t, testkit.NewTestKit(t, store).Session(), dom.DDL(), dbInfo)
 	tblInfo, err := testTableInfo(store, "t", 3)
->>>>>>> 4e216804
 	require.NoError(t, err)
 
 	testCreateTable(t, testkit.NewTestKit(t, store).Session(), d, dbInfo, tblInfo)
@@ -197,17 +188,9 @@
 	require.True(t, ok)
 	d.SetHook(originalHook)
 
-<<<<<<< HEAD
-	err = sessiontxn.NewTxn(context.Background(), ctx)
-	require.NoError(t, err)
-
-	job = testDropTable(t, ctx, d, dbInfo, tblInfo)
-	testCheckJobDone(t, d, job, false)
-=======
 	tk := testkit.NewTestKit(t, store)
 	jobID := testDropTable(tk, t, dbInfo.Name.L, tblInfo.Name.L, dom)
 	testCheckJobDone(t, store, jobID, false)
->>>>>>> 4e216804
 
 	require.NoError(t, err)
 }