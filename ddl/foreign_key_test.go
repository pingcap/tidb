--- conflicted
+++ resolved
@@ -21,10 +21,7 @@
 	"testing"
 
 	"github.com/pingcap/errors"
-<<<<<<< HEAD
-=======
 	"github.com/pingcap/tidb/ddl"
->>>>>>> 83ee6c77
 	"github.com/pingcap/tidb/parser/ast"
 	"github.com/pingcap/tidb/parser/model"
 	"github.com/pingcap/tidb/sessionctx"
@@ -195,22 +192,4 @@
 	testCheckJobDone(t, store, jobID, false)
 
 	require.NoError(t, err)
-<<<<<<< HEAD
-	err = txn.Commit(context.Background())
-	require.NoError(t, err)
-}
-
-func testCheckJobDone(t *testing.T, d *ddl, job *model.Job, isAdd bool) {
-	sess := testNewContext(d)
-	historyJob, err := GetHistoryJobFromStore(sess, d.store, job.ID)
-	require.NoError(t, err)
-	require.NoError(t, err)
-	checkHistoryJob(t, historyJob)
-	if isAdd {
-		require.Equal(t, historyJob.SchemaState, model.StatePublic)
-	} else {
-		require.Equal(t, historyJob.SchemaState, model.StateNone)
-	}
-=======
->>>>>>> 83ee6c77
 }