--- conflicted
+++ resolved
@@ -83,11 +83,7 @@
 	return job
 }
 
-<<<<<<< HEAD
-func testDropForeignKey(ctx context.Context, c *C, d *ddl, dbInfo *model.DBInfo, tblInfo *model.TableInfo, foreignKeyName string) *model.Job {
-=======
-func testDropForeignKey(c *C, ctx sessionctx.Context, d *ddl, dbInfo *model.DBInfo, tblInfo *model.TableInfo, foreignKeyName string) *model.Job {
->>>>>>> c227248c
+func testDropForeignKey(ctx sessionctx.Context, c *C, d *ddl, dbInfo *model.DBInfo, tblInfo *model.TableInfo, foreignKeyName string) *model.Job {
 	job := &model.Job{
 		SchemaID:   dbInfo.ID,
 		TableID:    tblInfo.ID,
