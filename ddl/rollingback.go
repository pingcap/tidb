--- conflicted
+++ resolved
@@ -216,13 +216,8 @@
 	return ver, errCancelledDDLJob
 }
 
-<<<<<<< HEAD
 func rollingbackDropColumn(w *worker, d *ddlCtx, t *meta.Meta, job *model.Job) (ver int64, err error) {
 	tblInfo, colInfo, sidxInfos, cidxInfos, err := checkDropColumn(t, job)
-=======
-func rollingbackDropColumn(t *meta.Meta, job *model.Job) (ver int64, err error) {
-	_, colInfo, idxInfos, err := checkDropColumn(t, job)
->>>>>>> 3ec37294
 	if err != nil {
 		return ver, errors.Trace(err)
 	}
@@ -270,13 +265,8 @@
 	return ver, nil
 }
 
-<<<<<<< HEAD
 func rollingbackDropColumns(w *worker, d *ddlCtx, t *meta.Meta, job *model.Job) (ver int64, err error) {
 	tblInfo, colInfos, _, sidxInfos, cidxInfos, err := checkDropColumns(t, job)
-=======
-func rollingbackDropColumns(t *meta.Meta, job *model.Job) (ver int64, err error) {
-	_, colInfos, _, idxInfos, err := checkDropColumns(t, job)
->>>>>>> 3ec37294
 	if err != nil {
 		return ver, errors.Trace(err)
 	}
