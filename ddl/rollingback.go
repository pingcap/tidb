// Copyright 2018 PingCAP, Inc.
//
// Licensed under the Apache License, Version 2.0 (the "License");
// you may not use this file except in compliance with the License.
// You may obtain a copy of the License at
//
//     http://www.apache.org/licenses/LICENSE-2.0
//
// Unless required by applicable law or agreed to in writing, software
// distributed under the License is distributed on an "AS IS" BASIS,
// See the License for the specific language governing permissions and
// limitations under the License.

package ddl

import (
	"github.com/pingcap/errors"
	"github.com/pingcap/parser/ast"
	"github.com/pingcap/parser/model"
	"github.com/pingcap/tidb/infoschema"
	"github.com/pingcap/tidb/kv"
	"github.com/pingcap/tidb/meta"
	"github.com/pingcap/tidb/util/schemautil"
	log "github.com/sirupsen/logrus"
)

func convertAddIdxJob2RollbackJob(t *meta.Meta, job *model.Job, tblInfo *model.TableInfo, indexInfo *model.IndexInfo, err error) (int64, error) {
	job.State = model.JobStateRollingback
	// the second args will be used in onDropIndex.
	job.Args = []interface{}{indexInfo.Name, getPartitionIDs(tblInfo)}
	// If add index job rollbacks in write reorganization state, its need to delete all keys which has been added.
	// Its work is the same as drop index job do.
	// The write reorganization state in add index job that likes write only state in drop index job.
	// So the next state is delete only state.
	originalState := indexInfo.State
	indexInfo.State = model.StateDeleteOnly
	job.SchemaState = model.StateDeleteOnly
	ver, err1 := updateVersionAndTableInfo(t, job, tblInfo, originalState != indexInfo.State)
	if err1 != nil {
		return ver, errors.Trace(err1)
	}

	if kv.ErrKeyExists.Equal(err) {
		return ver, kv.ErrKeyExists.GenWithStack("Duplicate for key %s", indexInfo.Name.O)
	}

	return ver, errors.Trace(err)
}

// convertNotStartAddIdxJob2RollbackJob converts the add index job that are not started workers to rollingbackJob,
// to rollback add index operations. job.SnapshotVer == 0 indicates the workers are not started.
func convertNotStartAddIdxJob2RollbackJob(t *meta.Meta, job *model.Job, occuredErr error) (ver int64, err error) {
	schemaID := job.SchemaID
	tblInfo, err := getTableInfo(t, job, schemaID)
	if err != nil {
		return ver, errors.Trace(err)
	}

	var (
		unique      bool
		indexName   model.CIStr
		idxColNames []*ast.IndexColName
		indexOption *ast.IndexOption
	)
	err = job.DecodeArgs(&unique, &indexName, &idxColNames, &indexOption)
	if err != nil {
		job.State = model.JobStateCancelled
		return ver, errors.Trace(err)
	}

	indexInfo := schemautil.FindIndexByName(indexName.L, tblInfo.Indices)
	if indexInfo == nil {
		job.State = model.JobStateCancelled
		return ver, errCancelledDDLJob
	}
	return convertAddIdxJob2RollbackJob(t, job, tblInfo, indexInfo, occuredErr)
}

func cancelOnlyNotHandledJob(job *model.Job) (ver int64, err error) {
	// We can only cancel the not handled job.
	if job.SchemaState == model.StateNone {
		job.State = model.JobStateCancelled
		return ver, errCancelledDDLJob
	}

	job.State = model.JobStateRunning

	return ver, nil
}

func rollingbackRebaseAutoID(t *meta.Meta, job *model.Job) (ver int64, err error) {
	return cancelOnlyNotHandledJob(job)
}

func rollingbackShardRowID(t *meta.Meta, job *model.Job) (ver int64, err error) {
	return cancelOnlyNotHandledJob(job)
}

func rollingbackAddColumn(t *meta.Meta, job *model.Job) (ver int64, err error) {
	job.State = model.JobStateRollingback
	col := &model.ColumnInfo{}
	pos := &ast.ColumnPosition{}
	offset := 0
	err = job.DecodeArgs(col, pos, &offset)
	if err != nil {
		job.State = model.JobStateCancelled
		return ver, errors.Trace(err)
	}

	schemaID := job.SchemaID
	tblInfo, err := getTableInfo(t, job, schemaID)
	if err != nil {
		job.State = model.JobStateCancelled
		return ver, errors.Trace(err)
	}

	columnInfo := model.FindColumnInfo(tblInfo.Columns, col.Name.L)
	if columnInfo == nil {
		job.State = model.JobStateCancelled
		return ver, errCancelledDDLJob
	}

	if columnInfo.State == model.StatePublic {
		// We already have a column with the same column name.
		job.State = model.JobStateCancelled
		return ver, infoschema.ErrColumnExists.GenWithStackByArgs(col.Name)
	}

	originalState := columnInfo.State
	columnInfo.State = model.StateDeleteOnly
	job.SchemaState = model.StateDeleteOnly

	job.Args = []interface{}{col.Name}
	ver, err = updateVersionAndTableInfo(t, job, tblInfo, originalState != columnInfo.State)
	if err != nil {
		return ver, errors.Trace(err)
	}
	return ver, errCancelledDDLJob
}

func rollingbackDropIndex(t *meta.Meta, job *model.Job) (ver int64, err error) {
	schemaID := job.SchemaID
	tblInfo, err := getTableInfo(t, job, schemaID)
	if err != nil {
		return ver, errors.Trace(err)
	}

	var indexName model.CIStr
	err = job.DecodeArgs(&indexName)
	if err != nil {
		job.State = model.JobStateCancelled
		return ver, errors.Trace(err)
	}

	indexInfo := schemautil.FindIndexByName(indexName.L, tblInfo.Indices)
	if indexInfo == nil {
		job.State = model.JobStateCancelled
		return ver, ErrCantDropFieldOrKey.GenWithStack("index %s doesn't exist", indexName)
	}

	originalState := indexInfo.State
	switch indexInfo.State {
	case model.StateDeleteOnly, model.StateDeleteReorganization, model.StateNone:
		// We can not rollback now, so just continue to drop index.
		// Normally won't fetch here, because there is check when cancel ddl jobs. see function: isJobRollbackable.
		job.State = model.JobStateRunning
		return ver, nil
	case model.StatePublic, model.StateWriteOnly:
		job.State = model.JobStateRollbackDone
		indexInfo.State = model.StatePublic
	default:
		return ver, ErrInvalidIndexState.GenWithStack("invalid index state %v", indexInfo.State)
	}

	job.SchemaState = indexInfo.State
	job.Args = []interface{}{indexInfo.Name}
	ver, err = updateVersionAndTableInfo(t, job, tblInfo, originalState != indexInfo.State)
	if err != nil {
		return ver, errors.Trace(err)
	}
	job.FinishTableJob(model.JobStateRollbackDone, model.StatePublic, ver, tblInfo)
	return ver, errCancelledDDLJob
}

func rollingbackAddindex(w *worker, d *ddlCtx, t *meta.Meta, job *model.Job) (ver int64, err error) {
	// If the value of SnapshotVer isn't zero, it means the work is backfilling the indexes.
	if job.SchemaState == model.StateWriteReorganization && job.SnapshotVer != 0 {
		// add index workers are started. need to ask them to exit.
		log.Infof("[ddl-%s] run the cancelling DDL job %s", w, job)
		w.reorgCtx.notifyReorgCancel()
		ver, err = w.onCreateIndex(d, t, job)
	} else {
		// add index workers are not started, remove the indexInfo in tableInfo.
		ver, err = convertNotStartAddIdxJob2RollbackJob(t, job, errCancelledDDLJob)
	}
	return
}

func rollingbackAddTablePartition(t *meta.Meta, job *model.Job) (ver int64, err error) {
	_, err = getTableInfoAndCancelFaultJob(t, job, job.SchemaID)
	if err != nil {
		return ver, errors.Trace(err)
	}
	return cancelOnlyNotHandledJob(job)
}

func rollingbackDropColumn(t *meta.Meta, job *model.Job) (ver int64, err error) {
	tblInfo, err := getTableInfo(t, job, job.SchemaID)
	if err != nil {
		return ver, errors.Trace(err)
	}

	var colName model.CIStr
	err = job.DecodeArgs(&colName)
	if err != nil {
		job.State = model.JobStateCancelled
		return ver, errors.Trace(err)
	}

	colInfo := model.FindColumnInfo(tblInfo.Columns, colName.L)
	if colInfo == nil {
		job.State = model.JobStateCancelled
		return ver, ErrCantDropFieldOrKey.GenWithStack("column %s doesn't exist", colName)
	}

	// StatePublic means when the job is not running yet.
	if colInfo.State == model.StatePublic {
		job.State = model.JobStateCancelled
	} else {
		// In the state of drop column `write only -> delete only -> reorganization`,
		// We can not rollback now, so just continue to drop column.
		job.State = model.JobStateRunning
		return ver, errors.Trace(nil)
	}
	job.FinishTableJob(model.JobStateRollbackDone, model.StatePublic, ver, tblInfo)
	return ver, errors.Trace(errCancelledDDLJob)
}

func rollingbackDropTablePartition(t *meta.Meta, job *model.Job) (ver int64, err error) {
	_, err = getTableInfoAndCancelFaultJob(t, job, job.SchemaID)
	if err != nil {
		return ver, errors.Trace(err)
	}
	return cancelOnlyNotHandledJob(job)
}

func rollingbackRenameIndex(job *model.Job) (ver int64, err error) {
	return cancelOnlyNotHandledJob(job)
}

func rollingbackTruncateTable(t *meta.Meta, job *model.Job) (ver int64, err error) {
	_, err = getTableInfoAndCancelFaultJob(t, job, job.SchemaID)
	if err != nil {
		return ver, errors.Trace(err)
	}
	return cancelOnlyNotHandledJob(job)
}

func convertJob2RollbackJob(w *worker, d *ddlCtx, t *meta.Meta, job *model.Job) (ver int64, err error) {
	switch job.Type {
	case model.ActionAddColumn:
		ver, err = rollingbackAddColumn(t, job)
	case model.ActionAddIndex:
		ver, err = rollingbackAddindex(w, d, t, job)
	case model.ActionAddTablePartition:
		ver, err = rollingbackAddTablePartition(t, job)
	case model.ActionDropColumn:
		ver, err = rollingbackDropColumn(t, job)
	case model.ActionDropTablePartition:
		ver, err = rollingbackDropTablePartition(t, job)
	case model.ActionRenameIndex:
		ver, err = rollingbackRenameIndex(job)
	case model.ActionTruncateTable:
		ver, err = rollingbackTruncateTable(t, job)
	case model.ActionDropIndex:
		ver, err = rollingbackDropIndex(t, job)
<<<<<<< HEAD
	case model.ActionRebaseAutoID:
		ver, err = rollingbackRebaseAutoID(t, job)
	case model.ActionShardRowID:
		ver, err = rollingbackShardRowID(t, job)
=======
	case model.ActionDropTable, model.ActionDropSchema:
		job.State = model.JobStateRollingback
>>>>>>> 41747a7f
	default:
		job.State = model.JobStateCancelled
		err = errCancelledDDLJob
	}

	if err != nil {
		if job.State != model.JobStateRollingback && job.State != model.JobStateCancelled {
			log.Errorf("[ddl-%s] run DDL job err %v", w, errors.ErrorStack(err))
		} else {
			log.Infof("[ddl-%s] the DDL job is normal to cancel because %v", w, err)
		}

		job.Error = toTError(err)
		job.ErrorCount++
	}
	return
}<|MERGE_RESOLUTION|>--- conflicted
+++ resolved
@@ -274,15 +274,12 @@
 		ver, err = rollingbackTruncateTable(t, job)
 	case model.ActionDropIndex:
 		ver, err = rollingbackDropIndex(t, job)
-<<<<<<< HEAD
 	case model.ActionRebaseAutoID:
 		ver, err = rollingbackRebaseAutoID(t, job)
 	case model.ActionShardRowID:
 		ver, err = rollingbackShardRowID(t, job)
-=======
 	case model.ActionDropTable, model.ActionDropSchema:
 		job.State = model.JobStateRollingback
->>>>>>> 41747a7f
 	default:
 		job.State = model.JobStateCancelled
 		err = errCancelledDDLJob
