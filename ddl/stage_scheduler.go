// Copyright 2023 PingCAP, Inc.
//
// Licensed under the Apache License, Version 2.0 (the "License");
// you may not use this file except in compliance with the License.
// You may obtain a copy of the License at
//
//     http://www.apache.org/licenses/LICENSE-2.0
//
// Unless required by applicable law or agreed to in writing, software
// distributed under the License is distributed on an "AS IS" BASIS,
// WITHOUT WARRANTIES OR CONDITIONS OF ANY KIND, either express or implied.
// See the License for the specific language governing permissions and
// limitations under the License.

package ddl

import (
	"context"
	"encoding/json"

	"github.com/pingcap/errors"
	"github.com/pingcap/tidb/ddl/ingest"
	"github.com/pingcap/tidb/disttask/framework/proto"
	"github.com/pingcap/tidb/disttask/framework/scheduler"
	"github.com/pingcap/tidb/disttask/framework/scheduler/execute"
	"github.com/pingcap/tidb/parser/model"
	"github.com/pingcap/tidb/table"
	"github.com/pingcap/tidb/util/logutil"
	"go.uber.org/zap"
)

// BackfillGlobalMeta is the global task meta for backfilling index.
type BackfillGlobalMeta struct {
	Job        model.Job `json:"job"`
	EleID      int64     `json:"ele_id"`
	EleTypeKey []byte    `json:"ele_type_key"`

	CloudStorageURI string `json:"cloud_storage_uri"`
}

// BackfillSubTaskMeta is the sub-task meta for backfilling index.
type BackfillSubTaskMeta struct {
	PhysicalTableID int64  `json:"physical_table_id"`
	StartKey        []byte `json:"start_key"`
	EndKey          []byte `json:"end_key"`

	DataFiles      []string `json:"data_files"`
	StatFiles      []string `json:"stat_files"`
	RangeSplitKeys [][]byte `json:"range_split_keys"`
	MinKey         []byte   `json:"min_key"`
	MaxKey         []byte   `json:"max_key"`
	TotalKVSize    uint64   `json:"total_kv_size"`
}

// NewBackfillSchedulerHandle creates a new backfill scheduler.
func NewBackfillSchedulerHandle(ctx context.Context, taskMeta []byte, d *ddl,
	stage int64, summary *execute.Summary) (execute.SubtaskExecutor, error) {
	bgm := &BackfillGlobalMeta{}
	err := json.Unmarshal(taskMeta, bgm)
	if err != nil {
		return nil, err
	}
	jobMeta := &bgm.Job

	_, tbl, err := d.getTableByTxn(d.store, jobMeta.SchemaID, jobMeta.TableID)
	if err != nil {
		return nil, err
	}
	indexInfo := model.FindIndexInfoByID(tbl.Meta().Indices, bgm.EleID)
	if indexInfo == nil {
		logutil.BgLogger().Warn("index info not found", zap.String("category", "ddl-ingest"),
			zap.Int64("table ID", tbl.Meta().ID), zap.Int64("index ID", bgm.EleID))
		return nil, errors.New("index info not found")
	}

	bc, err := ingest.LitBackCtxMgr.Register(ctx, indexInfo.Unique, jobMeta.ID, d.etcdCli)
	if err != nil {
		return nil, errors.Trace(err)
	}

<<<<<<< HEAD
	switch stage {
	case proto.StepInit:
		jc := d.jobContext(jobMeta.ID)
=======
	if !stepForImport {
		jc := d.jobContext(jobMeta.ID, jobMeta.ReorgMeta)
>>>>>>> b7cada23
		d.setDDLLabelForTopSQL(jobMeta.ID, jobMeta.Query)
		d.setDDLSourceForDiagnosis(jobMeta.ID, jobMeta.Type)
		return newReadIndexStage(
			d, &bgm.Job, indexInfo, tbl.(table.PhysicalTable), jc, bc, summary, bgm.CloudStorageURI), nil
	case proto.StepOne:
		if len(bgm.CloudStorageURI) > 0 {
			return newMergeSortStage(jobMeta.ID, indexInfo, tbl.(table.PhysicalTable), bc, bgm.CloudStorageURI)
		}
		return newIngestIndexStage(jobMeta.ID, indexInfo, tbl.(table.PhysicalTable), bc), nil
	default:
		return nil, errors.Errorf("unknown step %d for job %d", stage, jobMeta.ID)
	}
}

// BackfillTaskType is the type of backfill task.
const BackfillTaskType = "backfill"

type backfillDistScheduler struct {
	*scheduler.BaseScheduler
	d *ddl
}

func newBackfillDistScheduler(ctx context.Context, id string, taskID int64, taskTable scheduler.TaskTable, pool scheduler.Pool, d *ddl) scheduler.Scheduler {
	s := &backfillDistScheduler{
		BaseScheduler: scheduler.NewBaseScheduler(ctx, id, taskID, taskTable, pool),
		d:             d,
	}
	s.BaseScheduler.Extension = s
	return s
}

func (s *backfillDistScheduler) GetSubtaskExecutor(ctx context.Context, task *proto.Task, summary *execute.Summary) (execute.SubtaskExecutor, error) {
	switch task.Step {
	case proto.StepInit, proto.StepOne:
		return NewBackfillSchedulerHandle(ctx, task.Meta, s.d, task.Step, summary)
	default:
		return nil, errors.Errorf("unknown backfill step %d for task %d", task.Step, task.ID)
	}
}

func (*backfillDistScheduler) GetMiniTaskExecutor(_ proto.MinimalTask, _ string, _ int64) (execute.MiniTaskExecutor, error) {
	return &scheduler.EmptyMiniTaskExecutor{}, nil
}<|MERGE_RESOLUTION|>--- conflicted
+++ resolved
@@ -78,14 +78,9 @@
 		return nil, errors.Trace(err)
 	}
 
-<<<<<<< HEAD
 	switch stage {
 	case proto.StepInit:
-		jc := d.jobContext(jobMeta.ID)
-=======
-	if !stepForImport {
 		jc := d.jobContext(jobMeta.ID, jobMeta.ReorgMeta)
->>>>>>> b7cada23
 		d.setDDLLabelForTopSQL(jobMeta.ID, jobMeta.Query)
 		d.setDDLSourceForDiagnosis(jobMeta.ID, jobMeta.Type)
 		return newReadIndexStage(
