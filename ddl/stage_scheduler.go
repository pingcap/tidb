// Copyright 2023 PingCAP, Inc.
//
// Licensed under the Apache License, Version 2.0 (the "License");
// you may not use this file except in compliance with the License.
// You may obtain a copy of the License at
//
//     http://www.apache.org/licenses/LICENSE-2.0
//
// Unless required by applicable law or agreed to in writing, software
// distributed under the License is distributed on an "AS IS" BASIS,
// WITHOUT WARRANTIES OR CONDITIONS OF ANY KIND, either express or implied.
// See the License for the specific language governing permissions and
// limitations under the License.

package ddl

import (
	"context"
	"encoding/json"

	"github.com/pingcap/errors"
	"github.com/pingcap/tidb/ddl/ingest"
	"github.com/pingcap/tidb/disttask/framework/proto"
	"github.com/pingcap/tidb/disttask/framework/scheduler"
	"github.com/pingcap/tidb/disttask/framework/scheduler/execute"
	"github.com/pingcap/tidb/parser/model"
	"github.com/pingcap/tidb/table"
	"github.com/pingcap/tidb/util/logutil"
	"go.uber.org/zap"
)

// BackfillGlobalMeta is the global task meta for backfilling index.
type BackfillGlobalMeta struct {
	Job        model.Job `json:"job"`
	EleID      int64     `json:"ele_id"`
	EleTypeKey []byte    `json:"ele_type_key"`
}

// BackfillSubTaskMeta is the sub-task meta for backfilling index.
type BackfillSubTaskMeta struct {
	PhysicalTableID int64  `json:"physical_table_id"`
	StartKey        []byte `json:"start_key"`
	EndKey          []byte `json:"end_key"`
	RowCount        int64  `json:"row_count"`
}

// NewBackfillSchedulerHandle creates a new backfill scheduler.
<<<<<<< HEAD
func NewBackfillSchedulerHandle(ctx context.Context, taskMeta []byte, d *ddl, stepForImport bool) (execute.SubtaskExecutor, error) {
=======
func NewBackfillSchedulerHandle(ctx context.Context, taskMeta []byte, d *ddl,
	stepForImport bool, summary *scheduler.Summary) (scheduler.Scheduler, error) {
>>>>>>> 2fbf4cf0
	bgm := &BackfillGlobalMeta{}
	err := json.Unmarshal(taskMeta, bgm)
	if err != nil {
		return nil, err
	}
	jobMeta := &bgm.Job

	_, tbl, err := d.getTableByTxn(d.store, jobMeta.SchemaID, jobMeta.TableID)
	if err != nil {
		return nil, err
	}
	indexInfo := model.FindIndexInfoByID(tbl.Meta().Indices, bgm.EleID)
	if indexInfo == nil {
		logutil.BgLogger().Warn("index info not found", zap.String("category", "ddl-ingest"),
			zap.Int64("table ID", tbl.Meta().ID), zap.Int64("index ID", bgm.EleID))
		return nil, errors.New("index info not found")
	}

	bc, err := ingest.LitBackCtxMgr.Register(ctx, indexInfo.Unique, jobMeta.ID, d.etcdCli)
	if err != nil {
		return nil, errors.Trace(err)
	}

	if !stepForImport {
		jc := d.jobContext(jobMeta.ID)
		d.setDDLLabelForTopSQL(jobMeta.ID, jobMeta.Query)
		d.setDDLSourceForDiagnosis(jobMeta.ID, jobMeta.Type)
		return newReadIndexToLocalStage(d, &bgm.Job, indexInfo, tbl.(table.PhysicalTable), jc, bc, summary), nil
	}
	return newIngestIndexStage(jobMeta.ID, indexInfo, tbl.(table.PhysicalTable), bc), nil
}

// BackfillTaskType is the type of backfill task.
const BackfillTaskType = "backfill"

type backfillDistScheduler struct {
	*scheduler.BaseScheduler
	d *ddl
}

func newBackfillDistScheduler(ctx context.Context, id string, taskID int64, taskTable scheduler.TaskTable, pool scheduler.Pool, d *ddl) scheduler.Scheduler {
	s := &backfillDistScheduler{
		BaseScheduler: scheduler.NewBaseScheduler(ctx, id, taskID, taskTable, pool),
		d:             d,
	}
	s.BaseScheduler.Extension = s
	return s
}

func (s *backfillDistScheduler) GetSubtaskExecutor(ctx context.Context, task *proto.Task) (execute.SubtaskExecutor, error) {
	switch task.Step {
	case proto.StepOne:
		return NewBackfillSchedulerHandle(ctx, task.Meta, s.d, false)
	case proto.StepTwo:
		return NewBackfillSchedulerHandle(ctx, task.Meta, s.d, true)
	default:
		return nil, errors.Errorf("unknown backfill step %d for task %d", task.Step, task.ID)
	}
}

func (*backfillDistScheduler) GetMiniTaskExecutor(_ proto.MinimalTask, _ string, _ int64) (execute.MiniTaskExecutor, error) {
	return &scheduler.EmptyExecutor{}, nil
}<|MERGE_RESOLUTION|>--- conflicted
+++ resolved
@@ -45,12 +45,8 @@
 }
 
 // NewBackfillSchedulerHandle creates a new backfill scheduler.
-<<<<<<< HEAD
-func NewBackfillSchedulerHandle(ctx context.Context, taskMeta []byte, d *ddl, stepForImport bool) (execute.SubtaskExecutor, error) {
-=======
 func NewBackfillSchedulerHandle(ctx context.Context, taskMeta []byte, d *ddl,
-	stepForImport bool, summary *scheduler.Summary) (scheduler.Scheduler, error) {
->>>>>>> 2fbf4cf0
+	stepForImport bool, summary *scheduler.Summary) (execute.SubtaskExecutor, error) {
 	bgm := &BackfillGlobalMeta{}
 	err := json.Unmarshal(taskMeta, bgm)
 	if err != nil {
@@ -100,12 +96,12 @@
 	return s
 }
 
-func (s *backfillDistScheduler) GetSubtaskExecutor(ctx context.Context, task *proto.Task) (execute.SubtaskExecutor, error) {
+func (s *backfillDistScheduler) GetSubtaskExecutor(ctx context.Context, task *proto.Task, summary *scheduler.Summary) (execute.SubtaskExecutor, error) {
 	switch task.Step {
 	case proto.StepOne:
-		return NewBackfillSchedulerHandle(ctx, task.Meta, s.d, false)
+		return NewBackfillSchedulerHandle(ctx, task.Meta, s.d, false, summary)
 	case proto.StepTwo:
-		return NewBackfillSchedulerHandle(ctx, task.Meta, s.d, true)
+		return NewBackfillSchedulerHandle(ctx, task.Meta, s.d, true, nil)
 	default:
 		return nil, errors.Errorf("unknown backfill step %d for task %d", task.Step, task.ID)
 	}
