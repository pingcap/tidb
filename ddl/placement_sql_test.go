// Copyright 2020 PingCAP, Inc.
//
// Licensed under the Apache License, Version 2.0 (the "License");
// you may not use this file except in compliance with the License.
// You may obtain a copy of the License at
//
//     http://www.apache.org/licenses/LICENSE-2.0
//
// Unless required by applicable law or agreed to in writing, software
// distributed under the License is distributed on an "AS IS" BASIS,
// WITHOUT WARRANTIES OR CONDITIONS OF ANY KIND, either express or implied.
// See the License for the specific language governing permissions and
// limitations under the License.

package ddl_test

import (
	"fmt"
	"sort"

	. "github.com/pingcap/check"
	"github.com/pingcap/failpoint"
	"github.com/pingcap/parser/model"
	"github.com/pingcap/tidb/ddl"
	"github.com/pingcap/tidb/ddl/placement"
	mysql "github.com/pingcap/tidb/errno"
	"github.com/pingcap/tidb/session"
	"github.com/pingcap/tidb/table/tables"
	"github.com/pingcap/tidb/util/testkit"
	"github.com/pingcap/tidb/util/testutil"
)

func (s *testDBSuite6) TestAlterTableAlterPartition(c *C) {
	tk := testkit.NewTestKit(c, s.store)
	tk.MustExec("use test")
	tk.MustExec("drop table if exists t1")

	tk.Se.GetSessionVars().EnableAlterPlacement = true
	defer func() {
		tk.MustExec("drop table if exists t1")
		tk.Se.GetSessionVars().EnableAlterPlacement = false
	}()

	tk.MustExec(`create table t1 (c int)
PARTITION BY RANGE (c) (
	PARTITION p0 VALUES LESS THAN (6),
	PARTITION p1 VALUES LESS THAN (11),
	PARTITION p2 VALUES LESS THAN (16),
	PARTITION p3 VALUES LESS THAN (21)
);`)

	is := s.dom.InfoSchema()

	tb, err := is.TableByName(model.NewCIStr("test"), model.NewCIStr("t1"))
	c.Assert(err, IsNil)
	partDefs := tb.Meta().GetPartitionInfo().Definitions
	p0ID := placement.GroupID(partDefs[0].ID)
	bundle := &placement.Bundle{
		ID:    p0ID,
		Rules: []*placement.Rule{{Role: placement.Leader, Count: 1}},
	}

	// normal cases
	_, err = tk.Exec(`alter table t1 alter partition p0
add placement policy
	role=follower
	replicas=3`)
	c.Assert(err, IsNil)

	_, err = tk.Exec(`alter table t1 alter partition p0
add placement policy
	constraints='["+zone=sh"]'
	role=follower
	replicas=3`)
	c.Assert(err, IsNil)

	_, err = tk.Exec(`alter table t1 alter partition p0
add placement policy
	constraints='["+   zone   =   sh  ",     "- zone = bj    "]'
	role=follower
	replicas=3`)
	c.Assert(err, IsNil)

	_, err = tk.Exec(`alter table t1 alter partition p0
add placement policy
	constraints="{'+zone=sh': 1}"
	role=follower`)
	c.Assert(err, IsNil)

	_, err = tk.Exec(`alter table t1 alter partition p0
add placement policy
	constraints='{"+   zone   =   sh  ": 1}'
	role=follower
	replicas=3`)
	c.Assert(err, IsNil)

	_, err = tk.Exec(`alter table t1 alter partition p0
add placement policy
	constraints="{'+zone=sh': 1}"
	role=follower
	replicas=3`)
	c.Assert(err, IsNil)

	_, err = tk.Exec(`alter table t1 alter partition p0
add placement policy
	constraints="['+zone=sh']"
	role=follower
	replicas=3`)
	c.Assert(err, IsNil)

	_, err = tk.Exec(`alter table t1 alter partition p0
add placement policy
	constraints='{"+   zone   =   sh, -zone =   bj ": 1}'
	role=follower
	replicas=3`)
	c.Assert(err, IsNil)

	_, err = tk.Exec(`alter table t1 alter partition p0
add placement policy
	constraints='{"+   zone   =   sh  ": 1, "- zone = bj": 2}'
	role=follower
	replicas=3`)
	c.Assert(err, IsNil)

	_, err = tk.Exec(`alter table t1 alter partition p0
alter placement policy
	constraints='{"+   zone   =   sh, -zone =   bj ": 1}'
	role=follower
	replicas=3`)
	c.Assert(err, IsNil)

	s.dom.InfoSchema().SetBundle(bundle)
	_, err = tk.Exec(`alter table t1 alter partition p0
drop placement policy
	role=leader`)
	c.Assert(err, IsNil)

	_, err = tk.Exec(`alter table t1 alter partition p0
drop placement policy
	role=follower`)
	c.Assert(err, ErrorMatches, ".*no rule of such role to drop.*")

	_, err = tk.Exec(`alter table t1 alter partition p0
add placement policy
	role=xxx
	constraints='{"+   zone   =   sh, -zone =   bj ": 1}'
	replicas=3`)
	c.Assert(err, NotNil)

	_, err = tk.Exec(`alter table t1 alter partition p0
add placement policy
	constraints='{"+   zone   =   sh, -zone =   bj ": 1}'
	replicas=3`)
	c.Assert(err, ErrorMatches, ".*the ROLE field is not specified.*")

	// multiple statements
	_, err = tk.Exec(`alter table t1 alter partition p0
add placement policy
	constraints='["+   zone   =   sh  "]'
	role=follower
	replicas=3,
add placement policy
	constraints='{"+   zone   =   sh, -zone =   bj ": 1}'
	role=follower
	replicas=3`)
	c.Assert(err, IsNil)

	_, err = tk.Exec(`alter table t1 alter partition p0
add placement policy
	constraints='["+   zone   =   sh  "]'
	role=follower
	replicas=3,
add placement policy
	constraints='{"+zone=sh,-zone=bj":1,"+zone=sh,-zone=nj":1}'
	role=follower
	replicas=3`)
	c.Assert(err, IsNil)

	_, err = tk.Exec(`alter table t1 alter partition p0
add placement policy
	constraints='{"+   zone   =   sh  ": 1, "- zone = bj,+zone=sh": 2}'
	role=follower
	replicas=3,
alter placement policy
	constraints='{"+   zone   =   sh, -zone =   bj ": 1}'
	role=follower
	replicas=3`)
	c.Assert(err, IsNil)

	_, err = tk.Exec(`alter table t1 alter partition p0
add placement policy
	constraints='["+zone=sh", "-zone=bj"]'
	role=follower
	replicas=3,
add placement policy
	constraints='{"+zone=sh": 1}'
	role=follower
	replicas=3,
add placement policy
	constraints='{"+zone=sh,-zone=bj":1,"+zone=sh,-zone=nj":1}'
	role=follower
	replicas=3,
alter placement policy
	constraints='{"+zone=sh": 1, "-zon =bj,+zone=sh": 1}'
	role=follower
	replicas=3`)
	c.Assert(err, IsNil)

	_, err = tk.Exec(`alter table t1 alter partition p0
drop placement policy
	role=leader,
drop placement policy
	role=leader`)
	c.Assert(err, ErrorMatches, ".*no rule of such role to drop.*")

	s.dom.InfoSchema().SetBundle(bundle)
	_, err = tk.Exec(`alter table t1 alter partition p0
add placement policy
	constraints='{"+zone=sh,-zone=bj":1,"+zone=sh,-zone=nj":1}'
	role=voter
	replicas=3,
drop placement policy
	role=leader`)
	c.Assert(err, IsNil)

	// list/dict detection
	_, err = tk.Exec(`alter table t1 alter partition p0
add placement policy
	role=follower
	constraints='[]'`)
	c.Assert(err, ErrorMatches, ".*label constraints with invalid REPLICAS: should be positive.*")

	_, err = tk.Exec(`alter table t1 alter partition p0
add placement policy
	constraints=',,,'
	role=follower
	replicas=3`)
	c.Assert(err, ErrorMatches, "(?s).*invalid label constraints format: .* or any yaml compatible representation.*")

	_, err = tk.Exec(`alter table t1 alter partition p0
add placement policy
	role=voter
	replicas=3`)
	c.Assert(err, IsNil)

	_, err = tk.Exec(`alter table t1 alter partition p0
add placement policy
	constraints='[,,,'
	role=follower
	replicas=3`)
	c.Assert(err, ErrorMatches, "(?s).*invalid label constraints format: .* or any yaml compatible representation.*")

	_, err = tk.Exec(`alter table t1 alter partition p0
add placement policy
	constraints='{,,,'
	role=follower
	replicas=3`)
	c.Assert(err, ErrorMatches, "(?s).*invalid label constraints format: .* or any yaml compatible representation.*")

	_, err = tk.Exec(`alter table t1 alter partition p0
add placement policy
	constraints='{"+   zone   =   sh  ": 1, "- zone = bj": 2}'
	role=follower
	replicas=2`)
	c.Assert(err, ErrorMatches, ".*should be larger or equal to the number of total replicas.*")

	_, err = tk.Exec(`alter table t1 alter partition p0
add placement policy
	constraints='{"+   zone   =   sh  ": 1, "- zone = bj": 2}'
	role=leader`)
	c.Assert(err, ErrorMatches, ".*should be larger or equal to the number of total replicas.*")

	_, err = tk.Exec(`alter table t1 alter partition p
add placement policy
	constraints='["+zone=sh"]'
	role=follower
	replicas=3`)
	c.Assert(err, ErrorMatches, ".*Unknown partition.*")

	_, err = tk.Exec(`alter table t1 alter partition p0
add placement policy
	constraints='{"+   zone   =   sh, -zone =   bj ": -1}'
	role=follower
	replicas=3`)
	c.Assert(err, ErrorMatches, ".*label constraints in map syntax have invalid replicas: count of labels.*")

	_, err = tk.Exec(`alter table t1 alter partition p0
add placement policy
	constraints='["+   zone   =   sh"]'
	role=leader
	replicas=0`)
	c.Assert(err, ErrorMatches, ".*Invalid placement option REPLICAS, it is not allowed to be 0.*")

	// invalid partition
	tk.MustExec("drop table if exists t1")
	tk.MustExec("create table t1 (c int)")
	_, err = tk.Exec(`alter table t1 alter partition p
add placement policy
	constraints='["+zone=sh"]'
	role=follower
	replicas=3`)
	c.Assert(ddl.ErrPartitionMgmtOnNonpartitioned.Equal(err), IsTrue)

	// issue 20751
	tk.MustExec("drop table if exists t_part_pk_id")
	tk.MustExec("create TABLE t_part_pk_id (c1 int,c2 int) partition by range(c1 div c2 ) (partition p0 values less than (2))")
	_, err = tk.Exec(`alter table t_part_pk_id alter partition p0 add placement policy constraints='["+host=store1"]' role=leader;`)
	c.Assert(err, IsNil)
	_, err = tk.Exec(`alter table t_part_pk_id alter partition p0 add placement policy constraints='["+host=store1"]' role=leader replicas=3;`)
	c.Assert(err, ErrorMatches, ".*REPLICAS must be 1 if ROLE=leader.*")
	tk.MustExec("drop table t_part_pk_id")
}

func (s *testDBSuite1) TestPlacementPolicyCache(c *C) {
	tk := testkit.NewTestKit(c, s.store)
	tk.MustExec("use test")
	tk.Se.GetSessionVars().EnableAlterPlacement = true
	tk.MustExec("set @@tidb_enable_exchange_partition = 1")
	defer func() {
		tk.MustExec("set @@tidb_enable_exchange_partition = 0")
		tk.MustExec("drop table if exists t1")
		tk.MustExec("drop table if exists t2")
		tk.Se.GetSessionVars().EnableAlterPlacement = false
	}()

	initTable := func() []string {
		tk.MustExec("drop table if exists t2")
		tk.MustExec("drop table if exists t1")
		tk.MustExec(`create table t1(id int) partition by range(id)
(partition p0 values less than (100), partition p1 values less than (200))`)

		is := s.dom.InfoSchema()

		tb, err := is.TableByName(model.NewCIStr("test"), model.NewCIStr("t1"))
		c.Assert(err, IsNil)
		partDefs := tb.Meta().GetPartitionInfo().Definitions

		sort.Slice(partDefs, func(i, j int) bool { return partDefs[i].Name.L < partDefs[j].Name.L })

		rows := []string{}
		for k, v := range partDefs {
			ptID := placement.GroupID(v.ID)
			is.SetBundle(&placement.Bundle{
				ID:    ptID,
				Rules: []*placement.Rule{{Count: k}},
			})
			rows = append(rows, fmt.Sprintf("%s 0  test t1 %s <nil>  %d ", ptID, v.Name.L, k))
		}
		return rows
	}

	// test drop
	rows := initTable()
	tk.MustQuery("select * from information_schema.placement_policy order by REPLICAS").Check(testkit.Rows(rows...))
	tk.MustExec("alter table t1 drop partition p0")
	tk.MustQuery("select * from information_schema.placement_policy").Check(testkit.Rows(rows[1:]...))

	rows = initTable()
	tk.MustQuery("select * from information_schema.placement_policy order by REPLICAS").Check(testkit.Rows(rows...))
	tk.MustExec("drop table t1")
	tk.MustQuery("select * from information_schema.placement_policy").Check(testkit.Rows())

	// test truncate
	rows = initTable()
	tk.MustQuery("select * from information_schema.placement_policy order by REPLICAS").Check(testkit.Rows(rows...))
	tk.MustExec("alter table t1 truncate partition p0")
	tk.MustQuery("select * from information_schema.placement_policy").Check(testkit.Rows(rows[1:]...))

	rows = initTable()
	tk.MustQuery("select * from information_schema.placement_policy order by REPLICAS").Check(testkit.Rows(rows...))
	tk.MustExec("truncate table t1")
	tk.MustQuery("select * from information_schema.placement_policy").Check(testkit.Rows())

	// test exchange
	rows = initTable()
	tk.MustQuery("select * from information_schema.placement_policy order by REPLICAS").Check(testkit.Rows(rows...))
	tk.MustExec("create table t2(id int)")
	tk.MustExec("alter table t1 exchange partition p0 with table t2")
	tk.MustQuery("select * from information_schema.placement_policy").Check(testkit.Rows())
}

func (s *testSerialDBSuite) TestTxnScopeConstraint(c *C) {
	tk := testkit.NewTestKit(c, s.store)
	tk.MustExec("use test")
	tk.MustExec("drop table if exists t1")
	tk.Se.GetSessionVars().EnableAlterPlacement = true
	defer func() {
		tk.MustExec("drop table if exists t1")
		tk.Se.GetSessionVars().EnableAlterPlacement = false
	}()

	tk.MustExec(`create table t1 (c int)
PARTITION BY RANGE (c) (
	PARTITION p0 VALUES LESS THAN (6),
	PARTITION p1 VALUES LESS THAN (11),
	PARTITION p2 VALUES LESS THAN (16),
	PARTITION p3 VALUES LESS THAN (21)
);`)

	is := s.dom.InfoSchema()

	tb, err := is.TableByName(model.NewCIStr("test"), model.NewCIStr("t1"))
	c.Assert(err, IsNil)
	partDefs := tb.Meta().GetPartitionInfo().Definitions

	for _, def := range partDefs {
		if def.Name.String() == "p0" {
			groupID := placement.GroupID(def.ID)
			is.SetBundle(&placement.Bundle{
				ID: groupID,
				Rules: []*placement.Rule{
					{
						GroupID: groupID,
						Role:    placement.Leader,
						Count:   1,
						Constraints: []placement.Constraint{
							{
								Key:    placement.DCLabelKey,
								Op:     placement.In,
								Values: []string{"sh"},
							},
						},
					},
				},
			})
		} else if def.Name.String() == "p2" {
			groupID := placement.GroupID(def.ID)
			is.SetBundle(&placement.Bundle{
				ID: groupID,
				Rules: []*placement.Rule{
					{
						GroupID: groupID,
						Role:    placement.Follower,
						Count:   3,
						Constraints: []placement.Constraint{
							{
								Key:    placement.DCLabelKey,
								Op:     placement.In,
								Values: []string{"sh"},
							},
						},
					},
				},
			})
		}
	}

	testCases := []struct {
		name              string
		sql               string
		txnScope          string
		zone              string
		disableAutoCommit bool
		err               error
	}{
		{
			name:     "Insert into PARTITION p0 with global txnScope",
			sql:      "insert into t1 (c) values (1)",
			txnScope: "global",
			zone:     "",
			err:      nil,
		},
		{
			name:     "insert into PARTITION p0 with wrong txnScope",
			sql:      "insert into t1 (c) values (1)",
			txnScope: "local",
			zone:     "bj",
			err:      fmt.Errorf(".*out of txn_scope.*"),
		},
		{
			name:     "insert into PARTITION p1 with local txnScope",
			sql:      "insert into t1 (c) values (10)",
			txnScope: "local",
			zone:     "bj",
			err:      fmt.Errorf(".*doesn't have placement policies with txn_scope.*"),
		},
		{
			name:     "insert into PARTITION p1 with global txnScope",
			sql:      "insert into t1 (c) values (10)",
			txnScope: "global",
			err:      nil,
		},
		{
			name:     "insert into PARTITION p2 with local txnScope",
			sql:      "insert into t1 (c) values (15)",
			txnScope: "local",
			zone:     "bj",
			err:      fmt.Errorf(".*leader placement policy is not defined.*"),
		},
		{
			name:     "insert into PARTITION p2 with global txnScope",
			sql:      "insert into t1 (c) values (15)",
			txnScope: "global",
			zone:     "",
			err:      nil,
		},
		{
			name:              "insert into PARTITION p0 with wrong txnScope and autocommit off",
			sql:               "insert into t1 (c) values (1)",
			txnScope:          "local",
			zone:              "bj",
			disableAutoCommit: true,
			err:               fmt.Errorf(".*out of txn_scope.*"),
		},
	}

	for _, testcase := range testCases {
		c.Log(testcase.name)
		failpoint.Enable("tikvclient/injectTxnScope",
			fmt.Sprintf(`return("%v")`, testcase.zone))
		se, err := session.CreateSession4Test(s.store)
		c.Check(err, IsNil)
		tk.Se = se
		tk.MustExec("use test")
		tk.MustExec("set global tidb_enable_local_txn = on;")
		tk.MustExec(fmt.Sprintf("set @@txn_scope = %v", testcase.txnScope))
		if testcase.disableAutoCommit {
			tk.MustExec("set @@autocommit = 0")
			tk.MustExec("begin")
			tk.MustExec(testcase.sql)
			_, err = tk.Exec("commit")
		} else {
			_, err = tk.Exec(testcase.sql)
		}
		if testcase.err == nil {
			c.Assert(err, IsNil)
		} else {
			c.Assert(err, NotNil)
			c.Assert(err.Error(), Matches, testcase.err.Error())
		}
		tk.MustExec("set global tidb_enable_local_txn = off;")
		failpoint.Disable("tikvclient/injectTxnScope")
	}
}

func (s *testDBSuite1) TestAbortTxnIfPlacementChanged(c *C) {
	tk := testkit.NewTestKit(c, s.store)
	tk.MustExec("use test")
	tk.MustExec("drop table if exists tp1")
	tk.Se.GetSessionVars().EnableAlterPlacement = true
	defer func() {
		tk.MustExec("drop table if exists tp1")
		tk.Se.GetSessionVars().EnableAlterPlacement = false
	}()

	tk.MustExec(`create table tp1 (c int)
PARTITION BY RANGE (c) (
	PARTITION p0 VALUES LESS THAN (6),
	PARTITION p1 VALUES LESS THAN (11)
);`)
	se1, err := session.CreateSession(s.store)
	c.Assert(err, IsNil)
	tk1 := testkit.NewTestKitWithSession(c, s.store, se1)
	tk1.MustExec("use test")

	tk1.Se.GetSessionVars().EnableAlterPlacement = true
	defer func() {
		tk1.Se.GetSessionVars().EnableAlterPlacement = false
	}()
	_, err = tk.Exec(`alter table tp1 alter partition p0
add placement policy
	constraints='["+   zone   =   sh  "]'
	role=leader
	replicas=1;`)
	c.Assert(err, IsNil)
	// modify p0 when alter p0 placement policy, the txn should be failed
	_, err = tk.Exec("begin;")
	c.Assert(err, IsNil)
	_, err = tk1.Exec(`alter table tp1 alter partition p0
add placement policy
	constraints='["+   zone   =   sh  "]'
	role=follower
	replicas=3;`)
	c.Assert(err, IsNil)
	_, err = tk.Exec("insert into tp1 (c) values (1);")
	c.Assert(err, IsNil)
	_, err = tk.Exec("commit")
	c.Assert(err, NotNil)
	c.Assert(err.Error(), Matches, "*.[domain:8028]*.")

	_, err = tk.Exec(`alter table tp1 alter partition p1
add placement policy
	constraints='["+   zone   =   sh  "]'
	role=leader
	replicas=1;`)
	c.Assert(err, IsNil)
	// modify p0 when alter p1 placement policy, the txn should be success.
	_, err = tk.Exec("begin;")
	c.Assert(err, IsNil)
	_, err = tk1.Exec(`alter table tp1 alter partition p1
add placement policy
	constraints='["+   zone   =   sh  "]'
	role=follower
	replicas=3;`)
	c.Assert(err, IsNil)
	_, err = tk.Exec("insert into tp1 (c) values (1);")
	c.Assert(err, IsNil)
	_, err = tk.Exec("commit")
	c.Assert(err, IsNil)
}

func (s *testSerialSuite) TestGlobalTxnState(c *C) {
	tk := testkit.NewTestKit(c, s.store)
	tk.MustExec("use test")
	tk.MustExec("drop table if exists t1")
	defer tk.MustExec("drop table if exists t1")

	tk.Se.GetSessionVars().EnableAlterPlacement = true
	defer func() {
		tk.Se.GetSessionVars().EnableAlterPlacement = false
	}()

	tk.MustExec(`create table t1 (c int)
PARTITION BY RANGE (c) (
	PARTITION p0 VALUES LESS THAN (6),
	PARTITION p1 VALUES LESS THAN (11)
);`)

	is := s.dom.InfoSchema()

	tb, err := is.TableByName(model.NewCIStr("test"), model.NewCIStr("t1"))
	c.Assert(err, IsNil)
	pid, err := tables.FindPartitionByName(tb.Meta(), "p0")
	c.Assert(err, IsNil)
	groupID := placement.GroupID(pid)
	bundle := &placement.Bundle{
		ID: groupID,
		Rules: []*placement.Rule{
			{
				GroupID: groupID,
				Role:    placement.Leader,
				Count:   1,
				Constraints: []placement.Constraint{
					{
						Key:    placement.DCLabelKey,
						Op:     placement.In,
						Values: []string{"bj"},
					},
				},
			},
		},
	}
	failpoint.Enable("tikvclient/injectTxnScope", `return("bj")`)
	defer failpoint.Disable("tikvclient/injectTxnScope")
	dbInfo := testGetSchemaByName(c, tk.Se, "test")
	tk2 := testkit.NewTestKit(c, s.store)
	var chkErr error
	done := false
	testcases := []struct {
		name      string
		hook      *ddl.TestDDLCallback
		expectErr error
	}{
		{
			name: "write partition p0 during StateGlobalTxnOnly",
			hook: func() *ddl.TestDDLCallback {
				hook := &ddl.TestDDLCallback{}
				hook.OnJobUpdatedExported = func(job *model.Job) {
					if job.Type == model.ActionAlterTableAlterPartition && job.State == model.JobStateRunning &&
						job.SchemaState == model.StateGlobalTxnOnly && job.SchemaID == dbInfo.ID && done == false {
						s.dom.InfoSchema().SetBundle(bundle)
						done = true
						tk2.MustExec("use test")
						tk.MustExec("set global tidb_enable_local_txn = on;")
						tk2.MustExec("set @@txn_scope=local")
						_, chkErr = tk2.Exec("insert into t1 (c) values (1);")
						tk.MustExec("set global tidb_enable_local_txn = off;")
					}
				}
				return hook
			}(),
			expectErr: fmt.Errorf(".*can not be written by local transactions when its placement policy is being altered.*"),
		},
		// FIXME: support abort read txn during StateGlobalTxnOnly
		// {
		//	name: "read partition p0 during middle state",
		//	hook: func() *ddl.TestDDLCallback {
		//		hook := &ddl.TestDDLCallback{}
		//		hook.OnJobUpdatedExported = func(job *model.Job) {
		//			if job.Type == model.ActionAlterTableAlterPartition && job.State == model.JobStateRunning &&
		//				job.SchemaState == model.StateGlobalTxnOnly && job.SchemaID == dbInfo.ID && done == false {
		//				done = true
		//				tk2.MustExec("use test")
		//				tk2.MustExec("set @@txn_scope=bj")
		//				tk2.MustExec("begin;")
		//				tk2.MustExec("select * from t1 where c < 6;")
		//				_, chkErr = tk2.Exec("commit")
		//			}
		//		}
		//		return hook
		//	}(),
		//	expectErr: fmt.Errorf(".*can not be written by local transactions when its placement policy is being altered.*"),
		// },
	}
	originalHook := s.dom.DDL().GetHook()
	testFunc := func(name string, hook *ddl.TestDDLCallback, expectErr error) {
		c.Log(name)
		done = false
		s.dom.DDL().(ddl.DDLForTest).SetHook(hook)
		defer func() {
			s.dom.DDL().(ddl.DDLForTest).SetHook(originalHook)
		}()
		_, err = tk.Exec(`alter table t1 alter partition p0
alter placement policy
	constraints='["+zone=bj"]'
	role=leader
	replicas=1`)
		c.Assert(err, IsNil)
		c.Assert(done, Equals, true)
		if expectErr != nil {
			c.Assert(chkErr, NotNil)
			c.Assert(chkErr.Error(), Matches, expectErr.Error())
		} else {
			c.Assert(chkErr, IsNil)
		}
	}

	for _, testcase := range testcases {
		testFunc(testcase.name, testcase.hook, testcase.expectErr)
	}
}

func (s *testDBSuite6) TestCreateSchemaWithPlacement(c *C) {
	tk := testkit.NewTestKit(c, s.store)
	tk.MustExec("drop schema if exists SchemaDirectPlacementTest")
	tk.MustExec("drop schema if exists SchemaPolicyPlacementTest")
	tk.Se.GetSessionVars().EnableAlterPlacement = true
	defer func() {
		tk.MustExec("drop schema if exists SchemaDirectPlacementTest")
		tk.MustExec("drop schema if exists SchemaPolicyPlacementTest")
		tk.MustExec("drop placement policy if exists PolicySchemaTest")
		tk.MustExec("drop placement policy if exists PolicyTableTest")
		tk.Se.GetSessionVars().EnableAlterPlacement = false
	}()

	tk.MustExec(`CREATE SCHEMA SchemaDirectPlacementTest PRIMARY_REGION='nl' REGIONS = "se,nz,nl" FOLLOWERS=3`)
	tk.MustQuery("SHOW CREATE SCHEMA schemadirectplacementtest").Check(testkit.Rows("SchemaDirectPlacementTest CREATE DATABASE `SchemaDirectPlacementTest` /*!40100 DEFAULT CHARACTER SET utf8mb4 */ /*T![placement] PRIMARY_REGION=\"nl\" REGIONS=\"se,nz,nl\" FOLLOWERS=3 */"))

	tk.MustExec(`CREATE PLACEMENT POLICY PolicySchemaTest LEADER_CONSTRAINTS = "[+region=nl]" FOLLOWER_CONSTRAINTS="[+region=se]" FOLLOWERS=4 LEARNER_CONSTRAINTS="[+region=be]" LEARNERS=4`)
	tk.MustExec(`CREATE PLACEMENT POLICY PolicyTableTest LEADER_CONSTRAINTS = "[+region=tl]" FOLLOWER_CONSTRAINTS="[+region=tf]" FOLLOWERS=2 LEARNER_CONSTRAINTS="[+region=tle]" LEARNERS=1`)
	tk.MustQuery("SHOW PLACEMENT like 'POLICY %PolicySchemaTest%'").Check(testkit.Rows("POLICY PolicySchemaTest LEADER_CONSTRAINTS=\"[+region=nl]\" FOLLOWERS=4 FOLLOWER_CONSTRAINTS=\"[+region=se]\" LEARNERS=4 LEARNER_CONSTRAINTS=\"[+region=be]\""))
	tk.MustQuery("SHOW PLACEMENT like 'POLICY %PolicyTableTest%'").Check(testkit.Rows("POLICY PolicyTableTest LEADER_CONSTRAINTS=\"[+region=tl]\" FOLLOWERS=2 FOLLOWER_CONSTRAINTS=\"[+region=tf]\" LEARNERS=1 LEARNER_CONSTRAINTS=\"[+region=tle]\""))
	tk.MustExec("CREATE SCHEMA SchemaPolicyPlacementTest PLACEMENT POLICY = `PolicySchemaTest`")
	tk.MustQuery("SHOW CREATE SCHEMA SCHEMAPOLICYPLACEMENTTEST").Check(testkit.Rows("SchemaPolicyPlacementTest CREATE DATABASE `SchemaPolicyPlacementTest` /*!40100 DEFAULT CHARACTER SET utf8mb4 */ /*T![placement] PLACEMENT POLICY=`PolicySchemaTest` */"))

	tk.MustExec(`CREATE TABLE SchemaDirectPlacementTest.UseSchemaDefault (a int unsigned primary key, b varchar(255))`)
	tk.MustQuery(`SHOW CREATE TABLE SchemaDirectPlacementTest.UseSchemaDefault`).Check(testkit.Rows(
		"UseSchemaDefault CREATE TABLE `UseSchemaDefault` (\n" +
			"  `a` int(10) unsigned NOT NULL,\n" +
			"  `b` varchar(255) DEFAULT NULL,\n" +
			"  PRIMARY KEY (`a`) /*T![clustered_index] CLUSTERED */\n" +
<<<<<<< HEAD
			") ENGINE=InnoDB DEFAULT CHARSET=utf8mb4 COLLATE=utf8mb4_bin /*T![placement] PRIMARY_REGION=\"nl\" REGIONS=\"se,nz,nl\" FOLLOWERS=3 */"))
	tk.MustExec(`CREATE TABLE SchemaDirectPlacementTest.UseDirectPlacement (a int unsigned primary key, b varchar(255)) PRIMARY_REGION="se"`)
=======
			") ENGINE=InnoDB DEFAULT CHARSET=utf8mb4 COLLATE=utf8mb4_bin /*T![placement] PRIMARY_REGION=\"se\" REGIONS=\"se,nz\" FOLLOWERS=3 */"))
	tk.MustExec(`CREATE TABLE SchemaDirectPlacementTest.UseDirectPlacement (a int unsigned primary key, b varchar(255)) PRIMARY_REGION="se" REGIONS="se"`)
>>>>>>> 13221282
	tk.MustQuery(`SHOW CREATE TABLE SchemaDirectPlacementTest.UseDirectPlacement`).Check(testkit.Rows(
		"UseDirectPlacement CREATE TABLE `UseDirectPlacement` (\n" +
			"  `a` int(10) unsigned NOT NULL,\n" +
			"  `b` varchar(255) DEFAULT NULL,\n" +
			"  PRIMARY KEY (`a`) /*T![clustered_index] CLUSTERED */\n" +
			") ENGINE=InnoDB DEFAULT CHARSET=utf8mb4 COLLATE=utf8mb4_bin /*T![placement] PRIMARY_REGION=\"se\" REGIONS=\"se\" */"))

	tk.MustExec(`CREATE TABLE SchemaPolicyPlacementTest.UseSchemaDefault (a int unsigned primary key, b varchar(255))`)
	tk.MustQuery(`SHOW CREATE TABLE SchemaPolicyPlacementTest.UseSchemaDefault`).Check(testkit.Rows(
		"UseSchemaDefault CREATE TABLE `UseSchemaDefault` (\n" +
			"  `a` int(10) unsigned NOT NULL,\n" +
			"  `b` varchar(255) DEFAULT NULL,\n" +
			"  PRIMARY KEY (`a`) /*T![clustered_index] CLUSTERED */\n" +
			") ENGINE=InnoDB DEFAULT CHARSET=utf8mb4 COLLATE=utf8mb4_bin /*T![placement] PLACEMENT POLICY=`PolicySchemaTest` */"))

	tk.MustExec(`CREATE TABLE SchemaPolicyPlacementTest.UsePolicy (a int unsigned primary key, b varchar(255)) PLACEMENT POLICY = "PolicyTableTest"`)
	tk.MustQuery(`SHOW CREATE TABLE SchemaPolicyPlacementTest.UsePolicy`).Check(testkit.Rows(
		"UsePolicy CREATE TABLE `UsePolicy` (\n" +
			"  `a` int(10) unsigned NOT NULL,\n" +
			"  `b` varchar(255) DEFAULT NULL,\n" +
			"  PRIMARY KEY (`a`) /*T![clustered_index] CLUSTERED */\n" +
			") ENGINE=InnoDB DEFAULT CHARSET=utf8mb4 COLLATE=utf8mb4_bin /*T![placement] PLACEMENT POLICY=`PolicyTableTest` */"))

	is := s.dom.InfoSchema()

	db, ok := is.SchemaByName(model.NewCIStr("SchemaDirectPlacementTest"))
	c.Assert(ok, IsTrue)
	c.Assert(db.PlacementPolicyRef, IsNil)
	c.Assert(db.DirectPlacementOpts, NotNil)
<<<<<<< HEAD
	c.Assert(db.DirectPlacementOpts.PrimaryRegion, Matches, "nl")
	c.Assert(db.DirectPlacementOpts.Regions, Matches, "se,nz,nl")
=======
	c.Assert(db.DirectPlacementOpts.PrimaryRegion, Matches, "se")
	c.Assert(db.DirectPlacementOpts.Regions, Matches, "se,nz")
>>>>>>> 13221282
	c.Assert(db.DirectPlacementOpts.Followers, Equals, uint64(3))
	c.Assert(db.DirectPlacementOpts.Learners, Equals, uint64(0))

	db, ok = is.SchemaByName(model.NewCIStr("SchemaPolicyPlacementTest"))
	c.Assert(ok, IsTrue)
	c.Assert(db.PlacementPolicyRef, NotNil)
	c.Assert(db.DirectPlacementOpts, IsNil)
	c.Assert(db.PlacementPolicyRef.Name.O, Equals, "PolicySchemaTest")
}

func (s *testDBSuite6) TestAlterDBPlacement(c *C) {
	tk := testkit.NewTestKit(c, s.store)
	tk.MustExec("drop database if exists TestAlterDB;")
	tk.MustExec("create database TestAlterDB;")
	tk.MustExec("use TestAlterDB")
	tk.MustExec("drop placement policy if exists x")
	tk.MustExec("drop placement policy if exists y")
	tk.MustExec("create placement policy x PRIMARY_REGION=\"cn-east-1\";")
	tk.MustExec("create placement policy y PRIMARY_REGION=\"cn-east-2\";")

	// Policy Test
	tk.MustExec("ALTER DATABASE TestAlterDB PLACEMENT POLICY=`x`;")
	// Test for Show Create Database
	tk.MustQuery(`show create database TestAlterDB`).Check(testutil.RowsWithSep("|",
		"TestAlterDB CREATE DATABASE `TestAlterDB` /*!40100 DEFAULT CHARACTER SET utf8mb4 */ "+
			"/*T![placement] PLACEMENT POLICY=`x` */",
	))
	// Test for Alter Placement Policy affect table created.
	tk.MustExec("create table t(a int);")
	tk.MustQuery(`show create table t`).Check(testutil.RowsWithSep("|",
		"t CREATE TABLE `t` (\n"+
			"  `a` int(11) DEFAULT NULL\n"+
			") ENGINE=InnoDB DEFAULT CHARSET=utf8mb4 COLLATE=utf8mb4_bin "+
			"/*T![placement] PLACEMENT POLICY=`x` */",
	))
	// Test for Alter Default Placement Policy, And will not update the old table options.
	tk.MustExec("ALTER DATABASE TestAlterDB DEFAULT PLACEMENT POLICY=`y`;")
	tk.MustExec("create table t2(a int);")
	tk.MustQuery(`show create table t`).Check(testutil.RowsWithSep("|",
		"t CREATE TABLE `t` (\n"+
			"  `a` int(11) DEFAULT NULL\n"+
			") ENGINE=InnoDB DEFAULT CHARSET=utf8mb4 COLLATE=utf8mb4_bin "+
			"/*T![placement] PLACEMENT POLICY=`x` */",
	))
	tk.MustQuery(`show create table t2`).Check(testutil.RowsWithSep("|",
		"t2 CREATE TABLE `t2` (\n"+
			"  `a` int(11) DEFAULT NULL\n"+
			") ENGINE=InnoDB DEFAULT CHARSET=utf8mb4 COLLATE=utf8mb4_bin "+
			"/*T![placement] PLACEMENT POLICY=`y` */",
	))

	// Reset Test
	tk.MustExec("drop database if exists TestAlterDB;")
	tk.MustExec("create database TestAlterDB;")
	tk.MustExec("use TestAlterDB")

	// DirectOption Test
	tk.MustExec("ALTER DATABASE TestAlterDB PRIMARY_REGION=\"se\" FOLLOWERS=2;")
	// Test for Show Create Database
	tk.MustQuery(`show create database TestAlterDB`).Check(testutil.RowsWithSep("|",
		"TestAlterDB CREATE DATABASE `TestAlterDB` /*!40100 DEFAULT CHARACTER SET utf8mb4 */ "+
			"/*T![placement] PRIMARY_REGION=\"se\" FOLLOWERS=2 */",
	))
	// Test for Alter Placement Rule affect table created.
	tk.MustExec("create table t3(a int);")
	tk.MustQuery(`show create table t3`).Check(testutil.RowsWithSep("|",
		"t3 CREATE TABLE `t3` (\n"+
			"  `a` int(11) DEFAULT NULL\n"+
			") ENGINE=InnoDB DEFAULT CHARSET=utf8mb4 COLLATE=utf8mb4_bin "+
			"/*T![placement] PRIMARY_REGION=\"se\" FOLLOWERS=2 */",
	))
	// Test for override default option
	tk.MustExec("create table t4(a int) PLACEMENT POLICY=\"x\";")
	tk.MustQuery(`show create table t4`).Check(testutil.RowsWithSep("|",
		"t4 CREATE TABLE `t4` (\n"+
			"  `a` int(11) DEFAULT NULL\n"+
			") ENGINE=InnoDB DEFAULT CHARSET=utf8mb4 COLLATE=utf8mb4_bin "+
			"/*T![placement] PLACEMENT POLICY=`x` */",
	))

	// Hybrid Test
	// Test for alter both policy and  direct options.
	tk.MustQuery(`show create database TestAlterDB`).Check(testutil.RowsWithSep("|",
		"TestAlterDB CREATE DATABASE `TestAlterDB` /*!40100 DEFAULT CHARACTER SET utf8mb4 */ "+
			"/*T![placement] PRIMARY_REGION=\"se\" FOLLOWERS=2 */",
	))
	tk.MustGetErrCode("ALTER DATABASE TestAlterDB PLACEMENT POLICY=`x` FOLLOWERS=2;", mysql.ErrPlacementPolicyWithDirectOption)
	tk.MustGetErrCode("ALTER DATABASE TestAlterDB DEFAULT PLACEMENT POLICY=`y` PRIMARY_REGION=\"se\" FOLLOWERS=2;", mysql.ErrPlacementPolicyWithDirectOption)
	tk.MustQuery(`show create database TestAlterDB`).Check(testutil.RowsWithSep("|",
		"TestAlterDB CREATE DATABASE `TestAlterDB` /*!40100 DEFAULT CHARACTER SET utf8mb4 */ "+
			"/*T![placement] PRIMARY_REGION=\"se\" FOLLOWERS=2 */",
	))
	// Test for change direct options to policy.
	tk.MustExec("ALTER DATABASE TestAlterDB PLACEMENT POLICY=`x`;")
	tk.MustQuery(`show create database TestAlterDB`).Check(testutil.RowsWithSep("|",
		"TestAlterDB CREATE DATABASE `TestAlterDB` /*!40100 DEFAULT CHARACTER SET utf8mb4 */ "+
			"/*T![placement] PLACEMENT POLICY=`x` */",
	))
	// Test for change policy to direct options.
	tk.MustExec("ALTER DATABASE TestAlterDB PRIMARY_REGION=\"se\" FOLLOWERS=2;")
	tk.MustQuery(`show create database TestAlterDB`).Check(testutil.RowsWithSep("|",
		"TestAlterDB CREATE DATABASE `TestAlterDB` /*!40100 DEFAULT CHARACTER SET utf8mb4 */ "+
			"/*T![placement] PRIMARY_REGION=\"se\" FOLLOWERS=2 */",
	))

	tk.MustExec(`DROP DATABASE IF EXISTS TestAlterDB;`)
	tk.MustExec("drop placement policy if exists x")
	tk.MustExec("drop placement policy if exists y")
}<|MERGE_RESOLUTION|>--- conflicted
+++ resolved
@@ -749,13 +749,9 @@
 			"  `a` int(10) unsigned NOT NULL,\n" +
 			"  `b` varchar(255) DEFAULT NULL,\n" +
 			"  PRIMARY KEY (`a`) /*T![clustered_index] CLUSTERED */\n" +
-<<<<<<< HEAD
 			") ENGINE=InnoDB DEFAULT CHARSET=utf8mb4 COLLATE=utf8mb4_bin /*T![placement] PRIMARY_REGION=\"nl\" REGIONS=\"se,nz,nl\" FOLLOWERS=3 */"))
-	tk.MustExec(`CREATE TABLE SchemaDirectPlacementTest.UseDirectPlacement (a int unsigned primary key, b varchar(255)) PRIMARY_REGION="se"`)
-=======
-			") ENGINE=InnoDB DEFAULT CHARSET=utf8mb4 COLLATE=utf8mb4_bin /*T![placement] PRIMARY_REGION=\"se\" REGIONS=\"se,nz\" FOLLOWERS=3 */"))
 	tk.MustExec(`CREATE TABLE SchemaDirectPlacementTest.UseDirectPlacement (a int unsigned primary key, b varchar(255)) PRIMARY_REGION="se" REGIONS="se"`)
->>>>>>> 13221282
+
 	tk.MustQuery(`SHOW CREATE TABLE SchemaDirectPlacementTest.UseDirectPlacement`).Check(testkit.Rows(
 		"UseDirectPlacement CREATE TABLE `UseDirectPlacement` (\n" +
 			"  `a` int(10) unsigned NOT NULL,\n" +
@@ -785,13 +781,8 @@
 	c.Assert(ok, IsTrue)
 	c.Assert(db.PlacementPolicyRef, IsNil)
 	c.Assert(db.DirectPlacementOpts, NotNil)
-<<<<<<< HEAD
 	c.Assert(db.DirectPlacementOpts.PrimaryRegion, Matches, "nl")
 	c.Assert(db.DirectPlacementOpts.Regions, Matches, "se,nz,nl")
-=======
-	c.Assert(db.DirectPlacementOpts.PrimaryRegion, Matches, "se")
-	c.Assert(db.DirectPlacementOpts.Regions, Matches, "se,nz")
->>>>>>> 13221282
 	c.Assert(db.DirectPlacementOpts.Followers, Equals, uint64(3))
 	c.Assert(db.DirectPlacementOpts.Learners, Equals, uint64(0))
 
