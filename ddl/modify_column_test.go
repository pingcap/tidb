--- conflicted
+++ resolved
@@ -118,11 +118,7 @@
 	require.NoError(t, checkErr)
 	// Check whether the reorg information is cleaned up when executing "modify column" failed.
 	checkReorgHandle := func(gotElements, expectedElements []*meta.Element) {
-<<<<<<< HEAD
-		require.Len(t, gotElements, len(expectedElements))
-=======
 		require.Equal(t, len(expectedElements), len(gotElements))
->>>>>>> 445d84cb
 		for i, e := range gotElements {
 			require.Equal(t, expectedElements[i], e)
 		}
@@ -132,17 +128,9 @@
 		tk.MustQuery("select job_id from mysql.tidb_ddl_history where job_id = " + currJobID).Check(testkit.Rows(currJobID))
 		tk.MustQuery("select job_id, ele_id, ele_type, physical_id from mysql.tidb_ddl_reorg where job_id = " + currJobID).Check(testkit.Rows())
 		require.NoError(t, sessiontxn.NewTxn(context.Background(), ctx))
-<<<<<<< HEAD
-		txn, err := ctx.Txn(true)
-		require.NoError(t, err)
-		m := meta.NewMeta(txn)
-		e, start, end, physicalID, err := ddl.NewReorgHandlerForTest(m, testkit.NewTestKit(t, store).Session()).GetDDLReorgHandle(currJob)
+		e, start, end, physicalID, err := ddl.NewReorgHandlerForTest(testkit.NewTestKit(t, store).Session()).GetDDLReorgHandle(currJob)
 		require.Error(t, err, "Error not ErrDDLReorgElementNotExists, found orphan row in tidb_ddl_reorg for job.ID %d: e: '%s', physicalID: %d, start: 0x%x end: 0x%x", currJob.ID, e, physicalID, start, end)
-		require.True(t, meta.ErrDDLReorgElementNotExist.Equal(err), "Error not ErrDDLReorgElementNotExists, found orphan row in tidb_ddl_reorg: e: '%s', physicalID: %d, start: 0x%x end: 0x%x error: %s", e, physicalID, start, end, err.Error())
-=======
-		e, start, end, physicalID, err := ddl.NewReorgHandlerForTest(testkit.NewTestKit(t, store).Session()).GetDDLReorgHandle(currJob)
 		require.True(t, meta.ErrDDLReorgElementNotExist.Equal(err))
->>>>>>> 445d84cb
 		require.Nil(t, e)
 		require.Nil(t, start)
 		require.Nil(t, end)
