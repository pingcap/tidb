// Copyright 2022 PingCAP, Inc.
//
// Licensed under the Apache License, Version 2.0 (the "License");
// you may not use this file except in compliance with the License.
// You may obtain a copy of the License at
//
//     http://www.apache.org/licenses/LICENSE-2.0
//
// Unless required by applicable law or agreed to in writing, software
// distributed under the License is distributed on an "AS IS" BASIS,
// WITHOUT WARRANTIES OR CONDITIONS OF ANY KIND, either express or implied.
// See the License for the specific language governing permissions and
// limitations under the License.

// Copyright 2013 The ql Authors. All rights reserved.
// Use of this source code is governed by a BSD-style
// license that can be found in the LICENSES/QL-LICENSE file.

package ddl_test

import (
	"context"
	"fmt"
	"github.com/stretchr/testify/require"
	"math"
	"testing"
	"time"

	. "github.com/pingcap/check"
	"github.com/pingcap/failpoint"
	"github.com/pingcap/kvproto/pkg/metapb"
	"github.com/pingcap/log"
	"github.com/pingcap/tidb/ddl"
	"github.com/pingcap/tidb/ddl/placement"
	"github.com/pingcap/tidb/domain"
	"github.com/pingcap/tidb/domain/infosync"
	"github.com/pingcap/tidb/kv"
	"github.com/pingcap/tidb/parser/model"
	"github.com/pingcap/tidb/session"
	"github.com/pingcap/tidb/store/gcworker"
	"github.com/pingcap/tidb/store/mockstore"
	"github.com/pingcap/tidb/store/mockstore/unistore"
	testkit2 "github.com/pingcap/tidb/testkit"
	"github.com/tikv/client-go/v2/testutils"
	"go.uber.org/zap"
)

type tiflashDDLTestSuite struct {
	store   kv.Storage
	dom     *domain.Domain
	tiflash *infosync.MockTiFlash
	cluster *unistore.Cluster
}

var _ = SerialSuites(&tiflashDDLTestSuite{})

const (
	RoundToBeAvailable               = 2
	RoundToBeAvailablePartitionTable = 3
)

func SetUpHelper(s *tiflashDDLTestSuite) error {
	var err error
<<<<<<< HEAD
	ddl.PollTiFlashInterval.Store(1000 * time.Millisecond)
=======

	ddl.PollTiFlashInterval = 1000 * time.Millisecond
>>>>>>> 3c797fdc
	ddl.PullTiFlashPdTick.Store(60)
	s.tiflash = infosync.NewMockTiFlash()
	s.store, err = mockstore.NewMockStore(
		mockstore.WithClusterInspector(func(c testutils.Cluster) {
			mockCluster := c.(*unistore.Cluster)
			_, _, region1 := mockstore.BootstrapWithSingleStore(c)
			tiflashIdx := 0
			for tiflashIdx < 2 {
				store2 := c.AllocID()
				peer2 := c.AllocID()
				addr2 := fmt.Sprintf("tiflash%d", tiflashIdx)
				mockCluster.AddStore(store2, addr2, &metapb.StoreLabel{Key: "engine", Value: "tiflash"})
				mockCluster.AddPeer(region1, store2, peer2)
				tiflashIdx++
			}
			s.cluster = mockCluster
		}),
		mockstore.WithStoreType(mockstore.EmbedUnistore),
	)

	if err != nil {
		return err
	}
	session.SetSchemaLease(0)
	session.DisableStats4Test()

	s.dom, err = session.BootstrapSession(s.store)

	infosync.SetMockTiFlash(s.tiflash)
	if err != nil {
		return err
	}
	s.dom.SetStatsUpdating(true)

	log.Info("Mock stat", zap.Any("infosyncer", s.dom.InfoSyncer()))
<<<<<<< HEAD
	return nil
}

func (s *tiflashDDLTestSuite) SetUpSuite(c *C) {
	c.Assert(SetUpHelper(s), IsNil)
}

func TearDownHelper(s *tiflashDDLTestSuite) error {
=======
}

func (s *tiflashDDLTestSuite) TearDownSuite(c *C) {
>>>>>>> 3c797fdc
	s.tiflash.Lock()
	s.tiflash.StatusServer.Close()
	s.tiflash.Unlock()
	s.dom.Close()
	err := s.store.Close()
	ddl.PollTiFlashInterval.Store(2 * time.Second)
	return err
}

<<<<<<< HEAD
func (s *tiflashDDLTestSuite) TearDownSuite(c *C) {
	TearDownHelper(s)
}

func ChangeGCSafePoint(tk *testkit2.TestKit, t time.Time, enable string, lifeTime string) {
=======
func ChangeGCSafePoint(tk *testkit.TestKit, t time.Time, enable string, lifeTime string) {
>>>>>>> 3c797fdc
	gcTimeFormat := "20060102-15:04:05 -0700 MST"
	lastSafePoint := t.Format(gcTimeFormat)
	s := `INSERT HIGH_PRIORITY INTO mysql.tidb VALUES ('tikv_gc_safe_point', '%[1]s', '')
			       ON DUPLICATE KEY
			       UPDATE variable_value = '%[1]s'`
	s = fmt.Sprintf(s, lastSafePoint)
	tk.MustExec(s)
	s = `INSERT HIGH_PRIORITY INTO mysql.tidb VALUES ('tikv_gc_enable','%[1]s','')
			       ON DUPLICATE KEY
			       UPDATE variable_value = '%[1]s'`
	s = fmt.Sprintf(s, enable)
	tk.MustExec(s)
	s = `INSERT HIGH_PRIORITY INTO mysql.tidb VALUES ('tikv_gc_life_time','%[1]s','')
			       ON DUPLICATE KEY
			       UPDATE variable_value = '%[1]s'`
	s = fmt.Sprintf(s, lifeTime)
	tk.MustExec(s)
}

<<<<<<< HEAD
func CheckPlacementRule(tiflash *infosync.MockTiFlash, rule placement.TiFlashRule) bool {
	return tiflash.CheckPlacementRule(rule)
=======
func (s *tiflashDDLTestSuite) CheckPlacementRule(rule placement.TiFlashRule) bool {
	return s.tiflash.CheckPlacementRule(rule)
>>>>>>> 3c797fdc
}

func CheckFlashback(s *tiflashDDLTestSuite, tk *testkit2.TestKit, t *testing.T) {
	// If table is dropped after tikv_gc_safe_point, it can be recovered
	ChangeGCSafePoint(tk, time.Now().Add(-time.Hour), "false", "10m0s")
	defer func() {
		ChangeGCSafePoint(tk, time.Now(), "true", "10m0s")
	}()

	fCancel := TempDisableEmulatorGC()
	defer fCancel()
	tk.MustExec("drop table if exists ddltiflash")
	tk.MustExec("flashback table ddltiflash")
	time.Sleep(ddl.PollTiFlashInterval.Load() * 3)
	CheckTableAvailable(s.dom, t, 1, []string{})

	tb, err := s.dom.InfoSchema().TableByName(model.NewCIStr("test"), model.NewCIStr("ddltiflash"))
	require.NoError(t, err)
	require.NotNil(t, tb)
	if tb.Meta().Partition != nil {
		for _, e := range tb.Meta().Partition.Definitions {
			ruleName := fmt.Sprintf("table-%v-r", e.ID)
			_, ok := s.tiflash.GetPlacementRule(ruleName)
<<<<<<< HEAD
			require.Equal(t, true, ok)
=======
			c.Assert(ok, Equals, true)
>>>>>>> 3c797fdc
		}
	} else {
		ruleName := fmt.Sprintf("table-%v-r", tb.Meta().ID)
		_, ok := s.tiflash.GetPlacementRule(ruleName)
<<<<<<< HEAD
		require.Equal(t, true, ok)
=======
		c.Assert(ok, Equals, true)
>>>>>>> 3c797fdc
	}
}

func TempDisableEmulatorGC() func() {
	ori := ddl.IsEmulatorGCEnable()
	f := func() {
		if ori {
			ddl.EmulatorGCEnable()
		} else {
			ddl.EmulatorGCDisable()
		}
	}
	ddl.EmulatorGCDisable()
	return f
}

func (s *tiflashDDLTestSuite) SetPdLoop(tick uint64) func() {
	originValue := ddl.PullTiFlashPdTick.Swap(tick)
	return func() {
		ddl.PullTiFlashPdTick.Store(originValue)
	}
}

// Run all kinds of DDLs, and will create no redundant pd rules for TiFlash.
<<<<<<< HEAD
func TestTiFlashNoRedundantPDRules(t *testing.T) {
	s := &tiflashDDLTestSuite{}
	require.NoError(t, SetUpHelper(s))
	defer TearDownHelper(s)

	_, _, cluster, _ := unistore.New("")
=======
func (s *tiflashDDLTestSuite) TestTiFlashNoRedundantPDRules(c *C) {
	rpcClient, pdClient, cluster, err := unistore.New("")
	c.Assert(err, IsNil)
	defer func() {
		rpcClient.Close()
		pdClient.Close()
		cluster.Close()
	}()
>>>>>>> 3c797fdc
	for _, store := range s.cluster.GetAllStores() {
		cluster.AddStore(store.Id, store.Address, store.Labels...)
	}
	gcWorker, err := gcworker.NewMockGCWorker(s.store)
	require.NoError(t, err)
	tk := testkit2.NewTestKit(t, s.store)
	fCancel := TempDisableEmulatorGC()
	defer fCancel()
	// Disable emulator GC, otherwise delete range will be automatically called.

	require.NoError(t, failpoint.Enable("github.com/pingcap/tidb/store/gcworker/ignoreDeleteRangeFailed", `return`))
	defer func() {
		failpoint.Disable("github.com/pingcap/tidb/store/gcworker/ignoreDeleteRangeFailed")
	}()
	fCancelPD := s.SetPdLoop(10000)
	defer fCancelPD()

	// Clean all rules
	s.tiflash.CleanPlacementRules()
	tk.MustExec("use test")
	tk.MustExec("drop table if exists ddltiflash")
	tk.MustExec("drop table if exists ddltiflashp")
	tk.MustExec("create table ddltiflash(z int)")
	tk.MustExec("create table ddltiflashp(z int) PARTITION BY RANGE(z) (PARTITION p0 VALUES LESS THAN (10),PARTITION p1 VALUES LESS THAN (20), PARTITION p2 VALUES LESS THAN (30))")

	total := 0
<<<<<<< HEAD
	require.Equal(t, total, s.tiflash.PlacementRulesLen())

	tk.MustExec("alter table ddltiflash set tiflash replica 1")
	total += 1
	time.Sleep(ddl.PollTiFlashInterval.Load() * RoundToBeAvailable)
	require.Equal(t, total, s.tiflash.PlacementRulesLen())

	tk.MustExec("alter table ddltiflashp set tiflash replica 1")
	total += 3
	time.Sleep(ddl.PollTiFlashInterval.Load() * RoundToBeAvailablePartitionTable)
	require.Equal(t, total, s.tiflash.PlacementRulesLen())
=======
	c.Assert(s.tiflash.PlacementRulesLen(), Equals, total)

	tk.MustExec("alter table ddltiflash set tiflash replica 1")
	total += 1
	time.Sleep(ddl.PollTiFlashInterval * RoundToBeAvailable)
	c.Assert(s.tiflash.PlacementRulesLen(), Equals, total)

	tk.MustExec("alter table ddltiflashp set tiflash replica 1")
	total += 3
	time.Sleep(ddl.PollTiFlashInterval * RoundToBeAvailablePartitionTable)
	c.Assert(s.tiflash.PlacementRulesLen(), Equals, total)
>>>>>>> 3c797fdc

	lessThan := 40
	tk.MustExec(fmt.Sprintf("ALTER TABLE ddltiflashp ADD PARTITION (PARTITION pn VALUES LESS THAN (%v))", lessThan))
	total += 1
<<<<<<< HEAD
	time.Sleep(ddl.PollTiFlashInterval.Load() * RoundToBeAvailablePartitionTable)
	require.Equal(t, total, s.tiflash.PlacementRulesLen())

	tk.MustExec("alter table ddltiflashp truncate partition p1")
	total += 1
	time.Sleep(ddl.PollTiFlashInterval.Load() * RoundToBeAvailablePartitionTable)
	require.Equal(t, total, s.tiflash.PlacementRulesLen())
=======
	time.Sleep(ddl.PollTiFlashInterval * RoundToBeAvailablePartitionTable)
	c.Assert(s.tiflash.PlacementRulesLen(), Equals, total)

	tk.MustExec("alter table ddltiflashp truncate partition p1")
	total += 1
	time.Sleep(ddl.PollTiFlashInterval * RoundToBeAvailablePartitionTable)
	c.Assert(s.tiflash.PlacementRulesLen(), Equals, total)
>>>>>>> 3c797fdc

	// Now gc will trigger, and will remove dropped partition.
	require.NoError(t, gcWorker.DeleteRanges(context.TODO(), math.MaxInt64))
	total -= 1
<<<<<<< HEAD
	time.Sleep(ddl.PollTiFlashInterval.Load() * RoundToBeAvailablePartitionTable)
	require.Equal(t, total, s.tiflash.PlacementRulesLen())
=======
	time.Sleep(ddl.PollTiFlashInterval * RoundToBeAvailablePartitionTable)
	c.Assert(s.tiflash.PlacementRulesLen(), Equals, total)
>>>>>>> 3c797fdc

	tk.MustExec("alter table ddltiflashp drop partition p2")
	require.NoError(t, gcWorker.DeleteRanges(context.TODO(), math.MaxInt64))
	total -= 1
<<<<<<< HEAD
	time.Sleep(ddl.PollTiFlashInterval.Load() * RoundToBeAvailablePartitionTable)
	require.Equal(t, total, s.tiflash.PlacementRulesLen())

	tk.MustExec("truncate table ddltiflash")
	total += 1
	time.Sleep(ddl.PollTiFlashInterval.Load() * RoundToBeAvailablePartitionTable)
	require.Equal(t, total, s.tiflash.PlacementRulesLen())
=======
	time.Sleep(ddl.PollTiFlashInterval * RoundToBeAvailablePartitionTable)
	c.Assert(s.tiflash.PlacementRulesLen(), Equals, total)

	tk.MustExec("truncate table ddltiflash")
	total += 1
	time.Sleep(ddl.PollTiFlashInterval * RoundToBeAvailablePartitionTable)
	c.Assert(s.tiflash.PlacementRulesLen(), Equals, total)
>>>>>>> 3c797fdc

	require.NoError(t, gcWorker.DeleteRanges(context.TODO(), math.MaxInt64))
	total -= 1
<<<<<<< HEAD
	time.Sleep(ddl.PollTiFlashInterval.Load() * RoundToBeAvailablePartitionTable)
	require.Equal(t, total, s.tiflash.PlacementRulesLen())

	tk.MustExec("drop table ddltiflash")
	total -= 1
	time.Sleep(ddl.PollTiFlashInterval.Load() * RoundToBeAvailablePartitionTable)
	require.NoError(t, gcWorker.DeleteRanges(context.TODO(), math.MaxInt64))
	require.Equal(t, total, s.tiflash.PlacementRulesLen())
=======
	time.Sleep(ddl.PollTiFlashInterval * RoundToBeAvailablePartitionTable)
	c.Assert(s.tiflash.PlacementRulesLen(), Equals, total)

	tk.MustExec("drop table ddltiflash")
	total -= 1
	time.Sleep(ddl.PollTiFlashInterval * RoundToBeAvailablePartitionTable)
	c.Assert(gcWorker.DeleteRanges(context.TODO(), math.MaxInt64), IsNil)
	c.Assert(s.tiflash.PlacementRulesLen(), Equals, total)
>>>>>>> 3c797fdc
}

func TestTiFlashReplicaPartitionTableNormal(t *testing.T) {
	s := &tiflashDDLTestSuite{}
	require.NoError(t, SetUpHelper(s))
	tk := testkit2.NewTestKit(t, s.store)
	defer TearDownHelper(s)

	tk.MustExec("use test")
	tk.MustExec("drop table if exists ddltiflash")
	tk.MustExec("create table ddltiflash(z int) PARTITION BY RANGE(z) (PARTITION p0 VALUES LESS THAN (10),PARTITION p1 VALUES LESS THAN (20), PARTITION p2 VALUES LESS THAN (30))")

	tb, err := s.dom.InfoSchema().TableByName(model.NewCIStr("test"), model.NewCIStr("ddltiflash"))
	require.NoError(t, err)
	replica := tb.Meta().TiFlashReplica
	require.Nil(t, replica)

	tk.MustExec("alter table ddltiflash set tiflash replica 1")
	lessThan := "40"
	tk.MustExec(fmt.Sprintf("ALTER TABLE ddltiflash ADD PARTITION (PARTITION pn VALUES LESS THAN (%v))", lessThan))

	time.Sleep(ddl.PollTiFlashInterval.Load() * RoundToBeAvailablePartitionTable)
	// Should get schema again
	CheckTableAvailable(s.dom, t, 1, []string{})

	tb2, err := s.dom.InfoSchema().TableByName(model.NewCIStr("test"), model.NewCIStr("ddltiflash"))
	require.NoError(t, err)
	require.NotNil(t, tb2)
	pi := tb2.Meta().GetPartitionInfo()
	require.NotNil(t, pi)
	require.NotNil(t, tb2.Meta().TiFlashReplica)
	for _, p := range pi.Definitions {
		require.Equal(t, true, tb2.Meta().TiFlashReplica.IsPartitionAvailable(p.ID))
		if len(p.LessThan) == 1 && p.LessThan[0] == lessThan {
			table, ok := s.tiflash.GetTableSyncStatus(int(p.ID))
<<<<<<< HEAD
			require.Equal(t, true, ok)
			require.Equal(t, true, table.Accel)
=======
			c.Assert(ok, Equals, true)
			c.Assert(table.Accel, Equals, true)
>>>>>>> 3c797fdc
		}
	}
	require.Equal(t, 0, len(pi.AddingDefinitions))
	CheckFlashback(s, tk, t)
}

// When block add partition, new partition shall be available even we break `UpdateTableReplicaInfo`
func TestTiFlashReplicaPartitionTableBlock(t *testing.T) {
	s := &tiflashDDLTestSuite{}
	require.NoError(t, SetUpHelper(s))
	tk := testkit2.NewTestKit(t, s.store)
	defer TearDownHelper(s)

	tk.MustExec("use test")
	tk.MustExec("drop table if exists ddltiflash")
	tk.MustExec("create table ddltiflash(z int) PARTITION BY RANGE(z) (PARTITION p0 VALUES LESS THAN (10),PARTITION p1 VALUES LESS THAN (20), PARTITION p2 VALUES LESS THAN (30))")
	tk.MustExec("alter table ddltiflash set tiflash replica 1")
	// Make sure is available
	time.Sleep(ddl.PollTiFlashInterval.Load() * RoundToBeAvailablePartitionTable)
	CheckTableAvailable(s.dom, t, 1, []string{})

	lessThan := "40"
	// Stop loop
	require.NoError(t, failpoint.Enable("github.com/pingcap/tidb/ddl/BeforePollTiFlashReplicaStatusLoop", `return`))
	defer func() {
		_ = failpoint.Disable("github.com/pingcap/tidb/ddl/BeforePollTiFlashReplicaStatusLoop")
	}()

	tk.MustExec(fmt.Sprintf("ALTER TABLE ddltiflash ADD PARTITION (PARTITION pn VALUES LESS THAN (%v))", lessThan))
	tb, err := s.dom.InfoSchema().TableByName(model.NewCIStr("test"), model.NewCIStr("ddltiflash"))
	require.NoError(t, err)
	pi := tb.Meta().GetPartitionInfo()
	require.NotNil(t, pi)

	// Partition `lessThan` shall be ready
	for _, p := range pi.Definitions {
		require.Equal(t, true, tb.Meta().TiFlashReplica.IsPartitionAvailable(p.ID))
		if len(p.LessThan) == 1 && p.LessThan[0] == lessThan {
			table, ok := s.tiflash.GetTableSyncStatus(int(p.ID))
<<<<<<< HEAD
			require.Equal(t, true, ok)
			require.Equal(t, true, table.Accel)
=======
			c.Assert(ok, Equals, true)
			c.Assert(table.Accel, Equals, true)
>>>>>>> 3c797fdc
		}
	}
	require.Equal(t, 0, len(pi.AddingDefinitions))
	CheckFlashback(s, tk, t)
}

// TiFlash Table shall be eventually available.
func TestTiFlashReplicaAvailable(t *testing.T) {
	s := &tiflashDDLTestSuite{}
	require.NoError(t, SetUpHelper(s))
	tk := testkit2.NewTestKit(t, s.store)
	defer TearDownHelper(s)

	tk.MustExec("use test")
	tk.MustExec("drop table if exists ddltiflash")
	tk.MustExec("create table ddltiflash(z int)")
	tk.MustExec("alter table ddltiflash set tiflash replica 1")
	time.Sleep(ddl.PollTiFlashInterval.Load() * RoundToBeAvailable * 3)
	CheckTableAvailable(s.dom, t, 1, []string{})

	tk.MustExec("drop table if exists ddltiflash2")
	tk.MustExec("create table ddltiflash2 like ddltiflash")
	tk.MustExec("alter table ddltiflash2 set tiflash replica 1")
	time.Sleep(ddl.PollTiFlashInterval.Load() * RoundToBeAvailable * 3)
	CheckTableAvailableWithTableName(s.dom, t, 1, []string{}, "test", "ddltiflash2")

	CheckFlashback(s, tk, t)
	tk.MustExec("alter table ddltiflash set tiflash replica 0")
	time.Sleep(ddl.PollTiFlashInterval.Load() * RoundToBeAvailable)
	tb, err := s.dom.InfoSchema().TableByName(model.NewCIStr("test"), model.NewCIStr("ddltiflash"))
	require.NoError(t, err)
	replica := tb.Meta().TiFlashReplica
	require.Nil(t, replica)
}

// Truncate partition shall not block.
func TestTiFlashTruncatePartition(t *testing.T) {
	s := &tiflashDDLTestSuite{}
	require.NoError(t, SetUpHelper(s))
	tk := testkit2.NewTestKit(t, s.store)
	defer TearDownHelper(s)

	tk.MustExec("use test")
	tk.MustExec("drop table if exists ddltiflash")
	tk.MustExec("create table ddltiflash(i int not null, s varchar(255)) partition by range (i) (partition p0 values less than (10), partition p1 values less than (20))")
	tk.MustExec("alter table ddltiflash set tiflash replica 1")
	time.Sleep(ddl.PollTiFlashInterval.Load() * RoundToBeAvailablePartitionTable)
	tk.MustExec("insert into ddltiflash values(1, 'abc'), (11, 'def')")
	tk.MustExec("alter table ddltiflash truncate partition p1")
	time.Sleep(ddl.PollTiFlashInterval.Load() * RoundToBeAvailablePartitionTable)
	CheckTableAvailableWithTableName(s.dom, t, 1, []string{}, "test", "ddltiflash")
}

// Fail truncate partition.
func TestTiFlashFailTruncatePartition(t *testing.T) {
	s := &tiflashDDLTestSuite{}
	require.NoError(t, SetUpHelper(s))
	tk := testkit2.NewTestKit(t, s.store)
	defer TearDownHelper(s)

	tk.MustExec("use test")
	tk.MustExec("drop table if exists ddltiflash")
	tk.MustExec("create table ddltiflash(i int not null, s varchar(255)) partition by range (i) (partition p0 values less than (10), partition p1 values less than (20))")
	tk.MustExec("alter table ddltiflash set tiflash replica 1")

	require.NoError(t, failpoint.Enable("github.com/pingcap/tidb/ddl/FailTiFlashTruncatePartition", `return`))
	defer func() {
		failpoint.Disable("github.com/pingcap/tidb/ddl/FailTiFlashTruncatePartition")
	}()
	time.Sleep(ddl.PollTiFlashInterval.Load() * RoundToBeAvailablePartitionTable)

	tk.MustExec("insert into ddltiflash values(1, 'abc'), (11, 'def')")
	tk.MustGetErrMsg("alter table ddltiflash truncate partition p1", "[ddl:-1]enforced error")
	time.Sleep(ddl.PollTiFlashInterval.Load() * RoundToBeAvailablePartitionTable)
	CheckTableAvailableWithTableName(s.dom, t, 1, []string{}, "test", "ddltiflash")
}

// Drop partition shall not block.
func TestTiFlashDropPartition(t *testing.T) {
	s := &tiflashDDLTestSuite{}
	require.NoError(t, SetUpHelper(s))
	tk := testkit2.NewTestKit(t, s.store)
	defer TearDownHelper(s)

	tk.MustExec("use test")
	tk.MustExec("drop table if exists ddltiflash")
	tk.MustExec("create table ddltiflash(i int not null, s varchar(255)) partition by range (i) (partition p0 values less than (10), partition p1 values less than (20))")
	tk.MustExec("alter table ddltiflash set tiflash replica 1")
	time.Sleep(ddl.PollTiFlashInterval.Load() * RoundToBeAvailablePartitionTable)
	CheckTableAvailableWithTableName(s.dom, t, 1, []string{}, "test", "ddltiflash")
	tk.MustExec("alter table ddltiflash drop partition p1")
	time.Sleep(ddl.PollTiFlashInterval.Load() * RoundToBeAvailablePartitionTable * 5)
	CheckTableAvailableWithTableName(s.dom, t, 1, []string{}, "test", "ddltiflash")
}

func CheckTableAvailableWithTableName(dom *domain.Domain, t *testing.T, count uint64, labels []string, db string, table string) {
	tb, err := dom.InfoSchema().TableByName(model.NewCIStr(db), model.NewCIStr(table))
	require.NoError(t, err)
	replica := tb.Meta().TiFlashReplica
	require.NotNil(t, replica)
	require.Equal(t, true, replica.Available)
	require.Equal(t, count, replica.Count)
	require.ElementsMatch(t, labels, replica.LocationLabels)
}

func CheckTableAvailable(dom *domain.Domain, t *testing.T, count uint64, labels []string) {
	CheckTableAvailableWithTableName(dom, t, count, labels, "test", "ddltiflash")
}

// Truncate table shall not block.
func TestTiFlashTruncateTable(t *testing.T) {
	s := &tiflashDDLTestSuite{}
	require.NoError(t, SetUpHelper(s))
	tk := testkit2.NewTestKit(t, s.store)
	defer TearDownHelper(s)

	tk.MustExec("use test")
	tk.MustExec("drop table if exists ddltiflashp")
	tk.MustExec("create table ddltiflashp(z int not null) partition by range (z) (partition p0 values less than (10), partition p1 values less than (20))")
	tk.MustExec("alter table ddltiflashp set tiflash replica 1")

	time.Sleep(ddl.PollTiFlashInterval.Load() * RoundToBeAvailablePartitionTable)
	// Should get schema right now
	tk.MustExec("truncate table ddltiflashp")
	time.Sleep(ddl.PollTiFlashInterval.Load() * RoundToBeAvailablePartitionTable)
	CheckTableAvailableWithTableName(s.dom, t, 1, []string{}, "test", "ddltiflashp")
	tk.MustExec("drop table if exists ddltiflash2")
	tk.MustExec("create table ddltiflash2(z int)")
	tk.MustExec("alter table ddltiflash2 set tiflash replica 1")
	time.Sleep(ddl.PollTiFlashInterval.Load() * RoundToBeAvailable)
	// Should get schema right now

	tk.MustExec("truncate table ddltiflash2")
	time.Sleep(ddl.PollTiFlashInterval.Load() * RoundToBeAvailable)
	CheckTableAvailableWithTableName(s.dom, t, 1, []string{}, "test", "ddltiflash2")
}

// TiFlash Table shall be eventually available, even with lots of small table created.
func TestTiFlashMassiveReplicaAvailable(t *testing.T) {
	s := &tiflashDDLTestSuite{}
	require.NoError(t, SetUpHelper(s))
	tk := testkit2.NewTestKit(t, s.store)
	defer TearDownHelper(s)

	tk.MustExec("use test")
	for i := 0; i < 100; i++ {
		tk.MustExec(fmt.Sprintf("drop table if exists ddltiflash%v", i))
		tk.MustExec(fmt.Sprintf("create table ddltiflash%v(z int)", i))
		tk.MustExec(fmt.Sprintf("alter table ddltiflash%v set tiflash replica 1", i))
	}

	time.Sleep(ddl.PollTiFlashInterval.Load() * 10)
	// Should get schema right now
	for i := 0; i < 100; i++ {
		CheckTableAvailableWithTableName(s.dom, t, 1, []string{}, "test", fmt.Sprintf("ddltiflash%v", i))
	}
}

// When set TiFlash replica, tidb shall add one Pd Rule for this table.
// When drop/truncate table, Pd Rule shall be removed in limited time.
func TestSetPlacementRuleNormal(t *testing.T) {
	s := &tiflashDDLTestSuite{}
	require.NoError(t, SetUpHelper(s))
	tk := testkit2.NewTestKit(t, s.store)
	defer TearDownHelper(s)

	tk.MustExec("use test")
	tk.MustExec("drop table if exists ddltiflash")
	tk.MustExec("create table ddltiflash(z int)")
	tk.MustExec("alter table ddltiflash set tiflash replica 1 location labels 'a','b'")
	tb, err := s.dom.InfoSchema().TableByName(model.NewCIStr("test"), model.NewCIStr("ddltiflash"))
	require.NoError(t, err)
	expectRule := infosync.MakeNewRule(tb.Meta().ID, 1, []string{"a", "b"})
	res := CheckPlacementRule(s.tiflash, *expectRule)
	require.Equal(t, true, res)

	// Set lastSafePoint to a timepoint in future, so all dropped table can be reckon as gc-ed.
	ChangeGCSafePoint(tk, time.Now().Add(+3*time.Second), "true", "10m0s")
	defer func() {
		ChangeGCSafePoint(tk, time.Now(), "true", "10m0s")
	}()
	fCancelPD := s.SetPdLoop(1)
	defer fCancelPD()
	tk.MustExec("drop table ddltiflash")
	expectRule = infosync.MakeNewRule(tb.Meta().ID, 1, []string{"a", "b"})
	res = CheckPlacementRule(s.tiflash, *expectRule)
	require.Equal(t, true, res)
}

// When gc worker works, it will automatically remove pd rule for TiFlash.
<<<<<<< HEAD
func TestSetPlacementRuleWithGCWorker(t *testing.T) {
	s := &tiflashDDLTestSuite{}
	require.NoError(t, SetUpHelper(s))
	defer TearDownHelper(s)

	_, _, cluster, err := unistore.New("")
=======
func (s *tiflashDDLTestSuite) TestSetPlacementRuleWithGCWorker(c *C) {
	rpcClient, pdClient, cluster, err := unistore.New("")
	c.Assert(err, IsNil)
	defer func() {
		rpcClient.Close()
		pdClient.Close()
		cluster.Close()
	}()
>>>>>>> 3c797fdc
	for _, store := range s.cluster.GetAllStores() {
		cluster.AddStore(store.Id, store.Address, store.Labels...)
	}
	failpoint.Enable("github.com/pingcap/tidb/store/gcworker/ignoreDeleteRangeFailed", `return`)
	defer func() {
		failpoint.Disable("github.com/pingcap/tidb/store/gcworker/ignoreDeleteRangeFailed")
	}()
	fCancelPD := s.SetPdLoop(10000)
	defer fCancelPD()
<<<<<<< HEAD
	require.NoError(t, err)
=======
>>>>>>> 3c797fdc
	gcWorker, err := gcworker.NewMockGCWorker(s.store)
	require.NoError(t, err)
	// Make SetPdLoop take effects.
	time.Sleep(time.Second)

	tk := testkit2.NewTestKit(t, s.store)
	tk.MustExec("use test")
	tk.MustExec("drop table if exists ddltiflash_gc")
	tk.MustExec("create table ddltiflash_gc(z int)")
	tk.MustExec("alter table ddltiflash_gc set tiflash replica 1 location labels 'a','b'")
	tb, err := s.dom.InfoSchema().TableByName(model.NewCIStr("test"), model.NewCIStr("ddltiflash_gc"))
	require.NoError(t, err)

	expectRule := infosync.MakeNewRule(tb.Meta().ID, 1, []string{"a", "b"})
	res := CheckPlacementRule(s.tiflash, *expectRule)
	require.Equal(t, true, res)

	ChangeGCSafePoint(tk, time.Now().Add(-time.Hour), "true", "10m0s")
	tk.MustExec("drop table ddltiflash_gc")
	// Now gc will trigger, and will remove dropped table.
	require.Nil(t, gcWorker.DeleteRanges(context.TODO(), math.MaxInt64))

	// Wait GC
	time.Sleep(ddl.PollTiFlashInterval.Load() * RoundToBeAvailable)
	res = CheckPlacementRule(s.tiflash, *expectRule)
	require.Equal(t, false, res)
}

func TestSetPlacementRuleFail(t *testing.T) {
	s := &tiflashDDLTestSuite{}
	require.NoError(t, SetUpHelper(s))
	tk := testkit2.NewTestKit(t, s.store)
	defer TearDownHelper(s)

	tk.MustExec("use test")
	tk.MustExec("drop table if exists ddltiflash")
	tk.MustExec("create table ddltiflash(z int)")
	s.tiflash.PdSwitch(false)
	defer func() {
		s.tiflash.PdSwitch(true)
	}()
	tk.MustExec("alter table ddltiflash set tiflash replica 1")
	tb, err := s.dom.InfoSchema().TableByName(model.NewCIStr("test"), model.NewCIStr("ddltiflash"))
	require.NoError(t, err)

	expectRule := infosync.MakeNewRule(tb.Meta().ID, 1, []string{})
	res := CheckPlacementRule(s.tiflash, *expectRule)
	require.Equal(t, res, false)
}<|MERGE_RESOLUTION|>--- conflicted
+++ resolved
@@ -61,12 +61,8 @@
 
 func SetUpHelper(s *tiflashDDLTestSuite) error {
 	var err error
-<<<<<<< HEAD
-	ddl.PollTiFlashInterval.Store(1000 * time.Millisecond)
-=======
 
 	ddl.PollTiFlashInterval = 1000 * time.Millisecond
->>>>>>> 3c797fdc
 	ddl.PullTiFlashPdTick.Store(60)
 	s.tiflash = infosync.NewMockTiFlash()
 	s.store, err = mockstore.NewMockStore(
@@ -102,7 +98,7 @@
 	s.dom.SetStatsUpdating(true)
 
 	log.Info("Mock stat", zap.Any("infosyncer", s.dom.InfoSyncer()))
-<<<<<<< HEAD
+
 	return nil
 }
 
@@ -111,29 +107,21 @@
 }
 
 func TearDownHelper(s *tiflashDDLTestSuite) error {
-=======
-}
-
-func (s *tiflashDDLTestSuite) TearDownSuite(c *C) {
->>>>>>> 3c797fdc
 	s.tiflash.Lock()
 	s.tiflash.StatusServer.Close()
 	s.tiflash.Unlock()
 	s.dom.Close()
 	err := s.store.Close()
-	ddl.PollTiFlashInterval.Store(2 * time.Second)
+	ddl.PollTiFlashInterval = 2 * time.Second
 	return err
 }
 
-<<<<<<< HEAD
+
 func (s *tiflashDDLTestSuite) TearDownSuite(c *C) {
 	TearDownHelper(s)
 }
 
 func ChangeGCSafePoint(tk *testkit2.TestKit, t time.Time, enable string, lifeTime string) {
-=======
-func ChangeGCSafePoint(tk *testkit.TestKit, t time.Time, enable string, lifeTime string) {
->>>>>>> 3c797fdc
 	gcTimeFormat := "20060102-15:04:05 -0700 MST"
 	lastSafePoint := t.Format(gcTimeFormat)
 	s := `INSERT HIGH_PRIORITY INTO mysql.tidb VALUES ('tikv_gc_safe_point', '%[1]s', '')
@@ -153,13 +141,8 @@
 	tk.MustExec(s)
 }
 
-<<<<<<< HEAD
 func CheckPlacementRule(tiflash *infosync.MockTiFlash, rule placement.TiFlashRule) bool {
 	return tiflash.CheckPlacementRule(rule)
-=======
-func (s *tiflashDDLTestSuite) CheckPlacementRule(rule placement.TiFlashRule) bool {
-	return s.tiflash.CheckPlacementRule(rule)
->>>>>>> 3c797fdc
 }
 
 func CheckFlashback(s *tiflashDDLTestSuite, tk *testkit2.TestKit, t *testing.T) {
@@ -183,20 +166,12 @@
 		for _, e := range tb.Meta().Partition.Definitions {
 			ruleName := fmt.Sprintf("table-%v-r", e.ID)
 			_, ok := s.tiflash.GetPlacementRule(ruleName)
-<<<<<<< HEAD
 			require.Equal(t, true, ok)
-=======
-			c.Assert(ok, Equals, true)
->>>>>>> 3c797fdc
 		}
 	} else {
 		ruleName := fmt.Sprintf("table-%v-r", tb.Meta().ID)
 		_, ok := s.tiflash.GetPlacementRule(ruleName)
-<<<<<<< HEAD
 		require.Equal(t, true, ok)
-=======
-		c.Assert(ok, Equals, true)
->>>>>>> 3c797fdc
 	}
 }
 
@@ -221,23 +196,12 @@
 }
 
 // Run all kinds of DDLs, and will create no redundant pd rules for TiFlash.
-<<<<<<< HEAD
 func TestTiFlashNoRedundantPDRules(t *testing.T) {
 	s := &tiflashDDLTestSuite{}
 	require.NoError(t, SetUpHelper(s))
 	defer TearDownHelper(s)
 
 	_, _, cluster, _ := unistore.New("")
-=======
-func (s *tiflashDDLTestSuite) TestTiFlashNoRedundantPDRules(c *C) {
-	rpcClient, pdClient, cluster, err := unistore.New("")
-	c.Assert(err, IsNil)
-	defer func() {
-		rpcClient.Close()
-		pdClient.Close()
-		cluster.Close()
-	}()
->>>>>>> 3c797fdc
 	for _, store := range s.cluster.GetAllStores() {
 		cluster.AddStore(store.Id, store.Address, store.Labels...)
 	}
@@ -264,106 +228,61 @@
 	tk.MustExec("create table ddltiflashp(z int) PARTITION BY RANGE(z) (PARTITION p0 VALUES LESS THAN (10),PARTITION p1 VALUES LESS THAN (20), PARTITION p2 VALUES LESS THAN (30))")
 
 	total := 0
-<<<<<<< HEAD
+
 	require.Equal(t, total, s.tiflash.PlacementRulesLen())
 
 	tk.MustExec("alter table ddltiflash set tiflash replica 1")
 	total += 1
-	time.Sleep(ddl.PollTiFlashInterval.Load() * RoundToBeAvailable)
+	time.Sleep(ddl.PollTiFlashInterval * RoundToBeAvailable)
 	require.Equal(t, total, s.tiflash.PlacementRulesLen())
 
 	tk.MustExec("alter table ddltiflashp set tiflash replica 1")
 	total += 3
-	time.Sleep(ddl.PollTiFlashInterval.Load() * RoundToBeAvailablePartitionTable)
-	require.Equal(t, total, s.tiflash.PlacementRulesLen())
-=======
-	c.Assert(s.tiflash.PlacementRulesLen(), Equals, total)
-
-	tk.MustExec("alter table ddltiflash set tiflash replica 1")
-	total += 1
-	time.Sleep(ddl.PollTiFlashInterval * RoundToBeAvailable)
-	c.Assert(s.tiflash.PlacementRulesLen(), Equals, total)
-
-	tk.MustExec("alter table ddltiflashp set tiflash replica 1")
-	total += 3
-	time.Sleep(ddl.PollTiFlashInterval * RoundToBeAvailablePartitionTable)
-	c.Assert(s.tiflash.PlacementRulesLen(), Equals, total)
->>>>>>> 3c797fdc
+	time.Sleep(ddl.PollTiFlashInterval * RoundToBeAvailablePartitionTable)
+	require.Equal(t, total, s.tiflash.PlacementRulesLen())
 
 	lessThan := 40
 	tk.MustExec(fmt.Sprintf("ALTER TABLE ddltiflashp ADD PARTITION (PARTITION pn VALUES LESS THAN (%v))", lessThan))
 	total += 1
-<<<<<<< HEAD
-	time.Sleep(ddl.PollTiFlashInterval.Load() * RoundToBeAvailablePartitionTable)
+
+	time.Sleep(ddl.PollTiFlashInterval * RoundToBeAvailablePartitionTable)
 	require.Equal(t, total, s.tiflash.PlacementRulesLen())
 
 	tk.MustExec("alter table ddltiflashp truncate partition p1")
 	total += 1
-	time.Sleep(ddl.PollTiFlashInterval.Load() * RoundToBeAvailablePartitionTable)
-	require.Equal(t, total, s.tiflash.PlacementRulesLen())
-=======
-	time.Sleep(ddl.PollTiFlashInterval * RoundToBeAvailablePartitionTable)
-	c.Assert(s.tiflash.PlacementRulesLen(), Equals, total)
-
-	tk.MustExec("alter table ddltiflashp truncate partition p1")
-	total += 1
-	time.Sleep(ddl.PollTiFlashInterval * RoundToBeAvailablePartitionTable)
-	c.Assert(s.tiflash.PlacementRulesLen(), Equals, total)
->>>>>>> 3c797fdc
+	time.Sleep(ddl.PollTiFlashInterval * RoundToBeAvailablePartitionTable)
+	require.Equal(t, total, s.tiflash.PlacementRulesLen())
 
 	// Now gc will trigger, and will remove dropped partition.
 	require.NoError(t, gcWorker.DeleteRanges(context.TODO(), math.MaxInt64))
 	total -= 1
-<<<<<<< HEAD
-	time.Sleep(ddl.PollTiFlashInterval.Load() * RoundToBeAvailablePartitionTable)
-	require.Equal(t, total, s.tiflash.PlacementRulesLen())
-=======
-	time.Sleep(ddl.PollTiFlashInterval * RoundToBeAvailablePartitionTable)
-	c.Assert(s.tiflash.PlacementRulesLen(), Equals, total)
->>>>>>> 3c797fdc
+
+	time.Sleep(ddl.PollTiFlashInterval * RoundToBeAvailablePartitionTable)
+	require.Equal(t, total, s.tiflash.PlacementRulesLen())
 
 	tk.MustExec("alter table ddltiflashp drop partition p2")
 	require.NoError(t, gcWorker.DeleteRanges(context.TODO(), math.MaxInt64))
 	total -= 1
-<<<<<<< HEAD
-	time.Sleep(ddl.PollTiFlashInterval.Load() * RoundToBeAvailablePartitionTable)
+
+	time.Sleep(ddl.PollTiFlashInterval * RoundToBeAvailablePartitionTable)
 	require.Equal(t, total, s.tiflash.PlacementRulesLen())
 
 	tk.MustExec("truncate table ddltiflash")
 	total += 1
-	time.Sleep(ddl.PollTiFlashInterval.Load() * RoundToBeAvailablePartitionTable)
-	require.Equal(t, total, s.tiflash.PlacementRulesLen())
-=======
-	time.Sleep(ddl.PollTiFlashInterval * RoundToBeAvailablePartitionTable)
-	c.Assert(s.tiflash.PlacementRulesLen(), Equals, total)
-
-	tk.MustExec("truncate table ddltiflash")
-	total += 1
-	time.Sleep(ddl.PollTiFlashInterval * RoundToBeAvailablePartitionTable)
-	c.Assert(s.tiflash.PlacementRulesLen(), Equals, total)
->>>>>>> 3c797fdc
+	time.Sleep(ddl.PollTiFlashInterval * RoundToBeAvailablePartitionTable)
+	require.Equal(t, total, s.tiflash.PlacementRulesLen())
 
 	require.NoError(t, gcWorker.DeleteRanges(context.TODO(), math.MaxInt64))
 	total -= 1
-<<<<<<< HEAD
-	time.Sleep(ddl.PollTiFlashInterval.Load() * RoundToBeAvailablePartitionTable)
+
+	time.Sleep(ddl.PollTiFlashInterval * RoundToBeAvailablePartitionTable)
 	require.Equal(t, total, s.tiflash.PlacementRulesLen())
 
 	tk.MustExec("drop table ddltiflash")
 	total -= 1
-	time.Sleep(ddl.PollTiFlashInterval.Load() * RoundToBeAvailablePartitionTable)
+	time.Sleep(ddl.PollTiFlashInterval * RoundToBeAvailablePartitionTable)
 	require.NoError(t, gcWorker.DeleteRanges(context.TODO(), math.MaxInt64))
 	require.Equal(t, total, s.tiflash.PlacementRulesLen())
-=======
-	time.Sleep(ddl.PollTiFlashInterval * RoundToBeAvailablePartitionTable)
-	c.Assert(s.tiflash.PlacementRulesLen(), Equals, total)
-
-	tk.MustExec("drop table ddltiflash")
-	total -= 1
-	time.Sleep(ddl.PollTiFlashInterval * RoundToBeAvailablePartitionTable)
-	c.Assert(gcWorker.DeleteRanges(context.TODO(), math.MaxInt64), IsNil)
-	c.Assert(s.tiflash.PlacementRulesLen(), Equals, total)
->>>>>>> 3c797fdc
 }
 
 func TestTiFlashReplicaPartitionTableNormal(t *testing.T) {
@@ -385,7 +304,7 @@
 	lessThan := "40"
 	tk.MustExec(fmt.Sprintf("ALTER TABLE ddltiflash ADD PARTITION (PARTITION pn VALUES LESS THAN (%v))", lessThan))
 
-	time.Sleep(ddl.PollTiFlashInterval.Load() * RoundToBeAvailablePartitionTable)
+	time.Sleep(ddl.PollTiFlashInterval * RoundToBeAvailablePartitionTable)
 	// Should get schema again
 	CheckTableAvailable(s.dom, t, 1, []string{})
 
@@ -399,13 +318,8 @@
 		require.Equal(t, true, tb2.Meta().TiFlashReplica.IsPartitionAvailable(p.ID))
 		if len(p.LessThan) == 1 && p.LessThan[0] == lessThan {
 			table, ok := s.tiflash.GetTableSyncStatus(int(p.ID))
-<<<<<<< HEAD
 			require.Equal(t, true, ok)
 			require.Equal(t, true, table.Accel)
-=======
-			c.Assert(ok, Equals, true)
-			c.Assert(table.Accel, Equals, true)
->>>>>>> 3c797fdc
 		}
 	}
 	require.Equal(t, 0, len(pi.AddingDefinitions))
@@ -424,7 +338,7 @@
 	tk.MustExec("create table ddltiflash(z int) PARTITION BY RANGE(z) (PARTITION p0 VALUES LESS THAN (10),PARTITION p1 VALUES LESS THAN (20), PARTITION p2 VALUES LESS THAN (30))")
 	tk.MustExec("alter table ddltiflash set tiflash replica 1")
 	// Make sure is available
-	time.Sleep(ddl.PollTiFlashInterval.Load() * RoundToBeAvailablePartitionTable)
+	time.Sleep(ddl.PollTiFlashInterval * RoundToBeAvailablePartitionTable)
 	CheckTableAvailable(s.dom, t, 1, []string{})
 
 	lessThan := "40"
@@ -445,13 +359,8 @@
 		require.Equal(t, true, tb.Meta().TiFlashReplica.IsPartitionAvailable(p.ID))
 		if len(p.LessThan) == 1 && p.LessThan[0] == lessThan {
 			table, ok := s.tiflash.GetTableSyncStatus(int(p.ID))
-<<<<<<< HEAD
 			require.Equal(t, true, ok)
 			require.Equal(t, true, table.Accel)
-=======
-			c.Assert(ok, Equals, true)
-			c.Assert(table.Accel, Equals, true)
->>>>>>> 3c797fdc
 		}
 	}
 	require.Equal(t, 0, len(pi.AddingDefinitions))
@@ -469,18 +378,18 @@
 	tk.MustExec("drop table if exists ddltiflash")
 	tk.MustExec("create table ddltiflash(z int)")
 	tk.MustExec("alter table ddltiflash set tiflash replica 1")
-	time.Sleep(ddl.PollTiFlashInterval.Load() * RoundToBeAvailable * 3)
+	time.Sleep(ddl.PollTiFlashInterval * RoundToBeAvailable * 3)
 	CheckTableAvailable(s.dom, t, 1, []string{})
 
 	tk.MustExec("drop table if exists ddltiflash2")
 	tk.MustExec("create table ddltiflash2 like ddltiflash")
 	tk.MustExec("alter table ddltiflash2 set tiflash replica 1")
-	time.Sleep(ddl.PollTiFlashInterval.Load() * RoundToBeAvailable * 3)
+	time.Sleep(ddl.PollTiFlashInterval * RoundToBeAvailable * 3)
 	CheckTableAvailableWithTableName(s.dom, t, 1, []string{}, "test", "ddltiflash2")
 
 	CheckFlashback(s, tk, t)
 	tk.MustExec("alter table ddltiflash set tiflash replica 0")
-	time.Sleep(ddl.PollTiFlashInterval.Load() * RoundToBeAvailable)
+	time.Sleep(ddl.PollTiFlashInterval * RoundToBeAvailable)
 	tb, err := s.dom.InfoSchema().TableByName(model.NewCIStr("test"), model.NewCIStr("ddltiflash"))
 	require.NoError(t, err)
 	replica := tb.Meta().TiFlashReplica
@@ -498,10 +407,10 @@
 	tk.MustExec("drop table if exists ddltiflash")
 	tk.MustExec("create table ddltiflash(i int not null, s varchar(255)) partition by range (i) (partition p0 values less than (10), partition p1 values less than (20))")
 	tk.MustExec("alter table ddltiflash set tiflash replica 1")
-	time.Sleep(ddl.PollTiFlashInterval.Load() * RoundToBeAvailablePartitionTable)
+	time.Sleep(ddl.PollTiFlashInterval * RoundToBeAvailablePartitionTable)
 	tk.MustExec("insert into ddltiflash values(1, 'abc'), (11, 'def')")
 	tk.MustExec("alter table ddltiflash truncate partition p1")
-	time.Sleep(ddl.PollTiFlashInterval.Load() * RoundToBeAvailablePartitionTable)
+	time.Sleep(ddl.PollTiFlashInterval * RoundToBeAvailablePartitionTable)
 	CheckTableAvailableWithTableName(s.dom, t, 1, []string{}, "test", "ddltiflash")
 }
 
@@ -521,11 +430,11 @@
 	defer func() {
 		failpoint.Disable("github.com/pingcap/tidb/ddl/FailTiFlashTruncatePartition")
 	}()
-	time.Sleep(ddl.PollTiFlashInterval.Load() * RoundToBeAvailablePartitionTable)
+	time.Sleep(ddl.PollTiFlashInterval * RoundToBeAvailablePartitionTable)
 
 	tk.MustExec("insert into ddltiflash values(1, 'abc'), (11, 'def')")
 	tk.MustGetErrMsg("alter table ddltiflash truncate partition p1", "[ddl:-1]enforced error")
-	time.Sleep(ddl.PollTiFlashInterval.Load() * RoundToBeAvailablePartitionTable)
+	time.Sleep(ddl.PollTiFlashInterval * RoundToBeAvailablePartitionTable)
 	CheckTableAvailableWithTableName(s.dom, t, 1, []string{}, "test", "ddltiflash")
 }
 
@@ -540,10 +449,10 @@
 	tk.MustExec("drop table if exists ddltiflash")
 	tk.MustExec("create table ddltiflash(i int not null, s varchar(255)) partition by range (i) (partition p0 values less than (10), partition p1 values less than (20))")
 	tk.MustExec("alter table ddltiflash set tiflash replica 1")
-	time.Sleep(ddl.PollTiFlashInterval.Load() * RoundToBeAvailablePartitionTable)
+	time.Sleep(ddl.PollTiFlashInterval * RoundToBeAvailablePartitionTable)
 	CheckTableAvailableWithTableName(s.dom, t, 1, []string{}, "test", "ddltiflash")
 	tk.MustExec("alter table ddltiflash drop partition p1")
-	time.Sleep(ddl.PollTiFlashInterval.Load() * RoundToBeAvailablePartitionTable * 5)
+	time.Sleep(ddl.PollTiFlashInterval * RoundToBeAvailablePartitionTable * 5)
 	CheckTableAvailableWithTableName(s.dom, t, 1, []string{}, "test", "ddltiflash")
 }
 
@@ -573,19 +482,19 @@
 	tk.MustExec("create table ddltiflashp(z int not null) partition by range (z) (partition p0 values less than (10), partition p1 values less than (20))")
 	tk.MustExec("alter table ddltiflashp set tiflash replica 1")
 
-	time.Sleep(ddl.PollTiFlashInterval.Load() * RoundToBeAvailablePartitionTable)
+	time.Sleep(ddl.PollTiFlashInterval * RoundToBeAvailablePartitionTable)
 	// Should get schema right now
 	tk.MustExec("truncate table ddltiflashp")
-	time.Sleep(ddl.PollTiFlashInterval.Load() * RoundToBeAvailablePartitionTable)
+	time.Sleep(ddl.PollTiFlashInterval * RoundToBeAvailablePartitionTable)
 	CheckTableAvailableWithTableName(s.dom, t, 1, []string{}, "test", "ddltiflashp")
 	tk.MustExec("drop table if exists ddltiflash2")
 	tk.MustExec("create table ddltiflash2(z int)")
 	tk.MustExec("alter table ddltiflash2 set tiflash replica 1")
-	time.Sleep(ddl.PollTiFlashInterval.Load() * RoundToBeAvailable)
+	time.Sleep(ddl.PollTiFlashInterval * RoundToBeAvailable)
 	// Should get schema right now
 
 	tk.MustExec("truncate table ddltiflash2")
-	time.Sleep(ddl.PollTiFlashInterval.Load() * RoundToBeAvailable)
+	time.Sleep(ddl.PollTiFlashInterval * RoundToBeAvailable)
 	CheckTableAvailableWithTableName(s.dom, t, 1, []string{}, "test", "ddltiflash2")
 }
 
@@ -603,7 +512,7 @@
 		tk.MustExec(fmt.Sprintf("alter table ddltiflash%v set tiflash replica 1", i))
 	}
 
-	time.Sleep(ddl.PollTiFlashInterval.Load() * 10)
+	time.Sleep(ddl.PollTiFlashInterval * 10)
 	// Should get schema right now
 	for i := 0; i < 100; i++ {
 		CheckTableAvailableWithTableName(s.dom, t, 1, []string{}, "test", fmt.Sprintf("ddltiflash%v", i))
@@ -642,23 +551,13 @@
 }
 
 // When gc worker works, it will automatically remove pd rule for TiFlash.
-<<<<<<< HEAD
+
 func TestSetPlacementRuleWithGCWorker(t *testing.T) {
 	s := &tiflashDDLTestSuite{}
 	require.NoError(t, SetUpHelper(s))
 	defer TearDownHelper(s)
 
 	_, _, cluster, err := unistore.New("")
-=======
-func (s *tiflashDDLTestSuite) TestSetPlacementRuleWithGCWorker(c *C) {
-	rpcClient, pdClient, cluster, err := unistore.New("")
-	c.Assert(err, IsNil)
-	defer func() {
-		rpcClient.Close()
-		pdClient.Close()
-		cluster.Close()
-	}()
->>>>>>> 3c797fdc
 	for _, store := range s.cluster.GetAllStores() {
 		cluster.AddStore(store.Id, store.Address, store.Labels...)
 	}
@@ -668,10 +567,8 @@
 	}()
 	fCancelPD := s.SetPdLoop(10000)
 	defer fCancelPD()
-<<<<<<< HEAD
-	require.NoError(t, err)
-=======
->>>>>>> 3c797fdc
+
+	require.NoError(t, err)
 	gcWorker, err := gcworker.NewMockGCWorker(s.store)
 	require.NoError(t, err)
 	// Make SetPdLoop take effects.
@@ -695,7 +592,7 @@
 	require.Nil(t, gcWorker.DeleteRanges(context.TODO(), math.MaxInt64))
 
 	// Wait GC
-	time.Sleep(ddl.PollTiFlashInterval.Load() * RoundToBeAvailable)
+	time.Sleep(ddl.PollTiFlashInterval * RoundToBeAvailable)
 	res = CheckPlacementRule(s.tiflash, *expectRule)
 	require.Equal(t, false, res)
 }
