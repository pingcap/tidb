// Copyright 2022 PingCAP, Inc.
//
// Licensed under the Apache License, Version 2.0 (the "License");
// you may not use this file except in compliance with the License.
// You may obtain a copy of the License at
//
//     http://www.apache.org/licenses/LICENSE-2.0
//
// Unless required by applicable law or agreed to in writing, software
// distributed under the License is distributed on an "AS IS" BASIS,
// WITHOUT WARRANTIES OR CONDITIONS OF ANY KIND, either express or implied.
// See the License for the specific language governing permissions and
// limitations under the License.

// Copyright 2013 The ql Authors. All rights reserved.
// Use of this source code is governed by a BSD-style
// license that can be found in the LICENSES/QL-LICENSE file.

package ddl_test

import (
	"context"
	"fmt"
	"github.com/stretchr/testify/require"
	"math"
	"testing"
	"time"

	"github.com/pingcap/failpoint"
	"github.com/pingcap/kvproto/pkg/metapb"
	"github.com/pingcap/tidb/ddl"
	"github.com/pingcap/tidb/ddl/placement"
	"github.com/pingcap/tidb/domain"
	"github.com/pingcap/tidb/domain/infosync"
	"github.com/pingcap/tidb/kv"
	"github.com/pingcap/tidb/parser/model"
	"github.com/pingcap/tidb/session"
	"github.com/pingcap/tidb/store/gcworker"
	"github.com/pingcap/tidb/store/mockstore"
	"github.com/pingcap/tidb/store/mockstore/unistore"
	"github.com/pingcap/tidb/testkit"
	"github.com/stretchr/testify/require"
	"github.com/tikv/client-go/v2/testutils"
)

type tiflashContext struct {
	store   kv.Storage
	dom     *domain.Domain
	tiflash *infosync.MockTiFlash
	cluster *unistore.Cluster
}

const (
	RoundToBeAvailable               = 2
	RoundToBeAvailablePartitionTable = 3
)

func createTiFlashContext(t *testing.T) (*tiflashContext, func()) {
	s := &tiflashContext{}
	var err error

	ddl.PollTiFlashInterval = 1000 * time.Millisecond
	ddl.PullTiFlashPdTick.Store(60)
	s.tiflash = infosync.NewMockTiFlash()
	s.store, err = mockstore.NewMockStore(
		mockstore.WithClusterInspector(func(c testutils.Cluster) {
			mockCluster := c.(*unistore.Cluster)
			_, _, region1 := mockstore.BootstrapWithSingleStore(c)
			tiflashIdx := 0
			for tiflashIdx < 2 {
				store2 := c.AllocID()
				peer2 := c.AllocID()
				addr2 := fmt.Sprintf("tiflash%d", tiflashIdx)
				mockCluster.AddStore(store2, addr2, &metapb.StoreLabel{Key: "engine", Value: "tiflash"})
				mockCluster.AddPeer(region1, store2, peer2)
				tiflashIdx++
			}
			s.cluster = mockCluster
		}),
		mockstore.WithStoreType(mockstore.EmbedUnistore),
	)

	require.NoError(t, err)
	session.SetSchemaLease(0)
	session.DisableStats4Test()
	s.dom, err = session.BootstrapSession(s.store)
	infosync.SetMockTiFlash(s.tiflash)
	require.NoError(t, err)
	s.dom.SetStatsUpdating(true)

	tearDown := func() {
		s.tiflash.Lock()
		s.tiflash.StatusServer.Close()
		s.tiflash.Unlock()
		s.dom.Close()
		require.NoError(t, s.store.Close())
		ddl.PollTiFlashInterval = 2 * time.Second
	}
	return s, tearDown
}

func ChangeGCSafePoint(tk *testkit.TestKit, t time.Time, enable string, lifeTime string) {
	gcTimeFormat := "20060102-15:04:05 -0700 MST"
	lastSafePoint := t.Format(gcTimeFormat)
	s := `INSERT HIGH_PRIORITY INTO mysql.tidb VALUES ('tikv_gc_safe_point', '%[1]s', '')
			       ON DUPLICATE KEY
			       UPDATE variable_value = '%[1]s'`
	s = fmt.Sprintf(s, lastSafePoint)
	tk.MustExec(s)
	s = `INSERT HIGH_PRIORITY INTO mysql.tidb VALUES ('tikv_gc_enable','%[1]s','')
			       ON DUPLICATE KEY
			       UPDATE variable_value = '%[1]s'`
	s = fmt.Sprintf(s, enable)
	tk.MustExec(s)
	s = `INSERT HIGH_PRIORITY INTO mysql.tidb VALUES ('tikv_gc_life_time','%[1]s','')
			       ON DUPLICATE KEY
			       UPDATE variable_value = '%[1]s'`
	s = fmt.Sprintf(s, lifeTime)
	tk.MustExec(s)
}

func CheckPlacementRule(tiflash *infosync.MockTiFlash, rule placement.TiFlashRule) bool {
	return tiflash.CheckPlacementRule(rule)
}

func (s *tiflashContext) CheckFlashback(tk *testkit.TestKit, t *testing.T) {
	// If table is dropped after tikv_gc_safe_point, it can be recovered
	ChangeGCSafePoint(tk, time.Now().Add(-time.Hour), "false", "10m0s")
	defer func() {
		ChangeGCSafePoint(tk, time.Now(), "true", "10m0s")
	}()

	fCancel := TempDisableEmulatorGC()
	defer fCancel()
	tk.MustExec("drop table if exists ddltiflash")
	tk.MustExec("flashback table ddltiflash")
	time.Sleep(ddl.PollTiFlashInterval * 3)
	CheckTableAvailable(s.dom, t, 1, []string{})

	tb, err := s.dom.InfoSchema().TableByName(model.NewCIStr("test"), model.NewCIStr("ddltiflash"))
	require.NoError(t, err)
	require.NotNil(t, tb)
	if tb.Meta().Partition != nil {
		for _, e := range tb.Meta().Partition.Definitions {
			ruleName := fmt.Sprintf("table-%v-r", e.ID)
			_, ok := s.tiflash.GetPlacementRule(ruleName)
			require.True(t, ok)
		}
	} else {
		ruleName := fmt.Sprintf("table-%v-r", tb.Meta().ID)
		_, ok := s.tiflash.GetPlacementRule(ruleName)
		require.True(t, ok)
	}
}

func TempDisableEmulatorGC() func() {
	ori := ddl.IsEmulatorGCEnable()
	f := func() {
		if ori {
			ddl.EmulatorGCEnable()
		} else {
			ddl.EmulatorGCDisable()
		}
	}
	ddl.EmulatorGCDisable()
	return f
}

func (s *tiflashContext) SetPdLoop(tick uint64) func() {
	originValue := ddl.PullTiFlashPdTick.Swap(tick)
	return func() {
		ddl.PullTiFlashPdTick.Store(originValue)
	}
}

// Run all kinds of DDLs, and will create no redundant pd rules for TiFlash.
func TestTiFlashNoRedundantPDRules(t *testing.T) {
	s, teardown := createTiFlashContext(t)
	defer teardown()

	rpcClient, pdClient, cluster, err := unistore.New("")
	require.NoError(t, err)
	defer func() {
		rpcClient.Close()
		pdClient.Close()
		cluster.Close()
	}()
	for _, store := range s.cluster.GetAllStores() {
		cluster.AddStore(store.Id, store.Address, store.Labels...)
	}
	gcWorker, err := gcworker.NewMockGCWorker(s.store)
	require.NoError(t, err)
	tk := testkit.NewTestKit(t, s.store)
	fCancel := TempDisableEmulatorGC()
	defer fCancel()
	// Disable emulator GC, otherwise delete range will be automatically called.

	require.NoError(t, failpoint.Enable("github.com/pingcap/tidb/store/gcworker/ignoreDeleteRangeFailed", `return`))
	defer func() {
		failpoint.Disable("github.com/pingcap/tidb/store/gcworker/ignoreDeleteRangeFailed")
	}()
	fCancelPD := s.SetPdLoop(10000)
	defer fCancelPD()

	// Clean all rules
	s.tiflash.CleanPlacementRules()
	tk.MustExec("use test")
	tk.MustExec("drop table if exists ddltiflash")
	tk.MustExec("drop table if exists ddltiflashp")
	tk.MustExec("create table ddltiflash(z int)")
	tk.MustExec("create table ddltiflashp(z int) PARTITION BY RANGE(z) (PARTITION p0 VALUES LESS THAN (10),PARTITION p1 VALUES LESS THAN (20), PARTITION p2 VALUES LESS THAN (30))")

	total := 0
	require.Equal(t, total, s.tiflash.PlacementRulesLen())

	tk.MustExec("alter table ddltiflash set tiflash replica 1")
	total += 1
	time.Sleep(ddl.PollTiFlashInterval * RoundToBeAvailable)
	require.Equal(t, total, s.tiflash.PlacementRulesLen())

	tk.MustExec("alter table ddltiflashp set tiflash replica 1")
	total += 3
	time.Sleep(ddl.PollTiFlashInterval * RoundToBeAvailablePartitionTable)
	require.Equal(t, total, s.tiflash.PlacementRulesLen())

	lessThan := 40
	tk.MustExec(fmt.Sprintf("ALTER TABLE ddltiflashp ADD PARTITION (PARTITION pn VALUES LESS THAN (%v))", lessThan))
	total += 1
	time.Sleep(ddl.PollTiFlashInterval * RoundToBeAvailablePartitionTable)
	require.Equal(t, total, s.tiflash.PlacementRulesLen())

	tk.MustExec("alter table ddltiflashp truncate partition p1")
	total += 1
	time.Sleep(ddl.PollTiFlashInterval * RoundToBeAvailablePartitionTable)
	require.Equal(t, total, s.tiflash.PlacementRulesLen())
	// Now gc will trigger, and will remove dropped partition.
	require.NoError(t, gcWorker.DeleteRanges(context.TODO(), math.MaxInt64))
	total -= 1
	time.Sleep(ddl.PollTiFlashInterval * RoundToBeAvailablePartitionTable)
	require.Equal(t, total, s.tiflash.PlacementRulesLen())

	tk.MustExec("alter table ddltiflashp drop partition p2")
	require.NoError(t, gcWorker.DeleteRanges(context.TODO(), math.MaxInt64))
	total -= 1
	time.Sleep(ddl.PollTiFlashInterval * RoundToBeAvailablePartitionTable)
	require.Equal(t, total, s.tiflash.PlacementRulesLen())

	tk.MustExec("truncate table ddltiflash")
	total += 1
	time.Sleep(ddl.PollTiFlashInterval * RoundToBeAvailablePartitionTable)
	require.Equal(t, total, s.tiflash.PlacementRulesLen())
	require.NoError(t, gcWorker.DeleteRanges(context.TODO(), math.MaxInt64))
	total -= 1
	time.Sleep(ddl.PollTiFlashInterval * RoundToBeAvailablePartitionTable)
	require.Equal(t, total, s.tiflash.PlacementRulesLen())

	tk.MustExec("drop table ddltiflash")
	total -= 1
	time.Sleep(ddl.PollTiFlashInterval * RoundToBeAvailablePartitionTable)
	require.NoError(t, gcWorker.DeleteRanges(context.TODO(), math.MaxInt64))
	require.Equal(t, total, s.tiflash.PlacementRulesLen())
}

func TestTiFlashReplicaPartitionTableNormal(t *testing.T) {
	s, teardown := createTiFlashContext(t)
	defer teardown()
	tk := testkit.NewTestKit(t, s.store)

	tk.MustExec("use test")
	tk.MustExec("drop table if exists ddltiflash")
	tk.MustExec("create table ddltiflash(z int) PARTITION BY RANGE(z) (PARTITION p0 VALUES LESS THAN (10),PARTITION p1 VALUES LESS THAN (20), PARTITION p2 VALUES LESS THAN (30))")

	tb, err := s.dom.InfoSchema().TableByName(model.NewCIStr("test"), model.NewCIStr("ddltiflash"))
	require.NoError(t, err)
	replica := tb.Meta().TiFlashReplica
	require.Nil(t, replica)

	tk.MustExec("alter table ddltiflash set tiflash replica 1")
	lessThan := "40"
	tk.MustExec(fmt.Sprintf("ALTER TABLE ddltiflash ADD PARTITION (PARTITION pn VALUES LESS THAN (%v))", lessThan))

	time.Sleep(ddl.PollTiFlashInterval * RoundToBeAvailablePartitionTable)
	// Should get schema again
	CheckTableAvailable(s.dom, t, 1, []string{})

	tb2, err := s.dom.InfoSchema().TableByName(model.NewCIStr("test"), model.NewCIStr("ddltiflash"))
	require.NoError(t, err)
	require.NotNil(t, tb2)
	pi := tb2.Meta().GetPartitionInfo()
	require.NotNil(t, pi)
	require.NotNil(t, tb2.Meta().TiFlashReplica)
	for _, p := range pi.Definitions {
		require.True(t, tb2.Meta().TiFlashReplica.IsPartitionAvailable(p.ID))
		if len(p.LessThan) == 1 && p.LessThan[0] == lessThan {
			table, ok := s.tiflash.GetTableSyncStatus(int(p.ID))
			require.True(t, ok)
			require.True(t, table.Accel)
		}
	}
	require.Zero(t, len(pi.AddingDefinitions))
	s.CheckFlashback(tk, t)
}

// When block add partition, new partition shall be available even we break `UpdateTableReplicaInfo`
func TestTiFlashReplicaPartitionTableBlock(t *testing.T) {
	s, teardown := createTiFlashContext(t)
	defer teardown()
	tk := testkit.NewTestKit(t, s.store)

	tk.MustExec("use test")
	tk.MustExec("drop table if exists ddltiflash")
	tk.MustExec("create table ddltiflash(z int) PARTITION BY RANGE(z) (PARTITION p0 VALUES LESS THAN (10),PARTITION p1 VALUES LESS THAN (20), PARTITION p2 VALUES LESS THAN (30))")
	tk.MustExec("alter table ddltiflash set tiflash replica 1")
	// Make sure is available
	time.Sleep(ddl.PollTiFlashInterval * RoundToBeAvailablePartitionTable)
	CheckTableAvailable(s.dom, t, 1, []string{})

	lessThan := "40"
	// Stop loop
	require.NoError(t, failpoint.Enable("github.com/pingcap/tidb/ddl/BeforePollTiFlashReplicaStatusLoop", `return`))
	defer func() {
		_ = failpoint.Disable("github.com/pingcap/tidb/ddl/BeforePollTiFlashReplicaStatusLoop")
	}()

	tk.MustExec(fmt.Sprintf("ALTER TABLE ddltiflash ADD PARTITION (PARTITION pn VALUES LESS THAN (%v))", lessThan))
	tb, err := s.dom.InfoSchema().TableByName(model.NewCIStr("test"), model.NewCIStr("ddltiflash"))
	require.NoError(t, err)
	pi := tb.Meta().GetPartitionInfo()
	require.NotNil(t, pi)

	// Partition `lessThan` shall be ready
	for _, p := range pi.Definitions {
		require.True(t, tb.Meta().TiFlashReplica.IsPartitionAvailable(p.ID))
		if len(p.LessThan) == 1 && p.LessThan[0] == lessThan {
			table, ok := s.tiflash.GetTableSyncStatus(int(p.ID))
			require.True(t, ok)
			require.True(t, table.Accel)
		}
	}
	require.Equal(t, 0, len(pi.AddingDefinitions))
	s.CheckFlashback(tk, t)
}

// TiFlash Table shall be eventually available.
func TestTiFlashReplicaAvailable(t *testing.T) {
	s, teardown := createTiFlashContext(t)
	defer teardown()
	tk := testkit.NewTestKit(t, s.store)

	tk.MustExec("use test")
	tk.MustExec("drop table if exists ddltiflash")
	tk.MustExec("create table ddltiflash(z int)")
	tk.MustExec("alter table ddltiflash set tiflash replica 1")
	time.Sleep(ddl.PollTiFlashInterval * RoundToBeAvailable * 3)
	CheckTableAvailable(s.dom, t, 1, []string{})

	tk.MustExec("drop table if exists ddltiflash2")
	tk.MustExec("create table ddltiflash2 like ddltiflash")
	tk.MustExec("alter table ddltiflash2 set tiflash replica 1")
	time.Sleep(ddl.PollTiFlashInterval * RoundToBeAvailable * 3)
	CheckTableAvailableWithTableName(s.dom, t, 1, []string{}, "test", "ddltiflash2")

	s.CheckFlashback(tk, t)
	tb, err := s.dom.InfoSchema().TableByName(model.NewCIStr("test"), model.NewCIStr("ddltiflash"))
	require.NoError(t, err)
	r, ok := s.tiflash.GetPlacementRule(fmt.Sprintf("table-%v-r", tb.Meta().ID))
	require.NotNil(t, r)
	require.True(t, ok)
	tk.MustExec("alter table ddltiflash set tiflash replica 0")
	time.Sleep(ddl.PollTiFlashInterval * RoundToBeAvailable)
	tb, err = s.dom.InfoSchema().TableByName(model.NewCIStr("test"), model.NewCIStr("ddltiflash"))
	require.NoError(t, err)
	replica := tb.Meta().TiFlashReplica
	require.Nil(t, replica)
	r, ok = s.tiflash.GetPlacementRule(fmt.Sprintf("table-%v-r", tb.Meta().ID))
	require.Nil(t, r)
	require.False(t, ok)
}

// Truncate partition shall not block.
func TestTiFlashTruncatePartition(t *testing.T) {
	s, teardown := createTiFlashContext(t)
	defer teardown()
	tk := testkit.NewTestKit(t, s.store)

	tk.MustExec("use test")
	tk.MustExec("drop table if exists ddltiflash")
	tk.MustExec("create table ddltiflash(i int not null, s varchar(255)) partition by range (i) (partition p0 values less than (10), partition p1 values less than (20))")
	tk.MustExec("alter table ddltiflash set tiflash replica 1")
	time.Sleep(ddl.PollTiFlashInterval * RoundToBeAvailablePartitionTable)
	tk.MustExec("insert into ddltiflash values(1, 'abc'), (11, 'def')")
	tk.MustExec("alter table ddltiflash truncate partition p1")
	time.Sleep(ddl.PollTiFlashInterval * RoundToBeAvailablePartitionTable)
	CheckTableAvailableWithTableName(s.dom, t, 1, []string{}, "test", "ddltiflash")
}

// Fail truncate partition.
func TestTiFlashFailTruncatePartition(t *testing.T) {
	s, teardown := createTiFlashContext(t)
	defer teardown()
	tk := testkit.NewTestKit(t, s.store)

	tk.MustExec("use test")
	tk.MustExec("drop table if exists ddltiflash")
	tk.MustExec("create table ddltiflash(i int not null, s varchar(255)) partition by range (i) (partition p0 values less than (10), partition p1 values less than (20))")
	tk.MustExec("alter table ddltiflash set tiflash replica 1")

	require.NoError(t, failpoint.Enable("github.com/pingcap/tidb/ddl/FailTiFlashTruncatePartition", `return`))
	defer func() {
		failpoint.Disable("github.com/pingcap/tidb/ddl/FailTiFlashTruncatePartition")
	}()
	time.Sleep(ddl.PollTiFlashInterval * RoundToBeAvailablePartitionTable)

	tk.MustExec("insert into ddltiflash values(1, 'abc'), (11, 'def')")
	tk.MustGetErrMsg("alter table ddltiflash truncate partition p1", "[ddl:-1]enforced error")
	time.Sleep(ddl.PollTiFlashInterval * RoundToBeAvailablePartitionTable)
	CheckTableAvailableWithTableName(s.dom, t, 1, []string{}, "test", "ddltiflash")
}

// Drop partition shall not block.
func TestTiFlashDropPartition(t *testing.T) {
	s, teardown := createTiFlashContext(t)
	defer teardown()
	tk := testkit.NewTestKit(t, s.store)

	tk.MustExec("use test")
	tk.MustExec("drop table if exists ddltiflash")
	tk.MustExec("create table ddltiflash(i int not null, s varchar(255)) partition by range (i) (partition p0 values less than (10), partition p1 values less than (20))")
	tk.MustExec("alter table ddltiflash set tiflash replica 1")
	time.Sleep(ddl.PollTiFlashInterval * RoundToBeAvailablePartitionTable)
	CheckTableAvailableWithTableName(s.dom, t, 1, []string{}, "test", "ddltiflash")
	tk.MustExec("alter table ddltiflash drop partition p1")
	time.Sleep(ddl.PollTiFlashInterval * RoundToBeAvailablePartitionTable * 5)
	CheckTableAvailableWithTableName(s.dom, t, 1, []string{}, "test", "ddltiflash")
}

func CheckTableAvailableWithTableName(dom *domain.Domain, t *testing.T, count uint64, labels []string, db string, table string) {
	tb, err := dom.InfoSchema().TableByName(model.NewCIStr(db), model.NewCIStr(table))
	require.NoError(t, err)
	replica := tb.Meta().TiFlashReplica
	require.NotNil(t, replica)
	require.True(t, replica.Available)
	require.Equal(t, count, replica.Count)
	require.ElementsMatch(t, labels, replica.LocationLabels)
}

func CheckTableAvailable(dom *domain.Domain, t *testing.T, count uint64, labels []string) {
	CheckTableAvailableWithTableName(dom, t, count, labels, "test", "ddltiflash")
}

// Truncate table shall not block.
func TestTiFlashTruncateTable(t *testing.T) {
	s, teardown := createTiFlashContext(t)
	defer teardown()
	tk := testkit.NewTestKit(t, s.store)

	tk.MustExec("use test")
	tk.MustExec("drop table if exists ddltiflashp")
	tk.MustExec("create table ddltiflashp(z int not null) partition by range (z) (partition p0 values less than (10), partition p1 values less than (20))")
	tk.MustExec("alter table ddltiflashp set tiflash replica 1")

	time.Sleep(ddl.PollTiFlashInterval * RoundToBeAvailablePartitionTable)
	// Should get schema right now
	tk.MustExec("truncate table ddltiflashp")
	time.Sleep(ddl.PollTiFlashInterval * RoundToBeAvailablePartitionTable)
	CheckTableAvailableWithTableName(s.dom, t, 1, []string{}, "test", "ddltiflashp")
	tk.MustExec("drop table if exists ddltiflash2")
	tk.MustExec("create table ddltiflash2(z int)")
	tk.MustExec("alter table ddltiflash2 set tiflash replica 1")
	time.Sleep(ddl.PollTiFlashInterval * RoundToBeAvailable)
	// Should get schema right now

	tk.MustExec("truncate table ddltiflash2")
	time.Sleep(ddl.PollTiFlashInterval * RoundToBeAvailable)
	CheckTableAvailableWithTableName(s.dom, t, 1, []string{}, "test", "ddltiflash2")
}

// TiFlash Table shall be eventually available, even with lots of small table created.
func TestTiFlashMassiveReplicaAvailable(t *testing.T) {
	s, teardown := createTiFlashContext(t)
	defer teardown()
	tk := testkit.NewTestKit(t, s.store)

	tk.MustExec("use test")
	for i := 0; i < 100; i++ {
		tk.MustExec(fmt.Sprintf("drop table if exists ddltiflash%v", i))
		tk.MustExec(fmt.Sprintf("create table ddltiflash%v(z int)", i))
		tk.MustExec(fmt.Sprintf("alter table ddltiflash%v set tiflash replica 1", i))
	}

	time.Sleep(ddl.PollTiFlashInterval * 10)
	// Should get schema right now
	for i := 0; i < 100; i++ {
		CheckTableAvailableWithTableName(s.dom, t, 1, []string{}, "test", fmt.Sprintf("ddltiflash%v", i))
	}
}

// When set TiFlash replica, tidb shall add one Pd Rule for this table.
// When drop/truncate table, Pd Rule shall be removed in limited time.
func TestSetPlacementRuleNormal(t *testing.T) {
	s, teardown := createTiFlashContext(t)
	defer teardown()
	tk := testkit.NewTestKit(t, s.store)

	tk.MustExec("use test")
	tk.MustExec("drop table if exists ddltiflash")
	tk.MustExec("create table ddltiflash(z int)")
	tk.MustExec("alter table ddltiflash set tiflash replica 1 location labels 'a','b'")
	tb, err := s.dom.InfoSchema().TableByName(model.NewCIStr("test"), model.NewCIStr("ddltiflash"))
	require.NoError(t, err)
	expectRule := infosync.MakeNewRule(tb.Meta().ID, 1, []string{"a", "b"})
	res := CheckPlacementRule(s.tiflash, *expectRule)
	require.True(t, res)

	// Set lastSafePoint to a timepoint in future, so all dropped table can be reckon as gc-ed.
	ChangeGCSafePoint(tk, time.Now().Add(+3*time.Second), "true", "10m0s")
	defer func() {
		ChangeGCSafePoint(tk, time.Now(), "true", "10m0s")
	}()
	fCancelPD := s.SetPdLoop(1)
	defer fCancelPD()
	tk.MustExec("drop table ddltiflash")
	expectRule = infosync.MakeNewRule(tb.Meta().ID, 1, []string{"a", "b"})
	res = CheckPlacementRule(s.tiflash, *expectRule)
	require.True(t, res)
}

// When gc worker works, it will automatically remove pd rule for TiFlash.

func TestSetPlacementRuleWithGCWorker(t *testing.T) {
	s, teardown := createTiFlashContext(t)
	defer teardown()

	rpcClient, pdClient, cluster, err := unistore.New("")
	defer func() {
		rpcClient.Close()
		pdClient.Close()
		cluster.Close()
	}()
	for _, store := range s.cluster.GetAllStores() {
		cluster.AddStore(store.Id, store.Address, store.Labels...)
	}
	failpoint.Enable("github.com/pingcap/tidb/store/gcworker/ignoreDeleteRangeFailed", `return`)
	defer func() {
		failpoint.Disable("github.com/pingcap/tidb/store/gcworker/ignoreDeleteRangeFailed")
	}()
	fCancelPD := s.SetPdLoop(10000)
	defer fCancelPD()

	require.NoError(t, err)
	gcWorker, err := gcworker.NewMockGCWorker(s.store)
	require.NoError(t, err)
	// Make SetPdLoop take effects.
	time.Sleep(time.Second)

	tk := testkit.NewTestKit(t, s.store)
	tk.MustExec("use test")
	tk.MustExec("drop table if exists ddltiflash_gc")
	tk.MustExec("create table ddltiflash_gc(z int)")
	tk.MustExec("alter table ddltiflash_gc set tiflash replica 1 location labels 'a','b'")
	tb, err := s.dom.InfoSchema().TableByName(model.NewCIStr("test"), model.NewCIStr("ddltiflash_gc"))
	require.NoError(t, err)

	expectRule := infosync.MakeNewRule(tb.Meta().ID, 1, []string{"a", "b"})
	res := CheckPlacementRule(s.tiflash, *expectRule)
	require.True(t, res)

	ChangeGCSafePoint(tk, time.Now().Add(-time.Hour), "true", "10m0s")
	tk.MustExec("drop table ddltiflash_gc")
	// Now gc will trigger, and will remove dropped table.
	require.Nil(t, gcWorker.DeleteRanges(context.TODO(), math.MaxInt64))

	// Wait GC
	time.Sleep(ddl.PollTiFlashInterval * RoundToBeAvailable)
	res = CheckPlacementRule(s.tiflash, *expectRule)
	require.False(t, res)
}

func TestSetPlacementRuleFail(t *testing.T) {
	s, teardown := createTiFlashContext(t)
	defer teardown()
	tk := testkit.NewTestKit(t, s.store)

	tk.MustExec("use test")
	tk.MustExec("drop table if exists ddltiflash")
	tk.MustExec("create table ddltiflash(z int)")
	s.tiflash.PdSwitch(false)
	defer func() {
		s.tiflash.PdSwitch(true)
	}()
	tk.MustExec("alter table ddltiflash set tiflash replica 1")
	tb, err := s.dom.InfoSchema().TableByName(model.NewCIStr("test"), model.NewCIStr("ddltiflash"))
	require.NoError(t, err)

	expectRule := infosync.MakeNewRule(tb.Meta().ID, 1, []string{})
<<<<<<< HEAD
	res := s.CheckPlacementRule(*expectRule)
	c.Assert(res, Equals, false)
}

// Test standalone backoffer
func TestTiFlashBackoffer(t *testing.T) {
	var maxTick ddl.TickType = 10
	var rate ddl.TickType = 1.5
	cap := 2
	backoff, err := ddl.NewPollTiFlashBackoffContext(1, maxTick, cap, rate)
	require.NoError(t, err)
	mustGet := func(ID int64) *ddl.PollTiFlashBackoffElement {
		e, ok := backoff.Get(ID)
		require.True(t, ok)
		return e
	}
	mustNotGrow := func(ID int64) {
		e := mustGet(ID)
		ori := e.Threshold
		c := e.Counter
		growed, ok := backoff.Tick(ID)
		require.True(t, ok)
		require.False(t, growed)
		require.Equal(t, ori, e.Threshold)
		require.Equal(t, c+1, e.Counter)
	}
	mustGrow := func(ID int64) {
		e := mustGet(ID)
		ori := e.Threshold
		growed, ok := backoff.Tick(ID)
		require.True(t, ok)
		require.True(t, growed)
		require.Equal(t, e.Threshold, rate*ori)
		require.Equal(t, 1, e.Counter)
	}
	// Test grow
	z, ok := backoff.Put(1)
	fmt.Printf("zzz %v\n", z)
	require.True(t, ok)
	require.False(t, mustGet(1).NeedGrow())
	mustNotGrow(1) // 0;1 -> 1;1
	mustGrow(1)    // 1;1 -> 0;1.5 -> 1;1.5
	mustGrow(1)    // 1;1.5 -> 0;2.25 -> 1;2.25
	mustNotGrow(1) // 1;2.25 -> 2;2.25
	mustGrow(1)    // 2;2.25 -> 0;3.375 -> 1;3.375
	mustNotGrow(1) // 1;3.375 -> 2;3.375
	mustNotGrow(1) // 2;3.375 -> 3;3.375
	mustGrow(1)    // 3;3.375 -> 0;5.0625

	// Test converge
	backoff.Put(2)
	for i := 0; i < 20; i++ {
		backoff.Tick(2)
	}
	require.Equal(t, maxTick, mustGet(2).Threshold)

	// Test context
	_, ok = backoff.Put(3)
	require.False(t, ok)
	_, ok = backoff.Tick(3)
	require.False(t, ok)

	backoff.Remove(1)
	require.Equal(t, 1, backoff.Len())

	// Test error context
	_, err = ddl.NewPollTiFlashBackoffContext(0.5, 1, 1, 1)
	require.Error(t, err)
	_, err = ddl.NewPollTiFlashBackoffContext(10, 1, 1, 1)
	require.Error(t, err)
	_, err = ddl.NewPollTiFlashBackoffContext(1, 10, 0, 1)
	require.Error(t, err)
	_, err = ddl.NewPollTiFlashBackoffContext(1, 10, 1, 0.5)
	require.Error(t, err)
	_, err = ddl.NewPollTiFlashBackoffContext(1, 10, 1, -1)
	require.Error(t, err)
=======
	res := CheckPlacementRule(s.tiflash, *expectRule)
	require.False(t, res)
>>>>>>> 2885bd40
}<|MERGE_RESOLUTION|>--- conflicted
+++ resolved
@@ -593,9 +593,8 @@
 	require.NoError(t, err)
 
 	expectRule := infosync.MakeNewRule(tb.Meta().ID, 1, []string{})
-<<<<<<< HEAD
-	res := s.CheckPlacementRule(*expectRule)
-	c.Assert(res, Equals, false)
+	res := CheckPlacementRule(s.tiflash, *expectRule)
+	require.False(t, res)
 }
 
 // Test standalone backoffer
@@ -670,8 +669,4 @@
 	require.Error(t, err)
 	_, err = ddl.NewPollTiFlashBackoffContext(1, 10, 1, -1)
 	require.Error(t, err)
-=======
-	res := CheckPlacementRule(s.tiflash, *expectRule)
-	require.False(t, res)
->>>>>>> 2885bd40
 }