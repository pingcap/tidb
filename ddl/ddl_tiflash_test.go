// Copyright 2022 PingCAP, Inc.
//
// Licensed under the Apache License, Version 2.0 (the "License");
// you may not use this file except in compliance with the License.
// You may obtain a copy of the License at
//
//     http://www.apache.org/licenses/LICENSE-2.0
//
// Unless required by applicable law or agreed to in writing, software
// distributed under the License is distributed on an "AS IS" BASIS,
// WITHOUT WARRANTIES OR CONDITIONS OF ANY KIND, either express or implied.
// See the License for the specific language governing permissions and
// limitations under the License.

// Copyright 2013 The ql Authors. All rights reserved.
// Use of this source code is governed by a BSD-style
// license that can be found in the LICENSES/QL-LICENSE file.

package ddl_test

import (
	"context"
	"fmt"
	"math"
	"testing"
	"time"

	"github.com/pingcap/failpoint"
	"github.com/pingcap/kvproto/pkg/metapb"
	"github.com/pingcap/tidb/ddl"
	"github.com/pingcap/tidb/ddl/placement"
	"github.com/pingcap/tidb/domain"
	"github.com/pingcap/tidb/domain/infosync"
	"github.com/pingcap/tidb/kv"
	"github.com/pingcap/tidb/parser/model"
	"github.com/pingcap/tidb/session"
	"github.com/pingcap/tidb/store/gcworker"
	"github.com/pingcap/tidb/store/mockstore"
	"github.com/pingcap/tidb/store/mockstore/unistore"
	"github.com/pingcap/tidb/testkit"
	"github.com/stretchr/testify/require"
	"github.com/tikv/client-go/v2/testutils"
)

type tiflashContext struct {
	store   kv.Storage
	dom     *domain.Domain
	tiflash *infosync.MockTiFlash
	cluster *unistore.Cluster
}

const (
	RoundToBeAvailable               = 2
	RoundToBeAvailablePartitionTable = 3
)

func createTiFlashContext(t *testing.T) (*tiflashContext, func()) {
	s := &tiflashContext{}
	var err error

	ddl.PollTiFlashInterval = 1000 * time.Millisecond
	ddl.PullTiFlashPdTick.Store(60)
	s.tiflash = infosync.NewMockTiFlash()
	s.store, err = mockstore.NewMockStore(
		mockstore.WithClusterInspector(func(c testutils.Cluster) {
			mockCluster := c.(*unistore.Cluster)
			_, _, region1 := mockstore.BootstrapWithSingleStore(c)
			tiflashIdx := 0
			for tiflashIdx < 2 {
				store2 := c.AllocID()
				peer2 := c.AllocID()
				addr2 := fmt.Sprintf("tiflash%d", tiflashIdx)
				mockCluster.AddStore(store2, addr2, &metapb.StoreLabel{Key: "engine", Value: "tiflash"})
				mockCluster.AddPeer(region1, store2, peer2)
				tiflashIdx++
			}
			s.cluster = mockCluster
		}),
		mockstore.WithStoreType(mockstore.EmbedUnistore),
	)

	require.NoError(t, err)
	session.SetSchemaLease(0)
	session.DisableStats4Test()
	s.dom, err = session.BootstrapSession(s.store)
	infosync.SetMockTiFlash(s.tiflash)
	require.NoError(t, err)
	s.dom.SetStatsUpdating(true)

	tearDown := func() {
		s.tiflash.Lock()
		s.tiflash.StatusServer.Close()
		s.tiflash.Unlock()
		s.dom.Close()
		require.NoError(t, s.store.Close())
		ddl.PollTiFlashInterval = 2 * time.Second
	}
	return s, tearDown
}

func ChangeGCSafePoint(tk *testkit.TestKit, t time.Time, enable string, lifeTime string) {
	gcTimeFormat := "20060102-15:04:05 -0700 MST"
	lastSafePoint := t.Format(gcTimeFormat)
	s := `INSERT HIGH_PRIORITY INTO mysql.tidb VALUES ('tikv_gc_safe_point', '%[1]s', '')
			       ON DUPLICATE KEY
			       UPDATE variable_value = '%[1]s'`
	s = fmt.Sprintf(s, lastSafePoint)
	tk.MustExec(s)
	s = `INSERT HIGH_PRIORITY INTO mysql.tidb VALUES ('tikv_gc_enable','%[1]s','')
			       ON DUPLICATE KEY
			       UPDATE variable_value = '%[1]s'`
	s = fmt.Sprintf(s, enable)
	tk.MustExec(s)
	s = `INSERT HIGH_PRIORITY INTO mysql.tidb VALUES ('tikv_gc_life_time','%[1]s','')
			       ON DUPLICATE KEY
			       UPDATE variable_value = '%[1]s'`
	s = fmt.Sprintf(s, lifeTime)
	tk.MustExec(s)
}

func CheckPlacementRule(tiflash *infosync.MockTiFlash, rule placement.TiFlashRule) bool {
	return tiflash.CheckPlacementRule(rule)
}

func (s *tiflashContext) CheckFlashback(tk *testkit.TestKit, t *testing.T) {
	// If table is dropped after tikv_gc_safe_point, it can be recovered
	ChangeGCSafePoint(tk, time.Now().Add(-time.Hour), "false", "10m0s")
	defer func() {
		ChangeGCSafePoint(tk, time.Now(), "true", "10m0s")
	}()

	fCancel := TempDisableEmulatorGC()
	defer fCancel()
	tk.MustExec("drop table if exists ddltiflash")
	tk.MustExec("flashback table ddltiflash")
	time.Sleep(ddl.PollTiFlashInterval * 3)
	CheckTableAvailable(s.dom, t, 1, []string{})

	tb, err := s.dom.InfoSchema().TableByName(model.NewCIStr("test"), model.NewCIStr("ddltiflash"))
	require.NoError(t, err)
	require.NotNil(t, tb)
	if tb.Meta().Partition != nil {
		for _, e := range tb.Meta().Partition.Definitions {
			ruleName := fmt.Sprintf("table-%v-r", e.ID)
			_, ok := s.tiflash.GetPlacementRule(ruleName)
			require.True(t, ok)
		}
	} else {
		ruleName := fmt.Sprintf("table-%v-r", tb.Meta().ID)
		_, ok := s.tiflash.GetPlacementRule(ruleName)
		require.True(t, ok)
	}
}

func TempDisableEmulatorGC() func() {
	ori := ddl.IsEmulatorGCEnable()
	f := func() {
		if ori {
			ddl.EmulatorGCEnable()
		} else {
			ddl.EmulatorGCDisable()
		}
	}
	ddl.EmulatorGCDisable()
	return f
}

func (s *tiflashContext) SetPdLoop(tick uint64) func() {
	originValue := ddl.PullTiFlashPdTick.Swap(tick)
	return func() {
		ddl.PullTiFlashPdTick.Store(originValue)
	}
}

// Run all kinds of DDLs, and will create no redundant pd rules for TiFlash.
func TestTiFlashNoRedundantPDRules(t *testing.T) {
	s, teardown := createTiFlashContext(t)
	defer teardown()

	rpcClient, pdClient, cluster, err := unistore.New("")
	require.NoError(t, err)
	defer func() {
		rpcClient.Close()
		pdClient.Close()
		cluster.Close()
	}()
	for _, store := range s.cluster.GetAllStores() {
		cluster.AddStore(store.Id, store.Address, store.Labels...)
	}
	gcWorker, err := gcworker.NewMockGCWorker(s.store)
	require.NoError(t, err)
	tk := testkit.NewTestKit(t, s.store)
	fCancel := TempDisableEmulatorGC()
	defer fCancel()
	// Disable emulator GC, otherwise delete range will be automatically called.

	require.NoError(t, failpoint.Enable("github.com/pingcap/tidb/store/gcworker/ignoreDeleteRangeFailed", `return`))
	defer func() {
		failpoint.Disable("github.com/pingcap/tidb/store/gcworker/ignoreDeleteRangeFailed")
	}()
	fCancelPD := s.SetPdLoop(10000)
	defer fCancelPD()

	// Clean all rules
	s.tiflash.CleanPlacementRules()
	tk.MustExec("use test")
	tk.MustExec("drop table if exists ddltiflash")
	tk.MustExec("drop table if exists ddltiflashp")
	tk.MustExec("create table ddltiflash(z int)")
	tk.MustExec("create table ddltiflashp(z int) PARTITION BY RANGE(z) (PARTITION p0 VALUES LESS THAN (10),PARTITION p1 VALUES LESS THAN (20), PARTITION p2 VALUES LESS THAN (30))")

	total := 0
	require.Equal(t, total, s.tiflash.PlacementRulesLen())

	tk.MustExec("alter table ddltiflash set tiflash replica 1")
	total += 1
	time.Sleep(ddl.PollTiFlashInterval * RoundToBeAvailable)
	require.Equal(t, total, s.tiflash.PlacementRulesLen())

	tk.MustExec("alter table ddltiflashp set tiflash replica 1")
	total += 3
	time.Sleep(ddl.PollTiFlashInterval * RoundToBeAvailablePartitionTable)
	require.Equal(t, total, s.tiflash.PlacementRulesLen())

	lessThan := 40
	tk.MustExec(fmt.Sprintf("ALTER TABLE ddltiflashp ADD PARTITION (PARTITION pn VALUES LESS THAN (%v))", lessThan))
	total += 1
	time.Sleep(ddl.PollTiFlashInterval * RoundToBeAvailablePartitionTable)
	require.Equal(t, total, s.tiflash.PlacementRulesLen())

	tk.MustExec("alter table ddltiflashp truncate partition p1")
	total += 1
	time.Sleep(ddl.PollTiFlashInterval * RoundToBeAvailablePartitionTable)
	require.Equal(t, total, s.tiflash.PlacementRulesLen())
	// Now gc will trigger, and will remove dropped partition.
	require.NoError(t, gcWorker.DeleteRanges(context.TODO(), math.MaxInt64))
	total -= 1
	time.Sleep(ddl.PollTiFlashInterval * RoundToBeAvailablePartitionTable)
	require.Equal(t, total, s.tiflash.PlacementRulesLen())

	tk.MustExec("alter table ddltiflashp drop partition p2")
	require.NoError(t, gcWorker.DeleteRanges(context.TODO(), math.MaxInt64))
	total -= 1
	time.Sleep(ddl.PollTiFlashInterval * RoundToBeAvailablePartitionTable)
	require.Equal(t, total, s.tiflash.PlacementRulesLen())

	tk.MustExec("truncate table ddltiflash")
	total += 1
	time.Sleep(ddl.PollTiFlashInterval * RoundToBeAvailablePartitionTable)
	require.Equal(t, total, s.tiflash.PlacementRulesLen())
	require.NoError(t, gcWorker.DeleteRanges(context.TODO(), math.MaxInt64))
	total -= 1
	time.Sleep(ddl.PollTiFlashInterval * RoundToBeAvailablePartitionTable)
	require.Equal(t, total, s.tiflash.PlacementRulesLen())

	tk.MustExec("drop table ddltiflash")
	total -= 1
	time.Sleep(ddl.PollTiFlashInterval * RoundToBeAvailablePartitionTable)
	require.NoError(t, gcWorker.DeleteRanges(context.TODO(), math.MaxInt64))
	require.Equal(t, total, s.tiflash.PlacementRulesLen())
}

func TestTiFlashReplicaPartitionTableNormal(t *testing.T) {
	s, teardown := createTiFlashContext(t)
	defer teardown()
	tk := testkit.NewTestKit(t, s.store)

	tk.MustExec("use test")
	tk.MustExec("drop table if exists ddltiflash")
	tk.MustExec("create table ddltiflash(z int) PARTITION BY RANGE(z) (PARTITION p0 VALUES LESS THAN (10),PARTITION p1 VALUES LESS THAN (20), PARTITION p2 VALUES LESS THAN (30))")

	tb, err := s.dom.InfoSchema().TableByName(model.NewCIStr("test"), model.NewCIStr("ddltiflash"))
	require.NoError(t, err)
	replica := tb.Meta().TiFlashReplica
	require.Nil(t, replica)

	tk.MustExec("alter table ddltiflash set tiflash replica 1")
	lessThan := "40"
	tk.MustExec(fmt.Sprintf("ALTER TABLE ddltiflash ADD PARTITION (PARTITION pn VALUES LESS THAN (%v))", lessThan))

	time.Sleep(ddl.PollTiFlashInterval * RoundToBeAvailablePartitionTable)
	// Should get schema again
	CheckTableAvailable(s.dom, t, 1, []string{})

	tb2, err := s.dom.InfoSchema().TableByName(model.NewCIStr("test"), model.NewCIStr("ddltiflash"))
	require.NoError(t, err)
	require.NotNil(t, tb2)
	pi := tb2.Meta().GetPartitionInfo()
	require.NotNil(t, pi)
	require.NotNil(t, tb2.Meta().TiFlashReplica)
	for _, p := range pi.Definitions {
		require.True(t, tb2.Meta().TiFlashReplica.IsPartitionAvailable(p.ID))
		if len(p.LessThan) == 1 && p.LessThan[0] == lessThan {
			table, ok := s.tiflash.GetTableSyncStatus(int(p.ID))
			require.True(t, ok)
			require.True(t, table.Accel)
		}
	}
	require.Zero(t, len(pi.AddingDefinitions))
	s.CheckFlashback(tk, t)
}

// When block add partition, new partition shall be available even we break `UpdateTableReplicaInfo`
func TestTiFlashReplicaPartitionTableBlock(t *testing.T) {
	s, teardown := createTiFlashContext(t)
	defer teardown()
	tk := testkit.NewTestKit(t, s.store)

	tk.MustExec("use test")
	tk.MustExec("drop table if exists ddltiflash")
	tk.MustExec("create table ddltiflash(z int) PARTITION BY RANGE(z) (PARTITION p0 VALUES LESS THAN (10),PARTITION p1 VALUES LESS THAN (20), PARTITION p2 VALUES LESS THAN (30))")
	tk.MustExec("alter table ddltiflash set tiflash replica 1")
	// Make sure is available
	time.Sleep(ddl.PollTiFlashInterval * RoundToBeAvailablePartitionTable)
	CheckTableAvailable(s.dom, t, 1, []string{})

	lessThan := "40"
	// Stop loop
	require.NoError(t, failpoint.Enable("github.com/pingcap/tidb/ddl/BeforePollTiFlashReplicaStatusLoop", `return`))
	defer func() {
		_ = failpoint.Disable("github.com/pingcap/tidb/ddl/BeforePollTiFlashReplicaStatusLoop")
	}()

	tk.MustExec(fmt.Sprintf("ALTER TABLE ddltiflash ADD PARTITION (PARTITION pn VALUES LESS THAN (%v))", lessThan))
	tb, err := s.dom.InfoSchema().TableByName(model.NewCIStr("test"), model.NewCIStr("ddltiflash"))
	require.NoError(t, err)
	pi := tb.Meta().GetPartitionInfo()
	require.NotNil(t, pi)

	// Partition `lessThan` shall be ready
	for _, p := range pi.Definitions {
		require.True(t, tb.Meta().TiFlashReplica.IsPartitionAvailable(p.ID))
		if len(p.LessThan) == 1 && p.LessThan[0] == lessThan {
			table, ok := s.tiflash.GetTableSyncStatus(int(p.ID))
			require.True(t, ok)
			require.True(t, table.Accel)
		}
	}
	require.Equal(t, 0, len(pi.AddingDefinitions))
	s.CheckFlashback(tk, t)
}

// TiFlash Table shall be eventually available.
func TestTiFlashReplicaAvailable(t *testing.T) {
	s, teardown := createTiFlashContext(t)
	defer teardown()
	tk := testkit.NewTestKit(t, s.store)

	tk.MustExec("use test")
	tk.MustExec("drop table if exists ddltiflash")
	tk.MustExec("create table ddltiflash(z int)")
	tk.MustExec("alter table ddltiflash set tiflash replica 1")
	time.Sleep(ddl.PollTiFlashInterval * RoundToBeAvailable * 3)
	CheckTableAvailable(s.dom, t, 1, []string{})

	tk.MustExec("drop table if exists ddltiflash2")
	tk.MustExec("create table ddltiflash2 like ddltiflash")
	tk.MustExec("alter table ddltiflash2 set tiflash replica 1")
	time.Sleep(ddl.PollTiFlashInterval * RoundToBeAvailable * 3)
	CheckTableAvailableWithTableName(s.dom, t, 1, []string{}, "test", "ddltiflash2")

	s.CheckFlashback(tk, t)
	tb, err := s.dom.InfoSchema().TableByName(model.NewCIStr("test"), model.NewCIStr("ddltiflash"))
	require.NoError(t, err)
	r, ok := s.tiflash.GetPlacementRule(fmt.Sprintf("table-%v-r", tb.Meta().ID))
	require.NotNil(t, r)
	require.True(t, ok)
	tk.MustExec("alter table ddltiflash set tiflash replica 0")
	time.Sleep(ddl.PollTiFlashInterval * RoundToBeAvailable)
	tb, err = s.dom.InfoSchema().TableByName(model.NewCIStr("test"), model.NewCIStr("ddltiflash"))
	require.NoError(t, err)
	replica := tb.Meta().TiFlashReplica
	require.Nil(t, replica)
	r, ok = s.tiflash.GetPlacementRule(fmt.Sprintf("table-%v-r", tb.Meta().ID))
	require.Nil(t, r)
	require.False(t, ok)
}

// Truncate partition shall not block.
func TestTiFlashTruncatePartition(t *testing.T) {
	s, teardown := createTiFlashContext(t)
	defer teardown()
	tk := testkit.NewTestKit(t, s.store)

	tk.MustExec("use test")
	tk.MustExec("drop table if exists ddltiflash")
	tk.MustExec("create table ddltiflash(i int not null, s varchar(255)) partition by range (i) (partition p0 values less than (10), partition p1 values less than (20))")
	tk.MustExec("alter table ddltiflash set tiflash replica 1")
	time.Sleep(ddl.PollTiFlashInterval * RoundToBeAvailablePartitionTable)
	tk.MustExec("insert into ddltiflash values(1, 'abc'), (11, 'def')")
	tk.MustExec("alter table ddltiflash truncate partition p1")
	time.Sleep(ddl.PollTiFlashInterval * RoundToBeAvailablePartitionTable)
	CheckTableAvailableWithTableName(s.dom, t, 1, []string{}, "test", "ddltiflash")
}

// Fail truncate partition.
func TestTiFlashFailTruncatePartition(t *testing.T) {
	s, teardown := createTiFlashContext(t)
	defer teardown()
	tk := testkit.NewTestKit(t, s.store)

	tk.MustExec("use test")
	tk.MustExec("drop table if exists ddltiflash")
	tk.MustExec("create table ddltiflash(i int not null, s varchar(255)) partition by range (i) (partition p0 values less than (10), partition p1 values less than (20))")
	tk.MustExec("alter table ddltiflash set tiflash replica 1")

	require.NoError(t, failpoint.Enable("github.com/pingcap/tidb/ddl/FailTiFlashTruncatePartition", `return`))
	defer func() {
		failpoint.Disable("github.com/pingcap/tidb/ddl/FailTiFlashTruncatePartition")
	}()
	time.Sleep(ddl.PollTiFlashInterval * RoundToBeAvailablePartitionTable)

	tk.MustExec("insert into ddltiflash values(1, 'abc'), (11, 'def')")
	tk.MustGetErrMsg("alter table ddltiflash truncate partition p1", "[ddl:-1]enforced error")
	time.Sleep(ddl.PollTiFlashInterval * RoundToBeAvailablePartitionTable)
	CheckTableAvailableWithTableName(s.dom, t, 1, []string{}, "test", "ddltiflash")
}

// Drop partition shall not block.
func TestTiFlashDropPartition(t *testing.T) {
	s, teardown := createTiFlashContext(t)
	defer teardown()
	tk := testkit.NewTestKit(t, s.store)

	tk.MustExec("use test")
	tk.MustExec("drop table if exists ddltiflash")
	tk.MustExec("create table ddltiflash(i int not null, s varchar(255)) partition by range (i) (partition p0 values less than (10), partition p1 values less than (20))")
	tk.MustExec("alter table ddltiflash set tiflash replica 1")
	time.Sleep(ddl.PollTiFlashInterval * RoundToBeAvailablePartitionTable)
	CheckTableAvailableWithTableName(s.dom, t, 1, []string{}, "test", "ddltiflash")
	tk.MustExec("alter table ddltiflash drop partition p1")
	time.Sleep(ddl.PollTiFlashInterval * RoundToBeAvailablePartitionTable * 5)
	CheckTableAvailableWithTableName(s.dom, t, 1, []string{}, "test", "ddltiflash")
}

func CheckTableAvailableWithTableName(dom *domain.Domain, t *testing.T, count uint64, labels []string, db string, table string) {
	tb, err := dom.InfoSchema().TableByName(model.NewCIStr(db), model.NewCIStr(table))
	require.NoError(t, err)
	replica := tb.Meta().TiFlashReplica
	require.NotNil(t, replica)
	require.True(t, replica.Available)
	require.Equal(t, count, replica.Count)
	require.ElementsMatch(t, labels, replica.LocationLabels)
}

func CheckTableAvailable(dom *domain.Domain, t *testing.T, count uint64, labels []string) {
	CheckTableAvailableWithTableName(dom, t, count, labels, "test", "ddltiflash")
}

// Truncate table shall not block.
func TestTiFlashTruncateTable(t *testing.T) {
	s, teardown := createTiFlashContext(t)
	defer teardown()
	tk := testkit.NewTestKit(t, s.store)

	tk.MustExec("use test")
	tk.MustExec("drop table if exists ddltiflashp")
	tk.MustExec("create table ddltiflashp(z int not null) partition by range (z) (partition p0 values less than (10), partition p1 values less than (20))")
	tk.MustExec("alter table ddltiflashp set tiflash replica 1")

	time.Sleep(ddl.PollTiFlashInterval * RoundToBeAvailablePartitionTable)
	// Should get schema right now
	tk.MustExec("truncate table ddltiflashp")
	time.Sleep(ddl.PollTiFlashInterval * RoundToBeAvailablePartitionTable)
	CheckTableAvailableWithTableName(s.dom, t, 1, []string{}, "test", "ddltiflashp")
	tk.MustExec("drop table if exists ddltiflash2")
	tk.MustExec("create table ddltiflash2(z int)")
	tk.MustExec("alter table ddltiflash2 set tiflash replica 1")
	time.Sleep(ddl.PollTiFlashInterval * RoundToBeAvailable)
	// Should get schema right now

	tk.MustExec("truncate table ddltiflash2")
	time.Sleep(ddl.PollTiFlashInterval * RoundToBeAvailable)
	CheckTableAvailableWithTableName(s.dom, t, 1, []string{}, "test", "ddltiflash2")
}

// TiFlash Table shall be eventually available, even with lots of small table created.
func TestTiFlashMassiveReplicaAvailable(t *testing.T) {
	s, teardown := createTiFlashContext(t)
	defer teardown()
	tk := testkit.NewTestKit(t, s.store)

	tk.MustExec("use test")
	for i := 0; i < 100; i++ {
		tk.MustExec(fmt.Sprintf("drop table if exists ddltiflash%v", i))
		tk.MustExec(fmt.Sprintf("create table ddltiflash%v(z int)", i))
		tk.MustExec(fmt.Sprintf("alter table ddltiflash%v set tiflash replica 1", i))
	}

	time.Sleep(ddl.PollTiFlashInterval * 10)
	// Should get schema right now
	for i := 0; i < 100; i++ {
		CheckTableAvailableWithTableName(s.dom, t, 1, []string{}, "test", fmt.Sprintf("ddltiflash%v", i))
	}
}

// When set TiFlash replica, tidb shall add one Pd Rule for this table.
// When drop/truncate table, Pd Rule shall be removed in limited time.
func TestSetPlacementRuleNormal(t *testing.T) {
	s, teardown := createTiFlashContext(t)
	defer teardown()
	tk := testkit.NewTestKit(t, s.store)

	tk.MustExec("use test")
	tk.MustExec("drop table if exists ddltiflash")
	tk.MustExec("create table ddltiflash(z int)")
	tk.MustExec("alter table ddltiflash set tiflash replica 1 location labels 'a','b'")
	tb, err := s.dom.InfoSchema().TableByName(model.NewCIStr("test"), model.NewCIStr("ddltiflash"))
	require.NoError(t, err)
	expectRule := infosync.MakeNewRule(tb.Meta().ID, 1, []string{"a", "b"})
	res := CheckPlacementRule(s.tiflash, *expectRule)
	require.True(t, res)

	// Set lastSafePoint to a timepoint in future, so all dropped table can be reckon as gc-ed.
	ChangeGCSafePoint(tk, time.Now().Add(+3*time.Second), "true", "10m0s")
	defer func() {
		ChangeGCSafePoint(tk, time.Now(), "true", "10m0s")
	}()
	fCancelPD := s.SetPdLoop(1)
	defer fCancelPD()
	tk.MustExec("drop table ddltiflash")
	expectRule = infosync.MakeNewRule(tb.Meta().ID, 1, []string{"a", "b"})
	res = CheckPlacementRule(s.tiflash, *expectRule)
	require.True(t, res)
}

// When gc worker works, it will automatically remove pd rule for TiFlash.

func TestSetPlacementRuleWithGCWorker(t *testing.T) {
	s, teardown := createTiFlashContext(t)
	defer teardown()

	rpcClient, pdClient, cluster, err := unistore.New("")
	defer func() {
		rpcClient.Close()
		pdClient.Close()
		cluster.Close()
	}()
	for _, store := range s.cluster.GetAllStores() {
		cluster.AddStore(store.Id, store.Address, store.Labels...)
	}
	failpoint.Enable("github.com/pingcap/tidb/store/gcworker/ignoreDeleteRangeFailed", `return`)
	defer func() {
		failpoint.Disable("github.com/pingcap/tidb/store/gcworker/ignoreDeleteRangeFailed")
	}()
	fCancelPD := s.SetPdLoop(10000)
	defer fCancelPD()

	require.NoError(t, err)
	gcWorker, err := gcworker.NewMockGCWorker(s.store)
	require.NoError(t, err)
	// Make SetPdLoop take effects.
	time.Sleep(time.Second)

	tk := testkit.NewTestKit(t, s.store)
	tk.MustExec("use test")
	tk.MustExec("drop table if exists ddltiflash_gc")
	tk.MustExec("create table ddltiflash_gc(z int)")
	tk.MustExec("alter table ddltiflash_gc set tiflash replica 1 location labels 'a','b'")
	tb, err := s.dom.InfoSchema().TableByName(model.NewCIStr("test"), model.NewCIStr("ddltiflash_gc"))
	require.NoError(t, err)

	expectRule := infosync.MakeNewRule(tb.Meta().ID, 1, []string{"a", "b"})
	res := CheckPlacementRule(s.tiflash, *expectRule)
	require.True(t, res)

	ChangeGCSafePoint(tk, time.Now().Add(-time.Hour), "true", "10m0s")
	tk.MustExec("drop table ddltiflash_gc")
	// Now gc will trigger, and will remove dropped table.
	require.Nil(t, gcWorker.DeleteRanges(context.TODO(), math.MaxInt64))

	// Wait GC
	time.Sleep(ddl.PollTiFlashInterval * RoundToBeAvailable)
	res = CheckPlacementRule(s.tiflash, *expectRule)
	require.False(t, res)
}

func TestSetPlacementRuleFail(t *testing.T) {
	s, teardown := createTiFlashContext(t)
	defer teardown()
	tk := testkit.NewTestKit(t, s.store)

	tk.MustExec("use test")
	tk.MustExec("drop table if exists ddltiflash")
	tk.MustExec("create table ddltiflash(z int)")
	s.tiflash.PdSwitch(false)
	defer func() {
		s.tiflash.PdSwitch(true)
	}()
	tk.MustExec("alter table ddltiflash set tiflash replica 1")
	tb, err := s.dom.InfoSchema().TableByName(model.NewCIStr("test"), model.NewCIStr("ddltiflash"))
	require.NoError(t, err)

	expectRule := infosync.MakeNewRule(tb.Meta().ID, 1, []string{})
	res := CheckPlacementRule(s.tiflash, *expectRule)
	require.False(t, res)
}

<<<<<<< HEAD
// Test standalone backoffer
func TestTiFlashBackoffer(t *testing.T) {
	var maxTick ddl.TiFlashTick = 10
	var rate ddl.TiFlashTick = 1.5
	c := 2
	backoff, err := ddl.NewPollTiFlashBackoffContext(1, maxTick, c, rate)
	require.NoError(t, err)
	mustGet := func(ID int64) *ddl.PollTiFlashBackoffElement {
		e, ok := backoff.Get(ID)
		require.True(t, ok)
		return e
	}
	mustNotGrow := func(ID int64) {
		e := mustGet(ID)
		ori := e.Threshold
		c := e.Counter
		growed, ok := backoff.Tick(ID)
		require.True(t, ok)
		require.False(t, growed)
		require.Equal(t, ori, e.Threshold)
		require.Equal(t, c+1, e.Counter)
	}
	mustGrow := func(ID int64) {
		e := mustGet(ID)
		ori := e.Threshold
		growed, ok := backoff.Tick(ID)
		require.True(t, ok)
		require.True(t, growed)
		require.Equal(t, e.Threshold, rate*ori)
		require.Equal(t, 1, e.Counter)
	}
	// Test grow
	_, ok := backoff.Put(1)
	require.True(t, ok)
	require.False(t, mustGet(1).NeedGrow())
	mustNotGrow(1) // 0;1 -> 1;1
	mustGrow(1)    // 1;1 -> 0;1.5 -> 1;1.5
	mustGrow(1)    // 1;1.5 -> 0;2.25 -> 1;2.25
	mustNotGrow(1) // 1;2.25 -> 2;2.25
	mustGrow(1)    // 2;2.25 -> 0;3.375 -> 1;3.375
	mustNotGrow(1) // 1;3.375 -> 2;3.375
	mustNotGrow(1) // 2;3.375 -> 3;3.375
	mustGrow(1)    // 3;3.375 -> 0;5.0625

	// Test converge
	backoff.Put(2)
	for i := 0; i < 20; i++ {
		backoff.Tick(2)
	}
	require.Equal(t, maxTick, mustGet(2).Threshold)

	// Test context
	_, ok = backoff.Put(3)
	require.False(t, ok)
	_, ok = backoff.Tick(3)
	require.False(t, ok)

	require.True(t, backoff.Remove(1))
	require.False(t, backoff.Remove(1))
	require.Equal(t, 1, backoff.Len())

	// Test error context
	_, err = ddl.NewPollTiFlashBackoffContext(0.5, 1, 1, 1)
	require.Error(t, err)
	_, err = ddl.NewPollTiFlashBackoffContext(10, 1, 1, 1)
	require.Error(t, err)
	_, err = ddl.NewPollTiFlashBackoffContext(1, 10, 0, 1)
	require.Error(t, err)
	_, err = ddl.NewPollTiFlashBackoffContext(1, 10, 1, 0.5)
	require.Error(t, err)
	_, err = ddl.NewPollTiFlashBackoffContext(1, 10, 1, -1)
	require.Error(t, err)
}

// Test backoffer in TiFlash.
func TestTiFlashBackoff(t *testing.T) {
	s, teardown := createTiFlashContext(t)
	defer teardown()
	tk := testkit.NewTestKit(t, s.store)

	tk.MustExec("use test")
	tk.MustExec("drop table if exists ddltiflash")
	tk.MustExec("create table ddltiflash(z int)")

	// Not available for all tables
	ddl.DisableTiFlashPoll(s.dom.DDL())
	require.NoError(t, failpoint.Enable("github.com/pingcap/tidb/ddl/PollTiFlashReplicaStatusReplacePrevAvailableValue", `return(false)`))
	require.NoError(t, failpoint.Enable("github.com/pingcap/tidb/ddl/PollTiFlashReplicaStatusReplaceCurAvailableValue", `return(false)`))
	ddl.EnableTiFlashPoll(s.dom.DDL())
	defer func() {
		failpoint.Disable("github.com/pingcap/tidb/ddl/PollTiFlashReplicaStatusReplacePrevAvailableValue")
		failpoint.Disable("github.com/pingcap/tidb/ddl/PollTiFlashReplicaStatusReplaceCurAvailableValue")
	}()
	tk.MustExec("alter table ddltiflash set tiflash replica 1")

	// 1, 1.5, 2.25, 3.375, 5.5625
	// (1), 1, 1, 2, 3, 5
	time.Sleep(ddl.PollTiFlashInterval * 5)
	tb, err := s.dom.InfoSchema().TableByName(model.NewCIStr("test"), model.NewCIStr("ddltiflash"))
	require.NoError(t, err)
	require.NotNil(t, tb)
	require.False(t, tb.Meta().TiFlashReplica.Available)

	failpoint.Disable("github.com/pingcap/tidb/ddl/PollTiFlashReplicaStatusReplacePrevAvailableValue")
	failpoint.Disable("github.com/pingcap/tidb/ddl/PollTiFlashReplicaStatusReplaceCurAvailableValue")

	time.Sleep(ddl.PollTiFlashInterval * 3)
	tb, err = s.dom.InfoSchema().TableByName(model.NewCIStr("test"), model.NewCIStr("ddltiflash"))
	require.NoError(t, err)
	require.NotNil(t, tb)
	require.True(t, tb.Meta().TiFlashReplica.Available)
=======
func TestAlterDatabaseFail(t *testing.T) {
	store, err := mockstore.NewMockStore()
	require.NoError(t, err)
	defer func() {
		require.NoError(t, store.Close())
	}()
	session.SetSchemaLease(0)
	dom, err := session.BootstrapSession(store)
	require.NoError(t, err)
	defer dom.Close()

	tk := testkit.NewTestKit(t, store)
	tk.MustGetErrMsg("ALTER DATABASE t SET TIFLASH REPLICA 1 SET TIFLASH REPLICA 2 LOCATION LABELS 'a','b'", "[ddl:8200]Unsupported multi schema change")
	tk.MustGetErrMsg("ALTER DATABASE t SET TIFLASH REPLICA 1 SET TIFLASH REPLICA 2", "[ddl:8200]Unsupported multi schema change")
	tk.MustGetErrMsg("ALTER DATABASE t SET TIFLASH REPLICA 1 LOCATION LABELS 'a','b' SET TIFLASH REPLICA 2", "[ddl:8200]Unsupported multi schema change")
	tk.MustGetErrMsg("ALTER DATABASE t SET TIFLASH REPLICA 1 LOCATION LABELS 'a','b' SET TIFLASH REPLICA 2 LOCATION LABELS 'a','b'", "[ddl:8200]Unsupported multi schema change")
>>>>>>> 8c04d41c
}<|MERGE_RESOLUTION|>--- conflicted
+++ resolved
@@ -596,7 +596,6 @@
 	require.False(t, res)
 }
 
-<<<<<<< HEAD
 // Test standalone backoffer
 func TestTiFlashBackoffer(t *testing.T) {
 	var maxTick ddl.TiFlashTick = 10
@@ -708,7 +707,8 @@
 	require.NoError(t, err)
 	require.NotNil(t, tb)
 	require.True(t, tb.Meta().TiFlashReplica.Available)
-=======
+}
+
 func TestAlterDatabaseFail(t *testing.T) {
 	store, err := mockstore.NewMockStore()
 	require.NoError(t, err)
@@ -725,5 +725,4 @@
 	tk.MustGetErrMsg("ALTER DATABASE t SET TIFLASH REPLICA 1 SET TIFLASH REPLICA 2", "[ddl:8200]Unsupported multi schema change")
 	tk.MustGetErrMsg("ALTER DATABASE t SET TIFLASH REPLICA 1 LOCATION LABELS 'a','b' SET TIFLASH REPLICA 2", "[ddl:8200]Unsupported multi schema change")
 	tk.MustGetErrMsg("ALTER DATABASE t SET TIFLASH REPLICA 1 LOCATION LABELS 'a','b' SET TIFLASH REPLICA 2 LOCATION LABELS 'a','b'", "[ddl:8200]Unsupported multi schema change")
->>>>>>> 8c04d41c
 }