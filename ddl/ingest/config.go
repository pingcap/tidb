--- conflicted
+++ resolved
@@ -15,11 +15,8 @@
 package ingest
 
 import (
-<<<<<<< HEAD
+	"context"
 	"math"
-=======
-	"context"
->>>>>>> f9e56210
 	"path/filepath"
 	"sync/atomic"
 
