--- conflicted
+++ resolved
@@ -21,7 +21,6 @@
 
 	"github.com/pingcap/tidb/br/pkg/lightning/backend/local"
 	"github.com/pingcap/tidb/br/pkg/lightning/config"
-	"github.com/pingcap/tidb/br/pkg/lightning/glue"
 	"github.com/pingcap/tidb/parser/mysql"
 	"github.com/pingcap/tidb/util/generic"
 	"github.com/pingcap/tidb/util/logutil"
@@ -73,11 +72,7 @@
 	return bc, nil
 }
 
-<<<<<<< HEAD
-func createLocalBackend(ctx context.Context, cfg *Config) (backend.Backend, error) {
-=======
-func createLocalBackend(ctx context.Context, cfg *Config, glue glue.Glue) (*local.Backend, error) {
->>>>>>> d250a3fc
+func createLocalBackend(ctx context.Context, cfg *Config) (*local.Backend, error) {
 	tls, err := cfg.Lightning.ToTLS()
 	if err != nil {
 		logutil.BgLogger().Error(LitErrCreateBackendFail, zap.Error(err))
@@ -85,12 +80,8 @@
 	}
 
 	logutil.BgLogger().Info("[ddl-ingest] create local backend for adding index", zap.String("keyspaceName", cfg.KeyspaceName))
-	db, err := glue.GetDB()
-	if err != nil {
-		return nil, err
-	}
 	regionSizeGetter := &local.TableRegionSizeGetterImpl{
-		DB: db,
+		DB: nil,
 	}
 	backendConfig := local.NewBackendConfig(cfg.Lightning, int(LitRLimit), cfg.KeyspaceName)
 	return local.NewBackend(ctx, tls, backendConfig, regionSizeGetter)
