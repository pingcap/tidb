--- conflicted
+++ resolved
@@ -40,13 +40,6 @@
 	sessPool  *sess.Pool
 	jobID     int64
 	indexID   int64
-<<<<<<< HEAD
-=======
-
-	physicalID int64
-	startKey   kv.Key
-	endKey     kv.Key
->>>>>>> b46d7898
 
 	// Derived and unchanged after the initialization.
 	instanceAddr     string
@@ -184,20 +177,6 @@
 	if !flushed || err != nil {
 		return err
 	}
-<<<<<<< HEAD
-
-=======
-	s.progressLocalSyncMinKey()
-	if imported && s.minKeySyncGlobal.Cmp(s.minKeySyncLocal) != 0 {
-		s.minKeySyncGlobal = s.minKeySyncLocal
-		s.globalCnt = s.localCnt
-		s.dirty = true
-	}
-	return nil
-}
-
-func (s *CheckpointManager) progressLocalSyncMinKey() {
->>>>>>> b46d7898
 	s.mu.Lock()
 	defer s.mu.Unlock()
 	s.progressLocalSyncMinKey()
@@ -241,13 +220,9 @@
 	if err != nil {
 		logutil.BgLogger().Warn("[ddl-ingest] flush local engine failed", zap.Error(err))
 	}
-<<<<<<< HEAD
 	s.mu.Lock()
 	s.progressLocalSyncMinKey()
 	s.mu.Unlock()
-=======
-	s.progressLocalSyncMinKey()
->>>>>>> b46d7898
 	wg := sync.WaitGroup{}
 	wg.Add(1)
 	s.updaterCh <- &wg
@@ -256,10 +231,6 @@
 
 // Reset resets the checkpoint manager between two partitions.
 func (s *CheckpointManager) Reset(newPhysicalID int64, start, end kv.Key) {
-<<<<<<< HEAD
-=======
-	reset := false
->>>>>>> b46d7898
 	s.mu.Lock()
 	defer s.mu.Unlock()
 	logutil.BgLogger().Info("[ddl-ingest] reset checkpoint manager",
@@ -269,24 +240,10 @@
 		s.minKeySyncLocal = nil
 		s.minKeySyncGlobal = nil
 		s.minTaskIDSynced = 0
-<<<<<<< HEAD
 		s.pidLocal = newPhysicalID
 		s.startLocal = start
 		s.endLocal = end
 	}
-=======
-		s.physicalID = newPhysicalID
-		s.startKey = start
-		s.endKey = end
-		reset = true
-	}
-	s.mu.Unlock()
-	if reset {
-		logutil.BgLogger().Info("[ddl-ingest] reset checkpoint manager",
-			zap.Int64("newPhysicalID", newPhysicalID), zap.Int64("oldPhysicalID", s.physicalID),
-			zap.Int64("indexID", s.indexID), zap.Int64("jobID", s.jobID), zap.Int("localCnt", s.localCnt))
-	}
->>>>>>> b46d7898
 }
 
 // JobReorgMeta is the metadata for a reorg job.
@@ -346,15 +303,9 @@
 				s.localDataIsValid = true
 				s.minKeySyncLocal = cp.LocalSyncKey
 				s.localCnt = cp.LocalKeyCount
-<<<<<<< HEAD
 				s.pidGlobal = cp.PhysicalID
 				s.startGlobal = cp.StartKey
 				s.endGlobal = cp.EndKey
-=======
-				s.physicalID = cp.PhysicalID
-				s.startKey = cp.StartKey
-				s.endKey = cp.EndKey
->>>>>>> b46d7898
 			}
 			logutil.BgLogger().Info("[ddl-ingest] resume checkpoint",
 				zap.Int64("job ID", s.jobID), zap.Int64("index ID", s.indexID),
@@ -402,15 +353,9 @@
 			LocalKeyCount:  currentLocalCnt,
 			GlobalKeyCount: currentGlobalCnt,
 			InstanceAddr:   s.instanceAddr,
-<<<<<<< HEAD
 			PhysicalID:     currentGlobalPID,
 			StartKey:       currentGlobalStart,
 			EndKey:         currentGlobalEnd,
-=======
-			PhysicalID:     s.physicalID,
-			StartKey:       s.startKey,
-			EndKey:         s.endKey,
->>>>>>> b46d7898
 			Version:        JobCheckpointVersionCurrent,
 		}
 		rawReorgMeta, err := json.Marshal(JobReorgMeta{Checkpoint: cp})
