// Copyright 2023 PingCAP, Inc.
//
// Licensed under the Apache License, Version 2.0 (the "License");
// you may not use this file except in compliance with the License.
// You may obtain a copy of the License at
//
//     http://www.apache.org/licenses/LICENSE-2.0
//
// Unless required by applicable law or agreed to in writing, software
// distributed under the License is distributed on an "AS IS" BASIS,
// WITHOUT WARRANTIES OR CONDITIONS OF ANY KIND, either express or implied.
// See the License for the specific language governing permissions and
// limitations under the License.

package ingest_test

import (
	"fmt"
	"strings"
	"testing"

	"github.com/pingcap/failpoint"
	"github.com/pingcap/tidb/ddl"
	"github.com/pingcap/tidb/ddl/ingest"
	"github.com/pingcap/tidb/ddl/testutil"
	"github.com/pingcap/tidb/domain"
	"github.com/pingcap/tidb/errno"
	"github.com/pingcap/tidb/kv"
	"github.com/pingcap/tidb/parser/model"
	"github.com/pingcap/tidb/sessionctx"
	"github.com/pingcap/tidb/testkit"
	"github.com/pingcap/tidb/tests/realtikvtest"
	"github.com/stretchr/testify/assert"
	"github.com/stretchr/testify/require"
)

func injectMockBackendMgr(t *testing.T, store kv.Storage) (restore func()) {
	tk := testkit.NewTestKit(t, store)
	oldLitBackendMgr := ingest.LitBackCtxMgr
	oldInitialized := ingest.LitInitialized

	ingest.LitBackCtxMgr = ingest.NewMockBackendCtxMgr(func() sessionctx.Context {
		tk.MustExec("rollback;")
		tk.MustExec("begin;")
		return tk.Session()
	})
	ingest.LitInitialized = true

	return func() {
		ingest.LitBackCtxMgr = oldLitBackendMgr
		ingest.LitInitialized = oldInitialized
	}
}

func TestAddIndexIngestGeneratedColumns(t *testing.T) {
	store := testkit.CreateMockStore(t)
	tk := testkit.NewTestKit(t, store)
	tk.MustExec("use test;")
	defer injectMockBackendMgr(t, store)()

	assertLastNDDLUseIngest := func(n int) {
		tk.MustExec("admin check table t;")
		rows := tk.MustQuery(fmt.Sprintf("admin show ddl jobs %d;", n)).Rows()
		require.Len(t, rows, n)
		for i := 0; i < n; i++ {
			//nolint: forcetypeassert
			jobTp := rows[i][3].(string)
			require.True(t, strings.Contains(jobTp, "ingest"), jobTp)
		}
	}
	tk.MustExec("create table t (a int, b int, c int as (b+10), d int as (b+c), primary key (a) clustered);")
	tk.MustExec("insert into t (a, b) values (1, 1), (2, 2), (3, 3);")
	tk.MustExec("alter table t add index idx(c);")
	tk.MustExec("alter table t add index idx1(c, a);")
	tk.MustExec("alter table t add index idx2(a);")
	tk.MustExec("alter table t add index idx3(d);")
	tk.MustExec("alter table t add index idx4(d, c);")
	tk.MustQuery("select * from t;").Check(testkit.Rows("1 1 11 12", "2 2 12 14", "3 3 13 16"))
	assertLastNDDLUseIngest(5)

	tk.MustExec("drop table if exists t;")
	tk.MustExec("create table t (a int, b char(10), c char(10) as (concat(b, 'x')), d int, e char(20) as (c));")
	tk.MustExec("insert into t (a, b, d) values (1, '1', 1), (2, '2', 2), (3, '3', 3);")
	tk.MustExec("alter table t add index idx(c);")
	tk.MustExec("alter table t add index idx1(a, c);")
	tk.MustExec("alter table t add index idx2(c(7));")
	tk.MustExec("alter table t add index idx3(e(5));")
	tk.MustQuery("select * from t;").Check(testkit.Rows("1 1 1x 1 1x", "2 2 2x 2 2x", "3 3 3x 3 3x"))
	assertLastNDDLUseIngest(4)

	tk.MustExec("drop table if exists t;")
	tk.MustExec("create table t (a int, b char(10), c tinyint, d int as (a + c), e bigint as (d - a), primary key(b, a) clustered);")
	tk.MustExec("insert into t (a, b, c) values (1, '1', 1), (2, '2', 2), (3, '3', 3);")
	tk.MustExec("alter table t add index idx(d);")
	tk.MustExec("alter table t add index idx1(b(2), d);")
	tk.MustExec("alter table t add index idx2(d, c);")
	tk.MustExec("alter table t add index idx3(e);")
	tk.MustQuery("select * from t;").Check(testkit.Rows("1 1 1 2 1", "2 2 2 4 2", "3 3 3 6 3"))
	assertLastNDDLUseIngest(4)
}

func TestIngestCopSenderErr(t *testing.T) {
	store := testkit.CreateMockStore(t)
	tk := testkit.NewTestKit(t, store)
	tk.MustExec("use test;")
	defer injectMockBackendMgr(t, store)()

	tk.MustExec("set @@global.tidb_ddl_reorg_worker_cnt = 1;")
	tk.MustExec("create table t (a int primary key, b int);")
	for i := 0; i < 4; i++ {
		tk.MustExec(fmt.Sprintf("insert into t values (%d, %d);", i*10000, i*10000))
	}
	tk.MustQuery("split table t between (0) and (50000) regions 5;").Check(testkit.Rows("4 1"))

	require.NoError(t, failpoint.Enable("github.com/pingcap/tidb/ddl/mockCopSenderError", "1*return"))
	tk.MustExec("alter table t add index idx(a);")
	require.NoError(t, failpoint.Disable("github.com/pingcap/tidb/ddl/MockCopSenderError"))
	tk.MustExec("admin check table t;")
	rows := tk.MustQuery("admin show ddl jobs 1;").Rows()
	//nolint: forcetypeassert
	jobTp := rows[0][3].(string)
<<<<<<< HEAD
	require.True(t, strings.Contains(jobTp, "ingest"), jobTp)

	tk.MustExec("drop table t;")
	tk.MustExec("create table t (a int primary key, b int);")
	for i := 0; i < 4; i++ {
		tk.MustExec(fmt.Sprintf("insert into t values (%d, %d);", i*10000, i*10000))
	}
	tk.MustQuery("split table t between (0) and (50000) regions 5;").Check(testkit.Rows("4 1"))

	require.NoError(t, failpoint.Enable("github.com/pingcap/tidb/ddl/mockLocalWriterError", "1*return"))
	tk.MustExec("alter table t add index idx(a);")
	require.NoError(t, failpoint.Disable("github.com/pingcap/tidb/ddl/mockLocalWriterError"))
	tk.MustExec("admin check table t;")
	rows = tk.MustQuery("admin show ddl jobs 1;").Rows()
	//nolint: forcetypeassert
	jobTp = rows[0][3].(string)
	require.True(t, strings.Contains(jobTp, "ingest"), jobTp)
}

func TestAddIndexIngestPanic(t *testing.T) {
	store := realtikvtest.CreateMockStoreAndSetup(t)
	tk := testkit.NewTestKit(t, store)
	tk.MustExec("use test;")
	defer injectMockBackendMgr(t, store)()

	// Mock panic on coprocessor request sender.
	require.NoError(t, failpoint.Enable("github.com/pingcap/tidb/ddl/mockCopSenderPanic", "return(true)"))
	tk.MustExec("create table t (a int, b int, c int, d int, primary key (a) clustered);")
	tk.MustExec("insert into t (a, b, c, d) values (1, 1, 1, 1), (2, 2, 2, 2), (3, 3, 3, 3);")
	tk.MustGetErrCode("alter table t add index idx(b);", errno.ErrReorgPanic)
	require.NoError(t, failpoint.Disable("github.com/pingcap/tidb/ddl/mockCopSenderPanic"))

	// Mock panic on local engine writer.
	tk.MustExec("drop table t;")
	require.NoError(t, failpoint.Enable("github.com/pingcap/tidb/ddl/mockLocalWriterPanic", "return"))
	tk.MustExec("create table t (a int, b int, c int, d int, primary key (a) clustered);")
	tk.MustExec("insert into t (a, b, c, d) values (1, 1, 1, 1), (2, 2, 2, 2), (3, 3, 3, 3);")
	tk.MustGetErrCode("alter table t add index idx(b);", errno.ErrReorgPanic)
	require.NoError(t, failpoint.Disable("github.com/pingcap/tidb/ddl/mockLocalWriterPanic"))
}

func TestAddIndexIngestCancel(t *testing.T) {
	store, dom := realtikvtest.CreateMockStoreAndDomainAndSetup(t)
	tk := testkit.NewTestKit(t, store)
	tk.MustExec("use test;")
	defer injectMockBackendMgr(t, store)()

	tk.MustExec("create table t (a int, b int);")
	tk.MustExec("insert into t (a, b) values (1, 1), (2, 2), (3, 3);")
	defHook := dom.DDL().GetHook()
	customHook := newTestCallBack(t, dom)
	cancelled := false
	customHook.OnJobRunBeforeExported = func(job *model.Job) {
		if cancelled {
			return
		}
		if job.Type == model.ActionAddIndex && job.SchemaState == model.StateWriteReorganization {
			idx := testutil.FindIdxInfo(dom, "test", "t", "idx")
			if idx == nil {
				return
			}
			if idx.BackfillState == model.BackfillStateRunning {
				tk2 := testkit.NewTestKit(t, store)
				rs, err := tk2.Exec(fmt.Sprintf("admin cancel ddl jobs %d", job.ID))
				assert.NoError(t, err)
				assert.NoError(t, rs.Close())
				cancelled = true
			}
		}
	}
	dom.DDL().SetHook(customHook)
	tk.MustGetErrCode("alter table t add index idx(b);", errno.ErrCancelledDDLJob)
	require.True(t, cancelled)
	dom.DDL().SetHook(defHook)
	ok, err := ingest.LitBackCtxMgr.CheckAvailable()
	require.NoError(t, err)
	require.True(t, ok)
}

type testCallback struct {
	ddl.Callback
	OnJobRunBeforeExported func(job *model.Job)
}

func newTestCallBack(t *testing.T, dom *domain.Domain) *testCallback {
	defHookFactory, err := ddl.GetCustomizedHook("default_hook")
	require.NoError(t, err)
	return &testCallback{
		Callback: defHookFactory(dom),
	}
}

func (c *testCallback) OnJobRunBefore(job *model.Job) {
	if c.OnJobRunBeforeExported != nil {
		c.OnJobRunBeforeExported(job)
	}
=======
	require.True(t, strings.Contains(jobTp, "txn-merge"), jobTp)
>>>>>>> c541da78
}

func TestIngestPartitionRowCount(t *testing.T) {
	store := testkit.CreateMockStore(t)
	tk := testkit.NewTestKit(t, store)
	tk.MustExec("use test;")
	defer injectMockBackendMgr(t, store)()

	tk.MustExec(`create table t (a int, b int, c int as (b+10), d int as (b+c),
		primary key (a) clustered) partition by range (a) (
    		partition p0 values less than (1),
    		partition p1 values less than (2),
    		partition p2 values less than MAXVALUE);`)
	tk.MustExec("insert into t (a, b) values (0, 0), (1, 1), (2, 2);")
	tk.MustExec("alter table t add index idx(d);")
	rows := tk.MustQuery("admin show ddl jobs 1;").Rows()
	require.Len(t, rows, 1)
	//nolint: forcetypeassert
	rowCount := rows[0][7].(string)
	require.Equal(t, "3", rowCount)
	tk.MustExec("admin check table t;")
}<|MERGE_RESOLUTION|>--- conflicted
+++ resolved
@@ -119,7 +119,6 @@
 	rows := tk.MustQuery("admin show ddl jobs 1;").Rows()
 	//nolint: forcetypeassert
 	jobTp := rows[0][3].(string)
-<<<<<<< HEAD
 	require.True(t, strings.Contains(jobTp, "ingest"), jobTp)
 
 	tk.MustExec("drop table t;")
@@ -216,9 +215,6 @@
 	if c.OnJobRunBeforeExported != nil {
 		c.OnJobRunBeforeExported(job)
 	}
-=======
-	require.True(t, strings.Contains(jobTp, "txn-merge"), jobTp)
->>>>>>> c541da78
 }
 
 func TestIngestPartitionRowCount(t *testing.T) {
@@ -240,4 +236,25 @@
 	rowCount := rows[0][7].(string)
 	require.Equal(t, "3", rowCount)
 	tk.MustExec("admin check table t;")
+}
+
+func TestIngestPartitionRowCount(t *testing.T) {
+	store := testkit.CreateMockStore(t)
+	tk := testkit.NewTestKit(t, store)
+	tk.MustExec("use test;")
+	defer injectMockBackendMgr(t, store)()
+
+	tk.MustExec(`create table t (a int, b int, c int as (b+10), d int as (b+c),
+		primary key (a) clustered) partition by range (a) (
+    		partition p0 values less than (1),
+    		partition p1 values less than (2),
+    		partition p2 values less than MAXVALUE);`)
+	tk.MustExec("insert into t (a, b) values (0, 0), (1, 1), (2, 2);")
+	tk.MustExec("alter table t add index idx(d);")
+	rows := tk.MustQuery("admin show ddl jobs 1;").Rows()
+	require.Len(t, rows, 1)
+	//nolint: forcetypeassert
+	rowCount := rows[0][7].(string)
+	require.Equal(t, "3", rowCount)
+	tk.MustExec("admin check table t;")
 }