// Copyright 2015 PingCAP, Inc.
//
// Licensed under the Apache License, Version 2.0 (the "License");
// you may not use this file except in compliance with the License.
// You may obtain a copy of the License at
//
//     http://www.apache.org/licenses/LICENSE-2.0
//
// Unless required by applicable law or agreed to in writing, software
// distributed under the License is distributed on an "AS IS" BASIS,
// See the License for the specific language governing permissions and
// limitations under the License.

package ddl

import (
	"sync"
	"time"

	"github.com/juju/errors"
	. "github.com/pingcap/check"
	"github.com/pingcap/tidb/ast"
	"github.com/pingcap/tidb/kv"
	"github.com/pingcap/tidb/meta"
	"github.com/pingcap/tidb/model"
	"github.com/pingcap/tidb/mysql"
	"github.com/pingcap/tidb/sessionctx"
	"github.com/pingcap/tidb/types"
	"github.com/pingcap/tidb/util/admin"
	"github.com/pingcap/tidb/util/mock"
	"github.com/pingcap/tidb/util/testleak"
	"golang.org/x/net/context"
)

var _ = Suite(&testDDLSuite{})

type testDDLSuite struct{}

const testLease = 5 * time.Millisecond

func (s *testDDLSuite) SetUpSuite(c *C) {
	testleak.BeforeTest()
	// set ReorgWaitTimeout to small value, make test to be faster.
	ReorgWaitTimeout = 50 * time.Millisecond
	WaitTimeWhenErrorOccured = 1 * time.Microsecond
}

func (s *testDDLSuite) TearDownSuite(c *C) {
	testleak.AfterTest(c)()
}

func (s *testDDLSuite) TestCheckOwner(c *C) {
	store := testCreateStore(c, "test_owner")
	defer store.Close()

	d1 := testNewDDL(context.Background(), nil, store, nil, nil, testLease)
	defer d1.Stop()
	time.Sleep(testLease)
	testCheckOwner(c, d1, true)

	c.Assert(d1.GetLease(), Equals, testLease)
}

// TestRunWorker tests no job is handled when the value of RunWorker is false.
func (s *testDDLSuite) TestRunWorker(c *C) {
	store := testCreateStore(c, "test_run_worker")
	defer store.Close()

	RunWorker = false
	d := testNewDDL(context.Background(), nil, store, nil, nil, testLease)
	testCheckOwner(c, d, false)
	defer d.Stop()

	// Make sure the DDL worker is nil.
	worker := d.generalWorker()
	c.Assert(worker, IsNil)
	// Make sure the DDL job can be done and exit that goroutine.
	RunWorker = true
	d1 := testNewDDL(context.Background(), nil, store, nil, nil, testLease)
	testCheckOwner(c, d1, true)
	defer d1.Stop()
<<<<<<< HEAD
	asyncNotify(d1.ddlJobCh)
	<-exitCh
}

func (s *testDDLSuite) TestCleanJobs(c *C) {
	defer testleak.AfterTest(c)()
	store := testCreateStore(c, "test_clean_jobs")
	defer store.Close()
	d := testNewDDL(context.Background(), nil, store, nil, nil, testLease)

	ctx := testNewContext(d)
	dbInfo := testSchemaInfo(c, d, "test")
	testCreateSchema(c, ctx, d, dbInfo)
	tblInfo := testTableInfo(c, d, "t", 2)
	testCreateTable(c, ctx, d, dbInfo, tblInfo)

	var failedJobIDs []int64
	job := &model.Job{
		SchemaID:   dbInfo.ID,
		TableID:    tblInfo.ID,
		Type:       model.ActionAddIndex,
		BinlogInfo: &model.HistoryInfo{},
	}
	idxColNames := []*ast.IndexColName{{
		Column: &ast.ColumnName{Name: model.NewCIStr("c1")},
		Length: types.UnspecifiedLength}}
	// Add some adding index jobs to AddIndexJobList.
	backfillAddIndexJob := func(jobArgs []interface{}) {
		kv.RunInNewTxn(d.store, false, func(txn kv.Transaction) error {
			var err error
			t := meta.NewMeta(txn)
			t.SetJobListKey(meta.AddIndexJobListKey)
			job.ID, err = t.GenGlobalID()
			c.Assert(err, IsNil)
			failedJobIDs = append(failedJobIDs, job.ID)
			job.Args = jobArgs
			err = t.EnQueueDDLJob(job)
			c.Assert(err, IsNil)
			return nil
		})
	}

	// Add a StateNone job.
	indexName := model.NewCIStr("idx_none")
	args := []interface{}{false, indexName, idxColNames, nil}
	backfillAddIndexJob(args)
	// Add a StateDeleteOnly job.
	indexName = model.NewCIStr("idx_delete_only")
	args = []interface{}{false, indexName, idxColNames, nil}
	backfillAddIndexJob(args)
	changeJobState := func() {
		kv.RunInNewTxn(d.store, false, func(txn kv.Transaction) error {
			t := meta.NewMeta(txn)
			t.SetJobListKey(meta.AddIndexJobListKey)
			lastJobID := int64(len(failedJobIDs) - 1)
			job, err1 := t.GetDDLJobByIdx(lastJobID)
			c.Assert(err1, IsNil)
			_, err1 = d.generalWorker().runDDLJob(d.ddlCtx, t, job)
			c.Assert(err1, IsNil)
			_, err1 = updateSchemaVersion(t, job)
			c.Assert(err1, IsNil)
			err1 = t.UpdateDDLJob(lastJobID, job, true)
			c.Assert(err1, IsNil)
			return nil
		})
		err := d.callHookOnChanged(nil)
		c.Assert(err, IsNil)
	}
	changeJobState()
	// Add a StateWriteReorganization job.
	indexName = model.NewCIStr("idx_write_reorg")
	args = []interface{}{false, indexName, idxColNames, nil}
	backfillAddIndexJob(args)
	changeJobState() // convert to delete only
	changeJobState() // convert to write only
	changeJobState() // convert to write reorg

	err := d.Stop()
	c.Assert(err, IsNil)
	// Make sure shouldCleanJobs is ture.
	d = testNewDDL(context.Background(), nil, store, nil, nil, testLease)
	defer d.Stop()

	// Make sure all DDL jobs are done.
	for {
		var isAllJobDone bool
		kv.RunInNewTxn(d.store, false, func(txn kv.Transaction) error {
			t := meta.NewMeta(txn)
			len, err := t.DDLJobQueueLen()
			c.Assert(err, IsNil)
			t.SetJobListKey(meta.AddIndexJobListKey)
			addIndexLen, err := t.DDLJobQueueLen()
			c.Assert(err, IsNil)
			if len == 0 && addIndexLen == 0 {
				isAllJobDone = true
			}
			return nil
		})
		if isAllJobDone {
			break
		}
		time.Sleep(time.Millisecond)
	}

	// Check that the jobs in add index list are finished.
	kv.RunInNewTxn(d.store, false, func(txn kv.Transaction) error {
		t := meta.NewMeta(txn)
		for i, id := range failedJobIDs {
			historyJob, err := t.GetHistoryDDLJob(id)
			c.Assert(err, IsNil)
			c.Assert(historyJob, NotNil, Commentf("job %v", historyJob))
			if i == 0 {
				c.Assert(historyJob.State, Equals, model.JobStateCancelled)
			} else {
				c.Assert(historyJob.State, Equals, model.JobStateRollbackDone)
			}
		}
		return nil
	})
=======
	worker = d1.generalWorker()
	c.Assert(worker, NotNil)
>>>>>>> da6f0c1e
}

func (s *testDDLSuite) TestSchemaError(c *C) {
	store := testCreateStore(c, "test_schema_error")
	defer store.Close()

	d := testNewDDL(context.Background(), nil, store, nil, nil, testLease)
	defer d.Stop()
	ctx := testNewContext(d)

	doDDLJobErr(c, 1, 0, model.ActionCreateSchema, []interface{}{1}, ctx, d)
}

func (s *testDDLSuite) TestTableError(c *C) {
	store := testCreateStore(c, "test_table_error")
	defer store.Close()

	d := testNewDDL(context.Background(), nil, store, nil, nil, testLease)
	defer d.Stop()
	ctx := testNewContext(d)

	// Schema ID is wrong, so dropping table is failed.
	doDDLJobErr(c, -1, 1, model.ActionDropTable, nil, ctx, d)
	// Table ID is wrong, so dropping table is failed.
	dbInfo := testSchemaInfo(c, d, "test")
	testCreateSchema(c, testNewContext(d), d, dbInfo)
	job := doDDLJobErr(c, dbInfo.ID, -1, model.ActionDropTable, nil, ctx, d)

	// Table ID or schema ID is wrong, so getting table is failed.
	tblInfo := testTableInfo(c, d, "t", 3)
	testCreateTable(c, ctx, d, dbInfo, tblInfo)
	err := kv.RunInNewTxn(store, false, func(txn kv.Transaction) error {
		job.SchemaID = -1
		job.TableID = -1
		t := meta.NewMeta(txn)
		_, err1 := getTableInfo(t, job, job.SchemaID)
		c.Assert(err1, NotNil)
		job.SchemaID = dbInfo.ID
		_, err1 = getTableInfo(t, job, job.SchemaID)
		c.Assert(err1, NotNil)
		return nil
	})
	c.Assert(err, IsNil)

	// Args is wrong, so creating table is failed.
	doDDLJobErr(c, 1, 1, model.ActionCreateTable, []interface{}{1}, ctx, d)
	// Schema ID is wrong, so creating table is failed.
	doDDLJobErr(c, -1, tblInfo.ID, model.ActionCreateTable, []interface{}{tblInfo}, ctx, d)
	// Table exists, so creating table is failed.
	tblInfo.ID = tblInfo.ID + 1
	doDDLJobErr(c, dbInfo.ID, tblInfo.ID, model.ActionCreateTable, []interface{}{tblInfo}, ctx, d)

}

func (s *testDDLSuite) TestForeignKeyError(c *C) {
	store := testCreateStore(c, "test_foreign_key_error")
	defer store.Close()

	d := testNewDDL(context.Background(), nil, store, nil, nil, testLease)
	defer d.Stop()
	ctx := testNewContext(d)

	doDDLJobErr(c, -1, 1, model.ActionAddForeignKey, nil, ctx, d)
	doDDLJobErr(c, -1, 1, model.ActionDropForeignKey, nil, ctx, d)

	dbInfo := testSchemaInfo(c, d, "test")
	tblInfo := testTableInfo(c, d, "t", 3)
	testCreateSchema(c, ctx, d, dbInfo)
	testCreateTable(c, ctx, d, dbInfo, tblInfo)
	doDDLJobErr(c, dbInfo.ID, tblInfo.ID, model.ActionDropForeignKey, []interface{}{model.NewCIStr("c1_foreign_key")}, ctx, d)
}

func (s *testDDLSuite) TestIndexError(c *C) {
	store := testCreateStore(c, "test_index_error")
	defer store.Close()

	d := testNewDDL(context.Background(), nil, store, nil, nil, testLease)
	defer d.Stop()
	ctx := testNewContext(d)

	// Schema ID is wrong.
	doDDLJobErr(c, -1, 1, model.ActionAddIndex, nil, ctx, d)
	doDDLJobErr(c, -1, 1, model.ActionDropIndex, nil, ctx, d)

	dbInfo := testSchemaInfo(c, d, "test")
	tblInfo := testTableInfo(c, d, "t", 3)
	testCreateSchema(c, ctx, d, dbInfo)
	testCreateTable(c, ctx, d, dbInfo, tblInfo)

	// for adding index
	doDDLJobErr(c, dbInfo.ID, tblInfo.ID, model.ActionAddIndex, []interface{}{1}, ctx, d)
	doDDLJobErr(c, dbInfo.ID, tblInfo.ID, model.ActionAddIndex,
		[]interface{}{false, model.NewCIStr("t"), 1,
			[]*ast.IndexColName{{Column: &ast.ColumnName{Name: model.NewCIStr("c")}, Length: 256}}}, ctx, d)
	doDDLJobErr(c, dbInfo.ID, tblInfo.ID, model.ActionAddIndex,
		[]interface{}{false, model.NewCIStr("c1_index"), 1,
			[]*ast.IndexColName{{Column: &ast.ColumnName{Name: model.NewCIStr("c")}, Length: 256}}}, ctx, d)
	testCreateIndex(c, ctx, d, dbInfo, tblInfo, false, "c1_index", "c1")
	doDDLJobErr(c, dbInfo.ID, tblInfo.ID, model.ActionAddIndex,
		[]interface{}{false, model.NewCIStr("c1_index"), 1,
			[]*ast.IndexColName{{Column: &ast.ColumnName{Name: model.NewCIStr("c1")}, Length: 256}}}, ctx, d)

	// for dropping index
	doDDLJobErr(c, dbInfo.ID, tblInfo.ID, model.ActionDropIndex, []interface{}{1}, ctx, d)
	testDropIndex(c, ctx, d, dbInfo, tblInfo, "c1_index")
	doDDLJobErr(c, dbInfo.ID, tblInfo.ID, model.ActionDropIndex, []interface{}{model.NewCIStr("c1_index")}, ctx, d)
}

func (s *testDDLSuite) TestColumnError(c *C) {
	store := testCreateStore(c, "test_column_error")
	defer store.Close()
	d := testNewDDL(context.Background(), nil, store, nil, nil, testLease)
	defer d.Stop()
	ctx := testNewContext(d)

	dbInfo := testSchemaInfo(c, d, "test")
	tblInfo := testTableInfo(c, d, "t", 3)
	testCreateSchema(c, ctx, d, dbInfo)
	testCreateTable(c, ctx, d, dbInfo, tblInfo)
	col := &model.ColumnInfo{
		Name:         model.NewCIStr("c4"),
		Offset:       len(tblInfo.Columns),
		DefaultValue: 0,
	}
	col.ID = allocateColumnID(tblInfo)
	col.FieldType = *types.NewFieldType(mysql.TypeLong)
	pos := &ast.ColumnPosition{Tp: ast.ColumnPositionAfter, RelativeColumn: &ast.ColumnName{Name: model.NewCIStr("c5")}}

	// for adding column
	doDDLJobErr(c, -1, tblInfo.ID, model.ActionAddColumn, []interface{}{col, pos, 0}, ctx, d)
	doDDLJobErr(c, dbInfo.ID, -1, model.ActionAddColumn, []interface{}{col, pos, 0}, ctx, d)
	doDDLJobErr(c, dbInfo.ID, tblInfo.ID, model.ActionAddColumn, []interface{}{0}, ctx, d)
	doDDLJobErr(c, dbInfo.ID, tblInfo.ID, model.ActionAddColumn, []interface{}{col, pos, 0}, ctx, d)

	// for dropping column
	doDDLJobErr(c, -1, tblInfo.ID, model.ActionDropColumn, []interface{}{col, pos, 0}, ctx, d)
	doDDLJobErr(c, dbInfo.ID, -1, model.ActionDropColumn, []interface{}{col, pos, 0}, ctx, d)
	doDDLJobErr(c, dbInfo.ID, tblInfo.ID, model.ActionDropColumn, []interface{}{0}, ctx, d)
	doDDLJobErr(c, dbInfo.ID, tblInfo.ID, model.ActionDropColumn, []interface{}{model.NewCIStr("c5")}, ctx, d)
}

func testCheckOwner(c *C, d *ddl, expectedVal bool) {
	c.Assert(d.isOwner(), Equals, expectedVal)
}

func testCheckJobDone(c *C, d *ddl, job *model.Job, isAdd bool) {
	kv.RunInNewTxn(d.store, false, func(txn kv.Transaction) error {
		t := meta.NewMeta(txn)
		historyJob, err := t.GetHistoryDDLJob(job.ID)
		c.Assert(err, IsNil)
		checkHistoryJob(c, historyJob)
		if isAdd {
			c.Assert(historyJob.SchemaState, Equals, model.StatePublic)
		} else {
			c.Assert(historyJob.SchemaState, Equals, model.StateNone)
		}

		return nil
	})
}

func testCheckJobCancelled(c *C, d *ddl, job *model.Job, state *model.SchemaState) {
	kv.RunInNewTxn(d.store, false, func(txn kv.Transaction) error {
		t := meta.NewMeta(txn)
		historyJob, err := t.GetHistoryDDLJob(job.ID)
		c.Assert(err, IsNil)
		c.Assert(historyJob.IsCancelled() || historyJob.IsRollbackDone(), IsTrue, Commentf("histroy job %s", historyJob))
		if state != nil {
			c.Assert(historyJob.SchemaState, Equals, *state)
		}
		return nil
	})
}

func doDDLJobErrWithSchemaState(ctx sessionctx.Context, d *ddl, c *C, schemaID, tableID int64, tp model.ActionType,
	args []interface{}, state *model.SchemaState) *model.Job {
	job := &model.Job{
		SchemaID:   schemaID,
		TableID:    tableID,
		Type:       tp,
		Args:       args,
		BinlogInfo: &model.HistoryInfo{},
	}
	err := d.doDDLJob(ctx, job)
	// TODO: Add the detail error check.
	c.Assert(err, NotNil)
	testCheckJobCancelled(c, d, job, state)

	return job
}

func doDDLJobErr(c *C, schemaID, tableID int64, tp model.ActionType, args []interface{},
	ctx sessionctx.Context, d *ddl) *model.Job {
	return doDDLJobErrWithSchemaState(ctx, d, c, schemaID, tableID, tp, args, nil)
}

func checkCancelState(txn kv.Transaction, job *model.Job, test *testCancelJob) error {
	var checkErr error
	addIndexFirstReorg := test.act == model.ActionAddIndex && job.SchemaState == model.StateWriteReorganization && job.SnapshotVer == 0
	// If the action is adding index and the state is writing reorganization, it wants to test the case of cancelling the job when backfilling indexes.
	// When the job satisfies this case of addIndexFirstReorg, the worker hasn't started to backfill indexes.
	if test.cancelState == job.SchemaState && !addIndexFirstReorg {
		if job.SchemaState == model.StateNone && job.State != model.JobStateDone {
			// If the schema state is none, we only test the job is finished.
		} else {
			errs, err := admin.CancelJobs(txn, test.jobIDs)
			if err != nil {
				checkErr = errors.Trace(err)
				return checkErr
			}
			// It only tests cancel one DDL job.
			if errs[0] != test.cancelRetErrs[0] {
				checkErr = errors.Trace(errs[0])
				return checkErr
			}
		}
	}
	return checkErr
}

type testCancelJob struct {
	act           model.ActionType // act is the job action.
	jobIDs        []int64
	cancelRetErrs []error // cancelRetErrs is the first return value of CancelJobs.
	cancelState   model.SchemaState
	ddlRetErr     error
}

func buildCancelJobTests(firstID int64) []testCancelJob {
	err := errCancelledDDLJob
	errs := []error{err}
	noErrs := []error{nil}
	tests := []testCancelJob{
		{act: model.ActionAddIndex, jobIDs: []int64{firstID + 1}, cancelRetErrs: errs, cancelState: model.StateDeleteOnly, ddlRetErr: err},
		{act: model.ActionAddIndex, jobIDs: []int64{firstID + 2}, cancelRetErrs: errs, cancelState: model.StateWriteOnly, ddlRetErr: err},
		{act: model.ActionAddIndex, jobIDs: []int64{firstID + 3}, cancelRetErrs: errs, cancelState: model.StateWriteReorganization, ddlRetErr: err},
		{act: model.ActionAddIndex, jobIDs: []int64{firstID + 4}, cancelRetErrs: noErrs, cancelState: model.StatePublic, ddlRetErr: err},

		{act: model.ActionDropIndex, jobIDs: []int64{firstID + 5}, cancelRetErrs: errs, cancelState: model.StateWriteOnly, ddlRetErr: err},
		{act: model.ActionDropIndex, jobIDs: []int64{firstID + 6}, cancelRetErrs: errs, cancelState: model.StateDeleteOnly, ddlRetErr: err},
		{act: model.ActionDropIndex, jobIDs: []int64{firstID + 7}, cancelRetErrs: errs, cancelState: model.StateDeleteReorganization, ddlRetErr: err},
		{act: model.ActionDropIndex, jobIDs: []int64{firstID + 8}, cancelRetErrs: noErrs, cancelState: model.StateNone, ddlRetErr: err},

		{act: model.ActionCreateTable, jobIDs: []int64{firstID + 9}, cancelRetErrs: noErrs, cancelState: model.StatePublic, ddlRetErr: err},
	}

	return tests
}

func (s *testDDLSuite) TestCancelJob(c *C) {
	store := testCreateStore(c, "test_cancel_job")
	defer store.Close()
	d := testNewDDL(context.Background(), nil, store, nil, nil, testLease)
	defer d.Stop()
	dbInfo := testSchemaInfo(c, d, "test_cancel_job")
	testCreateSchema(c, testNewContext(d), d, dbInfo)

	// create table t (c1 int, c2 int);
	tblInfo := testTableInfo(c, d, "t", 2)
	ctx := testNewContext(d)
	err := ctx.NewTxn()
	c.Assert(err, IsNil)
	job := testCreateTable(c, ctx, d, dbInfo, tblInfo)
	// insert t values (1, 2);
	originTable := testGetTable(c, d, dbInfo.ID, tblInfo.ID)
	row := types.MakeDatums(1, 2)
	_, err = originTable.AddRecord(ctx, row, false)
	c.Assert(err, IsNil)
	err = ctx.Txn().Commit(context.Background())
	c.Assert(err, IsNil)

	tc := &TestDDLCallback{}
	// set up hook
	firstJobID := job.ID
	tests := buildCancelJobTests(firstJobID)
	var checkErr error
	var test *testCancelJob
	tc.onJobUpdated = func(job *model.Job) {
		if checkErr != nil {
			return
		}
		hookCtx := mock.NewContext()
		hookCtx.Store = store
		var err error
		err = hookCtx.NewTxn()
		if err != nil {
			checkErr = errors.Trace(err)
			return
		}
		checkCancelState(hookCtx.Txn(), job, test)
		err = hookCtx.Txn().Commit(context.Background())
		if err != nil {
			checkErr = errors.Trace(err)
			return
		}
	}
	d.SetHook(tc)

	// for adding index
	test = &tests[0]
	validArgs := []interface{}{false, model.NewCIStr("idx"),
		[]*ast.IndexColName{{
			Column: &ast.ColumnName{Name: model.NewCIStr("c1")},
			Length: -1,
		}}, nil}
	doDDLJobErrWithSchemaState(ctx, d, c, dbInfo.ID, tblInfo.ID, model.ActionAddIndex, validArgs, &test.cancelState)
	c.Check(errors.ErrorStack(checkErr), Equals, "")
	test = &tests[1]
	doDDLJobErrWithSchemaState(ctx, d, c, dbInfo.ID, tblInfo.ID, model.ActionAddIndex, validArgs, &test.cancelState)
	c.Check(errors.ErrorStack(checkErr), Equals, "")
	test = &tests[2]
	// When the job satisfies this test case, the option will be rollback, so the job's schema state is none.
	cancelState := model.StateNone
	doDDLJobErrWithSchemaState(ctx, d, c, dbInfo.ID, tblInfo.ID, model.ActionAddIndex, validArgs, &cancelState)
	c.Check(errors.ErrorStack(checkErr), Equals, "")
	test = &tests[3]
	testCreateIndex(c, ctx, d, dbInfo, tblInfo, false, "idx", "c2")
	c.Check(errors.ErrorStack(checkErr), Equals, "")
	c.Assert(ctx.Txn().Commit(context.Background()), IsNil)

	// for dropping index
	idxName := []interface{}{model.NewCIStr("idx")}
	test = &tests[4]
	doDDLJobErrWithSchemaState(ctx, d, c, dbInfo.ID, tblInfo.ID, model.ActionDropIndex, idxName, &test.cancelState)
	c.Check(errors.ErrorStack(checkErr), Equals, "")
	test = &tests[5]
	doDDLJobErrWithSchemaState(ctx, d, c, dbInfo.ID, tblInfo.ID, model.ActionDropIndex, idxName, &test.cancelState)
	c.Check(errors.ErrorStack(checkErr), Equals, "")
	test = &tests[6]
	doDDLJobErrWithSchemaState(ctx, d, c, dbInfo.ID, tblInfo.ID, model.ActionDropIndex, idxName, &test.cancelState)
	c.Check(errors.ErrorStack(checkErr), Equals, "")
	test = &tests[7]
	testDropIndex(c, ctx, d, dbInfo, tblInfo, "idx")
	c.Check(errors.ErrorStack(checkErr), Equals, "")

	// for creating table
	test = &tests[8]
	tblInfo = testTableInfo(c, d, "t1", 3)
	testCreateTable(c, ctx, d, dbInfo, tblInfo)
}

func (s *testDDLSuite) TestIgnorableSpec(c *C) {
	specs := []ast.AlterTableType{
		ast.AlterTableOption,
		ast.AlterTableAddColumns,
		ast.AlterTableAddConstraint,
		ast.AlterTableDropColumn,
		ast.AlterTableDropPrimaryKey,
		ast.AlterTableDropIndex,
		ast.AlterTableDropForeignKey,
		ast.AlterTableModifyColumn,
		ast.AlterTableChangeColumn,
		ast.AlterTableRenameTable,
		ast.AlterTableAlterColumn,
	}
	for _, spec := range specs {
		c.Assert(isIgnorableSpec(spec), IsFalse)
	}

	ignorableSpecs := []ast.AlterTableType{
		ast.AlterTableLock,
		ast.AlterTableAlgorithm,
	}
	for _, spec := range ignorableSpecs {
		c.Assert(isIgnorableSpec(spec), IsTrue)
	}
}

func (s *testDDLSuite) TestBuildJobDependence(c *C) {
	store := testCreateStore(c, "test_set_job_relation")
	defer store.Close()

	// Add some non-add-index jobs.
	job1 := &model.Job{ID: 1, TableID: 1, Type: model.ActionAddColumn}
	job2 := &model.Job{ID: 2, TableID: 1, Type: model.ActionCreateTable}
	job3 := &model.Job{ID: 3, TableID: 2, Type: model.ActionDropColumn}
	job6 := &model.Job{ID: 6, TableID: 1, Type: model.ActionDropTable}
	job7 := &model.Job{ID: 7, TableID: 2, Type: model.ActionModifyColumn}
	job9 := &model.Job{ID: 9, SchemaID: 111, Type: model.ActionDropSchema}
	job11 := &model.Job{ID: 11, TableID: 2, Type: model.ActionRenameTable, Args: []interface{}{int64(111), "old db name"}}
	kv.RunInNewTxn(store, false, func(txn kv.Transaction) error {
		t := meta.NewMeta(txn)
		err := t.EnQueueDDLJob(job1)
		c.Assert(err, IsNil)
		err = t.EnQueueDDLJob(job2)
		c.Assert(err, IsNil)
		err = t.EnQueueDDLJob(job3)
		c.Assert(err, IsNil)
		err = t.EnQueueDDLJob(job6)
		c.Assert(err, IsNil)
		err = t.EnQueueDDLJob(job7)
		c.Assert(err, IsNil)
		err = t.EnQueueDDLJob(job9)
		c.Assert(err, IsNil)
		err = t.EnQueueDDLJob(job11)
		c.Assert(err, IsNil)
		return nil
	})
	job4 := &model.Job{ID: 4, TableID: 1, Type: model.ActionAddIndex}
	kv.RunInNewTxn(store, false, func(txn kv.Transaction) error {
		t := meta.NewMeta(txn)
		err := buildJobDependence(t, job4)
		c.Assert(err, IsNil)
		c.Assert(job4.DependencyID, Equals, int64(2))
		return nil
	})
	job5 := &model.Job{ID: 5, TableID: 2, Type: model.ActionAddIndex}
	kv.RunInNewTxn(store, false, func(txn kv.Transaction) error {
		t := meta.NewMeta(txn)
		err := buildJobDependence(t, job5)
		c.Assert(err, IsNil)
		c.Assert(job5.DependencyID, Equals, int64(3))
		return nil
	})
	job8 := &model.Job{ID: 8, TableID: 3, Type: model.ActionAddIndex}
	kv.RunInNewTxn(store, false, func(txn kv.Transaction) error {
		t := meta.NewMeta(txn)
		err := buildJobDependence(t, job8)
		c.Assert(err, IsNil)
		c.Assert(job8.DependencyID, Equals, int64(0))
		return nil
	})
	job10 := &model.Job{ID: 10, SchemaID: 111, TableID: 3, Type: model.ActionAddIndex}
	kv.RunInNewTxn(store, false, func(txn kv.Transaction) error {
		t := meta.NewMeta(txn)
		err := buildJobDependence(t, job10)
		c.Assert(err, IsNil)
		c.Assert(job10.DependencyID, Equals, int64(9))
		return nil
	})
	job12 := &model.Job{ID: 12, SchemaID: 112, TableID: 2, Type: model.ActionAddIndex}
	kv.RunInNewTxn(store, false, func(txn kv.Transaction) error {
		t := meta.NewMeta(txn)
		err := buildJobDependence(t, job12)
		c.Assert(err, IsNil)
		c.Assert(job12.DependencyID, Equals, int64(11))
		return nil
	})
}

func (s *testDDLSuite) TestParallelDDL(c *C) {
	store := testCreateStore(c, "test_parallel_ddl")
	defer store.Close()
	d := testNewDDL(context.Background(), nil, store, nil, nil, testLease)
	defer d.Stop()
	ctx := testNewContext(d)
	err := ctx.NewTxn()
	c.Assert(err, IsNil)

	/*
		build structure:
			DBs -> {
			 db1: test_parallel_ddl_1
			 db2: test_parallel_ddl_2
			}
			Tables -> {
			 db1.t1 (c1 int, c2 int)
			 db1.t2 (c1 int primary key, c2 int, c3 int)
			 db2.t3 (c1 int, c2 int, c3 int, c4 int)
			}
			Data -> {
			 t1: (10, 10), (20, 20)
			 t2: (1, 1, 1), (2, 2, 2), (3, 3, 3)
			 t3: (11, 22, 33, 44)
			}
	*/
	// create database test_parallel_ddl_1;
	dbInfo1 := testSchemaInfo(c, d, "test_parallel_ddl_1")
	testCreateSchema(c, ctx, d, dbInfo1)
	// create table t1 (c1 int, c2 int);
	tblInfo1 := testTableInfo(c, d, "t1", 2)
	testCreateTable(c, ctx, d, dbInfo1, tblInfo1)
	// insert t1 values (10, 10), (20, 20)
	tbl1 := testGetTable(c, d, dbInfo1.ID, tblInfo1.ID)
	_, err = tbl1.AddRecord(ctx, types.MakeDatums(1, 1), false)
	c.Assert(err, IsNil)
	_, err = tbl1.AddRecord(ctx, types.MakeDatums(2, 2), false)
	c.Assert(err, IsNil)
	// create table t2 (c1 int primary key, c2 int, c3 int);
	tblInfo2 := testTableInfo(c, d, "t2", 3)
	tblInfo2.Columns[0].Flag = mysql.PriKeyFlag | mysql.NotNullFlag
	tblInfo2.PKIsHandle = true
	testCreateTable(c, ctx, d, dbInfo1, tblInfo2)
	// insert t2 values (1, 1), (2, 2), (3, 3)
	tbl2 := testGetTable(c, d, dbInfo1.ID, tblInfo2.ID)
	_, err = tbl2.AddRecord(ctx, types.MakeDatums(1, 1, 1), false)
	c.Assert(err, IsNil)
	_, err = tbl2.AddRecord(ctx, types.MakeDatums(2, 2, 2), false)
	c.Assert(err, IsNil)
	_, err = tbl2.AddRecord(ctx, types.MakeDatums(3, 3, 3), false)
	c.Assert(err, IsNil)
	// create database test_parallel_ddl_2;
	dbInfo2 := testSchemaInfo(c, d, "test_parallel_ddl_2")
	testCreateSchema(c, ctx, d, dbInfo2)
	// create table t3 (c1 int, c2 int, c3 int, c4 int);
	tblInfo3 := testTableInfo(c, d, "t3", 4)
	testCreateTable(c, ctx, d, dbInfo2, tblInfo3)
	// insert t3 values (11, 22, 33, 44)
	tbl3 := testGetTable(c, d, dbInfo2.ID, tblInfo3.ID)
	_, err = tbl3.AddRecord(ctx, types.MakeDatums(11, 22, 33, 44), false)
	c.Assert(err, IsNil)

	// set hook to execute jobs after all jobs are in queue.
	jobCnt := int64(11)
	tc := &TestDDLCallback{}
	once := sync.Once{}
	var checkErr error
	tc.onJobRunBefore = func(job *model.Job) {
		// TODO: extract a unified function for other tests.
		once.Do(func() {
			qLen1 := int64(0)
			qLen2 := int64(0)
			for {
				checkErr = kv.RunInNewTxn(store, false, func(txn kv.Transaction) error {
					m := meta.NewMeta(txn)
					qLen1, err = m.DDLJobQueueLen()
					if err != nil {
						return err
					}
					qLen2, err = m.DDLJobQueueLen(meta.AddIndexJobListKey)
					if err != nil {
						return err
					}
					return nil
				})
				if checkErr != nil {
					break
				}
				if qLen1+qLen2 == jobCnt {
					if qLen2 != 5 {
						checkErr = errors.Errorf("add index jobs cnt %v != 5", qLen2)
					}
					break
				}
				time.Sleep(5 * time.Millisecond)
			}
		})
	}
	d.SetHook(tc)
	c.Assert(checkErr, IsNil)

	/*
		prepare jobs:
		/	job no.	/	database no.	/	table no.	/	action type	 /
		/     1		/	 	1			/		1		/	add index	 /
		/     2		/	 	1			/		1		/	add column	 /
		/     3		/	 	1			/		1		/	add index	 /
		/     4		/	 	1			/		2		/	drop column	 /
		/     5		/	 	1			/		1		/	drop index 	 /
		/     6		/	 	1			/		2		/	add index	 /
		/     7		/	 	2			/		3		/	drop column	 /
		/     8		/	 	2			/		3		/	rebase autoID/
		/     9		/	 	1			/		1		/	add index	 /
		/     10	/	 	2			/		null   	/	drop schema  /
		/     11	/	 	2			/		2		/	add index	 /
	*/
	job1 := buildCreateIdxJob(dbInfo1, tblInfo1, false, "db1_idx1", "c1")
	d.addDDLJob(ctx, job1)
	job2 := buildCreateColumnJob(dbInfo1, tblInfo1, "c3", &ast.ColumnPosition{Tp: ast.ColumnPositionNone}, nil)
	d.addDDLJob(ctx, job2)
	job3 := buildCreateIdxJob(dbInfo1, tblInfo1, false, "db1_idx2", "c3")
	d.addDDLJob(ctx, job3)
	job4 := buildDropColumnJob(dbInfo1, tblInfo2, "c3")
	d.addDDLJob(ctx, job4)
	job5 := buildDropIdxJob(dbInfo1, tblInfo1, "db1_idx1")
	d.addDDLJob(ctx, job5)
	job6 := buildCreateIdxJob(dbInfo1, tblInfo2, false, "db2_idx1", "c2")
	d.addDDLJob(ctx, job6)
	job7 := buildDropColumnJob(dbInfo2, tblInfo3, "c4")
	d.addDDLJob(ctx, job7)
	job8 := buildRebaseAutoIDJobJob(dbInfo2, tblInfo3, 1024)
	d.addDDLJob(ctx, job8)
	job9 := buildCreateIdxJob(dbInfo1, tblInfo1, false, "db1_idx3", "c2")
	d.addDDLJob(ctx, job9)
	job10 := buildDropSchemaJob(dbInfo2)
	d.addDDLJob(ctx, job10)
	job11 := buildCreateIdxJob(dbInfo2, tblInfo3, false, "db3_idx1", "c2")
	d.addDDLJob(ctx, job11)
	// TODO: add rename table job

	// check results.
	isChecked := false
	for !isChecked {
		kv.RunInNewTxn(store, false, func(txn kv.Transaction) error {
			m := meta.NewMeta(txn)
			lastJob, err := m.GetHistoryDDLJob(job11.ID)
			c.Assert(err, IsNil)
			// all jobs are finished.
			if lastJob != nil {
				finishedJobs, err := m.GetAllHistoryDDLJobs()
				c.Assert(err, IsNil)
				// get the last 11 jobs completed.
				finishedJobs = finishedJobs[len(finishedJobs)-11:]
				// check some jobs are ordered because of the dependence.
				c.Assert(finishedJobs[0].ID, Equals, job1.ID)
				c.Assert(finishedJobs[1].ID, Equals, job2.ID)
				c.Assert(finishedJobs[2].ID, Equals, job3.ID)
				c.Assert(finishedJobs[4].ID, Equals, job5.ID)
				c.Assert(finishedJobs[10].ID, Equals, job11.ID)
				// check the jobs are ordered in the adding-index-job queue or general-job queue.
				addIdxJobID := int64(0)
				generalJobID := int64(0)
				for _, job := range finishedJobs {
					// check jobs' order.
					if job.Type == model.ActionAddIndex {
						c.Assert(job.ID, Greater, addIdxJobID)
						addIdxJobID = job.ID
					} else {
						c.Assert(job.ID, Greater, generalJobID)
						generalJobID = job.ID
					}
					// check jobs' state.
					if job.ID == lastJob.ID {
						c.Assert(job.State, Equals, model.JobStateCancelled, Commentf("job: %v", job))
					} else {
						c.Assert(job.State, Equals, model.JobStateSynced, Commentf("job: %v", job))
					}
				}

				isChecked = true
			}
			return nil
		})
		time.Sleep(10 * time.Millisecond)
	}

	tc = &TestDDLCallback{}
	d.SetHook(tc)
}<|MERGE_RESOLUTION|>--- conflicted
+++ resolved
@@ -79,130 +79,8 @@
 	d1 := testNewDDL(context.Background(), nil, store, nil, nil, testLease)
 	testCheckOwner(c, d1, true)
 	defer d1.Stop()
-<<<<<<< HEAD
-	asyncNotify(d1.ddlJobCh)
-	<-exitCh
-}
-
-func (s *testDDLSuite) TestCleanJobs(c *C) {
-	defer testleak.AfterTest(c)()
-	store := testCreateStore(c, "test_clean_jobs")
-	defer store.Close()
-	d := testNewDDL(context.Background(), nil, store, nil, nil, testLease)
-
-	ctx := testNewContext(d)
-	dbInfo := testSchemaInfo(c, d, "test")
-	testCreateSchema(c, ctx, d, dbInfo)
-	tblInfo := testTableInfo(c, d, "t", 2)
-	testCreateTable(c, ctx, d, dbInfo, tblInfo)
-
-	var failedJobIDs []int64
-	job := &model.Job{
-		SchemaID:   dbInfo.ID,
-		TableID:    tblInfo.ID,
-		Type:       model.ActionAddIndex,
-		BinlogInfo: &model.HistoryInfo{},
-	}
-	idxColNames := []*ast.IndexColName{{
-		Column: &ast.ColumnName{Name: model.NewCIStr("c1")},
-		Length: types.UnspecifiedLength}}
-	// Add some adding index jobs to AddIndexJobList.
-	backfillAddIndexJob := func(jobArgs []interface{}) {
-		kv.RunInNewTxn(d.store, false, func(txn kv.Transaction) error {
-			var err error
-			t := meta.NewMeta(txn)
-			t.SetJobListKey(meta.AddIndexJobListKey)
-			job.ID, err = t.GenGlobalID()
-			c.Assert(err, IsNil)
-			failedJobIDs = append(failedJobIDs, job.ID)
-			job.Args = jobArgs
-			err = t.EnQueueDDLJob(job)
-			c.Assert(err, IsNil)
-			return nil
-		})
-	}
-
-	// Add a StateNone job.
-	indexName := model.NewCIStr("idx_none")
-	args := []interface{}{false, indexName, idxColNames, nil}
-	backfillAddIndexJob(args)
-	// Add a StateDeleteOnly job.
-	indexName = model.NewCIStr("idx_delete_only")
-	args = []interface{}{false, indexName, idxColNames, nil}
-	backfillAddIndexJob(args)
-	changeJobState := func() {
-		kv.RunInNewTxn(d.store, false, func(txn kv.Transaction) error {
-			t := meta.NewMeta(txn)
-			t.SetJobListKey(meta.AddIndexJobListKey)
-			lastJobID := int64(len(failedJobIDs) - 1)
-			job, err1 := t.GetDDLJobByIdx(lastJobID)
-			c.Assert(err1, IsNil)
-			_, err1 = d.generalWorker().runDDLJob(d.ddlCtx, t, job)
-			c.Assert(err1, IsNil)
-			_, err1 = updateSchemaVersion(t, job)
-			c.Assert(err1, IsNil)
-			err1 = t.UpdateDDLJob(lastJobID, job, true)
-			c.Assert(err1, IsNil)
-			return nil
-		})
-		err := d.callHookOnChanged(nil)
-		c.Assert(err, IsNil)
-	}
-	changeJobState()
-	// Add a StateWriteReorganization job.
-	indexName = model.NewCIStr("idx_write_reorg")
-	args = []interface{}{false, indexName, idxColNames, nil}
-	backfillAddIndexJob(args)
-	changeJobState() // convert to delete only
-	changeJobState() // convert to write only
-	changeJobState() // convert to write reorg
-
-	err := d.Stop()
-	c.Assert(err, IsNil)
-	// Make sure shouldCleanJobs is ture.
-	d = testNewDDL(context.Background(), nil, store, nil, nil, testLease)
-	defer d.Stop()
-
-	// Make sure all DDL jobs are done.
-	for {
-		var isAllJobDone bool
-		kv.RunInNewTxn(d.store, false, func(txn kv.Transaction) error {
-			t := meta.NewMeta(txn)
-			len, err := t.DDLJobQueueLen()
-			c.Assert(err, IsNil)
-			t.SetJobListKey(meta.AddIndexJobListKey)
-			addIndexLen, err := t.DDLJobQueueLen()
-			c.Assert(err, IsNil)
-			if len == 0 && addIndexLen == 0 {
-				isAllJobDone = true
-			}
-			return nil
-		})
-		if isAllJobDone {
-			break
-		}
-		time.Sleep(time.Millisecond)
-	}
-
-	// Check that the jobs in add index list are finished.
-	kv.RunInNewTxn(d.store, false, func(txn kv.Transaction) error {
-		t := meta.NewMeta(txn)
-		for i, id := range failedJobIDs {
-			historyJob, err := t.GetHistoryDDLJob(id)
-			c.Assert(err, IsNil)
-			c.Assert(historyJob, NotNil, Commentf("job %v", historyJob))
-			if i == 0 {
-				c.Assert(historyJob.State, Equals, model.JobStateCancelled)
-			} else {
-				c.Assert(historyJob.State, Equals, model.JobStateRollbackDone)
-			}
-		}
-		return nil
-	})
-=======
 	worker = d1.generalWorker()
 	c.Assert(worker, NotNil)
->>>>>>> da6f0c1e
 }
 
 func (s *testDDLSuite) TestSchemaError(c *C) {
