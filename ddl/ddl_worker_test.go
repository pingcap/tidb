// Copyright 2015 PingCAP, Inc.
//
// Licensed under the Apache License, Version 2.0 (the "License");
// you may not use this file except in compliance with the License.
// You may obtain a copy of the License at
//
//     http://www.apache.org/licenses/LICENSE-2.0
//
// Unless required by applicable law or agreed to in writing, software
// distributed under the License is distributed on an "AS IS" BASIS,
// See the License for the specific language governing permissions and
// limitations under the License.

package ddl

import (
	"time"

	"github.com/juju/errors"
	. "github.com/pingcap/check"
	"github.com/pingcap/tidb/ast"
	"github.com/pingcap/tidb/kv"
	"github.com/pingcap/tidb/meta"
	"github.com/pingcap/tidb/model"
	"github.com/pingcap/tidb/mysql"
	"github.com/pingcap/tidb/sessionctx"
	"github.com/pingcap/tidb/terror"
	"github.com/pingcap/tidb/types"
	"github.com/pingcap/tidb/util/admin"
	"github.com/pingcap/tidb/util/mock"
	"github.com/pingcap/tidb/util/testleak"
	"golang.org/x/net/context"
)

var _ = Suite(&testDDLSuite{})

type testDDLSuite struct{}

const testLease = 5 * time.Millisecond

func (s *testDDLSuite) SetUpSuite(c *C) {
	testleak.BeforeTest()
	// set ReorgWaitTimeout to small value, make test to be faster.
	ReorgWaitTimeout = 50 * time.Millisecond
}

func (s *testDDLSuite) TearDownSuite(c *C) {
	testleak.AfterTest(c)()
}

func (s *testDDLSuite) TestCheckOwner(c *C) {
	store := testCreateStore(c, "test_owner")
	defer store.Close()

	d1 := testNewDDL(context.Background(), nil, store, nil, nil, testLease)
	defer d1.Stop()
	time.Sleep(testLease)
	testCheckOwner(c, d1, true)

	d1.SetLease(context.Background(), 1*time.Second)
	d1.SetLease(context.Background(), 2*time.Second)
	c.Assert(d1.GetLease(), Equals, 2*time.Second)
}

// TestRunWorker tests no job is handled when the value of RunWorker is false.
func (s *testDDLSuite) TestRunWorker(c *C) {
	store := testCreateStore(c, "test_run_worker")
	defer store.Close()

	RunWorker = false
	d := testNewDDL(context.Background(), nil, store, nil, nil, testLease)
	testCheckOwner(c, d, false)
	defer d.Stop()
	ctx := testNewContext(d)

	dbInfo := testSchemaInfo(c, d, "test")
	job := &model.Job{
		SchemaID:   dbInfo.ID,
		Type:       model.ActionCreateSchema,
		BinlogInfo: &model.HistoryInfo{},
		Args:       []interface{}{dbInfo},
	}

	exitCh := make(chan struct{})
	go func(ch chan struct{}) {
		err := d.doDDLJob(ctx, job)
		c.Assert(err, IsNil)
		close(ch)
	}(exitCh)
	// Make sure the DDL job is in the DDL job queue.
	// The reason for doing it twice is to eliminate the operation in the start function.
	<-d.ddlJobCh
	<-d.ddlJobCh
	// Make sure the DDL job doesn't be handled.
	kv.RunInNewTxn(d.store, false, func(txn kv.Transaction) error {
		t := meta.NewMeta(txn)
		job, err := d.getFirstDDLJob(t)
		c.Assert(err, IsNil)
		c.Assert(job, NotNil)
		c.Assert(job.SchemaID, Equals, dbInfo.ID, Commentf("job %s", job))
		return nil
	})
	// Make sure the DDL job can be done and exit that goroutine.
	RunWorker = true
	d1 := testNewDDL(context.Background(), nil, store, nil, nil, testLease)
	testCheckOwner(c, d1, true)
	defer d1.Stop()
	asyncNotify(d1.ddlJobCh)
	<-exitCh
}

func (s *testDDLSuite) TestCleanJobs(c *C) {
	defer testleak.AfterTest(c)()
	store := testCreateStore(c, "test_clean_jobs")
	defer store.Close()
	d := testNewDDL(context.Background(), nil, store, nil, nil, testLease)

	ctx := testNewContext(d)
	dbInfo := testSchemaInfo(c, d, "test")
	testCreateSchema(c, ctx, d, dbInfo)
	tblInfo := testTableInfo(c, d, "t", 2)
	testCreateTable(c, ctx, d, dbInfo, tblInfo)

	var failedJobIDs []int64
	job := &model.Job{
		SchemaID:   dbInfo.ID,
		TableID:    tblInfo.ID,
		Type:       model.ActionAddIndex,
		BinlogInfo: &model.HistoryInfo{},
	}
	idxColNames := []*ast.IndexColName{{
		Column: &ast.ColumnName{Name: model.NewCIStr("c1")},
		Length: types.UnspecifiedLength}}
	// Add some adding index jobs to AddIndexJobList.
	backfillAddIndexJob := func(jobArgs []interface{}) {
		kv.RunInNewTxn(d.store, false, func(txn kv.Transaction) error {
			var err error
			t := meta.NewMeta(txn)
			t.SetJobListKey(meta.AddIndexJobListKey)
			job.ID, err = t.GenGlobalID()
			c.Assert(err, IsNil)
			failedJobIDs = append(failedJobIDs, job.ID)
			job.Args = jobArgs
			err = t.EnQueueDDLJob(job)
			c.Assert(err, IsNil)
			return nil
		})
	}

	// Add a StateNone job.
	indexName := model.NewCIStr("idx_none")
	args := []interface{}{false, indexName, idxColNames, nil}
	backfillAddIndexJob(args)
	// Add a StateDeleteOnly job.
	indexName = model.NewCIStr("idx_delete_only")
	args = []interface{}{false, indexName, idxColNames, nil}
	backfillAddIndexJob(args)
	changeJobState := func() {
		kv.RunInNewTxn(d.store, false, func(txn kv.Transaction) error {
			t := meta.NewMeta(txn)
			t.SetJobListKey(meta.AddIndexJobListKey)
			lastJobID := int64(len(failedJobIDs) - 1)
			job, err1 := t.GetDDLJob(lastJobID)
			c.Assert(err1, IsNil)
			_, err1 = d.runDDLJob(t, job)
			c.Assert(err1, IsNil)
			_, err1 = updateSchemaVersion(t, job)
			c.Assert(err1, IsNil)
			err1 = t.UpdateDDLJob(lastJobID, job, true)
			c.Assert(err1, IsNil)
			return nil
		})
		err := d.callHookOnChanged(nil)
		c.Assert(err, IsNil)
	}
	changeJobState()
	// Add a StateWriteReorganization job.
	indexName = model.NewCIStr("idx_write_reorg")
	args = []interface{}{false, indexName, idxColNames, nil}
	backfillAddIndexJob(args)
	changeJobState() // convert to delete only
	changeJobState() // convert to write only
	changeJobState() // convert to write reorg

	err := d.Stop()
	c.Assert(err, IsNil)
	// Make sure shouldCleanJobs is ture.
	d = testNewDDL(context.Background(), nil, store, nil, nil, testLease)
	defer d.Stop()

	// Make sure all DDL jobs are done.
	for {
		var isAllJobDone bool
		kv.RunInNewTxn(d.store, false, func(txn kv.Transaction) error {
			t := meta.NewMeta(txn)
			len, err := t.DDLJobQueueLen()
			c.Assert(err, IsNil)
			t.SetJobListKey(meta.AddIndexJobListKey)
			addIndexLen, err := t.DDLJobQueueLen()
			c.Assert(err, IsNil)
			if len == 0 && addIndexLen == 0 {
				isAllJobDone = true
			}
			return nil
		})
		if isAllJobDone {
			break
		}
		time.Sleep(time.Millisecond)
	}

	// Check that the jobs in add index list are finished.
	kv.RunInNewTxn(d.store, false, func(txn kv.Transaction) error {
		t := meta.NewMeta(txn)
		for i, id := range failedJobIDs {
			historyJob, err := t.GetHistoryDDLJob(id)
			c.Assert(err, IsNil)
			c.Assert(historyJob, NotNil, Commentf("job %v", historyJob))
			if i == 0 {
				c.Assert(historyJob.State, Equals, model.JobStateCancelled)
			} else {
				c.Assert(historyJob.State, Equals, model.JobStateRollbackDone)
			}
		}
		return nil
	})
}

func (s *testDDLSuite) TestSchemaError(c *C) {
	store := testCreateStore(c, "test_schema_error")
	defer store.Close()

	d := testNewDDL(context.Background(), nil, store, nil, nil, testLease)
	defer d.Stop()
	ctx := testNewContext(d)

	doDDLJobErr(c, 1, 0, model.ActionCreateSchema, []interface{}{1}, ctx, d)
}

func (s *testDDLSuite) TestTableError(c *C) {
	store := testCreateStore(c, "test_table_error")
	defer store.Close()

	d := testNewDDL(context.Background(), nil, store, nil, nil, testLease)
	defer d.Stop()
	ctx := testNewContext(d)

	// Schema ID is wrong, so dropping table is failed.
	doDDLJobErr(c, -1, 1, model.ActionDropTable, nil, ctx, d)
	// Table ID is wrong, so dropping table is failed.
	dbInfo := testSchemaInfo(c, d, "test")
	testCreateSchema(c, testNewContext(d), d, dbInfo)
	job := doDDLJobErr(c, dbInfo.ID, -1, model.ActionDropTable, nil, ctx, d)

	// Table ID or schema ID is wrong, so getting table is failed.
	tblInfo := testTableInfo(c, d, "t", 3)
	testCreateTable(c, ctx, d, dbInfo, tblInfo)
	err := kv.RunInNewTxn(store, false, func(txn kv.Transaction) error {
		job.SchemaID = -1
		job.TableID = -1
		t := meta.NewMeta(txn)
		_, err1 := getTableInfoAndCancelFaultJob(t, job, job.SchemaID)
		c.Assert(err1, NotNil)
		job.SchemaID = dbInfo.ID
		_, err1 = getTableInfoAndCancelFaultJob(t, job, job.SchemaID)
		c.Assert(err1, NotNil)
		return nil
	})
	c.Assert(err, IsNil)

	// Args is wrong, so creating table is failed.
	doDDLJobErr(c, 1, 1, model.ActionCreateTable, []interface{}{1}, ctx, d)
	// Schema ID is wrong, so creating table is failed.
	doDDLJobErr(c, -1, tblInfo.ID, model.ActionCreateTable, []interface{}{tblInfo}, ctx, d)
	// Table exists, so creating table is failed.
	tblInfo.ID = tblInfo.ID + 1
	doDDLJobErr(c, dbInfo.ID, tblInfo.ID, model.ActionCreateTable, []interface{}{tblInfo}, ctx, d)

}

func (s *testDDLSuite) TestInvalidDDLJob(c *C) {
	store := testCreateStore(c, "test_invalid_ddl_job_type_error")
	defer store.Close()
	d := testNewDDL(context.Background(), nil, store, nil, nil, testLease)
	defer d.Stop()
	ctx := testNewContext(d)

	job := &model.Job{
		SchemaID:   0,
		TableID:    0,
		Type:       model.ActionNone,
		BinlogInfo: &model.HistoryInfo{},
		Args:       []interface{}{},
	}
	err := d.doDDLJob(ctx, job)
	c.Assert(err.Error(), Equals, "[ddl:3]invalid ddl job type: none")
}

func (s *testDDLSuite) TestForeignKeyError(c *C) {
	store := testCreateStore(c, "test_foreign_key_error")
	defer store.Close()

	d := testNewDDL(context.Background(), nil, store, nil, nil, testLease)
	defer d.Stop()
	ctx := testNewContext(d)

	doDDLJobErr(c, -1, 1, model.ActionAddForeignKey, nil, ctx, d)
	doDDLJobErr(c, -1, 1, model.ActionDropForeignKey, nil, ctx, d)

	dbInfo := testSchemaInfo(c, d, "test")
	tblInfo := testTableInfo(c, d, "t", 3)
	testCreateSchema(c, ctx, d, dbInfo)
	testCreateTable(c, ctx, d, dbInfo, tblInfo)
	doDDLJobErr(c, dbInfo.ID, tblInfo.ID, model.ActionDropForeignKey, []interface{}{model.NewCIStr("c1_foreign_key")}, ctx, d)
}

func (s *testDDLSuite) TestIndexError(c *C) {
	store := testCreateStore(c, "test_index_error")
	defer store.Close()

	d := testNewDDL(context.Background(), nil, store, nil, nil, testLease)
	defer d.Stop()
	ctx := testNewContext(d)

	// Schema ID is wrong.
	doDDLJobErr(c, -1, 1, model.ActionAddIndex, nil, ctx, d)
	doDDLJobErr(c, -1, 1, model.ActionDropIndex, nil, ctx, d)

	dbInfo := testSchemaInfo(c, d, "test")
	tblInfo := testTableInfo(c, d, "t", 3)
	testCreateSchema(c, ctx, d, dbInfo)
	testCreateTable(c, ctx, d, dbInfo, tblInfo)

	// for adding index
	doDDLJobErr(c, dbInfo.ID, tblInfo.ID, model.ActionAddIndex, []interface{}{1}, ctx, d)
	doDDLJobErr(c, dbInfo.ID, tblInfo.ID, model.ActionAddIndex,
		[]interface{}{false, model.NewCIStr("t"), 1,
			[]*ast.IndexColName{{Column: &ast.ColumnName{Name: model.NewCIStr("c")}, Length: 256}}}, ctx, d)
	doDDLJobErr(c, dbInfo.ID, tblInfo.ID, model.ActionAddIndex,
		[]interface{}{false, model.NewCIStr("c1_index"), 1,
			[]*ast.IndexColName{{Column: &ast.ColumnName{Name: model.NewCIStr("c")}, Length: 256}}}, ctx, d)
	testCreateIndex(c, ctx, d, dbInfo, tblInfo, false, "c1_index", "c1")
	doDDLJobErr(c, dbInfo.ID, tblInfo.ID, model.ActionAddIndex,
		[]interface{}{false, model.NewCIStr("c1_index"), 1,
			[]*ast.IndexColName{{Column: &ast.ColumnName{Name: model.NewCIStr("c1")}, Length: 256}}}, ctx, d)

	// for dropping index
	doDDLJobErr(c, dbInfo.ID, tblInfo.ID, model.ActionDropIndex, []interface{}{1}, ctx, d)
	testDropIndex(c, ctx, d, dbInfo, tblInfo, "c1_index")
	doDDLJobErr(c, dbInfo.ID, tblInfo.ID, model.ActionDropIndex, []interface{}{model.NewCIStr("c1_index")}, ctx, d)
}

func (s *testDDLSuite) TestColumnError(c *C) {
	store := testCreateStore(c, "test_column_error")
	defer store.Close()
	d := testNewDDL(context.Background(), nil, store, nil, nil, testLease)
	defer d.Stop()
	ctx := testNewContext(d)

	dbInfo := testSchemaInfo(c, d, "test")
	tblInfo := testTableInfo(c, d, "t", 3)
	testCreateSchema(c, ctx, d, dbInfo)
	testCreateTable(c, ctx, d, dbInfo, tblInfo)
	col := &model.ColumnInfo{
		Name:         model.NewCIStr("c4"),
		Offset:       len(tblInfo.Columns),
		DefaultValue: 0,
	}
	col.ID = allocateColumnID(tblInfo)
	col.FieldType = *types.NewFieldType(mysql.TypeLong)
	pos := &ast.ColumnPosition{Tp: ast.ColumnPositionAfter, RelativeColumn: &ast.ColumnName{Name: model.NewCIStr("c5")}}

	// for adding column
	doDDLJobErr(c, -1, tblInfo.ID, model.ActionAddColumn, []interface{}{col, pos, 0}, ctx, d)
	doDDLJobErr(c, dbInfo.ID, -1, model.ActionAddColumn, []interface{}{col, pos, 0}, ctx, d)
	doDDLJobErr(c, dbInfo.ID, tblInfo.ID, model.ActionAddColumn, []interface{}{0}, ctx, d)
	doDDLJobErr(c, dbInfo.ID, tblInfo.ID, model.ActionAddColumn, []interface{}{col, pos, 0}, ctx, d)

	// for dropping column
	doDDLJobErr(c, -1, tblInfo.ID, model.ActionDropColumn, []interface{}{col, pos, 0}, ctx, d)
	doDDLJobErr(c, dbInfo.ID, -1, model.ActionDropColumn, []interface{}{col, pos, 0}, ctx, d)
	doDDLJobErr(c, dbInfo.ID, tblInfo.ID, model.ActionDropColumn, []interface{}{0}, ctx, d)
	doDDLJobErr(c, dbInfo.ID, tblInfo.ID, model.ActionDropColumn, []interface{}{model.NewCIStr("c5")}, ctx, d)
}

func testCheckOwner(c *C, d *ddl, isOwner bool) {
	c.Assert(d.isOwner(), Equals, isOwner)
}

func testCheckJobDone(c *C, d *ddl, job *model.Job, isAdd bool) {
	kv.RunInNewTxn(d.store, false, func(txn kv.Transaction) error {
		t := meta.NewMeta(txn)
		historyJob, err := t.GetHistoryDDLJob(job.ID)
		c.Assert(err, IsNil)
		checkHistoryJob(c, historyJob)
		if isAdd {
			c.Assert(historyJob.SchemaState, Equals, model.StatePublic)
		} else {
			c.Assert(historyJob.SchemaState, Equals, model.StateNone)
		}

		return nil
	})
}

func testCheckJobCancelled(c *C, d *ddl, job *model.Job, state *model.SchemaState) {
	kv.RunInNewTxn(d.store, false, func(txn kv.Transaction) error {
		t := meta.NewMeta(txn)
		historyJob, err := t.GetHistoryDDLJob(job.ID)
		c.Assert(err, IsNil)
		c.Assert(historyJob.IsCancelled() || historyJob.IsRollbackDone(), IsTrue, Commentf("histroy job %s", historyJob))
		if state != nil {
			c.Assert(historyJob.SchemaState, Equals, *state)
		}
		return nil
	})
}

func doDDLJobErrWithSchemaState(ctx sessionctx.Context, d *ddl, c *C, schemaID, tableID int64, tp model.ActionType,
	args []interface{}, state *model.SchemaState) *model.Job {
	job := &model.Job{
		SchemaID:   schemaID,
		TableID:    tableID,
		Type:       tp,
		Args:       args,
		BinlogInfo: &model.HistoryInfo{},
	}
	err := d.doDDLJob(ctx, job)
	// TODO: Add the detail error check.
	c.Assert(err, NotNil)
	testCheckJobCancelled(c, d, job, state)

	return job
}

func doDDLJobErr(c *C, schemaID, tableID int64, tp model.ActionType, args []interface{},
	ctx sessionctx.Context, d *ddl) *model.Job {
	return doDDLJobErrWithSchemaState(ctx, d, c, schemaID, tableID, tp, args, nil)
}

func checkCancelState(txn kv.Transaction, job *model.Job, test *testCancelJob) error {
	var checkErr error
	if test.cancelState == job.SchemaState {
<<<<<<< HEAD
		if job.SchemaState == model.StateNone && job.State != model.JobStateDone && job.Type != model.ActionCreateTable && job.Type != model.ActionCreateSchema && job.Type != model.ActionRebaseAutoID {
			// If the schema state is none and is not equal to model.JobStateDone, we only test the job is finished.
			// Unless the job is model.ActionCreateTable, model.ActionCreateSchema, model.ActionRebaseAutoID, we do the cancel anyway.
=======
		if job.SchemaState == model.StateNone && job.State != model.JobStateDone && job.Type != model.ActionCreateTable && job.Type != model.ActionCreateSchema {
			// If the schema state is none, we only test the job is finished.
>>>>>>> cf366367
		} else {
			errs, err := admin.CancelJobs(txn, test.jobIDs)
			if err != nil {
				checkErr = errors.Trace(err)
				return checkErr
			}
			// It only tests cancel one DDL job.
			if !terror.ErrorEqual(errs[0], test.cancelRetErrs[0]) {
				checkErr = errors.Trace(errs[0])
				return checkErr
			}
		}
	}
	return checkErr
}

type testCancelJob struct {
	act           model.ActionType // act is the job action.
	jobIDs        []int64
	cancelRetErrs []error // cancelRetErrs is the first return value of CancelJobs.
	cancelState   model.SchemaState
	ddlRetErr     error
}

func buildCancelJobTests(firstID int64) []testCancelJob {
	err := errCancelledDDLJob
	noErrs := []error{nil}
	tests := []testCancelJob{
		{act: model.ActionAddIndex, jobIDs: []int64{firstID + 1}, cancelRetErrs: noErrs, cancelState: model.StateDeleteOnly, ddlRetErr: err},
		{act: model.ActionAddIndex, jobIDs: []int64{firstID + 2}, cancelRetErrs: noErrs, cancelState: model.StateWriteOnly, ddlRetErr: err},
		{act: model.ActionAddIndex, jobIDs: []int64{firstID + 3}, cancelRetErrs: noErrs, cancelState: model.StateWriteReorganization, ddlRetErr: err},
		{act: model.ActionAddIndex, jobIDs: []int64{firstID + 4}, cancelRetErrs: []error{admin.ErrCancelFinishedDDLJob.GenByArgs(firstID + 4)}, cancelState: model.StatePublic, ddlRetErr: err},

		// Test cancel drop index job , see TestCancelDropIndex.

		{act: model.ActionAddColumn, jobIDs: []int64{firstID + 5}, cancelRetErrs: noErrs, cancelState: model.StateDeleteOnly, ddlRetErr: err},
		{act: model.ActionAddColumn, jobIDs: []int64{firstID + 6}, cancelRetErrs: noErrs, cancelState: model.StateWriteOnly, ddlRetErr: err},
		{act: model.ActionAddColumn, jobIDs: []int64{firstID + 7}, cancelRetErrs: noErrs, cancelState: model.StateWriteReorganization, ddlRetErr: err},
		{act: model.ActionAddColumn, jobIDs: []int64{firstID + 8}, cancelRetErrs: []error{admin.ErrCancelFinishedDDLJob.GenByArgs(firstID + 8)}, cancelState: model.StatePublic, ddlRetErr: err},

		// Test create table, watch out, table id will alloc a globalID.
		{act: model.ActionCreateTable, jobIDs: []int64{firstID + 10}, cancelRetErrs: noErrs, cancelState: model.StateNone, ddlRetErr: err},
		// Test create database, watch out, database id will alloc a globalID.
		{act: model.ActionCreateSchema, jobIDs: []int64{firstID + 12}, cancelRetErrs: noErrs, cancelState: model.StateNone, ddlRetErr: err},

		{act: model.ActionDropColumn, jobIDs: []int64{firstID + 13}, cancelRetErrs: []error{admin.ErrCannotCancelDDLJob.GenByArgs(firstID + 13)}, cancelState: model.StateWriteOnly, ddlRetErr: err},
		{act: model.ActionDropColumn, jobIDs: []int64{firstID + 14}, cancelRetErrs: []error{admin.ErrCannotCancelDDLJob.GenByArgs(firstID + 14)}, cancelState: model.StateDeleteOnly, ddlRetErr: err},
		{act: model.ActionDropColumn, jobIDs: []int64{firstID + 15}, cancelRetErrs: []error{admin.ErrCannotCancelDDLJob.GenByArgs(firstID + 15)}, cancelState: model.StateDeleteReorganization, ddlRetErr: err},
		{act: model.ActionRebaseAutoID, jobIDs: []int64{firstID + 16}, cancelRetErrs: noErrs, cancelState: model.StateNone, ddlRetErr: err},
		{act: model.ActionShardRowID, jobIDs: []int64{firstID + 17}, cancelRetErrs: noErrs, cancelState: model.StateNone, ddlRetErr: err},
	}

	return tests
}

func (s *testDDLSuite) checkAddIdx(c *C, d *ddl, schemaID int64, tableID int64, idxName string, success bool) {
	changedTable := testGetTable(c, d, schemaID, tableID)
	var found bool
	for _, idxInfo := range changedTable.Meta().Indices {
		if idxInfo.Name.O == idxName {
			found = true
			break
		}
	}
	c.Assert(found, Equals, success)
}

func (s *testDDLSuite) checkCancelDropColumn(c *C, d *ddl, schemaID int64, tableID int64, colName string, success bool) {
	changedTable := testGetTable(c, d, schemaID, tableID)
	notFound := true
	for _, colInfo := range changedTable.Meta().Columns {
		if colInfo.Name.O == colName {
			notFound = false
			break
		}
	}
	c.Assert(notFound, Equals, success)
}

func (s *testDDLSuite) checkAddColumn(c *C, d *ddl, schemaID int64, tableID int64, colName string, success bool) {
	changedTable := testGetTable(c, d, schemaID, tableID)
	var found bool
	for _, colInfo := range changedTable.Meta().Columns {
		if colInfo.Name.O == colName {
			found = true
			break
		}
	}
	c.Assert(found, Equals, success)
}

func (s *testDDLSuite) TestCancelJob(c *C) {
	store := testCreateStore(c, "test_cancel_job")
	defer store.Close()
	d := testNewDDL(context.Background(), nil, store, nil, nil, testLease)
	defer d.Stop()
	dbInfo := testSchemaInfo(c, d, "test_cancel_job")
	testCreateSchema(c, testNewContext(d), d, dbInfo)

	// create table t (c1 int, c2 int, c3 int, c4 int);
	tblInfo := testTableInfo(c, d, "t", 4)
	ctx := testNewContext(d)
	err := ctx.NewTxn()
	c.Assert(err, IsNil)
	tableAutoID := int64(100)
	shardRowIDBits := uint64(5)
	tblInfo.AutoIncID = tableAutoID
	tblInfo.ShardRowIDBits = shardRowIDBits
	job := testCreateTable(c, ctx, d, dbInfo, tblInfo)
	// insert t values (1, 2, 3, 4);
	originTable := testGetTable(c, d, dbInfo.ID, tblInfo.ID)
	row := types.MakeDatums(1, 2, 3, 4)
	_, err = originTable.AddRecord(ctx, row, false)
	c.Assert(err, IsNil)
	txn, err := ctx.Txn(true)
	c.Assert(err, IsNil)
	err = txn.Commit(context.Background())
	c.Assert(err, IsNil)

	tc := &TestDDLCallback{}
	// set up hook
	firstJobID := job.ID
	tests := buildCancelJobTests(firstJobID)
	var checkErr error
	var test *testCancelJob
<<<<<<< HEAD
	hookCancelFunc := func(job *model.Job) {
=======
	tc.onJobRunBefore = func(job *model.Job) {
>>>>>>> cf366367
		if job.State == model.JobStateSynced || job.State == model.JobStateCancelled || job.State == model.JobStateCancelling {
			return
		}

		if checkErr != nil {
			return
		}
		hookCtx := mock.NewContext()
		hookCtx.Store = store
		var err1 error
		err1 = hookCtx.NewTxn()
		if err1 != nil {
			checkErr = errors.Trace(err1)
			return
		}
		txn, err1 = hookCtx.Txn(true)
		if err1 != nil {
			checkErr = errors.Trace(err1)
			return
		}
		checkErr = checkCancelState(txn, job, test)
		if checkErr != nil {
			return
		}
		err1 = txn.Commit(context.Background())
		if err1 != nil {
			checkErr = errors.Trace(err1)
			return
		}
	}
	tc.onJobUpdated = hookCancelFunc
	tc.onJobRunBefore = hookCancelFunc
	d.SetHook(tc)

	// for adding index
	test = &tests[0]
	idxOrigName := "idx"
	validArgs := []interface{}{false, model.NewCIStr(idxOrigName),
		[]*ast.IndexColName{{
			Column: &ast.ColumnName{Name: model.NewCIStr("c1")},
			Length: -1,
		}}, nil}
	// When the job satisfies this test case, the option will be rollback, so the job's schema state is none.
	cancelState := model.StateNone
	doDDLJobErrWithSchemaState(ctx, d, c, dbInfo.ID, tblInfo.ID, model.ActionAddIndex, validArgs, &cancelState)
	c.Check(errors.ErrorStack(checkErr), Equals, "")
	s.checkAddIdx(c, d, dbInfo.ID, tblInfo.ID, idxOrigName, false)
	test = &tests[1]
	doDDLJobErrWithSchemaState(ctx, d, c, dbInfo.ID, tblInfo.ID, model.ActionAddIndex, validArgs, &cancelState)
	c.Check(errors.ErrorStack(checkErr), Equals, "")
	s.checkAddIdx(c, d, dbInfo.ID, tblInfo.ID, idxOrigName, false)
	test = &tests[2]
	doDDLJobErrWithSchemaState(ctx, d, c, dbInfo.ID, tblInfo.ID, model.ActionAddIndex, validArgs, &cancelState)
	c.Check(errors.ErrorStack(checkErr), Equals, "")
	s.checkAddIdx(c, d, dbInfo.ID, tblInfo.ID, idxOrigName, false)
	test = &tests[3]
	testCreateIndex(c, ctx, d, dbInfo, tblInfo, false, "idx", "c2")
	c.Check(errors.ErrorStack(checkErr), Equals, "")
	txn, err = ctx.Txn(true)
	c.Assert(err, IsNil)
	c.Assert(txn.Commit(context.Background()), IsNil)
	s.checkAddIdx(c, d, dbInfo.ID, tblInfo.ID, idxOrigName, true)

	// for add column
	test = &tests[4]
	addingColName := "colA"
	newColumnDef := &ast.ColumnDef{
		Name:    &ast.ColumnName{Name: model.NewCIStr(addingColName)},
		Tp:      &types.FieldType{Tp: mysql.TypeLonglong},
		Options: []*ast.ColumnOption{},
	}
	col, _, err := buildColumnAndConstraint(ctx, 2, newColumnDef)
	c.Assert(err, IsNil)
	addColumnArgs := []interface{}{col, &ast.ColumnPosition{Tp: ast.ColumnPositionNone}, 0}
	doDDLJobErrWithSchemaState(ctx, d, c, dbInfo.ID, tblInfo.ID, model.ActionAddColumn, addColumnArgs, &cancelState)
	c.Check(errors.ErrorStack(checkErr), Equals, "")
	s.checkAddColumn(c, d, dbInfo.ID, tblInfo.ID, addingColName, false)
	test = &tests[5]
	doDDLJobErrWithSchemaState(ctx, d, c, dbInfo.ID, tblInfo.ID, model.ActionAddColumn, addColumnArgs, &cancelState)
	c.Check(errors.ErrorStack(checkErr), Equals, "")
	s.checkAddColumn(c, d, dbInfo.ID, tblInfo.ID, addingColName, false)
	test = &tests[6]
	doDDLJobErrWithSchemaState(ctx, d, c, dbInfo.ID, tblInfo.ID, model.ActionAddColumn, addColumnArgs, &cancelState)
	c.Check(errors.ErrorStack(checkErr), Equals, "")
	s.checkAddColumn(c, d, dbInfo.ID, tblInfo.ID, addingColName, false)
	test = &tests[7]
	testAddColumn(c, ctx, d, dbInfo, tblInfo, addColumnArgs)
	c.Check(errors.ErrorStack(checkErr), Equals, "")
	s.checkAddColumn(c, d, dbInfo.ID, tblInfo.ID, addingColName, true)

	// for create table
	tblInfo1 := testTableInfo(c, d, "t1", 2)
	test = &tests[8]
	doDDLJobErrWithSchemaState(ctx, d, c, dbInfo.ID, tblInfo1.ID, model.ActionCreateTable, []interface{}{tblInfo1}, &cancelState)
	c.Check(checkErr, IsNil)
	testCheckTableState(c, d, dbInfo, tblInfo1, model.StateNone)

	// for create database
	dbInfo1 := testSchemaInfo(c, d, "test_cancel_job1")
	test = &tests[9]
	doDDLJobErrWithSchemaState(ctx, d, c, dbInfo1.ID, 0, model.ActionCreateSchema, []interface{}{dbInfo1}, &cancelState)
	c.Check(checkErr, IsNil)
	testCheckSchemaState(c, d, dbInfo1, model.StateNone)

	// for drop column.
	test = &tests[10]
	dropColName := "c1"
	dropColumnArgs := []interface{}{model.NewCIStr(dropColName)}
	s.checkCancelDropColumn(c, d, dbInfo.ID, tblInfo.ID, dropColName, false)
	testCancelDropColumn(c, ctx, d, dbInfo, tblInfo, dropColumnArgs)
	c.Check(errors.ErrorStack(checkErr), Equals, "")
	s.checkCancelDropColumn(c, d, dbInfo.ID, tblInfo.ID, dropColName, true)

	test = &tests[11]
	dropColName = "c3"
	dropColumnArgs = []interface{}{model.NewCIStr(dropColName)}
	s.checkCancelDropColumn(c, d, dbInfo.ID, tblInfo.ID, dropColName, false)
	testCancelDropColumn(c, ctx, d, dbInfo, tblInfo, dropColumnArgs)
	c.Check(errors.ErrorStack(checkErr), Equals, "")
	s.checkCancelDropColumn(c, d, dbInfo.ID, tblInfo.ID, dropColName, true)

	test = &tests[12]
	dropColName = "c4"
	dropColumnArgs = []interface{}{model.NewCIStr(dropColName)}
	s.checkCancelDropColumn(c, d, dbInfo.ID, tblInfo.ID, dropColName, false)
	testCancelDropColumn(c, ctx, d, dbInfo, tblInfo, dropColumnArgs)
	c.Check(errors.ErrorStack(checkErr), Equals, "")
	s.checkCancelDropColumn(c, d, dbInfo.ID, tblInfo.ID, dropColName, true)

	// cancel rebase auto id
	test = &tests[15]
	rebaseIDArgs := []interface{}{int64(200)}
	doDDLJobErrWithSchemaState(ctx, d, c, dbInfo.ID, tblInfo.ID, model.ActionRebaseAutoID, rebaseIDArgs, &cancelState)
	c.Check(errors.ErrorStack(checkErr), Equals, "")
	changedTable := testGetTable(c, d, dbInfo.ID, tblInfo.ID)
	c.Assert(changedTable.Meta().AutoIncID, Equals, tableAutoID)

	// cancel shard bits
	test = &tests[16]
	shardRowIDArgs := []interface{}{uint64(7)}
	doDDLJobErrWithSchemaState(ctx, d, c, dbInfo.ID, tblInfo.ID, model.ActionRebaseAutoID, shardRowIDArgs, &cancelState)
	c.Check(errors.ErrorStack(checkErr), Equals, "")
	changedTable = testGetTable(c, d, dbInfo.ID, tblInfo.ID)
	c.Assert(changedTable.Meta().ShardRowIDBits, Equals, shardRowIDBits)
}

func (s *testDDLSuite) TestIgnorableSpec(c *C) {
	specs := []ast.AlterTableType{
		ast.AlterTableOption,
		ast.AlterTableAddColumns,
		ast.AlterTableAddConstraint,
		ast.AlterTableDropColumn,
		ast.AlterTableDropPrimaryKey,
		ast.AlterTableDropIndex,
		ast.AlterTableDropForeignKey,
		ast.AlterTableModifyColumn,
		ast.AlterTableChangeColumn,
		ast.AlterTableRenameTable,
		ast.AlterTableAlterColumn,
	}
	for _, spec := range specs {
		c.Assert(isIgnorableSpec(spec), IsFalse)
	}

	ignorableSpecs := []ast.AlterTableType{
		ast.AlterTableLock,
		ast.AlterTableAlgorithm,
	}
	for _, spec := range ignorableSpecs {
		c.Assert(isIgnorableSpec(spec), IsTrue)
	}
}

func (s *testDDLSuite) TestBuildJobDependence(c *C) {
	defer testleak.AfterTest(c)()
	store := testCreateStore(c, "test_set_job_relation")
	defer store.Close()

	job1 := &model.Job{ID: 1, TableID: 1}
	job2 := &model.Job{ID: 2, TableID: 1}
	job3 := &model.Job{ID: 3, TableID: 2}
	job6 := &model.Job{ID: 6, TableID: 1}
	job7 := &model.Job{ID: 7, TableID: 2}
	kv.RunInNewTxn(store, false, func(txn kv.Transaction) error {
		t := meta.NewMeta(txn)
		err := t.EnQueueDDLJob(job1)
		c.Assert(err, IsNil)
		err = t.EnQueueDDLJob(job2)
		c.Assert(err, IsNil)
		err = t.EnQueueDDLJob(job3)
		c.Assert(err, IsNil)
		err = t.EnQueueDDLJob(job6)
		c.Assert(err, IsNil)
		err = t.EnQueueDDLJob(job7)
		c.Assert(err, IsNil)
		return nil
	})
	job4 := &model.Job{ID: 4, TableID: 1}
	kv.RunInNewTxn(store, false, func(txn kv.Transaction) error {
		t := meta.NewMeta(txn)
		err := buildJobDependence(t, job4)
		c.Assert(err, IsNil)
		c.Assert(job4.DependencyID, Equals, int64(2))
		return nil
	})
	job5 := &model.Job{ID: 5, TableID: 2}
	kv.RunInNewTxn(store, false, func(txn kv.Transaction) error {
		t := meta.NewMeta(txn)
		err := buildJobDependence(t, job5)
		c.Assert(err, IsNil)
		c.Assert(job5.DependencyID, Equals, int64(3))
		return nil
	})
	job8 := &model.Job{ID: 8, TableID: 3}
	kv.RunInNewTxn(store, false, func(txn kv.Transaction) error {
		t := meta.NewMeta(txn)
		err := buildJobDependence(t, job8)
		c.Assert(err, IsNil)
		c.Assert(job8.DependencyID, Equals, int64(0))
		return nil
	})
}<|MERGE_RESOLUTION|>--- conflicted
+++ resolved
@@ -441,14 +441,9 @@
 func checkCancelState(txn kv.Transaction, job *model.Job, test *testCancelJob) error {
 	var checkErr error
 	if test.cancelState == job.SchemaState {
-<<<<<<< HEAD
 		if job.SchemaState == model.StateNone && job.State != model.JobStateDone && job.Type != model.ActionCreateTable && job.Type != model.ActionCreateSchema && job.Type != model.ActionRebaseAutoID {
 			// If the schema state is none and is not equal to model.JobStateDone, we only test the job is finished.
 			// Unless the job is model.ActionCreateTable, model.ActionCreateSchema, model.ActionRebaseAutoID, we do the cancel anyway.
-=======
-		if job.SchemaState == model.StateNone && job.State != model.JobStateDone && job.Type != model.ActionCreateTable && job.Type != model.ActionCreateSchema {
-			// If the schema state is none, we only test the job is finished.
->>>>>>> cf366367
 		} else {
 			errs, err := admin.CancelJobs(txn, test.jobIDs)
 			if err != nil {
@@ -574,11 +569,7 @@
 	tests := buildCancelJobTests(firstJobID)
 	var checkErr error
 	var test *testCancelJob
-<<<<<<< HEAD
 	hookCancelFunc := func(job *model.Job) {
-=======
-	tc.onJobRunBefore = func(job *model.Job) {
->>>>>>> cf366367
 		if job.State == model.JobStateSynced || job.State == model.JobStateCancelled || job.State == model.JobStateCancelling {
 			return
 		}
