// Copyright 2015 PingCAP, Inc.
//
// Licensed under the Apache License, Version 2.0 (the "License");
// you may not use this file except in compliance with the License.
// You may obtain a copy of the License at
//
//     http://www.apache.org/licenses/LICENSE-2.0
//
// Unless required by applicable law or agreed to in writing, software
// distributed under the License is distributed on an "AS IS" BASIS,
// See the License for the specific language governing permissions and
// limitations under the License.

package ddl

import (
	"context"
	"sync"
	"time"

	. "github.com/pingcap/check"
	"github.com/pingcap/errors"
	"github.com/pingcap/parser/ast"
	"github.com/pingcap/parser/model"
	"github.com/pingcap/parser/mysql"
	"github.com/pingcap/tidb/kv"
	"github.com/pingcap/tidb/meta"
	"github.com/pingcap/tidb/sessionctx"
	"github.com/pingcap/tidb/terror"
	"github.com/pingcap/tidb/types"
	"github.com/pingcap/tidb/util/admin"
	"github.com/pingcap/tidb/util/mock"
	"github.com/pingcap/tidb/util/sqlexec"
	"github.com/pingcap/tidb/util/testleak"
)

var _ = Suite(&testDDLSuite{})

type testDDLSuite struct{}

const testLease = 5 * time.Millisecond

func (s *testDDLSuite) SetUpSuite(c *C) {
	testleak.BeforeTest()
	WaitTimeWhenErrorOccured = 1 * time.Microsecond

	// We hope that this test is serially executed. So put it here.
	s.testRunWorker(c)
}

func (s *testDDLSuite) TearDownSuite(c *C) {
	testleak.AfterTest(c, TestLeakCheckCnt)()
}

func (s *testDDLSuite) TestCheckOwner(c *C) {
	store := testCreateStore(c, "test_owner")
	defer store.Close()

	d1 := testNewDDL(context.Background(), nil, store, nil, nil, testLease)
	defer d1.Stop()
	time.Sleep(testLease)
	testCheckOwner(c, d1, true)

	c.Assert(d1.GetLease(), Equals, testLease)
}

// testRunWorker tests no job is handled when the value of RunWorker is false.
func (s *testDDLSuite) testRunWorker(c *C) {
	store := testCreateStore(c, "test_run_worker")
	defer store.Close()

	RunWorker = false
	d := testNewDDL(context.Background(), nil, store, nil, nil, testLease)
	testCheckOwner(c, d, false)
	defer d.Stop()

	// Make sure the DDL worker is nil.
	worker := d.generalWorker()
	c.Assert(worker, IsNil)
	// Make sure the DDL job can be done and exit that goroutine.
	RunWorker = true
	d1 := testNewDDL(context.Background(), nil, store, nil, nil, testLease)
	testCheckOwner(c, d1, true)
	defer d1.Stop()
	worker = d1.generalWorker()
	c.Assert(worker, NotNil)
}

func (s *testDDLSuite) TestSchemaError(c *C) {
	store := testCreateStore(c, "test_schema_error")
	defer store.Close()

	d := testNewDDL(context.Background(), nil, store, nil, nil, testLease)
	defer d.Stop()
	ctx := testNewContext(d)

	doDDLJobErr(c, 1, 0, model.ActionCreateSchema, []interface{}{1}, ctx, d)
}

func (s *testDDLSuite) TestTableError(c *C) {
	store := testCreateStore(c, "test_table_error")
	defer store.Close()

	d := testNewDDL(context.Background(), nil, store, nil, nil, testLease)
	defer d.Stop()
	ctx := testNewContext(d)

	// Schema ID is wrong, so dropping table is failed.
	doDDLJobErr(c, -1, 1, model.ActionDropTable, nil, ctx, d)
	// Table ID is wrong, so dropping table is failed.
	dbInfo := testSchemaInfo(c, d, "test")
	testCreateSchema(c, testNewContext(d), d, dbInfo)
	job := doDDLJobErr(c, dbInfo.ID, -1, model.ActionDropTable, nil, ctx, d)

	// Table ID or schema ID is wrong, so getting table is failed.
	tblInfo := testTableInfo(c, d, "t", 3)
	testCreateTable(c, ctx, d, dbInfo, tblInfo)
	err := kv.RunInNewTxn(store, false, func(txn kv.Transaction) error {
		job.SchemaID = -1
		job.TableID = -1
		t := meta.NewMeta(txn)
		_, err1 := getTableInfo(t, job, job.SchemaID)
		c.Assert(err1, NotNil)
		job.SchemaID = dbInfo.ID
		_, err1 = getTableInfo(t, job, job.SchemaID)
		c.Assert(err1, NotNil)
		return nil
	})
	c.Assert(err, IsNil)

	// Args is wrong, so creating table is failed.
	doDDLJobErr(c, 1, 1, model.ActionCreateTable, []interface{}{1}, ctx, d)
	// Schema ID is wrong, so creating table is failed.
	doDDLJobErr(c, -1, tblInfo.ID, model.ActionCreateTable, []interface{}{tblInfo}, ctx, d)
	// Table exists, so creating table is failed.
	tblInfo.ID = tblInfo.ID + 1
	doDDLJobErr(c, dbInfo.ID, tblInfo.ID, model.ActionCreateTable, []interface{}{tblInfo}, ctx, d)

}

func (s *testDDLSuite) TestViewError(c *C) {
	store := testCreateStore(c, "test_view_error")
	defer store.Close()

	d := testNewDDL(context.Background(), nil, store, nil, nil, testLease)
	defer d.Stop()
	ctx := testNewContext(d)
	dbInfo := testSchemaInfo(c, d, "test")
	testCreateSchema(c, testNewContext(d), d, dbInfo)

	// Table ID or schema ID is wrong, so getting table is failed.
	tblInfo := testViewInfo(c, d, "t", 3)
	testCreateView(c, ctx, d, dbInfo, tblInfo)

	// Args is wrong, so creating view is failed.
	doDDLJobErr(c, 1, 1, model.ActionCreateView, []interface{}{1}, ctx, d)
	// Schema ID is wrong and orReplace is false, so creating view is failed.
	doDDLJobErr(c, -1, tblInfo.ID, model.ActionCreateView, []interface{}{tblInfo, false}, ctx, d)
	// View exists and orReplace is false, so creating view is failed.
	tblInfo.ID = tblInfo.ID + 1
	doDDLJobErr(c, dbInfo.ID, tblInfo.ID, model.ActionCreateView, []interface{}{tblInfo, false}, ctx, d)

}

func (s *testDDLSuite) TestInvalidDDLJob(c *C) {
	store := testCreateStore(c, "test_invalid_ddl_job_type_error")
	defer store.Close()
	d := testNewDDL(context.Background(), nil, store, nil, nil, testLease)
	defer d.Stop()
	ctx := testNewContext(d)

	job := &model.Job{
		SchemaID:   0,
		TableID:    0,
		Type:       model.ActionNone,
		BinlogInfo: &model.HistoryInfo{},
		Args:       []interface{}{},
	}
	err := d.doDDLJob(ctx, job)
	c.Assert(err.Error(), Equals, "[ddl:3]invalid ddl job type: none")
}

func (s *testDDLSuite) TestForeignKeyError(c *C) {
	store := testCreateStore(c, "test_foreign_key_error")
	defer store.Close()

	d := testNewDDL(context.Background(), nil, store, nil, nil, testLease)
	defer d.Stop()
	ctx := testNewContext(d)

	doDDLJobErr(c, -1, 1, model.ActionAddForeignKey, nil, ctx, d)
	doDDLJobErr(c, -1, 1, model.ActionDropForeignKey, nil, ctx, d)

	dbInfo := testSchemaInfo(c, d, "test")
	tblInfo := testTableInfo(c, d, "t", 3)
	testCreateSchema(c, ctx, d, dbInfo)
	testCreateTable(c, ctx, d, dbInfo, tblInfo)
	doDDLJobErr(c, dbInfo.ID, tblInfo.ID, model.ActionDropForeignKey, []interface{}{model.NewCIStr("c1_foreign_key")}, ctx, d)
}

func (s *testDDLSuite) TestIndexError(c *C) {
	store := testCreateStore(c, "test_index_error")
	defer store.Close()

	d := testNewDDL(context.Background(), nil, store, nil, nil, testLease)
	defer d.Stop()
	ctx := testNewContext(d)

	// Schema ID is wrong.
	doDDLJobErr(c, -1, 1, model.ActionAddIndex, nil, ctx, d)
	doDDLJobErr(c, -1, 1, model.ActionDropIndex, nil, ctx, d)

	dbInfo := testSchemaInfo(c, d, "test")
	tblInfo := testTableInfo(c, d, "t", 3)
	testCreateSchema(c, ctx, d, dbInfo)
	testCreateTable(c, ctx, d, dbInfo, tblInfo)

	// for adding index
	doDDLJobErr(c, dbInfo.ID, tblInfo.ID, model.ActionAddIndex, []interface{}{1}, ctx, d)
	doDDLJobErr(c, dbInfo.ID, tblInfo.ID, model.ActionAddIndex,
		[]interface{}{false, model.NewCIStr("t"), 1,
			[]*ast.IndexColName{{Column: &ast.ColumnName{Name: model.NewCIStr("c")}, Length: 256}}}, ctx, d)
	doDDLJobErr(c, dbInfo.ID, tblInfo.ID, model.ActionAddIndex,
		[]interface{}{false, model.NewCIStr("c1_index"), 1,
			[]*ast.IndexColName{{Column: &ast.ColumnName{Name: model.NewCIStr("c")}, Length: 256}}}, ctx, d)
	testCreateIndex(c, ctx, d, dbInfo, tblInfo, false, "c1_index", "c1")
	doDDLJobErr(c, dbInfo.ID, tblInfo.ID, model.ActionAddIndex,
		[]interface{}{false, model.NewCIStr("c1_index"), 1,
			[]*ast.IndexColName{{Column: &ast.ColumnName{Name: model.NewCIStr("c1")}, Length: 256}}}, ctx, d)

	// for dropping index
	doDDLJobErr(c, dbInfo.ID, tblInfo.ID, model.ActionDropIndex, []interface{}{1}, ctx, d)
	testDropIndex(c, ctx, d, dbInfo, tblInfo, "c1_index")
	doDDLJobErr(c, dbInfo.ID, tblInfo.ID, model.ActionDropIndex, []interface{}{model.NewCIStr("c1_index")}, ctx, d)
}

func (s *testDDLSuite) TestColumnError(c *C) {
	store := testCreateStore(c, "test_column_error")
	defer store.Close()
	d := testNewDDL(context.Background(), nil, store, nil, nil, testLease)
	defer d.Stop()
	ctx := testNewContext(d)

	dbInfo := testSchemaInfo(c, d, "test")
	tblInfo := testTableInfo(c, d, "t", 3)
	testCreateSchema(c, ctx, d, dbInfo)
	testCreateTable(c, ctx, d, dbInfo, tblInfo)
	col := &model.ColumnInfo{
		Name:         model.NewCIStr("c4"),
		Offset:       len(tblInfo.Columns),
		DefaultValue: 0,
	}
	col.ID = allocateColumnID(tblInfo)
	col.FieldType = *types.NewFieldType(mysql.TypeLong)
	pos := &ast.ColumnPosition{Tp: ast.ColumnPositionAfter, RelativeColumn: &ast.ColumnName{Name: model.NewCIStr("c5")}}

	// for adding column
	doDDLJobErr(c, -1, tblInfo.ID, model.ActionAddColumn, []interface{}{col, pos, 0}, ctx, d)
	doDDLJobErr(c, dbInfo.ID, -1, model.ActionAddColumn, []interface{}{col, pos, 0}, ctx, d)
	doDDLJobErr(c, dbInfo.ID, tblInfo.ID, model.ActionAddColumn, []interface{}{0}, ctx, d)
	doDDLJobErr(c, dbInfo.ID, tblInfo.ID, model.ActionAddColumn, []interface{}{col, pos, 0}, ctx, d)

	// for dropping column
	doDDLJobErr(c, -1, tblInfo.ID, model.ActionDropColumn, []interface{}{col, pos, 0}, ctx, d)
	doDDLJobErr(c, dbInfo.ID, -1, model.ActionDropColumn, []interface{}{col, pos, 0}, ctx, d)
	doDDLJobErr(c, dbInfo.ID, tblInfo.ID, model.ActionDropColumn, []interface{}{0}, ctx, d)
	doDDLJobErr(c, dbInfo.ID, tblInfo.ID, model.ActionDropColumn, []interface{}{model.NewCIStr("c5")}, ctx, d)
}

func testCheckOwner(c *C, d *ddl, expectedVal bool) {
	c.Assert(d.isOwner(), Equals, expectedVal)
}

func testCheckJobDone(c *C, d *ddl, job *model.Job, isAdd bool) {
	kv.RunInNewTxn(d.store, false, func(txn kv.Transaction) error {
		t := meta.NewMeta(txn)
		historyJob, err := t.GetHistoryDDLJob(job.ID)
		c.Assert(err, IsNil)
		checkHistoryJob(c, historyJob)
		if isAdd {
			c.Assert(historyJob.SchemaState, Equals, model.StatePublic)
		} else {
			c.Assert(historyJob.SchemaState, Equals, model.StateNone)
		}

		return nil
	})
}

func testCheckJobCancelled(c *C, d *ddl, job *model.Job, state *model.SchemaState) {
	kv.RunInNewTxn(d.store, false, func(txn kv.Transaction) error {
		t := meta.NewMeta(txn)
		historyJob, err := t.GetHistoryDDLJob(job.ID)
		c.Assert(err, IsNil)
		c.Assert(historyJob.IsCancelled() || historyJob.IsRollbackDone(), IsTrue, Commentf("history job %s", historyJob))
		if state != nil {
			c.Assert(historyJob.SchemaState, Equals, *state)
		}
		return nil
	})
}

func doDDLJobErrWithSchemaState(ctx sessionctx.Context, d *ddl, c *C, schemaID, tableID int64, tp model.ActionType,
	args []interface{}, state *model.SchemaState) *model.Job {
	job := &model.Job{
		SchemaID:   schemaID,
		TableID:    tableID,
		Type:       tp,
		Args:       args,
		BinlogInfo: &model.HistoryInfo{},
	}
	err := d.doDDLJob(ctx, job)
	// TODO: Add the detail error check.
	c.Assert(err, NotNil, Commentf("err:%v", err))
	testCheckJobCancelled(c, d, job, state)

	return job
}

func doDDLJobErr(c *C, schemaID, tableID int64, tp model.ActionType, args []interface{},
	ctx sessionctx.Context, d *ddl) *model.Job {
	return doDDLJobErrWithSchemaState(ctx, d, c, schemaID, tableID, tp, args, nil)
}

func checkCancelState(txn kv.Transaction, job *model.Job, test *testCancelJob) error {
	var checkErr error
	addIndexFirstReorg := test.act == model.ActionAddIndex && job.SchemaState == model.StateWriteReorganization && job.SnapshotVer == 0
	// If the action is adding index and the state is writing reorganization, it wants to test the case of cancelling the job when backfilling indexes.
	// When the job satisfies this case of addIndexFirstReorg, the worker hasn't started to backfill indexes.
	if test.cancelState == job.SchemaState && !addIndexFirstReorg {
		if job.SchemaState == model.StateNone && job.State != model.JobStateDone && job.Type != model.ActionCreateTable && job.Type != model.ActionCreateSchema {
			// If the schema state is none, we only test the job is finished.
		} else {
			errs, err := admin.CancelJobs(txn, test.jobIDs)
			if err != nil {
				checkErr = errors.Trace(err)
				return checkErr
			}
			// It only tests cancel one DDL job.
			if !terror.ErrorEqual(errs[0], test.cancelRetErrs[0]) {
				checkErr = errors.Trace(errs[0])
				return checkErr
			}
		}
	}
	return checkErr
}

type testCancelJob struct {
	act           model.ActionType // act is the job action.
	jobIDs        []int64
	cancelRetErrs []error // cancelRetErrs is the first return value of CancelJobs.
	cancelState   model.SchemaState
	ddlRetErr     error
}

func buildCancelJobTests(firstID int64) []testCancelJob {
	err := errCancelledDDLJob
	noErrs := []error{nil}
	tests := []testCancelJob{
		{act: model.ActionAddIndex, jobIDs: []int64{firstID + 1}, cancelRetErrs: noErrs, cancelState: model.StateDeleteOnly, ddlRetErr: err},
		{act: model.ActionAddIndex, jobIDs: []int64{firstID + 2}, cancelRetErrs: noErrs, cancelState: model.StateWriteOnly, ddlRetErr: err},
		{act: model.ActionAddIndex, jobIDs: []int64{firstID + 3}, cancelRetErrs: noErrs, cancelState: model.StateWriteReorganization, ddlRetErr: err},
		{act: model.ActionAddIndex, jobIDs: []int64{firstID + 4}, cancelRetErrs: []error{admin.ErrCancelFinishedDDLJob.GenWithStackByArgs(firstID + 4)}, cancelState: model.StatePublic, ddlRetErr: err},

		// Test cancel drop index job , see TestCancelDropIndex.

		{act: model.ActionAddColumn, jobIDs: []int64{firstID + 5}, cancelRetErrs: noErrs, cancelState: model.StateDeleteOnly, ddlRetErr: err},
		{act: model.ActionAddColumn, jobIDs: []int64{firstID + 6}, cancelRetErrs: noErrs, cancelState: model.StateWriteOnly, ddlRetErr: err},
		{act: model.ActionAddColumn, jobIDs: []int64{firstID + 7}, cancelRetErrs: noErrs, cancelState: model.StateWriteReorganization, ddlRetErr: err},
		{act: model.ActionAddColumn, jobIDs: []int64{firstID + 8}, cancelRetErrs: []error{admin.ErrCancelFinishedDDLJob.GenWithStackByArgs(firstID + 8)}, cancelState: model.StatePublic, ddlRetErr: err},

<<<<<<< HEAD
		{act: model.ActionDropColumn, jobIDs: []int64{firstID + 9}, cancelRetErrs: []error{admin.ErrCancelFinishedDDLJob.GenWithStackByArgs(firstID + 9)}, cancelState: model.StateDeleteOnly, ddlRetErr: err},
		{act: model.ActionDropColumn, jobIDs: []int64{firstID + 10}, cancelRetErrs: []error{admin.ErrCancelFinishedDDLJob.GenWithStackByArgs(firstID + 10)}, cancelState: model.StateWriteOnly, ddlRetErr: err},
		{act: model.ActionDropColumn, jobIDs: []int64{firstID + 11}, cancelRetErrs: []error{admin.ErrCancelFinishedDDLJob.GenWithStackByArgs(firstID + 11)}, cancelState: model.StateWriteReorganization, ddlRetErr: err},
		{act: model.ActionDropColumn, jobIDs: []int64{firstID + 12}, cancelRetErrs: noErrs, cancelState: model.StatePublic, ddlRetErr: err},
=======
		// Test create table, watch out, table id will alloc a globalID.
		{act: model.ActionCreateTable, jobIDs: []int64{firstID + 10}, cancelRetErrs: noErrs, cancelState: model.StateNone, ddlRetErr: err},
		// Test create database, watch out, database id will alloc a globalID.
		{act: model.ActionCreateSchema, jobIDs: []int64{firstID + 12}, cancelRetErrs: noErrs, cancelState: model.StateNone, ddlRetErr: err},
>>>>>>> 123aba28
	}

	return tests
}

func (s *testDDLSuite) checkAddIdx(c *C, d *ddl, schemaID int64, tableID int64, idxName string, success bool) {
	changedTable := testGetTable(c, d, schemaID, tableID)
	var found bool
	for _, idxInfo := range changedTable.Meta().Indices {
		if idxInfo.Name.O == idxName {
			found = true
			break
		}
	}
	c.Assert(found, Equals, success)
}

func (s *testDDLSuite) checkAddColumn(c *C, d *ddl, schemaID int64, tableID int64, colName string, success bool) {
	changedTable := testGetTable(c, d, schemaID, tableID)
	var found bool
	for _, colInfo := range changedTable.Meta().Columns {
		if colInfo.Name.O == colName {
			found = true
			break
		}
	}
	c.Assert(found, Equals, success)
}

func (s *testDDLSuite) checkDropColumn(c *C, d *ddl, schemaID int64, tableID int64, colName string, success bool) {
	changedTable := testGetTable(c, d, schemaID, tableID)
	found := true
	for _, colInfo := range changedTable.Meta().Columns {
		if colInfo.Name.O == colName {
			found = false
			break
		}
	}
	c.Assert(found, Equals, success)
}

func (s *testDDLSuite) TestCancelJob(c *C) {
	store := testCreateStore(c, "test_cancel_job")
	defer store.Close()
	d := testNewDDL(context.Background(), nil, store, nil, nil, testLease)
	defer d.Stop()
	dbInfo := testSchemaInfo(c, d, "test_cancel_job")
	testCreateSchema(c, testNewContext(d), d, dbInfo)

	// create table t (c1 int, c2 int);
	tblInfo := testTableInfo(c, d, "t", 2)
	ctx := testNewContext(d)
	err := ctx.NewTxn(context.Background())
	c.Assert(err, IsNil)
	job := testCreateTable(c, ctx, d, dbInfo, tblInfo)
	// insert t values (1, 2);
	originTable := testGetTable(c, d, dbInfo.ID, tblInfo.ID)
	row := types.MakeDatums(1, 2)
	_, err = originTable.AddRecord(ctx, row, false)
	c.Assert(err, IsNil)
	txn, err := ctx.Txn(true)
	c.Assert(err, IsNil)
	err = txn.Commit(context.Background())
	c.Assert(err, IsNil)

	tc := &TestDDLCallback{}
	// set up hook
	firstJobID := job.ID
	tests := buildCancelJobTests(firstJobID)
	var checkErr error
	var test *testCancelJob
	tc.onJobUpdated = func(job *model.Job) {
		if job.State == model.JobStateSynced || job.State == model.JobStateCancelled || job.State == model.JobStateCancelling {
			return
		}
		if checkErr != nil {
			return
		}

		hookCtx := mock.NewContext()
		hookCtx.Store = store
		var err1 error
		err1 = hookCtx.NewTxn(context.Background())
		if err1 != nil {
			checkErr = errors.Trace(err1)
			return
		}
		txn, err1 = hookCtx.Txn(true)
		if err1 != nil {
			checkErr = errors.Trace(err1)
			return
		}
		checkErr = checkCancelState(txn, job, test)
		if checkErr != nil {
			return
		}
		err1 = txn.Commit(context.Background())
		if err1 != nil {
			checkErr = errors.Trace(err1)
			return
		}
	}
	d.SetHook(tc)

	// for adding index
	test = &tests[0]
	idxOrigName := "idx"
	validArgs := []interface{}{false, model.NewCIStr(idxOrigName),
		[]*ast.IndexColName{{
			Column: &ast.ColumnName{Name: model.NewCIStr("c1")},
			Length: -1,
		}}, nil}

	// When the job satisfies this test case, the option will be rollback, so the job's schema state is none.
	cancelState := model.StateNone
	doDDLJobErrWithSchemaState(ctx, d, c, dbInfo.ID, tblInfo.ID, model.ActionAddIndex, validArgs, &cancelState)
	c.Check(errors.ErrorStack(checkErr), Equals, "")
	s.checkAddIdx(c, d, dbInfo.ID, tblInfo.ID, idxOrigName, false)
	test = &tests[1]
	doDDLJobErrWithSchemaState(ctx, d, c, dbInfo.ID, tblInfo.ID, model.ActionAddIndex, validArgs, &cancelState)
	c.Check(errors.ErrorStack(checkErr), Equals, "")
	s.checkAddIdx(c, d, dbInfo.ID, tblInfo.ID, idxOrigName, false)
	test = &tests[2]
	doDDLJobErrWithSchemaState(ctx, d, c, dbInfo.ID, tblInfo.ID, model.ActionAddIndex, validArgs, &cancelState)
	c.Check(errors.ErrorStack(checkErr), Equals, "")
	s.checkAddIdx(c, d, dbInfo.ID, tblInfo.ID, idxOrigName, false)
	test = &tests[3]
	testCreateIndex(c, ctx, d, dbInfo, tblInfo, false, "idx", "c2")
	c.Check(errors.ErrorStack(checkErr), Equals, "")
	txn, err = ctx.Txn(true)
	c.Assert(err, IsNil)
	c.Assert(txn.Commit(context.Background()), IsNil)
	s.checkAddIdx(c, d, dbInfo.ID, tblInfo.ID, idxOrigName, true)

	// for add column
	test = &tests[4]
	addingColName := "colA"

	newColumnDef := &ast.ColumnDef{
		Name:    &ast.ColumnName{Name: model.NewCIStr(addingColName)},
		Tp:      &types.FieldType{Tp: mysql.TypeLonglong},
		Options: []*ast.ColumnOption{},
	}
	col, _, err := buildColumnAndConstraint(ctx, 2, newColumnDef, nil)
	c.Assert(err, IsNil)
	addColumnArgs := []interface{}{col, &ast.ColumnPosition{Tp: ast.ColumnPositionNone}, 0}
	doDDLJobErrWithSchemaState(ctx, d, c, dbInfo.ID, tblInfo.ID, model.ActionAddColumn, addColumnArgs, &cancelState)
	c.Check(errors.ErrorStack(checkErr), Equals, "")
	s.checkAddColumn(c, d, dbInfo.ID, tblInfo.ID, addingColName, false)

	test = &tests[5]
	doDDLJobErrWithSchemaState(ctx, d, c, dbInfo.ID, tblInfo.ID, model.ActionAddColumn, addColumnArgs, &cancelState)
	c.Check(errors.ErrorStack(checkErr), Equals, "")
	s.checkAddColumn(c, d, dbInfo.ID, tblInfo.ID, addingColName, false)

	test = &tests[6]
	doDDLJobErrWithSchemaState(ctx, d, c, dbInfo.ID, tblInfo.ID, model.ActionAddColumn, addColumnArgs, &cancelState)
	c.Check(errors.ErrorStack(checkErr), Equals, "")
	s.checkAddColumn(c, d, dbInfo.ID, tblInfo.ID, addingColName, false)

	test = &tests[7]
	testAddColumn(c, ctx, d, dbInfo, tblInfo, addColumnArgs)
	c.Check(errors.ErrorStack(checkErr), Equals, "")
	s.checkAddColumn(c, d, dbInfo.ID, tblInfo.ID, addingColName, true)

<<<<<<< HEAD
	// for drop column.
	test = &tests[9]
	dropColName := "c2"
	dropColumnArgs := []interface{}{model.NewCIStr(dropColName)}
	doDDLJobErrWithSchemaState(ctx, d, c, dbInfo.ID, tblInfo.ID, model.ActionDropColumn, dropColumnArgs, &cancelState)
	c.Check(errors.ErrorStack(checkErr), Equals, "")
	s.checkDropColumn(c, d, dbInfo.ID, tblInfo.ID, dropColName, false)

	test = &tests[10]
	doDDLJobErrWithSchemaState(ctx, d, c, dbInfo.ID, tblInfo.ID, model.ActionDropColumn, dropColumnArgs, &cancelState)
	c.Check(errors.ErrorStack(checkErr), Equals, "")
	s.checkDropColumn(c, d, dbInfo.ID, tblInfo.ID, dropColName, false)

	test = &tests[11]
	doDDLJobErrWithSchemaState(ctx, d, c, dbInfo.ID, tblInfo.ID, model.ActionDropColumn, dropColumnArgs, &cancelState)
	c.Check(errors.ErrorStack(checkErr), Equals, "")
	s.checkDropColumn(c, d, dbInfo.ID, tblInfo.ID, dropColName, false)
=======
	// for create table
	tblInfo1 := testTableInfo(c, d, "t1", 2)
	test = &tests[8]
	doDDLJobErrWithSchemaState(ctx, d, c, dbInfo.ID, tblInfo1.ID, model.ActionCreateTable, []interface{}{tblInfo1}, &cancelState)
	c.Check(checkErr, IsNil)
	testCheckTableState(c, d, dbInfo, tblInfo1, model.StateNone)

	// for create database
	dbInfo1 := testSchemaInfo(c, d, "test_cancel_job1")
	test = &tests[9]
	doDDLJobErrWithSchemaState(ctx, d, c, dbInfo1.ID, 0, model.ActionCreateSchema, []interface{}{dbInfo1}, &cancelState)
	c.Check(checkErr, IsNil)
	testCheckSchemaState(c, d, dbInfo1, model.StateNone)

>>>>>>> 123aba28
}

func (s *testDDLSuite) TestIgnorableSpec(c *C) {
	specs := []ast.AlterTableType{
		ast.AlterTableOption,
		ast.AlterTableAddColumns,
		ast.AlterTableAddConstraint,
		ast.AlterTableDropColumn,
		ast.AlterTableDropPrimaryKey,
		ast.AlterTableDropIndex,
		ast.AlterTableDropForeignKey,
		ast.AlterTableModifyColumn,
		ast.AlterTableChangeColumn,
		ast.AlterTableRenameTable,
		ast.AlterTableAlterColumn,
	}
	for _, spec := range specs {
		c.Assert(isIgnorableSpec(spec), IsFalse)
	}

	ignorableSpecs := []ast.AlterTableType{
		ast.AlterTableLock,
		ast.AlterTableAlgorithm,
	}
	for _, spec := range ignorableSpecs {
		c.Assert(isIgnorableSpec(spec), IsTrue)
	}
}

func (s *testDDLSuite) TestBuildJobDependence(c *C) {
	store := testCreateStore(c, "test_set_job_relation")
	defer store.Close()

	// Add some non-add-index jobs.
	job1 := &model.Job{ID: 1, TableID: 1, Type: model.ActionAddColumn}
	job2 := &model.Job{ID: 2, TableID: 1, Type: model.ActionCreateTable}
	job3 := &model.Job{ID: 3, TableID: 2, Type: model.ActionDropColumn}
	job6 := &model.Job{ID: 6, TableID: 1, Type: model.ActionDropTable}
	job7 := &model.Job{ID: 7, TableID: 2, Type: model.ActionModifyColumn}
	job9 := &model.Job{ID: 9, SchemaID: 111, Type: model.ActionDropSchema}
	job11 := &model.Job{ID: 11, TableID: 2, Type: model.ActionRenameTable, Args: []interface{}{int64(111), "old db name"}}
	kv.RunInNewTxn(store, false, func(txn kv.Transaction) error {
		t := meta.NewMeta(txn)
		err := t.EnQueueDDLJob(job1)
		c.Assert(err, IsNil)
		err = t.EnQueueDDLJob(job2)
		c.Assert(err, IsNil)
		err = t.EnQueueDDLJob(job3)
		c.Assert(err, IsNil)
		err = t.EnQueueDDLJob(job6)
		c.Assert(err, IsNil)
		err = t.EnQueueDDLJob(job7)
		c.Assert(err, IsNil)
		err = t.EnQueueDDLJob(job9)
		c.Assert(err, IsNil)
		err = t.EnQueueDDLJob(job11)
		c.Assert(err, IsNil)
		return nil
	})
	job4 := &model.Job{ID: 4, TableID: 1, Type: model.ActionAddIndex}
	kv.RunInNewTxn(store, false, func(txn kv.Transaction) error {
		t := meta.NewMeta(txn)
		err := buildJobDependence(t, job4)
		c.Assert(err, IsNil)
		c.Assert(job4.DependencyID, Equals, int64(2))
		return nil
	})
	job5 := &model.Job{ID: 5, TableID: 2, Type: model.ActionAddIndex}
	kv.RunInNewTxn(store, false, func(txn kv.Transaction) error {
		t := meta.NewMeta(txn)
		err := buildJobDependence(t, job5)
		c.Assert(err, IsNil)
		c.Assert(job5.DependencyID, Equals, int64(3))
		return nil
	})
	job8 := &model.Job{ID: 8, TableID: 3, Type: model.ActionAddIndex}
	kv.RunInNewTxn(store, false, func(txn kv.Transaction) error {
		t := meta.NewMeta(txn)
		err := buildJobDependence(t, job8)
		c.Assert(err, IsNil)
		c.Assert(job8.DependencyID, Equals, int64(0))
		return nil
	})
	job10 := &model.Job{ID: 10, SchemaID: 111, TableID: 3, Type: model.ActionAddIndex}
	kv.RunInNewTxn(store, false, func(txn kv.Transaction) error {
		t := meta.NewMeta(txn)
		err := buildJobDependence(t, job10)
		c.Assert(err, IsNil)
		c.Assert(job10.DependencyID, Equals, int64(9))
		return nil
	})
	job12 := &model.Job{ID: 12, SchemaID: 112, TableID: 2, Type: model.ActionAddIndex}
	kv.RunInNewTxn(store, false, func(txn kv.Transaction) error {
		t := meta.NewMeta(txn)
		err := buildJobDependence(t, job12)
		c.Assert(err, IsNil)
		c.Assert(job12.DependencyID, Equals, int64(11))
		return nil
	})
}

func (s *testDDLSuite) TestParallelDDL(c *C) {
	store := testCreateStore(c, "test_parallel_ddl")
	defer store.Close()
	d := testNewDDL(context.Background(), nil, store, nil, nil, testLease)
	defer d.Stop()
	ctx := testNewContext(d)
	err := ctx.NewTxn(context.Background())
	c.Assert(err, IsNil)

	/*
		build structure:
			DBs -> {
			 db1: test_parallel_ddl_1
			 db2: test_parallel_ddl_2
			}
			Tables -> {
			 db1.t1 (c1 int, c2 int)
			 db1.t2 (c1 int primary key, c2 int, c3 int)
			 db2.t3 (c1 int, c2 int, c3 int, c4 int)
			}
			Data -> {
			 t1: (10, 10), (20, 20)
			 t2: (1, 1, 1), (2, 2, 2), (3, 3, 3)
			 t3: (11, 22, 33, 44)
			}
	*/
	// create database test_parallel_ddl_1;
	dbInfo1 := testSchemaInfo(c, d, "test_parallel_ddl_1")
	testCreateSchema(c, ctx, d, dbInfo1)
	// create table t1 (c1 int, c2 int);
	tblInfo1 := testTableInfo(c, d, "t1", 2)
	testCreateTable(c, ctx, d, dbInfo1, tblInfo1)
	// insert t1 values (10, 10), (20, 20)
	tbl1 := testGetTable(c, d, dbInfo1.ID, tblInfo1.ID)
	_, err = tbl1.AddRecord(ctx, types.MakeDatums(1, 1), false)
	c.Assert(err, IsNil)
	_, err = tbl1.AddRecord(ctx, types.MakeDatums(2, 2), false)
	c.Assert(err, IsNil)
	// create table t2 (c1 int primary key, c2 int, c3 int);
	tblInfo2 := testTableInfo(c, d, "t2", 3)
	tblInfo2.Columns[0].Flag = mysql.PriKeyFlag | mysql.NotNullFlag
	tblInfo2.PKIsHandle = true
	testCreateTable(c, ctx, d, dbInfo1, tblInfo2)
	// insert t2 values (1, 1), (2, 2), (3, 3)
	tbl2 := testGetTable(c, d, dbInfo1.ID, tblInfo2.ID)
	_, err = tbl2.AddRecord(ctx, types.MakeDatums(1, 1, 1), false)
	c.Assert(err, IsNil)
	_, err = tbl2.AddRecord(ctx, types.MakeDatums(2, 2, 2), false)
	c.Assert(err, IsNil)
	_, err = tbl2.AddRecord(ctx, types.MakeDatums(3, 3, 3), false)
	c.Assert(err, IsNil)
	// create database test_parallel_ddl_2;
	dbInfo2 := testSchemaInfo(c, d, "test_parallel_ddl_2")
	testCreateSchema(c, ctx, d, dbInfo2)
	// create table t3 (c1 int, c2 int, c3 int, c4 int);
	tblInfo3 := testTableInfo(c, d, "t3", 4)
	testCreateTable(c, ctx, d, dbInfo2, tblInfo3)
	// insert t3 values (11, 22, 33, 44)
	tbl3 := testGetTable(c, d, dbInfo2.ID, tblInfo3.ID)
	_, err = tbl3.AddRecord(ctx, types.MakeDatums(11, 22, 33, 44), false)
	c.Assert(err, IsNil)

	// set hook to execute jobs after all jobs are in queue.
	jobCnt := int64(11)
	tc := &TestDDLCallback{}
	once := sync.Once{}
	var checkErr error
	tc.onJobRunBefore = func(job *model.Job) {
		// TODO: extract a unified function for other tests.
		once.Do(func() {
			qLen1 := int64(0)
			qLen2 := int64(0)
			for {
				checkErr = kv.RunInNewTxn(store, false, func(txn kv.Transaction) error {
					m := meta.NewMeta(txn)
					qLen1, err = m.DDLJobQueueLen()
					if err != nil {
						return err
					}
					qLen2, err = m.DDLJobQueueLen(meta.AddIndexJobListKey)
					if err != nil {
						return err
					}
					return nil
				})
				if checkErr != nil {
					break
				}
				if qLen1+qLen2 == jobCnt {
					if qLen2 != 5 {
						checkErr = errors.Errorf("add index jobs cnt %v != 5", qLen2)
					}
					break
				}
				time.Sleep(5 * time.Millisecond)
			}
		})
	}
	d.SetHook(tc)
	c.Assert(checkErr, IsNil)

	/*
		prepare jobs:
		/	job no.	/	database no.	/	table no.	/	action type	 /
		/     1		/	 	1			/		1		/	add index	 /
		/     2		/	 	1			/		1		/	add column	 /
		/     3		/	 	1			/		1		/	add index	 /
		/     4		/	 	1			/		2		/	drop column	 /
		/     5		/	 	1			/		1		/	drop index 	 /
		/     6		/	 	1			/		2		/	add index	 /
		/     7		/	 	2			/		3		/	drop column	 /
		/     8		/	 	2			/		3		/	rebase autoID/
		/     9		/	 	1			/		1		/	add index	 /
		/     10	/	 	2			/		null   	/	drop schema  /
		/     11	/	 	2			/		2		/	add index	 /
	*/
	job1 := buildCreateIdxJob(dbInfo1, tblInfo1, false, "db1_idx1", "c1")
	d.addDDLJob(ctx, job1)
	job2 := buildCreateColumnJob(dbInfo1, tblInfo1, "c3", &ast.ColumnPosition{Tp: ast.ColumnPositionNone}, nil)
	d.addDDLJob(ctx, job2)
	job3 := buildCreateIdxJob(dbInfo1, tblInfo1, false, "db1_idx2", "c3")
	d.addDDLJob(ctx, job3)
	job4 := buildDropColumnJob(dbInfo1, tblInfo2, "c3")
	d.addDDLJob(ctx, job4)
	job5 := buildDropIdxJob(dbInfo1, tblInfo1, "db1_idx1")
	d.addDDLJob(ctx, job5)
	job6 := buildCreateIdxJob(dbInfo1, tblInfo2, false, "db2_idx1", "c2")
	d.addDDLJob(ctx, job6)
	job7 := buildDropColumnJob(dbInfo2, tblInfo3, "c4")
	d.addDDLJob(ctx, job7)
	job8 := buildRebaseAutoIDJobJob(dbInfo2, tblInfo3, 1024)
	d.addDDLJob(ctx, job8)
	job9 := buildCreateIdxJob(dbInfo1, tblInfo1, false, "db1_idx3", "c2")
	d.addDDLJob(ctx, job9)
	job10 := buildDropSchemaJob(dbInfo2)
	d.addDDLJob(ctx, job10)
	job11 := buildCreateIdxJob(dbInfo2, tblInfo3, false, "db3_idx1", "c2")
	d.addDDLJob(ctx, job11)
	// TODO: add rename table job

	// check results.
	isChecked := false
	for !isChecked {
		kv.RunInNewTxn(store, false, func(txn kv.Transaction) error {
			m := meta.NewMeta(txn)
			lastJob, err := m.GetHistoryDDLJob(job11.ID)
			c.Assert(err, IsNil)
			// all jobs are finished.
			if lastJob != nil {
				finishedJobs, err := m.GetAllHistoryDDLJobs()
				c.Assert(err, IsNil)
				// get the last 11 jobs completed.
				finishedJobs = finishedJobs[len(finishedJobs)-11:]
				// check some jobs are ordered because of the dependence.
				c.Assert(finishedJobs[0].ID, Equals, job1.ID)
				c.Assert(finishedJobs[1].ID, Equals, job2.ID)
				c.Assert(finishedJobs[2].ID, Equals, job3.ID)
				c.Assert(finishedJobs[4].ID, Equals, job5.ID)
				c.Assert(finishedJobs[10].ID, Equals, job11.ID)
				// check the jobs are ordered in the adding-index-job queue or general-job queue.
				addIdxJobID := int64(0)
				generalJobID := int64(0)
				for _, job := range finishedJobs {
					// check jobs' order.
					if job.Type == model.ActionAddIndex {
						c.Assert(job.ID, Greater, addIdxJobID)
						addIdxJobID = job.ID
					} else {
						c.Assert(job.ID, Greater, generalJobID)
						generalJobID = job.ID
					}
					// check jobs' state.
					if job.ID == lastJob.ID {
						c.Assert(job.State, Equals, model.JobStateCancelled, Commentf("job: %v", job))
					} else {
						c.Assert(job.State, Equals, model.JobStateSynced, Commentf("job: %v", job))
					}
				}

				isChecked = true
			}
			return nil
		})
		time.Sleep(10 * time.Millisecond)
	}

	tc = &TestDDLCallback{}
	d.SetHook(tc)
}

func (s *testDDLSuite) TestDDLPackageExecuteSQL(c *C) {
	store := testCreateStore(c, "test_run_sql")
	defer store.Close()

	d := testNewDDL(context.Background(), nil, store, nil, nil, testLease)
	testCheckOwner(c, d, true)
	defer d.Stop()
	worker := d.generalWorker()
	c.Assert(worker, NotNil)

	// In test environment, worker.ctxPool will be nil, and get will return mock.Context.
	// We just test that can use it to call sqlexec.SQLExecutor.Execute.
	sess, err := worker.sessPool.get()
	c.Assert(err, IsNil)
	defer worker.sessPool.put(sess)
	se := sess.(sqlexec.SQLExecutor)
	_, _ = se.Execute(context.Background(), "create table t(a int);")
}<|MERGE_RESOLUTION|>--- conflicted
+++ resolved
@@ -370,17 +370,16 @@
 		{act: model.ActionAddColumn, jobIDs: []int64{firstID + 7}, cancelRetErrs: noErrs, cancelState: model.StateWriteReorganization, ddlRetErr: err},
 		{act: model.ActionAddColumn, jobIDs: []int64{firstID + 8}, cancelRetErrs: []error{admin.ErrCancelFinishedDDLJob.GenWithStackByArgs(firstID + 8)}, cancelState: model.StatePublic, ddlRetErr: err},
 
-<<<<<<< HEAD
+
 		{act: model.ActionDropColumn, jobIDs: []int64{firstID + 9}, cancelRetErrs: []error{admin.ErrCancelFinishedDDLJob.GenWithStackByArgs(firstID + 9)}, cancelState: model.StateDeleteOnly, ddlRetErr: err},
 		{act: model.ActionDropColumn, jobIDs: []int64{firstID + 10}, cancelRetErrs: []error{admin.ErrCancelFinishedDDLJob.GenWithStackByArgs(firstID + 10)}, cancelState: model.StateWriteOnly, ddlRetErr: err},
 		{act: model.ActionDropColumn, jobIDs: []int64{firstID + 11}, cancelRetErrs: []error{admin.ErrCancelFinishedDDLJob.GenWithStackByArgs(firstID + 11)}, cancelState: model.StateWriteReorganization, ddlRetErr: err},
 		{act: model.ActionDropColumn, jobIDs: []int64{firstID + 12}, cancelRetErrs: noErrs, cancelState: model.StatePublic, ddlRetErr: err},
-=======
+
 		// Test create table, watch out, table id will alloc a globalID.
 		{act: model.ActionCreateTable, jobIDs: []int64{firstID + 10}, cancelRetErrs: noErrs, cancelState: model.StateNone, ddlRetErr: err},
 		// Test create database, watch out, database id will alloc a globalID.
 		{act: model.ActionCreateSchema, jobIDs: []int64{firstID + 12}, cancelRetErrs: noErrs, cancelState: model.StateNone, ddlRetErr: err},
->>>>>>> 123aba28
 	}
 
 	return tests
@@ -546,7 +545,7 @@
 	c.Check(errors.ErrorStack(checkErr), Equals, "")
 	s.checkAddColumn(c, d, dbInfo.ID, tblInfo.ID, addingColName, true)
 
-<<<<<<< HEAD
+
 	// for drop column.
 	test = &tests[9]
 	dropColName := "c2"
@@ -564,7 +563,7 @@
 	doDDLJobErrWithSchemaState(ctx, d, c, dbInfo.ID, tblInfo.ID, model.ActionDropColumn, dropColumnArgs, &cancelState)
 	c.Check(errors.ErrorStack(checkErr), Equals, "")
 	s.checkDropColumn(c, d, dbInfo.ID, tblInfo.ID, dropColName, false)
-=======
+
 	// for create table
 	tblInfo1 := testTableInfo(c, d, "t1", 2)
 	test = &tests[8]
@@ -579,7 +578,7 @@
 	c.Check(checkErr, IsNil)
 	testCheckSchemaState(c, d, dbInfo1, model.StateNone)
 
->>>>>>> 123aba28
+
 }
 
 func (s *testDDLSuite) TestIgnorableSpec(c *C) {
