--- conflicted
+++ resolved
@@ -28,17 +28,8 @@
 	"github.com/pingcap/tidb/meta"
 	"github.com/pingcap/tidb/parser/model"
 	"github.com/pingcap/tidb/sessionctx"
-<<<<<<< HEAD
-	"github.com/pingcap/tidb/sessionctx/variable"
-	"github.com/pingcap/tidb/table"
-	"github.com/pingcap/tidb/types"
-	"github.com/pingcap/tidb/util/admin"
-	"github.com/pingcap/tidb/util/mock"
-	"github.com/pingcap/tidb/util/sqlexec"
-=======
 	"github.com/pingcap/tidb/testkit"
 	"github.com/pingcap/tidb/util"
->>>>>>> bb9cb76f
 	"github.com/stretchr/testify/require"
 )
 
@@ -49,250 +40,8 @@
 	defer clean()
 
 	time.Sleep(testLease)
-<<<<<<< HEAD
-	testCheckOwner(t, d1, true)
-
-	require.Equal(t, d1.GetLease(), testLease)
-}
-
-func TestNotifyDDLJob(t *testing.T) {
-	store := createMockStore(t)
-	defer func() {
-		require.NoError(t, store.Close())
-	}()
-
-	getFirstNotificationAfterStartDDL := func(d *ddl) {
-		select {
-		case <-d.workers[addIdxWorker].ddlJobCh:
-		default:
-			// The notification may be received by the worker.
-		}
-		select {
-		case <-d.workers[generalWorker].ddlJobCh:
-		default:
-			// The notification may be received by the worker.
-		}
-	}
-
-	d, err := testNewDDLAndStart(
-		context.Background(),
-		WithStore(store),
-		WithLease(testLease),
-	)
-	require.NoError(t, err)
-	defer func() {
-		require.NoError(t, d.Stop())
-	}()
-	getFirstNotificationAfterStartDDL(d)
-	// Ensure that the notification is not handled in workers `start` function.
-	d.cancel()
-	for _, worker := range d.workers {
-		worker.Close()
-	}
-
-	job := &model.Job{
-		SchemaID:   1,
-		TableID:    2,
-		Type:       model.ActionCreateTable,
-		BinlogInfo: &model.HistoryInfo{},
-		Args:       []interface{}{},
-	}
-	// Test the notification mechanism of the owner and the server receiving the DDL request on the same TiDB.
-	// This DDL request is a general DDL job.
-	d.asyncNotifyWorker(job)
-	select {
-	case <-d.workers[generalWorker].ddlJobCh:
-	default:
-		require.FailNow(t, "do not get the general job notification")
-	}
-	// Test the notification mechanism of the owner and the server receiving the DDL request on the same TiDB.
-	// This DDL request is a add index DDL job.
-	job.Type = model.ActionAddIndex
-	d.asyncNotifyWorker(job)
-	select {
-	case <-d.workers[addIdxWorker].ddlJobCh:
-	default:
-		require.FailNow(t, "do not get the add index job notification")
-	}
-
-	// Test the notification mechanism that the owner and the server receiving the DDL request are not on the same TiDB.
-	// And the etcd client is nil.
-	d1, err := testNewDDLAndStart(
-		context.Background(),
-		WithStore(store),
-		WithLease(testLease),
-	)
-	require.NoError(t, err)
-	defer func() {
-		require.NoError(t, d1.Stop())
-	}()
-	getFirstNotificationAfterStartDDL(d1)
-	// Ensure that the notification is not handled by worker's "start".
-	d1.cancel()
-	for _, worker := range d1.workers {
-		worker.Close()
-	}
-	d1.ownerManager.RetireOwner()
-	d1.asyncNotifyWorker(job)
-	job.Type = model.ActionCreateTable
-	d1.asyncNotifyWorker(job)
-	testCheckOwner(t, d1, false)
-	select {
-	case <-d1.workers[addIdxWorker].ddlJobCh:
-		require.FailNow(t, "should not get the add index job notification")
-	case <-d1.workers[generalWorker].ddlJobCh:
-		require.FailNow(t, "should not get the general job notification")
-	default:
-	}
-}
-
-// TestRunWorker tests no job is handled when the value of RunWorker is false.
-func (s *testDDLSerialSuiteToVerify) TestRunWorker() {
-	store := createMockStore(s.T())
-	defer func() {
-		require.NoError(s.T(), store.Close())
-	}()
-
-	RunWorker = false
-	d, err := testNewDDLAndStart(
-		context.Background(),
-		WithStore(store),
-		WithLease(testLease),
-	)
-	require.NoError(s.T(), err)
-	testCheckOwner(s.T(), d, false)
-	defer func() {
-		require.NoError(s.T(), d.Stop())
-	}()
-
-	// Make sure the DDL worker is nil.
-	worker := d.generalWorker()
-	require.Nil(s.T(), worker)
-	// Make sure the DDL job can be done and exit that goroutine.
-	RunWorker = true
-	d1, err := testNewDDLAndStart(
-		context.Background(),
-		WithStore(store),
-		WithLease(testLease),
-	)
-	require.NoError(s.T(), err)
-	testCheckOwner(s.T(), d1, true)
-	defer func() {
-		err := d1.Stop()
-		require.NoError(s.T(), err)
-	}()
-	worker = d1.generalWorker()
-	require.NotNil(s.T(), worker)
-}
-
-func TestSchemaError(t *testing.T) {
-	store := createMockStore(t)
-	defer func() {
-		require.NoError(t, store.Close())
-	}()
-
-	d, err := testNewDDLAndStart(
-		context.Background(),
-		WithStore(store),
-		WithLease(testLease),
-	)
-	require.NoError(t, err)
-	defer func() {
-		require.NoError(t, d.Stop())
-	}()
-	ctx := testNewContext(d)
-
-	doDDLJobErr(t, 1, 0, model.ActionCreateSchema, []interface{}{1}, ctx, d)
-}
-
-func TestTableError(t *testing.T) {
-	store := createMockStore(t)
-	defer func() {
-		require.NoError(t, store.Close())
-	}()
-
-	d, err := testNewDDLAndStart(
-		context.Background(),
-		WithStore(store),
-		WithLease(testLease),
-	)
-	require.NoError(t, err)
-	defer func() {
-		require.NoError(t, d.Stop())
-	}()
-	ctx := testNewContext(d)
-
-	// Schema ID is wrong, so dropping table is failed.
-	doDDLJobErr(t, -1, 1, model.ActionDropTable, nil, ctx, d)
-	// Table ID is wrong, so dropping table is failed.
-	dbInfo, err := testSchemaInfo(d, "test_ddl")
-	require.NoError(t, err)
-	testCreateSchema(t, testNewContext(d), d, dbInfo)
-	job := doDDLJobErr(t, dbInfo.ID, -1, model.ActionDropTable, nil, ctx, d)
-
-	// Table ID or schema ID is wrong, so getting table is failed.
-	tblInfo, err := testTableInfo(d, "t", 3)
-	require.NoError(t, err)
-	testCreateTable(t, ctx, d, dbInfo, tblInfo)
-	err = kv.RunInNewTxn(context.Background(), store, false, func(ctx context.Context, txn kv.Transaction) error {
-		job.SchemaID = -1
-		job.TableID = -1
-		m := meta.NewMeta(txn)
-		_, err1 := getTableInfoAndCancelFaultJob(m, job, job.SchemaID)
-		require.Error(t, err1)
-		job.SchemaID = dbInfo.ID
-		_, err1 = getTableInfoAndCancelFaultJob(m, job, job.SchemaID)
-		require.Error(t, err1)
-		return nil
-	})
-	require.NoError(t, err)
-
-	// Args is wrong, so creating table is failed.
-	doDDLJobErr(t, 1, 1, model.ActionCreateTable, []interface{}{1}, ctx, d)
-	// Schema ID is wrong, so creating table is failed.
-	doDDLJobErr(t, -1, tblInfo.ID, model.ActionCreateTable, []interface{}{tblInfo}, ctx, d)
-	// Table exists, so creating table is failed.
-	tblInfo.ID++
-	doDDLJobErr(t, dbInfo.ID, tblInfo.ID, model.ActionCreateTable, []interface{}{tblInfo}, ctx, d)
-
-}
-
-func TestViewError(t *testing.T) {
-	store := createMockStore(t)
-	defer func() {
-		require.NoError(t, store.Close())
-	}()
-
-	d, err := testNewDDLAndStart(
-		context.Background(),
-		WithStore(store),
-		WithLease(testLease),
-	)
-	require.NoError(t, err)
-	defer func() {
-		require.NoError(t, d.Stop())
-	}()
-	ctx := testNewContext(d)
-	dbInfo, err := testSchemaInfo(d, "test_ddl")
-	require.NoError(t, err)
-	testCreateSchema(t, testNewContext(d), d, dbInfo)
-
-	// Table ID or schema ID is wrong, so getting table is failed.
-	tblInfo := testViewInfo(t, d, "t", 3)
-	testCreateView(t, ctx, d, dbInfo, tblInfo)
-
-	// Args is wrong, so creating view is failed.
-	doDDLJobErr(t, 1, 1, model.ActionCreateView, []interface{}{1}, ctx, d)
-	// Schema ID is wrong and orReplace is false, so creating view is failed.
-	doDDLJobErr(t, -1, tblInfo.ID, model.ActionCreateView, []interface{}{tblInfo, false}, ctx, d)
-	// View exists and orReplace is false, so creating view is failed.
-	tblInfo.ID++
-	doDDLJobErr(t, dbInfo.ID, tblInfo.ID, model.ActionCreateView, []interface{}{tblInfo, false}, ctx, d)
-
-=======
 	require.Equal(t, dom.DDL().OwnerManager().IsOwner(), true)
 	require.Equal(t, dom.DDL().GetLease(), testLease)
->>>>>>> bb9cb76f
 }
 
 func TestInvalidDDLJob(t *testing.T) {
@@ -321,955 +70,6 @@
 	// Test the job runner should not hang forever.
 	job := &model.Job{SchemaID: 1, TableID: 1}
 	ctx.SetValue(sessionctx.QueryString, "skip")
-<<<<<<< HEAD
-	err = d.doDDLJob(ctx, job)
-	require.Error(s.T(), err)
-	require.Equal(s.T(), err.Error(), "mockAddBatchDDLJobsErr")
-	require.Nil(s.T(), failpoint.Disable("github.com/pingcap/tidb/ddl/mockAddBatchDDLJobsErr"))
-}
-
-func testCheckOwner(t *testing.T, d *ddl, expectedVal bool) {
-	require.Equal(t, d.isOwner(), expectedVal)
-}
-
-func testCheckJobDone(t *testing.T, d *ddl, job *model.Job, isAdd bool) {
-	require.NoError(t, kv.RunInNewTxn(context.Background(), d.store, false, func(ctx context.Context, txn kv.Transaction) error {
-		m := meta.NewMeta(txn)
-		historyJob, err := m.GetHistoryDDLJob(job.ID)
-		require.NoError(t, err)
-		checkHistoryJob(t, historyJob)
-		if isAdd {
-			require.Equal(t, historyJob.SchemaState, model.StatePublic)
-		} else {
-			require.Equal(t, historyJob.SchemaState, model.StateNone)
-		}
-
-		return nil
-	}))
-}
-
-func testCheckJobCancelled(t *testing.T, d *ddl, job *model.Job, state *model.SchemaState) {
-	require.NoError(t, kv.RunInNewTxn(context.Background(), d.store, false, func(ctx context.Context, txn kv.Transaction) error {
-		m := meta.NewMeta(txn)
-		historyJob, err := m.GetHistoryDDLJob(job.ID)
-		require.NoError(t, err)
-		require.True(t, historyJob.IsCancelled() || historyJob.IsRollbackDone(), "history job %s", historyJob)
-		if state != nil {
-			require.Equal(t, historyJob.SchemaState, *state)
-		}
-		return nil
-	}))
-}
-
-func doDDLJobErrWithSchemaState(ctx sessionctx.Context, d *ddl, t *testing.T, schemaID, tableID int64, tp model.ActionType,
-	args []interface{}, state *model.SchemaState) *model.Job {
-	job := &model.Job{
-		SchemaID:   schemaID,
-		TableID:    tableID,
-		Type:       tp,
-		Args:       args,
-		BinlogInfo: &model.HistoryInfo{},
-	}
-	// TODO: check error detail
-	ctx.SetValue(sessionctx.QueryString, "skip")
-	require.Error(t, d.doDDLJob(ctx, job))
-	testCheckJobCancelled(t, d, job, state)
-
-	return job
-}
-
-func doDDLJobSuccess(ctx sessionctx.Context, d *ddl, t *testing.T, schemaID, tableID int64, tp model.ActionType,
-	args []interface{}) {
-	job := &model.Job{
-		SchemaID:   schemaID,
-		TableID:    tableID,
-		Type:       tp,
-		Args:       args,
-		BinlogInfo: &model.HistoryInfo{},
-	}
-	ctx.SetValue(sessionctx.QueryString, "skip")
-	err := d.doDDLJob(ctx, job)
-	require.NoError(t, err)
-}
-
-func doDDLJobErr(t *testing.T, schemaID, tableID int64, tp model.ActionType, args []interface{}, ctx sessionctx.Context, d *ddl) *model.Job {
-	return doDDLJobErrWithSchemaState(ctx, d, t, schemaID, tableID, tp, args, nil)
-}
-
-func checkCancelState(ctx sessionctx.Context, txn kv.Transaction, job *model.Job, test *testCancelJob) error {
-	var checkErr error
-	addIndexFirstReorg := (test.act == model.ActionAddIndex || test.act == model.ActionAddPrimaryKey) &&
-		job.SchemaState == model.StateWriteReorganization && job.SnapshotVer == 0
-	// If the action is adding index and the state is writing reorganization, it wants to test the case of cancelling the job when backfilling indexes.
-	// When the job satisfies this case of addIndexFirstReorg, the worker hasn't started to backfill indexes.
-	if test.cancelState == job.SchemaState && !addIndexFirstReorg && !job.IsRollingback() {
-		var errs []error
-		var err error
-		if variable.AllowConcurrencyDDL.Load() {
-			errs, err = CancelConcurrencyJobs(ctx, test.jobIDs)
-		} else {
-			errs, err = admin.CancelJobs(txn, test.jobIDs)
-		}
-
-		if err != nil {
-			checkErr = errors.Trace(err)
-			return checkErr
-		}
-		// It only tests cancel one DDL job.
-		if !terror.ErrorEqual(errs[0], test.cancelRetErrs[0]) {
-			checkErr = errors.Trace(errs[0])
-			return checkErr
-		}
-	}
-	return checkErr
-}
-
-type testCancelJob struct {
-	jobIDs        []int64
-	cancelRetErrs []error          // cancelRetErrs is the first return value of CancelJobs.
-	act           model.ActionType // act is the job action.
-	cancelState   model.SchemaState
-}
-
-func buildCancelJobTests(firstID int64) []testCancelJob {
-	noErrs := []error{nil}
-	tests := []testCancelJob{
-		{act: model.ActionAddIndex, jobIDs: []int64{firstID + 1}, cancelRetErrs: noErrs, cancelState: model.StateDeleteOnly},
-		{act: model.ActionAddIndex, jobIDs: []int64{firstID + 2}, cancelRetErrs: noErrs, cancelState: model.StateWriteOnly},
-		{act: model.ActionAddIndex, jobIDs: []int64{firstID + 3}, cancelRetErrs: noErrs, cancelState: model.StateWriteReorganization},
-		{act: model.ActionAddIndex, jobIDs: []int64{firstID + 4}, cancelRetErrs: []error{admin.ErrCancelFinishedDDLJob.GenWithStackByArgs(firstID + 4)}, cancelState: model.StatePublic},
-
-		// Test cancel drop index job , see TestCancelDropIndex.
-		{act: model.ActionAddColumn, jobIDs: []int64{firstID + 5}, cancelRetErrs: noErrs, cancelState: model.StateDeleteOnly},
-		{act: model.ActionAddColumn, jobIDs: []int64{firstID + 6}, cancelRetErrs: noErrs, cancelState: model.StateWriteOnly},
-		{act: model.ActionAddColumn, jobIDs: []int64{firstID + 7}, cancelRetErrs: noErrs, cancelState: model.StateWriteReorganization},
-		{act: model.ActionAddColumn, jobIDs: []int64{firstID + 8}, cancelRetErrs: []error{admin.ErrCancelFinishedDDLJob.GenWithStackByArgs(firstID + 8)}, cancelState: model.StatePublic},
-
-		// Test create table, watch out, table id will alloc a globalID.
-		{act: model.ActionCreateTable, jobIDs: []int64{firstID + 10}, cancelRetErrs: noErrs, cancelState: model.StateNone},
-		// Test create database, watch out, database id will alloc a globalID.
-		{act: model.ActionCreateSchema, jobIDs: []int64{firstID + 12}, cancelRetErrs: noErrs, cancelState: model.StateNone},
-
-		{act: model.ActionDropColumn, jobIDs: []int64{firstID + 13}, cancelRetErrs: []error{admin.ErrCannotCancelDDLJob.GenWithStackByArgs(firstID + 13)}, cancelState: model.StateDeleteOnly},
-		{act: model.ActionDropColumn, jobIDs: []int64{firstID + 14}, cancelRetErrs: []error{admin.ErrCannotCancelDDLJob.GenWithStackByArgs(firstID + 14)}, cancelState: model.StateWriteOnly},
-		{act: model.ActionDropColumn, jobIDs: []int64{firstID + 15}, cancelRetErrs: []error{admin.ErrCannotCancelDDLJob.GenWithStackByArgs(firstID + 15)}, cancelState: model.StateWriteReorganization},
-		{act: model.ActionRebaseAutoID, jobIDs: []int64{firstID + 16}, cancelRetErrs: noErrs, cancelState: model.StateNone},
-		{act: model.ActionShardRowID, jobIDs: []int64{firstID + 17}, cancelRetErrs: noErrs, cancelState: model.StateNone},
-
-		{act: model.ActionModifyColumn, jobIDs: []int64{firstID + 18}, cancelRetErrs: noErrs, cancelState: model.StateNone},
-		{act: model.ActionModifyColumn, jobIDs: []int64{firstID + 19}, cancelRetErrs: noErrs, cancelState: model.StateDeleteOnly},
-
-		{act: model.ActionAddForeignKey, jobIDs: []int64{firstID + 20}, cancelRetErrs: noErrs, cancelState: model.StateNone},
-		{act: model.ActionAddForeignKey, jobIDs: []int64{firstID + 21}, cancelRetErrs: []error{admin.ErrCancelFinishedDDLJob.GenWithStackByArgs(firstID + 21)}, cancelState: model.StatePublic},
-		{act: model.ActionDropForeignKey, jobIDs: []int64{firstID + 22}, cancelRetErrs: noErrs, cancelState: model.StateNone},
-		{act: model.ActionDropForeignKey, jobIDs: []int64{firstID + 23}, cancelRetErrs: []error{admin.ErrCancelFinishedDDLJob.GenWithStackByArgs(firstID + 23)}, cancelState: model.StatePublic},
-
-		{act: model.ActionRenameTable, jobIDs: []int64{firstID + 24}, cancelRetErrs: noErrs, cancelState: model.StateNone},
-		{act: model.ActionRenameTable, jobIDs: []int64{firstID + 25}, cancelRetErrs: []error{admin.ErrCancelFinishedDDLJob.GenWithStackByArgs(firstID + 25)}, cancelState: model.StatePublic},
-
-		{act: model.ActionModifyTableCharsetAndCollate, jobIDs: []int64{firstID + 26}, cancelRetErrs: noErrs, cancelState: model.StateNone},
-		{act: model.ActionModifyTableCharsetAndCollate, jobIDs: []int64{firstID + 27}, cancelRetErrs: []error{admin.ErrCancelFinishedDDLJob.GenWithStackByArgs(firstID + 27)}, cancelState: model.StatePublic},
-		{act: model.ActionTruncateTablePartition, jobIDs: []int64{firstID + 28}, cancelRetErrs: noErrs, cancelState: model.StateNone},
-		{act: model.ActionTruncateTablePartition, jobIDs: []int64{firstID + 29}, cancelRetErrs: []error{admin.ErrCancelFinishedDDLJob.GenWithStackByArgs(firstID + 29)}, cancelState: model.StatePublic},
-		{act: model.ActionModifySchemaCharsetAndCollate, jobIDs: []int64{firstID + 31}, cancelRetErrs: noErrs, cancelState: model.StateNone},
-		{act: model.ActionModifySchemaCharsetAndCollate, jobIDs: []int64{firstID + 32}, cancelRetErrs: []error{admin.ErrCancelFinishedDDLJob.GenWithStackByArgs(firstID + 32)}, cancelState: model.StatePublic},
-
-		{act: model.ActionAddPrimaryKey, jobIDs: []int64{firstID + 33}, cancelRetErrs: noErrs, cancelState: model.StateDeleteOnly},
-		{act: model.ActionAddPrimaryKey, jobIDs: []int64{firstID + 34}, cancelRetErrs: noErrs, cancelState: model.StateWriteOnly},
-		{act: model.ActionAddPrimaryKey, jobIDs: []int64{firstID + 35}, cancelRetErrs: noErrs, cancelState: model.StateWriteReorganization},
-		{act: model.ActionAddPrimaryKey, jobIDs: []int64{firstID + 36}, cancelRetErrs: []error{admin.ErrCancelFinishedDDLJob.GenWithStackByArgs(firstID + 36)}, cancelState: model.StatePublic},
-		{act: model.ActionDropPrimaryKey, jobIDs: []int64{firstID + 37}, cancelRetErrs: noErrs, cancelState: model.StateWriteOnly},
-		{act: model.ActionDropPrimaryKey, jobIDs: []int64{firstID + 38}, cancelRetErrs: []error{admin.ErrCannotCancelDDLJob.GenWithStackByArgs(firstID + 38)}, cancelState: model.StateDeleteOnly},
-
-		{act: model.ActionAddColumns, jobIDs: []int64{firstID + 39}, cancelRetErrs: noErrs, cancelState: model.StateDeleteOnly},
-		{act: model.ActionAddColumns, jobIDs: []int64{firstID + 40}, cancelRetErrs: noErrs, cancelState: model.StateWriteOnly},
-		{act: model.ActionAddColumns, jobIDs: []int64{firstID + 41}, cancelRetErrs: noErrs, cancelState: model.StateWriteReorganization},
-		{act: model.ActionAddColumns, jobIDs: []int64{firstID + 42}, cancelRetErrs: []error{admin.ErrCancelFinishedDDLJob.GenWithStackByArgs(firstID + 42)}, cancelState: model.StatePublic},
-
-		{act: model.ActionDropColumns, jobIDs: []int64{firstID + 43}, cancelRetErrs: []error{admin.ErrCannotCancelDDLJob.GenWithStackByArgs(firstID + 43)}, cancelState: model.StateDeleteOnly},
-		{act: model.ActionDropColumns, jobIDs: []int64{firstID + 44}, cancelRetErrs: []error{admin.ErrCannotCancelDDLJob.GenWithStackByArgs(firstID + 44)}, cancelState: model.StateWriteOnly},
-		{act: model.ActionDropColumns, jobIDs: []int64{firstID + 45}, cancelRetErrs: []error{admin.ErrCannotCancelDDLJob.GenWithStackByArgs(firstID + 45)}, cancelState: model.StateWriteReorganization},
-
-		{act: model.ActionAlterIndexVisibility, jobIDs: []int64{firstID + 47}, cancelRetErrs: noErrs, cancelState: model.StateNone},
-		{act: model.ActionAlterIndexVisibility, jobIDs: []int64{firstID + 48}, cancelRetErrs: []error{admin.ErrCancelFinishedDDLJob.GenWithStackByArgs(firstID + 48)}, cancelState: model.StatePublic},
-
-		{act: model.ActionExchangeTablePartition, jobIDs: []int64{firstID + 54}, cancelRetErrs: noErrs, cancelState: model.StateNone},
-		{act: model.ActionExchangeTablePartition, jobIDs: []int64{firstID + 55}, cancelRetErrs: []error{admin.ErrCancelFinishedDDLJob.GenWithStackByArgs(firstID + 55)}, cancelState: model.StatePublic},
-
-		{act: model.ActionAddTablePartition, jobIDs: []int64{firstID + 60}, cancelRetErrs: noErrs, cancelState: model.StateNone},
-		{act: model.ActionAddTablePartition, jobIDs: []int64{firstID + 61}, cancelRetErrs: noErrs, cancelState: model.StateReplicaOnly},
-		{act: model.ActionAddTablePartition, jobIDs: []int64{firstID + 62}, cancelRetErrs: []error{admin.ErrCancelFinishedDDLJob}, cancelState: model.StatePublic},
-
-		// modify column has two different types, normal-type and reorg-type. The latter has 5 states and it can be cancelled except the public state.
-		{act: model.ActionModifyColumn, jobIDs: []int64{firstID + 65}, cancelRetErrs: noErrs, cancelState: model.StateNone},
-		{act: model.ActionModifyColumn, jobIDs: []int64{firstID + 66}, cancelRetErrs: noErrs, cancelState: model.StateDeleteOnly},
-		{act: model.ActionModifyColumn, jobIDs: []int64{firstID + 67}, cancelRetErrs: noErrs, cancelState: model.StateWriteOnly},
-		{act: model.ActionModifyColumn, jobIDs: []int64{firstID + 68}, cancelRetErrs: noErrs, cancelState: model.StateWriteReorganization},
-		{act: model.ActionModifyColumn, jobIDs: []int64{firstID + 69}, cancelRetErrs: []error{admin.ErrCancelFinishedDDLJob}, cancelState: model.StatePublic},
-
-		// for drop indexes
-		{act: model.ActionDropIndexes, jobIDs: []int64{firstID + 72}, cancelRetErrs: []error{admin.ErrCannotCancelDDLJob.GenWithStackByArgs(firstID + 72)}, cancelState: model.StateWriteOnly},
-		{act: model.ActionDropIndexes, jobIDs: []int64{firstID + 73}, cancelRetErrs: []error{admin.ErrCannotCancelDDLJob.GenWithStackByArgs(firstID + 73)}, cancelState: model.StateDeleteOnly},
-		{act: model.ActionDropIndexes, jobIDs: []int64{firstID + 74}, cancelRetErrs: []error{admin.ErrCannotCancelDDLJob.GenWithStackByArgs(firstID + 74)}, cancelState: model.StateWriteReorganization},
-
-		// for alter db placement
-		{act: model.ActionModifySchemaDefaultPlacement, jobIDs: []int64{firstID + 75}, cancelRetErrs: noErrs, cancelState: model.StateNone},
-		{act: model.ActionModifySchemaDefaultPlacement, jobIDs: []int64{firstID + 76}, cancelRetErrs: []error{admin.ErrCancelFinishedDDLJob.GenWithStackByArgs(firstID + 76)}, cancelState: model.StatePublic},
-	}
-
-	return tests
-}
-
-func (s *testDDLSerialSuiteToVerify) checkDropIdx(t *testing.T, d *ddl, schemaID int64, tableID int64, idxName string, success bool) {
-	checkIdxExist(t, d, schemaID, tableID, idxName, !success)
-}
-
-func (s *testDDLSerialSuiteToVerify) checkAddIdx(t *testing.T, d *ddl, schemaID int64, tableID int64, idxName string, success bool) {
-	checkIdxExist(t, d, schemaID, tableID, idxName, success)
-}
-
-func checkIdxExist(t *testing.T, d *ddl, schemaID int64, tableID int64, idxName string, expectedExist bool) {
-	changedTable := testGetTable(t, d, schemaID, tableID)
-	var found bool
-	for _, idxInfo := range changedTable.Meta().Indices {
-		if idxInfo.Name.O == idxName {
-			found = true
-			break
-		}
-	}
-	require.Equal(t, found, expectedExist)
-}
-
-func (s *testDDLSerialSuiteToVerify) checkAddColumns(d *ddl, schemaID int64, tableID int64, colNames []string, success bool) {
-	changedTable := testGetTable(s.T(), d, schemaID, tableID)
-	found := !checkColumnsNotFound(changedTable, colNames)
-	require.Equal(s.T(), found, success)
-}
-
-func (s *testDDLSerialSuiteToVerify) checkCancelDropColumns(d *ddl, schemaID int64, tableID int64, colNames []string, success bool) {
-	changedTable := testGetTable(s.T(), d, schemaID, tableID)
-	notFound := checkColumnsNotFound(changedTable, colNames)
-	require.Equal(s.T(), notFound, success)
-}
-
-func checkColumnsNotFound(t table.Table, colNames []string) bool {
-	notFound := true
-	for _, colName := range colNames {
-		for _, colInfo := range t.Meta().Columns {
-			if colInfo.Name.O == colName {
-				notFound = false
-			}
-		}
-	}
-	return notFound
-}
-
-func checkIdxVisibility(changedTable table.Table, idxName string, expected bool) bool {
-	for _, idxInfo := range changedTable.Meta().Indices {
-		if idxInfo.Name.O == idxName && idxInfo.Invisible == expected {
-			return true
-		}
-	}
-	return false
-}
-
-func (s *testDDLSerialSuiteToVerify) TestCancelJob() {
-	store := createMockStore(s.T())
-	defer func() {
-		require.NoError(s.T(), store.Close())
-	}()
-	d, err := testNewDDLAndStart(
-		context.Background(),
-		WithStore(store),
-		WithLease(testLease),
-	)
-	require.NoError(s.T(), err)
-	defer func() {
-		require.NoError(s.T(), d.Stop())
-	}()
-	dbInfo, err := testSchemaInfo(d, "test_cancel_job")
-	require.NoError(s.T(), err)
-	testCreateSchema(s.T(), testNewContext(d), d, dbInfo)
-	// create a partition table.
-	partitionTblInfo := testTableInfoWithPartition(s.T(), d, "t_partition", 5)
-	// Skip using sessPool. Make sure adding primary key can be successful.
-	partitionTblInfo.Columns[0].Flag |= mysql.NotNullFlag
-	// create table t (c1 int, c2 int, c3 int, c4 int, c5 int);
-	tblInfo, err := testTableInfo(d, "t", 5)
-	require.NoError(s.T(), err)
-	ctx := testNewContext(d)
-	err = ctx.NewTxn(context.Background())
-	require.NoError(s.T(), err)
-	err = ctx.GetSessionVars().SetSystemVar("tidb_enable_exchange_partition", "1")
-	require.NoError(s.T(), err)
-	defer func() {
-		err := ctx.GetSessionVars().SetSystemVar("tidb_enable_exchange_partition", "0")
-		require.NoError(s.T(), err)
-	}()
-	testCreateTable(s.T(), ctx, d, dbInfo, partitionTblInfo)
-	tableAutoID := int64(100)
-	shardRowIDBits := uint64(5)
-	tblInfo.AutoIncID = tableAutoID
-	tblInfo.ShardRowIDBits = shardRowIDBits
-	job := testCreateTable(s.T(), ctx, d, dbInfo, tblInfo)
-	// insert t values (1, 2, 3, 4, 5);
-	originTable := testGetTable(s.T(), d, dbInfo.ID, tblInfo.ID)
-	row := types.MakeDatums(1, 2, 3, 4, 5)
-	_, err = originTable.AddRecord(ctx, row)
-	require.NoError(s.T(), err)
-	txn, err := ctx.Txn(true)
-	require.NoError(s.T(), err)
-	err = txn.Commit(context.Background())
-	require.NoError(s.T(), err)
-
-	tc := &TestDDLCallback{}
-	// set up hook
-	firstJobID := job.ID
-	tests := buildCancelJobTests(firstJobID)
-	var checkErr error
-	var mu sync.Mutex
-	var test *testCancelJob
-	updateTest := func(t *testCancelJob) {
-		mu.Lock()
-		test = t
-		mu.Unlock()
-	}
-	hookCancelFunc := func(job *model.Job) {
-		if job.State == model.JobStateSynced || job.State == model.JobStateCancelled || job.State == model.JobStateCancelling {
-			return
-		}
-		// This hook only valid for the related test job.
-		// This is use to avoid parallel test fail.
-		mu.Lock()
-		if len(test.jobIDs) > 0 && test.jobIDs[0] != job.ID {
-			mu.Unlock()
-			return
-		}
-		mu.Unlock()
-		if checkErr != nil {
-			return
-		}
-
-		hookCtx := mock.NewContext()
-		hookCtx.Store = store
-		err1 := hookCtx.NewTxn(context.Background())
-		if err1 != nil {
-			checkErr = errors.Trace(err1)
-			return
-		}
-		txn, err1 = hookCtx.Txn(true)
-		if err1 != nil {
-			checkErr = errors.Trace(err1)
-			return
-		}
-		mu.Lock()
-		checkErr = checkCancelState(ctx, txn, job, test)
-		mu.Unlock()
-		if checkErr != nil {
-			return
-		}
-		err1 = txn.Commit(context.Background())
-		if err1 != nil {
-			checkErr = errors.Trace(err1)
-			return
-		}
-	}
-	tc.onJobUpdated = hookCancelFunc
-	tc.onJobRunBefore = hookCancelFunc
-	d.SetHook(tc)
-
-	// for adding index
-	updateTest(&tests[0])
-	idxOrigName := "idx"
-	validArgs := []interface{}{false, model.NewCIStr(idxOrigName),
-		[]*ast.IndexPartSpecification{{
-			Column: &ast.ColumnName{Name: model.NewCIStr("c1")},
-			Length: -1,
-		}}, nil}
-
-	// When the job satisfies this test case, the option will be rollback, so the job's schema state is none.
-	cancelState := model.StateNone
-	doDDLJobErrWithSchemaState(ctx, d, s.T(), dbInfo.ID, tblInfo.ID, model.ActionAddIndex, validArgs, &cancelState)
-	require.NoError(s.T(), checkErr)
-	s.checkAddIdx(s.T(), d, dbInfo.ID, tblInfo.ID, idxOrigName, false)
-	updateTest(&tests[1])
-	doDDLJobErrWithSchemaState(ctx, d, s.T(), dbInfo.ID, tblInfo.ID, model.ActionAddIndex, validArgs, &cancelState)
-	require.NoError(s.T(), checkErr)
-	s.checkAddIdx(s.T(), d, dbInfo.ID, tblInfo.ID, idxOrigName, false)
-	updateTest(&tests[2])
-	doDDLJobErrWithSchemaState(ctx, d, s.T(), dbInfo.ID, tblInfo.ID, model.ActionAddIndex, validArgs, &cancelState)
-	require.NoError(s.T(), checkErr)
-	s.checkAddIdx(s.T(), d, dbInfo.ID, tblInfo.ID, idxOrigName, false)
-	updateTest(&tests[3])
-	testCreateIndex(s.T(), ctx, d, dbInfo, tblInfo, false, "idx", "c2")
-	require.NoError(s.T(), checkErr)
-	txn, err = ctx.Txn(true)
-	require.NoError(s.T(), err)
-	require.Nil(s.T(), txn.Commit(context.Background()))
-	s.checkAddIdx(s.T(), d, dbInfo.ID, tblInfo.ID, idxOrigName, true)
-
-	// for add column
-	updateTest(&tests[4])
-	addingColName := "colA"
-	newColumnDef := &ast.ColumnDef{
-		Name:    &ast.ColumnName{Name: model.NewCIStr(addingColName)},
-		Tp:      &types.FieldType{Tp: mysql.TypeLonglong},
-		Options: []*ast.ColumnOption{},
-	}
-	chs, coll := charset.GetDefaultCharsetAndCollate()
-	col, _, err := buildColumnAndConstraint(ctx, 2, newColumnDef, nil, chs, coll)
-	require.NoError(s.T(), err)
-
-	addColumnArgs := []interface{}{col, &ast.ColumnPosition{Tp: ast.ColumnPositionNone}, 0}
-	doDDLJobErrWithSchemaState(ctx, d, s.T(), dbInfo.ID, tblInfo.ID, model.ActionAddColumn, addColumnArgs, &cancelState)
-	require.NoError(s.T(), checkErr)
-	s.checkAddColumns(d, dbInfo.ID, tblInfo.ID, []string{addingColName}, false)
-
-	updateTest(&tests[5])
-	doDDLJobErrWithSchemaState(ctx, d, s.T(), dbInfo.ID, tblInfo.ID, model.ActionAddColumn, addColumnArgs, &cancelState)
-	require.NoError(s.T(), checkErr)
-	s.checkAddColumns(d, dbInfo.ID, tblInfo.ID, []string{addingColName}, false)
-
-	updateTest(&tests[6])
-	doDDLJobErrWithSchemaState(ctx, d, s.T(), dbInfo.ID, tblInfo.ID, model.ActionAddColumn, addColumnArgs, &cancelState)
-	require.NoError(s.T(), checkErr)
-	s.checkAddColumns(d, dbInfo.ID, tblInfo.ID, []string{addingColName}, false)
-
-	updateTest(&tests[7])
-	testAddColumn(s.T(), ctx, d, dbInfo, tblInfo, addColumnArgs)
-	require.NoError(s.T(), checkErr)
-	s.checkAddColumns(d, dbInfo.ID, tblInfo.ID, []string{addingColName}, true)
-
-	// for create table
-	tblInfo1, err := testTableInfo(d, "t1", 2)
-	require.NoError(s.T(), err)
-	updateTest(&tests[8])
-	doDDLJobErrWithSchemaState(ctx, d, s.T(), dbInfo.ID, tblInfo1.ID, model.ActionCreateTable, []interface{}{tblInfo1}, &cancelState)
-	require.NoError(s.T(), checkErr)
-	testCheckTableState(s.T(), d, dbInfo, tblInfo1, model.StateNone)
-
-	// for create database
-	dbInfo1, err := testSchemaInfo(d, "test_cancel_job1")
-	require.NoError(s.T(), err)
-	updateTest(&tests[9])
-	doDDLJobErrWithSchemaState(ctx, d, s.T(), dbInfo1.ID, 0, model.ActionCreateSchema, []interface{}{dbInfo1}, &cancelState)
-	require.NoError(s.T(), checkErr)
-	testCheckSchemaState(s.T(), d, dbInfo1, model.StateNone)
-
-	// for drop column.
-	updateTest(&tests[10])
-	dropColName := "c3"
-	s.checkCancelDropColumns(d, dbInfo.ID, tblInfo.ID, []string{dropColName}, false)
-	testDropColumn(s.T(), ctx, d, dbInfo, tblInfo, dropColName, false)
-	require.NoError(s.T(), checkErr)
-	s.checkCancelDropColumns(d, dbInfo.ID, tblInfo.ID, []string{dropColName}, true)
-
-	updateTest(&tests[11])
-	dropColName = "c4"
-	s.checkCancelDropColumns(d, dbInfo.ID, tblInfo.ID, []string{dropColName}, false)
-	testDropColumn(s.T(), ctx, d, dbInfo, tblInfo, dropColName, false)
-	require.NoError(s.T(), checkErr)
-	s.checkCancelDropColumns(d, dbInfo.ID, tblInfo.ID, []string{dropColName}, true)
-
-	updateTest(&tests[12])
-	dropColName = "c5"
-	s.checkCancelDropColumns(d, dbInfo.ID, tblInfo.ID, []string{dropColName}, false)
-	testDropColumn(s.T(), ctx, d, dbInfo, tblInfo, dropColName, false)
-	require.NoError(s.T(), checkErr)
-	s.checkCancelDropColumns(d, dbInfo.ID, tblInfo.ID, []string{dropColName}, true)
-
-	// cancel rebase auto id
-	updateTest(&tests[13])
-	rebaseIDArgs := []interface{}{int64(200)}
-	doDDLJobErrWithSchemaState(ctx, d, s.T(), dbInfo.ID, tblInfo.ID, model.ActionRebaseAutoID, rebaseIDArgs, &cancelState)
-	require.NoError(s.T(), checkErr)
-	changedTable := testGetTable(s.T(), d, dbInfo.ID, tblInfo.ID)
-	require.Equal(s.T(), changedTable.Meta().AutoIncID, tableAutoID)
-
-	// cancel shard bits
-	updateTest(&tests[14])
-	shardRowIDArgs := []interface{}{uint64(7)}
-	doDDLJobErrWithSchemaState(ctx, d, s.T(), dbInfo.ID, tblInfo.ID, model.ActionShardRowID, shardRowIDArgs, &cancelState)
-	require.NoError(s.T(), checkErr)
-	changedTable = testGetTable(s.T(), d, dbInfo.ID, tblInfo.ID)
-	require.Equal(s.T(), changedTable.Meta().ShardRowIDBits, shardRowIDBits)
-
-	// modify none-state column
-	col.DefaultValue = "1"
-	updateTest(&tests[15])
-	modifyColumnArgs := []interface{}{col, col.Name, &ast.ColumnPosition{}, byte(0), uint64(0)}
-	doDDLJobErrWithSchemaState(ctx, d, s.T(), dbInfo.ID, tblInfo.ID, test.act, modifyColumnArgs, &test.cancelState)
-	require.NoError(s.T(), checkErr)
-	changedTable = testGetTable(s.T(), d, dbInfo.ID, tblInfo.ID)
-	changedCol := model.FindColumnInfo(changedTable.Meta().Columns, col.Name.L)
-	require.Nil(s.T(), changedCol.DefaultValue)
-
-	// modify delete-only-state column,
-	col.FieldType.Tp = mysql.TypeTiny
-	col.FieldType.Flen--
-	updateTest(&tests[16])
-	modifyColumnArgs = []interface{}{col, col.Name, &ast.ColumnPosition{}, byte(0), uint64(0)}
-	cancelState = model.StateNone
-	doDDLJobErrWithSchemaState(ctx, d, s.T(), dbInfo.ID, tblInfo.ID, test.act, modifyColumnArgs, &cancelState)
-	require.NoError(s.T(), checkErr)
-	changedTable = testGetTable(s.T(), d, dbInfo.ID, tblInfo.ID)
-	changedCol = model.FindColumnInfo(changedTable.Meta().Columns, col.Name.L)
-	require.Equal(s.T(), changedCol.FieldType.Tp, mysql.TypeLonglong)
-	require.Equal(s.T(), changedCol.FieldType.Flen, col.FieldType.Flen+1)
-	col.FieldType.Flen++
-
-	// Test add foreign key failed cause by canceled.
-	updateTest(&tests[17])
-	addForeignKeyArgs := []interface{}{model.FKInfo{Name: model.NewCIStr("fk1")}}
-	doDDLJobErrWithSchemaState(ctx, d, s.T(), dbInfo.ID, tblInfo.ID, test.act, addForeignKeyArgs, &test.cancelState)
-	require.NoError(s.T(), checkErr)
-	changedTable = testGetTable(s.T(), d, dbInfo.ID, tblInfo.ID)
-	require.Equal(s.T(), len(changedTable.Meta().ForeignKeys), 0)
-
-	// Test add foreign key successful.
-	updateTest(&tests[18])
-	doDDLJobSuccess(ctx, d, s.T(), dbInfo.ID, tblInfo.ID, test.act, addForeignKeyArgs)
-	require.NoError(s.T(), checkErr)
-	changedTable = testGetTable(s.T(), d, dbInfo.ID, tblInfo.ID)
-	require.Equal(s.T(), len(changedTable.Meta().ForeignKeys), 1)
-	require.Equal(s.T(), changedTable.Meta().ForeignKeys[0].Name, addForeignKeyArgs[0].(model.FKInfo).Name)
-
-	// Test drop foreign key failed cause by canceled.
-	updateTest(&tests[19])
-	dropForeignKeyArgs := []interface{}{addForeignKeyArgs[0].(model.FKInfo).Name}
-	doDDLJobErrWithSchemaState(ctx, d, s.T(), dbInfo.ID, tblInfo.ID, test.act, dropForeignKeyArgs, &test.cancelState)
-	require.NoError(s.T(), checkErr)
-	changedTable = testGetTable(s.T(), d, dbInfo.ID, tblInfo.ID)
-	require.Equal(s.T(), len(changedTable.Meta().ForeignKeys), 1)
-	require.Equal(s.T(), changedTable.Meta().ForeignKeys[0].Name, dropForeignKeyArgs[0].(model.CIStr))
-
-	// Test drop foreign key successful.
-	updateTest(&tests[20])
-	doDDLJobSuccess(ctx, d, s.T(), dbInfo.ID, tblInfo.ID, test.act, dropForeignKeyArgs)
-	require.NoError(s.T(), checkErr)
-	changedTable = testGetTable(s.T(), d, dbInfo.ID, tblInfo.ID)
-	require.Equal(s.T(), len(changedTable.Meta().ForeignKeys), 0)
-
-	// test rename table failed caused by canceled.
-	test = &tests[21]
-	renameTableArgs := []interface{}{dbInfo.ID, model.NewCIStr("t2"), dbInfo.Name}
-	doDDLJobErrWithSchemaState(ctx, d, s.T(), dbInfo.ID, tblInfo.ID, test.act, renameTableArgs, &test.cancelState)
-	require.NoError(s.T(), checkErr)
-	changedTable = testGetTable(s.T(), d, dbInfo.ID, tblInfo.ID)
-	require.Equal(s.T(), changedTable.Meta().Name.L, "t")
-
-	// test rename table successful.
-	test = &tests[22]
-	doDDLJobSuccess(ctx, d, s.T(), dbInfo.ID, tblInfo.ID, test.act, renameTableArgs)
-	require.NoError(s.T(), checkErr)
-	changedTable = testGetTable(s.T(), d, dbInfo.ID, tblInfo.ID)
-	require.Equal(s.T(), changedTable.Meta().Name.L, "t2")
-
-	// test modify table charset failed caused by canceled.
-	test = &tests[23]
-	modifyTableCharsetArgs := []interface{}{"utf8mb4", "utf8mb4_bin"}
-	doDDLJobErrWithSchemaState(ctx, d, s.T(), dbInfo.ID, tblInfo.ID, test.act, modifyTableCharsetArgs, &test.cancelState)
-	require.NoError(s.T(), checkErr)
-	changedTable = testGetTable(s.T(), d, dbInfo.ID, tblInfo.ID)
-	require.Equal(s.T(), changedTable.Meta().Charset, "utf8")
-	require.Equal(s.T(), changedTable.Meta().Collate, "utf8_bin")
-
-	// test modify table charset successfully.
-	test = &tests[24]
-	doDDLJobSuccess(ctx, d, s.T(), dbInfo.ID, tblInfo.ID, test.act, modifyTableCharsetArgs)
-	require.NoError(s.T(), checkErr)
-	changedTable = testGetTable(s.T(), d, dbInfo.ID, tblInfo.ID)
-	require.Equal(s.T(), changedTable.Meta().Charset, "utf8mb4")
-	require.Equal(s.T(), changedTable.Meta().Collate, "utf8mb4_bin")
-
-	// test truncate table partition failed caused by canceled.
-	test = &tests[25]
-	truncateTblPartitionArgs := []interface{}{[]int64{partitionTblInfo.Partition.Definitions[0].ID}}
-	doDDLJobErrWithSchemaState(ctx, d, s.T(), dbInfo.ID, partitionTblInfo.ID, test.act, truncateTblPartitionArgs, &test.cancelState)
-	require.NoError(s.T(), checkErr)
-	changedTable = testGetTable(s.T(), d, dbInfo.ID, partitionTblInfo.ID)
-	require.True(s.T(), changedTable.Meta().Partition.Definitions[0].ID == partitionTblInfo.Partition.Definitions[0].ID)
-
-	// test truncate table partition charset successfully.
-	test = &tests[26]
-	doDDLJobSuccess(ctx, d, s.T(), dbInfo.ID, partitionTblInfo.ID, test.act, truncateTblPartitionArgs)
-	require.NoError(s.T(), checkErr)
-	changedTable = testGetTable(s.T(), d, dbInfo.ID, partitionTblInfo.ID)
-	require.False(s.T(), changedTable.Meta().Partition.Definitions[0].ID == partitionTblInfo.Partition.Definitions[0].ID)
-
-	// test modify schema charset failed caused by canceled.
-	test = &tests[27]
-	charsetAndCollate := []interface{}{"utf8mb4", "utf8mb4_bin"}
-	doDDLJobErrWithSchemaState(ctx, d, s.T(), dbInfo.ID, tblInfo.ID, test.act, charsetAndCollate, &test.cancelState)
-	require.NoError(s.T(), checkErr)
-	dbInfo, err = testGetSchemaInfoWithError(d, dbInfo.ID)
-	require.NoError(s.T(), err)
-	require.Equal(s.T(), dbInfo.Charset, "")
-	require.Equal(s.T(), dbInfo.Collate, "")
-
-	// test modify table charset successfully.
-	test = &tests[28]
-	doDDLJobSuccess(ctx, d, s.T(), dbInfo.ID, tblInfo.ID, test.act, charsetAndCollate)
-	require.NoError(s.T(), checkErr)
-	dbInfo, err = testGetSchemaInfoWithError(d, dbInfo.ID)
-	require.NoError(s.T(), err)
-	require.Equal(s.T(), dbInfo.Charset, "utf8mb4")
-	require.Equal(s.T(), dbInfo.Collate, "utf8mb4_bin")
-
-	// for adding primary key
-	tblInfo = changedTable.Meta()
-	updateTest(&tests[29])
-	idxOrigName = "primary"
-	validArgs = []interface{}{false, model.NewCIStr(idxOrigName),
-		[]*ast.IndexPartSpecification{{
-			Column: &ast.ColumnName{Name: model.NewCIStr("c1")},
-			Length: -1,
-		}}, nil}
-	cancelState = model.StateNone
-	doDDLJobErrWithSchemaState(ctx, d, s.T(), dbInfo.ID, tblInfo.ID, model.ActionAddPrimaryKey, validArgs, &cancelState)
-	require.NoError(s.T(), checkErr)
-	s.checkAddIdx(s.T(), d, dbInfo.ID, tblInfo.ID, idxOrigName, false)
-	updateTest(&tests[30])
-	doDDLJobErrWithSchemaState(ctx, d, s.T(), dbInfo.ID, tblInfo.ID, model.ActionAddPrimaryKey, validArgs, &cancelState)
-	require.NoError(s.T(), checkErr)
-	s.checkAddIdx(s.T(), d, dbInfo.ID, tblInfo.ID, idxOrigName, false)
-	updateTest(&tests[31])
-	doDDLJobErrWithSchemaState(ctx, d, s.T(), dbInfo.ID, tblInfo.ID, model.ActionAddPrimaryKey, validArgs, &cancelState)
-	require.NoError(s.T(), checkErr)
-	s.checkAddIdx(s.T(), d, dbInfo.ID, tblInfo.ID, idxOrigName, false)
-	updateTest(&tests[32])
-	testCreatePrimaryKey(s.T(), ctx, d, dbInfo, tblInfo, "c1")
-	require.NoError(s.T(), checkErr)
-	txn, err = ctx.Txn(true)
-	require.NoError(s.T(), err)
-	require.Nil(s.T(), txn.Commit(context.Background()))
-	s.checkAddIdx(s.T(), d, dbInfo.ID, tblInfo.ID, idxOrigName, true)
-
-	// for dropping primary key
-	updateTest(&tests[33])
-	doDDLJobErrWithSchemaState(ctx, d, s.T(), dbInfo.ID, tblInfo.ID, model.ActionDropPrimaryKey, validArgs, &cancelState)
-	require.NoError(s.T(), checkErr)
-	s.checkDropIdx(s.T(), d, dbInfo.ID, tblInfo.ID, idxOrigName, false)
-	updateTest(&tests[34])
-	testDropIndex(s.T(), ctx, d, dbInfo, tblInfo, idxOrigName)
-	require.NoError(s.T(), checkErr)
-	s.checkDropIdx(s.T(), d, dbInfo.ID, tblInfo.ID, idxOrigName, true)
-
-	// for add columns
-	updateTest(&tests[35])
-	addingColNames := []string{"colA", "colB", "colC", "colD", "colE", "colF"}
-	cols := make([]*table.Column, len(addingColNames))
-	for i, addingColName := range addingColNames {
-		newColumnDef := &ast.ColumnDef{
-			Name:    &ast.ColumnName{Name: model.NewCIStr(addingColName)},
-			Tp:      &types.FieldType{Tp: mysql.TypeLonglong},
-			Options: []*ast.ColumnOption{},
-		}
-		col, _, err := buildColumnAndConstraint(ctx, 0, newColumnDef, nil, mysql.DefaultCharset, "")
-		require.NoError(s.T(), err)
-		cols[i] = col
-	}
-	offsets := make([]int, len(cols))
-	positions := make([]*ast.ColumnPosition, len(cols))
-	for i := range positions {
-		positions[i] = &ast.ColumnPosition{Tp: ast.ColumnPositionNone}
-	}
-	ifNotExists := make([]bool, len(cols))
-
-	addColumnArgs = []interface{}{cols, positions, offsets, ifNotExists}
-	doDDLJobErrWithSchemaState(ctx, d, s.T(), dbInfo.ID, tblInfo.ID, model.ActionAddColumns, addColumnArgs, &cancelState)
-	require.NoError(s.T(), checkErr)
-	s.checkAddColumns(d, dbInfo.ID, tblInfo.ID, addingColNames, false)
-
-	updateTest(&tests[36])
-	doDDLJobErrWithSchemaState(ctx, d, s.T(), dbInfo.ID, tblInfo.ID, model.ActionAddColumns, addColumnArgs, &cancelState)
-	require.NoError(s.T(), checkErr)
-	s.checkAddColumns(d, dbInfo.ID, tblInfo.ID, addingColNames, false)
-
-	updateTest(&tests[37])
-	doDDLJobErrWithSchemaState(ctx, d, s.T(), dbInfo.ID, tblInfo.ID, model.ActionAddColumns, addColumnArgs, &cancelState)
-	require.NoError(s.T(), checkErr)
-	s.checkAddColumns(d, dbInfo.ID, tblInfo.ID, addingColNames, false)
-
-	updateTest(&tests[38])
-	testAddColumns(s.T(), ctx, d, dbInfo, tblInfo, addColumnArgs)
-	require.NoError(s.T(), checkErr)
-	s.checkAddColumns(d, dbInfo.ID, tblInfo.ID, addingColNames, true)
-
-	// for drop columns
-	updateTest(&tests[39])
-	dropColNames := []string{"colA", "colB"}
-	s.checkCancelDropColumns(d, dbInfo.ID, tblInfo.ID, dropColNames, false)
-	testDropColumns(s.T(), ctx, d, dbInfo, tblInfo, dropColNames, false)
-	require.NoError(s.T(), checkErr)
-	s.checkCancelDropColumns(d, dbInfo.ID, tblInfo.ID, dropColNames, true)
-
-	updateTest(&tests[40])
-	dropColNames = []string{"colC", "colD"}
-	s.checkCancelDropColumns(d, dbInfo.ID, tblInfo.ID, dropColNames, false)
-	testDropColumns(s.T(), ctx, d, dbInfo, tblInfo, dropColNames, false)
-	require.NoError(s.T(), checkErr)
-	s.checkCancelDropColumns(d, dbInfo.ID, tblInfo.ID, dropColNames, true)
-
-	updateTest(&tests[41])
-	dropColNames = []string{"colE", "colF"}
-	s.checkCancelDropColumns(d, dbInfo.ID, tblInfo.ID, dropColNames, false)
-	testDropColumns(s.T(), ctx, d, dbInfo, tblInfo, dropColNames, false)
-	require.NoError(s.T(), checkErr)
-	s.checkCancelDropColumns(d, dbInfo.ID, tblInfo.ID, dropColNames, true)
-
-	// test alter index visibility failed caused by canceled.
-	indexName := "idx_c3"
-	testCreateIndex(s.T(), ctx, d, dbInfo, tblInfo, false, indexName, "c3")
-	require.NoError(s.T(), checkErr)
-	txn, err = ctx.Txn(true)
-	require.NoError(s.T(), err)
-	require.Nil(s.T(), txn.Commit(context.Background()))
-	s.checkAddIdx(s.T(), d, dbInfo.ID, tblInfo.ID, indexName, true)
-
-	updateTest(&tests[42])
-	alterIndexVisibility := []interface{}{model.NewCIStr(indexName), true}
-	doDDLJobErrWithSchemaState(ctx, d, s.T(), dbInfo.ID, tblInfo.ID, test.act, alterIndexVisibility, &test.cancelState)
-	require.NoError(s.T(), checkErr)
-	changedTable = testGetTable(s.T(), d, dbInfo.ID, tblInfo.ID)
-	require.True(s.T(), checkIdxVisibility(changedTable, indexName, false))
-
-	// cancel alter index visibility successfully
-	updateTest(&tests[43])
-	alterIndexVisibility = []interface{}{model.NewCIStr(indexName), true}
-	doDDLJobSuccess(ctx, d, s.T(), dbInfo.ID, tblInfo.ID, test.act, alterIndexVisibility)
-	require.NoError(s.T(), checkErr)
-	changedTable = testGetTable(s.T(), d, dbInfo.ID, tblInfo.ID)
-	require.True(s.T(), checkIdxVisibility(changedTable, indexName, true))
-
-	// test exchange partition failed caused by canceled
-	pt := testTableInfoWithPartition(s.T(), d, "pt", 5)
-	nt, err := testTableInfo(d, "nt", 5)
-	require.NoError(s.T(), err)
-	testCreateTable(s.T(), ctx, d, dbInfo, pt)
-	testCreateTable(s.T(), ctx, d, dbInfo, nt)
-
-	updateTest(&tests[44])
-	defID := pt.Partition.Definitions[0].ID
-	exchangeTablePartition := []interface{}{defID, dbInfo.ID, pt.ID, "p0", true}
-	doDDLJobErrWithSchemaState(ctx, d, s.T(), dbInfo.ID, nt.ID, test.act, exchangeTablePartition, &test.cancelState)
-	require.NoError(s.T(), checkErr)
-	changedNtTable := testGetTable(s.T(), d, dbInfo.ID, nt.ID)
-	changedPtTable := testGetTable(s.T(), d, dbInfo.ID, pt.ID)
-	require.True(s.T(), changedNtTable.Meta().ID == nt.ID)
-	require.True(s.T(), changedPtTable.Meta().Partition.Definitions[0].ID == pt.Partition.Definitions[0].ID)
-
-	// cancel exchange partition successfully
-	updateTest(&tests[45])
-	doDDLJobSuccess(ctx, d, s.T(), dbInfo.ID, nt.ID, test.act, exchangeTablePartition)
-	require.NoError(s.T(), checkErr)
-	changedNtTable = testGetTable(s.T(), d, dbInfo.ID, pt.Partition.Definitions[0].ID)
-	changedPtTable = testGetTable(s.T(), d, dbInfo.ID, pt.ID)
-	require.False(s.T(), changedNtTable.Meta().ID == nt.ID)
-	require.True(s.T(), changedPtTable.Meta().Partition.Definitions[0].ID == nt.ID)
-
-	// Cancel add table partition.
-	baseTableInfo := testTableInfoWithPartitionLessThan(s.T(), d, "empty_table", 5, "1000")
-	testCreateTable(s.T(), ctx, d, dbInfo, baseTableInfo)
-
-	cancelState = model.StateNone
-	updateTest(&tests[46])
-	addedPartInfo := testAddedNewTablePartitionInfo(s.T(), d, baseTableInfo, "p1", "maxvalue")
-	addPartitionArgs := []interface{}{addedPartInfo}
-	doDDLJobErrWithSchemaState(ctx, d, s.T(), dbInfo.ID, baseTableInfo.ID, test.act, addPartitionArgs, &cancelState)
-	require.NoError(s.T(), checkErr)
-	baseTable := testGetTable(s.T(), d, dbInfo.ID, baseTableInfo.ID)
-	require.Equal(s.T(), len(baseTable.Meta().Partition.Definitions), 1)
-
-	updateTest(&tests[47])
-	doDDLJobErrWithSchemaState(ctx, d, s.T(), dbInfo.ID, baseTableInfo.ID, test.act, addPartitionArgs, &cancelState)
-	require.NoError(s.T(), checkErr)
-	baseTable = testGetTable(s.T(), d, dbInfo.ID, baseTableInfo.ID)
-	require.Equal(s.T(), len(baseTable.Meta().Partition.Definitions), 1)
-
-	updateTest(&tests[48])
-	doDDLJobSuccess(ctx, d, s.T(), dbInfo.ID, baseTableInfo.ID, test.act, addPartitionArgs)
-	require.NoError(s.T(), checkErr)
-	baseTable = testGetTable(s.T(), d, dbInfo.ID, baseTableInfo.ID)
-	require.Equal(s.T(), len(baseTable.Meta().Partition.Definitions), 2)
-	require.Equal(s.T(), baseTable.Meta().Partition.Definitions[1].ID, addedPartInfo.Definitions[0].ID)
-	require.Equal(s.T(), baseTable.Meta().Partition.Definitions[1].LessThan[0], addedPartInfo.Definitions[0].LessThan[0])
-
-	// Cancel modify column which should reorg the data.
-	require.Nil(s.T(), failpoint.Enable("github.com/pingcap/tidb/ddl/skipMockContextDoExec", `return(true)`))
-	baseTableInfo = testTableInfoWith2IndexOnFirstColumn(s.T(), d, "modify-table", 2)
-	// This will cost 2 global id, one for table id, the other for the job id.
-	testCreateTable(s.T(), ctx, d, dbInfo, baseTableInfo)
-
-	cancelState = model.StateNone
-	newCol := baseTableInfo.Columns[0].Clone()
-	// change type from long to tinyint.
-	newCol.FieldType = *types.NewFieldType(mysql.TypeTiny)
-	// change from null to not null
-	newCol.FieldType.Flag |= mysql.NotNullFlag
-	newCol.FieldType.Flen = 2
-
-	originColName := baseTableInfo.Columns[0].Name
-	pos := &ast.ColumnPosition{Tp: ast.ColumnPositionNone}
-
-	updateTest(&tests[49])
-	modifyColumnArgs = []interface{}{&newCol, originColName, pos, mysql.TypeNull, 0}
-	doDDLJobErrWithSchemaState(ctx, d, s.T(), dbInfo.ID, baseTableInfo.ID, test.act, modifyColumnArgs, &cancelState)
-	require.NoError(s.T(), checkErr)
-	baseTable = testGetTable(s.T(), d, dbInfo.ID, baseTableInfo.ID)
-	require.Equal(s.T(), baseTable.Meta().Columns[0].FieldType.Tp, mysql.TypeLong)
-	require.Equal(s.T(), mysql.HasNotNullFlag(baseTable.Meta().Columns[0].FieldType.Flag), false)
-
-	updateTest(&tests[50])
-	doDDLJobErrWithSchemaState(ctx, d, s.T(), dbInfo.ID, baseTableInfo.ID, test.act, modifyColumnArgs, &cancelState)
-	require.NoError(s.T(), checkErr)
-	baseTable = testGetTable(s.T(), d, dbInfo.ID, baseTableInfo.ID)
-	require.Equal(s.T(), baseTable.Meta().Columns[0].FieldType.Tp, mysql.TypeLong)
-	require.Equal(s.T(), baseTable.Meta().Columns[0].FieldType.Flag&mysql.NotNullFlag, uint(0))
-
-	updateTest(&tests[51])
-	doDDLJobErrWithSchemaState(ctx, d, s.T(), dbInfo.ID, baseTableInfo.ID, test.act, modifyColumnArgs, &cancelState)
-	require.NoError(s.T(), checkErr)
-	baseTable = testGetTable(s.T(), d, dbInfo.ID, baseTableInfo.ID)
-	require.Equal(s.T(), baseTable.Meta().Columns[0].FieldType.Tp, mysql.TypeLong)
-	require.Equal(s.T(), baseTable.Meta().Columns[0].FieldType.Flag&mysql.NotNullFlag, uint(0))
-
-	updateTest(&tests[52])
-	doDDLJobErrWithSchemaState(ctx, d, s.T(), dbInfo.ID, baseTableInfo.ID, test.act, modifyColumnArgs, &cancelState)
-	require.NoError(s.T(), checkErr)
-	baseTable = testGetTable(s.T(), d, dbInfo.ID, baseTableInfo.ID)
-	require.Equal(s.T(), baseTable.Meta().Columns[0].FieldType.Tp, mysql.TypeLong)
-	require.Equal(s.T(), baseTable.Meta().Columns[0].FieldType.Flag&mysql.NotNullFlag, uint(0))
-
-	updateTest(&tests[53])
-	doDDLJobSuccess(ctx, d, s.T(), dbInfo.ID, baseTableInfo.ID, test.act, modifyColumnArgs)
-	require.NoError(s.T(), checkErr)
-	baseTable = testGetTable(s.T(), d, dbInfo.ID, baseTableInfo.ID)
-	require.Equal(s.T(), baseTable.Meta().Columns[0].FieldType.Tp, mysql.TypeTiny)
-	require.Equal(s.T(), baseTable.Meta().Columns[0].FieldType.Flag&mysql.NotNullFlag, uint(1))
-	require.Nil(s.T(), failpoint.Disable("github.com/pingcap/tidb/ddl/skipMockContextDoExec"))
-
-	// for drop indexes
-	updateTest(&tests[54])
-	ifExists := make([]bool, 2)
-	idxNames := []model.CIStr{model.NewCIStr("i1"), model.NewCIStr("i2")}
-	dropIndexesArgs := []interface{}{idxNames, ifExists}
-	tableInfo := createTestTableForDropIndexes(s.T(), ctx, d, dbInfo, "test-drop-indexes", 6)
-	doDDLJobSuccess(ctx, d, s.T(), dbInfo.ID, tableInfo.ID, test.act, dropIndexesArgs)
-	s.checkDropIndexes(d, dbInfo.ID, tableInfo.ID, idxNames, true)
-
-	updateTest(&tests[55])
-	idxNames = []model.CIStr{model.NewCIStr("i3"), model.NewCIStr("i4")}
-	dropIndexesArgs = []interface{}{idxNames, ifExists}
-	doDDLJobSuccess(ctx, d, s.T(), dbInfo.ID, tableInfo.ID, test.act, dropIndexesArgs)
-	s.checkDropIndexes(d, dbInfo.ID, tableInfo.ID, idxNames, true)
-
-	updateTest(&tests[56])
-	idxNames = []model.CIStr{model.NewCIStr("i5"), model.NewCIStr("i6")}
-	dropIndexesArgs = []interface{}{idxNames, ifExists}
-	doDDLJobSuccess(ctx, d, s.T(), dbInfo.ID, tableInfo.ID, test.act, dropIndexesArgs)
-	s.checkDropIndexes(d, dbInfo.ID, tableInfo.ID, idxNames, true)
-}
-
-func TestIgnorableSpec(t *testing.T) {
-	specs := []ast.AlterTableType{
-		ast.AlterTableOption,
-		ast.AlterTableAddColumns,
-		ast.AlterTableAddConstraint,
-		ast.AlterTableDropColumn,
-		ast.AlterTableDropPrimaryKey,
-		ast.AlterTableDropIndex,
-		ast.AlterTableDropForeignKey,
-		ast.AlterTableModifyColumn,
-		ast.AlterTableChangeColumn,
-		ast.AlterTableRenameTable,
-		ast.AlterTableAlterColumn,
-	}
-	for _, spec := range specs {
-		require.False(t, isIgnorableSpec(spec))
-	}
-
-	ignorableSpecs := []ast.AlterTableType{
-		ast.AlterTableLock,
-		ast.AlterTableAlgorithm,
-	}
-	for _, spec := range ignorableSpecs {
-		require.True(t, isIgnorableSpec(spec))
-	}
-}
-
-func TestBuildJobDependence(t *testing.T) {
-	store := createMockStore(t)
-	defer func() {
-		require.NoError(t, store.Close())
-	}()
-	// Add some non-add-index jobs.
-	job1 := &model.Job{ID: 1, TableID: 1, Type: model.ActionAddColumn}
-	job2 := &model.Job{ID: 2, TableID: 1, Type: model.ActionCreateTable}
-	job3 := &model.Job{ID: 3, TableID: 2, Type: model.ActionDropColumn}
-	job6 := &model.Job{ID: 6, TableID: 1, Type: model.ActionDropTable}
-	job7 := &model.Job{ID: 7, TableID: 2, Type: model.ActionModifyColumn}
-	job9 := &model.Job{ID: 9, SchemaID: 111, Type: model.ActionDropSchema}
-	job11 := &model.Job{ID: 11, TableID: 2, Type: model.ActionRenameTable, Args: []interface{}{int64(111), "old db name"}}
-	err := kv.RunInNewTxn(context.Background(), store, false, func(ctx context.Context, txn kv.Transaction) error {
-		m := meta.NewMeta(txn)
-		require.NoError(t, m.EnQueueDDLJob(job1))
-		require.NoError(t, m.EnQueueDDLJob(job2))
-		require.NoError(t, m.EnQueueDDLJob(job3))
-		require.NoError(t, m.EnQueueDDLJob(job6))
-		require.NoError(t, m.EnQueueDDLJob(job7))
-		require.NoError(t, m.EnQueueDDLJob(job9))
-		require.NoError(t, m.EnQueueDDLJob(job11))
-		return nil
-	})
-	require.NoError(t, err)
-	job4 := &model.Job{ID: 4, TableID: 1, Type: model.ActionAddIndex}
-	err = kv.RunInNewTxn(context.Background(), store, false, func(ctx context.Context, txn kv.Transaction) error {
-		m := meta.NewMeta(txn)
-		err := buildJobDependence(m, job4)
-		require.NoError(t, err)
-		require.Equal(t, job4.DependencyID, int64(2))
-		return nil
-	})
-	require.NoError(t, err)
-	job5 := &model.Job{ID: 5, TableID: 2, Type: model.ActionAddIndex}
-	err = kv.RunInNewTxn(context.Background(), store, false, func(ctx context.Context, txn kv.Transaction) error {
-		m := meta.NewMeta(txn)
-		err := buildJobDependence(m, job5)
-		require.NoError(t, err)
-		require.Equal(t, job5.DependencyID, int64(3))
-		return nil
-	})
-	require.NoError(t, err)
-	job8 := &model.Job{ID: 8, TableID: 3, Type: model.ActionAddIndex}
-	err = kv.RunInNewTxn(context.Background(), store, false, func(ctx context.Context, txn kv.Transaction) error {
-		m := meta.NewMeta(txn)
-		err := buildJobDependence(m, job8)
-		require.NoError(t, err)
-		require.Equal(t, job8.DependencyID, int64(0))
-		return nil
-	})
-	require.NoError(t, err)
-	job10 := &model.Job{ID: 10, SchemaID: 111, TableID: 3, Type: model.ActionAddIndex}
-	err = kv.RunInNewTxn(context.Background(), store, false, func(ctx context.Context, txn kv.Transaction) error {
-		m := meta.NewMeta(txn)
-		err := buildJobDependence(m, job10)
-		require.NoError(t, err)
-		require.Equal(t, job10.DependencyID, int64(9))
-		return nil
-	})
-	require.NoError(t, err)
-	job12 := &model.Job{ID: 12, SchemaID: 112, TableID: 2, Type: model.ActionAddIndex}
-	err = kv.RunInNewTxn(context.Background(), store, false, func(ctx context.Context, txn kv.Transaction) error {
-		m := meta.NewMeta(txn)
-		err := buildJobDependence(m, job12)
-		require.NoError(t, err)
-		require.Equal(t, job12.DependencyID, int64(11))
-		return nil
-	})
-	require.NoError(t, err)
-}
-=======
 	err := dom.DDL().DoDDLJob(ctx, job)
 	require.Error(t, err)
 	require.Equal(t, err.Error(), "mockAddBatchDDLJobsErr")
@@ -1279,7 +79,6 @@
 func TestParallelDDL(t *testing.T) {
 	store, dom, clean := testkit.CreateMockStoreAndDomainWithSchemaLease(t, testLease)
 	defer clean()
->>>>>>> bb9cb76f
 
 	tk := testkit.NewTestKit(t, store)
 	tk.MustExec("use test")
