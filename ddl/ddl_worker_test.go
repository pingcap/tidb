--- conflicted
+++ resolved
@@ -565,16 +565,10 @@
 		if checkErr != nil {
 			return
 		}
-<<<<<<< HEAD
-		err1 = hookCtx.Txn().Commit(context.Background())
+		checkCancelState(hookCtx.Txn(true), job, test)
+		err1 = hookCtx.Txn(true).Commit(context.Background())
 		if err1 != nil {
 			checkErr = errors.Trace(err1)
-=======
-		checkCancelState(hookCtx.Txn(true), job, test)
-		err = hookCtx.Txn(true).Commit(context.Background())
-		if err != nil {
-			checkErr = errors.Trace(err)
->>>>>>> 7a7bb0ef
 			return
 		}
 	}
@@ -605,10 +599,7 @@
 	testCreateIndex(c, ctx, d, dbInfo, tblInfo, false, "idx", "c2")
 	c.Check(errors.ErrorStack(checkErr), Equals, "")
 	c.Assert(ctx.Txn(true).Commit(context.Background()), IsNil)
-<<<<<<< HEAD
 	s.checkAddIdx(c, d, dbInfo.ID, tblInfo.ID, idxOrigName, true)
-=======
->>>>>>> 7a7bb0ef
 
 	// for dropping index
 	idxName := []interface{}{model.NewCIStr("idx")}
