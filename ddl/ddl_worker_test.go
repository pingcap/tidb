--- conflicted
+++ resolved
@@ -303,14 +303,9 @@
 	// If the action is adding index and the state is writing reorganization, it wants to test the case of cancelling the job when backfilling indexes.
 	// When the job satisfies this case of addIndexFirstReorg, the worker hasn't started to backfill indexes.
 	if test.cancelState == job.SchemaState && !addIndexFirstReorg {
-<<<<<<< HEAD
 		if job.SchemaState == model.StateNone && job.State != model.JobStateDone && job.Type != model.ActionCreateTable && job.Type != model.ActionCreateSchema && job.Type != model.ActionRebaseAutoID {
 			// If the schema state is none and is not equal to model.JobStateDone, we only test the job is finished.
 			// Unless the job is model.ActionCreateTable, model.ActionCreateSchema, model.ActionRebaseAutoID, we do the cancel anyway.
-=======
-		if job.SchemaState == model.StateNone && job.State != model.JobStateDone && job.Type != model.ActionCreateTable && job.Type != model.ActionCreateSchema {
-			// If the schema state is none, we only test the job is finished.
->>>>>>> 41747a7f
 		} else {
 			errs, err := admin.CancelJobs(txn, test.jobIDs)
 			if err != nil {
@@ -351,14 +346,6 @@
 		{act: model.ActionAddColumn, jobIDs: []int64{firstID + 7}, cancelRetErrs: noErrs, cancelState: model.StateWriteReorganization, ddlRetErr: err},
 		{act: model.ActionAddColumn, jobIDs: []int64{firstID + 8}, cancelRetErrs: []error{admin.ErrCancelFinishedDDLJob.GenWithStackByArgs(firstID + 8)}, cancelState: model.StatePublic, ddlRetErr: err},
 
-<<<<<<< HEAD
-		{act: model.ActionDropColumn, jobIDs: []int64{firstID + 9}, cancelRetErrs: []error{admin.ErrCannotCancelDDLJob.GenWithStackByArgs(firstID + 9)}, cancelState: model.StateDeleteOnly, ddlRetErr: err},
-		{act: model.ActionDropColumn, jobIDs: []int64{firstID + 10}, cancelRetErrs: []error{admin.ErrCannotCancelDDLJob.GenWithStackByArgs(firstID + 10)}, cancelState: model.StateWriteOnly, ddlRetErr: err},
-		{act: model.ActionDropColumn, jobIDs: []int64{firstID + 11}, cancelRetErrs: []error{admin.ErrCannotCancelDDLJob.GenWithStackByArgs(firstID + 11)}, cancelState: model.StateWriteReorganization, ddlRetErr: err},
-
-		{act: model.ActionRebaseAutoID, jobIDs: []int64{firstID + 12}, cancelRetErrs: noErrs, cancelState: model.StateNone, ddlRetErr: err},
-		{act: model.ActionShardRowID, jobIDs: []int64{firstID + 13}, cancelRetErrs: noErrs, cancelState: model.StateNone, ddlRetErr: err},
-=======
 		// Test create table, watch out, table id will alloc a globalID.
 		{act: model.ActionCreateTable, jobIDs: []int64{firstID + 10}, cancelRetErrs: noErrs, cancelState: model.StateNone, ddlRetErr: err},
 		// Test create database, watch out, database id will alloc a globalID.
@@ -367,7 +354,8 @@
 		{act: model.ActionDropColumn, jobIDs: []int64{firstID + 13}, cancelRetErrs: []error{admin.ErrCannotCancelDDLJob.GenWithStackByArgs(firstID + 13)}, cancelState: model.StateDeleteOnly, ddlRetErr: err},
 		{act: model.ActionDropColumn, jobIDs: []int64{firstID + 14}, cancelRetErrs: []error{admin.ErrCannotCancelDDLJob.GenWithStackByArgs(firstID + 14)}, cancelState: model.StateWriteOnly, ddlRetErr: err},
 		{act: model.ActionDropColumn, jobIDs: []int64{firstID + 15}, cancelRetErrs: []error{admin.ErrCannotCancelDDLJob.GenWithStackByArgs(firstID + 15)}, cancelState: model.StateWriteReorganization, ddlRetErr: err},
->>>>>>> 41747a7f
+		{act: model.ActionRebaseAutoID, jobIDs: []int64{firstID + 16}, cancelRetErrs: noErrs, cancelState: model.StateNone, ddlRetErr: err},
+		{act: model.ActionShardRowID, jobIDs: []int64{firstID + 17}, cancelRetErrs: noErrs, cancelState: model.StateNone, ddlRetErr: err},
 	}
 
 	return tests
@@ -577,7 +565,7 @@
 	s.checkCancelDropColumn(c, d, dbInfo.ID, tblInfo.ID, dropColName, true)
 
 	// cancel rebase auto id
-	test = &tests[11]
+	test = &tests[13]
 	rebaseIDArgs := []interface{}{int64(200)}
 	doDDLJobErrWithSchemaState(ctx, d, c, dbInfo.ID, tblInfo.ID, model.ActionRebaseAutoID, rebaseIDArgs, &cancelState)
 	c.Check(errors.ErrorStack(checkErr), Equals, "")
@@ -585,7 +573,7 @@
 	c.Assert(changedTable.Meta().AutoIncID, Equals, tableAutoID)
 
 	// cancel shard bits
-	test = &tests[12]
+	test = &tests[14]
 	shardRowIDArgs := []interface{}{uint64(7)}
 	doDDLJobErrWithSchemaState(ctx, d, c, dbInfo.ID, tblInfo.ID, model.ActionRebaseAutoID, shardRowIDArgs, &cancelState)
 	c.Check(errors.ErrorStack(checkErr), Equals, "")
