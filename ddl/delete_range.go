// Copyright 2017 PingCAP, Inc.
//
// Licensed under the Apache License, Version 2.0 (the "License");
// you may not use this file except in compliance with the License.
// You may obtain a copy of the License at
//
//     http://www.apache.org/licenses/LICENSE-2.0
//
// Unless required by applicable law or agreed to in writing, software
// distributed under the License is distributed on an "AS IS" BASIS,
// See the License for the specific language governing permissions and
// limitations under the License.

package ddl

import (
	"context"
	"encoding/hex"
	"fmt"
	"math"
	"sync"
	"sync/atomic"

	"github.com/pingcap/errors"
	"github.com/pingcap/parser/model"
	"github.com/pingcap/parser/terror"
	"github.com/pingcap/tidb/ddl/util"
	"github.com/pingcap/tidb/kv"
	"github.com/pingcap/tidb/sessionctx"
	"github.com/pingcap/tidb/tablecodec"
	"github.com/pingcap/tidb/util/logutil"
	"github.com/pingcap/tidb/util/sqlexec"
	"go.uber.org/zap"
)

const (
	insertDeleteRangeSQLPrefix = `INSERT IGNORE INTO mysql.gc_delete_range VALUES `
	insertDeleteRangeSQLValue  = `("%d", "%d", "%s", "%s", "%d")`
	insertDeleteRangeSQL       = insertDeleteRangeSQLPrefix + insertDeleteRangeSQLValue

	delBatchSize = 65536
	delBackLog   = 128
)

var (
	// enableEmulatorGC means whether to enable emulator GC. The default is enable.
	// In some unit tests, we want to stop emulator GC, then wen can set enableEmulatorGC to 0.
	emulatorGCEnable = int32(1)
	// batchInsertDeleteRangeSize is the maximum size for each batch insert statement in the delete-range.
	batchInsertDeleteRangeSize = 256
)

type delRangeManager interface {
	// addDelRangeJob add a DDL job into gc_delete_range table.
	addDelRangeJob(job *model.Job) error
	// removeFromGCDeleteRange removes the deleting table job from gc_delete_range table by jobID and tableID.
	// It's use for recover the table that was mistakenly deleted.
	removeFromGCDeleteRange(jobID int64, tableID []int64) error
	start()
	clear()
}

type delRange struct {
	store      kv.Storage
	sessPool   *sessionPool
	emulatorCh chan struct{}
	keys       []kv.Key
	quitCh     chan struct{}

	wait         sync.WaitGroup // wait is only used when storeSupport is false.
	storeSupport bool
}

// newDelRangeManager returns a delRangeManager.
func newDelRangeManager(store kv.Storage, sessPool *sessionPool) delRangeManager {
	dr := &delRange{
		store:        store,
		sessPool:     sessPool,
		storeSupport: store.SupportDeleteRange(),
		quitCh:       make(chan struct{}),
	}
	if !dr.storeSupport {
		dr.emulatorCh = make(chan struct{}, delBackLog)
		dr.keys = make([]kv.Key, 0, delBatchSize)
	}
	return dr
}

// addDelRangeJob implements delRangeManager interface.
func (dr *delRange) addDelRangeJob(job *model.Job) error {
	ctx, err := dr.sessPool.get()
	if err != nil {
		return errors.Trace(err)
	}
	defer dr.sessPool.put(ctx)

	err = insertJobIntoDeleteRangeTable(ctx, job)
	if err != nil {
		logutil.BgLogger().Error("[ddl] add job into delete-range table failed", zap.Int64("jobID", job.ID), zap.String("jobType", job.Type.String()), zap.Error(err))
		return errors.Trace(err)
	}
	if !dr.storeSupport {
		dr.emulatorCh <- struct{}{}
	}
	logutil.BgLogger().Info("[ddl] add job into delete-range table", zap.Int64("jobID", job.ID), zap.String("jobType", job.Type.String()))
	return nil
}

// removeFromGCDeleteRange implements delRangeManager interface.
func (dr *delRange) removeFromGCDeleteRange(jobID int64, tableIDs []int64) error {
	ctx, err := dr.sessPool.get()
	if err != nil {
		return errors.Trace(err)
	}
	defer dr.sessPool.put(ctx)
	err = util.RemoveMultiFromGCDeleteRange(ctx, jobID, tableIDs)
	return errors.Trace(err)
}

// start implements delRangeManager interface.
func (dr *delRange) start() {
	if !dr.storeSupport {
		dr.wait.Add(1)
		go dr.startEmulator()
	}
}

// clear implements delRangeManager interface.
func (dr *delRange) clear() {
	logutil.BgLogger().Info("[ddl] closing delRange")
	close(dr.quitCh)
	dr.wait.Wait()
}

// startEmulator is only used for those storage engines which don't support
// delete-range. The emulator fetches records from gc_delete_range table and
// deletes all keys in each DelRangeTask.
func (dr *delRange) startEmulator() {
	defer dr.wait.Done()
	logutil.BgLogger().Info("[ddl] start delRange emulator")
	for {
		select {
		case <-dr.emulatorCh:
		case <-dr.quitCh:
			return
		}
		if IsEmulatorGCEnable() {
			err := dr.doDelRangeWork()
			terror.Log(errors.Trace(err))
		}
	}
}

// EmulatorGCEnable enables emulator gc. It exports for testing.
func EmulatorGCEnable() {
	atomic.StoreInt32(&emulatorGCEnable, 1)
}

// EmulatorGCDisable disables emulator gc. It exports for testing.
func EmulatorGCDisable() {
	atomic.StoreInt32(&emulatorGCEnable, 0)
}

// IsEmulatorGCEnable indicates whether emulator GC enabled. It exports for testing.
func IsEmulatorGCEnable() bool {
	return atomic.LoadInt32(&emulatorGCEnable) == 1
}

func (dr *delRange) doDelRangeWork() error {
	ctx, err := dr.sessPool.get()
	if err != nil {
		logutil.BgLogger().Error("[ddl] delRange emulator get session failed", zap.Error(err))
		return errors.Trace(err)
	}
	defer dr.sessPool.put(ctx)

	ranges, err := util.LoadDeleteRanges(ctx, math.MaxInt64)
	if err != nil {
		logutil.BgLogger().Error("[ddl] delRange emulator load tasks failed", zap.Error(err))
		return errors.Trace(err)
	}

	for _, r := range ranges {
		if err := dr.doTask(ctx, r); err != nil {
			logutil.BgLogger().Error("[ddl] delRange emulator do task failed", zap.Error(err))
			return errors.Trace(err)
		}
	}
	return nil
}

func (dr *delRange) doTask(ctx sessionctx.Context, r util.DelRangeTask) error {
	var oldStartKey, newStartKey kv.Key
	oldStartKey = r.StartKey
	for {
		finish := true
		dr.keys = dr.keys[:0]
		err := kv.RunInNewTxn(dr.store, false, func(txn kv.Transaction) error {
			iter, err := txn.Iter(oldStartKey, r.EndKey)
			if err != nil {
				return errors.Trace(err)
			}
			defer iter.Close()

			for i := 0; i < delBatchSize; i++ {
				if !iter.Valid() {
					break
				}
				finish = false
				dr.keys = append(dr.keys, iter.Key().Clone())
				newStartKey = iter.Key().Next()

				if err := iter.Next(); err != nil {
					return errors.Trace(err)
				}
			}

			for _, key := range dr.keys {
				err := txn.Delete(key)
				if err != nil && !kv.ErrNotExist.Equal(err) {
					return errors.Trace(err)
				}
			}
			return nil
		})
		if err != nil {
			return errors.Trace(err)
		}
		if finish {
			if err := util.CompleteDeleteRange(ctx, r); err != nil {
				logutil.BgLogger().Error("[ddl] delRange emulator complete task failed", zap.Error(err))
				return errors.Trace(err)
			}
			logutil.BgLogger().Info("[ddl] delRange emulator complete task", zap.Int64("jobID", r.JobID), zap.Int64("elementID", r.ElementID))
			break
		}
		if err := util.UpdateDeleteRange(ctx, r, newStartKey, oldStartKey); err != nil {
			logutil.BgLogger().Error("[ddl] delRange emulator update task failed", zap.Error(err))
		}
		oldStartKey = newStartKey
	}
	return nil
}

// insertJobIntoDeleteRangeTable parses the job into delete-range arguments,
// and inserts a new record into gc_delete_range table. The primary key is
// job ID, so we ignore key conflict error.
func insertJobIntoDeleteRangeTable(ctx sessionctx.Context, job *model.Job) error {
	now, err := getNowTSO(ctx)
	if err != nil {
		return errors.Trace(err)
	}

	s := ctx.(sqlexec.SQLExecutor)
	switch job.Type {
	case model.ActionDropSchema:
		var tableIDs []int64
		if err := job.DecodeArgs(&tableIDs); err != nil {
			return errors.Trace(err)
		}
		for i := 0; i < len(tableIDs); i += batchInsertDeleteRangeSize {
			batchEnd := len(tableIDs)
			if batchEnd > i+batchInsertDeleteRangeSize {
				batchEnd = i + batchInsertDeleteRangeSize
			}
			if err := doBatchInsert(s, job.ID, tableIDs[i:batchEnd], now); err != nil {
				return errors.Trace(err)
			}
		}
	case model.ActionDropTable, model.ActionTruncateTable:
		tableID := job.TableID
		// The startKey here is for compatibility with previous versions, old version did not endKey so don't have to deal with.
		var startKey kv.Key
		var physicalTableIDs []int64
		if err := job.DecodeArgs(&startKey, &physicalTableIDs); err != nil {
			return errors.Trace(err)
		}
		if len(physicalTableIDs) > 0 {
			for _, pid := range physicalTableIDs {
				startKey = tablecodec.EncodeTablePrefix(pid)
				endKey := tablecodec.EncodeTablePrefix(pid + 1)
				if err := doInsert(s, job.ID, pid, startKey, endKey, now); err != nil {
					return errors.Trace(err)
				}
			}
			// Do not return, because global indexes entries begin with talbeID.
		}
		startKey = tablecodec.EncodeTablePrefix(tableID)
		endKey := tablecodec.EncodeTablePrefix(tableID + 1)
		return doInsert(s, job.ID, tableID, startKey, endKey, now)
	case model.ActionDropTablePartition, model.ActionTruncateTablePartition:
		var physicalTableIDs []int64
		if err := job.DecodeArgs(&physicalTableIDs); err != nil {
			return errors.Trace(err)
		}
		for _, physicalTableID := range physicalTableIDs {
			startKey := tablecodec.EncodeTablePrefix(physicalTableID)
			endKey := tablecodec.EncodeTablePrefix(physicalTableID + 1)
			if err := doInsert(s, job.ID, physicalTableID, startKey, endKey, now); err != nil {
				return errors.Trace(err)
			}
		}
	// ActionAddIndex, ActionAddPrimaryKey needs do it, because it needs to be rolled back when it's canceled.
	case model.ActionAddIndex, model.ActionAddPrimaryKey:
		tableID := job.TableID
		var indexID int64
		var partitionIDs []int64
		if err := job.DecodeArgs(&indexID, &partitionIDs); err != nil {
			return errors.Trace(err)
		}
		if len(partitionIDs) > 0 {
			for _, pid := range partitionIDs {
				startKey := tablecodec.EncodeTableIndexPrefix(pid, indexID)
				endKey := tablecodec.EncodeTableIndexPrefix(pid, indexID+1)
				if err := doInsert(s, job.ID, indexID, startKey, endKey, now); err != nil {
					return errors.Trace(err)
				}
			}
		}
		startKey := tablecodec.EncodeTableIndexPrefix(tableID, indexID)
		endKey := tablecodec.EncodeTableIndexPrefix(tableID, indexID+1)
		return doInsert(s, job.ID, indexID, startKey, endKey, now)
	case model.ActionDropIndex, model.ActionDropPrimaryKey:
		tableID := job.TableID
		var indexName interface{}
		var indexID int64
		var partitionIDs []int64
		if err := job.DecodeArgs(&indexName, &indexID, &partitionIDs); err != nil {
			return errors.Trace(err)
		}
		if len(partitionIDs) > 0 {
			for _, pid := range partitionIDs {
				startKey := tablecodec.EncodeTableIndexPrefix(pid, indexID)
				endKey := tablecodec.EncodeTableIndexPrefix(pid, indexID+1)
				if err := doInsert(s, job.ID, indexID, startKey, endKey, now); err != nil {
					return errors.Trace(err)
				}
			}
		}
<<<<<<< HEAD
		startKey := tablecodec.EncodeTableIndexPrefix(tableID, indexID)
		endKey := tablecodec.EncodeTableIndexPrefix(tableID, indexID+1)
		return doInsert(s, job.ID, indexID, startKey, endKey, now)
=======
	case model.ActionDropColumn:
		var colName model.CIStr
		var indexIDs []int64
		var partitionIDs []int64
		if err := job.DecodeArgs(&colName, &indexIDs, &partitionIDs); err != nil {
			return errors.Trace(err)
		}
		if len(indexIDs) > 0 {
			if len(partitionIDs) > 0 {
				for _, pid := range partitionIDs {
					if err := doBatchDeleteIndiceRange(s, job.ID, pid, indexIDs, now); err != nil {
						return errors.Trace(err)
					}
				}
			} else {
				return doBatchDeleteIndiceRange(s, job.ID, job.TableID, indexIDs, now)
			}
		}
	case model.ActionDropColumns:
		var colNames []model.CIStr
		var ifExists []bool
		var indexIDs []int64
		var partitionIDs []int64
		if err := job.DecodeArgs(&colNames, &ifExists, &indexIDs, &partitionIDs); err != nil {
			return errors.Trace(err)
		}
		if len(indexIDs) > 0 {
			if len(partitionIDs) > 0 {
				for _, pid := range partitionIDs {
					if err := doBatchDeleteIndiceRange(s, job.ID, pid, indexIDs, now); err != nil {
						return errors.Trace(err)
					}
				}
			} else {
				return doBatchDeleteIndiceRange(s, job.ID, job.TableID, indexIDs, now)
			}
		}
>>>>>>> 291460b7
	}
	return nil
}

func doBatchDeleteIndiceRange(s sqlexec.SQLExecutor, jobID, tableID int64, indexIDs []int64, ts uint64) error {
	logutil.BgLogger().Info("[ddl] batch insert into delete-range indices", zap.Int64("jobID", jobID), zap.Int64s("elementIDs", indexIDs))
	sql := insertDeleteRangeSQLPrefix
	for i, indexID := range indexIDs {
		startKey := tablecodec.EncodeTableIndexPrefix(tableID, indexID)
		endKey := tablecodec.EncodeTableIndexPrefix(tableID, indexID+1)
		startKeyEncoded := hex.EncodeToString(startKey)
		endKeyEncoded := hex.EncodeToString(endKey)
		sql += fmt.Sprintf(insertDeleteRangeSQLValue, jobID, indexID, startKeyEncoded, endKeyEncoded, ts)
		if i != len(indexIDs)-1 {
			sql += ","
		}
	}
	_, err := s.Execute(context.Background(), sql)
	return errors.Trace(err)
}

func doInsert(s sqlexec.SQLExecutor, jobID int64, elementID int64, startKey, endKey kv.Key, ts uint64) error {
	logutil.BgLogger().Info("[ddl] insert into delete-range table", zap.Int64("jobID", jobID), zap.Int64("elementID", elementID))
	startKeyEncoded := hex.EncodeToString(startKey)
	endKeyEncoded := hex.EncodeToString(endKey)
	sql := fmt.Sprintf(insertDeleteRangeSQL, jobID, elementID, startKeyEncoded, endKeyEncoded, ts)
	_, err := s.Execute(context.Background(), sql)
	return errors.Trace(err)
}

func doBatchInsert(s sqlexec.SQLExecutor, jobID int64, tableIDs []int64, ts uint64) error {
	logutil.BgLogger().Info("[ddl] batch insert into delete-range table", zap.Int64("jobID", jobID), zap.Int64s("elementIDs", tableIDs))
	sql := insertDeleteRangeSQLPrefix
	for i, tableID := range tableIDs {
		startKey := tablecodec.EncodeTablePrefix(tableID)
		endKey := tablecodec.EncodeTablePrefix(tableID + 1)
		startKeyEncoded := hex.EncodeToString(startKey)
		endKeyEncoded := hex.EncodeToString(endKey)
		sql += fmt.Sprintf(insertDeleteRangeSQLValue, jobID, tableID, startKeyEncoded, endKeyEncoded, ts)
		if i != len(tableIDs)-1 {
			sql += ","
		}
	}
	_, err := s.Execute(context.Background(), sql)
	return errors.Trace(err)
}

// getNowTS gets the current timestamp, in TSO.
func getNowTSO(ctx sessionctx.Context) (uint64, error) {
	currVer, err := ctx.GetStore().CurrentVersion()
	if err != nil {
		return 0, errors.Trace(err)
	}
	return currVer.Ver, nil
}<|MERGE_RESOLUTION|>--- conflicted
+++ resolved
@@ -337,11 +337,9 @@
 				}
 			}
 		}
-<<<<<<< HEAD
 		startKey := tablecodec.EncodeTableIndexPrefix(tableID, indexID)
 		endKey := tablecodec.EncodeTableIndexPrefix(tableID, indexID+1)
 		return doInsert(s, job.ID, indexID, startKey, endKey, now)
-=======
 	case model.ActionDropColumn:
 		var colName model.CIStr
 		var indexIDs []int64
@@ -379,7 +377,6 @@
 				return doBatchDeleteIndiceRange(s, job.ID, job.TableID, indexIDs, now)
 			}
 		}
->>>>>>> 291460b7
 	}
 	return nil
 }
