--- conflicted
+++ resolved
@@ -95,15 +95,7 @@
 	defer dr.sessPool.put(sctx)
 
 	if job.MultiSchemaInfo != nil {
-<<<<<<< HEAD
-		var added bool
-		added, err = insertJobIntoDeleteRangeTableMultiSchema(ctx, sctx, job)
-		if !added {
-			return nil
-		}
-=======
 		err = insertJobIntoDeleteRangeTableMultiSchema(ctx, sctx, job)
->>>>>>> 48871266
 	} else {
 		err = insertJobIntoDeleteRangeTable(ctx, sctx, job, &elementIDAlloc{})
 	}
@@ -118,31 +110,18 @@
 	return nil
 }
 
-<<<<<<< HEAD
-func insertJobIntoDeleteRangeTableMultiSchema(ctx context.Context, sctx sessionctx.Context, job *model.Job) (bool, error) {
-=======
 func insertJobIntoDeleteRangeTableMultiSchema(ctx context.Context, sctx sessionctx.Context, job *model.Job) error {
->>>>>>> 48871266
 	var ea elementIDAlloc
 	for _, sub := range job.MultiSchemaInfo.SubJobs {
 		proxyJob := sub.ToProxyJob(job)
 		if jobNeedGC(proxyJob) {
 			err := insertJobIntoDeleteRangeTable(ctx, sctx, proxyJob, &ea)
 			if err != nil {
-<<<<<<< HEAD
-				return true, errors.Trace(err)
-			}
-		}
-	}
-	added := len(ea.indexIDs)+len(ea.physicalIDs) != 0
-	return added, nil
-=======
 				return errors.Trace(err)
 			}
 		}
 	}
 	return nil
->>>>>>> 48871266
 }
 
 // removeFromGCDeleteRange implements delRangeManager interface.
@@ -385,27 +364,6 @@
 			endKey := tablecodec.EncodeTableIndexPrefix(tableID, indexID+1)
 			elemID := ea.allocForIndexID(tableID, indexID)
 			return doInsert(ctx, s, job.ID, elemID, startKey, endKey, now, fmt.Sprintf("index ID is %d", indexID))
-<<<<<<< HEAD
-=======
-		}
-	case model.ActionDropIndexes:
-		var indexIDs []int64
-		var partitionIDs []int64
-		if err := job.DecodeArgs(&[]model.CIStr{}, &[]bool{}, &indexIDs, &partitionIDs); err != nil {
-			return errors.Trace(err)
-		}
-		// Remove data in TiKV.
-		if len(indexIDs) == 0 {
-			return nil
-		}
-		if len(partitionIDs) == 0 {
-			return doBatchDeleteIndiceRange(ctx, s, job.ID, job.TableID, indexIDs, now, ea)
-		}
-		for _, pID := range partitionIDs {
-			if err := doBatchDeleteIndiceRange(ctx, s, job.ID, pID, indexIDs, now, ea); err != nil {
-				return errors.Trace(err)
-			}
->>>>>>> 48871266
 		}
 	case model.ActionDropColumn:
 		var colName model.CIStr
@@ -413,28 +371,6 @@
 		var indexIDs []int64
 		var partitionIDs []int64
 		if err := job.DecodeArgs(&colName, &ifExists, &indexIDs, &partitionIDs); err != nil {
-<<<<<<< HEAD
-=======
-			return errors.Trace(err)
-		}
-		if len(indexIDs) > 0 {
-			if len(partitionIDs) > 0 {
-				for _, pid := range partitionIDs {
-					if err := doBatchDeleteIndiceRange(ctx, s, job.ID, pid, indexIDs, now, ea); err != nil {
-						return errors.Trace(err)
-					}
-				}
-			} else {
-				return doBatchDeleteIndiceRange(ctx, s, job.ID, job.TableID, indexIDs, now, ea)
-			}
-		}
-	case model.ActionDropColumns:
-		var colNames []model.CIStr
-		var ifExists []bool
-		var indexIDs []int64
-		var partitionIDs []int64
-		if err := job.DecodeArgs(&colNames, &ifExists, &indexIDs, &partitionIDs); err != nil {
->>>>>>> 48871266
 			return errors.Trace(err)
 		}
 		if len(indexIDs) > 0 {
