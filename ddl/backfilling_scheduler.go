--- conflicted
+++ resolved
@@ -80,11 +80,7 @@
 	tp backfillerType, tbl table.PhysicalTable, sessCtx sessionctx.Context,
 	jobCtx *JobContext) (backfillScheduler, error) {
 	if tp == typeAddIndexWorker && info.ReorgMeta.ReorgTp == model.ReorgTypeLitMerge {
-<<<<<<< HEAD
-		return newIngestBackfillScheduler(ctx, info, sessPool, tbl), nil
-=======
-		return newIngestBackfillScheduler(ctx, info, tbl, false), nil
->>>>>>> 8b7b3100
+		return newIngestBackfillScheduler(ctx, info, sessPool, tbl, false), nil
 	}
 	return newTxnBackfillScheduler(ctx, info, sessPool, tp, tbl, sessCtx, jobCtx)
 }
@@ -259,10 +255,11 @@
 }
 
 type ingestBackfillScheduler struct {
-	ctx       context.Context
-	reorgInfo *reorgInfo
-	sessPool  *sess.Pool
-	tbl       table.PhysicalTable
+	ctx        context.Context
+	reorgInfo  *reorgInfo
+	sessPool   *sess.Pool
+	tbl        table.PhysicalTable
+	distribute bool
 
 	closed bool
 
@@ -272,39 +269,24 @@
 	copReqSenderPool *copReqSenderPool
 	taskMaxID        int
 
-	writerPool  *workerpool.WorkerPool[idxRecResult]
-	writerMaxID int
-	poolErr     chan error
-	backendCtx  *ingest.BackendContext
-<<<<<<< HEAD
-
+	writerPool    *workerpool.WorkerPool[idxRecResult]
+	writerMaxID   int
+	poolErr       chan error
+	backendCtx    *ingest.BackendContext
 	checkpointMgr *ingest.CheckpointManager
 }
 
 func newIngestBackfillScheduler(ctx context.Context, info *reorgInfo,
-	sessPool *sess.Pool, tbl table.PhysicalTable) *ingestBackfillScheduler {
-	return &ingestBackfillScheduler{
-		ctx:       ctx,
-		reorgInfo: info,
-		sessPool:  sessPool,
-		tbl:       tbl,
-		taskCh:    make(chan *reorgBackfillTask, backfillTaskChanSize),
-		resultCh:  make(chan *backfillResult, backfillTaskChanSize),
-		poolErr:   make(chan error),
-=======
-	distribute  bool
-}
-
-func newIngestBackfillScheduler(ctx context.Context, info *reorgInfo, tbl table.PhysicalTable, distribute bool) *ingestBackfillScheduler {
+	sessPool *sess.Pool, tbl table.PhysicalTable, distribute bool) *ingestBackfillScheduler {
 	return &ingestBackfillScheduler{
 		ctx:        ctx,
 		reorgInfo:  info,
+		sessPool:   sessPool,
 		tbl:        tbl,
 		taskCh:     make(chan *reorgBackfillTask, backfillTaskChanSize),
 		resultCh:   make(chan *backfillResult, backfillTaskChanSize),
 		poolErr:    make(chan error),
 		distribute: distribute,
->>>>>>> 8b7b3100
 	}
 }
 
@@ -425,13 +407,9 @@
 			zap.Int64("job ID", reorgInfo.ID), zap.Int64("index ID", b.reorgInfo.currElement.ID))
 		return nil
 	}
-<<<<<<< HEAD
 	worker, err := newAddIndexIngestWorker(b.tbl, reorgInfo.d, ei, b.resultCh, job.ID,
 		reorgInfo.SchemaName, b.reorgInfo.currElement.ID, b.writerMaxID,
-		b.copReqSenderPool, sessCtx, b.checkpointMgr)
-=======
-	worker, err := newAddIndexIngestWorker(b.tbl, reorgInfo.d, ei, b.resultCh, job.ID, reorgInfo.SchemaName, b.reorgInfo.currElement.ID, b.writerMaxID, b.copReqSenderPool, sessCtx, b.distribute)
->>>>>>> 8b7b3100
+		b.copReqSenderPool, sessCtx, b.checkpointMgr, b.distribute)
 	if err != nil {
 		// Return an error only if it is the first worker.
 		if b.writerMaxID == 0 {
