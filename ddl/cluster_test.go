// Copyright 2022 PingCAP, Inc.
//
// Licensed under the Apache License, Version 2.0 (the "License");
// you may not use this file except in compliance with the License.
// You may obtain a copy of the License at
//
//     http://www.apache.org/licenses/LICENSE-2.0
//
// Unless required by applicable law or agreed to in writing, software
// distributed under the License is distributed on an "AS IS" BASIS,
// WITHOUT WARRANTIES OR CONDITIONS OF ANY KIND, either express or implied.
// See the License for the specific language governing permissions and
// limitations under the License.

package ddl_test

import (
	"context"
	"fmt"
	"testing"
	"time"

	"github.com/pingcap/failpoint"
	"github.com/pingcap/tidb/ddl"
	"github.com/pingcap/tidb/domain/infosync"
	"github.com/pingcap/tidb/errno"
	"github.com/pingcap/tidb/parser/model"
	"github.com/pingcap/tidb/session"
	"github.com/pingcap/tidb/sessionctx/variable"
	"github.com/pingcap/tidb/testkit"
	"github.com/pingcap/tidb/util/dbterror"
	"github.com/stretchr/testify/assert"
	"github.com/stretchr/testify/require"
	"github.com/tikv/client-go/v2/oracle"
)

func TestGetFlashbackKeyRanges(t *testing.T) {
	store := testkit.CreateMockStore(t)
	tk := testkit.NewTestKit(t, store)
	se, err := session.CreateSession4Test(store)
	require.NoError(t, err)

	kvRanges, err := ddl.GetFlashbackKeyRanges(se)
	require.NoError(t, err)
	// The results are 8 key ranges
	// 0: (stats_meta,stats_histograms,stats_buckets, gc_delete_range)
	// 1: (stats_feedback)
	// 2: (stats_top_n)
	// 3: (stats_extended)
	// 4: (stats_fm_sketch)
	// 5: (stats_history, stats_meta_history)
	// 6: (stats_table_locked)
<<<<<<< HEAD
	require.Len(t, kvRanges, 7)
=======
	// 7: meta Ranges
	require.Len(t, kvRanges, 8)
>>>>>>> f7de8bee

	tk.MustExec("use test")
	tk.MustExec("CREATE TABLE employees (" +
		"    id INT NOT NULL," +
		"    store_id INT NOT NULL" +
		") PARTITION BY RANGE (store_id) (" +
		"    PARTITION p0 VALUES LESS THAN (6)," +
		"    PARTITION p1 VALUES LESS THAN (11)," +
		"    PARTITION p2 VALUES LESS THAN (16)," +
		"    PARTITION p3 VALUES LESS THAN (21)" +
		");")
	tk.MustExec("truncate table mysql.analyze_jobs")

	// truncate all `stats_` and `gc_delete_range` tables, make table ID consecutive.
	tk.MustExec("truncate table mysql.stats_meta")
	tk.MustExec("truncate table mysql.stats_histograms")
	tk.MustExec("truncate table mysql.stats_buckets")
	tk.MustExec("truncate table mysql.stats_feedback")
	tk.MustExec("truncate table mysql.stats_top_n")
	tk.MustExec("truncate table mysql.stats_extended")
	tk.MustExec("truncate table mysql.stats_fm_sketch")
	tk.MustExec("truncate table mysql.stats_history")
	tk.MustExec("truncate table mysql.stats_meta_history")
	tk.MustExec("truncate table mysql.stats_table_locked")
<<<<<<< HEAD
=======
	tk.MustExec("truncate table mysql.gc_delete_range")
>>>>>>> f7de8bee
	kvRanges, err = ddl.GetFlashbackKeyRanges(se)
	require.NoError(t, err)
	require.Len(t, kvRanges, 3)

	tk.MustExec("truncate table test.employees")
	kvRanges, err = ddl.GetFlashbackKeyRanges(se)
	require.NoError(t, err)
	require.Len(t, kvRanges, 2)
}

func TestFlashbackCloseAndResetPDSchedule(t *testing.T) {
	store, dom := testkit.CreateMockStoreAndDomain(t)
	originHook := dom.DDL().GetHook()
	tk := testkit.NewTestKit(t, store)

	injectSafeTS := oracle.GoTimeToTS(time.Now().Add(10 * time.Second))
	require.NoError(t, failpoint.Enable("github.com/pingcap/tidb/ddl/mockFlashbackTest", `return(true)`))
	require.NoError(t, failpoint.Enable("tikvclient/injectSafeTS",
		fmt.Sprintf("return(%v)", injectSafeTS)))
	require.NoError(t, failpoint.Enable("github.com/pingcap/tidb/expression/injectSafeTS",
		fmt.Sprintf("return(%v)", injectSafeTS)))

	oldValue := map[string]interface{}{
		"merge-schedule-limit": 1,
	}
	require.NoError(t, infosync.SetPDScheduleConfig(context.Background(), oldValue))

	timeBeforeDrop, _, safePointSQL, resetGC := MockGC(tk)
	defer resetGC()
	tk.MustExec(fmt.Sprintf(safePointSQL, timeBeforeDrop))

	hook := &ddl.TestDDLCallback{Do: dom}
	hook.OnJobRunBeforeExported = func(job *model.Job) {
		assert.Equal(t, model.ActionFlashbackCluster, job.Type)
		if job.SchemaState == model.StateWriteReorganization {
			closeValue, err := infosync.GetPDScheduleConfig(context.Background())
			assert.NoError(t, err)
			assert.Equal(t, closeValue["merge-schedule-limit"], 0)
			// cancel flashback job
			job.State = model.JobStateCancelled
			job.Error = dbterror.ErrCancelledDDLJob
		}
	}
	dom.DDL().SetHook(hook)

	ts, err := tk.Session().GetStore().GetOracle().GetTimestamp(context.Background(), &oracle.Option{})
	require.NoError(t, err)

	tk.MustGetErrCode(fmt.Sprintf("flashback cluster to timestamp '%s'", oracle.GetTimeFromTS(ts)), errno.ErrCancelledDDLJob)
	dom.DDL().SetHook(originHook)

	finishValue, err := infosync.GetPDScheduleConfig(context.Background())
	require.NoError(t, err)
	require.EqualValues(t, finishValue["merge-schedule-limit"], 1)

	require.NoError(t, failpoint.Disable("github.com/pingcap/tidb/ddl/mockFlashbackTest"))
	require.NoError(t, failpoint.Disable("github.com/pingcap/tidb/expression/injectSafeTS"))
	require.NoError(t, failpoint.Disable("tikvclient/injectSafeTS"))
}

func TestAddDDLDuringFlashback(t *testing.T) {
	store, dom := testkit.CreateMockStoreAndDomain(t)
	originHook := dom.DDL().GetHook()
	tk := testkit.NewTestKit(t, store)
	tk.MustExec("use test")
	tk.MustExec("create table t(a int)")

	ts, err := tk.Session().GetStore().GetOracle().GetTimestamp(context.Background(), &oracle.Option{})
	require.NoError(t, err)

	injectSafeTS := oracle.GoTimeToTS(oracle.GetTimeFromTS(ts).Add(10 * time.Second))
	require.NoError(t, failpoint.Enable("github.com/pingcap/tidb/ddl/mockFlashbackTest", `return(true)`))
	require.NoError(t, failpoint.Enable("tikvclient/injectSafeTS",
		fmt.Sprintf("return(%v)", injectSafeTS)))
	require.NoError(t, failpoint.Enable("github.com/pingcap/tidb/expression/injectSafeTS",
		fmt.Sprintf("return(%v)", injectSafeTS)))

	timeBeforeDrop, _, safePointSQL, resetGC := MockGC(tk)
	defer resetGC()
	tk.MustExec(fmt.Sprintf(safePointSQL, timeBeforeDrop))

	hook := &ddl.TestDDLCallback{Do: dom}
	hook.OnJobRunBeforeExported = func(job *model.Job) {
		assert.Equal(t, model.ActionFlashbackCluster, job.Type)
		if job.SchemaState == model.StateWriteOnly {
			_, err := tk.Exec("alter table t add column b int")
			assert.ErrorContains(t, err, "Can't add ddl job, have flashback cluster job")
		}
	}
	dom.DDL().SetHook(hook)
	tk.MustExec(fmt.Sprintf("flashback cluster to timestamp '%s'", oracle.GetTimeFromTS(ts)))

	dom.DDL().SetHook(originHook)
	require.NoError(t, failpoint.Disable("github.com/pingcap/tidb/ddl/mockFlashbackTest"))
	require.NoError(t, failpoint.Disable("github.com/pingcap/tidb/expression/injectSafeTS"))
	require.NoError(t, failpoint.Disable("tikvclient/injectSafeTS"))
}

func TestGlobalVariablesOnFlashback(t *testing.T) {
	store, dom := testkit.CreateMockStoreAndDomain(t)
	originHook := dom.DDL().GetHook()
	tk := testkit.NewTestKit(t, store)
	tk.MustExec("use test")
	tk.MustExec("create table t(a int)")

	ts, err := tk.Session().GetStore().GetOracle().GetTimestamp(context.Background(), &oracle.Option{})
	require.NoError(t, err)

	injectSafeTS := oracle.GoTimeToTS(oracle.GetTimeFromTS(ts).Add(10 * time.Second))
	require.NoError(t, failpoint.Enable("github.com/pingcap/tidb/ddl/mockFlashbackTest", `return(true)`))
	require.NoError(t, failpoint.Enable("tikvclient/injectSafeTS",
		fmt.Sprintf("return(%v)", injectSafeTS)))
	require.NoError(t, failpoint.Enable("github.com/pingcap/tidb/expression/injectSafeTS",
		fmt.Sprintf("return(%v)", injectSafeTS)))

	timeBeforeDrop, _, safePointSQL, resetGC := MockGC(tk)
	defer resetGC()
	tk.MustExec(fmt.Sprintf(safePointSQL, timeBeforeDrop))

	hook := &ddl.TestDDLCallback{Do: dom}
	hook.OnJobRunBeforeExported = func(job *model.Job) {
		assert.Equal(t, model.ActionFlashbackCluster, job.Type)
		if job.SchemaState == model.StateWriteReorganization {
			rs, err := tk.Exec("show variables like 'tidb_gc_enable'")
			assert.NoError(t, err)
			assert.Equal(t, tk.ResultSetToResult(rs, "").Rows()[0][1], variable.Off)
			rs, err = tk.Exec("show variables like 'tidb_enable_auto_analyze'")
			assert.NoError(t, err)
			assert.Equal(t, tk.ResultSetToResult(rs, "").Rows()[0][1], variable.Off)
			rs, err = tk.Exec("show variables like 'tidb_super_read_only'")
			assert.NoError(t, err)
			assert.Equal(t, tk.ResultSetToResult(rs, "").Rows()[0][1], variable.On)
		}
	}
	dom.DDL().SetHook(hook)
	// first try with `tidb_gc_enable` = on and `tidb_super_read_only` = off
	tk.MustExec("set global tidb_gc_enable = on")
	tk.MustExec("set global tidb_super_read_only = off")

	tk.MustExec(fmt.Sprintf("flashback cluster to timestamp '%s'", oracle.GetTimeFromTS(ts)))

	rs, err := tk.Exec("show variables like 'tidb_super_read_only'")
	require.NoError(t, err)
	require.Equal(t, tk.ResultSetToResult(rs, "").Rows()[0][1], variable.Off)
	rs, err = tk.Exec("show variables like 'tidb_gc_enable'")
	require.NoError(t, err)
	require.Equal(t, tk.ResultSetToResult(rs, "").Rows()[0][1], variable.On)

	// second try with `tidb_gc_enable` = off and `tidb_super_read_only` = on
	tk.MustExec("set global tidb_gc_enable = off")
	tk.MustExec("set global tidb_super_read_only = on")

	ts, err = tk.Session().GetStore().GetOracle().GetTimestamp(context.Background(), &oracle.Option{})
	require.NoError(t, err)
	tk.MustExec(fmt.Sprintf("flashback cluster to timestamp '%s'", oracle.GetTimeFromTS(ts)))
	rs, err = tk.Exec("show variables like 'tidb_super_read_only'")
	require.NoError(t, err)
	require.Equal(t, tk.ResultSetToResult(rs, "").Rows()[0][1], variable.On)
	rs, err = tk.Exec("show variables like 'tidb_gc_enable'")
	require.NoError(t, err)
	require.Equal(t, tk.ResultSetToResult(rs, "").Rows()[0][1], variable.Off)

	dom.DDL().SetHook(originHook)
	require.NoError(t, failpoint.Disable("github.com/pingcap/tidb/ddl/mockFlashbackTest"))
	require.NoError(t, failpoint.Disable("github.com/pingcap/tidb/expression/injectSafeTS"))
	require.NoError(t, failpoint.Disable("tikvclient/injectSafeTS"))
}

func TestCancelFlashbackCluster(t *testing.T) {
	store, dom := testkit.CreateMockStoreAndDomain(t)
	originHook := dom.DDL().GetHook()
	tk := testkit.NewTestKit(t, store)
	ts, err := tk.Session().GetStore().GetOracle().GetTimestamp(context.Background(), &oracle.Option{})
	require.NoError(t, err)

	injectSafeTS := oracle.GoTimeToTS(oracle.GetTimeFromTS(ts).Add(10 * time.Second))
	require.NoError(t, failpoint.Enable("github.com/pingcap/tidb/ddl/mockFlashbackTest", `return(true)`))
	require.NoError(t, failpoint.Enable("tikvclient/injectSafeTS",
		fmt.Sprintf("return(%v)", injectSafeTS)))
	require.NoError(t, failpoint.Enable("github.com/pingcap/tidb/expression/injectSafeTS",
		fmt.Sprintf("return(%v)", injectSafeTS)))

	timeBeforeDrop, _, safePointSQL, resetGC := MockGC(tk)
	defer resetGC()
	tk.MustExec(fmt.Sprintf(safePointSQL, timeBeforeDrop))

	// Try canceled on StateDeleteOnly, cancel success
	hook := newCancelJobHook(t, store, dom, func(job *model.Job) bool {
		return job.SchemaState == model.StateDeleteOnly
	})
	dom.DDL().SetHook(hook)
	tk.MustGetErrCode(fmt.Sprintf("flashback cluster to timestamp '%s'", oracle.GetTimeFromTS(ts)), errno.ErrCancelledDDLJob)
	hook.MustCancelDone(t)

	// Try canceled on StateWriteReorganization, cancel failed
	hook = newCancelJobHook(t, store, dom, func(job *model.Job) bool {
		return job.SchemaState == model.StateWriteReorganization
	})
	dom.DDL().SetHook(hook)
	tk.MustExec(fmt.Sprintf("flashback cluster to timestamp '%s'", oracle.GetTimeFromTS(ts)))
	hook.MustCancelFailed(t)

	dom.DDL().SetHook(originHook)

	require.NoError(t, failpoint.Disable("github.com/pingcap/tidb/ddl/mockFlashbackTest"))
	require.NoError(t, failpoint.Disable("github.com/pingcap/tidb/expression/injectSafeTS"))
	require.NoError(t, failpoint.Disable("tikvclient/injectSafeTS"))
}<|MERGE_RESOLUTION|>--- conflicted
+++ resolved
@@ -50,12 +50,8 @@
 	// 4: (stats_fm_sketch)
 	// 5: (stats_history, stats_meta_history)
 	// 6: (stats_table_locked)
-<<<<<<< HEAD
-	require.Len(t, kvRanges, 7)
-=======
 	// 7: meta Ranges
 	require.Len(t, kvRanges, 8)
->>>>>>> f7de8bee
 
 	tk.MustExec("use test")
 	tk.MustExec("CREATE TABLE employees (" +
@@ -80,10 +76,7 @@
 	tk.MustExec("truncate table mysql.stats_history")
 	tk.MustExec("truncate table mysql.stats_meta_history")
 	tk.MustExec("truncate table mysql.stats_table_locked")
-<<<<<<< HEAD
-=======
 	tk.MustExec("truncate table mysql.gc_delete_range")
->>>>>>> f7de8bee
 	kvRanges, err = ddl.GetFlashbackKeyRanges(se)
 	require.NoError(t, err)
 	require.Len(t, kvRanges, 3)
