// Copyright 2022 PingCAP, Inc.
//
// Licensed under the Apache License, Version 2.0 (the "License");
// you may not use this file except in compliance with the License.
// You may obtain a copy of the License at
//
//     http://www.apache.org/licenses/LICENSE-2.0
//
// Unless required by applicable law or agreed to in writing, software
// distributed under the License is distributed on an "AS IS" BASIS,
// WITHOUT WARRANTIES OR CONDITIONS OF ANY KIND, either express or implied.
// See the License for the specific language governing permissions and
// limitations under the License.

package ddl_test

import (
	"context"
	"fmt"
	"testing"
	"time"

	"github.com/pingcap/failpoint"
	"github.com/pingcap/tidb/ddl"
	"github.com/pingcap/tidb/domain/infosync"
	"github.com/pingcap/tidb/errno"
	"github.com/pingcap/tidb/parser/model"
	"github.com/pingcap/tidb/session"
	"github.com/pingcap/tidb/sessionctx/variable"
	"github.com/pingcap/tidb/tablecodec"
	"github.com/pingcap/tidb/testkit"
	"github.com/pingcap/tidb/util/dbterror"
	"github.com/stretchr/testify/assert"
	"github.com/stretchr/testify/require"
	"github.com/tikv/client-go/v2/oracle"
)

func TestGetFlashbackKeyRanges(t *testing.T) {
	store := testkit.CreateMockStore(t)
	tk := testkit.NewTestKit(t, store)
	se, err := session.CreateSession4Test(store)
	require.NoError(t, err)

	kvRanges, err := ddl.GetFlashbackKeyRanges(se, tablecodec.EncodeTablePrefix(0))
	require.NoError(t, err)
	// The results are 6 key ranges
	// 0: (stats_meta,stats_histograms,stats_buckets)
	// 1: (stats_feedback)
	// 2: (stats_top_n)
	// 3: (stats_extended)
	// 4: (stats_fm_sketch)
	// 5: (stats_history, stats_meta_history)
	require.Len(t, kvRanges, 6)
	// tableID for mysql.stats_meta is 20
	require.Equal(t, kvRanges[0].StartKey, tablecodec.EncodeTablePrefix(20))
	// tableID for mysql.stats_feedback is 30
	require.Equal(t, kvRanges[1].StartKey, tablecodec.EncodeTablePrefix(30))
	// tableID for mysql.stats_meta_history is 62
	require.Equal(t, kvRanges[5].EndKey, tablecodec.EncodeTablePrefix(62+1))

	// The original table ID for range is [60, 63)
	// startKey is 61, so return [61, 63)
	kvRanges, err = ddl.GetFlashbackKeyRanges(se, tablecodec.EncodeTablePrefix(61))
	require.NoError(t, err)
	require.Len(t, kvRanges, 1)
	require.Equal(t, kvRanges[0].StartKey, tablecodec.EncodeTablePrefix(61))

	// The original ranges are [48, 49), [60, 63)
	// startKey is 59, so return [60, 63)
	kvRanges, err = ddl.GetFlashbackKeyRanges(se, tablecodec.EncodeTablePrefix(59))
	require.NoError(t, err)
	require.Len(t, kvRanges, 1)
	require.Equal(t, kvRanges[0].StartKey, tablecodec.EncodeTablePrefix(60))

	tk.MustExec("use test")
	tk.MustExec("CREATE TABLE employees (" +
		"    id INT NOT NULL," +
		"    store_id INT NOT NULL" +
		") PARTITION BY RANGE (store_id) (" +
		"    PARTITION p0 VALUES LESS THAN (6)," +
		"    PARTITION p1 VALUES LESS THAN (11)," +
		"    PARTITION p2 VALUES LESS THAN (16)," +
		"    PARTITION p3 VALUES LESS THAN (21)" +
		");")
	kvRanges, err = ddl.GetFlashbackKeyRanges(se, tablecodec.EncodeTablePrefix(63))
	require.NoError(t, err)
	// start from table ID is 63, so only 1 kv range.
	require.Len(t, kvRanges, 1)
	// 1 tableID and 4 partitions.
	require.Equal(t, tablecodec.DecodeTableID(kvRanges[0].EndKey)-tablecodec.DecodeTableID(kvRanges[0].StartKey), int64(5))

	tk.MustExec("truncate table mysql.analyze_jobs")

	// truncate all `stats_` tables, make table ID consecutive.
	tk.MustExec("truncate table mysql.stats_meta")
	tk.MustExec("truncate table mysql.stats_histograms")
	tk.MustExec("truncate table mysql.stats_buckets")
	tk.MustExec("truncate table mysql.stats_feedback")
	tk.MustExec("truncate table mysql.stats_top_n")
	tk.MustExec("truncate table mysql.stats_extended")
	tk.MustExec("truncate table mysql.stats_fm_sketch")
	tk.MustExec("truncate table mysql.stats_history")
	tk.MustExec("truncate table mysql.stats_meta_history")
	kvRanges, err = ddl.GetFlashbackKeyRanges(se, tablecodec.EncodeTablePrefix(0))
	require.NoError(t, err)
	require.Len(t, kvRanges, 2)

	tk.MustExec("truncate table test.employees")
	kvRanges, err = ddl.GetFlashbackKeyRanges(se, tablecodec.EncodeTablePrefix(0))
	require.NoError(t, err)
	require.Len(t, kvRanges, 1)
}

func TestFlashbackCloseAndResetPDSchedule(t *testing.T) {
	store, dom := testkit.CreateMockStoreAndDomain(t)
	originHook := dom.DDL().GetHook()
	tk := testkit.NewTestKit(t, store)

	injectSafeTS := oracle.GoTimeToTS(time.Now().Add(10 * time.Second))
	require.NoError(t, failpoint.Enable("github.com/pingcap/tidb/ddl/mockFlashbackTest", `return(true)`))
	require.NoError(t, failpoint.Enable("tikvclient/injectSafeTS",
		fmt.Sprintf("return(%v)", injectSafeTS)))
	require.NoError(t, failpoint.Enable("github.com/pingcap/tidb/expression/injectSafeTS",
		fmt.Sprintf("return(%v)", injectSafeTS)))

	oldValue := map[string]interface{}{
		"hot-region-schedule-limit": 1,
	}
	require.NoError(t, infosync.SetPDScheduleConfig(context.Background(), oldValue))

	timeBeforeDrop, _, safePointSQL, resetGC := MockGC(tk)
	defer resetGC()
	tk.MustExec(fmt.Sprintf(safePointSQL, timeBeforeDrop))

	hook := &ddl.TestDDLCallback{Do: dom}
	hook.OnJobRunBeforeExported = func(job *model.Job) {
		assert.Equal(t, model.ActionFlashbackCluster, job.Type)
		if job.SchemaState == model.StateWriteReorganization {
			closeValue, err := infosync.GetPDScheduleConfig(context.Background())
			assert.NoError(t, err)
			assert.Equal(t, closeValue["hot-region-schedule-limit"], 0)
			// cancel flashback job
			job.State = model.JobStateCancelled
			job.Error = dbterror.ErrCancelledDDLJob
		}
	}
	dom.DDL().SetHook(hook)

	ts, err := tk.Session().GetStore().GetOracle().GetTimestamp(context.Background(), &oracle.Option{})
	require.NoError(t, err)

	tk.MustGetErrCode(fmt.Sprintf("flashback cluster to timestamp '%s'", oracle.GetTimeFromTS(ts)), errno.ErrCancelledDDLJob)
	dom.DDL().SetHook(originHook)

	finishValue, err := infosync.GetPDScheduleConfig(context.Background())
	require.NoError(t, err)
	require.EqualValues(t, finishValue["hot-region-schedule-limit"], 1)

	require.NoError(t, failpoint.Disable("github.com/pingcap/tidb/ddl/mockFlashbackTest"))
	require.NoError(t, failpoint.Disable("github.com/pingcap/tidb/expression/injectSafeTS"))
	require.NoError(t, failpoint.Disable("tikvclient/injectSafeTS"))
}

func TestAddDDLDuringFlashback(t *testing.T) {
	store, dom := testkit.CreateMockStoreAndDomain(t)
	originHook := dom.DDL().GetHook()
	tk := testkit.NewTestKit(t, store)
	tk.MustExec("use test")
	tk.MustExec("create table t(a int)")

	ts, err := tk.Session().GetStore().GetOracle().GetTimestamp(context.Background(), &oracle.Option{})
	require.NoError(t, err)

	injectSafeTS := oracle.GoTimeToTS(oracle.GetTimeFromTS(ts).Add(10 * time.Second))
	require.NoError(t, failpoint.Enable("github.com/pingcap/tidb/ddl/mockFlashbackTest", `return(true)`))
	require.NoError(t, failpoint.Enable("tikvclient/injectSafeTS",
		fmt.Sprintf("return(%v)", injectSafeTS)))
	require.NoError(t, failpoint.Enable("github.com/pingcap/tidb/expression/injectSafeTS",
		fmt.Sprintf("return(%v)", injectSafeTS)))

	timeBeforeDrop, _, safePointSQL, resetGC := MockGC(tk)
	defer resetGC()
	tk.MustExec(fmt.Sprintf(safePointSQL, timeBeforeDrop))

	hook := &ddl.TestDDLCallback{Do: dom}
	hook.OnJobRunBeforeExported = func(job *model.Job) {
		assert.Equal(t, model.ActionFlashbackCluster, job.Type)
		if job.SchemaState == model.StateWriteReorganization {
			_, err := tk.Exec("alter table t add column b int")
			assert.ErrorContains(t, err, "Can't add ddl job, have flashback cluster job")
		}
	}
	dom.DDL().SetHook(hook)
	tk.MustExec(fmt.Sprintf("flashback cluster to timestamp '%s'", oracle.GetTimeFromTS(ts)))

	dom.DDL().SetHook(originHook)
	require.NoError(t, failpoint.Disable("github.com/pingcap/tidb/ddl/mockFlashbackTest"))
	require.NoError(t, failpoint.Disable("github.com/pingcap/tidb/expression/injectSafeTS"))
	require.NoError(t, failpoint.Disable("tikvclient/injectSafeTS"))
}

func TestGlobalVariablesOnFlashback(t *testing.T) {
	store, dom := testkit.CreateMockStoreAndDomain(t)
	originHook := dom.DDL().GetHook()
	tk := testkit.NewTestKit(t, store)
	tk.MustExec("use test")
	tk.MustExec("create table t(a int)")

	ts, err := tk.Session().GetStore().GetOracle().GetTimestamp(context.Background(), &oracle.Option{})
	require.NoError(t, err)

	injectSafeTS := oracle.GoTimeToTS(oracle.GetTimeFromTS(ts).Add(10 * time.Second))
	require.NoError(t, failpoint.Enable("github.com/pingcap/tidb/ddl/mockFlashbackTest", `return(true)`))
	require.NoError(t, failpoint.Enable("tikvclient/injectSafeTS",
		fmt.Sprintf("return(%v)", injectSafeTS)))
	require.NoError(t, failpoint.Enable("github.com/pingcap/tidb/expression/injectSafeTS",
		fmt.Sprintf("return(%v)", injectSafeTS)))

	timeBeforeDrop, _, safePointSQL, resetGC := MockGC(tk)
	defer resetGC()
	tk.MustExec(fmt.Sprintf(safePointSQL, timeBeforeDrop))

	hook := &ddl.TestDDLCallback{Do: dom}
	hook.OnJobRunBeforeExported = func(job *model.Job) {
		assert.Equal(t, model.ActionFlashbackCluster, job.Type)
		if job.SchemaState == model.StateWriteReorganization {
			rs, err := tk.Exec("show variables like 'tidb_gc_enable'")
			assert.NoError(t, err)
			assert.Equal(t, tk.ResultSetToResult(rs, "").Rows()[0][1], variable.Off)
			rs, err = tk.Exec("show variables like 'tidb_enable_auto_analyze'")
			assert.NoError(t, err)
			assert.Equal(t, tk.ResultSetToResult(rs, "").Rows()[0][1], variable.Off)
			rs, err = tk.Exec("show variables like 'tidb_max_auto_analyze_time'")
			assert.NoError(t, err)
			assert.Equal(t, tk.ResultSetToResult(rs, "").Rows()[0][1], "1")
		}
	}
	dom.DDL().SetHook(hook)
	// first try with `tidb_gc_enable` = on
	tk.MustExec("set global tidb_gc_enable = on")

	tk.MustExec(fmt.Sprintf("flashback cluster to timestamp '%s'", oracle.GetTimeFromTS(ts)))
	rs, err := tk.Exec("show variables like 'tidb_gc_enable'")
	require.NoError(t, err)
	require.Equal(t, tk.ResultSetToResult(rs, "").Rows()[0][1], variable.On)

	// second try with `tidb_gc_enable` = off
	tk.MustExec("set global tidb_gc_enable = off")

	ts, err = tk.Session().GetStore().GetOracle().GetTimestamp(context.Background(), &oracle.Option{})
	require.NoError(t, err)
	tk.MustExec(fmt.Sprintf("flashback cluster to timestamp '%s'", oracle.GetTimeFromTS(ts)))
	rs, err = tk.Exec("show variables like 'tidb_gc_enable'")
	require.NoError(t, err)
	require.Equal(t, tk.ResultSetToResult(rs, "").Rows()[0][1], variable.Off)

	dom.DDL().SetHook(originHook)
	require.NoError(t, failpoint.Disable("github.com/pingcap/tidb/ddl/mockFlashbackTest"))
	require.NoError(t, failpoint.Disable("github.com/pingcap/tidb/expression/injectSafeTS"))
	require.NoError(t, failpoint.Disable("tikvclient/injectSafeTS"))
}

func TestCancelFlashbackCluster(t *testing.T) {
	store, dom := testkit.CreateMockStoreAndDomain(t)
	originHook := dom.DDL().GetHook()
	tk := testkit.NewTestKit(t, store)
	ts, err := tk.Session().GetStore().GetOracle().GetTimestamp(context.Background(), &oracle.Option{})
	require.NoError(t, err)

	injectSafeTS := oracle.GoTimeToTS(oracle.GetTimeFromTS(ts).Add(10 * time.Second))
	require.NoError(t, failpoint.Enable("github.com/pingcap/tidb/ddl/mockFlashbackTest", `return(true)`))
	require.NoError(t, failpoint.Enable("tikvclient/injectSafeTS",
		fmt.Sprintf("return(%v)", injectSafeTS)))
	require.NoError(t, failpoint.Enable("github.com/pingcap/tidb/expression/injectSafeTS",
		fmt.Sprintf("return(%v)", injectSafeTS)))

	timeBeforeDrop, _, safePointSQL, resetGC := MockGC(tk)
	defer resetGC()
	tk.MustExec(fmt.Sprintf(safePointSQL, timeBeforeDrop))

<<<<<<< HEAD
	// Try canceled on StateDeleteOnly, cancel success
=======
	// Try canceled on StateWriteOnly, cancel success
	tk.MustExec("set global tidb_super_read_only = off")
>>>>>>> 556daf72
	hook := newCancelJobHook(t, store, dom, func(job *model.Job) bool {
		return job.SchemaState == model.StateDeleteOnly
	})
	dom.DDL().SetHook(hook)
	tk.MustGetErrCode(fmt.Sprintf("flashback cluster to timestamp '%s'", oracle.GetTimeFromTS(ts)), errno.ErrCancelledDDLJob)
	hook.MustCancelDone(t)
	rs, err := tk.Exec("show variables like 'tidb_super_read_only'")
	require.NoError(t, err)
	require.Equal(t, tk.ResultSetToResult(rs, "").Rows()[0][1], variable.Off)

	// Try canceled on StateWriteReorganization, cancel failed
	hook = newCancelJobHook(t, store, dom, func(job *model.Job) bool {
		return job.SchemaState == model.StateWriteReorganization
	})
	dom.DDL().SetHook(hook)
	tk.MustExec(fmt.Sprintf("flashback cluster to timestamp '%s'", oracle.GetTimeFromTS(ts)))
	hook.MustCancelFailed(t)

	dom.DDL().SetHook(originHook)

	require.NoError(t, failpoint.Disable("github.com/pingcap/tidb/ddl/mockFlashbackTest"))
	require.NoError(t, failpoint.Disable("github.com/pingcap/tidb/expression/injectSafeTS"))
	require.NoError(t, failpoint.Disable("tikvclient/injectSafeTS"))
}<|MERGE_RESOLUTION|>--- conflicted
+++ resolved
@@ -278,21 +278,13 @@
 	defer resetGC()
 	tk.MustExec(fmt.Sprintf(safePointSQL, timeBeforeDrop))
 
-<<<<<<< HEAD
 	// Try canceled on StateDeleteOnly, cancel success
-=======
-	// Try canceled on StateWriteOnly, cancel success
-	tk.MustExec("set global tidb_super_read_only = off")
->>>>>>> 556daf72
 	hook := newCancelJobHook(t, store, dom, func(job *model.Job) bool {
 		return job.SchemaState == model.StateDeleteOnly
 	})
 	dom.DDL().SetHook(hook)
 	tk.MustGetErrCode(fmt.Sprintf("flashback cluster to timestamp '%s'", oracle.GetTimeFromTS(ts)), errno.ErrCancelledDDLJob)
 	hook.MustCancelDone(t)
-	rs, err := tk.Exec("show variables like 'tidb_super_read_only'")
-	require.NoError(t, err)
-	require.Equal(t, tk.ResultSetToResult(rs, "").Rows()[0][1], variable.Off)
 
 	// Try canceled on StateWriteReorganization, cancel failed
 	hook = newCancelJobHook(t, store, dom, func(job *model.Job) bool {
