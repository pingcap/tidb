--- conflicted
+++ resolved
@@ -440,14 +440,6 @@
 }
 
 // initDDLReorgHandle initializes the handle for ddl reorg.
-<<<<<<< HEAD
-func initDDLReorgHandle(sess *session, jobID int64, startKey kv.Key, endKey kv.Key, physicalTableID int64, element *meta.Element) error {
-	sql := fmt.Sprintf("replace into mysql.tidb_ddl_reorg(job_id, ele_id, ele_type, start_key, end_key, physical_id) values (%d, %d, %s, %s, %s, %d)",
-		jobID, element.ID, wrapKey2String(element.TypeKey), wrapKey2String(startKey), wrapKey2String(endKey), physicalTableID)
-	return runInTxn(sess, func(se *session) error {
-		_, err := se.execute(context.Background(), sql, "init_handle")
-		return errors.Trace(err)
-=======
 func initDDLReorgHandle(s *session, jobID int64, startKey kv.Key, endKey kv.Key, physicalTableID int64, element *meta.Element) error {
 	delete := fmt.Sprintf("delete from mysql.tidb_ddl_reorg where job_id = %d", jobID)
 	insert := fmt.Sprintf("insert into mysql.tidb_ddl_reorg(job_id, ele_id, ele_type, start_key, end_key, physical_id) values (%d, %d, %s, %s, %s, %d)",
@@ -459,7 +451,6 @@
 		}
 		_, err = se.execute(context.Background(), insert, "init_handle")
 		return err
->>>>>>> 445d84cb
 	})
 }
 
@@ -469,11 +460,7 @@
 		return nil
 	}
 	sql := fmt.Sprintf("delete from mysql.tidb_ddl_reorg where job_id = %d", job.ID)
-<<<<<<< HEAD
-	return runInTxn(sess, func(se *session) error {
-=======
 	return s.runInTxn(func(se *session) error {
->>>>>>> 445d84cb
 		_, err := se.execute(context.Background(), sql, "remove_handle")
 		return err
 	})
@@ -482,33 +469,21 @@
 // removeReorgElement removes the element from ddl reorg, it is the same with removeDDLReorgHandle, only used in failpoint
 func removeReorgElement(s *session, job *model.Job) error {
 	sql := fmt.Sprintf("delete from mysql.tidb_ddl_reorg where job_id = %d", job.ID)
-<<<<<<< HEAD
-	return runInTxn(sess, func(se *session) error {
-=======
 	return s.runInTxn(func(se *session) error {
->>>>>>> 445d84cb
 		_, err := se.execute(context.Background(), sql, "remove_handle")
 		return err
 	})
 }
 
 // cleanDDLReorgHandles removes handles that are no longer needed.
-<<<<<<< HEAD
-func cleanDDLReorgHandles(sess *session, job *model.Job) error {
-=======
 func cleanDDLReorgHandles(s *session, job *model.Job) error {
->>>>>>> 445d84cb
 	var sql string
 	if job != nil {
 		sql = "delete from mysql.tidb_ddl_reorg where job_id = " + strconv.FormatInt(job.ID, 10)
 	} else {
 		sql = "delete from mysql.tidb_ddl_reorg where job_id not in (select job_id from mysql.tidb_ddl_job)"
 	}
-<<<<<<< HEAD
-	return runInTxn(sess, func(se *session) error {
-=======
 	return s.runInTxn(func(se *session) error {
->>>>>>> 445d84cb
 		_, err := se.execute(context.Background(), sql, "clean_handle")
 		return err
 	})
@@ -576,11 +551,7 @@
 func AddBackfillJobs(s *session, backfillJobs []*BackfillJob) error {
 	label := fmt.Sprintf("add_%s_job", BackfillTable)
 	// Do runInTxn to get StartTS.
-<<<<<<< HEAD
-	return runInTxn(sess, func(se *session) error {
-=======
 	return s.runInTxn(func(se *session) error {
->>>>>>> 445d84cb
 		txn, err := se.txn()
 		if err != nil {
 			return errors.Trace(err)
@@ -616,11 +587,7 @@
 
 	var err error
 	var bJobs []*BackfillJob
-<<<<<<< HEAD
-	err = runInTxn(sess, func(se *session) error {
-=======
 	err = s.runInTxn(func(se *session) error {
->>>>>>> 445d84cb
 		currTime, err := GetOracleTimeWithStartTS(se)
 		if err != nil {
 			return err
@@ -652,11 +619,7 @@
 func GetAndMarkBackfillJobsForOneEle(s *session, batch int, jobID int64, uuid string, lease time.Duration) ([]*BackfillJob, error) {
 	var validLen int
 	var bJobs []*BackfillJob
-<<<<<<< HEAD
-	err := runInTxn(sess, func(se *session) error {
-=======
 	err := s.runInTxn(func(se *session) error {
->>>>>>> 445d84cb
 		currTime, err := GetOracleTimeWithStartTS(se)
 		if err != nil {
 			return err
