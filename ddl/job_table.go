// Copyright 2022 PingCAP, Inc.
//
// Licensed under the Apache License, Version 2.0 (the "License");
// you may not use this file except in compliance with the License.
// You may obtain a copy of the License at
//
//     http://www.apache.org/licenses/LICENSE-2.0
//
// Unless required by applicable law or agreed to in writing, software
// distributed under the License is distributed on an "AS IS" BASIS,
// WITHOUT WARRANTIES OR CONDITIONS OF ANY KIND, either express or implied.
// See the License for the specific language governing permissions and
// limitations under the License.

package ddl

import (
	"bytes"
	"context"
	"fmt"
	"math"
	"strconv"
	"strings"
	"time"

	"github.com/pingcap/errors"
	"github.com/pingcap/failpoint"
	"github.com/pingcap/kvproto/pkg/kvrpcpb"
	"github.com/pingcap/tidb/ddl/ingest"
	"github.com/pingcap/tidb/kv"
	"github.com/pingcap/tidb/meta"
	"github.com/pingcap/tidb/metrics"
	"github.com/pingcap/tidb/parser/model"
	"github.com/pingcap/tidb/sessionctx/variable"
	"github.com/pingcap/tidb/table"
	"github.com/pingcap/tidb/types"
	tidbutil "github.com/pingcap/tidb/util"
	"github.com/pingcap/tidb/util/dbterror"
	"github.com/pingcap/tidb/util/logutil"
	clientv3 "go.etcd.io/etcd/client/v3"
	"go.uber.org/zap"
	"golang.org/x/exp/slices"
)

var (
	addingDDLJobConcurrent = "/tidb/ddl/add_ddl_job_general"
	addingBackfillJob      = "/tidb/ddl/add_backfill_job"
)

func (dc *ddlCtx) insertRunningDDLJobMap(id int64) {
	dc.runningJobs.Lock()
	defer dc.runningJobs.Unlock()
	dc.runningJobs.ids[id] = struct{}{}
}

func (dc *ddlCtx) deleteRunningDDLJobMap(id int64) {
	dc.runningJobs.Lock()
	defer dc.runningJobs.Unlock()
	delete(dc.runningJobs.ids, id)
}

func (dc *ddlCtx) excludeJobIDs() string {
	dc.runningJobs.RLock()
	defer dc.runningJobs.RUnlock()
	if len(dc.runningJobs.ids) == 0 {
		return ""
	}
	dc.runningJobIDs = dc.runningJobIDs[:0]
	for id := range dc.runningJobs.ids {
		dc.runningJobIDs = append(dc.runningJobIDs, strconv.Itoa(int(id)))
	}
	return fmt.Sprintf("and job_id not in (%s)", strings.Join(dc.runningJobIDs, ","))
}

const (
	getJobSQL = "select job_meta, processing from mysql.tidb_ddl_job where job_id in (select min(job_id) from mysql.tidb_ddl_job group by schema_ids, table_ids, processing) and %s reorg %s order by processing desc, job_id"
)

type jobType int

func (t jobType) String() string {
	switch t {
	case general:
		return "general"
	case reorg:
		return "reorg"
	}
	return "unknown job type: " + strconv.Itoa(int(t))
}

const (
	general jobType = iota
	reorg
)

func (d *ddl) getJob(sess *session, tp jobType, filter func(*model.Job) (bool, error)) (*model.Job, error) {
	not := "not"
	label := "get_job_general"
	if tp == reorg {
		not = ""
		label = "get_job_reorg"
	}
	sql := fmt.Sprintf(getJobSQL, not, d.excludeJobIDs())
	rows, err := sess.execute(context.Background(), sql, label)
	if err != nil {
		return nil, errors.Trace(err)
	}
	for _, row := range rows {
		jobBinary := row.GetBytes(0)
		runJob := model.Job{}
		err := runJob.Decode(jobBinary)
		if err != nil {
			return nil, errors.Trace(err)
		}
		if row.GetInt64(1) == 1 {
			return &runJob, nil
		}
		b, err := filter(&runJob)
		if err != nil {
			return nil, errors.Trace(err)
		}
		if b {
			if err := d.markJobProcessing(sess, &runJob); err != nil {
				logutil.BgLogger().Warn("[ddl] handle ddl job failed: mark job is processing meet error", zap.Error(err), zap.String("job", runJob.String()))
				return nil, errors.Trace(err)
			}
			return &runJob, nil
		}
	}
	return nil, nil
}

func (d *ddl) getGeneralJob(sess *session) (*model.Job, error) {
	return d.getJob(sess, general, func(job *model.Job) (bool, error) {
		if job.Type == model.ActionDropSchema {
			// Check if there is any reorg job on this schema.
			sql := fmt.Sprintf("select job_id from mysql.tidb_ddl_job where CONCAT(',', schema_ids, ',') REGEXP CONCAT(',', %s, ',') != 0 and processing limit 1", strconv.Quote(strconv.FormatInt(job.SchemaID, 10)))
			return d.checkJobIsRunnable(sess, sql)
		}
		// Check if there is any running job works on the same table.
		sql := fmt.Sprintf("select job_id from mysql.tidb_ddl_job t1, (select table_ids from mysql.tidb_ddl_job where job_id = %d) t2 where "+
			"(processing and CONCAT(',', t2.table_ids, ',') REGEXP CONCAT(',', REPLACE(t1.table_ids, ',', '|'), ',') != 0)"+
			"or (type = %d and processing)", job.ID, model.ActionFlashbackCluster)
		return d.checkJobIsRunnable(sess, sql)
	})
}

func (d *ddl) checkJobIsRunnable(sess *session, sql string) (bool, error) {
	rows, err := sess.execute(context.Background(), sql, "check_runnable")
	return len(rows) == 0, err
}

func (d *ddl) getReorgJob(sess *session) (*model.Job, error) {
	return d.getJob(sess, reorg, func(job *model.Job) (bool, error) {
		// Check if there is any block ddl running, like drop schema and flashback cluster.
		sql := fmt.Sprintf("select job_id from mysql.tidb_ddl_job where "+
			"(CONCAT(',', schema_ids, ',') REGEXP CONCAT(',', %s, ',') != 0 and type = %d and processing) "+
			"or (CONCAT(',', table_ids, ',') REGEXP CONCAT(',', %s, ',') != 0 and processing) "+
			"or (type = %d and processing) limit 1",
			strconv.Quote(strconv.FormatInt(job.SchemaID, 10)), model.ActionDropSchema, strconv.Quote(strconv.FormatInt(job.TableID, 10)), model.ActionFlashbackCluster)
		return d.checkJobIsRunnable(sess, sql)
	})
}

func (d *ddl) startDispatchLoop() {
	se, err := d.sessPool.get()
	if err != nil {
		logutil.BgLogger().Fatal("dispatch loop get session failed, it should not happen, please try restart TiDB", zap.Error(err))
	}
	defer d.sessPool.put(se)
	sess := newSession(se)
	var notifyDDLJobByEtcdCh clientv3.WatchChan
	if d.etcdCli != nil {
		notifyDDLJobByEtcdCh = d.etcdCli.Watch(d.ctx, addingDDLJobConcurrent)
	}
	ticker := time.NewTicker(1 * time.Second)
	defer ticker.Stop()
	for {
		if isChanClosed(d.ctx.Done()) {
			return
		}
		if !d.isOwner() || d.waiting.Load() {
			d.once.Store(true)
			time.Sleep(time.Second)
			continue
		}
		select {
		case <-d.ddlJobCh:
		case <-ticker.C:
		case _, ok := <-notifyDDLJobByEtcdCh:
			if !ok {
				logutil.BgLogger().Warn("[ddl] start worker watch channel closed", zap.String("watch key", addingDDLJobConcurrent))
				notifyDDLJobByEtcdCh = d.etcdCli.Watch(d.ctx, addingDDLJobConcurrent)
				time.Sleep(time.Second)
				continue
			}
		case <-d.ctx.Done():
			return
		}
		d.loadDDLJobAndRun(sess, d.generalDDLWorkerPool, d.getGeneralJob)
		d.loadDDLJobAndRun(sess, d.reorgWorkerPool, d.getReorgJob)
	}
}

func (d *ddl) loadDDLJobAndRun(sess *session, pool *workerPool, getJob func(*session) (*model.Job, error)) {
	wk, err := pool.get()
	if err != nil || wk == nil {
		logutil.BgLogger().Debug(fmt.Sprintf("[ddl] no %v worker available now", pool.tp()), zap.Error(err))
		return
	}

	d.mu.RLock()
	d.mu.hook.OnGetJobBefore(pool.tp().String())
	d.mu.RUnlock()

	job, err := getJob(sess)
	if job == nil || err != nil {
		if err != nil {
			logutil.BgLogger().Warn("[ddl] get job met error", zap.Error(err))
		}
		pool.put(wk)
		return
	}
	d.mu.RLock()
	d.mu.hook.OnGetJobAfter(pool.tp().String(), job)
	d.mu.RUnlock()

	d.delivery2worker(wk, pool, job)
}

// delivery2worker owns the worker, need to put it back to the pool in this function.
func (d *ddl) delivery2worker(wk *worker, pool *workerPool, job *model.Job) {
	injectFailPointForGetJob(job)
	d.insertRunningDDLJobMap(job.ID)
	d.wg.Run(func() {
		metrics.DDLRunningJobCount.WithLabelValues(pool.tp().String()).Inc()
		defer func() {
			d.deleteRunningDDLJobMap(job.ID)
			asyncNotify(d.ddlJobCh)
			metrics.DDLRunningJobCount.WithLabelValues(pool.tp().String()).Dec()
		}()
		// check if this ddl job is synced to all servers.
		if !d.isSynced(job) || d.once.Load() {
			if variable.EnableMDL.Load() {
				exist, version, err := checkMDLInfo(job.ID, d.sessPool)
				if err != nil {
					logutil.BgLogger().Warn("[ddl] check MDL info failed", zap.Error(err), zap.String("job", job.String()))
					// Release the worker resource.
					pool.put(wk)
					return
				} else if exist {
					// Release the worker resource.
					pool.put(wk)
					err = waitSchemaSyncedForMDL(d.ddlCtx, job, version)
					if err != nil {
						return
					}
					d.once.Store(false)
					cleanMDLInfo(d.sessPool, job.ID, d.etcdCli)
					// Don't have a worker now.
					return
				}
			} else {
				err := waitSchemaSynced(d.ddlCtx, job, 2*d.lease)
				if err != nil {
					logutil.BgLogger().Warn("[ddl] wait ddl job sync failed", zap.Error(err), zap.String("job", job.String()))
					time.Sleep(time.Second)
					// Release the worker resource.
					pool.put(wk)
					return
				}
				d.once.Store(false)
			}
		}

		schemaVer, err := wk.HandleDDLJobTable(d.ddlCtx, job)
		pool.put(wk)
		if err != nil {
			logutil.BgLogger().Info("[ddl] handle ddl job failed", zap.Error(err), zap.String("job", job.String()))
		} else {
			failpoint.Inject("mockDownBeforeUpdateGlobalVersion", func(val failpoint.Value) {
				if val.(bool) {
					if mockDDLErrOnce == 0 {
						mockDDLErrOnce = schemaVer
						failpoint.Return()
					}
				}
			})

			// Here means the job enters another state (delete only, write only, public, etc...) or is cancelled.
			// If the job is done or still running or rolling back, we will wait 2 * lease time to guarantee other servers to update
			// the newest schema.
			waitSchemaChanged(context.Background(), d.ddlCtx, d.lease*2, schemaVer, job)
			cleanMDLInfo(d.sessPool, job.ID, d.etcdCli)
			d.synced(job)

			if RunInGoTest {
				// d.mu.hook is initialed from domain / test callback, which will force the owner host update schema diff synchronously.
				d.mu.RLock()
				d.mu.hook.OnSchemaStateChanged(schemaVer)
				d.mu.RUnlock()
			}

			d.mu.RLock()
			d.mu.hook.OnJobUpdated(job)
			d.mu.RUnlock()
		}
	})
}

func (d *ddl) markJobProcessing(sess *session, job *model.Job) error {
	sess.SetDiskFullOpt(kvrpcpb.DiskFullOpt_AllowedOnAlmostFull)
	_, err := sess.execute(context.Background(), fmt.Sprintf("update mysql.tidb_ddl_job set processing = 1 where job_id = %d", job.ID), "mark_job_processing")
	return errors.Trace(err)
}

func (d *ddl) startDispatchBackfillJobsLoop() {
	d.backfillCtx.jobCtxMap = make(map[int64]*JobContext)

	var notifyBackfillJobByEtcdCh clientv3.WatchChan
	if d.etcdCli != nil {
		notifyBackfillJobByEtcdCh = d.etcdCli.Watch(d.ctx, addingBackfillJob)
	}
	ticker := time.NewTicker(500 * time.Millisecond)
	defer ticker.Stop()
	for {
		if isChanClosed(d.ctx.Done()) {
			return
		}
		select {
		case <-d.backfillJobCh:
		case <-ticker.C:
		case _, ok := <-notifyBackfillJobByEtcdCh:
			if !ok {
				logutil.BgLogger().Warn("[ddl] start backfill worker watch channel closed", zap.String("watch key", addingBackfillJob))
				notifyBackfillJobByEtcdCh = d.etcdCli.Watch(d.ctx, addingBackfillJob)
				time.Sleep(time.Second)
				continue
			}
		case <-d.ctx.Done():
			return
		}
		d.loadBackfillJobAndRun()
	}
}

func (d *ddl) getTableByTxn(store kv.Storage, schemaID, tableID int64) (*model.DBInfo, table.Table, error) {
	var tbl table.Table
	var dbInfo *model.DBInfo
	err := kv.RunInNewTxn(d.ctx, store, false, func(ctx context.Context, txn kv.Transaction) error {
		t := meta.NewMeta(txn)
		var err1 error
		dbInfo, err1 = t.GetDatabase(schemaID)
		if err1 != nil {
			return errors.Trace(err1)
		}
		tblInfo, err1 := getTableInfo(t, tableID, schemaID)
		if err1 != nil {
			return errors.Trace(err1)
		}
		tbl, err1 = getTable(store, schemaID, tblInfo)
		return errors.Trace(err1)
	})
	return dbInfo, tbl, err
}

func (d *ddl) loadBackfillJobAndRun() {
	isDistReorg := variable.DDLEnableDistributeReorg.Load()
	if !isDistReorg {
		return
	}
	se, err := d.sessPool.get()
	if err != nil {
		logutil.BgLogger().Fatal("dispatch backfill jobs loop get session failed, it should not happen, please try restart TiDB", zap.Error(err))
	}
	sess := newSession(se)

	runningJobIDs := d.backfillCtxJobIDs()
	if len(runningJobIDs) >= reorgWorkerCnt {
		d.sessPool.put(se)
		return
	}

	// TODO: Add ele info to distinguish backfill jobs.
	// Get a Backfill job to get the reorg info like element info, schema ID and so on.
	bfJob, err := GetBackfillJobForOneEle(sess, runningJobIDs, InstanceLease)
	if err != nil || bfJob == nil {
		if err != nil {
			logutil.BgLogger().Warn("[ddl] get backfill jobs failed in this instance", zap.Error(err))
		} else {
			logutil.BgLogger().Debug("[ddl] get no backfill job in this instance")
		}
		d.sessPool.put(se)
		return
	}

	jobCtx, existent := d.setBackfillCtxJobContext(bfJob.JobID, bfJob.Meta.Query, bfJob.Meta.Type)
	if existent {
		logutil.BgLogger().Warn("[ddl] get the type of backfill job is running in this instance", zap.String("backfill job", bfJob.AbbrStr()))
		d.sessPool.put(se)
		return
	}
	// TODO: Adjust how the non-owner uses ReorgCtx.
	d.setReorgCtxForBackfill(bfJob)
	d.wg.Run(func() {
		defer func() {
			tidbutil.Recover(metrics.LabelDistReorg, "runBackfillJobs", nil, false)
			d.removeBackfillCtxJobCtx(bfJob.JobID)
<<<<<<< HEAD
			d.removeReorgCtx(bfJob.JobID)
			tidbutil.Recover(metrics.LabelBackfillWorker, "runBackfillJobs", nil, false)
=======
			d.sessPool.put(se)
>>>>>>> 1746f02a
		}()

		if bfJob.Meta.ReorgTp == model.ReorgTypeLitMerge {
			if !ingest.LitInitialized {
				logutil.BgLogger().Warn("[ddl] we can't do ingest in this instance",
					zap.Bool("LitInitialized", ingest.LitInitialized), zap.String("bfJob", bfJob.AbbrStr()))
				return
			}
			logutil.BgLogger().Info("[ddl] run backfill jobs with ingest in this instance", zap.String("bfJob", bfJob.AbbrStr()))
			err = runBackfillJobsWithLightning(d, sess, bfJob, jobCtx)
		} else {
			logutil.BgLogger().Info("[ddl] run backfill jobs with txn-merge in this instance", zap.String("bfJob", bfJob.AbbrStr()))
			_, err = runBackfillJobs(d, sess, nil, bfJob, jobCtx)
		}

		if err == nil {
			err = syncBackfillHistoryJobs(sess, d.uuid, bfJob)
		}
		logutil.BgLogger().Info("[ddl] run backfill jobs finished in this instance", zap.Stringer("reorg type", bfJob.Meta.ReorgTp), zap.Error(err))
	})
}

const (
	addDDLJobSQL    = "insert into mysql.tidb_ddl_job(job_id, reorg, schema_ids, table_ids, job_meta, type, processing) values"
	updateDDLJobSQL = "update mysql.tidb_ddl_job set job_meta = %s where job_id = %d"
)

func insertDDLJobs2Table(sess *session, updateRawArgs bool, jobs ...*model.Job) error {
	failpoint.Inject("mockAddBatchDDLJobsErr", func(val failpoint.Value) {
		if val.(bool) {
			failpoint.Return(errors.Errorf("mockAddBatchDDLJobsErr"))
		}
	})
	if len(jobs) == 0 {
		return nil
	}
	var sql bytes.Buffer
	sql.WriteString(addDDLJobSQL)
	for i, job := range jobs {
		b, err := job.Encode(updateRawArgs)
		if err != nil {
			return err
		}
		if i != 0 {
			sql.WriteString(",")
		}
		sql.WriteString(fmt.Sprintf("(%d, %t, %s, %s, %s, %d, %t)", job.ID, job.MayNeedReorg(), strconv.Quote(job2SchemaIDs(job)), strconv.Quote(job2TableIDs(job)), wrapKey2String(b), job.Type, !job.NotStarted()))
	}
	sess.SetDiskFullOpt(kvrpcpb.DiskFullOpt_AllowedOnAlmostFull)
	ctx := kv.WithInternalSourceType(context.Background(), kv.InternalTxnDDL)
	_, err := sess.execute(ctx, sql.String(), "insert_job")
	logutil.BgLogger().Debug("[ddl] add job to mysql.tidb_ddl_job table", zap.String("sql", sql.String()))
	return errors.Trace(err)
}

func job2SchemaIDs(job *model.Job) string {
	return job2UniqueIDs(job, true)
}

func job2TableIDs(job *model.Job) string {
	return job2UniqueIDs(job, false)
}

func job2UniqueIDs(job *model.Job, schema bool) string {
	switch job.Type {
	case model.ActionExchangeTablePartition, model.ActionRenameTables, model.ActionRenameTable:
		var ids []int64
		if schema {
			ids = job.CtxVars[0].([]int64)
		} else {
			ids = job.CtxVars[1].([]int64)
		}
		set := make(map[int64]struct{}, len(ids))
		for _, id := range ids {
			set[id] = struct{}{}
		}

		s := make([]string, 0, len(set))
		for id := range set {
			s = append(s, strconv.FormatInt(id, 10))
		}
		slices.Sort(s)
		return strings.Join(s, ",")
	case model.ActionTruncateTable:
		return strconv.FormatInt(job.TableID, 10) + "," + strconv.FormatInt(job.Args[0].(int64), 10)
	}
	if schema {
		return strconv.FormatInt(job.SchemaID, 10)
	}
	return strconv.FormatInt(job.TableID, 10)
}

func (w *worker) deleteDDLJob(job *model.Job) error {
	sql := fmt.Sprintf("delete from mysql.tidb_ddl_job where job_id = %d", job.ID)
	_, err := w.sess.execute(context.Background(), sql, "delete_job")
	return errors.Trace(err)
}

func updateDDLJob2Table(sctx *session, job *model.Job, updateRawArgs bool) error {
	b, err := job.Encode(updateRawArgs)
	if err != nil {
		return err
	}
	sql := fmt.Sprintf(updateDDLJobSQL, wrapKey2String(b), job.ID)
	_, err = sctx.execute(context.Background(), sql, "update_job")
	return errors.Trace(err)
}

// getDDLReorgHandle gets DDL reorg handle.
func getDDLReorgHandle(sess *session, job *model.Job) (element *meta.Element, startKey, endKey kv.Key, physicalTableID int64, err error) {
	sql := fmt.Sprintf("select ele_id, ele_type, start_key, end_key, physical_id from mysql.tidb_ddl_reorg where job_id = %d", job.ID)
	ctx := kv.WithInternalSourceType(context.Background(), getDDLRequestSource(job.Type))
	rows, err := sess.execute(ctx, sql, "get_handle")
	if err != nil {
		return nil, nil, nil, 0, err
	}
	if len(rows) == 0 {
		return nil, nil, nil, 0, meta.ErrDDLReorgElementNotExist
	}
	id := rows[0].GetInt64(0)
	tp := rows[0].GetBytes(1)
	element = &meta.Element{
		ID:      id,
		TypeKey: tp,
	}
	startKey = rows[0].GetBytes(2)
	endKey = rows[0].GetBytes(3)
	physicalTableID = rows[0].GetInt64(4)
	// physicalTableID may be 0, because older version TiDB (without table partition) doesn't store them.
	// update them to table's in this case.
	if physicalTableID == 0 {
		if job.ReorgMeta != nil {
			endKey = kv.IntHandle(job.ReorgMeta.EndHandle).Encoded()
		} else {
			endKey = kv.IntHandle(math.MaxInt64).Encoded()
		}
		physicalTableID = job.TableID
		logutil.BgLogger().Warn("new TiDB binary running on old TiDB DDL reorg data",
			zap.Int64("partition ID", physicalTableID),
			zap.Stringer("startHandle", startKey),
			zap.Stringer("endHandle", endKey))
	}
	return
}

// updateDDLReorgHandle update startKey, endKey physicalTableID and element of the handle.
// Caller should wrap this in a separate transaction, to avoid conflicts.
func updateDDLReorgHandle(sess *session, jobID int64, startKey kv.Key, endKey kv.Key, physicalTableID int64, element *meta.Element) error {
	sql := fmt.Sprintf("update mysql.tidb_ddl_reorg set ele_id = %d, ele_type = %s, start_key = %s, end_key = %s, physical_id = %d where job_id = %d",
		element.ID, wrapKey2String(element.TypeKey), wrapKey2String(startKey), wrapKey2String(endKey), physicalTableID, jobID)
	_, err := sess.execute(context.Background(), sql, "update_handle")
	return err
}

// initDDLReorgHandle initializes the handle for ddl reorg.
func initDDLReorgHandle(s *session, jobID int64, startKey kv.Key, endKey kv.Key, physicalTableID int64, element *meta.Element) error {
	del := fmt.Sprintf("delete from mysql.tidb_ddl_reorg where job_id = %d", jobID)
	ins := fmt.Sprintf("insert into mysql.tidb_ddl_reorg(job_id, ele_id, ele_type, start_key, end_key, physical_id) values (%d, %d, %s, %s, %s, %d)",
		jobID, element.ID, wrapKey2String(element.TypeKey), wrapKey2String(startKey), wrapKey2String(endKey), physicalTableID)
	return s.runInTxn(func(se *session) error {
		_, err := se.execute(context.Background(), del, "init_handle")
		if err != nil {
			logutil.BgLogger().Info("initDDLReorgHandle failed to delete", zap.Int64("jobID", jobID), zap.Error(err))
		}
		_, err = se.execute(context.Background(), ins, "init_handle")
		return err
	})
}

// deleteDDLReorgHandle deletes the handle for ddl reorg.
func removeDDLReorgHandle(s *session, job *model.Job, elements []*meta.Element) error {
	if len(elements) == 0 {
		return nil
	}
	sql := fmt.Sprintf("delete from mysql.tidb_ddl_reorg where job_id = %d", job.ID)
	return s.runInTxn(func(se *session) error {
		_, err := se.execute(context.Background(), sql, "remove_handle")
		return err
	})
}

// removeReorgElement removes the element from ddl reorg, it is the same with removeDDLReorgHandle, only used in failpoint
func removeReorgElement(s *session, job *model.Job) error {
	sql := fmt.Sprintf("delete from mysql.tidb_ddl_reorg where job_id = %d", job.ID)
	return s.runInTxn(func(se *session) error {
		_, err := se.execute(context.Background(), sql, "remove_handle")
		return err
	})
}

// cleanDDLReorgHandles removes handles that are no longer needed.
func cleanDDLReorgHandles(s *session, job *model.Job) error {
	sql := "delete from mysql.tidb_ddl_reorg where job_id = " + strconv.FormatInt(job.ID, 10)
	return s.runInTxn(func(se *session) error {
		_, err := se.execute(context.Background(), sql, "clean_handle")
		return err
	})
}

func wrapKey2String(key []byte) string {
	if len(key) == 0 {
		return "''"
	}
	return fmt.Sprintf("0x%x", key)
}

func getJobsBySQL(sess *session, tbl, condition string) ([]*model.Job, error) {
	rows, err := sess.execute(context.Background(), fmt.Sprintf("select job_meta from mysql.%s where %s", tbl, condition), "get_job")
	if err != nil {
		return nil, errors.Trace(err)
	}
	jobs := make([]*model.Job, 0, 16)
	for _, row := range rows {
		jobBinary := row.GetBytes(0)
		job := model.Job{}
		err := job.Decode(jobBinary)
		if err != nil {
			return nil, errors.Trace(err)
		}
		jobs = append(jobs, &job)
	}
	return jobs, nil
}

func syncBackfillHistoryJobs(sess *session, uuid string, backfillJob *BackfillJob) error {
	sql := fmt.Sprintf("update mysql.%s set state = %d where ddl_job_id = %d and ele_id = %d and ele_key = %s and exec_id = '%s' limit 1;",
		BackfillHistoryTable, model.JobStateSynced, backfillJob.JobID, backfillJob.EleID, wrapKey2String(backfillJob.EleKey), uuid)
	_, err := sess.execute(context.Background(), sql, "sync_backfill_history_job")
	return err
}

func generateInsertBackfillJobSQL(tableName string, backfillJobs []*BackfillJob) (string, error) {
	sqlBuilder := strings.Builder{}
	sqlBuilder.WriteString("insert into mysql.")
	sqlBuilder.WriteString(tableName)
	sqlBuilder.WriteString("(id, ddl_job_id, ele_id, ele_key, ddl_physical_tid, type, exec_id, exec_lease, state, curr_key, start_key, end_key, start_ts, finish_ts, row_count, backfill_meta) values")
	for i, bj := range backfillJobs {
		mateByte, err := bj.Meta.Encode()
		if err != nil {
			return "", errors.Trace(err)
		}

		if i != 0 {
			sqlBuilder.WriteString(", ")
		}
		sqlBuilder.WriteString(fmt.Sprintf("(%d, %d, %d, %s, %d, %d, '%s', '%s', %d, %s, %s, %s, %d, %d, %d, %s)", bj.ID, bj.JobID, bj.EleID,
			wrapKey2String(bj.EleKey), bj.PhysicalTableID, bj.Tp, bj.InstanceID, bj.InstanceLease, bj.State, wrapKey2String(bj.CurrKey),
			wrapKey2String(bj.StartKey), wrapKey2String(bj.EndKey), bj.StartTS, bj.FinishTS, bj.RowCount, wrapKey2String(mateByte)))
	}
	return sqlBuilder.String(), nil
}

// AddBackfillHistoryJob adds the backfill jobs to the tidb_ddl_backfill_history table.
func AddBackfillHistoryJob(sess *session, backfillJobs []*BackfillJob) error {
	label := fmt.Sprintf("add_%s_job", BackfillHistoryTable)
	sql, err := generateInsertBackfillJobSQL(BackfillHistoryTable, backfillJobs)
	if err != nil {
		return err
	}
	_, err = sess.execute(context.Background(), sql, label)
	return errors.Trace(err)
}

// AddBackfillJobs adds the backfill jobs to the tidb_ddl_backfill table.
func AddBackfillJobs(s *session, backfillJobs []*BackfillJob) error {
	label := fmt.Sprintf("add_%s_job", BackfillTable)
	// Do runInTxn to get StartTS.
	return s.runInTxn(func(se *session) error {
		txn, err := se.txn()
		if err != nil {
			return errors.Trace(err)
		}
		startTS := txn.StartTS()
		for _, bj := range backfillJobs {
			bj.StartTS = startTS
		}

		sql, err := generateInsertBackfillJobSQL(BackfillTable, backfillJobs)
		if err != nil {
			return err
		}
		_, err = se.execute(context.Background(), sql, label)
		return errors.Trace(err)
	})
}

// GetBackfillJobForOneEle gets the backfill jobs in the tblName table that contains only one element.
func GetBackfillJobForOneEle(s *session, excludedJobIDs []int64, lease time.Duration) (*BackfillJob, error) {
	eJobIDsBuilder := strings.Builder{}
	for i, id := range excludedJobIDs {
		if i == 0 {
			eJobIDsBuilder.WriteString(" and ddl_job_id not in (")
		}
		eJobIDsBuilder.WriteString(strconv.Itoa(int(id)))
		if i == len(excludedJobIDs)-1 {
			eJobIDsBuilder.WriteString(")")
		} else {
			eJobIDsBuilder.WriteString(", ")
		}
	}

	var err error
	var bJobs []*BackfillJob
	err = s.runInTxn(func(se *session) error {
		currTime, err := GetOracleTimeWithStartTS(se)
		if err != nil {
			return err
		}
		leaseStr := currTime.Add(-lease).Format(types.TimeFormat)

		bJobs, err = GetBackfillJobs(se, BackfillTable,
			fmt.Sprintf("(exec_ID = '' or exec_lease < '%v') %s order by ddl_job_id, ele_key, ele_id limit 1",
				leaseStr, eJobIDsBuilder.String()), "get_backfill_job")
		return err
	})
	if err != nil || len(bJobs) == 0 {
		return nil, err
	}

	return bJobs[0], nil
}

// GetAndMarkBackfillJobsForOneEle batch gets the backfill jobs in the tblName table that contains only one element,
// and update these jobs with instance ID and lease.
func GetAndMarkBackfillJobsForOneEle(s *session, batch int, jobID int64, uuid string, pTblID int64, lease time.Duration) ([]*BackfillJob, error) {
	var validLen int
	var bJobs []*BackfillJob
	err := s.runInTxn(func(se *session) error {
		currTime, err := GetOracleTimeWithStartTS(se)
		if err != nil {
			return err
		}
		leaseStr := currTime.Add(-lease).Format(types.TimeFormat)

		getJobsSQL := fmt.Sprintf("(exec_ID = '' or exec_lease < '%v') and ddl_job_id = %d order by ddl_job_id, ele_id, ele_key limit %d",
			leaseStr, jobID, batch)
		if pTblID != getJobWithoutPartition {
			if pTblID == 0 {
				rows, err := s.execute(context.Background(),
					fmt.Sprintf("select ddl_physical_tid from mysql.%s group by ddl_job_id, ele_id, ele_key, ddl_physical_tid having max(length(exec_id)) = 0 or max(exec_lease) < '%s' order by ddl_job_id, ele_key, ele_id, ddl_physical_tid limit 1",
						BackfillTable, leaseStr), "get_mark_backfill_job")
				if err != nil {
					return errors.Trace(err)
				}

				if len(rows) == 0 {
					return dbterror.ErrDDLJobNotFound.FastGen("get zero backfill job")
				}

				pTblID = rows[0].GetInt64(0)
			}
			getJobsSQL = fmt.Sprintf("(exec_ID = '' or exec_lease < '%s') and ddl_job_id = %d and ddl_physical_tid = %d order by ddl_job_id, ele_key, ele_id limit %d",
				leaseStr, jobID, pTblID, batch)
		}

		bJobs, err = GetBackfillJobs(se, BackfillTable, getJobsSQL, "get_mark_backfill_job")
		if err != nil {
			return err
		}
		if len(bJobs) == 0 {
			return dbterror.ErrDDLJobNotFound.FastGen("get zero backfill job")
		}

		validLen = 0
		firstJobID, firstEleID, firstEleKey := bJobs[0].JobID, bJobs[0].EleID, bJobs[0].EleKey
		for i := 0; i < len(bJobs); i++ {
			if bJobs[i].JobID != firstJobID || bJobs[i].EleID != firstEleID || !bytes.Equal(bJobs[i].EleKey, firstEleKey) {
				break
			}
			validLen++

			bJobs[i].InstanceID = uuid
			bJobs[i].InstanceLease = GetLeaseGoTime(currTime, lease)
			// TODO: batch update
			if err = updateBackfillJob(se, BackfillTable, bJobs[i], "get_mark_backfill_job"); err != nil {
				return err
			}
		}
		return nil
	})
	if validLen == 0 {
		return nil, err
	}

	return bJobs[:validLen], err
}

// GetInterruptedBackfillJobForOneEle gets an interrupted backfill job that contains only one element.
func GetInterruptedBackfillJobForOneEle(sess *session, jobID, eleID int64, eleKey []byte) ([]*BackfillJob, error) {
	bJobs, err := GetBackfillJobs(sess, BackfillHistoryTable, fmt.Sprintf("ddl_job_id = %d and ele_id = %d and ele_key = %s and state = %d limit 1",
		jobID, eleID, wrapKey2String(eleKey), model.JobStateCancelled), "get_interrupt_backfill_job")
	if err != nil || len(bJobs) == 0 {
		return nil, err
	}
	return bJobs, nil
}

// GetBackfillJobCount gets the number of rows in the tblName table according to condition.
func GetBackfillJobCount(sess *session, tblName, condition string, label string) (int, error) {
	rows, err := sess.execute(context.Background(), fmt.Sprintf("select count(1) from mysql.%s where %s", tblName, condition), label)
	if err != nil {
		return 0, errors.Trace(err)
	}
	if len(rows) == 0 {
		return 0, dbterror.ErrDDLJobNotFound.FastGenByArgs(fmt.Sprintf("get wrong result cnt:%d", len(rows)))
	}

	return int(rows[0].GetInt64(0)), nil
}

// GetBackfillMetas gets the backfill metas in the tblName table according to condition.
func GetBackfillMetas(sess *session, tblName, condition string, label string) ([]*model.BackfillMeta, error) {
	rows, err := sess.execute(context.Background(), fmt.Sprintf("select backfill_meta from mysql.%s where %s", tblName, condition), label)
	if err != nil {
		return nil, errors.Trace(err)
	}
	if len(rows) == 0 {
		return nil, dbterror.ErrDDLJobNotFound.FastGenByArgs(fmt.Sprintf("get wrong result cnt:%d", len(rows)))
	}

	metas := make([]*model.BackfillMeta, 0, len(rows))
	for _, r := range rows {
		meta := &model.BackfillMeta{}
		err = meta.Decode(r.GetBytes(0))
		if err != nil {
			return nil, errors.Trace(err)
		}
		metas = append(metas, meta)
	}

	return metas, nil
}

// GetBackfillIDAndMetas gets the backfill IDs and metas in the tblName table according to condition.
func GetBackfillIDAndMetas(sess *session, tblName, condition string, label string) ([]*BackfillJobRangeMeta, error) {
	sql := "select tbl.id, tbl.curr_key, tbl.end_key, tbl.ddl_physical_tid from (select max(id) max_id, ddl_physical_tid " +
		fmt.Sprintf(" from mysql.%s tbl where %s group by ddl_physical_tid) tmp join mysql.%s tbl",
			tblName, condition, tblName) + " on tbl.id=tmp.max_id and tbl.ddl_physical_tid=tmp.ddl_physical_tid;"
	rows, err := sess.execute(context.Background(), sql, label)
	if err != nil {
		return nil, errors.Trace(err)
	}
	if len(rows) == 0 {
		return nil, nil
	}

	pTblMetas := make([]*BackfillJobRangeMeta, 0, len(rows))
	for _, r := range rows {
		pTblMeta := BackfillJobRangeMeta{
			ID:       r.GetInt64(0),
			StartKey: r.GetBytes(1),
			EndKey:   r.GetBytes(2),
			PhyTblID: r.GetInt64(3),
		}
		pTblMetas = append(pTblMetas, &pTblMeta)
	}

	return pTblMetas, nil
}

func getUnsyncedInstanceIDs(sess *session, jobID int64, label string) ([]string, error) {
	sql := fmt.Sprintf("select sum((state=%d) + (state=%d)) as tmp, exec_id from mysql.tidb_ddl_backfill_history where ddl_job_id = %d group by exec_id having tmp = 0;",
		model.JobStateSynced, model.JobStateCancelled, jobID)
	rows, err := sess.execute(context.Background(), sql, label)
	if err != nil {
		return nil, errors.Trace(err)
	}
	InstanceIDs := make([]string, 0, len(rows))
	for _, row := range rows {
		InstanceID := row.GetString(1)
		InstanceIDs = append(InstanceIDs, InstanceID)
	}
	return InstanceIDs, nil
}

// GetBackfillJobs gets the backfill jobs in the tblName table according to condition.
func GetBackfillJobs(sess *session, tblName, condition string, label string) ([]*BackfillJob, error) {
	rows, err := sess.execute(context.Background(), fmt.Sprintf("select * from mysql.%s where %s", tblName, condition), label)
	if err != nil {
		return nil, errors.Trace(err)
	}
	bJobs := make([]*BackfillJob, 0, len(rows))
	for _, row := range rows {
		bfJob := BackfillJob{
			ID:              row.GetInt64(0),
			JobID:           row.GetInt64(1),
			EleID:           row.GetInt64(2),
			EleKey:          row.GetBytes(3),
			PhysicalTableID: row.GetInt64(4),
			Tp:              backfillerType(row.GetInt64(5)),
			InstanceID:      row.GetString(6),
			InstanceLease:   row.GetTime(7),
			State:           model.JobState(row.GetInt64(8)),
			CurrKey:         row.GetBytes(9),
			StartKey:        row.GetBytes(10),
			EndKey:          row.GetBytes(11),
			StartTS:         row.GetUint64(12),
			FinishTS:        row.GetUint64(13),
			RowCount:        row.GetInt64(14),
		}
		bfJob.Meta = &model.BackfillMeta{}
		err = bfJob.Meta.Decode(row.GetBytes(15))
		if err != nil {
			return nil, errors.Trace(err)
		}
		bJobs = append(bJobs, &bfJob)
	}
	return bJobs, nil
}

// RemoveBackfillJob removes the backfill jobs from the tidb_ddl_backfill table.
// If isOneEle is true, removes all jobs with backfillJob's ddl_job_id, ele_id and ele_key. Otherwise, removes the backfillJob.
func RemoveBackfillJob(sess *session, isOneEle bool, backfillJob *BackfillJob) error {
	sql := fmt.Sprintf("delete from mysql.tidb_ddl_backfill where ddl_job_id = %d and ele_id = %d and ele_key = %s",
		backfillJob.JobID, backfillJob.EleID, wrapKey2String(backfillJob.EleKey))
	if !isOneEle {
		sql += fmt.Sprintf(" and id = %d", backfillJob.ID)
	}
	_, err := sess.execute(context.Background(), sql, "remove_backfill_job")
	return err
}

func updateBackfillJob(sess *session, tableName string, backfillJob *BackfillJob, label string) error {
	mate, err := backfillJob.Meta.Encode()
	if err != nil {
		return err
	}
	sql := fmt.Sprintf("update mysql.%s set exec_id = '%s', exec_lease = '%s', state = %d, curr_key = %s, row_count = %d, backfill_meta = %s where ddl_job_id = %d and ele_id = %d and ele_key = %s and id = %d",
		tableName, backfillJob.InstanceID, backfillJob.InstanceLease, backfillJob.State, wrapKey2String(backfillJob.CurrKey), backfillJob.RowCount,
		wrapKey2String(mate), backfillJob.JobID, backfillJob.EleID, wrapKey2String(backfillJob.EleKey), backfillJob.ID)
	_, err = sess.execute(context.Background(), sql, label)
	return err
}<|MERGE_RESOLUTION|>--- conflicted
+++ resolved
@@ -406,12 +406,8 @@
 		defer func() {
 			tidbutil.Recover(metrics.LabelDistReorg, "runBackfillJobs", nil, false)
 			d.removeBackfillCtxJobCtx(bfJob.JobID)
-<<<<<<< HEAD
 			d.removeReorgCtx(bfJob.JobID)
-			tidbutil.Recover(metrics.LabelBackfillWorker, "runBackfillJobs", nil, false)
-=======
 			d.sessPool.put(se)
->>>>>>> 1746f02a
 		}()
 
 		if bfJob.Meta.ReorgTp == model.ReorgTypeLitMerge {
