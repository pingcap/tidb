--- conflicted
+++ resolved
@@ -124,22 +124,16 @@
 		if err != nil {
 			return nil, errors.Trace(err)
 		}
-<<<<<<< HEAD
-		if row.GetInt64(1) == 1 {
-			isFilter, err := d.filterEndUserDDL(se, &runJob)
-			if err != nil {
-				return nil, errors.Trace(err)
-			}
-			if isFilter {
-				continue
-			}
-			return &runJob, nil
-=======
 		if job.IsPaused() {
 			// If the job has been Paused, we should not process it. And the
 			// processing should have been set with 0.
 			continue
->>>>>>> 5c31e169
+		}
+
+		if isJobProcessing {
+			if err := d.handleUpgradingState(se, &job); err != nil {
+				return nil, errors.Trace(err)
+			}
 		}
 
 		// Receive the `admin pause ...` command on this job, turn it to be
@@ -150,12 +144,10 @@
 			// (i.e., job_id) they were issued, and lower than those are still
 			// running.
 			if err = d.markJobNotProcessing(se, &job); err != nil {
-				logutil.BgLogger().Warn(
-					"[ddl] failed to mark the job as processing=0",
+				logutil.BgLogger().Warn("[ddl] failed to mark the job as processing=0",
 					zap.Error(err), zap.String("job", job.String()))
 				return nil, errors.Trace(err)
 			}
-
 			// The job may have been run for a while, we need to notify the
 			// background reorganization worker to finish in worker.runDDLJob
 			// So that we should not `continue` or `return` here
@@ -171,18 +163,9 @@
 			return nil, errors.Trace(err)
 		}
 		if b {
-<<<<<<< HEAD
-			isFilter, err := d.filterEndUserDDL(se, &runJob)
-			if err != nil {
+			if err := d.handleUpgradingState(se, &job); err != nil {
 				return nil, errors.Trace(err)
 			}
-			if isFilter {
-				continue
-			}
-			if err := d.markJobProcessing(se, &runJob); err != nil {
-				logutil.BgLogger().Warn("[ddl] handle ddl job failed: mark job is processing meet error", zap.Error(err), zap.String("job", runJob.String()))
-				return nil, errors.Trace(err)
-=======
 			if !job.IsPausing() {
 				// This should be the first time that the job is picked up.
 				// Then it should not be a pausing or paused job.
@@ -193,7 +176,6 @@
 						zap.String("job", job.String()))
 					return nil, errors.Trace(err)
 				}
->>>>>>> 5c31e169
 			}
 			return &job, nil
 		}
@@ -212,28 +194,28 @@
 	return false
 }
 
-func (d *ddl) filterEndUserDDL(se *sess.Session, job *model.Job) (bool, error) {
+func (d *ddl) handleUpgradingState(se *sess.Session, job *model.Job) error {
 	if !d.stateSyncer.IsUpgradingState() {
 		if !job.IsPausedBySystem() || hasSysDB(job) {
-			return false, nil
+			return nil
 		}
 		_, err := ResumeJobsBySystem(se.Session(), []int64{job.ID})
 		if err != nil {
-			logutil.BgLogger().Info("[ddl] resume user DDL by system failed", zap.Stringer("job", job), zap.Error(err))
-			return false, err
+			logutil.BgLogger().Warn("[ddl] resume user DDL by system failed", zap.Stringer("job", job), zap.Error(err))
+			return err
 		}
 		logutil.BgLogger().Info("[ddl] resume user DDL by system successful", zap.Stringer("job", job))
-		return false, nil
+		return nil
 	}
 	if job.IsPausing() {
-		return true, nil
+		return nil
 	}
 	if hasSysDB(job) {
-		return false, nil
+		return nil
 	}
 	_, err := PauseJobsBySystem(se.Session(), []int64{job.ID})
 	logutil.BgLogger().Info("[ddl] pause user DDL by system successful", zap.Stringer("job", job), zap.Error(err))
-	return true, err
+	return err
 }
 
 func (d *ddl) getGeneralJob(sess *sess.Session) (*model.Job, error) {
