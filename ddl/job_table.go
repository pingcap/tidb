--- conflicted
+++ resolved
@@ -455,6 +455,7 @@
 		return bfWorker.runTask(task)
 	})
 	proFunc := func() ([]*reorgBackfillTask, error) {
+		// TODO: After BackfillJob replaces reorgBackfillTask, use backfiller's GetTasks instead of it.
 		return GetTasks(d.ddlCtx, sess, tbl, bJob.JobID, workerCnt*2)
 	}
 	// add new task
@@ -734,34 +735,6 @@
 	})
 }
 
-<<<<<<< HEAD
-func runInTxn(se *session, f func(*session) error) (err error) {
-	err = se.begin()
-	if err != nil {
-		return err
-	}
-	failpoint.Inject("NotifyBeginTxnCh", func(val failpoint.Value) {
-		//nolint:forcetypeassert
-		v := val.(int)
-		if v == 1 {
-			mockDDLErrOnce = 1
-			TestNotifyBeginTxnCh <- struct{}{}
-		} else if v == 2 && mockDDLErrOnce == 1 {
-			<-TestNotifyBeginTxnCh
-			mockDDLErrOnce = 0
-		}
-	})
-
-	err = f(se)
-	if err != nil {
-		se.rollback()
-		return
-	}
-	return errors.Trace(se.commit())
-}
-
-=======
->>>>>>> aef752a4
 // GetBackfillJobsForOneEle batch gets the backfill jobs in the tblName table that contains only one element.
 func GetBackfillJobsForOneEle(s *session, batch int, excludedJobIDs []int64, lease time.Duration) ([]*BackfillJob, error) {
 	eJobIDsBuilder := strings.Builder{}
