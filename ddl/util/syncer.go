// Copyright 2017 PingCAP, Inc.
//
// Licensed under the Apache License, Version 2.0 (the "License");
// you may not use this file except in compliance with the License.
// You may obtain a copy of the License at
//
//     http://www.apache.org/licenses/LICENSE-2.0
//
// Unless required by applicable law or agreed to in writing, software
// distributed under the License is distributed on an "AS IS" BASIS,
// WITHOUT WARRANTIES OR CONDITIONS OF ANY KIND, either express or implied.
// See the License for the specific language governing permissions and
// limitations under the License.

package util

import (
	"context"
	"fmt"
	"math"
	"strconv"
	"sync"
	"sync/atomic"
	"time"
	"unsafe"

	"github.com/pingcap/errors"
	"github.com/pingcap/failpoint"
	"github.com/pingcap/tidb/metrics"
	"github.com/pingcap/tidb/parser/terror"
	tidbutil "github.com/pingcap/tidb/util"
	"github.com/pingcap/tidb/util/logutil"
	"go.etcd.io/etcd/api/v3/v3rpc/rpctypes"
	clientv3 "go.etcd.io/etcd/client/v3"
	"go.etcd.io/etcd/client/v3/concurrency"
	"go.uber.org/zap"
)

const (
	// DDLAllSchemaVersions is the path on etcd that is used to store all servers current schema versions.
	// It's exported for testing.
	DDLAllSchemaVersions = "/tidb/ddl/all_schema_versions"
	// DDLGlobalSchemaVersion is the path on etcd that is used to store the latest schema versions.
	// It's exported for testing.
	DDLGlobalSchemaVersion = "/tidb/ddl/global_schema_version"
	// InitialVersion is the initial schema version for every server.
	// It's exported for testing.
	InitialVersion       = "0"
	putKeyNoRetry        = 1
	keyOpDefaultRetryCnt = 3
	putKeyRetryUnlimited = math.MaxInt64
	keyOpDefaultTimeout  = 2 * time.Second
	keyOpRetryInterval   = 30 * time.Millisecond
	checkVersInterval    = 20 * time.Millisecond

	ddlPrompt = "ddl-syncer"
)

var (
	// CheckVersFirstWaitTime is a waitting time before the owner checks all the servers of the schema version,
	// and it's an exported variable for testing.
	CheckVersFirstWaitTime = 50 * time.Millisecond
	// SyncerSessionTTL is the etcd session's TTL in seconds.
	// and it's an exported variable for testing.
	SyncerSessionTTL = 90
)

// SchemaSyncer is used to synchronize schema version between the DDL worker leader and followers through etcd.
type SchemaSyncer interface {
	// Init sets the global schema version path to etcd if it isn't exist,
	// then watch this path, and initializes the self schema version to etcd.
	Init(ctx context.Context) error
	// UpdateSelfVersion updates the current version to the self path on etcd.
	UpdateSelfVersion(ctx context.Context, version int64) error
	// OwnerUpdateGlobalVersion updates the latest version to the global path on etcd until updating is successful or the ctx is done.
	OwnerUpdateGlobalVersion(ctx context.Context, version int64) error
	// GlobalVersionCh gets the chan for watching global version.
	GlobalVersionCh() clientv3.WatchChan
	// WatchGlobalSchemaVer watches the global schema version.
	WatchGlobalSchemaVer(ctx context.Context)
	// MustGetGlobalVersion gets the global version. The only reason it fails is that ctx is done.
	MustGetGlobalVersion(ctx context.Context) (int64, error)
	// Done returns a channel that closes when the syncer is no longer being refreshed.
	Done() <-chan struct{}
	// Restart restarts the syncer when it's on longer being refreshed.
	Restart(ctx context.Context) error
	// OwnerCheckAllVersions checks whether all followers' schema version are equal to
	// the latest schema version. If the result is false, wait for a while and check again util the processing time reach 2 * lease.
	// It returns until all servers' versions are equal to the latest version or the ctx is done.
	OwnerCheckAllVersions(ctx context.Context, latestVer int64) error
	// NotifyCleanExpiredPaths informs to clean up expired paths.
	// The returned value is used for testing.
	NotifyCleanExpiredPaths() bool
	// StartCleanWork starts to clean up tasks.
	StartCleanWork()
	// Close ends SchemaSyncer.
	Close()
}

type ownerChecker interface {
	IsOwner() bool
}

type schemaVersionSyncer struct {
	selfSchemaVerPath string
	etcdCli           *clientv3.Client
	session           unsafe.Pointer
	mu                struct {
		sync.RWMutex
		globalVerCh clientv3.WatchChan
	}

	// for clean worker
	ownerChecker              ownerChecker
	notifyCleanExpiredPathsCh chan struct{}
	ctx                       context.Context
	cancel                    context.CancelFunc
	cleanGroup                sync.WaitGroup
}

// NewSchemaSyncer creates a new SchemaSyncer.
func NewSchemaSyncer(ctx context.Context, etcdCli *clientv3.Client, id string, oc ownerChecker) SchemaSyncer {
	childCtx, cancelFunc := context.WithCancel(ctx)
	return &schemaVersionSyncer{
		etcdCli:                   etcdCli,
		selfSchemaVerPath:         fmt.Sprintf("%s/%s", DDLAllSchemaVersions, id),
		ownerChecker:              oc,
		notifyCleanExpiredPathsCh: make(chan struct{}, 1),
		ctx:                       childCtx,
		cancel:                    cancelFunc,
	}
}

// PutKVToEtcd puts key value to etcd.
// etcdCli is client of etcd.
// retryCnt is retry time when an error occurs.
// opts are configures of etcd Operations.
func PutKVToEtcd(ctx context.Context, etcdCli *clientv3.Client, retryCnt int, key, val string,
	opts ...clientv3.OpOption) error {
	var err error
	for i := 0; i < retryCnt; i++ {
		if isContextDone(ctx) {
			return errors.Trace(ctx.Err())
		}

		childCtx, cancel := context.WithTimeout(ctx, keyOpDefaultTimeout)
		_, err = etcdCli.Put(childCtx, key, val, opts...)
		cancel()
		if err == nil {
			return nil
		}
		logutil.BgLogger().Warn("[ddl] etcd-cli put kv failed", zap.String("key", key), zap.String("value", val), zap.Error(err), zap.Int("retryCnt", i))
		time.Sleep(keyOpRetryInterval)
	}
	return errors.Trace(err)
}

// Init implements SchemaSyncer.Init interface.
func (s *schemaVersionSyncer) Init(ctx context.Context) error {
	startTime := time.Now()
	var err error
	defer func() {
		metrics.DeploySyncerHistogram.WithLabelValues(metrics.SyncerInit, metrics.RetLabel(err)).Observe(time.Since(startTime).Seconds())
	}()

	_, err = s.etcdCli.Txn(ctx).
		If(clientv3.Compare(clientv3.CreateRevision(DDLGlobalSchemaVersion), "=", 0)).
		Then(clientv3.OpPut(DDLGlobalSchemaVersion, InitialVersion)).
		Commit()
	if err != nil {
		return errors.Trace(err)
	}
	logPrefix := fmt.Sprintf("[%s] %s", ddlPrompt, s.selfSchemaVerPath)
<<<<<<< HEAD
	session, err := NewSession(ctx, logPrefix, s.etcdCli, NewSessionDefaultRetryCnt, SyncerSessionTTL)
=======
	session, err := tidbutil.NewSession(ctx, logPrefix, s.etcdCli, tidbutil.NewSessionDefaultRetryCnt, SyncerSessionTTL)
>>>>>>> 2f86eac3
	if err != nil {
		return errors.Trace(err)
	}
	s.storeSession(session)

	s.mu.Lock()
	s.mu.globalVerCh = s.etcdCli.Watch(ctx, DDLGlobalSchemaVersion)
	s.mu.Unlock()

	err = PutKVToEtcd(ctx, s.etcdCli, keyOpDefaultRetryCnt, s.selfSchemaVerPath, InitialVersion,
		clientv3.WithLease(s.loadSession().Lease()))
	return errors.Trace(err)
}

func (s *schemaVersionSyncer) loadSession() *concurrency.Session {
	return (*concurrency.Session)(atomic.LoadPointer(&s.session))
}

func (s *schemaVersionSyncer) storeSession(session *concurrency.Session) {
	atomic.StorePointer(&s.session, (unsafe.Pointer)(session))
}

// Done implements SchemaSyncer.Done interface.
func (s *schemaVersionSyncer) Done() <-chan struct{} {
	failpoint.Inject("ErrorMockSessionDone", func(val failpoint.Value) {
		if val.(bool) {
			err := s.loadSession().Close()
			logutil.BgLogger().Error("close session failed", zap.Error(err))
		}
	})

	return s.loadSession().Done()
}

// Restart implements SchemaSyncer.Restart interface.
func (s *schemaVersionSyncer) Restart(ctx context.Context) error {
	startTime := time.Now()
	var err error
	defer func() {
		metrics.DeploySyncerHistogram.WithLabelValues(metrics.SyncerRestart, metrics.RetLabel(err)).Observe(time.Since(startTime).Seconds())
	}()

	logPrefix := fmt.Sprintf("[%s] %s", ddlPrompt, s.selfSchemaVerPath)
	// NewSession's context will affect the exit of the session.
<<<<<<< HEAD
	session, err := NewSession(ctx, logPrefix, s.etcdCli, NewSessionRetryUnlimited, SyncerSessionTTL)
=======
	session, err := tidbutil.NewSession(ctx, logPrefix, s.etcdCli, tidbutil.NewSessionRetryUnlimited, SyncerSessionTTL)
>>>>>>> 2f86eac3
	if err != nil {
		return errors.Trace(err)
	}
	s.storeSession(session)

	childCtx, cancel := context.WithTimeout(ctx, keyOpDefaultTimeout)
	defer cancel()
	err = PutKVToEtcd(childCtx, s.etcdCli, putKeyRetryUnlimited, s.selfSchemaVerPath, InitialVersion,
		clientv3.WithLease(s.loadSession().Lease()))

	return errors.Trace(err)
}

// GlobalVersionCh implements SchemaSyncer.GlobalVersionCh interface.
func (s *schemaVersionSyncer) GlobalVersionCh() clientv3.WatchChan {
	s.mu.RLock()
	defer s.mu.RUnlock()
	return s.mu.globalVerCh
}

// WatchGlobalSchemaVer implements SchemaSyncer.WatchGlobalSchemaVer interface.
func (s *schemaVersionSyncer) WatchGlobalSchemaVer(ctx context.Context) {
	startTime := time.Now()
	// Make sure the globalVerCh doesn't receive the information of 'close' before we finish the rewatch.
	s.mu.Lock()
	s.mu.globalVerCh = nil
	s.mu.Unlock()

	go func() {
		defer func() {
			metrics.DeploySyncerHistogram.WithLabelValues(metrics.SyncerRewatch, metrics.RetLabel(nil)).Observe(time.Since(startTime).Seconds())
		}()
		ch := s.etcdCli.Watch(ctx, DDLGlobalSchemaVersion)

		s.mu.Lock()
		s.mu.globalVerCh = ch
		s.mu.Unlock()
		logutil.BgLogger().Info("[ddl] syncer watch global schema finished")
	}()
}

// UpdateSelfVersion implements SchemaSyncer.UpdateSelfVersion interface.
func (s *schemaVersionSyncer) UpdateSelfVersion(ctx context.Context, version int64) error {
	startTime := time.Now()
	ver := strconv.FormatInt(version, 10)
	err := PutKVToEtcd(ctx, s.etcdCli, putKeyNoRetry, s.selfSchemaVerPath, ver,
		clientv3.WithLease(s.loadSession().Lease()))

	metrics.UpdateSelfVersionHistogram.WithLabelValues(metrics.RetLabel(err)).Observe(time.Since(startTime).Seconds())
	return errors.Trace(err)
}

// OwnerUpdateGlobalVersion implements SchemaSyncer.OwnerUpdateGlobalVersion interface.
func (s *schemaVersionSyncer) OwnerUpdateGlobalVersion(ctx context.Context, version int64) error {
	startTime := time.Now()
	ver := strconv.FormatInt(version, 10)
	// TODO: If the version is larger than the original global version, we need set the version.
	// Otherwise, we'd better set the original global version.
	err := PutKVToEtcd(ctx, s.etcdCli, putKeyRetryUnlimited, DDLGlobalSchemaVersion, ver)
	metrics.OwnerHandleSyncerHistogram.WithLabelValues(metrics.OwnerUpdateGlobalVersion, metrics.RetLabel(err)).Observe(time.Since(startTime).Seconds())
	return errors.Trace(err)
}

// removeSelfVersionPath remove the self path from etcd.
func (s *schemaVersionSyncer) removeSelfVersionPath() error {
	startTime := time.Now()
	var err error
	defer func() {
		metrics.DeploySyncerHistogram.WithLabelValues(metrics.SyncerClear, metrics.RetLabel(err)).Observe(time.Since(startTime).Seconds())
	}()

	err = DeleteKeyFromEtcd(s.selfSchemaVerPath, s.etcdCli, keyOpDefaultRetryCnt, keyOpDefaultTimeout)
	return errors.Trace(err)
}

// DeleteKeyFromEtcd deletes key value from etcd.
func DeleteKeyFromEtcd(key string, etcdCli *clientv3.Client, retryCnt int, timeout time.Duration) error {
	var err error
	ctx := context.Background()
	for i := 0; i < retryCnt; i++ {
		childCtx, cancel := context.WithTimeout(ctx, timeout)
		_, err = etcdCli.Delete(childCtx, key)
		cancel()
		if err == nil {
			return nil
		}
		logutil.BgLogger().Warn("[ddl] etcd-cli delete key failed", zap.String("key", key), zap.Error(err), zap.Int("retryCnt", i))
	}
	return errors.Trace(err)
}

// MustGetGlobalVersion implements SchemaSyncer.MustGetGlobalVersion interface.
func (s *schemaVersionSyncer) MustGetGlobalVersion(ctx context.Context) (int64, error) {
	startTime := time.Now()
	var (
		err  error
		ver  int
		resp *clientv3.GetResponse
	)
	failedCnt := 0
	intervalCnt := int(time.Second / keyOpRetryInterval)

	defer func() {
		metrics.OwnerHandleSyncerHistogram.WithLabelValues(metrics.OwnerGetGlobalVersion, metrics.RetLabel(err)).Observe(time.Since(startTime).Seconds())
	}()
	for {
		if err != nil {
			if failedCnt%intervalCnt == 0 {
				logutil.BgLogger().Info("[ddl] syncer get global version failed", zap.Error(err))
			}
			time.Sleep(keyOpRetryInterval)
			failedCnt++
		}

		if isContextDone(ctx) {
			err = errors.Trace(ctx.Err())
			return 0, err
		}

		resp, err = s.etcdCli.Get(ctx, DDLGlobalSchemaVersion)
		if err != nil {
			continue
		}
		if len(resp.Kvs) > 0 {
			ver, err = strconv.Atoi(string(resp.Kvs[0].Value))
			if err == nil {
				return int64(ver), nil
			}
		}
	}
}

func isContextDone(ctx context.Context) bool {
	select {
	case <-ctx.Done():
		return true
	default:
	}
	return false
}

// OwnerCheckAllVersions implements SchemaSyncer.OwnerCheckAllVersions interface.
func (s *schemaVersionSyncer) OwnerCheckAllVersions(ctx context.Context, latestVer int64) error {
	startTime := time.Now()
	time.Sleep(CheckVersFirstWaitTime)
	notMatchVerCnt := 0
	intervalCnt := int(time.Second / checkVersInterval)
	updatedMap := make(map[string]struct{})

	var err error
	defer func() {
		metrics.OwnerHandleSyncerHistogram.WithLabelValues(metrics.OwnerCheckAllVersions, metrics.RetLabel(err)).Observe(time.Since(startTime).Seconds())
	}()
	for {
		if isContextDone(ctx) {
			// ctx is canceled or timeout.
			err = errors.Trace(ctx.Err())
			return err
		}

		resp, err := s.etcdCli.Get(ctx, DDLAllSchemaVersions, clientv3.WithPrefix())
		if err != nil {
			logutil.BgLogger().Info("[ddl] syncer check all versions failed, continue checking.", zap.Error(err))
			continue
		}

		succ := true
		for _, kv := range resp.Kvs {
			if _, ok := updatedMap[string(kv.Key)]; ok {
				continue
			}

			ver, err := strconv.Atoi(string(kv.Value))
			if err != nil {
				logutil.BgLogger().Info("[ddl] syncer check all versions, convert value to int failed, continue checking.", zap.String("ddl", string(kv.Key)), zap.String("value", string(kv.Value)), zap.Error(err))
				succ = false
				break
			}
			if int64(ver) < latestVer {
				if notMatchVerCnt%intervalCnt == 0 {
					logutil.BgLogger().Info("[ddl] syncer check all versions, someone is not synced, continue checking",
						zap.String("ddl", string(kv.Key)), zap.Int("currentVer", ver), zap.Int64("latestVer", latestVer))
				}
				succ = false
				notMatchVerCnt++
				break
			}
			updatedMap[string(kv.Key)] = struct{}{}
		}
		if succ {
			return nil
		}
		time.Sleep(checkVersInterval)
	}
}

const (
	opDefaultRetryCnt = 10
	failedGetTTLLimit = 20
	opDefaultTimeout  = 3 * time.Second
	opRetryInterval   = 500 * time.Millisecond
)

// NeededCleanTTL is exported for testing.
var NeededCleanTTL = int64(-60)

func (s *schemaVersionSyncer) StartCleanWork() {
	defer tidbutil.Recover(metrics.LabelDDLSyncer, "StartCleanWorker", nil, false)
	s.cleanGroup.Add(1)
	defer s.cleanGroup.Done()

	for {
		select {
		case <-s.notifyCleanExpiredPathsCh:
			if !s.ownerChecker.IsOwner() {
				continue
			}

			for i := 0; i < opDefaultRetryCnt; i++ {
				childCtx, cancelFunc := context.WithTimeout(s.ctx, opDefaultTimeout)
				resp, err := s.etcdCli.Leases(childCtx)
				cancelFunc()
				if err != nil {
					logutil.BgLogger().Info("[ddl] syncer clean expired paths, failed to get leases.", zap.Error(err))
					continue
				}

				if isFinished := s.doCleanExpirePaths(resp.Leases); isFinished {
					break
				}
				time.Sleep(opRetryInterval)
			}
		case <-s.ctx.Done():
			return
		}
	}
}

func (s *schemaVersionSyncer) Close() {
	s.cancel()
	s.cleanGroup.Wait()

	err := s.removeSelfVersionPath()
	if err != nil {
		logutil.BgLogger().Error("[ddl] remove self version path failed", zap.Error(err))
	}
}

func (s *schemaVersionSyncer) NotifyCleanExpiredPaths() bool {
	var isNotified bool
	var err error
	startTime := time.Now()
	select {
	case s.notifyCleanExpiredPathsCh <- struct{}{}:
		isNotified = true
	default:
		err = errors.New("channel is full, failed to notify clean expired paths")
	}
	metrics.OwnerHandleSyncerHistogram.WithLabelValues(metrics.OwnerNotifyCleanExpirePaths, metrics.RetLabel(err)).Observe(time.Since(startTime).Seconds())
	return isNotified
}

func (s *schemaVersionSyncer) doCleanExpirePaths(leases []clientv3.LeaseStatus) bool {
	failedGetIDs := 0
	failedRevokeIDs := 0
	startTime := time.Now()

	defer func() {
		metrics.OwnerHandleSyncerHistogram.WithLabelValues(metrics.OwnerCleanExpirePaths, metrics.RetLabel(nil)).Observe(time.Since(startTime).Seconds())
	}()
	// TODO: Now LeaseStatus only has lease ID.
	for _, lease := range leases {
		// The DDL owner key uses '%x', so here print it too.
		leaseID := fmt.Sprintf("%x, %d", lease.ID, lease.ID)
		childCtx, cancelFunc := context.WithTimeout(s.ctx, opDefaultTimeout)
		ttlResp, err := s.etcdCli.TimeToLive(childCtx, lease.ID)
		cancelFunc()
		if err != nil {
			logutil.BgLogger().Info("[ddl] syncer clean expired paths, failed to get one TTL.", zap.String("leaseID", leaseID), zap.Error(err))
			failedGetIDs++
			continue
		}

		if failedGetIDs > failedGetTTLLimit {
			return false
		}
		if ttlResp.TTL >= NeededCleanTTL {
			continue
		}

		st := time.Now()
		childCtx, cancelFunc = context.WithTimeout(s.ctx, opDefaultTimeout)
		_, err = s.etcdCli.Revoke(childCtx, lease.ID)
		cancelFunc()
		if err != nil && terror.ErrorEqual(err, rpctypes.ErrLeaseNotFound) {
			logutil.BgLogger().Warn("[ddl] syncer clean expired paths, failed to revoke lease.", zap.String("leaseID", leaseID),
				zap.Int64("TTL", ttlResp.TTL), zap.Error(err))
			failedRevokeIDs++
		}
		logutil.BgLogger().Warn("[ddl] syncer clean expired paths,", zap.String("leaseID", leaseID), zap.Int64("TTL", ttlResp.TTL))
		metrics.OwnerHandleSyncerHistogram.WithLabelValues(metrics.OwnerCleanOneExpirePath, metrics.RetLabel(err)).Observe(time.Since(st).Seconds())
	}

	if failedGetIDs == 0 && failedRevokeIDs == 0 {
		return true
	}
	return false
}<|MERGE_RESOLUTION|>--- conflicted
+++ resolved
@@ -171,11 +171,7 @@
 		return errors.Trace(err)
 	}
 	logPrefix := fmt.Sprintf("[%s] %s", ddlPrompt, s.selfSchemaVerPath)
-<<<<<<< HEAD
-	session, err := NewSession(ctx, logPrefix, s.etcdCli, NewSessionDefaultRetryCnt, SyncerSessionTTL)
-=======
 	session, err := tidbutil.NewSession(ctx, logPrefix, s.etcdCli, tidbutil.NewSessionDefaultRetryCnt, SyncerSessionTTL)
->>>>>>> 2f86eac3
 	if err != nil {
 		return errors.Trace(err)
 	}
@@ -220,11 +216,7 @@
 
 	logPrefix := fmt.Sprintf("[%s] %s", ddlPrompt, s.selfSchemaVerPath)
 	// NewSession's context will affect the exit of the session.
-<<<<<<< HEAD
-	session, err := NewSession(ctx, logPrefix, s.etcdCli, NewSessionRetryUnlimited, SyncerSessionTTL)
-=======
 	session, err := tidbutil.NewSession(ctx, logPrefix, s.etcdCli, tidbutil.NewSessionRetryUnlimited, SyncerSessionTTL)
->>>>>>> 2f86eac3
 	if err != nil {
 		return errors.Trace(err)
 	}
