// Copyright 2023 PingCAP, Inc.
//
// Licensed under the Apache License, Version 2.0 (the "License");
// you may not use this file except in compliance with the License.
// You may obtain a copy of the License at
//
//     http://www.apache.org/licenses/LICENSE-2.0
//
// Unless required by applicable law or agreed to in writing, software
// distributed under the License is distributed on an "AS IS" BASIS,
// WITHOUT WARRANTIES OR CONDITIONS OF ANY KIND, either express or implied.
// See the License for the specific language governing permissions and
// limitations under the License.

package ddl

import (
	"context"
	"encoding/hex"
	"encoding/json"
	"sync"
	"sync/atomic"

	"github.com/pingcap/errors"
	"github.com/pingcap/failpoint"
	"github.com/pingcap/tidb/br/pkg/lightning/backend/external"
	"github.com/pingcap/tidb/ddl/ingest"
	"github.com/pingcap/tidb/disttask/framework/proto"
	"github.com/pingcap/tidb/disttask/framework/scheduler/execute"
	"github.com/pingcap/tidb/disttask/operator"
	"github.com/pingcap/tidb/kv"
	"github.com/pingcap/tidb/metrics"
	"github.com/pingcap/tidb/parser/model"
	"github.com/pingcap/tidb/sessionctx"
	"github.com/pingcap/tidb/table"
	"github.com/pingcap/tidb/util/logutil"
	"go.uber.org/zap"
)

type readIndexStage struct {
	d     *ddl
	job   *model.Job
	index *model.IndexInfo
	ptbl  table.PhysicalTable
	jc    *JobContext

	cloudStorageURI string

	bc      ingest.BackendCtx
	summary *execute.Summary

	subtaskSummary sync.Map // subtaskID => readIndexSummary
}

type readIndexSummary struct {
	minKey    []byte
	maxKey    []byte
	totalSize uint64
	dataFiles []string
	statFiles []string
	mu        sync.Mutex
}

func newReadIndexStage(
	d *ddl,
	job *model.Job,
	index *model.IndexInfo,
	ptbl table.PhysicalTable,
	jc *JobContext,
	bc ingest.BackendCtx,
	summary *execute.Summary,
	cloudStorageURI string,
) *readIndexStage {
	return &readIndexStage{
		d:               d,
		job:             job,
		index:           index,
		ptbl:            ptbl,
		jc:              jc,
		bc:              bc,
		summary:         summary,
		cloudStorageURI: cloudStorageURI,
	}
}

func (*readIndexStage) Init(_ context.Context) error {
	logutil.BgLogger().Info("read index stage init subtask exec env",
		zap.String("category", "ddl"))
	return nil
}

func (r *readIndexStage) SplitSubtask(ctx context.Context, subtask *proto.Subtask) ([]proto.MinimalTask, error) {
	logutil.BgLogger().Info("read index stage run subtask",
		zap.String("category", "ddl"))

	r.subtaskSummary.Store(subtask.ID, &readIndexSummary{})

	d := r.d
	sm := &BackfillSubTaskMeta{}
	err := json.Unmarshal(subtask.Meta, sm)
	if err != nil {
		logutil.BgLogger().Error("unmarshal error",
			zap.String("category", "ddl"),
			zap.Error(err))
		return nil, err
	}

	startKey, endKey, tbl, err := r.getTableStartEndKey(sm)
	if err != nil {
		return nil, err
	}
<<<<<<< HEAD
	sessCtx, err := newSessCtx(d.store, r.job.ReorgMeta.SQLMode, r.job.ReorgMeta.Location)
=======

	sessCtx, err := newSessCtx(d.store, r.job.ReorgMeta.SQLMode, r.job.ReorgMeta.Location, r.job.ReorgMeta.ResourceGroupName)
>>>>>>> b7cada23
	if err != nil {
		return nil, err
	}

	opCtx := NewOperatorCtx(ctx)
	defer opCtx.Cancel()
	totalRowCount := &atomic.Int64{}

	var pipe *operator.AsyncPipeline
	if len(r.cloudStorageURI) > 0 {
		pipe, err = r.buildExternalStorePipeline(opCtx, d, subtask.ID, sessCtx, tbl, startKey, endKey, totalRowCount)
	} else {
		pipe, err = r.buildLocalStorePipeline(opCtx, d, sessCtx, tbl, startKey, endKey, totalRowCount)
	}
	if err != nil {
		return nil, err
	}

	err = pipe.Execute()
	if err != nil {
		return nil, err
	}
	err = pipe.Close()
	if opCtx.OperatorErr() != nil {
		return nil, opCtx.OperatorErr()
	}
	if err != nil {
		return nil, err
	}

	r.summary.UpdateRowCount(subtask.ID, totalRowCount.Load())
	return nil, nil
}

func (r *readIndexStage) Cleanup(ctx context.Context) error {
	logutil.Logger(ctx).Info("read index stage cleanup subtask exec env",
		zap.String("category", "ddl"))
	if _, ok := r.ptbl.(table.PartitionedTable); ok {
		ingest.LitBackCtxMgr.Unregister(r.job.ID)
	}
	return nil
}

// MockDMLExecutionAddIndexSubTaskFinish is used to mock DML execution during distributed add index.
var MockDMLExecutionAddIndexSubTaskFinish func()

func (r *readIndexStage) OnFinished(ctx context.Context, subtask *proto.Subtask) error {
	failpoint.Inject("mockDMLExecutionAddIndexSubTaskFinish", func(val failpoint.Value) {
		//nolint:forcetypeassert
		if val.(bool) && MockDMLExecutionAddIndexSubTaskFinish != nil {
			MockDMLExecutionAddIndexSubTaskFinish()
		}
	})
	if len(r.cloudStorageURI) == 0 {
		return nil
	}
	// Rewrite the subtask meta to record statistics.
	var subtaskMeta BackfillSubTaskMeta
	err := json.Unmarshal(subtask.Meta, &subtaskMeta)
	if err != nil {
		return err
	}
	sum, _ := r.subtaskSummary.LoadAndDelete(subtask.ID)
	s := sum.(*readIndexSummary)
	subtaskMeta.MinKey = s.minKey
	subtaskMeta.MaxKey = s.maxKey
	subtaskMeta.TotalKVSize = s.totalSize
	subtaskMeta.DataFiles = s.dataFiles
	subtaskMeta.StatFiles = s.statFiles
	logutil.Logger(ctx).Info("get key boundary on subtask finished",
		zap.String("min", hex.EncodeToString(s.minKey)),
		zap.String("max", hex.EncodeToString(s.maxKey)),
		zap.Int("fileCount", len(s.dataFiles)),
		zap.Uint64("totalSize", s.totalSize))
	meta, err := json.Marshal(subtaskMeta)
	if err != nil {
		return err
	}
	subtask.Meta = meta
	return nil
}

func (r *readIndexStage) Rollback(ctx context.Context) error {
	logutil.Logger(ctx).Info("read index stage rollback backfill add index task",
		zap.String("category", "ddl"), zap.Int64("jobID", r.job.ID))
	ingest.LitBackCtxMgr.Unregister(r.job.ID)
	return nil
}

func (r *readIndexStage) getTableStartEndKey(sm *BackfillSubTaskMeta) (
	start, end kv.Key, tbl table.PhysicalTable, err error) {
	currentVer, err1 := getValidCurrentVersion(r.d.store)
	if err1 != nil {
		return nil, nil, nil, errors.Trace(err1)
	}
	if parTbl, ok := r.ptbl.(table.PartitionedTable); ok {
		pid := sm.PhysicalTableID
		start, end, err = getTableRange(r.jc, r.d.ddlCtx, parTbl.GetPartition(pid), currentVer.Ver, r.job.Priority)
		if err != nil {
			logutil.BgLogger().Error("get table range error",
				zap.String("category", "ddl"),
				zap.Error(err))
			return nil, nil, nil, err
		}
		tbl = parTbl.GetPartition(pid)
	} else {
		start, end = sm.StartKey, sm.EndKey
		tbl = r.ptbl
	}
	return start, end, tbl, nil
}

func (r *readIndexStage) buildLocalStorePipeline(
	opCtx *OperatorCtx,
	d *ddl,
	sessCtx sessionctx.Context,
	tbl table.PhysicalTable,
	start, end kv.Key,
	totalRowCount *atomic.Int64,
) (*operator.AsyncPipeline, error) {
	ei, err := r.bc.Register(r.job.ID, r.index.ID, r.job.SchemaName, r.job.TableName)
	if err != nil {
		logutil.Logger(opCtx).Warn("cannot register new engine", zap.Error(err),
			zap.Int64("job ID", r.job.ID), zap.Int64("index ID", r.index.ID))
		return nil, err
	}
	counter := metrics.BackfillTotalCounter.WithLabelValues(
		metrics.GenerateReorgLabel("add_idx_rate", r.job.SchemaName, tbl.Meta().Name.O))
	return NewAddIndexIngestPipeline(
		opCtx, d.store, d.sessPool, r.bc, ei, sessCtx, tbl, r.index, start, end, totalRowCount, counter)
}

func (r *readIndexStage) buildExternalStorePipeline(
	opCtx *OperatorCtx,
	d *ddl,
	subtaskID int64,
	sessCtx sessionctx.Context,
	tbl table.PhysicalTable,
	start, end kv.Key,
	totalRowCount *atomic.Int64,
) (*operator.AsyncPipeline, error) {
	onClose := func(summary *external.WriterSummary) {
		sum, _ := r.subtaskSummary.Load(subtaskID)
		s := sum.(*readIndexSummary)
		s.mu.Lock()
		if len(s.minKey) == 0 || summary.Min.Cmp(s.minKey) < 0 {
			s.minKey = summary.Min.Clone()
		}
		if len(s.maxKey) == 0 || summary.Max.Cmp(s.maxKey) > 0 {
			s.maxKey = summary.Max.Clone()
		}
		s.totalSize += summary.TotalSize
		for _, f := range summary.MultipleFilesStats {
			for _, filename := range f.Filenames {
				s.dataFiles = append(s.dataFiles, filename[0])
				s.statFiles = append(s.statFiles, filename[1])
			}
		}
		s.mu.Unlock()
	}
	return NewWriteIndexToExternalStoragePipeline(
		opCtx, d.store, r.cloudStorageURI, r.d.sessPool, sessCtx, r.job.ID, subtaskID,
		tbl, r.index, start, end, totalRowCount, onClose)
}<|MERGE_RESOLUTION|>--- conflicted
+++ resolved
@@ -109,12 +109,9 @@
 	if err != nil {
 		return nil, err
 	}
-<<<<<<< HEAD
-	sessCtx, err := newSessCtx(d.store, r.job.ReorgMeta.SQLMode, r.job.ReorgMeta.Location)
-=======
-
-	sessCtx, err := newSessCtx(d.store, r.job.ReorgMeta.SQLMode, r.job.ReorgMeta.Location, r.job.ReorgMeta.ResourceGroupName)
->>>>>>> b7cada23
+
+	sessCtx, err := newSessCtx(
+		d.store, r.job.ReorgMeta.SQLMode, r.job.ReorgMeta.Location, r.job.ReorgMeta.ResourceGroupName)
 	if err != nil {
 		return nil, err
 	}
