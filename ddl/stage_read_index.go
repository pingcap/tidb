--- conflicted
+++ resolved
@@ -63,11 +63,7 @@
 	}
 }
 
-<<<<<<< HEAD
-func (r *readIndexToLocalStage) Init(ctx context.Context) error {
-=======
-func (*readIndexToLocalStage) InitSubtaskExecEnv(_ context.Context) error {
->>>>>>> 2fbf4cf0
+func (*readIndexToLocalStage) Init(_ context.Context) error {
 	logutil.BgLogger().Info("read index stage init subtask exec env",
 		zap.String("category", "ddl"))
 	return nil
