// Copyright 2017 PingCAP, Inc.
//
// Licensed under the Apache License, Version 2.0 (the "License");
// you may not use this file except in compliance with the License.
// You may obtain a copy of the License at
//
//     http://www.apache.org/licenses/LICENSE-2.0
//
// Unless required by applicable law or agreed to in writing, software
// distributed under the License is distributed on an "AS IS" BASIS,
// WITHOUT WARRANTIES OR CONDITIONS OF ANY KIND, either express or implied.
// See the License for the specific language governing permissions and
// limitations under the License.

package ddl_test

import (
	"context"
	"fmt"
	"strings"
	"sync"
	"sync/atomic"
	"testing"
	"time"

	"github.com/pingcap/errors"
	"github.com/pingcap/log"
	"github.com/pingcap/tidb/ddl"
	"github.com/pingcap/tidb/domain"
	"github.com/pingcap/tidb/errno"
	"github.com/pingcap/tidb/executor"
	"github.com/pingcap/tidb/infoschema"
	"github.com/pingcap/tidb/kv"
	"github.com/pingcap/tidb/meta"
	"github.com/pingcap/tidb/parser"
	"github.com/pingcap/tidb/parser/ast"
	"github.com/pingcap/tidb/parser/model"
	"github.com/pingcap/tidb/parser/terror"
	"github.com/pingcap/tidb/session"
	"github.com/pingcap/tidb/sessionctx"
	"github.com/pingcap/tidb/sessiontxn"
	"github.com/pingcap/tidb/testkit"
	"github.com/pingcap/tidb/testkit/external"
	"github.com/pingcap/tidb/util"
	"github.com/pingcap/tidb/util/sqlexec"
	"github.com/stretchr/testify/require"
	"go.uber.org/zap"
)

// TestShowCreateTable tests the result of "show create table" when we are running "add index" or "add column".
func TestShowCreateTable(t *testing.T) {
	store, dom, clean := testkit.CreateMockStoreAndDomain(t)
	defer clean()

	tk := testkit.NewTestKit(t, store)
	tk.MustExec("use test")
	tk.MustExec("create table t (id int)")
	tk.MustExec("create table t2 (a int, b varchar(10)) ENGINE=InnoDB DEFAULT CHARSET=utf8mb4 COLLATE=utf8mb4_general_ci")
	// tkInternal is used to execute additional sql (here show create table) in ddl change callback.
	// Using same `tk` in different goroutines may lead to data race.
	tkInternal := testkit.NewTestKit(t, store)
	tkInternal.MustExec("use test")

	var checkErr error
	testCases := []struct {
		sql         string
		expectedRet string
	}{
		{"alter table t add index idx(id)",
			"CREATE TABLE `t` (\n  `id` int(11) DEFAULT NULL\n) ENGINE=InnoDB DEFAULT CHARSET=utf8mb4 COLLATE=utf8mb4_bin"},
		{"alter table t add index idx1(id)",
			"CREATE TABLE `t` (\n  `id` int(11) DEFAULT NULL,\n  KEY `idx` (`id`)\n) ENGINE=InnoDB DEFAULT CHARSET=utf8mb4 COLLATE=utf8mb4_bin"},
		{"alter table t add column c int",
			"CREATE TABLE `t` (\n  `id` int(11) DEFAULT NULL,\n  KEY `idx` (`id`),\n  KEY `idx1` (`id`)\n) ENGINE=InnoDB DEFAULT CHARSET=utf8mb4 COLLATE=utf8mb4_bin"},
		{"alter table t2 add column c varchar(1)",
			"CREATE TABLE `t2` (\n  `a` int(11) DEFAULT NULL,\n  `b` varchar(10) COLLATE utf8mb4_general_ci DEFAULT NULL\n) ENGINE=InnoDB DEFAULT CHARSET=utf8mb4 COLLATE=utf8mb4_general_ci"},
		{"alter table t2 add column d varchar(1)",
			"CREATE TABLE `t2` (\n  `a` int(11) DEFAULT NULL,\n  `b` varchar(10) COLLATE utf8mb4_general_ci DEFAULT NULL,\n  `c` varchar(1) COLLATE utf8mb4_general_ci DEFAULT NULL\n) ENGINE=InnoDB DEFAULT CHARSET=utf8mb4 COLLATE=utf8mb4_general_ci"},
	}
	prevState := model.StateNone
	callback := &ddl.TestDDLCallback{}
	currTestCaseOffset := 0
	callback.OnJobUpdatedExported = func(job *model.Job) {
		if job.SchemaState == prevState || checkErr != nil {
			return
		}
		if job.State == model.JobStateDone {
			currTestCaseOffset++
		}
		if job.SchemaState != model.StatePublic {
			var result sqlexec.RecordSet
			tbl2 := external.GetTableByName(t, tkInternal, "test", "t2")
			if job.TableID == tbl2.Meta().ID {
				// Try to do not use mustQuery in hook func, cause assert fail in mustQuery will cause ddl job hung.
				result, checkErr = tkInternal.Exec("show create table t2")
				if checkErr != nil {
					return
				}
			} else {
				result, checkErr = tkInternal.Exec("show create table t")
				if checkErr != nil {
					return
				}
			}
			req := result.NewChunk(nil)
			checkErr = result.Next(context.Background(), req)
			if checkErr != nil {
				return
			}
			got := req.GetRow(0).GetString(1)
			expected := testCases[currTestCaseOffset].expectedRet
			if got != expected {
				checkErr = errors.Errorf("got %s, expected %s", got, expected)
			}
			terror.Log(result.Close())
		}
	}
	d := dom.DDL()
	originalCallback := d.GetHook()
	defer d.SetHook(originalCallback)
	d.SetHook(callback)
	for _, tc := range testCases {
		tk.MustExec(tc.sql)
		require.NoError(t, checkErr)
	}
}

// TestDropNotNullColumn is used to test issue #8654.
func TestDropNotNullColumn(t *testing.T) {
	store, dom, clean := testkit.CreateMockStoreAndDomain(t)
	defer clean()

	tk := testkit.NewTestKit(t, store)
	tk.MustExec("use test")
	tk.MustExec("create table t (id int, a int not null default 11)")
	tk.MustExec("insert into t values(1, 1)")
	tk.MustExec("create table t1 (id int, b varchar(255) not null)")
	tk.MustExec("insert into t1 values(2, '')")
	tk.MustExec("create table t2 (id int, c time not null)")
	tk.MustExec("insert into t2 values(3, '11:22:33')")
	tk.MustExec("create table t3 (id int, d json not null)")
	tk.MustExec("insert into t3 values(4, d)")

	tk1 := testkit.NewTestKit(t, store)
	tk1.MustExec("use test")

	var checkErr error
	d := dom.DDL()
	originalCallback := d.GetHook()
	callback := &ddl.TestDDLCallback{}
	sqlNum := 0
	callback.OnJobUpdatedExported = func(job *model.Job) {
		if checkErr != nil {
			return
		}
		err := originalCallback.OnChanged(nil)
		require.NoError(t, err)
		if job.SchemaState == model.StateWriteOnly {
			switch sqlNum {
			case 0:
				_, checkErr = tk1.Exec("insert into t set id = 1")
			case 1:
				_, checkErr = tk1.Exec("insert into t1 set id = 2")
			case 2:
				_, checkErr = tk1.Exec("insert into t2 set id = 3")
			case 3:
				_, checkErr = tk1.Exec("insert into t3 set id = 4")
			}
		}
	}

	d.SetHook(callback)
	tk.MustExec("alter table t drop column a")
	require.NoError(t, checkErr)
	sqlNum++
	tk.MustExec("alter table t1 drop column b")
	require.NoError(t, checkErr)
	sqlNum++
	tk.MustExec("alter table t2 drop column c")
	require.NoError(t, checkErr)
	sqlNum++
	tk.MustExec("alter table t3 drop column d")
	require.NoError(t, checkErr)
	d.SetHook(originalCallback)
	tk.MustExec("drop table t, t1, t2, t3")
}

func TestTwoStates(t *testing.T) {
	store, dom, clean := testkit.CreateMockStoreAndDomainWithSchemaLease(t, 200*time.Millisecond)
	defer clean()
	tk := testkit.NewTestKit(t, store)
	tk.MustExec("create database test_db_state default charset utf8 default collate utf8_bin")
	tk.MustExec("use test_db_state")

	cnt := 5
	// New the testExecInfo.
	testInfo := &testExecInfo{
		execCases: cnt,
		sqlInfos:  make([]*sqlInfo, 4),
	}
	for i := 0; i < len(testInfo.sqlInfos); i++ {
		sqlInfo := &sqlInfo{cases: make([]*stateCase, cnt)}
		for j := 0; j < cnt; j++ {
			sqlInfo.cases[j] = new(stateCase)
		}
		testInfo.sqlInfos[i] = sqlInfo
	}
	require.NoError(t, testInfo.createSessions(store, "test_db_state"))

	// Fill the SQLs and expected error messages.
	testInfo.sqlInfos[0].sql = "insert into t (c1, c2, c3, c4) value(2, 'b', 'N', '2017-07-02')"
	testInfo.sqlInfos[1].sql = "insert into t (c1, c2, c3, d3, c4) value(3, 'b', 'N', 'a', '2017-07-03')"
	unknownColErr := "[planner:1054]Unknown column 'd3' in 'field list'"
	testInfo.sqlInfos[1].cases[0].expectedCompileErr = unknownColErr
	testInfo.sqlInfos[1].cases[1].expectedCompileErr = unknownColErr
	testInfo.sqlInfos[1].cases[2].expectedCompileErr = unknownColErr
	testInfo.sqlInfos[1].cases[3].expectedCompileErr = unknownColErr
	testInfo.sqlInfos[2].sql = "update t set c2 = 'c2_update'"
	testInfo.sqlInfos[3].sql = "replace into t values(5, 'e', 'N', '2017-07-05')"
	testInfo.sqlInfos[3].cases[4].expectedCompileErr = "[planner:1136]Column count doesn't match value count at row 1"
	alterTableSQL := "alter table t add column d3 enum('a', 'b') not null default 'a' after c3"
	tk.MustExec(`create table t (
		c1 int,
		c2 varchar(64),
		c3 enum('N','Y') not null default 'N',
		c4 timestamp on update current_timestamp,
		key(c1, c2))`)
	tk.MustExec("insert into t values(1, 'a', 'N', '2017-07-01')")

	callback := &ddl.TestDDLCallback{}
	prevState := model.StateNone
	require.NoError(t, testInfo.parseSQLs(parser.New()))

	times := 0
	var checkErr error
	callback.OnJobUpdatedExported = func(job *model.Job) {
		if job.SchemaState == prevState || checkErr != nil || times >= 3 {
			return
		}
		times++
		switch job.SchemaState {
		case model.StateDeleteOnly:
			// This state we execute every sqlInfo one time using the first session and other information.
			err := testInfo.compileSQL(0)
			if err != nil {
				checkErr = err
				break
			}
			err = testInfo.execSQL(0)
			if err != nil {
				checkErr = err
			}
		case model.StateWriteOnly:
			// This state we put the schema information to the second case.
			err := testInfo.compileSQL(1)
			if err != nil {
				checkErr = err
			}
		case model.StateWriteReorganization:
			// This state we execute every sqlInfo one time using the third session and other information.
			err := testInfo.compileSQL(2)
			if err != nil {
				checkErr = err
				break
			}
			err = testInfo.execSQL(2)
			if err != nil {
				checkErr = err
				break
			}
			// Mock the server is in `write only` state.
			err = testInfo.execSQL(1)
			if err != nil {
				checkErr = err
				break
			}
			// This state we put the schema information to the fourth case.
			err = testInfo.compileSQL(3)
			if err != nil {
				checkErr = err
			}
		}
	}
	d := dom.DDL()
	originalCallback := d.GetHook()
	defer d.SetHook(originalCallback)
	d.SetHook(callback)
	tk.MustExec(alterTableSQL)
	require.NoError(t, testInfo.compileSQL(4))
	require.NoError(t, testInfo.execSQL(4))
	// Mock the server is in `write reorg` state.
	require.NoError(t, testInfo.execSQL(3))
	require.NoError(t, checkErr)
}

type stateCase struct {
	session            session.Session
	rawStmt            ast.StmtNode
	stmt               sqlexec.Statement
	expectedExecErr    string
	expectedCompileErr string
}

type sqlInfo struct {
	sql string
	// cases is multiple stateCases.
	// Every case need to be executed with the different schema state.
	cases []*stateCase
}

// testExecInfo contains some SQL information and the number of times each SQL is executed
// in a DDL statement.
type testExecInfo struct {
	// execCases represents every SQL need to be executed execCases times.
	// And the schema state is different at each execution.
	execCases int
	// sqlInfos represents this test information has multiple SQLs to test.
	sqlInfos []*sqlInfo
}

func (t *testExecInfo) createSessions(store kv.Storage, useDB string) error {
	var err error
	for i, info := range t.sqlInfos {
		for j, c := range info.cases {
			c.session, err = session.CreateSession4Test(store)
			if err != nil {
				return errors.Trace(err)
			}
			_, err = c.session.Execute(context.Background(), "use "+useDB)
			if err != nil {
				return errors.Trace(err)
			}
			// It's used to debug.
			c.session.SetConnectionID(uint64(i*10 + j))
		}
	}
	return nil
}

func (t *testExecInfo) parseSQLs(p *parser.Parser) error {
	if t.execCases <= 0 {
		return nil
	}
	var err error
	for _, sqlInfo := range t.sqlInfos {
		seVars := sqlInfo.cases[0].session.GetSessionVars()
		charset, collation := seVars.GetCharsetInfo()
		for j := 0; j < t.execCases; j++ {
			sqlInfo.cases[j].rawStmt, err = p.ParseOneStmt(sqlInfo.sql, charset, collation)
			if err != nil {
				return errors.Trace(err)
			}
		}
	}
	return nil
}

func (t *testExecInfo) compileSQL(idx int) (err error) {
	for _, info := range t.sqlInfos {
		c := info.cases[idx]
		compiler := executor.Compiler{Ctx: c.session}
		se := c.session
		ctx := context.TODO()
		if err = se.PrepareTxnCtx(ctx); err != nil {
			return err
		}
		sctx := se.(sessionctx.Context)
		if err = executor.ResetContextOfStmt(sctx, c.rawStmt); err != nil {
			return errors.Trace(err)
		}
		c.stmt, err = compiler.Compile(ctx, c.rawStmt)
		if c.expectedCompileErr != "" {
			if err == nil {
				err = errors.Errorf("expected error %s but got nil", c.expectedCompileErr)
			} else if err.Error() == c.expectedCompileErr {
				err = nil
			}
		}
		if err != nil {
			return errors.Trace(err)
		}
	}
	return nil
}

func (t *testExecInfo) execSQL(idx int) error {
	for _, sqlInfo := range t.sqlInfos {
		c := sqlInfo.cases[idx]
		if c.expectedCompileErr != "" {
			continue
		}
		_, err := c.stmt.Exec(context.TODO())
		if c.expectedExecErr != "" {
			if err == nil {
				err = errors.Errorf("expected error %s but got nil", c.expectedExecErr)
			} else if err.Error() == c.expectedExecErr {
				err = nil
			}
		}
		if err != nil {
			return errors.Trace(err)
		}
		err = c.session.CommitTxn(context.TODO())
		if err != nil {
			return errors.Trace(err)
		}
	}
	return nil
}

type sqlWithErr struct {
	sql       string
	expectErr error
}

type expectQuery struct {
	sql  string
	rows []string
}

func TestAppendEnum(t *testing.T) {
	store, clean := testkit.CreateMockStore(t)
	defer clean()
	tk := testkit.NewTestKit(t, store)
	tk.MustExec("create database test_db_state default charset utf8 default collate utf8_bin")
	tk.MustExec("use test_db_state")
	tk.MustExec(`create table t (
			c1 varchar(64),
			c2 enum('N','Y') not null default 'N',
			c3 timestamp on update current_timestamp,
			c4 int primary key,
			unique key idx2 (c2, c3))`)
	tk.MustExec("insert into t values('a', 'N', '2017-07-01', 8)")
	// Make sure these SQLs use the plan of index scan.
	tk.MustExec("drop stats t")
	tk.MustGetErrMsg("insert into t values('a', 'A', '2018-09-19', 9)", "[types:1265]Data truncated for column 'c2' at row 1")
	tk.MustExec("alter table t change c2 c2 enum('N') DEFAULT 'N'")
	tk.MustExec("alter table t change c2 c2 int default 0")
	tk.MustExec("alter table t change c2 c2 enum('N','Y','A') DEFAULT 'A'")
	tk.MustExec("insert into t values('a', 'A', '2018-09-20', 10)")
	tk.MustExec("insert into t (c1, c3, c4) values('a', '2018-09-21', 11)")
	tk.MustQuery("select c4, c2 from t order by c4 asc").Check(testkit.Rows("8 N", "10 A", "11 A"))
	// fixed
	tk.MustExec("update t set c2='N' where c4 = 10")
	tk.MustQuery("select c2 from t where c4 = 10").Check(testkit.Rows("N"))
}

// https://github.com/pingcap/tidb/pull/6249 fixes the following two test cases.
func TestWriteOnlyWriteNULL(t *testing.T) {
	store, dom, clean := testkit.CreateMockStoreAndDomain(t)
	defer clean()
	tk := testkit.NewTestKit(t, store)
	tk.MustExec("create database test_db_state default charset utf8 default collate utf8_bin")
	sqls := make([]sqlWithErr, 1)
	sqls[0] = sqlWithErr{"insert t set c1 = 'c1_new', c3 = '2019-02-12', c4 = 8 on duplicate key update c1 = values(c1)", nil}
	addColumnSQL := "alter table t add column c5 int not null default 1 after c4"
	expectQuery := &expectQuery{"select c4, c5 from t", []string{"8 1"}}
	runTestInSchemaState(t, tk, store, dom, model.StateWriteOnly, true, addColumnSQL, sqls, expectQuery)
}

func TestWriteOnlyOnDupUpdate(t *testing.T) {
	store, dom, clean := testkit.CreateMockStoreAndDomain(t)
	defer clean()
	tk := testkit.NewTestKit(t, store)
	tk.MustExec("create database test_db_state default charset utf8 default collate utf8_bin")
	sqls := make([]sqlWithErr, 3)
	sqls[0] = sqlWithErr{"delete from t", nil}
	sqls[1] = sqlWithErr{"insert t set c1 = 'c1_dup', c3 = '2018-02-12', c4 = 2 on duplicate key update c1 = values(c1)", nil}
	sqls[2] = sqlWithErr{"insert t set c1 = 'c1_new', c3 = '2019-02-12', c4 = 2 on duplicate key update c1 = values(c1)", nil}
	addColumnSQL := "alter table t add column c5 int not null default 1 after c4"
	expectQuery := &expectQuery{"select c4, c5 from t", []string{"2 1"}}
	runTestInSchemaState(t, tk, store, dom, model.StateWriteOnly, true, addColumnSQL, sqls, expectQuery)
}

func TestWriteOnlyOnDupUpdateForAddColumns(t *testing.T) {
	store, dom, clean := testkit.CreateMockStoreAndDomain(t)
	defer clean()
	tk := testkit.NewTestKit(t, store)
	tk.MustExec("create database test_db_state default charset utf8 default collate utf8_bin")
	sqls := make([]sqlWithErr, 3)
	sqls[0] = sqlWithErr{"delete from t", nil}
	sqls[1] = sqlWithErr{"insert t set c1 = 'c1_dup', c3 = '2018-02-12', c4 = 2 on duplicate key update c1 = values(c1)", nil}
	sqls[2] = sqlWithErr{"insert t set c1 = 'c1_new', c3 = '2019-02-12', c4 = 2 on duplicate key update c1 = values(c1)", nil}
	addColumnsSQL := "alter table t add column c5 int not null default 1 after c4, add column c44 int not null default 1"
	expectQuery := &expectQuery{"select c4, c5, c44 from t", []string{"2 1 1"}}
	runTestInSchemaState(t, tk, store, dom, model.StateWriteOnly, true, addColumnsSQL, sqls, expectQuery)
}

func TestWriteReorgForModifyColumnTimestampToInt(t *testing.T) {
	store, dom, clean := testkit.CreateMockStoreAndDomain(t)
	defer clean()
	tk := testkit.NewTestKit(t, store)
	tk.MustExec("create database test_db_state default charset utf8 default collate utf8_bin")
	tk.MustExec("use test_db_state")
	tk.MustExec("create table tt(id int primary key auto_increment, c1 timestamp default '2020-07-10 01:05:08');")
	tk.MustExec("insert into tt values();")
	defer tk.MustExec("drop table if exists tt")

	sqls := make([]sqlWithErr, 1)
	sqls[0] = sqlWithErr{"insert into tt values();", nil}
	modifyColumnSQL := "alter table tt modify column c1 bigint;"
	expectQuery := &expectQuery{"select c1 from tt", []string{"20200710010508", "20200710010508"}}
	runTestInSchemaState(t, tk, store, dom, model.StateWriteReorganization, true, modifyColumnSQL, sqls, expectQuery)
}

type idxType byte

const (
	noneIdx    idxType = 0
	uniqIdx    idxType = 1
	primaryIdx idxType = 2
)

// TestWriteReorgForModifyColumn tests whether the correct columns is used in PhysicalIndexScan's ToPB function.
func TestWriteReorgForModifyColumn(t *testing.T) {
	modifyColumnSQL := "alter table tt change column c cc tinyint not null default 1 first"
	testModifyColumn(t, model.StateWriteReorganization, modifyColumnSQL, noneIdx)
}

// TestWriteReorgForModifyColumnWithUniqIdx tests whether the correct columns is used in PhysicalIndexScan's ToPB function.
func TestWriteReorgForModifyColumnWithUniqIdx(t *testing.T) {
	modifyColumnSQL := "alter table tt change column c cc tinyint unsigned not null default 1 first"
	testModifyColumn(t, model.StateWriteReorganization, modifyColumnSQL, uniqIdx)
}

// TestWriteReorgForModifyColumnWithPKIsHandle tests whether the correct columns is used in PhysicalIndexScan's ToPB function.
func TestWriteReorgForModifyColumnWithPKIsHandle(t *testing.T) {
	store, dom, clean := testkit.CreateMockStoreAndDomainWithSchemaLease(t, 200*time.Millisecond)
	defer clean()
	tk := testkit.NewTestKit(t, store)
	tk.MustExec("create database test_db_state default charset utf8 default collate utf8_bin")

	modifyColumnSQL := "alter table tt change column c cc tinyint not null default 1 first"

	tk.MustExec("use test_db_state")
	tk.MustExec(`create table tt (a int not null, b int default 1, c int not null default 0, unique index idx(c), primary key idx1(a) clustered, index idx2(a, c))`)
	tk.MustExec("insert into tt (a, c) values(-1, -11)")
	tk.MustExec("insert into tt (a, c) values(1, 11)")

	sqls := make([]sqlWithErr, 12)
	sqls[0] = sqlWithErr{"delete from tt where c = -11", nil}
	sqls[1] = sqlWithErr{"update tt use index(idx2) set a = 12, c = 555 where c = 11", errors.Errorf("[types:1690]constant 555 overflows tinyint")}
	sqls[2] = sqlWithErr{"update tt use index(idx2) set a = 12, c = 10 where c = 11", nil}
	sqls[3] = sqlWithErr{"insert into tt (a, c) values(2, 22)", nil}
	sqls[4] = sqlWithErr{"update tt use index(idx2) set a = 21, c = 2 where c = 22", nil}
	sqls[5] = sqlWithErr{"update tt use index(idx2) set a = 23 where c = 2", nil}
	sqls[6] = sqlWithErr{"insert tt set a = 31, c = 333", errors.Errorf("[types:1690]constant 333 overflows tinyint")}
	sqls[7] = sqlWithErr{"insert tt set a = 32, c = 123", nil}
	sqls[8] = sqlWithErr{"insert tt set a = 33", nil}
	sqls[9] = sqlWithErr{"insert into tt select * from tt order by c limit 1 on duplicate key update c = 44;", nil}
	sqls[10] = sqlWithErr{"replace into tt values(5, 55, 56)", nil}
	sqls[11] = sqlWithErr{"replace into tt values(6, 66, 56)", nil}

	query := &expectQuery{sql: "admin check table tt;", rows: nil}
	runTestInSchemaState(t, tk, store, dom, model.StateWriteReorganization, false, modifyColumnSQL, sqls, query)
}

// TestWriteReorgForModifyColumnWithPrimaryIdx tests whether the correct columns is used in PhysicalIndexScan's ToPB function.
func TestWriteReorgForModifyColumnWithPrimaryIdx(t *testing.T) {
	modifyColumnSQL := "alter table tt change column c cc tinyint not null default 1 first"
	testModifyColumn(t, model.StateWriteReorganization, modifyColumnSQL, uniqIdx)
}

// TestWriteReorgForModifyColumnWithoutFirst tests whether the correct columns is used in PhysicalIndexScan's ToPB function.
func TestWriteReorgForModifyColumnWithoutFirst(t *testing.T) {
	modifyColumnSQL := "alter table tt change column c cc tinyint not null default 1"
	testModifyColumn(t, model.StateWriteReorganization, modifyColumnSQL, noneIdx)
}

// TestWriteReorgForModifyColumnWithoutDefaultVal tests whether the correct columns is used in PhysicalIndexScan's ToPB function.
func TestWriteReorgForModifyColumnWithoutDefaultVal(t *testing.T) {
	modifyColumnSQL := "alter table tt change column c cc tinyint first"
	testModifyColumn(t, model.StateWriteReorganization, modifyColumnSQL, noneIdx)
}

// TestDeleteOnlyForModifyColumnWithoutDefaultVal tests whether the correct columns is used in PhysicalIndexScan's ToPB function.
func TestDeleteOnlyForModifyColumnWithoutDefaultVal(t *testing.T) {
	modifyColumnSQL := "alter table tt change column c cc tinyint first"
	testModifyColumn(t, model.StateDeleteOnly, modifyColumnSQL, noneIdx)
}

func testModifyColumn(t *testing.T, state model.SchemaState, modifyColumnSQL string, idx idxType) {
	store, dom, clean := testkit.CreateMockStoreAndDomainWithSchemaLease(t, 200*time.Millisecond)
	defer clean()
	tk := testkit.NewTestKit(t, store)
	tk.MustExec("create database test_db_state default charset utf8 default collate utf8_bin")
	tk.MustExec("use test_db_state")

	switch idx {
	case uniqIdx:
		tk.MustExec(`create table tt  (a varchar(64), b int default 1, c int not null default 0, unique index idx(c), unique index idx1(a), index idx2(a, c))`)
	case primaryIdx:
		// TODO: Support modify/change column with the primary key.
		tk.MustExec(`create table tt  (a varchar(64), b int default 1, c int not null default 0, index idx(c), primary index idx1(a), index idx2(a, c))`)
	default:
		tk.MustExec(`create table tt  (a varchar(64), b int default 1, c int not null default 0, index idx(c), index idx1(a), index idx2(a, c))`)
	}
	tk.MustExec("insert into tt (a, c) values('a', 11)")
	tk.MustExec("insert into tt (a, c) values('b', 22)")

	sqls := make([]sqlWithErr, 13)
	sqls[0] = sqlWithErr{"delete from tt where c = 11", nil}
	if state == model.StateWriteReorganization {
		sqls[1] = sqlWithErr{"update tt use index(idx2) set a = 'a_update', c = 555 where c = 22", errors.Errorf("[types:1690]constant 555 overflows tinyint")}
		sqls[4] = sqlWithErr{"insert tt set a = 'a_insert', c = 333", errors.Errorf("[types:1690]constant 333 overflows tinyint")}
	} else {
		sqls[1] = sqlWithErr{"update tt use index(idx2) set a = 'a_update', c = 2 where c = 22", nil}
		sqls[4] = sqlWithErr{"insert tt set a = 'a_insert', b = 123, c = 111", nil}
	}
	sqls[2] = sqlWithErr{"update tt use index(idx2) set a = 'a_update', c = 2 where c = 22", nil}
	sqls[3] = sqlWithErr{"update tt use index(idx2) set a = 'a_update_1' where c = 2", nil}
	if idx == noneIdx {
		sqls[5] = sqlWithErr{"insert tt set a = 'a_insert', c = 111", nil}
	} else {
		sqls[5] = sqlWithErr{"insert tt set a = 'a_insert_1', c = 123", nil}
	}
	sqls[6] = sqlWithErr{"insert tt set a = 'a_insert_2'", nil}
	sqls[7] = sqlWithErr{"insert into tt select * from tt order by c limit 1 on duplicate key update c = 44;", nil}
	sqls[8] = sqlWithErr{"insert ignore into tt values('a_insert_2', 2, 0), ('a_insert_ignore_1', 1, 123), ('a_insert_ignore_1', 1, 33)", nil}
	sqls[9] = sqlWithErr{"insert ignore into tt values('a_insert_ignore_2', 1, 123) on duplicate key update c = 33 ", nil}
	sqls[10] = sqlWithErr{"insert ignore into tt values('a_insert_ignore_3', 1, 123) on duplicate key update c = 66 ", nil}
	sqls[11] = sqlWithErr{"replace into tt values('a_replace_1', 55, 56)", nil}
	sqls[12] = sqlWithErr{"replace into tt values('a_replace_2', 77, 56)", nil}

	query := &expectQuery{sql: "admin check table tt;", rows: nil}
	runTestInSchemaState(t, tk, store, dom, state, false, modifyColumnSQL, sqls, query)
}

// TestWriteOnly tests whether the correct columns is used in PhysicalIndexScan's ToPB function.
func TestWriteOnly(t *testing.T) {
	store, dom, clean := testkit.CreateMockStoreAndDomain(t)
	defer clean()
	tk := testkit.NewTestKit(t, store)
	tk.MustExec("create database test_db_state default charset utf8 default collate utf8_bin")
	sqls := make([]sqlWithErr, 3)
	sqls[0] = sqlWithErr{"delete from t where c1 = 'a'", nil}
	sqls[1] = sqlWithErr{"update t use index(idx2) set c1 = 'c1_update' where c1 = 'a'", nil}
	sqls[2] = sqlWithErr{"insert t set c1 = 'c1_insert', c3 = '2018-02-12', c4 = 1", nil}
	addColumnSQL := "alter table t add column c5 int not null default 1 first"
	runTestInSchemaState(t, tk, store, dom, model.StateWriteOnly, true, addColumnSQL, sqls, nil)
}

// TestWriteOnlyForAddColumns tests whether the correct columns is used in PhysicalIndexScan's ToPB function.
func TestWriteOnlyForAddColumns(t *testing.T) {
	store, dom, clean := testkit.CreateMockStoreAndDomain(t)
	defer clean()
	tk := testkit.NewTestKit(t, store)
	tk.MustExec("create database test_db_state default charset utf8 default collate utf8_bin")
	sqls := make([]sqlWithErr, 3)
	sqls[0] = sqlWithErr{"delete from t where c1 = 'a'", nil}
	sqls[1] = sqlWithErr{"update t use index(idx2) set c1 = 'c1_update' where c1 = 'a'", nil}
	sqls[2] = sqlWithErr{"insert t set c1 = 'c1_insert', c3 = '2018-02-12', c4 = 1", nil}
	addColumnsSQL := "alter table t add column c5 int not null default 1 first, add column c6 int not null default 1"
	runTestInSchemaState(t, tk, store, dom, model.StateWriteOnly, true, addColumnsSQL, sqls, nil)
}

// TestDeleteOnly tests whether the correct columns is used in PhysicalIndexScan's ToPB function.
func TestDeleteOnly(t *testing.T) {
	store, dom, clean := testkit.CreateMockStoreAndDomainWithSchemaLease(t, 200*time.Millisecond)
	defer clean()
	tk := testkit.NewTestKit(t, store)
	tk.MustExec("create database test_db_state default charset utf8 default collate utf8_bin")
	tk.MustExec("use test_db_state")
	tk.MustExec(`create table tt (c varchar(64), c4 int)`)
	tk.MustExec("insert into tt (c, c4) values('a', 8)")

	sqls := make([]sqlWithErr, 5)
	sqls[0] = sqlWithErr{"insert t set c1 = 'c1_insert', c3 = '2018-02-12', c4 = 1",
		errors.Errorf("Can't find column c1")}
	sqls[1] = sqlWithErr{"update t set c1 = 'c1_insert', c3 = '2018-02-12', c4 = 1",
		errors.Errorf("[planner:1054]Unknown column 'c1' in 'field list'")}
	sqls[2] = sqlWithErr{"delete from t where c1='a'",
		errors.Errorf("[planner:1054]Unknown column 'c1' in 'where clause'")}
	sqls[3] = sqlWithErr{"delete t, tt from tt inner join t on t.c4=tt.c4 where tt.c='a' and t.c1='a'",
		errors.Errorf("[planner:1054]Unknown column 't.c1' in 'where clause'")}
	sqls[4] = sqlWithErr{"delete t, tt from tt inner join t on t.c1=tt.c where tt.c='a'",
		errors.Errorf("[planner:1054]Unknown column 't.c1' in 'on clause'")}
	query := &expectQuery{sql: "select * from t;", rows: []string{"N 2017-07-01 00:00:00 8"}}
	dropColumnSQL := "alter table t drop column c1"
	runTestInSchemaState(t, tk, store, dom, model.StateDeleteOnly, true, dropColumnSQL, sqls, query)
}

// TestSchemaChangeForDropColumnWithIndexes test for modify data when a middle-state column with indexes in it.
func TestSchemaChangeForDropColumnWithIndexes(t *testing.T) {
	store, dom, clean := testkit.CreateMockStoreAndDomainWithSchemaLease(t, 200*time.Millisecond)
	defer clean()
	tk := testkit.NewTestKit(t, store)
	tk.MustExec("create database test_db_state default charset utf8 default collate utf8_bin")
	tk.MustExec("use test_db_state")
	sqls := make([]sqlWithErr, 5)
	sqls[0] = sqlWithErr{"delete from t1", nil}
	sqls[1] = sqlWithErr{"delete from t1 where b=1", errors.Errorf("[planner:1054]Unknown column 'b' in 'where clause'")}
	sqls[2] = sqlWithErr{"insert into t1(a) values(1);", nil}
	sqls[3] = sqlWithErr{"update t1 set a = 2 where a=1;", nil}
	sqls[4] = sqlWithErr{"delete from t1", nil}
	prepare := func() {
		tk.MustExec("drop table if exists t1")
		tk.MustExec("create table t1(a bigint unsigned not null primary key, b int, c int, index idx(b));")
		tk.MustExec("insert into t1 values(1,1,1);")
	}
	prepare()
	dropColumnSQL := "alter table t1 drop column b"
	query := &expectQuery{sql: "select * from t1;", rows: []string{}}
	runTestInSchemaState(t, tk, store, dom, model.StateWriteOnly, true, dropColumnSQL, sqls, query)
	prepare()
	runTestInSchemaState(t, tk, store, dom, model.StateDeleteOnly, true, dropColumnSQL, sqls, query)
	prepare()
	runTestInSchemaState(t, tk, store, dom, model.StateDeleteReorganization, true, dropColumnSQL, sqls, query)
}

// TestSchemaChangeForDropColumnWithIndexes test for modify data when some middle-state columns with indexes in it.
func TestSchemaChangeForDropColumnsWithIndexes(t *testing.T) {
	store, dom, clean := testkit.CreateMockStoreAndDomainWithSchemaLease(t, 200*time.Millisecond)
	defer clean()
	tk := testkit.NewTestKit(t, store)
	tk.MustExec("create database test_db_state default charset utf8 default collate utf8_bin")
	tk.MustExec("use test_db_state")
	sqls := make([]sqlWithErr, 5)
	sqls[0] = sqlWithErr{"delete from t1", nil}
	sqls[1] = sqlWithErr{"delete from t1 where b=1", errors.Errorf("[planner:1054]Unknown column 'b' in 'where clause'")}
	sqls[2] = sqlWithErr{"insert into t1(a) values(1);", nil}
	sqls[3] = sqlWithErr{"update t1 set a = 2 where a=1;", nil}
	sqls[4] = sqlWithErr{"delete from t1", nil}
	prepare := func() {
		tk.MustExec("drop table if exists t1")
		tk.MustExec("create table t1(a bigint unsigned not null primary key, b int, c int, d int, index idx(b), index idx2(d));")
		tk.MustExec("insert into t1 values(1,1,1,1);")
	}
	prepare()
	dropColumnSQL := "alter table t1 drop column b, drop column d"
	query := &expectQuery{sql: "select * from t1;", rows: []string{}}
	runTestInSchemaState(t, tk, store, dom, model.StateWriteOnly, true, dropColumnSQL, sqls, query)
	prepare()
	runTestInSchemaState(t, tk, store, dom, model.StateDeleteOnly, true, dropColumnSQL, sqls, query)
	prepare()
	runTestInSchemaState(t, tk, store, dom, model.StateDeleteReorganization, true, dropColumnSQL, sqls, query)
}

// TestDeleteOnlyForDropExpressionIndex tests for deleting data when the hidden column is delete-only state.
func TestDeleteOnlyForDropExpressionIndex(t *testing.T) {
	store, dom, clean := testkit.CreateMockStoreAndDomain(t)
	defer clean()
	tk := testkit.NewTestKit(t, store)
	tk.MustExec("create database test_db_state default charset utf8 default collate utf8_bin")
	tk.MustExec("use test_db_state")
	tk.MustExec(`create table tt (a int, b int)`)
	tk.MustExec(`alter table tt add index expr_idx((a+1))`)
	tk.MustExec("insert into tt (a, b) values(8, 8)")

	sqls := make([]sqlWithErr, 1)
	sqls[0] = sqlWithErr{"delete from tt where b=8", nil}
	dropIdxSQL := "alter table tt drop index expr_idx"
	runTestInSchemaState(t, tk, store, dom, model.StateDeleteOnly, true, dropIdxSQL, sqls, nil)
	tk.MustExec("admin check table tt")
}

// TestDeleteOnlyForDropColumns tests whether the correct columns is used in PhysicalIndexScan's ToPB function.
func TestDeleteOnlyForDropColumns(t *testing.T) {
	store, dom, clean := testkit.CreateMockStoreAndDomainWithSchemaLease(t, 200*time.Millisecond)
	defer clean()
	tk := testkit.NewTestKit(t, store)
	tk.MustExec("create database test_db_state default charset utf8 default collate utf8_bin")
	sqls := make([]sqlWithErr, 1)
	sqls[0] = sqlWithErr{"insert t set c1 = 'c1_insert', c3 = '2018-02-12', c4 = 1",
		errors.Errorf("Can't find column c1")}
	dropColumnsSQL := "alter table t drop column c1, drop column c3"
	runTestInSchemaState(t, tk, store, dom, model.StateDeleteOnly, true, dropColumnsSQL, sqls, nil)
}

func TestWriteOnlyForDropColumn(t *testing.T) {
	store, dom, clean := testkit.CreateMockStoreAndDomainWithSchemaLease(t, 200*time.Millisecond)
	defer clean()
	tk := testkit.NewTestKit(t, store)
	tk.MustExec("create database test_db_state default charset utf8 default collate utf8_bin")
	tk.MustExec("use test_db_state")
	tk.MustExec(`create table tt (c1 int, c4 int)`)
	tk.MustExec("insert into tt (c1, c4) values(8, 8)")

	sqls := make([]sqlWithErr, 3)
	sqls[0] = sqlWithErr{"update t set c1='5', c3='2020-03-01';", errors.New("[planner:1054]Unknown column 'c3' in 'field list'")}
	sqls[1] = sqlWithErr{"update t set c1='5', c3='2020-03-01' where c4 = 8;", errors.New("[planner:1054]Unknown column 'c3' in 'field list'")}
	sqls[2] = sqlWithErr{"update t t1, tt t2 set t1.c1='5', t1.c3='2020-03-01', t2.c1='10' where t1.c4=t2.c4",
		errors.New("[planner:1054]Unknown column 'c3' in 'field list'")}
	sqls[2] = sqlWithErr{"update t set c1='5' where c3='2017-07-01';", errors.New("[planner:1054]Unknown column 'c3' in 'where clause'")}
	dropColumnSQL := "alter table t drop column c3"
	query := &expectQuery{sql: "select * from t;", rows: []string{"a N 8"}}
	runTestInSchemaState(t, tk, store, dom, model.StateWriteOnly, false, dropColumnSQL, sqls, query)
}

func TestWriteOnlyForDropColumns(t *testing.T) {
	store, dom, clean := testkit.CreateMockStoreAndDomainWithSchemaLease(t, 200*time.Millisecond)
	defer clean()
	tk := testkit.NewTestKit(t, store)
	tk.MustExec("create database test_db_state default charset utf8 default collate utf8_bin")
	tk.MustExec("use test_db_state")
	tk.MustExec(`create table t_drop_columns (c1 int, c4 int)`)
	tk.MustExec("insert into t_drop_columns (c1, c4) values(8, 8)")

	sqls := make([]sqlWithErr, 3)
	sqls[0] = sqlWithErr{"update t set c1='5', c3='2020-03-01';", errors.New("[planner:1054]Unknown column 'c1' in 'field list'")}
	sqls[1] = sqlWithErr{"update t t1, t_drop_columns t2 set t1.c1='5', t1.c3='2020-03-01', t2.c1='10' where t1.c4=t2.c4",
		errors.New("[planner:1054]Unknown column 'c1' in 'field list'")}
	sqls[2] = sqlWithErr{"update t set c1='5' where c3='2017-07-01';", errors.New("[planner:1054]Unknown column 'c3' in 'where clause'")}
	dropColumnsSQL := "alter table t drop column c3, drop column c1"
	query := &expectQuery{sql: "select * from t;", rows: []string{"N 8"}}
	runTestInSchemaState(t, tk, store, dom, model.StateWriteOnly, false, dropColumnsSQL, sqls, query)
}

func runTestInSchemaState(
	t *testing.T,
	tk *testkit.TestKit,
	store kv.Storage,
	dom *domain.Domain,
	state model.SchemaState,
	isOnJobUpdated bool,
	alterTableSQL string,
	sqlWithErrs []sqlWithErr,
	expectQuery *expectQuery,
) {
	tk.MustExec("use test_db_state")
	tk.MustExec("drop table if exists t")
	tk.MustExec(`create table t (
	 	c1 varchar(64),
	 	c2 enum('N','Y') not null default 'N',
	 	c3 timestamp on update current_timestamp,
	 	c4 int primary key,
	 	unique key idx2 (c2))`)
	tk.MustExec("insert into t values('a', 'N', '2017-07-01', 8)")
	// Make sure these SQLs use the plan of index scan.
	tk.MustExec("drop stats t")

	callback := &ddl.TestDDLCallback{Do: dom}
	prevState := model.StateNone
	var checkErr error
	se, err := session.CreateSession(store)
	require.NoError(t, err)
	_, err = se.Execute(context.Background(), "use test_db_state")
	require.NoError(t, err)
	cbFunc := func(job *model.Job) {
<<<<<<< HEAD
		if currentSchemaState(job) == prevState || checkErr != nil {
			return
		}
		prevState = currentSchemaState(job)
=======
		if jobStateOrLastSubJobState(job) == prevState || checkErr != nil {
			return
		}
		prevState = jobStateOrLastSubJobState(job)
>>>>>>> 383d1c8e
		if prevState != state {
			return
		}
		for _, sqlWithErr := range sqlWithErrs {
			_, err1 := se.Execute(context.Background(), sqlWithErr.sql)
			if !terror.ErrorEqual(err1, sqlWithErr.expectErr) {
				checkErr = errors.Errorf("sql: %s, expect err: %v, got err: %v", sqlWithErr.sql, sqlWithErr.expectErr, err1)
				break
			}
		}
	}
	if isOnJobUpdated {
		callback.OnJobUpdatedExported = cbFunc
	} else {
		callback.OnJobRunBeforeExported = cbFunc
	}
	d := dom.DDL()
	originalCallback := d.GetHook()
	d.SetHook(callback)
	tk.MustExec(alterTableSQL)
	require.NoError(t, checkErr)
	d.SetHook(originalCallback)

	if expectQuery != nil {
		tk := testkit.NewTestKit(t, store)
		tk.MustExec("use test_db_state")
		rs, _ := tk.Exec(expectQuery.sql)
		if expectQuery.rows == nil {
			require.Nil(t, rs)
		} else {
			rows := tk.ResultSetToResult(rs, fmt.Sprintf("sql:%s", expectQuery.sql))
			rows.Check(testkit.Rows(expectQuery.rows...))
		}
	}
}

<<<<<<< HEAD
func currentSchemaState(job *model.Job) model.SchemaState {
=======
func jobStateOrLastSubJobState(job *model.Job) model.SchemaState {
>>>>>>> 383d1c8e
	if job.Type == model.ActionMultiSchemaChange && job.MultiSchemaInfo != nil {
		subs := job.MultiSchemaInfo.SubJobs
		return subs[len(subs)-1].SchemaState
	}
	return job.SchemaState
}

func TestShowIndex(t *testing.T) {
	store, dom, clean := testkit.CreateMockStoreAndDomainWithSchemaLease(t, 200*time.Millisecond)
	defer clean()
	tk := testkit.NewTestKit(t, store)
	tk.MustExec("create database test_db_state default charset utf8 default collate utf8_bin")
	tk.MustExec("use test_db_state")
	tk.MustExec(`create table t(c1 int primary key nonclustered, c2 int)`)

	callback := &ddl.TestDDLCallback{}
	prevState := model.StateNone
	showIndexSQL := `show index from t`
	var checkErr error
	callback.OnJobUpdatedExported = func(job *model.Job) {
		if job.SchemaState == prevState || checkErr != nil {
			return
		}
		switch job.SchemaState {
		case model.StateDeleteOnly, model.StateWriteOnly, model.StateWriteReorganization:
			result, err1 := tk.Exec(showIndexSQL)
			if err1 != nil {
				checkErr = err1
				break
			}
			rows := tk.ResultSetToResult(result, fmt.Sprintf("sql:%s", showIndexSQL))
			got := fmt.Sprintf("%s", rows.Rows())
			need := fmt.Sprintf("%s", testkit.Rows("t 0 PRIMARY 1 c1 A 0 <nil> <nil>  BTREE   YES <nil> NO"))
			if got != need {
				checkErr = fmt.Errorf("need %v, but got %v", need, got)
			}
		}
	}

	d := dom.DDL()
	originalCallback := d.GetHook()
	d.SetHook(callback)
	alterTableSQL := `alter table t add index c2(c2)`
	tk.MustExec(alterTableSQL)
	require.NoError(t, checkErr)

	tk.MustQuery(showIndexSQL).Check(testkit.Rows(
		"t 0 PRIMARY 1 c1 A 0 <nil> <nil>  BTREE   YES <nil> NO",
		"t 1 c2 1 c2 A 0 <nil> <nil> YES BTREE   YES <nil> NO",
	))
	d.SetHook(originalCallback)

	tk.MustExec(`create table tr(
		id int, name varchar(50),
		purchased date
	)
	partition by range( year(purchased) ) (
    	partition p0 values less than (1990),
    	partition p1 values less than (1995),
    	partition p2 values less than (2000),
    	partition p3 values less than (2005),
    	partition p4 values less than (2010),
    	partition p5 values less than (2015)
   	);`)
	tk.MustExec("create index idx1 on tr (purchased);")
	tk.MustQuery("show index from tr;").Check(testkit.Rows("tr 1 idx1 1 purchased A 0 <nil> <nil> YES BTREE   YES <nil> NO"))

	tk.MustExec("drop table if exists tr")
	tk.MustExec("create table tr(id int primary key clustered, v int, key vv(v))")
	tk.MustQuery("show index from tr").Check(testkit.Rows("tr 0 PRIMARY 1 id A 0 <nil> <nil>  BTREE   YES <nil> YES", "tr 1 vv 1 v A 0 <nil> <nil> YES BTREE   YES <nil> NO"))
	tk.MustQuery("select key_name, clustered from information_schema.tidb_indexes where table_name = 'tr' order by key_name").Check(testkit.Rows("PRIMARY YES", "vv NO"))

	tk.MustExec("drop table if exists tr")
	tk.MustExec("create table tr(id int primary key nonclustered, v int, key vv(v))")
	tk.MustQuery("show index from tr").Check(testkit.Rows("tr 1 vv 1 v A 0 <nil> <nil> YES BTREE   YES <nil> NO", "tr 0 PRIMARY 1 id A 0 <nil> <nil>  BTREE   YES <nil> NO"))
	tk.MustQuery("select key_name, clustered from information_schema.tidb_indexes where table_name = 'tr' order by key_name").Check(testkit.Rows("PRIMARY NO", "vv NO"))

	tk.MustExec("drop table if exists tr")
	tk.MustExec("create table tr(id char(100) primary key clustered, v int, key vv(v))")
	tk.MustQuery("show index from tr").Check(testkit.Rows("tr 1 vv 1 v A 0 <nil> <nil> YES BTREE   YES <nil> NO", "tr 0 PRIMARY 1 id A 0 <nil> <nil>  BTREE   YES <nil> YES"))
	tk.MustQuery("select key_name, clustered from information_schema.tidb_indexes where table_name = 'tr' order by key_name").Check(testkit.Rows("PRIMARY YES", "vv NO"))

	tk.MustExec("drop table if exists tr")
	tk.MustExec("create table tr(id char(100) primary key nonclustered, v int, key vv(v))")
	tk.MustQuery("show index from tr").Check(testkit.Rows("tr 1 vv 1 v A 0 <nil> <nil> YES BTREE   YES <nil> NO", "tr 0 PRIMARY 1 id A 0 <nil> <nil>  BTREE   YES <nil> NO"))
	tk.MustQuery("select key_name, clustered from information_schema.tidb_indexes where table_name = 'tr' order by key_name").Check(testkit.Rows("PRIMARY NO", "vv NO"))
}

func TestParallelAlterModifyColumn(t *testing.T) {
	store, dom, clean := testkit.CreateMockStoreAndDomain(t)
	defer clean()
	tk := testkit.NewTestKit(t, store)
	tk.MustExec("create database test_db_state default charset utf8 default collate utf8_bin")
	sql := "ALTER TABLE t MODIFY COLUMN b int FIRST;"
	f := func(err1, err2 error) {
		require.NoError(t, err1)
		require.NoError(t, err2)
		tk.MustExec("select * from t")
	}
	testControlParallelExecSQL(t, tk, store, dom, "", sql, sql, f)
}

func TestParallelAlterModifyColumnWithData(t *testing.T) {
	store, dom, clean := testkit.CreateMockStoreAndDomainWithSchemaLease(t, 200*time.Millisecond)
	defer clean()
	tk := testkit.NewTestKit(t, store)
	tk.MustExec("create database test_db_state default charset utf8 default collate utf8_bin")

	// modify column: double -> int
	// modify column: double -> int
	sql := "ALTER TABLE t MODIFY COLUMN c int;"
	f := func(err1, err2 error) {
		require.NoError(t, err1)
		require.EqualError(t, err2, "[ddl:8245]column c id 3 does not exist, this column may have been updated by other DDL ran in parallel")
		rs, err := tk.Exec("select * from t")
		require.NoError(t, err)
		sRows, err := session.ResultSetToStringSlice(context.Background(), tk.Session(), rs)
		require.NoError(t, err)
		require.Equal(t, "3", sRows[0][2])
		require.NoError(t, rs.Close())
		tk.MustExec("insert into t values(11, 22, 33.3, 44, 55)")
		rs, err = tk.Exec("select * from t")
		require.NoError(t, err)
		sRows, err = session.ResultSetToStringSlice(context.Background(), tk.Session(), rs)
		require.NoError(t, err)
		require.Equal(t, "33", sRows[1][2])
		require.NoError(t, rs.Close())
	}
	testControlParallelExecSQL(t, tk, store, dom, "", sql, sql, f)

	// modify column: int -> double
	// rename column: double -> int
	sql1 := "ALTER TABLE t MODIFY b double;"
	sql2 := "ALTER TABLE t RENAME COLUMN b to bb;"
	f = func(err1, err2 error) {
		require.Nil(t, err1)
		require.Nil(t, err2)
		rs, err := tk.Exec("select * from t")
		require.NoError(t, err)
		sRows, err := session.ResultSetToStringSlice(context.Background(), tk.Session(), rs)
		require.NoError(t, err)
		require.Equal(t, "2", sRows[0][1])
		require.NoError(t, rs.Close())
		tk.MustExec("insert into t values(11, 22.2, 33, 44, 55)")
		rs, err = tk.Exec("select * from t")
		require.NoError(t, err)
		sRows, err = session.ResultSetToStringSlice(context.Background(), tk.Session(), rs)
		require.NoError(t, err)
		require.Equal(t, "22", sRows[1][1])
		require.NoError(t, rs.Close())
	}
	testControlParallelExecSQL(t, tk, store, dom, "", sql1, sql2, f)

	// modify column: int -> double
	// modify column: double -> int
	sql2 = "ALTER TABLE t CHANGE b bb int;"
	f = func(err1, err2 error) {
		require.NoError(t, err1)
		require.NoError(t, err2)
		rs, err := tk.Exec("select * from t")
		require.NoError(t, err)
		sRows, err := session.ResultSetToStringSlice(context.Background(), tk.Session(), rs)
		require.NoError(t, err)
		require.Equal(t, "2", sRows[0][1])
		require.NoError(t, rs.Close())
		tk.MustExec("insert into t values(11, 22.2, 33, 44, 55)")
		rs, err = tk.Exec("select * from t")
		require.NoError(t, err)
		sRows, err = session.ResultSetToStringSlice(context.Background(), tk.Session(), rs)
		require.NoError(t, err)
		require.Equal(t, "22", sRows[1][1])
		require.NoError(t, rs.Close())
	}
	testControlParallelExecSQL(t, tk, store, dom, "", sql1, sql2, f)
}

func TestParallelAlterModifyColumnToNotNullWithData(t *testing.T) {
	store, dom, clean := testkit.CreateMockStoreAndDomainWithSchemaLease(t, 200*time.Millisecond)
	defer clean()
	tk := testkit.NewTestKit(t, store)
	tk.MustExec("create database test_db_state default charset utf8 default collate utf8_bin")

	// double null -> int not null
	// double null -> int not null
	sql := "ALTER TABLE t MODIFY COLUMN c int not null;"
	f := func(err1, err2 error) {
		require.NoError(t, err1)
		require.EqualError(t, err2, "[ddl:8245]column c id 3 does not exist, this column may have been updated by other DDL ran in parallel")
		rs, err := tk.Exec("select * from t")
		require.NoError(t, err)
		sRows, err := session.ResultSetToStringSlice(context.Background(), tk.Session(), rs)
		require.NoError(t, err)
		require.Equal(t, "3", sRows[0][2])
		require.NoError(t, rs.Close())
		err = tk.ExecToErr("insert into t values(11, 22, null, 44, 55)")
		require.Error(t, err)
		tk.MustExec("insert into t values(11, 22, 33.3, 44, 55)")
		rs, err = tk.Exec("select * from t")
		require.NoError(t, err)
		sRows, err = session.ResultSetToStringSlice(context.Background(), tk.Session(), rs)
		require.NoError(t, err)
		require.Equal(t, "33", sRows[1][2])
		require.NoError(t, rs.Close())
	}
	testControlParallelExecSQL(t, tk, store, dom, "", sql, sql, f)

	// int null -> double not null
	// double not null -> int null
	sql1 := "ALTER TABLE t CHANGE b b double not null;"
	sql2 := "ALTER TABLE t CHANGE b bb int null;"
	f = func(err1, err2 error) {
		require.NoError(t, err1)
		require.NoError(t, err2)
		rs, err := tk.Exec("select * from t")
		require.NoError(t, err)
		sRows, err := session.ResultSetToStringSlice(context.Background(), tk.Session(), rs)
		require.NoError(t, err)
		require.Equal(t, "2", sRows[0][1])
		require.NoError(t, rs.Close())
		err = tk.ExecToErr("insert into t values(11, null, 33, 44, 55)")
		require.NoError(t, err)
		tk.MustExec("insert into t values(11, 22.2, 33, 44, 55)")
		rs, err = tk.Exec("select * from t")
		require.NoError(t, err)
		sRows, err = session.ResultSetToStringSlice(context.Background(), tk.Session(), rs)
		require.NoError(t, err)
		require.Equal(t, "<nil>", sRows[1][1])
		require.Equal(t, "22", sRows[2][1])
		require.NoError(t, rs.Close())
	}
	testControlParallelExecSQL(t, tk, store, dom, "", sql1, sql2, f)
}

func TestParallelAddGeneratedColumnAndAlterModifyColumn(t *testing.T) {
	store, dom, clean := testkit.CreateMockStoreAndDomain(t)
	defer clean()
	tk := testkit.NewTestKit(t, store)
	tk.MustExec("create database test_db_state default charset utf8 default collate utf8_bin")
	tk.MustExec("use test_db_state")

	sql1 := "ALTER TABLE t ADD COLUMN f INT GENERATED ALWAYS AS(a+1);"
	sql2 := "ALTER TABLE t MODIFY COLUMN a tinyint;"

	f := func(err1, err2 error) {
		require.NoError(t, err1)
		require.EqualError(t, err2, "[ddl:8200]Unsupported modify column: oldCol is a dependent column 'a' for generated column")
		tk.MustExec("select * from t")
	}
	testControlParallelExecSQL(t, tk, store, dom, "", sql1, sql2, f)
}

func TestParallelAlterModifyColumnAndAddPK(t *testing.T) {
	store, dom, clean := testkit.CreateMockStoreAndDomain(t)
	defer clean()
	tk := testkit.NewTestKit(t, store)
	tk.MustExec("create database test_db_state default charset utf8 default collate utf8_bin")
	sql1 := "ALTER TABLE t ADD PRIMARY KEY (b) NONCLUSTERED;"
	sql2 := "ALTER TABLE t MODIFY COLUMN b tinyint;"
	f := func(err1, err2 error) {
		require.NoError(t, err1)
		require.EqualError(t, err2, "[ddl:8200]Unsupported modify column: this column has primary key flag")
		tk.MustExec("select * from t")
	}
	testControlParallelExecSQL(t, tk, store, dom, "", sql1, sql2, f)
}

// TODO: This test is not a test that performs two DDLs in parallel.
// So we should not use the function of testControlParallelExecSQL. We will handle this test in the next PR.
// func TestParallelColumnModifyingDefinition(t *testing.T) {
//	store, dom, clean := testkit.CreateMockStoreAndDomain(t)
//	defer clean()
//	tk := testkit.NewTestKit(t, store)
//	tk.MustExec("create database test_db_state default charset utf8 default collate utf8_bin")
// 	sql1 := "insert into t(b) values (null);"
// 	sql2 := "alter table t change b b2 bigint not null;"
// 	f := func(err1, err2 error) {
// 		require.NoError(t, err1)
// 		if err2 != nil {
//			require.ErrorEqual(t, err2, "[ddl:1265]Data truncated for column 'b2' at row 1")
// 		}
// 	}
// 	testControlParallelExecSQL(t, tk, store, dom, "", sql1, sql2, f)
// }

func TestParallelAddColumAndSetDefaultValue(t *testing.T) {
	store, dom, clean := testkit.CreateMockStoreAndDomain(t)
	defer clean()
	tk := testkit.NewTestKit(t, store)
	tk.MustExec("create database test_db_state default charset utf8 default collate utf8_bin")
	tk.MustExec("use test_db_state")
	tk.MustExec(`create table tx (
		c1 varchar(64),
		c2 enum('N','Y') not null default 'N',
		primary key idx2 (c2, c1))`)
	tk.MustExec("insert into tx values('a', 'N')")

	sql1 := "alter table tx add column cx int after c1"
	sql2 := "alter table tx alter c2 set default 'N'"

	f := func(err1, err2 error) {
		require.NoError(t, err1)
		require.NoError(t, err2)
		tk.MustExec("delete from tx where c1='a'")
	}
	testControlParallelExecSQL(t, tk, store, dom, "", sql1, sql2, f)
}

func TestParallelChangeColumnName(t *testing.T) {
	store, dom, clean := testkit.CreateMockStoreAndDomain(t)
	defer clean()
	tk := testkit.NewTestKit(t, store)
	tk.MustExec("create database test_db_state default charset utf8 default collate utf8_bin")
	sql1 := "ALTER TABLE t CHANGE a aa int;"
	sql2 := "ALTER TABLE t CHANGE b aa int;"
	f := func(err1, err2 error) {
		// Make sure only a DDL encounters the error of 'duplicate column name'.
		var oneErr error
		if (err1 != nil && err2 == nil) || (err1 == nil && err2 != nil) {
			if err1 != nil {
				oneErr = err1
			} else {
				oneErr = err2
			}
		}
		require.EqualError(t, oneErr, "[schema:1060]Duplicate column name 'aa'")
	}
	testControlParallelExecSQL(t, tk, store, dom, "", sql1, sql2, f)
}

func TestParallelAlterAddIndex(t *testing.T) {
	store, dom, clean := testkit.CreateMockStoreAndDomain(t)
	defer clean()
	tk := testkit.NewTestKit(t, store)
	tk.MustExec("create database test_db_state default charset utf8 default collate utf8_bin")
	sql1 := "ALTER TABLE t add index index_b(b);"
	sql2 := "CREATE INDEX index_b ON t (c);"
	f := func(err1, err2 error) {
		require.NoError(t, err1)
		require.EqualError(t, err2, "[ddl:1061]index already exist index_b")
	}
	testControlParallelExecSQL(t, tk, store, dom, "", sql1, sql2, f)
}

func TestParallelAlterAddExpressionIndex(t *testing.T) {
	store, dom, clean := testkit.CreateMockStoreAndDomain(t)
	defer clean()
	tk := testkit.NewTestKit(t, store)
	tk.MustExec("create database test_db_state default charset utf8 default collate utf8_bin")

	sql1 := "ALTER TABLE t add index expr_index_b((b+1));"
	sql2 := "CREATE INDEX expr_index_b ON t ((c+1));"
	f := func(err1, err2 error) {
		require.NoError(t, err1)
		require.EqualError(t, err2, "[ddl:1061]index already exist expr_index_b")
	}
	testControlParallelExecSQL(t, tk, store, dom, "", sql1, sql2, f)
}

func TestParallelAddPrimaryKey(t *testing.T) {
	store, dom, clean := testkit.CreateMockStoreAndDomain(t)
	defer clean()
	tk := testkit.NewTestKit(t, store)
	tk.MustExec("create database test_db_state default charset utf8 default collate utf8_bin")
	sql1 := "ALTER TABLE t add primary key index_b(b);"
	sql2 := "ALTER TABLE t add primary key index_b(c);"
	f := func(err1, err2 error) {
		require.NoError(t, err1)
		require.EqualError(t, err2, "[schema:1068]Multiple primary key defined")
	}
	testControlParallelExecSQL(t, tk, store, dom, "", sql1, sql2, f)
}

func TestParallelAlterAddPartition(t *testing.T) {
	store, dom, clean := testkit.CreateMockStoreAndDomain(t)
	defer clean()
	tk := testkit.NewTestKit(t, store)
	tk.MustExec("create database test_db_state default charset utf8 default collate utf8_bin")
	sql1 := `alter table t_part add partition (
    partition p2 values less than (30)
   );`
	sql2 := `alter table t_part add partition (
    partition p3 values less than (30)
   );`
	f := func(err1, err2 error) {
		require.NoError(t, err1)
		require.EqualError(t, err2, "[ddl:1493]VALUES LESS THAN value must be strictly increasing for each partition")
	}
	testControlParallelExecSQL(t, tk, store, dom, "", sql1, sql2, f)
}

func TestParallelDropColumn(t *testing.T) {
	store, dom, clean := testkit.CreateMockStoreAndDomain(t)
	defer clean()
	tk := testkit.NewTestKit(t, store)
	tk.MustExec("create database test_db_state default charset utf8 default collate utf8_bin")
	sql := "ALTER TABLE t drop COLUMN c ;"
	f := func(err1, err2 error) {
		require.NoError(t, err1)
		require.EqualError(t, err2, "[ddl:1091]column c doesn't exist")
	}
	testControlParallelExecSQL(t, tk, store, dom, "", sql, sql, f)
}

func TestParallelDropColumns(t *testing.T) {
	store, dom, clean := testkit.CreateMockStoreAndDomain(t)
	defer clean()
	tk := testkit.NewTestKit(t, store)
	tk.MustExec("create database test_db_state default charset utf8 default collate utf8_bin")
	sql := "ALTER TABLE t drop COLUMN b, drop COLUMN c;"
	f := func(err1, err2 error) {
		require.NoError(t, err1)
		require.EqualError(t, err2, "[ddl:1091]column b doesn't exist")
	}
	testControlParallelExecSQL(t, tk, store, dom, "", sql, sql, f)
}

func TestParallelDropIfExistsColumns(t *testing.T) {
	store, dom, clean := testkit.CreateMockStoreAndDomain(t)
	defer clean()
	tk := testkit.NewTestKit(t, store)
	tk.MustExec("create database test_db_state default charset utf8 default collate utf8_bin")
	sql := "ALTER TABLE t drop COLUMN if exists b, drop COLUMN if exists c;"
	f := func(err1, err2 error) {
		require.NoError(t, err1)
		require.NoError(t, err2)
	}
	testControlParallelExecSQL(t, tk, store, dom, "", sql, sql, f)
}

func TestParallelDropIndex(t *testing.T) {
	store, dom, clean := testkit.CreateMockStoreAndDomain(t)
	defer clean()
	tk := testkit.NewTestKit(t, store)
	tk.MustExec("create database test_db_state default charset utf8 default collate utf8_bin")
	sql1 := "alter table t drop index idx1 ;"
	sql2 := "alter table t drop index idx2 ;"
	f := func(err1, err2 error) {
		require.NoError(t, err1)
		require.EqualError(t, err2, "[autoid:1075]Incorrect table definition; there can be only one auto column and it must be defined as a key")
	}
	testControlParallelExecSQL(t, tk, store, dom, "", sql1, sql2, f)
}

func TestParallelDropPrimaryKey(t *testing.T) {
	store, dom, clean := testkit.CreateMockStoreAndDomain(t)
	defer clean()
	tk := testkit.NewTestKit(t, store)
	tk.MustExec("create database test_db_state default charset utf8 default collate utf8_bin")
	sql1 := "alter table t drop primary key;"
	sql2 := "alter table t drop primary key;"
	f := func(err1, err2 error) {
		require.NoError(t, err1)
		require.EqualError(t, err2, "[ddl:1091]index PRIMARY doesn't exist")
	}
	testControlParallelExecSQL(t, tk, store, dom, "ALTER TABLE t add primary key index_b(c);", sql1, sql2, f)
}

func TestParallelCreateAndRename(t *testing.T) {
	store, dom, clean := testkit.CreateMockStoreAndDomain(t)
	defer clean()
	tk := testkit.NewTestKit(t, store)
	tk.MustExec("create database test_db_state default charset utf8 default collate utf8_bin")
	sql1 := "create table t_exists(c int);"
	sql2 := "alter table t rename to t_exists;"
	f := func(err1, err2 error) {
		require.NoError(t, err1)
		require.EqualError(t, err2, "[schema:1050]Table 't_exists' already exists")
	}
	testControlParallelExecSQL(t, tk, store, dom, "", sql1, sql2, f)
}

func TestParallelAlterAndDropSchema(t *testing.T) {
	store, dom, clean := testkit.CreateMockStoreAndDomain(t)
	defer clean()
	tk := testkit.NewTestKit(t, store)
	tk.MustExec("create database test_db_state default charset utf8 default collate utf8_bin")
	tk.MustExec("create database db_drop_db")
	sql1 := "DROP SCHEMA db_drop_db"
	sql2 := "ALTER SCHEMA db_drop_db CHARSET utf8mb4 COLLATE utf8mb4_general_ci"
	f := func(err1, err2 error) {
		require.NoError(t, err1)
		require.EqualError(t, err2, "[schema:1008]Can't drop database ''; database doesn't exist")
	}
	testControlParallelExecSQL(t, tk, store, dom, "", sql1, sql2, f)
}

func prepareTestControlParallelExecSQL(t *testing.T, store kv.Storage, dom *domain.Domain) (*testkit.TestKit, *testkit.TestKit, chan struct{}, ddl.Callback) {
	callback := &ddl.TestDDLCallback{}
	times := 0
	callback.OnJobRunBeforeExported = func(job *model.Job) {
		if times != 0 {
			return
		}
		var qLen int
		for {
			sess := testkit.NewTestKit(t, store).Session()
			err := sessiontxn.NewTxn(context.Background(), sess)
			require.NoError(t, err)
			txn, err := sess.Txn(true)
			require.NoError(t, err)
			jobs, err := ddl.GetAllDDLJobs(meta.NewMeta(txn))
			require.NoError(t, err)
			qLen = len(jobs)
			if qLen == 2 {
				break
			}
			time.Sleep(5 * time.Millisecond)
		}
		times++
	}
	d := dom.DDL()
	originalCallback := d.GetHook()
	d.SetHook(callback)

	tk1 := testkit.NewTestKit(t, store)
	tk1.MustExec("use test_db_state")

	tk2 := testkit.NewTestKit(t, store)
	tk2.MustExec("use test_db_state")
	ch := make(chan struct{})
	// Make sure the sql1 is put into the DDLJobQueue.
	go func() {
		var qLen int
		for {
			sess := testkit.NewTestKit(t, store).Session()
			err := sessiontxn.NewTxn(context.Background(), sess)
			require.NoError(t, err)
			txn, err := sess.Txn(true)
			require.NoError(t, err)
			jobs, err := ddl.GetAllDDLJobs(meta.NewMeta(txn))
			require.NoError(t, err)
			qLen = len(jobs)
			if qLen == 1 {
				close(ch)
				break
			}
			time.Sleep(5 * time.Millisecond)
		}
	}()
	return tk1, tk2, ch, originalCallback
}

func testControlParallelExecSQL(t *testing.T, tk *testkit.TestKit, store kv.Storage, dom *domain.Domain, preSQL, sql1, sql2 string, f func(e1, e2 error)) {
	tk.MustExec("use test_db_state")
	tk.MustExec("create table t(a int, b int, c double default null, d int auto_increment,e int, index idx1(d), index idx2(d,e))")
	if len(preSQL) != 0 {
		tk.MustExec(preSQL)
	}
	tk.MustExec("insert into t values(1, 2, 3.1234, 4, 5)")

	defer tk.MustExec("drop table t")

	// fixed
	tk.MustExec("drop table if exists t_part")
	tk.MustExec(`create table t_part (a int key)
	 	partition by range(a) (
	 	partition p0 values less than (10),
	 	partition p1 values less than (20)
	 	);`)

	tk1, tk2, ch, originalCallback := prepareTestControlParallelExecSQL(t, store, dom)
	defer dom.DDL().SetHook(originalCallback)

	var err1 error
	var err2 error
	var wg util.WaitGroupWrapper
	wg.Run(func() {
		var rs sqlexec.RecordSet
		rs, err1 = tk1.Exec(sql1)
		if err1 == nil && rs != nil {
			require.NoError(t, rs.Close())
		}
	})
	wg.Run(func() {
		<-ch
		var rs sqlexec.RecordSet
		rs, err2 = tk2.Exec(sql2)
		if err2 == nil && rs != nil {
			require.NoError(t, rs.Close())
		}
	})

	wg.Wait()
	f(err1, err2)
}

func dbChangeTestParallelExecSQL(t *testing.T, store kv.Storage, dom *domain.Domain, sql string) {
	tk1 := testkit.NewTestKit(t, store)
	tk1.MustExec("use test_db_state")
	tk2 := testkit.NewTestKit(t, store)
	tk2.MustExec("use test_db_state")

	var err2, err3 error
	var wg util.WaitGroupWrapper

	callback := &ddl.TestDDLCallback{}
	once := sync.Once{}
	callback.OnJobUpdatedExported = func(job *model.Job) {
		// sleep a while, let other job enqueue.
		once.Do(func() {
			time.Sleep(time.Millisecond * 10)
		})
	}

	d := dom.DDL()
	originalCallback := d.GetHook()
	defer d.SetHook(originalCallback)
	d.SetHook(callback)
	wg.Run(func() {
		err2 = tk1.ExecToErr(sql)
	})
	wg.Run(func() {
		err3 = tk2.ExecToErr(sql)
	})
	wg.Wait()
	require.NoError(t, err2)
	require.NoError(t, err3)
}

// TestCreateTableIfNotExists parallel exec create table if not exists xxx. No error returns is expected.
func TestCreateTableIfNotExists(t *testing.T) {
	store, dom, clean := testkit.CreateMockStoreAndDomain(t)
	defer clean()
	tk := testkit.NewTestKit(t, store)
	tk.MustExec("create database test_db_state default charset utf8 default collate utf8_bin")
	dbChangeTestParallelExecSQL(t, store, dom, "create table if not exists test_not_exists(a int)")
}

// TestCreateDBIfNotExists parallel exec create database if not exists xxx. No error returns is expected.
func TestCreateDBIfNotExists(t *testing.T) {
	store, dom, clean := testkit.CreateMockStoreAndDomain(t)
	defer clean()
	tk := testkit.NewTestKit(t, store)
	tk.MustExec("create database test_db_state default charset utf8 default collate utf8_bin")
	dbChangeTestParallelExecSQL(t, store, dom, "create database if not exists test_not_exists")
}

// TestDDLIfNotExists parallel exec some DDLs with `if not exists` clause. No error returns is expected.
func TestDDLIfNotExists(t *testing.T) {
	store, dom, clean := testkit.CreateMockStoreAndDomainWithSchemaLease(t, 200*time.Millisecond)
	defer clean()
	tk := testkit.NewTestKit(t, store)
	tk.MustExec("create database test_db_state default charset utf8 default collate utf8_bin")
	tk.MustExec("use test_db_state")
	tk.MustExec("create table if not exists test_not_exists(a int)")
	// ADD COLUMN
	dbChangeTestParallelExecSQL(t, store, dom, "alter table test_not_exists add column if not exists b int")
	// ADD COLUMNS
	dbChangeTestParallelExecSQL(t, store, dom, "alter table test_not_exists add column if not exists (c11 int, d11 int)")
	// ADD INDEX
	dbChangeTestParallelExecSQL(t, store, dom, "alter table test_not_exists add index if not exists idx_b (b)")
	// CREATE INDEX
	dbChangeTestParallelExecSQL(t, store, dom, "create index if not exists idx_b on test_not_exists (b)")
}

// TestDDLIfExists parallel exec some DDLs with `if exists` clause. No error returns is expected.
func TestDDLIfExists(t *testing.T) {
	store, dom, clean := testkit.CreateMockStoreAndDomainWithSchemaLease(t, 200*time.Millisecond)
	defer clean()
	tk := testkit.NewTestKit(t, store)
	tk.MustExec("create database test_db_state default charset utf8 default collate utf8_bin")
	tk.MustExec("use test_db_state")
	tk.MustExec("create table if not exists test_exists (a int key, b int)")
	// DROP COLUMNS
	dbChangeTestParallelExecSQL(t, store, dom, "alter table test_exists drop column if exists c, drop column if exists d")
	// DROP COLUMN
	dbChangeTestParallelExecSQL(t, store, dom, "alter table test_exists drop column if exists b") // only `a` exists now
	// CHANGE COLUMN
	dbChangeTestParallelExecSQL(t, store, dom, "alter table test_exists change column if exists a c int") // only, `c` exists now
	// MODIFY COLUMN
	dbChangeTestParallelExecSQL(t, store, dom, "alter table test_exists modify column if exists a bigint")
	// DROP INDEX
	tk.MustExec("alter table test_exists add index idx_c (c)")
	dbChangeTestParallelExecSQL(t, store, dom, "alter table test_exists drop index if exists idx_c")
	// DROP PARTITION (ADD PARTITION tested in TestParallelAlterAddPartition)
	tk.MustExec("create table test_exists_2 (a int key) partition by range(a) (partition p0 values less than (10), partition p1 values less than (20), partition p2 values less than (30))")
	dbChangeTestParallelExecSQL(t, store, dom, "alter table test_exists_2 drop partition if exists p1")
}

// TestParallelDDLBeforeRunDDLJob tests a session to execute DDL with an outdated information schema.
// This test is used to simulate the following conditions:
// In a cluster, TiDB "a" executes the DDL.
// TiDB "b" fails to load schema, then TiDB "b" executes the DDL statement associated with the DDL statement executed by "a".
func TestParallelDDLBeforeRunDDLJo(t *testing.T) {
	store, dom, clean := testkit.CreateMockStoreAndDomainWithSchemaLease(t, 200*time.Millisecond)
	defer clean()
	tk := testkit.NewTestKit(t, store)
	tk.MustExec("create database test_db_state default charset utf8 default collate utf8_bin")
	tk.MustExec("use test_db_state")
	tk.MustExec("create table test_table (c1 int, c2 int default 1, index (c1))")

	// Create two sessions.
	tk1 := testkit.NewTestKit(t, store)
	tk1.MustExec("use test_db_state")

	tk2 := testkit.NewTestKit(t, store)
	tk2.MustExec("use test_db_state")

	intercept := &ddl.TestInterceptor{}
	firstConnID := uint64(1)
	finishedCnt := int32(0)
	interval := 5 * time.Millisecond
	var sessionCnt int32 // sessionCnt is the number of sessions that goes into the function of OnGetInfoSchema.
	intercept.OnGetInfoSchemaExported = func(ctx sessionctx.Context, is infoschema.InfoSchema) infoschema.InfoSchema {
		// The following code is for testing.
		// Make sure the two sessions get the same information schema before executing DDL.
		// After the first session executes its DDL, then the second session executes its DDL.
		var info infoschema.InfoSchema
		atomic.AddInt32(&sessionCnt, 1)
		for {
			// Make sure there are two sessions running here.
			if atomic.LoadInt32(&sessionCnt) == 2 {
				info = is
				break
			}
			// Print log to notify if TestParallelDDLBeforeRunDDLJob hang up
			log.Info("sleep in TestParallelDDLBeforeRunDDLJob", zap.String("interval", interval.String()))
			time.Sleep(interval)
		}

		currID := ctx.GetSessionVars().ConnectionID
		for {
			seCnt := atomic.LoadInt32(&sessionCnt)
			// Make sure the two session have got the same information schema. And the first session can continue to go on,
			// or the first session finished this SQL(seCnt = finishedCnt), then other sessions can continue to go on.
			if currID == firstConnID || seCnt == finishedCnt {
				break
			}
			// Print log to notify if TestParallelDDLBeforeRunDDLJob hang up
			log.Info("sleep in TestParallelDDLBeforeRunDDLJob", zap.String("interval", interval.String()))
			time.Sleep(interval)
		}

		return info
	}
	d := dom.DDL()
	d.(ddl.DDLForTest).SetInterceptor(intercept)

	// Make sure the connection 1 executes a SQL before the connection 2.
	// And the connection 2 executes a SQL with an outdated information schema.
	var wg util.WaitGroupWrapper
	wg.Run(func() {
		tk1.Session().SetConnectionID(firstConnID)
		tk1.MustExec("alter table test_table drop column c2")
		// Sleep a while to make sure the connection 2 break out the first for loop in OnGetInfoSchemaExported, otherwise atomic.LoadInt32(&sessionCnt) == 2 will be false forever.
		time.Sleep(100 * time.Millisecond)
		atomic.StoreInt32(&sessionCnt, finishedCnt)
	})
	wg.Run(func() {
		tk2.Session().SetConnectionID(2)
		tk2.MustMatchErrMsg("alter table test_table add column c2 int", ".*Information schema is changed.*")
	})

	wg.Wait()

	intercept = &ddl.TestInterceptor{}
	d.(ddl.DDLForTest).SetInterceptor(intercept)
}

func TestParallelAlterSchemaCharsetAndCollate(t *testing.T) {
	store, dom, clean := testkit.CreateMockStoreAndDomain(t)
	defer clean()
	tk := testkit.NewTestKit(t, store)
	tk.MustExec("create database test_db_state default charset utf8 default collate utf8_bin")
	sql := "ALTER SCHEMA test_db_state CHARSET utf8mb4 COLLATE utf8mb4_general_ci"
	f := func(err1, err2 error) {
		require.NoError(t, err1)
		require.NoError(t, err2)
	}
	testControlParallelExecSQL(t, tk, store, dom, "", sql, sql, f)
	sql = `SELECT default_character_set_name, default_collation_name
			FROM information_schema.schemata
			WHERE schema_name='test_db_state'`
	tk = testkit.NewTestKit(t, store)
	tk.MustQuery(sql).Check(testkit.Rows("utf8mb4 utf8mb4_general_ci"))
}

// TestParallelTruncateTableAndAddColumn tests add column when truncate table.
func TestParallelTruncateTableAndAddColumn(t *testing.T) {
	store, dom, clean := testkit.CreateMockStoreAndDomainWithSchemaLease(t, 200*time.Millisecond)
	defer clean()
	tk := testkit.NewTestKit(t, store)
	tk.MustExec("create database test_db_state default charset utf8 default collate utf8_bin")
	sql1 := "truncate table t"
	sql2 := "alter table t add column c3 int"
	f := func(err1, err2 error) {
		require.NoError(t, err1)
		require.EqualError(t, err2, "[domain:8028]Information schema is changed during the execution of the statement(for example, table definition may be updated by other DDL ran in parallel). If you see this error often, try increasing `tidb_max_delta_schema_count`. [try again later]")
	}
	testControlParallelExecSQL(t, tk, store, dom, "", sql1, sql2, f)
}

// TestParallelTruncateTableAndAddColumns tests add columns when truncate table.
func TestParallelTruncateTableAndAddColumns(t *testing.T) {
	store, dom, clean := testkit.CreateMockStoreAndDomainWithSchemaLease(t, 200*time.Millisecond)
	defer clean()
	tk := testkit.NewTestKit(t, store)
	tk.MustExec("create database test_db_state default charset utf8 default collate utf8_bin")
	sql1 := "truncate table t"
	sql2 := "alter table t add column c3 int, add column c4 int"
	f := func(err1, err2 error) {
		require.NoError(t, err1)
		require.EqualError(t, err2, "[domain:8028]Information schema is changed during the execution of the statement(for example, table definition may be updated by other DDL ran in parallel). If you see this error often, try increasing `tidb_max_delta_schema_count`. [try again later]")
	}
	testControlParallelExecSQL(t, tk, store, dom, "", sql1, sql2, f)
}

func TestWriteReorgForColumnTypeChange(t *testing.T) {
	store, dom, clean := testkit.CreateMockStoreAndDomain(t)
	defer clean()
	tk := testkit.NewTestKit(t, store)
	tk.MustExec("create database test_db_state default charset utf8 default collate utf8_bin")
	tk.MustExec("use test_db_state")
	tk.MustExec(`CREATE TABLE t_ctc (
  a DOUBLE NULL DEFAULT '1.732088511183121',
  c char(30) NOT NULL,
  KEY idx (a,c)
) ENGINE=InnoDB DEFAULT CHARSET=latin1 COLLATE=latin1_bin COMMENT='…comment';
`)
	defer tk.MustExec("drop table t_ctc")

	sqls := make([]sqlWithErr, 2)
	sqls[0] = sqlWithErr{"INSERT INTO t_ctc SET c = 'zr36f7ywjquj1curxh9gyrwnx', a = '1.9897043136824033';", nil}
	sqls[1] = sqlWithErr{"DELETE FROM t_ctc;", nil}
	dropColumnsSQL := "alter table t_ctc change column a ddd TIME NULL DEFAULT '18:21:32' AFTER c;"
	query := &expectQuery{sql: "admin check table t_ctc;", rows: nil}
	runTestInSchemaState(t, tk, store, dom, model.StateWriteReorganization, false, dropColumnsSQL, sqls, query)
}

func TestCreateExpressionIndex(t *testing.T) {
	store, dom, clean := testkit.CreateMockStoreAndDomain(t)
	defer clean()

	tk := testkit.NewTestKit(t, store)
	tk.MustExec("use test")
	tk.MustExec("create table t(a int default 0, b int default 0)")
	defer tk.MustExec("drop table t")
	tk.MustExec("insert into t values (1, 1), (2, 2), (3, 3), (4, 4)")

	tk1 := testkit.NewTestKit(t, store)
	tk1.MustExec("use test")

	stateDeleteOnlySQLs := []string{"insert into t values (5, 5)", "begin pessimistic;", "insert into t select * from t", "rollback", "insert into t set b = 6", "update t set b = 7 where a = 1", "delete from t where b = 4"}
	stateWriteOnlySQLs := []string{"insert into t values (8, 8)", "begin pessimistic;", "insert into t select * from t", "rollback", "insert into t set b = 9", "update t set b = 7 where a = 2", "delete from t where b = 3"}
	stateWriteReorganizationSQLs := []string{"insert into t values (10, 10)", "begin pessimistic;", "insert into t select * from t", "rollback", "insert into t set b = 11", "update t set b = 7 where a = 5", "delete from t where b = 6"}

	// If waitReorg timeout, the worker may enter writeReorg more than 2 times.
	reorgTime := 0
	var checkErr error
	d := dom.DDL()
	originalCallback := d.GetHook()
	defer d.SetHook(originalCallback)
	callback := &ddl.TestDDLCallback{}
	callback.OnJobUpdatedExported = func(job *model.Job) {
		if checkErr != nil {
			return
		}
		err := originalCallback.OnChanged(nil)
		require.NoError(t, err)
		switch job.SchemaState {
		case model.StateDeleteOnly:
			for _, sql := range stateDeleteOnlySQLs {
				_, checkErr = tk1.Exec(sql)
				if checkErr != nil {
					return
				}
			}
			// (1, 7), (2, 2), (3, 3), (5, 5), (0, 6)
		case model.StateWriteOnly:
			for _, sql := range stateWriteOnlySQLs {
				_, checkErr = tk1.Exec(sql)
				if checkErr != nil {
					return
				}
			}
			// (1, 7), (2, 7), (5, 5), (0, 6), (8, 8), (0, 9)
		case model.StateWriteReorganization:
			if reorgTime < 2 {
				reorgTime++
			} else {
				return
			}
			for _, sql := range stateWriteReorganizationSQLs {
				_, checkErr = tk1.Exec(sql)
				if checkErr != nil {
					return
				}
			}
			// (1, 7), (2, 7), (5, 7), (8, 8), (0, 9), (10, 10), (10, 10), (0, 11), (0, 11)
		}
	}

	d.SetHook(callback)
	tk.MustExec("alter table t add index idx((b+1))")
	require.NoError(t, checkErr)
	tk.MustExec("admin check table t")
	tk.MustQuery("select * from t order by a, b").Check(testkit.Rows("0 9", "0 11", "0 11", "1 7", "2 7", "5 7", "8 8", "10 10", "10 10"))
}

func TestCreateUniqueExpressionIndex(t *testing.T) {
	store, dom, clean := testkit.CreateMockStoreAndDomain(t)
	defer clean()

	tk := testkit.NewTestKit(t, store)
	tk.MustExec("use test")
	tk.MustExec("create table t(a int default 0, b int default 0)")
	tk.MustExec("insert into t values (1, 1), (2, 2), (3, 3), (4, 4)")

	tk1 := testkit.NewTestKit(t, store)
	tk1.MustExec("use test")

	stateDeleteOnlySQLs := []string{"insert into t values (5, 5)", "begin pessimistic;", "insert into t select * from t", "rollback", "insert into t set b = 6", "update t set b = 7 where a = 1", "delete from t where b = 4"}

	// If waitReorg timeout, the worker may enter writeReorg more than 2 times.
	reorgTime := 0
	var checkErr error
	d := dom.DDL()
	originalCallback := d.GetHook()
	defer d.SetHook(originalCallback)
	callback := &ddl.TestDDLCallback{}
	callback.OnJobUpdatedExported = func(job *model.Job) {
		if checkErr != nil {
			return
		}
		err := originalCallback.OnChanged(nil)
		require.NoError(t, err)
		switch job.SchemaState {
		case model.StateDeleteOnly:
			for _, sql := range stateDeleteOnlySQLs {
				_, checkErr = tk1.Exec(sql)
				if checkErr != nil {
					return
				}
			}
			// (1, 7), (2, 2), (3, 3), (5, 5), (0, 6)
		case model.StateWriteOnly:
			_, checkErr = tk1.Exec("insert into t values (8, 8)")
			if checkErr != nil {
				return
			}
			_, checkErr = tk1.Exec("begin pessimistic;")
			if checkErr != nil {
				return
			}
			_, tmpErr := tk1.Exec("insert into t select * from t")
			if tmpErr == nil {
				checkErr = errors.New("should not be nil")
				return
			}
			_, checkErr = tk1.Exec("rollback")
			if checkErr != nil {
				return
			}
			_, checkErr = tk1.Exec("insert into t set b = 9")
			if checkErr != nil {
				return
			}
			_, checkErr = tk1.Exec("update t set b = 7 where a = 2")
			if checkErr != nil {
				return
			}
			_, checkErr = tk1.Exec("delete from t where b = 3")
			if checkErr != nil {
				return
			}
			// (1, 7), (2, 7), (5, 5), (0, 6), (8, 8), (0, 9)
		case model.StateWriteReorganization:
			if reorgTime < 2 {
				reorgTime++
			} else {
				return
			}
			_, checkErr = tk1.Exec("insert into t values (10, 10) on duplicate key update a = 11")
			if checkErr != nil {
				return
			}
			_, checkErr = tk1.Exec("begin pessimistic;")
			if checkErr != nil {
				return
			}
			_, tmpErr := tk1.Exec("insert into t select * from t")
			if tmpErr == nil {
				checkErr = errors.New("should not be nil")
				return
			}
			_, checkErr = tk1.Exec("rollback")
			if checkErr != nil {
				return
			}
			_, checkErr = tk1.Exec("insert into t set b = 11 on duplicate key update a = 13")
			if checkErr != nil {
				return
			}
			_, checkErr = tk1.Exec("update t set b = 7 where a = 5")
			if checkErr != nil {
				return
			}
			_, checkErr = tk1.Exec("delete from t where b = 6")
			if checkErr != nil {
				return
			}
			// (1, 7), (2, 7), (5, 7), (8, 8), (13, 9), (11, 10), (0, 11)
		}
	}

	d.SetHook(callback)
	tk.MustExec("alter table t add unique index idx((a*b+1))")
	require.NoError(t, checkErr)
	tk.MustExec("admin check table t")
	tk.MustQuery("select * from t order by a, b").Check(testkit.Rows("0 11", "1 7", "2 7", "5 7", "8 8", "11 10", "13 9"))
}

func TestDropExpressionIndex(t *testing.T) {
	store, dom, clean := testkit.CreateMockStoreAndDomain(t)
	defer clean()

	tk := testkit.NewTestKit(t, store)
	tk.MustExec("use test")
	tk.MustExec("create table t(a int default 0, b int default 0, key idx((b+1)))")
	tk.MustExec("insert into t values (1, 1), (2, 2), (3, 3), (4, 4)")

	tk1 := testkit.NewTestKit(t, store)
	tk1.MustExec("use test")
	stateDeleteOnlySQLs := []string{"insert into t values (5, 5)", "begin pessimistic;", "insert into t select * from t", "rollback", "insert into t set b = 6", "update t set b = 7 where a = 1", "delete from t where b = 4"}
	stateWriteOnlySQLs := []string{"insert into t values (8, 8)", "begin pessimistic;", "insert into t select * from t", "rollback", "insert into t set b = 9", "update t set b = 7 where a = 2", "delete from t where b = 3"}
	stateWriteReorganizationSQLs := []string{"insert into t values (10, 10)", "begin pessimistic;", "insert into t select * from t", "rollback", "insert into t set b = 11", "update t set b = 7 where a = 5", "delete from t where b = 6"}

	var checkErr error
	d := dom.DDL()
	originalCallback := d.GetHook()
	defer d.SetHook(originalCallback)
	callback := &ddl.TestDDLCallback{}
	callback.OnJobUpdatedExported = func(job *model.Job) {
		if checkErr != nil {
			return
		}
		err := originalCallback.OnChanged(nil)
		require.NoError(t, err)
		switch job.SchemaState {
		case model.StateDeleteOnly:
			for _, sql := range stateDeleteOnlySQLs {
				_, checkErr = tk1.Exec(sql)
				if checkErr != nil {
					return
				}
			}
			// (1, 7), (2, 7), (5, 5), (8, 8), (0, 9), (0, 6)
		case model.StateWriteOnly:
			for _, sql := range stateWriteOnlySQLs {
				_, checkErr = tk1.Exec(sql)
				if checkErr != nil {
					return
				}
			}
			// (1, 1), (2, 7), (4, 4), (8, 8), (0, 9)
		case model.StateDeleteReorganization:
			for _, sql := range stateWriteReorganizationSQLs {
				_, checkErr = tk1.Exec(sql)
				if checkErr != nil {
					return
				}
			}
			// (1, 7), (2, 7), (5, 7), (8, 8), (0, 9), (10, 10), (0, 11)
		}
	}

	d.SetHook(callback)
	tk.MustExec("alter table t drop index idx")
	require.NoError(t, checkErr)
	tk.MustExec("admin check table t")
	tk.MustQuery("select * from t order by a, b").Check(testkit.Rows("0 9", "0 11", "1 7", "2 7", "5 7", "8 8", "10 10"))
}

func TestExpressionIndexDDLError(t *testing.T) {
	store, clean := testkit.CreateMockStore(t)
	defer clean()
	tk := testkit.NewTestKit(t, store)
	tk.MustExec("use test")
	tk.MustExec("create table t(a int, b int, index idx((a+b)))")
	tk.MustGetErrCode("alter table t rename column b to b2", errno.ErrDependentByFunctionalIndex)
	tk.MustGetErrCode("alter table t drop column b", errno.ErrDependentByFunctionalIndex)
}

func TestParallelRenameTable(t *testing.T) {
	store, dom, clean := testkit.CreateMockStoreAndDomain(t)
	defer clean()
	tk := testkit.NewTestKit(t, store)
	tk.MustExec("use test")
	tk.MustExec("create database test2")
	tk.MustExec("drop table if exists t")
	tk.MustExec("create table t(a int default 0, b int default 0, key idx((b+1)))")
	tk1 := testkit.NewTestKit(t, store)
	tk1.MustExec("use test")
	tk3 := testkit.NewTestKit(t, store)
	tk3.MustExec("use test")

	var concurrentDDLQueryPre string
	var concurrentDDLQuery string
	firstDDL := true

	var wg sync.WaitGroup
	var checkErr error
	d2 := dom.DDL()
	originalCallback := d2.GetHook()
	defer d2.SetHook(originalCallback)
	callback := &ddl.TestDDLCallback{Do: dom}
	callback.OnJobRunBeforeExported = func(job *model.Job) {
		switch job.SchemaState {
		case model.StateNone:
			if firstDDL {
				firstDDL = false
			} else {
				return
			}
			wg.Add(1)
			go func() {
				if concurrentDDLQueryPre != "" {
					wg.Add(1)
					go func() {
						// We assume that no error, we don't want to test it.
						tk3.MustExec(concurrentDDLQueryPre)
						wg.Done()
					}()
					time.Sleep(10 * time.Millisecond)
				}
				_, err := tk1.Exec(concurrentDDLQuery)
				if err != nil {
					checkErr = err
				}
				wg.Done()
			}()
			time.Sleep(10 * time.Millisecond)
		}
	}

	d2.SetHook(callback)

	// rename then add column
	concurrentDDLQuery = "alter table t add column g int"
	tk.MustExec("rename table t to t1")
	wg.Wait()
	require.Error(t, checkErr)
	require.True(t, strings.Contains(checkErr.Error(), "Table 'test.t' doesn't exist"), checkErr.Error())
	tk.MustExec("rename table t1 to t")
	checkErr = nil

	// rename then add column, but rename to other database
	concurrentDDLQuery = "alter table t add column g int"
	firstDDL = true
	tk.MustExec("rename table t to test2.t1")
	wg.Wait()
	require.Error(t, checkErr)
	// [schema:1146]Table '(Schema ID 1).(Table ID 65)' doesn't exist
	require.True(t, strings.Contains(checkErr.Error(), "doesn't exist"), checkErr.Error())
	tk.MustExec("rename table test2.t1 to test.t")
	checkErr = nil

	// rename then add column, but rename to other database and create same name table
	concurrentDDLQuery = "alter table t add column g int"
	firstDDL = true
	tk.MustExec("rename table t to test2.t1")
	concurrentDDLQueryPre = "create table t(a int)"
	wg.Wait()
	require.Error(t, checkErr)
	// [schema:1146]Table '(Schema ID 1).(Table ID 65)' doesn't exist
	require.True(t, strings.Contains(checkErr.Error(), "doesn't exist"), checkErr.Error())
	tk.MustExec("rename table test2.t1 to test.t")
	concurrentDDLQueryPre = ""
	checkErr = nil

	// rename then rename
	concurrentDDLQuery = "rename table t to t2"
	firstDDL = true
	tk.MustExec("rename table t to t1")
	wg.Wait()
	require.Error(t, checkErr)
	require.True(t, strings.Contains(checkErr.Error(), "Table 'test.t' doesn't exist"), checkErr.Error())
	tk.MustExec("rename table t1 to t")
	checkErr = nil

	// rename then rename, but rename to other database
	concurrentDDLQuery = "rename table t to t2"
	firstDDL = true
	tk.MustExec("rename table t to test2.t1")
	wg.Wait()
	require.Error(t, checkErr)
	require.True(t, strings.Contains(checkErr.Error(), "doesn't exist"), checkErr.Error())
	tk.MustExec("rename table test2.t1 to test.t")
	checkErr = nil

	// renames then add index on one table
	tk.MustExec("create table t2(a int)")
	tk.MustExec("create table t3(a int)")
	concurrentDDLQuery = "alter table t add index(a)"
	firstDDL = true
	tk.MustExec("rename table t to tt, t2 to tt2, t3 to tt3")
	wg.Wait()
	require.Error(t, checkErr)
	require.True(t, strings.Contains(checkErr.Error(), "Table 'test.t' doesn't exist"), checkErr.Error())
	tk.MustExec("rename table tt to t")
}<|MERGE_RESOLUTION|>--- conflicted
+++ resolved
@@ -837,17 +837,10 @@
 	_, err = se.Execute(context.Background(), "use test_db_state")
 	require.NoError(t, err)
 	cbFunc := func(job *model.Job) {
-<<<<<<< HEAD
-		if currentSchemaState(job) == prevState || checkErr != nil {
-			return
-		}
-		prevState = currentSchemaState(job)
-=======
 		if jobStateOrLastSubJobState(job) == prevState || checkErr != nil {
 			return
 		}
 		prevState = jobStateOrLastSubJobState(job)
->>>>>>> 383d1c8e
 		if prevState != state {
 			return
 		}
@@ -884,11 +877,7 @@
 	}
 }
 
-<<<<<<< HEAD
-func currentSchemaState(job *model.Job) model.SchemaState {
-=======
 func jobStateOrLastSubJobState(job *model.Job) model.SchemaState {
->>>>>>> 383d1c8e
 	if job.Type == model.ActionMultiSchemaChange && job.MultiSchemaInfo != nil {
 		subs := job.MultiSchemaInfo.SubJobs
 		return subs[len(subs)-1].SchemaState
