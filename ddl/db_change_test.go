--- conflicted
+++ resolved
@@ -821,31 +821,17 @@
 
 	callback := &ddl.TestDDLCallback{Do: s.dom}
 	prevState := model.StateNone
-<<<<<<< HEAD
-	times := 0
-=======
->>>>>>> 1d2a0b99
 	var checkErr error
 	se, err := session.CreateSession(s.store)
 	s.Require().NoError(err)
 	_, err = se.Execute(context.Background(), "use test_db_state")
 	s.Require().NoError(err)
 	cbFunc := func(job *model.Job) {
-<<<<<<< HEAD
-		if currentSchemaState(job) == prevState || checkErr != nil || times >= 3 {
+		if currentSchemaState(job) == prevState || checkErr != nil {
 			return
 		}
-		if job.MultiSchemaInfo == nil {
-			times++
-		}
-		if currentSchemaState(job) != state {
-=======
-		if job.SchemaState == prevState || checkErr != nil {
-			return
-		}
-		prevState = job.SchemaState
-		if job.SchemaState != state {
->>>>>>> 1d2a0b99
+		prevState = currentSchemaState(job)
+		if prevState != state {
 			return
 		}
 		for _, sqlWithErr := range sqlWithErrs {
