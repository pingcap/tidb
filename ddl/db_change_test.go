// Copyright 2017 PingCAP, Inc.
//
// Licensed under the Apache License, Version 2.0 (the "License");
// you may not use this file except in compliance with the License.
// You may obtain a copy of the License at
//
//     http://www.apache.org/licenses/LICENSE-2.0
//
// Unless required by applicable law or agreed to in writing, software
// distributed under the License is distributed on an "AS IS" BASIS,
// WITHOUT WARRANTIES OR CONDITIONS OF ANY KIND, either express or implied.
// See the License for the specific language governing permissions and
// limitations under the License.

package ddl_test

import (
	"context"
	"fmt"
	"strings"
	"sync"
	"sync/atomic"
	"testing"
	"time"

	"github.com/pingcap/errors"
	"github.com/pingcap/log"
	"github.com/pingcap/tidb/ddl"
	"github.com/pingcap/tidb/domain"
	"github.com/pingcap/tidb/errno"
	"github.com/pingcap/tidb/executor"
	"github.com/pingcap/tidb/infoschema"
	"github.com/pingcap/tidb/kv"
	"github.com/pingcap/tidb/parser"
	"github.com/pingcap/tidb/parser/ast"
	"github.com/pingcap/tidb/parser/model"
	"github.com/pingcap/tidb/parser/terror"
	"github.com/pingcap/tidb/session"
	"github.com/pingcap/tidb/sessionctx"
<<<<<<< HEAD
	"github.com/pingcap/tidb/sessiontxn"
	"github.com/pingcap/tidb/store/mockstore"
=======
>>>>>>> 7abf6f96
	"github.com/pingcap/tidb/testkit"
	"github.com/pingcap/tidb/testkit/external"
	"github.com/pingcap/tidb/util"
	"github.com/pingcap/tidb/util/sqlexec"
	"github.com/stretchr/testify/require"
	"go.uber.org/zap"
)

// TestShowCreateTable tests the result of "show create table" when we are running "add index" or "add column".
func TestShowCreateTable(t *testing.T) {
	store, dom, clean := testkit.CreateMockStoreAndDomain(t)
	defer clean()

	tk := testkit.NewTestKit(t, store)
	tk.MustExec("use test")
	tk.MustExec("create table t (id int)")
	tk.MustExec("create table t2 (a int, b varchar(10)) ENGINE=InnoDB DEFAULT CHARSET=utf8mb4 COLLATE=utf8mb4_general_ci")
	// tkInternal is used to execute additional sql (here show create table) in ddl change callback.
	// Using same `tk` in different goroutines may lead to data race.
	tkInternal := testkit.NewTestKit(t, store)
	tkInternal.MustExec("use test")

	var checkErr error
	testCases := []struct {
		sql         string
		expectedRet string
	}{
		{"alter table t add index idx(id)",
			"CREATE TABLE `t` (\n  `id` int(11) DEFAULT NULL\n) ENGINE=InnoDB DEFAULT CHARSET=utf8mb4 COLLATE=utf8mb4_bin"},
		{"alter table t add index idx1(id)",
			"CREATE TABLE `t` (\n  `id` int(11) DEFAULT NULL,\n  KEY `idx` (`id`)\n) ENGINE=InnoDB DEFAULT CHARSET=utf8mb4 COLLATE=utf8mb4_bin"},
		{"alter table t add column c int",
			"CREATE TABLE `t` (\n  `id` int(11) DEFAULT NULL,\n  KEY `idx` (`id`),\n  KEY `idx1` (`id`)\n) ENGINE=InnoDB DEFAULT CHARSET=utf8mb4 COLLATE=utf8mb4_bin"},
		{"alter table t2 add column c varchar(1)",
			"CREATE TABLE `t2` (\n  `a` int(11) DEFAULT NULL,\n  `b` varchar(10) COLLATE utf8mb4_general_ci DEFAULT NULL\n) ENGINE=InnoDB DEFAULT CHARSET=utf8mb4 COLLATE=utf8mb4_general_ci"},
		{"alter table t2 add column d varchar(1)",
			"CREATE TABLE `t2` (\n  `a` int(11) DEFAULT NULL,\n  `b` varchar(10) COLLATE utf8mb4_general_ci DEFAULT NULL,\n  `c` varchar(1) COLLATE utf8mb4_general_ci DEFAULT NULL\n) ENGINE=InnoDB DEFAULT CHARSET=utf8mb4 COLLATE=utf8mb4_general_ci"},
	}
	prevState := model.StateNone
	callback := &ddl.TestDDLCallback{}
	currTestCaseOffset := 0
	callback.OnJobUpdatedExported = func(job *model.Job) {
		if job.SchemaState == prevState || checkErr != nil {
			return
		}
		if job.State == model.JobStateDone {
			currTestCaseOffset++
		}
		if job.SchemaState != model.StatePublic {
			var result sqlexec.RecordSet
			tbl2 := external.GetTableByName(t, tkInternal, "test", "t2")
			if job.TableID == tbl2.Meta().ID {
				// Try to do not use mustQuery in hook func, cause assert fail in mustQuery will cause ddl job hung.
				result, checkErr = tkInternal.Exec("show create table t2")
				if checkErr != nil {
					return
				}
			} else {
				result, checkErr = tkInternal.Exec("show create table t")
				if checkErr != nil {
					return
				}
			}
			req := result.NewChunk(nil)
			checkErr = result.Next(context.Background(), req)
			if checkErr != nil {
				return
			}
			got := req.GetRow(0).GetString(1)
			expected := testCases[currTestCaseOffset].expectedRet
			if got != expected {
				checkErr = errors.Errorf("got %s, expected %s", got, expected)
			}
			terror.Log(result.Close())
		}
	}
	d := dom.DDL()
	originalCallback := d.GetHook()
	defer d.SetHook(originalCallback)
	d.SetHook(callback)
	for _, tc := range testCases {
		tk.MustExec(tc.sql)
		require.NoError(t, checkErr)
	}
}

// TestDropNotNullColumn is used to test issue #8654.
func TestDropNotNullColumn(t *testing.T) {
	store, dom, clean := testkit.CreateMockStoreAndDomain(t)
	defer clean()

	tk := testkit.NewTestKit(t, store)
	tk.MustExec("use test")
	tk.MustExec("create table t (id int, a int not null default 11)")
	tk.MustExec("insert into t values(1, 1)")
	tk.MustExec("create table t1 (id int, b varchar(255) not null)")
	tk.MustExec("insert into t1 values(2, '')")
	tk.MustExec("create table t2 (id int, c time not null)")
	tk.MustExec("insert into t2 values(3, '11:22:33')")
	tk.MustExec("create table t3 (id int, d json not null)")
	tk.MustExec("insert into t3 values(4, d)")

	tk1 := testkit.NewTestKit(t, store)
	tk1.MustExec("use test")

	var checkErr error
	d := dom.DDL()
	originalCallback := d.GetHook()
	callback := &ddl.TestDDLCallback{}
	sqlNum := 0
	callback.OnJobUpdatedExported = func(job *model.Job) {
		if checkErr != nil {
			return
		}
		err := originalCallback.OnChanged(nil)
		require.NoError(t, err)
		if job.SchemaState == model.StateWriteOnly {
			switch sqlNum {
			case 0:
				_, checkErr = tk1.Exec("insert into t set id = 1")
			case 1:
				_, checkErr = tk1.Exec("insert into t1 set id = 2")
			case 2:
				_, checkErr = tk1.Exec("insert into t2 set id = 3")
			case 3:
				_, checkErr = tk1.Exec("insert into t3 set id = 4")
			}
		}
	}

	d.SetHook(callback)
	tk.MustExec("alter table t drop column a")
	require.NoError(t, checkErr)
	sqlNum++
	tk.MustExec("alter table t1 drop column b")
	require.NoError(t, checkErr)
	sqlNum++
	tk.MustExec("alter table t2 drop column c")
	require.NoError(t, checkErr)
	sqlNum++
	tk.MustExec("alter table t3 drop column d")
	require.NoError(t, checkErr)
	d.SetHook(originalCallback)
	tk.MustExec("drop table t, t1, t2, t3")
}

func TestTwoStates(t *testing.T) {
	store, dom, clean := testkit.CreateMockStoreAndDomainWithSchemaLease(t, 200*time.Millisecond)
	defer clean()
	tk := testkit.NewTestKit(t, store)
	tk.MustExec("create database test_db_state default charset utf8 default collate utf8_bin")
	tk.MustExec("use test_db_state")

	cnt := 5
	// New the testExecInfo.
	testInfo := &testExecInfo{
		execCases: cnt,
		sqlInfos:  make([]*sqlInfo, 4),
	}
	for i := 0; i < len(testInfo.sqlInfos); i++ {
		sqlInfo := &sqlInfo{cases: make([]*stateCase, cnt)}
		for j := 0; j < cnt; j++ {
			sqlInfo.cases[j] = new(stateCase)
		}
		testInfo.sqlInfos[i] = sqlInfo
	}
	require.NoError(t, testInfo.createSessions(store, "test_db_state"))

	// Fill the SQLs and expected error messages.
	testInfo.sqlInfos[0].sql = "insert into t (c1, c2, c3, c4) value(2, 'b', 'N', '2017-07-02')"
	testInfo.sqlInfos[1].sql = "insert into t (c1, c2, c3, d3, c4) value(3, 'b', 'N', 'a', '2017-07-03')"
	unknownColErr := "[planner:1054]Unknown column 'd3' in 'field list'"
	testInfo.sqlInfos[1].cases[0].expectedCompileErr = unknownColErr
	testInfo.sqlInfos[1].cases[1].expectedCompileErr = unknownColErr
	testInfo.sqlInfos[1].cases[2].expectedCompileErr = unknownColErr
	testInfo.sqlInfos[1].cases[3].expectedCompileErr = unknownColErr
	testInfo.sqlInfos[2].sql = "update t set c2 = 'c2_update'"
	testInfo.sqlInfos[3].sql = "replace into t values(5, 'e', 'N', '2017-07-05')"
	testInfo.sqlInfos[3].cases[4].expectedCompileErr = "[planner:1136]Column count doesn't match value count at row 1"
	alterTableSQL := "alter table t add column d3 enum('a', 'b') not null default 'a' after c3"
	tk.MustExec(`create table t (
		c1 int,
		c2 varchar(64),
		c3 enum('N','Y') not null default 'N',
		c4 timestamp on update current_timestamp,
		key(c1, c2))`)
	tk.MustExec("insert into t values(1, 'a', 'N', '2017-07-01')")

	callback := &ddl.TestDDLCallback{}
	prevState := model.StateNone
	require.NoError(t, testInfo.parseSQLs(parser.New()))

	times := 0
	var checkErr error
	callback.OnJobUpdatedExported = func(job *model.Job) {
		if job.SchemaState == prevState || checkErr != nil || times >= 3 {
			return
		}
		times++
		switch job.SchemaState {
		case model.StateDeleteOnly:
			// This state we execute every sqlInfo one time using the first session and other information.
			err := testInfo.compileSQL(0)
			if err != nil {
				checkErr = err
				break
			}
			err = testInfo.execSQL(0)
			if err != nil {
				checkErr = err
			}
		case model.StateWriteOnly:
			// This state we put the schema information to the second case.
			err := testInfo.compileSQL(1)
			if err != nil {
				checkErr = err
			}
		case model.StateWriteReorganization:
			// This state we execute every sqlInfo one time using the third session and other information.
			err := testInfo.compileSQL(2)
			if err != nil {
				checkErr = err
				break
			}
			err = testInfo.execSQL(2)
			if err != nil {
				checkErr = err
				break
			}
			// Mock the server is in `write only` state.
			err = testInfo.execSQL(1)
			if err != nil {
				checkErr = err
				break
			}
			// This state we put the schema information to the fourth case.
			err = testInfo.compileSQL(3)
			if err != nil {
				checkErr = err
			}
		}
	}
	d := dom.DDL()
	originalCallback := d.GetHook()
	defer d.SetHook(originalCallback)
	d.SetHook(callback)
	tk.MustExec(alterTableSQL)
	require.NoError(t, testInfo.compileSQL(4))
	require.NoError(t, testInfo.execSQL(4))
	// Mock the server is in `write reorg` state.
	require.NoError(t, testInfo.execSQL(3))
	require.NoError(t, checkErr)
}

type stateCase struct {
	session            session.Session
	rawStmt            ast.StmtNode
	stmt               sqlexec.Statement
	expectedExecErr    string
	expectedCompileErr string
}

type sqlInfo struct {
	sql string
	// cases is multiple stateCases.
	// Every case need to be executed with the different schema state.
	cases []*stateCase
}

// testExecInfo contains some SQL information and the number of times each SQL is executed
// in a DDL statement.
type testExecInfo struct {
	// execCases represents every SQL need to be executed execCases times.
	// And the schema state is different at each execution.
	execCases int
	// sqlInfos represents this test information has multiple SQLs to test.
	sqlInfos []*sqlInfo
}

func (t *testExecInfo) createSessions(store kv.Storage, useDB string) error {
	var err error
	for i, info := range t.sqlInfos {
		for j, c := range info.cases {
			c.session, err = session.CreateSession4Test(store)
			if err != nil {
				return errors.Trace(err)
			}
			_, err = c.session.Execute(context.Background(), "use "+useDB)
			if err != nil {
				return errors.Trace(err)
			}
			// It's used to debug.
			c.session.SetConnectionID(uint64(i*10 + j))
		}
	}
	return nil
}

func (t *testExecInfo) parseSQLs(p *parser.Parser) error {
	if t.execCases <= 0 {
		return nil
	}
	var err error
	for _, sqlInfo := range t.sqlInfos {
		seVars := sqlInfo.cases[0].session.GetSessionVars()
		charset, collation := seVars.GetCharsetInfo()
		for j := 0; j < t.execCases; j++ {
			sqlInfo.cases[j].rawStmt, err = p.ParseOneStmt(sqlInfo.sql, charset, collation)
			if err != nil {
				return errors.Trace(err)
			}
		}
	}
	return nil
}

func (t *testExecInfo) compileSQL(idx int) (err error) {
	for _, info := range t.sqlInfos {
		c := info.cases[idx]
		compiler := executor.Compiler{Ctx: c.session}
		se := c.session
		ctx := context.TODO()
		if err = se.PrepareTxnCtx(ctx); err != nil {
			return err
		}
		sctx := se.(sessionctx.Context)
		if err = executor.ResetContextOfStmt(sctx, c.rawStmt); err != nil {
			return errors.Trace(err)
		}
		c.stmt, err = compiler.Compile(ctx, c.rawStmt)
		if c.expectedCompileErr != "" {
			if err == nil {
				err = errors.Errorf("expected error %s but got nil", c.expectedCompileErr)
			} else if err.Error() == c.expectedCompileErr {
				err = nil
			}
		}
		if err != nil {
			return errors.Trace(err)
		}
	}
	return nil
}

func (t *testExecInfo) execSQL(idx int) error {
	for _, sqlInfo := range t.sqlInfos {
		c := sqlInfo.cases[idx]
		if c.expectedCompileErr != "" {
			continue
		}
		_, err := c.stmt.Exec(context.TODO())
		if c.expectedExecErr != "" {
			if err == nil {
				err = errors.Errorf("expected error %s but got nil", c.expectedExecErr)
			} else if err.Error() == c.expectedExecErr {
				err = nil
			}
		}
		if err != nil {
			return errors.Trace(err)
		}
		err = c.session.CommitTxn(context.TODO())
		if err != nil {
			return errors.Trace(err)
		}
	}
	return nil
}

type sqlWithErr struct {
	sql       string
	expectErr error
}

type expectQuery struct {
	sql  string
	rows []string
}

func TestAppendEnum(t *testing.T) {
	store, clean := testkit.CreateMockStore(t)
	defer clean()
	tk := testkit.NewTestKit(t, store)
	tk.MustExec("create database test_db_state default charset utf8 default collate utf8_bin")
	tk.MustExec("use test_db_state")
	tk.MustExec(`create table t (
			c1 varchar(64),
			c2 enum('N','Y') not null default 'N',
			c3 timestamp on update current_timestamp,
			c4 int primary key,
			unique key idx2 (c2, c3))`)
	tk.MustExec("insert into t values('a', 'N', '2017-07-01', 8)")
	// Make sure these SQLs use the plan of index scan.
	tk.MustExec("drop stats t")
	tk.MustGetErrMsg("insert into t values('a', 'A', '2018-09-19', 9)", "[types:1265]Data truncated for column 'c2' at row 1")
	tk.MustExec("alter table t change c2 c2 enum('N') DEFAULT 'N'")
	tk.MustExec("alter table t change c2 c2 int default 0")
	tk.MustExec("alter table t change c2 c2 enum('N','Y','A') DEFAULT 'A'")
	tk.MustExec("insert into t values('a', 'A', '2018-09-20', 10)")
	tk.MustExec("insert into t (c1, c3, c4) values('a', '2018-09-21', 11)")
	tk.MustQuery("select c4, c2 from t order by c4 asc").Check(testkit.Rows("8 N", "10 A", "11 A"))
	// fixed
	tk.MustExec("update t set c2='N' where c4 = 10")
	tk.MustQuery("select c2 from t where c4 = 10").Check(testkit.Rows("N"))
}

// https://github.com/pingcap/tidb/pull/6249 fixes the following two test cases.
func TestWriteOnlyWriteNULL(t *testing.T) {
	store, dom, clean := testkit.CreateMockStoreAndDomain(t)
	defer clean()
	tk := testkit.NewTestKit(t, store)
	tk.MustExec("create database test_db_state default charset utf8 default collate utf8_bin")
	sqls := make([]sqlWithErr, 1)
	sqls[0] = sqlWithErr{"insert t set c1 = 'c1_new', c3 = '2019-02-12', c4 = 8 on duplicate key update c1 = values(c1)", nil}
	addColumnSQL := "alter table t add column c5 int not null default 1 after c4"
	expectQuery := &expectQuery{"select c4, c5 from t", []string{"8 1"}}
	runTestInSchemaState(t, tk, store, dom, model.StateWriteOnly, true, addColumnSQL, sqls, expectQuery)
}

func TestWriteOnlyOnDupUpdate(t *testing.T) {
	store, dom, clean := testkit.CreateMockStoreAndDomain(t)
	defer clean()
	tk := testkit.NewTestKit(t, store)
	tk.MustExec("create database test_db_state default charset utf8 default collate utf8_bin")
	sqls := make([]sqlWithErr, 3)
	sqls[0] = sqlWithErr{"delete from t", nil}
	sqls[1] = sqlWithErr{"insert t set c1 = 'c1_dup', c3 = '2018-02-12', c4 = 2 on duplicate key update c1 = values(c1)", nil}
	sqls[2] = sqlWithErr{"insert t set c1 = 'c1_new', c3 = '2019-02-12', c4 = 2 on duplicate key update c1 = values(c1)", nil}
	addColumnSQL := "alter table t add column c5 int not null default 1 after c4"
	expectQuery := &expectQuery{"select c4, c5 from t", []string{"2 1"}}
	runTestInSchemaState(t, tk, store, dom, model.StateWriteOnly, true, addColumnSQL, sqls, expectQuery)
}

func TestWriteOnlyOnDupUpdateForAddColumns(t *testing.T) {
	store, dom, clean := testkit.CreateMockStoreAndDomain(t)
	defer clean()
	tk := testkit.NewTestKit(t, store)
	tk.MustExec("create database test_db_state default charset utf8 default collate utf8_bin")
	sqls := make([]sqlWithErr, 3)
	sqls[0] = sqlWithErr{"delete from t", nil}
	sqls[1] = sqlWithErr{"insert t set c1 = 'c1_dup', c3 = '2018-02-12', c4 = 2 on duplicate key update c1 = values(c1)", nil}
	sqls[2] = sqlWithErr{"insert t set c1 = 'c1_new', c3 = '2019-02-12', c4 = 2 on duplicate key update c1 = values(c1)", nil}
	addColumnsSQL := "alter table t add column c5 int not null default 1 after c4, add column c44 int not null default 1"
	expectQuery := &expectQuery{"select c4, c5, c44 from t", []string{"2 1 1"}}
	runTestInSchemaState(t, tk, store, dom, model.StateWriteOnly, true, addColumnsSQL, sqls, expectQuery)
}

func TestWriteReorgForModifyColumnTimestampToInt(t *testing.T) {
	store, dom, clean := testkit.CreateMockStoreAndDomain(t)
	defer clean()
	tk := testkit.NewTestKit(t, store)
	tk.MustExec("create database test_db_state default charset utf8 default collate utf8_bin")
	tk.MustExec("use test_db_state")
	tk.MustExec("create table tt(id int primary key auto_increment, c1 timestamp default '2020-07-10 01:05:08');")
	tk.MustExec("insert into tt values();")
	defer tk.MustExec("drop table if exists tt")

	sqls := make([]sqlWithErr, 1)
	sqls[0] = sqlWithErr{"insert into tt values();", nil}
	modifyColumnSQL := "alter table tt modify column c1 bigint;"
	expectQuery := &expectQuery{"select c1 from tt", []string{"20200710010508", "20200710010508"}}
	runTestInSchemaState(t, tk, store, dom, model.StateWriteReorganization, true, modifyColumnSQL, sqls, expectQuery)
}

type idxType byte

const (
	noneIdx    idxType = 0
	uniqIdx    idxType = 1
	primaryIdx idxType = 2
)

// TestWriteReorgForModifyColumn tests whether the correct columns is used in PhysicalIndexScan's ToPB function.
func TestWriteReorgForModifyColumn(t *testing.T) {
	modifyColumnSQL := "alter table tt change column c cc tinyint not null default 1 first"
	testModifyColumn(t, model.StateWriteReorganization, modifyColumnSQL, noneIdx)
}

// TestWriteReorgForModifyColumnWithUniqIdx tests whether the correct columns is used in PhysicalIndexScan's ToPB function.
func TestWriteReorgForModifyColumnWithUniqIdx(t *testing.T) {
	modifyColumnSQL := "alter table tt change column c cc tinyint unsigned not null default 1 first"
	testModifyColumn(t, model.StateWriteReorganization, modifyColumnSQL, uniqIdx)
}

// TestWriteReorgForModifyColumnWithPKIsHandle tests whether the correct columns is used in PhysicalIndexScan's ToPB function.
func TestWriteReorgForModifyColumnWithPKIsHandle(t *testing.T) {
	store, dom, clean := testkit.CreateMockStoreAndDomainWithSchemaLease(t, 200*time.Millisecond)
	defer clean()
	tk := testkit.NewTestKit(t, store)
	tk.MustExec("create database test_db_state default charset utf8 default collate utf8_bin")

	modifyColumnSQL := "alter table tt change column c cc tinyint not null default 1 first"

	tk.MustExec("use test_db_state")
	tk.MustExec(`create table tt (a int not null, b int default 1, c int not null default 0, unique index idx(c), primary key idx1(a) clustered, index idx2(a, c))`)
	tk.MustExec("insert into tt (a, c) values(-1, -11)")
	tk.MustExec("insert into tt (a, c) values(1, 11)")

	sqls := make([]sqlWithErr, 12)
	sqls[0] = sqlWithErr{"delete from tt where c = -11", nil}
	sqls[1] = sqlWithErr{"update tt use index(idx2) set a = 12, c = 555 where c = 11", errors.Errorf("[types:1690]constant 555 overflows tinyint")}
	sqls[2] = sqlWithErr{"update tt use index(idx2) set a = 12, c = 10 where c = 11", nil}
	sqls[3] = sqlWithErr{"insert into tt (a, c) values(2, 22)", nil}
	sqls[4] = sqlWithErr{"update tt use index(idx2) set a = 21, c = 2 where c = 22", nil}
	sqls[5] = sqlWithErr{"update tt use index(idx2) set a = 23 where c = 2", nil}
	sqls[6] = sqlWithErr{"insert tt set a = 31, c = 333", errors.Errorf("[types:1690]constant 333 overflows tinyint")}
	sqls[7] = sqlWithErr{"insert tt set a = 32, c = 123", nil}
	sqls[8] = sqlWithErr{"insert tt set a = 33", nil}
	sqls[9] = sqlWithErr{"insert into tt select * from tt order by c limit 1 on duplicate key update c = 44;", nil}
	sqls[10] = sqlWithErr{"replace into tt values(5, 55, 56)", nil}
	sqls[11] = sqlWithErr{"replace into tt values(6, 66, 56)", nil}

	query := &expectQuery{sql: "admin check table tt;", rows: nil}
	runTestInSchemaState(t, tk, store, dom, model.StateWriteReorganization, false, modifyColumnSQL, sqls, query)
}

// TestWriteReorgForModifyColumnWithPrimaryIdx tests whether the correct columns is used in PhysicalIndexScan's ToPB function.
func TestWriteReorgForModifyColumnWithPrimaryIdx(t *testing.T) {
	modifyColumnSQL := "alter table tt change column c cc tinyint not null default 1 first"
	testModifyColumn(t, model.StateWriteReorganization, modifyColumnSQL, uniqIdx)
}

// TestWriteReorgForModifyColumnWithoutFirst tests whether the correct columns is used in PhysicalIndexScan's ToPB function.
func TestWriteReorgForModifyColumnWithoutFirst(t *testing.T) {
	modifyColumnSQL := "alter table tt change column c cc tinyint not null default 1"
	testModifyColumn(t, model.StateWriteReorganization, modifyColumnSQL, noneIdx)
}

// TestWriteReorgForModifyColumnWithoutDefaultVal tests whether the correct columns is used in PhysicalIndexScan's ToPB function.
func TestWriteReorgForModifyColumnWithoutDefaultVal(t *testing.T) {
	modifyColumnSQL := "alter table tt change column c cc tinyint first"
	testModifyColumn(t, model.StateWriteReorganization, modifyColumnSQL, noneIdx)
}

// TestDeleteOnlyForModifyColumnWithoutDefaultVal tests whether the correct columns is used in PhysicalIndexScan's ToPB function.
func TestDeleteOnlyForModifyColumnWithoutDefaultVal(t *testing.T) {
	modifyColumnSQL := "alter table tt change column c cc tinyint first"
	testModifyColumn(t, model.StateDeleteOnly, modifyColumnSQL, noneIdx)
}

func testModifyColumn(t *testing.T, state model.SchemaState, modifyColumnSQL string, idx idxType) {
	store, dom, clean := testkit.CreateMockStoreAndDomainWithSchemaLease(t, 200*time.Millisecond)
	defer clean()
	tk := testkit.NewTestKit(t, store)
	tk.MustExec("create database test_db_state default charset utf8 default collate utf8_bin")
	tk.MustExec("use test_db_state")

	switch idx {
	case uniqIdx:
		tk.MustExec(`create table tt  (a varchar(64), b int default 1, c int not null default 0, unique index idx(c), unique index idx1(a), index idx2(a, c))`)
	case primaryIdx:
		// TODO: Support modify/change column with the primary key.
		tk.MustExec(`create table tt  (a varchar(64), b int default 1, c int not null default 0, index idx(c), primary index idx1(a), index idx2(a, c))`)
	default:
		tk.MustExec(`create table tt  (a varchar(64), b int default 1, c int not null default 0, index idx(c), index idx1(a), index idx2(a, c))`)
	}
	tk.MustExec("insert into tt (a, c) values('a', 11)")
	tk.MustExec("insert into tt (a, c) values('b', 22)")

	sqls := make([]sqlWithErr, 13)
	sqls[0] = sqlWithErr{"delete from tt where c = 11", nil}
	if state == model.StateWriteReorganization {
		sqls[1] = sqlWithErr{"update tt use index(idx2) set a = 'a_update', c = 555 where c = 22", errors.Errorf("[types:1690]constant 555 overflows tinyint")}
		sqls[4] = sqlWithErr{"insert tt set a = 'a_insert', c = 333", errors.Errorf("[types:1690]constant 333 overflows tinyint")}
	} else {
		sqls[1] = sqlWithErr{"update tt use index(idx2) set a = 'a_update', c = 2 where c = 22", nil}
		sqls[4] = sqlWithErr{"insert tt set a = 'a_insert', b = 123, c = 111", nil}
	}
	sqls[2] = sqlWithErr{"update tt use index(idx2) set a = 'a_update', c = 2 where c = 22", nil}
	sqls[3] = sqlWithErr{"update tt use index(idx2) set a = 'a_update_1' where c = 2", nil}
	if idx == noneIdx {
		sqls[5] = sqlWithErr{"insert tt set a = 'a_insert', c = 111", nil}
	} else {
		sqls[5] = sqlWithErr{"insert tt set a = 'a_insert_1', c = 123", nil}
	}
	sqls[6] = sqlWithErr{"insert tt set a = 'a_insert_2'", nil}
	sqls[7] = sqlWithErr{"insert into tt select * from tt order by c limit 1 on duplicate key update c = 44;", nil}
	sqls[8] = sqlWithErr{"insert ignore into tt values('a_insert_2', 2, 0), ('a_insert_ignore_1', 1, 123), ('a_insert_ignore_1', 1, 33)", nil}
	sqls[9] = sqlWithErr{"insert ignore into tt values('a_insert_ignore_2', 1, 123) on duplicate key update c = 33 ", nil}
	sqls[10] = sqlWithErr{"insert ignore into tt values('a_insert_ignore_3', 1, 123) on duplicate key update c = 66 ", nil}
	sqls[11] = sqlWithErr{"replace into tt values('a_replace_1', 55, 56)", nil}
	sqls[12] = sqlWithErr{"replace into tt values('a_replace_2', 77, 56)", nil}

	query := &expectQuery{sql: "admin check table tt;", rows: nil}
	runTestInSchemaState(t, tk, store, dom, state, false, modifyColumnSQL, sqls, query)
}

// TestWriteOnly tests whether the correct columns is used in PhysicalIndexScan's ToPB function.
func TestWriteOnly(t *testing.T) {
	store, dom, clean := testkit.CreateMockStoreAndDomain(t)
	defer clean()
	tk := testkit.NewTestKit(t, store)
	tk.MustExec("create database test_db_state default charset utf8 default collate utf8_bin")
	sqls := make([]sqlWithErr, 3)
	sqls[0] = sqlWithErr{"delete from t where c1 = 'a'", nil}
	sqls[1] = sqlWithErr{"update t use index(idx2) set c1 = 'c1_update' where c1 = 'a'", nil}
	sqls[2] = sqlWithErr{"insert t set c1 = 'c1_insert', c3 = '2018-02-12', c4 = 1", nil}
	addColumnSQL := "alter table t add column c5 int not null default 1 first"
	runTestInSchemaState(t, tk, store, dom, model.StateWriteOnly, true, addColumnSQL, sqls, nil)
}

// TestWriteOnlyForAddColumns tests whether the correct columns is used in PhysicalIndexScan's ToPB function.
func TestWriteOnlyForAddColumns(t *testing.T) {
	store, dom, clean := testkit.CreateMockStoreAndDomain(t)
	defer clean()
	tk := testkit.NewTestKit(t, store)
	tk.MustExec("create database test_db_state default charset utf8 default collate utf8_bin")
	sqls := make([]sqlWithErr, 3)
	sqls[0] = sqlWithErr{"delete from t where c1 = 'a'", nil}
	sqls[1] = sqlWithErr{"update t use index(idx2) set c1 = 'c1_update' where c1 = 'a'", nil}
	sqls[2] = sqlWithErr{"insert t set c1 = 'c1_insert', c3 = '2018-02-12', c4 = 1", nil}
	addColumnsSQL := "alter table t add column c5 int not null default 1 first, add column c6 int not null default 1"
	runTestInSchemaState(t, tk, store, dom, model.StateWriteOnly, true, addColumnsSQL, sqls, nil)
}

// TestDeleteOnly tests whether the correct columns is used in PhysicalIndexScan's ToPB function.
func TestDeleteOnly(t *testing.T) {
	store, dom, clean := testkit.CreateMockStoreAndDomainWithSchemaLease(t, 200*time.Millisecond)
	defer clean()
	tk := testkit.NewTestKit(t, store)
	tk.MustExec("create database test_db_state default charset utf8 default collate utf8_bin")
	tk.MustExec("use test_db_state")
	tk.MustExec(`create table tt (c varchar(64), c4 int)`)
	tk.MustExec("insert into tt (c, c4) values('a', 8)")

	sqls := make([]sqlWithErr, 5)
	sqls[0] = sqlWithErr{"insert t set c1 = 'c1_insert', c3 = '2018-02-12', c4 = 1",
		errors.Errorf("Can't find column c1")}
	sqls[1] = sqlWithErr{"update t set c1 = 'c1_insert', c3 = '2018-02-12', c4 = 1",
		errors.Errorf("[planner:1054]Unknown column 'c1' in 'field list'")}
	sqls[2] = sqlWithErr{"delete from t where c1='a'",
		errors.Errorf("[planner:1054]Unknown column 'c1' in 'where clause'")}
	sqls[3] = sqlWithErr{"delete t, tt from tt inner join t on t.c4=tt.c4 where tt.c='a' and t.c1='a'",
		errors.Errorf("[planner:1054]Unknown column 't.c1' in 'where clause'")}
	sqls[4] = sqlWithErr{"delete t, tt from tt inner join t on t.c1=tt.c where tt.c='a'",
		errors.Errorf("[planner:1054]Unknown column 't.c1' in 'on clause'")}
	query := &expectQuery{sql: "select * from t;", rows: []string{"N 2017-07-01 00:00:00 8"}}
	dropColumnSQL := "alter table t drop column c1"
	runTestInSchemaState(t, tk, store, dom, model.StateDeleteOnly, true, dropColumnSQL, sqls, query)
}

// TestSchemaChangeForDropColumnWithIndexes test for modify data when a middle-state column with indexes in it.
func TestSchemaChangeForDropColumnWithIndexes(t *testing.T) {
	store, dom, clean := testkit.CreateMockStoreAndDomainWithSchemaLease(t, 200*time.Millisecond)
	defer clean()
	tk := testkit.NewTestKit(t, store)
	tk.MustExec("create database test_db_state default charset utf8 default collate utf8_bin")
	tk.MustExec("use test_db_state")
	sqls := make([]sqlWithErr, 5)
	sqls[0] = sqlWithErr{"delete from t1", nil}
	sqls[1] = sqlWithErr{"delete from t1 where b=1", errors.Errorf("[planner:1054]Unknown column 'b' in 'where clause'")}
	sqls[2] = sqlWithErr{"insert into t1(a) values(1);", nil}
	sqls[3] = sqlWithErr{"update t1 set a = 2 where a=1;", nil}
	sqls[4] = sqlWithErr{"delete from t1", nil}
	prepare := func() {
		tk.MustExec("drop table if exists t1")
		tk.MustExec("create table t1(a bigint unsigned not null primary key, b int, c int, index idx(b));")
		tk.MustExec("insert into t1 values(1,1,1);")
	}
	prepare()
	dropColumnSQL := "alter table t1 drop column b"
	query := &expectQuery{sql: "select * from t1;", rows: []string{}}
	runTestInSchemaState(t, tk, store, dom, model.StateWriteOnly, true, dropColumnSQL, sqls, query)
	prepare()
	runTestInSchemaState(t, tk, store, dom, model.StateDeleteOnly, true, dropColumnSQL, sqls, query)
	prepare()
	runTestInSchemaState(t, tk, store, dom, model.StateDeleteReorganization, true, dropColumnSQL, sqls, query)
}

// TestSchemaChangeForDropColumnWithIndexes test for modify data when some middle-state columns with indexes in it.
func TestSchemaChangeForDropColumnsWithIndexes(t *testing.T) {
	store, dom, clean := testkit.CreateMockStoreAndDomainWithSchemaLease(t, 200*time.Millisecond)
	defer clean()
	tk := testkit.NewTestKit(t, store)
	tk.MustExec("create database test_db_state default charset utf8 default collate utf8_bin")
	tk.MustExec("use test_db_state")
	sqls := make([]sqlWithErr, 5)
	sqls[0] = sqlWithErr{"delete from t1", nil}
	sqls[1] = sqlWithErr{"delete from t1 where b=1", errors.Errorf("[planner:1054]Unknown column 'b' in 'where clause'")}
	sqls[2] = sqlWithErr{"insert into t1(a) values(1);", nil}
	sqls[3] = sqlWithErr{"update t1 set a = 2 where a=1;", nil}
	sqls[4] = sqlWithErr{"delete from t1", nil}
	prepare := func() {
		tk.MustExec("drop table if exists t1")
		tk.MustExec("create table t1(a bigint unsigned not null primary key, b int, c int, d int, index idx(b), index idx2(d));")
		tk.MustExec("insert into t1 values(1,1,1,1);")
	}
	prepare()
	dropColumnSQL := "alter table t1 drop column b, drop column d"
	query := &expectQuery{sql: "select * from t1;", rows: []string{}}
	runTestInSchemaState(t, tk, store, dom, model.StateWriteOnly, true, dropColumnSQL, sqls, query)
	prepare()
	runTestInSchemaState(t, tk, store, dom, model.StateDeleteOnly, true, dropColumnSQL, sqls, query)
	prepare()
	runTestInSchemaState(t, tk, store, dom, model.StateDeleteReorganization, true, dropColumnSQL, sqls, query)
}

// TestDeleteOnlyForDropExpressionIndex tests for deleting data when the hidden column is delete-only state.
func TestDeleteOnlyForDropExpressionIndex(t *testing.T) {
	store, dom, clean := testkit.CreateMockStoreAndDomain(t)
	defer clean()
	tk := testkit.NewTestKit(t, store)
	tk.MustExec("create database test_db_state default charset utf8 default collate utf8_bin")
	tk.MustExec("use test_db_state")
	tk.MustExec(`create table tt (a int, b int)`)
	tk.MustExec(`alter table tt add index expr_idx((a+1))`)
	tk.MustExec("insert into tt (a, b) values(8, 8)")

	sqls := make([]sqlWithErr, 1)
	sqls[0] = sqlWithErr{"delete from tt where b=8", nil}
	dropIdxSQL := "alter table tt drop index expr_idx"
	runTestInSchemaState(t, tk, store, dom, model.StateDeleteOnly, true, dropIdxSQL, sqls, nil)
	tk.MustExec("admin check table tt")
}

// TestDeleteOnlyForDropColumns tests whether the correct columns is used in PhysicalIndexScan's ToPB function.
func TestDeleteOnlyForDropColumns(t *testing.T) {
	store, dom, clean := testkit.CreateMockStoreAndDomainWithSchemaLease(t, 200*time.Millisecond)
	defer clean()
	tk := testkit.NewTestKit(t, store)
	tk.MustExec("create database test_db_state default charset utf8 default collate utf8_bin")
	sqls := make([]sqlWithErr, 1)
	sqls[0] = sqlWithErr{"insert t set c1 = 'c1_insert', c3 = '2018-02-12', c4 = 1",
		errors.Errorf("Can't find column c1")}
	dropColumnsSQL := "alter table t drop column c1, drop column c3"
	runTestInSchemaState(t, tk, store, dom, model.StateDeleteOnly, true, dropColumnsSQL, sqls, nil)
}

func TestWriteOnlyForDropColumn(t *testing.T) {
	store, dom, clean := testkit.CreateMockStoreAndDomainWithSchemaLease(t, 200*time.Millisecond)
	defer clean()
	tk := testkit.NewTestKit(t, store)
	tk.MustExec("create database test_db_state default charset utf8 default collate utf8_bin")
	tk.MustExec("use test_db_state")
	tk.MustExec(`create table tt (c1 int, c4 int)`)
	tk.MustExec("insert into tt (c1, c4) values(8, 8)")

	sqls := make([]sqlWithErr, 3)
	sqls[0] = sqlWithErr{"update t set c1='5', c3='2020-03-01';", errors.New("[planner:1054]Unknown column 'c3' in 'field list'")}
	sqls[1] = sqlWithErr{"update t set c1='5', c3='2020-03-01' where c4 = 8;", errors.New("[planner:1054]Unknown column 'c3' in 'field list'")}
	sqls[2] = sqlWithErr{"update t t1, tt t2 set t1.c1='5', t1.c3='2020-03-01', t2.c1='10' where t1.c4=t2.c4",
		errors.New("[planner:1054]Unknown column 'c3' in 'field list'")}
	sqls[2] = sqlWithErr{"update t set c1='5' where c3='2017-07-01';", errors.New("[planner:1054]Unknown column 'c3' in 'where clause'")}
	dropColumnSQL := "alter table t drop column c3"
	query := &expectQuery{sql: "select * from t;", rows: []string{"a N 8"}}
	runTestInSchemaState(t, tk, store, dom, model.StateWriteOnly, false, dropColumnSQL, sqls, query)
}

func TestWriteOnlyForDropColumns(t *testing.T) {
	store, dom, clean := testkit.CreateMockStoreAndDomainWithSchemaLease(t, 200*time.Millisecond)
	defer clean()
	tk := testkit.NewTestKit(t, store)
	tk.MustExec("create database test_db_state default charset utf8 default collate utf8_bin")
	tk.MustExec("use test_db_state")
	tk.MustExec(`create table t_drop_columns (c1 int, c4 int)`)
	tk.MustExec("insert into t_drop_columns (c1, c4) values(8, 8)")

	sqls := make([]sqlWithErr, 3)
	sqls[0] = sqlWithErr{"update t set c1='5', c3='2020-03-01';", errors.New("[planner:1054]Unknown column 'c1' in 'field list'")}
	sqls[1] = sqlWithErr{"update t t1, t_drop_columns t2 set t1.c1='5', t1.c3='2020-03-01', t2.c1='10' where t1.c4=t2.c4",
		errors.New("[planner:1054]Unknown column 'c1' in 'field list'")}
	sqls[2] = sqlWithErr{"update t set c1='5' where c3='2017-07-01';", errors.New("[planner:1054]Unknown column 'c3' in 'where clause'")}
	dropColumnsSQL := "alter table t drop column c3, drop column c1"
	query := &expectQuery{sql: "select * from t;", rows: []string{"N 8"}}
	runTestInSchemaState(t, tk, store, dom, model.StateWriteOnly, false, dropColumnsSQL, sqls, query)
}

func runTestInSchemaState(
	t *testing.T,
	tk *testkit.TestKit,
	store kv.Storage,
	dom *domain.Domain,
	state model.SchemaState,
	isOnJobUpdated bool,
	alterTableSQL string,
	sqlWithErrs []sqlWithErr,
	expectQuery *expectQuery,
) {
	tk.MustExec("use test_db_state")
	tk.MustExec("drop table if exists t")
	tk.MustExec(`create table t (
	 	c1 varchar(64),
	 	c2 enum('N','Y') not null default 'N',
	 	c3 timestamp on update current_timestamp,
	 	c4 int primary key,
	 	unique key idx2 (c2))`)
	tk.MustExec("insert into t values('a', 'N', '2017-07-01', 8)")
	// Make sure these SQLs use the plan of index scan.
	tk.MustExec("drop stats t")

	callback := &ddl.TestDDLCallback{Do: dom}
	prevState := model.StateNone
	var checkErr error
	se, err := session.CreateSession(store)
	require.NoError(t, err)
	_, err = se.Execute(context.Background(), "use test_db_state")
	require.NoError(t, err)
	cbFunc := func(job *model.Job) {
		if job.SchemaState == prevState || checkErr != nil {
			return
		}
		prevState = job.SchemaState
		if job.SchemaState != state {
			return
		}
		for _, sqlWithErr := range sqlWithErrs {
			_, err1 := se.Execute(context.Background(), sqlWithErr.sql)
			if !terror.ErrorEqual(err1, sqlWithErr.expectErr) {
				checkErr = errors.Errorf("sql: %s, expect err: %v, got err: %v", sqlWithErr.sql, sqlWithErr.expectErr, err1)
				break
			}
		}
	}
	if isOnJobUpdated {
		callback.OnJobUpdatedExported = cbFunc
	} else {
		callback.OnJobRunBeforeExported = cbFunc
	}
	d := dom.DDL()
	originalCallback := d.GetHook()
	d.SetHook(callback)
	tk.MustExec(alterTableSQL)
	require.NoError(t, checkErr)
	d.SetHook(originalCallback)

	if expectQuery != nil {
		tk := testkit.NewTestKit(t, store)
		tk.MustExec("use test_db_state")
		rs, _ := tk.Exec(expectQuery.sql)
		if expectQuery.rows == nil {
			require.Nil(t, rs)
		} else {
			rows := tk.ResultSetToResult(rs, fmt.Sprintf("sql:%s", expectQuery.sql))
			rows.Check(testkit.Rows(expectQuery.rows...))
		}
	}
}

func TestShowIndex(t *testing.T) {
	store, dom, clean := testkit.CreateMockStoreAndDomainWithSchemaLease(t, 200*time.Millisecond)
	defer clean()
	tk := testkit.NewTestKit(t, store)
	tk.MustExec("create database test_db_state default charset utf8 default collate utf8_bin")
	tk.MustExec("use test_db_state")
	tk.MustExec(`create table t(c1 int primary key nonclustered, c2 int)`)

	callback := &ddl.TestDDLCallback{}
	prevState := model.StateNone
	showIndexSQL := `show index from t`
	var checkErr error
	callback.OnJobUpdatedExported = func(job *model.Job) {
		if job.SchemaState == prevState || checkErr != nil {
			return
		}
		switch job.SchemaState {
		case model.StateDeleteOnly, model.StateWriteOnly, model.StateWriteReorganization:
			result, err1 := tk.Exec(showIndexSQL)
			if err1 != nil {
				checkErr = err1
				break
			}
			rows := tk.ResultSetToResult(result, fmt.Sprintf("sql:%s", showIndexSQL))
			got := fmt.Sprintf("%s", rows.Rows())
			need := fmt.Sprintf("%s", testkit.Rows("t 0 PRIMARY 1 c1 A 0 <nil> <nil>  BTREE   YES <nil> NO"))
			if got != need {
				checkErr = fmt.Errorf("need %v, but got %v", need, got)
			}
		}
	}

	d := dom.DDL()
	originalCallback := d.GetHook()
	d.SetHook(callback)
	alterTableSQL := `alter table t add index c2(c2)`
	tk.MustExec(alterTableSQL)
	require.NoError(t, checkErr)

	tk.MustQuery(showIndexSQL).Check(testkit.Rows(
		"t 0 PRIMARY 1 c1 A 0 <nil> <nil>  BTREE   YES <nil> NO",
		"t 1 c2 1 c2 A 0 <nil> <nil> YES BTREE   YES <nil> NO",
	))
	d.SetHook(originalCallback)

	tk.MustExec(`create table tr(
		id int, name varchar(50),
		purchased date
	)
	partition by range( year(purchased) ) (
    	partition p0 values less than (1990),
    	partition p1 values less than (1995),
    	partition p2 values less than (2000),
    	partition p3 values less than (2005),
    	partition p4 values less than (2010),
    	partition p5 values less than (2015)
   	);`)
	tk.MustExec("create index idx1 on tr (purchased);")
	tk.MustQuery("show index from tr;").Check(testkit.Rows("tr 1 idx1 1 purchased A 0 <nil> <nil> YES BTREE   YES <nil> NO"))

	tk.MustExec("drop table if exists tr")
	tk.MustExec("create table tr(id int primary key clustered, v int, key vv(v))")
	tk.MustQuery("show index from tr").Check(testkit.Rows("tr 0 PRIMARY 1 id A 0 <nil> <nil>  BTREE   YES <nil> YES", "tr 1 vv 1 v A 0 <nil> <nil> YES BTREE   YES <nil> NO"))
	tk.MustQuery("select key_name, clustered from information_schema.tidb_indexes where table_name = 'tr' order by key_name").Check(testkit.Rows("PRIMARY YES", "vv NO"))

	tk.MustExec("drop table if exists tr")
	tk.MustExec("create table tr(id int primary key nonclustered, v int, key vv(v))")
	tk.MustQuery("show index from tr").Check(testkit.Rows("tr 1 vv 1 v A 0 <nil> <nil> YES BTREE   YES <nil> NO", "tr 0 PRIMARY 1 id A 0 <nil> <nil>  BTREE   YES <nil> NO"))
	tk.MustQuery("select key_name, clustered from information_schema.tidb_indexes where table_name = 'tr' order by key_name").Check(testkit.Rows("PRIMARY NO", "vv NO"))

	tk.MustExec("drop table if exists tr")
	tk.MustExec("create table tr(id char(100) primary key clustered, v int, key vv(v))")
	tk.MustQuery("show index from tr").Check(testkit.Rows("tr 1 vv 1 v A 0 <nil> <nil> YES BTREE   YES <nil> NO", "tr 0 PRIMARY 1 id A 0 <nil> <nil>  BTREE   YES <nil> YES"))
	tk.MustQuery("select key_name, clustered from information_schema.tidb_indexes where table_name = 'tr' order by key_name").Check(testkit.Rows("PRIMARY YES", "vv NO"))

	tk.MustExec("drop table if exists tr")
	tk.MustExec("create table tr(id char(100) primary key nonclustered, v int, key vv(v))")
	tk.MustQuery("show index from tr").Check(testkit.Rows("tr 1 vv 1 v A 0 <nil> <nil> YES BTREE   YES <nil> NO", "tr 0 PRIMARY 1 id A 0 <nil> <nil>  BTREE   YES <nil> NO"))
	tk.MustQuery("select key_name, clustered from information_schema.tidb_indexes where table_name = 'tr' order by key_name").Check(testkit.Rows("PRIMARY NO", "vv NO"))
}

func TestParallelAlterModifyColumn(t *testing.T) {
	store, dom, clean := testkit.CreateMockStoreAndDomain(t)
	defer clean()
	tk := testkit.NewTestKit(t, store)
	tk.MustExec("create database test_db_state default charset utf8 default collate utf8_bin")
	sql := "ALTER TABLE t MODIFY COLUMN b int FIRST;"
	f := func(err1, err2 error) {
		require.NoError(t, err1)
		require.NoError(t, err2)
		tk.MustExec("select * from t")
	}
	testControlParallelExecSQL(t, tk, store, dom, "", sql, sql, f)
}

func TestParallelAlterModifyColumnWithData(t *testing.T) {
	store, dom, clean := testkit.CreateMockStoreAndDomainWithSchemaLease(t, 200*time.Millisecond)
	defer clean()
	tk := testkit.NewTestKit(t, store)
	tk.MustExec("create database test_db_state default charset utf8 default collate utf8_bin")

	// modify column: double -> int
	// modify column: double -> int
	sql := "ALTER TABLE t MODIFY COLUMN c int;"
	f := func(err1, err2 error) {
		require.NoError(t, err1)
		require.EqualError(t, err2, "[ddl:1072]column c id 3 does not exist, this column may have been updated by other DDL ran in parallel")
		rs, err := tk.Exec("select * from t")
		require.NoError(t, err)
		sRows, err := session.ResultSetToStringSlice(context.Background(), tk.Session(), rs)
		require.NoError(t, err)
		require.Equal(t, "3", sRows[0][2])
		require.NoError(t, rs.Close())
		tk.MustExec("insert into t values(11, 22, 33.3, 44, 55)")
		rs, err = tk.Exec("select * from t")
		require.NoError(t, err)
		sRows, err = session.ResultSetToStringSlice(context.Background(), tk.Session(), rs)
		require.NoError(t, err)
		require.Equal(t, "33", sRows[1][2])
		require.NoError(t, rs.Close())
	}
	testControlParallelExecSQL(t, tk, store, dom, "", sql, sql, f)

	// modify column: int -> double
	// rename column: double -> int
	sql1 := "ALTER TABLE t MODIFY b double;"
	sql2 := "ALTER TABLE t RENAME COLUMN b to bb;"
	f = func(err1, err2 error) {
		require.Nil(t, err1)
		require.Nil(t, err2)
		rs, err := tk.Exec("select * from t")
		require.NoError(t, err)
		sRows, err := session.ResultSetToStringSlice(context.Background(), tk.Session(), rs)
		require.NoError(t, err)
		require.Equal(t, "2", sRows[0][1])
		require.NoError(t, rs.Close())
		tk.MustExec("insert into t values(11, 22.2, 33, 44, 55)")
		rs, err = tk.Exec("select * from t")
		require.NoError(t, err)
		sRows, err = session.ResultSetToStringSlice(context.Background(), tk.Session(), rs)
		require.NoError(t, err)
		require.Equal(t, "22", sRows[1][1])
		require.NoError(t, rs.Close())
	}
	testControlParallelExecSQL(t, tk, store, dom, "", sql1, sql2, f)

	// modify column: int -> double
	// modify column: double -> int
	sql2 = "ALTER TABLE t CHANGE b bb int;"
	f = func(err1, err2 error) {
		require.NoError(t, err1)
		require.NoError(t, err2)
		rs, err := tk.Exec("select * from t")
		require.NoError(t, err)
		sRows, err := session.ResultSetToStringSlice(context.Background(), tk.Session(), rs)
		require.NoError(t, err)
		require.Equal(t, "2", sRows[0][1])
		require.NoError(t, rs.Close())
		tk.MustExec("insert into t values(11, 22.2, 33, 44, 55)")
		rs, err = tk.Exec("select * from t")
		require.NoError(t, err)
		sRows, err = session.ResultSetToStringSlice(context.Background(), tk.Session(), rs)
		require.NoError(t, err)
		require.Equal(t, "22", sRows[1][1])
		require.NoError(t, rs.Close())
	}
	testControlParallelExecSQL(t, tk, store, dom, "", sql1, sql2, f)
}

func TestParallelAlterModifyColumnToNotNullWithData(t *testing.T) {
	store, dom, clean := testkit.CreateMockStoreAndDomainWithSchemaLease(t, 200*time.Millisecond)
	defer clean()
	tk := testkit.NewTestKit(t, store)
	tk.MustExec("create database test_db_state default charset utf8 default collate utf8_bin")

	// double null -> int not null
	// double null -> int not null
	sql := "ALTER TABLE t MODIFY COLUMN c int not null;"
	f := func(err1, err2 error) {
		require.NoError(t, err1)
		require.EqualError(t, err2, "[ddl:1072]column c id 3 does not exist, this column may have been updated by other DDL ran in parallel")
		rs, err := tk.Exec("select * from t")
		require.NoError(t, err)
		sRows, err := session.ResultSetToStringSlice(context.Background(), tk.Session(), rs)
		require.NoError(t, err)
		require.Equal(t, "3", sRows[0][2])
		require.NoError(t, rs.Close())
		err = tk.ExecToErr("insert into t values(11, 22, null, 44, 55)")
		require.Error(t, err)
		tk.MustExec("insert into t values(11, 22, 33.3, 44, 55)")
		rs, err = tk.Exec("select * from t")
		require.NoError(t, err)
		sRows, err = session.ResultSetToStringSlice(context.Background(), tk.Session(), rs)
		require.NoError(t, err)
		require.Equal(t, "33", sRows[1][2])
		require.NoError(t, rs.Close())
	}
	testControlParallelExecSQL(t, tk, store, dom, "", sql, sql, f)

	// int null -> double not null
	// double not null -> int null
	sql1 := "ALTER TABLE t CHANGE b b double not null;"
	sql2 := "ALTER TABLE t CHANGE b bb int null;"
	f = func(err1, err2 error) {
		require.NoError(t, err1)
		require.NoError(t, err2)
		rs, err := tk.Exec("select * from t")
		require.NoError(t, err)
		sRows, err := session.ResultSetToStringSlice(context.Background(), tk.Session(), rs)
		require.NoError(t, err)
		require.Equal(t, "2", sRows[0][1])
		require.NoError(t, rs.Close())
		err = tk.ExecToErr("insert into t values(11, null, 33, 44, 55)")
		require.NoError(t, err)
		tk.MustExec("insert into t values(11, 22.2, 33, 44, 55)")
		rs, err = tk.Exec("select * from t")
		require.NoError(t, err)
		sRows, err = session.ResultSetToStringSlice(context.Background(), tk.Session(), rs)
		require.NoError(t, err)
		require.Equal(t, "<nil>", sRows[1][1])
		require.Equal(t, "22", sRows[2][1])
		require.NoError(t, rs.Close())
	}
	testControlParallelExecSQL(t, tk, store, dom, "", sql1, sql2, f)
}

func TestParallelAddGeneratedColumnAndAlterModifyColumn(t *testing.T) {
	store, dom, clean := testkit.CreateMockStoreAndDomain(t)
	defer clean()
	tk := testkit.NewTestKit(t, store)
	tk.MustExec("create database test_db_state default charset utf8 default collate utf8_bin")
	tk.MustExec("use test_db_state")

	sql1 := "ALTER TABLE t ADD COLUMN f INT GENERATED ALWAYS AS(a+1);"
	sql2 := "ALTER TABLE t MODIFY COLUMN a tinyint;"

	f := func(err1, err2 error) {
		require.NoError(t, err1)
		require.EqualError(t, err2, "[ddl:8200]Unsupported modify column: oldCol is a dependent column 'a' for generated column")
		tk.MustExec("select * from t")
	}
	testControlParallelExecSQL(t, tk, store, dom, "", sql1, sql2, f)
}

func TestParallelAlterModifyColumnAndAddPK(t *testing.T) {
	store, dom, clean := testkit.CreateMockStoreAndDomain(t)
	defer clean()
	tk := testkit.NewTestKit(t, store)
	tk.MustExec("create database test_db_state default charset utf8 default collate utf8_bin")
	sql1 := "ALTER TABLE t ADD PRIMARY KEY (b) NONCLUSTERED;"
	sql2 := "ALTER TABLE t MODIFY COLUMN b tinyint;"
	f := func(err1, err2 error) {
		require.NoError(t, err1)
		require.EqualError(t, err2, "[ddl:8200]Unsupported modify column: this column has primary key flag")
		tk.MustExec("select * from t")
	}
	testControlParallelExecSQL(t, tk, store, dom, "", sql1, sql2, f)
}

// TODO: This test is not a test that performs two DDLs in parallel.
// So we should not use the function of testControlParallelExecSQL. We will handle this test in the next PR.
// func TestParallelColumnModifyingDefinition(t *testing.T) {
//	store, dom, clean := testkit.CreateMockStoreAndDomain(t)
//	defer clean()
//	tk := testkit.NewTestKit(t, store)
//	tk.MustExec("create database test_db_state default charset utf8 default collate utf8_bin")
// 	sql1 := "insert into t(b) values (null);"
// 	sql2 := "alter table t change b b2 bigint not null;"
// 	f := func(err1, err2 error) {
// 		require.NoError(t, err1)
// 		if err2 != nil {
//			require.ErrorEqual(t, err2, "[ddl:1265]Data truncated for column 'b2' at row 1")
// 		}
// 	}
// 	testControlParallelExecSQL(t, tk, store, dom, "", sql1, sql2, f)
// }

func TestParallelAddColumAndSetDefaultValue(t *testing.T) {
	store, dom, clean := testkit.CreateMockStoreAndDomain(t)
	defer clean()
	tk := testkit.NewTestKit(t, store)
	tk.MustExec("create database test_db_state default charset utf8 default collate utf8_bin")
	tk.MustExec("use test_db_state")
	tk.MustExec(`create table tx (
		c1 varchar(64),
		c2 enum('N','Y') not null default 'N',
		primary key idx2 (c2, c1))`)
	tk.MustExec("insert into tx values('a', 'N')")

	sql1 := "alter table tx add column cx int after c1"
	sql2 := "alter table tx alter c2 set default 'N'"

	f := func(err1, err2 error) {
		require.NoError(t, err1)
		require.NoError(t, err2)
		tk.MustExec("delete from tx where c1='a'")
	}
	testControlParallelExecSQL(t, tk, store, dom, "", sql1, sql2, f)
}

func TestParallelChangeColumnName(t *testing.T) {
	store, dom, clean := testkit.CreateMockStoreAndDomain(t)
	defer clean()
	tk := testkit.NewTestKit(t, store)
	tk.MustExec("create database test_db_state default charset utf8 default collate utf8_bin")
	sql1 := "ALTER TABLE t CHANGE a aa int;"
	sql2 := "ALTER TABLE t CHANGE b aa int;"
	f := func(err1, err2 error) {
		// Make sure only a DDL encounters the error of 'duplicate column name'.
		var oneErr error
		if (err1 != nil && err2 == nil) || (err1 == nil && err2 != nil) {
			if err1 != nil {
				oneErr = err1
			} else {
				oneErr = err2
			}
		}
		require.EqualError(t, oneErr, "[schema:1060]Duplicate column name 'aa'")
	}
	testControlParallelExecSQL(t, tk, store, dom, "", sql1, sql2, f)
}

func TestParallelAlterAddIndex(t *testing.T) {
	store, dom, clean := testkit.CreateMockStoreAndDomain(t)
	defer clean()
	tk := testkit.NewTestKit(t, store)
	tk.MustExec("create database test_db_state default charset utf8 default collate utf8_bin")
	sql1 := "ALTER TABLE t add index index_b(b);"
	sql2 := "CREATE INDEX index_b ON t (c);"
	f := func(err1, err2 error) {
		require.NoError(t, err1)
		require.EqualError(t, err2, "[ddl:1061]index already exist index_b")
	}
	testControlParallelExecSQL(t, tk, store, dom, "", sql1, sql2, f)
}

func TestParallelAlterAddExpressionIndex(t *testing.T) {
	store, dom, clean := testkit.CreateMockStoreAndDomain(t)
	defer clean()
	tk := testkit.NewTestKit(t, store)
	tk.MustExec("create database test_db_state default charset utf8 default collate utf8_bin")

	sql1 := "ALTER TABLE t add index expr_index_b((b+1));"
	sql2 := "CREATE INDEX expr_index_b ON t ((c+1));"
	f := func(err1, err2 error) {
		require.NoError(t, err1)
		require.EqualError(t, err2, "[ddl:1061]index already exist expr_index_b")
	}
	testControlParallelExecSQL(t, tk, store, dom, "", sql1, sql2, f)
}

func TestParallelAddPrimaryKey(t *testing.T) {
	store, dom, clean := testkit.CreateMockStoreAndDomain(t)
	defer clean()
	tk := testkit.NewTestKit(t, store)
	tk.MustExec("create database test_db_state default charset utf8 default collate utf8_bin")
	sql1 := "ALTER TABLE t add primary key index_b(b);"
	sql2 := "ALTER TABLE t add primary key index_b(c);"
	f := func(err1, err2 error) {
		require.NoError(t, err1)
		require.EqualError(t, err2, "[schema:1068]Multiple primary key defined")
	}
	testControlParallelExecSQL(t, tk, store, dom, "", sql1, sql2, f)
}

func TestParallelAlterAddPartition(t *testing.T) {
	store, dom, clean := testkit.CreateMockStoreAndDomain(t)
	defer clean()
	tk := testkit.NewTestKit(t, store)
	tk.MustExec("create database test_db_state default charset utf8 default collate utf8_bin")
	sql1 := `alter table t_part add partition (
    partition p2 values less than (30)
   );`
	sql2 := `alter table t_part add partition (
    partition p3 values less than (30)
   );`
	f := func(err1, err2 error) {
		require.NoError(t, err1)
		require.EqualError(t, err2, "[ddl:1493]VALUES LESS THAN value must be strictly increasing for each partition")
	}
	testControlParallelExecSQL(t, tk, store, dom, "", sql1, sql2, f)
}

func TestParallelDropColumn(t *testing.T) {
	store, dom, clean := testkit.CreateMockStoreAndDomain(t)
	defer clean()
	tk := testkit.NewTestKit(t, store)
	tk.MustExec("create database test_db_state default charset utf8 default collate utf8_bin")
	sql := "ALTER TABLE t drop COLUMN c ;"
	f := func(err1, err2 error) {
		require.NoError(t, err1)
		require.EqualError(t, err2, "[ddl:1091]column c doesn't exist")
	}
	testControlParallelExecSQL(t, tk, store, dom, "", sql, sql, f)
}

func TestParallelDropColumns(t *testing.T) {
	store, dom, clean := testkit.CreateMockStoreAndDomain(t)
	defer clean()
	tk := testkit.NewTestKit(t, store)
	tk.MustExec("create database test_db_state default charset utf8 default collate utf8_bin")
	sql := "ALTER TABLE t drop COLUMN b, drop COLUMN c;"
	f := func(err1, err2 error) {
		require.NoError(t, err1)
		require.EqualError(t, err2, "[ddl:1091]column b doesn't exist")
	}
	testControlParallelExecSQL(t, tk, store, dom, "", sql, sql, f)
}

func TestParallelDropIfExistsColumns(t *testing.T) {
	store, dom, clean := testkit.CreateMockStoreAndDomain(t)
	defer clean()
	tk := testkit.NewTestKit(t, store)
	tk.MustExec("create database test_db_state default charset utf8 default collate utf8_bin")
	sql := "ALTER TABLE t drop COLUMN if exists b, drop COLUMN if exists c;"
	f := func(err1, err2 error) {
		require.NoError(t, err1)
		require.NoError(t, err2)
	}
	testControlParallelExecSQL(t, tk, store, dom, "", sql, sql, f)
}

func TestParallelDropIndex(t *testing.T) {
	store, dom, clean := testkit.CreateMockStoreAndDomain(t)
	defer clean()
	tk := testkit.NewTestKit(t, store)
	tk.MustExec("create database test_db_state default charset utf8 default collate utf8_bin")
	sql1 := "alter table t drop index idx1 ;"
	sql2 := "alter table t drop index idx2 ;"
	f := func(err1, err2 error) {
		require.NoError(t, err1)
		require.EqualError(t, err2, "[autoid:1075]Incorrect table definition; there can be only one auto column and it must be defined as a key")
	}
	testControlParallelExecSQL(t, tk, store, dom, "", sql1, sql2, f)
}

func TestParallelDropPrimaryKey(t *testing.T) {
	store, dom, clean := testkit.CreateMockStoreAndDomain(t)
	defer clean()
	tk := testkit.NewTestKit(t, store)
	tk.MustExec("create database test_db_state default charset utf8 default collate utf8_bin")
	sql1 := "alter table t drop primary key;"
	sql2 := "alter table t drop primary key;"
	f := func(err1, err2 error) {
		require.NoError(t, err1)
		require.EqualError(t, err2, "[ddl:1091]index PRIMARY doesn't exist")
	}
	testControlParallelExecSQL(t, tk, store, dom, "ALTER TABLE t add primary key index_b(c);", sql1, sql2, f)
}

func TestParallelCreateAndRename(t *testing.T) {
	store, dom, clean := testkit.CreateMockStoreAndDomain(t)
	defer clean()
	tk := testkit.NewTestKit(t, store)
	tk.MustExec("create database test_db_state default charset utf8 default collate utf8_bin")
	sql1 := "create table t_exists(c int);"
	sql2 := "alter table t rename to t_exists;"
	f := func(err1, err2 error) {
		require.NoError(t, err1)
		require.EqualError(t, err2, "[schema:1050]Table 't_exists' already exists")
	}
	testControlParallelExecSQL(t, tk, store, dom, "", sql1, sql2, f)
}

func TestParallelAlterAndDropSchema(t *testing.T) {
	store, dom, clean := testkit.CreateMockStoreAndDomain(t)
	defer clean()
	tk := testkit.NewTestKit(t, store)
	tk.MustExec("create database test_db_state default charset utf8 default collate utf8_bin")
	tk.MustExec("create database db_drop_db")
	sql1 := "DROP SCHEMA db_drop_db"
	sql2 := "ALTER SCHEMA db_drop_db CHARSET utf8mb4 COLLATE utf8mb4_general_ci"
	f := func(err1, err2 error) {
		require.NoError(t, err1)
		require.EqualError(t, err2, "[schema:1008]Can't drop database ''; database doesn't exist")
	}
	testControlParallelExecSQL(t, tk, store, dom, "", sql1, sql2, f)
}

func prepareTestControlParallelExecSQL(t *testing.T, store kv.Storage, dom *domain.Domain) (*testkit.TestKit, *testkit.TestKit, chan struct{}, ddl.Callback) {
	callback := &ddl.TestDDLCallback{}
	times := 0
	callback.OnJobRunBeforeExported = func(job *model.Job) {
		if times != 0 {
			return
		}
		var qLen int
		for {
<<<<<<< HEAD
			sess := testkit.NewTestKit(s.T(), s.store).Session()
			err := sessiontxn.NewTxn(context.Background(), sess)
			s.Require().NoError(err)
			txn, err := sess.Txn(true)
			s.Require().NoError(err)
			jobs, err := ddl.GetAllDDLJobs(sess, meta.NewMeta(txn))
			s.Require().NoError(err)
			qLen = len(jobs)
=======
			err := kv.RunInNewTxn(context.Background(), store, false, func(ctx context.Context, txn kv.Transaction) error {
				jobs, err1 := ddl.GetDDLJobs(txn)
				if err1 != nil {
					return err1
				}
				qLen = len(jobs)
				return nil
			})
			require.NoError(t, err)
>>>>>>> 7abf6f96
			if qLen == 2 {
				break
			}
			time.Sleep(5 * time.Millisecond)
		}
		times++
	}
	d := dom.DDL()
	originalCallback := d.GetHook()
	d.SetHook(callback)

	tk1 := testkit.NewTestKit(t, store)
	tk1.MustExec("use test_db_state")

	tk2 := testkit.NewTestKit(t, store)
	tk2.MustExec("use test_db_state")
	ch := make(chan struct{})
	// Make sure the sql1 is put into the DDLJobQueue.
	go func() {
		var qLen int
		for {
<<<<<<< HEAD
			sess := testkit.NewTestKit(s.T(), s.store).Session()
			err := sessiontxn.NewTxn(context.Background(), sess)
			s.Require().NoError(err)
			txn, err := sess.Txn(true)
			s.Require().NoError(err)
			jobs, err := ddl.GetAllDDLJobs(sess, meta.NewMeta(txn))
			s.Require().NoError(err)
			qLen = len(jobs)
=======
			err := kv.RunInNewTxn(context.Background(), store, false, func(ctx context.Context, txn kv.Transaction) error {
				jobs, err3 := ddl.GetDDLJobs(txn)
				if err3 != nil {
					return err3
				}
				qLen = len(jobs)
				return nil
			})
			require.NoError(t, err)
>>>>>>> 7abf6f96
			if qLen == 1 {
				close(ch)
				break
			}
			time.Sleep(5 * time.Millisecond)
		}
	}()
	return tk1, tk2, ch, originalCallback
}

func testControlParallelExecSQL(t *testing.T, tk *testkit.TestKit, store kv.Storage, dom *domain.Domain, preSQL, sql1, sql2 string, f func(e1, e2 error)) {
	tk.MustExec("use test_db_state")
	tk.MustExec("create table t(a int, b int, c double default null, d int auto_increment,e int, index idx1(d), index idx2(d,e))")
	if len(preSQL) != 0 {
		tk.MustExec(preSQL)
	}
	tk.MustExec("insert into t values(1, 2, 3.1234, 4, 5)")

	defer tk.MustExec("drop table t")

	// fixed
	tk.MustExec("drop table if exists t_part")
	tk.MustExec(`create table t_part (a int key)
	 	partition by range(a) (
	 	partition p0 values less than (10),
	 	partition p1 values less than (20)
	 	);`)

	tk1, tk2, ch, originalCallback := prepareTestControlParallelExecSQL(t, store, dom)
	defer dom.DDL().SetHook(originalCallback)

	var err1 error
	var err2 error
	var wg util.WaitGroupWrapper
	wg.Run(func() {
		var rs sqlexec.RecordSet
		rs, err1 = tk1.Exec(sql1)
		if err1 == nil && rs != nil {
			require.NoError(t, rs.Close())
		}
	})
	wg.Run(func() {
		<-ch
		var rs sqlexec.RecordSet
		rs, err2 = tk2.Exec(sql2)
		if err2 == nil && rs != nil {
			require.NoError(t, rs.Close())
		}
	})

	wg.Wait()
	f(err1, err2)
}

func dbChangeTestParallelExecSQL(t *testing.T, store kv.Storage, dom *domain.Domain, sql string) {
	tk1 := testkit.NewTestKit(t, store)
	tk1.MustExec("use test_db_state")
	tk2 := testkit.NewTestKit(t, store)
	tk2.MustExec("use test_db_state")

	var err2, err3 error
	var wg util.WaitGroupWrapper

	callback := &ddl.TestDDLCallback{}
	once := sync.Once{}
	callback.OnJobUpdatedExported = func(job *model.Job) {
		// sleep a while, let other job enqueue.
		once.Do(func() {
			time.Sleep(time.Millisecond * 10)
		})
	}

	d := dom.DDL()
	originalCallback := d.GetHook()
	defer d.SetHook(originalCallback)
	d.SetHook(callback)
	wg.Run(func() {
		err2 = tk1.ExecToErr(sql)
	})
	wg.Run(func() {
		err3 = tk2.ExecToErr(sql)
	})
	wg.Wait()
	require.NoError(t, err2)
	require.NoError(t, err3)
}

// TestCreateTableIfNotExists parallel exec create table if not exists xxx. No error returns is expected.
func TestCreateTableIfNotExists(t *testing.T) {
	store, dom, clean := testkit.CreateMockStoreAndDomain(t)
	defer clean()
	tk := testkit.NewTestKit(t, store)
	tk.MustExec("create database test_db_state default charset utf8 default collate utf8_bin")
	dbChangeTestParallelExecSQL(t, store, dom, "create table if not exists test_not_exists(a int)")
}

// TestCreateDBIfNotExists parallel exec create database if not exists xxx. No error returns is expected.
func TestCreateDBIfNotExists(t *testing.T) {
	store, dom, clean := testkit.CreateMockStoreAndDomain(t)
	defer clean()
	tk := testkit.NewTestKit(t, store)
	tk.MustExec("create database test_db_state default charset utf8 default collate utf8_bin")
	dbChangeTestParallelExecSQL(t, store, dom, "create database if not exists test_not_exists")
}

// TestDDLIfNotExists parallel exec some DDLs with `if not exists` clause. No error returns is expected.
func TestDDLIfNotExists(t *testing.T) {
	store, dom, clean := testkit.CreateMockStoreAndDomainWithSchemaLease(t, 200*time.Millisecond)
	defer clean()
	tk := testkit.NewTestKit(t, store)
	tk.MustExec("create database test_db_state default charset utf8 default collate utf8_bin")
	tk.MustExec("use test_db_state")
	tk.MustExec("create table if not exists test_not_exists(a int)")
	// ADD COLUMN
	dbChangeTestParallelExecSQL(t, store, dom, "alter table test_not_exists add column if not exists b int")
	// ADD COLUMNS
	dbChangeTestParallelExecSQL(t, store, dom, "alter table test_not_exists add column if not exists (c11 int, d11 int)")
	// ADD INDEX
	dbChangeTestParallelExecSQL(t, store, dom, "alter table test_not_exists add index if not exists idx_b (b)")
	// CREATE INDEX
	dbChangeTestParallelExecSQL(t, store, dom, "create index if not exists idx_b on test_not_exists (b)")
}

// TestDDLIfExists parallel exec some DDLs with `if exists` clause. No error returns is expected.
func TestDDLIfExists(t *testing.T) {
	store, dom, clean := testkit.CreateMockStoreAndDomainWithSchemaLease(t, 200*time.Millisecond)
	defer clean()
	tk := testkit.NewTestKit(t, store)
	tk.MustExec("create database test_db_state default charset utf8 default collate utf8_bin")
	tk.MustExec("use test_db_state")
	tk.MustExec("create table if not exists test_exists (a int key, b int)")
	// DROP COLUMNS
	dbChangeTestParallelExecSQL(t, store, dom, "alter table test_exists drop column if exists c, drop column if exists d")
	// DROP COLUMN
	dbChangeTestParallelExecSQL(t, store, dom, "alter table test_exists drop column if exists b") // only `a` exists now
	// CHANGE COLUMN
	dbChangeTestParallelExecSQL(t, store, dom, "alter table test_exists change column if exists a c int") // only, `c` exists now
	// MODIFY COLUMN
	dbChangeTestParallelExecSQL(t, store, dom, "alter table test_exists modify column if exists a bigint")
	// DROP INDEX
	tk.MustExec("alter table test_exists add index idx_c (c)")
	dbChangeTestParallelExecSQL(t, store, dom, "alter table test_exists drop index if exists idx_c")
	// DROP PARTITION (ADD PARTITION tested in TestParallelAlterAddPartition)
	tk.MustExec("create table test_exists_2 (a int key) partition by range(a) (partition p0 values less than (10), partition p1 values less than (20), partition p2 values less than (30))")
	dbChangeTestParallelExecSQL(t, store, dom, "alter table test_exists_2 drop partition if exists p1")
}

// TestParallelDDLBeforeRunDDLJob tests a session to execute DDL with an outdated information schema.
// This test is used to simulate the following conditions:
// In a cluster, TiDB "a" executes the DDL.
// TiDB "b" fails to load schema, then TiDB "b" executes the DDL statement associated with the DDL statement executed by "a".
func TestParallelDDLBeforeRunDDLJo(t *testing.T) {
	store, dom, clean := testkit.CreateMockStoreAndDomainWithSchemaLease(t, 200*time.Millisecond)
	defer clean()
	tk := testkit.NewTestKit(t, store)
	tk.MustExec("create database test_db_state default charset utf8 default collate utf8_bin")
	tk.MustExec("use test_db_state")
	tk.MustExec("create table test_table (c1 int, c2 int default 1, index (c1))")

	// Create two sessions.
	tk1 := testkit.NewTestKit(t, store)
	tk1.MustExec("use test_db_state")

	tk2 := testkit.NewTestKit(t, store)
	tk2.MustExec("use test_db_state")

	intercept := &ddl.TestInterceptor{}
	firstConnID := uint64(1)
	finishedCnt := int32(0)
	interval := 5 * time.Millisecond
	var sessionCnt int32 // sessionCnt is the number of sessions that goes into the function of OnGetInfoSchema.
	intercept.OnGetInfoSchemaExported = func(ctx sessionctx.Context, is infoschema.InfoSchema) infoschema.InfoSchema {
		// The following code is for testing.
		// Make sure the two sessions get the same information schema before executing DDL.
		// After the first session executes its DDL, then the second session executes its DDL.
		var info infoschema.InfoSchema
		atomic.AddInt32(&sessionCnt, 1)
		for {
			// Make sure there are two sessions running here.
			if atomic.LoadInt32(&sessionCnt) == 2 {
				info = is
				break
			}
			// Print log to notify if TestParallelDDLBeforeRunDDLJob hang up
			log.Info("sleep in TestParallelDDLBeforeRunDDLJob", zap.String("interval", interval.String()))
			time.Sleep(interval)
		}

		currID := ctx.GetSessionVars().ConnectionID
		for {
			seCnt := atomic.LoadInt32(&sessionCnt)
			// Make sure the two session have got the same information schema. And the first session can continue to go on,
			// or the first session finished this SQL(seCnt = finishedCnt), then other sessions can continue to go on.
			if currID == firstConnID || seCnt == finishedCnt {
				break
			}
			// Print log to notify if TestParallelDDLBeforeRunDDLJob hang up
			log.Info("sleep in TestParallelDDLBeforeRunDDLJob", zap.String("interval", interval.String()))
			time.Sleep(interval)
		}

		return info
	}
	d := dom.DDL()
	d.(ddl.DDLForTest).SetInterceptor(intercept)

	// Make sure the connection 1 executes a SQL before the connection 2.
	// And the connection 2 executes a SQL with an outdated information schema.
	var wg util.WaitGroupWrapper
	wg.Run(func() {
		tk1.Session().SetConnectionID(firstConnID)
		tk1.MustExec("alter table test_table drop column c2")
		// Sleep a while to make sure the connection 2 break out the first for loop in OnGetInfoSchemaExported, otherwise atomic.LoadInt32(&sessionCnt) == 2 will be false forever.
		time.Sleep(100 * time.Millisecond)
		atomic.StoreInt32(&sessionCnt, finishedCnt)
	})
	wg.Run(func() {
		tk2.Session().SetConnectionID(2)
		tk2.MustMatchErrMsg("alter table test_table add column c2 int", ".*Information schema is changed.*")
	})

	wg.Wait()

	intercept = &ddl.TestInterceptor{}
	d.(ddl.DDLForTest).SetInterceptor(intercept)
}

func TestParallelAlterSchemaCharsetAndCollate(t *testing.T) {
	store, dom, clean := testkit.CreateMockStoreAndDomain(t)
	defer clean()
	tk := testkit.NewTestKit(t, store)
	tk.MustExec("create database test_db_state default charset utf8 default collate utf8_bin")
	sql := "ALTER SCHEMA test_db_state CHARSET utf8mb4 COLLATE utf8mb4_general_ci"
	f := func(err1, err2 error) {
		require.NoError(t, err1)
		require.NoError(t, err2)
	}
	testControlParallelExecSQL(t, tk, store, dom, "", sql, sql, f)
	sql = `SELECT default_character_set_name, default_collation_name
			FROM information_schema.schemata
			WHERE schema_name='test_db_state'`
	tk = testkit.NewTestKit(t, store)
	tk.MustQuery(sql).Check(testkit.Rows("utf8mb4 utf8mb4_general_ci"))
}

// TestParallelTruncateTableAndAddColumn tests add column when truncate table.
func TestParallelTruncateTableAndAddColumn(t *testing.T) {
	store, dom, clean := testkit.CreateMockStoreAndDomainWithSchemaLease(t, 200*time.Millisecond)
	defer clean()
	tk := testkit.NewTestKit(t, store)
	tk.MustExec("create database test_db_state default charset utf8 default collate utf8_bin")
	sql1 := "truncate table t"
	sql2 := "alter table t add column c3 int"
	f := func(err1, err2 error) {
		require.NoError(t, err1)
		require.EqualError(t, err2, "[domain:8028]Information schema is changed during the execution of the statement(for example, table definition may be updated by other DDL ran in parallel). If you see this error often, try increasing `tidb_max_delta_schema_count`. [try again later]")
	}
	testControlParallelExecSQL(t, tk, store, dom, "", sql1, sql2, f)
}

// TestParallelTruncateTableAndAddColumns tests add columns when truncate table.
func TestParallelTruncateTableAndAddColumns(t *testing.T) {
	store, dom, clean := testkit.CreateMockStoreAndDomainWithSchemaLease(t, 200*time.Millisecond)
	defer clean()
	tk := testkit.NewTestKit(t, store)
	tk.MustExec("create database test_db_state default charset utf8 default collate utf8_bin")
	sql1 := "truncate table t"
	sql2 := "alter table t add column c3 int, add column c4 int"
	f := func(err1, err2 error) {
		require.NoError(t, err1)
		require.EqualError(t, err2, "[domain:8028]Information schema is changed during the execution of the statement(for example, table definition may be updated by other DDL ran in parallel). If you see this error often, try increasing `tidb_max_delta_schema_count`. [try again later]")
	}
<<<<<<< HEAD
	s.testControlParallelExecSQL("", sql1, sql1, f)

	// Test parallel flashback table with different name
	tk.MustExec("drop table t_flashback")
	sql1 = "flashback table t_flashback"
	sql2 := "flashback table t_flashback to t_flashback2"
	s.testControlParallelExecSQL("", sql1, sql2, f)
}

// TestModifyColumnTypeArgs test job raw args won't be updated when error occurs in `updateVersionAndTableInfo`.
func (s *stateChangeSuite) TestModifyColumnTypeArgs() {
	s.Require().NoError(failpoint.Enable("github.com/pingcap/tidb/ddl/mockUpdateVersionAndTableInfoErr", `return(2)`))
	defer func() {
		s.Require().NoError(failpoint.Disable("github.com/pingcap/tidb/ddl/mockUpdateVersionAndTableInfoErr"))
	}()

	tk := testkit.NewTestKit(s.T(), s.store)
	tk.MustExec("use test")
	tk.MustExec("drop table if exists t_modify_column_args")
	tk.MustExec("create table t_modify_column_args(a int, unique(a))")

	err := tk.ExecToErr("alter table t_modify_column_args modify column a tinyint")
	s.Require().Error(err)
	// error goes like `mock update version and tableInfo error,jobID=xx`
	strs := strings.Split(err.Error(), ",")
	s.Require().Equal("[ddl:-1]mock update version and tableInfo error", strs[0])

	jobID := strings.Split(strs[1], "=")[1]
	tbl := external.GetTableByName(s.T(), tk, "test", "t_modify_column_args")
	s.Require().Len(tbl.Meta().Columns, 1)
	s.Require().Len(tbl.Meta().Indices, 1)

	id, err := strconv.Atoi(jobID)
	s.Require().NoError(err)
	historyJob, err := ddl.GetHistoryJobByID(tk.Session(), int64(id))
	s.Require().NoError(err)
	s.Require().NotNil(historyJob)

	var (
		newCol                *model.ColumnInfo
		oldColName            *model.CIStr
		modifyColumnTp        byte
		updatedAutoRandomBits uint64
		changingCol           *model.ColumnInfo
		changingIdxs          []*model.IndexInfo
	)
	pos := &ast.ColumnPosition{}
	err = historyJob.DecodeArgs(&newCol, &oldColName, pos, &modifyColumnTp, &updatedAutoRandomBits, &changingCol, &changingIdxs)
	s.Require().NoError(err)
	s.Require().Nil(changingCol)
	s.Require().Nil(changingIdxs)
=======
	testControlParallelExecSQL(t, tk, store, dom, "", sql1, sql2, f)
>>>>>>> 7abf6f96
}

func TestWriteReorgForColumnTypeChange(t *testing.T) {
	store, dom, clean := testkit.CreateMockStoreAndDomain(t)
	defer clean()
	tk := testkit.NewTestKit(t, store)
	tk.MustExec("create database test_db_state default charset utf8 default collate utf8_bin")
	tk.MustExec("use test_db_state")
	tk.MustExec(`CREATE TABLE t_ctc (
  a DOUBLE NULL DEFAULT '1.732088511183121',
  c char(30) NOT NULL,
  KEY idx (a,c)
) ENGINE=InnoDB DEFAULT CHARSET=latin1 COLLATE=latin1_bin COMMENT='…comment';
`)
	defer tk.MustExec("drop table t_ctc")

	sqls := make([]sqlWithErr, 2)
	sqls[0] = sqlWithErr{"INSERT INTO t_ctc SET c = 'zr36f7ywjquj1curxh9gyrwnx', a = '1.9897043136824033';", nil}
	sqls[1] = sqlWithErr{"DELETE FROM t_ctc;", nil}
	dropColumnsSQL := "alter table t_ctc change column a ddd TIME NULL DEFAULT '18:21:32' AFTER c;"
	query := &expectQuery{sql: "admin check table t_ctc;", rows: nil}
	runTestInSchemaState(t, tk, store, dom, model.StateWriteReorganization, false, dropColumnsSQL, sqls, query)
}

func TestCreateExpressionIndex(t *testing.T) {
	store, dom, clean := testkit.CreateMockStoreAndDomain(t)
	defer clean()

	tk := testkit.NewTestKit(t, store)
	tk.MustExec("use test")
	tk.MustExec("create table t(a int default 0, b int default 0)")
	defer tk.MustExec("drop table t")
	tk.MustExec("insert into t values (1, 1), (2, 2), (3, 3), (4, 4)")

	tk1 := testkit.NewTestKit(t, store)
	tk1.MustExec("use test")

	stateDeleteOnlySQLs := []string{"insert into t values (5, 5)", "begin pessimistic;", "insert into t select * from t", "rollback", "insert into t set b = 6", "update t set b = 7 where a = 1", "delete from t where b = 4"}
	stateWriteOnlySQLs := []string{"insert into t values (8, 8)", "begin pessimistic;", "insert into t select * from t", "rollback", "insert into t set b = 9", "update t set b = 7 where a = 2", "delete from t where b = 3"}
	stateWriteReorganizationSQLs := []string{"insert into t values (10, 10)", "begin pessimistic;", "insert into t select * from t", "rollback", "insert into t set b = 11", "update t set b = 7 where a = 5", "delete from t where b = 6"}

	// If waitReorg timeout, the worker may enter writeReorg more than 2 times.
	reorgTime := 0
	var checkErr error
	d := dom.DDL()
	originalCallback := d.GetHook()
	defer d.SetHook(originalCallback)
	callback := &ddl.TestDDLCallback{}
	callback.OnJobUpdatedExported = func(job *model.Job) {
		if checkErr != nil {
			return
		}
		err := originalCallback.OnChanged(nil)
		require.NoError(t, err)
		switch job.SchemaState {
		case model.StateDeleteOnly:
			for _, sql := range stateDeleteOnlySQLs {
				_, checkErr = tk1.Exec(sql)
				if checkErr != nil {
					return
				}
			}
			// (1, 7), (2, 2), (3, 3), (5, 5), (0, 6)
		case model.StateWriteOnly:
			for _, sql := range stateWriteOnlySQLs {
				_, checkErr = tk1.Exec(sql)
				if checkErr != nil {
					return
				}
			}
			// (1, 7), (2, 7), (5, 5), (0, 6), (8, 8), (0, 9)
		case model.StateWriteReorganization:
			if reorgTime < 2 {
				reorgTime++
			} else {
				return
			}
			for _, sql := range stateWriteReorganizationSQLs {
				_, checkErr = tk1.Exec(sql)
				if checkErr != nil {
					return
				}
			}
			// (1, 7), (2, 7), (5, 7), (8, 8), (0, 9), (10, 10), (10, 10), (0, 11), (0, 11)
		}
	}

	d.SetHook(callback)
	tk.MustExec("alter table t add index idx((b+1))")
	require.NoError(t, checkErr)
	tk.MustExec("admin check table t")
	tk.MustQuery("select * from t order by a, b").Check(testkit.Rows("0 9", "0 11", "0 11", "1 7", "2 7", "5 7", "8 8", "10 10", "10 10"))
}

func TestCreateUniqueExpressionIndex(t *testing.T) {
	store, dom, clean := testkit.CreateMockStoreAndDomain(t)
	defer clean()

	tk := testkit.NewTestKit(t, store)
	tk.MustExec("use test")
	tk.MustExec("create table t(a int default 0, b int default 0)")
	tk.MustExec("insert into t values (1, 1), (2, 2), (3, 3), (4, 4)")

	tk1 := testkit.NewTestKit(t, store)
	tk1.MustExec("use test")

	stateDeleteOnlySQLs := []string{"insert into t values (5, 5)", "begin pessimistic;", "insert into t select * from t", "rollback", "insert into t set b = 6", "update t set b = 7 where a = 1", "delete from t where b = 4"}

	// If waitReorg timeout, the worker may enter writeReorg more than 2 times.
	reorgTime := 0
	var checkErr error
	d := dom.DDL()
	originalCallback := d.GetHook()
	defer d.SetHook(originalCallback)
	callback := &ddl.TestDDLCallback{}
	callback.OnJobUpdatedExported = func(job *model.Job) {
		if checkErr != nil {
			return
		}
		err := originalCallback.OnChanged(nil)
		require.NoError(t, err)
		switch job.SchemaState {
		case model.StateDeleteOnly:
			for _, sql := range stateDeleteOnlySQLs {
				_, checkErr = tk1.Exec(sql)
				if checkErr != nil {
					return
				}
			}
			// (1, 7), (2, 2), (3, 3), (5, 5), (0, 6)
		case model.StateWriteOnly:
			_, checkErr = tk1.Exec("insert into t values (8, 8)")
			if checkErr != nil {
				return
			}
			_, checkErr = tk1.Exec("begin pessimistic;")
			if checkErr != nil {
				return
			}
			_, tmpErr := tk1.Exec("insert into t select * from t")
			if tmpErr == nil {
				checkErr = errors.New("should not be nil")
				return
			}
			_, checkErr = tk1.Exec("rollback")
			if checkErr != nil {
				return
			}
			_, checkErr = tk1.Exec("insert into t set b = 9")
			if checkErr != nil {
				return
			}
			_, checkErr = tk1.Exec("update t set b = 7 where a = 2")
			if checkErr != nil {
				return
			}
			_, checkErr = tk1.Exec("delete from t where b = 3")
			if checkErr != nil {
				return
			}
			// (1, 7), (2, 7), (5, 5), (0, 6), (8, 8), (0, 9)
		case model.StateWriteReorganization:
			if reorgTime < 2 {
				reorgTime++
			} else {
				return
			}
			_, checkErr = tk1.Exec("insert into t values (10, 10) on duplicate key update a = 11")
			if checkErr != nil {
				return
			}
			_, checkErr = tk1.Exec("begin pessimistic;")
			if checkErr != nil {
				return
			}
			_, tmpErr := tk1.Exec("insert into t select * from t")
			if tmpErr == nil {
				checkErr = errors.New("should not be nil")
				return
			}
			_, checkErr = tk1.Exec("rollback")
			if checkErr != nil {
				return
			}
			_, checkErr = tk1.Exec("insert into t set b = 11 on duplicate key update a = 13")
			if checkErr != nil {
				return
			}
			_, checkErr = tk1.Exec("update t set b = 7 where a = 5")
			if checkErr != nil {
				return
			}
			_, checkErr = tk1.Exec("delete from t where b = 6")
			if checkErr != nil {
				return
			}
			// (1, 7), (2, 7), (5, 7), (8, 8), (13, 9), (11, 10), (0, 11)
		}
	}

	d.SetHook(callback)
	tk.MustExec("alter table t add unique index idx((a*b+1))")
	require.NoError(t, checkErr)
	tk.MustExec("admin check table t")
	tk.MustQuery("select * from t order by a, b").Check(testkit.Rows("0 11", "1 7", "2 7", "5 7", "8 8", "11 10", "13 9"))
}

func TestDropExpressionIndex(t *testing.T) {
	store, dom, clean := testkit.CreateMockStoreAndDomain(t)
	defer clean()

	tk := testkit.NewTestKit(t, store)
	tk.MustExec("use test")
	tk.MustExec("create table t(a int default 0, b int default 0, key idx((b+1)))")
	tk.MustExec("insert into t values (1, 1), (2, 2), (3, 3), (4, 4)")

	tk1 := testkit.NewTestKit(t, store)
	tk1.MustExec("use test")
	stateDeleteOnlySQLs := []string{"insert into t values (5, 5)", "begin pessimistic;", "insert into t select * from t", "rollback", "insert into t set b = 6", "update t set b = 7 where a = 1", "delete from t where b = 4"}
	stateWriteOnlySQLs := []string{"insert into t values (8, 8)", "begin pessimistic;", "insert into t select * from t", "rollback", "insert into t set b = 9", "update t set b = 7 where a = 2", "delete from t where b = 3"}
	stateWriteReorganizationSQLs := []string{"insert into t values (10, 10)", "begin pessimistic;", "insert into t select * from t", "rollback", "insert into t set b = 11", "update t set b = 7 where a = 5", "delete from t where b = 6"}

	var checkErr error
	d := dom.DDL()
	originalCallback := d.GetHook()
	defer d.SetHook(originalCallback)
	callback := &ddl.TestDDLCallback{}
	callback.OnJobUpdatedExported = func(job *model.Job) {
		if checkErr != nil {
			return
		}
		err := originalCallback.OnChanged(nil)
		require.NoError(t, err)
		switch job.SchemaState {
		case model.StateDeleteOnly:
			for _, sql := range stateDeleteOnlySQLs {
				_, checkErr = tk1.Exec(sql)
				if checkErr != nil {
					return
				}
			}
			// (1, 7), (2, 7), (5, 5), (8, 8), (0, 9), (0, 6)
		case model.StateWriteOnly:
			for _, sql := range stateWriteOnlySQLs {
				_, checkErr = tk1.Exec(sql)
				if checkErr != nil {
					return
				}
			}
			// (1, 1), (2, 7), (4, 4), (8, 8), (0, 9)
		case model.StateDeleteReorganization:
			for _, sql := range stateWriteReorganizationSQLs {
				_, checkErr = tk1.Exec(sql)
				if checkErr != nil {
					return
				}
			}
			// (1, 7), (2, 7), (5, 7), (8, 8), (0, 9), (10, 10), (0, 11)
		}
	}

	d.SetHook(callback)
	tk.MustExec("alter table t drop index idx")
	require.NoError(t, checkErr)
	tk.MustExec("admin check table t")
	tk.MustQuery("select * from t order by a, b").Check(testkit.Rows("0 9", "0 11", "1 7", "2 7", "5 7", "8 8", "10 10"))
}

func TestExpressionIndexDDLError(t *testing.T) {
	store, clean := testkit.CreateMockStore(t)
	defer clean()
	tk := testkit.NewTestKit(t, store)
	tk.MustExec("use test")
	tk.MustExec("create table t(a int, b int, index idx((a+b)))")
	tk.MustGetErrCode("alter table t rename column b to b2", errno.ErrDependentByFunctionalIndex)
	tk.MustGetErrCode("alter table t drop column b", errno.ErrDependentByFunctionalIndex)
}

func TestRestrainDropColumnWithIndex(t *testing.T) {
	store, clean := testkit.CreateMockStore(t)
	defer clean()
	tk := testkit.NewTestKit(t, store)
	tk.MustExec("use test")
	tk.MustExec("create table t (a int, b int, index(a))")
	tk.MustExec("set @@GLOBAL.tidb_enable_change_multi_schema=0")
	tk.MustQuery("select @@tidb_enable_change_multi_schema").Check(testkit.Rows("0"))
	tk.MustGetErrCode("alter table t drop column a", errno.ErrUnsupportedDDLOperation)
	tk.MustExec("set @@GLOBAL.tidb_enable_change_multi_schema=1")
	tk.MustExec("alter table t drop column a")
}

func TestParallelRenameTable(t *testing.T) {
	store, dom, clean := testkit.CreateMockStoreAndDomain(t)
	defer clean()
	tk := testkit.NewTestKit(t, store)
	tk.MustExec("use test")
	tk.MustExec("create database test2")
	tk.MustExec("drop table if exists t")
	tk.MustExec("create table t(a int default 0, b int default 0, key idx((b+1)))")
	tk1 := testkit.NewTestKit(t, store)
	tk1.MustExec("use test")
	tk3 := testkit.NewTestKit(t, store)
	tk3.MustExec("use test")

	var concurrentDDLQueryPre string
	var concurrentDDLQuery string
	firstDDL := true

	var wg sync.WaitGroup
	var checkErr error
	d2 := dom.DDL()
	originalCallback := d2.GetHook()
	defer d2.SetHook(originalCallback)
	callback := &ddl.TestDDLCallback{Do: dom}
	callback.OnJobRunBeforeExported = func(job *model.Job) {
		switch job.SchemaState {
		case model.StateNone:
			if firstDDL {
				firstDDL = false
			} else {
				return
			}
			wg.Add(1)
			go func() {
				if concurrentDDLQueryPre != "" {
					wg.Add(1)
					go func() {
						// We assume that no error, we don't want to test it.
						tk3.MustExec(concurrentDDLQueryPre)
						wg.Done()
					}()
					time.Sleep(10 * time.Millisecond)
				}
				_, err := tk1.Exec(concurrentDDLQuery)
				if err != nil {
					checkErr = err
				}
				wg.Done()
			}()
			time.Sleep(10 * time.Millisecond)
		}
	}

	d2.SetHook(callback)

	// rename then add column
	concurrentDDLQuery = "alter table t add column g int"
	tk.MustExec("rename table t to t1")
	wg.Wait()
	require.Error(t, checkErr)
	require.True(t, strings.Contains(checkErr.Error(), "Table 'test.t' doesn't exist"), checkErr.Error())
	tk.MustExec("rename table t1 to t")
	checkErr = nil

	// rename then add column, but rename to other database
	concurrentDDLQuery = "alter table t add column g int"
	firstDDL = true
	tk.MustExec("rename table t to test2.t1")
	wg.Wait()
	require.Error(t, checkErr)
	// [schema:1146]Table '(Schema ID 1).(Table ID 65)' doesn't exist
	require.True(t, strings.Contains(checkErr.Error(), "doesn't exist"), checkErr.Error())
	tk.MustExec("rename table test2.t1 to test.t")
	checkErr = nil

	// rename then add column, but rename to other database and create same name table
	concurrentDDLQuery = "alter table t add column g int"
	firstDDL = true
	tk.MustExec("rename table t to test2.t1")
	concurrentDDLQueryPre = "create table t(a int)"
	wg.Wait()
	require.Error(t, checkErr)
	// [schema:1146]Table '(Schema ID 1).(Table ID 65)' doesn't exist
	require.True(t, strings.Contains(checkErr.Error(), "doesn't exist"), checkErr.Error())
	tk.MustExec("rename table test2.t1 to test.t")
	concurrentDDLQueryPre = ""
	checkErr = nil

	// rename then rename
	concurrentDDLQuery = "rename table t to t2"
	firstDDL = true
	tk.MustExec("rename table t to t1")
	wg.Wait()
	require.Error(t, checkErr)
	require.True(t, strings.Contains(checkErr.Error(), "Table 'test.t' doesn't exist"), checkErr.Error())
	tk.MustExec("rename table t1 to t")
	checkErr = nil

	// rename then rename, but rename to other database
	concurrentDDLQuery = "rename table t to t2"
	firstDDL = true
	tk.MustExec("rename table t to test2.t1")
	wg.Wait()
	require.Error(t, checkErr)
	require.True(t, strings.Contains(checkErr.Error(), "doesn't exist"), checkErr.Error())
	tk.MustExec("rename table test2.t1 to test.t")
	checkErr = nil

	// renames then add index on one table
	tk.MustExec("create table t2(a int)")
	tk.MustExec("create table t3(a int)")
	concurrentDDLQuery = "alter table t add index(a)"
	firstDDL = true
	tk.MustExec("rename table t to tt, t2 to tt2, t3 to tt3")
	wg.Wait()
	require.Error(t, checkErr)
	require.True(t, strings.Contains(checkErr.Error(), "Table 'test.t' doesn't exist"), checkErr.Error())
	tk.MustExec("rename table tt to t")
}<|MERGE_RESOLUTION|>--- conflicted
+++ resolved
@@ -31,17 +31,14 @@
 	"github.com/pingcap/tidb/executor"
 	"github.com/pingcap/tidb/infoschema"
 	"github.com/pingcap/tidb/kv"
+	"github.com/pingcap/tidb/meta"
 	"github.com/pingcap/tidb/parser"
 	"github.com/pingcap/tidb/parser/ast"
 	"github.com/pingcap/tidb/parser/model"
 	"github.com/pingcap/tidb/parser/terror"
 	"github.com/pingcap/tidb/session"
 	"github.com/pingcap/tidb/sessionctx"
-<<<<<<< HEAD
 	"github.com/pingcap/tidb/sessiontxn"
-	"github.com/pingcap/tidb/store/mockstore"
-=======
->>>>>>> 7abf6f96
 	"github.com/pingcap/tidb/testkit"
 	"github.com/pingcap/tidb/testkit/external"
 	"github.com/pingcap/tidb/util"
@@ -1368,26 +1365,15 @@
 		}
 		var qLen int
 		for {
-<<<<<<< HEAD
-			sess := testkit.NewTestKit(s.T(), s.store).Session()
+
+			sess := testkit.NewTestKit(t, store).Session()
 			err := sessiontxn.NewTxn(context.Background(), sess)
-			s.Require().NoError(err)
+			require.NoError(t, err)
 			txn, err := sess.Txn(true)
-			s.Require().NoError(err)
+			require.NoError(t, err)
 			jobs, err := ddl.GetAllDDLJobs(sess, meta.NewMeta(txn))
-			s.Require().NoError(err)
+			require.NoError(t, err)
 			qLen = len(jobs)
-=======
-			err := kv.RunInNewTxn(context.Background(), store, false, func(ctx context.Context, txn kv.Transaction) error {
-				jobs, err1 := ddl.GetDDLJobs(txn)
-				if err1 != nil {
-					return err1
-				}
-				qLen = len(jobs)
-				return nil
-			})
-			require.NoError(t, err)
->>>>>>> 7abf6f96
 			if qLen == 2 {
 				break
 			}
@@ -1409,26 +1395,14 @@
 	go func() {
 		var qLen int
 		for {
-<<<<<<< HEAD
-			sess := testkit.NewTestKit(s.T(), s.store).Session()
+			sess := testkit.NewTestKit(t, store).Session()
 			err := sessiontxn.NewTxn(context.Background(), sess)
-			s.Require().NoError(err)
+			require.NoError(t, err)
 			txn, err := sess.Txn(true)
-			s.Require().NoError(err)
+			require.NoError(t, err)
 			jobs, err := ddl.GetAllDDLJobs(sess, meta.NewMeta(txn))
-			s.Require().NoError(err)
+			require.NoError(t, err)
 			qLen = len(jobs)
-=======
-			err := kv.RunInNewTxn(context.Background(), store, false, func(ctx context.Context, txn kv.Transaction) error {
-				jobs, err3 := ddl.GetDDLJobs(txn)
-				if err3 != nil {
-					return err3
-				}
-				qLen = len(jobs)
-				return nil
-			})
-			require.NoError(t, err)
->>>>>>> 7abf6f96
 			if qLen == 1 {
 				close(ch)
 				break
@@ -1701,61 +1675,7 @@
 		require.NoError(t, err1)
 		require.EqualError(t, err2, "[domain:8028]Information schema is changed during the execution of the statement(for example, table definition may be updated by other DDL ran in parallel). If you see this error often, try increasing `tidb_max_delta_schema_count`. [try again later]")
 	}
-<<<<<<< HEAD
-	s.testControlParallelExecSQL("", sql1, sql1, f)
-
-	// Test parallel flashback table with different name
-	tk.MustExec("drop table t_flashback")
-	sql1 = "flashback table t_flashback"
-	sql2 := "flashback table t_flashback to t_flashback2"
-	s.testControlParallelExecSQL("", sql1, sql2, f)
-}
-
-// TestModifyColumnTypeArgs test job raw args won't be updated when error occurs in `updateVersionAndTableInfo`.
-func (s *stateChangeSuite) TestModifyColumnTypeArgs() {
-	s.Require().NoError(failpoint.Enable("github.com/pingcap/tidb/ddl/mockUpdateVersionAndTableInfoErr", `return(2)`))
-	defer func() {
-		s.Require().NoError(failpoint.Disable("github.com/pingcap/tidb/ddl/mockUpdateVersionAndTableInfoErr"))
-	}()
-
-	tk := testkit.NewTestKit(s.T(), s.store)
-	tk.MustExec("use test")
-	tk.MustExec("drop table if exists t_modify_column_args")
-	tk.MustExec("create table t_modify_column_args(a int, unique(a))")
-
-	err := tk.ExecToErr("alter table t_modify_column_args modify column a tinyint")
-	s.Require().Error(err)
-	// error goes like `mock update version and tableInfo error,jobID=xx`
-	strs := strings.Split(err.Error(), ",")
-	s.Require().Equal("[ddl:-1]mock update version and tableInfo error", strs[0])
-
-	jobID := strings.Split(strs[1], "=")[1]
-	tbl := external.GetTableByName(s.T(), tk, "test", "t_modify_column_args")
-	s.Require().Len(tbl.Meta().Columns, 1)
-	s.Require().Len(tbl.Meta().Indices, 1)
-
-	id, err := strconv.Atoi(jobID)
-	s.Require().NoError(err)
-	historyJob, err := ddl.GetHistoryJobByID(tk.Session(), int64(id))
-	s.Require().NoError(err)
-	s.Require().NotNil(historyJob)
-
-	var (
-		newCol                *model.ColumnInfo
-		oldColName            *model.CIStr
-		modifyColumnTp        byte
-		updatedAutoRandomBits uint64
-		changingCol           *model.ColumnInfo
-		changingIdxs          []*model.IndexInfo
-	)
-	pos := &ast.ColumnPosition{}
-	err = historyJob.DecodeArgs(&newCol, &oldColName, pos, &modifyColumnTp, &updatedAutoRandomBits, &changingCol, &changingIdxs)
-	s.Require().NoError(err)
-	s.Require().Nil(changingCol)
-	s.Require().Nil(changingIdxs)
-=======
 	testControlParallelExecSQL(t, tk, store, dom, "", sql1, sql2, f)
->>>>>>> 7abf6f96
 }
 
 func TestWriteReorgForColumnTypeChange(t *testing.T) {
