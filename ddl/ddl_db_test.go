// Copyright 2015 PingCAP, Inc.
//
// Licensed under the Apache License, Version 2.0 (the "License");
// you may not use this file except in compliance with the License.
// You may obtain a copy of the License at
//
//     http://www.apache.org/licenses/LICENSE-2.0
//
// Unless required by applicable law or agreed to in writing, software
// distributed under the License is distributed on an "AS IS" BASIS,
// See the License for the specific language governing permissions and
// limitations under the License.

package ddl_test

import (
	"database/sql"
	"fmt"
	"io"
	"math/rand"
	"strings"
	"time"

	"github.com/juju/errors"
	. "github.com/pingcap/check"
	"github.com/pingcap/tidb"
	_ "github.com/pingcap/tidb"
	"github.com/pingcap/tidb/context"
	"github.com/pingcap/tidb/kv"
	"github.com/pingcap/tidb/meta"
	"github.com/pingcap/tidb/model"
	tmysql "github.com/pingcap/tidb/mysql"
	"github.com/pingcap/tidb/sessionctx"
	"github.com/pingcap/tidb/store/localstore"
	"github.com/pingcap/tidb/table"
	"github.com/pingcap/tidb/table/tables"
	"github.com/pingcap/tidb/tablecodec"
	"github.com/pingcap/tidb/terror"
	"github.com/pingcap/tidb/util/testkit"
	"github.com/pingcap/tidb/util/testleak"
	"github.com/pingcap/tidb/util/types"
)

var _ = Suite(&testDBSuite{})

const defaultBatchSize = 1024

type testDBSuite struct {
	db *sql.DB

	store      kv.Storage
	schemaName string

	s     tidb.Session
	lease time.Duration
}

func (s *testDBSuite) SetUpSuite(c *C) {
	var err error

	s.schemaName = "test_db"

	uri := "memory://test"
	s.store, err = tidb.NewStore(uri)
	c.Assert(err, IsNil)

	localstore.MockRemoteStore = true
	s.db, err = sql.Open("tidb", fmt.Sprintf("%s/%s", uri, s.schemaName))
	c.Assert(err, IsNil)

	s.s, err = tidb.CreateSession(s.store)
	c.Assert(err, IsNil)

	s.mustExec(c, "create table t1 (c1 int, c2 int, c3 int, primary key(c1))")
	s.mustExec(c, "create table t2 (c1 int, c2 int, c3 int)")

	// set proper schema lease
	s.lease = 500 * time.Millisecond
	ctx := s.s.(context.Context)
	sessionctx.GetDomain(ctx).SetLease(s.lease)
}

func (s *testDBSuite) TearDownSuite(c *C) {
	localstore.MockRemoteStore = false

	s.db.Close()
	s.s.Close()
}

func (s *testDBSuite) testErrorCode(c *C, sql string, errCode int) {
	_, err := s.s.Execute(sql)
	c.Assert(err, NotNil)
	originErr := errors.Cause(err)
	tErr, ok := originErr.(*terror.Error)
	c.Assert(ok, IsTrue, Commentf("err: %T", originErr))
	c.Assert(tErr.ToSQLError().Code, DeepEquals, uint16(errCode), Commentf("MySQL code:%v", tErr.ToSQLError()))
}

func (s *testDBSuite) TestMySQLErrorCode(c *C) {
	_, err := s.s.Execute("use test")
	c.Assert(err, IsNil)

	// create database
	sql := "create database aaaaaaaaaaaaaaaaaaaaaaaaaaaaaaaaaaaaaaaaaaaaaaaaaaaaaaaaaaaaaaaaa"
	s.testErrorCode(c, sql, tmysql.ErrTooLongIdent)
	sql = "create database test"
	s.testErrorCode(c, sql, tmysql.ErrDBCreateExists)
	// drop database
	sql = "drop database db_not_exist"
	s.testErrorCode(c, sql, tmysql.ErrDBDropExists)
	// crate table
	_, err = s.s.Execute("create table test_error_code_succ (c1 int, c2 int, c3 int)")
	c.Assert(err, IsNil)
	sql = "create table test_error_code_succ (c1 int, c2 int, c3 int)"
	s.testErrorCode(c, sql, tmysql.ErrTableExists)
	sql = "create table test_error_code1 (c1 int, c2 int, c2 int)"
	s.testErrorCode(c, sql, tmysql.ErrDupFieldName)
	sql = "create table test_error_code1 (c1 int, aaaaaaaaaaaaaaaaaaaaaaaaaaaaaaaaaaaaaaaaaaaaaaaaaaaaaaaaaaaaaaaaa int)"
	s.testErrorCode(c, sql, tmysql.ErrTooLongIdent)
	sql = "create table aaaaaaaaaaaaaaaaaaaaaaaaaaaaaaaaaaaaaaaaaaaaaaaaaaaaaaaaaaaaaaaaa(a int)"
	s.testErrorCode(c, sql, tmysql.ErrTooLongIdent)
	sql = "create table test_error_code1 (c1 int, c2 int, key aa (c1, c2), key aa (c1))"
	s.testErrorCode(c, sql, tmysql.ErrDupKeyName)
	sql = "create table test_error_code1 (c1 int, c2 int, c3 int, key(c_not_exist))"
	s.testErrorCode(c, sql, tmysql.ErrKeyColumnDoesNotExits)
	sql = "create table test_error_code1 (c1 int, c2 int, c3 int, primary key(c_not_exist))"
	s.testErrorCode(c, sql, tmysql.ErrKeyColumnDoesNotExits)
	// add column
	sql = "alter table test_error_code_succ add column c1 int"
	s.testErrorCode(c, sql, tmysql.ErrDupFieldName)
	sql = "alter table test_error_code_succ add column aaaaaaaaaaaaaaaaaaaaaaaaaaaaaaaaaaaaaaaaaaaaaaaaaaaaaaaaaaaaaaaaa int"
	s.testErrorCode(c, sql, tmysql.ErrTooLongIdent)
	// drop column
	sql = "alter table test_error_code_succ drop c_not_exist"
	s.testErrorCode(c, sql, tmysql.ErrCantDropFieldOrKey)
	// add index
	sql = "alter table test_error_code_succ add index idx (c_not_exist)"
	s.testErrorCode(c, sql, tmysql.ErrKeyColumnDoesNotExits)
	_, err = s.s.Execute("alter table test_error_code_succ add index idx (c1)")
	c.Assert(err, IsNil)
	sql = "alter table test_error_code_succ add index idx (c1)"
	s.testErrorCode(c, sql, tmysql.ErrDupKeyName)
	// drop index
	sql = "alter table test_error_code_succ drop index idx_not_exist"
	s.testErrorCode(c, sql, tmysql.ErrCantDropFieldOrKey)
}

func (s *testDBSuite) TestIndex(c *C) {
	defer testleak.AfterTest(c)()
	s.testAddIndex(c)
	s.testDropIndex(c)
	s.testAddUniqueIndexRollback(c)
}

func (s *testDBSuite) testGetTable(c *C, name string) table.Table {
	ctx := s.s.(context.Context)
	domain := sessionctx.GetDomain(ctx)
	// Make sure the table schema is the new schema.
	err := domain.MustReload()
	c.Assert(err, IsNil)
	tbl, err := domain.InfoSchema().TableByName(model.NewCIStr(s.schemaName), model.NewCIStr(name))
	c.Assert(err, IsNil)
	return tbl
}

func backgroundExec(s kv.Storage, sql string, done chan error) {
	se, err := tidb.CreateSession(s)
	if err != nil {
		done <- errors.Trace(err)
		return
	}
	defer se.Close()
	_, err = se.Execute("use test_db")
	if err != nil {
		done <- errors.Trace(err)
		return
	}
	_, err = se.Execute(sql)
	done <- errors.Trace(err)
}

func (s *testDBSuite) testAddUniqueIndexRollback(c *C) {
	// t1 (c1 int, c2 int, c3 int, primary key(c1))
	s.mustExec(c, "delete from t1")
	// defaultBatchSize is equal to ddl.defaultBatchSize
	base := defaultBatchSize * 2
	count := base
	// add some rows
	for i := 0; i < count; i++ {
		s.mustExec(c, "insert into t1 values (?, ?, ?)", i, i, i)
	}
	// add some duplicate rows
	for i := count - 10; i < count; i++ {
		s.mustExec(c, "insert into t1 values (?, ?, ?)", i+10, i, i)
	}

	done := make(chan error, 1)
	go backgroundExec(s.store, "create unique index c3_index on t1 (c3)", done)

	times := 0
	ticker := time.NewTicker(s.lease / 2)
	defer ticker.Stop()
LOOP:
	for {
		select {
		case err := <-done:
			c.Assert(err, NotNil)
			c.Assert(err.Error(), Equals, "[kv:1062]Duplicate for key c3_index", Commentf("err:%v", err))
			break LOOP
		case <-ticker.C:
			if times >= 10 {
				break
			}
			step := 10
			// delete some rows, and add some data
			for i := count; i < count+step; i++ {
				n := rand.Intn(count)
				s.mustExec(c, "delete from t1 where c1 = ?", n)
				s.mustExec(c, "insert into t1 values (?, ?, ?)", i+10, i, i)
			}
			count += step
			times++
		}
	}

	t := s.testGetTable(c, "t1")
	for _, tidx := range t.Indices() {
		c.Assert(strings.EqualFold(tidx.Meta().Name.L, "c3_index"), IsFalse)
	}

	// delete duplicate rows, then add index
	for i := base - 10; i < base; i++ {
		s.mustExec(c, "delete from t1 where c1 = ?", i+10)
	}
	sessionExec(c, s.store, "create index c3_index on t1 (c3)")
}

func (s *testDBSuite) testAddIndex(c *C) {
	done := make(chan struct{}, 1)

	num := defaultBatchSize + 10
	// first add some rows
	for i := 0; i < num; i++ {
		s.mustExec(c, "insert into t1 values (?, ?, ?)", i, i, i)
	}

	go func() {
		sessionExec(c, s.store, "create index c3_index on t1 (c3)")
		done <- struct{}{}
	}()

	deletedKeys := make(map[int]struct{})

	ticker := time.NewTicker(s.lease / 2)
	defer ticker.Stop()
LOOP:
	for {
		select {
		case <-done:
			break LOOP
		case <-ticker.C:
			step := 10
			// delete some rows, and add some data
			for i := num; i < num+step; i++ {
				n := rand.Intn(num)
				deletedKeys[n] = struct{}{}
				s.mustExec(c, "delete from t1 where c1 = ?", n)
				s.mustExec(c, "insert into t1 values (?, ?, ?)", i, i, i)
			}
			num += step
		}
	}

	// get exists keys
	keys := make([]int, 0, num)
	for i := 0; i < num; i++ {
		if _, ok := deletedKeys[i]; ok {
			continue
		}
		keys = append(keys, i)
	}

	// test index key
	for _, key := range keys {
		rows := s.mustQuery(c, "select c1 from t1 where c3 = ?", key)
		matchRows(c, rows, [][]interface{}{{key}})
	}

	// test delete key not in index
	for key := range deletedKeys {
		rows := s.mustQuery(c, "select c1 from t1 where c3 = ?", key)
		matchRows(c, rows, nil)
	}

	// test index range
	for i := 0; i < 100; i++ {
		index := rand.Intn(len(keys) - 3)
		rows := s.mustQuery(c, "select c1 from t1 where c3 >= ? limit 3", keys[index])
		matchRows(c, rows, [][]interface{}{{keys[index]}, {keys[index+1]}, {keys[index+2]}})
	}

	// TODO: support explain in future.
	//rows := s.mustQuery(c, "explain select c1 from t1 where c3 >= 100")

	//ay := dumpRows(c, rows)
	//c.Assert(strings.Contains(fmt.Sprintf("%v", ay), "c3_index"), IsTrue)

	// get all row handles
	ctx := s.s.(context.Context)
	t := s.testGetTable(c, "t1")
	handles := make(map[int64]struct{})
	err := t.IterRecords(ctx, t.FirstKey(), t.Cols(), func(h int64, data []types.Datum, cols []*table.Column) (bool, error) {
		handles[h] = struct{}{}
		return true, nil
	})
	c.Assert(err, IsNil)

	// check in index
	var nidx table.Index
	for _, tidx := range t.Indices() {
		if tidx.Meta().Name.L == "c3_index" {
			nidx = tidx
			break
		}
	}
	// Make sure there is index with name c3_index.
	c.Assert(nidx, NotNil)
	c.Assert(nidx.Meta().ID, Greater, int64(0))
	txn, err := ctx.GetTxn(true)
	c.Assert(err, IsNil)
	defer ctx.RollbackTxn()

	it, err := nidx.SeekFirst(txn)
	c.Assert(err, IsNil)
	defer it.Close()

	for {
		_, h, err := it.Next()
		if terror.ErrorEqual(err, io.EOF) {
			break
		}

		c.Assert(err, IsNil)
		_, ok := handles[h]
		c.Assert(ok, IsTrue)
		delete(handles, h)
	}

	c.Assert(handles, HasLen, 0)
}

func (s *testDBSuite) testDropIndex(c *C) {
	done := make(chan struct{}, 1)

	s.mustExec(c, "delete from t1")

	num := 100
	//  add some rows
	for i := 0; i < num; i++ {
		s.mustExec(c, "insert into t1 values (?, ?, ?)", i, i, i)
	}
	t := s.testGetTable(c, "t1")
	var c3idx table.Index
	for _, tidx := range t.Indices() {
		if tidx.Meta().Name.L == "c3_index" {
			c3idx = tidx
			break
		}
	}
	c.Assert(c3idx, NotNil)

	go func() {
		sessionExec(c, s.store, "drop index c3_index on t1")
		done <- struct{}{}
	}()

	ticker := time.NewTicker(s.lease / 2)
	defer ticker.Stop()
LOOP:
	for {
		select {
		case <-done:
			break LOOP
		case <-ticker.C:
			step := 10
			// delete some rows, and add some data
			for i := num; i < num+step; i++ {
				n := rand.Intn(num)
				s.mustExec(c, "update t1 set c2 = 1 where c1 = ?", n)
				s.mustExec(c, "insert into t1 values (?, ?, ?)", i, i, i)
			}
			num += step
		}
	}

	rows := s.mustQuery(c, "explain select c1 from t1 where c3 >= 0")

	ay := dumpRows(c, rows)
	c.Assert(strings.Contains(fmt.Sprintf("%v", ay), "c3_index"), IsFalse)

	// check in index, must no index in kv
	ctx := s.s.(context.Context)

	handles := make(map[int64]struct{})

	t = s.testGetTable(c, "t1")
	var nidx table.Index
	for _, tidx := range t.Indices() {
		if tidx.Meta().Name.L == "c3_index" {
			nidx = tidx
			break
		}
	}
	// Make sure there is no index with name c3_index
	c.Assert(nidx, IsNil)
	idx := tables.NewIndex(t.Meta(), c3idx.Meta())
	txn, err := ctx.GetTxn(true)
	c.Assert(err, IsNil)
	defer ctx.RollbackTxn()

	it, err := idx.SeekFirst(txn)
	c.Assert(err, IsNil)
	defer it.Close()

	for {
		_, h, err := it.Next()
		if terror.ErrorEqual(err, io.EOF) {
			break
		}

		c.Assert(err, IsNil)
		handles[h] = struct{}{}
	}

	c.Assert(handles, HasLen, 0)
}

func (s *testDBSuite) showColumns(c *C, tableName string) [][]interface{} {
	rows := s.mustQuery(c, fmt.Sprintf("show columns from %s", tableName))
	values := dumpRows(c, rows)
	return values
}

func (s *testDBSuite) TestColumn(c *C) {
	defer testleak.AfterTest(c)()
	s.testAddColumn(c)
	s.testDropColumn(c)
}

func sessionExec(c *C, s kv.Storage, sql string) {
	se, err := tidb.CreateSession(s)
	c.Assert(err, IsNil)
	_, err = se.Execute("use test_db")
	c.Assert(err, IsNil)
	rs, err := se.Execute(sql)
	c.Assert(err, IsNil, Commentf("err:%v", errors.ErrorStack(err)))
	c.Assert(rs, IsNil)
	se.Close()
}

func (s *testDBSuite) testAddColumn(c *C) {
	done := make(chan struct{}, 1)

	num := defaultBatchSize + 10
	// add some rows
	for i := 0; i < num; i++ {
		s.mustExec(c, "insert into t2 values (?, ?, ?)", i, i, i)
	}

	go func() {
		sessionExec(c, s.store, "alter table t2 add column c4 int default -1")
		done <- struct{}{}
	}()

	ticker := time.NewTicker(s.lease / 2)
	defer ticker.Stop()
	step := 10
LOOP:
	for {
		select {
		case <-done:
			break LOOP
		case <-ticker.C:
			// delete some rows, and add some data
			for i := num; i < num+step; i++ {
				n := rand.Intn(num)
				s.mustExec(c, "delete from t2 where c1 = ?", n)

				_, err := s.db.Exec("insert into t2 values (?, ?, ?)", i, i, i)
				if err != nil {
					// if err is failed, the column number must be 4 now.
					values := s.showColumns(c, "t2")
					c.Assert(values, HasLen, 4, Commentf("err:%v", err))
				}
			}
			num += step
		}
	}

	// add data, here c4 must exist
	for i := num; i < num+step; i++ {
		s.mustExec(c, "insert into t2 values (?, ?, ?, ?)", i, i, i, i)
	}

	rows := s.mustQuery(c, "select count(c4) from t2")
	values := dumpRows(c, rows)
	c.Assert(values, HasLen, 1)
	c.Assert(values[0], HasLen, 1)
	count, ok := values[0][0].(int64)
	c.Assert(ok, IsTrue)
	c.Assert(count, Greater, int64(0))

	rows = s.mustQuery(c, "select count(c4) from t2 where c4 = -1")
	matchRows(c, rows, [][]interface{}{{count - int64(step)}})

	for i := num; i < num+step; i++ {
		rows := s.mustQuery(c, "select c4 from t2 where c4 = ?", i)
		matchRows(c, rows, [][]interface{}{{i}})
	}

	ctx := s.s.(context.Context)
	t := s.testGetTable(c, "t2")
	i := 0
	j := 0
	defer ctx.RollbackTxn()
	err := t.IterRecords(ctx, t.FirstKey(), t.Cols(), func(h int64, data []types.Datum, cols []*table.Column) (bool, error) {
		i++
		// c4 must be -1 or > 0
		v, err1 := data[3].ToInt64()
		c.Assert(err1, IsNil)
		if v == -1 {
			j++
		} else {
			c.Assert(v, Greater, int64(0))
		}
		return true, nil
	})
	c.Assert(err, IsNil)
	c.Assert(i, Equals, int(count))
	c.Assert(i, LessEqual, num+step)
	c.Assert(j, Equals, int(count)-step)
}

func (s *testDBSuite) testDropColumn(c *C) {
	done := make(chan struct{}, 1)

	s.mustExec(c, "delete from t2")

	num := 100
	// add some rows
	for i := 0; i < num; i++ {
		s.mustExec(c, "insert into t2 values (?, ?, ?, ?)", i, i, i, i)
	}

	// get c4 column id
	ctx := s.s.(context.Context)

	go func() {
		sessionExec(c, s.store, "alter table t2 drop column c4")
		done <- struct{}{}
	}()

	ticker := time.NewTicker(s.lease / 2)
	defer ticker.Stop()
	step := 10
LOOP:
	for {
		select {
		case <-done:
			break LOOP
		case <-ticker.C:
			// delete some rows, and add some data
			for i := num; i < num+step; i++ {
				_, err := s.db.Exec("insert into t2 values (?, ?, ?)", i, i, i)
				if err != nil {
					// if err is failed, the column number must be 4 now.
					values := s.showColumns(c, "t2")
<<<<<<< HEAD
					if len(values) != 4 {
						c.Log(errors.ErrorStack(err))
						c.FailNow()
					}
=======
					c.Assert(values, HasLen, 4, Commentf("err:%v", err))
>>>>>>> 08766e12
				}
			}
			num += step
		}
	}

	// add data, here c4 must not exist
	for i := num; i < num+step; i++ {
		s.mustExec(c, "insert into t2 values (?, ?, ?)", i, i, i)
	}

	rows := s.mustQuery(c, "select count(*) from t2")
	values := dumpRows(c, rows)
	c.Assert(values, HasLen, 1)
	c.Assert(values[0], HasLen, 1)
	count, ok := values[0][0].(int64)
	c.Assert(ok, IsTrue)
	c.Assert(count, Greater, int64(0))

	_, err := ctx.GetTxn(true)
	c.Assert(err, IsNil)
	ctx.CommitTxn()
}

func (s *testDBSuite) mustExec(c *C, query string, args ...interface{}) sql.Result {
	r, err := s.db.Exec(query, args...)
	c.Assert(err, IsNil, Commentf("query %s, args %v", query, args))
	return r
}

func (s *testDBSuite) mustQuery(c *C, query string, args ...interface{}) *sql.Rows {
	r, err := s.db.Query(query, args...)
	c.Assert(err, IsNil, Commentf("query %s, args %v", query, args))
	return r
}

func dumpRows(c *C, rows *sql.Rows) [][]interface{} {
	cols, err := rows.Columns()
	c.Assert(err, IsNil)
	ay := make([][]interface{}, 0)
	for rows.Next() {
		v := make([]interface{}, len(cols))
		for i := range v {
			v[i] = new(interface{})
		}
		err = rows.Scan(v...)
		c.Assert(err, IsNil)

		for i := range v {
			v[i] = *(v[i].(*interface{}))
		}
		ay = append(ay, v)
	}

	rows.Close()
	c.Assert(rows.Err(), IsNil, Commentf("%v", ay))
	return ay
}

func matchRows(c *C, rows *sql.Rows, expected [][]interface{}) {
	ay := dumpRows(c, rows)
	c.Assert(len(ay), Equals, len(expected), Commentf("%v", expected))
	for i := range ay {
		match(c, ay[i], expected[i]...)
	}
}

func match(c *C, row []interface{}, expected ...interface{}) {
	c.Assert(len(row), Equals, len(expected))
	for i := range row {
		got := fmt.Sprintf("%v", row[i])
		need := fmt.Sprintf("%v", expected[i])
		c.Assert(got, Equals, need)
	}
}

func (s *testDBSuite) TestUpdateMultipleTable(c *C) {
	defer testleak.AfterTest(c)
	store, err := tidb.NewStore("memory://update_multiple_table")
	c.Assert(err, IsNil)
	tk := testkit.NewTestKit(c, store)
	tk.MustExec("use test")
	tk.MustExec("create table t1 (c1 int, c2 int)")
	tk.MustExec("insert t1 values (1, 1), (2, 2)")
	tk.MustExec("create table t2 (c1 int, c2 int)")
	tk.MustExec("insert t2 values (1, 3), (2, 5)")
	ctx := tk.Se.(context.Context)
	domain := sessionctx.GetDomain(ctx)
	is := domain.InfoSchema()
	db, ok := is.SchemaByName(model.NewCIStr("test"))
	c.Assert(ok, IsTrue)
	t1Tbl, err := is.TableByName(model.NewCIStr("test"), model.NewCIStr("t1"))
	c.Assert(err, IsNil)
	t1Info := t1Tbl.Meta()

	// Add a new column in write only state.
	newColumn := &model.ColumnInfo{
		ID:           100,
		Name:         model.NewCIStr("c3"),
		Offset:       2,
		DefaultValue: 9,
		FieldType:    *types.NewFieldType(tmysql.TypeLonglong),
		State:        model.StateWriteOnly,
	}
	t1Info.Columns = append(t1Info.Columns, newColumn)

	kv.RunInNewTxn(store, false, func(txn kv.Transaction) error {
		m := meta.NewMeta(txn)
		_, err = m.GenSchemaVersion()
		c.Assert(err, IsNil)
		c.Assert(m.UpdateTable(db.ID, t1Info), IsNil)
		return nil
	})
	err = domain.Reload()
	c.Assert(err, IsNil)

	tk.MustExec("update t1, t2 set t1.c1 = 8, t2.c2 = 10 where t1.c2 = t2.c1")
	tk.MustQuery("select * from t1").Check(testkit.Rows("8 1", "8 2"))
	tk.MustQuery("select * from t2").Check(testkit.Rows("1 10", "2 10"))

	newColumn.State = model.StatePublic

	kv.RunInNewTxn(store, false, func(txn kv.Transaction) error {
		m := meta.NewMeta(txn)
		_, err = m.GenSchemaVersion()
		c.Assert(err, IsNil)
		c.Assert(m.UpdateTable(db.ID, t1Info), IsNil)
		return nil
	})
	err = domain.Reload()
	c.Assert(err, IsNil)

	tk.MustQuery("select * from t1").Check(testkit.Rows("8 1 9", "8 2 9"))
}

func (s *testDBSuite) TestTruncateTable(c *C) {
	defer testleak.AfterTest(c)
	store, err := tidb.NewStore("memory://truncate_table")
	c.Assert(err, IsNil)
	tk := testkit.NewTestKit(c, store)
	tk.MustExec("use test")
	tk.MustExec("create table t (c1 int, c2 int)")
	tk.MustExec("insert t values (1, 1), (2, 2)")
	ctx := tk.Se.(context.Context)
	is := sessionctx.GetDomain(ctx).InfoSchema()
	oldTblInfo, err := is.TableByName(model.NewCIStr("test"), model.NewCIStr("t"))
	c.Assert(err, IsNil)
	oldTblID := oldTblInfo.Meta().ID

	tk.MustExec("truncate table t")

	tk.MustExec("insert t values (3, 3), (4, 4)")
	tk.MustQuery("select * from t").Check(testkit.Rows("3 3", "4 4"))

	is = sessionctx.GetDomain(ctx).InfoSchema()
	newTblInfo, err := is.TableByName(model.NewCIStr("test"), model.NewCIStr("t"))
	c.Assert(err, IsNil)
	c.Assert(newTblInfo.Meta().ID, Greater, oldTblID)

	// verify that the old table data has been deleted by background worker.
	tablePrefix := tablecodec.EncodeTablePrefix(oldTblID)
	hasOldTableData := true
	for i := 0; i < 30; i++ {
		err = kv.RunInNewTxn(store, false, func(txn kv.Transaction) error {
			it, err1 := txn.Seek(tablePrefix)
			if err1 != nil {
				return err1
			}
			if !it.Valid() {
				hasOldTableData = false
			} else {
				hasOldTableData = it.Key().HasPrefix(tablePrefix)
			}
			it.Close()
			return nil
		})
		c.Assert(err, IsNil)
		if !hasOldTableData {
			break
		}
		time.Sleep(time.Millisecond * 100)
	}
	c.Assert(hasOldTableData, IsFalse)
}<|MERGE_RESOLUTION|>--- conflicted
+++ resolved
@@ -575,14 +575,10 @@
 				if err != nil {
 					// if err is failed, the column number must be 4 now.
 					values := s.showColumns(c, "t2")
-<<<<<<< HEAD
 					if len(values) != 4 {
 						c.Log(errors.ErrorStack(err))
 						c.FailNow()
 					}
-=======
-					c.Assert(values, HasLen, 4, Commentf("err:%v", err))
->>>>>>> 08766e12
 				}
 			}
 			num += step
