--- conflicted
+++ resolved
@@ -169,12 +169,8 @@
 		BinlogInfo: &model.HistoryInfo{},
 		Args:       []interface{}{tblInfo},
 	}
-<<<<<<< HEAD
+	ctx.SetValue(sessionctx.QueryString, "skip")
 	err := d.DoDDLJob(ctx, job)
-=======
-	ctx.SetValue(sessionctx.QueryString, "skip")
-	err := d.doDDLJob(ctx, job)
->>>>>>> d5867b1d
 	require.NoError(t, err)
 
 	v := getSchemaVer(t, ctx)
@@ -194,12 +190,8 @@
 	}
 
 	require.True(t, tblInfo.IsView())
-<<<<<<< HEAD
+	ctx.SetValue(sessionctx.QueryString, "skip")
 	require.NoError(t, d.DoDDLJob(ctx, job))
-=======
-	ctx.SetValue(sessionctx.QueryString, "skip")
-	require.NoError(t, d.doDDLJob(ctx, job))
->>>>>>> d5867b1d
 
 	v := getSchemaVer(t, ctx)
 	tblInfo.State = model.StatePublic
@@ -215,12 +207,8 @@
 		Type:       model.ActionDropTable,
 		BinlogInfo: &model.HistoryInfo{},
 	}
-<<<<<<< HEAD
+	ctx.SetValue(sessionctx.QueryString, "skip")
 	require.NoError(t, d.DoDDLJob(ctx, job))
-=======
-	ctx.SetValue(sessionctx.QueryString, "skip")
-	require.NoError(t, d.doDDLJob(ctx, job))
->>>>>>> d5867b1d
 
 	v := getSchemaVer(t, ctx)
 	checkHistoryJobArgs(t, ctx, job.ID, &historyJobArgs{ver: v, tbl: tblInfo})
