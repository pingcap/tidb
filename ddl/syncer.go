// Copyright 2017 PingCAP, Inc.
//
// Licensed under the Apache License, Version 2.0 (the "License");
// you may not use this file except in compliance with the License.
// You may obtain a copy of the License at
//
//     http://www.apache.org/licenses/LICENSE-2.0
//
// Unless required by applicable law or agreed to in writing, software
// distributed under the License is distributed on an "AS IS" BASIS,
// See the License for the specific language governing permissions and
// limitations under the License.

package ddl

import (
	"fmt"
	"math"
	"strconv"
	"time"

	"github.com/coreos/etcd/clientv3"
	"github.com/coreos/etcd/clientv3/concurrency"
	"github.com/juju/errors"
	"github.com/ngaut/log"
	"github.com/pingcap/tidb/terror"
	goctx "golang.org/x/net/context"
)

const (
	// DDLAllSchemaVersions is the path on etcd that is used to store all servers current schema versions.
	// It's exported for testing.
	DDLAllSchemaVersions = "/tidb/ddl/all_schema_versions"
	// DDLGlobalSchemaVersion is the path on etcd that is used to store the latest schema versions.
	// It's exported for testing.
	DDLGlobalSchemaVersion = "/tidb/ddl/global_schema_version"
	// InitialVersion is the initial schema version for every server.
	// It's exported for testing.
	InitialVersion       = "0"
	putKeyNoRetry        = 1
	keyOpDefaultRetryCnt = 3
	putKeyRetryUnlimited = math.MaxInt64
	keyOpDefaultTimeout  = 2 * time.Second
	putKeyRetryInterval  = 30 * time.Millisecond
	checkVersInterval    = 20 * time.Millisecond
)

var (
	// CheckVersFirstWaitTime is a waitting time before the owner checks all the servers of the schema version,
	// and it's an exported variable for testing.
	CheckVersFirstWaitTime = 50 * time.Millisecond
	// SyncerSessionTTL is the etcd session's TTL in seconds.
	// and it's an exported variable for testing.
	SyncerSessionTTL = 10 * 60
)

// SchemaSyncer is used to synchronize schema version between the DDL worker leader and followers through etcd.
type SchemaSyncer interface {
	// Init sets the global schema version path to etcd if it isn't exist,
	// then watch this path, and initializes the self schema version to etcd.
	Init(ctx goctx.Context) error
	// UpdateSelfVersion updates the current version to the self path on etcd.
	UpdateSelfVersion(ctx goctx.Context, version int64) error
	// RemoveSelfVersionPath remove the self path from etcd.
	RemoveSelfVersionPath() error
	// OwnerUpdateGlobalVersion updates the latest version to the global path on etcd until updating is successful or the ctx is done.
	OwnerUpdateGlobalVersion(ctx goctx.Context, version int64) error
	// GlobalVersionCh gets the chan for watching global version.
	GlobalVersionCh() clientv3.WatchChan
	// Done() returns a channel that closes when the syncer is no longer being refreshed.
	Done() <-chan struct{}
	// Restart restarts the syncer when it's on longer being refreshed.
	Restart(ctx goctx.Context) error
	// OwnerCheckAllVersions checks whether all followers' schema version are equal to
	// the latest schema version. If the result is false, wait for a while and check again util the processing time reach 2 * lease.
	// It returns until all servers' versions are equal to the latest version or the ctx is done.
	OwnerCheckAllVersions(ctx goctx.Context, latestVer int64) error
}

type schemaVersionSyncer struct {
	selfSchemaVerPath string
	etcdCli           *clientv3.Client
	session           *concurrency.Session
	globalVerCh       clientv3.WatchChan
}

// NewSchemaSyncer creates a new SchemaSyncer.
func NewSchemaSyncer(etcdCli *clientv3.Client, id string) SchemaSyncer {
	return &schemaVersionSyncer{
		etcdCli:           etcdCli,
		selfSchemaVerPath: fmt.Sprintf("%s/%s", DDLAllSchemaVersions, id),
	}
}

func (s *schemaVersionSyncer) putKV(ctx goctx.Context, retryCnt int, key, val string,
	opts ...clientv3.OpOption) error {
	var err error
	for i := 0; i < retryCnt; i++ {
		select {
		case <-ctx.Done():
			return errors.Trace(ctx.Err())
		default:
		}

		childCtx, cancel := goctx.WithTimeout(ctx, keyOpDefaultTimeout)
		_, err = s.etcdCli.Put(childCtx, key, val, opts...)
		cancel()
		if err == nil {
			return nil
		}
		log.Warnf("[syncer] put schema version %s failed %v no.%d", val, err, i)
		time.Sleep(putKeyRetryInterval)
	}
	return errors.Trace(err)
}

// Init implements SchemaSyncer.Init interface.
func (s *schemaVersionSyncer) Init(ctx goctx.Context) error {
	_, err := s.etcdCli.Txn(ctx).
		If(clientv3.Compare(clientv3.CreateRevision(DDLGlobalSchemaVersion), "=", 0)).
		Then(clientv3.OpPut(DDLGlobalSchemaVersion, InitialVersion)).
		Commit()
	if err != nil {
		return errors.Trace(err)
	}
	s.session, err = newSession(ctx, "ddl", s.selfSchemaVerPath, s.etcdCli,
		newSessionDefaultRetryCnt, SyncerSessionTTL)
	if err != nil {
		return errors.Trace(err)
	}
	s.globalVerCh = s.etcdCli.Watch(ctx, DDLGlobalSchemaVersion)
	return s.putKV(ctx, keyOpDefaultRetryCnt, s.selfSchemaVerPath, InitialVersion,
		clientv3.WithLease(s.session.Lease()))
}

// Done implements SchemaSyncer.Done interface.
func (s *schemaVersionSyncer) Done() <-chan struct{} {
	return s.session.Done()
}

// Restart implements SchemaSyncer.Restart interface.
func (s *schemaVersionSyncer) Restart(ctx goctx.Context) error {
<<<<<<< HEAD
	var err error
	s.session, err = newSession(ctx, "ddl", s.selfSchemaVerPath, s.etcdCli,
=======
	session, err := newSession(ctx, s.selfSchemaVerPath, s.etcdCli,
>>>>>>> 172d7fc3
		newSessionRetryUnlimited, SyncerSessionTTL)
	if err != nil {
		return errors.Trace(err)
	}
	s.session = session
	return s.putKV(ctx, putKeyRetryUnlimited, s.selfSchemaVerPath, InitialVersion,
		clientv3.WithLease(s.session.Lease()))
}

// GlobalVersionCh implements SchemaSyncer.GlobalVersionCh interface.
func (s *schemaVersionSyncer) GlobalVersionCh() clientv3.WatchChan {
	return s.globalVerCh
}

// UpdateSelfVersion implements SchemaSyncer.UpdateSelfVersion interface.
func (s *schemaVersionSyncer) UpdateSelfVersion(ctx goctx.Context, version int64) error {
	ver := strconv.FormatInt(version, 10)
	return s.putKV(ctx, putKeyNoRetry, s.selfSchemaVerPath, ver,
		clientv3.WithLease(s.session.Lease()))
}

// OwnerUpdateGlobalVersion implements SchemaSyncer.OwnerUpdateGlobalVersion interface.
func (s *schemaVersionSyncer) OwnerUpdateGlobalVersion(ctx goctx.Context, version int64) error {
	ver := strconv.FormatInt(version, 10)
	return s.putKV(ctx, putKeyRetryUnlimited, DDLGlobalSchemaVersion, ver)
}

// RemoveSelfVersionPath implements SchemaSyncer.RemoveSelfVersionPath interface.
func (s *schemaVersionSyncer) RemoveSelfVersionPath() error {
	ctx := goctx.Background()
	var err error
	for i := 0; i < keyOpDefaultRetryCnt; i++ {
		childCtx, cancel := goctx.WithTimeout(ctx, keyOpDefaultTimeout)
		_, err = s.etcdCli.Delete(childCtx, s.selfSchemaVerPath)
		cancel()
		if err == nil {
			return nil
		}
		log.Warnf("remove schema version path %s failed %v no.%d", s.selfSchemaVerPath, err, i)
	}
	return errors.Trace(err)
}

func isContextFinished(err error) bool {
	if terror.ErrorEqual(err, goctx.Canceled) ||
		terror.ErrorEqual(err, goctx.DeadlineExceeded) {
		return true
	}
	return false
}

// OwnerCheckAllVersions implements SchemaSyncer.OwnerCheckAllVersions interface.
func (s *schemaVersionSyncer) OwnerCheckAllVersions(ctx goctx.Context, latestVer int64) error {
	time.Sleep(CheckVersFirstWaitTime)
	notMatchVerCnt := 0
	intervalCnt := int(time.Second / checkVersInterval)
	updatedMap := make(map[string]struct{})
	for {
		select {
		case <-ctx.Done():
			return errors.Trace(ctx.Err())
		default:
		}

		resp, err := s.etcdCli.Get(ctx, DDLAllSchemaVersions, clientv3.WithPrefix())
		if isContextFinished(err) {
			return errors.Trace(err)
		}
		if err != nil {
			log.Infof("[syncer] check all versions failed %v", err)
			continue
		}

		succ := true
		for _, kv := range resp.Kvs {
			if _, ok := updatedMap[string(kv.Key)]; ok {
				continue
			}

			ver, err := strconv.Atoi(string(kv.Value))
			if err != nil {
				log.Infof("[syncer] check all versions, ddl %s convert %v to int failed %v", kv.Key, kv.Value, err)
				succ = false
				break
			}
			if int64(ver) != latestVer {
				if notMatchVerCnt%intervalCnt == 0 {
					log.Infof("[syncer] check all versions, ddl %s current ver %v, latest version %v",
						kv.Key, ver, latestVer)
				}
				succ = false
				notMatchVerCnt++
				break
			}
			updatedMap[string(kv.Key)] = struct{}{}
		}
		if succ {
			return nil
		}
		time.Sleep(checkVersInterval)
	}
}<|MERGE_RESOLUTION|>--- conflicted
+++ resolved
@@ -140,12 +140,8 @@
 
 // Restart implements SchemaSyncer.Restart interface.
 func (s *schemaVersionSyncer) Restart(ctx goctx.Context) error {
-<<<<<<< HEAD
 	var err error
-	s.session, err = newSession(ctx, "ddl", s.selfSchemaVerPath, s.etcdCli,
-=======
-	session, err := newSession(ctx, s.selfSchemaVerPath, s.etcdCli,
->>>>>>> 172d7fc3
+	session, err := newSession(ctx, "ddl", s.selfSchemaVerPath, s.etcdCli,
 		newSessionRetryUnlimited, SyncerSessionTTL)
 	if err != nil {
 		return errors.Trace(err)
