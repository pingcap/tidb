// Copyright 2017 PingCAP, Inc.
//
// Licensed under the Apache License, Version 2.0 (the "License");
// you may not use this file except in compliance with the License.
// You may obtain a copy of the License at
//
//     http://www.apache.org/licenses/LICENSE-2.0
//
// Unless required by applicable law or agreed to in writing, software
// distributed under the License is distributed on an "AS IS" BASIS,
// See the License for the specific language governing permissions and
// limitations under the License.

package ddl

import (
	"fmt"
	"math"
	"strconv"
<<<<<<< HEAD
	"sync/atomic"
=======
	"sync"
>>>>>>> c7c2f3c3
	"time"
	"unsafe"

	"github.com/coreos/etcd/clientv3"
	"github.com/coreos/etcd/clientv3/concurrency"
	"github.com/juju/errors"
	"github.com/pingcap/tidb/metrics"
	"github.com/pingcap/tidb/owner"
	log "github.com/sirupsen/logrus"
	"golang.org/x/net/context"
)

const (
	// DDLAllSchemaVersions is the path on etcd that is used to store all servers current schema versions.
	// It's exported for testing.
	DDLAllSchemaVersions = "/tidb/ddl/all_schema_versions"
	// DDLGlobalSchemaVersion is the path on etcd that is used to store the latest schema versions.
	// It's exported for testing.
	DDLGlobalSchemaVersion = "/tidb/ddl/global_schema_version"
	// InitialVersion is the initial schema version for every server.
	// It's exported for testing.
	InitialVersion           = "0"
	putKeyNoRetry            = 1
	keyOpDefaultRetryCnt     = 3
	putKeyRetryUnlimited     = math.MaxInt64
	keyOpDefaultTimeout      = 2 * time.Second
	keyOpRetryInterval       = 30 * time.Millisecond
	checkVersInterval        = 20 * time.Millisecond
	waitTimeWhenErrorOccured = 1 * time.Second
)

var (
	// CheckVersFirstWaitTime is a waitting time before the owner checks all the servers of the schema version,
	// and it's an exported variable for testing.
	CheckVersFirstWaitTime = 50 * time.Millisecond
	// SyncerSessionTTL is the etcd session's TTL in seconds.
	// and it's an exported variable for testing.
	SyncerSessionTTL = 10 * 60
)

// SchemaSyncer is used to synchronize schema version between the DDL worker leader and followers through etcd.
type SchemaSyncer interface {
	// Init sets the global schema version path to etcd if it isn't exist,
	// then watch this path, and initializes the self schema version to etcd.
	Init(ctx context.Context) error
	// UpdateSelfVersion updates the current version to the self path on etcd.
	UpdateSelfVersion(ctx context.Context, version int64) error
	// RemoveSelfVersionPath remove the self path from etcd.
	RemoveSelfVersionPath() error
	// OwnerUpdateGlobalVersion updates the latest version to the global path on etcd until updating is successful or the ctx is done.
	OwnerUpdateGlobalVersion(ctx context.Context, version int64) error
	// GlobalVersionCh gets the chan for watching global version.
	GlobalVersionCh() clientv3.WatchChan
	// WatchGlobalSchemaVer watches the global schema version.
	WatchGlobalSchemaVer(ctx context.Context)
	// MustGetGlobalVersion gets the global version. The only reason it fails is that ctx is done.
	MustGetGlobalVersion(ctx context.Context) (int64, error)
	// Done returns a channel that closes when the syncer is no longer being refreshed.
	Done() <-chan struct{}
	// Restart restarts the syncer when it's on longer being refreshed.
	Restart(ctx context.Context) error
	// OwnerCheckAllVersions checks whether all followers' schema version are equal to
	// the latest schema version. If the result is false, wait for a while and check again util the processing time reach 2 * lease.
	// It returns until all servers' versions are equal to the latest version or the ctx is done.
	OwnerCheckAllVersions(ctx context.Context, latestVer int64) error
}

type schemaVersionSyncer struct {
	selfSchemaVerPath string
	etcdCli           *clientv3.Client
<<<<<<< HEAD
	globalVerCh       clientv3.WatchChan
	session           unsafe.Pointer
=======
	session           *concurrency.Session
	mu                struct {
		sync.RWMutex
		globalVerCh clientv3.WatchChan
	}
>>>>>>> c7c2f3c3
}

// NewSchemaSyncer creates a new SchemaSyncer.
func NewSchemaSyncer(etcdCli *clientv3.Client, id string) SchemaSyncer {
	return &schemaVersionSyncer{
		etcdCli:           etcdCli,
		selfSchemaVerPath: fmt.Sprintf("%s/%s", DDLAllSchemaVersions, id),
	}
}

func (s *schemaVersionSyncer) putKV(ctx context.Context, retryCnt int, key, val string,
	opts ...clientv3.OpOption) error {
	var err error
	for i := 0; i < retryCnt; i++ {
		if isContextDone(ctx) {
			return errors.Trace(ctx.Err())
		}

		childCtx, cancel := context.WithTimeout(ctx, keyOpDefaultTimeout)
		_, err = s.etcdCli.Put(childCtx, key, val, opts...)
		cancel()
		if err == nil {
			return nil
		}
		log.Warnf("[syncer] put schema version %s failed %v no.%d", val, err, i)
		time.Sleep(keyOpRetryInterval)
	}
	return errors.Trace(err)
}

// Init implements SchemaSyncer.Init interface.
func (s *schemaVersionSyncer) Init(ctx context.Context) error {
	startTime := time.Now()
	var err error
	defer func() {
		metrics.DeploySyncerHistogram.WithLabelValues(metrics.SyncerInit, metrics.RetLabel(err)).Observe(time.Since(startTime).Seconds())
	}()

	_, err = s.etcdCli.Txn(ctx).
		If(clientv3.Compare(clientv3.CreateRevision(DDLGlobalSchemaVersion), "=", 0)).
		Then(clientv3.OpPut(DDLGlobalSchemaVersion, InitialVersion)).
		Commit()
	if err != nil {
		return errors.Trace(err)
	}
	logPrefix := fmt.Sprintf("[%s] %s", ddlPrompt, s.selfSchemaVerPath)
	session, err := owner.NewSession(ctx, logPrefix, s.etcdCli, owner.NewSessionDefaultRetryCnt, SyncerSessionTTL)
	if err != nil {
		return errors.Trace(err)
	}

	s.mu.Lock()
	s.mu.globalVerCh = s.etcdCli.Watch(ctx, DDLGlobalSchemaVersion)
	s.mu.Unlock()

	err = s.putKV(ctx, keyOpDefaultRetryCnt, s.selfSchemaVerPath, InitialVersion,
		clientv3.WithLease(s.loadSession().Lease()))
	s.storeSession(session)

	return errors.Trace(err)
}

func (s *schemaVersionSyncer) loadSession() *concurrency.Session {
	return (*concurrency.Session)(atomic.LoadPointer(&s.session))
}

func (s *schemaVersionSyncer) storeSession(session *concurrency.Session) {
	atomic.StorePointer(&s.session, (unsafe.Pointer)(session))
}

// Done implements SchemaSyncer.Done interface.
func (s *schemaVersionSyncer) Done() <-chan struct{} {
	return s.loadSession().Done()
}

// Restart implements SchemaSyncer.Restart interface.
func (s *schemaVersionSyncer) Restart(ctx context.Context) error {
	startTime := time.Now()
	var err error
	defer func() {
		metrics.DeploySyncerHistogram.WithLabelValues(metrics.SyncerRestart, metrics.RetLabel(err)).Observe(time.Since(startTime).Seconds())
	}()

	logPrefix := fmt.Sprintf("[%s] %s", ddlPrompt, s.selfSchemaVerPath)
	// NewSession's context will affect the exit of the session.
	session, err := owner.NewSession(ctx, logPrefix, s.etcdCli, owner.NewSessionRetryUnlimited, SyncerSessionTTL)
	if err != nil {
		return errors.Trace(err)
	}
	s.storeSession(session)

	childCtx, cancel := context.WithTimeout(ctx, keyOpDefaultTimeout)
	defer cancel()
	err = s.putKV(childCtx, putKeyRetryUnlimited, s.selfSchemaVerPath, InitialVersion,
		clientv3.WithLease(s.loadSession().Lease()))

	return errors.Trace(err)
}

// GlobalVersionCh implements SchemaSyncer.GlobalVersionCh interface.
func (s *schemaVersionSyncer) GlobalVersionCh() clientv3.WatchChan {
	s.mu.RLock()
	defer s.mu.RUnlock()
	return s.mu.globalVerCh
}

// WatchGlobalSchemaVer implements SchemaSyncer.WatchGlobalSchemaVer interface.
func (s *schemaVersionSyncer) WatchGlobalSchemaVer(ctx context.Context) {
	startTime := time.Now()
	// Make sure the globalVerCh doesn't receive the information of 'close' before we finish the rewatch.
	s.mu.Lock()
	s.mu.globalVerCh = nil
	s.mu.Unlock()

	go func() {
		defer func() {
			metrics.DeploySyncerHistogram.WithLabelValues(metrics.SyncerRewatch, metrics.RetLabel(nil)).Observe(time.Since(startTime).Seconds())
		}()
		ch := s.etcdCli.Watch(ctx, DDLGlobalSchemaVersion)

		s.mu.Lock()
		s.mu.globalVerCh = ch
		s.mu.Unlock()
		log.Info("[syncer] watch global schema finished")
	}()
}

// UpdateSelfVersion implements SchemaSyncer.UpdateSelfVersion interface.
func (s *schemaVersionSyncer) UpdateSelfVersion(ctx context.Context, version int64) error {
	startTime := time.Now()
	ver := strconv.FormatInt(version, 10)
	err := s.putKV(ctx, putKeyNoRetry, s.selfSchemaVerPath, ver,
		clientv3.WithLease(s.loadSession().Lease()))

	metrics.UpdateSelfVersionHistogram.WithLabelValues(metrics.RetLabel(err)).Observe(time.Since(startTime).Seconds())
	return errors.Trace(err)
}

// OwnerUpdateGlobalVersion implements SchemaSyncer.OwnerUpdateGlobalVersion interface.
func (s *schemaVersionSyncer) OwnerUpdateGlobalVersion(ctx context.Context, version int64) error {
	startTime := time.Now()
	ver := strconv.FormatInt(version, 10)
	err := s.putKV(ctx, putKeyRetryUnlimited, DDLGlobalSchemaVersion, ver)

	metrics.OwnerHandleSyncerHistogram.WithLabelValues(metrics.OwnerUpdateGlobalVersion, metrics.RetLabel(err)).Observe(time.Since(startTime).Seconds())
	return errors.Trace(err)
}

// RemoveSelfVersionPath implements SchemaSyncer.RemoveSelfVersionPath interface.
func (s *schemaVersionSyncer) RemoveSelfVersionPath() error {
	startTime := time.Now()
	var err error
	defer func() {
		metrics.DeploySyncerHistogram.WithLabelValues(metrics.SyncerClear, metrics.RetLabel(err)).Observe(time.Since(startTime).Seconds())
	}()

	ctx := context.Background()
	for i := 0; i < keyOpDefaultRetryCnt; i++ {
		childCtx, cancel := context.WithTimeout(ctx, keyOpDefaultTimeout)
		_, err = s.etcdCli.Delete(childCtx, s.selfSchemaVerPath)
		cancel()
		if err == nil {
			return nil
		}
		log.Warnf("[syncer] remove schema version path %s failed %v no.%d", s.selfSchemaVerPath, err, i)
	}
	return errors.Trace(err)
}

// MustGetGlobalVersion implements SchemaSyncer.MustGetGlobalVersion interface.
func (s *schemaVersionSyncer) MustGetGlobalVersion(ctx context.Context) (int64, error) {
	startTime := time.Now()
	var err error
	var resp *clientv3.GetResponse
	failedCnt := 0
	intervalCnt := int(time.Second / keyOpRetryInterval)

	defer func() {
		metrics.OwnerHandleSyncerHistogram.WithLabelValues(metrics.OwnerGetGlobalVersion, metrics.RetLabel(err)).Observe(time.Since(startTime).Seconds())
	}()
	for {
		if err != nil {
			if failedCnt%intervalCnt == 0 {
				log.Infof("[syncer] get global version failed %v", err)
			}
			time.Sleep(keyOpRetryInterval)
			failedCnt++
		}

		if isContextDone(ctx) {
			err = errors.Trace(ctx.Err())
			return 0, err
		}

		resp, err = s.etcdCli.Get(ctx, DDLGlobalSchemaVersion)
		if err != nil {
			continue
		}
		if err == nil && len(resp.Kvs) > 0 {
			var ver int
			ver, err = strconv.Atoi(string(resp.Kvs[0].Value))
			if err == nil {
				return int64(ver), nil
			}
		}
	}
}

func isContextDone(ctx context.Context) bool {
	select {
	case <-ctx.Done():
		return true
	default:
	}
	return false
}

// OwnerCheckAllVersions implements SchemaSyncer.OwnerCheckAllVersions interface.
func (s *schemaVersionSyncer) OwnerCheckAllVersions(ctx context.Context, latestVer int64) error {
	startTime := time.Now()
	time.Sleep(CheckVersFirstWaitTime)
	notMatchVerCnt := 0
	intervalCnt := int(time.Second / checkVersInterval)
	updatedMap := make(map[string]struct{})

	var err error
	defer func() {
		metrics.OwnerHandleSyncerHistogram.WithLabelValues(metrics.OwnerGetGlobalVersion, metrics.RetLabel(err)).Observe(time.Since(startTime).Seconds())
	}()
	for {
		if isContextDone(ctx) {
			// ctx is canceled or timeout.
			err = errors.Trace(ctx.Err())
			return err
		}

		resp, err := s.etcdCli.Get(ctx, DDLAllSchemaVersions, clientv3.WithPrefix())
		if err != nil {
			log.Infof("[syncer] check all versions failed %v, continue checking.", err)
			continue
		}

		succ := true
		for _, kv := range resp.Kvs {
			if _, ok := updatedMap[string(kv.Key)]; ok {
				continue
			}

			ver, err := strconv.Atoi(string(kv.Value))
			if err != nil {
				log.Infof("[syncer] check all versions, ddl %s convert %v to int failed %v, continue checking.", kv.Key, kv.Value, err)
				succ = false
				break
			}
			if int64(ver) != latestVer {
				if notMatchVerCnt%intervalCnt == 0 {
					log.Infof("[syncer] check all versions, ddl %s is not synced, current ver %v, latest version %v, continue checking",
						kv.Key, ver, latestVer)
				}
				succ = false
				notMatchVerCnt++
				break
			}
			updatedMap[string(kv.Key)] = struct{}{}
		}
		if succ {
			return nil
		}
		time.Sleep(checkVersInterval)
	}
}<|MERGE_RESOLUTION|>--- conflicted
+++ resolved
@@ -17,11 +17,8 @@
 	"fmt"
 	"math"
 	"strconv"
-<<<<<<< HEAD
+	"sync"
 	"sync/atomic"
-=======
-	"sync"
->>>>>>> c7c2f3c3
 	"time"
 	"unsafe"
 
@@ -92,16 +89,11 @@
 type schemaVersionSyncer struct {
 	selfSchemaVerPath string
 	etcdCli           *clientv3.Client
-<<<<<<< HEAD
-	globalVerCh       clientv3.WatchChan
 	session           unsafe.Pointer
-=======
-	session           *concurrency.Session
 	mu                struct {
 		sync.RWMutex
 		globalVerCh clientv3.WatchChan
 	}
->>>>>>> c7c2f3c3
 }
 
 // NewSchemaSyncer creates a new SchemaSyncer.
