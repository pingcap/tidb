// Copyright 2017 PingCAP, Inc.
//
// Licensed under the Apache License, Version 2.0 (the "License");
// you may not use this file except in compliance with the License.
// You may obtain a copy of the License at
//
//     http://www.apache.org/licenses/LICENSE-2.0
//
// Unless required by applicable law or agreed to in writing, software
// distributed under the License is distributed on an "AS IS" BASIS,
// See the License for the specific language governing permissions and
// limitations under the License.

package ddl

import (
	"fmt"
	"math"
	"strconv"
	"time"

	"github.com/coreos/etcd/clientv3"
	"github.com/coreos/etcd/clientv3/concurrency"
	"github.com/juju/errors"
	"github.com/ngaut/log"
	"github.com/pingcap/tidb/owner"
	goctx "golang.org/x/net/context"
)

const (
	// DDLAllSchemaVersions is the path on etcd that is used to store all servers current schema versions.
	// It's exported for testing.
	DDLAllSchemaVersions = "/tidb/ddl/all_schema_versions"
	// DDLGlobalSchemaVersion is the path on etcd that is used to store the latest schema versions.
	// It's exported for testing.
	DDLGlobalSchemaVersion = "/tidb/ddl/global_schema_version"
	// InitialVersion is the initial schema version for every server.
	// It's exported for testing.
	InitialVersion       = "0"
	putKeyNoRetry        = 1
	keyOpDefaultRetryCnt = 3
	putKeyRetryUnlimited = math.MaxInt64
	keyOpDefaultTimeout  = 2 * time.Second
	keyOpRetryInterval   = 30 * time.Millisecond
	checkVersInterval    = 20 * time.Millisecond
)

var (
	// CheckVersFirstWaitTime is a waitting time before the owner checks all the servers of the schema version,
	// and it's an exported variable for testing.
	CheckVersFirstWaitTime = 50 * time.Millisecond
	// SyncerSessionTTL is the etcd session's TTL in seconds.
	// and it's an exported variable for testing.
	SyncerSessionTTL = 10 * 60
)

// SchemaSyncer is used to synchronize schema version between the DDL worker leader and followers through etcd.
type SchemaSyncer interface {
	// Init sets the global schema version path to etcd if it isn't exist,
	// then watch this path, and initializes the self schema version to etcd.
	Init(ctx goctx.Context) error
	// UpdateSelfVersion updates the current version to the self path on etcd.
	UpdateSelfVersion(ctx goctx.Context, version int64) error
	// RemoveSelfVersionPath remove the self path from etcd.
	RemoveSelfVersionPath() error
	// OwnerUpdateGlobalVersion updates the latest version to the global path on etcd until updating is successful or the ctx is done.
	OwnerUpdateGlobalVersion(ctx goctx.Context, version int64) error
	// GlobalVersionCh gets the chan for watching global version.
	GlobalVersionCh() clientv3.WatchChan
	// MustGetGlobalVersion gets the global version. The only reason it fails is that ctx is done.
	MustGetGlobalVersion(ctx goctx.Context) (int64, error)
	// Done() returns a channel that closes when the syncer is no longer being refreshed.
	Done() <-chan struct{}
	// Restart restarts the syncer when it's on longer being refreshed.
	Restart(ctx goctx.Context) error
	// OwnerCheckAllVersions checks whether all followers' schema version are equal to
	// the latest schema version. If the result is false, wait for a while and check again util the processing time reach 2 * lease.
	// It returns until all servers' versions are equal to the latest version or the ctx is done.
	OwnerCheckAllVersions(ctx goctx.Context, latestVer int64) error
}

type schemaVersionSyncer struct {
	selfSchemaVerPath string
	etcdCli           *clientv3.Client
	session           *concurrency.Session
	globalVerCh       clientv3.WatchChan
}

// NewSchemaSyncer creates a new SchemaSyncer.
func NewSchemaSyncer(etcdCli *clientv3.Client, id string) SchemaSyncer {
	return &schemaVersionSyncer{
		etcdCli:           etcdCli,
		selfSchemaVerPath: fmt.Sprintf("%s/%s", DDLAllSchemaVersions, id),
	}
}

func (s *schemaVersionSyncer) putKV(ctx goctx.Context, retryCnt int, key, val string,
	opts ...clientv3.OpOption) error {
	var err error
	for i := 0; i < retryCnt; i++ {
		if isContextDone(ctx) {
			return errors.Trace(ctx.Err())
		}

		childCtx, cancel := goctx.WithTimeout(ctx, keyOpDefaultTimeout)
		_, err = s.etcdCli.Put(childCtx, key, val, opts...)
		cancel()
		if err == nil {
			return nil
		}
		log.Warnf("[syncer] put schema version %s failed %v no.%d", val, err, i)
		time.Sleep(keyOpRetryInterval)
	}
	return errors.Trace(err)
}

// Init implements SchemaSyncer.Init interface.
func (s *schemaVersionSyncer) Init(ctx goctx.Context) error {
	_, err := s.etcdCli.Txn(ctx).
		If(clientv3.Compare(clientv3.CreateRevision(DDLGlobalSchemaVersion), "=", 0)).
		Then(clientv3.OpPut(DDLGlobalSchemaVersion, InitialVersion)).
		Commit()
	if err != nil {
		return errors.Trace(err)
	}
	logPrefix := fmt.Sprintf("[%s] %s", ddlPrompt, s.selfSchemaVerPath)
	s.session, err = owner.NewSession(ctx, logPrefix, s.etcdCli, owner.NewSessionDefaultRetryCnt, SyncerSessionTTL)
	if err != nil {
		return errors.Trace(err)
	}
	s.globalVerCh = s.etcdCli.Watch(ctx, DDLGlobalSchemaVersion)
	return s.putKV(ctx, keyOpDefaultRetryCnt, s.selfSchemaVerPath, InitialVersion,
		clientv3.WithLease(s.session.Lease()))
}

// Done implements SchemaSyncer.Done interface.
func (s *schemaVersionSyncer) Done() <-chan struct{} {
	return s.session.Done()
}

// Restart implements SchemaSyncer.Restart interface.
func (s *schemaVersionSyncer) Restart(ctx goctx.Context) error {
	logPrefix := fmt.Sprintf("[%s] %s", ddlPrompt, s.selfSchemaVerPath)
	session, err := owner.NewSession(ctx, logPrefix, s.etcdCli, owner.NewSessionRetryUnlimited, SyncerSessionTTL)
	if err != nil {
		return errors.Trace(err)
	}
	s.session = session
	return s.putKV(ctx, putKeyRetryUnlimited, s.selfSchemaVerPath, InitialVersion,
		clientv3.WithLease(s.session.Lease()))
}

// GlobalVersionCh implements SchemaSyncer.GlobalVersionCh interface.
func (s *schemaVersionSyncer) GlobalVersionCh() clientv3.WatchChan {
	return s.globalVerCh
}

// UpdateSelfVersion implements SchemaSyncer.UpdateSelfVersion interface.
func (s *schemaVersionSyncer) UpdateSelfVersion(ctx goctx.Context, version int64) error {
	ver := strconv.FormatInt(version, 10)
	return s.putKV(ctx, putKeyNoRetry, s.selfSchemaVerPath, ver,
		clientv3.WithLease(s.session.Lease()))
}

// OwnerUpdateGlobalVersion implements SchemaSyncer.OwnerUpdateGlobalVersion interface.
func (s *schemaVersionSyncer) OwnerUpdateGlobalVersion(ctx goctx.Context, version int64) error {
	ver := strconv.FormatInt(version, 10)
	return s.putKV(ctx, putKeyRetryUnlimited, DDLGlobalSchemaVersion, ver)
}

// RemoveSelfVersionPath implements SchemaSyncer.RemoveSelfVersionPath interface.
func (s *schemaVersionSyncer) RemoveSelfVersionPath() error {
	ctx := goctx.Background()
	var err error
	for i := 0; i < keyOpDefaultRetryCnt; i++ {
		childCtx, cancel := goctx.WithTimeout(ctx, keyOpDefaultTimeout)
		_, err = s.etcdCli.Delete(childCtx, s.selfSchemaVerPath)
		cancel()
		if err == nil {
			return nil
		}
		log.Warnf("remove schema version path %s failed %v no.%d", s.selfSchemaVerPath, err, i)
	}
	return errors.Trace(err)
}

<<<<<<< HEAD
// MustGetGlobalVersion implements SchemaSyncer.MustGetGlobalVersion interface.
func (s *schemaVersionSyncer) MustGetGlobalVersion(ctx goctx.Context) (int64, error) {
	for {
		select {
		case <-ctx.Done():
			return 0, errors.Trace(ctx.Err())
		default:
		}

		resp, err := s.etcdCli.Get(ctx, DDLGlobalSchemaVersion)
		if isContextFinished(err) {
			return 0, errors.Trace(err)
		}
		if err == nil && len(resp.Kvs) > 0 {
			var ver int
			ver, err = strconv.Atoi(string(resp.Kvs[0].Value))
			if err == nil {
				return int64(ver), nil
			}
		}
		log.Infof("[syncer] get global version failed %v", err)
		time.Sleep(keyOpRetryInterval)
	}
}

func isContextFinished(err error) bool {
	if terror.ErrorEqual(err, goctx.Canceled) ||
		terror.ErrorEqual(err, goctx.DeadlineExceeded) {
=======
func isContextDone(ctx goctx.Context) bool {
	select {
	case <-ctx.Done():
>>>>>>> 31edc093
		return true
	default:
	}
	return false
}

// OwnerCheckAllVersions implements SchemaSyncer.OwnerCheckAllVersions interface.
func (s *schemaVersionSyncer) OwnerCheckAllVersions(ctx goctx.Context, latestVer int64) error {
	time.Sleep(CheckVersFirstWaitTime)
	notMatchVerCnt := 0
	intervalCnt := int(time.Second / checkVersInterval)
	updatedMap := make(map[string]struct{})
	for {
		if isContextDone(ctx) {
			return errors.Trace(ctx.Err())
		}

		resp, err := s.etcdCli.Get(ctx, DDLAllSchemaVersions, clientv3.WithPrefix())
		if err != nil {
			log.Infof("[syncer] check all versions failed %v", err)
			continue
		}

		succ := true
		for _, kv := range resp.Kvs {
			if _, ok := updatedMap[string(kv.Key)]; ok {
				continue
			}

			ver, err := strconv.Atoi(string(kv.Value))
			if err != nil {
				log.Infof("[syncer] check all versions, ddl %s convert %v to int failed %v", kv.Key, kv.Value, err)
				succ = false
				break
			}
			if int64(ver) != latestVer {
				if notMatchVerCnt%intervalCnt == 0 {
					log.Infof("[syncer] check all versions, ddl %s current ver %v, latest version %v",
						kv.Key, ver, latestVer)
				}
				succ = false
				notMatchVerCnt++
				break
			}
			updatedMap[string(kv.Key)] = struct{}{}
		}
		if succ {
			return nil
		}
		time.Sleep(checkVersInterval)
	}
}<|MERGE_RESOLUTION|>--- conflicted
+++ resolved
@@ -184,14 +184,11 @@
 	return errors.Trace(err)
 }
 
-<<<<<<< HEAD
 // MustGetGlobalVersion implements SchemaSyncer.MustGetGlobalVersion interface.
 func (s *schemaVersionSyncer) MustGetGlobalVersion(ctx goctx.Context) (int64, error) {
 	for {
-		select {
-		case <-ctx.Done():
-			return 0, errors.Trace(ctx.Err())
-		default:
+		if isContextDone(ctx) {
+			return errors.Trace(ctx.Err())
 		}
 
 		resp, err := s.etcdCli.Get(ctx, DDLGlobalSchemaVersion)
@@ -210,14 +207,9 @@
 	}
 }
 
-func isContextFinished(err error) bool {
-	if terror.ErrorEqual(err, goctx.Canceled) ||
-		terror.ErrorEqual(err, goctx.DeadlineExceeded) {
-=======
 func isContextDone(ctx goctx.Context) bool {
 	select {
 	case <-ctx.Done():
->>>>>>> 31edc093
 		return true
 	default:
 	}
