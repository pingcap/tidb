// Copyright 2021 PingCAP, Inc.
//
// Licensed under the Apache License, Version 2.0 (the "License");
// you may not use this file except in compliance with the License.
// You may obtain a copy of the License at
//
//     http://www.apache.org/licenses/LICENSE-2.0
//
// Unless required by applicable law or agreed to in writing, software
// distributed under the License is distributed on an "AS IS" BASIS,
// WITHOUT WARRANTIES OR CONDITIONS OF ANY KIND, either express or implied.
// See the License for the specific language governing permissions and
// limitations under the License.

package infoschema_test

import (
	"fmt"
	"math/rand"
	"net"
	"net/http/httptest"
	"os"
	"runtime"
	"strconv"
	"strings"
	"sync"
	"testing"
	"time"

	"github.com/gorilla/mux"
	"github.com/pingcap/failpoint"
	"github.com/pingcap/fn"
	"github.com/pingcap/kvproto/pkg/deadlock"
	"github.com/pingcap/kvproto/pkg/metapb"
	"github.com/pingcap/tidb/config"
	"github.com/pingcap/tidb/domain"
	"github.com/pingcap/tidb/executor"
	"github.com/pingcap/tidb/infoschema"
	"github.com/pingcap/tidb/kv"
	"github.com/pingcap/tidb/parser"
	"github.com/pingcap/tidb/parser/auth"
	"github.com/pingcap/tidb/parser/mysql"
	"github.com/pingcap/tidb/server"
	"github.com/pingcap/tidb/store/helper"
	"github.com/pingcap/tidb/store/mockstore"
	"github.com/pingcap/tidb/store/mockstore/mockstorage"
	"github.com/pingcap/tidb/store/mockstore/unistore"
	"github.com/pingcap/tidb/testkit"
	"github.com/pingcap/tidb/testkit/external"
	"github.com/pingcap/tidb/util"
	"github.com/pingcap/tidb/util/memory"
	"github.com/pingcap/tidb/util/pdapi"
	"github.com/pingcap/tidb/util/resourcegrouptag"
	"github.com/pingcap/tidb/util/set"
	"github.com/pingcap/tidb/util/stmtsummary"
	"github.com/pingcap/tipb/go-tipb"
	"github.com/stretchr/testify/require"
	"github.com/tikv/client-go/v2/testutils"
	"google.golang.org/grpc"
)

type clusterTablesSuite struct {
	store      kv.Storage
	dom        *domain.Domain
	rpcserver  *grpc.Server
	httpServer *httptest.Server
	mockAddr   string
	listenAddr string
	startTime  time.Time
}

func TestForClusterServerInfo(t *testing.T) {
	// setup suite
	s := new(clusterTablesSuite)
	s.store, s.dom = testkit.CreateMockStoreAndDomain(t)
	s.rpcserver, s.listenAddr = s.setUpRPCService(t, "127.0.0.1:0", nil)
	s.httpServer, s.mockAddr = s.setUpMockPDHTTPServer()
	s.startTime = time.Now()
	defer s.httpServer.Close()
	defer s.rpcserver.Stop()

	tk := testkit.NewTestKit(t, s.store)
	instances := []string{
		strings.Join([]string{"tidb", s.listenAddr, s.listenAddr, "mock-version,mock-githash,1001"}, ","),
		strings.Join([]string{"pd", s.listenAddr, s.listenAddr, "mock-version,mock-githash,0"}, ","),
		strings.Join([]string{"tikv", s.listenAddr, s.listenAddr, "mock-version,mock-githash,0"}, ","),
	}

	fpExpr := `return("` + strings.Join(instances, ";") + `")`
	fpName := "github.com/pingcap/tidb/infoschema/mockClusterInfo"
	require.NoError(t, failpoint.Enable(fpName, fpExpr))
	defer func() { require.NoError(t, failpoint.Disable(fpName)) }()

	cases := []struct {
		sql        string
		types      set.StringSet
		addrs      set.StringSet
		names      set.StringSet
		skipOnDist set.StringSet
	}{
		{
			sql:   "select * from information_schema.CLUSTER_LOAD;",
			types: set.NewStringSet("tidb", "tikv", "pd"),
			addrs: set.NewStringSet(s.listenAddr),
			names: set.NewStringSet("cpu", "memory", "net"),
		},
		{
			sql:   "select * from information_schema.CLUSTER_HARDWARE;",
			types: set.NewStringSet("tidb", "tikv", "pd"),
			addrs: set.NewStringSet(s.listenAddr),
			names: set.NewStringSet("cpu", "memory", "net", "disk"),
			// The sysutil package will filter out all disk don't have /dev prefix.
			// gopsutil cpu.Info will fail on mac M1
			skipOnDist: set.NewStringSet("windows", "darwin/arm64"),
		},
		{
			sql:   "select * from information_schema.CLUSTER_SYSTEMINFO;",
			types: set.NewStringSet("tidb", "tikv", "pd"),
			addrs: set.NewStringSet(s.listenAddr),
			names: set.NewStringSet("system"),
			// This test get empty result and fails on the windows platform.
			// Because the underlying implementation use `sysctl` command to get the result
			// and there is no such command on windows.
			// https://github.com/pingcap/sysutil/blob/2bfa6dc40bcd4c103bf684fba528ae4279c7ec9f/system_info.go#L50
			skipOnDist: set.NewStringSet("windows"),
		},
	}

	for _, cas := range cases {
		if cas.skipOnDist.Exist(runtime.GOOS+"/"+runtime.GOARCH) || cas.skipOnDist.Exist(runtime.GOOS) {
			continue
		}

		result := tk.MustQuery(cas.sql)
		rows := result.Rows()
		require.Greater(t, len(rows), 0)

		gotTypes := set.StringSet{}
		gotAddrs := set.StringSet{}
		gotNames := set.StringSet{}

		for _, row := range rows {
			gotTypes.Insert(row[0].(string))
			gotAddrs.Insert(row[1].(string))
			gotNames.Insert(row[2].(string))
		}

		require.Equalf(t, cas.types, gotTypes, "sql: %s", cas.sql)
		require.Equalf(t, cas.addrs, gotAddrs, "sql: %s", cas.sql)
		require.Equalf(t, cas.names, gotNames, "sql: %s", cas.sql)
	}
}

func TestTestDataLockWaits(t *testing.T) {
	// setup suite
	s := new(clusterTablesSuite)
	s.store, s.dom = testkit.CreateMockStoreAndDomain(t)
	s.rpcserver, s.listenAddr = s.setUpRPCService(t, "127.0.0.1:0", nil)
	s.httpServer, s.mockAddr = s.setUpMockPDHTTPServer()
	s.startTime = time.Now()
	defer s.httpServer.Close()
	defer s.rpcserver.Stop()

	_, digest1 := parser.NormalizeDigest("select * from test_data_lock_waits for update")
	_, digest2 := parser.NormalizeDigest("update test_data_lock_waits set f1=1 where id=2")
	s.store.(mockstorage.MockLockWaitSetter).SetMockLockWaits([]*deadlock.WaitForEntry{
		{Txn: 1, WaitForTxn: 2, Key: []byte("key1"), ResourceGroupTag: resourcegrouptag.EncodeResourceGroupTag(digest1, nil, tipb.ResourceGroupTagLabel_ResourceGroupTagLabelUnknown)},
		{Txn: 3, WaitForTxn: 4, Key: []byte("key2"), ResourceGroupTag: resourcegrouptag.EncodeResourceGroupTag(digest2, nil, tipb.ResourceGroupTagLabel_ResourceGroupTagLabelUnknown)},
		// Invalid digests
		{Txn: 5, WaitForTxn: 6, Key: []byte("key3"), ResourceGroupTag: resourcegrouptag.EncodeResourceGroupTag(nil, nil, tipb.ResourceGroupTagLabel_ResourceGroupTagLabelUnknown)},
		{Txn: 7, WaitForTxn: 8, Key: []byte("key4"), ResourceGroupTag: []byte("asdfghjkl")},
	})
	tk := s.newTestKitWithRoot(t)

	// Execute one of the query once, so it's stored into statements_summary.
	tk.MustExec("create table test_data_lock_waits (id int primary key, f1 int)")
	tk.MustExec("select * from test_data_lock_waits for update")

	tk.MustQuery("select * from information_schema.DATA_LOCK_WAITS").Check(testkit.Rows(
		"6B657931 <nil> 1 2 "+digest1.String()+" select * from `test_data_lock_waits` for update",
		"6B657932 <nil> 3 4 "+digest2.String()+" <nil>",
		"6B657933 <nil> 5 6 <nil> <nil>",
		"6B657934 <nil> 7 8 <nil> <nil>"))
}

func SubTestDataLockWaitsPrivilege(t *testing.T) {
	// setup suite
	s := new(clusterTablesSuite)
	s.store, s.dom = testkit.CreateMockStoreAndDomain(t)
	s.rpcserver, s.listenAddr = s.setUpRPCService(t, "127.0.0.1:0", nil)
	s.httpServer, s.mockAddr = s.setUpMockPDHTTPServer()
	s.startTime = time.Now()
	defer s.httpServer.Close()
	defer s.rpcserver.Stop()

	dropUserTk := s.newTestKitWithRoot(t)

	tk := s.newTestKitWithRoot(t)

	tk.MustExec("create user 'testuser'@'localhost'")
	defer dropUserTk.MustExec("drop user 'testuser'@'localhost'")
	require.NoError(t, tk.Session().Auth(&auth.UserIdentity{
		Username: "testuser",
		Hostname: "localhost",
	}, nil, nil, nil))
	err := tk.QueryToErr("select * from information_schema.DATA_LOCK_WAITS")
	require.EqualError(t, err, "[planner:1227]Access denied; you need (at least one of) the PROCESS privilege(s) for this operation")

	tk = s.newTestKitWithRoot(t)
	tk.MustExec("create user 'testuser2'@'localhost'")
	defer dropUserTk.MustExec("drop user 'testuser2'@'localhost'")
	tk.MustExec("grant process on *.* to 'testuser2'@'localhost'")
	require.NoError(t, tk.Session().Auth(&auth.UserIdentity{
		Username: "testuser2",
		Hostname: "localhost",
	}, nil, nil, nil))
	_ = tk.MustQuery("select * from information_schema.DATA_LOCK_WAITS")
}

func TestSelectClusterTable(t *testing.T) {
	// setup suite
	s := new(clusterTablesSuite)
	s.store, s.dom = testkit.CreateMockStoreAndDomain(t)
	s.rpcserver, s.listenAddr = s.setUpRPCService(t, "127.0.0.1:0", nil)
	s.httpServer, s.mockAddr = s.setUpMockPDHTTPServer()
	s.startTime = time.Now()
	defer s.httpServer.Close()
	defer s.rpcserver.Stop()
	tk := s.newTestKitWithRoot(t)
	slowLogFileName := "tidb-slow0.log"
	prepareSlowLogfile(t, slowLogFileName)
	defer func() { require.NoError(t, os.Remove(slowLogFileName)) }()
	config.UpdateGlobal(func(conf *config.Config) {
		conf.Log.SlowQueryFile = slowLogFileName
	})

	tk.MustExec("use information_schema")
	tk.MustExec("set @@global.tidb_enable_stmt_summary=1")
	tk.MustExec("set time_zone = '+08:00';")
	tk.MustQuery("select count(*) from `CLUSTER_SLOW_QUERY`").Check(testkit.Rows("2"))
	tk.MustQuery("select time from `CLUSTER_SLOW_QUERY` where time='2019-02-12 19:33:56.571953'").Check(testkit.RowsWithSep("|", "2019-02-12 19:33:56.571953"))
	tk.MustQuery("select count(*) from `CLUSTER_PROCESSLIST`").Check(testkit.Rows("1"))
	// skip instance and host column because it now includes the TCP socket details (unstable)
	tk.MustQuery("select id, user, db, command, time, state, info, digest, mem, disk, txnstart from `CLUSTER_PROCESSLIST`").Check(testkit.Rows(fmt.Sprintf("1 root <nil> Query 9223372036 %s <nil>  0 0 ", "")))
	tk.MustQuery("select query_time, conn_id from `CLUSTER_SLOW_QUERY` order by time limit 1").Check(testkit.Rows("4.895492 6"))
	tk.MustQuery("select count(*) from `CLUSTER_SLOW_QUERY` group by digest").Check(testkit.Rows("1", "1"))
	tk.MustQuery("select digest, count(*) from `CLUSTER_SLOW_QUERY` group by digest order by digest").Check(testkit.Rows("124acb3a0bec903176baca5f9da00b4e7512a41c93b417923f26502edeb324cc 1", "42a1c8aae6f133e934d4bf0147491709a8812ea05ff8819ec522780fe657b772 1"))
	tk.MustQuery(`select length(query) as l,time from information_schema.cluster_slow_query where time > "2019-02-12 19:33:56" order by abs(l) desc limit 10;`).Check(testkit.Rows("21 2019-02-12 19:33:56.571953"))
	tk.MustQuery("select count(*) from `CLUSTER_SLOW_QUERY` where time > now() group by digest").Check(testkit.Rows())
	re := tk.MustQuery("select * from `CLUSTER_statements_summary`")
	require.NotNil(t, re)
	require.Greater(t, len(re.Rows()), 0)
	re = tk.MustQuery("select * from `CLUSTER_statements_summary` where table_names REGEXP '\\binformation_schema\\.'")
	require.NotNil(t, re)
	require.Equal(t, len(re.Rows()), 0)
	re = tk.MustQuery("select * from `CLUSTER_statements_summary` where table_names REGEXP 'information_schema\\.'")
	require.NotNil(t, re)
	require.Greater(t, len(re.Rows()), 0)
	// Test for TiDB issue 14915.
	re = tk.MustQuery("select sum(exec_count*avg_mem) from cluster_statements_summary_history group by schema_name,digest,digest_text;")
	require.NotNil(t, re)
	require.Greater(t, len(re.Rows()), 0)
	tk.MustQuery("select * from `CLUSTER_statements_summary_history`")
	require.NotNil(t, re)
	require.Greater(t, len(re.Rows()), 0)
	tk.MustExec("set @@global.tidb_enable_stmt_summary=0")
	re = tk.MustQuery("select * from `CLUSTER_statements_summary`")
	require.NotNil(t, re)
	require.Equal(t, 0, len(re.Rows()))
	tk.MustQuery("select * from `CLUSTER_statements_summary_history`")
	require.NotNil(t, re)
	require.Equal(t, 0, len(re.Rows()))

	// Test for https://github.com/pingcap/tidb/issues/33974
	instanceAddr, err := infoschema.GetInstanceAddr(tk.Session())
	require.NoError(t, err)
	tk.MustQuery("select instance from `CLUSTER_SLOW_QUERY` where time='2019-02-12 19:33:56.571953'").Check(testkit.Rows(instanceAddr))
}

func SubTestSelectClusterTablePrivilege(t *testing.T) {
	// setup suite
	s := new(clusterTablesSuite)
	s.store, s.dom = testkit.CreateMockStoreAndDomain(t)
	s.rpcserver, s.listenAddr = s.setUpRPCService(t, "127.0.0.1:0", nil)
	s.httpServer, s.mockAddr = s.setUpMockPDHTTPServer()
	s.startTime = time.Now()
	defer s.httpServer.Close()
	defer s.rpcserver.Stop()
	tk := testkit.NewTestKit(t, s.store)
	slowLogFileName := "tidb-slow.log"
	f, err := os.OpenFile(slowLogFileName, os.O_CREATE|os.O_WRONLY, 0644)
	require.NoError(t, err)
	_, err = f.Write([]byte(
		`# Time: 2019-02-12T19:33:57.571953+08:00
# User@Host: user2 [user2] @ 127.0.0.1 [127.0.0.1]
select * from t2;
# Time: 2019-02-12T19:33:56.571953+08:00
# User@Host: user1 [user1] @ 127.0.0.1 [127.0.0.1]
select * from t1;
# Time: 2019-02-12T19:33:58.571953+08:00
# User@Host: user2 [user2] @ 127.0.0.1 [127.0.0.1]
select * from t3;
# Time: 2019-02-12T19:33:59.571953+08:00
select * from t3;
`))
	require.NoError(t, f.Close())
	require.NoError(t, err)
	defer func() { require.NoError(t, os.Remove(slowLogFileName)) }()
	tk.MustExec("use information_schema")
	tk.MustQuery("select count(*) from `CLUSTER_SLOW_QUERY`").Check(testkit.Rows("4"))
	tk.MustQuery("select count(*) from `SLOW_QUERY`").Check(testkit.Rows("4"))
	tk.MustQuery("select count(*) from `CLUSTER_PROCESSLIST`").Check(testkit.Rows("1"))
	tk.MustQuery("select * from `CLUSTER_PROCESSLIST`").Check(testkit.Rows(fmt.Sprintf(":10080 1 root 127.0.0.1 <nil> Query 9223372036 %s <nil>  0 0 ", "")))
	tk.MustExec("create user user1")
	tk.MustExec("create user user2")
	user1 := testkit.NewTestKit(t, s.store)
	user1.MustExec("use information_schema")
	require.NoError(t, user1.Session().Auth(&auth.UserIdentity{
		Username: "user1",
		Hostname: "127.0.0.1",
	}, nil, nil, nil))
	user1.MustQuery("select count(*) from `CLUSTER_SLOW_QUERY`").Check(testkit.Rows("1"))
	user1.MustQuery("select count(*) from `SLOW_QUERY`").Check(testkit.Rows("1"))
	user1.MustQuery("select user,query from `CLUSTER_SLOW_QUERY`").Check(testkit.Rows("user1 select * from t1;"))

	user2 := testkit.NewTestKit(t, s.store)
	user2.MustExec("use information_schema")
	require.NoError(t, user2.Session().Auth(&auth.UserIdentity{
		Username: "user2",
		Hostname: "127.0.0.1",
	}, nil, nil, nil))
	user2.MustQuery("select count(*) from `CLUSTER_SLOW_QUERY`").Check(testkit.Rows("2"))
	user2.MustQuery("select user,query from `CLUSTER_SLOW_QUERY` order by query").Check(testkit.Rows("user2 select * from t2;", "user2 select * from t3;"))
}

func TestStmtSummaryEvictedCountTable(t *testing.T) {
	// setup suite
	s := new(clusterTablesSuite)
	s.store, s.dom = testkit.CreateMockStoreAndDomain(t)
	s.rpcserver, s.listenAddr = s.setUpRPCService(t, "127.0.0.1:0", nil)
	s.httpServer, s.mockAddr = s.setUpMockPDHTTPServer()
	s.startTime = time.Now()
	defer s.httpServer.Close()
	defer s.rpcserver.Stop()

	tk := s.newTestKitWithRoot(t)
	// disable refreshing
	tk.MustExec("set global tidb_stmt_summary_refresh_interval=9999")
	// set information_schema.statements_summary's size to 2
	tk.MustExec("set global tidb_stmt_summary_max_stmt_count = 2")
	// no evict happened, no record in cluster evicted table.
	tk.MustQuery("select count(*) from information_schema.cluster_statements_summary_evicted;").Check(testkit.Rows("0"))
	tk.MustExec("set global tidb_stmt_summary_max_stmt_count = 1")
	// cleanup side effects
	defer tk.MustExec("set global tidb_stmt_summary_max_stmt_count = 100")
	defer tk.MustExec("set global tidb_stmt_summary_refresh_interval = 1800")
	// clear information_schema.statements_summary
	tk.MustExec("set global tidb_enable_stmt_summary=0")
	// statements_summary is off, statements_summary_evicted is empty.
	tk.MustQuery("select count(*) from information_schema.cluster_statements_summary_evicted;").Check(testkit.Rows("0"))
	tk.MustExec("set global tidb_enable_stmt_summary=1")

	// make a new session for test...
	tk = s.newTestKitWithRoot(t)
	// first sql
	tk.MustExec("show databases;")
	// second sql, evict former sql from stmt_summary
	tk.MustQuery("select evicted_count from information_schema.cluster_statements_summary_evicted;").
		Check(testkit.Rows("1"))
	// after executed the sql above
	tk.MustQuery("select evicted_count from information_schema.cluster_statements_summary_evicted;").
		Check(testkit.Rows("2"))
	// TODO: Add more tests.

	tk.MustExec("create user 'testuser'@'localhost'")
	tk.MustExec("create user 'testuser2'@'localhost'")
	tk.MustExec("grant process on *.* to 'testuser2'@'localhost'")
	tk1 := s.newTestKitWithRoot(t)
	defer tk1.MustExec("drop user 'testuser'@'localhost'")
	defer tk1.MustExec("drop user 'testuser2'@'localhost'")

	require.NoError(t, tk.Session().Auth(&auth.UserIdentity{
		Username: "testuser",
		Hostname: "localhost",
	}, nil, nil, nil))

	err := tk.QueryToErr("select * from information_schema.CLUSTER_STATEMENTS_SUMMARY_EVICTED")
	// This error is come from cop(TiDB) fetch from rpc server.
	require.EqualError(t, err, "other error: [planner:1227]Access denied; you need (at least one of) the PROCESS privilege(s) for this operation")

	require.NoError(t, tk.Session().Auth(&auth.UserIdentity{
		Username: "testuser2",
		Hostname: "localhost",
	}, nil, nil, nil))
	require.NoError(t, tk.QueryToErr("select * from information_schema.CLUSTER_STATEMENTS_SUMMARY_EVICTED"))
}

func TestStmtSummaryIssue35340(t *testing.T) {
	s := new(clusterTablesSuite)
	s.store, s.dom = testkit.CreateMockStoreAndDomain(t)

	tk := s.newTestKitWithRoot(t)
	tk.MustExec("set global tidb_stmt_summary_refresh_interval=1800")
	tk.MustExec("set global tidb_stmt_summary_max_stmt_count = 3000")
	for i := 0; i < 100; i++ {
		user := "user" + strconv.Itoa(i)
		tk.MustExec(fmt.Sprintf("create user '%v'@'localhost'", user))
	}
	tk.MustExec("flush privileges")
	var wg sync.WaitGroup
	for i := 0; i < 10; i++ {
		wg.Add(1)
		go func() {
			defer wg.Done()
			tk := s.newTestKitWithRoot(t)
			for j := 0; j < 100; j++ {
				user := "user" + strconv.Itoa(j)
				require.NoError(t, tk.Session().Auth(&auth.UserIdentity{
					Username: user,
					Hostname: "localhost",
				}, nil, nil, nil))
				tk.MustQuery("select count(*) from information_schema.statements_summary;")
			}
		}()
	}
	wg.Wait()
}

func TestStmtSummaryHistoryTableWithUserTimezone(t *testing.T) {
	// setup suite
	s := new(clusterTablesSuite)
	s.store, s.dom = testkit.CreateMockStoreAndDomain(t)
	s.rpcserver, s.listenAddr = s.setUpRPCService(t, "127.0.0.1:0", nil)
	s.httpServer, s.mockAddr = s.setUpMockPDHTTPServer()
	s.startTime = time.Now()
	defer s.httpServer.Close()
	defer s.rpcserver.Stop()

	tk := s.newTestKitWithRoot(t)
	tk.MustExec("drop table if exists test_summary")
	tk.MustExec("create table test_summary(a int, b varchar(10), key k(a))")

	tk.MustExec("set global tidb_enable_stmt_summary = 1")
	tk.MustQuery("select @@global.tidb_enable_stmt_summary").Check(testkit.Rows("1"))

	// Disable refreshing summary.
	tk.MustExec("set global tidb_stmt_summary_refresh_interval = 999999999")
	tk.MustQuery("select @@global.tidb_stmt_summary_refresh_interval").Check(testkit.Rows("999999999"))

	// Create a new session to test.
	tk = s.newTestKitWithRoot(t)
	tk.MustExec("use test;")
	tk.MustExec("set time_zone = '+08:00';")
	tk.MustExec("select sleep(0.1);")
	r := tk.MustQuery("select FIRST_SEEN, LAST_SEEN, SUMMARY_BEGIN_TIME, SUMMARY_END_TIME from INFORMATION_SCHEMA.STATEMENTS_SUMMARY_HISTORY order by LAST_SEEN limit 1;")
	date8First, err := time.Parse("2006-01-02 15:04:05", r.Rows()[0][0].(string))
	require.NoError(t, err)
	date8Last, err := time.Parse("2006-01-02 15:04:05", r.Rows()[0][1].(string))
	require.NoError(t, err)
	date8Begin, err := time.Parse("2006-01-02 15:04:05", r.Rows()[0][2].(string))
	require.NoError(t, err)
	date8End, err := time.Parse("2006-01-02 15:04:05", r.Rows()[0][3].(string))
	require.NoError(t, err)
	tk.MustExec("set time_zone = '+01:00';")
	r = tk.MustQuery("select FIRST_SEEN, LAST_SEEN, SUMMARY_BEGIN_TIME, SUMMARY_END_TIME from INFORMATION_SCHEMA.STATEMENTS_SUMMARY_HISTORY order by LAST_SEEN limit 1;")
	date1First, err := time.Parse("2006-01-02 15:04:05", r.Rows()[0][0].(string))
	require.NoError(t, err)
	date1Last, err := time.Parse("2006-01-02 15:04:05", r.Rows()[0][1].(string))
	require.NoError(t, err)
	date1Begin, err := time.Parse("2006-01-02 15:04:05", r.Rows()[0][2].(string))
	require.NoError(t, err)
	date1End, err := time.Parse("2006-01-02 15:04:05", r.Rows()[0][3].(string))
	require.NoError(t, err)

	require.Less(t, date1First.Unix(), date8First.Unix())
	require.Less(t, date1Last.Unix(), date8Last.Unix())
	require.Less(t, date1Begin.Unix(), date8Begin.Unix())
	require.Less(t, date1End.Unix(), date8End.Unix())
}

func TestStmtSummaryHistoryTable(t *testing.T) {
	// setup suite
	s := new(clusterTablesSuite)
	s.store, s.dom = testkit.CreateMockStoreAndDomain(t)
	s.rpcserver, s.listenAddr = s.setUpRPCService(t, "127.0.0.1:0", nil)
	s.httpServer, s.mockAddr = s.setUpMockPDHTTPServer()
	s.startTime = time.Now()
	defer s.httpServer.Close()
	defer s.rpcserver.Stop()

	tk := s.newTestKitWithRoot(t)
	tk.MustExec("drop table if exists test_summary")
	tk.MustExec("create table test_summary(a int, b varchar(10), key k(a))")

	tk.MustExec("set global tidb_enable_stmt_summary = 1")
	tk.MustQuery("select @@global.tidb_enable_stmt_summary").Check(testkit.Rows("1"))

	// Disable refreshing summary.
	tk.MustExec("set global tidb_stmt_summary_refresh_interval = 999999999")
	tk.MustQuery("select @@global.tidb_stmt_summary_refresh_interval").Check(testkit.Rows("999999999"))

	// Create a new session to test.
	tk = s.newTestKitWithRoot(t)

	// Test INSERT
	tk.MustExec("insert into test_summary values(1, 'a')")
	tk.MustExec("insert into test_summary    values(2, 'b')")
	tk.MustExec("insert into TEST_SUMMARY VALUES(3, 'c')")
	tk.MustExec("/**/insert into test_summary values(4, 'd')")

	sql := "select stmt_type, schema_name, table_names, index_names, exec_count, sum_cop_task_num, avg_total_keys," +
		"max_total_keys, avg_processed_keys, max_processed_keys, avg_write_keys, max_write_keys, avg_prewrite_regions," +
		"max_prewrite_regions, avg_affected_rows, query_sample_text " +
		"from information_schema.statements_summary_history " +
		"where digest_text like 'insert into `test_summary`%'"
	tk.MustQuery(sql).Check(testkit.Rows("Insert test test.test_summary <nil> 4 0 0 0 0 0 2 2 1 1 1 insert into test_summary values(1, 'a')"))

	tk.MustExec("set global tidb_stmt_summary_history_size = 0")
	tk.MustQuery(`select stmt_type, schema_name, table_names, index_names, exec_count, sum_cop_task_num, avg_total_keys,
		max_total_keys, avg_processed_keys, max_processed_keys, avg_write_keys, max_write_keys, avg_prewrite_regions,
		max_prewrite_regions, avg_affected_rows, query_sample_text, plan
		from information_schema.statements_summary_history`,
	).Check(testkit.Rows())

	tk.MustExec("set global tidb_enable_stmt_summary = 0")
	tk.MustExec("drop table if exists `table`")
	tk.MustExec("set global tidb_stmt_summary_history_size = 1")
	tk.MustExec("set global tidb_enable_stmt_summary = 1")
	tk.MustExec("create table `table`(`insert` int)")
	tk.MustExec("select `insert` from `table`")

	sql = "select digest_text from information_schema.statements_summary_history;"
	tk.MustQuery(sql).Check(testkit.Rows(
		"select `insert` from `table`",
		"create table `table` ( `insert` int )",
		"set global `tidb_enable_stmt_summary` = ?",
	))
}

func TestIssue26379(t *testing.T) {
	s := new(clusterTablesSuite)
	s.store, s.dom = testkit.CreateMockStoreAndDomain(t)
	s.rpcserver, s.listenAddr = s.setUpRPCService(t, "127.0.0.1:0", nil)
	s.httpServer, s.mockAddr = s.setUpMockPDHTTPServer()
	s.startTime = time.Now()
	defer s.httpServer.Close()
	defer s.rpcserver.Stop()
	tk := s.newTestKitWithRoot(t)

	// Clear all statements.
	tk.MustExec("set global tidb_enable_stmt_summary = 0")
	tk.MustExec("set global tidb_enable_stmt_summary = 1")
	tk.MustExec("set @@global.tidb_stmt_summary_max_stmt_count=10")

	tk.MustExec("drop table if exists t")
	tk.MustExec("create table t(a int, b varchar(10), c int, d int, key k(a))")

	_, digest1 := parser.NormalizeDigest("select * from t where a = 3")
	_, digest2 := parser.NormalizeDigest("select * from t where b = 'b'")
	_, digest3 := parser.NormalizeDigest("select * from t where c = 6")
	_, digest4 := parser.NormalizeDigest("select * from t where d = 5")
	fillStatementCache := func() {
		tk.MustQuery("select * from t where a = 3")
		tk.MustQuery("select * from t where b = 'b'")
		tk.MustQuery("select * from t where c = 6")
		tk.MustQuery("select * from t where d = 5")
	}
	fillStatementCache()
	tk.MustQuery(fmt.Sprintf("select digest from information_schema.statements_summary where digest = '%s'", digest1.String())).Check(testkit.Rows(digest1.String()))
	tk.MustQuery(fmt.Sprintf("select digest from information_schema.cluster_statements_summary where digest = '%s'", digest1.String())).Check(testkit.Rows(digest1.String()))
	fillStatementCache()
	tk.MustQuery(fmt.Sprintf("select digest from information_schema.statements_summary where digest = '%s'", digest2.String())).Check(testkit.Rows(digest2.String()))
	tk.MustQuery(fmt.Sprintf("select digest from information_schema.cluster_statements_summary where digest = '%s'", digest2.String())).Check(testkit.Rows(digest2.String()))
	fillStatementCache()
	tk.MustQuery(fmt.Sprintf("select digest from information_schema.statements_summary where digest = '%s'", digest3.String())).Check(testkit.Rows(digest3.String()))
	tk.MustQuery(fmt.Sprintf("select digest from information_schema.cluster_statements_summary where digest = '%s'", digest3.String())).Check(testkit.Rows(digest3.String()))
	fillStatementCache()
	tk.MustQuery(fmt.Sprintf("select digest from information_schema.statements_summary where digest = '%s'", digest4.String())).Check(testkit.Rows(digest4.String()))
	tk.MustQuery(fmt.Sprintf("select digest from information_schema.cluster_statements_summary where digest = '%s'", digest4.String())).Check(testkit.Rows(digest4.String()))
	fillStatementCache()
	tk.MustQuery(fmt.Sprintf("select digest from information_schema.statements_summary where digest = '%s' or digest = '%s'", digest1.String(), digest2.String())).Sort().Check(testkit.Rows(digest1.String(), digest2.String()))
	tk.MustQuery(fmt.Sprintf("select digest from information_schema.cluster_statements_summary where digest = '%s' or digest = '%s'", digest1.String(), digest2.String())).Sort().Check(testkit.Rows(digest1.String(), digest2.String()))
	re := tk.MustQuery(fmt.Sprintf("select digest from information_schema.cluster_statements_summary where digest = '%s' and digest = '%s'", digest1.String(), digest2.String()))
	require.Equal(t, 0, len(re.Rows()))
	re = tk.MustQuery(fmt.Sprintf("select digest from information_schema.cluster_statements_summary where digest = '%s' and digest = '%s'", digest1.String(), digest2.String()))
	require.Equal(t, 0, len(re.Rows()))
	fillStatementCache()
	tk.MustQuery(fmt.Sprintf("select digest from information_schema.statements_summary where digest in ('%s', '%s', '%s', '%s')", digest1.String(), digest2.String(), digest3.String(), digest4.String())).Sort().Check(testkit.Rows(digest1.String(), digest4.String(), digest2.String(), digest3.String()))
	tk.MustQuery(fmt.Sprintf("select digest from information_schema.cluster_statements_summary where digest in ('%s', '%s', '%s', '%s')", digest1.String(), digest2.String(), digest3.String(), digest4.String())).Sort().Check(testkit.Rows(digest1.String(), digest4.String(), digest2.String(), digest3.String()))
	fillStatementCache()
	tk.MustQuery("select count(*) from information_schema.statements_summary where digest=''").Check(testkit.Rows("0"))
	tk.MustQuery("select count(*) from information_schema.statements_summary where digest is null").Check(testkit.Rows("1"))
	tk.MustQuery("select count(*) from information_schema.cluster_statements_summary where digest=''").Check(testkit.Rows("0"))
	tk.MustQuery("select count(*) from information_schema.cluster_statements_summary where digest is null").Check(testkit.Rows("1"))
}

func TestStmtSummaryResultRows(t *testing.T) {
	// setup suite
	s := new(clusterTablesSuite)
	s.store, s.dom = testkit.CreateMockStoreAndDomain(t)
	s.rpcserver, s.listenAddr = s.setUpRPCService(t, "127.0.0.1:0", nil)
	s.httpServer, s.mockAddr = s.setUpMockPDHTTPServer()
	s.startTime = time.Now()
	defer s.httpServer.Close()
	defer s.rpcserver.Stop()

	tk := s.newTestKitWithRoot(t)
	tk.MustExec("set global tidb_stmt_summary_refresh_interval=999999999")
	tk.MustExec("set global tidb_stmt_summary_max_stmt_count = 3000")
	tk.MustExec("set global tidb_stmt_summary_history_size=24")
	tk.MustExec("set global tidb_stmt_summary_max_sql_length=4096")
	tk.MustExec("set global tidb_enable_stmt_summary=0")
	tk.MustExec("set global tidb_enable_stmt_summary=1")
	if !config.GetGlobalConfig().Instance.EnableCollectExecutionInfo.Load() {
		tk.MustExec("set @@tidb_enable_collect_execution_info=1")
		defer tk.MustExec("set @@tidb_enable_collect_execution_info=0")
	}

	tk.MustExec("use test")
	tk.MustExec("drop table if exists t")
	tk.MustExec("create table t (a int)")
	for i := 1; i <= 30; i++ {
		tk.MustExec(fmt.Sprintf("insert into t values (%v)", i))
	}

	tk.MustQuery("select * from test.t limit 10;")
	tk.MustQuery("select * from test.t limit 20;")
	tk.MustQuery("select * from test.t limit 30;")
	tk.MustQuery("select MIN_RESULT_ROWS,MAX_RESULT_ROWS,AVG_RESULT_ROWS from information_schema.statements_summary where query_sample_text like 'select%test.t limit%' and MAX_RESULT_ROWS > 10").
		Check(testkit.Rows("10 30 20"))
	tk.MustQuery("select MIN_RESULT_ROWS,MAX_RESULT_ROWS,AVG_RESULT_ROWS from information_schema.cluster_statements_summary where query_sample_text like 'select%test.t limit%' and MAX_RESULT_ROWS > 10").
		Check(testkit.Rows("10 30 20"))
}

func TestSlowQueryOOM(t *testing.T) {
	s := new(clusterTablesSuite)
	s.store, s.dom = testkit.CreateMockStoreAndDomain(t)
	s.rpcserver, s.listenAddr = s.setUpRPCService(t, "127.0.0.1:0", nil)
	s.httpServer, s.mockAddr = s.setUpMockPDHTTPServer()
	s.startTime = time.Now()
	defer s.httpServer.Close()
	defer s.rpcserver.Stop()
	tk := s.newTestKitWithRoot(t)

	f, err := os.CreateTemp("", "tidb-slow-*.log")
	require.NoError(t, err)
	_, err = f.WriteString(`
# Time: 2022-04-14T10:50:28.185954+08:00
# Txn_start_ts: 432512598850928660
# User@Host: root[root] @ 127.0.0.1 [127.0.0.1]
# Conn_ID: 465
# Query_time: 0.000955269
# Parse_time: 0
# Compile_time: 0.000486719
# Rewrite_time: 0.000142467
# Optimize_time: 0.000312527
# Wait_TS: 0.000004489
# Cop_time: 0.000169235 Request_count: 2
# DB: test
# Index_names: [t_normal_oltp:idx0]
# Is_internal: false
# Digest: dcb13f841a568ec94baec50c88d0679c533bbd65539ba8fee6deb2e39881acdd
# Stats: t_normal_oltp:432512598027796484
# Num_cop_tasks: 2
# Cop_proc_avg: 0 Cop_proc_p90: 0 Cop_proc_max: 0 Cop_proc_addr: store1
# Cop_wait_avg: 0 Cop_wait_p90: 0 Cop_wait_max: 0 Cop_wait_addr: store1
# Mem_max: 11372
# Prepared: true
# Plan_from_cache: false
# Plan_from_binding: false
# Has_more_results: false
# KV_total: 0
# PD_total: 0.000000671
# Backoff_total: 0
# Write_sql_response_total: 0.000000606
# Result_rows: 1
# Succ: true
# IsExplicitTxn: false
# Plan: tidb_decode_plan('lQeAMAk1XzEwCTAJMQlmdW5jczpzdW0oQ29sdW1uIzEyKS0+DQzwUjYJMQl0aW1lOjQyMS45wrVzLCBsb29wczoyCTEuNDUgS0IJTi9BCjEJM18yNwkwCTAJY2FzdChwbHVzKHRlc3QudF9ub3JtYWxfb2x0cC5hLCB0RhYAXGIpLCBkZWNpbWFsKDIwLDApIEJJTkFSWRmHDDEyCTERiQQxOC6HAGwsIENvbmN1cnJlbmN5Ok9GRgk3NjAgQnl0ZXMJAZoYMgkzMF8yNAWbGUQMMDkuNzZGAEhpbmRleF90YXNrOiB7dG90YWxfBfgUIDEwMS4yBSwsZmV0Y2hfaGFuZGxlARgIMC4xBRiAYnVpbGQ6IDQ2OW5zLCB3YWl0OiA1OTVuc30sIHRhYmxlTlcADDI1Ny4pUCBudW06IDEsIGMdyBwgNX0JOC45MTFgODMJNDdfMjIJMV8wCTAJdAFVADoyWgEALAnBwDppZHgwKGEpLCByYW5nZTpbNjY4Mzk4LDY2ODQwOF0sIGtlZXAgb3JkZXI6ZmFsc2U1Ewg5Ni4uWAEAMwGQAHARuRGjGG1heDogNzQF9kRwcm9jX2tleXM6IDAsIHJwY18RJgEMKTwENjMN5GRjb3ByX2NhY2hlX2hpdF9yYXRpbzogMC4wMCEkCGlrdglqAHsFNwA1LokAFDB9CU4vQQEEIQUMNV8yM24FAWbfAAA1LcVNvmrfAAAwot8ADDU5LjYFLbbfAAQzLlrhAA==')
# Plan_digest: e7b1a5789200cb6d91aaac8af3f5560af51870369bac2e247b84fe9b5e754cbe
select sum(a+b) from test.t_normal_oltp where a >= ? and a <= ? [arguments: (668398, 668408)];
# Time: 2022-04-14T10:50:28.185987+08:00
select * from t;
# Time: 2022-04-14T10:50:28.186028+08:00
select * from t1;
`)
	require.NoError(t, err)
	require.NoError(t, f.Close())
	executor.ParseSlowLogBatchSize = 1
	originCfg := config.GetGlobalConfig()
	newCfg := *originCfg
	newCfg.Log.SlowQueryFile = f.Name()
	config.StoreGlobalConfig(&newCfg)
	defer func() {
		executor.ParseSlowLogBatchSize = 64
		config.StoreGlobalConfig(originCfg)
		require.NoError(t, os.Remove(newCfg.Log.SlowQueryFile))
	}()
	// The server default is CANCEL, but the testsuite defaults to LOG
	tk.MustExec("set global tidb_mem_oom_action='CANCEL'")
	defer tk.MustExec("set global tidb_mem_oom_action='LOG'")
	tk.MustExec(fmt.Sprintf("set @@tidb_slow_query_file='%v'", f.Name()))
	checkFn := func(quota int) {
		tk.MustExec("set tidb_mem_quota_query=" + strconv.Itoa(quota)) // session

		err = tk.QueryToErr("select * from `information_schema`.`slow_query` where time > '2022-04-14 00:00:00' and time < '2022-04-15 00:00:00'")
		require.Error(t, err, quota)
		require.Contains(t, err.Error(), memory.PanicMemoryExceedWarnMsg, quota)
	}
	memQuotas := []int{128, 512, 1024, 2048, 4096}
	for _, quota := range memQuotas {
		checkFn(quota)
	}
	for i := 0; i < 100; i++ {
		quota := rand.Int()%8192 + 1
		checkFn(quota)
	}

	newMemQuota := 1024 * 1024 * 1024
	tk.MustExec("set @@tidb_mem_quota_query=" + strconv.Itoa(newMemQuota))
	tk.MustQuery("select * from `information_schema`.`slow_query` where time > '2022-04-14 00:00:00' and time < '2022-04-15 00:00:00'")
	mem := tk.Session().GetSessionVars().StmtCtx.MemTracker.BytesConsumed()
	require.Equal(t, mem, int64(0))
	tk.MustQuery("select * from `information_schema`.`cluster_slow_query` where time > '2022-04-14 00:00:00' and time < '2022-04-15 00:00:00'")
}

func (s *clusterTablesSuite) setUpRPCService(t *testing.T, addr string, sm util.SessionManager) (*grpc.Server, string) {
	lis, err := net.Listen("tcp", addr)
	require.NoError(t, err)
	// Fix issue 9836
	if sm == nil {
		sm = &testkit.MockSessionManager{PS: make([]*util.ProcessInfo, 1)}
		sm.(*testkit.MockSessionManager).PS[0] = &util.ProcessInfo{
			ID:      1,
			User:    "root",
			Host:    "127.0.0.1",
			Command: mysql.ComQuery,
		}
	}
	srv := server.NewRPCServer(config.GetGlobalConfig(), s.dom, sm)
	port := lis.Addr().(*net.TCPAddr).Port
	addr = fmt.Sprintf("127.0.0.1:%d", port)
	go func() {
		err = srv.Serve(lis)
		require.NoError(t, err)
	}()
	config.UpdateGlobal(func(conf *config.Config) {
		conf.Status.StatusPort = uint(port)
	})
	return srv, addr
}

func (s *clusterTablesSuite) setUpMockPDHTTPServer() (*httptest.Server, string) {
	// mock PD http server
	router := mux.NewRouter()
	srv := httptest.NewServer(router)
	// mock store stats stat
	mockAddr := strings.TrimPrefix(srv.URL, "http://")
	router.Handle(pdapi.Stores, fn.Wrap(func() (*helper.StoresStat, error) {
		return &helper.StoresStat{
			Count: 1,
			Stores: []helper.StoreStat{
				{
					Store: helper.StoreBaseStat{
						ID:             1,
						Address:        "127.0.0.1:20160",
						State:          0,
						StateName:      "Up",
						Version:        "4.0.0-alpha",
						StatusAddress:  mockAddr,
						GitHash:        "mock-tikv-githash",
						StartTimestamp: s.startTime.Unix(),
					},
				},
			},
		}, nil
	}))
	// mock PD API
	router.Handle(pdapi.Status, fn.Wrap(func() (interface{}, error) {
		return struct {
			Version        string `json:"version"`
			GitHash        string `json:"git_hash"`
			StartTimestamp int64  `json:"start_timestamp"`
		}{
			Version:        "4.0.0-alpha",
			GitHash:        "mock-pd-githash",
			StartTimestamp: s.startTime.Unix(),
		}, nil
	}))
	var mockConfig = func() (map[string]interface{}, error) {
		configuration := map[string]interface{}{
			"key1": "value1",
			"key2": map[string]string{
				"nest1": "n-value1",
				"nest2": "n-value2",
			},
			"key3": map[string]interface{}{
				"nest1": "n-value1",
				"nest2": "n-value2",
				"key4": map[string]string{
					"nest3": "n-value4",
					"nest4": "n-value5",
				},
			},
		}
		return configuration, nil
	}
	// pd config
	router.Handle(pdapi.Config, fn.Wrap(mockConfig))
	// TiDB/TiKV config
	router.Handle("/config", fn.Wrap(mockConfig))
	return srv, mockAddr
}

func (s *clusterTablesSuite) newTestKitWithRoot(t *testing.T) *testkit.TestKit {
	tk := testkit.NewTestKit(t, s.store)
	tk.MustExec("use test")
	require.NoError(t, tk.Session().Auth(&auth.UserIdentity{Username: "root", Hostname: "%"}, nil, nil, nil))
	return tk
}

func TestMDLView(t *testing.T) {
	testCases := []struct {
		name        string
		createTable string
		ddl         string
		queryInTxn  []string
		sqlDigest   string
	}{
		{"add column", "create table t(a int)", "alter table test.t add column b int", []string{"select 1", "select * from t"}, "[\"begin\",\"select ?\",\"select * from `t`\"]"},
		{"change column in 1 step", "create table t(a int)", "alter table test.t change column a b int", []string{"select 1", "select * from t"}, "[\"begin\",\"select ?\",\"select * from `t`\"]"},
	}
	for _, c := range testCases {
		t.Run(c.name, func(t *testing.T) {
			// setup suite
			s := new(clusterTablesSuite)
			s.store, s.dom = testkit.CreateMockStoreAndDomain(t)
			s.httpServer, s.mockAddr = s.setUpMockPDHTTPServer()
			s.startTime = time.Now()
			defer s.httpServer.Close()

			tk := s.newTestKitWithRoot(t)
			tkDDL := s.newTestKitWithRoot(t)
			tk3 := s.newTestKitWithRoot(t)
			tk.MustExec("use test")
			tk.MustExec("set global tidb_enable_metadata_lock=1")
			tk.MustExec(c.createTable)

			tk.MustExec("begin")
			for _, q := range c.queryInTxn {
				tk.MustQuery(q)
			}

			var wg sync.WaitGroup
			wg.Add(1)
			go func() {
				tkDDL.MustExec(c.ddl)
				wg.Done()
			}()

			time.Sleep(200 * time.Millisecond)

			s.rpcserver, s.listenAddr = s.setUpRPCService(t, "127.0.0.1:0", tk3.Session().GetSessionManager())
			defer s.rpcserver.Stop()

			tk3.MustQuery("select DB_NAME, QUERY, SQL_DIGESTS from mysql.tidb_mdl_view").Check(testkit.Rows(
				strings.Join([]string{
					"test",
					c.ddl,
					c.sqlDigest,
				}, " "),
			))

			tk.MustExec("commit")

			wg.Wait()
		})
	}
}

<<<<<<< HEAD
<<<<<<< HEAD:infoschema/cluster_tables_test.go
=======
=======
>>>>>>> 0fa31861
func TestQuickBinding(t *testing.T) {
	s := new(clusterTablesSuite)
	s.store, s.dom = testkit.CreateMockStoreAndDomain(t)
	s.rpcserver, s.listenAddr = s.setUpRPCService(t, "127.0.0.1:0", nil)
	s.httpServer, s.mockAddr = s.setUpMockPDHTTPServer()
	s.startTime = time.Now()
	defer s.httpServer.Close()
	defer s.rpcserver.Stop()
	tk := s.newTestKitWithRoot(t)
	require.NoError(t, tk.Session().Auth(&auth.UserIdentity{Username: "root", Hostname: "%"}, nil, nil, nil))

	tk.MustExec("use test")
	tk.MustExec(`create table t1 (pk int, a int, b int, c int, primary key(pk), key k_a(a), key k_bc(b, c))`)
	tk.MustExec(`create table t2 (a int, b int, c int, key k_a(a), key k_bc(b, c))`) // no primary key

	type testCase struct {
		template                string
		expectedHint            string
		dmlAndSubqueryTemplates []string
	}
<<<<<<< HEAD
	//defaultDMLAndSubqueryTemplates := []string{
	//	//"select a from (%v) tx where tx.a<1", // TODO: support sub query
	//	"insert into t1 %v",
	//	// TODO: more templates
	//}
	testCases := []testCase{
		// access path selection with use_index / ignore_index
		{`select /*+ use_index(t1, k_a) */ * from t1 where b=?`, "use_index(@`sel_1` `test`.`t1` `k_a`), no_order_index(@`sel_1` `test`.`t1` `k_a`)", nil},
		{`select /*+ use_index(t1, k_bc) */ * from t1 where a=?`, "use_index(@`sel_1` `test`.`t1` `k_bc`), no_order_index(@`sel_1` `test`.`t1` `k_bc`)", nil},
		{`select /*+ use_index(t1, primary) */ * from t1 where a=? and b=?`, "use_index(@`sel_1` `test`.`t1` ), no_order_index(@`sel_1` `test`.`t1` `primary`)", nil},
		{`select /*+ ignore_index(t1, k_a, k_bc) */ * from t1 where a=? and b=?`, "use_index(@`sel_1` `test`.`t1` ), no_order_index(@`sel_1` `test`.`t1` `primary`), ignore_index(`t1` `k_a`, `k_bc`)", nil},
		{`select /*+ use_index(t1) */ * from t1 where a=? and b=?`, "use_index(@`sel_1` `test`.`t1` ), no_order_index(@`sel_1` `test`.`t1` `primary`)", nil},
		{`select /*+ use_index(t2) */ * from t2 where a=? and b=?`, "use_index(@`sel_1` `test`.`t2` )", nil},

		// aggregation
		{`select /*+ hash_agg(), use_index(t1, primary), agg_to_cop() */ count(*) from t1 where a<?`, "hash_agg(@`sel_1`), use_index(@`sel_1` `test`.`t1` ), no_order_index(@`sel_1` `test`.`t1` `primary`), agg_to_cop(@`sel_1`)", nil},
		{`select /*+ hash_agg(), use_index(t1, primary), agg_to_cop() */ count(*), b from t1 where a<? group by b`, "hash_agg(@`sel_1`), use_index(@`sel_1` `test`.`t1` ), no_order_index(@`sel_1` `test`.`t1` `primary`), agg_to_cop(@`sel_1`)", nil},
		{`select /*+ stream_agg(), use_index(t1, primary), agg_to_cop() */ count(*) from t1 where a<?`, "stream_agg(@`sel_1`), use_index(@`sel_1` `test`.`t1` ), no_order_index(@`sel_1` `test`.`t1` `primary`), agg_to_cop(@`sel_1`)", nil},
		{`select /*+ stream_agg(), use_index(t1, primary), agg_to_cop() */ count(*), b from t1 where a<? group by b`, "stream_agg(@`sel_1`), use_index(@`sel_1` `test`.`t1` ), no_order_index(@`sel_1` `test`.`t1` `primary`)", nil},
		{`select a+b+? from (select /*+ stream_agg() */ count(*) as a from t1) tt1, (select /*+ hash_agg() */ count(*) as b from t1) tt2`, "stream_agg(@`sel_2`), use_index(@`sel_2` `test`.`t1` `k_a`), no_order_index(@`sel_2` `test`.`t1` `k_a`), agg_to_cop(@`sel_2`), hash_agg(@`sel_3`), use_index(@`sel_3` `test`.`t1` `k_a`), no_order_index(@`sel_3` `test`.`t1` `k_a`), agg_to_cop(@`sel_3`)", nil},

		// 2-way hash joins
		{`select /*+ hash_join(t1, t2), use_index(t1), use_index(t2) */ t1.* from t1, t2 where t1.a=t2.a and t1.a<?`, "hash_join(@`sel_1` `test`.`t1`), use_index(@`sel_1` `test`.`t1` ), no_order_index(@`sel_1` `test`.`t1` `primary`), use_index(@`sel_1` `test`.`t2` )", nil},
=======
	defaultDMLAndSubqueryTemplates := []string{
		//"select a from (%v) tx where tx.a<1", // TODO: support sub query
		"insert into t1 %v",
		// TODO: more templates
	}
	testCases := []testCase{
		// access path selection with use_index / ignore_index
		{`select /*+ use_index(t1, k_a) */ * from t1 where b=?`, "use_index(@`sel_1` `test`.`t1` `k_a`)", defaultDMLAndSubqueryTemplates},
		{`select /*+ use_index(t1, k_bc) */ * from t1 where a=?`, "use_index(@`sel_1` `test`.`t1` `k_bc`)", defaultDMLAndSubqueryTemplates},
		{`select /*+ use_index(t1, primary) */ * from t1 where a=? and b=?`, "use_index(@`sel_1` `test`.`t1` )", defaultDMLAndSubqueryTemplates},
		{`select /*+ ignore_index(t1, k_a, k_bc) */ * from t1 where a=? and b=?`, "use_index(@`sel_1` `test`.`t1` ), ignore_index(`t1` `k_a`, `k_bc`)", defaultDMLAndSubqueryTemplates},
		{`select /*+ use_index(t1) */ * from t1 where a=? and b=?`, "use_index(@`sel_1` `test`.`t1` )", defaultDMLAndSubqueryTemplates},
		{`select /*+ use_index(t2) */ * from t2 where a=? and b=?`, "use_index(@`sel_1` `test`.`t2` )", nil},

		// aggregation
		{`select /*+ hash_agg(), use_index(t1, primary) */ count(*) from t1 where a<?`, "hash_agg(@`sel_1`), use_index(@`sel_1` `test`.`t1` )", nil},
		{`select /*+ hash_agg(), use_index(t1, primary) */ count(*), b from t1 where a<? group by b`, "hash_agg(@`sel_1`), use_index(@`sel_1` `test`.`t1` )", nil},
		{`select /*+ stream_agg(), use_index(t1, primary) */ count(*) from t1 where a<?`, "stream_agg(@`sel_1`), use_index(@`sel_1` `test`.`t1` )", nil},
		{`select /*+ stream_agg(), use_index(t1, primary) */ count(*), b from t1 where a<? group by b`, "stream_agg(@`sel_1`), use_index(@`sel_1` `test`.`t1` )", nil},
		{`select a+b+? from (select /*+ stream_agg() */ count(*) as a from t1) tt1, (select /*+ hash_agg() */ count(*) as b from t1) tt2`, "stream_agg(@`sel_2`), use_index(@`sel_2` `test`.`t1` `k_a`), hash_agg(@`sel_3`), use_index(@`sel_3` `test`.`t1` `k_a`)", nil},

		// 2-way hash joins
		{`select /*+ hash_join(t1, t2), use_index(t1), use_index(t2) */ t1.* from t1, t2 where t1.a=t2.a and t1.a<?`, "hash_join(@`sel_1` `test`.`t1`), use_index(@`sel_1` `test`.`t1` ), use_index(@`sel_1` `test`.`t2` )", nil},
>>>>>>> 0fa31861
		// not support, fix them later on
		//{`select /*+ hash_join_build(t1), use_index(t1), use_index(t2) */ * from t1, t2 where t1.a=t2.a and t1.a<?`, "hash_join_build(@`sel_1` `test`.`t1`), use_index(@`sel_1` `test`.`t1` ), use_index(@`sel_1` `test`.`t2` )", nil},
		//{`select /*+ hash_join_build(t2), use_index(t1), use_index(t2) */ * from t1, t2 where t1.a=t2.a and t1.a<?`, "hash_join_build(@`sel_1` `test`.`t1`), use_index(@`sel_1` `test`.`t1` ), use_index(@`sel_1` `test`.`t2` )", nil},
		//{`select /*+ hash_join_probe(t1), use_index(t1), use_index(t2) */ * from t1, t2 where t1.a=t2.a and t1.a<?`, "hash_join_build(@`sel_1` `test`.`t1`), use_index(@`sel_1` `test`.`t1` ), use_index(@`sel_1` `test`.`t2` )", nil},
		//{`select /*+ hash_join_probe(t2), use_index(t1), use_index(t2) */ * from t1, t2 where t1.a=t2.a and t1.a<?`, "hash_join_build(@`sel_1` `test`.`t1`), use_index(@`sel_1` `test`.`t1` ), use_index(@`sel_1` `test`.`t2` )", nil},

		// 2-way merge joins
<<<<<<< HEAD
		{`select /*+ merge_join(t1, t2), use_index(t1), use_index(t2) */ t1.* from t1, t2 where t1.a=t2.a and t1.a<?`, "merge_join(@`sel_1` `test`.`t1`), use_index(@`sel_1` `test`.`t1` ), no_order_index(@`sel_1` `test`.`t1` `primary`), use_index(@`sel_1` `test`.`t2` )", nil},
		{`select /*+ merge_join(t1, t2), use_index(t1, k_a), use_index(t2, k_a) */ t1.* from t1, t2 where t1.a=t2.a and t1.a<?`, "merge_join(@`sel_1` `test`.`t1`), use_index(@`sel_1` `test`.`t1` `k_a`), order_index(@`sel_1` `test`.`t1` `k_a`), use_index(@`sel_1` `test`.`t2` `k_a`), order_index(@`sel_1` `test`.`t2` `k_a`)", nil},

		// limit_to_cop
		{`select /*+ limit_to_cop(), use_index(t1, k_a) */ * from t1 where a < ? limit 100`, "use_index(@`sel_1` `test`.`t1` `k_a`), no_order_index(@`sel_1` `test`.`t1` `k_a`), limit_to_cop(@`sel_1`)", nil},
		{`select /*+ limit_to_cop(), use_index(t1, k_a) */ * from t1 where b < ? limit 100`, "use_index(@`sel_1` `test`.`t1` `k_a`), no_order_index(@`sel_1` `test`.`t1` `k_a`), limit_to_cop(@`sel_1`)", nil},
		{`select /*+ limit_to_cop(), use_index(t1, k_a) */ * from t1 where a < ? order by a limit 100`, "use_index(@`sel_1` `test`.`t1` `k_a`), order_index(@`sel_1` `test`.`t1` `k_a`), limit_to_cop(@`sel_1`)", nil},
		{`select /*+ limit_to_cop(), use_index(t1, k_a) */ * from t1 where a < ? order by b limit 100`, "use_index(@`sel_1` `test`.`t1` `k_a`), no_order_index(@`sel_1` `test`.`t1` `k_a`), limit_to_cop(@`sel_1`)", nil},
=======
		{`select /*+ merge_join(t1, t2), use_index(t1), use_index(t2) */ t1.* from t1, t2 where t1.a=t2.a and t1.a<?`, "merge_join(@`sel_1` `test`.`t1`), use_index(@`sel_1` `test`.`t1` ), use_index(@`sel_1` `test`.`t2` )", nil},
		{`select /*+ merge_join(t1, t2), use_index(t1, k_a), use_index(t2, k_a) */ t1.* from t1, t2 where t1.a=t2.a and t1.a<?`, "merge_join(@`sel_1` `test`.`t1`), use_index(@`sel_1` `test`.`t1` `k_a`), use_index(@`sel_1` `test`.`t2` `k_a`)", nil},
>>>>>>> 0fa31861
	}

	removeHint := func(sql string) string {
		b := strings.Index(sql, "/*+")
		e := strings.Index(sql, "*/")
		if b != -1 && e != -1 {
			sql = sql[:b] + sql[e+2:]
		}
		return sql
	}
	randValue := func() string {
		switch rand.Intn(4) {
		case 0:
			return "0"
		case 1:
			return "-9999999999999"
		case 2:
			return "9999999999999"
		default:
			width := 100000
			return strconv.Itoa(width - rand.Intn(width*2))
		}
	}
	fillValues := func(sql string) string {
		for strings.Contains(sql, "?") {
			sql = strings.Replace(sql, "?", randValue(), 1)
		}
		return sql
	}
	genPrepSQL := func(sql string) (prepStmt, setStmt, execStmt string) {
		sql = removeHint(sql)
		prepStmt = fmt.Sprintf("prepare st from '%v'", sql)
		nParam := strings.Count(sql, "?")
		var x, y []string
		for i := 0; i < nParam; i++ {
			x = append(x, fmt.Sprintf("@a%d=%v", i, randValue()))
			y = append(y, fmt.Sprintf("@a%d", i))
		}
		setStmt = fmt.Sprintf("set %v", strings.Join(x, ", "))
		execStmt = fmt.Sprintf("execute st using %v", strings.Join(y, ", "))
		return
	}

	// test general queries and prepared / execute statements
	for _, tc := range testCases {
		stmtsummary.StmtSummaryByDigestMap.Clear()
		firstSQL := fillValues(tc.template)
		tk.MustExec(firstSQL)
		result := tk.MustQuery(`select plan_hint, digest, plan_digest from information_schema.statements_summary`).Rows()
		planHint, sqlDigest, planDigest := result[0][0].(string), result[0][1].(string), result[0][2].(string)
		require.Equal(t, tc.expectedHint, planHint)
		tk.MustExec(fmt.Sprintf(`create session binding from history using plan digest '%v'`, planDigest))

		// normal test
		sqlWithoutHint := removeHint(tc.template)
		for i := 0; i < 5; i++ {
			stmtsummary.StmtSummaryByDigestMap.Clear()
			testSQL := fillValues(sqlWithoutHint)
			tk.MustExec(testSQL)
			tk.MustQuery(`select @@last_plan_from_binding`).Check(testkit.Rows("1"))
			// has the same plan-digest
			tk.MustQuery(fmt.Sprintf(`select plan_digest from information_schema.statements_summary where digest='%v'`, sqlDigest)).Check(testkit.Rows(planDigest))
		}

		// test with prepared / execute protocol
		for i := 0; i < 5; i++ {
			stmtsummary.StmtSummaryByDigestMap.Clear()
			prepStmt, setStmt, execStmt := genPrepSQL(tc.template)
			tk.MustExec(prepStmt)
			tk.MustExec(setStmt)
			tk.MustExec(execStmt)
			tk.MustQuery(`select @@last_plan_from_binding`).Check(testkit.Rows("1"))
			// has the same plan-digest
			tk.MustQuery(fmt.Sprintf(`select plan_digest from information_schema.statements_summary where digest='%v'`, sqlDigest)).Check(testkit.Rows(planDigest))
		}

		tk.MustExec(fmt.Sprintf(`drop session binding for %s`, firstSQL))
	}

	// test with DML and sub-query
	for _, tc := range testCases {
		for _, temp := range tc.dmlAndSubqueryTemplates {
			temp = fmt.Sprintf(temp, tc.template)
			stmtsummary.StmtSummaryByDigestMap.Clear()
			firstSQL := fillValues(temp)
			tk.MustExec(firstSQL)
			result := tk.MustQuery(`select plan_hint, digest, plan_digest from information_schema.statements_summary`).Rows()
			_, sqlDigest, planDigest := result[0][0].(string), result[0][1].(string), result[0][2].(string)
			tk.MustExec(fmt.Sprintf(`create session binding from history using plan digest '%v'`, planDigest))

			// normal test
			sqlWithoutHint := removeHint(temp)
			for i := 0; i < 5; i++ {
				stmtsummary.StmtSummaryByDigestMap.Clear()
				testSQL := fillValues(sqlWithoutHint)
				tk.MustExec(testSQL)
				tk.MustQuery(`select @@last_plan_from_binding`).Check(testkit.Rows("1"))
				// has the same plan-digest
				tk.MustQuery(fmt.Sprintf(`select plan_digest from information_schema.statements_summary where digest='%v'`, sqlDigest)).Check(testkit.Rows(planDigest))
			}

			tk.MustExec(fmt.Sprintf(`drop session binding for %s`, firstSQL))
		}
	}
}

<<<<<<< HEAD
>>>>>>> 0f7cae3afd5 (planner: support `limit_to_cop` for quick binding (#44611)):infoschema/test/clustertablestest/cluster_tables_test.go
=======
>>>>>>> 0fa31861
func TestCreateBindingFromHistory(t *testing.T) {
	s := new(clusterTablesSuite)
	s.store, s.dom = testkit.CreateMockStoreAndDomain(t)
	s.rpcserver, s.listenAddr = s.setUpRPCService(t, "127.0.0.1:0", nil)
	s.httpServer, s.mockAddr = s.setUpMockPDHTTPServer()
	s.startTime = time.Now()
	defer s.httpServer.Close()
	defer s.rpcserver.Stop()
	tk := s.newTestKitWithRoot(t)
	require.NoError(t, tk.Session().Auth(&auth.UserIdentity{Username: "root", Hostname: "%"}, nil, nil, nil))

	tk.MustExec("use test")
	tk.MustExec("drop table if exists t")
	tk.MustExec("create table t1(id int primary key, a int, b int, key(a))")
	tk.MustExec("create table t2(id int primary key, a int, b int, key(a))")

	var testCases = []struct {
		sqls []string
		hint string
	}{
		{
			sqls: []string{
				"select %s * from t1, t2 where t1.id = t2.id",
				"select %s * from test.t1, t2 where t1.id = t2.id",
				"select %s * from test.t1, test.t2 where t1.id = t2.id",
				"select %s * from t1, test.t2 where t1.id = t2.id",
			},
			hint: "/*+ merge_join(t1, t2) */",
		},
		{
			sqls: []string{
				"select %s * from t1 where a = 1",
				"select %s * from test.t1 where a = 1",
			},
			hint: "/*+ ignore_index(t, a) */",
		},
	}

	for _, testCase := range testCases {
		for _, bind := range testCase.sqls {
			stmtsummary.StmtSummaryByDigestMap.Clear()
			bindSQL := fmt.Sprintf(bind, testCase.hint)
			tk.MustExec(bindSQL)
			planDigest := tk.MustQuery(fmt.Sprintf("select plan_digest from information_schema.statements_summary where query_sample_text = '%s'", bindSQL)).Rows()
			tk.MustExec(fmt.Sprintf("create session binding from history using plan digest '%s'", planDigest[0][0]))
			showRes := tk.MustQuery("show bindings").Rows()
			require.Equal(t, len(showRes), 1)
			require.Equal(t, planDigest[0][0], showRes[0][10])
			for _, sql := range testCase.sqls {
				tk.MustExec(fmt.Sprintf(sql, ""))
				tk.MustQuery("select @@last_plan_from_binding").Check(testkit.Rows("1"))
			}
		}
		showRes := tk.MustQuery("show bindings").Rows()
		require.Equal(t, len(showRes), 1)
		tk.MustExec(fmt.Sprintf("drop binding for sql digest '%s'", showRes[0][9]))
	}

	// exception cases
	tk.MustGetErrMsg(fmt.Sprintf("create binding from history using plan digest '%s'", "1"), "can't find any plans for '1'")
	tk.MustGetErrMsg(fmt.Sprintf("create binding from history using plan digest '%s'", ""), "plan digest is empty")
	tk.MustExec("create binding for select * from t1, t2 where t1.id = t2.id using select /*+ merge_join(t1, t2) */ * from t1, t2 where t1.id = t2.id")
	showRes := tk.MustQuery("show bindings").Rows()
	require.Equal(t, showRes[0][10], "") // plan digest should be nil by create for
}

func TestCreateBindingForPrepareFromHistory(t *testing.T) {
	s := new(clusterTablesSuite)
	s.store, s.dom = testkit.CreateMockStoreAndDomain(t)
	s.rpcserver, s.listenAddr = s.setUpRPCService(t, "127.0.0.1:0", nil)
	s.httpServer, s.mockAddr = s.setUpMockPDHTTPServer()
	s.startTime = time.Now()
	defer s.httpServer.Close()
	defer s.rpcserver.Stop()
	tk := s.newTestKitWithRoot(t)
	require.NoError(t, tk.Session().Auth(&auth.UserIdentity{Username: "root", Hostname: "%"}, nil, nil, nil))

	tk.MustExec("use test")
	tk.MustExec("drop table if exists t")
	tk.MustExec("create table t(id int primary key, a int, key(a))")

	tk.MustExec("prepare stmt from 'select /*+ ignore_index(t,a) */ * from t where a = ?'")
	tk.MustExec("set @a = 1")
	tk.MustExec("execute stmt using @a")
	planDigest := tk.MustQuery(fmt.Sprintf("select plan_digest from information_schema.statements_summary where query_sample_text = '%s'", "select /*+ ignore_index(t,a) */ * from t where a = ? [arguments: 1]")).Rows()
	showRes := tk.MustQuery("show bindings").Rows()
	require.Equal(t, len(showRes), 0)
	tk.MustExec(fmt.Sprintf("create binding from history using plan digest '%s'", planDigest[0][0]))
	showRes = tk.MustQuery("show bindings").Rows()
	require.Equal(t, len(showRes), 1)
	require.Equal(t, planDigest[0][0], showRes[0][10])
	tk.MustExec("execute stmt using @a")
	tk.MustQuery("select @@last_plan_from_binding").Check(testkit.Rows("1"))
}

func TestErrorCasesCreateBindingFromHistory(t *testing.T) {
	s := new(clusterTablesSuite)
	s.store, s.dom = testkit.CreateMockStoreAndDomain(t)
	s.rpcserver, s.listenAddr = s.setUpRPCService(t, "127.0.0.1:0", nil)
	s.httpServer, s.mockAddr = s.setUpMockPDHTTPServer()
	s.startTime = time.Now()
	defer s.httpServer.Close()
	defer s.rpcserver.Stop()
	tk := s.newTestKitWithRoot(t)
	require.NoError(t, tk.Session().Auth(&auth.UserIdentity{Username: "root", Hostname: "%"}, nil, nil, nil))

	tk.MustExec("use test")
	tk.MustExec("drop table if exists t1, t2, t3")
	tk.MustExec("create table t1(id int)")
	tk.MustExec("create table t2(id int)")
	tk.MustExec("create table t3(id int)")

	sql := "select * from t1 where t1.id in (select id from t2)"
	tk.MustExec(sql)
	planDigest := tk.MustQuery(fmt.Sprintf("select plan_digest from information_schema.statements_summary where query_sample_text = '%s'", sql)).Rows()
	tk.MustGetErrMsg(fmt.Sprintf("create binding from history using plan digest '%s'", planDigest[0][0]), "can't create binding for query with sub query")

	sql = "select * from t1, t2, t3 where t1.id = t2.id and t2.id = t3.id"
	tk.MustExec(sql)
	planDigest = tk.MustQuery(fmt.Sprintf("select plan_digest from information_schema.statements_summary where query_sample_text = '%s'", sql)).Rows()
	tk.MustGetErrMsg(fmt.Sprintf("create binding from history using plan digest '%s'", planDigest[0][0]), "can't create binding for query with more than two table join")
}

// withMockTiFlash sets the mockStore to have N TiFlash stores (naming as tiflash0, tiflash1, ...).
func withMockTiFlash(nodes int) mockstore.MockTiKVStoreOption {
	return mockstore.WithMultipleOptions(
		mockstore.WithClusterInspector(func(c testutils.Cluster) {
			mockCluster := c.(*unistore.Cluster)
			_, _, region1 := mockstore.BootstrapWithSingleStore(c)
			tiflashIdx := 0
			for tiflashIdx < nodes {
				store2 := c.AllocID()
				peer2 := c.AllocID()
				addr2 := fmt.Sprintf("tiflash%d", tiflashIdx)
				mockCluster.AddStore(store2, addr2, &metapb.StoreLabel{Key: "engine", Value: "tiflash"})
				mockCluster.AddPeer(region1, store2, peer2)
				tiflashIdx++
			}
		}),
		mockstore.WithStoreType(mockstore.EmbedUnistore),
	)
}

func TestBindingFromHistoryWithTiFlashBindable(t *testing.T) {
	s := new(clusterTablesSuite)
	_, s.dom = testkit.CreateMockStoreAndDomain(t)
	s.store = testkit.CreateMockStore(t, withMockTiFlash(1))
	s.rpcserver, s.listenAddr = s.setUpRPCService(t, "127.0.0.1:0", nil)
	s.httpServer, s.mockAddr = s.setUpMockPDHTTPServer()
	s.startTime = time.Now()
	defer s.httpServer.Close()
	defer s.rpcserver.Stop()
	tk := s.newTestKitWithRoot(t)

	tk.MustExec("use test;")
	tk.MustExec("drop table if exists t;")
	tk.MustExec("create table t(a int);")
	tk.MustExec("alter table test.t set tiflash replica 1")
	tb := external.GetTableByName(t, tk, "test", "t")
	err := domain.GetDomain(tk.Session()).DDL().UpdateTableReplicaInfo(tk.Session(), tb.Meta().ID, true)
	require.NoError(t, err)
	tk.MustExec("set @@session.tidb_isolation_read_engines = 'tiflash'")

	sql := "select * from t"
	tk.MustExec(sql)
	planDigest := tk.MustQuery(fmt.Sprintf("select plan_digest from information_schema.cluster_statements_summary where query_sample_text = '%s'", sql)).Rows()
	tk.MustGetErrMsg(fmt.Sprintf("create binding from history using plan digest '%s'", planDigest[0][0]), "can't create binding for query with tiflash engine")
}

func TestSetBindingStatusBySQLDigest(t *testing.T) {
	s := new(clusterTablesSuite)
	s.store, s.dom = testkit.CreateMockStoreAndDomain(t)
	s.rpcserver, s.listenAddr = s.setUpRPCService(t, "127.0.0.1:0", nil)
	s.httpServer, s.mockAddr = s.setUpMockPDHTTPServer()
	s.startTime = time.Now()
	defer s.httpServer.Close()
	defer s.rpcserver.Stop()
	tk := s.newTestKitWithRoot(t)
	require.NoError(t, tk.Session().Auth(&auth.UserIdentity{Username: "root", Hostname: "%"}, nil, nil, nil))
	tk.MustExec("use test")
	tk.MustExec("drop table if exists t")
	tk.MustExec("create table t(id int, a int, key(a))")
	sql := "select /*+ ignore_index(t, a) */ * from t where t.a = 1"
	tk.MustExec(sql)
	planDigest := tk.MustQuery(fmt.Sprintf("select plan_digest from information_schema.cluster_statements_summary where query_sample_text = '%s'", sql)).Rows()
	tk.MustExec(fmt.Sprintf("create global binding from history using plan digest '%s'", planDigest[0][0]))
	sql = "select * from t where t.a = 1"
	tk.MustExec(sql)
	tk.MustQuery("select @@last_plan_from_binding").Check(testkit.Rows("1"))

	sqlDigest := tk.MustQuery("show global bindings").Rows()
	tk.MustExec(fmt.Sprintf("set binding disabled for sql digest '%s'", sqlDigest[0][9]))
	tk.MustExec(sql)
	tk.MustQuery("select @@last_plan_from_binding").Check(testkit.Rows("0"))
	tk.MustExec(fmt.Sprintf("set binding enabled for sql digest '%s'", sqlDigest[0][9]))
	tk.MustExec(sql)
	tk.MustQuery("select @@last_plan_from_binding").Check(testkit.Rows("1"))
	tk.MustGetErrMsg("set binding enabled for sql digest '2'", "can't find any binding for '2'")
	tk.MustGetErrMsg("set binding enabled for sql digest ''", "sql digest is empty")
	tk.MustGetErrMsg("set binding disabled for sql digest ''", "sql digest is empty")
}

func TestCreateBindingWhenCloseStmtSummaryTable(t *testing.T) {
	s := new(clusterTablesSuite)
	s.store, s.dom = testkit.CreateMockStoreAndDomain(t)
	s.rpcserver, s.listenAddr = s.setUpRPCService(t, "127.0.0.1:0", nil)
	s.httpServer, s.mockAddr = s.setUpMockPDHTTPServer()
	s.startTime = time.Now()
	defer s.httpServer.Close()
	defer s.rpcserver.Stop()
	tk := s.newTestKitWithRoot(t)
	require.NoError(t, tk.Session().Auth(&auth.UserIdentity{Username: "root", Hostname: "%"}, nil, nil, nil))

	tk.MustExec("use test")
	tk.MustExec("drop table if exists t")
	tk.MustExec("create table t(id int primary key, a int, key(a))")
	tk.MustExec("set global tidb_enable_stmt_summary = 0")
	tk.MustExec("select /*+ ignore_index(t, a) */ * from t where a = 1")

	tk.MustGetErrMsg("create binding from history using plan digest '4e3159169cc63c14b139a4e7d72eae1759875c9a9581f94bb2079aae961189cb'",
		"can't find any plans for '4e3159169cc63c14b139a4e7d72eae1759875c9a9581f94bb2079aae961189cb'")
}

func TestCreateBindingForNotSupportedStmt(t *testing.T) {
	s := new(clusterTablesSuite)
	s.store, s.dom = testkit.CreateMockStoreAndDomain(t)
	s.rpcserver, s.listenAddr = s.setUpRPCService(t, "127.0.0.1:0", nil)
	s.httpServer, s.mockAddr = s.setUpMockPDHTTPServer()
	s.startTime = time.Now()
	defer s.httpServer.Close()
	defer s.rpcserver.Stop()
	tk := s.newTestKitWithRoot(t)
	require.NoError(t, tk.Session().Auth(&auth.UserIdentity{Username: "root", Hostname: "%"}, nil, nil, nil))

	tk.MustExec("use test")
	tk.MustExec("drop table if exists t")
	tk.MustExec("create table t(id int primary key, a int, key(a))")

	sql := "admin show ddl jobs"
	tk.MustExec(sql)
	planDigest := tk.MustQuery(fmt.Sprintf("select plan_digest from information_schema.statements_summary where query_sample_text = '%s'", sql)).Rows()
	tk.MustGetErrMsg(fmt.Sprintf("create session binding from history using plan digest '%s'", planDigest[0][0]), fmt.Sprintf("can't find any plans for '%s'", planDigest[0][0]))

	sql = "show tables"
	tk.MustExec(sql)
	planDigest = tk.MustQuery(fmt.Sprintf("select plan_digest from information_schema.statements_summary where query_sample_text = '%s'", sql)).Rows()
	tk.MustGetErrMsg(fmt.Sprintf("create session binding from history using plan digest '%s'", planDigest[0][0]), fmt.Sprintf("can't find any plans for '%s'", planDigest[0][0]))

	sql = "explain select /*+ ignore_index(t, a) */ * from t where a = 1"
	tk.MustExec(sql)
	planDigest = tk.MustQuery(fmt.Sprintf("select plan_digest from information_schema.statements_summary where query_sample_text = '%s'", sql)).Rows()
	tk.MustGetErrMsg(fmt.Sprintf("create session binding from history using plan digest '%s'", planDigest[0][0]), fmt.Sprintf("can't find any plans for '%s'", planDigest[0][0]))
}

func TestCreateBindingRepeatedly(t *testing.T) {
	s := new(clusterTablesSuite)
	s.store, s.dom = testkit.CreateMockStoreAndDomain(t)
	s.rpcserver, s.listenAddr = s.setUpRPCService(t, "127.0.0.1:0", nil)
	s.httpServer, s.mockAddr = s.setUpMockPDHTTPServer()
	s.startTime = time.Now()
	defer s.httpServer.Close()
	defer s.rpcserver.Stop()
	tk := s.newTestKitWithRoot(t)
	require.NoError(t, tk.Session().Auth(&auth.UserIdentity{Username: "root", Hostname: "%"}, nil, nil, nil))

	tk.MustExec("use test")
	tk.MustExec("drop table if exists t")
	tk.MustExec("create table t(id int primary key, a int, key(a))")

	sql := "select /*+ ignore_index(t, a) */ * from t where a = 1"
	tk.MustExec(sql)
	planDigest := tk.MustQuery(fmt.Sprintf("select plan_digest from information_schema.statements_summary where query_sample_text = '%s'", sql)).Rows()
	tk.MustExec(fmt.Sprintf("create session binding from history using plan digest '%s'", planDigest[0][0]))
	time.Sleep(time.Millisecond * 10)
	binding := tk.MustQuery("show bindings").Rows()
	loc, _ := time.LoadLocation("Asia/Shanghai")
	createTime, _ := time.ParseInLocation("2006-01-02 15:04:05", binding[0][4].(string), loc)
	updateTime, _ := time.ParseInLocation("2006-01-02 15:04:05", binding[0][5].(string), loc)

	// binding from history cover binding from history
	tk.MustExec(fmt.Sprintf("create session binding from history using plan digest '%s'", planDigest[0][0]))
	time.Sleep(time.Millisecond * 10)
	binding1 := tk.MustQuery("show bindings").Rows()
	createTime1, _ := time.ParseInLocation("2006-01-02 15:04:05", binding1[0][4].(string), loc)
	updateTime1, _ := time.ParseInLocation("2006-01-02 15:04:05", binding1[0][5].(string), loc)
	require.Greater(t, createTime1.UnixNano(), createTime.UnixNano())
	require.Greater(t, updateTime1.UnixNano(), updateTime.UnixNano())
	for i := range binding1[0] {
		if i != 4 && i != 5 {
			require.Equal(t, binding[0][i], binding1[0][i])
		}
	}
	// binding from sql cover binding from history
	tk.MustExec("create binding for select * from t where a = 1 using select /*+ ignore_index(t, a) */ * from t where a = 1")
	time.Sleep(time.Millisecond * 10)
	binding2 := tk.MustQuery("show bindings").Rows()
	createTime2, _ := time.ParseInLocation("2006-01-02 15:04:05", binding2[0][4].(string), loc)
	updateTime2, _ := time.ParseInLocation("2006-01-02 15:04:05", binding2[0][5].(string), loc)
	require.Greater(t, createTime2.UnixNano(), createTime1.UnixNano())
	require.Greater(t, updateTime2.UnixNano(), updateTime1.UnixNano())
	require.Equal(t, binding2[0][8], "manual")
	require.Equal(t, binding2[0][10], "")
	for i := range binding2[0] {
		if i != 1 && i != 4 && i != 5 && i != 8 && i != 10 {
			// bind_sql, create_time, update_time, source, plan_digest may be different
			require.Equal(t, binding1[0][i], binding2[0][i])
		}
	}
	// binding from history cover binding from sql
	tk.MustExec(fmt.Sprintf("create session binding from history using plan digest '%s'", planDigest[0][0]))
	time.Sleep(time.Millisecond * 10)
	binding3 := tk.MustQuery("show bindings").Rows()
	createTime3, _ := time.ParseInLocation("2006-01-02 15:04:05", binding3[0][4].(string), loc)
	updateTime3, _ := time.ParseInLocation("2006-01-02 15:04:05", binding3[0][5].(string), loc)
	require.Greater(t, createTime3.UnixNano(), createTime2.UnixNano())
	require.Greater(t, updateTime3.UnixNano(), updateTime2.UnixNano())
	require.Equal(t, binding3[0][8], "history")
	require.Equal(t, binding3[0][10], planDigest[0][0])
	for i := range binding3[0] {
		if i != 1 && i != 4 && i != 5 && i != 8 && i != 10 {
			// bind_sql, create_time, update_time, source, plan_digest may be different
			require.Equal(t, binding2[0][i], binding3[0][i])
		}
	}
}

func TestCreateBindingWithUsingKeyword(t *testing.T) {
	s := new(clusterTablesSuite)
	s.store, s.dom = testkit.CreateMockStoreAndDomain(t)
	s.rpcserver, s.listenAddr = s.setUpRPCService(t, "127.0.0.1:0", nil)
	s.httpServer, s.mockAddr = s.setUpMockPDHTTPServer()
	s.startTime = time.Now()
	defer s.httpServer.Close()
	defer s.rpcserver.Stop()
	tk := s.newTestKitWithRoot(t)
	require.NoError(t, tk.Session().Auth(&auth.UserIdentity{Username: "root", Hostname: "%"}, nil, nil, nil))

	tk.MustExec("use test")
	tk.MustExec("drop table if exists t, t1, t2")
	tk.MustExec("create table t(id int primary key, a int, key(a))")
	tk.MustExec("create table t1(id int primary key, a int, key(a))")
	tk.MustExec("create table t2(id int primary key, a int, key(a))")

	// `JOIN` keyword and not specifying the associated columns with the `USING` keyword.
	tk.MustGetErrMsg("CREATE GLOBAL BINDING for SELECT * FROM t t1 JOIN t t2 USING SELECT * FROM t t1 JOIN t t2;",
		"[parser:1064]You have an error in your SQL syntax; check the manual that corresponds to your TiDB version for the right syntax to use line 1 column 67 near \"SELECT * FROM t t1 JOIN t t2;\" ")
	sql := "SELECT * FROM t t1 JOIN t t2;"
	tk.MustExec(sql)
	planDigest := tk.MustQuery(fmt.Sprintf("select plan_digest from information_schema.statements_summary where query_sample_text = '%s'", sql)).Rows()
	tk.MustExec(fmt.Sprintf("create session binding from history using plan digest '%s'", planDigest[0][0]))
	tk.MustExec(sql)
	tk.MustQuery("select @@last_plan_from_binding").Check(testkit.Rows("1"))

	// `DELETE` statements that contain the `USING` keyword.
	tk.MustGetErrMsg("`CREATE GLOBAL BINDING for DELETE FROM t1 USING t1 JOIN t2 ON t1.a = t2.a USING DELETE FROM t1 USING t1 JOIN t2 ON t1.a = t2.a;",
		"[parser:1064]You have an error in your SQL syntax; check the manual that corresponds to your TiDB version for the right syntax to use line 1 column 127 near \"`CREATE GLOBAL BINDING for DELETE FROM t1 USING t1 JOIN t2 ON t1.a = t2.a USING DELETE FROM t1 USING t1 JOIN t2 ON t1.a = t2.a;\" ")
	sql = "DELETE FROM t1 USING t1 JOIN t2 ON t1.a = t2.a;"
	tk.MustExec(sql)
	planDigest = tk.MustQuery(fmt.Sprintf("select plan_digest from information_schema.statements_summary where query_sample_text = '%s'", sql)).Rows()
	tk.MustExec(fmt.Sprintf("create session binding from history using plan digest '%s'", planDigest[0][0]))
	tk.MustExec(sql)
	tk.MustQuery("select @@last_plan_from_binding").Check(testkit.Rows("1"))
}

func TestNewCreatedBindingCanWorkWithPlanCache(t *testing.T) {
	s := new(clusterTablesSuite)
	s.store, s.dom = testkit.CreateMockStoreAndDomain(t)
	s.rpcserver, s.listenAddr = s.setUpRPCService(t, "127.0.0.1:0", nil)
	s.httpServer, s.mockAddr = s.setUpMockPDHTTPServer()
	s.startTime = time.Now()
	defer s.httpServer.Close()
	defer s.rpcserver.Stop()
	tk := s.newTestKitWithRoot(t)
	require.NoError(t, tk.Session().Auth(&auth.UserIdentity{Username: "root", Hostname: "%"}, nil, nil, nil))

	tk.MustExec("use test")
	tk.MustExec("drop table if exists t, t1, t2")
	tk.MustExec("create table t(id int primary key, a int, key(a))")

	tk.MustExec("prepare stmt from 'select * from t where a = ?'")
	tk.MustExec("set @a = 0")
	tk.MustExec("execute stmt using @a")
	tk.MustExec("execute stmt using @a")
	tk.MustQuery("select @@last_plan_from_cache").Check(testkit.Rows("1"))
	sql := "select /*+ ignore_index(t, a) */ * from t where a = 1"
	tk.MustExec(sql)
	planDigest := tk.MustQuery(fmt.Sprintf("select plan_digest from information_schema.statements_summary where query_sample_text = '%s'", sql)).Rows()
	tk.MustExec(fmt.Sprintf("create session binding from history using plan digest '%s'", planDigest[0][0]))
	tk.MustExec("execute stmt using @a")
	tk.MustQuery("select @@last_plan_from_binding").Check(testkit.Rows("1"))
}

func TestCreateBindingForPrepareToken(t *testing.T) {
	s := new(clusterTablesSuite)
	s.store, s.dom = testkit.CreateMockStoreAndDomain(t)
	s.rpcserver, s.listenAddr = s.setUpRPCService(t, "127.0.0.1:0", nil)
	s.httpServer, s.mockAddr = s.setUpMockPDHTTPServer()
	s.startTime = time.Now()
	defer s.httpServer.Close()
	defer s.rpcserver.Stop()
	tk := s.newTestKitWithRoot(t)
	require.NoError(t, tk.Session().Auth(&auth.UserIdentity{Username: "root", Hostname: "%"}, nil, nil, nil))

	tk.MustExec("use test")
	tk.MustExec("drop table if exists t")
	tk.MustExec("create table t(a int, b time, c varchar(5))")

	//some builtin functions listed in https://dev.mysql.com/doc/refman/8.0/en/function-resolution.html
	cases := []string{
		"select std(a) from t",
		"select cast(a as decimal(10, 2)) from t",
		"select bit_or(a) from t",
		"select min(a) from t",
		"select max(a) from t",
		"select substr(c, 1, 2) from t",
	}

	for _, sql := range cases {
		prep := fmt.Sprintf("prepare stmt from '%s'", sql)
		tk.MustExec(prep)
		tk.MustExec("execute stmt")
		planDigest := tk.MustQuery(fmt.Sprintf("select plan_digest from information_schema.statements_summary where query_sample_text = '%s'", sql)).Rows()
		tk.MustExec(fmt.Sprintf("create binding from history using plan digest '%s'", planDigest[0][0]))
	}
}<|MERGE_RESOLUTION|>--- conflicted
+++ resolved
@@ -878,11 +878,6 @@
 	}
 }
 
-<<<<<<< HEAD
-<<<<<<< HEAD:infoschema/cluster_tables_test.go
-=======
-=======
->>>>>>> 0fa31861
 func TestQuickBinding(t *testing.T) {
 	s := new(clusterTablesSuite)
 	s.store, s.dom = testkit.CreateMockStoreAndDomain(t)
@@ -903,7 +898,6 @@
 		expectedHint            string
 		dmlAndSubqueryTemplates []string
 	}
-<<<<<<< HEAD
 	//defaultDMLAndSubqueryTemplates := []string{
 	//	//"select a from (%v) tx where tx.a<1", // TODO: support sub query
 	//	"insert into t1 %v",
@@ -927,31 +921,6 @@
 
 		// 2-way hash joins
 		{`select /*+ hash_join(t1, t2), use_index(t1), use_index(t2) */ t1.* from t1, t2 where t1.a=t2.a and t1.a<?`, "hash_join(@`sel_1` `test`.`t1`), use_index(@`sel_1` `test`.`t1` ), no_order_index(@`sel_1` `test`.`t1` `primary`), use_index(@`sel_1` `test`.`t2` )", nil},
-=======
-	defaultDMLAndSubqueryTemplates := []string{
-		//"select a from (%v) tx where tx.a<1", // TODO: support sub query
-		"insert into t1 %v",
-		// TODO: more templates
-	}
-	testCases := []testCase{
-		// access path selection with use_index / ignore_index
-		{`select /*+ use_index(t1, k_a) */ * from t1 where b=?`, "use_index(@`sel_1` `test`.`t1` `k_a`)", defaultDMLAndSubqueryTemplates},
-		{`select /*+ use_index(t1, k_bc) */ * from t1 where a=?`, "use_index(@`sel_1` `test`.`t1` `k_bc`)", defaultDMLAndSubqueryTemplates},
-		{`select /*+ use_index(t1, primary) */ * from t1 where a=? and b=?`, "use_index(@`sel_1` `test`.`t1` )", defaultDMLAndSubqueryTemplates},
-		{`select /*+ ignore_index(t1, k_a, k_bc) */ * from t1 where a=? and b=?`, "use_index(@`sel_1` `test`.`t1` ), ignore_index(`t1` `k_a`, `k_bc`)", defaultDMLAndSubqueryTemplates},
-		{`select /*+ use_index(t1) */ * from t1 where a=? and b=?`, "use_index(@`sel_1` `test`.`t1` )", defaultDMLAndSubqueryTemplates},
-		{`select /*+ use_index(t2) */ * from t2 where a=? and b=?`, "use_index(@`sel_1` `test`.`t2` )", nil},
-
-		// aggregation
-		{`select /*+ hash_agg(), use_index(t1, primary) */ count(*) from t1 where a<?`, "hash_agg(@`sel_1`), use_index(@`sel_1` `test`.`t1` )", nil},
-		{`select /*+ hash_agg(), use_index(t1, primary) */ count(*), b from t1 where a<? group by b`, "hash_agg(@`sel_1`), use_index(@`sel_1` `test`.`t1` )", nil},
-		{`select /*+ stream_agg(), use_index(t1, primary) */ count(*) from t1 where a<?`, "stream_agg(@`sel_1`), use_index(@`sel_1` `test`.`t1` )", nil},
-		{`select /*+ stream_agg(), use_index(t1, primary) */ count(*), b from t1 where a<? group by b`, "stream_agg(@`sel_1`), use_index(@`sel_1` `test`.`t1` )", nil},
-		{`select a+b+? from (select /*+ stream_agg() */ count(*) as a from t1) tt1, (select /*+ hash_agg() */ count(*) as b from t1) tt2`, "stream_agg(@`sel_2`), use_index(@`sel_2` `test`.`t1` `k_a`), hash_agg(@`sel_3`), use_index(@`sel_3` `test`.`t1` `k_a`)", nil},
-
-		// 2-way hash joins
-		{`select /*+ hash_join(t1, t2), use_index(t1), use_index(t2) */ t1.* from t1, t2 where t1.a=t2.a and t1.a<?`, "hash_join(@`sel_1` `test`.`t1`), use_index(@`sel_1` `test`.`t1` ), use_index(@`sel_1` `test`.`t2` )", nil},
->>>>>>> 0fa31861
 		// not support, fix them later on
 		//{`select /*+ hash_join_build(t1), use_index(t1), use_index(t2) */ * from t1, t2 where t1.a=t2.a and t1.a<?`, "hash_join_build(@`sel_1` `test`.`t1`), use_index(@`sel_1` `test`.`t1` ), use_index(@`sel_1` `test`.`t2` )", nil},
 		//{`select /*+ hash_join_build(t2), use_index(t1), use_index(t2) */ * from t1, t2 where t1.a=t2.a and t1.a<?`, "hash_join_build(@`sel_1` `test`.`t1`), use_index(@`sel_1` `test`.`t1` ), use_index(@`sel_1` `test`.`t2` )", nil},
@@ -959,7 +928,6 @@
 		//{`select /*+ hash_join_probe(t2), use_index(t1), use_index(t2) */ * from t1, t2 where t1.a=t2.a and t1.a<?`, "hash_join_build(@`sel_1` `test`.`t1`), use_index(@`sel_1` `test`.`t1` ), use_index(@`sel_1` `test`.`t2` )", nil},
 
 		// 2-way merge joins
-<<<<<<< HEAD
 		{`select /*+ merge_join(t1, t2), use_index(t1), use_index(t2) */ t1.* from t1, t2 where t1.a=t2.a and t1.a<?`, "merge_join(@`sel_1` `test`.`t1`), use_index(@`sel_1` `test`.`t1` ), no_order_index(@`sel_1` `test`.`t1` `primary`), use_index(@`sel_1` `test`.`t2` )", nil},
 		{`select /*+ merge_join(t1, t2), use_index(t1, k_a), use_index(t2, k_a) */ t1.* from t1, t2 where t1.a=t2.a and t1.a<?`, "merge_join(@`sel_1` `test`.`t1`), use_index(@`sel_1` `test`.`t1` `k_a`), order_index(@`sel_1` `test`.`t1` `k_a`), use_index(@`sel_1` `test`.`t2` `k_a`), order_index(@`sel_1` `test`.`t2` `k_a`)", nil},
 
@@ -968,10 +936,6 @@
 		{`select /*+ limit_to_cop(), use_index(t1, k_a) */ * from t1 where b < ? limit 100`, "use_index(@`sel_1` `test`.`t1` `k_a`), no_order_index(@`sel_1` `test`.`t1` `k_a`), limit_to_cop(@`sel_1`)", nil},
 		{`select /*+ limit_to_cop(), use_index(t1, k_a) */ * from t1 where a < ? order by a limit 100`, "use_index(@`sel_1` `test`.`t1` `k_a`), order_index(@`sel_1` `test`.`t1` `k_a`), limit_to_cop(@`sel_1`)", nil},
 		{`select /*+ limit_to_cop(), use_index(t1, k_a) */ * from t1 where a < ? order by b limit 100`, "use_index(@`sel_1` `test`.`t1` `k_a`), no_order_index(@`sel_1` `test`.`t1` `k_a`), limit_to_cop(@`sel_1`)", nil},
-=======
-		{`select /*+ merge_join(t1, t2), use_index(t1), use_index(t2) */ t1.* from t1, t2 where t1.a=t2.a and t1.a<?`, "merge_join(@`sel_1` `test`.`t1`), use_index(@`sel_1` `test`.`t1` ), use_index(@`sel_1` `test`.`t2` )", nil},
-		{`select /*+ merge_join(t1, t2), use_index(t1, k_a), use_index(t2, k_a) */ t1.* from t1, t2 where t1.a=t2.a and t1.a<?`, "merge_join(@`sel_1` `test`.`t1`), use_index(@`sel_1` `test`.`t1` `k_a`), use_index(@`sel_1` `test`.`t2` `k_a`)", nil},
->>>>>>> 0fa31861
 	}
 
 	removeHint := func(sql string) string {
@@ -1078,10 +1042,6 @@
 	}
 }
 
-<<<<<<< HEAD
->>>>>>> 0f7cae3afd5 (planner: support `limit_to_cop` for quick binding (#44611)):infoschema/test/clustertablestest/cluster_tables_test.go
-=======
->>>>>>> 0fa31861
 func TestCreateBindingFromHistory(t *testing.T) {
 	s := new(clusterTablesSuite)
 	s.store, s.dom = testkit.CreateMockStoreAndDomain(t)
