// Copyright 2015 PingCAP, Inc.
//
// Licensed under the Apache License, Version 2.0 (the "License");
// you may not use this file except in compliance with the License.
// You may obtain a copy of the License at
//
//     http://www.apache.org/licenses/LICENSE-2.0
//
// Unless required by applicable law or agreed to in writing, software
// distributed under the License is distributed on an "AS IS" BASIS,
// WITHOUT WARRANTIES OR CONDITIONS OF ANY KIND, either express or implied.
// See the License for the specific language governing permissions and
// limitations under the License.

package infoschema_test

import (
	"context"
	"encoding/json"
	"strings"
	"testing"

	"github.com/pingcap/errors"
	"github.com/pingcap/tidb/ddl/placement"
	"github.com/pingcap/tidb/domain"
	"github.com/pingcap/tidb/infoschema"
	"github.com/pingcap/tidb/kv"
	"github.com/pingcap/tidb/meta"
	"github.com/pingcap/tidb/meta/autoid"
	"github.com/pingcap/tidb/parser/model"
	"github.com/pingcap/tidb/parser/mysql"
	"github.com/pingcap/tidb/session"
	"github.com/pingcap/tidb/store/mockstore"
	"github.com/pingcap/tidb/table"
	"github.com/pingcap/tidb/testkit"
	"github.com/pingcap/tidb/testkit/testutil"
	"github.com/pingcap/tidb/types"
	"github.com/pingcap/tidb/util"
	"github.com/stretchr/testify/require"
)

func TestBasic(t *testing.T) {
	store, err := mockstore.NewMockStore()
	require.NoError(t, err)
	defer func() {
		err := store.Close()
		require.NoError(t, err)
	}()
	// Make sure it calls perfschema.Init().
	dom, err := session.BootstrapSession(store)
	require.NoError(t, err)
	defer dom.Close()

	dbName := model.NewCIStr("Test")
	tbName := model.NewCIStr("T")
	colName := model.NewCIStr("A")
	idxName := model.NewCIStr("idx")
	noexist := model.NewCIStr("noexist")

	colID, err := genGlobalID(store)
	require.NoError(t, err)
	colInfo := &model.ColumnInfo{
		ID:        colID,
		Name:      colName,
		Offset:    0,
		FieldType: *types.NewFieldType(mysql.TypeLonglong),
		State:     model.StatePublic,
	}

	idxInfo := &model.IndexInfo{
		Name:  idxName,
		Table: tbName,
		Columns: []*model.IndexColumn{
			{
				Name:   colName,
				Offset: 0,
				Length: 10,
			},
		},
		Unique:  true,
		Primary: true,
		State:   model.StatePublic,
	}

	tbID, err := genGlobalID(store)
	require.NoError(t, err)
	tblInfo := &model.TableInfo{
		ID:      tbID,
		Name:    tbName,
		Columns: []*model.ColumnInfo{colInfo},
		Indices: []*model.IndexInfo{idxInfo},
		State:   model.StatePublic,
	}

	dbID, err := genGlobalID(store)
	require.NoError(t, err)
	dbInfo := &model.DBInfo{
		ID:     dbID,
		Name:   dbName,
		Tables: []*model.TableInfo{tblInfo},
		State:  model.StatePublic,
	}

	dbInfos := []*model.DBInfo{dbInfo}
	err = kv.RunInNewTxn(context.Background(), store, true, func(ctx context.Context, txn kv.Transaction) error {
		err := meta.NewMeta(txn).CreateDatabase(dbInfo)
		require.NoError(t, err)
		return errors.Trace(err)
	})
	require.NoError(t, err)

	builder, err := infoschema.NewBuilder(dom.Store(), nil).InitWithDBInfos(dbInfos, nil, 1)
	require.NoError(t, err)

	txn, err := store.Begin()
	require.NoError(t, err)
	checkApplyCreateNonExistsSchemaDoesNotPanic(t, txn, builder)
	checkApplyCreateNonExistsTableDoesNotPanic(t, txn, builder, dbID)
	err = txn.Rollback()
	require.NoError(t, err)

	is := builder.Build()

	schemaNames := is.AllSchemaNames()
	require.Len(t, schemaNames, 4)
	require.True(t, testutil.CompareUnorderedStringSlice(schemaNames, []string{util.InformationSchemaName.O, util.MetricSchemaName.O, util.PerformanceSchemaName.O, "Test"}))

	schemas := is.AllSchemas()
	require.Len(t, schemas, 4)
	schemas = is.Clone()
	require.Len(t, schemas, 4)

	require.True(t, is.SchemaExists(dbName))
	require.False(t, is.SchemaExists(noexist))

	schema, ok := is.SchemaByID(dbID)
	require.True(t, ok)
	require.NotNil(t, schema)

	schema, ok = is.SchemaByID(tbID)
	require.False(t, ok)
	require.Nil(t, schema)

	schema, ok = is.SchemaByName(dbName)
	require.True(t, ok)
	require.NotNil(t, schema)

	schema, ok = is.SchemaByName(noexist)
	require.False(t, ok)
	require.Nil(t, schema)

	schema, ok = is.SchemaByTable(tblInfo)
	require.True(t, ok)
	require.NotNil(t, schema)

	noexistTblInfo := &model.TableInfo{ID: 12345, Name: tblInfo.Name}
	schema, ok = is.SchemaByTable(noexistTblInfo)
	require.False(t, ok)
	require.Nil(t, schema)

	require.True(t, is.TableExists(dbName, tbName))
	require.False(t, is.TableExists(dbName, noexist))
	require.False(t, is.TableIsView(dbName, tbName))
	require.False(t, is.TableIsSequence(dbName, tbName))

	tb, ok := is.TableByID(tbID)
	require.True(t, ok)
	require.NotNil(t, tb)

	tb, ok = is.TableByID(dbID)
	require.False(t, ok)
	require.Nil(t, tb)

	alloc, ok := is.AllocByID(tbID)
	require.True(t, ok)
	require.NotNil(t, alloc)

	tb, err = is.TableByName(dbName, tbName)
	require.NoError(t, err)
	require.NotNil(t, tb)

	_, err = is.TableByName(dbName, noexist)
	require.Error(t, err)

	tbs := is.SchemaTables(dbName)
	require.Len(t, tbs, 1)

	tbs = is.SchemaTables(noexist)
	require.Len(t, tbs, 0)

	// Make sure partitions table exists
	tb, err = is.TableByName(model.NewCIStr("information_schema"), model.NewCIStr("partitions"))
	require.NoError(t, err)
	require.NotNil(t, tb)

	err = kv.RunInNewTxn(context.Background(), store, true, func(ctx context.Context, txn kv.Transaction) error {
		err := meta.NewMeta(txn).CreateTableOrView(dbID, tblInfo)
		require.NoError(t, err)
		return errors.Trace(err)
	})
	require.NoError(t, err)
	txn, err = store.Begin()
	require.NoError(t, err)
	_, err = builder.ApplyDiff(meta.NewMeta(txn), &model.SchemaDiff{Type: model.ActionRenameTable, SchemaID: dbID, TableID: tbID, OldSchemaID: dbID})
	require.NoError(t, err)
	err = txn.Rollback()
	require.NoError(t, err)
	is = builder.Build()
	schema, ok = is.SchemaByID(dbID)
	require.True(t, ok)
	require.Equal(t, 1, len(schema.Tables))
}

func TestMockInfoSchema(t *testing.T) {
	tblID := int64(1234)
	tblName := model.NewCIStr("tbl_m")
	tableInfo := &model.TableInfo{
		ID:    tblID,
		Name:  tblName,
		State: model.StatePublic,
	}
	colInfo := &model.ColumnInfo{
		State:     model.StatePublic,
		Offset:    0,
		Name:      model.NewCIStr("h"),
		FieldType: *types.NewFieldType(mysql.TypeLong),
		ID:        1,
	}
	tableInfo.Columns = []*model.ColumnInfo{colInfo}
	is := infoschema.MockInfoSchema([]*model.TableInfo{tableInfo})
	tbl, ok := is.TableByID(tblID)
	require.True(t, ok)
	require.Equal(t, tblName, tbl.Meta().Name)
	require.Equal(t, colInfo, tbl.Cols()[0].ColumnInfo)
}

func checkApplyCreateNonExistsSchemaDoesNotPanic(t *testing.T, txn kv.Transaction, builder *infoschema.Builder) {
	m := meta.NewMeta(txn)
	_, err := builder.ApplyDiff(m, &model.SchemaDiff{Type: model.ActionCreateSchema, SchemaID: 999})
	require.True(t, infoschema.ErrDatabaseNotExists.Equal(err))
}

func checkApplyCreateNonExistsTableDoesNotPanic(t *testing.T, txn kv.Transaction, builder *infoschema.Builder, dbID int64) {
	m := meta.NewMeta(txn)
	_, err := builder.ApplyDiff(m, &model.SchemaDiff{Type: model.ActionCreateTable, SchemaID: dbID, TableID: 999})
	require.True(t, infoschema.ErrTableNotExists.Equal(err))
}

// TestInfoTables makes sure that all tables of information_schema could be found in infoschema handle.
func TestInfoTables(t *testing.T) {
	store, err := mockstore.NewMockStore()
	require.NoError(t, err)
	defer func() {
		err := store.Close()
		require.NoError(t, err)
	}()

	builder, err := infoschema.NewBuilder(store, nil).InitWithDBInfos(nil, nil, 0)
	require.NoError(t, err)
	is := builder.Build()

	infoTables := []string{
		"SCHEMATA",
		"TABLES",
		"COLUMNS",
		"STATISTICS",
		"CHARACTER_SETS",
		"COLLATIONS",
		"FILES",
		"PROFILING",
		"PARTITIONS",
		"KEY_COLUMN_USAGE",
		"REFERENTIAL_CONSTRAINTS",
		"SESSION_VARIABLES",
		"PLUGINS",
		"TABLE_CONSTRAINTS",
		"TRIGGERS",
		"USER_PRIVILEGES",
		"ENGINES",
		"VIEWS",
		"ROUTINES",
		"SCHEMA_PRIVILEGES",
		"COLUMN_PRIVILEGES",
		"TABLE_PRIVILEGES",
		"PARAMETERS",
		"EVENTS",
		"GLOBAL_STATUS",
		"GLOBAL_VARIABLES",
		"SESSION_STATUS",
		"OPTIMIZER_TRACE",
		"TABLESPACES",
		"COLLATION_CHARACTER_SET_APPLICABILITY",
		"PROCESSLIST",
		"TIDB_TRX",
		"DEADLOCKS",
		"PLACEMENT_POLICIES",
	}
	for _, tbl := range infoTables {
		tb, err1 := is.TableByName(util.InformationSchemaName, model.NewCIStr(tbl))
		require.Nil(t, err1)
		require.NotNil(t, tb)
	}
}

func genGlobalID(store kv.Storage) (int64, error) {
	var globalID int64
	err := kv.RunInNewTxn(context.Background(), store, true, func(ctx context.Context, txn kv.Transaction) error {
		var err error
		globalID, err = meta.NewMeta(txn).GenGlobalID()
		return errors.Trace(err)
	})
	return globalID, errors.Trace(err)
}

func TestBuildBundle(t *testing.T) {
	store, _, clean := testkit.CreateMockStoreAndDomain(t)
	defer clean()

	tk := testkit.NewTestKit(t, store)
	tk.MustExec("use test")
	tk.MustExec("drop table if exists t1, t2")
	tk.MustExec("drop placement policy if exists p1")
	tk.MustExec("drop placement policy if exists p2")
	tk.MustExec("create placement policy p1 followers=1")
	tk.MustExec("create placement policy p2 followers=2")
	tk.MustExec(`create table t1(a int primary key) placement policy p1 partition by range(a) (
		partition p1 values less than (10) placement policy p2,
		partition p2 values less than (20)
	)`)
	tk.MustExec("create table t2(a int)")
	defer func() {
		tk.MustExec("drop table if exists t1, t2")
		tk.MustExec("drop placement policy if exists p1")
		tk.MustExec("drop placement policy if exists p2")
	}()

	is := domain.GetDomain(tk.Session()).InfoSchema()
	db, ok := is.SchemaByName(model.NewCIStr("test"))
	require.True(t, ok)

	tbl1, err := is.TableByName(model.NewCIStr("test"), model.NewCIStr("t1"))
	require.NoError(t, err)

	tbl2, err := is.TableByName(model.NewCIStr("test"), model.NewCIStr("t2"))
	require.NoError(t, err)

	var p1 model.PartitionDefinition
	for _, par := range tbl1.Meta().Partition.Definitions {
		if par.Name.L == "p1" {
			p1 = par
			break
		}
	}
	require.NotNil(t, p1)

	var tb1Bundle, p1Bundle *placement.Bundle

	require.NoError(t, kv.RunInNewTxn(context.TODO(), store, false, func(ctx context.Context, txn kv.Transaction) (err error) {
		m := meta.NewMeta(txn)
		tb1Bundle, err = placement.NewTableBundle(m, tbl1.Meta())
		require.NoError(t, err)
		require.NotNil(t, tb1Bundle)

		p1Bundle, err = placement.NewPartitionBundle(m, p1)
		require.NoError(t, err)
		require.NotNil(t, p1Bundle)
		return
	}))

	assertBundle := func(checkIS infoschema.InfoSchema, id int64, expected *placement.Bundle) {
		actual, ok := checkIS.PlacementBundleByPhysicalTableID(id)
		if expected == nil {
			require.False(t, ok)
			return
		}

		expectedJSON, err := json.Marshal(expected)
		require.NoError(t, err)
		actualJSON, err := json.Marshal(actual)
		require.NoError(t, err)
		require.Equal(t, string(expectedJSON), string(actualJSON))
	}

	assertBundle(is, tbl1.Meta().ID, tb1Bundle)
	assertBundle(is, tbl2.Meta().ID, nil)
	assertBundle(is, p1.ID, p1Bundle)

	builder, err := infoschema.NewBuilder(store, nil).InitWithDBInfos([]*model.DBInfo{db}, is.AllPlacementPolicies(), is.SchemaMetaVersion())
	require.NoError(t, err)
	is2 := builder.Build()
	assertBundle(is2, tbl1.Meta().ID, tb1Bundle)
	assertBundle(is2, tbl2.Meta().ID, nil)
	assertBundle(is2, p1.ID, p1Bundle)
}

func TestLocalTemporaryTables(t *testing.T) {
	store, err := mockstore.NewMockStore()
	require.NoError(t, err)
	defer func() {
		err := store.Close()
		require.NoError(t, err)
	}()

	createNewSchemaInfo := func(schemaName string) *model.DBInfo {
		schemaID, err := genGlobalID(store)
		require.NoError(t, err)
		return &model.DBInfo{
			ID:    schemaID,
			Name:  model.NewCIStr(schemaName),
			State: model.StatePublic,
		}
	}

	createNewTable := func(schemaID int64, tbName string, tempType model.TempTableType) table.Table {
		colID, err := genGlobalID(store)
		require.NoError(t, err)

		colInfo := &model.ColumnInfo{
			ID:        colID,
			Name:      model.NewCIStr("col1"),
			Offset:    0,
			FieldType: *types.NewFieldType(mysql.TypeLonglong),
			State:     model.StatePublic,
		}

		tbID, err := genGlobalID(store)
		require.NoError(t, err)

		tblInfo := &model.TableInfo{
			ID:      tbID,
			Name:    model.NewCIStr(tbName),
			Columns: []*model.ColumnInfo{colInfo},
			Indices: []*model.IndexInfo{},
			State:   model.StatePublic,
		}

		allocs := autoid.NewAllocatorsFromTblInfo(store, schemaID, tblInfo)
		tbl, err := table.TableFromMeta(allocs, tblInfo)
		require.NoError(t, err)

		return tbl
	}

	assertTableByName := func(sc *infoschema.LocalTemporaryTables, schemaName, tableName string, schema *model.DBInfo, tb table.Table) {
		got, ok := sc.TableByName(model.NewCIStr(schemaName), model.NewCIStr(tableName))
		if tb == nil {
			require.Nil(t, schema)
			require.False(t, ok)
			require.Nil(t, got)
		} else {
			require.NotNil(t, schema)
			require.True(t, ok)
			require.Equal(t, tb, got)
		}
	}

	assertTableExists := func(sc *infoschema.LocalTemporaryTables, schemaName, tableName string, exists bool) {
		got := sc.TableExists(model.NewCIStr(schemaName), model.NewCIStr(tableName))
		require.Equal(t, exists, got)
	}

	assertTableByID := func(sc *infoschema.LocalTemporaryTables, tbID int64, schema *model.DBInfo, tb table.Table) {
		got, ok := sc.TableByID(tbID)
		if tb == nil {
			require.Nil(t, schema)
			require.False(t, ok)
			require.Nil(t, got)
		} else {
			require.NotNil(t, schema)
			require.True(t, ok)
			require.Equal(t, tb, got)
		}
	}

	assertSchemaByTable := func(sc *infoschema.LocalTemporaryTables, db *model.DBInfo, tb *model.TableInfo) {
		got, ok := sc.SchemaByTable(tb)
		if db == nil {
			require.Nil(t, got)
			require.False(t, ok)
		} else {
			require.NotNil(t, got)
			require.Equal(t, db.Name.L, got.Name.L)
			require.True(t, ok)
		}
	}

	sc := infoschema.NewLocalTemporaryTables()
	db1 := createNewSchemaInfo("db1")
	tb11 := createNewTable(db1.ID, "tb1", model.TempTableLocal)
	tb12 := createNewTable(db1.ID, "Tb2", model.TempTableLocal)
	tb13 := createNewTable(db1.ID, "tb3", model.TempTableLocal)

	// db1b has the same name with db1
	db1b := createNewSchemaInfo("db1")
	tb15 := createNewTable(db1b.ID, "tb5", model.TempTableLocal)
	tb16 := createNewTable(db1b.ID, "tb6", model.TempTableLocal)
	tb17 := createNewTable(db1b.ID, "tb7", model.TempTableLocal)

	db2 := createNewSchemaInfo("db2")
	tb21 := createNewTable(db2.ID, "tb1", model.TempTableLocal)
	tb22 := createNewTable(db2.ID, "TB2", model.TempTableLocal)
	tb24 := createNewTable(db2.ID, "tb4", model.TempTableLocal)

	prepareTables := []struct {
		db *model.DBInfo
		tb table.Table
	}{
		{db1, tb11}, {db1, tb12}, {db1, tb13},
		{db1b, tb15}, {db1b, tb16}, {db1b, tb17},
		{db2, tb21}, {db2, tb22}, {db2, tb24},
	}

	for _, p := range prepareTables {
		err = sc.AddTable(p.db, p.tb)
		require.NoError(t, err)
	}

	// test exist tables
	for _, p := range prepareTables {
		dbName := p.db.Name
		tbName := p.tb.Meta().Name

		assertTableByName(sc, dbName.O, tbName.O, p.db, p.tb)
		assertTableByName(sc, dbName.L, tbName.L, p.db, p.tb)
		assertTableByName(
			sc,
			strings.ToUpper(dbName.L[:1])+dbName.L[1:],
			strings.ToUpper(tbName.L[:1])+tbName.L[1:],
			p.db, p.tb,
		)

		assertTableExists(sc, dbName.O, tbName.O, true)
		assertTableExists(sc, dbName.L, tbName.L, true)
		assertTableExists(
			sc,
			strings.ToUpper(dbName.L[:1])+dbName.L[1:],
			strings.ToUpper(tbName.L[:1])+tbName.L[1:],
			true,
		)

		assertTableByID(sc, p.tb.Meta().ID, p.db, p.tb)
		assertSchemaByTable(sc, p.db, p.tb.Meta())
	}

	// test add dup table
	err = sc.AddTable(db1, tb11)
	require.True(t, infoschema.ErrTableExists.Equal(err))
	err = sc.AddTable(db1b, tb15)
	require.True(t, infoschema.ErrTableExists.Equal(err))
	err = sc.AddTable(db1b, tb11)
	require.True(t, infoschema.ErrTableExists.Equal(err))
	db1c := createNewSchemaInfo("db1")
	err = sc.AddTable(db1c, createNewTable(db1c.ID, "tb1", model.TempTableLocal))
	require.True(t, infoschema.ErrTableExists.Equal(err))
	err = sc.AddTable(db1b, tb11)
	require.True(t, infoschema.ErrTableExists.Equal(err))

	// failed add has no effect
	assertTableByName(sc, db1.Name.L, tb11.Meta().Name.L, db1, tb11)

	// delete some tables
	require.True(t, sc.RemoveTable(model.NewCIStr("db1"), model.NewCIStr("tb1")))
	require.True(t, sc.RemoveTable(model.NewCIStr("Db2"), model.NewCIStr("tB2")))
	require.False(t, sc.RemoveTable(model.NewCIStr("db1"), model.NewCIStr("tbx")))
	require.False(t, sc.RemoveTable(model.NewCIStr("dbx"), model.NewCIStr("tbx")))

	// test non exist tables by name
	for _, c := range []struct{ dbName, tbName string }{
		{"db1", "tb1"}, {"db1", "tb4"}, {"db1", "tbx"},
		{"db2", "tb2"}, {"db2", "tb3"}, {"db2", "tbx"},
		{"dbx", "tb1"},
	} {
		assertTableByName(sc, c.dbName, c.tbName, nil, nil)
		assertTableExists(sc, c.dbName, c.tbName, false)
	}

	// test non exist tables by id
	nonExistID, err := genGlobalID(store)
	require.NoError(t, err)

	for _, id := range []int64{nonExistID, tb11.Meta().ID, tb22.Meta().ID} {
		assertTableByID(sc, id, nil, nil)
	}

	// test non exist table schemaByTable
	assertSchemaByTable(sc, nil, tb11.Meta())
	assertSchemaByTable(sc, nil, tb22.Meta())
	assertSchemaByTable(sc, nil, nil)

	// test TemporaryTableAttachedInfoSchema
	dbTest := createNewSchemaInfo("test")
	tmpTbTestA := createNewTable(dbTest.ID, "tba", model.TempTableLocal)
	normalTbTestA := createNewTable(dbTest.ID, "tba", model.TempTableNone)
	normalTbTestB := createNewTable(dbTest.ID, "tbb", model.TempTableNone)
	normalTbTestC := createNewTable(db1.ID, "tbc", model.TempTableNone)

	is := &infoschema.TemporaryTableAttachedInfoSchema{
		InfoSchema:           infoschema.MockInfoSchema([]*model.TableInfo{normalTbTestA.Meta(), normalTbTestB.Meta()}),
		LocalTemporaryTables: sc,
	}

	err = sc.AddTable(dbTest, tmpTbTestA)
	require.NoError(t, err)

	// test TableByName
	tbl, err := is.TableByName(dbTest.Name, normalTbTestA.Meta().Name)
	require.NoError(t, err)
	require.Equal(t, tmpTbTestA, tbl)
	tbl, err = is.TableByName(dbTest.Name, normalTbTestB.Meta().Name)
	require.NoError(t, err)
	require.Equal(t, normalTbTestB.Meta(), tbl.Meta())
	tbl, err = is.TableByName(db1.Name, tb11.Meta().Name)
	require.True(t, infoschema.ErrTableNotExists.Equal(err))
	require.Nil(t, tbl)
	tbl, err = is.TableByName(db1.Name, tb12.Meta().Name)
	require.NoError(t, err)
	require.Equal(t, tb12, tbl)

	// test TableByID
	tbl, ok := is.TableByID(normalTbTestA.Meta().ID)
	require.True(t, ok)
	require.Equal(t, normalTbTestA.Meta(), tbl.Meta())
	tbl, ok = is.TableByID(normalTbTestB.Meta().ID)
	require.True(t, ok)
	require.Equal(t, normalTbTestB.Meta(), tbl.Meta())
	tbl, ok = is.TableByID(tmpTbTestA.Meta().ID)
	require.True(t, ok)
	require.Equal(t, tmpTbTestA, tbl)
	tbl, ok = is.TableByID(tb12.Meta().ID)
	require.True(t, ok)
	require.Equal(t, tb12, tbl)

	// test SchemaByTable
	info, ok := is.SchemaByTable(normalTbTestA.Meta())
	require.True(t, ok)
	require.Equal(t, dbTest.Name.L, info.Name.L)
	info, ok = is.SchemaByTable(normalTbTestB.Meta())
	require.True(t, ok)
	require.Equal(t, dbTest.Name.L, info.Name.L)
	info, ok = is.SchemaByTable(tmpTbTestA.Meta())
	require.True(t, ok)
	require.Equal(t, dbTest.Name.L, info.Name.L)
	// SchemaByTable also returns DBInfo when the schema is not in the infoSchema but the table is an existing tmp table.
	info, ok = is.SchemaByTable(tb12.Meta())
	require.True(t, ok)
	require.Equal(t, db1.Name.L, info.Name.L)
	// SchemaByTable returns nil when the schema is not in the infoSchema and the table is an non-existing normal table.
	info, ok = is.SchemaByTable(normalTbTestC.Meta())
	require.False(t, ok)
	require.Nil(t, info)
	// SchemaByTable returns nil when the schema is not in the infoSchema and the table is an non-existing tmp table.
	info, ok = is.SchemaByTable(tb22.Meta())
	require.False(t, ok)
	require.Nil(t, info)
}

func TestIndexComment(t *testing.T) {
	store, clean := testkit.CreateMockStore(t)
	defer clean()

	tk := testkit.NewTestKit(t, store)
	tk.MustExec("use test")
	tk.MustExec("DROP TABLE IF EXISTS `t1`;")
	tk.MustExec("create table t1 (c1 VARCHAR(10) NOT NULL COMMENT 'Abcdefghijabcd', c2 INTEGER COMMENT 'aBcdefghijab',c3 INTEGER COMMENT '01234567890', c4 INTEGER, c5 INTEGER, c6 INTEGER, c7 INTEGER, c8 VARCHAR(100), c9 CHAR(50), c10 DATETIME, c11 DATETIME, c12 DATETIME,c13 DATETIME, INDEX i1 (c1) COMMENT 'i1 comment',INDEX i2(c2) ) COMMENT='ABCDEFGHIJabc';")
	tk.MustQuery("SELECT index_comment,char_length(index_comment),COLUMN_NAME FROM information_schema.statistics WHERE table_name='t1' ORDER BY index_comment;").Check(testkit.Rows(" 0 c2", "i1 comment 10 c1"))
}

<<<<<<< HEAD
func TestIssue42400(t *testing.T) {
	store, clean := testkit.CreateMockStore(t)
	defer clean()
	tk := testkit.NewTestKit(t, store)
	tk.MustExec("use test")
	tk.MustQuery("show create table information_schema.ddl_jobs").CheckContain("`QUERY` text")
	tk.MustQuery("select length(query) from information_schema.ddl_jobs;") // No error
=======
func TestInfoSchemaRenameTable(t *testing.T) {
	store, clean := testkit.CreateMockStore(t)
	defer clean()

	tk := testkit.NewTestKit(t, store)
	tk.MustExec("use test")
	tk.MustExec("create table test.t1 (id int primary key, a text);")
	tk.MustExec("insert test.t1 values(1,'334'),(4,'3443435'),(5,'fdf43t536653');")
	tk.MustExec("rename table test.t1 to mysql.t1;")
	tk.MustQuery("SELECT count(*) FROM information_schema.TABLES WHERE (TABLE_SCHEMA = 'mysql') AND (TABLE_NAME = 't1');").
		Check(testkit.Rows("1"))

	tk.MustExec("create table test.t2 (id int primary key, a text);")
	tk.MustExec("insert test.t2 values(1,'334'),(4,'3443435'),(5,'fdf43t536653');")
	tk.MustExec("create table test.t3 (id int primary key, a text);")
	tk.MustExec("insert test.t3 values(1,'334'),(4,'3443435'),(5,'fdf43t536653');")
	tk.MustExec("rename table test.t2 to mysql.t2, test.t3 to mysql.t3;")
	tk.MustQuery("SELECT count(*) FROM information_schema.TABLES WHERE (TABLE_SCHEMA = 'mysql') AND (TABLE_NAME = 't3');").
		Check(testkit.Rows("1"))
>>>>>>> 666df2de
}<|MERGE_RESOLUTION|>--- conflicted
+++ resolved
@@ -665,7 +665,6 @@
 	tk.MustQuery("SELECT index_comment,char_length(index_comment),COLUMN_NAME FROM information_schema.statistics WHERE table_name='t1' ORDER BY index_comment;").Check(testkit.Rows(" 0 c2", "i1 comment 10 c1"))
 }
 
-<<<<<<< HEAD
 func TestIssue42400(t *testing.T) {
 	store, clean := testkit.CreateMockStore(t)
 	defer clean()
@@ -673,7 +672,8 @@
 	tk.MustExec("use test")
 	tk.MustQuery("show create table information_schema.ddl_jobs").CheckContain("`QUERY` text")
 	tk.MustQuery("select length(query) from information_schema.ddl_jobs;") // No error
-=======
+}
+
 func TestInfoSchemaRenameTable(t *testing.T) {
 	store, clean := testkit.CreateMockStore(t)
 	defer clean()
@@ -693,5 +693,4 @@
 	tk.MustExec("rename table test.t2 to mysql.t2, test.t3 to mysql.t3;")
 	tk.MustQuery("SELECT count(*) FROM information_schema.TABLES WHERE (TABLE_SCHEMA = 'mysql') AND (TABLE_NAME = 't3');").
 		Check(testkit.Rows("1"))
->>>>>>> 666df2de
 }