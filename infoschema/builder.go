--- conflicted
+++ resolved
@@ -289,13 +289,7 @@
 	return tblIDs, nil
 }
 
-<<<<<<< HEAD
-// TODO: How to test this?
 func (b *Builder) applyReorganizePartition(m *meta.Meta, diff *model.SchemaDiff) ([]int64, error) {
-	// Is this needed? Since there should be no difference more than partition changes?
-=======
-func (b *Builder) applyReorganizePartition(m *meta.Meta, diff *model.SchemaDiff) ([]int64, error) {
->>>>>>> fd438de6
 	tblIDs, err := b.applyTableUpdate(m, diff)
 	if err != nil {
 		return nil, errors.Trace(err)
