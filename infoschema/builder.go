// Copyright 2016 PingCAP, Inc.
//
// Licensed under the Apache License, Version 2.0 (the "License");
// you may not use this file except in compliance with the License.
// You may obtain a copy of the License at
//
//     http://www.apache.org/licenses/LICENSE-2.0
//
// Unless required by applicable law or agreed to in writing, software
// distributed under the License is distributed on an "AS IS" BASIS,
// See the License for the specific language governing permissions and
// limitations under the License.

package infoschema

import (
	"fmt"
	"sort"
	"strings"

	"github.com/pingcap/errors"
	"github.com/pingcap/parser/charset"
	"github.com/pingcap/parser/model"
	"github.com/pingcap/tidb/config"
	"github.com/pingcap/tidb/meta"
	"github.com/pingcap/tidb/meta/autoid"
	"github.com/pingcap/tidb/table"
	"github.com/pingcap/tidb/table/tables"
)

// Builder builds a new InfoSchema.
type Builder struct {
	is     *infoSchema
	handle *Handle
}

// ApplyDiff applies SchemaDiff to the new InfoSchema.
// Return the detail updated table IDs that are produced from SchemaDiff and an error.
func (b *Builder) ApplyDiff(m *meta.Meta, diff *model.SchemaDiff) ([]int64, error) {
	b.is.schemaMetaVersion = diff.Version
	if diff.Type == model.ActionCreateSchema {
		return nil, b.applyCreateSchema(m, diff)
	} else if diff.Type == model.ActionDropSchema {
		tblIDs := b.applyDropSchema(diff.SchemaID)
		return tblIDs, nil
	} else if diff.Type == model.ActionModifySchemaCharsetAndCollate {
		return nil, b.applyModifySchemaCharsetAndCollate(m, diff)
	}

	roDBInfo, ok := b.is.SchemaByID(diff.SchemaID)
	if !ok {
		return nil, ErrDatabaseNotExists.GenWithStackByArgs(
			fmt.Sprintf("(Schema ID %d)", diff.SchemaID),
		)
	}
	var oldTableID, newTableID int64
	switch diff.Type {
	case model.ActionCreateTable, model.ActionRecoverTable:
		newTableID = diff.TableID
	case model.ActionDropTable, model.ActionDropView:
		oldTableID = diff.TableID
<<<<<<< HEAD
	case model.ActionTruncateTable:
=======
	case model.ActionTruncateTable, model.ActionCreateView:
>>>>>>> 3400fe5f
		oldTableID = diff.OldTableID
		newTableID = diff.TableID
	default:
		oldTableID = diff.TableID
		newTableID = diff.TableID
	}
	dbInfo := b.copySchemaTables(roDBInfo.Name.L)
	b.copySortedTables(oldTableID, newTableID)

	tblIDs := make([]int64, 0, 2)
	// We try to reuse the old allocator, so the cached auto ID can be reused.
	var allocs autoid.Allocators
	if tableIDIsValid(oldTableID) {
		if oldTableID == newTableID && diff.Type != model.ActionRenameTable && diff.Type != model.ActionRebaseAutoID {
			allocs, _ = b.is.AllocByID(oldTableID)
		}

		tmpIDs := tblIDs
		if diff.Type == model.ActionRenameTable && diff.OldSchemaID != diff.SchemaID {
			oldRoDBInfo, ok := b.is.SchemaByID(diff.OldSchemaID)
			if !ok {
				return nil, ErrDatabaseNotExists.GenWithStackByArgs(
					fmt.Sprintf("(Schema ID %d)", diff.OldSchemaID),
				)
			}
			oldDBInfo := b.copySchemaTables(oldRoDBInfo.Name.L)
			tmpIDs = b.applyDropTable(oldDBInfo, oldTableID, tmpIDs)
		} else {
			tmpIDs = b.applyDropTable(dbInfo, oldTableID, tmpIDs)
		}

		if oldTableID != newTableID {
			// Update tblIDs only when oldTableID != newTableID because applyCreateTable() also updates tblIDs.
			tblIDs = tmpIDs
		}
	}
	if tableIDIsValid(newTableID) {
		// All types except DropTableOrView.
		var err error
<<<<<<< HEAD
		tblIDs, err = b.applyCreateTable(m, dbInfo, newTableID, allocs, tblIDs)
=======
		tblIDs, err = b.applyCreateTable(m, dbInfo, newTableID, alloc, tblIDs)
>>>>>>> 3400fe5f
		if err != nil {
			return nil, errors.Trace(err)
		}
	}
	return tblIDs, nil
}

func appendAffectedIDs(affected []int64, tblInfo *model.TableInfo) []int64 {
	affected = append(affected, tblInfo.ID)
	if pi := tblInfo.GetPartitionInfo(); pi != nil {
		for _, def := range pi.Definitions {
			affected = append(affected, def.ID)
		}
	}
	return affected
}

// copySortedTables copies sortedTables for old table and new table for later modification.
func (b *Builder) copySortedTables(oldTableID, newTableID int64) {
	if tableIDIsValid(oldTableID) {
		b.copySortedTablesBucket(tableBucketIdx(oldTableID))
	}
	if tableIDIsValid(newTableID) && newTableID != oldTableID {
		b.copySortedTablesBucket(tableBucketIdx(newTableID))
	}
}

func (b *Builder) applyCreateSchema(m *meta.Meta, diff *model.SchemaDiff) error {
	di, err := m.GetDatabase(diff.SchemaID)
	if err != nil {
		return errors.Trace(err)
	}
	if di == nil {
		// When we apply an old schema diff, the database may has been dropped already, so we need to fall back to
		// full load.
		return ErrDatabaseNotExists.GenWithStackByArgs(
			fmt.Sprintf("(Schema ID %d)", diff.SchemaID),
		)
	}
	b.is.schemaMap[di.Name.L] = &schemaTables{dbInfo: di, tables: make(map[string]table.Table)}
	return nil
}

func (b *Builder) applyModifySchemaCharsetAndCollate(m *meta.Meta, diff *model.SchemaDiff) error {
	di, err := m.GetDatabase(diff.SchemaID)
	if err != nil {
		return errors.Trace(err)
	}
	if di == nil {
		// This should never happen.
		return ErrDatabaseNotExists.GenWithStackByArgs(
			fmt.Sprintf("(Schema ID %d)", diff.SchemaID),
		)
	}
	newDbInfo := b.copySchemaTables(di.Name.O)
	newDbInfo.Charset = di.Charset
	newDbInfo.Collate = di.Collate
	return nil
}

func (b *Builder) applyDropSchema(schemaID int64) []int64 {
	di, ok := b.is.SchemaByID(schemaID)
	if !ok {
		return nil
	}
	delete(b.is.schemaMap, di.Name.L)

	// Copy the sortedTables that contain the table we are going to drop.
	tableIDs := make([]int64, 0, len(di.Tables))
	bucketIdxMap := make(map[int]struct{})
	for _, tbl := range di.Tables {
		bucketIdxMap[tableBucketIdx(tbl.ID)] = struct{}{}
		// TODO: If the table ID doesn't exist.
		tableIDs = appendAffectedIDs(tableIDs, tbl)
	}
	for bucketIdx := range bucketIdxMap {
		b.copySortedTablesBucket(bucketIdx)
	}

	di = di.Clone()
	for _, id := range tableIDs {
		b.applyDropTable(di, id, nil)
	}
	return tableIDs
}

func (b *Builder) copySortedTablesBucket(bucketIdx int) {
	oldSortedTables := b.is.sortedTablesBuckets[bucketIdx]
	newSortedTables := make(sortedTables, len(oldSortedTables))
	copy(newSortedTables, oldSortedTables)
	b.is.sortedTablesBuckets[bucketIdx] = newSortedTables
}

<<<<<<< HEAD
func (b *Builder) applyCreateTable(m *meta.Meta, dbInfo *model.DBInfo, tableID int64, allocs autoid.Allocators, affected []int64) ([]int64, error) {
=======
func (b *Builder) applyCreateTable(m *meta.Meta, dbInfo *model.DBInfo, tableID int64, alloc autoid.Allocator, affected []int64) ([]int64, error) {
>>>>>>> 3400fe5f
	tblInfo, err := m.GetTable(dbInfo.ID, tableID)
	if err != nil {
		return nil, errors.Trace(err)
	}
	if tblInfo == nil {
		// When we apply an old schema diff, the table may has been dropped already, so we need to fall back to
		// full load.
		return nil, ErrTableNotExists.GenWithStackByArgs(
			fmt.Sprintf("(Schema ID %d)", dbInfo.ID),
			fmt.Sprintf("(Table ID %d)", tableID),
		)
	}
	affected = appendAffectedIDs(affected, tblInfo)

	ConvertCharsetCollateToLowerCaseIfNeed(tblInfo)
	ConvertOldVersionUTF8ToUTF8MB4IfNeed(tblInfo)

	if len(allocs) == 0 {
		allocs = autoid.NewAllocatorsFromTblInfo(b.handle.store, dbInfo.ID, tblInfo)
	}
	tbl, err := tables.TableFromMeta(allocs, tblInfo)
	if err != nil {
		return nil, errors.Trace(err)
	}
	tableNames := b.is.schemaMap[dbInfo.Name.L]
	tableNames.tables[tblInfo.Name.L] = tbl
	bucketIdx := tableBucketIdx(tableID)
	sortedTbls := b.is.sortedTablesBuckets[bucketIdx]
	sortedTbls = append(sortedTbls, tbl)
	sort.Sort(sortedTbls)
	b.is.sortedTablesBuckets[bucketIdx] = sortedTbls

	newTbl, ok := b.is.TableByID(tableID)
	if ok {
		dbInfo.Tables = append(dbInfo.Tables, newTbl.Meta())
	}
	return affected, nil
}

// ConvertCharsetCollateToLowerCaseIfNeed convert the charset / collation of table and its columns to lower case,
// if the table's version is prior to TableInfoVersion3.
func ConvertCharsetCollateToLowerCaseIfNeed(tbInfo *model.TableInfo) {
	if tbInfo.Version >= model.TableInfoVersion3 {
		return
	}
	tbInfo.Charset = strings.ToLower(tbInfo.Charset)
	tbInfo.Collate = strings.ToLower(tbInfo.Collate)
	for _, col := range tbInfo.Columns {
		col.Charset = strings.ToLower(col.Charset)
		col.Collate = strings.ToLower(col.Collate)
	}
}

// ConvertOldVersionUTF8ToUTF8MB4IfNeed convert old version UTF8 to UTF8MB4 if config.TreatOldVersionUTF8AsUTF8MB4 is enable.
func ConvertOldVersionUTF8ToUTF8MB4IfNeed(tbInfo *model.TableInfo) {
	if tbInfo.Version >= model.TableInfoVersion2 || !config.GetGlobalConfig().TreatOldVersionUTF8AsUTF8MB4 {
		return
	}
	if tbInfo.Charset == charset.CharsetUTF8 {
		tbInfo.Charset = charset.CharsetUTF8MB4
		tbInfo.Collate = charset.CollationUTF8MB4
	}
	for _, col := range tbInfo.Columns {
		if col.Version < model.ColumnInfoVersion2 && col.Charset == charset.CharsetUTF8 {
			col.Charset = charset.CharsetUTF8MB4
			col.Collate = charset.CollationUTF8MB4
		}
	}
}

func (b *Builder) applyDropTable(dbInfo *model.DBInfo, tableID int64, affected []int64) []int64 {
	bucketIdx := tableBucketIdx(tableID)
	sortedTbls := b.is.sortedTablesBuckets[bucketIdx]
	idx := sortedTbls.searchTable(tableID)
	if idx == -1 {
		return affected
	}
	if tableNames, ok := b.is.schemaMap[dbInfo.Name.L]; ok {
		tblInfo := sortedTbls[idx].Meta()
		delete(tableNames.tables, tblInfo.Name.L)
		affected = appendAffectedIDs(affected, tblInfo)
	}
	// Remove the table in sorted table slice.
	b.is.sortedTablesBuckets[bucketIdx] = append(sortedTbls[0:idx], sortedTbls[idx+1:]...)

	// The old DBInfo still holds a reference to old table info, we need to remove it.
	for i, tblInfo := range dbInfo.Tables {
		if tblInfo.ID == tableID {
			if i == len(dbInfo.Tables)-1 {
				dbInfo.Tables = dbInfo.Tables[:i]
			} else {
				dbInfo.Tables = append(dbInfo.Tables[:i], dbInfo.Tables[i+1:]...)
			}
			break
		}
	}
	return affected
}

// InitWithOldInfoSchema initializes an empty new InfoSchema by copies all the data from old InfoSchema.
func (b *Builder) InitWithOldInfoSchema() *Builder {
	oldIS := b.handle.Get().(*infoSchema)
	b.is.schemaMetaVersion = oldIS.schemaMetaVersion
	b.copySchemasMap(oldIS)
	copy(b.is.sortedTablesBuckets, oldIS.sortedTablesBuckets)
	return b
}

func (b *Builder) copySchemasMap(oldIS *infoSchema) {
	for k, v := range oldIS.schemaMap {
		b.is.schemaMap[k] = v
	}
}

// copySchemaTables creates a new schemaTables instance when a table in the database has changed.
// It also does modifications on the new one because old schemaTables must be read-only.
func (b *Builder) copySchemaTables(dbName string) *model.DBInfo {
	oldSchemaTables := b.is.schemaMap[dbName]
	newSchemaTables := &schemaTables{
		dbInfo: oldSchemaTables.dbInfo.Copy(),
		tables: make(map[string]table.Table, len(oldSchemaTables.tables)),
	}
	for k, v := range oldSchemaTables.tables {
		newSchemaTables.tables[k] = v
	}
	b.is.schemaMap[dbName] = newSchemaTables
	return newSchemaTables.dbInfo
}

// InitWithDBInfos initializes an empty new InfoSchema with a slice of DBInfo and schema version.
func (b *Builder) InitWithDBInfos(dbInfos []*model.DBInfo, schemaVersion int64) (*Builder, error) {
	info := b.is
	info.schemaMetaVersion = schemaVersion
	for _, di := range dbInfos {
		err := b.createSchemaTablesForDB(di, tables.TableFromMeta)
		if err != nil {
			return nil, errors.Trace(err)
		}
	}

	// Initialize virtual tables.
	for _, driver := range drivers {
		err := b.createSchemaTablesForDB(driver.DBInfo, driver.TableFromMeta)
		if err != nil {
			return nil, errors.Trace(err)
		}
	}
	// TODO: Update INFORMATION_SCHEMA schema to use virtual table.
	b.createSchemaTablesForInfoSchemaDB()
	for _, v := range info.sortedTablesBuckets {
		sort.Sort(v)
	}
	return b, nil
}

type tableFromMetaFunc func(alloc autoid.Allocators, tblInfo *model.TableInfo) (table.Table, error)

func (b *Builder) createSchemaTablesForDB(di *model.DBInfo, tableFromMeta tableFromMetaFunc) error {
	schTbls := &schemaTables{
		dbInfo: di,
		tables: make(map[string]table.Table, len(di.Tables)),
	}
	b.is.schemaMap[di.Name.L] = schTbls
	for _, t := range di.Tables {
		allocs := autoid.NewAllocatorsFromTblInfo(b.handle.store, di.ID, t)
		var tbl table.Table
		tbl, err := tableFromMeta(allocs, t)
		if err != nil {
			return errors.Trace(err)
		}
		schTbls.tables[t.Name.L] = tbl
		sortedTbls := b.is.sortedTablesBuckets[tableBucketIdx(t.ID)]
		b.is.sortedTablesBuckets[tableBucketIdx(t.ID)] = append(sortedTbls, tbl)
	}
	return nil
}

type virtualTableDriver struct {
	*model.DBInfo
	TableFromMeta func(alloc autoid.Allocators, tblInfo *model.TableInfo) (table.Table, error)
}

var drivers []*virtualTableDriver

// RegisterVirtualTable register virtual tables to the builder.
func RegisterVirtualTable(dbInfo *model.DBInfo, tableFromMeta tableFromMetaFunc) {
	drivers = append(drivers, &virtualTableDriver{dbInfo, tableFromMeta})
}

func (b *Builder) createSchemaTablesForInfoSchemaDB() {
	infoSchemaSchemaTables := &schemaTables{
		dbInfo: infoSchemaDB,
		tables: make(map[string]table.Table, len(infoSchemaDB.Tables)),
	}
	b.is.schemaMap[infoSchemaDB.Name.L] = infoSchemaSchemaTables
	for _, t := range infoSchemaDB.Tables {
		tbl := createInfoSchemaTable(b.handle, t)
		infoSchemaSchemaTables.tables[t.Name.L] = tbl
		bucketIdx := tableBucketIdx(t.ID)
		b.is.sortedTablesBuckets[bucketIdx] = append(b.is.sortedTablesBuckets[bucketIdx], tbl)
	}
}

// Build sets new InfoSchema to the handle in the Builder.
func (b *Builder) Build() {
	b.handle.value.Store(b.is)
}

// NewBuilder creates a new Builder with a Handle.
func NewBuilder(handle *Handle) *Builder {
	b := new(Builder)
	b.handle = handle
	b.is = &infoSchema{
		schemaMap:           map[string]*schemaTables{},
		sortedTablesBuckets: make([]sortedTables, bucketCount),
	}
	return b
}

func tableBucketIdx(tableID int64) int {
	return int(tableID % bucketCount)
}

func tableIDIsValid(tableID int64) bool {
	return tableID != 0
}<|MERGE_RESOLUTION|>--- conflicted
+++ resolved
@@ -59,11 +59,7 @@
 		newTableID = diff.TableID
 	case model.ActionDropTable, model.ActionDropView:
 		oldTableID = diff.TableID
-<<<<<<< HEAD
-	case model.ActionTruncateTable:
-=======
 	case model.ActionTruncateTable, model.ActionCreateView:
->>>>>>> 3400fe5f
 		oldTableID = diff.OldTableID
 		newTableID = diff.TableID
 	default:
@@ -103,11 +99,7 @@
 	if tableIDIsValid(newTableID) {
 		// All types except DropTableOrView.
 		var err error
-<<<<<<< HEAD
 		tblIDs, err = b.applyCreateTable(m, dbInfo, newTableID, allocs, tblIDs)
-=======
-		tblIDs, err = b.applyCreateTable(m, dbInfo, newTableID, alloc, tblIDs)
->>>>>>> 3400fe5f
 		if err != nil {
 			return nil, errors.Trace(err)
 		}
@@ -201,11 +193,7 @@
 	b.is.sortedTablesBuckets[bucketIdx] = newSortedTables
 }
 
-<<<<<<< HEAD
 func (b *Builder) applyCreateTable(m *meta.Meta, dbInfo *model.DBInfo, tableID int64, allocs autoid.Allocators, affected []int64) ([]int64, error) {
-=======
-func (b *Builder) applyCreateTable(m *meta.Meta, dbInfo *model.DBInfo, tableID int64, alloc autoid.Allocator, affected []int64) ([]int64, error) {
->>>>>>> 3400fe5f
 	tblInfo, err := m.GetTable(dbInfo.ID, tableID)
 	if err != nil {
 		return nil, errors.Trace(err)
