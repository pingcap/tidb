// Copyright 2016 PingCAP, Inc.
//
// Licensed under the Apache License, Version 2.0 (the "License");
// you may not use this file except in compliance with the License.
// You may obtain a copy of the License at
//
//     http://www.apache.org/licenses/LICENSE-2.0
//
// Unless required by applicable law or agreed to in writing, software
// distributed under the License is distributed on an "AS IS" BASIS,
// WITHOUT WARRANTIES OR CONDITIONS OF ANY KIND, either express or implied.
// See the License for the specific language governing permissions and
// limitations under the License.

package infoschema

import (
	"context"
	"fmt"
	"strings"

	"github.com/ngaut/pools"
	"github.com/pingcap/errors"
	"github.com/pingcap/failpoint"
	"github.com/pingcap/tidb/config"
	"github.com/pingcap/tidb/ddl/placement"
	"github.com/pingcap/tidb/kv"
	"github.com/pingcap/tidb/meta"
	"github.com/pingcap/tidb/meta/autoid"
	"github.com/pingcap/tidb/parser/charset"
	"github.com/pingcap/tidb/parser/model"
	"github.com/pingcap/tidb/table"
	"github.com/pingcap/tidb/table/tables"
	"github.com/pingcap/tidb/util/domainutil"
	"github.com/pingcap/tidb/util/logutil"
	"github.com/pingcap/tidb/util/mathutil"
	"github.com/pingcap/tidb/util/sqlexec"
	"go.uber.org/zap"
	"golang.org/x/exp/slices"
)

type policyGetter struct {
	is *infoSchema
}

func (p *policyGetter) GetPolicy(policyID int64) (*model.PolicyInfo, error) {
	if policy, ok := p.is.PolicyByID(policyID); ok {
		return policy, nil
	}
	return nil, errors.Errorf("Cannot find placement policy with ID: %d", policyID)
}

type bundleInfoBuilder struct {
	deltaUpdate bool
	// tables or partitions that need to update placement bundle
	updateTables map[int64]interface{}
	// all tables or partitions referring these policies should update placement bundle
	updatePolicies map[int64]interface{}
	// partitions that need to update placement bundle
	updatePartitions map[int64]interface{}
}

func (b *bundleInfoBuilder) ensureMap() {
	if b.updateTables == nil {
		b.updateTables = make(map[int64]interface{})
	}
	if b.updatePartitions == nil {
		b.updatePartitions = make(map[int64]interface{})
	}
	if b.updatePolicies == nil {
		b.updatePolicies = make(map[int64]interface{})
	}
}

func (b *bundleInfoBuilder) SetDeltaUpdateBundles() {
	b.deltaUpdate = true
}

func (b *bundleInfoBuilder) deleteBundle(is *infoSchema, tblID int64) {
	delete(is.ruleBundleMap, tblID)
}

func (b *bundleInfoBuilder) markTableBundleShouldUpdate(tblID int64) {
	b.ensureMap()
	b.updateTables[tblID] = struct{}{}
}

func (b *bundleInfoBuilder) markPartitionBundleShouldUpdate(partID int64) {
	b.ensureMap()
	b.updatePartitions[partID] = struct{}{}
}

func (b *bundleInfoBuilder) markBundlesReferPolicyShouldUpdate(policyID int64) {
	b.ensureMap()
	b.updatePolicies[policyID] = struct{}{}
}

func (b *bundleInfoBuilder) updateInfoSchemaBundles(is *infoSchema) {
	if b.deltaUpdate {
		b.completeUpdateTables(is)
		for tblID := range b.updateTables {
			b.updateTableBundles(is, tblID)
		}
		return
	}

	// do full update bundles
	is.ruleBundleMap = make(map[int64]*placement.Bundle)
	for _, tbls := range is.schemaMap {
		for _, tbl := range tbls.tables {
			b.updateTableBundles(is, tbl.Meta().ID)
		}
	}
}

func (b *bundleInfoBuilder) completeUpdateTables(is *infoSchema) {
	if len(b.updatePolicies) == 0 && len(b.updatePartitions) == 0 {
		return
	}

	for _, tbls := range is.schemaMap {
		for _, tbl := range tbls.tables {
			tblInfo := tbl.Meta()
			if tblInfo.PlacementPolicyRef != nil {
				if _, ok := b.updatePolicies[tblInfo.PlacementPolicyRef.ID]; ok {
					b.markTableBundleShouldUpdate(tblInfo.ID)
				}
			}

			if tblInfo.Partition != nil {
				for _, par := range tblInfo.Partition.Definitions {
					if _, ok := b.updatePartitions[par.ID]; ok {
						b.markTableBundleShouldUpdate(tblInfo.ID)
					}
				}
			}
		}
	}
}

func (b *bundleInfoBuilder) updateTableBundles(is *infoSchema, tableID int64) {
	tbl, ok := is.TableByID(tableID)
	if !ok {
		b.deleteBundle(is, tableID)
		return
	}

	getter := &policyGetter{is: is}
	bundle, err := placement.NewTableBundle(getter, tbl.Meta())
	if err != nil {
		logutil.BgLogger().Error("create table bundle failed", zap.Error(err))
	} else if bundle != nil {
		is.ruleBundleMap[tableID] = bundle
	} else {
		b.deleteBundle(is, tableID)
	}

	if tbl.Meta().Partition == nil {
		return
	}

	for _, par := range tbl.Meta().Partition.Definitions {
		bundle, err = placement.NewPartitionBundle(getter, par)
		if err != nil {
			logutil.BgLogger().Error("create partition bundle failed",
				zap.Error(err),
				zap.Int64("partition id", par.ID),
			)
		} else if bundle != nil {
			is.ruleBundleMap[par.ID] = bundle
		} else {
			b.deleteBundle(is, par.ID)
		}
	}
}

// Builder builds a new InfoSchema.
type Builder struct {
	is *infoSchema
	// dbInfos do not need to be copied everytime applying a diff, instead,
	// they can be copied only once over the whole lifespan of Builder.
	// This map will indicate which DB has been copied, so that they
	// don't need to be copied again.
	dirtyDB map[string]bool
	// TODO: store is only used by autoid allocators
	// detach allocators from storage, use passed transaction in the feature
	store kv.Storage

	factory func() (pools.Resource, error)
	bundleInfoBuilder
}

// ApplyDiff applies SchemaDiff to the new InfoSchema.
// Return the detail updated table IDs that are produced from SchemaDiff and an error.
func (b *Builder) ApplyDiff(m *meta.Meta, diff *model.SchemaDiff) ([]int64, error) {
	b.is.schemaMetaVersion = diff.Version
	switch diff.Type {
	case model.ActionCreateSchema:
		return nil, b.applyCreateSchema(m, diff)
	case model.ActionDropSchema:
		return b.applyDropSchema(diff.SchemaID), nil
	case model.ActionRecoverSchema:
		return b.applyRecoverSchema(m, diff)
	case model.ActionModifySchemaCharsetAndCollate:
		return nil, b.applyModifySchemaCharsetAndCollate(m, diff)
	case model.ActionModifySchemaDefaultPlacement:
		return nil, b.applyModifySchemaDefaultPlacement(m, diff)
	case model.ActionCreatePlacementPolicy:
		return nil, b.applyCreatePolicy(m, diff)
	case model.ActionDropPlacementPolicy:
		return b.applyDropPolicy(diff.SchemaID), nil
	case model.ActionAlterPlacementPolicy:
		return b.applyAlterPolicy(m, diff)
	case model.ActionCreateResourceGroup:
		return nil, b.applyCreateOrAlterResourceGroup(m, diff)
	case model.ActionAlterResourceGroup:
		return nil, b.applyCreateOrAlterResourceGroup(m, diff)
	case model.ActionDropResourceGroup:
		return b.applyDropResourceGroup(m, diff), nil
	case model.ActionTruncateTablePartition, model.ActionTruncateTable:
		return b.applyTruncateTableOrPartition(m, diff)
	case model.ActionDropTable, model.ActionDropTablePartition:
		return b.applyDropTableOrPartition(m, diff)
	case model.ActionRecoverTable:
		return b.applyRecoverTable(m, diff)
	case model.ActionCreateTables:
		return b.applyCreateTables(m, diff)
	case model.ActionReorganizePartition:
		return b.applyReorganizePartition(m, diff)
	case model.ActionExchangeTablePartition:
		return b.applyExchangeTablePartition(m, diff)
	case model.ActionFlashbackCluster:
		return []int64{-1}, nil
	default:
		return b.applyDefaultAction(m, diff)
	}
}

func (b *Builder) applyCreateTables(m *meta.Meta, diff *model.SchemaDiff) ([]int64, error) {
	tblIDs := make([]int64, 0, len(diff.AffectedOpts))
	if diff.AffectedOpts != nil {
		for _, opt := range diff.AffectedOpts {
			affectedDiff := &model.SchemaDiff{
				Version:     diff.Version,
				Type:        model.ActionCreateTable,
				SchemaID:    opt.SchemaID,
				TableID:     opt.TableID,
				OldSchemaID: opt.OldSchemaID,
				OldTableID:  opt.OldTableID,
			}
			affectedIDs, err := b.ApplyDiff(m, affectedDiff)
			if err != nil {
				return nil, errors.Trace(err)
			}
			tblIDs = append(tblIDs, affectedIDs...)
		}
	}
	return tblIDs, nil
}

func (b *Builder) applyTruncateTableOrPartition(m *meta.Meta, diff *model.SchemaDiff) ([]int64, error) {
	tblIDs, err := b.applyTableUpdate(m, diff)
	if err != nil {
		return nil, errors.Trace(err)
	}

	if diff.Type == model.ActionTruncateTable {
		b.deleteBundle(b.is, diff.OldTableID)
		b.markTableBundleShouldUpdate(diff.TableID)
	}

	for _, opt := range diff.AffectedOpts {
		if diff.Type == model.ActionTruncateTablePartition {
			// Reduce the impact on DML when executing partition DDL. eg.
			// While session 1 performs the DML operation associated with partition 1,
			// the TRUNCATE operation of session 2 on partition 2 does not cause the operation of session 1 to fail.
			tblIDs = append(tblIDs, opt.OldTableID)
			b.markPartitionBundleShouldUpdate(opt.TableID)
		}
		b.deleteBundle(b.is, opt.OldTableID)
	}
	return tblIDs, nil
}

func (b *Builder) applyDropTableOrPartition(m *meta.Meta, diff *model.SchemaDiff) ([]int64, error) {
	tblIDs, err := b.applyTableUpdate(m, diff)
	if err != nil {
		return nil, errors.Trace(err)
	}

	b.markTableBundleShouldUpdate(diff.TableID)
	for _, opt := range diff.AffectedOpts {
		b.deleteBundle(b.is, opt.OldTableID)
	}
	return tblIDs, nil
}

func (b *Builder) applyReorganizePartition(m *meta.Meta, diff *model.SchemaDiff) ([]int64, error) {
	tblIDs, err := b.applyTableUpdate(m, diff)
	if err != nil {
		return nil, errors.Trace(err)
	}
	for _, opt := range diff.AffectedOpts {
		if opt.OldTableID != 0 {
			b.deleteBundle(b.is, opt.OldTableID)
		}
		if opt.TableID != 0 {
			b.markTableBundleShouldUpdate(opt.TableID)
		}
	}
	return tblIDs, nil
}

func (b *Builder) applyExchangeTablePartition(m *meta.Meta, diff *model.SchemaDiff) ([]int64, error) {
	// The partitioned table is not affected until the last stage
	if diff.OldTableID == diff.TableID && diff.OldSchemaID == diff.SchemaID {
		return b.applyTableUpdate(m, diff)
	}
	ntSchemaID := diff.OldSchemaID
	ntID := diff.OldTableID
	ptSchemaID := diff.SchemaID
	ptID := diff.TableID
	partID := diff.TableID
	if len(diff.AffectedOpts) > 0 {
<<<<<<< HEAD
=======
		// should always have len == 1
>>>>>>> 08b93fd1
		ptID = diff.AffectedOpts[0].TableID
		if diff.AffectedOpts[0].SchemaID != 0 {
			ptSchemaID = diff.AffectedOpts[0].SchemaID
		}
	}
	// The normal table needs to be updated first:
	// Just update the tables separately
	currDiff := &model.SchemaDiff{
<<<<<<< HEAD
		// This is only for the case since https://github.com/pingcap/tidb/pull/45877
		// Fixed now, by adding back the AffectedOpts
		// to carry the partitioned Table ID.
=======
>>>>>>> 08b93fd1
		Type:     diff.Type,
		Version:  diff.Version,
		TableID:  ntID,
		SchemaID: ntSchemaID,
	}
	if ptID != partID {
		currDiff.TableID = partID
		currDiff.OldTableID = ntID
		currDiff.OldSchemaID = ntSchemaID
	}
	ntIDs, err := b.applyTableUpdate(m, currDiff)
	if err != nil {
		return nil, errors.Trace(err)
	}
	// partID is the new id for the non-partitioned table!
	b.markTableBundleShouldUpdate(partID)
	// Then the partitioned table, will re-read the whole table, including all partitions!
	currDiff.TableID = ptID
	currDiff.SchemaID = ptSchemaID
	currDiff.OldTableID = ptID
	currDiff.OldSchemaID = ptSchemaID
	ptIDs, err := b.applyTableUpdate(m, currDiff)
	if err != nil {
		return nil, errors.Trace(err)
	}
	// ntID is the new id for the partition!
	b.markPartitionBundleShouldUpdate(ntID)
	err = updateAutoIDForExchangePartition(b.store, ptSchemaID, ptID, ntSchemaID, ntID)
	if err != nil {
		return nil, errors.Trace(err)
	}
	return append(ptIDs, ntIDs...), nil
}

func (b *Builder) applyRecoverTable(m *meta.Meta, diff *model.SchemaDiff) ([]int64, error) {
	tblIDs, err := b.applyTableUpdate(m, diff)
	if err != nil {
		return nil, errors.Trace(err)
	}

	for _, opt := range diff.AffectedOpts {
		b.markTableBundleShouldUpdate(opt.TableID)
	}
	return tblIDs, nil
}

func updateAutoIDForExchangePartition(store kv.Storage, ptSchemaID, ptID, ntSchemaID, ntID int64) error {
	err := kv.RunInNewTxn(kv.WithInternalSourceType(context.Background(), kv.InternalTxnDDL), store, true, func(ctx context.Context, txn kv.Transaction) error {
		t := meta.NewMeta(txn)
		ptAutoIDs, err := t.GetAutoIDAccessors(ptSchemaID, ptID).Get()
		if err != nil {
			return err
		}

		// non-partition table auto IDs.
		ntAutoIDs, err := t.GetAutoIDAccessors(ntSchemaID, ntID).Get()
		if err != nil {
			return err
		}

		// Set both tables to the maximum auto IDs between normal table and partitioned table.
		newAutoIDs := meta.AutoIDGroup{
			RowID:       mathutil.Max(ptAutoIDs.RowID, ntAutoIDs.RowID),
			IncrementID: mathutil.Max(ptAutoIDs.IncrementID, ntAutoIDs.IncrementID),
			RandomID:    mathutil.Max(ptAutoIDs.RandomID, ntAutoIDs.RandomID),
		}
		err = t.GetAutoIDAccessors(ptSchemaID, ptID).Put(newAutoIDs)
		if err != nil {
			return err
		}
		err = t.GetAutoIDAccessors(ntSchemaID, ntID).Put(newAutoIDs)
		if err != nil {
			return err
		}
		return nil
	})

	return err
}

func (b *Builder) applyDefaultAction(m *meta.Meta, diff *model.SchemaDiff) ([]int64, error) {
	tblIDs, err := b.applyTableUpdate(m, diff)
	if err != nil {
		return nil, errors.Trace(err)
	}

	for _, opt := range diff.AffectedOpts {
		var err error
		affectedDiff := &model.SchemaDiff{
			Version:     diff.Version,
			Type:        diff.Type,
			SchemaID:    opt.SchemaID,
			TableID:     opt.TableID,
			OldSchemaID: opt.OldSchemaID,
			OldTableID:  opt.OldTableID,
		}
		affectedIDs, err := b.ApplyDiff(m, affectedDiff)
		if err != nil {
			return nil, errors.Trace(err)
		}
		tblIDs = append(tblIDs, affectedIDs...)
	}

	return tblIDs, nil
}

func (b *Builder) applyTableUpdate(m *meta.Meta, diff *model.SchemaDiff) ([]int64, error) {
	roDBInfo, ok := b.is.SchemaByID(diff.SchemaID)
	if !ok {
		return nil, ErrDatabaseNotExists.GenWithStackByArgs(
			fmt.Sprintf("(Schema ID %d)", diff.SchemaID),
		)
	}
	dbInfo := b.getSchemaAndCopyIfNecessary(roDBInfo.Name.L)
	var oldTableID, newTableID int64
	switch diff.Type {
	case model.ActionCreateSequence, model.ActionRecoverTable:
		newTableID = diff.TableID
	case model.ActionCreateTable:
		// WARN: when support create table with foreign key in https://github.com/pingcap/tidb/pull/37148,
		// create table with foreign key requires a multi-step state change(none -> write-only -> public),
		// when the table's state changes from write-only to public, infoSchema need to drop the old table
		// which state is write-only, otherwise, infoSchema.sortedTablesBuckets will contain 2 table both
		// have the same ID, but one state is write-only, another table's state is public, it's unexpected.
		//
		// WARN: this change will break the compatibility if execute create table with foreign key DDL when upgrading TiDB,
		// since old-version TiDB doesn't know to delete the old table.
		// Since the cluster-index feature also has similar problem, we chose to prevent DDL execution during the upgrade process to avoid this issue.
		oldTableID = diff.OldTableID
		newTableID = diff.TableID
	case model.ActionDropTable, model.ActionDropView, model.ActionDropSequence:
		oldTableID = diff.TableID
	case model.ActionTruncateTable, model.ActionCreateView,
		model.ActionExchangeTablePartition:
		oldTableID = diff.OldTableID
		newTableID = diff.TableID
	default:
		oldTableID = diff.TableID
		newTableID = diff.TableID
	}
	// handle placement rule cache
	switch diff.Type {
	case model.ActionCreateTable:
		b.markTableBundleShouldUpdate(newTableID)
	case model.ActionDropTable:
		b.deleteBundle(b.is, oldTableID)
	case model.ActionTruncateTable:
		b.deleteBundle(b.is, oldTableID)
		b.markTableBundleShouldUpdate(newTableID)
	case model.ActionRecoverTable:
		b.markTableBundleShouldUpdate(newTableID)
	case model.ActionAlterTablePlacement:
		b.markTableBundleShouldUpdate(newTableID)
	}
	b.copySortedTables(oldTableID, newTableID)

	tblIDs := make([]int64, 0, 2)
	// We try to reuse the old allocator, so the cached auto ID can be reused.
	var allocs autoid.Allocators
	if tableIDIsValid(oldTableID) {
		if oldTableID == newTableID && (diff.Type != model.ActionRenameTable && diff.Type != model.ActionRenameTables) &&
			// For repairing table in TiDB cluster, given 2 normal node and 1 repair node.
			// For normal node's information schema, repaired table is existed.
			// For repair node's information schema, repaired table is filtered (couldn't find it in `is`).
			// So here skip to reserve the allocators when repairing table.
			diff.Type != model.ActionRepairTable &&
			// Alter sequence will change the sequence info in the allocator, so the old allocator is not valid any more.
			diff.Type != model.ActionAlterSequence {
			oldAllocs, _ := b.is.AllocByID(oldTableID)
			allocs = filterAllocators(diff, oldAllocs)
		}

		tmpIDs := tblIDs
		if (diff.Type == model.ActionRenameTable || diff.Type == model.ActionRenameTables) && diff.OldSchemaID != diff.SchemaID {
			oldRoDBInfo, ok := b.is.SchemaByID(diff.OldSchemaID)
			if !ok {
				return nil, ErrDatabaseNotExists.GenWithStackByArgs(
					fmt.Sprintf("(Schema ID %d)", diff.OldSchemaID),
				)
			}
			oldDBInfo := b.getSchemaAndCopyIfNecessary(oldRoDBInfo.Name.L)
			tmpIDs = b.applyDropTable(oldDBInfo, oldTableID, tmpIDs)
		} else {
			tmpIDs = b.applyDropTable(dbInfo, oldTableID, tmpIDs)
		}

		if oldTableID != newTableID {
			// Update tblIDs only when oldTableID != newTableID because applyCreateTable() also updates tblIDs.
			tblIDs = tmpIDs
		}
	}
	if tableIDIsValid(newTableID) {
		// All types except DropTableOrView.
		var err error
		tblIDs, err = b.applyCreateTable(m, dbInfo, newTableID, allocs, diff.Type, tblIDs)
		if err != nil {
			return nil, errors.Trace(err)
		}
	}
	return tblIDs, nil
}

func filterAllocators(diff *model.SchemaDiff, oldAllocs autoid.Allocators) autoid.Allocators {
	var newAllocs autoid.Allocators
	switch diff.Type {
	case model.ActionRebaseAutoID, model.ActionModifyTableAutoIdCache:
		// Only drop auto-increment allocator.
		newAllocs = oldAllocs.Filter(func(a autoid.Allocator) bool {
			tp := a.GetType()
			return tp != autoid.RowIDAllocType && tp != autoid.AutoIncrementType
		})
	case model.ActionRebaseAutoRandomBase:
		// Only drop auto-random allocator.
		newAllocs = oldAllocs.Filter(func(a autoid.Allocator) bool {
			tp := a.GetType()
			return tp != autoid.AutoRandomType
		})
	default:
		// Keep all allocators.
		newAllocs = oldAllocs
	}
	return newAllocs
}

func appendAffectedIDs(affected []int64, tblInfo *model.TableInfo) []int64 {
	affected = append(affected, tblInfo.ID)
	if pi := tblInfo.GetPartitionInfo(); pi != nil {
		for _, def := range pi.Definitions {
			affected = append(affected, def.ID)
		}
	}
	return affected
}

// copySortedTables copies sortedTables for old table and new table for later modification.
func (b *Builder) copySortedTables(oldTableID, newTableID int64) {
	if tableIDIsValid(oldTableID) {
		b.copySortedTablesBucket(tableBucketIdx(oldTableID))
	}
	if tableIDIsValid(newTableID) && newTableID != oldTableID {
		b.copySortedTablesBucket(tableBucketIdx(newTableID))
	}
}

func (b *Builder) applyCreateOrAlterResourceGroup(m *meta.Meta, diff *model.SchemaDiff) error {
	group, err := m.GetResourceGroup(diff.SchemaID)
	if err != nil {
		return errors.Trace(err)
	}
	if group == nil {
		return ErrResourceGroupNotExists.GenWithStackByArgs(fmt.Sprintf("(Group ID %d)", diff.SchemaID))
	}
	// TODO: need mark updated?
	b.is.setResourceGroup(group)
	return nil
}

func (b *Builder) applyDropResourceGroup(m *meta.Meta, diff *model.SchemaDiff) []int64 {
	group, ok := b.is.ResourceGroupByID(diff.SchemaID)
	if !ok {
		return nil
	}
	b.is.deleteResourceGroup(group.Name.L)
	// TODO: return the related information.
	return []int64{}
}

func (b *Builder) applyCreatePolicy(m *meta.Meta, diff *model.SchemaDiff) error {
	po, err := m.GetPolicy(diff.SchemaID)
	if err != nil {
		return errors.Trace(err)
	}
	if po == nil {
		return ErrPlacementPolicyNotExists.GenWithStackByArgs(
			fmt.Sprintf("(Policy ID %d)", diff.SchemaID),
		)
	}

	if _, ok := b.is.PolicyByID(po.ID); ok {
		// if old policy with the same id exists, it means replace,
		// so the tables referring this policy's bundle should be updated
		b.markBundlesReferPolicyShouldUpdate(po.ID)
	}

	b.is.setPolicy(po)
	return nil
}

func (b *Builder) applyAlterPolicy(m *meta.Meta, diff *model.SchemaDiff) ([]int64, error) {
	po, err := m.GetPolicy(diff.SchemaID)
	if err != nil {
		return nil, errors.Trace(err)
	}

	if po == nil {
		return nil, ErrPlacementPolicyNotExists.GenWithStackByArgs(
			fmt.Sprintf("(Policy ID %d)", diff.SchemaID),
		)
	}

	b.is.setPolicy(po)
	b.markBundlesReferPolicyShouldUpdate(po.ID)
	// TODO: return the policy related table ids
	return []int64{}, nil
}

func (b *Builder) applyCreateSchema(m *meta.Meta, diff *model.SchemaDiff) error {
	di, err := m.GetDatabase(diff.SchemaID)
	if err != nil {
		return errors.Trace(err)
	}
	if di == nil {
		// When we apply an old schema diff, the database may has been dropped already, so we need to fall back to
		// full load.
		return ErrDatabaseNotExists.GenWithStackByArgs(
			fmt.Sprintf("(Schema ID %d)", diff.SchemaID),
		)
	}
	b.is.schemaMap[di.Name.L] = &schemaTables{dbInfo: di, tables: make(map[string]table.Table)}
	return nil
}

func (b *Builder) applyModifySchemaCharsetAndCollate(m *meta.Meta, diff *model.SchemaDiff) error {
	di, err := m.GetDatabase(diff.SchemaID)
	if err != nil {
		return errors.Trace(err)
	}
	if di == nil {
		// This should never happen.
		return ErrDatabaseNotExists.GenWithStackByArgs(
			fmt.Sprintf("(Schema ID %d)", diff.SchemaID),
		)
	}
	newDbInfo := b.getSchemaAndCopyIfNecessary(di.Name.L)
	newDbInfo.Charset = di.Charset
	newDbInfo.Collate = di.Collate
	return nil
}

func (b *Builder) applyModifySchemaDefaultPlacement(m *meta.Meta, diff *model.SchemaDiff) error {
	di, err := m.GetDatabase(diff.SchemaID)
	if err != nil {
		return errors.Trace(err)
	}
	if di == nil {
		// This should never happen.
		return ErrDatabaseNotExists.GenWithStackByArgs(
			fmt.Sprintf("(Schema ID %d)", diff.SchemaID),
		)
	}
	newDbInfo := b.getSchemaAndCopyIfNecessary(di.Name.L)
	newDbInfo.PlacementPolicyRef = di.PlacementPolicyRef
	return nil
}

func (b *Builder) applyDropPolicy(PolicyID int64) []int64 {
	po, ok := b.is.PolicyByID(PolicyID)
	if !ok {
		return nil
	}
	b.is.deletePolicy(po.Name.L)
	// TODO: return the policy related table ids
	return []int64{}
}

func (b *Builder) applyDropSchema(schemaID int64) []int64 {
	di, ok := b.is.SchemaByID(schemaID)
	if !ok {
		return nil
	}
	delete(b.is.schemaMap, di.Name.L)

	// Copy the sortedTables that contain the table we are going to drop.
	tableIDs := make([]int64, 0, len(di.Tables))
	bucketIdxMap := make(map[int]struct{}, len(di.Tables))
	for _, tbl := range di.Tables {
		bucketIdxMap[tableBucketIdx(tbl.ID)] = struct{}{}
		// TODO: If the table ID doesn't exist.
		tableIDs = appendAffectedIDs(tableIDs, tbl)
	}
	for bucketIdx := range bucketIdxMap {
		b.copySortedTablesBucket(bucketIdx)
	}

	di = di.Clone()
	for _, id := range tableIDs {
		b.deleteBundle(b.is, id)
		b.applyDropTable(di, id, nil)
	}
	return tableIDs
}

func (b *Builder) applyRecoverSchema(m *meta.Meta, diff *model.SchemaDiff) ([]int64, error) {
	if di, ok := b.is.SchemaByID(diff.SchemaID); ok {
		return nil, ErrDatabaseExists.GenWithStackByArgs(
			fmt.Sprintf("(Schema ID %d)", di.ID),
		)
	}
	di, err := m.GetDatabase(diff.SchemaID)
	if err != nil {
		return nil, errors.Trace(err)
	}
	b.is.schemaMap[di.Name.L] = &schemaTables{
		dbInfo: di,
		tables: make(map[string]table.Table, len(diff.AffectedOpts)),
	}
	return b.applyCreateTables(m, diff)
}

func (b *Builder) copySortedTablesBucket(bucketIdx int) {
	oldSortedTables := b.is.sortedTablesBuckets[bucketIdx]
	newSortedTables := make(sortedTables, len(oldSortedTables))
	copy(newSortedTables, oldSortedTables)
	b.is.sortedTablesBuckets[bucketIdx] = newSortedTables
}

func (b *Builder) applyCreateTable(m *meta.Meta, dbInfo *model.DBInfo, tableID int64, allocs autoid.Allocators, tp model.ActionType, affected []int64) ([]int64, error) {
	tblInfo, err := m.GetTable(dbInfo.ID, tableID)
	if err != nil {
		return nil, errors.Trace(err)
	}
	if tblInfo == nil {
		// When we apply an old schema diff, the table may has been dropped already, so we need to fall back to
		// full load.
		return nil, ErrTableNotExists.GenWithStackByArgs(
			fmt.Sprintf("(Schema ID %d)", dbInfo.ID),
			fmt.Sprintf("(Table ID %d)", tableID),
		)
	}

	switch tp {
	case model.ActionDropTablePartition:
	case model.ActionTruncateTablePartition:
	// ReorganizePartition handle the bundles in applyReorganizePartition
	case model.ActionReorganizePartition:
	default:
		pi := tblInfo.GetPartitionInfo()
		if pi != nil {
			for _, partition := range pi.Definitions {
				b.markPartitionBundleShouldUpdate(partition.ID)
			}
		}
	}

	if tp != model.ActionTruncateTablePartition {
		affected = appendAffectedIDs(affected, tblInfo)
	}

	// Failpoint check whether tableInfo should be added to repairInfo.
	// Typically used in repair table test to load mock `bad` tableInfo into repairInfo.
	failpoint.Inject("repairFetchCreateTable", func(val failpoint.Value) {
		if val.(bool) {
			if domainutil.RepairInfo.InRepairMode() && tp != model.ActionRepairTable && domainutil.RepairInfo.CheckAndFetchRepairedTable(dbInfo, tblInfo) {
				failpoint.Return(nil, nil)
			}
		}
	})

	ConvertCharsetCollateToLowerCaseIfNeed(tblInfo)
	ConvertOldVersionUTF8ToUTF8MB4IfNeed(tblInfo)

	if len(allocs.Allocs) == 0 {
		allocs = autoid.NewAllocatorsFromTblInfo(b.store, dbInfo.ID, tblInfo)
	} else {
		tblVer := autoid.AllocOptionTableInfoVersion(tblInfo.Version)
		switch tp {
		case model.ActionRebaseAutoID, model.ActionModifyTableAutoIdCache:
			idCacheOpt := autoid.CustomAutoIncCacheOption(tblInfo.AutoIdCache)
			// If the allocator type might be AutoIncrementType, create both AutoIncrementType
			// and RowIDAllocType allocator for it. Because auto id and row id could share the same allocator.
			// Allocate auto id may route to allocate row id, if row id allocator is nil, the program panic!
			for _, tp := range [2]autoid.AllocatorType{autoid.AutoIncrementType, autoid.RowIDAllocType} {
				newAlloc := autoid.NewAllocator(b.store, dbInfo.ID, tblInfo.ID, tblInfo.IsAutoIncColUnsigned(), tp, tblVer, idCacheOpt)
				allocs = allocs.Append(newAlloc)
			}
		case model.ActionRebaseAutoRandomBase:
			newAlloc := autoid.NewAllocator(b.store, dbInfo.ID, tblInfo.ID, tblInfo.IsAutoRandomBitColUnsigned(), autoid.AutoRandomType, tblVer)
			allocs = allocs.Append(newAlloc)
		case model.ActionModifyColumn:
			// Change column attribute from auto_increment to auto_random.
			if tblInfo.ContainsAutoRandomBits() && allocs.Get(autoid.AutoRandomType) == nil {
				// Remove auto_increment allocator.
				allocs = allocs.Filter(func(a autoid.Allocator) bool {
					return a.GetType() != autoid.AutoIncrementType && a.GetType() != autoid.RowIDAllocType
				})
				newAlloc := autoid.NewAllocator(b.store, dbInfo.ID, tblInfo.ID, tblInfo.IsAutoRandomBitColUnsigned(), autoid.AutoRandomType, tblVer)
				allocs = allocs.Append(newAlloc)
			}
		}
	}
	tbl, err := b.tableFromMeta(allocs, tblInfo)
	if err != nil {
		return nil, errors.Trace(err)
	}

	b.is.addReferredForeignKeys(dbInfo.Name, tblInfo)

	tableNames := b.is.schemaMap[dbInfo.Name.L]
	tableNames.tables[tblInfo.Name.L] = tbl
	bucketIdx := tableBucketIdx(tableID)
	sortedTbls := b.is.sortedTablesBuckets[bucketIdx]
	sortedTbls = append(sortedTbls, tbl)
	slices.SortFunc(sortedTbls, func(i, j table.Table) bool {
		return i.Meta().ID < j.Meta().ID
	})
	b.is.sortedTablesBuckets[bucketIdx] = sortedTbls

	if tblInfo.TempTableType != model.TempTableNone {
		b.addTemporaryTable(tableID)
	}

	newTbl, ok := b.is.TableByID(tableID)
	if ok {
		dbInfo.Tables = append(dbInfo.Tables, newTbl.Meta())
	}
	return affected, nil
}

// ConvertCharsetCollateToLowerCaseIfNeed convert the charset / collation of table and its columns to lower case,
// if the table's version is prior to TableInfoVersion3.
func ConvertCharsetCollateToLowerCaseIfNeed(tbInfo *model.TableInfo) {
	if tbInfo.Version >= model.TableInfoVersion3 {
		return
	}
	tbInfo.Charset = strings.ToLower(tbInfo.Charset)
	tbInfo.Collate = strings.ToLower(tbInfo.Collate)
	for _, col := range tbInfo.Columns {
		col.SetCharset(strings.ToLower(col.GetCharset()))
		col.SetCollate(strings.ToLower(col.GetCollate()))
	}
}

// ConvertOldVersionUTF8ToUTF8MB4IfNeed convert old version UTF8 to UTF8MB4 if config.TreatOldVersionUTF8AsUTF8MB4 is enable.
func ConvertOldVersionUTF8ToUTF8MB4IfNeed(tbInfo *model.TableInfo) {
	if tbInfo.Version >= model.TableInfoVersion2 || !config.GetGlobalConfig().TreatOldVersionUTF8AsUTF8MB4 {
		return
	}
	if tbInfo.Charset == charset.CharsetUTF8 {
		tbInfo.Charset = charset.CharsetUTF8MB4
		tbInfo.Collate = charset.CollationUTF8MB4
	}
	for _, col := range tbInfo.Columns {
		if col.Version < model.ColumnInfoVersion2 && col.GetCharset() == charset.CharsetUTF8 {
			col.SetCharset(charset.CharsetUTF8MB4)
			col.SetCollate(charset.CollationUTF8MB4)
		}
	}
}

func (b *Builder) applyDropTable(dbInfo *model.DBInfo, tableID int64, affected []int64) []int64 {
	bucketIdx := tableBucketIdx(tableID)
	sortedTbls := b.is.sortedTablesBuckets[bucketIdx]
	idx := sortedTbls.searchTable(tableID)
	if idx == -1 {
		return affected
	}
	if tableNames, ok := b.is.schemaMap[dbInfo.Name.L]; ok {
		tblInfo := sortedTbls[idx].Meta()
		delete(tableNames.tables, tblInfo.Name.L)
		affected = appendAffectedIDs(affected, tblInfo)
	}
	// Remove the table in sorted table slice.
	b.is.sortedTablesBuckets[bucketIdx] = append(sortedTbls[0:idx], sortedTbls[idx+1:]...)

	// Remove the table in temporaryTables
	if b.is.temporaryTableIDs != nil {
		delete(b.is.temporaryTableIDs, tableID)
	}

	// The old DBInfo still holds a reference to old table info, we need to remove it.
	for i, tblInfo := range dbInfo.Tables {
		if tblInfo.ID == tableID {
			if i == len(dbInfo.Tables)-1 {
				dbInfo.Tables = dbInfo.Tables[:i]
			} else {
				dbInfo.Tables = append(dbInfo.Tables[:i], dbInfo.Tables[i+1:]...)
			}
			b.is.deleteReferredForeignKeys(dbInfo.Name, tblInfo)
			break
		}
	}
	return affected
}

// Build builds and returns the built infoschema.
func (b *Builder) Build() InfoSchema {
	b.updateInfoSchemaBundles(b.is)
	return b.is
}

// InitWithOldInfoSchema initializes an empty new InfoSchema by copies all the data from old InfoSchema.
func (b *Builder) InitWithOldInfoSchema(oldSchema InfoSchema) *Builder {
	oldIS := oldSchema.(*infoSchema)
	b.is.schemaMetaVersion = oldIS.schemaMetaVersion
	b.copySchemasMap(oldIS)
	b.copyBundlesMap(oldIS)
	b.copyPoliciesMap(oldIS)
	b.copyResourceGroupMap(oldIS)
	b.copyTemporaryTableIDsMap(oldIS)
	b.copyReferredForeignKeyMap(oldIS)

	copy(b.is.sortedTablesBuckets, oldIS.sortedTablesBuckets)
	return b
}

func (b *Builder) copySchemasMap(oldIS *infoSchema) {
	for k, v := range oldIS.schemaMap {
		b.is.schemaMap[k] = v
	}
}

func (b *Builder) copyBundlesMap(oldIS *infoSchema) {
	b.is.ruleBundleMap = make(map[int64]*placement.Bundle)
	for id, v := range oldIS.ruleBundleMap {
		b.is.ruleBundleMap[id] = v
	}
}

func (b *Builder) copyPoliciesMap(oldIS *infoSchema) {
	is := b.is
	for _, v := range oldIS.AllPlacementPolicies() {
		is.policyMap[v.Name.L] = v
	}
}

func (b *Builder) copyResourceGroupMap(oldIS *infoSchema) {
	is := b.is
	for _, v := range oldIS.AllResourceGroups() {
		is.resourceGroupMap[v.Name.L] = v
	}
}

func (b *Builder) copyTemporaryTableIDsMap(oldIS *infoSchema) {
	is := b.is
	if len(oldIS.temporaryTableIDs) == 0 {
		is.temporaryTableIDs = nil
		return
	}

	is.temporaryTableIDs = make(map[int64]struct{})
	for tblID := range oldIS.temporaryTableIDs {
		is.temporaryTableIDs[tblID] = struct{}{}
	}
}

func (b *Builder) copyReferredForeignKeyMap(oldIS *infoSchema) {
	for k, v := range oldIS.referredForeignKeyMap {
		b.is.referredForeignKeyMap[k] = v
	}
}

// getSchemaAndCopyIfNecessary creates a new schemaTables instance when a table in the database has changed.
// It also does modifications on the new one because old schemaTables must be read-only.
// And it will only copy the changed database once in the lifespan of the Builder.
// NOTE: please make sure the dbName is in lowercase.
func (b *Builder) getSchemaAndCopyIfNecessary(dbName string) *model.DBInfo {
	if !b.dirtyDB[dbName] {
		b.dirtyDB[dbName] = true
		oldSchemaTables := b.is.schemaMap[dbName]
		newSchemaTables := &schemaTables{
			dbInfo: oldSchemaTables.dbInfo.Copy(),
			tables: make(map[string]table.Table, len(oldSchemaTables.tables)),
		}
		for k, v := range oldSchemaTables.tables {
			newSchemaTables.tables[k] = v
		}
		b.is.schemaMap[dbName] = newSchemaTables
		return newSchemaTables.dbInfo
	}
	return b.is.schemaMap[dbName].dbInfo
}

// InitWithDBInfos initializes an empty new InfoSchema with a slice of DBInfo, all placement rules, and schema version.
func (b *Builder) InitWithDBInfos(dbInfos []*model.DBInfo, policies []*model.PolicyInfo, resourceGroups []*model.ResourceGroupInfo, schemaVersion int64) (*Builder, error) {
	info := b.is
	info.schemaMetaVersion = schemaVersion
	// build the policies.
	for _, policy := range policies {
		info.setPolicy(policy)
	}

	// build the groups.
	for _, group := range resourceGroups {
		info.setResourceGroup(group)
	}

	// Maintain foreign key reference information.
	for _, di := range dbInfos {
		for _, t := range di.Tables {
			b.is.addReferredForeignKeys(di.Name, t)
		}
	}

	for _, di := range dbInfos {
		err := b.createSchemaTablesForDB(di, b.tableFromMeta)
		if err != nil {
			return nil, errors.Trace(err)
		}
	}

	// Initialize virtual tables.
	for _, driver := range drivers {
		err := b.createSchemaTablesForDB(driver.DBInfo, driver.TableFromMeta)
		if err != nil {
			return nil, errors.Trace(err)
		}
	}

	// Sort all tables by `ID`
	for _, v := range info.sortedTablesBuckets {
		slices.SortFunc(v, func(a, b table.Table) bool {
			return a.Meta().ID < b.Meta().ID
		})
	}
	return b, nil
}

func (b *Builder) tableFromMeta(alloc autoid.Allocators, tblInfo *model.TableInfo) (table.Table, error) {
	ret, err := tables.TableFromMeta(alloc, tblInfo)
	if err != nil {
		return nil, errors.Trace(err)
	}
	if t, ok := ret.(table.CachedTable); ok {
		var tmp pools.Resource
		tmp, err = b.factory()
		if err != nil {
			return nil, errors.Trace(err)
		}

		err = t.Init(tmp.(sqlexec.SQLExecutor))
		if err != nil {
			return nil, errors.Trace(err)
		}
	}
	return ret, nil
}

type tableFromMetaFunc func(alloc autoid.Allocators, tblInfo *model.TableInfo) (table.Table, error)

func (b *Builder) createSchemaTablesForDB(di *model.DBInfo, tableFromMeta tableFromMetaFunc) error {
	schTbls := &schemaTables{
		dbInfo: di,
		tables: make(map[string]table.Table, len(di.Tables)),
	}
	b.is.schemaMap[di.Name.L] = schTbls

	for _, t := range di.Tables {
		allocs := autoid.NewAllocatorsFromTblInfo(b.store, di.ID, t)
		var tbl table.Table
		tbl, err := tableFromMeta(allocs, t)
		if err != nil {
			return errors.Wrap(err, fmt.Sprintf("Build table `%s`.`%s` schema failed", di.Name.O, t.Name.O))
		}
		schTbls.tables[t.Name.L] = tbl
		sortedTbls := b.is.sortedTablesBuckets[tableBucketIdx(t.ID)]
		b.is.sortedTablesBuckets[tableBucketIdx(t.ID)] = append(sortedTbls, tbl)
		if tblInfo := tbl.Meta(); tblInfo.TempTableType != model.TempTableNone {
			b.addTemporaryTable(tblInfo.ID)
		}
	}
	return nil
}

func (b *Builder) addTemporaryTable(tblID int64) {
	if b.is.temporaryTableIDs == nil {
		b.is.temporaryTableIDs = make(map[int64]struct{})
	}
	b.is.temporaryTableIDs[tblID] = struct{}{}
}

type virtualTableDriver struct {
	*model.DBInfo
	TableFromMeta tableFromMetaFunc
}

var drivers []*virtualTableDriver

// RegisterVirtualTable register virtual tables to the builder.
func RegisterVirtualTable(dbInfo *model.DBInfo, tableFromMeta tableFromMetaFunc) {
	drivers = append(drivers, &virtualTableDriver{dbInfo, tableFromMeta})
}

// NewBuilder creates a new Builder with a Handle.
func NewBuilder(store kv.Storage, factory func() (pools.Resource, error)) *Builder {
	return &Builder{
		store: store,
		is: &infoSchema{
			schemaMap:             map[string]*schemaTables{},
			policyMap:             map[string]*model.PolicyInfo{},
			resourceGroupMap:      map[string]*model.ResourceGroupInfo{},
			ruleBundleMap:         map[int64]*placement.Bundle{},
			sortedTablesBuckets:   make([]sortedTables, bucketCount),
			referredForeignKeyMap: make(map[SchemaAndTableName][]*model.ReferredFKInfo),
		},
		dirtyDB: make(map[string]bool),
		factory: factory,
	}
}

func tableBucketIdx(tableID int64) int {
	return int(tableID % bucketCount)
}

func tableIDIsValid(tableID int64) bool {
	return tableID != 0
}<|MERGE_RESOLUTION|>--- conflicted
+++ resolved
@@ -322,10 +322,7 @@
 	ptID := diff.TableID
 	partID := diff.TableID
 	if len(diff.AffectedOpts) > 0 {
-<<<<<<< HEAD
-=======
 		// should always have len == 1
->>>>>>> 08b93fd1
 		ptID = diff.AffectedOpts[0].TableID
 		if diff.AffectedOpts[0].SchemaID != 0 {
 			ptSchemaID = diff.AffectedOpts[0].SchemaID
@@ -334,12 +331,6 @@
 	// The normal table needs to be updated first:
 	// Just update the tables separately
 	currDiff := &model.SchemaDiff{
-<<<<<<< HEAD
-		// This is only for the case since https://github.com/pingcap/tidb/pull/45877
-		// Fixed now, by adding back the AffectedOpts
-		// to carry the partitioned Table ID.
-=======
->>>>>>> 08b93fd1
 		Type:     diff.Type,
 		Version:  diff.Version,
 		TableID:  ntID,
