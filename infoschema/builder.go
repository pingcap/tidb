// Copyright 2016 PingCAP, Inc.
//
// Licensed under the Apache License, Version 2.0 (the "License");
// you may not use this file except in compliance with the License.
// You may obtain a copy of the License at
//
//     http://www.apache.org/licenses/LICENSE-2.0
//
// Unless required by applicable law or agreed to in writing, software
// distributed under the License is distributed on an "AS IS" BASIS,
// WITHOUT WARRANTIES OR CONDITIONS OF ANY KIND, either express or implied.
// See the License for the specific language governing permissions and
// limitations under the License.

package infoschema

import (
	"context"
	"fmt"
	"sort"
	"strings"

	"github.com/ngaut/pools"
	"github.com/pingcap/errors"
	"github.com/pingcap/failpoint"
	"github.com/pingcap/tidb/config"
	"github.com/pingcap/tidb/ddl/placement"
	"github.com/pingcap/tidb/domain/infosync"
	"github.com/pingcap/tidb/kv"
	"github.com/pingcap/tidb/meta"
	"github.com/pingcap/tidb/meta/autoid"
	"github.com/pingcap/tidb/parser/charset"
	"github.com/pingcap/tidb/parser/model"
	"github.com/pingcap/tidb/table"
	"github.com/pingcap/tidb/table/tables"
	"github.com/pingcap/tidb/util/domainutil"
	"github.com/pingcap/tidb/util/sqlexec"
)

// Builder builds a new InfoSchema.
type Builder struct {
	is *infoSchema
	// dbInfos do not need to be copied everytime applying a diff, instead,
	// they can be copied only once over the whole lifespan of Builder.
	// This map will indicate which DB has been copied, so that they
	// don't need to be copied again.
	dirtyDB map[string]bool
	// TODO: store is only used by autoid allocators
	// detach allocators from storage, use passed transaction in the feature
	store kv.Storage
	// TODO: renewLeaseCh is only used to pass data between table and domain
	renewLeaseCh chan func()
	factory      func() (pools.Resource, error)
}

// ApplyDiff applies SchemaDiff to the new InfoSchema.
// Return the detail updated table IDs that are produced from SchemaDiff and an error.
func (b *Builder) ApplyDiff(m *meta.Meta, diff *model.SchemaDiff) ([]int64, error) {
	b.is.schemaMetaVersion = diff.Version
	var tblIDs []int64
	var err error
	switch diff.Type {
	case model.ActionCreateSchema:
		return nil, b.applyCreateSchema(m, diff)
	case model.ActionDropSchema:
		return b.applyDropSchema(diff.SchemaID), nil
	case model.ActionModifySchemaCharsetAndCollate:
		return nil, b.applyModifySchemaCharsetAndCollate(m, diff)
	case model.ActionModifySchemaDefaultPlacement:
		return nil, b.applyModifySchemaDefaultPlacement(m, diff)
	case model.ActionCreatePlacementPolicy:
		return nil, b.applyCreatePolicy(m, diff)
	case model.ActionDropPlacementPolicy:
		return b.applyDropPolicy(diff.SchemaID), nil
	case model.ActionAlterPlacementPolicy:
		return b.applyAlterPolicy(m, diff)
<<<<<<< HEAD
	case model.ActionCreateTables:
		roDBInfo, ok := b.is.SchemaByID(diff.SchemaID)
		if !ok {
			return nil, ErrDatabaseNotExists.GenWithStackByArgs(
				fmt.Sprintf("(Schema ID %d)", diff.SchemaID),
			)
		}
		dbInfo := b.copySchemaTables(roDBInfo.Name.L)

		tblIDs := make([]int64, 0, len(diff.AffectedOpts))
		if diff.AffectedOpts != nil {
			for _, opt := range diff.AffectedOpts {
				affectedDiff := &model.SchemaDiff{
					Version:     diff.Version,
					Type:        model.ActionCreateTable,
					SchemaID:    opt.SchemaID,
					TableID:     opt.TableID,
					OldSchemaID: opt.OldSchemaID,
					OldTableID:  opt.OldTableID,
				}
				affectedIDs, err := b.defaultApplyDiff(m, affectedDiff, dbInfo)
				if err != nil {
					return nil, errors.Trace(err)
				}
				tblIDs = append(tblIDs, affectedIDs...)
			}
		}
		return tblIDs, nil
	default:
		roDBInfo, ok := b.is.SchemaByID(diff.SchemaID)
		if !ok {
			return nil, ErrDatabaseNotExists.GenWithStackByArgs(
				fmt.Sprintf("(Schema ID %d)", diff.SchemaID),
			)
		}
		dbInfo := b.copySchemaTables(roDBInfo.Name.L)
		return b.defaultApplyDiff(m, diff, dbInfo)
	}
}

// defaultApplyDiff handles all action types that is not handled in ApplyDiff.
func (b *Builder) defaultApplyDiff(m *meta.Meta, diff *model.SchemaDiff, dbInfo *model.DBInfo) ([]int64, error) {
=======
	default:
		switch diff.Type {
		case model.ActionTruncateTablePartition, model.ActionTruncateTable:
			tblIDs, err = b.applyTruncateTableOrPartition(m, diff)
		case model.ActionDropTable, model.ActionDropTablePartition:
			tblIDs, err = b.applyDropTableOrParition(m, diff)
		case model.ActionRecoverTable:
			tblIDs, err = b.applyRecoverTable(m, diff)
		default:
			tblIDs, err = b.applyDefaultAction(m, diff)
		}
	}
	return tblIDs, err
}

func (b *Builder) applyTruncateTableOrPartition(m *meta.Meta, diff *model.SchemaDiff) ([]int64, error) {
	tblIDs, err := b.applyTableUpdate(m, diff)
	if err != nil {
		return nil, errors.Trace(err)
	}

	for _, opt := range diff.AffectedOpts {
		if diff.Type == model.ActionTruncateTablePartition {
			// Reduce the impact on DML when executing partition DDL. eg.
			// While session 1 performs the DML operation associated with partition 1,
			// the TRUNCATE operation of session 2 on partition 2 does not cause the operation of session 1 to fail.
			tblIDs = append(tblIDs, opt.OldTableID)
		}
		b.applyPlacementDelete(placement.GroupID(opt.OldTableID))
		err := b.applyPlacementUpdate(placement.GroupID(opt.TableID))
		if err != nil {
			return nil, errors.Trace(err)
		}
	}
	return tblIDs, nil
}

func (b *Builder) applyDropTableOrParition(m *meta.Meta, diff *model.SchemaDiff) ([]int64, error) {
	tblIDs, err := b.applyTableUpdate(m, diff)
	if err != nil {
		return nil, errors.Trace(err)
	}

	for _, opt := range diff.AffectedOpts {
		b.applyPlacementDelete(placement.GroupID(opt.OldTableID))
	}
	return tblIDs, nil
}

func (b *Builder) applyRecoverTable(m *meta.Meta, diff *model.SchemaDiff) ([]int64, error) {
	tblIDs, err := b.applyTableUpdate(m, diff)
	if err != nil {
		return nil, errors.Trace(err)
	}

	for _, opt := range diff.AffectedOpts {
		err := b.applyPlacementUpdate(placement.GroupID(opt.TableID))
		if err != nil {
			return nil, errors.Trace(err)
		}
	}
	return tblIDs, nil
}

func (b *Builder) applyDefaultAction(m *meta.Meta, diff *model.SchemaDiff) ([]int64, error) {
	tblIDs, err := b.applyTableUpdate(m, diff)
	if err != nil {
		return nil, errors.Trace(err)
	}

	for _, opt := range diff.AffectedOpts {
		var err error
		affectedDiff := &model.SchemaDiff{
			Version:     diff.Version,
			Type:        diff.Type,
			SchemaID:    opt.SchemaID,
			TableID:     opt.TableID,
			OldSchemaID: opt.OldSchemaID,
			OldTableID:  opt.OldTableID,
		}
		affectedIDs, err := b.ApplyDiff(m, affectedDiff)
		if err != nil {
			return nil, errors.Trace(err)
		}
		tblIDs = append(tblIDs, affectedIDs...)
	}

	return tblIDs, nil
}

func (b *Builder) applyTableUpdate(m *meta.Meta, diff *model.SchemaDiff) ([]int64, error) {
	roDBInfo, ok := b.is.SchemaByID(diff.SchemaID)
	if !ok {
		return nil, ErrDatabaseNotExists.GenWithStackByArgs(
			fmt.Sprintf("(Schema ID %d)", diff.SchemaID),
		)
	}
	dbInfo := b.getSchemaAndCopyIfNecessary(roDBInfo.Name.L)
>>>>>>> 9412b8b1
	var oldTableID, newTableID int64
	switch diff.Type {
	case model.ActionCreateTable, model.ActionCreateSequence, model.ActionRecoverTable:
		newTableID = diff.TableID
	case model.ActionDropTable, model.ActionDropView, model.ActionDropSequence:
		oldTableID = diff.TableID
	case model.ActionTruncateTable, model.ActionCreateView, model.ActionExchangeTablePartition:
		oldTableID = diff.OldTableID
		newTableID = diff.TableID
	default:
		oldTableID = diff.TableID
		newTableID = diff.TableID
	}
	// handle placement rule cache
	switch diff.Type {
	case model.ActionCreateTable:
		if err := b.applyPlacementUpdate(placement.GroupID(newTableID)); err != nil {
			return nil, errors.Trace(err)
		}
	case model.ActionDropTable:
		b.applyPlacementDelete(placement.GroupID(oldTableID))
	case model.ActionTruncateTable:
		b.applyPlacementDelete(placement.GroupID(oldTableID))
		if err := b.applyPlacementUpdate(placement.GroupID(newTableID)); err != nil {
			return nil, errors.Trace(err)
		}
	case model.ActionRecoverTable:
		if err := b.applyPlacementUpdate(placement.GroupID(newTableID)); err != nil {
			return nil, errors.Trace(err)
		}
	case model.ActionExchangeTablePartition:
		if err := b.applyPlacementUpdate(placement.GroupID(newTableID)); err != nil {
			return nil, errors.Trace(err)
		}
	}
	b.copySortedTables(oldTableID, newTableID)

	tblIDs := make([]int64, 0, 2)
	// We try to reuse the old allocator, so the cached auto ID can be reused.
	var allocs autoid.Allocators
	if tableIDIsValid(oldTableID) {
		if oldTableID == newTableID && (diff.Type != model.ActionRenameTable && diff.Type != model.ActionRenameTables) &&
			diff.Type != model.ActionExchangeTablePartition &&
			// For repairing table in TiDB cluster, given 2 normal node and 1 repair node.
			// For normal node's information schema, repaired table is existed.
			// For repair node's information schema, repaired table is filtered (couldn't find it in `is`).
			// So here skip to reserve the allocators when repairing table.
			diff.Type != model.ActionRepairTable &&
			// Alter sequence will change the sequence info in the allocator, so the old allocator is not valid any more.
			diff.Type != model.ActionAlterSequence {
			oldAllocs, _ := b.is.AllocByID(oldTableID)
			allocs = filterAllocators(diff, oldAllocs)
		}

		tmpIDs := tblIDs
		if (diff.Type == model.ActionRenameTable || diff.Type == model.ActionRenameTables) && diff.OldSchemaID != diff.SchemaID {
			oldRoDBInfo, ok := b.is.SchemaByID(diff.OldSchemaID)
			if !ok {
				return nil, ErrDatabaseNotExists.GenWithStackByArgs(
					fmt.Sprintf("(Schema ID %d)", diff.OldSchemaID),
				)
			}
			oldDBInfo := b.getSchemaAndCopyIfNecessary(oldRoDBInfo.Name.L)
			tmpIDs = b.applyDropTable(oldDBInfo, oldTableID, tmpIDs)
		} else {
			tmpIDs = b.applyDropTable(dbInfo, oldTableID, tmpIDs)
		}

		if oldTableID != newTableID {
			// Update tblIDs only when oldTableID != newTableID because applyCreateTable() also updates tblIDs.
			tblIDs = tmpIDs
		}
	}
	if tableIDIsValid(newTableID) {
		// All types except DropTableOrView.
		var err error
		tblIDs, err = b.applyCreateTable(m, dbInfo, newTableID, allocs, diff.Type, tblIDs)
		if err != nil {
			return nil, errors.Trace(err)
		}
	}
	return tblIDs, nil
}

func filterAllocators(diff *model.SchemaDiff, oldAllocs autoid.Allocators) autoid.Allocators {
	var newAllocs autoid.Allocators
	switch diff.Type {
	case model.ActionRebaseAutoID, model.ActionModifyTableAutoIdCache:
		// Only drop auto-increment allocator.
		newAllocs = oldAllocs.Filter(func(a autoid.Allocator) bool {
			tp := a.GetType()
			return tp != autoid.RowIDAllocType && tp != autoid.AutoIncrementType
		})
	case model.ActionRebaseAutoRandomBase:
		// Only drop auto-random allocator.
		newAllocs = oldAllocs.Filter(func(a autoid.Allocator) bool {
			tp := a.GetType()
			return tp != autoid.AutoRandomType
		})
	default:
		// Keep all allocators.
		newAllocs = oldAllocs
	}
	return newAllocs
}

func appendAffectedIDs(affected []int64, tblInfo *model.TableInfo) []int64 {
	affected = append(affected, tblInfo.ID)
	if pi := tblInfo.GetPartitionInfo(); pi != nil {
		for _, def := range pi.Definitions {
			affected = append(affected, def.ID)
		}
	}
	return affected
}

// copySortedTables copies sortedTables for old table and new table for later modification.
func (b *Builder) copySortedTables(oldTableID, newTableID int64) {
	if tableIDIsValid(oldTableID) {
		b.copySortedTablesBucket(tableBucketIdx(oldTableID))
	}
	if tableIDIsValid(newTableID) && newTableID != oldTableID {
		b.copySortedTablesBucket(tableBucketIdx(newTableID))
	}
}

func (b *Builder) applyCreatePolicy(m *meta.Meta, diff *model.SchemaDiff) error {
	po, err := m.GetPolicy(diff.SchemaID)
	if err != nil {
		return errors.Trace(err)
	}
	if po == nil {
		return ErrPlacementPolicyExists.GenWithStackByArgs(
			fmt.Sprintf("(Policy ID %d)", diff.SchemaID),
		)
	}
	b.is.setPolicy(po)
	return nil
}

func (b *Builder) applyAlterPolicy(m *meta.Meta, diff *model.SchemaDiff) ([]int64, error) {
	po, err := m.GetPolicy(diff.SchemaID)
	if err != nil {
		return nil, errors.Trace(err)
	}

	if po == nil {
		return nil, ErrPlacementPolicyExists.GenWithStackByArgs(
			fmt.Sprintf("(Policy ID %d)", diff.SchemaID),
		)
	}

	b.is.setPolicy(po)
	// TODO: return the policy related table ids
	return []int64{}, nil
}

func (b *Builder) applyCreateSchema(m *meta.Meta, diff *model.SchemaDiff) error {
	di, err := m.GetDatabase(diff.SchemaID)
	if err != nil {
		return errors.Trace(err)
	}
	if di == nil {
		// When we apply an old schema diff, the database may has been dropped already, so we need to fall back to
		// full load.
		return ErrDatabaseNotExists.GenWithStackByArgs(
			fmt.Sprintf("(Schema ID %d)", diff.SchemaID),
		)
	}
	b.is.schemaMap[di.Name.L] = &schemaTables{dbInfo: di, tables: make(map[string]table.Table)}
	return nil
}

func (b *Builder) applyModifySchemaCharsetAndCollate(m *meta.Meta, diff *model.SchemaDiff) error {
	di, err := m.GetDatabase(diff.SchemaID)
	if err != nil {
		return errors.Trace(err)
	}
	if di == nil {
		// This should never happen.
		return ErrDatabaseNotExists.GenWithStackByArgs(
			fmt.Sprintf("(Schema ID %d)", diff.SchemaID),
		)
	}
	newDbInfo := b.getSchemaAndCopyIfNecessary(di.Name.L)
	newDbInfo.Charset = di.Charset
	newDbInfo.Collate = di.Collate
	return nil
}

func (b *Builder) applyModifySchemaDefaultPlacement(m *meta.Meta, diff *model.SchemaDiff) error {
	di, err := m.GetDatabase(diff.SchemaID)
	if err != nil {
		return errors.Trace(err)
	}
	if di == nil {
		// This should never happen.
		return ErrDatabaseNotExists.GenWithStackByArgs(
			fmt.Sprintf("(Schema ID %d)", diff.SchemaID),
		)
	}
	newDbInfo := b.getSchemaAndCopyIfNecessary(di.Name.L)
	newDbInfo.PlacementPolicyRef = di.PlacementPolicyRef
	newDbInfo.DirectPlacementOpts = di.DirectPlacementOpts
	return nil
}

func (b *Builder) applyDropPolicy(PolicyID int64) []int64 {
	po, ok := b.is.PolicyByID(PolicyID)
	if !ok {
		return nil
	}
	b.is.deletePolicy(po.Name.L)
	// TODO: return the policy related table ids
	return []int64{}
}

func (b *Builder) applyDropSchema(schemaID int64) []int64 {
	di, ok := b.is.SchemaByID(schemaID)
	if !ok {
		return nil
	}
	delete(b.is.schemaMap, di.Name.L)
	b.applyPlacementDelete(placement.GroupID(schemaID))

	// Copy the sortedTables that contain the table we are going to drop.
	tableIDs := make([]int64, 0, len(di.Tables))
	bucketIdxMap := make(map[int]struct{}, len(di.Tables))
	for _, tbl := range di.Tables {
		bucketIdxMap[tableBucketIdx(tbl.ID)] = struct{}{}
		// TODO: If the table ID doesn't exist.
		tableIDs = appendAffectedIDs(tableIDs, tbl)
	}
	for bucketIdx := range bucketIdxMap {
		b.copySortedTablesBucket(bucketIdx)
	}

	di = di.Clone()
	for _, id := range tableIDs {
		b.applyPlacementDelete(placement.GroupID(id))
		b.applyDropTable(di, id, nil)
	}
	return tableIDs
}

func (b *Builder) copySortedTablesBucket(bucketIdx int) {
	oldSortedTables := b.is.sortedTablesBuckets[bucketIdx]
	newSortedTables := make(sortedTables, len(oldSortedTables))
	copy(newSortedTables, oldSortedTables)
	b.is.sortedTablesBuckets[bucketIdx] = newSortedTables
}

func (b *Builder) applyCreateTable(m *meta.Meta, dbInfo *model.DBInfo, tableID int64, allocs autoid.Allocators, tp model.ActionType, affected []int64) ([]int64, error) {
	tblInfo, err := m.GetTable(dbInfo.ID, tableID)
	if err != nil {
		return nil, errors.Trace(err)
	}
	if tblInfo == nil {
		// When we apply an old schema diff, the table may has been dropped already, so we need to fall back to
		// full load.
		return nil, ErrTableNotExists.GenWithStackByArgs(
			fmt.Sprintf("(Schema ID %d)", dbInfo.ID),
			fmt.Sprintf("(Table ID %d)", tableID),
		)
	}

	switch tp {
	case model.ActionDropTablePartition:
	case model.ActionTruncateTablePartition:
	default:
		pi := tblInfo.GetPartitionInfo()
		if pi != nil {
			for _, partition := range pi.Definitions {
				err = b.applyPlacementUpdate(placement.GroupID(partition.ID))
				if err != nil {
					return nil, err
				}
			}
		}
	}

	if tp != model.ActionTruncateTablePartition {
		affected = appendAffectedIDs(affected, tblInfo)
	}

	// Failpoint check whether tableInfo should be added to repairInfo.
	// Typically used in repair table test to load mock `bad` tableInfo into repairInfo.
	failpoint.Inject("repairFetchCreateTable", func(val failpoint.Value) {
		if val.(bool) {
			if domainutil.RepairInfo.InRepairMode() && tp != model.ActionRepairTable && domainutil.RepairInfo.CheckAndFetchRepairedTable(dbInfo, tblInfo) {
				failpoint.Return(nil, nil)
			}
		}
	})

	ConvertCharsetCollateToLowerCaseIfNeed(tblInfo)
	ConvertOldVersionUTF8ToUTF8MB4IfNeed(tblInfo)

	if len(allocs) == 0 {
		allocs = autoid.NewAllocatorsFromTblInfo(b.store, dbInfo.ID, tblInfo)
	} else {
		tblVer := autoid.AllocOptionTableInfoVersion(tblInfo.Version)
		switch tp {
		case model.ActionRebaseAutoID, model.ActionModifyTableAutoIdCache:
			newAlloc := autoid.NewAllocator(b.store, dbInfo.ID, tblInfo.ID, tblInfo.IsAutoIncColUnsigned(), autoid.RowIDAllocType, tblVer)
			allocs = append(allocs, newAlloc)
		case model.ActionRebaseAutoRandomBase:
			newAlloc := autoid.NewAllocator(b.store, dbInfo.ID, tblInfo.ID, tblInfo.IsAutoRandomBitColUnsigned(), autoid.AutoRandomType, tblVer)
			allocs = append(allocs, newAlloc)
		case model.ActionModifyColumn:
			// Change column attribute from auto_increment to auto_random.
			if tblInfo.ContainsAutoRandomBits() && allocs.Get(autoid.AutoRandomType) == nil {
				// Remove auto_increment allocator.
				allocs = allocs.Filter(func(a autoid.Allocator) bool {
					return a.GetType() != autoid.AutoIncrementType && a.GetType() != autoid.RowIDAllocType
				})
				newAlloc := autoid.NewAllocator(b.store, dbInfo.ID, tblInfo.ID, tblInfo.IsAutoRandomBitColUnsigned(), autoid.AutoRandomType, tblVer)
				allocs = append(allocs, newAlloc)
			}
		}
	}
	tbl, err := b.tableFromMeta(allocs, tblInfo)
	if err != nil {
		return nil, errors.Trace(err)
	}
	tableNames := b.is.schemaMap[dbInfo.Name.L]
	tableNames.tables[tblInfo.Name.L] = tbl
	bucketIdx := tableBucketIdx(tableID)
	sortedTbls := b.is.sortedTablesBuckets[bucketIdx]
	sortedTbls = append(sortedTbls, tbl)
	sort.Sort(sortedTbls)
	b.is.sortedTablesBuckets[bucketIdx] = sortedTbls

	newTbl, ok := b.is.TableByID(tableID)
	if ok {
		dbInfo.Tables = append(dbInfo.Tables, newTbl.Meta())
	}
	return affected, nil
}

// ConvertCharsetCollateToLowerCaseIfNeed convert the charset / collation of table and its columns to lower case,
// if the table's version is prior to TableInfoVersion3.
func ConvertCharsetCollateToLowerCaseIfNeed(tbInfo *model.TableInfo) {
	if tbInfo.Version >= model.TableInfoVersion3 {
		return
	}
	tbInfo.Charset = strings.ToLower(tbInfo.Charset)
	tbInfo.Collate = strings.ToLower(tbInfo.Collate)
	for _, col := range tbInfo.Columns {
		col.Charset = strings.ToLower(col.Charset)
		col.Collate = strings.ToLower(col.Collate)
	}
}

// ConvertOldVersionUTF8ToUTF8MB4IfNeed convert old version UTF8 to UTF8MB4 if config.TreatOldVersionUTF8AsUTF8MB4 is enable.
func ConvertOldVersionUTF8ToUTF8MB4IfNeed(tbInfo *model.TableInfo) {
	if tbInfo.Version >= model.TableInfoVersion2 || !config.GetGlobalConfig().TreatOldVersionUTF8AsUTF8MB4 {
		return
	}
	if tbInfo.Charset == charset.CharsetUTF8 {
		tbInfo.Charset = charset.CharsetUTF8MB4
		tbInfo.Collate = charset.CollationUTF8MB4
	}
	for _, col := range tbInfo.Columns {
		if col.Version < model.ColumnInfoVersion2 && col.Charset == charset.CharsetUTF8 {
			col.Charset = charset.CharsetUTF8MB4
			col.Collate = charset.CollationUTF8MB4
		}
	}
}

func (b *Builder) applyDropTable(dbInfo *model.DBInfo, tableID int64, affected []int64) []int64 {
	bucketIdx := tableBucketIdx(tableID)
	sortedTbls := b.is.sortedTablesBuckets[bucketIdx]
	idx := sortedTbls.searchTable(tableID)
	if idx == -1 {
		return affected
	}
	if tableNames, ok := b.is.schemaMap[dbInfo.Name.L]; ok {
		tblInfo := sortedTbls[idx].Meta()
		delete(tableNames.tables, tblInfo.Name.L)
		affected = appendAffectedIDs(affected, tblInfo)
	}
	// Remove the table in sorted table slice.
	b.is.sortedTablesBuckets[bucketIdx] = append(sortedTbls[0:idx], sortedTbls[idx+1:]...)

	// The old DBInfo still holds a reference to old table info, we need to remove it.
	for i, tblInfo := range dbInfo.Tables {
		if tblInfo.ID == tableID {
			if i == len(dbInfo.Tables)-1 {
				dbInfo.Tables = dbInfo.Tables[:i]
			} else {
				dbInfo.Tables = append(dbInfo.Tables[:i], dbInfo.Tables[i+1:]...)
			}
			break
		}
	}
	return affected
}

func (b *Builder) applyPlacementDelete(id string) {
	b.is.deleteBundle(id)
}

func (b *Builder) applyPlacementUpdate(id string) error {
	bundle, err := infosync.GetRuleBundle(context.TODO(), id)
	if err != nil {
		return err
	}

	if !bundle.IsEmpty() {
		b.is.SetBundle(bundle)
	} else {
		b.applyPlacementDelete(id)
	}
	return nil
}

// Build builds and returns the built infoschema.
func (b *Builder) Build() InfoSchema {
	return b.is
}

// InitWithOldInfoSchema initializes an empty new InfoSchema by copies all the data from old InfoSchema.
func (b *Builder) InitWithOldInfoSchema(oldSchema InfoSchema) *Builder {
	oldIS := oldSchema.(*infoSchema)
	b.is.schemaMetaVersion = oldIS.schemaMetaVersion
	b.copySchemasMap(oldIS)
	b.copyBundlesMap(oldIS)
	b.copyPoliciesMap(oldIS)

	copy(b.is.sortedTablesBuckets, oldIS.sortedTablesBuckets)
	return b
}

func (b *Builder) copySchemasMap(oldIS *infoSchema) {
	for k, v := range oldIS.schemaMap {
		b.is.schemaMap[k] = v
	}
}

func (b *Builder) copyBundlesMap(oldIS *infoSchema) {
	is := b.is
	for _, v := range oldIS.RuleBundles() {
		is.SetBundle(v)
	}
}

func (b *Builder) copyPoliciesMap(oldIS *infoSchema) {
	is := b.is
	for _, v := range oldIS.AllPlacementPolicies() {
		is.policyMap[v.Name.L] = v
	}
}

// getSchemaAndCopyIfNecessary creates a new schemaTables instance when a table in the database has changed.
// It also does modifications on the new one because old schemaTables must be read-only.
// And it will only copy the changed database once in the lifespan of the Builder.
// NOTE: please make sure the dbName is in lowercase.
func (b *Builder) getSchemaAndCopyIfNecessary(dbName string) *model.DBInfo {
	if !b.dirtyDB[dbName] {
		b.dirtyDB[dbName] = true
		oldSchemaTables := b.is.schemaMap[dbName]
		newSchemaTables := &schemaTables{
			dbInfo: oldSchemaTables.dbInfo.Copy(),
			tables: make(map[string]table.Table, len(oldSchemaTables.tables)),
		}
		for k, v := range oldSchemaTables.tables {
			newSchemaTables.tables[k] = v
		}
		b.is.schemaMap[dbName] = newSchemaTables
		return newSchemaTables.dbInfo
	}
	return b.is.schemaMap[dbName].dbInfo
}

// InitWithDBInfos initializes an empty new InfoSchema with a slice of DBInfo, all placement rules, and schema version.
func (b *Builder) InitWithDBInfos(dbInfos []*model.DBInfo, bundles []*placement.Bundle, policies []*model.PolicyInfo, schemaVersion int64) (*Builder, error) {
	info := b.is
	info.schemaMetaVersion = schemaVersion
	for _, bundle := range bundles {
		info.SetBundle(bundle)
	}
	// build the policies.
	for _, policy := range policies {
		info.setPolicy(policy)
	}

	for _, di := range dbInfos {
		err := b.createSchemaTablesForDB(di, b.tableFromMeta)
		if err != nil {
			return nil, errors.Trace(err)
		}
	}

	// Initialize virtual tables.
	for _, driver := range drivers {
		err := b.createSchemaTablesForDB(driver.DBInfo, driver.TableFromMeta)
		if err != nil {
			return nil, errors.Trace(err)
		}
	}

	// Sort all tables by `ID`
	for _, v := range info.sortedTablesBuckets {
		sort.Sort(v)
	}
	return b, nil
}

func (b *Builder) tableFromMeta(alloc autoid.Allocators, tblInfo *model.TableInfo) (table.Table, error) {
	ret, err := tables.TableFromMeta(alloc, tblInfo)
	if err != nil {
		return nil, errors.Trace(err)
	}
	if t, ok := ret.(table.CachedTable); ok {
		var tmp pools.Resource
		tmp, err = b.factory()
		if err != nil {
			return nil, errors.Trace(err)
		}

		err = t.Init(b.renewLeaseCh, tmp.(sqlexec.SQLExecutor))
		if err != nil {
			return nil, errors.Trace(err)
		}
	}
	return ret, nil
}

type tableFromMetaFunc func(alloc autoid.Allocators, tblInfo *model.TableInfo) (table.Table, error)

func (b *Builder) createSchemaTablesForDB(di *model.DBInfo, tableFromMeta tableFromMetaFunc) error {
	schTbls := &schemaTables{
		dbInfo: di,
		tables: make(map[string]table.Table, len(di.Tables)),
	}
	b.is.schemaMap[di.Name.L] = schTbls

	for _, t := range di.Tables {
		allocs := autoid.NewAllocatorsFromTblInfo(b.store, di.ID, t)
		var tbl table.Table
		tbl, err := tableFromMeta(allocs, t)
		if err != nil {
			return errors.Wrap(err, fmt.Sprintf("Build table `%s`.`%s` schema failed", di.Name.O, t.Name.O))
		}
		schTbls.tables[t.Name.L] = tbl
		sortedTbls := b.is.sortedTablesBuckets[tableBucketIdx(t.ID)]
		b.is.sortedTablesBuckets[tableBucketIdx(t.ID)] = append(sortedTbls, tbl)
	}
	return nil
}

type virtualTableDriver struct {
	*model.DBInfo
	TableFromMeta tableFromMetaFunc
}

var drivers []*virtualTableDriver

// RegisterVirtualTable register virtual tables to the builder.
func RegisterVirtualTable(dbInfo *model.DBInfo, tableFromMeta tableFromMetaFunc) {
	drivers = append(drivers, &virtualTableDriver{dbInfo, tableFromMeta})
}

// NewBuilder creates a new Builder with a Handle.
func NewBuilder(store kv.Storage, renewCh chan func(), factory func() (pools.Resource, error)) *Builder {
	return &Builder{
		store: store,
		is: &infoSchema{
			schemaMap:           map[string]*schemaTables{},
			policyMap:           map[string]*model.PolicyInfo{},
			ruleBundleMap:       map[string]*placement.Bundle{},
			sortedTablesBuckets: make([]sortedTables, bucketCount),
		},
		dirtyDB:      make(map[string]bool),
		renewLeaseCh: renewCh,
		factory:      factory,
	}
}

func tableBucketIdx(tableID int64) int {
	return int(tableID % bucketCount)
}

func tableIDIsValid(tableID int64) bool {
	return tableID != 0
}<|MERGE_RESOLUTION|>--- conflicted
+++ resolved
@@ -74,50 +74,6 @@
 		return b.applyDropPolicy(diff.SchemaID), nil
 	case model.ActionAlterPlacementPolicy:
 		return b.applyAlterPolicy(m, diff)
-<<<<<<< HEAD
-	case model.ActionCreateTables:
-		roDBInfo, ok := b.is.SchemaByID(diff.SchemaID)
-		if !ok {
-			return nil, ErrDatabaseNotExists.GenWithStackByArgs(
-				fmt.Sprintf("(Schema ID %d)", diff.SchemaID),
-			)
-		}
-		dbInfo := b.copySchemaTables(roDBInfo.Name.L)
-
-		tblIDs := make([]int64, 0, len(diff.AffectedOpts))
-		if diff.AffectedOpts != nil {
-			for _, opt := range diff.AffectedOpts {
-				affectedDiff := &model.SchemaDiff{
-					Version:     diff.Version,
-					Type:        model.ActionCreateTable,
-					SchemaID:    opt.SchemaID,
-					TableID:     opt.TableID,
-					OldSchemaID: opt.OldSchemaID,
-					OldTableID:  opt.OldTableID,
-				}
-				affectedIDs, err := b.defaultApplyDiff(m, affectedDiff, dbInfo)
-				if err != nil {
-					return nil, errors.Trace(err)
-				}
-				tblIDs = append(tblIDs, affectedIDs...)
-			}
-		}
-		return tblIDs, nil
-	default:
-		roDBInfo, ok := b.is.SchemaByID(diff.SchemaID)
-		if !ok {
-			return nil, ErrDatabaseNotExists.GenWithStackByArgs(
-				fmt.Sprintf("(Schema ID %d)", diff.SchemaID),
-			)
-		}
-		dbInfo := b.copySchemaTables(roDBInfo.Name.L)
-		return b.defaultApplyDiff(m, diff, dbInfo)
-	}
-}
-
-// defaultApplyDiff handles all action types that is not handled in ApplyDiff.
-func (b *Builder) defaultApplyDiff(m *meta.Meta, diff *model.SchemaDiff, dbInfo *model.DBInfo) ([]int64, error) {
-=======
 	default:
 		switch diff.Type {
 		case model.ActionTruncateTablePartition, model.ActionTruncateTable:
@@ -216,7 +172,7 @@
 		)
 	}
 	dbInfo := b.getSchemaAndCopyIfNecessary(roDBInfo.Name.L)
->>>>>>> 9412b8b1
+
 	var oldTableID, newTableID int64
 	switch diff.Type {
 	case model.ActionCreateTable, model.ActionCreateSequence, model.ActionRecoverTable:
