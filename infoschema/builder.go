// Copyright 2016 PingCAP, Inc.
//
// Licensed under the Apache License, Version 2.0 (the "License");
// you may not use this file except in compliance with the License.
// You may obtain a copy of the License at
//
//     http://www.apache.org/licenses/LICENSE-2.0
//
// Unless required by applicable law or agreed to in writing, software
// distributed under the License is distributed on an "AS IS" BASIS,
// WITHOUT WARRANTIES OR CONDITIONS OF ANY KIND, either express or implied.
// See the License for the specific language governing permissions and
// limitations under the License.

package infoschema

import (
	"context"
	"fmt"
	"strings"

	"github.com/ngaut/pools"
	"github.com/pingcap/errors"
	"github.com/pingcap/failpoint"
	"github.com/pingcap/tidb/config"
	"github.com/pingcap/tidb/ddl/placement"
	"github.com/pingcap/tidb/kv"
	"github.com/pingcap/tidb/meta"
	"github.com/pingcap/tidb/meta/autoid"
	"github.com/pingcap/tidb/parser/charset"
	"github.com/pingcap/tidb/parser/model"
	"github.com/pingcap/tidb/table"
	"github.com/pingcap/tidb/table/tables"
	"github.com/pingcap/tidb/util/domainutil"
	"github.com/pingcap/tidb/util/logutil"
	"github.com/pingcap/tidb/util/mathutil"
	"github.com/pingcap/tidb/util/sqlexec"
	"go.uber.org/zap"
	"golang.org/x/exp/slices"
)

type policyGetter struct {
	is *infoSchema
}

func (p *policyGetter) GetPolicy(policyID int64) (*model.PolicyInfo, error) {
	if policy, ok := p.is.PolicyByID(policyID); ok {
		return policy, nil
	}
	return nil, errors.Errorf("Cannot find placement policy with ID: %d", policyID)
}

type bundleInfoBuilder struct {
	deltaUpdate bool
	// tables or partitions that need to update placement bundle
	updateTables map[int64]interface{}
	// all tables or partitions referring these policies should update placement bundle
	updatePolicies map[int64]interface{}
	// partitions that need to update placement bundle
	updatePartitions map[int64]interface{}
}

func (b *bundleInfoBuilder) ensureMap() {
	if b.updateTables == nil {
		b.updateTables = make(map[int64]interface{})
	}
	if b.updatePartitions == nil {
		b.updatePartitions = make(map[int64]interface{})
	}
	if b.updatePolicies == nil {
		b.updatePolicies = make(map[int64]interface{})
	}
}

func (b *bundleInfoBuilder) SetDeltaUpdateBundles() {
	b.deltaUpdate = true
}

func (b *bundleInfoBuilder) deleteBundle(is *infoSchema, tblID int64) {
	delete(is.ruleBundleMap, tblID)
}

func (b *bundleInfoBuilder) markTableBundleShouldUpdate(tblID int64) {
	b.ensureMap()
	b.updateTables[tblID] = struct{}{}
}

func (b *bundleInfoBuilder) markPartitionBundleShouldUpdate(partID int64) {
	b.ensureMap()
	b.updatePartitions[partID] = struct{}{}
}

func (b *bundleInfoBuilder) markBundlesReferPolicyShouldUpdate(policyID int64) {
	b.ensureMap()
	b.updatePolicies[policyID] = struct{}{}
}

func (b *bundleInfoBuilder) updateInfoSchemaBundles(is *infoSchema) {
	if b.deltaUpdate {
		b.completeUpdateTables(is)
		for tblID := range b.updateTables {
			b.updateTableBundles(is, tblID)
		}
		return
	}

	// do full update bundles
	is.ruleBundleMap = make(map[int64]*placement.Bundle)
	for _, tbls := range is.schemaMap {
		for _, tbl := range tbls.tables {
			b.updateTableBundles(is, tbl.Meta().ID)
		}
	}
}

func (b *bundleInfoBuilder) completeUpdateTables(is *infoSchema) {
	if len(b.updatePolicies) == 0 && len(b.updatePartitions) == 0 {
		return
	}

	for _, tbls := range is.schemaMap {
		for _, tbl := range tbls.tables {
			tblInfo := tbl.Meta()
			if tblInfo.PlacementPolicyRef != nil {
				if _, ok := b.updatePolicies[tblInfo.PlacementPolicyRef.ID]; ok {
					b.markTableBundleShouldUpdate(tblInfo.ID)
				}
			}

			if tblInfo.Partition != nil {
				for _, par := range tblInfo.Partition.Definitions {
					if _, ok := b.updatePartitions[par.ID]; ok {
						b.markTableBundleShouldUpdate(tblInfo.ID)
					}
				}
			}
		}
	}
}

func (b *bundleInfoBuilder) updateTableBundles(is *infoSchema, tableID int64) {
	tbl, ok := is.TableByID(tableID)
	if !ok {
		b.deleteBundle(is, tableID)
		return
	}

	getter := &policyGetter{is: is}
	bundle, err := placement.NewTableBundle(getter, tbl.Meta())
	if err != nil {
		logutil.BgLogger().Error("create table bundle failed", zap.Error(err))
	} else if bundle != nil {
		is.ruleBundleMap[tableID] = bundle
	} else {
		b.deleteBundle(is, tableID)
	}

	if tbl.Meta().Partition == nil {
		return
	}

	for _, par := range tbl.Meta().Partition.Definitions {
		bundle, err = placement.NewPartitionBundle(getter, par)
		if err != nil {
			logutil.BgLogger().Error("create partition bundle failed",
				zap.Error(err),
				zap.Int64("partition id", par.ID),
			)
		} else if bundle != nil {
			is.ruleBundleMap[par.ID] = bundle
		} else {
			b.deleteBundle(is, par.ID)
		}
	}
}

// Builder builds a new InfoSchema.
type Builder struct {
	is *infoSchema
	// dbInfos do not need to be copied everytime applying a diff, instead,
	// they can be copied only once over the whole lifespan of Builder.
	// This map will indicate which DB has been copied, so that they
	// don't need to be copied again.
	dirtyDB map[string]bool
	// TODO: store is only used by autoid allocators
	// detach allocators from storage, use passed transaction in the feature
	store kv.Storage

	factory func() (pools.Resource, error)
	bundleInfoBuilder
}

// ApplyDiff applies SchemaDiff to the new InfoSchema.
// Return the detail updated table IDs that are produced from SchemaDiff and an error.
func (b *Builder) ApplyDiff(m *meta.Meta, diff *model.SchemaDiff) ([]int64, error) {
	b.is.schemaMetaVersion = diff.Version
	switch diff.Type {
	case model.ActionCreateSchema:
		return nil, b.applyCreateSchema(m, diff)
	case model.ActionDropSchema:
		return b.applyDropSchema(diff.SchemaID), nil
	case model.ActionRecoverSchema:
		return b.applyRecoverSchema(m, diff)
	case model.ActionModifySchemaCharsetAndCollate:
		return nil, b.applyModifySchemaCharsetAndCollate(m, diff)
	case model.ActionModifySchemaDefaultPlacement:
		return nil, b.applyModifySchemaDefaultPlacement(m, diff)
	case model.ActionCreatePlacementPolicy:
		return nil, b.applyCreatePolicy(m, diff)
	case model.ActionDropPlacementPolicy:
		return b.applyDropPolicy(diff.SchemaID), nil
	case model.ActionAlterPlacementPolicy:
		return b.applyAlterPolicy(m, diff)
	case model.ActionTruncateTablePartition, model.ActionTruncateTable:
		return b.applyTruncateTableOrPartition(m, diff)
	case model.ActionDropTable, model.ActionDropTablePartition:
		return b.applyDropTableOrPartition(m, diff)
	case model.ActionRecoverTable:
		return b.applyRecoverTable(m, diff)
	case model.ActionCreateTables:
		return b.applyCreateTables(m, diff)
<<<<<<< HEAD
	case model.ActionReorganizePartition:
		// TODO: How to test?
		return b.applyReorganizePartition(m, diff)
=======
	case model.ActionFlashbackCluster:
		return []int64{-1}, nil
>>>>>>> dc0fc1e0
	default:
		return b.applyDefaultAction(m, diff)
	}
}

func (b *Builder) applyCreateTables(m *meta.Meta, diff *model.SchemaDiff) ([]int64, error) {
	tblIDs := make([]int64, 0, len(diff.AffectedOpts))
	if diff.AffectedOpts != nil {
		for _, opt := range diff.AffectedOpts {
			affectedDiff := &model.SchemaDiff{
				Version:     diff.Version,
				Type:        model.ActionCreateTable,
				SchemaID:    opt.SchemaID,
				TableID:     opt.TableID,
				OldSchemaID: opt.OldSchemaID,
				OldTableID:  opt.OldTableID,
			}
			affectedIDs, err := b.ApplyDiff(m, affectedDiff)
			if err != nil {
				return nil, errors.Trace(err)
			}
			tblIDs = append(tblIDs, affectedIDs...)
		}
	}
	return tblIDs, nil
}

func (b *Builder) applyTruncateTableOrPartition(m *meta.Meta, diff *model.SchemaDiff) ([]int64, error) {
	tblIDs, err := b.applyTableUpdate(m, diff)
	if err != nil {
		return nil, errors.Trace(err)
	}

	for _, opt := range diff.AffectedOpts {
		if diff.Type == model.ActionTruncateTablePartition {
			// Reduce the impact on DML when executing partition DDL. eg.
			// While session 1 performs the DML operation associated with partition 1,
			// the TRUNCATE operation of session 2 on partition 2 does not cause the operation of session 1 to fail.
			tblIDs = append(tblIDs, opt.OldTableID)
			b.markPartitionBundleShouldUpdate(opt.TableID)
		} else {
			b.markTableBundleShouldUpdate(opt.TableID)
		}
		b.deleteBundle(b.is, opt.OldTableID)
	}
	return tblIDs, nil
}

func (b *Builder) applyDropTableOrPartition(m *meta.Meta, diff *model.SchemaDiff) ([]int64, error) {
	tblIDs, err := b.applyTableUpdate(m, diff)
	if err != nil {
		return nil, errors.Trace(err)
	}

	for _, opt := range diff.AffectedOpts {
		b.deleteBundle(b.is, opt.OldTableID)
	}
	return tblIDs, nil
}

// TODO: How to test this?
func (b *Builder) applyReorganizePartition(m *meta.Meta, diff *model.SchemaDiff) ([]int64, error) {
	// Is this needed? Since there should be no difference more than partition changes?
	tblIDs, err := b.applyTableUpdate(m, diff)
	if err != nil {
		return nil, errors.Trace(err)
	}

	for _, opt := range diff.AffectedOpts {
		if opt.OldTableID != 0 {
			b.deleteBundle(b.is, opt.OldTableID)
		}
		if opt.TableID != 0 {
			b.markTableBundleShouldUpdate(opt.TableID)
		}
	}
	return tblIDs, nil
}

func (b *Builder) applyRecoverTable(m *meta.Meta, diff *model.SchemaDiff) ([]int64, error) {
	tblIDs, err := b.applyTableUpdate(m, diff)
	if err != nil {
		return nil, errors.Trace(err)
	}

	for _, opt := range diff.AffectedOpts {
		b.markTableBundleShouldUpdate(opt.TableID)
	}
	return tblIDs, nil
}

func updateAutoIDForExchangePartition(store kv.Storage, ptSchemaID, ptID, ntSchemaID, ntID int64) error {
	err := kv.RunInNewTxn(kv.WithInternalSourceType(context.Background(), kv.InternalTxnDDL), store, true, func(ctx context.Context, txn kv.Transaction) error {
		t := meta.NewMeta(txn)
		ptAutoIDs, err := t.GetAutoIDAccessors(ptSchemaID, ptID).Get()
		if err != nil {
			return err
		}

		// non-partition table auto IDs.
		ntAutoIDs, err := t.GetAutoIDAccessors(ntSchemaID, ntID).Get()
		if err != nil {
			return err
		}

		// Set both tables to the maximum auto IDs between normal table and partitioned table.
		newAutoIDs := meta.AutoIDGroup{
			RowID:       mathutil.Max(ptAutoIDs.RowID, ntAutoIDs.RowID),
			IncrementID: mathutil.Max(ptAutoIDs.IncrementID, ntAutoIDs.IncrementID),
			RandomID:    mathutil.Max(ptAutoIDs.RandomID, ntAutoIDs.RandomID),
		}
		err = t.GetAutoIDAccessors(ptSchemaID, ptID).Put(newAutoIDs)
		if err != nil {
			return err
		}
		err = t.GetAutoIDAccessors(ntSchemaID, ntID).Put(newAutoIDs)
		if err != nil {
			return err
		}
		return nil
	})

	return err
}

func (b *Builder) applyDefaultAction(m *meta.Meta, diff *model.SchemaDiff) ([]int64, error) {
	tblIDs, err := b.applyTableUpdate(m, diff)
	if err != nil {
		return nil, errors.Trace(err)
	}

	for _, opt := range diff.AffectedOpts {
		var err error
		affectedDiff := &model.SchemaDiff{
			Version:     diff.Version,
			Type:        diff.Type,
			SchemaID:    opt.SchemaID,
			TableID:     opt.TableID,
			OldSchemaID: opt.OldSchemaID,
			OldTableID:  opt.OldTableID,
		}
		affectedIDs, err := b.ApplyDiff(m, affectedDiff)
		if err != nil {
			return nil, errors.Trace(err)
		}
		tblIDs = append(tblIDs, affectedIDs...)

		if diff.Type == model.ActionExchangeTablePartition {
			// handle partition table and table AutoID
			err = updateAutoIDForExchangePartition(b.store, affectedDiff.SchemaID, affectedDiff.TableID, diff.SchemaID, diff.TableID)
			if err != nil {
				return nil, errors.Trace(err)
			}
		}
	}

	return tblIDs, nil
}

func (b *Builder) applyTableUpdate(m *meta.Meta, diff *model.SchemaDiff) ([]int64, error) {
	roDBInfo, ok := b.is.SchemaByID(diff.SchemaID)
	if !ok {
		return nil, ErrDatabaseNotExists.GenWithStackByArgs(
			fmt.Sprintf("(Schema ID %d)", diff.SchemaID),
		)
	}
	dbInfo := b.getSchemaAndCopyIfNecessary(roDBInfo.Name.L)
	var oldTableID, newTableID int64
	switch diff.Type {
	case model.ActionCreateSequence, model.ActionRecoverTable:
		newTableID = diff.TableID
	case model.ActionCreateTable:
		// WARN: when support create table with foreign key in https://github.com/pingcap/tidb/pull/37148,
		// create table with foreign key requires a multi-step state change(none -> write-only -> public),
		// when the table's state changes from write-only to public, infoSchema need to drop the old table
		// which state is write-only, otherwise, infoSchema.sortedTablesBuckets will contain 2 table both
		// have the same ID, but one state is write-only, another table's state is public, it's unexpected.
		//
		// WARN: this change will break the compatibility if execute create table with foreign key DDL when upgrading TiDB,
		// since old-version TiDB doesn't know to delete the old table.
		// Since the cluster-index feature also has similar problem, we chose to prevent DDL execution during the upgrade process to avoid this issue.
		oldTableID = diff.OldTableID
		newTableID = diff.TableID
	case model.ActionDropTable, model.ActionDropView, model.ActionDropSequence:
		oldTableID = diff.TableID
	case model.ActionTruncateTable, model.ActionCreateView, model.ActionExchangeTablePartition:
		oldTableID = diff.OldTableID
		newTableID = diff.TableID
	default:
		oldTableID = diff.TableID
		newTableID = diff.TableID
	}
	// handle placement rule cache
	switch diff.Type {
	case model.ActionCreateTable:
		b.markTableBundleShouldUpdate(newTableID)
	case model.ActionDropTable:
		b.deleteBundle(b.is, oldTableID)
	case model.ActionTruncateTable:
		b.deleteBundle(b.is, oldTableID)
		b.markTableBundleShouldUpdate(newTableID)
	case model.ActionRecoverTable:
		b.markTableBundleShouldUpdate(newTableID)
	case model.ActionExchangeTablePartition:
		b.markPartitionBundleShouldUpdate(newTableID)
	case model.ActionAlterTablePlacement:
		b.markTableBundleShouldUpdate(newTableID)
	}
	b.copySortedTables(oldTableID, newTableID)

	tblIDs := make([]int64, 0, 2)
	// We try to reuse the old allocator, so the cached auto ID can be reused.
	var allocs autoid.Allocators
	if tableIDIsValid(oldTableID) {
		if oldTableID == newTableID && (diff.Type != model.ActionRenameTable && diff.Type != model.ActionRenameTables) &&
			diff.Type != model.ActionExchangeTablePartition &&
			// For repairing table in TiDB cluster, given 2 normal node and 1 repair node.
			// For normal node's information schema, repaired table is existed.
			// For repair node's information schema, repaired table is filtered (couldn't find it in `is`).
			// So here skip to reserve the allocators when repairing table.
			diff.Type != model.ActionRepairTable &&
			// Alter sequence will change the sequence info in the allocator, so the old allocator is not valid any more.
			diff.Type != model.ActionAlterSequence {
			oldAllocs, _ := b.is.AllocByID(oldTableID)
			allocs = filterAllocators(diff, oldAllocs)
		}

		tmpIDs := tblIDs
		if (diff.Type == model.ActionRenameTable || diff.Type == model.ActionRenameTables) && diff.OldSchemaID != diff.SchemaID {
			oldRoDBInfo, ok := b.is.SchemaByID(diff.OldSchemaID)
			if !ok {
				return nil, ErrDatabaseNotExists.GenWithStackByArgs(
					fmt.Sprintf("(Schema ID %d)", diff.OldSchemaID),
				)
			}
			oldDBInfo := b.getSchemaAndCopyIfNecessary(oldRoDBInfo.Name.L)
			tmpIDs = b.applyDropTable(oldDBInfo, oldTableID, tmpIDs)
		} else {
			tmpIDs = b.applyDropTable(dbInfo, oldTableID, tmpIDs)
		}

		if oldTableID != newTableID {
			// Update tblIDs only when oldTableID != newTableID because applyCreateTable() also updates tblIDs.
			tblIDs = tmpIDs
		}
	}
	if tableIDIsValid(newTableID) {
		// All types except DropTableOrView.
		var err error
		tblIDs, err = b.applyCreateTable(m, dbInfo, newTableID, allocs, diff.Type, tblIDs)
		if err != nil {
			return nil, errors.Trace(err)
		}
	}
	return tblIDs, nil
}

func filterAllocators(diff *model.SchemaDiff, oldAllocs autoid.Allocators) autoid.Allocators {
	var newAllocs autoid.Allocators
	switch diff.Type {
	case model.ActionRebaseAutoID, model.ActionModifyTableAutoIdCache:
		// Only drop auto-increment allocator.
		newAllocs = oldAllocs.Filter(func(a autoid.Allocator) bool {
			tp := a.GetType()
			return tp != autoid.RowIDAllocType && tp != autoid.AutoIncrementType
		})
	case model.ActionRebaseAutoRandomBase:
		// Only drop auto-random allocator.
		newAllocs = oldAllocs.Filter(func(a autoid.Allocator) bool {
			tp := a.GetType()
			return tp != autoid.AutoRandomType
		})
	default:
		// Keep all allocators.
		newAllocs = oldAllocs
	}
	return newAllocs
}

func appendAffectedIDs(affected []int64, tblInfo *model.TableInfo) []int64 {
	affected = append(affected, tblInfo.ID)
	if pi := tblInfo.GetPartitionInfo(); pi != nil {
		for _, def := range pi.Definitions {
			affected = append(affected, def.ID)
		}
	}
	return affected
}

// copySortedTables copies sortedTables for old table and new table for later modification.
func (b *Builder) copySortedTables(oldTableID, newTableID int64) {
	if tableIDIsValid(oldTableID) {
		b.copySortedTablesBucket(tableBucketIdx(oldTableID))
	}
	if tableIDIsValid(newTableID) && newTableID != oldTableID {
		b.copySortedTablesBucket(tableBucketIdx(newTableID))
	}
}

func (b *Builder) applyCreatePolicy(m *meta.Meta, diff *model.SchemaDiff) error {
	po, err := m.GetPolicy(diff.SchemaID)
	if err != nil {
		return errors.Trace(err)
	}
	if po == nil {
		return ErrPlacementPolicyExists.GenWithStackByArgs(
			fmt.Sprintf("(Policy ID %d)", diff.SchemaID),
		)
	}

	if _, ok := b.is.PolicyByID(po.ID); ok {
		// if old policy with the same id exists, it means replace,
		// so the tables referring this policy's bundle should be updated
		b.markBundlesReferPolicyShouldUpdate(po.ID)
	}

	b.is.setPolicy(po)
	return nil
}

func (b *Builder) applyAlterPolicy(m *meta.Meta, diff *model.SchemaDiff) ([]int64, error) {
	po, err := m.GetPolicy(diff.SchemaID)
	if err != nil {
		return nil, errors.Trace(err)
	}

	if po == nil {
		return nil, ErrPlacementPolicyExists.GenWithStackByArgs(
			fmt.Sprintf("(Policy ID %d)", diff.SchemaID),
		)
	}

	b.is.setPolicy(po)
	b.markBundlesReferPolicyShouldUpdate(po.ID)
	// TODO: return the policy related table ids
	return []int64{}, nil
}

func (b *Builder) applyCreateSchema(m *meta.Meta, diff *model.SchemaDiff) error {
	di, err := m.GetDatabase(diff.SchemaID)
	if err != nil {
		return errors.Trace(err)
	}
	if di == nil {
		// When we apply an old schema diff, the database may has been dropped already, so we need to fall back to
		// full load.
		return ErrDatabaseNotExists.GenWithStackByArgs(
			fmt.Sprintf("(Schema ID %d)", diff.SchemaID),
		)
	}
	b.is.schemaMap[di.Name.L] = &schemaTables{dbInfo: di, tables: make(map[string]table.Table)}
	return nil
}

func (b *Builder) applyModifySchemaCharsetAndCollate(m *meta.Meta, diff *model.SchemaDiff) error {
	di, err := m.GetDatabase(diff.SchemaID)
	if err != nil {
		return errors.Trace(err)
	}
	if di == nil {
		// This should never happen.
		return ErrDatabaseNotExists.GenWithStackByArgs(
			fmt.Sprintf("(Schema ID %d)", diff.SchemaID),
		)
	}
	newDbInfo := b.getSchemaAndCopyIfNecessary(di.Name.L)
	newDbInfo.Charset = di.Charset
	newDbInfo.Collate = di.Collate
	return nil
}

func (b *Builder) applyModifySchemaDefaultPlacement(m *meta.Meta, diff *model.SchemaDiff) error {
	di, err := m.GetDatabase(diff.SchemaID)
	if err != nil {
		return errors.Trace(err)
	}
	if di == nil {
		// This should never happen.
		return ErrDatabaseNotExists.GenWithStackByArgs(
			fmt.Sprintf("(Schema ID %d)", diff.SchemaID),
		)
	}
	newDbInfo := b.getSchemaAndCopyIfNecessary(di.Name.L)
	newDbInfo.PlacementPolicyRef = di.PlacementPolicyRef
	return nil
}

func (b *Builder) applyDropPolicy(PolicyID int64) []int64 {
	po, ok := b.is.PolicyByID(PolicyID)
	if !ok {
		return nil
	}
	b.is.deletePolicy(po.Name.L)
	// TODO: return the policy related table ids
	return []int64{}
}

func (b *Builder) applyDropSchema(schemaID int64) []int64 {
	di, ok := b.is.SchemaByID(schemaID)
	if !ok {
		return nil
	}
	delete(b.is.schemaMap, di.Name.L)

	// Copy the sortedTables that contain the table we are going to drop.
	tableIDs := make([]int64, 0, len(di.Tables))
	bucketIdxMap := make(map[int]struct{}, len(di.Tables))
	for _, tbl := range di.Tables {
		bucketIdxMap[tableBucketIdx(tbl.ID)] = struct{}{}
		// TODO: If the table ID doesn't exist.
		tableIDs = appendAffectedIDs(tableIDs, tbl)
	}
	for bucketIdx := range bucketIdxMap {
		b.copySortedTablesBucket(bucketIdx)
	}

	di = di.Clone()
	for _, id := range tableIDs {
		b.deleteBundle(b.is, id)
		b.applyDropTable(di, id, nil)
	}
	return tableIDs
}

func (b *Builder) applyRecoverSchema(m *meta.Meta, diff *model.SchemaDiff) ([]int64, error) {
	if di, ok := b.is.SchemaByID(diff.SchemaID); ok {
		return nil, ErrDatabaseExists.GenWithStackByArgs(
			fmt.Sprintf("(Schema ID %d)", di.ID),
		)
	}
	di, err := m.GetDatabase(diff.SchemaID)
	if err != nil {
		return nil, errors.Trace(err)
	}
	b.is.schemaMap[di.Name.L] = &schemaTables{
		dbInfo: di,
		tables: make(map[string]table.Table, len(diff.AffectedOpts)),
	}
	return b.applyCreateTables(m, diff)
}

func (b *Builder) copySortedTablesBucket(bucketIdx int) {
	oldSortedTables := b.is.sortedTablesBuckets[bucketIdx]
	newSortedTables := make(sortedTables, len(oldSortedTables))
	copy(newSortedTables, oldSortedTables)
	b.is.sortedTablesBuckets[bucketIdx] = newSortedTables
}

func (b *Builder) applyCreateTable(m *meta.Meta, dbInfo *model.DBInfo, tableID int64, allocs autoid.Allocators, tp model.ActionType, affected []int64) ([]int64, error) {
	tblInfo, err := m.GetTable(dbInfo.ID, tableID)
	if err != nil {
		return nil, errors.Trace(err)
	}
	if tblInfo == nil {
		// When we apply an old schema diff, the table may has been dropped already, so we need to fall back to
		// full load.
		return nil, ErrTableNotExists.GenWithStackByArgs(
			fmt.Sprintf("(Schema ID %d)", dbInfo.ID),
			fmt.Sprintf("(Table ID %d)", tableID),
		)
	}

	switch tp {
	case model.ActionDropTablePartition:
	case model.ActionTruncateTablePartition:
	default:
		pi := tblInfo.GetPartitionInfo()
		if pi != nil {
			for _, partition := range pi.Definitions {
				b.markPartitionBundleShouldUpdate(partition.ID)
			}
		}
	}

	if tp != model.ActionTruncateTablePartition {
		affected = appendAffectedIDs(affected, tblInfo)
	}

	// Failpoint check whether tableInfo should be added to repairInfo.
	// Typically used in repair table test to load mock `bad` tableInfo into repairInfo.
	failpoint.Inject("repairFetchCreateTable", func(val failpoint.Value) {
		if val.(bool) {
			if domainutil.RepairInfo.InRepairMode() && tp != model.ActionRepairTable && domainutil.RepairInfo.CheckAndFetchRepairedTable(dbInfo, tblInfo) {
				failpoint.Return(nil, nil)
			}
		}
	})

	ConvertCharsetCollateToLowerCaseIfNeed(tblInfo)
	ConvertOldVersionUTF8ToUTF8MB4IfNeed(tblInfo)

	if len(allocs) == 0 {
		allocs = autoid.NewAllocatorsFromTblInfo(b.store, dbInfo.ID, tblInfo)
	} else {
		tblVer := autoid.AllocOptionTableInfoVersion(tblInfo.Version)
		switch tp {
		case model.ActionRebaseAutoID, model.ActionModifyTableAutoIdCache:
			idCacheOpt := autoid.CustomAutoIncCacheOption(tblInfo.AutoIdCache)
			newAlloc := autoid.NewAllocator(b.store, dbInfo.ID, tblInfo.ID, tblInfo.IsAutoIncColUnsigned(), autoid.RowIDAllocType, tblVer, idCacheOpt)
			allocs = append(allocs, newAlloc)
		case model.ActionRebaseAutoRandomBase:
			newAlloc := autoid.NewAllocator(b.store, dbInfo.ID, tblInfo.ID, tblInfo.IsAutoRandomBitColUnsigned(), autoid.AutoRandomType, tblVer)
			allocs = append(allocs, newAlloc)
		case model.ActionModifyColumn:
			// Change column attribute from auto_increment to auto_random.
			if tblInfo.ContainsAutoRandomBits() && allocs.Get(autoid.AutoRandomType) == nil {
				// Remove auto_increment allocator.
				allocs = allocs.Filter(func(a autoid.Allocator) bool {
					return a.GetType() != autoid.AutoIncrementType && a.GetType() != autoid.RowIDAllocType
				})
				newAlloc := autoid.NewAllocator(b.store, dbInfo.ID, tblInfo.ID, tblInfo.IsAutoRandomBitColUnsigned(), autoid.AutoRandomType, tblVer)
				allocs = append(allocs, newAlloc)
			}
		}
	}
	tbl, err := b.tableFromMeta(allocs, tblInfo)
	if err != nil {
		return nil, errors.Trace(err)
	}

	b.is.addReferredForeignKeys(dbInfo.Name, tblInfo)

	tableNames := b.is.schemaMap[dbInfo.Name.L]
	tableNames.tables[tblInfo.Name.L] = tbl
	bucketIdx := tableBucketIdx(tableID)
	sortedTbls := b.is.sortedTablesBuckets[bucketIdx]
	sortedTbls = append(sortedTbls, tbl)
	slices.SortFunc(sortedTbls, func(i, j table.Table) bool {
		return i.Meta().ID < j.Meta().ID
	})
	b.is.sortedTablesBuckets[bucketIdx] = sortedTbls

	if tblInfo.TempTableType != model.TempTableNone {
		b.addTemporaryTable(tableID)
	}

	newTbl, ok := b.is.TableByID(tableID)
	if ok {
		dbInfo.Tables = append(dbInfo.Tables, newTbl.Meta())
	}
	return affected, nil
}

// ConvertCharsetCollateToLowerCaseIfNeed convert the charset / collation of table and its columns to lower case,
// if the table's version is prior to TableInfoVersion3.
func ConvertCharsetCollateToLowerCaseIfNeed(tbInfo *model.TableInfo) {
	if tbInfo.Version >= model.TableInfoVersion3 {
		return
	}
	tbInfo.Charset = strings.ToLower(tbInfo.Charset)
	tbInfo.Collate = strings.ToLower(tbInfo.Collate)
	for _, col := range tbInfo.Columns {
		col.SetCharset(strings.ToLower(col.GetCharset()))
		col.SetCollate(strings.ToLower(col.GetCollate()))
	}
}

// ConvertOldVersionUTF8ToUTF8MB4IfNeed convert old version UTF8 to UTF8MB4 if config.TreatOldVersionUTF8AsUTF8MB4 is enable.
func ConvertOldVersionUTF8ToUTF8MB4IfNeed(tbInfo *model.TableInfo) {
	if tbInfo.Version >= model.TableInfoVersion2 || !config.GetGlobalConfig().TreatOldVersionUTF8AsUTF8MB4 {
		return
	}
	if tbInfo.Charset == charset.CharsetUTF8 {
		tbInfo.Charset = charset.CharsetUTF8MB4
		tbInfo.Collate = charset.CollationUTF8MB4
	}
	for _, col := range tbInfo.Columns {
		if col.Version < model.ColumnInfoVersion2 && col.GetCharset() == charset.CharsetUTF8 {
			col.SetCharset(charset.CharsetUTF8MB4)
			col.SetCollate(charset.CollationUTF8MB4)
		}
	}
}

func (b *Builder) applyDropTable(dbInfo *model.DBInfo, tableID int64, affected []int64) []int64 {
	bucketIdx := tableBucketIdx(tableID)
	sortedTbls := b.is.sortedTablesBuckets[bucketIdx]
	idx := sortedTbls.searchTable(tableID)
	if idx == -1 {
		return affected
	}
	if tableNames, ok := b.is.schemaMap[dbInfo.Name.L]; ok {
		tblInfo := sortedTbls[idx].Meta()
		delete(tableNames.tables, tblInfo.Name.L)
		affected = appendAffectedIDs(affected, tblInfo)
	}
	// Remove the table in sorted table slice.
	b.is.sortedTablesBuckets[bucketIdx] = append(sortedTbls[0:idx], sortedTbls[idx+1:]...)

	// Remove the table in temporaryTables
	if b.is.temporaryTableIDs != nil {
		delete(b.is.temporaryTableIDs, tableID)
	}

	// The old DBInfo still holds a reference to old table info, we need to remove it.
	for i, tblInfo := range dbInfo.Tables {
		if tblInfo.ID == tableID {
			if i == len(dbInfo.Tables)-1 {
				dbInfo.Tables = dbInfo.Tables[:i]
			} else {
				dbInfo.Tables = append(dbInfo.Tables[:i], dbInfo.Tables[i+1:]...)
			}
			b.is.deleteReferredForeignKeys(dbInfo.Name, tblInfo)
			break
		}
	}
	return affected
}

// Build builds and returns the built infoschema.
func (b *Builder) Build() InfoSchema {
	b.updateInfoSchemaBundles(b.is)
	return b.is
}

// InitWithOldInfoSchema initializes an empty new InfoSchema by copies all the data from old InfoSchema.
func (b *Builder) InitWithOldInfoSchema(oldSchema InfoSchema) *Builder {
	oldIS := oldSchema.(*infoSchema)
	b.is.schemaMetaVersion = oldIS.schemaMetaVersion
	b.copySchemasMap(oldIS)
	b.copyBundlesMap(oldIS)
	b.copyPoliciesMap(oldIS)
	b.copyTemporaryTableIDsMap(oldIS)
	b.copyReferredForeignKeyMap(oldIS)

	copy(b.is.sortedTablesBuckets, oldIS.sortedTablesBuckets)
	return b
}

func (b *Builder) copySchemasMap(oldIS *infoSchema) {
	for k, v := range oldIS.schemaMap {
		b.is.schemaMap[k] = v
	}
}

func (b *Builder) copyBundlesMap(oldIS *infoSchema) {
	b.is.ruleBundleMap = make(map[int64]*placement.Bundle)
	for id, v := range oldIS.ruleBundleMap {
		b.is.ruleBundleMap[id] = v
	}
}

func (b *Builder) copyPoliciesMap(oldIS *infoSchema) {
	is := b.is
	for _, v := range oldIS.AllPlacementPolicies() {
		is.policyMap[v.Name.L] = v
	}
}

func (b *Builder) copyTemporaryTableIDsMap(oldIS *infoSchema) {
	is := b.is
	if len(oldIS.temporaryTableIDs) == 0 {
		is.temporaryTableIDs = nil
		return
	}

	is.temporaryTableIDs = make(map[int64]struct{})
	for tblID := range oldIS.temporaryTableIDs {
		is.temporaryTableIDs[tblID] = struct{}{}
	}
}

func (b *Builder) copyReferredForeignKeyMap(oldIS *infoSchema) {
	for k, v := range oldIS.referredForeignKeyMap {
		b.is.referredForeignKeyMap[k] = v
	}
}

// getSchemaAndCopyIfNecessary creates a new schemaTables instance when a table in the database has changed.
// It also does modifications on the new one because old schemaTables must be read-only.
// And it will only copy the changed database once in the lifespan of the Builder.
// NOTE: please make sure the dbName is in lowercase.
func (b *Builder) getSchemaAndCopyIfNecessary(dbName string) *model.DBInfo {
	if !b.dirtyDB[dbName] {
		b.dirtyDB[dbName] = true
		oldSchemaTables := b.is.schemaMap[dbName]
		newSchemaTables := &schemaTables{
			dbInfo: oldSchemaTables.dbInfo.Copy(),
			tables: make(map[string]table.Table, len(oldSchemaTables.tables)),
		}
		for k, v := range oldSchemaTables.tables {
			newSchemaTables.tables[k] = v
		}
		b.is.schemaMap[dbName] = newSchemaTables
		return newSchemaTables.dbInfo
	}
	return b.is.schemaMap[dbName].dbInfo
}

// InitWithDBInfos initializes an empty new InfoSchema with a slice of DBInfo, all placement rules, and schema version.
func (b *Builder) InitWithDBInfos(dbInfos []*model.DBInfo, policies []*model.PolicyInfo, schemaVersion int64) (*Builder, error) {
	info := b.is
	info.schemaMetaVersion = schemaVersion
	// build the policies.
	for _, policy := range policies {
		info.setPolicy(policy)
	}

	// Maintain foreign key reference information.
	for _, di := range dbInfos {
		for _, t := range di.Tables {
			b.is.addReferredForeignKeys(di.Name, t)
		}
	}

	for _, di := range dbInfos {
		err := b.createSchemaTablesForDB(di, b.tableFromMeta)
		if err != nil {
			return nil, errors.Trace(err)
		}
	}

	// Initialize virtual tables.
	for _, driver := range drivers {
		err := b.createSchemaTablesForDB(driver.DBInfo, driver.TableFromMeta)
		if err != nil {
			return nil, errors.Trace(err)
		}
	}

	// Sort all tables by `ID`
	for _, v := range info.sortedTablesBuckets {
		slices.SortFunc(v, func(a, b table.Table) bool {
			return a.Meta().ID < b.Meta().ID
		})
	}
	return b, nil
}

func (b *Builder) tableFromMeta(alloc autoid.Allocators, tblInfo *model.TableInfo) (table.Table, error) {
	ret, err := tables.TableFromMeta(alloc, tblInfo)
	if err != nil {
		return nil, errors.Trace(err)
	}
	if t, ok := ret.(table.CachedTable); ok {
		var tmp pools.Resource
		tmp, err = b.factory()
		if err != nil {
			return nil, errors.Trace(err)
		}

		err = t.Init(tmp.(sqlexec.SQLExecutor))
		if err != nil {
			return nil, errors.Trace(err)
		}
	}
	return ret, nil
}

type tableFromMetaFunc func(alloc autoid.Allocators, tblInfo *model.TableInfo) (table.Table, error)

func (b *Builder) createSchemaTablesForDB(di *model.DBInfo, tableFromMeta tableFromMetaFunc) error {
	schTbls := &schemaTables{
		dbInfo: di,
		tables: make(map[string]table.Table, len(di.Tables)),
	}
	b.is.schemaMap[di.Name.L] = schTbls

	for _, t := range di.Tables {
		allocs := autoid.NewAllocatorsFromTblInfo(b.store, di.ID, t)
		var tbl table.Table
		tbl, err := tableFromMeta(allocs, t)
		if err != nil {
			return errors.Wrap(err, fmt.Sprintf("Build table `%s`.`%s` schema failed", di.Name.O, t.Name.O))
		}
		schTbls.tables[t.Name.L] = tbl
		sortedTbls := b.is.sortedTablesBuckets[tableBucketIdx(t.ID)]
		b.is.sortedTablesBuckets[tableBucketIdx(t.ID)] = append(sortedTbls, tbl)
		if tblInfo := tbl.Meta(); tblInfo.TempTableType != model.TempTableNone {
			b.addTemporaryTable(tblInfo.ID)
		}
	}
	return nil
}

func (b *Builder) addTemporaryTable(tblID int64) {
	if b.is.temporaryTableIDs == nil {
		b.is.temporaryTableIDs = make(map[int64]struct{})
	}
	b.is.temporaryTableIDs[tblID] = struct{}{}
}

type virtualTableDriver struct {
	*model.DBInfo
	TableFromMeta tableFromMetaFunc
}

var drivers []*virtualTableDriver

// RegisterVirtualTable register virtual tables to the builder.
func RegisterVirtualTable(dbInfo *model.DBInfo, tableFromMeta tableFromMetaFunc) {
	drivers = append(drivers, &virtualTableDriver{dbInfo, tableFromMeta})
}

// NewBuilder creates a new Builder with a Handle.
func NewBuilder(store kv.Storage, factory func() (pools.Resource, error)) *Builder {
	return &Builder{
		store: store,
		is: &infoSchema{
			schemaMap:             map[string]*schemaTables{},
			policyMap:             map[string]*model.PolicyInfo{},
			ruleBundleMap:         map[int64]*placement.Bundle{},
			sortedTablesBuckets:   make([]sortedTables, bucketCount),
			referredForeignKeyMap: make(map[SchemaAndTableName][]*model.ReferredFKInfo),
		},
		dirtyDB: make(map[string]bool),
		factory: factory,
	}
}

func tableBucketIdx(tableID int64) int {
	return int(tableID % bucketCount)
}

func tableIDIsValid(tableID int64) bool {
	return tableID != 0
}<|MERGE_RESOLUTION|>--- conflicted
+++ resolved
@@ -219,14 +219,11 @@
 		return b.applyRecoverTable(m, diff)
 	case model.ActionCreateTables:
 		return b.applyCreateTables(m, diff)
-<<<<<<< HEAD
 	case model.ActionReorganizePartition:
 		// TODO: How to test?
 		return b.applyReorganizePartition(m, diff)
-=======
 	case model.ActionFlashbackCluster:
 		return []int64{-1}, nil
->>>>>>> dc0fc1e0
 	default:
 		return b.applyDefaultAction(m, diff)
 	}
