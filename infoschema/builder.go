--- conflicted
+++ resolved
@@ -59,11 +59,8 @@
 		return nil, b.applyCreatePolicy(m, diff)
 	case model.ActionDropPlacementPolicy:
 		return b.applyDropPolicy(diff.SchemaID), nil
-<<<<<<< HEAD
-=======
 	case model.ActionAlterPlacementPolicy:
 		return b.applyAlterPolicy(m, diff)
->>>>>>> ceaf6704
 	}
 	roDBInfo, ok := b.is.SchemaByID(diff.SchemaID)
 	if !ok {
@@ -265,8 +262,6 @@
 	return nil
 }
 
-<<<<<<< HEAD
-=======
 func (b *Builder) applyAlterPolicy(m *meta.Meta, diff *model.SchemaDiff) ([]int64, error) {
 	po, err := m.GetPolicy(diff.SchemaID)
 	if err != nil {
@@ -284,7 +279,6 @@
 	return []int64{}, nil
 }
 
->>>>>>> ceaf6704
 func (b *Builder) applyCreateSchema(m *meta.Meta, diff *model.SchemaDiff) error {
 	di, err := m.GetDatabase(diff.SchemaID)
 	if err != nil {
