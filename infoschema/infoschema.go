--- conflicted
+++ resolved
@@ -25,10 +25,7 @@
 	"github.com/pingcap/tidb/meta/autoid"
 	"github.com/pingcap/tidb/sessionctx"
 	"github.com/pingcap/tidb/table"
-<<<<<<< HEAD
 	"github.com/pingcap/tidb/util"
-=======
->>>>>>> 3400fe5f
 	"github.com/pingcap/tidb/util/logutil"
 	"go.uber.org/zap"
 )
@@ -103,12 +100,6 @@
 	FindTableByPartitionID(partitionID int64) (table.Table, *model.DBInfo)
 }
 
-// Information Schema Name.
-const (
-	Name      = util.InformationSchemaName
-	LowerName = util.InformationSchemaLowerName
-)
-
 type sortedTables []table.Table
 
 func (s sortedTables) Len() int {
@@ -419,7 +410,7 @@
 	}
 	infoSchemaDB = &model.DBInfo{
 		ID:      dbID,
-		Name:    model.NewCIStr(Name),
+		Name:    util.InformationSchemaName,
 		Charset: mysql.DefaultCharset,
 		Collate: mysql.DefaultCollationName,
 		Tables:  infoSchemaTables,
