// Copyright 2015 PingCAP, Inc.
//
// Licensed under the Apache License, Version 2.0 (the "License");
// you may not use this file except in compliance with the License.
// You may obtain a copy of the License at
//
//     http://www.apache.org/licenses/LICENSE-2.0
//
// Unless required by applicable law or agreed to in writing, software
// distributed under the License is distributed on an "AS IS" BASIS,
// WITHOUT WARRANTIES OR CONDITIONS OF ANY KIND, either express or implied.
// See the License for the specific language governing permissions and
// limitations under the License.

package infoschema

import (
	"fmt"
	"sort"
	"sync"

	"github.com/pingcap/parser/model"
	"github.com/pingcap/parser/mysql"
	"github.com/pingcap/tidb/ddl/placement"
	"github.com/pingcap/tidb/meta/autoid"
	"github.com/pingcap/tidb/table"
	"github.com/pingcap/tidb/util"
	"github.com/pingcap/tidb/util/placementpolicy"
)

// InfoSchema is the interface used to retrieve the schema information.
// It works as a in memory cache and doesn't handle any schema change.
// InfoSchema is read-only, and the returned value is a copy.
// TODO: add more methods to retrieve tables and columns.
type InfoSchema interface {
	SchemaByName(schema model.CIStr) (*model.DBInfo, bool)
	SchemaExists(schema model.CIStr) bool
	TableByName(schema, table model.CIStr) (table.Table, error)
	TableExists(schema, table model.CIStr) bool
	SchemaByID(id int64) (*model.DBInfo, bool)
	SchemaByTable(tableInfo *model.TableInfo) (*model.DBInfo, bool)
	PolicyByName(name model.CIStr) (*placementpolicy.PolicyInfo, bool)
	TableByID(id int64) (table.Table, bool)
	AllocByID(id int64) (autoid.Allocators, bool)
	AllSchemaNames() []string
	AllSchemas() []*model.DBInfo
	Clone() (result []*model.DBInfo)
	SchemaTables(schema model.CIStr) []table.Table
	SchemaMetaVersion() int64
	// TableIsView indicates whether the schema.table is a view.
	TableIsView(schema, table model.CIStr) bool
	// TableIsSequence indicates whether the schema.table is a sequence.
	TableIsSequence(schema, table model.CIStr) bool
	FindTableByPartitionID(partitionID int64) (table.Table, *model.DBInfo, *model.PartitionDefinition)
	// BundleByName is used to get a rule bundle.
	BundleByName(name string) (*placement.Bundle, bool)
	// SetBundle is used internally to update rule bundles or mock tests.
	SetBundle(*placement.Bundle)
	// RuleBundles will return a copy of all rule bundles.
	RuleBundles() []*placement.Bundle
<<<<<<< HEAD
	// PlacementPolicies will return a copy of all Placement Policies
	PlacementPolicies() []*placementpolicy.PolicyInfo
=======
	// AllPlacementPolicies returns all placement policies
	AllPlacementPolicies() []*placementpolicy.PolicyInfo
>>>>>>> ceaf6704
}

type sortedTables []table.Table

func (s sortedTables) Len() int {
	return len(s)
}

func (s sortedTables) Swap(i, j int) {
	s[i], s[j] = s[j], s[i]
}

func (s sortedTables) Less(i, j int) bool {
	return s[i].Meta().ID < s[j].Meta().ID
}

func (s sortedTables) searchTable(id int64) int {
	idx := sort.Search(len(s), func(i int) bool {
		return s[i].Meta().ID >= id
	})
	if idx == len(s) || s[idx].Meta().ID != id {
		return -1
	}
	return idx
}

type schemaTables struct {
	dbInfo *model.DBInfo
	tables map[string]table.Table
}

const bucketCount = 512

type infoSchema struct {
	// ruleBundleMap stores all placement rules
	ruleBundleMutex sync.RWMutex
	ruleBundleMap   map[string]*placement.Bundle

	// policyMap stores all placement policies.
	policyMutex sync.RWMutex
	policyMap   map[string]*placementpolicy.PolicyInfo

	schemaMap map[string]*schemaTables

	// sortedTablesBuckets is a slice of sortedTables, a table's bucket index is (tableID % bucketCount).
	sortedTablesBuckets []sortedTables

	// schemaMetaVersion is the version of schema, and we should check version when change schema.
	schemaMetaVersion int64
}

// MockInfoSchema only serves for test.
func MockInfoSchema(tbList []*model.TableInfo) InfoSchema {
	result := &infoSchema{}
	result.schemaMap = make(map[string]*schemaTables)
	result.policyMap = make(map[string]*placementpolicy.PolicyInfo)
	result.ruleBundleMap = make(map[string]*placement.Bundle)
	result.sortedTablesBuckets = make([]sortedTables, bucketCount)
	dbInfo := &model.DBInfo{ID: 0, Name: model.NewCIStr("test"), Tables: tbList}
	tableNames := &schemaTables{
		dbInfo: dbInfo,
		tables: make(map[string]table.Table),
	}
	result.schemaMap["test"] = tableNames
	for _, tb := range tbList {
		tbl := table.MockTableFromMeta(tb)
		tableNames.tables[tb.Name.L] = tbl
		bucketIdx := tableBucketIdx(tb.ID)
		result.sortedTablesBuckets[bucketIdx] = append(result.sortedTablesBuckets[bucketIdx], tbl)
	}
	for i := range result.sortedTablesBuckets {
		sort.Sort(result.sortedTablesBuckets[i])
	}
	return result
}

// MockInfoSchemaWithSchemaVer only serves for test.
func MockInfoSchemaWithSchemaVer(tbList []*model.TableInfo, schemaVer int64) InfoSchema {
	result := &infoSchema{}
	result.schemaMap = make(map[string]*schemaTables)
	result.policyMap = make(map[string]*placementpolicy.PolicyInfo)
	result.ruleBundleMap = make(map[string]*placement.Bundle)
	result.sortedTablesBuckets = make([]sortedTables, bucketCount)
	dbInfo := &model.DBInfo{ID: 0, Name: model.NewCIStr("test"), Tables: tbList}
	tableNames := &schemaTables{
		dbInfo: dbInfo,
		tables: make(map[string]table.Table),
	}
	result.schemaMap["test"] = tableNames
	for _, tb := range tbList {
		tbl := table.MockTableFromMeta(tb)
		tableNames.tables[tb.Name.L] = tbl
		bucketIdx := tableBucketIdx(tb.ID)
		result.sortedTablesBuckets[bucketIdx] = append(result.sortedTablesBuckets[bucketIdx], tbl)
	}
	for i := range result.sortedTablesBuckets {
		sort.Sort(result.sortedTablesBuckets[i])
	}
	result.schemaMetaVersion = schemaVer
	return result
}

var _ InfoSchema = (*infoSchema)(nil)

func (is *infoSchema) SchemaByName(schema model.CIStr) (val *model.DBInfo, ok bool) {
	tableNames, ok := is.schemaMap[schema.L]
	if !ok {
		return
	}
	return tableNames.dbInfo, true
}

func (is *infoSchema) SchemaMetaVersion() int64 {
	return is.schemaMetaVersion
}

func (is *infoSchema) SchemaExists(schema model.CIStr) bool {
	_, ok := is.schemaMap[schema.L]
	return ok
}

func (is *infoSchema) TableByName(schema, table model.CIStr) (t table.Table, err error) {
	if tbNames, ok := is.schemaMap[schema.L]; ok {
		if t, ok = tbNames.tables[table.L]; ok {
			return
		}
	}
	return nil, ErrTableNotExists.GenWithStackByArgs(schema, table)
}

func (is *infoSchema) TableIsView(schema, table model.CIStr) bool {
	if tbNames, ok := is.schemaMap[schema.L]; ok {
		if t, ok := tbNames.tables[table.L]; ok {
			return t.Meta().IsView()
		}
	}
	return false
}

func (is *infoSchema) TableIsSequence(schema, table model.CIStr) bool {
	if tbNames, ok := is.schemaMap[schema.L]; ok {
		if t, ok := tbNames.tables[table.L]; ok {
			return t.Meta().IsSequence()
		}
	}
	return false
}

func (is *infoSchema) TableExists(schema, table model.CIStr) bool {
	if tbNames, ok := is.schemaMap[schema.L]; ok {
		if _, ok = tbNames.tables[table.L]; ok {
			return true
		}
	}
	return false
}

func (is *infoSchema) PolicyByID(id int64) (val *placementpolicy.PolicyInfo, ok bool) {
	// TODO: use another hash map to avoid traveling on the policy map
	for _, v := range is.policyMap {
		if v.ID == id {
			return v, true
		}
	}
	return nil, false
}

func (is *infoSchema) SchemaByID(id int64) (val *model.DBInfo, ok bool) {
	for _, v := range is.schemaMap {
		if v.dbInfo.ID == id {
			return v.dbInfo, true
		}
	}
	return nil, false
}

func (is *infoSchema) SchemaByTable(tableInfo *model.TableInfo) (val *model.DBInfo, ok bool) {
	if tableInfo == nil {
		return nil, false
	}
	for _, v := range is.schemaMap {
		if tbl, ok := v.tables[tableInfo.Name.L]; ok {
			if tbl.Meta().ID == tableInfo.ID {
				return v.dbInfo, true
			}
		}
	}
	return nil, false
}

func (is *infoSchema) TableByID(id int64) (val table.Table, ok bool) {
	slice := is.sortedTablesBuckets[tableBucketIdx(id)]
	idx := slice.searchTable(id)
	if idx == -1 {
		return nil, false
	}
	return slice[idx], true
}

func (is *infoSchema) AllocByID(id int64) (autoid.Allocators, bool) {
	tbl, ok := is.TableByID(id)
	if !ok {
		return nil, false
	}
	return tbl.Allocators(nil), true
}

func (is *infoSchema) AllSchemaNames() (names []string) {
	for _, v := range is.schemaMap {
		names = append(names, v.dbInfo.Name.O)
	}
	return
}

func (is *infoSchema) AllSchemas() (schemas []*model.DBInfo) {
	for _, v := range is.schemaMap {
		schemas = append(schemas, v.dbInfo)
	}
	return
}

func (is *infoSchema) SchemaTables(schema model.CIStr) (tables []table.Table) {
	schemaTables, ok := is.schemaMap[schema.L]
	if !ok {
		return
	}
	for _, tbl := range schemaTables.tables {
		tables = append(tables, tbl)
	}
	return
}

// FindTableByPartitionID finds the partition-table info by the partitionID.
// FindTableByPartitionID will traverse all the tables to find the partitionID partition in which partition-table.
func (is *infoSchema) FindTableByPartitionID(partitionID int64) (table.Table, *model.DBInfo, *model.PartitionDefinition) {
	for _, v := range is.schemaMap {
		for _, tbl := range v.tables {
			pi := tbl.Meta().GetPartitionInfo()
			if pi == nil {
				continue
			}
			for _, p := range pi.Definitions {
				if p.ID == partitionID {
					return tbl, v.dbInfo, &p
				}
			}
		}
	}
	return nil, nil, nil
}

func (is *infoSchema) Clone() (result []*model.DBInfo) {
	for _, v := range is.schemaMap {
		result = append(result, v.dbInfo.Clone())
	}
	return
}

// SequenceByName implements the interface of SequenceSchema defined in util package.
// It could be used in expression package without import cycle problem.
func (is *infoSchema) SequenceByName(schema, sequence model.CIStr) (util.SequenceTable, error) {
	tbl, err := is.TableByName(schema, sequence)
	if err != nil {
		return nil, err
	}
	if !tbl.Meta().IsSequence() {
		return nil, ErrWrongObject.GenWithStackByArgs(schema, sequence, "SEQUENCE")
	}
	return tbl.(util.SequenceTable), nil
}

func init() {
	// Initialize the information shema database and register the driver to `drivers`
	dbID := autoid.InformationSchemaDBID
	infoSchemaTables := make([]*model.TableInfo, 0, len(tableNameToColumns))
	for name, cols := range tableNameToColumns {
		tableInfo := buildTableMeta(name, cols)
		infoSchemaTables = append(infoSchemaTables, tableInfo)
		var ok bool
		tableInfo.ID, ok = tableIDMap[tableInfo.Name.O]
		if !ok {
			panic(fmt.Sprintf("get information_schema table id failed, unknown system table `%v`", tableInfo.Name.O))
		}
		for i, c := range tableInfo.Columns {
			c.ID = int64(i) + 1
		}
	}
	infoSchemaDB := &model.DBInfo{
		ID:      dbID,
		Name:    util.InformationSchemaName,
		Charset: mysql.DefaultCharset,
		Collate: mysql.DefaultCollationName,
		Tables:  infoSchemaTables,
	}
	RegisterVirtualTable(infoSchemaDB, createInfoSchemaTable)
}

// HasAutoIncrementColumn checks whether the table has auto_increment columns, if so, return true and the column name.
func HasAutoIncrementColumn(tbInfo *model.TableInfo) (bool, string) {
	for _, col := range tbInfo.Columns {
		if mysql.HasAutoIncrementFlag(col.Flag) {
			return true, col.Name.L
		}
	}
	return false, ""
}

// PolicyByName is used to find the policy.
func (is *infoSchema) PolicyByName(name model.CIStr) (*placementpolicy.PolicyInfo, bool) {
	is.policyMutex.RLock()
	defer is.policyMutex.RUnlock()
	t, r := is.policyMap[name.L]
	return t, r
}

// AllPlacementPolicies returns all placement policies
func (is *infoSchema) AllPlacementPolicies() []*placementpolicy.PolicyInfo {
	is.policyMutex.RLock()
	defer is.policyMutex.RUnlock()
	policies := make([]*placementpolicy.PolicyInfo, 0, len(is.policyMap))
	for _, policy := range is.policyMap {
		policies = append(policies, policy)
	}
	return policies
}

func (is *infoSchema) BundleByName(name string) (*placement.Bundle, bool) {
	is.ruleBundleMutex.RLock()
	defer is.ruleBundleMutex.RUnlock()
	t, r := is.ruleBundleMap[name]
	return t, r
}

func (is *infoSchema) RuleBundles() []*placement.Bundle {
	is.ruleBundleMutex.RLock()
	defer is.ruleBundleMutex.RUnlock()
	bundles := make([]*placement.Bundle, 0, len(is.ruleBundleMap))
	for _, bundle := range is.ruleBundleMap {
		bundles = append(bundles, bundle)
	}
	return bundles
}

func (is *infoSchema) SetBundle(bundle *placement.Bundle) {
	is.ruleBundleMutex.Lock()
	defer is.ruleBundleMutex.Unlock()
	is.ruleBundleMap[bundle.ID] = bundle
}

func (is *infoSchema) deleteBundle(id string) {
	is.ruleBundleMutex.Lock()
	defer is.ruleBundleMutex.Unlock()
	delete(is.ruleBundleMap, id)
}

// GetBundle get the first available bundle by array of IDs, possibly fallback to the default.
// If fallback to the default, only rules applied to all regions(empty keyrange) will be returned.
// If the default bundle is unavailable, an empty bundle with an GroupID(ids[0]) is returned.
func GetBundle(h InfoSchema, ids []int64) *placement.Bundle {
	for _, id := range ids {
		b, ok := h.BundleByName(placement.GroupID(id))
		if ok {
			return b.Clone()
		}
	}

	newRules := []*placement.Rule{}

	b, ok := h.BundleByName(placement.PDBundleID)
	if ok {
		for _, rule := range b.Rules {
			if rule.StartKeyHex == "" && rule.EndKeyHex == "" {
				newRules = append(newRules, rule.Clone())
			}
		}
	}

	id := int64(-1)
	if len(ids) > 0 {
		id = ids[0]
	}
	return &placement.Bundle{ID: placement.GroupID(id), Rules: newRules}
}

type schemaLocalTempSchemaTables struct {
	tables map[string]table.Table
}

// LocalTemporaryTables store local temporary tables
type LocalTemporaryTables struct {
	schemaMap map[string]*schemaLocalTempSchemaTables
	idx2table map[int64]table.Table
}

// NewLocalTemporaryTables creates a new NewLocalTemporaryTables object
func NewLocalTemporaryTables() *LocalTemporaryTables {
	return &LocalTemporaryTables{
		schemaMap: make(map[string]*schemaLocalTempSchemaTables),
		idx2table: make(map[int64]table.Table),
	}
}

// TableByName get table by name
func (is *LocalTemporaryTables) TableByName(schema, table model.CIStr) (table.Table, bool) {
	if tbNames, ok := is.schemaMap[schema.L]; ok {
		if t, ok := tbNames.tables[table.L]; ok {
			return t, true
		}
	}
	return nil, false
}

// TableExists check if table with the name exists
func (is *LocalTemporaryTables) TableExists(schema, table model.CIStr) (ok bool) {
	_, ok = is.TableByName(schema, table)
	return
}

// TableByID get table by table id
func (is *LocalTemporaryTables) TableByID(id int64) (tbl table.Table, ok bool) {
	tbl, ok = is.idx2table[id]
	return
}

// AddTable add a table
func (is *LocalTemporaryTables) AddTable(schema model.CIStr, tbl table.Table) error {
	schemaTables := is.ensureSchema(schema)

	tblMeta := tbl.Meta()
	if _, ok := schemaTables.tables[tblMeta.Name.L]; ok {
		return ErrTableExists.GenWithStackByArgs(tblMeta.Name)
	}

	if _, ok := is.idx2table[tblMeta.ID]; ok {
		return ErrTableExists.GenWithStackByArgs(tblMeta.Name)
	}

	schemaTables.tables[tblMeta.Name.L] = tbl
	is.idx2table[tblMeta.ID] = tbl

	return nil
}

// RemoveTable remove a table
func (is *LocalTemporaryTables) RemoveTable(schema, table model.CIStr) (exist bool) {
	tbls := is.schemaTables(schema)
	if tbls == nil {
		return false
	}

	oldTable, exist := tbls.tables[table.L]
	if !exist {
		return false
	}

	delete(tbls.tables, table.L)
	delete(is.idx2table, oldTable.Meta().ID)
	return true
}

// SchemaByTable get a table's schema name
func (is *LocalTemporaryTables) SchemaByTable(tableInfo *model.TableInfo) (string, bool) {
	if tableInfo == nil {
		return "", false
	}

	for schema, v := range is.schemaMap {
		if tbl, ok := v.tables[tableInfo.Name.L]; ok {
			if tbl.Meta().ID == tableInfo.ID {
				return schema, true
			}
		}
	}

	return "", false
}

func (is *LocalTemporaryTables) ensureSchema(schema model.CIStr) *schemaLocalTempSchemaTables {
	if tbls, ok := is.schemaMap[schema.L]; ok {
		return tbls
	}

	tbls := &schemaLocalTempSchemaTables{tables: make(map[string]table.Table)}
	is.schemaMap[schema.L] = tbls
	return tbls
}

func (is *LocalTemporaryTables) schemaTables(schema model.CIStr) *schemaLocalTempSchemaTables {
	if is.schemaMap == nil {
		return nil
	}

	if tbls, ok := is.schemaMap[schema.L]; ok {
		return tbls
	}

	return nil
}

// TemporaryTableAttachedInfoSchema implements InfoSchema
// Local temporary table has a loose relationship with database.
// So when a database is dropped, its temporary tables still exist and can be return by TableByName/TableByID.
// However SchemaByTable will return nil if database is dropped.
type TemporaryTableAttachedInfoSchema struct {
	InfoSchema
	LocalTemporaryTables *LocalTemporaryTables
}

// TableByName implements InfoSchema.TableByName
func (ts *TemporaryTableAttachedInfoSchema) TableByName(schema, table model.CIStr) (table.Table, error) {
	if tbl, ok := ts.LocalTemporaryTables.TableByName(schema, table); ok {
		return tbl, nil
	}

	return ts.InfoSchema.TableByName(schema, table)
}

// TableByID implements InfoSchema.TableByID
func (ts *TemporaryTableAttachedInfoSchema) TableByID(id int64) (table.Table, bool) {
	if tbl, ok := ts.LocalTemporaryTables.TableByID(id); ok {
		return tbl, true
	}

	return ts.InfoSchema.TableByID(id)
}

// SchemaByTable implements InfoSchema.SchemaByTable
func (ts *TemporaryTableAttachedInfoSchema) SchemaByTable(tableInfo *model.TableInfo) (*model.DBInfo, bool) {
	if tableInfo == nil {
		return nil, false
	}

	if schemaName, ok := ts.LocalTemporaryTables.SchemaByTable(tableInfo); ok {
		return ts.SchemaByName(model.NewCIStr(schemaName))
	}

	return ts.InfoSchema.SchemaByTable(tableInfo)
}<|MERGE_RESOLUTION|>--- conflicted
+++ resolved
@@ -58,13 +58,8 @@
 	SetBundle(*placement.Bundle)
 	// RuleBundles will return a copy of all rule bundles.
 	RuleBundles() []*placement.Bundle
-<<<<<<< HEAD
-	// PlacementPolicies will return a copy of all Placement Policies
-	PlacementPolicies() []*placementpolicy.PolicyInfo
-=======
 	// AllPlacementPolicies returns all placement policies
 	AllPlacementPolicies() []*placementpolicy.PolicyInfo
->>>>>>> ceaf6704
 }
 
 type sortedTables []table.Table
