// Copyright 2015 PingCAP, Inc.
//
// Licensed under the Apache License, Version 2.0 (the "License");
// you may not use this file except in compliance with the License.
// You may obtain a copy of the License at
//
//     http://www.apache.org/licenses/LICENSE-2.0
//
// Unless required by applicable law or agreed to in writing, software
// distributed under the License is distributed on an "AS IS" BASIS,
// WITHOUT WARRANTIES OR CONDITIONS OF ANY KIND, either express or implied.
// See the License for the specific language governing permissions and
// limitations under the License.

package infoschema

import (
	"fmt"
	"sort"
	"sync"

	"github.com/pingcap/tidb/ddl/placement"
	"github.com/pingcap/tidb/meta/autoid"
	"github.com/pingcap/tidb/parser/model"
	"github.com/pingcap/tidb/parser/mysql"
	"github.com/pingcap/tidb/sessionctx"
	"github.com/pingcap/tidb/table"
	"github.com/pingcap/tidb/util"
	"github.com/pingcap/tidb/util/mock"
	"golang.org/x/exp/slices"
)

// InfoSchema is the interface used to retrieve the schema information.
// It works as a in memory cache and doesn't handle any schema change.
// InfoSchema is read-only, and the returned value is a copy.
// TODO: add more methods to retrieve tables and columns.
type InfoSchema interface {
	SchemaByName(schema model.CIStr) (*model.DBInfo, bool)
	SchemaExists(schema model.CIStr) bool
	TableByName(schema, table model.CIStr) (table.Table, error)
	TableExists(schema, table model.CIStr) bool
	SchemaByID(id int64) (*model.DBInfo, bool)
	SchemaByTable(tableInfo *model.TableInfo) (*model.DBInfo, bool)
	PolicyByName(name model.CIStr) (*model.PolicyInfo, bool)
	TableByID(id int64) (table.Table, bool)
	AllocByID(id int64) (autoid.Allocators, bool)
	AllSchemaNames() []string
	AllSchemas() []*model.DBInfo
	Clone() (result []*model.DBInfo)
	SchemaTables(schema model.CIStr) []table.Table
	SchemaMetaVersion() int64
	// TableIsView indicates whether the schema.table is a view.
	TableIsView(schema, table model.CIStr) bool
	// TableIsSequence indicates whether the schema.table is a sequence.
	TableIsSequence(schema, table model.CIStr) bool
	FindTableByPartitionID(partitionID int64) (table.Table, *model.DBInfo, *model.PartitionDefinition)
	// PlacementBundleByPhysicalTableID is used to get a rule bundle.
	PlacementBundleByPhysicalTableID(id int64) (*placement.Bundle, bool)
	// AllPlacementBundles is used to get all placement bundles
	AllPlacementBundles() []*placement.Bundle
	// AllPlacementPolicies returns all placement policies
	AllPlacementPolicies() []*model.PolicyInfo
	// HasTemporaryTable returns whether information schema has temporary table
	HasTemporaryTable() bool
}

type sortedTables []table.Table

func (s sortedTables) searchTable(id int64) int {
	idx := sort.Search(len(s), func(i int) bool {
		return s[i].Meta().ID >= id
	})
	if idx == len(s) || s[idx].Meta().ID != id {
		return -1
	}
	return idx
}

type schemaTables struct {
	dbInfo *model.DBInfo
	tables map[string]table.Table
}

const bucketCount = 512

type infoSchema struct {
	// ruleBundleMap stores all placement rules
	ruleBundleMap map[int64]*placement.Bundle

	// policyMap stores all placement policies.
	policyMutex sync.RWMutex
	policyMap   map[string]*model.PolicyInfo

	schemaMap map[string]*schemaTables

	// sortedTablesBuckets is a slice of sortedTables, a table's bucket index is (tableID % bucketCount).
	sortedTablesBuckets []sortedTables

	// temporaryTables stores the temporary table ids
	temporaryTableIDs map[int64]struct{}

	// schemaMetaVersion is the version of schema, and we should check version when change schema.
	schemaMetaVersion int64
}

// MockInfoSchema only serves for test.
func MockInfoSchema(tbList []*model.TableInfo) InfoSchema {
	result := &infoSchema{}
	result.schemaMap = make(map[string]*schemaTables)
	result.policyMap = make(map[string]*model.PolicyInfo)
	result.ruleBundleMap = make(map[int64]*placement.Bundle)
	result.sortedTablesBuckets = make([]sortedTables, bucketCount)
	dbInfo := &model.DBInfo{ID: 0, Name: model.NewCIStr("test"), Tables: tbList}
	tableNames := &schemaTables{
		dbInfo: dbInfo,
		tables: make(map[string]table.Table),
	}
	result.schemaMap["test"] = tableNames
	for _, tb := range tbList {
		tbl := table.MockTableFromMeta(tb)
		tableNames.tables[tb.Name.L] = tbl
		bucketIdx := tableBucketIdx(tb.ID)
		result.sortedTablesBuckets[bucketIdx] = append(result.sortedTablesBuckets[bucketIdx], tbl)
	}
	for i := range result.sortedTablesBuckets {
		slices.SortFunc(result.sortedTablesBuckets[i], func(i, j table.Table) bool {
			return i.Meta().ID < j.Meta().ID
		})
	}
	return result
}

// MockInfoSchemaWithSchemaVer only serves for test.
func MockInfoSchemaWithSchemaVer(tbList []*model.TableInfo, schemaVer int64) InfoSchema {
	result := &infoSchema{}
	result.schemaMap = make(map[string]*schemaTables)
	result.policyMap = make(map[string]*model.PolicyInfo)
	result.ruleBundleMap = make(map[int64]*placement.Bundle)
	result.sortedTablesBuckets = make([]sortedTables, bucketCount)
	dbInfo := &model.DBInfo{ID: 0, Name: model.NewCIStr("test"), Tables: tbList}
	tableNames := &schemaTables{
		dbInfo: dbInfo,
		tables: make(map[string]table.Table),
	}
	result.schemaMap["test"] = tableNames
	for _, tb := range tbList {
		tbl := table.MockTableFromMeta(tb)
		tableNames.tables[tb.Name.L] = tbl
		bucketIdx := tableBucketIdx(tb.ID)
		result.sortedTablesBuckets[bucketIdx] = append(result.sortedTablesBuckets[bucketIdx], tbl)
	}
	for i := range result.sortedTablesBuckets {
		slices.SortFunc(result.sortedTablesBuckets[i], func(i, j table.Table) bool {
			return i.Meta().ID < j.Meta().ID
		})
	}
	result.schemaMetaVersion = schemaVer
	return result
}

var _ InfoSchema = (*infoSchema)(nil)

func (is *infoSchema) SchemaByName(schema model.CIStr) (val *model.DBInfo, ok bool) {
	tableNames, ok := is.schemaMap[schema.L]
	if !ok {
		return
	}
	return tableNames.dbInfo, true
}

func (is *infoSchema) SchemaMetaVersion() int64 {
	return is.schemaMetaVersion
}

func (is *infoSchema) SchemaExists(schema model.CIStr) bool {
	_, ok := is.schemaMap[schema.L]
	return ok
}

func (is *infoSchema) TableByName(schema, table model.CIStr) (t table.Table, err error) {
	if tbNames, ok := is.schemaMap[schema.L]; ok {
		if t, ok = tbNames.tables[table.L]; ok {
			return
		}
	}
	return nil, ErrTableNotExists.GenWithStackByArgs(schema, table)
}

func (is *infoSchema) TableIsView(schema, table model.CIStr) bool {
	if tbNames, ok := is.schemaMap[schema.L]; ok {
		if t, ok := tbNames.tables[table.L]; ok {
			return t.Meta().IsView()
		}
	}
	return false
}

func (is *infoSchema) TableIsSequence(schema, table model.CIStr) bool {
	if tbNames, ok := is.schemaMap[schema.L]; ok {
		if t, ok := tbNames.tables[table.L]; ok {
			return t.Meta().IsSequence()
		}
	}
	return false
}

func (is *infoSchema) TableExists(schema, table model.CIStr) bool {
	if tbNames, ok := is.schemaMap[schema.L]; ok {
		if _, ok = tbNames.tables[table.L]; ok {
			return true
		}
	}
	return false
}

func (is *infoSchema) PolicyByID(id int64) (val *model.PolicyInfo, ok bool) {
	// TODO: use another hash map to avoid traveling on the policy map
	for _, v := range is.policyMap {
		if v.ID == id {
			return v, true
		}
	}
	return nil, false
}

func (is *infoSchema) SchemaByID(id int64) (val *model.DBInfo, ok bool) {
	for _, v := range is.schemaMap {
		if v.dbInfo.ID == id {
			return v.dbInfo, true
		}
	}
	return nil, false
}

func (is *infoSchema) SchemaByTable(tableInfo *model.TableInfo) (val *model.DBInfo, ok bool) {
	if tableInfo == nil {
		return nil, false
	}
	for _, v := range is.schemaMap {
		if tbl, ok := v.tables[tableInfo.Name.L]; ok {
			if tbl.Meta().ID == tableInfo.ID {
				return v.dbInfo, true
			}
		}
	}
	return nil, false
}

func (is *infoSchema) TableByID(id int64) (val table.Table, ok bool) {
	slice := is.sortedTablesBuckets[tableBucketIdx(id)]
	idx := slice.searchTable(id)
	if idx == -1 {
		return nil, false
	}
	return slice[idx], true
}

func (is *infoSchema) AllocByID(id int64) (autoid.Allocators, bool) {
	tbl, ok := is.TableByID(id)
	if !ok {
		return nil, false
	}
	return tbl.Allocators(nil), true
}

func (is *infoSchema) AllSchemaNames() (names []string) {
	for _, v := range is.schemaMap {
		names = append(names, v.dbInfo.Name.O)
	}
	return
}

func (is *infoSchema) AllSchemas() (schemas []*model.DBInfo) {
	for _, v := range is.schemaMap {
		schemas = append(schemas, v.dbInfo)
	}
	return
}

func (is *infoSchema) SchemaTables(schema model.CIStr) (tables []table.Table) {
	schemaTables, ok := is.schemaMap[schema.L]
	if !ok {
		return
	}
	for _, tbl := range schemaTables.tables {
		tables = append(tables, tbl)
	}
	return
}

// FindTableByPartitionID finds the partition-table info by the partitionID.
// FindTableByPartitionID will traverse all the tables to find the partitionID partition in which partition-table.
func (is *infoSchema) FindTableByPartitionID(partitionID int64) (table.Table, *model.DBInfo, *model.PartitionDefinition) {
	for _, v := range is.schemaMap {
		for _, tbl := range v.tables {
			pi := tbl.Meta().GetPartitionInfo()
			if pi == nil {
				continue
			}
			for _, p := range pi.Definitions {
				if p.ID == partitionID {
					return tbl, v.dbInfo, &p
				}
			}
		}
	}
	return nil, nil, nil
}

// HasTemporaryTable returns whether information schema has temporary table
func (is *infoSchema) HasTemporaryTable() bool {
	return len(is.temporaryTableIDs) != 0
}

func (is *infoSchema) Clone() (result []*model.DBInfo) {
	for _, v := range is.schemaMap {
		result = append(result, v.dbInfo.Clone())
	}
	return
}

// GetSequenceByName gets the sequence by name.
func GetSequenceByName(is InfoSchema, schema, sequence model.CIStr) (util.SequenceTable, error) {
	tbl, err := is.TableByName(schema, sequence)
	if err != nil {
		return nil, err
	}
	if !tbl.Meta().IsSequence() {
		return nil, ErrWrongObject.GenWithStackByArgs(schema, sequence, "SEQUENCE")
	}
	return tbl.(util.SequenceTable), nil
}

func init() {
	// Initialize the information shema database and register the driver to `drivers`
	dbID := autoid.InformationSchemaDBID
	infoSchemaTables := make([]*model.TableInfo, 0, len(tableNameToColumns))
	for name, cols := range tableNameToColumns {
		tableInfo := buildTableMeta(name, cols)
		infoSchemaTables = append(infoSchemaTables, tableInfo)
		var ok bool
		tableInfo.ID, ok = tableIDMap[tableInfo.Name.O]
		if !ok {
			panic(fmt.Sprintf("get information_schema table id failed, unknown system table `%v`", tableInfo.Name.O))
		}
		for i, c := range tableInfo.Columns {
			c.ID = int64(i) + 1
		}
	}
	infoSchemaDB := &model.DBInfo{
		ID:      dbID,
		Name:    util.InformationSchemaName,
		Charset: mysql.DefaultCharset,
		Collate: mysql.DefaultCollationName,
		Tables:  infoSchemaTables,
	}
	RegisterVirtualTable(infoSchemaDB, createInfoSchemaTable)
	util.GetSequenceByName = func(is interface{}, schema, sequence model.CIStr) (util.SequenceTable, error) {
		return GetSequenceByName(is.(InfoSchema), schema, sequence)
	}
	mock.MockInfoschema = func(tbList []*model.TableInfo) sessionctx.InfoschemaMetaVersion {
		return MockInfoSchema(tbList)
	}
}

// HasAutoIncrementColumn checks whether the table has auto_increment columns, if so, return true and the column name.
func HasAutoIncrementColumn(tbInfo *model.TableInfo) (bool, string) {
	for _, col := range tbInfo.Columns {
		if mysql.HasAutoIncrementFlag(col.GetFlag()) {
			return true, col.Name.L
		}
	}
	return false, ""
}

// PolicyByName is used to find the policy.
func (is *infoSchema) PolicyByName(name model.CIStr) (*model.PolicyInfo, bool) {
	is.policyMutex.RLock()
	defer is.policyMutex.RUnlock()
	t, r := is.policyMap[name.L]
	return t, r
}

// AllPlacementPolicies returns all placement policies
func (is *infoSchema) AllPlacementPolicies() []*model.PolicyInfo {
	is.policyMutex.RLock()
	defer is.policyMutex.RUnlock()
	policies := make([]*model.PolicyInfo, 0, len(is.policyMap))
	for _, policy := range is.policyMap {
		policies = append(policies, policy)
	}
	return policies
}

func (is *infoSchema) PlacementBundleByPhysicalTableID(id int64) (*placement.Bundle, bool) {
	t, r := is.ruleBundleMap[id]
	return t, r
}

func (is *infoSchema) AllPlacementBundles() []*placement.Bundle {
	bundles := make([]*placement.Bundle, 0, len(is.ruleBundleMap))
	for _, bundle := range is.ruleBundleMap {
		bundles = append(bundles, bundle)
	}
	return bundles
}

func (is *infoSchema) setPolicy(policy *model.PolicyInfo) {
	is.policyMutex.Lock()
	defer is.policyMutex.Unlock()
	is.policyMap[policy.Name.L] = policy
}

func (is *infoSchema) deletePolicy(name string) {
	is.policyMutex.Lock()
	defer is.policyMutex.Unlock()
	delete(is.policyMap, name)
}

// SessionTables store local temporary tables
type SessionTables struct {
	// Local temporary tables can be accessed after the db is dropped, so there needs a way to retain the DBInfo.
	// schemaTables.dbInfo will only be used when the db is dropped and it may be stale after the db is created again.
	// But it's fine because we only need its name.
	schemaMap map[string]*schemaTables
	idx2table map[int64]table.Table
}

// NewSessionTables creates a new NewSessionTables object
func NewSessionTables() *SessionTables {
	return &SessionTables{
		schemaMap: make(map[string]*schemaTables),
		idx2table: make(map[int64]table.Table),
	}
}

// TableByName get table by name
func (is *SessionTables) TableByName(schema, table model.CIStr) (table.Table, bool) {
	if tbNames, ok := is.schemaMap[schema.L]; ok {
		if t, ok := tbNames.tables[table.L]; ok {
			return t, true
		}
	}
	return nil, false
}

// TableExists check if table with the name exists
func (is *SessionTables) TableExists(schema, table model.CIStr) (ok bool) {
	_, ok = is.TableByName(schema, table)
	return
}

// TableByID get table by table id
func (is *SessionTables) TableByID(id int64) (tbl table.Table, ok bool) {
	tbl, ok = is.idx2table[id]
	return
}

// AddTable add a table
func (is *SessionTables) AddTable(db *model.DBInfo, tbl table.Table) error {
	schemaTables := is.ensureSchema(db)

	tblMeta := tbl.Meta()
	if _, ok := schemaTables.tables[tblMeta.Name.L]; ok {
		return ErrTableExists.GenWithStackByArgs(tblMeta.Name)
	}

	if _, ok := is.idx2table[tblMeta.ID]; ok {
		return ErrTableExists.GenWithStackByArgs(tblMeta.Name)
	}

	schemaTables.tables[tblMeta.Name.L] = tbl
	is.idx2table[tblMeta.ID] = tbl

	return nil
}

// RemoveTable remove a table
func (is *SessionTables) RemoveTable(schema, table model.CIStr) (exist bool) {
	tbls := is.schemaTables(schema)
	if tbls == nil {
		return false
	}

	oldTable, exist := tbls.tables[table.L]
	if !exist {
		return false
	}

	delete(tbls.tables, table.L)
	delete(is.idx2table, oldTable.Meta().ID)
	if len(tbls.tables) == 0 {
		delete(is.schemaMap, schema.L)
	}
	return true
}

// Count gets the count of the temporary tables.
func (is *SessionTables) Count() int {
	return len(is.idx2table)
}

// SchemaByTable get a table's schema name
func (is *SessionTables) SchemaByTable(tableInfo *model.TableInfo) (*model.DBInfo, bool) {
	if tableInfo == nil {
		return nil, false
	}

	for _, v := range is.schemaMap {
		if tbl, ok := v.tables[tableInfo.Name.L]; ok {
			if tbl.Meta().ID == tableInfo.ID {
				return v.dbInfo, true
			}
		}
	}

	return nil, false
}

func (is *SessionTables) ensureSchema(db *model.DBInfo) *schemaTables {
	if tbls, ok := is.schemaMap[db.Name.L]; ok {
		return tbls
	}

	tbls := &schemaTables{dbInfo: db, tables: make(map[string]table.Table)}
	is.schemaMap[db.Name.L] = tbls
	return tbls
}

func (is *SessionTables) schemaTables(schema model.CIStr) *schemaTables {
	if is.schemaMap == nil {
		return nil
	}

	if tbls, ok := is.schemaMap[schema.L]; ok {
		return tbls
	}

	return nil
}

// SessionExtendedInfoSchema implements InfoSchema
// Local temporary table has a loose relationship with database.
// So when a database is dropped, its temporary tables still exist and can be returned by TableByName/TableByID.
type SessionExtendedInfoSchema struct {
	InfoSchema
	LocalTemporaryTables *SessionTables
}

// TableByName implements InfoSchema.TableByName
func (ts *SessionExtendedInfoSchema) TableByName(schema, table model.CIStr) (table.Table, error) {
	if tbl, ok := ts.LocalTemporaryTables.TableByName(schema, table); ok {
		return tbl, nil
	}

	return ts.InfoSchema.TableByName(schema, table)
}

// TableByID implements InfoSchema.TableByID
func (ts *SessionExtendedInfoSchema) TableByID(id int64) (table.Table, bool) {
	if tbl, ok := ts.LocalTemporaryTables.TableByID(id); ok {
		return tbl, true
	}

	return ts.InfoSchema.TableByID(id)
}

// SchemaByTable implements InfoSchema.SchemaByTable, it returns a stale DBInfo even if it's dropped.
func (ts *SessionExtendedInfoSchema) SchemaByTable(tableInfo *model.TableInfo) (*model.DBInfo, bool) {
	if tableInfo == nil {
		return nil, false
	}

	if db, ok := ts.LocalTemporaryTables.SchemaByTable(tableInfo); ok {
		return db, true
	}

	return ts.InfoSchema.SchemaByTable(tableInfo)
}

// HasTemporaryTable returns whether information schema has temporary table
<<<<<<< HEAD
func (ts *TemporaryTableAttachedInfoSchema) HasTemporaryTable() bool {
=======
func (ts *SessionExtendedInfoSchema) HasTemporaryTable() bool {
>>>>>>> a1af5af8
	return ts.LocalTemporaryTables.Count() > 0 || ts.InfoSchema.HasTemporaryTable()
}<|MERGE_RESOLUTION|>--- conflicted
+++ resolved
@@ -579,10 +579,6 @@
 }
 
 // HasTemporaryTable returns whether information schema has temporary table
-<<<<<<< HEAD
-func (ts *TemporaryTableAttachedInfoSchema) HasTemporaryTable() bool {
-=======
 func (ts *SessionExtendedInfoSchema) HasTemporaryTable() bool {
->>>>>>> a1af5af8
 	return ts.LocalTemporaryTables.Count() > 0 || ts.InfoSchema.HasTemporaryTable()
 }