--- conflicted
+++ resolved
@@ -319,38 +319,6 @@
 	return newHandle
 }
 
-<<<<<<< HEAD
-// Schema error codes.
-const (
-	codeDBDropExists      terror.ErrCode = 1008
-	codeDatabaseNotExists terror.ErrCode = 1049
-	codeTableNotExists    terror.ErrCode = 1146
-	codeColumnNotExists   terror.ErrCode = 1054
-
-	codeCannotAddForeign    terror.ErrCode = 1215
-	codeForeignKeyNotExists terror.ErrCode = 1091
-	codeWrongFkDef          terror.ErrCode = 1239
-
-	codeDatabaseExists   terror.ErrCode = 1007
-	codeTableExists      terror.ErrCode = 1050
-	codeBadTable         terror.ErrCode = 1051
-	codeBadUser          terror.ErrCode = 3162
-	codeColumnExists     terror.ErrCode = 1060
-	codeIndexExists      terror.ErrCode = 1831
-	codeMultiplePriKey   terror.ErrCode = 1068
-	codeTooManyKeyParts  terror.ErrCode = 1070
-	codeKeyNameDuplicate terror.ErrCode = 1061
-	codeKeyNotExists     terror.ErrCode = 1176
-
-	codeErrTableNotLockedForWrite = mysql.ErrTableNotLockedForWrite
-	codeErrTableNotLocked         = mysql.ErrTableNotLocked
-	codeErrNonuniqTable           = mysql.ErrNonuniqTable
-	codeErrAccessDenied           = mysql.ErrAccessDenied
-	codeTableLocked               = mysql.ErrTableLocked
-)
-
-=======
->>>>>>> acfc7be7
 func init() {
 	schemaMySQLErrCodes := map[terror.ErrCode]uint16{
 		mysql.ErrDBCreateExists:         mysql.ErrDBCreateExists,
