// Copyright 2021 PingCAP, Inc.
//
// Licensed under the Apache License, Version 2.0 (the "License");
// you may not use this file except in compliance with the License.
// You may obtain a copy of the License at
//
//     http://www.apache.org/licenses/LICENSE-2.0
//
// Unless required by applicable law or agreed to in writing, software
// distributed under the License is distributed on an "AS IS" BASIS,
// WITHOUT WARRANTIES OR CONDITIONS OF ANY KIND, either express or implied.
// See the License for the specific language governing permissions and
// limitations under the License.

package infoschema

import (
	"errors"
	"sort"
	"sync"

<<<<<<< HEAD
	"github.com/pingcap/tidb/metrics"
	"github.com/pingcap/tidb/util/logutil"
	"go.uber.org/zap"
)

var (
	getLatestCounter  = metrics.InfoCacheCounters.WithLabelValues("get", "latest")
	getTSCounter      = metrics.InfoCacheCounters.WithLabelValues("get", "ts")
	getVersionCounter = metrics.InfoCacheCounters.WithLabelValues("get", "version")

	hitLatestCounter  = metrics.InfoCacheCounters.WithLabelValues("hit", "latest")
	hitTSCounter      = metrics.InfoCacheCounters.WithLabelValues("hit", "ts")
	hitVersionCounter = metrics.InfoCacheCounters.WithLabelValues("hit", "version")
=======
	infoschema_metrics "github.com/pingcap/tidb/infoschema/metrics"
>>>>>>> 46978441
)

// InfoCache handles information schema, including getting and setting.
// The cache behavior, however, is transparent and under automatic management.
// It only promised to cache the infoschema, if it is newer than all the cached.
type InfoCache struct {
	mu sync.RWMutex
	// cache is sorted by both SchemaVersion and timestamp in descending order, assume they have same order
	cache []schemaAndTimestamp
	// record SnapshotTS of the latest schema Insert, use this in case the schema timestamp is not set
	maxUpdatedSnapshotTS uint64
}

type schemaAndTimestamp struct {
	infoschema InfoSchema
	timestamp  int64
}

// NewCache creates a new InfoCache.
func NewCache(capacity int) *InfoCache {
	return &InfoCache{
		cache: make([]schemaAndTimestamp, 0, capacity),
	}
}

// Reset resets the cache.
func (h *InfoCache) Reset(capacity int) {
	h.mu.Lock()
	defer h.mu.Unlock()
	h.cache = make([]schemaAndTimestamp, 0, capacity)
}

// GetLatest gets the newest information schema.
func (h *InfoCache) GetLatest() InfoSchema {
	h.mu.RLock()
	defer h.mu.RUnlock()
	infoschema_metrics.GetLatestCounter.Inc()
	if len(h.cache) > 0 {
<<<<<<< HEAD
		hitLatestCounter.Inc()
		return h.cache[0].infoschema
=======
		infoschema_metrics.HitLatestCounter.Inc()
		return h.cache[0]
>>>>>>> 46978441
	}
	return nil
}

func (h *InfoCache) getSchemaByTimestampNoLock(ts uint64) (InfoSchema, error) {
	logutil.BgLogger().Debug("SCHEMA CACHE get schema", zap.Uint64("timestamp", ts), zap.Uint64("max updated ts", h.maxUpdatedSnapshotTS))

	// first check like the old way in case the schema timestamp is not set in tikv
	// we are sure that the latest schema should work here based on what tidb has known so far
	if ts >= h.maxUpdatedSnapshotTS {
		if len(h.cache) > 0 {
			hitTSCounter.Inc()
			return h.cache[0].infoschema, nil
		}
	}

	i := sort.Search(len(h.cache), func(i int) bool {
		return uint64(h.cache[i].timestamp) <= ts
	})
	// if the request timestamp is earlier then the oldest schema, then it is a cache miss
	if i < len(h.cache) && (i != 0 || uint64(h.cache[i].timestamp) == ts) {
		// timestamp is zero for old schema update that doesn't set timestamp, so we cannot use the cache here
		if h.cache[i].timestamp != 0 {
			return h.cache[i].infoschema, nil
		}
	}

	logutil.BgLogger().Debug("SCHEMA CACHE no schema", zap.Uint64("timestamp", ts))
	return nil, errors.New("no cached schema")
}

// GetByVersion gets the information schema based on schemaVersion. Returns nil if it is not loaded.
func (h *InfoCache) GetByVersion(version int64) InfoSchema {
	h.mu.RLock()
	defer h.mu.RUnlock()
<<<<<<< HEAD
	return h.getByVersionNoLock(version)
}

func (h *InfoCache) getByVersionNoLock(version int64) InfoSchema {
	getVersionCounter.Inc()
=======
	infoschema_metrics.GetVersionCounter.Inc()
>>>>>>> 46978441
	i := sort.Search(len(h.cache), func(i int) bool {
		return h.cache[i].infoschema.SchemaMetaVersion() <= version
	})

	// `GetByVersion` is allowed to load the latest schema that is less than argument `version`.
	// Consider cache has values [10, 9, _, _, 6, 5, 4, 3, 2, 1], version 8 and 7 is empty because of the diff is empty.
	// If we want to get version 8, we can return version 6 because v7 and v8 do not change anything, they are totally the same,
	// in this case the `i` will not be 0.
	// If i == 0, it means the argument version is `10`, or greater than `10`, if `version` is 10
	// `h.cache[i].SchemaMetaVersion() == version` will be true, so we can return the latest schema, return nil if not.
	// The following code is equivalent to:
	// ```
	//		if h.GetLatest().SchemaMetaVersion() < version {
	//			return nil
	//		}
	//
	//		if i < len(h.cache) {
	//			hitVersionCounter.Inc()
	//			return h.cache[i]
	//		}
	// ```

<<<<<<< HEAD
	if i < len(h.cache) && (i != 0 || h.cache[i].infoschema.SchemaMetaVersion() == version) {
		hitVersionCounter.Inc()
		return h.cache[i].infoschema
=======
	if i < len(h.cache) && (i != 0 || h.cache[i].SchemaMetaVersion() == version) {
		infoschema_metrics.HitVersionCounter.Inc()
		return h.cache[i]
>>>>>>> 46978441
	}
	return nil
}

// GetBySnapshotTS gets the information schema based on snapshotTS.
// If the snapshotTS is new than maxUpdatedSnapshotTS, that's mean it can directly use
// the latest infoschema. otherwise, will return nil.
func (h *InfoCache) GetBySnapshotTS(snapshotTS uint64) InfoSchema {
	h.mu.RLock()
	defer h.mu.RUnlock()

<<<<<<< HEAD
	getTSCounter.Inc()

	if schema, err := h.getSchemaByTimestampNoLock(snapshotTS); err == nil {
		hitTSCounter.Inc()
		return schema
=======
	infoschema_metrics.GetTSCounter.Inc()
	if snapshotTS >= h.maxUpdatedSnapshotTS {
		if len(h.cache) > 0 {
			infoschema_metrics.HitTSCounter.Inc()
			return h.cache[0]
		}
>>>>>>> 46978441
	}
	return nil
}

// Insert will **TRY** to insert the infoschema into the cache.
// It only promised to cache the newest infoschema.
// It returns 'true' if it is cached, 'false' otherwise.
// snapshotTS is the timestap of the schema update, schemaTS is the timestamp of the schema taking effect
func (h *InfoCache) Insert(is InfoSchema, snapshotTS, schemaTS uint64) bool {
	h.mu.Lock()
	defer h.mu.Unlock()

	version := is.SchemaMetaVersion()

	// assume this is the timestamp order as well
	i := sort.Search(len(h.cache), func(i int) bool {
		return h.cache[i].infoschema.SchemaMetaVersion() <= version
	})

	// keep maxUpdatedSnapshotTS for backward compatibility
	if h.maxUpdatedSnapshotTS < snapshotTS {
		h.maxUpdatedSnapshotTS = snapshotTS
	}

	// cached entry
	if i < len(h.cache) && h.cache[i].infoschema.SchemaMetaVersion() == version {
		return true
	}

	if len(h.cache) < cap(h.cache) {
		// has free space, grown the slice
		h.cache = h.cache[:len(h.cache)+1]
		copy(h.cache[i+1:], h.cache[i:])
		h.cache[i] = schemaAndTimestamp{
			infoschema: is,
			timestamp:  int64(schemaTS),
		}
	} else if i < len(h.cache) {
		// drop older schema
		copy(h.cache[i+1:], h.cache[i:])
		h.cache[i] = schemaAndTimestamp{
			infoschema: is,
			timestamp:  int64(schemaTS),
		}
	} else {
		// older than all cached schemas, refuse to cache it
		return false
	}

	// it might be possible that a newer schema version has a older transaction start timestamp,
	// in this case, we will assign the newer version shcema timestamp to the older version of schema to avoid the out of order
	// this should be fine and consistent in practice, because it means the two ddl happens concurrently
	// also, this could handle the transition, where the newer version of schema doesn't have timestamp set but an older one has,
	// in this case, the older schema timestamp will be reset to 0 as if it doesn't have timestamp set
	// this is O(n) to cache size, but should be fine in practice
	for ; i < len(h.cache); i++ {
		if h.cache[i].timestamp > int64(schemaTS) {
			h.cache[i].timestamp = int64(schemaTS)
		}
	}

	return true

}<|MERGE_RESOLUTION|>--- conflicted
+++ resolved
@@ -19,23 +19,9 @@
 	"sort"
 	"sync"
 
-<<<<<<< HEAD
-	"github.com/pingcap/tidb/metrics"
+	infoschema_metrics "github.com/pingcap/tidb/infoschema/metrics"
 	"github.com/pingcap/tidb/util/logutil"
 	"go.uber.org/zap"
-)
-
-var (
-	getLatestCounter  = metrics.InfoCacheCounters.WithLabelValues("get", "latest")
-	getTSCounter      = metrics.InfoCacheCounters.WithLabelValues("get", "ts")
-	getVersionCounter = metrics.InfoCacheCounters.WithLabelValues("get", "version")
-
-	hitLatestCounter  = metrics.InfoCacheCounters.WithLabelValues("hit", "latest")
-	hitTSCounter      = metrics.InfoCacheCounters.WithLabelValues("hit", "ts")
-	hitVersionCounter = metrics.InfoCacheCounters.WithLabelValues("hit", "version")
-=======
-	infoschema_metrics "github.com/pingcap/tidb/infoschema/metrics"
->>>>>>> 46978441
 )
 
 // InfoCache handles information schema, including getting and setting.
@@ -74,13 +60,8 @@
 	defer h.mu.RUnlock()
 	infoschema_metrics.GetLatestCounter.Inc()
 	if len(h.cache) > 0 {
-<<<<<<< HEAD
-		hitLatestCounter.Inc()
+		infoschema_metrics.HitLatestCounter.Inc()
 		return h.cache[0].infoschema
-=======
-		infoschema_metrics.HitLatestCounter.Inc()
-		return h.cache[0]
->>>>>>> 46978441
 	}
 	return nil
 }
@@ -92,7 +73,7 @@
 	// we are sure that the latest schema should work here based on what tidb has known so far
 	if ts >= h.maxUpdatedSnapshotTS {
 		if len(h.cache) > 0 {
-			hitTSCounter.Inc()
+			infoschema_metrics.HitTSCounter.Inc()
 			return h.cache[0].infoschema, nil
 		}
 	}
@@ -116,15 +97,11 @@
 func (h *InfoCache) GetByVersion(version int64) InfoSchema {
 	h.mu.RLock()
 	defer h.mu.RUnlock()
-<<<<<<< HEAD
 	return h.getByVersionNoLock(version)
 }
 
 func (h *InfoCache) getByVersionNoLock(version int64) InfoSchema {
-	getVersionCounter.Inc()
-=======
 	infoschema_metrics.GetVersionCounter.Inc()
->>>>>>> 46978441
 	i := sort.Search(len(h.cache), func(i int) bool {
 		return h.cache[i].infoschema.SchemaMetaVersion() <= version
 	})
@@ -147,15 +124,9 @@
 	//		}
 	// ```
 
-<<<<<<< HEAD
 	if i < len(h.cache) && (i != 0 || h.cache[i].infoschema.SchemaMetaVersion() == version) {
-		hitVersionCounter.Inc()
+		infoschema_metrics.HitVersionCounter.Inc()
 		return h.cache[i].infoschema
-=======
-	if i < len(h.cache) && (i != 0 || h.cache[i].SchemaMetaVersion() == version) {
-		infoschema_metrics.HitVersionCounter.Inc()
-		return h.cache[i]
->>>>>>> 46978441
 	}
 	return nil
 }
@@ -167,20 +138,10 @@
 	h.mu.RLock()
 	defer h.mu.RUnlock()
 
-<<<<<<< HEAD
-	getTSCounter.Inc()
-
+	infoschema_metrics.GetTSCounter.Inc()
 	if schema, err := h.getSchemaByTimestampNoLock(snapshotTS); err == nil {
-		hitTSCounter.Inc()
+		infoschema_metrics.HitTSCounter.Inc()
 		return schema
-=======
-	infoschema_metrics.GetTSCounter.Inc()
-	if snapshotTS >= h.maxUpdatedSnapshotTS {
-		if len(h.cache) > 0 {
-			infoschema_metrics.HitTSCounter.Inc()
-			return h.cache[0]
-		}
->>>>>>> 46978441
 	}
 	return nil
 }
