--- conflicted
+++ resolved
@@ -37,13 +37,10 @@
 	ClusterTableStatementsSummary = "CLUSTER_STATEMENTS_SUMMARY"
 	// ClusterTableStatementsSummaryHistory is the string constant of cluster statement summary history table.
 	ClusterTableStatementsSummaryHistory = "CLUSTER_STATEMENTS_SUMMARY_HISTORY"
-<<<<<<< HEAD
+	// ClusterTableTiDBTrx is the string constant of cluster transaction running table.
+	ClusterTableTiDBTrx = "CLUSTER_TIDB_TRX"
 	// ClusterTableDeadLock is the string constant of cluster dead lock table.
 	ClusterTableDeadLock = "CLUSTER_DEAD_LOCK"
-=======
-	// ClusterTableTiDBTrx is the string constant of cluster transaction running table.
-	ClusterTableTiDBTrx = "CLUSTER_TIDB_TRX"
->>>>>>> 598bbd80
 )
 
 // memTableToClusterTables means add memory table to cluster table.
@@ -52,11 +49,8 @@
 	TableProcesslist:              ClusterTableProcesslist,
 	TableStatementsSummary:        ClusterTableStatementsSummary,
 	TableStatementsSummaryHistory: ClusterTableStatementsSummaryHistory,
-<<<<<<< HEAD
+	TableTiDBTrx:                  ClusterTableTiDBTrx,
 	TableDeadLock:                 ClusterTableDeadLock,
-=======
-	TableTiDBTrx:                  ClusterTableTiDBTrx,
->>>>>>> 598bbd80
 }
 
 func init() {
