// Copyright 2018 PingCAP, Inc.
//
// Licensed under the Apache License, Version 2.0 (the "License");
// you may not use this file except in compliance with the License.
// You may obtain a copy of the License at
//
//     http://www.apache.org/licenses/LICENSE-2.0
//
// Unless required by applicable law or agreed to in writing, software
// distributed under the License is distributed on an "AS IS" BASIS,
// See the License for the specific language governing permissions and
// limitations under the License.

package infoschema_test

import (
	"crypto/tls"
	"fmt"
	"math"
	"net"
	"net/http/httptest"
	"os"
	"runtime"
	"strings"
	"time"
	"unsafe"

	"github.com/gorilla/mux"
	. "github.com/pingcap/check"
	"github.com/pingcap/failpoint"
	"github.com/pingcap/fn"
	"github.com/pingcap/parser"
	"github.com/pingcap/parser/auth"
	"github.com/pingcap/parser/model"
	"github.com/pingcap/parser/mysql"
	"github.com/pingcap/parser/terror"
	"github.com/pingcap/tidb/config"
	"github.com/pingcap/tidb/ddl/placement"
	"github.com/pingcap/tidb/domain"
	"github.com/pingcap/tidb/errno"
	"github.com/pingcap/tidb/infoschema"
	"github.com/pingcap/tidb/kv"
	"github.com/pingcap/tidb/meta/autoid"
	plannercore "github.com/pingcap/tidb/planner/core"
	"github.com/pingcap/tidb/server"
	"github.com/pingcap/tidb/session"
	"github.com/pingcap/tidb/session/txninfo"
	"github.com/pingcap/tidb/store/helper"
	"github.com/pingcap/tidb/store/mockstore"
	"github.com/pingcap/tidb/util"
	"github.com/pingcap/tidb/util/kvcache"
	"github.com/pingcap/tidb/util/pdapi"
	"github.com/pingcap/tidb/util/set"
	"github.com/pingcap/tidb/util/testkit"
	"github.com/pingcap/tidb/util/testleak"
	"github.com/pingcap/tidb/util/testutil"
	"google.golang.org/grpc"
)

var _ = Suite(&testTableSuite{&testTableSuiteBase{}})
var _ = SerialSuites(&testClusterTableSuite{testTableSuiteBase: &testTableSuiteBase{}})

type testTableSuite struct {
	*testTableSuiteBase
}

type testTableSuiteBase struct {
	store kv.Storage
	dom   *domain.Domain
}

func (s *testTableSuiteBase) SetUpSuite(c *C) {
	testleak.BeforeTest()

	var err error
	s.store, err = mockstore.NewMockStore()
	c.Assert(err, IsNil)
	session.DisableStats4Test()
	s.dom, err = session.BootstrapSession(s.store)
	c.Assert(err, IsNil)
}

func (s *testTableSuiteBase) TearDownSuite(c *C) {
	s.dom.Close()
	s.store.Close()
	testleak.AfterTest(c)()
}

func (s *testTableSuiteBase) newTestKitWithRoot(c *C) *testkit.TestKit {
	tk := testkit.NewTestKitWithInit(c, s.store)
	c.Assert(tk.Se.Auth(&auth.UserIdentity{Username: "root", Hostname: "%"}, nil, nil), IsTrue)
	return tk
}

func (s *testTableSuiteBase) newTestKitWithPlanCache(c *C) *testkit.TestKit {
	tk := testkit.NewTestKit(c, s.store)
	var err error
	tk.Se, err = session.CreateSession4TestWithOpt(s.store, &session.Opt{
		PreparedPlanCache: kvcache.NewSimpleLRUCache(100, 0.1, math.MaxUint64),
	})
	c.Assert(err, IsNil)
	tk.GetConnectionID()
	c.Assert(tk.Se.Auth(&auth.UserIdentity{Username: "root", Hostname: "%"}, nil, nil), IsTrue)
	return tk
}

type testClusterTableSuite struct {
	*testTableSuiteBase
	rpcserver  *grpc.Server
	httpServer *httptest.Server
	mockAddr   string
	listenAddr string
	startTime  time.Time
}

func (s *testClusterTableSuite) SetUpSuite(c *C) {
	s.testTableSuiteBase.SetUpSuite(c)
	s.rpcserver, s.listenAddr = s.setUpRPCService(c, "127.0.0.1:0")
	s.httpServer, s.mockAddr = s.setUpMockPDHTTPServer()
	s.startTime = time.Now()
}

func (s *testClusterTableSuite) setUpRPCService(c *C, addr string) (*grpc.Server, string) {
	lis, err := net.Listen("tcp", addr)
	c.Assert(err, IsNil)
	// Fix issue 9836
	sm := &mockSessionManager{make(map[uint64]*util.ProcessInfo, 1), nil}
	sm.processInfoMap[1] = &util.ProcessInfo{
		ID:      1,
		User:    "root",
		Host:    "127.0.0.1",
		Command: mysql.ComQuery,
	}
	srv := server.NewRPCServer(config.GetGlobalConfig(), s.dom, sm)
	port := lis.Addr().(*net.TCPAddr).Port
	addr = fmt.Sprintf("127.0.0.1:%d", port)
	go func() {
		err = srv.Serve(lis)
		c.Assert(err, IsNil)
	}()
	config.UpdateGlobal(func(conf *config.Config) {
		conf.Status.StatusPort = uint(port)
	})
	return srv, addr
}

func (s *testClusterTableSuite) setUpMockPDHTTPServer() (*httptest.Server, string) {
	// mock PD http server
	router := mux.NewRouter()
	server := httptest.NewServer(router)
	// mock store stats stat
	mockAddr := strings.TrimPrefix(server.URL, "http://")
	router.Handle(pdapi.Stores, fn.Wrap(func() (*helper.StoresStat, error) {
		return &helper.StoresStat{
			Count: 1,
			Stores: []helper.StoreStat{
				{
					Store: helper.StoreBaseStat{
						ID:             1,
						Address:        "127.0.0.1:20160",
						State:          0,
						StateName:      "Up",
						Version:        "4.0.0-alpha",
						StatusAddress:  mockAddr,
						GitHash:        "mock-tikv-githash",
						StartTimestamp: s.startTime.Unix(),
					},
				},
			},
		}, nil
	}))
	// mock PD API
	router.Handle(pdapi.ClusterVersion, fn.Wrap(func() (string, error) { return "4.0.0-alpha", nil }))
	router.Handle(pdapi.Status, fn.Wrap(func() (interface{}, error) {
		return struct {
			GitHash        string `json:"git_hash"`
			StartTimestamp int64  `json:"start_timestamp"`
		}{
			GitHash:        "mock-pd-githash",
			StartTimestamp: s.startTime.Unix(),
		}, nil
	}))
	var mockConfig = func() (map[string]interface{}, error) {
		configuration := map[string]interface{}{
			"key1": "value1",
			"key2": map[string]string{
				"nest1": "n-value1",
				"nest2": "n-value2",
			},
			"key3": map[string]interface{}{
				"nest1": "n-value1",
				"nest2": "n-value2",
				"key4": map[string]string{
					"nest3": "n-value4",
					"nest4": "n-value5",
				},
			},
		}
		return configuration, nil
	}
	// pd config
	router.Handle(pdapi.Config, fn.Wrap(mockConfig))
	// TiDB/TiKV config
	router.Handle("/config", fn.Wrap(mockConfig))
	return server, mockAddr
}

func (s *testClusterTableSuite) TearDownSuite(c *C) {
	if s.rpcserver != nil {
		s.rpcserver.Stop()
		s.rpcserver = nil
	}
	if s.httpServer != nil {
		s.httpServer.Close()
	}
	s.testTableSuiteBase.TearDownSuite(c)
}

func (s *testTableSuite) TestInfoschemaFieldValue(c *C) {
	tk := testkit.NewTestKit(c, s.store)
	tk.MustExec("use test")
	tk.MustExec("drop table if exists numschema, timeschema")
	tk.MustExec("create table numschema(i int(2), f float(4,2), d decimal(4,3))")
	tk.MustExec("create table timeschema(d date, dt datetime(3), ts timestamp(3), t time(4), y year(4))")
	tk.MustExec("create table strschema(c char(3), c2 varchar(3), b blob(3), t text(3))")
	tk.MustExec("create table floatschema(a float, b double(7, 3))")

	tk.MustQuery("select CHARACTER_MAXIMUM_LENGTH,CHARACTER_OCTET_LENGTH,NUMERIC_PRECISION,NUMERIC_SCALE,DATETIME_PRECISION from information_schema.COLUMNS where table_name='numschema'").
		Check(testkit.Rows("<nil> <nil> 2 0 <nil>", "<nil> <nil> 4 2 <nil>", "<nil> <nil> 4 3 <nil>")) // FIXME: for mysql first one will be "<nil> <nil> 10 0 <nil>"
	tk.MustQuery("select CHARACTER_MAXIMUM_LENGTH,CHARACTER_OCTET_LENGTH,NUMERIC_PRECISION,NUMERIC_SCALE,DATETIME_PRECISION from information_schema.COLUMNS where table_name='timeschema'").
		Check(testkit.Rows("<nil> <nil> <nil> <nil> <nil>", "<nil> <nil> <nil> <nil> 3", "<nil> <nil> <nil> <nil> 3", "<nil> <nil> <nil> <nil> 4", "<nil> <nil> <nil> <nil> <nil>"))
	tk.MustQuery("select CHARACTER_MAXIMUM_LENGTH,CHARACTER_OCTET_LENGTH,NUMERIC_PRECISION,NUMERIC_SCALE,DATETIME_PRECISION from information_schema.COLUMNS where table_name='strschema'").
		Check(testkit.Rows("3 3 <nil> <nil> <nil>", "3 3 <nil> <nil> <nil>", "255 255 <nil> <nil> <nil>", "255 255 <nil> <nil> <nil>"))
	tk.MustQuery("select NUMERIC_SCALE from information_schema.COLUMNS where table_name='floatschema'").
		Check(testkit.Rows("<nil>", "3"))

	// Test for auto increment ID.
	tk.MustExec("drop table if exists t")
	tk.MustExec("create table t (c int auto_increment primary key, d int)")
	tk.MustQuery("select auto_increment from information_schema.tables where table_name='t'").Check(
		testkit.Rows("1"))
	tk.MustExec("insert into t(c, d) values(1, 1)")
	tk.MustQuery("select auto_increment from information_schema.tables where table_name='t'").Check(
		testkit.Rows("2"))

	tk.MustQuery("show create table t").Check(
		testkit.Rows("" +
			"t CREATE TABLE `t` (\n" +
			"  `c` int(11) NOT NULL AUTO_INCREMENT,\n" +
			"  `d` int(11) DEFAULT NULL,\n" +
			"  PRIMARY KEY (`c`) /*T![clustered_index] CLUSTERED */\n" +
			") ENGINE=InnoDB DEFAULT CHARSET=utf8mb4 COLLATE=utf8mb4_bin AUTO_INCREMENT=30002"))

	// Test auto_increment for table without auto_increment column
	tk.MustExec("drop table if exists t")
	tk.MustExec("create table t (d int)")
	tk.MustQuery("select auto_increment from information_schema.tables where table_name='t'").Check(
		testkit.Rows("<nil>"))

	tk.MustExec("create user xxx")

	// Test for length of enum and set
	tk.MustExec("drop table if exists t")
	tk.MustExec("create table t ( s set('a','bc','def','ghij') default NULL, e1 enum('a', 'ab', 'cdef'), s2 SET('1','2','3','4','1585','ONE','TWO','Y','N','THREE'))")
	tk.MustQuery("select column_name, character_maximum_length from information_schema.columns where table_schema=Database() and table_name = 't' and column_name = 's'").Check(
		testkit.Rows("s 13"))
	tk.MustQuery("select column_name, character_maximum_length from information_schema.columns where table_schema=Database() and table_name = 't' and column_name = 's2'").Check(
		testkit.Rows("s2 30"))
	tk.MustQuery("select column_name, character_maximum_length from information_schema.columns where table_schema=Database() and table_name = 't' and column_name = 'e1'").Check(
		testkit.Rows("e1 4"))

	tk1 := testkit.NewTestKit(c, s.store)
	tk1.MustExec("use test")
	c.Assert(tk1.Se.Auth(&auth.UserIdentity{
		Username: "xxx",
		Hostname: "127.0.0.1",
	}, nil, nil), IsTrue)

	tk1.MustQuery("select distinct(table_schema) from information_schema.tables").Check(testkit.Rows("INFORMATION_SCHEMA"))

	// Fix issue 9836
	sm := &mockSessionManager{make(map[uint64]*util.ProcessInfo, 1), nil}
	sm.processInfoMap[1] = &util.ProcessInfo{
		ID:      1,
		User:    "root",
		Host:    "127.0.0.1",
		Command: mysql.ComQuery,
		StmtCtx: tk.Se.GetSessionVars().StmtCtx,
	}
	tk.Se.SetSessionManager(sm)
	tk.MustQuery("SELECT user,host,command FROM information_schema.processlist;").Check(testkit.Rows("root 127.0.0.1 Query"))

	// Test for all system tables `TABLE_TYPE` is `SYSTEM VIEW`.
	rows1 := tk.MustQuery("select count(*) from information_schema.tables where table_schema in ('INFORMATION_SCHEMA','PERFORMANCE_SCHEMA','METRICS_SCHEMA');").Rows()
	rows2 := tk.MustQuery("select count(*) from information_schema.tables where table_schema in ('INFORMATION_SCHEMA','PERFORMANCE_SCHEMA','METRICS_SCHEMA') and  table_type = 'SYSTEM VIEW';").Rows()
	c.Assert(rows1, DeepEquals, rows2)
	// Test for system table default value
	tk.MustQuery("show create table information_schema.PROCESSLIST").Check(
		testkit.Rows("" +
			"PROCESSLIST CREATE TABLE `PROCESSLIST` (\n" +
			"  `ID` bigint(21) unsigned NOT NULL DEFAULT '0',\n" +
			"  `USER` varchar(16) NOT NULL DEFAULT '',\n" +
			"  `HOST` varchar(64) NOT NULL DEFAULT '',\n" +
			"  `DB` varchar(64) DEFAULT NULL,\n" +
			"  `COMMAND` varchar(16) NOT NULL DEFAULT '',\n" +
			"  `TIME` int(7) NOT NULL DEFAULT '0',\n" +
			"  `STATE` varchar(7) DEFAULT NULL,\n" +
			"  `INFO` longtext DEFAULT NULL,\n" +
			"  `DIGEST` varchar(64) DEFAULT '',\n" +
			"  `MEM` bigint(21) unsigned DEFAULT NULL,\n" +
			"  `DISK` bigint(21) unsigned DEFAULT NULL,\n" +
			"  `TxnStart` varchar(64) NOT NULL DEFAULT ''\n" +
			") ENGINE=InnoDB DEFAULT CHARSET=utf8mb4 COLLATE=utf8mb4_bin"))
	tk.MustQuery("show create table information_schema.cluster_log").Check(
		testkit.Rows("" +
			"CLUSTER_LOG CREATE TABLE `CLUSTER_LOG` (\n" +
			"  `TIME` varchar(32) DEFAULT NULL,\n" +
			"  `TYPE` varchar(64) DEFAULT NULL,\n" +
			"  `INSTANCE` varchar(64) DEFAULT NULL,\n" +
			"  `LEVEL` varchar(8) DEFAULT NULL,\n" +
			"  `MESSAGE` longtext DEFAULT NULL\n" +
			") ENGINE=InnoDB DEFAULT CHARSET=utf8mb4 COLLATE=utf8mb4_bin"))
}

func (s *testTableSuite) TestCharacterSetCollations(c *C) {
	tk := testkit.NewTestKit(c, s.store)

	// Test charset/collation in information_schema.COLUMNS table.
	tk.MustExec("DROP DATABASE IF EXISTS charset_collate_test")
	tk.MustExec("CREATE DATABASE charset_collate_test; USE charset_collate_test")

	// TODO: Specifying the charset for national char/varchar should not be supported.
	tk.MustExec(`CREATE TABLE charset_collate_col_test(
		c_int int,
		c_float float,
		c_bit bit,
		c_bool bool,
		c_char char(1) charset ascii collate ascii_bin,
		c_nchar national char(1) charset ascii collate ascii_bin,
		c_binary binary,
		c_varchar varchar(1) charset ascii collate ascii_bin,
		c_nvarchar national varchar(1) charset ascii collate ascii_bin,
		c_varbinary varbinary(1),
		c_year year,
		c_date date,
		c_time time,
		c_datetime datetime,
		c_timestamp timestamp,
		c_blob blob,
		c_tinyblob tinyblob,
		c_mediumblob mediumblob,
		c_longblob longblob,
		c_text text charset ascii collate ascii_bin,
		c_tinytext tinytext charset ascii collate ascii_bin,
		c_mediumtext mediumtext charset ascii collate ascii_bin,
		c_longtext longtext charset ascii collate ascii_bin,
		c_json json,
		c_enum enum('1') charset ascii collate ascii_bin,
		c_set set('1') charset ascii collate ascii_bin
	)`)

	tk.MustQuery(`SELECT column_name, character_set_name, collation_name
					FROM information_schema.COLUMNS
					WHERE table_schema = "charset_collate_test" AND table_name = "charset_collate_col_test"
					ORDER BY column_name`,
	).Check(testkit.Rows(
		"c_binary <nil> <nil>",
		"c_bit <nil> <nil>",
		"c_blob <nil> <nil>",
		"c_bool <nil> <nil>",
		"c_char ascii ascii_bin",
		"c_date <nil> <nil>",
		"c_datetime <nil> <nil>",
		"c_enum ascii ascii_bin",
		"c_float <nil> <nil>",
		"c_int <nil> <nil>",
		"c_json <nil> <nil>",
		"c_longblob <nil> <nil>",
		"c_longtext ascii ascii_bin",
		"c_mediumblob <nil> <nil>",
		"c_mediumtext ascii ascii_bin",
		"c_nchar ascii ascii_bin",
		"c_nvarchar ascii ascii_bin",
		"c_set ascii ascii_bin",
		"c_text ascii ascii_bin",
		"c_time <nil> <nil>",
		"c_timestamp <nil> <nil>",
		"c_tinyblob <nil> <nil>",
		"c_tinytext ascii ascii_bin",
		"c_varbinary <nil> <nil>",
		"c_varchar ascii ascii_bin",
		"c_year <nil> <nil>",
	))
	tk.MustExec("DROP DATABASE charset_collate_test")
}

func (s *testTableSuite) TestCurrentTimestampAsDefault(c *C) {
	tk := testkit.NewTestKit(c, s.store)

	tk.MustExec("DROP DATABASE IF EXISTS default_time_test")
	tk.MustExec("CREATE DATABASE default_time_test; USE default_time_test")

	tk.MustExec(`CREATE TABLE default_time_table(
					c_datetime datetime,
					c_datetime_default datetime default current_timestamp,
					c_datetime_default_2 datetime(2) default current_timestamp(2),
					c_timestamp timestamp,
					c_timestamp_default timestamp default current_timestamp,
					c_timestamp_default_3 timestamp(3) default current_timestamp(3),
					c_varchar_default varchar(20) default "current_timestamp",
					c_varchar_default_3 varchar(20) default "current_timestamp(3)",
					c_varchar_default_on_update datetime default current_timestamp on update current_timestamp,
					c_varchar_default_on_update_fsp datetime(3) default current_timestamp(3) on update current_timestamp(3),
					c_varchar_default_with_case varchar(20) default "cUrrent_tImestamp"
				);`)

	tk.MustQuery(`SELECT column_name, column_default, extra
					FROM information_schema.COLUMNS
					WHERE table_schema = "default_time_test" AND table_name = "default_time_table"
					ORDER BY column_name`,
	).Check(testkit.Rows(
		"c_datetime <nil> ",
		"c_datetime_default CURRENT_TIMESTAMP ",
		"c_datetime_default_2 CURRENT_TIMESTAMP(2) ",
		"c_timestamp <nil> ",
		"c_timestamp_default CURRENT_TIMESTAMP ",
		"c_timestamp_default_3 CURRENT_TIMESTAMP(3) ",
		"c_varchar_default current_timestamp ",
		"c_varchar_default_3 current_timestamp(3) ",
		"c_varchar_default_on_update CURRENT_TIMESTAMP DEFAULT_GENERATED on update CURRENT_TIMESTAMP",
		"c_varchar_default_on_update_fsp CURRENT_TIMESTAMP(3) DEFAULT_GENERATED on update CURRENT_TIMESTAMP(3)",
		"c_varchar_default_with_case cUrrent_tImestamp ",
	))
	tk.MustExec("DROP DATABASE default_time_test")
}

type mockSessionManager struct {
	processInfoMap map[uint64]*util.ProcessInfo
	txnInfo        []*txninfo.TxnInfo
}

func (sm *mockSessionManager) ShowTxnList() []*txninfo.TxnInfo {
	return sm.txnInfo
}

func (sm *mockSessionManager) ShowProcessList() map[uint64]*util.ProcessInfo {
	return sm.processInfoMap
}

func (sm *mockSessionManager) GetProcessInfo(id uint64) (*util.ProcessInfo, bool) {
	rs, ok := sm.processInfoMap[id]
	return rs, ok
}

func (sm *mockSessionManager) Kill(connectionID uint64, query bool) {}

func (sm *mockSessionManager) KillAllConnections() {}

func (sm *mockSessionManager) UpdateTLSConfig(cfg *tls.Config) {}

func (sm *mockSessionManager) ServerID() uint64 {
	return 1
}

func (s *testTableSuite) TestSomeTables(c *C) {
	se, err := session.CreateSession4Test(s.store)
	c.Assert(err, IsNil)
	tk := testkit.NewTestKit(c, s.store)
	tk.Se = se
	sm := &mockSessionManager{make(map[uint64]*util.ProcessInfo, 2), nil}
	sm.processInfoMap[1] = &util.ProcessInfo{
		ID:      1,
		User:    "user-1",
		Host:    "localhost",
		Port:    "",
		DB:      "information_schema",
		Command: byte(1),
		Digest:  "abc1",
		State:   1,
		Info:    "do something",
		StmtCtx: tk.Se.GetSessionVars().StmtCtx,
	}
	sm.processInfoMap[2] = &util.ProcessInfo{
		ID:      2,
		User:    "user-2",
		Host:    "localhost",
		Port:    "",
		DB:      "test",
		Command: byte(2),
		Digest:  "abc2",
		State:   2,
		Info:    strings.Repeat("x", 101),
		StmtCtx: tk.Se.GetSessionVars().StmtCtx,
	}
	sm.processInfoMap[3] = &util.ProcessInfo{
		ID:      3,
		User:    "user-3",
		Host:    "127.0.0.1",
		Port:    "12345",
		DB:      "test",
		Command: byte(2),
		Digest:  "abc3",
		State:   1,
		Info:    "check port",
		StmtCtx: tk.Se.GetSessionVars().StmtCtx,
	}
	tk.Se.SetSessionManager(sm)
	tk.MustQuery("select * from information_schema.PROCESSLIST order by ID;").Sort().Check(
		testkit.Rows(
			fmt.Sprintf("1 user-1 localhost information_schema Quit 9223372036 %s %s abc1 0 0 ", "in transaction", "do something"),
			fmt.Sprintf("2 user-2 localhost test Init DB 9223372036 %s %s abc2 0 0 ", "autocommit", strings.Repeat("x", 101)),
			fmt.Sprintf("3 user-3 127.0.0.1:12345 test Init DB 9223372036 %s %s abc3 0 0 ", "in transaction", "check port"),
		))
	tk.MustQuery("SHOW PROCESSLIST;").Sort().Check(
		testkit.Rows(
			fmt.Sprintf("1 user-1 localhost information_schema Quit 9223372036 %s %s", "in transaction", "do something"),
			fmt.Sprintf("2 user-2 localhost test Init DB 9223372036 %s %s", "autocommit", strings.Repeat("x", 100)),
			fmt.Sprintf("3 user-3 127.0.0.1:12345 test Init DB 9223372036 %s %s", "in transaction", "check port"),
		))
	tk.MustQuery("SHOW FULL PROCESSLIST;").Sort().Check(
		testkit.Rows(
			fmt.Sprintf("1 user-1 localhost information_schema Quit 9223372036 %s %s", "in transaction", "do something"),
			fmt.Sprintf("2 user-2 localhost test Init DB 9223372036 %s %s", "autocommit", strings.Repeat("x", 101)),
			fmt.Sprintf("3 user-3 127.0.0.1:12345 test Init DB 9223372036 %s %s", "in transaction", "check port"),
		))

	sm = &mockSessionManager{make(map[uint64]*util.ProcessInfo, 2), nil}
	sm.processInfoMap[1] = &util.ProcessInfo{
		ID:      1,
		User:    "user-1",
		Host:    "localhost",
		DB:      "information_schema",
		Command: byte(1),
		Digest:  "abc1",
		State:   1,
		StmtCtx: tk.Se.GetSessionVars().StmtCtx,
	}
	sm.processInfoMap[2] = &util.ProcessInfo{
		ID:            2,
		User:          "user-2",
		Host:          "localhost",
		Command:       byte(2),
		Digest:        "abc2",
		State:         2,
		Info:          strings.Repeat("x", 101),
		StmtCtx:       tk.Se.GetSessionVars().StmtCtx,
		CurTxnStartTS: 410090409861578752,
	}
	tk.Se.SetSessionManager(sm)
	tk.Se.GetSessionVars().TimeZone = time.UTC
	tk.MustQuery("select * from information_schema.PROCESSLIST order by ID;").Check(
		testkit.Rows(
			fmt.Sprintf("1 user-1 localhost information_schema Quit 9223372036 %s %s abc1 0 0 ", "in transaction", "<nil>"),
			fmt.Sprintf("2 user-2 localhost <nil> Init DB 9223372036 %s %s abc2 0 0 07-29 03:26:05.158(410090409861578752)", "autocommit", strings.Repeat("x", 101)),
		))
	tk.MustQuery("SHOW PROCESSLIST;").Sort().Check(
		testkit.Rows(
			fmt.Sprintf("1 user-1 localhost information_schema Quit 9223372036 %s %s", "in transaction", "<nil>"),
			fmt.Sprintf("2 user-2 localhost <nil> Init DB 9223372036 %s %s", "autocommit", strings.Repeat("x", 100)),
		))
	tk.MustQuery("SHOW FULL PROCESSLIST;").Sort().Check(
		testkit.Rows(
			fmt.Sprintf("1 user-1 localhost information_schema Quit 9223372036 %s %s", "in transaction", "<nil>"),
			fmt.Sprintf("2 user-2 localhost <nil> Init DB 9223372036 %s %s", "autocommit", strings.Repeat("x", 101)),
		))
	tk.MustQuery("select * from information_schema.PROCESSLIST where db is null;").Check(
		testkit.Rows(
			fmt.Sprintf("2 user-2 localhost <nil> Init DB 9223372036 %s %s abc2 0 0 07-29 03:26:05.158(410090409861578752)", "autocommit", strings.Repeat("x", 101)),
		))
	tk.MustQuery("select * from information_schema.PROCESSLIST where Info is null;").Check(
		testkit.Rows(
			fmt.Sprintf("1 user-1 localhost information_schema Quit 9223372036 %s %s abc1 0 0 ", "in transaction", "<nil>"),
		))
}

func prepareSlowLogfile(c *C, slowLogFileName string) {
	f, err := os.OpenFile(slowLogFileName, os.O_CREATE|os.O_WRONLY, 0644)
	c.Assert(err, IsNil)
	_, err = f.Write([]byte(`# Time: 2019-02-12T19:33:56.571953+08:00
# Txn_start_ts: 406315658548871171
# User@Host: root[root] @ localhost [127.0.0.1]
# Conn_ID: 6
# Exec_retry_time: 0.12 Exec_retry_count: 57
# Query_time: 4.895492
# Parse_time: 0.4
# Compile_time: 0.2
# Rewrite_time: 0.000000003 Preproc_subqueries: 2 Preproc_subqueries_time: 0.000000002
# Optimize_time: 0.00000001
# Wait_TS: 0.000000003
# LockKeys_time: 1.71 Request_count: 1 Prewrite_time: 0.19 Wait_prewrite_binlog_time: 0.21 Commit_time: 0.01 Commit_backoff_time: 0.18 Backoff_types: [txnLock] Resolve_lock_time: 0.03 Write_keys: 15 Write_size: 480 Prewrite_region: 1 Txn_retry: 8
# Cop_time: 0.3824278 Process_time: 0.161 Request_count: 1 Total_keys: 100001 Process_keys: 100000
# Rocksdb_delete_skipped_count: 100 Rocksdb_key_skipped_count: 10 Rocksdb_block_cache_hit_count: 10 Rocksdb_block_read_count: 10 Rocksdb_block_read_byte: 100
# Wait_time: 0.101
# Backoff_time: 0.092
# DB: test
# Is_internal: false
# Digest: 42a1c8aae6f133e934d4bf0147491709a8812ea05ff8819ec522780fe657b772
# Stats: t1:1,t2:2
# Cop_proc_avg: 0.1 Cop_proc_p90: 0.2 Cop_proc_max: 0.03 Cop_proc_addr: 127.0.0.1:20160
# Cop_wait_avg: 0.05 Cop_wait_p90: 0.6 Cop_wait_max: 0.8 Cop_wait_addr: 0.0.0.0:20160
# Mem_max: 70724
# Disk_max: 65536
# Plan_from_cache: true
# Succ: true
# Plan: abcd
# Plan_digest: 60e9378c746d9a2be1c791047e008967cf252eb6de9167ad3aa6098fa2d523f4
# Prev_stmt: update t set i = 2;
select * from t_slim;`))
	c.Assert(f.Close(), IsNil)
	c.Assert(err, IsNil)
}

func (s *testTableSuite) TestTableRowIDShardingInfo(c *C) {
	tk := testkit.NewTestKit(c, s.store)
	tk.MustExec("DROP DATABASE IF EXISTS `sharding_info_test_db`")
	tk.MustExec("CREATE DATABASE `sharding_info_test_db`")

	assertShardingInfo := func(tableName string, expectInfo interface{}) {
		querySQL := fmt.Sprintf("select tidb_row_id_sharding_info from information_schema.tables where table_schema = 'sharding_info_test_db' and table_name = '%s'", tableName)
		info := tk.MustQuery(querySQL).Rows()[0][0]
		if expectInfo == nil {
			c.Assert(info, Equals, "<nil>")
		} else {
			c.Assert(info, Equals, expectInfo)
		}
	}
	tk.MustExec("CREATE TABLE `sharding_info_test_db`.`t1` (a int)")
	assertShardingInfo("t1", "NOT_SHARDED")

	tk.MustExec("CREATE TABLE `sharding_info_test_db`.`t2` (a int key)")
	assertShardingInfo("t2", "NOT_SHARDED(PK_IS_HANDLE)")

	tk.MustExec("CREATE TABLE `sharding_info_test_db`.`t3` (a int) SHARD_ROW_ID_BITS=4")
	assertShardingInfo("t3", "SHARD_BITS=4")

	tk.MustExec("CREATE VIEW `sharding_info_test_db`.`tv` AS select 1")
	assertShardingInfo("tv", nil)

	testFunc := func(dbName string, expectInfo interface{}) {
		dbInfo := model.DBInfo{Name: model.NewCIStr(dbName)}
		tableInfo := model.TableInfo{}

		info := infoschema.GetShardingInfo(&dbInfo, &tableInfo)
		c.Assert(info, Equals, expectInfo)
	}

	testFunc("information_schema", nil)
	testFunc("mysql", nil)
	testFunc("performance_schema", nil)
	testFunc("uucc", "NOT_SHARDED")

	tk.MustExec("CREATE TABLE `sharding_info_test_db`.`t4` (a bigint key clustered auto_random)")
	assertShardingInfo("t4", "PK_AUTO_RANDOM_BITS=5")

	tk.MustExec("CREATE TABLE `sharding_info_test_db`.`t5` (a bigint key clustered auto_random(1))")
	assertShardingInfo("t5", "PK_AUTO_RANDOM_BITS=1")

	tk.MustExec("DROP DATABASE `sharding_info_test_db`")
}

func (s *testTableSuite) TestSlowQuery(c *C) {
	tk := testkit.NewTestKit(c, s.store)
	// Prepare slow log file.
	slowLogFileName := "tidb_slow.log"
	prepareSlowLogfile(c, slowLogFileName)
	defer os.Remove(slowLogFileName)

	tk.MustExec(fmt.Sprintf("set @@tidb_slow_query_file='%v'", slowLogFileName))
	tk.MustExec("set time_zone = '+08:00';")
	re := tk.MustQuery("select * from information_schema.slow_query")
	re.Check(testutil.RowsWithSep("|",
		"2019-02-12 19:33:56.571953|406315658548871171|root|localhost|6|57|0.12|4.895492|0.4|0.2|0.000000003|2|0.000000002|0.00000001|0.000000003|0.19|0.21|0.01|0|0.18|[txnLock]|0.03|0|15|480|1|8|0.3824278|0.161|0.101|0.092|1.71|1|100001|100000|100|10|10|10|100|test||0|42a1c8aae6f133e934d4bf0147491709a8812ea05ff8819ec522780fe657b772|t1:1,t2:2|0.1|0.2|0.03|127.0.0.1:20160|0.05|0.6|0.8|0.0.0.0:20160|70724|65536|0|0|0|0||0|1|1|0|abcd|60e9378c746d9a2be1c791047e008967cf252eb6de9167ad3aa6098fa2d523f4|update t set i = 2;|select * from t_slim;"))
	tk.MustExec("set time_zone = '+00:00';")
	re = tk.MustQuery("select * from information_schema.slow_query")
	re.Check(testutil.RowsWithSep("|", "2019-02-12 11:33:56.571953|406315658548871171|root|localhost|6|57|0.12|4.895492|0.4|0.2|0.000000003|2|0.000000002|0.00000001|0.000000003|0.19|0.21|0.01|0|0.18|[txnLock]|0.03|0|15|480|1|8|0.3824278|0.161|0.101|0.092|1.71|1|100001|100000|100|10|10|10|100|test||0|42a1c8aae6f133e934d4bf0147491709a8812ea05ff8819ec522780fe657b772|t1:1,t2:2|0.1|0.2|0.03|127.0.0.1:20160|0.05|0.6|0.8|0.0.0.0:20160|70724|65536|0|0|0|0||0|1|1|0|abcd|60e9378c746d9a2be1c791047e008967cf252eb6de9167ad3aa6098fa2d523f4|update t set i = 2;|select * from t_slim;"))

	// Test for long query.
	f, err := os.OpenFile(slowLogFileName, os.O_CREATE|os.O_WRONLY, 0644)
	c.Assert(err, IsNil)
	defer f.Close()
	_, err = f.Write([]byte(`
# Time: 2019-02-13T19:33:56.571953+08:00
`))
	c.Assert(err, IsNil)
	sql := "select * from "
	for len(sql) < 5000 {
		sql += "abcdefghijklmnopqrstuvwxyz_1234567890_qwertyuiopasdfghjklzxcvbnm"
	}
	sql += ";"
	_, err = f.Write([]byte(sql))
	c.Assert(err, IsNil)
	c.Assert(f.Close(), IsNil)
	re = tk.MustQuery("select query from information_schema.slow_query order by time desc limit 1")
	rows := re.Rows()
	c.Assert(rows[0][0], Equals, sql)
}

func (s *testTableSuite) TestColumnStatistics(c *C) {
	tk := testkit.NewTestKit(c, s.store)
	tk.MustQuery("select * from information_schema.column_statistics").Check(testkit.Rows())
}

func (s *testTableSuite) TestReloadDropDatabase(c *C) {
	tk := testkit.NewTestKit(c, s.store)
	tk.MustExec("create database test_dbs")
	tk.MustExec("use test_dbs")
	tk.MustExec("create table t1 (a int)")
	tk.MustExec("create table t2 (a int)")
	tk.MustExec("create table t3 (a int)")
	is := domain.GetDomain(tk.Se).InfoSchema()
	t2, err := is.TableByName(model.NewCIStr("test_dbs"), model.NewCIStr("t2"))
	c.Assert(err, IsNil)
	tk.MustExec("drop database test_dbs")
	is = domain.GetDomain(tk.Se).InfoSchema()
	_, err = is.TableByName(model.NewCIStr("test_dbs"), model.NewCIStr("t2"))
	c.Assert(terror.ErrorEqual(infoschema.ErrTableNotExists, err), IsTrue)
	_, ok := is.TableByID(t2.Meta().ID)
	c.Assert(ok, IsFalse)
}

func (s *testClusterTableSuite) TestForClusterServerInfo(c *C) {
	tk := testkit.NewTestKit(c, s.store)
	instances := []string{
		strings.Join([]string{"tidb", s.listenAddr, s.listenAddr, "mock-version,mock-githash,1001"}, ","),
		strings.Join([]string{"pd", s.listenAddr, s.listenAddr, "mock-version,mock-githash,0"}, ","),
		strings.Join([]string{"tikv", s.listenAddr, s.listenAddr, "mock-version,mock-githash,0"}, ","),
	}

	fpExpr := `return("` + strings.Join(instances, ";") + `")`
	fpName := "github.com/pingcap/tidb/infoschema/mockClusterInfo"
	c.Assert(failpoint.Enable(fpName, fpExpr), IsNil)
	defer func() { c.Assert(failpoint.Disable(fpName), IsNil) }()

	cases := []struct {
		sql      string
		types    set.StringSet
		addrs    set.StringSet
		names    set.StringSet
		skipOnOS string
	}{
		{
			sql:   "select * from information_schema.CLUSTER_LOAD;",
			types: set.NewStringSet("tidb", "tikv", "pd"),
			addrs: set.NewStringSet(s.listenAddr),
			names: set.NewStringSet("cpu", "memory", "net"),
		},
		{
			sql:   "select * from information_schema.CLUSTER_HARDWARE;",
			types: set.NewStringSet("tidb", "tikv", "pd"),
			addrs: set.NewStringSet(s.listenAddr),
			names: set.NewStringSet("cpu", "memory", "net", "disk"),
			// The sysutil package will filter out all disk don't have /dev prefix.
			skipOnOS: "windows",
		},
		{
			sql:   "select * from information_schema.CLUSTER_SYSTEMINFO;",
			types: set.NewStringSet("tidb", "tikv", "pd"),
			addrs: set.NewStringSet(s.listenAddr),
			names: set.NewStringSet("system"),
			// This test get empty result and fails on the windows platform.
			// Because the underlying implementation use `sysctl` command to get the result
			// and there is no such command on windows.
			// https://github.com/pingcap/sysutil/blob/2bfa6dc40bcd4c103bf684fba528ae4279c7ec9f/system_info.go#L50
			skipOnOS: "windows",
		},
	}

	for _, cas := range cases {
		if cas.skipOnOS == runtime.GOOS {
			continue
		}

		result := tk.MustQuery(cas.sql)
		rows := result.Rows()
		c.Assert(len(rows), Greater, 0)

		gotTypes := set.StringSet{}
		gotAddrs := set.StringSet{}
		gotNames := set.StringSet{}

		for _, row := range rows {
			gotTypes.Insert(row[0].(string))
			gotAddrs.Insert(row[1].(string))
			gotNames.Insert(row[2].(string))
		}

		c.Assert(gotTypes, DeepEquals, cas.types, Commentf("sql: %s", cas.sql))
		c.Assert(gotAddrs, DeepEquals, cas.addrs, Commentf("sql: %s", cas.sql))
		c.Assert(gotNames, DeepEquals, cas.names, Commentf("sql: %s", cas.sql))
	}
}

func (s *testTableSuite) TestSystemSchemaID(c *C) {
	uniqueIDMap := make(map[int64]string)
	s.checkSystemSchemaTableID(c, "information_schema", autoid.InformationSchemaDBID, 1, 10000, uniqueIDMap)
	s.checkSystemSchemaTableID(c, "performance_schema", autoid.PerformanceSchemaDBID, 10000, 20000, uniqueIDMap)
	s.checkSystemSchemaTableID(c, "metrics_schema", autoid.MetricSchemaDBID, 20000, 30000, uniqueIDMap)
}

func (s *testTableSuite) checkSystemSchemaTableID(c *C, dbName string, dbID, start, end int64, uniqueIDMap map[int64]string) {
	is := s.dom.InfoSchema()
	c.Assert(is, NotNil)
	db, ok := is.SchemaByName(model.NewCIStr(dbName))
	c.Assert(ok, IsTrue)
	c.Assert(db.ID, Equals, dbID)
	// Test for information_schema table id.
	tables := is.SchemaTables(model.NewCIStr(dbName))
	c.Assert(len(tables), Greater, 0)
	for _, tbl := range tables {
		tid := tbl.Meta().ID
		comment := Commentf("table name is %v", tbl.Meta().Name)
		c.Assert(tid&autoid.SystemSchemaIDFlag, Greater, int64(0), comment)
		c.Assert(tid&^autoid.SystemSchemaIDFlag, Greater, start, comment)
		c.Assert(tid&^autoid.SystemSchemaIDFlag, Less, end, comment)
		name, ok := uniqueIDMap[tid]
		c.Assert(ok, IsFalse, Commentf("schema id of %v is duplicate with %v, both is %v", name, tbl.Meta().Name, tid))
		uniqueIDMap[tid] = tbl.Meta().Name.O
	}
}

func (s *testClusterTableSuite) TestSelectClusterTable(c *C) {
	tk := s.newTestKitWithRoot(c)
	slowLogFileName := "tidb-slow.log"
	prepareSlowLogfile(c, slowLogFileName)
	defer os.Remove(slowLogFileName)
	for i := 0; i < 2; i++ {
		tk.MustExec("use information_schema")
		tk.MustExec(fmt.Sprintf("set @@tidb_enable_streaming=%d", i))
		tk.MustExec("set @@global.tidb_enable_stmt_summary=1")
		tk.MustExec("set time_zone = '+08:00';")
		tk.MustQuery("select count(*) from `CLUSTER_SLOW_QUERY`").Check(testkit.Rows("1"))
		tk.MustQuery("select time from `CLUSTER_SLOW_QUERY` where time='2019-02-12 19:33:56.571953'").Check(testutil.RowsWithSep("|", "2019-02-12 19:33:56.571953"))
		tk.MustQuery("select count(*) from `CLUSTER_PROCESSLIST`").Check(testkit.Rows("1"))
		tk.MustQuery("select * from `CLUSTER_PROCESSLIST`").Check(testkit.Rows(fmt.Sprintf(":10080 1 root 127.0.0.1 <nil> Query 9223372036 %s <nil>  0 0 ", "")))
		tk.MustQuery("select query_time, conn_id from `CLUSTER_SLOW_QUERY` order by time limit 1").Check(testkit.Rows("4.895492 6"))
		tk.MustQuery("select count(*) from `CLUSTER_SLOW_QUERY` group by digest").Check(testkit.Rows("1"))
		tk.MustQuery("select digest, count(*) from `CLUSTER_SLOW_QUERY` group by digest").Check(testkit.Rows("42a1c8aae6f133e934d4bf0147491709a8812ea05ff8819ec522780fe657b772 1"))
		tk.MustQuery(`select length(query) as l,time from information_schema.cluster_slow_query where time > "2019-02-12 19:33:56" order by abs(l) desc limit 10;`).Check(testkit.Rows("21 2019-02-12 19:33:56.571953"))
		tk.MustQuery("select count(*) from `CLUSTER_SLOW_QUERY` where time > now() group by digest").Check(testkit.Rows())
		re := tk.MustQuery("select * from `CLUSTER_statements_summary`")
		c.Assert(re, NotNil)
		c.Assert(len(re.Rows()) > 0, IsTrue)
		// Test for TiDB issue 14915.
		re = tk.MustQuery("select sum(exec_count*avg_mem) from cluster_statements_summary_history group by schema_name,digest,digest_text;")
		c.Assert(re, NotNil)
		c.Assert(len(re.Rows()) > 0, IsTrue)
		tk.MustQuery("select * from `CLUSTER_statements_summary_history`")
		c.Assert(re, NotNil)
		c.Assert(len(re.Rows()) > 0, IsTrue)
		tk.MustExec("set @@global.tidb_enable_stmt_summary=0")
		re = tk.MustQuery("select * from `CLUSTER_statements_summary`")
		c.Assert(re, NotNil)
		c.Assert(len(re.Rows()) == 0, IsTrue)
		tk.MustQuery("select * from `CLUSTER_statements_summary_history`")
		c.Assert(re, NotNil)
		c.Assert(len(re.Rows()) == 0, IsTrue)
	}
}

func (s *testClusterTableSuite) TestSelectClusterTablePrivelege(c *C) {
	tk := testkit.NewTestKit(c, s.store)
	slowLogFileName := "tidb-slow.log"
	f, err := os.OpenFile(slowLogFileName, os.O_CREATE|os.O_WRONLY, 0644)
	c.Assert(err, IsNil)
	_, err = f.Write([]byte(
		`# Time: 2019-02-12T19:33:57.571953+08:00
# User@Host: user2 [user2] @ 127.0.0.1 [127.0.0.1]
select * from t2;
# Time: 2019-02-12T19:33:56.571953+08:00
# User@Host: user1 [user1] @ 127.0.0.1 [127.0.0.1]
select * from t1;
# Time: 2019-02-12T19:33:58.571953+08:00
# User@Host: user2 [user2] @ 127.0.0.1 [127.0.0.1]
select * from t3;
# Time: 2019-02-12T19:33:59.571953+08:00
select * from t3;
`))
	c.Assert(f.Close(), IsNil)
	c.Assert(err, IsNil)
	defer os.Remove(slowLogFileName)
	tk.MustExec("use information_schema")
	tk.MustQuery("select count(*) from `CLUSTER_SLOW_QUERY`").Check(testkit.Rows("4"))
	tk.MustQuery("select count(*) from `SLOW_QUERY`").Check(testkit.Rows("4"))
	tk.MustQuery("select count(*) from `CLUSTER_PROCESSLIST`").Check(testkit.Rows("1"))
	tk.MustQuery("select * from `CLUSTER_PROCESSLIST`").Check(testkit.Rows(fmt.Sprintf(":10080 1 root 127.0.0.1 <nil> Query 9223372036 %s <nil>  0 0 ", "")))
	tk.MustExec("create user user1")
	tk.MustExec("create user user2")
	user1 := testkit.NewTestKit(c, s.store)
	user1.MustExec("use information_schema")
	c.Assert(user1.Se.Auth(&auth.UserIdentity{
		Username: "user1",
		Hostname: "127.0.0.1",
	}, nil, nil), IsTrue)
	user1.MustQuery("select count(*) from `CLUSTER_SLOW_QUERY`").Check(testkit.Rows("1"))
	user1.MustQuery("select count(*) from `SLOW_QUERY`").Check(testkit.Rows("1"))
	user1.MustQuery("select user,query from `CLUSTER_SLOW_QUERY`").Check(testkit.Rows("user1 select * from t1;"))

	user2 := testkit.NewTestKit(c, s.store)
	user2.MustExec("use information_schema")
	c.Assert(user2.Se.Auth(&auth.UserIdentity{
		Username: "user2",
		Hostname: "127.0.0.1",
	}, nil, nil), IsTrue)
	user2.MustQuery("select count(*) from `CLUSTER_SLOW_QUERY`").Check(testkit.Rows("2"))
	user2.MustQuery("select user,query from `CLUSTER_SLOW_QUERY` order by query").Check(testkit.Rows("user2 select * from t2;", "user2 select * from t3;"))
}

func (s *testTableSuite) TestSelectHiddenColumn(c *C) {
	tk := testkit.NewTestKit(c, s.store)
	tk.MustExec("DROP DATABASE IF EXISTS `test_hidden`;")
	tk.MustExec("CREATE DATABASE `test_hidden`;")
	tk.MustExec("USE test_hidden;")
	tk.MustExec("CREATE TABLE hidden (a int , b int, c int);")
	tk.MustQuery("select count(*) from INFORMATION_SCHEMA.COLUMNS where table_name = 'hidden'").Check(testkit.Rows("3"))
	tb, err := s.dom.InfoSchema().TableByName(model.NewCIStr("test_hidden"), model.NewCIStr("hidden"))
	c.Assert(err, IsNil)
	colInfo := tb.Meta().Columns
	// Set column b to hidden
	colInfo[1].Hidden = true
	tk.MustQuery("select count(*) from INFORMATION_SCHEMA.COLUMNS where table_name = 'hidden'").Check(testkit.Rows("2"))
	tk.MustQuery("select count(*) from INFORMATION_SCHEMA.COLUMNS where table_name = 'hidden' and column_name = 'b'").Check(testkit.Rows("0"))
	// Set column b to visible
	colInfo[1].Hidden = false
	tk.MustQuery("select count(*) from INFORMATION_SCHEMA.COLUMNS where table_name = 'hidden' and column_name = 'b'").Check(testkit.Rows("1"))
	// Set a, b ,c to hidden
	colInfo[0].Hidden = true
	colInfo[1].Hidden = true
	colInfo[2].Hidden = true
	tk.MustQuery("select count(*) from INFORMATION_SCHEMA.COLUMNS where table_name = 'hidden'").Check(testkit.Rows("0"))
}

func (s *testTableSuite) TestFormatVersion(c *C) {
	// Test for defaultVersions.
	defaultVersions := []string{"5.7.25-TiDB-None", "5.7.25-TiDB-8.0.18", "5.7.25-TiDB-8.0.18-beta.1", "5.7.25-TiDB-v4.0.0-beta-446-g5268094af"}
	defaultRes := []string{"None", "8.0.18", "8.0.18-beta.1", "4.0.0-beta"}
	for i, v := range defaultVersions {
		version := infoschema.FormatVersion(v, true)
		c.Assert(version, Equals, defaultRes[i])
	}

	// Test for versions user set.
	versions := []string{"8.0.18", "5.7.25-TiDB", "8.0.18-TiDB-4.0.0-beta.1"}
	res := []string{"8.0.18", "5.7.25-TiDB", "8.0.18-TiDB-4.0.0-beta.1"}
	for i, v := range versions {
		version := infoschema.FormatVersion(v, false)
		c.Assert(version, Equals, res[i])
	}
}

// Test statements_summary.
func (s *testTableSuite) TestStmtSummaryTable(c *C) {
	tk := s.newTestKitWithRoot(c)

	tk.MustExec("set @@tidb_enable_collect_execution_info=0;")
	tk.MustQuery("select column_comment from information_schema.columns " +
		"where table_name='STATEMENTS_SUMMARY' and column_name='STMT_TYPE'",
	).Check(testkit.Rows("Statement type"))

	tk.MustExec("drop table if exists t")
	tk.MustExec("create table t(a int, b varchar(10), key k(a))")

	// Clear all statements.
	tk.MustExec("set session tidb_enable_stmt_summary = 0")
	tk.MustExec("set session tidb_enable_stmt_summary = ''")

	tk.MustExec("set global tidb_enable_stmt_summary = 1")
	tk.MustQuery("select @@global.tidb_enable_stmt_summary").Check(testkit.Rows("1"))

	// Disable refreshing summary.
	tk.MustExec("set global tidb_stmt_summary_refresh_interval = 999999999")
	tk.MustQuery("select @@global.tidb_stmt_summary_refresh_interval").Check(testkit.Rows("999999999"))

	// Create a new session to test.
	tk = s.newTestKitWithRoot(c)

	// Test INSERT
	tk.MustExec("insert into t values(1, 'a')")
	tk.MustExec("insert into t    values(2, 'b')")
	tk.MustExec("insert into t VALUES(3, 'c')")
	tk.MustExec("/**/insert into t values(4, 'd')")

	sql := "select stmt_type, schema_name, table_names, index_names, exec_count, sum_cop_task_num, avg_total_keys, " +
		"max_total_keys, avg_processed_keys, max_processed_keys, avg_write_keys, max_write_keys, avg_prewrite_regions, " +
		"max_prewrite_regions, avg_affected_rows, query_sample_text " +
		"from information_schema.statements_summary " +
		"where digest_text like 'insert into `t`%'"
	tk.MustQuery(sql).Check(testkit.Rows("Insert test test.t <nil> 4 0 0 0 0 0 2 2 1 1 1 insert into t values(1, 'a')"))

	// Test point get.
	tk.MustExec("drop table if exists p")
	tk.MustExec("create table p(a int primary key, b int)")
	for i := 1; i < 3; i++ {
		tk.MustQuery("select b from p where a=1")
		expectedResult := fmt.Sprintf("%d \tid         \ttask\testRows\toperator info\n\tPoint_Get_1\troot\t1      \ttable:p, handle:1 %s", i, "test.p")
		// Also make sure that the plan digest is not empty
		sql = "select exec_count, plan, table_names from information_schema.statements_summary " +
			"where digest_text like 'select `b` from `p`%' and plan_digest != ''"
		tk.MustQuery(sql).Check(testkit.Rows(expectedResult))
	}

	// Point get another database.
	tk.MustQuery("select variable_value from mysql.tidb where variable_name = 'system_tz'")
	// Test for Encode plan cache.
	p1 := tk.Se.GetSessionVars().StmtCtx.GetEncodedPlan()
	c.Assert(len(p1) > 0, IsTrue)
	rows := tk.MustQuery("select tidb_decode_plan('" + p1 + "');").Rows()
	c.Assert(len(rows), Equals, 1)
	c.Assert(len(rows[0]), Equals, 1)
	c.Assert(rows[0][0], Matches, ".*\n.*Point_Get.*table.tidb, index.PRIMARY.VARIABLE_NAME.*")

	sql = "select table_names from information_schema.statements_summary " +
		"where digest_text like 'select `variable_value`%' and `schema_name`='test'"
	tk.MustQuery(sql).Check(testkit.Rows("mysql.tidb"))

	// Test `create database`.
	tk.MustExec("create database if not exists test")
	// Test for Encode plan cache.
	p2 := tk.Se.GetSessionVars().StmtCtx.GetEncodedPlan()
	c.Assert(p2, Equals, "")
	tk.MustQuery(`select table_names
			from information_schema.statements_summary
			where digest_text like 'create database%' and schema_name='test'`,
	).Check(testkit.Rows("<nil>"))

	// Test SELECT.
	const failpointName = "github.com/pingcap/tidb/planner/core/mockPlanRowCount"
	c.Assert(failpoint.Enable(failpointName, "return(100)"), IsNil)
	defer func() { c.Assert(failpoint.Disable(failpointName), IsNil) }()
	tk.MustQuery("select * from t where a=2")

	sql = "select stmt_type, schema_name, table_names, index_names, exec_count, sum_cop_task_num, avg_total_keys, " +
		"max_total_keys, avg_processed_keys, max_processed_keys, avg_write_keys, max_write_keys, avg_prewrite_regions, " +
		"max_prewrite_regions, avg_affected_rows, query_sample_text, plan " +
		"from information_schema.statements_summary " +
		"where digest_text like 'select * from `t`%'"
	tk.MustQuery(sql).Check(testkit.Rows("Select test test.t t:k 1 2 0 0 0 0 0 0 0 0 0 select * from t where a=2 \tid                \ttask     \testRows\toperator info\n" +
		"\tIndexLookUp_10    \troot     \t100    \t\n" +
		"\t├─IndexRangeScan_8\tcop[tikv]\t100    \ttable:t, index:k(a), range:[2,2], keep order:false, stats:pseudo\n" +
		"\t└─TableRowIDScan_9\tcop[tikv]\t100    \ttable:t, keep order:false, stats:pseudo"))

	// select ... order by
	tk.MustQuery(`select stmt_type, schema_name, table_names, index_names, exec_count, sum_cop_task_num, avg_total_keys,
		max_total_keys, avg_processed_keys, max_processed_keys, avg_write_keys, max_write_keys, avg_prewrite_regions,
		max_prewrite_regions, avg_affected_rows, query_sample_text
		from information_schema.statements_summary
		order by exec_count desc limit 1`,
	).Check(testkit.Rows("Insert test test.t <nil> 4 0 0 0 0 0 2 2 1 1 1 insert into t values(1, 'a')"))

	// Test different plans with same digest.
	c.Assert(failpoint.Enable(failpointName, "return(1000)"), IsNil)
	tk.MustQuery("select * from t where a=3")
	sql = "select stmt_type, schema_name, table_names, index_names, exec_count, sum_cop_task_num, avg_total_keys, " +
		"max_total_keys, avg_processed_keys, max_processed_keys, avg_write_keys, max_write_keys, avg_prewrite_regions, " +
		"max_prewrite_regions, avg_affected_rows, query_sample_text, plan " +
		"from information_schema.statements_summary " +
		"where digest_text like 'select * from `t`%'"
	tk.MustQuery(sql).Check(testkit.Rows(
		"Select test test.t t:k 2 4 0 0 0 0 0 0 0 0 0 select * from t where a=2 \tid                \ttask     \testRows\toperator info\n" +
			"\tIndexLookUp_10    \troot     \t100    \t\n" +
			"\t├─IndexRangeScan_8\tcop[tikv]\t100    \ttable:t, index:k(a), range:[2,2], keep order:false, stats:pseudo\n" +
			"\t└─TableRowIDScan_9\tcop[tikv]\t100    \ttable:t, keep order:false, stats:pseudo"))

	// Disable it again.
	tk.MustExec("set global tidb_enable_stmt_summary = false")
	tk.MustExec("set session tidb_enable_stmt_summary = false")
	defer tk.MustExec("set global tidb_enable_stmt_summary = 1")
	defer tk.MustExec("set session tidb_enable_stmt_summary = ''")
	tk.MustQuery("select @@global.tidb_enable_stmt_summary").Check(testkit.Rows("0"))

	// Create a new session to test
	tk = s.newTestKitWithRoot(c)

	// This statement shouldn't be summarized.
	tk.MustQuery("select * from t where a=2")

	// The table should be cleared.
	tk.MustQuery(`select stmt_type, schema_name, table_names, index_names, exec_count, sum_cop_task_num, avg_total_keys,
		max_total_keys, avg_processed_keys, max_processed_keys, avg_write_keys, max_write_keys, avg_prewrite_regions,
		max_prewrite_regions, avg_affected_rows, query_sample_text, plan
		from information_schema.statements_summary`,
	).Check(testkit.Rows())

	// Enable it in session scope.
	tk.MustExec("set session tidb_enable_stmt_summary = on")
	// It should work immediately.
	tk.MustExec("begin")
	tk.MustExec("insert into t values(1, 'a')")
	tk.MustExec("commit")
	sql = "select stmt_type, schema_name, table_names, index_names, exec_count, sum_cop_task_num, avg_total_keys, " +
		"max_total_keys, avg_processed_keys, max_processed_keys, avg_write_keys, max_write_keys, avg_prewrite_regions, " +
		"max_prewrite_regions, avg_affected_rows, query_sample_text, prev_sample_text " +
		"from information_schema.statements_summary " +
		"where digest_text like 'insert into `t`%'"
	tk.MustQuery(sql).Check(testkit.Rows("Insert test test.t <nil> 1 0 0 0 0 0 0 0 0 0 1 insert into t values(1, 'a') "))
	tk.MustQuery(`select stmt_type, schema_name, table_names, index_names, exec_count, sum_cop_task_num, avg_total_keys,
		max_total_keys, avg_processed_keys, max_processed_keys, avg_write_keys, max_write_keys, avg_prewrite_regions,
		max_prewrite_regions, avg_affected_rows, query_sample_text, prev_sample_text
		from information_schema.statements_summary
		where digest_text='commit'`,
	).Check(testkit.Rows("Commit test <nil> <nil> 1 0 0 0 0 0 2 2 1 1 0 commit insert into t values(1, 'a')"))

	tk.MustQuery("select * from t where a=2")
	sql = "select stmt_type, schema_name, table_names, index_names, exec_count, sum_cop_task_num, avg_total_keys, " +
		"max_total_keys, avg_processed_keys, max_processed_keys, avg_write_keys, max_write_keys, avg_prewrite_regions, " +
		"max_prewrite_regions, avg_affected_rows, query_sample_text, plan " +
		"from information_schema.statements_summary " +
		"where digest_text like 'select * from `t`%'"
	tk.MustQuery(sql).Check(testkit.Rows("Select test test.t t:k 1 2 0 0 0 0 0 0 0 0 0 select * from t where a=2 \tid                \ttask     \testRows\toperator info\n" +
		"\tIndexLookUp_10    \troot     \t1000   \t\n" +
		"\t├─IndexRangeScan_8\tcop[tikv]\t1000   \ttable:t, index:k(a), range:[2,2], keep order:false, stats:pseudo\n" +
		"\t└─TableRowIDScan_9\tcop[tikv]\t1000   \ttable:t, keep order:false, stats:pseudo"))

	// Disable it in global scope.
	tk.MustExec("set global tidb_enable_stmt_summary = false")

	// Create a new session to test.
	tk = s.newTestKitWithRoot(c)

	tk.MustQuery("select * from t where a=2")

	// Statement summary is still enabled.
	sql = "select stmt_type, schema_name, table_names, index_names, exec_count, sum_cop_task_num, avg_total_keys, " +
		"max_total_keys, avg_processed_keys, max_processed_keys, avg_write_keys, max_write_keys, avg_prewrite_regions, " +
		"max_prewrite_regions, avg_affected_rows, query_sample_text, plan " +
		"from information_schema.statements_summary " +
		"where digest_text like 'select * from `t`%'"
	tk.MustQuery(sql).Check(testkit.Rows("Select test test.t t:k 2 4 0 0 0 0 0 0 0 0 0 select * from t where a=2 \tid                \ttask     \testRows\toperator info\n" +
		"\tIndexLookUp_10    \troot     \t1000   \t\n" +
		"\t├─IndexRangeScan_8\tcop[tikv]\t1000   \ttable:t, index:k(a), range:[2,2], keep order:false, stats:pseudo\n" +
		"\t└─TableRowIDScan_9\tcop[tikv]\t1000   \ttable:t, keep order:false, stats:pseudo"))

	// Unset session variable.
	tk.MustExec("set session tidb_enable_stmt_summary = ''")
	tk.MustQuery("select * from t where a=2")

	// Statement summary is disabled.
	tk.MustQuery(`select stmt_type, schema_name, table_names, index_names, exec_count, sum_cop_task_num, avg_total_keys,
		max_total_keys, avg_processed_keys, max_processed_keys, avg_write_keys, max_write_keys, avg_prewrite_regions,
		max_prewrite_regions, avg_affected_rows, query_sample_text, plan
		from information_schema.statements_summary`,
	).Check(testkit.Rows())

	// Create a new session to test
	tk = s.newTestKitWithRoot(c)

	tk.MustExec("set global tidb_enable_stmt_summary = on")
	tk.MustExec("set global tidb_stmt_summary_history_size = 24")

	// Create a new user to test statements summary table privilege
	tk.MustExec("create user 'test_user'@'localhost'")
	tk.MustExec("grant select on *.* to 'test_user'@'localhost'")
	tk.Se.Auth(&auth.UserIdentity{
		Username:     "root",
		Hostname:     "%",
		AuthUsername: "root",
		AuthHostname: "%",
	}, nil, nil)
	tk.MustExec("select * from t where a=1")
	result := tk.MustQuery("select * from information_schema.statements_summary where digest_text like 'select * from `t`%'")
	// Super user can query all records.
	c.Assert(len(result.Rows()), Equals, 1)
	result = tk.MustQuery("select *	from information_schema.statements_summary_history	where digest_text like 'select * from `t`%'")
	c.Assert(len(result.Rows()), Equals, 1)
	tk.Se.Auth(&auth.UserIdentity{
		Username:     "test_user",
		Hostname:     "localhost",
		AuthUsername: "test_user",
		AuthHostname: "localhost",
	}, nil, nil)
	result = tk.MustQuery("select * from information_schema.statements_summary where digest_text like 'select * from `t`%'")
	// Ordinary users can not see others' records
	c.Assert(len(result.Rows()), Equals, 0)
	result = tk.MustQuery("select *	from information_schema.statements_summary_history where digest_text like 'select * from `t`%'")
	c.Assert(len(result.Rows()), Equals, 0)
	tk.MustExec("select * from t where a=1")
	result = tk.MustQuery("select *	from information_schema.statements_summary	where digest_text like 'select * from `t`%'")
	c.Assert(len(result.Rows()), Equals, 1)
	tk.MustExec("select * from t where a=1")
	result = tk.MustQuery("select *	from information_schema.statements_summary_history	where digest_text like 'select * from `t`%'")
	c.Assert(len(result.Rows()), Equals, 1)
	// use root user to set variables back
	tk.Se.Auth(&auth.UserIdentity{
		Username:     "root",
		Hostname:     "%",
		AuthUsername: "root",
		AuthHostname: "%",
	}, nil, nil)
}

func (s *testTableSuite) TestIssue18845(c *C) {
	tk := testkit.NewTestKit(c, s.store)
	tk.MustExec(`CREATE USER 'user18845'@'localhost';`)
	tk.Se.Auth(&auth.UserIdentity{
		Username:     "user18845",
		Hostname:     "localhost",
		AuthUsername: "user18845",
		AuthHostname: "localhost",
	}, nil, nil)
	tk.MustQuery(`select count(*) from information_schema.columns;`)
}

// Test statements_summary_history.
func (s *testClusterTableSuite) TestStmtSummaryHistoryTable(c *C) {
	tk := s.newTestKitWithRoot(c)
	tk.MustExec("drop table if exists test_summary")
	tk.MustExec("create table test_summary(a int, b varchar(10), key k(a))")

	tk.MustExec("set global tidb_enable_stmt_summary = 1")
	tk.MustQuery("select @@global.tidb_enable_stmt_summary").Check(testkit.Rows("1"))

	// Disable refreshing summary.
	tk.MustExec("set global tidb_stmt_summary_refresh_interval = 999999999")
	tk.MustQuery("select @@global.tidb_stmt_summary_refresh_interval").Check(testkit.Rows("999999999"))

	// Create a new session to test.
	tk = s.newTestKitWithRoot(c)

	// Test INSERT
	tk.MustExec("insert into test_summary values(1, 'a')")
	tk.MustExec("insert into test_summary    values(2, 'b')")
	tk.MustExec("insert into TEST_SUMMARY VALUES(3, 'c')")
	tk.MustExec("/**/insert into test_summary values(4, 'd')")

	sql := "select stmt_type, schema_name, table_names, index_names, exec_count, sum_cop_task_num, avg_total_keys," +
		"max_total_keys, avg_processed_keys, max_processed_keys, avg_write_keys, max_write_keys, avg_prewrite_regions," +
		"max_prewrite_regions, avg_affected_rows, query_sample_text " +
		"from information_schema.statements_summary_history " +
		"where digest_text like 'insert into `test_summary`%'"
	tk.MustQuery(sql).Check(testkit.Rows("Insert test test.test_summary <nil> 4 0 0 0 0 0 2 2 1 1 1 insert into test_summary values(1, 'a')"))

	tk.MustExec("set global tidb_stmt_summary_history_size = 0")
	tk.MustQuery(`select stmt_type, schema_name, table_names, index_names, exec_count, sum_cop_task_num, avg_total_keys,
		max_total_keys, avg_processed_keys, max_processed_keys, avg_write_keys, max_write_keys, avg_prewrite_regions,
		max_prewrite_regions, avg_affected_rows, query_sample_text, plan
		from information_schema.statements_summary_history`,
	).Check(testkit.Rows())

	tk.MustExec("set global tidb_enable_stmt_summary = 0")
	tk.MustExec("drop table if exists `table`")
	tk.MustExec("set global tidb_stmt_summary_history_size = 1")
	tk.MustExec("set global tidb_enable_stmt_summary = 1")
	tk.MustExec("create table `table`(`insert` int)")
	tk.MustExec("select `insert` from `table`")

	sql = "select digest_text from information_schema.statements_summary_history;"
	tk.MustQuery(sql).Check(testkit.Rows(
		"select `insert` from `table`",
		"create table `table` ( `insert` int )",
		"set global `tidb_enable_stmt_summary` = ?",
	))
}

// Test statements_summary_history.
func (s *testTableSuite) TestStmtSummaryInternalQuery(c *C) {
	tk := s.newTestKitWithRoot(c)

	tk.MustExec("drop table if exists t")
	tk.MustExec("create table t(a int, b varchar(10), key k(a))")

	// We use the sql binding evolve to check the internal query summary.
	tk.MustExec("set @@tidb_use_plan_baselines = 1")
	tk.MustExec("set @@tidb_evolve_plan_baselines = 1")
	tk.MustExec("create global binding for select * from t where t.a = 1 using select * from t ignore index(k) where t.a = 1")
	tk.MustExec("set global tidb_enable_stmt_summary = 1")
	tk.MustQuery("select @@global.tidb_enable_stmt_summary").Check(testkit.Rows("1"))
	// Disable refreshing summary.
	tk.MustExec("set global tidb_stmt_summary_refresh_interval = 999999999")
	tk.MustQuery("select @@global.tidb_stmt_summary_refresh_interval").Check(testkit.Rows("999999999"))

	// Test Internal

	// Create a new session to test.
	tk = s.newTestKitWithRoot(c)

	tk.MustExec("select * from t where t.a = 1")
	tk.MustQuery(`select exec_count, digest_text
		from information_schema.statements_summary
		where digest_text like "select original_sql , bind_sql , default_db , status%"`).Check(testkit.Rows())

	// Enable internal query and evolve baseline.
	tk.MustExec("set global tidb_stmt_summary_internal_query = 1")
	defer tk.MustExec("set global tidb_stmt_summary_internal_query = false")

	// Create a new session to test.
	tk = s.newTestKitWithRoot(c)

	tk.MustExec("admin flush bindings")
	tk.MustExec("admin evolve bindings")

	// `exec_count` may be bigger than 1 because other cases are also running.
	sql := "select digest_text " +
		"from information_schema.statements_summary " +
		"where digest_text like \"select `original_sql` , `bind_sql` , `default_db` , status%\""
	tk.MustQuery(sql).Check(testkit.Rows(
		"select `original_sql` , `bind_sql` , `default_db` , status , `create_time` , `update_time` , charset , " +
			"collation , source from `mysql` . `bind_info` where `update_time` > ? order by `update_time`"))

	// Test for issue #21642.
	tk.MustQuery(`select tidb_version()`)
	rows := tk.MustQuery("select plan from information_schema.statements_summary where digest_text like \"select `tidb_version`%\"").Rows()
	c.Assert(strings.Contains(rows[0][0].(string), "Projection"), IsTrue)
}

// Test error count and warning count.
func (s *testTableSuite) TestStmtSummaryErrorCount(c *C) {
	tk := s.newTestKitWithRoot(c)

	// Clear summaries.
	tk.MustExec("set global tidb_enable_stmt_summary = 0")
	tk.MustExec("set global tidb_enable_stmt_summary = 1")

	tk.MustExec("use test")
	tk.MustExec("drop table if exists stmt_summary_test")
	tk.MustExec("create table stmt_summary_test(id int primary key)")
	tk.MustExec("insert into stmt_summary_test values(1)")
	_, err := tk.Exec("insert into stmt_summary_test values(1)")
	c.Assert(err, NotNil)

	sql := "select exec_count, sum_errors, sum_warnings from information_schema.statements_summary where digest_text like \"insert into `stmt_summary_test`%\""
	tk.MustQuery(sql).Check(testkit.Rows("2 1 0"))

	tk.MustExec("insert ignore into stmt_summary_test values(1)")
	sql = "select exec_count, sum_errors, sum_warnings from information_schema.statements_summary where digest_text like \"insert ignore into `stmt_summary_test`%\""
	tk.MustQuery(sql).Check(testkit.Rows("1 0 1"))
}

func (s *testTableSuite) TestStmtSummaryPreparedStatements(c *C) {
	tk := s.newTestKitWithRoot(c)

	// Clear summaries.
	tk.MustExec("set global tidb_enable_stmt_summary = 0")
	tk.MustExec("set global tidb_enable_stmt_summary = 1")

	tk.MustExec("use test")
	tk.MustExec("prepare stmt from 'select ?'")
	tk.MustExec("set @number=1")
	tk.MustExec("execute stmt using @number")

	tk.MustQuery(`select exec_count
		from information_schema.statements_summary
		where digest_text like "prepare%"`).Check(testkit.Rows())
	tk.MustQuery(`select exec_count
		from information_schema.statements_summary
		where digest_text like "select ?"`).Check(testkit.Rows("1"))
}

func (s *testTableSuite) TestStmtSummarySensitiveQuery(c *C) {
	tk := s.newTestKitWithRoot(c)
	tk.MustExec("set global tidb_enable_stmt_summary = 0")
	tk.MustExec("set global tidb_enable_stmt_summary = 1")
	tk.MustExec("drop user if exists user_sensitive;")
	tk.MustExec("create user user_sensitive identified by '123456789';")
	tk.MustExec("alter user 'user_sensitive'@'%' identified by 'abcdefg';")
	tk.MustExec("set password for 'user_sensitive'@'%' = 'xyzuvw';")
	tk.MustQuery("select query_sample_text from `information_schema`.`STATEMENTS_SUMMARY` " +
		"where query_sample_text like '%user_sensitive%' and " +
		"(query_sample_text like 'set password%' or query_sample_text like 'create user%' or query_sample_text like 'alter user%') " +
		"order by query_sample_text;").
		Check(testkit.Rows(
			"alter user {user_sensitive@% password = ***}",
			"create user {user_sensitive@% password = ***}",
			"set password for user user_sensitive@%",
		))
}

func (s *testTableSuite) TestPerformanceSchemaforPlanCache(c *C) {
	orgEnable := plannercore.PreparedPlanCacheEnabled()
	defer func() {
		plannercore.SetPreparedPlanCache(orgEnable)
	}()
	plannercore.SetPreparedPlanCache(true)

	tk := s.newTestKitWithPlanCache(c)

	// Clear summaries.
	tk.MustExec("set global tidb_enable_stmt_summary = 0")
	tk.MustExec("set global tidb_enable_stmt_summary = 1")
	tk.MustExec("use test")
	tk.MustExec("drop table if exists t")
	tk.MustExec("create table t(a int)")
	tk.MustExec("prepare stmt from 'select * from t'")
	tk.MustExec("execute stmt")
	tk.MustQuery("select plan_cache_hits, plan_in_cache from information_schema.statements_summary where digest_text='select * from `t`'").Check(
		testkit.Rows("0 0"))
	tk.MustExec("execute stmt")
	tk.MustExec("execute stmt")
	tk.MustExec("execute stmt")
	tk.MustQuery("select plan_cache_hits, plan_in_cache from information_schema.statements_summary where digest_text='select * from `t`'").Check(
		testkit.Rows("3 1"))
}

func (s *testTableSuite) TestServerInfoResolveLoopBackAddr(c *C) {
	nodes := []infoschema.ServerInfo{
		{Address: "127.0.0.1:4000", StatusAddr: "192.168.130.22:10080"},
		{Address: "0.0.0.0:4000", StatusAddr: "192.168.130.22:10080"},
		{Address: "localhost:4000", StatusAddr: "192.168.130.22:10080"},
		{Address: "192.168.130.22:4000", StatusAddr: "0.0.0.0:10080"},
		{Address: "192.168.130.22:4000", StatusAddr: "127.0.0.1:10080"},
		{Address: "192.168.130.22:4000", StatusAddr: "localhost:10080"},
	}
	for i := range nodes {
		nodes[i].ResolveLoopBackAddr()
	}
	for _, n := range nodes {
		c.Assert(n.Address, Equals, "192.168.130.22:4000")
		c.Assert(n.StatusAddr, Equals, "192.168.130.22:10080")
	}
}

func (s *testTableSuite) TestPlacementPolicy(c *C) {
	tk := s.newTestKitWithRoot(c)
	tk.MustExec("use test")
	tk.MustExec("create table test_placement(id int primary key) partition by hash(id) partitions 2")

	is := s.dom.InfoSchema()
	tb, err := is.TableByName(model.NewCIStr("test"), model.NewCIStr("test_placement"))
	c.Assert(err, IsNil)
	partDefs := tb.Meta().GetPartitionInfo().Definitions

	tk.MustQuery("select * from information_schema.placement_policy").Check(testkit.Rows())

	bundleID := "pd"
	is.SetBundle(&placement.Bundle{
		ID: bundleID,
		Rules: []*placement.Rule{
			{
				GroupID: bundleID,
				ID:      "default",
				Role:    "voter",
				Count:   3,
			},
		},
	})
	tk.MustQuery("select * from information_schema.placement_policy").Check(testkit.Rows())

	bundleID = fmt.Sprintf("%s%d", placement.BundleIDPrefix, partDefs[0].ID)
	bundle := &placement.Bundle{
		ID:       bundleID,
		Index:    3,
		Override: true,
		Rules: []*placement.Rule{
			{
				GroupID: bundleID,
				ID:      "0",
				Role:    "voter",
				Count:   3,
				Constraints: []placement.Constraint{
					{
						Key:    "zone",
						Op:     "in",
						Values: []string{"bj"},
					},
				},
			},
		},
	}
	is.SetBundle(bundle)
	expected := fmt.Sprintf(`%s 3 0 test test_placement p0 <nil> voter 3 "+zone=bj"`, bundleID)
	tk.MustQuery(`select group_id, group_index, rule_id, schema_name, table_name, partition_name, index_name,
		role, replicas, constraints from information_schema.placement_policy`).Check(testkit.Rows(expected))

	rule1 := bundle.Rules[0].Clone()
	rule1.ID = "1"
	bundle.Rules = append(bundle.Rules, rule1)
	tk.MustQuery("select rule_id, schema_name, table_name, partition_name from information_schema.placement_policy order by rule_id").Check(testkit.Rows(
		"0 test test_placement p0", "1 test test_placement p0"))

	bundleID = fmt.Sprintf("%s%d", placement.BundleIDPrefix, partDefs[1].ID)
	bundle1 := bundle.Clone()
	bundle1.ID = bundleID
	bundle1.Rules[0].GroupID = bundleID
	bundle1.Rules[1].GroupID = bundleID
	is.SetBundle(bundle1)
	tk.MustQuery("select rule_id, schema_name, table_name, partition_name from information_schema.placement_policy order by partition_name, rule_id").Check(testkit.Rows(
		"0 test test_placement p0", "1 test test_placement p0", "0 test test_placement p1", "1 test test_placement p1"))

	// do not report error for invalid ObjectID
	// check pingcap/tidb/issues/22950
	bundle1.ID = placement.GroupID(1)
	tk.MustQuery("select rule_id from information_schema.placement_policy order by rule_id").Check(testkit.Rows(
		"0", "1"))

	// test the failpoint for testing
	fpName := "github.com/pingcap/tidb/executor/outputInvalidPlacementRules"
	c.Assert(failpoint.Enable(fpName, "return(true)"), IsNil)
	defer func() { c.Assert(failpoint.Disable(fpName), IsNil) }()
	tk.MustQuery("select rule_id from information_schema.placement_policy order by rule_id").Check(testkit.Rows(
		"0", "0", "1", "1"))
}

func (s *testTableSuite) TestInfoschemaClientErrors(c *C) {
	tk := s.newTestKitWithRoot(c)

	tk.MustExec("FLUSH CLIENT_ERRORS_SUMMARY")

	errno.IncrementError(1365, "root", "localhost")
	errno.IncrementError(1365, "infoschematest", "localhost")
	errno.IncrementError(1365, "root", "localhost")

	tk.MustExec("CREATE USER 'infoschematest'@'localhost'")
	c.Assert(tk.Se.Auth(&auth.UserIdentity{Username: "infoschematest", Hostname: "localhost"}, nil, nil), IsTrue)

	err := tk.QueryToErr("SELECT * FROM information_schema.client_errors_summary_global")
	c.Assert(err.Error(), Equals, "[planner:1227]Access denied; you need (at least one of) the PROCESS privilege(s) for this operation")

	err = tk.QueryToErr("SELECT * FROM information_schema.client_errors_summary_by_host")
	c.Assert(err.Error(), Equals, "[planner:1227]Access denied; you need (at least one of) the PROCESS privilege(s) for this operation")

	tk.MustQuery("SELECT error_number, error_count, warning_count FROM information_schema.client_errors_summary_by_user ORDER BY error_number").Check(testkit.Rows("1365 1 0"))

	err = tk.ExecToErr("FLUSH CLIENT_ERRORS_SUMMARY")
	c.Assert(err.Error(), Equals, "[planner:1227]Access denied; you need (at least one of) the RELOAD privilege(s) for this operation")
}

func (s *testTableSuite) TestTrx(c *C) {
	tk := s.newTestKitWithRoot(c)
	_, digest := parser.NormalizeDigest("select * from trx for update;")
	sm := &mockSessionManager{nil, make([]*txninfo.TxnInfo, 2)}
	sm.txnInfo[0] = &txninfo.TxnInfo{
		StartTS:          424768545227014155,
		CurrentSQLDigest: digest.String(),
		State:            txninfo.TxnRunningNormal,
		BlockStartTime:   nil,
		EntriesCount:     1,
		EntriesSize:      19,
		ConnectionID:     2,
		Username:         "root",
		CurrentDB:        "test",
	}
	blockTime2 := time.Date(2021, 05, 20, 13, 18, 30, 123456000, time.UTC)
	sm.txnInfo[1] = &txninfo.TxnInfo{
		StartTS:          425070846483628033,
		CurrentSQLDigest: "",
		AllSQLDigests:    []string{"sql1", "sql2"},
		State:            txninfo.TxnLockWaiting,
		BlockStartTime:   unsafe.Pointer(&blockTime2),
		ConnectionID:     10,
		Username:         "user1",
		CurrentDB:        "db1",
	}
	tk.Se.SetSessionManager(sm)
<<<<<<< HEAD
	tk.MustQuery("select * from information_schema.TIDB_TRX;").Check(testkit.Rows(
		"424768545227014155 2021-05-07 04:56:48.001000 "+digest+" Normal <nil> 1 19 2 root test []",
		"425070846483628033 2021-05-20 13:16:35.778000 <nil> LockWaiting 2021-05-20 13:18:30.123456 0 0 10 user1 db1 [sql1, sql2]"))
=======
	tk.MustQuery("select * from information_schema.TIDB_TRX;").Check(
		testkit.Rows("424768545227014155 2021-05-07 12:56:48 " + digest.String() + " Normal <nil> 1 19 2 root test"),
	)
>>>>>>> f79dc8b2
}

func (s *testTableSuite) TestInfoschemaDeadlockPrivilege(c *C) {
	tk := s.newTestKitWithRoot(c)
	tk.MustExec("create user 'testuser'@'localhost'")
	c.Assert(tk.Se.Auth(&auth.UserIdentity{
		Username: "testuser",
		Hostname: "localhost",
	}, nil, nil), IsTrue)
	err := tk.QueryToErr("select * from information_schema.deadlocks")
	c.Assert(err, NotNil)
	c.Assert(err.Error(), Equals, "[planner:1227]Access denied; you need (at least one of) the PROCESS privilege(s) for this operation")

	tk = s.newTestKitWithRoot(c)
	tk.MustExec("create user 'testuser2'@'localhost'")
	tk.MustExec("grant process on *.* to 'testuser2'@'localhost'")
	c.Assert(tk.Se.Auth(&auth.UserIdentity{
		Username: "testuser2",
		Hostname: "localhost",
	}, nil, nil), IsTrue)
	_ = tk.MustQuery("select * from information_schema.deadlocks")
}<|MERGE_RESOLUTION|>--- conflicted
+++ resolved
@@ -1539,15 +1539,9 @@
 		CurrentDB:        "db1",
 	}
 	tk.Se.SetSessionManager(sm)
-<<<<<<< HEAD
 	tk.MustQuery("select * from information_schema.TIDB_TRX;").Check(testkit.Rows(
-		"424768545227014155 2021-05-07 04:56:48.001000 "+digest+" Normal <nil> 1 19 2 root test []",
+		"424768545227014155 2021-05-07 04:56:48.001000 "+digest.String()+" Normal <nil> 1 19 2 root test []",
 		"425070846483628033 2021-05-20 13:16:35.778000 <nil> LockWaiting 2021-05-20 13:18:30.123456 0 0 10 user1 db1 [sql1, sql2]"))
-=======
-	tk.MustQuery("select * from information_schema.TIDB_TRX;").Check(
-		testkit.Rows("424768545227014155 2021-05-07 12:56:48 " + digest.String() + " Normal <nil> 1 19 2 root test"),
-	)
->>>>>>> f79dc8b2
 }
 
 func (s *testTableSuite) TestInfoschemaDeadlockPrivilege(c *C) {
