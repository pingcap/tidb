--- conflicted
+++ resolved
@@ -463,56 +463,7 @@
 	tk.MustQuery("select * from information_schema.tidb_indexes where table_schema = 'test' and table_name = 't'").Check(testkit.Rows("test t 0 PRIMARY 1 a <nil>  0", "test t 1 k1 1 b <nil>  1"))
 }
 
-<<<<<<< HEAD
 func prepareSlowLogfile(c *C, slowLogFileName string) {
-=======
-func (s *testTableSuite) TestTableRowIDShardingInfo(c *C) {
-	tk := testkit.NewTestKit(c, s.store)
-	tk.MustExec("DROP DATABASE IF EXISTS `sharding_info_test_db`")
-	tk.MustExec("CREATE DATABASE `sharding_info_test_db`")
-
-	assertShardingInfo := func(tableName string, expectInfo interface{}) {
-		querySQL := fmt.Sprintf("select tidb_row_id_sharding_info from information_schema.tables where table_schema = 'sharding_info_test_db' and table_name = '%s'", tableName)
-		info := tk.MustQuery(querySQL).Rows()[0][0]
-		if expectInfo == nil {
-			c.Assert(info, Equals, "<nil>")
-		} else {
-			c.Assert(info, Equals, expectInfo)
-		}
-	}
-	tk.MustExec("CREATE TABLE `sharding_info_test_db`.`t1` (a int)")
-	assertShardingInfo("t1", "NOT_SHARDED")
-
-	tk.MustExec("CREATE TABLE `sharding_info_test_db`.`t2` (a int key)")
-	assertShardingInfo("t2", "NOT_SHARDED(PK_IS_HANDLE)")
-
-	tk.MustExec("CREATE TABLE `sharding_info_test_db`.`t3` (a int) SHARD_ROW_ID_BITS=4")
-	assertShardingInfo("t3", "SHARD_BITS=4")
-
-	tk.MustExec("CREATE VIEW `sharding_info_test_db`.`tv` AS select 1")
-	assertShardingInfo("tv", nil)
-
-	testFunc := func(dbName string, expectInfo interface{}) {
-		dbInfo := model.DBInfo{Name: model.NewCIStr(dbName)}
-		tableInfo := model.TableInfo{}
-
-		info := infoschema.GetShardingInfo(&dbInfo, &tableInfo)
-		c.Assert(info, Equals, expectInfo)
-	}
-
-	testFunc("information_schema", nil)
-	testFunc("mysql", nil)
-	testFunc("performance_schema", nil)
-	testFunc("uucc", "NOT_SHARDED")
-
-	tk.MustExec("DROP DATABASE `sharding_info_test_db`")
-}
-
-func (s *testTableSuite) TestSlowQuery(c *C) {
-	tk := testkit.NewTestKit(c, s.store)
-	// Prepare slow log file.
-	slowLogFileName := "tidb_slow.log"
->>>>>>> 77faf646
 	f, err := os.OpenFile(slowLogFileName, os.O_CREATE|os.O_WRONLY, 0644)
 	c.Assert(err, IsNil)
 	_, err = f.Write([]byte(`# Time: 2019-02-12T19:33:56.571953+08:00
@@ -539,6 +490,48 @@
 select * from t_slim;`))
 	c.Assert(f.Sync(), IsNil)
 	c.Assert(err, IsNil)
+}
+
+func (s *testTableSuite) TestTableRowIDShardingInfo(c *C) {
+	tk := testkit.NewTestKit(c, s.store)
+	tk.MustExec("DROP DATABASE IF EXISTS `sharding_info_test_db`")
+	tk.MustExec("CREATE DATABASE `sharding_info_test_db`")
+
+	assertShardingInfo := func(tableName string, expectInfo interface{}) {
+		querySQL := fmt.Sprintf("select tidb_row_id_sharding_info from information_schema.tables where table_schema = 'sharding_info_test_db' and table_name = '%s'", tableName)
+		info := tk.MustQuery(querySQL).Rows()[0][0]
+		if expectInfo == nil {
+			c.Assert(info, Equals, "<nil>")
+		} else {
+			c.Assert(info, Equals, expectInfo)
+		}
+	}
+	tk.MustExec("CREATE TABLE `sharding_info_test_db`.`t1` (a int)")
+	assertShardingInfo("t1", "NOT_SHARDED")
+
+	tk.MustExec("CREATE TABLE `sharding_info_test_db`.`t2` (a int key)")
+	assertShardingInfo("t2", "NOT_SHARDED(PK_IS_HANDLE)")
+
+	tk.MustExec("CREATE TABLE `sharding_info_test_db`.`t3` (a int) SHARD_ROW_ID_BITS=4")
+	assertShardingInfo("t3", "SHARD_BITS=4")
+
+	tk.MustExec("CREATE VIEW `sharding_info_test_db`.`tv` AS select 1")
+	assertShardingInfo("tv", nil)
+
+	testFunc := func(dbName string, expectInfo interface{}) {
+		dbInfo := model.DBInfo{Name: model.NewCIStr(dbName)}
+		tableInfo := model.TableInfo{}
+
+		info := infoschema.GetShardingInfo(&dbInfo, &tableInfo)
+		c.Assert(info, Equals, expectInfo)
+	}
+
+	testFunc("information_schema", nil)
+	testFunc("mysql", nil)
+	testFunc("performance_schema", nil)
+	testFunc("uucc", "NOT_SHARDED")
+
+	tk.MustExec("DROP DATABASE `sharding_info_test_db`")
 }
 
 func (s *testTableSuite) TestSlowQuery(c *C) {
