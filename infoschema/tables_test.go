--- conflicted
+++ resolved
@@ -104,12 +104,8 @@
 		Host:    "127.0.0.1",
 		Command: mysql.ComQuery,
 	}
-<<<<<<< HEAD
-	srv := server.NewRPCServer(config.GetGlobalConfig().Security, s.dom, sm)
+	srv := server.NewRPCServer(config.GetGlobalConfig(), s.dom, sm)
 	s.listenAddr = fmt.Sprintf(":%d", lis.Addr().(*net.TCPAddr).Port)
-=======
-	srv := server.NewRPCServer(config.GetGlobalConfig(), s.dom, sm)
->>>>>>> cc635dbc
 	go func() {
 		err = srv.Serve(lis)
 		c.Assert(err, IsNil)
