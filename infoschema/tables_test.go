// Copyright 2018 PingCAP, Inc.
//
// Licensed under the Apache License, Version 2.0 (the "License");
// you may not use this file except in compliance with the License.
// You may obtain a copy of the License at
//
//     http://www.apache.org/licenses/LICENSE-2.0
//
// Unless required by applicable law or agreed to in writing, software
// distributed under the License is distributed on an "AS IS" BASIS,
// See the License for the specific language governing permissions and
// limitations under the License.

package infoschema_test

import (
	"context"
	"crypto/tls"
	"fmt"
	"net"
	"net/http/httptest"
	"os"
	"runtime"
	"strconv"
	"strings"
	"time"

	"github.com/gorilla/mux"
	. "github.com/pingcap/check"
	"github.com/pingcap/failpoint"
	"github.com/pingcap/fn"
	"github.com/pingcap/parser/auth"
	"github.com/pingcap/parser/model"
	"github.com/pingcap/parser/mysql"
	"github.com/pingcap/parser/terror"
	"github.com/pingcap/tidb/config"
	"github.com/pingcap/tidb/domain"
	"github.com/pingcap/tidb/domain/infosync"
	"github.com/pingcap/tidb/infoschema"
	"github.com/pingcap/tidb/kv"
	"github.com/pingcap/tidb/meta/autoid"
	"github.com/pingcap/tidb/server"
	"github.com/pingcap/tidb/session"
	"github.com/pingcap/tidb/statistics"
	"github.com/pingcap/tidb/store/helper"
	"github.com/pingcap/tidb/store/mockstore"
	"github.com/pingcap/tidb/store/tikv"
	"github.com/pingcap/tidb/util"
	"github.com/pingcap/tidb/util/pdapi"
	"github.com/pingcap/tidb/util/set"
	"github.com/pingcap/tidb/util/testkit"
	"github.com/pingcap/tidb/util/testleak"
	"github.com/pingcap/tidb/util/testutil"
	"google.golang.org/grpc"
)

var _ = Suite(&testTableSuite{&testTableSuiteBase{}})
var _ = SerialSuites(&testClusterTableSuite{testTableSuiteBase: &testTableSuiteBase{}})

type testTableSuite struct {
	*testTableSuiteBase
}

type testTableSuiteBase struct {
	store kv.Storage
	dom   *domain.Domain
}

func (s *testTableSuiteBase) SetUpSuite(c *C) {
	testleak.BeforeTest()

	var err error
	s.store, err = mockstore.NewMockTikvStore()
	c.Assert(err, IsNil)
	session.DisableStats4Test()
	s.dom, err = session.BootstrapSession(s.store)
	c.Assert(err, IsNil)
}

func (s *testTableSuiteBase) TearDownSuite(c *C) {
	s.dom.Close()
	s.store.Close()
	testleak.AfterTest(c)()
}

type testClusterTableSuite struct {
	*testTableSuiteBase
	rpcserver  *grpc.Server
	httpServer *httptest.Server
	mockAddr   string
	listenAddr string
	startTime  time.Time
}

func (s *testClusterTableSuite) SetUpSuite(c *C) {
	s.testTableSuiteBase.SetUpSuite(c)
	s.rpcserver, s.listenAddr = s.setUpRPCService(c, ":0")
	s.httpServer, s.mockAddr = s.setUpMockPDHTTPServer()
	s.startTime = time.Now()
}

func (s *testClusterTableSuite) setUpRPCService(c *C, addr string) (*grpc.Server, string) {
	lis, err := net.Listen("tcp", addr)
	c.Assert(err, IsNil)
	// Fix issue 9836
	sm := &mockSessionManager{make(map[uint64]*util.ProcessInfo, 1)}
	sm.processInfoMap[1] = &util.ProcessInfo{
		ID:      1,
		User:    "root",
		Host:    "127.0.0.1",
		Command: mysql.ComQuery,
	}
	srv := server.NewRPCServer(config.GetGlobalConfig(), s.dom, sm)
	port := lis.Addr().(*net.TCPAddr).Port
	addr = fmt.Sprintf("127.0.0.1:%d", port)
	go func() {
		err = srv.Serve(lis)
		c.Assert(err, IsNil)
	}()
	cfg := config.GetGlobalConfig()
	cfg.Status.StatusPort = uint(port)
	config.StoreGlobalConfig(cfg)
	return srv, addr
}

func (s *testClusterTableSuite) setUpMockPDHTTPServer() (*httptest.Server, string) {
	// mock PD http server
	router := mux.NewRouter()
	server := httptest.NewServer(router)
	// mock store stats stat
	mockAddr := strings.TrimPrefix(server.URL, "http://")
	router.Handle(pdapi.Stores, fn.Wrap(func() (*helper.StoresStat, error) {
		return &helper.StoresStat{
			Count: 1,
			Stores: []helper.StoreStat{
				{
					Store: helper.StoreBaseStat{
						ID:             1,
						Address:        "127.0.0.1:20160",
						State:          0,
						StateName:      "Up",
						Version:        "4.0.0-alpha",
						StatusAddress:  mockAddr,
						GitHash:        "mock-tikv-githash",
						StartTimestamp: s.startTime.Unix(),
					},
				},
			},
		}, nil
	}))
	// mock PD API
	router.Handle(pdapi.ClusterVersion, fn.Wrap(func() (string, error) { return "4.0.0-alpha", nil }))
	router.Handle(pdapi.Status, fn.Wrap(func() (interface{}, error) {
		return struct {
			GitHash        string `json:"git_hash"`
			StartTimestamp int64  `json:"start_timestamp"`
		}{
			GitHash:        "mock-pd-githash",
			StartTimestamp: s.startTime.Unix(),
		}, nil
	}))
	var mockConfig = func() (map[string]interface{}, error) {
		configuration := map[string]interface{}{
			"key1": "value1",
			"key2": map[string]string{
				"nest1": "n-value1",
				"nest2": "n-value2",
			},
			"key3": map[string]interface{}{
				"nest1": "n-value1",
				"nest2": "n-value2",
				"key4": map[string]string{
					"nest3": "n-value4",
					"nest4": "n-value5",
				},
			},
		}
		return configuration, nil
	}
	// pd config
	router.Handle(pdapi.Config, fn.Wrap(mockConfig))
	// TiDB/TiKV config
	router.Handle("/config", fn.Wrap(mockConfig))
	return server, mockAddr
}

func (s *testClusterTableSuite) TearDownSuite(c *C) {
	if s.rpcserver != nil {
		s.rpcserver.Stop()
		s.rpcserver = nil
	}
	if s.httpServer != nil {
		s.httpServer.Close()
	}
	s.testTableSuiteBase.TearDownSuite(c)
}

func (s *testTableSuite) TestInfoschemaFieldValue(c *C) {
	tk := testkit.NewTestKit(c, s.store)
	tk.MustExec("use test")
	tk.MustExec("drop table if exists numschema, timeschema")
	tk.MustExec("create table numschema(i int(2), f float(4,2), d decimal(4,3))")
	tk.MustExec("create table timeschema(d date, dt datetime(3), ts timestamp(3), t time(4), y year(4))")
	tk.MustExec("create table strschema(c char(3), c2 varchar(3), b blob(3), t text(3))")
	tk.MustExec("create table floatschema(a float, b double(7, 3))")

	tk.MustQuery("select CHARACTER_MAXIMUM_LENGTH,CHARACTER_OCTET_LENGTH,NUMERIC_PRECISION,NUMERIC_SCALE,DATETIME_PRECISION from information_schema.COLUMNS where table_name='numschema'").
		Check(testkit.Rows("<nil> <nil> 2 0 <nil>", "<nil> <nil> 4 2 <nil>", "<nil> <nil> 4 3 <nil>")) // FIXME: for mysql first one will be "<nil> <nil> 10 0 <nil>"
	tk.MustQuery("select CHARACTER_MAXIMUM_LENGTH,CHARACTER_OCTET_LENGTH,NUMERIC_PRECISION,NUMERIC_SCALE,DATETIME_PRECISION from information_schema.COLUMNS where table_name='timeschema'").
		Check(testkit.Rows("<nil> <nil> <nil> <nil> <nil>", "<nil> <nil> <nil> <nil> 3", "<nil> <nil> <nil> <nil> 3", "<nil> <nil> <nil> <nil> 4", "<nil> <nil> <nil> <nil> <nil>"))
	tk.MustQuery("select CHARACTER_MAXIMUM_LENGTH,CHARACTER_OCTET_LENGTH,NUMERIC_PRECISION,NUMERIC_SCALE,DATETIME_PRECISION from information_schema.COLUMNS where table_name='strschema'").
		Check(testkit.Rows("3 3 <nil> <nil> <nil>", "3 3 <nil> <nil> <nil>", "3 3 <nil> <nil> <nil>", "3 3 <nil> <nil> <nil>")) // FIXME: for mysql last two will be "255 255 <nil> <nil> <nil>", "255 255 <nil> <nil> <nil>"
	tk.MustQuery("select NUMERIC_SCALE from information_schema.COLUMNS where table_name='floatschema'").
		Check(testkit.Rows("<nil>", "3"))

	// Test for auto increment ID.
	tk.MustExec("drop table if exists t")
	tk.MustExec("create table t (c int auto_increment primary key, d int)")
	tk.MustQuery("select auto_increment from information_schema.tables where table_name='t'").Check(
		testkit.Rows("1"))
	tk.MustExec("insert into t(c, d) values(1, 1)")
	tk.MustQuery("select auto_increment from information_schema.tables where table_name='t'").Check(
		testkit.Rows("2"))

	tk.MustQuery("show create table t").Check(
		testkit.Rows("" +
			"t CREATE TABLE `t` (\n" +
			"  `c` int(11) NOT NULL AUTO_INCREMENT,\n" +
			"  `d` int(11) DEFAULT NULL,\n" +
			"  PRIMARY KEY (`c`)\n" +
			") ENGINE=InnoDB DEFAULT CHARSET=utf8mb4 COLLATE=utf8mb4_bin AUTO_INCREMENT=30002"))

	// Test auto_increment for table without auto_increment column
	tk.MustExec("drop table if exists t")
	tk.MustExec("create table t (d int)")
	tk.MustQuery("select auto_increment from information_schema.tables where table_name='t'").Check(
		testkit.Rows("<nil>"))

	tk.MustExec("create user xxx")
	tk.MustExec("flush privileges")

	// Test for length of enum and set
	tk.MustExec("drop table if exists t")
	tk.MustExec("create table t ( s set('a','bc','def','ghij') default NULL, e1 enum('a', 'ab', 'cdef'), s2 SET('1','2','3','4','1585','ONE','TWO','Y','N','THREE'))")
	tk.MustQuery("select column_name, character_maximum_length from information_schema.columns where table_schema=Database() and table_name = 't' and column_name = 's'").Check(
		testkit.Rows("s 13"))
	tk.MustQuery("select column_name, character_maximum_length from information_schema.columns where table_schema=Database() and table_name = 't' and column_name = 's2'").Check(
		testkit.Rows("s2 30"))
	tk.MustQuery("select column_name, character_maximum_length from information_schema.columns where table_schema=Database() and table_name = 't' and column_name = 'e1'").Check(
		testkit.Rows("e1 4"))

	tk1 := testkit.NewTestKit(c, s.store)
	tk1.MustExec("use test")
	c.Assert(tk1.Se.Auth(&auth.UserIdentity{
		Username: "xxx",
		Hostname: "127.0.0.1",
	}, nil, nil), IsTrue)

	tk1.MustQuery("select distinct(table_schema) from information_schema.tables").Check(testkit.Rows("INFORMATION_SCHEMA"))

	// Fix issue 9836
	sm := &mockSessionManager{make(map[uint64]*util.ProcessInfo, 1)}
	sm.processInfoMap[1] = &util.ProcessInfo{
		ID:      1,
		User:    "root",
		Host:    "127.0.0.1",
		Command: mysql.ComQuery,
		StmtCtx: tk.Se.GetSessionVars().StmtCtx,
	}
	tk.Se.SetSessionManager(sm)
	tk.MustQuery("SELECT user,host,command FROM information_schema.processlist;").Check(testkit.Rows("root 127.0.0.1 Query"))

<<<<<<< HEAD
	// Test for all system tables `TABLE_TYPE` is `SYSTEM VIEW`.
	rows1 := tk.MustQuery("select count(*) from information_schema.tables where table_schema in ('INFORMATION_SCHEMA','PERFORMANCE_SCHEMA','METRICS_SCHEMA','INSPECTION_SCHEMA');").Rows()
	rows2 := tk.MustQuery("select count(*) from information_schema.tables where table_schema in ('INFORMATION_SCHEMA','PERFORMANCE_SCHEMA','METRICS_SCHEMA','INSPECTION_SCHEMA') and  table_type = 'SYSTEM VIEW';").Rows()
	c.Assert(rows1, DeepEquals, rows2)
=======
	// Test for system table default value
	tk.MustQuery("show create table information_schema.PROCESSLIST").Check(
		testkit.Rows("" +
			"PROCESSLIST CREATE TABLE `PROCESSLIST` (\n" +
			"  `ID` bigint(21) unsigned DEFAULT '0',\n" +
			"  `USER` varchar(16) NOT NULL DEFAULT '',\n" +
			"  `HOST` varchar(64) NOT NULL DEFAULT '',\n" +
			"  `DB` varchar(64) DEFAULT NULL,\n" +
			"  `COMMAND` varchar(16) NOT NULL DEFAULT '',\n" +
			"  `TIME` int(7) unsigned DEFAULT '0',\n" +
			"  `STATE` varchar(7) DEFAULT NULL,\n" +
			"  `INFO` binary(512) unsigned DEFAULT NULL,\n" +
			"  `MEM` bigint(21) unsigned DEFAULT NULL,\n" +
			"  `TxnStart` varchar(64) NOT NULL DEFAULT ''\n" +
			") ENGINE=InnoDB DEFAULT CHARSET=utf8mb4 COLLATE=utf8mb4_bin"))
>>>>>>> f51a7fc6
}

func (s *testTableSuite) TestCharacterSetCollations(c *C) {
	tk := testkit.NewTestKit(c, s.store)

	// Test charset/collation in information_schema.COLUMNS table.
	tk.MustExec("DROP DATABASE IF EXISTS charset_collate_test")
	tk.MustExec("CREATE DATABASE charset_collate_test; USE charset_collate_test")

	// TODO: Specifying the charset for national char/varchar should not be supported.
	tk.MustExec(`CREATE TABLE charset_collate_col_test(
		c_int int,
		c_float float,
		c_bit bit,
		c_bool bool,
		c_char char(1) charset ascii collate ascii_bin,
		c_nchar national char(1) charset ascii collate ascii_bin,
		c_binary binary,
		c_varchar varchar(1) charset ascii collate ascii_bin,
		c_nvarchar national varchar(1) charset ascii collate ascii_bin,
		c_varbinary varbinary(1),
		c_year year,
		c_date date,
		c_time time,
		c_datetime datetime,
		c_timestamp timestamp,
		c_blob blob,
		c_tinyblob tinyblob,
		c_mediumblob mediumblob,
		c_longblob longblob,
		c_text text charset ascii collate ascii_bin,
		c_tinytext tinytext charset ascii collate ascii_bin,
		c_mediumtext mediumtext charset ascii collate ascii_bin,
		c_longtext longtext charset ascii collate ascii_bin,
		c_json json,
		c_enum enum('1') charset ascii collate ascii_bin,
		c_set set('1') charset ascii collate ascii_bin
	)`)

	tk.MustQuery(`SELECT column_name, character_set_name, collation_name
					FROM information_schema.COLUMNS
					WHERE table_schema = "charset_collate_test" AND table_name = "charset_collate_col_test"
					ORDER BY column_name`,
	).Check(testkit.Rows(
		"c_binary <nil> <nil>",
		"c_bit <nil> <nil>",
		"c_blob <nil> <nil>",
		"c_bool <nil> <nil>",
		"c_char ascii ascii_bin",
		"c_date <nil> <nil>",
		"c_datetime <nil> <nil>",
		"c_enum ascii ascii_bin",
		"c_float <nil> <nil>",
		"c_int <nil> <nil>",
		"c_json <nil> <nil>",
		"c_longblob <nil> <nil>",
		"c_longtext ascii ascii_bin",
		"c_mediumblob <nil> <nil>",
		"c_mediumtext ascii ascii_bin",
		"c_nchar ascii ascii_bin",
		"c_nvarchar ascii ascii_bin",
		"c_set ascii ascii_bin",
		"c_text ascii ascii_bin",
		"c_time <nil> <nil>",
		"c_timestamp <nil> <nil>",
		"c_tinyblob <nil> <nil>",
		"c_tinytext ascii ascii_bin",
		"c_varbinary <nil> <nil>",
		"c_varchar ascii ascii_bin",
		"c_year <nil> <nil>",
	))
	tk.MustExec("DROP DATABASE charset_collate_test")
}

func (s *testTableSuite) TestCurrentTimestampAsDefault(c *C) {
	tk := testkit.NewTestKit(c, s.store)

	tk.MustExec("DROP DATABASE IF EXISTS default_time_test")
	tk.MustExec("CREATE DATABASE default_time_test; USE default_time_test")

	tk.MustExec(`CREATE TABLE default_time_table(
					c_datetime datetime,
					c_datetime_default datetime default current_timestamp,
					c_datetime_default_2 datetime(2) default current_timestamp(2),
					c_timestamp timestamp,
					c_timestamp_default timestamp default current_timestamp,
					c_timestamp_default_3 timestamp(3) default current_timestamp(3),
					c_varchar_default varchar(20) default "current_timestamp",
					c_varchar_default_3 varchar(20) default "current_timestamp(3)",
					c_varchar_default_on_update datetime default current_timestamp on update current_timestamp,
					c_varchar_default_on_update_fsp datetime(3) default current_timestamp(3) on update current_timestamp(3),
					c_varchar_default_with_case varchar(20) default "cUrrent_tImestamp"
				);`)

	tk.MustQuery(`SELECT column_name, column_default, extra
					FROM information_schema.COLUMNS
					WHERE table_schema = "default_time_test" AND table_name = "default_time_table"
					ORDER BY column_name`,
	).Check(testkit.Rows(
		"c_datetime <nil> ",
		"c_datetime_default CURRENT_TIMESTAMP ",
		"c_datetime_default_2 CURRENT_TIMESTAMP(2) ",
		"c_timestamp <nil> ",
		"c_timestamp_default CURRENT_TIMESTAMP ",
		"c_timestamp_default_3 CURRENT_TIMESTAMP(3) ",
		"c_varchar_default current_timestamp ",
		"c_varchar_default_3 current_timestamp(3) ",
		"c_varchar_default_on_update CURRENT_TIMESTAMP DEFAULT_GENERATED on update CURRENT_TIMESTAMP",
		"c_varchar_default_on_update_fsp CURRENT_TIMESTAMP(3) DEFAULT_GENERATED on update CURRENT_TIMESTAMP(3)",
		"c_varchar_default_with_case cUrrent_tImestamp ",
	))
	tk.MustExec("DROP DATABASE default_time_test")
}

type mockSessionManager struct {
	processInfoMap map[uint64]*util.ProcessInfo
}

func (sm *mockSessionManager) ShowProcessList() map[uint64]*util.ProcessInfo {
	return sm.processInfoMap
}

func (sm *mockSessionManager) GetProcessInfo(id uint64) (*util.ProcessInfo, bool) {
	rs, ok := sm.processInfoMap[id]
	return rs, ok
}

func (sm *mockSessionManager) Kill(connectionID uint64, query bool) {}

func (sm *mockSessionManager) UpdateTLSConfig(cfg *tls.Config) {}

func (s *testTableSuite) TestSomeTables(c *C) {
	tk := testkit.NewTestKit(c, s.store)

	tk.MustQuery("select * from information_schema.SESSION_VARIABLES where VARIABLE_NAME='tidb_retry_limit';").Check(testkit.Rows("tidb_retry_limit 10"))
	tk.MustQuery("select * from information_schema.TABLE_CONSTRAINTS where TABLE_NAME='gc_delete_range';").Check(testkit.Rows("def mysql delete_range_index mysql gc_delete_range UNIQUE"))

	sm := &mockSessionManager{make(map[uint64]*util.ProcessInfo, 2)}
	sm.processInfoMap[1] = &util.ProcessInfo{
		ID:      1,
		User:    "user-1",
		Host:    "localhost",
		DB:      "information_schema",
		Command: byte(1),
		State:   1,
		Info:    "do something",
		StmtCtx: tk.Se.GetSessionVars().StmtCtx,
	}
	sm.processInfoMap[2] = &util.ProcessInfo{
		ID:      2,
		User:    "user-2",
		Host:    "localhost",
		DB:      "test",
		Command: byte(2),
		State:   2,
		Info:    strings.Repeat("x", 101),
		StmtCtx: tk.Se.GetSessionVars().StmtCtx,
	}
	tk.Se.SetSessionManager(sm)
	tk.MustQuery("select * from information_schema.PROCESSLIST order by ID;").Sort().Check(
		testkit.Rows(
			fmt.Sprintf("1 user-1 localhost information_schema Quit 9223372036 1 %s 0 ", "do something"),
			fmt.Sprintf("2 user-2 localhost test Init DB 9223372036 2 %s 0 ", strings.Repeat("x", 101)),
		))
	tk.MustQuery("SHOW PROCESSLIST;").Sort().Check(
		testkit.Rows(
			fmt.Sprintf("1 user-1 localhost information_schema Quit 9223372036 1 %s", "do something"),
			fmt.Sprintf("2 user-2 localhost test Init DB 9223372036 2 %s", strings.Repeat("x", 100)),
		))
	tk.MustQuery("SHOW FULL PROCESSLIST;").Sort().Check(
		testkit.Rows(
			fmt.Sprintf("1 user-1 localhost information_schema Quit 9223372036 1 %s", "do something"),
			fmt.Sprintf("2 user-2 localhost test Init DB 9223372036 2 %s", strings.Repeat("x", 101)),
		))

	sm = &mockSessionManager{make(map[uint64]*util.ProcessInfo, 2)}
	sm.processInfoMap[1] = &util.ProcessInfo{
		ID:      1,
		User:    "user-1",
		Host:    "localhost",
		DB:      "information_schema",
		Command: byte(1),
		State:   1,
		StmtCtx: tk.Se.GetSessionVars().StmtCtx,
	}
	sm.processInfoMap[2] = &util.ProcessInfo{
		ID:            2,
		User:          "user-2",
		Host:          "localhost",
		Command:       byte(2),
		State:         2,
		Info:          strings.Repeat("x", 101),
		StmtCtx:       tk.Se.GetSessionVars().StmtCtx,
		CurTxnStartTS: 410090409861578752,
	}
	tk.Se.SetSessionManager(sm)
	tk.Se.GetSessionVars().TimeZone = time.UTC
	tk.MustQuery("select * from information_schema.PROCESSLIST order by ID;").Check(
		testkit.Rows(
			fmt.Sprintf("1 user-1 localhost information_schema Quit 9223372036 1 %s 0 ", "<nil>"),
			fmt.Sprintf("2 user-2 localhost <nil> Init DB 9223372036 2 %s 0 07-29 03:26:05.158(410090409861578752)", strings.Repeat("x", 101)),
		))
	tk.MustQuery("SHOW PROCESSLIST;").Sort().Check(
		testkit.Rows(
			fmt.Sprintf("1 user-1 localhost information_schema Quit 9223372036 1 %s", "<nil>"),
			fmt.Sprintf("2 user-2 localhost <nil> Init DB 9223372036 2 %s", strings.Repeat("x", 100)),
		))
	tk.MustQuery("SHOW FULL PROCESSLIST;").Sort().Check(
		testkit.Rows(
			fmt.Sprintf("1 user-1 localhost information_schema Quit 9223372036 1 %s", "<nil>"),
			fmt.Sprintf("2 user-2 localhost <nil> Init DB 9223372036 2 %s", strings.Repeat("x", 101)),
		))
	tk.MustQuery("select * from information_schema.PROCESSLIST where db is null;").Check(
		testkit.Rows(
			fmt.Sprintf("2 user-2 localhost <nil> Init DB 9223372036 2 %s 0 07-29 03:26:05.158(410090409861578752)", strings.Repeat("x", 101)),
		))
	tk.MustQuery("select * from information_schema.PROCESSLIST where Info is null;").Check(
		testkit.Rows(
			fmt.Sprintf("1 user-1 localhost information_schema Quit 9223372036 1 %s 0 ", "<nil>"),
		))
}

func (s *testTableSuite) TestProfiling(c *C) {
	tk := testkit.NewTestKit(c, s.store)
	tk.MustQuery("select * from information_schema.profiling").Check(testkit.Rows())
	tk.MustExec("set @@profiling=1")
	tk.MustQuery("select * from information_schema.profiling").Check(testkit.Rows("0 0  0 0 0 0 0 0 0 0 0 0 0 0   0"))
}

func prepareSlowLogfile(c *C, slowLogFileName string) {
	f, err := os.OpenFile(slowLogFileName, os.O_CREATE|os.O_WRONLY, 0644)
	c.Assert(err, IsNil)
	_, err = f.Write([]byte(`# Time: 2019-02-12T19:33:56.571953+08:00
# Txn_start_ts: 406315658548871171
# User: root@127.0.0.1
# Conn_ID: 6
# Query_time: 4.895492
# Parse_time: 0.4
# Compile_time: 0.2
# LockKeys_time: 1.71 Request_count: 1 Prewrite_time: 0.19 Binlog_prewrite_time: 0.21 Commit_time: 0.01 Commit_backoff_time: 0.18 Backoff_types: [txnLock] Resolve_lock_time: 0.03 Write_keys: 15 Write_size: 480 Prewrite_region: 1 Txn_retry: 8
# Process_time: 0.161 Request_count: 1 Total_keys: 100001 Process_keys: 100000
# Wait_time: 0.101
# Backoff_time: 0.092
# DB: test
# Is_internal: false
# Digest: 42a1c8aae6f133e934d4bf0147491709a8812ea05ff8819ec522780fe657b772
# Stats: t1:1,t2:2
# Cop_proc_avg: 0.1 Cop_proc_p90: 0.2 Cop_proc_max: 0.03 Cop_proc_addr: 127.0.0.1:20160
# Cop_wait_avg: 0.05 Cop_wait_p90: 0.6 Cop_wait_max: 0.8 Cop_wait_addr: 0.0.0.0:20160
# Mem_max: 70724
# Succ: true
# Plan: abcd
# Plan_digest: 60e9378c746d9a2be1c791047e008967cf252eb6de9167ad3aa6098fa2d523f4
# Prev_stmt: update t set i = 2;
select * from t_slim;`))
	c.Assert(f.Close(), IsNil)
	c.Assert(err, IsNil)
}

func (s *testTableSuite) TestTableRowIDShardingInfo(c *C) {
	tk := testkit.NewTestKit(c, s.store)
	tk.MustExec("DROP DATABASE IF EXISTS `sharding_info_test_db`")
	tk.MustExec("CREATE DATABASE `sharding_info_test_db`")

	assertShardingInfo := func(tableName string, expectInfo interface{}) {
		querySQL := fmt.Sprintf("select tidb_row_id_sharding_info from information_schema.tables where table_schema = 'sharding_info_test_db' and table_name = '%s'", tableName)
		info := tk.MustQuery(querySQL).Rows()[0][0]
		if expectInfo == nil {
			c.Assert(info, Equals, "<nil>")
		} else {
			c.Assert(info, Equals, expectInfo)
		}
	}
	tk.MustExec("CREATE TABLE `sharding_info_test_db`.`t1` (a int)")
	assertShardingInfo("t1", "NOT_SHARDED")

	tk.MustExec("CREATE TABLE `sharding_info_test_db`.`t2` (a int key)")
	assertShardingInfo("t2", "NOT_SHARDED(PK_IS_HANDLE)")

	tk.MustExec("CREATE TABLE `sharding_info_test_db`.`t3` (a int) SHARD_ROW_ID_BITS=4")
	assertShardingInfo("t3", "SHARD_BITS=4")

	tk.MustExec("CREATE VIEW `sharding_info_test_db`.`tv` AS select 1")
	assertShardingInfo("tv", nil)

	testFunc := func(dbName string, expectInfo interface{}) {
		dbInfo := model.DBInfo{Name: model.NewCIStr(dbName)}
		tableInfo := model.TableInfo{}

		info := infoschema.GetShardingInfo(&dbInfo, &tableInfo)
		c.Assert(info, Equals, expectInfo)
	}

	testFunc("information_schema", nil)
	testFunc("mysql", nil)
	testFunc("performance_schema", nil)
	testFunc("uucc", "NOT_SHARDED")

	testutil.ConfigTestUtils.SetupAutoRandomTestConfig()
	defer testutil.ConfigTestUtils.RestoreAutoRandomTestConfig()

	tk.MustExec("CREATE TABLE `sharding_info_test_db`.`t4` (a int key auto_random)")
	assertShardingInfo("t4", "PK_AUTO_RANDOM_BITS=5")

	tk.MustExec("CREATE TABLE `sharding_info_test_db`.`t5` (a int key auto_random(1))")
	assertShardingInfo("t5", "PK_AUTO_RANDOM_BITS=1")

	tk.MustExec("DROP DATABASE `sharding_info_test_db`")
}

func (s *testTableSuite) TestSlowQuery(c *C) {
	tk := testkit.NewTestKit(c, s.store)
	// Prepare slow log file.
	slowLogFileName := "tidb_slow.log"
	prepareSlowLogfile(c, slowLogFileName)
	defer os.Remove(slowLogFileName)

	tk.MustExec(fmt.Sprintf("set @@tidb_slow_query_file='%v'", slowLogFileName))
	tk.MustExec("set time_zone = '+08:00';")
	re := tk.MustQuery("select * from information_schema.slow_query")
	re.Check(testutil.RowsWithSep("|",
		"2019-02-12 19:33:56.571953|406315658548871171|root|127.0.0.1|6|4.895492|0.4|0.2|0.19|0.21|0.01|0|0.18|[txnLock]|0.03|0|15|480|1|8|0.161|0.101|0.092|1.71|1|100001|100000|test||0|42a1c8aae6f133e934d4bf0147491709a8812ea05ff8819ec522780fe657b772|t1:1,t2:2|0.1|0.2|0.03|127.0.0.1:20160|0.05|0.6|0.8|0.0.0.0:20160|70724|1|abcd|60e9378c746d9a2be1c791047e008967cf252eb6de9167ad3aa6098fa2d523f4|update t set i = 2;|select * from t_slim;"))
	tk.MustExec("set time_zone = '+00:00';")
	re = tk.MustQuery("select * from information_schema.slow_query")
	re.Check(testutil.RowsWithSep("|", "2019-02-12 11:33:56.571953|406315658548871171|root|127.0.0.1|6|4.895492|0.4|0.2|0.19|0.21|0.01|0|0.18|[txnLock]|0.03|0|15|480|1|8|0.161|0.101|0.092|1.71|1|100001|100000|test||0|42a1c8aae6f133e934d4bf0147491709a8812ea05ff8819ec522780fe657b772|t1:1,t2:2|0.1|0.2|0.03|127.0.0.1:20160|0.05|0.6|0.8|0.0.0.0:20160|70724|1|abcd|60e9378c746d9a2be1c791047e008967cf252eb6de9167ad3aa6098fa2d523f4|update t set i = 2;|select * from t_slim;"))

	// Test for long query.
	f, err := os.OpenFile(slowLogFileName, os.O_CREATE|os.O_WRONLY, 0644)
	c.Assert(err, IsNil)
	defer f.Close()
	_, err = f.Write([]byte(`
# Time: 2019-02-13T19:33:56.571953+08:00
`))
	c.Assert(err, IsNil)
	sql := "select * from "
	for len(sql) < 5000 {
		sql += "abcdefghijklmnopqrstuvwxyz_1234567890_qwertyuiopasdfghjklzxcvbnm"
	}
	sql += ";"
	_, err = f.Write([]byte(sql))
	c.Assert(err, IsNil)
	c.Assert(f.Close(), IsNil)
	re = tk.MustQuery("select query from information_schema.slow_query order by time desc limit 1")
	rows := re.Rows()
	c.Assert(rows[0][0], Equals, sql)
}

func (s *testTableSuite) TestForAnalyzeStatus(c *C) {
	tk := testkit.NewTestKit(c, s.store)
	statistics.ClearHistoryJobs()
	tk.MustExec("use test")
	tk.MustExec("drop table if exists t")
	tk.MustExec("create table t (a int, b int, index idx(a))")
	tk.MustExec("insert into t values (1,2),(3,4)")
	tk.MustExec("analyze table t")

	result := tk.MustQuery("select * from information_schema.analyze_status").Sort()

	c.Assert(len(result.Rows()), Equals, 2)
	c.Assert(result.Rows()[0][0], Equals, "test")
	c.Assert(result.Rows()[0][1], Equals, "t")
	c.Assert(result.Rows()[0][2], Equals, "")
	c.Assert(result.Rows()[0][3], Equals, "analyze columns")
	c.Assert(result.Rows()[0][4], Equals, "2")
	c.Assert(result.Rows()[0][5], NotNil)
	c.Assert(result.Rows()[0][6], Equals, "finished")

	c.Assert(len(result.Rows()), Equals, 2)
	c.Assert(result.Rows()[1][0], Equals, "test")
	c.Assert(result.Rows()[1][1], Equals, "t")
	c.Assert(result.Rows()[1][2], Equals, "")
	c.Assert(result.Rows()[1][3], Equals, "analyze index idx")
	c.Assert(result.Rows()[1][4], Equals, "2")
	c.Assert(result.Rows()[1][5], NotNil)
	c.Assert(result.Rows()[1][6], Equals, "finished")

	//test the privilege of new user for information_schema.analyze_status
	tk.MustExec("create user analyze_tester")
	analyzeTester := testkit.NewTestKit(c, s.store)
	analyzeTester.MustExec("use information_schema")
	c.Assert(analyzeTester.Se.Auth(&auth.UserIdentity{
		Username: "analyze_tester",
		Hostname: "127.0.0.1",
	}, nil, nil), IsTrue)
	analyzeTester.MustQuery("show analyze status").Check([][]interface{}{})
	analyzeTester.MustQuery("select * from information_schema.ANALYZE_STATUS;").Check([][]interface{}{})

	//test the privilege of user with privilege of test.t1 for information_schema.analyze_status
	tk.MustExec("create table t1 (a int, b int, index idx(a))")
	tk.MustExec("insert into t values (1,2),(3,4)")
	tk.MustExec("analyze table t1")
	tk.MustExec("CREATE ROLE r_t1 ;")
	tk.MustExec("GRANT ALL PRIVILEGES ON test.t1 TO r_t1;")
	tk.MustExec("GRANT r_t1 TO analyze_tester;")
	analyzeTester.MustExec("set role r_t1")
	resultT1 := tk.MustQuery("select * from information_schema.analyze_status where TABLE_NAME='t1'").Sort()
	c.Assert(len(resultT1.Rows()), Greater, 0)
}

func (s *testTableSuite) TestForServersInfo(c *C) {
	tk := testkit.NewTestKit(c, s.store)
	result := tk.MustQuery("select * from information_schema.TIDB_SERVERS_INFO")
	c.Assert(len(result.Rows()), Equals, 1)

	serversInfo, err := infosync.GetAllServerInfo(context.Background())
	c.Assert(err, IsNil)
	c.Assert(len(serversInfo), Equals, 1)

	for _, info := range serversInfo {
		c.Assert(result.Rows()[0][0], Equals, info.ID)
		c.Assert(result.Rows()[0][1], Equals, info.IP)
		c.Assert(result.Rows()[0][2], Equals, strconv.FormatInt(int64(info.Port), 10))
		c.Assert(result.Rows()[0][3], Equals, strconv.FormatInt(int64(info.StatusPort), 10))
		c.Assert(result.Rows()[0][4], Equals, info.Lease)
		c.Assert(result.Rows()[0][5], Equals, info.Version)
		c.Assert(result.Rows()[0][6], Equals, info.GitHash)
	}
}

func (s *testTableSuite) TestColumnStatistics(c *C) {
	tk := testkit.NewTestKit(c, s.store)
	tk.MustQuery("select * from information_schema.column_statistics").Check(testkit.Rows())
}

type mockStore struct {
	tikv.Storage
	host string
}

func (s *mockStore) EtcdAddrs() []string    { return []string{s.host} }
func (s *mockStore) TLSConfig() *tls.Config { panic("not implemented") }
func (s *mockStore) StartGCWorker() error   { panic("not implemented") }

func (s *testClusterTableSuite) TestTiDBClusterInfo(c *C) {
	tk := testkit.NewTestKit(c, s.store)
	err := tk.QueryToErr("select * from information_schema.cluster_info")
	c.Assert(err, NotNil)
	mockAddr := s.mockAddr
	store := &mockStore{
		s.store.(tikv.Storage),
		mockAddr,
	}

	// information_schema.cluster_info
	tk = testkit.NewTestKit(c, store)
	tidbStatusAddr := fmt.Sprintf(":%d", config.GetGlobalConfig().Status.StatusPort)
	row := func(cols ...string) string { return strings.Join(cols, " ") }
	tk.MustQuery("select type, instance, status_address, version, git_hash from information_schema.cluster_info").Check(testkit.Rows(
		row("tidb", ":4000", tidbStatusAddr, "5.7.25-TiDB-None", "None"),
		row("pd", mockAddr, mockAddr, "4.0.0-alpha", "mock-pd-githash"),
		row("tikv", "127.0.0.1:20160", mockAddr, "4.0.0-alpha", "mock-tikv-githash"),
	))
	startTime := s.startTime.Format(time.RFC3339)
	tk.MustQuery("select type, instance, start_time from information_schema.cluster_info where type != 'tidb'").Check(testkit.Rows(
		row("pd", mockAddr, startTime),
		row("tikv", "127.0.0.1:20160", startTime),
	))

	// information_schema.cluster_config
	instances := []string{
		"pd,127.0.0.1:11080," + mockAddr + ",mock-version,mock-githash",
		"tidb,127.0.0.1:11080," + mockAddr + ",mock-version,mock-githash",
		"tikv,127.0.0.1:11080," + mockAddr + ",mock-version,mock-githash",
	}
	fpExpr := `return("` + strings.Join(instances, ";") + `")`
	c.Assert(failpoint.Enable("github.com/pingcap/tidb/infoschema/mockClusterInfo", fpExpr), IsNil)
	defer func() { c.Assert(failpoint.Disable("github.com/pingcap/tidb/infoschema/mockClusterInfo"), IsNil) }()
	tk.MustQuery("select * from information_schema.cluster_config").Check(testkit.Rows(
		"pd 127.0.0.1:11080 key1 value1",
		"pd 127.0.0.1:11080 key2.nest1 n-value1",
		"pd 127.0.0.1:11080 key2.nest2 n-value2",
		"pd 127.0.0.1:11080 key3.key4.nest3 n-value4",
		"pd 127.0.0.1:11080 key3.key4.nest4 n-value5",
		"pd 127.0.0.1:11080 key3.nest1 n-value1",
		"pd 127.0.0.1:11080 key3.nest2 n-value2",
		"tidb 127.0.0.1:11080 key1 value1",
		"tidb 127.0.0.1:11080 key2.nest1 n-value1",
		"tidb 127.0.0.1:11080 key2.nest2 n-value2",
		"tidb 127.0.0.1:11080 key3.key4.nest3 n-value4",
		"tidb 127.0.0.1:11080 key3.key4.nest4 n-value5",
		"tidb 127.0.0.1:11080 key3.nest1 n-value1",
		"tidb 127.0.0.1:11080 key3.nest2 n-value2",
		"tikv 127.0.0.1:11080 key1 value1",
		"tikv 127.0.0.1:11080 key2.nest1 n-value1",
		"tikv 127.0.0.1:11080 key2.nest2 n-value2",
		"tikv 127.0.0.1:11080 key3.key4.nest3 n-value4",
		"tikv 127.0.0.1:11080 key3.key4.nest4 n-value5",
		"tikv 127.0.0.1:11080 key3.nest1 n-value1",
		"tikv 127.0.0.1:11080 key3.nest2 n-value2",
	))
	tk.MustQuery("select TYPE, `KEY`, VALUE from information_schema.cluster_config where `key`='key3.key4.nest4' order by type").Check(testkit.Rows(
		"pd key3.key4.nest4 n-value5",
		"tidb key3.key4.nest4 n-value5",
		"tikv key3.key4.nest4 n-value5",
	))
}

func (s *testTableSuite) TestReloadDropDatabase(c *C) {
	tk := testkit.NewTestKit(c, s.store)
	tk.MustExec("create database test_dbs")
	tk.MustExec("use test_dbs")
	tk.MustExec("create table t1 (a int)")
	tk.MustExec("create table t2 (a int)")
	tk.MustExec("create table t3 (a int)")
	is := domain.GetDomain(tk.Se).InfoSchema()
	t2, err := is.TableByName(model.NewCIStr("test_dbs"), model.NewCIStr("t2"))
	c.Assert(err, IsNil)
	tk.MustExec("drop database test_dbs")
	is = domain.GetDomain(tk.Se).InfoSchema()
	_, err = is.TableByName(model.NewCIStr("test_dbs"), model.NewCIStr("t2"))
	c.Assert(terror.ErrorEqual(infoschema.ErrTableNotExists, err), IsTrue)
	_, ok := is.TableByID(t2.Meta().ID)
	c.Assert(ok, IsFalse)
}

func (s *testTableSuite) TestForTableTiFlashReplica(c *C) {
	tk := testkit.NewTestKit(c, s.store)
	statistics.ClearHistoryJobs()
	tk.MustExec("use test")
	tk.MustExec("drop table if exists t")
	tk.MustExec("create table t (a int, b int, index idx(a))")
	tk.MustExec("alter table t set tiflash replica 2 location labels 'a','b';")
	tk.MustQuery("select TABLE_SCHEMA,TABLE_NAME,REPLICA_COUNT,LOCATION_LABELS,AVAILABLE, PROGRESS from information_schema.tiflash_replica").Check(testkit.Rows("test t 2 a,b 0 0"))
	tbl, err := domain.GetDomain(tk.Se).InfoSchema().TableByName(model.NewCIStr("test"), model.NewCIStr("t"))
	c.Assert(err, IsNil)
	tbl.Meta().TiFlashReplica.Available = true
	tk.MustQuery("select TABLE_SCHEMA,TABLE_NAME,REPLICA_COUNT,LOCATION_LABELS,AVAILABLE, PROGRESS from information_schema.tiflash_replica").Check(testkit.Rows("test t 2 a,b 1 1"))
}

func (s *testClusterTableSuite) TestForMetricTables(c *C) {
	tk := testkit.NewTestKit(c, s.store)
	statistics.ClearHistoryJobs()
	tk.MustExec("use information_schema")
	tk.MustQuery("select count(*) > 0 from `METRICS_TABLES`").Check(testkit.Rows("1"))
	tk.MustQuery("select * from `METRICS_TABLES` where table_name='tidb_qps'").
		Check(testutil.RowsWithSep("|", "tidb_qps|sum(rate(tidb_server_query_total{$LABEL_CONDITIONS}[$RANGE_DURATION])) by (result,type,instance)|instance,type,result|0|TiDB query processing numbers per second"))
}

func (s *testClusterTableSuite) TestForClusterServerInfo(c *C) {
	tk := testkit.NewTestKit(c, s.store)
	instances := []string{
		strings.Join([]string{"tidb", s.listenAddr, s.listenAddr, "mock-version,mock-githash"}, ","),
		strings.Join([]string{"pd", s.listenAddr, s.listenAddr, "mock-version,mock-githash"}, ","),
		strings.Join([]string{"tikv", s.listenAddr, s.listenAddr, "mock-version,mock-githash"}, ","),
	}

	fpExpr := `return("` + strings.Join(instances, ";") + `")`
	fpName := "github.com/pingcap/tidb/infoschema/mockClusterInfo"
	c.Assert(failpoint.Enable(fpName, fpExpr), IsNil)
	defer func() { c.Assert(failpoint.Disable(fpName), IsNil) }()

	cases := []struct {
		sql      string
		types    set.StringSet
		addrs    set.StringSet
		names    set.StringSet
		skipOnOS string
	}{
		{
			sql:   "select * from information_schema.CLUSTER_LOAD;",
			types: set.NewStringSet("tidb", "tikv", "pd"),
			addrs: set.NewStringSet(s.listenAddr),
			names: set.NewStringSet("cpu", "memory", "net"),
		},
		{
			sql:   "select * from information_schema.CLUSTER_HARDWARE;",
			types: set.NewStringSet("tidb", "tikv", "pd"),
			addrs: set.NewStringSet(s.listenAddr),
			names: set.NewStringSet("cpu", "memory", "net", "disk"),
		},
		{
			sql:   "select * from information_schema.CLUSTER_SYSTEMINFO;",
			types: set.NewStringSet("tidb", "tikv", "pd"),
			addrs: set.NewStringSet(s.listenAddr),
			names: set.NewStringSet("system"),
			// This test get empty result and fails on the windows platform.
			// Because the underlying implementation use `sysctl` command to get the result
			// and there is no such command on windows.
			// https://github.com/pingcap/sysutil/blob/2bfa6dc40bcd4c103bf684fba528ae4279c7ec9f/system_info.go#L50
			skipOnOS: "windows",
		},
	}

	for _, cas := range cases {
		if cas.skipOnOS == runtime.GOOS {
			continue
		}

		result := tk.MustQuery(cas.sql)
		rows := result.Rows()
		c.Assert(len(rows), Greater, 0)

		gotTypes := set.StringSet{}
		gotAddrs := set.StringSet{}
		gotNames := set.StringSet{}

		for _, row := range rows {
			gotTypes.Insert(row[0].(string))
			gotAddrs.Insert(row[1].(string))
			gotNames.Insert(row[2].(string))
		}

		c.Assert(gotTypes, DeepEquals, cas.types, Commentf("sql: %s", cas.sql))
		c.Assert(gotAddrs, DeepEquals, cas.addrs, Commentf("sql: %s", cas.sql))
		c.Assert(gotNames, DeepEquals, cas.names, Commentf("sql: %s", cas.sql))
	}
}

func (s *testTableSuite) TestSystemSchemaID(c *C) {
	uniqueIDMap := make(map[int64]string)
	s.checkSystemSchemaTableID(c, "information_schema", autoid.InformationSchemaDBID, 1, 10000, uniqueIDMap)
	s.checkSystemSchemaTableID(c, "performance_schema", autoid.PerformanceSchemaDBID, 10000, 20000, uniqueIDMap)
	s.checkSystemSchemaTableID(c, "metrics_schema", autoid.MetricSchemaDBID, 20000, 30000, uniqueIDMap)
	s.checkSystemSchemaTableID(c, "inspection_schema", autoid.InspectionSchemaDBID, 30000, 40000, uniqueIDMap)
}

func (s *testTableSuite) checkSystemSchemaTableID(c *C, dbName string, dbID, start, end int64, uniqueIDMap map[int64]string) {
	is := s.dom.InfoSchema()
	c.Assert(is, NotNil)
	db, ok := is.SchemaByName(model.NewCIStr(dbName))
	c.Assert(ok, IsTrue)
	c.Assert(db.ID, Equals, dbID)
	// Test for information_schema table id.
	tables := is.SchemaTables(model.NewCIStr(dbName))
	c.Assert(len(tables), Greater, 0)
	for _, tbl := range tables {
		tid := tbl.Meta().ID
		comment := Commentf("table name is %v", tbl.Meta().Name)
		c.Assert(tid&autoid.SystemSchemaIDFlag, Greater, int64(0), comment)
		c.Assert(tid&^autoid.SystemSchemaIDFlag, Greater, start, comment)
		c.Assert(tid&^autoid.SystemSchemaIDFlag, Less, end, comment)
		name, ok := uniqueIDMap[tid]
		c.Assert(ok, IsFalse, Commentf("schema id of %v is duplicate with %v, both is %v", name, tbl.Meta().Name, tid))
		uniqueIDMap[tid] = tbl.Meta().Name.O
	}
}

func (s *testClusterTableSuite) TestSelectClusterTable(c *C) {
	tk := testkit.NewTestKit(c, s.store)
	slowLogFileName := "tidb-slow.log"
	prepareSlowLogfile(c, slowLogFileName)
	defer os.Remove(slowLogFileName)
	for i := 0; i < 2; i++ {
		tk.MustExec("use information_schema")
		tk.MustExec(fmt.Sprintf("set @@tidb_enable_streaming=%d", i))
		tk.MustExec("set @@global.tidb_enable_stmt_summary=1")
		tk.MustQuery("select count(*) from `CLUSTER_SLOW_QUERY`").Check(testkit.Rows("1"))
		tk.MustQuery("select count(*) from `CLUSTER_PROCESSLIST`").Check(testkit.Rows("1"))
		tk.MustQuery("select * from `CLUSTER_PROCESSLIST`").Check(testkit.Rows(":10080 1 root 127.0.0.1 <nil> Query 9223372036 0 <nil> 0 "))
		tk.MustQuery("select query_time, conn_id from `CLUSTER_SLOW_QUERY` order by time limit 1").Check(testkit.Rows("4.895492 6"))
		tk.MustQuery("select count(*) from `CLUSTER_SLOW_QUERY` group by digest").Check(testkit.Rows("1"))
		tk.MustQuery("select digest, count(*) from `CLUSTER_SLOW_QUERY` group by digest").Check(testkit.Rows("42a1c8aae6f133e934d4bf0147491709a8812ea05ff8819ec522780fe657b772 1"))
		tk.MustQuery("select count(*) from `CLUSTER_SLOW_QUERY` where time > now() group by digest").Check(testkit.Rows())
		tk.MustExec("use performance_schema")
		re := tk.MustQuery("select * from `CLUSTER_events_statements_summary_by_digest`")
		c.Assert(re, NotNil)
		c.Assert(len(re.Rows()) > 0, IsTrue)
		// Test for TiDB issue 14915.
		re = tk.MustQuery("select sum(exec_count*avg_mem) from cluster_events_statements_summary_by_digest_history group by schema_name,digest,digest_text;")
		c.Assert(re, NotNil)
		c.Assert(len(re.Rows()) > 0, IsTrue)
		tk.MustQuery("select * from `CLUSTER_events_statements_summary_by_digest_history`")
		c.Assert(re, NotNil)
		c.Assert(len(re.Rows()) > 0, IsTrue)
		tk.MustExec("set @@global.tidb_enable_stmt_summary=0")
		re = tk.MustQuery("select * from `CLUSTER_events_statements_summary_by_digest`")
		c.Assert(re, NotNil)
		c.Assert(len(re.Rows()) == 0, IsTrue)
		tk.MustQuery("select * from `CLUSTER_events_statements_summary_by_digest_history`")
		c.Assert(re, NotNil)
		c.Assert(len(re.Rows()) == 0, IsTrue)
	}
}

func (s *testClusterTableSuite) TestSelectClusterTablePrivelege(c *C) {
	tk := testkit.NewTestKit(c, s.store)
	slowLogFileName := "tidb-slow.log"
	f, err := os.OpenFile(slowLogFileName, os.O_CREATE|os.O_WRONLY, 0644)
	c.Assert(err, IsNil)
	_, err = f.Write([]byte(
		`# Time: 2019-02-12T19:33:57.571953+08:00
# User: user2@127.0.0.1
select * from t2;
# Time: 2019-02-12T19:33:56.571953+08:00
# User: user1@127.0.0.1
select * from t1;
# Time: 2019-02-12T19:33:58.571953+08:00
# User: user2@127.0.0.1
select * from t3;
# Time: 2019-02-12T19:33:59.571953+08:00
select * from t3;
`))
	c.Assert(f.Close(), IsNil)
	c.Assert(err, IsNil)
	defer os.Remove(slowLogFileName)
	tk.MustExec("use information_schema")
	tk.MustQuery("select count(*) from `CLUSTER_SLOW_QUERY`").Check(testkit.Rows("4"))
	tk.MustQuery("select count(*) from `SLOW_QUERY`").Check(testkit.Rows("4"))
	tk.MustQuery("select count(*) from `CLUSTER_PROCESSLIST`").Check(testkit.Rows("1"))
	tk.MustQuery("select * from `CLUSTER_PROCESSLIST`").Check(testkit.Rows(":10080 1 root 127.0.0.1 <nil> Query 9223372036 0 <nil> 0 "))
	tk.MustExec("create user user1")
	tk.MustExec("create user user2")
	user1 := testkit.NewTestKit(c, s.store)
	user1.MustExec("use information_schema")
	c.Assert(user1.Se.Auth(&auth.UserIdentity{
		Username: "user1",
		Hostname: "127.0.0.1",
	}, nil, nil), IsTrue)
	user1.MustQuery("select count(*) from `CLUSTER_SLOW_QUERY`").Check(testkit.Rows("1"))
	user1.MustQuery("select count(*) from `SLOW_QUERY`").Check(testkit.Rows("1"))
	user1.MustQuery("select user,query from `CLUSTER_SLOW_QUERY`").Check(testkit.Rows("user1 select * from t1;"))

	user2 := testkit.NewTestKit(c, s.store)
	user2.MustExec("use information_schema")
	c.Assert(user2.Se.Auth(&auth.UserIdentity{
		Username: "user2",
		Hostname: "127.0.0.1",
	}, nil, nil), IsTrue)
	user2.MustQuery("select count(*) from `CLUSTER_SLOW_QUERY`").Check(testkit.Rows("2"))
	user2.MustQuery("select user,query from `CLUSTER_SLOW_QUERY` order by query").Check(testkit.Rows("user2 select * from t2;", "user2 select * from t3;"))
}

func (s *testTableSuite) TestSelectHiddenColumn(c *C) {
	tk := testkit.NewTestKit(c, s.store)
	tk.MustExec("DROP DATABASE IF EXISTS `test_hidden`;")
	tk.MustExec("CREATE DATABASE `test_hidden`;")
	tk.MustExec("USE test_hidden;")
	tk.MustExec("CREATE TABLE hidden (a int , b int, c int);")
	tk.MustQuery("select count(*) from INFORMATION_SCHEMA.COLUMNS where table_name = 'hidden'").Check(testkit.Rows("3"))
	tb, err := s.dom.InfoSchema().TableByName(model.NewCIStr("test_hidden"), model.NewCIStr("hidden"))
	c.Assert(err, IsNil)
	colInfo := tb.Meta().Columns
	// Set column b to hidden
	colInfo[1].Hidden = true
	tk.MustQuery("select count(*) from INFORMATION_SCHEMA.COLUMNS where table_name = 'hidden'").Check(testkit.Rows("2"))
	tk.MustQuery("select count(*) from INFORMATION_SCHEMA.COLUMNS where table_name = 'hidden' and column_name = 'b'").Check(testkit.Rows("0"))
	// Set column b to visible
	colInfo[1].Hidden = false
	tk.MustQuery("select count(*) from INFORMATION_SCHEMA.COLUMNS where table_name = 'hidden' and column_name = 'b'").Check(testkit.Rows("1"))
	// Set a, b ,c to hidden
	colInfo[0].Hidden = true
	colInfo[1].Hidden = true
	colInfo[2].Hidden = true
	tk.MustQuery("select count(*) from INFORMATION_SCHEMA.COLUMNS where table_name = 'hidden'").Check(testkit.Rows("0"))
}<|MERGE_RESOLUTION|>--- conflicted
+++ resolved
@@ -270,12 +270,10 @@
 	tk.Se.SetSessionManager(sm)
 	tk.MustQuery("SELECT user,host,command FROM information_schema.processlist;").Check(testkit.Rows("root 127.0.0.1 Query"))
 
-<<<<<<< HEAD
 	// Test for all system tables `TABLE_TYPE` is `SYSTEM VIEW`.
 	rows1 := tk.MustQuery("select count(*) from information_schema.tables where table_schema in ('INFORMATION_SCHEMA','PERFORMANCE_SCHEMA','METRICS_SCHEMA','INSPECTION_SCHEMA');").Rows()
 	rows2 := tk.MustQuery("select count(*) from information_schema.tables where table_schema in ('INFORMATION_SCHEMA','PERFORMANCE_SCHEMA','METRICS_SCHEMA','INSPECTION_SCHEMA') and  table_type = 'SYSTEM VIEW';").Rows()
 	c.Assert(rows1, DeepEquals, rows2)
-=======
 	// Test for system table default value
 	tk.MustQuery("show create table information_schema.PROCESSLIST").Check(
 		testkit.Rows("" +
@@ -291,7 +289,6 @@
 			"  `MEM` bigint(21) unsigned DEFAULT NULL,\n" +
 			"  `TxnStart` varchar(64) NOT NULL DEFAULT ''\n" +
 			") ENGINE=InnoDB DEFAULT CHARSET=utf8mb4 COLLATE=utf8mb4_bin"))
->>>>>>> f51a7fc6
 }
 
 func (s *testTableSuite) TestCharacterSetCollations(c *C) {
