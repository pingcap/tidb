--- conflicted
+++ resolved
@@ -973,16 +973,10 @@
 		max_prewrite_regions, avg_affected_rows, query_sample_text, plan
 		from information_schema.statements_summary
 		where digest_text like 'select * from t%'`,
-<<<<<<< HEAD
-	).Check(testkit.Rows("Select test test.t t:k 1 2 0 0 0 0 0 0 0 0 0 select * from t where a=2 \tIndexLookUp_10\troot     \t100\t\n" +
-		"\t├─IndexScan_8 \tcop[tikv]\t100\ttable:t, index:k(a), range:[2,2], keep order:false, stats:pseudo\n" +
-		"\t└─TableScan_9 \tcop[tikv]\t100\ttable:t, keep order:false, stats:pseudo"))
-=======
 	).Check(testkit.Rows("Select test test.t t:k 1 2 0 0 0 0 0 0 0 0 0 select * from t where a=2 \tid            \ttask\testRows\toperator info\n" +
 		"\tIndexLookUp_10\troot\t100    \t\n" +
-		"\t├─IndexScan_8 \tcop \t100    \ttable:t, index:k(a), range:[2,2], keep order:false, stats:pseudo\n" +
-		"\t└─TableScan_9 \tcop \t100    \ttable:t, keep order:false, stats:pseudo"))
->>>>>>> 45780a5e
+		"\t├─IndexScan_8 \tcop[tikv]\t100    \ttable:t, index:k(a), range:[2,2], keep order:false, stats:pseudo\n" +
+		"\t└─TableScan_9 \tcop[tikv]\t100    \ttable:t, keep order:false, stats:pseudo"))
 
 	// select ... order by
 	tk.MustQuery(`select stmt_type, schema_name, table_names, index_names, exec_count, sum_cop_task_num, avg_total_keys,
@@ -1000,16 +994,10 @@
 		max_prewrite_regions, avg_affected_rows, query_sample_text, plan
 		from information_schema.statements_summary
 		where digest_text like 'select * from t%'`,
-<<<<<<< HEAD
-	).Check(testkit.Rows("Select test test.t t:k 2 4 0 0 0 0 0 0 0 0 0 select * from t where a=2 \tIndexLookUp_10\troot     \t100\t\n" +
-		"\t├─IndexScan_8 \tcop[tikv]\t100\ttable:t, index:k(a), range:[2,2], keep order:false, stats:pseudo\n" +
-		"\t└─TableScan_9 \tcop[tikv]\t100\ttable:t, keep order:false, stats:pseudo"))
-=======
 	).Check(testkit.Rows("Select test test.t t:k 2 4 0 0 0 0 0 0 0 0 0 select * from t where a=2 \tid            \ttask\testRows\toperator info\n" +
 		"\tIndexLookUp_10\troot\t100    \t\n" +
-		"\t├─IndexScan_8 \tcop \t100    \ttable:t, index:k(a), range:[2,2], keep order:false, stats:pseudo\n" +
-		"\t└─TableScan_9 \tcop \t100    \ttable:t, keep order:false, stats:pseudo"))
->>>>>>> 45780a5e
+		"\t├─IndexScan_8 \tcop[tikv]\t100    \ttable:t, index:k(a), range:[2,2], keep order:false, stats:pseudo\n" +
+		"\t└─TableScan_9 \tcop[tikv]\t100    \ttable:t, keep order:false, stats:pseudo"))
 
 	// Disable it again.
 	tk.MustExec("set global tidb_enable_stmt_summary = false")
@@ -1056,16 +1044,10 @@
 		max_prewrite_regions, avg_affected_rows, query_sample_text, plan
 		from information_schema.statements_summary
 		where digest_text like 'select * from t%'`,
-<<<<<<< HEAD
-	).Check(testkit.Rows("Select test test.t t:k 1 2 0 0 0 0 0 0 0 0 0 select * from t where a=2 \tIndexLookUp_10\troot     \t1000\t\n" +
-		"\t├─IndexScan_8 \tcop[tikv]\t1000\ttable:t, index:k(a), range:[2,2], keep order:false, stats:pseudo\n" +
-		"\t└─TableScan_9 \tcop[tikv]\t1000\ttable:t, keep order:false, stats:pseudo"))
-=======
 	).Check(testkit.Rows("Select test test.t t:k 1 2 0 0 0 0 0 0 0 0 0 select * from t where a=2 \tid            \ttask\testRows\toperator info\n" +
 		"\tIndexLookUp_10\troot\t1000   \t\n" +
-		"\t├─IndexScan_8 \tcop \t1000   \ttable:t, index:k(a), range:[2,2], keep order:false, stats:pseudo\n" +
-		"\t└─TableScan_9 \tcop \t1000   \ttable:t, keep order:false, stats:pseudo"))
->>>>>>> 45780a5e
+		"\t├─IndexScan_8 \tcop[tikv]\t1000   \ttable:t, index:k(a), range:[2,2], keep order:false, stats:pseudo\n" +
+		"\t└─TableScan_9 \tcop[tikv]\t1000   \ttable:t, keep order:false, stats:pseudo"))
 
 	// Disable it in global scope.
 	tk.MustExec("set global tidb_enable_stmt_summary = false")
@@ -1081,16 +1063,10 @@
 		max_prewrite_regions, avg_affected_rows, query_sample_text, plan
 		from information_schema.statements_summary
 		where digest_text like 'select * from t%'`,
-<<<<<<< HEAD
-	).Check(testkit.Rows("Select test test.t t:k 2 4 0 0 0 0 0 0 0 0 0 select * from t where a=2 \tIndexLookUp_10\troot     \t1000\t\n" +
-		"\t├─IndexScan_8 \tcop[tikv]\t1000\ttable:t, index:k(a), range:[2,2], keep order:false, stats:pseudo\n" +
-		"\t└─TableScan_9 \tcop[tikv]\t1000\ttable:t, keep order:false, stats:pseudo"))
-=======
 	).Check(testkit.Rows("Select test test.t t:k 2 4 0 0 0 0 0 0 0 0 0 select * from t where a=2 \tid            \ttask\testRows\toperator info\n" +
 		"\tIndexLookUp_10\troot\t1000   \t\n" +
-		"\t├─IndexScan_8 \tcop \t1000   \ttable:t, index:k(a), range:[2,2], keep order:false, stats:pseudo\n" +
-		"\t└─TableScan_9 \tcop \t1000   \ttable:t, keep order:false, stats:pseudo"))
->>>>>>> 45780a5e
+		"\t├─IndexScan_8 \tcop[tikv]\t1000   \ttable:t, index:k(a), range:[2,2], keep order:false, stats:pseudo\n" +
+		"\t└─TableScan_9 \tcop[tikv]\t1000   \ttable:t, keep order:false, stats:pseudo"))
 
 	// Unset session variable.
 	tk.MustExec("set session tidb_enable_stmt_summary = ''")
