--- conflicted
+++ resolved
@@ -867,26 +867,6 @@
 	// Create a new session to test.
 	tk = newTestKitWithRoot(t, store)
 
-<<<<<<< HEAD
-=======
-	tk.MustQuery("select * from t where a=2")
-
-	// Statement summary is still enabled.
-	sql = "select stmt_type, schema_name, table_names, index_names, exec_count, sum_cop_task_num, avg_total_keys, " +
-		"max_total_keys, avg_processed_keys, max_processed_keys, avg_write_keys, max_write_keys, avg_prewrite_regions, " +
-		"max_prewrite_regions, avg_affected_rows, query_sample_text, plan " +
-		"from information_schema.statements_summary " +
-		"where digest_text like 'select * from `t`%'"
-	tk.MustQuery(sql).Check(testkit.Rows("Select test test.t t:k 2 0 0 0 0 0 0 0 0 0 0 select * from t where a=2 \tid                \ttask     \testRows\toperator info\n" +
-		"\tIndexLookUp_10    \troot     \t1000   \t\n" +
-		"\t├─IndexRangeScan_8\tcop[tikv]\t1000   \ttable:t, index:k(a), range:[2,2], keep order:false, stats:pseudo\n" +
-		"\t└─TableRowIDScan_9\tcop[tikv]\t1000   \ttable:t, keep order:false, stats:pseudo"))
-
-	// Unset session variable.
-	tk.MustExec("set session tidb_enable_stmt_summary = ''")
-	tk.MustQuery("select * from t where a=2")
-
->>>>>>> 79171bee
 	// Statement summary is disabled.
 	tk.MustQuery(`select stmt_type, schema_name, table_names, index_names, exec_count, sum_cop_task_num, avg_total_keys,
 		max_total_keys, avg_processed_keys, max_processed_keys, avg_write_keys, max_write_keys, avg_prewrite_regions,
