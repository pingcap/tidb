// Copyright 2018 PingCAP, Inc.
//
// Licensed under the Apache License, Version 2.0 (the "License");
// you may not use this file except in compliance with the License.
// You may obtain a copy of the License at
//
//     http://www.apache.org/licenses/LICENSE-2.0
//
// Unless required by applicable law or agreed to in writing, software
// distributed under the License is distributed on an "AS IS" BASIS,
// See the License for the specific language governing permissions and
// limitations under the License.

package infoschema_test

import (
	"crypto/tls"
	"fmt"
	"net"
	"net/http/httptest"
	"os"
	"runtime"
	"strings"
	"time"

	"github.com/gorilla/mux"
	. "github.com/pingcap/check"
	"github.com/pingcap/failpoint"
	"github.com/pingcap/fn"
	"github.com/pingcap/parser/auth"
	"github.com/pingcap/parser/model"
	"github.com/pingcap/parser/mysql"
	"github.com/pingcap/parser/terror"
	"github.com/pingcap/tidb/config"
	"github.com/pingcap/tidb/domain"
	"github.com/pingcap/tidb/infoschema"
	"github.com/pingcap/tidb/kv"
	"github.com/pingcap/tidb/meta/autoid"
	"github.com/pingcap/tidb/server"
	"github.com/pingcap/tidb/session"
	"github.com/pingcap/tidb/statistics"
	"github.com/pingcap/tidb/store/helper"
	"github.com/pingcap/tidb/store/mockstore"
	"github.com/pingcap/tidb/util"
	"github.com/pingcap/tidb/util/pdapi"
	"github.com/pingcap/tidb/util/set"
	"github.com/pingcap/tidb/util/testkit"
	"github.com/pingcap/tidb/util/testleak"
	"github.com/pingcap/tidb/util/testutil"
	"google.golang.org/grpc"
)

var _ = Suite(&testTableSuite{&testTableSuiteBase{}})
var _ = SerialSuites(&testClusterTableSuite{testTableSuiteBase: &testTableSuiteBase{}})

type testTableSuite struct {
	*testTableSuiteBase
}

type testTableSuiteBase struct {
	store kv.Storage
	dom   *domain.Domain
}

func (s *testTableSuiteBase) SetUpSuite(c *C) {
	testleak.BeforeTest()

	var err error
	s.store, err = mockstore.NewMockTikvStore()
	c.Assert(err, IsNil)
	session.DisableStats4Test()
	s.dom, err = session.BootstrapSession(s.store)
	c.Assert(err, IsNil)
}

func (s *testTableSuiteBase) TearDownSuite(c *C) {
	s.dom.Close()
	s.store.Close()
	testleak.AfterTest(c)()
}

type testClusterTableSuite struct {
	*testTableSuiteBase
	rpcserver  *grpc.Server
	httpServer *httptest.Server
	mockAddr   string
	listenAddr string
	startTime  time.Time
}

func (s *testClusterTableSuite) SetUpSuite(c *C) {
	s.testTableSuiteBase.SetUpSuite(c)
	s.rpcserver, s.listenAddr = s.setUpRPCService(c, ":0")
	s.httpServer, s.mockAddr = s.setUpMockPDHTTPServer()
	s.startTime = time.Now()
}

func (s *testClusterTableSuite) setUpRPCService(c *C, addr string) (*grpc.Server, string) {
	lis, err := net.Listen("tcp", addr)
	c.Assert(err, IsNil)
	// Fix issue 9836
	sm := &mockSessionManager{make(map[uint64]*util.ProcessInfo, 1)}
	sm.processInfoMap[1] = &util.ProcessInfo{
		ID:      1,
		User:    "root",
		Host:    "127.0.0.1",
		Command: mysql.ComQuery,
	}
	srv := server.NewRPCServer(config.GetGlobalConfig(), s.dom, sm)
	port := lis.Addr().(*net.TCPAddr).Port
	addr = fmt.Sprintf("127.0.0.1:%d", port)
	go func() {
		err = srv.Serve(lis)
		c.Assert(err, IsNil)
	}()
	cfg := config.GetGlobalConfig()
	cfg.Status.StatusPort = uint(port)
	config.StoreGlobalConfig(cfg)
	return srv, addr
}

func (s *testClusterTableSuite) setUpMockPDHTTPServer() (*httptest.Server, string) {
	// mock PD http server
	router := mux.NewRouter()
	server := httptest.NewServer(router)
	// mock store stats stat
	mockAddr := strings.TrimPrefix(server.URL, "http://")
	router.Handle(pdapi.Stores, fn.Wrap(func() (*helper.StoresStat, error) {
		return &helper.StoresStat{
			Count: 1,
			Stores: []helper.StoreStat{
				{
					Store: helper.StoreBaseStat{
						ID:             1,
						Address:        "127.0.0.1:20160",
						State:          0,
						StateName:      "Up",
						Version:        "4.0.0-alpha",
						StatusAddress:  mockAddr,
						GitHash:        "mock-tikv-githash",
						StartTimestamp: s.startTime.Unix(),
					},
				},
			},
		}, nil
	}))
	// mock PD API
	router.Handle(pdapi.ClusterVersion, fn.Wrap(func() (string, error) { return "4.0.0-alpha", nil }))
	router.Handle(pdapi.Status, fn.Wrap(func() (interface{}, error) {
		return struct {
			GitHash        string `json:"git_hash"`
			StartTimestamp int64  `json:"start_timestamp"`
		}{
			GitHash:        "mock-pd-githash",
			StartTimestamp: s.startTime.Unix(),
		}, nil
	}))
	var mockConfig = func() (map[string]interface{}, error) {
		configuration := map[string]interface{}{
			"key1": "value1",
			"key2": map[string]string{
				"nest1": "n-value1",
				"nest2": "n-value2",
			},
			"key3": map[string]interface{}{
				"nest1": "n-value1",
				"nest2": "n-value2",
				"key4": map[string]string{
					"nest3": "n-value4",
					"nest4": "n-value5",
				},
			},
		}
		return configuration, nil
	}
	// pd config
	router.Handle(pdapi.Config, fn.Wrap(mockConfig))
	// TiDB/TiKV config
	router.Handle("/config", fn.Wrap(mockConfig))
	return server, mockAddr
}

func (s *testClusterTableSuite) TearDownSuite(c *C) {
	if s.rpcserver != nil {
		s.rpcserver.Stop()
		s.rpcserver = nil
	}
	if s.httpServer != nil {
		s.httpServer.Close()
	}
	s.testTableSuiteBase.TearDownSuite(c)
}

func (s *testTableSuite) TestInfoschemaFieldValue(c *C) {
	tk := testkit.NewTestKit(c, s.store)
	tk.MustExec("use test")
	tk.MustExec("drop table if exists numschema, timeschema")
	tk.MustExec("create table numschema(i int(2), f float(4,2), d decimal(4,3))")
	tk.MustExec("create table timeschema(d date, dt datetime(3), ts timestamp(3), t time(4), y year(4))")
	tk.MustExec("create table strschema(c char(3), c2 varchar(3), b blob(3), t text(3))")
	tk.MustExec("create table floatschema(a float, b double(7, 3))")

	tk.MustQuery("select CHARACTER_MAXIMUM_LENGTH,CHARACTER_OCTET_LENGTH,NUMERIC_PRECISION,NUMERIC_SCALE,DATETIME_PRECISION from information_schema.COLUMNS where table_name='numschema'").
		Check(testkit.Rows("<nil> <nil> 2 0 <nil>", "<nil> <nil> 4 2 <nil>", "<nil> <nil> 4 3 <nil>")) // FIXME: for mysql first one will be "<nil> <nil> 10 0 <nil>"
	tk.MustQuery("select CHARACTER_MAXIMUM_LENGTH,CHARACTER_OCTET_LENGTH,NUMERIC_PRECISION,NUMERIC_SCALE,DATETIME_PRECISION from information_schema.COLUMNS where table_name='timeschema'").
		Check(testkit.Rows("<nil> <nil> <nil> <nil> <nil>", "<nil> <nil> <nil> <nil> 3", "<nil> <nil> <nil> <nil> 3", "<nil> <nil> <nil> <nil> 4", "<nil> <nil> <nil> <nil> <nil>"))
	tk.MustQuery("select CHARACTER_MAXIMUM_LENGTH,CHARACTER_OCTET_LENGTH,NUMERIC_PRECISION,NUMERIC_SCALE,DATETIME_PRECISION from information_schema.COLUMNS where table_name='strschema'").
		Check(testkit.Rows("3 3 <nil> <nil> <nil>", "3 3 <nil> <nil> <nil>", "3 3 <nil> <nil> <nil>", "3 3 <nil> <nil> <nil>")) // FIXME: for mysql last two will be "255 255 <nil> <nil> <nil>", "255 255 <nil> <nil> <nil>"
	tk.MustQuery("select NUMERIC_SCALE from information_schema.COLUMNS where table_name='floatschema'").
		Check(testkit.Rows("<nil>", "3"))

	// Test for auto increment ID.
	tk.MustExec("drop table if exists t")
	tk.MustExec("create table t (c int auto_increment primary key, d int)")
	tk.MustQuery("select auto_increment from information_schema.tables where table_name='t'").Check(
		testkit.Rows("1"))
	tk.MustExec("insert into t(c, d) values(1, 1)")
	tk.MustQuery("select auto_increment from information_schema.tables where table_name='t'").Check(
		testkit.Rows("2"))

	tk.MustQuery("show create table t").Check(
		testkit.Rows("" +
			"t CREATE TABLE `t` (\n" +
			"  `c` int(11) NOT NULL AUTO_INCREMENT,\n" +
			"  `d` int(11) DEFAULT NULL,\n" +
			"  PRIMARY KEY (`c`)\n" +
			") ENGINE=InnoDB DEFAULT CHARSET=utf8mb4 COLLATE=utf8mb4_bin AUTO_INCREMENT=30002"))

	// Test auto_increment for table without auto_increment column
	tk.MustExec("drop table if exists t")
	tk.MustExec("create table t (d int)")
	tk.MustQuery("select auto_increment from information_schema.tables where table_name='t'").Check(
		testkit.Rows("<nil>"))

	tk.MustExec("create user xxx")
	tk.MustExec("flush privileges")

	// Test for length of enum and set
	tk.MustExec("drop table if exists t")
	tk.MustExec("create table t ( s set('a','bc','def','ghij') default NULL, e1 enum('a', 'ab', 'cdef'), s2 SET('1','2','3','4','1585','ONE','TWO','Y','N','THREE'))")
	tk.MustQuery("select column_name, character_maximum_length from information_schema.columns where table_schema=Database() and table_name = 't' and column_name = 's'").Check(
		testkit.Rows("s 13"))
	tk.MustQuery("select column_name, character_maximum_length from information_schema.columns where table_schema=Database() and table_name = 't' and column_name = 's2'").Check(
		testkit.Rows("s2 30"))
	tk.MustQuery("select column_name, character_maximum_length from information_schema.columns where table_schema=Database() and table_name = 't' and column_name = 'e1'").Check(
		testkit.Rows("e1 4"))

	tk1 := testkit.NewTestKit(c, s.store)
	tk1.MustExec("use test")
	c.Assert(tk1.Se.Auth(&auth.UserIdentity{
		Username: "xxx",
		Hostname: "127.0.0.1",
	}, nil, nil), IsTrue)

	tk1.MustQuery("select distinct(table_schema) from information_schema.tables").Check(testkit.Rows("INFORMATION_SCHEMA"))

	// Fix issue 9836
	sm := &mockSessionManager{make(map[uint64]*util.ProcessInfo, 1)}
	sm.processInfoMap[1] = &util.ProcessInfo{
		ID:      1,
		User:    "root",
		Host:    "127.0.0.1",
		Command: mysql.ComQuery,
		StmtCtx: tk.Se.GetSessionVars().StmtCtx,
	}
	tk.Se.SetSessionManager(sm)
	tk.MustQuery("SELECT user,host,command FROM information_schema.processlist;").Check(testkit.Rows("root 127.0.0.1 Query"))

	// Test for all system tables `TABLE_TYPE` is `SYSTEM VIEW`.
	rows1 := tk.MustQuery("select count(*) from information_schema.tables where table_schema in ('INFORMATION_SCHEMA','PERFORMANCE_SCHEMA','METRICS_SCHEMA');").Rows()
	rows2 := tk.MustQuery("select count(*) from information_schema.tables where table_schema in ('INFORMATION_SCHEMA','PERFORMANCE_SCHEMA','METRICS_SCHEMA') and  table_type = 'SYSTEM VIEW';").Rows()
	c.Assert(rows1, DeepEquals, rows2)
	// Test for system table default value
	tk.MustQuery("show create table information_schema.PROCESSLIST").Check(
		testkit.Rows("" +
			"PROCESSLIST CREATE TABLE `PROCESSLIST` (\n" +
			"  `ID` bigint(21) unsigned DEFAULT '0',\n" +
			"  `USER` varchar(16) NOT NULL DEFAULT '',\n" +
			"  `HOST` varchar(64) NOT NULL DEFAULT '',\n" +
			"  `DB` varchar(64) DEFAULT NULL,\n" +
			"  `COMMAND` varchar(16) NOT NULL DEFAULT '',\n" +
			"  `TIME` int(7) unsigned DEFAULT '0',\n" +
			"  `STATE` varchar(7) DEFAULT NULL,\n" +
			"  `INFO` binary(512) unsigned DEFAULT NULL,\n" +
			"  `MEM` bigint(21) unsigned DEFAULT NULL,\n" +
			"  `TxnStart` varchar(64) NOT NULL DEFAULT ''\n" +
			") ENGINE=InnoDB DEFAULT CHARSET=utf8mb4 COLLATE=utf8mb4_bin"))
}

func (s *testTableSuite) TestCharacterSetCollations(c *C) {
	tk := testkit.NewTestKit(c, s.store)

	// Test charset/collation in information_schema.COLUMNS table.
	tk.MustExec("DROP DATABASE IF EXISTS charset_collate_test")
	tk.MustExec("CREATE DATABASE charset_collate_test; USE charset_collate_test")

	// TODO: Specifying the charset for national char/varchar should not be supported.
	tk.MustExec(`CREATE TABLE charset_collate_col_test(
		c_int int,
		c_float float,
		c_bit bit,
		c_bool bool,
		c_char char(1) charset ascii collate ascii_bin,
		c_nchar national char(1) charset ascii collate ascii_bin,
		c_binary binary,
		c_varchar varchar(1) charset ascii collate ascii_bin,
		c_nvarchar national varchar(1) charset ascii collate ascii_bin,
		c_varbinary varbinary(1),
		c_year year,
		c_date date,
		c_time time,
		c_datetime datetime,
		c_timestamp timestamp,
		c_blob blob,
		c_tinyblob tinyblob,
		c_mediumblob mediumblob,
		c_longblob longblob,
		c_text text charset ascii collate ascii_bin,
		c_tinytext tinytext charset ascii collate ascii_bin,
		c_mediumtext mediumtext charset ascii collate ascii_bin,
		c_longtext longtext charset ascii collate ascii_bin,
		c_json json,
		c_enum enum('1') charset ascii collate ascii_bin,
		c_set set('1') charset ascii collate ascii_bin
	)`)

	tk.MustQuery(`SELECT column_name, character_set_name, collation_name
					FROM information_schema.COLUMNS
					WHERE table_schema = "charset_collate_test" AND table_name = "charset_collate_col_test"
					ORDER BY column_name`,
	).Check(testkit.Rows(
		"c_binary <nil> <nil>",
		"c_bit <nil> <nil>",
		"c_blob <nil> <nil>",
		"c_bool <nil> <nil>",
		"c_char ascii ascii_bin",
		"c_date <nil> <nil>",
		"c_datetime <nil> <nil>",
		"c_enum ascii ascii_bin",
		"c_float <nil> <nil>",
		"c_int <nil> <nil>",
		"c_json <nil> <nil>",
		"c_longblob <nil> <nil>",
		"c_longtext ascii ascii_bin",
		"c_mediumblob <nil> <nil>",
		"c_mediumtext ascii ascii_bin",
		"c_nchar ascii ascii_bin",
		"c_nvarchar ascii ascii_bin",
		"c_set ascii ascii_bin",
		"c_text ascii ascii_bin",
		"c_time <nil> <nil>",
		"c_timestamp <nil> <nil>",
		"c_tinyblob <nil> <nil>",
		"c_tinytext ascii ascii_bin",
		"c_varbinary <nil> <nil>",
		"c_varchar ascii ascii_bin",
		"c_year <nil> <nil>",
	))
	tk.MustExec("DROP DATABASE charset_collate_test")
}

func (s *testTableSuite) TestCurrentTimestampAsDefault(c *C) {
	tk := testkit.NewTestKit(c, s.store)

	tk.MustExec("DROP DATABASE IF EXISTS default_time_test")
	tk.MustExec("CREATE DATABASE default_time_test; USE default_time_test")

	tk.MustExec(`CREATE TABLE default_time_table(
					c_datetime datetime,
					c_datetime_default datetime default current_timestamp,
					c_datetime_default_2 datetime(2) default current_timestamp(2),
					c_timestamp timestamp,
					c_timestamp_default timestamp default current_timestamp,
					c_timestamp_default_3 timestamp(3) default current_timestamp(3),
					c_varchar_default varchar(20) default "current_timestamp",
					c_varchar_default_3 varchar(20) default "current_timestamp(3)",
					c_varchar_default_on_update datetime default current_timestamp on update current_timestamp,
					c_varchar_default_on_update_fsp datetime(3) default current_timestamp(3) on update current_timestamp(3),
					c_varchar_default_with_case varchar(20) default "cUrrent_tImestamp"
				);`)

	tk.MustQuery(`SELECT column_name, column_default, extra
					FROM information_schema.COLUMNS
					WHERE table_schema = "default_time_test" AND table_name = "default_time_table"
					ORDER BY column_name`,
	).Check(testkit.Rows(
		"c_datetime <nil> ",
		"c_datetime_default CURRENT_TIMESTAMP ",
		"c_datetime_default_2 CURRENT_TIMESTAMP(2) ",
		"c_timestamp <nil> ",
		"c_timestamp_default CURRENT_TIMESTAMP ",
		"c_timestamp_default_3 CURRENT_TIMESTAMP(3) ",
		"c_varchar_default current_timestamp ",
		"c_varchar_default_3 current_timestamp(3) ",
		"c_varchar_default_on_update CURRENT_TIMESTAMP DEFAULT_GENERATED on update CURRENT_TIMESTAMP",
		"c_varchar_default_on_update_fsp CURRENT_TIMESTAMP(3) DEFAULT_GENERATED on update CURRENT_TIMESTAMP(3)",
		"c_varchar_default_with_case cUrrent_tImestamp ",
	))
	tk.MustExec("DROP DATABASE default_time_test")
}

type mockSessionManager struct {
	processInfoMap map[uint64]*util.ProcessInfo
}

func (sm *mockSessionManager) ShowProcessList() map[uint64]*util.ProcessInfo {
	return sm.processInfoMap
}

func (sm *mockSessionManager) GetProcessInfo(id uint64) (*util.ProcessInfo, bool) {
	rs, ok := sm.processInfoMap[id]
	return rs, ok
}

func (sm *mockSessionManager) Kill(connectionID uint64, query bool) {}

func (sm *mockSessionManager) UpdateTLSConfig(cfg *tls.Config) {}

func (s *testTableSuite) TestSomeTables(c *C) {
	se, err := session.CreateSession4Test(s.store)
	c.Assert(err, IsNil)
	tk := testkit.NewTestKit(c, s.store)
	tk.Se = se
	sm := &mockSessionManager{make(map[uint64]*util.ProcessInfo, 2)}
	sm.processInfoMap[1] = &util.ProcessInfo{
		ID:      1,
		User:    "user-1",
		Host:    "localhost",
		DB:      "information_schema",
		Command: byte(1),
		State:   1,
		Info:    "do something",
		StmtCtx: tk.Se.GetSessionVars().StmtCtx,
	}
	sm.processInfoMap[2] = &util.ProcessInfo{
		ID:      2,
		User:    "user-2",
		Host:    "localhost",
		DB:      "test",
		Command: byte(2),
		State:   2,
		Info:    strings.Repeat("x", 101),
		StmtCtx: tk.Se.GetSessionVars().StmtCtx,
	}
	tk.Se.SetSessionManager(sm)
	tk.MustQuery("select * from information_schema.PROCESSLIST order by ID;").Sort().Check(
		testkit.Rows(
			fmt.Sprintf("1 user-1 localhost information_schema Quit 9223372036 1 %s 0 ", "do something"),
			fmt.Sprintf("2 user-2 localhost test Init DB 9223372036 2 %s 0 ", strings.Repeat("x", 101)),
		))
	tk.MustQuery("SHOW PROCESSLIST;").Sort().Check(
		testkit.Rows(
			fmt.Sprintf("1 user-1 localhost information_schema Quit 9223372036 1 %s", "do something"),
			fmt.Sprintf("2 user-2 localhost test Init DB 9223372036 2 %s", strings.Repeat("x", 100)),
		))
	tk.MustQuery("SHOW FULL PROCESSLIST;").Sort().Check(
		testkit.Rows(
			fmt.Sprintf("1 user-1 localhost information_schema Quit 9223372036 1 %s", "do something"),
			fmt.Sprintf("2 user-2 localhost test Init DB 9223372036 2 %s", strings.Repeat("x", 101)),
		))

	sm = &mockSessionManager{make(map[uint64]*util.ProcessInfo, 2)}
	sm.processInfoMap[1] = &util.ProcessInfo{
		ID:      1,
		User:    "user-1",
		Host:    "localhost",
		DB:      "information_schema",
		Command: byte(1),
		State:   1,
		StmtCtx: tk.Se.GetSessionVars().StmtCtx,
	}
	sm.processInfoMap[2] = &util.ProcessInfo{
		ID:            2,
		User:          "user-2",
		Host:          "localhost",
		Command:       byte(2),
		State:         2,
		Info:          strings.Repeat("x", 101),
		StmtCtx:       tk.Se.GetSessionVars().StmtCtx,
		CurTxnStartTS: 410090409861578752,
	}
	tk.Se.SetSessionManager(sm)
	tk.Se.GetSessionVars().TimeZone = time.UTC
	tk.MustQuery("select * from information_schema.PROCESSLIST order by ID;").Check(
		testkit.Rows(
			fmt.Sprintf("1 user-1 localhost information_schema Quit 9223372036 1 %s 0 ", "<nil>"),
			fmt.Sprintf("2 user-2 localhost <nil> Init DB 9223372036 2 %s 0 07-29 03:26:05.158(410090409861578752)", strings.Repeat("x", 101)),
		))
	tk.MustQuery("SHOW PROCESSLIST;").Sort().Check(
		testkit.Rows(
			fmt.Sprintf("1 user-1 localhost information_schema Quit 9223372036 1 %s", "<nil>"),
			fmt.Sprintf("2 user-2 localhost <nil> Init DB 9223372036 2 %s", strings.Repeat("x", 100)),
		))
	tk.MustQuery("SHOW FULL PROCESSLIST;").Sort().Check(
		testkit.Rows(
			fmt.Sprintf("1 user-1 localhost information_schema Quit 9223372036 1 %s", "<nil>"),
			fmt.Sprintf("2 user-2 localhost <nil> Init DB 9223372036 2 %s", strings.Repeat("x", 101)),
		))
	tk.MustQuery("select * from information_schema.PROCESSLIST where db is null;").Check(
		testkit.Rows(
			fmt.Sprintf("2 user-2 localhost <nil> Init DB 9223372036 2 %s 0 07-29 03:26:05.158(410090409861578752)", strings.Repeat("x", 101)),
		))
	tk.MustQuery("select * from information_schema.PROCESSLIST where Info is null;").Check(
		testkit.Rows(
			fmt.Sprintf("1 user-1 localhost information_schema Quit 9223372036 1 %s 0 ", "<nil>"),
		))
}

func prepareSlowLogfile(c *C, slowLogFileName string) {
	f, err := os.OpenFile(slowLogFileName, os.O_CREATE|os.O_WRONLY, 0644)
	c.Assert(err, IsNil)
	_, err = f.Write([]byte(`# Time: 2019-02-12T19:33:56.571953+08:00
# Txn_start_ts: 406315658548871171
# User: root@127.0.0.1
# Conn_ID: 6
# Query_time: 4.895492
# Parse_time: 0.4
# Compile_time: 0.2
# LockKeys_time: 1.71 Request_count: 1 Prewrite_time: 0.19 Wait_prewrite_binlog_time: 0.21 Commit_time: 0.01 Commit_backoff_time: 0.18 Backoff_types: [txnLock] Resolve_lock_time: 0.03 Write_keys: 15 Write_size: 480 Prewrite_region: 1 Txn_retry: 8
# Process_time: 0.161 Request_count: 1 Total_keys: 100001 Process_keys: 100000
# Wait_time: 0.101
# Backoff_time: 0.092
# DB: test
# Is_internal: false
# Digest: 42a1c8aae6f133e934d4bf0147491709a8812ea05ff8819ec522780fe657b772
# Stats: t1:1,t2:2
# Cop_proc_avg: 0.1 Cop_proc_p90: 0.2 Cop_proc_max: 0.03 Cop_proc_addr: 127.0.0.1:20160
# Cop_wait_avg: 0.05 Cop_wait_p90: 0.6 Cop_wait_max: 0.8 Cop_wait_addr: 0.0.0.0:20160
# Mem_max: 70724
# Succ: true
# Plan: abcd
# Plan_digest: 60e9378c746d9a2be1c791047e008967cf252eb6de9167ad3aa6098fa2d523f4
# Prev_stmt: update t set i = 2;
select * from t_slim;`))
	c.Assert(f.Close(), IsNil)
	c.Assert(err, IsNil)
}

func (s *testTableSuite) TestTableRowIDShardingInfo(c *C) {
	tk := testkit.NewTestKit(c, s.store)
	tk.MustExec("DROP DATABASE IF EXISTS `sharding_info_test_db`")
	tk.MustExec("CREATE DATABASE `sharding_info_test_db`")

	assertShardingInfo := func(tableName string, expectInfo interface{}) {
		querySQL := fmt.Sprintf("select tidb_row_id_sharding_info from information_schema.tables where table_schema = 'sharding_info_test_db' and table_name = '%s'", tableName)
		info := tk.MustQuery(querySQL).Rows()[0][0]
		if expectInfo == nil {
			c.Assert(info, Equals, "<nil>")
		} else {
			c.Assert(info, Equals, expectInfo)
		}
	}
	tk.MustExec("CREATE TABLE `sharding_info_test_db`.`t1` (a int)")
	assertShardingInfo("t1", "NOT_SHARDED")

	tk.MustExec("CREATE TABLE `sharding_info_test_db`.`t2` (a int key)")
	assertShardingInfo("t2", "NOT_SHARDED(PK_IS_HANDLE)")

	tk.MustExec("CREATE TABLE `sharding_info_test_db`.`t3` (a int) SHARD_ROW_ID_BITS=4")
	assertShardingInfo("t3", "SHARD_BITS=4")

	tk.MustExec("CREATE VIEW `sharding_info_test_db`.`tv` AS select 1")
	assertShardingInfo("tv", nil)

	testFunc := func(dbName string, expectInfo interface{}) {
		dbInfo := model.DBInfo{Name: model.NewCIStr(dbName)}
		tableInfo := model.TableInfo{}

		info := infoschema.GetShardingInfo(&dbInfo, &tableInfo)
		c.Assert(info, Equals, expectInfo)
	}

	testFunc("information_schema", nil)
	testFunc("mysql", nil)
	testFunc("performance_schema", nil)
	testFunc("uucc", "NOT_SHARDED")

	testutil.ConfigTestUtils.SetupAutoRandomTestConfig()
	defer testutil.ConfigTestUtils.RestoreAutoRandomTestConfig()

	tk.MustExec("CREATE TABLE `sharding_info_test_db`.`t4` (a int key auto_random)")
	assertShardingInfo("t4", "PK_AUTO_RANDOM_BITS=5")

	tk.MustExec("CREATE TABLE `sharding_info_test_db`.`t5` (a int key auto_random(1))")
	assertShardingInfo("t5", "PK_AUTO_RANDOM_BITS=1")

	tk.MustExec("DROP DATABASE `sharding_info_test_db`")
}

func (s *testTableSuite) TestSlowQuery(c *C) {
	tk := testkit.NewTestKit(c, s.store)
	// Prepare slow log file.
	slowLogFileName := "tidb_slow.log"
	prepareSlowLogfile(c, slowLogFileName)
	defer os.Remove(slowLogFileName)

	tk.MustExec(fmt.Sprintf("set @@tidb_slow_query_file='%v'", slowLogFileName))
	tk.MustExec("set time_zone = '+08:00';")
	re := tk.MustQuery("select * from information_schema.slow_query")
	re.Check(testutil.RowsWithSep("|",
		"2019-02-12 19:33:56.571953|406315658548871171|root|127.0.0.1|6|4.895492|0.4|0.2|0.19|0.21|0.01|0|0.18|[txnLock]|0.03|0|15|480|1|8|0.161|0.101|0.092|1.71|1|100001|100000|test||0|42a1c8aae6f133e934d4bf0147491709a8812ea05ff8819ec522780fe657b772|t1:1,t2:2|0.1|0.2|0.03|127.0.0.1:20160|0.05|0.6|0.8|0.0.0.0:20160|70724|1|abcd|60e9378c746d9a2be1c791047e008967cf252eb6de9167ad3aa6098fa2d523f4|update t set i = 2;|select * from t_slim;"))
	tk.MustExec("set time_zone = '+00:00';")
	re = tk.MustQuery("select * from information_schema.slow_query")
	re.Check(testutil.RowsWithSep("|", "2019-02-12 11:33:56.571953|406315658548871171|root|127.0.0.1|6|4.895492|0.4|0.2|0.19|0.21|0.01|0|0.18|[txnLock]|0.03|0|15|480|1|8|0.161|0.101|0.092|1.71|1|100001|100000|test||0|42a1c8aae6f133e934d4bf0147491709a8812ea05ff8819ec522780fe657b772|t1:1,t2:2|0.1|0.2|0.03|127.0.0.1:20160|0.05|0.6|0.8|0.0.0.0:20160|70724|1|abcd|60e9378c746d9a2be1c791047e008967cf252eb6de9167ad3aa6098fa2d523f4|update t set i = 2;|select * from t_slim;"))

	// Test for long query.
	f, err := os.OpenFile(slowLogFileName, os.O_CREATE|os.O_WRONLY, 0644)
	c.Assert(err, IsNil)
	defer f.Close()
	_, err = f.Write([]byte(`
# Time: 2019-02-13T19:33:56.571953+08:00
`))
	c.Assert(err, IsNil)
	sql := "select * from "
	for len(sql) < 5000 {
		sql += "abcdefghijklmnopqrstuvwxyz_1234567890_qwertyuiopasdfghjklzxcvbnm"
	}
	sql += ";"
	_, err = f.Write([]byte(sql))
	c.Assert(err, IsNil)
	c.Assert(f.Close(), IsNil)
	re = tk.MustQuery("select query from information_schema.slow_query order by time desc limit 1")
	rows := re.Rows()
	c.Assert(rows[0][0], Equals, sql)
}

<<<<<<< HEAD
func (s *testTableSuite) TestForServersInfo(c *C) {
	tk := testkit.NewTestKit(c, s.store)
	result := tk.MustQuery("select * from information_schema.TIDB_SERVERS_INFO")
	c.Assert(len(result.Rows()), Equals, 1)

	serversInfo, err := infosync.GetAllServerInfo(context.Background())
	c.Assert(err, IsNil)
	c.Assert(len(serversInfo), Equals, 1)

	for _, info := range serversInfo {
		c.Assert(result.Rows()[0][0], Equals, info.ID)
		c.Assert(result.Rows()[0][1], Equals, info.IP)
		c.Assert(result.Rows()[0][2], Equals, strconv.FormatInt(int64(info.Port), 10))
		c.Assert(result.Rows()[0][3], Equals, strconv.FormatInt(int64(info.StatusPort), 10))
		c.Assert(result.Rows()[0][4], Equals, info.Lease)
		c.Assert(result.Rows()[0][5], Equals, info.Version)
		c.Assert(result.Rows()[0][6], Equals, info.GitHash)
	}
}

=======
>>>>>>> 86a148bd
func (s *testTableSuite) TestColumnStatistics(c *C) {
	tk := testkit.NewTestKit(c, s.store)
	tk.MustQuery("select * from information_schema.column_statistics").Check(testkit.Rows())
}

func (s *testTableSuite) TestReloadDropDatabase(c *C) {
	tk := testkit.NewTestKit(c, s.store)
	tk.MustExec("create database test_dbs")
	tk.MustExec("use test_dbs")
	tk.MustExec("create table t1 (a int)")
	tk.MustExec("create table t2 (a int)")
	tk.MustExec("create table t3 (a int)")
	is := domain.GetDomain(tk.Se).InfoSchema()
	t2, err := is.TableByName(model.NewCIStr("test_dbs"), model.NewCIStr("t2"))
	c.Assert(err, IsNil)
	tk.MustExec("drop database test_dbs")
	is = domain.GetDomain(tk.Se).InfoSchema()
	_, err = is.TableByName(model.NewCIStr("test_dbs"), model.NewCIStr("t2"))
	c.Assert(terror.ErrorEqual(infoschema.ErrTableNotExists, err), IsTrue)
	_, ok := is.TableByID(t2.Meta().ID)
	c.Assert(ok, IsFalse)
}

func (s *testTableSuite) TestForTableTiFlashReplica(c *C) {
	tk := testkit.NewTestKit(c, s.store)
	statistics.ClearHistoryJobs()
	tk.MustExec("use test")
	tk.MustExec("drop table if exists t")
	tk.MustExec("create table t (a int, b int, index idx(a))")
	tk.MustExec("alter table t set tiflash replica 2 location labels 'a','b';")
	tk.MustQuery("select TABLE_SCHEMA,TABLE_NAME,REPLICA_COUNT,LOCATION_LABELS,AVAILABLE, PROGRESS from information_schema.tiflash_replica").Check(testkit.Rows("test t 2 a,b 0 0"))
	tbl, err := domain.GetDomain(tk.Se).InfoSchema().TableByName(model.NewCIStr("test"), model.NewCIStr("t"))
	c.Assert(err, IsNil)
	tbl.Meta().TiFlashReplica.Available = true
	tk.MustQuery("select TABLE_SCHEMA,TABLE_NAME,REPLICA_COUNT,LOCATION_LABELS,AVAILABLE, PROGRESS from information_schema.tiflash_replica").Check(testkit.Rows("test t 2 a,b 1 1"))
}

func (s *testClusterTableSuite) TestForClusterServerInfo(c *C) {
	tk := testkit.NewTestKit(c, s.store)
	instances := []string{
		strings.Join([]string{"tidb", s.listenAddr, s.listenAddr, "mock-version,mock-githash"}, ","),
		strings.Join([]string{"pd", s.listenAddr, s.listenAddr, "mock-version,mock-githash"}, ","),
		strings.Join([]string{"tikv", s.listenAddr, s.listenAddr, "mock-version,mock-githash"}, ","),
	}

	fpExpr := `return("` + strings.Join(instances, ";") + `")`
	fpName := "github.com/pingcap/tidb/infoschema/mockClusterInfo"
	c.Assert(failpoint.Enable(fpName, fpExpr), IsNil)
	defer func() { c.Assert(failpoint.Disable(fpName), IsNil) }()

	cases := []struct {
		sql      string
		types    set.StringSet
		addrs    set.StringSet
		names    set.StringSet
		skipOnOS string
	}{
		{
			sql:   "select * from information_schema.CLUSTER_LOAD;",
			types: set.NewStringSet("tidb", "tikv", "pd"),
			addrs: set.NewStringSet(s.listenAddr),
			names: set.NewStringSet("cpu", "memory", "net"),
		},
		{
			sql:   "select * from information_schema.CLUSTER_HARDWARE;",
			types: set.NewStringSet("tidb", "tikv", "pd"),
			addrs: set.NewStringSet(s.listenAddr),
			names: set.NewStringSet("cpu", "memory", "net", "disk"),
		},
		{
			sql:   "select * from information_schema.CLUSTER_SYSTEMINFO;",
			types: set.NewStringSet("tidb", "tikv", "pd"),
			addrs: set.NewStringSet(s.listenAddr),
			names: set.NewStringSet("system"),
			// This test get empty result and fails on the windows platform.
			// Because the underlying implementation use `sysctl` command to get the result
			// and there is no such command on windows.
			// https://github.com/pingcap/sysutil/blob/2bfa6dc40bcd4c103bf684fba528ae4279c7ec9f/system_info.go#L50
			skipOnOS: "windows",
		},
	}

	for _, cas := range cases {
		if cas.skipOnOS == runtime.GOOS {
			continue
		}

		result := tk.MustQuery(cas.sql)
		rows := result.Rows()
		c.Assert(len(rows), Greater, 0)

		gotTypes := set.StringSet{}
		gotAddrs := set.StringSet{}
		gotNames := set.StringSet{}

		for _, row := range rows {
			gotTypes.Insert(row[0].(string))
			gotAddrs.Insert(row[1].(string))
			gotNames.Insert(row[2].(string))
		}

		c.Assert(gotTypes, DeepEquals, cas.types, Commentf("sql: %s", cas.sql))
		c.Assert(gotAddrs, DeepEquals, cas.addrs, Commentf("sql: %s", cas.sql))
		c.Assert(gotNames, DeepEquals, cas.names, Commentf("sql: %s", cas.sql))
	}
}

func (s *testTableSuite) TestSystemSchemaID(c *C) {
	uniqueIDMap := make(map[int64]string)
	s.checkSystemSchemaTableID(c, "information_schema", autoid.InformationSchemaDBID, 1, 10000, uniqueIDMap)
	s.checkSystemSchemaTableID(c, "performance_schema", autoid.PerformanceSchemaDBID, 10000, 20000, uniqueIDMap)
	s.checkSystemSchemaTableID(c, "metrics_schema", autoid.MetricSchemaDBID, 20000, 30000, uniqueIDMap)
}

func (s *testTableSuite) checkSystemSchemaTableID(c *C, dbName string, dbID, start, end int64, uniqueIDMap map[int64]string) {
	is := s.dom.InfoSchema()
	c.Assert(is, NotNil)
	db, ok := is.SchemaByName(model.NewCIStr(dbName))
	c.Assert(ok, IsTrue)
	c.Assert(db.ID, Equals, dbID)
	// Test for information_schema table id.
	tables := is.SchemaTables(model.NewCIStr(dbName))
	c.Assert(len(tables), Greater, 0)
	for _, tbl := range tables {
		tid := tbl.Meta().ID
		comment := Commentf("table name is %v", tbl.Meta().Name)
		c.Assert(tid&autoid.SystemSchemaIDFlag, Greater, int64(0), comment)
		c.Assert(tid&^autoid.SystemSchemaIDFlag, Greater, start, comment)
		c.Assert(tid&^autoid.SystemSchemaIDFlag, Less, end, comment)
		name, ok := uniqueIDMap[tid]
		c.Assert(ok, IsFalse, Commentf("schema id of %v is duplicate with %v, both is %v", name, tbl.Meta().Name, tid))
		uniqueIDMap[tid] = tbl.Meta().Name.O
	}
}

func (s *testClusterTableSuite) TestSelectClusterTable(c *C) {
	tk := testkit.NewTestKit(c, s.store)
	slowLogFileName := "tidb-slow.log"
	prepareSlowLogfile(c, slowLogFileName)
	defer os.Remove(slowLogFileName)
	for i := 0; i < 2; i++ {
		tk.MustExec("use information_schema")
		tk.MustExec(fmt.Sprintf("set @@tidb_enable_streaming=%d", i))
		tk.MustExec("set @@global.tidb_enable_stmt_summary=1")
		tk.MustQuery("select count(*) from `CLUSTER_SLOW_QUERY`").Check(testkit.Rows("1"))
		tk.MustQuery("select count(*) from `CLUSTER_PROCESSLIST`").Check(testkit.Rows("1"))
		tk.MustQuery("select * from `CLUSTER_PROCESSLIST`").Check(testkit.Rows(":10080 1 root 127.0.0.1 <nil> Query 9223372036 0 <nil> 0 "))
		tk.MustQuery("select query_time, conn_id from `CLUSTER_SLOW_QUERY` order by time limit 1").Check(testkit.Rows("4.895492 6"))
		tk.MustQuery("select count(*) from `CLUSTER_SLOW_QUERY` group by digest").Check(testkit.Rows("1"))
		tk.MustQuery("select digest, count(*) from `CLUSTER_SLOW_QUERY` group by digest").Check(testkit.Rows("42a1c8aae6f133e934d4bf0147491709a8812ea05ff8819ec522780fe657b772 1"))
		tk.MustQuery("select count(*) from `CLUSTER_SLOW_QUERY` where time > now() group by digest").Check(testkit.Rows())
		tk.MustExec("use performance_schema")
		re := tk.MustQuery("select * from `CLUSTER_events_statements_summary_by_digest`")
		c.Assert(re, NotNil)
		c.Assert(len(re.Rows()) > 0, IsTrue)
		// Test for TiDB issue 14915.
		re = tk.MustQuery("select sum(exec_count*avg_mem) from cluster_events_statements_summary_by_digest_history group by schema_name,digest,digest_text;")
		c.Assert(re, NotNil)
		c.Assert(len(re.Rows()) > 0, IsTrue)
		tk.MustQuery("select * from `CLUSTER_events_statements_summary_by_digest_history`")
		c.Assert(re, NotNil)
		c.Assert(len(re.Rows()) > 0, IsTrue)
		tk.MustExec("set @@global.tidb_enable_stmt_summary=0")
		re = tk.MustQuery("select * from `CLUSTER_events_statements_summary_by_digest`")
		c.Assert(re, NotNil)
		c.Assert(len(re.Rows()) == 0, IsTrue)
		tk.MustQuery("select * from `CLUSTER_events_statements_summary_by_digest_history`")
		c.Assert(re, NotNil)
		c.Assert(len(re.Rows()) == 0, IsTrue)
	}
}

func (s *testClusterTableSuite) TestSelectClusterTablePrivelege(c *C) {
	tk := testkit.NewTestKit(c, s.store)
	slowLogFileName := "tidb-slow.log"
	f, err := os.OpenFile(slowLogFileName, os.O_CREATE|os.O_WRONLY, 0644)
	c.Assert(err, IsNil)
	_, err = f.Write([]byte(
		`# Time: 2019-02-12T19:33:57.571953+08:00
# User: user2@127.0.0.1
select * from t2;
# Time: 2019-02-12T19:33:56.571953+08:00
# User: user1@127.0.0.1
select * from t1;
# Time: 2019-02-12T19:33:58.571953+08:00
# User: user2@127.0.0.1
select * from t3;
# Time: 2019-02-12T19:33:59.571953+08:00
select * from t3;
`))
	c.Assert(f.Close(), IsNil)
	c.Assert(err, IsNil)
	defer os.Remove(slowLogFileName)
	tk.MustExec("use information_schema")
	tk.MustQuery("select count(*) from `CLUSTER_SLOW_QUERY`").Check(testkit.Rows("4"))
	tk.MustQuery("select count(*) from `SLOW_QUERY`").Check(testkit.Rows("4"))
	tk.MustQuery("select count(*) from `CLUSTER_PROCESSLIST`").Check(testkit.Rows("1"))
	tk.MustQuery("select * from `CLUSTER_PROCESSLIST`").Check(testkit.Rows(":10080 1 root 127.0.0.1 <nil> Query 9223372036 0 <nil> 0 "))
	tk.MustExec("create user user1")
	tk.MustExec("create user user2")
	user1 := testkit.NewTestKit(c, s.store)
	user1.MustExec("use information_schema")
	c.Assert(user1.Se.Auth(&auth.UserIdentity{
		Username: "user1",
		Hostname: "127.0.0.1",
	}, nil, nil), IsTrue)
	user1.MustQuery("select count(*) from `CLUSTER_SLOW_QUERY`").Check(testkit.Rows("1"))
	user1.MustQuery("select count(*) from `SLOW_QUERY`").Check(testkit.Rows("1"))
	user1.MustQuery("select user,query from `CLUSTER_SLOW_QUERY`").Check(testkit.Rows("user1 select * from t1;"))

	user2 := testkit.NewTestKit(c, s.store)
	user2.MustExec("use information_schema")
	c.Assert(user2.Se.Auth(&auth.UserIdentity{
		Username: "user2",
		Hostname: "127.0.0.1",
	}, nil, nil), IsTrue)
	user2.MustQuery("select count(*) from `CLUSTER_SLOW_QUERY`").Check(testkit.Rows("2"))
	user2.MustQuery("select user,query from `CLUSTER_SLOW_QUERY` order by query").Check(testkit.Rows("user2 select * from t2;", "user2 select * from t3;"))
}

func (s *testTableSuite) TestSelectHiddenColumn(c *C) {
	tk := testkit.NewTestKit(c, s.store)
	tk.MustExec("DROP DATABASE IF EXISTS `test_hidden`;")
	tk.MustExec("CREATE DATABASE `test_hidden`;")
	tk.MustExec("USE test_hidden;")
	tk.MustExec("CREATE TABLE hidden (a int , b int, c int);")
	tk.MustQuery("select count(*) from INFORMATION_SCHEMA.COLUMNS where table_name = 'hidden'").Check(testkit.Rows("3"))
	tb, err := s.dom.InfoSchema().TableByName(model.NewCIStr("test_hidden"), model.NewCIStr("hidden"))
	c.Assert(err, IsNil)
	colInfo := tb.Meta().Columns
	// Set column b to hidden
	colInfo[1].Hidden = true
	tk.MustQuery("select count(*) from INFORMATION_SCHEMA.COLUMNS where table_name = 'hidden'").Check(testkit.Rows("2"))
	tk.MustQuery("select count(*) from INFORMATION_SCHEMA.COLUMNS where table_name = 'hidden' and column_name = 'b'").Check(testkit.Rows("0"))
	// Set column b to visible
	colInfo[1].Hidden = false
	tk.MustQuery("select count(*) from INFORMATION_SCHEMA.COLUMNS where table_name = 'hidden' and column_name = 'b'").Check(testkit.Rows("1"))
	// Set a, b ,c to hidden
	colInfo[0].Hidden = true
	colInfo[1].Hidden = true
	colInfo[2].Hidden = true
	tk.MustQuery("select count(*) from INFORMATION_SCHEMA.COLUMNS where table_name = 'hidden'").Check(testkit.Rows("0"))
}<|MERGE_RESOLUTION|>--- conflicted
+++ resolved
@@ -624,29 +624,6 @@
 	c.Assert(rows[0][0], Equals, sql)
 }
 
-<<<<<<< HEAD
-func (s *testTableSuite) TestForServersInfo(c *C) {
-	tk := testkit.NewTestKit(c, s.store)
-	result := tk.MustQuery("select * from information_schema.TIDB_SERVERS_INFO")
-	c.Assert(len(result.Rows()), Equals, 1)
-
-	serversInfo, err := infosync.GetAllServerInfo(context.Background())
-	c.Assert(err, IsNil)
-	c.Assert(len(serversInfo), Equals, 1)
-
-	for _, info := range serversInfo {
-		c.Assert(result.Rows()[0][0], Equals, info.ID)
-		c.Assert(result.Rows()[0][1], Equals, info.IP)
-		c.Assert(result.Rows()[0][2], Equals, strconv.FormatInt(int64(info.Port), 10))
-		c.Assert(result.Rows()[0][3], Equals, strconv.FormatInt(int64(info.StatusPort), 10))
-		c.Assert(result.Rows()[0][4], Equals, info.Lease)
-		c.Assert(result.Rows()[0][5], Equals, info.Version)
-		c.Assert(result.Rows()[0][6], Equals, info.GitHash)
-	}
-}
-
-=======
->>>>>>> 86a148bd
 func (s *testTableSuite) TestColumnStatistics(c *C) {
 	tk := testkit.NewTestKit(c, s.store)
 	tk.MustQuery("select * from information_schema.column_statistics").Check(testkit.Rows())
