// Copyright 2018 PingCAP, Inc.
//
// Licensed under the Apache License, Version 2.0 (the "License");
// you may not use this file except in compliance with the License.
// You may obtain a copy of the License at
//
//     http://www.apache.org/licenses/LICENSE-2.0
//
// Unless required by applicable law or agreed to in writing, software
// distributed under the License is distributed on an "AS IS" BASIS,
// See the License for the specific language governing permissions and
// limitations under the License.

package infoschema_test

import (
	"crypto/tls"
	"fmt"
	"math"
	"net"
	"net/http/httptest"
	"os"
	"runtime"
	"strings"
	"time"

	"github.com/gorilla/mux"
	. "github.com/pingcap/check"
	"github.com/pingcap/failpoint"
	"github.com/pingcap/fn"
	"github.com/pingcap/parser/auth"
	"github.com/pingcap/parser/model"
	"github.com/pingcap/parser/mysql"
	"github.com/pingcap/parser/terror"
	"github.com/pingcap/tidb/config"
	"github.com/pingcap/tidb/ddl/placement"
	"github.com/pingcap/tidb/domain"
	"github.com/pingcap/tidb/errno"
	"github.com/pingcap/tidb/infoschema"
	"github.com/pingcap/tidb/kv"
	"github.com/pingcap/tidb/meta/autoid"
	plannercore "github.com/pingcap/tidb/planner/core"
	"github.com/pingcap/tidb/server"
	"github.com/pingcap/tidb/session"
	"github.com/pingcap/tidb/store/helper"
	"github.com/pingcap/tidb/store/mockstore"
	"github.com/pingcap/tidb/util"
	"github.com/pingcap/tidb/util/kvcache"
	"github.com/pingcap/tidb/util/pdapi"
	"github.com/pingcap/tidb/util/set"
	"github.com/pingcap/tidb/util/testkit"
	"github.com/pingcap/tidb/util/testleak"
	"github.com/pingcap/tidb/util/testutil"
	"google.golang.org/grpc"
)

var _ = Suite(&testTableSuite{&testTableSuiteBase{}})
var _ = SerialSuites(&testClusterTableSuite{testTableSuiteBase: &testTableSuiteBase{}})

type testTableSuite struct {
	*testTableSuiteBase
}

type testTableSuiteBase struct {
	store kv.Storage
	dom   *domain.Domain
}

func (s *testTableSuiteBase) SetUpSuite(c *C) {
	testleak.BeforeTest()

	var err error
	s.store, err = mockstore.NewMockStore()
	c.Assert(err, IsNil)
	session.DisableStats4Test()
	s.dom, err = session.BootstrapSession(s.store)
	c.Assert(err, IsNil)
}

func (s *testTableSuiteBase) TearDownSuite(c *C) {
	s.dom.Close()
	s.store.Close()
	testleak.AfterTest(c)()
}

func (s *testTableSuiteBase) newTestKitWithRoot(c *C) *testkit.TestKit {
	tk := testkit.NewTestKitWithInit(c, s.store)
	c.Assert(tk.Se.Auth(&auth.UserIdentity{Username: "root", Hostname: "%"}, nil, nil), IsTrue)
	return tk
}

func (s *testTableSuiteBase) newTestKitWithPlanCache(c *C) *testkit.TestKit {
	tk := testkit.NewTestKit(c, s.store)
	var err error
	tk.Se, err = session.CreateSession4TestWithOpt(s.store, &session.Opt{
		PreparedPlanCache: kvcache.NewSimpleLRUCache(100, 0.1, math.MaxUint64),
	})
	c.Assert(err, IsNil)
	tk.GetConnectionID()
	c.Assert(tk.Se.Auth(&auth.UserIdentity{Username: "root", Hostname: "%"}, nil, nil), IsTrue)
	return tk
}

type testClusterTableSuite struct {
	*testTableSuiteBase
	rpcserver  *grpc.Server
	httpServer *httptest.Server
	mockAddr   string
	listenAddr string
	startTime  time.Time
}

func (s *testClusterTableSuite) SetUpSuite(c *C) {
	s.testTableSuiteBase.SetUpSuite(c)
	s.rpcserver, s.listenAddr = s.setUpRPCService(c, "127.0.0.1:0")
	s.httpServer, s.mockAddr = s.setUpMockPDHTTPServer()
	s.startTime = time.Now()
}

func (s *testClusterTableSuite) setUpRPCService(c *C, addr string) (*grpc.Server, string) {
	lis, err := net.Listen("tcp", addr)
	c.Assert(err, IsNil)
	// Fix issue 9836
	sm := &mockSessionManager{make(map[uint64]*util.ProcessInfo, 1)}
	sm.processInfoMap[1] = &util.ProcessInfo{
		ID:      1,
		User:    "root",
		Host:    "127.0.0.1",
		Command: mysql.ComQuery,
	}
	srv := server.NewRPCServer(config.GetGlobalConfig(), s.dom, sm)
	port := lis.Addr().(*net.TCPAddr).Port
	addr = fmt.Sprintf("127.0.0.1:%d", port)
	go func() {
		err = srv.Serve(lis)
		c.Assert(err, IsNil)
	}()
	config.UpdateGlobal(func(conf *config.Config) {
		conf.Status.StatusPort = uint(port)
	})
	return srv, addr
}

func (s *testClusterTableSuite) setUpMockPDHTTPServer() (*httptest.Server, string) {
	// mock PD http server
	router := mux.NewRouter()
	server := httptest.NewServer(router)
	// mock store stats stat
	mockAddr := strings.TrimPrefix(server.URL, "http://")
	router.Handle(pdapi.Stores, fn.Wrap(func() (*helper.StoresStat, error) {
		return &helper.StoresStat{
			Count: 1,
			Stores: []helper.StoreStat{
				{
					Store: helper.StoreBaseStat{
						ID:             1,
						Address:        "127.0.0.1:20160",
						State:          0,
						StateName:      "Up",
						Version:        "4.0.0-alpha",
						StatusAddress:  mockAddr,
						GitHash:        "mock-tikv-githash",
						StartTimestamp: s.startTime.Unix(),
					},
				},
			},
		}, nil
	}))
	// mock PD API
	router.Handle(pdapi.ClusterVersion, fn.Wrap(func() (string, error) { return "4.0.0-alpha", nil }))
	router.Handle(pdapi.Status, fn.Wrap(func() (interface{}, error) {
		return struct {
			GitHash        string `json:"git_hash"`
			StartTimestamp int64  `json:"start_timestamp"`
		}{
			GitHash:        "mock-pd-githash",
			StartTimestamp: s.startTime.Unix(),
		}, nil
	}))
	var mockConfig = func() (map[string]interface{}, error) {
		configuration := map[string]interface{}{
			"key1": "value1",
			"key2": map[string]string{
				"nest1": "n-value1",
				"nest2": "n-value2",
			},
			"key3": map[string]interface{}{
				"nest1": "n-value1",
				"nest2": "n-value2",
				"key4": map[string]string{
					"nest3": "n-value4",
					"nest4": "n-value5",
				},
			},
		}
		return configuration, nil
	}
	// pd config
	router.Handle(pdapi.Config, fn.Wrap(mockConfig))
	// TiDB/TiKV config
	router.Handle("/config", fn.Wrap(mockConfig))
	return server, mockAddr
}

func (s *testClusterTableSuite) TearDownSuite(c *C) {
	if s.rpcserver != nil {
		s.rpcserver.Stop()
		s.rpcserver = nil
	}
	if s.httpServer != nil {
		s.httpServer.Close()
	}
	s.testTableSuiteBase.TearDownSuite(c)
}

func (s *testTableSuite) TestInfoschemaFieldValue(c *C) {
	tk := testkit.NewTestKit(c, s.store)
	tk.MustExec("use test")
	tk.MustExec("drop table if exists numschema, timeschema")
	tk.MustExec("create table numschema(i int(2), f float(4,2), d decimal(4,3))")
	tk.MustExec("create table timeschema(d date, dt datetime(3), ts timestamp(3), t time(4), y year(4))")
	tk.MustExec("create table strschema(c char(3), c2 varchar(3), b blob(3), t text(3))")
	tk.MustExec("create table floatschema(a float, b double(7, 3))")

	tk.MustQuery("select CHARACTER_MAXIMUM_LENGTH,CHARACTER_OCTET_LENGTH,NUMERIC_PRECISION,NUMERIC_SCALE,DATETIME_PRECISION from information_schema.COLUMNS where table_name='numschema'").
		Check(testkit.Rows("<nil> <nil> 2 0 <nil>", "<nil> <nil> 4 2 <nil>", "<nil> <nil> 4 3 <nil>")) // FIXME: for mysql first one will be "<nil> <nil> 10 0 <nil>"
	tk.MustQuery("select CHARACTER_MAXIMUM_LENGTH,CHARACTER_OCTET_LENGTH,NUMERIC_PRECISION,NUMERIC_SCALE,DATETIME_PRECISION from information_schema.COLUMNS where table_name='timeschema'").
		Check(testkit.Rows("<nil> <nil> <nil> <nil> <nil>", "<nil> <nil> <nil> <nil> 3", "<nil> <nil> <nil> <nil> 3", "<nil> <nil> <nil> <nil> 4", "<nil> <nil> <nil> <nil> <nil>"))
	tk.MustQuery("select CHARACTER_MAXIMUM_LENGTH,CHARACTER_OCTET_LENGTH,NUMERIC_PRECISION,NUMERIC_SCALE,DATETIME_PRECISION from information_schema.COLUMNS where table_name='strschema'").
		Check(testkit.Rows("3 3 <nil> <nil> <nil>", "3 3 <nil> <nil> <nil>", "255 255 <nil> <nil> <nil>", "255 255 <nil> <nil> <nil>"))
	tk.MustQuery("select NUMERIC_SCALE from information_schema.COLUMNS where table_name='floatschema'").
		Check(testkit.Rows("<nil>", "3"))

	// Test for auto increment ID.
	tk.MustExec("drop table if exists t")
	tk.MustExec("create table t (c int auto_increment primary key, d int)")
	tk.MustQuery("select auto_increment from information_schema.tables where table_name='t'").Check(
		testkit.Rows("1"))
	tk.MustExec("insert into t(c, d) values(1, 1)")
	tk.MustQuery("select auto_increment from information_schema.tables where table_name='t'").Check(
		testkit.Rows("2"))

	tk.MustQuery("show create table t").Check(
		testkit.Rows("" +
			"t CREATE TABLE `t` (\n" +
			"  `c` int(11) NOT NULL AUTO_INCREMENT,\n" +
			"  `d` int(11) DEFAULT NULL,\n" +
			"  PRIMARY KEY (`c`) /*T![clustered_index] CLUSTERED */\n" +
			") ENGINE=InnoDB DEFAULT CHARSET=utf8mb4 COLLATE=utf8mb4_bin AUTO_INCREMENT=30002"))

	// Test auto_increment for table without auto_increment column
	tk.MustExec("drop table if exists t")
	tk.MustExec("create table t (d int)")
	tk.MustQuery("select auto_increment from information_schema.tables where table_name='t'").Check(
		testkit.Rows("<nil>"))

	tk.MustExec("create user xxx")

	// Test for length of enum and set
	tk.MustExec("drop table if exists t")
	tk.MustExec("create table t ( s set('a','bc','def','ghij') default NULL, e1 enum('a', 'ab', 'cdef'), s2 SET('1','2','3','4','1585','ONE','TWO','Y','N','THREE'))")
	tk.MustQuery("select column_name, character_maximum_length from information_schema.columns where table_schema=Database() and table_name = 't' and column_name = 's'").Check(
		testkit.Rows("s 13"))
	tk.MustQuery("select column_name, character_maximum_length from information_schema.columns where table_schema=Database() and table_name = 't' and column_name = 's2'").Check(
		testkit.Rows("s2 30"))
	tk.MustQuery("select column_name, character_maximum_length from information_schema.columns where table_schema=Database() and table_name = 't' and column_name = 'e1'").Check(
		testkit.Rows("e1 4"))

	tk1 := testkit.NewTestKit(c, s.store)
	tk1.MustExec("use test")
	c.Assert(tk1.Se.Auth(&auth.UserIdentity{
		Username: "xxx",
		Hostname: "127.0.0.1",
	}, nil, nil), IsTrue)

	tk1.MustQuery("select distinct(table_schema) from information_schema.tables").Check(testkit.Rows("INFORMATION_SCHEMA"))

	// Fix issue 9836
	sm := &mockSessionManager{make(map[uint64]*util.ProcessInfo, 1)}
	sm.processInfoMap[1] = &util.ProcessInfo{
		ID:      1,
		User:    "root",
		Host:    "127.0.0.1",
		Command: mysql.ComQuery,
		StmtCtx: tk.Se.GetSessionVars().StmtCtx,
	}
	tk.Se.SetSessionManager(sm)
	tk.MustQuery("SELECT user,host,command FROM information_schema.processlist;").Check(testkit.Rows("root 127.0.0.1 Query"))

	// Test for all system tables `TABLE_TYPE` is `SYSTEM VIEW`.
	rows1 := tk.MustQuery("select count(*) from information_schema.tables where table_schema in ('INFORMATION_SCHEMA','PERFORMANCE_SCHEMA','METRICS_SCHEMA');").Rows()
	rows2 := tk.MustQuery("select count(*) from information_schema.tables where table_schema in ('INFORMATION_SCHEMA','PERFORMANCE_SCHEMA','METRICS_SCHEMA') and  table_type = 'SYSTEM VIEW';").Rows()
	c.Assert(rows1, DeepEquals, rows2)
	// Test for system table default value
	tk.MustQuery("show create table information_schema.PROCESSLIST").Check(
		testkit.Rows("" +
			"PROCESSLIST CREATE TABLE `PROCESSLIST` (\n" +
			"  `ID` bigint(21) unsigned NOT NULL DEFAULT '0',\n" +
			"  `USER` varchar(16) NOT NULL DEFAULT '',\n" +
			"  `HOST` varchar(64) NOT NULL DEFAULT '',\n" +
			"  `DB` varchar(64) DEFAULT NULL,\n" +
			"  `COMMAND` varchar(16) NOT NULL DEFAULT '',\n" +
			"  `TIME` int(7) NOT NULL DEFAULT '0',\n" +
			"  `STATE` varchar(7) DEFAULT NULL,\n" +
			"  `INFO` longtext DEFAULT NULL,\n" +
			"  `DIGEST` varchar(64) DEFAULT '',\n" +
			"  `MEM` bigint(21) unsigned DEFAULT NULL,\n" +
			"  `DISK` bigint(21) unsigned DEFAULT NULL,\n" +
			"  `TxnStart` varchar(64) NOT NULL DEFAULT ''\n" +
			") ENGINE=InnoDB DEFAULT CHARSET=utf8mb4 COLLATE=utf8mb4_bin"))
	tk.MustQuery("show create table information_schema.cluster_log").Check(
		testkit.Rows("" +
			"CLUSTER_LOG CREATE TABLE `CLUSTER_LOG` (\n" +
			"  `TIME` varchar(32) DEFAULT NULL,\n" +
			"  `TYPE` varchar(64) DEFAULT NULL,\n" +
			"  `INSTANCE` varchar(64) DEFAULT NULL,\n" +
			"  `LEVEL` varchar(8) DEFAULT NULL,\n" +
			"  `MESSAGE` longtext DEFAULT NULL\n" +
			") ENGINE=InnoDB DEFAULT CHARSET=utf8mb4 COLLATE=utf8mb4_bin"))
}

func (s *testTableSuite) TestCharacterSetCollations(c *C) {
	tk := testkit.NewTestKit(c, s.store)

	// Test charset/collation in information_schema.COLUMNS table.
	tk.MustExec("DROP DATABASE IF EXISTS charset_collate_test")
	tk.MustExec("CREATE DATABASE charset_collate_test; USE charset_collate_test")

	// TODO: Specifying the charset for national char/varchar should not be supported.
	tk.MustExec(`CREATE TABLE charset_collate_col_test(
		c_int int,
		c_float float,
		c_bit bit,
		c_bool bool,
		c_char char(1) charset ascii collate ascii_bin,
		c_nchar national char(1) charset ascii collate ascii_bin,
		c_binary binary,
		c_varchar varchar(1) charset ascii collate ascii_bin,
		c_nvarchar national varchar(1) charset ascii collate ascii_bin,
		c_varbinary varbinary(1),
		c_year year,
		c_date date,
		c_time time,
		c_datetime datetime,
		c_timestamp timestamp,
		c_blob blob,
		c_tinyblob tinyblob,
		c_mediumblob mediumblob,
		c_longblob longblob,
		c_text text charset ascii collate ascii_bin,
		c_tinytext tinytext charset ascii collate ascii_bin,
		c_mediumtext mediumtext charset ascii collate ascii_bin,
		c_longtext longtext charset ascii collate ascii_bin,
		c_json json,
		c_enum enum('1') charset ascii collate ascii_bin,
		c_set set('1') charset ascii collate ascii_bin
	)`)

	tk.MustQuery(`SELECT column_name, character_set_name, collation_name
					FROM information_schema.COLUMNS
					WHERE table_schema = "charset_collate_test" AND table_name = "charset_collate_col_test"
					ORDER BY column_name`,
	).Check(testkit.Rows(
		"c_binary <nil> <nil>",
		"c_bit <nil> <nil>",
		"c_blob <nil> <nil>",
		"c_bool <nil> <nil>",
		"c_char ascii ascii_bin",
		"c_date <nil> <nil>",
		"c_datetime <nil> <nil>",
		"c_enum ascii ascii_bin",
		"c_float <nil> <nil>",
		"c_int <nil> <nil>",
		"c_json <nil> <nil>",
		"c_longblob <nil> <nil>",
		"c_longtext ascii ascii_bin",
		"c_mediumblob <nil> <nil>",
		"c_mediumtext ascii ascii_bin",
		"c_nchar ascii ascii_bin",
		"c_nvarchar ascii ascii_bin",
		"c_set ascii ascii_bin",
		"c_text ascii ascii_bin",
		"c_time <nil> <nil>",
		"c_timestamp <nil> <nil>",
		"c_tinyblob <nil> <nil>",
		"c_tinytext ascii ascii_bin",
		"c_varbinary <nil> <nil>",
		"c_varchar ascii ascii_bin",
		"c_year <nil> <nil>",
	))
	tk.MustExec("DROP DATABASE charset_collate_test")
}

func (s *testTableSuite) TestCurrentTimestampAsDefault(c *C) {
	tk := testkit.NewTestKit(c, s.store)

	tk.MustExec("DROP DATABASE IF EXISTS default_time_test")
	tk.MustExec("CREATE DATABASE default_time_test; USE default_time_test")

	tk.MustExec(`CREATE TABLE default_time_table(
					c_datetime datetime,
					c_datetime_default datetime default current_timestamp,
					c_datetime_default_2 datetime(2) default current_timestamp(2),
					c_timestamp timestamp,
					c_timestamp_default timestamp default current_timestamp,
					c_timestamp_default_3 timestamp(3) default current_timestamp(3),
					c_varchar_default varchar(20) default "current_timestamp",
					c_varchar_default_3 varchar(20) default "current_timestamp(3)",
					c_varchar_default_on_update datetime default current_timestamp on update current_timestamp,
					c_varchar_default_on_update_fsp datetime(3) default current_timestamp(3) on update current_timestamp(3),
					c_varchar_default_with_case varchar(20) default "cUrrent_tImestamp"
				);`)

	tk.MustQuery(`SELECT column_name, column_default, extra
					FROM information_schema.COLUMNS
					WHERE table_schema = "default_time_test" AND table_name = "default_time_table"
					ORDER BY column_name`,
	).Check(testkit.Rows(
		"c_datetime <nil> ",
		"c_datetime_default CURRENT_TIMESTAMP ",
		"c_datetime_default_2 CURRENT_TIMESTAMP(2) ",
		"c_timestamp <nil> ",
		"c_timestamp_default CURRENT_TIMESTAMP ",
		"c_timestamp_default_3 CURRENT_TIMESTAMP(3) ",
		"c_varchar_default current_timestamp ",
		"c_varchar_default_3 current_timestamp(3) ",
		"c_varchar_default_on_update CURRENT_TIMESTAMP DEFAULT_GENERATED on update CURRENT_TIMESTAMP",
		"c_varchar_default_on_update_fsp CURRENT_TIMESTAMP(3) DEFAULT_GENERATED on update CURRENT_TIMESTAMP(3)",
		"c_varchar_default_with_case cUrrent_tImestamp ",
	))
	tk.MustExec("DROP DATABASE default_time_test")
}

type mockSessionManager struct {
	processInfoMap map[uint64]*util.ProcessInfo
}

func (sm *mockSessionManager) ShowProcessList() map[uint64]*util.ProcessInfo {
	return sm.processInfoMap
}

func (sm *mockSessionManager) GetProcessInfo(id uint64) (*util.ProcessInfo, bool) {
	rs, ok := sm.processInfoMap[id]
	return rs, ok
}

func (sm *mockSessionManager) Kill(connectionID uint64, query bool) {}

func (sm *mockSessionManager) KillAllConnections() {}

func (sm *mockSessionManager) UpdateTLSConfig(cfg *tls.Config) {}

func (sm *mockSessionManager) ServerID() uint64 {
	return 1
}

func (s *testTableSuite) TestSomeTables(c *C) {
	se, err := session.CreateSession4Test(s.store)
	c.Assert(err, IsNil)
	tk := testkit.NewTestKit(c, s.store)
	tk.Se = se
	sm := &mockSessionManager{make(map[uint64]*util.ProcessInfo, 2)}
	sm.processInfoMap[1] = &util.ProcessInfo{
		ID:      1,
		User:    "user-1",
		Host:    "localhost",
		Port:    "",
		DB:      "information_schema",
		Command: byte(1),
		Digest:  "abc1",
		State:   1,
		Info:    "do something",
		StmtCtx: tk.Se.GetSessionVars().StmtCtx,
	}
	sm.processInfoMap[2] = &util.ProcessInfo{
		ID:      2,
		User:    "user-2",
		Host:    "localhost",
		Port:    "",
		DB:      "test",
		Command: byte(2),
		Digest:  "abc2",
		State:   2,
		Info:    strings.Repeat("x", 101),
		StmtCtx: tk.Se.GetSessionVars().StmtCtx,
	}
	sm.processInfoMap[3] = &util.ProcessInfo{
		ID:      3,
		User:    "user-3",
		Host:    "127.0.0.1",
		Port:    "12345",
		DB:      "test",
		Command: byte(2),
		Digest:  "abc3",
		State:   1,
		Info:    "check port",
		StmtCtx: tk.Se.GetSessionVars().StmtCtx,
	}
	tk.Se.SetSessionManager(sm)
	tk.MustQuery("select * from information_schema.PROCESSLIST order by ID;").Sort().Check(
		testkit.Rows(
			fmt.Sprintf("1 user-1 localhost information_schema Quit 9223372036 %s %s abc1 0 0 ", "in transaction", "do something"),
			fmt.Sprintf("2 user-2 localhost test Init DB 9223372036 %s %s abc2 0 0 ", "autocommit", strings.Repeat("x", 101)),
			fmt.Sprintf("3 user-3 127.0.0.1:12345 test Init DB 9223372036 %s %s abc3 0 0 ", "in transaction", "check port"),
		))
	tk.MustQuery("SHOW PROCESSLIST;").Sort().Check(
		testkit.Rows(
			fmt.Sprintf("1 user-1 localhost information_schema Quit 9223372036 %s %s", "in transaction", "do something"),
			fmt.Sprintf("2 user-2 localhost test Init DB 9223372036 %s %s", "autocommit", strings.Repeat("x", 100)),
			fmt.Sprintf("3 user-3 127.0.0.1:12345 test Init DB 9223372036 %s %s", "in transaction", "check port"),
		))
	tk.MustQuery("SHOW FULL PROCESSLIST;").Sort().Check(
		testkit.Rows(
			fmt.Sprintf("1 user-1 localhost information_schema Quit 9223372036 %s %s", "in transaction", "do something"),
			fmt.Sprintf("2 user-2 localhost test Init DB 9223372036 %s %s", "autocommit", strings.Repeat("x", 101)),
			fmt.Sprintf("3 user-3 127.0.0.1:12345 test Init DB 9223372036 %s %s", "in transaction", "check port"),
		))

	sm = &mockSessionManager{make(map[uint64]*util.ProcessInfo, 2)}
	sm.processInfoMap[1] = &util.ProcessInfo{
		ID:      1,
		User:    "user-1",
		Host:    "localhost",
		DB:      "information_schema",
		Command: byte(1),
		Digest:  "abc1",
		State:   1,
		StmtCtx: tk.Se.GetSessionVars().StmtCtx,
	}
	sm.processInfoMap[2] = &util.ProcessInfo{
		ID:            2,
		User:          "user-2",
		Host:          "localhost",
		Command:       byte(2),
		Digest:        "abc2",
		State:         2,
		Info:          strings.Repeat("x", 101),
		StmtCtx:       tk.Se.GetSessionVars().StmtCtx,
		CurTxnStartTS: 410090409861578752,
	}
	tk.Se.SetSessionManager(sm)
	tk.Se.GetSessionVars().TimeZone = time.UTC
	tk.MustQuery("select * from information_schema.PROCESSLIST order by ID;").Check(
		testkit.Rows(
			fmt.Sprintf("1 user-1 localhost information_schema Quit 9223372036 %s %s abc1 0 0 ", "in transaction", "<nil>"),
			fmt.Sprintf("2 user-2 localhost <nil> Init DB 9223372036 %s %s abc2 0 0 07-29 03:26:05.158(410090409861578752)", "autocommit", strings.Repeat("x", 101)),
		))
	tk.MustQuery("SHOW PROCESSLIST;").Sort().Check(
		testkit.Rows(
			fmt.Sprintf("1 user-1 localhost information_schema Quit 9223372036 %s %s", "in transaction", "<nil>"),
			fmt.Sprintf("2 user-2 localhost <nil> Init DB 9223372036 %s %s", "autocommit", strings.Repeat("x", 100)),
		))
	tk.MustQuery("SHOW FULL PROCESSLIST;").Sort().Check(
		testkit.Rows(
			fmt.Sprintf("1 user-1 localhost information_schema Quit 9223372036 %s %s", "in transaction", "<nil>"),
			fmt.Sprintf("2 user-2 localhost <nil> Init DB 9223372036 %s %s", "autocommit", strings.Repeat("x", 101)),
		))
	tk.MustQuery("select * from information_schema.PROCESSLIST where db is null;").Check(
		testkit.Rows(
			fmt.Sprintf("2 user-2 localhost <nil> Init DB 9223372036 %s %s abc2 0 0 07-29 03:26:05.158(410090409861578752)", "autocommit", strings.Repeat("x", 101)),
		))
	tk.MustQuery("select * from information_schema.PROCESSLIST where Info is null;").Check(
		testkit.Rows(
			fmt.Sprintf("1 user-1 localhost information_schema Quit 9223372036 %s %s abc1 0 0 ", "in transaction", "<nil>"),
		))
}

func prepareSlowLogfile(c *C, slowLogFileName string) {
	f, err := os.OpenFile(slowLogFileName, os.O_CREATE|os.O_WRONLY, 0644)
	c.Assert(err, IsNil)
	_, err = f.Write([]byte(`# Time: 2019-02-12T19:33:56.571953+08:00
# Txn_start_ts: 406315658548871171
# User@Host: root[root] @ localhost [127.0.0.1]
# Conn_ID: 6
# Exec_retry_time: 0.12 Exec_retry_count: 57
# Query_time: 4.895492
# Parse_time: 0.4
# Compile_time: 0.2
# Rewrite_time: 0.000000003 Preproc_subqueries: 2 Preproc_subqueries_time: 0.000000002
# Optimize_time: 0.00000001
# Wait_TS: 0.000000003
# LockKeys_time: 1.71 Request_count: 1 Prewrite_time: 0.19 Wait_prewrite_binlog_time: 0.21 Commit_time: 0.01 Commit_backoff_time: 0.18 Backoff_types: [txnLock] Resolve_lock_time: 0.03 Write_keys: 15 Write_size: 480 Prewrite_region: 1 Txn_retry: 8
# Cop_time: 0.3824278 Process_time: 0.161 Request_count: 1 Total_keys: 100001 Process_keys: 100000
# Rocksdb_delete_skipped_count: 100 Rocksdb_key_skipped_count: 10 Rocksdb_block_cache_hit_count: 10 Rocksdb_block_read_count: 10 Rocksdb_block_read_byte: 100
# Wait_time: 0.101
# Backoff_time: 0.092
# DB: test
# Is_internal: false
# Digest: 42a1c8aae6f133e934d4bf0147491709a8812ea05ff8819ec522780fe657b772
# Stats: t1:1,t2:2
# Cop_proc_avg: 0.1 Cop_proc_p90: 0.2 Cop_proc_max: 0.03 Cop_proc_addr: 127.0.0.1:20160
# Cop_wait_avg: 0.05 Cop_wait_p90: 0.6 Cop_wait_max: 0.8 Cop_wait_addr: 0.0.0.0:20160
# Mem_max: 70724
# Disk_max: 65536
# Plan_from_cache: true
# Succ: true
# Plan: abcd
# Plan_digest: 60e9378c746d9a2be1c791047e008967cf252eb6de9167ad3aa6098fa2d523f4
# Prev_stmt: update t set i = 2;
select * from t_slim;`))
	c.Assert(f.Close(), IsNil)
	c.Assert(err, IsNil)
}

func (s *testTableSuite) TestTableRowIDShardingInfo(c *C) {
	tk := testkit.NewTestKit(c, s.store)
	tk.MustExec("DROP DATABASE IF EXISTS `sharding_info_test_db`")
	tk.MustExec("CREATE DATABASE `sharding_info_test_db`")

	assertShardingInfo := func(tableName string, expectInfo interface{}) {
		querySQL := fmt.Sprintf("select tidb_row_id_sharding_info from information_schema.tables where table_schema = 'sharding_info_test_db' and table_name = '%s'", tableName)
		info := tk.MustQuery(querySQL).Rows()[0][0]
		if expectInfo == nil {
			c.Assert(info, Equals, "<nil>")
		} else {
			c.Assert(info, Equals, expectInfo)
		}
	}
	tk.MustExec("CREATE TABLE `sharding_info_test_db`.`t1` (a int)")
	assertShardingInfo("t1", "NOT_SHARDED")

	tk.MustExec("CREATE TABLE `sharding_info_test_db`.`t2` (a int key)")
	assertShardingInfo("t2", "NOT_SHARDED(PK_IS_HANDLE)")

	tk.MustExec("CREATE TABLE `sharding_info_test_db`.`t3` (a int) SHARD_ROW_ID_BITS=4")
	assertShardingInfo("t3", "SHARD_BITS=4")

	tk.MustExec("CREATE VIEW `sharding_info_test_db`.`tv` AS select 1")
	assertShardingInfo("tv", nil)

	testFunc := func(dbName string, expectInfo interface{}) {
		dbInfo := model.DBInfo{Name: model.NewCIStr(dbName)}
		tableInfo := model.TableInfo{}

		info := infoschema.GetShardingInfo(&dbInfo, &tableInfo)
		c.Assert(info, Equals, expectInfo)
	}

	testFunc("information_schema", nil)
	testFunc("mysql", nil)
	testFunc("performance_schema", nil)
	testFunc("uucc", "NOT_SHARDED")

	testutil.ConfigTestUtils.SetupAutoRandomTestConfig()
	defer testutil.ConfigTestUtils.RestoreAutoRandomTestConfig()

	tk.MustExec("CREATE TABLE `sharding_info_test_db`.`t4` (a bigint key auto_random)")
	assertShardingInfo("t4", "PK_AUTO_RANDOM_BITS=5")

	tk.MustExec("CREATE TABLE `sharding_info_test_db`.`t5` (a bigint key auto_random(1))")
	assertShardingInfo("t5", "PK_AUTO_RANDOM_BITS=1")

	tk.MustExec("DROP DATABASE `sharding_info_test_db`")
}

func (s *testTableSuite) TestSlowQuery(c *C) {
	tk := testkit.NewTestKit(c, s.store)
	// Prepare slow log file.
	slowLogFileName := "tidb_slow.log"
	prepareSlowLogfile(c, slowLogFileName)
	defer os.Remove(slowLogFileName)

	tk.MustExec(fmt.Sprintf("set @@tidb_slow_query_file='%v'", slowLogFileName))
	tk.MustExec("set time_zone = '+08:00';")
	re := tk.MustQuery("select * from information_schema.slow_query")
	re.Check(testutil.RowsWithSep("|",
		"2019-02-12 19:33:56.571953|406315658548871171|root|localhost|6|57|0.12|4.895492|0.4|0.2|0.000000003|2|0.000000002|0.00000001|0.000000003|0.19|0.21|0.01|0|0.18|[txnLock]|0.03|0|15|480|1|8|0.3824278|0.161|0.101|0.092|1.71|1|100001|100000|100|10|10|10|100|test||0|42a1c8aae6f133e934d4bf0147491709a8812ea05ff8819ec522780fe657b772|t1:1,t2:2|0.1|0.2|0.03|127.0.0.1:20160|0.05|0.6|0.8|0.0.0.0:20160|70724|65536|0|0|0|0||0|1|1|0|abcd|60e9378c746d9a2be1c791047e008967cf252eb6de9167ad3aa6098fa2d523f4|update t set i = 2;|select * from t_slim;"))
	tk.MustExec("set time_zone = '+00:00';")
	re = tk.MustQuery("select * from information_schema.slow_query")
	re.Check(testutil.RowsWithSep("|", "2019-02-12 11:33:56.571953|406315658548871171|root|localhost|6|57|0.12|4.895492|0.4|0.2|0.000000003|2|0.000000002|0.00000001|0.000000003|0.19|0.21|0.01|0|0.18|[txnLock]|0.03|0|15|480|1|8|0.3824278|0.161|0.101|0.092|1.71|1|100001|100000|100|10|10|10|100|test||0|42a1c8aae6f133e934d4bf0147491709a8812ea05ff8819ec522780fe657b772|t1:1,t2:2|0.1|0.2|0.03|127.0.0.1:20160|0.05|0.6|0.8|0.0.0.0:20160|70724|65536|0|0|0|0||0|1|1|0|abcd|60e9378c746d9a2be1c791047e008967cf252eb6de9167ad3aa6098fa2d523f4|update t set i = 2;|select * from t_slim;"))

	// Test for long query.
	f, err := os.OpenFile(slowLogFileName, os.O_CREATE|os.O_WRONLY, 0644)
	c.Assert(err, IsNil)
	defer f.Close()
	_, err = f.Write([]byte(`
# Time: 2019-02-13T19:33:56.571953+08:00
`))
	c.Assert(err, IsNil)
	sql := "select * from "
	for len(sql) < 5000 {
		sql += "abcdefghijklmnopqrstuvwxyz_1234567890_qwertyuiopasdfghjklzxcvbnm"
	}
	sql += ";"
	_, err = f.Write([]byte(sql))
	c.Assert(err, IsNil)
	c.Assert(f.Close(), IsNil)
	re = tk.MustQuery("select query from information_schema.slow_query order by time desc limit 1")
	rows := re.Rows()
	c.Assert(rows[0][0], Equals, sql)
}

func (s *testTableSuite) TestColumnStatistics(c *C) {
	tk := testkit.NewTestKit(c, s.store)
	tk.MustQuery("select * from information_schema.column_statistics").Check(testkit.Rows())
}

func (s *testTableSuite) TestReloadDropDatabase(c *C) {
	tk := testkit.NewTestKit(c, s.store)
	tk.MustExec("create database test_dbs")
	tk.MustExec("use test_dbs")
	tk.MustExec("create table t1 (a int)")
	tk.MustExec("create table t2 (a int)")
	tk.MustExec("create table t3 (a int)")
	is := domain.GetDomain(tk.Se).InfoSchema()
	t2, err := is.TableByName(model.NewCIStr("test_dbs"), model.NewCIStr("t2"))
	c.Assert(err, IsNil)
	tk.MustExec("drop database test_dbs")
	is = domain.GetDomain(tk.Se).InfoSchema()
	_, err = is.TableByName(model.NewCIStr("test_dbs"), model.NewCIStr("t2"))
	c.Assert(terror.ErrorEqual(infoschema.ErrTableNotExists, err), IsTrue)
	_, ok := is.TableByID(t2.Meta().ID)
	c.Assert(ok, IsFalse)
}

func (s *testClusterTableSuite) TestForClusterServerInfo(c *C) {
	tk := testkit.NewTestKit(c, s.store)
	instances := []string{
		strings.Join([]string{"tidb", s.listenAddr, s.listenAddr, "mock-version,mock-githash,1001"}, ","),
		strings.Join([]string{"pd", s.listenAddr, s.listenAddr, "mock-version,mock-githash,0"}, ","),
		strings.Join([]string{"tikv", s.listenAddr, s.listenAddr, "mock-version,mock-githash,0"}, ","),
	}

	fpExpr := `return("` + strings.Join(instances, ";") + `")`
	fpName := "github.com/pingcap/tidb/infoschema/mockClusterInfo"
	c.Assert(failpoint.Enable(fpName, fpExpr), IsNil)
	defer func() { c.Assert(failpoint.Disable(fpName), IsNil) }()

	cases := []struct {
		sql      string
		types    set.StringSet
		addrs    set.StringSet
		names    set.StringSet
		skipOnOS string
	}{
		{
			sql:   "select * from information_schema.CLUSTER_LOAD;",
			types: set.NewStringSet("tidb", "tikv", "pd"),
			addrs: set.NewStringSet(s.listenAddr),
			names: set.NewStringSet("cpu", "memory", "net"),
		},
		{
			sql:   "select * from information_schema.CLUSTER_HARDWARE;",
			types: set.NewStringSet("tidb", "tikv", "pd"),
			addrs: set.NewStringSet(s.listenAddr),
			names: set.NewStringSet("cpu", "memory", "net", "disk"),
			// The sysutil package will filter out all disk don't have /dev prefix.
			skipOnOS: "windows",
		},
		{
			sql:   "select * from information_schema.CLUSTER_SYSTEMINFO;",
			types: set.NewStringSet("tidb", "tikv", "pd"),
			addrs: set.NewStringSet(s.listenAddr),
			names: set.NewStringSet("system"),
			// This test get empty result and fails on the windows platform.
			// Because the underlying implementation use `sysctl` command to get the result
			// and there is no such command on windows.
			// https://github.com/pingcap/sysutil/blob/2bfa6dc40bcd4c103bf684fba528ae4279c7ec9f/system_info.go#L50
			skipOnOS: "windows",
		},
	}

	for _, cas := range cases {
		if cas.skipOnOS == runtime.GOOS {
			continue
		}

		result := tk.MustQuery(cas.sql)
		rows := result.Rows()
		c.Assert(len(rows), Greater, 0)

		gotTypes := set.StringSet{}
		gotAddrs := set.StringSet{}
		gotNames := set.StringSet{}

		for _, row := range rows {
			gotTypes.Insert(row[0].(string))
			gotAddrs.Insert(row[1].(string))
			gotNames.Insert(row[2].(string))
		}

		c.Assert(gotTypes, DeepEquals, cas.types, Commentf("sql: %s", cas.sql))
		c.Assert(gotAddrs, DeepEquals, cas.addrs, Commentf("sql: %s", cas.sql))
		c.Assert(gotNames, DeepEquals, cas.names, Commentf("sql: %s", cas.sql))
	}
}

func (s *testTableSuite) TestSystemSchemaID(c *C) {
	uniqueIDMap := make(map[int64]string)
	s.checkSystemSchemaTableID(c, "information_schema", autoid.InformationSchemaDBID, 1, 10000, uniqueIDMap)
	s.checkSystemSchemaTableID(c, "performance_schema", autoid.PerformanceSchemaDBID, 10000, 20000, uniqueIDMap)
	s.checkSystemSchemaTableID(c, "metrics_schema", autoid.MetricSchemaDBID, 20000, 30000, uniqueIDMap)
}

func (s *testTableSuite) checkSystemSchemaTableID(c *C, dbName string, dbID, start, end int64, uniqueIDMap map[int64]string) {
	is := s.dom.InfoSchema()
	c.Assert(is, NotNil)
	db, ok := is.SchemaByName(model.NewCIStr(dbName))
	c.Assert(ok, IsTrue)
	c.Assert(db.ID, Equals, dbID)
	// Test for information_schema table id.
	tables := is.SchemaTables(model.NewCIStr(dbName))
	c.Assert(len(tables), Greater, 0)
	for _, tbl := range tables {
		tid := tbl.Meta().ID
		comment := Commentf("table name is %v", tbl.Meta().Name)
		c.Assert(tid&autoid.SystemSchemaIDFlag, Greater, int64(0), comment)
		c.Assert(tid&^autoid.SystemSchemaIDFlag, Greater, start, comment)
		c.Assert(tid&^autoid.SystemSchemaIDFlag, Less, end, comment)
		name, ok := uniqueIDMap[tid]
		c.Assert(ok, IsFalse, Commentf("schema id of %v is duplicate with %v, both is %v", name, tbl.Meta().Name, tid))
		uniqueIDMap[tid] = tbl.Meta().Name.O
	}
}

func (s *testClusterTableSuite) TestSelectClusterTable(c *C) {
	tk := s.newTestKitWithRoot(c)
	slowLogFileName := "tidb-slow.log"
	prepareSlowLogfile(c, slowLogFileName)
	defer os.Remove(slowLogFileName)
	for i := 0; i < 2; i++ {
		tk.MustExec("use information_schema")
		tk.MustExec(fmt.Sprintf("set @@tidb_enable_streaming=%d", i))
		tk.MustExec("set @@global.tidb_enable_stmt_summary=1")
		tk.MustExec("set time_zone = '+08:00';")
		tk.MustQuery("select count(*) from `CLUSTER_SLOW_QUERY`").Check(testkit.Rows("1"))
		tk.MustQuery("select time from `CLUSTER_SLOW_QUERY` where time='2019-02-12 19:33:56.571953'").Check(testutil.RowsWithSep("|", "2019-02-12 19:33:56.571953"))
		tk.MustQuery("select count(*) from `CLUSTER_PROCESSLIST`").Check(testkit.Rows("1"))
		tk.MustQuery("select * from `CLUSTER_PROCESSLIST`").Check(testkit.Rows(fmt.Sprintf(":10080 1 root 127.0.0.1 <nil> Query 9223372036 %s <nil>  0 0 ", "")))
		tk.MustQuery("select query_time, conn_id from `CLUSTER_SLOW_QUERY` order by time limit 1").Check(testkit.Rows("4.895492 6"))
		tk.MustQuery("select count(*) from `CLUSTER_SLOW_QUERY` group by digest").Check(testkit.Rows("1"))
		tk.MustQuery("select digest, count(*) from `CLUSTER_SLOW_QUERY` group by digest").Check(testkit.Rows("42a1c8aae6f133e934d4bf0147491709a8812ea05ff8819ec522780fe657b772 1"))
		tk.MustQuery(`select length(query) as l,time from information_schema.cluster_slow_query where time > "2019-02-12 19:33:56" order by abs(l) desc limit 10;`).Check(testkit.Rows("21 2019-02-12 19:33:56.571953"))
		tk.MustQuery("select count(*) from `CLUSTER_SLOW_QUERY` where time > now() group by digest").Check(testkit.Rows())
		re := tk.MustQuery("select * from `CLUSTER_statements_summary`")
		c.Assert(re, NotNil)
		c.Assert(len(re.Rows()) > 0, IsTrue)
		// Test for TiDB issue 14915.
		re = tk.MustQuery("select sum(exec_count*avg_mem) from cluster_statements_summary_history group by schema_name,digest,digest_text;")
		c.Assert(re, NotNil)
		c.Assert(len(re.Rows()) > 0, IsTrue)
		tk.MustQuery("select * from `CLUSTER_statements_summary_history`")
		c.Assert(re, NotNil)
		c.Assert(len(re.Rows()) > 0, IsTrue)
		tk.MustExec("set @@global.tidb_enable_stmt_summary=0")
		re = tk.MustQuery("select * from `CLUSTER_statements_summary`")
		c.Assert(re, NotNil)
		c.Assert(len(re.Rows()) == 0, IsTrue)
		tk.MustQuery("select * from `CLUSTER_statements_summary_history`")
		c.Assert(re, NotNil)
		c.Assert(len(re.Rows()) == 0, IsTrue)
	}
}

func (s *testClusterTableSuite) TestSelectClusterTablePrivelege(c *C) {
	tk := testkit.NewTestKit(c, s.store)
	slowLogFileName := "tidb-slow.log"
	f, err := os.OpenFile(slowLogFileName, os.O_CREATE|os.O_WRONLY, 0644)
	c.Assert(err, IsNil)
	_, err = f.Write([]byte(
		`# Time: 2019-02-12T19:33:57.571953+08:00
# User@Host: user2 [user2] @ 127.0.0.1 [127.0.0.1]
select * from t2;
# Time: 2019-02-12T19:33:56.571953+08:00
# User@Host: user1 [user1] @ 127.0.0.1 [127.0.0.1]
select * from t1;
# Time: 2019-02-12T19:33:58.571953+08:00
# User@Host: user2 [user2] @ 127.0.0.1 [127.0.0.1]
select * from t3;
# Time: 2019-02-12T19:33:59.571953+08:00
select * from t3;
`))
	c.Assert(f.Close(), IsNil)
	c.Assert(err, IsNil)
	defer os.Remove(slowLogFileName)
	tk.MustExec("use information_schema")
	tk.MustQuery("select count(*) from `CLUSTER_SLOW_QUERY`").Check(testkit.Rows("4"))
	tk.MustQuery("select count(*) from `SLOW_QUERY`").Check(testkit.Rows("4"))
	tk.MustQuery("select count(*) from `CLUSTER_PROCESSLIST`").Check(testkit.Rows("1"))
	tk.MustQuery("select * from `CLUSTER_PROCESSLIST`").Check(testkit.Rows(fmt.Sprintf(":10080 1 root 127.0.0.1 <nil> Query 9223372036 %s <nil>  0 0 ", "")))
	tk.MustExec("create user user1")
	tk.MustExec("create user user2")
	user1 := testkit.NewTestKit(c, s.store)
	user1.MustExec("use information_schema")
	c.Assert(user1.Se.Auth(&auth.UserIdentity{
		Username: "user1",
		Hostname: "127.0.0.1",
	}, nil, nil), IsTrue)
	user1.MustQuery("select count(*) from `CLUSTER_SLOW_QUERY`").Check(testkit.Rows("1"))
	user1.MustQuery("select count(*) from `SLOW_QUERY`").Check(testkit.Rows("1"))
	user1.MustQuery("select user,query from `CLUSTER_SLOW_QUERY`").Check(testkit.Rows("user1 select * from t1;"))

	user2 := testkit.NewTestKit(c, s.store)
	user2.MustExec("use information_schema")
	c.Assert(user2.Se.Auth(&auth.UserIdentity{
		Username: "user2",
		Hostname: "127.0.0.1",
	}, nil, nil), IsTrue)
	user2.MustQuery("select count(*) from `CLUSTER_SLOW_QUERY`").Check(testkit.Rows("2"))
	user2.MustQuery("select user,query from `CLUSTER_SLOW_QUERY` order by query").Check(testkit.Rows("user2 select * from t2;", "user2 select * from t3;"))
}

func (s *testTableSuite) TestSelectHiddenColumn(c *C) {
	tk := testkit.NewTestKit(c, s.store)
	tk.MustExec("DROP DATABASE IF EXISTS `test_hidden`;")
	tk.MustExec("CREATE DATABASE `test_hidden`;")
	tk.MustExec("USE test_hidden;")
	tk.MustExec("CREATE TABLE hidden (a int , b int, c int);")
	tk.MustQuery("select count(*) from INFORMATION_SCHEMA.COLUMNS where table_name = 'hidden'").Check(testkit.Rows("3"))
	tb, err := s.dom.InfoSchema().TableByName(model.NewCIStr("test_hidden"), model.NewCIStr("hidden"))
	c.Assert(err, IsNil)
	colInfo := tb.Meta().Columns
	// Set column b to hidden
	colInfo[1].Hidden = true
	tk.MustQuery("select count(*) from INFORMATION_SCHEMA.COLUMNS where table_name = 'hidden'").Check(testkit.Rows("2"))
	tk.MustQuery("select count(*) from INFORMATION_SCHEMA.COLUMNS where table_name = 'hidden' and column_name = 'b'").Check(testkit.Rows("0"))
	// Set column b to visible
	colInfo[1].Hidden = false
	tk.MustQuery("select count(*) from INFORMATION_SCHEMA.COLUMNS where table_name = 'hidden' and column_name = 'b'").Check(testkit.Rows("1"))
	// Set a, b ,c to hidden
	colInfo[0].Hidden = true
	colInfo[1].Hidden = true
	colInfo[2].Hidden = true
	tk.MustQuery("select count(*) from INFORMATION_SCHEMA.COLUMNS where table_name = 'hidden'").Check(testkit.Rows("0"))
}

func (s *testTableSuite) TestFormatVersion(c *C) {
	// Test for defaultVersions.
	defaultVersions := []string{"5.7.25-TiDB-None", "5.7.25-TiDB-8.0.18", "5.7.25-TiDB-8.0.18-beta.1", "5.7.25-TiDB-v4.0.0-beta-446-g5268094af"}
	defaultRes := []string{"None", "8.0.18", "8.0.18-beta.1", "4.0.0-beta"}
	for i, v := range defaultVersions {
		version := infoschema.FormatVersion(v, true)
		c.Assert(version, Equals, defaultRes[i])
	}

	// Test for versions user set.
	versions := []string{"8.0.18", "5.7.25-TiDB", "8.0.18-TiDB-4.0.0-beta.1"}
	res := []string{"8.0.18", "5.7.25-TiDB", "8.0.18-TiDB-4.0.0-beta.1"}
	for i, v := range versions {
		version := infoschema.FormatVersion(v, false)
		c.Assert(version, Equals, res[i])
	}
}

// Test statements_summary.
func (s *testTableSuite) TestStmtSummaryTable(c *C) {
	tk := s.newTestKitWithRoot(c)

	tk.MustExec("set @@tidb_enable_collect_execution_info=0;")
	tk.MustQuery("select column_comment from information_schema.columns " +
		"where table_name='STATEMENTS_SUMMARY' and column_name='STMT_TYPE'",
	).Check(testkit.Rows("Statement type"))

	tk.MustExec("drop table if exists t")
	tk.MustExec("create table t(a int, b varchar(10), key k(a))")

	// Clear all statements.
	tk.MustExec("set session tidb_enable_stmt_summary = 0")
	tk.MustExec("set session tidb_enable_stmt_summary = ''")

	tk.MustExec("set global tidb_enable_stmt_summary = 1")
	tk.MustQuery("select @@global.tidb_enable_stmt_summary").Check(testkit.Rows("1"))

	// Invalidate the cache manually so that tidb_enable_stmt_summary works immediately.
	s.dom.GetGlobalVarsCache().Disable()
	// Disable refreshing summary.
	tk.MustExec("set global tidb_stmt_summary_refresh_interval = 999999999")
	tk.MustQuery("select @@global.tidb_stmt_summary_refresh_interval").Check(testkit.Rows("999999999"))

	// Create a new session to test.
	tk = s.newTestKitWithRoot(c)

	// Test INSERT
	tk.MustExec("insert into t values(1, 'a')")
	tk.MustExec("insert into t    values(2, 'b')")
	tk.MustExec("insert into t VALUES(3, 'c')")
	tk.MustExec("/**/insert into t values(4, 'd')")

	sql := "select stmt_type, schema_name, table_names, index_names, exec_count, sum_cop_task_num, avg_total_keys, " +
		"max_total_keys, avg_processed_keys, max_processed_keys, avg_write_keys, max_write_keys, avg_prewrite_regions, " +
		"max_prewrite_regions, avg_affected_rows, query_sample_text " +
		"from information_schema.statements_summary " +
		"where digest_text like 'insert into `t`%'"
	tk.MustQuery(sql).Check(testkit.Rows("Insert test test.t <nil> 4 0 0 0 0 0 2 2 1 1 1 insert into t values(1, 'a')"))

	// Test point get.
	tk.MustExec("drop table if exists p")
	tk.MustExec("create table p(a int primary key, b int)")
	for i := 1; i < 3; i++ {
		tk.MustQuery("select b from p where a=1")
		expectedResult := fmt.Sprintf("%d \tid         \ttask\testRows\toperator info\n\tPoint_Get_1\troot\t1      \ttable:p, handle:1 %s", i, "test.p")
		// Also make sure that the plan digest is not empty
		sql = "select exec_count, plan, table_names from information_schema.statements_summary " +
			"where digest_text like 'select `b` from `p`%' and plan_digest != ''"
		tk.MustQuery(sql).Check(testkit.Rows(expectedResult))
	}

	// Point get another database.
	tk.MustQuery("select variable_value from mysql.tidb where variable_name = 'system_tz'")
	// Test for Encode plan cache.
	p1 := tk.Se.GetSessionVars().StmtCtx.GetEncodedPlan()
	c.Assert(len(p1) > 0, IsTrue)
	rows := tk.MustQuery("select tidb_decode_plan('" + p1 + "');").Rows()
	c.Assert(len(rows), Equals, 1)
	c.Assert(len(rows[0]), Equals, 1)
	c.Assert(rows[0][0], Matches, ".*\n.*Point_Get.*table.tidb, index.PRIMARY.VARIABLE_NAME.*")

	sql = "select table_names from information_schema.statements_summary " +
		"where digest_text like 'select `variable_value`%' and `schema_name`='test'"
	tk.MustQuery(sql).Check(testkit.Rows("mysql.tidb"))

	// Test `create database`.
	tk.MustExec("create database if not exists test")
	// Test for Encode plan cache.
	p2 := tk.Se.GetSessionVars().StmtCtx.GetEncodedPlan()
	c.Assert(p2, Equals, "")
	tk.MustQuery(`select table_names
			from information_schema.statements_summary
			where digest_text like 'create database%' and schema_name='test'`,
	).Check(testkit.Rows("<nil>"))

	// Test SELECT.
	const failpointName = "github.com/pingcap/tidb/planner/core/mockPlanRowCount"
	c.Assert(failpoint.Enable(failpointName, "return(100)"), IsNil)
	defer func() { c.Assert(failpoint.Disable(failpointName), IsNil) }()
	tk.MustQuery("select * from t where a=2")

	sql = "select stmt_type, schema_name, table_names, index_names, exec_count, sum_cop_task_num, avg_total_keys, " +
		"max_total_keys, avg_processed_keys, max_processed_keys, avg_write_keys, max_write_keys, avg_prewrite_regions, " +
		"max_prewrite_regions, avg_affected_rows, query_sample_text, plan " +
		"from information_schema.statements_summary " +
		"where digest_text like 'select * from `t`%'"
	tk.MustQuery(sql).Check(testkit.Rows("Select test test.t t:k 1 2 0 0 0 0 0 0 0 0 0 select * from t where a=2 \tid                \ttask     \testRows\toperator info\n" +
		"\tIndexLookUp_10    \troot     \t100    \t\n" +
		"\t├─IndexRangeScan_8\tcop[tikv]\t100    \ttable:t, index:k(a), range:[2,2], keep order:false, stats:pseudo\n" +
		"\t└─TableRowIDScan_9\tcop[tikv]\t100    \ttable:t, keep order:false, stats:pseudo"))

	// select ... order by
	tk.MustQuery(`select stmt_type, schema_name, table_names, index_names, exec_count, sum_cop_task_num, avg_total_keys,
		max_total_keys, avg_processed_keys, max_processed_keys, avg_write_keys, max_write_keys, avg_prewrite_regions,
		max_prewrite_regions, avg_affected_rows, query_sample_text
		from information_schema.statements_summary
		order by exec_count desc limit 1`,
	).Check(testkit.Rows("Insert test test.t <nil> 4 0 0 0 0 0 2 2 1 1 1 insert into t values(1, 'a')"))

	// Test different plans with same digest.
	c.Assert(failpoint.Enable(failpointName, "return(1000)"), IsNil)
	tk.MustQuery("select * from t where a=3")
	sql = "select stmt_type, schema_name, table_names, index_names, exec_count, sum_cop_task_num, avg_total_keys, " +
		"max_total_keys, avg_processed_keys, max_processed_keys, avg_write_keys, max_write_keys, avg_prewrite_regions, " +
		"max_prewrite_regions, avg_affected_rows, query_sample_text, plan " +
		"from information_schema.statements_summary " +
		"where digest_text like 'select * from `t`%'"
	tk.MustQuery(sql).Check(testkit.Rows(
		"Select test test.t t:k 2 4 0 0 0 0 0 0 0 0 0 select * from t where a=2 \tid                \ttask     \testRows\toperator info\n" +
			"\tIndexLookUp_10    \troot     \t100    \t\n" +
			"\t├─IndexRangeScan_8\tcop[tikv]\t100    \ttable:t, index:k(a), range:[2,2], keep order:false, stats:pseudo\n" +
			"\t└─TableRowIDScan_9\tcop[tikv]\t100    \ttable:t, keep order:false, stats:pseudo"))

	// Disable it again.
	tk.MustExec("set global tidb_enable_stmt_summary = false")
	tk.MustExec("set session tidb_enable_stmt_summary = false")
	defer tk.MustExec("set global tidb_enable_stmt_summary = 1")
	defer tk.MustExec("set session tidb_enable_stmt_summary = ''")
	tk.MustQuery("select @@global.tidb_enable_stmt_summary").Check(testkit.Rows("0"))

	// Create a new session to test
	tk = s.newTestKitWithRoot(c)

	// This statement shouldn't be summarized.
	tk.MustQuery("select * from t where a=2")

	// The table should be cleared.
	tk.MustQuery(`select stmt_type, schema_name, table_names, index_names, exec_count, sum_cop_task_num, avg_total_keys,
		max_total_keys, avg_processed_keys, max_processed_keys, avg_write_keys, max_write_keys, avg_prewrite_regions,
		max_prewrite_regions, avg_affected_rows, query_sample_text, plan
		from information_schema.statements_summary`,
	).Check(testkit.Rows())

	// Enable it in session scope.
	tk.MustExec("set session tidb_enable_stmt_summary = on")
	// It should work immediately.
	tk.MustExec("begin")
	tk.MustExec("insert into t values(1, 'a')")
	tk.MustExec("commit")
	sql = "select stmt_type, schema_name, table_names, index_names, exec_count, sum_cop_task_num, avg_total_keys, " +
		"max_total_keys, avg_processed_keys, max_processed_keys, avg_write_keys, max_write_keys, avg_prewrite_regions, " +
		"max_prewrite_regions, avg_affected_rows, query_sample_text, prev_sample_text " +
		"from information_schema.statements_summary " +
		"where digest_text like 'insert into `t`%'"
	tk.MustQuery(sql).Check(testkit.Rows("Insert test test.t <nil> 1 0 0 0 0 0 0 0 0 0 1 insert into t values(1, 'a') "))
	tk.MustQuery(`select stmt_type, schema_name, table_names, index_names, exec_count, sum_cop_task_num, avg_total_keys,
		max_total_keys, avg_processed_keys, max_processed_keys, avg_write_keys, max_write_keys, avg_prewrite_regions,
		max_prewrite_regions, avg_affected_rows, query_sample_text, prev_sample_text
		from information_schema.statements_summary
		where digest_text='commit'`,
	).Check(testkit.Rows("Commit test <nil> <nil> 1 0 0 0 0 0 2 2 1 1 0 commit insert into t values(1, 'a')"))

	tk.MustQuery("select * from t where a=2")
	sql = "select stmt_type, schema_name, table_names, index_names, exec_count, sum_cop_task_num, avg_total_keys, " +
		"max_total_keys, avg_processed_keys, max_processed_keys, avg_write_keys, max_write_keys, avg_prewrite_regions, " +
		"max_prewrite_regions, avg_affected_rows, query_sample_text, plan " +
		"from information_schema.statements_summary " +
		"where digest_text like 'select * from `t`%'"
	tk.MustQuery(sql).Check(testkit.Rows("Select test test.t t:k 1 2 0 0 0 0 0 0 0 0 0 select * from t where a=2 \tid                \ttask     \testRows\toperator info\n" +
		"\tIndexLookUp_10    \troot     \t1000   \t\n" +
		"\t├─IndexRangeScan_8\tcop[tikv]\t1000   \ttable:t, index:k(a), range:[2,2], keep order:false, stats:pseudo\n" +
		"\t└─TableRowIDScan_9\tcop[tikv]\t1000   \ttable:t, keep order:false, stats:pseudo"))

	// Disable it in global scope.
	tk.MustExec("set global tidb_enable_stmt_summary = false")

	// Create a new session to test.
	tk = s.newTestKitWithRoot(c)

	tk.MustQuery("select * from t where a=2")

	// Statement summary is still enabled.
	sql = "select stmt_type, schema_name, table_names, index_names, exec_count, sum_cop_task_num, avg_total_keys, " +
		"max_total_keys, avg_processed_keys, max_processed_keys, avg_write_keys, max_write_keys, avg_prewrite_regions, " +
		"max_prewrite_regions, avg_affected_rows, query_sample_text, plan " +
		"from information_schema.statements_summary " +
		"where digest_text like 'select * from `t`%'"
	tk.MustQuery(sql).Check(testkit.Rows("Select test test.t t:k 2 4 0 0 0 0 0 0 0 0 0 select * from t where a=2 \tid                \ttask     \testRows\toperator info\n" +
		"\tIndexLookUp_10    \troot     \t1000   \t\n" +
		"\t├─IndexRangeScan_8\tcop[tikv]\t1000   \ttable:t, index:k(a), range:[2,2], keep order:false, stats:pseudo\n" +
		"\t└─TableRowIDScan_9\tcop[tikv]\t1000   \ttable:t, keep order:false, stats:pseudo"))

	// Unset session variable.
	tk.MustExec("set session tidb_enable_stmt_summary = ''")
	tk.MustQuery("select * from t where a=2")

	// Statement summary is disabled.
	tk.MustQuery(`select stmt_type, schema_name, table_names, index_names, exec_count, sum_cop_task_num, avg_total_keys,
		max_total_keys, avg_processed_keys, max_processed_keys, avg_write_keys, max_write_keys, avg_prewrite_regions,
		max_prewrite_regions, avg_affected_rows, query_sample_text, plan
		from information_schema.statements_summary`,
	).Check(testkit.Rows())

	// Create a new session to test
	tk = s.newTestKitWithRoot(c)

	tk.MustExec("set global tidb_enable_stmt_summary = on")
	tk.MustExec("set global tidb_stmt_summary_history_size = 24")

	// Create a new user to test statements summary table privilege
	tk.MustExec("create user 'test_user'@'localhost'")
	tk.MustExec("grant select on *.* to 'test_user'@'localhost'")
	tk.Se.Auth(&auth.UserIdentity{
		Username:     "root",
		Hostname:     "%",
		AuthUsername: "root",
		AuthHostname: "%",
	}, nil, nil)
	tk.MustExec("select * from t where a=1")
	result := tk.MustQuery("select * from information_schema.statements_summary where digest_text like 'select * from `t`%'")
	// Super user can query all records.
	c.Assert(len(result.Rows()), Equals, 1)
	result = tk.MustQuery("select *	from information_schema.statements_summary_history	where digest_text like 'select * from `t`%'")
	c.Assert(len(result.Rows()), Equals, 1)
	tk.Se.Auth(&auth.UserIdentity{
		Username:     "test_user",
		Hostname:     "localhost",
		AuthUsername: "test_user",
		AuthHostname: "localhost",
	}, nil, nil)
	result = tk.MustQuery("select * from information_schema.statements_summary where digest_text like 'select * from `t`%'")
	// Ordinary users can not see others' records
	c.Assert(len(result.Rows()), Equals, 0)
	result = tk.MustQuery("select *	from information_schema.statements_summary_history where digest_text like 'select * from `t`%'")
	c.Assert(len(result.Rows()), Equals, 0)
	tk.MustExec("select * from t where a=1")
	result = tk.MustQuery("select *	from information_schema.statements_summary	where digest_text like 'select * from `t`%'")
	c.Assert(len(result.Rows()), Equals, 1)
	tk.MustExec("select * from t where a=1")
	result = tk.MustQuery("select *	from information_schema.statements_summary_history	where digest_text like 'select * from `t`%'")
	c.Assert(len(result.Rows()), Equals, 1)
	// use root user to set variables back
	tk.Se.Auth(&auth.UserIdentity{
		Username:     "root",
		Hostname:     "%",
		AuthUsername: "root",
		AuthHostname: "%",
	}, nil, nil)
}

func (s *testTableSuite) TestIssue18845(c *C) {
	tk := testkit.NewTestKit(c, s.store)
	tk.MustExec(`CREATE USER 'user18845'@'localhost';`)
	tk.Se.Auth(&auth.UserIdentity{
		Username:     "user18845",
		Hostname:     "localhost",
		AuthUsername: "user18845",
		AuthHostname: "localhost",
	}, nil, nil)
	tk.MustQuery(`select count(*) from information_schema.columns;`)
}

// Test statements_summary_history.
func (s *testClusterTableSuite) TestStmtSummaryHistoryTable(c *C) {
	tk := s.newTestKitWithRoot(c)
	tk.MustExec("drop table if exists test_summary")
	tk.MustExec("create table test_summary(a int, b varchar(10), key k(a))")

	tk.MustExec("set global tidb_enable_stmt_summary = 1")
	tk.MustQuery("select @@global.tidb_enable_stmt_summary").Check(testkit.Rows("1"))

	// Invalidate the cache manually so that tidb_enable_stmt_summary works immediately.
	s.dom.GetGlobalVarsCache().Disable()
	// Disable refreshing summary.
	tk.MustExec("set global tidb_stmt_summary_refresh_interval = 999999999")
	tk.MustQuery("select @@global.tidb_stmt_summary_refresh_interval").Check(testkit.Rows("999999999"))

	// Create a new session to test.
	tk = s.newTestKitWithRoot(c)

	// Test INSERT
	tk.MustExec("insert into test_summary values(1, 'a')")
	tk.MustExec("insert into test_summary    values(2, 'b')")
	tk.MustExec("insert into TEST_SUMMARY VALUES(3, 'c')")
	tk.MustExec("/**/insert into test_summary values(4, 'd')")

	sql := "select stmt_type, schema_name, table_names, index_names, exec_count, sum_cop_task_num, avg_total_keys," +
		"max_total_keys, avg_processed_keys, max_processed_keys, avg_write_keys, max_write_keys, avg_prewrite_regions," +
		"max_prewrite_regions, avg_affected_rows, query_sample_text " +
		"from information_schema.statements_summary_history " +
		"where digest_text like 'insert into `test_summary`%'"
	tk.MustQuery(sql).Check(testkit.Rows("Insert test test.test_summary <nil> 4 0 0 0 0 0 2 2 1 1 1 insert into test_summary values(1, 'a')"))

	tk.MustExec("set global tidb_stmt_summary_history_size = 0")
	tk.MustQuery(`select stmt_type, schema_name, table_names, index_names, exec_count, sum_cop_task_num, avg_total_keys,
		max_total_keys, avg_processed_keys, max_processed_keys, avg_write_keys, max_write_keys, avg_prewrite_regions,
		max_prewrite_regions, avg_affected_rows, query_sample_text, plan
		from information_schema.statements_summary_history`,
	).Check(testkit.Rows())

	tk.MustExec("set global tidb_enable_stmt_summary = 0")
	tk.MustExec("drop table if exists `table`")
	tk.MustExec("set global tidb_stmt_summary_history_size = 1")
	tk.MustExec("set global tidb_enable_stmt_summary = 1")
	tk.MustExec("create table `table`(`insert` int)")
	tk.MustExec("select `insert` from `table`")

	sql = "select digest_text from information_schema.statements_summary_history;"
	tk.MustQuery(sql).Check(testkit.Rows(
		"select `insert` from `table`",
		"create table `table` ( `insert` int )",
		"set global `tidb_enable_stmt_summary` = ?",
	))
}

// Test statements_summary_history.
func (s *testTableSuite) TestStmtSummaryInternalQuery(c *C) {
	tk := s.newTestKitWithRoot(c)

	tk.MustExec("drop table if exists t")
	tk.MustExec("create table t(a int, b varchar(10), key k(a))")

	// We use the sql binding evolve to check the internal query summary.
	tk.MustExec("set @@tidb_use_plan_baselines = 1")
	tk.MustExec("set @@tidb_evolve_plan_baselines = 1")
	tk.MustExec("create global binding for select * from t where t.a = 1 using select * from t ignore index(k) where t.a = 1")
	tk.MustExec("set global tidb_enable_stmt_summary = 1")
	tk.MustQuery("select @@global.tidb_enable_stmt_summary").Check(testkit.Rows("1"))
	// Invalidate the cache manually so that tidb_enable_stmt_summary works immediately.
	s.dom.GetGlobalVarsCache().Disable()
	// Disable refreshing summary.
	tk.MustExec("set global tidb_stmt_summary_refresh_interval = 999999999")
	tk.MustQuery("select @@global.tidb_stmt_summary_refresh_interval").Check(testkit.Rows("999999999"))

	// Test Internal

	// Create a new session to test.
	tk = s.newTestKitWithRoot(c)

	tk.MustExec("select * from t where t.a = 1")
	tk.MustQuery(`select exec_count, digest_text
		from information_schema.statements_summary
		where digest_text like "select original_sql , bind_sql , default_db , status%"`).Check(testkit.Rows())

	// Enable internal query and evolve baseline.
	tk.MustExec("set global tidb_stmt_summary_internal_query = 1")
	defer tk.MustExec("set global tidb_stmt_summary_internal_query = false")

	// Create a new session to test.
	tk = s.newTestKitWithRoot(c)

	tk.MustExec("admin flush bindings")
	tk.MustExec("admin evolve bindings")

	// `exec_count` may be bigger than 1 because other cases are also running.
	sql := "select digest_text " +
		"from information_schema.statements_summary " +
		"where digest_text like \"select `original_sql` , `bind_sql` , `default_db` , status%\""
	tk.MustQuery(sql).Check(testkit.Rows(
		"select `original_sql` , `bind_sql` , `default_db` , status , `create_time` , `update_time` , charset , " +
			"collation , source from `mysql` . `bind_info` where `update_time` > ? order by `update_time`"))

	// Test for issue #21642.
	tk.MustQuery(`select tidb_version()`)
	rows := tk.MustQuery("select plan from information_schema.statements_summary where digest_text like \"select `tidb_version`%\"").Rows()
	c.Assert(strings.Contains(rows[0][0].(string), "Projection"), IsTrue)
}

// Test error count and warning count.
func (s *testTableSuite) TestStmtSummaryErrorCount(c *C) {
	tk := s.newTestKitWithRoot(c)

	// Clear summaries.
	tk.MustExec("set global tidb_enable_stmt_summary = 0")
	tk.MustExec("set global tidb_enable_stmt_summary = 1")

	tk.MustExec("use test")
	tk.MustExec("drop table if exists stmt_summary_test")
	tk.MustExec("create table stmt_summary_test(id int primary key)")
	tk.MustExec("insert into stmt_summary_test values(1)")
	_, err := tk.Exec("insert into stmt_summary_test values(1)")
	c.Assert(err, NotNil)

	sql := "select exec_count, sum_errors, sum_warnings from information_schema.statements_summary where digest_text like \"insert into `stmt_summary_test`%\""
	tk.MustQuery(sql).Check(testkit.Rows("2 1 0"))

	tk.MustExec("insert ignore into stmt_summary_test values(1)")
	sql = "select exec_count, sum_errors, sum_warnings from information_schema.statements_summary where digest_text like \"insert ignore into `stmt_summary_test`%\""
	tk.MustQuery(sql).Check(testkit.Rows("1 0 1"))
}

func (s *testTableSuite) TestStmtSummaryPreparedStatements(c *C) {
	tk := s.newTestKitWithRoot(c)

	// Clear summaries.
	tk.MustExec("set global tidb_enable_stmt_summary = 0")
	tk.MustExec("set global tidb_enable_stmt_summary = 1")

	tk.MustExec("use test")
	tk.MustExec("prepare stmt from 'select ?'")
	tk.MustExec("set @number=1")
	tk.MustExec("execute stmt using @number")

	tk.MustQuery(`select exec_count
		from information_schema.statements_summary
		where digest_text like "prepare%"`).Check(testkit.Rows())
	tk.MustQuery(`select exec_count
		from information_schema.statements_summary
		where digest_text like "select ?"`).Check(testkit.Rows("1"))
}

func (s *testTableSuite) TestStmtSummarySensitiveQuery(c *C) {
	tk := s.newTestKitWithRoot(c)
	tk.MustExec("set global tidb_enable_stmt_summary = 0")
	tk.MustExec("set global tidb_enable_stmt_summary = 1")
	tk.MustExec("drop user if exists user_sensitive;")
	tk.MustExec("create user user_sensitive identified by '123456789';")
	tk.MustExec("alter user 'user_sensitive'@'%' identified by 'abcdefg';")
	tk.MustExec("set password for 'user_sensitive'@'%' = 'xyzuvw';")
	tk.MustQuery("select query_sample_text from `information_schema`.`STATEMENTS_SUMMARY` " +
		"where query_sample_text like '%user_sensitive%' and " +
		"(query_sample_text like 'set password%' or query_sample_text like 'create user%' or query_sample_text like 'alter user%') " +
		"order by query_sample_text;").
		Check(testkit.Rows(
			"alter user {user_sensitive@% password = ***}",
			"create user {user_sensitive@% password = ***}",
			"set password for user user_sensitive@%",
		))
}

func (s *testTableSuite) TestPerformanceSchemaforPlanCache(c *C) {
	orgEnable := plannercore.PreparedPlanCacheEnabled()
	defer func() {
		plannercore.SetPreparedPlanCache(orgEnable)
	}()
	plannercore.SetPreparedPlanCache(true)

	tk := s.newTestKitWithPlanCache(c)

	// Clear summaries.
	tk.MustExec("set global tidb_enable_stmt_summary = 0")
	tk.MustExec("set global tidb_enable_stmt_summary = 1")
	tk.MustExec("use test")
	tk.MustExec("drop table if exists t")
	tk.MustExec("create table t(a int)")
	tk.MustExec("prepare stmt from 'select * from t'")
	tk.MustExec("execute stmt")
	tk.MustQuery("select plan_cache_hits, plan_in_cache from information_schema.statements_summary where digest_text='select * from `t`'").Check(
		testkit.Rows("0 0"))
	tk.MustExec("execute stmt")
	tk.MustExec("execute stmt")
	tk.MustExec("execute stmt")
	tk.MustQuery("select plan_cache_hits, plan_in_cache from information_schema.statements_summary where digest_text='select * from `t`'").Check(
		testkit.Rows("3 1"))
}

func (s *testTableSuite) TestServerInfoResolveLoopBackAddr(c *C) {
	nodes := []infoschema.ServerInfo{
		{Address: "127.0.0.1:4000", StatusAddr: "192.168.130.22:10080"},
		{Address: "0.0.0.0:4000", StatusAddr: "192.168.130.22:10080"},
		{Address: "localhost:4000", StatusAddr: "192.168.130.22:10080"},
		{Address: "192.168.130.22:4000", StatusAddr: "0.0.0.0:10080"},
		{Address: "192.168.130.22:4000", StatusAddr: "127.0.0.1:10080"},
		{Address: "192.168.130.22:4000", StatusAddr: "localhost:10080"},
	}
	for i := range nodes {
		nodes[i].ResolveLoopBackAddr()
	}
	for _, n := range nodes {
		c.Assert(n.Address, Equals, "192.168.130.22:4000")
		c.Assert(n.StatusAddr, Equals, "192.168.130.22:10080")
	}
}

func (s *testTableSuite) TestPlacementPolicy(c *C) {
	tk := s.newTestKitWithRoot(c)
	tk.MustExec("use test")
	tk.MustExec("create table test_placement(id int primary key) partition by hash(id) partitions 2")

	is := s.dom.InfoSchema()
	tb, err := is.TableByName(model.NewCIStr("test"), model.NewCIStr("test_placement"))
	c.Assert(err, IsNil)
	partDefs := tb.Meta().GetPartitionInfo().Definitions

	tk.MustQuery("select * from information_schema.placement_policy").Check(testkit.Rows())

	bundleID := "pd"
	is.SetBundle(&placement.Bundle{
		ID: bundleID,
		Rules: []*placement.Rule{
			{
				GroupID: bundleID,
				ID:      "default",
				Role:    "voter",
				Count:   3,
			},
		},
	})
	tk.MustQuery("select * from information_schema.placement_policy").Check(testkit.Rows())

	bundleID = fmt.Sprintf("%s%d", placement.BundleIDPrefix, partDefs[0].ID)
	bundle := &placement.Bundle{
		ID:       bundleID,
		Index:    3,
		Override: true,
		Rules: []*placement.Rule{
			{
				GroupID: bundleID,
				ID:      "0",
				Role:    "voter",
				Count:   3,
				LabelConstraints: []placement.LabelConstraint{
					{
						Key:    "zone",
						Op:     "in",
						Values: []string{"bj"},
					},
				},
			},
		},
	}
	is.SetBundle(bundle)
	expected := fmt.Sprintf(`%s 3 0 test test_placement p0 <nil> voter 3 "+zone=bj"`, bundleID)
	tk.MustQuery(`select group_id, group_index, rule_id, schema_name, table_name, partition_name, index_name,
		role, replicas, constraints from information_schema.placement_policy`).Check(testkit.Rows(expected))

	rule1 := bundle.Rules[0].Clone()
	rule1.ID = "1"
	bundle.Rules = append(bundle.Rules, rule1)
	tk.MustQuery("select rule_id, schema_name, table_name, partition_name from information_schema.placement_policy order by rule_id").Check(testkit.Rows(
		"0 test test_placement p0", "1 test test_placement p0"))

	bundleID = fmt.Sprintf("%s%d", placement.BundleIDPrefix, partDefs[1].ID)
	bundle1 := bundle.Clone()
	bundle1.ID = bundleID
	bundle1.Rules[0].GroupID = bundleID
	bundle1.Rules[1].GroupID = bundleID
	is.SetBundle(bundle1)
	tk.MustQuery("select rule_id, schema_name, table_name, partition_name from information_schema.placement_policy order by partition_name, rule_id").Check(testkit.Rows(
		"0 test test_placement p0", "1 test test_placement p0", "0 test test_placement p1", "1 test test_placement p1"))
<<<<<<< HEAD

	// do not report error for invalid ObjectID
	// check pingcap/tidb/issues/22950
	bundle1.ID = placement.GroupID(1)
	tk.MustQuery("select rule_id from information_schema.placement_policy order by rule_id").Check(testkit.Rows(
		"0", "1"))

	// test the failpoint for testing
	fpName := "github.com/pingcap/tidb/executor/outputInvalidPlacementRules"
	c.Assert(failpoint.Enable(fpName, "return(true)"), IsNil)
	defer func() { c.Assert(failpoint.Disable(fpName), IsNil) }()
	tk.MustQuery("select rule_id from information_schema.placement_policy order by rule_id").Check(testkit.Rows(
		"0", "0", "1", "1"))
=======
}

func (s *testTableSuite) TestInfoschemaClientErrors(c *C) {
	tk := s.newTestKitWithRoot(c)

	tk.MustExec("FLUSH CLIENT_ERRORS_SUMMARY")

	errno.IncrementError(1365, "root", "localhost")
	errno.IncrementError(1365, "infoschematest", "localhost")
	errno.IncrementError(1365, "root", "localhost")

	tk.MustExec("CREATE USER 'infoschematest'@'localhost'")
	c.Assert(tk.Se.Auth(&auth.UserIdentity{Username: "infoschematest", Hostname: "localhost"}, nil, nil), IsTrue)

	err := tk.QueryToErr("SELECT * FROM information_schema.client_errors_summary_global")
	c.Assert(err.Error(), Equals, "[planner:1227]Access denied; you need (at least one of) the PROCESS privilege(s) for this operation")

	err = tk.QueryToErr("SELECT * FROM information_schema.client_errors_summary_by_host")
	c.Assert(err.Error(), Equals, "[planner:1227]Access denied; you need (at least one of) the PROCESS privilege(s) for this operation")

	tk.MustQuery("SELECT error_number, error_count, warning_count FROM information_schema.client_errors_summary_by_user ORDER BY error_number").Check(testkit.Rows("1365 1 0"))

	err = tk.ExecToErr("FLUSH CLIENT_ERRORS_SUMMARY")
	c.Assert(err.Error(), Equals, "[planner:1227]Access denied; you need (at least one of) the RELOAD privilege(s) for this operation")
>>>>>>> cad8e15d
}<|MERGE_RESOLUTION|>--- conflicted
+++ resolved
@@ -1474,7 +1474,6 @@
 	is.SetBundle(bundle1)
 	tk.MustQuery("select rule_id, schema_name, table_name, partition_name from information_schema.placement_policy order by partition_name, rule_id").Check(testkit.Rows(
 		"0 test test_placement p0", "1 test test_placement p0", "0 test test_placement p1", "1 test test_placement p1"))
-<<<<<<< HEAD
 
 	// do not report error for invalid ObjectID
 	// check pingcap/tidb/issues/22950
@@ -1488,7 +1487,6 @@
 	defer func() { c.Assert(failpoint.Disable(fpName), IsNil) }()
 	tk.MustQuery("select rule_id from information_schema.placement_policy order by rule_id").Check(testkit.Rows(
 		"0", "0", "1", "1"))
-=======
 }
 
 func (s *testTableSuite) TestInfoschemaClientErrors(c *C) {
@@ -1513,5 +1511,4 @@
 
 	err = tk.ExecToErr("FLUSH CLIENT_ERRORS_SUMMARY")
 	c.Assert(err.Error(), Equals, "[planner:1227]Access denied; you need (at least one of) the RELOAD privilege(s) for this operation")
->>>>>>> cad8e15d
 }