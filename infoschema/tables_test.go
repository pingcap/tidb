--- conflicted
+++ resolved
@@ -42,11 +42,7 @@
 	"github.com/pingcap/tidb/testkit"
 	"github.com/pingcap/tidb/types"
 	"github.com/pingcap/tidb/util"
-<<<<<<< HEAD
-	"github.com/pingcap/tidb/util/kvcache"
-=======
 	"github.com/pingcap/tidb/util/gctuner"
->>>>>>> ce69f0bb
 	"github.com/pingcap/tidb/util/memory"
 	"github.com/stretchr/testify/require"
 )
@@ -1396,15 +1392,10 @@
 	// by digest.
 	tk.MustExec("update test_tidb_trx set i = i + 1")
 	_, digest := parser.NormalizeDigest("update test_tidb_trx set i = i + 1")
-<<<<<<< HEAD
-	sm := &mockSessionManager{nil, make([]*txninfo.TxnInfo, 2)}
+	sm := &testkit.MockSessionManager{TxnInfo: make([]*txninfo.TxnInfo, 2)}
 	memDBTracker := memory.NewTracker(memory.LabelForMemDB, -1)
 	memDBTracker.Consume(19)
-	sm.txnInfo[0] = &txninfo.TxnInfo{
-=======
-	sm := &testkit.MockSessionManager{TxnInfo: make([]*txninfo.TxnInfo, 2)}
 	sm.TxnInfo[0] = &txninfo.TxnInfo{
->>>>>>> ce69f0bb
 		StartTS:          424768545227014155,
 		CurrentSQLDigest: digest.String(),
 		State:            txninfo.TxnIdle,
@@ -1414,6 +1405,7 @@
 		Username:         "root",
 		CurrentDB:        "test",
 	}
+
 	blockTime2 := time.Date(2021, 05, 20, 13, 18, 30, 123456000, time.Local)
 	sm.TxnInfo[1] = &txninfo.TxnInfo{
 		StartTS:          425070846483628033,
