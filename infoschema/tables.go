// Copyright 2016 PingCAP, Inc.
//
// Licensed under the Apache License, Version 2.0 (the "License");
// you may not use this file except in compliance with the License.
// You may obtain a copy of the License at
//
//     http://www.apache.org/licenses/LICENSE-2.0
//
// Unless required by applicable law or agreed to in writing, software
// distributed under the License is distributed on an "AS IS" BASIS,
// See the License for the specific language governing permissions and
// limitations under the License.

package infoschema

import (
	"context"
	"encoding/json"
	"fmt"
	"io/ioutil"
	"net"
	"net/http"
	"sort"
	"strconv"
	"strings"

	"github.com/pingcap/errors"
	"github.com/pingcap/failpoint"
	"github.com/pingcap/kvproto/pkg/metapb"
	"github.com/pingcap/parser/charset"
	"github.com/pingcap/parser/model"
	"github.com/pingcap/parser/mysql"
	"github.com/pingcap/parser/terror"

	"github.com/pingcap/tidb/config"
	"github.com/pingcap/tidb/ddl/placement"
	"github.com/pingcap/tidb/domain/infosync"
	"github.com/pingcap/tidb/kv"
	"github.com/pingcap/tidb/meta/autoid"
	"github.com/pingcap/tidb/session/txninfo"
	"github.com/pingcap/tidb/sessionctx"
	"github.com/pingcap/tidb/sessionctx/variable"
	"github.com/pingcap/tidb/store/tikv"
	"github.com/pingcap/tidb/table"
	"github.com/pingcap/tidb/types"
	"github.com/pingcap/tidb/util"
	"github.com/pingcap/tidb/util/execdetails"
	"github.com/pingcap/tidb/util/pdapi"
)

const (
	// TableSchemata is the string constant of infoschema table.
	TableSchemata = "SCHEMATA"
	// TableTables is the string constant of infoschema table.
	TableTables = "TABLES"
	// TableColumns is the string constant of infoschema table
	TableColumns          = "COLUMNS"
	tableColumnStatistics = "COLUMN_STATISTICS"
	// TableStatistics is the string constant of infoschema table
	TableStatistics = "STATISTICS"
	// TableCharacterSets is the string constant of infoschema charactersets memory table
	TableCharacterSets = "CHARACTER_SETS"
	// TableCollations is the string constant of infoschema collations memory table.
	TableCollations = "COLLATIONS"
	tableFiles      = "FILES"
	// CatalogVal is the string constant of TABLE_CATALOG.
	CatalogVal = "def"
	// TableProfiling is the string constant of infoschema table.
	TableProfiling = "PROFILING"
	// TablePartitions is the string constant of infoschema table.
	TablePartitions = "PARTITIONS"
	// TableKeyColumn is the string constant of KEY_COLUMN_USAGE.
	TableKeyColumn  = "KEY_COLUMN_USAGE"
	tableReferConst = "REFERENTIAL_CONSTRAINTS"
	// TableSessionVar is the string constant of SESSION_VARIABLES.
	TableSessionVar = "SESSION_VARIABLES"
	tablePlugins    = "PLUGINS"
	// TableConstraints is the string constant of TABLE_CONSTRAINTS.
	TableConstraints = "TABLE_CONSTRAINTS"
	tableTriggers    = "TRIGGERS"
	// TableUserPrivileges is the string constant of infoschema user privilege table.
	TableUserPrivileges   = "USER_PRIVILEGES"
	tableSchemaPrivileges = "SCHEMA_PRIVILEGES"
	tableTablePrivileges  = "TABLE_PRIVILEGES"
	tableColumnPrivileges = "COLUMN_PRIVILEGES"
	// TableEngines is the string constant of infoschema table.
	TableEngines = "ENGINES"
	// TableViews is the string constant of infoschema table.
	TableViews           = "VIEWS"
	tableRoutines        = "ROUTINES"
	tableParameters      = "PARAMETERS"
	tableEvents          = "EVENTS"
	tableGlobalStatus    = "GLOBAL_STATUS"
	tableGlobalVariables = "GLOBAL_VARIABLES"
	tableSessionStatus   = "SESSION_STATUS"
	tableOptimizerTrace  = "OPTIMIZER_TRACE"
	tableTableSpaces     = "TABLESPACES"
	// TableCollationCharacterSetApplicability is the string constant of infoschema memory table.
	TableCollationCharacterSetApplicability = "COLLATION_CHARACTER_SET_APPLICABILITY"
	// TableProcesslist is the string constant of infoschema table.
	TableProcesslist = "PROCESSLIST"
	// TableTiDBIndexes is the string constant of infoschema table
	TableTiDBIndexes = "TIDB_INDEXES"
	// TableTiDBHotRegions is the string constant of infoschema table
	TableTiDBHotRegions = "TIDB_HOT_REGIONS"
	// TableTiKVStoreStatus is the string constant of infoschema table
	TableTiKVStoreStatus = "TIKV_STORE_STATUS"
	// TableAnalyzeStatus is the string constant of Analyze Status
	TableAnalyzeStatus = "ANALYZE_STATUS"
	// TableTiKVRegionStatus is the string constant of infoschema table
	TableTiKVRegionStatus = "TIKV_REGION_STATUS"
	// TableTiKVRegionPeers is the string constant of infoschema table
	TableTiKVRegionPeers = "TIKV_REGION_PEERS"
	// TableTiDBServersInfo is the string constant of TiDB server information table.
	TableTiDBServersInfo = "TIDB_SERVERS_INFO"
	// TableSlowQuery is the string constant of slow query memory table.
	TableSlowQuery = "SLOW_QUERY"
	// TableClusterInfo is the string constant of cluster info memory table.
	TableClusterInfo = "CLUSTER_INFO"
	// TableClusterConfig is the string constant of cluster configuration memory table.
	TableClusterConfig = "CLUSTER_CONFIG"
	// TableClusterLog is the string constant of cluster log memory table.
	TableClusterLog = "CLUSTER_LOG"
	// TableClusterLoad is the string constant of cluster load memory table.
	TableClusterLoad = "CLUSTER_LOAD"
	// TableClusterHardware is the string constant of cluster hardware table.
	TableClusterHardware = "CLUSTER_HARDWARE"
	// TableClusterSystemInfo is the string constant of cluster system info table.
	TableClusterSystemInfo = "CLUSTER_SYSTEMINFO"
	// TableTiFlashReplica is the string constant of tiflash replica table.
	TableTiFlashReplica = "TIFLASH_REPLICA"
	// TableInspectionResult is the string constant of inspection result table.
	TableInspectionResult = "INSPECTION_RESULT"
	// TableMetricTables is a table that contains all metrics table definition.
	TableMetricTables = "METRICS_TABLES"
	// TableMetricSummary is a summary table that contains all metrics.
	TableMetricSummary = "METRICS_SUMMARY"
	// TableMetricSummaryByLabel is a metric table that contains all metrics that group by label info.
	TableMetricSummaryByLabel = "METRICS_SUMMARY_BY_LABEL"
	// TableInspectionSummary is the string constant of inspection summary table.
	TableInspectionSummary = "INSPECTION_SUMMARY"
	// TableInspectionRules is the string constant of currently implemented inspection and summary rules.
	TableInspectionRules = "INSPECTION_RULES"
	// TableDDLJobs is the string constant of DDL job table.
	TableDDLJobs = "DDL_JOBS"
	// TableSequences is the string constant of all sequences created by user.
	TableSequences = "SEQUENCES"
	// TableStatementsSummary is the string constant of statement summary table.
	TableStatementsSummary = "STATEMENTS_SUMMARY"
	// TableStatementsSummaryHistory is the string constant of statements summary history table.
	TableStatementsSummaryHistory = "STATEMENTS_SUMMARY_HISTORY"
	// TableStatementsSummaryEvicted is the string constant of statements summary evicted table.
	TableStatementsSummaryEvicted = "STATEMENTS_SUMMARY_EVICTED"
	// TableStorageStats is a table that contains all tables disk usage
	TableStorageStats = "TABLE_STORAGE_STATS"
	// TableTiFlashTables is the string constant of tiflash tables table.
	TableTiFlashTables = "TIFLASH_TABLES"
	// TableTiFlashSegments is the string constant of tiflash segments table.
	TableTiFlashSegments = "TIFLASH_SEGMENTS"
	// TablePlacementPolicy is the string constant of placement policy table.
	TablePlacementPolicy = "PLACEMENT_POLICY"
	// TableClientErrorsSummaryGlobal is the string constant of client errors table.
	TableClientErrorsSummaryGlobal = "CLIENT_ERRORS_SUMMARY_GLOBAL"
	// TableClientErrorsSummaryByUser is the string constant of client errors table.
	TableClientErrorsSummaryByUser = "CLIENT_ERRORS_SUMMARY_BY_USER"
	// TableClientErrorsSummaryByHost is the string constant of client errors table.
	TableClientErrorsSummaryByHost = "CLIENT_ERRORS_SUMMARY_BY_HOST"
	// TableTiDBTrx is current running transaction status table.
	TableTiDBTrx = "TIDB_TRX"
	// TableDeadlocks is the string constatnt of deadlock table.
	TableDeadlocks = "DEADLOCKS"
)

var tableIDMap = map[string]int64{
	TableSchemata:                           autoid.InformationSchemaDBID + 1,
	TableTables:                             autoid.InformationSchemaDBID + 2,
	TableColumns:                            autoid.InformationSchemaDBID + 3,
	tableColumnStatistics:                   autoid.InformationSchemaDBID + 4,
	TableStatistics:                         autoid.InformationSchemaDBID + 5,
	TableCharacterSets:                      autoid.InformationSchemaDBID + 6,
	TableCollations:                         autoid.InformationSchemaDBID + 7,
	tableFiles:                              autoid.InformationSchemaDBID + 8,
	CatalogVal:                              autoid.InformationSchemaDBID + 9,
	TableProfiling:                          autoid.InformationSchemaDBID + 10,
	TablePartitions:                         autoid.InformationSchemaDBID + 11,
	TableKeyColumn:                          autoid.InformationSchemaDBID + 12,
	tableReferConst:                         autoid.InformationSchemaDBID + 13,
	TableSessionVar:                         autoid.InformationSchemaDBID + 14,
	tablePlugins:                            autoid.InformationSchemaDBID + 15,
	TableConstraints:                        autoid.InformationSchemaDBID + 16,
	tableTriggers:                           autoid.InformationSchemaDBID + 17,
	TableUserPrivileges:                     autoid.InformationSchemaDBID + 18,
	tableSchemaPrivileges:                   autoid.InformationSchemaDBID + 19,
	tableTablePrivileges:                    autoid.InformationSchemaDBID + 20,
	tableColumnPrivileges:                   autoid.InformationSchemaDBID + 21,
	TableEngines:                            autoid.InformationSchemaDBID + 22,
	TableViews:                              autoid.InformationSchemaDBID + 23,
	tableRoutines:                           autoid.InformationSchemaDBID + 24,
	tableParameters:                         autoid.InformationSchemaDBID + 25,
	tableEvents:                             autoid.InformationSchemaDBID + 26,
	tableGlobalStatus:                       autoid.InformationSchemaDBID + 27,
	tableGlobalVariables:                    autoid.InformationSchemaDBID + 28,
	tableSessionStatus:                      autoid.InformationSchemaDBID + 29,
	tableOptimizerTrace:                     autoid.InformationSchemaDBID + 30,
	tableTableSpaces:                        autoid.InformationSchemaDBID + 31,
	TableCollationCharacterSetApplicability: autoid.InformationSchemaDBID + 32,
	TableProcesslist:                        autoid.InformationSchemaDBID + 33,
	TableTiDBIndexes:                        autoid.InformationSchemaDBID + 34,
	TableSlowQuery:                          autoid.InformationSchemaDBID + 35,
	TableTiDBHotRegions:                     autoid.InformationSchemaDBID + 36,
	TableTiKVStoreStatus:                    autoid.InformationSchemaDBID + 37,
	TableAnalyzeStatus:                      autoid.InformationSchemaDBID + 38,
	TableTiKVRegionStatus:                   autoid.InformationSchemaDBID + 39,
	TableTiKVRegionPeers:                    autoid.InformationSchemaDBID + 40,
	TableTiDBServersInfo:                    autoid.InformationSchemaDBID + 41,
	TableClusterInfo:                        autoid.InformationSchemaDBID + 42,
	TableClusterConfig:                      autoid.InformationSchemaDBID + 43,
	TableClusterLoad:                        autoid.InformationSchemaDBID + 44,
	TableTiFlashReplica:                     autoid.InformationSchemaDBID + 45,
	ClusterTableSlowLog:                     autoid.InformationSchemaDBID + 46,
	ClusterTableProcesslist:                 autoid.InformationSchemaDBID + 47,
	TableClusterLog:                         autoid.InformationSchemaDBID + 48,
	TableClusterHardware:                    autoid.InformationSchemaDBID + 49,
	TableClusterSystemInfo:                  autoid.InformationSchemaDBID + 50,
	TableInspectionResult:                   autoid.InformationSchemaDBID + 51,
	TableMetricSummary:                      autoid.InformationSchemaDBID + 52,
	TableMetricSummaryByLabel:               autoid.InformationSchemaDBID + 53,
	TableMetricTables:                       autoid.InformationSchemaDBID + 54,
	TableInspectionSummary:                  autoid.InformationSchemaDBID + 55,
	TableInspectionRules:                    autoid.InformationSchemaDBID + 56,
	TableDDLJobs:                            autoid.InformationSchemaDBID + 57,
	TableSequences:                          autoid.InformationSchemaDBID + 58,
	TableStatementsSummary:                  autoid.InformationSchemaDBID + 59,
	TableStatementsSummaryHistory:           autoid.InformationSchemaDBID + 60,
	ClusterTableStatementsSummary:           autoid.InformationSchemaDBID + 61,
	ClusterTableStatementsSummaryHistory:    autoid.InformationSchemaDBID + 62,
	TableStorageStats:                       autoid.InformationSchemaDBID + 63,
	TableTiFlashTables:                      autoid.InformationSchemaDBID + 64,
	TableTiFlashSegments:                    autoid.InformationSchemaDBID + 65,
	TablePlacementPolicy:                    autoid.InformationSchemaDBID + 66,
	TableClientErrorsSummaryGlobal:          autoid.InformationSchemaDBID + 67,
	TableClientErrorsSummaryByUser:          autoid.InformationSchemaDBID + 68,
	TableClientErrorsSummaryByHost:          autoid.InformationSchemaDBID + 69,
	TableTiDBTrx:                            autoid.InformationSchemaDBID + 70,
	ClusterTableTiDBTrx:                     autoid.InformationSchemaDBID + 71,
<<<<<<< HEAD
	TableStatementsSummaryEvicted:           autoid.InformationSchemaDBID + 72,
=======
	TableDeadlocks:                          autoid.InformationSchemaDBID + 72,
	ClusterTableDeadlocks:                   autoid.InformationSchemaDBID + 73,
>>>>>>> a126b06a
}

type columnInfo struct {
	name      string
	tp        byte
	size      int
	decimal   int
	flag      uint
	deflt     interface{}
	comment   string
	enumElems []string
}

func buildColumnInfo(col columnInfo) *model.ColumnInfo {
	mCharset := charset.CharsetBin
	mCollation := charset.CharsetBin
	if col.tp == mysql.TypeVarchar || col.tp == mysql.TypeBlob || col.tp == mysql.TypeLongBlob || col.tp == mysql.TypeEnum {
		mCharset = charset.CharsetUTF8MB4
		mCollation = charset.CollationUTF8MB4
	}
	fieldType := types.FieldType{
		Charset: mCharset,
		Collate: mCollation,
		Tp:      col.tp,
		Flen:    col.size,
		Decimal: col.decimal,
		Flag:    col.flag,
		Elems:   col.enumElems,
	}
	return &model.ColumnInfo{
		Name:         model.NewCIStr(col.name),
		FieldType:    fieldType,
		State:        model.StatePublic,
		DefaultValue: col.deflt,
		Comment:      col.comment,
	}
}

func buildTableMeta(tableName string, cs []columnInfo) *model.TableInfo {
	cols := make([]*model.ColumnInfo, 0, len(cs))
	primaryIndices := make([]*model.IndexInfo, 0, 1)
	tblInfo := &model.TableInfo{
		Name:    model.NewCIStr(tableName),
		State:   model.StatePublic,
		Charset: mysql.DefaultCharset,
		Collate: mysql.DefaultCollationName,
	}
	for offset, c := range cs {
		if tblInfo.Name.O == ClusterTableSlowLog && mysql.HasPriKeyFlag(c.flag) {
			switch c.tp {
			case mysql.TypeLong, mysql.TypeLonglong,
				mysql.TypeTiny, mysql.TypeShort, mysql.TypeInt24:
				tblInfo.PKIsHandle = true
			default:
				tblInfo.IsCommonHandle = true
				tblInfo.CommonHandleVersion = 1
				index := &model.IndexInfo{
					Name:    model.NewCIStr("primary"),
					State:   model.StatePublic,
					Primary: true,
					Unique:  true,
					Columns: []*model.IndexColumn{
						{Name: model.NewCIStr(c.name), Offset: offset, Length: types.UnspecifiedLength}},
				}
				primaryIndices = append(primaryIndices, index)
				tblInfo.Indices = primaryIndices
			}
		}
		cols = append(cols, buildColumnInfo(c))
	}
	for i, col := range cols {
		col.Offset = i
	}
	tblInfo.Columns = cols
	return tblInfo
}

var schemataCols = []columnInfo{
	{name: "CATALOG_NAME", tp: mysql.TypeVarchar, size: 512},
	{name: "SCHEMA_NAME", tp: mysql.TypeVarchar, size: 64},
	{name: "DEFAULT_CHARACTER_SET_NAME", tp: mysql.TypeVarchar, size: 64},
	{name: "DEFAULT_COLLATION_NAME", tp: mysql.TypeVarchar, size: 32},
	{name: "SQL_PATH", tp: mysql.TypeVarchar, size: 512},
}

var tablesCols = []columnInfo{
	{name: "TABLE_CATALOG", tp: mysql.TypeVarchar, size: 512},
	{name: "TABLE_SCHEMA", tp: mysql.TypeVarchar, size: 64},
	{name: "TABLE_NAME", tp: mysql.TypeVarchar, size: 64},
	{name: "TABLE_TYPE", tp: mysql.TypeVarchar, size: 64},
	{name: "ENGINE", tp: mysql.TypeVarchar, size: 64},
	{name: "VERSION", tp: mysql.TypeLonglong, size: 21},
	{name: "ROW_FORMAT", tp: mysql.TypeVarchar, size: 10},
	{name: "TABLE_ROWS", tp: mysql.TypeLonglong, size: 21},
	{name: "AVG_ROW_LENGTH", tp: mysql.TypeLonglong, size: 21},
	{name: "DATA_LENGTH", tp: mysql.TypeLonglong, size: 21},
	{name: "MAX_DATA_LENGTH", tp: mysql.TypeLonglong, size: 21},
	{name: "INDEX_LENGTH", tp: mysql.TypeLonglong, size: 21},
	{name: "DATA_FREE", tp: mysql.TypeLonglong, size: 21},
	{name: "AUTO_INCREMENT", tp: mysql.TypeLonglong, size: 21},
	{name: "CREATE_TIME", tp: mysql.TypeDatetime, size: 19},
	{name: "UPDATE_TIME", tp: mysql.TypeDatetime, size: 19},
	{name: "CHECK_TIME", tp: mysql.TypeDatetime, size: 19},
	{name: "TABLE_COLLATION", tp: mysql.TypeVarchar, size: 32, flag: mysql.NotNullFlag, deflt: "utf8_bin"},
	{name: "CHECKSUM", tp: mysql.TypeLonglong, size: 21},
	{name: "CREATE_OPTIONS", tp: mysql.TypeVarchar, size: 255},
	{name: "TABLE_COMMENT", tp: mysql.TypeVarchar, size: 2048},
	{name: "TIDB_TABLE_ID", tp: mysql.TypeLonglong, size: 21},
	{name: "TIDB_ROW_ID_SHARDING_INFO", tp: mysql.TypeVarchar, size: 255},
	{name: "TIDB_PK_TYPE", tp: mysql.TypeVarchar, size: 64},
}

// See: http://dev.mysql.com/doc/refman/5.7/en/columns-table.html
var columnsCols = []columnInfo{
	{name: "TABLE_CATALOG", tp: mysql.TypeVarchar, size: 512},
	{name: "TABLE_SCHEMA", tp: mysql.TypeVarchar, size: 64},
	{name: "TABLE_NAME", tp: mysql.TypeVarchar, size: 64},
	{name: "COLUMN_NAME", tp: mysql.TypeVarchar, size: 64},
	{name: "ORDINAL_POSITION", tp: mysql.TypeLonglong, size: 64},
	{name: "COLUMN_DEFAULT", tp: mysql.TypeBlob, size: 196606},
	{name: "IS_NULLABLE", tp: mysql.TypeVarchar, size: 3},
	{name: "DATA_TYPE", tp: mysql.TypeVarchar, size: 64},
	{name: "CHARACTER_MAXIMUM_LENGTH", tp: mysql.TypeLonglong, size: 21},
	{name: "CHARACTER_OCTET_LENGTH", tp: mysql.TypeLonglong, size: 21},
	{name: "NUMERIC_PRECISION", tp: mysql.TypeLonglong, size: 21},
	{name: "NUMERIC_SCALE", tp: mysql.TypeLonglong, size: 21},
	{name: "DATETIME_PRECISION", tp: mysql.TypeLonglong, size: 21},
	{name: "CHARACTER_SET_NAME", tp: mysql.TypeVarchar, size: 32},
	{name: "COLLATION_NAME", tp: mysql.TypeVarchar, size: 32},
	{name: "COLUMN_TYPE", tp: mysql.TypeBlob, size: 196606},
	{name: "COLUMN_KEY", tp: mysql.TypeVarchar, size: 3},
	{name: "EXTRA", tp: mysql.TypeVarchar, size: 30},
	{name: "PRIVILEGES", tp: mysql.TypeVarchar, size: 80},
	{name: "COLUMN_COMMENT", tp: mysql.TypeVarchar, size: 1024},
	{name: "GENERATION_EXPRESSION", tp: mysql.TypeBlob, size: 589779, flag: mysql.NotNullFlag},
}

var columnStatisticsCols = []columnInfo{
	{name: "SCHEMA_NAME", tp: mysql.TypeVarchar, size: 64, flag: mysql.NotNullFlag},
	{name: "TABLE_NAME", tp: mysql.TypeVarchar, size: 64, flag: mysql.NotNullFlag},
	{name: "COLUMN_NAME", tp: mysql.TypeVarchar, size: 64, flag: mysql.NotNullFlag},
	{name: "HISTOGRAM", tp: mysql.TypeJSON, size: 51},
}

var statisticsCols = []columnInfo{
	{name: "TABLE_CATALOG", tp: mysql.TypeVarchar, size: 512},
	{name: "TABLE_SCHEMA", tp: mysql.TypeVarchar, size: 64},
	{name: "TABLE_NAME", tp: mysql.TypeVarchar, size: 64},
	{name: "NON_UNIQUE", tp: mysql.TypeVarchar, size: 1},
	{name: "INDEX_SCHEMA", tp: mysql.TypeVarchar, size: 64},
	{name: "INDEX_NAME", tp: mysql.TypeVarchar, size: 64},
	{name: "SEQ_IN_INDEX", tp: mysql.TypeLonglong, size: 2},
	{name: "COLUMN_NAME", tp: mysql.TypeVarchar, size: 21},
	{name: "COLLATION", tp: mysql.TypeVarchar, size: 1},
	{name: "CARDINALITY", tp: mysql.TypeLonglong, size: 21},
	{name: "SUB_PART", tp: mysql.TypeLonglong, size: 3},
	{name: "PACKED", tp: mysql.TypeVarchar, size: 10},
	{name: "NULLABLE", tp: mysql.TypeVarchar, size: 3},
	{name: "INDEX_TYPE", tp: mysql.TypeVarchar, size: 16},
	{name: "COMMENT", tp: mysql.TypeVarchar, size: 16},
	{name: "INDEX_COMMENT", tp: mysql.TypeVarchar, size: 1024},
	{name: "IS_VISIBLE", tp: mysql.TypeVarchar, size: 3},
	{name: "Expression", tp: mysql.TypeVarchar, size: 64},
}

var profilingCols = []columnInfo{
	{name: "QUERY_ID", tp: mysql.TypeLong, size: 20},
	{name: "SEQ", tp: mysql.TypeLong, size: 20},
	{name: "STATE", tp: mysql.TypeVarchar, size: 30},
	{name: "DURATION", tp: mysql.TypeNewDecimal, size: 9},
	{name: "CPU_USER", tp: mysql.TypeNewDecimal, size: 9},
	{name: "CPU_SYSTEM", tp: mysql.TypeNewDecimal, size: 9},
	{name: "CONTEXT_VOLUNTARY", tp: mysql.TypeLong, size: 20},
	{name: "CONTEXT_INVOLUNTARY", tp: mysql.TypeLong, size: 20},
	{name: "BLOCK_OPS_IN", tp: mysql.TypeLong, size: 20},
	{name: "BLOCK_OPS_OUT", tp: mysql.TypeLong, size: 20},
	{name: "MESSAGES_SENT", tp: mysql.TypeLong, size: 20},
	{name: "MESSAGES_RECEIVED", tp: mysql.TypeLong, size: 20},
	{name: "PAGE_FAULTS_MAJOR", tp: mysql.TypeLong, size: 20},
	{name: "PAGE_FAULTS_MINOR", tp: mysql.TypeLong, size: 20},
	{name: "SWAPS", tp: mysql.TypeLong, size: 20},
	{name: "SOURCE_FUNCTION", tp: mysql.TypeVarchar, size: 30},
	{name: "SOURCE_FILE", tp: mysql.TypeVarchar, size: 20},
	{name: "SOURCE_LINE", tp: mysql.TypeLong, size: 20},
}

var charsetCols = []columnInfo{
	{name: "CHARACTER_SET_NAME", tp: mysql.TypeVarchar, size: 32},
	{name: "DEFAULT_COLLATE_NAME", tp: mysql.TypeVarchar, size: 32},
	{name: "DESCRIPTION", tp: mysql.TypeVarchar, size: 60},
	{name: "MAXLEN", tp: mysql.TypeLonglong, size: 3},
}

var collationsCols = []columnInfo{
	{name: "COLLATION_NAME", tp: mysql.TypeVarchar, size: 32},
	{name: "CHARACTER_SET_NAME", tp: mysql.TypeVarchar, size: 32},
	{name: "ID", tp: mysql.TypeLonglong, size: 11},
	{name: "IS_DEFAULT", tp: mysql.TypeVarchar, size: 3},
	{name: "IS_COMPILED", tp: mysql.TypeVarchar, size: 3},
	{name: "SORTLEN", tp: mysql.TypeLonglong, size: 3},
}

var keyColumnUsageCols = []columnInfo{
	{name: "CONSTRAINT_CATALOG", tp: mysql.TypeVarchar, size: 512, flag: mysql.NotNullFlag},
	{name: "CONSTRAINT_SCHEMA", tp: mysql.TypeVarchar, size: 64, flag: mysql.NotNullFlag},
	{name: "CONSTRAINT_NAME", tp: mysql.TypeVarchar, size: 64, flag: mysql.NotNullFlag},
	{name: "TABLE_CATALOG", tp: mysql.TypeVarchar, size: 512, flag: mysql.NotNullFlag},
	{name: "TABLE_SCHEMA", tp: mysql.TypeVarchar, size: 64, flag: mysql.NotNullFlag},
	{name: "TABLE_NAME", tp: mysql.TypeVarchar, size: 64, flag: mysql.NotNullFlag},
	{name: "COLUMN_NAME", tp: mysql.TypeVarchar, size: 64, flag: mysql.NotNullFlag},
	{name: "ORDINAL_POSITION", tp: mysql.TypeLonglong, size: 10, flag: mysql.NotNullFlag},
	{name: "POSITION_IN_UNIQUE_CONSTRAINT", tp: mysql.TypeLonglong, size: 10},
	{name: "REFERENCED_TABLE_SCHEMA", tp: mysql.TypeVarchar, size: 64},
	{name: "REFERENCED_TABLE_NAME", tp: mysql.TypeVarchar, size: 64},
	{name: "REFERENCED_COLUMN_NAME", tp: mysql.TypeVarchar, size: 64},
}

// See http://dev.mysql.com/doc/refman/5.7/en/referential-constraints-table.html
var referConstCols = []columnInfo{
	{name: "CONSTRAINT_CATALOG", tp: mysql.TypeVarchar, size: 512, flag: mysql.NotNullFlag},
	{name: "CONSTRAINT_SCHEMA", tp: mysql.TypeVarchar, size: 64, flag: mysql.NotNullFlag},
	{name: "CONSTRAINT_NAME", tp: mysql.TypeVarchar, size: 64, flag: mysql.NotNullFlag},
	{name: "UNIQUE_CONSTRAINT_CATALOG", tp: mysql.TypeVarchar, size: 512, flag: mysql.NotNullFlag},
	{name: "UNIQUE_CONSTRAINT_SCHEMA", tp: mysql.TypeVarchar, size: 64, flag: mysql.NotNullFlag},
	{name: "UNIQUE_CONSTRAINT_NAME", tp: mysql.TypeVarchar, size: 64},
	{name: "MATCH_OPTION", tp: mysql.TypeVarchar, size: 64, flag: mysql.NotNullFlag},
	{name: "UPDATE_RULE", tp: mysql.TypeVarchar, size: 64, flag: mysql.NotNullFlag},
	{name: "DELETE_RULE", tp: mysql.TypeVarchar, size: 64, flag: mysql.NotNullFlag},
	{name: "TABLE_NAME", tp: mysql.TypeVarchar, size: 64, flag: mysql.NotNullFlag},
	{name: "REFERENCED_TABLE_NAME", tp: mysql.TypeVarchar, size: 64, flag: mysql.NotNullFlag},
}

// See http://dev.mysql.com/doc/refman/5.7/en/variables-table.html
var sessionVarCols = []columnInfo{
	{name: "VARIABLE_NAME", tp: mysql.TypeVarchar, size: 64},
	{name: "VARIABLE_VALUE", tp: mysql.TypeVarchar, size: 1024},
}

// See https://dev.mysql.com/doc/refman/5.7/en/plugins-table.html
var pluginsCols = []columnInfo{
	{name: "PLUGIN_NAME", tp: mysql.TypeVarchar, size: 64},
	{name: "PLUGIN_VERSION", tp: mysql.TypeVarchar, size: 20},
	{name: "PLUGIN_STATUS", tp: mysql.TypeVarchar, size: 10},
	{name: "PLUGIN_TYPE", tp: mysql.TypeVarchar, size: 80},
	{name: "PLUGIN_TYPE_VERSION", tp: mysql.TypeVarchar, size: 20},
	{name: "PLUGIN_LIBRARY", tp: mysql.TypeVarchar, size: 64},
	{name: "PLUGIN_LIBRARY_VERSION", tp: mysql.TypeVarchar, size: 20},
	{name: "PLUGIN_AUTHOR", tp: mysql.TypeVarchar, size: 64},
	{name: "PLUGIN_DESCRIPTION", tp: mysql.TypeLongBlob, size: types.UnspecifiedLength},
	{name: "PLUGIN_LICENSE", tp: mysql.TypeVarchar, size: 80},
	{name: "LOAD_OPTION", tp: mysql.TypeVarchar, size: 64},
}

// See https://dev.mysql.com/doc/refman/5.7/en/partitions-table.html
var partitionsCols = []columnInfo{
	{name: "TABLE_CATALOG", tp: mysql.TypeVarchar, size: 512},
	{name: "TABLE_SCHEMA", tp: mysql.TypeVarchar, size: 64},
	{name: "TABLE_NAME", tp: mysql.TypeVarchar, size: 64},
	{name: "PARTITION_NAME", tp: mysql.TypeVarchar, size: 64},
	{name: "SUBPARTITION_NAME", tp: mysql.TypeVarchar, size: 64},
	{name: "PARTITION_ORDINAL_POSITION", tp: mysql.TypeLonglong, size: 21},
	{name: "SUBPARTITION_ORDINAL_POSITION", tp: mysql.TypeLonglong, size: 21},
	{name: "PARTITION_METHOD", tp: mysql.TypeVarchar, size: 18},
	{name: "SUBPARTITION_METHOD", tp: mysql.TypeVarchar, size: 12},
	{name: "PARTITION_EXPRESSION", tp: mysql.TypeLongBlob, size: types.UnspecifiedLength},
	{name: "SUBPARTITION_EXPRESSION", tp: mysql.TypeLongBlob, size: types.UnspecifiedLength},
	{name: "PARTITION_DESCRIPTION", tp: mysql.TypeLongBlob, size: types.UnspecifiedLength},
	{name: "TABLE_ROWS", tp: mysql.TypeLonglong, size: 21},
	{name: "AVG_ROW_LENGTH", tp: mysql.TypeLonglong, size: 21},
	{name: "DATA_LENGTH", tp: mysql.TypeLonglong, size: 21},
	{name: "MAX_DATA_LENGTH", tp: mysql.TypeLonglong, size: 21},
	{name: "INDEX_LENGTH", tp: mysql.TypeLonglong, size: 21},
	{name: "DATA_FREE", tp: mysql.TypeLonglong, size: 21},
	{name: "CREATE_TIME", tp: mysql.TypeDatetime},
	{name: "UPDATE_TIME", tp: mysql.TypeDatetime},
	{name: "CHECK_TIME", tp: mysql.TypeDatetime},
	{name: "CHECKSUM", tp: mysql.TypeLonglong, size: 21},
	{name: "PARTITION_COMMENT", tp: mysql.TypeVarchar, size: 80},
	{name: "NODEGROUP", tp: mysql.TypeVarchar, size: 12},
	{name: "TABLESPACE_NAME", tp: mysql.TypeVarchar, size: 64},
	{name: "TIDB_PARTITION_ID", tp: mysql.TypeLonglong, size: 21},
}

var tableConstraintsCols = []columnInfo{
	{name: "CONSTRAINT_CATALOG", tp: mysql.TypeVarchar, size: 512},
	{name: "CONSTRAINT_SCHEMA", tp: mysql.TypeVarchar, size: 64},
	{name: "CONSTRAINT_NAME", tp: mysql.TypeVarchar, size: 64},
	{name: "TABLE_SCHEMA", tp: mysql.TypeVarchar, size: 64},
	{name: "TABLE_NAME", tp: mysql.TypeVarchar, size: 64},
	{name: "CONSTRAINT_TYPE", tp: mysql.TypeVarchar, size: 64},
}

var tableTriggersCols = []columnInfo{
	{name: "TRIGGER_CATALOG", tp: mysql.TypeVarchar, size: 512},
	{name: "TRIGGER_SCHEMA", tp: mysql.TypeVarchar, size: 64},
	{name: "TRIGGER_NAME", tp: mysql.TypeVarchar, size: 64},
	{name: "EVENT_MANIPULATION", tp: mysql.TypeVarchar, size: 6},
	{name: "EVENT_OBJECT_CATALOG", tp: mysql.TypeVarchar, size: 512},
	{name: "EVENT_OBJECT_SCHEMA", tp: mysql.TypeVarchar, size: 64},
	{name: "EVENT_OBJECT_TABLE", tp: mysql.TypeVarchar, size: 64},
	{name: "ACTION_ORDER", tp: mysql.TypeLonglong, size: 4},
	{name: "ACTION_CONDITION", tp: mysql.TypeBlob, size: -1},
	{name: "ACTION_STATEMENT", tp: mysql.TypeBlob, size: -1},
	{name: "ACTION_ORIENTATION", tp: mysql.TypeVarchar, size: 9},
	{name: "ACTION_TIMING", tp: mysql.TypeVarchar, size: 6},
	{name: "ACTION_REFERENCE_OLD_TABLE", tp: mysql.TypeVarchar, size: 64},
	{name: "ACTION_REFERENCE_NEW_TABLE", tp: mysql.TypeVarchar, size: 64},
	{name: "ACTION_REFERENCE_OLD_ROW", tp: mysql.TypeVarchar, size: 3},
	{name: "ACTION_REFERENCE_NEW_ROW", tp: mysql.TypeVarchar, size: 3},
	{name: "CREATED", tp: mysql.TypeDatetime, size: 2},
	{name: "SQL_MODE", tp: mysql.TypeVarchar, size: 8192},
	{name: "DEFINER", tp: mysql.TypeVarchar, size: 77},
	{name: "CHARACTER_SET_CLIENT", tp: mysql.TypeVarchar, size: 32},
	{name: "COLLATION_CONNECTION", tp: mysql.TypeVarchar, size: 32},
	{name: "DATABASE_COLLATION", tp: mysql.TypeVarchar, size: 32},
}

var tableUserPrivilegesCols = []columnInfo{
	{name: "GRANTEE", tp: mysql.TypeVarchar, size: 81},
	{name: "TABLE_CATALOG", tp: mysql.TypeVarchar, size: 512},
	{name: "PRIVILEGE_TYPE", tp: mysql.TypeVarchar, size: 64},
	{name: "IS_GRANTABLE", tp: mysql.TypeVarchar, size: 3},
}

var tableSchemaPrivilegesCols = []columnInfo{
	{name: "GRANTEE", tp: mysql.TypeVarchar, size: 81, flag: mysql.NotNullFlag},
	{name: "TABLE_CATALOG", tp: mysql.TypeVarchar, size: 512, flag: mysql.NotNullFlag},
	{name: "TABLE_SCHEMA", tp: mysql.TypeVarchar, size: 64, flag: mysql.NotNullFlag},
	{name: "PRIVILEGE_TYPE", tp: mysql.TypeVarchar, size: 64, flag: mysql.NotNullFlag},
	{name: "IS_GRANTABLE", tp: mysql.TypeVarchar, size: 3, flag: mysql.NotNullFlag},
}

var tableTablePrivilegesCols = []columnInfo{
	{name: "GRANTEE", tp: mysql.TypeVarchar, size: 81, flag: mysql.NotNullFlag},
	{name: "TABLE_CATALOG", tp: mysql.TypeVarchar, size: 512, flag: mysql.NotNullFlag},
	{name: "TABLE_SCHEMA", tp: mysql.TypeVarchar, size: 64, flag: mysql.NotNullFlag},
	{name: "TABLE_NAME", tp: mysql.TypeVarchar, size: 64, flag: mysql.NotNullFlag},
	{name: "PRIVILEGE_TYPE", tp: mysql.TypeVarchar, size: 64, flag: mysql.NotNullFlag},
	{name: "IS_GRANTABLE", tp: mysql.TypeVarchar, size: 3, flag: mysql.NotNullFlag},
}

var tableColumnPrivilegesCols = []columnInfo{
	{name: "GRANTEE", tp: mysql.TypeVarchar, size: 81, flag: mysql.NotNullFlag},
	{name: "TABLE_CATALOG", tp: mysql.TypeVarchar, size: 512, flag: mysql.NotNullFlag},
	{name: "TABLE_SCHEMA", tp: mysql.TypeVarchar, size: 64, flag: mysql.NotNullFlag},
	{name: "TABLE_NAME", tp: mysql.TypeVarchar, size: 64, flag: mysql.NotNullFlag},
	{name: "COLUMN_NAME", tp: mysql.TypeVarchar, size: 64, flag: mysql.NotNullFlag},
	{name: "PRIVILEGE_TYPE", tp: mysql.TypeVarchar, size: 64, flag: mysql.NotNullFlag},
	{name: "IS_GRANTABLE", tp: mysql.TypeVarchar, size: 3, flag: mysql.NotNullFlag},
}

var tableEnginesCols = []columnInfo{
	{name: "ENGINE", tp: mysql.TypeVarchar, size: 64},
	{name: "SUPPORT", tp: mysql.TypeVarchar, size: 8},
	{name: "COMMENT", tp: mysql.TypeVarchar, size: 80},
	{name: "TRANSACTIONS", tp: mysql.TypeVarchar, size: 3},
	{name: "XA", tp: mysql.TypeVarchar, size: 3},
	{name: "SAVEPOINTS", tp: mysql.TypeVarchar, size: 3},
}

var tableViewsCols = []columnInfo{
	{name: "TABLE_CATALOG", tp: mysql.TypeVarchar, size: 512, flag: mysql.NotNullFlag},
	{name: "TABLE_SCHEMA", tp: mysql.TypeVarchar, size: 64, flag: mysql.NotNullFlag},
	{name: "TABLE_NAME", tp: mysql.TypeVarchar, size: 64, flag: mysql.NotNullFlag},
	{name: "VIEW_DEFINITION", tp: mysql.TypeLongBlob, flag: mysql.NotNullFlag},
	{name: "CHECK_OPTION", tp: mysql.TypeVarchar, size: 8, flag: mysql.NotNullFlag},
	{name: "IS_UPDATABLE", tp: mysql.TypeVarchar, size: 3, flag: mysql.NotNullFlag},
	{name: "DEFINER", tp: mysql.TypeVarchar, size: 77, flag: mysql.NotNullFlag},
	{name: "SECURITY_TYPE", tp: mysql.TypeVarchar, size: 7, flag: mysql.NotNullFlag},
	{name: "CHARACTER_SET_CLIENT", tp: mysql.TypeVarchar, size: 32, flag: mysql.NotNullFlag},
	{name: "COLLATION_CONNECTION", tp: mysql.TypeVarchar, size: 32, flag: mysql.NotNullFlag},
}

var tableRoutinesCols = []columnInfo{
	{name: "SPECIFIC_NAME", tp: mysql.TypeVarchar, size: 64, flag: mysql.NotNullFlag},
	{name: "ROUTINE_CATALOG", tp: mysql.TypeVarchar, size: 512, flag: mysql.NotNullFlag},
	{name: "ROUTINE_SCHEMA", tp: mysql.TypeVarchar, size: 64, flag: mysql.NotNullFlag},
	{name: "ROUTINE_NAME", tp: mysql.TypeVarchar, size: 64, flag: mysql.NotNullFlag},
	{name: "ROUTINE_TYPE", tp: mysql.TypeVarchar, size: 9, flag: mysql.NotNullFlag},
	{name: "DATA_TYPE", tp: mysql.TypeVarchar, size: 64, flag: mysql.NotNullFlag},
	{name: "CHARACTER_MAXIMUM_LENGTH", tp: mysql.TypeLong, size: 21},
	{name: "CHARACTER_OCTET_LENGTH", tp: mysql.TypeLong, size: 21},
	{name: "NUMERIC_PRECISION", tp: mysql.TypeLonglong, size: 21},
	{name: "NUMERIC_SCALE", tp: mysql.TypeLong, size: 21},
	{name: "DATETIME_PRECISION", tp: mysql.TypeLonglong, size: 21},
	{name: "CHARACTER_SET_NAME", tp: mysql.TypeVarchar, size: 64},
	{name: "COLLATION_NAME", tp: mysql.TypeVarchar, size: 64},
	{name: "DTD_IDENTIFIER", tp: mysql.TypeLongBlob},
	{name: "ROUTINE_BODY", tp: mysql.TypeVarchar, size: 8, flag: mysql.NotNullFlag},
	{name: "ROUTINE_DEFINITION", tp: mysql.TypeLongBlob},
	{name: "EXTERNAL_NAME", tp: mysql.TypeVarchar, size: 64},
	{name: "EXTERNAL_LANGUAGE", tp: mysql.TypeVarchar, size: 64},
	{name: "PARAMETER_STYLE", tp: mysql.TypeVarchar, size: 8, flag: mysql.NotNullFlag},
	{name: "IS_DETERMINISTIC", tp: mysql.TypeVarchar, size: 3, flag: mysql.NotNullFlag},
	{name: "SQL_DATA_ACCESS", tp: mysql.TypeVarchar, size: 64, flag: mysql.NotNullFlag},
	{name: "SQL_PATH", tp: mysql.TypeVarchar, size: 64},
	{name: "SECURITY_TYPE", tp: mysql.TypeVarchar, size: 7, flag: mysql.NotNullFlag},
	{name: "CREATED", tp: mysql.TypeDatetime, flag: mysql.NotNullFlag, deflt: "0000-00-00 00:00:00"},
	{name: "LAST_ALTERED", tp: mysql.TypeDatetime, flag: mysql.NotNullFlag, deflt: "0000-00-00 00:00:00"},
	{name: "SQL_MODE", tp: mysql.TypeVarchar, size: 8192, flag: mysql.NotNullFlag},
	{name: "ROUTINE_COMMENT", tp: mysql.TypeLongBlob},
	{name: "DEFINER", tp: mysql.TypeVarchar, size: 77, flag: mysql.NotNullFlag},
	{name: "CHARACTER_SET_CLIENT", tp: mysql.TypeVarchar, size: 32, flag: mysql.NotNullFlag},
	{name: "COLLATION_CONNECTION", tp: mysql.TypeVarchar, size: 32, flag: mysql.NotNullFlag},
	{name: "DATABASE_COLLATION", tp: mysql.TypeVarchar, size: 32, flag: mysql.NotNullFlag},
}

var tableParametersCols = []columnInfo{
	{name: "SPECIFIC_CATALOG", tp: mysql.TypeVarchar, size: 512, flag: mysql.NotNullFlag},
	{name: "SPECIFIC_SCHEMA", tp: mysql.TypeVarchar, size: 64, flag: mysql.NotNullFlag},
	{name: "SPECIFIC_NAME", tp: mysql.TypeVarchar, size: 64, flag: mysql.NotNullFlag},
	{name: "ORDINAL_POSITION", tp: mysql.TypeVarchar, size: 21, flag: mysql.NotNullFlag},
	{name: "PARAMETER_MODE", tp: mysql.TypeVarchar, size: 5},
	{name: "PARAMETER_NAME", tp: mysql.TypeVarchar, size: 64},
	{name: "DATA_TYPE", tp: mysql.TypeVarchar, size: 64, flag: mysql.NotNullFlag},
	{name: "CHARACTER_MAXIMUM_LENGTH", tp: mysql.TypeVarchar, size: 21},
	{name: "CHARACTER_OCTET_LENGTH", tp: mysql.TypeVarchar, size: 21},
	{name: "NUMERIC_PRECISION", tp: mysql.TypeVarchar, size: 21},
	{name: "NUMERIC_SCALE", tp: mysql.TypeVarchar, size: 21},
	{name: "DATETIME_PRECISION", tp: mysql.TypeVarchar, size: 21},
	{name: "CHARACTER_SET_NAME", tp: mysql.TypeVarchar, size: 64},
	{name: "COLLATION_NAME", tp: mysql.TypeVarchar, size: 64},
	{name: "DTD_IDENTIFIER", tp: mysql.TypeLongBlob, flag: mysql.NotNullFlag},
	{name: "ROUTINE_TYPE", tp: mysql.TypeVarchar, size: 9, flag: mysql.NotNullFlag},
}

var tableEventsCols = []columnInfo{
	{name: "EVENT_CATALOG", tp: mysql.TypeVarchar, size: 64, flag: mysql.NotNullFlag},
	{name: "EVENT_SCHEMA", tp: mysql.TypeVarchar, size: 64, flag: mysql.NotNullFlag},
	{name: "EVENT_NAME", tp: mysql.TypeVarchar, size: 64, flag: mysql.NotNullFlag},
	{name: "DEFINER", tp: mysql.TypeVarchar, size: 77, flag: mysql.NotNullFlag},
	{name: "TIME_ZONE", tp: mysql.TypeVarchar, size: 64, flag: mysql.NotNullFlag},
	{name: "EVENT_BODY", tp: mysql.TypeVarchar, size: 8, flag: mysql.NotNullFlag},
	{name: "EVENT_DEFINITION", tp: mysql.TypeLongBlob},
	{name: "EVENT_TYPE", tp: mysql.TypeVarchar, size: 9, flag: mysql.NotNullFlag},
	{name: "EXECUTE_AT", tp: mysql.TypeDatetime},
	{name: "INTERVAL_VALUE", tp: mysql.TypeVarchar, size: 256},
	{name: "INTERVAL_FIELD", tp: mysql.TypeVarchar, size: 18},
	{name: "SQL_MODE", tp: mysql.TypeVarchar, size: 8192, flag: mysql.NotNullFlag},
	{name: "STARTS", tp: mysql.TypeDatetime},
	{name: "ENDS", tp: mysql.TypeDatetime},
	{name: "STATUS", tp: mysql.TypeVarchar, size: 18, flag: mysql.NotNullFlag},
	{name: "ON_COMPLETION", tp: mysql.TypeVarchar, size: 12, flag: mysql.NotNullFlag},
	{name: "CREATED", tp: mysql.TypeDatetime, flag: mysql.NotNullFlag, deflt: "0000-00-00 00:00:00"},
	{name: "LAST_ALTERED", tp: mysql.TypeDatetime, flag: mysql.NotNullFlag, deflt: "0000-00-00 00:00:00"},
	{name: "LAST_EXECUTED", tp: mysql.TypeDatetime},
	{name: "EVENT_COMMENT", tp: mysql.TypeVarchar, size: 64, flag: mysql.NotNullFlag},
	{name: "ORIGINATOR", tp: mysql.TypeLong, size: 10, flag: mysql.NotNullFlag, deflt: 0},
	{name: "CHARACTER_SET_CLIENT", tp: mysql.TypeVarchar, size: 32, flag: mysql.NotNullFlag},
	{name: "COLLATION_CONNECTION", tp: mysql.TypeVarchar, size: 32, flag: mysql.NotNullFlag},
	{name: "DATABASE_COLLATION", tp: mysql.TypeVarchar, size: 32, flag: mysql.NotNullFlag},
}

var tableGlobalStatusCols = []columnInfo{
	{name: "VARIABLE_NAME", tp: mysql.TypeVarchar, size: 64, flag: mysql.NotNullFlag},
	{name: "VARIABLE_VALUE", tp: mysql.TypeVarchar, size: 1024},
}

var tableGlobalVariablesCols = []columnInfo{
	{name: "VARIABLE_NAME", tp: mysql.TypeVarchar, size: 64, flag: mysql.NotNullFlag},
	{name: "VARIABLE_VALUE", tp: mysql.TypeVarchar, size: 1024},
}

var tableSessionStatusCols = []columnInfo{
	{name: "VARIABLE_NAME", tp: mysql.TypeVarchar, size: 64, flag: mysql.NotNullFlag},
	{name: "VARIABLE_VALUE", tp: mysql.TypeVarchar, size: 1024},
}

var tableOptimizerTraceCols = []columnInfo{
	{name: "QUERY", tp: mysql.TypeLongBlob, flag: mysql.NotNullFlag, deflt: ""},
	{name: "TRACE", tp: mysql.TypeLongBlob, flag: mysql.NotNullFlag, deflt: ""},
	{name: "MISSING_BYTES_BEYOND_MAX_MEM_SIZE", tp: mysql.TypeShort, size: 20, flag: mysql.NotNullFlag, deflt: 0},
	{name: "INSUFFICIENT_PRIVILEGES", tp: mysql.TypeTiny, size: 1, flag: mysql.NotNullFlag, deflt: 0},
}

var tableTableSpacesCols = []columnInfo{
	{name: "TABLESPACE_NAME", tp: mysql.TypeVarchar, size: 64, flag: mysql.NotNullFlag, deflt: ""},
	{name: "ENGINE", tp: mysql.TypeVarchar, size: 64, flag: mysql.NotNullFlag, deflt: ""},
	{name: "TABLESPACE_TYPE", tp: mysql.TypeVarchar, size: 64},
	{name: "LOGFILE_GROUP_NAME", tp: mysql.TypeVarchar, size: 64},
	{name: "EXTENT_SIZE", tp: mysql.TypeLonglong, size: 21},
	{name: "AUTOEXTEND_SIZE", tp: mysql.TypeLonglong, size: 21},
	{name: "MAXIMUM_SIZE", tp: mysql.TypeLonglong, size: 21},
	{name: "NODEGROUP_ID", tp: mysql.TypeLonglong, size: 21},
	{name: "TABLESPACE_COMMENT", tp: mysql.TypeVarchar, size: 2048},
}

var tableCollationCharacterSetApplicabilityCols = []columnInfo{
	{name: "COLLATION_NAME", tp: mysql.TypeVarchar, size: 32, flag: mysql.NotNullFlag},
	{name: "CHARACTER_SET_NAME", tp: mysql.TypeVarchar, size: 32, flag: mysql.NotNullFlag},
}

var tableProcesslistCols = []columnInfo{
	{name: "ID", tp: mysql.TypeLonglong, size: 21, flag: mysql.NotNullFlag | mysql.UnsignedFlag, deflt: 0},
	{name: "USER", tp: mysql.TypeVarchar, size: 16, flag: mysql.NotNullFlag, deflt: ""},
	{name: "HOST", tp: mysql.TypeVarchar, size: 64, flag: mysql.NotNullFlag, deflt: ""},
	{name: "DB", tp: mysql.TypeVarchar, size: 64},
	{name: "COMMAND", tp: mysql.TypeVarchar, size: 16, flag: mysql.NotNullFlag, deflt: ""},
	{name: "TIME", tp: mysql.TypeLong, size: 7, flag: mysql.NotNullFlag, deflt: 0},
	{name: "STATE", tp: mysql.TypeVarchar, size: 7},
	{name: "INFO", tp: mysql.TypeLongBlob, size: types.UnspecifiedLength},
	{name: "DIGEST", tp: mysql.TypeVarchar, size: 64, deflt: ""},
	{name: "MEM", tp: mysql.TypeLonglong, size: 21, flag: mysql.UnsignedFlag},
	{name: "DISK", tp: mysql.TypeLonglong, size: 21, flag: mysql.UnsignedFlag},
	{name: "TxnStart", tp: mysql.TypeVarchar, size: 64, flag: mysql.NotNullFlag, deflt: ""},
}

var tableTiDBIndexesCols = []columnInfo{
	{name: "TABLE_SCHEMA", tp: mysql.TypeVarchar, size: 64},
	{name: "TABLE_NAME", tp: mysql.TypeVarchar, size: 64},
	{name: "NON_UNIQUE", tp: mysql.TypeLonglong, size: 21},
	{name: "KEY_NAME", tp: mysql.TypeVarchar, size: 64},
	{name: "SEQ_IN_INDEX", tp: mysql.TypeLonglong, size: 21},
	{name: "COLUMN_NAME", tp: mysql.TypeVarchar, size: 64},
	{name: "SUB_PART", tp: mysql.TypeLonglong, size: 21},
	{name: "INDEX_COMMENT", tp: mysql.TypeVarchar, size: 2048},
	{name: "Expression", tp: mysql.TypeVarchar, size: 64},
	{name: "INDEX_ID", tp: mysql.TypeLonglong, size: 21},
	{name: "IS_VISIBLE", tp: mysql.TypeVarchar, size: 64},
	{name: "CLUSTERED", tp: mysql.TypeVarchar, size: 64},
}

var slowQueryCols = []columnInfo{
	{name: variable.SlowLogTimeStr, tp: mysql.TypeTimestamp, size: 26, decimal: 6, flag: mysql.PriKeyFlag | mysql.NotNullFlag | mysql.BinaryFlag},
	{name: variable.SlowLogTxnStartTSStr, tp: mysql.TypeLonglong, size: 20, flag: mysql.UnsignedFlag},
	{name: variable.SlowLogUserStr, tp: mysql.TypeVarchar, size: 64},
	{name: variable.SlowLogHostStr, tp: mysql.TypeVarchar, size: 64},
	{name: variable.SlowLogConnIDStr, tp: mysql.TypeLonglong, size: 20, flag: mysql.UnsignedFlag},
	{name: variable.SlowLogExecRetryCount, tp: mysql.TypeLonglong, size: 20, flag: mysql.UnsignedFlag},
	{name: variable.SlowLogExecRetryTime, tp: mysql.TypeDouble, size: 22},
	{name: variable.SlowLogQueryTimeStr, tp: mysql.TypeDouble, size: 22},
	{name: variable.SlowLogParseTimeStr, tp: mysql.TypeDouble, size: 22},
	{name: variable.SlowLogCompileTimeStr, tp: mysql.TypeDouble, size: 22},
	{name: variable.SlowLogRewriteTimeStr, tp: mysql.TypeDouble, size: 22},
	{name: variable.SlowLogPreprocSubQueriesStr, tp: mysql.TypeLonglong, size: 20, flag: mysql.UnsignedFlag},
	{name: variable.SlowLogPreProcSubQueryTimeStr, tp: mysql.TypeDouble, size: 22},
	{name: variable.SlowLogOptimizeTimeStr, tp: mysql.TypeDouble, size: 22},
	{name: variable.SlowLogWaitTSTimeStr, tp: mysql.TypeDouble, size: 22},
	{name: execdetails.PreWriteTimeStr, tp: mysql.TypeDouble, size: 22},
	{name: execdetails.WaitPrewriteBinlogTimeStr, tp: mysql.TypeDouble, size: 22},
	{name: execdetails.CommitTimeStr, tp: mysql.TypeDouble, size: 22},
	{name: execdetails.GetCommitTSTimeStr, tp: mysql.TypeDouble, size: 22},
	{name: execdetails.CommitBackoffTimeStr, tp: mysql.TypeDouble, size: 22},
	{name: execdetails.BackoffTypesStr, tp: mysql.TypeVarchar, size: 64},
	{name: execdetails.ResolveLockTimeStr, tp: mysql.TypeDouble, size: 22},
	{name: execdetails.LocalLatchWaitTimeStr, tp: mysql.TypeDouble, size: 22},
	{name: execdetails.WriteKeysStr, tp: mysql.TypeLonglong, size: 22},
	{name: execdetails.WriteSizeStr, tp: mysql.TypeLonglong, size: 22},
	{name: execdetails.PrewriteRegionStr, tp: mysql.TypeLonglong, size: 22},
	{name: execdetails.TxnRetryStr, tp: mysql.TypeLonglong, size: 22},
	{name: execdetails.CopTimeStr, tp: mysql.TypeDouble, size: 22},
	{name: execdetails.ProcessTimeStr, tp: mysql.TypeDouble, size: 22},
	{name: execdetails.WaitTimeStr, tp: mysql.TypeDouble, size: 22},
	{name: execdetails.BackoffTimeStr, tp: mysql.TypeDouble, size: 22},
	{name: execdetails.LockKeysTimeStr, tp: mysql.TypeDouble, size: 22},
	{name: execdetails.RequestCountStr, tp: mysql.TypeLonglong, size: 20, flag: mysql.UnsignedFlag},
	{name: execdetails.TotalKeysStr, tp: mysql.TypeLonglong, size: 20, flag: mysql.UnsignedFlag},
	{name: execdetails.ProcessKeysStr, tp: mysql.TypeLonglong, size: 20, flag: mysql.UnsignedFlag},
	{name: execdetails.RocksdbDeleteSkippedCountStr, tp: mysql.TypeLonglong, size: 20, flag: mysql.UnsignedFlag},
	{name: execdetails.RocksdbKeySkippedCountStr, tp: mysql.TypeLonglong, size: 20, flag: mysql.UnsignedFlag},
	{name: execdetails.RocksdbBlockCacheHitCountStr, tp: mysql.TypeLonglong, size: 20, flag: mysql.UnsignedFlag},
	{name: execdetails.RocksdbBlockReadCountStr, tp: mysql.TypeLonglong, size: 20, flag: mysql.UnsignedFlag},
	{name: execdetails.RocksdbBlockReadByteStr, tp: mysql.TypeLonglong, size: 20, flag: mysql.UnsignedFlag},
	{name: variable.SlowLogDBStr, tp: mysql.TypeVarchar, size: 64},
	{name: variable.SlowLogIndexNamesStr, tp: mysql.TypeVarchar, size: 100},
	{name: variable.SlowLogIsInternalStr, tp: mysql.TypeTiny, size: 1},
	{name: variable.SlowLogDigestStr, tp: mysql.TypeVarchar, size: 64},
	{name: variable.SlowLogStatsInfoStr, tp: mysql.TypeVarchar, size: 512},
	{name: variable.SlowLogCopProcAvg, tp: mysql.TypeDouble, size: 22},
	{name: variable.SlowLogCopProcP90, tp: mysql.TypeDouble, size: 22},
	{name: variable.SlowLogCopProcMax, tp: mysql.TypeDouble, size: 22},
	{name: variable.SlowLogCopProcAddr, tp: mysql.TypeVarchar, size: 64},
	{name: variable.SlowLogCopWaitAvg, tp: mysql.TypeDouble, size: 22},
	{name: variable.SlowLogCopWaitP90, tp: mysql.TypeDouble, size: 22},
	{name: variable.SlowLogCopWaitMax, tp: mysql.TypeDouble, size: 22},
	{name: variable.SlowLogCopWaitAddr, tp: mysql.TypeVarchar, size: 64},
	{name: variable.SlowLogMemMax, tp: mysql.TypeLonglong, size: 20},
	{name: variable.SlowLogDiskMax, tp: mysql.TypeLonglong, size: 20},
	{name: variable.SlowLogKVTotal, tp: mysql.TypeDouble, size: 22},
	{name: variable.SlowLogPDTotal, tp: mysql.TypeDouble, size: 22},
	{name: variable.SlowLogBackoffTotal, tp: mysql.TypeDouble, size: 22},
	{name: variable.SlowLogWriteSQLRespTotal, tp: mysql.TypeDouble, size: 22},
	{name: variable.SlowLogBackoffDetail, tp: mysql.TypeVarchar, size: 4096},
	{name: variable.SlowLogPrepared, tp: mysql.TypeTiny, size: 1},
	{name: variable.SlowLogSucc, tp: mysql.TypeTiny, size: 1},
	{name: variable.SlowLogPlanFromCache, tp: mysql.TypeTiny, size: 1},
	{name: variable.SlowLogPlanFromBinding, tp: mysql.TypeTiny, size: 1},
	{name: variable.SlowLogPlan, tp: mysql.TypeLongBlob, size: types.UnspecifiedLength},
	{name: variable.SlowLogPlanDigest, tp: mysql.TypeVarchar, size: 128},
	{name: variable.SlowLogPrevStmt, tp: mysql.TypeLongBlob, size: types.UnspecifiedLength},
	{name: variable.SlowLogQuerySQLStr, tp: mysql.TypeLongBlob, size: types.UnspecifiedLength},
}

// TableTiDBHotRegionsCols is TiDB hot region mem table columns.
var TableTiDBHotRegionsCols = []columnInfo{
	{name: "TABLE_ID", tp: mysql.TypeLonglong, size: 21},
	{name: "INDEX_ID", tp: mysql.TypeLonglong, size: 21},
	{name: "DB_NAME", tp: mysql.TypeVarchar, size: 64},
	{name: "TABLE_NAME", tp: mysql.TypeVarchar, size: 64},
	{name: "INDEX_NAME", tp: mysql.TypeVarchar, size: 64},
	{name: "REGION_ID", tp: mysql.TypeLonglong, size: 21},
	{name: "TYPE", tp: mysql.TypeVarchar, size: 64},
	{name: "MAX_HOT_DEGREE", tp: mysql.TypeLonglong, size: 21},
	{name: "REGION_COUNT", tp: mysql.TypeLonglong, size: 21},
	{name: "FLOW_BYTES", tp: mysql.TypeLonglong, size: 21},
}

// TableTiKVStoreStatusCols is TiDB kv store status columns.
var TableTiKVStoreStatusCols = []columnInfo{
	{name: "STORE_ID", tp: mysql.TypeLonglong, size: 21},
	{name: "ADDRESS", tp: mysql.TypeVarchar, size: 64},
	{name: "STORE_STATE", tp: mysql.TypeLonglong, size: 21},
	{name: "STORE_STATE_NAME", tp: mysql.TypeVarchar, size: 64},
	{name: "LABEL", tp: mysql.TypeJSON, size: 51},
	{name: "VERSION", tp: mysql.TypeVarchar, size: 64},
	{name: "CAPACITY", tp: mysql.TypeVarchar, size: 64},
	{name: "AVAILABLE", tp: mysql.TypeVarchar, size: 64},
	{name: "LEADER_COUNT", tp: mysql.TypeLonglong, size: 21},
	{name: "LEADER_WEIGHT", tp: mysql.TypeDouble, size: 22},
	{name: "LEADER_SCORE", tp: mysql.TypeDouble, size: 22},
	{name: "LEADER_SIZE", tp: mysql.TypeLonglong, size: 21},
	{name: "REGION_COUNT", tp: mysql.TypeLonglong, size: 21},
	{name: "REGION_WEIGHT", tp: mysql.TypeDouble, size: 22},
	{name: "REGION_SCORE", tp: mysql.TypeDouble, size: 22},
	{name: "REGION_SIZE", tp: mysql.TypeLonglong, size: 21},
	{name: "START_TS", tp: mysql.TypeDatetime},
	{name: "LAST_HEARTBEAT_TS", tp: mysql.TypeDatetime},
	{name: "UPTIME", tp: mysql.TypeVarchar, size: 64},
}

var tableAnalyzeStatusCols = []columnInfo{
	{name: "TABLE_SCHEMA", tp: mysql.TypeVarchar, size: 64},
	{name: "TABLE_NAME", tp: mysql.TypeVarchar, size: 64},
	{name: "PARTITION_NAME", tp: mysql.TypeVarchar, size: 64},
	{name: "JOB_INFO", tp: mysql.TypeVarchar, size: 64},
	{name: "PROCESSED_ROWS", tp: mysql.TypeLonglong, size: 20, flag: mysql.UnsignedFlag},
	{name: "START_TIME", tp: mysql.TypeDatetime},
	{name: "END_TIME", tp: mysql.TypeDatetime},
	{name: "STATE", tp: mysql.TypeVarchar, size: 64},
}

// TableTiKVRegionStatusCols is TiKV region status mem table columns.
var TableTiKVRegionStatusCols = []columnInfo{
	{name: "REGION_ID", tp: mysql.TypeLonglong, size: 21},
	{name: "START_KEY", tp: mysql.TypeBlob, size: types.UnspecifiedLength},
	{name: "END_KEY", tp: mysql.TypeBlob, size: types.UnspecifiedLength},
	{name: "TABLE_ID", tp: mysql.TypeLonglong, size: 21},
	{name: "DB_NAME", tp: mysql.TypeVarchar, size: 64},
	{name: "TABLE_NAME", tp: mysql.TypeVarchar, size: 64},
	{name: "IS_INDEX", tp: mysql.TypeTiny, size: 1, flag: mysql.NotNullFlag, deflt: 0},
	{name: "INDEX_ID", tp: mysql.TypeLonglong, size: 21},
	{name: "INDEX_NAME", tp: mysql.TypeVarchar, size: 64},
	{name: "EPOCH_CONF_VER", tp: mysql.TypeLonglong, size: 21},
	{name: "EPOCH_VERSION", tp: mysql.TypeLonglong, size: 21},
	{name: "WRITTEN_BYTES", tp: mysql.TypeLonglong, size: 21},
	{name: "READ_BYTES", tp: mysql.TypeLonglong, size: 21},
	{name: "APPROXIMATE_SIZE", tp: mysql.TypeLonglong, size: 21},
	{name: "APPROXIMATE_KEYS", tp: mysql.TypeLonglong, size: 21},
	{name: "REPLICATIONSTATUS_STATE", tp: mysql.TypeVarchar, size: 64},
	{name: "REPLICATIONSTATUS_STATEID", tp: mysql.TypeLonglong, size: 21},
}

// TableTiKVRegionPeersCols is TiKV region peers mem table columns.
var TableTiKVRegionPeersCols = []columnInfo{
	{name: "REGION_ID", tp: mysql.TypeLonglong, size: 21},
	{name: "PEER_ID", tp: mysql.TypeLonglong, size: 21},
	{name: "STORE_ID", tp: mysql.TypeLonglong, size: 21},
	{name: "IS_LEARNER", tp: mysql.TypeTiny, size: 1, flag: mysql.NotNullFlag, deflt: 0},
	{name: "IS_LEADER", tp: mysql.TypeTiny, size: 1, flag: mysql.NotNullFlag, deflt: 0},
	{name: "STATUS", tp: mysql.TypeVarchar, size: 10, deflt: 0},
	{name: "DOWN_SECONDS", tp: mysql.TypeLonglong, size: 21, deflt: 0},
}

var tableTiDBServersInfoCols = []columnInfo{
	{name: "DDL_ID", tp: mysql.TypeVarchar, size: 64},
	{name: "IP", tp: mysql.TypeVarchar, size: 64},
	{name: "PORT", tp: mysql.TypeLonglong, size: 21},
	{name: "STATUS_PORT", tp: mysql.TypeLonglong, size: 21},
	{name: "LEASE", tp: mysql.TypeVarchar, size: 64},
	{name: "VERSION", tp: mysql.TypeVarchar, size: 64},
	{name: "GIT_HASH", tp: mysql.TypeVarchar, size: 64},
	{name: "BINLOG_STATUS", tp: mysql.TypeVarchar, size: 64},
	{name: "LABELS", tp: mysql.TypeVarchar, size: 128},
}

var tableClusterConfigCols = []columnInfo{
	{name: "TYPE", tp: mysql.TypeVarchar, size: 64},
	{name: "INSTANCE", tp: mysql.TypeVarchar, size: 64},
	{name: "KEY", tp: mysql.TypeVarchar, size: 256},
	{name: "VALUE", tp: mysql.TypeVarchar, size: 128},
}

var tableClusterLogCols = []columnInfo{
	{name: "TIME", tp: mysql.TypeVarchar, size: 32},
	{name: "TYPE", tp: mysql.TypeVarchar, size: 64},
	{name: "INSTANCE", tp: mysql.TypeVarchar, size: 64},
	{name: "LEVEL", tp: mysql.TypeVarchar, size: 8},
	{name: "MESSAGE", tp: mysql.TypeLongBlob, size: types.UnspecifiedLength},
}

var tableClusterLoadCols = []columnInfo{
	{name: "TYPE", tp: mysql.TypeVarchar, size: 64},
	{name: "INSTANCE", tp: mysql.TypeVarchar, size: 64},
	{name: "DEVICE_TYPE", tp: mysql.TypeVarchar, size: 64},
	{name: "DEVICE_NAME", tp: mysql.TypeVarchar, size: 64},
	{name: "NAME", tp: mysql.TypeVarchar, size: 256},
	{name: "VALUE", tp: mysql.TypeVarchar, size: 128},
}

var tableClusterHardwareCols = []columnInfo{
	{name: "TYPE", tp: mysql.TypeVarchar, size: 64},
	{name: "INSTANCE", tp: mysql.TypeVarchar, size: 64},
	{name: "DEVICE_TYPE", tp: mysql.TypeVarchar, size: 64},
	{name: "DEVICE_NAME", tp: mysql.TypeVarchar, size: 64},
	{name: "NAME", tp: mysql.TypeVarchar, size: 256},
	{name: "VALUE", tp: mysql.TypeVarchar, size: 128},
}

var tableClusterSystemInfoCols = []columnInfo{
	{name: "TYPE", tp: mysql.TypeVarchar, size: 64},
	{name: "INSTANCE", tp: mysql.TypeVarchar, size: 64},
	{name: "SYSTEM_TYPE", tp: mysql.TypeVarchar, size: 64},
	{name: "SYSTEM_NAME", tp: mysql.TypeVarchar, size: 64},
	{name: "NAME", tp: mysql.TypeVarchar, size: 256},
	{name: "VALUE", tp: mysql.TypeVarchar, size: 128},
}

var filesCols = []columnInfo{
	{name: "FILE_ID", tp: mysql.TypeLonglong, size: 4},
	{name: "FILE_NAME", tp: mysql.TypeVarchar, size: 4000},
	{name: "FILE_TYPE", tp: mysql.TypeVarchar, size: 20},
	{name: "TABLESPACE_NAME", tp: mysql.TypeVarchar, size: 64},
	{name: "TABLE_CATALOG", tp: mysql.TypeVarchar, size: 64},
	{name: "TABLE_SCHEMA", tp: mysql.TypeVarchar, size: 64},
	{name: "TABLE_NAME", tp: mysql.TypeVarchar, size: 64},
	{name: "LOGFILE_GROUP_NAME", tp: mysql.TypeVarchar, size: 64},
	{name: "LOGFILE_GROUP_NUMBER", tp: mysql.TypeLonglong, size: 32},
	{name: "ENGINE", tp: mysql.TypeVarchar, size: 64},
	{name: "FULLTEXT_KEYS", tp: mysql.TypeVarchar, size: 64},
	{name: "DELETED_ROWS", tp: mysql.TypeLonglong, size: 4},
	{name: "UPDATE_COUNT", tp: mysql.TypeLonglong, size: 4},
	{name: "FREE_EXTENTS", tp: mysql.TypeLonglong, size: 4},
	{name: "TOTAL_EXTENTS", tp: mysql.TypeLonglong, size: 4},
	{name: "EXTENT_SIZE", tp: mysql.TypeLonglong, size: 4},
	{name: "INITIAL_SIZE", tp: mysql.TypeLonglong, size: 21},
	{name: "MAXIMUM_SIZE", tp: mysql.TypeLonglong, size: 21},
	{name: "AUTOEXTEND_SIZE", tp: mysql.TypeLonglong, size: 21},
	{name: "CREATION_TIME", tp: mysql.TypeDatetime, size: -1},
	{name: "LAST_UPDATE_TIME", tp: mysql.TypeDatetime, size: -1},
	{name: "LAST_ACCESS_TIME", tp: mysql.TypeDatetime, size: -1},
	{name: "RECOVER_TIME", tp: mysql.TypeLonglong, size: 4},
	{name: "TRANSACTION_COUNTER", tp: mysql.TypeLonglong, size: 4},
	{name: "VERSION", tp: mysql.TypeLonglong, size: 21},
	{name: "ROW_FORMAT", tp: mysql.TypeVarchar, size: 10},
	{name: "TABLE_ROWS", tp: mysql.TypeLonglong, size: 21},
	{name: "AVG_ROW_LENGTH", tp: mysql.TypeLonglong, size: 21},
	{name: "DATA_LENGTH", tp: mysql.TypeLonglong, size: 21},
	{name: "MAX_DATA_LENGTH", tp: mysql.TypeLonglong, size: 21},
	{name: "INDEX_LENGTH", tp: mysql.TypeLonglong, size: 21},
	{name: "DATA_FREE", tp: mysql.TypeLonglong, size: 21},
	{name: "CREATE_TIME", tp: mysql.TypeDatetime, size: -1},
	{name: "UPDATE_TIME", tp: mysql.TypeDatetime, size: -1},
	{name: "CHECK_TIME", tp: mysql.TypeDatetime, size: -1},
	{name: "CHECKSUM", tp: mysql.TypeLonglong, size: 21},
	{name: "STATUS", tp: mysql.TypeVarchar, size: 20},
	{name: "EXTRA", tp: mysql.TypeVarchar, size: 255},
}

var tableClusterInfoCols = []columnInfo{
	{name: "TYPE", tp: mysql.TypeVarchar, size: 64},
	{name: "INSTANCE", tp: mysql.TypeVarchar, size: 64},
	{name: "STATUS_ADDRESS", tp: mysql.TypeVarchar, size: 64},
	{name: "VERSION", tp: mysql.TypeVarchar, size: 64},
	{name: "GIT_HASH", tp: mysql.TypeVarchar, size: 64},
	{name: "START_TIME", tp: mysql.TypeVarchar, size: 32},
	{name: "UPTIME", tp: mysql.TypeVarchar, size: 32},
	{name: "SERVER_ID", tp: mysql.TypeLonglong, size: 21, comment: "invalid if the configuration item `enable-global-kill` is set to FALSE"},
}

var tableTableTiFlashReplicaCols = []columnInfo{
	{name: "TABLE_SCHEMA", tp: mysql.TypeVarchar, size: 64},
	{name: "TABLE_NAME", tp: mysql.TypeVarchar, size: 64},
	{name: "TABLE_ID", tp: mysql.TypeLonglong, size: 21},
	{name: "REPLICA_COUNT", tp: mysql.TypeLonglong, size: 64},
	{name: "LOCATION_LABELS", tp: mysql.TypeVarchar, size: 64},
	{name: "AVAILABLE", tp: mysql.TypeTiny, size: 1},
	{name: "PROGRESS", tp: mysql.TypeDouble, size: 22},
}

var tableInspectionResultCols = []columnInfo{
	{name: "RULE", tp: mysql.TypeVarchar, size: 64},
	{name: "ITEM", tp: mysql.TypeVarchar, size: 64},
	{name: "TYPE", tp: mysql.TypeVarchar, size: 64},
	{name: "INSTANCE", tp: mysql.TypeVarchar, size: 64},
	{name: "STATUS_ADDRESS", tp: mysql.TypeVarchar, size: 64},
	{name: "VALUE", tp: mysql.TypeVarchar, size: 64},
	{name: "REFERENCE", tp: mysql.TypeVarchar, size: 64},
	{name: "SEVERITY", tp: mysql.TypeVarchar, size: 64},
	{name: "DETAILS", tp: mysql.TypeVarchar, size: 256},
}

var tableInspectionSummaryCols = []columnInfo{
	{name: "RULE", tp: mysql.TypeVarchar, size: 64},
	{name: "INSTANCE", tp: mysql.TypeVarchar, size: 64},
	{name: "METRICS_NAME", tp: mysql.TypeVarchar, size: 64},
	{name: "LABEL", tp: mysql.TypeVarchar, size: 64},
	{name: "QUANTILE", tp: mysql.TypeDouble, size: 22},
	{name: "AVG_VALUE", tp: mysql.TypeDouble, size: 22, decimal: 6},
	{name: "MIN_VALUE", tp: mysql.TypeDouble, size: 22, decimal: 6},
	{name: "MAX_VALUE", tp: mysql.TypeDouble, size: 22, decimal: 6},
	{name: "COMMENT", tp: mysql.TypeVarchar, size: 256},
}

var tableInspectionRulesCols = []columnInfo{
	{name: "NAME", tp: mysql.TypeVarchar, size: 64},
	{name: "TYPE", tp: mysql.TypeVarchar, size: 64},
	{name: "COMMENT", tp: mysql.TypeVarchar, size: 256},
}

var tableMetricTablesCols = []columnInfo{
	{name: "TABLE_NAME", tp: mysql.TypeVarchar, size: 64},
	{name: "PROMQL", tp: mysql.TypeVarchar, size: 64},
	{name: "LABELS", tp: mysql.TypeVarchar, size: 64},
	{name: "QUANTILE", tp: mysql.TypeDouble, size: 22},
	{name: "COMMENT", tp: mysql.TypeVarchar, size: 256},
}

var tableMetricSummaryCols = []columnInfo{
	{name: "METRICS_NAME", tp: mysql.TypeVarchar, size: 64},
	{name: "QUANTILE", tp: mysql.TypeDouble, size: 22},
	{name: "SUM_VALUE", tp: mysql.TypeDouble, size: 22, decimal: 6},
	{name: "AVG_VALUE", tp: mysql.TypeDouble, size: 22, decimal: 6},
	{name: "MIN_VALUE", tp: mysql.TypeDouble, size: 22, decimal: 6},
	{name: "MAX_VALUE", tp: mysql.TypeDouble, size: 22, decimal: 6},
	{name: "COMMENT", tp: mysql.TypeVarchar, size: 256},
}

var tableMetricSummaryByLabelCols = []columnInfo{
	{name: "INSTANCE", tp: mysql.TypeVarchar, size: 64},
	{name: "METRICS_NAME", tp: mysql.TypeVarchar, size: 64},
	{name: "LABEL", tp: mysql.TypeVarchar, size: 64},
	{name: "QUANTILE", tp: mysql.TypeDouble, size: 22},
	{name: "SUM_VALUE", tp: mysql.TypeDouble, size: 22, decimal: 6},
	{name: "AVG_VALUE", tp: mysql.TypeDouble, size: 22, decimal: 6},
	{name: "MIN_VALUE", tp: mysql.TypeDouble, size: 22, decimal: 6},
	{name: "MAX_VALUE", tp: mysql.TypeDouble, size: 22, decimal: 6},
	{name: "COMMENT", tp: mysql.TypeVarchar, size: 256},
}

var tableDDLJobsCols = []columnInfo{
	{name: "JOB_ID", tp: mysql.TypeLonglong, size: 21},
	{name: "DB_NAME", tp: mysql.TypeVarchar, size: 64},
	{name: "TABLE_NAME", tp: mysql.TypeVarchar, size: 64},
	{name: "JOB_TYPE", tp: mysql.TypeVarchar, size: 64},
	{name: "SCHEMA_STATE", tp: mysql.TypeVarchar, size: 64},
	{name: "SCHEMA_ID", tp: mysql.TypeLonglong, size: 21},
	{name: "TABLE_ID", tp: mysql.TypeLonglong, size: 21},
	{name: "ROW_COUNT", tp: mysql.TypeLonglong, size: 21},
	{name: "START_TIME", tp: mysql.TypeDatetime, size: 19},
	{name: "END_TIME", tp: mysql.TypeDatetime, size: 19},
	{name: "STATE", tp: mysql.TypeVarchar, size: 64},
	{name: "QUERY", tp: mysql.TypeVarchar, size: 64},
}

var tableSequencesCols = []columnInfo{
	{name: "TABLE_CATALOG", tp: mysql.TypeVarchar, size: 512, flag: mysql.NotNullFlag},
	{name: "SEQUENCE_SCHEMA", tp: mysql.TypeVarchar, size: 64, flag: mysql.NotNullFlag},
	{name: "SEQUENCE_NAME", tp: mysql.TypeVarchar, size: 64, flag: mysql.NotNullFlag},
	{name: "CACHE", tp: mysql.TypeTiny, flag: mysql.NotNullFlag},
	{name: "CACHE_VALUE", tp: mysql.TypeLonglong, size: 21},
	{name: "CYCLE", tp: mysql.TypeTiny, flag: mysql.NotNullFlag},
	{name: "INCREMENT", tp: mysql.TypeLonglong, size: 21, flag: mysql.NotNullFlag},
	{name: "MAX_VALUE", tp: mysql.TypeLonglong, size: 21},
	{name: "MIN_VALUE", tp: mysql.TypeLonglong, size: 21},
	{name: "START", tp: mysql.TypeLonglong, size: 21},
	{name: "COMMENT", tp: mysql.TypeVarchar, size: 64},
}

var tableStatementsSummaryCols = []columnInfo{
	{name: "SUMMARY_BEGIN_TIME", tp: mysql.TypeTimestamp, size: 26, flag: mysql.NotNullFlag, comment: "Begin time of this summary"},
	{name: "SUMMARY_END_TIME", tp: mysql.TypeTimestamp, size: 26, flag: mysql.NotNullFlag, comment: "End time of this summary"},
	{name: "STMT_TYPE", tp: mysql.TypeVarchar, size: 64, flag: mysql.NotNullFlag, comment: "Statement type"},
	{name: "SCHEMA_NAME", tp: mysql.TypeVarchar, size: 64, flag: mysql.NotNullFlag, comment: "Current schema"},
	{name: "DIGEST", tp: mysql.TypeVarchar, size: 64, flag: mysql.NotNullFlag},
	{name: "DIGEST_TEXT", tp: mysql.TypeBlob, size: types.UnspecifiedLength, flag: mysql.NotNullFlag, comment: "Normalized statement"},
	{name: "TABLE_NAMES", tp: mysql.TypeBlob, size: types.UnspecifiedLength, comment: "Involved tables"},
	{name: "INDEX_NAMES", tp: mysql.TypeBlob, size: types.UnspecifiedLength, comment: "Used indices"},
	{name: "SAMPLE_USER", tp: mysql.TypeVarchar, size: 64, comment: "Sampled user who executed these statements"},
	{name: "EXEC_COUNT", tp: mysql.TypeLonglong, size: 20, flag: mysql.NotNullFlag | mysql.UnsignedFlag, comment: "Count of executions"},
	{name: "SUM_ERRORS", tp: mysql.TypeLong, size: 11, flag: mysql.NotNullFlag | mysql.UnsignedFlag, comment: "Sum of errors"},
	{name: "SUM_WARNINGS", tp: mysql.TypeLong, size: 11, flag: mysql.NotNullFlag | mysql.UnsignedFlag, comment: "Sum of warnings"},
	{name: "SUM_LATENCY", tp: mysql.TypeLonglong, size: 20, flag: mysql.NotNullFlag | mysql.UnsignedFlag, comment: "Sum latency of these statements"},
	{name: "MAX_LATENCY", tp: mysql.TypeLonglong, size: 20, flag: mysql.NotNullFlag | mysql.UnsignedFlag, comment: "Max latency of these statements"},
	{name: "MIN_LATENCY", tp: mysql.TypeLonglong, size: 20, flag: mysql.NotNullFlag | mysql.UnsignedFlag, comment: "Min latency of these statements"},
	{name: "AVG_LATENCY", tp: mysql.TypeLonglong, size: 20, flag: mysql.NotNullFlag | mysql.UnsignedFlag, comment: "Average latency of these statements"},
	{name: "AVG_PARSE_LATENCY", tp: mysql.TypeLonglong, size: 20, flag: mysql.NotNullFlag | mysql.UnsignedFlag, comment: "Average latency of parsing"},
	{name: "MAX_PARSE_LATENCY", tp: mysql.TypeLonglong, size: 20, flag: mysql.NotNullFlag | mysql.UnsignedFlag, comment: "Max latency of parsing"},
	{name: "AVG_COMPILE_LATENCY", tp: mysql.TypeLonglong, size: 20, flag: mysql.NotNullFlag | mysql.UnsignedFlag, comment: "Average latency of compiling"},
	{name: "MAX_COMPILE_LATENCY", tp: mysql.TypeLonglong, size: 20, flag: mysql.NotNullFlag | mysql.UnsignedFlag, comment: "Max latency of compiling"},
	{name: "SUM_COP_TASK_NUM", tp: mysql.TypeLonglong, size: 20, flag: mysql.NotNullFlag | mysql.UnsignedFlag, comment: "Total number of CopTasks"},
	{name: "MAX_COP_PROCESS_TIME", tp: mysql.TypeLonglong, size: 20, flag: mysql.NotNullFlag | mysql.UnsignedFlag, comment: "Max processing time of CopTasks"},
	{name: "MAX_COP_PROCESS_ADDRESS", tp: mysql.TypeVarchar, size: 256, comment: "Address of the CopTask with max processing time"},
	{name: "MAX_COP_WAIT_TIME", tp: mysql.TypeLonglong, size: 20, flag: mysql.NotNullFlag | mysql.UnsignedFlag, comment: "Max waiting time of CopTasks"},
	{name: "MAX_COP_WAIT_ADDRESS", tp: mysql.TypeVarchar, size: 256, comment: "Address of the CopTask with max waiting time"},
	{name: "AVG_PROCESS_TIME", tp: mysql.TypeLonglong, size: 20, flag: mysql.NotNullFlag | mysql.UnsignedFlag, comment: "Average processing time in TiKV"},
	{name: "MAX_PROCESS_TIME", tp: mysql.TypeLonglong, size: 20, flag: mysql.NotNullFlag | mysql.UnsignedFlag, comment: "Max processing time in TiKV"},
	{name: "AVG_WAIT_TIME", tp: mysql.TypeLonglong, size: 20, flag: mysql.NotNullFlag | mysql.UnsignedFlag, comment: "Average waiting time in TiKV"},
	{name: "MAX_WAIT_TIME", tp: mysql.TypeLonglong, size: 20, flag: mysql.NotNullFlag | mysql.UnsignedFlag, comment: "Max waiting time in TiKV"},
	{name: "AVG_BACKOFF_TIME", tp: mysql.TypeLonglong, size: 20, flag: mysql.NotNullFlag | mysql.UnsignedFlag, comment: "Average waiting time before retry"},
	{name: "MAX_BACKOFF_TIME", tp: mysql.TypeLonglong, size: 20, flag: mysql.NotNullFlag | mysql.UnsignedFlag, comment: "Max waiting time before retry"},
	{name: "AVG_TOTAL_KEYS", tp: mysql.TypeLonglong, size: 20, flag: mysql.NotNullFlag | mysql.UnsignedFlag, comment: "Average number of scanned keys"},
	{name: "MAX_TOTAL_KEYS", tp: mysql.TypeLonglong, size: 20, flag: mysql.NotNullFlag | mysql.UnsignedFlag, comment: "Max number of scanned keys"},
	{name: "AVG_PROCESSED_KEYS", tp: mysql.TypeLonglong, size: 20, flag: mysql.NotNullFlag | mysql.UnsignedFlag, comment: "Average number of processed keys"},
	{name: "MAX_PROCESSED_KEYS", tp: mysql.TypeLonglong, size: 20, flag: mysql.NotNullFlag | mysql.UnsignedFlag, comment: "Max number of processed keys"},
	{name: "AVG_ROCKSDB_DELETE_SKIPPED_COUNT", tp: mysql.TypeDouble, size: 22, flag: mysql.NotNullFlag | mysql.UnsignedFlag, comment: "Average number of rocksdb delete skipped count"},
	{name: "MAX_ROCKSDB_DELETE_SKIPPED_COUNT", tp: mysql.TypeLong, size: 11, flag: mysql.NotNullFlag | mysql.UnsignedFlag, comment: "Max number of rocksdb delete skipped count"},
	{name: "AVG_ROCKSDB_KEY_SKIPPED_COUNT", tp: mysql.TypeDouble, size: 22, flag: mysql.NotNullFlag | mysql.UnsignedFlag, comment: "Average number of rocksdb key skipped count"},
	{name: "MAX_ROCKSDB_KEY_SKIPPED_COUNT", tp: mysql.TypeLong, size: 11, flag: mysql.NotNullFlag | mysql.UnsignedFlag, comment: "Max number of rocksdb key skipped count"},
	{name: "AVG_ROCKSDB_BLOCK_CACHE_HIT_COUNT", tp: mysql.TypeDouble, size: 22, flag: mysql.NotNullFlag | mysql.UnsignedFlag, comment: "Average number of rocksdb block cache hit count"},
	{name: "MAX_ROCKSDB_BLOCK_CACHE_HIT_COUNT", tp: mysql.TypeLong, size: 11, flag: mysql.NotNullFlag | mysql.UnsignedFlag, comment: "Max number of rocksdb block cache hit count"},
	{name: "AVG_ROCKSDB_BLOCK_READ_COUNT", tp: mysql.TypeDouble, size: 22, flag: mysql.NotNullFlag | mysql.UnsignedFlag, comment: "Average number of rocksdb block read count"},
	{name: "MAX_ROCKSDB_BLOCK_READ_COUNT", tp: mysql.TypeLong, size: 11, flag: mysql.NotNullFlag | mysql.UnsignedFlag, comment: "Max number of rocksdb block read count"},
	{name: "AVG_ROCKSDB_BLOCK_READ_BYTE", tp: mysql.TypeDouble, size: 22, flag: mysql.NotNullFlag | mysql.UnsignedFlag, comment: "Average number of rocksdb block read byte"},
	{name: "MAX_ROCKSDB_BLOCK_READ_BYTE", tp: mysql.TypeLong, size: 11, flag: mysql.NotNullFlag | mysql.UnsignedFlag, comment: "Max number of rocksdb block read byte"},
	{name: "AVG_PREWRITE_TIME", tp: mysql.TypeLonglong, size: 20, flag: mysql.NotNullFlag | mysql.UnsignedFlag, comment: "Average time of prewrite phase"},
	{name: "MAX_PREWRITE_TIME", tp: mysql.TypeLonglong, size: 20, flag: mysql.NotNullFlag | mysql.UnsignedFlag, comment: "Max time of prewrite phase"},
	{name: "AVG_COMMIT_TIME", tp: mysql.TypeLonglong, size: 20, flag: mysql.NotNullFlag | mysql.UnsignedFlag, comment: "Average time of commit phase"},
	{name: "MAX_COMMIT_TIME", tp: mysql.TypeLonglong, size: 20, flag: mysql.NotNullFlag | mysql.UnsignedFlag, comment: "Max time of commit phase"},
	{name: "AVG_GET_COMMIT_TS_TIME", tp: mysql.TypeLonglong, size: 20, flag: mysql.NotNullFlag | mysql.UnsignedFlag, comment: "Average time of getting commit_ts"},
	{name: "MAX_GET_COMMIT_TS_TIME", tp: mysql.TypeLonglong, size: 20, flag: mysql.NotNullFlag | mysql.UnsignedFlag, comment: "Max time of getting commit_ts"},
	{name: "AVG_COMMIT_BACKOFF_TIME", tp: mysql.TypeLonglong, size: 20, flag: mysql.NotNullFlag | mysql.UnsignedFlag, comment: "Average time before retry during commit phase"},
	{name: "MAX_COMMIT_BACKOFF_TIME", tp: mysql.TypeLonglong, size: 20, flag: mysql.NotNullFlag | mysql.UnsignedFlag, comment: "Max time before retry during commit phase"},
	{name: "AVG_RESOLVE_LOCK_TIME", tp: mysql.TypeLonglong, size: 20, flag: mysql.NotNullFlag | mysql.UnsignedFlag, comment: "Average time for resolving locks"},
	{name: "MAX_RESOLVE_LOCK_TIME", tp: mysql.TypeLonglong, size: 20, flag: mysql.NotNullFlag | mysql.UnsignedFlag, comment: "Max time for resolving locks"},
	{name: "AVG_LOCAL_LATCH_WAIT_TIME", tp: mysql.TypeLonglong, size: 20, flag: mysql.NotNullFlag | mysql.UnsignedFlag, comment: "Average waiting time of local transaction"},
	{name: "MAX_LOCAL_LATCH_WAIT_TIME", tp: mysql.TypeLonglong, size: 20, flag: mysql.NotNullFlag | mysql.UnsignedFlag, comment: "Max waiting time of local transaction"},
	{name: "AVG_WRITE_KEYS", tp: mysql.TypeDouble, size: 22, flag: mysql.NotNullFlag | mysql.UnsignedFlag, comment: "Average count of written keys"},
	{name: "MAX_WRITE_KEYS", tp: mysql.TypeLonglong, size: 20, flag: mysql.NotNullFlag | mysql.UnsignedFlag, comment: "Max count of written keys"},
	{name: "AVG_WRITE_SIZE", tp: mysql.TypeDouble, size: 22, flag: mysql.NotNullFlag | mysql.UnsignedFlag, comment: "Average amount of written bytes"},
	{name: "MAX_WRITE_SIZE", tp: mysql.TypeLonglong, size: 20, flag: mysql.NotNullFlag | mysql.UnsignedFlag, comment: "Max amount of written bytes"},
	{name: "AVG_PREWRITE_REGIONS", tp: mysql.TypeDouble, size: 22, flag: mysql.NotNullFlag | mysql.UnsignedFlag, comment: "Average number of involved regions in prewrite phase"},
	{name: "MAX_PREWRITE_REGIONS", tp: mysql.TypeLong, size: 11, flag: mysql.NotNullFlag | mysql.UnsignedFlag, comment: "Max number of involved regions in prewrite phase"},
	{name: "AVG_TXN_RETRY", tp: mysql.TypeDouble, size: 22, flag: mysql.NotNullFlag | mysql.UnsignedFlag, comment: "Average number of transaction retries"},
	{name: "MAX_TXN_RETRY", tp: mysql.TypeLong, size: 11, flag: mysql.NotNullFlag | mysql.UnsignedFlag, comment: "Max number of transaction retries"},
	{name: "SUM_EXEC_RETRY", tp: mysql.TypeLonglong, size: 20, flag: mysql.NotNullFlag | mysql.UnsignedFlag, comment: "Sum number of execution retries in pessimistic transactions"},
	{name: "SUM_EXEC_RETRY_TIME", tp: mysql.TypeLonglong, size: 20, flag: mysql.NotNullFlag | mysql.UnsignedFlag, comment: "Sum time of execution retries in pessimistic transactions"},
	{name: "SUM_BACKOFF_TIMES", tp: mysql.TypeLonglong, size: 20, flag: mysql.NotNullFlag | mysql.UnsignedFlag, comment: "Sum of retries"},
	{name: "BACKOFF_TYPES", tp: mysql.TypeVarchar, size: 1024, comment: "Types of errors and the number of retries for each type"},
	{name: "AVG_MEM", tp: mysql.TypeLonglong, size: 20, flag: mysql.NotNullFlag | mysql.UnsignedFlag, comment: "Average memory(byte) used"},
	{name: "MAX_MEM", tp: mysql.TypeLonglong, size: 20, flag: mysql.NotNullFlag | mysql.UnsignedFlag, comment: "Max memory(byte) used"},
	{name: "AVG_DISK", tp: mysql.TypeLonglong, size: 20, flag: mysql.NotNullFlag | mysql.UnsignedFlag, comment: "Average disk space(byte) used"},
	{name: "MAX_DISK", tp: mysql.TypeLonglong, size: 20, flag: mysql.NotNullFlag | mysql.UnsignedFlag, comment: "Max disk space(byte) used"},
	{name: "AVG_KV_TIME", tp: mysql.TypeLonglong, size: 22, flag: mysql.NotNullFlag | mysql.UnsignedFlag, comment: "Average time of TiKV used"},
	{name: "AVG_PD_TIME", tp: mysql.TypeLonglong, size: 22, flag: mysql.NotNullFlag | mysql.UnsignedFlag, comment: "Average time of PD used"},
	{name: "AVG_BACKOFF_TOTAL_TIME", tp: mysql.TypeLonglong, size: 22, flag: mysql.NotNullFlag | mysql.UnsignedFlag, comment: "Average time of Backoff used"},
	{name: "AVG_WRITE_SQL_RESP_TIME", tp: mysql.TypeLonglong, size: 22, flag: mysql.NotNullFlag | mysql.UnsignedFlag, comment: "Average time of write sql resp used"},
	{name: "PREPARED", tp: mysql.TypeTiny, size: 1, flag: mysql.NotNullFlag, comment: "Whether prepared"},
	{name: "AVG_AFFECTED_ROWS", tp: mysql.TypeDouble, size: 22, flag: mysql.NotNullFlag | mysql.UnsignedFlag, comment: "Average number of rows affected"},
	{name: "FIRST_SEEN", tp: mysql.TypeTimestamp, size: 26, flag: mysql.NotNullFlag, comment: "The time these statements are seen for the first time"},
	{name: "LAST_SEEN", tp: mysql.TypeTimestamp, size: 26, flag: mysql.NotNullFlag, comment: "The time these statements are seen for the last time"},
	{name: "PLAN_IN_CACHE", tp: mysql.TypeTiny, size: 1, flag: mysql.NotNullFlag, comment: "Whether the last statement hit plan cache"},
	{name: "PLAN_CACHE_HITS", tp: mysql.TypeLonglong, size: 20, flag: mysql.NotNullFlag, comment: "The number of times these statements hit plan cache"},
	{name: "PLAN_IN_BINDING", tp: mysql.TypeTiny, size: 1, flag: mysql.NotNullFlag, comment: "Whether the last statement is matched with the hints in the binding"},
	{name: "QUERY_SAMPLE_TEXT", tp: mysql.TypeBlob, size: types.UnspecifiedLength, comment: "Sampled original statement"},
	{name: "PREV_SAMPLE_TEXT", tp: mysql.TypeBlob, size: types.UnspecifiedLength, comment: "The previous statement before commit"},
	{name: "PLAN_DIGEST", tp: mysql.TypeVarchar, size: 64, comment: "Digest of its execution plan"},
	{name: "PLAN", tp: mysql.TypeBlob, size: types.UnspecifiedLength, comment: "Sampled execution plan"},
}

var tableStorageStatsCols = []columnInfo{
	{name: "TABLE_SCHEMA", tp: mysql.TypeVarchar, size: 64},
	{name: "TABLE_NAME", tp: mysql.TypeVarchar, size: 64},
	{name: "TABLE_ID", tp: mysql.TypeLonglong, size: 21},
	{name: "PEER_COUNT", tp: mysql.TypeLonglong, size: 21},
	{name: "REGION_COUNT", tp: mysql.TypeLonglong, size: 21, comment: "The region count of single replica of the table"},
	{name: "EMPTY_REGION_COUNT", tp: mysql.TypeLonglong, size: 21, comment: "The region count of single replica of the table"},
	{name: "TABLE_SIZE", tp: mysql.TypeLonglong, size: 64, comment: "The disk usage(MB) of single replica of the table, if the table size is empty or less than 1MB, it would show 1MB "},
	{name: "TABLE_KEYS", tp: mysql.TypeLonglong, size: 64, comment: "The count of keys of single replica of the table"},
}

var tableTableTiFlashTablesCols = []columnInfo{
	{name: "DATABASE", tp: mysql.TypeVarchar, size: 64},
	{name: "TABLE", tp: mysql.TypeVarchar, size: 64},
	{name: "TIDB_DATABASE", tp: mysql.TypeVarchar, size: 64},
	{name: "TIDB_TABLE", tp: mysql.TypeVarchar, size: 64},
	{name: "TABLE_ID", tp: mysql.TypeLonglong, size: 64},
	{name: "IS_TOMBSTONE", tp: mysql.TypeLonglong, size: 64},
	{name: "SEGMENT_COUNT", tp: mysql.TypeLonglong, size: 64},
	{name: "TOTAL_ROWS", tp: mysql.TypeLonglong, size: 64},
	{name: "TOTAL_SIZE", tp: mysql.TypeLonglong, size: 64},
	{name: "TOTAL_DELETE_RANGES", tp: mysql.TypeLonglong, size: 64},
	{name: "DELTA_RATE_ROWS", tp: mysql.TypeDouble, size: 64},
	{name: "DELTA_RATE_SEGMENTS", tp: mysql.TypeDouble, size: 64},
	{name: "DELTA_PLACED_RATE", tp: mysql.TypeDouble, size: 64},
	{name: "DELTA_CACHE_SIZE", tp: mysql.TypeLonglong, size: 64},
	{name: "DELTA_CACHE_RATE", tp: mysql.TypeDouble, size: 64},
	{name: "DELTA_CACHE_WASTED_RATE", tp: mysql.TypeDouble, size: 64},
	{name: "DELTA_INDEX_SIZE", tp: mysql.TypeLonglong, size: 64},
	{name: "AVG_SEGMENT_ROWS", tp: mysql.TypeDouble, size: 64},
	{name: "AVG_SEGMENT_SIZE", tp: mysql.TypeDouble, size: 64},
	{name: "DELTA_COUNT", tp: mysql.TypeLonglong, size: 64},
	{name: "TOTAL_DELTA_ROWS", tp: mysql.TypeLonglong, size: 64},
	{name: "TOTAL_DELTA_SIZE", tp: mysql.TypeLonglong, size: 64},
	{name: "AVG_DELTA_ROWS", tp: mysql.TypeDouble, size: 64},
	{name: "AVG_DELTA_SIZE", tp: mysql.TypeDouble, size: 64},
	{name: "AVG_DELTA_DELETE_RANGES", tp: mysql.TypeDouble, size: 64},
	{name: "STABLE_COUNT", tp: mysql.TypeLonglong, size: 64},
	{name: "TOTAL_STABLE_ROWS", tp: mysql.TypeLonglong, size: 64},
	{name: "TOTAL_STABLE_SIZE", tp: mysql.TypeLonglong, size: 64},
	{name: "TOTAL_STABLE_SIZE_ON_DISK", tp: mysql.TypeLonglong, size: 64},
	{name: "AVG_STABLE_ROWS", tp: mysql.TypeDouble, size: 64},
	{name: "AVG_STABLE_SIZE", tp: mysql.TypeDouble, size: 64},
	{name: "TOTAL_PACK_COUNT_IN_DELTA", tp: mysql.TypeLonglong, size: 64},
	{name: "AVG_PACK_COUNT_IN_DELTA", tp: mysql.TypeDouble, size: 64},
	{name: "AVG_PACK_ROWS_IN_DELTA", tp: mysql.TypeDouble, size: 64},
	{name: "AVG_PACK_SIZE_IN_DELTA", tp: mysql.TypeDouble, size: 64},
	{name: "TOTAL_PACK_COUNT_IN_STABLE", tp: mysql.TypeLonglong, size: 64},
	{name: "AVG_PACK_COUNT_IN_STABLE", tp: mysql.TypeDouble, size: 64},
	{name: "AVG_PACK_ROWS_IN_STABLE", tp: mysql.TypeDouble, size: 64},
	{name: "AVG_PACK_SIZE_IN_STABLE", tp: mysql.TypeDouble, size: 64},
	{name: "STORAGE_STABLE_NUM_SNAPSHOTS", tp: mysql.TypeLonglong, size: 64},
	{name: "STORAGE_STABLE_NUM_PAGES", tp: mysql.TypeLonglong, size: 64},
	{name: "STORAGE_STABLE_NUM_NORMAL_PAGES", tp: mysql.TypeLonglong, size: 64},
	{name: "STORAGE_STABLE_MAX_PAGE_ID", tp: mysql.TypeLonglong, size: 64},
	{name: "STORAGE_DELTA_NUM_SNAPSHOTS", tp: mysql.TypeLonglong, size: 64},
	{name: "STORAGE_DELTA_NUM_PAGES", tp: mysql.TypeLonglong, size: 64},
	{name: "STORAGE_DELTA_NUM_NORMAL_PAGES", tp: mysql.TypeLonglong, size: 64},
	{name: "STORAGE_DELTA_MAX_PAGE_ID", tp: mysql.TypeLonglong, size: 64},
	{name: "STORAGE_META_NUM_SNAPSHOTS", tp: mysql.TypeLonglong, size: 64},
	{name: "STORAGE_META_NUM_PAGES", tp: mysql.TypeLonglong, size: 64},
	{name: "STORAGE_META_NUM_NORMAL_PAGES", tp: mysql.TypeLonglong, size: 64},
	{name: "STORAGE_META_MAX_PAGE_ID", tp: mysql.TypeLonglong, size: 64},
	{name: "BACKGROUND_TASKS_LENGTH", tp: mysql.TypeLonglong, size: 64},
	{name: "TIFLASH_INSTANCE", tp: mysql.TypeVarchar, size: 64},
}

var tableTableTiFlashSegmentsCols = []columnInfo{
	{name: "DATABASE", tp: mysql.TypeVarchar, size: 64},
	{name: "TABLE", tp: mysql.TypeVarchar, size: 64},
	{name: "TIDB_DATABASE", tp: mysql.TypeVarchar, size: 64},
	{name: "TIDB_TABLE", tp: mysql.TypeVarchar, size: 64},
	{name: "TABLE_ID", tp: mysql.TypeLonglong, size: 64},
	{name: "IS_TOMBSTONE", tp: mysql.TypeLonglong, size: 64},
	{name: "SEGMENT_ID", tp: mysql.TypeLonglong, size: 64},
	{name: "RANGE", tp: mysql.TypeVarchar, size: 64},
	{name: "ROWS", tp: mysql.TypeLonglong, size: 64},
	{name: "SIZE", tp: mysql.TypeLonglong, size: 64},
	{name: "DELETE_RANGES", tp: mysql.TypeLonglong, size: 64},
	{name: "STABLE_SIZE_ON_DISK", tp: mysql.TypeLonglong, size: 64},
	{name: "DELTA_PACK_COUNT", tp: mysql.TypeLonglong, size: 64},
	{name: "STABLE_PACK_COUNT", tp: mysql.TypeLonglong, size: 64},
	{name: "AVG_DELTA_PACK_ROWS", tp: mysql.TypeDouble, size: 64},
	{name: "AVG_STABLE_PACK_ROWS", tp: mysql.TypeDouble, size: 64},
	{name: "DELTA_RATE", tp: mysql.TypeDouble, size: 64},
	{name: "DELTA_CACHE_SIZE", tp: mysql.TypeLonglong, size: 64},
	{name: "DELTA_INDEX_SIZE", tp: mysql.TypeLonglong, size: 64},
	{name: "TIFLASH_INSTANCE", tp: mysql.TypeVarchar, size: 64},
}

var tablePlacementPolicyCols = []columnInfo{
	{name: "GROUP_ID", tp: mysql.TypeVarchar, size: 64, flag: mysql.NotNullFlag},
	{name: "GROUP_INDEX", tp: mysql.TypeLonglong, size: 64, flag: mysql.NotNullFlag | mysql.UnsignedFlag},
	{name: "RULE_ID", tp: mysql.TypeVarchar, size: 64, flag: mysql.NotNullFlag},
	{name: "SCHEMA_NAME", tp: mysql.TypeVarchar, size: 64, flag: mysql.NotNullFlag},
	{name: "TABLE_NAME", tp: mysql.TypeVarchar, size: 64},
	{name: "PARTITION_NAME", tp: mysql.TypeVarchar, size: 64},
	{name: "INDEX_NAME", tp: mysql.TypeVarchar, size: 64},
	{name: "ROLE", tp: mysql.TypeVarchar, size: 16, flag: mysql.NotNullFlag},
	{name: "REPLICAS", tp: mysql.TypeLonglong, size: 64, flag: mysql.UnsignedFlag},
	{name: "CONSTRAINTS", tp: mysql.TypeVarchar, size: 1024},
}

var tableClientErrorsSummaryGlobalCols = []columnInfo{
	{name: "ERROR_NUMBER", tp: mysql.TypeLonglong, size: 64, flag: mysql.NotNullFlag},
	{name: "ERROR_MESSAGE", tp: mysql.TypeVarchar, size: 1024, flag: mysql.NotNullFlag},
	{name: "ERROR_COUNT", tp: mysql.TypeLonglong, size: 64, flag: mysql.NotNullFlag},
	{name: "WARNING_COUNT", tp: mysql.TypeLonglong, size: 64, flag: mysql.NotNullFlag},
	{name: "FIRST_SEEN", tp: mysql.TypeTimestamp, size: 26},
	{name: "LAST_SEEN", tp: mysql.TypeTimestamp, size: 26},
}

var tableClientErrorsSummaryByUserCols = []columnInfo{
	{name: "USER", tp: mysql.TypeVarchar, size: 64, flag: mysql.NotNullFlag},
	{name: "ERROR_NUMBER", tp: mysql.TypeLonglong, size: 64, flag: mysql.NotNullFlag},
	{name: "ERROR_MESSAGE", tp: mysql.TypeVarchar, size: 1024, flag: mysql.NotNullFlag},
	{name: "ERROR_COUNT", tp: mysql.TypeLonglong, size: 64, flag: mysql.NotNullFlag},
	{name: "WARNING_COUNT", tp: mysql.TypeLonglong, size: 64, flag: mysql.NotNullFlag},
	{name: "FIRST_SEEN", tp: mysql.TypeTimestamp, size: 26},
	{name: "LAST_SEEN", tp: mysql.TypeTimestamp, size: 26},
}

var tableClientErrorsSummaryByHostCols = []columnInfo{
	{name: "HOST", tp: mysql.TypeVarchar, size: 255, flag: mysql.NotNullFlag},
	{name: "ERROR_NUMBER", tp: mysql.TypeLonglong, size: 64, flag: mysql.NotNullFlag},
	{name: "ERROR_MESSAGE", tp: mysql.TypeVarchar, size: 1024, flag: mysql.NotNullFlag},
	{name: "ERROR_COUNT", tp: mysql.TypeLonglong, size: 64, flag: mysql.NotNullFlag},
	{name: "WARNING_COUNT", tp: mysql.TypeLonglong, size: 64, flag: mysql.NotNullFlag},
	{name: "FIRST_SEEN", tp: mysql.TypeTimestamp, size: 26},
	{name: "LAST_SEEN", tp: mysql.TypeTimestamp, size: 26},
}

var tableTiDBTrxCols = []columnInfo{
	{name: "ID", tp: mysql.TypeLonglong, size: 21, flag: mysql.PriKeyFlag | mysql.NotNullFlag | mysql.UnsignedFlag},
	{name: "START_TIME", tp: mysql.TypeTimestamp, size: 26, comment: "Start time of the transaction"},
	{name: "DIGEST", tp: mysql.TypeVarchar, size: 64, comment: "Digest of the sql the transaction are currently running"},
	{name: "STATE", tp: mysql.TypeEnum, enumElems: txninfo.TxnRunningStateStrs, comment: "Current running state of the transaction"},
	{name: "WAITING_START_TIME", tp: mysql.TypeTimestamp, size: 26, comment: "Current lock waiting's start time"},
	{name: "LEN", tp: mysql.TypeLonglong, size: 64, comment: "How many entries are in MemDB"},
	{name: "SIZE", tp: mysql.TypeLonglong, size: 64, comment: "MemDB used memory"},
	{name: "SESSION_ID", tp: mysql.TypeLonglong, size: 21, flag: mysql.UnsignedFlag, comment: "Which session this transaction belongs to"},
	{name: "USER", tp: mysql.TypeVarchar, size: 16, comment: "The user who open this session"},
	{name: "DB", tp: mysql.TypeVarchar, size: 64, comment: "The schema this transaction works on"},
}

<<<<<<< HEAD
var tableStatementsSummaryEvictedCols = []columnInfo{
	{name: "BEGIN_TIME", tp: mysql.TypeTimestamp, size: 26},
	{name: "END_TIME", tp: mysql.TypeTimestamp, size: 26},
	{name: "EVICTED_COUNT", tp: mysql.TypeLonglong, size: 64, flag: mysql.NotNullFlag},
=======
var tableDeadlocksCols = []columnInfo{
	{name: "DEADLOCK_ID", tp: mysql.TypeLonglong, size: 21, flag: mysql.NotNullFlag, comment: "The ID to dinstinguish different deadlock events"},
	{name: "OCCUR_TIME", tp: mysql.TypeTimestamp, decimal: 6, size: 26, comment: "The physical time when the deadlock occurs"},
	{name: "RETRYABLE", tp: mysql.TypeTiny, size: 1, flag: mysql.NotNullFlag, comment: "Whether the deadlock is retryable. Retryable deadlocks are usually not reported to the client"},
	{name: "TRY_LOCK_TRX_ID", tp: mysql.TypeLonglong, size: 21, flag: mysql.NotNullFlag, comment: "The transaction ID (start ts) of the transaction that's trying to acquire the lock"},
	{name: "CURRENT_SQL_DIGEST", tp: mysql.TypeVarchar, size: 64, comment: "The digest of the SQL that's being blocked"},
	{name: "KEY", tp: mysql.TypeBlob, size: types.UnspecifiedLength, comment: "The key on which a transaction is waiting for another"},
	{name: "ALL_SQLS", tp: mysql.TypeBlob, size: types.UnspecifiedLength, comment: "A list of the digests of SQL statements that the transaction has executed"},
	{name: "TRX_HOLDING_LOCK", tp: mysql.TypeLonglong, size: 21, flag: mysql.NotNullFlag, comment: "The transaction ID (start ts) of the transaction that's currently holding the lock"},
>>>>>>> a126b06a
}

// GetShardingInfo returns a nil or description string for the sharding information of given TableInfo.
// The returned description string may be:
//  - "NOT_SHARDED": for tables that SHARD_ROW_ID_BITS is not specified.
//  - "NOT_SHARDED(PK_IS_HANDLE)": for tables of which primary key is row id.
//  - "PK_AUTO_RANDOM_BITS={bit_number}": for tables of which primary key is sharded row id.
//  - "SHARD_BITS={bit_number}": for tables that with SHARD_ROW_ID_BITS.
// The returned nil indicates that sharding information is not suitable for the table(for example, when the table is a View).
// This function is exported for unit test.
func GetShardingInfo(dbInfo *model.DBInfo, tableInfo *model.TableInfo) interface{} {
	if dbInfo == nil || tableInfo == nil || tableInfo.IsView() || util.IsMemOrSysDB(dbInfo.Name.L) {
		return nil
	}
	shardingInfo := "NOT_SHARDED"
	if tableInfo.PKIsHandle {
		if tableInfo.ContainsAutoRandomBits() {
			shardingInfo = "PK_AUTO_RANDOM_BITS=" + strconv.Itoa(int(tableInfo.AutoRandomBits))
		} else {
			shardingInfo = "NOT_SHARDED(PK_IS_HANDLE)"
		}
	} else if tableInfo.ShardRowIDBits > 0 {
		shardingInfo = "SHARD_BITS=" + strconv.Itoa(int(tableInfo.ShardRowIDBits))
	}
	return shardingInfo
}

const (
	// PrimaryKeyType is the string constant of PRIMARY KEY.
	PrimaryKeyType = "PRIMARY KEY"
	// PrimaryConstraint is the string constant of PRIMARY.
	PrimaryConstraint = "PRIMARY"
	// UniqueKeyType is the string constant of UNIQUE.
	UniqueKeyType = "UNIQUE"
)

// ServerInfo represents the basic server information of single cluster component
type ServerInfo struct {
	ServerType     string
	Address        string
	StatusAddr     string
	Version        string
	GitHash        string
	StartTimestamp int64
	ServerID       uint64
}

func (s *ServerInfo) isLoopBackOrUnspecifiedAddr(addr string) bool {
	tcpAddr, err := net.ResolveTCPAddr("", addr)
	if err != nil {
		return false
	}
	ip := net.ParseIP(tcpAddr.IP.String())
	return ip != nil && (ip.IsUnspecified() || ip.IsLoopback())
}

// ResolveLoopBackAddr exports for testing.
func (s *ServerInfo) ResolveLoopBackAddr() {
	if s.isLoopBackOrUnspecifiedAddr(s.Address) && !s.isLoopBackOrUnspecifiedAddr(s.StatusAddr) {
		addr, err1 := net.ResolveTCPAddr("", s.Address)
		statusAddr, err2 := net.ResolveTCPAddr("", s.StatusAddr)
		if err1 == nil && err2 == nil {
			addr.IP = statusAddr.IP
			s.Address = addr.String()
		}
	} else if !s.isLoopBackOrUnspecifiedAddr(s.Address) && s.isLoopBackOrUnspecifiedAddr(s.StatusAddr) {
		addr, err1 := net.ResolveTCPAddr("", s.Address)
		statusAddr, err2 := net.ResolveTCPAddr("", s.StatusAddr)
		if err1 == nil && err2 == nil {
			statusAddr.IP = addr.IP
			s.StatusAddr = statusAddr.String()
		}
	}
}

// GetClusterServerInfo returns all components information of cluster
func GetClusterServerInfo(ctx sessionctx.Context) ([]ServerInfo, error) {
	failpoint.Inject("mockClusterInfo", func(val failpoint.Value) {
		// The cluster topology is injected by `failpoint` expression and
		// there is no extra checks for it. (let the test fail if the expression invalid)
		if s := val.(string); len(s) > 0 {
			var servers []ServerInfo
			for _, server := range strings.Split(s, ";") {
				parts := strings.Split(server, ",")
				serverID, err := strconv.ParseUint(parts[5], 10, 64)
				if err != nil {
					panic("convert parts[5] to uint64 failed")
				}
				servers = append(servers, ServerInfo{
					ServerType: parts[0],
					Address:    parts[1],
					StatusAddr: parts[2],
					Version:    parts[3],
					GitHash:    parts[4],
					ServerID:   serverID,
				})
			}
			failpoint.Return(servers, nil)
		}
	})

	type retriever func(ctx sessionctx.Context) ([]ServerInfo, error)
	var servers []ServerInfo
	for _, r := range []retriever{GetTiDBServerInfo, GetPDServerInfo, GetStoreServerInfo} {
		nodes, err := r(ctx)
		if err != nil {
			return nil, err
		}
		for i := range nodes {
			nodes[i].ResolveLoopBackAddr()
		}
		servers = append(servers, nodes...)
	}
	return servers, nil
}

// GetTiDBServerInfo returns all TiDB nodes information of cluster
func GetTiDBServerInfo(ctx sessionctx.Context) ([]ServerInfo, error) {
	// Get TiDB servers info.
	tidbNodes, err := infosync.GetAllServerInfo(context.Background())
	if err != nil {
		return nil, errors.Trace(err)
	}
	var isDefaultVersion bool
	if len(config.GetGlobalConfig().ServerVersion) == 0 {
		isDefaultVersion = true
	}
	var servers = make([]ServerInfo, 0, len(tidbNodes))
	for _, node := range tidbNodes {
		servers = append(servers, ServerInfo{
			ServerType:     "tidb",
			Address:        fmt.Sprintf("%s:%d", node.IP, node.Port),
			StatusAddr:     fmt.Sprintf("%s:%d", node.IP, node.StatusPort),
			Version:        FormatVersion(node.Version, isDefaultVersion),
			GitHash:        node.GitHash,
			StartTimestamp: node.StartTimestamp,
			ServerID:       node.ServerIDGetter(),
		})
	}
	return servers, nil
}

// FormatVersion make TiDBVersion consistent to TiKV and PD.
// The default TiDBVersion is 5.7.25-TiDB-${TiDBReleaseVersion}.
func FormatVersion(TiDBVersion string, isDefaultVersion bool) string {
	var version, nodeVersion string

	// The user hasn't set the config 'ServerVersion'.
	if isDefaultVersion {
		nodeVersion = TiDBVersion[strings.LastIndex(TiDBVersion, "TiDB-")+len("TiDB-"):]
		if nodeVersion[0] == 'v' {
			nodeVersion = nodeVersion[1:]
		}
		nodeVersions := strings.Split(nodeVersion, "-")
		if len(nodeVersions) == 1 {
			version = nodeVersions[0]
		} else if len(nodeVersions) >= 2 {
			version = fmt.Sprintf("%s-%s", nodeVersions[0], nodeVersions[1])
		}
	} else { // The user has already set the config 'ServerVersion',it would be a complex scene, so just use the 'ServerVersion' as version.
		version = TiDBVersion
	}

	return version
}

// GetPDServerInfo returns all PD nodes information of cluster
func GetPDServerInfo(ctx sessionctx.Context) ([]ServerInfo, error) {
	// Get PD servers info.
	store := ctx.GetStore()
	etcd, ok := store.(kv.EtcdBackend)
	if !ok {
		return nil, errors.Errorf("%T not an etcd backend", store)
	}
	members, err := etcd.EtcdAddrs()
	if err != nil {
		return nil, errors.Trace(err)
	}
	var servers = make([]ServerInfo, 0, len(members))
	for _, addr := range members {
		// Get PD version
		url := fmt.Sprintf("%s://%s%s", util.InternalHTTPSchema(), addr, pdapi.ClusterVersion)
		req, err := http.NewRequest(http.MethodGet, url, nil)
		if err != nil {
			return nil, errors.Trace(err)
		}
		req.Header.Add("PD-Allow-follower-handle", "true")
		resp, err := util.InternalHTTPClient().Do(req)
		if err != nil {
			return nil, errors.Trace(err)
		}
		pdVersion, err := ioutil.ReadAll(resp.Body)
		terror.Log(resp.Body.Close())
		if err != nil {
			return nil, errors.Trace(err)
		}
		version := strings.Trim(strings.Trim(string(pdVersion), "\n"), "\"")

		// Get PD git_hash
		url = fmt.Sprintf("%s://%s%s", util.InternalHTTPSchema(), addr, pdapi.Status)
		req, err = http.NewRequest(http.MethodGet, url, nil)
		if err != nil {
			return nil, errors.Trace(err)
		}
		req.Header.Add("PD-Allow-follower-handle", "true")
		resp, err = util.InternalHTTPClient().Do(req)
		if err != nil {
			return nil, errors.Trace(err)
		}
		var content = struct {
			GitHash        string `json:"git_hash"`
			StartTimestamp int64  `json:"start_timestamp"`
		}{}
		err = json.NewDecoder(resp.Body).Decode(&content)
		terror.Log(resp.Body.Close())
		if err != nil {
			return nil, errors.Trace(err)
		}

		servers = append(servers, ServerInfo{
			ServerType:     "pd",
			Address:        addr,
			StatusAddr:     addr,
			Version:        version,
			GitHash:        content.GitHash,
			StartTimestamp: content.StartTimestamp,
		})
	}
	return servers, nil
}

// GetStoreServerInfo returns all store nodes(TiKV or TiFlash) cluster information
func GetStoreServerInfo(ctx sessionctx.Context) ([]ServerInfo, error) {
	isTiFlashStore := func(store *metapb.Store) bool {
		isTiFlash := false
		for _, label := range store.Labels {
			if label.GetKey() == placement.EngineLabelKey && label.GetValue() == placement.EngineLabelTiFlash {
				isTiFlash = true
			}
		}
		return isTiFlash
	}

	store := ctx.GetStore()
	// Get TiKV servers info.
	tikvStore, ok := store.(tikv.Storage)
	if !ok {
		return nil, errors.Errorf("%T is not an TiKV or TiFlash store instance", store)
	}
	pdClient := tikvStore.GetRegionCache().PDClient()
	if pdClient == nil {
		return nil, errors.New("pd unavailable")
	}
	stores, err := pdClient.GetAllStores(context.Background())
	if err != nil {
		return nil, errors.Trace(err)
	}
	var servers []ServerInfo
	for _, store := range stores {
		failpoint.Inject("mockStoreTombstone", func(val failpoint.Value) {
			if val.(bool) {
				store.State = metapb.StoreState_Tombstone
			}
		})

		if store.GetState() == metapb.StoreState_Tombstone {
			continue
		}
		var tp string
		if isTiFlashStore(store) {
			tp = kv.TiFlash.Name()
		} else {
			tp = tikv.GetStoreTypeByMeta(store).Name()
		}
		servers = append(servers, ServerInfo{
			ServerType:     tp,
			Address:        store.Address,
			StatusAddr:     store.StatusAddress,
			Version:        store.Version,
			GitHash:        store.GitHash,
			StartTimestamp: store.StartTimestamp,
		})
	}
	return servers, nil
}

// GetTiFlashStoreCount returns the count of tiflash server.
func GetTiFlashStoreCount(ctx sessionctx.Context) (cnt uint64, err error) {
	failpoint.Inject("mockTiFlashStoreCount", func(val failpoint.Value) {
		if val.(bool) {
			failpoint.Return(uint64(10), nil)
		}
	})

	stores, err := GetStoreServerInfo(ctx)
	if err != nil {
		return cnt, err
	}
	for _, store := range stores {
		if store.ServerType == kv.TiFlash.Name() {
			cnt++
		}
	}
	return cnt, nil
}

var tableNameToColumns = map[string][]columnInfo{
	TableSchemata:                           schemataCols,
	TableTables:                             tablesCols,
	TableColumns:                            columnsCols,
	tableColumnStatistics:                   columnStatisticsCols,
	TableStatistics:                         statisticsCols,
	TableCharacterSets:                      charsetCols,
	TableCollations:                         collationsCols,
	tableFiles:                              filesCols,
	TableProfiling:                          profilingCols,
	TablePartitions:                         partitionsCols,
	TableKeyColumn:                          keyColumnUsageCols,
	tableReferConst:                         referConstCols,
	TableSessionVar:                         sessionVarCols,
	tablePlugins:                            pluginsCols,
	TableConstraints:                        tableConstraintsCols,
	tableTriggers:                           tableTriggersCols,
	TableUserPrivileges:                     tableUserPrivilegesCols,
	tableSchemaPrivileges:                   tableSchemaPrivilegesCols,
	tableTablePrivileges:                    tableTablePrivilegesCols,
	tableColumnPrivileges:                   tableColumnPrivilegesCols,
	TableEngines:                            tableEnginesCols,
	TableViews:                              tableViewsCols,
	tableRoutines:                           tableRoutinesCols,
	tableParameters:                         tableParametersCols,
	tableEvents:                             tableEventsCols,
	tableGlobalStatus:                       tableGlobalStatusCols,
	tableGlobalVariables:                    tableGlobalVariablesCols,
	tableSessionStatus:                      tableSessionStatusCols,
	tableOptimizerTrace:                     tableOptimizerTraceCols,
	tableTableSpaces:                        tableTableSpacesCols,
	TableCollationCharacterSetApplicability: tableCollationCharacterSetApplicabilityCols,
	TableProcesslist:                        tableProcesslistCols,
	TableTiDBIndexes:                        tableTiDBIndexesCols,
	TableSlowQuery:                          slowQueryCols,
	TableTiDBHotRegions:                     TableTiDBHotRegionsCols,
	TableTiKVStoreStatus:                    TableTiKVStoreStatusCols,
	TableAnalyzeStatus:                      tableAnalyzeStatusCols,
	TableTiKVRegionStatus:                   TableTiKVRegionStatusCols,
	TableTiKVRegionPeers:                    TableTiKVRegionPeersCols,
	TableTiDBServersInfo:                    tableTiDBServersInfoCols,
	TableClusterInfo:                        tableClusterInfoCols,
	TableClusterConfig:                      tableClusterConfigCols,
	TableClusterLog:                         tableClusterLogCols,
	TableClusterLoad:                        tableClusterLoadCols,
	TableTiFlashReplica:                     tableTableTiFlashReplicaCols,
	TableClusterHardware:                    tableClusterHardwareCols,
	TableClusterSystemInfo:                  tableClusterSystemInfoCols,
	TableInspectionResult:                   tableInspectionResultCols,
	TableMetricSummary:                      tableMetricSummaryCols,
	TableMetricSummaryByLabel:               tableMetricSummaryByLabelCols,
	TableMetricTables:                       tableMetricTablesCols,
	TableInspectionSummary:                  tableInspectionSummaryCols,
	TableInspectionRules:                    tableInspectionRulesCols,
	TableDDLJobs:                            tableDDLJobsCols,
	TableSequences:                          tableSequencesCols,
	TableStatementsSummary:                  tableStatementsSummaryCols,
	TableStatementsSummaryHistory:           tableStatementsSummaryCols,
	TableStatementsSummaryEvicted:           tableStatementsSummaryEvictedCols,
	TableStorageStats:                       tableStorageStatsCols,
	TableTiFlashTables:                      tableTableTiFlashTablesCols,
	TableTiFlashSegments:                    tableTableTiFlashSegmentsCols,
	TablePlacementPolicy:                    tablePlacementPolicyCols,
	TableClientErrorsSummaryGlobal:          tableClientErrorsSummaryGlobalCols,
	TableClientErrorsSummaryByUser:          tableClientErrorsSummaryByUserCols,
	TableClientErrorsSummaryByHost:          tableClientErrorsSummaryByHostCols,
	TableTiDBTrx:                            tableTiDBTrxCols,
	TableDeadlocks:                          tableDeadlocksCols,
}

func createInfoSchemaTable(_ autoid.Allocators, meta *model.TableInfo) (table.Table, error) {
	columns := make([]*table.Column, len(meta.Columns))
	for i, col := range meta.Columns {
		columns[i] = table.ToColumn(col)
	}
	tp := table.VirtualTable
	if isClusterTableByName(util.InformationSchemaName.O, meta.Name.O) {
		tp = table.ClusterTable
	}
	return &infoschemaTable{meta: meta, cols: columns, tp: tp}, nil
}

type infoschemaTable struct {
	meta *model.TableInfo
	cols []*table.Column
	tp   table.Type
}

// SchemasSorter implements the sort.Interface interface, sorts DBInfo by name.
type SchemasSorter []*model.DBInfo

func (s SchemasSorter) Len() int {
	return len(s)
}

func (s SchemasSorter) Swap(i, j int) {
	s[i], s[j] = s[j], s[i]
}

func (s SchemasSorter) Less(i, j int) bool {
	return s[i].Name.L < s[j].Name.L
}

func (it *infoschemaTable) getRows(ctx sessionctx.Context, cols []*table.Column) (fullRows [][]types.Datum, err error) {
	is := ctx.GetSessionVars().GetInfoSchema().(InfoSchema)
	dbs := is.AllSchemas()
	sort.Sort(SchemasSorter(dbs))
	switch it.meta.Name.O {
	case tableFiles:
	case tableReferConst:
	case tablePlugins, tableTriggers:
	case tableRoutines:
	// TODO: Fill the following tables.
	case tableSchemaPrivileges:
	case tableTablePrivileges:
	case tableColumnPrivileges:
	case tableParameters:
	case tableEvents:
	case tableGlobalStatus:
	case tableGlobalVariables:
	case tableSessionStatus:
	case tableOptimizerTrace:
	case tableTableSpaces:
	}
	if err != nil {
		return nil, err
	}
	if len(cols) == len(it.cols) {
		return
	}
	rows := make([][]types.Datum, len(fullRows))
	for i, fullRow := range fullRows {
		row := make([]types.Datum, len(cols))
		for j, col := range cols {
			row[j] = fullRow[col.Offset]
		}
		rows[i] = row
	}
	return rows, nil
}

// IterRecords implements table.Table IterRecords interface.
func (it *infoschemaTable) IterRecords(ctx sessionctx.Context, cols []*table.Column,
	fn table.RecordIterFunc) error {
	rows, err := it.getRows(ctx, cols)
	if err != nil {
		return err
	}
	for i, row := range rows {
		more, err := fn(kv.IntHandle(i), row, cols)
		if err != nil {
			return err
		}
		if !more {
			break
		}
	}
	return nil
}

// Cols implements table.Table Cols interface.
func (it *infoschemaTable) Cols() []*table.Column {
	return it.cols
}

// VisibleCols implements table.Table VisibleCols interface.
func (it *infoschemaTable) VisibleCols() []*table.Column {
	return it.cols
}

// HiddenCols implements table.Table HiddenCols interface.
func (it *infoschemaTable) HiddenCols() []*table.Column {
	return nil
}

// WritableCols implements table.Table WritableCols interface.
func (it *infoschemaTable) WritableCols() []*table.Column {
	return it.cols
}

// FullHiddenColsAndVisibleCols implements table FullHiddenColsAndVisibleCols interface.
func (it *infoschemaTable) FullHiddenColsAndVisibleCols() []*table.Column {
	return it.cols
}

// Indices implements table.Table Indices interface.
func (it *infoschemaTable) Indices() []table.Index {
	return nil
}

// RecordPrefix implements table.Table RecordPrefix interface.
func (it *infoschemaTable) RecordPrefix() kv.Key {
	return nil
}

// AddRecord implements table.Table AddRecord interface.
func (it *infoschemaTable) AddRecord(ctx sessionctx.Context, r []types.Datum, opts ...table.AddRecordOption) (recordID kv.Handle, err error) {
	return nil, table.ErrUnsupportedOp
}

// RemoveRecord implements table.Table RemoveRecord interface.
func (it *infoschemaTable) RemoveRecord(ctx sessionctx.Context, h kv.Handle, r []types.Datum) error {
	return table.ErrUnsupportedOp
}

// UpdateRecord implements table.Table UpdateRecord interface.
func (it *infoschemaTable) UpdateRecord(gctx context.Context, ctx sessionctx.Context, h kv.Handle, oldData, newData []types.Datum, touched []bool) error {
	return table.ErrUnsupportedOp
}

// Allocators implements table.Table Allocators interface.
func (it *infoschemaTable) Allocators(_ sessionctx.Context) autoid.Allocators {
	return nil
}

// RebaseAutoID implements table.Table RebaseAutoID interface.
func (it *infoschemaTable) RebaseAutoID(ctx sessionctx.Context, newBase int64, isSetStep bool, tp autoid.AllocatorType) error {
	return table.ErrUnsupportedOp
}

// Meta implements table.Table Meta interface.
func (it *infoschemaTable) Meta() *model.TableInfo {
	return it.meta
}

// GetPhysicalID implements table.Table GetPhysicalID interface.
func (it *infoschemaTable) GetPhysicalID() int64 {
	return it.meta.ID
}

// Type implements table.Table Type interface.
func (it *infoschemaTable) Type() table.Type {
	return it.tp
}

// VirtualTable is a dummy table.Table implementation.
type VirtualTable struct{}

// Cols implements table.Table Cols interface.
func (vt *VirtualTable) Cols() []*table.Column {
	return nil
}

// VisibleCols implements table.Table VisibleCols interface.
func (vt *VirtualTable) VisibleCols() []*table.Column {
	return nil
}

// HiddenCols implements table.Table HiddenCols interface.
func (vt *VirtualTable) HiddenCols() []*table.Column {
	return nil
}

// WritableCols implements table.Table WritableCols interface.
func (vt *VirtualTable) WritableCols() []*table.Column {
	return nil
}

// FullHiddenColsAndVisibleCols implements table FullHiddenColsAndVisibleCols interface.
func (vt *VirtualTable) FullHiddenColsAndVisibleCols() []*table.Column {
	return nil
}

// Indices implements table.Table Indices interface.
func (vt *VirtualTable) Indices() []table.Index {
	return nil
}

// RecordPrefix implements table.Table RecordPrefix interface.
func (vt *VirtualTable) RecordPrefix() kv.Key {
	return nil
}

// AddRecord implements table.Table AddRecord interface.
func (vt *VirtualTable) AddRecord(ctx sessionctx.Context, r []types.Datum, opts ...table.AddRecordOption) (recordID kv.Handle, err error) {
	return nil, table.ErrUnsupportedOp
}

// RemoveRecord implements table.Table RemoveRecord interface.
func (vt *VirtualTable) RemoveRecord(ctx sessionctx.Context, h kv.Handle, r []types.Datum) error {
	return table.ErrUnsupportedOp
}

// UpdateRecord implements table.Table UpdateRecord interface.
func (vt *VirtualTable) UpdateRecord(ctx context.Context, sctx sessionctx.Context, h kv.Handle, oldData, newData []types.Datum, touched []bool) error {
	return table.ErrUnsupportedOp
}

// Allocators implements table.Table Allocators interface.
func (vt *VirtualTable) Allocators(_ sessionctx.Context) autoid.Allocators {
	return nil
}

// RebaseAutoID implements table.Table RebaseAutoID interface.
func (vt *VirtualTable) RebaseAutoID(ctx sessionctx.Context, newBase int64, isSetStep bool, tp autoid.AllocatorType) error {
	return table.ErrUnsupportedOp
}

// Meta implements table.Table Meta interface.
func (vt *VirtualTable) Meta() *model.TableInfo {
	return nil
}

// GetPhysicalID implements table.Table GetPhysicalID interface.
func (vt *VirtualTable) GetPhysicalID() int64 {
	return 0
}

// Type implements table.Table Type interface.
func (vt *VirtualTable) Type() table.Type {
	return table.VirtualTable
}<|MERGE_RESOLUTION|>--- conflicted
+++ resolved
@@ -243,12 +243,9 @@
 	TableClientErrorsSummaryByHost:          autoid.InformationSchemaDBID + 69,
 	TableTiDBTrx:                            autoid.InformationSchemaDBID + 70,
 	ClusterTableTiDBTrx:                     autoid.InformationSchemaDBID + 71,
-<<<<<<< HEAD
-	TableStatementsSummaryEvicted:           autoid.InformationSchemaDBID + 72,
-=======
 	TableDeadlocks:                          autoid.InformationSchemaDBID + 72,
 	ClusterTableDeadlocks:                   autoid.InformationSchemaDBID + 73,
->>>>>>> a126b06a
+	TableStatementsSummaryEvicted:           autoid.InformationSchemaDBID + 72,
 }
 
 type columnInfo struct {
@@ -1363,12 +1360,6 @@
 	{name: "DB", tp: mysql.TypeVarchar, size: 64, comment: "The schema this transaction works on"},
 }
 
-<<<<<<< HEAD
-var tableStatementsSummaryEvictedCols = []columnInfo{
-	{name: "BEGIN_TIME", tp: mysql.TypeTimestamp, size: 26},
-	{name: "END_TIME", tp: mysql.TypeTimestamp, size: 26},
-	{name: "EVICTED_COUNT", tp: mysql.TypeLonglong, size: 64, flag: mysql.NotNullFlag},
-=======
 var tableDeadlocksCols = []columnInfo{
 	{name: "DEADLOCK_ID", tp: mysql.TypeLonglong, size: 21, flag: mysql.NotNullFlag, comment: "The ID to dinstinguish different deadlock events"},
 	{name: "OCCUR_TIME", tp: mysql.TypeTimestamp, decimal: 6, size: 26, comment: "The physical time when the deadlock occurs"},
@@ -1378,7 +1369,12 @@
 	{name: "KEY", tp: mysql.TypeBlob, size: types.UnspecifiedLength, comment: "The key on which a transaction is waiting for another"},
 	{name: "ALL_SQLS", tp: mysql.TypeBlob, size: types.UnspecifiedLength, comment: "A list of the digests of SQL statements that the transaction has executed"},
 	{name: "TRX_HOLDING_LOCK", tp: mysql.TypeLonglong, size: 21, flag: mysql.NotNullFlag, comment: "The transaction ID (start ts) of the transaction that's currently holding the lock"},
->>>>>>> a126b06a
+}
+
+var tableStatementsSummaryEvictedCols = []columnInfo{
+	{name: "BEGIN_TIME", tp: mysql.TypeTimestamp, size: 26},
+	{name: "END_TIME", tp: mysql.TypeTimestamp, size: 26},
+	{name: "EVICTED_COUNT", tp: mysql.TypeLonglong, size: 64, flag: mysql.NotNullFlag},
 }
 
 // GetShardingInfo returns a nil or description string for the sharding information of given TableInfo.
