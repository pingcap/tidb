--- conflicted
+++ resolved
@@ -2104,23 +2104,13 @@
 	return nil
 }
 
-// IndexPrefix implements table.Table RecordPrefix interface.
-func (vt *VirtualTable) IndexPrefix() kv.Key {
-	return nil
-}
-
 // RecordPrefix implements table.Table RecordPrefix interface.
 func (vt *VirtualTable) RecordPrefix() kv.Key {
 	return nil
 }
 
-<<<<<<< HEAD
-// IndexPrefix implements table.Table RecordPrefix interface.
-func (it *infoschemaTable) IndexPrefix() kv.Key {
-=======
 // IndexPrefix implements table.Table IndexPrefix interface.
 func (vt *VirtualTable) IndexPrefix() kv.Key {
->>>>>>> da05b4ee
 	return nil
 }
 
