// Copyright 2016 PingCAP, Inc.
//
// Licensed under the Apache License, Version 2.0 (the "License");
// you may not use this file except in compliance with the License.
// You may obtain a copy of the License at
//
//     http://www.apache.org/licenses/LICENSE-2.0
//
// Unless required by applicable law or agreed to in writing, software
// distributed under the License is distributed on an "AS IS" BASIS,
// See the License for the specific language governing permissions and
// limitations under the License.

package infoschema

import (
	"context"
	"encoding/json"
	"fmt"
	"io/ioutil"
	"net/http"
	"sort"
	"strconv"
	"strings"
	"time"

	"github.com/pingcap/errors"
	"github.com/pingcap/failpoint"
	"github.com/pingcap/parser/charset"
	"github.com/pingcap/parser/model"
	"github.com/pingcap/parser/mysql"
	"github.com/pingcap/parser/terror"
	"github.com/pingcap/tidb/domain/infosync"
	"github.com/pingcap/tidb/kv"
	"github.com/pingcap/tidb/meta/autoid"
	"github.com/pingcap/tidb/privilege"
	"github.com/pingcap/tidb/sessionctx"
	"github.com/pingcap/tidb/sessionctx/variable"
	"github.com/pingcap/tidb/statistics"
	"github.com/pingcap/tidb/store/helper"
	"github.com/pingcap/tidb/store/tikv"
	"github.com/pingcap/tidb/table"
	"github.com/pingcap/tidb/types"
	binaryJson "github.com/pingcap/tidb/types/json"
	"github.com/pingcap/tidb/util"
	"github.com/pingcap/tidb/util/execdetails"
	"github.com/pingcap/tidb/util/pdapi"
<<<<<<< HEAD
	"github.com/pingcap/tidb/util/sqlexec"
=======
	"github.com/pingcap/tidb/util/set"
>>>>>>> 1f5fb46f
)

const (
	// TableSchemata is the string constant of infoschema table
	TableSchemata = "SCHEMATA"
	// TableTables is the string constant of infoschema table
	TableTables           = "TABLES"
	tableColumns          = "COLUMNS"
	tableColumnStatistics = "COLUMN_STATISTICS"
	// TableStatistics is the string constant of infoschema table
	TableStatistics = "STATISTICS"
	// TableCharacterSets is the string constant of infoschema charactersets memory table
	TableCharacterSets = "CHARACTER_SETS"
	// TableCollations is the string constant of infoschema collations memory table
	TableCollations = "COLLATIONS"
	tableFiles      = "FILES"
	// CatalogVal is the string constant of TABLE_CATALOG
	CatalogVal     = "def"
	tableProfiling = "PROFILING"
	// TablePartitions is the string constant of infoschema table
	TablePartitions = "PARTITIONS"
	// TableKeyColumn is the string constant of KEY_COLUMN_USAGE
	TableKeyColumn   = "KEY_COLUMN_USAGE"
	tableReferConst  = "REFERENTIAL_CONSTRAINTS"
	tableSessionVar  = "SESSION_VARIABLES"
	tablePlugins     = "PLUGINS"
	tableConstraints = "TABLE_CONSTRAINTS"
	tableTriggers    = "TRIGGERS"
	// TableUserPrivileges is the string constant of infoschema user privilege table.
	TableUserPrivileges   = "USER_PRIVILEGES"
	tableSchemaPrivileges = "SCHEMA_PRIVILEGES"
	tableTablePrivileges  = "TABLE_PRIVILEGES"
	tableColumnPrivileges = "COLUMN_PRIVILEGES"
	// TableEngines is the string constant of infoschema table
	TableEngines = "ENGINES"
	// TableViews is the string constant of infoschema table
	TableViews           = "VIEWS"
	tableRoutines        = "ROUTINES"
	tableParameters      = "PARAMETERS"
	tableEvents          = "EVENTS"
	tableGlobalStatus    = "GLOBAL_STATUS"
	tableGlobalVariables = "GLOBAL_VARIABLES"
	tableSessionStatus   = "SESSION_STATUS"
	tableOptimizerTrace  = "OPTIMIZER_TRACE"
	tableTableSpaces     = "TABLESPACES"
	// TableCollationCharacterSetApplicability is the string constant of infoschema memory table.
	TableCollationCharacterSetApplicability = "COLLATION_CHARACTER_SET_APPLICABILITY"
	tableProcesslist                        = "PROCESSLIST"
	// TableTiDBIndexes is the string constant of infoschema table
	TableTiDBIndexes = "TIDB_INDEXES"
	// TableTiDBHotRegions is the string constant of infoschema table
	TableTiDBHotRegions   = "TIDB_HOT_REGIONS"
	tableTiKVStoreStatus  = "TIKV_STORE_STATUS"
	tableAnalyzeStatus    = "ANALYZE_STATUS"
	tableTiKVRegionStatus = "TIKV_REGION_STATUS"
	// TableTiKVRegionPeers is the string constant of infoschema table
	TableTiKVRegionPeers = "TIKV_REGION_PEERS"
	tableTiDBServersInfo = "TIDB_SERVERS_INFO"
	// TableSlowQuery is the string constant of slow query memory table.
	TableSlowQuery = "SLOW_QUERY"
	// TableClusterInfo is the string constant of cluster info memory table.
	TableClusterInfo = "CLUSTER_INFO"
	// TableClusterConfig is the string constant of cluster configuration memory table.
	TableClusterConfig = "CLUSTER_CONFIG"
	// TableClusterLog is the string constant of cluster log memory table.
	TableClusterLog = "CLUSTER_LOG"
	// TableClusterLoad is the string constant of cluster load memory table.
	TableClusterLoad = "CLUSTER_LOAD"
	// TableClusterHardware is the string constant of cluster hardware table.
	TableClusterHardware = "CLUSTER_HARDWARE"
	// TableClusterSystemInfo is the string constant of cluster system info table.
	TableClusterSystemInfo = "CLUSTER_SYSTEMINFO"
	tableTiFlashReplica    = "TIFLASH_REPLICA"
	// TableInspectionResult is the string constant of inspection result table.
	TableInspectionResult = "INSPECTION_RESULT"
	// TableMetricTables is a table that contains all metrics table definition.
	TableMetricTables = "METRICS_TABLES"
	// TableMetricSummary is a summary table that contains all metrics.
	TableMetricSummary = "METRICS_SUMMARY"
	// TableMetricSummaryByLabel is a metric table that contains all metrics that group by label info.
	TableMetricSummaryByLabel = "METRICS_SUMMARY_BY_LABEL"
	// TableInspectionSummary is the string constant of inspection summary table
	TableInspectionSummary = "INSPECTION_SUMMARY"
	// TableInspectionRules is the string constant of currently implemented inspection and summary rules
	TableInspectionRules = "INSPECTION_RULES"
)

var tableIDMap = map[string]int64{
	TableSchemata:                           autoid.InformationSchemaDBID + 1,
	TableTables:                             autoid.InformationSchemaDBID + 2,
	tableColumns:                            autoid.InformationSchemaDBID + 3,
	tableColumnStatistics:                   autoid.InformationSchemaDBID + 4,
	TableStatistics:                         autoid.InformationSchemaDBID + 5,
	TableCharacterSets:                      autoid.InformationSchemaDBID + 6,
	TableCollations:                         autoid.InformationSchemaDBID + 7,
	tableFiles:                              autoid.InformationSchemaDBID + 8,
	CatalogVal:                              autoid.InformationSchemaDBID + 9,
	tableProfiling:                          autoid.InformationSchemaDBID + 10,
	TablePartitions:                         autoid.InformationSchemaDBID + 11,
	TableKeyColumn:                          autoid.InformationSchemaDBID + 12,
	tableReferConst:                         autoid.InformationSchemaDBID + 13,
	tableSessionVar:                         autoid.InformationSchemaDBID + 14,
	tablePlugins:                            autoid.InformationSchemaDBID + 15,
	tableConstraints:                        autoid.InformationSchemaDBID + 16,
	tableTriggers:                           autoid.InformationSchemaDBID + 17,
	TableUserPrivileges:                     autoid.InformationSchemaDBID + 18,
	tableSchemaPrivileges:                   autoid.InformationSchemaDBID + 19,
	tableTablePrivileges:                    autoid.InformationSchemaDBID + 20,
	tableColumnPrivileges:                   autoid.InformationSchemaDBID + 21,
	TableEngines:                            autoid.InformationSchemaDBID + 22,
	TableViews:                              autoid.InformationSchemaDBID + 23,
	tableRoutines:                           autoid.InformationSchemaDBID + 24,
	tableParameters:                         autoid.InformationSchemaDBID + 25,
	tableEvents:                             autoid.InformationSchemaDBID + 26,
	tableGlobalStatus:                       autoid.InformationSchemaDBID + 27,
	tableGlobalVariables:                    autoid.InformationSchemaDBID + 28,
	tableSessionStatus:                      autoid.InformationSchemaDBID + 29,
	tableOptimizerTrace:                     autoid.InformationSchemaDBID + 30,
	tableTableSpaces:                        autoid.InformationSchemaDBID + 31,
	TableCollationCharacterSetApplicability: autoid.InformationSchemaDBID + 32,
	tableProcesslist:                        autoid.InformationSchemaDBID + 33,
	TableTiDBIndexes:                        autoid.InformationSchemaDBID + 34,
	TableSlowQuery:                          autoid.InformationSchemaDBID + 35,
	TableTiDBHotRegions:                     autoid.InformationSchemaDBID + 36,
	tableTiKVStoreStatus:                    autoid.InformationSchemaDBID + 37,
	tableAnalyzeStatus:                      autoid.InformationSchemaDBID + 38,
	tableTiKVRegionStatus:                   autoid.InformationSchemaDBID + 39,
	TableTiKVRegionPeers:                    autoid.InformationSchemaDBID + 40,
	tableTiDBServersInfo:                    autoid.InformationSchemaDBID + 41,
	TableClusterInfo:                        autoid.InformationSchemaDBID + 42,
	TableClusterConfig:                      autoid.InformationSchemaDBID + 43,
	TableClusterLoad:                        autoid.InformationSchemaDBID + 44,
	tableTiFlashReplica:                     autoid.InformationSchemaDBID + 45,
	ClusterTableSlowLog:                     autoid.InformationSchemaDBID + 46,
	clusterTableProcesslist:                 autoid.InformationSchemaDBID + 47,
	TableClusterLog:                         autoid.InformationSchemaDBID + 48,
	TableClusterHardware:                    autoid.InformationSchemaDBID + 49,
	TableClusterSystemInfo:                  autoid.InformationSchemaDBID + 50,
	TableInspectionResult:                   autoid.InformationSchemaDBID + 51,
	TableMetricSummary:                      autoid.InformationSchemaDBID + 52,
	TableMetricSummaryByLabel:               autoid.InformationSchemaDBID + 53,
	TableMetricTables:                       autoid.InformationSchemaDBID + 54,
	TableInspectionSummary:                  autoid.InformationSchemaDBID + 55,
	TableInspectionRules:                    autoid.InformationSchemaDBID + 56,
}

type columnInfo struct {
	name    string
	tp      byte
	size    int
	decimal int
	flag    uint
	deflt   interface{}
}

func buildColumnInfo(tableName string, col columnInfo) *model.ColumnInfo {
	mCharset := charset.CharsetBin
	mCollation := charset.CharsetBin
	mFlag := mysql.UnsignedFlag
	if col.tp == mysql.TypeVarchar || col.tp == mysql.TypeBlob {
		mCharset = charset.CharsetUTF8MB4
		mCollation = charset.CollationUTF8MB4
		mFlag = col.flag
	}
	fieldType := types.FieldType{
		Charset: mCharset,
		Collate: mCollation,
		Tp:      col.tp,
		Flen:    col.size,
		Decimal: col.decimal,
		Flag:    mFlag,
	}
	return &model.ColumnInfo{
		Name:      model.NewCIStr(col.name),
		FieldType: fieldType,
		State:     model.StatePublic,
	}
}

func buildTableMeta(tableName string, cs []columnInfo) *model.TableInfo {
	cols := make([]*model.ColumnInfo, 0, len(cs))
	for _, c := range cs {
		cols = append(cols, buildColumnInfo(tableName, c))
	}
	for i, col := range cols {
		col.Offset = i
	}
	return &model.TableInfo{
		Name:    model.NewCIStr(tableName),
		Columns: cols,
		State:   model.StatePublic,
		Charset: mysql.DefaultCharset,
		Collate: mysql.DefaultCollationName,
	}
}

var schemataCols = []columnInfo{
	{name: "CATALOG_NAME", tp: mysql.TypeVarchar, size: 512},
	{name: "SCHEMA_NAME", tp: mysql.TypeVarchar, size: 64},
	{name: "DEFAULT_CHARACTER_SET_NAME", tp: mysql.TypeVarchar, size: 64},
	{name: "DEFAULT_COLLATION_NAME", tp: mysql.TypeVarchar, size: 32},
	{name: "SQL_PATH", tp: mysql.TypeVarchar, size: 512},
}

var tablesCols = []columnInfo{
	{name: "TABLE_CATALOG", tp: mysql.TypeVarchar, size: 512},
	{name: "TABLE_SCHEMA", tp: mysql.TypeVarchar, size: 64},
	{name: "TABLE_NAME", tp: mysql.TypeVarchar, size: 64},
	{name: "TABLE_TYPE", tp: mysql.TypeVarchar, size: 64},
	{name: "ENGINE", tp: mysql.TypeVarchar, size: 64},
	{name: "VERSION", tp: mysql.TypeLonglong, size: 21},
	{name: "ROW_FORMAT", tp: mysql.TypeVarchar, size: 10},
	{name: "TABLE_ROWS", tp: mysql.TypeLonglong, size: 21},
	{name: "AVG_ROW_LENGTH", tp: mysql.TypeLonglong, size: 21},
	{name: "DATA_LENGTH", tp: mysql.TypeLonglong, size: 21},
	{name: "MAX_DATA_LENGTH", tp: mysql.TypeLonglong, size: 21},
	{name: "INDEX_LENGTH", tp: mysql.TypeLonglong, size: 21},
	{name: "DATA_FREE", tp: mysql.TypeLonglong, size: 21},
	{name: "AUTO_INCREMENT", tp: mysql.TypeLonglong, size: 21},
	{name: "CREATE_TIME", tp: mysql.TypeDatetime, size: 19},
	{name: "UPDATE_TIME", tp: mysql.TypeDatetime, size: 19},
	{name: "CHECK_TIME", tp: mysql.TypeDatetime, size: 19},
	{name: "TABLE_COLLATION", tp: mysql.TypeVarchar, size: 32, flag: mysql.NotNullFlag, deflt: "utf8_bin"},
	{name: "CHECKSUM", tp: mysql.TypeLonglong, size: 21},
	{name: "CREATE_OPTIONS", tp: mysql.TypeVarchar, size: 255},
	{name: "TABLE_COMMENT", tp: mysql.TypeVarchar, size: 2048},
	{name: "TIDB_TABLE_ID", tp: mysql.TypeLonglong, size: 21},
	{name: "TIDB_ROW_ID_SHARDING_INFO", tp: mysql.TypeVarchar, size: 255},
}

// See: http://dev.mysql.com/doc/refman/5.7/en/columns-table.html
var columnsCols = []columnInfo{
	{name: "TABLE_CATALOG", tp: mysql.TypeVarchar, size: 512},
	{name: "TABLE_SCHEMA", tp: mysql.TypeVarchar, size: 64},
	{name: "TABLE_NAME", tp: mysql.TypeVarchar, size: 64},
	{name: "COLUMN_NAME", tp: mysql.TypeVarchar, size: 64},
	{name: "ORDINAL_POSITION", tp: mysql.TypeLonglong, size: 64},
	{name: "COLUMN_DEFAULT", tp: mysql.TypeBlob, size: 196606},
	{name: "IS_NULLABLE", tp: mysql.TypeVarchar, size: 3},
	{name: "DATA_TYPE", tp: mysql.TypeVarchar, size: 64},
	{name: "CHARACTER_MAXIMUM_LENGTH", tp: mysql.TypeLonglong, size: 21},
	{name: "CHARACTER_OCTET_LENGTH", tp: mysql.TypeLonglong, size: 21},
	{name: "NUMERIC_PRECISION", tp: mysql.TypeLonglong, size: 21},
	{name: "NUMERIC_SCALE", tp: mysql.TypeLonglong, size: 21},
	{name: "DATETIME_PRECISION", tp: mysql.TypeLonglong, size: 21},
	{name: "CHARACTER_SET_NAME", tp: mysql.TypeVarchar, size: 32},
	{name: "COLLATION_NAME", tp: mysql.TypeVarchar, size: 32},
	{name: "COLUMN_TYPE", tp: mysql.TypeBlob, size: 196606},
	{name: "COLUMN_KEY", tp: mysql.TypeVarchar, size: 3},
	{name: "EXTRA", tp: mysql.TypeVarchar, size: 30},
	{name: "PRIVILEGES", tp: mysql.TypeVarchar, size: 80},
	{name: "COLUMN_COMMENT", tp: mysql.TypeVarchar, size: 1024},
	{name: "GENERATION_EXPRESSION", tp: mysql.TypeBlob, size: 589779, flag: mysql.NotNullFlag},
}

var columnStatisticsCols = []columnInfo{
	{name: "SCHEMA_NAME", tp: mysql.TypeVarchar, size: 64, flag: mysql.NotNullFlag},
	{name: "TABLE_NAME", tp: mysql.TypeVarchar, size: 64, flag: mysql.NotNullFlag},
	{name: "COLUMN_NAME", tp: mysql.TypeVarchar, size: 64, flag: mysql.NotNullFlag},
	{name: "HISTOGRAM", tp: mysql.TypeJSON, size: 51},
}

var statisticsCols = []columnInfo{
	{name: "TABLE_CATALOG", tp: mysql.TypeVarchar, size: 512},
	{name: "TABLE_SCHEMA", tp: mysql.TypeVarchar, size: 64},
	{name: "TABLE_NAME", tp: mysql.TypeVarchar, size: 64},
	{name: "NON_UNIQUE", tp: mysql.TypeVarchar, size: 1},
	{name: "INDEX_SCHEMA", tp: mysql.TypeVarchar, size: 64},
	{name: "INDEX_NAME", tp: mysql.TypeVarchar, size: 64},
	{name: "SEQ_IN_INDEX", tp: mysql.TypeLonglong, size: 2},
	{name: "COLUMN_NAME", tp: mysql.TypeVarchar, size: 21},
	{name: "COLLATION", tp: mysql.TypeVarchar, size: 1},
	{name: "CARDINALITY", tp: mysql.TypeLonglong, size: 21},
	{name: "SUB_PART", tp: mysql.TypeLonglong, size: 3},
	{name: "PACKED", tp: mysql.TypeVarchar, size: 10},
	{name: "NULLABLE", tp: mysql.TypeVarchar, size: 3},
	{name: "INDEX_TYPE", tp: mysql.TypeVarchar, size: 16},
	{name: "COMMENT", tp: mysql.TypeVarchar, size: 16},
	{name: "Expression", tp: mysql.TypeVarchar, size: 64},
	{name: "INDEX_COMMENT", tp: mysql.TypeVarchar, size: 1024},
}

var profilingCols = []columnInfo{
	{name: "QUERY_ID", tp: mysql.TypeLong, size: 20},
	{name: "SEQ", tp: mysql.TypeLong, size: 20},
	{name: "STATE", tp: mysql.TypeVarchar, size: 30},
	{name: "DURATION", tp: mysql.TypeNewDecimal, size: 9},
	{name: "CPU_USER", tp: mysql.TypeNewDecimal, size: 9},
	{name: "CPU_SYSTEM", tp: mysql.TypeNewDecimal, size: 9},
	{name: "CONTEXT_VOLUNTARY", tp: mysql.TypeLong, size: 20},
	{name: "CONTEXT_INVOLUNTARY", tp: mysql.TypeLong, size: 20},
	{name: "BLOCK_OPS_IN", tp: mysql.TypeLong, size: 20},
	{name: "BLOCK_OPS_OUT", tp: mysql.TypeLong, size: 20},
	{name: "MESSAGES_SENT", tp: mysql.TypeLong, size: 20},
	{name: "MESSAGES_RECEIVED", tp: mysql.TypeLong, size: 20},
	{name: "PAGE_FAULTS_MAJOR", tp: mysql.TypeLong, size: 20},
	{name: "PAGE_FAULTS_MINOR", tp: mysql.TypeLong, size: 20},
	{name: "SWAPS", tp: mysql.TypeLong, size: 20},
	{name: "SOURCE_FUNCTION", tp: mysql.TypeVarchar, size: 30},
	{name: "SOURCE_FILE", tp: mysql.TypeVarchar, size: 20},
	{name: "SOURCE_LINE", tp: mysql.TypeLong, size: 20},
}

var charsetCols = []columnInfo{
	{name: "CHARACTER_SET_NAME", tp: mysql.TypeVarchar, size: 32},
	{name: "DEFAULT_COLLATE_NAME", tp: mysql.TypeVarchar, size: 32},
	{name: "DESCRIPTION", tp: mysql.TypeVarchar, size: 60},
	{name: "MAXLEN", tp: mysql.TypeLonglong, size: 3},
}

var collationsCols = []columnInfo{
	{name: "COLLATION_NAME", tp: mysql.TypeVarchar, size: 32},
	{name: "CHARACTER_SET_NAME", tp: mysql.TypeVarchar, size: 32},
	{name: "ID", tp: mysql.TypeLonglong, size: 11},
	{name: "IS_DEFAULT", tp: mysql.TypeVarchar, size: 3},
	{name: "IS_COMPILED", tp: mysql.TypeVarchar, size: 3},
	{name: "SORTLEN", tp: mysql.TypeLonglong, size: 3},
}

var keyColumnUsageCols = []columnInfo{
	{name: "CONSTRAINT_CATALOG", tp: mysql.TypeVarchar, size: 512, flag: mysql.NotNullFlag},
	{name: "CONSTRAINT_SCHEMA", tp: mysql.TypeVarchar, size: 64, flag: mysql.NotNullFlag},
	{name: "CONSTRAINT_NAME", tp: mysql.TypeVarchar, size: 64, flag: mysql.NotNullFlag},
	{name: "TABLE_CATALOG", tp: mysql.TypeVarchar, size: 512, flag: mysql.NotNullFlag},
	{name: "TABLE_SCHEMA", tp: mysql.TypeVarchar, size: 64, flag: mysql.NotNullFlag},
	{name: "TABLE_NAME", tp: mysql.TypeVarchar, size: 64, flag: mysql.NotNullFlag},
	{name: "COLUMN_NAME", tp: mysql.TypeVarchar, size: 64, flag: mysql.NotNullFlag},
	{name: "ORDINAL_POSITION", tp: mysql.TypeLonglong, size: 10, flag: mysql.NotNullFlag},
	{name: "POSITION_IN_UNIQUE_CONSTRAINT", tp: mysql.TypeLonglong, size: 10},
	{name: "REFERENCED_TABLE_SCHEMA", tp: mysql.TypeVarchar, size: 64},
	{name: "REFERENCED_TABLE_NAME", tp: mysql.TypeVarchar, size: 64},
	{name: "REFERENCED_COLUMN_NAME", tp: mysql.TypeVarchar, size: 64},
}

// See http://dev.mysql.com/doc/refman/5.7/en/referential-constraints-table.html
var referConstCols = []columnInfo{
	{name: "CONSTRAINT_CATALOG", tp: mysql.TypeVarchar, size: 512, flag: mysql.NotNullFlag},
	{name: "CONSTRAINT_SCHEMA", tp: mysql.TypeVarchar, size: 64, flag: mysql.NotNullFlag},
	{name: "CONSTRAINT_NAME", tp: mysql.TypeVarchar, size: 64, flag: mysql.NotNullFlag},
	{name: "UNIQUE_CONSTRAINT_CATALOG", tp: mysql.TypeVarchar, size: 512, flag: mysql.NotNullFlag},
	{name: "UNIQUE_CONSTRAINT_SCHEMA", tp: mysql.TypeVarchar, size: 64, flag: mysql.NotNullFlag},
	{name: "UNIQUE_CONSTRAINT_NAME", tp: mysql.TypeVarchar, size: 64},
	{name: "MATCH_OPTION", tp: mysql.TypeVarchar, size: 64, flag: mysql.NotNullFlag},
	{name: "UPDATE_RULE", tp: mysql.TypeVarchar, size: 64, flag: mysql.NotNullFlag},
	{name: "DELETE_RULE", tp: mysql.TypeVarchar, size: 64, flag: mysql.NotNullFlag},
	{name: "TABLE_NAME", tp: mysql.TypeVarchar, size: 64, flag: mysql.NotNullFlag},
	{name: "REFERENCED_TABLE_NAME", tp: mysql.TypeVarchar, size: 64, flag: mysql.NotNullFlag},
}

// See http://dev.mysql.com/doc/refman/5.7/en/variables-table.html
var sessionVarCols = []columnInfo{
	{name: "VARIABLE_NAME", tp: mysql.TypeVarchar, size: 64},
	{name: "VARIABLE_VALUE", tp: mysql.TypeVarchar, size: 1024},
}

// See https://dev.mysql.com/doc/refman/5.7/en/plugins-table.html
var pluginsCols = []columnInfo{
	{name: "PLUGIN_NAME", tp: mysql.TypeVarchar, size: 64},
	{name: "PLUGIN_VERSION", tp: mysql.TypeVarchar, size: 20},
	{name: "PLUGIN_STATUS", tp: mysql.TypeVarchar, size: 10},
	{name: "PLUGIN_TYPE", tp: mysql.TypeVarchar, size: 80},
	{name: "PLUGIN_TYPE_VERSION", tp: mysql.TypeVarchar, size: 20},
	{name: "PLUGIN_LIBRARY", tp: mysql.TypeVarchar, size: 64},
	{name: "PLUGIN_LIBRARY_VERSION", tp: mysql.TypeVarchar, size: 20},
	{name: "PLUGIN_AUTHOR", tp: mysql.TypeVarchar, size: 64},
	{name: "PLUGIN_DESCRIPTION", tp: mysql.TypeLongBlob, size: types.UnspecifiedLength},
	{name: "PLUGIN_LICENSE", tp: mysql.TypeVarchar, size: 80},
	{name: "LOAD_OPTION", tp: mysql.TypeVarchar, size: 64},
}

// See https://dev.mysql.com/doc/refman/5.7/en/partitions-table.html
var partitionsCols = []columnInfo{
	{name: "TABLE_CATALOG", tp: mysql.TypeVarchar, size: 512},
	{name: "TABLE_SCHEMA", tp: mysql.TypeVarchar, size: 64},
	{name: "TABLE_NAME", tp: mysql.TypeVarchar, size: 64},
	{name: "PARTITION_NAME", tp: mysql.TypeVarchar, size: 64},
	{name: "SUBPARTITION_NAME", tp: mysql.TypeVarchar, size: 64},
	{name: "PARTITION_ORDINAL_POSITION", tp: mysql.TypeLonglong, size: 21},
	{name: "SUBPARTITION_ORDINAL_POSITION", tp: mysql.TypeLonglong, size: 21},
	{name: "PARTITION_METHOD", tp: mysql.TypeVarchar, size: 18},
	{name: "SUBPARTITION_METHOD", tp: mysql.TypeVarchar, size: 12},
	{name: "PARTITION_EXPRESSION", tp: mysql.TypeLongBlob, size: types.UnspecifiedLength},
	{name: "SUBPARTITION_EXPRESSION", tp: mysql.TypeLongBlob, size: types.UnspecifiedLength},
	{name: "PARTITION_DESCRIPTION", tp: mysql.TypeLongBlob, size: types.UnspecifiedLength},
	{name: "TABLE_ROWS", tp: mysql.TypeLonglong, size: 21},
	{name: "AVG_ROW_LENGTH", tp: mysql.TypeLonglong, size: 21},
	{name: "DATA_LENGTH", tp: mysql.TypeLonglong, size: 21},
	{name: "MAX_DATA_LENGTH", tp: mysql.TypeLonglong, size: 21},
	{name: "INDEX_LENGTH", tp: mysql.TypeLonglong, size: 21},
	{name: "DATA_FREE", tp: mysql.TypeLonglong, size: 21},
	{name: "CREATE_TIME", tp: mysql.TypeDatetime},
	{name: "UPDATE_TIME", tp: mysql.TypeDatetime},
	{name: "CHECK_TIME", tp: mysql.TypeDatetime},
	{name: "CHECKSUM", tp: mysql.TypeLonglong, size: 21},
	{name: "PARTITION_COMMENT", tp: mysql.TypeVarchar, size: 80},
	{name: "NODEGROUP", tp: mysql.TypeVarchar, size: 12},
	{name: "TABLESPACE_NAME", tp: mysql.TypeVarchar, size: 64},
}

var tableConstraintsCols = []columnInfo{
	{name: "CONSTRAINT_CATALOG", tp: mysql.TypeVarchar, size: 512},
	{name: "CONSTRAINT_SCHEMA", tp: mysql.TypeVarchar, size: 64},
	{name: "CONSTRAINT_NAME", tp: mysql.TypeVarchar, size: 64},
	{name: "TABLE_SCHEMA", tp: mysql.TypeVarchar, size: 64},
	{name: "TABLE_NAME", tp: mysql.TypeVarchar, size: 64},
	{name: "CONSTRAINT_TYPE", tp: mysql.TypeVarchar, size: 64},
}

var tableTriggersCols = []columnInfo{
	{name: "TRIGGER_CATALOG", tp: mysql.TypeVarchar, size: 512},
	{name: "TRIGGER_SCHEMA", tp: mysql.TypeVarchar, size: 64},
	{name: "TRIGGER_NAME", tp: mysql.TypeVarchar, size: 64},
	{name: "EVENT_MANIPULATION", tp: mysql.TypeVarchar, size: 6},
	{name: "EVENT_OBJECT_CATALOG", tp: mysql.TypeVarchar, size: 512},
	{name: "EVENT_OBJECT_SCHEMA", tp: mysql.TypeVarchar, size: 64},
	{name: "EVENT_OBJECT_TABLE", tp: mysql.TypeVarchar, size: 64},
	{name: "ACTION_ORDER", tp: mysql.TypeLonglong, size: 4},
	{name: "ACTION_CONDITION", tp: mysql.TypeBlob, size: -1},
	{name: "ACTION_STATEMENT", tp: mysql.TypeBlob, size: -1},
	{name: "ACTION_ORIENTATION", tp: mysql.TypeVarchar, size: 9},
	{name: "ACTION_TIMING", tp: mysql.TypeVarchar, size: 6},
	{name: "ACTION_REFERENCE_OLD_TABLE", tp: mysql.TypeVarchar, size: 64},
	{name: "ACTION_REFERENCE_NEW_TABLE", tp: mysql.TypeVarchar, size: 64},
	{name: "ACTION_REFERENCE_OLD_ROW", tp: mysql.TypeVarchar, size: 3},
	{name: "ACTION_REFERENCE_NEW_ROW", tp: mysql.TypeVarchar, size: 3},
	{name: "CREATED", tp: mysql.TypeDatetime, size: 2},
	{name: "SQL_MODE", tp: mysql.TypeVarchar, size: 8192},
	{name: "DEFINER", tp: mysql.TypeVarchar, size: 77},
	{name: "CHARACTER_SET_CLIENT", tp: mysql.TypeVarchar, size: 32},
	{name: "COLLATION_CONNECTION", tp: mysql.TypeVarchar, size: 32},
	{name: "DATABASE_COLLATION", tp: mysql.TypeVarchar, size: 32},
}

var tableUserPrivilegesCols = []columnInfo{
	{name: "GRANTEE", tp: mysql.TypeVarchar, size: 81},
	{name: "TABLE_CATALOG", tp: mysql.TypeVarchar, size: 512},
	{name: "PRIVILEGE_TYPE", tp: mysql.TypeVarchar, size: 64},
	{name: "IS_GRANTABLE", tp: mysql.TypeVarchar, size: 3},
}

var tableSchemaPrivilegesCols = []columnInfo{
	{name: "GRANTEE", tp: mysql.TypeVarchar, size: 81, flag: mysql.NotNullFlag},
	{name: "TABLE_CATALOG", tp: mysql.TypeVarchar, size: 512, flag: mysql.NotNullFlag},
	{name: "TABLE_SCHEMA", tp: mysql.TypeVarchar, size: 64, flag: mysql.NotNullFlag},
	{name: "PRIVILEGE_TYPE", tp: mysql.TypeVarchar, size: 64, flag: mysql.NotNullFlag},
	{name: "IS_GRANTABLE", tp: mysql.TypeVarchar, size: 3, flag: mysql.NotNullFlag},
}

var tableTablePrivilegesCols = []columnInfo{
	{name: "GRANTEE", tp: mysql.TypeVarchar, size: 81, flag: mysql.NotNullFlag},
	{name: "TABLE_CATALOG", tp: mysql.TypeVarchar, size: 512, flag: mysql.NotNullFlag},
	{name: "TABLE_SCHEMA", tp: mysql.TypeVarchar, size: 64, flag: mysql.NotNullFlag},
	{name: "TABLE_NAME", tp: mysql.TypeVarchar, size: 64, flag: mysql.NotNullFlag},
	{name: "PRIVILEGE_TYPE", tp: mysql.TypeVarchar, size: 64, flag: mysql.NotNullFlag},
	{name: "IS_GRANTABLE", tp: mysql.TypeVarchar, size: 3, flag: mysql.NotNullFlag},
}

var tableColumnPrivilegesCols = []columnInfo{
	{name: "GRANTEE", tp: mysql.TypeVarchar, size: 81, flag: mysql.NotNullFlag},
	{name: "TABLE_CATALOG", tp: mysql.TypeVarchar, size: 512, flag: mysql.NotNullFlag},
	{name: "TABLE_SCHEMA", tp: mysql.TypeVarchar, size: 64, flag: mysql.NotNullFlag},
	{name: "TABLE_NAME", tp: mysql.TypeVarchar, size: 64, flag: mysql.NotNullFlag},
	{name: "COLUMN_NAME", tp: mysql.TypeVarchar, size: 64, flag: mysql.NotNullFlag},
	{name: "PRIVILEGE_TYPE", tp: mysql.TypeVarchar, size: 64, flag: mysql.NotNullFlag},
	{name: "IS_GRANTABLE", tp: mysql.TypeVarchar, size: 3, flag: mysql.NotNullFlag},
}

var tableEnginesCols = []columnInfo{
	{name: "ENGINE", tp: mysql.TypeVarchar, size: 64},
	{name: "SUPPORT", tp: mysql.TypeVarchar, size: 8},
	{name: "COMMENT", tp: mysql.TypeVarchar, size: 80},
	{name: "TRANSACTIONS", tp: mysql.TypeVarchar, size: 3},
	{name: "XA", tp: mysql.TypeVarchar, size: 3},
	{name: "SAVEPOINTS", tp: mysql.TypeVarchar, size: 3},
}

var tableViewsCols = []columnInfo{
	{name: "TABLE_CATALOG", tp: mysql.TypeVarchar, size: 512, flag: mysql.NotNullFlag},
	{name: "TABLE_SCHEMA", tp: mysql.TypeVarchar, size: 64, flag: mysql.NotNullFlag},
	{name: "TABLE_NAME", tp: mysql.TypeVarchar, size: 64, flag: mysql.NotNullFlag},
	{name: "VIEW_DEFINITION", tp: mysql.TypeLongBlob, flag: mysql.NotNullFlag},
	{name: "CHECK_OPTION", tp: mysql.TypeVarchar, size: 8, flag: mysql.NotNullFlag},
	{name: "IS_UPDATABLE", tp: mysql.TypeVarchar, size: 3, flag: mysql.NotNullFlag},
	{name: "DEFINER", tp: mysql.TypeVarchar, size: 77, flag: mysql.NotNullFlag},
	{name: "SECURITY_TYPE", tp: mysql.TypeVarchar, size: 7, flag: mysql.NotNullFlag},
	{name: "CHARACTER_SET_CLIENT", tp: mysql.TypeVarchar, size: 32, flag: mysql.NotNullFlag},
	{name: "COLLATION_CONNECTION", tp: mysql.TypeVarchar, size: 32, flag: mysql.NotNullFlag},
}

var tableRoutinesCols = []columnInfo{
	{name: "SPECIFIC_NAME", tp: mysql.TypeVarchar, size: 64, flag: mysql.NotNullFlag},
	{name: "ROUTINE_CATALOG", tp: mysql.TypeVarchar, size: 512, flag: mysql.NotNullFlag},
	{name: "ROUTINE_SCHEMA", tp: mysql.TypeVarchar, size: 64, flag: mysql.NotNullFlag},
	{name: "ROUTINE_NAME", tp: mysql.TypeVarchar, size: 64, flag: mysql.NotNullFlag},
	{name: "ROUTINE_TYPE", tp: mysql.TypeVarchar, size: 9, flag: mysql.NotNullFlag},
	{name: "DATA_TYPE", tp: mysql.TypeVarchar, size: 64, flag: mysql.NotNullFlag},
	{name: "CHARACTER_MAXIMUM_LENGTH", tp: mysql.TypeLong, size: 21},
	{name: "CHARACTER_OCTET_LENGTH", tp: mysql.TypeLong, size: 21},
	{name: "NUMERIC_PRECISION", tp: mysql.TypeLonglong, size: 21},
	{name: "NUMERIC_SCALE", tp: mysql.TypeLong, size: 21},
	{name: "DATETIME_PRECISION", tp: mysql.TypeLonglong, size: 21},
	{name: "CHARACTER_SET_NAME", tp: mysql.TypeVarchar, size: 64},
	{name: "COLLATION_NAME", tp: mysql.TypeVarchar, size: 64},
	{name: "DTD_IDENTIFIER", tp: mysql.TypeLongBlob},
	{name: "ROUTINE_BODY", tp: mysql.TypeVarchar, size: 8, flag: mysql.NotNullFlag},
	{name: "ROUTINE_DEFINITION", tp: mysql.TypeLongBlob},
	{name: "EXTERNAL_NAME", tp: mysql.TypeVarchar, size: 64},
	{name: "EXTERNAL_LANGUAGE", tp: mysql.TypeVarchar, size: 64},
	{name: "PARAMETER_STYLE", tp: mysql.TypeVarchar, size: 8, flag: mysql.NotNullFlag},
	{name: "IS_DETERMINISTIC", tp: mysql.TypeVarchar, size: 3, flag: mysql.NotNullFlag},
	{name: "SQL_DATA_ACCESS", tp: mysql.TypeVarchar, size: 64, flag: mysql.NotNullFlag},
	{name: "SQL_PATH", tp: mysql.TypeVarchar, size: 64},
	{name: "SECURITY_TYPE", tp: mysql.TypeVarchar, size: 7, flag: mysql.NotNullFlag},
	{name: "CREATED", tp: mysql.TypeDatetime, flag: mysql.NotNullFlag, deflt: "0000-00-00 00:00:00"},
	{name: "LAST_ALTERED", tp: mysql.TypeDatetime, flag: mysql.NotNullFlag, deflt: "0000-00-00 00:00:00"},
	{name: "SQL_MODE", tp: mysql.TypeVarchar, size: 8192, flag: mysql.NotNullFlag},
	{name: "ROUTINE_COMMENT", tp: mysql.TypeLongBlob},
	{name: "DEFINER", tp: mysql.TypeVarchar, size: 77, flag: mysql.NotNullFlag},
	{name: "CHARACTER_SET_CLIENT", tp: mysql.TypeVarchar, size: 32, flag: mysql.NotNullFlag},
	{name: "COLLATION_CONNECTION", tp: mysql.TypeVarchar, size: 32, flag: mysql.NotNullFlag},
	{name: "DATABASE_COLLATION", tp: mysql.TypeVarchar, size: 32, flag: mysql.NotNullFlag},
}

var tableParametersCols = []columnInfo{
	{name: "SPECIFIC_CATALOG", tp: mysql.TypeVarchar, size: 512, flag: mysql.NotNullFlag},
	{name: "SPECIFIC_SCHEMA", tp: mysql.TypeVarchar, size: 64, flag: mysql.NotNullFlag},
	{name: "SPECIFIC_NAME", tp: mysql.TypeVarchar, size: 64, flag: mysql.NotNullFlag},
	{name: "ORDINAL_POSITION", tp: mysql.TypeVarchar, size: 21, flag: mysql.NotNullFlag},
	{name: "PARAMETER_MODE", tp: mysql.TypeVarchar, size: 5},
	{name: "PARAMETER_NAME", tp: mysql.TypeVarchar, size: 64},
	{name: "DATA_TYPE", tp: mysql.TypeVarchar, size: 64, flag: mysql.NotNullFlag},
	{name: "CHARACTER_MAXIMUM_LENGTH", tp: mysql.TypeVarchar, size: 21},
	{name: "CHARACTER_OCTET_LENGTH", tp: mysql.TypeVarchar, size: 21},
	{name: "NUMERIC_PRECISION", tp: mysql.TypeVarchar, size: 21},
	{name: "NUMERIC_SCALE", tp: mysql.TypeVarchar, size: 21},
	{name: "DATETIME_PRECISION", tp: mysql.TypeVarchar, size: 21},
	{name: "CHARACTER_SET_NAME", tp: mysql.TypeVarchar, size: 64},
	{name: "COLLATION_NAME", tp: mysql.TypeVarchar, size: 64},
	{name: "DTD_IDENTIFIER", tp: mysql.TypeLongBlob, flag: mysql.NotNullFlag},
	{name: "ROUTINE_TYPE", tp: mysql.TypeVarchar, size: 9, flag: mysql.NotNullFlag},
}

var tableEventsCols = []columnInfo{
	{name: "EVENT_CATALOG", tp: mysql.TypeVarchar, size: 64, flag: mysql.NotNullFlag},
	{name: "EVENT_SCHEMA", tp: mysql.TypeVarchar, size: 64, flag: mysql.NotNullFlag},
	{name: "EVENT_NAME", tp: mysql.TypeVarchar, size: 64, flag: mysql.NotNullFlag},
	{name: "DEFINER", tp: mysql.TypeVarchar, size: 77, flag: mysql.NotNullFlag},
	{name: "TIME_ZONE", tp: mysql.TypeVarchar, size: 64, flag: mysql.NotNullFlag},
	{name: "EVENT_BODY", tp: mysql.TypeVarchar, size: 8, flag: mysql.NotNullFlag},
	{name: "EVENT_DEFINITION", tp: mysql.TypeLongBlob},
	{name: "EVENT_TYPE", tp: mysql.TypeVarchar, size: 9, flag: mysql.NotNullFlag},
	{name: "EXECUTE_AT", tp: mysql.TypeDatetime},
	{name: "INTERVAL_VALUE", tp: mysql.TypeVarchar, size: 256},
	{name: "INTERVAL_FIELD", tp: mysql.TypeVarchar, size: 18},
	{name: "SQL_MODE", tp: mysql.TypeVarchar, size: 8192, flag: mysql.NotNullFlag},
	{name: "STARTS", tp: mysql.TypeDatetime},
	{name: "ENDS", tp: mysql.TypeDatetime},
	{name: "STATUS", tp: mysql.TypeVarchar, size: 18, flag: mysql.NotNullFlag},
	{name: "ON_COMPLETION", tp: mysql.TypeVarchar, size: 12, flag: mysql.NotNullFlag},
	{name: "CREATED", tp: mysql.TypeDatetime, flag: mysql.NotNullFlag, deflt: "0000-00-00 00:00:00"},
	{name: "LAST_ALTERED", tp: mysql.TypeDatetime, flag: mysql.NotNullFlag, deflt: "0000-00-00 00:00:00"},
	{name: "LAST_EXECUTED", tp: mysql.TypeDatetime},
	{name: "EVENT_COMMENT", tp: mysql.TypeVarchar, size: 64, flag: mysql.NotNullFlag},
	{name: "ORIGINATOR", tp: mysql.TypeLong, size: 10, flag: mysql.NotNullFlag, deflt: 0},
	{name: "CHARACTER_SET_CLIENT", tp: mysql.TypeVarchar, size: 32, flag: mysql.NotNullFlag},
	{name: "COLLATION_CONNECTION", tp: mysql.TypeVarchar, size: 32, flag: mysql.NotNullFlag},
	{name: "DATABASE_COLLATION", tp: mysql.TypeVarchar, size: 32, flag: mysql.NotNullFlag},
}

var tableGlobalStatusCols = []columnInfo{
	{name: "VARIABLE_NAME", tp: mysql.TypeVarchar, size: 64, flag: mysql.NotNullFlag},
	{name: "VARIABLE_VALUE", tp: mysql.TypeVarchar, size: 1024},
}

var tableGlobalVariablesCols = []columnInfo{
	{name: "VARIABLE_NAME", tp: mysql.TypeVarchar, size: 64, flag: mysql.NotNullFlag},
	{name: "VARIABLE_VALUE", tp: mysql.TypeVarchar, size: 1024},
}

var tableSessionStatusCols = []columnInfo{
	{name: "VARIABLE_NAME", tp: mysql.TypeVarchar, size: 64, flag: mysql.NotNullFlag},
	{name: "VARIABLE_VALUE", tp: mysql.TypeVarchar, size: 1024},
}

var tableOptimizerTraceCols = []columnInfo{
	{name: "QUERY", tp: mysql.TypeLongBlob, flag: mysql.NotNullFlag, deflt: ""},
	{name: "TRACE", tp: mysql.TypeLongBlob, flag: mysql.NotNullFlag, deflt: ""},
	{name: "MISSING_BYTES_BEYOND_MAX_MEM_SIZE", tp: mysql.TypeShort, size: 20, flag: mysql.NotNullFlag, deflt: 0},
	{name: "INSUFFICIENT_PRIVILEGES", tp: mysql.TypeTiny, size: 1, flag: mysql.NotNullFlag, deflt: 0},
}

var tableTableSpacesCols = []columnInfo{
	{name: "TABLESPACE_NAME", tp: mysql.TypeVarchar, size: 64, flag: mysql.NotNullFlag, deflt: ""},
	{name: "ENGINE", tp: mysql.TypeVarchar, size: 64, flag: mysql.NotNullFlag, deflt: ""},
	{name: "TABLESPACE_TYPE", tp: mysql.TypeVarchar, size: 64},
	{name: "LOGFILE_GROUP_NAME", tp: mysql.TypeVarchar, size: 64},
	{name: "EXTENT_SIZE", tp: mysql.TypeLonglong, size: 21},
	{name: "AUTOEXTEND_SIZE", tp: mysql.TypeLonglong, size: 21},
	{name: "MAXIMUM_SIZE", tp: mysql.TypeLonglong, size: 21},
	{name: "NODEGROUP_ID", tp: mysql.TypeLonglong, size: 21},
	{name: "TABLESPACE_COMMENT", tp: mysql.TypeVarchar, size: 2048},
}

var tableCollationCharacterSetApplicabilityCols = []columnInfo{
	{name: "COLLATION_NAME", tp: mysql.TypeVarchar, size: 32, flag: mysql.NotNullFlag},
	{name: "CHARACTER_SET_NAME", tp: mysql.TypeVarchar, size: 32, flag: mysql.NotNullFlag},
}

var tableProcesslistCols = []columnInfo{
	{name: "ID", tp: mysql.TypeLonglong, size: 21, flag: mysql.NotNullFlag, deflt: 0},
	{name: "USER", tp: mysql.TypeVarchar, size: 16, flag: mysql.NotNullFlag, deflt: ""},
	{name: "HOST", tp: mysql.TypeVarchar, size: 64, flag: mysql.NotNullFlag, deflt: ""},
	{name: "DB", tp: mysql.TypeVarchar, size: 64},
	{name: "COMMAND", tp: mysql.TypeVarchar, size: 16, flag: mysql.NotNullFlag, deflt: ""},
	{name: "TIME", tp: mysql.TypeLong, size: 7, flag: mysql.NotNullFlag, deflt: 0},
	{name: "STATE", tp: mysql.TypeVarchar, size: 7},
	{name: "INFO", tp: mysql.TypeString, size: 512},
	{name: "MEM", tp: mysql.TypeLonglong, size: 21},
	{name: "TxnStart", tp: mysql.TypeVarchar, size: 64, flag: mysql.NotNullFlag, deflt: ""},
}

var tableTiDBIndexesCols = []columnInfo{
	{name: "TABLE_SCHEMA", tp: mysql.TypeVarchar, size: 64},
	{name: "TABLE_NAME", tp: mysql.TypeVarchar, size: 64},
	{name: "NON_UNIQUE", tp: mysql.TypeLonglong, size: 21},
	{name: "KEY_NAME", tp: mysql.TypeVarchar, size: 64},
	{name: "SEQ_IN_INDEX", tp: mysql.TypeLonglong, size: 21},
	{name: "COLUMN_NAME", tp: mysql.TypeVarchar, size: 64},
	{name: "SUB_PART", tp: mysql.TypeLonglong, size: 21},
	{name: "INDEX_COMMENT", tp: mysql.TypeVarchar, size: 2048},
	{name: "Expression", tp: mysql.TypeVarchar, size: 64},
	{name: "INDEX_ID", tp: mysql.TypeLonglong, size: 21},
}

var slowQueryCols = []columnInfo{
	{name: variable.SlowLogTimeStr, tp: mysql.TypeTimestamp, size: 26},
	{name: variable.SlowLogTxnStartTSStr, tp: mysql.TypeLonglong, size: 20, flag: mysql.UnsignedFlag},
	{name: variable.SlowLogUserStr, tp: mysql.TypeVarchar, size: 64},
	{name: variable.SlowLogHostStr, tp: mysql.TypeVarchar, size: 64},
	{name: variable.SlowLogConnIDStr, tp: mysql.TypeLonglong, size: 20, flag: mysql.UnsignedFlag},
	{name: variable.SlowLogQueryTimeStr, tp: mysql.TypeDouble, size: 22},
	{name: variable.SlowLogParseTimeStr, tp: mysql.TypeDouble, size: 22},
	{name: variable.SlowLogCompileTimeStr, tp: mysql.TypeDouble, size: 22},
	{name: execdetails.PreWriteTimeStr, tp: mysql.TypeDouble, size: 22},
	{name: execdetails.BinlogPrewriteTimeStr, tp: mysql.TypeDouble, size: 22},
	{name: execdetails.CommitTimeStr, tp: mysql.TypeDouble, size: 22},
	{name: execdetails.GetCommitTSTimeStr, tp: mysql.TypeDouble, size: 22},
	{name: execdetails.CommitBackoffTimeStr, tp: mysql.TypeDouble, size: 22},
	{name: execdetails.BackoffTypesStr, tp: mysql.TypeVarchar, size: 64},
	{name: execdetails.ResolveLockTimeStr, tp: mysql.TypeDouble, size: 22},
	{name: execdetails.LocalLatchWaitTimeStr, tp: mysql.TypeDouble, size: 22},
	{name: execdetails.WriteKeysStr, tp: mysql.TypeLonglong, size: 22},
	{name: execdetails.WriteSizeStr, tp: mysql.TypeLonglong, size: 22},
	{name: execdetails.PrewriteRegionStr, tp: mysql.TypeLonglong, size: 22},
	{name: execdetails.TxnRetryStr, tp: mysql.TypeLonglong, size: 22},
	{name: execdetails.ProcessTimeStr, tp: mysql.TypeDouble, size: 22},
	{name: execdetails.WaitTimeStr, tp: mysql.TypeDouble, size: 22},
	{name: execdetails.BackoffTimeStr, tp: mysql.TypeDouble, size: 22},
	{name: execdetails.LockKeysTimeStr, tp: mysql.TypeDouble, size: 22},
	{name: execdetails.RequestCountStr, tp: mysql.TypeLonglong, size: 20, flag: mysql.UnsignedFlag},
	{name: execdetails.TotalKeysStr, tp: mysql.TypeLonglong, size: 20, flag: mysql.UnsignedFlag},
	{name: execdetails.ProcessKeysStr, tp: mysql.TypeLonglong, size: 20, flag: mysql.UnsignedFlag},
	{name: variable.SlowLogDBStr, tp: mysql.TypeVarchar, size: 64},
	{name: variable.SlowLogIndexNamesStr, tp: mysql.TypeVarchar, size: 100},
	{name: variable.SlowLogIsInternalStr, tp: mysql.TypeTiny, size: 1},
	{name: variable.SlowLogDigestStr, tp: mysql.TypeVarchar, size: 64},
	{name: variable.SlowLogStatsInfoStr, tp: mysql.TypeVarchar, size: 512},
	{name: variable.SlowLogCopProcAvg, tp: mysql.TypeDouble, size: 22},
	{name: variable.SlowLogCopProcP90, tp: mysql.TypeDouble, size: 22},
	{name: variable.SlowLogCopProcMax, tp: mysql.TypeDouble, size: 22},
	{name: variable.SlowLogCopProcAddr, tp: mysql.TypeVarchar, size: 64},
	{name: variable.SlowLogCopWaitAvg, tp: mysql.TypeDouble, size: 22},
	{name: variable.SlowLogCopWaitP90, tp: mysql.TypeDouble, size: 22},
	{name: variable.SlowLogCopWaitMax, tp: mysql.TypeDouble, size: 22},
	{name: variable.SlowLogCopWaitAddr, tp: mysql.TypeVarchar, size: 64},
	{name: variable.SlowLogMemMax, tp: mysql.TypeLonglong, size: 20},
	{name: variable.SlowLogSucc, tp: mysql.TypeTiny, size: 1},
	{name: variable.SlowLogPlan, tp: mysql.TypeLongBlob, size: types.UnspecifiedLength},
	{name: variable.SlowLogPlanDigest, tp: mysql.TypeVarchar, size: 128},
	{name: variable.SlowLogPrevStmt, tp: mysql.TypeLongBlob, size: types.UnspecifiedLength},
	{name: variable.SlowLogQuerySQLStr, tp: mysql.TypeLongBlob, size: types.UnspecifiedLength},
}

// TableTiDBHotRegionsCols is TiDB hot region mem table columns.
var TableTiDBHotRegionsCols = []columnInfo{
	{name: "TABLE_ID", tp: mysql.TypeLonglong, size: 21},
	{name: "INDEX_ID", tp: mysql.TypeLonglong, size: 21},
	{name: "DB_NAME", tp: mysql.TypeVarchar, size: 64},
	{name: "TABLE_NAME", tp: mysql.TypeVarchar, size: 64},
	{name: "INDEX_NAME", tp: mysql.TypeVarchar, size: 64},
	{name: "REGION_ID", tp: mysql.TypeLonglong, size: 21},
	{name: "TYPE", tp: mysql.TypeVarchar, size: 64},
	{name: "MAX_HOT_DEGREE", tp: mysql.TypeLonglong, size: 21},
	{name: "REGION_COUNT", tp: mysql.TypeLonglong, size: 21},
	{name: "FLOW_BYTES", tp: mysql.TypeLonglong, size: 21},
}

var tableTiKVStoreStatusCols = []columnInfo{
	{name: "STORE_ID", tp: mysql.TypeLonglong, size: 21},
	{name: "ADDRESS", tp: mysql.TypeVarchar, size: 64},
	{name: "STORE_STATE", tp: mysql.TypeLonglong, size: 21},
	{name: "STORE_STATE_NAME", tp: mysql.TypeVarchar, size: 64},
	{name: "LABEL", tp: mysql.TypeJSON, size: 51},
	{name: "VERSION", tp: mysql.TypeVarchar, size: 64},
	{name: "CAPACITY", tp: mysql.TypeVarchar, size: 64},
	{name: "AVAILABLE", tp: mysql.TypeVarchar, size: 64},
	{name: "LEADER_COUNT", tp: mysql.TypeLonglong, size: 21},
	{name: "LEADER_WEIGHT", tp: mysql.TypeDouble, size: 22},
	{name: "LEADER_SCORE", tp: mysql.TypeDouble, size: 22},
	{name: "LEADER_SIZE", tp: mysql.TypeLonglong, size: 21},
	{name: "REGION_COUNT", tp: mysql.TypeLonglong, size: 21},
	{name: "REGION_WEIGHT", tp: mysql.TypeDouble, size: 22},
	{name: "REGION_SCORE", tp: mysql.TypeDouble, size: 22},
	{name: "REGION_SIZE", tp: mysql.TypeLonglong, size: 21},
	{name: "START_TS", tp: mysql.TypeDatetime},
	{name: "LAST_HEARTBEAT_TS", tp: mysql.TypeDatetime},
	{name: "UPTIME", tp: mysql.TypeVarchar, size: 64},
}

var tableAnalyzeStatusCols = []columnInfo{
	{name: "TABLE_SCHEMA", tp: mysql.TypeVarchar, size: 64},
	{name: "TABLE_NAME", tp: mysql.TypeVarchar, size: 64},
	{name: "PARTITION_NAME", tp: mysql.TypeVarchar, size: 64},
	{name: "JOB_INFO", tp: mysql.TypeVarchar, size: 64},
	{name: "PROCESSED_ROWS", tp: mysql.TypeLonglong, size: 20, flag: mysql.UnsignedFlag},
	{name: "START_TIME", tp: mysql.TypeDatetime},
	{name: "STATE", tp: mysql.TypeVarchar, size: 64},
}

var tableTiKVRegionStatusCols = []columnInfo{
	{name: "REGION_ID", tp: mysql.TypeLonglong, size: 21},
	{name: "START_KEY", tp: mysql.TypeBlob, size: types.UnspecifiedLength},
	{name: "END_KEY", tp: mysql.TypeBlob, size: types.UnspecifiedLength},
	{name: "TABLE_ID", tp: mysql.TypeLonglong, size: 21},
	{name: "DB_NAME", tp: mysql.TypeVarchar, size: 64},
	{name: "TABLE_NAME", tp: mysql.TypeVarchar, size: 64},
	{name: "IS_INDEX", tp: mysql.TypeTiny, size: 1, flag: mysql.NotNullFlag, deflt: 0},
	{name: "INDEX_ID", tp: mysql.TypeLonglong, size: 21},
	{name: "INDEX_NAME", tp: mysql.TypeVarchar, size: 64},
	{name: "EPOCH_CONF_VER", tp: mysql.TypeLonglong, size: 21},
	{name: "EPOCH_VERSION", tp: mysql.TypeLonglong, size: 21},
	{name: "WRITTEN_BYTES", tp: mysql.TypeLonglong, size: 21},
	{name: "READ_BYTES", tp: mysql.TypeLonglong, size: 21},
	{name: "APPROXIMATE_SIZE", tp: mysql.TypeLonglong, size: 21},
	{name: "APPROXIMATE_KEYS", tp: mysql.TypeLonglong, size: 21},
}

// TableTiKVRegionPeersCols is TiKV region peers mem table columns.
var TableTiKVRegionPeersCols = []columnInfo{
	{name: "REGION_ID", tp: mysql.TypeLonglong, size: 21},
	{name: "PEER_ID", tp: mysql.TypeLonglong, size: 21},
	{name: "STORE_ID", tp: mysql.TypeLonglong, size: 21},
	{name: "IS_LEARNER", tp: mysql.TypeTiny, size: 1, flag: mysql.NotNullFlag, deflt: 0},
	{name: "IS_LEADER", tp: mysql.TypeTiny, size: 1, flag: mysql.NotNullFlag, deflt: 0},
	{name: "STATUS", tp: mysql.TypeVarchar, size: 10, deflt: 0},
	{name: "DOWN_SECONDS", tp: mysql.TypeLonglong, size: 21, deflt: 0},
}

var tableTiDBServersInfoCols = []columnInfo{
	{name: "DDL_ID", tp: mysql.TypeVarchar, size: 64},
	{name: "IP", tp: mysql.TypeVarchar, size: 64},
	{name: "PORT", tp: mysql.TypeLonglong, size: 21},
	{name: "STATUS_PORT", tp: mysql.TypeLonglong, size: 21},
	{name: "LEASE", tp: mysql.TypeVarchar, size: 64},
	{name: "VERSION", tp: mysql.TypeVarchar, size: 64},
	{name: "GIT_HASH", tp: mysql.TypeVarchar, size: 64},
	{name: "BINLOG_STATUS", tp: mysql.TypeVarchar, size: 64},
}

var tableClusterConfigCols = []columnInfo{
	{name: "TYPE", tp: mysql.TypeVarchar, size: 64},
	{name: "INSTANCE", tp: mysql.TypeVarchar, size: 64},
	{name: "KEY", tp: mysql.TypeVarchar, size: 256},
	{name: "VALUE", tp: mysql.TypeVarchar, size: 128},
}

var tableClusterLogCols = []columnInfo{
	{name: "TIME", tp: mysql.TypeVarchar, size: 32},
	{name: "TYPE", tp: mysql.TypeVarchar, size: 64},
	{name: "INSTANCE", tp: mysql.TypeVarchar, size: 64},
	{name: "LEVEL", tp: mysql.TypeVarchar, size: 8},
	{name: "MESSAGE", tp: mysql.TypeVarString, size: 1024},
}

var tableClusterLoadCols = []columnInfo{
	{name: "TYPE", tp: mysql.TypeVarchar, size: 64},
	{name: "INSTANCE", tp: mysql.TypeVarchar, size: 64},
	{name: "DEVICE_TYPE", tp: mysql.TypeVarchar, size: 64},
	{name: "DEVICE_NAME", tp: mysql.TypeVarchar, size: 64},
	{name: "NAME", tp: mysql.TypeVarchar, size: 256},
	{name: "VALUE", tp: mysql.TypeVarchar, size: 128},
}

var tableClusterHardwareCols = []columnInfo{
	{name: "TYPE", tp: mysql.TypeVarchar, size: 64},
	{name: "INSTANCE", tp: mysql.TypeVarchar, size: 64},
	{name: "DEVICE_TYPE", tp: mysql.TypeVarchar, size: 64},
	{name: "DEVICE_NAME", tp: mysql.TypeVarchar, size: 64},
	{name: "NAME", tp: mysql.TypeVarchar, size: 256},
	{name: "VALUE", tp: mysql.TypeVarchar, size: 128},
}

var tableClusterSystemInfoCols = []columnInfo{
	{name: "TYPE", tp: mysql.TypeVarchar, size: 64},
	{name: "INSTANCE", tp: mysql.TypeVarchar, size: 64},
	{name: "SYSTEM_TYPE", tp: mysql.TypeVarchar, size: 64},
	{name: "SYSTEM_NAME", tp: mysql.TypeVarchar, size: 64},
	{name: "NAME", tp: mysql.TypeVarchar, size: 256},
	{name: "VALUE", tp: mysql.TypeVarchar, size: 128},
}

var filesCols = []columnInfo{
	{name: "FILE_ID", tp: mysql.TypeLonglong, size: 4},
	{name: "FILE_NAME", tp: mysql.TypeVarchar, size: 4000},
	{name: "FILE_TYPE", tp: mysql.TypeVarchar, size: 20},
	{name: "TABLESPACE_NAME", tp: mysql.TypeVarchar, size: 64},
	{name: "TABLE_CATALOG", tp: mysql.TypeVarchar, size: 64},
	{name: "TABLE_SCHEMA", tp: mysql.TypeVarchar, size: 64},
	{name: "TABLE_NAME", tp: mysql.TypeVarchar, size: 64},
	{name: "LOGFILE_GROUP_NAME", tp: mysql.TypeVarchar, size: 64},
	{name: "LOGFILE_GROUP_NUMBER", tp: mysql.TypeLonglong, size: 32},
	{name: "ENGINE", tp: mysql.TypeVarchar, size: 64},
	{name: "FULLTEXT_KEYS", tp: mysql.TypeVarchar, size: 64},
	{name: "DELETED_ROWS", tp: mysql.TypeLonglong, size: 4},
	{name: "UPDATE_COUNT", tp: mysql.TypeLonglong, size: 4},
	{name: "FREE_EXTENTS", tp: mysql.TypeLonglong, size: 4},
	{name: "TOTAL_EXTENTS", tp: mysql.TypeLonglong, size: 4},
	{name: "EXTENT_SIZE", tp: mysql.TypeLonglong, size: 4},
	{name: "INITIAL_SIZE", tp: mysql.TypeLonglong, size: 21},
	{name: "MAXIMUM_SIZE", tp: mysql.TypeLonglong, size: 21},
	{name: "AUTOEXTEND_SIZE", tp: mysql.TypeLonglong, size: 21},
	{name: "CREATION_TIME", tp: mysql.TypeDatetime, size: -1},
	{name: "LAST_UPDATE_TIME", tp: mysql.TypeDatetime, size: -1},
	{name: "LAST_ACCESS_TIME", tp: mysql.TypeDatetime, size: -1},
	{name: "RECOVER_TIME", tp: mysql.TypeLonglong, size: 4},
	{name: "TRANSACTION_COUNTER", tp: mysql.TypeLonglong, size: 4},
	{name: "VERSION", tp: mysql.TypeLonglong, size: 21},
	{name: "ROW_FORMAT", tp: mysql.TypeVarchar, size: 10},
	{name: "TABLE_ROWS", tp: mysql.TypeLonglong, size: 21},
	{name: "AVG_ROW_LENGTH", tp: mysql.TypeLonglong, size: 21},
	{name: "DATA_LENGTH", tp: mysql.TypeLonglong, size: 21},
	{name: "MAX_DATA_LENGTH", tp: mysql.TypeLonglong, size: 21},
	{name: "INDEX_LENGTH", tp: mysql.TypeLonglong, size: 21},
	{name: "DATA_FREE", tp: mysql.TypeLonglong, size: 21},
	{name: "CREATE_TIME", tp: mysql.TypeDatetime, size: -1},
	{name: "UPDATE_TIME", tp: mysql.TypeDatetime, size: -1},
	{name: "CHECK_TIME", tp: mysql.TypeDatetime, size: -1},
	{name: "CHECKSUM", tp: mysql.TypeLonglong, size: 21},
	{name: "STATUS", tp: mysql.TypeVarchar, size: 20},
	{name: "EXTRA", tp: mysql.TypeVarchar, size: 255},
}

var tableClusterInfoCols = []columnInfo{
	{name: "TYPE", tp: mysql.TypeVarchar, size: 64},
	{name: "INSTANCE", tp: mysql.TypeVarchar, size: 64},
	{name: "STATUS_ADDRESS", tp: mysql.TypeVarchar, size: 64},
	{name: "VERSION", tp: mysql.TypeVarchar, size: 64},
	{name: "GIT_HASH", tp: mysql.TypeVarchar, size: 64},
	{name: "START_TIME", tp: mysql.TypeVarchar, size: 32},
	{name: "UPTIME", tp: mysql.TypeVarchar, size: 32},
}

var tableTableTiFlashReplicaCols = []columnInfo{
	{name: "TABLE_SCHEMA", tp: mysql.TypeVarchar, size: 64},
	{name: "TABLE_NAME", tp: mysql.TypeVarchar, size: 64},
	{name: "TABLE_ID", tp: mysql.TypeLonglong, size: 21},
	{name: "REPLICA_COUNT", tp: mysql.TypeLonglong, size: 64},
	{name: "LOCATION_LABELS", tp: mysql.TypeVarchar, size: 64},
	{name: "AVAILABLE", tp: mysql.TypeTiny, size: 1},
	{name: "PROGRESS", tp: mysql.TypeDouble, size: 22},
}

var tableInspectionResultCols = []columnInfo{
	{name: "RULE", tp: mysql.TypeVarchar, size: 64},
	{name: "ITEM", tp: mysql.TypeVarchar, size: 64},
	{name: "TYPE", tp: mysql.TypeVarchar, size: 64},
	{name: "INSTANCE", tp: mysql.TypeVarchar, size: 64},
	{name: "VALUE", tp: mysql.TypeVarchar, size: 64},
	{name: "REFERENCE", tp: mysql.TypeVarchar, size: 64},
	{name: "SEVERITY", tp: mysql.TypeVarchar, size: 64},
	{name: "DETAILS", tp: mysql.TypeVarchar, size: 256},
}

var tableInspectionSummaryCols = []columnInfo{
	{name: "RULE", tp: mysql.TypeVarchar, size: 64},
	{name: "INSTANCE", tp: mysql.TypeVarchar, size: 64},
	{name: "METRICS_NAME", tp: mysql.TypeVarchar, size: 64},
	{name: "LABEL", tp: mysql.TypeVarchar, size: 64},
	{name: "QUANTILE", tp: mysql.TypeDouble, size: 22},
	{name: "AVG_VALUE", tp: mysql.TypeDouble, size: 22, decimal: 6},
	{name: "MIN_VALUE", tp: mysql.TypeDouble, size: 22, decimal: 6},
	{name: "MAX_VALUE", tp: mysql.TypeDouble, size: 22, decimal: 6},
}

var tableInspectionRulesCols = []columnInfo{
	{name: "NAME", tp: mysql.TypeVarchar, size: 64},
	{name: "TYPE", tp: mysql.TypeVarchar, size: 64},
	{name: "COMMENT", tp: mysql.TypeVarchar, size: 256},
}

var tableMetricTablesCols = []columnInfo{
	{name: "TABLE_NAME", tp: mysql.TypeVarchar, size: 64},
	{name: "PROMQL", tp: mysql.TypeVarchar, size: 64},
	{name: "LABELS", tp: mysql.TypeVarchar, size: 64},
	{name: "QUANTILE", tp: mysql.TypeDouble, size: 22},
	{name: "COMMENT", tp: mysql.TypeVarchar, size: 256},
}

var tableMetricSummaryCols = []columnInfo{
	{name: "METRICS_NAME", tp: mysql.TypeVarchar, size: 64},
	{name: "QUANTILE", tp: mysql.TypeDouble, size: 22},
	{name: "SUM_VALUE", tp: mysql.TypeDouble, size: 22, decimal: 6},
	{name: "AVG_VALUE", tp: mysql.TypeDouble, size: 22, decimal: 6},
	{name: "MIN_VALUE", tp: mysql.TypeDouble, size: 22, decimal: 6},
	{name: "MAX_VALUE", tp: mysql.TypeDouble, size: 22, decimal: 6},
	{name: "COMMENT", tp: mysql.TypeVarchar, size: 256},
}

var tableMetricSummaryByLabelCols = []columnInfo{
	{name: "INSTANCE", tp: mysql.TypeVarchar, size: 64},
	{name: "METRICS_NAME", tp: mysql.TypeVarchar, size: 64},
	{name: "LABEL", tp: mysql.TypeVarchar, size: 64},
	{name: "QUANTILE", tp: mysql.TypeDouble, size: 22},
	{name: "SUM_VALUE", tp: mysql.TypeDouble, size: 22, decimal: 6},
	{name: "AVG_VALUE", tp: mysql.TypeDouble, size: 22, decimal: 6},
	{name: "MIN_VALUE", tp: mysql.TypeDouble, size: 22, decimal: 6},
	{name: "MAX_VALUE", tp: mysql.TypeDouble, size: 22, decimal: 6},
	{name: "COMMENT", tp: mysql.TypeVarchar, size: 256},
}

func dataForTiKVRegionStatus(ctx sessionctx.Context) (records [][]types.Datum, err error) {
	tikvStore, ok := ctx.GetStore().(tikv.Storage)
	if !ok {
		return nil, errors.New("Information about TiKV region status can be gotten only when the storage is TiKV")
	}
	tikvHelper := &helper.Helper{
		Store:       tikvStore,
		RegionCache: tikvStore.GetRegionCache(),
	}
	regionsInfo, err := tikvHelper.GetRegionsInfo()
	if err != nil {
		return nil, err
	}
	allSchemas := ctx.GetSessionVars().TxnCtx.InfoSchema.(InfoSchema).AllSchemas()
	tableInfos := tikvHelper.GetRegionsTableInfo(regionsInfo, allSchemas)
	for _, region := range regionsInfo.Regions {
		tableList := tableInfos[region.ID]
		if len(tableList) == 0 {
			records = append(records, newTiKVRegionStatusCol(&region, nil))
		}
		for _, table := range tableList {
			row := newTiKVRegionStatusCol(&region, &table)
			records = append(records, row)
		}
	}
	return records, nil
}

func newTiKVRegionStatusCol(region *helper.RegionInfo, table *helper.TableInfo) []types.Datum {
	row := make([]types.Datum, len(tableTiKVRegionStatusCols))
	row[0].SetInt64(region.ID)
	row[1].SetString(region.StartKey, mysql.DefaultCollationName)
	row[2].SetString(region.EndKey, mysql.DefaultCollationName)
	if table != nil {
		row[3].SetInt64(table.Table.ID)
		row[4].SetString(table.DB.Name.O, mysql.DefaultCollationName)
		row[5].SetString(table.Table.Name.O, mysql.DefaultCollationName)
		if table.IsIndex {
			row[6].SetInt64(1)
			row[7].SetInt64(table.Index.ID)
			row[8].SetString(table.Index.Name.O, mysql.DefaultCollationName)
		} else {
			row[6].SetInt64(0)
		}
	}
	row[9].SetInt64(region.Epoch.ConfVer)
	row[10].SetInt64(region.Epoch.Version)
	row[11].SetInt64(region.WrittenBytes)
	row[12].SetInt64(region.ReadBytes)
	row[13].SetInt64(region.ApproximateSize)
	row[14].SetInt64(region.ApproximateKeys)
	return row
}

func dataForTiKVStoreStatus(ctx sessionctx.Context) (records [][]types.Datum, err error) {
	tikvStore, ok := ctx.GetStore().(tikv.Storage)
	if !ok {
		return nil, errors.New("Information about TiKV store status can be gotten only when the storage is TiKV")
	}
	tikvHelper := &helper.Helper{
		Store:       tikvStore,
		RegionCache: tikvStore.GetRegionCache(),
	}
	storesStat, err := tikvHelper.GetStoresStat()
	if err != nil {
		return nil, err
	}
	for _, storeStat := range storesStat.Stores {
		row := make([]types.Datum, len(tableTiKVStoreStatusCols))
		row[0].SetInt64(storeStat.Store.ID)
		row[1].SetString(storeStat.Store.Address, mysql.DefaultCollationName)
		row[2].SetInt64(storeStat.Store.State)
		row[3].SetString(storeStat.Store.StateName, mysql.DefaultCollationName)
		data, err := json.Marshal(storeStat.Store.Labels)
		if err != nil {
			return nil, err
		}
		bj := binaryJson.BinaryJSON{}
		if err = bj.UnmarshalJSON(data); err != nil {
			return nil, err
		}
		row[4].SetMysqlJSON(bj)
		row[5].SetString(storeStat.Store.Version, mysql.DefaultCollationName)
		row[6].SetString(storeStat.Status.Capacity, mysql.DefaultCollationName)
		row[7].SetString(storeStat.Status.Available, mysql.DefaultCollationName)
		row[8].SetInt64(storeStat.Status.LeaderCount)
		row[9].SetFloat64(storeStat.Status.LeaderWeight)
		row[10].SetFloat64(storeStat.Status.LeaderScore)
		row[11].SetInt64(storeStat.Status.LeaderSize)
		row[12].SetInt64(storeStat.Status.RegionCount)
		row[13].SetFloat64(storeStat.Status.RegionWeight)
		row[14].SetFloat64(storeStat.Status.RegionScore)
		row[15].SetInt64(storeStat.Status.RegionSize)
		startTs := types.NewTime(types.FromGoTime(storeStat.Status.StartTs), mysql.TypeDatetime, types.DefaultFsp)
		row[16].SetMysqlTime(startTs)
		lastHeartbeatTs := types.NewTime(types.FromGoTime(storeStat.Status.LastHeartbeatTs), mysql.TypeDatetime, types.DefaultFsp)
		row[17].SetMysqlTime(lastHeartbeatTs)
		row[18].SetString(storeStat.Status.Uptime, mysql.DefaultCollationName)
		records = append(records, row)
	}
	return records, nil
}

func dataForSessionVar(ctx sessionctx.Context) (records [][]types.Datum, err error) {
	sessionVars := ctx.GetSessionVars()
	for _, v := range variable.SysVars {
		var value string
		value, err = variable.GetSessionSystemVar(sessionVars, v.Name)
		if err != nil {
			return nil, err
		}
		row := types.MakeDatums(v.Name, value)
		records = append(records, row)
	}
	return
}

func dataForUserPrivileges(ctx sessionctx.Context) [][]types.Datum {
	pm := privilege.GetPrivilegeManager(ctx)
	return pm.UserPrivilegesTable()
}

func dataForProcesslist(ctx sessionctx.Context) [][]types.Datum {
	sm := ctx.GetSessionManager()
	if sm == nil {
		return nil
	}

	loginUser := ctx.GetSessionVars().User
	var hasProcessPriv bool
	if pm := privilege.GetPrivilegeManager(ctx); pm != nil {
		if pm.RequestVerification(ctx.GetSessionVars().ActiveRoles, "", "", "", mysql.ProcessPriv) {
			hasProcessPriv = true
		}
	}

	pl := sm.ShowProcessList()
	records := make([][]types.Datum, 0, len(pl))
	for _, pi := range pl {
		// If you have the PROCESS privilege, you can see all threads.
		// Otherwise, you can see only your own threads.
		if !hasProcessPriv && loginUser != nil && pi.User != loginUser.Username {
			continue
		}

		rows := pi.ToRow(ctx.GetSessionVars().StmtCtx.TimeZone)
		record := types.MakeDatums(rows...)
		records = append(records, record)
	}
	return records
}

// GetShardingInfo returns a nil or description string for the sharding information of given TableInfo.
// The returned description string may be:
//  - "NOT_SHARDED": for tables that SHARD_ROW_ID_BITS is not specified.
//  - "NOT_SHARDED(PK_IS_HANDLE)": for tables of which primary key is row id.
//  - "PK_AUTO_RANDOM_BITS={bit_number}": for tables of which primary key is sharded row id.
//  - "SHARD_BITS={bit_number}": for tables that with SHARD_ROW_ID_BITS.
// The returned nil indicates that sharding information is not suitable for the table(for example, when the table is a View).
// This function is exported for unit test.
func GetShardingInfo(dbInfo *model.DBInfo, tableInfo *model.TableInfo) interface{} {
	if dbInfo == nil || tableInfo == nil || tableInfo.IsView() || util.IsMemOrSysDB(dbInfo.Name.L) {
		return nil
	}
	shardingInfo := "NOT_SHARDED"
	if tableInfo.PKIsHandle {
		if tableInfo.ContainsAutoRandomBits() {
			shardingInfo = "PK_AUTO_RANDOM_BITS=" + strconv.Itoa(int(tableInfo.AutoRandomBits))
		} else {
			shardingInfo = "NOT_SHARDED(PK_IS_HANDLE)"
		}
	} else if tableInfo.ShardRowIDBits > 0 {
		shardingInfo = "SHARD_BITS=" + strconv.Itoa(int(tableInfo.ShardRowIDBits))
	}
	return shardingInfo
}

func dataForColumns(ctx sessionctx.Context, schemas []*model.DBInfo) [][]types.Datum {
	checker := privilege.GetPrivilegeManager(ctx)
	var rows [][]types.Datum
	for _, schema := range schemas {
		for _, table := range schema.Tables {
			if checker != nil && !checker.RequestVerification(ctx.GetSessionVars().ActiveRoles, schema.Name.L, table.Name.L, "", mysql.AllPrivMask) {
				continue
			}

			rs := dataForColumnsInTable(schema, table)
			rows = append(rows, rs...)
		}
	}
	return rows
}

func dataForColumnsInTable(schema *model.DBInfo, tbl *model.TableInfo) [][]types.Datum {
	rows := make([][]types.Datum, 0, len(tbl.Columns))
	for i, col := range tbl.Columns {
		if col.Hidden {
			continue
		}
		var charMaxLen, charOctLen, numericPrecision, numericScale, datetimePrecision interface{}
		colLen, decimal := col.Flen, col.Decimal
		defaultFlen, defaultDecimal := mysql.GetDefaultFieldLengthAndDecimal(col.Tp)
		if decimal == types.UnspecifiedLength {
			decimal = defaultDecimal
		}
		if colLen == types.UnspecifiedLength {
			colLen = defaultFlen
		}
		if col.Tp == mysql.TypeSet {
			// Example: In MySQL set('a','bc','def','ghij') has length 13, because
			// len('a')+len('bc')+len('def')+len('ghij')+len(ThreeComma)=13
			// Reference link: https://bugs.mysql.com/bug.php?id=22613
			colLen = 0
			for _, ele := range col.Elems {
				colLen += len(ele)
			}
			if len(col.Elems) != 0 {
				colLen += (len(col.Elems) - 1)
			}
			charMaxLen = colLen
			charOctLen = colLen
		} else if col.Tp == mysql.TypeEnum {
			// Example: In MySQL enum('a', 'ab', 'cdef') has length 4, because
			// the longest string in the enum is 'cdef'
			// Reference link: https://bugs.mysql.com/bug.php?id=22613
			colLen = 0
			for _, ele := range col.Elems {
				if len(ele) > colLen {
					colLen = len(ele)
				}
			}
			charMaxLen = colLen
			charOctLen = colLen
		} else if types.IsString(col.Tp) {
			charMaxLen = colLen
			charOctLen = colLen
		} else if types.IsTypeFractionable(col.Tp) {
			datetimePrecision = decimal
		} else if types.IsTypeNumeric(col.Tp) {
			numericPrecision = colLen
			if col.Tp != mysql.TypeFloat && col.Tp != mysql.TypeDouble {
				numericScale = decimal
			} else if decimal != -1 {
				numericScale = decimal
			}
		}
		columnType := col.FieldType.InfoSchemaStr()
		columnDesc := table.NewColDesc(table.ToColumn(col))
		var columnDefault interface{}
		if columnDesc.DefaultValue != nil {
			columnDefault = fmt.Sprintf("%v", columnDesc.DefaultValue)
		}
		record := types.MakeDatums(
			CatalogVal,                           // TABLE_CATALOG
			schema.Name.O,                        // TABLE_SCHEMA
			tbl.Name.O,                           // TABLE_NAME
			col.Name.O,                           // COLUMN_NAME
			i+1,                                  // ORIGINAL_POSITION
			columnDefault,                        // COLUMN_DEFAULT
			columnDesc.Null,                      // IS_NULLABLE
			types.TypeToStr(col.Tp, col.Charset), // DATA_TYPE
			charMaxLen,                           // CHARACTER_MAXIMUM_LENGTH
			charOctLen,                           // CHARACTER_OCTET_LENGTH
			numericPrecision,                     // NUMERIC_PRECISION
			numericScale,                         // NUMERIC_SCALE
			datetimePrecision,                    // DATETIME_PRECISION
			columnDesc.Charset,                   // CHARACTER_SET_NAME
			columnDesc.Collation,                 // COLLATION_NAME
			columnType,                           // COLUMN_TYPE
			columnDesc.Key,                       // COLUMN_KEY
			columnDesc.Extra,                     // EXTRA
			"select,insert,update,references",    // PRIVILEGES
			columnDesc.Comment,                   // COLUMN_COMMENT
			col.GeneratedExprString,              // GENERATION_EXPRESSION
		)
		rows = append(rows, record)
	}
	return rows
}

const (
	primaryKeyType = "PRIMARY KEY"
	// PrimaryConstraint is the string constant of PRIMARY
	PrimaryConstraint = "PRIMARY"
	uniqueKeyType     = "UNIQUE"
)

// dataForTableConstraints constructs data for table information_schema.constraints.See https://dev.mysql.com/doc/refman/5.7/en/table-constraints-table.html
func dataForTableConstraints(ctx sessionctx.Context, schemas []*model.DBInfo) [][]types.Datum {
	checker := privilege.GetPrivilegeManager(ctx)
	var rows [][]types.Datum
	for _, schema := range schemas {
		for _, tbl := range schema.Tables {
			if checker != nil && !checker.RequestVerification(ctx.GetSessionVars().ActiveRoles, schema.Name.L, tbl.Name.L, "", mysql.AllPrivMask) {
				continue
			}

			if tbl.PKIsHandle {
				record := types.MakeDatums(
					CatalogVal,           // CONSTRAINT_CATALOG
					schema.Name.O,        // CONSTRAINT_SCHEMA
					mysql.PrimaryKeyName, // CONSTRAINT_NAME
					schema.Name.O,        // TABLE_SCHEMA
					tbl.Name.O,           // TABLE_NAME
					primaryKeyType,       // CONSTRAINT_TYPE
				)
				rows = append(rows, record)
			}

			for _, idx := range tbl.Indices {
				var cname, ctype string
				if idx.Primary {
					cname = mysql.PrimaryKeyName
					ctype = primaryKeyType
				} else if idx.Unique {
					cname = idx.Name.O
					ctype = uniqueKeyType
				} else {
					// The index has no constriant.
					continue
				}
				record := types.MakeDatums(
					CatalogVal,    // CONSTRAINT_CATALOG
					schema.Name.O, // CONSTRAINT_SCHEMA
					cname,         // CONSTRAINT_NAME
					schema.Name.O, // TABLE_SCHEMA
					tbl.Name.O,    // TABLE_NAME
					ctype,         // CONSTRAINT_TYPE
				)
				rows = append(rows, record)
			}
		}
	}
	return rows
}

// dataForPseudoProfiling returns pseudo data for table profiling when system variable `profiling` is set to `ON`.
func dataForPseudoProfiling() [][]types.Datum {
	var rows [][]types.Datum
	row := types.MakeDatums(
		0,                      // QUERY_ID
		0,                      // SEQ
		"",                     // STATE
		types.NewDecFromInt(0), // DURATION
		types.NewDecFromInt(0), // CPU_USER
		types.NewDecFromInt(0), // CPU_SYSTEM
		0,                      // CONTEXT_VOLUNTARY
		0,                      // CONTEXT_INVOLUNTARY
		0,                      // BLOCK_OPS_IN
		0,                      // BLOCK_OPS_OUT
		0,                      // MESSAGES_SENT
		0,                      // MESSAGES_RECEIVED
		0,                      // PAGE_FAULTS_MAJOR
		0,                      // PAGE_FAULTS_MINOR
		0,                      // SWAPS
		"",                     // SOURCE_FUNCTION
		"",                     // SOURCE_FILE
		0,                      // SOURCE_LINE
	)
	rows = append(rows, row)
	return rows
}

<<<<<<< HEAD
func dataForPartitions(ctx sessionctx.Context, schemas []*model.DBInfo) ([][]types.Datum, error) {
	tableRowsMap, colLengthMap, err := tableStatsCache.get(ctx)
	if err != nil {
		return nil, err
	}
	checker := privilege.GetPrivilegeManager(ctx)
	var rows [][]types.Datum
	createTimeTp := partitionsCols[18].tp
	for _, schema := range schemas {
		for _, table := range schema.Tables {
			if checker != nil && !checker.RequestVerification(ctx.GetSessionVars().ActiveRoles, schema.Name.L, table.Name.L, "", mysql.SelectPriv) {
				continue
			}
			createTime := types.NewTime(types.FromGoTime(table.GetUpdateTime()), createTimeTp, types.DefaultFsp)

			var rowCount, dataLength, indexLength uint64
			if table.GetPartitionInfo() == nil {
				rowCount = tableRowsMap[table.ID]
				dataLength, indexLength = getDataAndIndexLength(table, table.ID, rowCount, colLengthMap)
				avgRowLength := uint64(0)
				if rowCount != 0 {
					avgRowLength = dataLength / rowCount
				}
				record := types.MakeDatums(
					CatalogVal,    // TABLE_CATALOG
					schema.Name.O, // TABLE_SCHEMA
					table.Name.O,  // TABLE_NAME
					nil,           // PARTITION_NAME
					nil,           // SUBPARTITION_NAME
					nil,           // PARTITION_ORDINAL_POSITION
					nil,           // SUBPARTITION_ORDINAL_POSITION
					nil,           // PARTITION_METHOD
					nil,           // SUBPARTITION_METHOD
					nil,           // PARTITION_EXPRESSION
					nil,           // SUBPARTITION_EXPRESSION
					nil,           // PARTITION_DESCRIPTION
					rowCount,      // TABLE_ROWS
					avgRowLength,  // AVG_ROW_LENGTH
					dataLength,    // DATA_LENGTH
					nil,           // MAX_DATA_LENGTH
					indexLength,   // INDEX_LENGTH
					nil,           // DATA_FREE
					createTime,    // CREATE_TIME
					nil,           // UPDATE_TIME
					nil,           // CHECK_TIME
					nil,           // CHECKSUM
					nil,           // PARTITION_COMMENT
					nil,           // NODEGROUP
					nil,           // TABLESPACE_NAME
				)
				rows = append(rows, record)
			} else {
				for i, pi := range table.GetPartitionInfo().Definitions {
					rowCount = tableRowsMap[pi.ID]
					dataLength, indexLength = getDataAndIndexLength(table, pi.ID, tableRowsMap[pi.ID], colLengthMap)

					avgRowLength := uint64(0)
					if rowCount != 0 {
						avgRowLength = dataLength / rowCount
					}

					var partitionDesc string
					if table.Partition.Type == model.PartitionTypeRange {
						partitionDesc = pi.LessThan[0]
					}

					record := types.MakeDatums(
						CatalogVal,                    // TABLE_CATALOG
						schema.Name.O,                 // TABLE_SCHEMA
						table.Name.O,                  // TABLE_NAME
						pi.Name.O,                     // PARTITION_NAME
						nil,                           // SUBPARTITION_NAME
						i+1,                           // PARTITION_ORDINAL_POSITION
						nil,                           // SUBPARTITION_ORDINAL_POSITION
						table.Partition.Type.String(), // PARTITION_METHOD
						nil,                           // SUBPARTITION_METHOD
						table.Partition.Expr,          // PARTITION_EXPRESSION
						nil,                           // SUBPARTITION_EXPRESSION
						partitionDesc,                 // PARTITION_DESCRIPTION
						rowCount,                      // TABLE_ROWS
						avgRowLength,                  // AVG_ROW_LENGTH
						dataLength,                    // DATA_LENGTH
						uint64(0),                     // MAX_DATA_LENGTH
						indexLength,                   // INDEX_LENGTH
						uint64(0),                     // DATA_FREE
						createTime,                    // CREATE_TIME
						nil,                           // UPDATE_TIME
						nil,                           // CHECK_TIME
						nil,                           // CHECKSUM
						pi.Comment,                    // PARTITION_COMMENT
						nil,                           // NODEGROUP
						nil,                           // TABLESPACE_NAME
					)
					rows = append(rows, record)
				}
			}
		}
	}
	return rows, nil
=======
func dataForTiDBHotRegions(ctx sessionctx.Context) (records [][]types.Datum, err error) {
	tikvStore, ok := ctx.GetStore().(tikv.Storage)
	if !ok {
		return nil, errors.New("Information about hot region can be gotten only when the storage is TiKV")
	}
	allSchemas := ctx.GetSessionVars().TxnCtx.InfoSchema.(InfoSchema).AllSchemas()
	tikvHelper := &helper.Helper{
		Store:       tikvStore,
		RegionCache: tikvStore.GetRegionCache(),
	}
	metrics, err := tikvHelper.ScrapeHotInfo(pdapi.HotRead, allSchemas)
	if err != nil {
		return nil, err
	}
	records = append(records, dataForHotRegionByMetrics(metrics, "read")...)
	metrics, err = tikvHelper.ScrapeHotInfo(pdapi.HotWrite, allSchemas)
	if err != nil {
		return nil, err
	}
	records = append(records, dataForHotRegionByMetrics(metrics, "write")...)
	return records, nil
}

func dataForHotRegionByMetrics(metrics []helper.HotTableIndex, tp string) [][]types.Datum {
	rows := make([][]types.Datum, 0, len(metrics))
	for _, tblIndex := range metrics {
		row := make([]types.Datum, len(tableTiDBHotRegionsCols))
		if tblIndex.IndexName != "" {
			row[1].SetInt64(tblIndex.IndexID)
			row[4].SetString(tblIndex.IndexName, mysql.DefaultCollationName)
		} else {
			row[1].SetNull()
			row[4].SetNull()
		}
		row[0].SetInt64(tblIndex.TableID)
		row[2].SetString(tblIndex.DbName, mysql.DefaultCollationName)
		row[3].SetString(tblIndex.TableName, mysql.DefaultCollationName)
		row[5].SetUint64(tblIndex.RegionID)
		row[6].SetString(tp, mysql.DefaultCollationName)
		if tblIndex.RegionMetric == nil {
			row[7].SetNull()
			row[8].SetNull()
		} else {
			row[7].SetInt64(int64(tblIndex.RegionMetric.MaxHotDegree))
			row[8].SetInt64(int64(tblIndex.RegionMetric.Count))
		}
		row[9].SetUint64(tblIndex.RegionMetric.FlowBytes)
		rows = append(rows, row)
	}
	return rows
>>>>>>> 1f5fb46f
}

// DataForAnalyzeStatus gets all the analyze jobs.
func DataForAnalyzeStatus(ctx sessionctx.Context) (rows [][]types.Datum) {
	checker := privilege.GetPrivilegeManager(ctx)
	for _, job := range statistics.GetAllAnalyzeJobs() {
		job.Lock()
		var startTime interface{}
		if job.StartTime.IsZero() {
			startTime = nil
		} else {
			startTime = types.NewTime(types.FromGoTime(job.StartTime), mysql.TypeDatetime, 0)
		}
		if checker == nil || checker.RequestVerification(ctx.GetSessionVars().ActiveRoles, job.DBName, job.TableName, "", mysql.AllPrivMask) {
			rows = append(rows, types.MakeDatums(
				job.DBName,        // TABLE_SCHEMA
				job.TableName,     // TABLE_NAME
				job.PartitionName, // PARTITION_NAME
				job.JobInfo,       // JOB_INFO
				job.RowCount,      // ROW_COUNT
				startTime,         // START_TIME
				job.State,         // STATE
			))
		}
		job.Unlock()
	}
	return
}

func dataForServersInfo() ([][]types.Datum, error) {
	serversInfo, err := infosync.GetAllServerInfo(context.Background())
	if err != nil {
		return nil, err
	}
	rows := make([][]types.Datum, 0, len(serversInfo))
	for _, info := range serversInfo {
		row := types.MakeDatums(
			info.ID,              // DDL_ID
			info.IP,              // IP
			int(info.Port),       // PORT
			int(info.StatusPort), // STATUS_PORT
			info.Lease,           // LEASE
			info.Version,         // VERSION
			info.GitHash,         // GIT_HASH
			info.BinlogStatus,    // BINLOG_STATUS
		)
		rows = append(rows, row)
	}
	return rows, nil
}

// ServerInfo represents the basic server information of single cluster component
type ServerInfo struct {
	ServerType     string
	Address        string
	StatusAddr     string
	Version        string
	GitHash        string
	StartTimestamp int64
}

// GetClusterServerInfo returns all components information of cluster
func GetClusterServerInfo(ctx sessionctx.Context) ([]ServerInfo, error) {
	failpoint.Inject("mockClusterInfo", func(val failpoint.Value) {
		// The cluster topology is injected by `failpoint` expression and
		// there is no extra checks for it. (let the test fail if the expression invalid)
		if s := val.(string); len(s) > 0 {
			var servers []ServerInfo
			for _, server := range strings.Split(s, ";") {
				parts := strings.Split(server, ",")
				servers = append(servers, ServerInfo{
					ServerType: parts[0],
					Address:    parts[1],
					StatusAddr: parts[2],
					Version:    parts[3],
					GitHash:    parts[4],
				})
			}
			failpoint.Return(servers, nil)
		}
	})

	type retriever func(ctx sessionctx.Context) ([]ServerInfo, error)
	var servers []ServerInfo
	for _, r := range []retriever{GetTiDBServerInfo, GetPDServerInfo, GetTiKVServerInfo} {
		nodes, err := r(ctx)
		if err != nil {
			return nil, err
		}
		servers = append(servers, nodes...)
	}
	return servers, nil
}

// GetTiDBServerInfo returns all TiDB nodes information of cluster
func GetTiDBServerInfo(ctx sessionctx.Context) ([]ServerInfo, error) {
	// Get TiDB servers info.
	tidbNodes, err := infosync.GetAllServerInfo(context.Background())
	if err != nil {
		return nil, errors.Trace(err)
	}

	var servers []ServerInfo
	for _, node := range tidbNodes {
		servers = append(servers, ServerInfo{
			ServerType:     "tidb",
			Address:        fmt.Sprintf("%s:%d", node.IP, node.Port),
			StatusAddr:     fmt.Sprintf("%s:%d", node.IP, node.StatusPort),
			Version:        node.Version,
			GitHash:        node.GitHash,
			StartTimestamp: node.StartTimestamp,
		})
	}
	return servers, nil
}

// GetPDServerInfo returns all PD nodes information of cluster
func GetPDServerInfo(ctx sessionctx.Context) ([]ServerInfo, error) {
	// Get PD servers info.
	store := ctx.GetStore()
	etcd, ok := store.(tikv.EtcdBackend)
	if !ok {
		return nil, errors.Errorf("%T not an etcd backend", store)
	}
	var servers []ServerInfo
	for _, addr := range etcd.EtcdAddrs() {
		addr = strings.TrimSpace(addr)

		// Get PD version
		url := fmt.Sprintf("http://%s%s", addr, pdapi.ClusterVersion)
		req, err := http.NewRequest(http.MethodGet, url, nil)
		if err != nil {
			return nil, errors.Trace(err)
		}
		req.Header.Add("PD-Allow-follower-handle", "true")
		resp, err := http.DefaultClient.Do(req)
		if err != nil {
			return nil, errors.Trace(err)
		}
		pdVersion, err := ioutil.ReadAll(resp.Body)
		if err != nil {
			return nil, errors.Trace(err)
		}
		terror.Log(resp.Body.Close())
		version := strings.Trim(strings.Trim(string(pdVersion), "\n"), "\"")

		// Get PD git_hash
		url = fmt.Sprintf("http://%s%s", addr, pdapi.Status)
		req, err = http.NewRequest(http.MethodGet, url, nil)
		if err != nil {
			return nil, errors.Trace(err)
		}
		req.Header.Add("PD-Allow-follower-handle", "true")
		resp, err = http.DefaultClient.Do(req)
		if err != nil {
			return nil, errors.Trace(err)
		}
		var content = struct {
			GitHash        string `json:"git_hash"`
			StartTimestamp int64  `json:"start_timestamp"`
		}{}
		if err := json.NewDecoder(resp.Body).Decode(&content); err != nil {
			return nil, errors.Trace(err)
		}
		terror.Log(resp.Body.Close())

		servers = append(servers, ServerInfo{
			ServerType:     "pd",
			Address:        addr,
			StatusAddr:     addr,
			Version:        version,
			GitHash:        content.GitHash,
			StartTimestamp: content.StartTimestamp,
		})
	}
	return servers, nil
}

// GetTiKVServerInfo returns all TiKV nodes information of cluster
func GetTiKVServerInfo(ctx sessionctx.Context) ([]ServerInfo, error) {
	store := ctx.GetStore()
	// Get TiKV servers info.
	tikvStore, ok := store.(tikv.Storage)
	if !ok {
		return nil, errors.Errorf("%T is not an TiKV store instance", store)
	}
	tikvHelper := &helper.Helper{
		Store:       tikvStore,
		RegionCache: tikvStore.GetRegionCache(),
	}

	storesStat, err := tikvHelper.GetStoresStat()
	if err != nil {
		return nil, errors.Trace(err)
	}
	var servers []ServerInfo
	for _, storeStat := range storesStat.Stores {
		servers = append(servers, ServerInfo{
			ServerType:     "tikv",
			Address:        storeStat.Store.Address,
			StatusAddr:     storeStat.Store.StatusAddress,
			Version:        storeStat.Store.Version,
			GitHash:        storeStat.Store.GitHash,
			StartTimestamp: storeStat.Store.StartTimestamp,
		})
	}
	return servers, nil
}

func dataForTiDBClusterInfo(ctx sessionctx.Context) ([][]types.Datum, error) {
	servers, err := GetClusterServerInfo(ctx)
	if err != nil {
		return nil, err
	}
	rows := make([][]types.Datum, 0, len(servers))
	for _, server := range servers {
		startTime := time.Unix(server.StartTimestamp, 0)
		row := types.MakeDatums(
			server.ServerType,
			server.Address,
			server.StatusAddr,
			server.Version,
			server.GitHash,
			startTime.Format(time.RFC3339),
			time.Since(startTime).String(),
		)
		rows = append(rows, row)
	}
	return rows, nil
}

// dataForTableTiFlashReplica constructs data for table tiflash replica info.
func dataForTableTiFlashReplica(ctx sessionctx.Context, schemas []*model.DBInfo) [][]types.Datum {
	var rows [][]types.Datum
	progressMap, err := infosync.GetTiFlashTableSyncProgress(context.Background())
	if err != nil {
		ctx.GetSessionVars().StmtCtx.AppendWarning(err)
	}
	for _, schema := range schemas {
		for _, tbl := range schema.Tables {
			if tbl.TiFlashReplica == nil {
				continue
			}
			progress := 1.0
			if !tbl.TiFlashReplica.Available {
				if pi := tbl.GetPartitionInfo(); pi != nil && len(pi.Definitions) > 0 {
					progress = 0
					for _, p := range pi.Definitions {
						if tbl.TiFlashReplica.IsPartitionAvailable(p.ID) {
							progress += 1
						} else {
							progress += progressMap[p.ID]
						}
					}
					progress = progress / float64(len(pi.Definitions))
				} else {
					progress = progressMap[tbl.ID]
				}
			}
			record := types.MakeDatums(
				schema.Name.O,                   // TABLE_SCHEMA
				tbl.Name.O,                      // TABLE_NAME
				tbl.ID,                          // TABLE_ID
				int64(tbl.TiFlashReplica.Count), // REPLICA_COUNT
				strings.Join(tbl.TiFlashReplica.LocationLabels, ","), // LOCATION_LABELS
				tbl.TiFlashReplica.Available,                         // AVAILABLE
				progress,                                             // PROGRESS
			)
			rows = append(rows, record)
		}
	}
	return rows
}

// dataForTableTiFlashReplica constructs data for all metric table definition.
func dataForMetricTables(ctx sessionctx.Context) [][]types.Datum {
	var rows [][]types.Datum
	tables := make([]string, 0, len(MetricTableMap))
	for name := range MetricTableMap {
		tables = append(tables, name)
	}
	sort.Strings(tables)
	for _, name := range tables {
		schema := MetricTableMap[name]
		record := types.MakeDatums(
			name,                             // METRICS_NAME
			schema.PromQL,                    // PROMQL
			strings.Join(schema.Labels, ","), // LABELS
			schema.Quantile,                  // QUANTILE
			schema.Comment,                   // COMMENT
		)
		rows = append(rows, record)
	}
	return rows
}

var tableNameToColumns = map[string][]columnInfo{
	TableSchemata:                           schemataCols,
	TableTables:                             tablesCols,
	tableColumns:                            columnsCols,
	tableColumnStatistics:                   columnStatisticsCols,
	TableStatistics:                         statisticsCols,
	TableCharacterSets:                      charsetCols,
	TableCollations:                         collationsCols,
	tableFiles:                              filesCols,
	tableProfiling:                          profilingCols,
	TablePartitions:                         partitionsCols,
	TableKeyColumn:                          keyColumnUsageCols,
	tableReferConst:                         referConstCols,
	tableSessionVar:                         sessionVarCols,
	tablePlugins:                            pluginsCols,
	tableConstraints:                        tableConstraintsCols,
	tableTriggers:                           tableTriggersCols,
	TableUserPrivileges:                     tableUserPrivilegesCols,
	tableSchemaPrivileges:                   tableSchemaPrivilegesCols,
	tableTablePrivileges:                    tableTablePrivilegesCols,
	tableColumnPrivileges:                   tableColumnPrivilegesCols,
	TableEngines:                            tableEnginesCols,
	TableViews:                              tableViewsCols,
	tableRoutines:                           tableRoutinesCols,
	tableParameters:                         tableParametersCols,
	tableEvents:                             tableEventsCols,
	tableGlobalStatus:                       tableGlobalStatusCols,
	tableGlobalVariables:                    tableGlobalVariablesCols,
	tableSessionStatus:                      tableSessionStatusCols,
	tableOptimizerTrace:                     tableOptimizerTraceCols,
	tableTableSpaces:                        tableTableSpacesCols,
	TableCollationCharacterSetApplicability: tableCollationCharacterSetApplicabilityCols,
	tableProcesslist:                        tableProcesslistCols,
	TableTiDBIndexes:                        tableTiDBIndexesCols,
	TableSlowQuery:                          slowQueryCols,
	TableTiDBHotRegions:                     TableTiDBHotRegionsCols,
	tableTiKVStoreStatus:                    tableTiKVStoreStatusCols,
	tableAnalyzeStatus:                      tableAnalyzeStatusCols,
	tableTiKVRegionStatus:                   tableTiKVRegionStatusCols,
	TableTiKVRegionPeers:                    TableTiKVRegionPeersCols,
	tableTiDBServersInfo:                    tableTiDBServersInfoCols,
	TableClusterInfo:                        tableClusterInfoCols,
	TableClusterConfig:                      tableClusterConfigCols,
	TableClusterLog:                         tableClusterLogCols,
	TableClusterLoad:                        tableClusterLoadCols,
	tableTiFlashReplica:                     tableTableTiFlashReplicaCols,
	TableClusterHardware:                    tableClusterHardwareCols,
	TableClusterSystemInfo:                  tableClusterSystemInfoCols,
	TableInspectionResult:                   tableInspectionResultCols,
	TableMetricSummary:                      tableMetricSummaryCols,
	TableMetricSummaryByLabel:               tableMetricSummaryByLabelCols,
	TableMetricTables:                       tableMetricTablesCols,
	TableInspectionSummary:                  tableInspectionSummaryCols,
	TableInspectionRules:                    tableInspectionRulesCols,
}

func createInfoSchemaTable(_ autoid.Allocators, meta *model.TableInfo) (table.Table, error) {
	columns := make([]*table.Column, len(meta.Columns))
	for i, col := range meta.Columns {
		columns[i] = table.ToColumn(col)
	}
	tp := table.VirtualTable
	if isClusterTableByName(util.InformationSchemaName.O, meta.Name.O) {
		tp = table.ClusterTable
	}
	return &infoschemaTable{meta: meta, cols: columns, tp: tp}, nil
}

type infoschemaTable struct {
	meta *model.TableInfo
	cols []*table.Column
	tp   table.Type
}

// SchemasSorter implements the sort.Interface interface, sorts DBInfo by name.
type SchemasSorter []*model.DBInfo

func (s SchemasSorter) Len() int {
	return len(s)
}

func (s SchemasSorter) Swap(i, j int) {
	s[i], s[j] = s[j], s[i]
}

func (s SchemasSorter) Less(i, j int) bool {
	return s[i].Name.L < s[j].Name.L
}

func (it *infoschemaTable) getRows(ctx sessionctx.Context, cols []*table.Column) (fullRows [][]types.Datum, err error) {
	is := GetInfoSchema(ctx)
	dbs := is.AllSchemas()
	sort.Sort(SchemasSorter(dbs))
	switch it.meta.Name.O {
	case tableColumns:
		fullRows = dataForColumns(ctx, dbs)
	case tableSessionVar:
		fullRows, err = dataForSessionVar(ctx)
	case tableConstraints:
		fullRows = dataForTableConstraints(ctx, dbs)
	case tableFiles:
	case tableProfiling:
		if v, ok := ctx.GetSessionVars().GetSystemVar("profiling"); ok && variable.TiDBOptOn(v) {
			fullRows = dataForPseudoProfiling()
		}
	case tableReferConst:
	case tablePlugins, tableTriggers:
	case tableRoutines:
	// TODO: Fill the following tables.
	case tableSchemaPrivileges:
	case tableTablePrivileges:
	case tableColumnPrivileges:
	case tableParameters:
	case tableEvents:
	case tableGlobalStatus:
	case tableGlobalVariables:
	case tableSessionStatus:
	case tableOptimizerTrace:
	case tableTableSpaces:
	case tableProcesslist:
		fullRows = dataForProcesslist(ctx)
	case tableTiKVStoreStatus:
		fullRows, err = dataForTiKVStoreStatus(ctx)
	case tableAnalyzeStatus:
		fullRows = DataForAnalyzeStatus(ctx)
	case tableTiKVRegionStatus:
		fullRows, err = dataForTiKVRegionStatus(ctx)
	case tableTiDBServersInfo:
		fullRows, err = dataForServersInfo()
	case TableClusterInfo:
		fullRows, err = dataForTiDBClusterInfo(ctx)
	case tableTiFlashReplica:
		fullRows = dataForTableTiFlashReplica(ctx, dbs)
	case TableMetricTables:
		fullRows = dataForMetricTables(ctx)
	// Data for cluster processlist memory table.
	case clusterTableProcesslist:
		fullRows, err = dataForClusterProcesslist(ctx)
	}
	if err != nil {
		return nil, err
	}
	if len(cols) == len(it.cols) {
		return
	}
	rows := make([][]types.Datum, len(fullRows))
	for i, fullRow := range fullRows {
		row := make([]types.Datum, len(cols))
		for j, col := range cols {
			row[j] = fullRow[col.Offset]
		}
		rows[i] = row
	}
	return rows, nil
}

// IterRecords implements table.Table IterRecords interface.
func (it *infoschemaTable) IterRecords(ctx sessionctx.Context, startKey kv.Key, cols []*table.Column,
	fn table.RecordIterFunc) error {
	if len(startKey) != 0 {
		return table.ErrUnsupportedOp
	}
	rows, err := it.getRows(ctx, cols)
	if err != nil {
		return err
	}
	for i, row := range rows {
		more, err := fn(int64(i), row, cols)
		if err != nil {
			return err
		}
		if !more {
			break
		}
	}
	return nil
}

// RowWithCols implements table.Table RowWithCols interface.
func (it *infoschemaTable) RowWithCols(ctx sessionctx.Context, h int64, cols []*table.Column) ([]types.Datum, error) {
	return nil, table.ErrUnsupportedOp
}

// Row implements table.Table Row interface.
func (it *infoschemaTable) Row(ctx sessionctx.Context, h int64) ([]types.Datum, error) {
	return nil, table.ErrUnsupportedOp
}

// Cols implements table.Table Cols interface.
func (it *infoschemaTable) Cols() []*table.Column {
	return it.cols
}

// VisibleCols implements table.Table VisibleCols interface.
func (it *infoschemaTable) VisibleCols() []*table.Column {
	return it.cols
}

// HiddenCols implements table.Table HiddenCols interface.
func (it *infoschemaTable) HiddenCols() []*table.Column {
	return nil
}

// WritableCols implements table.Table WritableCols interface.
func (it *infoschemaTable) WritableCols() []*table.Column {
	return it.cols
}

// DeletableCols implements table DeletableCols interface.
func (it *infoschemaTable) DeletableCols() []*table.Column {
	return it.cols
}

// Indices implements table.Table Indices interface.
func (it *infoschemaTable) Indices() []table.Index {
	return nil
}

// WritableIndices implements table.Table WritableIndices interface.
func (it *infoschemaTable) WritableIndices() []table.Index {
	return nil
}

// DeletableIndices implements table.Table DeletableIndices interface.
func (it *infoschemaTable) DeletableIndices() []table.Index {
	return nil
}

// RecordPrefix implements table.Table RecordPrefix interface.
func (it *infoschemaTable) RecordPrefix() kv.Key {
	return nil
}

// IndexPrefix implements table.Table IndexPrefix interface.
func (it *infoschemaTable) IndexPrefix() kv.Key {
	return nil
}

// FirstKey implements table.Table FirstKey interface.
func (it *infoschemaTable) FirstKey() kv.Key {
	return nil
}

// RecordKey implements table.Table RecordKey interface.
func (it *infoschemaTable) RecordKey(h int64) kv.Key {
	return nil
}

// AddRecord implements table.Table AddRecord interface.
func (it *infoschemaTable) AddRecord(ctx sessionctx.Context, r []types.Datum, opts ...table.AddRecordOption) (recordID int64, err error) {
	return 0, table.ErrUnsupportedOp
}

// RemoveRecord implements table.Table RemoveRecord interface.
func (it *infoschemaTable) RemoveRecord(ctx sessionctx.Context, h int64, r []types.Datum) error {
	return table.ErrUnsupportedOp
}

// UpdateRecord implements table.Table UpdateRecord interface.
func (it *infoschemaTable) UpdateRecord(ctx sessionctx.Context, h int64, oldData, newData []types.Datum, touched []bool) error {
	return table.ErrUnsupportedOp
}

// AllocHandle implements table.Table AllocHandle interface.
func (it *infoschemaTable) AllocHandle(ctx sessionctx.Context) (int64, error) {
	return 0, table.ErrUnsupportedOp
}

// AllocHandleIDs implements table.Table AllocHandleIDs interface.
func (it *infoschemaTable) AllocHandleIDs(ctx sessionctx.Context, n uint64) (int64, int64, error) {
	return 0, 0, table.ErrUnsupportedOp
}

// Allocator implements table.Table Allocator interface.
func (it *infoschemaTable) Allocator(_ sessionctx.Context, _ autoid.AllocatorType) autoid.Allocator {
	return nil
}

// AllAllocators implements table.Table AllAllocators interface.
func (it *infoschemaTable) AllAllocators(_ sessionctx.Context) autoid.Allocators {
	return nil
}

// RebaseAutoID implements table.Table RebaseAutoID interface.
func (it *infoschemaTable) RebaseAutoID(ctx sessionctx.Context, newBase int64, isSetStep bool) error {
	return table.ErrUnsupportedOp
}

// Meta implements table.Table Meta interface.
func (it *infoschemaTable) Meta() *model.TableInfo {
	return it.meta
}

// GetPhysicalID implements table.Table GetPhysicalID interface.
func (it *infoschemaTable) GetPhysicalID() int64 {
	return it.meta.ID
}

// Seek implements table.Table Seek interface.
func (it *infoschemaTable) Seek(ctx sessionctx.Context, h int64) (int64, bool, error) {
	return 0, false, table.ErrUnsupportedOp
}

// Type implements table.Table Type interface.
func (it *infoschemaTable) Type() table.Type {
	return it.tp
}

// VirtualTable is a dummy table.Table implementation.
type VirtualTable struct{}

// IterRecords implements table.Table IterRecords interface.
func (vt *VirtualTable) IterRecords(ctx sessionctx.Context, startKey kv.Key, cols []*table.Column,
	fn table.RecordIterFunc) error {
	if len(startKey) != 0 {
		return table.ErrUnsupportedOp
	}
	return nil
}

// RowWithCols implements table.Table RowWithCols interface.
func (vt *VirtualTable) RowWithCols(ctx sessionctx.Context, h int64, cols []*table.Column) ([]types.Datum, error) {
	return nil, table.ErrUnsupportedOp
}

// Row implements table.Table Row interface.
func (vt *VirtualTable) Row(ctx sessionctx.Context, h int64) ([]types.Datum, error) {
	return nil, table.ErrUnsupportedOp
}

// Cols implements table.Table Cols interface.
func (vt *VirtualTable) Cols() []*table.Column {
	return nil
}

// VisibleCols implements table.Table VisibleCols interface.
func (vt *VirtualTable) VisibleCols() []*table.Column {
	return nil
}

// HiddenCols implements table.Table HiddenCols interface.
func (vt *VirtualTable) HiddenCols() []*table.Column {
	return nil
}

// WritableCols implements table.Table WritableCols interface.
func (vt *VirtualTable) WritableCols() []*table.Column {
	return nil
}

// DeletableCols implements table DeletableCols interface.
func (vt *VirtualTable) DeletableCols() []*table.Column {
	return nil
}

// Indices implements table.Table Indices interface.
func (vt *VirtualTable) Indices() []table.Index {
	return nil
}

// WritableIndices implements table.Table WritableIndices interface.
func (vt *VirtualTable) WritableIndices() []table.Index {
	return nil
}

// DeletableIndices implements table.Table DeletableIndices interface.
func (vt *VirtualTable) DeletableIndices() []table.Index {
	return nil
}

// RecordPrefix implements table.Table RecordPrefix interface.
func (vt *VirtualTable) RecordPrefix() kv.Key {
	return nil
}

// IndexPrefix implements table.Table IndexPrefix interface.
func (vt *VirtualTable) IndexPrefix() kv.Key {
	return nil
}

// FirstKey implements table.Table FirstKey interface.
func (vt *VirtualTable) FirstKey() kv.Key {
	return nil
}

// RecordKey implements table.Table RecordKey interface.
func (vt *VirtualTable) RecordKey(h int64) kv.Key {
	return nil
}

// AddRecord implements table.Table AddRecord interface.
func (vt *VirtualTable) AddRecord(ctx sessionctx.Context, r []types.Datum, opts ...table.AddRecordOption) (recordID int64, err error) {
	return 0, table.ErrUnsupportedOp
}

// RemoveRecord implements table.Table RemoveRecord interface.
func (vt *VirtualTable) RemoveRecord(ctx sessionctx.Context, h int64, r []types.Datum) error {
	return table.ErrUnsupportedOp
}

// UpdateRecord implements table.Table UpdateRecord interface.
func (vt *VirtualTable) UpdateRecord(ctx sessionctx.Context, h int64, oldData, newData []types.Datum, touched []bool) error {
	return table.ErrUnsupportedOp
}

// AllocHandle implements table.Table AllocHandle interface.
func (vt *VirtualTable) AllocHandle(ctx sessionctx.Context) (int64, error) {
	return 0, table.ErrUnsupportedOp
}

// AllocHandleIDs implements table.Table AllocHandleIDs interface.
func (vt *VirtualTable) AllocHandleIDs(ctx sessionctx.Context, n uint64) (int64, int64, error) {
	return 0, 0, table.ErrUnsupportedOp
}

// Allocator implements table.Table Allocator interface.
func (vt *VirtualTable) Allocator(_ sessionctx.Context, _ autoid.AllocatorType) autoid.Allocator {
	return nil
}

// AllAllocators implements table.Table AllAllocators interface.
func (vt *VirtualTable) AllAllocators(_ sessionctx.Context) autoid.Allocators {
	return nil
}

// RebaseAutoID implements table.Table RebaseAutoID interface.
func (vt *VirtualTable) RebaseAutoID(ctx sessionctx.Context, newBase int64, isSetStep bool) error {
	return table.ErrUnsupportedOp
}

// Meta implements table.Table Meta interface.
func (vt *VirtualTable) Meta() *model.TableInfo {
	return nil
}

// GetPhysicalID implements table.Table GetPhysicalID interface.
func (vt *VirtualTable) GetPhysicalID() int64 {
	return 0
}

// Seek implements table.Table Seek interface.
func (vt *VirtualTable) Seek(ctx sessionctx.Context, h int64) (int64, bool, error) {
	return 0, false, table.ErrUnsupportedOp
}

// Type implements table.Table Type interface.
func (vt *VirtualTable) Type() table.Type {
	return table.VirtualTable
}<|MERGE_RESOLUTION|>--- conflicted
+++ resolved
@@ -45,11 +45,8 @@
 	"github.com/pingcap/tidb/util"
 	"github.com/pingcap/tidb/util/execdetails"
 	"github.com/pingcap/tidb/util/pdapi"
-<<<<<<< HEAD
+	"github.com/pingcap/tidb/util/set"
 	"github.com/pingcap/tidb/util/sqlexec"
-=======
-	"github.com/pingcap/tidb/util/set"
->>>>>>> 1f5fb46f
 )
 
 const (
@@ -1343,7 +1340,6 @@
 	return rows
 }
 
-<<<<<<< HEAD
 func dataForPartitions(ctx sessionctx.Context, schemas []*model.DBInfo) ([][]types.Datum, error) {
 	tableRowsMap, colLengthMap, err := tableStatsCache.get(ctx)
 	if err != nil {
@@ -1442,8 +1438,9 @@
 			}
 		}
 	}
-	return rows, nil
-=======
+  return rows, nil
+}
+
 func dataForTiDBHotRegions(ctx sessionctx.Context) (records [][]types.Datum, err error) {
 	tikvStore, ok := ctx.GetStore().(tikv.Storage)
 	if !ok {
@@ -1494,7 +1491,6 @@
 		rows = append(rows, row)
 	}
 	return rows
->>>>>>> 1f5fb46f
 }
 
 // DataForAnalyzeStatus gets all the analyze jobs.
