--- conflicted
+++ resolved
@@ -117,13 +117,10 @@
 	TableMetricSummary = "METRICS_SUMMARY"
 	// TableMetricSummaryByLabel is a metric table that contains all metrics that group by label info.
 	TableMetricSummaryByLabel = "METRICS_SUMMARY_BY_LABEL"
-<<<<<<< HEAD
+	// TableInspectionSummary is the string constant of inspection summary table
+	TableInspectionSummary = "INSPECTION_SUMMARY"
 	// TableDDLJobs is the string constant of DDL job table.
 	TableDDLJobs = "DDL_JOBS"
-=======
-	// TableInspectionSummary is the string constant of inspection summary table
-	TableInspectionSummary = "INSPECTION_SUMMARY"
->>>>>>> 9fbefc50
 )
 
 var tableIDMap = map[string]int64{
@@ -181,11 +178,8 @@
 	TableMetricSummary:                      autoid.InformationSchemaDBID + 52,
 	TableMetricSummaryByLabel:               autoid.InformationSchemaDBID + 53,
 	TableMetricTables:                       autoid.InformationSchemaDBID + 54,
-<<<<<<< HEAD
-	TableDDLJobs:                            autoid.InformationSchemaDBID + 55,
-=======
 	TableInspectionSummary:                  autoid.InformationSchemaDBID + 55,
->>>>>>> 9fbefc50
+	TableDDLJobs:                            autoid.InformationSchemaDBID + 56,
 }
 
 type columnInfo struct {
@@ -2451,11 +2445,8 @@
 	TableMetricSummary:                      tableMetricSummaryCols,
 	TableMetricSummaryByLabel:               tableMetricSummaryByLabelCols,
 	TableMetricTables:                       tableMetricTablesCols,
-<<<<<<< HEAD
+	TableInspectionSummary:                  tableInspectionSummaryCols,
 	TableDDLJobs:                            tableDDLJobsCols,
-=======
-	TableInspectionSummary:                  tableInspectionSummaryCols,
->>>>>>> 9fbefc50
 }
 
 func createInfoSchemaTable(_ autoid.Allocators, meta *model.TableInfo) (table.Table, error) {
