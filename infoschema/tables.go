// Copyright 2016 PingCAP, Inc.
//
// Licensed under the Apache License, Version 2.0 (the "License");
// you may not use this file except in compliance with the License.
// You may obtain a copy of the License at
//
//     http://www.apache.org/licenses/LICENSE-2.0
//
// Unless required by applicable law or agreed to in writing, software
// distributed under the License is distributed on an "AS IS" BASIS,
// See the License for the specific language governing permissions and
// limitations under the License.

package infoschema

import (
	"context"
	"encoding/json"
	"fmt"
	"io"
	"net"
	"net/http"
	"sort"
	"strconv"
	"strings"

	"github.com/pingcap/errors"
	"github.com/pingcap/failpoint"
	"github.com/pingcap/kvproto/pkg/metapb"
	"github.com/pingcap/parser/charset"
	"github.com/pingcap/parser/model"
	"github.com/pingcap/parser/mysql"
	"github.com/pingcap/parser/terror"

	"github.com/pingcap/tidb/config"
	"github.com/pingcap/tidb/ddl/placement"
	"github.com/pingcap/tidb/domain/infosync"
	"github.com/pingcap/tidb/kv"
	"github.com/pingcap/tidb/meta/autoid"
	"github.com/pingcap/tidb/session/txninfo"
	"github.com/pingcap/tidb/sessionctx"
	"github.com/pingcap/tidb/sessionctx/variable"
	"github.com/pingcap/tidb/store/tikv"
	"github.com/pingcap/tidb/table"
	"github.com/pingcap/tidb/types"
	"github.com/pingcap/tidb/util"
	"github.com/pingcap/tidb/util/execdetails"
	"github.com/pingcap/tidb/util/pdapi"
)

const (
	// TableSchemata is the string constant of infoschema table.
	TableSchemata = "SCHEMATA"
	// TableTables is the string constant of infoschema table.
	TableTables = "TABLES"
	// TableColumns is the string constant of infoschema table
	TableColumns          = "COLUMNS"
	tableColumnStatistics = "COLUMN_STATISTICS"
	// TableStatistics is the string constant of infoschema table
	TableStatistics = "STATISTICS"
	// TableCharacterSets is the string constant of infoschema charactersets memory table
	TableCharacterSets = "CHARACTER_SETS"
	// TableCollations is the string constant of infoschema collations memory table.
	TableCollations = "COLLATIONS"
	tableFiles      = "FILES"
	// CatalogVal is the string constant of TABLE_CATALOG.
	CatalogVal = "def"
	// TableProfiling is the string constant of infoschema table.
	TableProfiling = "PROFILING"
	// TablePartitions is the string constant of infoschema table.
	TablePartitions = "PARTITIONS"
	// TableKeyColumn is the string constant of KEY_COLUMN_USAGE.
	TableKeyColumn  = "KEY_COLUMN_USAGE"
	tableReferConst = "REFERENTIAL_CONSTRAINTS"
	// TableSessionVar is the string constant of SESSION_VARIABLES.
	TableSessionVar = "SESSION_VARIABLES"
	tablePlugins    = "PLUGINS"
	// TableConstraints is the string constant of TABLE_CONSTRAINTS.
	TableConstraints = "TABLE_CONSTRAINTS"
	tableTriggers    = "TRIGGERS"
	// TableUserPrivileges is the string constant of infoschema user privilege table.
	TableUserPrivileges   = "USER_PRIVILEGES"
	tableSchemaPrivileges = "SCHEMA_PRIVILEGES"
	tableTablePrivileges  = "TABLE_PRIVILEGES"
	tableColumnPrivileges = "COLUMN_PRIVILEGES"
	// TableEngines is the string constant of infoschema table.
	TableEngines = "ENGINES"
	// TableViews is the string constant of infoschema table.
	TableViews           = "VIEWS"
	tableRoutines        = "ROUTINES"
	tableParameters      = "PARAMETERS"
	tableEvents          = "EVENTS"
	tableGlobalStatus    = "GLOBAL_STATUS"
	tableGlobalVariables = "GLOBAL_VARIABLES"
	tableSessionStatus   = "SESSION_STATUS"
	tableOptimizerTrace  = "OPTIMIZER_TRACE"
	tableTableSpaces     = "TABLESPACES"
	// TableCollationCharacterSetApplicability is the string constant of infoschema memory table.
	TableCollationCharacterSetApplicability = "COLLATION_CHARACTER_SET_APPLICABILITY"
	// TableProcesslist is the string constant of infoschema table.
	TableProcesslist = "PROCESSLIST"
	// TableTiDBIndexes is the string constant of infoschema table
	TableTiDBIndexes = "TIDB_INDEXES"
	// TableTiDBHotRegions is the string constant of infoschema table
	TableTiDBHotRegions = "TIDB_HOT_REGIONS"
	// TableTiKVStoreStatus is the string constant of infoschema table
	TableTiKVStoreStatus = "TIKV_STORE_STATUS"
	// TableAnalyzeStatus is the string constant of Analyze Status
	TableAnalyzeStatus = "ANALYZE_STATUS"
	// TableTiKVRegionStatus is the string constant of infoschema table
	TableTiKVRegionStatus = "TIKV_REGION_STATUS"
	// TableTiKVRegionPeers is the string constant of infoschema table
	TableTiKVRegionPeers = "TIKV_REGION_PEERS"
	// TableTiDBServersInfo is the string constant of TiDB server information table.
	TableTiDBServersInfo = "TIDB_SERVERS_INFO"
	// TableSlowQuery is the string constant of slow query memory table.
	TableSlowQuery = "SLOW_QUERY"
	// TableClusterInfo is the string constant of cluster info memory table.
	TableClusterInfo = "CLUSTER_INFO"
	// TableClusterConfig is the string constant of cluster configuration memory table.
	TableClusterConfig = "CLUSTER_CONFIG"
	// TableClusterLog is the string constant of cluster log memory table.
	TableClusterLog = "CLUSTER_LOG"
	// TableClusterLoad is the string constant of cluster load memory table.
	TableClusterLoad = "CLUSTER_LOAD"
	// TableClusterHardware is the string constant of cluster hardware table.
	TableClusterHardware = "CLUSTER_HARDWARE"
	// TableClusterSystemInfo is the string constant of cluster system info table.
	TableClusterSystemInfo = "CLUSTER_SYSTEMINFO"
	// TableTiFlashReplica is the string constant of tiflash replica table.
	TableTiFlashReplica = "TIFLASH_REPLICA"
	// TableInspectionResult is the string constant of inspection result table.
	TableInspectionResult = "INSPECTION_RESULT"
	// TableMetricTables is a table that contains all metrics table definition.
	TableMetricTables = "METRICS_TABLES"
	// TableMetricSummary is a summary table that contains all metrics.
	TableMetricSummary = "METRICS_SUMMARY"
	// TableMetricSummaryByLabel is a metric table that contains all metrics that group by label info.
	TableMetricSummaryByLabel = "METRICS_SUMMARY_BY_LABEL"
	// TableInspectionSummary is the string constant of inspection summary table.
	TableInspectionSummary = "INSPECTION_SUMMARY"
	// TableInspectionRules is the string constant of currently implemented inspection and summary rules.
	TableInspectionRules = "INSPECTION_RULES"
	// TableDDLJobs is the string constant of DDL job table.
	TableDDLJobs = "DDL_JOBS"
	// TableSequences is the string constant of all sequences created by user.
	TableSequences = "SEQUENCES"
	// TableStatementsSummary is the string constant of statement summary table.
	TableStatementsSummary = "STATEMENTS_SUMMARY"
	// TableStatementsSummaryHistory is the string constant of statements summary history table.
	TableStatementsSummaryHistory = "STATEMENTS_SUMMARY_HISTORY"
	// TableStatementsSummaryEvicted is the string constant of statements summary evicted table.
	TableStatementsSummaryEvicted = "STATEMENTS_SUMMARY_EVICTED"
	// TableStorageStats is a table that contains all tables disk usage
	TableStorageStats = "TABLE_STORAGE_STATS"
	// TableTiFlashTables is the string constant of tiflash tables table.
	TableTiFlashTables = "TIFLASH_TABLES"
	// TableTiFlashSegments is the string constant of tiflash segments table.
	TableTiFlashSegments = "TIFLASH_SEGMENTS"
	// TablePlacementPolicy is the string constant of placement policy table.
	TablePlacementPolicy = "PLACEMENT_POLICY"
	// TableClientErrorsSummaryGlobal is the string constant of client errors table.
	TableClientErrorsSummaryGlobal = "CLIENT_ERRORS_SUMMARY_GLOBAL"
	// TableClientErrorsSummaryByUser is the string constant of client errors table.
	TableClientErrorsSummaryByUser = "CLIENT_ERRORS_SUMMARY_BY_USER"
	// TableClientErrorsSummaryByHost is the string constant of client errors table.
	TableClientErrorsSummaryByHost = "CLIENT_ERRORS_SUMMARY_BY_HOST"
	// TableTiDBTrx is current running transaction status table.
	TableTiDBTrx = "TIDB_TRX"
	// TableDeadlocks is the string constatnt of deadlock table.
	TableDeadlocks = "DEADLOCKS"
	// TableDataLockWaits is current lock waiting status table.
	TableDataLockWaits = "DATA_LOCK_WAITS"
)

var tableIDMap = map[string]int64{
	TableSchemata:                           autoid.InformationSchemaDBID + 1,
	TableTables:                             autoid.InformationSchemaDBID + 2,
	TableColumns:                            autoid.InformationSchemaDBID + 3,
	tableColumnStatistics:                   autoid.InformationSchemaDBID + 4,
	TableStatistics:                         autoid.InformationSchemaDBID + 5,
	TableCharacterSets:                      autoid.InformationSchemaDBID + 6,
	TableCollations:                         autoid.InformationSchemaDBID + 7,
	tableFiles:                              autoid.InformationSchemaDBID + 8,
	CatalogVal:                              autoid.InformationSchemaDBID + 9,
	TableProfiling:                          autoid.InformationSchemaDBID + 10,
	TablePartitions:                         autoid.InformationSchemaDBID + 11,
	TableKeyColumn:                          autoid.InformationSchemaDBID + 12,
	tableReferConst:                         autoid.InformationSchemaDBID + 13,
	TableSessionVar:                         autoid.InformationSchemaDBID + 14,
	tablePlugins:                            autoid.InformationSchemaDBID + 15,
	TableConstraints:                        autoid.InformationSchemaDBID + 16,
	tableTriggers:                           autoid.InformationSchemaDBID + 17,
	TableUserPrivileges:                     autoid.InformationSchemaDBID + 18,
	tableSchemaPrivileges:                   autoid.InformationSchemaDBID + 19,
	tableTablePrivileges:                    autoid.InformationSchemaDBID + 20,
	tableColumnPrivileges:                   autoid.InformationSchemaDBID + 21,
	TableEngines:                            autoid.InformationSchemaDBID + 22,
	TableViews:                              autoid.InformationSchemaDBID + 23,
	tableRoutines:                           autoid.InformationSchemaDBID + 24,
	tableParameters:                         autoid.InformationSchemaDBID + 25,
	tableEvents:                             autoid.InformationSchemaDBID + 26,
	tableGlobalStatus:                       autoid.InformationSchemaDBID + 27,
	tableGlobalVariables:                    autoid.InformationSchemaDBID + 28,
	tableSessionStatus:                      autoid.InformationSchemaDBID + 29,
	tableOptimizerTrace:                     autoid.InformationSchemaDBID + 30,
	tableTableSpaces:                        autoid.InformationSchemaDBID + 31,
	TableCollationCharacterSetApplicability: autoid.InformationSchemaDBID + 32,
	TableProcesslist:                        autoid.InformationSchemaDBID + 33,
	TableTiDBIndexes:                        autoid.InformationSchemaDBID + 34,
	TableSlowQuery:                          autoid.InformationSchemaDBID + 35,
	TableTiDBHotRegions:                     autoid.InformationSchemaDBID + 36,
	TableTiKVStoreStatus:                    autoid.InformationSchemaDBID + 37,
	TableAnalyzeStatus:                      autoid.InformationSchemaDBID + 38,
	TableTiKVRegionStatus:                   autoid.InformationSchemaDBID + 39,
	TableTiKVRegionPeers:                    autoid.InformationSchemaDBID + 40,
	TableTiDBServersInfo:                    autoid.InformationSchemaDBID + 41,
	TableClusterInfo:                        autoid.InformationSchemaDBID + 42,
	TableClusterConfig:                      autoid.InformationSchemaDBID + 43,
	TableClusterLoad:                        autoid.InformationSchemaDBID + 44,
	TableTiFlashReplica:                     autoid.InformationSchemaDBID + 45,
	ClusterTableSlowLog:                     autoid.InformationSchemaDBID + 46,
	ClusterTableProcesslist:                 autoid.InformationSchemaDBID + 47,
	TableClusterLog:                         autoid.InformationSchemaDBID + 48,
	TableClusterHardware:                    autoid.InformationSchemaDBID + 49,
	TableClusterSystemInfo:                  autoid.InformationSchemaDBID + 50,
	TableInspectionResult:                   autoid.InformationSchemaDBID + 51,
	TableMetricSummary:                      autoid.InformationSchemaDBID + 52,
	TableMetricSummaryByLabel:               autoid.InformationSchemaDBID + 53,
	TableMetricTables:                       autoid.InformationSchemaDBID + 54,
	TableInspectionSummary:                  autoid.InformationSchemaDBID + 55,
	TableInspectionRules:                    autoid.InformationSchemaDBID + 56,
	TableDDLJobs:                            autoid.InformationSchemaDBID + 57,
	TableSequences:                          autoid.InformationSchemaDBID + 58,
	TableStatementsSummary:                  autoid.InformationSchemaDBID + 59,
	TableStatementsSummaryHistory:           autoid.InformationSchemaDBID + 60,
	ClusterTableStatementsSummary:           autoid.InformationSchemaDBID + 61,
	ClusterTableStatementsSummaryHistory:    autoid.InformationSchemaDBID + 62,
	TableStorageStats:                       autoid.InformationSchemaDBID + 63,
	TableTiFlashTables:                      autoid.InformationSchemaDBID + 64,
	TableTiFlashSegments:                    autoid.InformationSchemaDBID + 65,
	TablePlacementPolicy:                    autoid.InformationSchemaDBID + 66,
	TableClientErrorsSummaryGlobal:          autoid.InformationSchemaDBID + 67,
	TableClientErrorsSummaryByUser:          autoid.InformationSchemaDBID + 68,
	TableClientErrorsSummaryByHost:          autoid.InformationSchemaDBID + 69,
	TableTiDBTrx:                            autoid.InformationSchemaDBID + 70,
	ClusterTableTiDBTrx:                     autoid.InformationSchemaDBID + 71,
	TableDeadlocks:                          autoid.InformationSchemaDBID + 72,
	ClusterTableDeadlocks:                   autoid.InformationSchemaDBID + 73,
<<<<<<< HEAD
	TableStatementsSummaryEvicted:           autoid.InformationSchemaDBID + 74,
=======
	TableDataLockWaits:                      autoid.InformationSchemaDBID + 74,
>>>>>>> c3a27c91
}

type columnInfo struct {
	name      string
	tp        byte
	size      int
	decimal   int
	flag      uint
	deflt     interface{}
	comment   string
	enumElems []string
}

func buildColumnInfo(col columnInfo) *model.ColumnInfo {
	mCharset := charset.CharsetBin
	mCollation := charset.CharsetBin
	if col.tp == mysql.TypeVarchar || col.tp == mysql.TypeBlob || col.tp == mysql.TypeLongBlob || col.tp == mysql.TypeEnum {
		mCharset = charset.CharsetUTF8MB4
		mCollation = charset.CollationUTF8MB4
	}
	fieldType := types.FieldType{
		Charset: mCharset,
		Collate: mCollation,
		Tp:      col.tp,
		Flen:    col.size,
		Decimal: col.decimal,
		Flag:    col.flag,
		Elems:   col.enumElems,
	}
	return &model.ColumnInfo{
		Name:         model.NewCIStr(col.name),
		FieldType:    fieldType,
		State:        model.StatePublic,
		DefaultValue: col.deflt,
		Comment:      col.comment,
	}
}

func buildTableMeta(tableName string, cs []columnInfo) *model.TableInfo {
	cols := make([]*model.ColumnInfo, 0, len(cs))
	primaryIndices := make([]*model.IndexInfo, 0, 1)
	tblInfo := &model.TableInfo{
		Name:    model.NewCIStr(tableName),
		State:   model.StatePublic,
		Charset: mysql.DefaultCharset,
		Collate: mysql.DefaultCollationName,
	}
	for offset, c := range cs {
		if tblInfo.Name.O == ClusterTableSlowLog && mysql.HasPriKeyFlag(c.flag) {
			switch c.tp {
			case mysql.TypeLong, mysql.TypeLonglong,
				mysql.TypeTiny, mysql.TypeShort, mysql.TypeInt24:
				tblInfo.PKIsHandle = true
			default:
				tblInfo.IsCommonHandle = true
				tblInfo.CommonHandleVersion = 1
				index := &model.IndexInfo{
					Name:    model.NewCIStr("primary"),
					State:   model.StatePublic,
					Primary: true,
					Unique:  true,
					Columns: []*model.IndexColumn{
						{Name: model.NewCIStr(c.name), Offset: offset, Length: types.UnspecifiedLength}},
				}
				primaryIndices = append(primaryIndices, index)
				tblInfo.Indices = primaryIndices
			}
		}
		cols = append(cols, buildColumnInfo(c))
	}
	for i, col := range cols {
		col.Offset = i
	}
	tblInfo.Columns = cols
	return tblInfo
}

var schemataCols = []columnInfo{
	{name: "CATALOG_NAME", tp: mysql.TypeVarchar, size: 512},
	{name: "SCHEMA_NAME", tp: mysql.TypeVarchar, size: 64},
	{name: "DEFAULT_CHARACTER_SET_NAME", tp: mysql.TypeVarchar, size: 64},
	{name: "DEFAULT_COLLATION_NAME", tp: mysql.TypeVarchar, size: 32},
	{name: "SQL_PATH", tp: mysql.TypeVarchar, size: 512},
}

var tablesCols = []columnInfo{
	{name: "TABLE_CATALOG", tp: mysql.TypeVarchar, size: 512},
	{name: "TABLE_SCHEMA", tp: mysql.TypeVarchar, size: 64},
	{name: "TABLE_NAME", tp: mysql.TypeVarchar, size: 64},
	{name: "TABLE_TYPE", tp: mysql.TypeVarchar, size: 64},
	{name: "ENGINE", tp: mysql.TypeVarchar, size: 64},
	{name: "VERSION", tp: mysql.TypeLonglong, size: 21},
	{name: "ROW_FORMAT", tp: mysql.TypeVarchar, size: 10},
	{name: "TABLE_ROWS", tp: mysql.TypeLonglong, size: 21},
	{name: "AVG_ROW_LENGTH", tp: mysql.TypeLonglong, size: 21},
	{name: "DATA_LENGTH", tp: mysql.TypeLonglong, size: 21},
	{name: "MAX_DATA_LENGTH", tp: mysql.TypeLonglong, size: 21},
	{name: "INDEX_LENGTH", tp: mysql.TypeLonglong, size: 21},
	{name: "DATA_FREE", tp: mysql.TypeLonglong, size: 21},
	{name: "AUTO_INCREMENT", tp: mysql.TypeLonglong, size: 21},
	{name: "CREATE_TIME", tp: mysql.TypeDatetime, size: 19},
	{name: "UPDATE_TIME", tp: mysql.TypeDatetime, size: 19},
	{name: "CHECK_TIME", tp: mysql.TypeDatetime, size: 19},
	{name: "TABLE_COLLATION", tp: mysql.TypeVarchar, size: 32, flag: mysql.NotNullFlag, deflt: "utf8_bin"},
	{name: "CHECKSUM", tp: mysql.TypeLonglong, size: 21},
	{name: "CREATE_OPTIONS", tp: mysql.TypeVarchar, size: 255},
	{name: "TABLE_COMMENT", tp: mysql.TypeVarchar, size: 2048},
	{name: "TIDB_TABLE_ID", tp: mysql.TypeLonglong, size: 21},
	{name: "TIDB_ROW_ID_SHARDING_INFO", tp: mysql.TypeVarchar, size: 255},
	{name: "TIDB_PK_TYPE", tp: mysql.TypeVarchar, size: 64},
}

// See: http://dev.mysql.com/doc/refman/5.7/en/columns-table.html
var columnsCols = []columnInfo{
	{name: "TABLE_CATALOG", tp: mysql.TypeVarchar, size: 512},
	{name: "TABLE_SCHEMA", tp: mysql.TypeVarchar, size: 64},
	{name: "TABLE_NAME", tp: mysql.TypeVarchar, size: 64},
	{name: "COLUMN_NAME", tp: mysql.TypeVarchar, size: 64},
	{name: "ORDINAL_POSITION", tp: mysql.TypeLonglong, size: 64},
	{name: "COLUMN_DEFAULT", tp: mysql.TypeBlob, size: 196606},
	{name: "IS_NULLABLE", tp: mysql.TypeVarchar, size: 3},
	{name: "DATA_TYPE", tp: mysql.TypeVarchar, size: 64},
	{name: "CHARACTER_MAXIMUM_LENGTH", tp: mysql.TypeLonglong, size: 21},
	{name: "CHARACTER_OCTET_LENGTH", tp: mysql.TypeLonglong, size: 21},
	{name: "NUMERIC_PRECISION", tp: mysql.TypeLonglong, size: 21},
	{name: "NUMERIC_SCALE", tp: mysql.TypeLonglong, size: 21},
	{name: "DATETIME_PRECISION", tp: mysql.TypeLonglong, size: 21},
	{name: "CHARACTER_SET_NAME", tp: mysql.TypeVarchar, size: 32},
	{name: "COLLATION_NAME", tp: mysql.TypeVarchar, size: 32},
	{name: "COLUMN_TYPE", tp: mysql.TypeBlob, size: 196606},
	{name: "COLUMN_KEY", tp: mysql.TypeVarchar, size: 3},
	{name: "EXTRA", tp: mysql.TypeVarchar, size: 30},
	{name: "PRIVILEGES", tp: mysql.TypeVarchar, size: 80},
	{name: "COLUMN_COMMENT", tp: mysql.TypeVarchar, size: 1024},
	{name: "GENERATION_EXPRESSION", tp: mysql.TypeBlob, size: 589779, flag: mysql.NotNullFlag},
}

var columnStatisticsCols = []columnInfo{
	{name: "SCHEMA_NAME", tp: mysql.TypeVarchar, size: 64, flag: mysql.NotNullFlag},
	{name: "TABLE_NAME", tp: mysql.TypeVarchar, size: 64, flag: mysql.NotNullFlag},
	{name: "COLUMN_NAME", tp: mysql.TypeVarchar, size: 64, flag: mysql.NotNullFlag},
	{name: "HISTOGRAM", tp: mysql.TypeJSON, size: 51},
}

var statisticsCols = []columnInfo{
	{name: "TABLE_CATALOG", tp: mysql.TypeVarchar, size: 512},
	{name: "TABLE_SCHEMA", tp: mysql.TypeVarchar, size: 64},
	{name: "TABLE_NAME", tp: mysql.TypeVarchar, size: 64},
	{name: "NON_UNIQUE", tp: mysql.TypeVarchar, size: 1},
	{name: "INDEX_SCHEMA", tp: mysql.TypeVarchar, size: 64},
	{name: "INDEX_NAME", tp: mysql.TypeVarchar, size: 64},
	{name: "SEQ_IN_INDEX", tp: mysql.TypeLonglong, size: 2},
	{name: "COLUMN_NAME", tp: mysql.TypeVarchar, size: 21},
	{name: "COLLATION", tp: mysql.TypeVarchar, size: 1},
	{name: "CARDINALITY", tp: mysql.TypeLonglong, size: 21},
	{name: "SUB_PART", tp: mysql.TypeLonglong, size: 3},
	{name: "PACKED", tp: mysql.TypeVarchar, size: 10},
	{name: "NULLABLE", tp: mysql.TypeVarchar, size: 3},
	{name: "INDEX_TYPE", tp: mysql.TypeVarchar, size: 16},
	{name: "COMMENT", tp: mysql.TypeVarchar, size: 16},
	{name: "INDEX_COMMENT", tp: mysql.TypeVarchar, size: 1024},
	{name: "IS_VISIBLE", tp: mysql.TypeVarchar, size: 3},
	{name: "Expression", tp: mysql.TypeVarchar, size: 64},
}

var profilingCols = []columnInfo{
	{name: "QUERY_ID", tp: mysql.TypeLong, size: 20},
	{name: "SEQ", tp: mysql.TypeLong, size: 20},
	{name: "STATE", tp: mysql.TypeVarchar, size: 30},
	{name: "DURATION", tp: mysql.TypeNewDecimal, size: 9},
	{name: "CPU_USER", tp: mysql.TypeNewDecimal, size: 9},
	{name: "CPU_SYSTEM", tp: mysql.TypeNewDecimal, size: 9},
	{name: "CONTEXT_VOLUNTARY", tp: mysql.TypeLong, size: 20},
	{name: "CONTEXT_INVOLUNTARY", tp: mysql.TypeLong, size: 20},
	{name: "BLOCK_OPS_IN", tp: mysql.TypeLong, size: 20},
	{name: "BLOCK_OPS_OUT", tp: mysql.TypeLong, size: 20},
	{name: "MESSAGES_SENT", tp: mysql.TypeLong, size: 20},
	{name: "MESSAGES_RECEIVED", tp: mysql.TypeLong, size: 20},
	{name: "PAGE_FAULTS_MAJOR", tp: mysql.TypeLong, size: 20},
	{name: "PAGE_FAULTS_MINOR", tp: mysql.TypeLong, size: 20},
	{name: "SWAPS", tp: mysql.TypeLong, size: 20},
	{name: "SOURCE_FUNCTION", tp: mysql.TypeVarchar, size: 30},
	{name: "SOURCE_FILE", tp: mysql.TypeVarchar, size: 20},
	{name: "SOURCE_LINE", tp: mysql.TypeLong, size: 20},
}

var charsetCols = []columnInfo{
	{name: "CHARACTER_SET_NAME", tp: mysql.TypeVarchar, size: 32},
	{name: "DEFAULT_COLLATE_NAME", tp: mysql.TypeVarchar, size: 32},
	{name: "DESCRIPTION", tp: mysql.TypeVarchar, size: 60},
	{name: "MAXLEN", tp: mysql.TypeLonglong, size: 3},
}

var collationsCols = []columnInfo{
	{name: "COLLATION_NAME", tp: mysql.TypeVarchar, size: 32},
	{name: "CHARACTER_SET_NAME", tp: mysql.TypeVarchar, size: 32},
	{name: "ID", tp: mysql.TypeLonglong, size: 11},
	{name: "IS_DEFAULT", tp: mysql.TypeVarchar, size: 3},
	{name: "IS_COMPILED", tp: mysql.TypeVarchar, size: 3},
	{name: "SORTLEN", tp: mysql.TypeLonglong, size: 3},
}

var keyColumnUsageCols = []columnInfo{
	{name: "CONSTRAINT_CATALOG", tp: mysql.TypeVarchar, size: 512, flag: mysql.NotNullFlag},
	{name: "CONSTRAINT_SCHEMA", tp: mysql.TypeVarchar, size: 64, flag: mysql.NotNullFlag},
	{name: "CONSTRAINT_NAME", tp: mysql.TypeVarchar, size: 64, flag: mysql.NotNullFlag},
	{name: "TABLE_CATALOG", tp: mysql.TypeVarchar, size: 512, flag: mysql.NotNullFlag},
	{name: "TABLE_SCHEMA", tp: mysql.TypeVarchar, size: 64, flag: mysql.NotNullFlag},
	{name: "TABLE_NAME", tp: mysql.TypeVarchar, size: 64, flag: mysql.NotNullFlag},
	{name: "COLUMN_NAME", tp: mysql.TypeVarchar, size: 64, flag: mysql.NotNullFlag},
	{name: "ORDINAL_POSITION", tp: mysql.TypeLonglong, size: 10, flag: mysql.NotNullFlag},
	{name: "POSITION_IN_UNIQUE_CONSTRAINT", tp: mysql.TypeLonglong, size: 10},
	{name: "REFERENCED_TABLE_SCHEMA", tp: mysql.TypeVarchar, size: 64},
	{name: "REFERENCED_TABLE_NAME", tp: mysql.TypeVarchar, size: 64},
	{name: "REFERENCED_COLUMN_NAME", tp: mysql.TypeVarchar, size: 64},
}

// See http://dev.mysql.com/doc/refman/5.7/en/referential-constraints-table.html
var referConstCols = []columnInfo{
	{name: "CONSTRAINT_CATALOG", tp: mysql.TypeVarchar, size: 512, flag: mysql.NotNullFlag},
	{name: "CONSTRAINT_SCHEMA", tp: mysql.TypeVarchar, size: 64, flag: mysql.NotNullFlag},
	{name: "CONSTRAINT_NAME", tp: mysql.TypeVarchar, size: 64, flag: mysql.NotNullFlag},
	{name: "UNIQUE_CONSTRAINT_CATALOG", tp: mysql.TypeVarchar, size: 512, flag: mysql.NotNullFlag},
	{name: "UNIQUE_CONSTRAINT_SCHEMA", tp: mysql.TypeVarchar, size: 64, flag: mysql.NotNullFlag},
	{name: "UNIQUE_CONSTRAINT_NAME", tp: mysql.TypeVarchar, size: 64},
	{name: "MATCH_OPTION", tp: mysql.TypeVarchar, size: 64, flag: mysql.NotNullFlag},
	{name: "UPDATE_RULE", tp: mysql.TypeVarchar, size: 64, flag: mysql.NotNullFlag},
	{name: "DELETE_RULE", tp: mysql.TypeVarchar, size: 64, flag: mysql.NotNullFlag},
	{name: "TABLE_NAME", tp: mysql.TypeVarchar, size: 64, flag: mysql.NotNullFlag},
	{name: "REFERENCED_TABLE_NAME", tp: mysql.TypeVarchar, size: 64, flag: mysql.NotNullFlag},
}

// See http://dev.mysql.com/doc/refman/5.7/en/variables-table.html
var sessionVarCols = []columnInfo{
	{name: "VARIABLE_NAME", tp: mysql.TypeVarchar, size: 64},
	{name: "VARIABLE_VALUE", tp: mysql.TypeVarchar, size: 1024},
}

// See https://dev.mysql.com/doc/refman/5.7/en/plugins-table.html
var pluginsCols = []columnInfo{
	{name: "PLUGIN_NAME", tp: mysql.TypeVarchar, size: 64},
	{name: "PLUGIN_VERSION", tp: mysql.TypeVarchar, size: 20},
	{name: "PLUGIN_STATUS", tp: mysql.TypeVarchar, size: 10},
	{name: "PLUGIN_TYPE", tp: mysql.TypeVarchar, size: 80},
	{name: "PLUGIN_TYPE_VERSION", tp: mysql.TypeVarchar, size: 20},
	{name: "PLUGIN_LIBRARY", tp: mysql.TypeVarchar, size: 64},
	{name: "PLUGIN_LIBRARY_VERSION", tp: mysql.TypeVarchar, size: 20},
	{name: "PLUGIN_AUTHOR", tp: mysql.TypeVarchar, size: 64},
	{name: "PLUGIN_DESCRIPTION", tp: mysql.TypeLongBlob, size: types.UnspecifiedLength},
	{name: "PLUGIN_LICENSE", tp: mysql.TypeVarchar, size: 80},
	{name: "LOAD_OPTION", tp: mysql.TypeVarchar, size: 64},
}

// See https://dev.mysql.com/doc/refman/5.7/en/partitions-table.html
var partitionsCols = []columnInfo{
	{name: "TABLE_CATALOG", tp: mysql.TypeVarchar, size: 512},
	{name: "TABLE_SCHEMA", tp: mysql.TypeVarchar, size: 64},
	{name: "TABLE_NAME", tp: mysql.TypeVarchar, size: 64},
	{name: "PARTITION_NAME", tp: mysql.TypeVarchar, size: 64},
	{name: "SUBPARTITION_NAME", tp: mysql.TypeVarchar, size: 64},
	{name: "PARTITION_ORDINAL_POSITION", tp: mysql.TypeLonglong, size: 21},
	{name: "SUBPARTITION_ORDINAL_POSITION", tp: mysql.TypeLonglong, size: 21},
	{name: "PARTITION_METHOD", tp: mysql.TypeVarchar, size: 18},
	{name: "SUBPARTITION_METHOD", tp: mysql.TypeVarchar, size: 12},
	{name: "PARTITION_EXPRESSION", tp: mysql.TypeLongBlob, size: types.UnspecifiedLength},
	{name: "SUBPARTITION_EXPRESSION", tp: mysql.TypeLongBlob, size: types.UnspecifiedLength},
	{name: "PARTITION_DESCRIPTION", tp: mysql.TypeLongBlob, size: types.UnspecifiedLength},
	{name: "TABLE_ROWS", tp: mysql.TypeLonglong, size: 21},
	{name: "AVG_ROW_LENGTH", tp: mysql.TypeLonglong, size: 21},
	{name: "DATA_LENGTH", tp: mysql.TypeLonglong, size: 21},
	{name: "MAX_DATA_LENGTH", tp: mysql.TypeLonglong, size: 21},
	{name: "INDEX_LENGTH", tp: mysql.TypeLonglong, size: 21},
	{name: "DATA_FREE", tp: mysql.TypeLonglong, size: 21},
	{name: "CREATE_TIME", tp: mysql.TypeDatetime},
	{name: "UPDATE_TIME", tp: mysql.TypeDatetime},
	{name: "CHECK_TIME", tp: mysql.TypeDatetime},
	{name: "CHECKSUM", tp: mysql.TypeLonglong, size: 21},
	{name: "PARTITION_COMMENT", tp: mysql.TypeVarchar, size: 80},
	{name: "NODEGROUP", tp: mysql.TypeVarchar, size: 12},
	{name: "TABLESPACE_NAME", tp: mysql.TypeVarchar, size: 64},
	{name: "TIDB_PARTITION_ID", tp: mysql.TypeLonglong, size: 21},
}

var tableConstraintsCols = []columnInfo{
	{name: "CONSTRAINT_CATALOG", tp: mysql.TypeVarchar, size: 512},
	{name: "CONSTRAINT_SCHEMA", tp: mysql.TypeVarchar, size: 64},
	{name: "CONSTRAINT_NAME", tp: mysql.TypeVarchar, size: 64},
	{name: "TABLE_SCHEMA", tp: mysql.TypeVarchar, size: 64},
	{name: "TABLE_NAME", tp: mysql.TypeVarchar, size: 64},
	{name: "CONSTRAINT_TYPE", tp: mysql.TypeVarchar, size: 64},
}

var tableTriggersCols = []columnInfo{
	{name: "TRIGGER_CATALOG", tp: mysql.TypeVarchar, size: 512},
	{name: "TRIGGER_SCHEMA", tp: mysql.TypeVarchar, size: 64},
	{name: "TRIGGER_NAME", tp: mysql.TypeVarchar, size: 64},
	{name: "EVENT_MANIPULATION", tp: mysql.TypeVarchar, size: 6},
	{name: "EVENT_OBJECT_CATALOG", tp: mysql.TypeVarchar, size: 512},
	{name: "EVENT_OBJECT_SCHEMA", tp: mysql.TypeVarchar, size: 64},
	{name: "EVENT_OBJECT_TABLE", tp: mysql.TypeVarchar, size: 64},
	{name: "ACTION_ORDER", tp: mysql.TypeLonglong, size: 4},
	{name: "ACTION_CONDITION", tp: mysql.TypeBlob, size: -1},
	{name: "ACTION_STATEMENT", tp: mysql.TypeBlob, size: -1},
	{name: "ACTION_ORIENTATION", tp: mysql.TypeVarchar, size: 9},
	{name: "ACTION_TIMING", tp: mysql.TypeVarchar, size: 6},
	{name: "ACTION_REFERENCE_OLD_TABLE", tp: mysql.TypeVarchar, size: 64},
	{name: "ACTION_REFERENCE_NEW_TABLE", tp: mysql.TypeVarchar, size: 64},
	{name: "ACTION_REFERENCE_OLD_ROW", tp: mysql.TypeVarchar, size: 3},
	{name: "ACTION_REFERENCE_NEW_ROW", tp: mysql.TypeVarchar, size: 3},
	{name: "CREATED", tp: mysql.TypeDatetime, size: 2},
	{name: "SQL_MODE", tp: mysql.TypeVarchar, size: 8192},
	{name: "DEFINER", tp: mysql.TypeVarchar, size: 77},
	{name: "CHARACTER_SET_CLIENT", tp: mysql.TypeVarchar, size: 32},
	{name: "COLLATION_CONNECTION", tp: mysql.TypeVarchar, size: 32},
	{name: "DATABASE_COLLATION", tp: mysql.TypeVarchar, size: 32},
}

var tableUserPrivilegesCols = []columnInfo{
	{name: "GRANTEE", tp: mysql.TypeVarchar, size: 81},
	{name: "TABLE_CATALOG", tp: mysql.TypeVarchar, size: 512},
	{name: "PRIVILEGE_TYPE", tp: mysql.TypeVarchar, size: 64},
	{name: "IS_GRANTABLE", tp: mysql.TypeVarchar, size: 3},
}

var tableSchemaPrivilegesCols = []columnInfo{
	{name: "GRANTEE", tp: mysql.TypeVarchar, size: 81, flag: mysql.NotNullFlag},
	{name: "TABLE_CATALOG", tp: mysql.TypeVarchar, size: 512, flag: mysql.NotNullFlag},
	{name: "TABLE_SCHEMA", tp: mysql.TypeVarchar, size: 64, flag: mysql.NotNullFlag},
	{name: "PRIVILEGE_TYPE", tp: mysql.TypeVarchar, size: 64, flag: mysql.NotNullFlag},
	{name: "IS_GRANTABLE", tp: mysql.TypeVarchar, size: 3, flag: mysql.NotNullFlag},
}

var tableTablePrivilegesCols = []columnInfo{
	{name: "GRANTEE", tp: mysql.TypeVarchar, size: 81, flag: mysql.NotNullFlag},
	{name: "TABLE_CATALOG", tp: mysql.TypeVarchar, size: 512, flag: mysql.NotNullFlag},
	{name: "TABLE_SCHEMA", tp: mysql.TypeVarchar, size: 64, flag: mysql.NotNullFlag},
	{name: "TABLE_NAME", tp: mysql.TypeVarchar, size: 64, flag: mysql.NotNullFlag},
	{name: "PRIVILEGE_TYPE", tp: mysql.TypeVarchar, size: 64, flag: mysql.NotNullFlag},
	{name: "IS_GRANTABLE", tp: mysql.TypeVarchar, size: 3, flag: mysql.NotNullFlag},
}

var tableColumnPrivilegesCols = []columnInfo{
	{name: "GRANTEE", tp: mysql.TypeVarchar, size: 81, flag: mysql.NotNullFlag},
	{name: "TABLE_CATALOG", tp: mysql.TypeVarchar, size: 512, flag: mysql.NotNullFlag},
	{name: "TABLE_SCHEMA", tp: mysql.TypeVarchar, size: 64, flag: mysql.NotNullFlag},
	{name: "TABLE_NAME", tp: mysql.TypeVarchar, size: 64, flag: mysql.NotNullFlag},
	{name: "COLUMN_NAME", tp: mysql.TypeVarchar, size: 64, flag: mysql.NotNullFlag},
	{name: "PRIVILEGE_TYPE", tp: mysql.TypeVarchar, size: 64, flag: mysql.NotNullFlag},
	{name: "IS_GRANTABLE", tp: mysql.TypeVarchar, size: 3, flag: mysql.NotNullFlag},
}

var tableEnginesCols = []columnInfo{
	{name: "ENGINE", tp: mysql.TypeVarchar, size: 64},
	{name: "SUPPORT", tp: mysql.TypeVarchar, size: 8},
	{name: "COMMENT", tp: mysql.TypeVarchar, size: 80},
	{name: "TRANSACTIONS", tp: mysql.TypeVarchar, size: 3},
	{name: "XA", tp: mysql.TypeVarchar, size: 3},
	{name: "SAVEPOINTS", tp: mysql.TypeVarchar, size: 3},
}

var tableViewsCols = []columnInfo{
	{name: "TABLE_CATALOG", tp: mysql.TypeVarchar, size: 512, flag: mysql.NotNullFlag},
	{name: "TABLE_SCHEMA", tp: mysql.TypeVarchar, size: 64, flag: mysql.NotNullFlag},
	{name: "TABLE_NAME", tp: mysql.TypeVarchar, size: 64, flag: mysql.NotNullFlag},
	{name: "VIEW_DEFINITION", tp: mysql.TypeLongBlob, flag: mysql.NotNullFlag},
	{name: "CHECK_OPTION", tp: mysql.TypeVarchar, size: 8, flag: mysql.NotNullFlag},
	{name: "IS_UPDATABLE", tp: mysql.TypeVarchar, size: 3, flag: mysql.NotNullFlag},
	{name: "DEFINER", tp: mysql.TypeVarchar, size: 77, flag: mysql.NotNullFlag},
	{name: "SECURITY_TYPE", tp: mysql.TypeVarchar, size: 7, flag: mysql.NotNullFlag},
	{name: "CHARACTER_SET_CLIENT", tp: mysql.TypeVarchar, size: 32, flag: mysql.NotNullFlag},
	{name: "COLLATION_CONNECTION", tp: mysql.TypeVarchar, size: 32, flag: mysql.NotNullFlag},
}

var tableRoutinesCols = []columnInfo{
	{name: "SPECIFIC_NAME", tp: mysql.TypeVarchar, size: 64, flag: mysql.NotNullFlag},
	{name: "ROUTINE_CATALOG", tp: mysql.TypeVarchar, size: 512, flag: mysql.NotNullFlag},
	{name: "ROUTINE_SCHEMA", tp: mysql.TypeVarchar, size: 64, flag: mysql.NotNullFlag},
	{name: "ROUTINE_NAME", tp: mysql.TypeVarchar, size: 64, flag: mysql.NotNullFlag},
	{name: "ROUTINE_TYPE", tp: mysql.TypeVarchar, size: 9, flag: mysql.NotNullFlag},
	{name: "DATA_TYPE", tp: mysql.TypeVarchar, size: 64, flag: mysql.NotNullFlag},
	{name: "CHARACTER_MAXIMUM_LENGTH", tp: mysql.TypeLong, size: 21},
	{name: "CHARACTER_OCTET_LENGTH", tp: mysql.TypeLong, size: 21},
	{name: "NUMERIC_PRECISION", tp: mysql.TypeLonglong, size: 21},
	{name: "NUMERIC_SCALE", tp: mysql.TypeLong, size: 21},
	{name: "DATETIME_PRECISION", tp: mysql.TypeLonglong, size: 21},
	{name: "CHARACTER_SET_NAME", tp: mysql.TypeVarchar, size: 64},
	{name: "COLLATION_NAME", tp: mysql.TypeVarchar, size: 64},
	{name: "DTD_IDENTIFIER", tp: mysql.TypeLongBlob},
	{name: "ROUTINE_BODY", tp: mysql.TypeVarchar, size: 8, flag: mysql.NotNullFlag},
	{name: "ROUTINE_DEFINITION", tp: mysql.TypeLongBlob},
	{name: "EXTERNAL_NAME", tp: mysql.TypeVarchar, size: 64},
	{name: "EXTERNAL_LANGUAGE", tp: mysql.TypeVarchar, size: 64},
	{name: "PARAMETER_STYLE", tp: mysql.TypeVarchar, size: 8, flag: mysql.NotNullFlag},
	{name: "IS_DETERMINISTIC", tp: mysql.TypeVarchar, size: 3, flag: mysql.NotNullFlag},
	{name: "SQL_DATA_ACCESS", tp: mysql.TypeVarchar, size: 64, flag: mysql.NotNullFlag},
	{name: "SQL_PATH", tp: mysql.TypeVarchar, size: 64},
	{name: "SECURITY_TYPE", tp: mysql.TypeVarchar, size: 7, flag: mysql.NotNullFlag},
	{name: "CREATED", tp: mysql.TypeDatetime, flag: mysql.NotNullFlag, deflt: "0000-00-00 00:00:00"},
	{name: "LAST_ALTERED", tp: mysql.TypeDatetime, flag: mysql.NotNullFlag, deflt: "0000-00-00 00:00:00"},
	{name: "SQL_MODE", tp: mysql.TypeVarchar, size: 8192, flag: mysql.NotNullFlag},
	{name: "ROUTINE_COMMENT", tp: mysql.TypeLongBlob},
	{name: "DEFINER", tp: mysql.TypeVarchar, size: 77, flag: mysql.NotNullFlag},
	{name: "CHARACTER_SET_CLIENT", tp: mysql.TypeVarchar, size: 32, flag: mysql.NotNullFlag},
	{name: "COLLATION_CONNECTION", tp: mysql.TypeVarchar, size: 32, flag: mysql.NotNullFlag},
	{name: "DATABASE_COLLATION", tp: mysql.TypeVarchar, size: 32, flag: mysql.NotNullFlag},
}

var tableParametersCols = []columnInfo{
	{name: "SPECIFIC_CATALOG", tp: mysql.TypeVarchar, size: 512, flag: mysql.NotNullFlag},
	{name: "SPECIFIC_SCHEMA", tp: mysql.TypeVarchar, size: 64, flag: mysql.NotNullFlag},
	{name: "SPECIFIC_NAME", tp: mysql.TypeVarchar, size: 64, flag: mysql.NotNullFlag},
	{name: "ORDINAL_POSITION", tp: mysql.TypeVarchar, size: 21, flag: mysql.NotNullFlag},
	{name: "PARAMETER_MODE", tp: mysql.TypeVarchar, size: 5},
	{name: "PARAMETER_NAME", tp: mysql.TypeVarchar, size: 64},
	{name: "DATA_TYPE", tp: mysql.TypeVarchar, size: 64, flag: mysql.NotNullFlag},
	{name: "CHARACTER_MAXIMUM_LENGTH", tp: mysql.TypeVarchar, size: 21},
	{name: "CHARACTER_OCTET_LENGTH", tp: mysql.TypeVarchar, size: 21},
	{name: "NUMERIC_PRECISION", tp: mysql.TypeVarchar, size: 21},
	{name: "NUMERIC_SCALE", tp: mysql.TypeVarchar, size: 21},
	{name: "DATETIME_PRECISION", tp: mysql.TypeVarchar, size: 21},
	{name: "CHARACTER_SET_NAME", tp: mysql.TypeVarchar, size: 64},
	{name: "COLLATION_NAME", tp: mysql.TypeVarchar, size: 64},
	{name: "DTD_IDENTIFIER", tp: mysql.TypeLongBlob, flag: mysql.NotNullFlag},
	{name: "ROUTINE_TYPE", tp: mysql.TypeVarchar, size: 9, flag: mysql.NotNullFlag},
}

var tableEventsCols = []columnInfo{
	{name: "EVENT_CATALOG", tp: mysql.TypeVarchar, size: 64, flag: mysql.NotNullFlag},
	{name: "EVENT_SCHEMA", tp: mysql.TypeVarchar, size: 64, flag: mysql.NotNullFlag},
	{name: "EVENT_NAME", tp: mysql.TypeVarchar, size: 64, flag: mysql.NotNullFlag},
	{name: "DEFINER", tp: mysql.TypeVarchar, size: 77, flag: mysql.NotNullFlag},
	{name: "TIME_ZONE", tp: mysql.TypeVarchar, size: 64, flag: mysql.NotNullFlag},
	{name: "EVENT_BODY", tp: mysql.TypeVarchar, size: 8, flag: mysql.NotNullFlag},
	{name: "EVENT_DEFINITION", tp: mysql.TypeLongBlob},
	{name: "EVENT_TYPE", tp: mysql.TypeVarchar, size: 9, flag: mysql.NotNullFlag},
	{name: "EXECUTE_AT", tp: mysql.TypeDatetime},
	{name: "INTERVAL_VALUE", tp: mysql.TypeVarchar, size: 256},
	{name: "INTERVAL_FIELD", tp: mysql.TypeVarchar, size: 18},
	{name: "SQL_MODE", tp: mysql.TypeVarchar, size: 8192, flag: mysql.NotNullFlag},
	{name: "STARTS", tp: mysql.TypeDatetime},
	{name: "ENDS", tp: mysql.TypeDatetime},
	{name: "STATUS", tp: mysql.TypeVarchar, size: 18, flag: mysql.NotNullFlag},
	{name: "ON_COMPLETION", tp: mysql.TypeVarchar, size: 12, flag: mysql.NotNullFlag},
	{name: "CREATED", tp: mysql.TypeDatetime, flag: mysql.NotNullFlag, deflt: "0000-00-00 00:00:00"},
	{name: "LAST_ALTERED", tp: mysql.TypeDatetime, flag: mysql.NotNullFlag, deflt: "0000-00-00 00:00:00"},
	{name: "LAST_EXECUTED", tp: mysql.TypeDatetime},
	{name: "EVENT_COMMENT", tp: mysql.TypeVarchar, size: 64, flag: mysql.NotNullFlag},
	{name: "ORIGINATOR", tp: mysql.TypeLong, size: 10, flag: mysql.NotNullFlag, deflt: 0},
	{name: "CHARACTER_SET_CLIENT", tp: mysql.TypeVarchar, size: 32, flag: mysql.NotNullFlag},
	{name: "COLLATION_CONNECTION", tp: mysql.TypeVarchar, size: 32, flag: mysql.NotNullFlag},
	{name: "DATABASE_COLLATION", tp: mysql.TypeVarchar, size: 32, flag: mysql.NotNullFlag},
}

var tableGlobalStatusCols = []columnInfo{
	{name: "VARIABLE_NAME", tp: mysql.TypeVarchar, size: 64, flag: mysql.NotNullFlag},
	{name: "VARIABLE_VALUE", tp: mysql.TypeVarchar, size: 1024},
}

var tableGlobalVariablesCols = []columnInfo{
	{name: "VARIABLE_NAME", tp: mysql.TypeVarchar, size: 64, flag: mysql.NotNullFlag},
	{name: "VARIABLE_VALUE", tp: mysql.TypeVarchar, size: 1024},
}

var tableSessionStatusCols = []columnInfo{
	{name: "VARIABLE_NAME", tp: mysql.TypeVarchar, size: 64, flag: mysql.NotNullFlag},
	{name: "VARIABLE_VALUE", tp: mysql.TypeVarchar, size: 1024},
}

var tableOptimizerTraceCols = []columnInfo{
	{name: "QUERY", tp: mysql.TypeLongBlob, flag: mysql.NotNullFlag, deflt: ""},
	{name: "TRACE", tp: mysql.TypeLongBlob, flag: mysql.NotNullFlag, deflt: ""},
	{name: "MISSING_BYTES_BEYOND_MAX_MEM_SIZE", tp: mysql.TypeShort, size: 20, flag: mysql.NotNullFlag, deflt: 0},
	{name: "INSUFFICIENT_PRIVILEGES", tp: mysql.TypeTiny, size: 1, flag: mysql.NotNullFlag, deflt: 0},
}

var tableTableSpacesCols = []columnInfo{
	{name: "TABLESPACE_NAME", tp: mysql.TypeVarchar, size: 64, flag: mysql.NotNullFlag, deflt: ""},
	{name: "ENGINE", tp: mysql.TypeVarchar, size: 64, flag: mysql.NotNullFlag, deflt: ""},
	{name: "TABLESPACE_TYPE", tp: mysql.TypeVarchar, size: 64},
	{name: "LOGFILE_GROUP_NAME", tp: mysql.TypeVarchar, size: 64},
	{name: "EXTENT_SIZE", tp: mysql.TypeLonglong, size: 21},
	{name: "AUTOEXTEND_SIZE", tp: mysql.TypeLonglong, size: 21},
	{name: "MAXIMUM_SIZE", tp: mysql.TypeLonglong, size: 21},
	{name: "NODEGROUP_ID", tp: mysql.TypeLonglong, size: 21},
	{name: "TABLESPACE_COMMENT", tp: mysql.TypeVarchar, size: 2048},
}

var tableCollationCharacterSetApplicabilityCols = []columnInfo{
	{name: "COLLATION_NAME", tp: mysql.TypeVarchar, size: 32, flag: mysql.NotNullFlag},
	{name: "CHARACTER_SET_NAME", tp: mysql.TypeVarchar, size: 32, flag: mysql.NotNullFlag},
}

var tableProcesslistCols = []columnInfo{
	{name: "ID", tp: mysql.TypeLonglong, size: 21, flag: mysql.NotNullFlag | mysql.UnsignedFlag, deflt: 0},
	{name: "USER", tp: mysql.TypeVarchar, size: 16, flag: mysql.NotNullFlag, deflt: ""},
	{name: "HOST", tp: mysql.TypeVarchar, size: 64, flag: mysql.NotNullFlag, deflt: ""},
	{name: "DB", tp: mysql.TypeVarchar, size: 64},
	{name: "COMMAND", tp: mysql.TypeVarchar, size: 16, flag: mysql.NotNullFlag, deflt: ""},
	{name: "TIME", tp: mysql.TypeLong, size: 7, flag: mysql.NotNullFlag, deflt: 0},
	{name: "STATE", tp: mysql.TypeVarchar, size: 7},
	{name: "INFO", tp: mysql.TypeLongBlob, size: types.UnspecifiedLength},
	{name: "DIGEST", tp: mysql.TypeVarchar, size: 64, deflt: ""},
	{name: "MEM", tp: mysql.TypeLonglong, size: 21, flag: mysql.UnsignedFlag},
	{name: "DISK", tp: mysql.TypeLonglong, size: 21, flag: mysql.UnsignedFlag},
	{name: "TxnStart", tp: mysql.TypeVarchar, size: 64, flag: mysql.NotNullFlag, deflt: ""},
}

var tableTiDBIndexesCols = []columnInfo{
	{name: "TABLE_SCHEMA", tp: mysql.TypeVarchar, size: 64},
	{name: "TABLE_NAME", tp: mysql.TypeVarchar, size: 64},
	{name: "NON_UNIQUE", tp: mysql.TypeLonglong, size: 21},
	{name: "KEY_NAME", tp: mysql.TypeVarchar, size: 64},
	{name: "SEQ_IN_INDEX", tp: mysql.TypeLonglong, size: 21},
	{name: "COLUMN_NAME", tp: mysql.TypeVarchar, size: 64},
	{name: "SUB_PART", tp: mysql.TypeLonglong, size: 21},
	{name: "INDEX_COMMENT", tp: mysql.TypeVarchar, size: 2048},
	{name: "Expression", tp: mysql.TypeVarchar, size: 64},
	{name: "INDEX_ID", tp: mysql.TypeLonglong, size: 21},
	{name: "IS_VISIBLE", tp: mysql.TypeVarchar, size: 64},
	{name: "CLUSTERED", tp: mysql.TypeVarchar, size: 64},
}

var slowQueryCols = []columnInfo{
	{name: variable.SlowLogTimeStr, tp: mysql.TypeTimestamp, size: 26, decimal: 6, flag: mysql.PriKeyFlag | mysql.NotNullFlag | mysql.BinaryFlag},
	{name: variable.SlowLogTxnStartTSStr, tp: mysql.TypeLonglong, size: 20, flag: mysql.UnsignedFlag},
	{name: variable.SlowLogUserStr, tp: mysql.TypeVarchar, size: 64},
	{name: variable.SlowLogHostStr, tp: mysql.TypeVarchar, size: 64},
	{name: variable.SlowLogConnIDStr, tp: mysql.TypeLonglong, size: 20, flag: mysql.UnsignedFlag},
	{name: variable.SlowLogExecRetryCount, tp: mysql.TypeLonglong, size: 20, flag: mysql.UnsignedFlag},
	{name: variable.SlowLogExecRetryTime, tp: mysql.TypeDouble, size: 22},
	{name: variable.SlowLogQueryTimeStr, tp: mysql.TypeDouble, size: 22},
	{name: variable.SlowLogParseTimeStr, tp: mysql.TypeDouble, size: 22},
	{name: variable.SlowLogCompileTimeStr, tp: mysql.TypeDouble, size: 22},
	{name: variable.SlowLogRewriteTimeStr, tp: mysql.TypeDouble, size: 22},
	{name: variable.SlowLogPreprocSubQueriesStr, tp: mysql.TypeLonglong, size: 20, flag: mysql.UnsignedFlag},
	{name: variable.SlowLogPreProcSubQueryTimeStr, tp: mysql.TypeDouble, size: 22},
	{name: variable.SlowLogOptimizeTimeStr, tp: mysql.TypeDouble, size: 22},
	{name: variable.SlowLogWaitTSTimeStr, tp: mysql.TypeDouble, size: 22},
	{name: execdetails.PreWriteTimeStr, tp: mysql.TypeDouble, size: 22},
	{name: execdetails.WaitPrewriteBinlogTimeStr, tp: mysql.TypeDouble, size: 22},
	{name: execdetails.CommitTimeStr, tp: mysql.TypeDouble, size: 22},
	{name: execdetails.GetCommitTSTimeStr, tp: mysql.TypeDouble, size: 22},
	{name: execdetails.CommitBackoffTimeStr, tp: mysql.TypeDouble, size: 22},
	{name: execdetails.BackoffTypesStr, tp: mysql.TypeVarchar, size: 64},
	{name: execdetails.ResolveLockTimeStr, tp: mysql.TypeDouble, size: 22},
	{name: execdetails.LocalLatchWaitTimeStr, tp: mysql.TypeDouble, size: 22},
	{name: execdetails.WriteKeysStr, tp: mysql.TypeLonglong, size: 22},
	{name: execdetails.WriteSizeStr, tp: mysql.TypeLonglong, size: 22},
	{name: execdetails.PrewriteRegionStr, tp: mysql.TypeLonglong, size: 22},
	{name: execdetails.TxnRetryStr, tp: mysql.TypeLonglong, size: 22},
	{name: execdetails.CopTimeStr, tp: mysql.TypeDouble, size: 22},
	{name: execdetails.ProcessTimeStr, tp: mysql.TypeDouble, size: 22},
	{name: execdetails.WaitTimeStr, tp: mysql.TypeDouble, size: 22},
	{name: execdetails.BackoffTimeStr, tp: mysql.TypeDouble, size: 22},
	{name: execdetails.LockKeysTimeStr, tp: mysql.TypeDouble, size: 22},
	{name: execdetails.RequestCountStr, tp: mysql.TypeLonglong, size: 20, flag: mysql.UnsignedFlag},
	{name: execdetails.TotalKeysStr, tp: mysql.TypeLonglong, size: 20, flag: mysql.UnsignedFlag},
	{name: execdetails.ProcessKeysStr, tp: mysql.TypeLonglong, size: 20, flag: mysql.UnsignedFlag},
	{name: execdetails.RocksdbDeleteSkippedCountStr, tp: mysql.TypeLonglong, size: 20, flag: mysql.UnsignedFlag},
	{name: execdetails.RocksdbKeySkippedCountStr, tp: mysql.TypeLonglong, size: 20, flag: mysql.UnsignedFlag},
	{name: execdetails.RocksdbBlockCacheHitCountStr, tp: mysql.TypeLonglong, size: 20, flag: mysql.UnsignedFlag},
	{name: execdetails.RocksdbBlockReadCountStr, tp: mysql.TypeLonglong, size: 20, flag: mysql.UnsignedFlag},
	{name: execdetails.RocksdbBlockReadByteStr, tp: mysql.TypeLonglong, size: 20, flag: mysql.UnsignedFlag},
	{name: variable.SlowLogDBStr, tp: mysql.TypeVarchar, size: 64},
	{name: variable.SlowLogIndexNamesStr, tp: mysql.TypeVarchar, size: 100},
	{name: variable.SlowLogIsInternalStr, tp: mysql.TypeTiny, size: 1},
	{name: variable.SlowLogDigestStr, tp: mysql.TypeVarchar, size: 64},
	{name: variable.SlowLogStatsInfoStr, tp: mysql.TypeVarchar, size: 512},
	{name: variable.SlowLogCopProcAvg, tp: mysql.TypeDouble, size: 22},
	{name: variable.SlowLogCopProcP90, tp: mysql.TypeDouble, size: 22},
	{name: variable.SlowLogCopProcMax, tp: mysql.TypeDouble, size: 22},
	{name: variable.SlowLogCopProcAddr, tp: mysql.TypeVarchar, size: 64},
	{name: variable.SlowLogCopWaitAvg, tp: mysql.TypeDouble, size: 22},
	{name: variable.SlowLogCopWaitP90, tp: mysql.TypeDouble, size: 22},
	{name: variable.SlowLogCopWaitMax, tp: mysql.TypeDouble, size: 22},
	{name: variable.SlowLogCopWaitAddr, tp: mysql.TypeVarchar, size: 64},
	{name: variable.SlowLogMemMax, tp: mysql.TypeLonglong, size: 20},
	{name: variable.SlowLogDiskMax, tp: mysql.TypeLonglong, size: 20},
	{name: variable.SlowLogKVTotal, tp: mysql.TypeDouble, size: 22},
	{name: variable.SlowLogPDTotal, tp: mysql.TypeDouble, size: 22},
	{name: variable.SlowLogBackoffTotal, tp: mysql.TypeDouble, size: 22},
	{name: variable.SlowLogWriteSQLRespTotal, tp: mysql.TypeDouble, size: 22},
	{name: variable.SlowLogBackoffDetail, tp: mysql.TypeVarchar, size: 4096},
	{name: variable.SlowLogPrepared, tp: mysql.TypeTiny, size: 1},
	{name: variable.SlowLogSucc, tp: mysql.TypeTiny, size: 1},
	{name: variable.SlowLogPlanFromCache, tp: mysql.TypeTiny, size: 1},
	{name: variable.SlowLogPlanFromBinding, tp: mysql.TypeTiny, size: 1},
	{name: variable.SlowLogPlan, tp: mysql.TypeLongBlob, size: types.UnspecifiedLength},
	{name: variable.SlowLogPlanDigest, tp: mysql.TypeVarchar, size: 128},
	{name: variable.SlowLogPrevStmt, tp: mysql.TypeLongBlob, size: types.UnspecifiedLength},
	{name: variable.SlowLogQuerySQLStr, tp: mysql.TypeLongBlob, size: types.UnspecifiedLength},
}

// TableTiDBHotRegionsCols is TiDB hot region mem table columns.
var TableTiDBHotRegionsCols = []columnInfo{
	{name: "TABLE_ID", tp: mysql.TypeLonglong, size: 21},
	{name: "INDEX_ID", tp: mysql.TypeLonglong, size: 21},
	{name: "DB_NAME", tp: mysql.TypeVarchar, size: 64},
	{name: "TABLE_NAME", tp: mysql.TypeVarchar, size: 64},
	{name: "INDEX_NAME", tp: mysql.TypeVarchar, size: 64},
	{name: "REGION_ID", tp: mysql.TypeLonglong, size: 21},
	{name: "TYPE", tp: mysql.TypeVarchar, size: 64},
	{name: "MAX_HOT_DEGREE", tp: mysql.TypeLonglong, size: 21},
	{name: "REGION_COUNT", tp: mysql.TypeLonglong, size: 21},
	{name: "FLOW_BYTES", tp: mysql.TypeLonglong, size: 21},
}

// TableTiKVStoreStatusCols is TiDB kv store status columns.
var TableTiKVStoreStatusCols = []columnInfo{
	{name: "STORE_ID", tp: mysql.TypeLonglong, size: 21},
	{name: "ADDRESS", tp: mysql.TypeVarchar, size: 64},
	{name: "STORE_STATE", tp: mysql.TypeLonglong, size: 21},
	{name: "STORE_STATE_NAME", tp: mysql.TypeVarchar, size: 64},
	{name: "LABEL", tp: mysql.TypeJSON, size: 51},
	{name: "VERSION", tp: mysql.TypeVarchar, size: 64},
	{name: "CAPACITY", tp: mysql.TypeVarchar, size: 64},
	{name: "AVAILABLE", tp: mysql.TypeVarchar, size: 64},
	{name: "LEADER_COUNT", tp: mysql.TypeLonglong, size: 21},
	{name: "LEADER_WEIGHT", tp: mysql.TypeDouble, size: 22},
	{name: "LEADER_SCORE", tp: mysql.TypeDouble, size: 22},
	{name: "LEADER_SIZE", tp: mysql.TypeLonglong, size: 21},
	{name: "REGION_COUNT", tp: mysql.TypeLonglong, size: 21},
	{name: "REGION_WEIGHT", tp: mysql.TypeDouble, size: 22},
	{name: "REGION_SCORE", tp: mysql.TypeDouble, size: 22},
	{name: "REGION_SIZE", tp: mysql.TypeLonglong, size: 21},
	{name: "START_TS", tp: mysql.TypeDatetime},
	{name: "LAST_HEARTBEAT_TS", tp: mysql.TypeDatetime},
	{name: "UPTIME", tp: mysql.TypeVarchar, size: 64},
}

var tableAnalyzeStatusCols = []columnInfo{
	{name: "TABLE_SCHEMA", tp: mysql.TypeVarchar, size: 64},
	{name: "TABLE_NAME", tp: mysql.TypeVarchar, size: 64},
	{name: "PARTITION_NAME", tp: mysql.TypeVarchar, size: 64},
	{name: "JOB_INFO", tp: mysql.TypeVarchar, size: 64},
	{name: "PROCESSED_ROWS", tp: mysql.TypeLonglong, size: 20, flag: mysql.UnsignedFlag},
	{name: "START_TIME", tp: mysql.TypeDatetime},
	{name: "END_TIME", tp: mysql.TypeDatetime},
	{name: "STATE", tp: mysql.TypeVarchar, size: 64},
}

// TableTiKVRegionStatusCols is TiKV region status mem table columns.
var TableTiKVRegionStatusCols = []columnInfo{
	{name: "REGION_ID", tp: mysql.TypeLonglong, size: 21},
	{name: "START_KEY", tp: mysql.TypeBlob, size: types.UnspecifiedLength},
	{name: "END_KEY", tp: mysql.TypeBlob, size: types.UnspecifiedLength},
	{name: "TABLE_ID", tp: mysql.TypeLonglong, size: 21},
	{name: "DB_NAME", tp: mysql.TypeVarchar, size: 64},
	{name: "TABLE_NAME", tp: mysql.TypeVarchar, size: 64},
	{name: "IS_INDEX", tp: mysql.TypeTiny, size: 1, flag: mysql.NotNullFlag, deflt: 0},
	{name: "INDEX_ID", tp: mysql.TypeLonglong, size: 21},
	{name: "INDEX_NAME", tp: mysql.TypeVarchar, size: 64},
	{name: "EPOCH_CONF_VER", tp: mysql.TypeLonglong, size: 21},
	{name: "EPOCH_VERSION", tp: mysql.TypeLonglong, size: 21},
	{name: "WRITTEN_BYTES", tp: mysql.TypeLonglong, size: 21},
	{name: "READ_BYTES", tp: mysql.TypeLonglong, size: 21},
	{name: "APPROXIMATE_SIZE", tp: mysql.TypeLonglong, size: 21},
	{name: "APPROXIMATE_KEYS", tp: mysql.TypeLonglong, size: 21},
	{name: "REPLICATIONSTATUS_STATE", tp: mysql.TypeVarchar, size: 64},
	{name: "REPLICATIONSTATUS_STATEID", tp: mysql.TypeLonglong, size: 21},
}

// TableTiKVRegionPeersCols is TiKV region peers mem table columns.
var TableTiKVRegionPeersCols = []columnInfo{
	{name: "REGION_ID", tp: mysql.TypeLonglong, size: 21},
	{name: "PEER_ID", tp: mysql.TypeLonglong, size: 21},
	{name: "STORE_ID", tp: mysql.TypeLonglong, size: 21},
	{name: "IS_LEARNER", tp: mysql.TypeTiny, size: 1, flag: mysql.NotNullFlag, deflt: 0},
	{name: "IS_LEADER", tp: mysql.TypeTiny, size: 1, flag: mysql.NotNullFlag, deflt: 0},
	{name: "STATUS", tp: mysql.TypeVarchar, size: 10, deflt: 0},
	{name: "DOWN_SECONDS", tp: mysql.TypeLonglong, size: 21, deflt: 0},
}

var tableTiDBServersInfoCols = []columnInfo{
	{name: "DDL_ID", tp: mysql.TypeVarchar, size: 64},
	{name: "IP", tp: mysql.TypeVarchar, size: 64},
	{name: "PORT", tp: mysql.TypeLonglong, size: 21},
	{name: "STATUS_PORT", tp: mysql.TypeLonglong, size: 21},
	{name: "LEASE", tp: mysql.TypeVarchar, size: 64},
	{name: "VERSION", tp: mysql.TypeVarchar, size: 64},
	{name: "GIT_HASH", tp: mysql.TypeVarchar, size: 64},
	{name: "BINLOG_STATUS", tp: mysql.TypeVarchar, size: 64},
	{name: "LABELS", tp: mysql.TypeVarchar, size: 128},
}

var tableClusterConfigCols = []columnInfo{
	{name: "TYPE", tp: mysql.TypeVarchar, size: 64},
	{name: "INSTANCE", tp: mysql.TypeVarchar, size: 64},
	{name: "KEY", tp: mysql.TypeVarchar, size: 256},
	{name: "VALUE", tp: mysql.TypeVarchar, size: 128},
}

var tableClusterLogCols = []columnInfo{
	{name: "TIME", tp: mysql.TypeVarchar, size: 32},
	{name: "TYPE", tp: mysql.TypeVarchar, size: 64},
	{name: "INSTANCE", tp: mysql.TypeVarchar, size: 64},
	{name: "LEVEL", tp: mysql.TypeVarchar, size: 8},
	{name: "MESSAGE", tp: mysql.TypeLongBlob, size: types.UnspecifiedLength},
}

var tableClusterLoadCols = []columnInfo{
	{name: "TYPE", tp: mysql.TypeVarchar, size: 64},
	{name: "INSTANCE", tp: mysql.TypeVarchar, size: 64},
	{name: "DEVICE_TYPE", tp: mysql.TypeVarchar, size: 64},
	{name: "DEVICE_NAME", tp: mysql.TypeVarchar, size: 64},
	{name: "NAME", tp: mysql.TypeVarchar, size: 256},
	{name: "VALUE", tp: mysql.TypeVarchar, size: 128},
}

var tableClusterHardwareCols = []columnInfo{
	{name: "TYPE", tp: mysql.TypeVarchar, size: 64},
	{name: "INSTANCE", tp: mysql.TypeVarchar, size: 64},
	{name: "DEVICE_TYPE", tp: mysql.TypeVarchar, size: 64},
	{name: "DEVICE_NAME", tp: mysql.TypeVarchar, size: 64},
	{name: "NAME", tp: mysql.TypeVarchar, size: 256},
	{name: "VALUE", tp: mysql.TypeVarchar, size: 128},
}

var tableClusterSystemInfoCols = []columnInfo{
	{name: "TYPE", tp: mysql.TypeVarchar, size: 64},
	{name: "INSTANCE", tp: mysql.TypeVarchar, size: 64},
	{name: "SYSTEM_TYPE", tp: mysql.TypeVarchar, size: 64},
	{name: "SYSTEM_NAME", tp: mysql.TypeVarchar, size: 64},
	{name: "NAME", tp: mysql.TypeVarchar, size: 256},
	{name: "VALUE", tp: mysql.TypeVarchar, size: 128},
}

var filesCols = []columnInfo{
	{name: "FILE_ID", tp: mysql.TypeLonglong, size: 4},
	{name: "FILE_NAME", tp: mysql.TypeVarchar, size: 4000},
	{name: "FILE_TYPE", tp: mysql.TypeVarchar, size: 20},
	{name: "TABLESPACE_NAME", tp: mysql.TypeVarchar, size: 64},
	{name: "TABLE_CATALOG", tp: mysql.TypeVarchar, size: 64},
	{name: "TABLE_SCHEMA", tp: mysql.TypeVarchar, size: 64},
	{name: "TABLE_NAME", tp: mysql.TypeVarchar, size: 64},
	{name: "LOGFILE_GROUP_NAME", tp: mysql.TypeVarchar, size: 64},
	{name: "LOGFILE_GROUP_NUMBER", tp: mysql.TypeLonglong, size: 32},
	{name: "ENGINE", tp: mysql.TypeVarchar, size: 64},
	{name: "FULLTEXT_KEYS", tp: mysql.TypeVarchar, size: 64},
	{name: "DELETED_ROWS", tp: mysql.TypeLonglong, size: 4},
	{name: "UPDATE_COUNT", tp: mysql.TypeLonglong, size: 4},
	{name: "FREE_EXTENTS", tp: mysql.TypeLonglong, size: 4},
	{name: "TOTAL_EXTENTS", tp: mysql.TypeLonglong, size: 4},
	{name: "EXTENT_SIZE", tp: mysql.TypeLonglong, size: 4},
	{name: "INITIAL_SIZE", tp: mysql.TypeLonglong, size: 21},
	{name: "MAXIMUM_SIZE", tp: mysql.TypeLonglong, size: 21},
	{name: "AUTOEXTEND_SIZE", tp: mysql.TypeLonglong, size: 21},
	{name: "CREATION_TIME", tp: mysql.TypeDatetime, size: -1},
	{name: "LAST_UPDATE_TIME", tp: mysql.TypeDatetime, size: -1},
	{name: "LAST_ACCESS_TIME", tp: mysql.TypeDatetime, size: -1},
	{name: "RECOVER_TIME", tp: mysql.TypeLonglong, size: 4},
	{name: "TRANSACTION_COUNTER", tp: mysql.TypeLonglong, size: 4},
	{name: "VERSION", tp: mysql.TypeLonglong, size: 21},
	{name: "ROW_FORMAT", tp: mysql.TypeVarchar, size: 10},
	{name: "TABLE_ROWS", tp: mysql.TypeLonglong, size: 21},
	{name: "AVG_ROW_LENGTH", tp: mysql.TypeLonglong, size: 21},
	{name: "DATA_LENGTH", tp: mysql.TypeLonglong, size: 21},
	{name: "MAX_DATA_LENGTH", tp: mysql.TypeLonglong, size: 21},
	{name: "INDEX_LENGTH", tp: mysql.TypeLonglong, size: 21},
	{name: "DATA_FREE", tp: mysql.TypeLonglong, size: 21},
	{name: "CREATE_TIME", tp: mysql.TypeDatetime, size: -1},
	{name: "UPDATE_TIME", tp: mysql.TypeDatetime, size: -1},
	{name: "CHECK_TIME", tp: mysql.TypeDatetime, size: -1},
	{name: "CHECKSUM", tp: mysql.TypeLonglong, size: 21},
	{name: "STATUS", tp: mysql.TypeVarchar, size: 20},
	{name: "EXTRA", tp: mysql.TypeVarchar, size: 255},
}

var tableClusterInfoCols = []columnInfo{
	{name: "TYPE", tp: mysql.TypeVarchar, size: 64},
	{name: "INSTANCE", tp: mysql.TypeVarchar, size: 64},
	{name: "STATUS_ADDRESS", tp: mysql.TypeVarchar, size: 64},
	{name: "VERSION", tp: mysql.TypeVarchar, size: 64},
	{name: "GIT_HASH", tp: mysql.TypeVarchar, size: 64},
	{name: "START_TIME", tp: mysql.TypeVarchar, size: 32},
	{name: "UPTIME", tp: mysql.TypeVarchar, size: 32},
	{name: "SERVER_ID", tp: mysql.TypeLonglong, size: 21, comment: "invalid if the configuration item `enable-global-kill` is set to FALSE"},
}

var tableTableTiFlashReplicaCols = []columnInfo{
	{name: "TABLE_SCHEMA", tp: mysql.TypeVarchar, size: 64},
	{name: "TABLE_NAME", tp: mysql.TypeVarchar, size: 64},
	{name: "TABLE_ID", tp: mysql.TypeLonglong, size: 21},
	{name: "REPLICA_COUNT", tp: mysql.TypeLonglong, size: 64},
	{name: "LOCATION_LABELS", tp: mysql.TypeVarchar, size: 64},
	{name: "AVAILABLE", tp: mysql.TypeTiny, size: 1},
	{name: "PROGRESS", tp: mysql.TypeDouble, size: 22},
}

var tableInspectionResultCols = []columnInfo{
	{name: "RULE", tp: mysql.TypeVarchar, size: 64},
	{name: "ITEM", tp: mysql.TypeVarchar, size: 64},
	{name: "TYPE", tp: mysql.TypeVarchar, size: 64},
	{name: "INSTANCE", tp: mysql.TypeVarchar, size: 64},
	{name: "STATUS_ADDRESS", tp: mysql.TypeVarchar, size: 64},
	{name: "VALUE", tp: mysql.TypeVarchar, size: 64},
	{name: "REFERENCE", tp: mysql.TypeVarchar, size: 64},
	{name: "SEVERITY", tp: mysql.TypeVarchar, size: 64},
	{name: "DETAILS", tp: mysql.TypeVarchar, size: 256},
}

var tableInspectionSummaryCols = []columnInfo{
	{name: "RULE", tp: mysql.TypeVarchar, size: 64},
	{name: "INSTANCE", tp: mysql.TypeVarchar, size: 64},
	{name: "METRICS_NAME", tp: mysql.TypeVarchar, size: 64},
	{name: "LABEL", tp: mysql.TypeVarchar, size: 64},
	{name: "QUANTILE", tp: mysql.TypeDouble, size: 22},
	{name: "AVG_VALUE", tp: mysql.TypeDouble, size: 22, decimal: 6},
	{name: "MIN_VALUE", tp: mysql.TypeDouble, size: 22, decimal: 6},
	{name: "MAX_VALUE", tp: mysql.TypeDouble, size: 22, decimal: 6},
	{name: "COMMENT", tp: mysql.TypeVarchar, size: 256},
}

var tableInspectionRulesCols = []columnInfo{
	{name: "NAME", tp: mysql.TypeVarchar, size: 64},
	{name: "TYPE", tp: mysql.TypeVarchar, size: 64},
	{name: "COMMENT", tp: mysql.TypeVarchar, size: 256},
}

var tableMetricTablesCols = []columnInfo{
	{name: "TABLE_NAME", tp: mysql.TypeVarchar, size: 64},
	{name: "PROMQL", tp: mysql.TypeVarchar, size: 64},
	{name: "LABELS", tp: mysql.TypeVarchar, size: 64},
	{name: "QUANTILE", tp: mysql.TypeDouble, size: 22},
	{name: "COMMENT", tp: mysql.TypeVarchar, size: 256},
}

var tableMetricSummaryCols = []columnInfo{
	{name: "METRICS_NAME", tp: mysql.TypeVarchar, size: 64},
	{name: "QUANTILE", tp: mysql.TypeDouble, size: 22},
	{name: "SUM_VALUE", tp: mysql.TypeDouble, size: 22, decimal: 6},
	{name: "AVG_VALUE", tp: mysql.TypeDouble, size: 22, decimal: 6},
	{name: "MIN_VALUE", tp: mysql.TypeDouble, size: 22, decimal: 6},
	{name: "MAX_VALUE", tp: mysql.TypeDouble, size: 22, decimal: 6},
	{name: "COMMENT", tp: mysql.TypeVarchar, size: 256},
}

var tableMetricSummaryByLabelCols = []columnInfo{
	{name: "INSTANCE", tp: mysql.TypeVarchar, size: 64},
	{name: "METRICS_NAME", tp: mysql.TypeVarchar, size: 64},
	{name: "LABEL", tp: mysql.TypeVarchar, size: 64},
	{name: "QUANTILE", tp: mysql.TypeDouble, size: 22},
	{name: "SUM_VALUE", tp: mysql.TypeDouble, size: 22, decimal: 6},
	{name: "AVG_VALUE", tp: mysql.TypeDouble, size: 22, decimal: 6},
	{name: "MIN_VALUE", tp: mysql.TypeDouble, size: 22, decimal: 6},
	{name: "MAX_VALUE", tp: mysql.TypeDouble, size: 22, decimal: 6},
	{name: "COMMENT", tp: mysql.TypeVarchar, size: 256},
}

var tableDDLJobsCols = []columnInfo{
	{name: "JOB_ID", tp: mysql.TypeLonglong, size: 21},
	{name: "DB_NAME", tp: mysql.TypeVarchar, size: 64},
	{name: "TABLE_NAME", tp: mysql.TypeVarchar, size: 64},
	{name: "JOB_TYPE", tp: mysql.TypeVarchar, size: 64},
	{name: "SCHEMA_STATE", tp: mysql.TypeVarchar, size: 64},
	{name: "SCHEMA_ID", tp: mysql.TypeLonglong, size: 21},
	{name: "TABLE_ID", tp: mysql.TypeLonglong, size: 21},
	{name: "ROW_COUNT", tp: mysql.TypeLonglong, size: 21},
	{name: "START_TIME", tp: mysql.TypeDatetime, size: 19},
	{name: "END_TIME", tp: mysql.TypeDatetime, size: 19},
	{name: "STATE", tp: mysql.TypeVarchar, size: 64},
	{name: "QUERY", tp: mysql.TypeVarchar, size: 64},
}

var tableSequencesCols = []columnInfo{
	{name: "TABLE_CATALOG", tp: mysql.TypeVarchar, size: 512, flag: mysql.NotNullFlag},
	{name: "SEQUENCE_SCHEMA", tp: mysql.TypeVarchar, size: 64, flag: mysql.NotNullFlag},
	{name: "SEQUENCE_NAME", tp: mysql.TypeVarchar, size: 64, flag: mysql.NotNullFlag},
	{name: "CACHE", tp: mysql.TypeTiny, flag: mysql.NotNullFlag},
	{name: "CACHE_VALUE", tp: mysql.TypeLonglong, size: 21},
	{name: "CYCLE", tp: mysql.TypeTiny, flag: mysql.NotNullFlag},
	{name: "INCREMENT", tp: mysql.TypeLonglong, size: 21, flag: mysql.NotNullFlag},
	{name: "MAX_VALUE", tp: mysql.TypeLonglong, size: 21},
	{name: "MIN_VALUE", tp: mysql.TypeLonglong, size: 21},
	{name: "START", tp: mysql.TypeLonglong, size: 21},
	{name: "COMMENT", tp: mysql.TypeVarchar, size: 64},
}

var tableStatementsSummaryCols = []columnInfo{
	{name: "SUMMARY_BEGIN_TIME", tp: mysql.TypeTimestamp, size: 26, flag: mysql.NotNullFlag, comment: "Begin time of this summary"},
	{name: "SUMMARY_END_TIME", tp: mysql.TypeTimestamp, size: 26, flag: mysql.NotNullFlag, comment: "End time of this summary"},
	{name: "STMT_TYPE", tp: mysql.TypeVarchar, size: 64, flag: mysql.NotNullFlag, comment: "Statement type"},
	{name: "SCHEMA_NAME", tp: mysql.TypeVarchar, size: 64, flag: mysql.NotNullFlag, comment: "Current schema"},
	{name: "DIGEST", tp: mysql.TypeVarchar, size: 64, flag: mysql.NotNullFlag},
	{name: "DIGEST_TEXT", tp: mysql.TypeBlob, size: types.UnspecifiedLength, flag: mysql.NotNullFlag, comment: "Normalized statement"},
	{name: "TABLE_NAMES", tp: mysql.TypeBlob, size: types.UnspecifiedLength, comment: "Involved tables"},
	{name: "INDEX_NAMES", tp: mysql.TypeBlob, size: types.UnspecifiedLength, comment: "Used indices"},
	{name: "SAMPLE_USER", tp: mysql.TypeVarchar, size: 64, comment: "Sampled user who executed these statements"},
	{name: "EXEC_COUNT", tp: mysql.TypeLonglong, size: 20, flag: mysql.NotNullFlag | mysql.UnsignedFlag, comment: "Count of executions"},
	{name: "SUM_ERRORS", tp: mysql.TypeLong, size: 11, flag: mysql.NotNullFlag | mysql.UnsignedFlag, comment: "Sum of errors"},
	{name: "SUM_WARNINGS", tp: mysql.TypeLong, size: 11, flag: mysql.NotNullFlag | mysql.UnsignedFlag, comment: "Sum of warnings"},
	{name: "SUM_LATENCY", tp: mysql.TypeLonglong, size: 20, flag: mysql.NotNullFlag | mysql.UnsignedFlag, comment: "Sum latency of these statements"},
	{name: "MAX_LATENCY", tp: mysql.TypeLonglong, size: 20, flag: mysql.NotNullFlag | mysql.UnsignedFlag, comment: "Max latency of these statements"},
	{name: "MIN_LATENCY", tp: mysql.TypeLonglong, size: 20, flag: mysql.NotNullFlag | mysql.UnsignedFlag, comment: "Min latency of these statements"},
	{name: "AVG_LATENCY", tp: mysql.TypeLonglong, size: 20, flag: mysql.NotNullFlag | mysql.UnsignedFlag, comment: "Average latency of these statements"},
	{name: "AVG_PARSE_LATENCY", tp: mysql.TypeLonglong, size: 20, flag: mysql.NotNullFlag | mysql.UnsignedFlag, comment: "Average latency of parsing"},
	{name: "MAX_PARSE_LATENCY", tp: mysql.TypeLonglong, size: 20, flag: mysql.NotNullFlag | mysql.UnsignedFlag, comment: "Max latency of parsing"},
	{name: "AVG_COMPILE_LATENCY", tp: mysql.TypeLonglong, size: 20, flag: mysql.NotNullFlag | mysql.UnsignedFlag, comment: "Average latency of compiling"},
	{name: "MAX_COMPILE_LATENCY", tp: mysql.TypeLonglong, size: 20, flag: mysql.NotNullFlag | mysql.UnsignedFlag, comment: "Max latency of compiling"},
	{name: "SUM_COP_TASK_NUM", tp: mysql.TypeLonglong, size: 20, flag: mysql.NotNullFlag | mysql.UnsignedFlag, comment: "Total number of CopTasks"},
	{name: "MAX_COP_PROCESS_TIME", tp: mysql.TypeLonglong, size: 20, flag: mysql.NotNullFlag | mysql.UnsignedFlag, comment: "Max processing time of CopTasks"},
	{name: "MAX_COP_PROCESS_ADDRESS", tp: mysql.TypeVarchar, size: 256, comment: "Address of the CopTask with max processing time"},
	{name: "MAX_COP_WAIT_TIME", tp: mysql.TypeLonglong, size: 20, flag: mysql.NotNullFlag | mysql.UnsignedFlag, comment: "Max waiting time of CopTasks"},
	{name: "MAX_COP_WAIT_ADDRESS", tp: mysql.TypeVarchar, size: 256, comment: "Address of the CopTask with max waiting time"},
	{name: "AVG_PROCESS_TIME", tp: mysql.TypeLonglong, size: 20, flag: mysql.NotNullFlag | mysql.UnsignedFlag, comment: "Average processing time in TiKV"},
	{name: "MAX_PROCESS_TIME", tp: mysql.TypeLonglong, size: 20, flag: mysql.NotNullFlag | mysql.UnsignedFlag, comment: "Max processing time in TiKV"},
	{name: "AVG_WAIT_TIME", tp: mysql.TypeLonglong, size: 20, flag: mysql.NotNullFlag | mysql.UnsignedFlag, comment: "Average waiting time in TiKV"},
	{name: "MAX_WAIT_TIME", tp: mysql.TypeLonglong, size: 20, flag: mysql.NotNullFlag | mysql.UnsignedFlag, comment: "Max waiting time in TiKV"},
	{name: "AVG_BACKOFF_TIME", tp: mysql.TypeLonglong, size: 20, flag: mysql.NotNullFlag | mysql.UnsignedFlag, comment: "Average waiting time before retry"},
	{name: "MAX_BACKOFF_TIME", tp: mysql.TypeLonglong, size: 20, flag: mysql.NotNullFlag | mysql.UnsignedFlag, comment: "Max waiting time before retry"},
	{name: "AVG_TOTAL_KEYS", tp: mysql.TypeLonglong, size: 20, flag: mysql.NotNullFlag | mysql.UnsignedFlag, comment: "Average number of scanned keys"},
	{name: "MAX_TOTAL_KEYS", tp: mysql.TypeLonglong, size: 20, flag: mysql.NotNullFlag | mysql.UnsignedFlag, comment: "Max number of scanned keys"},
	{name: "AVG_PROCESSED_KEYS", tp: mysql.TypeLonglong, size: 20, flag: mysql.NotNullFlag | mysql.UnsignedFlag, comment: "Average number of processed keys"},
	{name: "MAX_PROCESSED_KEYS", tp: mysql.TypeLonglong, size: 20, flag: mysql.NotNullFlag | mysql.UnsignedFlag, comment: "Max number of processed keys"},
	{name: "AVG_ROCKSDB_DELETE_SKIPPED_COUNT", tp: mysql.TypeDouble, size: 22, flag: mysql.NotNullFlag | mysql.UnsignedFlag, comment: "Average number of rocksdb delete skipped count"},
	{name: "MAX_ROCKSDB_DELETE_SKIPPED_COUNT", tp: mysql.TypeLong, size: 11, flag: mysql.NotNullFlag | mysql.UnsignedFlag, comment: "Max number of rocksdb delete skipped count"},
	{name: "AVG_ROCKSDB_KEY_SKIPPED_COUNT", tp: mysql.TypeDouble, size: 22, flag: mysql.NotNullFlag | mysql.UnsignedFlag, comment: "Average number of rocksdb key skipped count"},
	{name: "MAX_ROCKSDB_KEY_SKIPPED_COUNT", tp: mysql.TypeLong, size: 11, flag: mysql.NotNullFlag | mysql.UnsignedFlag, comment: "Max number of rocksdb key skipped count"},
	{name: "AVG_ROCKSDB_BLOCK_CACHE_HIT_COUNT", tp: mysql.TypeDouble, size: 22, flag: mysql.NotNullFlag | mysql.UnsignedFlag, comment: "Average number of rocksdb block cache hit count"},
	{name: "MAX_ROCKSDB_BLOCK_CACHE_HIT_COUNT", tp: mysql.TypeLong, size: 11, flag: mysql.NotNullFlag | mysql.UnsignedFlag, comment: "Max number of rocksdb block cache hit count"},
	{name: "AVG_ROCKSDB_BLOCK_READ_COUNT", tp: mysql.TypeDouble, size: 22, flag: mysql.NotNullFlag | mysql.UnsignedFlag, comment: "Average number of rocksdb block read count"},
	{name: "MAX_ROCKSDB_BLOCK_READ_COUNT", tp: mysql.TypeLong, size: 11, flag: mysql.NotNullFlag | mysql.UnsignedFlag, comment: "Max number of rocksdb block read count"},
	{name: "AVG_ROCKSDB_BLOCK_READ_BYTE", tp: mysql.TypeDouble, size: 22, flag: mysql.NotNullFlag | mysql.UnsignedFlag, comment: "Average number of rocksdb block read byte"},
	{name: "MAX_ROCKSDB_BLOCK_READ_BYTE", tp: mysql.TypeLong, size: 11, flag: mysql.NotNullFlag | mysql.UnsignedFlag, comment: "Max number of rocksdb block read byte"},
	{name: "AVG_PREWRITE_TIME", tp: mysql.TypeLonglong, size: 20, flag: mysql.NotNullFlag | mysql.UnsignedFlag, comment: "Average time of prewrite phase"},
	{name: "MAX_PREWRITE_TIME", tp: mysql.TypeLonglong, size: 20, flag: mysql.NotNullFlag | mysql.UnsignedFlag, comment: "Max time of prewrite phase"},
	{name: "AVG_COMMIT_TIME", tp: mysql.TypeLonglong, size: 20, flag: mysql.NotNullFlag | mysql.UnsignedFlag, comment: "Average time of commit phase"},
	{name: "MAX_COMMIT_TIME", tp: mysql.TypeLonglong, size: 20, flag: mysql.NotNullFlag | mysql.UnsignedFlag, comment: "Max time of commit phase"},
	{name: "AVG_GET_COMMIT_TS_TIME", tp: mysql.TypeLonglong, size: 20, flag: mysql.NotNullFlag | mysql.UnsignedFlag, comment: "Average time of getting commit_ts"},
	{name: "MAX_GET_COMMIT_TS_TIME", tp: mysql.TypeLonglong, size: 20, flag: mysql.NotNullFlag | mysql.UnsignedFlag, comment: "Max time of getting commit_ts"},
	{name: "AVG_COMMIT_BACKOFF_TIME", tp: mysql.TypeLonglong, size: 20, flag: mysql.NotNullFlag | mysql.UnsignedFlag, comment: "Average time before retry during commit phase"},
	{name: "MAX_COMMIT_BACKOFF_TIME", tp: mysql.TypeLonglong, size: 20, flag: mysql.NotNullFlag | mysql.UnsignedFlag, comment: "Max time before retry during commit phase"},
	{name: "AVG_RESOLVE_LOCK_TIME", tp: mysql.TypeLonglong, size: 20, flag: mysql.NotNullFlag | mysql.UnsignedFlag, comment: "Average time for resolving locks"},
	{name: "MAX_RESOLVE_LOCK_TIME", tp: mysql.TypeLonglong, size: 20, flag: mysql.NotNullFlag | mysql.UnsignedFlag, comment: "Max time for resolving locks"},
	{name: "AVG_LOCAL_LATCH_WAIT_TIME", tp: mysql.TypeLonglong, size: 20, flag: mysql.NotNullFlag | mysql.UnsignedFlag, comment: "Average waiting time of local transaction"},
	{name: "MAX_LOCAL_LATCH_WAIT_TIME", tp: mysql.TypeLonglong, size: 20, flag: mysql.NotNullFlag | mysql.UnsignedFlag, comment: "Max waiting time of local transaction"},
	{name: "AVG_WRITE_KEYS", tp: mysql.TypeDouble, size: 22, flag: mysql.NotNullFlag | mysql.UnsignedFlag, comment: "Average count of written keys"},
	{name: "MAX_WRITE_KEYS", tp: mysql.TypeLonglong, size: 20, flag: mysql.NotNullFlag | mysql.UnsignedFlag, comment: "Max count of written keys"},
	{name: "AVG_WRITE_SIZE", tp: mysql.TypeDouble, size: 22, flag: mysql.NotNullFlag | mysql.UnsignedFlag, comment: "Average amount of written bytes"},
	{name: "MAX_WRITE_SIZE", tp: mysql.TypeLonglong, size: 20, flag: mysql.NotNullFlag | mysql.UnsignedFlag, comment: "Max amount of written bytes"},
	{name: "AVG_PREWRITE_REGIONS", tp: mysql.TypeDouble, size: 22, flag: mysql.NotNullFlag | mysql.UnsignedFlag, comment: "Average number of involved regions in prewrite phase"},
	{name: "MAX_PREWRITE_REGIONS", tp: mysql.TypeLong, size: 11, flag: mysql.NotNullFlag | mysql.UnsignedFlag, comment: "Max number of involved regions in prewrite phase"},
	{name: "AVG_TXN_RETRY", tp: mysql.TypeDouble, size: 22, flag: mysql.NotNullFlag | mysql.UnsignedFlag, comment: "Average number of transaction retries"},
	{name: "MAX_TXN_RETRY", tp: mysql.TypeLong, size: 11, flag: mysql.NotNullFlag | mysql.UnsignedFlag, comment: "Max number of transaction retries"},
	{name: "SUM_EXEC_RETRY", tp: mysql.TypeLonglong, size: 20, flag: mysql.NotNullFlag | mysql.UnsignedFlag, comment: "Sum number of execution retries in pessimistic transactions"},
	{name: "SUM_EXEC_RETRY_TIME", tp: mysql.TypeLonglong, size: 20, flag: mysql.NotNullFlag | mysql.UnsignedFlag, comment: "Sum time of execution retries in pessimistic transactions"},
	{name: "SUM_BACKOFF_TIMES", tp: mysql.TypeLonglong, size: 20, flag: mysql.NotNullFlag | mysql.UnsignedFlag, comment: "Sum of retries"},
	{name: "BACKOFF_TYPES", tp: mysql.TypeVarchar, size: 1024, comment: "Types of errors and the number of retries for each type"},
	{name: "AVG_MEM", tp: mysql.TypeLonglong, size: 20, flag: mysql.NotNullFlag | mysql.UnsignedFlag, comment: "Average memory(byte) used"},
	{name: "MAX_MEM", tp: mysql.TypeLonglong, size: 20, flag: mysql.NotNullFlag | mysql.UnsignedFlag, comment: "Max memory(byte) used"},
	{name: "AVG_DISK", tp: mysql.TypeLonglong, size: 20, flag: mysql.NotNullFlag | mysql.UnsignedFlag, comment: "Average disk space(byte) used"},
	{name: "MAX_DISK", tp: mysql.TypeLonglong, size: 20, flag: mysql.NotNullFlag | mysql.UnsignedFlag, comment: "Max disk space(byte) used"},
	{name: "AVG_KV_TIME", tp: mysql.TypeLonglong, size: 22, flag: mysql.NotNullFlag | mysql.UnsignedFlag, comment: "Average time of TiKV used"},
	{name: "AVG_PD_TIME", tp: mysql.TypeLonglong, size: 22, flag: mysql.NotNullFlag | mysql.UnsignedFlag, comment: "Average time of PD used"},
	{name: "AVG_BACKOFF_TOTAL_TIME", tp: mysql.TypeLonglong, size: 22, flag: mysql.NotNullFlag | mysql.UnsignedFlag, comment: "Average time of Backoff used"},
	{name: "AVG_WRITE_SQL_RESP_TIME", tp: mysql.TypeLonglong, size: 22, flag: mysql.NotNullFlag | mysql.UnsignedFlag, comment: "Average time of write sql resp used"},
	{name: "PREPARED", tp: mysql.TypeTiny, size: 1, flag: mysql.NotNullFlag, comment: "Whether prepared"},
	{name: "AVG_AFFECTED_ROWS", tp: mysql.TypeDouble, size: 22, flag: mysql.NotNullFlag | mysql.UnsignedFlag, comment: "Average number of rows affected"},
	{name: "FIRST_SEEN", tp: mysql.TypeTimestamp, size: 26, flag: mysql.NotNullFlag, comment: "The time these statements are seen for the first time"},
	{name: "LAST_SEEN", tp: mysql.TypeTimestamp, size: 26, flag: mysql.NotNullFlag, comment: "The time these statements are seen for the last time"},
	{name: "PLAN_IN_CACHE", tp: mysql.TypeTiny, size: 1, flag: mysql.NotNullFlag, comment: "Whether the last statement hit plan cache"},
	{name: "PLAN_CACHE_HITS", tp: mysql.TypeLonglong, size: 20, flag: mysql.NotNullFlag, comment: "The number of times these statements hit plan cache"},
	{name: "PLAN_IN_BINDING", tp: mysql.TypeTiny, size: 1, flag: mysql.NotNullFlag, comment: "Whether the last statement is matched with the hints in the binding"},
	{name: "QUERY_SAMPLE_TEXT", tp: mysql.TypeBlob, size: types.UnspecifiedLength, comment: "Sampled original statement"},
	{name: "PREV_SAMPLE_TEXT", tp: mysql.TypeBlob, size: types.UnspecifiedLength, comment: "The previous statement before commit"},
	{name: "PLAN_DIGEST", tp: mysql.TypeVarchar, size: 64, comment: "Digest of its execution plan"},
	{name: "PLAN", tp: mysql.TypeBlob, size: types.UnspecifiedLength, comment: "Sampled execution plan"},
}

var tableStorageStatsCols = []columnInfo{
	{name: "TABLE_SCHEMA", tp: mysql.TypeVarchar, size: 64},
	{name: "TABLE_NAME", tp: mysql.TypeVarchar, size: 64},
	{name: "TABLE_ID", tp: mysql.TypeLonglong, size: 21},
	{name: "PEER_COUNT", tp: mysql.TypeLonglong, size: 21},
	{name: "REGION_COUNT", tp: mysql.TypeLonglong, size: 21, comment: "The region count of single replica of the table"},
	{name: "EMPTY_REGION_COUNT", tp: mysql.TypeLonglong, size: 21, comment: "The region count of single replica of the table"},
	{name: "TABLE_SIZE", tp: mysql.TypeLonglong, size: 64, comment: "The disk usage(MB) of single replica of the table, if the table size is empty or less than 1MB, it would show 1MB "},
	{name: "TABLE_KEYS", tp: mysql.TypeLonglong, size: 64, comment: "The count of keys of single replica of the table"},
}

var tableTableTiFlashTablesCols = []columnInfo{
	{name: "DATABASE", tp: mysql.TypeVarchar, size: 64},
	{name: "TABLE", tp: mysql.TypeVarchar, size: 64},
	{name: "TIDB_DATABASE", tp: mysql.TypeVarchar, size: 64},
	{name: "TIDB_TABLE", tp: mysql.TypeVarchar, size: 64},
	{name: "TABLE_ID", tp: mysql.TypeLonglong, size: 64},
	{name: "IS_TOMBSTONE", tp: mysql.TypeLonglong, size: 64},
	{name: "SEGMENT_COUNT", tp: mysql.TypeLonglong, size: 64},
	{name: "TOTAL_ROWS", tp: mysql.TypeLonglong, size: 64},
	{name: "TOTAL_SIZE", tp: mysql.TypeLonglong, size: 64},
	{name: "TOTAL_DELETE_RANGES", tp: mysql.TypeLonglong, size: 64},
	{name: "DELTA_RATE_ROWS", tp: mysql.TypeDouble, size: 64},
	{name: "DELTA_RATE_SEGMENTS", tp: mysql.TypeDouble, size: 64},
	{name: "DELTA_PLACED_RATE", tp: mysql.TypeDouble, size: 64},
	{name: "DELTA_CACHE_SIZE", tp: mysql.TypeLonglong, size: 64},
	{name: "DELTA_CACHE_RATE", tp: mysql.TypeDouble, size: 64},
	{name: "DELTA_CACHE_WASTED_RATE", tp: mysql.TypeDouble, size: 64},
	{name: "DELTA_INDEX_SIZE", tp: mysql.TypeLonglong, size: 64},
	{name: "AVG_SEGMENT_ROWS", tp: mysql.TypeDouble, size: 64},
	{name: "AVG_SEGMENT_SIZE", tp: mysql.TypeDouble, size: 64},
	{name: "DELTA_COUNT", tp: mysql.TypeLonglong, size: 64},
	{name: "TOTAL_DELTA_ROWS", tp: mysql.TypeLonglong, size: 64},
	{name: "TOTAL_DELTA_SIZE", tp: mysql.TypeLonglong, size: 64},
	{name: "AVG_DELTA_ROWS", tp: mysql.TypeDouble, size: 64},
	{name: "AVG_DELTA_SIZE", tp: mysql.TypeDouble, size: 64},
	{name: "AVG_DELTA_DELETE_RANGES", tp: mysql.TypeDouble, size: 64},
	{name: "STABLE_COUNT", tp: mysql.TypeLonglong, size: 64},
	{name: "TOTAL_STABLE_ROWS", tp: mysql.TypeLonglong, size: 64},
	{name: "TOTAL_STABLE_SIZE", tp: mysql.TypeLonglong, size: 64},
	{name: "TOTAL_STABLE_SIZE_ON_DISK", tp: mysql.TypeLonglong, size: 64},
	{name: "AVG_STABLE_ROWS", tp: mysql.TypeDouble, size: 64},
	{name: "AVG_STABLE_SIZE", tp: mysql.TypeDouble, size: 64},
	{name: "TOTAL_PACK_COUNT_IN_DELTA", tp: mysql.TypeLonglong, size: 64},
	{name: "AVG_PACK_COUNT_IN_DELTA", tp: mysql.TypeDouble, size: 64},
	{name: "AVG_PACK_ROWS_IN_DELTA", tp: mysql.TypeDouble, size: 64},
	{name: "AVG_PACK_SIZE_IN_DELTA", tp: mysql.TypeDouble, size: 64},
	{name: "TOTAL_PACK_COUNT_IN_STABLE", tp: mysql.TypeLonglong, size: 64},
	{name: "AVG_PACK_COUNT_IN_STABLE", tp: mysql.TypeDouble, size: 64},
	{name: "AVG_PACK_ROWS_IN_STABLE", tp: mysql.TypeDouble, size: 64},
	{name: "AVG_PACK_SIZE_IN_STABLE", tp: mysql.TypeDouble, size: 64},
	{name: "STORAGE_STABLE_NUM_SNAPSHOTS", tp: mysql.TypeLonglong, size: 64},
	{name: "STORAGE_STABLE_NUM_PAGES", tp: mysql.TypeLonglong, size: 64},
	{name: "STORAGE_STABLE_NUM_NORMAL_PAGES", tp: mysql.TypeLonglong, size: 64},
	{name: "STORAGE_STABLE_MAX_PAGE_ID", tp: mysql.TypeLonglong, size: 64},
	{name: "STORAGE_DELTA_NUM_SNAPSHOTS", tp: mysql.TypeLonglong, size: 64},
	{name: "STORAGE_DELTA_NUM_PAGES", tp: mysql.TypeLonglong, size: 64},
	{name: "STORAGE_DELTA_NUM_NORMAL_PAGES", tp: mysql.TypeLonglong, size: 64},
	{name: "STORAGE_DELTA_MAX_PAGE_ID", tp: mysql.TypeLonglong, size: 64},
	{name: "STORAGE_META_NUM_SNAPSHOTS", tp: mysql.TypeLonglong, size: 64},
	{name: "STORAGE_META_NUM_PAGES", tp: mysql.TypeLonglong, size: 64},
	{name: "STORAGE_META_NUM_NORMAL_PAGES", tp: mysql.TypeLonglong, size: 64},
	{name: "STORAGE_META_MAX_PAGE_ID", tp: mysql.TypeLonglong, size: 64},
	{name: "BACKGROUND_TASKS_LENGTH", tp: mysql.TypeLonglong, size: 64},
	{name: "TIFLASH_INSTANCE", tp: mysql.TypeVarchar, size: 64},
}

var tableTableTiFlashSegmentsCols = []columnInfo{
	{name: "DATABASE", tp: mysql.TypeVarchar, size: 64},
	{name: "TABLE", tp: mysql.TypeVarchar, size: 64},
	{name: "TIDB_DATABASE", tp: mysql.TypeVarchar, size: 64},
	{name: "TIDB_TABLE", tp: mysql.TypeVarchar, size: 64},
	{name: "TABLE_ID", tp: mysql.TypeLonglong, size: 64},
	{name: "IS_TOMBSTONE", tp: mysql.TypeLonglong, size: 64},
	{name: "SEGMENT_ID", tp: mysql.TypeLonglong, size: 64},
	{name: "RANGE", tp: mysql.TypeVarchar, size: 64},
	{name: "ROWS", tp: mysql.TypeLonglong, size: 64},
	{name: "SIZE", tp: mysql.TypeLonglong, size: 64},
	{name: "DELETE_RANGES", tp: mysql.TypeLonglong, size: 64},
	{name: "STABLE_SIZE_ON_DISK", tp: mysql.TypeLonglong, size: 64},
	{name: "DELTA_PACK_COUNT", tp: mysql.TypeLonglong, size: 64},
	{name: "STABLE_PACK_COUNT", tp: mysql.TypeLonglong, size: 64},
	{name: "AVG_DELTA_PACK_ROWS", tp: mysql.TypeDouble, size: 64},
	{name: "AVG_STABLE_PACK_ROWS", tp: mysql.TypeDouble, size: 64},
	{name: "DELTA_RATE", tp: mysql.TypeDouble, size: 64},
	{name: "DELTA_CACHE_SIZE", tp: mysql.TypeLonglong, size: 64},
	{name: "DELTA_INDEX_SIZE", tp: mysql.TypeLonglong, size: 64},
	{name: "TIFLASH_INSTANCE", tp: mysql.TypeVarchar, size: 64},
}

var tablePlacementPolicyCols = []columnInfo{
	{name: "GROUP_ID", tp: mysql.TypeVarchar, size: 64, flag: mysql.NotNullFlag},
	{name: "GROUP_INDEX", tp: mysql.TypeLonglong, size: 64, flag: mysql.NotNullFlag | mysql.UnsignedFlag},
	{name: "RULE_ID", tp: mysql.TypeVarchar, size: 64, flag: mysql.NotNullFlag},
	{name: "SCHEMA_NAME", tp: mysql.TypeVarchar, size: 64, flag: mysql.NotNullFlag},
	{name: "TABLE_NAME", tp: mysql.TypeVarchar, size: 64},
	{name: "PARTITION_NAME", tp: mysql.TypeVarchar, size: 64},
	{name: "INDEX_NAME", tp: mysql.TypeVarchar, size: 64},
	{name: "ROLE", tp: mysql.TypeVarchar, size: 16, flag: mysql.NotNullFlag},
	{name: "REPLICAS", tp: mysql.TypeLonglong, size: 64, flag: mysql.UnsignedFlag},
	{name: "CONSTRAINTS", tp: mysql.TypeVarchar, size: 1024},
}

var tableClientErrorsSummaryGlobalCols = []columnInfo{
	{name: "ERROR_NUMBER", tp: mysql.TypeLonglong, size: 64, flag: mysql.NotNullFlag},
	{name: "ERROR_MESSAGE", tp: mysql.TypeVarchar, size: 1024, flag: mysql.NotNullFlag},
	{name: "ERROR_COUNT", tp: mysql.TypeLonglong, size: 64, flag: mysql.NotNullFlag},
	{name: "WARNING_COUNT", tp: mysql.TypeLonglong, size: 64, flag: mysql.NotNullFlag},
	{name: "FIRST_SEEN", tp: mysql.TypeTimestamp, size: 26},
	{name: "LAST_SEEN", tp: mysql.TypeTimestamp, size: 26},
}

var tableClientErrorsSummaryByUserCols = []columnInfo{
	{name: "USER", tp: mysql.TypeVarchar, size: 64, flag: mysql.NotNullFlag},
	{name: "ERROR_NUMBER", tp: mysql.TypeLonglong, size: 64, flag: mysql.NotNullFlag},
	{name: "ERROR_MESSAGE", tp: mysql.TypeVarchar, size: 1024, flag: mysql.NotNullFlag},
	{name: "ERROR_COUNT", tp: mysql.TypeLonglong, size: 64, flag: mysql.NotNullFlag},
	{name: "WARNING_COUNT", tp: mysql.TypeLonglong, size: 64, flag: mysql.NotNullFlag},
	{name: "FIRST_SEEN", tp: mysql.TypeTimestamp, size: 26},
	{name: "LAST_SEEN", tp: mysql.TypeTimestamp, size: 26},
}

var tableClientErrorsSummaryByHostCols = []columnInfo{
	{name: "HOST", tp: mysql.TypeVarchar, size: 255, flag: mysql.NotNullFlag},
	{name: "ERROR_NUMBER", tp: mysql.TypeLonglong, size: 64, flag: mysql.NotNullFlag},
	{name: "ERROR_MESSAGE", tp: mysql.TypeVarchar, size: 1024, flag: mysql.NotNullFlag},
	{name: "ERROR_COUNT", tp: mysql.TypeLonglong, size: 64, flag: mysql.NotNullFlag},
	{name: "WARNING_COUNT", tp: mysql.TypeLonglong, size: 64, flag: mysql.NotNullFlag},
	{name: "FIRST_SEEN", tp: mysql.TypeTimestamp, size: 26},
	{name: "LAST_SEEN", tp: mysql.TypeTimestamp, size: 26},
}

var tableTiDBTrxCols = []columnInfo{
	{name: "ID", tp: mysql.TypeLonglong, size: 21, flag: mysql.PriKeyFlag | mysql.NotNullFlag | mysql.UnsignedFlag},
	{name: "START_TIME", tp: mysql.TypeTimestamp, decimal: 6, size: 26, comment: "Start time of the transaction"},
	{name: "CURRENT_SQL_DIGEST", tp: mysql.TypeVarchar, size: 64, comment: "Digest of the sql the transaction are currently running"},
	{name: "STATE", tp: mysql.TypeEnum, enumElems: txninfo.TxnRunningStateStrs, comment: "Current running state of the transaction"},
	{name: "WAITING_START_TIME", tp: mysql.TypeTimestamp, decimal: 6, size: 26, comment: "Current lock waiting's start time"},
	{name: "LEN", tp: mysql.TypeLonglong, size: 64, comment: "How many entries are in MemDB"},
	{name: "SIZE", tp: mysql.TypeLonglong, size: 64, comment: "MemDB used memory"},
	{name: "SESSION_ID", tp: mysql.TypeLonglong, size: 21, flag: mysql.UnsignedFlag, comment: "Which session this transaction belongs to"},
	{name: "USER", tp: mysql.TypeVarchar, size: 16, comment: "The user who open this session"},
	{name: "DB", tp: mysql.TypeVarchar, size: 64, comment: "The schema this transaction works on"},
	{name: "ALL_SQL_DIGESTS", tp: mysql.TypeBlob, size: types.UnspecifiedLength, comment: "A list of the digests of SQL statements that the transaction has executed"},
}

var tableDeadlocksCols = []columnInfo{
	{name: "DEADLOCK_ID", tp: mysql.TypeLonglong, size: 21, flag: mysql.NotNullFlag, comment: "The ID to distinguish different deadlock events"},
	{name: "OCCUR_TIME", tp: mysql.TypeTimestamp, decimal: 6, size: 26, comment: "The physical time when the deadlock occurs"},
	{name: "RETRYABLE", tp: mysql.TypeTiny, size: 1, flag: mysql.NotNullFlag, comment: "Whether the deadlock is retryable. Retryable deadlocks are usually not reported to the client"},
	{name: "TRY_LOCK_TRX_ID", tp: mysql.TypeLonglong, size: 21, flag: mysql.NotNullFlag | mysql.UnsignedFlag, comment: "The transaction ID (start ts) of the transaction that's trying to acquire the lock"},
	{name: "CURRENT_SQL_DIGEST", tp: mysql.TypeVarchar, size: 64, comment: "The digest of the SQL that's being blocked"},
	{name: "KEY", tp: mysql.TypeBlob, size: types.UnspecifiedLength, comment: "The key on which a transaction is waiting for another"},
	{name: "ALL_SQL_DIGESTS", tp: mysql.TypeBlob, size: types.UnspecifiedLength, comment: "A list of the digests of SQL statements that the transaction has executed"},
	{name: "TRX_HOLDING_LOCK", tp: mysql.TypeLonglong, size: 21, flag: mysql.NotNullFlag | mysql.UnsignedFlag, comment: "The transaction ID (start ts) of the transaction that's currently holding the lock"},
}

var tableDataLockWaitsCols = []columnInfo{
	{name: "KEY", tp: mysql.TypeVarchar, size: 64, flag: mysql.NotNullFlag, comment: "The key that's being waiting on"},
	{name: "TRX_ID", tp: mysql.TypeLonglong, size: 21, flag: mysql.NotNullFlag | mysql.UnsignedFlag, comment: "Current transaction that's waiting for the lock"},
	{name: "CURRENT_HOLDING_TRX_ID", tp: mysql.TypeLonglong, size: 21, flag: mysql.NotNullFlag | mysql.UnsignedFlag, comment: "The transaction that's holding the lock and blocks the current transaction"},
	{name: "SQL_DIGEST", tp: mysql.TypeVarchar, size: 64, comment: "Digest of the SQL that's trying to acquire the lock"},
}

var tableStatementsSummaryEvictedCols = []columnInfo{
	{name: "BEGIN_TIME", tp: mysql.TypeTimestamp, size: 26},
	{name: "END_TIME", tp: mysql.TypeTimestamp, size: 26},
	{name: "EVICTED_COUNT", tp: mysql.TypeLonglong, size: 64, flag: mysql.NotNullFlag},
}

// GetShardingInfo returns a nil or description string for the sharding information of given TableInfo.
// The returned description string may be:
//  - "NOT_SHARDED": for tables that SHARD_ROW_ID_BITS is not specified.
//  - "NOT_SHARDED(PK_IS_HANDLE)": for tables of which primary key is row id.
//  - "PK_AUTO_RANDOM_BITS={bit_number}": for tables of which primary key is sharded row id.
//  - "SHARD_BITS={bit_number}": for tables that with SHARD_ROW_ID_BITS.
// The returned nil indicates that sharding information is not suitable for the table(for example, when the table is a View).
// This function is exported for unit test.
func GetShardingInfo(dbInfo *model.DBInfo, tableInfo *model.TableInfo) interface{} {
	if dbInfo == nil || tableInfo == nil || tableInfo.IsView() || util.IsMemOrSysDB(dbInfo.Name.L) {
		return nil
	}
	shardingInfo := "NOT_SHARDED"
	if tableInfo.PKIsHandle {
		if tableInfo.ContainsAutoRandomBits() {
			shardingInfo = "PK_AUTO_RANDOM_BITS=" + strconv.Itoa(int(tableInfo.AutoRandomBits))
		} else {
			shardingInfo = "NOT_SHARDED(PK_IS_HANDLE)"
		}
	} else if tableInfo.ShardRowIDBits > 0 {
		shardingInfo = "SHARD_BITS=" + strconv.Itoa(int(tableInfo.ShardRowIDBits))
	}
	return shardingInfo
}

const (
	// PrimaryKeyType is the string constant of PRIMARY KEY.
	PrimaryKeyType = "PRIMARY KEY"
	// PrimaryConstraint is the string constant of PRIMARY.
	PrimaryConstraint = "PRIMARY"
	// UniqueKeyType is the string constant of UNIQUE.
	UniqueKeyType = "UNIQUE"
)

// ServerInfo represents the basic server information of single cluster component
type ServerInfo struct {
	ServerType     string
	Address        string
	StatusAddr     string
	Version        string
	GitHash        string
	StartTimestamp int64
	ServerID       uint64
}

func (s *ServerInfo) isLoopBackOrUnspecifiedAddr(addr string) bool {
	tcpAddr, err := net.ResolveTCPAddr("", addr)
	if err != nil {
		return false
	}
	ip := net.ParseIP(tcpAddr.IP.String())
	return ip != nil && (ip.IsUnspecified() || ip.IsLoopback())
}

// ResolveLoopBackAddr exports for testing.
func (s *ServerInfo) ResolveLoopBackAddr() {
	if s.isLoopBackOrUnspecifiedAddr(s.Address) && !s.isLoopBackOrUnspecifiedAddr(s.StatusAddr) {
		addr, err1 := net.ResolveTCPAddr("", s.Address)
		statusAddr, err2 := net.ResolveTCPAddr("", s.StatusAddr)
		if err1 == nil && err2 == nil {
			addr.IP = statusAddr.IP
			s.Address = addr.String()
		}
	} else if !s.isLoopBackOrUnspecifiedAddr(s.Address) && s.isLoopBackOrUnspecifiedAddr(s.StatusAddr) {
		addr, err1 := net.ResolveTCPAddr("", s.Address)
		statusAddr, err2 := net.ResolveTCPAddr("", s.StatusAddr)
		if err1 == nil && err2 == nil {
			statusAddr.IP = addr.IP
			s.StatusAddr = statusAddr.String()
		}
	}
}

// GetClusterServerInfo returns all components information of cluster
func GetClusterServerInfo(ctx sessionctx.Context) ([]ServerInfo, error) {
	failpoint.Inject("mockClusterInfo", func(val failpoint.Value) {
		// The cluster topology is injected by `failpoint` expression and
		// there is no extra checks for it. (let the test fail if the expression invalid)
		if s := val.(string); len(s) > 0 {
			var servers []ServerInfo
			for _, server := range strings.Split(s, ";") {
				parts := strings.Split(server, ",")
				serverID, err := strconv.ParseUint(parts[5], 10, 64)
				if err != nil {
					panic("convert parts[5] to uint64 failed")
				}
				servers = append(servers, ServerInfo{
					ServerType: parts[0],
					Address:    parts[1],
					StatusAddr: parts[2],
					Version:    parts[3],
					GitHash:    parts[4],
					ServerID:   serverID,
				})
			}
			failpoint.Return(servers, nil)
		}
	})

	type retriever func(ctx sessionctx.Context) ([]ServerInfo, error)
	var servers []ServerInfo
	for _, r := range []retriever{GetTiDBServerInfo, GetPDServerInfo, GetStoreServerInfo} {
		nodes, err := r(ctx)
		if err != nil {
			return nil, err
		}
		for i := range nodes {
			nodes[i].ResolveLoopBackAddr()
		}
		servers = append(servers, nodes...)
	}
	return servers, nil
}

// GetTiDBServerInfo returns all TiDB nodes information of cluster
func GetTiDBServerInfo(ctx sessionctx.Context) ([]ServerInfo, error) {
	// Get TiDB servers info.
	tidbNodes, err := infosync.GetAllServerInfo(context.Background())
	if err != nil {
		return nil, errors.Trace(err)
	}
	var isDefaultVersion bool
	if len(config.GetGlobalConfig().ServerVersion) == 0 {
		isDefaultVersion = true
	}
	var servers = make([]ServerInfo, 0, len(tidbNodes))
	for _, node := range tidbNodes {
		servers = append(servers, ServerInfo{
			ServerType:     "tidb",
			Address:        fmt.Sprintf("%s:%d", node.IP, node.Port),
			StatusAddr:     fmt.Sprintf("%s:%d", node.IP, node.StatusPort),
			Version:        FormatVersion(node.Version, isDefaultVersion),
			GitHash:        node.GitHash,
			StartTimestamp: node.StartTimestamp,
			ServerID:       node.ServerIDGetter(),
		})
	}
	return servers, nil
}

// FormatVersion make TiDBVersion consistent to TiKV and PD.
// The default TiDBVersion is 5.7.25-TiDB-${TiDBReleaseVersion}.
func FormatVersion(TiDBVersion string, isDefaultVersion bool) string {
	var version, nodeVersion string

	// The user hasn't set the config 'ServerVersion'.
	if isDefaultVersion {
		nodeVersion = TiDBVersion[strings.LastIndex(TiDBVersion, "TiDB-")+len("TiDB-"):]
		if nodeVersion[0] == 'v' {
			nodeVersion = nodeVersion[1:]
		}
		nodeVersions := strings.Split(nodeVersion, "-")
		if len(nodeVersions) == 1 {
			version = nodeVersions[0]
		} else if len(nodeVersions) >= 2 {
			version = fmt.Sprintf("%s-%s", nodeVersions[0], nodeVersions[1])
		}
	} else { // The user has already set the config 'ServerVersion',it would be a complex scene, so just use the 'ServerVersion' as version.
		version = TiDBVersion
	}

	return version
}

// GetPDServerInfo returns all PD nodes information of cluster
func GetPDServerInfo(ctx sessionctx.Context) ([]ServerInfo, error) {
	// Get PD servers info.
	store := ctx.GetStore()
	etcd, ok := store.(kv.EtcdBackend)
	if !ok {
		return nil, errors.Errorf("%T not an etcd backend", store)
	}
	members, err := etcd.EtcdAddrs()
	if err != nil {
		return nil, errors.Trace(err)
	}
	var servers = make([]ServerInfo, 0, len(members))
	for _, addr := range members {
		// Get PD version
		url := fmt.Sprintf("%s://%s%s", util.InternalHTTPSchema(), addr, pdapi.ClusterVersion)
		req, err := http.NewRequest(http.MethodGet, url, nil)
		if err != nil {
			return nil, errors.Trace(err)
		}
		req.Header.Add("PD-Allow-follower-handle", "true")
		resp, err := util.InternalHTTPClient().Do(req)
		if err != nil {
			return nil, errors.Trace(err)
		}
		pdVersion, err := io.ReadAll(resp.Body)
		terror.Log(resp.Body.Close())
		if err != nil {
			return nil, errors.Trace(err)
		}
		version := strings.Trim(strings.Trim(string(pdVersion), "\n"), "\"")

		// Get PD git_hash
		url = fmt.Sprintf("%s://%s%s", util.InternalHTTPSchema(), addr, pdapi.Status)
		req, err = http.NewRequest(http.MethodGet, url, nil)
		if err != nil {
			return nil, errors.Trace(err)
		}
		req.Header.Add("PD-Allow-follower-handle", "true")
		resp, err = util.InternalHTTPClient().Do(req)
		if err != nil {
			return nil, errors.Trace(err)
		}
		var content = struct {
			GitHash        string `json:"git_hash"`
			StartTimestamp int64  `json:"start_timestamp"`
		}{}
		err = json.NewDecoder(resp.Body).Decode(&content)
		terror.Log(resp.Body.Close())
		if err != nil {
			return nil, errors.Trace(err)
		}

		servers = append(servers, ServerInfo{
			ServerType:     "pd",
			Address:        addr,
			StatusAddr:     addr,
			Version:        version,
			GitHash:        content.GitHash,
			StartTimestamp: content.StartTimestamp,
		})
	}
	return servers, nil
}

// GetStoreServerInfo returns all store nodes(TiKV or TiFlash) cluster information
func GetStoreServerInfo(ctx sessionctx.Context) ([]ServerInfo, error) {
	isTiFlashStore := func(store *metapb.Store) bool {
		isTiFlash := false
		for _, label := range store.Labels {
			if label.GetKey() == placement.EngineLabelKey && label.GetValue() == placement.EngineLabelTiFlash {
				isTiFlash = true
			}
		}
		return isTiFlash
	}

	store := ctx.GetStore()
	// Get TiKV servers info.
	tikvStore, ok := store.(tikv.Storage)
	if !ok {
		return nil, errors.Errorf("%T is not an TiKV or TiFlash store instance", store)
	}
	pdClient := tikvStore.GetRegionCache().PDClient()
	if pdClient == nil {
		return nil, errors.New("pd unavailable")
	}
	stores, err := pdClient.GetAllStores(context.Background())
	if err != nil {
		return nil, errors.Trace(err)
	}
	var servers []ServerInfo
	for _, store := range stores {
		failpoint.Inject("mockStoreTombstone", func(val failpoint.Value) {
			if val.(bool) {
				store.State = metapb.StoreState_Tombstone
			}
		})

		if store.GetState() == metapb.StoreState_Tombstone {
			continue
		}
		var tp string
		if isTiFlashStore(store) {
			tp = kv.TiFlash.Name()
		} else {
			tp = tikv.GetStoreTypeByMeta(store).Name()
		}
		servers = append(servers, ServerInfo{
			ServerType:     tp,
			Address:        store.Address,
			StatusAddr:     store.StatusAddress,
			Version:        store.Version,
			GitHash:        store.GitHash,
			StartTimestamp: store.StartTimestamp,
		})
	}
	return servers, nil
}

// GetTiFlashStoreCount returns the count of tiflash server.
func GetTiFlashStoreCount(ctx sessionctx.Context) (cnt uint64, err error) {
	failpoint.Inject("mockTiFlashStoreCount", func(val failpoint.Value) {
		if val.(bool) {
			failpoint.Return(uint64(10), nil)
		}
	})

	stores, err := GetStoreServerInfo(ctx)
	if err != nil {
		return cnt, err
	}
	for _, store := range stores {
		if store.ServerType == kv.TiFlash.Name() {
			cnt++
		}
	}
	return cnt, nil
}

var tableNameToColumns = map[string][]columnInfo{
	TableSchemata:                           schemataCols,
	TableTables:                             tablesCols,
	TableColumns:                            columnsCols,
	tableColumnStatistics:                   columnStatisticsCols,
	TableStatistics:                         statisticsCols,
	TableCharacterSets:                      charsetCols,
	TableCollations:                         collationsCols,
	tableFiles:                              filesCols,
	TableProfiling:                          profilingCols,
	TablePartitions:                         partitionsCols,
	TableKeyColumn:                          keyColumnUsageCols,
	tableReferConst:                         referConstCols,
	TableSessionVar:                         sessionVarCols,
	tablePlugins:                            pluginsCols,
	TableConstraints:                        tableConstraintsCols,
	tableTriggers:                           tableTriggersCols,
	TableUserPrivileges:                     tableUserPrivilegesCols,
	tableSchemaPrivileges:                   tableSchemaPrivilegesCols,
	tableTablePrivileges:                    tableTablePrivilegesCols,
	tableColumnPrivileges:                   tableColumnPrivilegesCols,
	TableEngines:                            tableEnginesCols,
	TableViews:                              tableViewsCols,
	tableRoutines:                           tableRoutinesCols,
	tableParameters:                         tableParametersCols,
	tableEvents:                             tableEventsCols,
	tableGlobalStatus:                       tableGlobalStatusCols,
	tableGlobalVariables:                    tableGlobalVariablesCols,
	tableSessionStatus:                      tableSessionStatusCols,
	tableOptimizerTrace:                     tableOptimizerTraceCols,
	tableTableSpaces:                        tableTableSpacesCols,
	TableCollationCharacterSetApplicability: tableCollationCharacterSetApplicabilityCols,
	TableProcesslist:                        tableProcesslistCols,
	TableTiDBIndexes:                        tableTiDBIndexesCols,
	TableSlowQuery:                          slowQueryCols,
	TableTiDBHotRegions:                     TableTiDBHotRegionsCols,
	TableTiKVStoreStatus:                    TableTiKVStoreStatusCols,
	TableAnalyzeStatus:                      tableAnalyzeStatusCols,
	TableTiKVRegionStatus:                   TableTiKVRegionStatusCols,
	TableTiKVRegionPeers:                    TableTiKVRegionPeersCols,
	TableTiDBServersInfo:                    tableTiDBServersInfoCols,
	TableClusterInfo:                        tableClusterInfoCols,
	TableClusterConfig:                      tableClusterConfigCols,
	TableClusterLog:                         tableClusterLogCols,
	TableClusterLoad:                        tableClusterLoadCols,
	TableTiFlashReplica:                     tableTableTiFlashReplicaCols,
	TableClusterHardware:                    tableClusterHardwareCols,
	TableClusterSystemInfo:                  tableClusterSystemInfoCols,
	TableInspectionResult:                   tableInspectionResultCols,
	TableMetricSummary:                      tableMetricSummaryCols,
	TableMetricSummaryByLabel:               tableMetricSummaryByLabelCols,
	TableMetricTables:                       tableMetricTablesCols,
	TableInspectionSummary:                  tableInspectionSummaryCols,
	TableInspectionRules:                    tableInspectionRulesCols,
	TableDDLJobs:                            tableDDLJobsCols,
	TableSequences:                          tableSequencesCols,
	TableStatementsSummary:                  tableStatementsSummaryCols,
	TableStatementsSummaryHistory:           tableStatementsSummaryCols,
	TableStatementsSummaryEvicted:           tableStatementsSummaryEvictedCols,
	TableStorageStats:                       tableStorageStatsCols,
	TableTiFlashTables:                      tableTableTiFlashTablesCols,
	TableTiFlashSegments:                    tableTableTiFlashSegmentsCols,
	TablePlacementPolicy:                    tablePlacementPolicyCols,
	TableClientErrorsSummaryGlobal:          tableClientErrorsSummaryGlobalCols,
	TableClientErrorsSummaryByUser:          tableClientErrorsSummaryByUserCols,
	TableClientErrorsSummaryByHost:          tableClientErrorsSummaryByHostCols,
	TableTiDBTrx:                            tableTiDBTrxCols,
	TableDeadlocks:                          tableDeadlocksCols,
	TableDataLockWaits:                      tableDataLockWaitsCols,
}

func createInfoSchemaTable(_ autoid.Allocators, meta *model.TableInfo) (table.Table, error) {
	columns := make([]*table.Column, len(meta.Columns))
	for i, col := range meta.Columns {
		columns[i] = table.ToColumn(col)
	}
	tp := table.VirtualTable
	if isClusterTableByName(util.InformationSchemaName.O, meta.Name.O) {
		tp = table.ClusterTable
	}
	return &infoschemaTable{meta: meta, cols: columns, tp: tp}, nil
}

type infoschemaTable struct {
	meta *model.TableInfo
	cols []*table.Column
	tp   table.Type
}

// SchemasSorter implements the sort.Interface interface, sorts DBInfo by name.
type SchemasSorter []*model.DBInfo

func (s SchemasSorter) Len() int {
	return len(s)
}

func (s SchemasSorter) Swap(i, j int) {
	s[i], s[j] = s[j], s[i]
}

func (s SchemasSorter) Less(i, j int) bool {
	return s[i].Name.L < s[j].Name.L
}

func (it *infoschemaTable) getRows(ctx sessionctx.Context, cols []*table.Column) (fullRows [][]types.Datum, err error) {
	is := ctx.GetInfoSchema().(InfoSchema)
	dbs := is.AllSchemas()
	sort.Sort(SchemasSorter(dbs))
	switch it.meta.Name.O {
	case tableFiles:
	case tableReferConst:
	case tablePlugins, tableTriggers:
	case tableRoutines:
	// TODO: Fill the following tables.
	case tableSchemaPrivileges:
	case tableTablePrivileges:
	case tableColumnPrivileges:
	case tableParameters:
	case tableEvents:
	case tableGlobalStatus:
	case tableGlobalVariables:
	case tableSessionStatus:
	case tableOptimizerTrace:
	case tableTableSpaces:
	}
	if err != nil {
		return nil, err
	}
	if len(cols) == len(it.cols) {
		return
	}
	rows := make([][]types.Datum, len(fullRows))
	for i, fullRow := range fullRows {
		row := make([]types.Datum, len(cols))
		for j, col := range cols {
			row[j] = fullRow[col.Offset]
		}
		rows[i] = row
	}
	return rows, nil
}

// IterRecords implements table.Table IterRecords interface.
func (it *infoschemaTable) IterRecords(ctx sessionctx.Context, cols []*table.Column,
	fn table.RecordIterFunc) error {
	rows, err := it.getRows(ctx, cols)
	if err != nil {
		return err
	}
	for i, row := range rows {
		more, err := fn(kv.IntHandle(i), row, cols)
		if err != nil {
			return err
		}
		if !more {
			break
		}
	}
	return nil
}

// Cols implements table.Table Cols interface.
func (it *infoschemaTable) Cols() []*table.Column {
	return it.cols
}

// VisibleCols implements table.Table VisibleCols interface.
func (it *infoschemaTable) VisibleCols() []*table.Column {
	return it.cols
}

// HiddenCols implements table.Table HiddenCols interface.
func (it *infoschemaTable) HiddenCols() []*table.Column {
	return nil
}

// WritableCols implements table.Table WritableCols interface.
func (it *infoschemaTable) WritableCols() []*table.Column {
	return it.cols
}

// FullHiddenColsAndVisibleCols implements table FullHiddenColsAndVisibleCols interface.
func (it *infoschemaTable) FullHiddenColsAndVisibleCols() []*table.Column {
	return it.cols
}

// Indices implements table.Table Indices interface.
func (it *infoschemaTable) Indices() []table.Index {
	return nil
}

// RecordPrefix implements table.Table RecordPrefix interface.
func (it *infoschemaTable) RecordPrefix() kv.Key {
	return nil
}

// AddRecord implements table.Table AddRecord interface.
func (it *infoschemaTable) AddRecord(ctx sessionctx.Context, r []types.Datum, opts ...table.AddRecordOption) (recordID kv.Handle, err error) {
	return nil, table.ErrUnsupportedOp
}

// RemoveRecord implements table.Table RemoveRecord interface.
func (it *infoschemaTable) RemoveRecord(ctx sessionctx.Context, h kv.Handle, r []types.Datum) error {
	return table.ErrUnsupportedOp
}

// UpdateRecord implements table.Table UpdateRecord interface.
func (it *infoschemaTable) UpdateRecord(gctx context.Context, ctx sessionctx.Context, h kv.Handle, oldData, newData []types.Datum, touched []bool) error {
	return table.ErrUnsupportedOp
}

// Allocators implements table.Table Allocators interface.
func (it *infoschemaTable) Allocators(_ sessionctx.Context) autoid.Allocators {
	return nil
}

// RebaseAutoID implements table.Table RebaseAutoID interface.
func (it *infoschemaTable) RebaseAutoID(ctx sessionctx.Context, newBase int64, isSetStep bool, tp autoid.AllocatorType) error {
	return table.ErrUnsupportedOp
}

// Meta implements table.Table Meta interface.
func (it *infoschemaTable) Meta() *model.TableInfo {
	return it.meta
}

// GetPhysicalID implements table.Table GetPhysicalID interface.
func (it *infoschemaTable) GetPhysicalID() int64 {
	return it.meta.ID
}

// Type implements table.Table Type interface.
func (it *infoschemaTable) Type() table.Type {
	return it.tp
}

// VirtualTable is a dummy table.Table implementation.
type VirtualTable struct{}

// Cols implements table.Table Cols interface.
func (vt *VirtualTable) Cols() []*table.Column {
	return nil
}

// VisibleCols implements table.Table VisibleCols interface.
func (vt *VirtualTable) VisibleCols() []*table.Column {
	return nil
}

// HiddenCols implements table.Table HiddenCols interface.
func (vt *VirtualTable) HiddenCols() []*table.Column {
	return nil
}

// WritableCols implements table.Table WritableCols interface.
func (vt *VirtualTable) WritableCols() []*table.Column {
	return nil
}

// FullHiddenColsAndVisibleCols implements table FullHiddenColsAndVisibleCols interface.
func (vt *VirtualTable) FullHiddenColsAndVisibleCols() []*table.Column {
	return nil
}

// Indices implements table.Table Indices interface.
func (vt *VirtualTable) Indices() []table.Index {
	return nil
}

// RecordPrefix implements table.Table RecordPrefix interface.
func (vt *VirtualTable) RecordPrefix() kv.Key {
	return nil
}

// AddRecord implements table.Table AddRecord interface.
func (vt *VirtualTable) AddRecord(ctx sessionctx.Context, r []types.Datum, opts ...table.AddRecordOption) (recordID kv.Handle, err error) {
	return nil, table.ErrUnsupportedOp
}

// RemoveRecord implements table.Table RemoveRecord interface.
func (vt *VirtualTable) RemoveRecord(ctx sessionctx.Context, h kv.Handle, r []types.Datum) error {
	return table.ErrUnsupportedOp
}

// UpdateRecord implements table.Table UpdateRecord interface.
func (vt *VirtualTable) UpdateRecord(ctx context.Context, sctx sessionctx.Context, h kv.Handle, oldData, newData []types.Datum, touched []bool) error {
	return table.ErrUnsupportedOp
}

// Allocators implements table.Table Allocators interface.
func (vt *VirtualTable) Allocators(_ sessionctx.Context) autoid.Allocators {
	return nil
}

// RebaseAutoID implements table.Table RebaseAutoID interface.
func (vt *VirtualTable) RebaseAutoID(ctx sessionctx.Context, newBase int64, isSetStep bool, tp autoid.AllocatorType) error {
	return table.ErrUnsupportedOp
}

// Meta implements table.Table Meta interface.
func (vt *VirtualTable) Meta() *model.TableInfo {
	return nil
}

// GetPhysicalID implements table.Table GetPhysicalID interface.
func (vt *VirtualTable) GetPhysicalID() int64 {
	return 0
}

// Type implements table.Table Type interface.
func (vt *VirtualTable) Type() table.Type {
	return table.VirtualTable
}<|MERGE_RESOLUTION|>--- conflicted
+++ resolved
@@ -247,11 +247,8 @@
 	ClusterTableTiDBTrx:                     autoid.InformationSchemaDBID + 71,
 	TableDeadlocks:                          autoid.InformationSchemaDBID + 72,
 	ClusterTableDeadlocks:                   autoid.InformationSchemaDBID + 73,
-<<<<<<< HEAD
-	TableStatementsSummaryEvicted:           autoid.InformationSchemaDBID + 74,
-=======
 	TableDataLockWaits:                      autoid.InformationSchemaDBID + 74,
->>>>>>> c3a27c91
+	TableStatementsSummaryEvicted:           autoid.InformationSchemaDBID + 75,
 }
 
 type columnInfo struct {
