--- conflicted
+++ resolved
@@ -1249,56 +1249,6 @@
 	UniqueKeyType = "UNIQUE"
 )
 
-<<<<<<< HEAD
-func dataForServersInfo() ([][]types.Datum, error) {
-	serversInfo, err := infosync.GetAllServerInfo(context.Background())
-	if err != nil {
-		return nil, err
-	}
-	rows := make([][]types.Datum, 0, len(serversInfo))
-	for _, info := range serversInfo {
-		row := types.MakeDatums(
-			info.ID,              // DDL_ID
-			info.IP,              // IP
-			int(info.Port),       // PORT
-			int(info.StatusPort), // STATUS_PORT
-			info.Lease,           // LEASE
-			info.Version,         // VERSION
-			info.GitHash,         // GIT_HASH
-			info.BinlogStatus,    // BINLOG_STATUS
-		)
-		rows = append(rows, row)
-	}
-	return rows, nil
-=======
-// dataForPseudoProfiling returns pseudo data for table profiling when system variable `profiling` is set to `ON`.
-func dataForPseudoProfiling() [][]types.Datum {
-	var rows [][]types.Datum
-	row := types.MakeDatums(
-		0,                      // QUERY_ID
-		0,                      // SEQ
-		"",                     // STATE
-		types.NewDecFromInt(0), // DURATION
-		types.NewDecFromInt(0), // CPU_USER
-		types.NewDecFromInt(0), // CPU_SYSTEM
-		0,                      // CONTEXT_VOLUNTARY
-		0,                      // CONTEXT_INVOLUNTARY
-		0,                      // BLOCK_OPS_IN
-		0,                      // BLOCK_OPS_OUT
-		0,                      // MESSAGES_SENT
-		0,                      // MESSAGES_RECEIVED
-		0,                      // PAGE_FAULTS_MAJOR
-		0,                      // PAGE_FAULTS_MINOR
-		0,                      // SWAPS
-		"",                     // SOURCE_FUNCTION
-		"",                     // SOURCE_FILE
-		0,                      // SOURCE_LINE
-	)
-	rows = append(rows, row)
-	return rows
->>>>>>> 86a148bd
-}
-
 // ServerInfo represents the basic server information of single cluster component
 type ServerInfo struct {
 	ServerType     string
