--- conflicted
+++ resolved
@@ -1021,109 +1021,6 @@
 	{name: "COMMENT", tp: mysql.TypeVarchar, size: 64},
 }
 
-<<<<<<< HEAD
-func dataForTiKVRegionStatus(ctx sessionctx.Context) (records [][]types.Datum, err error) {
-	tikvStore, ok := ctx.GetStore().(tikv.Storage)
-	if !ok {
-		return nil, errors.New("Information about TiKV region status can be gotten only when the storage is TiKV")
-=======
-func dataForTiKVStoreStatus(ctx sessionctx.Context) (records [][]types.Datum, err error) {
-	tikvStore, ok := ctx.GetStore().(tikv.Storage)
-	if !ok {
-		return nil, errors.New("Information about TiKV store status can be gotten only when the storage is TiKV")
->>>>>>> efa2c938
-	}
-	tikvHelper := &helper.Helper{
-		Store:       tikvStore,
-		RegionCache: tikvStore.GetRegionCache(),
-	}
-<<<<<<< HEAD
-	regionsInfo, err := tikvHelper.GetRegionsInfo()
-	if err != nil {
-		return nil, err
-	}
-	allSchemas := ctx.GetSessionVars().TxnCtx.InfoSchema.(InfoSchema).AllSchemas()
-	tableInfos := tikvHelper.GetRegionsTableInfo(regionsInfo, allSchemas)
-	for _, region := range regionsInfo.Regions {
-		tableList := tableInfos[region.ID]
-		if len(tableList) == 0 {
-			records = append(records, newTiKVRegionStatusCol(&region, nil))
-		}
-		for _, table := range tableList {
-			row := newTiKVRegionStatusCol(&region, &table)
-			records = append(records, row)
-		}
-=======
-	storesStat, err := tikvHelper.GetStoresStat()
-	if err != nil {
-		return nil, err
-	}
-	for _, storeStat := range storesStat.Stores {
-		row := make([]types.Datum, len(tableTiKVStoreStatusCols))
-		row[0].SetInt64(storeStat.Store.ID)
-		row[1].SetString(storeStat.Store.Address, mysql.DefaultCollationName)
-		row[2].SetInt64(storeStat.Store.State)
-		row[3].SetString(storeStat.Store.StateName, mysql.DefaultCollationName)
-		data, err := json.Marshal(storeStat.Store.Labels)
-		if err != nil {
-			return nil, err
-		}
-		bj := binaryJson.BinaryJSON{}
-		if err = bj.UnmarshalJSON(data); err != nil {
-			return nil, err
-		}
-		row[4].SetMysqlJSON(bj)
-		row[5].SetString(storeStat.Store.Version, mysql.DefaultCollationName)
-		row[6].SetString(storeStat.Status.Capacity, mysql.DefaultCollationName)
-		row[7].SetString(storeStat.Status.Available, mysql.DefaultCollationName)
-		row[8].SetInt64(storeStat.Status.LeaderCount)
-		row[9].SetFloat64(storeStat.Status.LeaderWeight)
-		row[10].SetFloat64(storeStat.Status.LeaderScore)
-		row[11].SetInt64(storeStat.Status.LeaderSize)
-		row[12].SetInt64(storeStat.Status.RegionCount)
-		row[13].SetFloat64(storeStat.Status.RegionWeight)
-		row[14].SetFloat64(storeStat.Status.RegionScore)
-		row[15].SetInt64(storeStat.Status.RegionSize)
-		startTs := types.NewTime(types.FromGoTime(storeStat.Status.StartTs), mysql.TypeDatetime, types.DefaultFsp)
-		row[16].SetMysqlTime(startTs)
-		lastHeartbeatTs := types.NewTime(types.FromGoTime(storeStat.Status.LastHeartbeatTs), mysql.TypeDatetime, types.DefaultFsp)
-		row[17].SetMysqlTime(lastHeartbeatTs)
-		row[18].SetString(storeStat.Status.Uptime, mysql.DefaultCollationName)
-		records = append(records, row)
->>>>>>> efa2c938
-	}
-	return records, nil
-}
-
-<<<<<<< HEAD
-func newTiKVRegionStatusCol(region *helper.RegionInfo, table *helper.TableInfo) []types.Datum {
-	row := make([]types.Datum, len(tableTiKVRegionStatusCols))
-	row[0].SetInt64(region.ID)
-	row[1].SetString(region.StartKey, mysql.DefaultCollationName)
-	row[2].SetString(region.EndKey, mysql.DefaultCollationName)
-	if table != nil {
-		row[3].SetInt64(table.Table.ID)
-		row[4].SetString(table.DB.Name.O, mysql.DefaultCollationName)
-		row[5].SetString(table.Table.Name.O, mysql.DefaultCollationName)
-		if table.IsIndex {
-			row[6].SetInt64(1)
-			row[7].SetInt64(table.Index.ID)
-			row[8].SetString(table.Index.Name.O, mysql.DefaultCollationName)
-		} else {
-			row[6].SetInt64(0)
-		}
-	}
-	row[9].SetInt64(region.Epoch.ConfVer)
-	row[10].SetInt64(region.Epoch.Version)
-	row[11].SetInt64(region.WrittenBytes)
-	row[12].SetInt64(region.ReadBytes)
-	row[13].SetInt64(region.ApproximateSize)
-	row[14].SetInt64(region.ApproximateKeys)
-	return row
-}
-
-=======
->>>>>>> efa2c938
 // GetShardingInfo returns a nil or description string for the sharding information of given TableInfo.
 // The returned description string may be:
 //  - "NOT_SHARDED": for tables that SHARD_ROW_ID_BITS is not specified.
@@ -1427,13 +1324,7 @@
 	case tableSessionStatus:
 	case tableOptimizerTrace:
 	case tableTableSpaces:
-<<<<<<< HEAD
-	case tableTiKVRegionStatus:
 		fullRows, err = dataForTiKVRegionStatus(ctx)
-=======
-	case tableTiKVStoreStatus:
-		fullRows, err = dataForTiKVStoreStatus(ctx)
->>>>>>> efa2c938
 	}
 	if err != nil {
 		return nil, err
