// Copyright 2016 PingCAP, Inc.
//
// Licensed under the Apache License, Version 2.0 (the "License");
// you may not use this file except in compliance with the License.
// You may obtain a copy of the License at
//
//     http://www.apache.org/licenses/LICENSE-2.0
//
// Unless required by applicable law or agreed to in writing, software
// distributed under the License is distributed on an "AS IS" BASIS,
// See the License for the specific language governing permissions and
// limitations under the License.

package infoschema

import (
	"context"
	"encoding/json"
	"fmt"
	"github.com/pingcap/tidb/util/admin"
	"io/ioutil"
	"net/http"
	"sort"
	"strconv"
	"strings"
	"sync"
	"time"

	"github.com/pingcap/errors"
	"github.com/pingcap/failpoint"
	"github.com/pingcap/parser/charset"
	"github.com/pingcap/parser/model"
	"github.com/pingcap/parser/mysql"
	"github.com/pingcap/parser/terror"
	"github.com/pingcap/tidb/domain/infosync"
	"github.com/pingcap/tidb/kv"
	"github.com/pingcap/tidb/meta/autoid"
	"github.com/pingcap/tidb/privilege"
	"github.com/pingcap/tidb/sessionctx"
	"github.com/pingcap/tidb/sessionctx/variable"
	"github.com/pingcap/tidb/statistics"
	"github.com/pingcap/tidb/store/helper"
	"github.com/pingcap/tidb/store/tikv"
	"github.com/pingcap/tidb/table"
	"github.com/pingcap/tidb/types"
	binaryJson "github.com/pingcap/tidb/types/json"
	"github.com/pingcap/tidb/util"
	"github.com/pingcap/tidb/util/pdapi"
	"github.com/pingcap/tidb/util/set"
	"github.com/pingcap/tidb/util/sqlexec"
)

const (
	tableSchemata                           = "SCHEMATA"
	tableTables                             = "TABLES"
	tableColumns                            = "COLUMNS"
	tableColumnStatistics                   = "COLUMN_STATISTICS"
	tableStatistics                         = "STATISTICS"
	tableCharacterSets                      = "CHARACTER_SETS"
	tableCollations                         = "COLLATIONS"
	tableFiles                              = "FILES"
	catalogVal                              = "def"
	tableProfiling                          = "PROFILING"
	tablePartitions                         = "PARTITIONS"
	tableKeyColumn                          = "KEY_COLUMN_USAGE"
	tableReferConst                         = "REFERENTIAL_CONSTRAINTS"
	tableSessionVar                         = "SESSION_VARIABLES"
	tablePlugins                            = "PLUGINS"
	tableConstraints                        = "TABLE_CONSTRAINTS"
	tableTriggers                           = "TRIGGERS"
	tableUserPrivileges                     = "USER_PRIVILEGES"
	tableSchemaPrivileges                   = "SCHEMA_PRIVILEGES"
	tableTablePrivileges                    = "TABLE_PRIVILEGES"
	tableColumnPrivileges                   = "COLUMN_PRIVILEGES"
	tableEngines                            = "ENGINES"
	tableViews                              = "VIEWS"
	tableRoutines                           = "ROUTINES"
	tableParameters                         = "PARAMETERS"
	tableEvents                             = "EVENTS"
	tableGlobalStatus                       = "GLOBAL_STATUS"
	tableGlobalVariables                    = "GLOBAL_VARIABLES"
	tableSessionStatus                      = "SESSION_STATUS"
	tableOptimizerTrace                     = "OPTIMIZER_TRACE"
	tableTableSpaces                        = "TABLESPACES"
	tableCollationCharacterSetApplicability = "COLLATION_CHARACTER_SET_APPLICABILITY"
	tableProcesslist                        = "PROCESSLIST"
	tableTiDBIndexes                        = "TIDB_INDEXES"
	tableSlowLog                            = "SLOW_QUERY"
	tableTiDBHotRegions                     = "TIDB_HOT_REGIONS"
	tableTiKVStoreStatus                    = "TIKV_STORE_STATUS"
	tableAnalyzeStatus                      = "ANALYZE_STATUS"
	tableTiKVRegionStatus                   = "TIKV_REGION_STATUS"
	tableTiKVRegionPeers                    = "TIKV_REGION_PEERS"
	tableTiDBServersInfo                    = "TIDB_SERVERS_INFO"
	// TableClusterInfo is the string constant of cluster info memory table
	TableClusterInfo = "CLUSTER_INFO"
	// TableClusterConfig is the string constant of cluster configuration memory table
	TableClusterConfig = "CLUSTER_CONFIG"
	// TableClusterLog is the string constant of cluster log memory table
	TableClusterLog = "CLUSTER_LOG"
	// TableClusterLoad is the string constant of cluster load memory table
	TableClusterLoad = "CLUSTER_LOAD"
	// TableClusterHardware is the string constant of cluster hardware table
	TableClusterHardware = "CLUSTER_HARDWARE"
	// TableClusterSystemInfo is the string constant of cluster system info table
	TableClusterSystemInfo = "CLUSTER_SYSTEMINFO"
	tableTiFlashReplica    = "TIFLASH_REPLICA"
	// TableInspectionResult is the string constant of inspection result table
	TableInspectionResult = "INSPECTION_RESULT"
<<<<<<< HEAD
	// TableDDLJobs is the string constant of DDL job table
	TableDDLJobs = "DDL_JOBS"
=======
	// TableMetricTables is a table that contains all metrics table definition.
	TableMetricTables = "METRICS_TABLES"
	// TableMetricSummary is a summary table that contains all metrics.
	TableMetricSummary = "METRICS_SUMMARY"
	// TableMetricSummaryByLabel is a metric table that contains all metrics that group by label info.
	TableMetricSummaryByLabel = "METRICS_SUMMARY_BY_LABEL"
>>>>>>> 5778b50d
)

var tableIDMap = map[string]int64{
	tableSchemata:                           autoid.InformationSchemaDBID + 1,
	tableTables:                             autoid.InformationSchemaDBID + 2,
	tableColumns:                            autoid.InformationSchemaDBID + 3,
	tableColumnStatistics:                   autoid.InformationSchemaDBID + 4,
	tableStatistics:                         autoid.InformationSchemaDBID + 5,
	tableCharacterSets:                      autoid.InformationSchemaDBID + 6,
	tableCollations:                         autoid.InformationSchemaDBID + 7,
	tableFiles:                              autoid.InformationSchemaDBID + 8,
	catalogVal:                              autoid.InformationSchemaDBID + 9,
	tableProfiling:                          autoid.InformationSchemaDBID + 10,
	tablePartitions:                         autoid.InformationSchemaDBID + 11,
	tableKeyColumn:                          autoid.InformationSchemaDBID + 12,
	tableReferConst:                         autoid.InformationSchemaDBID + 13,
	tableSessionVar:                         autoid.InformationSchemaDBID + 14,
	tablePlugins:                            autoid.InformationSchemaDBID + 15,
	tableConstraints:                        autoid.InformationSchemaDBID + 16,
	tableTriggers:                           autoid.InformationSchemaDBID + 17,
	tableUserPrivileges:                     autoid.InformationSchemaDBID + 18,
	tableSchemaPrivileges:                   autoid.InformationSchemaDBID + 19,
	tableTablePrivileges:                    autoid.InformationSchemaDBID + 20,
	tableColumnPrivileges:                   autoid.InformationSchemaDBID + 21,
	tableEngines:                            autoid.InformationSchemaDBID + 22,
	tableViews:                              autoid.InformationSchemaDBID + 23,
	tableRoutines:                           autoid.InformationSchemaDBID + 24,
	tableParameters:                         autoid.InformationSchemaDBID + 25,
	tableEvents:                             autoid.InformationSchemaDBID + 26,
	tableGlobalStatus:                       autoid.InformationSchemaDBID + 27,
	tableGlobalVariables:                    autoid.InformationSchemaDBID + 28,
	tableSessionStatus:                      autoid.InformationSchemaDBID + 29,
	tableOptimizerTrace:                     autoid.InformationSchemaDBID + 30,
	tableTableSpaces:                        autoid.InformationSchemaDBID + 31,
	tableCollationCharacterSetApplicability: autoid.InformationSchemaDBID + 32,
	tableProcesslist:                        autoid.InformationSchemaDBID + 33,
	tableTiDBIndexes:                        autoid.InformationSchemaDBID + 34,
	tableSlowLog:                            autoid.InformationSchemaDBID + 35,
	tableTiDBHotRegions:                     autoid.InformationSchemaDBID + 36,
	tableTiKVStoreStatus:                    autoid.InformationSchemaDBID + 37,
	tableAnalyzeStatus:                      autoid.InformationSchemaDBID + 38,
	tableTiKVRegionStatus:                   autoid.InformationSchemaDBID + 39,
	tableTiKVRegionPeers:                    autoid.InformationSchemaDBID + 40,
	tableTiDBServersInfo:                    autoid.InformationSchemaDBID + 41,
	TableClusterInfo:                        autoid.InformationSchemaDBID + 42,
	TableClusterConfig:                      autoid.InformationSchemaDBID + 43,
	TableClusterLoad:                        autoid.InformationSchemaDBID + 44,
	tableTiFlashReplica:                     autoid.InformationSchemaDBID + 45,
	clusterTableSlowLog:                     autoid.InformationSchemaDBID + 46,
	clusterTableProcesslist:                 autoid.InformationSchemaDBID + 47,
	TableClusterLog:                         autoid.InformationSchemaDBID + 48,
	TableClusterHardware:                    autoid.InformationSchemaDBID + 49,
	TableClusterSystemInfo:                  autoid.InformationSchemaDBID + 50,
	TableInspectionResult:                   autoid.InformationSchemaDBID + 51,
<<<<<<< HEAD
	TableDDLJobs:                            autoid.InformationSchemaDBID + 52,
=======
	TableMetricSummary:                      autoid.InformationSchemaDBID + 52,
	TableMetricSummaryByLabel:               autoid.InformationSchemaDBID + 53,
	TableMetricTables:                       autoid.InformationSchemaDBID + 54,
>>>>>>> 5778b50d
}

type columnInfo struct {
	name  string
	tp    byte
	size  int
	flag  uint
	deflt interface{}
	elems []string
}

func buildColumnInfo(tableName string, col columnInfo) *model.ColumnInfo {
	mCharset := charset.CharsetBin
	mCollation := charset.CharsetBin
	mFlag := mysql.UnsignedFlag
	if col.tp == mysql.TypeVarchar || col.tp == mysql.TypeBlob {
		mCharset = charset.CharsetUTF8MB4
		mCollation = charset.CollationUTF8MB4
		mFlag = col.flag
	}
	fieldType := types.FieldType{
		Charset: mCharset,
		Collate: mCollation,
		Tp:      col.tp,
		Flen:    col.size,
		Flag:    mFlag,
	}
	return &model.ColumnInfo{
		Name:      model.NewCIStr(col.name),
		FieldType: fieldType,
		State:     model.StatePublic,
	}
}

func buildTableMeta(tableName string, cs []columnInfo) *model.TableInfo {
	cols := make([]*model.ColumnInfo, 0, len(cs))
	for _, c := range cs {
		cols = append(cols, buildColumnInfo(tableName, c))
	}
	for i, col := range cols {
		col.Offset = i
	}
	return &model.TableInfo{
		Name:    model.NewCIStr(tableName),
		Columns: cols,
		State:   model.StatePublic,
		Charset: mysql.DefaultCharset,
		Collate: mysql.DefaultCollationName,
	}
}

var schemataCols = []columnInfo{
	{"CATALOG_NAME", mysql.TypeVarchar, 512, 0, nil, nil},
	{"SCHEMA_NAME", mysql.TypeVarchar, 64, 0, nil, nil},
	{"DEFAULT_CHARACTER_SET_NAME", mysql.TypeVarchar, 64, 0, nil, nil},
	{"DEFAULT_COLLATION_NAME", mysql.TypeVarchar, 32, 0, nil, nil},
	{"SQL_PATH", mysql.TypeVarchar, 512, 0, nil, nil},
}

var tablesCols = []columnInfo{
	{"TABLE_CATALOG", mysql.TypeVarchar, 512, 0, nil, nil},
	{"TABLE_SCHEMA", mysql.TypeVarchar, 64, 0, nil, nil},
	{"TABLE_NAME", mysql.TypeVarchar, 64, 0, nil, nil},
	{"TABLE_TYPE", mysql.TypeVarchar, 64, 0, nil, nil},
	{"ENGINE", mysql.TypeVarchar, 64, 0, nil, nil},
	{"VERSION", mysql.TypeLonglong, 21, 0, nil, nil},
	{"ROW_FORMAT", mysql.TypeVarchar, 10, 0, nil, nil},
	{"TABLE_ROWS", mysql.TypeLonglong, 21, 0, nil, nil},
	{"AVG_ROW_LENGTH", mysql.TypeLonglong, 21, 0, nil, nil},
	{"DATA_LENGTH", mysql.TypeLonglong, 21, 0, nil, nil},
	{"MAX_DATA_LENGTH", mysql.TypeLonglong, 21, 0, nil, nil},
	{"INDEX_LENGTH", mysql.TypeLonglong, 21, 0, nil, nil},
	{"DATA_FREE", mysql.TypeLonglong, 21, 0, nil, nil},
	{"AUTO_INCREMENT", mysql.TypeLonglong, 21, 0, nil, nil},
	{"CREATE_TIME", mysql.TypeDatetime, 19, 0, nil, nil},
	{"UPDATE_TIME", mysql.TypeDatetime, 19, 0, nil, nil},
	{"CHECK_TIME", mysql.TypeDatetime, 19, 0, nil, nil},
	{"TABLE_COLLATION", mysql.TypeVarchar, 32, mysql.NotNullFlag, "utf8_bin", nil},
	{"CHECKSUM", mysql.TypeLonglong, 21, 0, nil, nil},
	{"CREATE_OPTIONS", mysql.TypeVarchar, 255, 0, nil, nil},
	{"TABLE_COMMENT", mysql.TypeVarchar, 2048, 0, nil, nil},
	{"TIDB_TABLE_ID", mysql.TypeLonglong, 21, 0, nil, nil},
	{"TIDB_ROW_ID_SHARDING_INFO", mysql.TypeVarchar, 255, 0, nil, nil},
}

// See: http://dev.mysql.com/doc/refman/5.7/en/columns-table.html
var columnsCols = []columnInfo{
	{"TABLE_CATALOG", mysql.TypeVarchar, 512, 0, nil, nil},
	{"TABLE_SCHEMA", mysql.TypeVarchar, 64, 0, nil, nil},
	{"TABLE_NAME", mysql.TypeVarchar, 64, 0, nil, nil},
	{"COLUMN_NAME", mysql.TypeVarchar, 64, 0, nil, nil},
	{"ORDINAL_POSITION", mysql.TypeLonglong, 64, 0, nil, nil},
	{"COLUMN_DEFAULT", mysql.TypeBlob, 196606, 0, nil, nil},
	{"IS_NULLABLE", mysql.TypeVarchar, 3, 0, nil, nil},
	{"DATA_TYPE", mysql.TypeVarchar, 64, 0, nil, nil},
	{"CHARACTER_MAXIMUM_LENGTH", mysql.TypeLonglong, 21, 0, nil, nil},
	{"CHARACTER_OCTET_LENGTH", mysql.TypeLonglong, 21, 0, nil, nil},
	{"NUMERIC_PRECISION", mysql.TypeLonglong, 21, 0, nil, nil},
	{"NUMERIC_SCALE", mysql.TypeLonglong, 21, 0, nil, nil},
	{"DATETIME_PRECISION", mysql.TypeLonglong, 21, 0, nil, nil},
	{"CHARACTER_SET_NAME", mysql.TypeVarchar, 32, 0, nil, nil},
	{"COLLATION_NAME", mysql.TypeVarchar, 32, 0, nil, nil},
	{"COLUMN_TYPE", mysql.TypeBlob, 196606, 0, nil, nil},
	{"COLUMN_KEY", mysql.TypeVarchar, 3, 0, nil, nil},
	{"EXTRA", mysql.TypeVarchar, 30, 0, nil, nil},
	{"PRIVILEGES", mysql.TypeVarchar, 80, 0, nil, nil},
	{"COLUMN_COMMENT", mysql.TypeVarchar, 1024, 0, nil, nil},
	{"GENERATION_EXPRESSION", mysql.TypeBlob, 589779, mysql.NotNullFlag, nil, nil},
}

var columnStatisticsCols = []columnInfo{
	{"SCHEMA_NAME", mysql.TypeVarchar, 64, mysql.NotNullFlag, nil, nil},
	{"TABLE_NAME", mysql.TypeVarchar, 64, mysql.NotNullFlag, nil, nil},
	{"COLUMN_NAME", mysql.TypeVarchar, 64, mysql.NotNullFlag, nil, nil},
	{"HISTOGRAM", mysql.TypeJSON, 51, 0, nil, nil},
}

var statisticsCols = []columnInfo{
	{"TABLE_CATALOG", mysql.TypeVarchar, 512, 0, nil, nil},
	{"TABLE_SCHEMA", mysql.TypeVarchar, 64, 0, nil, nil},
	{"TABLE_NAME", mysql.TypeVarchar, 64, 0, nil, nil},
	{"NON_UNIQUE", mysql.TypeVarchar, 1, 0, nil, nil},
	{"INDEX_SCHEMA", mysql.TypeVarchar, 64, 0, nil, nil},
	{"INDEX_NAME", mysql.TypeVarchar, 64, 0, nil, nil},
	{"SEQ_IN_INDEX", mysql.TypeLonglong, 2, 0, nil, nil},
	{"COLUMN_NAME", mysql.TypeVarchar, 21, 0, nil, nil},
	{"COLLATION", mysql.TypeVarchar, 1, 0, nil, nil},
	{"CARDINALITY", mysql.TypeLonglong, 21, 0, nil, nil},
	{"SUB_PART", mysql.TypeLonglong, 3, 0, nil, nil},
	{"PACKED", mysql.TypeVarchar, 10, 0, nil, nil},
	{"NULLABLE", mysql.TypeVarchar, 3, 0, nil, nil},
	{"INDEX_TYPE", mysql.TypeVarchar, 16, 0, nil, nil},
	{"COMMENT", mysql.TypeVarchar, 16, 0, nil, nil},
	{"INDEX_COMMENT", mysql.TypeVarchar, 1024, 0, nil, nil},
}

var profilingCols = []columnInfo{
	{"QUERY_ID", mysql.TypeLong, 20, 0, nil, nil},
	{"SEQ", mysql.TypeLong, 20, 0, nil, nil},
	{"STATE", mysql.TypeVarchar, 30, 0, nil, nil},
	{"DURATION", mysql.TypeNewDecimal, 9, 0, nil, nil},
	{"CPU_USER", mysql.TypeNewDecimal, 9, 0, nil, nil},
	{"CPU_SYSTEM", mysql.TypeNewDecimal, 9, 0, nil, nil},
	{"CONTEXT_VOLUNTARY", mysql.TypeLong, 20, 0, nil, nil},
	{"CONTEXT_INVOLUNTARY", mysql.TypeLong, 20, 0, nil, nil},
	{"BLOCK_OPS_IN", mysql.TypeLong, 20, 0, nil, nil},
	{"BLOCK_OPS_OUT", mysql.TypeLong, 20, 0, nil, nil},
	{"MESSAGES_SENT", mysql.TypeLong, 20, 0, nil, nil},
	{"MESSAGES_RECEIVED", mysql.TypeLong, 20, 0, nil, nil},
	{"PAGE_FAULTS_MAJOR", mysql.TypeLong, 20, 0, nil, nil},
	{"PAGE_FAULTS_MINOR", mysql.TypeLong, 20, 0, nil, nil},
	{"SWAPS", mysql.TypeLong, 20, 0, nil, nil},
	{"SOURCE_FUNCTION", mysql.TypeVarchar, 30, 0, nil, nil},
	{"SOURCE_FILE", mysql.TypeVarchar, 20, 0, nil, nil},
	{"SOURCE_LINE", mysql.TypeLong, 20, 0, nil, nil},
}

var charsetCols = []columnInfo{
	{"CHARACTER_SET_NAME", mysql.TypeVarchar, 32, 0, nil, nil},
	{"DEFAULT_COLLATE_NAME", mysql.TypeVarchar, 32, 0, nil, nil},
	{"DESCRIPTION", mysql.TypeVarchar, 60, 0, nil, nil},
	{"MAXLEN", mysql.TypeLonglong, 3, 0, nil, nil},
}

var collationsCols = []columnInfo{
	{"COLLATION_NAME", mysql.TypeVarchar, 32, 0, nil, nil},
	{"CHARACTER_SET_NAME", mysql.TypeVarchar, 32, 0, nil, nil},
	{"ID", mysql.TypeLonglong, 11, 0, nil, nil},
	{"IS_DEFAULT", mysql.TypeVarchar, 3, 0, nil, nil},
	{"IS_COMPILED", mysql.TypeVarchar, 3, 0, nil, nil},
	{"SORTLEN", mysql.TypeLonglong, 3, 0, nil, nil},
}

var keyColumnUsageCols = []columnInfo{
	{"CONSTRAINT_CATALOG", mysql.TypeVarchar, 512, mysql.NotNullFlag, nil, nil},
	{"CONSTRAINT_SCHEMA", mysql.TypeVarchar, 64, mysql.NotNullFlag, nil, nil},
	{"CONSTRAINT_NAME", mysql.TypeVarchar, 64, mysql.NotNullFlag, nil, nil},
	{"TABLE_CATALOG", mysql.TypeVarchar, 512, mysql.NotNullFlag, nil, nil},
	{"TABLE_SCHEMA", mysql.TypeVarchar, 64, mysql.NotNullFlag, nil, nil},
	{"TABLE_NAME", mysql.TypeVarchar, 64, mysql.NotNullFlag, nil, nil},
	{"COLUMN_NAME", mysql.TypeVarchar, 64, mysql.NotNullFlag, nil, nil},
	{"ORDINAL_POSITION", mysql.TypeLonglong, 10, mysql.NotNullFlag, nil, nil},
	{"POSITION_IN_UNIQUE_CONSTRAINT", mysql.TypeLonglong, 10, 0, nil, nil},
	{"REFERENCED_TABLE_SCHEMA", mysql.TypeVarchar, 64, 0, nil, nil},
	{"REFERENCED_TABLE_NAME", mysql.TypeVarchar, 64, 0, nil, nil},
	{"REFERENCED_COLUMN_NAME", mysql.TypeVarchar, 64, 0, nil, nil},
}

// See http://dev.mysql.com/doc/refman/5.7/en/referential-constraints-table.html
var referConstCols = []columnInfo{
	{"CONSTRAINT_CATALOG", mysql.TypeVarchar, 512, mysql.NotNullFlag, nil, nil},
	{"CONSTRAINT_SCHEMA", mysql.TypeVarchar, 64, mysql.NotNullFlag, nil, nil},
	{"CONSTRAINT_NAME", mysql.TypeVarchar, 64, mysql.NotNullFlag, nil, nil},
	{"UNIQUE_CONSTRAINT_CATALOG", mysql.TypeVarchar, 512, mysql.NotNullFlag, nil, nil},
	{"UNIQUE_CONSTRAINT_SCHEMA", mysql.TypeVarchar, 64, mysql.NotNullFlag, nil, nil},
	{"UNIQUE_CONSTRAINT_NAME", mysql.TypeVarchar, 64, 0, nil, nil},
	{"MATCH_OPTION", mysql.TypeVarchar, 64, mysql.NotNullFlag, nil, nil},
	{"UPDATE_RULE", mysql.TypeVarchar, 64, mysql.NotNullFlag, nil, nil},
	{"DELETE_RULE", mysql.TypeVarchar, 64, mysql.NotNullFlag, nil, nil},
	{"TABLE_NAME", mysql.TypeVarchar, 64, mysql.NotNullFlag, nil, nil},
	{"REFERENCED_TABLE_NAME", mysql.TypeVarchar, 64, mysql.NotNullFlag, nil, nil},
}

// See http://dev.mysql.com/doc/refman/5.7/en/variables-table.html
var sessionVarCols = []columnInfo{
	{"VARIABLE_NAME", mysql.TypeVarchar, 64, 0, nil, nil},
	{"VARIABLE_VALUE", mysql.TypeVarchar, 1024, 0, nil, nil},
}

// See https://dev.mysql.com/doc/refman/5.7/en/plugins-table.html
var pluginsCols = []columnInfo{
	{"PLUGIN_NAME", mysql.TypeVarchar, 64, 0, nil, nil},
	{"PLUGIN_VERSION", mysql.TypeVarchar, 20, 0, nil, nil},
	{"PLUGIN_STATUS", mysql.TypeVarchar, 10, 0, nil, nil},
	{"PLUGIN_TYPE", mysql.TypeVarchar, 80, 0, nil, nil},
	{"PLUGIN_TYPE_VERSION", mysql.TypeVarchar, 20, 0, nil, nil},
	{"PLUGIN_LIBRARY", mysql.TypeVarchar, 64, 0, nil, nil},
	{"PLUGIN_LIBRARY_VERSION", mysql.TypeVarchar, 20, 0, nil, nil},
	{"PLUGIN_AUTHOR", mysql.TypeVarchar, 64, 0, nil, nil},
	{"PLUGIN_DESCRIPTION", mysql.TypeLongBlob, types.UnspecifiedLength, 0, nil, nil},
	{"PLUGIN_LICENSE", mysql.TypeVarchar, 80, 0, nil, nil},
	{"LOAD_OPTION", mysql.TypeVarchar, 64, 0, nil, nil},
}

// See https://dev.mysql.com/doc/refman/5.7/en/partitions-table.html
var partitionsCols = []columnInfo{
	{"TABLE_CATALOG", mysql.TypeVarchar, 512, 0, nil, nil},
	{"TABLE_SCHEMA", mysql.TypeVarchar, 64, 0, nil, nil},
	{"TABLE_NAME", mysql.TypeVarchar, 64, 0, nil, nil},
	{"PARTITION_NAME", mysql.TypeVarchar, 64, 0, nil, nil},
	{"SUBPARTITION_NAME", mysql.TypeVarchar, 64, 0, nil, nil},
	{"PARTITION_ORDINAL_POSITION", mysql.TypeLonglong, 21, 0, nil, nil},
	{"SUBPARTITION_ORDINAL_POSITION", mysql.TypeLonglong, 21, 0, nil, nil},
	{"PARTITION_METHOD", mysql.TypeVarchar, 18, 0, nil, nil},
	{"SUBPARTITION_METHOD", mysql.TypeVarchar, 12, 0, nil, nil},
	{"PARTITION_EXPRESSION", mysql.TypeLongBlob, types.UnspecifiedLength, 0, nil, nil},
	{"SUBPARTITION_EXPRESSION", mysql.TypeLongBlob, types.UnspecifiedLength, 0, nil, nil},
	{"PARTITION_DESCRIPTION", mysql.TypeLongBlob, types.UnspecifiedLength, 0, nil, nil},
	{"TABLE_ROWS", mysql.TypeLonglong, 21, 0, nil, nil},
	{"AVG_ROW_LENGTH", mysql.TypeLonglong, 21, 0, nil, nil},
	{"DATA_LENGTH", mysql.TypeLonglong, 21, 0, nil, nil},
	{"MAX_DATA_LENGTH", mysql.TypeLonglong, 21, 0, nil, nil},
	{"INDEX_LENGTH", mysql.TypeLonglong, 21, 0, nil, nil},
	{"DATA_FREE", mysql.TypeLonglong, 21, 0, nil, nil},
	{"CREATE_TIME", mysql.TypeDatetime, 0, 0, nil, nil},
	{"UPDATE_TIME", mysql.TypeDatetime, 0, 0, nil, nil},
	{"CHECK_TIME", mysql.TypeDatetime, 0, 0, nil, nil},
	{"CHECKSUM", mysql.TypeLonglong, 21, 0, nil, nil},
	{"PARTITION_COMMENT", mysql.TypeVarchar, 80, 0, nil, nil},
	{"NODEGROUP", mysql.TypeVarchar, 12, 0, nil, nil},
	{"TABLESPACE_NAME", mysql.TypeVarchar, 64, 0, nil, nil},
}

var tableConstraintsCols = []columnInfo{
	{"CONSTRAINT_CATALOG", mysql.TypeVarchar, 512, 0, nil, nil},
	{"CONSTRAINT_SCHEMA", mysql.TypeVarchar, 64, 0, nil, nil},
	{"CONSTRAINT_NAME", mysql.TypeVarchar, 64, 0, nil, nil},
	{"TABLE_SCHEMA", mysql.TypeVarchar, 64, 0, nil, nil},
	{"TABLE_NAME", mysql.TypeVarchar, 64, 0, nil, nil},
	{"CONSTRAINT_TYPE", mysql.TypeVarchar, 64, 0, nil, nil},
}

var tableTriggersCols = []columnInfo{
	{"TRIGGER_CATALOG", mysql.TypeVarchar, 512, 0, nil, nil},
	{"TRIGGER_SCHEMA", mysql.TypeVarchar, 64, 0, nil, nil},
	{"TRIGGER_NAME", mysql.TypeVarchar, 64, 0, nil, nil},
	{"EVENT_MANIPULATION", mysql.TypeVarchar, 6, 0, nil, nil},
	{"EVENT_OBJECT_CATALOG", mysql.TypeVarchar, 512, 0, nil, nil},
	{"EVENT_OBJECT_SCHEMA", mysql.TypeVarchar, 64, 0, nil, nil},
	{"EVENT_OBJECT_TABLE", mysql.TypeVarchar, 64, 0, nil, nil},
	{"ACTION_ORDER", mysql.TypeLonglong, 4, 0, nil, nil},
	{"ACTION_CONDITION", mysql.TypeBlob, -1, 0, nil, nil},
	{"ACTION_STATEMENT", mysql.TypeBlob, -1, 0, nil, nil},
	{"ACTION_ORIENTATION", mysql.TypeVarchar, 9, 0, nil, nil},
	{"ACTION_TIMING", mysql.TypeVarchar, 6, 0, nil, nil},
	{"ACTION_REFERENCE_OLD_TABLE", mysql.TypeVarchar, 64, 0, nil, nil},
	{"ACTION_REFERENCE_NEW_TABLE", mysql.TypeVarchar, 64, 0, nil, nil},
	{"ACTION_REFERENCE_OLD_ROW", mysql.TypeVarchar, 3, 0, nil, nil},
	{"ACTION_REFERENCE_NEW_ROW", mysql.TypeVarchar, 3, 0, nil, nil},
	{"CREATED", mysql.TypeDatetime, 2, 0, nil, nil},
	{"SQL_MODE", mysql.TypeVarchar, 8192, 0, nil, nil},
	{"DEFINER", mysql.TypeVarchar, 77, 0, nil, nil},
	{"CHARACTER_SET_CLIENT", mysql.TypeVarchar, 32, 0, nil, nil},
	{"COLLATION_CONNECTION", mysql.TypeVarchar, 32, 0, nil, nil},
	{"DATABASE_COLLATION", mysql.TypeVarchar, 32, 0, nil, nil},
}

var tableUserPrivilegesCols = []columnInfo{
	{"GRANTEE", mysql.TypeVarchar, 81, 0, nil, nil},
	{"TABLE_CATALOG", mysql.TypeVarchar, 512, 0, nil, nil},
	{"PRIVILEGE_TYPE", mysql.TypeVarchar, 64, 0, nil, nil},
	{"IS_GRANTABLE", mysql.TypeVarchar, 3, 0, nil, nil},
}

var tableSchemaPrivilegesCols = []columnInfo{
	{"GRANTEE", mysql.TypeVarchar, 81, mysql.NotNullFlag, nil, nil},
	{"TABLE_CATALOG", mysql.TypeVarchar, 512, mysql.NotNullFlag, nil, nil},
	{"TABLE_SCHEMA", mysql.TypeVarchar, 64, mysql.NotNullFlag, nil, nil},
	{"PRIVILEGE_TYPE", mysql.TypeVarchar, 64, mysql.NotNullFlag, nil, nil},
	{"IS_GRANTABLE", mysql.TypeVarchar, 3, mysql.NotNullFlag, nil, nil},
}

var tableTablePrivilegesCols = []columnInfo{
	{"GRANTEE", mysql.TypeVarchar, 81, mysql.NotNullFlag, nil, nil},
	{"TABLE_CATALOG", mysql.TypeVarchar, 512, mysql.NotNullFlag, nil, nil},
	{"TABLE_SCHEMA", mysql.TypeVarchar, 64, mysql.NotNullFlag, nil, nil},
	{"TABLE_NAME", mysql.TypeVarchar, 64, mysql.NotNullFlag, nil, nil},
	{"PRIVILEGE_TYPE", mysql.TypeVarchar, 64, mysql.NotNullFlag, nil, nil},
	{"IS_GRANTABLE", mysql.TypeVarchar, 3, mysql.NotNullFlag, nil, nil},
}

var tableColumnPrivilegesCols = []columnInfo{
	{"GRANTEE", mysql.TypeVarchar, 81, mysql.NotNullFlag, nil, nil},
	{"TABLE_CATALOG", mysql.TypeVarchar, 512, mysql.NotNullFlag, nil, nil},
	{"TABLE_SCHEMA", mysql.TypeVarchar, 64, mysql.NotNullFlag, nil, nil},
	{"TABLE_NAME", mysql.TypeVarchar, 64, mysql.NotNullFlag, nil, nil},
	{"COLUMN_NAME", mysql.TypeVarchar, 64, mysql.NotNullFlag, nil, nil},
	{"PRIVILEGE_TYPE", mysql.TypeVarchar, 64, mysql.NotNullFlag, nil, nil},
	{"IS_GRANTABLE", mysql.TypeVarchar, 3, mysql.NotNullFlag, nil, nil},
}

var tableEnginesCols = []columnInfo{
	{"ENGINE", mysql.TypeVarchar, 64, 0, nil, nil},
	{"SUPPORT", mysql.TypeVarchar, 8, 0, nil, nil},
	{"COMMENT", mysql.TypeVarchar, 80, 0, nil, nil},
	{"TRANSACTIONS", mysql.TypeVarchar, 3, 0, nil, nil},
	{"XA", mysql.TypeVarchar, 3, 0, nil, nil},
	{"SAVEPOINTS", mysql.TypeVarchar, 3, 0, nil, nil},
}

var tableViewsCols = []columnInfo{
	{"TABLE_CATALOG", mysql.TypeVarchar, 512, mysql.NotNullFlag, nil, nil},
	{"TABLE_SCHEMA", mysql.TypeVarchar, 64, mysql.NotNullFlag, nil, nil},
	{"TABLE_NAME", mysql.TypeVarchar, 64, mysql.NotNullFlag, nil, nil},
	{"VIEW_DEFINITION", mysql.TypeLongBlob, 0, mysql.NotNullFlag, nil, nil},
	{"CHECK_OPTION", mysql.TypeVarchar, 8, mysql.NotNullFlag, nil, nil},
	{"IS_UPDATABLE", mysql.TypeVarchar, 3, mysql.NotNullFlag, nil, nil},
	{"DEFINER", mysql.TypeVarchar, 77, mysql.NotNullFlag, nil, nil},
	{"SECURITY_TYPE", mysql.TypeVarchar, 7, mysql.NotNullFlag, nil, nil},
	{"CHARACTER_SET_CLIENT", mysql.TypeVarchar, 32, mysql.NotNullFlag, nil, nil},
	{"COLLATION_CONNECTION", mysql.TypeVarchar, 32, mysql.NotNullFlag, nil, nil},
}

var tableRoutinesCols = []columnInfo{
	{"SPECIFIC_NAME", mysql.TypeVarchar, 64, mysql.NotNullFlag, nil, nil},
	{"ROUTINE_CATALOG", mysql.TypeVarchar, 512, mysql.NotNullFlag, nil, nil},
	{"ROUTINE_SCHEMA", mysql.TypeVarchar, 64, mysql.NotNullFlag, nil, nil},
	{"ROUTINE_NAME", mysql.TypeVarchar, 64, mysql.NotNullFlag, nil, nil},
	{"ROUTINE_TYPE", mysql.TypeVarchar, 9, mysql.NotNullFlag, nil, nil},
	{"DATA_TYPE", mysql.TypeVarchar, 64, mysql.NotNullFlag, nil, nil},
	{"CHARACTER_MAXIMUM_LENGTH", mysql.TypeLong, 21, 0, nil, nil},
	{"CHARACTER_OCTET_LENGTH", mysql.TypeLong, 21, 0, nil, nil},
	{"NUMERIC_PRECISION", mysql.TypeLonglong, 21, 0, nil, nil},
	{"NUMERIC_SCALE", mysql.TypeLong, 21, 0, nil, nil},
	{"DATETIME_PRECISION", mysql.TypeLonglong, 21, 0, nil, nil},
	{"CHARACTER_SET_NAME", mysql.TypeVarchar, 64, 0, nil, nil},
	{"COLLATION_NAME", mysql.TypeVarchar, 64, 0, nil, nil},
	{"DTD_IDENTIFIER", mysql.TypeLongBlob, 0, 0, nil, nil},
	{"ROUTINE_BODY", mysql.TypeVarchar, 8, mysql.NotNullFlag, nil, nil},
	{"ROUTINE_DEFINITION", mysql.TypeLongBlob, 0, 0, nil, nil},
	{"EXTERNAL_NAME", mysql.TypeVarchar, 64, 0, nil, nil},
	{"EXTERNAL_LANGUAGE", mysql.TypeVarchar, 64, 0, nil, nil},
	{"PARAMETER_STYLE", mysql.TypeVarchar, 8, mysql.NotNullFlag, nil, nil},
	{"IS_DETERMINISTIC", mysql.TypeVarchar, 3, mysql.NotNullFlag, nil, nil},
	{"SQL_DATA_ACCESS", mysql.TypeVarchar, 64, mysql.NotNullFlag, nil, nil},
	{"SQL_PATH", mysql.TypeVarchar, 64, 0, nil, nil},
	{"SECURITY_TYPE", mysql.TypeVarchar, 7, mysql.NotNullFlag, nil, nil},
	{"CREATED", mysql.TypeDatetime, 0, mysql.NotNullFlag, "0000-00-00 00:00:00", nil},
	{"LAST_ALTERED", mysql.TypeDatetime, 0, mysql.NotNullFlag, "0000-00-00 00:00:00", nil},
	{"SQL_MODE", mysql.TypeVarchar, 8192, mysql.NotNullFlag, nil, nil},
	{"ROUTINE_COMMENT", mysql.TypeLongBlob, 0, 0, nil, nil},
	{"DEFINER", mysql.TypeVarchar, 77, mysql.NotNullFlag, nil, nil},
	{"CHARACTER_SET_CLIENT", mysql.TypeVarchar, 32, mysql.NotNullFlag, nil, nil},
	{"COLLATION_CONNECTION", mysql.TypeVarchar, 32, mysql.NotNullFlag, nil, nil},
	{"DATABASE_COLLATION", mysql.TypeVarchar, 32, mysql.NotNullFlag, nil, nil},
}

var tableParametersCols = []columnInfo{
	{"SPECIFIC_CATALOG", mysql.TypeVarchar, 512, mysql.NotNullFlag, nil, nil},
	{"SPECIFIC_SCHEMA", mysql.TypeVarchar, 64, mysql.NotNullFlag, nil, nil},
	{"SPECIFIC_NAME", mysql.TypeVarchar, 64, mysql.NotNullFlag, nil, nil},
	{"ORDINAL_POSITION", mysql.TypeVarchar, 21, mysql.NotNullFlag, nil, nil},
	{"PARAMETER_MODE", mysql.TypeVarchar, 5, 0, nil, nil},
	{"PARAMETER_NAME", mysql.TypeVarchar, 64, 0, nil, nil},
	{"DATA_TYPE", mysql.TypeVarchar, 64, mysql.NotNullFlag, nil, nil},
	{"CHARACTER_MAXIMUM_LENGTH", mysql.TypeVarchar, 21, 0, nil, nil},
	{"CHARACTER_OCTET_LENGTH", mysql.TypeVarchar, 21, 0, nil, nil},
	{"NUMERIC_PRECISION", mysql.TypeVarchar, 21, 0, nil, nil},
	{"NUMERIC_SCALE", mysql.TypeVarchar, 21, 0, nil, nil},
	{"DATETIME_PRECISION", mysql.TypeVarchar, 21, 0, nil, nil},
	{"CHARACTER_SET_NAME", mysql.TypeVarchar, 64, 0, nil, nil},
	{"COLLATION_NAME", mysql.TypeVarchar, 64, 0, nil, nil},
	{"DTD_IDENTIFIER", mysql.TypeLongBlob, 0, mysql.NotNullFlag, nil, nil},
	{"ROUTINE_TYPE", mysql.TypeVarchar, 9, mysql.NotNullFlag, nil, nil},
}

var tableEventsCols = []columnInfo{
	{"EVENT_CATALOG", mysql.TypeVarchar, 64, mysql.NotNullFlag, nil, nil},
	{"EVENT_SCHEMA", mysql.TypeVarchar, 64, mysql.NotNullFlag, nil, nil},
	{"EVENT_NAME", mysql.TypeVarchar, 64, mysql.NotNullFlag, nil, nil},
	{"DEFINER", mysql.TypeVarchar, 77, mysql.NotNullFlag, nil, nil},
	{"TIME_ZONE", mysql.TypeVarchar, 64, mysql.NotNullFlag, nil, nil},
	{"EVENT_BODY", mysql.TypeVarchar, 8, mysql.NotNullFlag, nil, nil},
	{"EVENT_DEFINITION", mysql.TypeLongBlob, 0, 0, nil, nil},
	{"EVENT_TYPE", mysql.TypeVarchar, 9, mysql.NotNullFlag, nil, nil},
	{"EXECUTE_AT", mysql.TypeDatetime, 0, 0, nil, nil},
	{"INTERVAL_VALUE", mysql.TypeVarchar, 256, 0, nil, nil},
	{"INTERVAL_FIELD", mysql.TypeVarchar, 18, 0, nil, nil},
	{"SQL_MODE", mysql.TypeVarchar, 8192, mysql.NotNullFlag, nil, nil},
	{"STARTS", mysql.TypeDatetime, 0, 0, nil, nil},
	{"ENDS", mysql.TypeDatetime, 0, 0, nil, nil},
	{"STATUS", mysql.TypeVarchar, 18, mysql.NotNullFlag, nil, nil},
	{"ON_COMPLETION", mysql.TypeVarchar, 12, mysql.NotNullFlag, nil, nil},
	{"CREATED", mysql.TypeDatetime, 0, mysql.NotNullFlag, "0000-00-00 00:00:00", nil},
	{"LAST_ALTERED", mysql.TypeDatetime, 0, mysql.NotNullFlag, "0000-00-00 00:00:00", nil},
	{"LAST_EXECUTED", mysql.TypeDatetime, 0, 0, nil, nil},
	{"EVENT_COMMENT", mysql.TypeVarchar, 64, mysql.NotNullFlag, nil, nil},
	{"ORIGINATOR", mysql.TypeLong, 10, mysql.NotNullFlag, 0, nil},
	{"CHARACTER_SET_CLIENT", mysql.TypeVarchar, 32, mysql.NotNullFlag, nil, nil},
	{"COLLATION_CONNECTION", mysql.TypeVarchar, 32, mysql.NotNullFlag, nil, nil},
	{"DATABASE_COLLATION", mysql.TypeVarchar, 32, mysql.NotNullFlag, nil, nil},
}

var tableGlobalStatusCols = []columnInfo{
	{"VARIABLE_NAME", mysql.TypeVarchar, 64, mysql.NotNullFlag, nil, nil},
	{"VARIABLE_VALUE", mysql.TypeVarchar, 1024, 0, nil, nil},
}

var tableGlobalVariablesCols = []columnInfo{
	{"VARIABLE_NAME", mysql.TypeVarchar, 64, mysql.NotNullFlag, nil, nil},
	{"VARIABLE_VALUE", mysql.TypeVarchar, 1024, 0, nil, nil},
}

var tableSessionStatusCols = []columnInfo{
	{"VARIABLE_NAME", mysql.TypeVarchar, 64, mysql.NotNullFlag, nil, nil},
	{"VARIABLE_VALUE", mysql.TypeVarchar, 1024, 0, nil, nil},
}

var tableOptimizerTraceCols = []columnInfo{
	{"QUERY", mysql.TypeLongBlob, 0, mysql.NotNullFlag, "", nil},
	{"TRACE", mysql.TypeLongBlob, 0, mysql.NotNullFlag, "", nil},
	{"MISSING_BYTES_BEYOND_MAX_MEM_SIZE", mysql.TypeShort, 20, mysql.NotNullFlag, 0, nil},
	{"INSUFFICIENT_PRIVILEGES", mysql.TypeTiny, 1, mysql.NotNullFlag, 0, nil},
}

var tableTableSpacesCols = []columnInfo{
	{"TABLESPACE_NAME", mysql.TypeVarchar, 64, mysql.NotNullFlag, "", nil},
	{"ENGINE", mysql.TypeVarchar, 64, mysql.NotNullFlag, "", nil},
	{"TABLESPACE_TYPE", mysql.TypeVarchar, 64, 0, nil, nil},
	{"LOGFILE_GROUP_NAME", mysql.TypeVarchar, 64, 0, nil, nil},
	{"EXTENT_SIZE", mysql.TypeLonglong, 21, 0, nil, nil},
	{"AUTOEXTEND_SIZE", mysql.TypeLonglong, 21, 0, nil, nil},
	{"MAXIMUM_SIZE", mysql.TypeLonglong, 21, 0, nil, nil},
	{"NODEGROUP_ID", mysql.TypeLonglong, 21, 0, nil, nil},
	{"TABLESPACE_COMMENT", mysql.TypeVarchar, 2048, 0, nil, nil},
}

var tableCollationCharacterSetApplicabilityCols = []columnInfo{
	{"COLLATION_NAME", mysql.TypeVarchar, 32, mysql.NotNullFlag, nil, nil},
	{"CHARACTER_SET_NAME", mysql.TypeVarchar, 32, mysql.NotNullFlag, nil, nil},
}

var tableProcesslistCols = []columnInfo{
	{"ID", mysql.TypeLonglong, 21, mysql.NotNullFlag, 0, nil},
	{"USER", mysql.TypeVarchar, 16, mysql.NotNullFlag, "", nil},
	{"HOST", mysql.TypeVarchar, 64, mysql.NotNullFlag, "", nil},
	{"DB", mysql.TypeVarchar, 64, 0, nil, nil},
	{"COMMAND", mysql.TypeVarchar, 16, mysql.NotNullFlag, "", nil},
	{"TIME", mysql.TypeLong, 7, mysql.NotNullFlag, 0, nil},
	{"STATE", mysql.TypeVarchar, 7, 0, nil, nil},
	{"INFO", mysql.TypeString, 512, 0, nil, nil},
	{"MEM", mysql.TypeLonglong, 21, 0, nil, nil},
	{"TxnStart", mysql.TypeVarchar, 64, mysql.NotNullFlag, "", nil},
}

var tableTiDBIndexesCols = []columnInfo{
	{"TABLE_SCHEMA", mysql.TypeVarchar, 64, 0, nil, nil},
	{"TABLE_NAME", mysql.TypeVarchar, 64, 0, nil, nil},
	{"NON_UNIQUE", mysql.TypeLonglong, 21, 0, nil, nil},
	{"KEY_NAME", mysql.TypeVarchar, 64, 0, nil, nil},
	{"SEQ_IN_INDEX", mysql.TypeLonglong, 21, 0, nil, nil},
	{"COLUMN_NAME", mysql.TypeVarchar, 64, 0, nil, nil},
	{"SUB_PART", mysql.TypeLonglong, 21, 0, nil, nil},
	{"INDEX_COMMENT", mysql.TypeVarchar, 2048, 0, nil, nil},
	{"INDEX_ID", mysql.TypeLonglong, 21, 0, nil, nil},
}

var tableTiDBHotRegionsCols = []columnInfo{
	{"TABLE_ID", mysql.TypeLonglong, 21, 0, nil, nil},
	{"INDEX_ID", mysql.TypeLonglong, 21, 0, nil, nil},
	{"DB_NAME", mysql.TypeVarchar, 64, 0, nil, nil},
	{"TABLE_NAME", mysql.TypeVarchar, 64, 0, nil, nil},
	{"INDEX_NAME", mysql.TypeVarchar, 64, 0, nil, nil},
	{"REGION_ID", mysql.TypeLonglong, 21, 0, nil, nil},
	{"TYPE", mysql.TypeVarchar, 64, 0, nil, nil},
	{"MAX_HOT_DEGREE", mysql.TypeLonglong, 21, 0, nil, nil},
	{"REGION_COUNT", mysql.TypeLonglong, 21, 0, nil, nil},
	{"FLOW_BYTES", mysql.TypeLonglong, 21, 0, nil, nil},
}

var tableTiKVStoreStatusCols = []columnInfo{
	{"STORE_ID", mysql.TypeLonglong, 21, 0, nil, nil},
	{"ADDRESS", mysql.TypeVarchar, 64, 0, nil, nil},
	{"STORE_STATE", mysql.TypeLonglong, 21, 0, nil, nil},
	{"STORE_STATE_NAME", mysql.TypeVarchar, 64, 0, nil, nil},
	{"LABEL", mysql.TypeJSON, 51, 0, nil, nil},
	{"VERSION", mysql.TypeVarchar, 64, 0, nil, nil},
	{"CAPACITY", mysql.TypeVarchar, 64, 0, nil, nil},
	{"AVAILABLE", mysql.TypeVarchar, 64, 0, nil, nil},
	{"LEADER_COUNT", mysql.TypeLonglong, 21, 0, nil, nil},
	{"LEADER_WEIGHT", mysql.TypeDouble, 22, 0, nil, nil},
	{"LEADER_SCORE", mysql.TypeDouble, 22, 0, nil, nil},
	{"LEADER_SIZE", mysql.TypeLonglong, 21, 0, nil, nil},
	{"REGION_COUNT", mysql.TypeLonglong, 21, 0, nil, nil},
	{"REGION_WEIGHT", mysql.TypeDouble, 22, 0, nil, nil},
	{"REGION_SCORE", mysql.TypeDouble, 22, 0, nil, nil},
	{"REGION_SIZE", mysql.TypeLonglong, 21, 0, nil, nil},
	{"START_TS", mysql.TypeDatetime, 0, 0, nil, nil},
	{"LAST_HEARTBEAT_TS", mysql.TypeDatetime, 0, 0, nil, nil},
	{"UPTIME", mysql.TypeVarchar, 64, 0, nil, nil},
}

var tableAnalyzeStatusCols = []columnInfo{
	{"TABLE_SCHEMA", mysql.TypeVarchar, 64, 0, nil, nil},
	{"TABLE_NAME", mysql.TypeVarchar, 64, 0, nil, nil},
	{"PARTITION_NAME", mysql.TypeVarchar, 64, 0, nil, nil},
	{"JOB_INFO", mysql.TypeVarchar, 64, 0, nil, nil},
	{"PROCESSED_ROWS", mysql.TypeLonglong, 20, mysql.UnsignedFlag, nil, nil},
	{"START_TIME", mysql.TypeDatetime, 0, 0, nil, nil},
	{"STATE", mysql.TypeVarchar, 64, 0, nil, nil},
}

var tableTiKVRegionStatusCols = []columnInfo{
	{"REGION_ID", mysql.TypeLonglong, 21, 0, nil, nil},
	{"START_KEY", mysql.TypeBlob, types.UnspecifiedLength, 0, nil, nil},
	{"END_KEY", mysql.TypeBlob, types.UnspecifiedLength, 0, nil, nil},
	{"TABLE_ID", mysql.TypeLonglong, 21, 0, nil, nil},
	{"DB_NAME", mysql.TypeVarchar, 64, 0, nil, nil},
	{"TABLE_NAME", mysql.TypeVarchar, 64, 0, nil, nil},
	{"IS_INDEX", mysql.TypeTiny, 1, mysql.NotNullFlag, 0, nil},
	{"INDEX_ID", mysql.TypeLonglong, 21, 0, nil, nil},
	{"INDEX_NAME", mysql.TypeVarchar, 64, 0, nil, nil},
	{"EPOCH_CONF_VER", mysql.TypeLonglong, 21, 0, nil, nil},
	{"EPOCH_VERSION", mysql.TypeLonglong, 21, 0, nil, nil},
	{"WRITTEN_BYTES", mysql.TypeLonglong, 21, 0, nil, nil},
	{"READ_BYTES", mysql.TypeLonglong, 21, 0, nil, nil},
	{"APPROXIMATE_SIZE", mysql.TypeLonglong, 21, 0, nil, nil},
	{"APPROXIMATE_KEYS", mysql.TypeLonglong, 21, 0, nil, nil},
}

var tableTiKVRegionPeersCols = []columnInfo{
	{"REGION_ID", mysql.TypeLonglong, 21, 0, nil, nil},
	{"PEER_ID", mysql.TypeLonglong, 21, 0, nil, nil},
	{"STORE_ID", mysql.TypeLonglong, 21, 0, nil, nil},
	{"IS_LEARNER", mysql.TypeTiny, 1, mysql.NotNullFlag, 0, nil},
	{"IS_LEADER", mysql.TypeTiny, 1, mysql.NotNullFlag, 0, nil},
	{"STATUS", mysql.TypeVarchar, 10, 0, 0, nil},
	{"DOWN_SECONDS", mysql.TypeLonglong, 21, 0, 0, nil},
}

var tableTiDBServersInfoCols = []columnInfo{
	{"DDL_ID", mysql.TypeVarchar, 64, 0, nil, nil},
	{"IP", mysql.TypeVarchar, 64, 0, nil, nil},
	{"PORT", mysql.TypeLonglong, 21, 0, nil, nil},
	{"STATUS_PORT", mysql.TypeLonglong, 21, 0, nil, nil},
	{"LEASE", mysql.TypeVarchar, 64, 0, nil, nil},
	{"VERSION", mysql.TypeVarchar, 64, 0, nil, nil},
	{"GIT_HASH", mysql.TypeVarchar, 64, 0, nil, nil},
	{"BINLOG_STATUS", mysql.TypeVarchar, 64, 0, nil, nil},
}

var tableClusterConfigCols = []columnInfo{
	{"TYPE", mysql.TypeVarchar, 64, 0, nil, nil},
	{"INSTANCE", mysql.TypeVarchar, 64, 0, nil, nil},
	{"KEY", mysql.TypeVarchar, 256, 0, nil, nil},
	{"VALUE", mysql.TypeVarchar, 128, 0, nil, nil},
}

var tableClusterLogCols = []columnInfo{
	{"TIME", mysql.TypeVarchar, 32, 0, nil, nil},
	{"TYPE", mysql.TypeVarchar, 64, 0, nil, nil},
	{"INSTANCE", mysql.TypeVarchar, 64, 0, nil, nil},
	{"LEVEL", mysql.TypeVarchar, 8, 0, nil, nil},
	{"MESSAGE", mysql.TypeVarString, 1024, 0, nil, nil},
}

var tableClusterLoadCols = []columnInfo{
	{"TYPE", mysql.TypeVarchar, 64, 0, nil, nil},
	{"INSTANCE", mysql.TypeVarchar, 64, 0, nil, nil},
	{"DEVICE_TYPE", mysql.TypeVarchar, 64, 0, nil, nil},
	{"DEVICE_NAME", mysql.TypeVarchar, 64, 0, nil, nil},
	{"NAME", mysql.TypeVarchar, 256, 0, nil, nil},
	{"VALUE", mysql.TypeVarchar, 128, 0, nil, nil},
}

var tableClusterHardwareCols = []columnInfo{
	{"TYPE", mysql.TypeVarchar, 64, 0, nil, nil},
	{"INSTANCE", mysql.TypeVarchar, 64, 0, nil, nil},
	{"DEVICE_TYPE", mysql.TypeVarchar, 64, 0, nil, nil},
	{"DEVICE_NAME", mysql.TypeVarchar, 64, 0, nil, nil},
	{"NAME", mysql.TypeVarchar, 256, 0, nil, nil},
	{"VALUE", mysql.TypeVarchar, 128, 0, nil, nil},
}

var tableClusterSystemInfoCols = []columnInfo{
	{"TYPE", mysql.TypeVarchar, 64, 0, nil, nil},
	{"INSTANCE", mysql.TypeVarchar, 64, 0, nil, nil},
	{"SYSTEM_TYPE", mysql.TypeVarchar, 64, 0, nil, nil},
	{"SYSTEM_NAME", mysql.TypeVarchar, 64, 0, nil, nil},
	{"NAME", mysql.TypeVarchar, 256, 0, nil, nil},
	{"VALUE", mysql.TypeVarchar, 128, 0, nil, nil},
}

var tableDDLJobsCols = []columnInfo{
	{"JOB_ID", mysql.TypeLonglong, 4, 0, nil, nil},
	{"DB_NAME", mysql.TypeVarchar, 64, 0, nil, nil},
	{"TABLE_NAME", mysql.TypeVarchar, 64, 0, nil, nil},
	{"JOB_TYPE", mysql.TypeVarchar, 64, 0, nil, nil},
	{"SCHEMA_STATE", mysql.TypeVarchar, 64, 0, nil, nil},
	{"SCHEMA_ID", mysql.TypeLonglong, 4, 0, nil, nil},
	{"TABLE_ID", mysql.TypeLonglong, 4, 0, nil, nil},
	{"ROW_COUNT", mysql.TypeLonglong, 4, 0, nil, nil},
	{"START_TIME", mysql.TypeVarchar, 64, 0, nil, nil},
	{"END_TIME", mysql.TypeVarchar, 64, 0, nil, nil},
	{"STATE", mysql.TypeVarchar, 64, 0, nil, nil},
}

func dataForTiKVRegionStatus(ctx sessionctx.Context) (records [][]types.Datum, err error) {
	tikvStore, ok := ctx.GetStore().(tikv.Storage)
	if !ok {
		return nil, errors.New("Information about TiKV region status can be gotten only when the storage is TiKV")
	}
	tikvHelper := &helper.Helper{
		Store:       tikvStore,
		RegionCache: tikvStore.GetRegionCache(),
	}
	regionsInfo, err := tikvHelper.GetRegionsInfo()
	if err != nil {
		return nil, err
	}
	allSchemas := ctx.GetSessionVars().TxnCtx.InfoSchema.(InfoSchema).AllSchemas()
	tableInfos := tikvHelper.GetRegionsTableInfo(regionsInfo, allSchemas)
	for _, region := range regionsInfo.Regions {
		tableList := tableInfos[region.ID]
		if len(tableList) == 0 {
			records = append(records, newTiKVRegionStatusCol(&region, nil))
		}
		for _, table := range tableList {
			row := newTiKVRegionStatusCol(&region, &table)
			records = append(records, row)
		}
	}
	return records, nil
}

func newTiKVRegionStatusCol(region *helper.RegionInfo, table *helper.TableInfo) []types.Datum {
	row := make([]types.Datum, len(tableTiKVRegionStatusCols))
	row[0].SetInt64(region.ID)
	row[1].SetString(region.StartKey)
	row[2].SetString(region.EndKey)
	if table != nil {
		row[3].SetInt64(table.Table.ID)
		row[4].SetString(table.DB.Name.O)
		row[5].SetString(table.Table.Name.O)
		if table.IsIndex {
			row[6].SetInt64(1)
			row[7].SetInt64(table.Index.ID)
			row[8].SetString(table.Index.Name.O)
		} else {
			row[6].SetInt64(0)
		}
	}
	row[9].SetInt64(region.Epoch.ConfVer)
	row[10].SetInt64(region.Epoch.Version)
	row[11].SetInt64(region.WrittenBytes)
	row[12].SetInt64(region.ReadBytes)
	row[13].SetInt64(region.ApproximateSize)
	row[14].SetInt64(region.ApproximateKeys)
	return row
}

const (
	normalPeer  = "NORMAL"
	pendingPeer = "PENDING"
	downPeer    = "DOWN"
)

func dataForTikVRegionPeers(ctx sessionctx.Context) (records [][]types.Datum, err error) {
	tikvStore, ok := ctx.GetStore().(tikv.Storage)
	if !ok {
		return nil, errors.New("Information about TiKV region status can be gotten only when the storage is TiKV")
	}
	tikvHelper := &helper.Helper{
		Store:       tikvStore,
		RegionCache: tikvStore.GetRegionCache(),
	}
	regionsInfo, err := tikvHelper.GetRegionsInfo()
	if err != nil {
		return nil, err
	}
	for _, region := range regionsInfo.Regions {
		rows := newTiKVRegionPeersCols(&region)
		records = append(records, rows...)
	}
	return records, nil
}

func newTiKVRegionPeersCols(region *helper.RegionInfo) [][]types.Datum {
	records := make([][]types.Datum, 0, len(region.Peers))
	pendingPeerIDSet := set.NewInt64Set()
	for _, peer := range region.PendingPeers {
		pendingPeerIDSet.Insert(peer.ID)
	}
	downPeerMap := make(map[int64]int64)
	for _, peerStat := range region.DownPeers {
		downPeerMap[peerStat.ID] = peerStat.DownSec
	}
	for _, peer := range region.Peers {
		row := make([]types.Datum, len(tableTiKVRegionPeersCols))
		row[0].SetInt64(region.ID)
		row[1].SetInt64(peer.ID)
		row[2].SetInt64(peer.StoreID)
		if peer.IsLearner {
			row[3].SetInt64(1)
		} else {
			row[3].SetInt64(0)
		}
		if peer.ID == region.Leader.ID {
			row[4].SetInt64(1)
		} else {
			row[4].SetInt64(0)
		}
		if pendingPeerIDSet.Exist(peer.ID) {
			row[5].SetString(pendingPeer)
		} else if downSec, ok := downPeerMap[peer.ID]; ok {
			row[5].SetString(downPeer)
			row[6].SetInt64(downSec)
		} else {
			row[5].SetString(normalPeer)
		}
		records = append(records, row)
	}
	return records
}

func dataForTiKVStoreStatus(ctx sessionctx.Context) (records [][]types.Datum, err error) {
	tikvStore, ok := ctx.GetStore().(tikv.Storage)
	if !ok {
		return nil, errors.New("Information about TiKV store status can be gotten only when the storage is TiKV")
	}
	tikvHelper := &helper.Helper{
		Store:       tikvStore,
		RegionCache: tikvStore.GetRegionCache(),
	}
	storesStat, err := tikvHelper.GetStoresStat()
	if err != nil {
		return nil, err
	}
	for _, storeStat := range storesStat.Stores {
		row := make([]types.Datum, len(tableTiKVStoreStatusCols))
		row[0].SetInt64(storeStat.Store.ID)
		row[1].SetString(storeStat.Store.Address)
		row[2].SetInt64(storeStat.Store.State)
		row[3].SetString(storeStat.Store.StateName)
		data, err := json.Marshal(storeStat.Store.Labels)
		if err != nil {
			return nil, err
		}
		bj := binaryJson.BinaryJSON{}
		if err = bj.UnmarshalJSON(data); err != nil {
			return nil, err
		}
		row[4].SetMysqlJSON(bj)
		row[5].SetString(storeStat.Store.Version)
		row[6].SetString(storeStat.Status.Capacity)
		row[7].SetString(storeStat.Status.Available)
		row[8].SetInt64(storeStat.Status.LeaderCount)
		row[9].SetFloat64(storeStat.Status.LeaderWeight)
		row[10].SetFloat64(storeStat.Status.LeaderScore)
		row[11].SetInt64(storeStat.Status.LeaderSize)
		row[12].SetInt64(storeStat.Status.RegionCount)
		row[13].SetFloat64(storeStat.Status.RegionWeight)
		row[14].SetFloat64(storeStat.Status.RegionScore)
		row[15].SetInt64(storeStat.Status.RegionSize)
		startTs := types.NewTime(types.FromGoTime(storeStat.Status.StartTs), mysql.TypeDatetime, types.DefaultFsp)
		row[16].SetMysqlTime(startTs)
		lastHeartbeatTs := types.NewTime(types.FromGoTime(storeStat.Status.LastHeartbeatTs), mysql.TypeDatetime, types.DefaultFsp)
		row[17].SetMysqlTime(lastHeartbeatTs)
		row[18].SetString(storeStat.Status.Uptime)
		records = append(records, row)
	}
	return records, nil
}

func dataForCharacterSets() (records [][]types.Datum) {

	charsets := charset.GetSupportedCharsets()

	for _, charset := range charsets {

		records = append(records,
			types.MakeDatums(charset.Name, charset.DefaultCollation, charset.Desc, charset.Maxlen),
		)

	}

	return records

}

func dataForCollations() (records [][]types.Datum) {

	collations := charset.GetSupportedCollations()

	for _, collation := range collations {

		isDefault := ""
		if collation.IsDefault {
			isDefault = "Yes"
		}

		records = append(records,
			types.MakeDatums(collation.Name, collation.CharsetName, collation.ID, isDefault, "Yes", 1),
		)

	}

	return records

}

func dataForCollationCharacterSetApplicability() (records [][]types.Datum) {

	collations := charset.GetSupportedCollations()

	for _, collation := range collations {

		records = append(records,
			types.MakeDatums(collation.Name, collation.CharsetName),
		)

	}

	return records

}

func dataForSessionVar(ctx sessionctx.Context) (records [][]types.Datum, err error) {
	sessionVars := ctx.GetSessionVars()
	for _, v := range variable.SysVars {
		var value string
		value, err = variable.GetSessionSystemVar(sessionVars, v.Name)
		if err != nil {
			return nil, err
		}
		row := types.MakeDatums(v.Name, value)
		records = append(records, row)
	}
	return
}

func dataForUserPrivileges(ctx sessionctx.Context) [][]types.Datum {
	pm := privilege.GetPrivilegeManager(ctx)
	return pm.UserPrivilegesTable()
}

func dataForProcesslist(ctx sessionctx.Context) [][]types.Datum {
	sm := ctx.GetSessionManager()
	if sm == nil {
		return nil
	}

	loginUser := ctx.GetSessionVars().User
	var hasProcessPriv bool
	if pm := privilege.GetPrivilegeManager(ctx); pm != nil {
		if pm.RequestVerification(ctx.GetSessionVars().ActiveRoles, "", "", "", mysql.ProcessPriv) {
			hasProcessPriv = true
		}
	}

	pl := sm.ShowProcessList()
	records := make([][]types.Datum, 0, len(pl))
	for _, pi := range pl {
		// If you have the PROCESS privilege, you can see all threads.
		// Otherwise, you can see only your own threads.
		if !hasProcessPriv && loginUser != nil && pi.User != loginUser.Username {
			continue
		}

		rows := pi.ToRow(ctx.GetSessionVars().StmtCtx.TimeZone)
		record := types.MakeDatums(rows...)
		records = append(records, record)
	}
	return records
}

func dataForEngines() (records [][]types.Datum) {
	records = append(records,
		types.MakeDatums(
			"InnoDB",  // Engine
			"DEFAULT", // Support
			"Supports transactions, row-level locking, and foreign keys", // Comment
			"YES", // Transactions
			"YES", // XA
			"YES", // Savepoints
		),
	)
	return records
}

var filesCols = []columnInfo{
	{"FILE_ID", mysql.TypeLonglong, 4, 0, nil, nil},
	{"FILE_NAME", mysql.TypeVarchar, 4000, 0, nil, nil},
	{"FILE_TYPE", mysql.TypeVarchar, 20, 0, nil, nil},
	{"TABLESPACE_NAME", mysql.TypeVarchar, 64, 0, nil, nil},
	{"TABLE_CATALOG", mysql.TypeVarchar, 64, 0, nil, nil},
	{"TABLE_SCHEMA", mysql.TypeVarchar, 64, 0, nil, nil},
	{"TABLE_NAME", mysql.TypeVarchar, 64, 0, nil, nil},
	{"LOGFILE_GROUP_NAME", mysql.TypeVarchar, 64, 0, nil, nil},
	{"LOGFILE_GROUP_NUMBER", mysql.TypeLonglong, 32, 0, nil, nil},
	{"ENGINE", mysql.TypeVarchar, 64, 0, nil, nil},
	{"FULLTEXT_KEYS", mysql.TypeVarchar, 64, 0, nil, nil},
	{"DELETED_ROWS", mysql.TypeLonglong, 4, 0, nil, nil},
	{"UPDATE_COUNT", mysql.TypeLonglong, 4, 0, nil, nil},
	{"FREE_EXTENTS", mysql.TypeLonglong, 4, 0, nil, nil},
	{"TOTAL_EXTENTS", mysql.TypeLonglong, 4, 0, nil, nil},
	{"EXTENT_SIZE", mysql.TypeLonglong, 4, 0, nil, nil},
	{"INITIAL_SIZE", mysql.TypeLonglong, 21, 0, nil, nil},
	{"MAXIMUM_SIZE", mysql.TypeLonglong, 21, 0, nil, nil},
	{"AUTOEXTEND_SIZE", mysql.TypeLonglong, 21, 0, nil, nil},
	{"CREATION_TIME", mysql.TypeDatetime, -1, 0, nil, nil},
	{"LAST_UPDATE_TIME", mysql.TypeDatetime, -1, 0, nil, nil},
	{"LAST_ACCESS_TIME", mysql.TypeDatetime, -1, 0, nil, nil},
	{"RECOVER_TIME", mysql.TypeLonglong, 4, 0, nil, nil},
	{"TRANSACTION_COUNTER", mysql.TypeLonglong, 4, 0, nil, nil},
	{"VERSION", mysql.TypeLonglong, 21, 0, nil, nil},
	{"ROW_FORMAT", mysql.TypeVarchar, 10, 0, nil, nil},
	{"TABLE_ROWS", mysql.TypeLonglong, 21, 0, nil, nil},
	{"AVG_ROW_LENGTH", mysql.TypeLonglong, 21, 0, nil, nil},
	{"DATA_LENGTH", mysql.TypeLonglong, 21, 0, nil, nil},
	{"MAX_DATA_LENGTH", mysql.TypeLonglong, 21, 0, nil, nil},
	{"INDEX_LENGTH", mysql.TypeLonglong, 21, 0, nil, nil},
	{"DATA_FREE", mysql.TypeLonglong, 21, 0, nil, nil},
	{"CREATE_TIME", mysql.TypeDatetime, -1, 0, nil, nil},
	{"UPDATE_TIME", mysql.TypeDatetime, -1, 0, nil, nil},
	{"CHECK_TIME", mysql.TypeDatetime, -1, 0, nil, nil},
	{"CHECKSUM", mysql.TypeLonglong, 21, 0, nil, nil},
	{"STATUS", mysql.TypeVarchar, 20, 0, nil, nil},
	{"EXTRA", mysql.TypeVarchar, 255, 0, nil, nil},
}

var tableClusterInfoCols = []columnInfo{
	{"TYPE", mysql.TypeVarchar, 64, 0, nil, nil},
	{"INSTANCE", mysql.TypeVarchar, 64, 0, nil, nil},
	{"STATUS_ADDRESS", mysql.TypeVarchar, 64, 0, nil, nil},
	{"VERSION", mysql.TypeVarchar, 64, 0, nil, nil},
	{"GIT_HASH", mysql.TypeVarchar, 64, 0, nil, nil},
	{"START_TIME", mysql.TypeVarchar, 32, 0, nil, nil},
	{"UPTIME", mysql.TypeVarchar, 32, 0, nil, nil},
}

var tableTableTiFlashReplicaCols = []columnInfo{
	{"TABLE_SCHEMA", mysql.TypeVarchar, 64, 0, nil, nil},
	{"TABLE_NAME", mysql.TypeVarchar, 64, 0, nil, nil},
	{"TABLE_ID", mysql.TypeLonglong, 21, 0, nil, nil},
	{"REPLICA_COUNT", mysql.TypeLonglong, 64, 0, nil, nil},
	{"LOCATION_LABELS", mysql.TypeVarchar, 64, 0, nil, nil},
	{"AVAILABLE", mysql.TypeTiny, 1, 0, nil, nil},
	{"PROGRESS", mysql.TypeDouble, 22, 0, nil, nil},
}

var tableInspectionResultCols = []columnInfo{
	{"RULE", mysql.TypeVarchar, 64, 0, nil, nil},
	{"ITEM", mysql.TypeVarchar, 64, 0, nil, nil},
	{"TYPE", mysql.TypeVarchar, 64, 0, nil, nil},
	{"INSTANCE", mysql.TypeVarchar, 64, 0, nil, nil},
	{"VALUE", mysql.TypeVarchar, 64, 0, nil, nil},
	{"REFERENCE", mysql.TypeVarchar, 64, 0, nil, nil},
	{"SEVERITY", mysql.TypeVarchar, 64, 0, nil, nil},
	{"DETAILS", mysql.TypeVarchar, 256, 0, nil, nil},
}

var tableMetricTablesCols = []columnInfo{
	{"TABLE_NAME", mysql.TypeVarchar, 64, 0, nil, nil},
	{"PROMQL", mysql.TypeVarchar, 64, 0, nil, nil},
	{"LABELS", mysql.TypeVarchar, 64, 0, nil, nil},
	{"QUANTILE", mysql.TypeDouble, 22, 0, nil, nil},
	{"COMMENT", mysql.TypeVarchar, 256, 0, nil, nil},
}

var tableMetricSummaryCols = []columnInfo{
	{"METRIC_NAME", mysql.TypeVarchar, 64, 0, nil, nil},
	{"TIME", mysql.TypeDatetime, -1, 0, nil, nil},
	{"SUM_VALUE", mysql.TypeDouble, 22, 0, nil, nil},
	{"AVG_VALUE", mysql.TypeDouble, 22, 0, nil, nil},
	{"MIN_VALUE", mysql.TypeDouble, 22, 0, nil, nil},
	{"MAX_VALUE", mysql.TypeDouble, 22, 0, nil, nil},
	{"COMMENT", mysql.TypeVarchar, 256, 0, nil, nil},
}

var tableMetricSummaryByLabelCols = []columnInfo{
	{"METRIC_NAME", mysql.TypeVarchar, 64, 0, nil, nil},
	{"LABEL", mysql.TypeVarchar, 64, 0, nil, nil},
	{"TIME", mysql.TypeDatetime, -1, 0, nil, nil},
	{"SUM_VALUE", mysql.TypeDouble, 22, 0, nil, nil},
	{"AVG_VALUE", mysql.TypeDouble, 22, 0, nil, nil},
	{"MIN_VALUE", mysql.TypeDouble, 22, 0, nil, nil},
	{"MAX_VALUE", mysql.TypeDouble, 22, 0, nil, nil},
	{"COMMENT", mysql.TypeVarchar, 256, 0, nil, nil},
}

func dataForSchemata(ctx sessionctx.Context, schemas []*model.DBInfo) [][]types.Datum {
	checker := privilege.GetPrivilegeManager(ctx)
	rows := make([][]types.Datum, 0, len(schemas))

	for _, schema := range schemas {

		charset := mysql.DefaultCharset
		collation := mysql.DefaultCollationName

		if len(schema.Charset) > 0 {
			charset = schema.Charset // Overwrite default
		}

		if len(schema.Collate) > 0 {
			collation = schema.Collate // Overwrite default
		}

		if checker != nil && !checker.RequestVerification(ctx.GetSessionVars().ActiveRoles, schema.Name.L, "", "", mysql.AllPrivMask) {
			continue
		}
		record := types.MakeDatums(
			catalogVal,    // CATALOG_NAME
			schema.Name.O, // SCHEMA_NAME
			charset,       // DEFAULT_CHARACTER_SET_NAME
			collation,     // DEFAULT_COLLATION_NAME
			nil,
		)
		rows = append(rows, record)
	}
	return rows
}

func getRowCountAllTable(ctx sessionctx.Context) (map[int64]uint64, error) {
	rows, _, err := ctx.(sqlexec.RestrictedSQLExecutor).ExecRestrictedSQL("select table_id, count from mysql.stats_meta")
	if err != nil {
		return nil, err
	}
	rowCountMap := make(map[int64]uint64, len(rows))
	for _, row := range rows {
		tableID := row.GetInt64(0)
		rowCnt := row.GetUint64(1)
		rowCountMap[tableID] = rowCnt
	}
	return rowCountMap, nil
}

type tableHistID struct {
	tableID int64
	histID  int64
}

func getColLengthAllTables(ctx sessionctx.Context) (map[tableHistID]uint64, error) {
	rows, _, err := ctx.(sqlexec.RestrictedSQLExecutor).ExecRestrictedSQL("select table_id, hist_id, tot_col_size from mysql.stats_histograms where is_index = 0")
	if err != nil {
		return nil, err
	}
	colLengthMap := make(map[tableHistID]uint64, len(rows))
	for _, row := range rows {
		tableID := row.GetInt64(0)
		histID := row.GetInt64(1)
		totalSize := row.GetInt64(2)
		if totalSize < 0 {
			totalSize = 0
		}
		colLengthMap[tableHistID{tableID: tableID, histID: histID}] = uint64(totalSize)
	}
	return colLengthMap, nil
}

func getDataAndIndexLength(info *model.TableInfo, physicalID int64, rowCount uint64, columnLengthMap map[tableHistID]uint64) (uint64, uint64) {
	columnLength := make(map[string]uint64)
	for _, col := range info.Columns {
		if col.State != model.StatePublic {
			continue
		}
		length := col.FieldType.StorageLength()
		if length != types.VarStorageLen {
			columnLength[col.Name.L] = rowCount * uint64(length)
		} else {
			length := columnLengthMap[tableHistID{tableID: physicalID, histID: col.ID}]
			columnLength[col.Name.L] = length
		}
	}
	dataLength, indexLength := uint64(0), uint64(0)
	for _, length := range columnLength {
		dataLength += length
	}
	for _, idx := range info.Indices {
		if idx.State != model.StatePublic {
			continue
		}
		for _, col := range idx.Columns {
			if col.Length == types.UnspecifiedLength {
				indexLength += columnLength[col.Name.L]
			} else {
				indexLength += rowCount * uint64(col.Length)
			}
		}
	}
	return dataLength, indexLength
}

type statsCache struct {
	mu         sync.Mutex
	loading    bool
	modifyTime time.Time
	tableRows  map[int64]uint64
	colLength  map[tableHistID]uint64
}

var tableStatsCache = &statsCache{}

// TableStatsCacheExpiry is the expiry time for table stats cache.
var TableStatsCacheExpiry = 3 * time.Second

func (c *statsCache) setLoading(loading bool) {
	c.mu.Lock()
	c.loading = loading
	c.mu.Unlock()
}

func (c *statsCache) get(ctx sessionctx.Context) (map[int64]uint64, map[tableHistID]uint64, error) {
	c.mu.Lock()
	if time.Since(c.modifyTime) < TableStatsCacheExpiry || c.loading {
		tableRows, colLength := c.tableRows, c.colLength
		c.mu.Unlock()
		return tableRows, colLength, nil
	}
	c.loading = true
	c.mu.Unlock()

	tableRows, err := getRowCountAllTable(ctx)
	if err != nil {
		c.setLoading(false)
		return nil, nil, err
	}
	colLength, err := getColLengthAllTables(ctx)
	if err != nil {
		c.setLoading(false)
		return nil, nil, err
	}

	c.mu.Lock()
	c.loading = false
	c.tableRows = tableRows
	c.colLength = colLength
	c.modifyTime = time.Now()
	c.mu.Unlock()
	return tableRows, colLength, nil
}

func getAutoIncrementID(ctx sessionctx.Context, schema *model.DBInfo, tblInfo *model.TableInfo) (int64, error) {
	is := ctx.GetSessionVars().TxnCtx.InfoSchema.(InfoSchema)
	tbl, err := is.TableByName(schema.Name, tblInfo.Name)
	if err != nil {
		return 0, err
	}
	return tbl.Allocator(ctx, autoid.RowIDAllocType).Base() + 1, nil
}

func dataForViews(ctx sessionctx.Context, schemas []*model.DBInfo) ([][]types.Datum, error) {
	checker := privilege.GetPrivilegeManager(ctx)
	var rows [][]types.Datum
	for _, schema := range schemas {
		for _, table := range schema.Tables {
			if !table.IsView() {
				continue
			}
			collation := table.Collate
			charset := table.Charset
			if collation == "" {
				collation = mysql.DefaultCollationName
			}
			if charset == "" {
				charset = mysql.DefaultCharset
			}
			if checker != nil && !checker.RequestVerification(ctx.GetSessionVars().ActiveRoles, schema.Name.L, table.Name.L, "", mysql.AllPrivMask) {
				continue
			}
			record := types.MakeDatums(
				catalogVal,                      // TABLE_CATALOG
				schema.Name.O,                   // TABLE_SCHEMA
				table.Name.O,                    // TABLE_NAME
				table.View.SelectStmt,           // VIEW_DEFINITION
				table.View.CheckOption.String(), // CHECK_OPTION
				"NO",                            // IS_UPDATABLE
				table.View.Definer.String(),     // DEFINER
				table.View.Security.String(),    // SECURITY_TYPE
				charset,                         // CHARACTER_SET_CLIENT
				collation,                       // COLLATION_CONNECTION
			)
			rows = append(rows, record)
		}
	}
	return rows, nil
}

func dataForTables(ctx sessionctx.Context, schemas []*model.DBInfo) ([][]types.Datum, error) {
	tableRowsMap, colLengthMap, err := tableStatsCache.get(ctx)
	if err != nil {
		return nil, err
	}

	checker := privilege.GetPrivilegeManager(ctx)

	var rows [][]types.Datum
	createTimeTp := tablesCols[15].tp
	for _, schema := range schemas {
		for _, table := range schema.Tables {
			collation := table.Collate
			if collation == "" {
				collation = mysql.DefaultCollationName
			}
			createTime := types.NewTime(types.FromGoTime(table.GetUpdateTime()), createTimeTp, types.DefaultFsp)

			createOptions := ""

			if checker != nil && !checker.RequestVerification(ctx.GetSessionVars().ActiveRoles, schema.Name.L, table.Name.L, "", mysql.AllPrivMask) {
				continue
			}

			if !table.IsView() {
				if table.GetPartitionInfo() != nil {
					createOptions = "partitioned"
				}
				var autoIncID interface{}
				hasAutoIncID, _ := HasAutoIncrementColumn(table)
				if hasAutoIncID {
					autoIncID, err = getAutoIncrementID(ctx, schema, table)
					if err != nil {
						return nil, err
					}
				}

				var rowCount, dataLength, indexLength uint64
				if table.GetPartitionInfo() == nil {
					rowCount = tableRowsMap[table.ID]
					dataLength, indexLength = getDataAndIndexLength(table, table.ID, rowCount, colLengthMap)
				} else {
					for _, pi := range table.GetPartitionInfo().Definitions {
						rowCount += tableRowsMap[pi.ID]
						parDataLen, parIndexLen := getDataAndIndexLength(table, pi.ID, tableRowsMap[pi.ID], colLengthMap)
						dataLength += parDataLen
						indexLength += parIndexLen
					}
				}
				avgRowLength := uint64(0)
				if rowCount != 0 {
					avgRowLength = dataLength / rowCount
				}

				shardingInfo := GetShardingInfo(schema, table)
				record := types.MakeDatums(
					catalogVal,    // TABLE_CATALOG
					schema.Name.O, // TABLE_SCHEMA
					table.Name.O,  // TABLE_NAME
					"BASE TABLE",  // TABLE_TYPE
					"InnoDB",      // ENGINE
					uint64(10),    // VERSION
					"Compact",     // ROW_FORMAT
					rowCount,      // TABLE_ROWS
					avgRowLength,  // AVG_ROW_LENGTH
					dataLength,    // DATA_LENGTH
					uint64(0),     // MAX_DATA_LENGTH
					indexLength,   // INDEX_LENGTH
					uint64(0),     // DATA_FREE
					autoIncID,     // AUTO_INCREMENT
					createTime,    // CREATE_TIME
					nil,           // UPDATE_TIME
					nil,           // CHECK_TIME
					collation,     // TABLE_COLLATION
					nil,           // CHECKSUM
					createOptions, // CREATE_OPTIONS
					table.Comment, // TABLE_COMMENT
					table.ID,      // TIDB_TABLE_ID
					shardingInfo,  // TIDB_ROW_ID_SHARDING_INFO
				)
				rows = append(rows, record)
			} else {
				record := types.MakeDatums(
					catalogVal,    // TABLE_CATALOG
					schema.Name.O, // TABLE_SCHEMA
					table.Name.O,  // TABLE_NAME
					"VIEW",        // TABLE_TYPE
					nil,           // ENGINE
					nil,           // VERSION
					nil,           // ROW_FORMAT
					nil,           // TABLE_ROWS
					nil,           // AVG_ROW_LENGTH
					nil,           // DATA_LENGTH
					nil,           // MAX_DATA_LENGTH
					nil,           // INDEX_LENGTH
					nil,           // DATA_FREE
					nil,           // AUTO_INCREMENT
					createTime,    // CREATE_TIME
					nil,           // UPDATE_TIME
					nil,           // CHECK_TIME
					nil,           // TABLE_COLLATION
					nil,           // CHECKSUM
					nil,           // CREATE_OPTIONS
					"VIEW",        // TABLE_COMMENT
					table.ID,      // TIDB_TABLE_ID
					nil,           // TIDB_ROW_ID_SHARDING_INFO
				)
				rows = append(rows, record)
			}
		}
	}
	return rows, nil
}

// GetShardingInfo returns a nil or description string for the sharding information of given TableInfo.
// The returned description string may be:
//  - "NOT_SHARDED": for tables that SHARD_ROW_ID_BITS is not specified.
//  - "NOT_SHARDED(PK_IS_HANDLE)": for tables of which primary key is row id.
//  - "PK_AUTO_RANDOM_BITS={bit_number}": for tables of which primary key is sharded row id.
//  - "SHARD_BITS={bit_number}": for tables that with SHARD_ROW_ID_BITS.
// The returned nil indicates that sharding information is not suitable for the table(for example, when the table is a View).
// This function is exported for unit test.
func GetShardingInfo(dbInfo *model.DBInfo, tableInfo *model.TableInfo) interface{} {
	if dbInfo == nil || tableInfo == nil || tableInfo.IsView() || util.IsMemOrSysDB(dbInfo.Name.L) {
		return nil
	}
	shardingInfo := "NOT_SHARDED"
	if tableInfo.PKIsHandle {
		if tableInfo.ContainsAutoRandomBits() {
			shardingInfo = "PK_AUTO_RANDOM_BITS=" + strconv.Itoa(int(tableInfo.AutoRandomBits))
		} else {
			shardingInfo = "NOT_SHARDED(PK_IS_HANDLE)"
		}
	} else if tableInfo.ShardRowIDBits > 0 {
		shardingInfo = "SHARD_BITS=" + strconv.Itoa(int(tableInfo.ShardRowIDBits))
	}
	return shardingInfo
}

func dataForIndexes(ctx sessionctx.Context, schemas []*model.DBInfo) ([][]types.Datum, error) {
	checker := privilege.GetPrivilegeManager(ctx)
	var rows [][]types.Datum
	for _, schema := range schemas {
		for _, tb := range schema.Tables {
			if checker != nil && !checker.RequestVerification(ctx.GetSessionVars().ActiveRoles, schema.Name.L, tb.Name.L, "", mysql.AllPrivMask) {
				continue
			}

			if tb.PKIsHandle {
				var pkCol *model.ColumnInfo
				for _, col := range tb.Cols() {
					if mysql.HasPriKeyFlag(col.Flag) {
						pkCol = col
						break
					}
				}
				record := types.MakeDatums(
					schema.Name.O, // TABLE_SCHEMA
					tb.Name.O,     // TABLE_NAME
					0,             // NON_UNIQUE
					"PRIMARY",     // KEY_NAME
					1,             // SEQ_IN_INDEX
					pkCol.Name.O,  // COLUMN_NAME
					nil,           // SUB_PART
					"",            // INDEX_COMMENT
					0,             // INDEX_ID
				)
				rows = append(rows, record)
			}
			for _, idxInfo := range tb.Indices {
				if idxInfo.State != model.StatePublic {
					continue
				}
				for i, col := range idxInfo.Columns {
					nonUniq := 1
					if idxInfo.Unique {
						nonUniq = 0
					}
					var subPart interface{}
					if col.Length != types.UnspecifiedLength {
						subPart = col.Length
					}
					record := types.MakeDatums(
						schema.Name.O,   // TABLE_SCHEMA
						tb.Name.O,       // TABLE_NAME
						nonUniq,         // NON_UNIQUE
						idxInfo.Name.O,  // KEY_NAME
						i+1,             // SEQ_IN_INDEX
						col.Name.O,      // COLUMN_NAME
						subPart,         // SUB_PART
						idxInfo.Comment, // INDEX_COMMENT
						idxInfo.ID,      // INDEX_ID
					)
					rows = append(rows, record)
				}
			}
		}
	}
	return rows, nil
}

func dataForColumns(ctx sessionctx.Context, schemas []*model.DBInfo) [][]types.Datum {
	checker := privilege.GetPrivilegeManager(ctx)
	var rows [][]types.Datum
	for _, schema := range schemas {
		for _, table := range schema.Tables {
			if checker != nil && !checker.RequestVerification(ctx.GetSessionVars().ActiveRoles, schema.Name.L, table.Name.L, "", mysql.AllPrivMask) {
				continue
			}

			rs := dataForColumnsInTable(schema, table)
			rows = append(rows, rs...)
		}
	}
	return rows
}

func dataForColumnsInTable(schema *model.DBInfo, tbl *model.TableInfo) [][]types.Datum {
	rows := make([][]types.Datum, 0, len(tbl.Columns))
	for i, col := range tbl.Columns {
		if col.Hidden {
			continue
		}
		var charMaxLen, charOctLen, numericPrecision, numericScale, datetimePrecision interface{}
		colLen, decimal := col.Flen, col.Decimal
		defaultFlen, defaultDecimal := mysql.GetDefaultFieldLengthAndDecimal(col.Tp)
		if decimal == types.UnspecifiedLength {
			decimal = defaultDecimal
		}
		if colLen == types.UnspecifiedLength {
			colLen = defaultFlen
		}
		if col.Tp == mysql.TypeSet {
			// Example: In MySQL set('a','bc','def','ghij') has length 13, because
			// len('a')+len('bc')+len('def')+len('ghij')+len(ThreeComma)=13
			// Reference link: https://bugs.mysql.com/bug.php?id=22613
			colLen = 0
			for _, ele := range col.Elems {
				colLen += len(ele)
			}
			if len(col.Elems) != 0 {
				colLen += (len(col.Elems) - 1)
			}
			charMaxLen = colLen
			charOctLen = colLen
		} else if col.Tp == mysql.TypeEnum {
			// Example: In MySQL enum('a', 'ab', 'cdef') has length 4, because
			// the longest string in the enum is 'cdef'
			// Reference link: https://bugs.mysql.com/bug.php?id=22613
			colLen = 0
			for _, ele := range col.Elems {
				if len(ele) > colLen {
					colLen = len(ele)
				}
			}
			charMaxLen = colLen
			charOctLen = colLen
		} else if types.IsString(col.Tp) {
			charMaxLen = colLen
			charOctLen = colLen
		} else if types.IsTypeFractionable(col.Tp) {
			datetimePrecision = decimal
		} else if types.IsTypeNumeric(col.Tp) {
			numericPrecision = colLen
			if col.Tp != mysql.TypeFloat && col.Tp != mysql.TypeDouble {
				numericScale = decimal
			} else if decimal != -1 {
				numericScale = decimal
			}
		}
		columnType := col.FieldType.InfoSchemaStr()
		columnDesc := table.NewColDesc(table.ToColumn(col))
		var columnDefault interface{}
		if columnDesc.DefaultValue != nil {
			columnDefault = fmt.Sprintf("%v", columnDesc.DefaultValue)
		}
		record := types.MakeDatums(
			catalogVal,                           // TABLE_CATALOG
			schema.Name.O,                        // TABLE_SCHEMA
			tbl.Name.O,                           // TABLE_NAME
			col.Name.O,                           // COLUMN_NAME
			i+1,                                  // ORIGINAL_POSITION
			columnDefault,                        // COLUMN_DEFAULT
			columnDesc.Null,                      // IS_NULLABLE
			types.TypeToStr(col.Tp, col.Charset), // DATA_TYPE
			charMaxLen,                           // CHARACTER_MAXIMUM_LENGTH
			charOctLen,                           // CHARACTER_OCTET_LENGTH
			numericPrecision,                     // NUMERIC_PRECISION
			numericScale,                         // NUMERIC_SCALE
			datetimePrecision,                    // DATETIME_PRECISION
			columnDesc.Charset,                   // CHARACTER_SET_NAME
			columnDesc.Collation,                 // COLLATION_NAME
			columnType,                           // COLUMN_TYPE
			columnDesc.Key,                       // COLUMN_KEY
			columnDesc.Extra,                     // EXTRA
			"select,insert,update,references",    // PRIVILEGES
			columnDesc.Comment,                   // COLUMN_COMMENT
			col.GeneratedExprString,              // GENERATION_EXPRESSION
		)
		rows = append(rows, record)
	}
	return rows
}

func dataForStatistics(ctx sessionctx.Context, schemas []*model.DBInfo) [][]types.Datum {
	checker := privilege.GetPrivilegeManager(ctx)
	var rows [][]types.Datum
	for _, schema := range schemas {
		for _, table := range schema.Tables {
			if checker != nil && !checker.RequestVerification(ctx.GetSessionVars().ActiveRoles, schema.Name.L, table.Name.L, "", mysql.AllPrivMask) {
				continue
			}

			rs := dataForStatisticsInTable(schema, table)
			rows = append(rows, rs...)
		}
	}
	return rows
}

func dataForStatisticsInTable(schema *model.DBInfo, table *model.TableInfo) [][]types.Datum {
	var rows [][]types.Datum
	if table.PKIsHandle {
		for _, col := range table.Columns {
			if mysql.HasPriKeyFlag(col.Flag) {
				record := types.MakeDatums(
					catalogVal,    // TABLE_CATALOG
					schema.Name.O, // TABLE_SCHEMA
					table.Name.O,  // TABLE_NAME
					"0",           // NON_UNIQUE
					schema.Name.O, // INDEX_SCHEMA
					"PRIMARY",     // INDEX_NAME
					1,             // SEQ_IN_INDEX
					col.Name.O,    // COLUMN_NAME
					"A",           // COLLATION
					nil,           // CARDINALITY
					nil,           // SUB_PART
					nil,           // PACKED
					"",            // NULLABLE
					"BTREE",       // INDEX_TYPE
					"",            // COMMENT
					"",            // INDEX_COMMENT
				)
				rows = append(rows, record)
			}
		}
	}
	nameToCol := make(map[string]*model.ColumnInfo, len(table.Columns))
	for _, c := range table.Columns {
		nameToCol[c.Name.L] = c
	}
	for _, index := range table.Indices {
		nonUnique := "1"
		if index.Unique {
			nonUnique = "0"
		}
		for i, key := range index.Columns {
			col := nameToCol[key.Name.L]
			nullable := "YES"
			if mysql.HasNotNullFlag(col.Flag) {
				nullable = ""
			}
			record := types.MakeDatums(
				catalogVal,    // TABLE_CATALOG
				schema.Name.O, // TABLE_SCHEMA
				table.Name.O,  // TABLE_NAME
				nonUnique,     // NON_UNIQUE
				schema.Name.O, // INDEX_SCHEMA
				index.Name.O,  // INDEX_NAME
				i+1,           // SEQ_IN_INDEX
				key.Name.O,    // COLUMN_NAME
				"A",           // COLLATION
				nil,           // CARDINALITY
				nil,           // SUB_PART
				nil,           // PACKED
				nullable,      // NULLABLE
				"BTREE",       // INDEX_TYPE
				"",            // COMMENT
				"",            // INDEX_COMMENT
			)
			rows = append(rows, record)
		}
	}
	return rows
}

const (
	primaryKeyType    = "PRIMARY KEY"
	primaryConstraint = "PRIMARY"
	uniqueKeyType     = "UNIQUE"
)

// dataForTableConstraints constructs data for table information_schema.constraints.See https://dev.mysql.com/doc/refman/5.7/en/table-constraints-table.html
func dataForTableConstraints(ctx sessionctx.Context, schemas []*model.DBInfo) [][]types.Datum {
	checker := privilege.GetPrivilegeManager(ctx)
	var rows [][]types.Datum
	for _, schema := range schemas {
		for _, tbl := range schema.Tables {
			if checker != nil && !checker.RequestVerification(ctx.GetSessionVars().ActiveRoles, schema.Name.L, tbl.Name.L, "", mysql.AllPrivMask) {
				continue
			}

			if tbl.PKIsHandle {
				record := types.MakeDatums(
					catalogVal,           // CONSTRAINT_CATALOG
					schema.Name.O,        // CONSTRAINT_SCHEMA
					mysql.PrimaryKeyName, // CONSTRAINT_NAME
					schema.Name.O,        // TABLE_SCHEMA
					tbl.Name.O,           // TABLE_NAME
					primaryKeyType,       // CONSTRAINT_TYPE
				)
				rows = append(rows, record)
			}

			for _, idx := range tbl.Indices {
				var cname, ctype string
				if idx.Primary {
					cname = mysql.PrimaryKeyName
					ctype = primaryKeyType
				} else if idx.Unique {
					cname = idx.Name.O
					ctype = uniqueKeyType
				} else {
					// The index has no constriant.
					continue
				}
				record := types.MakeDatums(
					catalogVal,    // CONSTRAINT_CATALOG
					schema.Name.O, // CONSTRAINT_SCHEMA
					cname,         // CONSTRAINT_NAME
					schema.Name.O, // TABLE_SCHEMA
					tbl.Name.O,    // TABLE_NAME
					ctype,         // CONSTRAINT_TYPE
				)
				rows = append(rows, record)
			}
		}
	}
	return rows
}

// dataForPseudoProfiling returns pseudo data for table profiling when system variable `profiling` is set to `ON`.
func dataForPseudoProfiling() [][]types.Datum {
	var rows [][]types.Datum
	row := types.MakeDatums(
		0,                      // QUERY_ID
		0,                      // SEQ
		"",                     // STATE
		types.NewDecFromInt(0), // DURATION
		types.NewDecFromInt(0), // CPU_USER
		types.NewDecFromInt(0), // CPU_SYSTEM
		0,                      // CONTEXT_VOLUNTARY
		0,                      // CONTEXT_INVOLUNTARY
		0,                      // BLOCK_OPS_IN
		0,                      // BLOCK_OPS_OUT
		0,                      // MESSAGES_SENT
		0,                      // MESSAGES_RECEIVED
		0,                      // PAGE_FAULTS_MAJOR
		0,                      // PAGE_FAULTS_MINOR
		0,                      // SWAPS
		"",                     // SOURCE_FUNCTION
		"",                     // SOURCE_FILE
		0,                      // SOURCE_LINE
	)
	rows = append(rows, row)
	return rows
}

func dataForPartitions(ctx sessionctx.Context, schemas []*model.DBInfo) ([][]types.Datum, error) {
	tableRowsMap, colLengthMap, err := tableStatsCache.get(ctx)
	if err != nil {
		return nil, err
	}
	checker := privilege.GetPrivilegeManager(ctx)
	var rows [][]types.Datum
	createTimeTp := partitionsCols[18].tp
	for _, schema := range schemas {
		for _, table := range schema.Tables {
			if checker != nil && !checker.RequestVerification(ctx.GetSessionVars().ActiveRoles, schema.Name.L, table.Name.L, "", mysql.SelectPriv) {
				continue
			}
			createTime := types.NewTime(types.FromGoTime(table.GetUpdateTime()), createTimeTp, types.DefaultFsp)

			var rowCount, dataLength, indexLength uint64
			if table.GetPartitionInfo() == nil {
				rowCount = tableRowsMap[table.ID]
				dataLength, indexLength = getDataAndIndexLength(table, table.ID, rowCount, colLengthMap)
				avgRowLength := uint64(0)
				if rowCount != 0 {
					avgRowLength = dataLength / rowCount
				}
				record := types.MakeDatums(
					catalogVal,    // TABLE_CATALOG
					schema.Name.O, // TABLE_SCHEMA
					table.Name.O,  // TABLE_NAME
					nil,           // PARTITION_NAME
					nil,           // SUBPARTITION_NAME
					nil,           // PARTITION_ORDINAL_POSITION
					nil,           // SUBPARTITION_ORDINAL_POSITION
					nil,           // PARTITION_METHOD
					nil,           // SUBPARTITION_METHOD
					nil,           // PARTITION_EXPRESSION
					nil,           // SUBPARTITION_EXPRESSION
					nil,           // PARTITION_DESCRIPTION
					rowCount,      // TABLE_ROWS
					avgRowLength,  // AVG_ROW_LENGTH
					dataLength,    // DATA_LENGTH
					nil,           // MAX_DATA_LENGTH
					indexLength,   // INDEX_LENGTH
					nil,           // DATA_FREE
					createTime,    // CREATE_TIME
					nil,           // UPDATE_TIME
					nil,           // CHECK_TIME
					nil,           // CHECKSUM
					nil,           // PARTITION_COMMENT
					nil,           // NODEGROUP
					nil,           // TABLESPACE_NAME
				)
				rows = append(rows, record)
			} else {
				for i, pi := range table.GetPartitionInfo().Definitions {
					rowCount = tableRowsMap[pi.ID]
					dataLength, indexLength = getDataAndIndexLength(table, pi.ID, tableRowsMap[pi.ID], colLengthMap)

					avgRowLength := uint64(0)
					if rowCount != 0 {
						avgRowLength = dataLength / rowCount
					}

					var partitionDesc string
					if table.Partition.Type == model.PartitionTypeRange {
						partitionDesc = pi.LessThan[0]
					}

					record := types.MakeDatums(
						catalogVal,                    // TABLE_CATALOG
						schema.Name.O,                 // TABLE_SCHEMA
						table.Name.O,                  // TABLE_NAME
						pi.Name.O,                     // PARTITION_NAME
						nil,                           // SUBPARTITION_NAME
						i+1,                           // PARTITION_ORDINAL_POSITION
						nil,                           // SUBPARTITION_ORDINAL_POSITION
						table.Partition.Type.String(), // PARTITION_METHOD
						nil,                           // SUBPARTITION_METHOD
						table.Partition.Expr,          // PARTITION_EXPRESSION
						nil,                           // SUBPARTITION_EXPRESSION
						partitionDesc,                 // PARTITION_DESCRIPTION
						rowCount,                      // TABLE_ROWS
						avgRowLength,                  // AVG_ROW_LENGTH
						dataLength,                    // DATA_LENGTH
						uint64(0),                     // MAX_DATA_LENGTH
						indexLength,                   // INDEX_LENGTH
						uint64(0),                     // DATA_FREE
						createTime,                    // CREATE_TIME
						nil,                           // UPDATE_TIME
						nil,                           // CHECK_TIME
						nil,                           // CHECKSUM
						pi.Comment,                    // PARTITION_COMMENT
						nil,                           // NODEGROUP
						nil,                           // TABLESPACE_NAME
					)
					rows = append(rows, record)
				}
			}
		}
	}
	return rows, nil
}

func dataForKeyColumnUsage(ctx sessionctx.Context, schemas []*model.DBInfo) [][]types.Datum {
	checker := privilege.GetPrivilegeManager(ctx)
	rows := make([][]types.Datum, 0, len(schemas)) // The capacity is not accurate, but it is not a big problem.
	for _, schema := range schemas {
		for _, table := range schema.Tables {
			if checker != nil && !checker.RequestVerification(ctx.GetSessionVars().ActiveRoles, schema.Name.L, table.Name.L, "", mysql.AllPrivMask) {
				continue
			}
			rs := keyColumnUsageInTable(schema, table)
			rows = append(rows, rs...)
		}
	}
	return rows
}

func keyColumnUsageInTable(schema *model.DBInfo, table *model.TableInfo) [][]types.Datum {
	var rows [][]types.Datum
	if table.PKIsHandle {
		for _, col := range table.Columns {
			if mysql.HasPriKeyFlag(col.Flag) {
				record := types.MakeDatums(
					catalogVal,        // CONSTRAINT_CATALOG
					schema.Name.O,     // CONSTRAINT_SCHEMA
					primaryConstraint, // CONSTRAINT_NAME
					catalogVal,        // TABLE_CATALOG
					schema.Name.O,     // TABLE_SCHEMA
					table.Name.O,      // TABLE_NAME
					col.Name.O,        // COLUMN_NAME
					1,                 // ORDINAL_POSITION
					1,                 // POSITION_IN_UNIQUE_CONSTRAINT
					nil,               // REFERENCED_TABLE_SCHEMA
					nil,               // REFERENCED_TABLE_NAME
					nil,               // REFERENCED_COLUMN_NAME
				)
				rows = append(rows, record)
				break
			}
		}
	}
	nameToCol := make(map[string]*model.ColumnInfo, len(table.Columns))
	for _, c := range table.Columns {
		nameToCol[c.Name.L] = c
	}
	for _, index := range table.Indices {
		var idxName string
		if index.Primary {
			idxName = primaryConstraint
		} else if index.Unique {
			idxName = index.Name.O
		} else {
			// Only handle unique/primary key
			continue
		}
		for i, key := range index.Columns {
			col := nameToCol[key.Name.L]
			record := types.MakeDatums(
				catalogVal,    // CONSTRAINT_CATALOG
				schema.Name.O, // CONSTRAINT_SCHEMA
				idxName,       // CONSTRAINT_NAME
				catalogVal,    // TABLE_CATALOG
				schema.Name.O, // TABLE_SCHEMA
				table.Name.O,  // TABLE_NAME
				col.Name.O,    // COLUMN_NAME
				i+1,           // ORDINAL_POSITION,
				nil,           // POSITION_IN_UNIQUE_CONSTRAINT
				nil,           // REFERENCED_TABLE_SCHEMA
				nil,           // REFERENCED_TABLE_NAME
				nil,           // REFERENCED_COLUMN_NAME
			)
			rows = append(rows, record)
		}
	}
	for _, fk := range table.ForeignKeys {
		fkRefCol := ""
		if len(fk.RefCols) > 0 {
			fkRefCol = fk.RefCols[0].O
		}
		for i, key := range fk.Cols {
			col := nameToCol[key.L]
			record := types.MakeDatums(
				catalogVal,    // CONSTRAINT_CATALOG
				schema.Name.O, // CONSTRAINT_SCHEMA
				fk.Name.O,     // CONSTRAINT_NAME
				catalogVal,    // TABLE_CATALOG
				schema.Name.O, // TABLE_SCHEMA
				table.Name.O,  // TABLE_NAME
				col.Name.O,    // COLUMN_NAME
				i+1,           // ORDINAL_POSITION,
				1,             // POSITION_IN_UNIQUE_CONSTRAINT
				schema.Name.O, // REFERENCED_TABLE_SCHEMA
				fk.RefTable.O, // REFERENCED_TABLE_NAME
				fkRefCol,      // REFERENCED_COLUMN_NAME
			)
			rows = append(rows, record)
		}
	}
	return rows
}

func dataForTiDBHotRegions(ctx sessionctx.Context) (records [][]types.Datum, err error) {
	tikvStore, ok := ctx.GetStore().(tikv.Storage)
	if !ok {
		return nil, errors.New("Information about hot region can be gotten only when the storage is TiKV")
	}
	allSchemas := ctx.GetSessionVars().TxnCtx.InfoSchema.(InfoSchema).AllSchemas()
	tikvHelper := &helper.Helper{
		Store:       tikvStore,
		RegionCache: tikvStore.GetRegionCache(),
	}
	metrics, err := tikvHelper.ScrapeHotInfo(pdapi.HotRead, allSchemas)
	if err != nil {
		return nil, err
	}
	records = append(records, dataForHotRegionByMetrics(metrics, "read")...)
	metrics, err = tikvHelper.ScrapeHotInfo(pdapi.HotWrite, allSchemas)
	if err != nil {
		return nil, err
	}
	records = append(records, dataForHotRegionByMetrics(metrics, "write")...)
	return records, nil
}

func dataForHotRegionByMetrics(metrics []helper.HotTableIndex, tp string) [][]types.Datum {
	rows := make([][]types.Datum, 0, len(metrics))
	for _, tblIndex := range metrics {
		row := make([]types.Datum, len(tableTiDBHotRegionsCols))
		if tblIndex.IndexName != "" {
			row[1].SetInt64(tblIndex.IndexID)
			row[4].SetString(tblIndex.IndexName)
		} else {
			row[1].SetNull()
			row[4].SetNull()
		}
		row[0].SetInt64(tblIndex.TableID)
		row[2].SetString(tblIndex.DbName)
		row[3].SetString(tblIndex.TableName)
		row[5].SetUint64(tblIndex.RegionID)
		row[6].SetString(tp)
		if tblIndex.RegionMetric == nil {
			row[7].SetNull()
			row[8].SetNull()
		} else {
			row[7].SetInt64(int64(tblIndex.RegionMetric.MaxHotDegree))
			row[8].SetInt64(int64(tblIndex.RegionMetric.Count))
		}
		row[9].SetUint64(tblIndex.RegionMetric.FlowBytes)
		rows = append(rows, row)
	}
	return rows
}

// DataForAnalyzeStatus gets all the analyze jobs.
func DataForAnalyzeStatus(ctx sessionctx.Context) (rows [][]types.Datum) {
	checker := privilege.GetPrivilegeManager(ctx)
	for _, job := range statistics.GetAllAnalyzeJobs() {
		job.Lock()
		var startTime interface{}
		if job.StartTime.IsZero() {
			startTime = nil
		} else {
			startTime = types.NewTime(types.FromGoTime(job.StartTime), mysql.TypeDatetime, 0)
		}
		if checker == nil || checker.RequestVerification(ctx.GetSessionVars().ActiveRoles, job.DBName, job.TableName, "", mysql.AllPrivMask) {
			rows = append(rows, types.MakeDatums(
				job.DBName,        // TABLE_SCHEMA
				job.TableName,     // TABLE_NAME
				job.PartitionName, // PARTITION_NAME
				job.JobInfo,       // JOB_INFO
				job.RowCount,      // ROW_COUNT
				startTime,         // START_TIME
				job.State,         // STATE
			))
		}
		job.Unlock()
	}
	return
}

func dataForServersInfo() ([][]types.Datum, error) {
	serversInfo, err := infosync.GetAllServerInfo(context.Background())
	if err != nil {
		return nil, err
	}
	rows := make([][]types.Datum, 0, len(serversInfo))
	for _, info := range serversInfo {
		row := types.MakeDatums(
			info.ID,              // DDL_ID
			info.IP,              // IP
			int(info.Port),       // PORT
			int(info.StatusPort), // STATUS_PORT
			info.Lease,           // LEASE
			info.Version,         // VERSION
			info.GitHash,         // GIT_HASH
			info.BinlogStatus,    // BINLOG_STATUS
		)
		rows = append(rows, row)
	}
	return rows, nil
}

// ServerInfo represents the basic server information of single cluster component
type ServerInfo struct {
	ServerType     string
	Address        string
	StatusAddr     string
	Version        string
	GitHash        string
	StartTimestamp int64
}

// GetClusterServerInfo returns all components information of cluster
func GetClusterServerInfo(ctx sessionctx.Context) ([]ServerInfo, error) {
	failpoint.Inject("mockClusterInfo", func(val failpoint.Value) {
		// The cluster topology is injected by `failpoint` expression and
		// there is no extra checks for it. (let the test fail if the expression invalid)
		if s := val.(string); len(s) > 0 {
			var servers []ServerInfo
			for _, server := range strings.Split(s, ";") {
				parts := strings.Split(server, ",")
				servers = append(servers, ServerInfo{
					ServerType: parts[0],
					Address:    parts[1],
					StatusAddr: parts[2],
					Version:    parts[3],
					GitHash:    parts[4],
				})
			}
			failpoint.Return(servers, nil)
		}
	})

	type retriever func(ctx sessionctx.Context) ([]ServerInfo, error)
	var servers []ServerInfo
	for _, r := range []retriever{GetTiDBServerInfo, GetPDServerInfo, GetTiKVServerInfo} {
		nodes, err := r(ctx)
		if err != nil {
			return nil, err
		}
		servers = append(servers, nodes...)
	}
	return servers, nil
}

// GetTiDBServerInfo returns all TiDB nodes information of cluster
func GetTiDBServerInfo(ctx sessionctx.Context) ([]ServerInfo, error) {
	// Get TiDB servers info.
	tidbNodes, err := infosync.GetAllServerInfo(context.Background())
	if err != nil {
		return nil, errors.Trace(err)
	}

	var servers []ServerInfo
	for _, node := range tidbNodes {
		servers = append(servers, ServerInfo{
			ServerType:     "tidb",
			Address:        fmt.Sprintf("%s:%d", node.IP, node.Port),
			StatusAddr:     fmt.Sprintf("%s:%d", node.IP, node.StatusPort),
			Version:        node.Version,
			GitHash:        node.GitHash,
			StartTimestamp: node.StartTimestamp,
		})
	}
	return servers, nil
}

// GetPDServerInfo returns all PD nodes information of cluster
func GetPDServerInfo(ctx sessionctx.Context) ([]ServerInfo, error) {
	// Get PD servers info.
	store := ctx.GetStore()
	etcd, ok := store.(tikv.EtcdBackend)
	if !ok {
		return nil, errors.Errorf("%T not an etcd backend", store)
	}
	var servers []ServerInfo
	for _, addr := range etcd.EtcdAddrs() {
		addr = strings.TrimSpace(addr)

		// Get PD version
		url := fmt.Sprintf("http://%s%s", addr, pdapi.ClusterVersion)
		req, err := http.NewRequest(http.MethodGet, url, nil)
		if err != nil {
			return nil, errors.Trace(err)
		}
		req.Header.Add("PD-Allow-follower-handle", "true")
		resp, err := http.DefaultClient.Do(req)
		if err != nil {
			return nil, errors.Trace(err)
		}
		pdVersion, err := ioutil.ReadAll(resp.Body)
		if err != nil {
			return nil, errors.Trace(err)
		}
		terror.Log(resp.Body.Close())
		version := strings.Trim(strings.Trim(string(pdVersion), "\n"), "\"")

		// Get PD git_hash
		url = fmt.Sprintf("http://%s%s", addr, pdapi.Status)
		req, err = http.NewRequest(http.MethodGet, url, nil)
		if err != nil {
			return nil, errors.Trace(err)
		}
		req.Header.Add("PD-Allow-follower-handle", "true")
		resp, err = http.DefaultClient.Do(req)
		if err != nil {
			return nil, errors.Trace(err)
		}
		var content = struct {
			GitHash        string `json:"git_hash"`
			StartTimestamp int64  `json:"start_timestamp"`
		}{}
		if err := json.NewDecoder(resp.Body).Decode(&content); err != nil {
			return nil, errors.Trace(err)
		}
		terror.Log(resp.Body.Close())

		servers = append(servers, ServerInfo{
			ServerType:     "pd",
			Address:        addr,
			StatusAddr:     addr,
			Version:        version,
			GitHash:        content.GitHash,
			StartTimestamp: content.StartTimestamp,
		})
	}
	return servers, nil
}

// GetTiKVServerInfo returns all TiKV nodes information of cluster
func GetTiKVServerInfo(ctx sessionctx.Context) ([]ServerInfo, error) {
	store := ctx.GetStore()
	// Get TiKV servers info.
	tikvStore, ok := store.(tikv.Storage)
	if !ok {
		return nil, errors.Errorf("%T is not an TiKV store instance", store)
	}
	tikvHelper := &helper.Helper{
		Store:       tikvStore,
		RegionCache: tikvStore.GetRegionCache(),
	}

	storesStat, err := tikvHelper.GetStoresStat()
	if err != nil {
		return nil, errors.Trace(err)
	}
	var servers []ServerInfo
	for _, storeStat := range storesStat.Stores {
		servers = append(servers, ServerInfo{
			ServerType:     "tikv",
			Address:        storeStat.Store.Address,
			StatusAddr:     storeStat.Store.StatusAddress,
			Version:        storeStat.Store.Version,
			GitHash:        storeStat.Store.GitHash,
			StartTimestamp: storeStat.Store.StartTimestamp,
		})
	}
	return servers, nil
}

func dataForTiDBClusterInfo(ctx sessionctx.Context) ([][]types.Datum, error) {
	servers, err := GetClusterServerInfo(ctx)
	if err != nil {
		return nil, err
	}
	rows := make([][]types.Datum, 0, len(servers))
	for _, server := range servers {
		startTime := time.Unix(server.StartTimestamp, 0)
		row := types.MakeDatums(
			server.ServerType,
			server.Address,
			server.StatusAddr,
			server.Version,
			server.GitHash,
			startTime.Format(time.RFC3339),
			time.Since(startTime).String(),
		)
		rows = append(rows, row)
	}
	return rows, nil
}

// dataForTableTiFlashReplica constructs data for table tiflash replica info.
func dataForTableTiFlashReplica(ctx sessionctx.Context, schemas []*model.DBInfo) [][]types.Datum {
	var rows [][]types.Datum
	progressMap, err := infosync.GetTiFlashTableSyncProgress(context.Background())
	if err != nil {
		ctx.GetSessionVars().StmtCtx.AppendWarning(err)
	}
	for _, schema := range schemas {
		for _, tbl := range schema.Tables {
			if tbl.TiFlashReplica == nil {
				continue
			}
			progress := 1.0
			if !tbl.TiFlashReplica.Available {
				if pi := tbl.GetPartitionInfo(); pi != nil && len(pi.Definitions) > 0 {
					progress = 0
					for _, p := range pi.Definitions {
						if tbl.TiFlashReplica.IsPartitionAvailable(p.ID) {
							progress += 1
						} else {
							progress += progressMap[p.ID]
						}
					}
					progress = progress / float64(len(pi.Definitions))
				} else {
					progress = progressMap[tbl.ID]
				}
			}
			record := types.MakeDatums(
				schema.Name.O,                   // TABLE_SCHEMA
				tbl.Name.O,                      // TABLE_NAME
				tbl.ID,                          // TABLE_ID
				int64(tbl.TiFlashReplica.Count), // REPLICA_COUNT
				strings.Join(tbl.TiFlashReplica.LocationLabels, ","), // LOCATION_LABELS
				tbl.TiFlashReplica.Available,                         // AVAILABLE
				progress,                                             // PROGRESS
			)
			rows = append(rows, record)
		}
	}
	return rows
}

<<<<<<< HEAD
func dataForDDLJobs(ctx sessionctx.Context) (rows [][]types.Datum, err error) {
	txn, err := ctx.Txn(true)
	if err != nil {
		return nil, err
	}
	jobs, err := admin.GetDDLJobs(txn)
	if err != nil {
		return nil, err
	}
	historyJobs, err := admin.GetHistoryDDLJobs(txn, admin.DefNumHistoryJobs)
	if err != nil {
		return nil, err
	}
	jobs = append(jobs, jobs...)
	jobs = append(jobs, historyJobs...)
	for i := 0; i < len(jobs); i++ {
		schemaName := jobs[i].SchemaName
		tableName := ""
		finishTS := uint64(0)
		if jobs[i].BinlogInfo != nil {
			finishTS = jobs[i].BinlogInfo.FinishedTS
			if jobs[i].BinlogInfo.TableInfo != nil {
				tableName = jobs[i].BinlogInfo.TableInfo.Name.L
			}
			if len(schemaName) == 0 && jobs[i].BinlogInfo.DBInfo != nil {
				schemaName = jobs[i].BinlogInfo.DBInfo.Name.L
			}
		}
		row := types.MakeDatums(
			jobs[i].ID,
			schemaName,
			tableName,
			jobs[i].Type.String(),
			jobs[i].SchemaState.String(),
			jobs[i].SchemaID,
			jobs[i].TableID,
			jobs[i].RowCount,
			model.TSConvert2Time(jobs[i].StartTS).String(),
			model.TSConvert2Time(finishTS).String(),
			jobs[i].State.String(),
		)
		rows = append(rows, row)
	}
	return
=======
// dataForTableTiFlashReplica constructs data for all metric table definition.
func dataForMetricTables(ctx sessionctx.Context) [][]types.Datum {
	var rows [][]types.Datum
	tables := make([]string, 0, len(MetricTableMap))
	for name := range MetricTableMap {
		tables = append(tables, name)
	}
	sort.Strings(tables)
	for _, name := range tables {
		schema := MetricTableMap[name]
		record := types.MakeDatums(
			name,                             // METRIC_NAME
			schema.PromQL,                    // PROMQL
			strings.Join(schema.Labels, ","), // LABELS
			schema.Quantile,                  // QUANTILE
			schema.Comment,                   // COMMENT
		)
		rows = append(rows, record)
	}
	return rows
>>>>>>> 5778b50d
}

var tableNameToColumns = map[string][]columnInfo{
	tableSchemata:                           schemataCols,
	tableTables:                             tablesCols,
	tableColumns:                            columnsCols,
	tableColumnStatistics:                   columnStatisticsCols,
	tableStatistics:                         statisticsCols,
	tableCharacterSets:                      charsetCols,
	tableCollations:                         collationsCols,
	tableFiles:                              filesCols,
	tableProfiling:                          profilingCols,
	tablePartitions:                         partitionsCols,
	tableKeyColumn:                          keyColumnUsageCols,
	tableReferConst:                         referConstCols,
	tableSessionVar:                         sessionVarCols,
	tablePlugins:                            pluginsCols,
	tableConstraints:                        tableConstraintsCols,
	tableTriggers:                           tableTriggersCols,
	tableUserPrivileges:                     tableUserPrivilegesCols,
	tableSchemaPrivileges:                   tableSchemaPrivilegesCols,
	tableTablePrivileges:                    tableTablePrivilegesCols,
	tableColumnPrivileges:                   tableColumnPrivilegesCols,
	tableEngines:                            tableEnginesCols,
	tableViews:                              tableViewsCols,
	tableRoutines:                           tableRoutinesCols,
	tableParameters:                         tableParametersCols,
	tableEvents:                             tableEventsCols,
	tableGlobalStatus:                       tableGlobalStatusCols,
	tableGlobalVariables:                    tableGlobalVariablesCols,
	tableSessionStatus:                      tableSessionStatusCols,
	tableOptimizerTrace:                     tableOptimizerTraceCols,
	tableTableSpaces:                        tableTableSpacesCols,
	tableCollationCharacterSetApplicability: tableCollationCharacterSetApplicabilityCols,
	tableProcesslist:                        tableProcesslistCols,
	tableTiDBIndexes:                        tableTiDBIndexesCols,
	tableSlowLog:                            slowQueryCols,
	tableTiDBHotRegions:                     tableTiDBHotRegionsCols,
	tableTiKVStoreStatus:                    tableTiKVStoreStatusCols,
	tableAnalyzeStatus:                      tableAnalyzeStatusCols,
	tableTiKVRegionStatus:                   tableTiKVRegionStatusCols,
	tableTiKVRegionPeers:                    tableTiKVRegionPeersCols,
	tableTiDBServersInfo:                    tableTiDBServersInfoCols,
	TableClusterInfo:                        tableClusterInfoCols,
	TableClusterConfig:                      tableClusterConfigCols,
	TableClusterLog:                         tableClusterLogCols,
	TableClusterLoad:                        tableClusterLoadCols,
	tableTiFlashReplica:                     tableTableTiFlashReplicaCols,
	TableClusterHardware:                    tableClusterHardwareCols,
	TableClusterSystemInfo:                  tableClusterSystemInfoCols,
	TableInspectionResult:                   tableInspectionResultCols,
<<<<<<< HEAD
	TableDDLJobs:                            tableDDLJobsCols,
=======
	TableMetricSummary:                      tableMetricSummaryCols,
	TableMetricSummaryByLabel:               tableMetricSummaryByLabelCols,
	TableMetricTables:                       tableMetricTablesCols,
>>>>>>> 5778b50d
}

func createInfoSchemaTable(_ autoid.Allocators, meta *model.TableInfo) (table.Table, error) {
	columns := make([]*table.Column, len(meta.Columns))
	for i, col := range meta.Columns {
		columns[i] = table.ToColumn(col)
	}
	tp := table.VirtualTable
	if isClusterTableByName(util.InformationSchemaName.O, meta.Name.O) {
		tp = table.ClusterTable
	}
	return &infoschemaTable{meta: meta, cols: columns, tp: tp}, nil
}

type infoschemaTable struct {
	meta *model.TableInfo
	cols []*table.Column
	tp   table.Type
}

// schemasSorter implements the sort.Interface interface, sorts DBInfo by name.
type schemasSorter []*model.DBInfo

func (s schemasSorter) Len() int {
	return len(s)
}

func (s schemasSorter) Swap(i, j int) {
	s[i], s[j] = s[j], s[i]
}

func (s schemasSorter) Less(i, j int) bool {
	return s[i].Name.L < s[j].Name.L
}

func (it *infoschemaTable) getRows(ctx sessionctx.Context, cols []*table.Column) (fullRows [][]types.Datum, err error) {
	is := GetInfoSchema(ctx)
	dbs := is.AllSchemas()
	sort.Sort(schemasSorter(dbs))
	switch it.meta.Name.O {
	case tableSchemata:
		fullRows = dataForSchemata(ctx, dbs)
	case tableTables:
		fullRows, err = dataForTables(ctx, dbs)
	case tableTiDBIndexes:
		fullRows, err = dataForIndexes(ctx, dbs)
	case tableColumns:
		fullRows = dataForColumns(ctx, dbs)
	case tableStatistics:
		fullRows = dataForStatistics(ctx, dbs)
	case tableCharacterSets:
		fullRows = dataForCharacterSets()
	case tableCollations:
		fullRows = dataForCollations()
	case tableSessionVar:
		fullRows, err = dataForSessionVar(ctx)
	case tableConstraints:
		fullRows = dataForTableConstraints(ctx, dbs)
	case tableFiles:
	case tableProfiling:
		if v, ok := ctx.GetSessionVars().GetSystemVar("profiling"); ok && variable.TiDBOptOn(v) {
			fullRows = dataForPseudoProfiling()
		}
	case tablePartitions:
		fullRows, err = dataForPartitions(ctx, dbs)
	case tableKeyColumn:
		fullRows = dataForKeyColumnUsage(ctx, dbs)
	case tableReferConst:
	case tablePlugins, tableTriggers:
	case tableUserPrivileges:
		fullRows = dataForUserPrivileges(ctx)
	case tableEngines:
		fullRows = dataForEngines()
	case tableViews:
		fullRows, err = dataForViews(ctx, dbs)
	case tableRoutines:
	// TODO: Fill the following tables.
	case tableSchemaPrivileges:
	case tableTablePrivileges:
	case tableColumnPrivileges:
	case tableParameters:
	case tableEvents:
	case tableGlobalStatus:
	case tableGlobalVariables:
	case tableSessionStatus:
	case tableOptimizerTrace:
	case tableTableSpaces:
	case tableCollationCharacterSetApplicability:
		fullRows = dataForCollationCharacterSetApplicability()
	case tableProcesslist:
		fullRows = dataForProcesslist(ctx)
	case tableSlowLog:
		fullRows, err = dataForSlowLog(ctx)
	case tableTiDBHotRegions:
		fullRows, err = dataForTiDBHotRegions(ctx)
	case tableTiKVStoreStatus:
		fullRows, err = dataForTiKVStoreStatus(ctx)
	case tableAnalyzeStatus:
		fullRows = DataForAnalyzeStatus(ctx)
	case tableTiKVRegionStatus:
		fullRows, err = dataForTiKVRegionStatus(ctx)
	case tableTiKVRegionPeers:
		fullRows, err = dataForTikVRegionPeers(ctx)
	case tableTiDBServersInfo:
		fullRows, err = dataForServersInfo()
	case TableClusterInfo:
		fullRows, err = dataForTiDBClusterInfo(ctx)
	case tableTiFlashReplica:
		fullRows = dataForTableTiFlashReplica(ctx, dbs)
	case TableMetricTables:
		fullRows = dataForMetricTables(ctx)
	// Data for cluster memory table.
	case clusterTableSlowLog, clusterTableProcesslist:
		fullRows, err = getClusterMemTableRows(ctx, it.meta.Name.O)
	}
	if err != nil {
		return nil, err
	}
	if len(cols) == len(it.cols) {
		return
	}
	rows := make([][]types.Datum, len(fullRows))
	for i, fullRow := range fullRows {
		row := make([]types.Datum, len(cols))
		for j, col := range cols {
			row[j] = fullRow[col.Offset]
		}
		rows[i] = row
	}
	return rows, nil
}

// IterRecords implements table.Table IterRecords interface.
func (it *infoschemaTable) IterRecords(ctx sessionctx.Context, startKey kv.Key, cols []*table.Column,
	fn table.RecordIterFunc) error {
	if len(startKey) != 0 {
		return table.ErrUnsupportedOp
	}
	rows, err := it.getRows(ctx, cols)
	if err != nil {
		return err
	}
	for i, row := range rows {
		more, err := fn(int64(i), row, cols)
		if err != nil {
			return err
		}
		if !more {
			break
		}
	}
	return nil
}

// RowWithCols implements table.Table RowWithCols interface.
func (it *infoschemaTable) RowWithCols(ctx sessionctx.Context, h int64, cols []*table.Column) ([]types.Datum, error) {
	return nil, table.ErrUnsupportedOp
}

// Row implements table.Table Row interface.
func (it *infoschemaTable) Row(ctx sessionctx.Context, h int64) ([]types.Datum, error) {
	return nil, table.ErrUnsupportedOp
}

// Cols implements table.Table Cols interface.
func (it *infoschemaTable) Cols() []*table.Column {
	return it.cols
}

// VisibleCols implements table.Table VisibleCols interface.
func (it *infoschemaTable) VisibleCols() []*table.Column {
	return it.cols
}

// HiddenCols implements table.Table HiddenCols interface.
func (it *infoschemaTable) HiddenCols() []*table.Column {
	return nil
}

// WritableCols implements table.Table WritableCols interface.
func (it *infoschemaTable) WritableCols() []*table.Column {
	return it.cols
}

// DeletableCols implements table DeletableCols interface.
func (it *infoschemaTable) DeletableCols() []*table.Column {
	return it.cols
}

// Indices implements table.Table Indices interface.
func (it *infoschemaTable) Indices() []table.Index {
	return nil
}

// WritableIndices implements table.Table WritableIndices interface.
func (it *infoschemaTable) WritableIndices() []table.Index {
	return nil
}

// DeletableIndices implements table.Table DeletableIndices interface.
func (it *infoschemaTable) DeletableIndices() []table.Index {
	return nil
}

// RecordPrefix implements table.Table RecordPrefix interface.
func (it *infoschemaTable) RecordPrefix() kv.Key {
	return nil
}

// IndexPrefix implements table.Table IndexPrefix interface.
func (it *infoschemaTable) IndexPrefix() kv.Key {
	return nil
}

// FirstKey implements table.Table FirstKey interface.
func (it *infoschemaTable) FirstKey() kv.Key {
	return nil
}

// RecordKey implements table.Table RecordKey interface.
func (it *infoschemaTable) RecordKey(h int64) kv.Key {
	return nil
}

// AddRecord implements table.Table AddRecord interface.
func (it *infoschemaTable) AddRecord(ctx sessionctx.Context, r []types.Datum, opts ...table.AddRecordOption) (recordID int64, err error) {
	return 0, table.ErrUnsupportedOp
}

// RemoveRecord implements table.Table RemoveRecord interface.
func (it *infoschemaTable) RemoveRecord(ctx sessionctx.Context, h int64, r []types.Datum) error {
	return table.ErrUnsupportedOp
}

// UpdateRecord implements table.Table UpdateRecord interface.
func (it *infoschemaTable) UpdateRecord(ctx sessionctx.Context, h int64, oldData, newData []types.Datum, touched []bool) error {
	return table.ErrUnsupportedOp
}

// AllocHandle implements table.Table AllocHandle interface.
func (it *infoschemaTable) AllocHandle(ctx sessionctx.Context) (int64, error) {
	return 0, table.ErrUnsupportedOp
}

// AllocHandleIDs implements table.Table AllocHandleIDs interface.
func (it *infoschemaTable) AllocHandleIDs(ctx sessionctx.Context, n uint64) (int64, int64, error) {
	return 0, 0, table.ErrUnsupportedOp
}

// Allocator implements table.Table Allocator interface.
func (it *infoschemaTable) Allocator(_ sessionctx.Context, _ autoid.AllocatorType) autoid.Allocator {
	return nil
}

// AllAllocators implements table.Table AllAllocators interface.
func (it *infoschemaTable) AllAllocators(_ sessionctx.Context) autoid.Allocators {
	return nil
}

// RebaseAutoID implements table.Table RebaseAutoID interface.
func (it *infoschemaTable) RebaseAutoID(ctx sessionctx.Context, newBase int64, isSetStep bool) error {
	return table.ErrUnsupportedOp
}

// Meta implements table.Table Meta interface.
func (it *infoschemaTable) Meta() *model.TableInfo {
	return it.meta
}

// GetPhysicalID implements table.Table GetPhysicalID interface.
func (it *infoschemaTable) GetPhysicalID() int64 {
	return it.meta.ID
}

// Seek implements table.Table Seek interface.
func (it *infoschemaTable) Seek(ctx sessionctx.Context, h int64) (int64, bool, error) {
	return 0, false, table.ErrUnsupportedOp
}

// Type implements table.Table Type interface.
func (it *infoschemaTable) Type() table.Type {
	return it.tp
}

// VirtualTable is a dummy table.Table implementation.
type VirtualTable struct{}

// IterRecords implements table.Table IterRecords interface.
func (vt *VirtualTable) IterRecords(ctx sessionctx.Context, startKey kv.Key, cols []*table.Column,
	fn table.RecordIterFunc) error {
	if len(startKey) != 0 {
		return table.ErrUnsupportedOp
	}
	return nil
}

// RowWithCols implements table.Table RowWithCols interface.
func (vt *VirtualTable) RowWithCols(ctx sessionctx.Context, h int64, cols []*table.Column) ([]types.Datum, error) {
	return nil, table.ErrUnsupportedOp
}

// Row implements table.Table Row interface.
func (vt *VirtualTable) Row(ctx sessionctx.Context, h int64) ([]types.Datum, error) {
	return nil, table.ErrUnsupportedOp
}

// Cols implements table.Table Cols interface.
func (vt *VirtualTable) Cols() []*table.Column {
	return nil
}

// VisibleCols implements table.Table VisibleCols interface.
func (vt *VirtualTable) VisibleCols() []*table.Column {
	return nil
}

// HiddenCols implements table.Table HiddenCols interface.
func (vt *VirtualTable) HiddenCols() []*table.Column {
	return nil
}

// WritableCols implements table.Table WritableCols interface.
func (vt *VirtualTable) WritableCols() []*table.Column {
	return nil
}

// DeletableCols implements table DeletableCols interface.
func (vt *VirtualTable) DeletableCols() []*table.Column {
	return nil
}

// Indices implements table.Table Indices interface.
func (vt *VirtualTable) Indices() []table.Index {
	return nil
}

// WritableIndices implements table.Table WritableIndices interface.
func (vt *VirtualTable) WritableIndices() []table.Index {
	return nil
}

// DeletableIndices implements table.Table DeletableIndices interface.
func (vt *VirtualTable) DeletableIndices() []table.Index {
	return nil
}

// RecordPrefix implements table.Table RecordPrefix interface.
func (vt *VirtualTable) RecordPrefix() kv.Key {
	return nil
}

// IndexPrefix implements table.Table IndexPrefix interface.
func (vt *VirtualTable) IndexPrefix() kv.Key {
	return nil
}

// FirstKey implements table.Table FirstKey interface.
func (vt *VirtualTable) FirstKey() kv.Key {
	return nil
}

// RecordKey implements table.Table RecordKey interface.
func (vt *VirtualTable) RecordKey(h int64) kv.Key {
	return nil
}

// AddRecord implements table.Table AddRecord interface.
func (vt *VirtualTable) AddRecord(ctx sessionctx.Context, r []types.Datum, opts ...table.AddRecordOption) (recordID int64, err error) {
	return 0, table.ErrUnsupportedOp
}

// RemoveRecord implements table.Table RemoveRecord interface.
func (vt *VirtualTable) RemoveRecord(ctx sessionctx.Context, h int64, r []types.Datum) error {
	return table.ErrUnsupportedOp
}

// UpdateRecord implements table.Table UpdateRecord interface.
func (vt *VirtualTable) UpdateRecord(ctx sessionctx.Context, h int64, oldData, newData []types.Datum, touched []bool) error {
	return table.ErrUnsupportedOp
}

// AllocHandle implements table.Table AllocHandle interface.
func (vt *VirtualTable) AllocHandle(ctx sessionctx.Context) (int64, error) {
	return 0, table.ErrUnsupportedOp
}

// AllocHandleIDs implements table.Table AllocHandleIDs interface.
func (vt *VirtualTable) AllocHandleIDs(ctx sessionctx.Context, n uint64) (int64, int64, error) {
	return 0, 0, table.ErrUnsupportedOp
}

// Allocator implements table.Table Allocator interface.
func (vt *VirtualTable) Allocator(_ sessionctx.Context, _ autoid.AllocatorType) autoid.Allocator {
	return nil
}

// AllAllocators implements table.Table AllAllocators interface.
func (vt *VirtualTable) AllAllocators(_ sessionctx.Context) autoid.Allocators {
	return nil
}

// RebaseAutoID implements table.Table RebaseAutoID interface.
func (vt *VirtualTable) RebaseAutoID(ctx sessionctx.Context, newBase int64, isSetStep bool) error {
	return table.ErrUnsupportedOp
}

// Meta implements table.Table Meta interface.
func (vt *VirtualTable) Meta() *model.TableInfo {
	return nil
}

// GetPhysicalID implements table.Table GetPhysicalID interface.
func (vt *VirtualTable) GetPhysicalID() int64 {
	return 0
}

// Seek implements table.Table Seek interface.
func (vt *VirtualTable) Seek(ctx sessionctx.Context, h int64) (int64, bool, error) {
	return 0, false, table.ErrUnsupportedOp
}

// Type implements table.Table Type interface.
func (vt *VirtualTable) Type() table.Type {
	return table.VirtualTable
}<|MERGE_RESOLUTION|>--- conflicted
+++ resolved
@@ -107,17 +107,14 @@
 	tableTiFlashReplica    = "TIFLASH_REPLICA"
 	// TableInspectionResult is the string constant of inspection result table
 	TableInspectionResult = "INSPECTION_RESULT"
-<<<<<<< HEAD
-	// TableDDLJobs is the string constant of DDL job table
-	TableDDLJobs = "DDL_JOBS"
-=======
 	// TableMetricTables is a table that contains all metrics table definition.
 	TableMetricTables = "METRICS_TABLES"
 	// TableMetricSummary is a summary table that contains all metrics.
 	TableMetricSummary = "METRICS_SUMMARY"
 	// TableMetricSummaryByLabel is a metric table that contains all metrics that group by label info.
 	TableMetricSummaryByLabel = "METRICS_SUMMARY_BY_LABEL"
->>>>>>> 5778b50d
+	// TableDDLJobs is the string constant of DDL job table
+	TableDDLJobs = "DDL_JOBS"
 )
 
 var tableIDMap = map[string]int64{
@@ -172,13 +169,10 @@
 	TableClusterHardware:                    autoid.InformationSchemaDBID + 49,
 	TableClusterSystemInfo:                  autoid.InformationSchemaDBID + 50,
 	TableInspectionResult:                   autoid.InformationSchemaDBID + 51,
-<<<<<<< HEAD
-	TableDDLJobs:                            autoid.InformationSchemaDBID + 52,
-=======
 	TableMetricSummary:                      autoid.InformationSchemaDBID + 52,
 	TableMetricSummaryByLabel:               autoid.InformationSchemaDBID + 53,
 	TableMetricTables:                       autoid.InformationSchemaDBID + 54,
->>>>>>> 5778b50d
+	TableDDLJobs:                            autoid.InformationSchemaDBID + 55,
 }
 
 type columnInfo struct {
@@ -2379,7 +2373,30 @@
 	return rows
 }
 
-<<<<<<< HEAD
+
+
+// dataForTableTiFlashReplica constructs data for all metric table definition.
+func dataForMetricTables(ctx sessionctx.Context) [][]types.Datum {
+	var rows [][]types.Datum
+	tables := make([]string, 0, len(MetricTableMap))
+	for name := range MetricTableMap {
+		tables = append(tables, name)
+	}
+	sort.Strings(tables)
+	for _, name := range tables {
+		schema := MetricTableMap[name]
+		record := types.MakeDatums(
+			name,                             // METRIC_NAME
+			schema.PromQL,                    // PROMQL
+			strings.Join(schema.Labels, ","), // LABELS
+			schema.Quantile,                  // QUANTILE
+			schema.Comment,                   // COMMENT
+		)
+		rows = append(rows, record)
+	}
+	return rows
+}
+
 func dataForDDLJobs(ctx sessionctx.Context) (rows [][]types.Datum, err error) {
 	txn, err := ctx.Txn(true)
 	if err != nil {
@@ -2424,28 +2441,6 @@
 		rows = append(rows, row)
 	}
 	return
-=======
-// dataForTableTiFlashReplica constructs data for all metric table definition.
-func dataForMetricTables(ctx sessionctx.Context) [][]types.Datum {
-	var rows [][]types.Datum
-	tables := make([]string, 0, len(MetricTableMap))
-	for name := range MetricTableMap {
-		tables = append(tables, name)
-	}
-	sort.Strings(tables)
-	for _, name := range tables {
-		schema := MetricTableMap[name]
-		record := types.MakeDatums(
-			name,                             // METRIC_NAME
-			schema.PromQL,                    // PROMQL
-			strings.Join(schema.Labels, ","), // LABELS
-			schema.Quantile,                  // QUANTILE
-			schema.Comment,                   // COMMENT
-		)
-		rows = append(rows, record)
-	}
-	return rows
->>>>>>> 5778b50d
 }
 
 var tableNameToColumns = map[string][]columnInfo{
@@ -2497,13 +2492,10 @@
 	TableClusterHardware:                    tableClusterHardwareCols,
 	TableClusterSystemInfo:                  tableClusterSystemInfoCols,
 	TableInspectionResult:                   tableInspectionResultCols,
-<<<<<<< HEAD
-	TableDDLJobs:                            tableDDLJobsCols,
-=======
 	TableMetricSummary:                      tableMetricSummaryCols,
 	TableMetricSummaryByLabel:               tableMetricSummaryByLabelCols,
 	TableMetricTables:                       tableMetricTablesCols,
->>>>>>> 5778b50d
+	TableDDLJobs:                            tableDDLJobsCols,
 }
 
 func createInfoSchemaTable(_ autoid.Allocators, meta *model.TableInfo) (table.Table, error) {
