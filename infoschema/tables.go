--- conflicted
+++ resolved
@@ -108,12 +108,8 @@
 	tableTiFlashReplica    = "TIFLASH_REPLICA"
 	// TableInspectionResult is the string constant of inspection result table
 	TableInspectionResult = "INSPECTION_RESULT"
-<<<<<<< HEAD
-
-=======
 	// TableMetricSummary is a summary table that contains all metrics.
 	TableMetricSummary = "METRIC_SUMMARY"
->>>>>>> 0f7a3e83
 )
 
 var tableIDMap = map[string]int64{
@@ -168,11 +164,8 @@
 	TableClusterHardware:                    autoid.InformationSchemaDBID + 49,
 	TableClusterSystemInfo:                  autoid.InformationSchemaDBID + 50,
 	TableInspectionResult:                   autoid.InformationSchemaDBID + 51,
-<<<<<<< HEAD
-	tableDDLJobs:                            autoid.InformationSchemaDBID + 52,
-=======
 	TableMetricSummary:                      autoid.InformationSchemaDBID + 52,
->>>>>>> 0f7a3e83
+	tableDDLJobs:                            autoid.InformationSchemaDBID + 53,
 }
 
 type columnInfo struct {
@@ -2416,11 +2409,8 @@
 	TableClusterHardware:                    tableClusterHardwareCols,
 	TableClusterSystemInfo:                  tableClusterSystemInfoCols,
 	TableInspectionResult:                   tableInspectionResultCols,
-<<<<<<< HEAD
+	TableMetricSummary:                      tableMetricSummaryCols,
 	tableDDLJobs:                            tableDDLJobsCols,
-=======
-	TableMetricSummary:                      tableMetricSummaryCols,
->>>>>>> 0f7a3e83
 }
 
 func createInfoSchemaTable(_ autoid.Allocators, meta *model.TableInfo) (table.Table, error) {
