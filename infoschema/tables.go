--- conflicted
+++ resolved
@@ -163,13 +163,10 @@
 	TableClientErrorsSummaryByUser = "CLIENT_ERRORS_SUMMARY_BY_USER"
 	// TableClientErrorsSummaryByHost is the string constant of client errors table.
 	TableClientErrorsSummaryByHost = "CLIENT_ERRORS_SUMMARY_BY_HOST"
-<<<<<<< HEAD
+	// TableTiDBTrx is current running transaction status table.
+	TableTiDBTrx = "TIDB_TRX"
 	// TableDeadLock is the string constatnt of deadlock table.
 	TableDeadLock = "DEAD_LOCK"
-=======
-	// TableTiDBTrx is current running transaction status table.
-	TableTiDBTrx = "TIDB_TRX"
->>>>>>> 598bbd80
 )
 
 var tableIDMap = map[string]int64{
@@ -242,13 +239,10 @@
 	TableClientErrorsSummaryGlobal:          autoid.InformationSchemaDBID + 67,
 	TableClientErrorsSummaryByUser:          autoid.InformationSchemaDBID + 68,
 	TableClientErrorsSummaryByHost:          autoid.InformationSchemaDBID + 69,
-<<<<<<< HEAD
+	TableTiDBTrx:                            autoid.InformationSchemaDBID + 70,
+	ClusterTableTiDBTrx:                     autoid.InformationSchemaDBID + 71,
 	TableDeadLock:                           autoid.InformationSchemaDBID + 72,
 	ClusterTableDeadLock:                    autoid.InformationSchemaDBID + 73,
-=======
-	TableTiDBTrx:                            autoid.InformationSchemaDBID + 70,
-	ClusterTableTiDBTrx:                     autoid.InformationSchemaDBID + 71,
->>>>>>> 598bbd80
 }
 
 type columnInfo struct {
@@ -1350,16 +1344,6 @@
 	{name: "LAST_SEEN", tp: mysql.TypeTimestamp, size: 26},
 }
 
-<<<<<<< HEAD
-var tableDeadLockCols = []columnInfo{
-	{name: "DEADLOCK_ID", tp: mysql.TypeLonglong, size: 21, flag: mysql.NotNullFlag},
-	{name: "OCCUR_TIME", tp: mysql.TypeTimestamp, size: 26},
-	{name: "TRY_LOCK_TRX_ID", tp: mysql.TypeLonglong, size: 21, flag: mysql.NotNullFlag},
-	{name: "CURRENT_SQL_DIGEST", tp: mysql.TypeVarchar, size: 64},
-	{name: "KEY", tp: mysql.TypeBlob, size: types.UnspecifiedLength},
-	{name: "SQLS", tp: mysql.TypeBlob, size: types.UnspecifiedLength},
-	{name: "TRX_HOLDING_LOCK", tp: mysql.TypeLonglong, size: 21, flag: mysql.NotNullFlag},
-=======
 var tableTiDBTrxCols = []columnInfo{
 	{name: "ID", tp: mysql.TypeLonglong, size: 21, flag: mysql.PriKeyFlag | mysql.NotNullFlag | mysql.UnsignedFlag},
 	{name: "START_TIME", tp: mysql.TypeTimestamp, size: 26, comment: "Start time of the transaction"},
@@ -1371,7 +1355,16 @@
 	{name: "SESSION_ID", tp: mysql.TypeLonglong, size: 21, flag: mysql.UnsignedFlag, comment: "Which session this transaction belongs to"},
 	{name: "USER", tp: mysql.TypeVarchar, size: 16, comment: "The user who open this session"},
 	{name: "DB", tp: mysql.TypeVarchar, size: 64, comment: "The schema this transaction works on"},
->>>>>>> 598bbd80
+}
+
+var tableDeadLockCols = []columnInfo{
+	{name: "DEADLOCK_ID", tp: mysql.TypeLonglong, size: 21, flag: mysql.NotNullFlag},
+	{name: "OCCUR_TIME", tp: mysql.TypeTimestamp, size: 26},
+	{name: "TRY_LOCK_TRX_ID", tp: mysql.TypeLonglong, size: 21, flag: mysql.NotNullFlag},
+	{name: "CURRENT_SQL_DIGEST", tp: mysql.TypeVarchar, size: 64},
+	{name: "KEY", tp: mysql.TypeBlob, size: types.UnspecifiedLength},
+	{name: "SQLS", tp: mysql.TypeBlob, size: types.UnspecifiedLength},
+	{name: "TRX_HOLDING_LOCK", tp: mysql.TypeLonglong, size: 21, flag: mysql.NotNullFlag},
 }
 
 // GetShardingInfo returns a nil or description string for the sharding information of given TableInfo.
@@ -1743,11 +1736,8 @@
 	TableClientErrorsSummaryGlobal:          tableClientErrorsSummaryGlobalCols,
 	TableClientErrorsSummaryByUser:          tableClientErrorsSummaryByUserCols,
 	TableClientErrorsSummaryByHost:          tableClientErrorsSummaryByHostCols,
-<<<<<<< HEAD
+	TableTiDBTrx:                            tableTiDBTrxCols,
 	TableDeadLock:                           tableDeadLockCols,
-=======
-	TableTiDBTrx:                            tableTiDBTrxCols,
->>>>>>> 598bbd80
 }
 
 func createInfoSchemaTable(_ autoid.Allocators, meta *model.TableInfo) (table.Table, error) {
