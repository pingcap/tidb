--- conflicted
+++ resolved
@@ -99,19 +99,13 @@
 	tableTiDBServersInfo                    = "TIDB_SERVERS_INFO"
 	tableClusterInfo                        = "CLUSTER_INFO"
 	// TableClusterConfig is the string constant of cluster configuration memory table
-<<<<<<< HEAD
-	TableClusterConfig     = "CLUSTER_CONFIG"
+	TableClusterConfig = "CLUSTER_CONFIG"
+	// TableClusterLog is the string constant of cluster log memory table
+	TableClusterLog        = "CLUSTER_LOG"
 	tableClusterLoad       = "CLUSTER_LOAD"
 	tableTiFlashReplica    = "TIFLASH_REPLICA"
 	tableClusterHardware   = "CLUSTER_HARDWARE"
 	tableClusterSystemInfo = "CLUSTER_SYSTEMINFO"
-=======
-	TableClusterConfig = "CLUSTER_CONFIG"
-	// TableClusterLog is the string constant of cluster log memory table
-	TableClusterLog     = "CLUSTER_LOG"
-	tableClusterLoad    = "CLUSTER_LOAD"
-	tableTiFlashReplica = "TIFLASH_REPLICA"
->>>>>>> cc635dbc
 )
 
 var tableIDMap = map[string]int64{
@@ -162,12 +156,9 @@
 	tableTiFlashReplica:                     autoid.InformationSchemaDBID + 45,
 	clusterTableSlowLog:                     autoid.InformationSchemaDBID + 46,
 	clusterTableProcesslist:                 autoid.InformationSchemaDBID + 47,
-<<<<<<< HEAD
-	tableClusterHardware:                    autoid.InformationSchemaDBID + 48,
-	tableClusterSystemInfo:                  autoid.InformationSchemaDBID + 49,
-=======
 	TableClusterLog:                         autoid.InformationSchemaDBID + 48,
->>>>>>> cc635dbc
+	tableClusterHardware:                    autoid.InformationSchemaDBID + 49,
+	tableClusterSystemInfo:                  autoid.InformationSchemaDBID + 50,
 }
 
 type columnInfo struct {
