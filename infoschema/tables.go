--- conflicted
+++ resolved
@@ -135,15 +135,12 @@
 	TableInspectionSummary = "INSPECTION_SUMMARY"
 	// TableInspectionRules is the string constant of currently implemented inspection and summary rules.
 	TableInspectionRules = "INSPECTION_RULES"
-<<<<<<< HEAD
 	// TableStorageStats is a table that contains all tables disk usage
 	TableStorageStats = "TABLE_STORAGE_STATS"
-=======
 	// TableDDLJobs is the string constant of DDL job table.
 	TableDDLJobs = "DDL_JOBS"
 	// TableSequences is the string constant of all sequences created by user.
 	TableSequences = "SEQUENCES"
->>>>>>> a498f0d7
 )
 
 var tableIDMap = map[string]int64{
@@ -203,12 +200,9 @@
 	TableMetricTables:                       autoid.InformationSchemaDBID + 54,
 	TableInspectionSummary:                  autoid.InformationSchemaDBID + 55,
 	TableInspectionRules:                    autoid.InformationSchemaDBID + 56,
-<<<<<<< HEAD
-	TableStorageStats:                       autoid.InformationSchemaDBID + 57,
-=======
 	TableDDLJobs:                            autoid.InformationSchemaDBID + 57,
 	TableSequences:                          autoid.InformationSchemaDBID + 58,
->>>>>>> a498f0d7
+	TableStorageStats:                       autoid.InformationSchemaDBID + 59,
 }
 
 type columnInfo struct {
@@ -997,13 +991,13 @@
 	{name: "COMMENT", tp: mysql.TypeVarchar, size: 256},
 }
 
-<<<<<<< HEAD
 var tableStorageStatsCols = []columnInfo{
 	{name: "TABLE_SCHEMA", tp: mysql.TypeVarchar, size: 64},
 	{name: "TABLE_NAME", tp: mysql.TypeVarchar, size: 64},
 	{name: "TABLE_ID", tp: mysql.TypeLonglong, size: 21},
 	{name: "DISK_USAGE", tp: mysql.TypeLonglong, size: 64},
-=======
+}
+
 var tableDDLJobsCols = []columnInfo{
 	{name: "JOB_ID", tp: mysql.TypeLonglong, size: 21},
 	{name: "DB_NAME", tp: mysql.TypeVarchar, size: 64},
@@ -1032,7 +1026,6 @@
 	{name: "ORDER", tp: mysql.TypeTiny, flag: mysql.NotNullFlag},
 	{name: "START", tp: mysql.TypeLonglong, size: 21},
 	{name: "COMMENT", tp: mysql.TypeVarchar, size: 64},
->>>>>>> a498f0d7
 }
 
 func dataForTiKVRegionStatus(ctx sessionctx.Context) (records [][]types.Datum, err error) {
@@ -1384,12 +1377,9 @@
 	TableMetricTables:                       tableMetricTablesCols,
 	TableInspectionSummary:                  tableInspectionSummaryCols,
 	TableInspectionRules:                    tableInspectionRulesCols,
-<<<<<<< HEAD
 	TableStorageStats:                       tableStorageStatsCols,
-=======
 	TableDDLJobs:                            tableDDLJobsCols,
 	TableSequences:                          tableSequencesCols,
->>>>>>> a498f0d7
 }
 
 func createInfoSchemaTable(_ autoid.Allocators, meta *model.TableInfo) (table.Table, error) {
