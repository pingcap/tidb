// Copyright 2016 PingCAP, Inc.
//
// Licensed under the Apache License, Version 2.0 (the "License");
// you may not use this file except in compliance with the License.
// You may obtain a copy of the License at
//
//     http://www.apache.org/licenses/LICENSE-2.0
//
// Unless required by applicable law or agreed to in writing, software
// distributed under the License is distributed on an "AS IS" BASIS,
// See the License for the specific language governing permissions and
// limitations under the License.

package infoschema

import (
	"context"
	"encoding/json"
	"fmt"
	"io"
	"net"
	"net/http"
	"sort"
	"strconv"
	"strings"

	"github.com/pingcap/errors"
	"github.com/pingcap/failpoint"
	"github.com/pingcap/kvproto/pkg/metapb"
	"github.com/pingcap/parser/charset"
	"github.com/pingcap/parser/model"
	"github.com/pingcap/parser/mysql"
	"github.com/pingcap/parser/terror"
	"github.com/pingcap/tidb/util/stmtsummary"

	"github.com/pingcap/tidb/config"
	"github.com/pingcap/tidb/ddl/placement"
	"github.com/pingcap/tidb/domain/infosync"
	"github.com/pingcap/tidb/kv"
	"github.com/pingcap/tidb/meta/autoid"
	"github.com/pingcap/tidb/session/txninfo"
	"github.com/pingcap/tidb/sessionctx"
	"github.com/pingcap/tidb/sessionctx/variable"
	"github.com/pingcap/tidb/table"
	"github.com/pingcap/tidb/types"
	"github.com/pingcap/tidb/util"
	"github.com/pingcap/tidb/util/deadlockhistory"
	"github.com/pingcap/tidb/util/execdetails"
	"github.com/pingcap/tidb/util/pdapi"
	"github.com/tikv/client-go/v2/tikv"
)

const (
	// TableSchemata is the string constant of infoschema table.
	TableSchemata = "SCHEMATA"
	// TableTables is the string constant of infoschema table.
	TableTables = "TABLES"
	// TableColumns is the string constant of infoschema table
	TableColumns          = "COLUMNS"
	tableColumnStatistics = "COLUMN_STATISTICS"
	// TableStatistics is the string constant of infoschema table
	TableStatistics = "STATISTICS"
	// TableCharacterSets is the string constant of infoschema charactersets memory table
	TableCharacterSets = "CHARACTER_SETS"
	// TableCollations is the string constant of infoschema collations memory table.
	TableCollations = "COLLATIONS"
	tableFiles      = "FILES"
	// CatalogVal is the string constant of TABLE_CATALOG.
	CatalogVal = "def"
	// TableProfiling is the string constant of infoschema table.
	TableProfiling = "PROFILING"
	// TablePartitions is the string constant of infoschema table.
	TablePartitions = "PARTITIONS"
	// TableKeyColumn is the string constant of KEY_COLUMN_USAGE.
	TableKeyColumn = "KEY_COLUMN_USAGE"
	// TableReferConst is the string constant of REFERENTIAL_CONSTRAINTS.
	TableReferConst = "REFERENTIAL_CONSTRAINTS"
	// TableSessionVar is the string constant of SESSION_VARIABLES.
	TableSessionVar = "SESSION_VARIABLES"
	tablePlugins    = "PLUGINS"
	// TableConstraints is the string constant of TABLE_CONSTRAINTS.
	TableConstraints = "TABLE_CONSTRAINTS"
	tableTriggers    = "TRIGGERS"
	// TableUserPrivileges is the string constant of infoschema user privilege table.
	TableUserPrivileges   = "USER_PRIVILEGES"
	tableSchemaPrivileges = "SCHEMA_PRIVILEGES"
	tableTablePrivileges  = "TABLE_PRIVILEGES"
	tableColumnPrivileges = "COLUMN_PRIVILEGES"
	// TableEngines is the string constant of infoschema table.
	TableEngines = "ENGINES"
	// TableViews is the string constant of infoschema table.
	TableViews           = "VIEWS"
	tableRoutines        = "ROUTINES"
	tableParameters      = "PARAMETERS"
	tableEvents          = "EVENTS"
	tableGlobalStatus    = "GLOBAL_STATUS"
	tableGlobalVariables = "GLOBAL_VARIABLES"
	tableSessionStatus   = "SESSION_STATUS"
	tableOptimizerTrace  = "OPTIMIZER_TRACE"
	tableTableSpaces     = "TABLESPACES"
	// TableCollationCharacterSetApplicability is the string constant of infoschema memory table.
	TableCollationCharacterSetApplicability = "COLLATION_CHARACTER_SET_APPLICABILITY"
	// TableProcesslist is the string constant of infoschema table.
	TableProcesslist = "PROCESSLIST"
	// TableTiDBIndexes is the string constant of infoschema table
	TableTiDBIndexes = "TIDB_INDEXES"
	// TableTiDBHotRegions is the string constant of infoschema table
	TableTiDBHotRegions = "TIDB_HOT_REGIONS"
	// TableTiDBHotRegionsHistory is the string constant of infoschema table
	TableTiDBHotRegionsHistory = "TIDB_HOT_REGIONS_HISTORY"
	// TableTiKVStoreStatus is the string constant of infoschema table
	TableTiKVStoreStatus = "TIKV_STORE_STATUS"
	// TableAnalyzeStatus is the string constant of Analyze Status
	TableAnalyzeStatus = "ANALYZE_STATUS"
	// TableTiKVRegionStatus is the string constant of infoschema table
	TableTiKVRegionStatus = "TIKV_REGION_STATUS"
	// TableTiKVRegionPeers is the string constant of infoschema table
	TableTiKVRegionPeers = "TIKV_REGION_PEERS"
	// TableTiDBServersInfo is the string constant of TiDB server information table.
	TableTiDBServersInfo = "TIDB_SERVERS_INFO"
	// TableSlowQuery is the string constant of slow query memory table.
	TableSlowQuery = "SLOW_QUERY"
	// TableClusterInfo is the string constant of cluster info memory table.
	TableClusterInfo = "CLUSTER_INFO"
	// TableClusterConfig is the string constant of cluster configuration memory table.
	TableClusterConfig = "CLUSTER_CONFIG"
	// TableClusterLog is the string constant of cluster log memory table.
	TableClusterLog = "CLUSTER_LOG"
	// TableClusterLoad is the string constant of cluster load memory table.
	TableClusterLoad = "CLUSTER_LOAD"
	// TableClusterHardware is the string constant of cluster hardware table.
	TableClusterHardware = "CLUSTER_HARDWARE"
	// TableClusterSystemInfo is the string constant of cluster system info table.
	TableClusterSystemInfo = "CLUSTER_SYSTEMINFO"
	// TableTiFlashReplica is the string constant of tiflash replica table.
	TableTiFlashReplica = "TIFLASH_REPLICA"
	// TableInspectionResult is the string constant of inspection result table.
	TableInspectionResult = "INSPECTION_RESULT"
	// TableMetricTables is a table that contains all metrics table definition.
	TableMetricTables = "METRICS_TABLES"
	// TableMetricSummary is a summary table that contains all metrics.
	TableMetricSummary = "METRICS_SUMMARY"
	// TableMetricSummaryByLabel is a metric table that contains all metrics that group by label info.
	TableMetricSummaryByLabel = "METRICS_SUMMARY_BY_LABEL"
	// TableInspectionSummary is the string constant of inspection summary table.
	TableInspectionSummary = "INSPECTION_SUMMARY"
	// TableInspectionRules is the string constant of currently implemented inspection and summary rules.
	TableInspectionRules = "INSPECTION_RULES"
	// TableDDLJobs is the string constant of DDL job table.
	TableDDLJobs = "DDL_JOBS"
	// TableSequences is the string constant of all sequences created by user.
	TableSequences = "SEQUENCES"
	// TableStatementsSummary is the string constant of statement summary table.
	TableStatementsSummary = "STATEMENTS_SUMMARY"
	// TableStatementsSummaryHistory is the string constant of statements summary history table.
	TableStatementsSummaryHistory = "STATEMENTS_SUMMARY_HISTORY"
	// TableStatementsSummaryEvicted is the string constant of statements summary evicted table.
	TableStatementsSummaryEvicted = "STATEMENTS_SUMMARY_EVICTED"
	// TableStorageStats is a table that contains all tables disk usage
	TableStorageStats = "TABLE_STORAGE_STATS"
	// TableTiFlashTables is the string constant of tiflash tables table.
	TableTiFlashTables = "TIFLASH_TABLES"
	// TableTiFlashSegments is the string constant of tiflash segments table.
	TableTiFlashSegments = "TIFLASH_SEGMENTS"
	// TablePlacementPolicy is the string constant of placement policy table.
	TablePlacementPolicy = "PLACEMENT_POLICY"
	// TableClientErrorsSummaryGlobal is the string constant of client errors table.
	TableClientErrorsSummaryGlobal = "CLIENT_ERRORS_SUMMARY_GLOBAL"
	// TableClientErrorsSummaryByUser is the string constant of client errors table.
	TableClientErrorsSummaryByUser = "CLIENT_ERRORS_SUMMARY_BY_USER"
	// TableClientErrorsSummaryByHost is the string constant of client errors table.
	TableClientErrorsSummaryByHost = "CLIENT_ERRORS_SUMMARY_BY_HOST"
	// TableTiDBTrx is current running transaction status table.
	TableTiDBTrx = "TIDB_TRX"
	// TableDeadlocks is the string constatnt of deadlock table.
	TableDeadlocks = "DEADLOCKS"
	// TableDataLockWaits is current lock waiting status table.
	TableDataLockWaits = "DATA_LOCK_WAITS"
	// TableRegionLabel is the string constant of region label table.
	TableRegionLabel = "REGION_LABEL"
)

const (
	// DataLockWaitsColumnKey is the name of the KEY column of the DATA_LOCK_WAITS table.
	DataLockWaitsColumnKey = "KEY"
	// DataLockWaitsColumnKeyInfo is the name of the KEY_INFO column of the DATA_LOCK_WAITS table.
	DataLockWaitsColumnKeyInfo = "KEY_INFO"
	// DataLockWaitsColumnTrxID is the name of the TRX_ID column of the DATA_LOCK_WAITS table.
	DataLockWaitsColumnTrxID = "TRX_ID"
	// DataLockWaitsColumnCurrentHoldingTrxID is the name of the CURRENT_HOLDING_TRX_ID column of the DATA_LOCK_WAITS table.
	DataLockWaitsColumnCurrentHoldingTrxID = "CURRENT_HOLDING_TRX_ID"
	// DataLockWaitsColumnSQLDigest is the name of the SQL_DIGEST column of the DATA_LOCK_WAITS table.
	DataLockWaitsColumnSQLDigest = "SQL_DIGEST"
	// DataLockWaitsColumnSQLDigestText is the name of the SQL_DIGEST_TEXT column of the DATA_LOCK_WAITS table.
	DataLockWaitsColumnSQLDigestText = "SQL_DIGEST_TEXT"
)

var tableIDMap = map[string]int64{
	TableSchemata:                           autoid.InformationSchemaDBID + 1,
	TableTables:                             autoid.InformationSchemaDBID + 2,
	TableColumns:                            autoid.InformationSchemaDBID + 3,
	tableColumnStatistics:                   autoid.InformationSchemaDBID + 4,
	TableStatistics:                         autoid.InformationSchemaDBID + 5,
	TableCharacterSets:                      autoid.InformationSchemaDBID + 6,
	TableCollations:                         autoid.InformationSchemaDBID + 7,
	tableFiles:                              autoid.InformationSchemaDBID + 8,
	CatalogVal:                              autoid.InformationSchemaDBID + 9,
	TableProfiling:                          autoid.InformationSchemaDBID + 10,
	TablePartitions:                         autoid.InformationSchemaDBID + 11,
	TableKeyColumn:                          autoid.InformationSchemaDBID + 12,
	TableReferConst:                         autoid.InformationSchemaDBID + 13,
	TableSessionVar:                         autoid.InformationSchemaDBID + 14,
	tablePlugins:                            autoid.InformationSchemaDBID + 15,
	TableConstraints:                        autoid.InformationSchemaDBID + 16,
	tableTriggers:                           autoid.InformationSchemaDBID + 17,
	TableUserPrivileges:                     autoid.InformationSchemaDBID + 18,
	tableSchemaPrivileges:                   autoid.InformationSchemaDBID + 19,
	tableTablePrivileges:                    autoid.InformationSchemaDBID + 20,
	tableColumnPrivileges:                   autoid.InformationSchemaDBID + 21,
	TableEngines:                            autoid.InformationSchemaDBID + 22,
	TableViews:                              autoid.InformationSchemaDBID + 23,
	tableRoutines:                           autoid.InformationSchemaDBID + 24,
	tableParameters:                         autoid.InformationSchemaDBID + 25,
	tableEvents:                             autoid.InformationSchemaDBID + 26,
	tableGlobalStatus:                       autoid.InformationSchemaDBID + 27,
	tableGlobalVariables:                    autoid.InformationSchemaDBID + 28,
	tableSessionStatus:                      autoid.InformationSchemaDBID + 29,
	tableOptimizerTrace:                     autoid.InformationSchemaDBID + 30,
	tableTableSpaces:                        autoid.InformationSchemaDBID + 31,
	TableCollationCharacterSetApplicability: autoid.InformationSchemaDBID + 32,
	TableProcesslist:                        autoid.InformationSchemaDBID + 33,
	TableTiDBIndexes:                        autoid.InformationSchemaDBID + 34,
	TableSlowQuery:                          autoid.InformationSchemaDBID + 35,
	TableTiDBHotRegions:                     autoid.InformationSchemaDBID + 36,
	TableTiKVStoreStatus:                    autoid.InformationSchemaDBID + 37,
	TableAnalyzeStatus:                      autoid.InformationSchemaDBID + 38,
	TableTiKVRegionStatus:                   autoid.InformationSchemaDBID + 39,
	TableTiKVRegionPeers:                    autoid.InformationSchemaDBID + 40,
	TableTiDBServersInfo:                    autoid.InformationSchemaDBID + 41,
	TableClusterInfo:                        autoid.InformationSchemaDBID + 42,
	TableClusterConfig:                      autoid.InformationSchemaDBID + 43,
	TableClusterLoad:                        autoid.InformationSchemaDBID + 44,
	TableTiFlashReplica:                     autoid.InformationSchemaDBID + 45,
	ClusterTableSlowLog:                     autoid.InformationSchemaDBID + 46,
	ClusterTableProcesslist:                 autoid.InformationSchemaDBID + 47,
	TableClusterLog:                         autoid.InformationSchemaDBID + 48,
	TableClusterHardware:                    autoid.InformationSchemaDBID + 49,
	TableClusterSystemInfo:                  autoid.InformationSchemaDBID + 50,
	TableInspectionResult:                   autoid.InformationSchemaDBID + 51,
	TableMetricSummary:                      autoid.InformationSchemaDBID + 52,
	TableMetricSummaryByLabel:               autoid.InformationSchemaDBID + 53,
	TableMetricTables:                       autoid.InformationSchemaDBID + 54,
	TableInspectionSummary:                  autoid.InformationSchemaDBID + 55,
	TableInspectionRules:                    autoid.InformationSchemaDBID + 56,
	TableDDLJobs:                            autoid.InformationSchemaDBID + 57,
	TableSequences:                          autoid.InformationSchemaDBID + 58,
	TableStatementsSummary:                  autoid.InformationSchemaDBID + 59,
	TableStatementsSummaryHistory:           autoid.InformationSchemaDBID + 60,
	ClusterTableStatementsSummary:           autoid.InformationSchemaDBID + 61,
	ClusterTableStatementsSummaryHistory:    autoid.InformationSchemaDBID + 62,
	TableStorageStats:                       autoid.InformationSchemaDBID + 63,
	TableTiFlashTables:                      autoid.InformationSchemaDBID + 64,
	TableTiFlashSegments:                    autoid.InformationSchemaDBID + 65,
	TablePlacementPolicy:                    autoid.InformationSchemaDBID + 66,
	TableClientErrorsSummaryGlobal:          autoid.InformationSchemaDBID + 67,
	TableClientErrorsSummaryByUser:          autoid.InformationSchemaDBID + 68,
	TableClientErrorsSummaryByHost:          autoid.InformationSchemaDBID + 69,
	TableTiDBTrx:                            autoid.InformationSchemaDBID + 70,
	ClusterTableTiDBTrx:                     autoid.InformationSchemaDBID + 71,
	TableDeadlocks:                          autoid.InformationSchemaDBID + 72,
	ClusterTableDeadlocks:                   autoid.InformationSchemaDBID + 73,
	TableDataLockWaits:                      autoid.InformationSchemaDBID + 74,
	TableStatementsSummaryEvicted:           autoid.InformationSchemaDBID + 75,
	ClusterTableStatementsSummaryEvicted:    autoid.InformationSchemaDBID + 76,
<<<<<<< HEAD
	TableTiDBHotRegionsHistory:              autoid.InformationSchemaDBID + 77,
=======
	TableRegionLabel:                        autoid.InformationSchemaDBID + 77,
>>>>>>> d92c49f3
}

type columnInfo struct {
	name      string
	tp        byte
	size      int
	decimal   int
	flag      uint
	deflt     interface{}
	comment   string
	enumElems []string
}

func buildColumnInfo(col columnInfo) *model.ColumnInfo {
	mCharset := charset.CharsetBin
	mCollation := charset.CharsetBin
	if col.tp == mysql.TypeVarchar || col.tp == mysql.TypeBlob || col.tp == mysql.TypeLongBlob || col.tp == mysql.TypeEnum {
		mCharset = charset.CharsetUTF8MB4
		mCollation = charset.CollationUTF8MB4
	}
	fieldType := types.FieldType{
		Charset: mCharset,
		Collate: mCollation,
		Tp:      col.tp,
		Flen:    col.size,
		Decimal: col.decimal,
		Flag:    col.flag,
		Elems:   col.enumElems,
	}
	return &model.ColumnInfo{
		Name:         model.NewCIStr(col.name),
		FieldType:    fieldType,
		State:        model.StatePublic,
		DefaultValue: col.deflt,
		Comment:      col.comment,
	}
}

func buildTableMeta(tableName string, cs []columnInfo) *model.TableInfo {
	cols := make([]*model.ColumnInfo, 0, len(cs))
	primaryIndices := make([]*model.IndexInfo, 0, 1)
	tblInfo := &model.TableInfo{
		Name:    model.NewCIStr(tableName),
		State:   model.StatePublic,
		Charset: mysql.DefaultCharset,
		Collate: mysql.DefaultCollationName,
	}
	for offset, c := range cs {
		if tblInfo.Name.O == ClusterTableSlowLog && mysql.HasPriKeyFlag(c.flag) {
			switch c.tp {
			case mysql.TypeLong, mysql.TypeLonglong,
				mysql.TypeTiny, mysql.TypeShort, mysql.TypeInt24:
				tblInfo.PKIsHandle = true
			default:
				tblInfo.IsCommonHandle = true
				tblInfo.CommonHandleVersion = 1
				index := &model.IndexInfo{
					Name:    model.NewCIStr("primary"),
					State:   model.StatePublic,
					Primary: true,
					Unique:  true,
					Columns: []*model.IndexColumn{
						{Name: model.NewCIStr(c.name), Offset: offset, Length: types.UnspecifiedLength}},
				}
				primaryIndices = append(primaryIndices, index)
				tblInfo.Indices = primaryIndices
			}
		}
		cols = append(cols, buildColumnInfo(c))
	}
	for i, col := range cols {
		col.Offset = i
	}
	tblInfo.Columns = cols
	return tblInfo
}

var schemataCols = []columnInfo{
	{name: "CATALOG_NAME", tp: mysql.TypeVarchar, size: 512},
	{name: "SCHEMA_NAME", tp: mysql.TypeVarchar, size: 64},
	{name: "DEFAULT_CHARACTER_SET_NAME", tp: mysql.TypeVarchar, size: 64},
	{name: "DEFAULT_COLLATION_NAME", tp: mysql.TypeVarchar, size: 32},
	{name: "SQL_PATH", tp: mysql.TypeVarchar, size: 512},
}

var tablesCols = []columnInfo{
	{name: "TABLE_CATALOG", tp: mysql.TypeVarchar, size: 512},
	{name: "TABLE_SCHEMA", tp: mysql.TypeVarchar, size: 64},
	{name: "TABLE_NAME", tp: mysql.TypeVarchar, size: 64},
	{name: "TABLE_TYPE", tp: mysql.TypeVarchar, size: 64},
	{name: "ENGINE", tp: mysql.TypeVarchar, size: 64},
	{name: "VERSION", tp: mysql.TypeLonglong, size: 21},
	{name: "ROW_FORMAT", tp: mysql.TypeVarchar, size: 10},
	{name: "TABLE_ROWS", tp: mysql.TypeLonglong, size: 21},
	{name: "AVG_ROW_LENGTH", tp: mysql.TypeLonglong, size: 21},
	{name: "DATA_LENGTH", tp: mysql.TypeLonglong, size: 21},
	{name: "MAX_DATA_LENGTH", tp: mysql.TypeLonglong, size: 21},
	{name: "INDEX_LENGTH", tp: mysql.TypeLonglong, size: 21},
	{name: "DATA_FREE", tp: mysql.TypeLonglong, size: 21},
	{name: "AUTO_INCREMENT", tp: mysql.TypeLonglong, size: 21},
	{name: "CREATE_TIME", tp: mysql.TypeDatetime, size: 19},
	{name: "UPDATE_TIME", tp: mysql.TypeDatetime, size: 19},
	{name: "CHECK_TIME", tp: mysql.TypeDatetime, size: 19},
	{name: "TABLE_COLLATION", tp: mysql.TypeVarchar, size: 32, flag: mysql.NotNullFlag, deflt: "utf8_bin"},
	{name: "CHECKSUM", tp: mysql.TypeLonglong, size: 21},
	{name: "CREATE_OPTIONS", tp: mysql.TypeVarchar, size: 255},
	{name: "TABLE_COMMENT", tp: mysql.TypeVarchar, size: 2048},
	{name: "TIDB_TABLE_ID", tp: mysql.TypeLonglong, size: 21},
	{name: "TIDB_ROW_ID_SHARDING_INFO", tp: mysql.TypeVarchar, size: 255},
	{name: "TIDB_PK_TYPE", tp: mysql.TypeVarchar, size: 64},
}

// See: http://dev.mysql.com/doc/refman/5.7/en/columns-table.html
var columnsCols = []columnInfo{
	{name: "TABLE_CATALOG", tp: mysql.TypeVarchar, size: 512},
	{name: "TABLE_SCHEMA", tp: mysql.TypeVarchar, size: 64},
	{name: "TABLE_NAME", tp: mysql.TypeVarchar, size: 64},
	{name: "COLUMN_NAME", tp: mysql.TypeVarchar, size: 64},
	{name: "ORDINAL_POSITION", tp: mysql.TypeLonglong, size: 64},
	{name: "COLUMN_DEFAULT", tp: mysql.TypeBlob, size: 196606},
	{name: "IS_NULLABLE", tp: mysql.TypeVarchar, size: 3},
	{name: "DATA_TYPE", tp: mysql.TypeVarchar, size: 64},
	{name: "CHARACTER_MAXIMUM_LENGTH", tp: mysql.TypeLonglong, size: 21},
	{name: "CHARACTER_OCTET_LENGTH", tp: mysql.TypeLonglong, size: 21},
	{name: "NUMERIC_PRECISION", tp: mysql.TypeLonglong, size: 21},
	{name: "NUMERIC_SCALE", tp: mysql.TypeLonglong, size: 21},
	{name: "DATETIME_PRECISION", tp: mysql.TypeLonglong, size: 21},
	{name: "CHARACTER_SET_NAME", tp: mysql.TypeVarchar, size: 32},
	{name: "COLLATION_NAME", tp: mysql.TypeVarchar, size: 32},
	{name: "COLUMN_TYPE", tp: mysql.TypeBlob, size: 196606},
	{name: "COLUMN_KEY", tp: mysql.TypeVarchar, size: 3},
	{name: "EXTRA", tp: mysql.TypeVarchar, size: 30},
	{name: "PRIVILEGES", tp: mysql.TypeVarchar, size: 80},
	{name: "COLUMN_COMMENT", tp: mysql.TypeVarchar, size: 1024},
	{name: "GENERATION_EXPRESSION", tp: mysql.TypeBlob, size: 589779, flag: mysql.NotNullFlag},
}

var columnStatisticsCols = []columnInfo{
	{name: "SCHEMA_NAME", tp: mysql.TypeVarchar, size: 64, flag: mysql.NotNullFlag},
	{name: "TABLE_NAME", tp: mysql.TypeVarchar, size: 64, flag: mysql.NotNullFlag},
	{name: "COLUMN_NAME", tp: mysql.TypeVarchar, size: 64, flag: mysql.NotNullFlag},
	{name: "HISTOGRAM", tp: mysql.TypeJSON, size: 51},
}

var statisticsCols = []columnInfo{
	{name: "TABLE_CATALOG", tp: mysql.TypeVarchar, size: 512},
	{name: "TABLE_SCHEMA", tp: mysql.TypeVarchar, size: 64},
	{name: "TABLE_NAME", tp: mysql.TypeVarchar, size: 64},
	{name: "NON_UNIQUE", tp: mysql.TypeVarchar, size: 1},
	{name: "INDEX_SCHEMA", tp: mysql.TypeVarchar, size: 64},
	{name: "INDEX_NAME", tp: mysql.TypeVarchar, size: 64},
	{name: "SEQ_IN_INDEX", tp: mysql.TypeLonglong, size: 2},
	{name: "COLUMN_NAME", tp: mysql.TypeVarchar, size: 21},
	{name: "COLLATION", tp: mysql.TypeVarchar, size: 1},
	{name: "CARDINALITY", tp: mysql.TypeLonglong, size: 21},
	{name: "SUB_PART", tp: mysql.TypeLonglong, size: 3},
	{name: "PACKED", tp: mysql.TypeVarchar, size: 10},
	{name: "NULLABLE", tp: mysql.TypeVarchar, size: 3},
	{name: "INDEX_TYPE", tp: mysql.TypeVarchar, size: 16},
	{name: "COMMENT", tp: mysql.TypeVarchar, size: 16},
	{name: "INDEX_COMMENT", tp: mysql.TypeVarchar, size: 1024},
	{name: "IS_VISIBLE", tp: mysql.TypeVarchar, size: 3},
	{name: "Expression", tp: mysql.TypeVarchar, size: 64},
}

var profilingCols = []columnInfo{
	{name: "QUERY_ID", tp: mysql.TypeLong, size: 20},
	{name: "SEQ", tp: mysql.TypeLong, size: 20},
	{name: "STATE", tp: mysql.TypeVarchar, size: 30},
	{name: "DURATION", tp: mysql.TypeNewDecimal, size: 9},
	{name: "CPU_USER", tp: mysql.TypeNewDecimal, size: 9},
	{name: "CPU_SYSTEM", tp: mysql.TypeNewDecimal, size: 9},
	{name: "CONTEXT_VOLUNTARY", tp: mysql.TypeLong, size: 20},
	{name: "CONTEXT_INVOLUNTARY", tp: mysql.TypeLong, size: 20},
	{name: "BLOCK_OPS_IN", tp: mysql.TypeLong, size: 20},
	{name: "BLOCK_OPS_OUT", tp: mysql.TypeLong, size: 20},
	{name: "MESSAGES_SENT", tp: mysql.TypeLong, size: 20},
	{name: "MESSAGES_RECEIVED", tp: mysql.TypeLong, size: 20},
	{name: "PAGE_FAULTS_MAJOR", tp: mysql.TypeLong, size: 20},
	{name: "PAGE_FAULTS_MINOR", tp: mysql.TypeLong, size: 20},
	{name: "SWAPS", tp: mysql.TypeLong, size: 20},
	{name: "SOURCE_FUNCTION", tp: mysql.TypeVarchar, size: 30},
	{name: "SOURCE_FILE", tp: mysql.TypeVarchar, size: 20},
	{name: "SOURCE_LINE", tp: mysql.TypeLong, size: 20},
}

var charsetCols = []columnInfo{
	{name: "CHARACTER_SET_NAME", tp: mysql.TypeVarchar, size: 32},
	{name: "DEFAULT_COLLATE_NAME", tp: mysql.TypeVarchar, size: 32},
	{name: "DESCRIPTION", tp: mysql.TypeVarchar, size: 60},
	{name: "MAXLEN", tp: mysql.TypeLonglong, size: 3},
}

var collationsCols = []columnInfo{
	{name: "COLLATION_NAME", tp: mysql.TypeVarchar, size: 32},
	{name: "CHARACTER_SET_NAME", tp: mysql.TypeVarchar, size: 32},
	{name: "ID", tp: mysql.TypeLonglong, size: 11},
	{name: "IS_DEFAULT", tp: mysql.TypeVarchar, size: 3},
	{name: "IS_COMPILED", tp: mysql.TypeVarchar, size: 3},
	{name: "SORTLEN", tp: mysql.TypeLonglong, size: 3},
}

var keyColumnUsageCols = []columnInfo{
	{name: "CONSTRAINT_CATALOG", tp: mysql.TypeVarchar, size: 512, flag: mysql.NotNullFlag},
	{name: "CONSTRAINT_SCHEMA", tp: mysql.TypeVarchar, size: 64, flag: mysql.NotNullFlag},
	{name: "CONSTRAINT_NAME", tp: mysql.TypeVarchar, size: 64, flag: mysql.NotNullFlag},
	{name: "TABLE_CATALOG", tp: mysql.TypeVarchar, size: 512, flag: mysql.NotNullFlag},
	{name: "TABLE_SCHEMA", tp: mysql.TypeVarchar, size: 64, flag: mysql.NotNullFlag},
	{name: "TABLE_NAME", tp: mysql.TypeVarchar, size: 64, flag: mysql.NotNullFlag},
	{name: "COLUMN_NAME", tp: mysql.TypeVarchar, size: 64, flag: mysql.NotNullFlag},
	{name: "ORDINAL_POSITION", tp: mysql.TypeLonglong, size: 10, flag: mysql.NotNullFlag},
	{name: "POSITION_IN_UNIQUE_CONSTRAINT", tp: mysql.TypeLonglong, size: 10},
	{name: "REFERENCED_TABLE_SCHEMA", tp: mysql.TypeVarchar, size: 64},
	{name: "REFERENCED_TABLE_NAME", tp: mysql.TypeVarchar, size: 64},
	{name: "REFERENCED_COLUMN_NAME", tp: mysql.TypeVarchar, size: 64},
}

// See http://dev.mysql.com/doc/refman/5.7/en/referential-constraints-table.html
var referConstCols = []columnInfo{
	{name: "CONSTRAINT_CATALOG", tp: mysql.TypeVarchar, size: 512, flag: mysql.NotNullFlag},
	{name: "CONSTRAINT_SCHEMA", tp: mysql.TypeVarchar, size: 64, flag: mysql.NotNullFlag},
	{name: "CONSTRAINT_NAME", tp: mysql.TypeVarchar, size: 64, flag: mysql.NotNullFlag},
	{name: "UNIQUE_CONSTRAINT_CATALOG", tp: mysql.TypeVarchar, size: 512, flag: mysql.NotNullFlag},
	{name: "UNIQUE_CONSTRAINT_SCHEMA", tp: mysql.TypeVarchar, size: 64, flag: mysql.NotNullFlag},
	{name: "UNIQUE_CONSTRAINT_NAME", tp: mysql.TypeVarchar, size: 64},
	{name: "MATCH_OPTION", tp: mysql.TypeVarchar, size: 64, flag: mysql.NotNullFlag},
	{name: "UPDATE_RULE", tp: mysql.TypeVarchar, size: 64, flag: mysql.NotNullFlag},
	{name: "DELETE_RULE", tp: mysql.TypeVarchar, size: 64, flag: mysql.NotNullFlag},
	{name: "TABLE_NAME", tp: mysql.TypeVarchar, size: 64, flag: mysql.NotNullFlag},
	{name: "REFERENCED_TABLE_NAME", tp: mysql.TypeVarchar, size: 64, flag: mysql.NotNullFlag},
}

// See http://dev.mysql.com/doc/refman/5.7/en/variables-table.html
var sessionVarCols = []columnInfo{
	{name: "VARIABLE_NAME", tp: mysql.TypeVarchar, size: 64},
	{name: "VARIABLE_VALUE", tp: mysql.TypeVarchar, size: 1024},
}

// See https://dev.mysql.com/doc/refman/5.7/en/plugins-table.html
var pluginsCols = []columnInfo{
	{name: "PLUGIN_NAME", tp: mysql.TypeVarchar, size: 64},
	{name: "PLUGIN_VERSION", tp: mysql.TypeVarchar, size: 20},
	{name: "PLUGIN_STATUS", tp: mysql.TypeVarchar, size: 10},
	{name: "PLUGIN_TYPE", tp: mysql.TypeVarchar, size: 80},
	{name: "PLUGIN_TYPE_VERSION", tp: mysql.TypeVarchar, size: 20},
	{name: "PLUGIN_LIBRARY", tp: mysql.TypeVarchar, size: 64},
	{name: "PLUGIN_LIBRARY_VERSION", tp: mysql.TypeVarchar, size: 20},
	{name: "PLUGIN_AUTHOR", tp: mysql.TypeVarchar, size: 64},
	{name: "PLUGIN_DESCRIPTION", tp: mysql.TypeLongBlob, size: types.UnspecifiedLength},
	{name: "PLUGIN_LICENSE", tp: mysql.TypeVarchar, size: 80},
	{name: "LOAD_OPTION", tp: mysql.TypeVarchar, size: 64},
}

// See https://dev.mysql.com/doc/refman/5.7/en/partitions-table.html
var partitionsCols = []columnInfo{
	{name: "TABLE_CATALOG", tp: mysql.TypeVarchar, size: 512},
	{name: "TABLE_SCHEMA", tp: mysql.TypeVarchar, size: 64},
	{name: "TABLE_NAME", tp: mysql.TypeVarchar, size: 64},
	{name: "PARTITION_NAME", tp: mysql.TypeVarchar, size: 64},
	{name: "SUBPARTITION_NAME", tp: mysql.TypeVarchar, size: 64},
	{name: "PARTITION_ORDINAL_POSITION", tp: mysql.TypeLonglong, size: 21},
	{name: "SUBPARTITION_ORDINAL_POSITION", tp: mysql.TypeLonglong, size: 21},
	{name: "PARTITION_METHOD", tp: mysql.TypeVarchar, size: 18},
	{name: "SUBPARTITION_METHOD", tp: mysql.TypeVarchar, size: 12},
	{name: "PARTITION_EXPRESSION", tp: mysql.TypeLongBlob, size: types.UnspecifiedLength},
	{name: "SUBPARTITION_EXPRESSION", tp: mysql.TypeLongBlob, size: types.UnspecifiedLength},
	{name: "PARTITION_DESCRIPTION", tp: mysql.TypeLongBlob, size: types.UnspecifiedLength},
	{name: "TABLE_ROWS", tp: mysql.TypeLonglong, size: 21},
	{name: "AVG_ROW_LENGTH", tp: mysql.TypeLonglong, size: 21},
	{name: "DATA_LENGTH", tp: mysql.TypeLonglong, size: 21},
	{name: "MAX_DATA_LENGTH", tp: mysql.TypeLonglong, size: 21},
	{name: "INDEX_LENGTH", tp: mysql.TypeLonglong, size: 21},
	{name: "DATA_FREE", tp: mysql.TypeLonglong, size: 21},
	{name: "CREATE_TIME", tp: mysql.TypeDatetime},
	{name: "UPDATE_TIME", tp: mysql.TypeDatetime},
	{name: "CHECK_TIME", tp: mysql.TypeDatetime},
	{name: "CHECKSUM", tp: mysql.TypeLonglong, size: 21},
	{name: "PARTITION_COMMENT", tp: mysql.TypeVarchar, size: 80},
	{name: "NODEGROUP", tp: mysql.TypeVarchar, size: 12},
	{name: "TABLESPACE_NAME", tp: mysql.TypeVarchar, size: 64},
	{name: "TIDB_PARTITION_ID", tp: mysql.TypeLonglong, size: 21},
}

var tableConstraintsCols = []columnInfo{
	{name: "CONSTRAINT_CATALOG", tp: mysql.TypeVarchar, size: 512},
	{name: "CONSTRAINT_SCHEMA", tp: mysql.TypeVarchar, size: 64},
	{name: "CONSTRAINT_NAME", tp: mysql.TypeVarchar, size: 64},
	{name: "TABLE_SCHEMA", tp: mysql.TypeVarchar, size: 64},
	{name: "TABLE_NAME", tp: mysql.TypeVarchar, size: 64},
	{name: "CONSTRAINT_TYPE", tp: mysql.TypeVarchar, size: 64},
}

var tableTriggersCols = []columnInfo{
	{name: "TRIGGER_CATALOG", tp: mysql.TypeVarchar, size: 512},
	{name: "TRIGGER_SCHEMA", tp: mysql.TypeVarchar, size: 64},
	{name: "TRIGGER_NAME", tp: mysql.TypeVarchar, size: 64},
	{name: "EVENT_MANIPULATION", tp: mysql.TypeVarchar, size: 6},
	{name: "EVENT_OBJECT_CATALOG", tp: mysql.TypeVarchar, size: 512},
	{name: "EVENT_OBJECT_SCHEMA", tp: mysql.TypeVarchar, size: 64},
	{name: "EVENT_OBJECT_TABLE", tp: mysql.TypeVarchar, size: 64},
	{name: "ACTION_ORDER", tp: mysql.TypeLonglong, size: 4},
	{name: "ACTION_CONDITION", tp: mysql.TypeBlob, size: -1},
	{name: "ACTION_STATEMENT", tp: mysql.TypeBlob, size: -1},
	{name: "ACTION_ORIENTATION", tp: mysql.TypeVarchar, size: 9},
	{name: "ACTION_TIMING", tp: mysql.TypeVarchar, size: 6},
	{name: "ACTION_REFERENCE_OLD_TABLE", tp: mysql.TypeVarchar, size: 64},
	{name: "ACTION_REFERENCE_NEW_TABLE", tp: mysql.TypeVarchar, size: 64},
	{name: "ACTION_REFERENCE_OLD_ROW", tp: mysql.TypeVarchar, size: 3},
	{name: "ACTION_REFERENCE_NEW_ROW", tp: mysql.TypeVarchar, size: 3},
	{name: "CREATED", tp: mysql.TypeDatetime, size: 2},
	{name: "SQL_MODE", tp: mysql.TypeVarchar, size: 8192},
	{name: "DEFINER", tp: mysql.TypeVarchar, size: 77},
	{name: "CHARACTER_SET_CLIENT", tp: mysql.TypeVarchar, size: 32},
	{name: "COLLATION_CONNECTION", tp: mysql.TypeVarchar, size: 32},
	{name: "DATABASE_COLLATION", tp: mysql.TypeVarchar, size: 32},
}

var tableUserPrivilegesCols = []columnInfo{
	{name: "GRANTEE", tp: mysql.TypeVarchar, size: 81},
	{name: "TABLE_CATALOG", tp: mysql.TypeVarchar, size: 512},
	{name: "PRIVILEGE_TYPE", tp: mysql.TypeVarchar, size: 64},
	{name: "IS_GRANTABLE", tp: mysql.TypeVarchar, size: 3},
}

var tableSchemaPrivilegesCols = []columnInfo{
	{name: "GRANTEE", tp: mysql.TypeVarchar, size: 81, flag: mysql.NotNullFlag},
	{name: "TABLE_CATALOG", tp: mysql.TypeVarchar, size: 512, flag: mysql.NotNullFlag},
	{name: "TABLE_SCHEMA", tp: mysql.TypeVarchar, size: 64, flag: mysql.NotNullFlag},
	{name: "PRIVILEGE_TYPE", tp: mysql.TypeVarchar, size: 64, flag: mysql.NotNullFlag},
	{name: "IS_GRANTABLE", tp: mysql.TypeVarchar, size: 3, flag: mysql.NotNullFlag},
}

var tableTablePrivilegesCols = []columnInfo{
	{name: "GRANTEE", tp: mysql.TypeVarchar, size: 81, flag: mysql.NotNullFlag},
	{name: "TABLE_CATALOG", tp: mysql.TypeVarchar, size: 512, flag: mysql.NotNullFlag},
	{name: "TABLE_SCHEMA", tp: mysql.TypeVarchar, size: 64, flag: mysql.NotNullFlag},
	{name: "TABLE_NAME", tp: mysql.TypeVarchar, size: 64, flag: mysql.NotNullFlag},
	{name: "PRIVILEGE_TYPE", tp: mysql.TypeVarchar, size: 64, flag: mysql.NotNullFlag},
	{name: "IS_GRANTABLE", tp: mysql.TypeVarchar, size: 3, flag: mysql.NotNullFlag},
}

var tableColumnPrivilegesCols = []columnInfo{
	{name: "GRANTEE", tp: mysql.TypeVarchar, size: 81, flag: mysql.NotNullFlag},
	{name: "TABLE_CATALOG", tp: mysql.TypeVarchar, size: 512, flag: mysql.NotNullFlag},
	{name: "TABLE_SCHEMA", tp: mysql.TypeVarchar, size: 64, flag: mysql.NotNullFlag},
	{name: "TABLE_NAME", tp: mysql.TypeVarchar, size: 64, flag: mysql.NotNullFlag},
	{name: "COLUMN_NAME", tp: mysql.TypeVarchar, size: 64, flag: mysql.NotNullFlag},
	{name: "PRIVILEGE_TYPE", tp: mysql.TypeVarchar, size: 64, flag: mysql.NotNullFlag},
	{name: "IS_GRANTABLE", tp: mysql.TypeVarchar, size: 3, flag: mysql.NotNullFlag},
}

var tableEnginesCols = []columnInfo{
	{name: "ENGINE", tp: mysql.TypeVarchar, size: 64},
	{name: "SUPPORT", tp: mysql.TypeVarchar, size: 8},
	{name: "COMMENT", tp: mysql.TypeVarchar, size: 80},
	{name: "TRANSACTIONS", tp: mysql.TypeVarchar, size: 3},
	{name: "XA", tp: mysql.TypeVarchar, size: 3},
	{name: "SAVEPOINTS", tp: mysql.TypeVarchar, size: 3},
}

var tableViewsCols = []columnInfo{
	{name: "TABLE_CATALOG", tp: mysql.TypeVarchar, size: 512, flag: mysql.NotNullFlag},
	{name: "TABLE_SCHEMA", tp: mysql.TypeVarchar, size: 64, flag: mysql.NotNullFlag},
	{name: "TABLE_NAME", tp: mysql.TypeVarchar, size: 64, flag: mysql.NotNullFlag},
	{name: "VIEW_DEFINITION", tp: mysql.TypeLongBlob, flag: mysql.NotNullFlag},
	{name: "CHECK_OPTION", tp: mysql.TypeVarchar, size: 8, flag: mysql.NotNullFlag},
	{name: "IS_UPDATABLE", tp: mysql.TypeVarchar, size: 3, flag: mysql.NotNullFlag},
	{name: "DEFINER", tp: mysql.TypeVarchar, size: 77, flag: mysql.NotNullFlag},
	{name: "SECURITY_TYPE", tp: mysql.TypeVarchar, size: 7, flag: mysql.NotNullFlag},
	{name: "CHARACTER_SET_CLIENT", tp: mysql.TypeVarchar, size: 32, flag: mysql.NotNullFlag},
	{name: "COLLATION_CONNECTION", tp: mysql.TypeVarchar, size: 32, flag: mysql.NotNullFlag},
}

var tableRoutinesCols = []columnInfo{
	{name: "SPECIFIC_NAME", tp: mysql.TypeVarchar, size: 64, flag: mysql.NotNullFlag},
	{name: "ROUTINE_CATALOG", tp: mysql.TypeVarchar, size: 512, flag: mysql.NotNullFlag},
	{name: "ROUTINE_SCHEMA", tp: mysql.TypeVarchar, size: 64, flag: mysql.NotNullFlag},
	{name: "ROUTINE_NAME", tp: mysql.TypeVarchar, size: 64, flag: mysql.NotNullFlag},
	{name: "ROUTINE_TYPE", tp: mysql.TypeVarchar, size: 9, flag: mysql.NotNullFlag},
	{name: "DATA_TYPE", tp: mysql.TypeVarchar, size: 64, flag: mysql.NotNullFlag},
	{name: "CHARACTER_MAXIMUM_LENGTH", tp: mysql.TypeLong, size: 21},
	{name: "CHARACTER_OCTET_LENGTH", tp: mysql.TypeLong, size: 21},
	{name: "NUMERIC_PRECISION", tp: mysql.TypeLonglong, size: 21},
	{name: "NUMERIC_SCALE", tp: mysql.TypeLong, size: 21},
	{name: "DATETIME_PRECISION", tp: mysql.TypeLonglong, size: 21},
	{name: "CHARACTER_SET_NAME", tp: mysql.TypeVarchar, size: 64},
	{name: "COLLATION_NAME", tp: mysql.TypeVarchar, size: 64},
	{name: "DTD_IDENTIFIER", tp: mysql.TypeLongBlob},
	{name: "ROUTINE_BODY", tp: mysql.TypeVarchar, size: 8, flag: mysql.NotNullFlag},
	{name: "ROUTINE_DEFINITION", tp: mysql.TypeLongBlob},
	{name: "EXTERNAL_NAME", tp: mysql.TypeVarchar, size: 64},
	{name: "EXTERNAL_LANGUAGE", tp: mysql.TypeVarchar, size: 64},
	{name: "PARAMETER_STYLE", tp: mysql.TypeVarchar, size: 8, flag: mysql.NotNullFlag},
	{name: "IS_DETERMINISTIC", tp: mysql.TypeVarchar, size: 3, flag: mysql.NotNullFlag},
	{name: "SQL_DATA_ACCESS", tp: mysql.TypeVarchar, size: 64, flag: mysql.NotNullFlag},
	{name: "SQL_PATH", tp: mysql.TypeVarchar, size: 64},
	{name: "SECURITY_TYPE", tp: mysql.TypeVarchar, size: 7, flag: mysql.NotNullFlag},
	{name: "CREATED", tp: mysql.TypeDatetime, flag: mysql.NotNullFlag, deflt: "0000-00-00 00:00:00"},
	{name: "LAST_ALTERED", tp: mysql.TypeDatetime, flag: mysql.NotNullFlag, deflt: "0000-00-00 00:00:00"},
	{name: "SQL_MODE", tp: mysql.TypeVarchar, size: 8192, flag: mysql.NotNullFlag},
	{name: "ROUTINE_COMMENT", tp: mysql.TypeLongBlob},
	{name: "DEFINER", tp: mysql.TypeVarchar, size: 77, flag: mysql.NotNullFlag},
	{name: "CHARACTER_SET_CLIENT", tp: mysql.TypeVarchar, size: 32, flag: mysql.NotNullFlag},
	{name: "COLLATION_CONNECTION", tp: mysql.TypeVarchar, size: 32, flag: mysql.NotNullFlag},
	{name: "DATABASE_COLLATION", tp: mysql.TypeVarchar, size: 32, flag: mysql.NotNullFlag},
}

var tableParametersCols = []columnInfo{
	{name: "SPECIFIC_CATALOG", tp: mysql.TypeVarchar, size: 512, flag: mysql.NotNullFlag},
	{name: "SPECIFIC_SCHEMA", tp: mysql.TypeVarchar, size: 64, flag: mysql.NotNullFlag},
	{name: "SPECIFIC_NAME", tp: mysql.TypeVarchar, size: 64, flag: mysql.NotNullFlag},
	{name: "ORDINAL_POSITION", tp: mysql.TypeVarchar, size: 21, flag: mysql.NotNullFlag},
	{name: "PARAMETER_MODE", tp: mysql.TypeVarchar, size: 5},
	{name: "PARAMETER_NAME", tp: mysql.TypeVarchar, size: 64},
	{name: "DATA_TYPE", tp: mysql.TypeVarchar, size: 64, flag: mysql.NotNullFlag},
	{name: "CHARACTER_MAXIMUM_LENGTH", tp: mysql.TypeVarchar, size: 21},
	{name: "CHARACTER_OCTET_LENGTH", tp: mysql.TypeVarchar, size: 21},
	{name: "NUMERIC_PRECISION", tp: mysql.TypeVarchar, size: 21},
	{name: "NUMERIC_SCALE", tp: mysql.TypeVarchar, size: 21},
	{name: "DATETIME_PRECISION", tp: mysql.TypeVarchar, size: 21},
	{name: "CHARACTER_SET_NAME", tp: mysql.TypeVarchar, size: 64},
	{name: "COLLATION_NAME", tp: mysql.TypeVarchar, size: 64},
	{name: "DTD_IDENTIFIER", tp: mysql.TypeLongBlob, flag: mysql.NotNullFlag},
	{name: "ROUTINE_TYPE", tp: mysql.TypeVarchar, size: 9, flag: mysql.NotNullFlag},
}

var tableEventsCols = []columnInfo{
	{name: "EVENT_CATALOG", tp: mysql.TypeVarchar, size: 64, flag: mysql.NotNullFlag},
	{name: "EVENT_SCHEMA", tp: mysql.TypeVarchar, size: 64, flag: mysql.NotNullFlag},
	{name: "EVENT_NAME", tp: mysql.TypeVarchar, size: 64, flag: mysql.NotNullFlag},
	{name: "DEFINER", tp: mysql.TypeVarchar, size: 77, flag: mysql.NotNullFlag},
	{name: "TIME_ZONE", tp: mysql.TypeVarchar, size: 64, flag: mysql.NotNullFlag},
	{name: "EVENT_BODY", tp: mysql.TypeVarchar, size: 8, flag: mysql.NotNullFlag},
	{name: "EVENT_DEFINITION", tp: mysql.TypeLongBlob},
	{name: "EVENT_TYPE", tp: mysql.TypeVarchar, size: 9, flag: mysql.NotNullFlag},
	{name: "EXECUTE_AT", tp: mysql.TypeDatetime},
	{name: "INTERVAL_VALUE", tp: mysql.TypeVarchar, size: 256},
	{name: "INTERVAL_FIELD", tp: mysql.TypeVarchar, size: 18},
	{name: "SQL_MODE", tp: mysql.TypeVarchar, size: 8192, flag: mysql.NotNullFlag},
	{name: "STARTS", tp: mysql.TypeDatetime},
	{name: "ENDS", tp: mysql.TypeDatetime},
	{name: "STATUS", tp: mysql.TypeVarchar, size: 18, flag: mysql.NotNullFlag},
	{name: "ON_COMPLETION", tp: mysql.TypeVarchar, size: 12, flag: mysql.NotNullFlag},
	{name: "CREATED", tp: mysql.TypeDatetime, flag: mysql.NotNullFlag, deflt: "0000-00-00 00:00:00"},
	{name: "LAST_ALTERED", tp: mysql.TypeDatetime, flag: mysql.NotNullFlag, deflt: "0000-00-00 00:00:00"},
	{name: "LAST_EXECUTED", tp: mysql.TypeDatetime},
	{name: "EVENT_COMMENT", tp: mysql.TypeVarchar, size: 64, flag: mysql.NotNullFlag},
	{name: "ORIGINATOR", tp: mysql.TypeLong, size: 10, flag: mysql.NotNullFlag, deflt: 0},
	{name: "CHARACTER_SET_CLIENT", tp: mysql.TypeVarchar, size: 32, flag: mysql.NotNullFlag},
	{name: "COLLATION_CONNECTION", tp: mysql.TypeVarchar, size: 32, flag: mysql.NotNullFlag},
	{name: "DATABASE_COLLATION", tp: mysql.TypeVarchar, size: 32, flag: mysql.NotNullFlag},
}

var tableGlobalStatusCols = []columnInfo{
	{name: "VARIABLE_NAME", tp: mysql.TypeVarchar, size: 64, flag: mysql.NotNullFlag},
	{name: "VARIABLE_VALUE", tp: mysql.TypeVarchar, size: 1024},
}

var tableGlobalVariablesCols = []columnInfo{
	{name: "VARIABLE_NAME", tp: mysql.TypeVarchar, size: 64, flag: mysql.NotNullFlag},
	{name: "VARIABLE_VALUE", tp: mysql.TypeVarchar, size: 1024},
}

var tableSessionStatusCols = []columnInfo{
	{name: "VARIABLE_NAME", tp: mysql.TypeVarchar, size: 64, flag: mysql.NotNullFlag},
	{name: "VARIABLE_VALUE", tp: mysql.TypeVarchar, size: 1024},
}

var tableOptimizerTraceCols = []columnInfo{
	{name: "QUERY", tp: mysql.TypeLongBlob, flag: mysql.NotNullFlag, deflt: ""},
	{name: "TRACE", tp: mysql.TypeLongBlob, flag: mysql.NotNullFlag, deflt: ""},
	{name: "MISSING_BYTES_BEYOND_MAX_MEM_SIZE", tp: mysql.TypeShort, size: 20, flag: mysql.NotNullFlag, deflt: 0},
	{name: "INSUFFICIENT_PRIVILEGES", tp: mysql.TypeTiny, size: 1, flag: mysql.NotNullFlag, deflt: 0},
}

var tableTableSpacesCols = []columnInfo{
	{name: "TABLESPACE_NAME", tp: mysql.TypeVarchar, size: 64, flag: mysql.NotNullFlag, deflt: ""},
	{name: "ENGINE", tp: mysql.TypeVarchar, size: 64, flag: mysql.NotNullFlag, deflt: ""},
	{name: "TABLESPACE_TYPE", tp: mysql.TypeVarchar, size: 64},
	{name: "LOGFILE_GROUP_NAME", tp: mysql.TypeVarchar, size: 64},
	{name: "EXTENT_SIZE", tp: mysql.TypeLonglong, size: 21},
	{name: "AUTOEXTEND_SIZE", tp: mysql.TypeLonglong, size: 21},
	{name: "MAXIMUM_SIZE", tp: mysql.TypeLonglong, size: 21},
	{name: "NODEGROUP_ID", tp: mysql.TypeLonglong, size: 21},
	{name: "TABLESPACE_COMMENT", tp: mysql.TypeVarchar, size: 2048},
}

var tableCollationCharacterSetApplicabilityCols = []columnInfo{
	{name: "COLLATION_NAME", tp: mysql.TypeVarchar, size: 32, flag: mysql.NotNullFlag},
	{name: "CHARACTER_SET_NAME", tp: mysql.TypeVarchar, size: 32, flag: mysql.NotNullFlag},
}

var tableProcesslistCols = []columnInfo{
	{name: "ID", tp: mysql.TypeLonglong, size: 21, flag: mysql.NotNullFlag | mysql.UnsignedFlag, deflt: 0},
	{name: "USER", tp: mysql.TypeVarchar, size: 16, flag: mysql.NotNullFlag, deflt: ""},
	{name: "HOST", tp: mysql.TypeVarchar, size: 64, flag: mysql.NotNullFlag, deflt: ""},
	{name: "DB", tp: mysql.TypeVarchar, size: 64},
	{name: "COMMAND", tp: mysql.TypeVarchar, size: 16, flag: mysql.NotNullFlag, deflt: ""},
	{name: "TIME", tp: mysql.TypeLong, size: 7, flag: mysql.NotNullFlag, deflt: 0},
	{name: "STATE", tp: mysql.TypeVarchar, size: 7},
	{name: "INFO", tp: mysql.TypeLongBlob, size: types.UnspecifiedLength},
	{name: "DIGEST", tp: mysql.TypeVarchar, size: 64, deflt: ""},
	{name: "MEM", tp: mysql.TypeLonglong, size: 21, flag: mysql.UnsignedFlag},
	{name: "DISK", tp: mysql.TypeLonglong, size: 21, flag: mysql.UnsignedFlag},
	{name: "TxnStart", tp: mysql.TypeVarchar, size: 64, flag: mysql.NotNullFlag, deflt: ""},
}

var tableTiDBIndexesCols = []columnInfo{
	{name: "TABLE_SCHEMA", tp: mysql.TypeVarchar, size: 64},
	{name: "TABLE_NAME", tp: mysql.TypeVarchar, size: 64},
	{name: "NON_UNIQUE", tp: mysql.TypeLonglong, size: 21},
	{name: "KEY_NAME", tp: mysql.TypeVarchar, size: 64},
	{name: "SEQ_IN_INDEX", tp: mysql.TypeLonglong, size: 21},
	{name: "COLUMN_NAME", tp: mysql.TypeVarchar, size: 64},
	{name: "SUB_PART", tp: mysql.TypeLonglong, size: 21},
	{name: "INDEX_COMMENT", tp: mysql.TypeVarchar, size: 2048},
	{name: "Expression", tp: mysql.TypeVarchar, size: 64},
	{name: "INDEX_ID", tp: mysql.TypeLonglong, size: 21},
	{name: "IS_VISIBLE", tp: mysql.TypeVarchar, size: 64},
	{name: "CLUSTERED", tp: mysql.TypeVarchar, size: 64},
}

var slowQueryCols = []columnInfo{
	{name: variable.SlowLogTimeStr, tp: mysql.TypeTimestamp, size: 26, decimal: 6, flag: mysql.PriKeyFlag | mysql.NotNullFlag | mysql.BinaryFlag},
	{name: variable.SlowLogTxnStartTSStr, tp: mysql.TypeLonglong, size: 20, flag: mysql.UnsignedFlag},
	{name: variable.SlowLogUserStr, tp: mysql.TypeVarchar, size: 64},
	{name: variable.SlowLogHostStr, tp: mysql.TypeVarchar, size: 64},
	{name: variable.SlowLogConnIDStr, tp: mysql.TypeLonglong, size: 20, flag: mysql.UnsignedFlag},
	{name: variable.SlowLogExecRetryCount, tp: mysql.TypeLonglong, size: 20, flag: mysql.UnsignedFlag},
	{name: variable.SlowLogExecRetryTime, tp: mysql.TypeDouble, size: 22},
	{name: variable.SlowLogQueryTimeStr, tp: mysql.TypeDouble, size: 22},
	{name: variable.SlowLogParseTimeStr, tp: mysql.TypeDouble, size: 22},
	{name: variable.SlowLogCompileTimeStr, tp: mysql.TypeDouble, size: 22},
	{name: variable.SlowLogRewriteTimeStr, tp: mysql.TypeDouble, size: 22},
	{name: variable.SlowLogPreprocSubQueriesStr, tp: mysql.TypeLonglong, size: 20, flag: mysql.UnsignedFlag},
	{name: variable.SlowLogPreProcSubQueryTimeStr, tp: mysql.TypeDouble, size: 22},
	{name: variable.SlowLogOptimizeTimeStr, tp: mysql.TypeDouble, size: 22},
	{name: variable.SlowLogWaitTSTimeStr, tp: mysql.TypeDouble, size: 22},
	{name: execdetails.PreWriteTimeStr, tp: mysql.TypeDouble, size: 22},
	{name: execdetails.WaitPrewriteBinlogTimeStr, tp: mysql.TypeDouble, size: 22},
	{name: execdetails.CommitTimeStr, tp: mysql.TypeDouble, size: 22},
	{name: execdetails.GetCommitTSTimeStr, tp: mysql.TypeDouble, size: 22},
	{name: execdetails.CommitBackoffTimeStr, tp: mysql.TypeDouble, size: 22},
	{name: execdetails.BackoffTypesStr, tp: mysql.TypeVarchar, size: 64},
	{name: execdetails.ResolveLockTimeStr, tp: mysql.TypeDouble, size: 22},
	{name: execdetails.LocalLatchWaitTimeStr, tp: mysql.TypeDouble, size: 22},
	{name: execdetails.WriteKeysStr, tp: mysql.TypeLonglong, size: 22},
	{name: execdetails.WriteSizeStr, tp: mysql.TypeLonglong, size: 22},
	{name: execdetails.PrewriteRegionStr, tp: mysql.TypeLonglong, size: 22},
	{name: execdetails.TxnRetryStr, tp: mysql.TypeLonglong, size: 22},
	{name: execdetails.CopTimeStr, tp: mysql.TypeDouble, size: 22},
	{name: execdetails.ProcessTimeStr, tp: mysql.TypeDouble, size: 22},
	{name: execdetails.WaitTimeStr, tp: mysql.TypeDouble, size: 22},
	{name: execdetails.BackoffTimeStr, tp: mysql.TypeDouble, size: 22},
	{name: execdetails.LockKeysTimeStr, tp: mysql.TypeDouble, size: 22},
	{name: execdetails.RequestCountStr, tp: mysql.TypeLonglong, size: 20, flag: mysql.UnsignedFlag},
	{name: execdetails.TotalKeysStr, tp: mysql.TypeLonglong, size: 20, flag: mysql.UnsignedFlag},
	{name: execdetails.ProcessKeysStr, tp: mysql.TypeLonglong, size: 20, flag: mysql.UnsignedFlag},
	{name: execdetails.RocksdbDeleteSkippedCountStr, tp: mysql.TypeLonglong, size: 20, flag: mysql.UnsignedFlag},
	{name: execdetails.RocksdbKeySkippedCountStr, tp: mysql.TypeLonglong, size: 20, flag: mysql.UnsignedFlag},
	{name: execdetails.RocksdbBlockCacheHitCountStr, tp: mysql.TypeLonglong, size: 20, flag: mysql.UnsignedFlag},
	{name: execdetails.RocksdbBlockReadCountStr, tp: mysql.TypeLonglong, size: 20, flag: mysql.UnsignedFlag},
	{name: execdetails.RocksdbBlockReadByteStr, tp: mysql.TypeLonglong, size: 20, flag: mysql.UnsignedFlag},
	{name: variable.SlowLogDBStr, tp: mysql.TypeVarchar, size: 64},
	{name: variable.SlowLogIndexNamesStr, tp: mysql.TypeVarchar, size: 100},
	{name: variable.SlowLogIsInternalStr, tp: mysql.TypeTiny, size: 1},
	{name: variable.SlowLogDigestStr, tp: mysql.TypeVarchar, size: 64},
	{name: variable.SlowLogStatsInfoStr, tp: mysql.TypeVarchar, size: 512},
	{name: variable.SlowLogCopProcAvg, tp: mysql.TypeDouble, size: 22},
	{name: variable.SlowLogCopProcP90, tp: mysql.TypeDouble, size: 22},
	{name: variable.SlowLogCopProcMax, tp: mysql.TypeDouble, size: 22},
	{name: variable.SlowLogCopProcAddr, tp: mysql.TypeVarchar, size: 64},
	{name: variable.SlowLogCopWaitAvg, tp: mysql.TypeDouble, size: 22},
	{name: variable.SlowLogCopWaitP90, tp: mysql.TypeDouble, size: 22},
	{name: variable.SlowLogCopWaitMax, tp: mysql.TypeDouble, size: 22},
	{name: variable.SlowLogCopWaitAddr, tp: mysql.TypeVarchar, size: 64},
	{name: variable.SlowLogMemMax, tp: mysql.TypeLonglong, size: 20},
	{name: variable.SlowLogDiskMax, tp: mysql.TypeLonglong, size: 20},
	{name: variable.SlowLogKVTotal, tp: mysql.TypeDouble, size: 22},
	{name: variable.SlowLogPDTotal, tp: mysql.TypeDouble, size: 22},
	{name: variable.SlowLogBackoffTotal, tp: mysql.TypeDouble, size: 22},
	{name: variable.SlowLogWriteSQLRespTotal, tp: mysql.TypeDouble, size: 22},
	{name: variable.SlowLogBackoffDetail, tp: mysql.TypeVarchar, size: 4096},
	{name: variable.SlowLogPrepared, tp: mysql.TypeTiny, size: 1},
	{name: variable.SlowLogSucc, tp: mysql.TypeTiny, size: 1},
	{name: variable.SlowLogPlanFromCache, tp: mysql.TypeTiny, size: 1},
	{name: variable.SlowLogPlanFromBinding, tp: mysql.TypeTiny, size: 1},
	{name: variable.SlowLogPlan, tp: mysql.TypeLongBlob, size: types.UnspecifiedLength},
	{name: variable.SlowLogPlanDigest, tp: mysql.TypeVarchar, size: 128},
	{name: variable.SlowLogPrevStmt, tp: mysql.TypeLongBlob, size: types.UnspecifiedLength},
	{name: variable.SlowLogQuerySQLStr, tp: mysql.TypeLongBlob, size: types.UnspecifiedLength},
}

// TableTiDBHotRegionsCols is TiDB hot region mem table columns.
var TableTiDBHotRegionsCols = []columnInfo{
	{name: "TABLE_ID", tp: mysql.TypeLonglong, size: 21},
	{name: "INDEX_ID", tp: mysql.TypeLonglong, size: 21},
	{name: "DB_NAME", tp: mysql.TypeVarchar, size: 64},
	{name: "TABLE_NAME", tp: mysql.TypeVarchar, size: 64},
	{name: "INDEX_NAME", tp: mysql.TypeVarchar, size: 64},
	{name: "REGION_ID", tp: mysql.TypeLonglong, size: 21},
	{name: "TYPE", tp: mysql.TypeVarchar, size: 64},
	{name: "MAX_HOT_DEGREE", tp: mysql.TypeLonglong, size: 21},
	{name: "REGION_COUNT", tp: mysql.TypeLonglong, size: 21},
	{name: "FLOW_BYTES", tp: mysql.TypeLonglong, size: 21},
}

// TableTiDBHotRegionsHistoryCols is TiDB hot region history mem table columns.
var TableTiDBHotRegionsHistoryCols = []columnInfo{
	{name: "UPDATE_TIME", tp: mysql.TypeVarchar, size: 64},
	{name: "DB_NAME", tp: mysql.TypeVarchar, size: 64},
	{name: "TABLE_NAME", tp: mysql.TypeVarchar, size: 64},
	{name: "TABLE_ID", tp: mysql.TypeLonglong, size: 21},
	{name: "INDEX_NAME", tp: mysql.TypeVarchar, size: 64},
	{name: "INDEX_ID", tp: mysql.TypeLonglong, size: 21},
	{name: "REGION_ID", tp: mysql.TypeLonglong, size: 21},
	{name: "STORE_ID", tp: mysql.TypeLonglong, size: 21},
	{name: "PEER_ID", tp: mysql.TypeLonglong, size: 21},
	{name: "TYPE", tp: mysql.TypeVarchar, size: 64},
	{name: "HOT_DEGREE", tp: mysql.TypeLonglong, size: 21},
	{name: "FLOW_BYTES", tp: mysql.TypeDouble, size: 22},
	{name: "KEY_RATE", tp: mysql.TypeDouble, size: 22},
	{name: "QUERY_RATE", tp: mysql.TypeDouble, size: 22},
}

// TableTiKVStoreStatusCols is TiDB kv store status columns.
var TableTiKVStoreStatusCols = []columnInfo{
	{name: "STORE_ID", tp: mysql.TypeLonglong, size: 21},
	{name: "ADDRESS", tp: mysql.TypeVarchar, size: 64},
	{name: "STORE_STATE", tp: mysql.TypeLonglong, size: 21},
	{name: "STORE_STATE_NAME", tp: mysql.TypeVarchar, size: 64},
	{name: "LABEL", tp: mysql.TypeJSON, size: 51},
	{name: "VERSION", tp: mysql.TypeVarchar, size: 64},
	{name: "CAPACITY", tp: mysql.TypeVarchar, size: 64},
	{name: "AVAILABLE", tp: mysql.TypeVarchar, size: 64},
	{name: "LEADER_COUNT", tp: mysql.TypeLonglong, size: 21},
	{name: "LEADER_WEIGHT", tp: mysql.TypeDouble, size: 22},
	{name: "LEADER_SCORE", tp: mysql.TypeDouble, size: 22},
	{name: "LEADER_SIZE", tp: mysql.TypeLonglong, size: 21},
	{name: "REGION_COUNT", tp: mysql.TypeLonglong, size: 21},
	{name: "REGION_WEIGHT", tp: mysql.TypeDouble, size: 22},
	{name: "REGION_SCORE", tp: mysql.TypeDouble, size: 22},
	{name: "REGION_SIZE", tp: mysql.TypeLonglong, size: 21},
	{name: "START_TS", tp: mysql.TypeDatetime},
	{name: "LAST_HEARTBEAT_TS", tp: mysql.TypeDatetime},
	{name: "UPTIME", tp: mysql.TypeVarchar, size: 64},
}

var tableAnalyzeStatusCols = []columnInfo{
	{name: "TABLE_SCHEMA", tp: mysql.TypeVarchar, size: 64},
	{name: "TABLE_NAME", tp: mysql.TypeVarchar, size: 64},
	{name: "PARTITION_NAME", tp: mysql.TypeVarchar, size: 64},
	{name: "JOB_INFO", tp: mysql.TypeVarchar, size: 64},
	{name: "PROCESSED_ROWS", tp: mysql.TypeLonglong, size: 20, flag: mysql.UnsignedFlag},
	{name: "START_TIME", tp: mysql.TypeDatetime},
	{name: "END_TIME", tp: mysql.TypeDatetime},
	{name: "STATE", tp: mysql.TypeVarchar, size: 64},
}

// TableTiKVRegionStatusCols is TiKV region status mem table columns.
var TableTiKVRegionStatusCols = []columnInfo{
	{name: "REGION_ID", tp: mysql.TypeLonglong, size: 21},
	{name: "START_KEY", tp: mysql.TypeBlob, size: types.UnspecifiedLength},
	{name: "END_KEY", tp: mysql.TypeBlob, size: types.UnspecifiedLength},
	{name: "TABLE_ID", tp: mysql.TypeLonglong, size: 21},
	{name: "DB_NAME", tp: mysql.TypeVarchar, size: 64},
	{name: "TABLE_NAME", tp: mysql.TypeVarchar, size: 64},
	{name: "IS_INDEX", tp: mysql.TypeTiny, size: 1, flag: mysql.NotNullFlag, deflt: 0},
	{name: "INDEX_ID", tp: mysql.TypeLonglong, size: 21},
	{name: "INDEX_NAME", tp: mysql.TypeVarchar, size: 64},
	{name: "EPOCH_CONF_VER", tp: mysql.TypeLonglong, size: 21},
	{name: "EPOCH_VERSION", tp: mysql.TypeLonglong, size: 21},
	{name: "WRITTEN_BYTES", tp: mysql.TypeLonglong, size: 21},
	{name: "READ_BYTES", tp: mysql.TypeLonglong, size: 21},
	{name: "APPROXIMATE_SIZE", tp: mysql.TypeLonglong, size: 21},
	{name: "APPROXIMATE_KEYS", tp: mysql.TypeLonglong, size: 21},
	{name: "REPLICATIONSTATUS_STATE", tp: mysql.TypeVarchar, size: 64},
	{name: "REPLICATIONSTATUS_STATEID", tp: mysql.TypeLonglong, size: 21},
}

// TableTiKVRegionPeersCols is TiKV region peers mem table columns.
var TableTiKVRegionPeersCols = []columnInfo{
	{name: "REGION_ID", tp: mysql.TypeLonglong, size: 21},
	{name: "PEER_ID", tp: mysql.TypeLonglong, size: 21},
	{name: "STORE_ID", tp: mysql.TypeLonglong, size: 21},
	{name: "IS_LEARNER", tp: mysql.TypeTiny, size: 1, flag: mysql.NotNullFlag, deflt: 0},
	{name: "IS_LEADER", tp: mysql.TypeTiny, size: 1, flag: mysql.NotNullFlag, deflt: 0},
	{name: "STATUS", tp: mysql.TypeVarchar, size: 10, deflt: 0},
	{name: "DOWN_SECONDS", tp: mysql.TypeLonglong, size: 21, deflt: 0},
}

var tableTiDBServersInfoCols = []columnInfo{
	{name: "DDL_ID", tp: mysql.TypeVarchar, size: 64},
	{name: "IP", tp: mysql.TypeVarchar, size: 64},
	{name: "PORT", tp: mysql.TypeLonglong, size: 21},
	{name: "STATUS_PORT", tp: mysql.TypeLonglong, size: 21},
	{name: "LEASE", tp: mysql.TypeVarchar, size: 64},
	{name: "VERSION", tp: mysql.TypeVarchar, size: 64},
	{name: "GIT_HASH", tp: mysql.TypeVarchar, size: 64},
	{name: "BINLOG_STATUS", tp: mysql.TypeVarchar, size: 64},
	{name: "LABELS", tp: mysql.TypeVarchar, size: 128},
}

var tableClusterConfigCols = []columnInfo{
	{name: "TYPE", tp: mysql.TypeVarchar, size: 64},
	{name: "INSTANCE", tp: mysql.TypeVarchar, size: 64},
	{name: "KEY", tp: mysql.TypeVarchar, size: 256},
	{name: "VALUE", tp: mysql.TypeVarchar, size: 128},
}

var tableClusterLogCols = []columnInfo{
	{name: "TIME", tp: mysql.TypeVarchar, size: 32},
	{name: "TYPE", tp: mysql.TypeVarchar, size: 64},
	{name: "INSTANCE", tp: mysql.TypeVarchar, size: 64},
	{name: "LEVEL", tp: mysql.TypeVarchar, size: 8},
	{name: "MESSAGE", tp: mysql.TypeLongBlob, size: types.UnspecifiedLength},
}

var tableClusterLoadCols = []columnInfo{
	{name: "TYPE", tp: mysql.TypeVarchar, size: 64},
	{name: "INSTANCE", tp: mysql.TypeVarchar, size: 64},
	{name: "DEVICE_TYPE", tp: mysql.TypeVarchar, size: 64},
	{name: "DEVICE_NAME", tp: mysql.TypeVarchar, size: 64},
	{name: "NAME", tp: mysql.TypeVarchar, size: 256},
	{name: "VALUE", tp: mysql.TypeVarchar, size: 128},
}

var tableClusterHardwareCols = []columnInfo{
	{name: "TYPE", tp: mysql.TypeVarchar, size: 64},
	{name: "INSTANCE", tp: mysql.TypeVarchar, size: 64},
	{name: "DEVICE_TYPE", tp: mysql.TypeVarchar, size: 64},
	{name: "DEVICE_NAME", tp: mysql.TypeVarchar, size: 64},
	{name: "NAME", tp: mysql.TypeVarchar, size: 256},
	{name: "VALUE", tp: mysql.TypeVarchar, size: 128},
}

var tableClusterSystemInfoCols = []columnInfo{
	{name: "TYPE", tp: mysql.TypeVarchar, size: 64},
	{name: "INSTANCE", tp: mysql.TypeVarchar, size: 64},
	{name: "SYSTEM_TYPE", tp: mysql.TypeVarchar, size: 64},
	{name: "SYSTEM_NAME", tp: mysql.TypeVarchar, size: 64},
	{name: "NAME", tp: mysql.TypeVarchar, size: 256},
	{name: "VALUE", tp: mysql.TypeVarchar, size: 128},
}

var filesCols = []columnInfo{
	{name: "FILE_ID", tp: mysql.TypeLonglong, size: 4},
	{name: "FILE_NAME", tp: mysql.TypeVarchar, size: 4000},
	{name: "FILE_TYPE", tp: mysql.TypeVarchar, size: 20},
	{name: "TABLESPACE_NAME", tp: mysql.TypeVarchar, size: 64},
	{name: "TABLE_CATALOG", tp: mysql.TypeVarchar, size: 64},
	{name: "TABLE_SCHEMA", tp: mysql.TypeVarchar, size: 64},
	{name: "TABLE_NAME", tp: mysql.TypeVarchar, size: 64},
	{name: "LOGFILE_GROUP_NAME", tp: mysql.TypeVarchar, size: 64},
	{name: "LOGFILE_GROUP_NUMBER", tp: mysql.TypeLonglong, size: 32},
	{name: "ENGINE", tp: mysql.TypeVarchar, size: 64},
	{name: "FULLTEXT_KEYS", tp: mysql.TypeVarchar, size: 64},
	{name: "DELETED_ROWS", tp: mysql.TypeLonglong, size: 4},
	{name: "UPDATE_COUNT", tp: mysql.TypeLonglong, size: 4},
	{name: "FREE_EXTENTS", tp: mysql.TypeLonglong, size: 4},
	{name: "TOTAL_EXTENTS", tp: mysql.TypeLonglong, size: 4},
	{name: "EXTENT_SIZE", tp: mysql.TypeLonglong, size: 4},
	{name: "INITIAL_SIZE", tp: mysql.TypeLonglong, size: 21},
	{name: "MAXIMUM_SIZE", tp: mysql.TypeLonglong, size: 21},
	{name: "AUTOEXTEND_SIZE", tp: mysql.TypeLonglong, size: 21},
	{name: "CREATION_TIME", tp: mysql.TypeDatetime, size: -1},
	{name: "LAST_UPDATE_TIME", tp: mysql.TypeDatetime, size: -1},
	{name: "LAST_ACCESS_TIME", tp: mysql.TypeDatetime, size: -1},
	{name: "RECOVER_TIME", tp: mysql.TypeLonglong, size: 4},
	{name: "TRANSACTION_COUNTER", tp: mysql.TypeLonglong, size: 4},
	{name: "VERSION", tp: mysql.TypeLonglong, size: 21},
	{name: "ROW_FORMAT", tp: mysql.TypeVarchar, size: 10},
	{name: "TABLE_ROWS", tp: mysql.TypeLonglong, size: 21},
	{name: "AVG_ROW_LENGTH", tp: mysql.TypeLonglong, size: 21},
	{name: "DATA_LENGTH", tp: mysql.TypeLonglong, size: 21},
	{name: "MAX_DATA_LENGTH", tp: mysql.TypeLonglong, size: 21},
	{name: "INDEX_LENGTH", tp: mysql.TypeLonglong, size: 21},
	{name: "DATA_FREE", tp: mysql.TypeLonglong, size: 21},
	{name: "CREATE_TIME", tp: mysql.TypeDatetime, size: -1},
	{name: "UPDATE_TIME", tp: mysql.TypeDatetime, size: -1},
	{name: "CHECK_TIME", tp: mysql.TypeDatetime, size: -1},
	{name: "CHECKSUM", tp: mysql.TypeLonglong, size: 21},
	{name: "STATUS", tp: mysql.TypeVarchar, size: 20},
	{name: "EXTRA", tp: mysql.TypeVarchar, size: 255},
}

var tableClusterInfoCols = []columnInfo{
	{name: "TYPE", tp: mysql.TypeVarchar, size: 64},
	{name: "INSTANCE", tp: mysql.TypeVarchar, size: 64},
	{name: "STATUS_ADDRESS", tp: mysql.TypeVarchar, size: 64},
	{name: "VERSION", tp: mysql.TypeVarchar, size: 64},
	{name: "GIT_HASH", tp: mysql.TypeVarchar, size: 64},
	{name: "START_TIME", tp: mysql.TypeVarchar, size: 32},
	{name: "UPTIME", tp: mysql.TypeVarchar, size: 32},
	{name: "SERVER_ID", tp: mysql.TypeLonglong, size: 21, comment: "invalid if the configuration item `enable-global-kill` is set to FALSE"},
}

var tableTableTiFlashReplicaCols = []columnInfo{
	{name: "TABLE_SCHEMA", tp: mysql.TypeVarchar, size: 64},
	{name: "TABLE_NAME", tp: mysql.TypeVarchar, size: 64},
	{name: "TABLE_ID", tp: mysql.TypeLonglong, size: 21},
	{name: "REPLICA_COUNT", tp: mysql.TypeLonglong, size: 64},
	{name: "LOCATION_LABELS", tp: mysql.TypeVarchar, size: 64},
	{name: "AVAILABLE", tp: mysql.TypeTiny, size: 1},
	{name: "PROGRESS", tp: mysql.TypeDouble, size: 22},
}

var tableInspectionResultCols = []columnInfo{
	{name: "RULE", tp: mysql.TypeVarchar, size: 64},
	{name: "ITEM", tp: mysql.TypeVarchar, size: 64},
	{name: "TYPE", tp: mysql.TypeVarchar, size: 64},
	{name: "INSTANCE", tp: mysql.TypeVarchar, size: 64},
	{name: "STATUS_ADDRESS", tp: mysql.TypeVarchar, size: 64},
	{name: "VALUE", tp: mysql.TypeVarchar, size: 64},
	{name: "REFERENCE", tp: mysql.TypeVarchar, size: 64},
	{name: "SEVERITY", tp: mysql.TypeVarchar, size: 64},
	{name: "DETAILS", tp: mysql.TypeVarchar, size: 256},
}

var tableInspectionSummaryCols = []columnInfo{
	{name: "RULE", tp: mysql.TypeVarchar, size: 64},
	{name: "INSTANCE", tp: mysql.TypeVarchar, size: 64},
	{name: "METRICS_NAME", tp: mysql.TypeVarchar, size: 64},
	{name: "LABEL", tp: mysql.TypeVarchar, size: 64},
	{name: "QUANTILE", tp: mysql.TypeDouble, size: 22},
	{name: "AVG_VALUE", tp: mysql.TypeDouble, size: 22, decimal: 6},
	{name: "MIN_VALUE", tp: mysql.TypeDouble, size: 22, decimal: 6},
	{name: "MAX_VALUE", tp: mysql.TypeDouble, size: 22, decimal: 6},
	{name: "COMMENT", tp: mysql.TypeVarchar, size: 256},
}

var tableInspectionRulesCols = []columnInfo{
	{name: "NAME", tp: mysql.TypeVarchar, size: 64},
	{name: "TYPE", tp: mysql.TypeVarchar, size: 64},
	{name: "COMMENT", tp: mysql.TypeVarchar, size: 256},
}

var tableMetricTablesCols = []columnInfo{
	{name: "TABLE_NAME", tp: mysql.TypeVarchar, size: 64},
	{name: "PROMQL", tp: mysql.TypeVarchar, size: 64},
	{name: "LABELS", tp: mysql.TypeVarchar, size: 64},
	{name: "QUANTILE", tp: mysql.TypeDouble, size: 22},
	{name: "COMMENT", tp: mysql.TypeVarchar, size: 256},
}

var tableMetricSummaryCols = []columnInfo{
	{name: "METRICS_NAME", tp: mysql.TypeVarchar, size: 64},
	{name: "QUANTILE", tp: mysql.TypeDouble, size: 22},
	{name: "SUM_VALUE", tp: mysql.TypeDouble, size: 22, decimal: 6},
	{name: "AVG_VALUE", tp: mysql.TypeDouble, size: 22, decimal: 6},
	{name: "MIN_VALUE", tp: mysql.TypeDouble, size: 22, decimal: 6},
	{name: "MAX_VALUE", tp: mysql.TypeDouble, size: 22, decimal: 6},
	{name: "COMMENT", tp: mysql.TypeVarchar, size: 256},
}

var tableMetricSummaryByLabelCols = []columnInfo{
	{name: "INSTANCE", tp: mysql.TypeVarchar, size: 64},
	{name: "METRICS_NAME", tp: mysql.TypeVarchar, size: 64},
	{name: "LABEL", tp: mysql.TypeVarchar, size: 64},
	{name: "QUANTILE", tp: mysql.TypeDouble, size: 22},
	{name: "SUM_VALUE", tp: mysql.TypeDouble, size: 22, decimal: 6},
	{name: "AVG_VALUE", tp: mysql.TypeDouble, size: 22, decimal: 6},
	{name: "MIN_VALUE", tp: mysql.TypeDouble, size: 22, decimal: 6},
	{name: "MAX_VALUE", tp: mysql.TypeDouble, size: 22, decimal: 6},
	{name: "COMMENT", tp: mysql.TypeVarchar, size: 256},
}

var tableDDLJobsCols = []columnInfo{
	{name: "JOB_ID", tp: mysql.TypeLonglong, size: 21},
	{name: "DB_NAME", tp: mysql.TypeVarchar, size: 64},
	{name: "TABLE_NAME", tp: mysql.TypeVarchar, size: 64},
	{name: "JOB_TYPE", tp: mysql.TypeVarchar, size: 64},
	{name: "SCHEMA_STATE", tp: mysql.TypeVarchar, size: 64},
	{name: "SCHEMA_ID", tp: mysql.TypeLonglong, size: 21},
	{name: "TABLE_ID", tp: mysql.TypeLonglong, size: 21},
	{name: "ROW_COUNT", tp: mysql.TypeLonglong, size: 21},
	{name: "START_TIME", tp: mysql.TypeDatetime, size: 19},
	{name: "END_TIME", tp: mysql.TypeDatetime, size: 19},
	{name: "STATE", tp: mysql.TypeVarchar, size: 64},
	{name: "QUERY", tp: mysql.TypeVarchar, size: 64},
}

var tableSequencesCols = []columnInfo{
	{name: "TABLE_CATALOG", tp: mysql.TypeVarchar, size: 512, flag: mysql.NotNullFlag},
	{name: "SEQUENCE_SCHEMA", tp: mysql.TypeVarchar, size: 64, flag: mysql.NotNullFlag},
	{name: "SEQUENCE_NAME", tp: mysql.TypeVarchar, size: 64, flag: mysql.NotNullFlag},
	{name: "CACHE", tp: mysql.TypeTiny, flag: mysql.NotNullFlag},
	{name: "CACHE_VALUE", tp: mysql.TypeLonglong, size: 21},
	{name: "CYCLE", tp: mysql.TypeTiny, flag: mysql.NotNullFlag},
	{name: "INCREMENT", tp: mysql.TypeLonglong, size: 21, flag: mysql.NotNullFlag},
	{name: "MAX_VALUE", tp: mysql.TypeLonglong, size: 21},
	{name: "MIN_VALUE", tp: mysql.TypeLonglong, size: 21},
	{name: "START", tp: mysql.TypeLonglong, size: 21},
	{name: "COMMENT", tp: mysql.TypeVarchar, size: 64},
}

var tableStatementsSummaryCols = []columnInfo{
	{name: stmtsummary.SummaryBeginTimeStr, tp: mysql.TypeTimestamp, size: 26, flag: mysql.NotNullFlag, comment: "Begin time of this summary"},
	{name: stmtsummary.SummaryEndTimeStr, tp: mysql.TypeTimestamp, size: 26, flag: mysql.NotNullFlag, comment: "End time of this summary"},
	{name: stmtsummary.StmtTypeStr, tp: mysql.TypeVarchar, size: 64, flag: mysql.NotNullFlag, comment: "Statement type"},
	{name: stmtsummary.SchemaNameStr, tp: mysql.TypeVarchar, size: 64, comment: "Current schema"},
	{name: stmtsummary.DigestStr, tp: mysql.TypeVarchar, size: 64},
	{name: stmtsummary.DigestTextStr, tp: mysql.TypeBlob, size: types.UnspecifiedLength, flag: mysql.NotNullFlag, comment: "Normalized statement"},
	{name: stmtsummary.TableNamesStr, tp: mysql.TypeBlob, size: types.UnspecifiedLength, comment: "Involved tables"},
	{name: stmtsummary.IndexNamesStr, tp: mysql.TypeBlob, size: types.UnspecifiedLength, comment: "Used indices"},
	{name: stmtsummary.SampleUserStr, tp: mysql.TypeVarchar, size: 64, comment: "Sampled user who executed these statements"},
	{name: stmtsummary.ExecCountStr, tp: mysql.TypeLonglong, size: 20, flag: mysql.NotNullFlag | mysql.UnsignedFlag, comment: "Count of executions"},
	{name: stmtsummary.SumErrorsStr, tp: mysql.TypeLong, size: 11, flag: mysql.NotNullFlag | mysql.UnsignedFlag, comment: "Sum of errors"},
	{name: stmtsummary.SumWarningsStr, tp: mysql.TypeLong, size: 11, flag: mysql.NotNullFlag | mysql.UnsignedFlag, comment: "Sum of warnings"},
	{name: stmtsummary.SumLatencyStr, tp: mysql.TypeLonglong, size: 20, flag: mysql.NotNullFlag | mysql.UnsignedFlag, comment: "Sum latency of these statements"},
	{name: stmtsummary.MaxLatencyStr, tp: mysql.TypeLonglong, size: 20, flag: mysql.NotNullFlag | mysql.UnsignedFlag, comment: "Max latency of these statements"},
	{name: stmtsummary.MinLatencyStr, tp: mysql.TypeLonglong, size: 20, flag: mysql.NotNullFlag | mysql.UnsignedFlag, comment: "Min latency of these statements"},
	{name: stmtsummary.AvgLatencyStr, tp: mysql.TypeLonglong, size: 20, flag: mysql.NotNullFlag | mysql.UnsignedFlag, comment: "Average latency of these statements"},
	{name: stmtsummary.AvgParseLatencyStr, tp: mysql.TypeLonglong, size: 20, flag: mysql.NotNullFlag | mysql.UnsignedFlag, comment: "Average latency of parsing"},
	{name: stmtsummary.MaxParseLatencyStr, tp: mysql.TypeLonglong, size: 20, flag: mysql.NotNullFlag | mysql.UnsignedFlag, comment: "Max latency of parsing"},
	{name: stmtsummary.AvgCompileLatencyStr, tp: mysql.TypeLonglong, size: 20, flag: mysql.NotNullFlag | mysql.UnsignedFlag, comment: "Average latency of compiling"},
	{name: stmtsummary.MaxCompileLatencyStr, tp: mysql.TypeLonglong, size: 20, flag: mysql.NotNullFlag | mysql.UnsignedFlag, comment: "Max latency of compiling"},
	{name: stmtsummary.SumCopTaskNumStr, tp: mysql.TypeLonglong, size: 20, flag: mysql.NotNullFlag | mysql.UnsignedFlag, comment: "Total number of CopTasks"},
	{name: stmtsummary.MaxCopProcessTimeStr, tp: mysql.TypeLonglong, size: 20, flag: mysql.NotNullFlag | mysql.UnsignedFlag, comment: "Max processing time of CopTasks"},
	{name: stmtsummary.MaxCopProcessAddressStr, tp: mysql.TypeVarchar, size: 256, comment: "Address of the CopTask with max processing time"},
	{name: stmtsummary.MaxCopWaitTimeStr, tp: mysql.TypeLonglong, size: 20, flag: mysql.NotNullFlag | mysql.UnsignedFlag, comment: "Max waiting time of CopTasks"},
	{name: stmtsummary.MaxCopWaitAddressStr, tp: mysql.TypeVarchar, size: 256, comment: "Address of the CopTask with max waiting time"},
	{name: stmtsummary.AvgProcessTimeStr, tp: mysql.TypeLonglong, size: 20, flag: mysql.NotNullFlag | mysql.UnsignedFlag, comment: "Average processing time in TiKV"},
	{name: stmtsummary.MaxProcessTimeStr, tp: mysql.TypeLonglong, size: 20, flag: mysql.NotNullFlag | mysql.UnsignedFlag, comment: "Max processing time in TiKV"},
	{name: stmtsummary.AvgWaitTimeStr, tp: mysql.TypeLonglong, size: 20, flag: mysql.NotNullFlag | mysql.UnsignedFlag, comment: "Average waiting time in TiKV"},
	{name: stmtsummary.MaxWaitTimeStr, tp: mysql.TypeLonglong, size: 20, flag: mysql.NotNullFlag | mysql.UnsignedFlag, comment: "Max waiting time in TiKV"},
	{name: stmtsummary.AvgBackoffTimeStr, tp: mysql.TypeLonglong, size: 20, flag: mysql.NotNullFlag | mysql.UnsignedFlag, comment: "Average waiting time before retry"},
	{name: stmtsummary.MaxBackoffTimeStr, tp: mysql.TypeLonglong, size: 20, flag: mysql.NotNullFlag | mysql.UnsignedFlag, comment: "Max waiting time before retry"},
	{name: stmtsummary.AvgTotalKeysStr, tp: mysql.TypeLonglong, size: 20, flag: mysql.NotNullFlag | mysql.UnsignedFlag, comment: "Average number of scanned keys"},
	{name: stmtsummary.MaxTotalKeysStr, tp: mysql.TypeLonglong, size: 20, flag: mysql.NotNullFlag | mysql.UnsignedFlag, comment: "Max number of scanned keys"},
	{name: stmtsummary.AvgProcessedKeysStr, tp: mysql.TypeLonglong, size: 20, flag: mysql.NotNullFlag | mysql.UnsignedFlag, comment: "Average number of processed keys"},
	{name: stmtsummary.MaxProcessedKeysStr, tp: mysql.TypeLonglong, size: 20, flag: mysql.NotNullFlag | mysql.UnsignedFlag, comment: "Max number of processed keys"},
	{name: stmtsummary.AvgRocksdbDeleteSkippedCountStr, tp: mysql.TypeDouble, size: 22, flag: mysql.NotNullFlag | mysql.UnsignedFlag, comment: "Average number of rocksdb delete skipped count"},
	{name: stmtsummary.MaxRocksdbDeleteSkippedCountStr, tp: mysql.TypeLong, size: 11, flag: mysql.NotNullFlag | mysql.UnsignedFlag, comment: "Max number of rocksdb delete skipped count"},
	{name: stmtsummary.AvgRocksdbKeySkippedCountStr, tp: mysql.TypeDouble, size: 22, flag: mysql.NotNullFlag | mysql.UnsignedFlag, comment: "Average number of rocksdb key skipped count"},
	{name: stmtsummary.MaxRocksdbKeySkippedCountStr, tp: mysql.TypeLong, size: 11, flag: mysql.NotNullFlag | mysql.UnsignedFlag, comment: "Max number of rocksdb key skipped count"},
	{name: stmtsummary.AvgRocksdbBlockCacheHitCountStr, tp: mysql.TypeDouble, size: 22, flag: mysql.NotNullFlag | mysql.UnsignedFlag, comment: "Average number of rocksdb block cache hit count"},
	{name: stmtsummary.MaxRocksdbBlockCacheHitCountStr, tp: mysql.TypeLong, size: 11, flag: mysql.NotNullFlag | mysql.UnsignedFlag, comment: "Max number of rocksdb block cache hit count"},
	{name: stmtsummary.AvgRocksdbBlockReadCountStr, tp: mysql.TypeDouble, size: 22, flag: mysql.NotNullFlag | mysql.UnsignedFlag, comment: "Average number of rocksdb block read count"},
	{name: stmtsummary.MaxRocksdbBlockReadCountStr, tp: mysql.TypeLong, size: 11, flag: mysql.NotNullFlag | mysql.UnsignedFlag, comment: "Max number of rocksdb block read count"},
	{name: stmtsummary.AvgRocksdbBlockReadByteStr, tp: mysql.TypeDouble, size: 22, flag: mysql.NotNullFlag | mysql.UnsignedFlag, comment: "Average number of rocksdb block read byte"},
	{name: stmtsummary.MaxRocksdbBlockReadByteStr, tp: mysql.TypeLong, size: 11, flag: mysql.NotNullFlag | mysql.UnsignedFlag, comment: "Max number of rocksdb block read byte"},
	{name: stmtsummary.AvgPrewriteTimeStr, tp: mysql.TypeLonglong, size: 20, flag: mysql.NotNullFlag | mysql.UnsignedFlag, comment: "Average time of prewrite phase"},
	{name: stmtsummary.MaxPrewriteTimeStr, tp: mysql.TypeLonglong, size: 20, flag: mysql.NotNullFlag | mysql.UnsignedFlag, comment: "Max time of prewrite phase"},
	{name: stmtsummary.AvgCommitTimeStr, tp: mysql.TypeLonglong, size: 20, flag: mysql.NotNullFlag | mysql.UnsignedFlag, comment: "Average time of commit phase"},
	{name: stmtsummary.MaxCommitTimeStr, tp: mysql.TypeLonglong, size: 20, flag: mysql.NotNullFlag | mysql.UnsignedFlag, comment: "Max time of commit phase"},
	{name: stmtsummary.AvgGetCommitTsTimeStr, tp: mysql.TypeLonglong, size: 20, flag: mysql.NotNullFlag | mysql.UnsignedFlag, comment: "Average time of getting commit_ts"},
	{name: stmtsummary.MaxGetCommitTsTimeStr, tp: mysql.TypeLonglong, size: 20, flag: mysql.NotNullFlag | mysql.UnsignedFlag, comment: "Max time of getting commit_ts"},
	{name: stmtsummary.AvgCommitBackoffTimeStr, tp: mysql.TypeLonglong, size: 20, flag: mysql.NotNullFlag | mysql.UnsignedFlag, comment: "Average time before retry during commit phase"},
	{name: stmtsummary.MaxCommitBackoffTimeStr, tp: mysql.TypeLonglong, size: 20, flag: mysql.NotNullFlag | mysql.UnsignedFlag, comment: "Max time before retry during commit phase"},
	{name: stmtsummary.AvgResolveLockTimeStr, tp: mysql.TypeLonglong, size: 20, flag: mysql.NotNullFlag | mysql.UnsignedFlag, comment: "Average time for resolving locks"},
	{name: stmtsummary.MaxResolveLockTimeStr, tp: mysql.TypeLonglong, size: 20, flag: mysql.NotNullFlag | mysql.UnsignedFlag, comment: "Max time for resolving locks"},
	{name: stmtsummary.AvgLocalLatchWaitTimeStr, tp: mysql.TypeLonglong, size: 20, flag: mysql.NotNullFlag | mysql.UnsignedFlag, comment: "Average waiting time of local transaction"},
	{name: stmtsummary.MaxLocalLatchWaitTimeStr, tp: mysql.TypeLonglong, size: 20, flag: mysql.NotNullFlag | mysql.UnsignedFlag, comment: "Max waiting time of local transaction"},
	{name: stmtsummary.AvgWriteKeysStr, tp: mysql.TypeDouble, size: 22, flag: mysql.NotNullFlag | mysql.UnsignedFlag, comment: "Average count of written keys"},
	{name: stmtsummary.MaxWriteKeysStr, tp: mysql.TypeLonglong, size: 20, flag: mysql.NotNullFlag | mysql.UnsignedFlag, comment: "Max count of written keys"},
	{name: stmtsummary.AvgWriteSizeStr, tp: mysql.TypeDouble, size: 22, flag: mysql.NotNullFlag | mysql.UnsignedFlag, comment: "Average amount of written bytes"},
	{name: stmtsummary.MaxWriteSizeStr, tp: mysql.TypeLonglong, size: 20, flag: mysql.NotNullFlag | mysql.UnsignedFlag, comment: "Max amount of written bytes"},
	{name: stmtsummary.AvgPrewriteRegionsStr, tp: mysql.TypeDouble, size: 22, flag: mysql.NotNullFlag | mysql.UnsignedFlag, comment: "Average number of involved regions in prewrite phase"},
	{name: stmtsummary.MaxPrewriteRegionsStr, tp: mysql.TypeLong, size: 11, flag: mysql.NotNullFlag | mysql.UnsignedFlag, comment: "Max number of involved regions in prewrite phase"},
	{name: stmtsummary.AvgTxnRetryStr, tp: mysql.TypeDouble, size: 22, flag: mysql.NotNullFlag | mysql.UnsignedFlag, comment: "Average number of transaction retries"},
	{name: stmtsummary.MaxTxnRetryStr, tp: mysql.TypeLong, size: 11, flag: mysql.NotNullFlag | mysql.UnsignedFlag, comment: "Max number of transaction retries"},
	{name: stmtsummary.SumExecRetryStr, tp: mysql.TypeLonglong, size: 20, flag: mysql.NotNullFlag | mysql.UnsignedFlag, comment: "Sum number of execution retries in pessimistic transactions"},
	{name: stmtsummary.SumExecRetryTimeStr, tp: mysql.TypeLonglong, size: 20, flag: mysql.NotNullFlag | mysql.UnsignedFlag, comment: "Sum time of execution retries in pessimistic transactions"},
	{name: stmtsummary.SumBackoffTimesStr, tp: mysql.TypeLonglong, size: 20, flag: mysql.NotNullFlag | mysql.UnsignedFlag, comment: "Sum of retries"},
	{name: stmtsummary.BackoffTypesStr, tp: mysql.TypeVarchar, size: 1024, comment: "Types of errors and the number of retries for each type"},
	{name: stmtsummary.AvgMemStr, tp: mysql.TypeLonglong, size: 20, flag: mysql.NotNullFlag | mysql.UnsignedFlag, comment: "Average memory(byte) used"},
	{name: stmtsummary.MaxMemStr, tp: mysql.TypeLonglong, size: 20, flag: mysql.NotNullFlag | mysql.UnsignedFlag, comment: "Max memory(byte) used"},
	{name: stmtsummary.AvgDiskStr, tp: mysql.TypeLonglong, size: 20, flag: mysql.NotNullFlag | mysql.UnsignedFlag, comment: "Average disk space(byte) used"},
	{name: stmtsummary.MaxDiskStr, tp: mysql.TypeLonglong, size: 20, flag: mysql.NotNullFlag | mysql.UnsignedFlag, comment: "Max disk space(byte) used"},
	{name: stmtsummary.AvgKvTimeStr, tp: mysql.TypeLonglong, size: 22, flag: mysql.NotNullFlag | mysql.UnsignedFlag, comment: "Average time of TiKV used"},
	{name: stmtsummary.AvgPdTimeStr, tp: mysql.TypeLonglong, size: 22, flag: mysql.NotNullFlag | mysql.UnsignedFlag, comment: "Average time of PD used"},
	{name: stmtsummary.AvgBackoffTotalTimeStr, tp: mysql.TypeLonglong, size: 22, flag: mysql.NotNullFlag | mysql.UnsignedFlag, comment: "Average time of Backoff used"},
	{name: stmtsummary.AvgWriteSQLRespTimeStr, tp: mysql.TypeLonglong, size: 22, flag: mysql.NotNullFlag | mysql.UnsignedFlag, comment: "Average time of write sql resp used"},
	{name: stmtsummary.PreparedStr, tp: mysql.TypeTiny, size: 1, flag: mysql.NotNullFlag, comment: "Whether prepared"},
	{name: stmtsummary.AvgAffectedRowsStr, tp: mysql.TypeDouble, size: 22, flag: mysql.NotNullFlag | mysql.UnsignedFlag, comment: "Average number of rows affected"},
	{name: stmtsummary.FirstSeenStr, tp: mysql.TypeTimestamp, size: 26, flag: mysql.NotNullFlag, comment: "The time these statements are seen for the first time"},
	{name: stmtsummary.LastSeenStr, tp: mysql.TypeTimestamp, size: 26, flag: mysql.NotNullFlag, comment: "The time these statements are seen for the last time"},
	{name: stmtsummary.PlanInCacheStr, tp: mysql.TypeTiny, size: 1, flag: mysql.NotNullFlag, comment: "Whether the last statement hit plan cache"},
	{name: stmtsummary.PlanCacheHitsStr, tp: mysql.TypeLonglong, size: 20, flag: mysql.NotNullFlag, comment: "The number of times these statements hit plan cache"},
	{name: stmtsummary.PlanInBindingStr, tp: mysql.TypeTiny, size: 1, flag: mysql.NotNullFlag, comment: "Whether the last statement is matched with the hints in the binding"},
	{name: stmtsummary.QuerySampleTextStr, tp: mysql.TypeBlob, size: types.UnspecifiedLength, comment: "Sampled original statement"},
	{name: stmtsummary.PrevSampleTextStr, tp: mysql.TypeBlob, size: types.UnspecifiedLength, comment: "The previous statement before commit"},
	{name: stmtsummary.PlanDigestStr, tp: mysql.TypeVarchar, size: 64, comment: "Digest of its execution plan"},
	{name: stmtsummary.PlanStr, tp: mysql.TypeBlob, size: types.UnspecifiedLength, comment: "Sampled execution plan"},
}

var tableStorageStatsCols = []columnInfo{
	{name: "TABLE_SCHEMA", tp: mysql.TypeVarchar, size: 64},
	{name: "TABLE_NAME", tp: mysql.TypeVarchar, size: 64},
	{name: "TABLE_ID", tp: mysql.TypeLonglong, size: 21},
	{name: "PEER_COUNT", tp: mysql.TypeLonglong, size: 21},
	{name: "REGION_COUNT", tp: mysql.TypeLonglong, size: 21, comment: "The region count of single replica of the table"},
	{name: "EMPTY_REGION_COUNT", tp: mysql.TypeLonglong, size: 21, comment: "The region count of single replica of the table"},
	{name: "TABLE_SIZE", tp: mysql.TypeLonglong, size: 64, comment: "The disk usage(MB) of single replica of the table, if the table size is empty or less than 1MB, it would show 1MB "},
	{name: "TABLE_KEYS", tp: mysql.TypeLonglong, size: 64, comment: "The count of keys of single replica of the table"},
}

var tableTableTiFlashTablesCols = []columnInfo{
	{name: "DATABASE", tp: mysql.TypeVarchar, size: 64},
	{name: "TABLE", tp: mysql.TypeVarchar, size: 64},
	{name: "TIDB_DATABASE", tp: mysql.TypeVarchar, size: 64},
	{name: "TIDB_TABLE", tp: mysql.TypeVarchar, size: 64},
	{name: "TABLE_ID", tp: mysql.TypeLonglong, size: 64},
	{name: "IS_TOMBSTONE", tp: mysql.TypeLonglong, size: 64},
	{name: "SEGMENT_COUNT", tp: mysql.TypeLonglong, size: 64},
	{name: "TOTAL_ROWS", tp: mysql.TypeLonglong, size: 64},
	{name: "TOTAL_SIZE", tp: mysql.TypeLonglong, size: 64},
	{name: "TOTAL_DELETE_RANGES", tp: mysql.TypeLonglong, size: 64},
	{name: "DELTA_RATE_ROWS", tp: mysql.TypeDouble, size: 64},
	{name: "DELTA_RATE_SEGMENTS", tp: mysql.TypeDouble, size: 64},
	{name: "DELTA_PLACED_RATE", tp: mysql.TypeDouble, size: 64},
	{name: "DELTA_CACHE_SIZE", tp: mysql.TypeLonglong, size: 64},
	{name: "DELTA_CACHE_RATE", tp: mysql.TypeDouble, size: 64},
	{name: "DELTA_CACHE_WASTED_RATE", tp: mysql.TypeDouble, size: 64},
	{name: "DELTA_INDEX_SIZE", tp: mysql.TypeLonglong, size: 64},
	{name: "AVG_SEGMENT_ROWS", tp: mysql.TypeDouble, size: 64},
	{name: "AVG_SEGMENT_SIZE", tp: mysql.TypeDouble, size: 64},
	{name: "DELTA_COUNT", tp: mysql.TypeLonglong, size: 64},
	{name: "TOTAL_DELTA_ROWS", tp: mysql.TypeLonglong, size: 64},
	{name: "TOTAL_DELTA_SIZE", tp: mysql.TypeLonglong, size: 64},
	{name: "AVG_DELTA_ROWS", tp: mysql.TypeDouble, size: 64},
	{name: "AVG_DELTA_SIZE", tp: mysql.TypeDouble, size: 64},
	{name: "AVG_DELTA_DELETE_RANGES", tp: mysql.TypeDouble, size: 64},
	{name: "STABLE_COUNT", tp: mysql.TypeLonglong, size: 64},
	{name: "TOTAL_STABLE_ROWS", tp: mysql.TypeLonglong, size: 64},
	{name: "TOTAL_STABLE_SIZE", tp: mysql.TypeLonglong, size: 64},
	{name: "TOTAL_STABLE_SIZE_ON_DISK", tp: mysql.TypeLonglong, size: 64},
	{name: "AVG_STABLE_ROWS", tp: mysql.TypeDouble, size: 64},
	{name: "AVG_STABLE_SIZE", tp: mysql.TypeDouble, size: 64},
	{name: "TOTAL_PACK_COUNT_IN_DELTA", tp: mysql.TypeLonglong, size: 64},
	{name: "AVG_PACK_COUNT_IN_DELTA", tp: mysql.TypeDouble, size: 64},
	{name: "AVG_PACK_ROWS_IN_DELTA", tp: mysql.TypeDouble, size: 64},
	{name: "AVG_PACK_SIZE_IN_DELTA", tp: mysql.TypeDouble, size: 64},
	{name: "TOTAL_PACK_COUNT_IN_STABLE", tp: mysql.TypeLonglong, size: 64},
	{name: "AVG_PACK_COUNT_IN_STABLE", tp: mysql.TypeDouble, size: 64},
	{name: "AVG_PACK_ROWS_IN_STABLE", tp: mysql.TypeDouble, size: 64},
	{name: "AVG_PACK_SIZE_IN_STABLE", tp: mysql.TypeDouble, size: 64},
	{name: "STORAGE_STABLE_NUM_SNAPSHOTS", tp: mysql.TypeLonglong, size: 64},
	{name: "STORAGE_STABLE_OLDEST_SNAPSHOT_LIFETIME", tp: mysql.TypeDouble, size: 64},
	{name: "STORAGE_STABLE_OLDEST_SNAPSHOT_THREAD_ID", tp: mysql.TypeLonglong, size: 64},
	{name: "STORAGE_STABLE_NUM_PAGES", tp: mysql.TypeLonglong, size: 64},
	{name: "STORAGE_STABLE_NUM_NORMAL_PAGES", tp: mysql.TypeLonglong, size: 64},
	{name: "STORAGE_STABLE_MAX_PAGE_ID", tp: mysql.TypeLonglong, size: 64},
	{name: "STORAGE_DELTA_NUM_SNAPSHOTS", tp: mysql.TypeLonglong, size: 64},
	{name: "STORAGE_DELTA_OLDEST_SNAPSHOT_LIFETIME", tp: mysql.TypeDouble, size: 64},
	{name: "STORAGE_DELTA_OLDEST_SNAPSHOT_THREAD_ID", tp: mysql.TypeLonglong, size: 64},
	{name: "STORAGE_DELTA_NUM_PAGES", tp: mysql.TypeLonglong, size: 64},
	{name: "STORAGE_DELTA_NUM_NORMAL_PAGES", tp: mysql.TypeLonglong, size: 64},
	{name: "STORAGE_DELTA_MAX_PAGE_ID", tp: mysql.TypeLonglong, size: 64},
	{name: "STORAGE_META_NUM_SNAPSHOTS", tp: mysql.TypeLonglong, size: 64},
	{name: "STORAGE_META_OLDEST_SNAPSHOT_LIFETIME", tp: mysql.TypeDouble, size: 64},
	{name: "STORAGE_META_OLDEST_SNAPSHOT_THREAD_ID", tp: mysql.TypeLonglong, size: 64},
	{name: "STORAGE_META_NUM_PAGES", tp: mysql.TypeLonglong, size: 64},
	{name: "STORAGE_META_NUM_NORMAL_PAGES", tp: mysql.TypeLonglong, size: 64},
	{name: "STORAGE_META_MAX_PAGE_ID", tp: mysql.TypeLonglong, size: 64},
	{name: "BACKGROUND_TASKS_LENGTH", tp: mysql.TypeLonglong, size: 64},
	{name: "TIFLASH_INSTANCE", tp: mysql.TypeVarchar, size: 64},
}

var tableTableTiFlashSegmentsCols = []columnInfo{
	{name: "DATABASE", tp: mysql.TypeVarchar, size: 64},
	{name: "TABLE", tp: mysql.TypeVarchar, size: 64},
	{name: "TIDB_DATABASE", tp: mysql.TypeVarchar, size: 64},
	{name: "TIDB_TABLE", tp: mysql.TypeVarchar, size: 64},
	{name: "TABLE_ID", tp: mysql.TypeLonglong, size: 64},
	{name: "IS_TOMBSTONE", tp: mysql.TypeLonglong, size: 64},
	{name: "SEGMENT_ID", tp: mysql.TypeLonglong, size: 64},
	{name: "RANGE", tp: mysql.TypeVarchar, size: 64},
	{name: "ROWS", tp: mysql.TypeLonglong, size: 64},
	{name: "SIZE", tp: mysql.TypeLonglong, size: 64},
	{name: "DELETE_RANGES", tp: mysql.TypeLonglong, size: 64},
	{name: "STABLE_SIZE_ON_DISK", tp: mysql.TypeLonglong, size: 64},
	{name: "DELTA_PACK_COUNT", tp: mysql.TypeLonglong, size: 64},
	{name: "STABLE_PACK_COUNT", tp: mysql.TypeLonglong, size: 64},
	{name: "AVG_DELTA_PACK_ROWS", tp: mysql.TypeDouble, size: 64},
	{name: "AVG_STABLE_PACK_ROWS", tp: mysql.TypeDouble, size: 64},
	{name: "DELTA_RATE", tp: mysql.TypeDouble, size: 64},
	{name: "DELTA_CACHE_SIZE", tp: mysql.TypeLonglong, size: 64},
	{name: "DELTA_INDEX_SIZE", tp: mysql.TypeLonglong, size: 64},
	{name: "TIFLASH_INSTANCE", tp: mysql.TypeVarchar, size: 64},
}

var tablePlacementPolicyCols = []columnInfo{
	{name: "GROUP_ID", tp: mysql.TypeVarchar, size: 64, flag: mysql.NotNullFlag},
	{name: "GROUP_INDEX", tp: mysql.TypeLonglong, size: 64, flag: mysql.NotNullFlag | mysql.UnsignedFlag},
	{name: "RULE_ID", tp: mysql.TypeVarchar, size: 64, flag: mysql.NotNullFlag},
	{name: "SCHEMA_NAME", tp: mysql.TypeVarchar, size: 64, flag: mysql.NotNullFlag},
	{name: "TABLE_NAME", tp: mysql.TypeVarchar, size: 64},
	{name: "PARTITION_NAME", tp: mysql.TypeVarchar, size: 64},
	{name: "INDEX_NAME", tp: mysql.TypeVarchar, size: 64},
	{name: "ROLE", tp: mysql.TypeVarchar, size: 16, flag: mysql.NotNullFlag},
	{name: "REPLICAS", tp: mysql.TypeLonglong, size: 64, flag: mysql.UnsignedFlag},
	{name: "CONSTRAINTS", tp: mysql.TypeVarchar, size: 1024},
}

var tableClientErrorsSummaryGlobalCols = []columnInfo{
	{name: "ERROR_NUMBER", tp: mysql.TypeLonglong, size: 64, flag: mysql.NotNullFlag},
	{name: "ERROR_MESSAGE", tp: mysql.TypeVarchar, size: 1024, flag: mysql.NotNullFlag},
	{name: "ERROR_COUNT", tp: mysql.TypeLonglong, size: 64, flag: mysql.NotNullFlag},
	{name: "WARNING_COUNT", tp: mysql.TypeLonglong, size: 64, flag: mysql.NotNullFlag},
	{name: "FIRST_SEEN", tp: mysql.TypeTimestamp, size: 26},
	{name: "LAST_SEEN", tp: mysql.TypeTimestamp, size: 26},
}

var tableClientErrorsSummaryByUserCols = []columnInfo{
	{name: "USER", tp: mysql.TypeVarchar, size: 64, flag: mysql.NotNullFlag},
	{name: "ERROR_NUMBER", tp: mysql.TypeLonglong, size: 64, flag: mysql.NotNullFlag},
	{name: "ERROR_MESSAGE", tp: mysql.TypeVarchar, size: 1024, flag: mysql.NotNullFlag},
	{name: "ERROR_COUNT", tp: mysql.TypeLonglong, size: 64, flag: mysql.NotNullFlag},
	{name: "WARNING_COUNT", tp: mysql.TypeLonglong, size: 64, flag: mysql.NotNullFlag},
	{name: "FIRST_SEEN", tp: mysql.TypeTimestamp, size: 26},
	{name: "LAST_SEEN", tp: mysql.TypeTimestamp, size: 26},
}

var tableClientErrorsSummaryByHostCols = []columnInfo{
	{name: "HOST", tp: mysql.TypeVarchar, size: 255, flag: mysql.NotNullFlag},
	{name: "ERROR_NUMBER", tp: mysql.TypeLonglong, size: 64, flag: mysql.NotNullFlag},
	{name: "ERROR_MESSAGE", tp: mysql.TypeVarchar, size: 1024, flag: mysql.NotNullFlag},
	{name: "ERROR_COUNT", tp: mysql.TypeLonglong, size: 64, flag: mysql.NotNullFlag},
	{name: "WARNING_COUNT", tp: mysql.TypeLonglong, size: 64, flag: mysql.NotNullFlag},
	{name: "FIRST_SEEN", tp: mysql.TypeTimestamp, size: 26},
	{name: "LAST_SEEN", tp: mysql.TypeTimestamp, size: 26},
}

var tableTiDBTrxCols = []columnInfo{
	{name: txninfo.IDStr, tp: mysql.TypeLonglong, size: 21, flag: mysql.PriKeyFlag | mysql.NotNullFlag | mysql.UnsignedFlag},
	{name: txninfo.StartTimeStr, tp: mysql.TypeTimestamp, decimal: 6, size: 26, comment: "Start time of the transaction"},
	{name: txninfo.CurrentSQLDigestStr, tp: mysql.TypeVarchar, size: 64, comment: "Digest of the sql the transaction are currently running"},
	{name: txninfo.CurrentSQLDigestTextStr, tp: mysql.TypeBlob, size: types.UnspecifiedLength, comment: "The normalized sql the transaction are currently running"},
	{name: txninfo.StateStr, tp: mysql.TypeEnum, enumElems: txninfo.TxnRunningStateStrs, comment: "Current running state of the transaction"},
	{name: txninfo.WaitingStartTimeStr, tp: mysql.TypeTimestamp, decimal: 6, size: 26, comment: "Current lock waiting's start time"},
	{name: txninfo.MemBufferKeysStr, tp: mysql.TypeLonglong, size: 64, comment: "How many entries are in MemDB"},
	{name: txninfo.MemBufferBytesStr, tp: mysql.TypeLonglong, size: 64, comment: "MemDB used memory"},
	{name: txninfo.SessionIDStr, tp: mysql.TypeLonglong, size: 21, flag: mysql.UnsignedFlag, comment: "Which session this transaction belongs to"},
	{name: txninfo.UserStr, tp: mysql.TypeVarchar, size: 16, comment: "The user who open this session"},
	{name: txninfo.DBStr, tp: mysql.TypeVarchar, size: 64, comment: "The schema this transaction works on"},
	{name: txninfo.AllSQLDigestsStr, tp: mysql.TypeBlob, size: types.UnspecifiedLength, comment: "A list of the digests of SQL statements that the transaction has executed"},
}

var tableDeadlocksCols = []columnInfo{
	{name: deadlockhistory.ColDeadlockIDStr, tp: mysql.TypeLonglong, size: 21, flag: mysql.NotNullFlag, comment: "The ID to distinguish different deadlock events"},
	{name: deadlockhistory.ColOccurTimeStr, tp: mysql.TypeTimestamp, decimal: 6, size: 26, comment: "The physical time when the deadlock occurs"},
	{name: deadlockhistory.ColRetryableStr, tp: mysql.TypeTiny, size: 1, flag: mysql.NotNullFlag, comment: "Whether the deadlock is retryable. Retryable deadlocks are usually not reported to the client"},
	{name: deadlockhistory.ColTryLockTrxIDStr, tp: mysql.TypeLonglong, size: 21, flag: mysql.NotNullFlag | mysql.UnsignedFlag, comment: "The transaction ID (start ts) of the transaction that's trying to acquire the lock"},
	{name: deadlockhistory.ColCurrentSQLDigestStr, tp: mysql.TypeVarchar, size: 64, comment: "The digest of the SQL that's being blocked"},
	{name: deadlockhistory.ColCurrentSQLDigestTextStr, tp: mysql.TypeBlob, size: types.UnspecifiedLength, comment: "The normalized SQL that's being blocked"},
	{name: deadlockhistory.ColKeyStr, tp: mysql.TypeBlob, size: types.UnspecifiedLength, comment: "The key on which a transaction is waiting for another"},
	{name: deadlockhistory.ColKeyInfoStr, tp: mysql.TypeBlob, size: types.UnspecifiedLength, comment: "Information of the key"},
	{name: deadlockhistory.ColTrxHoldingLockStr, tp: mysql.TypeLonglong, size: 21, flag: mysql.NotNullFlag | mysql.UnsignedFlag, comment: "The transaction ID (start ts) of the transaction that's currently holding the lock"},
}

var tableDataLockWaitsCols = []columnInfo{
	{name: DataLockWaitsColumnKey, tp: mysql.TypeBlob, size: types.UnspecifiedLength, flag: mysql.NotNullFlag, comment: "The key that's being waiting on"},
	{name: DataLockWaitsColumnKeyInfo, tp: mysql.TypeBlob, size: types.UnspecifiedLength, comment: "Information of the key"},
	{name: DataLockWaitsColumnTrxID, tp: mysql.TypeLonglong, size: 21, flag: mysql.NotNullFlag | mysql.UnsignedFlag, comment: "Current transaction that's waiting for the lock"},
	{name: DataLockWaitsColumnCurrentHoldingTrxID, tp: mysql.TypeLonglong, size: 21, flag: mysql.NotNullFlag | mysql.UnsignedFlag, comment: "The transaction that's holding the lock and blocks the current transaction"},
	{name: DataLockWaitsColumnSQLDigest, tp: mysql.TypeVarchar, size: 64, comment: "Digest of the SQL that's trying to acquire the lock"},
	{name: DataLockWaitsColumnSQLDigestText, tp: mysql.TypeBlob, size: types.UnspecifiedLength, comment: "Digest of the SQL that's trying to acquire the lock"},
}

var tableStatementsSummaryEvictedCols = []columnInfo{
	{name: "BEGIN_TIME", tp: mysql.TypeTimestamp, size: 26},
	{name: "END_TIME", tp: mysql.TypeTimestamp, size: 26},
	{name: "EVICTED_COUNT", tp: mysql.TypeLonglong, size: 64, flag: mysql.NotNullFlag},
}

var tableRegionLabelCols = []columnInfo{
	{name: "RULE_ID", tp: mysql.TypeVarchar, size: types.UnspecifiedLength, flag: mysql.NotNullFlag},
	{name: "RULE_TYPE", tp: mysql.TypeVarchar, size: 16, flag: mysql.NotNullFlag},
	{name: "REGION_LABEL", tp: mysql.TypeVarchar, size: types.UnspecifiedLength},
	{name: "START_KEY", tp: mysql.TypeBlob, size: types.UnspecifiedLength},
	{name: "END_KEY", tp: mysql.TypeBlob, size: types.UnspecifiedLength},
}

// GetShardingInfo returns a nil or description string for the sharding information of given TableInfo.
// The returned description string may be:
//  - "NOT_SHARDED": for tables that SHARD_ROW_ID_BITS is not specified.
//  - "NOT_SHARDED(PK_IS_HANDLE)": for tables of which primary key is row id.
//  - "PK_AUTO_RANDOM_BITS={bit_number}": for tables of which primary key is sharded row id.
//  - "SHARD_BITS={bit_number}": for tables that with SHARD_ROW_ID_BITS.
// The returned nil indicates that sharding information is not suitable for the table(for example, when the table is a View).
// This function is exported for unit test.
func GetShardingInfo(dbInfo *model.DBInfo, tableInfo *model.TableInfo) interface{} {
	if dbInfo == nil || tableInfo == nil || tableInfo.IsView() || util.IsMemOrSysDB(dbInfo.Name.L) {
		return nil
	}
	shardingInfo := "NOT_SHARDED"
	if tableInfo.PKIsHandle {
		if tableInfo.ContainsAutoRandomBits() {
			shardingInfo = "PK_AUTO_RANDOM_BITS=" + strconv.Itoa(int(tableInfo.AutoRandomBits))
		} else {
			shardingInfo = "NOT_SHARDED(PK_IS_HANDLE)"
		}
	} else if tableInfo.ShardRowIDBits > 0 {
		shardingInfo = "SHARD_BITS=" + strconv.Itoa(int(tableInfo.ShardRowIDBits))
	}
	return shardingInfo
}

const (
	// PrimaryKeyType is the string constant of PRIMARY KEY.
	PrimaryKeyType = "PRIMARY KEY"
	// PrimaryConstraint is the string constant of PRIMARY.
	PrimaryConstraint = "PRIMARY"
	// UniqueKeyType is the string constant of UNIQUE.
	UniqueKeyType = "UNIQUE"
)

// ServerInfo represents the basic server information of single cluster component
type ServerInfo struct {
	ServerType     string
	Address        string
	StatusAddr     string
	Version        string
	GitHash        string
	StartTimestamp int64
	ServerID       uint64
}

func (s *ServerInfo) isLoopBackOrUnspecifiedAddr(addr string) bool {
	tcpAddr, err := net.ResolveTCPAddr("", addr)
	if err != nil {
		return false
	}
	ip := net.ParseIP(tcpAddr.IP.String())
	return ip != nil && (ip.IsUnspecified() || ip.IsLoopback())
}

// ResolveLoopBackAddr exports for testing.
func (s *ServerInfo) ResolveLoopBackAddr() {
	if s.isLoopBackOrUnspecifiedAddr(s.Address) && !s.isLoopBackOrUnspecifiedAddr(s.StatusAddr) {
		addr, err1 := net.ResolveTCPAddr("", s.Address)
		statusAddr, err2 := net.ResolveTCPAddr("", s.StatusAddr)
		if err1 == nil && err2 == nil {
			addr.IP = statusAddr.IP
			s.Address = addr.String()
		}
	} else if !s.isLoopBackOrUnspecifiedAddr(s.Address) && s.isLoopBackOrUnspecifiedAddr(s.StatusAddr) {
		addr, err1 := net.ResolveTCPAddr("", s.Address)
		statusAddr, err2 := net.ResolveTCPAddr("", s.StatusAddr)
		if err1 == nil && err2 == nil {
			statusAddr.IP = addr.IP
			s.StatusAddr = statusAddr.String()
		}
	}
}

// GetClusterServerInfo returns all components information of cluster
func GetClusterServerInfo(ctx sessionctx.Context) ([]ServerInfo, error) {
	failpoint.Inject("mockClusterInfo", func(val failpoint.Value) {
		// The cluster topology is injected by `failpoint` expression and
		// there is no extra checks for it. (let the test fail if the expression invalid)
		if s := val.(string); len(s) > 0 {
			var servers []ServerInfo
			for _, server := range strings.Split(s, ";") {
				parts := strings.Split(server, ",")
				serverID, err := strconv.ParseUint(parts[5], 10, 64)
				if err != nil {
					panic("convert parts[5] to uint64 failed")
				}
				servers = append(servers, ServerInfo{
					ServerType: parts[0],
					Address:    parts[1],
					StatusAddr: parts[2],
					Version:    parts[3],
					GitHash:    parts[4],
					ServerID:   serverID,
				})
			}
			failpoint.Return(servers, nil)
		}
	})

	type retriever func(ctx sessionctx.Context) ([]ServerInfo, error)
	var servers []ServerInfo
	for _, r := range []retriever{GetTiDBServerInfo, GetPDServerInfo, GetStoreServerInfo} {
		nodes, err := r(ctx)
		if err != nil {
			return nil, err
		}
		for i := range nodes {
			nodes[i].ResolveLoopBackAddr()
		}
		servers = append(servers, nodes...)
	}
	return servers, nil
}

// GetTiDBServerInfo returns all TiDB nodes information of cluster
func GetTiDBServerInfo(ctx sessionctx.Context) ([]ServerInfo, error) {
	// Get TiDB servers info.
	tidbNodes, err := infosync.GetAllServerInfo(context.Background())
	if err != nil {
		return nil, errors.Trace(err)
	}
	var isDefaultVersion bool
	if len(config.GetGlobalConfig().ServerVersion) == 0 {
		isDefaultVersion = true
	}
	var servers = make([]ServerInfo, 0, len(tidbNodes))
	for _, node := range tidbNodes {
		servers = append(servers, ServerInfo{
			ServerType:     "tidb",
			Address:        fmt.Sprintf("%s:%d", node.IP, node.Port),
			StatusAddr:     fmt.Sprintf("%s:%d", node.IP, node.StatusPort),
			Version:        FormatTiDBVersion(node.Version, isDefaultVersion),
			GitHash:        node.GitHash,
			StartTimestamp: node.StartTimestamp,
			ServerID:       node.ServerIDGetter(),
		})
	}
	return servers, nil
}

// FormatTiDBVersion make TiDBVersion consistent to TiKV and PD.
// The default TiDBVersion is 5.7.25-TiDB-${TiDBReleaseVersion}.
func FormatTiDBVersion(TiDBVersion string, isDefaultVersion bool) string {
	var version, nodeVersion string

	// The user hasn't set the config 'ServerVersion'.
	if isDefaultVersion {
		nodeVersion = TiDBVersion[strings.LastIndex(TiDBVersion, "TiDB-")+len("TiDB-"):]
		if nodeVersion[0] == 'v' {
			nodeVersion = nodeVersion[1:]
		}
		nodeVersions := strings.Split(nodeVersion, "-")
		if len(nodeVersions) == 1 {
			version = nodeVersions[0]
		} else if len(nodeVersions) >= 2 {
			version = fmt.Sprintf("%s-%s", nodeVersions[0], nodeVersions[1])
		}
	} else { // The user has already set the config 'ServerVersion',it would be a complex scene, so just use the 'ServerVersion' as version.
		version = TiDBVersion
	}

	return version
}

// GetPDServerInfo returns all PD nodes information of cluster
func GetPDServerInfo(ctx sessionctx.Context) ([]ServerInfo, error) {
	// Get PD servers info.
	store := ctx.GetStore()
	etcd, ok := store.(kv.EtcdBackend)
	if !ok {
		return nil, errors.Errorf("%T not an etcd backend", store)
	}
	members, err := etcd.EtcdAddrs()
	if err != nil {
		return nil, errors.Trace(err)
	}
	var servers = make([]ServerInfo, 0, len(members))
	for _, addr := range members {
		// Get PD version
		url := fmt.Sprintf("%s://%s%s", util.InternalHTTPSchema(), addr, pdapi.ClusterVersion)
		req, err := http.NewRequest(http.MethodGet, url, nil)
		if err != nil {
			return nil, errors.Trace(err)
		}
		req.Header.Add("PD-Allow-follower-handle", "true")
		resp, err := util.InternalHTTPClient().Do(req)
		if err != nil {
			return nil, errors.Trace(err)
		}
		pdVersion, err := io.ReadAll(resp.Body)
		terror.Log(resp.Body.Close())
		if err != nil {
			return nil, errors.Trace(err)
		}
		version := strings.Trim(strings.Trim(string(pdVersion), "\n"), "\"")

		// Get PD git_hash
		url = fmt.Sprintf("%s://%s%s", util.InternalHTTPSchema(), addr, pdapi.Status)
		req, err = http.NewRequest(http.MethodGet, url, nil)
		if err != nil {
			return nil, errors.Trace(err)
		}
		req.Header.Add("PD-Allow-follower-handle", "true")
		resp, err = util.InternalHTTPClient().Do(req)
		if err != nil {
			return nil, errors.Trace(err)
		}
		var content = struct {
			GitHash        string `json:"git_hash"`
			StartTimestamp int64  `json:"start_timestamp"`
		}{}
		err = json.NewDecoder(resp.Body).Decode(&content)
		terror.Log(resp.Body.Close())
		if err != nil {
			return nil, errors.Trace(err)
		}

		servers = append(servers, ServerInfo{
			ServerType:     "pd",
			Address:        addr,
			StatusAddr:     addr,
			Version:        version,
			GitHash:        content.GitHash,
			StartTimestamp: content.StartTimestamp,
		})
	}
	return servers, nil
}

// GetStoreServerInfo returns all store nodes(TiKV or TiFlash) cluster information
func GetStoreServerInfo(ctx sessionctx.Context) ([]ServerInfo, error) {
	isTiFlashStore := func(store *metapb.Store) bool {
		isTiFlash := false
		for _, label := range store.Labels {
			if label.GetKey() == placement.EngineLabelKey && label.GetValue() == placement.EngineLabelTiFlash {
				isTiFlash = true
			}
		}
		return isTiFlash
	}

	store := ctx.GetStore()
	// Get TiKV servers info.
	tikvStore, ok := store.(tikv.Storage)
	if !ok {
		return nil, errors.Errorf("%T is not an TiKV or TiFlash store instance", store)
	}
	pdClient := tikvStore.GetRegionCache().PDClient()
	if pdClient == nil {
		return nil, errors.New("pd unavailable")
	}
	stores, err := pdClient.GetAllStores(context.Background())
	if err != nil {
		return nil, errors.Trace(err)
	}
	var servers []ServerInfo
	for _, store := range stores {
		failpoint.Inject("mockStoreTombstone", func(val failpoint.Value) {
			if val.(bool) {
				store.State = metapb.StoreState_Tombstone
			}
		})

		if store.GetState() == metapb.StoreState_Tombstone {
			continue
		}
		var tp string
		if isTiFlashStore(store) {
			tp = kv.TiFlash.Name()
		} else {
			tp = tikv.GetStoreTypeByMeta(store).Name()
		}

		servers = append(servers, ServerInfo{
			ServerType:     tp,
			Address:        store.Address,
			StatusAddr:     store.StatusAddress,
			Version:        FormatStoreServerVersion(store.Version),
			GitHash:        store.GitHash,
			StartTimestamp: store.StartTimestamp,
		})
	}
	return servers, nil
}

// FormatStoreServerVersion format version of store servers(Tikv or TiFlash)
func FormatStoreServerVersion(version string) string {
	if len(version) >= 1 && version[0] == 'v' {
		version = version[1:]
	}
	return version
}

// GetTiFlashStoreCount returns the count of tiflash server.
func GetTiFlashStoreCount(ctx sessionctx.Context) (cnt uint64, err error) {
	failpoint.Inject("mockTiFlashStoreCount", func(val failpoint.Value) {
		if val.(bool) {
			failpoint.Return(uint64(10), nil)
		}
	})

	stores, err := GetStoreServerInfo(ctx)
	if err != nil {
		return cnt, err
	}
	for _, store := range stores {
		if store.ServerType == kv.TiFlash.Name() {
			cnt++
		}
	}
	return cnt, nil
}

var tableNameToColumns = map[string][]columnInfo{
	TableSchemata:                           schemataCols,
	TableTables:                             tablesCols,
	TableColumns:                            columnsCols,
	tableColumnStatistics:                   columnStatisticsCols,
	TableStatistics:                         statisticsCols,
	TableCharacterSets:                      charsetCols,
	TableCollations:                         collationsCols,
	tableFiles:                              filesCols,
	TableProfiling:                          profilingCols,
	TablePartitions:                         partitionsCols,
	TableKeyColumn:                          keyColumnUsageCols,
	TableReferConst:                         referConstCols,
	TableSessionVar:                         sessionVarCols,
	tablePlugins:                            pluginsCols,
	TableConstraints:                        tableConstraintsCols,
	tableTriggers:                           tableTriggersCols,
	TableUserPrivileges:                     tableUserPrivilegesCols,
	tableSchemaPrivileges:                   tableSchemaPrivilegesCols,
	tableTablePrivileges:                    tableTablePrivilegesCols,
	tableColumnPrivileges:                   tableColumnPrivilegesCols,
	TableEngines:                            tableEnginesCols,
	TableViews:                              tableViewsCols,
	tableRoutines:                           tableRoutinesCols,
	tableParameters:                         tableParametersCols,
	tableEvents:                             tableEventsCols,
	tableGlobalStatus:                       tableGlobalStatusCols,
	tableGlobalVariables:                    tableGlobalVariablesCols,
	tableSessionStatus:                      tableSessionStatusCols,
	tableOptimizerTrace:                     tableOptimizerTraceCols,
	tableTableSpaces:                        tableTableSpacesCols,
	TableCollationCharacterSetApplicability: tableCollationCharacterSetApplicabilityCols,
	TableProcesslist:                        tableProcesslistCols,
	TableTiDBIndexes:                        tableTiDBIndexesCols,
	TableSlowQuery:                          slowQueryCols,
	TableTiDBHotRegions:                     TableTiDBHotRegionsCols,
	TableTiDBHotRegionsHistory:              TableTiDBHotRegionsHistoryCols,
	TableTiKVStoreStatus:                    TableTiKVStoreStatusCols,
	TableAnalyzeStatus:                      tableAnalyzeStatusCols,
	TableTiKVRegionStatus:                   TableTiKVRegionStatusCols,
	TableTiKVRegionPeers:                    TableTiKVRegionPeersCols,
	TableTiDBServersInfo:                    tableTiDBServersInfoCols,
	TableClusterInfo:                        tableClusterInfoCols,
	TableClusterConfig:                      tableClusterConfigCols,
	TableClusterLog:                         tableClusterLogCols,
	TableClusterLoad:                        tableClusterLoadCols,
	TableTiFlashReplica:                     tableTableTiFlashReplicaCols,
	TableClusterHardware:                    tableClusterHardwareCols,
	TableClusterSystemInfo:                  tableClusterSystemInfoCols,
	TableInspectionResult:                   tableInspectionResultCols,
	TableMetricSummary:                      tableMetricSummaryCols,
	TableMetricSummaryByLabel:               tableMetricSummaryByLabelCols,
	TableMetricTables:                       tableMetricTablesCols,
	TableInspectionSummary:                  tableInspectionSummaryCols,
	TableInspectionRules:                    tableInspectionRulesCols,
	TableDDLJobs:                            tableDDLJobsCols,
	TableSequences:                          tableSequencesCols,
	TableStatementsSummary:                  tableStatementsSummaryCols,
	TableStatementsSummaryHistory:           tableStatementsSummaryCols,
	TableStatementsSummaryEvicted:           tableStatementsSummaryEvictedCols,
	TableStorageStats:                       tableStorageStatsCols,
	TableTiFlashTables:                      tableTableTiFlashTablesCols,
	TableTiFlashSegments:                    tableTableTiFlashSegmentsCols,
	TablePlacementPolicy:                    tablePlacementPolicyCols,
	TableClientErrorsSummaryGlobal:          tableClientErrorsSummaryGlobalCols,
	TableClientErrorsSummaryByUser:          tableClientErrorsSummaryByUserCols,
	TableClientErrorsSummaryByHost:          tableClientErrorsSummaryByHostCols,
	TableTiDBTrx:                            tableTiDBTrxCols,
	TableDeadlocks:                          tableDeadlocksCols,
	TableDataLockWaits:                      tableDataLockWaitsCols,
	TableRegionLabel:                        tableRegionLabelCols,
}

func createInfoSchemaTable(_ autoid.Allocators, meta *model.TableInfo) (table.Table, error) {
	columns := make([]*table.Column, len(meta.Columns))
	for i, col := range meta.Columns {
		columns[i] = table.ToColumn(col)
	}
	tp := table.VirtualTable
	if isClusterTableByName(util.InformationSchemaName.O, meta.Name.O) {
		tp = table.ClusterTable
	}
	return &infoschemaTable{meta: meta, cols: columns, tp: tp}, nil
}

type infoschemaTable struct {
	meta *model.TableInfo
	cols []*table.Column
	tp   table.Type
}

// SchemasSorter implements the sort.Interface interface, sorts DBInfo by name.
type SchemasSorter []*model.DBInfo

func (s SchemasSorter) Len() int {
	return len(s)
}

func (s SchemasSorter) Swap(i, j int) {
	s[i], s[j] = s[j], s[i]
}

func (s SchemasSorter) Less(i, j int) bool {
	return s[i].Name.L < s[j].Name.L
}

func (it *infoschemaTable) getRows(ctx sessionctx.Context, cols []*table.Column) (fullRows [][]types.Datum, err error) {
	is := ctx.GetInfoSchema().(InfoSchema)
	dbs := is.AllSchemas()
	sort.Sort(SchemasSorter(dbs))
	switch it.meta.Name.O {
	case tableFiles:
	case tablePlugins, tableTriggers:
	case tableRoutines:
	// TODO: Fill the following tables.
	case tableSchemaPrivileges:
	case tableTablePrivileges:
	case tableColumnPrivileges:
	case tableParameters:
	case tableEvents:
	case tableGlobalStatus:
	case tableGlobalVariables:
	case tableSessionStatus:
	case tableOptimizerTrace:
	case tableTableSpaces:
	}
	if err != nil {
		return nil, err
	}
	if len(cols) == len(it.cols) {
		return
	}
	rows := make([][]types.Datum, len(fullRows))
	for i, fullRow := range fullRows {
		row := make([]types.Datum, len(cols))
		for j, col := range cols {
			row[j] = fullRow[col.Offset]
		}
		rows[i] = row
	}
	return rows, nil
}

// IterRecords implements table.Table IterRecords interface.
func (it *infoschemaTable) IterRecords(ctx sessionctx.Context, cols []*table.Column,
	fn table.RecordIterFunc) error {
	rows, err := it.getRows(ctx, cols)
	if err != nil {
		return err
	}
	for i, row := range rows {
		more, err := fn(kv.IntHandle(i), row, cols)
		if err != nil {
			return err
		}
		if !more {
			break
		}
	}
	return nil
}

// Cols implements table.Table Cols interface.
func (it *infoschemaTable) Cols() []*table.Column {
	return it.cols
}

// VisibleCols implements table.Table VisibleCols interface.
func (it *infoschemaTable) VisibleCols() []*table.Column {
	return it.cols
}

// HiddenCols implements table.Table HiddenCols interface.
func (it *infoschemaTable) HiddenCols() []*table.Column {
	return nil
}

// WritableCols implements table.Table WritableCols interface.
func (it *infoschemaTable) WritableCols() []*table.Column {
	return it.cols
}

// DeletableCols implements table.Table WritableCols interface.
func (it *infoschemaTable) DeletableCols() []*table.Column {
	return it.cols
}

// FullHiddenColsAndVisibleCols implements table FullHiddenColsAndVisibleCols interface.
func (it *infoschemaTable) FullHiddenColsAndVisibleCols() []*table.Column {
	return it.cols
}

// Indices implements table.Table Indices interface.
func (it *infoschemaTable) Indices() []table.Index {
	return nil
}

// RecordPrefix implements table.Table RecordPrefix interface.
func (it *infoschemaTable) RecordPrefix() kv.Key {
	return nil
}

// AddRecord implements table.Table AddRecord interface.
func (it *infoschemaTable) AddRecord(ctx sessionctx.Context, r []types.Datum, opts ...table.AddRecordOption) (recordID kv.Handle, err error) {
	return nil, table.ErrUnsupportedOp
}

// RemoveRecord implements table.Table RemoveRecord interface.
func (it *infoschemaTable) RemoveRecord(ctx sessionctx.Context, h kv.Handle, r []types.Datum) error {
	return table.ErrUnsupportedOp
}

// UpdateRecord implements table.Table UpdateRecord interface.
func (it *infoschemaTable) UpdateRecord(gctx context.Context, ctx sessionctx.Context, h kv.Handle, oldData, newData []types.Datum, touched []bool) error {
	return table.ErrUnsupportedOp
}

// Allocators implements table.Table Allocators interface.
func (it *infoschemaTable) Allocators(_ sessionctx.Context) autoid.Allocators {
	return nil
}

// RebaseAutoID implements table.Table RebaseAutoID interface.
func (it *infoschemaTable) RebaseAutoID(ctx sessionctx.Context, newBase int64, isSetStep bool, tp autoid.AllocatorType) error {
	return table.ErrUnsupportedOp
}

// Meta implements table.Table Meta interface.
func (it *infoschemaTable) Meta() *model.TableInfo {
	return it.meta
}

// GetPhysicalID implements table.Table GetPhysicalID interface.
func (it *infoschemaTable) GetPhysicalID() int64 {
	return it.meta.ID
}

// Type implements table.Table Type interface.
func (it *infoschemaTable) Type() table.Type {
	return it.tp
}

// VirtualTable is a dummy table.Table implementation.
type VirtualTable struct{}

// Cols implements table.Table Cols interface.
func (vt *VirtualTable) Cols() []*table.Column {
	return nil
}

// VisibleCols implements table.Table VisibleCols interface.
func (vt *VirtualTable) VisibleCols() []*table.Column {
	return nil
}

// HiddenCols implements table.Table HiddenCols interface.
func (vt *VirtualTable) HiddenCols() []*table.Column {
	return nil
}

// WritableCols implements table.Table WritableCols interface.
func (vt *VirtualTable) WritableCols() []*table.Column {
	return nil
}

// DeletableCols implements table.Table WritableCols interface.
func (vt *VirtualTable) DeletableCols() []*table.Column {
	return nil
}

// FullHiddenColsAndVisibleCols implements table FullHiddenColsAndVisibleCols interface.
func (vt *VirtualTable) FullHiddenColsAndVisibleCols() []*table.Column {
	return nil
}

// Indices implements table.Table Indices interface.
func (vt *VirtualTable) Indices() []table.Index {
	return nil
}

// RecordPrefix implements table.Table RecordPrefix interface.
func (vt *VirtualTable) RecordPrefix() kv.Key {
	return nil
}

// AddRecord implements table.Table AddRecord interface.
func (vt *VirtualTable) AddRecord(ctx sessionctx.Context, r []types.Datum, opts ...table.AddRecordOption) (recordID kv.Handle, err error) {
	return nil, table.ErrUnsupportedOp
}

// RemoveRecord implements table.Table RemoveRecord interface.
func (vt *VirtualTable) RemoveRecord(ctx sessionctx.Context, h kv.Handle, r []types.Datum) error {
	return table.ErrUnsupportedOp
}

// UpdateRecord implements table.Table UpdateRecord interface.
func (vt *VirtualTable) UpdateRecord(ctx context.Context, sctx sessionctx.Context, h kv.Handle, oldData, newData []types.Datum, touched []bool) error {
	return table.ErrUnsupportedOp
}

// Allocators implements table.Table Allocators interface.
func (vt *VirtualTable) Allocators(_ sessionctx.Context) autoid.Allocators {
	return nil
}

// RebaseAutoID implements table.Table RebaseAutoID interface.
func (vt *VirtualTable) RebaseAutoID(ctx sessionctx.Context, newBase int64, isSetStep bool, tp autoid.AllocatorType) error {
	return table.ErrUnsupportedOp
}

// Meta implements table.Table Meta interface.
func (vt *VirtualTable) Meta() *model.TableInfo {
	return nil
}

// GetPhysicalID implements table.Table GetPhysicalID interface.
func (vt *VirtualTable) GetPhysicalID() int64 {
	return 0
}

// Type implements table.Table Type interface.
func (vt *VirtualTable) Type() table.Type {
	return table.VirtualTable
}<|MERGE_RESOLUTION|>--- conflicted
+++ resolved
@@ -272,11 +272,8 @@
 	TableDataLockWaits:                      autoid.InformationSchemaDBID + 74,
 	TableStatementsSummaryEvicted:           autoid.InformationSchemaDBID + 75,
 	ClusterTableStatementsSummaryEvicted:    autoid.InformationSchemaDBID + 76,
-<<<<<<< HEAD
-	TableTiDBHotRegionsHistory:              autoid.InformationSchemaDBID + 77,
-=======
 	TableRegionLabel:                        autoid.InformationSchemaDBID + 77,
->>>>>>> d92c49f3
+	TableTiDBHotRegionsHistory:              autoid.InformationSchemaDBID + 78,
 }
 
 type columnInfo struct {
