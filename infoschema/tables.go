// Copyright 2016 PingCAP, Inc.
//
// Licensed under the Apache License, Version 2.0 (the "License");
// you may not use this file except in compliance with the License.
// You may obtain a copy of the License at
//
//     http://www.apache.org/licenses/LICENSE-2.0
//
// Unless required by applicable law or agreed to in writing, software
// distributed under the License is distributed on an "AS IS" BASIS,
// See the License for the specific language governing permissions and
// limitations under the License.

package infoschema

import (
	"fmt"
	"sort"
	"sync"
	"time"

	"github.com/pingcap/errors"
	"github.com/pingcap/parser/charset"
	"github.com/pingcap/parser/model"
	"github.com/pingcap/parser/mysql"
	"github.com/pingcap/tidb/kv"
	"github.com/pingcap/tidb/meta/autoid"
	"github.com/pingcap/tidb/privilege"
	"github.com/pingcap/tidb/sessionctx"
	"github.com/pingcap/tidb/sessionctx/variable"
<<<<<<< HEAD
	"github.com/pingcap/tidb/statistics"
=======
	"github.com/pingcap/tidb/store/helper"
	"github.com/pingcap/tidb/store/tikv"
>>>>>>> ef045949
	"github.com/pingcap/tidb/table"
	"github.com/pingcap/tidb/types"
	"github.com/pingcap/tidb/util/pdapi"
	"github.com/pingcap/tidb/util/sqlexec"
)

const (
	tableSchemata                           = "SCHEMATA"
	tableTables                             = "TABLES"
	tableColumns                            = "COLUMNS"
	tableStatistics                         = "STATISTICS"
	tableCharacterSets                      = "CHARACTER_SETS"
	tableCollations                         = "COLLATIONS"
	tableFiles                              = "FILES"
	catalogVal                              = "def"
	tableProfiling                          = "PROFILING"
	tablePartitions                         = "PARTITIONS"
	tableKeyColumm                          = "KEY_COLUMN_USAGE"
	tableReferConst                         = "REFERENTIAL_CONSTRAINTS"
	tableSessionVar                         = "SESSION_VARIABLES"
	tablePlugins                            = "PLUGINS"
	tableConstraints                        = "TABLE_CONSTRAINTS"
	tableTriggers                           = "TRIGGERS"
	tableUserPrivileges                     = "USER_PRIVILEGES"
	tableSchemaPrivileges                   = "SCHEMA_PRIVILEGES"
	tableTablePrivileges                    = "TABLE_PRIVILEGES"
	tableColumnPrivileges                   = "COLUMN_PRIVILEGES"
	tableEngines                            = "ENGINES"
	tableViews                              = "VIEWS"
	tableRoutines                           = "ROUTINES"
	tableParameters                         = "PARAMETERS"
	tableEvents                             = "EVENTS"
	tableGlobalStatus                       = "GLOBAL_STATUS"
	tableGlobalVariables                    = "GLOBAL_VARIABLES"
	tableSessionStatus                      = "SESSION_STATUS"
	tableOptimizerTrace                     = "OPTIMIZER_TRACE"
	tableTableSpaces                        = "TABLESPACES"
	tableCollationCharacterSetApplicability = "COLLATION_CHARACTER_SET_APPLICABILITY"
	tableProcesslist                        = "PROCESSLIST"
	tableTiDBIndexes                        = "TIDB_INDEXES"
	tableSlowLog                            = "SLOW_QUERY"
<<<<<<< HEAD
	tableAnalyzeStatus                      = "ANALYZE_STATUS"
=======
	tableTiDBHotRegions                     = "TIDB_HOT_REGIONS"
>>>>>>> ef045949
)

type columnInfo struct {
	name  string
	tp    byte
	size  int
	flag  uint
	deflt interface{}
	elems []string
}

func buildColumnInfo(tableName string, col columnInfo) *model.ColumnInfo {
	mCharset := charset.CharsetBin
	mCollation := charset.CharsetBin
	mFlag := mysql.UnsignedFlag
	if col.tp == mysql.TypeVarchar || col.tp == mysql.TypeBlob {
		mCharset = charset.CharsetUTF8MB4
		mCollation = charset.CollationUTF8MB4
		mFlag = col.flag
	}
	fieldType := types.FieldType{
		Charset: mCharset,
		Collate: mCollation,
		Tp:      col.tp,
		Flen:    col.size,
		Flag:    mFlag,
	}
	return &model.ColumnInfo{
		Name:      model.NewCIStr(col.name),
		FieldType: fieldType,
		State:     model.StatePublic,
	}
}

func buildTableMeta(tableName string, cs []columnInfo) *model.TableInfo {
	cols := make([]*model.ColumnInfo, 0, len(cs))
	for _, c := range cs {
		cols = append(cols, buildColumnInfo(tableName, c))
	}
	for i, col := range cols {
		col.Offset = i
	}
	return &model.TableInfo{
		Name:    model.NewCIStr(tableName),
		Columns: cols,
		State:   model.StatePublic,
		Charset: mysql.DefaultCharset,
		Collate: mysql.DefaultCollationName,
	}
}

var schemataCols = []columnInfo{
	{"CATALOG_NAME", mysql.TypeVarchar, 512, 0, nil, nil},
	{"SCHEMA_NAME", mysql.TypeVarchar, 64, 0, nil, nil},
	{"DEFAULT_CHARACTER_SET_NAME", mysql.TypeVarchar, 64, 0, nil, nil},
	{"DEFAULT_COLLATION_NAME", mysql.TypeVarchar, 32, 0, nil, nil},
	{"SQL_PATH", mysql.TypeVarchar, 512, 0, nil, nil},
}

var tablesCols = []columnInfo{
	{"TABLE_CATALOG", mysql.TypeVarchar, 512, 0, nil, nil},
	{"TABLE_SCHEMA", mysql.TypeVarchar, 64, 0, nil, nil},
	{"TABLE_NAME", mysql.TypeVarchar, 64, 0, nil, nil},
	{"TABLE_TYPE", mysql.TypeVarchar, 64, 0, nil, nil},
	{"ENGINE", mysql.TypeVarchar, 64, 0, nil, nil},
	{"VERSION", mysql.TypeLonglong, 21, 0, nil, nil},
	{"ROW_FORMAT", mysql.TypeVarchar, 10, 0, nil, nil},
	{"TABLE_ROWS", mysql.TypeLonglong, 21, 0, nil, nil},
	{"AVG_ROW_LENGTH", mysql.TypeLonglong, 21, 0, nil, nil},
	{"DATA_LENGTH", mysql.TypeLonglong, 21, 0, nil, nil},
	{"MAX_DATA_LENGTH", mysql.TypeLonglong, 21, 0, nil, nil},
	{"INDEX_LENGTH", mysql.TypeLonglong, 21, 0, nil, nil},
	{"DATA_FREE", mysql.TypeLonglong, 21, 0, nil, nil},
	{"AUTO_INCREMENT", mysql.TypeLonglong, 21, 0, nil, nil},
	{"CREATE_TIME", mysql.TypeDatetime, 19, 0, nil, nil},
	{"UPDATE_TIME", mysql.TypeDatetime, 19, 0, nil, nil},
	{"CHECK_TIME", mysql.TypeDatetime, 19, 0, nil, nil},
	{"TABLE_COLLATION", mysql.TypeVarchar, 32, mysql.NotNullFlag, "utf8_bin", nil},
	{"CHECKSUM", mysql.TypeLonglong, 21, 0, nil, nil},
	{"CREATE_OPTIONS", mysql.TypeVarchar, 255, 0, nil, nil},
	{"TABLE_COMMENT", mysql.TypeVarchar, 2048, 0, nil, nil},
	{"TIDB_TABLE_ID", mysql.TypeLonglong, 21, 0, nil, nil},
}

// See: http://dev.mysql.com/doc/refman/5.7/en/columns-table.html
var columnsCols = []columnInfo{
	{"TABLE_CATALOG", mysql.TypeVarchar, 512, 0, nil, nil},
	{"TABLE_SCHEMA", mysql.TypeVarchar, 64, 0, nil, nil},
	{"TABLE_NAME", mysql.TypeVarchar, 64, 0, nil, nil},
	{"COLUMN_NAME", mysql.TypeVarchar, 64, 0, nil, nil},
	{"ORDINAL_POSITION", mysql.TypeLonglong, 64, 0, nil, nil},
	{"COLUMN_DEFAULT", mysql.TypeBlob, 196606, 0, nil, nil},
	{"IS_NULLABLE", mysql.TypeVarchar, 3, 0, nil, nil},
	{"DATA_TYPE", mysql.TypeVarchar, 64, 0, nil, nil},
	{"CHARACTER_MAXIMUM_LENGTH", mysql.TypeLonglong, 21, 0, nil, nil},
	{"CHARACTER_OCTET_LENGTH", mysql.TypeLonglong, 21, 0, nil, nil},
	{"NUMERIC_PRECISION", mysql.TypeLonglong, 21, 0, nil, nil},
	{"NUMERIC_SCALE", mysql.TypeLonglong, 21, 0, nil, nil},
	{"DATETIME_PRECISION", mysql.TypeLonglong, 21, 0, nil, nil},
	{"CHARACTER_SET_NAME", mysql.TypeVarchar, 32, 0, nil, nil},
	{"COLLATION_NAME", mysql.TypeVarchar, 32, 0, nil, nil},
	{"COLUMN_TYPE", mysql.TypeBlob, 196606, 0, nil, nil},
	{"COLUMN_KEY", mysql.TypeVarchar, 3, 0, nil, nil},
	{"EXTRA", mysql.TypeVarchar, 30, 0, nil, nil},
	{"PRIVILEGES", mysql.TypeVarchar, 80, 0, nil, nil},
	{"COLUMN_COMMENT", mysql.TypeVarchar, 1024, 0, nil, nil},
	{"GENERATION_EXPRESSION", mysql.TypeBlob, 589779, mysql.NotNullFlag, nil, nil},
}

var statisticsCols = []columnInfo{
	{"TABLE_CATALOG", mysql.TypeVarchar, 512, 0, nil, nil},
	{"TABLE_SCHEMA", mysql.TypeVarchar, 64, 0, nil, nil},
	{"TABLE_NAME", mysql.TypeVarchar, 64, 0, nil, nil},
	{"NON_UNIQUE", mysql.TypeVarchar, 1, 0, nil, nil},
	{"INDEX_SCHEMA", mysql.TypeVarchar, 64, 0, nil, nil},
	{"INDEX_NAME", mysql.TypeVarchar, 64, 0, nil, nil},
	{"SEQ_IN_INDEX", mysql.TypeLonglong, 2, 0, nil, nil},
	{"COLUMN_NAME", mysql.TypeVarchar, 21, 0, nil, nil},
	{"COLLATION", mysql.TypeVarchar, 1, 0, nil, nil},
	{"CARDINALITY", mysql.TypeLonglong, 21, 0, nil, nil},
	{"SUB_PART", mysql.TypeLonglong, 3, 0, nil, nil},
	{"PACKED", mysql.TypeVarchar, 10, 0, nil, nil},
	{"NULLABLE", mysql.TypeVarchar, 3, 0, nil, nil},
	{"INDEX_TYPE", mysql.TypeVarchar, 16, 0, nil, nil},
	{"COMMENT", mysql.TypeVarchar, 16, 0, nil, nil},
	{"INDEX_COMMENT", mysql.TypeVarchar, 1024, 0, nil, nil},
}

var profilingCols = []columnInfo{
	{"QUERY_ID", mysql.TypeLong, 20, 0, nil, nil},
	{"SEQ", mysql.TypeLong, 20, 0, nil, nil},
	{"STATE", mysql.TypeVarchar, 30, 0, nil, nil},
	{"DURATION", mysql.TypeNewDecimal, 9, 0, nil, nil},
	{"CPU_USER", mysql.TypeNewDecimal, 9, 0, nil, nil},
	{"CPU_SYSTEM", mysql.TypeNewDecimal, 9, 0, nil, nil},
	{"CONTEXT_VOLUNTARY", mysql.TypeLong, 20, 0, nil, nil},
	{"CONTEXT_INVOLUNTARY", mysql.TypeLong, 20, 0, nil, nil},
	{"BLOCK_OPS_IN", mysql.TypeLong, 20, 0, nil, nil},
	{"BLOCK_OPS_OUT", mysql.TypeLong, 20, 0, nil, nil},
	{"MESSAGES_SENT", mysql.TypeLong, 20, 0, nil, nil},
	{"MESSAGES_RECEIVED", mysql.TypeLong, 20, 0, nil, nil},
	{"PAGE_FAULTS_MAJOR", mysql.TypeLong, 20, 0, nil, nil},
	{"PAGE_FAULTS_MINOR", mysql.TypeLong, 20, 0, nil, nil},
	{"SWAPS", mysql.TypeLong, 20, 0, nil, nil},
	{"SOURCE_FUNCTION", mysql.TypeVarchar, 30, 0, nil, nil},
	{"SOURCE_FILE", mysql.TypeVarchar, 20, 0, nil, nil},
	{"SOURCE_LINE", mysql.TypeLong, 20, 0, nil, nil},
}

var charsetCols = []columnInfo{
	{"CHARACTER_SET_NAME", mysql.TypeVarchar, 32, 0, nil, nil},
	{"DEFAULT_COLLATE_NAME", mysql.TypeVarchar, 32, 0, nil, nil},
	{"DESCRIPTION", mysql.TypeVarchar, 60, 0, nil, nil},
	{"MAXLEN", mysql.TypeLonglong, 3, 0, nil, nil},
}

var collationsCols = []columnInfo{
	{"COLLATION_NAME", mysql.TypeVarchar, 32, 0, nil, nil},
	{"CHARACTER_SET_NAME", mysql.TypeVarchar, 32, 0, nil, nil},
	{"ID", mysql.TypeLonglong, 11, 0, nil, nil},
	{"IS_DEFAULT", mysql.TypeVarchar, 3, 0, nil, nil},
	{"IS_COMPILED", mysql.TypeVarchar, 3, 0, nil, nil},
	{"SORTLEN", mysql.TypeLonglong, 3, 0, nil, nil},
}

var keyColumnUsageCols = []columnInfo{
	{"CONSTRAINT_CATALOG", mysql.TypeVarchar, 512, mysql.NotNullFlag, nil, nil},
	{"CONSTRAINT_SCHEMA", mysql.TypeVarchar, 64, mysql.NotNullFlag, nil, nil},
	{"CONSTRAINT_NAME", mysql.TypeVarchar, 64, mysql.NotNullFlag, nil, nil},
	{"TABLE_CATALOG", mysql.TypeVarchar, 512, mysql.NotNullFlag, nil, nil},
	{"TABLE_SCHEMA", mysql.TypeVarchar, 64, mysql.NotNullFlag, nil, nil},
	{"TABLE_NAME", mysql.TypeVarchar, 64, mysql.NotNullFlag, nil, nil},
	{"COLUMN_NAME", mysql.TypeVarchar, 64, mysql.NotNullFlag, nil, nil},
	{"ORDINAL_POSITION", mysql.TypeLonglong, 10, mysql.NotNullFlag, nil, nil},
	{"POSITION_IN_UNIQUE_CONSTRAINT", mysql.TypeLonglong, 10, 0, nil, nil},
	{"REFERENCED_TABLE_SCHEMA", mysql.TypeVarchar, 64, 0, nil, nil},
	{"REFERENCED_TABLE_NAME", mysql.TypeVarchar, 64, 0, nil, nil},
	{"REFERENCED_COLUMN_NAME", mysql.TypeVarchar, 64, 0, nil, nil},
}

// See http://dev.mysql.com/doc/refman/5.7/en/referential-constraints-table.html
var referConstCols = []columnInfo{
	{"CONSTRAINT_CATALOG", mysql.TypeVarchar, 512, mysql.NotNullFlag, nil, nil},
	{"CONSTRAINT_SCHEMA", mysql.TypeVarchar, 64, mysql.NotNullFlag, nil, nil},
	{"CONSTRAINT_NAME", mysql.TypeVarchar, 64, mysql.NotNullFlag, nil, nil},
	{"UNIQUE_CONSTRAINT_CATALOG", mysql.TypeVarchar, 512, mysql.NotNullFlag, nil, nil},
	{"UNIQUE_CONSTRAINT_SCHEMA", mysql.TypeVarchar, 64, mysql.NotNullFlag, nil, nil},
	{"UNIQUE_CONSTRAINT_NAME", mysql.TypeVarchar, 64, 0, nil, nil},
	{"MATCH_OPTION", mysql.TypeVarchar, 64, mysql.NotNullFlag, nil, nil},
	{"UPDATE_RULE", mysql.TypeVarchar, 64, mysql.NotNullFlag, nil, nil},
	{"DELETE_RULE", mysql.TypeVarchar, 64, mysql.NotNullFlag, nil, nil},
	{"TABLE_NAME", mysql.TypeVarchar, 64, mysql.NotNullFlag, nil, nil},
	{"REFERENCED_TABLE_NAME", mysql.TypeVarchar, 64, mysql.NotNullFlag, nil, nil},
}

// See http://dev.mysql.com/doc/refman/5.7/en/variables-table.html
var sessionVarCols = []columnInfo{
	{"VARIABLE_NAME", mysql.TypeVarchar, 64, 0, nil, nil},
	{"VARIABLE_VALUE", mysql.TypeVarchar, 1024, 0, nil, nil},
}

// See https://dev.mysql.com/doc/refman/5.7/en/plugins-table.html
var pluginsCols = []columnInfo{
	{"PLUGIN_NAME", mysql.TypeVarchar, 64, 0, nil, nil},
	{"PLUGIN_VERSION", mysql.TypeVarchar, 20, 0, nil, nil},
	{"PLUGIN_STATUS", mysql.TypeVarchar, 10, 0, nil, nil},
	{"PLUGIN_TYPE", mysql.TypeVarchar, 80, 0, nil, nil},
	{"PLUGIN_TYPE_VERSION", mysql.TypeVarchar, 20, 0, nil, nil},
	{"PLUGIN_LIBRARY", mysql.TypeVarchar, 64, 0, nil, nil},
	{"PLUGIN_LIBRARY_VERSION", mysql.TypeVarchar, 20, 0, nil, nil},
	{"PLUGIN_AUTHOR", mysql.TypeVarchar, 64, 0, nil, nil},
	{"PLUGIN_DESCRIPTION", mysql.TypeLongBlob, types.UnspecifiedLength, 0, nil, nil},
	{"PLUGIN_LICENSE", mysql.TypeVarchar, 80, 0, nil, nil},
	{"LOAD_OPTION", mysql.TypeVarchar, 64, 0, nil, nil},
}

// See https://dev.mysql.com/doc/refman/5.7/en/partitions-table.html
var partitionsCols = []columnInfo{
	{"TABLE_CATALOG", mysql.TypeVarchar, 512, 0, nil, nil},
	{"TABLE_SCHEMA", mysql.TypeVarchar, 64, 0, nil, nil},
	{"TABLE_NAME", mysql.TypeVarchar, 64, 0, nil, nil},
	{"PARTITION_NAME", mysql.TypeVarchar, 64, 0, nil, nil},
	{"SUBPARTITION_NAME", mysql.TypeVarchar, 64, 0, nil, nil},
	{"PARTITION_ORDINAL_POSITION", mysql.TypeLonglong, 21, 0, nil, nil},
	{"SUBPARTITION_ORDINAL_POSITION", mysql.TypeLonglong, 21, 0, nil, nil},
	{"PARTITION_METHOD", mysql.TypeVarchar, 18, 0, nil, nil},
	{"SUBPARTITION_METHOD", mysql.TypeVarchar, 12, 0, nil, nil},
	{"PARTITION_EXPRESSION", mysql.TypeLongBlob, types.UnspecifiedLength, 0, nil, nil},
	{"SUBPARTITION_EXPRESSION", mysql.TypeLongBlob, types.UnspecifiedLength, 0, nil, nil},
	{"PARTITION_DESCRIPTION", mysql.TypeLongBlob, types.UnspecifiedLength, 0, nil, nil},
	{"TABLE_ROWS", mysql.TypeLonglong, 21, 0, nil, nil},
	{"AVG_ROW_LENGTH", mysql.TypeLonglong, 21, 0, nil, nil},
	{"DATA_LENGTH", mysql.TypeLonglong, 21, 0, nil, nil},
	{"MAX_DATA_LENGTH", mysql.TypeLonglong, 21, 0, nil, nil},
	{"INDEX_LENGTH", mysql.TypeLonglong, 21, 0, nil, nil},
	{"DATA_FREE", mysql.TypeLonglong, 21, 0, nil, nil},
	{"CREATE_TIME", mysql.TypeDatetime, 0, 0, nil, nil},
	{"UPDATE_TIME", mysql.TypeDatetime, 0, 0, nil, nil},
	{"CHECK_TIME", mysql.TypeDatetime, 0, 0, nil, nil},
	{"CHECKSUM", mysql.TypeLonglong, 21, 0, nil, nil},
	{"PARTITION_COMMENT", mysql.TypeVarchar, 80, 0, nil, nil},
	{"NODEGROUP", mysql.TypeVarchar, 12, 0, nil, nil},
	{"TABLESPACE_NAME", mysql.TypeVarchar, 64, 0, nil, nil},
}

var tableConstraintsCols = []columnInfo{
	{"CONSTRAINT_CATALOG", mysql.TypeVarchar, 512, 0, nil, nil},
	{"CONSTRAINT_SCHEMA", mysql.TypeVarchar, 64, 0, nil, nil},
	{"CONSTRAINT_NAME", mysql.TypeVarchar, 64, 0, nil, nil},
	{"TABLE_SCHEMA", mysql.TypeVarchar, 64, 0, nil, nil},
	{"TABLE_NAME", mysql.TypeVarchar, 64, 0, nil, nil},
	{"CONSTRAINT_TYPE", mysql.TypeVarchar, 64, 0, nil, nil},
}

var tableTriggersCols = []columnInfo{
	{"TRIGGER_CATALOG", mysql.TypeVarchar, 512, 0, nil, nil},
	{"TRIGGER_SCHEMA", mysql.TypeVarchar, 64, 0, nil, nil},
	{"TRIGGER_NAME", mysql.TypeVarchar, 64, 0, nil, nil},
	{"EVENT_MANIPULATION", mysql.TypeVarchar, 6, 0, nil, nil},
	{"EVENT_OBJECT_CATALOG", mysql.TypeVarchar, 512, 0, nil, nil},
	{"EVENT_OBJECT_SCHEMA", mysql.TypeVarchar, 64, 0, nil, nil},
	{"EVENT_OBJECT_TABLE", mysql.TypeVarchar, 64, 0, nil, nil},
	{"ACTION_ORDER", mysql.TypeLonglong, 4, 0, nil, nil},
	{"ACTION_CONDITION", mysql.TypeBlob, -1, 0, nil, nil},
	{"ACTION_STATEMENT", mysql.TypeBlob, -1, 0, nil, nil},
	{"ACTION_ORIENTATION", mysql.TypeVarchar, 9, 0, nil, nil},
	{"ACTION_TIMING", mysql.TypeVarchar, 6, 0, nil, nil},
	{"ACTION_REFERENCE_OLD_TABLE", mysql.TypeVarchar, 64, 0, nil, nil},
	{"ACTION_REFERENCE_NEW_TABLE", mysql.TypeVarchar, 64, 0, nil, nil},
	{"ACTION_REFERENCE_OLD_ROW", mysql.TypeVarchar, 3, 0, nil, nil},
	{"ACTION_REFERENCE_NEW_ROW", mysql.TypeVarchar, 3, 0, nil, nil},
	{"CREATED", mysql.TypeDatetime, 2, 0, nil, nil},
	{"SQL_MODE", mysql.TypeVarchar, 8192, 0, nil, nil},
	{"DEFINER", mysql.TypeVarchar, 77, 0, nil, nil},
	{"CHARACTER_SET_CLIENT", mysql.TypeVarchar, 32, 0, nil, nil},
	{"COLLATION_CONNECTION", mysql.TypeVarchar, 32, 0, nil, nil},
	{"DATABASE_COLLATION", mysql.TypeVarchar, 32, 0, nil, nil},
}

var tableUserPrivilegesCols = []columnInfo{
	{"GRANTEE", mysql.TypeVarchar, 81, 0, nil, nil},
	{"TABLE_CATALOG", mysql.TypeVarchar, 512, 0, nil, nil},
	{"PRIVILEGE_TYPE", mysql.TypeVarchar, 64, 0, nil, nil},
	{"IS_GRANTABLE", mysql.TypeVarchar, 3, 0, nil, nil},
}

var tableSchemaPrivilegesCols = []columnInfo{
	{"GRANTEE", mysql.TypeVarchar, 81, mysql.NotNullFlag, nil, nil},
	{"TABLE_CATALOG", mysql.TypeVarchar, 512, mysql.NotNullFlag, nil, nil},
	{"TABLE_SCHEMA", mysql.TypeVarchar, 64, mysql.NotNullFlag, nil, nil},
	{"PRIVILEGE_TYPE", mysql.TypeVarchar, 64, mysql.NotNullFlag, nil, nil},
	{"IS_GRANTABLE", mysql.TypeVarchar, 3, mysql.NotNullFlag, nil, nil},
}

var tableTablePrivilegesCols = []columnInfo{
	{"GRANTEE", mysql.TypeVarchar, 81, mysql.NotNullFlag, nil, nil},
	{"TABLE_CATALOG", mysql.TypeVarchar, 512, mysql.NotNullFlag, nil, nil},
	{"TABLE_SCHEMA", mysql.TypeVarchar, 64, mysql.NotNullFlag, nil, nil},
	{"TABLE_NAME", mysql.TypeVarchar, 64, mysql.NotNullFlag, nil, nil},
	{"PRIVILEGE_TYPE", mysql.TypeVarchar, 64, mysql.NotNullFlag, nil, nil},
	{"IS_GRANTABLE", mysql.TypeVarchar, 3, mysql.NotNullFlag, nil, nil},
}

var tableColumnPrivilegesCols = []columnInfo{
	{"GRANTEE", mysql.TypeVarchar, 81, mysql.NotNullFlag, nil, nil},
	{"TABLE_CATALOG", mysql.TypeVarchar, 512, mysql.NotNullFlag, nil, nil},
	{"TABLE_SCHEMA", mysql.TypeVarchar, 64, mysql.NotNullFlag, nil, nil},
	{"TABLE_NAME", mysql.TypeVarchar, 64, mysql.NotNullFlag, nil, nil},
	{"COLUMN_NAME", mysql.TypeVarchar, 64, mysql.NotNullFlag, nil, nil},
	{"PRIVILEGE_TYPE", mysql.TypeVarchar, 64, mysql.NotNullFlag, nil, nil},
	{"IS_GRANTABLE", mysql.TypeVarchar, 3, mysql.NotNullFlag, nil, nil},
}

var tableEnginesCols = []columnInfo{
	{"ENGINE", mysql.TypeVarchar, 64, 0, nil, nil},
	{"SUPPORT", mysql.TypeVarchar, 8, 0, nil, nil},
	{"COMMENT", mysql.TypeVarchar, 80, 0, nil, nil},
	{"TRANSACTIONS", mysql.TypeVarchar, 3, 0, nil, nil},
	{"XA", mysql.TypeVarchar, 3, 0, nil, nil},
	{"SAVEPOINTS", mysql.TypeVarchar, 3, 0, nil, nil},
}

var tableViewsCols = []columnInfo{
	{"TABLE_CATALOG", mysql.TypeVarchar, 512, mysql.NotNullFlag, nil, nil},
	{"TABLE_SCHEMA", mysql.TypeVarchar, 64, mysql.NotNullFlag, nil, nil},
	{"TABLE_NAME", mysql.TypeVarchar, 64, mysql.NotNullFlag, nil, nil},
	{"VIEW_DEFINITION", mysql.TypeLongBlob, 0, mysql.NotNullFlag, nil, nil},
	{"CHECK_OPTION", mysql.TypeVarchar, 8, mysql.NotNullFlag, nil, nil},
	{"IS_UPDATABLE", mysql.TypeVarchar, 3, mysql.NotNullFlag, nil, nil},
	{"DEFINER", mysql.TypeVarchar, 77, mysql.NotNullFlag, nil, nil},
	{"SECURITY_TYPE", mysql.TypeVarchar, 7, mysql.NotNullFlag, nil, nil},
	{"CHARACTER_SET_CLIENT", mysql.TypeVarchar, 32, mysql.NotNullFlag, nil, nil},
	{"COLLATION_CONNECTION", mysql.TypeVarchar, 32, mysql.NotNullFlag, nil, nil},
}

var tableRoutinesCols = []columnInfo{
	{"SPECIFIC_NAME", mysql.TypeVarchar, 64, mysql.NotNullFlag, nil, nil},
	{"ROUTINE_CATALOG", mysql.TypeVarchar, 512, mysql.NotNullFlag, nil, nil},
	{"ROUTINE_SCHEMA", mysql.TypeVarchar, 64, mysql.NotNullFlag, nil, nil},
	{"ROUTINE_NAME", mysql.TypeVarchar, 64, mysql.NotNullFlag, nil, nil},
	{"ROUTINE_TYPE", mysql.TypeVarchar, 9, mysql.NotNullFlag, nil, nil},
	{"DATA_TYPE", mysql.TypeVarchar, 64, mysql.NotNullFlag, nil, nil},
	{"CHARACTER_MAXIMUM_LENGTH", mysql.TypeLong, 21, 0, nil, nil},
	{"CHARACTER_OCTET_LENGTH", mysql.TypeLong, 21, 0, nil, nil},
	{"NUMERIC_PRECISION", mysql.TypeLonglong, 21, 0, nil, nil},
	{"NUMERIC_SCALE", mysql.TypeLong, 21, 0, nil, nil},
	{"DATETIME_PRECISION", mysql.TypeLonglong, 21, 0, nil, nil},
	{"CHARACTER_SET_NAME", mysql.TypeVarchar, 64, 0, nil, nil},
	{"COLLATION_NAME", mysql.TypeVarchar, 64, 0, nil, nil},
	{"DTD_IDENTIFIER", mysql.TypeLongBlob, 0, 0, nil, nil},
	{"ROUTINE_BODY", mysql.TypeVarchar, 8, mysql.NotNullFlag, nil, nil},
	{"ROUTINE_DEFINITION", mysql.TypeLongBlob, 0, 0, nil, nil},
	{"EXTERNAL_NAME", mysql.TypeVarchar, 64, 0, nil, nil},
	{"EXTERNAL_LANGUAGE", mysql.TypeVarchar, 64, 0, nil, nil},
	{"PARAMETER_STYLE", mysql.TypeVarchar, 8, mysql.NotNullFlag, nil, nil},
	{"IS_DETERMINISTIC", mysql.TypeVarchar, 3, mysql.NotNullFlag, nil, nil},
	{"SQL_DATA_ACCESS", mysql.TypeVarchar, 64, mysql.NotNullFlag, nil, nil},
	{"SQL_PATH", mysql.TypeVarchar, 64, 0, nil, nil},
	{"SECURITY_TYPE", mysql.TypeVarchar, 7, mysql.NotNullFlag, nil, nil},
	{"CREATED", mysql.TypeDatetime, 0, mysql.NotNullFlag, "0000-00-00 00:00:00", nil},
	{"LAST_ALTERED", mysql.TypeDatetime, 0, mysql.NotNullFlag, "0000-00-00 00:00:00", nil},
	{"SQL_MODE", mysql.TypeVarchar, 8192, mysql.NotNullFlag, nil, nil},
	{"ROUTINE_COMMENT", mysql.TypeLongBlob, 0, 0, nil, nil},
	{"DEFINER", mysql.TypeVarchar, 77, mysql.NotNullFlag, nil, nil},
	{"CHARACTER_SET_CLIENT", mysql.TypeVarchar, 32, mysql.NotNullFlag, nil, nil},
	{"COLLATION_CONNECTION", mysql.TypeVarchar, 32, mysql.NotNullFlag, nil, nil},
	{"DATABASE_COLLATION", mysql.TypeVarchar, 32, mysql.NotNullFlag, nil, nil},
}

var tableParametersCols = []columnInfo{
	{"SPECIFIC_CATALOG", mysql.TypeVarchar, 512, mysql.NotNullFlag, nil, nil},
	{"SPECIFIC_SCHEMA", mysql.TypeVarchar, 64, mysql.NotNullFlag, nil, nil},
	{"SPECIFIC_NAME", mysql.TypeVarchar, 64, mysql.NotNullFlag, nil, nil},
	{"ORDINAL_POSITION", mysql.TypeVarchar, 21, mysql.NotNullFlag, nil, nil},
	{"PARAMETER_MODE", mysql.TypeVarchar, 5, 0, nil, nil},
	{"PARAMETER_NAME", mysql.TypeVarchar, 64, 0, nil, nil},
	{"DATA_TYPE", mysql.TypeVarchar, 64, mysql.NotNullFlag, nil, nil},
	{"CHARACTER_MAXIMUM_LENGTH", mysql.TypeVarchar, 21, 0, nil, nil},
	{"CHARACTER_OCTET_LENGTH", mysql.TypeVarchar, 21, 0, nil, nil},
	{"NUMERIC_PRECISION", mysql.TypeVarchar, 21, 0, nil, nil},
	{"NUMERIC_SCALE", mysql.TypeVarchar, 21, 0, nil, nil},
	{"DATETIME_PRECISION", mysql.TypeVarchar, 21, 0, nil, nil},
	{"CHARACTER_SET_NAME", mysql.TypeVarchar, 64, 0, nil, nil},
	{"COLLATION_NAME", mysql.TypeVarchar, 64, 0, nil, nil},
	{"DTD_IDENTIFIER", mysql.TypeLongBlob, 0, mysql.NotNullFlag, nil, nil},
	{"ROUTINE_TYPE", mysql.TypeVarchar, 9, mysql.NotNullFlag, nil, nil},
}

var tableEventsCols = []columnInfo{
	{"EVENT_CATALOG", mysql.TypeVarchar, 64, mysql.NotNullFlag, nil, nil},
	{"EVENT_SCHEMA", mysql.TypeVarchar, 64, mysql.NotNullFlag, nil, nil},
	{"EVENT_NAME", mysql.TypeVarchar, 64, mysql.NotNullFlag, nil, nil},
	{"DEFINER", mysql.TypeVarchar, 77, mysql.NotNullFlag, nil, nil},
	{"TIME_ZONE", mysql.TypeVarchar, 64, mysql.NotNullFlag, nil, nil},
	{"EVENT_BODY", mysql.TypeVarchar, 8, mysql.NotNullFlag, nil, nil},
	{"EVENT_DEFINITION", mysql.TypeLongBlob, 0, 0, nil, nil},
	{"EVENT_TYPE", mysql.TypeVarchar, 9, mysql.NotNullFlag, nil, nil},
	{"EXECUTE_AT", mysql.TypeDatetime, 0, 0, nil, nil},
	{"INTERVAL_VALUE", mysql.TypeVarchar, 256, 0, nil, nil},
	{"INTERVAL_FIELD", mysql.TypeVarchar, 18, 0, nil, nil},
	{"SQL_MODE", mysql.TypeVarchar, 8192, mysql.NotNullFlag, nil, nil},
	{"STARTS", mysql.TypeDatetime, 0, 0, nil, nil},
	{"ENDS", mysql.TypeDatetime, 0, 0, nil, nil},
	{"STATUS", mysql.TypeVarchar, 18, mysql.NotNullFlag, nil, nil},
	{"ON_COMPLETION", mysql.TypeVarchar, 12, mysql.NotNullFlag, nil, nil},
	{"CREATED", mysql.TypeDatetime, 0, mysql.NotNullFlag, "0000-00-00 00:00:00", nil},
	{"LAST_ALTERED", mysql.TypeDatetime, 0, mysql.NotNullFlag, "0000-00-00 00:00:00", nil},
	{"LAST_EXECUTED", mysql.TypeDatetime, 0, 0, nil, nil},
	{"EVENT_COMMENT", mysql.TypeVarchar, 64, mysql.NotNullFlag, nil, nil},
	{"ORIGINATOR", mysql.TypeLong, 10, mysql.NotNullFlag, 0, nil},
	{"CHARACTER_SET_CLIENT", mysql.TypeVarchar, 32, mysql.NotNullFlag, nil, nil},
	{"COLLATION_CONNECTION", mysql.TypeVarchar, 32, mysql.NotNullFlag, nil, nil},
	{"DATABASE_COLLATION", mysql.TypeVarchar, 32, mysql.NotNullFlag, nil, nil},
}

var tableGlobalStatusCols = []columnInfo{
	{"VARIABLE_NAME", mysql.TypeVarchar, 64, mysql.NotNullFlag, nil, nil},
	{"VARIABLE_VALUE", mysql.TypeVarchar, 1024, 0, nil, nil},
}

var tableGlobalVariablesCols = []columnInfo{
	{"VARIABLE_NAME", mysql.TypeVarchar, 64, mysql.NotNullFlag, nil, nil},
	{"VARIABLE_VALUE", mysql.TypeVarchar, 1024, 0, nil, nil},
}

var tableSessionStatusCols = []columnInfo{
	{"VARIABLE_NAME", mysql.TypeVarchar, 64, mysql.NotNullFlag, nil, nil},
	{"VARIABLE_VALUE", mysql.TypeVarchar, 1024, 0, nil, nil},
}

var tableOptimizerTraceCols = []columnInfo{
	{"QUERY", mysql.TypeLongBlob, 0, mysql.NotNullFlag, "", nil},
	{"TRACE", mysql.TypeLongBlob, 0, mysql.NotNullFlag, "", nil},
	{"MISSING_BYTES_BEYOND_MAX_MEM_SIZE", mysql.TypeShort, 20, mysql.NotNullFlag, 0, nil},
	{"INSUFFICIENT_PRIVILEGES", mysql.TypeTiny, 1, mysql.NotNullFlag, 0, nil},
}

var tableTableSpacesCols = []columnInfo{
	{"TABLESPACE_NAME", mysql.TypeVarchar, 64, mysql.NotNullFlag, "", nil},
	{"ENGINE", mysql.TypeVarchar, 64, mysql.NotNullFlag, "", nil},
	{"TABLESPACE_TYPE", mysql.TypeVarchar, 64, 0, nil, nil},
	{"LOGFILE_GROUP_NAME", mysql.TypeVarchar, 64, 0, nil, nil},
	{"EXTENT_SIZE", mysql.TypeLonglong, 21, 0, nil, nil},
	{"AUTOEXTEND_SIZE", mysql.TypeLonglong, 21, 0, nil, nil},
	{"MAXIMUM_SIZE", mysql.TypeLonglong, 21, 0, nil, nil},
	{"NODEGROUP_ID", mysql.TypeLonglong, 21, 0, nil, nil},
	{"TABLESPACE_COMMENT", mysql.TypeVarchar, 2048, 0, nil, nil},
}

var tableCollationCharacterSetApplicabilityCols = []columnInfo{
	{"COLLATION_NAME", mysql.TypeVarchar, 32, mysql.NotNullFlag, nil, nil},
	{"CHARACTER_SET_NAME", mysql.TypeVarchar, 32, mysql.NotNullFlag, nil, nil},
}

var tableProcesslistCols = []columnInfo{
	{"ID", mysql.TypeLonglong, 21, mysql.NotNullFlag, 0, nil},
	{"USER", mysql.TypeVarchar, 16, mysql.NotNullFlag, "", nil},
	{"HOST", mysql.TypeVarchar, 64, mysql.NotNullFlag, "", nil},
	{"DB", mysql.TypeVarchar, 64, mysql.NotNullFlag, "", nil},
	{"COMMAND", mysql.TypeVarchar, 16, mysql.NotNullFlag, "", nil},
	{"TIME", mysql.TypeLong, 7, mysql.NotNullFlag, 0, nil},
	{"STATE", mysql.TypeVarchar, 7, 0, nil, nil},
	{"INFO", mysql.TypeString, 512, 0, nil, nil},
}

var tableTiDBIndexesCols = []columnInfo{
	{"TABLE_SCHEMA", mysql.TypeVarchar, 64, 0, nil, nil},
	{"TABLE_NAME", mysql.TypeVarchar, 64, 0, nil, nil},
	{"NON_UNIQUE", mysql.TypeLonglong, 21, 0, nil, nil},
	{"KEY_NAME", mysql.TypeVarchar, 64, 0, nil, nil},
	{"SEQ_IN_INDEX", mysql.TypeLonglong, 21, 0, nil, nil},
	{"COLUMN_NAME", mysql.TypeVarchar, 64, 0, nil, nil},
	{"SUB_PART", mysql.TypeLonglong, 21, 0, nil, nil},
	{"INDEX_COMMENT", mysql.TypeVarchar, 2048, 0, nil, nil},
	{"INDEX_ID", mysql.TypeLonglong, 21, 0, nil, nil},
}

<<<<<<< HEAD
var tableAnalyzeStatusCols = []columnInfo{
	{"TABLE_SCHEMA", mysql.TypeVarchar, 64, 0, nil, nil},
	{"TABLE_NAME", mysql.TypeVarchar, 64, 0, nil, nil},
	{"PARTITION_NAME", mysql.TypeVarchar, 64, 0, nil, nil},
	{"JOB_INFO", mysql.TypeVarchar, 64, 0, nil, nil},
	{"ROW_COUNT", mysql.TypeLonglong, 20, mysql.UnsignedFlag, nil, nil},
	{"START_TIME", mysql.TypeDatetime, 0, 0, nil, nil},
	{"STATE", mysql.TypeVarchar, 64, 0, nil, nil},
=======
var tableTiDBHotRegionsCols = []columnInfo{
	{"TABLE_ID", mysql.TypeLonglong, 21, 0, nil, nil},
	{"INDEX_ID", mysql.TypeLonglong, 21, 0, nil, nil},
	{"DB_NAME", mysql.TypeVarchar, 64, 0, nil, nil},
	{"TABLE_NAME", mysql.TypeVarchar, 64, 0, nil, nil},
	{"INDEX_NAME", mysql.TypeVarchar, 64, 0, nil, nil},
	{"TYPE", mysql.TypeVarchar, 64, 0, nil, nil},
	{"MAX_HOT_DEGREE", mysql.TypeLonglong, 21, 0, nil, nil},
	{"REGION_COUNT", mysql.TypeLonglong, 21, 0, nil, nil},
	{"FLOW_BYTES", mysql.TypeLonglong, 21, 0, nil, nil},
>>>>>>> ef045949
}

func dataForCharacterSets() (records [][]types.Datum) {

	charsets := charset.GetAllCharsets()

	for _, charset := range charsets {

		records = append(records,
			types.MakeDatums(charset.Name, charset.DefaultCollation, charset.Desc, charset.Maxlen),
		)

	}

	return records

}

func dataForCollations() (records [][]types.Datum) {

	collations := charset.GetCollations()

	for _, collation := range collations {

		isDefault := ""
		if collation.IsDefault {
			isDefault = "Yes"
		}

		records = append(records,
			types.MakeDatums(collation.Name, collation.CharsetName, collation.ID, isDefault, "Yes", 1),
		)

	}

	return records

}

func dataForCollationCharacterSetApplicability() (records [][]types.Datum) {

	collations := charset.GetCollations()

	for _, collation := range collations {

		records = append(records,
			types.MakeDatums(collation.Name, collation.CharsetName),
		)

	}

	return records

}

func dataForSessionVar(ctx sessionctx.Context) (records [][]types.Datum, err error) {
	sessionVars := ctx.GetSessionVars()
	for _, v := range variable.SysVars {
		var value string
		value, err = variable.GetSessionSystemVar(sessionVars, v.Name)
		if err != nil {
			return nil, err
		}
		row := types.MakeDatums(v.Name, value)
		records = append(records, row)
	}
	return
}

func dataForUserPrivileges(ctx sessionctx.Context) [][]types.Datum {
	pm := privilege.GetPrivilegeManager(ctx)
	return pm.UserPrivilegesTable()
}

func dataForProcesslist(ctx sessionctx.Context) [][]types.Datum {
	sm := ctx.GetSessionManager()
	if sm == nil {
		return nil
	}

	loginUser := ctx.GetSessionVars().User
	var hasProcessPriv bool
	if pm := privilege.GetPrivilegeManager(ctx); pm != nil {
		if pm.RequestVerification("", "", "", mysql.ProcessPriv) {
			hasProcessPriv = true
		}
	}

	pl := sm.ShowProcessList()
	records := make([][]types.Datum, 0, len(pl))
	for _, pi := range pl {
		// If you have the PROCESS privilege, you can see all threads.
		// Otherwise, you can see only your own threads.
		if !hasProcessPriv && pi.User != loginUser.Username {
			continue
		}

		rows := pi.ToRow(true)
		record := types.MakeDatums(rows...)
		records = append(records, record)
	}
	return records
}

func dataForEngines() (records [][]types.Datum) {
	records = append(records,
		types.MakeDatums(
			"InnoDB",  // Engine
			"DEFAULT", // Support
			"Supports transactions, row-level locking, and foreign keys", // Comment
			"YES", // Transactions
			"YES", // XA
			"YES", // Savepoints
		),
	)
	return records
}

var filesCols = []columnInfo{
	{"FILE_ID", mysql.TypeLonglong, 4, 0, nil, nil},
	{"FILE_NAME", mysql.TypeVarchar, 4000, 0, nil, nil},
	{"FILE_TYPE", mysql.TypeVarchar, 20, 0, nil, nil},
	{"TABLESPACE_NAME", mysql.TypeVarchar, 64, 0, nil, nil},
	{"TABLE_CATALOG", mysql.TypeVarchar, 64, 0, nil, nil},
	{"TABLE_SCHEMA", mysql.TypeVarchar, 64, 0, nil, nil},
	{"TABLE_NAME", mysql.TypeVarchar, 64, 0, nil, nil},
	{"LOGFILE_GROUP_NAME", mysql.TypeVarchar, 64, 0, nil, nil},
	{"LOGFILE_GROUP_NUMBER", mysql.TypeLonglong, 32, 0, nil, nil},
	{"ENGINE", mysql.TypeVarchar, 64, 0, nil, nil},
	{"FULLTEXT_KEYS", mysql.TypeVarchar, 64, 0, nil, nil},
	{"DELETED_ROWS", mysql.TypeLonglong, 4, 0, nil, nil},
	{"UPDATE_COUNT", mysql.TypeLonglong, 4, 0, nil, nil},
	{"FREE_EXTENTS", mysql.TypeLonglong, 4, 0, nil, nil},
	{"TOTAL_EXTENTS", mysql.TypeLonglong, 4, 0, nil, nil},
	{"EXTENT_SIZE", mysql.TypeLonglong, 4, 0, nil, nil},
	{"INITIAL_SIZE", mysql.TypeLonglong, 21, 0, nil, nil},
	{"MAXIMUM_SIZE", mysql.TypeLonglong, 21, 0, nil, nil},
	{"AUTOEXTEND_SIZE", mysql.TypeLonglong, 21, 0, nil, nil},
	{"CREATION_TIME", mysql.TypeDatetime, -1, 0, nil, nil},
	{"LAST_UPDATE_TIME", mysql.TypeDatetime, -1, 0, nil, nil},
	{"LAST_ACCESS_TIME", mysql.TypeDatetime, -1, 0, nil, nil},
	{"RECOVER_TIME", mysql.TypeLonglong, 4, 0, nil, nil},
	{"TRANSACTION_COUNTER", mysql.TypeLonglong, 4, 0, nil, nil},
	{"VERSION", mysql.TypeLonglong, 21, 0, nil, nil},
	{"ROW_FORMAT", mysql.TypeVarchar, 10, 0, nil, nil},
	{"TABLE_ROWS", mysql.TypeLonglong, 21, 0, nil, nil},
	{"AVG_ROW_LENGTH", mysql.TypeLonglong, 21, 0, nil, nil},
	{"DATA_LENGTH", mysql.TypeLonglong, 21, 0, nil, nil},
	{"MAX_DATA_LENGTH", mysql.TypeLonglong, 21, 0, nil, nil},
	{"INDEX_LENGTH", mysql.TypeLonglong, 21, 0, nil, nil},
	{"DATA_FREE", mysql.TypeLonglong, 21, 0, nil, nil},
	{"CREATE_TIME", mysql.TypeDatetime, -1, 0, nil, nil},
	{"UPDATE_TIME", mysql.TypeDatetime, -1, 0, nil, nil},
	{"CHECK_TIME", mysql.TypeDatetime, -1, 0, nil, nil},
	{"CHECKSUM", mysql.TypeLonglong, 21, 0, nil, nil},
	{"STATUS", mysql.TypeVarchar, 20, 0, nil, nil},
	{"EXTRA", mysql.TypeVarchar, 255, 0, nil, nil},
}

func dataForSchemata(schemas []*model.DBInfo) [][]types.Datum {

	rows := make([][]types.Datum, 0, len(schemas))

	for _, schema := range schemas {

		charset := mysql.DefaultCharset
		collation := mysql.DefaultCollationName

		if len(schema.Charset) > 0 {
			charset = schema.Charset // Overwrite default
		}

		if len(schema.Collate) > 0 {
			collation = schema.Collate // Overwrite default
		}

		record := types.MakeDatums(
			catalogVal,    // CATALOG_NAME
			schema.Name.O, // SCHEMA_NAME
			charset,       // DEFAULT_CHARACTER_SET_NAME
			collation,     // DEFAULT_COLLATION_NAME
			nil,
		)
		rows = append(rows, record)
	}
	return rows
}

func getRowCountAllTable(ctx sessionctx.Context) (map[int64]uint64, error) {
	rows, _, err := ctx.(sqlexec.RestrictedSQLExecutor).ExecRestrictedSQL(ctx, "select table_id, count from mysql.stats_meta")
	if err != nil {
		return nil, err
	}
	rowCountMap := make(map[int64]uint64, len(rows))
	for _, row := range rows {
		tableID := row.GetInt64(0)
		rowCnt := row.GetUint64(1)
		rowCountMap[tableID] = rowCnt
	}
	return rowCountMap, nil
}

type tableHistID struct {
	tableID int64
	histID  int64
}

func getColLengthAllTables(ctx sessionctx.Context) (map[tableHistID]uint64, error) {
	rows, _, err := ctx.(sqlexec.RestrictedSQLExecutor).ExecRestrictedSQL(ctx, "select table_id, hist_id, tot_col_size from mysql.stats_histograms where is_index = 0")
	if err != nil {
		return nil, err
	}
	colLengthMap := make(map[tableHistID]uint64, len(rows))
	for _, row := range rows {
		tableID := row.GetInt64(0)
		histID := row.GetInt64(1)
		totalSize := row.GetInt64(2)
		if totalSize < 0 {
			totalSize = 0
		}
		colLengthMap[tableHistID{tableID: tableID, histID: histID}] = uint64(totalSize)
	}
	return colLengthMap, nil
}

func getDataAndIndexLength(info *model.TableInfo, rowCount uint64, columnLengthMap map[tableHistID]uint64) (uint64, uint64) {
	columnLength := make(map[string]uint64)
	for _, col := range info.Columns {
		if col.State != model.StatePublic {
			continue
		}
		length := col.FieldType.StorageLength()
		if length != types.VarStorageLen {
			columnLength[col.Name.L] = rowCount * uint64(length)
		} else {
			length := columnLengthMap[tableHistID{tableID: info.ID, histID: col.ID}]
			columnLength[col.Name.L] = length
		}
	}
	dataLength, indexLength := uint64(0), uint64(0)
	for _, length := range columnLength {
		dataLength += length
	}
	for _, idx := range info.Indices {
		if idx.State != model.StatePublic {
			continue
		}
		for _, col := range idx.Columns {
			if col.Length == types.UnspecifiedLength {
				indexLength += columnLength[col.Name.L]
			} else {
				indexLength += rowCount * uint64(col.Length)
			}
		}
	}
	return dataLength, indexLength
}

type statsCache struct {
	mu         sync.Mutex
	loading    bool
	modifyTime time.Time
	tableRows  map[int64]uint64
	colLength  map[tableHistID]uint64
}

var tableStatsCache = &statsCache{}

// TableStatsCacheExpiry is the expiry time for table stats cache.
var TableStatsCacheExpiry = 3 * time.Second

func (c *statsCache) setLoading(loading bool) {
	c.mu.Lock()
	c.loading = loading
	c.mu.Unlock()
}

func (c *statsCache) get(ctx sessionctx.Context) (map[int64]uint64, map[tableHistID]uint64, error) {
	c.mu.Lock()
	if time.Since(c.modifyTime) < TableStatsCacheExpiry || c.loading {
		tableRows, colLength := c.tableRows, c.colLength
		c.mu.Unlock()
		return tableRows, colLength, nil
	}
	c.loading = true
	c.mu.Unlock()

	tableRows, err := getRowCountAllTable(ctx)
	if err != nil {
		c.setLoading(false)
		return nil, nil, err
	}
	colLength, err := getColLengthAllTables(ctx)
	if err != nil {
		c.setLoading(false)
		return nil, nil, err
	}

	c.mu.Lock()
	c.loading = false
	c.tableRows = tableRows
	c.colLength = colLength
	c.modifyTime = time.Now()
	c.mu.Unlock()
	return tableRows, colLength, nil
}

func getAutoIncrementID(ctx sessionctx.Context, schema *model.DBInfo, tblInfo *model.TableInfo) (int64, error) {
	hasAutoIncID := false
	for _, col := range tblInfo.Cols() {
		if mysql.HasAutoIncrementFlag(col.Flag) {
			hasAutoIncID = true
			break
		}
	}
	autoIncID := tblInfo.AutoIncID
	if hasAutoIncID {
		is := ctx.GetSessionVars().TxnCtx.InfoSchema.(InfoSchema)
		tbl, err := is.TableByName(schema.Name, tblInfo.Name)
		if err != nil {
			return 0, err
		}
		autoIncID, err = tbl.Allocator(ctx).NextGlobalAutoID(tblInfo.ID)
		if err != nil {
			return 0, err
		}
	}
	return autoIncID, nil
}

func dataForViews(ctx sessionctx.Context, schemas []*model.DBInfo) ([][]types.Datum, error) {
	checker := privilege.GetPrivilegeManager(ctx)
	var rows [][]types.Datum
	for _, schema := range schemas {
		for _, table := range schema.Tables {
			if !table.IsView() {
				continue
			}
			collation := table.Collate
			charset := table.Charset
			if collation == "" {
				collation = mysql.DefaultCollationName
			}
			if charset == "" {
				charset = mysql.DefaultCharset
			}
			if checker != nil && !checker.RequestVerification(schema.Name.L, table.Name.L, "", mysql.AllPrivMask) {
				continue
			}
			record := types.MakeDatums(
				catalogVal,                      // TABLE_CATALOG
				schema.Name.O,                   // TABLE_SCHEMA
				table.Name.O,                    // TABLE_NAME
				table.View.SelectStmt,           // VIEW_DEFINITION
				table.View.CheckOption.String(), // CHECK_OPTION
				"NO",                            // IS_UPDATABLE
				table.View.Definer.String(),     // DEFINER
				table.View.Security.String(),    // SECURITY_TYPE
				charset,                         // CHARACTER_SET_CLIENT
				collation,                       // COLLATION_CONNECTION
			)
			rows = append(rows, record)
		}
	}
	return rows, nil
}

func dataForTables(ctx sessionctx.Context, schemas []*model.DBInfo) ([][]types.Datum, error) {
	tableRowsMap, colLengthMap, err := tableStatsCache.get(ctx)
	if err != nil {
		return nil, err
	}

	checker := privilege.GetPrivilegeManager(ctx)

	var rows [][]types.Datum
	createTimeTp := tablesCols[15].tp
	for _, schema := range schemas {
		for _, table := range schema.Tables {
			collation := table.Collate
			if collation == "" {
				collation = mysql.DefaultCollationName
			}
			createTime := types.Time{
				Time: types.FromGoTime(table.GetUpdateTime()),
				Type: createTimeTp,
			}

			createOptions := ""

			if checker != nil && !checker.RequestVerification(schema.Name.L, table.Name.L, "", mysql.AllPrivMask) {
				continue
			}

			if !table.IsView() {
				if table.GetPartitionInfo() != nil {
					createOptions = "partitioned"
				}
				autoIncID, err := getAutoIncrementID(ctx, schema, table)
				if err != nil {
					return nil, err
				}
				rowCount := tableRowsMap[table.ID]
				dataLength, indexLength := getDataAndIndexLength(table, rowCount, colLengthMap)
				avgRowLength := uint64(0)
				if rowCount != 0 {
					avgRowLength = dataLength / rowCount
				}
				record := types.MakeDatums(
					catalogVal,    // TABLE_CATALOG
					schema.Name.O, // TABLE_SCHEMA
					table.Name.O,  // TABLE_NAME
					"BASE TABLE",  // TABLE_TYPE
					"InnoDB",      // ENGINE
					uint64(10),    // VERSION
					"Compact",     // ROW_FORMAT
					rowCount,      // TABLE_ROWS
					avgRowLength,  // AVG_ROW_LENGTH
					dataLength,    // DATA_LENGTH
					uint64(0),     // MAX_DATA_LENGTH
					indexLength,   // INDEX_LENGTH
					uint64(0),     // DATA_FREE
					autoIncID,     // AUTO_INCREMENT
					createTime,    // CREATE_TIME
					nil,           // UPDATE_TIME
					nil,           // CHECK_TIME
					collation,     // TABLE_COLLATION
					nil,           // CHECKSUM
					createOptions, // CREATE_OPTIONS
					table.Comment, // TABLE_COMMENT
					table.ID,      // TIDB_TABLE_ID
				)
				rows = append(rows, record)
			} else {
				record := types.MakeDatums(
					catalogVal,    // TABLE_CATALOG
					schema.Name.O, // TABLE_SCHEMA
					table.Name.O,  // TABLE_NAME
					"VIEW",        // TABLE_TYPE
					nil,           // ENGINE
					nil,           // VERSION
					nil,           // ROW_FORMAT
					nil,           // TABLE_ROWS
					nil,           // AVG_ROW_LENGTH
					nil,           // DATA_LENGTH
					nil,           // MAX_DATA_LENGTH
					nil,           // INDEX_LENGTH
					nil,           // DATA_FREE
					nil,           // AUTO_INCREMENT
					createTime,    // CREATE_TIME
					nil,           // UPDATE_TIME
					nil,           // CHECK_TIME
					nil,           // TABLE_COLLATION
					nil,           // CHECKSUM
					nil,           // CREATE_OPTIONS
					"VIEW",        // TABLE_COMMENT
					table.ID,      // TIDB_TABLE_ID
				)
				rows = append(rows, record)
			}
		}
	}
	return rows, nil
}

func dataForIndexes(ctx sessionctx.Context, schemas []*model.DBInfo) ([][]types.Datum, error) {
	checker := privilege.GetPrivilegeManager(ctx)
	var rows [][]types.Datum
	for _, schema := range schemas {
		for _, tb := range schema.Tables {
			if checker != nil && !checker.RequestVerification(schema.Name.L, tb.Name.L, "", mysql.AllPrivMask) {
				continue
			}

			if tb.PKIsHandle {
				var pkCol *model.ColumnInfo
				for _, col := range tb.Cols() {
					if mysql.HasPriKeyFlag(col.Flag) {
						pkCol = col
						break
					}
				}
				record := types.MakeDatums(
					schema.Name.O, // TABLE_SCHEMA
					tb.Name.O,     // TABLE_NAME
					0,             // NON_UNIQUE
					"PRIMARY",     // KEY_NAME
					1,             // SEQ_IN_INDEX
					pkCol.Name.O,  // COLUMN_NAME
					nil,           // SUB_PART
					"",            // INDEX_COMMENT
					0,             // INDEX_ID
				)
				rows = append(rows, record)
			}
			for _, idxInfo := range tb.Indices {
				if idxInfo.State != model.StatePublic {
					continue
				}
				for i, col := range idxInfo.Columns {
					nonUniq := 1
					if idxInfo.Unique {
						nonUniq = 0
					}
					var subPart interface{}
					if col.Length != types.UnspecifiedLength {
						subPart = col.Length
					}
					record := types.MakeDatums(
						schema.Name.O,   // TABLE_SCHEMA
						tb.Name.O,       // TABLE_NAME
						nonUniq,         // NON_UNIQUE
						idxInfo.Name.O,  // KEY_NAME
						i+1,             // SEQ_IN_INDEX
						col.Name.O,      // COLUMN_NAME
						subPart,         // SUB_PART
						idxInfo.Comment, // INDEX_COMMENT
						idxInfo.ID,      // INDEX_ID
					)
					rows = append(rows, record)
				}
			}
		}
	}
	return rows, nil
}

func dataForColumns(ctx sessionctx.Context, schemas []*model.DBInfo) [][]types.Datum {
	checker := privilege.GetPrivilegeManager(ctx)
	var rows [][]types.Datum
	for _, schema := range schemas {
		for _, table := range schema.Tables {
			if checker != nil && !checker.RequestVerification(schema.Name.L, table.Name.L, "", mysql.AllPrivMask) {
				continue
			}

			rs := dataForColumnsInTable(schema, table)
			rows = append(rows, rs...)
		}
	}
	return rows
}

func dataForColumnsInTable(schema *model.DBInfo, tbl *model.TableInfo) [][]types.Datum {
	rows := make([][]types.Datum, 0, len(tbl.Columns))
	for i, col := range tbl.Columns {
		var charMaxLen, charOctLen, numericPrecision, numericScale, datetimePrecision interface{}
		colLen, decimal := col.Flen, col.Decimal
		defaultFlen, defaultDecimal := mysql.GetDefaultFieldLengthAndDecimal(col.Tp)
		if decimal == types.UnspecifiedLength {
			decimal = defaultDecimal
		}
		if colLen == types.UnspecifiedLength {
			colLen = defaultFlen
		}
		if col.Tp == mysql.TypeSet {
			// Example: In MySQL set('a','bc','def','ghij') has length 13, because
			// len('a')+len('bc')+len('def')+len('ghij')+len(ThreeComma)=13
			// Reference link: https://bugs.mysql.com/bug.php?id=22613
			colLen = 0
			for _, ele := range col.Elems {
				colLen += len(ele)
			}
			if len(col.Elems) != 0 {
				colLen += (len(col.Elems) - 1)
			}
			charMaxLen = colLen
			charOctLen = colLen
		} else if col.Tp == mysql.TypeEnum {
			// Example: In MySQL enum('a', 'ab', 'cdef') has length 4, because
			// the longest string in the enum is 'cdef'
			// Reference link: https://bugs.mysql.com/bug.php?id=22613
			colLen = 0
			for _, ele := range col.Elems {
				if len(ele) > colLen {
					colLen = len(ele)
				}
			}
			charMaxLen = colLen
			charOctLen = colLen
		} else if types.IsString(col.Tp) {
			charMaxLen = colLen
			charOctLen = colLen
		} else if types.IsTypeFractionable(col.Tp) {
			datetimePrecision = decimal
		} else if types.IsTypeNumeric(col.Tp) {
			numericPrecision = colLen
			if col.Tp != mysql.TypeFloat && col.Tp != mysql.TypeDouble {
				numericScale = decimal
			} else if decimal != -1 {
				numericScale = decimal
			}
		}
		columnType := col.FieldType.InfoSchemaStr()
		columnDesc := table.NewColDesc(table.ToColumn(col))
		var columnDefault interface{}
		if columnDesc.DefaultValue != nil {
			columnDefault = fmt.Sprintf("%v", columnDesc.DefaultValue)
		}
		record := types.MakeDatums(
			catalogVal,                           // TABLE_CATALOG
			schema.Name.O,                        // TABLE_SCHEMA
			tbl.Name.O,                           // TABLE_NAME
			col.Name.O,                           // COLUMN_NAME
			i+1,                                  // ORIGINAL_POSITION
			columnDefault,                        // COLUMN_DEFAULT
			columnDesc.Null,                      // IS_NULLABLE
			types.TypeToStr(col.Tp, col.Charset), // DATA_TYPE
			charMaxLen,                           // CHARACTER_MAXIMUM_LENGTH
			charOctLen,                           // CHARACTER_OCTET_LENGTH
			numericPrecision,                     // NUMERIC_PRECISION
			numericScale,                         // NUMERIC_SCALE
			datetimePrecision,                    // DATETIME_PRECISION
			columnDesc.Charset,                   // CHARACTER_SET_NAME
			columnDesc.Collation,                 // COLLATION_NAME
			columnType,                           // COLUMN_TYPE
			columnDesc.Key,                       // COLUMN_KEY
			columnDesc.Extra,                     // EXTRA
			"select,insert,update,references",    // PRIVILEGES
			columnDesc.Comment,                   // COLUMN_COMMENT
			col.GeneratedExprString,              // GENERATION_EXPRESSION
		)
		rows = append(rows, record)
	}
	return rows
}

func dataForStatistics(schemas []*model.DBInfo) [][]types.Datum {
	var rows [][]types.Datum
	for _, schema := range schemas {
		for _, table := range schema.Tables {
			rs := dataForStatisticsInTable(schema, table)
			rows = append(rows, rs...)
		}
	}
	return rows
}

func dataForStatisticsInTable(schema *model.DBInfo, table *model.TableInfo) [][]types.Datum {
	var rows [][]types.Datum
	if table.PKIsHandle {
		for _, col := range table.Columns {
			if mysql.HasPriKeyFlag(col.Flag) {
				record := types.MakeDatums(
					catalogVal,    // TABLE_CATALOG
					schema.Name.O, // TABLE_SCHEMA
					table.Name.O,  // TABLE_NAME
					"0",           // NON_UNIQUE
					schema.Name.O, // INDEX_SCHEMA
					"PRIMARY",     // INDEX_NAME
					1,             // SEQ_IN_INDEX
					col.Name.O,    // COLUMN_NAME
					"A",           // COLLATION
					nil,           // CARDINALITY
					nil,           // SUB_PART
					nil,           // PACKED
					"",            // NULLABLE
					"BTREE",       // INDEX_TYPE
					"",            // COMMENT
					"",            // INDEX_COMMENT
				)
				rows = append(rows, record)
			}
		}
	}
	nameToCol := make(map[string]*model.ColumnInfo, len(table.Columns))
	for _, c := range table.Columns {
		nameToCol[c.Name.L] = c
	}
	for _, index := range table.Indices {
		nonUnique := "1"
		if index.Unique {
			nonUnique = "0"
		}
		for i, key := range index.Columns {
			col := nameToCol[key.Name.L]
			nullable := "YES"
			if mysql.HasNotNullFlag(col.Flag) {
				nullable = ""
			}
			record := types.MakeDatums(
				catalogVal,    // TABLE_CATALOG
				schema.Name.O, // TABLE_SCHEMA
				table.Name.O,  // TABLE_NAME
				nonUnique,     // NON_UNIQUE
				schema.Name.O, // INDEX_SCHEMA
				index.Name.O,  // INDEX_NAME
				i+1,           // SEQ_IN_INDEX
				key.Name.O,    // COLUMN_NAME
				"A",           // COLLATION
				nil,           // CARDINALITY
				nil,           // SUB_PART
				nil,           // PACKED
				nullable,      // NULLABLE
				"BTREE",       // INDEX_TYPE
				"",            // COMMENT
				"",            // INDEX_COMMENT
			)
			rows = append(rows, record)
		}
	}
	return rows
}

const (
	primaryKeyType    = "PRIMARY KEY"
	primaryConstraint = "PRIMARY"
	uniqueKeyType     = "UNIQUE"
)

// dataForTableConstraints constructs data for table information_schema.constraints.See https://dev.mysql.com/doc/refman/5.7/en/table-constraints-table.html
func dataForTableConstraints(schemas []*model.DBInfo) [][]types.Datum {
	var rows [][]types.Datum
	for _, schema := range schemas {
		for _, tbl := range schema.Tables {
			if tbl.PKIsHandle {
				record := types.MakeDatums(
					catalogVal,           // CONSTRAINT_CATALOG
					schema.Name.O,        // CONSTRAINT_SCHEMA
					mysql.PrimaryKeyName, // CONSTRAINT_NAME
					schema.Name.O,        // TABLE_SCHEMA
					tbl.Name.O,           // TABLE_NAME
					primaryKeyType,       // CONSTRAINT_TYPE
				)
				rows = append(rows, record)
			}

			for _, idx := range tbl.Indices {
				var cname, ctype string
				if idx.Primary {
					cname = mysql.PrimaryKeyName
					ctype = primaryKeyType
				} else if idx.Unique {
					cname = idx.Name.O
					ctype = uniqueKeyType
				} else {
					// The index has no constriant.
					continue
				}
				record := types.MakeDatums(
					catalogVal,    // CONSTRAINT_CATALOG
					schema.Name.O, // CONSTRAINT_SCHEMA
					cname,         // CONSTRAINT_NAME
					schema.Name.O, // TABLE_SCHEMA
					tbl.Name.O,    // TABLE_NAME
					ctype,         // CONSTRAINT_TYPE
				)
				rows = append(rows, record)
			}
		}
	}
	return rows
}

// dataForPseudoProfiling returns pseudo data for table profiling when system variable `profiling` is set to `ON`.
func dataForPseudoProfiling() [][]types.Datum {
	var rows [][]types.Datum
	row := types.MakeDatums(
		0,                      // QUERY_ID
		0,                      // SEQ
		"",                     // STATE
		types.NewDecFromInt(0), // DURATION
		types.NewDecFromInt(0), // CPU_USER
		types.NewDecFromInt(0), // CPU_SYSTEM
		0,                      // CONTEXT_VOLUNTARY
		0,                      // CONTEXT_INVOLUNTARY
		0,                      // BLOCK_OPS_IN
		0,                      // BLOCK_OPS_OUT
		0,                      // MESSAGES_SENT
		0,                      // MESSAGES_RECEIVED
		0,                      // PAGE_FAULTS_MAJOR
		0,                      // PAGE_FAULTS_MINOR
		0,                      // SWAPS
		"",                     // SOURCE_FUNCTION
		"",                     // SOURCE_FILE
		0,                      // SOURCE_LINE
	)
	rows = append(rows, row)
	return rows
}

func dataForKeyColumnUsage(schemas []*model.DBInfo) [][]types.Datum {
	rows := make([][]types.Datum, 0, len(schemas)) // The capacity is not accurate, but it is not a big problem.
	for _, schema := range schemas {
		for _, table := range schema.Tables {
			rs := keyColumnUsageInTable(schema, table)
			rows = append(rows, rs...)
		}
	}
	return rows
}

func keyColumnUsageInTable(schema *model.DBInfo, table *model.TableInfo) [][]types.Datum {
	var rows [][]types.Datum
	if table.PKIsHandle {
		for _, col := range table.Columns {
			if mysql.HasPriKeyFlag(col.Flag) {
				record := types.MakeDatums(
					catalogVal,        // CONSTRAINT_CATALOG
					schema.Name.O,     // CONSTRAINT_SCHEMA
					primaryConstraint, // CONSTRAINT_NAME
					catalogVal,        // TABLE_CATALOG
					schema.Name.O,     // TABLE_SCHEMA
					table.Name.O,      // TABLE_NAME
					col.Name.O,        // COLUMN_NAME
					1,                 // ORDINAL_POSITION
					1,                 // POSITION_IN_UNIQUE_CONSTRAINT
					nil,               // REFERENCED_TABLE_SCHEMA
					nil,               // REFERENCED_TABLE_NAME
					nil,               // REFERENCED_COLUMN_NAME
				)
				rows = append(rows, record)
				break
			}
		}
	}
	nameToCol := make(map[string]*model.ColumnInfo, len(table.Columns))
	for _, c := range table.Columns {
		nameToCol[c.Name.L] = c
	}
	for _, index := range table.Indices {
		var idxName string
		if index.Primary {
			idxName = primaryConstraint
		} else if index.Unique {
			idxName = index.Name.O
		} else {
			// Only handle unique/primary key
			continue
		}
		for i, key := range index.Columns {
			col := nameToCol[key.Name.L]
			record := types.MakeDatums(
				catalogVal,    // CONSTRAINT_CATALOG
				schema.Name.O, // CONSTRAINT_SCHEMA
				idxName,       // CONSTRAINT_NAME
				catalogVal,    // TABLE_CATALOG
				schema.Name.O, // TABLE_SCHEMA
				table.Name.O,  // TABLE_NAME
				col.Name.O,    // COLUMN_NAME
				i+1,           // ORDINAL_POSITION,
				nil,           // POSITION_IN_UNIQUE_CONSTRAINT
				nil,           // REFERENCED_TABLE_SCHEMA
				nil,           // REFERENCED_TABLE_NAME
				nil,           // REFERENCED_COLUMN_NAME
			)
			rows = append(rows, record)
		}
	}
	for _, fk := range table.ForeignKeys {
		fkRefCol := ""
		if len(fk.RefCols) > 0 {
			fkRefCol = fk.RefCols[0].O
		}
		for i, key := range fk.Cols {
			col := nameToCol[key.L]
			record := types.MakeDatums(
				catalogVal,    // CONSTRAINT_CATALOG
				schema.Name.O, // CONSTRAINT_SCHEMA
				fk.Name.O,     // CONSTRAINT_NAME
				catalogVal,    // TABLE_CATALOG
				schema.Name.O, // TABLE_SCHEMA
				table.Name.O,  // TABLE_NAME
				col.Name.O,    // COLUMN_NAME
				i+1,           // ORDINAL_POSITION,
				1,             // POSITION_IN_UNIQUE_CONSTRAINT
				schema.Name.O, // REFERENCED_TABLE_SCHEMA
				fk.RefTable.O, // REFERENCED_TABLE_NAME
				fkRefCol,      // REFERENCED_COLUMN_NAME
			)
			rows = append(rows, record)
		}
	}
	return rows
}

<<<<<<< HEAD
func dataForAnalyzeStatus() (rows [][]types.Datum) {
	for _, job := range statistics.GetAllAnalyzeJobs() {
		job.Lock()
		var startTime interface{}
		if job.StartTime.IsZero() {
			startTime = nil
		} else {
			startTime = types.Time{Time: types.FromGoTime(job.StartTime), Type: mysql.TypeDatetime}
		}
		rows = append(rows, types.MakeDatums(
			job.DBName,        // TABLE_SCHEMA
			job.TableName,     // TABLE_NAME
			job.PartitionName, // PARTITION_NAME
			job.JobInfo,       // JOB_INFO
			job.RowCount,      // ROW_COUNT
			startTime,         // START_TIME
			job.State,         // STATE
		))
		job.Unlock()
	}
	return
=======
func dataForTiDBHotRegions(ctx sessionctx.Context) (records [][]types.Datum, err error) {
	tikvStore, ok := ctx.GetStore().(tikv.Storage)
	if !ok {
		return nil, errors.New("Information about hot region can be gotten only when the storage is TiKV")
	}
	allSchemas := ctx.GetSessionVars().TxnCtx.InfoSchema.(InfoSchema).AllSchemas()
	tikvHelper := &helper.Helper{
		Store:       tikvStore,
		RegionCache: tikvStore.GetRegionCache(),
	}
	metrics, err := tikvHelper.ScrapeHotInfo(pdapi.HotRead, allSchemas)
	if err != nil {
		return nil, err
	}
	records = append(records, dataForHotRegionByMetrics(metrics, "read")...)
	metrics, err = tikvHelper.ScrapeHotInfo(pdapi.HotWrite, allSchemas)
	if err != nil {
		return nil, err
	}
	records = append(records, dataForHotRegionByMetrics(metrics, "write")...)
	return records, nil
}

func dataForHotRegionByMetrics(metrics map[helper.TblIndex]helper.RegionMetric, tp string) [][]types.Datum {
	rows := make([][]types.Datum, 0, len(metrics))
	for tblIndex, regionMetric := range metrics {
		row := make([]types.Datum, len(tableTiDBHotRegionsCols))
		if tblIndex.IndexName != "" {
			row[1].SetInt64(tblIndex.IndexID)
			row[4].SetString(tblIndex.IndexName)
		} else {
			row[1].SetNull()
			row[4].SetNull()
		}
		row[0].SetInt64(tblIndex.TableID)
		row[2].SetString(tblIndex.DbName)
		row[3].SetString(tblIndex.TableName)
		row[5].SetString(tp)
		row[6].SetInt64(int64(regionMetric.MaxHotDegree))
		row[7].SetInt64(int64(regionMetric.Count))
		row[8].SetUint64(regionMetric.FlowBytes)
		rows = append(rows, row)
	}
	return rows
>>>>>>> ef045949
}

var tableNameToColumns = map[string][]columnInfo{
	tableSchemata:                           schemataCols,
	tableTables:                             tablesCols,
	tableColumns:                            columnsCols,
	tableStatistics:                         statisticsCols,
	tableCharacterSets:                      charsetCols,
	tableCollations:                         collationsCols,
	tableFiles:                              filesCols,
	tableProfiling:                          profilingCols,
	tablePartitions:                         partitionsCols,
	tableKeyColumm:                          keyColumnUsageCols,
	tableReferConst:                         referConstCols,
	tableSessionVar:                         sessionVarCols,
	tablePlugins:                            pluginsCols,
	tableConstraints:                        tableConstraintsCols,
	tableTriggers:                           tableTriggersCols,
	tableUserPrivileges:                     tableUserPrivilegesCols,
	tableSchemaPrivileges:                   tableSchemaPrivilegesCols,
	tableTablePrivileges:                    tableTablePrivilegesCols,
	tableColumnPrivileges:                   tableColumnPrivilegesCols,
	tableEngines:                            tableEnginesCols,
	tableViews:                              tableViewsCols,
	tableRoutines:                           tableRoutinesCols,
	tableParameters:                         tableParametersCols,
	tableEvents:                             tableEventsCols,
	tableGlobalStatus:                       tableGlobalStatusCols,
	tableGlobalVariables:                    tableGlobalVariablesCols,
	tableSessionStatus:                      tableSessionStatusCols,
	tableOptimizerTrace:                     tableOptimizerTraceCols,
	tableTableSpaces:                        tableTableSpacesCols,
	tableCollationCharacterSetApplicability: tableCollationCharacterSetApplicabilityCols,
	tableProcesslist:                        tableProcesslistCols,
	tableTiDBIndexes:                        tableTiDBIndexesCols,
	tableSlowLog:                            slowQueryCols,
<<<<<<< HEAD
	tableAnalyzeStatus:                      tableAnalyzeStatusCols,
=======
	tableTiDBHotRegions:                     tableTiDBHotRegionsCols,
>>>>>>> ef045949
}

func createInfoSchemaTable(handle *Handle, meta *model.TableInfo) *infoschemaTable {
	columns := make([]*table.Column, len(meta.Columns))
	for i, col := range meta.Columns {
		columns[i] = table.ToColumn(col)
	}
	return &infoschemaTable{
		handle: handle,
		meta:   meta,
		cols:   columns,
	}
}

type infoschemaTable struct {
	handle *Handle
	meta   *model.TableInfo
	cols   []*table.Column
	rows   [][]types.Datum
}

// schemasSorter implements the sort.Interface interface, sorts DBInfo by name.
type schemasSorter []*model.DBInfo

func (s schemasSorter) Len() int {
	return len(s)
}

func (s schemasSorter) Swap(i, j int) {
	s[i], s[j] = s[j], s[i]
}

func (s schemasSorter) Less(i, j int) bool {
	return s[i].Name.L < s[j].Name.L
}

func (it *infoschemaTable) getRows(ctx sessionctx.Context, cols []*table.Column) (fullRows [][]types.Datum, err error) {
	is := ctx.GetSessionVars().TxnCtx.InfoSchema.(InfoSchema)
	dbs := is.AllSchemas()
	sort.Sort(schemasSorter(dbs))
	switch it.meta.Name.O {
	case tableSchemata:
		fullRows = dataForSchemata(dbs)
	case tableTables:
		fullRows, err = dataForTables(ctx, dbs)
	case tableTiDBIndexes:
		fullRows, err = dataForIndexes(ctx, dbs)
	case tableColumns:
		fullRows = dataForColumns(ctx, dbs)
	case tableStatistics:
		fullRows = dataForStatistics(dbs)
	case tableCharacterSets:
		fullRows = dataForCharacterSets()
	case tableCollations:
		fullRows = dataForCollations()
	case tableSessionVar:
		fullRows, err = dataForSessionVar(ctx)
	case tableConstraints:
		fullRows = dataForTableConstraints(dbs)
	case tableFiles:
	case tableProfiling:
		if v, ok := ctx.GetSessionVars().GetSystemVar("profiling"); ok && variable.TiDBOptOn(v) {
			fullRows = dataForPseudoProfiling()
		}
	case tablePartitions:
	case tableKeyColumm:
		fullRows = dataForKeyColumnUsage(dbs)
	case tableReferConst:
	case tablePlugins, tableTriggers:
	case tableUserPrivileges:
		fullRows = dataForUserPrivileges(ctx)
	case tableEngines:
		fullRows = dataForEngines()
	case tableViews:
		fullRows, err = dataForViews(ctx, dbs)
	case tableRoutines:
	// TODO: Fill the following tables.
	case tableSchemaPrivileges:
	case tableTablePrivileges:
	case tableColumnPrivileges:
	case tableParameters:
	case tableEvents:
	case tableGlobalStatus:
	case tableGlobalVariables:
	case tableSessionStatus:
	case tableOptimizerTrace:
	case tableTableSpaces:
	case tableCollationCharacterSetApplicability:
		fullRows = dataForCollationCharacterSetApplicability()
	case tableProcesslist:
		fullRows = dataForProcesslist(ctx)
	case tableSlowLog:
		fullRows, err = dataForSlowLog(ctx)
<<<<<<< HEAD
	case tableAnalyzeStatus:
		fullRows = dataForAnalyzeStatus()
=======
	case tableTiDBHotRegions:
		fullRows, err = dataForTiDBHotRegions(ctx)
>>>>>>> ef045949
	}
	if err != nil {
		return nil, err
	}
	if len(cols) == len(it.cols) {
		return
	}
	rows := make([][]types.Datum, len(fullRows))
	for i, fullRow := range fullRows {
		row := make([]types.Datum, len(cols))
		for j, col := range cols {
			row[j] = fullRow[col.Offset]
		}
		rows[i] = row
	}
	return rows, nil
}

func (it *infoschemaTable) IterRecords(ctx sessionctx.Context, startKey kv.Key, cols []*table.Column,
	fn table.RecordIterFunc) error {
	if len(startKey) != 0 {
		return table.ErrUnsupportedOp
	}
	rows, err := it.getRows(ctx, cols)
	if err != nil {
		return err
	}
	for i, row := range rows {
		more, err := fn(int64(i), row, cols)
		if err != nil {
			return err
		}
		if !more {
			break
		}
	}
	return nil
}

func (it *infoschemaTable) RowWithCols(ctx sessionctx.Context, h int64, cols []*table.Column) ([]types.Datum, error) {
	return nil, table.ErrUnsupportedOp
}

// Row implements table.Table Row interface.
func (it *infoschemaTable) Row(ctx sessionctx.Context, h int64) ([]types.Datum, error) {
	return nil, table.ErrUnsupportedOp
}

func (it *infoschemaTable) Cols() []*table.Column {
	return it.cols
}

func (it *infoschemaTable) WritableCols() []*table.Column {
	return it.cols
}

func (it *infoschemaTable) Indices() []table.Index {
	return nil
}

func (it *infoschemaTable) WritableIndices() []table.Index {
	return nil
}

func (it *infoschemaTable) DeletableIndices() []table.Index {
	return nil
}

func (it *infoschemaTable) RecordPrefix() kv.Key {
	return nil
}

func (it *infoschemaTable) IndexPrefix() kv.Key {
	return nil
}

func (it *infoschemaTable) FirstKey() kv.Key {
	return nil
}

func (it *infoschemaTable) RecordKey(h int64) kv.Key {
	return nil
}

func (it *infoschemaTable) AddRecord(ctx sessionctx.Context, r []types.Datum, opts ...*table.AddRecordOpt) (recordID int64, err error) {
	return 0, table.ErrUnsupportedOp
}

func (it *infoschemaTable) RemoveRecord(ctx sessionctx.Context, h int64, r []types.Datum) error {
	return table.ErrUnsupportedOp
}

func (it *infoschemaTable) UpdateRecord(ctx sessionctx.Context, h int64, oldData, newData []types.Datum, touched []bool) error {
	return table.ErrUnsupportedOp
}

func (it *infoschemaTable) AllocAutoID(ctx sessionctx.Context) (int64, error) {
	return 0, table.ErrUnsupportedOp
}

func (it *infoschemaTable) Allocator(ctx sessionctx.Context) autoid.Allocator {
	return nil
}

func (it *infoschemaTable) RebaseAutoID(ctx sessionctx.Context, newBase int64, isSetStep bool) error {
	return table.ErrUnsupportedOp
}

func (it *infoschemaTable) Meta() *model.TableInfo {
	return it.meta
}

func (it *infoschemaTable) GetPhysicalID() int64 {
	return it.meta.ID
}

// Seek is the first method called for table scan, we lazy initialize it here.
func (it *infoschemaTable) Seek(ctx sessionctx.Context, h int64) (int64, bool, error) {
	return 0, false, table.ErrUnsupportedOp
}

func (it *infoschemaTable) Type() table.Type {
	return table.VirtualTable
}

// VirtualTable is a dummy table.Table implementation.
type VirtualTable struct{}

// IterRecords implements table.Table Type interface.
func (vt *VirtualTable) IterRecords(ctx sessionctx.Context, startKey kv.Key, cols []*table.Column,
	fn table.RecordIterFunc) error {
	if len(startKey) != 0 {
		return table.ErrUnsupportedOp
	}
	return nil
}

// RowWithCols implements table.Table Type interface.
func (vt *VirtualTable) RowWithCols(ctx sessionctx.Context, h int64, cols []*table.Column) ([]types.Datum, error) {
	return nil, table.ErrUnsupportedOp
}

// Row implements table.Table Type interface.
func (vt *VirtualTable) Row(ctx sessionctx.Context, h int64) ([]types.Datum, error) {
	return nil, table.ErrUnsupportedOp
}

// Cols implements table.Table Type interface.
func (vt *VirtualTable) Cols() []*table.Column {
	return nil
}

// WritableCols implements table.Table Type interface.
func (vt *VirtualTable) WritableCols() []*table.Column {
	return nil
}

// Indices implements table.Table Type interface.
func (vt *VirtualTable) Indices() []table.Index {
	return nil
}

// WritableIndices implements table.Table Type interface.
func (vt *VirtualTable) WritableIndices() []table.Index {
	return nil
}

// DeletableIndices implements table.Table Type interface.
func (vt *VirtualTable) DeletableIndices() []table.Index {
	return nil
}

// RecordPrefix implements table.Table Type interface.
func (vt *VirtualTable) RecordPrefix() kv.Key {
	return nil
}

// IndexPrefix implements table.Table Type interface.
func (vt *VirtualTable) IndexPrefix() kv.Key {
	return nil
}

// FirstKey implements table.Table Type interface.
func (vt *VirtualTable) FirstKey() kv.Key {
	return nil
}

// RecordKey implements table.Table Type interface.
func (vt *VirtualTable) RecordKey(h int64) kv.Key {
	return nil
}

// AddRecord implements table.Table Type interface.
func (vt *VirtualTable) AddRecord(ctx sessionctx.Context, r []types.Datum, opts ...*table.AddRecordOpt) (recordID int64, err error) {
	return 0, table.ErrUnsupportedOp
}

// RemoveRecord implements table.Table Type interface.
func (vt *VirtualTable) RemoveRecord(ctx sessionctx.Context, h int64, r []types.Datum) error {
	return table.ErrUnsupportedOp
}

// UpdateRecord implements table.Table Type interface.
func (vt *VirtualTable) UpdateRecord(ctx sessionctx.Context, h int64, oldData, newData []types.Datum, touched []bool) error {
	return table.ErrUnsupportedOp
}

// AllocAutoID implements table.Table Type interface.
func (vt *VirtualTable) AllocAutoID(ctx sessionctx.Context) (int64, error) {
	return 0, table.ErrUnsupportedOp
}

// Allocator implements table.Table Type interface.
func (vt *VirtualTable) Allocator(ctx sessionctx.Context) autoid.Allocator {
	return nil
}

// RebaseAutoID implements table.Table Type interface.
func (vt *VirtualTable) RebaseAutoID(ctx sessionctx.Context, newBase int64, isSetStep bool) error {
	return table.ErrUnsupportedOp
}

// Meta implements table.Table Type interface.
func (vt *VirtualTable) Meta() *model.TableInfo {
	return nil
}

// GetPhysicalID implements table.Table GetPhysicalID interface.
func (vt *VirtualTable) GetPhysicalID() int64 {
	return 0
}

// Seek implements table.Table Type interface.
func (vt *VirtualTable) Seek(ctx sessionctx.Context, h int64) (int64, bool, error) {
	return 0, false, table.ErrUnsupportedOp
}

// Type implements table.Table Type interface.
func (vt *VirtualTable) Type() table.Type {
	return table.VirtualTable
}<|MERGE_RESOLUTION|>--- conflicted
+++ resolved
@@ -28,12 +28,9 @@
 	"github.com/pingcap/tidb/privilege"
 	"github.com/pingcap/tidb/sessionctx"
 	"github.com/pingcap/tidb/sessionctx/variable"
-<<<<<<< HEAD
 	"github.com/pingcap/tidb/statistics"
-=======
 	"github.com/pingcap/tidb/store/helper"
 	"github.com/pingcap/tidb/store/tikv"
->>>>>>> ef045949
 	"github.com/pingcap/tidb/table"
 	"github.com/pingcap/tidb/types"
 	"github.com/pingcap/tidb/util/pdapi"
@@ -75,11 +72,8 @@
 	tableProcesslist                        = "PROCESSLIST"
 	tableTiDBIndexes                        = "TIDB_INDEXES"
 	tableSlowLog                            = "SLOW_QUERY"
-<<<<<<< HEAD
+	tableTiDBHotRegions                     = "TIDB_HOT_REGIONS"
 	tableAnalyzeStatus                      = "ANALYZE_STATUS"
-=======
-	tableTiDBHotRegions                     = "TIDB_HOT_REGIONS"
->>>>>>> ef045949
 )
 
 type columnInfo struct {
@@ -557,16 +551,6 @@
 	{"INDEX_ID", mysql.TypeLonglong, 21, 0, nil, nil},
 }
 
-<<<<<<< HEAD
-var tableAnalyzeStatusCols = []columnInfo{
-	{"TABLE_SCHEMA", mysql.TypeVarchar, 64, 0, nil, nil},
-	{"TABLE_NAME", mysql.TypeVarchar, 64, 0, nil, nil},
-	{"PARTITION_NAME", mysql.TypeVarchar, 64, 0, nil, nil},
-	{"JOB_INFO", mysql.TypeVarchar, 64, 0, nil, nil},
-	{"ROW_COUNT", mysql.TypeLonglong, 20, mysql.UnsignedFlag, nil, nil},
-	{"START_TIME", mysql.TypeDatetime, 0, 0, nil, nil},
-	{"STATE", mysql.TypeVarchar, 64, 0, nil, nil},
-=======
 var tableTiDBHotRegionsCols = []columnInfo{
 	{"TABLE_ID", mysql.TypeLonglong, 21, 0, nil, nil},
 	{"INDEX_ID", mysql.TypeLonglong, 21, 0, nil, nil},
@@ -577,7 +561,16 @@
 	{"MAX_HOT_DEGREE", mysql.TypeLonglong, 21, 0, nil, nil},
 	{"REGION_COUNT", mysql.TypeLonglong, 21, 0, nil, nil},
 	{"FLOW_BYTES", mysql.TypeLonglong, 21, 0, nil, nil},
->>>>>>> ef045949
+}
+
+var tableAnalyzeStatusCols = []columnInfo{
+	{"TABLE_SCHEMA", mysql.TypeVarchar, 64, 0, nil, nil},
+	{"TABLE_NAME", mysql.TypeVarchar, 64, 0, nil, nil},
+	{"PARTITION_NAME", mysql.TypeVarchar, 64, 0, nil, nil},
+	{"JOB_INFO", mysql.TypeVarchar, 64, 0, nil, nil},
+	{"ROW_COUNT", mysql.TypeLonglong, 20, mysql.UnsignedFlag, nil, nil},
+	{"START_TIME", mysql.TypeDatetime, 0, 0, nil, nil},
+	{"STATE", mysql.TypeVarchar, 64, 0, nil, nil},
 }
 
 func dataForCharacterSets() (records [][]types.Datum) {
@@ -1454,7 +1447,52 @@
 	return rows
 }
 
-<<<<<<< HEAD
+func dataForTiDBHotRegions(ctx sessionctx.Context) (records [][]types.Datum, err error) {
+	tikvStore, ok := ctx.GetStore().(tikv.Storage)
+	if !ok {
+		return nil, errors.New("Information about hot region can be gotten only when the storage is TiKV")
+	}
+	allSchemas := ctx.GetSessionVars().TxnCtx.InfoSchema.(InfoSchema).AllSchemas()
+	tikvHelper := &helper.Helper{
+		Store:       tikvStore,
+		RegionCache: tikvStore.GetRegionCache(),
+	}
+	metrics, err := tikvHelper.ScrapeHotInfo(pdapi.HotRead, allSchemas)
+	if err != nil {
+		return nil, err
+	}
+	records = append(records, dataForHotRegionByMetrics(metrics, "read")...)
+	metrics, err = tikvHelper.ScrapeHotInfo(pdapi.HotWrite, allSchemas)
+	if err != nil {
+		return nil, err
+	}
+	records = append(records, dataForHotRegionByMetrics(metrics, "write")...)
+	return records, nil
+}
+
+func dataForHotRegionByMetrics(metrics map[helper.TblIndex]helper.RegionMetric, tp string) [][]types.Datum {
+	rows := make([][]types.Datum, 0, len(metrics))
+	for tblIndex, regionMetric := range metrics {
+		row := make([]types.Datum, len(tableTiDBHotRegionsCols))
+		if tblIndex.IndexName != "" {
+			row[1].SetInt64(tblIndex.IndexID)
+			row[4].SetString(tblIndex.IndexName)
+		} else {
+			row[1].SetNull()
+			row[4].SetNull()
+		}
+		row[0].SetInt64(tblIndex.TableID)
+		row[2].SetString(tblIndex.DbName)
+		row[3].SetString(tblIndex.TableName)
+		row[5].SetString(tp)
+		row[6].SetInt64(int64(regionMetric.MaxHotDegree))
+		row[7].SetInt64(int64(regionMetric.Count))
+		row[8].SetUint64(regionMetric.FlowBytes)
+		rows = append(rows, row)
+	}
+	return rows
+}
+
 func dataForAnalyzeStatus() (rows [][]types.Datum) {
 	for _, job := range statistics.GetAllAnalyzeJobs() {
 		job.Lock()
@@ -1476,52 +1514,6 @@
 		job.Unlock()
 	}
 	return
-=======
-func dataForTiDBHotRegions(ctx sessionctx.Context) (records [][]types.Datum, err error) {
-	tikvStore, ok := ctx.GetStore().(tikv.Storage)
-	if !ok {
-		return nil, errors.New("Information about hot region can be gotten only when the storage is TiKV")
-	}
-	allSchemas := ctx.GetSessionVars().TxnCtx.InfoSchema.(InfoSchema).AllSchemas()
-	tikvHelper := &helper.Helper{
-		Store:       tikvStore,
-		RegionCache: tikvStore.GetRegionCache(),
-	}
-	metrics, err := tikvHelper.ScrapeHotInfo(pdapi.HotRead, allSchemas)
-	if err != nil {
-		return nil, err
-	}
-	records = append(records, dataForHotRegionByMetrics(metrics, "read")...)
-	metrics, err = tikvHelper.ScrapeHotInfo(pdapi.HotWrite, allSchemas)
-	if err != nil {
-		return nil, err
-	}
-	records = append(records, dataForHotRegionByMetrics(metrics, "write")...)
-	return records, nil
-}
-
-func dataForHotRegionByMetrics(metrics map[helper.TblIndex]helper.RegionMetric, tp string) [][]types.Datum {
-	rows := make([][]types.Datum, 0, len(metrics))
-	for tblIndex, regionMetric := range metrics {
-		row := make([]types.Datum, len(tableTiDBHotRegionsCols))
-		if tblIndex.IndexName != "" {
-			row[1].SetInt64(tblIndex.IndexID)
-			row[4].SetString(tblIndex.IndexName)
-		} else {
-			row[1].SetNull()
-			row[4].SetNull()
-		}
-		row[0].SetInt64(tblIndex.TableID)
-		row[2].SetString(tblIndex.DbName)
-		row[3].SetString(tblIndex.TableName)
-		row[5].SetString(tp)
-		row[6].SetInt64(int64(regionMetric.MaxHotDegree))
-		row[7].SetInt64(int64(regionMetric.Count))
-		row[8].SetUint64(regionMetric.FlowBytes)
-		rows = append(rows, row)
-	}
-	return rows
->>>>>>> ef045949
 }
 
 var tableNameToColumns = map[string][]columnInfo{
@@ -1558,11 +1550,8 @@
 	tableProcesslist:                        tableProcesslistCols,
 	tableTiDBIndexes:                        tableTiDBIndexesCols,
 	tableSlowLog:                            slowQueryCols,
-<<<<<<< HEAD
+	tableTiDBHotRegions:                     tableTiDBHotRegionsCols,
 	tableAnalyzeStatus:                      tableAnalyzeStatusCols,
-=======
-	tableTiDBHotRegions:                     tableTiDBHotRegionsCols,
->>>>>>> ef045949
 }
 
 func createInfoSchemaTable(handle *Handle, meta *model.TableInfo) *infoschemaTable {
@@ -1656,13 +1645,10 @@
 		fullRows = dataForProcesslist(ctx)
 	case tableSlowLog:
 		fullRows, err = dataForSlowLog(ctx)
-<<<<<<< HEAD
+	case tableTiDBHotRegions:
+		fullRows, err = dataForTiDBHotRegions(ctx)
 	case tableAnalyzeStatus:
 		fullRows = dataForAnalyzeStatus()
-=======
-	case tableTiDBHotRegions:
-		fullRows, err = dataForTiDBHotRegions(ctx)
->>>>>>> ef045949
 	}
 	if err != nil {
 		return nil, err
