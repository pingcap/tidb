// Copyright 2016 PingCAP, Inc.
//
// Licensed under the Apache License, Version 2.0 (the "License");
// you may not use this file except in compliance with the License.
// You may obtain a copy of the License at
//
//     http://www.apache.org/licenses/LICENSE-2.0
//
// Unless required by applicable law or agreed to in writing, software
// distributed under the License is distributed on an "AS IS" BASIS,
// See the License for the specific language governing permissions and
// limitations under the License.

package infoschema

import (
	"context"
	"encoding/json"
	"fmt"
	"github.com/pingcap/tidb/util/admin"
	"io/ioutil"
	"net/http"
	"sort"
	"strconv"
	"strings"
	"sync"
	"time"

	"github.com/pingcap/errors"
	"github.com/pingcap/failpoint"
	"github.com/pingcap/parser/charset"
	"github.com/pingcap/parser/model"
	"github.com/pingcap/parser/mysql"
	"github.com/pingcap/parser/terror"
	"github.com/pingcap/tidb/domain/infosync"
	"github.com/pingcap/tidb/kv"
	"github.com/pingcap/tidb/meta/autoid"
	"github.com/pingcap/tidb/privilege"
	"github.com/pingcap/tidb/sessionctx"
	"github.com/pingcap/tidb/sessionctx/variable"
	"github.com/pingcap/tidb/statistics"
	"github.com/pingcap/tidb/store/helper"
	"github.com/pingcap/tidb/store/tikv"
	"github.com/pingcap/tidb/table"
	"github.com/pingcap/tidb/types"
	binaryJson "github.com/pingcap/tidb/types/json"
	"github.com/pingcap/tidb/util"
	"github.com/pingcap/tidb/util/pdapi"
	"github.com/pingcap/tidb/util/set"
	"github.com/pingcap/tidb/util/sqlexec"
)

const (
	tableSchemata                           = "SCHEMATA"
	tableTables                             = "TABLES"
	tableColumns                            = "COLUMNS"
	tableColumnStatistics                   = "COLUMN_STATISTICS"
	tableStatistics                         = "STATISTICS"
	tableCharacterSets                      = "CHARACTER_SETS"
	tableCollations                         = "COLLATIONS"
	tableFiles                              = "FILES"
	catalogVal                              = "def"
	tableProfiling                          = "PROFILING"
	tablePartitions                         = "PARTITIONS"
	tableKeyColumn                          = "KEY_COLUMN_USAGE"
	tableReferConst                         = "REFERENTIAL_CONSTRAINTS"
	tableSessionVar                         = "SESSION_VARIABLES"
	tablePlugins                            = "PLUGINS"
	tableConstraints                        = "TABLE_CONSTRAINTS"
	tableTriggers                           = "TRIGGERS"
	tableUserPrivileges                     = "USER_PRIVILEGES"
	tableSchemaPrivileges                   = "SCHEMA_PRIVILEGES"
	tableTablePrivileges                    = "TABLE_PRIVILEGES"
	tableColumnPrivileges                   = "COLUMN_PRIVILEGES"
	tableEngines                            = "ENGINES"
	tableViews                              = "VIEWS"
	tableRoutines                           = "ROUTINES"
	tableParameters                         = "PARAMETERS"
	tableEvents                             = "EVENTS"
	tableGlobalStatus                       = "GLOBAL_STATUS"
	tableGlobalVariables                    = "GLOBAL_VARIABLES"
	tableSessionStatus                      = "SESSION_STATUS"
	tableOptimizerTrace                     = "OPTIMIZER_TRACE"
	tableTableSpaces                        = "TABLESPACES"
	tableCollationCharacterSetApplicability = "COLLATION_CHARACTER_SET_APPLICABILITY"
	tableProcesslist                        = "PROCESSLIST"
	tableTiDBIndexes                        = "TIDB_INDEXES"
	tableSlowLog                            = "SLOW_QUERY"
	tableTiDBHotRegions                     = "TIDB_HOT_REGIONS"
	tableTiKVStoreStatus                    = "TIKV_STORE_STATUS"
	tableAnalyzeStatus                      = "ANALYZE_STATUS"
	tableTiKVRegionStatus                   = "TIKV_REGION_STATUS"
	tableTiKVRegionPeers                    = "TIKV_REGION_PEERS"
	tableTiDBServersInfo                    = "TIDB_SERVERS_INFO"
	TableDDLJobs                            = "DDL_JOBS"
	// TableClusterInfo is the string constant of cluster info memory table
	TableClusterInfo = "CLUSTER_INFO"
	// TableClusterConfig is the string constant of cluster configuration memory table
	TableClusterConfig = "CLUSTER_CONFIG"
	// TableClusterLog is the string constant of cluster log memory table
	TableClusterLog = "CLUSTER_LOG"
	// TableClusterLoad is the string constant of cluster load memory table
	TableClusterLoad = "CLUSTER_LOAD"
	// TableClusterHardware is the string constant of cluster hardware table
	TableClusterHardware = "CLUSTER_HARDWARE"
	// TableClusterSystemInfo is the string constant of cluster system info table
	TableClusterSystemInfo = "CLUSTER_SYSTEMINFO"
	tableTiFlashReplica    = "TIFLASH_REPLICA"
	// TableInspectionResult is the string constant of inspection result table
	TableInspectionResult = "INSPECTION_RESULT"
	// TableMetricTables is a table that contains all metrics table definition.
	TableMetricTables = "METRICS_TABLES"
	// TableMetricSummary is a summary table that contains all metrics.
	TableMetricSummary = "METRICS_SUMMARY"
	// TableMetricSummaryByLabel is a metric table that contains all metrics that group by label info.
	TableMetricSummaryByLabel = "METRICS_SUMMARY_BY_LABEL"
)

var tableIDMap = map[string]int64{
	tableSchemata:                           autoid.InformationSchemaDBID + 1,
	tableTables:                             autoid.InformationSchemaDBID + 2,
	tableColumns:                            autoid.InformationSchemaDBID + 3,
	tableColumnStatistics:                   autoid.InformationSchemaDBID + 4,
	tableStatistics:                         autoid.InformationSchemaDBID + 5,
	tableCharacterSets:                      autoid.InformationSchemaDBID + 6,
	tableCollations:                         autoid.InformationSchemaDBID + 7,
	tableFiles:                              autoid.InformationSchemaDBID + 8,
	catalogVal:                              autoid.InformationSchemaDBID + 9,
	tableProfiling:                          autoid.InformationSchemaDBID + 10,
	tablePartitions:                         autoid.InformationSchemaDBID + 11,
	tableKeyColumn:                          autoid.InformationSchemaDBID + 12,
	tableReferConst:                         autoid.InformationSchemaDBID + 13,
	tableSessionVar:                         autoid.InformationSchemaDBID + 14,
	tablePlugins:                            autoid.InformationSchemaDBID + 15,
	tableConstraints:                        autoid.InformationSchemaDBID + 16,
	tableTriggers:                           autoid.InformationSchemaDBID + 17,
	tableUserPrivileges:                     autoid.InformationSchemaDBID + 18,
	tableSchemaPrivileges:                   autoid.InformationSchemaDBID + 19,
	tableTablePrivileges:                    autoid.InformationSchemaDBID + 20,
	tableColumnPrivileges:                   autoid.InformationSchemaDBID + 21,
	tableEngines:                            autoid.InformationSchemaDBID + 22,
	tableViews:                              autoid.InformationSchemaDBID + 23,
	tableRoutines:                           autoid.InformationSchemaDBID + 24,
	tableParameters:                         autoid.InformationSchemaDBID + 25,
	tableEvents:                             autoid.InformationSchemaDBID + 26,
	tableGlobalStatus:                       autoid.InformationSchemaDBID + 27,
	tableGlobalVariables:                    autoid.InformationSchemaDBID + 28,
	tableSessionStatus:                      autoid.InformationSchemaDBID + 29,
	tableOptimizerTrace:                     autoid.InformationSchemaDBID + 30,
	tableTableSpaces:                        autoid.InformationSchemaDBID + 31,
	tableCollationCharacterSetApplicability: autoid.InformationSchemaDBID + 32,
	tableProcesslist:                        autoid.InformationSchemaDBID + 33,
	tableTiDBIndexes:                        autoid.InformationSchemaDBID + 34,
	tableSlowLog:                            autoid.InformationSchemaDBID + 35,
	tableTiDBHotRegions:                     autoid.InformationSchemaDBID + 36,
	tableTiKVStoreStatus:                    autoid.InformationSchemaDBID + 37,
	tableAnalyzeStatus:                      autoid.InformationSchemaDBID + 38,
	tableTiKVRegionStatus:                   autoid.InformationSchemaDBID + 39,
	tableTiKVRegionPeers:                    autoid.InformationSchemaDBID + 40,
	tableTiDBServersInfo:                    autoid.InformationSchemaDBID + 41,
	TableClusterInfo:                        autoid.InformationSchemaDBID + 42,
<<<<<<< HEAD
	TableClusterConfig:      autoid.InformationSchemaDBID + 43,
	TableClusterLoad:        autoid.InformationSchemaDBID + 44,
	tableTiFlashReplica:     autoid.InformationSchemaDBID + 45,
	clusterTableSlowLog:     autoid.InformationSchemaDBID + 46,
	clusterTableProcesslist: autoid.InformationSchemaDBID + 47,
	TableClusterLog:         autoid.InformationSchemaDBID + 48,
	TableClusterHardware:    autoid.InformationSchemaDBID + 49,
	TableClusterSystemInfo:  autoid.InformationSchemaDBID + 50,
	TableInspectionResult:   autoid.InformationSchemaDBID + 51,
	TableMetricSummary:      autoid.InformationSchemaDBID + 52,
	TableDDLJobs:            autoid.InformationSchemaDBID + 53,
=======
	TableClusterConfig:                      autoid.InformationSchemaDBID + 43,
	TableClusterLoad:                        autoid.InformationSchemaDBID + 44,
	tableTiFlashReplica:                     autoid.InformationSchemaDBID + 45,
	clusterTableSlowLog:                     autoid.InformationSchemaDBID + 46,
	clusterTableProcesslist:                 autoid.InformationSchemaDBID + 47,
	TableClusterLog:                         autoid.InformationSchemaDBID + 48,
	TableClusterHardware:                    autoid.InformationSchemaDBID + 49,
	TableClusterSystemInfo:                  autoid.InformationSchemaDBID + 50,
	TableInspectionResult:                   autoid.InformationSchemaDBID + 51,
	TableMetricSummary:                      autoid.InformationSchemaDBID + 52,
	TableMetricSummaryByLabel:               autoid.InformationSchemaDBID + 53,
	TableMetricTables:                       autoid.InformationSchemaDBID + 54,
>>>>>>> bce19d12
}

type columnInfo struct {
	name  string
	tp    byte
	size  int
	flag  uint
	deflt interface{}
	elems []string
}

func buildColumnInfo(tableName string, col columnInfo) *model.ColumnInfo {
	mCharset := charset.CharsetBin
	mCollation := charset.CharsetBin
	mFlag := mysql.UnsignedFlag
	if col.tp == mysql.TypeVarchar || col.tp == mysql.TypeBlob {
		mCharset = charset.CharsetUTF8MB4
		mCollation = charset.CollationUTF8MB4
		mFlag = col.flag
	}
	fieldType := types.FieldType{
		Charset: mCharset,
		Collate: mCollation,
		Tp:      col.tp,
		Flen:    col.size,
		Flag:    mFlag,
	}
	return &model.ColumnInfo{
		Name:      model.NewCIStr(col.name),
		FieldType: fieldType,
		State:     model.StatePublic,
	}
}

func buildTableMeta(tableName string, cs []columnInfo) *model.TableInfo {
	cols := make([]*model.ColumnInfo, 0, len(cs))
	for _, c := range cs {
		cols = append(cols, buildColumnInfo(tableName, c))
	}
	for i, col := range cols {
		col.Offset = i
	}
	return &model.TableInfo{
		Name:    model.NewCIStr(tableName),
		Columns: cols,
		State:   model.StatePublic,
		Charset: mysql.DefaultCharset,
		Collate: mysql.DefaultCollationName,
	}
}

var schemataCols = []columnInfo{
	{"CATALOG_NAME", mysql.TypeVarchar, 512, 0, nil, nil},
	{"SCHEMA_NAME", mysql.TypeVarchar, 64, 0, nil, nil},
	{"DEFAULT_CHARACTER_SET_NAME", mysql.TypeVarchar, 64, 0, nil, nil},
	{"DEFAULT_COLLATION_NAME", mysql.TypeVarchar, 32, 0, nil, nil},
	{"SQL_PATH", mysql.TypeVarchar, 512, 0, nil, nil},
}

var tablesCols = []columnInfo{
	{"TABLE_CATALOG", mysql.TypeVarchar, 512, 0, nil, nil},
	{"TABLE_SCHEMA", mysql.TypeVarchar, 64, 0, nil, nil},
	{"TABLE_NAME", mysql.TypeVarchar, 64, 0, nil, nil},
	{"TABLE_TYPE", mysql.TypeVarchar, 64, 0, nil, nil},
	{"ENGINE", mysql.TypeVarchar, 64, 0, nil, nil},
	{"VERSION", mysql.TypeLonglong, 21, 0, nil, nil},
	{"ROW_FORMAT", mysql.TypeVarchar, 10, 0, nil, nil},
	{"TABLE_ROWS", mysql.TypeLonglong, 21, 0, nil, nil},
	{"AVG_ROW_LENGTH", mysql.TypeLonglong, 21, 0, nil, nil},
	{"DATA_LENGTH", mysql.TypeLonglong, 21, 0, nil, nil},
	{"MAX_DATA_LENGTH", mysql.TypeLonglong, 21, 0, nil, nil},
	{"INDEX_LENGTH", mysql.TypeLonglong, 21, 0, nil, nil},
	{"DATA_FREE", mysql.TypeLonglong, 21, 0, nil, nil},
	{"AUTO_INCREMENT", mysql.TypeLonglong, 21, 0, nil, nil},
	{"CREATE_TIME", mysql.TypeDatetime, 19, 0, nil, nil},
	{"UPDATE_TIME", mysql.TypeDatetime, 19, 0, nil, nil},
	{"CHECK_TIME", mysql.TypeDatetime, 19, 0, nil, nil},
	{"TABLE_COLLATION", mysql.TypeVarchar, 32, mysql.NotNullFlag, "utf8_bin", nil},
	{"CHECKSUM", mysql.TypeLonglong, 21, 0, nil, nil},
	{"CREATE_OPTIONS", mysql.TypeVarchar, 255, 0, nil, nil},
	{"TABLE_COMMENT", mysql.TypeVarchar, 2048, 0, nil, nil},
	{"TIDB_TABLE_ID", mysql.TypeLonglong, 21, 0, nil, nil},
	{"TIDB_ROW_ID_SHARDING_INFO", mysql.TypeVarchar, 255, 0, nil, nil},
}

// See: http://dev.mysql.com/doc/refman/5.7/en/columns-table.html
var columnsCols = []columnInfo{
	{"TABLE_CATALOG", mysql.TypeVarchar, 512, 0, nil, nil},
	{"TABLE_SCHEMA", mysql.TypeVarchar, 64, 0, nil, nil},
	{"TABLE_NAME", mysql.TypeVarchar, 64, 0, nil, nil},
	{"COLUMN_NAME", mysql.TypeVarchar, 64, 0, nil, nil},
	{"ORDINAL_POSITION", mysql.TypeLonglong, 64, 0, nil, nil},
	{"COLUMN_DEFAULT", mysql.TypeBlob, 196606, 0, nil, nil},
	{"IS_NULLABLE", mysql.TypeVarchar, 3, 0, nil, nil},
	{"DATA_TYPE", mysql.TypeVarchar, 64, 0, nil, nil},
	{"CHARACTER_MAXIMUM_LENGTH", mysql.TypeLonglong, 21, 0, nil, nil},
	{"CHARACTER_OCTET_LENGTH", mysql.TypeLonglong, 21, 0, nil, nil},
	{"NUMERIC_PRECISION", mysql.TypeLonglong, 21, 0, nil, nil},
	{"NUMERIC_SCALE", mysql.TypeLonglong, 21, 0, nil, nil},
	{"DATETIME_PRECISION", mysql.TypeLonglong, 21, 0, nil, nil},
	{"CHARACTER_SET_NAME", mysql.TypeVarchar, 32, 0, nil, nil},
	{"COLLATION_NAME", mysql.TypeVarchar, 32, 0, nil, nil},
	{"COLUMN_TYPE", mysql.TypeBlob, 196606, 0, nil, nil},
	{"COLUMN_KEY", mysql.TypeVarchar, 3, 0, nil, nil},
	{"EXTRA", mysql.TypeVarchar, 30, 0, nil, nil},
	{"PRIVILEGES", mysql.TypeVarchar, 80, 0, nil, nil},
	{"COLUMN_COMMENT", mysql.TypeVarchar, 1024, 0, nil, nil},
	{"GENERATION_EXPRESSION", mysql.TypeBlob, 589779, mysql.NotNullFlag, nil, nil},
}

var columnStatisticsCols = []columnInfo{
	{"SCHEMA_NAME", mysql.TypeVarchar, 64, mysql.NotNullFlag, nil, nil},
	{"TABLE_NAME", mysql.TypeVarchar, 64, mysql.NotNullFlag, nil, nil},
	{"COLUMN_NAME", mysql.TypeVarchar, 64, mysql.NotNullFlag, nil, nil},
	{"HISTOGRAM", mysql.TypeJSON, 51, 0, nil, nil},
}

var statisticsCols = []columnInfo{
	{"TABLE_CATALOG", mysql.TypeVarchar, 512, 0, nil, nil},
	{"TABLE_SCHEMA", mysql.TypeVarchar, 64, 0, nil, nil},
	{"TABLE_NAME", mysql.TypeVarchar, 64, 0, nil, nil},
	{"NON_UNIQUE", mysql.TypeVarchar, 1, 0, nil, nil},
	{"INDEX_SCHEMA", mysql.TypeVarchar, 64, 0, nil, nil},
	{"INDEX_NAME", mysql.TypeVarchar, 64, 0, nil, nil},
	{"SEQ_IN_INDEX", mysql.TypeLonglong, 2, 0, nil, nil},
	{"COLUMN_NAME", mysql.TypeVarchar, 21, 0, nil, nil},
	{"COLLATION", mysql.TypeVarchar, 1, 0, nil, nil},
	{"CARDINALITY", mysql.TypeLonglong, 21, 0, nil, nil},
	{"SUB_PART", mysql.TypeLonglong, 3, 0, nil, nil},
	{"PACKED", mysql.TypeVarchar, 10, 0, nil, nil},
	{"NULLABLE", mysql.TypeVarchar, 3, 0, nil, nil},
	{"INDEX_TYPE", mysql.TypeVarchar, 16, 0, nil, nil},
	{"COMMENT", mysql.TypeVarchar, 16, 0, nil, nil},
	{"INDEX_COMMENT", mysql.TypeVarchar, 1024, 0, nil, nil},
}

var profilingCols = []columnInfo{
	{"QUERY_ID", mysql.TypeLong, 20, 0, nil, nil},
	{"SEQ", mysql.TypeLong, 20, 0, nil, nil},
	{"STATE", mysql.TypeVarchar, 30, 0, nil, nil},
	{"DURATION", mysql.TypeNewDecimal, 9, 0, nil, nil},
	{"CPU_USER", mysql.TypeNewDecimal, 9, 0, nil, nil},
	{"CPU_SYSTEM", mysql.TypeNewDecimal, 9, 0, nil, nil},
	{"CONTEXT_VOLUNTARY", mysql.TypeLong, 20, 0, nil, nil},
	{"CONTEXT_INVOLUNTARY", mysql.TypeLong, 20, 0, nil, nil},
	{"BLOCK_OPS_IN", mysql.TypeLong, 20, 0, nil, nil},
	{"BLOCK_OPS_OUT", mysql.TypeLong, 20, 0, nil, nil},
	{"MESSAGES_SENT", mysql.TypeLong, 20, 0, nil, nil},
	{"MESSAGES_RECEIVED", mysql.TypeLong, 20, 0, nil, nil},
	{"PAGE_FAULTS_MAJOR", mysql.TypeLong, 20, 0, nil, nil},
	{"PAGE_FAULTS_MINOR", mysql.TypeLong, 20, 0, nil, nil},
	{"SWAPS", mysql.TypeLong, 20, 0, nil, nil},
	{"SOURCE_FUNCTION", mysql.TypeVarchar, 30, 0, nil, nil},
	{"SOURCE_FILE", mysql.TypeVarchar, 20, 0, nil, nil},
	{"SOURCE_LINE", mysql.TypeLong, 20, 0, nil, nil},
}

var charsetCols = []columnInfo{
	{"CHARACTER_SET_NAME", mysql.TypeVarchar, 32, 0, nil, nil},
	{"DEFAULT_COLLATE_NAME", mysql.TypeVarchar, 32, 0, nil, nil},
	{"DESCRIPTION", mysql.TypeVarchar, 60, 0, nil, nil},
	{"MAXLEN", mysql.TypeLonglong, 3, 0, nil, nil},
}

var collationsCols = []columnInfo{
	{"COLLATION_NAME", mysql.TypeVarchar, 32, 0, nil, nil},
	{"CHARACTER_SET_NAME", mysql.TypeVarchar, 32, 0, nil, nil},
	{"ID", mysql.TypeLonglong, 11, 0, nil, nil},
	{"IS_DEFAULT", mysql.TypeVarchar, 3, 0, nil, nil},
	{"IS_COMPILED", mysql.TypeVarchar, 3, 0, nil, nil},
	{"SORTLEN", mysql.TypeLonglong, 3, 0, nil, nil},
}

var keyColumnUsageCols = []columnInfo{
	{"CONSTRAINT_CATALOG", mysql.TypeVarchar, 512, mysql.NotNullFlag, nil, nil},
	{"CONSTRAINT_SCHEMA", mysql.TypeVarchar, 64, mysql.NotNullFlag, nil, nil},
	{"CONSTRAINT_NAME", mysql.TypeVarchar, 64, mysql.NotNullFlag, nil, nil},
	{"TABLE_CATALOG", mysql.TypeVarchar, 512, mysql.NotNullFlag, nil, nil},
	{"TABLE_SCHEMA", mysql.TypeVarchar, 64, mysql.NotNullFlag, nil, nil},
	{"TABLE_NAME", mysql.TypeVarchar, 64, mysql.NotNullFlag, nil, nil},
	{"COLUMN_NAME", mysql.TypeVarchar, 64, mysql.NotNullFlag, nil, nil},
	{"ORDINAL_POSITION", mysql.TypeLonglong, 10, mysql.NotNullFlag, nil, nil},
	{"POSITION_IN_UNIQUE_CONSTRAINT", mysql.TypeLonglong, 10, 0, nil, nil},
	{"REFERENCED_TABLE_SCHEMA", mysql.TypeVarchar, 64, 0, nil, nil},
	{"REFERENCED_TABLE_NAME", mysql.TypeVarchar, 64, 0, nil, nil},
	{"REFERENCED_COLUMN_NAME", mysql.TypeVarchar, 64, 0, nil, nil},
}

// See http://dev.mysql.com/doc/refman/5.7/en/referential-constraints-table.html
var referConstCols = []columnInfo{
	{"CONSTRAINT_CATALOG", mysql.TypeVarchar, 512, mysql.NotNullFlag, nil, nil},
	{"CONSTRAINT_SCHEMA", mysql.TypeVarchar, 64, mysql.NotNullFlag, nil, nil},
	{"CONSTRAINT_NAME", mysql.TypeVarchar, 64, mysql.NotNullFlag, nil, nil},
	{"UNIQUE_CONSTRAINT_CATALOG", mysql.TypeVarchar, 512, mysql.NotNullFlag, nil, nil},
	{"UNIQUE_CONSTRAINT_SCHEMA", mysql.TypeVarchar, 64, mysql.NotNullFlag, nil, nil},
	{"UNIQUE_CONSTRAINT_NAME", mysql.TypeVarchar, 64, 0, nil, nil},
	{"MATCH_OPTION", mysql.TypeVarchar, 64, mysql.NotNullFlag, nil, nil},
	{"UPDATE_RULE", mysql.TypeVarchar, 64, mysql.NotNullFlag, nil, nil},
	{"DELETE_RULE", mysql.TypeVarchar, 64, mysql.NotNullFlag, nil, nil},
	{"TABLE_NAME", mysql.TypeVarchar, 64, mysql.NotNullFlag, nil, nil},
	{"REFERENCED_TABLE_NAME", mysql.TypeVarchar, 64, mysql.NotNullFlag, nil, nil},
}

// See http://dev.mysql.com/doc/refman/5.7/en/variables-table.html
var sessionVarCols = []columnInfo{
	{"VARIABLE_NAME", mysql.TypeVarchar, 64, 0, nil, nil},
	{"VARIABLE_VALUE", mysql.TypeVarchar, 1024, 0, nil, nil},
}

// See https://dev.mysql.com/doc/refman/5.7/en/plugins-table.html
var pluginsCols = []columnInfo{
	{"PLUGIN_NAME", mysql.TypeVarchar, 64, 0, nil, nil},
	{"PLUGIN_VERSION", mysql.TypeVarchar, 20, 0, nil, nil},
	{"PLUGIN_STATUS", mysql.TypeVarchar, 10, 0, nil, nil},
	{"PLUGIN_TYPE", mysql.TypeVarchar, 80, 0, nil, nil},
	{"PLUGIN_TYPE_VERSION", mysql.TypeVarchar, 20, 0, nil, nil},
	{"PLUGIN_LIBRARY", mysql.TypeVarchar, 64, 0, nil, nil},
	{"PLUGIN_LIBRARY_VERSION", mysql.TypeVarchar, 20, 0, nil, nil},
	{"PLUGIN_AUTHOR", mysql.TypeVarchar, 64, 0, nil, nil},
	{"PLUGIN_DESCRIPTION", mysql.TypeLongBlob, types.UnspecifiedLength, 0, nil, nil},
	{"PLUGIN_LICENSE", mysql.TypeVarchar, 80, 0, nil, nil},
	{"LOAD_OPTION", mysql.TypeVarchar, 64, 0, nil, nil},
}

// See https://dev.mysql.com/doc/refman/5.7/en/partitions-table.html
var partitionsCols = []columnInfo{
	{"TABLE_CATALOG", mysql.TypeVarchar, 512, 0, nil, nil},
	{"TABLE_SCHEMA", mysql.TypeVarchar, 64, 0, nil, nil},
	{"TABLE_NAME", mysql.TypeVarchar, 64, 0, nil, nil},
	{"PARTITION_NAME", mysql.TypeVarchar, 64, 0, nil, nil},
	{"SUBPARTITION_NAME", mysql.TypeVarchar, 64, 0, nil, nil},
	{"PARTITION_ORDINAL_POSITION", mysql.TypeLonglong, 21, 0, nil, nil},
	{"SUBPARTITION_ORDINAL_POSITION", mysql.TypeLonglong, 21, 0, nil, nil},
	{"PARTITION_METHOD", mysql.TypeVarchar, 18, 0, nil, nil},
	{"SUBPARTITION_METHOD", mysql.TypeVarchar, 12, 0, nil, nil},
	{"PARTITION_EXPRESSION", mysql.TypeLongBlob, types.UnspecifiedLength, 0, nil, nil},
	{"SUBPARTITION_EXPRESSION", mysql.TypeLongBlob, types.UnspecifiedLength, 0, nil, nil},
	{"PARTITION_DESCRIPTION", mysql.TypeLongBlob, types.UnspecifiedLength, 0, nil, nil},
	{"TABLE_ROWS", mysql.TypeLonglong, 21, 0, nil, nil},
	{"AVG_ROW_LENGTH", mysql.TypeLonglong, 21, 0, nil, nil},
	{"DATA_LENGTH", mysql.TypeLonglong, 21, 0, nil, nil},
	{"MAX_DATA_LENGTH", mysql.TypeLonglong, 21, 0, nil, nil},
	{"INDEX_LENGTH", mysql.TypeLonglong, 21, 0, nil, nil},
	{"DATA_FREE", mysql.TypeLonglong, 21, 0, nil, nil},
	{"CREATE_TIME", mysql.TypeDatetime, 0, 0, nil, nil},
	{"UPDATE_TIME", mysql.TypeDatetime, 0, 0, nil, nil},
	{"CHECK_TIME", mysql.TypeDatetime, 0, 0, nil, nil},
	{"CHECKSUM", mysql.TypeLonglong, 21, 0, nil, nil},
	{"PARTITION_COMMENT", mysql.TypeVarchar, 80, 0, nil, nil},
	{"NODEGROUP", mysql.TypeVarchar, 12, 0, nil, nil},
	{"TABLESPACE_NAME", mysql.TypeVarchar, 64, 0, nil, nil},
}

var tableConstraintsCols = []columnInfo{
	{"CONSTRAINT_CATALOG", mysql.TypeVarchar, 512, 0, nil, nil},
	{"CONSTRAINT_SCHEMA", mysql.TypeVarchar, 64, 0, nil, nil},
	{"CONSTRAINT_NAME", mysql.TypeVarchar, 64, 0, nil, nil},
	{"TABLE_SCHEMA", mysql.TypeVarchar, 64, 0, nil, nil},
	{"TABLE_NAME", mysql.TypeVarchar, 64, 0, nil, nil},
	{"CONSTRAINT_TYPE", mysql.TypeVarchar, 64, 0, nil, nil},
}

var tableTriggersCols = []columnInfo{
	{"TRIGGER_CATALOG", mysql.TypeVarchar, 512, 0, nil, nil},
	{"TRIGGER_SCHEMA", mysql.TypeVarchar, 64, 0, nil, nil},
	{"TRIGGER_NAME", mysql.TypeVarchar, 64, 0, nil, nil},
	{"EVENT_MANIPULATION", mysql.TypeVarchar, 6, 0, nil, nil},
	{"EVENT_OBJECT_CATALOG", mysql.TypeVarchar, 512, 0, nil, nil},
	{"EVENT_OBJECT_SCHEMA", mysql.TypeVarchar, 64, 0, nil, nil},
	{"EVENT_OBJECT_TABLE", mysql.TypeVarchar, 64, 0, nil, nil},
	{"ACTION_ORDER", mysql.TypeLonglong, 4, 0, nil, nil},
	{"ACTION_CONDITION", mysql.TypeBlob, -1, 0, nil, nil},
	{"ACTION_STATEMENT", mysql.TypeBlob, -1, 0, nil, nil},
	{"ACTION_ORIENTATION", mysql.TypeVarchar, 9, 0, nil, nil},
	{"ACTION_TIMING", mysql.TypeVarchar, 6, 0, nil, nil},
	{"ACTION_REFERENCE_OLD_TABLE", mysql.TypeVarchar, 64, 0, nil, nil},
	{"ACTION_REFERENCE_NEW_TABLE", mysql.TypeVarchar, 64, 0, nil, nil},
	{"ACTION_REFERENCE_OLD_ROW", mysql.TypeVarchar, 3, 0, nil, nil},
	{"ACTION_REFERENCE_NEW_ROW", mysql.TypeVarchar, 3, 0, nil, nil},
	{"CREATED", mysql.TypeDatetime, 2, 0, nil, nil},
	{"SQL_MODE", mysql.TypeVarchar, 8192, 0, nil, nil},
	{"DEFINER", mysql.TypeVarchar, 77, 0, nil, nil},
	{"CHARACTER_SET_CLIENT", mysql.TypeVarchar, 32, 0, nil, nil},
	{"COLLATION_CONNECTION", mysql.TypeVarchar, 32, 0, nil, nil},
	{"DATABASE_COLLATION", mysql.TypeVarchar, 32, 0, nil, nil},
}

var tableUserPrivilegesCols = []columnInfo{
	{"GRANTEE", mysql.TypeVarchar, 81, 0, nil, nil},
	{"TABLE_CATALOG", mysql.TypeVarchar, 512, 0, nil, nil},
	{"PRIVILEGE_TYPE", mysql.TypeVarchar, 64, 0, nil, nil},
	{"IS_GRANTABLE", mysql.TypeVarchar, 3, 0, nil, nil},
}

var tableSchemaPrivilegesCols = []columnInfo{
	{"GRANTEE", mysql.TypeVarchar, 81, mysql.NotNullFlag, nil, nil},
	{"TABLE_CATALOG", mysql.TypeVarchar, 512, mysql.NotNullFlag, nil, nil},
	{"TABLE_SCHEMA", mysql.TypeVarchar, 64, mysql.NotNullFlag, nil, nil},
	{"PRIVILEGE_TYPE", mysql.TypeVarchar, 64, mysql.NotNullFlag, nil, nil},
	{"IS_GRANTABLE", mysql.TypeVarchar, 3, mysql.NotNullFlag, nil, nil},
}

var tableTablePrivilegesCols = []columnInfo{
	{"GRANTEE", mysql.TypeVarchar, 81, mysql.NotNullFlag, nil, nil},
	{"TABLE_CATALOG", mysql.TypeVarchar, 512, mysql.NotNullFlag, nil, nil},
	{"TABLE_SCHEMA", mysql.TypeVarchar, 64, mysql.NotNullFlag, nil, nil},
	{"TABLE_NAME", mysql.TypeVarchar, 64, mysql.NotNullFlag, nil, nil},
	{"PRIVILEGE_TYPE", mysql.TypeVarchar, 64, mysql.NotNullFlag, nil, nil},
	{"IS_GRANTABLE", mysql.TypeVarchar, 3, mysql.NotNullFlag, nil, nil},
}

var tableColumnPrivilegesCols = []columnInfo{
	{"GRANTEE", mysql.TypeVarchar, 81, mysql.NotNullFlag, nil, nil},
	{"TABLE_CATALOG", mysql.TypeVarchar, 512, mysql.NotNullFlag, nil, nil},
	{"TABLE_SCHEMA", mysql.TypeVarchar, 64, mysql.NotNullFlag, nil, nil},
	{"TABLE_NAME", mysql.TypeVarchar, 64, mysql.NotNullFlag, nil, nil},
	{"COLUMN_NAME", mysql.TypeVarchar, 64, mysql.NotNullFlag, nil, nil},
	{"PRIVILEGE_TYPE", mysql.TypeVarchar, 64, mysql.NotNullFlag, nil, nil},
	{"IS_GRANTABLE", mysql.TypeVarchar, 3, mysql.NotNullFlag, nil, nil},
}

var tableEnginesCols = []columnInfo{
	{"ENGINE", mysql.TypeVarchar, 64, 0, nil, nil},
	{"SUPPORT", mysql.TypeVarchar, 8, 0, nil, nil},
	{"COMMENT", mysql.TypeVarchar, 80, 0, nil, nil},
	{"TRANSACTIONS", mysql.TypeVarchar, 3, 0, nil, nil},
	{"XA", mysql.TypeVarchar, 3, 0, nil, nil},
	{"SAVEPOINTS", mysql.TypeVarchar, 3, 0, nil, nil},
}

var tableViewsCols = []columnInfo{
	{"TABLE_CATALOG", mysql.TypeVarchar, 512, mysql.NotNullFlag, nil, nil},
	{"TABLE_SCHEMA", mysql.TypeVarchar, 64, mysql.NotNullFlag, nil, nil},
	{"TABLE_NAME", mysql.TypeVarchar, 64, mysql.NotNullFlag, nil, nil},
	{"VIEW_DEFINITION", mysql.TypeLongBlob, 0, mysql.NotNullFlag, nil, nil},
	{"CHECK_OPTION", mysql.TypeVarchar, 8, mysql.NotNullFlag, nil, nil},
	{"IS_UPDATABLE", mysql.TypeVarchar, 3, mysql.NotNullFlag, nil, nil},
	{"DEFINER", mysql.TypeVarchar, 77, mysql.NotNullFlag, nil, nil},
	{"SECURITY_TYPE", mysql.TypeVarchar, 7, mysql.NotNullFlag, nil, nil},
	{"CHARACTER_SET_CLIENT", mysql.TypeVarchar, 32, mysql.NotNullFlag, nil, nil},
	{"COLLATION_CONNECTION", mysql.TypeVarchar, 32, mysql.NotNullFlag, nil, nil},
}

var tableRoutinesCols = []columnInfo{
	{"SPECIFIC_NAME", mysql.TypeVarchar, 64, mysql.NotNullFlag, nil, nil},
	{"ROUTINE_CATALOG", mysql.TypeVarchar, 512, mysql.NotNullFlag, nil, nil},
	{"ROUTINE_SCHEMA", mysql.TypeVarchar, 64, mysql.NotNullFlag, nil, nil},
	{"ROUTINE_NAME", mysql.TypeVarchar, 64, mysql.NotNullFlag, nil, nil},
	{"ROUTINE_TYPE", mysql.TypeVarchar, 9, mysql.NotNullFlag, nil, nil},
	{"DATA_TYPE", mysql.TypeVarchar, 64, mysql.NotNullFlag, nil, nil},
	{"CHARACTER_MAXIMUM_LENGTH", mysql.TypeLong, 21, 0, nil, nil},
	{"CHARACTER_OCTET_LENGTH", mysql.TypeLong, 21, 0, nil, nil},
	{"NUMERIC_PRECISION", mysql.TypeLonglong, 21, 0, nil, nil},
	{"NUMERIC_SCALE", mysql.TypeLong, 21, 0, nil, nil},
	{"DATETIME_PRECISION", mysql.TypeLonglong, 21, 0, nil, nil},
	{"CHARACTER_SET_NAME", mysql.TypeVarchar, 64, 0, nil, nil},
	{"COLLATION_NAME", mysql.TypeVarchar, 64, 0, nil, nil},
	{"DTD_IDENTIFIER", mysql.TypeLongBlob, 0, 0, nil, nil},
	{"ROUTINE_BODY", mysql.TypeVarchar, 8, mysql.NotNullFlag, nil, nil},
	{"ROUTINE_DEFINITION", mysql.TypeLongBlob, 0, 0, nil, nil},
	{"EXTERNAL_NAME", mysql.TypeVarchar, 64, 0, nil, nil},
	{"EXTERNAL_LANGUAGE", mysql.TypeVarchar, 64, 0, nil, nil},
	{"PARAMETER_STYLE", mysql.TypeVarchar, 8, mysql.NotNullFlag, nil, nil},
	{"IS_DETERMINISTIC", mysql.TypeVarchar, 3, mysql.NotNullFlag, nil, nil},
	{"SQL_DATA_ACCESS", mysql.TypeVarchar, 64, mysql.NotNullFlag, nil, nil},
	{"SQL_PATH", mysql.TypeVarchar, 64, 0, nil, nil},
	{"SECURITY_TYPE", mysql.TypeVarchar, 7, mysql.NotNullFlag, nil, nil},
	{"CREATED", mysql.TypeDatetime, 0, mysql.NotNullFlag, "0000-00-00 00:00:00", nil},
	{"LAST_ALTERED", mysql.TypeDatetime, 0, mysql.NotNullFlag, "0000-00-00 00:00:00", nil},
	{"SQL_MODE", mysql.TypeVarchar, 8192, mysql.NotNullFlag, nil, nil},
	{"ROUTINE_COMMENT", mysql.TypeLongBlob, 0, 0, nil, nil},
	{"DEFINER", mysql.TypeVarchar, 77, mysql.NotNullFlag, nil, nil},
	{"CHARACTER_SET_CLIENT", mysql.TypeVarchar, 32, mysql.NotNullFlag, nil, nil},
	{"COLLATION_CONNECTION", mysql.TypeVarchar, 32, mysql.NotNullFlag, nil, nil},
	{"DATABASE_COLLATION", mysql.TypeVarchar, 32, mysql.NotNullFlag, nil, nil},
}

var tableParametersCols = []columnInfo{
	{"SPECIFIC_CATALOG", mysql.TypeVarchar, 512, mysql.NotNullFlag, nil, nil},
	{"SPECIFIC_SCHEMA", mysql.TypeVarchar, 64, mysql.NotNullFlag, nil, nil},
	{"SPECIFIC_NAME", mysql.TypeVarchar, 64, mysql.NotNullFlag, nil, nil},
	{"ORDINAL_POSITION", mysql.TypeVarchar, 21, mysql.NotNullFlag, nil, nil},
	{"PARAMETER_MODE", mysql.TypeVarchar, 5, 0, nil, nil},
	{"PARAMETER_NAME", mysql.TypeVarchar, 64, 0, nil, nil},
	{"DATA_TYPE", mysql.TypeVarchar, 64, mysql.NotNullFlag, nil, nil},
	{"CHARACTER_MAXIMUM_LENGTH", mysql.TypeVarchar, 21, 0, nil, nil},
	{"CHARACTER_OCTET_LENGTH", mysql.TypeVarchar, 21, 0, nil, nil},
	{"NUMERIC_PRECISION", mysql.TypeVarchar, 21, 0, nil, nil},
	{"NUMERIC_SCALE", mysql.TypeVarchar, 21, 0, nil, nil},
	{"DATETIME_PRECISION", mysql.TypeVarchar, 21, 0, nil, nil},
	{"CHARACTER_SET_NAME", mysql.TypeVarchar, 64, 0, nil, nil},
	{"COLLATION_NAME", mysql.TypeVarchar, 64, 0, nil, nil},
	{"DTD_IDENTIFIER", mysql.TypeLongBlob, 0, mysql.NotNullFlag, nil, nil},
	{"ROUTINE_TYPE", mysql.TypeVarchar, 9, mysql.NotNullFlag, nil, nil},
}

var tableEventsCols = []columnInfo{
	{"EVENT_CATALOG", mysql.TypeVarchar, 64, mysql.NotNullFlag, nil, nil},
	{"EVENT_SCHEMA", mysql.TypeVarchar, 64, mysql.NotNullFlag, nil, nil},
	{"EVENT_NAME", mysql.TypeVarchar, 64, mysql.NotNullFlag, nil, nil},
	{"DEFINER", mysql.TypeVarchar, 77, mysql.NotNullFlag, nil, nil},
	{"TIME_ZONE", mysql.TypeVarchar, 64, mysql.NotNullFlag, nil, nil},
	{"EVENT_BODY", mysql.TypeVarchar, 8, mysql.NotNullFlag, nil, nil},
	{"EVENT_DEFINITION", mysql.TypeLongBlob, 0, 0, nil, nil},
	{"EVENT_TYPE", mysql.TypeVarchar, 9, mysql.NotNullFlag, nil, nil},
	{"EXECUTE_AT", mysql.TypeDatetime, 0, 0, nil, nil},
	{"INTERVAL_VALUE", mysql.TypeVarchar, 256, 0, nil, nil},
	{"INTERVAL_FIELD", mysql.TypeVarchar, 18, 0, nil, nil},
	{"SQL_MODE", mysql.TypeVarchar, 8192, mysql.NotNullFlag, nil, nil},
	{"STARTS", mysql.TypeDatetime, 0, 0, nil, nil},
	{"ENDS", mysql.TypeDatetime, 0, 0, nil, nil},
	{"STATUS", mysql.TypeVarchar, 18, mysql.NotNullFlag, nil, nil},
	{"ON_COMPLETION", mysql.TypeVarchar, 12, mysql.NotNullFlag, nil, nil},
	{"CREATED", mysql.TypeDatetime, 0, mysql.NotNullFlag, "0000-00-00 00:00:00", nil},
	{"LAST_ALTERED", mysql.TypeDatetime, 0, mysql.NotNullFlag, "0000-00-00 00:00:00", nil},
	{"LAST_EXECUTED", mysql.TypeDatetime, 0, 0, nil, nil},
	{"EVENT_COMMENT", mysql.TypeVarchar, 64, mysql.NotNullFlag, nil, nil},
	{"ORIGINATOR", mysql.TypeLong, 10, mysql.NotNullFlag, 0, nil},
	{"CHARACTER_SET_CLIENT", mysql.TypeVarchar, 32, mysql.NotNullFlag, nil, nil},
	{"COLLATION_CONNECTION", mysql.TypeVarchar, 32, mysql.NotNullFlag, nil, nil},
	{"DATABASE_COLLATION", mysql.TypeVarchar, 32, mysql.NotNullFlag, nil, nil},
}

var tableGlobalStatusCols = []columnInfo{
	{"VARIABLE_NAME", mysql.TypeVarchar, 64, mysql.NotNullFlag, nil, nil},
	{"VARIABLE_VALUE", mysql.TypeVarchar, 1024, 0, nil, nil},
}

var tableGlobalVariablesCols = []columnInfo{
	{"VARIABLE_NAME", mysql.TypeVarchar, 64, mysql.NotNullFlag, nil, nil},
	{"VARIABLE_VALUE", mysql.TypeVarchar, 1024, 0, nil, nil},
}

var tableSessionStatusCols = []columnInfo{
	{"VARIABLE_NAME", mysql.TypeVarchar, 64, mysql.NotNullFlag, nil, nil},
	{"VARIABLE_VALUE", mysql.TypeVarchar, 1024, 0, nil, nil},
}

var tableOptimizerTraceCols = []columnInfo{
	{"QUERY", mysql.TypeLongBlob, 0, mysql.NotNullFlag, "", nil},
	{"TRACE", mysql.TypeLongBlob, 0, mysql.NotNullFlag, "", nil},
	{"MISSING_BYTES_BEYOND_MAX_MEM_SIZE", mysql.TypeShort, 20, mysql.NotNullFlag, 0, nil},
	{"INSUFFICIENT_PRIVILEGES", mysql.TypeTiny, 1, mysql.NotNullFlag, 0, nil},
}

var tableTableSpacesCols = []columnInfo{
	{"TABLESPACE_NAME", mysql.TypeVarchar, 64, mysql.NotNullFlag, "", nil},
	{"ENGINE", mysql.TypeVarchar, 64, mysql.NotNullFlag, "", nil},
	{"TABLESPACE_TYPE", mysql.TypeVarchar, 64, 0, nil, nil},
	{"LOGFILE_GROUP_NAME", mysql.TypeVarchar, 64, 0, nil, nil},
	{"EXTENT_SIZE", mysql.TypeLonglong, 21, 0, nil, nil},
	{"AUTOEXTEND_SIZE", mysql.TypeLonglong, 21, 0, nil, nil},
	{"MAXIMUM_SIZE", mysql.TypeLonglong, 21, 0, nil, nil},
	{"NODEGROUP_ID", mysql.TypeLonglong, 21, 0, nil, nil},
	{"TABLESPACE_COMMENT", mysql.TypeVarchar, 2048, 0, nil, nil},
}

var tableCollationCharacterSetApplicabilityCols = []columnInfo{
	{"COLLATION_NAME", mysql.TypeVarchar, 32, mysql.NotNullFlag, nil, nil},
	{"CHARACTER_SET_NAME", mysql.TypeVarchar, 32, mysql.NotNullFlag, nil, nil},
}

var tableProcesslistCols = []columnInfo{
	{"ID", mysql.TypeLonglong, 21, mysql.NotNullFlag, 0, nil},
	{"USER", mysql.TypeVarchar, 16, mysql.NotNullFlag, "", nil},
	{"HOST", mysql.TypeVarchar, 64, mysql.NotNullFlag, "", nil},
	{"DB", mysql.TypeVarchar, 64, 0, nil, nil},
	{"COMMAND", mysql.TypeVarchar, 16, mysql.NotNullFlag, "", nil},
	{"TIME", mysql.TypeLong, 7, mysql.NotNullFlag, 0, nil},
	{"STATE", mysql.TypeVarchar, 7, 0, nil, nil},
	{"INFO", mysql.TypeString, 512, 0, nil, nil},
	{"MEM", mysql.TypeLonglong, 21, 0, nil, nil},
	{"TxnStart", mysql.TypeVarchar, 64, mysql.NotNullFlag, "", nil},
}

var tableTiDBIndexesCols = []columnInfo{
	{"TABLE_SCHEMA", mysql.TypeVarchar, 64, 0, nil, nil},
	{"TABLE_NAME", mysql.TypeVarchar, 64, 0, nil, nil},
	{"NON_UNIQUE", mysql.TypeLonglong, 21, 0, nil, nil},
	{"KEY_NAME", mysql.TypeVarchar, 64, 0, nil, nil},
	{"SEQ_IN_INDEX", mysql.TypeLonglong, 21, 0, nil, nil},
	{"COLUMN_NAME", mysql.TypeVarchar, 64, 0, nil, nil},
	{"SUB_PART", mysql.TypeLonglong, 21, 0, nil, nil},
	{"INDEX_COMMENT", mysql.TypeVarchar, 2048, 0, nil, nil},
	{"INDEX_ID", mysql.TypeLonglong, 21, 0, nil, nil},
}

var tableTiDBHotRegionsCols = []columnInfo{
	{"TABLE_ID", mysql.TypeLonglong, 21, 0, nil, nil},
	{"INDEX_ID", mysql.TypeLonglong, 21, 0, nil, nil},
	{"DB_NAME", mysql.TypeVarchar, 64, 0, nil, nil},
	{"TABLE_NAME", mysql.TypeVarchar, 64, 0, nil, nil},
	{"INDEX_NAME", mysql.TypeVarchar, 64, 0, nil, nil},
	{"REGION_ID", mysql.TypeLonglong, 21, 0, nil, nil},
	{"TYPE", mysql.TypeVarchar, 64, 0, nil, nil},
	{"MAX_HOT_DEGREE", mysql.TypeLonglong, 21, 0, nil, nil},
	{"REGION_COUNT", mysql.TypeLonglong, 21, 0, nil, nil},
	{"FLOW_BYTES", mysql.TypeLonglong, 21, 0, nil, nil},
}

var tableTiKVStoreStatusCols = []columnInfo{
	{"STORE_ID", mysql.TypeLonglong, 21, 0, nil, nil},
	{"ADDRESS", mysql.TypeVarchar, 64, 0, nil, nil},
	{"STORE_STATE", mysql.TypeLonglong, 21, 0, nil, nil},
	{"STORE_STATE_NAME", mysql.TypeVarchar, 64, 0, nil, nil},
	{"LABEL", mysql.TypeJSON, 51, 0, nil, nil},
	{"VERSION", mysql.TypeVarchar, 64, 0, nil, nil},
	{"CAPACITY", mysql.TypeVarchar, 64, 0, nil, nil},
	{"AVAILABLE", mysql.TypeVarchar, 64, 0, nil, nil},
	{"LEADER_COUNT", mysql.TypeLonglong, 21, 0, nil, nil},
	{"LEADER_WEIGHT", mysql.TypeDouble, 22, 0, nil, nil},
	{"LEADER_SCORE", mysql.TypeDouble, 22, 0, nil, nil},
	{"LEADER_SIZE", mysql.TypeLonglong, 21, 0, nil, nil},
	{"REGION_COUNT", mysql.TypeLonglong, 21, 0, nil, nil},
	{"REGION_WEIGHT", mysql.TypeDouble, 22, 0, nil, nil},
	{"REGION_SCORE", mysql.TypeDouble, 22, 0, nil, nil},
	{"REGION_SIZE", mysql.TypeLonglong, 21, 0, nil, nil},
	{"START_TS", mysql.TypeDatetime, 0, 0, nil, nil},
	{"LAST_HEARTBEAT_TS", mysql.TypeDatetime, 0, 0, nil, nil},
	{"UPTIME", mysql.TypeVarchar, 64, 0, nil, nil},
}

var tableAnalyzeStatusCols = []columnInfo{
	{"TABLE_SCHEMA", mysql.TypeVarchar, 64, 0, nil, nil},
	{"TABLE_NAME", mysql.TypeVarchar, 64, 0, nil, nil},
	{"PARTITION_NAME", mysql.TypeVarchar, 64, 0, nil, nil},
	{"JOB_INFO", mysql.TypeVarchar, 64, 0, nil, nil},
	{"PROCESSED_ROWS", mysql.TypeLonglong, 20, mysql.UnsignedFlag, nil, nil},
	{"START_TIME", mysql.TypeDatetime, 0, 0, nil, nil},
	{"STATE", mysql.TypeVarchar, 64, 0, nil, nil},
}

var tableTiKVRegionStatusCols = []columnInfo{
	{"REGION_ID", mysql.TypeLonglong, 21, 0, nil, nil},
	{"START_KEY", mysql.TypeBlob, types.UnspecifiedLength, 0, nil, nil},
	{"END_KEY", mysql.TypeBlob, types.UnspecifiedLength, 0, nil, nil},
	{"TABLE_ID", mysql.TypeLonglong, 21, 0, nil, nil},
	{"DB_NAME", mysql.TypeVarchar, 64, 0, nil, nil},
	{"TABLE_NAME", mysql.TypeVarchar, 64, 0, nil, nil},
	{"IS_INDEX", mysql.TypeTiny, 1, mysql.NotNullFlag, 0, nil},
	{"INDEX_ID", mysql.TypeLonglong, 21, 0, nil, nil},
	{"INDEX_NAME", mysql.TypeVarchar, 64, 0, nil, nil},
	{"EPOCH_CONF_VER", mysql.TypeLonglong, 21, 0, nil, nil},
	{"EPOCH_VERSION", mysql.TypeLonglong, 21, 0, nil, nil},
	{"WRITTEN_BYTES", mysql.TypeLonglong, 21, 0, nil, nil},
	{"READ_BYTES", mysql.TypeLonglong, 21, 0, nil, nil},
	{"APPROXIMATE_SIZE", mysql.TypeLonglong, 21, 0, nil, nil},
	{"APPROXIMATE_KEYS", mysql.TypeLonglong, 21, 0, nil, nil},
}

var tableTiKVRegionPeersCols = []columnInfo{
	{"REGION_ID", mysql.TypeLonglong, 21, 0, nil, nil},
	{"PEER_ID", mysql.TypeLonglong, 21, 0, nil, nil},
	{"STORE_ID", mysql.TypeLonglong, 21, 0, nil, nil},
	{"IS_LEARNER", mysql.TypeTiny, 1, mysql.NotNullFlag, 0, nil},
	{"IS_LEADER", mysql.TypeTiny, 1, mysql.NotNullFlag, 0, nil},
	{"STATUS", mysql.TypeVarchar, 10, 0, 0, nil},
	{"DOWN_SECONDS", mysql.TypeLonglong, 21, 0, 0, nil},
}

var tableTiDBServersInfoCols = []columnInfo{
	{"DDL_ID", mysql.TypeVarchar, 64, 0, nil, nil},
	{"IP", mysql.TypeVarchar, 64, 0, nil, nil},
	{"PORT", mysql.TypeLonglong, 21, 0, nil, nil},
	{"STATUS_PORT", mysql.TypeLonglong, 21, 0, nil, nil},
	{"LEASE", mysql.TypeVarchar, 64, 0, nil, nil},
	{"VERSION", mysql.TypeVarchar, 64, 0, nil, nil},
	{"GIT_HASH", mysql.TypeVarchar, 64, 0, nil, nil},
	{"BINLOG_STATUS", mysql.TypeVarchar, 64, 0, nil, nil},
}

var tableDDLJobsCols = []columnInfo{
	{"JOB_ID", mysql.TypeLonglong, 4, 0, nil, nil},
	{"DB_NAME", mysql.TypeVarchar, 64, 0, nil, nil},
	{"TABLE_NAME", mysql.TypeVarchar, 64, 0, nil, nil},
	{"JOB_TYPE", mysql.TypeVarchar, 64, 0, nil, nil},
	{"SCHEMA_STATE", mysql.TypeVarchar, 64, 0, nil, nil},
	{"SCHEMA_ID", mysql.TypeLonglong, 4, 0, nil, nil},
	{"TABLE_ID", mysql.TypeLonglong, 4, 0, nil, nil},
	{"ROW_COUNT", mysql.TypeLonglong, 4, 0, nil, nil},
	{"START_TIME", mysql.TypeVarchar, 64, 0, nil, nil},
	{"END_TIME", mysql.TypeVarchar, 64, 0, nil, nil},
	{"STATE", mysql.TypeVarchar, 64, 0, nil, nil},
}

var tableClusterConfigCols = []columnInfo{
	{"TYPE", mysql.TypeVarchar, 64, 0, nil, nil},
	{"INSTANCE", mysql.TypeVarchar, 64, 0, nil, nil},
	{"KEY", mysql.TypeVarchar, 256, 0, nil, nil},
	{"VALUE", mysql.TypeVarchar, 128, 0, nil, nil},
}

var tableClusterLogCols = []columnInfo{
	{"TIME", mysql.TypeVarchar, 32, 0, nil, nil},
	{"TYPE", mysql.TypeVarchar, 64, 0, nil, nil},
	{"INSTANCE", mysql.TypeVarchar, 64, 0, nil, nil},
	{"LEVEL", mysql.TypeVarchar, 8, 0, nil, nil},
	{"MESSAGE", mysql.TypeVarString, 1024, 0, nil, nil},
}

var tableClusterLoadCols = []columnInfo{
	{"TYPE", mysql.TypeVarchar, 64, 0, nil, nil},
	{"INSTANCE", mysql.TypeVarchar, 64, 0, nil, nil},
	{"DEVICE_TYPE", mysql.TypeVarchar, 64, 0, nil, nil},
	{"DEVICE_NAME", mysql.TypeVarchar, 64, 0, nil, nil},
	{"NAME", mysql.TypeVarchar, 256, 0, nil, nil},
	{"VALUE", mysql.TypeVarchar, 128, 0, nil, nil},
}

var tableClusterHardwareCols = []columnInfo{
	{"TYPE", mysql.TypeVarchar, 64, 0, nil, nil},
	{"INSTANCE", mysql.TypeVarchar, 64, 0, nil, nil},
	{"DEVICE_TYPE", mysql.TypeVarchar, 64, 0, nil, nil},
	{"DEVICE_NAME", mysql.TypeVarchar, 64, 0, nil, nil},
	{"NAME", mysql.TypeVarchar, 256, 0, nil, nil},
	{"VALUE", mysql.TypeVarchar, 128, 0, nil, nil},
}

var tableClusterSystemInfoCols = []columnInfo{
	{"TYPE", mysql.TypeVarchar, 64, 0, nil, nil},
	{"INSTANCE", mysql.TypeVarchar, 64, 0, nil, nil},
	{"SYSTEM_TYPE", mysql.TypeVarchar, 64, 0, nil, nil},
	{"SYSTEM_NAME", mysql.TypeVarchar, 64, 0, nil, nil},
	{"NAME", mysql.TypeVarchar, 256, 0, nil, nil},
	{"VALUE", mysql.TypeVarchar, 128, 0, nil, nil},
}

func dataForTiKVRegionStatus(ctx sessionctx.Context) (records [][]types.Datum, err error) {
	tikvStore, ok := ctx.GetStore().(tikv.Storage)
	if !ok {
		return nil, errors.New("Information about TiKV region status can be gotten only when the storage is TiKV")
	}
	tikvHelper := &helper.Helper{
		Store:       tikvStore,
		RegionCache: tikvStore.GetRegionCache(),
	}
	regionsInfo, err := tikvHelper.GetRegionsInfo()
	if err != nil {
		return nil, err
	}
	allSchemas := ctx.GetSessionVars().TxnCtx.InfoSchema.(InfoSchema).AllSchemas()
	tableInfos := tikvHelper.GetRegionsTableInfo(regionsInfo, allSchemas)
	for _, region := range regionsInfo.Regions {
		tableList := tableInfos[region.ID]
		if len(tableList) == 0 {
			records = append(records, newTiKVRegionStatusCol(&region, nil))
		}
		for _, table := range tableList {
			row := newTiKVRegionStatusCol(&region, &table)
			records = append(records, row)
		}
	}
	return records, nil
}

func newTiKVRegionStatusCol(region *helper.RegionInfo, table *helper.TableInfo) []types.Datum {
	row := make([]types.Datum, len(tableTiKVRegionStatusCols))
	row[0].SetInt64(region.ID)
	row[1].SetString(region.StartKey)
	row[2].SetString(region.EndKey)
	if table != nil {
		row[3].SetInt64(table.Table.ID)
		row[4].SetString(table.DB.Name.O)
		row[5].SetString(table.Table.Name.O)
		if table.IsIndex {
			row[6].SetInt64(1)
			row[7].SetInt64(table.Index.ID)
			row[8].SetString(table.Index.Name.O)
		} else {
			row[6].SetInt64(0)
		}
	}
	row[9].SetInt64(region.Epoch.ConfVer)
	row[10].SetInt64(region.Epoch.Version)
	row[11].SetInt64(region.WrittenBytes)
	row[12].SetInt64(region.ReadBytes)
	row[13].SetInt64(region.ApproximateSize)
	row[14].SetInt64(region.ApproximateKeys)
	return row
}

const (
	normalPeer  = "NORMAL"
	pendingPeer = "PENDING"
	downPeer    = "DOWN"
)

func dataForTikVRegionPeers(ctx sessionctx.Context) (records [][]types.Datum, err error) {
	tikvStore, ok := ctx.GetStore().(tikv.Storage)
	if !ok {
		return nil, errors.New("Information about TiKV region status can be gotten only when the storage is TiKV")
	}
	tikvHelper := &helper.Helper{
		Store:       tikvStore,
		RegionCache: tikvStore.GetRegionCache(),
	}
	regionsInfo, err := tikvHelper.GetRegionsInfo()
	if err != nil {
		return nil, err
	}
	for _, region := range regionsInfo.Regions {
		rows := newTiKVRegionPeersCols(&region)
		records = append(records, rows...)
	}
	return records, nil
}

func newTiKVRegionPeersCols(region *helper.RegionInfo) [][]types.Datum {
	records := make([][]types.Datum, 0, len(region.Peers))
	pendingPeerIDSet := set.NewInt64Set()
	for _, peer := range region.PendingPeers {
		pendingPeerIDSet.Insert(peer.ID)
	}
	downPeerMap := make(map[int64]int64)
	for _, peerStat := range region.DownPeers {
		downPeerMap[peerStat.ID] = peerStat.DownSec
	}
	for _, peer := range region.Peers {
		row := make([]types.Datum, len(tableTiKVRegionPeersCols))
		row[0].SetInt64(region.ID)
		row[1].SetInt64(peer.ID)
		row[2].SetInt64(peer.StoreID)
		if peer.IsLearner {
			row[3].SetInt64(1)
		} else {
			row[3].SetInt64(0)
		}
		if peer.ID == region.Leader.ID {
			row[4].SetInt64(1)
		} else {
			row[4].SetInt64(0)
		}
		if pendingPeerIDSet.Exist(peer.ID) {
			row[5].SetString(pendingPeer)
		} else if downSec, ok := downPeerMap[peer.ID]; ok {
			row[5].SetString(downPeer)
			row[6].SetInt64(downSec)
		} else {
			row[5].SetString(normalPeer)
		}
		records = append(records, row)
	}
	return records
}

func dataForTiKVStoreStatus(ctx sessionctx.Context) (records [][]types.Datum, err error) {
	tikvStore, ok := ctx.GetStore().(tikv.Storage)
	if !ok {
		return nil, errors.New("Information about TiKV store status can be gotten only when the storage is TiKV")
	}
	tikvHelper := &helper.Helper{
		Store:       tikvStore,
		RegionCache: tikvStore.GetRegionCache(),
	}
	storesStat, err := tikvHelper.GetStoresStat()
	if err != nil {
		return nil, err
	}
	for _, storeStat := range storesStat.Stores {
		row := make([]types.Datum, len(tableTiKVStoreStatusCols))
		row[0].SetInt64(storeStat.Store.ID)
		row[1].SetString(storeStat.Store.Address)
		row[2].SetInt64(storeStat.Store.State)
		row[3].SetString(storeStat.Store.StateName)
		data, err := json.Marshal(storeStat.Store.Labels)
		if err != nil {
			return nil, err
		}
		bj := binaryJson.BinaryJSON{}
		if err = bj.UnmarshalJSON(data); err != nil {
			return nil, err
		}
		row[4].SetMysqlJSON(bj)
		row[5].SetString(storeStat.Store.Version)
		row[6].SetString(storeStat.Status.Capacity)
		row[7].SetString(storeStat.Status.Available)
		row[8].SetInt64(storeStat.Status.LeaderCount)
		row[9].SetFloat64(storeStat.Status.LeaderWeight)
		row[10].SetFloat64(storeStat.Status.LeaderScore)
		row[11].SetInt64(storeStat.Status.LeaderSize)
		row[12].SetInt64(storeStat.Status.RegionCount)
		row[13].SetFloat64(storeStat.Status.RegionWeight)
		row[14].SetFloat64(storeStat.Status.RegionScore)
		row[15].SetInt64(storeStat.Status.RegionSize)
		startTs := types.NewTime(types.FromGoTime(storeStat.Status.StartTs), mysql.TypeDatetime, types.DefaultFsp)
		row[16].SetMysqlTime(startTs)
		lastHeartbeatTs := types.NewTime(types.FromGoTime(storeStat.Status.LastHeartbeatTs), mysql.TypeDatetime, types.DefaultFsp)
		row[17].SetMysqlTime(lastHeartbeatTs)
		row[18].SetString(storeStat.Status.Uptime)
		records = append(records, row)
	}
	return records, nil
}

func dataForCharacterSets() (records [][]types.Datum) {

	charsets := charset.GetSupportedCharsets()

	for _, charset := range charsets {

		records = append(records,
			types.MakeDatums(charset.Name, charset.DefaultCollation, charset.Desc, charset.Maxlen),
		)

	}

	return records

}

func dataForCollations() (records [][]types.Datum) {

	collations := charset.GetSupportedCollations()

	for _, collation := range collations {

		isDefault := ""
		if collation.IsDefault {
			isDefault = "Yes"
		}

		records = append(records,
			types.MakeDatums(collation.Name, collation.CharsetName, collation.ID, isDefault, "Yes", 1),
		)

	}

	return records

}

func dataForCollationCharacterSetApplicability() (records [][]types.Datum) {

	collations := charset.GetSupportedCollations()

	for _, collation := range collations {

		records = append(records,
			types.MakeDatums(collation.Name, collation.CharsetName),
		)

	}

	return records

}

func dataForSessionVar(ctx sessionctx.Context) (records [][]types.Datum, err error) {
	sessionVars := ctx.GetSessionVars()
	for _, v := range variable.SysVars {
		var value string
		value, err = variable.GetSessionSystemVar(sessionVars, v.Name)
		if err != nil {
			return nil, err
		}
		row := types.MakeDatums(v.Name, value)
		records = append(records, row)
	}
	return
}

func dataForUserPrivileges(ctx sessionctx.Context) [][]types.Datum {
	pm := privilege.GetPrivilegeManager(ctx)
	return pm.UserPrivilegesTable()
}

func dataForProcesslist(ctx sessionctx.Context) [][]types.Datum {
	sm := ctx.GetSessionManager()
	if sm == nil {
		return nil
	}

	loginUser := ctx.GetSessionVars().User
	var hasProcessPriv bool
	if pm := privilege.GetPrivilegeManager(ctx); pm != nil {
		if pm.RequestVerification(ctx.GetSessionVars().ActiveRoles, "", "", "", mysql.ProcessPriv) {
			hasProcessPriv = true
		}
	}

	pl := sm.ShowProcessList()
	records := make([][]types.Datum, 0, len(pl))
	for _, pi := range pl {
		// If you have the PROCESS privilege, you can see all threads.
		// Otherwise, you can see only your own threads.
		if !hasProcessPriv && loginUser != nil && pi.User != loginUser.Username {
			continue
		}

		rows := pi.ToRow(ctx.GetSessionVars().StmtCtx.TimeZone)
		record := types.MakeDatums(rows...)
		records = append(records, record)
	}
	return records
}

func dataForEngines() (records [][]types.Datum) {
	records = append(records,
		types.MakeDatums(
			"InnoDB",  // Engine
			"DEFAULT", // Support
			"Supports transactions, row-level locking, and foreign keys", // Comment
			"YES", // Transactions
			"YES", // XA
			"YES", // Savepoints
		),
	)
	return records
}

var filesCols = []columnInfo{
	{"FILE_ID", mysql.TypeLonglong, 4, 0, nil, nil},
	{"FILE_NAME", mysql.TypeVarchar, 4000, 0, nil, nil},
	{"FILE_TYPE", mysql.TypeVarchar, 20, 0, nil, nil},
	{"TABLESPACE_NAME", mysql.TypeVarchar, 64, 0, nil, nil},
	{"TABLE_CATALOG", mysql.TypeVarchar, 64, 0, nil, nil},
	{"TABLE_SCHEMA", mysql.TypeVarchar, 64, 0, nil, nil},
	{"TABLE_NAME", mysql.TypeVarchar, 64, 0, nil, nil},
	{"LOGFILE_GROUP_NAME", mysql.TypeVarchar, 64, 0, nil, nil},
	{"LOGFILE_GROUP_NUMBER", mysql.TypeLonglong, 32, 0, nil, nil},
	{"ENGINE", mysql.TypeVarchar, 64, 0, nil, nil},
	{"FULLTEXT_KEYS", mysql.TypeVarchar, 64, 0, nil, nil},
	{"DELETED_ROWS", mysql.TypeLonglong, 4, 0, nil, nil},
	{"UPDATE_COUNT", mysql.TypeLonglong, 4, 0, nil, nil},
	{"FREE_EXTENTS", mysql.TypeLonglong, 4, 0, nil, nil},
	{"TOTAL_EXTENTS", mysql.TypeLonglong, 4, 0, nil, nil},
	{"EXTENT_SIZE", mysql.TypeLonglong, 4, 0, nil, nil},
	{"INITIAL_SIZE", mysql.TypeLonglong, 21, 0, nil, nil},
	{"MAXIMUM_SIZE", mysql.TypeLonglong, 21, 0, nil, nil},
	{"AUTOEXTEND_SIZE", mysql.TypeLonglong, 21, 0, nil, nil},
	{"CREATION_TIME", mysql.TypeDatetime, -1, 0, nil, nil},
	{"LAST_UPDATE_TIME", mysql.TypeDatetime, -1, 0, nil, nil},
	{"LAST_ACCESS_TIME", mysql.TypeDatetime, -1, 0, nil, nil},
	{"RECOVER_TIME", mysql.TypeLonglong, 4, 0, nil, nil},
	{"TRANSACTION_COUNTER", mysql.TypeLonglong, 4, 0, nil, nil},
	{"VERSION", mysql.TypeLonglong, 21, 0, nil, nil},
	{"ROW_FORMAT", mysql.TypeVarchar, 10, 0, nil, nil},
	{"TABLE_ROWS", mysql.TypeLonglong, 21, 0, nil, nil},
	{"AVG_ROW_LENGTH", mysql.TypeLonglong, 21, 0, nil, nil},
	{"DATA_LENGTH", mysql.TypeLonglong, 21, 0, nil, nil},
	{"MAX_DATA_LENGTH", mysql.TypeLonglong, 21, 0, nil, nil},
	{"INDEX_LENGTH", mysql.TypeLonglong, 21, 0, nil, nil},
	{"DATA_FREE", mysql.TypeLonglong, 21, 0, nil, nil},
	{"CREATE_TIME", mysql.TypeDatetime, -1, 0, nil, nil},
	{"UPDATE_TIME", mysql.TypeDatetime, -1, 0, nil, nil},
	{"CHECK_TIME", mysql.TypeDatetime, -1, 0, nil, nil},
	{"CHECKSUM", mysql.TypeLonglong, 21, 0, nil, nil},
	{"STATUS", mysql.TypeVarchar, 20, 0, nil, nil},
	{"EXTRA", mysql.TypeVarchar, 255, 0, nil, nil},
}

var tableClusterInfoCols = []columnInfo{
	{"TYPE", mysql.TypeVarchar, 64, 0, nil, nil},
	{"INSTANCE", mysql.TypeVarchar, 64, 0, nil, nil},
	{"STATUS_ADDRESS", mysql.TypeVarchar, 64, 0, nil, nil},
	{"VERSION", mysql.TypeVarchar, 64, 0, nil, nil},
	{"GIT_HASH", mysql.TypeVarchar, 64, 0, nil, nil},
	{"START_TIME", mysql.TypeVarchar, 32, 0, nil, nil},
	{"UPTIME", mysql.TypeVarchar, 32, 0, nil, nil},
}

var tableTableTiFlashReplicaCols = []columnInfo{
	{"TABLE_SCHEMA", mysql.TypeVarchar, 64, 0, nil, nil},
	{"TABLE_NAME", mysql.TypeVarchar, 64, 0, nil, nil},
	{"TABLE_ID", mysql.TypeLonglong, 21, 0, nil, nil},
	{"REPLICA_COUNT", mysql.TypeLonglong, 64, 0, nil, nil},
	{"LOCATION_LABELS", mysql.TypeVarchar, 64, 0, nil, nil},
	{"AVAILABLE", mysql.TypeTiny, 1, 0, nil, nil},
	{"PROGRESS", mysql.TypeDouble, 22, 0, nil, nil},
}

var tableInspectionResultCols = []columnInfo{
	{"RULE", mysql.TypeVarchar, 64, 0, nil, nil},
	{"ITEM", mysql.TypeVarchar, 64, 0, nil, nil},
	{"TYPE", mysql.TypeVarchar, 64, 0, nil, nil},
	{"INSTANCE", mysql.TypeVarchar, 64, 0, nil, nil},
	{"VALUE", mysql.TypeVarchar, 64, 0, nil, nil},
	{"REFERENCE", mysql.TypeVarchar, 64, 0, nil, nil},
	{"SEVERITY", mysql.TypeVarchar, 64, 0, nil, nil},
	{"DETAILS", mysql.TypeVarchar, 256, 0, nil, nil},
}

var tableMetricTablesCols = []columnInfo{
	{"TABLE_NAME", mysql.TypeVarchar, 64, 0, nil, nil},
	{"PROMQL", mysql.TypeVarchar, 64, 0, nil, nil},
	{"LABELS", mysql.TypeVarchar, 64, 0, nil, nil},
	{"QUANTILE", mysql.TypeDouble, 22, 0, nil, nil},
	{"COMMENT", mysql.TypeVarchar, 256, 0, nil, nil},
}

var tableMetricSummaryCols = []columnInfo{
	{"METRIC_NAME", mysql.TypeVarchar, 64, 0, nil, nil},
	{"TIME", mysql.TypeDatetime, -1, 0, nil, nil},
	{"SUM_VALUE", mysql.TypeDouble, 22, 0, nil, nil},
	{"AVG_VALUE", mysql.TypeDouble, 22, 0, nil, nil},
	{"MIN_VALUE", mysql.TypeDouble, 22, 0, nil, nil},
	{"MAX_VALUE", mysql.TypeDouble, 22, 0, nil, nil},
	{"COMMENT", mysql.TypeVarchar, 256, 0, nil, nil},
}

var tableMetricSummaryByLabelCols = []columnInfo{
	{"METRIC_NAME", mysql.TypeVarchar, 64, 0, nil, nil},
	{"LABEL", mysql.TypeVarchar, 64, 0, nil, nil},
	{"TIME", mysql.TypeDatetime, -1, 0, nil, nil},
	{"SUM_VALUE", mysql.TypeDouble, 22, 0, nil, nil},
	{"AVG_VALUE", mysql.TypeDouble, 22, 0, nil, nil},
	{"MIN_VALUE", mysql.TypeDouble, 22, 0, nil, nil},
	{"MAX_VALUE", mysql.TypeDouble, 22, 0, nil, nil},
	{"COMMENT", mysql.TypeVarchar, 256, 0, nil, nil},
}

func dataForSchemata(ctx sessionctx.Context, schemas []*model.DBInfo) [][]types.Datum {
	checker := privilege.GetPrivilegeManager(ctx)
	rows := make([][]types.Datum, 0, len(schemas))

	for _, schema := range schemas {

		charset := mysql.DefaultCharset
		collation := mysql.DefaultCollationName

		if len(schema.Charset) > 0 {
			charset = schema.Charset // Overwrite default
		}

		if len(schema.Collate) > 0 {
			collation = schema.Collate // Overwrite default
		}

		if checker != nil && !checker.RequestVerification(ctx.GetSessionVars().ActiveRoles, schema.Name.L, "", "", mysql.AllPrivMask) {
			continue
		}
		record := types.MakeDatums(
			catalogVal,    // CATALOG_NAME
			schema.Name.O, // SCHEMA_NAME
			charset,       // DEFAULT_CHARACTER_SET_NAME
			collation,     // DEFAULT_COLLATION_NAME
			nil,
		)
		rows = append(rows, record)
	}
	return rows
}

func getRowCountAllTable(ctx sessionctx.Context) (map[int64]uint64, error) {
	rows, _, err := ctx.(sqlexec.RestrictedSQLExecutor).ExecRestrictedSQL("select table_id, count from mysql.stats_meta")
	if err != nil {
		return nil, err
	}
	rowCountMap := make(map[int64]uint64, len(rows))
	for _, row := range rows {
		tableID := row.GetInt64(0)
		rowCnt := row.GetUint64(1)
		rowCountMap[tableID] = rowCnt
	}
	return rowCountMap, nil
}

type tableHistID struct {
	tableID int64
	histID  int64
}

func getColLengthAllTables(ctx sessionctx.Context) (map[tableHistID]uint64, error) {
	rows, _, err := ctx.(sqlexec.RestrictedSQLExecutor).ExecRestrictedSQL("select table_id, hist_id, tot_col_size from mysql.stats_histograms where is_index = 0")
	if err != nil {
		return nil, err
	}
	colLengthMap := make(map[tableHistID]uint64, len(rows))
	for _, row := range rows {
		tableID := row.GetInt64(0)
		histID := row.GetInt64(1)
		totalSize := row.GetInt64(2)
		if totalSize < 0 {
			totalSize = 0
		}
		colLengthMap[tableHistID{tableID: tableID, histID: histID}] = uint64(totalSize)
	}
	return colLengthMap, nil
}

func getDataAndIndexLength(info *model.TableInfo, physicalID int64, rowCount uint64, columnLengthMap map[tableHistID]uint64) (uint64, uint64) {
	columnLength := make(map[string]uint64)
	for _, col := range info.Columns {
		if col.State != model.StatePublic {
			continue
		}
		length := col.FieldType.StorageLength()
		if length != types.VarStorageLen {
			columnLength[col.Name.L] = rowCount * uint64(length)
		} else {
			length := columnLengthMap[tableHistID{tableID: physicalID, histID: col.ID}]
			columnLength[col.Name.L] = length
		}
	}
	dataLength, indexLength := uint64(0), uint64(0)
	for _, length := range columnLength {
		dataLength += length
	}
	for _, idx := range info.Indices {
		if idx.State != model.StatePublic {
			continue
		}
		for _, col := range idx.Columns {
			if col.Length == types.UnspecifiedLength {
				indexLength += columnLength[col.Name.L]
			} else {
				indexLength += rowCount * uint64(col.Length)
			}
		}
	}
	return dataLength, indexLength
}

type statsCache struct {
	mu         sync.Mutex
	loading    bool
	modifyTime time.Time
	tableRows  map[int64]uint64
	colLength  map[tableHistID]uint64
}

var tableStatsCache = &statsCache{}

// TableStatsCacheExpiry is the expiry time for table stats cache.
var TableStatsCacheExpiry = 3 * time.Second

func (c *statsCache) setLoading(loading bool) {
	c.mu.Lock()
	c.loading = loading
	c.mu.Unlock()
}

func (c *statsCache) get(ctx sessionctx.Context) (map[int64]uint64, map[tableHistID]uint64, error) {
	c.mu.Lock()
	if time.Since(c.modifyTime) < TableStatsCacheExpiry || c.loading {
		tableRows, colLength := c.tableRows, c.colLength
		c.mu.Unlock()
		return tableRows, colLength, nil
	}
	c.loading = true
	c.mu.Unlock()

	tableRows, err := getRowCountAllTable(ctx)
	if err != nil {
		c.setLoading(false)
		return nil, nil, err
	}
	colLength, err := getColLengthAllTables(ctx)
	if err != nil {
		c.setLoading(false)
		return nil, nil, err
	}

	c.mu.Lock()
	c.loading = false
	c.tableRows = tableRows
	c.colLength = colLength
	c.modifyTime = time.Now()
	c.mu.Unlock()
	return tableRows, colLength, nil
}

func getAutoIncrementID(ctx sessionctx.Context, schema *model.DBInfo, tblInfo *model.TableInfo) (int64, error) {
	is := ctx.GetSessionVars().TxnCtx.InfoSchema.(InfoSchema)
	tbl, err := is.TableByName(schema.Name, tblInfo.Name)
	if err != nil {
		return 0, err
	}
	return tbl.Allocator(ctx, autoid.RowIDAllocType).Base() + 1, nil
}

func dataForViews(ctx sessionctx.Context, schemas []*model.DBInfo) ([][]types.Datum, error) {
	checker := privilege.GetPrivilegeManager(ctx)
	var rows [][]types.Datum
	for _, schema := range schemas {
		for _, table := range schema.Tables {
			if !table.IsView() {
				continue
			}
			collation := table.Collate
			charset := table.Charset
			if collation == "" {
				collation = mysql.DefaultCollationName
			}
			if charset == "" {
				charset = mysql.DefaultCharset
			}
			if checker != nil && !checker.RequestVerification(ctx.GetSessionVars().ActiveRoles, schema.Name.L, table.Name.L, "", mysql.AllPrivMask) {
				continue
			}
			record := types.MakeDatums(
				catalogVal,                      // TABLE_CATALOG
				schema.Name.O,                   // TABLE_SCHEMA
				table.Name.O,                    // TABLE_NAME
				table.View.SelectStmt,           // VIEW_DEFINITION
				table.View.CheckOption.String(), // CHECK_OPTION
				"NO",                            // IS_UPDATABLE
				table.View.Definer.String(),     // DEFINER
				table.View.Security.String(),    // SECURITY_TYPE
				charset,                         // CHARACTER_SET_CLIENT
				collation,                       // COLLATION_CONNECTION
			)
			rows = append(rows, record)
		}
	}
	return rows, nil
}

func dataForTables(ctx sessionctx.Context, schemas []*model.DBInfo) ([][]types.Datum, error) {
	tableRowsMap, colLengthMap, err := tableStatsCache.get(ctx)
	if err != nil {
		return nil, err
	}

	checker := privilege.GetPrivilegeManager(ctx)

	var rows [][]types.Datum
	createTimeTp := tablesCols[15].tp
	for _, schema := range schemas {
		for _, table := range schema.Tables {
			collation := table.Collate
			if collation == "" {
				collation = mysql.DefaultCollationName
			}
			createTime := types.NewTime(types.FromGoTime(table.GetUpdateTime()), createTimeTp, types.DefaultFsp)

			createOptions := ""

			if checker != nil && !checker.RequestVerification(ctx.GetSessionVars().ActiveRoles, schema.Name.L, table.Name.L, "", mysql.AllPrivMask) {
				continue
			}

			if !table.IsView() {
				if table.GetPartitionInfo() != nil {
					createOptions = "partitioned"
				}
				var autoIncID interface{}
				hasAutoIncID, _ := HasAutoIncrementColumn(table)
				if hasAutoIncID {
					autoIncID, err = getAutoIncrementID(ctx, schema, table)
					if err != nil {
						return nil, err
					}
				}

				var rowCount, dataLength, indexLength uint64
				if table.GetPartitionInfo() == nil {
					rowCount = tableRowsMap[table.ID]
					dataLength, indexLength = getDataAndIndexLength(table, table.ID, rowCount, colLengthMap)
				} else {
					for _, pi := range table.GetPartitionInfo().Definitions {
						rowCount += tableRowsMap[pi.ID]
						parDataLen, parIndexLen := getDataAndIndexLength(table, pi.ID, tableRowsMap[pi.ID], colLengthMap)
						dataLength += parDataLen
						indexLength += parIndexLen
					}
				}
				avgRowLength := uint64(0)
				if rowCount != 0 {
					avgRowLength = dataLength / rowCount
				}

				shardingInfo := GetShardingInfo(schema, table)
				record := types.MakeDatums(
					catalogVal,    // TABLE_CATALOG
					schema.Name.O, // TABLE_SCHEMA
					table.Name.O,  // TABLE_NAME
					"BASE TABLE",  // TABLE_TYPE
					"InnoDB",      // ENGINE
					uint64(10),    // VERSION
					"Compact",     // ROW_FORMAT
					rowCount,      // TABLE_ROWS
					avgRowLength,  // AVG_ROW_LENGTH
					dataLength,    // DATA_LENGTH
					uint64(0),     // MAX_DATA_LENGTH
					indexLength,   // INDEX_LENGTH
					uint64(0),     // DATA_FREE
					autoIncID,     // AUTO_INCREMENT
					createTime,    // CREATE_TIME
					nil,           // UPDATE_TIME
					nil,           // CHECK_TIME
					collation,     // TABLE_COLLATION
					nil,           // CHECKSUM
					createOptions, // CREATE_OPTIONS
					table.Comment, // TABLE_COMMENT
					table.ID,      // TIDB_TABLE_ID
					shardingInfo,  // TIDB_ROW_ID_SHARDING_INFO
				)
				rows = append(rows, record)
			} else {
				record := types.MakeDatums(
					catalogVal,    // TABLE_CATALOG
					schema.Name.O, // TABLE_SCHEMA
					table.Name.O,  // TABLE_NAME
					"VIEW",        // TABLE_TYPE
					nil,           // ENGINE
					nil,           // VERSION
					nil,           // ROW_FORMAT
					nil,           // TABLE_ROWS
					nil,           // AVG_ROW_LENGTH
					nil,           // DATA_LENGTH
					nil,           // MAX_DATA_LENGTH
					nil,           // INDEX_LENGTH
					nil,           // DATA_FREE
					nil,           // AUTO_INCREMENT
					createTime,    // CREATE_TIME
					nil,           // UPDATE_TIME
					nil,           // CHECK_TIME
					nil,           // TABLE_COLLATION
					nil,           // CHECKSUM
					nil,           // CREATE_OPTIONS
					"VIEW",        // TABLE_COMMENT
					table.ID,      // TIDB_TABLE_ID
					nil,           // TIDB_ROW_ID_SHARDING_INFO
				)
				rows = append(rows, record)
			}
		}
	}
	return rows, nil
}

// GetShardingInfo returns a nil or description string for the sharding information of given TableInfo.
// The returned description string may be:
//  - "NOT_SHARDED": for tables that SHARD_ROW_ID_BITS is not specified.
//  - "NOT_SHARDED(PK_IS_HANDLE)": for tables of which primary key is row id.
//  - "PK_AUTO_RANDOM_BITS={bit_number}": for tables of which primary key is sharded row id.
//  - "SHARD_BITS={bit_number}": for tables that with SHARD_ROW_ID_BITS.
// The returned nil indicates that sharding information is not suitable for the table(for example, when the table is a View).
// This function is exported for unit test.
func GetShardingInfo(dbInfo *model.DBInfo, tableInfo *model.TableInfo) interface{} {
	if dbInfo == nil || tableInfo == nil || tableInfo.IsView() || util.IsMemOrSysDB(dbInfo.Name.L) {
		return nil
	}
	shardingInfo := "NOT_SHARDED"
	if tableInfo.PKIsHandle {
		if tableInfo.ContainsAutoRandomBits() {
			shardingInfo = "PK_AUTO_RANDOM_BITS=" + strconv.Itoa(int(tableInfo.AutoRandomBits))
		} else {
			shardingInfo = "NOT_SHARDED(PK_IS_HANDLE)"
		}
	} else if tableInfo.ShardRowIDBits > 0 {
		shardingInfo = "SHARD_BITS=" + strconv.Itoa(int(tableInfo.ShardRowIDBits))
	}
	return shardingInfo
}

func dataForIndexes(ctx sessionctx.Context, schemas []*model.DBInfo) ([][]types.Datum, error) {
	checker := privilege.GetPrivilegeManager(ctx)
	var rows [][]types.Datum
	for _, schema := range schemas {
		for _, tb := range schema.Tables {
			if checker != nil && !checker.RequestVerification(ctx.GetSessionVars().ActiveRoles, schema.Name.L, tb.Name.L, "", mysql.AllPrivMask) {
				continue
			}

			if tb.PKIsHandle {
				var pkCol *model.ColumnInfo
				for _, col := range tb.Cols() {
					if mysql.HasPriKeyFlag(col.Flag) {
						pkCol = col
						break
					}
				}
				record := types.MakeDatums(
					schema.Name.O, // TABLE_SCHEMA
					tb.Name.O,     // TABLE_NAME
					0,             // NON_UNIQUE
					"PRIMARY",     // KEY_NAME
					1,             // SEQ_IN_INDEX
					pkCol.Name.O,  // COLUMN_NAME
					nil,           // SUB_PART
					"",            // INDEX_COMMENT
					0,             // INDEX_ID
				)
				rows = append(rows, record)
			}
			for _, idxInfo := range tb.Indices {
				if idxInfo.State != model.StatePublic {
					continue
				}
				for i, col := range idxInfo.Columns {
					nonUniq := 1
					if idxInfo.Unique {
						nonUniq = 0
					}
					var subPart interface{}
					if col.Length != types.UnspecifiedLength {
						subPart = col.Length
					}
					record := types.MakeDatums(
						schema.Name.O,   // TABLE_SCHEMA
						tb.Name.O,       // TABLE_NAME
						nonUniq,         // NON_UNIQUE
						idxInfo.Name.O,  // KEY_NAME
						i+1,             // SEQ_IN_INDEX
						col.Name.O,      // COLUMN_NAME
						subPart,         // SUB_PART
						idxInfo.Comment, // INDEX_COMMENT
						idxInfo.ID,      // INDEX_ID
					)
					rows = append(rows, record)
				}
			}
		}
	}
	return rows, nil
}

func dataForColumns(ctx sessionctx.Context, schemas []*model.DBInfo) [][]types.Datum {
	checker := privilege.GetPrivilegeManager(ctx)
	var rows [][]types.Datum
	for _, schema := range schemas {
		for _, table := range schema.Tables {
			if checker != nil && !checker.RequestVerification(ctx.GetSessionVars().ActiveRoles, schema.Name.L, table.Name.L, "", mysql.AllPrivMask) {
				continue
			}

			rs := dataForColumnsInTable(schema, table)
			rows = append(rows, rs...)
		}
	}
	return rows
}

func dataForColumnsInTable(schema *model.DBInfo, tbl *model.TableInfo) [][]types.Datum {
	rows := make([][]types.Datum, 0, len(tbl.Columns))
	for i, col := range tbl.Columns {
		if col.Hidden {
			continue
		}
		var charMaxLen, charOctLen, numericPrecision, numericScale, datetimePrecision interface{}
		colLen, decimal := col.Flen, col.Decimal
		defaultFlen, defaultDecimal := mysql.GetDefaultFieldLengthAndDecimal(col.Tp)
		if decimal == types.UnspecifiedLength {
			decimal = defaultDecimal
		}
		if colLen == types.UnspecifiedLength {
			colLen = defaultFlen
		}
		if col.Tp == mysql.TypeSet {
			// Example: In MySQL set('a','bc','def','ghij') has length 13, because
			// len('a')+len('bc')+len('def')+len('ghij')+len(ThreeComma)=13
			// Reference link: https://bugs.mysql.com/bug.php?id=22613
			colLen = 0
			for _, ele := range col.Elems {
				colLen += len(ele)
			}
			if len(col.Elems) != 0 {
				colLen += (len(col.Elems) - 1)
			}
			charMaxLen = colLen
			charOctLen = colLen
		} else if col.Tp == mysql.TypeEnum {
			// Example: In MySQL enum('a', 'ab', 'cdef') has length 4, because
			// the longest string in the enum is 'cdef'
			// Reference link: https://bugs.mysql.com/bug.php?id=22613
			colLen = 0
			for _, ele := range col.Elems {
				if len(ele) > colLen {
					colLen = len(ele)
				}
			}
			charMaxLen = colLen
			charOctLen = colLen
		} else if types.IsString(col.Tp) {
			charMaxLen = colLen
			charOctLen = colLen
		} else if types.IsTypeFractionable(col.Tp) {
			datetimePrecision = decimal
		} else if types.IsTypeNumeric(col.Tp) {
			numericPrecision = colLen
			if col.Tp != mysql.TypeFloat && col.Tp != mysql.TypeDouble {
				numericScale = decimal
			} else if decimal != -1 {
				numericScale = decimal
			}
		}
		columnType := col.FieldType.InfoSchemaStr()
		columnDesc := table.NewColDesc(table.ToColumn(col))
		var columnDefault interface{}
		if columnDesc.DefaultValue != nil {
			columnDefault = fmt.Sprintf("%v", columnDesc.DefaultValue)
		}
		record := types.MakeDatums(
			catalogVal,                           // TABLE_CATALOG
			schema.Name.O,                        // TABLE_SCHEMA
			tbl.Name.O,                           // TABLE_NAME
			col.Name.O,                           // COLUMN_NAME
			i+1,                                  // ORIGINAL_POSITION
			columnDefault,                        // COLUMN_DEFAULT
			columnDesc.Null,                      // IS_NULLABLE
			types.TypeToStr(col.Tp, col.Charset), // DATA_TYPE
			charMaxLen,                           // CHARACTER_MAXIMUM_LENGTH
			charOctLen,                           // CHARACTER_OCTET_LENGTH
			numericPrecision,                     // NUMERIC_PRECISION
			numericScale,                         // NUMERIC_SCALE
			datetimePrecision,                    // DATETIME_PRECISION
			columnDesc.Charset,                   // CHARACTER_SET_NAME
			columnDesc.Collation,                 // COLLATION_NAME
			columnType,                           // COLUMN_TYPE
			columnDesc.Key,                       // COLUMN_KEY
			columnDesc.Extra,                     // EXTRA
			"select,insert,update,references",    // PRIVILEGES
			columnDesc.Comment,                   // COLUMN_COMMENT
			col.GeneratedExprString,              // GENERATION_EXPRESSION
		)
		rows = append(rows, record)
	}
	return rows
}

func dataForStatistics(ctx sessionctx.Context, schemas []*model.DBInfo) [][]types.Datum {
	checker := privilege.GetPrivilegeManager(ctx)
	var rows [][]types.Datum
	for _, schema := range schemas {
		for _, table := range schema.Tables {
			if checker != nil && !checker.RequestVerification(ctx.GetSessionVars().ActiveRoles, schema.Name.L, table.Name.L, "", mysql.AllPrivMask) {
				continue
			}

			rs := dataForStatisticsInTable(schema, table)
			rows = append(rows, rs...)
		}
	}
	return rows
}

func dataForStatisticsInTable(schema *model.DBInfo, table *model.TableInfo) [][]types.Datum {
	var rows [][]types.Datum
	if table.PKIsHandle {
		for _, col := range table.Columns {
			if mysql.HasPriKeyFlag(col.Flag) {
				record := types.MakeDatums(
					catalogVal,    // TABLE_CATALOG
					schema.Name.O, // TABLE_SCHEMA
					table.Name.O,  // TABLE_NAME
					"0",           // NON_UNIQUE
					schema.Name.O, // INDEX_SCHEMA
					"PRIMARY",     // INDEX_NAME
					1,             // SEQ_IN_INDEX
					col.Name.O,    // COLUMN_NAME
					"A",           // COLLATION
					nil,           // CARDINALITY
					nil,           // SUB_PART
					nil,           // PACKED
					"",            // NULLABLE
					"BTREE",       // INDEX_TYPE
					"",            // COMMENT
					"",            // INDEX_COMMENT
				)
				rows = append(rows, record)
			}
		}
	}
	nameToCol := make(map[string]*model.ColumnInfo, len(table.Columns))
	for _, c := range table.Columns {
		nameToCol[c.Name.L] = c
	}
	for _, index := range table.Indices {
		nonUnique := "1"
		if index.Unique {
			nonUnique = "0"
		}
		for i, key := range index.Columns {
			col := nameToCol[key.Name.L]
			nullable := "YES"
			if mysql.HasNotNullFlag(col.Flag) {
				nullable = ""
			}
			record := types.MakeDatums(
				catalogVal,    // TABLE_CATALOG
				schema.Name.O, // TABLE_SCHEMA
				table.Name.O,  // TABLE_NAME
				nonUnique,     // NON_UNIQUE
				schema.Name.O, // INDEX_SCHEMA
				index.Name.O,  // INDEX_NAME
				i+1,           // SEQ_IN_INDEX
				key.Name.O,    // COLUMN_NAME
				"A",           // COLLATION
				nil,           // CARDINALITY
				nil,           // SUB_PART
				nil,           // PACKED
				nullable,      // NULLABLE
				"BTREE",       // INDEX_TYPE
				"",            // COMMENT
				"",            // INDEX_COMMENT
			)
			rows = append(rows, record)
		}
	}
	return rows
}

const (
	primaryKeyType    = "PRIMARY KEY"
	primaryConstraint = "PRIMARY"
	uniqueKeyType     = "UNIQUE"
)

// dataForTableConstraints constructs data for table information_schema.constraints.See https://dev.mysql.com/doc/refman/5.7/en/table-constraints-table.html
func dataForTableConstraints(ctx sessionctx.Context, schemas []*model.DBInfo) [][]types.Datum {
	checker := privilege.GetPrivilegeManager(ctx)
	var rows [][]types.Datum
	for _, schema := range schemas {
		for _, tbl := range schema.Tables {
			if checker != nil && !checker.RequestVerification(ctx.GetSessionVars().ActiveRoles, schema.Name.L, tbl.Name.L, "", mysql.AllPrivMask) {
				continue
			}

			if tbl.PKIsHandle {
				record := types.MakeDatums(
					catalogVal,           // CONSTRAINT_CATALOG
					schema.Name.O,        // CONSTRAINT_SCHEMA
					mysql.PrimaryKeyName, // CONSTRAINT_NAME
					schema.Name.O,        // TABLE_SCHEMA
					tbl.Name.O,           // TABLE_NAME
					primaryKeyType,       // CONSTRAINT_TYPE
				)
				rows = append(rows, record)
			}

			for _, idx := range tbl.Indices {
				var cname, ctype string
				if idx.Primary {
					cname = mysql.PrimaryKeyName
					ctype = primaryKeyType
				} else if idx.Unique {
					cname = idx.Name.O
					ctype = uniqueKeyType
				} else {
					// The index has no constriant.
					continue
				}
				record := types.MakeDatums(
					catalogVal,    // CONSTRAINT_CATALOG
					schema.Name.O, // CONSTRAINT_SCHEMA
					cname,         // CONSTRAINT_NAME
					schema.Name.O, // TABLE_SCHEMA
					tbl.Name.O,    // TABLE_NAME
					ctype,         // CONSTRAINT_TYPE
				)
				rows = append(rows, record)
			}
		}
	}
	return rows
}

// dataForPseudoProfiling returns pseudo data for table profiling when system variable `profiling` is set to `ON`.
func dataForPseudoProfiling() [][]types.Datum {
	var rows [][]types.Datum
	row := types.MakeDatums(
		0,                      // QUERY_ID
		0,                      // SEQ
		"",                     // STATE
		types.NewDecFromInt(0), // DURATION
		types.NewDecFromInt(0), // CPU_USER
		types.NewDecFromInt(0), // CPU_SYSTEM
		0,                      // CONTEXT_VOLUNTARY
		0,                      // CONTEXT_INVOLUNTARY
		0,                      // BLOCK_OPS_IN
		0,                      // BLOCK_OPS_OUT
		0,                      // MESSAGES_SENT
		0,                      // MESSAGES_RECEIVED
		0,                      // PAGE_FAULTS_MAJOR
		0,                      // PAGE_FAULTS_MINOR
		0,                      // SWAPS
		"",                     // SOURCE_FUNCTION
		"",                     // SOURCE_FILE
		0,                      // SOURCE_LINE
	)
	rows = append(rows, row)
	return rows
}

func dataForPartitions(ctx sessionctx.Context, schemas []*model.DBInfo) ([][]types.Datum, error) {
	tableRowsMap, colLengthMap, err := tableStatsCache.get(ctx)
	if err != nil {
		return nil, err
	}
	checker := privilege.GetPrivilegeManager(ctx)
	var rows [][]types.Datum
	createTimeTp := partitionsCols[18].tp
	for _, schema := range schemas {
		for _, table := range schema.Tables {
			if checker != nil && !checker.RequestVerification(ctx.GetSessionVars().ActiveRoles, schema.Name.L, table.Name.L, "", mysql.SelectPriv) {
				continue
			}
			createTime := types.NewTime(types.FromGoTime(table.GetUpdateTime()), createTimeTp, types.DefaultFsp)

			var rowCount, dataLength, indexLength uint64
			if table.GetPartitionInfo() == nil {
				rowCount = tableRowsMap[table.ID]
				dataLength, indexLength = getDataAndIndexLength(table, table.ID, rowCount, colLengthMap)
				avgRowLength := uint64(0)
				if rowCount != 0 {
					avgRowLength = dataLength / rowCount
				}
				record := types.MakeDatums(
					catalogVal,    // TABLE_CATALOG
					schema.Name.O, // TABLE_SCHEMA
					table.Name.O,  // TABLE_NAME
					nil,           // PARTITION_NAME
					nil,           // SUBPARTITION_NAME
					nil,           // PARTITION_ORDINAL_POSITION
					nil,           // SUBPARTITION_ORDINAL_POSITION
					nil,           // PARTITION_METHOD
					nil,           // SUBPARTITION_METHOD
					nil,           // PARTITION_EXPRESSION
					nil,           // SUBPARTITION_EXPRESSION
					nil,           // PARTITION_DESCRIPTION
					rowCount,      // TABLE_ROWS
					avgRowLength,  // AVG_ROW_LENGTH
					dataLength,    // DATA_LENGTH
					nil,           // MAX_DATA_LENGTH
					indexLength,   // INDEX_LENGTH
					nil,           // DATA_FREE
					createTime,    // CREATE_TIME
					nil,           // UPDATE_TIME
					nil,           // CHECK_TIME
					nil,           // CHECKSUM
					nil,           // PARTITION_COMMENT
					nil,           // NODEGROUP
					nil,           // TABLESPACE_NAME
				)
				rows = append(rows, record)
			} else {
				for i, pi := range table.GetPartitionInfo().Definitions {
					rowCount = tableRowsMap[pi.ID]
					dataLength, indexLength = getDataAndIndexLength(table, pi.ID, tableRowsMap[pi.ID], colLengthMap)

					avgRowLength := uint64(0)
					if rowCount != 0 {
						avgRowLength = dataLength / rowCount
					}

					var partitionDesc string
					if table.Partition.Type == model.PartitionTypeRange {
						partitionDesc = pi.LessThan[0]
					}

					record := types.MakeDatums(
						catalogVal,                    // TABLE_CATALOG
						schema.Name.O,                 // TABLE_SCHEMA
						table.Name.O,                  // TABLE_NAME
						pi.Name.O,                     // PARTITION_NAME
						nil,                           // SUBPARTITION_NAME
						i+1,                           // PARTITION_ORDINAL_POSITION
						nil,                           // SUBPARTITION_ORDINAL_POSITION
						table.Partition.Type.String(), // PARTITION_METHOD
						nil,                           // SUBPARTITION_METHOD
						table.Partition.Expr,          // PARTITION_EXPRESSION
						nil,                           // SUBPARTITION_EXPRESSION
						partitionDesc,                 // PARTITION_DESCRIPTION
						rowCount,                      // TABLE_ROWS
						avgRowLength,                  // AVG_ROW_LENGTH
						dataLength,                    // DATA_LENGTH
						uint64(0),                     // MAX_DATA_LENGTH
						indexLength,                   // INDEX_LENGTH
						uint64(0),                     // DATA_FREE
						createTime,                    // CREATE_TIME
						nil,                           // UPDATE_TIME
						nil,                           // CHECK_TIME
						nil,                           // CHECKSUM
						pi.Comment,                    // PARTITION_COMMENT
						nil,                           // NODEGROUP
						nil,                           // TABLESPACE_NAME
					)
					rows = append(rows, record)
				}
			}
		}
	}
	return rows, nil
}

func dataForKeyColumnUsage(ctx sessionctx.Context, schemas []*model.DBInfo) [][]types.Datum {
	checker := privilege.GetPrivilegeManager(ctx)
	rows := make([][]types.Datum, 0, len(schemas)) // The capacity is not accurate, but it is not a big problem.
	for _, schema := range schemas {
		for _, table := range schema.Tables {
			if checker != nil && !checker.RequestVerification(ctx.GetSessionVars().ActiveRoles, schema.Name.L, table.Name.L, "", mysql.AllPrivMask) {
				continue
			}
			rs := keyColumnUsageInTable(schema, table)
			rows = append(rows, rs...)
		}
	}
	return rows
}

func keyColumnUsageInTable(schema *model.DBInfo, table *model.TableInfo) [][]types.Datum {
	var rows [][]types.Datum
	if table.PKIsHandle {
		for _, col := range table.Columns {
			if mysql.HasPriKeyFlag(col.Flag) {
				record := types.MakeDatums(
					catalogVal,        // CONSTRAINT_CATALOG
					schema.Name.O,     // CONSTRAINT_SCHEMA
					primaryConstraint, // CONSTRAINT_NAME
					catalogVal,        // TABLE_CATALOG
					schema.Name.O,     // TABLE_SCHEMA
					table.Name.O,      // TABLE_NAME
					col.Name.O,        // COLUMN_NAME
					1,                 // ORDINAL_POSITION
					1,                 // POSITION_IN_UNIQUE_CONSTRAINT
					nil,               // REFERENCED_TABLE_SCHEMA
					nil,               // REFERENCED_TABLE_NAME
					nil,               // REFERENCED_COLUMN_NAME
				)
				rows = append(rows, record)
				break
			}
		}
	}
	nameToCol := make(map[string]*model.ColumnInfo, len(table.Columns))
	for _, c := range table.Columns {
		nameToCol[c.Name.L] = c
	}
	for _, index := range table.Indices {
		var idxName string
		if index.Primary {
			idxName = primaryConstraint
		} else if index.Unique {
			idxName = index.Name.O
		} else {
			// Only handle unique/primary key
			continue
		}
		for i, key := range index.Columns {
			col := nameToCol[key.Name.L]
			record := types.MakeDatums(
				catalogVal,    // CONSTRAINT_CATALOG
				schema.Name.O, // CONSTRAINT_SCHEMA
				idxName,       // CONSTRAINT_NAME
				catalogVal,    // TABLE_CATALOG
				schema.Name.O, // TABLE_SCHEMA
				table.Name.O,  // TABLE_NAME
				col.Name.O,    // COLUMN_NAME
				i+1,           // ORDINAL_POSITION,
				nil,           // POSITION_IN_UNIQUE_CONSTRAINT
				nil,           // REFERENCED_TABLE_SCHEMA
				nil,           // REFERENCED_TABLE_NAME
				nil,           // REFERENCED_COLUMN_NAME
			)
			rows = append(rows, record)
		}
	}
	for _, fk := range table.ForeignKeys {
		fkRefCol := ""
		if len(fk.RefCols) > 0 {
			fkRefCol = fk.RefCols[0].O
		}
		for i, key := range fk.Cols {
			col := nameToCol[key.L]
			record := types.MakeDatums(
				catalogVal,    // CONSTRAINT_CATALOG
				schema.Name.O, // CONSTRAINT_SCHEMA
				fk.Name.O,     // CONSTRAINT_NAME
				catalogVal,    // TABLE_CATALOG
				schema.Name.O, // TABLE_SCHEMA
				table.Name.O,  // TABLE_NAME
				col.Name.O,    // COLUMN_NAME
				i+1,           // ORDINAL_POSITION,
				1,             // POSITION_IN_UNIQUE_CONSTRAINT
				schema.Name.O, // REFERENCED_TABLE_SCHEMA
				fk.RefTable.O, // REFERENCED_TABLE_NAME
				fkRefCol,      // REFERENCED_COLUMN_NAME
			)
			rows = append(rows, record)
		}
	}
	return rows
}

func dataForTiDBHotRegions(ctx sessionctx.Context) (records [][]types.Datum, err error) {
	tikvStore, ok := ctx.GetStore().(tikv.Storage)
	if !ok {
		return nil, errors.New("Information about hot region can be gotten only when the storage is TiKV")
	}
	allSchemas := ctx.GetSessionVars().TxnCtx.InfoSchema.(InfoSchema).AllSchemas()
	tikvHelper := &helper.Helper{
		Store:       tikvStore,
		RegionCache: tikvStore.GetRegionCache(),
	}
	metrics, err := tikvHelper.ScrapeHotInfo(pdapi.HotRead, allSchemas)
	if err != nil {
		return nil, err
	}
	records = append(records, dataForHotRegionByMetrics(metrics, "read")...)
	metrics, err = tikvHelper.ScrapeHotInfo(pdapi.HotWrite, allSchemas)
	if err != nil {
		return nil, err
	}
	records = append(records, dataForHotRegionByMetrics(metrics, "write")...)
	return records, nil
}

func dataForHotRegionByMetrics(metrics []helper.HotTableIndex, tp string) [][]types.Datum {
	rows := make([][]types.Datum, 0, len(metrics))
	for _, tblIndex := range metrics {
		row := make([]types.Datum, len(tableTiDBHotRegionsCols))
		if tblIndex.IndexName != "" {
			row[1].SetInt64(tblIndex.IndexID)
			row[4].SetString(tblIndex.IndexName)
		} else {
			row[1].SetNull()
			row[4].SetNull()
		}
		row[0].SetInt64(tblIndex.TableID)
		row[2].SetString(tblIndex.DbName)
		row[3].SetString(tblIndex.TableName)
		row[5].SetUint64(tblIndex.RegionID)
		row[6].SetString(tp)
		if tblIndex.RegionMetric == nil {
			row[7].SetNull()
			row[8].SetNull()
		} else {
			row[7].SetInt64(int64(tblIndex.RegionMetric.MaxHotDegree))
			row[8].SetInt64(int64(tblIndex.RegionMetric.Count))
		}
		row[9].SetUint64(tblIndex.RegionMetric.FlowBytes)
		rows = append(rows, row)
	}
	return rows
}

// DataForAnalyzeStatus gets all the analyze jobs.
func DataForAnalyzeStatus(ctx sessionctx.Context) (rows [][]types.Datum) {
	checker := privilege.GetPrivilegeManager(ctx)
	for _, job := range statistics.GetAllAnalyzeJobs() {
		job.Lock()
		var startTime interface{}
		if job.StartTime.IsZero() {
			startTime = nil
		} else {
			startTime = types.NewTime(types.FromGoTime(job.StartTime), mysql.TypeDatetime, 0)
		}
		if checker == nil || checker.RequestVerification(ctx.GetSessionVars().ActiveRoles, job.DBName, job.TableName, "", mysql.AllPrivMask) {
			rows = append(rows, types.MakeDatums(
				job.DBName,        // TABLE_SCHEMA
				job.TableName,     // TABLE_NAME
				job.PartitionName, // PARTITION_NAME
				job.JobInfo,       // JOB_INFO
				job.RowCount,      // ROW_COUNT
				startTime,         // START_TIME
				job.State,         // STATE
			))
		}
		job.Unlock()
	}
	return
}

func dataForServersInfo() ([][]types.Datum, error) {
	serversInfo, err := infosync.GetAllServerInfo(context.Background())
	if err != nil {
		return nil, err
	}
	rows := make([][]types.Datum, 0, len(serversInfo))
	for _, info := range serversInfo {
		row := types.MakeDatums(
			info.ID,              // DDL_ID
			info.IP,              // IP
			int(info.Port),       // PORT
			int(info.StatusPort), // STATUS_PORT
			info.Lease,           // LEASE
			info.Version,         // VERSION
			info.GitHash,         // GIT_HASH
			info.BinlogStatus,    // BINLOG_STATUS
		)
		rows = append(rows, row)
	}
	return rows, nil
}

// ServerInfo represents the basic server information of single cluster component
type ServerInfo struct {
	ServerType     string
	Address        string
	StatusAddr     string
	Version        string
	GitHash        string
	StartTimestamp int64
}

// GetClusterServerInfo returns all components information of cluster
func GetClusterServerInfo(ctx sessionctx.Context) ([]ServerInfo, error) {
	failpoint.Inject("mockClusterInfo", func(val failpoint.Value) {
		// The cluster topology is injected by `failpoint` expression and
		// there is no extra checks for it. (let the test fail if the expression invalid)
		if s := val.(string); len(s) > 0 {
			var servers []ServerInfo
			for _, server := range strings.Split(s, ";") {
				parts := strings.Split(server, ",")
				servers = append(servers, ServerInfo{
					ServerType: parts[0],
					Address:    parts[1],
					StatusAddr: parts[2],
					Version:    parts[3],
					GitHash:    parts[4],
				})
			}
			failpoint.Return(servers, nil)
		}
	})

	type retriever func(ctx sessionctx.Context) ([]ServerInfo, error)
	var servers []ServerInfo
	for _, r := range []retriever{GetTiDBServerInfo, GetPDServerInfo, GetTiKVServerInfo} {
		nodes, err := r(ctx)
		if err != nil {
			return nil, err
		}
		servers = append(servers, nodes...)
	}
	return servers, nil
}

// GetTiDBServerInfo returns all TiDB nodes information of cluster
func GetTiDBServerInfo(ctx sessionctx.Context) ([]ServerInfo, error) {
	// Get TiDB servers info.
	tidbNodes, err := infosync.GetAllServerInfo(context.Background())
	if err != nil {
		return nil, errors.Trace(err)
	}

	var servers []ServerInfo
	for _, node := range tidbNodes {
		servers = append(servers, ServerInfo{
			ServerType:     "tidb",
			Address:        fmt.Sprintf("%s:%d", node.IP, node.Port),
			StatusAddr:     fmt.Sprintf("%s:%d", node.IP, node.StatusPort),
			Version:        node.Version,
			GitHash:        node.GitHash,
			StartTimestamp: node.StartTimestamp,
		})
	}
	return servers, nil
}

// GetPDServerInfo returns all PD nodes information of cluster
func GetPDServerInfo(ctx sessionctx.Context) ([]ServerInfo, error) {
	// Get PD servers info.
	store := ctx.GetStore()
	etcd, ok := store.(tikv.EtcdBackend)
	if !ok {
		return nil, errors.Errorf("%T not an etcd backend", store)
	}
	var servers []ServerInfo
	for _, addr := range etcd.EtcdAddrs() {
		addr = strings.TrimSpace(addr)

		// Get PD version
		url := fmt.Sprintf("http://%s%s", addr, pdapi.ClusterVersion)
		req, err := http.NewRequest(http.MethodGet, url, nil)
		if err != nil {
			return nil, errors.Trace(err)
		}
		req.Header.Add("PD-Allow-follower-handle", "true")
		resp, err := http.DefaultClient.Do(req)
		if err != nil {
			return nil, errors.Trace(err)
		}
		pdVersion, err := ioutil.ReadAll(resp.Body)
		if err != nil {
			return nil, errors.Trace(err)
		}
		terror.Log(resp.Body.Close())
		version := strings.Trim(strings.Trim(string(pdVersion), "\n"), "\"")

		// Get PD git_hash
		url = fmt.Sprintf("http://%s%s", addr, pdapi.Status)
		req, err = http.NewRequest(http.MethodGet, url, nil)
		if err != nil {
			return nil, errors.Trace(err)
		}
		req.Header.Add("PD-Allow-follower-handle", "true")
		resp, err = http.DefaultClient.Do(req)
		if err != nil {
			return nil, errors.Trace(err)
		}
		var content = struct {
			GitHash        string `json:"git_hash"`
			StartTimestamp int64  `json:"start_timestamp"`
		}{}
		if err := json.NewDecoder(resp.Body).Decode(&content); err != nil {
			return nil, errors.Trace(err)
		}
		terror.Log(resp.Body.Close())

		servers = append(servers, ServerInfo{
			ServerType:     "pd",
			Address:        addr,
			StatusAddr:     addr,
			Version:        version,
			GitHash:        content.GitHash,
			StartTimestamp: content.StartTimestamp,
		})
	}
	return servers, nil
}

// GetTiKVServerInfo returns all TiKV nodes information of cluster
func GetTiKVServerInfo(ctx sessionctx.Context) ([]ServerInfo, error) {
	store := ctx.GetStore()
	// Get TiKV servers info.
	tikvStore, ok := store.(tikv.Storage)
	if !ok {
		return nil, errors.Errorf("%T is not an TiKV store instance", store)
	}
	tikvHelper := &helper.Helper{
		Store:       tikvStore,
		RegionCache: tikvStore.GetRegionCache(),
	}

	storesStat, err := tikvHelper.GetStoresStat()
	if err != nil {
		return nil, errors.Trace(err)
	}
	var servers []ServerInfo
	for _, storeStat := range storesStat.Stores {
		servers = append(servers, ServerInfo{
			ServerType:     "tikv",
			Address:        storeStat.Store.Address,
			StatusAddr:     storeStat.Store.StatusAddress,
			Version:        storeStat.Store.Version,
			GitHash:        storeStat.Store.GitHash,
			StartTimestamp: storeStat.Store.StartTimestamp,
		})
	}
	return servers, nil
}

func dataForDDLJobs(ctx sessionctx.Context) (rows [][]types.Datum, err error) {
	txn, err := ctx.Txn(true)
	if err != nil {
		return nil, err
	}
	jobs, err := admin.GetDDLJobs(txn)
	if err != nil {
		return nil, err
	}
	historyJobs, err := admin.GetHistoryDDLJobs(txn, admin.DefNumHistoryJobs)
	if err != nil {
		return nil, err
	}
	jobs = append(jobs, jobs...)
	jobs = append(jobs, historyJobs...)
	for i := 0; i< len(jobs); i++ {
		schemaName := jobs[i].SchemaName
		tableName := ""
		finishTS := uint64(0)
		if jobs[i].BinlogInfo != nil {
			finishTS = jobs[i].BinlogInfo.FinishedTS
			if jobs[i].BinlogInfo.TableInfo != nil {
				tableName = jobs[i].BinlogInfo.TableInfo.Name.L
			}
			if len(schemaName) == 0 && jobs[i].BinlogInfo.DBInfo != nil {
				schemaName = jobs[i].BinlogInfo.DBInfo.Name.L
			}
		}
		row := types.MakeDatums(
			jobs[i].ID,
			schemaName,
			tableName,
			jobs[i].Type.String(),
			jobs[i].SchemaState.String(),
			jobs[i].SchemaID,
			jobs[i].TableID,
			jobs[i].RowCount,
			model.TSConvert2Time(jobs[i].StartTS).String(),
			model.TSConvert2Time(finishTS).String(),
			jobs[i].State.String(),
		)
		rows = append(rows, row)
	}
	return
}

func dataForTiDBClusterInfo(ctx sessionctx.Context) ([][]types.Datum, error) {
	servers, err := GetClusterServerInfo(ctx)
	if err != nil {
		return nil, err
	}
	rows := make([][]types.Datum, 0, len(servers))
	for _, server := range servers {
		startTime := time.Unix(server.StartTimestamp, 0)
		row := types.MakeDatums(
			server.ServerType,
			server.Address,
			server.StatusAddr,
			server.Version,
			server.GitHash,
			startTime.Format(time.RFC3339),
			time.Since(startTime).String(),
		)
		rows = append(rows, row)
	}
	return rows, nil
}

// dataForTableTiFlashReplica constructs data for table tiflash replica info.
func dataForTableTiFlashReplica(ctx sessionctx.Context, schemas []*model.DBInfo) [][]types.Datum {
	var rows [][]types.Datum
	progressMap, err := infosync.GetTiFlashTableSyncProgress(context.Background())
	if err != nil {
		ctx.GetSessionVars().StmtCtx.AppendWarning(err)
	}
	for _, schema := range schemas {
		for _, tbl := range schema.Tables {
			if tbl.TiFlashReplica == nil {
				continue
			}
			progress := 1.0
			if !tbl.TiFlashReplica.Available {
				if pi := tbl.GetPartitionInfo(); pi != nil && len(pi.Definitions) > 0 {
					progress = 0
					for _, p := range pi.Definitions {
						if tbl.TiFlashReplica.IsPartitionAvailable(p.ID) {
							progress += 1
						} else {
							progress += progressMap[p.ID]
						}
					}
					progress = progress / float64(len(pi.Definitions))
				} else {
					progress = progressMap[tbl.ID]
				}
			}
			record := types.MakeDatums(
				schema.Name.O,                   // TABLE_SCHEMA
				tbl.Name.O,                      // TABLE_NAME
				tbl.ID,                          // TABLE_ID
				int64(tbl.TiFlashReplica.Count), // REPLICA_COUNT
				strings.Join(tbl.TiFlashReplica.LocationLabels, ","), // LOCATION_LABELS
				tbl.TiFlashReplica.Available,                         // AVAILABLE
				progress,                                             // PROGRESS
			)
			rows = append(rows, record)
		}
	}
	return rows
}

// dataForTableTiFlashReplica constructs data for all metric table definition.
func dataForMetricTables(ctx sessionctx.Context) [][]types.Datum {
	var rows [][]types.Datum
	tables := make([]string, 0, len(MetricTableMap))
	for name := range MetricTableMap {
		tables = append(tables, name)
	}
	sort.Strings(tables)
	for _, name := range tables {
		schema := MetricTableMap[name]
		record := types.MakeDatums(
			name,                             // METRIC_NAME
			schema.PromQL,                    // PROMQL
			strings.Join(schema.Labels, ","), // LABELS
			schema.Quantile,                  // QUANTILE
			schema.Comment,                   // COMMENT
		)
		rows = append(rows, record)
	}
	return rows
}

var tableNameToColumns = map[string][]columnInfo{
	tableSchemata:                           schemataCols,
	tableTables:                             tablesCols,
	tableColumns:                            columnsCols,
	tableColumnStatistics:                   columnStatisticsCols,
	tableStatistics:                         statisticsCols,
	tableCharacterSets:                      charsetCols,
	tableCollations:                         collationsCols,
	tableFiles:                              filesCols,
	tableProfiling:                          profilingCols,
	tablePartitions:                         partitionsCols,
	tableKeyColumn:                          keyColumnUsageCols,
	tableReferConst:                         referConstCols,
	tableSessionVar:                         sessionVarCols,
	tablePlugins:                            pluginsCols,
	tableConstraints:                        tableConstraintsCols,
	tableTriggers:                           tableTriggersCols,
	tableUserPrivileges:                     tableUserPrivilegesCols,
	tableSchemaPrivileges:                   tableSchemaPrivilegesCols,
	tableTablePrivileges:                    tableTablePrivilegesCols,
	tableColumnPrivileges:                   tableColumnPrivilegesCols,
	tableEngines:                            tableEnginesCols,
	tableViews:                              tableViewsCols,
	tableRoutines:                           tableRoutinesCols,
	tableParameters:                         tableParametersCols,
	tableEvents:                             tableEventsCols,
	tableGlobalStatus:                       tableGlobalStatusCols,
	tableGlobalVariables:                    tableGlobalVariablesCols,
	tableSessionStatus:                      tableSessionStatusCols,
	tableOptimizerTrace:                     tableOptimizerTraceCols,
	tableTableSpaces:                        tableTableSpacesCols,
	tableCollationCharacterSetApplicability: tableCollationCharacterSetApplicabilityCols,
	tableProcesslist:                        tableProcesslistCols,
	tableTiDBIndexes:                        tableTiDBIndexesCols,
	tableSlowLog:                            slowQueryCols,
	tableTiDBHotRegions:                     tableTiDBHotRegionsCols,
	tableTiKVStoreStatus:                    tableTiKVStoreStatusCols,
	tableAnalyzeStatus:                      tableAnalyzeStatusCols,
	tableTiKVRegionStatus:                   tableTiKVRegionStatusCols,
	tableTiKVRegionPeers:                    tableTiKVRegionPeersCols,
<<<<<<< HEAD
	tableTiDBServersInfo:   tableTiDBServersInfoCols,
	TableClusterInfo:       tableClusterInfoCols,
	TableClusterConfig:     tableClusterConfigCols,
	TableClusterLog:        tableClusterLogCols,
	TableClusterLoad:       tableClusterLoadCols,
	tableTiFlashReplica:    tableTableTiFlashReplicaCols,
	TableClusterHardware:   tableClusterHardwareCols,
	TableClusterSystemInfo: tableClusterSystemInfoCols,
	TableInspectionResult:  tableInspectionResultCols,
	TableMetricSummary:     tableMetricSummaryCols,
	TableDDLJobs:           tableDDLJobsCols,
=======
	tableTiDBServersInfo:                    tableTiDBServersInfoCols,
	TableClusterInfo:                        tableClusterInfoCols,
	TableClusterConfig:                      tableClusterConfigCols,
	TableClusterLog:                         tableClusterLogCols,
	TableClusterLoad:                        tableClusterLoadCols,
	tableTiFlashReplica:                     tableTableTiFlashReplicaCols,
	TableClusterHardware:                    tableClusterHardwareCols,
	TableClusterSystemInfo:                  tableClusterSystemInfoCols,
	TableInspectionResult:                   tableInspectionResultCols,
	TableMetricSummary:                      tableMetricSummaryCols,
	TableMetricSummaryByLabel:               tableMetricSummaryByLabelCols,
	TableMetricTables:                       tableMetricTablesCols,
>>>>>>> bce19d12
}

func createInfoSchemaTable(_ autoid.Allocators, meta *model.TableInfo) (table.Table, error) {
	columns := make([]*table.Column, len(meta.Columns))
	for i, col := range meta.Columns {
		columns[i] = table.ToColumn(col)
	}
	tp := table.VirtualTable
	if isClusterTableByName(util.InformationSchemaName.O, meta.Name.O) {
		tp = table.ClusterTable
	}
	return &infoschemaTable{meta: meta, cols: columns, tp: tp}, nil
}

type infoschemaTable struct {
	meta *model.TableInfo
	cols []*table.Column
	tp   table.Type
}

// schemasSorter implements the sort.Interface interface, sorts DBInfo by name.
type schemasSorter []*model.DBInfo

func (s schemasSorter) Len() int {
	return len(s)
}

func (s schemasSorter) Swap(i, j int) {
	s[i], s[j] = s[j], s[i]
}

func (s schemasSorter) Less(i, j int) bool {
	return s[i].Name.L < s[j].Name.L
}

func (it *infoschemaTable) getRows(ctx sessionctx.Context, cols []*table.Column) (fullRows [][]types.Datum, err error) {
	is := GetInfoSchema(ctx)
	dbs := is.AllSchemas()
	sort.Sort(schemasSorter(dbs))
	switch it.meta.Name.O {
	case tableSchemata:
		fullRows = dataForSchemata(ctx, dbs)
	case tableTables:
		fullRows, err = dataForTables(ctx, dbs)
	case tableTiDBIndexes:
		fullRows, err = dataForIndexes(ctx, dbs)
	case tableColumns:
		fullRows = dataForColumns(ctx, dbs)
	case tableStatistics:
		fullRows = dataForStatistics(ctx, dbs)
	case tableCharacterSets:
		fullRows = dataForCharacterSets()
	case tableCollations:
		fullRows = dataForCollations()
	case tableSessionVar:
		fullRows, err = dataForSessionVar(ctx)
	case tableConstraints:
		fullRows = dataForTableConstraints(ctx, dbs)
	case tableFiles:
	case tableProfiling:
		if v, ok := ctx.GetSessionVars().GetSystemVar("profiling"); ok && variable.TiDBOptOn(v) {
			fullRows = dataForPseudoProfiling()
		}
	case tablePartitions:
		fullRows, err = dataForPartitions(ctx, dbs)
	case tableKeyColumn:
		fullRows = dataForKeyColumnUsage(ctx, dbs)
	case tableReferConst:
	case tablePlugins, tableTriggers:
	case tableUserPrivileges:
		fullRows = dataForUserPrivileges(ctx)
	case tableEngines:
		fullRows = dataForEngines()
	case tableViews:
		fullRows, err = dataForViews(ctx, dbs)
	case tableRoutines:
	// TODO: Fill the following tables.
	case tableSchemaPrivileges:
	case tableTablePrivileges:
	case tableColumnPrivileges:
	case tableParameters:
	case tableEvents:
	case tableGlobalStatus:
	case tableGlobalVariables:
	case tableSessionStatus:
	case tableOptimizerTrace:
	case tableTableSpaces:
	case tableCollationCharacterSetApplicability:
		fullRows = dataForCollationCharacterSetApplicability()
	case tableProcesslist:
		fullRows = dataForProcesslist(ctx)
	case tableSlowLog:
		fullRows, err = dataForSlowLog(ctx)
	case tableTiDBHotRegions:
		fullRows, err = dataForTiDBHotRegions(ctx)
	case tableTiKVStoreStatus:
		fullRows, err = dataForTiKVStoreStatus(ctx)
	case tableAnalyzeStatus:
		fullRows = DataForAnalyzeStatus(ctx)
	case tableTiKVRegionStatus:
		fullRows, err = dataForTiKVRegionStatus(ctx)
	case tableTiKVRegionPeers:
		fullRows, err = dataForTikVRegionPeers(ctx)
	case tableTiDBServersInfo:
		fullRows, err = dataForServersInfo()
	case TableDDLJobs:
		fullRows, err = dataForDDLJobs(ctx)
	case TableClusterInfo:
		fullRows, err = dataForTiDBClusterInfo(ctx)
	case tableTiFlashReplica:
		fullRows = dataForTableTiFlashReplica(ctx, dbs)
	case TableMetricTables:
		fullRows = dataForMetricTables(ctx)
	// Data for cluster memory table.
	case clusterTableSlowLog, clusterTableProcesslist:
		fullRows, err = getClusterMemTableRows(ctx, it.meta.Name.O)
	}
	if err != nil {
		return nil, err
	}
	if len(cols) == len(it.cols) {
		return
	}
	rows := make([][]types.Datum, len(fullRows))
	for i, fullRow := range fullRows {
		row := make([]types.Datum, len(cols))
		for j, col := range cols {
			row[j] = fullRow[col.Offset]
		}
		rows[i] = row
	}
	return rows, nil
}

// IterRecords implements table.Table IterRecords interface.
func (it *infoschemaTable) IterRecords(ctx sessionctx.Context, startKey kv.Key, cols []*table.Column,
	fn table.RecordIterFunc) error {
	if len(startKey) != 0 {
		return table.ErrUnsupportedOp
	}
	rows, err := it.getRows(ctx, cols)
	if err != nil {
		return err
	}
	for i, row := range rows {
		more, err := fn(int64(i), row, cols)
		if err != nil {
			return err
		}
		if !more {
			break
		}
	}
	return nil
}

// RowWithCols implements table.Table RowWithCols interface.
func (it *infoschemaTable) RowWithCols(ctx sessionctx.Context, h int64, cols []*table.Column) ([]types.Datum, error) {
	return nil, table.ErrUnsupportedOp
}

// Row implements table.Table Row interface.
func (it *infoschemaTable) Row(ctx sessionctx.Context, h int64) ([]types.Datum, error) {
	return nil, table.ErrUnsupportedOp
}

// Cols implements table.Table Cols interface.
func (it *infoschemaTable) Cols() []*table.Column {
	return it.cols
}

// VisibleCols implements table.Table VisibleCols interface.
func (it *infoschemaTable) VisibleCols() []*table.Column {
	return it.cols
}

// HiddenCols implements table.Table HiddenCols interface.
func (it *infoschemaTable) HiddenCols() []*table.Column {
	return nil
}

// WritableCols implements table.Table WritableCols interface.
func (it *infoschemaTable) WritableCols() []*table.Column {
	return it.cols
}

// DeletableCols implements table DeletableCols interface.
func (it *infoschemaTable) DeletableCols() []*table.Column {
	return it.cols
}

// Indices implements table.Table Indices interface.
func (it *infoschemaTable) Indices() []table.Index {
	return nil
}

// WritableIndices implements table.Table WritableIndices interface.
func (it *infoschemaTable) WritableIndices() []table.Index {
	return nil
}

// DeletableIndices implements table.Table DeletableIndices interface.
func (it *infoschemaTable) DeletableIndices() []table.Index {
	return nil
}

// RecordPrefix implements table.Table RecordPrefix interface.
func (it *infoschemaTable) RecordPrefix() kv.Key {
	return nil
}

// IndexPrefix implements table.Table IndexPrefix interface.
func (it *infoschemaTable) IndexPrefix() kv.Key {
	return nil
}

// FirstKey implements table.Table FirstKey interface.
func (it *infoschemaTable) FirstKey() kv.Key {
	return nil
}

// RecordKey implements table.Table RecordKey interface.
func (it *infoschemaTable) RecordKey(h int64) kv.Key {
	return nil
}

// AddRecord implements table.Table AddRecord interface.
func (it *infoschemaTable) AddRecord(ctx sessionctx.Context, r []types.Datum, opts ...table.AddRecordOption) (recordID int64, err error) {
	return 0, table.ErrUnsupportedOp
}

// RemoveRecord implements table.Table RemoveRecord interface.
func (it *infoschemaTable) RemoveRecord(ctx sessionctx.Context, h int64, r []types.Datum) error {
	return table.ErrUnsupportedOp
}

// UpdateRecord implements table.Table UpdateRecord interface.
func (it *infoschemaTable) UpdateRecord(ctx sessionctx.Context, h int64, oldData, newData []types.Datum, touched []bool) error {
	return table.ErrUnsupportedOp
}

// AllocHandle implements table.Table AllocHandle interface.
func (it *infoschemaTable) AllocHandle(ctx sessionctx.Context) (int64, error) {
	return 0, table.ErrUnsupportedOp
}

// AllocHandleIDs implements table.Table AllocHandleIDs interface.
func (it *infoschemaTable) AllocHandleIDs(ctx sessionctx.Context, n uint64) (int64, int64, error) {
	return 0, 0, table.ErrUnsupportedOp
}

// Allocator implements table.Table Allocator interface.
func (it *infoschemaTable) Allocator(_ sessionctx.Context, _ autoid.AllocatorType) autoid.Allocator {
	return nil
}

// AllAllocators implements table.Table AllAllocators interface.
func (it *infoschemaTable) AllAllocators(_ sessionctx.Context) autoid.Allocators {
	return nil
}

// RebaseAutoID implements table.Table RebaseAutoID interface.
func (it *infoschemaTable) RebaseAutoID(ctx sessionctx.Context, newBase int64, isSetStep bool) error {
	return table.ErrUnsupportedOp
}

// Meta implements table.Table Meta interface.
func (it *infoschemaTable) Meta() *model.TableInfo {
	return it.meta
}

// GetPhysicalID implements table.Table GetPhysicalID interface.
func (it *infoschemaTable) GetPhysicalID() int64 {
	return it.meta.ID
}

// Seek implements table.Table Seek interface.
func (it *infoschemaTable) Seek(ctx sessionctx.Context, h int64) (int64, bool, error) {
	return 0, false, table.ErrUnsupportedOp
}

// Type implements table.Table Type interface.
func (it *infoschemaTable) Type() table.Type {
	return it.tp
}

// VirtualTable is a dummy table.Table implementation.
type VirtualTable struct{}

// IterRecords implements table.Table IterRecords interface.
func (vt *VirtualTable) IterRecords(ctx sessionctx.Context, startKey kv.Key, cols []*table.Column,
	fn table.RecordIterFunc) error {
	if len(startKey) != 0 {
		return table.ErrUnsupportedOp
	}
	return nil
}

// RowWithCols implements table.Table RowWithCols interface.
func (vt *VirtualTable) RowWithCols(ctx sessionctx.Context, h int64, cols []*table.Column) ([]types.Datum, error) {
	return nil, table.ErrUnsupportedOp
}

// Row implements table.Table Row interface.
func (vt *VirtualTable) Row(ctx sessionctx.Context, h int64) ([]types.Datum, error) {
	return nil, table.ErrUnsupportedOp
}

// Cols implements table.Table Cols interface.
func (vt *VirtualTable) Cols() []*table.Column {
	return nil
}

// VisibleCols implements table.Table VisibleCols interface.
func (vt *VirtualTable) VisibleCols() []*table.Column {
	return nil
}

// HiddenCols implements table.Table HiddenCols interface.
func (vt *VirtualTable) HiddenCols() []*table.Column {
	return nil
}

// WritableCols implements table.Table WritableCols interface.
func (vt *VirtualTable) WritableCols() []*table.Column {
	return nil
}

// DeletableCols implements table DeletableCols interface.
func (vt *VirtualTable) DeletableCols() []*table.Column {
	return nil
}

// Indices implements table.Table Indices interface.
func (vt *VirtualTable) Indices() []table.Index {
	return nil
}

// WritableIndices implements table.Table WritableIndices interface.
func (vt *VirtualTable) WritableIndices() []table.Index {
	return nil
}

// DeletableIndices implements table.Table DeletableIndices interface.
func (vt *VirtualTable) DeletableIndices() []table.Index {
	return nil
}

// RecordPrefix implements table.Table RecordPrefix interface.
func (vt *VirtualTable) RecordPrefix() kv.Key {
	return nil
}

// IndexPrefix implements table.Table IndexPrefix interface.
func (vt *VirtualTable) IndexPrefix() kv.Key {
	return nil
}

// FirstKey implements table.Table FirstKey interface.
func (vt *VirtualTable) FirstKey() kv.Key {
	return nil
}

// RecordKey implements table.Table RecordKey interface.
func (vt *VirtualTable) RecordKey(h int64) kv.Key {
	return nil
}

// AddRecord implements table.Table AddRecord interface.
func (vt *VirtualTable) AddRecord(ctx sessionctx.Context, r []types.Datum, opts ...table.AddRecordOption) (recordID int64, err error) {
	return 0, table.ErrUnsupportedOp
}

// RemoveRecord implements table.Table RemoveRecord interface.
func (vt *VirtualTable) RemoveRecord(ctx sessionctx.Context, h int64, r []types.Datum) error {
	return table.ErrUnsupportedOp
}

// UpdateRecord implements table.Table UpdateRecord interface.
func (vt *VirtualTable) UpdateRecord(ctx sessionctx.Context, h int64, oldData, newData []types.Datum, touched []bool) error {
	return table.ErrUnsupportedOp
}

// AllocHandle implements table.Table AllocHandle interface.
func (vt *VirtualTable) AllocHandle(ctx sessionctx.Context) (int64, error) {
	return 0, table.ErrUnsupportedOp
}

// AllocHandleIDs implements table.Table AllocHandleIDs interface.
func (vt *VirtualTable) AllocHandleIDs(ctx sessionctx.Context, n uint64) (int64, int64, error) {
	return 0, 0, table.ErrUnsupportedOp
}

// Allocator implements table.Table Allocator interface.
func (vt *VirtualTable) Allocator(_ sessionctx.Context, _ autoid.AllocatorType) autoid.Allocator {
	return nil
}

// AllAllocators implements table.Table AllAllocators interface.
func (vt *VirtualTable) AllAllocators(_ sessionctx.Context) autoid.Allocators {
	return nil
}

// RebaseAutoID implements table.Table RebaseAutoID interface.
func (vt *VirtualTable) RebaseAutoID(ctx sessionctx.Context, newBase int64, isSetStep bool) error {
	return table.ErrUnsupportedOp
}

// Meta implements table.Table Meta interface.
func (vt *VirtualTable) Meta() *model.TableInfo {
	return nil
}

// GetPhysicalID implements table.Table GetPhysicalID interface.
func (vt *VirtualTable) GetPhysicalID() int64 {
	return 0
}

// Seek implements table.Table Seek interface.
func (vt *VirtualTable) Seek(ctx sessionctx.Context, h int64) (int64, bool, error) {
	return 0, false, table.ErrUnsupportedOp
}

// Type implements table.Table Type interface.
func (vt *VirtualTable) Type() table.Type {
	return table.VirtualTable
}<|MERGE_RESOLUTION|>--- conflicted
+++ resolved
@@ -159,19 +159,6 @@
 	tableTiKVRegionPeers:                    autoid.InformationSchemaDBID + 40,
 	tableTiDBServersInfo:                    autoid.InformationSchemaDBID + 41,
 	TableClusterInfo:                        autoid.InformationSchemaDBID + 42,
-<<<<<<< HEAD
-	TableClusterConfig:      autoid.InformationSchemaDBID + 43,
-	TableClusterLoad:        autoid.InformationSchemaDBID + 44,
-	tableTiFlashReplica:     autoid.InformationSchemaDBID + 45,
-	clusterTableSlowLog:     autoid.InformationSchemaDBID + 46,
-	clusterTableProcesslist: autoid.InformationSchemaDBID + 47,
-	TableClusterLog:         autoid.InformationSchemaDBID + 48,
-	TableClusterHardware:    autoid.InformationSchemaDBID + 49,
-	TableClusterSystemInfo:  autoid.InformationSchemaDBID + 50,
-	TableInspectionResult:   autoid.InformationSchemaDBID + 51,
-	TableMetricSummary:      autoid.InformationSchemaDBID + 52,
-	TableDDLJobs:            autoid.InformationSchemaDBID + 53,
-=======
 	TableClusterConfig:                      autoid.InformationSchemaDBID + 43,
 	TableClusterLoad:                        autoid.InformationSchemaDBID + 44,
 	tableTiFlashReplica:                     autoid.InformationSchemaDBID + 45,
@@ -184,7 +171,7 @@
 	TableMetricSummary:                      autoid.InformationSchemaDBID + 52,
 	TableMetricSummaryByLabel:               autoid.InformationSchemaDBID + 53,
 	TableMetricTables:                       autoid.InformationSchemaDBID + 54,
->>>>>>> bce19d12
+	TableDDLJobs:                            autoid.InformationSchemaDBID + 55,
 }
 
 type columnInfo struct {
@@ -2493,19 +2480,6 @@
 	tableAnalyzeStatus:                      tableAnalyzeStatusCols,
 	tableTiKVRegionStatus:                   tableTiKVRegionStatusCols,
 	tableTiKVRegionPeers:                    tableTiKVRegionPeersCols,
-<<<<<<< HEAD
-	tableTiDBServersInfo:   tableTiDBServersInfoCols,
-	TableClusterInfo:       tableClusterInfoCols,
-	TableClusterConfig:     tableClusterConfigCols,
-	TableClusterLog:        tableClusterLogCols,
-	TableClusterLoad:       tableClusterLoadCols,
-	tableTiFlashReplica:    tableTableTiFlashReplicaCols,
-	TableClusterHardware:   tableClusterHardwareCols,
-	TableClusterSystemInfo: tableClusterSystemInfoCols,
-	TableInspectionResult:  tableInspectionResultCols,
-	TableMetricSummary:     tableMetricSummaryCols,
-	TableDDLJobs:           tableDDLJobsCols,
-=======
 	tableTiDBServersInfo:                    tableTiDBServersInfoCols,
 	TableClusterInfo:                        tableClusterInfoCols,
 	TableClusterConfig:                      tableClusterConfigCols,
@@ -2518,7 +2492,7 @@
 	TableMetricSummary:                      tableMetricSummaryCols,
 	TableMetricSummaryByLabel:               tableMetricSummaryByLabelCols,
 	TableMetricTables:                       tableMetricTablesCols,
->>>>>>> bce19d12
+	TableDDLJobs:                            tableDDLJobsCols,
 }
 
 func createInfoSchemaTable(_ autoid.Allocators, meta *model.TableInfo) (table.Table, error) {
