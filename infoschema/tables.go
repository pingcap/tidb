--- conflicted
+++ resolved
@@ -106,16 +106,12 @@
 	tableTiFlashReplica    = "TIFLASH_REPLICA"
 	// TableInspectionResult is the string constant of inspection result table
 	TableInspectionResult = "INSPECTION_RESULT"
-	// TableMetricSummary is a summary table that contains all metrics.
-<<<<<<< HEAD
-	TableMetricSummary = "METRIC_SUMMARY"
 	// TableMetricTables is a table that contains all metrics table definition.
 	TableMetricTables = "METRICS_TABLES"
-=======
+	// TableMetricSummary is a summary table that contains all metrics.
 	TableMetricSummary = "METRICS_SUMMARY"
 	// TableMetricSummaryByLabel is a metric table that contains all metrics that group by label info.
 	TableMetricSummaryByLabel = "METRICS_SUMMARY_BY_LABEL"
->>>>>>> 931b4773
 )
 
 var tableIDMap = map[string]int64{
@@ -171,11 +167,8 @@
 	TableClusterSystemInfo:                  autoid.InformationSchemaDBID + 50,
 	TableInspectionResult:                   autoid.InformationSchemaDBID + 51,
 	TableMetricSummary:                      autoid.InformationSchemaDBID + 52,
-<<<<<<< HEAD
+	TableMetricSummaryByLabel:               autoid.InformationSchemaDBID + 53,
 	TableMetricTables:                       autoid.InformationSchemaDBID + 54,
-=======
-	TableMetricSummaryByLabel:               autoid.InformationSchemaDBID + 53,
->>>>>>> 931b4773
 }
 
 type columnInfo struct {
@@ -2402,11 +2395,8 @@
 	TableClusterSystemInfo:                  tableClusterSystemInfoCols,
 	TableInspectionResult:                   tableInspectionResultCols,
 	TableMetricSummary:                      tableMetricSummaryCols,
-<<<<<<< HEAD
+	TableMetricSummaryByLabel:               tableMetricSummaryByLabelCols,
 	TableMetricTables:                       tableMetricTablesCols,
-=======
-	TableMetricSummaryByLabel:               tableMetricSummaryByLabelCols,
->>>>>>> 931b4773
 }
 
 func createInfoSchemaTable(_ autoid.Allocators, meta *model.TableInfo) (table.Table, error) {
