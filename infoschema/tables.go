// Copyright 2016 PingCAP, Inc.
//
// Licensed under the Apache License, Version 2.0 (the "License");
// you may not use this file except in compliance with the License.
// You may obtain a copy of the License at
//
//     http://www.apache.org/licenses/LICENSE-2.0
//
// Unless required by applicable law or agreed to in writing, software
// distributed under the License is distributed on an "AS IS" BASIS,
// See the License for the specific language governing permissions and
// limitations under the License.

package infoschema

import (
	"context"
	"encoding/json"
	"fmt"
	"io/ioutil"
	"net/http"
	"sort"
	"strconv"
	"strings"

	"github.com/pingcap/errors"
	"github.com/pingcap/failpoint"
	"github.com/pingcap/parser/charset"
	"github.com/pingcap/parser/model"
	"github.com/pingcap/parser/mysql"
	"github.com/pingcap/parser/terror"
	"github.com/pingcap/tidb/domain/infosync"
	"github.com/pingcap/tidb/kv"
	"github.com/pingcap/tidb/meta/autoid"
	"github.com/pingcap/tidb/sessionctx"
	"github.com/pingcap/tidb/sessionctx/variable"
	"github.com/pingcap/tidb/store/helper"
	"github.com/pingcap/tidb/store/tikv"
	"github.com/pingcap/tidb/table"
	"github.com/pingcap/tidb/types"
	binaryJson "github.com/pingcap/tidb/types/json"
	"github.com/pingcap/tidb/util"
	"github.com/pingcap/tidb/util/execdetails"
	"github.com/pingcap/tidb/util/pdapi"
)

const (
	// TableSchemata is the string constant of infoschema table.
	TableSchemata = "SCHEMATA"
	// TableTables is the string constant of infoschema table.
	TableTables = "TABLES"
	// TableColumns is the string constant of infoschema table
	TableColumns          = "COLUMNS"
	tableColumnStatistics = "COLUMN_STATISTICS"
	// TableStatistics is the string constant of infoschema table
	TableStatistics = "STATISTICS"
	// TableCharacterSets is the string constant of infoschema charactersets memory table
	TableCharacterSets = "CHARACTER_SETS"
	// TableCollations is the string constant of infoschema collations memory table.
	TableCollations = "COLLATIONS"
	tableFiles      = "FILES"
	// CatalogVal is the string constant of TABLE_CATALOG.
	CatalogVal = "def"
	// TableProfiling is the string constant of infoschema table.
	TableProfiling = "PROFILING"
	// TablePartitions is the string constant of infoschema table.
	TablePartitions = "PARTITIONS"
	// TableKeyColumn is the string constant of KEY_COLUMN_USAGE.
	TableKeyColumn  = "KEY_COLUMN_USAGE"
	tableReferConst = "REFERENTIAL_CONSTRAINTS"
	// TableSessionVar is the string constant of SESSION_VARIABLES.
	TableSessionVar = "SESSION_VARIABLES"
	tablePlugins    = "PLUGINS"
	// TableConstraints is the string constant of TABLE_CONSTRAINTS.
	TableConstraints = "TABLE_CONSTRAINTS"
	tableTriggers    = "TRIGGERS"
	// TableUserPrivileges is the string constant of infoschema user privilege table.
	TableUserPrivileges   = "USER_PRIVILEGES"
	tableSchemaPrivileges = "SCHEMA_PRIVILEGES"
	tableTablePrivileges  = "TABLE_PRIVILEGES"
	tableColumnPrivileges = "COLUMN_PRIVILEGES"
	// TableEngines is the string constant of infoschema table.
	TableEngines = "ENGINES"
	// TableViews is the string constant of infoschema table.
	TableViews           = "VIEWS"
	tableRoutines        = "ROUTINES"
	tableParameters      = "PARAMETERS"
	tableEvents          = "EVENTS"
	tableGlobalStatus    = "GLOBAL_STATUS"
	tableGlobalVariables = "GLOBAL_VARIABLES"
	tableSessionStatus   = "SESSION_STATUS"
	tableOptimizerTrace  = "OPTIMIZER_TRACE"
	tableTableSpaces     = "TABLESPACES"
	// TableCollationCharacterSetApplicability is the string constant of infoschema memory table.
	TableCollationCharacterSetApplicability = "COLLATION_CHARACTER_SET_APPLICABILITY"
	// TableProcesslist is the string constant of infoschema table.
	TableProcesslist = "PROCESSLIST"
	// TableTiDBIndexes is the string constant of infoschema table
	TableTiDBIndexes = "TIDB_INDEXES"
	// TableTiDBHotRegions is the string constant of infoschema table
	TableTiDBHotRegions  = "TIDB_HOT_REGIONS"
	tableTiKVStoreStatus = "TIKV_STORE_STATUS"
	// TableAnalyzeStatus is the string constant of Analyze Status
	TableAnalyzeStatus = "ANALYZE_STATUS"
	// TableTiKVRegionStatus is the string constant of infoschema table
	TableTiKVRegionStatus = "TIKV_REGION_STATUS"
	// TableTiKVRegionPeers is the string constant of infoschema table
	TableTiKVRegionPeers = "TIKV_REGION_PEERS"
	// TableTiDBServersInfo is the string constant of TiDB server information table.
	TableTiDBServersInfo = "TIDB_SERVERS_INFO"
	// TableSlowQuery is the string constant of slow query memory table.
	TableSlowQuery = "SLOW_QUERY"
	// TableClusterInfo is the string constant of cluster info memory table.
	TableClusterInfo = "CLUSTER_INFO"
	// TableClusterConfig is the string constant of cluster configuration memory table.
	TableClusterConfig = "CLUSTER_CONFIG"
	// TableClusterLog is the string constant of cluster log memory table.
	TableClusterLog = "CLUSTER_LOG"
	// TableClusterLoad is the string constant of cluster load memory table.
	TableClusterLoad = "CLUSTER_LOAD"
	// TableClusterHardware is the string constant of cluster hardware table.
	TableClusterHardware = "CLUSTER_HARDWARE"
	// TableClusterSystemInfo is the string constant of cluster system info table.
	TableClusterSystemInfo = "CLUSTER_SYSTEMINFO"
	// TableTiFlashReplica is the string constant of tiflash replica table.
	TableTiFlashReplica = "TIFLASH_REPLICA"
	// TableInspectionResult is the string constant of inspection result table.
	TableInspectionResult = "INSPECTION_RESULT"
	// TableMetricTables is a table that contains all metrics table definition.
	TableMetricTables = "METRICS_TABLES"
	// TableMetricSummary is a summary table that contains all metrics.
	TableMetricSummary = "METRICS_SUMMARY"
	// TableMetricSummaryByLabel is a metric table that contains all metrics that group by label info.
	TableMetricSummaryByLabel = "METRICS_SUMMARY_BY_LABEL"
	// TableInspectionSummary is the string constant of inspection summary table.
	TableInspectionSummary = "INSPECTION_SUMMARY"
	// TableInspectionRules is the string constant of currently implemented inspection and summary rules.
	TableInspectionRules = "INSPECTION_RULES"
	// TableDDLJobs is the string constant of DDL job table.
	TableDDLJobs = "DDL_JOBS"
	// TableSequences is the string constant of all sequences created by user.
	TableSequences = "SEQUENCES"
)

var tableIDMap = map[string]int64{
	TableSchemata:                           autoid.InformationSchemaDBID + 1,
	TableTables:                             autoid.InformationSchemaDBID + 2,
	TableColumns:                            autoid.InformationSchemaDBID + 3,
	tableColumnStatistics:                   autoid.InformationSchemaDBID + 4,
	TableStatistics:                         autoid.InformationSchemaDBID + 5,
	TableCharacterSets:                      autoid.InformationSchemaDBID + 6,
	TableCollations:                         autoid.InformationSchemaDBID + 7,
	tableFiles:                              autoid.InformationSchemaDBID + 8,
	CatalogVal:                              autoid.InformationSchemaDBID + 9,
	TableProfiling:                          autoid.InformationSchemaDBID + 10,
	TablePartitions:                         autoid.InformationSchemaDBID + 11,
	TableKeyColumn:                          autoid.InformationSchemaDBID + 12,
	tableReferConst:                         autoid.InformationSchemaDBID + 13,
	TableSessionVar:                         autoid.InformationSchemaDBID + 14,
	tablePlugins:                            autoid.InformationSchemaDBID + 15,
	TableConstraints:                        autoid.InformationSchemaDBID + 16,
	tableTriggers:                           autoid.InformationSchemaDBID + 17,
	TableUserPrivileges:                     autoid.InformationSchemaDBID + 18,
	tableSchemaPrivileges:                   autoid.InformationSchemaDBID + 19,
	tableTablePrivileges:                    autoid.InformationSchemaDBID + 20,
	tableColumnPrivileges:                   autoid.InformationSchemaDBID + 21,
	TableEngines:                            autoid.InformationSchemaDBID + 22,
	TableViews:                              autoid.InformationSchemaDBID + 23,
	tableRoutines:                           autoid.InformationSchemaDBID + 24,
	tableParameters:                         autoid.InformationSchemaDBID + 25,
	tableEvents:                             autoid.InformationSchemaDBID + 26,
	tableGlobalStatus:                       autoid.InformationSchemaDBID + 27,
	tableGlobalVariables:                    autoid.InformationSchemaDBID + 28,
	tableSessionStatus:                      autoid.InformationSchemaDBID + 29,
	tableOptimizerTrace:                     autoid.InformationSchemaDBID + 30,
	tableTableSpaces:                        autoid.InformationSchemaDBID + 31,
	TableCollationCharacterSetApplicability: autoid.InformationSchemaDBID + 32,
	TableProcesslist:                        autoid.InformationSchemaDBID + 33,
	TableTiDBIndexes:                        autoid.InformationSchemaDBID + 34,
	TableSlowQuery:                          autoid.InformationSchemaDBID + 35,
	TableTiDBHotRegions:                     autoid.InformationSchemaDBID + 36,
	tableTiKVStoreStatus:                    autoid.InformationSchemaDBID + 37,
	TableAnalyzeStatus:                      autoid.InformationSchemaDBID + 38,
	TableTiKVRegionStatus:                   autoid.InformationSchemaDBID + 39,
	TableTiKVRegionPeers:                    autoid.InformationSchemaDBID + 40,
	TableTiDBServersInfo:                    autoid.InformationSchemaDBID + 41,
	TableClusterInfo:                        autoid.InformationSchemaDBID + 42,
	TableClusterConfig:                      autoid.InformationSchemaDBID + 43,
	TableClusterLoad:                        autoid.InformationSchemaDBID + 44,
	TableTiFlashReplica:                     autoid.InformationSchemaDBID + 45,
	ClusterTableSlowLog:                     autoid.InformationSchemaDBID + 46,
	ClusterTableProcesslist:                 autoid.InformationSchemaDBID + 47,
	TableClusterLog:                         autoid.InformationSchemaDBID + 48,
	TableClusterHardware:                    autoid.InformationSchemaDBID + 49,
	TableClusterSystemInfo:                  autoid.InformationSchemaDBID + 50,
	TableInspectionResult:                   autoid.InformationSchemaDBID + 51,
	TableMetricSummary:                      autoid.InformationSchemaDBID + 52,
	TableMetricSummaryByLabel:               autoid.InformationSchemaDBID + 53,
	TableMetricTables:                       autoid.InformationSchemaDBID + 54,
	TableInspectionSummary:                  autoid.InformationSchemaDBID + 55,
	TableInspectionRules:                    autoid.InformationSchemaDBID + 56,
	TableDDLJobs:                            autoid.InformationSchemaDBID + 57,
	TableSequences:                          autoid.InformationSchemaDBID + 58,
}

type columnInfo struct {
	name    string
	tp      byte
	size    int
	decimal int
	flag    uint
	deflt   interface{}
}

func buildColumnInfo(col columnInfo) *model.ColumnInfo {
	mCharset := charset.CharsetBin
	mCollation := charset.CharsetBin
	mFlag := mysql.UnsignedFlag
	if col.tp == mysql.TypeVarchar || col.tp == mysql.TypeBlob {
		mCharset = charset.CharsetUTF8MB4
		mCollation = charset.CollationUTF8MB4
		mFlag = col.flag
	}
	fieldType := types.FieldType{
		Charset: mCharset,
		Collate: mCollation,
		Tp:      col.tp,
		Flen:    col.size,
		Decimal: col.decimal,
		Flag:    mFlag,
	}
	return &model.ColumnInfo{
		Name:         model.NewCIStr(col.name),
		FieldType:    fieldType,
		State:        model.StatePublic,
		DefaultValue: col.deflt,
	}
}

func buildTableMeta(tableName string, cs []columnInfo) *model.TableInfo {
	cols := make([]*model.ColumnInfo, 0, len(cs))
	for _, c := range cs {
		cols = append(cols, buildColumnInfo(c))
	}
	for i, col := range cols {
		col.Offset = i
	}
	return &model.TableInfo{
		Name:    model.NewCIStr(tableName),
		Columns: cols,
		State:   model.StatePublic,
		Charset: mysql.DefaultCharset,
		Collate: mysql.DefaultCollationName,
	}
}

var schemataCols = []columnInfo{
	{name: "CATALOG_NAME", tp: mysql.TypeVarchar, size: 512},
	{name: "SCHEMA_NAME", tp: mysql.TypeVarchar, size: 64},
	{name: "DEFAULT_CHARACTER_SET_NAME", tp: mysql.TypeVarchar, size: 64},
	{name: "DEFAULT_COLLATION_NAME", tp: mysql.TypeVarchar, size: 32},
	{name: "SQL_PATH", tp: mysql.TypeVarchar, size: 512},
}

var tablesCols = []columnInfo{
	{name: "TABLE_CATALOG", tp: mysql.TypeVarchar, size: 512},
	{name: "TABLE_SCHEMA", tp: mysql.TypeVarchar, size: 64},
	{name: "TABLE_NAME", tp: mysql.TypeVarchar, size: 64},
	{name: "TABLE_TYPE", tp: mysql.TypeVarchar, size: 64},
	{name: "ENGINE", tp: mysql.TypeVarchar, size: 64},
	{name: "VERSION", tp: mysql.TypeLonglong, size: 21},
	{name: "ROW_FORMAT", tp: mysql.TypeVarchar, size: 10},
	{name: "TABLE_ROWS", tp: mysql.TypeLonglong, size: 21},
	{name: "AVG_ROW_LENGTH", tp: mysql.TypeLonglong, size: 21},
	{name: "DATA_LENGTH", tp: mysql.TypeLonglong, size: 21},
	{name: "MAX_DATA_LENGTH", tp: mysql.TypeLonglong, size: 21},
	{name: "INDEX_LENGTH", tp: mysql.TypeLonglong, size: 21},
	{name: "DATA_FREE", tp: mysql.TypeLonglong, size: 21},
	{name: "AUTO_INCREMENT", tp: mysql.TypeLonglong, size: 21},
	{name: "CREATE_TIME", tp: mysql.TypeDatetime, size: 19},
	{name: "UPDATE_TIME", tp: mysql.TypeDatetime, size: 19},
	{name: "CHECK_TIME", tp: mysql.TypeDatetime, size: 19},
	{name: "TABLE_COLLATION", tp: mysql.TypeVarchar, size: 32, flag: mysql.NotNullFlag, deflt: "utf8_bin"},
	{name: "CHECKSUM", tp: mysql.TypeLonglong, size: 21},
	{name: "CREATE_OPTIONS", tp: mysql.TypeVarchar, size: 255},
	{name: "TABLE_COMMENT", tp: mysql.TypeVarchar, size: 2048},
	{name: "TIDB_TABLE_ID", tp: mysql.TypeLonglong, size: 21},
	{name: "TIDB_ROW_ID_SHARDING_INFO", tp: mysql.TypeVarchar, size: 255},
}

// See: http://dev.mysql.com/doc/refman/5.7/en/columns-table.html
var columnsCols = []columnInfo{
	{name: "TABLE_CATALOG", tp: mysql.TypeVarchar, size: 512},
	{name: "TABLE_SCHEMA", tp: mysql.TypeVarchar, size: 64},
	{name: "TABLE_NAME", tp: mysql.TypeVarchar, size: 64},
	{name: "COLUMN_NAME", tp: mysql.TypeVarchar, size: 64},
	{name: "ORDINAL_POSITION", tp: mysql.TypeLonglong, size: 64},
	{name: "COLUMN_DEFAULT", tp: mysql.TypeBlob, size: 196606},
	{name: "IS_NULLABLE", tp: mysql.TypeVarchar, size: 3},
	{name: "DATA_TYPE", tp: mysql.TypeVarchar, size: 64},
	{name: "CHARACTER_MAXIMUM_LENGTH", tp: mysql.TypeLonglong, size: 21},
	{name: "CHARACTER_OCTET_LENGTH", tp: mysql.TypeLonglong, size: 21},
	{name: "NUMERIC_PRECISION", tp: mysql.TypeLonglong, size: 21},
	{name: "NUMERIC_SCALE", tp: mysql.TypeLonglong, size: 21},
	{name: "DATETIME_PRECISION", tp: mysql.TypeLonglong, size: 21},
	{name: "CHARACTER_SET_NAME", tp: mysql.TypeVarchar, size: 32},
	{name: "COLLATION_NAME", tp: mysql.TypeVarchar, size: 32},
	{name: "COLUMN_TYPE", tp: mysql.TypeBlob, size: 196606},
	{name: "COLUMN_KEY", tp: mysql.TypeVarchar, size: 3},
	{name: "EXTRA", tp: mysql.TypeVarchar, size: 30},
	{name: "PRIVILEGES", tp: mysql.TypeVarchar, size: 80},
	{name: "COLUMN_COMMENT", tp: mysql.TypeVarchar, size: 1024},
	{name: "GENERATION_EXPRESSION", tp: mysql.TypeBlob, size: 589779, flag: mysql.NotNullFlag},
}

var columnStatisticsCols = []columnInfo{
	{name: "SCHEMA_NAME", tp: mysql.TypeVarchar, size: 64, flag: mysql.NotNullFlag},
	{name: "TABLE_NAME", tp: mysql.TypeVarchar, size: 64, flag: mysql.NotNullFlag},
	{name: "COLUMN_NAME", tp: mysql.TypeVarchar, size: 64, flag: mysql.NotNullFlag},
	{name: "HISTOGRAM", tp: mysql.TypeJSON, size: 51},
}

var statisticsCols = []columnInfo{
	{name: "TABLE_CATALOG", tp: mysql.TypeVarchar, size: 512},
	{name: "TABLE_SCHEMA", tp: mysql.TypeVarchar, size: 64},
	{name: "TABLE_NAME", tp: mysql.TypeVarchar, size: 64},
	{name: "NON_UNIQUE", tp: mysql.TypeVarchar, size: 1},
	{name: "INDEX_SCHEMA", tp: mysql.TypeVarchar, size: 64},
	{name: "INDEX_NAME", tp: mysql.TypeVarchar, size: 64},
	{name: "SEQ_IN_INDEX", tp: mysql.TypeLonglong, size: 2},
	{name: "COLUMN_NAME", tp: mysql.TypeVarchar, size: 21},
	{name: "COLLATION", tp: mysql.TypeVarchar, size: 1},
	{name: "CARDINALITY", tp: mysql.TypeLonglong, size: 21},
	{name: "SUB_PART", tp: mysql.TypeLonglong, size: 3},
	{name: "PACKED", tp: mysql.TypeVarchar, size: 10},
	{name: "NULLABLE", tp: mysql.TypeVarchar, size: 3},
	{name: "INDEX_TYPE", tp: mysql.TypeVarchar, size: 16},
	{name: "COMMENT", tp: mysql.TypeVarchar, size: 16},
	{name: "INDEX_COMMENT", tp: mysql.TypeVarchar, size: 1024},
	{name: "IS_VISIBLE", tp: mysql.TypeVarchar, size: 3},
	{name: "Expression", tp: mysql.TypeVarchar, size: 64},
}

var profilingCols = []columnInfo{
	{name: "QUERY_ID", tp: mysql.TypeLong, size: 20},
	{name: "SEQ", tp: mysql.TypeLong, size: 20},
	{name: "STATE", tp: mysql.TypeVarchar, size: 30},
	{name: "DURATION", tp: mysql.TypeNewDecimal, size: 9},
	{name: "CPU_USER", tp: mysql.TypeNewDecimal, size: 9},
	{name: "CPU_SYSTEM", tp: mysql.TypeNewDecimal, size: 9},
	{name: "CONTEXT_VOLUNTARY", tp: mysql.TypeLong, size: 20},
	{name: "CONTEXT_INVOLUNTARY", tp: mysql.TypeLong, size: 20},
	{name: "BLOCK_OPS_IN", tp: mysql.TypeLong, size: 20},
	{name: "BLOCK_OPS_OUT", tp: mysql.TypeLong, size: 20},
	{name: "MESSAGES_SENT", tp: mysql.TypeLong, size: 20},
	{name: "MESSAGES_RECEIVED", tp: mysql.TypeLong, size: 20},
	{name: "PAGE_FAULTS_MAJOR", tp: mysql.TypeLong, size: 20},
	{name: "PAGE_FAULTS_MINOR", tp: mysql.TypeLong, size: 20},
	{name: "SWAPS", tp: mysql.TypeLong, size: 20},
	{name: "SOURCE_FUNCTION", tp: mysql.TypeVarchar, size: 30},
	{name: "SOURCE_FILE", tp: mysql.TypeVarchar, size: 20},
	{name: "SOURCE_LINE", tp: mysql.TypeLong, size: 20},
}

var charsetCols = []columnInfo{
	{name: "CHARACTER_SET_NAME", tp: mysql.TypeVarchar, size: 32},
	{name: "DEFAULT_COLLATE_NAME", tp: mysql.TypeVarchar, size: 32},
	{name: "DESCRIPTION", tp: mysql.TypeVarchar, size: 60},
	{name: "MAXLEN", tp: mysql.TypeLonglong, size: 3},
}

var collationsCols = []columnInfo{
	{name: "COLLATION_NAME", tp: mysql.TypeVarchar, size: 32},
	{name: "CHARACTER_SET_NAME", tp: mysql.TypeVarchar, size: 32},
	{name: "ID", tp: mysql.TypeLonglong, size: 11},
	{name: "IS_DEFAULT", tp: mysql.TypeVarchar, size: 3},
	{name: "IS_COMPILED", tp: mysql.TypeVarchar, size: 3},
	{name: "SORTLEN", tp: mysql.TypeLonglong, size: 3},
}

var keyColumnUsageCols = []columnInfo{
	{name: "CONSTRAINT_CATALOG", tp: mysql.TypeVarchar, size: 512, flag: mysql.NotNullFlag},
	{name: "CONSTRAINT_SCHEMA", tp: mysql.TypeVarchar, size: 64, flag: mysql.NotNullFlag},
	{name: "CONSTRAINT_NAME", tp: mysql.TypeVarchar, size: 64, flag: mysql.NotNullFlag},
	{name: "TABLE_CATALOG", tp: mysql.TypeVarchar, size: 512, flag: mysql.NotNullFlag},
	{name: "TABLE_SCHEMA", tp: mysql.TypeVarchar, size: 64, flag: mysql.NotNullFlag},
	{name: "TABLE_NAME", tp: mysql.TypeVarchar, size: 64, flag: mysql.NotNullFlag},
	{name: "COLUMN_NAME", tp: mysql.TypeVarchar, size: 64, flag: mysql.NotNullFlag},
	{name: "ORDINAL_POSITION", tp: mysql.TypeLonglong, size: 10, flag: mysql.NotNullFlag},
	{name: "POSITION_IN_UNIQUE_CONSTRAINT", tp: mysql.TypeLonglong, size: 10},
	{name: "REFERENCED_TABLE_SCHEMA", tp: mysql.TypeVarchar, size: 64},
	{name: "REFERENCED_TABLE_NAME", tp: mysql.TypeVarchar, size: 64},
	{name: "REFERENCED_COLUMN_NAME", tp: mysql.TypeVarchar, size: 64},
}

// See http://dev.mysql.com/doc/refman/5.7/en/referential-constraints-table.html
var referConstCols = []columnInfo{
	{name: "CONSTRAINT_CATALOG", tp: mysql.TypeVarchar, size: 512, flag: mysql.NotNullFlag},
	{name: "CONSTRAINT_SCHEMA", tp: mysql.TypeVarchar, size: 64, flag: mysql.NotNullFlag},
	{name: "CONSTRAINT_NAME", tp: mysql.TypeVarchar, size: 64, flag: mysql.NotNullFlag},
	{name: "UNIQUE_CONSTRAINT_CATALOG", tp: mysql.TypeVarchar, size: 512, flag: mysql.NotNullFlag},
	{name: "UNIQUE_CONSTRAINT_SCHEMA", tp: mysql.TypeVarchar, size: 64, flag: mysql.NotNullFlag},
	{name: "UNIQUE_CONSTRAINT_NAME", tp: mysql.TypeVarchar, size: 64},
	{name: "MATCH_OPTION", tp: mysql.TypeVarchar, size: 64, flag: mysql.NotNullFlag},
	{name: "UPDATE_RULE", tp: mysql.TypeVarchar, size: 64, flag: mysql.NotNullFlag},
	{name: "DELETE_RULE", tp: mysql.TypeVarchar, size: 64, flag: mysql.NotNullFlag},
	{name: "TABLE_NAME", tp: mysql.TypeVarchar, size: 64, flag: mysql.NotNullFlag},
	{name: "REFERENCED_TABLE_NAME", tp: mysql.TypeVarchar, size: 64, flag: mysql.NotNullFlag},
}

// See http://dev.mysql.com/doc/refman/5.7/en/variables-table.html
var sessionVarCols = []columnInfo{
	{name: "VARIABLE_NAME", tp: mysql.TypeVarchar, size: 64},
	{name: "VARIABLE_VALUE", tp: mysql.TypeVarchar, size: 1024},
}

// See https://dev.mysql.com/doc/refman/5.7/en/plugins-table.html
var pluginsCols = []columnInfo{
	{name: "PLUGIN_NAME", tp: mysql.TypeVarchar, size: 64},
	{name: "PLUGIN_VERSION", tp: mysql.TypeVarchar, size: 20},
	{name: "PLUGIN_STATUS", tp: mysql.TypeVarchar, size: 10},
	{name: "PLUGIN_TYPE", tp: mysql.TypeVarchar, size: 80},
	{name: "PLUGIN_TYPE_VERSION", tp: mysql.TypeVarchar, size: 20},
	{name: "PLUGIN_LIBRARY", tp: mysql.TypeVarchar, size: 64},
	{name: "PLUGIN_LIBRARY_VERSION", tp: mysql.TypeVarchar, size: 20},
	{name: "PLUGIN_AUTHOR", tp: mysql.TypeVarchar, size: 64},
	{name: "PLUGIN_DESCRIPTION", tp: mysql.TypeLongBlob, size: types.UnspecifiedLength},
	{name: "PLUGIN_LICENSE", tp: mysql.TypeVarchar, size: 80},
	{name: "LOAD_OPTION", tp: mysql.TypeVarchar, size: 64},
}

// See https://dev.mysql.com/doc/refman/5.7/en/partitions-table.html
var partitionsCols = []columnInfo{
	{name: "TABLE_CATALOG", tp: mysql.TypeVarchar, size: 512},
	{name: "TABLE_SCHEMA", tp: mysql.TypeVarchar, size: 64},
	{name: "TABLE_NAME", tp: mysql.TypeVarchar, size: 64},
	{name: "PARTITION_NAME", tp: mysql.TypeVarchar, size: 64},
	{name: "SUBPARTITION_NAME", tp: mysql.TypeVarchar, size: 64},
	{name: "PARTITION_ORDINAL_POSITION", tp: mysql.TypeLonglong, size: 21},
	{name: "SUBPARTITION_ORDINAL_POSITION", tp: mysql.TypeLonglong, size: 21},
	{name: "PARTITION_METHOD", tp: mysql.TypeVarchar, size: 18},
	{name: "SUBPARTITION_METHOD", tp: mysql.TypeVarchar, size: 12},
	{name: "PARTITION_EXPRESSION", tp: mysql.TypeLongBlob, size: types.UnspecifiedLength},
	{name: "SUBPARTITION_EXPRESSION", tp: mysql.TypeLongBlob, size: types.UnspecifiedLength},
	{name: "PARTITION_DESCRIPTION", tp: mysql.TypeLongBlob, size: types.UnspecifiedLength},
	{name: "TABLE_ROWS", tp: mysql.TypeLonglong, size: 21},
	{name: "AVG_ROW_LENGTH", tp: mysql.TypeLonglong, size: 21},
	{name: "DATA_LENGTH", tp: mysql.TypeLonglong, size: 21},
	{name: "MAX_DATA_LENGTH", tp: mysql.TypeLonglong, size: 21},
	{name: "INDEX_LENGTH", tp: mysql.TypeLonglong, size: 21},
	{name: "DATA_FREE", tp: mysql.TypeLonglong, size: 21},
	{name: "CREATE_TIME", tp: mysql.TypeDatetime},
	{name: "UPDATE_TIME", tp: mysql.TypeDatetime},
	{name: "CHECK_TIME", tp: mysql.TypeDatetime},
	{name: "CHECKSUM", tp: mysql.TypeLonglong, size: 21},
	{name: "PARTITION_COMMENT", tp: mysql.TypeVarchar, size: 80},
	{name: "NODEGROUP", tp: mysql.TypeVarchar, size: 12},
	{name: "TABLESPACE_NAME", tp: mysql.TypeVarchar, size: 64},
}

var tableConstraintsCols = []columnInfo{
	{name: "CONSTRAINT_CATALOG", tp: mysql.TypeVarchar, size: 512},
	{name: "CONSTRAINT_SCHEMA", tp: mysql.TypeVarchar, size: 64},
	{name: "CONSTRAINT_NAME", tp: mysql.TypeVarchar, size: 64},
	{name: "TABLE_SCHEMA", tp: mysql.TypeVarchar, size: 64},
	{name: "TABLE_NAME", tp: mysql.TypeVarchar, size: 64},
	{name: "CONSTRAINT_TYPE", tp: mysql.TypeVarchar, size: 64},
}

var tableTriggersCols = []columnInfo{
	{name: "TRIGGER_CATALOG", tp: mysql.TypeVarchar, size: 512},
	{name: "TRIGGER_SCHEMA", tp: mysql.TypeVarchar, size: 64},
	{name: "TRIGGER_NAME", tp: mysql.TypeVarchar, size: 64},
	{name: "EVENT_MANIPULATION", tp: mysql.TypeVarchar, size: 6},
	{name: "EVENT_OBJECT_CATALOG", tp: mysql.TypeVarchar, size: 512},
	{name: "EVENT_OBJECT_SCHEMA", tp: mysql.TypeVarchar, size: 64},
	{name: "EVENT_OBJECT_TABLE", tp: mysql.TypeVarchar, size: 64},
	{name: "ACTION_ORDER", tp: mysql.TypeLonglong, size: 4},
	{name: "ACTION_CONDITION", tp: mysql.TypeBlob, size: -1},
	{name: "ACTION_STATEMENT", tp: mysql.TypeBlob, size: -1},
	{name: "ACTION_ORIENTATION", tp: mysql.TypeVarchar, size: 9},
	{name: "ACTION_TIMING", tp: mysql.TypeVarchar, size: 6},
	{name: "ACTION_REFERENCE_OLD_TABLE", tp: mysql.TypeVarchar, size: 64},
	{name: "ACTION_REFERENCE_NEW_TABLE", tp: mysql.TypeVarchar, size: 64},
	{name: "ACTION_REFERENCE_OLD_ROW", tp: mysql.TypeVarchar, size: 3},
	{name: "ACTION_REFERENCE_NEW_ROW", tp: mysql.TypeVarchar, size: 3},
	{name: "CREATED", tp: mysql.TypeDatetime, size: 2},
	{name: "SQL_MODE", tp: mysql.TypeVarchar, size: 8192},
	{name: "DEFINER", tp: mysql.TypeVarchar, size: 77},
	{name: "CHARACTER_SET_CLIENT", tp: mysql.TypeVarchar, size: 32},
	{name: "COLLATION_CONNECTION", tp: mysql.TypeVarchar, size: 32},
	{name: "DATABASE_COLLATION", tp: mysql.TypeVarchar, size: 32},
}

var tableUserPrivilegesCols = []columnInfo{
	{name: "GRANTEE", tp: mysql.TypeVarchar, size: 81},
	{name: "TABLE_CATALOG", tp: mysql.TypeVarchar, size: 512},
	{name: "PRIVILEGE_TYPE", tp: mysql.TypeVarchar, size: 64},
	{name: "IS_GRANTABLE", tp: mysql.TypeVarchar, size: 3},
}

var tableSchemaPrivilegesCols = []columnInfo{
	{name: "GRANTEE", tp: mysql.TypeVarchar, size: 81, flag: mysql.NotNullFlag},
	{name: "TABLE_CATALOG", tp: mysql.TypeVarchar, size: 512, flag: mysql.NotNullFlag},
	{name: "TABLE_SCHEMA", tp: mysql.TypeVarchar, size: 64, flag: mysql.NotNullFlag},
	{name: "PRIVILEGE_TYPE", tp: mysql.TypeVarchar, size: 64, flag: mysql.NotNullFlag},
	{name: "IS_GRANTABLE", tp: mysql.TypeVarchar, size: 3, flag: mysql.NotNullFlag},
}

var tableTablePrivilegesCols = []columnInfo{
	{name: "GRANTEE", tp: mysql.TypeVarchar, size: 81, flag: mysql.NotNullFlag},
	{name: "TABLE_CATALOG", tp: mysql.TypeVarchar, size: 512, flag: mysql.NotNullFlag},
	{name: "TABLE_SCHEMA", tp: mysql.TypeVarchar, size: 64, flag: mysql.NotNullFlag},
	{name: "TABLE_NAME", tp: mysql.TypeVarchar, size: 64, flag: mysql.NotNullFlag},
	{name: "PRIVILEGE_TYPE", tp: mysql.TypeVarchar, size: 64, flag: mysql.NotNullFlag},
	{name: "IS_GRANTABLE", tp: mysql.TypeVarchar, size: 3, flag: mysql.NotNullFlag},
}

var tableColumnPrivilegesCols = []columnInfo{
	{name: "GRANTEE", tp: mysql.TypeVarchar, size: 81, flag: mysql.NotNullFlag},
	{name: "TABLE_CATALOG", tp: mysql.TypeVarchar, size: 512, flag: mysql.NotNullFlag},
	{name: "TABLE_SCHEMA", tp: mysql.TypeVarchar, size: 64, flag: mysql.NotNullFlag},
	{name: "TABLE_NAME", tp: mysql.TypeVarchar, size: 64, flag: mysql.NotNullFlag},
	{name: "COLUMN_NAME", tp: mysql.TypeVarchar, size: 64, flag: mysql.NotNullFlag},
	{name: "PRIVILEGE_TYPE", tp: mysql.TypeVarchar, size: 64, flag: mysql.NotNullFlag},
	{name: "IS_GRANTABLE", tp: mysql.TypeVarchar, size: 3, flag: mysql.NotNullFlag},
}

var tableEnginesCols = []columnInfo{
	{name: "ENGINE", tp: mysql.TypeVarchar, size: 64},
	{name: "SUPPORT", tp: mysql.TypeVarchar, size: 8},
	{name: "COMMENT", tp: mysql.TypeVarchar, size: 80},
	{name: "TRANSACTIONS", tp: mysql.TypeVarchar, size: 3},
	{name: "XA", tp: mysql.TypeVarchar, size: 3},
	{name: "SAVEPOINTS", tp: mysql.TypeVarchar, size: 3},
}

var tableViewsCols = []columnInfo{
	{name: "TABLE_CATALOG", tp: mysql.TypeVarchar, size: 512, flag: mysql.NotNullFlag},
	{name: "TABLE_SCHEMA", tp: mysql.TypeVarchar, size: 64, flag: mysql.NotNullFlag},
	{name: "TABLE_NAME", tp: mysql.TypeVarchar, size: 64, flag: mysql.NotNullFlag},
	{name: "VIEW_DEFINITION", tp: mysql.TypeLongBlob, flag: mysql.NotNullFlag},
	{name: "CHECK_OPTION", tp: mysql.TypeVarchar, size: 8, flag: mysql.NotNullFlag},
	{name: "IS_UPDATABLE", tp: mysql.TypeVarchar, size: 3, flag: mysql.NotNullFlag},
	{name: "DEFINER", tp: mysql.TypeVarchar, size: 77, flag: mysql.NotNullFlag},
	{name: "SECURITY_TYPE", tp: mysql.TypeVarchar, size: 7, flag: mysql.NotNullFlag},
	{name: "CHARACTER_SET_CLIENT", tp: mysql.TypeVarchar, size: 32, flag: mysql.NotNullFlag},
	{name: "COLLATION_CONNECTION", tp: mysql.TypeVarchar, size: 32, flag: mysql.NotNullFlag},
}

var tableRoutinesCols = []columnInfo{
	{name: "SPECIFIC_NAME", tp: mysql.TypeVarchar, size: 64, flag: mysql.NotNullFlag},
	{name: "ROUTINE_CATALOG", tp: mysql.TypeVarchar, size: 512, flag: mysql.NotNullFlag},
	{name: "ROUTINE_SCHEMA", tp: mysql.TypeVarchar, size: 64, flag: mysql.NotNullFlag},
	{name: "ROUTINE_NAME", tp: mysql.TypeVarchar, size: 64, flag: mysql.NotNullFlag},
	{name: "ROUTINE_TYPE", tp: mysql.TypeVarchar, size: 9, flag: mysql.NotNullFlag},
	{name: "DATA_TYPE", tp: mysql.TypeVarchar, size: 64, flag: mysql.NotNullFlag},
	{name: "CHARACTER_MAXIMUM_LENGTH", tp: mysql.TypeLong, size: 21},
	{name: "CHARACTER_OCTET_LENGTH", tp: mysql.TypeLong, size: 21},
	{name: "NUMERIC_PRECISION", tp: mysql.TypeLonglong, size: 21},
	{name: "NUMERIC_SCALE", tp: mysql.TypeLong, size: 21},
	{name: "DATETIME_PRECISION", tp: mysql.TypeLonglong, size: 21},
	{name: "CHARACTER_SET_NAME", tp: mysql.TypeVarchar, size: 64},
	{name: "COLLATION_NAME", tp: mysql.TypeVarchar, size: 64},
	{name: "DTD_IDENTIFIER", tp: mysql.TypeLongBlob},
	{name: "ROUTINE_BODY", tp: mysql.TypeVarchar, size: 8, flag: mysql.NotNullFlag},
	{name: "ROUTINE_DEFINITION", tp: mysql.TypeLongBlob},
	{name: "EXTERNAL_NAME", tp: mysql.TypeVarchar, size: 64},
	{name: "EXTERNAL_LANGUAGE", tp: mysql.TypeVarchar, size: 64},
	{name: "PARAMETER_STYLE", tp: mysql.TypeVarchar, size: 8, flag: mysql.NotNullFlag},
	{name: "IS_DETERMINISTIC", tp: mysql.TypeVarchar, size: 3, flag: mysql.NotNullFlag},
	{name: "SQL_DATA_ACCESS", tp: mysql.TypeVarchar, size: 64, flag: mysql.NotNullFlag},
	{name: "SQL_PATH", tp: mysql.TypeVarchar, size: 64},
	{name: "SECURITY_TYPE", tp: mysql.TypeVarchar, size: 7, flag: mysql.NotNullFlag},
	{name: "CREATED", tp: mysql.TypeDatetime, flag: mysql.NotNullFlag, deflt: "0000-00-00 00:00:00"},
	{name: "LAST_ALTERED", tp: mysql.TypeDatetime, flag: mysql.NotNullFlag, deflt: "0000-00-00 00:00:00"},
	{name: "SQL_MODE", tp: mysql.TypeVarchar, size: 8192, flag: mysql.NotNullFlag},
	{name: "ROUTINE_COMMENT", tp: mysql.TypeLongBlob},
	{name: "DEFINER", tp: mysql.TypeVarchar, size: 77, flag: mysql.NotNullFlag},
	{name: "CHARACTER_SET_CLIENT", tp: mysql.TypeVarchar, size: 32, flag: mysql.NotNullFlag},
	{name: "COLLATION_CONNECTION", tp: mysql.TypeVarchar, size: 32, flag: mysql.NotNullFlag},
	{name: "DATABASE_COLLATION", tp: mysql.TypeVarchar, size: 32, flag: mysql.NotNullFlag},
}

var tableParametersCols = []columnInfo{
	{name: "SPECIFIC_CATALOG", tp: mysql.TypeVarchar, size: 512, flag: mysql.NotNullFlag},
	{name: "SPECIFIC_SCHEMA", tp: mysql.TypeVarchar, size: 64, flag: mysql.NotNullFlag},
	{name: "SPECIFIC_NAME", tp: mysql.TypeVarchar, size: 64, flag: mysql.NotNullFlag},
	{name: "ORDINAL_POSITION", tp: mysql.TypeVarchar, size: 21, flag: mysql.NotNullFlag},
	{name: "PARAMETER_MODE", tp: mysql.TypeVarchar, size: 5},
	{name: "PARAMETER_NAME", tp: mysql.TypeVarchar, size: 64},
	{name: "DATA_TYPE", tp: mysql.TypeVarchar, size: 64, flag: mysql.NotNullFlag},
	{name: "CHARACTER_MAXIMUM_LENGTH", tp: mysql.TypeVarchar, size: 21},
	{name: "CHARACTER_OCTET_LENGTH", tp: mysql.TypeVarchar, size: 21},
	{name: "NUMERIC_PRECISION", tp: mysql.TypeVarchar, size: 21},
	{name: "NUMERIC_SCALE", tp: mysql.TypeVarchar, size: 21},
	{name: "DATETIME_PRECISION", tp: mysql.TypeVarchar, size: 21},
	{name: "CHARACTER_SET_NAME", tp: mysql.TypeVarchar, size: 64},
	{name: "COLLATION_NAME", tp: mysql.TypeVarchar, size: 64},
	{name: "DTD_IDENTIFIER", tp: mysql.TypeLongBlob, flag: mysql.NotNullFlag},
	{name: "ROUTINE_TYPE", tp: mysql.TypeVarchar, size: 9, flag: mysql.NotNullFlag},
}

var tableEventsCols = []columnInfo{
	{name: "EVENT_CATALOG", tp: mysql.TypeVarchar, size: 64, flag: mysql.NotNullFlag},
	{name: "EVENT_SCHEMA", tp: mysql.TypeVarchar, size: 64, flag: mysql.NotNullFlag},
	{name: "EVENT_NAME", tp: mysql.TypeVarchar, size: 64, flag: mysql.NotNullFlag},
	{name: "DEFINER", tp: mysql.TypeVarchar, size: 77, flag: mysql.NotNullFlag},
	{name: "TIME_ZONE", tp: mysql.TypeVarchar, size: 64, flag: mysql.NotNullFlag},
	{name: "EVENT_BODY", tp: mysql.TypeVarchar, size: 8, flag: mysql.NotNullFlag},
	{name: "EVENT_DEFINITION", tp: mysql.TypeLongBlob},
	{name: "EVENT_TYPE", tp: mysql.TypeVarchar, size: 9, flag: mysql.NotNullFlag},
	{name: "EXECUTE_AT", tp: mysql.TypeDatetime},
	{name: "INTERVAL_VALUE", tp: mysql.TypeVarchar, size: 256},
	{name: "INTERVAL_FIELD", tp: mysql.TypeVarchar, size: 18},
	{name: "SQL_MODE", tp: mysql.TypeVarchar, size: 8192, flag: mysql.NotNullFlag},
	{name: "STARTS", tp: mysql.TypeDatetime},
	{name: "ENDS", tp: mysql.TypeDatetime},
	{name: "STATUS", tp: mysql.TypeVarchar, size: 18, flag: mysql.NotNullFlag},
	{name: "ON_COMPLETION", tp: mysql.TypeVarchar, size: 12, flag: mysql.NotNullFlag},
	{name: "CREATED", tp: mysql.TypeDatetime, flag: mysql.NotNullFlag, deflt: "0000-00-00 00:00:00"},
	{name: "LAST_ALTERED", tp: mysql.TypeDatetime, flag: mysql.NotNullFlag, deflt: "0000-00-00 00:00:00"},
	{name: "LAST_EXECUTED", tp: mysql.TypeDatetime},
	{name: "EVENT_COMMENT", tp: mysql.TypeVarchar, size: 64, flag: mysql.NotNullFlag},
	{name: "ORIGINATOR", tp: mysql.TypeLong, size: 10, flag: mysql.NotNullFlag, deflt: 0},
	{name: "CHARACTER_SET_CLIENT", tp: mysql.TypeVarchar, size: 32, flag: mysql.NotNullFlag},
	{name: "COLLATION_CONNECTION", tp: mysql.TypeVarchar, size: 32, flag: mysql.NotNullFlag},
	{name: "DATABASE_COLLATION", tp: mysql.TypeVarchar, size: 32, flag: mysql.NotNullFlag},
}

var tableGlobalStatusCols = []columnInfo{
	{name: "VARIABLE_NAME", tp: mysql.TypeVarchar, size: 64, flag: mysql.NotNullFlag},
	{name: "VARIABLE_VALUE", tp: mysql.TypeVarchar, size: 1024},
}

var tableGlobalVariablesCols = []columnInfo{
	{name: "VARIABLE_NAME", tp: mysql.TypeVarchar, size: 64, flag: mysql.NotNullFlag},
	{name: "VARIABLE_VALUE", tp: mysql.TypeVarchar, size: 1024},
}

var tableSessionStatusCols = []columnInfo{
	{name: "VARIABLE_NAME", tp: mysql.TypeVarchar, size: 64, flag: mysql.NotNullFlag},
	{name: "VARIABLE_VALUE", tp: mysql.TypeVarchar, size: 1024},
}

var tableOptimizerTraceCols = []columnInfo{
	{name: "QUERY", tp: mysql.TypeLongBlob, flag: mysql.NotNullFlag, deflt: ""},
	{name: "TRACE", tp: mysql.TypeLongBlob, flag: mysql.NotNullFlag, deflt: ""},
	{name: "MISSING_BYTES_BEYOND_MAX_MEM_SIZE", tp: mysql.TypeShort, size: 20, flag: mysql.NotNullFlag, deflt: 0},
	{name: "INSUFFICIENT_PRIVILEGES", tp: mysql.TypeTiny, size: 1, flag: mysql.NotNullFlag, deflt: 0},
}

var tableTableSpacesCols = []columnInfo{
	{name: "TABLESPACE_NAME", tp: mysql.TypeVarchar, size: 64, flag: mysql.NotNullFlag, deflt: ""},
	{name: "ENGINE", tp: mysql.TypeVarchar, size: 64, flag: mysql.NotNullFlag, deflt: ""},
	{name: "TABLESPACE_TYPE", tp: mysql.TypeVarchar, size: 64},
	{name: "LOGFILE_GROUP_NAME", tp: mysql.TypeVarchar, size: 64},
	{name: "EXTENT_SIZE", tp: mysql.TypeLonglong, size: 21},
	{name: "AUTOEXTEND_SIZE", tp: mysql.TypeLonglong, size: 21},
	{name: "MAXIMUM_SIZE", tp: mysql.TypeLonglong, size: 21},
	{name: "NODEGROUP_ID", tp: mysql.TypeLonglong, size: 21},
	{name: "TABLESPACE_COMMENT", tp: mysql.TypeVarchar, size: 2048},
}

var tableCollationCharacterSetApplicabilityCols = []columnInfo{
	{name: "COLLATION_NAME", tp: mysql.TypeVarchar, size: 32, flag: mysql.NotNullFlag},
	{name: "CHARACTER_SET_NAME", tp: mysql.TypeVarchar, size: 32, flag: mysql.NotNullFlag},
}

var tableProcesslistCols = []columnInfo{
	{name: "ID", tp: mysql.TypeLonglong, size: 21, flag: mysql.NotNullFlag, deflt: 0},
	{name: "USER", tp: mysql.TypeVarchar, size: 16, flag: mysql.NotNullFlag, deflt: ""},
	{name: "HOST", tp: mysql.TypeVarchar, size: 64, flag: mysql.NotNullFlag, deflt: ""},
	{name: "DB", tp: mysql.TypeVarchar, size: 64},
	{name: "COMMAND", tp: mysql.TypeVarchar, size: 16, flag: mysql.NotNullFlag, deflt: ""},
	{name: "TIME", tp: mysql.TypeLong, size: 7, flag: mysql.NotNullFlag, deflt: 0},
	{name: "STATE", tp: mysql.TypeVarchar, size: 7},
	{name: "INFO", tp: mysql.TypeString, size: 512},
	{name: "MEM", tp: mysql.TypeLonglong, size: 21},
	{name: "TxnStart", tp: mysql.TypeVarchar, size: 64, flag: mysql.NotNullFlag, deflt: ""},
}

var tableTiDBIndexesCols = []columnInfo{
	{name: "TABLE_SCHEMA", tp: mysql.TypeVarchar, size: 64},
	{name: "TABLE_NAME", tp: mysql.TypeVarchar, size: 64},
	{name: "NON_UNIQUE", tp: mysql.TypeLonglong, size: 21},
	{name: "KEY_NAME", tp: mysql.TypeVarchar, size: 64},
	{name: "SEQ_IN_INDEX", tp: mysql.TypeLonglong, size: 21},
	{name: "COLUMN_NAME", tp: mysql.TypeVarchar, size: 64},
	{name: "SUB_PART", tp: mysql.TypeLonglong, size: 21},
	{name: "INDEX_COMMENT", tp: mysql.TypeVarchar, size: 2048},
	{name: "Expression", tp: mysql.TypeVarchar, size: 64},
	{name: "INDEX_ID", tp: mysql.TypeLonglong, size: 21},
}

var slowQueryCols = []columnInfo{
	{name: variable.SlowLogTimeStr, tp: mysql.TypeTimestamp, size: 26},
	{name: variable.SlowLogTxnStartTSStr, tp: mysql.TypeLonglong, size: 20, flag: mysql.UnsignedFlag},
	{name: variable.SlowLogUserStr, tp: mysql.TypeVarchar, size: 64},
	{name: variable.SlowLogHostStr, tp: mysql.TypeVarchar, size: 64},
	{name: variable.SlowLogConnIDStr, tp: mysql.TypeLonglong, size: 20, flag: mysql.UnsignedFlag},
	{name: variable.SlowLogQueryTimeStr, tp: mysql.TypeDouble, size: 22},
	{name: variable.SlowLogParseTimeStr, tp: mysql.TypeDouble, size: 22},
	{name: variable.SlowLogCompileTimeStr, tp: mysql.TypeDouble, size: 22},
	{name: execdetails.PreWriteTimeStr, tp: mysql.TypeDouble, size: 22},
	{name: execdetails.WaitPrewriteBinlogTimeStr, tp: mysql.TypeDouble, size: 22},
	{name: execdetails.CommitTimeStr, tp: mysql.TypeDouble, size: 22},
	{name: execdetails.GetCommitTSTimeStr, tp: mysql.TypeDouble, size: 22},
	{name: execdetails.CommitBackoffTimeStr, tp: mysql.TypeDouble, size: 22},
	{name: execdetails.BackoffTypesStr, tp: mysql.TypeVarchar, size: 64},
	{name: execdetails.ResolveLockTimeStr, tp: mysql.TypeDouble, size: 22},
	{name: execdetails.LocalLatchWaitTimeStr, tp: mysql.TypeDouble, size: 22},
	{name: execdetails.WriteKeysStr, tp: mysql.TypeLonglong, size: 22},
	{name: execdetails.WriteSizeStr, tp: mysql.TypeLonglong, size: 22},
	{name: execdetails.PrewriteRegionStr, tp: mysql.TypeLonglong, size: 22},
	{name: execdetails.TxnRetryStr, tp: mysql.TypeLonglong, size: 22},
	{name: execdetails.ProcessTimeStr, tp: mysql.TypeDouble, size: 22},
	{name: execdetails.WaitTimeStr, tp: mysql.TypeDouble, size: 22},
	{name: execdetails.BackoffTimeStr, tp: mysql.TypeDouble, size: 22},
	{name: execdetails.LockKeysTimeStr, tp: mysql.TypeDouble, size: 22},
	{name: execdetails.RequestCountStr, tp: mysql.TypeLonglong, size: 20, flag: mysql.UnsignedFlag},
	{name: execdetails.TotalKeysStr, tp: mysql.TypeLonglong, size: 20, flag: mysql.UnsignedFlag},
	{name: execdetails.ProcessKeysStr, tp: mysql.TypeLonglong, size: 20, flag: mysql.UnsignedFlag},
	{name: variable.SlowLogDBStr, tp: mysql.TypeVarchar, size: 64},
	{name: variable.SlowLogIndexNamesStr, tp: mysql.TypeVarchar, size: 100},
	{name: variable.SlowLogIsInternalStr, tp: mysql.TypeTiny, size: 1},
	{name: variable.SlowLogDigestStr, tp: mysql.TypeVarchar, size: 64},
	{name: variable.SlowLogStatsInfoStr, tp: mysql.TypeVarchar, size: 512},
	{name: variable.SlowLogCopProcAvg, tp: mysql.TypeDouble, size: 22},
	{name: variable.SlowLogCopProcP90, tp: mysql.TypeDouble, size: 22},
	{name: variable.SlowLogCopProcMax, tp: mysql.TypeDouble, size: 22},
	{name: variable.SlowLogCopProcAddr, tp: mysql.TypeVarchar, size: 64},
	{name: variable.SlowLogCopWaitAvg, tp: mysql.TypeDouble, size: 22},
	{name: variable.SlowLogCopWaitP90, tp: mysql.TypeDouble, size: 22},
	{name: variable.SlowLogCopWaitMax, tp: mysql.TypeDouble, size: 22},
	{name: variable.SlowLogCopWaitAddr, tp: mysql.TypeVarchar, size: 64},
	{name: variable.SlowLogMemMax, tp: mysql.TypeLonglong, size: 20},
	{name: variable.SlowLogSucc, tp: mysql.TypeTiny, size: 1},
	{name: variable.SlowLogPlan, tp: mysql.TypeLongBlob, size: types.UnspecifiedLength},
	{name: variable.SlowLogPlanDigest, tp: mysql.TypeVarchar, size: 128},
	{name: variable.SlowLogPrevStmt, tp: mysql.TypeLongBlob, size: types.UnspecifiedLength},
	{name: variable.SlowLogQuerySQLStr, tp: mysql.TypeLongBlob, size: types.UnspecifiedLength},
}

// TableTiDBHotRegionsCols is TiDB hot region mem table columns.
var TableTiDBHotRegionsCols = []columnInfo{
	{name: "TABLE_ID", tp: mysql.TypeLonglong, size: 21},
	{name: "INDEX_ID", tp: mysql.TypeLonglong, size: 21},
	{name: "DB_NAME", tp: mysql.TypeVarchar, size: 64},
	{name: "TABLE_NAME", tp: mysql.TypeVarchar, size: 64},
	{name: "INDEX_NAME", tp: mysql.TypeVarchar, size: 64},
	{name: "REGION_ID", tp: mysql.TypeLonglong, size: 21},
	{name: "TYPE", tp: mysql.TypeVarchar, size: 64},
	{name: "MAX_HOT_DEGREE", tp: mysql.TypeLonglong, size: 21},
	{name: "REGION_COUNT", tp: mysql.TypeLonglong, size: 21},
	{name: "FLOW_BYTES", tp: mysql.TypeLonglong, size: 21},
}

var tableTiKVStoreStatusCols = []columnInfo{
	{name: "STORE_ID", tp: mysql.TypeLonglong, size: 21},
	{name: "ADDRESS", tp: mysql.TypeVarchar, size: 64},
	{name: "STORE_STATE", tp: mysql.TypeLonglong, size: 21},
	{name: "STORE_STATE_NAME", tp: mysql.TypeVarchar, size: 64},
	{name: "LABEL", tp: mysql.TypeJSON, size: 51},
	{name: "VERSION", tp: mysql.TypeVarchar, size: 64},
	{name: "CAPACITY", tp: mysql.TypeVarchar, size: 64},
	{name: "AVAILABLE", tp: mysql.TypeVarchar, size: 64},
	{name: "LEADER_COUNT", tp: mysql.TypeLonglong, size: 21},
	{name: "LEADER_WEIGHT", tp: mysql.TypeDouble, size: 22},
	{name: "LEADER_SCORE", tp: mysql.TypeDouble, size: 22},
	{name: "LEADER_SIZE", tp: mysql.TypeLonglong, size: 21},
	{name: "REGION_COUNT", tp: mysql.TypeLonglong, size: 21},
	{name: "REGION_WEIGHT", tp: mysql.TypeDouble, size: 22},
	{name: "REGION_SCORE", tp: mysql.TypeDouble, size: 22},
	{name: "REGION_SIZE", tp: mysql.TypeLonglong, size: 21},
	{name: "START_TS", tp: mysql.TypeDatetime},
	{name: "LAST_HEARTBEAT_TS", tp: mysql.TypeDatetime},
	{name: "UPTIME", tp: mysql.TypeVarchar, size: 64},
}

var tableAnalyzeStatusCols = []columnInfo{
	{name: "TABLE_SCHEMA", tp: mysql.TypeVarchar, size: 64},
	{name: "TABLE_NAME", tp: mysql.TypeVarchar, size: 64},
	{name: "PARTITION_NAME", tp: mysql.TypeVarchar, size: 64},
	{name: "JOB_INFO", tp: mysql.TypeVarchar, size: 64},
	{name: "PROCESSED_ROWS", tp: mysql.TypeLonglong, size: 20, flag: mysql.UnsignedFlag},
	{name: "START_TIME", tp: mysql.TypeDatetime},
	{name: "STATE", tp: mysql.TypeVarchar, size: 64},
}

// TableTiKVRegionStatusCols is TiKV region status mem table columns.
var TableTiKVRegionStatusCols = []columnInfo{
	{name: "REGION_ID", tp: mysql.TypeLonglong, size: 21},
	{name: "START_KEY", tp: mysql.TypeBlob, size: types.UnspecifiedLength},
	{name: "END_KEY", tp: mysql.TypeBlob, size: types.UnspecifiedLength},
	{name: "TABLE_ID", tp: mysql.TypeLonglong, size: 21},
	{name: "DB_NAME", tp: mysql.TypeVarchar, size: 64},
	{name: "TABLE_NAME", tp: mysql.TypeVarchar, size: 64},
	{name: "IS_INDEX", tp: mysql.TypeTiny, size: 1, flag: mysql.NotNullFlag, deflt: 0},
	{name: "INDEX_ID", tp: mysql.TypeLonglong, size: 21},
	{name: "INDEX_NAME", tp: mysql.TypeVarchar, size: 64},
	{name: "EPOCH_CONF_VER", tp: mysql.TypeLonglong, size: 21},
	{name: "EPOCH_VERSION", tp: mysql.TypeLonglong, size: 21},
	{name: "WRITTEN_BYTES", tp: mysql.TypeLonglong, size: 21},
	{name: "READ_BYTES", tp: mysql.TypeLonglong, size: 21},
	{name: "APPROXIMATE_SIZE", tp: mysql.TypeLonglong, size: 21},
	{name: "APPROXIMATE_KEYS", tp: mysql.TypeLonglong, size: 21},
}

// TableTiKVRegionPeersCols is TiKV region peers mem table columns.
var TableTiKVRegionPeersCols = []columnInfo{
	{name: "REGION_ID", tp: mysql.TypeLonglong, size: 21},
	{name: "PEER_ID", tp: mysql.TypeLonglong, size: 21},
	{name: "STORE_ID", tp: mysql.TypeLonglong, size: 21},
	{name: "IS_LEARNER", tp: mysql.TypeTiny, size: 1, flag: mysql.NotNullFlag, deflt: 0},
	{name: "IS_LEADER", tp: mysql.TypeTiny, size: 1, flag: mysql.NotNullFlag, deflt: 0},
	{name: "STATUS", tp: mysql.TypeVarchar, size: 10, deflt: 0},
	{name: "DOWN_SECONDS", tp: mysql.TypeLonglong, size: 21, deflt: 0},
}

var tableTiDBServersInfoCols = []columnInfo{
	{name: "DDL_ID", tp: mysql.TypeVarchar, size: 64},
	{name: "IP", tp: mysql.TypeVarchar, size: 64},
	{name: "PORT", tp: mysql.TypeLonglong, size: 21},
	{name: "STATUS_PORT", tp: mysql.TypeLonglong, size: 21},
	{name: "LEASE", tp: mysql.TypeVarchar, size: 64},
	{name: "VERSION", tp: mysql.TypeVarchar, size: 64},
	{name: "GIT_HASH", tp: mysql.TypeVarchar, size: 64},
	{name: "BINLOG_STATUS", tp: mysql.TypeVarchar, size: 64},
}

var tableClusterConfigCols = []columnInfo{
	{name: "TYPE", tp: mysql.TypeVarchar, size: 64},
	{name: "INSTANCE", tp: mysql.TypeVarchar, size: 64},
	{name: "KEY", tp: mysql.TypeVarchar, size: 256},
	{name: "VALUE", tp: mysql.TypeVarchar, size: 128},
}

var tableClusterLogCols = []columnInfo{
	{name: "TIME", tp: mysql.TypeVarchar, size: 32},
	{name: "TYPE", tp: mysql.TypeVarchar, size: 64},
	{name: "INSTANCE", tp: mysql.TypeVarchar, size: 64},
	{name: "LEVEL", tp: mysql.TypeVarchar, size: 8},
	{name: "MESSAGE", tp: mysql.TypeVarString, size: 1024},
}

var tableClusterLoadCols = []columnInfo{
	{name: "TYPE", tp: mysql.TypeVarchar, size: 64},
	{name: "INSTANCE", tp: mysql.TypeVarchar, size: 64},
	{name: "DEVICE_TYPE", tp: mysql.TypeVarchar, size: 64},
	{name: "DEVICE_NAME", tp: mysql.TypeVarchar, size: 64},
	{name: "NAME", tp: mysql.TypeVarchar, size: 256},
	{name: "VALUE", tp: mysql.TypeVarchar, size: 128},
}

var tableClusterHardwareCols = []columnInfo{
	{name: "TYPE", tp: mysql.TypeVarchar, size: 64},
	{name: "INSTANCE", tp: mysql.TypeVarchar, size: 64},
	{name: "DEVICE_TYPE", tp: mysql.TypeVarchar, size: 64},
	{name: "DEVICE_NAME", tp: mysql.TypeVarchar, size: 64},
	{name: "NAME", tp: mysql.TypeVarchar, size: 256},
	{name: "VALUE", tp: mysql.TypeVarchar, size: 128},
}

var tableClusterSystemInfoCols = []columnInfo{
	{name: "TYPE", tp: mysql.TypeVarchar, size: 64},
	{name: "INSTANCE", tp: mysql.TypeVarchar, size: 64},
	{name: "SYSTEM_TYPE", tp: mysql.TypeVarchar, size: 64},
	{name: "SYSTEM_NAME", tp: mysql.TypeVarchar, size: 64},
	{name: "NAME", tp: mysql.TypeVarchar, size: 256},
	{name: "VALUE", tp: mysql.TypeVarchar, size: 128},
}

var filesCols = []columnInfo{
	{name: "FILE_ID", tp: mysql.TypeLonglong, size: 4},
	{name: "FILE_NAME", tp: mysql.TypeVarchar, size: 4000},
	{name: "FILE_TYPE", tp: mysql.TypeVarchar, size: 20},
	{name: "TABLESPACE_NAME", tp: mysql.TypeVarchar, size: 64},
	{name: "TABLE_CATALOG", tp: mysql.TypeVarchar, size: 64},
	{name: "TABLE_SCHEMA", tp: mysql.TypeVarchar, size: 64},
	{name: "TABLE_NAME", tp: mysql.TypeVarchar, size: 64},
	{name: "LOGFILE_GROUP_NAME", tp: mysql.TypeVarchar, size: 64},
	{name: "LOGFILE_GROUP_NUMBER", tp: mysql.TypeLonglong, size: 32},
	{name: "ENGINE", tp: mysql.TypeVarchar, size: 64},
	{name: "FULLTEXT_KEYS", tp: mysql.TypeVarchar, size: 64},
	{name: "DELETED_ROWS", tp: mysql.TypeLonglong, size: 4},
	{name: "UPDATE_COUNT", tp: mysql.TypeLonglong, size: 4},
	{name: "FREE_EXTENTS", tp: mysql.TypeLonglong, size: 4},
	{name: "TOTAL_EXTENTS", tp: mysql.TypeLonglong, size: 4},
	{name: "EXTENT_SIZE", tp: mysql.TypeLonglong, size: 4},
	{name: "INITIAL_SIZE", tp: mysql.TypeLonglong, size: 21},
	{name: "MAXIMUM_SIZE", tp: mysql.TypeLonglong, size: 21},
	{name: "AUTOEXTEND_SIZE", tp: mysql.TypeLonglong, size: 21},
	{name: "CREATION_TIME", tp: mysql.TypeDatetime, size: -1},
	{name: "LAST_UPDATE_TIME", tp: mysql.TypeDatetime, size: -1},
	{name: "LAST_ACCESS_TIME", tp: mysql.TypeDatetime, size: -1},
	{name: "RECOVER_TIME", tp: mysql.TypeLonglong, size: 4},
	{name: "TRANSACTION_COUNTER", tp: mysql.TypeLonglong, size: 4},
	{name: "VERSION", tp: mysql.TypeLonglong, size: 21},
	{name: "ROW_FORMAT", tp: mysql.TypeVarchar, size: 10},
	{name: "TABLE_ROWS", tp: mysql.TypeLonglong, size: 21},
	{name: "AVG_ROW_LENGTH", tp: mysql.TypeLonglong, size: 21},
	{name: "DATA_LENGTH", tp: mysql.TypeLonglong, size: 21},
	{name: "MAX_DATA_LENGTH", tp: mysql.TypeLonglong, size: 21},
	{name: "INDEX_LENGTH", tp: mysql.TypeLonglong, size: 21},
	{name: "DATA_FREE", tp: mysql.TypeLonglong, size: 21},
	{name: "CREATE_TIME", tp: mysql.TypeDatetime, size: -1},
	{name: "UPDATE_TIME", tp: mysql.TypeDatetime, size: -1},
	{name: "CHECK_TIME", tp: mysql.TypeDatetime, size: -1},
	{name: "CHECKSUM", tp: mysql.TypeLonglong, size: 21},
	{name: "STATUS", tp: mysql.TypeVarchar, size: 20},
	{name: "EXTRA", tp: mysql.TypeVarchar, size: 255},
}

var tableClusterInfoCols = []columnInfo{
	{name: "TYPE", tp: mysql.TypeVarchar, size: 64},
	{name: "INSTANCE", tp: mysql.TypeVarchar, size: 64},
	{name: "STATUS_ADDRESS", tp: mysql.TypeVarchar, size: 64},
	{name: "VERSION", tp: mysql.TypeVarchar, size: 64},
	{name: "GIT_HASH", tp: mysql.TypeVarchar, size: 64},
	{name: "START_TIME", tp: mysql.TypeVarchar, size: 32},
	{name: "UPTIME", tp: mysql.TypeVarchar, size: 32},
}

var tableTableTiFlashReplicaCols = []columnInfo{
	{name: "TABLE_SCHEMA", tp: mysql.TypeVarchar, size: 64},
	{name: "TABLE_NAME", tp: mysql.TypeVarchar, size: 64},
	{name: "TABLE_ID", tp: mysql.TypeLonglong, size: 21},
	{name: "REPLICA_COUNT", tp: mysql.TypeLonglong, size: 64},
	{name: "LOCATION_LABELS", tp: mysql.TypeVarchar, size: 64},
	{name: "AVAILABLE", tp: mysql.TypeTiny, size: 1},
	{name: "PROGRESS", tp: mysql.TypeDouble, size: 22},
}

var tableInspectionResultCols = []columnInfo{
	{name: "RULE", tp: mysql.TypeVarchar, size: 64},
	{name: "ITEM", tp: mysql.TypeVarchar, size: 64},
	{name: "TYPE", tp: mysql.TypeVarchar, size: 64},
	{name: "INSTANCE", tp: mysql.TypeVarchar, size: 64},
	{name: "VALUE", tp: mysql.TypeVarchar, size: 64},
	{name: "REFERENCE", tp: mysql.TypeVarchar, size: 64},
	{name: "SEVERITY", tp: mysql.TypeVarchar, size: 64},
	{name: "DETAILS", tp: mysql.TypeVarchar, size: 256},
}

var tableInspectionSummaryCols = []columnInfo{
	{name: "RULE", tp: mysql.TypeVarchar, size: 64},
	{name: "INSTANCE", tp: mysql.TypeVarchar, size: 64},
	{name: "METRICS_NAME", tp: mysql.TypeVarchar, size: 64},
	{name: "LABEL", tp: mysql.TypeVarchar, size: 64},
	{name: "QUANTILE", tp: mysql.TypeDouble, size: 22},
	{name: "AVG_VALUE", tp: mysql.TypeDouble, size: 22, decimal: 6},
	{name: "MIN_VALUE", tp: mysql.TypeDouble, size: 22, decimal: 6},
	{name: "MAX_VALUE", tp: mysql.TypeDouble, size: 22, decimal: 6},
}

var tableInspectionRulesCols = []columnInfo{
	{name: "NAME", tp: mysql.TypeVarchar, size: 64},
	{name: "TYPE", tp: mysql.TypeVarchar, size: 64},
	{name: "COMMENT", tp: mysql.TypeVarchar, size: 256},
}

var tableMetricTablesCols = []columnInfo{
	{name: "TABLE_NAME", tp: mysql.TypeVarchar, size: 64},
	{name: "PROMQL", tp: mysql.TypeVarchar, size: 64},
	{name: "LABELS", tp: mysql.TypeVarchar, size: 64},
	{name: "QUANTILE", tp: mysql.TypeDouble, size: 22},
	{name: "COMMENT", tp: mysql.TypeVarchar, size: 256},
}

var tableMetricSummaryCols = []columnInfo{
	{name: "METRICS_NAME", tp: mysql.TypeVarchar, size: 64},
	{name: "QUANTILE", tp: mysql.TypeDouble, size: 22},
	{name: "SUM_VALUE", tp: mysql.TypeDouble, size: 22, decimal: 6},
	{name: "AVG_VALUE", tp: mysql.TypeDouble, size: 22, decimal: 6},
	{name: "MIN_VALUE", tp: mysql.TypeDouble, size: 22, decimal: 6},
	{name: "MAX_VALUE", tp: mysql.TypeDouble, size: 22, decimal: 6},
	{name: "COMMENT", tp: mysql.TypeVarchar, size: 256},
}

var tableMetricSummaryByLabelCols = []columnInfo{
	{name: "INSTANCE", tp: mysql.TypeVarchar, size: 64},
	{name: "METRICS_NAME", tp: mysql.TypeVarchar, size: 64},
	{name: "LABEL", tp: mysql.TypeVarchar, size: 64},
	{name: "QUANTILE", tp: mysql.TypeDouble, size: 22},
	{name: "SUM_VALUE", tp: mysql.TypeDouble, size: 22, decimal: 6},
	{name: "AVG_VALUE", tp: mysql.TypeDouble, size: 22, decimal: 6},
	{name: "MIN_VALUE", tp: mysql.TypeDouble, size: 22, decimal: 6},
	{name: "MAX_VALUE", tp: mysql.TypeDouble, size: 22, decimal: 6},
	{name: "COMMENT", tp: mysql.TypeVarchar, size: 256},
}

var tableDDLJobsCols = []columnInfo{
	{name: "JOB_ID", tp: mysql.TypeLonglong, size: 21},
	{name: "DB_NAME", tp: mysql.TypeVarchar, size: 64},
	{name: "TABLE_NAME", tp: mysql.TypeVarchar, size: 64},
	{name: "JOB_TYPE", tp: mysql.TypeVarchar, size: 64},
	{name: "SCHEMA_STATE", tp: mysql.TypeVarchar, size: 64},
	{name: "SCHEMA_ID", tp: mysql.TypeLonglong, size: 21},
	{name: "TABLE_ID", tp: mysql.TypeLonglong, size: 21},
	{name: "ROW_COUNT", tp: mysql.TypeLonglong, size: 21},
	{name: "START_TIME", tp: mysql.TypeDatetime, size: 19},
	{name: "END_TIME", tp: mysql.TypeDatetime, size: 19},
	{name: "STATE", tp: mysql.TypeVarchar, size: 64},
	{name: "QUERY", tp: mysql.TypeVarchar, size: 64},
}

var tableSequencesCols = []columnInfo{
	{name: "TABLE_CATALOG", tp: mysql.TypeVarchar, size: 512, flag: mysql.NotNullFlag},
	{name: "SEQUENCE_SCHEMA", tp: mysql.TypeVarchar, size: 64, flag: mysql.NotNullFlag},
	{name: "SEQUENCE_NAME", tp: mysql.TypeVarchar, size: 64, flag: mysql.NotNullFlag},
	{name: "CACHE", tp: mysql.TypeTiny, flag: mysql.NotNullFlag},
	{name: "CACHE_VALUE", tp: mysql.TypeLonglong, size: 21},
	{name: "CYCLE", tp: mysql.TypeTiny, flag: mysql.NotNullFlag},
	{name: "INCREMENT", tp: mysql.TypeLonglong, size: 21, flag: mysql.NotNullFlag},
	{name: "MAX_VALUE", tp: mysql.TypeLonglong, size: 21},
	{name: "MIN_VALUE", tp: mysql.TypeLonglong, size: 21},
	{name: "ORDER", tp: mysql.TypeTiny, flag: mysql.NotNullFlag},
	{name: "START", tp: mysql.TypeLonglong, size: 21},
	{name: "COMMENT", tp: mysql.TypeVarchar, size: 64},
}

func dataForTiKVStoreStatus(ctx sessionctx.Context) (records [][]types.Datum, err error) {
	tikvStore, ok := ctx.GetStore().(tikv.Storage)
	if !ok {
		return nil, errors.New("Information about TiKV store status can be gotten only when the storage is TiKV")
	}
	tikvHelper := &helper.Helper{
		Store:       tikvStore,
		RegionCache: tikvStore.GetRegionCache(),
	}
	storesStat, err := tikvHelper.GetStoresStat()
	if err != nil {
		return nil, err
	}
	for _, storeStat := range storesStat.Stores {
		row := make([]types.Datum, len(tableTiKVStoreStatusCols))
		row[0].SetInt64(storeStat.Store.ID)
		row[1].SetString(storeStat.Store.Address, mysql.DefaultCollationName)
		row[2].SetInt64(storeStat.Store.State)
		row[3].SetString(storeStat.Store.StateName, mysql.DefaultCollationName)
		data, err := json.Marshal(storeStat.Store.Labels)
		if err != nil {
			return nil, err
		}
		bj := binaryJson.BinaryJSON{}
		if err = bj.UnmarshalJSON(data); err != nil {
			return nil, err
		}
		row[4].SetMysqlJSON(bj)
		row[5].SetString(storeStat.Store.Version, mysql.DefaultCollationName)
		row[6].SetString(storeStat.Status.Capacity, mysql.DefaultCollationName)
		row[7].SetString(storeStat.Status.Available, mysql.DefaultCollationName)
		row[8].SetInt64(storeStat.Status.LeaderCount)
		row[9].SetFloat64(storeStat.Status.LeaderWeight)
		row[10].SetFloat64(storeStat.Status.LeaderScore)
		row[11].SetInt64(storeStat.Status.LeaderSize)
		row[12].SetInt64(storeStat.Status.RegionCount)
		row[13].SetFloat64(storeStat.Status.RegionWeight)
		row[14].SetFloat64(storeStat.Status.RegionScore)
		row[15].SetInt64(storeStat.Status.RegionSize)
		startTs := types.NewTime(types.FromGoTime(storeStat.Status.StartTs), mysql.TypeDatetime, types.DefaultFsp)
		row[16].SetMysqlTime(startTs)
		lastHeartbeatTs := types.NewTime(types.FromGoTime(storeStat.Status.LastHeartbeatTs), mysql.TypeDatetime, types.DefaultFsp)
		row[17].SetMysqlTime(lastHeartbeatTs)
		row[18].SetString(storeStat.Status.Uptime, mysql.DefaultCollationName)
		records = append(records, row)
	}
	return records, nil
}

// GetShardingInfo returns a nil or description string for the sharding information of given TableInfo.
// The returned description string may be:
//  - "NOT_SHARDED": for tables that SHARD_ROW_ID_BITS is not specified.
//  - "NOT_SHARDED(PK_IS_HANDLE)": for tables of which primary key is row id.
//  - "PK_AUTO_RANDOM_BITS={bit_number}": for tables of which primary key is sharded row id.
//  - "SHARD_BITS={bit_number}": for tables that with SHARD_ROW_ID_BITS.
// The returned nil indicates that sharding information is not suitable for the table(for example, when the table is a View).
// This function is exported for unit test.
func GetShardingInfo(dbInfo *model.DBInfo, tableInfo *model.TableInfo) interface{} {
	if dbInfo == nil || tableInfo == nil || tableInfo.IsView() || util.IsMemOrSysDB(dbInfo.Name.L) {
		return nil
	}
	shardingInfo := "NOT_SHARDED"
	if tableInfo.PKIsHandle {
		if tableInfo.ContainsAutoRandomBits() {
			shardingInfo = "PK_AUTO_RANDOM_BITS=" + strconv.Itoa(int(tableInfo.AutoRandomBits))
		} else {
			shardingInfo = "NOT_SHARDED(PK_IS_HANDLE)"
		}
	} else if tableInfo.ShardRowIDBits > 0 {
		shardingInfo = "SHARD_BITS=" + strconv.Itoa(int(tableInfo.ShardRowIDBits))
	}
	return shardingInfo
}

const (
	// PrimaryKeyType is the string constant of PRIMARY KEY.
	PrimaryKeyType = "PRIMARY KEY"
	// PrimaryConstraint is the string constant of PRIMARY.
	PrimaryConstraint = "PRIMARY"
	// UniqueKeyType is the string constant of UNIQUE.
	UniqueKeyType = "UNIQUE"
)

// ServerInfo represents the basic server information of single cluster component
type ServerInfo struct {
	ServerType     string
	Address        string
	StatusAddr     string
	Version        string
	GitHash        string
	StartTimestamp int64
}

// GetClusterServerInfo returns all components information of cluster
func GetClusterServerInfo(ctx sessionctx.Context) ([]ServerInfo, error) {
	failpoint.Inject("mockClusterInfo", func(val failpoint.Value) {
		// The cluster topology is injected by `failpoint` expression and
		// there is no extra checks for it. (let the test fail if the expression invalid)
		if s := val.(string); len(s) > 0 {
			var servers []ServerInfo
			for _, server := range strings.Split(s, ";") {
				parts := strings.Split(server, ",")
				servers = append(servers, ServerInfo{
					ServerType: parts[0],
					Address:    parts[1],
					StatusAddr: parts[2],
					Version:    parts[3],
					GitHash:    parts[4],
				})
			}
			failpoint.Return(servers, nil)
		}
	})

	type retriever func(ctx sessionctx.Context) ([]ServerInfo, error)
	var servers []ServerInfo
	for _, r := range []retriever{GetTiDBServerInfo, GetPDServerInfo, GetTiKVServerInfo} {
		nodes, err := r(ctx)
		if err != nil {
			return nil, err
		}
		servers = append(servers, nodes...)
	}
	return servers, nil
}

// GetTiDBServerInfo returns all TiDB nodes information of cluster
func GetTiDBServerInfo(ctx sessionctx.Context) ([]ServerInfo, error) {
	// Get TiDB servers info.
	tidbNodes, err := infosync.GetAllServerInfo(context.Background())
	if err != nil {
		return nil, errors.Trace(err)
	}

	var servers []ServerInfo
	for _, node := range tidbNodes {
		servers = append(servers, ServerInfo{
			ServerType:     "tidb",
			Address:        fmt.Sprintf("%s:%d", node.IP, node.Port),
			StatusAddr:     fmt.Sprintf("%s:%d", node.IP, node.StatusPort),
			Version:        node.Version,
			GitHash:        node.GitHash,
			StartTimestamp: node.StartTimestamp,
		})
	}
	return servers, nil
}

// GetPDServerInfo returns all PD nodes information of cluster
func GetPDServerInfo(ctx sessionctx.Context) ([]ServerInfo, error) {
	// Get PD servers info.
	store := ctx.GetStore()
	etcd, ok := store.(tikv.EtcdBackend)
	if !ok {
		return nil, errors.Errorf("%T not an etcd backend", store)
	}
	var servers []ServerInfo
	for _, addr := range etcd.EtcdAddrs() {
		addr = strings.TrimSpace(addr)

		// Get PD version
		url := fmt.Sprintf("%s://%s%s", util.InternalHTTPSchema(), addr, pdapi.ClusterVersion)
		req, err := http.NewRequest(http.MethodGet, url, nil)
		if err != nil {
			return nil, errors.Trace(err)
		}
		req.Header.Add("PD-Allow-follower-handle", "true")
		resp, err := util.InternalHTTPClient().Do(req)
		if err != nil {
			return nil, errors.Trace(err)
		}
		pdVersion, err := ioutil.ReadAll(resp.Body)
		if err != nil {
			return nil, errors.Trace(err)
		}
		terror.Log(resp.Body.Close())
		version := strings.Trim(strings.Trim(string(pdVersion), "\n"), "\"")

		// Get PD git_hash
		url = fmt.Sprintf("%s://%s%s", util.InternalHTTPSchema(), addr, pdapi.Status)
		req, err = http.NewRequest(http.MethodGet, url, nil)
		if err != nil {
			return nil, errors.Trace(err)
		}
		req.Header.Add("PD-Allow-follower-handle", "true")
		resp, err = util.InternalHTTPClient().Do(req)
		if err != nil {
			return nil, errors.Trace(err)
		}
		var content = struct {
			GitHash        string `json:"git_hash"`
			StartTimestamp int64  `json:"start_timestamp"`
		}{}
		if err := json.NewDecoder(resp.Body).Decode(&content); err != nil {
			return nil, errors.Trace(err)
		}
		terror.Log(resp.Body.Close())

		servers = append(servers, ServerInfo{
			ServerType:     "pd",
			Address:        addr,
			StatusAddr:     addr,
			Version:        version,
			GitHash:        content.GitHash,
			StartTimestamp: content.StartTimestamp,
		})
	}
	return servers, nil
}

// GetTiKVServerInfo returns all TiKV nodes information of cluster
func GetTiKVServerInfo(ctx sessionctx.Context) ([]ServerInfo, error) {
	store := ctx.GetStore()
	// Get TiKV servers info.
	tikvStore, ok := store.(tikv.Storage)
	if !ok {
		return nil, errors.Errorf("%T is not an TiKV store instance", store)
	}
	tikvHelper := &helper.Helper{
		Store:       tikvStore,
		RegionCache: tikvStore.GetRegionCache(),
	}

	storesStat, err := tikvHelper.GetStoresStat()
	if err != nil {
		return nil, errors.Trace(err)
	}
	var servers []ServerInfo
	for _, storeStat := range storesStat.Stores {
		servers = append(servers, ServerInfo{
			ServerType:     "tikv",
			Address:        storeStat.Store.Address,
			StatusAddr:     storeStat.Store.StatusAddress,
			Version:        storeStat.Store.Version,
			GitHash:        storeStat.Store.GitHash,
			StartTimestamp: storeStat.Store.StartTimestamp,
		})
	}
	return servers, nil
}

var tableNameToColumns = map[string][]columnInfo{
	TableSchemata:                           schemataCols,
	TableTables:                             tablesCols,
	TableColumns:                            columnsCols,
	tableColumnStatistics:                   columnStatisticsCols,
	TableStatistics:                         statisticsCols,
	TableCharacterSets:                      charsetCols,
	TableCollations:                         collationsCols,
	tableFiles:                              filesCols,
	TableProfiling:                          profilingCols,
	TablePartitions:                         partitionsCols,
	TableKeyColumn:                          keyColumnUsageCols,
	tableReferConst:                         referConstCols,
	TableSessionVar:                         sessionVarCols,
	tablePlugins:                            pluginsCols,
	TableConstraints:                        tableConstraintsCols,
	tableTriggers:                           tableTriggersCols,
	TableUserPrivileges:                     tableUserPrivilegesCols,
	tableSchemaPrivileges:                   tableSchemaPrivilegesCols,
	tableTablePrivileges:                    tableTablePrivilegesCols,
	tableColumnPrivileges:                   tableColumnPrivilegesCols,
	TableEngines:                            tableEnginesCols,
	TableViews:                              tableViewsCols,
	tableRoutines:                           tableRoutinesCols,
	tableParameters:                         tableParametersCols,
	tableEvents:                             tableEventsCols,
	tableGlobalStatus:                       tableGlobalStatusCols,
	tableGlobalVariables:                    tableGlobalVariablesCols,
	tableSessionStatus:                      tableSessionStatusCols,
	tableOptimizerTrace:                     tableOptimizerTraceCols,
	tableTableSpaces:                        tableTableSpacesCols,
	TableCollationCharacterSetApplicability: tableCollationCharacterSetApplicabilityCols,
	TableProcesslist:                        tableProcesslistCols,
	TableTiDBIndexes:                        tableTiDBIndexesCols,
	TableSlowQuery:                          slowQueryCols,
	TableTiDBHotRegions:                     TableTiDBHotRegionsCols,
	tableTiKVStoreStatus:                    tableTiKVStoreStatusCols,
	TableAnalyzeStatus:                      tableAnalyzeStatusCols,
	TableTiKVRegionStatus:                   TableTiKVRegionStatusCols,
	TableTiKVRegionPeers:                    TableTiKVRegionPeersCols,
	TableTiDBServersInfo:                    tableTiDBServersInfoCols,
	TableClusterInfo:                        tableClusterInfoCols,
	TableClusterConfig:                      tableClusterConfigCols,
	TableClusterLog:                         tableClusterLogCols,
	TableClusterLoad:                        tableClusterLoadCols,
	TableTiFlashReplica:                     tableTableTiFlashReplicaCols,
	TableClusterHardware:                    tableClusterHardwareCols,
	TableClusterSystemInfo:                  tableClusterSystemInfoCols,
	TableInspectionResult:                   tableInspectionResultCols,
	TableMetricSummary:                      tableMetricSummaryCols,
	TableMetricSummaryByLabel:               tableMetricSummaryByLabelCols,
	TableMetricTables:                       tableMetricTablesCols,
	TableInspectionSummary:                  tableInspectionSummaryCols,
	TableInspectionRules:                    tableInspectionRulesCols,
	TableDDLJobs:                            tableDDLJobsCols,
	TableSequences:                          tableSequencesCols,
}

func createInfoSchemaTable(_ autoid.Allocators, meta *model.TableInfo) (table.Table, error) {
	columns := make([]*table.Column, len(meta.Columns))
	for i, col := range meta.Columns {
		columns[i] = table.ToColumn(col)
	}
	tp := table.VirtualTable
	if isClusterTableByName(util.InformationSchemaName.O, meta.Name.O) {
		tp = table.ClusterTable
	}
	return &infoschemaTable{meta: meta, cols: columns, tp: tp}, nil
}

type infoschemaTable struct {
	meta *model.TableInfo
	cols []*table.Column
	tp   table.Type
}

// SchemasSorter implements the sort.Interface interface, sorts DBInfo by name.
type SchemasSorter []*model.DBInfo

func (s SchemasSorter) Len() int {
	return len(s)
}

func (s SchemasSorter) Swap(i, j int) {
	s[i], s[j] = s[j], s[i]
}

func (s SchemasSorter) Less(i, j int) bool {
	return s[i].Name.L < s[j].Name.L
}

func (it *infoschemaTable) getRows(ctx sessionctx.Context, cols []*table.Column) (fullRows [][]types.Datum, err error) {
	is := GetInfoSchema(ctx)
	dbs := is.AllSchemas()
	sort.Sort(SchemasSorter(dbs))
	switch it.meta.Name.O {
	case tableFiles:
	case tableReferConst:
	case tablePlugins, tableTriggers:
	case tableRoutines:
	// TODO: Fill the following tables.
	case tableSchemaPrivileges:
	case tableTablePrivileges:
	case tableColumnPrivileges:
	case tableParameters:
	case tableEvents:
	case tableGlobalStatus:
	case tableGlobalVariables:
	case tableSessionStatus:
	case tableOptimizerTrace:
	case tableTableSpaces:
	case tableTiKVStoreStatus:
		fullRows, err = dataForTiKVStoreStatus(ctx)
<<<<<<< HEAD
	case tableTiFlashReplica:
		fullRows = dataForTableTiFlashReplica(ctx, dbs)
=======
	case tableTiKVRegionStatus:
		fullRows, err = dataForTiKVRegionStatus(ctx)
>>>>>>> 30e1edae
	}
	if err != nil {
		return nil, err
	}
	if len(cols) == len(it.cols) {
		return
	}
	rows := make([][]types.Datum, len(fullRows))
	for i, fullRow := range fullRows {
		row := make([]types.Datum, len(cols))
		for j, col := range cols {
			row[j] = fullRow[col.Offset]
		}
		rows[i] = row
	}
	return rows, nil
}

// IterRecords implements table.Table IterRecords interface.
func (it *infoschemaTable) IterRecords(ctx sessionctx.Context, startKey kv.Key, cols []*table.Column,
	fn table.RecordIterFunc) error {
	if len(startKey) != 0 {
		return table.ErrUnsupportedOp
	}
	rows, err := it.getRows(ctx, cols)
	if err != nil {
		return err
	}
	for i, row := range rows {
		more, err := fn(int64(i), row, cols)
		if err != nil {
			return err
		}
		if !more {
			break
		}
	}
	return nil
}

// RowWithCols implements table.Table RowWithCols interface.
func (it *infoschemaTable) RowWithCols(ctx sessionctx.Context, h int64, cols []*table.Column) ([]types.Datum, error) {
	return nil, table.ErrUnsupportedOp
}

// Row implements table.Table Row interface.
func (it *infoschemaTable) Row(ctx sessionctx.Context, h int64) ([]types.Datum, error) {
	return nil, table.ErrUnsupportedOp
}

// Cols implements table.Table Cols interface.
func (it *infoschemaTable) Cols() []*table.Column {
	return it.cols
}

// VisibleCols implements table.Table VisibleCols interface.
func (it *infoschemaTable) VisibleCols() []*table.Column {
	return it.cols
}

// HiddenCols implements table.Table HiddenCols interface.
func (it *infoschemaTable) HiddenCols() []*table.Column {
	return nil
}

// WritableCols implements table.Table WritableCols interface.
func (it *infoschemaTable) WritableCols() []*table.Column {
	return it.cols
}

// DeletableCols implements table DeletableCols interface.
func (it *infoschemaTable) DeletableCols() []*table.Column {
	return it.cols
}

// Indices implements table.Table Indices interface.
func (it *infoschemaTable) Indices() []table.Index {
	return nil
}

// WritableIndices implements table.Table WritableIndices interface.
func (it *infoschemaTable) WritableIndices() []table.Index {
	return nil
}

// DeletableIndices implements table.Table DeletableIndices interface.
func (it *infoschemaTable) DeletableIndices() []table.Index {
	return nil
}

// RecordPrefix implements table.Table RecordPrefix interface.
func (it *infoschemaTable) RecordPrefix() kv.Key {
	return nil
}

// IndexPrefix implements table.Table IndexPrefix interface.
func (it *infoschemaTable) IndexPrefix() kv.Key {
	return nil
}

// FirstKey implements table.Table FirstKey interface.
func (it *infoschemaTable) FirstKey() kv.Key {
	return nil
}

// RecordKey implements table.Table RecordKey interface.
func (it *infoschemaTable) RecordKey(h int64) kv.Key {
	return nil
}

// AddRecord implements table.Table AddRecord interface.
func (it *infoschemaTable) AddRecord(ctx sessionctx.Context, r []types.Datum, opts ...table.AddRecordOption) (recordID int64, err error) {
	return 0, table.ErrUnsupportedOp
}

// RemoveRecord implements table.Table RemoveRecord interface.
func (it *infoschemaTable) RemoveRecord(ctx sessionctx.Context, h int64, r []types.Datum) error {
	return table.ErrUnsupportedOp
}

// UpdateRecord implements table.Table UpdateRecord interface.
func (it *infoschemaTable) UpdateRecord(ctx sessionctx.Context, h int64, oldData, newData []types.Datum, touched []bool) error {
	return table.ErrUnsupportedOp
}

// Allocators implements table.Table Allocators interface.
func (it *infoschemaTable) Allocators(_ sessionctx.Context) autoid.Allocators {
	return nil
}

// RebaseAutoID implements table.Table RebaseAutoID interface.
func (it *infoschemaTable) RebaseAutoID(ctx sessionctx.Context, newBase int64, isSetStep bool) error {
	return table.ErrUnsupportedOp
}

// Meta implements table.Table Meta interface.
func (it *infoschemaTable) Meta() *model.TableInfo {
	return it.meta
}

// GetPhysicalID implements table.Table GetPhysicalID interface.
func (it *infoschemaTable) GetPhysicalID() int64 {
	return it.meta.ID
}

// Seek implements table.Table Seek interface.
func (it *infoschemaTable) Seek(ctx sessionctx.Context, h int64) (int64, bool, error) {
	return 0, false, table.ErrUnsupportedOp
}

// Type implements table.Table Type interface.
func (it *infoschemaTable) Type() table.Type {
	return it.tp
}

// VirtualTable is a dummy table.Table implementation.
type VirtualTable struct{}

// IterRecords implements table.Table IterRecords interface.
func (vt *VirtualTable) IterRecords(ctx sessionctx.Context, startKey kv.Key, cols []*table.Column,
	fn table.RecordIterFunc) error {
	if len(startKey) != 0 {
		return table.ErrUnsupportedOp
	}
	return nil
}

// RowWithCols implements table.Table RowWithCols interface.
func (vt *VirtualTable) RowWithCols(ctx sessionctx.Context, h int64, cols []*table.Column) ([]types.Datum, error) {
	return nil, table.ErrUnsupportedOp
}

// Row implements table.Table Row interface.
func (vt *VirtualTable) Row(ctx sessionctx.Context, h int64) ([]types.Datum, error) {
	return nil, table.ErrUnsupportedOp
}

// Cols implements table.Table Cols interface.
func (vt *VirtualTable) Cols() []*table.Column {
	return nil
}

// VisibleCols implements table.Table VisibleCols interface.
func (vt *VirtualTable) VisibleCols() []*table.Column {
	return nil
}

// HiddenCols implements table.Table HiddenCols interface.
func (vt *VirtualTable) HiddenCols() []*table.Column {
	return nil
}

// WritableCols implements table.Table WritableCols interface.
func (vt *VirtualTable) WritableCols() []*table.Column {
	return nil
}

// DeletableCols implements table DeletableCols interface.
func (vt *VirtualTable) DeletableCols() []*table.Column {
	return nil
}

// Indices implements table.Table Indices interface.
func (vt *VirtualTable) Indices() []table.Index {
	return nil
}

// WritableIndices implements table.Table WritableIndices interface.
func (vt *VirtualTable) WritableIndices() []table.Index {
	return nil
}

// DeletableIndices implements table.Table DeletableIndices interface.
func (vt *VirtualTable) DeletableIndices() []table.Index {
	return nil
}

// RecordPrefix implements table.Table RecordPrefix interface.
func (vt *VirtualTable) RecordPrefix() kv.Key {
	return nil
}

// IndexPrefix implements table.Table IndexPrefix interface.
func (vt *VirtualTable) IndexPrefix() kv.Key {
	return nil
}

// FirstKey implements table.Table FirstKey interface.
func (vt *VirtualTable) FirstKey() kv.Key {
	return nil
}

// RecordKey implements table.Table RecordKey interface.
func (vt *VirtualTable) RecordKey(h int64) kv.Key {
	return nil
}

// AddRecord implements table.Table AddRecord interface.
func (vt *VirtualTable) AddRecord(ctx sessionctx.Context, r []types.Datum, opts ...table.AddRecordOption) (recordID int64, err error) {
	return 0, table.ErrUnsupportedOp
}

// RemoveRecord implements table.Table RemoveRecord interface.
func (vt *VirtualTable) RemoveRecord(ctx sessionctx.Context, h int64, r []types.Datum) error {
	return table.ErrUnsupportedOp
}

// UpdateRecord implements table.Table UpdateRecord interface.
func (vt *VirtualTable) UpdateRecord(ctx sessionctx.Context, h int64, oldData, newData []types.Datum, touched []bool) error {
	return table.ErrUnsupportedOp
}

// Allocators implements table.Table Allocators interface.
func (vt *VirtualTable) Allocators(_ sessionctx.Context) autoid.Allocators {
	return nil
}

// RebaseAutoID implements table.Table RebaseAutoID interface.
func (vt *VirtualTable) RebaseAutoID(ctx sessionctx.Context, newBase int64, isSetStep bool) error {
	return table.ErrUnsupportedOp
}

// Meta implements table.Table Meta interface.
func (vt *VirtualTable) Meta() *model.TableInfo {
	return nil
}

// GetPhysicalID implements table.Table GetPhysicalID interface.
func (vt *VirtualTable) GetPhysicalID() int64 {
	return 0
}

// Seek implements table.Table Seek interface.
func (vt *VirtualTable) Seek(ctx sessionctx.Context, h int64) (int64, bool, error) {
	return 0, false, table.ErrUnsupportedOp
}

// Type implements table.Table Type interface.
func (vt *VirtualTable) Type() table.Type {
	return table.VirtualTable
}<|MERGE_RESOLUTION|>--- conflicted
+++ resolved
@@ -1374,13 +1374,6 @@
 	case tableTableSpaces:
 	case tableTiKVStoreStatus:
 		fullRows, err = dataForTiKVStoreStatus(ctx)
-<<<<<<< HEAD
-	case tableTiFlashReplica:
-		fullRows = dataForTableTiFlashReplica(ctx, dbs)
-=======
-	case tableTiKVRegionStatus:
-		fullRows, err = dataForTiKVRegionStatus(ctx)
->>>>>>> 30e1edae
 	}
 	if err != nil {
 		return nil, err
