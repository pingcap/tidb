// Copyright 2016 PingCAP, Inc.
//
// Licensed under the Apache License, Version 2.0 (the "License");
// you may not use this file except in compliance with the License.
// You may obtain a copy of the License at
//
//     http://www.apache.org/licenses/LICENSE-2.0
//
// Unless required by applicable law or agreed to in writing, software
// distributed under the License is distributed on an "AS IS" BASIS,
// See the License for the specific language governing permissions and
// limitations under the License.

package infoschema

import (
	"fmt"
	"sort"
	"sync"
	"time"

	"github.com/pingcap/errors"
	"github.com/pingcap/parser/charset"
	"github.com/pingcap/parser/model"
	"github.com/pingcap/parser/mysql"
	"github.com/pingcap/tidb/kv"
	"github.com/pingcap/tidb/meta/autoid"
	"github.com/pingcap/tidb/privilege"
	"github.com/pingcap/tidb/sessionctx"
	"github.com/pingcap/tidb/sessionctx/variable"
	"github.com/pingcap/tidb/table"
	"github.com/pingcap/tidb/types"
	"github.com/pingcap/tidb/util/sqlexec"
)

const (
	tableSchemata                           = "SCHEMATA"
	tableTables                             = "TABLES"
	tableColumns                            = "COLUMNS"
	tableStatistics                         = "STATISTICS"
	tableCharacterSets                      = "CHARACTER_SETS"
	tableCollations                         = "COLLATIONS"
	tableFiles                              = "FILES"
	catalogVal                              = "def"
	tableProfiling                          = "PROFILING"
	tablePartitions                         = "PARTITIONS"
	tableKeyColumm                          = "KEY_COLUMN_USAGE"
	tableReferConst                         = "REFERENTIAL_CONSTRAINTS"
	tableSessionVar                         = "SESSION_VARIABLES"
	tablePlugins                            = "PLUGINS"
	tableConstraints                        = "TABLE_CONSTRAINTS"
	tableTriggers                           = "TRIGGERS"
	tableUserPrivileges                     = "USER_PRIVILEGES"
	tableSchemaPrivileges                   = "SCHEMA_PRIVILEGES"
	tableTablePrivileges                    = "TABLE_PRIVILEGES"
	tableColumnPrivileges                   = "COLUMN_PRIVILEGES"
	tableEngines                            = "ENGINES"
	tableViews                              = "VIEWS"
	tableRoutines                           = "ROUTINES"
	tableParameters                         = "PARAMETERS"
	tableEvents                             = "EVENTS"
	tableGlobalStatus                       = "GLOBAL_STATUS"
	tableGlobalVariables                    = "GLOBAL_VARIABLES"
	tableSessionStatus                      = "SESSION_STATUS"
	tableOptimizerTrace                     = "OPTIMIZER_TRACE"
	tableTableSpaces                        = "TABLESPACES"
	tableCollationCharacterSetApplicability = "COLLATION_CHARACTER_SET_APPLICABILITY"
	tableProcesslist                        = "PROCESSLIST"
<<<<<<< HEAD
	tableSlowLog                            = "SLOW_QUERY"
=======
	tableTiDBIndexes                        = "TIDB_INDEXES"
>>>>>>> 2f9ab609
)

type columnInfo struct {
	name  string
	tp    byte
	size  int
	flag  uint
	deflt interface{}
	elems []string
}

func buildColumnInfo(tableName string, col columnInfo) *model.ColumnInfo {
	mCharset := charset.CharsetBin
	mCollation := charset.CharsetBin
	mFlag := mysql.UnsignedFlag
	if col.tp == mysql.TypeVarchar || col.tp == mysql.TypeBlob {
		mCharset = charset.CharsetUTF8MB4
		mCollation = charset.CollationUTF8MB4
		mFlag = col.flag
	}
	fieldType := types.FieldType{
		Charset: mCharset,
		Collate: mCollation,
		Tp:      col.tp,
		Flen:    col.size,
		Flag:    mFlag,
	}
	return &model.ColumnInfo{
		Name:      model.NewCIStr(col.name),
		FieldType: fieldType,
		State:     model.StatePublic,
	}
}

func buildTableMeta(tableName string, cs []columnInfo) *model.TableInfo {
	cols := make([]*model.ColumnInfo, 0, len(cs))
	for _, c := range cs {
		cols = append(cols, buildColumnInfo(tableName, c))
	}
	for i, col := range cols {
		col.Offset = i
	}
	return &model.TableInfo{
		Name:    model.NewCIStr(tableName),
		Columns: cols,
		State:   model.StatePublic,
		Charset: mysql.DefaultCharset,
		Collate: mysql.DefaultCollationName,
	}
}

var schemataCols = []columnInfo{
	{"CATALOG_NAME", mysql.TypeVarchar, 512, 0, nil, nil},
	{"SCHEMA_NAME", mysql.TypeVarchar, 64, 0, nil, nil},
	{"DEFAULT_CHARACTER_SET_NAME", mysql.TypeVarchar, 64, 0, nil, nil},
	{"DEFAULT_COLLATION_NAME", mysql.TypeVarchar, 32, 0, nil, nil},
	{"SQL_PATH", mysql.TypeVarchar, 512, 0, nil, nil},
}

var tablesCols = []columnInfo{
	{"TABLE_CATALOG", mysql.TypeVarchar, 512, 0, nil, nil},
	{"TABLE_SCHEMA", mysql.TypeVarchar, 64, 0, nil, nil},
	{"TABLE_NAME", mysql.TypeVarchar, 64, 0, nil, nil},
	{"TABLE_TYPE", mysql.TypeVarchar, 64, 0, nil, nil},
	{"ENGINE", mysql.TypeVarchar, 64, 0, nil, nil},
	{"VERSION", mysql.TypeLonglong, 21, 0, nil, nil},
	{"ROW_FORMAT", mysql.TypeVarchar, 10, 0, nil, nil},
	{"TABLE_ROWS", mysql.TypeLonglong, 21, 0, nil, nil},
	{"AVG_ROW_LENGTH", mysql.TypeLonglong, 21, 0, nil, nil},
	{"DATA_LENGTH", mysql.TypeLonglong, 21, 0, nil, nil},
	{"MAX_DATA_LENGTH", mysql.TypeLonglong, 21, 0, nil, nil},
	{"INDEX_LENGTH", mysql.TypeLonglong, 21, 0, nil, nil},
	{"DATA_FREE", mysql.TypeLonglong, 21, 0, nil, nil},
	{"AUTO_INCREMENT", mysql.TypeLonglong, 21, 0, nil, nil},
	{"CREATE_TIME", mysql.TypeDatetime, 19, 0, nil, nil},
	{"UPDATE_TIME", mysql.TypeDatetime, 19, 0, nil, nil},
	{"CHECK_TIME", mysql.TypeDatetime, 19, 0, nil, nil},
	{"TABLE_COLLATION", mysql.TypeVarchar, 32, mysql.NotNullFlag, "utf8_bin", nil},
	{"CHECKSUM", mysql.TypeLonglong, 21, 0, nil, nil},
	{"CREATE_OPTIONS", mysql.TypeVarchar, 255, 0, nil, nil},
	{"TABLE_COMMENT", mysql.TypeVarchar, 2048, 0, nil, nil},
	{"TIDB_TABLE_ID", mysql.TypeLonglong, 21, 0, nil, nil},
}

// See: http://dev.mysql.com/doc/refman/5.7/en/columns-table.html
var columnsCols = []columnInfo{
	{"TABLE_CATALOG", mysql.TypeVarchar, 512, 0, nil, nil},
	{"TABLE_SCHEMA", mysql.TypeVarchar, 64, 0, nil, nil},
	{"TABLE_NAME", mysql.TypeVarchar, 64, 0, nil, nil},
	{"COLUMN_NAME", mysql.TypeVarchar, 64, 0, nil, nil},
	{"ORDINAL_POSITION", mysql.TypeLonglong, 64, 0, nil, nil},
	{"COLUMN_DEFAULT", mysql.TypeBlob, 196606, 0, nil, nil},
	{"IS_NULLABLE", mysql.TypeVarchar, 3, 0, nil, nil},
	{"DATA_TYPE", mysql.TypeVarchar, 64, 0, nil, nil},
	{"CHARACTER_MAXIMUM_LENGTH", mysql.TypeLonglong, 21, 0, nil, nil},
	{"CHARACTER_OCTET_LENGTH", mysql.TypeLonglong, 21, 0, nil, nil},
	{"NUMERIC_PRECISION", mysql.TypeLonglong, 21, 0, nil, nil},
	{"NUMERIC_SCALE", mysql.TypeLonglong, 21, 0, nil, nil},
	{"DATETIME_PRECISION", mysql.TypeLonglong, 21, 0, nil, nil},
	{"CHARACTER_SET_NAME", mysql.TypeVarchar, 32, 0, nil, nil},
	{"COLLATION_NAME", mysql.TypeVarchar, 32, 0, nil, nil},
	{"COLUMN_TYPE", mysql.TypeBlob, 196606, 0, nil, nil},
	{"COLUMN_KEY", mysql.TypeVarchar, 3, 0, nil, nil},
	{"EXTRA", mysql.TypeVarchar, 30, 0, nil, nil},
	{"PRIVILEGES", mysql.TypeVarchar, 80, 0, nil, nil},
	{"COLUMN_COMMENT", mysql.TypeVarchar, 1024, 0, nil, nil},
	{"GENERATION_EXPRESSION", mysql.TypeBlob, 589779, mysql.NotNullFlag, nil, nil},
}

var statisticsCols = []columnInfo{
	{"TABLE_CATALOG", mysql.TypeVarchar, 512, 0, nil, nil},
	{"TABLE_SCHEMA", mysql.TypeVarchar, 64, 0, nil, nil},
	{"TABLE_NAME", mysql.TypeVarchar, 64, 0, nil, nil},
	{"NON_UNIQUE", mysql.TypeVarchar, 1, 0, nil, nil},
	{"INDEX_SCHEMA", mysql.TypeVarchar, 64, 0, nil, nil},
	{"INDEX_NAME", mysql.TypeVarchar, 64, 0, nil, nil},
	{"SEQ_IN_INDEX", mysql.TypeLonglong, 2, 0, nil, nil},
	{"COLUMN_NAME", mysql.TypeVarchar, 21, 0, nil, nil},
	{"COLLATION", mysql.TypeVarchar, 1, 0, nil, nil},
	{"CARDINALITY", mysql.TypeLonglong, 21, 0, nil, nil},
	{"SUB_PART", mysql.TypeLonglong, 3, 0, nil, nil},
	{"PACKED", mysql.TypeVarchar, 10, 0, nil, nil},
	{"NULLABLE", mysql.TypeVarchar, 3, 0, nil, nil},
	{"INDEX_TYPE", mysql.TypeVarchar, 16, 0, nil, nil},
	{"COMMENT", mysql.TypeVarchar, 16, 0, nil, nil},
	{"INDEX_COMMENT", mysql.TypeVarchar, 1024, 0, nil, nil},
}

var profilingCols = []columnInfo{
	{"QUERY_ID", mysql.TypeLong, 20, 0, nil, nil},
	{"SEQ", mysql.TypeLong, 20, 0, nil, nil},
	{"STATE", mysql.TypeVarchar, 30, 0, nil, nil},
	{"DURATION", mysql.TypeNewDecimal, 9, 0, nil, nil},
	{"CPU_USER", mysql.TypeNewDecimal, 9, 0, nil, nil},
	{"CPU_SYSTEM", mysql.TypeNewDecimal, 9, 0, nil, nil},
	{"CONTEXT_VOLUNTARY", mysql.TypeLong, 20, 0, nil, nil},
	{"CONTEXT_INVOLUNTARY", mysql.TypeLong, 20, 0, nil, nil},
	{"BLOCK_OPS_IN", mysql.TypeLong, 20, 0, nil, nil},
	{"BLOCK_OPS_OUT", mysql.TypeLong, 20, 0, nil, nil},
	{"MESSAGES_SENT", mysql.TypeLong, 20, 0, nil, nil},
	{"MESSAGES_RECEIVED", mysql.TypeLong, 20, 0, nil, nil},
	{"PAGE_FAULTS_MAJOR", mysql.TypeLong, 20, 0, nil, nil},
	{"PAGE_FAULTS_MINOR", mysql.TypeLong, 20, 0, nil, nil},
	{"SWAPS", mysql.TypeLong, 20, 0, nil, nil},
	{"SOURCE_FUNCTION", mysql.TypeVarchar, 30, 0, nil, nil},
	{"SOURCE_FILE", mysql.TypeVarchar, 20, 0, nil, nil},
	{"SOURCE_LINE", mysql.TypeLong, 20, 0, nil, nil},
}

var charsetCols = []columnInfo{
	{"CHARACTER_SET_NAME", mysql.TypeVarchar, 32, 0, nil, nil},
	{"DEFAULT_COLLATE_NAME", mysql.TypeVarchar, 32, 0, nil, nil},
	{"DESCRIPTION", mysql.TypeVarchar, 60, 0, nil, nil},
	{"MAXLEN", mysql.TypeLonglong, 3, 0, nil, nil},
}

var collationsCols = []columnInfo{
	{"COLLATION_NAME", mysql.TypeVarchar, 32, 0, nil, nil},
	{"CHARACTER_SET_NAME", mysql.TypeVarchar, 32, 0, nil, nil},
	{"ID", mysql.TypeLonglong, 11, 0, nil, nil},
	{"IS_DEFAULT", mysql.TypeVarchar, 3, 0, nil, nil},
	{"IS_COMPILED", mysql.TypeVarchar, 3, 0, nil, nil},
	{"SORTLEN", mysql.TypeLonglong, 3, 0, nil, nil},
}

var keyColumnUsageCols = []columnInfo{
	{"CONSTRAINT_CATALOG", mysql.TypeVarchar, 512, mysql.NotNullFlag, nil, nil},
	{"CONSTRAINT_SCHEMA", mysql.TypeVarchar, 64, mysql.NotNullFlag, nil, nil},
	{"CONSTRAINT_NAME", mysql.TypeVarchar, 64, mysql.NotNullFlag, nil, nil},
	{"TABLE_CATALOG", mysql.TypeVarchar, 512, mysql.NotNullFlag, nil, nil},
	{"TABLE_SCHEMA", mysql.TypeVarchar, 64, mysql.NotNullFlag, nil, nil},
	{"TABLE_NAME", mysql.TypeVarchar, 64, mysql.NotNullFlag, nil, nil},
	{"COLUMN_NAME", mysql.TypeVarchar, 64, mysql.NotNullFlag, nil, nil},
	{"ORDINAL_POSITION", mysql.TypeLonglong, 10, mysql.NotNullFlag, nil, nil},
	{"POSITION_IN_UNIQUE_CONSTRAINT", mysql.TypeLonglong, 10, 0, nil, nil},
	{"REFERENCED_TABLE_SCHEMA", mysql.TypeVarchar, 64, 0, nil, nil},
	{"REFERENCED_TABLE_NAME", mysql.TypeVarchar, 64, 0, nil, nil},
	{"REFERENCED_COLUMN_NAME", mysql.TypeVarchar, 64, 0, nil, nil},
}

// See http://dev.mysql.com/doc/refman/5.7/en/referential-constraints-table.html
var referConstCols = []columnInfo{
	{"CONSTRAINT_CATALOG", mysql.TypeVarchar, 512, mysql.NotNullFlag, nil, nil},
	{"CONSTRAINT_SCHEMA", mysql.TypeVarchar, 64, mysql.NotNullFlag, nil, nil},
	{"CONSTRAINT_NAME", mysql.TypeVarchar, 64, mysql.NotNullFlag, nil, nil},
	{"UNIQUE_CONSTRAINT_CATALOG", mysql.TypeVarchar, 512, mysql.NotNullFlag, nil, nil},
	{"UNIQUE_CONSTRAINT_SCHEMA", mysql.TypeVarchar, 64, mysql.NotNullFlag, nil, nil},
	{"UNIQUE_CONSTRAINT_NAME", mysql.TypeVarchar, 64, 0, nil, nil},
	{"MATCH_OPTION", mysql.TypeVarchar, 64, mysql.NotNullFlag, nil, nil},
	{"UPDATE_RULE", mysql.TypeVarchar, 64, mysql.NotNullFlag, nil, nil},
	{"DELETE_RULE", mysql.TypeVarchar, 64, mysql.NotNullFlag, nil, nil},
	{"TABLE_NAME", mysql.TypeVarchar, 64, mysql.NotNullFlag, nil, nil},
	{"REFERENCED_TABLE_NAME", mysql.TypeVarchar, 64, mysql.NotNullFlag, nil, nil},
}

// See http://dev.mysql.com/doc/refman/5.7/en/variables-table.html
var sessionVarCols = []columnInfo{
	{"VARIABLE_NAME", mysql.TypeVarchar, 64, 0, nil, nil},
	{"VARIABLE_VALUE", mysql.TypeVarchar, 1024, 0, nil, nil},
}

// See https://dev.mysql.com/doc/refman/5.7/en/plugins-table.html
var pluginsCols = []columnInfo{
	{"PLUGIN_NAME", mysql.TypeVarchar, 64, 0, nil, nil},
	{"PLUGIN_VERSION", mysql.TypeVarchar, 20, 0, nil, nil},
	{"PLUGIN_STATUS", mysql.TypeVarchar, 10, 0, nil, nil},
	{"PLUGIN_TYPE", mysql.TypeVarchar, 80, 0, nil, nil},
	{"PLUGIN_TYPE_VERSION", mysql.TypeVarchar, 20, 0, nil, nil},
	{"PLUGIN_LIBRARY", mysql.TypeVarchar, 64, 0, nil, nil},
	{"PLUGIN_LIBRARY_VERSION", mysql.TypeVarchar, 20, 0, nil, nil},
	{"PLUGIN_AUTHOR", mysql.TypeVarchar, 64, 0, nil, nil},
	{"PLUGIN_DESCRIPTION", mysql.TypeLongBlob, types.UnspecifiedLength, 0, nil, nil},
	{"PLUGIN_LICENSE", mysql.TypeVarchar, 80, 0, nil, nil},
	{"LOAD_OPTION", mysql.TypeVarchar, 64, 0, nil, nil},
}

// See https://dev.mysql.com/doc/refman/5.7/en/partitions-table.html
var partitionsCols = []columnInfo{
	{"TABLE_CATALOG", mysql.TypeVarchar, 512, 0, nil, nil},
	{"TABLE_SCHEMA", mysql.TypeVarchar, 64, 0, nil, nil},
	{"TABLE_NAME", mysql.TypeVarchar, 64, 0, nil, nil},
	{"PARTITION_NAME", mysql.TypeVarchar, 64, 0, nil, nil},
	{"SUBPARTITION_NAME", mysql.TypeVarchar, 64, 0, nil, nil},
	{"PARTITION_ORDINAL_POSITION", mysql.TypeLonglong, 21, 0, nil, nil},
	{"SUBPARTITION_ORDINAL_POSITION", mysql.TypeLonglong, 21, 0, nil, nil},
	{"PARTITION_METHOD", mysql.TypeVarchar, 18, 0, nil, nil},
	{"SUBPARTITION_METHOD", mysql.TypeVarchar, 12, 0, nil, nil},
	{"PARTITION_EXPRESSION", mysql.TypeLongBlob, types.UnspecifiedLength, 0, nil, nil},
	{"SUBPARTITION_EXPRESSION", mysql.TypeLongBlob, types.UnspecifiedLength, 0, nil, nil},
	{"PARTITION_DESCRIPTION", mysql.TypeLongBlob, types.UnspecifiedLength, 0, nil, nil},
	{"TABLE_ROWS", mysql.TypeLonglong, 21, 0, nil, nil},
	{"AVG_ROW_LENGTH", mysql.TypeLonglong, 21, 0, nil, nil},
	{"DATA_LENGTH", mysql.TypeLonglong, 21, 0, nil, nil},
	{"MAX_DATA_LENGTH", mysql.TypeLonglong, 21, 0, nil, nil},
	{"INDEX_LENGTH", mysql.TypeLonglong, 21, 0, nil, nil},
	{"DATA_FREE", mysql.TypeLonglong, 21, 0, nil, nil},
	{"CREATE_TIME", mysql.TypeDatetime, 0, 0, nil, nil},
	{"UPDATE_TIME", mysql.TypeDatetime, 0, 0, nil, nil},
	{"CHECK_TIME", mysql.TypeDatetime, 0, 0, nil, nil},
	{"CHECKSUM", mysql.TypeLonglong, 21, 0, nil, nil},
	{"PARTITION_COMMENT", mysql.TypeVarchar, 80, 0, nil, nil},
	{"NODEGROUP", mysql.TypeVarchar, 12, 0, nil, nil},
	{"TABLESPACE_NAME", mysql.TypeVarchar, 64, 0, nil, nil},
}

var tableConstraintsCols = []columnInfo{
	{"CONSTRAINT_CATALOG", mysql.TypeVarchar, 512, 0, nil, nil},
	{"CONSTRAINT_SCHEMA", mysql.TypeVarchar, 64, 0, nil, nil},
	{"CONSTRAINT_NAME", mysql.TypeVarchar, 64, 0, nil, nil},
	{"TABLE_SCHEMA", mysql.TypeVarchar, 64, 0, nil, nil},
	{"TABLE_NAME", mysql.TypeVarchar, 64, 0, nil, nil},
	{"CONSTRAINT_TYPE", mysql.TypeVarchar, 64, 0, nil, nil},
}

var tableTriggersCols = []columnInfo{
	{"TRIGGER_CATALOG", mysql.TypeVarchar, 512, 0, nil, nil},
	{"TRIGGER_SCHEMA", mysql.TypeVarchar, 64, 0, nil, nil},
	{"TRIGGER_NAME", mysql.TypeVarchar, 64, 0, nil, nil},
	{"EVENT_MANIPULATION", mysql.TypeVarchar, 6, 0, nil, nil},
	{"EVENT_OBJECT_CATALOG", mysql.TypeVarchar, 512, 0, nil, nil},
	{"EVENT_OBJECT_SCHEMA", mysql.TypeVarchar, 64, 0, nil, nil},
	{"EVENT_OBJECT_TABLE", mysql.TypeVarchar, 64, 0, nil, nil},
	{"ACTION_ORDER", mysql.TypeLonglong, 4, 0, nil, nil},
	{"ACTION_CONDITION", mysql.TypeBlob, -1, 0, nil, nil},
	{"ACTION_STATEMENT", mysql.TypeBlob, -1, 0, nil, nil},
	{"ACTION_ORIENTATION", mysql.TypeVarchar, 9, 0, nil, nil},
	{"ACTION_TIMING", mysql.TypeVarchar, 6, 0, nil, nil},
	{"ACTION_REFERENCE_OLD_TABLE", mysql.TypeVarchar, 64, 0, nil, nil},
	{"ACTION_REFERENCE_NEW_TABLE", mysql.TypeVarchar, 64, 0, nil, nil},
	{"ACTION_REFERENCE_OLD_ROW", mysql.TypeVarchar, 3, 0, nil, nil},
	{"ACTION_REFERENCE_NEW_ROW", mysql.TypeVarchar, 3, 0, nil, nil},
	{"CREATED", mysql.TypeDatetime, 2, 0, nil, nil},
	{"SQL_MODE", mysql.TypeVarchar, 8192, 0, nil, nil},
	{"DEFINER", mysql.TypeVarchar, 77, 0, nil, nil},
	{"CHARACTER_SET_CLIENT", mysql.TypeVarchar, 32, 0, nil, nil},
	{"COLLATION_CONNECTION", mysql.TypeVarchar, 32, 0, nil, nil},
	{"DATABASE_COLLATION", mysql.TypeVarchar, 32, 0, nil, nil},
}

var tableUserPrivilegesCols = []columnInfo{
	{"GRANTEE", mysql.TypeVarchar, 81, 0, nil, nil},
	{"TABLE_CATALOG", mysql.TypeVarchar, 512, 0, nil, nil},
	{"PRIVILEGE_TYPE", mysql.TypeVarchar, 64, 0, nil, nil},
	{"IS_GRANTABLE", mysql.TypeVarchar, 3, 0, nil, nil},
}

var tableSchemaPrivilegesCols = []columnInfo{
	{"GRANTEE", mysql.TypeVarchar, 81, mysql.NotNullFlag, nil, nil},
	{"TABLE_CATALOG", mysql.TypeVarchar, 512, mysql.NotNullFlag, nil, nil},
	{"TABLE_SCHEMA", mysql.TypeVarchar, 64, mysql.NotNullFlag, nil, nil},
	{"PRIVILEGE_TYPE", mysql.TypeVarchar, 64, mysql.NotNullFlag, nil, nil},
	{"IS_GRANTABLE", mysql.TypeVarchar, 3, mysql.NotNullFlag, nil, nil},
}

var tableTablePrivilegesCols = []columnInfo{
	{"GRANTEE", mysql.TypeVarchar, 81, mysql.NotNullFlag, nil, nil},
	{"TABLE_CATALOG", mysql.TypeVarchar, 512, mysql.NotNullFlag, nil, nil},
	{"TABLE_SCHEMA", mysql.TypeVarchar, 64, mysql.NotNullFlag, nil, nil},
	{"TABLE_NAME", mysql.TypeVarchar, 64, mysql.NotNullFlag, nil, nil},
	{"PRIVILEGE_TYPE", mysql.TypeVarchar, 64, mysql.NotNullFlag, nil, nil},
	{"IS_GRANTABLE", mysql.TypeVarchar, 3, mysql.NotNullFlag, nil, nil},
}

var tableColumnPrivilegesCols = []columnInfo{
	{"GRANTEE", mysql.TypeVarchar, 81, mysql.NotNullFlag, nil, nil},
	{"TABLE_CATALOG", mysql.TypeVarchar, 512, mysql.NotNullFlag, nil, nil},
	{"TABLE_SCHEMA", mysql.TypeVarchar, 64, mysql.NotNullFlag, nil, nil},
	{"TABLE_NAME", mysql.TypeVarchar, 64, mysql.NotNullFlag, nil, nil},
	{"COLUMN_NAME", mysql.TypeVarchar, 64, mysql.NotNullFlag, nil, nil},
	{"PRIVILEGE_TYPE", mysql.TypeVarchar, 64, mysql.NotNullFlag, nil, nil},
	{"IS_GRANTABLE", mysql.TypeVarchar, 3, mysql.NotNullFlag, nil, nil},
}

var tableEnginesCols = []columnInfo{
	{"ENGINE", mysql.TypeVarchar, 64, 0, nil, nil},
	{"SUPPORT", mysql.TypeVarchar, 8, 0, nil, nil},
	{"COMMENT", mysql.TypeVarchar, 80, 0, nil, nil},
	{"TRANSACTIONS", mysql.TypeVarchar, 3, 0, nil, nil},
	{"XA", mysql.TypeVarchar, 3, 0, nil, nil},
	{"SAVEPOINTS", mysql.TypeVarchar, 3, 0, nil, nil},
}

var tableViewsCols = []columnInfo{
	{"TABLE_CATALOG", mysql.TypeVarchar, 512, mysql.NotNullFlag, nil, nil},
	{"TABLE_SCHEMA", mysql.TypeVarchar, 64, mysql.NotNullFlag, nil, nil},
	{"TABLE_NAME", mysql.TypeVarchar, 64, mysql.NotNullFlag, nil, nil},
	{"VIEW_DEFINITION", mysql.TypeLongBlob, 0, mysql.NotNullFlag, nil, nil},
	{"CHECK_OPTION", mysql.TypeVarchar, 8, mysql.NotNullFlag, nil, nil},
	{"IS_UPDATABLE", mysql.TypeVarchar, 3, mysql.NotNullFlag, nil, nil},
	{"DEFINER", mysql.TypeVarchar, 77, mysql.NotNullFlag, nil, nil},
	{"SECURITY_TYPE", mysql.TypeVarchar, 7, mysql.NotNullFlag, nil, nil},
	{"CHARACTER_SET_CLIENT", mysql.TypeVarchar, 32, mysql.NotNullFlag, nil, nil},
	{"COLLATION_CONNECTION", mysql.TypeVarchar, 32, mysql.NotNullFlag, nil, nil},
}

var tableRoutinesCols = []columnInfo{
	{"SPECIFIC_NAME", mysql.TypeVarchar, 64, mysql.NotNullFlag, nil, nil},
	{"ROUTINE_CATALOG", mysql.TypeVarchar, 512, mysql.NotNullFlag, nil, nil},
	{"ROUTINE_SCHEMA", mysql.TypeVarchar, 64, mysql.NotNullFlag, nil, nil},
	{"ROUTINE_NAME", mysql.TypeVarchar, 64, mysql.NotNullFlag, nil, nil},
	{"ROUTINE_TYPE", mysql.TypeVarchar, 9, mysql.NotNullFlag, nil, nil},
	{"DATA_TYPE", mysql.TypeVarchar, 64, mysql.NotNullFlag, nil, nil},
	{"CHARACTER_MAXIMUM_LENGTH", mysql.TypeLong, 21, 0, nil, nil},
	{"CHARACTER_OCTET_LENGTH", mysql.TypeLong, 21, 0, nil, nil},
	{"NUMERIC_PRECISION", mysql.TypeLonglong, 21, 0, nil, nil},
	{"NUMERIC_SCALE", mysql.TypeLong, 21, 0, nil, nil},
	{"DATETIME_PRECISION", mysql.TypeLonglong, 21, 0, nil, nil},
	{"CHARACTER_SET_NAME", mysql.TypeVarchar, 64, 0, nil, nil},
	{"COLLATION_NAME", mysql.TypeVarchar, 64, 0, nil, nil},
	{"DTD_IDENTIFIER", mysql.TypeLongBlob, 0, 0, nil, nil},
	{"ROUTINE_BODY", mysql.TypeVarchar, 8, mysql.NotNullFlag, nil, nil},
	{"ROUTINE_DEFINITION", mysql.TypeLongBlob, 0, 0, nil, nil},
	{"EXTERNAL_NAME", mysql.TypeVarchar, 64, 0, nil, nil},
	{"EXTERNAL_LANGUAGE", mysql.TypeVarchar, 64, 0, nil, nil},
	{"PARAMETER_STYLE", mysql.TypeVarchar, 8, mysql.NotNullFlag, nil, nil},
	{"IS_DETERMINISTIC", mysql.TypeVarchar, 3, mysql.NotNullFlag, nil, nil},
	{"SQL_DATA_ACCESS", mysql.TypeVarchar, 64, mysql.NotNullFlag, nil, nil},
	{"SQL_PATH", mysql.TypeVarchar, 64, 0, nil, nil},
	{"SECURITY_TYPE", mysql.TypeVarchar, 7, mysql.NotNullFlag, nil, nil},
	{"CREATED", mysql.TypeDatetime, 0, mysql.NotNullFlag, "0000-00-00 00:00:00", nil},
	{"LAST_ALTERED", mysql.TypeDatetime, 0, mysql.NotNullFlag, "0000-00-00 00:00:00", nil},
	{"SQL_MODE", mysql.TypeVarchar, 8192, mysql.NotNullFlag, nil, nil},
	{"ROUTINE_COMMENT", mysql.TypeLongBlob, 0, 0, nil, nil},
	{"DEFINER", mysql.TypeVarchar, 77, mysql.NotNullFlag, nil, nil},
	{"CHARACTER_SET_CLIENT", mysql.TypeVarchar, 32, mysql.NotNullFlag, nil, nil},
	{"COLLATION_CONNECTION", mysql.TypeVarchar, 32, mysql.NotNullFlag, nil, nil},
	{"DATABASE_COLLATION", mysql.TypeVarchar, 32, mysql.NotNullFlag, nil, nil},
}

var tableParametersCols = []columnInfo{
	{"SPECIFIC_CATALOG", mysql.TypeVarchar, 512, mysql.NotNullFlag, nil, nil},
	{"SPECIFIC_SCHEMA", mysql.TypeVarchar, 64, mysql.NotNullFlag, nil, nil},
	{"SPECIFIC_NAME", mysql.TypeVarchar, 64, mysql.NotNullFlag, nil, nil},
	{"ORDINAL_POSITION", mysql.TypeVarchar, 21, mysql.NotNullFlag, nil, nil},
	{"PARAMETER_MODE", mysql.TypeVarchar, 5, 0, nil, nil},
	{"PARAMETER_NAME", mysql.TypeVarchar, 64, 0, nil, nil},
	{"DATA_TYPE", mysql.TypeVarchar, 64, mysql.NotNullFlag, nil, nil},
	{"CHARACTER_MAXIMUM_LENGTH", mysql.TypeVarchar, 21, 0, nil, nil},
	{"CHARACTER_OCTET_LENGTH", mysql.TypeVarchar, 21, 0, nil, nil},
	{"NUMERIC_PRECISION", mysql.TypeVarchar, 21, 0, nil, nil},
	{"NUMERIC_SCALE", mysql.TypeVarchar, 21, 0, nil, nil},
	{"DATETIME_PRECISION", mysql.TypeVarchar, 21, 0, nil, nil},
	{"CHARACTER_SET_NAME", mysql.TypeVarchar, 64, 0, nil, nil},
	{"COLLATION_NAME", mysql.TypeVarchar, 64, 0, nil, nil},
	{"DTD_IDENTIFIER", mysql.TypeLongBlob, 0, mysql.NotNullFlag, nil, nil},
	{"ROUTINE_TYPE", mysql.TypeVarchar, 9, mysql.NotNullFlag, nil, nil},
}

var tableEventsCols = []columnInfo{
	{"EVENT_CATALOG", mysql.TypeVarchar, 64, mysql.NotNullFlag, nil, nil},
	{"EVENT_SCHEMA", mysql.TypeVarchar, 64, mysql.NotNullFlag, nil, nil},
	{"EVENT_NAME", mysql.TypeVarchar, 64, mysql.NotNullFlag, nil, nil},
	{"DEFINER", mysql.TypeVarchar, 77, mysql.NotNullFlag, nil, nil},
	{"TIME_ZONE", mysql.TypeVarchar, 64, mysql.NotNullFlag, nil, nil},
	{"EVENT_BODY", mysql.TypeVarchar, 8, mysql.NotNullFlag, nil, nil},
	{"EVENT_DEFINITION", mysql.TypeLongBlob, 0, 0, nil, nil},
	{"EVENT_TYPE", mysql.TypeVarchar, 9, mysql.NotNullFlag, nil, nil},
	{"EXECUTE_AT", mysql.TypeDatetime, 0, 0, nil, nil},
	{"INTERVAL_VALUE", mysql.TypeVarchar, 256, 0, nil, nil},
	{"INTERVAL_FIELD", mysql.TypeVarchar, 18, 0, nil, nil},
	{"SQL_MODE", mysql.TypeVarchar, 8192, mysql.NotNullFlag, nil, nil},
	{"STARTS", mysql.TypeDatetime, 0, 0, nil, nil},
	{"ENDS", mysql.TypeDatetime, 0, 0, nil, nil},
	{"STATUS", mysql.TypeVarchar, 18, mysql.NotNullFlag, nil, nil},
	{"ON_COMPLETION", mysql.TypeVarchar, 12, mysql.NotNullFlag, nil, nil},
	{"CREATED", mysql.TypeDatetime, 0, mysql.NotNullFlag, "0000-00-00 00:00:00", nil},
	{"LAST_ALTERED", mysql.TypeDatetime, 0, mysql.NotNullFlag, "0000-00-00 00:00:00", nil},
	{"LAST_EXECUTED", mysql.TypeDatetime, 0, 0, nil, nil},
	{"EVENT_COMMENT", mysql.TypeVarchar, 64, mysql.NotNullFlag, nil, nil},
	{"ORIGINATOR", mysql.TypeLong, 10, mysql.NotNullFlag, 0, nil},
	{"CHARACTER_SET_CLIENT", mysql.TypeVarchar, 32, mysql.NotNullFlag, nil, nil},
	{"COLLATION_CONNECTION", mysql.TypeVarchar, 32, mysql.NotNullFlag, nil, nil},
	{"DATABASE_COLLATION", mysql.TypeVarchar, 32, mysql.NotNullFlag, nil, nil},
}

var tableGlobalStatusCols = []columnInfo{
	{"VARIABLE_NAME", mysql.TypeVarchar, 64, mysql.NotNullFlag, nil, nil},
	{"VARIABLE_VALUE", mysql.TypeVarchar, 1024, 0, nil, nil},
}

var tableGlobalVariablesCols = []columnInfo{
	{"VARIABLE_NAME", mysql.TypeVarchar, 64, mysql.NotNullFlag, nil, nil},
	{"VARIABLE_VALUE", mysql.TypeVarchar, 1024, 0, nil, nil},
}

var tableSessionStatusCols = []columnInfo{
	{"VARIABLE_NAME", mysql.TypeVarchar, 64, mysql.NotNullFlag, nil, nil},
	{"VARIABLE_VALUE", mysql.TypeVarchar, 1024, 0, nil, nil},
}

var tableOptimizerTraceCols = []columnInfo{
	{"QUERY", mysql.TypeLongBlob, 0, mysql.NotNullFlag, "", nil},
	{"TRACE", mysql.TypeLongBlob, 0, mysql.NotNullFlag, "", nil},
	{"MISSING_BYTES_BEYOND_MAX_MEM_SIZE", mysql.TypeShort, 20, mysql.NotNullFlag, 0, nil},
	{"INSUFFICIENT_PRIVILEGES", mysql.TypeTiny, 1, mysql.NotNullFlag, 0, nil},
}

var tableTableSpacesCols = []columnInfo{
	{"TABLESPACE_NAME", mysql.TypeVarchar, 64, mysql.NotNullFlag, "", nil},
	{"ENGINE", mysql.TypeVarchar, 64, mysql.NotNullFlag, "", nil},
	{"TABLESPACE_TYPE", mysql.TypeVarchar, 64, 0, nil, nil},
	{"LOGFILE_GROUP_NAME", mysql.TypeVarchar, 64, 0, nil, nil},
	{"EXTENT_SIZE", mysql.TypeLonglong, 21, 0, nil, nil},
	{"AUTOEXTEND_SIZE", mysql.TypeLonglong, 21, 0, nil, nil},
	{"MAXIMUM_SIZE", mysql.TypeLonglong, 21, 0, nil, nil},
	{"NODEGROUP_ID", mysql.TypeLonglong, 21, 0, nil, nil},
	{"TABLESPACE_COMMENT", mysql.TypeVarchar, 2048, 0, nil, nil},
}

var tableCollationCharacterSetApplicabilityCols = []columnInfo{
	{"COLLATION_NAME", mysql.TypeVarchar, 32, mysql.NotNullFlag, nil, nil},
	{"CHARACTER_SET_NAME", mysql.TypeVarchar, 32, mysql.NotNullFlag, nil, nil},
}

var tableProcesslistCols = []columnInfo{
	{"ID", mysql.TypeLonglong, 21, mysql.NotNullFlag, 0, nil},
	{"USER", mysql.TypeVarchar, 16, mysql.NotNullFlag, "", nil},
	{"HOST", mysql.TypeVarchar, 64, mysql.NotNullFlag, "", nil},
	{"DB", mysql.TypeVarchar, 64, mysql.NotNullFlag, "", nil},
	{"COMMAND", mysql.TypeVarchar, 16, mysql.NotNullFlag, "", nil},
	{"TIME", mysql.TypeLong, 7, mysql.NotNullFlag, 0, nil},
	{"STATE", mysql.TypeVarchar, 7, 0, nil, nil},
	{"Info", mysql.TypeString, 512, 0, nil, nil},
}

var tableTiDBIndexesCols = []columnInfo{
	{"TABLE_SCHEMA", mysql.TypeVarchar, 64, 0, nil, nil},
	{"TABLE_NAME", mysql.TypeVarchar, 64, 0, nil, nil},
	{"NON_UNIQUE", mysql.TypeLonglong, 21, 0, nil, nil},
	{"KEY_NAME", mysql.TypeVarchar, 64, 0, nil, nil},
	{"SEQ_IN_INDEX", mysql.TypeLonglong, 21, 0, nil, nil},
	{"COLUMN_NAME", mysql.TypeVarchar, 64, 0, nil, nil},
	{"SUB_PART", mysql.TypeLonglong, 21, 0, nil, nil},
	{"INDEX_COMMENT", mysql.TypeVarchar, 2048, 0, nil, nil},
	{"INDEX_ID", mysql.TypeLonglong, 21, 0, nil, nil},
}

func dataForCharacterSets() (records [][]types.Datum) {

	charsets := charset.GetAllCharsets()

	for _, charset := range charsets {

		records = append(records,
			types.MakeDatums(charset.Name, charset.DefaultCollation, charset.Desc, charset.Maxlen),
		)

	}

	return records

}

func dataForCollations() (records [][]types.Datum) {

	collations := charset.GetCollations()

	for _, collation := range collations {

		isDefault := ""
		if collation.IsDefault {
			isDefault = "Yes"
		}

		records = append(records,
			types.MakeDatums(collation.Name, collation.CharsetName, collation.ID, isDefault, "Yes", 1),
		)

	}

	return records

}

func dataForCollationCharacterSetApplicability() (records [][]types.Datum) {

	collations := charset.GetCollations()

	for _, collation := range collations {

		records = append(records,
			types.MakeDatums(collation.Name, collation.CharsetName),
		)

	}

	return records

}

func dataForSessionVar(ctx sessionctx.Context) (records [][]types.Datum, err error) {
	sessionVars := ctx.GetSessionVars()
	for _, v := range variable.SysVars {
		var value string
		value, err = variable.GetSessionSystemVar(sessionVars, v.Name)
		if err != nil {
			return nil, errors.Trace(err)
		}
		row := types.MakeDatums(v.Name, value)
		records = append(records, row)
	}
	return
}

func dataForUserPrivileges(ctx sessionctx.Context) [][]types.Datum {
	pm := privilege.GetPrivilegeManager(ctx)
	return pm.UserPrivilegesTable()
}

func dataForProcesslist(ctx sessionctx.Context) [][]types.Datum {
	sm := ctx.GetSessionManager()
	if sm == nil {
		return nil
	}

	loginUser := ctx.GetSessionVars().User
	var hasProcessPriv bool
	if pm := privilege.GetPrivilegeManager(ctx); pm != nil {
		if pm.RequestVerification("", "", "", mysql.ProcessPriv) {
			hasProcessPriv = true
		}
	}

	var records [][]types.Datum
	pl := sm.ShowProcessList()
	for _, pi := range pl {
		// If you have the PROCESS privilege, you can see all threads.
		// Otherwise, you can see only your own threads.
		if !hasProcessPriv && pi.User != loginUser.Username {
			continue
		}

		var t uint64
		if len(pi.Info) != 0 {
			t = uint64(time.Since(pi.Time) / time.Second)
		}
		record := types.MakeDatums(
			pi.ID,
			pi.User,
			pi.Host,
			pi.DB,
			pi.Command,
			t,
			fmt.Sprintf("%d", pi.State),
			pi.Info,
		)
		records = append(records, record)
	}
	return records
}

func dataForEngines() (records [][]types.Datum) {
	records = append(records,
		types.MakeDatums(
			"InnoDB",  // Engine
			"DEFAULT", // Support
			"Supports transactions, row-level locking, and foreign keys", // Comment
			"YES", // Transactions
			"YES", // XA
			"YES", // Savepoints
		),
	)
	return records
}

var filesCols = []columnInfo{
	{"FILE_ID", mysql.TypeLonglong, 4, 0, nil, nil},
	{"FILE_NAME", mysql.TypeVarchar, 4000, 0, nil, nil},
	{"FILE_TYPE", mysql.TypeVarchar, 20, 0, nil, nil},
	{"TABLESPACE_NAME", mysql.TypeVarchar, 64, 0, nil, nil},
	{"TABLE_CATALOG", mysql.TypeVarchar, 64, 0, nil, nil},
	{"TABLE_SCHEMA", mysql.TypeVarchar, 64, 0, nil, nil},
	{"TABLE_NAME", mysql.TypeVarchar, 64, 0, nil, nil},
	{"LOGFILE_GROUP_NAME", mysql.TypeVarchar, 64, 0, nil, nil},
	{"LOGFILE_GROUP_NUMBER", mysql.TypeLonglong, 32, 0, nil, nil},
	{"ENGINE", mysql.TypeVarchar, 64, 0, nil, nil},
	{"FULLTEXT_KEYS", mysql.TypeVarchar, 64, 0, nil, nil},
	{"DELETED_ROWS", mysql.TypeLonglong, 4, 0, nil, nil},
	{"UPDATE_COUNT", mysql.TypeLonglong, 4, 0, nil, nil},
	{"FREE_EXTENTS", mysql.TypeLonglong, 4, 0, nil, nil},
	{"TOTAL_EXTENTS", mysql.TypeLonglong, 4, 0, nil, nil},
	{"EXTENT_SIZE", mysql.TypeLonglong, 4, 0, nil, nil},
	{"INITIAL_SIZE", mysql.TypeLonglong, 21, 0, nil, nil},
	{"MAXIMUM_SIZE", mysql.TypeLonglong, 21, 0, nil, nil},
	{"AUTOEXTEND_SIZE", mysql.TypeLonglong, 21, 0, nil, nil},
	{"CREATION_TIME", mysql.TypeDatetime, -1, 0, nil, nil},
	{"LAST_UPDATE_TIME", mysql.TypeDatetime, -1, 0, nil, nil},
	{"LAST_ACCESS_TIME", mysql.TypeDatetime, -1, 0, nil, nil},
	{"RECOVER_TIME", mysql.TypeLonglong, 4, 0, nil, nil},
	{"TRANSACTION_COUNTER", mysql.TypeLonglong, 4, 0, nil, nil},
	{"VERSION", mysql.TypeLonglong, 21, 0, nil, nil},
	{"ROW_FORMAT", mysql.TypeVarchar, 10, 0, nil, nil},
	{"TABLE_ROWS", mysql.TypeLonglong, 21, 0, nil, nil},
	{"AVG_ROW_LENGTH", mysql.TypeLonglong, 21, 0, nil, nil},
	{"DATA_LENGTH", mysql.TypeLonglong, 21, 0, nil, nil},
	{"MAX_DATA_LENGTH", mysql.TypeLonglong, 21, 0, nil, nil},
	{"INDEX_LENGTH", mysql.TypeLonglong, 21, 0, nil, nil},
	{"DATA_FREE", mysql.TypeLonglong, 21, 0, nil, nil},
	{"CREATE_TIME", mysql.TypeDatetime, -1, 0, nil, nil},
	{"UPDATE_TIME", mysql.TypeDatetime, -1, 0, nil, nil},
	{"CHECK_TIME", mysql.TypeDatetime, -1, 0, nil, nil},
	{"CHECKSUM", mysql.TypeLonglong, 21, 0, nil, nil},
	{"STATUS", mysql.TypeVarchar, 20, 0, nil, nil},
	{"EXTRA", mysql.TypeVarchar, 255, 0, nil, nil},
}

func dataForSchemata(schemas []*model.DBInfo) [][]types.Datum {

	var rows [][]types.Datum

	for _, schema := range schemas {

		charset := mysql.DefaultCharset
		collation := mysql.DefaultCollationName

		if len(schema.Charset) > 0 {
			charset = schema.Charset // Overwrite default
		}

		if len(schema.Collate) > 0 {
			collation = schema.Collate // Overwrite default
		}

		record := types.MakeDatums(
			catalogVal,    // CATALOG_NAME
			schema.Name.O, // SCHEMA_NAME
			charset,       // DEFAULT_CHARACTER_SET_NAME
			collation,     // DEFAULT_COLLATION_NAME
			nil,
		)
		rows = append(rows, record)
	}
	return rows
}

func getRowCountAllTable(ctx sessionctx.Context) (map[int64]uint64, error) {
	rows, _, err := ctx.(sqlexec.RestrictedSQLExecutor).ExecRestrictedSQL(ctx, "select table_id, count from mysql.stats_meta")
	if err != nil {
		return nil, errors.Trace(err)
	}
	rowCountMap := make(map[int64]uint64, len(rows))
	for _, row := range rows {
		tableID := row.GetInt64(0)
		rowCnt := row.GetUint64(1)
		rowCountMap[tableID] = rowCnt
	}
	return rowCountMap, nil
}

type tableHistID struct {
	tableID int64
	histID  int64
}

func getColLengthAllTables(ctx sessionctx.Context) (map[tableHistID]uint64, error) {
	rows, _, err := ctx.(sqlexec.RestrictedSQLExecutor).ExecRestrictedSQL(ctx, "select table_id, hist_id, tot_col_size from mysql.stats_histograms where is_index = 0")
	if err != nil {
		return nil, errors.Trace(err)
	}
	colLengthMap := make(map[tableHistID]uint64, len(rows))
	for _, row := range rows {
		tableID := row.GetInt64(0)
		histID := row.GetInt64(1)
		totalSize := row.GetInt64(2)
		if totalSize < 0 {
			totalSize = 0
		}
		colLengthMap[tableHistID{tableID: tableID, histID: histID}] = uint64(totalSize)
	}
	return colLengthMap, nil
}

func getDataAndIndexLength(info *model.TableInfo, rowCount uint64, columnLengthMap map[tableHistID]uint64) (uint64, uint64) {
	columnLength := make(map[string]uint64)
	for _, col := range info.Columns {
		if col.State != model.StatePublic {
			continue
		}
		length := col.FieldType.StorageLength()
		if length != types.VarStorageLen {
			columnLength[col.Name.L] = rowCount * uint64(length)
		} else {
			length := columnLengthMap[tableHistID{tableID: info.ID, histID: col.ID}]
			columnLength[col.Name.L] = length
		}
	}
	dataLength, indexLength := uint64(0), uint64(0)
	for _, length := range columnLength {
		dataLength += length
	}
	for _, idx := range info.Indices {
		if idx.State != model.StatePublic {
			continue
		}
		for _, col := range idx.Columns {
			if col.Length == types.UnspecifiedLength {
				indexLength += columnLength[col.Name.L]
			} else {
				indexLength += rowCount * uint64(col.Length)
			}
		}
	}
	return dataLength, indexLength
}

type statsCache struct {
	mu         sync.Mutex
	loading    bool
	modifyTime time.Time
	tableRows  map[int64]uint64
	colLength  map[tableHistID]uint64
}

var tableStatsCache = &statsCache{}

// TableStatsCacheExpiry is the expiry time for table stats cache.
var TableStatsCacheExpiry = 3 * time.Second

func (c *statsCache) setLoading(loading bool) {
	c.mu.Lock()
	c.loading = loading
	c.mu.Unlock()
}

func (c *statsCache) get(ctx sessionctx.Context) (map[int64]uint64, map[tableHistID]uint64, error) {
	c.mu.Lock()
	if time.Since(c.modifyTime) < TableStatsCacheExpiry || c.loading {
		tableRows, colLength := c.tableRows, c.colLength
		c.mu.Unlock()
		return tableRows, colLength, nil
	}
	c.loading = true
	c.mu.Unlock()

	tableRows, err := getRowCountAllTable(ctx)
	if err != nil {
		c.setLoading(false)
		return nil, nil, errors.Trace(err)
	}
	colLength, err := getColLengthAllTables(ctx)
	if err != nil {
		c.setLoading(false)
		return nil, nil, errors.Trace(err)
	}

	c.mu.Lock()
	c.loading = false
	c.tableRows = tableRows
	c.colLength = colLength
	c.modifyTime = time.Now()
	c.mu.Unlock()
	return tableRows, colLength, nil
}

func getAutoIncrementID(ctx sessionctx.Context, schema *model.DBInfo, tblInfo *model.TableInfo) (int64, error) {
	hasAutoIncID := false
	for _, col := range tblInfo.Cols() {
		if mysql.HasAutoIncrementFlag(col.Flag) {
			hasAutoIncID = true
			break
		}
	}
	autoIncID := tblInfo.AutoIncID
	if hasAutoIncID {
		is := ctx.GetSessionVars().TxnCtx.InfoSchema.(InfoSchema)
		tbl, err := is.TableByName(schema.Name, tblInfo.Name)
		if err != nil {
			return 0, errors.Trace(err)
		}
		autoIncID, err = tbl.Allocator(ctx).NextGlobalAutoID(tblInfo.ID)
		if err != nil {
			return 0, errors.Trace(err)
		}
	}
	return autoIncID, nil
}

func dataForViews(ctx sessionctx.Context, schemas []*model.DBInfo) ([][]types.Datum, error) {
	checker := privilege.GetPrivilegeManager(ctx)
	var rows [][]types.Datum
	for _, schema := range schemas {
		for _, table := range schema.Tables {
			if !table.IsView() {
				continue
			}
			collation := table.Collate
			charset := table.Charset
			if collation == "" {
				collation = mysql.DefaultCollationName
			}
			if charset == "" {
				charset = mysql.DefaultCharset
			}
			if checker != nil && !checker.RequestVerification(schema.Name.L, table.Name.L, "", mysql.AllPrivMask) {
				continue
			}
			record := types.MakeDatums(
				catalogVal,                      // TABLE_CATALOG
				schema.Name.O,                   // TABLE_SCHEMA
				table.Name.O,                    // TABLE_NAME
				table.View.SelectStmt,           // VIEW_DEFINITION
				table.View.CheckOption.String(), // CHECK_OPTION
				"NO",                            // IS_UPDATABLE
				table.View.Definer.String(),     // DEFINER
				table.View.Security.String(),    // SECURITY_TYPE
				charset,                         // CHARACTER_SET_CLIENT
				collation,                       // COLLATION_CONNECTION
			)
			rows = append(rows, record)
		}
	}
	return rows, nil
}

func dataForTables(ctx sessionctx.Context, schemas []*model.DBInfo) ([][]types.Datum, error) {
	tableRowsMap, colLengthMap, err := tableStatsCache.get(ctx)
	if err != nil {
		return nil, errors.Trace(err)
	}

	checker := privilege.GetPrivilegeManager(ctx)

	var rows [][]types.Datum
	createTimeTp := tablesCols[15].tp
	for _, schema := range schemas {
		for _, table := range schema.Tables {
			collation := table.Collate
			if collation == "" {
				collation = mysql.DefaultCollationName
			}
			createTime := types.Time{
				Time: types.FromGoTime(table.GetUpdateTime()),
				Type: createTimeTp,
			}

			createOptions := ""

			if checker != nil && !checker.RequestVerification(schema.Name.L, table.Name.L, "", mysql.AllPrivMask) {
				continue
			}

			if !table.IsView() {
				if table.GetPartitionInfo() != nil {
					createOptions = "partitioned"
				}
				autoIncID, err := getAutoIncrementID(ctx, schema, table)
				if err != nil {
					return nil, errors.Trace(err)
				}
				rowCount := tableRowsMap[table.ID]
				dataLength, indexLength := getDataAndIndexLength(table, rowCount, colLengthMap)
				avgRowLength := uint64(0)
				if rowCount != 0 {
					avgRowLength = dataLength / rowCount
				}
				record := types.MakeDatums(
					catalogVal,    // TABLE_CATALOG
					schema.Name.O, // TABLE_SCHEMA
					table.Name.O,  // TABLE_NAME
					"BASE TABLE",  // TABLE_TYPE
					"InnoDB",      // ENGINE
					uint64(10),    // VERSION
					"Compact",     // ROW_FORMAT
					rowCount,      // TABLE_ROWS
					avgRowLength,  // AVG_ROW_LENGTH
					dataLength,    // DATA_LENGTH
					uint64(0),     // MAX_DATA_LENGTH
					indexLength,   // INDEX_LENGTH
					uint64(0),     // DATA_FREE
					autoIncID,     // AUTO_INCREMENT
					createTime,    // CREATE_TIME
					nil,           // UPDATE_TIME
					nil,           // CHECK_TIME
					collation,     // TABLE_COLLATION
					nil,           // CHECKSUM
					createOptions, // CREATE_OPTIONS
					table.Comment, // TABLE_COMMENT
					table.ID,      // TIDB_TABLE_ID
				)
				rows = append(rows, record)
			} else {
				record := types.MakeDatums(
					catalogVal,    // TABLE_CATALOG
					schema.Name.O, // TABLE_SCHEMA
					table.Name.O,  // TABLE_NAME
					"VIEW",        // TABLE_TYPE
					nil,           // ENGINE
					nil,           // VERSION
					nil,           // ROW_FORMAT
					nil,           // TABLE_ROWS
					nil,           // AVG_ROW_LENGTH
					nil,           // DATA_LENGTH
					nil,           // MAX_DATA_LENGTH
					nil,           // INDEX_LENGTH
					nil,           // DATA_FREE
					nil,           // AUTO_INCREMENT
					createTime,    // CREATE_TIME
					nil,           // UPDATE_TIME
					nil,           // CHECK_TIME
					nil,           // TABLE_COLLATION
					nil,           // CHECKSUM
					nil,           // CREATE_OPTIONS
					"VIEW",        // TABLE_COMMENT
					table.ID,      // TIDB_TABLE_ID
				)
				rows = append(rows, record)
			}
		}
	}
	return rows, nil
}

func dataForIndexes(ctx sessionctx.Context, schemas []*model.DBInfo) ([][]types.Datum, error) {
	checker := privilege.GetPrivilegeManager(ctx)
	var rows [][]types.Datum
	for _, schema := range schemas {
		for _, tb := range schema.Tables {
			if checker != nil && !checker.RequestVerification(schema.Name.L, tb.Name.L, "", mysql.AllPrivMask) {
				continue
			}

			if tb.PKIsHandle {
				var pkCol *model.ColumnInfo
				for _, col := range tb.Cols() {
					if mysql.HasPriKeyFlag(col.Flag) {
						pkCol = col
						break
					}
				}
				record := types.MakeDatums(
					schema.Name.O, // TABLE_SCHEMA
					tb.Name.O,     // TABLE_NAME
					0,             // NON_UNIQUE
					"PRIMARY",     // KEY_NAME
					1,             // SEQ_IN_INDEX
					pkCol.Name.O,  // COLUMN_NAME
					nil,           // SUB_PART
					"",            // INDEX_COMMENT
					0,             // INDEX_ID
				)
				rows = append(rows, record)
			}
			for _, idxInfo := range tb.Indices {
				if idxInfo.State != model.StatePublic {
					continue
				}
				for i, col := range idxInfo.Columns {
					nonUniq := 1
					if idxInfo.Unique {
						nonUniq = 0
					}
					var subPart interface{}
					if col.Length != types.UnspecifiedLength {
						subPart = col.Length
					}
					record := types.MakeDatums(
						schema.Name.O,   // TABLE_SCHEMA
						tb.Name.O,       // TABLE_NAME
						nonUniq,         // NON_UNIQUE
						idxInfo.Name.O,  // KEY_NAME
						i+1,             // SEQ_IN_INDEX
						col.Name.O,      // COLUMN_NAME
						subPart,         // SUB_PART
						idxInfo.Comment, // INDEX_COMMENT
						idxInfo.ID,      // INDEX_ID
					)
					rows = append(rows, record)
				}
			}
		}
	}
	return rows, nil
}

func dataForColumns(ctx sessionctx.Context, schemas []*model.DBInfo) [][]types.Datum {
	checker := privilege.GetPrivilegeManager(ctx)
	var rows [][]types.Datum
	for _, schema := range schemas {
		for _, table := range schema.Tables {
			if checker != nil && !checker.RequestVerification(schema.Name.L, table.Name.L, "", mysql.AllPrivMask) {
				continue
			}

			rs := dataForColumnsInTable(schema, table)
			rows = append(rows, rs...)
		}
	}
	return rows
}

func dataForColumnsInTable(schema *model.DBInfo, tbl *model.TableInfo) [][]types.Datum {
	var rows [][]types.Datum
	for i, col := range tbl.Columns {
		var charMaxLen, charOctLen, numericPrecision, numericScale, datetimePrecision interface{}
		colLen, decimal := col.Flen, col.Decimal
		defaultFlen, defaultDecimal := mysql.GetDefaultFieldLengthAndDecimal(col.Tp)
		if decimal == types.UnspecifiedLength {
			decimal = defaultDecimal
		}
		if colLen == types.UnspecifiedLength {
			colLen = defaultFlen
		}
		if col.Tp == mysql.TypeSet {
			// Example: In MySQL set('a','bc','def','ghij') has length 13, because
			// len('a')+len('bc')+len('def')+len('ghij')+len(ThreeComma)=13
			// Reference link: https://bugs.mysql.com/bug.php?id=22613
			colLen = 0
			for _, ele := range col.Elems {
				colLen += len(ele)
			}
			if len(col.Elems) != 0 {
				colLen += (len(col.Elems) - 1)
			}
			charMaxLen = colLen
			charOctLen = colLen
		} else if col.Tp == mysql.TypeEnum {
			// Example: In MySQL enum('a', 'ab', 'cdef') has length 4, because
			// the longest string in the enum is 'cdef'
			// Reference link: https://bugs.mysql.com/bug.php?id=22613
			colLen = 0
			for _, ele := range col.Elems {
				if len(ele) > colLen {
					colLen = len(ele)
				}
			}
			charMaxLen = colLen
			charOctLen = colLen
		} else if types.IsString(col.Tp) {
			charMaxLen = colLen
			charOctLen = colLen
		} else if types.IsTypeFractionable(col.Tp) {
			datetimePrecision = decimal
		} else if types.IsTypeNumeric(col.Tp) {
			numericPrecision = colLen
			if col.Tp != mysql.TypeFloat && col.Tp != mysql.TypeDouble {
				numericScale = decimal
			} else if decimal != -1 {
				numericScale = decimal
			}
		}
		columnType := col.FieldType.InfoSchemaStr()
		columnDesc := table.NewColDesc(table.ToColumn(col))
		var columnDefault interface{}
		if columnDesc.DefaultValue != nil {
			columnDefault = fmt.Sprintf("%v", columnDesc.DefaultValue)
		}
		record := types.MakeDatums(
			catalogVal,                           // TABLE_CATALOG
			schema.Name.O,                        // TABLE_SCHEMA
			tbl.Name.O,                           // TABLE_NAME
			col.Name.O,                           // COLUMN_NAME
			i+1,                                  // ORIGINAL_POSITION
			columnDefault,                        // COLUMN_DEFAULT
			columnDesc.Null,                      // IS_NULLABLE
			types.TypeToStr(col.Tp, col.Charset), // DATA_TYPE
			charMaxLen,                           // CHARACTER_MAXIMUM_LENGTH
			charOctLen,                           // CHARACTER_OCTET_LENGTH
			numericPrecision,                     // NUMERIC_PRECISION
			numericScale,                         // NUMERIC_SCALE
			datetimePrecision,                    // DATETIME_PRECISION
			col.Charset,                          // CHARACTER_SET_NAME
			col.Collate,                          // COLLATION_NAME
			columnType,                           // COLUMN_TYPE
			columnDesc.Key,                       // COLUMN_KEY
			columnDesc.Extra,                     // EXTRA
			"select,insert,update,references",    // PRIVILEGES
			columnDesc.Comment,                   // COLUMN_COMMENT
			col.GeneratedExprString,              // GENERATION_EXPRESSION
		)
		// In mysql, 'character_set_name' and 'collation_name' are setted to null when column type is non-varchar or non-blob in information_schema.
		if col.Tp != mysql.TypeVarchar && col.Tp != mysql.TypeBlob {
			record[13].SetNull()
			record[14].SetNull()
		}

		rows = append(rows, record)
	}
	return rows
}

func dataForStatistics(schemas []*model.DBInfo) [][]types.Datum {
	var rows [][]types.Datum
	for _, schema := range schemas {
		for _, table := range schema.Tables {
			rs := dataForStatisticsInTable(schema, table)
			rows = append(rows, rs...)
		}
	}
	return rows
}

func dataForStatisticsInTable(schema *model.DBInfo, table *model.TableInfo) [][]types.Datum {
	var rows [][]types.Datum
	if table.PKIsHandle {
		for _, col := range table.Columns {
			if mysql.HasPriKeyFlag(col.Flag) {
				record := types.MakeDatums(
					catalogVal,    // TABLE_CATALOG
					schema.Name.O, // TABLE_SCHEMA
					table.Name.O,  // TABLE_NAME
					"0",           // NON_UNIQUE
					schema.Name.O, // INDEX_SCHEMA
					"PRIMARY",     // INDEX_NAME
					1,             // SEQ_IN_INDEX
					col.Name.O,    // COLUMN_NAME
					"A",           // COLLATION
					0,             // CARDINALITY
					nil,           // SUB_PART
					nil,           // PACKED
					"",            // NULLABLE
					"BTREE",       // INDEX_TYPE
					"",            // COMMENT
					"",            // INDEX_COMMENT
				)
				rows = append(rows, record)
			}
		}
	}
	nameToCol := make(map[string]*model.ColumnInfo, len(table.Columns))
	for _, c := range table.Columns {
		nameToCol[c.Name.L] = c
	}
	for _, index := range table.Indices {
		nonUnique := "1"
		if index.Unique {
			nonUnique = "0"
		}
		for i, key := range index.Columns {
			col := nameToCol[key.Name.L]
			nullable := "YES"
			if mysql.HasNotNullFlag(col.Flag) {
				nullable = ""
			}
			record := types.MakeDatums(
				catalogVal,    // TABLE_CATALOG
				schema.Name.O, // TABLE_SCHEMA
				table.Name.O,  // TABLE_NAME
				nonUnique,     // NON_UNIQUE
				schema.Name.O, // INDEX_SCHEMA
				index.Name.O,  // INDEX_NAME
				i+1,           // SEQ_IN_INDEX
				key.Name.O,    // COLUMN_NAME
				"A",           // COLLATION
				0,             // CARDINALITY
				nil,           // SUB_PART
				nil,           // PACKED
				nullable,      // NULLABLE
				"BTREE",       // INDEX_TYPE
				"",            // COMMENT
				"",            // INDEX_COMMENT
			)
			rows = append(rows, record)
		}
	}
	return rows
}

const (
	primaryKeyType    = "PRIMARY KEY"
	primaryConstraint = "PRIMARY"
	uniqueKeyType     = "UNIQUE"
)

// dataForTableConstraints constructs data for table information_schema.constraints.See https://dev.mysql.com/doc/refman/5.7/en/table-constraints-table.html
func dataForTableConstraints(schemas []*model.DBInfo) [][]types.Datum {
	var rows [][]types.Datum
	for _, schema := range schemas {
		for _, tbl := range schema.Tables {
			if tbl.PKIsHandle {
				record := types.MakeDatums(
					catalogVal,           // CONSTRAINT_CATALOG
					schema.Name.O,        // CONSTRAINT_SCHEMA
					mysql.PrimaryKeyName, // CONSTRAINT_NAME
					schema.Name.O,        // TABLE_SCHEMA
					tbl.Name.O,           // TABLE_NAME
					primaryKeyType,       // CONSTRAINT_TYPE
				)
				rows = append(rows, record)
			}

			for _, idx := range tbl.Indices {
				var cname, ctype string
				if idx.Primary {
					cname = mysql.PrimaryKeyName
					ctype = primaryKeyType
				} else if idx.Unique {
					cname = idx.Name.O
					ctype = uniqueKeyType
				} else {
					// The index has no constriant.
					continue
				}
				record := types.MakeDatums(
					catalogVal,    // CONSTRAINT_CATALOG
					schema.Name.O, // CONSTRAINT_SCHEMA
					cname,         // CONSTRAINT_NAME
					schema.Name.O, // TABLE_SCHEMA
					tbl.Name.O,    // TABLE_NAME
					ctype,         // CONSTRAINT_TYPE
				)
				rows = append(rows, record)
			}
		}
	}
	return rows
}

// dataForPseudoProfiling returns pseudo data for table profiling when system variable `profiling` is set to `ON`.
func dataForPseudoProfiling() [][]types.Datum {
	var rows [][]types.Datum
	row := types.MakeDatums(
		0,                      // QUERY_ID
		0,                      // SEQ
		"",                     // STATE
		types.NewDecFromInt(0), // DURATION
		types.NewDecFromInt(0), // CPU_USER
		types.NewDecFromInt(0), // CPU_SYSTEM
		0,                      // CONTEXT_VOLUNTARY
		0,                      // CONTEXT_INVOLUNTARY
		0,                      // BLOCK_OPS_IN
		0,                      // BLOCK_OPS_OUT
		0,                      // MESSAGES_SENT
		0,                      // MESSAGES_RECEIVED
		0,                      // PAGE_FAULTS_MAJOR
		0,                      // PAGE_FAULTS_MINOR
		0,                      // SWAPS
		"",                     // SOURCE_FUNCTION
		"",                     // SOURCE_FILE
		0,                      // SOURCE_LINE
	)
	rows = append(rows, row)
	return rows
}

func dataForKeyColumnUsage(schemas []*model.DBInfo) [][]types.Datum {
	rows := make([][]types.Datum, 0, len(schemas)) // The capacity is not accurate, but it is not a big problem.
	for _, schema := range schemas {
		for _, table := range schema.Tables {
			rs := keyColumnUsageInTable(schema, table)
			rows = append(rows, rs...)
		}
	}
	return rows
}

func keyColumnUsageInTable(schema *model.DBInfo, table *model.TableInfo) [][]types.Datum {
	var rows [][]types.Datum
	if table.PKIsHandle {
		for _, col := range table.Columns {
			if mysql.HasPriKeyFlag(col.Flag) {
				record := types.MakeDatums(
					catalogVal,        // CONSTRAINT_CATALOG
					schema.Name.O,     // CONSTRAINT_SCHEMA
					primaryConstraint, // CONSTRAINT_NAME
					catalogVal,        // TABLE_CATALOG
					schema.Name.O,     // TABLE_SCHEMA
					table.Name.O,      // TABLE_NAME
					col.Name.O,        // COLUMN_NAME
					1,                 // ORDINAL_POSITION
					1,                 // POSITION_IN_UNIQUE_CONSTRAINT
					nil,               // REFERENCED_TABLE_SCHEMA
					nil,               // REFERENCED_TABLE_NAME
					nil,               // REFERENCED_COLUMN_NAME
				)
				rows = append(rows, record)
				break
			}
		}
	}
	nameToCol := make(map[string]*model.ColumnInfo, len(table.Columns))
	for _, c := range table.Columns {
		nameToCol[c.Name.L] = c
	}
	for _, index := range table.Indices {
		var idxName string
		if index.Primary {
			idxName = primaryConstraint
		} else if index.Unique {
			idxName = index.Name.O
		} else {
			// Only handle unique/primary key
			continue
		}
		for i, key := range index.Columns {
			col := nameToCol[key.Name.L]
			record := types.MakeDatums(
				catalogVal,    // CONSTRAINT_CATALOG
				schema.Name.O, // CONSTRAINT_SCHEMA
				idxName,       // CONSTRAINT_NAME
				catalogVal,    // TABLE_CATALOG
				schema.Name.O, // TABLE_SCHEMA
				table.Name.O,  // TABLE_NAME
				col.Name.O,    // COLUMN_NAME
				i+1,           // ORDINAL_POSITION,
				nil,           // POSITION_IN_UNIQUE_CONSTRAINT
				nil,           // REFERENCED_TABLE_SCHEMA
				nil,           // REFERENCED_TABLE_NAME
				nil,           // REFERENCED_COLUMN_NAME
			)
			rows = append(rows, record)
		}
	}
	for _, fk := range table.ForeignKeys {
		fkRefCol := ""
		if len(fk.RefCols) > 0 {
			fkRefCol = fk.RefCols[0].O
		}
		for i, key := range fk.Cols {
			col := nameToCol[key.L]
			record := types.MakeDatums(
				catalogVal,    // CONSTRAINT_CATALOG
				schema.Name.O, // CONSTRAINT_SCHEMA
				fk.Name.O,     // CONSTRAINT_NAME
				catalogVal,    // TABLE_CATALOG
				schema.Name.O, // TABLE_SCHEMA
				table.Name.O,  // TABLE_NAME
				col.Name.O,    // COLUMN_NAME
				i+1,           // ORDINAL_POSITION,
				1,             // POSITION_IN_UNIQUE_CONSTRAINT
				schema.Name.O, // REFERENCED_TABLE_SCHEMA
				fk.RefTable.O, // REFERENCED_TABLE_NAME
				fkRefCol,      // REFERENCED_COLUMN_NAME
			)
			rows = append(rows, record)
		}
	}
	return rows
}

var tableNameToColumns = map[string][]columnInfo{
	tableSchemata:                           schemataCols,
	tableTables:                             tablesCols,
	tableColumns:                            columnsCols,
	tableStatistics:                         statisticsCols,
	tableCharacterSets:                      charsetCols,
	tableCollations:                         collationsCols,
	tableFiles:                              filesCols,
	tableProfiling:                          profilingCols,
	tablePartitions:                         partitionsCols,
	tableKeyColumm:                          keyColumnUsageCols,
	tableReferConst:                         referConstCols,
	tableSessionVar:                         sessionVarCols,
	tablePlugins:                            pluginsCols,
	tableConstraints:                        tableConstraintsCols,
	tableTriggers:                           tableTriggersCols,
	tableUserPrivileges:                     tableUserPrivilegesCols,
	tableSchemaPrivileges:                   tableSchemaPrivilegesCols,
	tableTablePrivileges:                    tableTablePrivilegesCols,
	tableColumnPrivileges:                   tableColumnPrivilegesCols,
	tableEngines:                            tableEnginesCols,
	tableViews:                              tableViewsCols,
	tableRoutines:                           tableRoutinesCols,
	tableParameters:                         tableParametersCols,
	tableEvents:                             tableEventsCols,
	tableGlobalStatus:                       tableGlobalStatusCols,
	tableGlobalVariables:                    tableGlobalVariablesCols,
	tableSessionStatus:                      tableSessionStatusCols,
	tableOptimizerTrace:                     tableOptimizerTraceCols,
	tableTableSpaces:                        tableTableSpacesCols,
	tableCollationCharacterSetApplicability: tableCollationCharacterSetApplicabilityCols,
	tableProcesslist:                        tableProcesslistCols,
<<<<<<< HEAD
	tableSlowLog:                            slowQueryCols,
=======
	tableTiDBIndexes:                        tableTiDBIndexesCols,
>>>>>>> 2f9ab609
}

func createInfoSchemaTable(handle *Handle, meta *model.TableInfo) *infoschemaTable {
	columns := make([]*table.Column, len(meta.Columns))
	for i, col := range meta.Columns {
		columns[i] = table.ToColumn(col)
	}
	return &infoschemaTable{
		handle: handle,
		meta:   meta,
		cols:   columns,
	}
}

type infoschemaTable struct {
	handle *Handle
	meta   *model.TableInfo
	cols   []*table.Column
	rows   [][]types.Datum
}

// schemasSorter implements the sort.Interface interface, sorts DBInfo by name.
type schemasSorter []*model.DBInfo

func (s schemasSorter) Len() int {
	return len(s)
}

func (s schemasSorter) Swap(i, j int) {
	s[i], s[j] = s[j], s[i]
}

func (s schemasSorter) Less(i, j int) bool {
	return s[i].Name.L < s[j].Name.L
}

func (it *infoschemaTable) getRows(ctx sessionctx.Context, cols []*table.Column) (fullRows [][]types.Datum, err error) {
	is := ctx.GetSessionVars().TxnCtx.InfoSchema.(InfoSchema)
	dbs := is.AllSchemas()
	sort.Sort(schemasSorter(dbs))
	switch it.meta.Name.O {
	case tableSchemata:
		fullRows = dataForSchemata(dbs)
	case tableTables:
		fullRows, err = dataForTables(ctx, dbs)
	case tableTiDBIndexes:
		fullRows, err = dataForIndexes(ctx, dbs)
	case tableColumns:
		fullRows = dataForColumns(ctx, dbs)
	case tableStatistics:
		fullRows = dataForStatistics(dbs)
	case tableCharacterSets:
		fullRows = dataForCharacterSets()
	case tableCollations:
		fullRows = dataForCollations()
	case tableSessionVar:
		fullRows, err = dataForSessionVar(ctx)
	case tableConstraints:
		fullRows = dataForTableConstraints(dbs)
	case tableFiles:
	case tableProfiling:
		if v, ok := ctx.GetSessionVars().GetSystemVar("profiling"); ok && variable.TiDBOptOn(v) {
			fullRows = dataForPseudoProfiling()
		}
	case tablePartitions:
	case tableKeyColumm:
		fullRows = dataForKeyColumnUsage(dbs)
	case tableReferConst:
	case tablePlugins, tableTriggers:
	case tableUserPrivileges:
		fullRows = dataForUserPrivileges(ctx)
	case tableEngines:
		fullRows = dataForEngines()
	case tableViews:
		fullRows, err = dataForViews(ctx, dbs)
	case tableRoutines:
	// TODO: Fill the following tables.
	case tableSchemaPrivileges:
	case tableTablePrivileges:
	case tableColumnPrivileges:
	case tableParameters:
	case tableEvents:
	case tableGlobalStatus:
	case tableGlobalVariables:
	case tableSessionStatus:
	case tableOptimizerTrace:
	case tableTableSpaces:
	case tableCollationCharacterSetApplicability:
		fullRows = dataForCollationCharacterSetApplicability()
	case tableProcesslist:
		fullRows = dataForProcesslist(ctx)
	case tableSlowLog:
		fullRows, err = dataForSlowLog(ctx)
	}
	if err != nil {
		return nil, errors.Trace(err)
	}
	if len(cols) == len(it.cols) {
		return
	}
	rows := make([][]types.Datum, len(fullRows))
	for i, fullRow := range fullRows {
		row := make([]types.Datum, len(cols))
		for j, col := range cols {
			row[j] = fullRow[col.Offset]
		}
		rows[i] = row
	}
	return rows, nil
}

func (it *infoschemaTable) IterRecords(ctx sessionctx.Context, startKey kv.Key, cols []*table.Column,
	fn table.RecordIterFunc) error {
	if len(startKey) != 0 {
		return table.ErrUnsupportedOp
	}
	rows, err := it.getRows(ctx, cols)
	if err != nil {
		return errors.Trace(err)
	}
	for i, row := range rows {
		more, err := fn(int64(i), row, cols)
		if err != nil {
			return errors.Trace(err)
		}
		if !more {
			break
		}
	}
	return nil
}

func (it *infoschemaTable) RowWithCols(ctx sessionctx.Context, h int64, cols []*table.Column) ([]types.Datum, error) {
	return nil, table.ErrUnsupportedOp
}

// Row implements table.Table Row interface.
func (it *infoschemaTable) Row(ctx sessionctx.Context, h int64) ([]types.Datum, error) {
	return nil, table.ErrUnsupportedOp
}

func (it *infoschemaTable) Cols() []*table.Column {
	return it.cols
}

func (it *infoschemaTable) WritableCols() []*table.Column {
	return it.cols
}

func (it *infoschemaTable) Indices() []table.Index {
	return nil
}

func (it *infoschemaTable) WritableIndices() []table.Index {
	return nil
}

func (it *infoschemaTable) DeletableIndices() []table.Index {
	return nil
}

func (it *infoschemaTable) RecordPrefix() kv.Key {
	return nil
}

func (it *infoschemaTable) IndexPrefix() kv.Key {
	return nil
}

func (it *infoschemaTable) FirstKey() kv.Key {
	return nil
}

func (it *infoschemaTable) RecordKey(h int64) kv.Key {
	return nil
}

func (it *infoschemaTable) AddRecord(ctx sessionctx.Context, r []types.Datum, opts ...*table.AddRecordOpt) (recordID int64, err error) {
	return 0, table.ErrUnsupportedOp
}

func (it *infoschemaTable) RemoveRecord(ctx sessionctx.Context, h int64, r []types.Datum) error {
	return table.ErrUnsupportedOp
}

func (it *infoschemaTable) UpdateRecord(ctx sessionctx.Context, h int64, oldData, newData []types.Datum, touched []bool) error {
	return table.ErrUnsupportedOp
}

func (it *infoschemaTable) AllocAutoID(ctx sessionctx.Context) (int64, error) {
	return 0, table.ErrUnsupportedOp
}

func (it *infoschemaTable) Allocator(ctx sessionctx.Context) autoid.Allocator {
	return nil
}

func (it *infoschemaTable) RebaseAutoID(ctx sessionctx.Context, newBase int64, isSetStep bool) error {
	return table.ErrUnsupportedOp
}

func (it *infoschemaTable) Meta() *model.TableInfo {
	return it.meta
}

func (it *infoschemaTable) GetPhysicalID() int64 {
	return it.meta.ID
}

// Seek is the first method called for table scan, we lazy initialize it here.
func (it *infoschemaTable) Seek(ctx sessionctx.Context, h int64) (int64, bool, error) {
	return 0, false, table.ErrUnsupportedOp
}

func (it *infoschemaTable) Type() table.Type {
	return table.VirtualTable
}

// VirtualTable is a dummy table.Table implementation.
type VirtualTable struct{}

// IterRecords implements table.Table Type interface.
func (vt *VirtualTable) IterRecords(ctx sessionctx.Context, startKey kv.Key, cols []*table.Column,
	fn table.RecordIterFunc) error {
	if len(startKey) != 0 {
		return table.ErrUnsupportedOp
	}
	return nil
}

// RowWithCols implements table.Table Type interface.
func (vt *VirtualTable) RowWithCols(ctx sessionctx.Context, h int64, cols []*table.Column) ([]types.Datum, error) {
	return nil, table.ErrUnsupportedOp
}

// Row implements table.Table Type interface.
func (vt *VirtualTable) Row(ctx sessionctx.Context, h int64) ([]types.Datum, error) {
	return nil, table.ErrUnsupportedOp
}

// Cols implements table.Table Type interface.
func (vt *VirtualTable) Cols() []*table.Column {
	return nil
}

// WritableCols implements table.Table Type interface.
func (vt *VirtualTable) WritableCols() []*table.Column {
	return nil
}

// Indices implements table.Table Type interface.
func (vt *VirtualTable) Indices() []table.Index {
	return nil
}

// WritableIndices implements table.Table Type interface.
func (vt *VirtualTable) WritableIndices() []table.Index {
	return nil
}

// DeletableIndices implements table.Table Type interface.
func (vt *VirtualTable) DeletableIndices() []table.Index {
	return nil
}

// RecordPrefix implements table.Table Type interface.
func (vt *VirtualTable) RecordPrefix() kv.Key {
	return nil
}

// IndexPrefix implements table.Table Type interface.
func (vt *VirtualTable) IndexPrefix() kv.Key {
	return nil
}

// FirstKey implements table.Table Type interface.
func (vt *VirtualTable) FirstKey() kv.Key {
	return nil
}

// RecordKey implements table.Table Type interface.
func (vt *VirtualTable) RecordKey(h int64) kv.Key {
	return nil
}

// AddRecord implements table.Table Type interface.
func (vt *VirtualTable) AddRecord(ctx sessionctx.Context, r []types.Datum, opts ...*table.AddRecordOpt) (recordID int64, err error) {
	return 0, table.ErrUnsupportedOp
}

// RemoveRecord implements table.Table Type interface.
func (vt *VirtualTable) RemoveRecord(ctx sessionctx.Context, h int64, r []types.Datum) error {
	return table.ErrUnsupportedOp
}

// UpdateRecord implements table.Table Type interface.
func (vt *VirtualTable) UpdateRecord(ctx sessionctx.Context, h int64, oldData, newData []types.Datum, touched []bool) error {
	return table.ErrUnsupportedOp
}

// AllocAutoID implements table.Table Type interface.
func (vt *VirtualTable) AllocAutoID(ctx sessionctx.Context) (int64, error) {
	return 0, table.ErrUnsupportedOp
}

// Allocator implements table.Table Type interface.
func (vt *VirtualTable) Allocator(ctx sessionctx.Context) autoid.Allocator {
	return nil
}

// RebaseAutoID implements table.Table Type interface.
func (vt *VirtualTable) RebaseAutoID(ctx sessionctx.Context, newBase int64, isSetStep bool) error {
	return table.ErrUnsupportedOp
}

// Meta implements table.Table Type interface.
func (vt *VirtualTable) Meta() *model.TableInfo {
	return nil
}

// GetPhysicalID implements table.Table GetPhysicalID interface.
func (vt *VirtualTable) GetPhysicalID() int64 {
	return 0
}

// Seek implements table.Table Type interface.
func (vt *VirtualTable) Seek(ctx sessionctx.Context, h int64) (int64, bool, error) {
	return 0, false, table.ErrUnsupportedOp
}

// Type implements table.Table Type interface.
func (vt *VirtualTable) Type() table.Type {
	return table.VirtualTable
}<|MERGE_RESOLUTION|>--- conflicted
+++ resolved
@@ -66,11 +66,8 @@
 	tableTableSpaces                        = "TABLESPACES"
 	tableCollationCharacterSetApplicability = "COLLATION_CHARACTER_SET_APPLICABILITY"
 	tableProcesslist                        = "PROCESSLIST"
-<<<<<<< HEAD
+	tableTiDBIndexes                        = "TIDB_INDEXES"
 	tableSlowLog                            = "SLOW_QUERY"
-=======
-	tableTiDBIndexes                        = "TIDB_INDEXES"
->>>>>>> 2f9ab609
 )
 
 type columnInfo struct {
@@ -1472,11 +1469,8 @@
 	tableTableSpaces:                        tableTableSpacesCols,
 	tableCollationCharacterSetApplicability: tableCollationCharacterSetApplicabilityCols,
 	tableProcesslist:                        tableProcesslistCols,
-<<<<<<< HEAD
+	tableTiDBIndexes:                        tableTiDBIndexesCols,
 	tableSlowLog:                            slowQueryCols,
-=======
-	tableTiDBIndexes:                        tableTiDBIndexesCols,
->>>>>>> 2f9ab609
 }
 
 func createInfoSchemaTable(handle *Handle, meta *model.TableInfo) *infoschemaTable {
