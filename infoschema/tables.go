--- conflicted
+++ resolved
@@ -184,15 +184,12 @@
 	TableTrxSummary = "TRX_SUMMARY"
 	// TableVariablesInfo is the string constant of variables_info table.
 	TableVariablesInfo = "VARIABLES_INFO"
-<<<<<<< HEAD
+	// TableUserAttributes is the string constant of user_attributes view.
+	TableUserAttributes = "USER_ATTRIBUTES"
 	// TableMemoryUsage is the memory usage status of tidb instance.
 	TableMemoryUsage = "MEMORY_USAGE"
 	// TableMemoryUsageOpsHistory is the memory control operators history.
 	TableMemoryUsageOpsHistory = "MEMORY_USAGE_OPS_HISTORY"
-=======
-	// TableUserAttributes is the string constant of user_attributes view.
-	TableUserAttributes = "USER_ATTRIBUTES"
->>>>>>> 41518c9e
 )
 
 const (
@@ -294,14 +291,11 @@
 	TableTrxSummary:                      autoid.InformationSchemaDBID + 80,
 	ClusterTableTrxSummary:               autoid.InformationSchemaDBID + 81,
 	TableVariablesInfo:                   autoid.InformationSchemaDBID + 82,
-<<<<<<< HEAD
-	TableMemoryUsage:                     autoid.InformationSchemaDBID + 83,
-	TableMemoryUsageOpsHistory:           autoid.InformationSchemaDBID + 84,
-	ClusterTableMemoryUsage:              autoid.InformationSchemaDBID + 85,
-	ClusterTableMemoryUsageOpsHistory:    autoid.InformationSchemaDBID + 86,
-=======
 	TableUserAttributes:                  autoid.InformationSchemaDBID + 83,
->>>>>>> 41518c9e
+	TableMemoryUsage:                     autoid.InformationSchemaDBID + 84,
+	TableMemoryUsageOpsHistory:           autoid.InformationSchemaDBID + 85,
+	ClusterTableMemoryUsage:              autoid.InformationSchemaDBID + 86,
+	ClusterTableMemoryUsageOpsHistory:    autoid.InformationSchemaDBID + 87,
 }
 
 // columnInfo represents the basic column information of all kinds of INFORMATION_SCHEMA tables
@@ -1553,7 +1547,12 @@
 	{name: "IS_NOOP", tp: mysql.TypeVarchar, size: 64, flag: mysql.NotNullFlag},
 }
 
-<<<<<<< HEAD
+var tableUserAttributesCols = []columnInfo{
+	{name: "USER", tp: mysql.TypeVarchar, size: 32, flag: mysql.NotNullFlag},
+	{name: "HOST", tp: mysql.TypeVarchar, size: 255, flag: mysql.NotNullFlag},
+	{name: "ATTRIBUTE", tp: mysql.TypeLongBlob, size: types.UnspecifiedLength},
+}
+
 var tableMemoryUsageCols = []columnInfo{
 	{name: "MEMORY_TOTAL", tp: mysql.TypeLonglong, size: 21, flag: mysql.NotNullFlag},
 	{name: "MEMORY_LIMIT", tp: mysql.TypeLonglong, size: 21, flag: mysql.NotNullFlag},
@@ -1581,12 +1580,6 @@
 	{name: "USER", tp: mysql.TypeVarchar, size: 16},
 	{name: "SQL_DIGEST", tp: mysql.TypeVarchar, size: 64},
 	{name: "SQL_TEXT", tp: mysql.TypeVarchar, size: 256},
-=======
-var tableUserAttributesCols = []columnInfo{
-	{name: "USER", tp: mysql.TypeVarchar, size: 32, flag: mysql.NotNullFlag},
-	{name: "HOST", tp: mysql.TypeVarchar, size: 255, flag: mysql.NotNullFlag},
-	{name: "ATTRIBUTE", tp: mysql.TypeLongBlob, size: types.UnspecifiedLength},
->>>>>>> 41518c9e
 }
 
 // GetShardingInfo returns a nil or description string for the sharding information of given TableInfo.
@@ -2048,12 +2041,9 @@
 	TablePlacementPolicies:                  tablePlacementPoliciesCols,
 	TableTrxSummary:                         tableTrxSummaryCols,
 	TableVariablesInfo:                      tableVariablesInfoCols,
-<<<<<<< HEAD
+	TableUserAttributes:                     tableUserAttributesCols,
 	TableMemoryUsage:                        tableMemoryUsageCols,
 	TableMemoryUsageOpsHistory:              tableMemoryUsageOpsHistoryCols,
-=======
-	TableUserAttributes:                     tableUserAttributesCols,
->>>>>>> 41518c9e
 }
 
 func createInfoSchemaTable(_ autoid.Allocators, meta *model.TableInfo) (table.Table, error) {
