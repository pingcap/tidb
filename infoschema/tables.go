// Copyright 2016 PingCAP, Inc.
//
// Licensed under the Apache License, Version 2.0 (the "License");
// you may not use this file except in compliance with the License.
// You may obtain a copy of the License at
//
//     http://www.apache.org/licenses/LICENSE-2.0
//
// Unless required by applicable law or agreed to in writing, software
// distributed under the License is distributed on an "AS IS" BASIS,
// See the License for the specific language governing permissions and
// limitations under the License.

package infoschema

import (
	"context"
	"encoding/json"
	"fmt"
	"io/ioutil"
	"net/http"
	"sort"
	"strconv"
	"strings"
	"sync"
	"time"

	"github.com/pingcap/errors"
	"github.com/pingcap/failpoint"
	"github.com/pingcap/parser/charset"
	"github.com/pingcap/parser/model"
	"github.com/pingcap/parser/mysql"
	"github.com/pingcap/parser/terror"
	"github.com/pingcap/tidb/domain/infosync"
	"github.com/pingcap/tidb/kv"
	"github.com/pingcap/tidb/meta/autoid"
	"github.com/pingcap/tidb/privilege"
	"github.com/pingcap/tidb/sessionctx"
	"github.com/pingcap/tidb/sessionctx/variable"
	"github.com/pingcap/tidb/statistics"
	"github.com/pingcap/tidb/store/helper"
	"github.com/pingcap/tidb/store/tikv"
	"github.com/pingcap/tidb/table"
	"github.com/pingcap/tidb/types"
	binaryJson "github.com/pingcap/tidb/types/json"
	"github.com/pingcap/tidb/util"
	"github.com/pingcap/tidb/util/execdetails"
	"github.com/pingcap/tidb/util/pdapi"
	"github.com/pingcap/tidb/util/set"
	"github.com/pingcap/tidb/util/sqlexec"
)

const (
	// TableSchemata is the string constant of infoschema table
	TableSchemata         = "SCHEMATA"
	tableTables           = "TABLES"
	tableColumns          = "COLUMNS"
	tableColumnStatistics = "COLUMN_STATISTICS"
	tableStatistics       = "STATISTICS"
	// TableCharacterSets is the string constant of infoschema charactersets memory table
	TableCharacterSets = "CHARACTER_SETS"
	// TableCollations is the string constant of infoschema collations memory table
	TableCollations = "COLLATIONS"
	tableFiles      = "FILES"
	// CatalogVal is the string constant of TABLE_CATALOG
	CatalogVal            = "def"
	tableProfiling        = "PROFILING"
	tablePartitions       = "PARTITIONS"
	tableKeyColumn        = "KEY_COLUMN_USAGE"
	tableReferConst       = "REFERENTIAL_CONSTRAINTS"
	tableSessionVar       = "SESSION_VARIABLES"
	tablePlugins          = "PLUGINS"
	tableConstraints      = "TABLE_CONSTRAINTS"
	tableTriggers         = "TRIGGERS"
	tableUserPrivileges   = "USER_PRIVILEGES"
	tableSchemaPrivileges = "SCHEMA_PRIVILEGES"
	tableTablePrivileges  = "TABLE_PRIVILEGES"
	tableColumnPrivileges = "COLUMN_PRIVILEGES"
	// TableEngines is the string constant of infoschema table
	TableEngines = "ENGINES"
	// TableViews is the string constant of infoschema table
	TableViews           = "VIEWS"
	tableRoutines        = "ROUTINES"
	tableParameters      = "PARAMETERS"
	tableEvents          = "EVENTS"
	tableGlobalStatus    = "GLOBAL_STATUS"
	tableGlobalVariables = "GLOBAL_VARIABLES"
	tableSessionStatus   = "SESSION_STATUS"
	tableOptimizerTrace  = "OPTIMIZER_TRACE"
	tableTableSpaces     = "TABLESPACES"
	// TableCollationCharacterSetApplicability is the string constant of infoschema memory table.
	TableCollationCharacterSetApplicability = "COLLATION_CHARACTER_SET_APPLICABILITY"
	tableProcesslist                        = "PROCESSLIST"
	// TableTiDBIndexes is the string constant of infoschema table
	TableTiDBIndexes      = "TIDB_INDEXES"
	tableTiDBHotRegions   = "TIDB_HOT_REGIONS"
	tableTiKVStoreStatus  = "TIKV_STORE_STATUS"
	tableAnalyzeStatus    = "ANALYZE_STATUS"
	tableTiKVRegionStatus = "TIKV_REGION_STATUS"
	tableTiKVRegionPeers  = "TIKV_REGION_PEERS"
	tableTiDBServersInfo  = "TIDB_SERVERS_INFO"
	// TableSlowQuery is the string constant of slow query memory table.
	TableSlowQuery = "SLOW_QUERY"
	// TableClusterInfo is the string constant of cluster info memory table.
	TableClusterInfo = "CLUSTER_INFO"
	// TableClusterConfig is the string constant of cluster configuration memory table.
	TableClusterConfig = "CLUSTER_CONFIG"
	// TableClusterLog is the string constant of cluster log memory table.
	TableClusterLog = "CLUSTER_LOG"
	// TableClusterLoad is the string constant of cluster load memory table.
	TableClusterLoad = "CLUSTER_LOAD"
	// TableClusterHardware is the string constant of cluster hardware table.
	TableClusterHardware = "CLUSTER_HARDWARE"
	// TableClusterSystemInfo is the string constant of cluster system info table.
	TableClusterSystemInfo = "CLUSTER_SYSTEMINFO"
	tableTiFlashReplica    = "TIFLASH_REPLICA"
	// TableInspectionResult is the string constant of inspection result table.
	TableInspectionResult = "INSPECTION_RESULT"
	// TableMetricTables is a table that contains all metrics table definition.
	TableMetricTables = "METRICS_TABLES"
	// TableMetricSummary is a summary table that contains all metrics.
	TableMetricSummary = "METRICS_SUMMARY"
	// TableMetricSummaryByLabel is a metric table that contains all metrics that group by label info.
	TableMetricSummaryByLabel = "METRICS_SUMMARY_BY_LABEL"
	// TableInspectionSummary is the string constant of inspection summary table
	TableInspectionSummary = "INSPECTION_SUMMARY"
<<<<<<< HEAD
	// TableDDLJobs is the string constant of DDL job table.
	TableDDLJobs = "DDL_JOBS"
=======
	// TableInspectionRules is the string constant of currently implemented inspection and summary rules
	TableInspectionRules = "INSPECTION_RULES"
>>>>>>> 649dfdd2
)

var tableIDMap = map[string]int64{
	TableSchemata:                           autoid.InformationSchemaDBID + 1,
	tableTables:                             autoid.InformationSchemaDBID + 2,
	tableColumns:                            autoid.InformationSchemaDBID + 3,
	tableColumnStatistics:                   autoid.InformationSchemaDBID + 4,
	tableStatistics:                         autoid.InformationSchemaDBID + 5,
	TableCharacterSets:                      autoid.InformationSchemaDBID + 6,
	TableCollations:                         autoid.InformationSchemaDBID + 7,
	tableFiles:                              autoid.InformationSchemaDBID + 8,
	CatalogVal:                              autoid.InformationSchemaDBID + 9,
	tableProfiling:                          autoid.InformationSchemaDBID + 10,
	tablePartitions:                         autoid.InformationSchemaDBID + 11,
	tableKeyColumn:                          autoid.InformationSchemaDBID + 12,
	tableReferConst:                         autoid.InformationSchemaDBID + 13,
	tableSessionVar:                         autoid.InformationSchemaDBID + 14,
	tablePlugins:                            autoid.InformationSchemaDBID + 15,
	tableConstraints:                        autoid.InformationSchemaDBID + 16,
	tableTriggers:                           autoid.InformationSchemaDBID + 17,
	tableUserPrivileges:                     autoid.InformationSchemaDBID + 18,
	tableSchemaPrivileges:                   autoid.InformationSchemaDBID + 19,
	tableTablePrivileges:                    autoid.InformationSchemaDBID + 20,
	tableColumnPrivileges:                   autoid.InformationSchemaDBID + 21,
	TableEngines:                            autoid.InformationSchemaDBID + 22,
	TableViews:                              autoid.InformationSchemaDBID + 23,
	tableRoutines:                           autoid.InformationSchemaDBID + 24,
	tableParameters:                         autoid.InformationSchemaDBID + 25,
	tableEvents:                             autoid.InformationSchemaDBID + 26,
	tableGlobalStatus:                       autoid.InformationSchemaDBID + 27,
	tableGlobalVariables:                    autoid.InformationSchemaDBID + 28,
	tableSessionStatus:                      autoid.InformationSchemaDBID + 29,
	tableOptimizerTrace:                     autoid.InformationSchemaDBID + 30,
	tableTableSpaces:                        autoid.InformationSchemaDBID + 31,
	TableCollationCharacterSetApplicability: autoid.InformationSchemaDBID + 32,
	tableProcesslist:                        autoid.InformationSchemaDBID + 33,
	TableTiDBIndexes:                        autoid.InformationSchemaDBID + 34,
	TableSlowQuery:                          autoid.InformationSchemaDBID + 35,
	tableTiDBHotRegions:                     autoid.InformationSchemaDBID + 36,
	tableTiKVStoreStatus:                    autoid.InformationSchemaDBID + 37,
	tableAnalyzeStatus:                      autoid.InformationSchemaDBID + 38,
	tableTiKVRegionStatus:                   autoid.InformationSchemaDBID + 39,
	tableTiKVRegionPeers:                    autoid.InformationSchemaDBID + 40,
	tableTiDBServersInfo:                    autoid.InformationSchemaDBID + 41,
	TableClusterInfo:                        autoid.InformationSchemaDBID + 42,
	TableClusterConfig:                      autoid.InformationSchemaDBID + 43,
	TableClusterLoad:                        autoid.InformationSchemaDBID + 44,
	tableTiFlashReplica:                     autoid.InformationSchemaDBID + 45,
	ClusterTableSlowLog:                     autoid.InformationSchemaDBID + 46,
	clusterTableProcesslist:                 autoid.InformationSchemaDBID + 47,
	TableClusterLog:                         autoid.InformationSchemaDBID + 48,
	TableClusterHardware:                    autoid.InformationSchemaDBID + 49,
	TableClusterSystemInfo:                  autoid.InformationSchemaDBID + 50,
	TableInspectionResult:                   autoid.InformationSchemaDBID + 51,
	TableMetricSummary:                      autoid.InformationSchemaDBID + 52,
	TableMetricSummaryByLabel:               autoid.InformationSchemaDBID + 53,
	TableMetricTables:                       autoid.InformationSchemaDBID + 54,
	TableInspectionSummary:                  autoid.InformationSchemaDBID + 55,
<<<<<<< HEAD
	TableDDLJobs:                            autoid.InformationSchemaDBID + 56,
=======
	TableInspectionRules:                    autoid.InformationSchemaDBID + 56,
>>>>>>> 649dfdd2
}

type columnInfo struct {
	name    string
	tp      byte
	size    int
	decimal int
	flag    uint
	deflt   interface{}
}

func buildColumnInfo(tableName string, col columnInfo) *model.ColumnInfo {
	mCharset := charset.CharsetBin
	mCollation := charset.CharsetBin
	mFlag := mysql.UnsignedFlag
	if col.tp == mysql.TypeVarchar || col.tp == mysql.TypeBlob {
		mCharset = charset.CharsetUTF8MB4
		mCollation = charset.CollationUTF8MB4
		mFlag = col.flag
	}
	fieldType := types.FieldType{
		Charset: mCharset,
		Collate: mCollation,
		Tp:      col.tp,
		Flen:    col.size,
		Decimal: col.decimal,
		Flag:    mFlag,
	}
	return &model.ColumnInfo{
		Name:      model.NewCIStr(col.name),
		FieldType: fieldType,
		State:     model.StatePublic,
	}
}

func buildTableMeta(tableName string, cs []columnInfo) *model.TableInfo {
	cols := make([]*model.ColumnInfo, 0, len(cs))
	for _, c := range cs {
		cols = append(cols, buildColumnInfo(tableName, c))
	}
	for i, col := range cols {
		col.Offset = i
	}
	return &model.TableInfo{
		Name:    model.NewCIStr(tableName),
		Columns: cols,
		State:   model.StatePublic,
		Charset: mysql.DefaultCharset,
		Collate: mysql.DefaultCollationName,
	}
}

var schemataCols = []columnInfo{
	{name: "CATALOG_NAME", tp: mysql.TypeVarchar, size: 512},
	{name: "SCHEMA_NAME", tp: mysql.TypeVarchar, size: 64},
	{name: "DEFAULT_CHARACTER_SET_NAME", tp: mysql.TypeVarchar, size: 64},
	{name: "DEFAULT_COLLATION_NAME", tp: mysql.TypeVarchar, size: 32},
	{name: "SQL_PATH", tp: mysql.TypeVarchar, size: 512},
}

var tablesCols = []columnInfo{
	{name: "TABLE_CATALOG", tp: mysql.TypeVarchar, size: 512},
	{name: "TABLE_SCHEMA", tp: mysql.TypeVarchar, size: 64},
	{name: "TABLE_NAME", tp: mysql.TypeVarchar, size: 64},
	{name: "TABLE_TYPE", tp: mysql.TypeVarchar, size: 64},
	{name: "ENGINE", tp: mysql.TypeVarchar, size: 64},
	{name: "VERSION", tp: mysql.TypeLonglong, size: 21},
	{name: "ROW_FORMAT", tp: mysql.TypeVarchar, size: 10},
	{name: "TABLE_ROWS", tp: mysql.TypeLonglong, size: 21},
	{name: "AVG_ROW_LENGTH", tp: mysql.TypeLonglong, size: 21},
	{name: "DATA_LENGTH", tp: mysql.TypeLonglong, size: 21},
	{name: "MAX_DATA_LENGTH", tp: mysql.TypeLonglong, size: 21},
	{name: "INDEX_LENGTH", tp: mysql.TypeLonglong, size: 21},
	{name: "DATA_FREE", tp: mysql.TypeLonglong, size: 21},
	{name: "AUTO_INCREMENT", tp: mysql.TypeLonglong, size: 21},
	{name: "CREATE_TIME", tp: mysql.TypeDatetime, size: 19},
	{name: "UPDATE_TIME", tp: mysql.TypeDatetime, size: 19},
	{name: "CHECK_TIME", tp: mysql.TypeDatetime, size: 19},
	{name: "TABLE_COLLATION", tp: mysql.TypeVarchar, size: 32, flag: mysql.NotNullFlag, deflt: "utf8_bin"},
	{name: "CHECKSUM", tp: mysql.TypeLonglong, size: 21},
	{name: "CREATE_OPTIONS", tp: mysql.TypeVarchar, size: 255},
	{name: "TABLE_COMMENT", tp: mysql.TypeVarchar, size: 2048},
	{name: "TIDB_TABLE_ID", tp: mysql.TypeLonglong, size: 21},
	{name: "TIDB_ROW_ID_SHARDING_INFO", tp: mysql.TypeVarchar, size: 255},
}

// See: http://dev.mysql.com/doc/refman/5.7/en/columns-table.html
var columnsCols = []columnInfo{
	{name: "TABLE_CATALOG", tp: mysql.TypeVarchar, size: 512},
	{name: "TABLE_SCHEMA", tp: mysql.TypeVarchar, size: 64},
	{name: "TABLE_NAME", tp: mysql.TypeVarchar, size: 64},
	{name: "COLUMN_NAME", tp: mysql.TypeVarchar, size: 64},
	{name: "ORDINAL_POSITION", tp: mysql.TypeLonglong, size: 64},
	{name: "COLUMN_DEFAULT", tp: mysql.TypeBlob, size: 196606},
	{name: "IS_NULLABLE", tp: mysql.TypeVarchar, size: 3},
	{name: "DATA_TYPE", tp: mysql.TypeVarchar, size: 64},
	{name: "CHARACTER_MAXIMUM_LENGTH", tp: mysql.TypeLonglong, size: 21},
	{name: "CHARACTER_OCTET_LENGTH", tp: mysql.TypeLonglong, size: 21},
	{name: "NUMERIC_PRECISION", tp: mysql.TypeLonglong, size: 21},
	{name: "NUMERIC_SCALE", tp: mysql.TypeLonglong, size: 21},
	{name: "DATETIME_PRECISION", tp: mysql.TypeLonglong, size: 21},
	{name: "CHARACTER_SET_NAME", tp: mysql.TypeVarchar, size: 32},
	{name: "COLLATION_NAME", tp: mysql.TypeVarchar, size: 32},
	{name: "COLUMN_TYPE", tp: mysql.TypeBlob, size: 196606},
	{name: "COLUMN_KEY", tp: mysql.TypeVarchar, size: 3},
	{name: "EXTRA", tp: mysql.TypeVarchar, size: 30},
	{name: "PRIVILEGES", tp: mysql.TypeVarchar, size: 80},
	{name: "COLUMN_COMMENT", tp: mysql.TypeVarchar, size: 1024},
	{name: "GENERATION_EXPRESSION", tp: mysql.TypeBlob, size: 589779, flag: mysql.NotNullFlag},
}

var columnStatisticsCols = []columnInfo{
	{name: "SCHEMA_NAME", tp: mysql.TypeVarchar, size: 64, flag: mysql.NotNullFlag},
	{name: "TABLE_NAME", tp: mysql.TypeVarchar, size: 64, flag: mysql.NotNullFlag},
	{name: "COLUMN_NAME", tp: mysql.TypeVarchar, size: 64, flag: mysql.NotNullFlag},
	{name: "HISTOGRAM", tp: mysql.TypeJSON, size: 51},
}

var statisticsCols = []columnInfo{
	{name: "TABLE_CATALOG", tp: mysql.TypeVarchar, size: 512},
	{name: "TABLE_SCHEMA", tp: mysql.TypeVarchar, size: 64},
	{name: "TABLE_NAME", tp: mysql.TypeVarchar, size: 64},
	{name: "NON_UNIQUE", tp: mysql.TypeVarchar, size: 1},
	{name: "INDEX_SCHEMA", tp: mysql.TypeVarchar, size: 64},
	{name: "INDEX_NAME", tp: mysql.TypeVarchar, size: 64},
	{name: "SEQ_IN_INDEX", tp: mysql.TypeLonglong, size: 2},
	{name: "COLUMN_NAME", tp: mysql.TypeVarchar, size: 21},
	{name: "COLLATION", tp: mysql.TypeVarchar, size: 1},
	{name: "CARDINALITY", tp: mysql.TypeLonglong, size: 21},
	{name: "SUB_PART", tp: mysql.TypeLonglong, size: 3},
	{name: "PACKED", tp: mysql.TypeVarchar, size: 10},
	{name: "NULLABLE", tp: mysql.TypeVarchar, size: 3},
	{name: "INDEX_TYPE", tp: mysql.TypeVarchar, size: 16},
	{name: "COMMENT", tp: mysql.TypeVarchar, size: 16},
	{name: "Expression", tp: mysql.TypeVarchar, size: 64},
	{name: "INDEX_COMMENT", tp: mysql.TypeVarchar, size: 1024},
}

var profilingCols = []columnInfo{
	{name: "QUERY_ID", tp: mysql.TypeLong, size: 20},
	{name: "SEQ", tp: mysql.TypeLong, size: 20},
	{name: "STATE", tp: mysql.TypeVarchar, size: 30},
	{name: "DURATION", tp: mysql.TypeNewDecimal, size: 9},
	{name: "CPU_USER", tp: mysql.TypeNewDecimal, size: 9},
	{name: "CPU_SYSTEM", tp: mysql.TypeNewDecimal, size: 9},
	{name: "CONTEXT_VOLUNTARY", tp: mysql.TypeLong, size: 20},
	{name: "CONTEXT_INVOLUNTARY", tp: mysql.TypeLong, size: 20},
	{name: "BLOCK_OPS_IN", tp: mysql.TypeLong, size: 20},
	{name: "BLOCK_OPS_OUT", tp: mysql.TypeLong, size: 20},
	{name: "MESSAGES_SENT", tp: mysql.TypeLong, size: 20},
	{name: "MESSAGES_RECEIVED", tp: mysql.TypeLong, size: 20},
	{name: "PAGE_FAULTS_MAJOR", tp: mysql.TypeLong, size: 20},
	{name: "PAGE_FAULTS_MINOR", tp: mysql.TypeLong, size: 20},
	{name: "SWAPS", tp: mysql.TypeLong, size: 20},
	{name: "SOURCE_FUNCTION", tp: mysql.TypeVarchar, size: 30},
	{name: "SOURCE_FILE", tp: mysql.TypeVarchar, size: 20},
	{name: "SOURCE_LINE", tp: mysql.TypeLong, size: 20},
}

var charsetCols = []columnInfo{
	{name: "CHARACTER_SET_NAME", tp: mysql.TypeVarchar, size: 32},
	{name: "DEFAULT_COLLATE_NAME", tp: mysql.TypeVarchar, size: 32},
	{name: "DESCRIPTION", tp: mysql.TypeVarchar, size: 60},
	{name: "MAXLEN", tp: mysql.TypeLonglong, size: 3},
}

var collationsCols = []columnInfo{
	{name: "COLLATION_NAME", tp: mysql.TypeVarchar, size: 32},
	{name: "CHARACTER_SET_NAME", tp: mysql.TypeVarchar, size: 32},
	{name: "ID", tp: mysql.TypeLonglong, size: 11},
	{name: "IS_DEFAULT", tp: mysql.TypeVarchar, size: 3},
	{name: "IS_COMPILED", tp: mysql.TypeVarchar, size: 3},
	{name: "SORTLEN", tp: mysql.TypeLonglong, size: 3},
}

var keyColumnUsageCols = []columnInfo{
	{name: "CONSTRAINT_CATALOG", tp: mysql.TypeVarchar, size: 512, flag: mysql.NotNullFlag},
	{name: "CONSTRAINT_SCHEMA", tp: mysql.TypeVarchar, size: 64, flag: mysql.NotNullFlag},
	{name: "CONSTRAINT_NAME", tp: mysql.TypeVarchar, size: 64, flag: mysql.NotNullFlag},
	{name: "TABLE_CATALOG", tp: mysql.TypeVarchar, size: 512, flag: mysql.NotNullFlag},
	{name: "TABLE_SCHEMA", tp: mysql.TypeVarchar, size: 64, flag: mysql.NotNullFlag},
	{name: "TABLE_NAME", tp: mysql.TypeVarchar, size: 64, flag: mysql.NotNullFlag},
	{name: "COLUMN_NAME", tp: mysql.TypeVarchar, size: 64, flag: mysql.NotNullFlag},
	{name: "ORDINAL_POSITION", tp: mysql.TypeLonglong, size: 10, flag: mysql.NotNullFlag},
	{name: "POSITION_IN_UNIQUE_CONSTRAINT", tp: mysql.TypeLonglong, size: 10},
	{name: "REFERENCED_TABLE_SCHEMA", tp: mysql.TypeVarchar, size: 64},
	{name: "REFERENCED_TABLE_NAME", tp: mysql.TypeVarchar, size: 64},
	{name: "REFERENCED_COLUMN_NAME", tp: mysql.TypeVarchar, size: 64},
}

// See http://dev.mysql.com/doc/refman/5.7/en/referential-constraints-table.html
var referConstCols = []columnInfo{
	{name: "CONSTRAINT_CATALOG", tp: mysql.TypeVarchar, size: 512, flag: mysql.NotNullFlag},
	{name: "CONSTRAINT_SCHEMA", tp: mysql.TypeVarchar, size: 64, flag: mysql.NotNullFlag},
	{name: "CONSTRAINT_NAME", tp: mysql.TypeVarchar, size: 64, flag: mysql.NotNullFlag},
	{name: "UNIQUE_CONSTRAINT_CATALOG", tp: mysql.TypeVarchar, size: 512, flag: mysql.NotNullFlag},
	{name: "UNIQUE_CONSTRAINT_SCHEMA", tp: mysql.TypeVarchar, size: 64, flag: mysql.NotNullFlag},
	{name: "UNIQUE_CONSTRAINT_NAME", tp: mysql.TypeVarchar, size: 64},
	{name: "MATCH_OPTION", tp: mysql.TypeVarchar, size: 64, flag: mysql.NotNullFlag},
	{name: "UPDATE_RULE", tp: mysql.TypeVarchar, size: 64, flag: mysql.NotNullFlag},
	{name: "DELETE_RULE", tp: mysql.TypeVarchar, size: 64, flag: mysql.NotNullFlag},
	{name: "TABLE_NAME", tp: mysql.TypeVarchar, size: 64, flag: mysql.NotNullFlag},
	{name: "REFERENCED_TABLE_NAME", tp: mysql.TypeVarchar, size: 64, flag: mysql.NotNullFlag},
}

// See http://dev.mysql.com/doc/refman/5.7/en/variables-table.html
var sessionVarCols = []columnInfo{
	{name: "VARIABLE_NAME", tp: mysql.TypeVarchar, size: 64},
	{name: "VARIABLE_VALUE", tp: mysql.TypeVarchar, size: 1024},
}

// See https://dev.mysql.com/doc/refman/5.7/en/plugins-table.html
var pluginsCols = []columnInfo{
	{name: "PLUGIN_NAME", tp: mysql.TypeVarchar, size: 64},
	{name: "PLUGIN_VERSION", tp: mysql.TypeVarchar, size: 20},
	{name: "PLUGIN_STATUS", tp: mysql.TypeVarchar, size: 10},
	{name: "PLUGIN_TYPE", tp: mysql.TypeVarchar, size: 80},
	{name: "PLUGIN_TYPE_VERSION", tp: mysql.TypeVarchar, size: 20},
	{name: "PLUGIN_LIBRARY", tp: mysql.TypeVarchar, size: 64},
	{name: "PLUGIN_LIBRARY_VERSION", tp: mysql.TypeVarchar, size: 20},
	{name: "PLUGIN_AUTHOR", tp: mysql.TypeVarchar, size: 64},
	{name: "PLUGIN_DESCRIPTION", tp: mysql.TypeLongBlob, size: types.UnspecifiedLength},
	{name: "PLUGIN_LICENSE", tp: mysql.TypeVarchar, size: 80},
	{name: "LOAD_OPTION", tp: mysql.TypeVarchar, size: 64},
}

// See https://dev.mysql.com/doc/refman/5.7/en/partitions-table.html
var partitionsCols = []columnInfo{
	{name: "TABLE_CATALOG", tp: mysql.TypeVarchar, size: 512},
	{name: "TABLE_SCHEMA", tp: mysql.TypeVarchar, size: 64},
	{name: "TABLE_NAME", tp: mysql.TypeVarchar, size: 64},
	{name: "PARTITION_NAME", tp: mysql.TypeVarchar, size: 64},
	{name: "SUBPARTITION_NAME", tp: mysql.TypeVarchar, size: 64},
	{name: "PARTITION_ORDINAL_POSITION", tp: mysql.TypeLonglong, size: 21},
	{name: "SUBPARTITION_ORDINAL_POSITION", tp: mysql.TypeLonglong, size: 21},
	{name: "PARTITION_METHOD", tp: mysql.TypeVarchar, size: 18},
	{name: "SUBPARTITION_METHOD", tp: mysql.TypeVarchar, size: 12},
	{name: "PARTITION_EXPRESSION", tp: mysql.TypeLongBlob, size: types.UnspecifiedLength},
	{name: "SUBPARTITION_EXPRESSION", tp: mysql.TypeLongBlob, size: types.UnspecifiedLength},
	{name: "PARTITION_DESCRIPTION", tp: mysql.TypeLongBlob, size: types.UnspecifiedLength},
	{name: "TABLE_ROWS", tp: mysql.TypeLonglong, size: 21},
	{name: "AVG_ROW_LENGTH", tp: mysql.TypeLonglong, size: 21},
	{name: "DATA_LENGTH", tp: mysql.TypeLonglong, size: 21},
	{name: "MAX_DATA_LENGTH", tp: mysql.TypeLonglong, size: 21},
	{name: "INDEX_LENGTH", tp: mysql.TypeLonglong, size: 21},
	{name: "DATA_FREE", tp: mysql.TypeLonglong, size: 21},
	{name: "CREATE_TIME", tp: mysql.TypeDatetime},
	{name: "UPDATE_TIME", tp: mysql.TypeDatetime},
	{name: "CHECK_TIME", tp: mysql.TypeDatetime},
	{name: "CHECKSUM", tp: mysql.TypeLonglong, size: 21},
	{name: "PARTITION_COMMENT", tp: mysql.TypeVarchar, size: 80},
	{name: "NODEGROUP", tp: mysql.TypeVarchar, size: 12},
	{name: "TABLESPACE_NAME", tp: mysql.TypeVarchar, size: 64},
}

var tableConstraintsCols = []columnInfo{
	{name: "CONSTRAINT_CATALOG", tp: mysql.TypeVarchar, size: 512},
	{name: "CONSTRAINT_SCHEMA", tp: mysql.TypeVarchar, size: 64},
	{name: "CONSTRAINT_NAME", tp: mysql.TypeVarchar, size: 64},
	{name: "TABLE_SCHEMA", tp: mysql.TypeVarchar, size: 64},
	{name: "TABLE_NAME", tp: mysql.TypeVarchar, size: 64},
	{name: "CONSTRAINT_TYPE", tp: mysql.TypeVarchar, size: 64},
}

var tableTriggersCols = []columnInfo{
	{name: "TRIGGER_CATALOG", tp: mysql.TypeVarchar, size: 512},
	{name: "TRIGGER_SCHEMA", tp: mysql.TypeVarchar, size: 64},
	{name: "TRIGGER_NAME", tp: mysql.TypeVarchar, size: 64},
	{name: "EVENT_MANIPULATION", tp: mysql.TypeVarchar, size: 6},
	{name: "EVENT_OBJECT_CATALOG", tp: mysql.TypeVarchar, size: 512},
	{name: "EVENT_OBJECT_SCHEMA", tp: mysql.TypeVarchar, size: 64},
	{name: "EVENT_OBJECT_TABLE", tp: mysql.TypeVarchar, size: 64},
	{name: "ACTION_ORDER", tp: mysql.TypeLonglong, size: 4},
	{name: "ACTION_CONDITION", tp: mysql.TypeBlob, size: -1},
	{name: "ACTION_STATEMENT", tp: mysql.TypeBlob, size: -1},
	{name: "ACTION_ORIENTATION", tp: mysql.TypeVarchar, size: 9},
	{name: "ACTION_TIMING", tp: mysql.TypeVarchar, size: 6},
	{name: "ACTION_REFERENCE_OLD_TABLE", tp: mysql.TypeVarchar, size: 64},
	{name: "ACTION_REFERENCE_NEW_TABLE", tp: mysql.TypeVarchar, size: 64},
	{name: "ACTION_REFERENCE_OLD_ROW", tp: mysql.TypeVarchar, size: 3},
	{name: "ACTION_REFERENCE_NEW_ROW", tp: mysql.TypeVarchar, size: 3},
	{name: "CREATED", tp: mysql.TypeDatetime, size: 2},
	{name: "SQL_MODE", tp: mysql.TypeVarchar, size: 8192},
	{name: "DEFINER", tp: mysql.TypeVarchar, size: 77},
	{name: "CHARACTER_SET_CLIENT", tp: mysql.TypeVarchar, size: 32},
	{name: "COLLATION_CONNECTION", tp: mysql.TypeVarchar, size: 32},
	{name: "DATABASE_COLLATION", tp: mysql.TypeVarchar, size: 32},
}

var tableUserPrivilegesCols = []columnInfo{
	{name: "GRANTEE", tp: mysql.TypeVarchar, size: 81},
	{name: "TABLE_CATALOG", tp: mysql.TypeVarchar, size: 512},
	{name: "PRIVILEGE_TYPE", tp: mysql.TypeVarchar, size: 64},
	{name: "IS_GRANTABLE", tp: mysql.TypeVarchar, size: 3},
}

var tableSchemaPrivilegesCols = []columnInfo{
	{name: "GRANTEE", tp: mysql.TypeVarchar, size: 81, flag: mysql.NotNullFlag},
	{name: "TABLE_CATALOG", tp: mysql.TypeVarchar, size: 512, flag: mysql.NotNullFlag},
	{name: "TABLE_SCHEMA", tp: mysql.TypeVarchar, size: 64, flag: mysql.NotNullFlag},
	{name: "PRIVILEGE_TYPE", tp: mysql.TypeVarchar, size: 64, flag: mysql.NotNullFlag},
	{name: "IS_GRANTABLE", tp: mysql.TypeVarchar, size: 3, flag: mysql.NotNullFlag},
}

var tableTablePrivilegesCols = []columnInfo{
	{name: "GRANTEE", tp: mysql.TypeVarchar, size: 81, flag: mysql.NotNullFlag},
	{name: "TABLE_CATALOG", tp: mysql.TypeVarchar, size: 512, flag: mysql.NotNullFlag},
	{name: "TABLE_SCHEMA", tp: mysql.TypeVarchar, size: 64, flag: mysql.NotNullFlag},
	{name: "TABLE_NAME", tp: mysql.TypeVarchar, size: 64, flag: mysql.NotNullFlag},
	{name: "PRIVILEGE_TYPE", tp: mysql.TypeVarchar, size: 64, flag: mysql.NotNullFlag},
	{name: "IS_GRANTABLE", tp: mysql.TypeVarchar, size: 3, flag: mysql.NotNullFlag},
}

var tableColumnPrivilegesCols = []columnInfo{
	{name: "GRANTEE", tp: mysql.TypeVarchar, size: 81, flag: mysql.NotNullFlag},
	{name: "TABLE_CATALOG", tp: mysql.TypeVarchar, size: 512, flag: mysql.NotNullFlag},
	{name: "TABLE_SCHEMA", tp: mysql.TypeVarchar, size: 64, flag: mysql.NotNullFlag},
	{name: "TABLE_NAME", tp: mysql.TypeVarchar, size: 64, flag: mysql.NotNullFlag},
	{name: "COLUMN_NAME", tp: mysql.TypeVarchar, size: 64, flag: mysql.NotNullFlag},
	{name: "PRIVILEGE_TYPE", tp: mysql.TypeVarchar, size: 64, flag: mysql.NotNullFlag},
	{name: "IS_GRANTABLE", tp: mysql.TypeVarchar, size: 3, flag: mysql.NotNullFlag},
}

var tableEnginesCols = []columnInfo{
	{name: "ENGINE", tp: mysql.TypeVarchar, size: 64},
	{name: "SUPPORT", tp: mysql.TypeVarchar, size: 8},
	{name: "COMMENT", tp: mysql.TypeVarchar, size: 80},
	{name: "TRANSACTIONS", tp: mysql.TypeVarchar, size: 3},
	{name: "XA", tp: mysql.TypeVarchar, size: 3},
	{name: "SAVEPOINTS", tp: mysql.TypeVarchar, size: 3},
}

var tableViewsCols = []columnInfo{
	{name: "TABLE_CATALOG", tp: mysql.TypeVarchar, size: 512, flag: mysql.NotNullFlag},
	{name: "TABLE_SCHEMA", tp: mysql.TypeVarchar, size: 64, flag: mysql.NotNullFlag},
	{name: "TABLE_NAME", tp: mysql.TypeVarchar, size: 64, flag: mysql.NotNullFlag},
	{name: "VIEW_DEFINITION", tp: mysql.TypeLongBlob, flag: mysql.NotNullFlag},
	{name: "CHECK_OPTION", tp: mysql.TypeVarchar, size: 8, flag: mysql.NotNullFlag},
	{name: "IS_UPDATABLE", tp: mysql.TypeVarchar, size: 3, flag: mysql.NotNullFlag},
	{name: "DEFINER", tp: mysql.TypeVarchar, size: 77, flag: mysql.NotNullFlag},
	{name: "SECURITY_TYPE", tp: mysql.TypeVarchar, size: 7, flag: mysql.NotNullFlag},
	{name: "CHARACTER_SET_CLIENT", tp: mysql.TypeVarchar, size: 32, flag: mysql.NotNullFlag},
	{name: "COLLATION_CONNECTION", tp: mysql.TypeVarchar, size: 32, flag: mysql.NotNullFlag},
}

var tableRoutinesCols = []columnInfo{
	{name: "SPECIFIC_NAME", tp: mysql.TypeVarchar, size: 64, flag: mysql.NotNullFlag},
	{name: "ROUTINE_CATALOG", tp: mysql.TypeVarchar, size: 512, flag: mysql.NotNullFlag},
	{name: "ROUTINE_SCHEMA", tp: mysql.TypeVarchar, size: 64, flag: mysql.NotNullFlag},
	{name: "ROUTINE_NAME", tp: mysql.TypeVarchar, size: 64, flag: mysql.NotNullFlag},
	{name: "ROUTINE_TYPE", tp: mysql.TypeVarchar, size: 9, flag: mysql.NotNullFlag},
	{name: "DATA_TYPE", tp: mysql.TypeVarchar, size: 64, flag: mysql.NotNullFlag},
	{name: "CHARACTER_MAXIMUM_LENGTH", tp: mysql.TypeLong, size: 21},
	{name: "CHARACTER_OCTET_LENGTH", tp: mysql.TypeLong, size: 21},
	{name: "NUMERIC_PRECISION", tp: mysql.TypeLonglong, size: 21},
	{name: "NUMERIC_SCALE", tp: mysql.TypeLong, size: 21},
	{name: "DATETIME_PRECISION", tp: mysql.TypeLonglong, size: 21},
	{name: "CHARACTER_SET_NAME", tp: mysql.TypeVarchar, size: 64},
	{name: "COLLATION_NAME", tp: mysql.TypeVarchar, size: 64},
	{name: "DTD_IDENTIFIER", tp: mysql.TypeLongBlob},
	{name: "ROUTINE_BODY", tp: mysql.TypeVarchar, size: 8, flag: mysql.NotNullFlag},
	{name: "ROUTINE_DEFINITION", tp: mysql.TypeLongBlob},
	{name: "EXTERNAL_NAME", tp: mysql.TypeVarchar, size: 64},
	{name: "EXTERNAL_LANGUAGE", tp: mysql.TypeVarchar, size: 64},
	{name: "PARAMETER_STYLE", tp: mysql.TypeVarchar, size: 8, flag: mysql.NotNullFlag},
	{name: "IS_DETERMINISTIC", tp: mysql.TypeVarchar, size: 3, flag: mysql.NotNullFlag},
	{name: "SQL_DATA_ACCESS", tp: mysql.TypeVarchar, size: 64, flag: mysql.NotNullFlag},
	{name: "SQL_PATH", tp: mysql.TypeVarchar, size: 64},
	{name: "SECURITY_TYPE", tp: mysql.TypeVarchar, size: 7, flag: mysql.NotNullFlag},
	{name: "CREATED", tp: mysql.TypeDatetime, flag: mysql.NotNullFlag, deflt: "0000-00-00 00:00:00"},
	{name: "LAST_ALTERED", tp: mysql.TypeDatetime, flag: mysql.NotNullFlag, deflt: "0000-00-00 00:00:00"},
	{name: "SQL_MODE", tp: mysql.TypeVarchar, size: 8192, flag: mysql.NotNullFlag},
	{name: "ROUTINE_COMMENT", tp: mysql.TypeLongBlob},
	{name: "DEFINER", tp: mysql.TypeVarchar, size: 77, flag: mysql.NotNullFlag},
	{name: "CHARACTER_SET_CLIENT", tp: mysql.TypeVarchar, size: 32, flag: mysql.NotNullFlag},
	{name: "COLLATION_CONNECTION", tp: mysql.TypeVarchar, size: 32, flag: mysql.NotNullFlag},
	{name: "DATABASE_COLLATION", tp: mysql.TypeVarchar, size: 32, flag: mysql.NotNullFlag},
}

var tableParametersCols = []columnInfo{
	{name: "SPECIFIC_CATALOG", tp: mysql.TypeVarchar, size: 512, flag: mysql.NotNullFlag},
	{name: "SPECIFIC_SCHEMA", tp: mysql.TypeVarchar, size: 64, flag: mysql.NotNullFlag},
	{name: "SPECIFIC_NAME", tp: mysql.TypeVarchar, size: 64, flag: mysql.NotNullFlag},
	{name: "ORDINAL_POSITION", tp: mysql.TypeVarchar, size: 21, flag: mysql.NotNullFlag},
	{name: "PARAMETER_MODE", tp: mysql.TypeVarchar, size: 5},
	{name: "PARAMETER_NAME", tp: mysql.TypeVarchar, size: 64},
	{name: "DATA_TYPE", tp: mysql.TypeVarchar, size: 64, flag: mysql.NotNullFlag},
	{name: "CHARACTER_MAXIMUM_LENGTH", tp: mysql.TypeVarchar, size: 21},
	{name: "CHARACTER_OCTET_LENGTH", tp: mysql.TypeVarchar, size: 21},
	{name: "NUMERIC_PRECISION", tp: mysql.TypeVarchar, size: 21},
	{name: "NUMERIC_SCALE", tp: mysql.TypeVarchar, size: 21},
	{name: "DATETIME_PRECISION", tp: mysql.TypeVarchar, size: 21},
	{name: "CHARACTER_SET_NAME", tp: mysql.TypeVarchar, size: 64},
	{name: "COLLATION_NAME", tp: mysql.TypeVarchar, size: 64},
	{name: "DTD_IDENTIFIER", tp: mysql.TypeLongBlob, flag: mysql.NotNullFlag},
	{name: "ROUTINE_TYPE", tp: mysql.TypeVarchar, size: 9, flag: mysql.NotNullFlag},
}

var tableEventsCols = []columnInfo{
	{name: "EVENT_CATALOG", tp: mysql.TypeVarchar, size: 64, flag: mysql.NotNullFlag},
	{name: "EVENT_SCHEMA", tp: mysql.TypeVarchar, size: 64, flag: mysql.NotNullFlag},
	{name: "EVENT_NAME", tp: mysql.TypeVarchar, size: 64, flag: mysql.NotNullFlag},
	{name: "DEFINER", tp: mysql.TypeVarchar, size: 77, flag: mysql.NotNullFlag},
	{name: "TIME_ZONE", tp: mysql.TypeVarchar, size: 64, flag: mysql.NotNullFlag},
	{name: "EVENT_BODY", tp: mysql.TypeVarchar, size: 8, flag: mysql.NotNullFlag},
	{name: "EVENT_DEFINITION", tp: mysql.TypeLongBlob},
	{name: "EVENT_TYPE", tp: mysql.TypeVarchar, size: 9, flag: mysql.NotNullFlag},
	{name: "EXECUTE_AT", tp: mysql.TypeDatetime},
	{name: "INTERVAL_VALUE", tp: mysql.TypeVarchar, size: 256},
	{name: "INTERVAL_FIELD", tp: mysql.TypeVarchar, size: 18},
	{name: "SQL_MODE", tp: mysql.TypeVarchar, size: 8192, flag: mysql.NotNullFlag},
	{name: "STARTS", tp: mysql.TypeDatetime},
	{name: "ENDS", tp: mysql.TypeDatetime},
	{name: "STATUS", tp: mysql.TypeVarchar, size: 18, flag: mysql.NotNullFlag},
	{name: "ON_COMPLETION", tp: mysql.TypeVarchar, size: 12, flag: mysql.NotNullFlag},
	{name: "CREATED", tp: mysql.TypeDatetime, flag: mysql.NotNullFlag, deflt: "0000-00-00 00:00:00"},
	{name: "LAST_ALTERED", tp: mysql.TypeDatetime, flag: mysql.NotNullFlag, deflt: "0000-00-00 00:00:00"},
	{name: "LAST_EXECUTED", tp: mysql.TypeDatetime},
	{name: "EVENT_COMMENT", tp: mysql.TypeVarchar, size: 64, flag: mysql.NotNullFlag},
	{name: "ORIGINATOR", tp: mysql.TypeLong, size: 10, flag: mysql.NotNullFlag, deflt: 0},
	{name: "CHARACTER_SET_CLIENT", tp: mysql.TypeVarchar, size: 32, flag: mysql.NotNullFlag},
	{name: "COLLATION_CONNECTION", tp: mysql.TypeVarchar, size: 32, flag: mysql.NotNullFlag},
	{name: "DATABASE_COLLATION", tp: mysql.TypeVarchar, size: 32, flag: mysql.NotNullFlag},
}

var tableGlobalStatusCols = []columnInfo{
	{name: "VARIABLE_NAME", tp: mysql.TypeVarchar, size: 64, flag: mysql.NotNullFlag},
	{name: "VARIABLE_VALUE", tp: mysql.TypeVarchar, size: 1024},
}

var tableGlobalVariablesCols = []columnInfo{
	{name: "VARIABLE_NAME", tp: mysql.TypeVarchar, size: 64, flag: mysql.NotNullFlag},
	{name: "VARIABLE_VALUE", tp: mysql.TypeVarchar, size: 1024},
}

var tableSessionStatusCols = []columnInfo{
	{name: "VARIABLE_NAME", tp: mysql.TypeVarchar, size: 64, flag: mysql.NotNullFlag},
	{name: "VARIABLE_VALUE", tp: mysql.TypeVarchar, size: 1024},
}

var tableOptimizerTraceCols = []columnInfo{
	{name: "QUERY", tp: mysql.TypeLongBlob, flag: mysql.NotNullFlag, deflt: ""},
	{name: "TRACE", tp: mysql.TypeLongBlob, flag: mysql.NotNullFlag, deflt: ""},
	{name: "MISSING_BYTES_BEYOND_MAX_MEM_SIZE", tp: mysql.TypeShort, size: 20, flag: mysql.NotNullFlag, deflt: 0},
	{name: "INSUFFICIENT_PRIVILEGES", tp: mysql.TypeTiny, size: 1, flag: mysql.NotNullFlag, deflt: 0},
}

var tableTableSpacesCols = []columnInfo{
	{name: "TABLESPACE_NAME", tp: mysql.TypeVarchar, size: 64, flag: mysql.NotNullFlag, deflt: ""},
	{name: "ENGINE", tp: mysql.TypeVarchar, size: 64, flag: mysql.NotNullFlag, deflt: ""},
	{name: "TABLESPACE_TYPE", tp: mysql.TypeVarchar, size: 64},
	{name: "LOGFILE_GROUP_NAME", tp: mysql.TypeVarchar, size: 64},
	{name: "EXTENT_SIZE", tp: mysql.TypeLonglong, size: 21},
	{name: "AUTOEXTEND_SIZE", tp: mysql.TypeLonglong, size: 21},
	{name: "MAXIMUM_SIZE", tp: mysql.TypeLonglong, size: 21},
	{name: "NODEGROUP_ID", tp: mysql.TypeLonglong, size: 21},
	{name: "TABLESPACE_COMMENT", tp: mysql.TypeVarchar, size: 2048},
}

var tableCollationCharacterSetApplicabilityCols = []columnInfo{
	{name: "COLLATION_NAME", tp: mysql.TypeVarchar, size: 32, flag: mysql.NotNullFlag},
	{name: "CHARACTER_SET_NAME", tp: mysql.TypeVarchar, size: 32, flag: mysql.NotNullFlag},
}

var tableProcesslistCols = []columnInfo{
	{name: "ID", tp: mysql.TypeLonglong, size: 21, flag: mysql.NotNullFlag, deflt: 0},
	{name: "USER", tp: mysql.TypeVarchar, size: 16, flag: mysql.NotNullFlag, deflt: ""},
	{name: "HOST", tp: mysql.TypeVarchar, size: 64, flag: mysql.NotNullFlag, deflt: ""},
	{name: "DB", tp: mysql.TypeVarchar, size: 64},
	{name: "COMMAND", tp: mysql.TypeVarchar, size: 16, flag: mysql.NotNullFlag, deflt: ""},
	{name: "TIME", tp: mysql.TypeLong, size: 7, flag: mysql.NotNullFlag, deflt: 0},
	{name: "STATE", tp: mysql.TypeVarchar, size: 7},
	{name: "INFO", tp: mysql.TypeString, size: 512},
	{name: "MEM", tp: mysql.TypeLonglong, size: 21},
	{name: "TxnStart", tp: mysql.TypeVarchar, size: 64, flag: mysql.NotNullFlag, deflt: ""},
}

var tableTiDBIndexesCols = []columnInfo{
	{name: "TABLE_SCHEMA", tp: mysql.TypeVarchar, size: 64},
	{name: "TABLE_NAME", tp: mysql.TypeVarchar, size: 64},
	{name: "NON_UNIQUE", tp: mysql.TypeLonglong, size: 21},
	{name: "KEY_NAME", tp: mysql.TypeVarchar, size: 64},
	{name: "SEQ_IN_INDEX", tp: mysql.TypeLonglong, size: 21},
	{name: "COLUMN_NAME", tp: mysql.TypeVarchar, size: 64},
	{name: "SUB_PART", tp: mysql.TypeLonglong, size: 21},
	{name: "INDEX_COMMENT", tp: mysql.TypeVarchar, size: 2048},
	{name: "Expression", tp: mysql.TypeVarchar, size: 64},
	{name: "INDEX_ID", tp: mysql.TypeLonglong, size: 21},
}

var slowQueryCols = []columnInfo{
	{name: variable.SlowLogTimeStr, tp: mysql.TypeTimestamp, size: 26},
	{name: variable.SlowLogTxnStartTSStr, tp: mysql.TypeLonglong, size: 20, flag: mysql.UnsignedFlag},
	{name: variable.SlowLogUserStr, tp: mysql.TypeVarchar, size: 64},
	{name: variable.SlowLogHostStr, tp: mysql.TypeVarchar, size: 64},
	{name: variable.SlowLogConnIDStr, tp: mysql.TypeLonglong, size: 20, flag: mysql.UnsignedFlag},
	{name: variable.SlowLogQueryTimeStr, tp: mysql.TypeDouble, size: 22},
	{name: variable.SlowLogParseTimeStr, tp: mysql.TypeDouble, size: 22},
	{name: variable.SlowLogCompileTimeStr, tp: mysql.TypeDouble, size: 22},
	{name: execdetails.PreWriteTimeStr, tp: mysql.TypeDouble, size: 22},
	{name: execdetails.BinlogPrewriteTimeStr, tp: mysql.TypeDouble, size: 22},
	{name: execdetails.CommitTimeStr, tp: mysql.TypeDouble, size: 22},
	{name: execdetails.GetCommitTSTimeStr, tp: mysql.TypeDouble, size: 22},
	{name: execdetails.CommitBackoffTimeStr, tp: mysql.TypeDouble, size: 22},
	{name: execdetails.BackoffTypesStr, tp: mysql.TypeVarchar, size: 64},
	{name: execdetails.ResolveLockTimeStr, tp: mysql.TypeDouble, size: 22},
	{name: execdetails.LocalLatchWaitTimeStr, tp: mysql.TypeDouble, size: 22},
	{name: execdetails.WriteKeysStr, tp: mysql.TypeLonglong, size: 22},
	{name: execdetails.WriteSizeStr, tp: mysql.TypeLonglong, size: 22},
	{name: execdetails.PrewriteRegionStr, tp: mysql.TypeLonglong, size: 22},
	{name: execdetails.TxnRetryStr, tp: mysql.TypeLonglong, size: 22},
	{name: execdetails.ProcessTimeStr, tp: mysql.TypeDouble, size: 22},
	{name: execdetails.WaitTimeStr, tp: mysql.TypeDouble, size: 22},
	{name: execdetails.BackoffTimeStr, tp: mysql.TypeDouble, size: 22},
	{name: execdetails.LockKeysTimeStr, tp: mysql.TypeDouble, size: 22},
	{name: execdetails.RequestCountStr, tp: mysql.TypeLonglong, size: 20, flag: mysql.UnsignedFlag},
	{name: execdetails.TotalKeysStr, tp: mysql.TypeLonglong, size: 20, flag: mysql.UnsignedFlag},
	{name: execdetails.ProcessKeysStr, tp: mysql.TypeLonglong, size: 20, flag: mysql.UnsignedFlag},
	{name: variable.SlowLogDBStr, tp: mysql.TypeVarchar, size: 64},
	{name: variable.SlowLogIndexNamesStr, tp: mysql.TypeVarchar, size: 100},
	{name: variable.SlowLogIsInternalStr, tp: mysql.TypeTiny, size: 1},
	{name: variable.SlowLogDigestStr, tp: mysql.TypeVarchar, size: 64},
	{name: variable.SlowLogStatsInfoStr, tp: mysql.TypeVarchar, size: 512},
	{name: variable.SlowLogCopProcAvg, tp: mysql.TypeDouble, size: 22},
	{name: variable.SlowLogCopProcP90, tp: mysql.TypeDouble, size: 22},
	{name: variable.SlowLogCopProcMax, tp: mysql.TypeDouble, size: 22},
	{name: variable.SlowLogCopProcAddr, tp: mysql.TypeVarchar, size: 64},
	{name: variable.SlowLogCopWaitAvg, tp: mysql.TypeDouble, size: 22},
	{name: variable.SlowLogCopWaitP90, tp: mysql.TypeDouble, size: 22},
	{name: variable.SlowLogCopWaitMax, tp: mysql.TypeDouble, size: 22},
	{name: variable.SlowLogCopWaitAddr, tp: mysql.TypeVarchar, size: 64},
	{name: variable.SlowLogMemMax, tp: mysql.TypeLonglong, size: 20},
	{name: variable.SlowLogSucc, tp: mysql.TypeTiny, size: 1},
	{name: variable.SlowLogPlan, tp: mysql.TypeLongBlob, size: types.UnspecifiedLength},
	{name: variable.SlowLogPlanDigest, tp: mysql.TypeVarchar, size: 128},
	{name: variable.SlowLogPrevStmt, tp: mysql.TypeLongBlob, size: types.UnspecifiedLength},
	{name: variable.SlowLogQuerySQLStr, tp: mysql.TypeLongBlob, size: types.UnspecifiedLength},
}

var tableTiDBHotRegionsCols = []columnInfo{
	{name: "TABLE_ID", tp: mysql.TypeLonglong, size: 21},
	{name: "INDEX_ID", tp: mysql.TypeLonglong, size: 21},
	{name: "DB_NAME", tp: mysql.TypeVarchar, size: 64},
	{name: "TABLE_NAME", tp: mysql.TypeVarchar, size: 64},
	{name: "INDEX_NAME", tp: mysql.TypeVarchar, size: 64},
	{name: "REGION_ID", tp: mysql.TypeLonglong, size: 21},
	{name: "TYPE", tp: mysql.TypeVarchar, size: 64},
	{name: "MAX_HOT_DEGREE", tp: mysql.TypeLonglong, size: 21},
	{name: "REGION_COUNT", tp: mysql.TypeLonglong, size: 21},
	{name: "FLOW_BYTES", tp: mysql.TypeLonglong, size: 21},
}

var tableTiKVStoreStatusCols = []columnInfo{
	{name: "STORE_ID", tp: mysql.TypeLonglong, size: 21},
	{name: "ADDRESS", tp: mysql.TypeVarchar, size: 64},
	{name: "STORE_STATE", tp: mysql.TypeLonglong, size: 21},
	{name: "STORE_STATE_NAME", tp: mysql.TypeVarchar, size: 64},
	{name: "LABEL", tp: mysql.TypeJSON, size: 51},
	{name: "VERSION", tp: mysql.TypeVarchar, size: 64},
	{name: "CAPACITY", tp: mysql.TypeVarchar, size: 64},
	{name: "AVAILABLE", tp: mysql.TypeVarchar, size: 64},
	{name: "LEADER_COUNT", tp: mysql.TypeLonglong, size: 21},
	{name: "LEADER_WEIGHT", tp: mysql.TypeDouble, size: 22},
	{name: "LEADER_SCORE", tp: mysql.TypeDouble, size: 22},
	{name: "LEADER_SIZE", tp: mysql.TypeLonglong, size: 21},
	{name: "REGION_COUNT", tp: mysql.TypeLonglong, size: 21},
	{name: "REGION_WEIGHT", tp: mysql.TypeDouble, size: 22},
	{name: "REGION_SCORE", tp: mysql.TypeDouble, size: 22},
	{name: "REGION_SIZE", tp: mysql.TypeLonglong, size: 21},
	{name: "START_TS", tp: mysql.TypeDatetime},
	{name: "LAST_HEARTBEAT_TS", tp: mysql.TypeDatetime},
	{name: "UPTIME", tp: mysql.TypeVarchar, size: 64},
}

var tableAnalyzeStatusCols = []columnInfo{
	{name: "TABLE_SCHEMA", tp: mysql.TypeVarchar, size: 64},
	{name: "TABLE_NAME", tp: mysql.TypeVarchar, size: 64},
	{name: "PARTITION_NAME", tp: mysql.TypeVarchar, size: 64},
	{name: "JOB_INFO", tp: mysql.TypeVarchar, size: 64},
	{name: "PROCESSED_ROWS", tp: mysql.TypeLonglong, size: 20, flag: mysql.UnsignedFlag},
	{name: "START_TIME", tp: mysql.TypeDatetime},
	{name: "STATE", tp: mysql.TypeVarchar, size: 64},
}

var tableTiKVRegionStatusCols = []columnInfo{
	{name: "REGION_ID", tp: mysql.TypeLonglong, size: 21},
	{name: "START_KEY", tp: mysql.TypeBlob, size: types.UnspecifiedLength},
	{name: "END_KEY", tp: mysql.TypeBlob, size: types.UnspecifiedLength},
	{name: "TABLE_ID", tp: mysql.TypeLonglong, size: 21},
	{name: "DB_NAME", tp: mysql.TypeVarchar, size: 64},
	{name: "TABLE_NAME", tp: mysql.TypeVarchar, size: 64},
	{name: "IS_INDEX", tp: mysql.TypeTiny, size: 1, flag: mysql.NotNullFlag, deflt: 0},
	{name: "INDEX_ID", tp: mysql.TypeLonglong, size: 21},
	{name: "INDEX_NAME", tp: mysql.TypeVarchar, size: 64},
	{name: "EPOCH_CONF_VER", tp: mysql.TypeLonglong, size: 21},
	{name: "EPOCH_VERSION", tp: mysql.TypeLonglong, size: 21},
	{name: "WRITTEN_BYTES", tp: mysql.TypeLonglong, size: 21},
	{name: "READ_BYTES", tp: mysql.TypeLonglong, size: 21},
	{name: "APPROXIMATE_SIZE", tp: mysql.TypeLonglong, size: 21},
	{name: "APPROXIMATE_KEYS", tp: mysql.TypeLonglong, size: 21},
}

var tableTiKVRegionPeersCols = []columnInfo{
	{name: "REGION_ID", tp: mysql.TypeLonglong, size: 21},
	{name: "PEER_ID", tp: mysql.TypeLonglong, size: 21},
	{name: "STORE_ID", tp: mysql.TypeLonglong, size: 21},
	{name: "IS_LEARNER", tp: mysql.TypeTiny, size: 1, flag: mysql.NotNullFlag, deflt: 0},
	{name: "IS_LEADER", tp: mysql.TypeTiny, size: 1, flag: mysql.NotNullFlag, deflt: 0},
	{name: "STATUS", tp: mysql.TypeVarchar, size: 10, deflt: 0},
	{name: "DOWN_SECONDS", tp: mysql.TypeLonglong, size: 21, deflt: 0},
}

var tableTiDBServersInfoCols = []columnInfo{
	{name: "DDL_ID", tp: mysql.TypeVarchar, size: 64},
	{name: "IP", tp: mysql.TypeVarchar, size: 64},
	{name: "PORT", tp: mysql.TypeLonglong, size: 21},
	{name: "STATUS_PORT", tp: mysql.TypeLonglong, size: 21},
	{name: "LEASE", tp: mysql.TypeVarchar, size: 64},
	{name: "VERSION", tp: mysql.TypeVarchar, size: 64},
	{name: "GIT_HASH", tp: mysql.TypeVarchar, size: 64},
	{name: "BINLOG_STATUS", tp: mysql.TypeVarchar, size: 64},
}

var tableClusterConfigCols = []columnInfo{
	{name: "TYPE", tp: mysql.TypeVarchar, size: 64},
	{name: "INSTANCE", tp: mysql.TypeVarchar, size: 64},
	{name: "KEY", tp: mysql.TypeVarchar, size: 256},
	{name: "VALUE", tp: mysql.TypeVarchar, size: 128},
}

var tableClusterLogCols = []columnInfo{
	{name: "TIME", tp: mysql.TypeVarchar, size: 32},
	{name: "TYPE", tp: mysql.TypeVarchar, size: 64},
	{name: "INSTANCE", tp: mysql.TypeVarchar, size: 64},
	{name: "LEVEL", tp: mysql.TypeVarchar, size: 8},
	{name: "MESSAGE", tp: mysql.TypeVarString, size: 1024},
}

var tableClusterLoadCols = []columnInfo{
	{name: "TYPE", tp: mysql.TypeVarchar, size: 64},
	{name: "INSTANCE", tp: mysql.TypeVarchar, size: 64},
	{name: "DEVICE_TYPE", tp: mysql.TypeVarchar, size: 64},
	{name: "DEVICE_NAME", tp: mysql.TypeVarchar, size: 64},
	{name: "NAME", tp: mysql.TypeVarchar, size: 256},
	{name: "VALUE", tp: mysql.TypeVarchar, size: 128},
}

var tableClusterHardwareCols = []columnInfo{
	{name: "TYPE", tp: mysql.TypeVarchar, size: 64},
	{name: "INSTANCE", tp: mysql.TypeVarchar, size: 64},
	{name: "DEVICE_TYPE", tp: mysql.TypeVarchar, size: 64},
	{name: "DEVICE_NAME", tp: mysql.TypeVarchar, size: 64},
	{name: "NAME", tp: mysql.TypeVarchar, size: 256},
	{name: "VALUE", tp: mysql.TypeVarchar, size: 128},
}

var tableClusterSystemInfoCols = []columnInfo{
	{name: "TYPE", tp: mysql.TypeVarchar, size: 64},
	{name: "INSTANCE", tp: mysql.TypeVarchar, size: 64},
	{name: "SYSTEM_TYPE", tp: mysql.TypeVarchar, size: 64},
	{name: "SYSTEM_NAME", tp: mysql.TypeVarchar, size: 64},
	{name: "NAME", tp: mysql.TypeVarchar, size: 256},
	{name: "VALUE", tp: mysql.TypeVarchar, size: 128},
}

var filesCols = []columnInfo{
	{name: "FILE_ID", tp: mysql.TypeLonglong, size: 4},
	{name: "FILE_NAME", tp: mysql.TypeVarchar, size: 4000},
	{name: "FILE_TYPE", tp: mysql.TypeVarchar, size: 20},
	{name: "TABLESPACE_NAME", tp: mysql.TypeVarchar, size: 64},
	{name: "TABLE_CATALOG", tp: mysql.TypeVarchar, size: 64},
	{name: "TABLE_SCHEMA", tp: mysql.TypeVarchar, size: 64},
	{name: "TABLE_NAME", tp: mysql.TypeVarchar, size: 64},
	{name: "LOGFILE_GROUP_NAME", tp: mysql.TypeVarchar, size: 64},
	{name: "LOGFILE_GROUP_NUMBER", tp: mysql.TypeLonglong, size: 32},
	{name: "ENGINE", tp: mysql.TypeVarchar, size: 64},
	{name: "FULLTEXT_KEYS", tp: mysql.TypeVarchar, size: 64},
	{name: "DELETED_ROWS", tp: mysql.TypeLonglong, size: 4},
	{name: "UPDATE_COUNT", tp: mysql.TypeLonglong, size: 4},
	{name: "FREE_EXTENTS", tp: mysql.TypeLonglong, size: 4},
	{name: "TOTAL_EXTENTS", tp: mysql.TypeLonglong, size: 4},
	{name: "EXTENT_SIZE", tp: mysql.TypeLonglong, size: 4},
	{name: "INITIAL_SIZE", tp: mysql.TypeLonglong, size: 21},
	{name: "MAXIMUM_SIZE", tp: mysql.TypeLonglong, size: 21},
	{name: "AUTOEXTEND_SIZE", tp: mysql.TypeLonglong, size: 21},
	{name: "CREATION_TIME", tp: mysql.TypeDatetime, size: -1},
	{name: "LAST_UPDATE_TIME", tp: mysql.TypeDatetime, size: -1},
	{name: "LAST_ACCESS_TIME", tp: mysql.TypeDatetime, size: -1},
	{name: "RECOVER_TIME", tp: mysql.TypeLonglong, size: 4},
	{name: "TRANSACTION_COUNTER", tp: mysql.TypeLonglong, size: 4},
	{name: "VERSION", tp: mysql.TypeLonglong, size: 21},
	{name: "ROW_FORMAT", tp: mysql.TypeVarchar, size: 10},
	{name: "TABLE_ROWS", tp: mysql.TypeLonglong, size: 21},
	{name: "AVG_ROW_LENGTH", tp: mysql.TypeLonglong, size: 21},
	{name: "DATA_LENGTH", tp: mysql.TypeLonglong, size: 21},
	{name: "MAX_DATA_LENGTH", tp: mysql.TypeLonglong, size: 21},
	{name: "INDEX_LENGTH", tp: mysql.TypeLonglong, size: 21},
	{name: "DATA_FREE", tp: mysql.TypeLonglong, size: 21},
	{name: "CREATE_TIME", tp: mysql.TypeDatetime, size: -1},
	{name: "UPDATE_TIME", tp: mysql.TypeDatetime, size: -1},
	{name: "CHECK_TIME", tp: mysql.TypeDatetime, size: -1},
	{name: "CHECKSUM", tp: mysql.TypeLonglong, size: 21},
	{name: "STATUS", tp: mysql.TypeVarchar, size: 20},
	{name: "EXTRA", tp: mysql.TypeVarchar, size: 255},
}

var tableClusterInfoCols = []columnInfo{
	{name: "TYPE", tp: mysql.TypeVarchar, size: 64},
	{name: "INSTANCE", tp: mysql.TypeVarchar, size: 64},
	{name: "STATUS_ADDRESS", tp: mysql.TypeVarchar, size: 64},
	{name: "VERSION", tp: mysql.TypeVarchar, size: 64},
	{name: "GIT_HASH", tp: mysql.TypeVarchar, size: 64},
	{name: "START_TIME", tp: mysql.TypeVarchar, size: 32},
	{name: "UPTIME", tp: mysql.TypeVarchar, size: 32},
}

var tableTableTiFlashReplicaCols = []columnInfo{
	{name: "TABLE_SCHEMA", tp: mysql.TypeVarchar, size: 64},
	{name: "TABLE_NAME", tp: mysql.TypeVarchar, size: 64},
	{name: "TABLE_ID", tp: mysql.TypeLonglong, size: 21},
	{name: "REPLICA_COUNT", tp: mysql.TypeLonglong, size: 64},
	{name: "LOCATION_LABELS", tp: mysql.TypeVarchar, size: 64},
	{name: "AVAILABLE", tp: mysql.TypeTiny, size: 1},
	{name: "PROGRESS", tp: mysql.TypeDouble, size: 22},
}

var tableInspectionResultCols = []columnInfo{
	{name: "RULE", tp: mysql.TypeVarchar, size: 64},
	{name: "ITEM", tp: mysql.TypeVarchar, size: 64},
	{name: "TYPE", tp: mysql.TypeVarchar, size: 64},
	{name: "INSTANCE", tp: mysql.TypeVarchar, size: 64},
	{name: "VALUE", tp: mysql.TypeVarchar, size: 64},
	{name: "REFERENCE", tp: mysql.TypeVarchar, size: 64},
	{name: "SEVERITY", tp: mysql.TypeVarchar, size: 64},
	{name: "DETAILS", tp: mysql.TypeVarchar, size: 256},
}

var tableInspectionSummaryCols = []columnInfo{
	{name: "RULE", tp: mysql.TypeVarchar, size: 64},
	{name: "INSTANCE", tp: mysql.TypeVarchar, size: 64},
	{name: "METRICS_NAME", tp: mysql.TypeVarchar, size: 64},
	{name: "LABEL", tp: mysql.TypeVarchar, size: 64},
	{name: "QUANTILE", tp: mysql.TypeDouble, size: 22},
	{name: "AVG_VALUE", tp: mysql.TypeDouble, size: 22, decimal: 6},
	{name: "MIN_VALUE", tp: mysql.TypeDouble, size: 22, decimal: 6},
	{name: "MAX_VALUE", tp: mysql.TypeDouble, size: 22, decimal: 6},
}

var tableInspectionRulesCols = []columnInfo{
	{name: "NAME", tp: mysql.TypeVarchar, size: 64},
	{name: "TYPE", tp: mysql.TypeVarchar, size: 64},
	{name: "COMMENT", tp: mysql.TypeVarchar, size: 256},
}

var tableMetricTablesCols = []columnInfo{
	{name: "TABLE_NAME", tp: mysql.TypeVarchar, size: 64},
	{name: "PROMQL", tp: mysql.TypeVarchar, size: 64},
	{name: "LABELS", tp: mysql.TypeVarchar, size: 64},
	{name: "QUANTILE", tp: mysql.TypeDouble, size: 22},
	{name: "COMMENT", tp: mysql.TypeVarchar, size: 256},
}

var tableMetricSummaryCols = []columnInfo{
	{name: "METRICS_NAME", tp: mysql.TypeVarchar, size: 64},
	{name: "QUANTILE", tp: mysql.TypeDouble, size: 22},
	{name: "SUM_VALUE", tp: mysql.TypeDouble, size: 22, decimal: 6},
	{name: "AVG_VALUE", tp: mysql.TypeDouble, size: 22, decimal: 6},
	{name: "MIN_VALUE", tp: mysql.TypeDouble, size: 22, decimal: 6},
	{name: "MAX_VALUE", tp: mysql.TypeDouble, size: 22, decimal: 6},
	{name: "COMMENT", tp: mysql.TypeVarchar, size: 256},
}

var tableMetricSummaryByLabelCols = []columnInfo{
	{name: "INSTANCE", tp: mysql.TypeVarchar, size: 64},
	{name: "METRICS_NAME", tp: mysql.TypeVarchar, size: 64},
	{name: "LABEL", tp: mysql.TypeVarchar, size: 64},
	{name: "QUANTILE", tp: mysql.TypeDouble, size: 22},
	{name: "SUM_VALUE", tp: mysql.TypeDouble, size: 22, decimal: 6},
	{name: "AVG_VALUE", tp: mysql.TypeDouble, size: 22, decimal: 6},
	{name: "MIN_VALUE", tp: mysql.TypeDouble, size: 22, decimal: 6},
	{name: "MAX_VALUE", tp: mysql.TypeDouble, size: 22, decimal: 6},
	{name: "COMMENT", tp: mysql.TypeVarchar, size: 256},
}

var tableDDLJobsCols = []columnInfo{
	{"JOB_ID", mysql.TypeLonglong, 4, 0, nil, nil},
	{"DB_NAME", mysql.TypeVarchar, 64, 0, nil, nil},
	{"TABLE_NAME", mysql.TypeVarchar, 64, 0, nil, nil},
	{"JOB_TYPE", mysql.TypeVarchar, 64, 0, nil, nil},
	{"SCHEMA_STATE", mysql.TypeVarchar, 64, 0, nil, nil},
	{"SCHEMA_ID", mysql.TypeLonglong, 4, 0, nil, nil},
	{"TABLE_ID", mysql.TypeLonglong, 4, 0, nil, nil},
	{"ROW_COUNT", mysql.TypeLonglong, 4, 0, nil, nil},
	{"START_TIME", mysql.TypeVarchar, 64, 0, nil, nil},
	{"END_TIME", mysql.TypeVarchar, 64, 0, nil, nil},
	{"STATE", mysql.TypeVarchar, 64, 0, nil, nil},
	{"QUERY", mysql.TypeVarchar, 64, 0, nil, nil},
}

func dataForTiKVRegionStatus(ctx sessionctx.Context) (records [][]types.Datum, err error) {
	tikvStore, ok := ctx.GetStore().(tikv.Storage)
	if !ok {
		return nil, errors.New("Information about TiKV region status can be gotten only when the storage is TiKV")
	}
	tikvHelper := &helper.Helper{
		Store:       tikvStore,
		RegionCache: tikvStore.GetRegionCache(),
	}
	regionsInfo, err := tikvHelper.GetRegionsInfo()
	if err != nil {
		return nil, err
	}
	allSchemas := ctx.GetSessionVars().TxnCtx.InfoSchema.(InfoSchema).AllSchemas()
	tableInfos := tikvHelper.GetRegionsTableInfo(regionsInfo, allSchemas)
	for _, region := range regionsInfo.Regions {
		tableList := tableInfos[region.ID]
		if len(tableList) == 0 {
			records = append(records, newTiKVRegionStatusCol(&region, nil))
		}
		for _, table := range tableList {
			row := newTiKVRegionStatusCol(&region, &table)
			records = append(records, row)
		}
	}
	return records, nil
}

func newTiKVRegionStatusCol(region *helper.RegionInfo, table *helper.TableInfo) []types.Datum {
	row := make([]types.Datum, len(tableTiKVRegionStatusCols))
	row[0].SetInt64(region.ID)
	row[1].SetString(region.StartKey, mysql.DefaultCollationName)
	row[2].SetString(region.EndKey, mysql.DefaultCollationName)
	if table != nil {
		row[3].SetInt64(table.Table.ID)
		row[4].SetString(table.DB.Name.O, mysql.DefaultCollationName)
		row[5].SetString(table.Table.Name.O, mysql.DefaultCollationName)
		if table.IsIndex {
			row[6].SetInt64(1)
			row[7].SetInt64(table.Index.ID)
			row[8].SetString(table.Index.Name.O, mysql.DefaultCollationName)
		} else {
			row[6].SetInt64(0)
		}
	}
	row[9].SetInt64(region.Epoch.ConfVer)
	row[10].SetInt64(region.Epoch.Version)
	row[11].SetInt64(region.WrittenBytes)
	row[12].SetInt64(region.ReadBytes)
	row[13].SetInt64(region.ApproximateSize)
	row[14].SetInt64(region.ApproximateKeys)
	return row
}

const (
	normalPeer  = "NORMAL"
	pendingPeer = "PENDING"
	downPeer    = "DOWN"
)

func dataForTikVRegionPeers(ctx sessionctx.Context) (records [][]types.Datum, err error) {
	tikvStore, ok := ctx.GetStore().(tikv.Storage)
	if !ok {
		return nil, errors.New("Information about TiKV region status can be gotten only when the storage is TiKV")
	}
	tikvHelper := &helper.Helper{
		Store:       tikvStore,
		RegionCache: tikvStore.GetRegionCache(),
	}
	regionsInfo, err := tikvHelper.GetRegionsInfo()
	if err != nil {
		return nil, err
	}
	for _, region := range regionsInfo.Regions {
		rows := newTiKVRegionPeersCols(&region)
		records = append(records, rows...)
	}
	return records, nil
}

func newTiKVRegionPeersCols(region *helper.RegionInfo) [][]types.Datum {
	records := make([][]types.Datum, 0, len(region.Peers))
	pendingPeerIDSet := set.NewInt64Set()
	for _, peer := range region.PendingPeers {
		pendingPeerIDSet.Insert(peer.ID)
	}
	downPeerMap := make(map[int64]int64, len(region.DownPeers))
	for _, peerStat := range region.DownPeers {
		downPeerMap[peerStat.ID] = peerStat.DownSec
	}
	for _, peer := range region.Peers {
		row := make([]types.Datum, len(tableTiKVRegionPeersCols))
		row[0].SetInt64(region.ID)
		row[1].SetInt64(peer.ID)
		row[2].SetInt64(peer.StoreID)
		if peer.IsLearner {
			row[3].SetInt64(1)
		} else {
			row[3].SetInt64(0)
		}
		if peer.ID == region.Leader.ID {
			row[4].SetInt64(1)
		} else {
			row[4].SetInt64(0)
		}
		if pendingPeerIDSet.Exist(peer.ID) {
			row[5].SetString(pendingPeer, mysql.DefaultCollationName)
		} else if downSec, ok := downPeerMap[peer.ID]; ok {
			row[5].SetString(downPeer, mysql.DefaultCollationName)
			row[6].SetInt64(downSec)
		} else {
			row[5].SetString(normalPeer, mysql.DefaultCollationName)
		}
		records = append(records, row)
	}
	return records
}

func dataForTiKVStoreStatus(ctx sessionctx.Context) (records [][]types.Datum, err error) {
	tikvStore, ok := ctx.GetStore().(tikv.Storage)
	if !ok {
		return nil, errors.New("Information about TiKV store status can be gotten only when the storage is TiKV")
	}
	tikvHelper := &helper.Helper{
		Store:       tikvStore,
		RegionCache: tikvStore.GetRegionCache(),
	}
	storesStat, err := tikvHelper.GetStoresStat()
	if err != nil {
		return nil, err
	}
	for _, storeStat := range storesStat.Stores {
		row := make([]types.Datum, len(tableTiKVStoreStatusCols))
		row[0].SetInt64(storeStat.Store.ID)
		row[1].SetString(storeStat.Store.Address, mysql.DefaultCollationName)
		row[2].SetInt64(storeStat.Store.State)
		row[3].SetString(storeStat.Store.StateName, mysql.DefaultCollationName)
		data, err := json.Marshal(storeStat.Store.Labels)
		if err != nil {
			return nil, err
		}
		bj := binaryJson.BinaryJSON{}
		if err = bj.UnmarshalJSON(data); err != nil {
			return nil, err
		}
		row[4].SetMysqlJSON(bj)
		row[5].SetString(storeStat.Store.Version, mysql.DefaultCollationName)
		row[6].SetString(storeStat.Status.Capacity, mysql.DefaultCollationName)
		row[7].SetString(storeStat.Status.Available, mysql.DefaultCollationName)
		row[8].SetInt64(storeStat.Status.LeaderCount)
		row[9].SetFloat64(storeStat.Status.LeaderWeight)
		row[10].SetFloat64(storeStat.Status.LeaderScore)
		row[11].SetInt64(storeStat.Status.LeaderSize)
		row[12].SetInt64(storeStat.Status.RegionCount)
		row[13].SetFloat64(storeStat.Status.RegionWeight)
		row[14].SetFloat64(storeStat.Status.RegionScore)
		row[15].SetInt64(storeStat.Status.RegionSize)
		startTs := types.NewTime(types.FromGoTime(storeStat.Status.StartTs), mysql.TypeDatetime, types.DefaultFsp)
		row[16].SetMysqlTime(startTs)
		lastHeartbeatTs := types.NewTime(types.FromGoTime(storeStat.Status.LastHeartbeatTs), mysql.TypeDatetime, types.DefaultFsp)
		row[17].SetMysqlTime(lastHeartbeatTs)
		row[18].SetString(storeStat.Status.Uptime, mysql.DefaultCollationName)
		records = append(records, row)
	}
	return records, nil
}

func dataForSessionVar(ctx sessionctx.Context) (records [][]types.Datum, err error) {
	sessionVars := ctx.GetSessionVars()
	for _, v := range variable.SysVars {
		var value string
		value, err = variable.GetSessionSystemVar(sessionVars, v.Name)
		if err != nil {
			return nil, err
		}
		row := types.MakeDatums(v.Name, value)
		records = append(records, row)
	}
	return
}

func dataForUserPrivileges(ctx sessionctx.Context) [][]types.Datum {
	pm := privilege.GetPrivilegeManager(ctx)
	return pm.UserPrivilegesTable()
}

func dataForProcesslist(ctx sessionctx.Context) [][]types.Datum {
	sm := ctx.GetSessionManager()
	if sm == nil {
		return nil
	}

	loginUser := ctx.GetSessionVars().User
	var hasProcessPriv bool
	if pm := privilege.GetPrivilegeManager(ctx); pm != nil {
		if pm.RequestVerification(ctx.GetSessionVars().ActiveRoles, "", "", "", mysql.ProcessPriv) {
			hasProcessPriv = true
		}
	}

	pl := sm.ShowProcessList()
	records := make([][]types.Datum, 0, len(pl))
	for _, pi := range pl {
		// If you have the PROCESS privilege, you can see all threads.
		// Otherwise, you can see only your own threads.
		if !hasProcessPriv && loginUser != nil && pi.User != loginUser.Username {
			continue
		}

		rows := pi.ToRow(ctx.GetSessionVars().StmtCtx.TimeZone)
		record := types.MakeDatums(rows...)
		records = append(records, record)
	}
	return records
}

func getRowCountAllTable(ctx sessionctx.Context) (map[int64]uint64, error) {
	rows, _, err := ctx.(sqlexec.RestrictedSQLExecutor).ExecRestrictedSQL("select table_id, count from mysql.stats_meta")
	if err != nil {
		return nil, err
	}
	rowCountMap := make(map[int64]uint64, len(rows))
	for _, row := range rows {
		tableID := row.GetInt64(0)
		rowCnt := row.GetUint64(1)
		rowCountMap[tableID] = rowCnt
	}
	return rowCountMap, nil
}

type tableHistID struct {
	tableID int64
	histID  int64
}

func getColLengthAllTables(ctx sessionctx.Context) (map[tableHistID]uint64, error) {
	rows, _, err := ctx.(sqlexec.RestrictedSQLExecutor).ExecRestrictedSQL("select table_id, hist_id, tot_col_size from mysql.stats_histograms where is_index = 0")
	if err != nil {
		return nil, err
	}
	colLengthMap := make(map[tableHistID]uint64, len(rows))
	for _, row := range rows {
		tableID := row.GetInt64(0)
		histID := row.GetInt64(1)
		totalSize := row.GetInt64(2)
		if totalSize < 0 {
			totalSize = 0
		}
		colLengthMap[tableHistID{tableID: tableID, histID: histID}] = uint64(totalSize)
	}
	return colLengthMap, nil
}

func getDataAndIndexLength(info *model.TableInfo, physicalID int64, rowCount uint64, columnLengthMap map[tableHistID]uint64) (uint64, uint64) {
	columnLength := make(map[string]uint64, len(info.Columns))
	for _, col := range info.Columns {
		if col.State != model.StatePublic {
			continue
		}
		length := col.FieldType.StorageLength()
		if length != types.VarStorageLen {
			columnLength[col.Name.L] = rowCount * uint64(length)
		} else {
			length := columnLengthMap[tableHistID{tableID: physicalID, histID: col.ID}]
			columnLength[col.Name.L] = length
		}
	}
	dataLength, indexLength := uint64(0), uint64(0)
	for _, length := range columnLength {
		dataLength += length
	}
	for _, idx := range info.Indices {
		if idx.State != model.StatePublic {
			continue
		}
		for _, col := range idx.Columns {
			if col.Length == types.UnspecifiedLength {
				indexLength += columnLength[col.Name.L]
			} else {
				indexLength += rowCount * uint64(col.Length)
			}
		}
	}
	return dataLength, indexLength
}

type statsCache struct {
	mu         sync.Mutex
	loading    bool
	modifyTime time.Time
	tableRows  map[int64]uint64
	colLength  map[tableHistID]uint64
}

var tableStatsCache = &statsCache{}

// TableStatsCacheExpiry is the expiry time for table stats cache.
var TableStatsCacheExpiry = 3 * time.Second

func (c *statsCache) setLoading(loading bool) {
	c.mu.Lock()
	c.loading = loading
	c.mu.Unlock()
}

func (c *statsCache) get(ctx sessionctx.Context) (map[int64]uint64, map[tableHistID]uint64, error) {
	c.mu.Lock()
	if time.Since(c.modifyTime) < TableStatsCacheExpiry || c.loading {
		tableRows, colLength := c.tableRows, c.colLength
		c.mu.Unlock()
		return tableRows, colLength, nil
	}
	c.loading = true
	c.mu.Unlock()

	tableRows, err := getRowCountAllTable(ctx)
	if err != nil {
		c.setLoading(false)
		return nil, nil, err
	}
	colLength, err := getColLengthAllTables(ctx)
	if err != nil {
		c.setLoading(false)
		return nil, nil, err
	}

	c.mu.Lock()
	c.loading = false
	c.tableRows = tableRows
	c.colLength = colLength
	c.modifyTime = time.Now()
	c.mu.Unlock()
	return tableRows, colLength, nil
}

func getAutoIncrementID(ctx sessionctx.Context, schema *model.DBInfo, tblInfo *model.TableInfo) (int64, error) {
	is := ctx.GetSessionVars().TxnCtx.InfoSchema.(InfoSchema)
	tbl, err := is.TableByName(schema.Name, tblInfo.Name)
	if err != nil {
		return 0, err
	}
	return tbl.Allocator(ctx, autoid.RowIDAllocType).Base() + 1, nil
}

func dataForTables(ctx sessionctx.Context, schemas []*model.DBInfo) ([][]types.Datum, error) {
	tableRowsMap, colLengthMap, err := tableStatsCache.get(ctx)
	if err != nil {
		return nil, err
	}

	checker := privilege.GetPrivilegeManager(ctx)

	var rows [][]types.Datum
	createTimeTp := tablesCols[15].tp
	for _, schema := range schemas {
		for _, table := range schema.Tables {
			collation := table.Collate
			if collation == "" {
				collation = mysql.DefaultCollationName
			}
			createTime := types.NewTime(types.FromGoTime(table.GetUpdateTime()), createTimeTp, types.DefaultFsp)

			createOptions := ""

			if checker != nil && !checker.RequestVerification(ctx.GetSessionVars().ActiveRoles, schema.Name.L, table.Name.L, "", mysql.AllPrivMask) {
				continue
			}

			if !table.IsView() {
				if table.GetPartitionInfo() != nil {
					createOptions = "partitioned"
				}
				var autoIncID interface{}
				hasAutoIncID, _ := HasAutoIncrementColumn(table)
				if hasAutoIncID {
					autoIncID, err = getAutoIncrementID(ctx, schema, table)
					if err != nil {
						return nil, err
					}
				}

				var rowCount, dataLength, indexLength uint64
				if table.GetPartitionInfo() == nil {
					rowCount = tableRowsMap[table.ID]
					dataLength, indexLength = getDataAndIndexLength(table, table.ID, rowCount, colLengthMap)
				} else {
					for _, pi := range table.GetPartitionInfo().Definitions {
						rowCount += tableRowsMap[pi.ID]
						parDataLen, parIndexLen := getDataAndIndexLength(table, pi.ID, tableRowsMap[pi.ID], colLengthMap)
						dataLength += parDataLen
						indexLength += parIndexLen
					}
				}
				avgRowLength := uint64(0)
				if rowCount != 0 {
					avgRowLength = dataLength / rowCount
				}

				shardingInfo := GetShardingInfo(schema, table)
				record := types.MakeDatums(
					CatalogVal,    // TABLE_CATALOG
					schema.Name.O, // TABLE_SCHEMA
					table.Name.O,  // TABLE_NAME
					"BASE TABLE",  // TABLE_TYPE
					"InnoDB",      // ENGINE
					uint64(10),    // VERSION
					"Compact",     // ROW_FORMAT
					rowCount,      // TABLE_ROWS
					avgRowLength,  // AVG_ROW_LENGTH
					dataLength,    // DATA_LENGTH
					uint64(0),     // MAX_DATA_LENGTH
					indexLength,   // INDEX_LENGTH
					uint64(0),     // DATA_FREE
					autoIncID,     // AUTO_INCREMENT
					createTime,    // CREATE_TIME
					nil,           // UPDATE_TIME
					nil,           // CHECK_TIME
					collation,     // TABLE_COLLATION
					nil,           // CHECKSUM
					createOptions, // CREATE_OPTIONS
					table.Comment, // TABLE_COMMENT
					table.ID,      // TIDB_TABLE_ID
					shardingInfo,  // TIDB_ROW_ID_SHARDING_INFO
				)
				rows = append(rows, record)
			} else {
				record := types.MakeDatums(
					CatalogVal,    // TABLE_CATALOG
					schema.Name.O, // TABLE_SCHEMA
					table.Name.O,  // TABLE_NAME
					"VIEW",        // TABLE_TYPE
					nil,           // ENGINE
					nil,           // VERSION
					nil,           // ROW_FORMAT
					nil,           // TABLE_ROWS
					nil,           // AVG_ROW_LENGTH
					nil,           // DATA_LENGTH
					nil,           // MAX_DATA_LENGTH
					nil,           // INDEX_LENGTH
					nil,           // DATA_FREE
					nil,           // AUTO_INCREMENT
					createTime,    // CREATE_TIME
					nil,           // UPDATE_TIME
					nil,           // CHECK_TIME
					nil,           // TABLE_COLLATION
					nil,           // CHECKSUM
					nil,           // CREATE_OPTIONS
					"VIEW",        // TABLE_COMMENT
					table.ID,      // TIDB_TABLE_ID
					nil,           // TIDB_ROW_ID_SHARDING_INFO
				)
				rows = append(rows, record)
			}
		}
	}
	return rows, nil
}

// GetShardingInfo returns a nil or description string for the sharding information of given TableInfo.
// The returned description string may be:
//  - "NOT_SHARDED": for tables that SHARD_ROW_ID_BITS is not specified.
//  - "NOT_SHARDED(PK_IS_HANDLE)": for tables of which primary key is row id.
//  - "PK_AUTO_RANDOM_BITS={bit_number}": for tables of which primary key is sharded row id.
//  - "SHARD_BITS={bit_number}": for tables that with SHARD_ROW_ID_BITS.
// The returned nil indicates that sharding information is not suitable for the table(for example, when the table is a View).
// This function is exported for unit test.
func GetShardingInfo(dbInfo *model.DBInfo, tableInfo *model.TableInfo) interface{} {
	if dbInfo == nil || tableInfo == nil || tableInfo.IsView() || util.IsMemOrSysDB(dbInfo.Name.L) {
		return nil
	}
	shardingInfo := "NOT_SHARDED"
	if tableInfo.PKIsHandle {
		if tableInfo.ContainsAutoRandomBits() {
			shardingInfo = "PK_AUTO_RANDOM_BITS=" + strconv.Itoa(int(tableInfo.AutoRandomBits))
		} else {
			shardingInfo = "NOT_SHARDED(PK_IS_HANDLE)"
		}
	} else if tableInfo.ShardRowIDBits > 0 {
		shardingInfo = "SHARD_BITS=" + strconv.Itoa(int(tableInfo.ShardRowIDBits))
	}
	return shardingInfo
}

func dataForColumns(ctx sessionctx.Context, schemas []*model.DBInfo) [][]types.Datum {
	checker := privilege.GetPrivilegeManager(ctx)
	var rows [][]types.Datum
	for _, schema := range schemas {
		for _, table := range schema.Tables {
			if checker != nil && !checker.RequestVerification(ctx.GetSessionVars().ActiveRoles, schema.Name.L, table.Name.L, "", mysql.AllPrivMask) {
				continue
			}

			rs := dataForColumnsInTable(schema, table)
			rows = append(rows, rs...)
		}
	}
	return rows
}

func dataForColumnsInTable(schema *model.DBInfo, tbl *model.TableInfo) [][]types.Datum {
	rows := make([][]types.Datum, 0, len(tbl.Columns))
	for i, col := range tbl.Columns {
		if col.Hidden {
			continue
		}
		var charMaxLen, charOctLen, numericPrecision, numericScale, datetimePrecision interface{}
		colLen, decimal := col.Flen, col.Decimal
		defaultFlen, defaultDecimal := mysql.GetDefaultFieldLengthAndDecimal(col.Tp)
		if decimal == types.UnspecifiedLength {
			decimal = defaultDecimal
		}
		if colLen == types.UnspecifiedLength {
			colLen = defaultFlen
		}
		if col.Tp == mysql.TypeSet {
			// Example: In MySQL set('a','bc','def','ghij') has length 13, because
			// len('a')+len('bc')+len('def')+len('ghij')+len(ThreeComma)=13
			// Reference link: https://bugs.mysql.com/bug.php?id=22613
			colLen = 0
			for _, ele := range col.Elems {
				colLen += len(ele)
			}
			if len(col.Elems) != 0 {
				colLen += (len(col.Elems) - 1)
			}
			charMaxLen = colLen
			charOctLen = colLen
		} else if col.Tp == mysql.TypeEnum {
			// Example: In MySQL enum('a', 'ab', 'cdef') has length 4, because
			// the longest string in the enum is 'cdef'
			// Reference link: https://bugs.mysql.com/bug.php?id=22613
			colLen = 0
			for _, ele := range col.Elems {
				if len(ele) > colLen {
					colLen = len(ele)
				}
			}
			charMaxLen = colLen
			charOctLen = colLen
		} else if types.IsString(col.Tp) {
			charMaxLen = colLen
			charOctLen = colLen
		} else if types.IsTypeFractionable(col.Tp) {
			datetimePrecision = decimal
		} else if types.IsTypeNumeric(col.Tp) {
			numericPrecision = colLen
			if col.Tp != mysql.TypeFloat && col.Tp != mysql.TypeDouble {
				numericScale = decimal
			} else if decimal != -1 {
				numericScale = decimal
			}
		}
		columnType := col.FieldType.InfoSchemaStr()
		columnDesc := table.NewColDesc(table.ToColumn(col))
		var columnDefault interface{}
		if columnDesc.DefaultValue != nil {
			columnDefault = fmt.Sprintf("%v", columnDesc.DefaultValue)
		}
		record := types.MakeDatums(
			CatalogVal,                           // TABLE_CATALOG
			schema.Name.O,                        // TABLE_SCHEMA
			tbl.Name.O,                           // TABLE_NAME
			col.Name.O,                           // COLUMN_NAME
			i+1,                                  // ORIGINAL_POSITION
			columnDefault,                        // COLUMN_DEFAULT
			columnDesc.Null,                      // IS_NULLABLE
			types.TypeToStr(col.Tp, col.Charset), // DATA_TYPE
			charMaxLen,                           // CHARACTER_MAXIMUM_LENGTH
			charOctLen,                           // CHARACTER_OCTET_LENGTH
			numericPrecision,                     // NUMERIC_PRECISION
			numericScale,                         // NUMERIC_SCALE
			datetimePrecision,                    // DATETIME_PRECISION
			columnDesc.Charset,                   // CHARACTER_SET_NAME
			columnDesc.Collation,                 // COLLATION_NAME
			columnType,                           // COLUMN_TYPE
			columnDesc.Key,                       // COLUMN_KEY
			columnDesc.Extra,                     // EXTRA
			"select,insert,update,references",    // PRIVILEGES
			columnDesc.Comment,                   // COLUMN_COMMENT
			col.GeneratedExprString,              // GENERATION_EXPRESSION
		)
		rows = append(rows, record)
	}
	return rows
}

func dataForStatistics(ctx sessionctx.Context, schemas []*model.DBInfo) [][]types.Datum {
	checker := privilege.GetPrivilegeManager(ctx)
	var rows [][]types.Datum
	for _, schema := range schemas {
		for _, table := range schema.Tables {
			if checker != nil && !checker.RequestVerification(ctx.GetSessionVars().ActiveRoles, schema.Name.L, table.Name.L, "", mysql.AllPrivMask) {
				continue
			}

			rs := dataForStatisticsInTable(schema, table)
			rows = append(rows, rs...)
		}
	}
	return rows
}

func dataForStatisticsInTable(schema *model.DBInfo, table *model.TableInfo) [][]types.Datum {
	var rows [][]types.Datum
	if table.PKIsHandle {
		for _, col := range table.Columns {
			if mysql.HasPriKeyFlag(col.Flag) {
				record := types.MakeDatums(
					CatalogVal,    // TABLE_CATALOG
					schema.Name.O, // TABLE_SCHEMA
					table.Name.O,  // TABLE_NAME
					"0",           // NON_UNIQUE
					schema.Name.O, // INDEX_SCHEMA
					"PRIMARY",     // INDEX_NAME
					1,             // SEQ_IN_INDEX
					col.Name.O,    // COLUMN_NAME
					"A",           // COLLATION
					0,             // CARDINALITY
					nil,           // SUB_PART
					nil,           // PACKED
					"",            // NULLABLE
					"BTREE",       // INDEX_TYPE
					"",            // COMMENT
					"NULL",        // Expression
					"",            // INDEX_COMMENT
				)
				rows = append(rows, record)
			}
		}
	}
	nameToCol := make(map[string]*model.ColumnInfo, len(table.Columns))
	for _, c := range table.Columns {
		nameToCol[c.Name.L] = c
	}
	for _, index := range table.Indices {
		nonUnique := "1"
		if index.Unique {
			nonUnique = "0"
		}
		for i, key := range index.Columns {
			col := nameToCol[key.Name.L]
			nullable := "YES"
			if mysql.HasNotNullFlag(col.Flag) {
				nullable = ""
			}
			colName := col.Name.O
			expression := "NULL"
			tblCol := table.Columns[col.Offset]
			if tblCol.Hidden {
				colName = "NULL"
				expression = fmt.Sprintf("(%s)", tblCol.GeneratedExprString)
			}
			record := types.MakeDatums(
				CatalogVal,    // TABLE_CATALOG
				schema.Name.O, // TABLE_SCHEMA
				table.Name.O,  // TABLE_NAME
				nonUnique,     // NON_UNIQUE
				schema.Name.O, // INDEX_SCHEMA
				index.Name.O,  // INDEX_NAME
				i+1,           // SEQ_IN_INDEX
				colName,       // COLUMN_NAME
				"A",           // COLLATION
				0,             // CARDINALITY
				nil,           // SUB_PART
				nil,           // PACKED
				nullable,      // NULLABLE
				"BTREE",       // INDEX_TYPE
				"",            // COMMENT
				expression,    // Expression
				"",            // INDEX_COMMENT
			)
			rows = append(rows, record)
		}
	}
	return rows
}

const (
	primaryKeyType    = "PRIMARY KEY"
	primaryConstraint = "PRIMARY"
	uniqueKeyType     = "UNIQUE"
)

// dataForTableConstraints constructs data for table information_schema.constraints.See https://dev.mysql.com/doc/refman/5.7/en/table-constraints-table.html
func dataForTableConstraints(ctx sessionctx.Context, schemas []*model.DBInfo) [][]types.Datum {
	checker := privilege.GetPrivilegeManager(ctx)
	var rows [][]types.Datum
	for _, schema := range schemas {
		for _, tbl := range schema.Tables {
			if checker != nil && !checker.RequestVerification(ctx.GetSessionVars().ActiveRoles, schema.Name.L, tbl.Name.L, "", mysql.AllPrivMask) {
				continue
			}

			if tbl.PKIsHandle {
				record := types.MakeDatums(
					CatalogVal,           // CONSTRAINT_CATALOG
					schema.Name.O,        // CONSTRAINT_SCHEMA
					mysql.PrimaryKeyName, // CONSTRAINT_NAME
					schema.Name.O,        // TABLE_SCHEMA
					tbl.Name.O,           // TABLE_NAME
					primaryKeyType,       // CONSTRAINT_TYPE
				)
				rows = append(rows, record)
			}

			for _, idx := range tbl.Indices {
				var cname, ctype string
				if idx.Primary {
					cname = mysql.PrimaryKeyName
					ctype = primaryKeyType
				} else if idx.Unique {
					cname = idx.Name.O
					ctype = uniqueKeyType
				} else {
					// The index has no constriant.
					continue
				}
				record := types.MakeDatums(
					CatalogVal,    // CONSTRAINT_CATALOG
					schema.Name.O, // CONSTRAINT_SCHEMA
					cname,         // CONSTRAINT_NAME
					schema.Name.O, // TABLE_SCHEMA
					tbl.Name.O,    // TABLE_NAME
					ctype,         // CONSTRAINT_TYPE
				)
				rows = append(rows, record)
			}
		}
	}
	return rows
}

// dataForPseudoProfiling returns pseudo data for table profiling when system variable `profiling` is set to `ON`.
func dataForPseudoProfiling() [][]types.Datum {
	var rows [][]types.Datum
	row := types.MakeDatums(
		0,                      // QUERY_ID
		0,                      // SEQ
		"",                     // STATE
		types.NewDecFromInt(0), // DURATION
		types.NewDecFromInt(0), // CPU_USER
		types.NewDecFromInt(0), // CPU_SYSTEM
		0,                      // CONTEXT_VOLUNTARY
		0,                      // CONTEXT_INVOLUNTARY
		0,                      // BLOCK_OPS_IN
		0,                      // BLOCK_OPS_OUT
		0,                      // MESSAGES_SENT
		0,                      // MESSAGES_RECEIVED
		0,                      // PAGE_FAULTS_MAJOR
		0,                      // PAGE_FAULTS_MINOR
		0,                      // SWAPS
		"",                     // SOURCE_FUNCTION
		"",                     // SOURCE_FILE
		0,                      // SOURCE_LINE
	)
	rows = append(rows, row)
	return rows
}

func dataForPartitions(ctx sessionctx.Context, schemas []*model.DBInfo) ([][]types.Datum, error) {
	tableRowsMap, colLengthMap, err := tableStatsCache.get(ctx)
	if err != nil {
		return nil, err
	}
	checker := privilege.GetPrivilegeManager(ctx)
	var rows [][]types.Datum
	createTimeTp := partitionsCols[18].tp
	for _, schema := range schemas {
		for _, table := range schema.Tables {
			if checker != nil && !checker.RequestVerification(ctx.GetSessionVars().ActiveRoles, schema.Name.L, table.Name.L, "", mysql.SelectPriv) {
				continue
			}
			createTime := types.NewTime(types.FromGoTime(table.GetUpdateTime()), createTimeTp, types.DefaultFsp)

			var rowCount, dataLength, indexLength uint64
			if table.GetPartitionInfo() == nil {
				rowCount = tableRowsMap[table.ID]
				dataLength, indexLength = getDataAndIndexLength(table, table.ID, rowCount, colLengthMap)
				avgRowLength := uint64(0)
				if rowCount != 0 {
					avgRowLength = dataLength / rowCount
				}
				record := types.MakeDatums(
					CatalogVal,    // TABLE_CATALOG
					schema.Name.O, // TABLE_SCHEMA
					table.Name.O,  // TABLE_NAME
					nil,           // PARTITION_NAME
					nil,           // SUBPARTITION_NAME
					nil,           // PARTITION_ORDINAL_POSITION
					nil,           // SUBPARTITION_ORDINAL_POSITION
					nil,           // PARTITION_METHOD
					nil,           // SUBPARTITION_METHOD
					nil,           // PARTITION_EXPRESSION
					nil,           // SUBPARTITION_EXPRESSION
					nil,           // PARTITION_DESCRIPTION
					rowCount,      // TABLE_ROWS
					avgRowLength,  // AVG_ROW_LENGTH
					dataLength,    // DATA_LENGTH
					nil,           // MAX_DATA_LENGTH
					indexLength,   // INDEX_LENGTH
					nil,           // DATA_FREE
					createTime,    // CREATE_TIME
					nil,           // UPDATE_TIME
					nil,           // CHECK_TIME
					nil,           // CHECKSUM
					nil,           // PARTITION_COMMENT
					nil,           // NODEGROUP
					nil,           // TABLESPACE_NAME
				)
				rows = append(rows, record)
			} else {
				for i, pi := range table.GetPartitionInfo().Definitions {
					rowCount = tableRowsMap[pi.ID]
					dataLength, indexLength = getDataAndIndexLength(table, pi.ID, tableRowsMap[pi.ID], colLengthMap)

					avgRowLength := uint64(0)
					if rowCount != 0 {
						avgRowLength = dataLength / rowCount
					}

					var partitionDesc string
					if table.Partition.Type == model.PartitionTypeRange {
						partitionDesc = pi.LessThan[0]
					}

					record := types.MakeDatums(
						CatalogVal,                    // TABLE_CATALOG
						schema.Name.O,                 // TABLE_SCHEMA
						table.Name.O,                  // TABLE_NAME
						pi.Name.O,                     // PARTITION_NAME
						nil,                           // SUBPARTITION_NAME
						i+1,                           // PARTITION_ORDINAL_POSITION
						nil,                           // SUBPARTITION_ORDINAL_POSITION
						table.Partition.Type.String(), // PARTITION_METHOD
						nil,                           // SUBPARTITION_METHOD
						table.Partition.Expr,          // PARTITION_EXPRESSION
						nil,                           // SUBPARTITION_EXPRESSION
						partitionDesc,                 // PARTITION_DESCRIPTION
						rowCount,                      // TABLE_ROWS
						avgRowLength,                  // AVG_ROW_LENGTH
						dataLength,                    // DATA_LENGTH
						uint64(0),                     // MAX_DATA_LENGTH
						indexLength,                   // INDEX_LENGTH
						uint64(0),                     // DATA_FREE
						createTime,                    // CREATE_TIME
						nil,                           // UPDATE_TIME
						nil,                           // CHECK_TIME
						nil,                           // CHECKSUM
						pi.Comment,                    // PARTITION_COMMENT
						nil,                           // NODEGROUP
						nil,                           // TABLESPACE_NAME
					)
					rows = append(rows, record)
				}
			}
		}
	}
	return rows, nil
}

func dataForKeyColumnUsage(ctx sessionctx.Context, schemas []*model.DBInfo) [][]types.Datum {
	checker := privilege.GetPrivilegeManager(ctx)
	rows := make([][]types.Datum, 0, len(schemas)) // The capacity is not accurate, but it is not a big problem.
	for _, schema := range schemas {
		for _, table := range schema.Tables {
			if checker != nil && !checker.RequestVerification(ctx.GetSessionVars().ActiveRoles, schema.Name.L, table.Name.L, "", mysql.AllPrivMask) {
				continue
			}
			rs := keyColumnUsageInTable(schema, table)
			rows = append(rows, rs...)
		}
	}
	return rows
}

func keyColumnUsageInTable(schema *model.DBInfo, table *model.TableInfo) [][]types.Datum {
	var rows [][]types.Datum
	if table.PKIsHandle {
		for _, col := range table.Columns {
			if mysql.HasPriKeyFlag(col.Flag) {
				record := types.MakeDatums(
					CatalogVal,        // CONSTRAINT_CATALOG
					schema.Name.O,     // CONSTRAINT_SCHEMA
					primaryConstraint, // CONSTRAINT_NAME
					CatalogVal,        // TABLE_CATALOG
					schema.Name.O,     // TABLE_SCHEMA
					table.Name.O,      // TABLE_NAME
					col.Name.O,        // COLUMN_NAME
					1,                 // ORDINAL_POSITION
					1,                 // POSITION_IN_UNIQUE_CONSTRAINT
					nil,               // REFERENCED_TABLE_SCHEMA
					nil,               // REFERENCED_TABLE_NAME
					nil,               // REFERENCED_COLUMN_NAME
				)
				rows = append(rows, record)
				break
			}
		}
	}
	nameToCol := make(map[string]*model.ColumnInfo, len(table.Columns))
	for _, c := range table.Columns {
		nameToCol[c.Name.L] = c
	}
	for _, index := range table.Indices {
		var idxName string
		if index.Primary {
			idxName = primaryConstraint
		} else if index.Unique {
			idxName = index.Name.O
		} else {
			// Only handle unique/primary key
			continue
		}
		for i, key := range index.Columns {
			col := nameToCol[key.Name.L]
			record := types.MakeDatums(
				CatalogVal,    // CONSTRAINT_CATALOG
				schema.Name.O, // CONSTRAINT_SCHEMA
				idxName,       // CONSTRAINT_NAME
				CatalogVal,    // TABLE_CATALOG
				schema.Name.O, // TABLE_SCHEMA
				table.Name.O,  // TABLE_NAME
				col.Name.O,    // COLUMN_NAME
				i+1,           // ORDINAL_POSITION,
				nil,           // POSITION_IN_UNIQUE_CONSTRAINT
				nil,           // REFERENCED_TABLE_SCHEMA
				nil,           // REFERENCED_TABLE_NAME
				nil,           // REFERENCED_COLUMN_NAME
			)
			rows = append(rows, record)
		}
	}
	for _, fk := range table.ForeignKeys {
		fkRefCol := ""
		if len(fk.RefCols) > 0 {
			fkRefCol = fk.RefCols[0].O
		}
		for i, key := range fk.Cols {
			col := nameToCol[key.L]
			record := types.MakeDatums(
				CatalogVal,    // CONSTRAINT_CATALOG
				schema.Name.O, // CONSTRAINT_SCHEMA
				fk.Name.O,     // CONSTRAINT_NAME
				CatalogVal,    // TABLE_CATALOG
				schema.Name.O, // TABLE_SCHEMA
				table.Name.O,  // TABLE_NAME
				col.Name.O,    // COLUMN_NAME
				i+1,           // ORDINAL_POSITION,
				1,             // POSITION_IN_UNIQUE_CONSTRAINT
				schema.Name.O, // REFERENCED_TABLE_SCHEMA
				fk.RefTable.O, // REFERENCED_TABLE_NAME
				fkRefCol,      // REFERENCED_COLUMN_NAME
			)
			rows = append(rows, record)
		}
	}
	return rows
}

func dataForTiDBHotRegions(ctx sessionctx.Context) (records [][]types.Datum, err error) {
	tikvStore, ok := ctx.GetStore().(tikv.Storage)
	if !ok {
		return nil, errors.New("Information about hot region can be gotten only when the storage is TiKV")
	}
	allSchemas := ctx.GetSessionVars().TxnCtx.InfoSchema.(InfoSchema).AllSchemas()
	tikvHelper := &helper.Helper{
		Store:       tikvStore,
		RegionCache: tikvStore.GetRegionCache(),
	}
	metrics, err := tikvHelper.ScrapeHotInfo(pdapi.HotRead, allSchemas)
	if err != nil {
		return nil, err
	}
	records = append(records, dataForHotRegionByMetrics(metrics, "read")...)
	metrics, err = tikvHelper.ScrapeHotInfo(pdapi.HotWrite, allSchemas)
	if err != nil {
		return nil, err
	}
	records = append(records, dataForHotRegionByMetrics(metrics, "write")...)
	return records, nil
}

func dataForHotRegionByMetrics(metrics []helper.HotTableIndex, tp string) [][]types.Datum {
	rows := make([][]types.Datum, 0, len(metrics))
	for _, tblIndex := range metrics {
		row := make([]types.Datum, len(tableTiDBHotRegionsCols))
		if tblIndex.IndexName != "" {
			row[1].SetInt64(tblIndex.IndexID)
			row[4].SetString(tblIndex.IndexName, mysql.DefaultCollationName)
		} else {
			row[1].SetNull()
			row[4].SetNull()
		}
		row[0].SetInt64(tblIndex.TableID)
		row[2].SetString(tblIndex.DbName, mysql.DefaultCollationName)
		row[3].SetString(tblIndex.TableName, mysql.DefaultCollationName)
		row[5].SetUint64(tblIndex.RegionID)
		row[6].SetString(tp, mysql.DefaultCollationName)
		if tblIndex.RegionMetric == nil {
			row[7].SetNull()
			row[8].SetNull()
		} else {
			row[7].SetInt64(int64(tblIndex.RegionMetric.MaxHotDegree))
			row[8].SetInt64(int64(tblIndex.RegionMetric.Count))
		}
		row[9].SetUint64(tblIndex.RegionMetric.FlowBytes)
		rows = append(rows, row)
	}
	return rows
}

// DataForAnalyzeStatus gets all the analyze jobs.
func DataForAnalyzeStatus(ctx sessionctx.Context) (rows [][]types.Datum) {
	checker := privilege.GetPrivilegeManager(ctx)
	for _, job := range statistics.GetAllAnalyzeJobs() {
		job.Lock()
		var startTime interface{}
		if job.StartTime.IsZero() {
			startTime = nil
		} else {
			startTime = types.NewTime(types.FromGoTime(job.StartTime), mysql.TypeDatetime, 0)
		}
		if checker == nil || checker.RequestVerification(ctx.GetSessionVars().ActiveRoles, job.DBName, job.TableName, "", mysql.AllPrivMask) {
			rows = append(rows, types.MakeDatums(
				job.DBName,        // TABLE_SCHEMA
				job.TableName,     // TABLE_NAME
				job.PartitionName, // PARTITION_NAME
				job.JobInfo,       // JOB_INFO
				job.RowCount,      // ROW_COUNT
				startTime,         // START_TIME
				job.State,         // STATE
			))
		}
		job.Unlock()
	}
	return
}

func dataForServersInfo() ([][]types.Datum, error) {
	serversInfo, err := infosync.GetAllServerInfo(context.Background())
	if err != nil {
		return nil, err
	}
	rows := make([][]types.Datum, 0, len(serversInfo))
	for _, info := range serversInfo {
		row := types.MakeDatums(
			info.ID,              // DDL_ID
			info.IP,              // IP
			int(info.Port),       // PORT
			int(info.StatusPort), // STATUS_PORT
			info.Lease,           // LEASE
			info.Version,         // VERSION
			info.GitHash,         // GIT_HASH
			info.BinlogStatus,    // BINLOG_STATUS
		)
		rows = append(rows, row)
	}
	return rows, nil
}

// ServerInfo represents the basic server information of single cluster component
type ServerInfo struct {
	ServerType     string
	Address        string
	StatusAddr     string
	Version        string
	GitHash        string
	StartTimestamp int64
}

// GetClusterServerInfo returns all components information of cluster
func GetClusterServerInfo(ctx sessionctx.Context) ([]ServerInfo, error) {
	failpoint.Inject("mockClusterInfo", func(val failpoint.Value) {
		// The cluster topology is injected by `failpoint` expression and
		// there is no extra checks for it. (let the test fail if the expression invalid)
		if s := val.(string); len(s) > 0 {
			var servers []ServerInfo
			for _, server := range strings.Split(s, ";") {
				parts := strings.Split(server, ",")
				servers = append(servers, ServerInfo{
					ServerType: parts[0],
					Address:    parts[1],
					StatusAddr: parts[2],
					Version:    parts[3],
					GitHash:    parts[4],
				})
			}
			failpoint.Return(servers, nil)
		}
	})

	type retriever func(ctx sessionctx.Context) ([]ServerInfo, error)
	var servers []ServerInfo
	for _, r := range []retriever{GetTiDBServerInfo, GetPDServerInfo, GetTiKVServerInfo} {
		nodes, err := r(ctx)
		if err != nil {
			return nil, err
		}
		servers = append(servers, nodes...)
	}
	return servers, nil
}

// GetTiDBServerInfo returns all TiDB nodes information of cluster
func GetTiDBServerInfo(ctx sessionctx.Context) ([]ServerInfo, error) {
	// Get TiDB servers info.
	tidbNodes, err := infosync.GetAllServerInfo(context.Background())
	if err != nil {
		return nil, errors.Trace(err)
	}

	var servers []ServerInfo
	for _, node := range tidbNodes {
		servers = append(servers, ServerInfo{
			ServerType:     "tidb",
			Address:        fmt.Sprintf("%s:%d", node.IP, node.Port),
			StatusAddr:     fmt.Sprintf("%s:%d", node.IP, node.StatusPort),
			Version:        node.Version,
			GitHash:        node.GitHash,
			StartTimestamp: node.StartTimestamp,
		})
	}
	return servers, nil
}

// GetPDServerInfo returns all PD nodes information of cluster
func GetPDServerInfo(ctx sessionctx.Context) ([]ServerInfo, error) {
	// Get PD servers info.
	store := ctx.GetStore()
	etcd, ok := store.(tikv.EtcdBackend)
	if !ok {
		return nil, errors.Errorf("%T not an etcd backend", store)
	}
	var servers []ServerInfo
	for _, addr := range etcd.EtcdAddrs() {
		addr = strings.TrimSpace(addr)

		// Get PD version
		url := fmt.Sprintf("http://%s%s", addr, pdapi.ClusterVersion)
		req, err := http.NewRequest(http.MethodGet, url, nil)
		if err != nil {
			return nil, errors.Trace(err)
		}
		req.Header.Add("PD-Allow-follower-handle", "true")
		resp, err := http.DefaultClient.Do(req)
		if err != nil {
			return nil, errors.Trace(err)
		}
		pdVersion, err := ioutil.ReadAll(resp.Body)
		if err != nil {
			return nil, errors.Trace(err)
		}
		terror.Log(resp.Body.Close())
		version := strings.Trim(strings.Trim(string(pdVersion), "\n"), "\"")

		// Get PD git_hash
		url = fmt.Sprintf("http://%s%s", addr, pdapi.Status)
		req, err = http.NewRequest(http.MethodGet, url, nil)
		if err != nil {
			return nil, errors.Trace(err)
		}
		req.Header.Add("PD-Allow-follower-handle", "true")
		resp, err = http.DefaultClient.Do(req)
		if err != nil {
			return nil, errors.Trace(err)
		}
		var content = struct {
			GitHash        string `json:"git_hash"`
			StartTimestamp int64  `json:"start_timestamp"`
		}{}
		if err := json.NewDecoder(resp.Body).Decode(&content); err != nil {
			return nil, errors.Trace(err)
		}
		terror.Log(resp.Body.Close())

		servers = append(servers, ServerInfo{
			ServerType:     "pd",
			Address:        addr,
			StatusAddr:     addr,
			Version:        version,
			GitHash:        content.GitHash,
			StartTimestamp: content.StartTimestamp,
		})
	}
	return servers, nil
}

// GetTiKVServerInfo returns all TiKV nodes information of cluster
func GetTiKVServerInfo(ctx sessionctx.Context) ([]ServerInfo, error) {
	store := ctx.GetStore()
	// Get TiKV servers info.
	tikvStore, ok := store.(tikv.Storage)
	if !ok {
		return nil, errors.Errorf("%T is not an TiKV store instance", store)
	}
	tikvHelper := &helper.Helper{
		Store:       tikvStore,
		RegionCache: tikvStore.GetRegionCache(),
	}

	storesStat, err := tikvHelper.GetStoresStat()
	if err != nil {
		return nil, errors.Trace(err)
	}
	var servers []ServerInfo
	for _, storeStat := range storesStat.Stores {
		servers = append(servers, ServerInfo{
			ServerType:     "tikv",
			Address:        storeStat.Store.Address,
			StatusAddr:     storeStat.Store.StatusAddress,
			Version:        storeStat.Store.Version,
			GitHash:        storeStat.Store.GitHash,
			StartTimestamp: storeStat.Store.StartTimestamp,
		})
	}
	return servers, nil
}

func dataForTiDBClusterInfo(ctx sessionctx.Context) ([][]types.Datum, error) {
	servers, err := GetClusterServerInfo(ctx)
	if err != nil {
		return nil, err
	}
	rows := make([][]types.Datum, 0, len(servers))
	for _, server := range servers {
		startTime := time.Unix(server.StartTimestamp, 0)
		row := types.MakeDatums(
			server.ServerType,
			server.Address,
			server.StatusAddr,
			server.Version,
			server.GitHash,
			startTime.Format(time.RFC3339),
			time.Since(startTime).String(),
		)
		rows = append(rows, row)
	}
	return rows, nil
}

// dataForTableTiFlashReplica constructs data for table tiflash replica info.
func dataForTableTiFlashReplica(ctx sessionctx.Context, schemas []*model.DBInfo) [][]types.Datum {
	var rows [][]types.Datum
	progressMap, err := infosync.GetTiFlashTableSyncProgress(context.Background())
	if err != nil {
		ctx.GetSessionVars().StmtCtx.AppendWarning(err)
	}
	for _, schema := range schemas {
		for _, tbl := range schema.Tables {
			if tbl.TiFlashReplica == nil {
				continue
			}
			progress := 1.0
			if !tbl.TiFlashReplica.Available {
				if pi := tbl.GetPartitionInfo(); pi != nil && len(pi.Definitions) > 0 {
					progress = 0
					for _, p := range pi.Definitions {
						if tbl.TiFlashReplica.IsPartitionAvailable(p.ID) {
							progress += 1
						} else {
							progress += progressMap[p.ID]
						}
					}
					progress = progress / float64(len(pi.Definitions))
				} else {
					progress = progressMap[tbl.ID]
				}
			}
			record := types.MakeDatums(
				schema.Name.O,                   // TABLE_SCHEMA
				tbl.Name.O,                      // TABLE_NAME
				tbl.ID,                          // TABLE_ID
				int64(tbl.TiFlashReplica.Count), // REPLICA_COUNT
				strings.Join(tbl.TiFlashReplica.LocationLabels, ","), // LOCATION_LABELS
				tbl.TiFlashReplica.Available,                         // AVAILABLE
				progress,                                             // PROGRESS
			)
			rows = append(rows, record)
		}
	}
	return rows
}

// dataForTableTiFlashReplica constructs data for all metric table definition.
func dataForMetricTables(ctx sessionctx.Context) [][]types.Datum {
	var rows [][]types.Datum
	tables := make([]string, 0, len(MetricTableMap))
	for name := range MetricTableMap {
		tables = append(tables, name)
	}
	sort.Strings(tables)
	for _, name := range tables {
		schema := MetricTableMap[name]
		record := types.MakeDatums(
			name,                             // METRICS_NAME
			schema.PromQL,                    // PROMQL
			strings.Join(schema.Labels, ","), // LABELS
			schema.Quantile,                  // QUANTILE
			schema.Comment,                   // COMMENT
		)
		rows = append(rows, record)
	}
	return rows
}

var tableNameToColumns = map[string][]columnInfo{
	TableSchemata:                           schemataCols,
	tableTables:                             tablesCols,
	tableColumns:                            columnsCols,
	tableColumnStatistics:                   columnStatisticsCols,
	tableStatistics:                         statisticsCols,
	TableCharacterSets:                      charsetCols,
	TableCollations:                         collationsCols,
	tableFiles:                              filesCols,
	tableProfiling:                          profilingCols,
	tablePartitions:                         partitionsCols,
	tableKeyColumn:                          keyColumnUsageCols,
	tableReferConst:                         referConstCols,
	tableSessionVar:                         sessionVarCols,
	tablePlugins:                            pluginsCols,
	tableConstraints:                        tableConstraintsCols,
	tableTriggers:                           tableTriggersCols,
	tableUserPrivileges:                     tableUserPrivilegesCols,
	tableSchemaPrivileges:                   tableSchemaPrivilegesCols,
	tableTablePrivileges:                    tableTablePrivilegesCols,
	tableColumnPrivileges:                   tableColumnPrivilegesCols,
	TableEngines:                            tableEnginesCols,
	TableViews:                              tableViewsCols,
	tableRoutines:                           tableRoutinesCols,
	tableParameters:                         tableParametersCols,
	tableEvents:                             tableEventsCols,
	tableGlobalStatus:                       tableGlobalStatusCols,
	tableGlobalVariables:                    tableGlobalVariablesCols,
	tableSessionStatus:                      tableSessionStatusCols,
	tableOptimizerTrace:                     tableOptimizerTraceCols,
	tableTableSpaces:                        tableTableSpacesCols,
	TableCollationCharacterSetApplicability: tableCollationCharacterSetApplicabilityCols,
	tableProcesslist:                        tableProcesslistCols,
	TableTiDBIndexes:                        tableTiDBIndexesCols,
	TableSlowQuery:                          slowQueryCols,
	tableTiDBHotRegions:                     tableTiDBHotRegionsCols,
	tableTiKVStoreStatus:                    tableTiKVStoreStatusCols,
	tableAnalyzeStatus:                      tableAnalyzeStatusCols,
	tableTiKVRegionStatus:                   tableTiKVRegionStatusCols,
	tableTiKVRegionPeers:                    tableTiKVRegionPeersCols,
	tableTiDBServersInfo:                    tableTiDBServersInfoCols,
	TableClusterInfo:                        tableClusterInfoCols,
	TableClusterConfig:                      tableClusterConfigCols,
	TableClusterLog:                         tableClusterLogCols,
	TableClusterLoad:                        tableClusterLoadCols,
	tableTiFlashReplica:                     tableTableTiFlashReplicaCols,
	TableClusterHardware:                    tableClusterHardwareCols,
	TableClusterSystemInfo:                  tableClusterSystemInfoCols,
	TableInspectionResult:                   tableInspectionResultCols,
	TableMetricSummary:                      tableMetricSummaryCols,
	TableMetricSummaryByLabel:               tableMetricSummaryByLabelCols,
	TableMetricTables:                       tableMetricTablesCols,
	TableInspectionSummary:                  tableInspectionSummaryCols,
<<<<<<< HEAD
	TableDDLJobs:                            tableDDLJobsCols,
=======
	TableInspectionRules:                    tableInspectionRulesCols,
>>>>>>> 649dfdd2
}

func createInfoSchemaTable(_ autoid.Allocators, meta *model.TableInfo) (table.Table, error) {
	columns := make([]*table.Column, len(meta.Columns))
	for i, col := range meta.Columns {
		columns[i] = table.ToColumn(col)
	}
	tp := table.VirtualTable
	if isClusterTableByName(util.InformationSchemaName.O, meta.Name.O) {
		tp = table.ClusterTable
	}
	return &infoschemaTable{meta: meta, cols: columns, tp: tp}, nil
}

type infoschemaTable struct {
	meta *model.TableInfo
	cols []*table.Column
	tp   table.Type
}

// SchemasSorter implements the sort.Interface interface, sorts DBInfo by name.
type SchemasSorter []*model.DBInfo

func (s SchemasSorter) Len() int {
	return len(s)
}

func (s SchemasSorter) Swap(i, j int) {
	s[i], s[j] = s[j], s[i]
}

func (s SchemasSorter) Less(i, j int) bool {
	return s[i].Name.L < s[j].Name.L
}

func (it *infoschemaTable) getRows(ctx sessionctx.Context, cols []*table.Column) (fullRows [][]types.Datum, err error) {
	is := GetInfoSchema(ctx)
	dbs := is.AllSchemas()
	sort.Sort(SchemasSorter(dbs))
	switch it.meta.Name.O {
	case tableTables:
		fullRows, err = dataForTables(ctx, dbs)
	case tableColumns:
		fullRows = dataForColumns(ctx, dbs)
	case tableStatistics:
		fullRows = dataForStatistics(ctx, dbs)
	case tableSessionVar:
		fullRows, err = dataForSessionVar(ctx)
	case tableConstraints:
		fullRows = dataForTableConstraints(ctx, dbs)
	case tableFiles:
	case tableProfiling:
		if v, ok := ctx.GetSessionVars().GetSystemVar("profiling"); ok && variable.TiDBOptOn(v) {
			fullRows = dataForPseudoProfiling()
		}
	case tablePartitions:
		fullRows, err = dataForPartitions(ctx, dbs)
	case tableKeyColumn:
		fullRows = dataForKeyColumnUsage(ctx, dbs)
	case tableReferConst:
	case tablePlugins, tableTriggers:
	case tableUserPrivileges:
		fullRows = dataForUserPrivileges(ctx)
	case tableRoutines:
	// TODO: Fill the following tables.
	case tableSchemaPrivileges:
	case tableTablePrivileges:
	case tableColumnPrivileges:
	case tableParameters:
	case tableEvents:
	case tableGlobalStatus:
	case tableGlobalVariables:
	case tableSessionStatus:
	case tableOptimizerTrace:
	case tableTableSpaces:
	case tableProcesslist:
		fullRows = dataForProcesslist(ctx)
	case tableTiDBHotRegions:
		fullRows, err = dataForTiDBHotRegions(ctx)
	case tableTiKVStoreStatus:
		fullRows, err = dataForTiKVStoreStatus(ctx)
	case tableAnalyzeStatus:
		fullRows = DataForAnalyzeStatus(ctx)
	case tableTiKVRegionStatus:
		fullRows, err = dataForTiKVRegionStatus(ctx)
	case tableTiKVRegionPeers:
		fullRows, err = dataForTikVRegionPeers(ctx)
	case tableTiDBServersInfo:
		fullRows, err = dataForServersInfo()
	case TableClusterInfo:
		fullRows, err = dataForTiDBClusterInfo(ctx)
	case tableTiFlashReplica:
		fullRows = dataForTableTiFlashReplica(ctx, dbs)
	case TableMetricTables:
		fullRows = dataForMetricTables(ctx)
	// Data for cluster processlist memory table.
	case clusterTableProcesslist:
		fullRows, err = dataForClusterProcesslist(ctx)
	}
	if err != nil {
		return nil, err
	}
	if len(cols) == len(it.cols) {
		return
	}
	rows := make([][]types.Datum, len(fullRows))
	for i, fullRow := range fullRows {
		row := make([]types.Datum, len(cols))
		for j, col := range cols {
			row[j] = fullRow[col.Offset]
		}
		rows[i] = row
	}
	return rows, nil
}

// IterRecords implements table.Table IterRecords interface.
func (it *infoschemaTable) IterRecords(ctx sessionctx.Context, startKey kv.Key, cols []*table.Column,
	fn table.RecordIterFunc) error {
	if len(startKey) != 0 {
		return table.ErrUnsupportedOp
	}
	rows, err := it.getRows(ctx, cols)
	if err != nil {
		return err
	}
	for i, row := range rows {
		more, err := fn(int64(i), row, cols)
		if err != nil {
			return err
		}
		if !more {
			break
		}
	}
	return nil
}

// RowWithCols implements table.Table RowWithCols interface.
func (it *infoschemaTable) RowWithCols(ctx sessionctx.Context, h int64, cols []*table.Column) ([]types.Datum, error) {
	return nil, table.ErrUnsupportedOp
}

// Row implements table.Table Row interface.
func (it *infoschemaTable) Row(ctx sessionctx.Context, h int64) ([]types.Datum, error) {
	return nil, table.ErrUnsupportedOp
}

// Cols implements table.Table Cols interface.
func (it *infoschemaTable) Cols() []*table.Column {
	return it.cols
}

// VisibleCols implements table.Table VisibleCols interface.
func (it *infoschemaTable) VisibleCols() []*table.Column {
	return it.cols
}

// HiddenCols implements table.Table HiddenCols interface.
func (it *infoschemaTable) HiddenCols() []*table.Column {
	return nil
}

// WritableCols implements table.Table WritableCols interface.
func (it *infoschemaTable) WritableCols() []*table.Column {
	return it.cols
}

// DeletableCols implements table DeletableCols interface.
func (it *infoschemaTable) DeletableCols() []*table.Column {
	return it.cols
}

// Indices implements table.Table Indices interface.
func (it *infoschemaTable) Indices() []table.Index {
	return nil
}

// WritableIndices implements table.Table WritableIndices interface.
func (it *infoschemaTable) WritableIndices() []table.Index {
	return nil
}

// DeletableIndices implements table.Table DeletableIndices interface.
func (it *infoschemaTable) DeletableIndices() []table.Index {
	return nil
}

// RecordPrefix implements table.Table RecordPrefix interface.
func (it *infoschemaTable) RecordPrefix() kv.Key {
	return nil
}

// IndexPrefix implements table.Table IndexPrefix interface.
func (it *infoschemaTable) IndexPrefix() kv.Key {
	return nil
}

// FirstKey implements table.Table FirstKey interface.
func (it *infoschemaTable) FirstKey() kv.Key {
	return nil
}

// RecordKey implements table.Table RecordKey interface.
func (it *infoschemaTable) RecordKey(h int64) kv.Key {
	return nil
}

// AddRecord implements table.Table AddRecord interface.
func (it *infoschemaTable) AddRecord(ctx sessionctx.Context, r []types.Datum, opts ...table.AddRecordOption) (recordID int64, err error) {
	return 0, table.ErrUnsupportedOp
}

// RemoveRecord implements table.Table RemoveRecord interface.
func (it *infoschemaTable) RemoveRecord(ctx sessionctx.Context, h int64, r []types.Datum) error {
	return table.ErrUnsupportedOp
}

// UpdateRecord implements table.Table UpdateRecord interface.
func (it *infoschemaTable) UpdateRecord(ctx sessionctx.Context, h int64, oldData, newData []types.Datum, touched []bool) error {
	return table.ErrUnsupportedOp
}

// AllocHandle implements table.Table AllocHandle interface.
func (it *infoschemaTable) AllocHandle(ctx sessionctx.Context) (int64, error) {
	return 0, table.ErrUnsupportedOp
}

// AllocHandleIDs implements table.Table AllocHandleIDs interface.
func (it *infoschemaTable) AllocHandleIDs(ctx sessionctx.Context, n uint64) (int64, int64, error) {
	return 0, 0, table.ErrUnsupportedOp
}

// Allocator implements table.Table Allocator interface.
func (it *infoschemaTable) Allocator(_ sessionctx.Context, _ autoid.AllocatorType) autoid.Allocator {
	return nil
}

// AllAllocators implements table.Table AllAllocators interface.
func (it *infoschemaTable) AllAllocators(_ sessionctx.Context) autoid.Allocators {
	return nil
}

// RebaseAutoID implements table.Table RebaseAutoID interface.
func (it *infoschemaTable) RebaseAutoID(ctx sessionctx.Context, newBase int64, isSetStep bool) error {
	return table.ErrUnsupportedOp
}

// Meta implements table.Table Meta interface.
func (it *infoschemaTable) Meta() *model.TableInfo {
	return it.meta
}

// GetPhysicalID implements table.Table GetPhysicalID interface.
func (it *infoschemaTable) GetPhysicalID() int64 {
	return it.meta.ID
}

// Seek implements table.Table Seek interface.
func (it *infoschemaTable) Seek(ctx sessionctx.Context, h int64) (int64, bool, error) {
	return 0, false, table.ErrUnsupportedOp
}

// Type implements table.Table Type interface.
func (it *infoschemaTable) Type() table.Type {
	return it.tp
}

// VirtualTable is a dummy table.Table implementation.
type VirtualTable struct{}

// IterRecords implements table.Table IterRecords interface.
func (vt *VirtualTable) IterRecords(ctx sessionctx.Context, startKey kv.Key, cols []*table.Column,
	fn table.RecordIterFunc) error {
	if len(startKey) != 0 {
		return table.ErrUnsupportedOp
	}
	return nil
}

// RowWithCols implements table.Table RowWithCols interface.
func (vt *VirtualTable) RowWithCols(ctx sessionctx.Context, h int64, cols []*table.Column) ([]types.Datum, error) {
	return nil, table.ErrUnsupportedOp
}

// Row implements table.Table Row interface.
func (vt *VirtualTable) Row(ctx sessionctx.Context, h int64) ([]types.Datum, error) {
	return nil, table.ErrUnsupportedOp
}

// Cols implements table.Table Cols interface.
func (vt *VirtualTable) Cols() []*table.Column {
	return nil
}

// VisibleCols implements table.Table VisibleCols interface.
func (vt *VirtualTable) VisibleCols() []*table.Column {
	return nil
}

// HiddenCols implements table.Table HiddenCols interface.
func (vt *VirtualTable) HiddenCols() []*table.Column {
	return nil
}

// WritableCols implements table.Table WritableCols interface.
func (vt *VirtualTable) WritableCols() []*table.Column {
	return nil
}

// DeletableCols implements table DeletableCols interface.
func (vt *VirtualTable) DeletableCols() []*table.Column {
	return nil
}

// Indices implements table.Table Indices interface.
func (vt *VirtualTable) Indices() []table.Index {
	return nil
}

// WritableIndices implements table.Table WritableIndices interface.
func (vt *VirtualTable) WritableIndices() []table.Index {
	return nil
}

// DeletableIndices implements table.Table DeletableIndices interface.
func (vt *VirtualTable) DeletableIndices() []table.Index {
	return nil
}

// RecordPrefix implements table.Table RecordPrefix interface.
func (vt *VirtualTable) RecordPrefix() kv.Key {
	return nil
}

// IndexPrefix implements table.Table IndexPrefix interface.
func (vt *VirtualTable) IndexPrefix() kv.Key {
	return nil
}

// FirstKey implements table.Table FirstKey interface.
func (vt *VirtualTable) FirstKey() kv.Key {
	return nil
}

// RecordKey implements table.Table RecordKey interface.
func (vt *VirtualTable) RecordKey(h int64) kv.Key {
	return nil
}

// AddRecord implements table.Table AddRecord interface.
func (vt *VirtualTable) AddRecord(ctx sessionctx.Context, r []types.Datum, opts ...table.AddRecordOption) (recordID int64, err error) {
	return 0, table.ErrUnsupportedOp
}

// RemoveRecord implements table.Table RemoveRecord interface.
func (vt *VirtualTable) RemoveRecord(ctx sessionctx.Context, h int64, r []types.Datum) error {
	return table.ErrUnsupportedOp
}

// UpdateRecord implements table.Table UpdateRecord interface.
func (vt *VirtualTable) UpdateRecord(ctx sessionctx.Context, h int64, oldData, newData []types.Datum, touched []bool) error {
	return table.ErrUnsupportedOp
}

// AllocHandle implements table.Table AllocHandle interface.
func (vt *VirtualTable) AllocHandle(ctx sessionctx.Context) (int64, error) {
	return 0, table.ErrUnsupportedOp
}

// AllocHandleIDs implements table.Table AllocHandleIDs interface.
func (vt *VirtualTable) AllocHandleIDs(ctx sessionctx.Context, n uint64) (int64, int64, error) {
	return 0, 0, table.ErrUnsupportedOp
}

// Allocator implements table.Table Allocator interface.
func (vt *VirtualTable) Allocator(_ sessionctx.Context, _ autoid.AllocatorType) autoid.Allocator {
	return nil
}

// AllAllocators implements table.Table AllAllocators interface.
func (vt *VirtualTable) AllAllocators(_ sessionctx.Context) autoid.Allocators {
	return nil
}

// RebaseAutoID implements table.Table RebaseAutoID interface.
func (vt *VirtualTable) RebaseAutoID(ctx sessionctx.Context, newBase int64, isSetStep bool) error {
	return table.ErrUnsupportedOp
}

// Meta implements table.Table Meta interface.
func (vt *VirtualTable) Meta() *model.TableInfo {
	return nil
}

// GetPhysicalID implements table.Table GetPhysicalID interface.
func (vt *VirtualTable) GetPhysicalID() int64 {
	return 0
}

// Seek implements table.Table Seek interface.
func (vt *VirtualTable) Seek(ctx sessionctx.Context, h int64) (int64, bool, error) {
	return 0, false, table.ErrUnsupportedOp
}

// Type implements table.Table Type interface.
func (vt *VirtualTable) Type() table.Type {
	return table.VirtualTable
}<|MERGE_RESOLUTION|>--- conflicted
+++ resolved
@@ -124,13 +124,10 @@
 	TableMetricSummaryByLabel = "METRICS_SUMMARY_BY_LABEL"
 	// TableInspectionSummary is the string constant of inspection summary table
 	TableInspectionSummary = "INSPECTION_SUMMARY"
-<<<<<<< HEAD
+	// TableInspectionRules is the string constant of currently implemented inspection and summary rules
+	TableInspectionRules = "INSPECTION_RULES"
 	// TableDDLJobs is the string constant of DDL job table.
 	TableDDLJobs = "DDL_JOBS"
-=======
-	// TableInspectionRules is the string constant of currently implemented inspection and summary rules
-	TableInspectionRules = "INSPECTION_RULES"
->>>>>>> 649dfdd2
 )
 
 var tableIDMap = map[string]int64{
@@ -189,11 +186,8 @@
 	TableMetricSummaryByLabel:               autoid.InformationSchemaDBID + 53,
 	TableMetricTables:                       autoid.InformationSchemaDBID + 54,
 	TableInspectionSummary:                  autoid.InformationSchemaDBID + 55,
-<<<<<<< HEAD
-	TableDDLJobs:                            autoid.InformationSchemaDBID + 56,
-=======
 	TableInspectionRules:                    autoid.InformationSchemaDBID + 56,
->>>>>>> 649dfdd2
+	TableDDLJobs:                            autoid.InformationSchemaDBID + 57,
 }
 
 type columnInfo struct {
@@ -979,18 +973,18 @@
 }
 
 var tableDDLJobsCols = []columnInfo{
-	{"JOB_ID", mysql.TypeLonglong, 4, 0, nil, nil},
-	{"DB_NAME", mysql.TypeVarchar, 64, 0, nil, nil},
-	{"TABLE_NAME", mysql.TypeVarchar, 64, 0, nil, nil},
-	{"JOB_TYPE", mysql.TypeVarchar, 64, 0, nil, nil},
-	{"SCHEMA_STATE", mysql.TypeVarchar, 64, 0, nil, nil},
-	{"SCHEMA_ID", mysql.TypeLonglong, 4, 0, nil, nil},
-	{"TABLE_ID", mysql.TypeLonglong, 4, 0, nil, nil},
-	{"ROW_COUNT", mysql.TypeLonglong, 4, 0, nil, nil},
-	{"START_TIME", mysql.TypeVarchar, 64, 0, nil, nil},
-	{"END_TIME", mysql.TypeVarchar, 64, 0, nil, nil},
-	{"STATE", mysql.TypeVarchar, 64, 0, nil, nil},
-	{"QUERY", mysql.TypeVarchar, 64, 0, nil, nil},
+	{name: "JOB_ID", tp: mysql.TypeLonglong, size: 21},
+	{name: "DB_NAME", tp: mysql.TypeVarchar, size: 64},
+	{name: "TABLE_NAME", tp: mysql.TypeVarchar, size: 64},
+	{name: "JOB_TYPE", tp: mysql.TypeVarchar, size: 64},
+	{name: "SCHEMA_STATE", tp: mysql.TypeVarchar, size: 64},
+	{name: "SCHEMA_ID", tp: mysql.TypeLonglong, size: 21},
+	{name: "TABLE_ID", tp: mysql.TypeLonglong, size: 21},
+	{name: "ROW_COUNT", tp: mysql.TypeLonglong, size: 21},
+	{name: "START_TIME", tp: mysql.TypeVarchar, size: 64},
+	{name: "END_TIME", tp: mysql.TypeVarchar, size: 64},
+	{name: "STATE", tp: mysql.TypeVarchar, size: 64},
+	{name: "QUERY", tp: mysql.TypeVarchar, size: 64},
 }
 
 func dataForTiKVRegionStatus(ctx sessionctx.Context) (records [][]types.Datum, err error) {
@@ -2351,11 +2345,8 @@
 	TableMetricSummaryByLabel:               tableMetricSummaryByLabelCols,
 	TableMetricTables:                       tableMetricTablesCols,
 	TableInspectionSummary:                  tableInspectionSummaryCols,
-<<<<<<< HEAD
+	TableInspectionRules:                    tableInspectionRulesCols,
 	TableDDLJobs:                            tableDDLJobsCols,
-=======
-	TableInspectionRules:                    tableInspectionRulesCols,
->>>>>>> 649dfdd2
 }
 
 func createInfoSchemaTable(_ autoid.Allocators, meta *model.TableInfo) (table.Table, error) {
