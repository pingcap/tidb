--- conflicted
+++ resolved
@@ -75,11 +75,8 @@
 	tableTiDBIndexes                        = "TIDB_INDEXES"
 	tableSlowLog                            = "SLOW_QUERY"
 	tableTiDBHotRegions                     = "TIDB_HOT_REGIONS"
-<<<<<<< HEAD
 	tableTiKVStoreStatus                    = "TIKV_STORE_STATUS"
-=======
 	tableAnalyzeStatus                      = "ANALYZE_STATUS"
->>>>>>> a28d8779
 )
 
 type columnInfo struct {
@@ -569,7 +566,6 @@
 	{"FLOW_BYTES", mysql.TypeLonglong, 21, 0, nil, nil},
 }
 
-<<<<<<< HEAD
 var tableTiKVStoreStatusCols = []columnInfo{
 	{"STORE_ID", mysql.TypeLonglong, 21, 0, nil, nil},
 	{"ADDRESS", mysql.TypeVarchar, 64, 0, nil, nil},
@@ -592,6 +588,16 @@
 	{"UPTIME", mysql.TypeVarchar, 64, 0, nil, nil},
 }
 
+var tableAnalyzeStatusCols = []columnInfo{
+	{"TABLE_SCHEMA", mysql.TypeVarchar, 64, 0, nil, nil},
+	{"TABLE_NAME", mysql.TypeVarchar, 64, 0, nil, nil},
+	{"PARTITION_NAME", mysql.TypeVarchar, 64, 0, nil, nil},
+	{"JOB_INFO", mysql.TypeVarchar, 64, 0, nil, nil},
+	{"PROCESSED_ROWS", mysql.TypeLonglong, 20, mysql.UnsignedFlag, nil, nil},
+	{"START_TIME", mysql.TypeDatetime, 0, 0, nil, nil},
+	{"STATE", mysql.TypeVarchar, 64, 0, nil, nil},
+}
+
 func dataForTiKVStoreStatus(ctx sessionctx.Context) (records [][]types.Datum, err error) {
 	tikvStore, ok := ctx.GetStore().(tikv.Storage)
 	if !ok {
@@ -647,16 +653,6 @@
 		records = append(records, row)
 	}
 	return records, nil
-=======
-var tableAnalyzeStatusCols = []columnInfo{
-	{"TABLE_SCHEMA", mysql.TypeVarchar, 64, 0, nil, nil},
-	{"TABLE_NAME", mysql.TypeVarchar, 64, 0, nil, nil},
-	{"PARTITION_NAME", mysql.TypeVarchar, 64, 0, nil, nil},
-	{"JOB_INFO", mysql.TypeVarchar, 64, 0, nil, nil},
-	{"PROCESSED_ROWS", mysql.TypeLonglong, 20, mysql.UnsignedFlag, nil, nil},
-	{"START_TIME", mysql.TypeDatetime, 0, 0, nil, nil},
-	{"STATE", mysql.TypeVarchar, 64, 0, nil, nil},
->>>>>>> a28d8779
 }
 
 func dataForCharacterSets() (records [][]types.Datum) {
@@ -1638,11 +1634,8 @@
 	tableTiDBIndexes:                        tableTiDBIndexesCols,
 	tableSlowLog:                            slowQueryCols,
 	tableTiDBHotRegions:                     tableTiDBHotRegionsCols,
-<<<<<<< HEAD
 	tableTiKVStoreStatus:                    tableTiKVStoreStatusCols,
-=======
 	tableAnalyzeStatus:                      tableAnalyzeStatusCols,
->>>>>>> a28d8779
 }
 
 func createInfoSchemaTable(handle *Handle, meta *model.TableInfo) *infoschemaTable {
@@ -1738,13 +1731,10 @@
 		fullRows, err = dataForSlowLog(ctx)
 	case tableTiDBHotRegions:
 		fullRows, err = dataForTiDBHotRegions(ctx)
-<<<<<<< HEAD
 	case tableTiKVStoreStatus:
 		fullRows, err = dataForTiKVStoreStatus(ctx)
-=======
 	case tableAnalyzeStatus:
 		fullRows = DataForAnalyzeStatus()
->>>>>>> a28d8779
 	}
 	if err != nil {
 		return nil, err
