--- conflicted
+++ resolved
@@ -98,18 +98,11 @@
 	tableTiKVRegionStatus                   = "TIKV_REGION_STATUS"
 	tableTiKVRegionPeers                    = "TIKV_REGION_PEERS"
 	tableTiDBServersInfo                    = "TIDB_SERVERS_INFO"
-<<<<<<< HEAD
-	tableTiDBClusterInfo                    = "TIDB_CLUSTER_INFO"
+	tableTiDBClusterInfo                    = "CLUSTER_INFO"
 	// TableTiDBClusterConfig is the string constant of cluster configuration memory table
-	TableTiDBClusterConfig = "TIDB_CLUSTER_CONFIG"
-	tableTiDBClusterLoad   = "TIDB_CLUSTER_LOAD"
+	TableTiDBClusterConfig = "CLUSTER_CONFIG"
+	tableTiDBClusterLoad   = "CLUSTER_LOAD"
 	tableTiFlashReplica    = "TIFLASH_REPLICA"
-=======
-	tableTiDBClusterInfo                    = "CLUSTER_INFO"
-	tableTiDBClusterConfig                  = "CLUSTER_CONFIG"
-	tableTiDBClusterLoad                    = "CLUSTER_LOAD"
-	tableTiFlashReplica                     = "TIFLASH_REPLICA"
->>>>>>> d2ded05c
 )
 
 var tableIDMap = map[string]int64{
@@ -155,7 +148,7 @@
 	tableTiKVRegionPeers:                    autoid.InformationSchemaDBID + 40,
 	tableTiDBServersInfo:                    autoid.InformationSchemaDBID + 41,
 	tableTiDBClusterInfo:                    autoid.InformationSchemaDBID + 42,
-	tableTiDBClusterConfig:                  autoid.InformationSchemaDBID + 43,
+	TableTiDBClusterConfig:                  autoid.InformationSchemaDBID + 43,
 	tableTiDBClusterLoad:                    autoid.InformationSchemaDBID + 44,
 	tableTiFlashReplica:                     autoid.InformationSchemaDBID + 45,
 	clusterTableSlowLog:                     autoid.InformationSchemaDBID + 46,
