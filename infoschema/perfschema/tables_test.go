// Copyright 2018 PingCAP, Inc.
//
// Licensed under the Apache License, Version 2.0 (the "License");
// you may not use this file except in compliance with the License.
// You may obtain a copy of the License at
//
//     http://www.apache.org/licenses/LICENSE-2.0
//
// Unless required by applicable law or agreed to in writing, software
// distributed under the License is distributed on an "AS IS" BASIS,
// See the License for the specific language governing permissions and
// limitations under the License.

package perfschema_test

import (
	"fmt"
	"testing"

	. "github.com/pingcap/check"
	"github.com/pingcap/failpoint"
	"github.com/pingcap/tidb/domain"
	"github.com/pingcap/tidb/kv"
	"github.com/pingcap/tidb/session"
	"github.com/pingcap/tidb/store/mockstore"
	"github.com/pingcap/tidb/util/testkit"
	"github.com/pingcap/tidb/util/testleak"
)

func TestT(t *testing.T) {
	CustomVerboseFlag = true
	TestingT(t)
}

var _ = Suite(&testTableSuite{})

type testTableSuite struct {
	store kv.Storage
	dom   *domain.Domain
}

func (s *testTableSuite) SetUpSuite(c *C) {
	testleak.BeforeTest()

	var err error
	s.store, err = mockstore.NewMockTikvStore()
	c.Assert(err, IsNil)
	session.DisableStats4Test()
	s.dom, err = session.BootstrapSession(s.store)
	c.Assert(err, IsNil)
}

func (s *testTableSuite) TearDownSuite(c *C) {
	defer testleak.AfterTest(c)()
	s.dom.Close()
	s.store.Close()
}

func (s *testTableSuite) TestPerfSchemaTables(c *C) {
	tk := testkit.NewTestKit(c, s.store)

	tk.MustExec("use performance_schema")
	tk.MustQuery("select * from global_status where variable_name = 'Ssl_verify_mode'").Check(testkit.Rows())
	tk.MustQuery("select * from session_status where variable_name = 'Ssl_verify_mode'").Check(testkit.Rows())
	tk.MustQuery("select * from setup_actors").Check(testkit.Rows())
	tk.MustQuery("select * from events_stages_history_long").Check(testkit.Rows())
}

// Test events_statements_summary_by_digest.
func (s *testTableSuite) TestStmtSummaryTable(c *C) {
	tk := testkit.NewTestKitWithInit(c, s.store)

	tk.MustExec("drop table if exists t")
	tk.MustExec("create table t(a int, b varchar(10), key k(a))")

	// Statement summary is disabled by default.
	tk.MustQuery("select @@global.tidb_enable_stmt_summary").Check(testkit.Rows("0"))
	tk.MustExec("insert into t values(1, 'a')")
	tk.MustQuery("select * from performance_schema.events_statements_summary_by_digest").Check(testkit.Rows())

	tk.MustExec("set global tidb_enable_stmt_summary = 1")
	tk.MustQuery("select @@global.tidb_enable_stmt_summary").Check(testkit.Rows("1"))

	// Invalidate the cache manually so that tidb_enable_stmt_summary works immediately.
	s.dom.GetGlobalVarsCache().Disable()
	// Disable refreshing summary.
	tk.MustExec("set global tidb_stmt_summary_refresh_interval = 999999999")
	tk.MustQuery("select @@global.tidb_stmt_summary_refresh_interval").Check(testkit.Rows("999999999"))

	// Create a new session to test.
	tk = testkit.NewTestKitWithInit(c, s.store)

	// Test INSERT
	tk.MustExec("insert into t values(1, 'a')")
	tk.MustExec("insert into t    values(2, 'b')")
	tk.MustExec("insert into t VALUES(3, 'c')")
	tk.MustExec("/**/insert into t values(4, 'd')")
<<<<<<< HEAD
	tk.MustQuery(`select stmt_type, schema_name, table_names, index_names, exec_count, cop_task_num, avg_total_keys,
		max_total_keys, avg_processed_keys, max_processed_keys, avg_write_keys, max_write_keys, avg_prewrite_regions,
		max_prewrite_regions, avg_affected_rows, query_sample_text, plan
=======
	tk.MustQuery(`select stmt_type, schema_name, table_names, index_names, exec_count, cop_task_num, avg_total_keys, 
		max_total_keys, avg_processed_keys, max_processed_keys, avg_write_keys, max_write_keys, avg_prewrite_regions, 
		max_prewrite_regions, avg_affected_rows, query_sample_text, plan 
>>>>>>> 3400fe5f
		from performance_schema.events_statements_summary_by_digest
		where digest_text like 'insert into t%'`,
	).Check(testkit.Rows("insert test test.t <nil> 4 0 0 0 0 0 2 2 1 1 1 insert into t values(1, 'a') "))

	// Test point get.
	tk.MustExec("drop table if exists p")
	tk.MustExec("create table p(a int primary key, b int)")
	for i := 1; i < 3; i++ {
		tk.MustQuery("select b from p where a=1")
<<<<<<< HEAD
		expectedResult := fmt.Sprintf("%d \tPoint_Get_1\troot\t1\ttable:p, handle:1", i)
		// Also make sure that the plan digest is not empty
		tk.MustQuery(`select exec_count, plan
=======
		expectedResult := fmt.Sprintf("%d \tPoint_Get_1\troot\t1\ttable:p, handle:1 %s", i, "test.p")
		// Also make sure that the plan digest is not empty
		tk.MustQuery(`select exec_count, plan, table_names
>>>>>>> 3400fe5f
			from performance_schema.events_statements_summary_by_digest
			where digest_text like 'select b from p%' and plan_digest != ''`,
		).Check(testkit.Rows(expectedResult))
	}
<<<<<<< HEAD

=======

	// Point get another database.
	tk.MustQuery("select variable_value from mysql.tidb where variable_name = 'system_tz'")
	tk.MustQuery(`select table_names
			from performance_schema.events_statements_summary_by_digest
			where digest_text like 'select variable_value%' and schema_name='test'`,
	).Check(testkit.Rows("mysql.tidb"))

	// Test `create database`.
	tk.MustExec("create database if not exists test")
	tk.MustQuery(`select table_names
			from performance_schema.events_statements_summary_by_digest
			where digest_text like 'create database%' and schema_name='test'`,
	).Check(testkit.Rows("<nil>"))

>>>>>>> 3400fe5f
	// Test SELECT.
	const failpointName = "github.com/pingcap/tidb/planner/core/mockPlanRowCount"
	c.Assert(failpoint.Enable(failpointName, "return(100)"), IsNil)
	defer func() { c.Assert(failpoint.Disable(failpointName), IsNil) }()
	tk.MustQuery("select * from t where a=2")
<<<<<<< HEAD
	tk.MustQuery(`select stmt_type, schema_name, table_names, index_names, exec_count, cop_task_num, avg_total_keys,
		max_total_keys, avg_processed_keys, max_processed_keys, avg_write_keys, max_write_keys, avg_prewrite_regions,
		max_prewrite_regions, avg_affected_rows, query_sample_text, plan
=======
	tk.MustQuery(`select stmt_type, schema_name, table_names, index_names, exec_count, cop_task_num, avg_total_keys, 
		max_total_keys, avg_processed_keys, max_processed_keys, avg_write_keys, max_write_keys, avg_prewrite_regions, 
		max_prewrite_regions, avg_affected_rows, query_sample_text, plan 
>>>>>>> 3400fe5f
		from performance_schema.events_statements_summary_by_digest
		where digest_text like 'select * from t%'`,
	).Check(testkit.Rows("select test test.t t:k 1 2 0 0 0 0 0 0 0 0 0 select * from t where a=2 \tIndexLookUp_10\troot\t100\t\n" +
		"\t├─IndexScan_8 \tcop \t100\ttable:t, index:a, range:[2,2], keep order:false, stats:pseudo\n" +
		"\t└─TableScan_9 \tcop \t100\ttable:t, keep order:false, stats:pseudo"))

	// select ... order by
<<<<<<< HEAD
	tk.MustQuery(`select stmt_type, schema_name, table_names, index_names, exec_count, cop_task_num, avg_total_keys,
		max_total_keys, avg_processed_keys, max_processed_keys, avg_write_keys, max_write_keys, avg_prewrite_regions,
		max_prewrite_regions, avg_affected_rows, query_sample_text, plan
=======
	tk.MustQuery(`select stmt_type, schema_name, table_names, index_names, exec_count, cop_task_num, avg_total_keys, 
		max_total_keys, avg_processed_keys, max_processed_keys, avg_write_keys, max_write_keys, avg_prewrite_regions, 
		max_prewrite_regions, avg_affected_rows, query_sample_text, plan 
>>>>>>> 3400fe5f
		from performance_schema.events_statements_summary_by_digest
		order by exec_count desc limit 1`,
	).Check(testkit.Rows("insert test test.t <nil> 4 0 0 0 0 0 2 2 1 1 1 insert into t values(1, 'a') "))

	// Test different plans with same digest.
	c.Assert(failpoint.Enable(failpointName, "return(1000)"), IsNil)
	tk.MustQuery("select * from t where a=3")
<<<<<<< HEAD
	tk.MustQuery(`select stmt_type, schema_name, table_names, index_names, exec_count, cop_task_num, avg_total_keys,
		max_total_keys, avg_processed_keys, max_processed_keys, avg_write_keys, max_write_keys, avg_prewrite_regions,
		max_prewrite_regions, avg_affected_rows, query_sample_text, plan
=======
	tk.MustQuery(`select stmt_type, schema_name, table_names, index_names, exec_count, cop_task_num, avg_total_keys, 
		max_total_keys, avg_processed_keys, max_processed_keys, avg_write_keys, max_write_keys, avg_prewrite_regions, 
		max_prewrite_regions, avg_affected_rows, query_sample_text, plan 
>>>>>>> 3400fe5f
		from performance_schema.events_statements_summary_by_digest
		where digest_text like 'select * from t%'`,
	).Check(testkit.Rows("select test test.t t:k 2 4 0 0 0 0 0 0 0 0 0 select * from t where a=2 \tIndexLookUp_10\troot\t100\t\n" +
		"\t├─IndexScan_8 \tcop \t100\ttable:t, index:a, range:[2,2], keep order:false, stats:pseudo\n" +
		"\t└─TableScan_9 \tcop \t100\ttable:t, keep order:false, stats:pseudo"))

	// Disable it again.
	tk.MustExec("set global tidb_enable_stmt_summary = false")
	tk.MustQuery("select @@global.tidb_enable_stmt_summary").Check(testkit.Rows("0"))

	// Create a new session to test
	tk = testkit.NewTestKitWithInit(c, s.store)

	// This statement shouldn't be summarized.
	tk.MustQuery("select * from t where a=2")

	// The table should be cleared.
<<<<<<< HEAD
	tk.MustQuery(`select stmt_type, schema_name, table_names, index_names, exec_count, cop_task_num, avg_total_keys,
		max_total_keys, avg_processed_keys, max_processed_keys, avg_write_keys, max_write_keys, avg_prewrite_regions,
		max_prewrite_regions, avg_affected_rows, query_sample_text, plan
=======
	tk.MustQuery(`select stmt_type, schema_name, table_names, index_names, exec_count, cop_task_num, avg_total_keys, 
		max_total_keys, avg_processed_keys, max_processed_keys, avg_write_keys, max_write_keys, avg_prewrite_regions, 
		max_prewrite_regions, avg_affected_rows, query_sample_text, plan 
>>>>>>> 3400fe5f
		from performance_schema.events_statements_summary_by_digest`,
	).Check(testkit.Rows())

	// Enable it in session scope.
	tk.MustExec("set session tidb_enable_stmt_summary = on")
	// It should work immediately.
	tk.MustExec("begin")
	tk.MustExec("insert into t values(1, 'a')")
	tk.MustExec("commit")
<<<<<<< HEAD
	tk.MustQuery(`select stmt_type, schema_name, table_names, index_names, exec_count, cop_task_num, avg_total_keys,
		max_total_keys, avg_processed_keys, max_processed_keys, avg_write_keys, max_write_keys, avg_prewrite_regions,
		max_prewrite_regions, avg_affected_rows, query_sample_text, prev_sample_text, plan
		from performance_schema.events_statements_summary_by_digest
		where digest_text like 'insert into t%'`,
	).Check(testkit.Rows("insert test test.t <nil> 1 0 0 0 0 0 0 0 0 0 1 insert into t values(1, 'a')  "))
	tk.MustQuery(`select stmt_type, schema_name, table_names, index_names, exec_count, cop_task_num, avg_total_keys,
		max_total_keys, avg_processed_keys, max_processed_keys, avg_write_keys, max_write_keys, avg_prewrite_regions,
		max_prewrite_regions, avg_affected_rows, query_sample_text, prev_sample_text, plan
=======
	tk.MustQuery(`select stmt_type, schema_name, table_names, index_names, exec_count, cop_task_num, avg_total_keys, 
		max_total_keys, avg_processed_keys, max_processed_keys, avg_write_keys, max_write_keys, avg_prewrite_regions, 
		max_prewrite_regions, avg_affected_rows, query_sample_text, prev_sample_text, plan 
		from performance_schema.events_statements_summary_by_digest
		where digest_text like 'insert into t%'`,
	).Check(testkit.Rows("insert test test.t <nil> 1 0 0 0 0 0 0 0 0 0 1 insert into t values(1, 'a')  "))
	tk.MustQuery(`select stmt_type, schema_name, table_names, index_names, exec_count, cop_task_num, avg_total_keys, 
		max_total_keys, avg_processed_keys, max_processed_keys, avg_write_keys, max_write_keys, avg_prewrite_regions, 
		max_prewrite_regions, avg_affected_rows, query_sample_text, prev_sample_text, plan 
>>>>>>> 3400fe5f
		from performance_schema.events_statements_summary_by_digest
		where digest_text='commit'`,
	).Check(testkit.Rows("commit test <nil> <nil> 1 0 0 0 0 0 2 2 1 1 0 commit insert into t values(1, 'a') "))

	tk.MustQuery("select * from t where a=2")
<<<<<<< HEAD
	tk.MustQuery(`select stmt_type, schema_name, table_names, index_names, exec_count, cop_task_num, avg_total_keys,
		max_total_keys, avg_processed_keys, max_processed_keys, avg_write_keys, max_write_keys, avg_prewrite_regions,
		max_prewrite_regions, avg_affected_rows, query_sample_text, plan
=======
	tk.MustQuery(`select stmt_type, schema_name, table_names, index_names, exec_count, cop_task_num, avg_total_keys, 
		max_total_keys, avg_processed_keys, max_processed_keys, avg_write_keys, max_write_keys, avg_prewrite_regions, 
		max_prewrite_regions, avg_affected_rows, query_sample_text, plan 
>>>>>>> 3400fe5f
		from performance_schema.events_statements_summary_by_digest
		where digest_text like 'select * from t%'`,
	).Check(testkit.Rows("select test test.t t:k 1 2 0 0 0 0 0 0 0 0 0 select * from t where a=2 \tIndexLookUp_10\troot\t1000\t\n" +
		"\t├─IndexScan_8 \tcop \t1000\ttable:t, index:a, range:[2,2], keep order:false, stats:pseudo\n" +
		"\t└─TableScan_9 \tcop \t1000\ttable:t, keep order:false, stats:pseudo"))

	// Disable it in global scope.
	tk.MustExec("set global tidb_enable_stmt_summary = off")

	// Create a new session to test.
	tk = testkit.NewTestKitWithInit(c, s.store)

	tk.MustQuery("select * from t where a=2")

	// Statement summary is still enabled.
<<<<<<< HEAD
	tk.MustQuery(`select stmt_type, schema_name, table_names, index_names, exec_count, cop_task_num, avg_total_keys,
		max_total_keys, avg_processed_keys, max_processed_keys, avg_write_keys, max_write_keys, avg_prewrite_regions,
		max_prewrite_regions, avg_affected_rows, query_sample_text, plan
=======
	tk.MustQuery(`select stmt_type, schema_name, table_names, index_names, exec_count, cop_task_num, avg_total_keys, 
		max_total_keys, avg_processed_keys, max_processed_keys, avg_write_keys, max_write_keys, avg_prewrite_regions, 
		max_prewrite_regions, avg_affected_rows, query_sample_text, plan 
>>>>>>> 3400fe5f
		from performance_schema.events_statements_summary_by_digest
		where digest_text like 'select * from t%'`,
	).Check(testkit.Rows("select test test.t t:k 2 4 0 0 0 0 0 0 0 0 0 select * from t where a=2 \tIndexLookUp_10\troot\t1000\t\n" +
		"\t├─IndexScan_8 \tcop \t1000\ttable:t, index:a, range:[2,2], keep order:false, stats:pseudo\n" +
		"\t└─TableScan_9 \tcop \t1000\ttable:t, keep order:false, stats:pseudo"))

	// Unset session variable.
	tk.MustExec("set session tidb_enable_stmt_summary = ''")
	tk.MustQuery("select * from t where a=2")

	// Statement summary is disabled.
<<<<<<< HEAD
	tk.MustQuery(`select stmt_type, schema_name, table_names, index_names, exec_count, cop_task_num, avg_total_keys,
		max_total_keys, avg_processed_keys, max_processed_keys, avg_write_keys, max_write_keys, avg_prewrite_regions,
		max_prewrite_regions, avg_affected_rows, query_sample_text, plan
=======
	tk.MustQuery(`select stmt_type, schema_name, table_names, index_names, exec_count, cop_task_num, avg_total_keys, 
		max_total_keys, avg_processed_keys, max_processed_keys, avg_write_keys, max_write_keys, avg_prewrite_regions, 
		max_prewrite_regions, avg_affected_rows, query_sample_text, plan 
>>>>>>> 3400fe5f
		from performance_schema.events_statements_summary_by_digest`,
	).Check(testkit.Rows())
}

// Test events_statements_summary_by_digest_history.
func (s *testTableSuite) TestStmtSummaryHistoryTable(c *C) {
	tk := testkit.NewTestKitWithInit(c, s.store)

	tk.MustExec("drop table if exists t")
	tk.MustExec("create table t(a int, b varchar(10), key k(a))")

	// Statement summary is disabled by default.
	tk.MustQuery("select @@global.tidb_enable_stmt_summary").Check(testkit.Rows("0"))
	tk.MustExec("insert into t values(1, 'a')")
	tk.MustQuery("select * from performance_schema.events_statements_summary_by_digest_history").Check(testkit.Rows())

	tk.MustExec("set global tidb_enable_stmt_summary = 1")
	tk.MustQuery("select @@global.tidb_enable_stmt_summary").Check(testkit.Rows("1"))
	defer tk.MustExec("set global tidb_enable_stmt_summary = false")

	// Invalidate the cache manually so that tidb_enable_stmt_summary works immediately.
	s.dom.GetGlobalVarsCache().Disable()
	// Disable refreshing summary.
	tk.MustExec("set global tidb_stmt_summary_refresh_interval = 999999999")
	tk.MustQuery("select @@global.tidb_stmt_summary_refresh_interval").Check(testkit.Rows("999999999"))

	// Create a new session to test.
	tk = testkit.NewTestKitWithInit(c, s.store)

	// Test INSERT
	tk.MustExec("insert into t values(1, 'a')")
	tk.MustExec("insert into t    values(2, 'b')")
	tk.MustExec("insert into t VALUES(3, 'c')")
	tk.MustExec("/**/insert into t values(4, 'd')")
<<<<<<< HEAD
	tk.MustQuery(`select stmt_type, schema_name, table_names, index_names, exec_count, cop_task_num, avg_total_keys,
		max_total_keys, avg_processed_keys, max_processed_keys, avg_write_keys, max_write_keys, avg_prewrite_regions,
		max_prewrite_regions, avg_affected_rows, query_sample_text, plan
=======
	tk.MustQuery(`select stmt_type, schema_name, table_names, index_names, exec_count, cop_task_num, avg_total_keys, 
		max_total_keys, avg_processed_keys, max_processed_keys, avg_write_keys, max_write_keys, avg_prewrite_regions, 
		max_prewrite_regions, avg_affected_rows, query_sample_text, plan 
>>>>>>> 3400fe5f
		from performance_schema.events_statements_summary_by_digest_history
		where digest_text like 'insert into t%'`,
	).Check(testkit.Rows("insert test test.t <nil> 4 0 0 0 0 0 2 2 1 1 1 insert into t values(1, 'a') "))

	tk.MustExec("set global tidb_stmt_summary_history_size = 0")
<<<<<<< HEAD
	tk.MustQuery(`select stmt_type, schema_name, table_names, index_names, exec_count, cop_task_num, avg_total_keys,
		max_total_keys, avg_processed_keys, max_processed_keys, avg_write_keys, max_write_keys, avg_prewrite_regions,
		max_prewrite_regions, avg_affected_rows, query_sample_text, plan
=======
	tk.MustQuery(`select stmt_type, schema_name, table_names, index_names, exec_count, cop_task_num, avg_total_keys, 
		max_total_keys, avg_processed_keys, max_processed_keys, avg_write_keys, max_write_keys, avg_prewrite_regions, 
		max_prewrite_regions, avg_affected_rows, query_sample_text, plan 
>>>>>>> 3400fe5f
		from performance_schema.events_statements_summary_by_digest_history`,
	).Check(testkit.Rows())
}<|MERGE_RESOLUTION|>--- conflicted
+++ resolved
@@ -95,15 +95,9 @@
 	tk.MustExec("insert into t    values(2, 'b')")
 	tk.MustExec("insert into t VALUES(3, 'c')")
 	tk.MustExec("/**/insert into t values(4, 'd')")
-<<<<<<< HEAD
 	tk.MustQuery(`select stmt_type, schema_name, table_names, index_names, exec_count, cop_task_num, avg_total_keys,
 		max_total_keys, avg_processed_keys, max_processed_keys, avg_write_keys, max_write_keys, avg_prewrite_regions,
 		max_prewrite_regions, avg_affected_rows, query_sample_text, plan
-=======
-	tk.MustQuery(`select stmt_type, schema_name, table_names, index_names, exec_count, cop_task_num, avg_total_keys, 
-		max_total_keys, avg_processed_keys, max_processed_keys, avg_write_keys, max_write_keys, avg_prewrite_regions, 
-		max_prewrite_regions, avg_affected_rows, query_sample_text, plan 
->>>>>>> 3400fe5f
 		from performance_schema.events_statements_summary_by_digest
 		where digest_text like 'insert into t%'`,
 	).Check(testkit.Rows("insert test test.t <nil> 4 0 0 0 0 0 2 2 1 1 1 insert into t values(1, 'a') "))
@@ -113,22 +107,13 @@
 	tk.MustExec("create table p(a int primary key, b int)")
 	for i := 1; i < 3; i++ {
 		tk.MustQuery("select b from p where a=1")
-<<<<<<< HEAD
-		expectedResult := fmt.Sprintf("%d \tPoint_Get_1\troot\t1\ttable:p, handle:1", i)
-		// Also make sure that the plan digest is not empty
-		tk.MustQuery(`select exec_count, plan
-=======
 		expectedResult := fmt.Sprintf("%d \tPoint_Get_1\troot\t1\ttable:p, handle:1 %s", i, "test.p")
 		// Also make sure that the plan digest is not empty
 		tk.MustQuery(`select exec_count, plan, table_names
->>>>>>> 3400fe5f
 			from performance_schema.events_statements_summary_by_digest
 			where digest_text like 'select b from p%' and plan_digest != ''`,
 		).Check(testkit.Rows(expectedResult))
 	}
-<<<<<<< HEAD
-
-=======
 
 	// Point get another database.
 	tk.MustQuery("select variable_value from mysql.tidb where variable_name = 'system_tz'")
@@ -144,21 +129,15 @@
 			where digest_text like 'create database%' and schema_name='test'`,
 	).Check(testkit.Rows("<nil>"))
 
->>>>>>> 3400fe5f
 	// Test SELECT.
 	const failpointName = "github.com/pingcap/tidb/planner/core/mockPlanRowCount"
 	c.Assert(failpoint.Enable(failpointName, "return(100)"), IsNil)
 	defer func() { c.Assert(failpoint.Disable(failpointName), IsNil) }()
 	tk.MustQuery("select * from t where a=2")
-<<<<<<< HEAD
-	tk.MustQuery(`select stmt_type, schema_name, table_names, index_names, exec_count, cop_task_num, avg_total_keys,
-		max_total_keys, avg_processed_keys, max_processed_keys, avg_write_keys, max_write_keys, avg_prewrite_regions,
-		max_prewrite_regions, avg_affected_rows, query_sample_text, plan
-=======
-	tk.MustQuery(`select stmt_type, schema_name, table_names, index_names, exec_count, cop_task_num, avg_total_keys, 
-		max_total_keys, avg_processed_keys, max_processed_keys, avg_write_keys, max_write_keys, avg_prewrite_regions, 
-		max_prewrite_regions, avg_affected_rows, query_sample_text, plan 
->>>>>>> 3400fe5f
+
+	tk.MustQuery(`select stmt_type, schema_name, table_names, index_names, exec_count, cop_task_num, avg_total_keys, 
+		max_total_keys, avg_processed_keys, max_processed_keys, avg_write_keys, max_write_keys, avg_prewrite_regions, 
+		max_prewrite_regions, avg_affected_rows, query_sample_text, plan 
 		from performance_schema.events_statements_summary_by_digest
 		where digest_text like 'select * from t%'`,
 	).Check(testkit.Rows("select test test.t t:k 1 2 0 0 0 0 0 0 0 0 0 select * from t where a=2 \tIndexLookUp_10\troot\t100\t\n" +
@@ -166,15 +145,10 @@
 		"\t└─TableScan_9 \tcop \t100\ttable:t, keep order:false, stats:pseudo"))
 
 	// select ... order by
-<<<<<<< HEAD
-	tk.MustQuery(`select stmt_type, schema_name, table_names, index_names, exec_count, cop_task_num, avg_total_keys,
-		max_total_keys, avg_processed_keys, max_processed_keys, avg_write_keys, max_write_keys, avg_prewrite_regions,
-		max_prewrite_regions, avg_affected_rows, query_sample_text, plan
-=======
-	tk.MustQuery(`select stmt_type, schema_name, table_names, index_names, exec_count, cop_task_num, avg_total_keys, 
-		max_total_keys, avg_processed_keys, max_processed_keys, avg_write_keys, max_write_keys, avg_prewrite_regions, 
-		max_prewrite_regions, avg_affected_rows, query_sample_text, plan 
->>>>>>> 3400fe5f
+
+	tk.MustQuery(`select stmt_type, schema_name, table_names, index_names, exec_count, cop_task_num, avg_total_keys, 
+		max_total_keys, avg_processed_keys, max_processed_keys, avg_write_keys, max_write_keys, avg_prewrite_regions, 
+		max_prewrite_regions, avg_affected_rows, query_sample_text, plan 
 		from performance_schema.events_statements_summary_by_digest
 		order by exec_count desc limit 1`,
 	).Check(testkit.Rows("insert test test.t <nil> 4 0 0 0 0 0 2 2 1 1 1 insert into t values(1, 'a') "))
@@ -182,15 +156,10 @@
 	// Test different plans with same digest.
 	c.Assert(failpoint.Enable(failpointName, "return(1000)"), IsNil)
 	tk.MustQuery("select * from t where a=3")
-<<<<<<< HEAD
-	tk.MustQuery(`select stmt_type, schema_name, table_names, index_names, exec_count, cop_task_num, avg_total_keys,
-		max_total_keys, avg_processed_keys, max_processed_keys, avg_write_keys, max_write_keys, avg_prewrite_regions,
-		max_prewrite_regions, avg_affected_rows, query_sample_text, plan
-=======
-	tk.MustQuery(`select stmt_type, schema_name, table_names, index_names, exec_count, cop_task_num, avg_total_keys, 
-		max_total_keys, avg_processed_keys, max_processed_keys, avg_write_keys, max_write_keys, avg_prewrite_regions, 
-		max_prewrite_regions, avg_affected_rows, query_sample_text, plan 
->>>>>>> 3400fe5f
+
+	tk.MustQuery(`select stmt_type, schema_name, table_names, index_names, exec_count, cop_task_num, avg_total_keys, 
+		max_total_keys, avg_processed_keys, max_processed_keys, avg_write_keys, max_write_keys, avg_prewrite_regions, 
+		max_prewrite_regions, avg_affected_rows, query_sample_text, plan 
 		from performance_schema.events_statements_summary_by_digest
 		where digest_text like 'select * from t%'`,
 	).Check(testkit.Rows("select test test.t t:k 2 4 0 0 0 0 0 0 0 0 0 select * from t where a=2 \tIndexLookUp_10\troot\t100\t\n" +
@@ -208,15 +177,10 @@
 	tk.MustQuery("select * from t where a=2")
 
 	// The table should be cleared.
-<<<<<<< HEAD
-	tk.MustQuery(`select stmt_type, schema_name, table_names, index_names, exec_count, cop_task_num, avg_total_keys,
-		max_total_keys, avg_processed_keys, max_processed_keys, avg_write_keys, max_write_keys, avg_prewrite_regions,
-		max_prewrite_regions, avg_affected_rows, query_sample_text, plan
-=======
-	tk.MustQuery(`select stmt_type, schema_name, table_names, index_names, exec_count, cop_task_num, avg_total_keys, 
-		max_total_keys, avg_processed_keys, max_processed_keys, avg_write_keys, max_write_keys, avg_prewrite_regions, 
-		max_prewrite_regions, avg_affected_rows, query_sample_text, plan 
->>>>>>> 3400fe5f
+
+	tk.MustQuery(`select stmt_type, schema_name, table_names, index_names, exec_count, cop_task_num, avg_total_keys, 
+		max_total_keys, avg_processed_keys, max_processed_keys, avg_write_keys, max_write_keys, avg_prewrite_regions, 
+		max_prewrite_regions, avg_affected_rows, query_sample_text, plan 
 		from performance_schema.events_statements_summary_by_digest`,
 	).Check(testkit.Rows())
 
@@ -226,41 +190,24 @@
 	tk.MustExec("begin")
 	tk.MustExec("insert into t values(1, 'a')")
 	tk.MustExec("commit")
-<<<<<<< HEAD
-	tk.MustQuery(`select stmt_type, schema_name, table_names, index_names, exec_count, cop_task_num, avg_total_keys,
-		max_total_keys, avg_processed_keys, max_processed_keys, avg_write_keys, max_write_keys, avg_prewrite_regions,
-		max_prewrite_regions, avg_affected_rows, query_sample_text, prev_sample_text, plan
+
+	tk.MustQuery(`select stmt_type, schema_name, table_names, index_names, exec_count, cop_task_num, avg_total_keys, 
+		max_total_keys, avg_processed_keys, max_processed_keys, avg_write_keys, max_write_keys, avg_prewrite_regions, 
+		max_prewrite_regions, avg_affected_rows, query_sample_text, prev_sample_text, plan 
 		from performance_schema.events_statements_summary_by_digest
 		where digest_text like 'insert into t%'`,
 	).Check(testkit.Rows("insert test test.t <nil> 1 0 0 0 0 0 0 0 0 0 1 insert into t values(1, 'a')  "))
-	tk.MustQuery(`select stmt_type, schema_name, table_names, index_names, exec_count, cop_task_num, avg_total_keys,
-		max_total_keys, avg_processed_keys, max_processed_keys, avg_write_keys, max_write_keys, avg_prewrite_regions,
-		max_prewrite_regions, avg_affected_rows, query_sample_text, prev_sample_text, plan
-=======
 	tk.MustQuery(`select stmt_type, schema_name, table_names, index_names, exec_count, cop_task_num, avg_total_keys, 
 		max_total_keys, avg_processed_keys, max_processed_keys, avg_write_keys, max_write_keys, avg_prewrite_regions, 
 		max_prewrite_regions, avg_affected_rows, query_sample_text, prev_sample_text, plan 
-		from performance_schema.events_statements_summary_by_digest
-		where digest_text like 'insert into t%'`,
-	).Check(testkit.Rows("insert test test.t <nil> 1 0 0 0 0 0 0 0 0 0 1 insert into t values(1, 'a')  "))
-	tk.MustQuery(`select stmt_type, schema_name, table_names, index_names, exec_count, cop_task_num, avg_total_keys, 
-		max_total_keys, avg_processed_keys, max_processed_keys, avg_write_keys, max_write_keys, avg_prewrite_regions, 
-		max_prewrite_regions, avg_affected_rows, query_sample_text, prev_sample_text, plan 
->>>>>>> 3400fe5f
 		from performance_schema.events_statements_summary_by_digest
 		where digest_text='commit'`,
 	).Check(testkit.Rows("commit test <nil> <nil> 1 0 0 0 0 0 2 2 1 1 0 commit insert into t values(1, 'a') "))
 
 	tk.MustQuery("select * from t where a=2")
-<<<<<<< HEAD
-	tk.MustQuery(`select stmt_type, schema_name, table_names, index_names, exec_count, cop_task_num, avg_total_keys,
-		max_total_keys, avg_processed_keys, max_processed_keys, avg_write_keys, max_write_keys, avg_prewrite_regions,
-		max_prewrite_regions, avg_affected_rows, query_sample_text, plan
-=======
-	tk.MustQuery(`select stmt_type, schema_name, table_names, index_names, exec_count, cop_task_num, avg_total_keys, 
-		max_total_keys, avg_processed_keys, max_processed_keys, avg_write_keys, max_write_keys, avg_prewrite_regions, 
-		max_prewrite_regions, avg_affected_rows, query_sample_text, plan 
->>>>>>> 3400fe5f
+	tk.MustQuery(`select stmt_type, schema_name, table_names, index_names, exec_count, cop_task_num, avg_total_keys, 
+		max_total_keys, avg_processed_keys, max_processed_keys, avg_write_keys, max_write_keys, avg_prewrite_regions, 
+		max_prewrite_regions, avg_affected_rows, query_sample_text, plan 
 		from performance_schema.events_statements_summary_by_digest
 		where digest_text like 'select * from t%'`,
 	).Check(testkit.Rows("select test test.t t:k 1 2 0 0 0 0 0 0 0 0 0 select * from t where a=2 \tIndexLookUp_10\troot\t1000\t\n" +
@@ -276,15 +223,9 @@
 	tk.MustQuery("select * from t where a=2")
 
 	// Statement summary is still enabled.
-<<<<<<< HEAD
-	tk.MustQuery(`select stmt_type, schema_name, table_names, index_names, exec_count, cop_task_num, avg_total_keys,
-		max_total_keys, avg_processed_keys, max_processed_keys, avg_write_keys, max_write_keys, avg_prewrite_regions,
-		max_prewrite_regions, avg_affected_rows, query_sample_text, plan
-=======
-	tk.MustQuery(`select stmt_type, schema_name, table_names, index_names, exec_count, cop_task_num, avg_total_keys, 
-		max_total_keys, avg_processed_keys, max_processed_keys, avg_write_keys, max_write_keys, avg_prewrite_regions, 
-		max_prewrite_regions, avg_affected_rows, query_sample_text, plan 
->>>>>>> 3400fe5f
+	tk.MustQuery(`select stmt_type, schema_name, table_names, index_names, exec_count, cop_task_num, avg_total_keys, 
+		max_total_keys, avg_processed_keys, max_processed_keys, avg_write_keys, max_write_keys, avg_prewrite_regions, 
+		max_prewrite_regions, avg_affected_rows, query_sample_text, plan 
 		from performance_schema.events_statements_summary_by_digest
 		where digest_text like 'select * from t%'`,
 	).Check(testkit.Rows("select test test.t t:k 2 4 0 0 0 0 0 0 0 0 0 select * from t where a=2 \tIndexLookUp_10\troot\t1000\t\n" +
@@ -296,15 +237,9 @@
 	tk.MustQuery("select * from t where a=2")
 
 	// Statement summary is disabled.
-<<<<<<< HEAD
-	tk.MustQuery(`select stmt_type, schema_name, table_names, index_names, exec_count, cop_task_num, avg_total_keys,
-		max_total_keys, avg_processed_keys, max_processed_keys, avg_write_keys, max_write_keys, avg_prewrite_regions,
-		max_prewrite_regions, avg_affected_rows, query_sample_text, plan
-=======
-	tk.MustQuery(`select stmt_type, schema_name, table_names, index_names, exec_count, cop_task_num, avg_total_keys, 
-		max_total_keys, avg_processed_keys, max_processed_keys, avg_write_keys, max_write_keys, avg_prewrite_regions, 
-		max_prewrite_regions, avg_affected_rows, query_sample_text, plan 
->>>>>>> 3400fe5f
+	tk.MustQuery(`select stmt_type, schema_name, table_names, index_names, exec_count, cop_task_num, avg_total_keys, 
+		max_total_keys, avg_processed_keys, max_processed_keys, avg_write_keys, max_write_keys, avg_prewrite_regions, 
+		max_prewrite_regions, avg_affected_rows, query_sample_text, plan 
 		from performance_schema.events_statements_summary_by_digest`,
 	).Check(testkit.Rows())
 }
@@ -339,29 +274,19 @@
 	tk.MustExec("insert into t    values(2, 'b')")
 	tk.MustExec("insert into t VALUES(3, 'c')")
 	tk.MustExec("/**/insert into t values(4, 'd')")
-<<<<<<< HEAD
-	tk.MustQuery(`select stmt_type, schema_name, table_names, index_names, exec_count, cop_task_num, avg_total_keys,
-		max_total_keys, avg_processed_keys, max_processed_keys, avg_write_keys, max_write_keys, avg_prewrite_regions,
-		max_prewrite_regions, avg_affected_rows, query_sample_text, plan
-=======
-	tk.MustQuery(`select stmt_type, schema_name, table_names, index_names, exec_count, cop_task_num, avg_total_keys, 
-		max_total_keys, avg_processed_keys, max_processed_keys, avg_write_keys, max_write_keys, avg_prewrite_regions, 
-		max_prewrite_regions, avg_affected_rows, query_sample_text, plan 
->>>>>>> 3400fe5f
+
+	tk.MustQuery(`select stmt_type, schema_name, table_names, index_names, exec_count, cop_task_num, avg_total_keys, 
+		max_total_keys, avg_processed_keys, max_processed_keys, avg_write_keys, max_write_keys, avg_prewrite_regions, 
+		max_prewrite_regions, avg_affected_rows, query_sample_text, plan 
 		from performance_schema.events_statements_summary_by_digest_history
 		where digest_text like 'insert into t%'`,
 	).Check(testkit.Rows("insert test test.t <nil> 4 0 0 0 0 0 2 2 1 1 1 insert into t values(1, 'a') "))
 
 	tk.MustExec("set global tidb_stmt_summary_history_size = 0")
-<<<<<<< HEAD
-	tk.MustQuery(`select stmt_type, schema_name, table_names, index_names, exec_count, cop_task_num, avg_total_keys,
-		max_total_keys, avg_processed_keys, max_processed_keys, avg_write_keys, max_write_keys, avg_prewrite_regions,
-		max_prewrite_regions, avg_affected_rows, query_sample_text, plan
-=======
-	tk.MustQuery(`select stmt_type, schema_name, table_names, index_names, exec_count, cop_task_num, avg_total_keys, 
-		max_total_keys, avg_processed_keys, max_processed_keys, avg_write_keys, max_write_keys, avg_prewrite_regions, 
-		max_prewrite_regions, avg_affected_rows, query_sample_text, plan 
->>>>>>> 3400fe5f
+
+	tk.MustQuery(`select stmt_type, schema_name, table_names, index_names, exec_count, cop_task_num, avg_total_keys, 
+		max_total_keys, avg_processed_keys, max_processed_keys, avg_write_keys, max_write_keys, avg_prewrite_regions, 
+		max_prewrite_regions, avg_affected_rows, query_sample_text, plan 
 		from performance_schema.events_statements_summary_by_digest_history`,
 	).Check(testkit.Rows())
 }