// Copyright 2016 PingCAP, Inc.
//
// Licensed under the Apache License, Version 2.0 (the "License");
// you may not use this file except in compliance with the License.
// You may obtain a copy of the License at
//
//     http://www.apache.org/licenses/LICENSE-2.0
//
// Unless required by applicable law or agreed to in writing, software
// distributed under the License is distributed on an "AS IS" BASIS,
// See the License for the specific language governing permissions and
// limitations under the License.

package perfschema

// perfSchemaTables is a shortcut to involve all table names.
var perfSchemaTables = []string{
	tableGlobalStatus,
	tableSessionStatus,
	tableSetupActors,
	tableSetupObjects,
	tableSetupInstruments,
	tableSetupConsumers,
	tableStmtsCurrent,
	tableStmtsHistory,
	tableStmtsHistoryLong,
	tablePreparedStmtsInstances,
	tableTransCurrent,
	tableTransHistory,
	tableTransHistoryLong,
	tableStagesCurrent,
	tableStagesHistory,
	tableStagesHistoryLong,
	tableEventsStatementsSummaryByDigest,
	tableTiDBProfileCPU,
	tableTiDBProfileMemory,
	tableTiDBProfileMutex,
	tableTiDBProfileAllocs,
	tableTiDBProfileBlock,
	tableTiDBProfileGoroutines,
	tableTiKVProfileCPU,
	tablePDProfileCPU,
	tablePDProfileMemory,
	tablePDProfileMutex,
	tablePDProfileAllocs,
	tablePDProfileBlock,
	tablePDProfileGoroutines,
}

// tableGlobalStatus contains the column name definitions for table global_status, same as MySQL.
const tableGlobalStatus = "CREATE TABLE performance_schema." + tableNameGlobalStatus + " (" +
	"VARIABLE_NAME VARCHAR(64) not null," +
	"VARIABLE_VALUE VARCHAR(1024));"

// tableSessionStatus contains the column name definitions for table session_status, same as MySQL.
const tableSessionStatus = "CREATE TABLE performance_schema." + tableNameSessionStatus + " (" +
	"VARIABLE_NAME VARCHAR(64) not null," +
	"VARIABLE_VALUE VARCHAR(1024));"

// tableSetupActors contains the column name definitions for table setup_actors, same as MySQL.
const tableSetupActors = "CREATE TABLE if not exists performance_schema." + tableNameSetupActors + " (" +
	"HOST			CHAR(60) NOT NULL  DEFAULT '%'," +
	"USER			CHAR(32) NOT NULL  DEFAULT '%'," +
	"ROLE			CHAR(16) NOT NULL  DEFAULT '%'," +
	"ENABLED		ENUM('YES','NO') NOT NULL  DEFAULT 'YES'," +
	"HISTORY		ENUM('YES','NO') NOT NULL  DEFAULT 'YES');"

// tableSetupObjects contains the column name definitions for table setup_objects, same as MySQL.
const tableSetupObjects = "CREATE TABLE if not exists performance_schema." + tableNameSetupObjects + " (" +
	"OBJECT_TYPE		ENUM('EVENT','FUNCTION','TABLE') NOT NULL  DEFAULT 'TABLE'," +
	"OBJECT_SCHEMA		VARCHAR(64)  DEFAULT '%'," +
	"OBJECT_NAME		VARCHAR(64) NOT NULL  DEFAULT '%'," +
	"ENABLED		ENUM('YES','NO') NOT NULL  DEFAULT 'YES'," +
	"TIMED			ENUM('YES','NO') NOT NULL  DEFAULT 'YES');"

// tableSetupInstruments contains the column name definitions for table setup_instruments, same as MySQL.
const tableSetupInstruments = "CREATE TABLE if not exists performance_schema." + tableNameSetupInstruments + " (" +
	"NAME			VARCHAR(128) NOT NULL," +
	"ENABLED		ENUM('YES','NO') NOT NULL," +
	"TIMED			ENUM('YES','NO') NOT NULL);"

// tableSetupConsumers contains the column name definitions for table setup_consumers, same as MySQL.
const tableSetupConsumers = "CREATE TABLE if not exists performance_schema." + tableNameSetupConsumers + " (" +
	"NAME			VARCHAR(64) NOT NULL," +
	"ENABLED			ENUM('YES','NO') NOT NULL);"

// tableStmtsCurrent contains the column name definitions for table events_statements_current, same as MySQL.
const tableStmtsCurrent = "CREATE TABLE if not exists performance_schema." + tableNameEventsStatementsCurrent + " (" +
	"THREAD_ID		BIGINT(20) UNSIGNED NOT NULL," +
	"EVENT_ID		BIGINT(20) UNSIGNED NOT NULL," +
	"END_EVENT_ID	BIGINT(20) UNSIGNED," +
	"EVENT_NAME		VARCHAR(128) NOT NULL," +
	"SOURCE			VARCHAR(64)," +
	"TIMER_START		BIGINT(20) UNSIGNED," +
	"TIMER_END		BIGINT(20) UNSIGNED," +
	"TIMER_WAIT		BIGINT(20) UNSIGNED," +
	"LOCK_TIME		BIGINT(20) UNSIGNED NOT NULL," +
	"SQL_TEXT		LONGTEXT," +
	"DIGEST			VARCHAR(32)," +
	"DIGEST_TEXT		LONGTEXT," +
	"CURRENT_SCHEMA	VARCHAR(64)," +
	"OBJECT_TYPE		VARCHAR(64)," +
	"OBJECT_SCHEMA	VARCHAR(64)," +
	"OBJECT_NAME		VARCHAR(64)," +
	"OBJECT_INSTANCE_BEGIN	BIGINT(20) UNSIGNED," +
	"MYSQL_ERRNO		INT(11)," +
	"RETURNED_SQLSTATE	VARCHAR(5)," +
	"MESSAGE_TEXT	VARCHAR(128)," +
	"ERRORS			BIGINT(20) UNSIGNED NOT NULL," +
	"WARNINGS		BIGINT(20) UNSIGNED NOT NULL," +
	"ROWS_AFFECTED	BIGINT(20) UNSIGNED NOT NULL," +
	"ROWS_SENT		BIGINT(20) UNSIGNED NOT NULL," +
	"ROWS_EXAMINED	BIGINT(20) UNSIGNED NOT NULL," +
	"CREATED_TMP_DISK_TABLES	BIGINT(20) UNSIGNED NOT NULL," +
	"CREATED_TMP_TABLES		BIGINT(20) UNSIGNED NOT NULL," +
	"SELECT_FULL_JOIN		BIGINT(20) UNSIGNED NOT NULL," +
	"SELECT_FULL_RANGE_JOIN	BIGINT(20) UNSIGNED NOT NULL," +
	"SELECT_RANGE	BIGINT(20) UNSIGNED NOT NULL," +
	"SELECT_RANGE_CHECK		BIGINT(20) UNSIGNED NOT NULL," +
	"SELECT_SCAN		BIGINT(20) UNSIGNED NOT NULL," +
	"SORT_MERGE_PASSES		BIGINT(20) UNSIGNED NOT NULL," +
	"SORT_RANGE		BIGINT(20) UNSIGNED NOT NULL," +
	"SORT_ROWS		BIGINT(20) UNSIGNED NOT NULL," +
	"SORT_SCAN		BIGINT(20) UNSIGNED NOT NULL," +
	"NO_INDEX_USED	BIGINT(20) UNSIGNED NOT NULL," +
	"NO_GOOD_INDEX_USED		BIGINT(20) UNSIGNED NOT NULL," +
	"NESTING_EVENT_ID		BIGINT(20) UNSIGNED," +
	"NESTING_EVENT_TYPE		ENUM('TRANSACTION','STATEMENT','STAGE')," +
	"NESTING_EVENT_LEVEL		INT(11));"

// tableStmtsHistory contains the column name definitions for table events_statements_history, same as MySQL.
const tableStmtsHistory = "CREATE TABLE if not exists performance_schema." + tableNameEventsStatementsHistory + " (" +
	"THREAD_ID		BIGINT(20) UNSIGNED NOT NULL," +
	"EVENT_ID		BIGINT(20) UNSIGNED NOT NULL," +
	"END_EVENT_ID		BIGINT(20) UNSIGNED," +
	"EVENT_NAME		VARCHAR(128) NOT NULL," +
	"SOURCE			VARCHAR(64)," +
	"TIMER_START		BIGINT(20) UNSIGNED," +
	"TIMER_END		BIGINT(20) UNSIGNED," +
	"TIMER_WAIT		BIGINT(20) UNSIGNED," +
	"LOCK_TIME		BIGINT(20) UNSIGNED NOT NULL," +
	"SQL_TEXT		LONGTEXT," +
	"DIGEST			VARCHAR(32)," +
	"DIGEST_TEXT		LONGTEXT," +
	"CURRENT_SCHEMA 	VARCHAR(64)," +
	"OBJECT_TYPE		VARCHAR(64)," +
	"OBJECT_SCHEMA	VARCHAR(64)," +
	"OBJECT_NAME		VARCHAR(64)," +
	"OBJECT_INSTANCE_BEGIN	BIGINT(20) UNSIGNED," +
	"MYSQL_ERRNO		INT(11)," +
	"RETURNED_SQLSTATE		VARCHAR(5)," +
	"MESSAGE_TEXT	VARCHAR(128)," +
	"ERRORS			BIGINT(20) UNSIGNED NOT NULL," +
	"WARNINGS		BIGINT(20) UNSIGNED NOT NULL," +
	"ROWS_AFFECTED	BIGINT(20) UNSIGNED NOT NULL," +
	"ROWS_SENT		BIGINT(20) UNSIGNED NOT NULL," +
	"ROWS_EXAMINED	BIGINT(20) UNSIGNED NOT NULL," +
	"CREATED_TMP_DISK_TABLES	BIGINT(20) UNSIGNED NOT NULL," +
	"CREATED_TMP_TABLES		BIGINT(20) UNSIGNED NOT NULL," +
	"SELECT_FULL_JOIN		BIGINT(20) UNSIGNED NOT NULL," +
	"SELECT_FULL_RANGE_JOIN	BIGINT(20) UNSIGNED NOT NULL," +
	"SELECT_RANGE	BIGINT(20) UNSIGNED NOT NULL," +
	"SELECT_RANGE_CHECK		BIGINT(20) UNSIGNED NOT NULL," +
	"SELECT_SCAN		BIGINT(20) UNSIGNED NOT NULL," +
	"SORT_MERGE_PASSES		BIGINT(20) UNSIGNED NOT NULL," +
	"SORT_RANGE		BIGINT(20) UNSIGNED NOT NULL," +
	"SORT_ROWS		BIGINT(20) UNSIGNED NOT NULL," +
	"SORT_SCAN		BIGINT(20) UNSIGNED NOT NULL," +
	"NO_INDEX_USED	BIGINT(20) UNSIGNED NOT NULL," +
	"NO_GOOD_INDEX_USED		BIGINT(20) UNSIGNED NOT NULL," +
	"NESTING_EVENT_ID		BIGINT(20) UNSIGNED," +
	"NESTING_EVENT_TYPE		ENUM('TRANSACTION','STATEMENT','STAGE')," +
	"NESTING_EVENT_LEVEL		INT(11));"

// tableStmtsHistoryLong contains the column name definitions for table events_statements_history_long, same as MySQL.
const tableStmtsHistoryLong = "CREATE TABLE if not exists performance_schema." + tableNameEventsStatementsHistoryLong + " (" +
	"THREAD_ID		BIGINT(20) UNSIGNED NOT NULL," +
	"EVENT_ID		BIGINT(20) UNSIGNED NOT NULL," +
	"END_EVENT_ID	BIGINT(20) UNSIGNED," +
	"EVENT_NAME		VARCHAR(128) NOT NULL," +
	"SOURCE			VARCHAR(64)," +
	"TIMER_START		BIGINT(20) UNSIGNED," +
	"TIMER_END		BIGINT(20) UNSIGNED," +
	"TIMER_WAIT		BIGINT(20) UNSIGNED," +
	"LOCK_TIME		BIGINT(20) UNSIGNED NOT NULL," +
	"SQL_TEXT		LONGTEXT," +
	"DIGEST			VARCHAR(32)," +
	"DIGEST_TEXT		LONGTEXT," +
	"CURRENT_SCHEMA	VARCHAR(64)," +
	"OBJECT_TYPE		VARCHAR(64)," +
	"OBJECT_SCHEMA	VARCHAR(64)," +
	"OBJECT_NAME		VARCHAR(64)," +
	"OBJECT_INSTANCE_BEGIN	BIGINT(20) UNSIGNED," +
	"MYSQL_ERRNO		INT(11)," +
	"RETURNED_SQLSTATE		VARCHAR(5)," +
	"MESSAGE_TEXT	VARCHAR(128)," +
	"ERRORS			BIGINT(20) UNSIGNED NOT NULL," +
	"WARNINGS		BIGINT(20) UNSIGNED NOT NULL," +
	"ROWS_AFFECTED	BIGINT(20) UNSIGNED NOT NULL," +
	"ROWS_SENT		BIGINT(20) UNSIGNED NOT NULL," +
	"ROWS_EXAMINED	BIGINT(20) UNSIGNED NOT NULL," +
	"CREATED_TMP_DISK_TABLES	BIGINT(20) UNSIGNED NOT NULL," +
	"CREATED_TMP_TABLES		BIGINT(20) UNSIGNED NOT NULL," +
	"SELECT_FULL_JOIN		BIGINT(20) UNSIGNED NOT NULL," +
	"SELECT_FULL_RANGE_JOIN	BIGINT(20) UNSIGNED NOT NULL," +
	"SELECT_RANGE	BIGINT(20) UNSIGNED NOT NULL," +
	"SELECT_RANGE_CHECK		BIGINT(20) UNSIGNED NOT NULL," +
	"SELECT_SCAN		BIGINT(20) UNSIGNED NOT NULL," +
	"SORT_MERGE_PASSES		BIGINT(20) UNSIGNED NOT NULL," +
	"SORT_RANGE		BIGINT(20) UNSIGNED NOT NULL," +
	"SORT_ROWS		BIGINT(20) UNSIGNED NOT NULL," +
	"SORT_SCAN		BIGINT(20) UNSIGNED NOT NULL," +
	"NO_INDEX_USED	BIGINT(20) UNSIGNED NOT NULL," +
	"NO_GOOD_INDEX_USED		BIGINT(20) UNSIGNED NOT NULL," +
	"NESTING_EVENT_ID		BIGINT(20) UNSIGNED," +
	"NESTING_EVENT_TYPE		ENUM('TRANSACTION','STATEMENT','STAGE')," +
	"NESTING_EVENT_LEVEL		INT(11));"

// tablePreparedStmtsInstances contains the column name definitions for table prepared_statements_instances, same as MySQL.
const tablePreparedStmtsInstances = "CREATE TABLE if not exists performance_schema." + tableNamePreparedStatementsInstances + " (" +
	"OBJECT_INSTANCE_BEGIN	BIGINT(20) UNSIGNED NOT NULL," +
	"STATEMENT_ID	BIGINT(20) UNSIGNED NOT NULL," +
	"STATEMENT_NAME	VARCHAR(64)," +
	"SQL_TEXT		LONGTEXT NOT NULL," +
	"OWNER_THREAD_ID	BIGINT(20) UNSIGNED NOT NULL," +
	"OWNER_EVENT_ID	BIGINT(20) UNSIGNED NOT NULL," +
	"OWNER_OBJECT_TYPE		ENUM('EVENT','FUNCTION','TABLE')," +
	"OWNER_OBJECT_SCHEMA		VARCHAR(64)," +
	"OWNER_OBJECT_NAME		VARCHAR(64)," +
	"TIMER_PREPARE	BIGINT(20) UNSIGNED NOT NULL," +
	"COUNT_REPREPARE	BIGINT(20) UNSIGNED NOT NULL," +
	"COUNT_EXECUTE	BIGINT(20) UNSIGNED NOT NULL," +
	"SUM_TIMER_EXECUTE		BIGINT(20) UNSIGNED NOT NULL," +
	"MIN_TIMER_EXECUTE		BIGINT(20) UNSIGNED NOT NULL," +
	"AVG_TIMER_EXECUTE		BIGINT(20) UNSIGNED NOT NULL," +
	"MAX_TIMER_EXECUTE		BIGINT(20) UNSIGNED NOT NULL," +
	"SUM_LOCK_TIME	BIGINT(20) UNSIGNED NOT NULL," +
	"SUM_ERRORS		BIGINT(20) UNSIGNED NOT NULL," +
	"SUM_WARNINGS	BIGINT(20) UNSIGNED NOT NULL," +
	"		SUM_ROWS_AFFECTED		BIGINT(20) UNSIGNED NOT NULL," +
	"SUM_ROWS_SENT	BIGINT(20) UNSIGNED NOT NULL," +
	"SUM_ROWS_EXAMINED		BIGINT(20) UNSIGNED NOT NULL," +
	"SUM_CREATED_TMP_DISK_TABLES	BIGINT(20) UNSIGNED NOT NULL," +
	"SUM_CREATED_TMP_TABLES	BIGINT(20) UNSIGNED NOT NULL," +
	"SUM_SELECT_FULL_JOIN	BIGINT(20) UNSIGNED NOT NULL," +
	"SUM_SELECT_FULL_RANGE_JOIN	BIGINT(20) UNSIGNED NOT NULL," +
	"SUM_SELECT_RANGE		BIGINT(20) UNSIGNED NOT NULL," +
	"SUM_SELECT_RANGE_CHECK	BIGINT(20) UNSIGNED NOT NULL," +
	"SUM_SELECT_SCAN	BIGINT(20) UNSIGNED NOT NULL," +
	"SUM_SORT_MERGE_PASSES	BIGINT(20) UNSIGNED NOT NULL," +
	"SUM_SORT_RANGE	BIGINT(20) UNSIGNED NOT NULL," +
	"SUM_SORT_ROWS	BIGINT(20) UNSIGNED NOT NULL," +
	"SUM_SORT_SCAN	BIGINT(20) UNSIGNED NOT NULL," +
	"SUM_NO_INDEX_USED		BIGINT(20) UNSIGNED NOT NULL," +
	"SUM_NO_GOOD_INDEX_USED	BIGINT(20) UNSIGNED NOT NULL);"

// tableTransCurrent contains the column name definitions for table events_transactions_current, same as MySQL.
const tableTransCurrent = "CREATE TABLE if not exists performance_schema." + tableNameEventsTransactionsCurrent + " (" +
	"THREAD_ID		BIGINT(20) UNSIGNED NOT NULL," +
	"EVENT_ID		BIGINT(20) UNSIGNED NOT NULL," +
	"END_EVENT_ID	BIGINT(20) UNSIGNED," +
	"EVENT_NAME		VARCHAR(128) NOT NULL," +
	"STATE			ENUM('ACTIVE','COMMITTED','ROLLED BACK')," +
	"TRX_ID			BIGINT(20) UNSIGNED," +
	"GTID			VARCHAR(64)," +
	"XID_FORMAT_ID	INT(11)," +
	"XID_GTRID		VARCHAR(130)," +
	"XID_BQUAL		VARCHAR(130)," +
	"XA_STATE		VARCHAR(64)," +
	"SOURCE			VARCHAR(64)," +
	"TIMER_START		BIGINT(20) UNSIGNED," +
	"TIMER_END		BIGINT(20) UNSIGNED," +
	"TIMER_WAIT		BIGINT(20) UNSIGNED," +
	"ACCESS_MODE		ENUM('READ ONLY','READ WRITE')," +
	"ISOLATION_LEVEL	VARCHAR(64)," +
	"AUTOCOMMIT		ENUM('YES','NO') NOT NULL," +
	"NUMBER_OF_SAVEPOINTS	BIGINT(20) UNSIGNED," +
	"NUMBER_OF_ROLLBACK_TO_SAVEPOINT	BIGINT(20) UNSIGNED," +
	"NUMBER_OF_RELEASE_SAVEPOINT		BIGINT(20) UNSIGNED," +
	"OBJECT_INSTANCE_BEGIN	BIGINT(20) UNSIGNED," +
	"NESTING_EVENT_ID		BIGINT(20) UNSIGNED," +
	"NESTING_EVENT_TYPE		ENUM('TRANSACTION','STATEMENT','STAGE'));"

// tableTransHistory contains the column name definitions for table events_transactions_history, same as MySQL.
//
const tableTransHistory = "CREATE TABLE if not exists performance_schema." + tableNameEventsTransactionsHistory + " (" +
	"THREAD_ID		BIGINT(20) UNSIGNED NOT NULL," +
	"EVENT_ID		BIGINT(20) UNSIGNED NOT NULL," +
	"END_EVENT_ID	BIGINT(20) UNSIGNED," +
	"EVENT_NAME		VARCHAR(128) NOT NULL," +
	"STATE			ENUM('ACTIVE','COMMITTED','ROLLED BACK')," +
	"TRX_ID			BIGINT(20) UNSIGNED," +
	"GTID			VARCHAR(64)," +
	"XID_FORMAT_ID	INT(11)," +
	"XID_GTRID		VARCHAR(130)," +
	"XID_BQUAL		VARCHAR(130)," +
	"XA_STATE		VARCHAR(64)," +
	"SOURCE			VARCHAR(64)," +
	"TIMER_START		BIGINT(20) UNSIGNED," +
	"TIMER_END		BIGINT(20) UNSIGNED," +
	"TIMER_WAIT		BIGINT(20) UNSIGNED," +
	"ACCESS_MODE		ENUM('READ ONLY','READ WRITE')," +
	"ISOLATION_LEVEL	VARCHAR(64)," +
	"AUTOCOMMIT		ENUM('YES','NO') NOT NULL," +
	"NUMBER_OF_SAVEPOINTS	BIGINT(20) UNSIGNED," +
	"NUMBER_OF_ROLLBACK_TO_SAVEPOINT	BIGINT(20) UNSIGNED," +
	"NUMBER_OF_RELEASE_SAVEPOINT		BIGINT(20) UNSIGNED," +
	"OBJECT_INSTANCE_BEGIN	BIGINT(20) UNSIGNED," +
	"NESTING_EVENT_ID		BIGINT(20) UNSIGNED," +
	"NESTING_EVENT_TYPE		ENUM('TRANSACTION','STATEMENT','STAGE'));"

// tableTransHistoryLong contains the column name definitions for table events_transactions_history_long, same as MySQL.
const tableTransHistoryLong = "CREATE TABLE if not exists performance_schema." + tableNameEventsTransactionsHistoryLong + " (" +
	"THREAD_ID		BIGINT(20) UNSIGNED NOT NULL," +
	"EVENT_ID		BIGINT(20) UNSIGNED NOT NULL," +
	"END_EVENT_ID	BIGINT(20) UNSIGNED," +
	"EVENT_NAME		VARCHAR(128) NOT NULL," +
	"STATE			ENUM('ACTIVE','COMMITTED','ROLLED BACK')," +
	"TRX_ID			BIGINT(20) UNSIGNED," +
	"GTID			VARCHAR(64)," +
	"XID_FORMAT_ID	INT(11)," +
	"XID_GTRID		VARCHAR(130)," +
	"XID_BQUAL		VARCHAR(130)," +
	"XA_STATE		VARCHAR(64)," +
	"SOURCE			VARCHAR(64)," +
	"TIMER_START		BIGINT(20) UNSIGNED," +
	"TIMER_END		BIGINT(20) UNSIGNED," +
	"TIMER_WAIT		BIGINT(20) UNSIGNED," +
	"ACCESS_MODE		ENUM('READ ONLY','READ WRITE')," +
	"ISOLATION_LEVEL	VARCHAR(64)," +
	"AUTOCOMMIT		ENUM('YES','NO') NOT NULL," +
	"NUMBER_OF_SAVEPOINTS	BIGINT(20) UNSIGNED," +
	"NUMBER_OF_ROLLBACK_TO_SAVEPOINT	BIGINT(20) UNSIGNED," +
	"NUMBER_OF_RELEASE_SAVEPOINT		BIGINT(20) UNSIGNED," +
	"OBJECT_INSTANCE_BEGIN	BIGINT(20) UNSIGNED," +
	"NESTING_EVENT_ID		BIGINT(20) UNSIGNED," +
	"NESTING_EVENT_TYPE		ENUM('TRANSACTION','STATEMENT','STAGE'));"

// tableStagesCurrent contains the column name definitions for table events_stages_current, same as MySQL.
const tableStagesCurrent = "CREATE TABLE if not exists performance_schema." + tableNameEventsStagesCurrent + " (" +
	"THREAD_ID		BIGINT(20) UNSIGNED NOT NULL," +
	"EVENT_ID		BIGINT(20) UNSIGNED NOT NULL," +
	"END_EVENT_ID	BIGINT(20) UNSIGNED," +
	"EVENT_NAME		VARCHAR(128) NOT NULL," +
	"SOURCE			VARCHAR(64)," +
	"TIMER_START		BIGINT(20) UNSIGNED," +
	"TIMER_END		BIGINT(20) UNSIGNED," +
	"TIMER_WAIT		BIGINT(20) UNSIGNED," +
	"WORK_COMPLETED	BIGINT(20) UNSIGNED," +
	"WORK_ESTIMATED	BIGINT(20) UNSIGNED," +
	"NESTING_EVENT_ID		BIGINT(20) UNSIGNED," +
	"NESTING_EVENT_TYPE		ENUM('TRANSACTION','STATEMENT','STAGE'));"

// tableStagesHistory contains the column name definitions for table events_stages_history, same as MySQL.
const tableStagesHistory = "CREATE TABLE if not exists performance_schema." + tableNameEventsStagesHistory + " (" +
	"THREAD_ID		BIGINT(20) UNSIGNED NOT NULL," +
	"EVENT_ID		BIGINT(20) UNSIGNED NOT NULL," +
	"END_EVENT_ID	BIGINT(20) UNSIGNED," +
	"EVENT_NAME		VARCHAR(128) NOT NULL," +
	"SOURCE			VARCHAR(64)," +
	"TIMER_START		BIGINT(20) UNSIGNED," +
	"TIMER_END		BIGINT(20) UNSIGNED," +
	"TIMER_WAIT		BIGINT(20) UNSIGNED," +
	"WORK_COMPLETED	BIGINT(20) UNSIGNED," +
	"WORK_ESTIMATED	BIGINT(20) UNSIGNED," +
	"NESTING_EVENT_ID		BIGINT(20) UNSIGNED," +
	"NESTING_EVENT_TYPE		ENUM('TRANSACTION','STATEMENT','STAGE'));"

// tableStagesHistoryLong contains the column name definitions for table events_stages_history_long, same as MySQL.
const tableStagesHistoryLong = "CREATE TABLE if not exists performance_schema." + tableNameEventsStagesHistoryLong + " (" +
	"THREAD_ID		BIGINT(20) UNSIGNED NOT NULL," +
	"EVENT_ID		BIGINT(20) UNSIGNED NOT NULL," +
	"END_EVENT_ID	BIGINT(20) UNSIGNED," +
	"EVENT_NAME		VARCHAR(128) NOT NULL," +
	"SOURCE			VARCHAR(64)," +
	"TIMER_START		BIGINT(20) UNSIGNED," +
	"TIMER_END		BIGINT(20) UNSIGNED," +
	"TIMER_WAIT		BIGINT(20) UNSIGNED," +
	"WORK_COMPLETED	BIGINT(20) UNSIGNED," +
	"WORK_ESTIMATED	BIGINT(20) UNSIGNED," +
	"NESTING_EVENT_ID		BIGINT(20) UNSIGNED," +
	"NESTING_EVENT_TYPE		ENUM('TRANSACTION','STATEMENT','STAGE'));"

<<<<<<< HEAD
// Fields in `events_statements_summary_by_digest` and `events_statements_summary_by_digest_history` are the same.
const fieldsInEventsStatementsSummary = "SUMMARY_BEGIN_TIME TIMESTAMP(6) NOT NULL COMMENT 'Begin time of this summary'," +
	"SUMMARY_END_TIME TIMESTAMP(6) NOT NULL COMMENT 'End time of this summary'," +
	"STMT_TYPE VARCHAR(64) NOT NULL COMMENT 'Statement type'," +
	"SCHEMA_NAME VARCHAR(64) DEFAULT NULL COMMENT 'Current schema'," +
	"DIGEST VARCHAR(64) NOT NULL," +
	"DIGEST_TEXT LONGTEXT NOT NULL COMMENT 'Normalized statement'," +
	"TABLE_NAMES TEXT DEFAULT NULL COMMENT 'Involved tables'," +
	"INDEX_NAMES TEXT DEFAULT NULL COMMENT 'Used indices'," +
	"SAMPLE_USER VARCHAR(64) DEFAULT NULL COMMENT 'Sampled user who executed these statements'," +
	"EXEC_COUNT BIGINT(20) UNSIGNED NOT NULL COMMENT 'Count of execution'," +
	"SUM_LATENCY BIGINT(20) UNSIGNED NOT NULL COMMENT 'Sum latency of these statements'," +
	"MAX_LATENCY BIGINT(20) UNSIGNED NOT NULL COMMENT 'Max latency of these statements'," +
	"MIN_LATENCY BIGINT(20) UNSIGNED NOT NULL COMMENT 'Min latency of these statements'," +
	"AVG_LATENCY BIGINT(20) UNSIGNED NOT NULL COMMENT 'Average latency of these statements'," +
	"AVG_PARSE_LATENCY BIGINT(20) UNSIGNED NOT NULL COMMENT 'Average latency of parsing'," +
	"MAX_PARSE_LATENCY BIGINT(20) UNSIGNED NOT NULL COMMENT 'Max latency of parsing'," +
	"AVG_COMPILE_LATENCY BIGINT(20) UNSIGNED NOT NULL COMMENT 'Average latency of compiling'," +
	"MAX_COMPILE_LATENCY BIGINT(20) UNSIGNED NOT NULL COMMENT 'Max latency of compiling'," +
	"COP_TASK_NUM BIGINT(20) UNSIGNED NOT NULL COMMENT 'Total number of CopTasks'," +
	"AVG_COP_PROCESS_TIME BIGINT(20) UNSIGNED NOT NULL COMMENT 'Average processing time of CopTasks'," +
	"MAX_COP_PROCESS_TIME BIGINT(20) UNSIGNED NOT NULL COMMENT 'Max processing time of CopTasks'," +
	"MAX_COP_PROCESS_ADDRESS VARCHAR(256) DEFAULT NULL COMMENT 'Address of the CopTask with max processing time'," +
	"AVG_COP_WAIT_TIME BIGINT(20) UNSIGNED NOT NULL COMMENT 'Average waiting time of CopTasks'," +
	"MAX_COP_WAIT_TIME BIGINT(20) UNSIGNED NOT NULL COMMENT 'Max waiting time of CopTasks'," +
	"MAX_COP_WAIT_ADDRESS VARCHAR(256) DEFAULT NULL COMMENT 'Address of the CopTask with max waiting time'," +
	"AVG_PROCESS_TIME BIGINT(20) UNSIGNED NOT NULL COMMENT 'Average processing time in TiKV'," +
	"MAX_PROCESS_TIME BIGINT(20) UNSIGNED NOT NULL COMMENT 'Max processing time in TiKV'," +
	"AVG_WAIT_TIME BIGINT(20) UNSIGNED NOT NULL COMMENT 'Average waiting time in TiKV'," +
	"MAX_WAIT_TIME BIGINT(20) UNSIGNED NOT NULL COMMENT 'Max waiting time in TiKV'," +
	"AVG_BACKOFF_TIME BIGINT(20) UNSIGNED NOT NULL COMMENT 'Average waiting time before retry'," +
	"MAX_BACKOFF_TIME BIGINT(20) UNSIGNED NOT NULL COMMENT 'Max waiting time before retry'," +
	"AVG_TOTAL_KEYS BIGINT(20) UNSIGNED NOT NULL COMMENT 'Average number of scanned keys'," +
	"MAX_TOTAL_KEYS BIGINT(20) UNSIGNED NOT NULL COMMENT 'Max number of scanned keys'," +
	"AVG_PROCESSED_KEYS BIGINT(20) UNSIGNED NOT NULL COMMENT 'Average number of processed keys'," +
	"MAX_PROCESSED_KEYS BIGINT(20) UNSIGNED NOT NULL COMMENT 'Max number of processed keys'," +
	"AVG_PREWRITE_TIME BIGINT(20) UNSIGNED NOT NULL COMMENT 'Average time of prewrite phase'," +
	"MAX_PREWRITE_TIME BIGINT(20) UNSIGNED NOT NULL COMMENT 'Max time of prewrite phase'," +
	"AVG_COMMIT_TIME BIGINT(20) UNSIGNED NOT NULL COMMENT 'Average time of commit phase'," +
	"MAX_COMMIT_TIME BIGINT(20) UNSIGNED NOT NULL COMMENT 'Max time of commit phase'," +
	"AVG_GET_COMMIT_TS_TIME BIGINT(20) UNSIGNED NOT NULL COMMENT 'Average time of getting commit_ts'," +
	"MAX_GET_COMMIT_TS_TIME BIGINT(20) UNSIGNED NOT NULL COMMENT 'Max time of getting commit_ts'," +
	"AVG_COMMIT_BACKOFF_TIME BIGINT(20) UNSIGNED NOT NULL COMMENT 'Average time before retry during commit phase'," +
	"MAX_COMMIT_BACKOFF_TIME BIGINT(20) UNSIGNED NOT NULL COMMENT 'Max time before retry during commit phase'," +
	"AVG_RESOLVE_LOCK_TIME BIGINT(20) UNSIGNED NOT NULL COMMENT 'Average time for resolving locks'," +
	"MAX_RESOLVE_LOCK_TIME BIGINT(20) UNSIGNED NOT NULL COMMENT 'Max time for resolving locks'," +
	"AVG_LOCAL_LATCH_WAIT_TIME BIGINT(20) UNSIGNED NOT NULL COMMENT 'Average waiting time of local transaction'," +
	"MAX_LOCAL_LATCH_WAIT_TIME BIGINT(20) UNSIGNED NOT NULL COMMENT 'Max waiting time of local transaction'," +
	"AVG_WRITE_KEYS DOUBLE UNSIGNED NOT NULL COMMENT 'Average count of written keys'," +
	"MAX_WRITE_KEYS BIGINT(20) UNSIGNED NOT NULL COMMENT 'Max count of written keys'," +
	"AVG_WRITE_SIZE DOUBLE NOT NULL COMMENT 'Average amount of written bytes'," +
	"MAX_WRITE_SIZE BIGINT(20) UNSIGNED NOT NULL COMMENT 'Max amount of written bytes'," +
	"AVG_PREWRITE_REGIONS DOUBLE NOT NULL COMMENT 'Average number of involved regions in prewrite phase'," +
	"MAX_PREWRITE_REGIONS INT(11) UNSIGNED NOT NULL COMMENT 'Max number of involved regions in prewrite phase'," +
	"AVG_TXN_RETRY DOUBLE NOT NULL COMMENT 'Average number of transaction retries'," +
	"MAX_TXN_RETRY INT(11) UNSIGNED NOT NULL COMMENT 'Max number of transaction retries'," +
	"SUM_BACKOFF_TIMES BIGINT(20) UNSIGNED NOT NULL COMMENT 'Sum of retries'," +
	"BACKOFF_TYPES VARCHAR(1024) DEFAULT NULL COMMENT 'Types of errors and the number of retries for each type'," +
	"AVG_MEM BIGINT(20) UNSIGNED NOT NULL COMMENT 'Average memory(byte) used'," +
	"MAX_MEM BIGINT(20) UNSIGNED NOT NULL COMMENT 'Max memory(byte) used'," +
	"AVG_AFFECTED_ROWS DOUBLE UNSIGNED NOT NULL COMMENT 'Average number of rows affected'," +
	"FIRST_SEEN TIMESTAMP(6) NOT NULL COMMENT 'The time these statements are seen for the first time'," +
	"LAST_SEEN TIMESTAMP(6) NOT NULL COMMENT 'The time these statements are seen for the last time'," +
	"PLAN_IN_CACHE BOOL NOT NULL COMMENT 'Whether the last statement hit plan cache'," +
	"PLAN_CACHE_HITS BIGINT(20) UNSIGNED NOT NULL COMMENT 'The number of times these statements hit plan cache'," +
	"PLAN_CACHE_MISSES BIGINT(20) UNSIGNED NOT NULL COMMENT 'The number of times these statements miss plan cache'," +
	"QUERY_SAMPLE_TEXT LONGTEXT DEFAULT NULL COMMENT 'Sampled original statement'," +
	"PREV_SAMPLE_TEXT LONGTEXT DEFAULT NULL COMMENT 'The previous statement before commit'," +
	"PLAN_DIGEST VARCHAR(64) DEFAULT NULL COMMENT 'Digest of its execution plan'," +
	"PLAN LONGTEXT DEFAULT NULL COMMENT 'Sampled execution plan');"

=======
>>>>>>> b44f5073
// tableEventsStatementsSummaryByDigest contains the column name definitions for table
// events_statements_summary_by_digest, same as MySQL.
const tableEventsStatementsSummaryByDigest = "CREATE TABLE if not exists performance_schema." + tableNameEventsStatementsSummaryByDigest + " (" +
	"SCHEMA_NAME varchar(64) DEFAULT NULL," +
	"DIGEST varchar(64) DEFAULT NULL," +
	"DIGEST_TEXT longtext," +
	"COUNT_STAR bigint unsigned NOT NULL," +
	"SUM_TIMER_WAIT bigint unsigned NOT NULL," +
	"MIN_TIMER_WAIT bigint unsigned NOT NULL," +
	"AVG_TIMER_WAIT bigint unsigned NOT NULL," +
	"MAX_TIMER_WAIT bigint unsigned NOT NULL," +
	"SUM_LOCK_TIME bigint unsigned NOT NULL," +
	"SUM_ERRORS bigint unsigned NOT NULL," +
	"SUM_WARNINGS bigint unsigned NOT NULL," +
	"SUM_ROWS_AFFECTED bigint unsigned NOT NULL," +
	"SUM_ROWS_SENT bigint unsigned NOT NULL," +
	"SUM_ROWS_EXAMINED bigint unsigned NOT NULL," +
	"SUM_CREATED_TMP_DISK_TABLES bigint unsigned NOT NULL," +
	"SUM_CREATED_TMP_TABLES bigint unsigned NOT NULL," +
	"SUM_SELECT_FULL_JOIN bigint unsigned NOT NULL," +
	"SUM_SELECT_FULL_RANGE_JOIN bigint unsigned NOT NULL," +
	"SUM_SELECT_RANGE bigint unsigned NOT NULL," +
	"SUM_SELECT_RANGE_CHECK bigint unsigned NOT NULL," +
	"SUM_SELECT_SCAN bigint unsigned NOT NULL," +
	"SUM_SORT_MERGE_PASSES bigint unsigned NOT NULL," +
	"SUM_SORT_RANGE bigint unsigned NOT NULL," +
	"SUM_SORT_ROWS bigint unsigned NOT NULL," +
	"SUM_SORT_SCAN bigint unsigned NOT NULL," +
	"SUM_NO_INDEX_USED bigint unsigned NOT NULL," +
	"SUM_NO_GOOD_INDEX_USED bigint unsigned NOT NULL," +
	"FIRST_SEEN timestamp(6) NOT NULL DEFAULT '0000-00-00 00:00:00.000000'," +
	"LAST_SEEN timestamp(6) NOT NULL DEFAULT '0000-00-00 00:00:00.000000'," +
	"QUANTILE_95 bigint unsigned NOT NULL," +
	"QUANTILE_99 bigint unsigned NOT NULL," +
	"QUANTILE_999 bigint unsigned NOT NULL," +
	"QUERY_SAMPLE_TEXT longtext," +
	"QUERY_SAMPLE_SEEN timestamp(6) NOT NULL DEFAULT '0000-00-00 00:00:00.000000'," +
	"QUERY_SAMPLE_TIMER_WAIT bigint unsigned NOT NULL," +
	"UNIQUE KEY `SCHEMA_NAME` (`SCHEMA_NAME`,`DIGEST`));"

// tableTiDBProfileCPU contains the columns name definitions for table tidb_profile_cpu
const tableTiDBProfileCPU = "CREATE TABLE IF NOT EXISTS " + tableNameTiDBProfileCPU + " (" +
	"FUNCTION VARCHAR(512) NOT NULL," +
	"PERCENT_ABS VARCHAR(8) NOT NULL," +
	"PERCENT_REL VARCHAR(8) NOT NULL," +
	"ROOT_CHILD INT(8) NOT NULL," +
	"DEPTH INT(8) NOT NULL," +
	"FILE VARCHAR(512) NOT NULL);"

// tableTiDBProfileMemory contains the columns name definitions for table tidb_profile_memory
const tableTiDBProfileMemory = "CREATE TABLE IF NOT EXISTS " + tableNameTiDBProfileMemory + " (" +
	"FUNCTION VARCHAR(512) NOT NULL," +
	"PERCENT_ABS VARCHAR(8) NOT NULL," +
	"PERCENT_REL VARCHAR(8) NOT NULL," +
	"ROOT_CHILD INT(8) NOT NULL," +
	"DEPTH INT(8) NOT NULL," +
	"FILE VARCHAR(512) NOT NULL);"

// tableTiDBProfileMutex contains the columns name definitions for table tidb_profile_mutex
const tableTiDBProfileMutex = "CREATE TABLE IF NOT EXISTS " + tableNameTiDBProfileMutex + " (" +
	"FUNCTION VARCHAR(512) NOT NULL," +
	"PERCENT_ABS VARCHAR(8) NOT NULL," +
	"PERCENT_REL VARCHAR(8) NOT NULL," +
	"ROOT_CHILD INT(8) NOT NULL," +
	"DEPTH INT(8) NOT NULL," +
	"FILE VARCHAR(512) NOT NULL);"

// tableTiDBProfileAllocs contains the columns name definitions for table tidb_profile_allocs
const tableTiDBProfileAllocs = "CREATE TABLE IF NOT EXISTS " + tableNameTiDBProfileAllocs + " (" +
	"FUNCTION VARCHAR(512) NOT NULL," +
	"PERCENT_ABS VARCHAR(8) NOT NULL," +
	"PERCENT_REL VARCHAR(8) NOT NULL," +
	"ROOT_CHILD INT(8) NOT NULL," +
	"DEPTH INT(8) NOT NULL," +
	"FILE VARCHAR(512) NOT NULL);"

// tableTiDBProfileBlock contains the columns name definitions for table tidb_profile_block
const tableTiDBProfileBlock = "CREATE TABLE IF NOT EXISTS " + tableNameTiDBProfileBlock + " (" +
	"FUNCTION VARCHAR(512) NOT NULL," +
	"PERCENT_ABS VARCHAR(8) NOT NULL," +
	"PERCENT_REL VARCHAR(8) NOT NULL," +
	"ROOT_CHILD INT(8) NOT NULL," +
	"DEPTH INT(8) NOT NULL," +
	"FILE VARCHAR(512) NOT NULL);"

// tableTiDBProfileGoroutines contains the columns name definitions for table tidb_profile_goroutines
const tableTiDBProfileGoroutines = "CREATE TABLE IF NOT EXISTS " + tableNameTiDBProfileGoroutines + " (" +
	"FUNCTION VARCHAR(512) NOT NULL," +
	"ID INT(8) NOT NULL," +
	"STATE VARCHAR(16) NOT NULL," +
	"LOCATION VARCHAR(512) NOT NULL);"

// tableTiKVProfileCPU contains the columns name definitions for table tikv_profile_cpu
const tableTiKVProfileCPU = "CREATE TABLE IF NOT EXISTS " + tableNameTiKVProfileCPU + " (" +
	"ADDRESS VARCHAR(64) NOT NULL," +
	"FUNCTION VARCHAR(512) NOT NULL," +
	"PERCENT_ABS VARCHAR(8) NOT NULL," +
	"PERCENT_REL VARCHAR(8) NOT NULL," +
	"ROOT_CHILD INT(8) NOT NULL," +
	"DEPTH INT(8) NOT NULL," +
	"FILE VARCHAR(512) NOT NULL);"

// tablePDProfileCPU contains the columns name definitions for table pd_profile_cpu
const tablePDProfileCPU = "CREATE TABLE IF NOT EXISTS " + tableNamePDProfileCPU + " (" +
	"ADDRESS VARCHAR(64) NOT NULL," +
	"FUNCTION VARCHAR(512) NOT NULL," +
	"PERCENT_ABS VARCHAR(8) NOT NULL," +
	"PERCENT_REL VARCHAR(8) NOT NULL," +
	"ROOT_CHILD INT(8) NOT NULL," +
	"DEPTH INT(8) NOT NULL," +
	"FILE VARCHAR(512) NOT NULL);"

// tablePDProfileMemory contains the columns name definitions for table pd_profile_cpu_memory
const tablePDProfileMemory = "CREATE TABLE IF NOT EXISTS " + tableNamePDProfileMemory + " (" +
	"ADDRESS VARCHAR(64) NOT NULL," +
	"FUNCTION VARCHAR(512) NOT NULL," +
	"PERCENT_ABS VARCHAR(8) NOT NULL," +
	"PERCENT_REL VARCHAR(8) NOT NULL," +
	"ROOT_CHILD INT(8) NOT NULL," +
	"DEPTH INT(8) NOT NULL," +
	"FILE VARCHAR(512) NOT NULL);"

// tablePDProfileMutex contains the columns name definitions for table pd_profile_mutex
const tablePDProfileMutex = "CREATE TABLE IF NOT EXISTS " + tableNamePDProfileMutex + " (" +
	"ADDRESS VARCHAR(64) NOT NULL," +
	"FUNCTION VARCHAR(512) NOT NULL," +
	"PERCENT_ABS VARCHAR(8) NOT NULL," +
	"PERCENT_REL VARCHAR(8) NOT NULL," +
	"ROOT_CHILD INT(8) NOT NULL," +
	"DEPTH INT(8) NOT NULL," +
	"FILE VARCHAR(512) NOT NULL);"

// tablePDProfileAllocs contains the columns name definitions for table pd_profile_allocs
const tablePDProfileAllocs = "CREATE TABLE IF NOT EXISTS " + tableNamePDProfileAllocs + " (" +
	"ADDRESS VARCHAR(64) NOT NULL," +
	"FUNCTION VARCHAR(512) NOT NULL," +
	"PERCENT_ABS VARCHAR(8) NOT NULL," +
	"PERCENT_REL VARCHAR(8) NOT NULL," +
	"ROOT_CHILD INT(8) NOT NULL," +
	"DEPTH INT(8) NOT NULL," +
	"FILE VARCHAR(512) NOT NULL);"

// tablePDProfileBlock contains the columns name definitions for table pd_profile_block
const tablePDProfileBlock = "CREATE TABLE IF NOT EXISTS " + tableNamePDProfileBlock + " (" +
	"ADDRESS VARCHAR(64) NOT NULL," +
	"FUNCTION VARCHAR(512) NOT NULL," +
	"PERCENT_ABS VARCHAR(8) NOT NULL," +
	"PERCENT_REL VARCHAR(8) NOT NULL," +
	"ROOT_CHILD INT(8) NOT NULL," +
	"DEPTH INT(8) NOT NULL," +
	"FILE VARCHAR(512) NOT NULL);"

// tablePDProfileGoroutines contains the columns name definitions for table pd_profile_goroutines
const tablePDProfileGoroutines = "CREATE TABLE IF NOT EXISTS " + tableNamePDProfileGoroutines + " (" +
	"ADDRESS VARCHAR(64) NOT NULL," +
	"FUNCTION VARCHAR(512) NOT NULL," +
	"ID INT(8) NOT NULL," +
	"STATE VARCHAR(16) NOT NULL," +
	"LOCATION VARCHAR(512) NOT NULL);"<|MERGE_RESOLUTION|>--- conflicted
+++ resolved
@@ -381,7 +381,6 @@
 	"NESTING_EVENT_ID		BIGINT(20) UNSIGNED," +
 	"NESTING_EVENT_TYPE		ENUM('TRANSACTION','STATEMENT','STAGE'));"
 
-<<<<<<< HEAD
 // Fields in `events_statements_summary_by_digest` and `events_statements_summary_by_digest_history` are the same.
 const fieldsInEventsStatementsSummary = "SUMMARY_BEGIN_TIME TIMESTAMP(6) NOT NULL COMMENT 'Begin time of this summary'," +
 	"SUMMARY_END_TIME TIMESTAMP(6) NOT NULL COMMENT 'End time of this summary'," +
@@ -453,8 +452,6 @@
 	"PLAN_DIGEST VARCHAR(64) DEFAULT NULL COMMENT 'Digest of its execution plan'," +
 	"PLAN LONGTEXT DEFAULT NULL COMMENT 'Sampled execution plan');"
 
-=======
->>>>>>> b44f5073
 // tableEventsStatementsSummaryByDigest contains the column name definitions for table
 // events_statements_summary_by_digest, same as MySQL.
 const tableEventsStatementsSummaryByDigest = "CREATE TABLE if not exists performance_schema." + tableNameEventsStatementsSummaryByDigest + " (" +
