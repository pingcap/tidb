// Copyright 2016 PingCAP, Inc.
//
// Licensed under the Apache License, Version 2.0 (the "License");
// you may not use this file except in compliance with the License.
// You may obtain a copy of the License at
//
//     http://www.apache.org/licenses/LICENSE-2.0
//
// Unless required by applicable law or agreed to in writing, software
// distributed under the License is distributed on an "AS IS" BASIS,
// See the License for the specific language governing permissions and
// limitations under the License.

package perfschema

import "github.com/pingcap/tidb/util"

// Performance Schema Name.
const (
	Name      = util.PerformanceSchemaName
	LowerName = util.PerformanceSchemaLowerName
)

// perfSchemaTables is a shortcut to involve all table names.
var perfSchemaTables = []string{
	tableGlobalStatus,
	tableSessionStatus,
	tableSetupActors,
	tableSetupObjects,
	tableSetupInstruments,
	tableSetupConsumers,
	tableStmtsCurrent,
	tableStmtsHistory,
	tableStmtsHistoryLong,
	tablePreparedStmtsInstances,
	tableTransCurrent,
	tableTransHistory,
	tableTransHistoryLong,
	tableStagesCurrent,
	tableStagesHistory,
	tableStagesHistoryLong,
	tableEventsStatementsSummaryByDigest,
<<<<<<< HEAD
	tableClusterEventsStatementsSummaryByDigest,
=======
	tableTiDBProfileCPU,
	tableTiDBProfileMemory,
	tableTiDBProfileMutex,
	tableTiDBAllocsProfile,
	tableTiDBProfileBlock,
	tableTiDBGoroutine,
>>>>>>> 8de9c268
}

// tableGlobalStatus contains the column name definitions for table global_status, same as MySQL.
const tableGlobalStatus = "CREATE TABLE performance_schema.global_status(" +
	"VARIABLE_NAME VARCHAR(64) not null," +
	"VARIABLE_VALUE VARCHAR(1024));"

// tableSessionStatus contains the column name definitions for table session_status, same as MySQL.
const tableSessionStatus = "CREATE TABLE performance_schema.session_status(" +
	"VARIABLE_NAME VARCHAR(64) not null," +
	"VARIABLE_VALUE VARCHAR(1024));"

// tableSetupActors contains the column name definitions for table setup_actors, same as MySQL.
const tableSetupActors = "CREATE TABLE if not exists performance_schema.setup_actors (" +
	"HOST			CHAR(60) NOT NULL  DEFAULT '%'," +
	"USER			CHAR(32) NOT NULL  DEFAULT '%'," +
	"ROLE			CHAR(16) NOT NULL  DEFAULT '%'," +
	"ENABLED		ENUM('YES','NO') NOT NULL  DEFAULT 'YES'," +
	"HISTORY		ENUM('YES','NO') NOT NULL  DEFAULT 'YES');"

// tableSetupObjects contains the column name definitions for table setup_objects, same as MySQL.
const tableSetupObjects = "CREATE TABLE if not exists performance_schema.setup_objects (" +
	"OBJECT_TYPE		ENUM('EVENT','FUNCTION','TABLE') NOT NULL  DEFAULT 'TABLE'," +
	"OBJECT_SCHEMA		VARCHAR(64)  DEFAULT '%'," +
	"OBJECT_NAME		VARCHAR(64) NOT NULL  DEFAULT '%'," +
	"ENABLED		ENUM('YES','NO') NOT NULL  DEFAULT 'YES'," +
	"TIMED			ENUM('YES','NO') NOT NULL  DEFAULT 'YES');"

// tableSetupInstruments contains the column name definitions for table setup_instruments, same as MySQL.
const tableSetupInstruments = "CREATE TABLE if not exists performance_schema.setup_instruments (" +
	"NAME			VARCHAR(128) NOT NULL," +
	"ENABLED		ENUM('YES','NO') NOT NULL," +
	"TIMED			ENUM('YES','NO') NOT NULL);"

// tableSetupConsumers contains the column name definitions for table setup_consumers, same as MySQL.
const tableSetupConsumers = "CREATE TABLE if not exists performance_schema.setup_consumers (" +
	"NAME			VARCHAR(64) NOT NULL," +
	"ENABLED			ENUM('YES','NO') NOT NULL);"

// tableStmtsCurrent contains the column name definitions for table events_statements_current, same as MySQL.
const tableStmtsCurrent = "CREATE TABLE if not exists performance_schema.events_statements_current (" +
	"THREAD_ID		BIGINT(20) UNSIGNED NOT NULL," +
	"EVENT_ID		BIGINT(20) UNSIGNED NOT NULL," +
	"END_EVENT_ID	BIGINT(20) UNSIGNED," +
	"EVENT_NAME		VARCHAR(128) NOT NULL," +
	"SOURCE			VARCHAR(64)," +
	"TIMER_START		BIGINT(20) UNSIGNED," +
	"TIMER_END		BIGINT(20) UNSIGNED," +
	"TIMER_WAIT		BIGINT(20) UNSIGNED," +
	"LOCK_TIME		BIGINT(20) UNSIGNED NOT NULL," +
	"SQL_TEXT		LONGTEXT," +
	"DIGEST			VARCHAR(32)," +
	"DIGEST_TEXT		LONGTEXT," +
	"CURRENT_SCHEMA	VARCHAR(64)," +
	"OBJECT_TYPE		VARCHAR(64)," +
	"OBJECT_SCHEMA	VARCHAR(64)," +
	"OBJECT_NAME		VARCHAR(64)," +
	"OBJECT_INSTANCE_BEGIN	BIGINT(20) UNSIGNED," +
	"MYSQL_ERRNO		INT(11)," +
	"RETURNED_SQLSTATE	VARCHAR(5)," +
	"MESSAGE_TEXT	VARCHAR(128)," +
	"ERRORS			BIGINT(20) UNSIGNED NOT NULL," +
	"WARNINGS		BIGINT(20) UNSIGNED NOT NULL," +
	"ROWS_AFFECTED	BIGINT(20) UNSIGNED NOT NULL," +
	"ROWS_SENT		BIGINT(20) UNSIGNED NOT NULL," +
	"ROWS_EXAMINED	BIGINT(20) UNSIGNED NOT NULL," +
	"CREATED_TMP_DISK_TABLES	BIGINT(20) UNSIGNED NOT NULL," +
	"CREATED_TMP_TABLES		BIGINT(20) UNSIGNED NOT NULL," +
	"SELECT_FULL_JOIN		BIGINT(20) UNSIGNED NOT NULL," +
	"SELECT_FULL_RANGE_JOIN	BIGINT(20) UNSIGNED NOT NULL," +
	"SELECT_RANGE	BIGINT(20) UNSIGNED NOT NULL," +
	"SELECT_RANGE_CHECK		BIGINT(20) UNSIGNED NOT NULL," +
	"SELECT_SCAN		BIGINT(20) UNSIGNED NOT NULL," +
	"SORT_MERGE_PASSES		BIGINT(20) UNSIGNED NOT NULL," +
	"SORT_RANGE		BIGINT(20) UNSIGNED NOT NULL," +
	"SORT_ROWS		BIGINT(20) UNSIGNED NOT NULL," +
	"SORT_SCAN		BIGINT(20) UNSIGNED NOT NULL," +
	"NO_INDEX_USED	BIGINT(20) UNSIGNED NOT NULL," +
	"NO_GOOD_INDEX_USED		BIGINT(20) UNSIGNED NOT NULL," +
	"NESTING_EVENT_ID		BIGINT(20) UNSIGNED," +
	"NESTING_EVENT_TYPE		ENUM('TRANSACTION','STATEMENT','STAGE')," +
	"NESTING_EVENT_LEVEL		INT(11));"

// tableStmtsHistory contains the column name definitions for table events_statements_history, same as MySQL.
const tableStmtsHistory = "CREATE TABLE if not exists performance_schema.events_statements_history (" +
	"THREAD_ID		BIGINT(20) UNSIGNED NOT NULL," +
	"EVENT_ID		BIGINT(20) UNSIGNED NOT NULL," +
	"END_EVENT_ID		BIGINT(20) UNSIGNED," +
	"EVENT_NAME		VARCHAR(128) NOT NULL," +
	"SOURCE			VARCHAR(64)," +
	"TIMER_START		BIGINT(20) UNSIGNED," +
	"TIMER_END		BIGINT(20) UNSIGNED," +
	"TIMER_WAIT		BIGINT(20) UNSIGNED," +
	"LOCK_TIME		BIGINT(20) UNSIGNED NOT NULL," +
	"SQL_TEXT		LONGTEXT," +
	"DIGEST			VARCHAR(32)," +
	"DIGEST_TEXT		LONGTEXT," +
	"CURRENT_SCHEMA 	VARCHAR(64)," +
	"OBJECT_TYPE		VARCHAR(64)," +
	"OBJECT_SCHEMA	VARCHAR(64)," +
	"OBJECT_NAME		VARCHAR(64)," +
	"OBJECT_INSTANCE_BEGIN	BIGINT(20) UNSIGNED," +
	"MYSQL_ERRNO		INT(11)," +
	"RETURNED_SQLSTATE		VARCHAR(5)," +
	"MESSAGE_TEXT	VARCHAR(128)," +
	"ERRORS			BIGINT(20) UNSIGNED NOT NULL," +
	"WARNINGS		BIGINT(20) UNSIGNED NOT NULL," +
	"ROWS_AFFECTED	BIGINT(20) UNSIGNED NOT NULL," +
	"ROWS_SENT		BIGINT(20) UNSIGNED NOT NULL," +
	"ROWS_EXAMINED	BIGINT(20) UNSIGNED NOT NULL," +
	"CREATED_TMP_DISK_TABLES	BIGINT(20) UNSIGNED NOT NULL," +
	"CREATED_TMP_TABLES		BIGINT(20) UNSIGNED NOT NULL," +
	"SELECT_FULL_JOIN		BIGINT(20) UNSIGNED NOT NULL," +
	"SELECT_FULL_RANGE_JOIN	BIGINT(20) UNSIGNED NOT NULL," +
	"SELECT_RANGE	BIGINT(20) UNSIGNED NOT NULL," +
	"SELECT_RANGE_CHECK		BIGINT(20) UNSIGNED NOT NULL," +
	"SELECT_SCAN		BIGINT(20) UNSIGNED NOT NULL," +
	"SORT_MERGE_PASSES		BIGINT(20) UNSIGNED NOT NULL," +
	"SORT_RANGE		BIGINT(20) UNSIGNED NOT NULL," +
	"SORT_ROWS		BIGINT(20) UNSIGNED NOT NULL," +
	"SORT_SCAN		BIGINT(20) UNSIGNED NOT NULL," +
	"NO_INDEX_USED	BIGINT(20) UNSIGNED NOT NULL," +
	"NO_GOOD_INDEX_USED		BIGINT(20) UNSIGNED NOT NULL," +
	"NESTING_EVENT_ID		BIGINT(20) UNSIGNED," +
	"NESTING_EVENT_TYPE		ENUM('TRANSACTION','STATEMENT','STAGE')," +
	"NESTING_EVENT_LEVEL		INT(11));"

// tableStmtsHistoryLong contains the column name definitions for table events_statements_history_long, same as MySQL.
const tableStmtsHistoryLong = "CREATE TABLE if not exists performance_schema.events_statements_history_long (" +
	"THREAD_ID		BIGINT(20) UNSIGNED NOT NULL," +
	"EVENT_ID		BIGINT(20) UNSIGNED NOT NULL," +
	"END_EVENT_ID	BIGINT(20) UNSIGNED," +
	"EVENT_NAME		VARCHAR(128) NOT NULL," +
	"SOURCE			VARCHAR(64)," +
	"TIMER_START		BIGINT(20) UNSIGNED," +
	"TIMER_END		BIGINT(20) UNSIGNED," +
	"TIMER_WAIT		BIGINT(20) UNSIGNED," +
	"LOCK_TIME		BIGINT(20) UNSIGNED NOT NULL," +
	"SQL_TEXT		LONGTEXT," +
	"DIGEST			VARCHAR(32)," +
	"DIGEST_TEXT		LONGTEXT," +
	"CURRENT_SCHEMA	VARCHAR(64)," +
	"OBJECT_TYPE		VARCHAR(64)," +
	"OBJECT_SCHEMA	VARCHAR(64)," +
	"OBJECT_NAME		VARCHAR(64)," +
	"OBJECT_INSTANCE_BEGIN	BIGINT(20) UNSIGNED," +
	"MYSQL_ERRNO		INT(11)," +
	"RETURNED_SQLSTATE		VARCHAR(5)," +
	"MESSAGE_TEXT	VARCHAR(128)," +
	"ERRORS			BIGINT(20) UNSIGNED NOT NULL," +
	"WARNINGS		BIGINT(20) UNSIGNED NOT NULL," +
	"ROWS_AFFECTED	BIGINT(20) UNSIGNED NOT NULL," +
	"ROWS_SENT		BIGINT(20) UNSIGNED NOT NULL," +
	"ROWS_EXAMINED	BIGINT(20) UNSIGNED NOT NULL," +
	"CREATED_TMP_DISK_TABLES	BIGINT(20) UNSIGNED NOT NULL," +
	"CREATED_TMP_TABLES		BIGINT(20) UNSIGNED NOT NULL," +
	"SELECT_FULL_JOIN		BIGINT(20) UNSIGNED NOT NULL," +
	"SELECT_FULL_RANGE_JOIN	BIGINT(20) UNSIGNED NOT NULL," +
	"SELECT_RANGE	BIGINT(20) UNSIGNED NOT NULL," +
	"SELECT_RANGE_CHECK		BIGINT(20) UNSIGNED NOT NULL," +
	"SELECT_SCAN		BIGINT(20) UNSIGNED NOT NULL," +
	"SORT_MERGE_PASSES		BIGINT(20) UNSIGNED NOT NULL," +
	"SORT_RANGE		BIGINT(20) UNSIGNED NOT NULL," +
	"SORT_ROWS		BIGINT(20) UNSIGNED NOT NULL," +
	"SORT_SCAN		BIGINT(20) UNSIGNED NOT NULL," +
	"NO_INDEX_USED	BIGINT(20) UNSIGNED NOT NULL," +
	"NO_GOOD_INDEX_USED		BIGINT(20) UNSIGNED NOT NULL," +
	"NESTING_EVENT_ID		BIGINT(20) UNSIGNED," +
	"NESTING_EVENT_TYPE		ENUM('TRANSACTION','STATEMENT','STAGE')," +
	"NESTING_EVENT_LEVEL		INT(11));"

// tablePreparedStmtsInstances contains the column name definitions for table prepared_statements_instances, same as MySQL.
const tablePreparedStmtsInstances = "CREATE TABLE if not exists performance_schema.prepared_statements_instances (" +
	"OBJECT_INSTANCE_BEGIN	BIGINT(20) UNSIGNED NOT NULL," +
	"STATEMENT_ID	BIGINT(20) UNSIGNED NOT NULL," +
	"STATEMENT_NAME	VARCHAR(64)," +
	"SQL_TEXT		LONGTEXT NOT NULL," +
	"OWNER_THREAD_ID	BIGINT(20) UNSIGNED NOT NULL," +
	"OWNER_EVENT_ID	BIGINT(20) UNSIGNED NOT NULL," +
	"OWNER_OBJECT_TYPE		ENUM('EVENT','FUNCTION','TABLE')," +
	"OWNER_OBJECT_SCHEMA		VARCHAR(64)," +
	"OWNER_OBJECT_NAME		VARCHAR(64)," +
	"TIMER_PREPARE	BIGINT(20) UNSIGNED NOT NULL," +
	"COUNT_REPREPARE	BIGINT(20) UNSIGNED NOT NULL," +
	"COUNT_EXECUTE	BIGINT(20) UNSIGNED NOT NULL," +
	"SUM_TIMER_EXECUTE		BIGINT(20) UNSIGNED NOT NULL," +
	"MIN_TIMER_EXECUTE		BIGINT(20) UNSIGNED NOT NULL," +
	"AVG_TIMER_EXECUTE		BIGINT(20) UNSIGNED NOT NULL," +
	"MAX_TIMER_EXECUTE		BIGINT(20) UNSIGNED NOT NULL," +
	"SUM_LOCK_TIME	BIGINT(20) UNSIGNED NOT NULL," +
	"SUM_ERRORS		BIGINT(20) UNSIGNED NOT NULL," +
	"SUM_WARNINGS	BIGINT(20) UNSIGNED NOT NULL," +
	"		SUM_ROWS_AFFECTED		BIGINT(20) UNSIGNED NOT NULL," +
	"SUM_ROWS_SENT	BIGINT(20) UNSIGNED NOT NULL," +
	"SUM_ROWS_EXAMINED		BIGINT(20) UNSIGNED NOT NULL," +
	"SUM_CREATED_TMP_DISK_TABLES	BIGINT(20) UNSIGNED NOT NULL," +
	"SUM_CREATED_TMP_TABLES	BIGINT(20) UNSIGNED NOT NULL," +
	"SUM_SELECT_FULL_JOIN	BIGINT(20) UNSIGNED NOT NULL," +
	"SUM_SELECT_FULL_RANGE_JOIN	BIGINT(20) UNSIGNED NOT NULL," +
	"SUM_SELECT_RANGE		BIGINT(20) UNSIGNED NOT NULL," +
	"SUM_SELECT_RANGE_CHECK	BIGINT(20) UNSIGNED NOT NULL," +
	"SUM_SELECT_SCAN	BIGINT(20) UNSIGNED NOT NULL," +
	"SUM_SORT_MERGE_PASSES	BIGINT(20) UNSIGNED NOT NULL," +
	"SUM_SORT_RANGE	BIGINT(20) UNSIGNED NOT NULL," +
	"SUM_SORT_ROWS	BIGINT(20) UNSIGNED NOT NULL," +
	"SUM_SORT_SCAN	BIGINT(20) UNSIGNED NOT NULL," +
	"SUM_NO_INDEX_USED		BIGINT(20) UNSIGNED NOT NULL," +
	"SUM_NO_GOOD_INDEX_USED	BIGINT(20) UNSIGNED NOT NULL);"

// tableTransCurrent contains the column name definitions for table events_transactions_current, same as MySQL.
const tableTransCurrent = "CREATE TABLE if not exists performance_schema.events_transactions_current (" +
	"THREAD_ID		BIGINT(20) UNSIGNED NOT NULL," +
	"EVENT_ID		BIGINT(20) UNSIGNED NOT NULL," +
	"END_EVENT_ID	BIGINT(20) UNSIGNED," +
	"EVENT_NAME		VARCHAR(128) NOT NULL," +
	"STATE			ENUM('ACTIVE','COMMITTED','ROLLED BACK')," +
	"TRX_ID			BIGINT(20) UNSIGNED," +
	"GTID			VARCHAR(64)," +
	"XID_FORMAT_ID	INT(11)," +
	"XID_GTRID		VARCHAR(130)," +
	"XID_BQUAL		VARCHAR(130)," +
	"XA_STATE		VARCHAR(64)," +
	"SOURCE			VARCHAR(64)," +
	"TIMER_START		BIGINT(20) UNSIGNED," +
	"TIMER_END		BIGINT(20) UNSIGNED," +
	"TIMER_WAIT		BIGINT(20) UNSIGNED," +
	"ACCESS_MODE		ENUM('READ ONLY','READ WRITE')," +
	"ISOLATION_LEVEL	VARCHAR(64)," +
	"AUTOCOMMIT		ENUM('YES','NO') NOT NULL," +
	"NUMBER_OF_SAVEPOINTS	BIGINT(20) UNSIGNED," +
	"NUMBER_OF_ROLLBACK_TO_SAVEPOINT	BIGINT(20) UNSIGNED," +
	"NUMBER_OF_RELEASE_SAVEPOINT		BIGINT(20) UNSIGNED," +
	"OBJECT_INSTANCE_BEGIN	BIGINT(20) UNSIGNED," +
	"NESTING_EVENT_ID		BIGINT(20) UNSIGNED," +
	"NESTING_EVENT_TYPE		ENUM('TRANSACTION','STATEMENT','STAGE'));"

// tableTransHistory contains the column name definitions for table events_transactions_history, same as MySQL.
//
const tableTransHistory = "CREATE TABLE if not exists performance_schema.events_transactions_history (" +
	"THREAD_ID		BIGINT(20) UNSIGNED NOT NULL," +
	"EVENT_ID		BIGINT(20) UNSIGNED NOT NULL," +
	"END_EVENT_ID	BIGINT(20) UNSIGNED," +
	"EVENT_NAME		VARCHAR(128) NOT NULL," +
	"STATE			ENUM('ACTIVE','COMMITTED','ROLLED BACK')," +
	"TRX_ID			BIGINT(20) UNSIGNED," +
	"GTID			VARCHAR(64)," +
	"XID_FORMAT_ID	INT(11)," +
	"XID_GTRID		VARCHAR(130)," +
	"XID_BQUAL		VARCHAR(130)," +
	"XA_STATE		VARCHAR(64)," +
	"SOURCE			VARCHAR(64)," +
	"TIMER_START		BIGINT(20) UNSIGNED," +
	"TIMER_END		BIGINT(20) UNSIGNED," +
	"TIMER_WAIT		BIGINT(20) UNSIGNED," +
	"ACCESS_MODE		ENUM('READ ONLY','READ WRITE')," +
	"ISOLATION_LEVEL	VARCHAR(64)," +
	"AUTOCOMMIT		ENUM('YES','NO') NOT NULL," +
	"NUMBER_OF_SAVEPOINTS	BIGINT(20) UNSIGNED," +
	"NUMBER_OF_ROLLBACK_TO_SAVEPOINT	BIGINT(20) UNSIGNED," +
	"NUMBER_OF_RELEASE_SAVEPOINT		BIGINT(20) UNSIGNED," +
	"OBJECT_INSTANCE_BEGIN	BIGINT(20) UNSIGNED," +
	"NESTING_EVENT_ID		BIGINT(20) UNSIGNED," +
	"NESTING_EVENT_TYPE		ENUM('TRANSACTION','STATEMENT','STAGE'));"

// tableTransHistoryLong contains the column name definitions for table events_transactions_history_long, same as MySQL.
const tableTransHistoryLong = "CREATE TABLE if not exists performance_schema.events_transactions_history_long (" +
	"THREAD_ID		BIGINT(20) UNSIGNED NOT NULL," +
	"EVENT_ID		BIGINT(20) UNSIGNED NOT NULL," +
	"END_EVENT_ID	BIGINT(20) UNSIGNED," +
	"EVENT_NAME		VARCHAR(128) NOT NULL," +
	"STATE			ENUM('ACTIVE','COMMITTED','ROLLED BACK')," +
	"TRX_ID			BIGINT(20) UNSIGNED," +
	"GTID			VARCHAR(64)," +
	"XID_FORMAT_ID	INT(11)," +
	"XID_GTRID		VARCHAR(130)," +
	"XID_BQUAL		VARCHAR(130)," +
	"XA_STATE		VARCHAR(64)," +
	"SOURCE			VARCHAR(64)," +
	"TIMER_START		BIGINT(20) UNSIGNED," +
	"TIMER_END		BIGINT(20) UNSIGNED," +
	"TIMER_WAIT		BIGINT(20) UNSIGNED," +
	"ACCESS_MODE		ENUM('READ ONLY','READ WRITE')," +
	"ISOLATION_LEVEL	VARCHAR(64)," +
	"AUTOCOMMIT		ENUM('YES','NO') NOT NULL," +
	"NUMBER_OF_SAVEPOINTS	BIGINT(20) UNSIGNED," +
	"NUMBER_OF_ROLLBACK_TO_SAVEPOINT	BIGINT(20) UNSIGNED," +
	"NUMBER_OF_RELEASE_SAVEPOINT		BIGINT(20) UNSIGNED," +
	"OBJECT_INSTANCE_BEGIN	BIGINT(20) UNSIGNED," +
	"NESTING_EVENT_ID		BIGINT(20) UNSIGNED," +
	"NESTING_EVENT_TYPE		ENUM('TRANSACTION','STATEMENT','STAGE'));"

// tableStagesCurrent contains the column name definitions for table events_stages_current, same as MySQL.
const tableStagesCurrent = "CREATE TABLE if not exists performance_schema.events_stages_current (" +
	"THREAD_ID		BIGINT(20) UNSIGNED NOT NULL," +
	"EVENT_ID		BIGINT(20) UNSIGNED NOT NULL," +
	"END_EVENT_ID	BIGINT(20) UNSIGNED," +
	"EVENT_NAME		VARCHAR(128) NOT NULL," +
	"SOURCE			VARCHAR(64)," +
	"TIMER_START		BIGINT(20) UNSIGNED," +
	"TIMER_END		BIGINT(20) UNSIGNED," +
	"TIMER_WAIT		BIGINT(20) UNSIGNED," +
	"WORK_COMPLETED	BIGINT(20) UNSIGNED," +
	"WORK_ESTIMATED	BIGINT(20) UNSIGNED," +
	"NESTING_EVENT_ID		BIGINT(20) UNSIGNED," +
	"NESTING_EVENT_TYPE		ENUM('TRANSACTION','STATEMENT','STAGE'));"

// tableStagesHistory contains the column name definitions for table events_stages_history, same as MySQL.
const tableStagesHistory = "CREATE TABLE if not exists performance_schema.events_stages_history (" +
	"THREAD_ID		BIGINT(20) UNSIGNED NOT NULL," +
	"EVENT_ID		BIGINT(20) UNSIGNED NOT NULL," +
	"END_EVENT_ID	BIGINT(20) UNSIGNED," +
	"EVENT_NAME		VARCHAR(128) NOT NULL," +
	"SOURCE			VARCHAR(64)," +
	"TIMER_START		BIGINT(20) UNSIGNED," +
	"TIMER_END		BIGINT(20) UNSIGNED," +
	"TIMER_WAIT		BIGINT(20) UNSIGNED," +
	"WORK_COMPLETED	BIGINT(20) UNSIGNED," +
	"WORK_ESTIMATED	BIGINT(20) UNSIGNED," +
	"NESTING_EVENT_ID		BIGINT(20) UNSIGNED," +
	"NESTING_EVENT_TYPE		ENUM('TRANSACTION','STATEMENT','STAGE'));"

// tableStagesHistoryLong contains the column name definitions for table events_stages_history_long, same as MySQL.
const tableStagesHistoryLong = "CREATE TABLE if not exists performance_schema.events_stages_history_long (" +
	"THREAD_ID		BIGINT(20) UNSIGNED NOT NULL," +
	"EVENT_ID		BIGINT(20) UNSIGNED NOT NULL," +
	"END_EVENT_ID	BIGINT(20) UNSIGNED," +
	"EVENT_NAME		VARCHAR(128) NOT NULL," +
	"SOURCE			VARCHAR(64)," +
	"TIMER_START		BIGINT(20) UNSIGNED," +
	"TIMER_END		BIGINT(20) UNSIGNED," +
	"TIMER_WAIT		BIGINT(20) UNSIGNED," +
	"WORK_COMPLETED	BIGINT(20) UNSIGNED," +
	"WORK_ESTIMATED	BIGINT(20) UNSIGNED," +
	"NESTING_EVENT_ID		BIGINT(20) UNSIGNED," +
	"NESTING_EVENT_TYPE		ENUM('TRANSACTION','STATEMENT','STAGE'));"

// tableEventsStatementsSummaryByDigest contains the column name definitions for table
// events_statements_summary_by_digest, same as MySQL.
const tableEventsStatementsSummaryByDigest = "CREATE TABLE if not exists events_statements_summary_by_digest (" +
	"SCHEMA_NAME VARCHAR(64) DEFAULT NULL," +
	"DIGEST VARCHAR(64) DEFAULT NULL," +
	"DIGEST_TEXT LONGTEXT DEFAULT NULL," +
	"EXEC_COUNT BIGINT(20) UNSIGNED NOT NULL," +
	"SUM_LATENCY BIGINT(20) UNSIGNED NOT NULL," +
	"MAX_LATENCY BIGINT(20) UNSIGNED NOT NULL," +
	"MIN_LATENCY BIGINT(20) UNSIGNED NOT NULL," +
	"AVG_LATENCY BIGINT(20) UNSIGNED NOT NULL," +
	"SUM_ROWS_AFFECTED BIGINT(20) UNSIGNED NOT NULL," +
	"FIRST_SEEN TIMESTAMP(6) NOT NULL," +
	"LAST_SEEN TIMESTAMP(6) NOT NULL," +
	"QUERY_SAMPLE_TEXT LONGTEXT DEFAULT NULL);"

<<<<<<< HEAD
const tableClusterEventsStatementsSummaryByDigest = "CREATE TABLE if not exists events_statements_summary_by_digest_cluster (" +
	"SCHEMA_NAME VARCHAR(64) DEFAULT NULL," +
	"DIGEST VARCHAR(64) DEFAULT NULL," +
	"DIGEST_TEXT LONGTEXT DEFAULT NULL," +
	"EXEC_COUNT BIGINT(20) UNSIGNED NOT NULL," +
	"SUM_LATENCY BIGINT(20) UNSIGNED NOT NULL," +
	"MAX_LATENCY BIGINT(20) UNSIGNED NOT NULL," +
	"MIN_LATENCY BIGINT(20) UNSIGNED NOT NULL," +
	"AVG_LATENCY BIGINT(20) UNSIGNED NOT NULL," +
	"SUM_ROWS_AFFECTED BIGINT(20) UNSIGNED NOT NULL," +
	"FIRST_SEEN TIMESTAMP(6) NOT NULL," +
	"LAST_SEEN TIMESTAMP(6) NOT NULL," +
	"QUERY_SAMPLE_TEXT LONGTEXT DEFAULT NULL," +
	"NODE_ID VARCHAR(120) NOT NULL);"
=======
// tableTiDBProfileCPU contains the columns name definitions for table events_cpu_profile_graph
const tableTiDBProfileCPU = "CREATE TABLE IF NOT EXISTS " + tableNameTiDBProfileCPU + " (" +
	"FUNCTION VARCHAR(512) NOT NULL," +
	"PERCENT_ABS VARCHAR(8) NOT NULL," +
	"PERCENT_REL VARCHAR(8) NOT NULL," +
	"ROOT_CHILD INT(8) NOT NULL," +
	"DEPTH INT(8) NOT NULL," +
	"FILE VARCHAR(512) NOT NULL);"

// tableTiDBProfileMemory contains the columns name definitions for table events_memory_profile_graph
const tableTiDBProfileMemory = "CREATE TABLE IF NOT EXISTS " + tableNameTiDBProfileMemory + " (" +
	"FUNCTION VARCHAR(512) NOT NULL," +
	"PERCENT_ABS VARCHAR(8) NOT NULL," +
	"PERCENT_REL VARCHAR(8) NOT NULL," +
	"ROOT_CHILD INT(8) NOT NULL," +
	"DEPTH INT(8) NOT NULL," +
	"FILE VARCHAR(512) NOT NULL);"

// tableTiDBProfileMutex contains the columns name definitions for table events_mutex_profile_graph
const tableTiDBProfileMutex = "CREATE TABLE IF NOT EXISTS " + tableNameTiDBProfileMutex + " (" +
	"FUNCTION VARCHAR(512) NOT NULL," +
	"PERCENT_ABS VARCHAR(8) NOT NULL," +
	"PERCENT_REL VARCHAR(8) NOT NULL," +
	"ROOT_CHILD INT(8) NOT NULL," +
	"DEPTH INT(8) NOT NULL," +
	"FILE VARCHAR(512) NOT NULL);"

// tableTiDBAllocsProfile contains the columns name definitions for table events_allocs_profile_graph
const tableTiDBAllocsProfile = "CREATE TABLE IF NOT EXISTS " + tableNameTiDBProfileAllocs + " (" +
	"FUNCTION VARCHAR(512) NOT NULL," +
	"PERCENT_ABS VARCHAR(8) NOT NULL," +
	"PERCENT_REL VARCHAR(8) NOT NULL," +
	"ROOT_CHILD INT(8) NOT NULL," +
	"DEPTH INT(8) NOT NULL," +
	"FILE VARCHAR(512) NOT NULL);"

// tableTiDBProfileBlock contains the columns name definitions for table events_block_profile_graph
const tableTiDBProfileBlock = "CREATE TABLE IF NOT EXISTS " + tableNameTiDBProfileBlock + " (" +
	"FUNCTION VARCHAR(512) NOT NULL," +
	"PERCENT_ABS VARCHAR(8) NOT NULL," +
	"PERCENT_REL VARCHAR(8) NOT NULL," +
	"ROOT_CHILD INT(8) NOT NULL," +
	"DEPTH INT(8) NOT NULL," +
	"FILE VARCHAR(512) NOT NULL);"

// tableTiDBGoroutine contains the columns name definitions for table events_goroutine
const tableTiDBGoroutine = "CREATE TABLE IF NOT EXISTS " + tableNameTiDBGoroutines + " (" +
	"FUNCTION VARCHAR(512) NOT NULL," +
	"ID INT(8) NOT NULL," +
	"STATE VARCHAR(16) NOT NULL," +
	"LOCATION VARCHAR(512));"
>>>>>>> 8de9c268
<|MERGE_RESOLUTION|>--- conflicted
+++ resolved
@@ -40,16 +40,13 @@
 	tableStagesHistory,
 	tableStagesHistoryLong,
 	tableEventsStatementsSummaryByDigest,
-<<<<<<< HEAD
-	tableClusterEventsStatementsSummaryByDigest,
-=======
 	tableTiDBProfileCPU,
 	tableTiDBProfileMemory,
 	tableTiDBProfileMutex,
 	tableTiDBAllocsProfile,
 	tableTiDBProfileBlock,
 	tableTiDBGoroutine,
->>>>>>> 8de9c268
+	tableClusterEventsStatementsSummaryByDigest,
 }
 
 // tableGlobalStatus contains the column name definitions for table global_status, same as MySQL.
@@ -402,7 +399,59 @@
 	"LAST_SEEN TIMESTAMP(6) NOT NULL," +
 	"QUERY_SAMPLE_TEXT LONGTEXT DEFAULT NULL);"
 
-<<<<<<< HEAD
+// tableTiDBProfileCPU contains the columns name definitions for table events_cpu_profile_graph
+const tableTiDBProfileCPU = "CREATE TABLE IF NOT EXISTS " + tableNameTiDBProfileCPU + " (" +
+	"FUNCTION VARCHAR(512) NOT NULL," +
+	"PERCENT_ABS VARCHAR(8) NOT NULL," +
+	"PERCENT_REL VARCHAR(8) NOT NULL," +
+	"ROOT_CHILD INT(8) NOT NULL," +
+	"DEPTH INT(8) NOT NULL," +
+	"FILE VARCHAR(512) NOT NULL);"
+
+// tableTiDBProfileMemory contains the columns name definitions for table events_memory_profile_graph
+const tableTiDBProfileMemory = "CREATE TABLE IF NOT EXISTS " + tableNameTiDBProfileMemory + " (" +
+	"FUNCTION VARCHAR(512) NOT NULL," +
+	"PERCENT_ABS VARCHAR(8) NOT NULL," +
+	"PERCENT_REL VARCHAR(8) NOT NULL," +
+	"ROOT_CHILD INT(8) NOT NULL," +
+	"DEPTH INT(8) NOT NULL," +
+	"FILE VARCHAR(512) NOT NULL);"
+
+// tableTiDBProfileMutex contains the columns name definitions for table events_mutex_profile_graph
+const tableTiDBProfileMutex = "CREATE TABLE IF NOT EXISTS " + tableNameTiDBProfileMutex + " (" +
+	"FUNCTION VARCHAR(512) NOT NULL," +
+	"PERCENT_ABS VARCHAR(8) NOT NULL," +
+	"PERCENT_REL VARCHAR(8) NOT NULL," +
+	"ROOT_CHILD INT(8) NOT NULL," +
+	"DEPTH INT(8) NOT NULL," +
+	"FILE VARCHAR(512) NOT NULL);"
+
+// tableTiDBAllocsProfile contains the columns name definitions for table events_allocs_profile_graph
+const tableTiDBAllocsProfile = "CREATE TABLE IF NOT EXISTS " + tableNameTiDBProfileAllocs + " (" +
+	"FUNCTION VARCHAR(512) NOT NULL," +
+	"PERCENT_ABS VARCHAR(8) NOT NULL," +
+	"PERCENT_REL VARCHAR(8) NOT NULL," +
+	"ROOT_CHILD INT(8) NOT NULL," +
+	"DEPTH INT(8) NOT NULL," +
+	"FILE VARCHAR(512) NOT NULL);"
+
+// tableTiDBProfileBlock contains the columns name definitions for table events_block_profile_graph
+const tableTiDBProfileBlock = "CREATE TABLE IF NOT EXISTS " + tableNameTiDBProfileBlock + " (" +
+	"FUNCTION VARCHAR(512) NOT NULL," +
+	"PERCENT_ABS VARCHAR(8) NOT NULL," +
+	"PERCENT_REL VARCHAR(8) NOT NULL," +
+	"ROOT_CHILD INT(8) NOT NULL," +
+	"DEPTH INT(8) NOT NULL," +
+	"FILE VARCHAR(512) NOT NULL);"
+
+// tableTiDBGoroutine contains the columns name definitions for table events_goroutine
+const tableTiDBGoroutine = "CREATE TABLE IF NOT EXISTS " + tableNameTiDBGoroutines + " (" +
+	"FUNCTION VARCHAR(512) NOT NULL," +
+	"ID INT(8) NOT NULL," +
+	"STATE VARCHAR(16) NOT NULL," +
+	"LOCATION VARCHAR(512));"
+
+// tableClusterEventsStatementsSummaryByDigest contains the all TiDB statementSummary table.
 const tableClusterEventsStatementsSummaryByDigest = "CREATE TABLE if not exists events_statements_summary_by_digest_cluster (" +
 	"SCHEMA_NAME VARCHAR(64) DEFAULT NULL," +
 	"DIGEST VARCHAR(64) DEFAULT NULL," +
@@ -416,57 +465,4 @@
 	"FIRST_SEEN TIMESTAMP(6) NOT NULL," +
 	"LAST_SEEN TIMESTAMP(6) NOT NULL," +
 	"QUERY_SAMPLE_TEXT LONGTEXT DEFAULT NULL," +
-	"NODE_ID VARCHAR(120) NOT NULL);"
-=======
-// tableTiDBProfileCPU contains the columns name definitions for table events_cpu_profile_graph
-const tableTiDBProfileCPU = "CREATE TABLE IF NOT EXISTS " + tableNameTiDBProfileCPU + " (" +
-	"FUNCTION VARCHAR(512) NOT NULL," +
-	"PERCENT_ABS VARCHAR(8) NOT NULL," +
-	"PERCENT_REL VARCHAR(8) NOT NULL," +
-	"ROOT_CHILD INT(8) NOT NULL," +
-	"DEPTH INT(8) NOT NULL," +
-	"FILE VARCHAR(512) NOT NULL);"
-
-// tableTiDBProfileMemory contains the columns name definitions for table events_memory_profile_graph
-const tableTiDBProfileMemory = "CREATE TABLE IF NOT EXISTS " + tableNameTiDBProfileMemory + " (" +
-	"FUNCTION VARCHAR(512) NOT NULL," +
-	"PERCENT_ABS VARCHAR(8) NOT NULL," +
-	"PERCENT_REL VARCHAR(8) NOT NULL," +
-	"ROOT_CHILD INT(8) NOT NULL," +
-	"DEPTH INT(8) NOT NULL," +
-	"FILE VARCHAR(512) NOT NULL);"
-
-// tableTiDBProfileMutex contains the columns name definitions for table events_mutex_profile_graph
-const tableTiDBProfileMutex = "CREATE TABLE IF NOT EXISTS " + tableNameTiDBProfileMutex + " (" +
-	"FUNCTION VARCHAR(512) NOT NULL," +
-	"PERCENT_ABS VARCHAR(8) NOT NULL," +
-	"PERCENT_REL VARCHAR(8) NOT NULL," +
-	"ROOT_CHILD INT(8) NOT NULL," +
-	"DEPTH INT(8) NOT NULL," +
-	"FILE VARCHAR(512) NOT NULL);"
-
-// tableTiDBAllocsProfile contains the columns name definitions for table events_allocs_profile_graph
-const tableTiDBAllocsProfile = "CREATE TABLE IF NOT EXISTS " + tableNameTiDBProfileAllocs + " (" +
-	"FUNCTION VARCHAR(512) NOT NULL," +
-	"PERCENT_ABS VARCHAR(8) NOT NULL," +
-	"PERCENT_REL VARCHAR(8) NOT NULL," +
-	"ROOT_CHILD INT(8) NOT NULL," +
-	"DEPTH INT(8) NOT NULL," +
-	"FILE VARCHAR(512) NOT NULL);"
-
-// tableTiDBProfileBlock contains the columns name definitions for table events_block_profile_graph
-const tableTiDBProfileBlock = "CREATE TABLE IF NOT EXISTS " + tableNameTiDBProfileBlock + " (" +
-	"FUNCTION VARCHAR(512) NOT NULL," +
-	"PERCENT_ABS VARCHAR(8) NOT NULL," +
-	"PERCENT_REL VARCHAR(8) NOT NULL," +
-	"ROOT_CHILD INT(8) NOT NULL," +
-	"DEPTH INT(8) NOT NULL," +
-	"FILE VARCHAR(512) NOT NULL);"
-
-// tableTiDBGoroutine contains the columns name definitions for table events_goroutine
-const tableTiDBGoroutine = "CREATE TABLE IF NOT EXISTS " + tableNameTiDBGoroutines + " (" +
-	"FUNCTION VARCHAR(512) NOT NULL," +
-	"ID INT(8) NOT NULL," +
-	"STATE VARCHAR(16) NOT NULL," +
-	"LOCATION VARCHAR(512));"
->>>>>>> 8de9c268
+	"NODE_ID VARCHAR(120) NOT NULL);"