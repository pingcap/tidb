// Copyright 2017 PingCAP, Inc.
//
// Licensed under the Apache License, Version 2.0 (the "License");
// you may not use this file except in compliance with the License.
// You may obtain a copy of the License at
//
//     http://www.apache.org/licenses/LICENSE-2.0
//
// Unless required by applicable law or agreed to in writing, software
// distributed under the License is distributed on an "AS IS" BASIS,
// See the License for the specific language governing permissions and
// limitations under the License.

package mysql

import (
	"fmt"
	"strings"
)

func newInvalidModeErr(s string) error {
	return NewErr(ErrWrongValueForVar, "sql_mode", s)
}

// Version information.
var (
	// TiDBReleaseVersion is initialized by (git describe --tags) in Makefile.
	TiDBReleaseVersion = "None"

	// ServerVersion is the version information of this tidb-server in MySQL's format.
	ServerVersion = fmt.Sprintf("5.7.1-TiDB-%s", TiDBReleaseVersion)
)

// Header information.
const (
	OKHeader          byte = 0x00
	ErrHeader         byte = 0xff
	EOFHeader         byte = 0xfe
	LocalInFileHeader byte = 0xfb
)

// Server information.
const (
	ServerStatusInTrans            uint16 = 0x0001
	ServerStatusAutocommit         uint16 = 0x0002
	ServerMoreResultsExists        uint16 = 0x0008
	ServerStatusNoGoodIndexUsed    uint16 = 0x0010
	ServerStatusNoIndexUsed        uint16 = 0x0020
	ServerStatusCursorExists       uint16 = 0x0040
	ServerStatusLastRowSend        uint16 = 0x0080
	ServerStatusDBDropped          uint16 = 0x0100
	ServerStatusNoBackslashEscaped uint16 = 0x0200
	ServerStatusMetadataChanged    uint16 = 0x0400
	ServerStatusWasSlow            uint16 = 0x0800
	ServerPSOutParams              uint16 = 0x1000
)

// Identifier length limitations.
// See https://dev.mysql.com/doc/refman/5.7/en/identifiers.html
const (
	// MaxPayloadLen is the max packet payload length.
	MaxPayloadLen int = 1<<24 - 1
	// MaxTableNameLength is max length of table name identifier.
	MaxTableNameLength int = 64
	// MaxDatabaseNameLength is max length of database name identifier.
	MaxDatabaseNameLength int = 64
	// MaxColumnNameLength is max length of column name identifier.
	MaxColumnNameLength int = 64
	// MaxKeyParts is max length of key parts.
	MaxKeyParts int = 16
	// MaxIndexIdentifierLen is max length of index identifier.
	MaxIndexIdentifierLen int = 64
	// MaxConstraintIdentifierLen is max length of constrain identifier.
	MaxConstraintIdentifierLen int = 64
	// MaxViewIdentifierLen is max length of view identifier.
	MaxViewIdentifierLen int = 64
	// MaxAliasIdentifierLen is max length of alias identifier.
	MaxAliasIdentifierLen int = 256
	// MaxUserDefinedVariableLen is max length of user-defined variable.
	MaxUserDefinedVariableLen int = 64
)

// ErrTextLength error text length limit.
const ErrTextLength = 80

// Command information.
const (
	ComSleep byte = iota
	ComQuit
	ComInitDB
	ComQuery
	ComFieldList
	ComCreateDB
	ComDropDB
	ComRefresh
	ComShutdown
	ComStatistics
	ComProcessInfo
	ComConnect
	ComProcessKill
	ComDebug
	ComPing
	ComTime
	ComDelayedInsert
	ComChangeUser
	ComBinlogDump
	ComTableDump
	ComConnectOut
	ComRegisterSlave
	ComStmtPrepare
	ComStmtExecute
	ComStmtSendLongData
	ComStmtClose
	ComStmtReset
	ComSetOption
	ComStmtFetch
	ComDaemon
	ComBinlogDumpGtid
	ComResetConnection
)

// Client information.
const (
	ClientLongPassword uint32 = 1 << iota
	ClientFoundRows
	ClientLongFlag
	ClientConnectWithDB
	ClientNoSchema
	ClientCompress
	ClientODBC
	ClientLocalFiles
	ClientIgnoreSpace
	ClientProtocol41
	ClientInteractive
	ClientSSL
	ClientIgnoreSigpipe
	ClientTransactions
	ClientReserved
	ClientSecureConnection
	ClientMultiStatements
	ClientMultiResults
	ClientPSMultiResults
	ClientPluginAuth
	ClientConnectAtts
	ClientPluginAuthLenencClientData
)

// Cache type information.
const (
	TypeNoCache byte = 0xff
)

// Auth name information.
const (
	AuthName = "mysql_native_password"
)

// MySQL database and tables.
const (
	// SystemDB is the name of system database.
	SystemDB = "mysql"
	// UserTable is the table in system db contains user info.
	UserTable = "User"
	// DBTable is the table in system db contains db scope privilege info.
	DBTable = "DB"
	// TablePrivTable is the table in system db contains table scope privilege info.
	TablePrivTable = "Tables_priv"
	// ColumnPrivTable is the table in system db contains column scope privilege info.
	ColumnPrivTable = "Columns_priv"
	// GlobalVariablesTable is the table contains global system variables.
	GlobalVariablesTable = "GLOBAL_VARIABLES"
	// GlobalStatusTable is the table contains global status variables.
	GlobalStatusTable = "GLOBAL_STATUS"
	// TiDBTable is the table contains tidb info.
	TiDBTable = "tidb"
)

// PrivilegeType  privilege
type PrivilegeType uint32

const (
	_ PrivilegeType = 1 << iota
	// CreatePriv is the privilege to create schema/table.
	CreatePriv
	// SelectPriv is the privilege to read from table.
	SelectPriv
	// InsertPriv is the privilege to insert data into table.
	InsertPriv
	// UpdatePriv is the privilege to update data in table.
	UpdatePriv
	// DeletePriv is the privilege to delete data from table.
	DeletePriv
	// ShowDBPriv is the privilege to run show databases statement.
	ShowDBPriv
	// SuperPriv enables many operations and server behaviors.
	SuperPriv
	// CreateUserPriv is the privilege to create user.
	CreateUserPriv
	// TriggerPriv is not checked yet.
	TriggerPriv
	// DropPriv is the privilege to drop schema/table.
	DropPriv
	// ProcessPriv pertains to display of information about the threads executing within the server.
	ProcessPriv
	// GrantPriv is the privilege to grant privilege to user.
	GrantPriv
	// ReferencesPriv is not checked yet.
	ReferencesPriv
	// AlterPriv is the privilege to run alter statement.
	AlterPriv
	// ExecutePriv is the privilege to run execute statement.
	ExecutePriv
	// IndexPriv is the privilege to create/drop index.
	IndexPriv
	// AllPriv is the privilege for all actions.
	AllPriv
)

// AllPrivMask is the mask for PrivilegeType with all bits set to 1.
const AllPrivMask = AllPriv - 1

// MySQL type maximum length.
const (
	// For arguments that have no fixed number of decimals, the decimals value is set to 31,
	// which is 1 more than the maximum number of decimals permitted for the DECIMAL, FLOAT, and DOUBLE data types.
	NotFixedDec = 31

	MaxIntWidth             = 20
	MaxRealWidth            = 23
	MaxDecimalScale         = 30
	MaxDecimalWidth         = 65
	MaxDateWidth            = 10 // YYYY-MM-DD.
	MaxDatetimeWidthNoFsp   = 19 // YYYY-MM-DD HH:MM:SS
	MaxDatetimeWidthWithFsp = 26 // YYYY-MM-DD HH:MM:SS[.fraction]
	MaxDatetimeFullWidth    = 29 // YYYY-MM-DD HH:MM:SS.###### AM
	MaxDurationWidthNoFsp   = 10 // HH:MM:SS
	MaxDurationWidthWithFsp = 15 // HH:MM:SS[.fraction]
	MaxBlobWidth            = 16777216
)

// MySQL max type field length.
const (
	MaxFieldCharLength    = 255
	MaxFieldVarCharLength = 65535
)

// MySQL precision.
const (
	PrecisionForDouble = 53
	PrecisionForFloat  = 24
)

// MaxTypeSetMembers is the number of set members.
const MaxTypeSetMembers = 64

// PWDHashLen is the length of password's hash.
const PWDHashLen = 40

// Priv2UserCol is the privilege to mysql.user table column name.
var Priv2UserCol = map[PrivilegeType]string{
	CreatePriv:     "Create_priv",
	SelectPriv:     "Select_priv",
	InsertPriv:     "Insert_priv",
	UpdatePriv:     "Update_priv",
	DeletePriv:     "Delete_priv",
	ShowDBPriv:     "Show_db_priv",
	SuperPriv:      "Super_priv",
	CreateUserPriv: "Create_user_priv",
	TriggerPriv:    "Trigger_priv",
	DropPriv:       "Drop_priv",
	ProcessPriv:    "Process_priv",
	GrantPriv:      "Grant_priv",
	ReferencesPriv: "References_priv",
	AlterPriv:      "Alter_priv",
	ExecutePriv:    "Execute_priv",
	IndexPriv:      "Index_priv",
}

// Col2PrivType is the privilege tables column name to privilege type.
var Col2PrivType = map[string]PrivilegeType{
	"Create_priv":      CreatePriv,
	"Select_priv":      SelectPriv,
	"Insert_priv":      InsertPriv,
	"Update_priv":      UpdatePriv,
	"Delete_priv":      DeletePriv,
	"Show_db_priv":     ShowDBPriv,
	"Super_priv":       SuperPriv,
	"Create_user_priv": CreateUserPriv,
	"Trigger_priv":     TriggerPriv,
	"Drop_priv":        DropPriv,
	"Process_priv":     ProcessPriv,
	"Grant_priv":       GrantPriv,
	"References_priv":  ReferencesPriv,
	"Alter_priv":       AlterPriv,
	"Execute_priv":     ExecutePriv,
	"Index_priv":       IndexPriv,
}

// AllGlobalPrivs is all the privileges in global scope.
var AllGlobalPrivs = []PrivilegeType{SelectPriv, InsertPriv, UpdatePriv, DeletePriv, CreatePriv, DropPriv, ProcessPriv, GrantPriv, ReferencesPriv, AlterPriv, ShowDBPriv, SuperPriv, ExecutePriv, IndexPriv, CreateUserPriv, TriggerPriv}

// Priv2Str is the map for privilege to string.
var Priv2Str = map[PrivilegeType]string{
	CreatePriv:     "Create",
	SelectPriv:     "Select",
	InsertPriv:     "Insert",
	UpdatePriv:     "Update",
	DeletePriv:     "Delete",
	ShowDBPriv:     "Show Databases",
	SuperPriv:      "Super",
	CreateUserPriv: "Create User",
	TriggerPriv:    "Trigger",
	DropPriv:       "Drop",
	ProcessPriv:    "Process",
	GrantPriv:      "Grant Option",
	ReferencesPriv: "References",
	AlterPriv:      "Alter",
	ExecutePriv:    "Execute",
	IndexPriv:      "Index",
}

// Priv2SetStr is the map for privilege to string.
var Priv2SetStr = map[PrivilegeType]string{
	CreatePriv:  "Create",
	SelectPriv:  "Select",
	InsertPriv:  "Insert",
	UpdatePriv:  "Update",
	DeletePriv:  "Delete",
	DropPriv:    "Drop",
	GrantPriv:   "Grant",
	AlterPriv:   "Alter",
	ExecutePriv: "Execute",
	IndexPriv:   "Index",
}

// SetStr2Priv is the map for privilege set string to privilege type.
var SetStr2Priv = map[string]PrivilegeType{
	"Create":  CreatePriv,
	"Select":  SelectPriv,
	"Insert":  InsertPriv,
	"Update":  UpdatePriv,
	"Delete":  DeletePriv,
	"Drop":    DropPriv,
	"Grant":   GrantPriv,
	"Alter":   AlterPriv,
	"Execute": ExecutePriv,
	"Index":   IndexPriv,
}

// AllDBPrivs is all the privileges in database scope.
var AllDBPrivs = []PrivilegeType{SelectPriv, InsertPriv, UpdatePriv, DeletePriv, CreatePriv, DropPriv, GrantPriv, AlterPriv, ExecutePriv, IndexPriv}

// AllTablePrivs is all the privileges in table scope.
var AllTablePrivs = []PrivilegeType{SelectPriv, InsertPriv, UpdatePriv, DeletePriv, CreatePriv, DropPriv, GrantPriv, AlterPriv, IndexPriv}

// AllColumnPrivs is all the privileges in column scope.
var AllColumnPrivs = []PrivilegeType{SelectPriv, InsertPriv, UpdatePriv}

// AllPrivilegeLiteral is the string literal for All Privilege.
const AllPrivilegeLiteral = "ALL PRIVILEGES"

// DefaultSQLMode for GLOBAL_VARIABLES
const DefaultSQLMode = "STRICT_TRANS_TABLES,NO_ENGINE_SUBSTITUTION"

// DefaultLengthOfMysqlTypes is the map for default physical length of MySQL data types.
// See http://dev.mysql.com/doc/refman/5.7/en/storage-requirements.html
var DefaultLengthOfMysqlTypes = map[byte]int{
	TypeYear:      1,
	TypeDate:      3,
	TypeDuration:  3,
	TypeDatetime:  8,
	TypeTimestamp: 4,

	TypeTiny:     1,
	TypeShort:    2,
	TypeInt24:    3,
	TypeLong:     4,
	TypeLonglong: 8,
	TypeFloat:    4,
	TypeDouble:   8,

	TypeEnum:   2,
	TypeString: 1,
	TypeSet:    8,
}

// DefaultLengthOfTimeFraction is the map for default physical length of time fractions.
var DefaultLengthOfTimeFraction = map[int]int{
	0: 0,

	1: 1,
	2: 1,

	3: 2,
	4: 2,

	5: 3,
	6: 3,
}

// SQLMode is the type for MySQL sql_mode.
// See https://dev.mysql.com/doc/refman/5.7/en/sql-mode.html
type SQLMode int

// HasNoZeroDateMode detects if 'NO_ZERO_DATE' mode is set in SQLMode
func (m SQLMode) HasNoZeroDateMode() bool {
	return m&ModeNoZeroDate == ModeNoZeroDate
}

// HasNoZeroInDateMode detects if 'NO_ZERO_IN_DATE' mode is set in SQLMode
func (m SQLMode) HasNoZeroInDateMode() bool {
	return m&ModeNoZeroInDate == ModeNoZeroInDate
}

// HasErrorForDivisionByZeroMode detects if 'ERROR_FOR_DIVISION_BY_ZERO' mode is set in SQLMode
func (m SQLMode) HasErrorForDivisionByZeroMode() bool {
	return m&ModeErrorForDivisionByZero == ModeErrorForDivisionByZero
}

// HasOnlyFullGroupBy detects if 'ONLY_FULL_GROUP_BY' mode is set in SQLMode
func (m SQLMode) HasOnlyFullGroupBy() bool {
	return m&ModeOnlyFullGroupBy == ModeOnlyFullGroupBy
}

// HasStrictMode detects if 'STRICT_TRANS_TABLES' or 'STRICT_ALL_TABLES' mode is set in SQLMode
func (m SQLMode) HasStrictMode() bool {
	return m&ModeStrictTransTables == ModeStrictTransTables || m&ModeStrictAllTables == ModeStrictAllTables
}

// HasPipesAsConcatMode detects if 'PIPES_AS_CONCAT' mode is set in SQLMode
func (m SQLMode) HasPipesAsConcatMode() bool {
	return m&ModePipesAsConcat == ModePipesAsConcat
}

// HasNoUnsignedSubtractionMode detects if 'NO_UNSIGNED_SUBTRACTION' mode is set in SQLMode
func (m SQLMode) HasNoUnsignedSubtractionMode() bool {
	return m&ModeNoUnsignedSubtraction == ModeNoUnsignedSubtraction
}

// HasHighNotPrecedenceMode detects if 'HIGH_NOT_PRECEDENCE' mode is set in SQLMode
func (m SQLMode) HasHighNotPrecedenceMode() bool {
	return m&ModeHighNotPrecedence == ModeHighNotPrecedence
}

// HasANSIQuotesMode detects if 'ANSI_QUOTES' mode is set in SQLMode
func (m SQLMode) HasANSIQuotesMode() bool {
	return m&ModeANSIQuotes == ModeANSIQuotes
}

// HasRealAsFloatMode detects if 'REAL_AS_FLOAT' mode is set in SQLMode
func (m SQLMode) HasRealAsFloatMode() bool {
	return m&ModeRealAsFloat == ModeRealAsFloat
}

<<<<<<< HEAD
// HasPadCharToFullLengthMode detects if 'PAD_CHAR_TO_FULL_LENGTH' mode is set in SQLMode
func (m SQLMode) HasPadCharToFullLengthMode() bool {
	return m&ModePadCharToFullLength == ModePadCharToFullLength
=======
// HasNoBackslashEscapesMode detects if 'NO_BACKSLASH_ESCAPES' mode is set in SQLMode
func (m SQLMode) HasNoBackslashEscapesMode() bool {
	return m&ModeNoBackslashEscapes == ModeNoBackslashEscapes
>>>>>>> fccc540f
}

// consts for sql modes.
const (
	ModeNone        SQLMode = 0
	ModeRealAsFloat SQLMode = 1 << iota
	ModePipesAsConcat
	ModeANSIQuotes
	ModeIgnoreSpace
	ModeNotUsed
	ModeOnlyFullGroupBy
	ModeNoUnsignedSubtraction
	ModeNoDirInCreate
	ModePostgreSQL
	ModeOracle
	ModeMsSQL
	ModeDb2
	ModeMaxdb
	ModeNoKeyOptions
	ModeNoTableOptions
	ModeNoFieldOptions
	ModeMySQL323
	ModeMySQL40
	ModeANSI
	ModeNoAutoValueOnZero
	ModeNoBackslashEscapes
	ModeStrictTransTables
	ModeStrictAllTables
	ModeNoZeroInDate
	ModeNoZeroDate
	ModeInvalidDates
	ModeErrorForDivisionByZero
	ModeTraditional
	ModeNoAutoCreateUser
	ModeHighNotPrecedence
	ModeNoEngineSubstitution
	ModePadCharToFullLength
)

// FormatSQLModeStr re-format 'SQL_MODE' variable.
func FormatSQLModeStr(s string) string {
	s = strings.ToUpper(strings.TrimRight(s, " "))
	parts := strings.Split(s, ",")
	var nonEmptyParts []string
	existParts := make(map[string]string)
	for _, part := range parts {
		if len(part) == 0 {
			continue
		}
		if modeParts, ok := CombinationSQLMode[part]; ok {
			for _, modePart := range modeParts {
				if _, exist := existParts[modePart]; !exist {
					nonEmptyParts = append(nonEmptyParts, modePart)
					existParts[modePart] = modePart
				}
			}
		}
		if _, exist := existParts[part]; !exist {
			nonEmptyParts = append(nonEmptyParts, part)
			existParts[part] = part
		}
	}
	return strings.Join(nonEmptyParts, ",")
}

// GetSQLMode gets the sql mode for string literal. SQL_mode is a list of different modes separated by commas.
// The input string must be formatted by 'FormatSQLModeStr'
func GetSQLMode(s string) (SQLMode, error) {
	strs := strings.Split(s, ",")
	var sqlMode SQLMode
	for i, length := 0, len(strs); i < length; i++ {
		mode, ok := Str2SQLMode[strs[i]]
		if !ok && strs[i] != "" {
			return sqlMode, newInvalidModeErr(strs[i])
		}
		sqlMode = sqlMode | mode
	}
	return sqlMode, nil
}

// Str2SQLMode is the string represent of sql_mode to sql_mode map.
var Str2SQLMode = map[string]SQLMode{
	"REAL_AS_FLOAT":              ModeRealAsFloat,
	"PIPES_AS_CONCAT":            ModePipesAsConcat,
	"ANSI_QUOTES":                ModeANSIQuotes,
	"IGNORE_SPACE":               ModeIgnoreSpace,
	"NOT_USED":                   ModeNotUsed,
	"ONLY_FULL_GROUP_BY":         ModeOnlyFullGroupBy,
	"NO_UNSIGNED_SUBTRACTION":    ModeNoUnsignedSubtraction,
	"NO_DIR_IN_CREATE":           ModeNoDirInCreate,
	"POSTGRESQL":                 ModePostgreSQL,
	"ORACLE":                     ModeOracle,
	"MSSQL":                      ModeMsSQL,
	"DB2":                        ModeDb2,
	"MAXDB":                      ModeMaxdb,
	"NO_KEY_OPTIONS":             ModeNoKeyOptions,
	"NO_TABLE_OPTIONS":           ModeNoTableOptions,
	"NO_FIELD_OPTIONS":           ModeNoFieldOptions,
	"MYSQL323":                   ModeMySQL323,
	"MYSQL40":                    ModeMySQL40,
	"ANSI":                       ModeANSI,
	"NO_AUTO_VALUE_ON_ZERO":      ModeNoAutoValueOnZero,
	"NO_BACKSLASH_ESCAPES":       ModeNoBackslashEscapes,
	"STRICT_TRANS_TABLES":        ModeStrictTransTables,
	"STRICT_ALL_TABLES":          ModeStrictAllTables,
	"NO_ZERO_IN_DATE":            ModeNoZeroInDate,
	"NO_ZERO_DATE":               ModeNoZeroDate,
	"INVALID_DATES":              ModeInvalidDates,
	"ERROR_FOR_DIVISION_BY_ZERO": ModeErrorForDivisionByZero,
	"TRADITIONAL":                ModeTraditional,
	"NO_AUTO_CREATE_USER":        ModeNoAutoCreateUser,
	"HIGH_NOT_PRECEDENCE":        ModeHighNotPrecedence,
	"NO_ENGINE_SUBSTITUTION":     ModeNoEngineSubstitution,
	"PAD_CHAR_TO_FULL_LENGTH":    ModePadCharToFullLength,
}

// CombinationSQLMode is the special modes that provided as shorthand for combinations of mode values.
// See https://dev.mysql.com/doc/refman/5.7/en/sql-mode.html#sql-mode-combo.
var CombinationSQLMode = map[string][]string{
	"ANSI":        {"REAL_AS_FLOAT", "PIPES_AS_CONCAT", "ANSI_QUOTES", "IGNORE_SPACE", "ONLY_FULL_GROUP_BY"},
	"DB2":         {"PIPES_AS_CONCAT", "ANSI_QUOTES", "IGNORE_SPACE", "NO_KEY_OPTIONS", "NO_TABLE_OPTIONS", "NO_FIELD_OPTIONS"},
	"MAXDB":       {"PIPES_AS_CONCAT", "ANSI_QUOTES", "IGNORE_SPACE", "NO_KEY_OPTIONS", "NO_TABLE_OPTIONS", "NO_FIELD_OPTIONS", "NO_AUTO_CREATE_USER"},
	"MSSQL":       {"PIPES_AS_CONCAT", "ANSI_QUOTES", "IGNORE_SPACE", "NO_KEY_OPTIONS", "NO_TABLE_OPTIONS", "NO_FIELD_OPTIONS"},
	"MYSQL323":    {"MYSQL323", "HIGH_NOT_PRECEDENCE"},
	"MYSQL40":     {"MYSQL40", "HIGH_NOT_PRECEDENCE"},
	"ORACLE":      {"PIPES_AS_CONCAT", "ANSI_QUOTES", "IGNORE_SPACE", "NO_KEY_OPTIONS", "NO_TABLE_OPTIONS", "NO_FIELD_OPTIONS", "NO_AUTO_CREATE_USER"},
	"POSTGRESQL":  {"PIPES_AS_CONCAT", "ANSI_QUOTES", "IGNORE_SPACE", "NO_KEY_OPTIONS", "NO_TABLE_OPTIONS", "NO_FIELD_OPTIONS"},
	"TRADITIONAL": {"STRICT_TRANS_TABLES", "STRICT_ALL_TABLES", "NO_ZERO_IN_DATE", "NO_ZERO_DATE", "ERROR_FOR_DIVISION_BY_ZERO", "NO_AUTO_CREATE_USER", "NO_ENGINE_SUBSTITUTION"},
}

// FormatFunc is the locale format function signature.
type FormatFunc func(string, string) (string, error)

// GetLocaleFormatFunction get the format function for sepcific locale.
func GetLocaleFormatFunction(loc string) FormatFunc {
	locale, exist := locale2FormatFunction[loc]
	if !exist {
		return formatNotSupport
	}
	return locale
}

// locale2FormatFunction is the string represent of locale format function.
var locale2FormatFunction = map[string]FormatFunc{
	"en_US": formatENUS,
	"zh_CN": formatZHCN,
}

// PriorityEnum is defined for Priority const values.
type PriorityEnum int

// Priority const values.
// See https://dev.mysql.com/doc/refman/5.7/en/insert.html
const (
	NoPriority PriorityEnum = iota
	LowPriority
	HighPriority
	DelayedPriority
)

// PrimaryKeyName defines primary key name.
const (
	PrimaryKeyName = "PRIMARY"
)<|MERGE_RESOLUTION|>--- conflicted
+++ resolved
@@ -452,15 +452,14 @@
 	return m&ModeRealAsFloat == ModeRealAsFloat
 }
 
-<<<<<<< HEAD
 // HasPadCharToFullLengthMode detects if 'PAD_CHAR_TO_FULL_LENGTH' mode is set in SQLMode
 func (m SQLMode) HasPadCharToFullLengthMode() bool {
 	return m&ModePadCharToFullLength == ModePadCharToFullLength
-=======
+}
+
 // HasNoBackslashEscapesMode detects if 'NO_BACKSLASH_ESCAPES' mode is set in SQLMode
 func (m SQLMode) HasNoBackslashEscapesMode() bool {
 	return m&ModeNoBackslashEscapes == ModeNoBackslashEscapes
->>>>>>> fccc540f
 }
 
 // consts for sql modes.
