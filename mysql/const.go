// Copyright 2017 PingCAP, Inc.
//
// Licensed under the Apache License, Version 2.0 (the "License");
// you may not use this file except in compliance with the License.
// You may obtain a copy of the License at
//
//     http://www.apache.org/licenses/LICENSE-2.0
//
// Unless required by applicable law or agreed to in writing, software
// distributed under the License is distributed on an "AS IS" BASIS,
// See the License for the specific language governing permissions and
// limitations under the License.

package mysql

import (
	"fmt"
	"strings"
)

func newInvalidModeErr(s string) error {
	return NewErr(ErrWrongValueForVar, "sql_mode", s)
}

// Version information.
const (
	MinProtocolVersion byte = 10
	MaxPayloadLen      int  = 1<<24 - 1
	// The version number should be three digits.
	// See https://dev.mysql.com/doc/refman/5.7/en/which-version.html
	TiDBReleaseVersion string = "0.9.0"
)

// ServerVersion is the version information of this tidb-server in MySQL's format.
var ServerVersion = fmt.Sprintf("5.7.1-TiDB-%s", TiDBReleaseVersion)

// Header information.
const (
	OKHeader          byte = 0x00
	ErrHeader         byte = 0xff
	EOFHeader         byte = 0xfe
	LocalInFileHeader byte = 0xfb
)

// Server information.
const (
	ServerStatusInTrans            uint16 = 0x0001
	ServerStatusAutocommit         uint16 = 0x0002
	ServerMoreResultsExists        uint16 = 0x0008
	ServerStatusNoGoodIndexUsed    uint16 = 0x0010
	ServerStatusNoIndexUsed        uint16 = 0x0020
	ServerStatusCursorExists       uint16 = 0x0040
	ServerStatusLastRowSend        uint16 = 0x0080
	ServerStatusDBDropped          uint16 = 0x0100
	ServerStatusNoBackslashEscaped uint16 = 0x0200
	ServerStatusMetadataChanged    uint16 = 0x0400
	ServerStatusWasSlow            uint16 = 0x0800
	ServerPSOutParams              uint16 = 0x1000
)

// Identifier length limitations.
// See https://dev.mysql.com/doc/refman/5.7/en/identifiers.html
const (
	// MaxTableNameLength is max length of table name identifier.
	MaxTableNameLength int = 64
	// MaxDatabaseNameLength is max length of database name identifier.
	MaxDatabaseNameLength int = 64
	// MaxColumnNameLength is max length of column name identifier.
	MaxColumnNameLength int = 64
	// MaxColumnNameLength is max length of key parts.
	MaxKeyParts int = 16
	// MaxIndexIdentifierLen is max length of index identifier.
	MaxIndexIdentifierLen int = 64
	// MaxConstraintIdentifierLen is max length of constrain identifier.
	MaxConstraintIdentifierLen int = 64
	// MaxViewIdentifierLen is max length of view identifier.
	MaxViewIdentifierLen int = 64
	// MaxAliasIdentifierLen is max length of alias identifier.
	MaxAliasIdentifierLen int = 256
	// MaxUserDefinedVariableLen is max length of user-defined variable.
	MaxUserDefinedVariableLen int = 64
)

// Command information.
const (
	ComSleep byte = iota
	ComQuit
	ComInitDB
	ComQuery
	ComFieldList
	ComCreateDB
	ComDropDB
	ComRefresh
	ComShutdown
	ComStatistics
	ComProcessInfo
	ComConnect
	ComProcessKill
	ComDebug
	ComPing
	ComTime
	ComDelayedInsert
	ComChangeUser
	ComBinlogDump
	ComTableDump
	ComConnectOut
	ComRegisterSlave
	ComStmtPrepare
	ComStmtExecute
	ComStmtSendLongData
	ComStmtClose
	ComStmtReset
	ComSetOption
	ComStmtFetch
	ComDaemon
	ComBinlogDumpGtid
	ComResetConnection
)

// Client information.
const (
	ClientLongPassword uint32 = 1 << iota
	ClientFoundRows
	ClientLongFlag
	ClientConnectWithDB
	ClientNoSchema
	ClientCompress
	ClientODBC
	ClientLocalFiles
	ClientIgnoreSpace
	ClientProtocol41
	ClientInteractive
	ClientSSL
	ClientIgnoreSigpipe
	ClientTransactions
	ClientReserved
	ClientSecureConnection
	ClientMultiStatements
	ClientMultiResults
	ClientPSMultiResults
	ClientPluginAuth
	ClientConnectAtts
	ClientPluginAuthLenencClientData
)

// Cache type information.
const (
	TypeNoCache byte = 0xff
)

// Auth name information.
const (
	AuthName = "mysql_native_password"
)

// MySQL database and tables.
const (
	// SystemDB is the name of system database.
	SystemDB = "mysql"
	// UserTable is the table in system db contains user info.
	UserTable = "User"
	// DBTable is the table in system db contains db scope privilege info.
	DBTable = "DB"
	// TablePrivTable is the table in system db contains table scope privilege info.
	TablePrivTable = "Tables_priv"
	// ColumnPrivTable is the table in system db contains column scope privilege info.
	ColumnPrivTable = "Columns_priv"
	// GlobalVariablesTable is the table contains global system variables.
	GlobalVariablesTable = "GLOBAL_VARIABLES"
	// GlobalStatusTable is the table contains global status variables.
	GlobalStatusTable = "GLOBAL_STATUS"
	// TiDBTable is the table contains tidb info.
	TiDBTable = "tidb"
)

// PrivilegeType  privilege
type PrivilegeType uint32

const (
	_ PrivilegeType = 1 << iota
	// CreatePriv is the privilege to create schema/table.
	CreatePriv
	// SelectPriv is the privilege to read from table.
	SelectPriv
	// InsertPriv is the privilege to insert data into table.
	InsertPriv
	// UpdatePriv is the privilege to update data in table.
	UpdatePriv
	// DeletePriv is the privilege to delete data from table.
	DeletePriv
	// ShowDBPriv is the privilege to run show databases statement.
	ShowDBPriv
	// SuperPriv enables many operations and server behaviors.
	SuperPriv
	// CreateUserPriv is the privilege to create user.
	CreateUserPriv
	// TriggerPriv is not checked yet.
	TriggerPriv
	// DropPriv is the privilege to drop schema/table.
	DropPriv
	// ProcessPriv pertains to display of information about the threads executing within the server.
	ProcessPriv
	// GrantPriv is the privilege to grant privilege to user.
	GrantPriv
	// ReferencesPriv is not checked yet.
	ReferencesPriv
	// AlterPriv is the privilege to run alter statement.
	AlterPriv
	// ExecutePriv is the privilege to run execute statement.
	ExecutePriv
	// IndexPriv is the privilege to create/drop index.
	IndexPriv
	// AllPriv is the privilege for all actions.
	AllPriv
)

// AllPrivMask is the mask for PrivilegeType with all bits set to 1.
const AllPrivMask = AllPriv - 1

// MySQL type maximum length.
const (
	// For arguments that have no fixed number of decimals, the decimals value is set to 31,
	// which is 1 more than the maximum number of decimals permitted for the DECIMAL, FLOAT, and DOUBLE data types.
	NotFixedDec = 31

	MaxIntWidth             = 20
	MaxRealWidth            = 23
	MaxDecimalScale         = 30
	MaxDecimalWidth         = 65
	MaxDateWidth            = 10 // YYYY-MM-DD.
	MaxDatetimeWidthNoFsp   = 19 // YYYY-MM-DD HH:MM:SS
	MaxDatetimeWidthWithFsp = 26 // YYYY-MM-DD HH:MM:SS[.fraction]
	MaxDatetimeFullWidth    = 29 // YYYY-MM-DD HH:MM:SS.###### AM
	MaxDurationWidthNoFsp   = 10 // HH:MM:SS
	MaxDurationWidthWithFsp = 15 // HH:MM:SS[.fraction]
	MaxBlobWidth            = 16777216
)

// MySQL max type field length.
const (
	MaxFieldCharLength    = 255
	MaxFieldVarCharLength = 65535
)

// MySQL precision.
const (
	PrecisionForDouble = 53
	PrecisionForFloat  = 24
)

// MaxTypeSetMembers is the number of set members.
const MaxTypeSetMembers = 64

// PWDHashLen is the length of password's hash.
const PWDHashLen = 40

// Priv2UserCol is the privilege to mysql.user table column name.
var Priv2UserCol = map[PrivilegeType]string{
	CreatePriv:     "Create_priv",
	SelectPriv:     "Select_priv",
	InsertPriv:     "Insert_priv",
	UpdatePriv:     "Update_priv",
	DeletePriv:     "Delete_priv",
	ShowDBPriv:     "Show_db_priv",
	SuperPriv:      "Super_priv",
	CreateUserPriv: "Create_user_priv",
	TriggerPriv:    "Trigger_priv",
	DropPriv:       "Drop_priv",
	ProcessPriv:    "Process_priv",
	GrantPriv:      "Grant_priv",
	ReferencesPriv: "References_priv",
	AlterPriv:      "Alter_priv",
	ExecutePriv:    "Execute_priv",
	IndexPriv:      "Index_priv",
}

// Col2PrivType is the privilege tables column name to privilege type.
var Col2PrivType = map[string]PrivilegeType{
	"Create_priv":      CreatePriv,
	"Select_priv":      SelectPriv,
	"Insert_priv":      InsertPriv,
	"Update_priv":      UpdatePriv,
	"Delete_priv":      DeletePriv,
	"Show_db_priv":     ShowDBPriv,
	"Super_priv":       SuperPriv,
	"Create_user_priv": CreateUserPriv,
	"Trigger_priv":     TriggerPriv,
	"Drop_priv":        DropPriv,
	"Process_priv":     ProcessPriv,
	"Grant_priv":       GrantPriv,
	"References_priv":  ReferencesPriv,
	"Alter_priv":       AlterPriv,
	"Execute_priv":     ExecutePriv,
	"Index_priv":       IndexPriv,
}

// AllGlobalPrivs is all the privileges in global scope.
var AllGlobalPrivs = []PrivilegeType{SelectPriv, InsertPriv, UpdatePriv, DeletePriv, CreatePriv, DropPriv, ProcessPriv, GrantPriv, ReferencesPriv, AlterPriv, ShowDBPriv, SuperPriv, ExecutePriv, IndexPriv, CreateUserPriv, TriggerPriv}

// Priv2Str is the map for privilege to string.
var Priv2Str = map[PrivilegeType]string{
	CreatePriv:     "Create",
	SelectPriv:     "Select",
	InsertPriv:     "Insert",
	UpdatePriv:     "Update",
	DeletePriv:     "Delete",
	ShowDBPriv:     "Show Databases",
	SuperPriv:      "Super",
	CreateUserPriv: "Create User",
	TriggerPriv:    "Trigger",
	DropPriv:       "Drop",
	ProcessPriv:    "Process",
	GrantPriv:      "Grant Option",
	ReferencesPriv: "References",
	AlterPriv:      "Alter",
	ExecutePriv:    "Execute",
	IndexPriv:      "Index",
}

// Priv2SetStr is the map for privilege to string.
var Priv2SetStr = map[PrivilegeType]string{
	CreatePriv:  "Create",
	SelectPriv:  "Select",
	InsertPriv:  "Insert",
	UpdatePriv:  "Update",
	DeletePriv:  "Delete",
	DropPriv:    "Drop",
	GrantPriv:   "Grant",
	AlterPriv:   "Alter",
	ExecutePriv: "Execute",
	IndexPriv:   "Index",
}

// SetStr2Priv is the map for privilege set string to privilege type.
var SetStr2Priv = map[string]PrivilegeType{
	"Create":  CreatePriv,
	"Select":  SelectPriv,
	"Insert":  InsertPriv,
	"Update":  UpdatePriv,
	"Delete":  DeletePriv,
	"Drop":    DropPriv,
	"Grant":   GrantPriv,
	"Alter":   AlterPriv,
	"Execute": ExecutePriv,
	"Index":   IndexPriv,
}

// AllDBPrivs is all the privileges in database scope.
var AllDBPrivs = []PrivilegeType{SelectPriv, InsertPriv, UpdatePriv, DeletePriv, CreatePriv, DropPriv, GrantPriv, AlterPriv, ExecutePriv, IndexPriv}

// AllTablePrivs is all the privileges in table scope.
var AllTablePrivs = []PrivilegeType{SelectPriv, InsertPriv, UpdatePriv, DeletePriv, CreatePriv, DropPriv, GrantPriv, AlterPriv, IndexPriv}

// AllColumnPrivs is all the privileges in column scope.
var AllColumnPrivs = []PrivilegeType{SelectPriv, InsertPriv, UpdatePriv}

// AllPrivilegeLiteral is the string literal for All Privilege.
const AllPrivilegeLiteral = "ALL PRIVILEGES"

// DefaultSQLMode for GLOBAL_VARIABLES
const DefaultSQLMode = "ONLY_FULL_GROUP_BY,STRICT_TRANS_TABLES,NO_ENGINE_SUBSTITUTION"

// DefaultLengthOfMysqlTypes is the map for default physical length of MySQL data types.
// See http://dev.mysql.com/doc/refman/5.7/en/storage-requirements.html
var DefaultLengthOfMysqlTypes = map[byte]int{
	TypeYear:      1,
	TypeDate:      3,
	TypeDuration:  3,
	TypeDatetime:  8,
	TypeTimestamp: 4,

	TypeTiny:     1,
	TypeShort:    2,
	TypeInt24:    3,
	TypeLong:     4,
	TypeLonglong: 8,
	TypeFloat:    4,
	TypeDouble:   8,

	TypeEnum:   2,
	TypeString: 1,
	TypeSet:    8,
}

// DefaultLengthOfTimeFraction is the map for default physical length of time fractions.
var DefaultLengthOfTimeFraction = map[int]int{
	0: 0,

	1: 1,
	2: 1,

	3: 2,
	4: 2,

	5: 3,
	6: 3,
}

// SQLMode is the type for MySQL sql_mode.
// See https://dev.mysql.com/doc/refman/5.7/en/sql-mode.html
type SQLMode int

// HasNoZeroDateMode detects if 'NO_ZERO_DATE' mode is set in SQLMode
func (m SQLMode) HasNoZeroDateMode() bool {
	return m&ModeNoZeroDate == ModeNoZeroDate
}

// HasNoZeroInDateMode detects if 'NO_ZERO_IN_DATE' mode is set in SQLMode
func (m SQLMode) HasNoZeroInDateMode() bool {
	return m&ModeNoZeroInDate == ModeNoZeroInDate
}

// HasErrorForDivisionByZeroMode detects if 'ERROR_FOR_DIVISION_BY_ZERO' mode is set in SQLMode
func (m SQLMode) HasErrorForDivisionByZeroMode() bool {
	return m&ModeErrorForDivisionByZero == ModeErrorForDivisionByZero
}

<<<<<<< HEAD
// HasOnlyFullGroupBy detects if 'ONLY_FULL_GROUP_BY' mode is set in SQLMode
func (m SQLMode) HasOnlyFullGroupBy() bool {
	return m&ModeOnlyFullGroupBy == ModeOnlyFullGroupBy
=======
// HasStrictMode detects if 'STRICT_TRANS_TABLES' or 'STRICT_ALL_TABLES' mode is set in SQLMode
func (m SQLMode) HasStrictMode() bool {
	return m&ModeStrictTransTables == ModeStrictTransTables || m&ModeStrictAllTables == ModeStrictAllTables
>>>>>>> 883b9aea
}

// consts for sql modes.
const (
	ModeNone        SQLMode = 0
	ModeRealAsFloat SQLMode = 1 << iota
	ModePipesAsConcat
	ModeANSIQuotes
	ModeIgnoreSpace
	ModeNotUsed
	ModeOnlyFullGroupBy
	ModeNoUnsignedSubtraction
	ModeNoDirInCreate
	ModePostgreSQL
	ModeOracle
	ModeMsSQL
	ModeDb2
	ModeMaxdb
	ModeNoKeyOptions
	ModeNoTableOptions
	ModeNoFieldOptions
	ModeMySQL323
	ModeMySQL40
	ModeANSI
	ModeNoAutoValueOnZero
	ModeNoBackslashEscapes
	ModeStrictTransTables
	ModeStrictAllTables
	ModeNoZeroInDate
	ModeNoZeroDate
	ModeInvalidDates
	ModeErrorForDivisionByZero
	ModeTraditional
	ModeNoAutoCreateUser
	ModeHighNotPrecedence
	ModeNoEngineSubstitution
	ModePadCharToFullLength
)

// FormatSQLModeStr re-format 'SQL_MODE' variable.
func FormatSQLModeStr(s string) string {
	s = strings.ToUpper(strings.TrimRight(s, " "))
	parts := strings.Split(s, ",")
	var nonEmptyParts []string
	existParts := make(map[string]string)
	for _, part := range parts {
		if len(part) == 0 {
			continue
		}
		if modeParts, ok := CombinationSQLMode[part]; ok {
			for _, modePart := range modeParts {
				if _, exist := existParts[modePart]; !exist {
					nonEmptyParts = append(nonEmptyParts, modePart)
					existParts[modePart] = modePart
				}
			}
		}
		if _, exist := existParts[part]; !exist {
			nonEmptyParts = append(nonEmptyParts, part)
			existParts[part] = part
		}
	}
	return strings.Join(nonEmptyParts, ",")
}

// GetSQLMode gets the sql mode for string literal. SQL_mode is a list of different modes separated by commas.
// The input string must be formatted by 'FormatSQLModeStr'
func GetSQLMode(s string) (SQLMode, error) {
	strs := strings.Split(s, ",")
	var sqlMode SQLMode
	for i, length := 0, len(strs); i < length; i++ {
		mode, ok := Str2SQLMode[strs[i]]
		if !ok && strs[i] != "" {
			return sqlMode, newInvalidModeErr(strs[i])
		}
		sqlMode = sqlMode | mode
	}
	return sqlMode, nil
}

// Str2SQLMode is the string represent of sql_mode to sql_mode map.
var Str2SQLMode = map[string]SQLMode{
	"REAL_AS_FLOAT":              ModeRealAsFloat,
	"PIPES_AS_CONCAT":            ModePipesAsConcat,
	"ANSI_QUOTES":                ModeANSIQuotes,
	"IGNORE_SPACE":               ModeIgnoreSpace,
	"NOT_USED":                   ModeNotUsed,
	"ONLY_FULL_GROUP_BY":         ModeOnlyFullGroupBy,
	"NO_UNSIGNED_SUBTRACTION":    ModeNoUnsignedSubtraction,
	"NO_DIR_IN_CREATE":           ModeNoDirInCreate,
	"POSTGRESQL":                 ModePostgreSQL,
	"ORACLE":                     ModeOracle,
	"MSSQL":                      ModeMsSQL,
	"DB2":                        ModeDb2,
	"MAXDB":                      ModeMaxdb,
	"NO_KEY_OPTIONS":             ModeNoKeyOptions,
	"NO_TABLE_OPTIONS":           ModeNoTableOptions,
	"NO_FIELD_OPTIONS":           ModeNoFieldOptions,
	"MYSQL323":                   ModeMySQL323,
	"MYSQL40":                    ModeMySQL40,
	"ANSI":                       ModeANSI,
	"NO_AUTO_VALUE_ON_ZERO":      ModeNoAutoValueOnZero,
	"NO_BACKSLASH_ESCAPES":       ModeNoBackslashEscapes,
	"STRICT_TRANS_TABLES":        ModeStrictTransTables,
	"STRICT_ALL_TABLES":          ModeStrictAllTables,
	"NO_ZERO_IN_DATE":            ModeNoZeroInDate,
	"NO_ZERO_DATE":               ModeNoZeroDate,
	"INVALID_DATES":              ModeInvalidDates,
	"ERROR_FOR_DIVISION_BY_ZERO": ModeErrorForDivisionByZero,
	"TRADITIONAL":                ModeTraditional,
	"NO_AUTO_CREATE_USER":        ModeNoAutoCreateUser,
	"HIGH_NOT_PRECEDENCE":        ModeHighNotPrecedence,
	"NO_ENGINE_SUBSTITUTION":     ModeNoEngineSubstitution,
	"PAD_CHAR_TO_FULL_LENGTH":    ModePadCharToFullLength,
}

// CombinationSQLMode is the special modes that provided as shorthand for combinations of mode values.
// See https://dev.mysql.com/doc/refman/5.7/en/sql-mode.html#sql-mode-combo.
var CombinationSQLMode = map[string][]string{
	"ANSI":        {"REAL_AS_FLOAT", "PIPES_AS_CONCAT", "ANSI_QUOTES", "IGNORE_SPACE", "ONLY_FULL_GROUP_BY"},
	"DB2":         {"PIPES_AS_CONCAT", "ANSI_QUOTES", "IGNORE_SPACE", "NO_KEY_OPTIONS", "NO_TABLE_OPTIONS", "NO_FIELD_OPTIONS"},
	"MAXDB":       {"PIPES_AS_CONCAT", "ANSI_QUOTES", "IGNORE_SPACE", "NO_KEY_OPTIONS", "NO_TABLE_OPTIONS", "NO_FIELD_OPTIONS", "NO_AUTO_CREATE_USER"},
	"MSSQL":       {"PIPES_AS_CONCAT", "ANSI_QUOTES", "IGNORE_SPACE", "NO_KEY_OPTIONS", "NO_TABLE_OPTIONS", "NO_FIELD_OPTIONS"},
	"MYSQL323":    {"MYSQL323", "HIGH_NOT_PRECEDENCE"},
	"MYSQL40":     {"MYSQL40", "HIGH_NOT_PRECEDENCE"},
	"ORACLE":      {"PIPES_AS_CONCAT", "ANSI_QUOTES", "IGNORE_SPACE", "NO_KEY_OPTIONS", "NO_TABLE_OPTIONS", "NO_FIELD_OPTIONS", "NO_AUTO_CREATE_USER"},
	"POSTGRESQL":  {"PIPES_AS_CONCAT", "ANSI_QUOTES", "IGNORE_SPACE", "NO_KEY_OPTIONS", "NO_TABLE_OPTIONS", "NO_FIELD_OPTIONS"},
	"TRADITIONAL": {"STRICT_TRANS_TABLES", "STRICT_ALL_TABLES", "NO_ZERO_IN_DATE", "NO_ZERO_DATE", "ERROR_FOR_DIVISION_BY_ZERO", "NO_AUTO_CREATE_USER", "NO_ENGINE_SUBSTITUTION"},
}

// FormatFunc is the locale format function signature.
type FormatFunc func(string, string) (string, error)

// GetLocaleFormatFunction get the format function for sepcific locale.
func GetLocaleFormatFunction(loc string) FormatFunc {
	locale, exist := locale2FormatFunction[loc]
	if !exist {
		return formatNotSupport
	}
	return locale
}

// locale2FormatFunction is the string represent of locale format function.
var locale2FormatFunction = map[string]FormatFunc{
	"en_US": formatENUS,
	"zh_CN": formatZHCN,
}

// PriorityEnum is defined for Priority const values.
type PriorityEnum int

// Priority const values.
// See https://dev.mysql.com/doc/refman/5.7/en/insert.html
const (
	NoPriority PriorityEnum = iota
	LowPriority
	HighPriority
	DelayedPriority
)

// PrimaryKeyName defines primary key name.
const (
	PrimaryKeyName = "PRIMARY"
)<|MERGE_RESOLUTION|>--- conflicted
+++ resolved
@@ -415,15 +415,14 @@
 	return m&ModeErrorForDivisionByZero == ModeErrorForDivisionByZero
 }
 
-<<<<<<< HEAD
 // HasOnlyFullGroupBy detects if 'ONLY_FULL_GROUP_BY' mode is set in SQLMode
 func (m SQLMode) HasOnlyFullGroupBy() bool {
 	return m&ModeOnlyFullGroupBy == ModeOnlyFullGroupBy
-=======
+}
+
 // HasStrictMode detects if 'STRICT_TRANS_TABLES' or 'STRICT_ALL_TABLES' mode is set in SQLMode
 func (m SQLMode) HasStrictMode() bool {
 	return m&ModeStrictTransTables == ModeStrictTransTables || m&ModeStrictAllTables == ModeStrictAllTables
->>>>>>> 883b9aea
 }
 
 // consts for sql modes.
