// Copyright 2017 PingCAP, Inc.
//
// Licensed under the Apache License, Version 2.0 (the "License");
// you may not use this file except in compliance with the License.
// You may obtain a copy of the License at
//
//     http://www.apache.org/licenses/LICENSE-2.0
//
// Unless required by applicable law or agreed to in writing, software
// distributed under the License is distributed on an "AS IS" BASIS,
// See the License for the specific language governing permissions and
// limitations under the License.

package mysql

import (
	"fmt"
	"strings"
)

func newInvalidModeErr(s string) error {
	return NewErr(ErrWrongValueForVar, "sql_mode", s)
}

// Version information.
var (
	// TiDBReleaseVersion is initialized by (git describe --tags) in Makefile.
	TiDBReleaseVersion = "None"

	// ServerVersion is the version information of this tidb-server in MySQL's format.
	ServerVersion = fmt.Sprintf("5.7.1-TiDB-%s", TiDBReleaseVersion)
)

// Header information.
const (
	OKHeader          byte = 0x00
	ErrHeader         byte = 0xff
	EOFHeader         byte = 0xfe
	LocalInFileHeader byte = 0xfb
)

// Server information.
const (
	ServerStatusInTrans            uint16 = 0x0001
	ServerStatusAutocommit         uint16 = 0x0002
	ServerMoreResultsExists        uint16 = 0x0008
	ServerStatusNoGoodIndexUsed    uint16 = 0x0010
	ServerStatusNoIndexUsed        uint16 = 0x0020
	ServerStatusCursorExists       uint16 = 0x0040
	ServerStatusLastRowSend        uint16 = 0x0080
	ServerStatusDBDropped          uint16 = 0x0100
	ServerStatusNoBackslashEscaped uint16 = 0x0200
	ServerStatusMetadataChanged    uint16 = 0x0400
	ServerStatusWasSlow            uint16 = 0x0800
	ServerPSOutParams              uint16 = 0x1000
)

// Identifier length limitations.
// See https://dev.mysql.com/doc/refman/5.7/en/identifiers.html
const (
	// MaxPayloadLen is the max packet payload length.
	MaxPayloadLen int = 1<<24 - 1
	// MaxTableNameLength is max length of table name identifier.
	MaxTableNameLength int = 64
	// MaxDatabaseNameLength is max length of database name identifier.
	MaxDatabaseNameLength int = 64
	// MaxColumnNameLength is max length of column name identifier.
	MaxColumnNameLength int = 64
	// MaxKeyParts is max length of key parts.
	MaxKeyParts int = 16
	// MaxIndexIdentifierLen is max length of index identifier.
	MaxIndexIdentifierLen int = 64
	// MaxConstraintIdentifierLen is max length of constrain identifier.
	MaxConstraintIdentifierLen int = 64
	// MaxViewIdentifierLen is max length of view identifier.
	MaxViewIdentifierLen int = 64
	// MaxAliasIdentifierLen is max length of alias identifier.
	MaxAliasIdentifierLen int = 256
	// MaxUserDefinedVariableLen is max length of user-defined variable.
	MaxUserDefinedVariableLen int = 64
)

// ErrTextLength error text length limit.
const ErrTextLength = 80

// Command information.
const (
	ComSleep byte = iota
	ComQuit
	ComInitDB
	ComQuery
	ComFieldList
	ComCreateDB
	ComDropDB
	ComRefresh
	ComShutdown
	ComStatistics
	ComProcessInfo
	ComConnect
	ComProcessKill
	ComDebug
	ComPing
	ComTime
	ComDelayedInsert
	ComChangeUser
	ComBinlogDump
	ComTableDump
	ComConnectOut
	ComRegisterSlave
	ComStmtPrepare
	ComStmtExecute
	ComStmtSendLongData
	ComStmtClose
	ComStmtReset
	ComSetOption
	ComStmtFetch
	ComDaemon
	ComBinlogDumpGtid
	ComResetConnection
)

// Client information.
const (
	ClientLongPassword uint32 = 1 << iota
	ClientFoundRows
	ClientLongFlag
	ClientConnectWithDB
	ClientNoSchema
	ClientCompress
	ClientODBC
	ClientLocalFiles
	ClientIgnoreSpace
	ClientProtocol41
	ClientInteractive
	ClientSSL
	ClientIgnoreSigpipe
	ClientTransactions
	ClientReserved
	ClientSecureConnection
	ClientMultiStatements
	ClientMultiResults
	ClientPSMultiResults
	ClientPluginAuth
	ClientConnectAtts
	ClientPluginAuthLenencClientData
)

// Cache type information.
const (
	TypeNoCache byte = 0xff
)

// Auth name information.
const (
	AuthName = "mysql_native_password"
)

// MySQL database and tables.
const (
	// SystemDB is the name of system database.
	SystemDB = "mysql"
	// UserTable is the table in system db contains user info.
	UserTable = "User"
	// DBTable is the table in system db contains db scope privilege info.
	DBTable = "DB"
	// TablePrivTable is the table in system db contains table scope privilege info.
	TablePrivTable = "Tables_priv"
	// ColumnPrivTable is the table in system db contains column scope privilege info.
	ColumnPrivTable = "Columns_priv"
	// GlobalVariablesTable is the table contains global system variables.
	GlobalVariablesTable = "GLOBAL_VARIABLES"
	// GlobalStatusTable is the table contains global status variables.
	GlobalStatusTable = "GLOBAL_STATUS"
	// TiDBTable is the table contains tidb info.
	TiDBTable = "tidb"
)

// PrivilegeType  privilege
type PrivilegeType uint32

const (
	_ PrivilegeType = 1 << iota
	// CreatePriv is the privilege to create schema/table.
	CreatePriv
	// SelectPriv is the privilege to read from table.
	SelectPriv
	// InsertPriv is the privilege to insert data into table.
	InsertPriv
	// UpdatePriv is the privilege to update data in table.
	UpdatePriv
	// DeletePriv is the privilege to delete data from table.
	DeletePriv
	// ShowDBPriv is the privilege to run show databases statement.
	ShowDBPriv
	// SuperPriv enables many operations and server behaviors.
	SuperPriv
	// CreateUserPriv is the privilege to create user.
	CreateUserPriv
	// TriggerPriv is not checked yet.
	TriggerPriv
	// DropPriv is the privilege to drop schema/table.
	DropPriv
	// ProcessPriv pertains to display of information about the threads executing within the server.
	ProcessPriv
	// GrantPriv is the privilege to grant privilege to user.
	GrantPriv
	// ReferencesPriv is not checked yet.
	ReferencesPriv
	// AlterPriv is the privilege to run alter statement.
	AlterPriv
	// ExecutePriv is the privilege to run execute statement.
	ExecutePriv
	// IndexPriv is the privilege to create/drop index.
	IndexPriv
	// AllPriv is the privilege for all actions.
	AllPriv
)

// AllPrivMask is the mask for PrivilegeType with all bits set to 1.
const AllPrivMask = AllPriv - 1

// MySQL type maximum length.
const (
	// For arguments that have no fixed number of decimals, the decimals value is set to 31,
	// which is 1 more than the maximum number of decimals permitted for the DECIMAL, FLOAT, and DOUBLE data types.
	NotFixedDec = 31

	MaxIntWidth             = 20
	MaxRealWidth            = 23
	MaxDecimalScale         = 30
	MaxDecimalWidth         = 65
	MaxDateWidth            = 10 // YYYY-MM-DD.
	MaxDatetimeWidthNoFsp   = 19 // YYYY-MM-DD HH:MM:SS
	MaxDatetimeWidthWithFsp = 26 // YYYY-MM-DD HH:MM:SS[.fraction]
	MaxDatetimeFullWidth    = 29 // YYYY-MM-DD HH:MM:SS.###### AM
	MaxDurationWidthNoFsp   = 10 // HH:MM:SS
	MaxDurationWidthWithFsp = 15 // HH:MM:SS[.fraction]
	MaxBlobWidth            = 16777216
)

// MySQL max type field length.
const (
	MaxFieldCharLength    = 255
	MaxFieldVarCharLength = 65535
)

// MySQL precision.
const (
	PrecisionForDouble = 53
	PrecisionForFloat  = 24
)

// MaxTypeSetMembers is the number of set members.
const MaxTypeSetMembers = 64

// PWDHashLen is the length of password's hash.
const PWDHashLen = 40

// Priv2UserCol is the privilege to mysql.user table column name.
var Priv2UserCol = map[PrivilegeType]string{
	CreatePriv:     "Create_priv",
	SelectPriv:     "Select_priv",
	InsertPriv:     "Insert_priv",
	UpdatePriv:     "Update_priv",
	DeletePriv:     "Delete_priv",
	ShowDBPriv:     "Show_db_priv",
	SuperPriv:      "Super_priv",
	CreateUserPriv: "Create_user_priv",
	TriggerPriv:    "Trigger_priv",
	DropPriv:       "Drop_priv",
	ProcessPriv:    "Process_priv",
	GrantPriv:      "Grant_priv",
	ReferencesPriv: "References_priv",
	AlterPriv:      "Alter_priv",
	ExecutePriv:    "Execute_priv",
	IndexPriv:      "Index_priv",
}

// Col2PrivType is the privilege tables column name to privilege type.
var Col2PrivType = map[string]PrivilegeType{
	"Create_priv":      CreatePriv,
	"Select_priv":      SelectPriv,
	"Insert_priv":      InsertPriv,
	"Update_priv":      UpdatePriv,
	"Delete_priv":      DeletePriv,
	"Show_db_priv":     ShowDBPriv,
	"Super_priv":       SuperPriv,
	"Create_user_priv": CreateUserPriv,
	"Trigger_priv":     TriggerPriv,
	"Drop_priv":        DropPriv,
	"Process_priv":     ProcessPriv,
	"Grant_priv":       GrantPriv,
	"References_priv":  ReferencesPriv,
	"Alter_priv":       AlterPriv,
	"Execute_priv":     ExecutePriv,
	"Index_priv":       IndexPriv,
}

// AllGlobalPrivs is all the privileges in global scope.
var AllGlobalPrivs = []PrivilegeType{SelectPriv, InsertPriv, UpdatePriv, DeletePriv, CreatePriv, DropPriv, ProcessPriv, GrantPriv, ReferencesPriv, AlterPriv, ShowDBPriv, SuperPriv, ExecutePriv, IndexPriv, CreateUserPriv, TriggerPriv}

// Priv2Str is the map for privilege to string.
var Priv2Str = map[PrivilegeType]string{
	CreatePriv:     "Create",
	SelectPriv:     "Select",
	InsertPriv:     "Insert",
	UpdatePriv:     "Update",
	DeletePriv:     "Delete",
	ShowDBPriv:     "Show Databases",
	SuperPriv:      "Super",
	CreateUserPriv: "Create User",
	TriggerPriv:    "Trigger",
	DropPriv:       "Drop",
	ProcessPriv:    "Process",
	GrantPriv:      "Grant Option",
	ReferencesPriv: "References",
	AlterPriv:      "Alter",
	ExecutePriv:    "Execute",
	IndexPriv:      "Index",
}

// Priv2SetStr is the map for privilege to string.
var Priv2SetStr = map[PrivilegeType]string{
	CreatePriv:  "Create",
	SelectPriv:  "Select",
	InsertPriv:  "Insert",
	UpdatePriv:  "Update",
	DeletePriv:  "Delete",
	DropPriv:    "Drop",
	GrantPriv:   "Grant",
	AlterPriv:   "Alter",
	ExecutePriv: "Execute",
	IndexPriv:   "Index",
}

// SetStr2Priv is the map for privilege set string to privilege type.
var SetStr2Priv = map[string]PrivilegeType{
	"Create":  CreatePriv,
	"Select":  SelectPriv,
	"Insert":  InsertPriv,
	"Update":  UpdatePriv,
	"Delete":  DeletePriv,
	"Drop":    DropPriv,
	"Grant":   GrantPriv,
	"Alter":   AlterPriv,
	"Execute": ExecutePriv,
	"Index":   IndexPriv,
}

// AllDBPrivs is all the privileges in database scope.
var AllDBPrivs = []PrivilegeType{SelectPriv, InsertPriv, UpdatePriv, DeletePriv, CreatePriv, DropPriv, GrantPriv, AlterPriv, ExecutePriv, IndexPriv}

// AllTablePrivs is all the privileges in table scope.
var AllTablePrivs = []PrivilegeType{SelectPriv, InsertPriv, UpdatePriv, DeletePriv, CreatePriv, DropPriv, GrantPriv, AlterPriv, IndexPriv}

// AllColumnPrivs is all the privileges in column scope.
var AllColumnPrivs = []PrivilegeType{SelectPriv, InsertPriv, UpdatePriv}

// AllPrivilegeLiteral is the string literal for All Privilege.
const AllPrivilegeLiteral = "ALL PRIVILEGES"

// DefaultSQLMode for GLOBAL_VARIABLES
const DefaultSQLMode = "STRICT_TRANS_TABLES,NO_ENGINE_SUBSTITUTION"

// DefaultLengthOfMysqlTypes is the map for default physical length of MySQL data types.
// See http://dev.mysql.com/doc/refman/5.7/en/storage-requirements.html
var DefaultLengthOfMysqlTypes = map[byte]int{
	TypeYear:      1,
	TypeDate:      3,
	TypeDuration:  3,
	TypeDatetime:  8,
	TypeTimestamp: 4,

	TypeTiny:     1,
	TypeShort:    2,
	TypeInt24:    3,
	TypeLong:     4,
	TypeLonglong: 8,
	TypeFloat:    4,
	TypeDouble:   8,

	TypeEnum:   2,
	TypeString: 1,
	TypeSet:    8,
}

// DefaultLengthOfTimeFraction is the map for default physical length of time fractions.
var DefaultLengthOfTimeFraction = map[int]int{
	0: 0,

	1: 1,
	2: 1,

	3: 2,
	4: 2,

	5: 3,
	6: 3,
}

// SQLMode is the type for MySQL sql_mode.
// See https://dev.mysql.com/doc/refman/5.7/en/sql-mode.html
type SQLMode int

// HasNoZeroDateMode detects if 'NO_ZERO_DATE' mode is set in SQLMode
func (m SQLMode) HasNoZeroDateMode() bool {
	return m&ModeNoZeroDate == ModeNoZeroDate
}

// HasNoZeroInDateMode detects if 'NO_ZERO_IN_DATE' mode is set in SQLMode
func (m SQLMode) HasNoZeroInDateMode() bool {
	return m&ModeNoZeroInDate == ModeNoZeroInDate
}

// HasErrorForDivisionByZeroMode detects if 'ERROR_FOR_DIVISION_BY_ZERO' mode is set in SQLMode
func (m SQLMode) HasErrorForDivisionByZeroMode() bool {
	return m&ModeErrorForDivisionByZero == ModeErrorForDivisionByZero
}

// HasOnlyFullGroupBy detects if 'ONLY_FULL_GROUP_BY' mode is set in SQLMode
func (m SQLMode) HasOnlyFullGroupBy() bool {
	return m&ModeOnlyFullGroupBy == ModeOnlyFullGroupBy
}

// HasStrictMode detects if 'STRICT_TRANS_TABLES' or 'STRICT_ALL_TABLES' mode is set in SQLMode
func (m SQLMode) HasStrictMode() bool {
	return m&ModeStrictTransTables == ModeStrictTransTables || m&ModeStrictAllTables == ModeStrictAllTables
}

<<<<<<< HEAD
// HasPipesAsConcatMode detects if 'PIPES_AS_CONCAT' mode is set in SQLMode
func (m SQLMode) HasPipesAsConcatMode() bool {
	return m&ModePipesAsConcat == ModePipesAsConcat
=======
// HasRealAsFloatMode detects if 'REAL_AS_FLOAT' mode is set in SQLMode
func (m SQLMode) HasRealAsFloatMode() bool {
	return m&ModeRealAsFloat == ModeRealAsFloat
>>>>>>> 54a1e0ea
}

// consts for sql modes.
const (
	ModeNone        SQLMode = 0
	ModeRealAsFloat SQLMode = 1 << iota
	ModePipesAsConcat
	ModeANSIQuotes
	ModeIgnoreSpace
	ModeNotUsed
	ModeOnlyFullGroupBy
	ModeNoUnsignedSubtraction
	ModeNoDirInCreate
	ModePostgreSQL
	ModeOracle
	ModeMsSQL
	ModeDb2
	ModeMaxdb
	ModeNoKeyOptions
	ModeNoTableOptions
	ModeNoFieldOptions
	ModeMySQL323
	ModeMySQL40
	ModeANSI
	ModeNoAutoValueOnZero
	ModeNoBackslashEscapes
	ModeStrictTransTables
	ModeStrictAllTables
	ModeNoZeroInDate
	ModeNoZeroDate
	ModeInvalidDates
	ModeErrorForDivisionByZero
	ModeTraditional
	ModeNoAutoCreateUser
	ModeHighNotPrecedence
	ModeNoEngineSubstitution
	ModePadCharToFullLength
)

// FormatSQLModeStr re-format 'SQL_MODE' variable.
func FormatSQLModeStr(s string) string {
	s = strings.ToUpper(strings.TrimRight(s, " "))
	parts := strings.Split(s, ",")
	var nonEmptyParts []string
	existParts := make(map[string]string)
	for _, part := range parts {
		if len(part) == 0 {
			continue
		}
		if modeParts, ok := CombinationSQLMode[part]; ok {
			for _, modePart := range modeParts {
				if _, exist := existParts[modePart]; !exist {
					nonEmptyParts = append(nonEmptyParts, modePart)
					existParts[modePart] = modePart
				}
			}
		}
		if _, exist := existParts[part]; !exist {
			nonEmptyParts = append(nonEmptyParts, part)
			existParts[part] = part
		}
	}
	return strings.Join(nonEmptyParts, ",")
}

// GetSQLMode gets the sql mode for string literal. SQL_mode is a list of different modes separated by commas.
// The input string must be formatted by 'FormatSQLModeStr'
func GetSQLMode(s string) (SQLMode, error) {
	strs := strings.Split(s, ",")
	var sqlMode SQLMode
	for i, length := 0, len(strs); i < length; i++ {
		mode, ok := Str2SQLMode[strs[i]]
		if !ok && strs[i] != "" {
			return sqlMode, newInvalidModeErr(strs[i])
		}
		sqlMode = sqlMode | mode
	}
	return sqlMode, nil
}

// Str2SQLMode is the string represent of sql_mode to sql_mode map.
var Str2SQLMode = map[string]SQLMode{
	"REAL_AS_FLOAT":              ModeRealAsFloat,
	"PIPES_AS_CONCAT":            ModePipesAsConcat,
	"ANSI_QUOTES":                ModeANSIQuotes,
	"IGNORE_SPACE":               ModeIgnoreSpace,
	"NOT_USED":                   ModeNotUsed,
	"ONLY_FULL_GROUP_BY":         ModeOnlyFullGroupBy,
	"NO_UNSIGNED_SUBTRACTION":    ModeNoUnsignedSubtraction,
	"NO_DIR_IN_CREATE":           ModeNoDirInCreate,
	"POSTGRESQL":                 ModePostgreSQL,
	"ORACLE":                     ModeOracle,
	"MSSQL":                      ModeMsSQL,
	"DB2":                        ModeDb2,
	"MAXDB":                      ModeMaxdb,
	"NO_KEY_OPTIONS":             ModeNoKeyOptions,
	"NO_TABLE_OPTIONS":           ModeNoTableOptions,
	"NO_FIELD_OPTIONS":           ModeNoFieldOptions,
	"MYSQL323":                   ModeMySQL323,
	"MYSQL40":                    ModeMySQL40,
	"ANSI":                       ModeANSI,
	"NO_AUTO_VALUE_ON_ZERO":      ModeNoAutoValueOnZero,
	"NO_BACKSLASH_ESCAPES":       ModeNoBackslashEscapes,
	"STRICT_TRANS_TABLES":        ModeStrictTransTables,
	"STRICT_ALL_TABLES":          ModeStrictAllTables,
	"NO_ZERO_IN_DATE":            ModeNoZeroInDate,
	"NO_ZERO_DATE":               ModeNoZeroDate,
	"INVALID_DATES":              ModeInvalidDates,
	"ERROR_FOR_DIVISION_BY_ZERO": ModeErrorForDivisionByZero,
	"TRADITIONAL":                ModeTraditional,
	"NO_AUTO_CREATE_USER":        ModeNoAutoCreateUser,
	"HIGH_NOT_PRECEDENCE":        ModeHighNotPrecedence,
	"NO_ENGINE_SUBSTITUTION":     ModeNoEngineSubstitution,
	"PAD_CHAR_TO_FULL_LENGTH":    ModePadCharToFullLength,
}

// CombinationSQLMode is the special modes that provided as shorthand for combinations of mode values.
// See https://dev.mysql.com/doc/refman/5.7/en/sql-mode.html#sql-mode-combo.
var CombinationSQLMode = map[string][]string{
	"ANSI":        {"REAL_AS_FLOAT", "PIPES_AS_CONCAT", "ANSI_QUOTES", "IGNORE_SPACE", "ONLY_FULL_GROUP_BY"},
	"DB2":         {"PIPES_AS_CONCAT", "ANSI_QUOTES", "IGNORE_SPACE", "NO_KEY_OPTIONS", "NO_TABLE_OPTIONS", "NO_FIELD_OPTIONS"},
	"MAXDB":       {"PIPES_AS_CONCAT", "ANSI_QUOTES", "IGNORE_SPACE", "NO_KEY_OPTIONS", "NO_TABLE_OPTIONS", "NO_FIELD_OPTIONS", "NO_AUTO_CREATE_USER"},
	"MSSQL":       {"PIPES_AS_CONCAT", "ANSI_QUOTES", "IGNORE_SPACE", "NO_KEY_OPTIONS", "NO_TABLE_OPTIONS", "NO_FIELD_OPTIONS"},
	"MYSQL323":    {"MYSQL323", "HIGH_NOT_PRECEDENCE"},
	"MYSQL40":     {"MYSQL40", "HIGH_NOT_PRECEDENCE"},
	"ORACLE":      {"PIPES_AS_CONCAT", "ANSI_QUOTES", "IGNORE_SPACE", "NO_KEY_OPTIONS", "NO_TABLE_OPTIONS", "NO_FIELD_OPTIONS", "NO_AUTO_CREATE_USER"},
	"POSTGRESQL":  {"PIPES_AS_CONCAT", "ANSI_QUOTES", "IGNORE_SPACE", "NO_KEY_OPTIONS", "NO_TABLE_OPTIONS", "NO_FIELD_OPTIONS"},
	"TRADITIONAL": {"STRICT_TRANS_TABLES", "STRICT_ALL_TABLES", "NO_ZERO_IN_DATE", "NO_ZERO_DATE", "ERROR_FOR_DIVISION_BY_ZERO", "NO_AUTO_CREATE_USER", "NO_ENGINE_SUBSTITUTION"},
}

// FormatFunc is the locale format function signature.
type FormatFunc func(string, string) (string, error)

// GetLocaleFormatFunction get the format function for sepcific locale.
func GetLocaleFormatFunction(loc string) FormatFunc {
	locale, exist := locale2FormatFunction[loc]
	if !exist {
		return formatNotSupport
	}
	return locale
}

// locale2FormatFunction is the string represent of locale format function.
var locale2FormatFunction = map[string]FormatFunc{
	"en_US": formatENUS,
	"zh_CN": formatZHCN,
}

// PriorityEnum is defined for Priority const values.
type PriorityEnum int

// Priority const values.
// See https://dev.mysql.com/doc/refman/5.7/en/insert.html
const (
	NoPriority PriorityEnum = iota
	LowPriority
	HighPriority
	DelayedPriority
)

// PrimaryKeyName defines primary key name.
const (
	PrimaryKeyName = "PRIMARY"
)<|MERGE_RESOLUTION|>--- conflicted
+++ resolved
@@ -427,15 +427,14 @@
 	return m&ModeStrictTransTables == ModeStrictTransTables || m&ModeStrictAllTables == ModeStrictAllTables
 }
 
-<<<<<<< HEAD
 // HasPipesAsConcatMode detects if 'PIPES_AS_CONCAT' mode is set in SQLMode
 func (m SQLMode) HasPipesAsConcatMode() bool {
 	return m&ModePipesAsConcat == ModePipesAsConcat
-=======
+}
+
 // HasRealAsFloatMode detects if 'REAL_AS_FLOAT' mode is set in SQLMode
 func (m SQLMode) HasRealAsFloatMode() bool {
 	return m&ModeRealAsFloat == ModeRealAsFloat
->>>>>>> 54a1e0ea
 }
 
 // consts for sql modes.
