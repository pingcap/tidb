--- conflicted
+++ resolved
@@ -427,15 +427,14 @@
 	return m&ModeStrictTransTables == ModeStrictTransTables || m&ModeStrictAllTables == ModeStrictAllTables
 }
 
-<<<<<<< HEAD
 // HasPipesAsConcatMode detects if 'PIPES_AS_CONCAT' mode is set in SQLMode
 func (m SQLMode) HasPipesAsConcatMode() bool {
 	return m&ModePipesAsConcat == ModePipesAsConcat
-=======
+}
+
 // HasNoUnsignedSubtractionMode detects if 'NO_UNSIGNED_SUBTRACTION' mode is set in SQLMode
 func (m SQLMode) HasNoUnsignedSubtractionMode() bool {
 	return m&ModeNoUnsignedSubtraction == ModeNoUnsignedSubtraction
->>>>>>> 96809723
 }
 
 // HasHighNotPrecedenceMode detects if 'HIGH_NOT_PRECEDENCE' mode is set in SQLMode
