// Copyright 2017 PingCAP, Inc.
//
// Licensed under the Apache License, Version 2.0 (the "License");
// you may not use this file except in compliance with the License.
// You may obtain a copy of the License at
//
//     http://www.apache.org/licenses/LICENSE-2.0
//
// Unless required by applicable law or agreed to in writing, software
// distributed under the License is distributed on an "AS IS" BASIS,
// See the License for the specific language governing permissions and
// limitations under the License.

package mysql

import (
	"fmt"
	"strings"
)

func newInvalidModeErr(s string) error {
	return NewErr(ErrWrongValueForVar, "sql_mode", s)
}

// Version information.
var (
	// TiDBReleaseVersion is initialized by (git describe --tags) in Makefile.
	TiDBReleaseVersion = "None"

	// ServerVersion is the version information of this tidb-server in MySQL's format.
	ServerVersion = fmt.Sprintf("5.7.1-TiDB-%s", TiDBReleaseVersion)
)

// Header information.
const (
	OKHeader          byte = 0x00
	ErrHeader         byte = 0xff
	EOFHeader         byte = 0xfe
	LocalInFileHeader byte = 0xfb
)

// Server information.
const (
	ServerStatusInTrans            uint16 = 0x0001
	ServerStatusAutocommit         uint16 = 0x0002
	ServerMoreResultsExists        uint16 = 0x0008
	ServerStatusNoGoodIndexUsed    uint16 = 0x0010
	ServerStatusNoIndexUsed        uint16 = 0x0020
	ServerStatusCursorExists       uint16 = 0x0040
	ServerStatusLastRowSend        uint16 = 0x0080
	ServerStatusDBDropped          uint16 = 0x0100
	ServerStatusNoBackslashEscaped uint16 = 0x0200
	ServerStatusMetadataChanged    uint16 = 0x0400
	ServerStatusWasSlow            uint16 = 0x0800
	ServerPSOutParams              uint16 = 0x1000
)

// Identifier length limitations.
// See https://dev.mysql.com/doc/refman/5.7/en/identifiers.html
const (
	// MaxPayloadLen is the max packet payload length.
	MaxPayloadLen int = 1<<24 - 1
	// MaxTableNameLength is max length of table name identifier.
	MaxTableNameLength int = 64
	// MaxDatabaseNameLength is max length of database name identifier.
	MaxDatabaseNameLength int = 64
	// MaxColumnNameLength is max length of column name identifier.
	MaxColumnNameLength int = 64
	// MaxKeyParts is max length of key parts.
	MaxKeyParts int = 16
	// MaxIndexIdentifierLen is max length of index identifier.
	MaxIndexIdentifierLen int = 64
	// MaxConstraintIdentifierLen is max length of constrain identifier.
	MaxConstraintIdentifierLen int = 64
	// MaxViewIdentifierLen is max length of view identifier.
	MaxViewIdentifierLen int = 64
	// MaxAliasIdentifierLen is max length of alias identifier.
	MaxAliasIdentifierLen int = 256
	// MaxUserDefinedVariableLen is max length of user-defined variable.
	MaxUserDefinedVariableLen int = 64
)

// ErrTextLength error text length limit.
const ErrTextLength = 80

// Command information.
const (
	ComSleep byte = iota
	ComQuit
	ComInitDB
	ComQuery
	ComFieldList
	ComCreateDB
	ComDropDB
	ComRefresh
	ComShutdown
	ComStatistics
	ComProcessInfo
	ComConnect
	ComProcessKill
	ComDebug
	ComPing
	ComTime
	ComDelayedInsert
	ComChangeUser
	ComBinlogDump
	ComTableDump
	ComConnectOut
	ComRegisterSlave
	ComStmtPrepare
	ComStmtExecute
	ComStmtSendLongData
	ComStmtClose
	ComStmtReset
	ComSetOption
	ComStmtFetch
	ComDaemon
	ComBinlogDumpGtid
	ComResetConnection
)

// Client information.
const (
	ClientLongPassword uint32 = 1 << iota
	ClientFoundRows
	ClientLongFlag
	ClientConnectWithDB
	ClientNoSchema
	ClientCompress
	ClientODBC
	ClientLocalFiles
	ClientIgnoreSpace
	ClientProtocol41
	ClientInteractive
	ClientSSL
	ClientIgnoreSigpipe
	ClientTransactions
	ClientReserved
	ClientSecureConnection
	ClientMultiStatements
	ClientMultiResults
	ClientPSMultiResults
	ClientPluginAuth
	ClientConnectAtts
	ClientPluginAuthLenencClientData
)

// Cache type information.
const (
	TypeNoCache byte = 0xff
)

// Auth name information.
const (
	AuthName = "mysql_native_password"
)

// MySQL database and tables.
const (
	// SystemDB is the name of system database.
	SystemDB = "mysql"
	// UserTable is the table in system db contains user info.
	UserTable = "User"
	// DBTable is the table in system db contains db scope privilege info.
	DBTable = "DB"
	// TablePrivTable is the table in system db contains table scope privilege info.
	TablePrivTable = "Tables_priv"
	// ColumnPrivTable is the table in system db contains column scope privilege info.
	ColumnPrivTable = "Columns_priv"
	// GlobalVariablesTable is the table contains global system variables.
	GlobalVariablesTable = "GLOBAL_VARIABLES"
	// GlobalStatusTable is the table contains global status variables.
	GlobalStatusTable = "GLOBAL_STATUS"
	// TiDBTable is the table contains tidb info.
	TiDBTable = "tidb"
)

// PrivilegeType  privilege
type PrivilegeType uint32

const (
	_ PrivilegeType = 1 << iota
	// CreatePriv is the privilege to create schema/table.
	CreatePriv
	// SelectPriv is the privilege to read from table.
	SelectPriv
	// InsertPriv is the privilege to insert data into table.
	InsertPriv
	// UpdatePriv is the privilege to update data in table.
	UpdatePriv
	// DeletePriv is the privilege to delete data from table.
	DeletePriv
	// ShowDBPriv is the privilege to run show databases statement.
	ShowDBPriv
	// SuperPriv enables many operations and server behaviors.
	SuperPriv
	// CreateUserPriv is the privilege to create user.
	CreateUserPriv
	// TriggerPriv is not checked yet.
	TriggerPriv
	// DropPriv is the privilege to drop schema/table.
	DropPriv
	// ProcessPriv pertains to display of information about the threads executing within the server.
	ProcessPriv
	// GrantPriv is the privilege to grant privilege to user.
	GrantPriv
	// ReferencesPriv is not checked yet.
	ReferencesPriv
	// AlterPriv is the privilege to run alter statement.
	AlterPriv
	// ExecutePriv is the privilege to run execute statement.
	ExecutePriv
	// IndexPriv is the privilege to create/drop index.
	IndexPriv
	// AllPriv is the privilege for all actions.
	AllPriv
)

// AllPrivMask is the mask for PrivilegeType with all bits set to 1.
const AllPrivMask = AllPriv - 1

// MySQL type maximum length.
const (
	// For arguments that have no fixed number of decimals, the decimals value is set to 31,
	// which is 1 more than the maximum number of decimals permitted for the DECIMAL, FLOAT, and DOUBLE data types.
	NotFixedDec = 31

	MaxIntWidth             = 20
	MaxRealWidth            = 23
	MaxDecimalScale         = 30
	MaxDecimalWidth         = 65
	MaxDateWidth            = 10 // YYYY-MM-DD.
	MaxDatetimeWidthNoFsp   = 19 // YYYY-MM-DD HH:MM:SS
	MaxDatetimeWidthWithFsp = 26 // YYYY-MM-DD HH:MM:SS[.fraction]
	MaxDatetimeFullWidth    = 29 // YYYY-MM-DD HH:MM:SS.###### AM
	MaxDurationWidthNoFsp   = 10 // HH:MM:SS
	MaxDurationWidthWithFsp = 15 // HH:MM:SS[.fraction]
	MaxBlobWidth            = 16777216
)

// MySQL max type field length.
const (
	MaxFieldCharLength    = 255
	MaxFieldVarCharLength = 65535
)

// MySQL precision.
const (
	PrecisionForDouble = 53
	PrecisionForFloat  = 24
)

// MaxTypeSetMembers is the number of set members.
const MaxTypeSetMembers = 64

// PWDHashLen is the length of password's hash.
const PWDHashLen = 40

// Priv2UserCol is the privilege to mysql.user table column name.
var Priv2UserCol = map[PrivilegeType]string{
	CreatePriv:     "Create_priv",
	SelectPriv:     "Select_priv",
	InsertPriv:     "Insert_priv",
	UpdatePriv:     "Update_priv",
	DeletePriv:     "Delete_priv",
	ShowDBPriv:     "Show_db_priv",
	SuperPriv:      "Super_priv",
	CreateUserPriv: "Create_user_priv",
	TriggerPriv:    "Trigger_priv",
	DropPriv:       "Drop_priv",
	ProcessPriv:    "Process_priv",
	GrantPriv:      "Grant_priv",
	ReferencesPriv: "References_priv",
	AlterPriv:      "Alter_priv",
	ExecutePriv:    "Execute_priv",
	IndexPriv:      "Index_priv",
}

// Col2PrivType is the privilege tables column name to privilege type.
var Col2PrivType = map[string]PrivilegeType{
	"Create_priv":      CreatePriv,
	"Select_priv":      SelectPriv,
	"Insert_priv":      InsertPriv,
	"Update_priv":      UpdatePriv,
	"Delete_priv":      DeletePriv,
	"Show_db_priv":     ShowDBPriv,
	"Super_priv":       SuperPriv,
	"Create_user_priv": CreateUserPriv,
	"Trigger_priv":     TriggerPriv,
	"Drop_priv":        DropPriv,
	"Process_priv":     ProcessPriv,
	"Grant_priv":       GrantPriv,
	"References_priv":  ReferencesPriv,
	"Alter_priv":       AlterPriv,
	"Execute_priv":     ExecutePriv,
	"Index_priv":       IndexPriv,
}

// AllGlobalPrivs is all the privileges in global scope.
var AllGlobalPrivs = []PrivilegeType{SelectPriv, InsertPriv, UpdatePriv, DeletePriv, CreatePriv, DropPriv, ProcessPriv, GrantPriv, ReferencesPriv, AlterPriv, ShowDBPriv, SuperPriv, ExecutePriv, IndexPriv, CreateUserPriv, TriggerPriv}

// Priv2Str is the map for privilege to string.
var Priv2Str = map[PrivilegeType]string{
	CreatePriv:     "Create",
	SelectPriv:     "Select",
	InsertPriv:     "Insert",
	UpdatePriv:     "Update",
	DeletePriv:     "Delete",
	ShowDBPriv:     "Show Databases",
	SuperPriv:      "Super",
	CreateUserPriv: "Create User",
	TriggerPriv:    "Trigger",
	DropPriv:       "Drop",
	ProcessPriv:    "Process",
	GrantPriv:      "Grant Option",
	ReferencesPriv: "References",
	AlterPriv:      "Alter",
	ExecutePriv:    "Execute",
	IndexPriv:      "Index",
}

// Priv2SetStr is the map for privilege to string.
var Priv2SetStr = map[PrivilegeType]string{
	CreatePriv:  "Create",
	SelectPriv:  "Select",
	InsertPriv:  "Insert",
	UpdatePriv:  "Update",
	DeletePriv:  "Delete",
	DropPriv:    "Drop",
	GrantPriv:   "Grant",
	AlterPriv:   "Alter",
	ExecutePriv: "Execute",
	IndexPriv:   "Index",
}

// SetStr2Priv is the map for privilege set string to privilege type.
var SetStr2Priv = map[string]PrivilegeType{
	"Create":  CreatePriv,
	"Select":  SelectPriv,
	"Insert":  InsertPriv,
	"Update":  UpdatePriv,
	"Delete":  DeletePriv,
	"Drop":    DropPriv,
	"Grant":   GrantPriv,
	"Alter":   AlterPriv,
	"Execute": ExecutePriv,
	"Index":   IndexPriv,
}

// AllDBPrivs is all the privileges in database scope.
var AllDBPrivs = []PrivilegeType{SelectPriv, InsertPriv, UpdatePriv, DeletePriv, CreatePriv, DropPriv, GrantPriv, AlterPriv, ExecutePriv, IndexPriv}

// AllTablePrivs is all the privileges in table scope.
var AllTablePrivs = []PrivilegeType{SelectPriv, InsertPriv, UpdatePriv, DeletePriv, CreatePriv, DropPriv, GrantPriv, AlterPriv, IndexPriv}

// AllColumnPrivs is all the privileges in column scope.
var AllColumnPrivs = []PrivilegeType{SelectPriv, InsertPriv, UpdatePriv}

// AllPrivilegeLiteral is the string literal for All Privilege.
const AllPrivilegeLiteral = "ALL PRIVILEGES"

// DefaultSQLMode for GLOBAL_VARIABLES
const DefaultSQLMode = "STRICT_TRANS_TABLES,NO_ENGINE_SUBSTITUTION"

// DefaultLengthOfMysqlTypes is the map for default physical length of MySQL data types.
// See http://dev.mysql.com/doc/refman/5.7/en/storage-requirements.html
var DefaultLengthOfMysqlTypes = map[byte]int{
	TypeYear:      1,
	TypeDate:      3,
	TypeDuration:  3,
	TypeDatetime:  8,
	TypeTimestamp: 4,

	TypeTiny:     1,
	TypeShort:    2,
	TypeInt24:    3,
	TypeLong:     4,
	TypeLonglong: 8,
	TypeFloat:    4,
	TypeDouble:   8,

	TypeEnum:   2,
	TypeString: 1,
	TypeSet:    8,
}

// DefaultLengthOfTimeFraction is the map for default physical length of time fractions.
var DefaultLengthOfTimeFraction = map[int]int{
	0: 0,

	1: 1,
	2: 1,

	3: 2,
	4: 2,

	5: 3,
	6: 3,
}

// SQLMode is the type for MySQL sql_mode.
// See https://dev.mysql.com/doc/refman/5.7/en/sql-mode.html
type SQLMode int

// HasNoZeroDateMode detects if 'NO_ZERO_DATE' mode is set in SQLMode
func (m SQLMode) HasNoZeroDateMode() bool {
	return m&ModeNoZeroDate == ModeNoZeroDate
}

// HasNoZeroInDateMode detects if 'NO_ZERO_IN_DATE' mode is set in SQLMode
func (m SQLMode) HasNoZeroInDateMode() bool {
	return m&ModeNoZeroInDate == ModeNoZeroInDate
}

// HasErrorForDivisionByZeroMode detects if 'ERROR_FOR_DIVISION_BY_ZERO' mode is set in SQLMode
func (m SQLMode) HasErrorForDivisionByZeroMode() bool {
	return m&ModeErrorForDivisionByZero == ModeErrorForDivisionByZero
}

// HasOnlyFullGroupBy detects if 'ONLY_FULL_GROUP_BY' mode is set in SQLMode
func (m SQLMode) HasOnlyFullGroupBy() bool {
	return m&ModeOnlyFullGroupBy == ModeOnlyFullGroupBy
}

// HasStrictMode detects if 'STRICT_TRANS_TABLES' or 'STRICT_ALL_TABLES' mode is set in SQLMode
func (m SQLMode) HasStrictMode() bool {
	return m&ModeStrictTransTables == ModeStrictTransTables || m&ModeStrictAllTables == ModeStrictAllTables
}

<<<<<<< HEAD
// HasNoUnsignedSubtractionMode detects if 'NO_UNSIGNED_SUBSTRACTION' mode is set in SQLMode
func (m SQLMode) HasNoUnsignedSubtractionMode() bool {
	return m&ModeNoUnsignedSubtraction == ModeNoUnsignedSubtraction
=======
// HasRealAsFloatMode detects if 'REAL_AS_FLOAT' mode is set in SQLMode
func (m SQLMode) HasRealAsFloatMode() bool {
	return m&ModeRealAsFloat == ModeRealAsFloat
>>>>>>> 30bcd74a
}

// consts for sql modes.
const (
	ModeNone        SQLMode = 0
	ModeRealAsFloat SQLMode = 1 << iota
	ModePipesAsConcat
	ModeANSIQuotes
	ModeIgnoreSpace
	ModeNotUsed
	ModeOnlyFullGroupBy
	ModeNoUnsignedSubtraction
	ModeNoDirInCreate
	ModePostgreSQL
	ModeOracle
	ModeMsSQL
	ModeDb2
	ModeMaxdb
	ModeNoKeyOptions
	ModeNoTableOptions
	ModeNoFieldOptions
	ModeMySQL323
	ModeMySQL40
	ModeANSI
	ModeNoAutoValueOnZero
	ModeNoBackslashEscapes
	ModeStrictTransTables
	ModeStrictAllTables
	ModeNoZeroInDate
	ModeNoZeroDate
	ModeInvalidDates
	ModeErrorForDivisionByZero
	ModeTraditional
	ModeNoAutoCreateUser
	ModeHighNotPrecedence
	ModeNoEngineSubstitution
	ModePadCharToFullLength
)

// FormatSQLModeStr re-format 'SQL_MODE' variable.
func FormatSQLModeStr(s string) string {
	s = strings.ToUpper(strings.TrimRight(s, " "))
	parts := strings.Split(s, ",")
	var nonEmptyParts []string
	existParts := make(map[string]string)
	for _, part := range parts {
		if len(part) == 0 {
			continue
		}
		if modeParts, ok := CombinationSQLMode[part]; ok {
			for _, modePart := range modeParts {
				if _, exist := existParts[modePart]; !exist {
					nonEmptyParts = append(nonEmptyParts, modePart)
					existParts[modePart] = modePart
				}
			}
		}
		if _, exist := existParts[part]; !exist {
			nonEmptyParts = append(nonEmptyParts, part)
			existParts[part] = part
		}
	}
	return strings.Join(nonEmptyParts, ",")
}

// GetSQLMode gets the sql mode for string literal. SQL_mode is a list of different modes separated by commas.
// The input string must be formatted by 'FormatSQLModeStr'
func GetSQLMode(s string) (SQLMode, error) {
	strs := strings.Split(s, ",")
	var sqlMode SQLMode
	for i, length := 0, len(strs); i < length; i++ {
		mode, ok := Str2SQLMode[strs[i]]
		if !ok && strs[i] != "" {
			return sqlMode, newInvalidModeErr(strs[i])
		}
		sqlMode = sqlMode | mode
	}
	return sqlMode, nil
}

// Str2SQLMode is the string represent of sql_mode to sql_mode map.
var Str2SQLMode = map[string]SQLMode{
	"REAL_AS_FLOAT":              ModeRealAsFloat,
	"PIPES_AS_CONCAT":            ModePipesAsConcat,
	"ANSI_QUOTES":                ModeANSIQuotes,
	"IGNORE_SPACE":               ModeIgnoreSpace,
	"NOT_USED":                   ModeNotUsed,
	"ONLY_FULL_GROUP_BY":         ModeOnlyFullGroupBy,
	"NO_UNSIGNED_SUBTRACTION":    ModeNoUnsignedSubtraction,
	"NO_DIR_IN_CREATE":           ModeNoDirInCreate,
	"POSTGRESQL":                 ModePostgreSQL,
	"ORACLE":                     ModeOracle,
	"MSSQL":                      ModeMsSQL,
	"DB2":                        ModeDb2,
	"MAXDB":                      ModeMaxdb,
	"NO_KEY_OPTIONS":             ModeNoKeyOptions,
	"NO_TABLE_OPTIONS":           ModeNoTableOptions,
	"NO_FIELD_OPTIONS":           ModeNoFieldOptions,
	"MYSQL323":                   ModeMySQL323,
	"MYSQL40":                    ModeMySQL40,
	"ANSI":                       ModeANSI,
	"NO_AUTO_VALUE_ON_ZERO":      ModeNoAutoValueOnZero,
	"NO_BACKSLASH_ESCAPES":       ModeNoBackslashEscapes,
	"STRICT_TRANS_TABLES":        ModeStrictTransTables,
	"STRICT_ALL_TABLES":          ModeStrictAllTables,
	"NO_ZERO_IN_DATE":            ModeNoZeroInDate,
	"NO_ZERO_DATE":               ModeNoZeroDate,
	"INVALID_DATES":              ModeInvalidDates,
	"ERROR_FOR_DIVISION_BY_ZERO": ModeErrorForDivisionByZero,
	"TRADITIONAL":                ModeTraditional,
	"NO_AUTO_CREATE_USER":        ModeNoAutoCreateUser,
	"HIGH_NOT_PRECEDENCE":        ModeHighNotPrecedence,
	"NO_ENGINE_SUBSTITUTION":     ModeNoEngineSubstitution,
	"PAD_CHAR_TO_FULL_LENGTH":    ModePadCharToFullLength,
}

// CombinationSQLMode is the special modes that provided as shorthand for combinations of mode values.
// See https://dev.mysql.com/doc/refman/5.7/en/sql-mode.html#sql-mode-combo.
var CombinationSQLMode = map[string][]string{
	"ANSI":        {"REAL_AS_FLOAT", "PIPES_AS_CONCAT", "ANSI_QUOTES", "IGNORE_SPACE", "ONLY_FULL_GROUP_BY"},
	"DB2":         {"PIPES_AS_CONCAT", "ANSI_QUOTES", "IGNORE_SPACE", "NO_KEY_OPTIONS", "NO_TABLE_OPTIONS", "NO_FIELD_OPTIONS"},
	"MAXDB":       {"PIPES_AS_CONCAT", "ANSI_QUOTES", "IGNORE_SPACE", "NO_KEY_OPTIONS", "NO_TABLE_OPTIONS", "NO_FIELD_OPTIONS", "NO_AUTO_CREATE_USER"},
	"MSSQL":       {"PIPES_AS_CONCAT", "ANSI_QUOTES", "IGNORE_SPACE", "NO_KEY_OPTIONS", "NO_TABLE_OPTIONS", "NO_FIELD_OPTIONS"},
	"MYSQL323":    {"MYSQL323", "HIGH_NOT_PRECEDENCE"},
	"MYSQL40":     {"MYSQL40", "HIGH_NOT_PRECEDENCE"},
	"ORACLE":      {"PIPES_AS_CONCAT", "ANSI_QUOTES", "IGNORE_SPACE", "NO_KEY_OPTIONS", "NO_TABLE_OPTIONS", "NO_FIELD_OPTIONS", "NO_AUTO_CREATE_USER"},
	"POSTGRESQL":  {"PIPES_AS_CONCAT", "ANSI_QUOTES", "IGNORE_SPACE", "NO_KEY_OPTIONS", "NO_TABLE_OPTIONS", "NO_FIELD_OPTIONS"},
	"TRADITIONAL": {"STRICT_TRANS_TABLES", "STRICT_ALL_TABLES", "NO_ZERO_IN_DATE", "NO_ZERO_DATE", "ERROR_FOR_DIVISION_BY_ZERO", "NO_AUTO_CREATE_USER", "NO_ENGINE_SUBSTITUTION"},
}

// FormatFunc is the locale format function signature.
type FormatFunc func(string, string) (string, error)

// GetLocaleFormatFunction get the format function for sepcific locale.
func GetLocaleFormatFunction(loc string) FormatFunc {
	locale, exist := locale2FormatFunction[loc]
	if !exist {
		return formatNotSupport
	}
	return locale
}

// locale2FormatFunction is the string represent of locale format function.
var locale2FormatFunction = map[string]FormatFunc{
	"en_US": formatENUS,
	"zh_CN": formatZHCN,
}

// PriorityEnum is defined for Priority const values.
type PriorityEnum int

// Priority const values.
// See https://dev.mysql.com/doc/refman/5.7/en/insert.html
const (
	NoPriority PriorityEnum = iota
	LowPriority
	HighPriority
	DelayedPriority
)

// PrimaryKeyName defines primary key name.
const (
	PrimaryKeyName = "PRIMARY"
)<|MERGE_RESOLUTION|>--- conflicted
+++ resolved
@@ -427,15 +427,14 @@
 	return m&ModeStrictTransTables == ModeStrictTransTables || m&ModeStrictAllTables == ModeStrictAllTables
 }
 
-<<<<<<< HEAD
 // HasNoUnsignedSubtractionMode detects if 'NO_UNSIGNED_SUBSTRACTION' mode is set in SQLMode
 func (m SQLMode) HasNoUnsignedSubtractionMode() bool {
 	return m&ModeNoUnsignedSubtraction == ModeNoUnsignedSubtraction
-=======
+}
+
 // HasRealAsFloatMode detects if 'REAL_AS_FLOAT' mode is set in SQLMode
 func (m SQLMode) HasRealAsFloatMode() bool {
 	return m&ModeRealAsFloat == ModeRealAsFloat
->>>>>>> 30bcd74a
 }
 
 // consts for sql modes.
