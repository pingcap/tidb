--- conflicted
+++ resolved
@@ -427,11 +427,11 @@
 	return m&ModeStrictTransTables == ModeStrictTransTables || m&ModeStrictAllTables == ModeStrictAllTables
 }
 
-<<<<<<< HEAD
 // HasPipesAsConcatMode detects if 'PIPES_AS_CONCAT' mode is set in SQLMode
 func (m SQLMode) HasPipesAsConcatMode() bool {
 	return m&ModePipesAsConcat == ModePipesAsConcat
-=======
+}
+
 // HasHighNotPrecedenceMode detects if 'HIGH_NOT_PRECEDENCE' mode is set in SQLMode
 func (m SQLMode) HasHighNotPrecedenceMode() bool {
 	return m&ModeHighNotPrecedence == ModeHighNotPrecedence
@@ -440,7 +440,6 @@
 // HasANSIQuotesMode detects if 'ANSI_QUOTES' mode is set in SQLMode
 func (m SQLMode) HasANSIQuotesMode() bool {
 	return m&ModeANSIQuotes == ModeANSIQuotes
->>>>>>> 5b9640f9
 }
 
 // HasRealAsFloatMode detects if 'REAL_AS_FLOAT' mode is set in SQLMode
