--- conflicted
+++ resolved
@@ -149,13 +149,13 @@
 	c.Assert(row[1], Equals, "float")
 }
 
-<<<<<<< HEAD
 func (s *testMySQLConstSuite) TestPipesAsConcatMode(c *C) {
 	tk := testkit.NewTestKit(c, s.store)
 	tk.MustExec("SET sql_mode='PIPES_AS_CONCAT';")
 	r := tk.MustQuery(`SELECT 'hello' || 'world';`)
 	r.Check(testkit.Rows("helloworld"))
-=======
+}
+
 func (s *testMySQLConstSuite) TestHighNotPrecedenceMode(c *C) {
 	tk := testkit.NewTestKit(c, s.store)
 	tk.MustExec("use test")
@@ -171,5 +171,4 @@
 	r.Check(testkit.Rows())
 	r = tk.MustQuery(`SELECT NOT 1 BETWEEN -5 AND 5;`)
 	r.Check(testkit.Rows("1"))
->>>>>>> 5b9640f9
 }