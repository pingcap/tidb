--- conflicted
+++ resolved
@@ -149,13 +149,13 @@
 	c.Assert(row[1], Equals, "float")
 }
 
-<<<<<<< HEAD
 func (s *testMySQLConstSuite) TestPipesAsConcatMode(c *C) {
 	tk := testkit.NewTestKit(c, s.store)
 	tk.MustExec("SET sql_mode='PIPES_AS_CONCAT';")
 	r := tk.MustQuery(`SELECT 'hello' || 'world';`)
 	r.Check(testkit.Rows("helloworld"))
-=======
+}
+
 func (s *testMySQLConstSuite) TestNoUnsignedSubtractionMode(c *C) {
 	tk := testkit.NewTestKit(c, s.store)
 	tk.MustExec("set sql_mode='NO_UNSIGNED_SUBTRACTION'")
@@ -173,7 +173,6 @@
 	rs, _ = tk.Exec("SELECT CAST(9223372036854775808 as UNSIGNED) - 1")
 	_, err = tidb.GetRows(rs)
 	c.Assert(err, NotNil)
->>>>>>> 96809723
 }
 
 func (s *testMySQLConstSuite) TestHighNotPrecedenceMode(c *C) {
