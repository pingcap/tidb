--- conflicted
+++ resolved
@@ -192,7 +192,6 @@
 	r.Check(testkit.Rows("1"))
 }
 
-<<<<<<< HEAD
 func (s *testMySQLConstSuite) TestIgnoreSpaceMode(c *C) {
 	tk := testkit.NewTestKit(c, s.store)
 	tk.MustExec("use test")
@@ -211,7 +210,8 @@
 	tk.MustExec("DROP TABLE COUNT;")
 	_, err = tk.Exec("CREATE TABLE COUNT(a bigint);")
 	c.Assert(err, NotNil)
-=======
+}
+
 func (s *testMySQLConstSuite) TestNoBackslashEscapesMode(c *C) {
 	tk := testkit.NewTestKit(c, s.store)
 	tk.MustExec("set sql_mode=''")
@@ -220,5 +220,4 @@
 	tk.MustExec("set sql_mode='NO_BACKSLASH_ESCAPES'")
 	r = tk.MustQuery("SELECT '\\\\'")
 	r.Check(testkit.Rows("\\\\"))
->>>>>>> fccc540f
 }