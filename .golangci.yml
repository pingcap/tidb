run:
  timeout: 7m
linters:
  disable-all: true
  enable:
    - misspell
    - ineffassign
    - typecheck
    - varcheck
    - unused
    - structcheck
    - deadcode
    - gosimple
    - goimports
    - errcheck
    - staticcheck
    - stylecheck
    - gosec
    - asciicheck
    - bodyclose
<<<<<<< HEAD
    - unconvert
=======
    - rowserrcheck
>>>>>>> eca2dbb6
linters-settings:
  staticcheck:
    checks: ["S1002","S1004","S1007","S1009","S1010","S1012","S1019","S1020","S1021","S1024","S1030","SA2*","SA3*","SA4009","SA5*","SA6000","SA6001","SA6005", "-SA2002"]
  stylecheck:
    checks: ["-ST1003"]
  gosec:
    excludes:
      - G601
issues:
  exclude-rules:
    - path: _test\.go
      linters:
        - errcheck
        - gosec
        - rowserrcheck<|MERGE_RESOLUTION|>--- conflicted
+++ resolved
@@ -18,11 +18,9 @@
     - gosec
     - asciicheck
     - bodyclose
-<<<<<<< HEAD
+    - rowserrcheck
     - unconvert
-=======
-    - rowserrcheck
->>>>>>> eca2dbb6
+
 linters-settings:
   staticcheck:
     checks: ["S1002","S1004","S1007","S1009","S1010","S1012","S1019","S1020","S1021","S1024","S1030","SA2*","SA3*","SA4009","SA5*","SA6000","SA6001","SA6005", "-SA2002"]
