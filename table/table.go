// Copyright 2013 The ql Authors. All rights reserved.
// Use of this source code is governed by a BSD-style
// license that can be found in the LICENSES/QL-LICENSE file.

// Copyright 2015 PingCAP, Inc.
//
// Licensed under the Apache License, Version 2.0 (the "License");
// you may not use this file except in compliance with the License.
// You may obtain a copy of the License at
//
//     http://www.apache.org/licenses/LICENSE-2.0
//
// Unless required by applicable law or agreed to in writing, software
// distributed under the License is distributed on an "AS IS" BASIS,
// See the License for the specific language governing permissions and
// limitations under the License.

package table

import (
	"context"

	"github.com/opentracing/opentracing-go"
	"github.com/pingcap/parser/model"
	"github.com/pingcap/parser/mysql"
	"github.com/pingcap/parser/terror"
	"github.com/pingcap/tidb/kv"
	"github.com/pingcap/tidb/meta/autoid"
	"github.com/pingcap/tidb/sessionctx"
	"github.com/pingcap/tidb/types"
)

// Type , the type of table, store data in different ways.
type Type int16

const (
	// NormalTable , store data in tikv, mocktikv and so on.
	NormalTable Type = iota
	// VirtualTable , store no data, just extract data from the memory struct.
	VirtualTable
	// MemoryTable , store data only in local memory.
	MemoryTable
)

const (
	// DirtyTableAddRow is the constant for dirty table operation type.
	DirtyTableAddRow = iota
	// DirtyTableDeleteRow is the constant for dirty table operation type.
	DirtyTableDeleteRow
)

var (
	// ErrColumnCantNull is used for inserting null to a not null column.
	ErrColumnCantNull  = terror.ClassTable.New(codeColumnCantNull, mysql.MySQLErrName[mysql.ErrBadNull])
	errUnknownColumn   = terror.ClassTable.New(codeUnknownColumn, "unknown column")
	errDuplicateColumn = terror.ClassTable.New(codeDuplicateColumn, "duplicate column")

	errGetDefaultFailed = terror.ClassTable.New(codeGetDefaultFailed, "get default value fail")

	// ErrNoDefaultValue is used when insert a row, the column value is not given, and the column has not null flag
	// and it doesn't have a default value.
	ErrNoDefaultValue = terror.ClassTable.New(codeNoDefaultValue, mysql.MySQLErrName[mysql.ErrNoDefaultForField])
	// ErrIndexOutBound returns for index column offset out of bound.
	ErrIndexOutBound = terror.ClassTable.New(codeIndexOutBound, "index column offset out of bound")
	// ErrUnsupportedOp returns for unsupported operation.
	ErrUnsupportedOp = terror.ClassTable.New(codeUnsupportedOp, "operation not supported")
	// ErrRowNotFound returns for row not found.
	ErrRowNotFound = terror.ClassTable.New(codeRowNotFound, "can not find the row")
	// ErrTableStateCantNone returns for table none state.
	ErrTableStateCantNone = terror.ClassTable.New(codeTableStateCantNone, "table can not be in none state")
	// ErrColumnStateCantNone returns for column none state.
	ErrColumnStateCantNone = terror.ClassTable.New(codeColumnStateCantNone, "column can not be in none state")
	// ErrColumnStateNonPublic returns for column non-public state.
	ErrColumnStateNonPublic = terror.ClassTable.New(codeColumnStateNonPublic, "can not use non-public column")
	// ErrIndexStateCantNone returns for index none state.
	ErrIndexStateCantNone = terror.ClassTable.New(codeIndexStateCantNone, "index can not be in none state")
	// ErrInvalidRecordKey returns for invalid record key.
	ErrInvalidRecordKey = terror.ClassTable.New(codeInvalidRecordKey, "invalid record key")
	// ErrTruncateWrongValue returns for truncate wrong value for field.
	ErrTruncateWrongValue = terror.ClassTable.New(codeTruncateWrongValue, "incorrect value")
	// ErrTruncatedWrongValueForField returns for truncate wrong value for field.
	ErrTruncatedWrongValueForField = terror.ClassTable.New(codeTruncateWrongValue, mysql.MySQLErrName[mysql.ErrTruncatedWrongValueForField])

	// ErrUnknownPartition returns unknown partition error.
	ErrUnknownPartition = terror.ClassTable.New(codeUnknownPartition, mysql.MySQLErrName[mysql.ErrUnknownPartition])
	// ErrNoPartitionForGivenValue returns table has no partition for value.
	ErrNoPartitionForGivenValue = terror.ClassTable.New(codeNoPartitionForGivenValue, mysql.MySQLErrName[mysql.ErrNoPartitionForGivenValue])
)

// RecordIterFunc is used for low-level record iteration.
type RecordIterFunc func(h int64, rec []types.Datum, cols []*Column) (more bool, err error)

// AddRecordOpt contains the options will be used when adding a record.
type AddRecordOpt struct {
	CreateIdxOpt
	IsUpdate bool
}

// Table is used to retrieve and modify rows in table.
type Table interface {
	// IterRecords iterates records in the table and calls fn.
	IterRecords(ctx sessionctx.Context, startKey kv.Key, cols []*Column, fn RecordIterFunc) error

	// RowWithCols returns a row that contains the given cols.
	RowWithCols(ctx sessionctx.Context, h int64, cols []*Column) ([]types.Datum, error)

	// Row returns a row for all columns.
	Row(ctx sessionctx.Context, h int64) ([]types.Datum, error)

	// Cols returns the columns of the table which is used in select.
	Cols() []*Column

	// WritableCols returns columns of the table in writable states.
	// Writable states includes Public, WriteOnly, WriteOnlyReorganization.
	WritableCols() []*Column

	// Indices returns the indices of the table.
	Indices() []Index

	// WritableIndices returns write-only and public indices of the table.
	WritableIndices() []Index

	// DeletableIndices returns delete-only, write-only and public indices of the table.
	DeletableIndices() []Index

	// RecordPrefix returns the record key prefix.
	RecordPrefix() kv.Key

	// IndexPrefix returns the index key prefix.
	IndexPrefix() kv.Key

	// FirstKey returns the first key.
	FirstKey() kv.Key

	// RecordKey returns the key in KV storage for the row.
	RecordKey(h int64) kv.Key

	// AddRecord inserts a row which should contain only public columns
	AddRecord(ctx sessionctx.Context, r []types.Datum, opts ...*AddRecordOpt) (recordID int64, err error)

	// UpdateRecord updates a row which should contain only writable columns.
	UpdateRecord(ctx sessionctx.Context, h int64, currData, newData []types.Datum, touched []bool) error

	// RemoveRecord removes a row in the table.
	RemoveRecord(ctx sessionctx.Context, h int64, r []types.Datum) error

	// AllocHandle allocates a handle for a new row.
	AllocHandle(ctx sessionctx.Context) (int64, error)

	// Allocator returns Allocator.
	Allocator(ctx sessionctx.Context, allocatorType autoid.AllocatorType) autoid.Allocator

	// AllAllocators returns all allocators.
	AllAllocators(ctx sessionctx.Context) autoid.Allocators

	// RebaseAutoID rebases the auto_increment ID base.
	// If allocIDs is true, it will allocate some IDs and save to the cache.
	// If allocIDs is false, it will not allocate IDs.
	RebaseAutoID(ctx sessionctx.Context, newBase int64, allocIDs bool) error

	// Meta returns TableInfo.
	Meta() *model.TableInfo

	// Seek returns the handle greater or equal to h.
	Seek(ctx sessionctx.Context, h int64) (handle int64, found bool, err error)

	// Type returns the type of table
	Type() Type
}

// AllocAutoIncrementValue allocates an auto_increment value for a new row.
func AllocAutoIncrementValue(ctx context.Context, t Table, sctx sessionctx.Context) (int64, error) {
	if span := opentracing.SpanFromContext(ctx); span != nil && span.Tracer() != nil {
		span1 := span.Tracer().StartSpan("table.AllocAutoIncrementValue", opentracing.ChildOf(span.Context()))
		defer span1.Finish()
	}
<<<<<<< HEAD
	_, max, err := t.Allocator(sctx, autoid.RowIDAllocType).Alloc(t.Meta().ID, uint64(1))
=======
	increment := sctx.GetSessionVars().AutoIncrementIncrement
	offset := sctx.GetSessionVars().AutoIncrementOffset
	_, max, err := t.Allocator(sctx).Alloc(t.Meta().ID, uint64(1), int64(increment), int64(offset))
>>>>>>> 58c29151
	if err != nil {
		return 0, err
	}
	return max, err
}

// AllocBatchAutoIncrementValue allocates batch auto_increment value for rows, returning firstID, increment and err.
// The caller can derive the autoID by adding increment to firstID for N-1 times.
func AllocBatchAutoIncrementValue(ctx context.Context, t Table, sctx sessionctx.Context, N int) (firstID int64, increment int64, err error) {
	if span := opentracing.SpanFromContext(ctx); span != nil && span.Tracer() != nil {
		span1 := span.Tracer().StartSpan("table.AllocBatchAutoIncrementValue", opentracing.ChildOf(span.Context()))
		defer span1.Finish()
	}
<<<<<<< HEAD
	return t.Allocator(sctx, autoid.RowIDAllocType).Alloc(t.Meta().ID, uint64(N))
=======
	increment = int64(sctx.GetSessionVars().AutoIncrementIncrement)
	offset := int64(sctx.GetSessionVars().AutoIncrementOffset)
	min, max, err := t.Allocator(sctx).Alloc(t.Meta().ID, uint64(N), increment, offset)
	if err != nil {
		return min, max, err
	}
	// SeekToFirstAutoIDUnSigned seeks to first autoID. Because AutoIncrement always allocate from 1,
	// signed and unsigned value can be unified as the unsigned handle.
	nr := int64(autoid.SeekToFirstAutoIDUnSigned(uint64(min), uint64(increment), uint64(offset)))
	return nr, increment, nil
>>>>>>> 58c29151
}

// PhysicalTable is an abstraction for two kinds of table representation: partition or non-partitioned table.
// PhysicalID is a ID that can be used to construct a key ranges, all the data in the key range belongs to the corresponding PhysicalTable.
// For a non-partitioned table, its PhysicalID equals to its TableID; For a partition of a partitioned table, its PhysicalID is the partition's ID.
type PhysicalTable interface {
	Table
	GetPhysicalID() int64
}

// PartitionedTable is a Table, and it has a GetPartition() method.
// GetPartition() gets the partition from a partition table by a physical table ID,
type PartitionedTable interface {
	Table
	GetPartition(physicalID int64) PhysicalTable
	GetPartitionByRow(sessionctx.Context, []types.Datum) (Table, error)
}

// TableFromMeta builds a table.Table from *model.TableInfo.
// Currently, it is assigned to tables.TableFromMeta in tidb package's init function.
var TableFromMeta func(allocators autoid.Allocators, tblInfo *model.TableInfo) (Table, error)

// MockTableFromMeta only serves for test.
var MockTableFromMeta func(tableInfo *model.TableInfo) Table

// Table error codes.
const (
	codeGetDefaultFailed     = 1
	codeIndexOutBound        = 2
	codeUnsupportedOp        = 3
	codeRowNotFound          = 4
	codeTableStateCantNone   = 5
	codeColumnStateCantNone  = 6
	codeColumnStateNonPublic = 7
	codeIndexStateCantNone   = 8
	codeInvalidRecordKey     = 9

	codeColumnCantNull     = mysql.ErrBadNull
	codeUnknownColumn      = 1054
	codeDuplicateColumn    = 1110
	codeNoDefaultValue     = 1364
	codeTruncateWrongValue = 1366
	// MySQL error code, "Trigger creation context of table `%-.64s`.`%-.64s` is invalid".
	// It may happen when inserting some data outside of all table partitions.

	codeUnknownPartition         = mysql.ErrUnknownPartition
	codeNoPartitionForGivenValue = mysql.ErrNoPartitionForGivenValue
)

// Slice is used for table sorting.
type Slice []Table

func (s Slice) Len() int { return len(s) }

func (s Slice) Less(i, j int) bool {
	return s[i].Meta().Name.O < s[j].Meta().Name.O
}

func (s Slice) Swap(i, j int) { s[i], s[j] = s[j], s[i] }

func init() {
	tableMySQLErrCodes := map[terror.ErrCode]uint16{
		codeColumnCantNull:           mysql.ErrBadNull,
		codeUnknownColumn:            mysql.ErrBadField,
		codeDuplicateColumn:          mysql.ErrFieldSpecifiedTwice,
		codeNoDefaultValue:           mysql.ErrNoDefaultForField,
		codeTruncateWrongValue:       mysql.ErrTruncatedWrongValueForField,
		codeUnknownPartition:         mysql.ErrUnknownPartition,
		codeNoPartitionForGivenValue: mysql.ErrNoPartitionForGivenValue,
	}
	terror.ErrClassToMySQLCodes[terror.ClassTable] = tableMySQLErrCodes
}<|MERGE_RESOLUTION|>--- conflicted
+++ resolved
@@ -174,13 +174,9 @@
 		span1 := span.Tracer().StartSpan("table.AllocAutoIncrementValue", opentracing.ChildOf(span.Context()))
 		defer span1.Finish()
 	}
-<<<<<<< HEAD
-	_, max, err := t.Allocator(sctx, autoid.RowIDAllocType).Alloc(t.Meta().ID, uint64(1))
-=======
 	increment := sctx.GetSessionVars().AutoIncrementIncrement
 	offset := sctx.GetSessionVars().AutoIncrementOffset
-	_, max, err := t.Allocator(sctx).Alloc(t.Meta().ID, uint64(1), int64(increment), int64(offset))
->>>>>>> 58c29151
+	_, max, err := t.Allocator(sctx, autoid.RowIDAllocType).Alloc(t.Meta().ID, uint64(1), int64(increment), int64(offset))
 	if err != nil {
 		return 0, err
 	}
@@ -194,20 +190,9 @@
 		span1 := span.Tracer().StartSpan("table.AllocBatchAutoIncrementValue", opentracing.ChildOf(span.Context()))
 		defer span1.Finish()
 	}
-<<<<<<< HEAD
-	return t.Allocator(sctx, autoid.RowIDAllocType).Alloc(t.Meta().ID, uint64(N))
-=======
 	increment = int64(sctx.GetSessionVars().AutoIncrementIncrement)
 	offset := int64(sctx.GetSessionVars().AutoIncrementOffset)
-	min, max, err := t.Allocator(sctx).Alloc(t.Meta().ID, uint64(N), increment, offset)
-	if err != nil {
-		return min, max, err
-	}
-	// SeekToFirstAutoIDUnSigned seeks to first autoID. Because AutoIncrement always allocate from 1,
-	// signed and unsigned value can be unified as the unsigned handle.
-	nr := int64(autoid.SeekToFirstAutoIDUnSigned(uint64(min), uint64(increment), uint64(offset)))
-	return nr, increment, nil
->>>>>>> 58c29151
+	return t.Allocator(sctx, autoid.RowIDAllocType).Alloc(t.Meta().ID, uint64(N), increment, offset)
 }
 
 // PhysicalTable is an abstraction for two kinds of table representation: partition or non-partitioned table.
