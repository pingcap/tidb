// Copyright 2015 PingCAP, Inc.
//
// Licensed under the Apache License, Version 2.0 (the "License");
// you may not use this file except in compliance with the License.
// You may obtain a copy of the License at
//
//     http://www.apache.org/licenses/LICENSE-2.0
//
// Unless required by applicable law or agreed to in writing, software
// distributed under the License is distributed on an "AS IS" BASIS,
// WITHOUT WARRANTIES OR CONDITIONS OF ANY KIND, either express or implied.
// See the License for the specific language governing permissions and
// limitations under the License.

// Copyright 2013 The ql Authors. All rights reserved.
// Use of this source code is governed by a BSD-style
// license that can be found in the LICENSES/QL-LICENSE file.

package table

import (
	"context"

	"github.com/opentracing/opentracing-go"
	"github.com/pingcap/parser/model"
	mysql "github.com/pingcap/tidb/errno"
	"github.com/pingcap/tidb/kv"
	"github.com/pingcap/tidb/meta/autoid"
	"github.com/pingcap/tidb/sessionctx"
	"github.com/pingcap/tidb/types"
	"github.com/pingcap/tidb/util/dbterror"
)

// Type is used to distinguish between different tables that store data in different ways.
type Type int16

const (
	// NormalTable stores data in tikv, mocktikv and so on.
	NormalTable Type = iota
	// VirtualTable stores no data, just extract data from the memory struct.
	VirtualTable
	// ClusterTable contains the `VirtualTable` in the all cluster tidb nodes.
	ClusterTable
)

// IsNormalTable checks whether the table is a normal table type.
func (tp Type) IsNormalTable() bool {
	return tp == NormalTable
}

// IsVirtualTable checks whether the table is a virtual table type.
func (tp Type) IsVirtualTable() bool {
	return tp == VirtualTable
}

// IsClusterTable checks whether the table is a cluster table type.
func (tp Type) IsClusterTable() bool {
	return tp == ClusterTable
}

var (
	// ErrColumnCantNull is used for inserting null to a not null column.
	ErrColumnCantNull = dbterror.ClassTable.NewStd(mysql.ErrBadNull)
	// ErrUnknownColumn is returned when accessing an unknown column.
	ErrUnknownColumn   = dbterror.ClassTable.NewStd(mysql.ErrBadField)
	errDuplicateColumn = dbterror.ClassTable.NewStd(mysql.ErrFieldSpecifiedTwice)

	errGetDefaultFailed = dbterror.ClassTable.NewStd(mysql.ErrFieldGetDefaultFailed)

	// ErrNoDefaultValue is used when insert a row, the column value is not given, and the column has not null flag
	// and it doesn't have a default value.
	ErrNoDefaultValue = dbterror.ClassTable.NewStd(mysql.ErrNoDefaultForField)
	// ErrIndexOutBound returns for index column offset out of bound.
	ErrIndexOutBound = dbterror.ClassTable.NewStd(mysql.ErrIndexOutBound)
	// ErrUnsupportedOp returns for unsupported operation.
	ErrUnsupportedOp = dbterror.ClassTable.NewStd(mysql.ErrUnsupportedOp)
	// ErrRowNotFound returns for row not found.
	ErrRowNotFound = dbterror.ClassTable.NewStd(mysql.ErrRowNotFound)
	// ErrTableStateCantNone returns for table none state.
	ErrTableStateCantNone = dbterror.ClassTable.NewStd(mysql.ErrTableStateCantNone)
	// ErrColumnStateCantNone returns for column none state.
	ErrColumnStateCantNone = dbterror.ClassTable.NewStd(mysql.ErrColumnStateCantNone)
	// ErrColumnStateNonPublic returns for column non-public state.
	ErrColumnStateNonPublic = dbterror.ClassTable.NewStd(mysql.ErrColumnStateNonPublic)
	// ErrIndexStateCantNone returns for index none state.
	ErrIndexStateCantNone = dbterror.ClassTable.NewStd(mysql.ErrIndexStateCantNone)
	// ErrInvalidRecordKey returns for invalid record key.
	ErrInvalidRecordKey = dbterror.ClassTable.NewStd(mysql.ErrInvalidRecordKey)
	// ErrTruncatedWrongValueForField returns for truncate wrong value for field.
	ErrTruncatedWrongValueForField = dbterror.ClassTable.NewStd(mysql.ErrTruncatedWrongValueForField)
	// ErrUnknownPartition returns unknown partition error.
	ErrUnknownPartition = dbterror.ClassTable.NewStd(mysql.ErrUnknownPartition)
	// ErrNoPartitionForGivenValue returns table has no partition for value.
	ErrNoPartitionForGivenValue = dbterror.ClassTable.NewStd(mysql.ErrNoPartitionForGivenValue)
	// ErrLockOrActiveTransaction returns when execute unsupported statement in a lock session or an active transaction.
	ErrLockOrActiveTransaction = dbterror.ClassTable.NewStd(mysql.ErrLockOrActiveTransaction)
	// ErrSequenceHasRunOut returns when sequence has run out.
	ErrSequenceHasRunOut = dbterror.ClassTable.NewStd(mysql.ErrSequenceRunOut)
	// ErrRowDoesNotMatchGivenPartitionSet returns when the destination partition conflict with the partition selection.
	ErrRowDoesNotMatchGivenPartitionSet = dbterror.ClassTable.NewStd(mysql.ErrRowDoesNotMatchGivenPartitionSet)
	// ErrTempTableFull returns a table is full error, it's used by temporary table now.
	ErrTempTableFull = dbterror.ClassTable.NewStd(mysql.ErrRecordFileFull)
)

// RecordIterFunc is used for low-level record iteration.
type RecordIterFunc func(h kv.Handle, rec []types.Datum, cols []*Column) (more bool, err error)

// AddRecordOpt contains the options will be used when adding a record.
type AddRecordOpt struct {
	CreateIdxOpt
	IsUpdate      bool
	ReserveAutoID int
}

// AddRecordOption is defined for the AddRecord() method of the Table interface.
type AddRecordOption interface {
	ApplyOn(*AddRecordOpt)
}

// WithReserveAutoIDHint tells the AddRecord operation to reserve a batch of auto ID in the stmtctx.
type WithReserveAutoIDHint int

// ApplyOn implements the AddRecordOption interface.
func (n WithReserveAutoIDHint) ApplyOn(opt *AddRecordOpt) {
	opt.ReserveAutoID = int(n)
}

// ApplyOn implements the AddRecordOption interface, so any CreateIdxOptFunc
// can be passed as the optional argument to the table.AddRecord method.
func (f CreateIdxOptFunc) ApplyOn(opt *AddRecordOpt) {
	f(&opt.CreateIdxOpt)
}

// IsUpdate is a defined value for AddRecordOptFunc.
var IsUpdate AddRecordOption = isUpdate{}

type isUpdate struct{}

func (i isUpdate) ApplyOn(opt *AddRecordOpt) {
	opt.IsUpdate = true
}

type columnAPI interface {
	// Cols returns the columns of the table which is used in select, including hidden columns.
	Cols() []*Column

	// VisibleCols returns the columns of the table which is used in select, excluding hidden columns.
	VisibleCols() []*Column

	// HiddenCols returns the hidden columns of the table.
	HiddenCols() []*Column

	// WritableCols returns columns of the table in writable states.
	// Writable states includes Public, WriteOnly, WriteOnlyReorganization.
	WritableCols() []*Column

	// DeletableCols returns columns of the table in deletable states.
	// Deletable states includes Public, WriteOnly, WriteOnlyReorganization, DeleteOnly, DeleteReorganization.
	DeletableCols() []*Column

	// FullHiddenColsAndVisibleCols returns hidden columns in all states and unhidden columns in public states.
	FullHiddenColsAndVisibleCols() []*Column
}

// Table is used to retrieve and modify rows in table.
type Table interface {
	columnAPI

	// Indices returns the indices of the table.
	// The caller must be aware of that not all the returned indices are public.
	Indices() []Index

	// RecordPrefix returns the record key prefix.
	RecordPrefix() kv.Key

	// AddRecord inserts a row which should contain only public columns
	AddRecord(ctx sessionctx.Context, r []types.Datum, opts ...AddRecordOption) (recordID kv.Handle, err error)

	// UpdateRecord updates a row which should contain only writable columns.
	UpdateRecord(ctx context.Context, sctx sessionctx.Context, h kv.Handle, currData, newData []types.Datum, touched []bool) error

	// RemoveRecord removes a row in the table.
	RemoveRecord(ctx sessionctx.Context, h kv.Handle, r []types.Datum) error

	// Allocators returns all allocators.
	Allocators(ctx sessionctx.Context) autoid.Allocators

<<<<<<< HEAD
	// RebaseAutoID rebases the auto_increment ID base.
	// If allocIDs is true, it will allocate some IDs and save to the cache.
	// If allocIDs is false, it will not allocate IDs.
	RebaseAutoID(ctx context.Context, sctx sessionctx.Context, newBase int64, allocIDs bool, tp autoid.AllocatorType) error

=======
>>>>>>> 091ae3bd
	// Meta returns TableInfo.
	Meta() *model.TableInfo

	// Type returns the type of table
	Type() Type
}

// AllocAutoIncrementValue allocates an auto_increment value for a new row.
func AllocAutoIncrementValue(ctx context.Context, t Table, sctx sessionctx.Context) (int64, error) {
	if span := opentracing.SpanFromContext(ctx); span != nil && span.Tracer() != nil {
		span1 := span.Tracer().StartSpan("table.AllocAutoIncrementValue", opentracing.ChildOf(span.Context()))
		defer span1.Finish()
	}
	increment := sctx.GetSessionVars().AutoIncrementIncrement
	offset := sctx.GetSessionVars().AutoIncrementOffset
	_, max, err := t.Allocators(sctx).Get(autoid.RowIDAllocType).Alloc(ctx, uint64(1), int64(increment), int64(offset))
	if err != nil {
		return 0, err
	}
	return max, err
}

// AllocBatchAutoIncrementValue allocates batch auto_increment value for rows, returning firstID, increment and err.
// The caller can derive the autoID by adding increment to firstID for N-1 times.
func AllocBatchAutoIncrementValue(ctx context.Context, t Table, sctx sessionctx.Context, N int) (firstID int64, increment int64, err error) {
	increment = int64(sctx.GetSessionVars().AutoIncrementIncrement)
	offset := int64(sctx.GetSessionVars().AutoIncrementOffset)
	min, max, err := t.Allocators(sctx).Get(autoid.RowIDAllocType).Alloc(ctx, uint64(N), increment, offset)
	if err != nil {
		return min, max, err
	}
	// SeekToFirstAutoIDUnSigned seeks to first autoID. Because AutoIncrement always allocate from 1,
	// signed and unsigned value can be unified as the unsigned handle.
	nr := int64(autoid.SeekToFirstAutoIDUnSigned(uint64(min), uint64(increment), uint64(offset)))
	return nr, increment, nil
}

// PhysicalTable is an abstraction for two kinds of table representation: partition or non-partitioned table.
// PhysicalID is a ID that can be used to construct a key ranges, all the data in the key range belongs to the corresponding PhysicalTable.
// For a non-partitioned table, its PhysicalID equals to its TableID; For a partition of a partitioned table, its PhysicalID is the partition's ID.
type PhysicalTable interface {
	Table
	GetPhysicalID() int64
}

// PartitionedTable is a Table, and it has a GetPartition() method.
// GetPartition() gets the partition from a partition table by a physical table ID,
type PartitionedTable interface {
	Table
	GetPartition(physicalID int64) PhysicalTable
	GetPartitionByRow(sessionctx.Context, []types.Datum) (PhysicalTable, error)
	GetAllPartitionIDs() []int64
}

// TableFromMeta builds a table.Table from *model.TableInfo.
// Currently, it is assigned to tables.TableFromMeta in tidb package's init function.
var TableFromMeta func(allocators autoid.Allocators, tblInfo *model.TableInfo) (Table, error)

// MockTableFromMeta only serves for test.
var MockTableFromMeta func(tableInfo *model.TableInfo) Table<|MERGE_RESOLUTION|>--- conflicted
+++ resolved
@@ -185,14 +185,6 @@
 	// Allocators returns all allocators.
 	Allocators(ctx sessionctx.Context) autoid.Allocators
 
-<<<<<<< HEAD
-	// RebaseAutoID rebases the auto_increment ID base.
-	// If allocIDs is true, it will allocate some IDs and save to the cache.
-	// If allocIDs is false, it will not allocate IDs.
-	RebaseAutoID(ctx context.Context, sctx sessionctx.Context, newBase int64, allocIDs bool, tp autoid.AllocatorType) error
-
-=======
->>>>>>> 091ae3bd
 	// Meta returns TableInfo.
 	Meta() *model.TableInfo
 
