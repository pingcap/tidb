// Copyright 2013 The ql Authors. All rights reserved.
// Use of this source code is governed by a BSD-style
// license that can be found in the LICENSES/QL-LICENSE file.

// Copyright 2015 PingCAP, Inc.
//
// Licensed under the Apache License, Version 2.0 (the "License");
// you may not use this file except in compliance with the License.
// You may obtain a copy of the License at
//
//     http://www.apache.org/licenses/LICENSE-2.0
//
// Unless required by applicable law or agreed to in writing, software
// distributed under the License is distributed on an "AS IS" BASIS,
// See the License for the specific language governing permissions and
// limitations under the License.

package table

import (
	"github.com/pingcap/tidb/kv"
	"github.com/pingcap/tidb/meta/autoid"
	"github.com/pingcap/tidb/model"
	"github.com/pingcap/tidb/mysql"
	"github.com/pingcap/tidb/sessionctx"
	"github.com/pingcap/tidb/terror"
	"github.com/pingcap/tidb/types"
)

// Type , the type of table, store data in different ways.
type Type int16

const (
	// NormalTable , store data in tikv, mocktikv and so on.
	NormalTable Type = iota
	// VirtualTable , store no data, just extract data from the memory struct.
	VirtualTable
	// MemoryTable , store data only in local memory.
	MemoryTable
)

const (
	// DirtyTableAddRow is the constant for dirty table operation type.
	DirtyTableAddRow = iota
	// DirtyTableDeleteRow is the constant for dirty table operation type.
	DirtyTableDeleteRow
	// DirtyTableTruncate is the constant for dirty table operation type.
	DirtyTableTruncate
)

var (
	// ErrColumnCantNull is used for inserting null to a not null column.
	ErrColumnCantNull  = terror.ClassTable.New(codeColumnCantNull, mysql.MySQLErrName[mysql.ErrBadNull])
	errUnknownColumn   = terror.ClassTable.New(codeUnknownColumn, "unknown column")
	errDuplicateColumn = terror.ClassTable.New(codeDuplicateColumn, "duplicate column")

	errGetDefaultFailed = terror.ClassTable.New(codeGetDefaultFailed, "get default value fail")

	// ErrNoDefaultValue is used when insert a row, the column value is not given, and the column has not null flag
	// and it doesn't have a default value.
	ErrNoDefaultValue = terror.ClassTable.New(codeNoDefaultValue, "field doesn't have a default value")
	// ErrIndexOutBound returns for index column offset out of bound.
	ErrIndexOutBound = terror.ClassTable.New(codeIndexOutBound, "index column offset out of bound")
	// ErrUnsupportedOp returns for unsupported operation.
	ErrUnsupportedOp = terror.ClassTable.New(codeUnsupportedOp, "operation not supported")
	// ErrRowNotFound returns for row not found.
	ErrRowNotFound = terror.ClassTable.New(codeRowNotFound, "can not find the row")
	// ErrTableStateCantNone returns for table none state.
	ErrTableStateCantNone = terror.ClassTable.New(codeTableStateCantNone, "table can not be in none state")
	// ErrColumnStateCantNone returns for column none state.
	ErrColumnStateCantNone = terror.ClassTable.New(codeColumnStateCantNone, "column can not be in none state")
	// ErrColumnStateNonPublic returns for column non-public state.
	ErrColumnStateNonPublic = terror.ClassTable.New(codeColumnStateNonPublic, "can not use non-public column")
	// ErrIndexStateCantNone returns for index none state.
	ErrIndexStateCantNone = terror.ClassTable.New(codeIndexStateCantNone, "index can not be in none state")
	// ErrInvalidRecordKey returns for invalid record key.
	ErrInvalidRecordKey = terror.ClassTable.New(codeInvalidRecordKey, "invalid record key")
	// ErrTruncateWrongValue returns for truncate wrong value for field.
	ErrTruncateWrongValue = terror.ClassTable.New(codeTruncateWrongValue, "incorrect value")
	// ErrTruncatedWrongValueForField returns for truncate wrong value for field.
	ErrTruncatedWrongValueForField = terror.ClassTable.New(codeTruncateWrongValue, mysql.MySQLErrName[mysql.ErrTruncatedWrongValueForField])
	// ErrTrgInvalidCreationCtx happens when inserting a value outside the table partitions.
	ErrTrgInvalidCreationCtx = terror.ClassTable.New(codeTrgInvalidCreationCtx, "locate partition failed")
)

// RecordIterFunc is used for low-level record iteration.
type RecordIterFunc func(h int64, rec []types.Datum, cols []*Column) (more bool, err error)

// Table is used to retrieve and modify rows in table.
type Table interface {
	// IterRecords iterates records in the table and calls fn.
	IterRecords(ctx sessionctx.Context, startKey kv.Key, cols []*Column, fn RecordIterFunc) error

	// RowWithCols returns a row that contains the given cols.
	RowWithCols(ctx sessionctx.Context, h int64, cols []*Column) ([]types.Datum, error)

	// Row returns a row for all columns.
	Row(ctx sessionctx.Context, h int64) ([]types.Datum, error)

	// Cols returns the columns of the table which is used in select.
	Cols() []*Column

	// WritableCols returns columns of the table in writable states.
	// Writable states includes Public, WriteOnly, WriteOnlyReorganization.
	WritableCols() []*Column

	// Indices returns the indices of the table.
	Indices() []Index

	// WritableIndices returns write-only and public indices of the table.
	WritableIndices() []Index

	// DeletableIndices returns delete-only, write-only and public indices of the table.
	DeletableIndices() []Index

	// RecordPrefix returns the record key prefix.
	RecordPrefix() kv.Key

	// IndexPrefix returns the index key prefix.
	IndexPrefix() kv.Key

	// FirstKey returns the first key.
	FirstKey() kv.Key

	// RecordKey returns the key in KV storage for the row.
	RecordKey(h int64) kv.Key

	// AddRecord inserts a row which should contain only public columns
	// skipHandleCheck indicates that recordID in r has been checked as not duplicate already.
	AddRecord(ctx sessionctx.Context, r []types.Datum, skipHandleCheck bool) (recordID int64, err error)

	// UpdateRecord updates a row which should contain only writable columns.
	UpdateRecord(ctx sessionctx.Context, h int64, currData, newData []types.Datum, touched []bool) error

	// RemoveRecord removes a row in the table.
	RemoveRecord(ctx sessionctx.Context, h int64, r []types.Datum) error

	// AllocAutoID allocates an auto_increment ID for a new row.
	AllocAutoID(ctx sessionctx.Context) (int64, error)

	// Allocator returns Allocator.
	Allocator(ctx sessionctx.Context) autoid.Allocator

	// RebaseAutoID rebases the auto_increment ID base.
	// If allocIDs is true, it will allocate some IDs and save to the cache.
	// If allocIDs is false, it will not allocate IDs.
	RebaseAutoID(ctx sessionctx.Context, newBase int64, allocIDs bool) error

	// Meta returns TableInfo.
	Meta() *model.TableInfo

	// Seek returns the handle greater or equal to h.
	Seek(ctx sessionctx.Context, h int64) (handle int64, found bool, err error)

	// Type returns the type of table
	Type() Type
}

// PhysicalTable is an abstraction for two kinds of table representation: partition or non-partitioned table.
// PhysicalID is a ID that can be used to construct a key ranges, all the data in the key range belongs to the corresponding PhysicalTable.
// For a non-partitioned table, its PhysicalID equals to its TableID; For a partition of a partitioned table, its PhysicalID is the partition's ID.
type PhysicalTable interface {
	Table
	GetPhysicalID() int64
}

// PartitionedTable is a Table, and it has a GetPartition() method.
// GetPartition() gets the partition from a partition table by a physical table ID,
type PartitionedTable interface {
	Table
<<<<<<< HEAD
	GetPartition(partitionID int64) Table
	GetPartitionByRow(sessionctx.Context, []types.Datum) (Table, error)
=======
	GetPartition(physicalID int64) PhysicalTable
>>>>>>> 82a6c108
}

// TableFromMeta builds a table.Table from *model.TableInfo.
// Currently, it is assigned to tables.TableFromMeta in tidb package's init function.
var TableFromMeta func(alloc autoid.Allocator, tblInfo *model.TableInfo) (Table, error)

// MockTableFromMeta only serves for test.
var MockTableFromMeta func(tableInfo *model.TableInfo) Table

// Table error codes.
const (
	codeGetDefaultFailed     = 1
	codeIndexOutBound        = 2
	codeUnsupportedOp        = 3
	codeRowNotFound          = 4
	codeTableStateCantNone   = 5
	codeColumnStateCantNone  = 6
	codeColumnStateNonPublic = 7
	codeIndexStateCantNone   = 8
	codeInvalidRecordKey     = 9

	codeColumnCantNull     = mysql.ErrBadNull
	codeUnknownColumn      = 1054
	codeDuplicateColumn    = 1110
	codeNoDefaultValue     = 1364
	codeTruncateWrongValue = 1366
	// MySQL error code, "Trigger creation context of table `%-.64s`.`%-.64s` is invalid".
	// It may happen when inserting some data outside of all table partitions.
	codeTrgInvalidCreationCtx = 1604
)

// Slice is used for table sorting.
type Slice []Table

func (s Slice) Len() int { return len(s) }

func (s Slice) Less(i, j int) bool {
	return s[i].Meta().Name.O < s[j].Meta().Name.O
}

func (s Slice) Swap(i, j int) { s[i], s[j] = s[j], s[i] }

func init() {
	tableMySQLErrCodes := map[terror.ErrCode]uint16{
		codeColumnCantNull:        mysql.ErrBadNull,
		codeUnknownColumn:         mysql.ErrBadField,
		codeDuplicateColumn:       mysql.ErrFieldSpecifiedTwice,
		codeNoDefaultValue:        mysql.ErrNoDefaultForField,
		codeTruncateWrongValue:    mysql.ErrTruncatedWrongValueForField,
		codeTrgInvalidCreationCtx: mysql.ErrTrgInvalidCreationCtx,
	}
	terror.ErrClassToMySQLCodes[terror.ClassTable] = tableMySQLErrCodes
}<|MERGE_RESOLUTION|>--- conflicted
+++ resolved
@@ -168,12 +168,8 @@
 // GetPartition() gets the partition from a partition table by a physical table ID,
 type PartitionedTable interface {
 	Table
-<<<<<<< HEAD
-	GetPartition(partitionID int64) Table
+	GetPartition(physicalID int64) PhysicalTable
 	GetPartitionByRow(sessionctx.Context, []types.Datum) (Table, error)
-=======
-	GetPartition(physicalID int64) PhysicalTable
->>>>>>> 82a6c108
 }
 
 // TableFromMeta builds a table.Table from *model.TableInfo.
