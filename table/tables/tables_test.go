// Copyright 2015 PingCAP, Inc.
//
// Licensed under the Apache License, Version 2.0 (the "License");
// you may not use this file except in compliance with the License.
// You may obtain a copy of the License at
//
//     http://www.apache.org/licenses/LICENSE-2.0
//
// Unless required by applicable law or agreed to in writing, software
// distributed under the License is distributed on an "AS IS" BASIS,
// See the License for the specific language governing permissions and
// limitations under the License.

package tables_test

import (
	"testing"

	. "github.com/pingcap/check"
	"github.com/pingcap/tidb"
	"github.com/pingcap/tidb/domain"
	"github.com/pingcap/tidb/kv"
	"github.com/pingcap/tidb/model"
	"github.com/pingcap/tidb/sessionctx"
	"github.com/pingcap/tidb/sessionctx/binloginfo"
	"github.com/pingcap/tidb/store/mockstore"
	"github.com/pingcap/tidb/table"
	"github.com/pingcap/tidb/table/tables"
	"github.com/pingcap/tidb/tablecodec"
	"github.com/pingcap/tidb/types"
	"github.com/pingcap/tidb/util"
	"github.com/pingcap/tidb/util/testleak"
	"golang.org/x/net/context"
)

func TestT(t *testing.T) {
	CustomVerboseFlag = true
	TestingT(t)
}

var _ = Suite(&testSuite{})

type testSuite struct {
	store kv.Storage
	se    tidb.Session
}

func (ts *testSuite) SetUpSuite(c *C) {
	store, err := mockstore.NewMockTikvStore()
	c.Check(err, IsNil)
	ts.store = store
	_, err = tidb.BootstrapSession(store)
	c.Assert(err, IsNil)
	ts.se, err = tidb.CreateSession4Test(ts.store)
	c.Assert(err, IsNil)
}

func (ts *testSuite) TestBasic(c *C) {
	_, err := ts.se.Execute(context.Background(), "CREATE TABLE test.t (a int primary key auto_increment, b varchar(255) unique)")
	c.Assert(err, IsNil)
	ctx := ts.se.(sessionctx.Context)
	c.Assert(ctx.NewTxn(), IsNil)
	dom := domain.GetDomain(ctx)
	tb, err := dom.InfoSchema().TableByName(model.NewCIStr("test"), model.NewCIStr("t"))
	c.Assert(err, IsNil)
	c.Assert(tb.Meta().ID, Greater, int64(0))
	c.Assert(tb.Meta().Name.L, Equals, "t")
	c.Assert(tb.Meta(), NotNil)
	c.Assert(tb.Indices(), NotNil)
	c.Assert(string(tb.FirstKey()), Not(Equals), "")
	c.Assert(string(tb.IndexPrefix()), Not(Equals), "")
	c.Assert(string(tb.RecordPrefix()), Not(Equals), "")
	c.Assert(tables.FindIndexByColName(tb, "b"), NotNil)

	autoid, err := tb.AllocAutoID(nil)
	c.Assert(err, IsNil)
	c.Assert(autoid, Greater, int64(0))

	ctx.GetSessionVars().BinlogClient = binloginfo.GetPumpClient()
	ctx.GetSessionVars().InRestrictedSQL = false
	rid, err := tb.AddRecord(ctx, types.MakeDatums(1, "abc"), false)
	c.Assert(err, IsNil)
	c.Assert(rid, Greater, int64(0))
	row, err := tb.Row(ctx, rid)
	c.Assert(err, IsNil)
	c.Assert(len(row), Equals, 2)
	c.Assert(row[0].GetInt64(), Equals, int64(1))

	_, err = tb.AddRecord(ctx, types.MakeDatums(1, "aba"), false)
	c.Assert(err, NotNil)
	_, err = tb.AddRecord(ctx, types.MakeDatums(2, "abc"), false)
	c.Assert(err, NotNil)

	c.Assert(tb.UpdateRecord(ctx, rid, types.MakeDatums(1, "abc"), types.MakeDatums(1, "cba"), []bool{false, true}), IsNil)

	tb.IterRecords(ctx, tb.FirstKey(), tb.Cols(), func(h int64, data []types.Datum, cols []*table.Column) (bool, error) {
		return true, nil
	})

	indexCnt := func() int {
		cnt, err1 := countEntriesWithPrefix(ctx, tb.IndexPrefix())
		c.Assert(err1, IsNil)
		return cnt
	}

	// RowWithCols test
	vals, err := tb.RowWithCols(ctx, 1, tb.Cols())
	c.Assert(err, IsNil)
	c.Assert(vals, HasLen, 2)
	c.Assert(vals[0].GetInt64(), Equals, int64(1))
	cols := []*table.Column{tb.Cols()[1]}
	vals, err = tb.RowWithCols(ctx, 1, cols)
	c.Assert(err, IsNil)
	c.Assert(vals, HasLen, 1)
	c.Assert(vals[0].GetBytes(), DeepEquals, []byte("cba"))

	// Make sure there is index data in the storage.
	c.Assert(indexCnt(), Greater, 0)
	c.Assert(tb.RemoveRecord(ctx, rid, types.MakeDatums(1, "cba")), IsNil)
	// Make sure index data is also removed after tb.RemoveRecord().
	c.Assert(indexCnt(), Equals, 0)
	_, err = tb.AddRecord(ctx, types.MakeDatums(1, "abc"), false)
	c.Assert(err, IsNil)
	c.Assert(indexCnt(), Greater, 0)
	handle, found, err := tb.Seek(ctx, 0)
	c.Assert(handle, Equals, int64(1))
	c.Assert(found, Equals, true)
	c.Assert(err, IsNil)
	_, err = ts.se.Execute(context.Background(), "drop table test.t")
	c.Assert(err, IsNil)

	table.MockTableFromMeta(tb.Meta())
	alc := tb.Allocator(nil)
	c.Assert(alc, NotNil)

	err = tb.RebaseAutoID(nil, 0, false)
	c.Assert(err, IsNil)
}

func countEntriesWithPrefix(ctx sessionctx.Context, prefix []byte) (int, error) {
	cnt := 0
	err := util.ScanMetaWithPrefix(ctx.Txn(), prefix, func(k kv.Key, v []byte) bool {
		cnt++
		return true
	})
	return cnt, err
}

func (ts *testSuite) TestTypes(c *C) {
	ctx := context.Background()
	_, err := ts.se.Execute(context.Background(), "CREATE TABLE test.t (c1 tinyint, c2 smallint, c3 int, c4 bigint, c5 text, c6 blob, c7 varchar(64), c8 time, c9 timestamp null default CURRENT_TIMESTAMP, c10 decimal(10,1))")
	c.Assert(err, IsNil)
	sctx := ts.se.(sessionctx.Context)
	dom := domain.GetDomain(sctx)
	_, err = dom.InfoSchema().TableByName(model.NewCIStr("test"), model.NewCIStr("t"))
	c.Assert(err, IsNil)
	_, err = ts.se.Execute(ctx, "insert test.t values (1, 2, 3, 4, '5', '6', '7', '10:10:10', null, 1.4)")
	c.Assert(err, IsNil)
	rs, err := ts.se.Execute(ctx, "select * from test.t where c1 = 1")
	c.Assert(err, IsNil)
	chk := rs[0].NewChunk()
	err = rs[0].NextChunk(ctx, chk)
	c.Assert(err, IsNil)
	c.Assert(chk.NumRows() == 0, IsFalse)
	_, err = ts.se.Execute(ctx, "drop table test.t")
	c.Assert(err, IsNil)

	_, err = ts.se.Execute(ctx, "CREATE TABLE test.t (c1 tinyint unsigned, c2 smallint unsigned, c3 int unsigned, c4 bigint unsigned, c5 double, c6 bit(8))")
	c.Assert(err, IsNil)
	_, err = ts.se.Execute(ctx, "insert test.t values (1, 2, 3, 4, 5, 6)")
	c.Assert(err, IsNil)
	rs, err = ts.se.Execute(ctx, "select * from test.t where c1 = 1")
	c.Assert(err, IsNil)
	chk = rs[0].NewChunk()
	err = rs[0].NextChunk(ctx, chk)
	c.Assert(err, IsNil)
	c.Assert(chk.NumRows() == 0, IsFalse)
	row := chk.GetRow(0)
	c.Assert(types.BinaryLiteral(row.GetBytes(5)), DeepEquals, types.NewBinaryLiteralFromUint(6, -1))
	_, err = ts.se.Execute(ctx, "drop table test.t")
	c.Assert(err, IsNil)

	_, err = ts.se.Execute(ctx, "CREATE TABLE test.t (c1 enum('a', 'b', 'c'))")
	c.Assert(err, IsNil)
	_, err = ts.se.Execute(ctx, "insert test.t values ('a'), (2), ('c')")
	c.Assert(err, IsNil)
	rs, err = ts.se.Execute(ctx, "select c1 + 1 from test.t where c1 = 1")
	c.Assert(err, IsNil)
<<<<<<< HEAD
	row, err = rs[0].Next(ctx)
	chk := rs[0].NewChunk()
	err = rs[0].NextChunk(ctx, chk)
	c.Assert(err, IsNil)
	c.Assert(chk.GetRow(0), NotNil)
=======
	chk = rs[0].NewChunk()
	err = rs[0].NextChunk(ctx, chk)
	c.Assert(err, IsNil)
	c.Assert(chk.NumRows() == 0, IsFalse)
>>>>>>> 1c386a56
	c.Assert(chk.GetRow(0).GetFloat64(0), DeepEquals, float64(2))
	_, err = ts.se.Execute(ctx, "drop table test.t")
	c.Assert(err, IsNil)
}

func (ts *testSuite) TestUniqueIndexMultipleNullEntries(c *C) {
	ctx := context.Background()
	_, err := ts.se.Execute(ctx, "drop table if exists test.t")
	c.Assert(err, IsNil)
	_, err = ts.se.Execute(ctx, "CREATE TABLE test.t (a int primary key auto_increment, b varchar(255) unique)")
	c.Assert(err, IsNil)
	sctx := ts.se.(sessionctx.Context)
	dom := domain.GetDomain(sctx)
	tb, err := dom.InfoSchema().TableByName(model.NewCIStr("test"), model.NewCIStr("t"))
	c.Assert(err, IsNil)
	c.Assert(tb.Meta().ID, Greater, int64(0))
	c.Assert(tb.Meta().Name.L, Equals, "t")
	c.Assert(tb.Meta(), NotNil)
	c.Assert(tb.Indices(), NotNil)
	c.Assert(string(tb.FirstKey()), Not(Equals), "")
	c.Assert(string(tb.IndexPrefix()), Not(Equals), "")
	c.Assert(string(tb.RecordPrefix()), Not(Equals), "")
	c.Assert(tables.FindIndexByColName(tb, "b"), NotNil)

	autoid, err := tb.AllocAutoID(nil)
	c.Assert(err, IsNil)
	c.Assert(autoid, Greater, int64(0))
	c.Assert(sctx.NewTxn(), IsNil)
	_, err = tb.AddRecord(sctx, types.MakeDatums(1, nil), false)
	c.Assert(err, IsNil)
	_, err = tb.AddRecord(sctx, types.MakeDatums(2, nil), false)
	c.Assert(err, IsNil)
	c.Assert(sctx.Txn().Rollback(), IsNil)
	_, err = ts.se.Execute(context.Background(), "drop table test.t")
	c.Assert(err, IsNil)
}

func (ts *testSuite) TestRowKeyCodec(c *C) {
	tableVal := []struct {
		tableID int64
		h       int64
		ID      int64
	}{
		{1, 1234567890, 0},
		{2, 1, 0},
		{3, -1, 0},
		{4, -1, 1},
	}

	for _, t := range tableVal {
		b := tablecodec.EncodeRowKeyWithHandle(t.tableID, t.h)
		tableID, handle, err := tablecodec.DecodeRecordKey(b)
		c.Assert(err, IsNil)
		c.Assert(tableID, Equals, t.tableID)
		c.Assert(handle, Equals, t.h)

		handle, err = tablecodec.DecodeRowKey(b)
		c.Assert(err, IsNil)
		c.Assert(handle, Equals, t.h)
	}

	// test error
	tbl := []string{
		"",
		"x",
		"t1",
		"t12345678",
		"t12345678_i",
		"t12345678_r1",
		"t12345678_r1234567",
	}

	for _, t := range tbl {
		_, err := tablecodec.DecodeRowKey(kv.Key(t))
		c.Assert(err, NotNil)
	}
}

func (ts *testSuite) TestUnsignedPK(c *C) {
	defer testleak.AfterTest(c)()
	ts.se.Execute(context.Background(), "DROP TABLE IF EXISTS test.tPK")
	_, err := ts.se.Execute(context.Background(), "CREATE TABLE test.tPK (a bigint unsigned primary key, b varchar(255))")
	c.Assert(err, IsNil)
	sctx := ts.se.(sessionctx.Context)
	dom := domain.GetDomain(sctx)
	tb, err := dom.InfoSchema().TableByName(model.NewCIStr("test"), model.NewCIStr("tPK"))
	c.Assert(err, IsNil)
	c.Assert(sctx.NewTxn(), IsNil)
	rid, err := tb.AddRecord(sctx, types.MakeDatums(1, "abc"), false)
	c.Assert(err, IsNil)
	row, err := tb.Row(sctx, rid)
	c.Assert(err, IsNil)
	c.Assert(len(row), Equals, 2)
	c.Assert(row[0].Kind(), Equals, types.KindUint64)
	c.Assert(sctx.Txn().Commit(context.Background()), IsNil)
}

func (ts *testSuite) TestIterRecords(c *C) {
	defer testleak.AfterTest(c)()
	ts.se.Execute(context.Background(), "DROP TABLE IF EXISTS test.tIter")
	_, err := ts.se.Execute(context.Background(), "CREATE TABLE test.tIter (a int primary key, b int)")
	c.Assert(err, IsNil)
	_, err = ts.se.Execute(context.Background(), "INSERT test.tIter VALUES (-1, 2), (2, NULL)")
	c.Assert(err, IsNil)
	sctx := ts.se.(sessionctx.Context)
	c.Assert(sctx.NewTxn(), IsNil)
	dom := domain.GetDomain(sctx)
	tb, err := dom.InfoSchema().TableByName(model.NewCIStr("test"), model.NewCIStr("tIter"))
	c.Assert(err, IsNil)
	totalCount := 0
	err = tb.IterRecords(sctx, tb.FirstKey(), tb.Cols(), func(h int64, rec []types.Datum, cols []*table.Column) (bool, error) {
		totalCount++
		c.Assert(rec[0].IsNull(), IsFalse)
		return true, nil
	})
	c.Assert(err, IsNil)
	c.Assert(totalCount, Equals, 2)
	c.Assert(sctx.Txn().Commit(context.Background()), IsNil)
}

func (ts *testSuite) TestTableFromMeta(c *C) {
	defer testleak.AfterTest(c)()
	_, err := ts.se.Execute(context.Background(), "CREATE TABLE test.meta (a int primary key auto_increment, b varchar(255) unique)")
	c.Assert(err, IsNil)
	sctx := ts.se.(sessionctx.Context)
	c.Assert(sctx.NewTxn(), IsNil)
	dom := domain.GetDomain(sctx)
	tb, err := dom.InfoSchema().TableByName(model.NewCIStr("test"), model.NewCIStr("meta"))
	tbInfo := tb.Meta()
	tbInfo.Columns[0].GeneratedExprString = "test"
	tables.TableFromMeta(nil, tbInfo)
	tbInfo.Columns[0].State = model.StateNone
	tb, err = tables.TableFromMeta(nil, tbInfo)
	c.Assert(tb, IsNil)
	c.Assert(err, NotNil)
	tbInfo.State = model.StateNone
	tb, err = tables.TableFromMeta(nil, tbInfo)
	c.Assert(tb, IsNil)
	c.Assert(err, NotNil)
}<|MERGE_RESOLUTION|>--- conflicted
+++ resolved
@@ -186,18 +186,10 @@
 	c.Assert(err, IsNil)
 	rs, err = ts.se.Execute(ctx, "select c1 + 1 from test.t where c1 = 1")
 	c.Assert(err, IsNil)
-<<<<<<< HEAD
-	row, err = rs[0].Next(ctx)
-	chk := rs[0].NewChunk()
-	err = rs[0].NextChunk(ctx, chk)
-	c.Assert(err, IsNil)
-	c.Assert(chk.GetRow(0), NotNil)
-=======
 	chk = rs[0].NewChunk()
 	err = rs[0].NextChunk(ctx, chk)
 	c.Assert(err, IsNil)
 	c.Assert(chk.NumRows() == 0, IsFalse)
->>>>>>> 1c386a56
 	c.Assert(chk.GetRow(0).GetFloat64(0), DeepEquals, float64(2))
 	_, err = ts.se.Execute(ctx, "drop table test.t")
 	c.Assert(err, IsNil)
