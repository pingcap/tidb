--- conflicted
+++ resolved
@@ -105,13 +105,10 @@
 	c.Assert(err, IsNil)
 	c.Assert(autoID, Greater, int64(0))
 
-<<<<<<< HEAD
-=======
 	handle, err := tables.AllocHandle(context.Background(), nil, tb)
 	c.Assert(err, IsNil)
 	c.Assert(handle.IntValue(), Greater, int64(0))
 
->>>>>>> 4031706e
 	ctx := ts.se
 	rid, err := tb.AddRecord(ctx, types.MakeDatums(1, "abc"))
 	c.Assert(err, IsNil)
@@ -252,13 +249,10 @@
 	c.Assert(string(tb.RecordPrefix()), Not(Equals), "")
 	c.Assert(tables.FindIndexByColName(tb, "b"), NotNil)
 
-<<<<<<< HEAD
-=======
 	handle, err := tables.AllocHandle(context.Background(), nil, tb)
 	c.Assert(err, IsNil)
 	c.Assert(handle.IntValue(), Greater, int64(0))
 
->>>>>>> 4031706e
 	autoid, err := table.AllocAutoIncrementValue(context.Background(), tb, ts.se)
 	c.Assert(err, IsNil)
 	c.Assert(autoid, Greater, int64(0))
