// Copyright 2015 PingCAP, Inc.
//
// Licensed under the Apache License, Version 2.0 (the "License");
// you may not use this file except in compliance with the License.
// You may obtain a copy of the License at
//
//     http://www.apache.org/licenses/LICENSE-2.0
//
// Unless required by applicable law or agreed to in writing, software
// distributed under the License is distributed on an "AS IS" BASIS,
// WITHOUT WARRANTIES OR CONDITIONS OF ANY KIND, either express or implied.
// See the License for the specific language governing permissions and
// limitations under the License.

package tables_test

import (
	"context"
	"fmt"
	"math"
	"strconv"
	"testing"
	"time"

	"github.com/pingcap/errors"
	"github.com/pingcap/failpoint"
	"github.com/pingcap/tidb/domain"
	"github.com/pingcap/tidb/kv"
	"github.com/pingcap/tidb/meta/autoid"
	"github.com/pingcap/tidb/parser/auth"
	"github.com/pingcap/tidb/parser/model"
	"github.com/pingcap/tidb/parser/mysql"
	"github.com/pingcap/tidb/session"
	"github.com/pingcap/tidb/sessionctx"
	"github.com/pingcap/tidb/table"
	"github.com/pingcap/tidb/table/tables"
	"github.com/pingcap/tidb/tablecodec"
	"github.com/pingcap/tidb/testkit"
	"github.com/pingcap/tidb/types"
	"github.com/pingcap/tidb/util"
	"github.com/pingcap/tidb/util/testutil"
	binlog "github.com/pingcap/tipb/go-binlog"
	"github.com/stretchr/testify/require"
	"google.golang.org/grpc"
)

func firstKey(t table.Table) kv.Key {
	return tablecodec.EncodeRecordKey(t.RecordPrefix(), kv.IntHandle(math.MinInt64))
}

func indexPrefix(t table.PhysicalTable) kv.Key {
	return tablecodec.GenTableIndexPrefix(t.GetPhysicalID())
}

func seek(t table.PhysicalTable, ctx sessionctx.Context, h kv.Handle) (kv.Handle, bool, error) {
	txn, err := ctx.Txn(true)
	if err != nil {
		return nil, false, err
	}
	recordPrefix := t.RecordPrefix()
	seekKey := tablecodec.EncodeRowKeyWithHandle(t.GetPhysicalID(), h)
	iter, err := txn.Iter(seekKey, recordPrefix.PrefixNext())
	if err != nil {
		return nil, false, err
	}
	if !iter.Valid() || !iter.Key().HasPrefix(recordPrefix) {
		// No more records in the table, skip to the end.
		return nil, false, nil
	}
	handle, err := tablecodec.DecodeRowKey(iter.Key())
	if err != nil {
		return nil, false, err
	}
	return handle, true, nil
}

type mockPumpClient struct{}

func (m mockPumpClient) WriteBinlog(ctx context.Context, in *binlog.WriteBinlogReq, opts ...grpc.CallOption) (*binlog.WriteBinlogResp, error) {
	return &binlog.WriteBinlogResp{}, nil
}

func (m mockPumpClient) PullBinlogs(ctx context.Context, in *binlog.PullBinlogReq, opts ...grpc.CallOption) (binlog.Pump_PullBinlogsClient, error) {
	return nil, nil
}

func TestBasic(t *testing.T) {
	store, dom, clean := testkit.CreateMockStoreAndDomain(t)
	defer clean()
	tk := testkit.NewTestKit(t, store)
	_, err := tk.Session().Execute(context.Background(), "CREATE TABLE test.t (a int primary key auto_increment, b varchar(255) unique)")
	require.NoError(t, err)
	require.Nil(t, tk.Session().NewTxn(context.Background()))
	tb, err := dom.InfoSchema().TableByName(model.NewCIStr("test"), model.NewCIStr("t"))
	require.NoError(t, err)
	require.Greater(t, tb.Meta().ID, int64(0))
	require.Equal(t, "t", tb.Meta().Name.L)
	require.NotNil(t, tb.Meta())
	require.NotNil(t, tb.Indices())
	require.NotEqual(t, "", string(firstKey(tb)))
	require.NotEqual(t, "", string(indexPrefix(tb.(table.PhysicalTable))))
	require.NotEqual(t, "", string(tb.RecordPrefix()))
	require.NotNil(t, tables.FindIndexByColName(tb, "b"))

	autoID, err := table.AllocAutoIncrementValue(context.Background(), tb, tk.Session())
	require.NoError(t, err)
	require.Greater(t, autoID, int64(0))

	handle, err := tables.AllocHandle(context.Background(), nil, tb)
	require.NoError(t, err)
	require.Greater(t, handle.IntValue(), int64(0))

	ctx := tk.Session()
	rid, err := tb.AddRecord(ctx, types.MakeDatums(1, "abc"))
	require.NoError(t, err)
	require.Greater(t, rid.IntValue(), int64(0))
	row, err := tables.RowWithCols(tb, ctx, rid, tb.Cols())
	require.NoError(t, err)
	require.Equal(t, 2, len(row))
	require.Equal(t, int64(1), row[0].GetInt64())

	_, err = tb.AddRecord(ctx, types.MakeDatums(1, "aba"))
	require.Error(t, err)
	_, err = tb.AddRecord(ctx, types.MakeDatums(2, "abc"))
	require.Error(t, err)

	require.Nil(t, tb.UpdateRecord(context.Background(), ctx, rid, types.MakeDatums(1, "abc"), types.MakeDatums(1, "cba"), []bool{false, true}))

	err = tables.IterRecords(tb, ctx, tb.Cols(), func(_ kv.Handle, data []types.Datum, cols []*table.Column) (bool, error) {
		return true, nil
	})
	require.NoError(t, err)

	indexCnt := func() int {
		cnt, err1 := countEntriesWithPrefix(ctx, indexPrefix(tb.(table.PhysicalTable)))
		require.Nil(t, err1)
		return cnt
	}

	// RowWithCols test
	vals, err := tables.RowWithCols(tb, ctx, kv.IntHandle(1), tb.Cols())
	require.NoError(t, err)
	require.Len(t, vals, 2)
	require.Equal(t, int64(1), vals[0].GetInt64())
	cols := []*table.Column{tb.Cols()[1]}
	vals, err = tables.RowWithCols(tb, ctx, kv.IntHandle(1), cols)
	require.NoError(t, err)
	require.Len(t, vals, 1)
	require.Equal(t, []byte("cba"), vals[0].GetBytes())

	// Make sure there is index data in the storage.
	require.Greater(t, indexCnt(), 0)
	require.Nil(t, tb.RemoveRecord(ctx, rid, types.MakeDatums(1, "cba")))
	// Make sure index data is also removed after tb.RemoveRecord().
	require.Equal(t, 0, indexCnt())
	_, err = tb.AddRecord(ctx, types.MakeDatums(1, "abc"))
	require.NoError(t, err)
	require.Greater(t, indexCnt(), 0)
	handle, found, err := seek(tb.(table.PhysicalTable), ctx, kv.IntHandle(0))
	require.Equal(t, int64(1), handle.IntValue())
	require.Equal(t, true, found)
	require.NoError(t, err)
	_, err = tk.Session().Execute(context.Background(), "drop table test.t")
	require.NoError(t, err)

	table.MockTableFromMeta(tb.Meta())
	alc := tb.Allocators(nil).Get(autoid.RowIDAllocType)
	require.NotNil(t, alc)

	err = alc.Rebase(context.Background(), 0, false)
	require.NoError(t, err)
}

func countEntriesWithPrefix(ctx sessionctx.Context, prefix []byte) (int, error) {
	cnt := 0
	txn, err := ctx.Txn(true)
	if err != nil {
		return 0, errors.Trace(err)
	}
	err = util.ScanMetaWithPrefix(txn, prefix, func(k kv.Key, v []byte) bool {
		cnt++
		return true
	})
	return cnt, err
}

func TestTypes(t *testing.T) {
	ctx := context.Background()
	store, dom, clean := testkit.CreateMockStoreAndDomain(t)
	defer clean()
	tk := testkit.NewTestKit(t, store)
	_, err := tk.Session().Execute(context.Background(), "CREATE TABLE test.t (c1 tinyint, c2 smallint, c3 int, c4 bigint, c5 text, c6 blob, c7 varchar(64), c8 time, c9 timestamp null default CURRENT_TIMESTAMP, c10 decimal(10,1))")
	require.NoError(t, err)
	_, err = dom.InfoSchema().TableByName(model.NewCIStr("test"), model.NewCIStr("t"))
	require.NoError(t, err)
	_, err = tk.Session().Execute(ctx, "insert test.t values (1, 2, 3, 4, '5', '6', '7', '10:10:10', null, 1.4)")
	require.NoError(t, err)
	rs, err := tk.Session().Execute(ctx, "select * from test.t where c1 = 1")
	require.NoError(t, err)
	req := rs[0].NewChunk(nil)
	err = rs[0].Next(ctx, req)
	require.NoError(t, err)
	require.False(t, req.NumRows() == 0)
	require.Nil(t, rs[0].Close())
	_, err = tk.Session().Execute(ctx, "drop table test.t")
	require.NoError(t, err)

	_, err = tk.Session().Execute(ctx, "CREATE TABLE test.t (c1 tinyint unsigned, c2 smallint unsigned, c3 int unsigned, c4 bigint unsigned, c5 double, c6 bit(8))")
	require.NoError(t, err)
	_, err = tk.Session().Execute(ctx, "insert test.t values (1, 2, 3, 4, 5, 6)")
	require.NoError(t, err)
	rs, err = tk.Session().Execute(ctx, "select * from test.t where c1 = 1")
	require.NoError(t, err)
	req = rs[0].NewChunk(nil)
	err = rs[0].Next(ctx, req)
	require.NoError(t, err)
	require.False(t, req.NumRows() == 0)
	row := req.GetRow(0)
	require.Equal(t, types.NewBinaryLiteralFromUint(6, -1), types.BinaryLiteral(row.GetBytes(5)))
	require.Nil(t, rs[0].Close())
	_, err = tk.Session().Execute(ctx, "drop table test.t")
	require.NoError(t, err)

	_, err = tk.Session().Execute(ctx, "CREATE TABLE test.t (c1 enum('a', 'b', 'c'))")
	require.NoError(t, err)
	_, err = tk.Session().Execute(ctx, "insert test.t values ('a'), (2), ('c')")
	require.NoError(t, err)
	rs, err = tk.Session().Execute(ctx, "select c1 + 1 from test.t where c1 = 1")
	require.NoError(t, err)
	req = rs[0].NewChunk(nil)
	err = rs[0].Next(ctx, req)
	require.NoError(t, err)
	require.False(t, req.NumRows() == 0)
	require.Equal(t, float64(2), req.GetRow(0).GetFloat64(0))
	require.Nil(t, rs[0].Close())
	_, err = tk.Session().Execute(ctx, "drop table test.t")
	require.NoError(t, err)
}

func TestUniqueIndexMultipleNullEntries(t *testing.T) {
	ctx := context.Background()
	store, dom, clean := testkit.CreateMockStoreAndDomain(t)
	defer clean()
	tk := testkit.NewTestKit(t, store)
	_, err := tk.Session().Execute(ctx, "drop table if exists test.t")
	require.NoError(t, err)
	_, err = tk.Session().Execute(ctx, "CREATE TABLE test.t (a int primary key auto_increment, b varchar(255) unique)")
	require.NoError(t, err)
	tb, err := dom.InfoSchema().TableByName(model.NewCIStr("test"), model.NewCIStr("t"))
	require.NoError(t, err)
	require.Greater(t, tb.Meta().ID, int64(0))
	require.Equal(t, "t", tb.Meta().Name.L)
	require.NotNil(t, tb.Meta())
	require.NotNil(t, tb.Indices())
	require.NotEqual(t, "", string(firstKey(tb)))
	require.NotEqual(t, "", string(indexPrefix(tb.(table.PhysicalTable))))
	require.NotEqual(t, "", string(tb.RecordPrefix()))
	require.NotNil(t, tables.FindIndexByColName(tb, "b"))

	handle, err := tables.AllocHandle(context.Background(), nil, tb)
	require.NoError(t, err)
	require.Greater(t, handle.IntValue(), int64(0))

	autoid, err := table.AllocAutoIncrementValue(context.Background(), tb, tk.Session())
	require.NoError(t, err)
	require.Greater(t, autoid, int64(0))

	sctx := tk.Session()
	require.Nil(t, sctx.NewTxn(ctx))
	_, err = tb.AddRecord(sctx, types.MakeDatums(1, nil))
	require.NoError(t, err)
	_, err = tb.AddRecord(sctx, types.MakeDatums(2, nil))
	require.NoError(t, err)
	txn, err := sctx.Txn(true)
	require.NoError(t, err)
	require.Nil(t, txn.Rollback())
	_, err = tk.Session().Execute(context.Background(), "drop table test.t")
	require.NoError(t, err)
}

func TestRowKeyCodec(t *testing.T) {
	tableVal := []struct {
		tableID int64
		h       int64
		ID      int64
	}{
		{1, 1234567890, 0},
		{2, 1, 0},
		{3, -1, 0},
		{4, -1, 1},
	}

	for _, v := range tableVal {
		b := tablecodec.EncodeRowKeyWithHandle(v.tableID, kv.IntHandle(v.h))
		tableID, handle, err := tablecodec.DecodeRecordKey(b)
		require.NoError(t, err)
		require.Equal(t, v.tableID, tableID)
		require.Equal(t, v.h, handle.IntValue())

		handle, err = tablecodec.DecodeRowKey(b)
		require.NoError(t, err)
		require.Equal(t, v.h, handle.IntValue())
	}

	// test error
	tbl := []string{
		"",
		"x",
		"t1",
		"t12345678",
		"t12345678_i",
		"t12345678_r1",
		"t12345678_r1234567",
	}

	for _, v := range tbl {
		_, err := tablecodec.DecodeRowKey(kv.Key(v))
		require.Error(t, err)
	}
}

func TestUnsignedPK(t *testing.T) {
	store, dom, clean := testkit.CreateMockStoreAndDomain(t)
	defer clean()
	tk := testkit.NewTestKit(t, store)
	_, err := tk.Session().Execute(context.Background(), "DROP TABLE IF EXISTS test.tPK")
	require.NoError(t, err)
	_, err = tk.Session().Execute(context.Background(), "CREATE TABLE test.tPK (a bigint unsigned primary key, b varchar(255))")
	require.NoError(t, err)
	tb, err := dom.InfoSchema().TableByName(model.NewCIStr("test"), model.NewCIStr("tPK"))
	require.NoError(t, err)
	require.Nil(t, tk.Session().NewTxn(context.Background()))
	rid, err := tb.AddRecord(tk.Session(), types.MakeDatums(1, "abc"))
	require.NoError(t, err)
	pt := tb.(table.PhysicalTable)
	row, err := tables.RowWithCols(pt, tk.Session(), rid, tb.Cols())
	require.NoError(t, err)
	require.Equal(t, 2, len(row))
	require.Equal(t, types.KindUint64, row[0].Kind())
	tk.Session().StmtCommit()
	txn, err := tk.Session().Txn(true)
	require.NoError(t, err)
	require.Nil(t, txn.Commit(context.Background()))
}

func TestIterRecords(t *testing.T) {
	store, dom, clean := testkit.CreateMockStoreAndDomain(t)
	defer clean()
	tk := testkit.NewTestKit(t, store)
	_, err := tk.Session().Execute(context.Background(), "DROP TABLE IF EXISTS test.tIter")
	require.NoError(t, err)
	_, err = tk.Session().Execute(context.Background(), "CREATE TABLE test.tIter (a int primary key, b int)")
	require.NoError(t, err)
	_, err = tk.Session().Execute(context.Background(), "INSERT test.tIter VALUES (-1, 2), (2, NULL)")
	require.NoError(t, err)
	require.Nil(t, tk.Session().NewTxn(context.Background()))
	tb, err := dom.InfoSchema().TableByName(model.NewCIStr("test"), model.NewCIStr("tIter"))
	require.NoError(t, err)
	totalCount := 0
	err = tables.IterRecords(tb, tk.Session(), tb.Cols(), func(_ kv.Handle, rec []types.Datum, cols []*table.Column) (bool, error) {
		totalCount++
		require.False(t, rec[0].IsNull())
		return true, nil
	})
	require.NoError(t, err)
	require.Equal(t, 2, totalCount)
	txn, err := tk.Session().Txn(true)
	require.NoError(t, err)
	require.Nil(t, txn.Commit(context.Background()))
}

func TestTableFromMeta(t *testing.T) {
	store, dom, clean := testkit.CreateMockStoreAndDomain(t)
	defer clean()
	tk := testkit.NewTestKit(t, store)
	tk.MustExec("use test")
	tk.MustExec("CREATE TABLE meta (a int primary key auto_increment, b varchar(255) unique)")
	require.Nil(t, tk.Session().NewTxn(context.Background()))
	_, err := tk.Session().Txn(true)
	require.NoError(t, err)
	tb, err := dom.InfoSchema().TableByName(model.NewCIStr("test"), model.NewCIStr("meta"))
	require.NoError(t, err)
	tbInfo := tb.Meta().Clone()

	// For test coverage
	tbInfo.Columns[0].GeneratedExprString = "a"
	_, err = tables.TableFromMeta(nil, tbInfo)
	require.NoError(t, err)

	tbInfo.Columns[0].GeneratedExprString = "test"
	_, err = tables.TableFromMeta(nil, tbInfo)
	require.Error(t, err)
	tbInfo.Columns[0].State = model.StateNone
	tb, err = tables.TableFromMeta(nil, tbInfo)
	require.Nil(t, tb)
	require.Error(t, err)
	tbInfo.State = model.StateNone
	tb, err = tables.TableFromMeta(nil, tbInfo)
	require.Nil(t, tb)
	require.Error(t, err)

	tk.MustExec(`create table t_mock (id int) partition by range (id) (partition p0 values less than maxvalue)`)
	tb, err = dom.InfoSchema().TableByName(model.NewCIStr("test"), model.NewCIStr("t_mock"))
	require.NoError(t, err)
	tt := table.MockTableFromMeta(tb.Meta())
	_, ok := tt.(table.PartitionedTable)
	require.True(t, ok)
	tk.MustExec("drop table t_mock")
	require.Equal(t, table.NormalTable, tt.Type())

	tk.MustExec("create table t_meta (a int) shard_row_id_bits = 15")
	tb, err = domain.GetDomain(tk.Session()).InfoSchema().TableByName(model.NewCIStr("test"), model.NewCIStr("t_meta"))
	require.NoError(t, err)
	_, err = tables.AllocHandle(context.Background(), tk.Session(), tb)
	require.NoError(t, err)

	maxID := 1<<(64-15-1) - 1
	err = tb.Allocators(tk.Session()).Get(autoid.RowIDAllocType).Rebase(context.Background(), int64(maxID), false)
	require.NoError(t, err)

	_, err = tables.AllocHandle(context.Background(), tk.Session(), tb)
	require.Error(t, err)
}

func TestShardRowIDBitsStep(t *testing.T) {
	store, clean := testkit.CreateMockStore(t)
	defer clean()
	tk := testkit.NewTestKit(t, store)
	tk.MustExec("use test")
	tk.MustExec("drop table if exists shard_t;")
	tk.MustExec("create table shard_t (a int) shard_row_id_bits = 15;")
	tk.MustExec("set @@tidb_shard_allocate_step=3;")
	tk.MustExec("insert into shard_t values (1), (2), (3), (4), (5), (6), (7), (8), (9), (10), (11);")
	rows := tk.MustQuery("select _tidb_rowid from shard_t;").Rows()
	shards := make(map[int]struct{})
	for _, row := range rows {
		id, err := strconv.ParseUint(row[0].(string), 10, 64)
		require.NoError(t, err)
		shards[int(id>>48)] = struct{}{}
	}
	require.Equal(t, 4, len(shards))
}

func TestHiddenColumn(t *testing.T) {
	store, dom, clean := testkit.CreateMockStoreAndDomain(t)
	defer clean()
	tk := testkit.NewTestKit(t, store)
	tk.MustExec("DROP DATABASE IF EXISTS test_hidden;")
	tk.MustExec("CREATE DATABASE test_hidden;")
	tk.MustExec("USE test_hidden;")
	tk.MustExec("CREATE TABLE t (a int primary key, b int as (a+1), c int, d int as (c+1) stored, e int, f tinyint as (a+1));")
	tk.MustExec("insert into t values (1, default, 3, default, 5, default);")
	tb, err := dom.InfoSchema().TableByName(model.NewCIStr("test_hidden"), model.NewCIStr("t"))
	require.NoError(t, err)
	colInfo := tb.Meta().Columns
	// Set column b, d, f to hidden
	colInfo[1].Hidden = true
	colInfo[3].Hidden = true
	colInfo[5].Hidden = true
	tc := tb.(*tables.TableCommon)
	// Reset related caches
	tc.VisibleColumns = nil
	tc.WritableColumns = nil
	tc.HiddenColumns = nil
	tc.FullHiddenColsAndVisibleColumns = nil

	// Basic test
	cols := tb.VisibleCols()
	require.NotNil(t, table.FindCol(cols, "a"))
	require.Nil(t, table.FindCol(cols, "b"))
	require.NotNil(t, table.FindCol(cols, "c"))
	require.Nil(t, table.FindCol(cols, "d"))
	require.NotNil(t, table.FindCol(cols, "e"))
	hiddenCols := tb.HiddenCols()
	require.Nil(t, table.FindCol(hiddenCols, "a"))
	require.NotNil(t, table.FindCol(hiddenCols, "b"))
	require.Nil(t, table.FindCol(hiddenCols, "c"))
	require.NotNil(t, table.FindCol(hiddenCols, "d"))
	require.Nil(t, table.FindCol(hiddenCols, "e"))
	colInfo[1].State = model.StateDeleteOnly
	colInfo[2].State = model.StateDeleteOnly
	fullHiddenColsAndVisibleColumns := tb.FullHiddenColsAndVisibleCols()
	require.NotNil(t, table.FindCol(fullHiddenColsAndVisibleColumns, "a"))
	require.NotNil(t, table.FindCol(fullHiddenColsAndVisibleColumns, "b"))
	require.Nil(t, table.FindCol(fullHiddenColsAndVisibleColumns, "c"))
	require.NotNil(t, table.FindCol(fullHiddenColsAndVisibleColumns, "d"))
	require.NotNil(t, table.FindCol(fullHiddenColsAndVisibleColumns, "e"))
	// Reset schema states.
	colInfo[1].State = model.StatePublic
	colInfo[2].State = model.StatePublic

	// Test show create table
	tk.MustQuery("show create table t;").Check(testkit.Rows(
		"t CREATE TABLE `t` (\n" +
			"  `a` int(11) NOT NULL,\n" +
			"  `c` int(11) DEFAULT NULL,\n" +
			"  `e` int(11) DEFAULT NULL,\n" +
			"  PRIMARY KEY (`a`) /*T![clustered_index] CLUSTERED */\n" +
			") ENGINE=InnoDB DEFAULT CHARSET=utf8mb4 COLLATE=utf8mb4_bin"))

	// Test show (extended) columns
	tk.MustQuery("show columns from t").Check(testutil.RowsWithSep("|",
		"a|int(11)|NO|PRI|<nil>|",
		"c|int(11)|YES||<nil>|",
		"e|int(11)|YES||<nil>|"))
	tk.MustQuery("show extended columns from t").Check(testutil.RowsWithSep("|",
		"a|int(11)|NO|PRI|<nil>|",
		"b|int(11)|YES||<nil>|VIRTUAL GENERATED",
		"c|int(11)|YES||<nil>|",
		"d|int(11)|YES||<nil>|STORED GENERATED",
		"e|int(11)|YES||<nil>|",
		"f|tinyint(4)|YES||<nil>|VIRTUAL GENERATED"))

	// `SELECT` statement
	tk.MustQuery("select * from t;").Check(testkit.Rows("1 3 5"))
	tk.MustQuery("select a, c, e from t;").Check(testkit.Rows("1 3 5"))

	// Can't use hidden columns in `SELECT` statement
	tk.MustGetErrMsg("select b from t;", "[planner:1054]Unknown column 'b' in 'field list'")
	tk.MustGetErrMsg("select b+1 from t;", "[planner:1054]Unknown column 'b' in 'field list'")
	tk.MustGetErrMsg("select b, c from t;", "[planner:1054]Unknown column 'b' in 'field list'")
	tk.MustGetErrMsg("select a, d from t;", "[planner:1054]Unknown column 'd' in 'field list'")
	tk.MustGetErrMsg("select d, b from t;", "[planner:1054]Unknown column 'd' in 'field list'")
	tk.MustGetErrMsg("select * from t where b > 1;", "[planner:1054]Unknown column 'b' in 'where clause'")
	tk.MustGetErrMsg("select * from t order by b;", "[planner:1054]Unknown column 'b' in 'order clause'")
	tk.MustGetErrMsg("select * from t group by b;", "[planner:1054]Unknown column 'b' in 'group statement'")

	// Can't use hidden columns in `INSERT` statement
	// 1. insert into ... values ...
	tk.MustGetErrMsg("insert into t values (1, 2, 3, 4, 5, 6);", "[planner:1136]Column count doesn't match value count at row 1")
	tk.MustGetErrMsg("insert into t(b) values (2)", "[planner:1054]Unknown column 'b' in 'field list'")
	tk.MustGetErrMsg("insert into t(b, c) values (2, 3);", "[planner:1054]Unknown column 'b' in 'field list'")
	tk.MustGetErrMsg("insert into t(a, d) values (1, 4);", "[planner:1054]Unknown column 'd' in 'field list'")
	tk.MustGetErrMsg("insert into t(d, b) values (4, 2);", "[planner:1054]Unknown column 'd' in 'field list'")
	tk.MustGetErrMsg("insert into t(a) values (b);", "[planner:1054]Unknown column 'b' in 'field list'")
	tk.MustGetErrMsg("insert into t(a) values (d+1);", "[planner:1054]Unknown column 'd' in 'field list'")
	// 2. insert into ... set ...
	tk.MustGetErrMsg("insert into t set b = 2;", "[planner:1054]Unknown column 'b' in 'field list'")
	tk.MustGetErrMsg("insert into t set b = 2, c = 3;", "[planner:1054]Unknown column 'b' in 'field list'")
	tk.MustGetErrMsg("insert into t set a = 1, d = 4;", "[planner:1054]Unknown column 'd' in 'field list'")
	tk.MustGetErrMsg("insert into t set d = 4, b = 2;", "[planner:1054]Unknown column 'd' in 'field list'")
	tk.MustGetErrMsg("insert into t set a = b;", "[planner:1054]Unknown column 'b' in 'field list'")
	tk.MustGetErrMsg("insert into t set a = d + 1;", "[planner:1054]Unknown column 'd' in 'field list'")
	// 3. insert into ... on duplicated key update ...
	tk.MustGetErrMsg("insert into t set a = 1 on duplicate key update b = 2;", "[planner:1054]Unknown column 'b' in 'field list'")
	tk.MustGetErrMsg("insert into t set a = 1 on duplicate key update b = 2, c = 3;", "[planner:1054]Unknown column 'b' in 'field list'")
	tk.MustGetErrMsg("insert into t set a = 1 on duplicate key update c = 3, d = 4;", "[planner:1054]Unknown column 'd' in 'field list'")
	tk.MustGetErrMsg("insert into t set a = 1 on duplicate key update d = 4, b = 2;", "[planner:1054]Unknown column 'd' in 'field list'")
	tk.MustGetErrMsg("insert into t set a = 1 on duplicate key update c = b;", "[planner:1054]Unknown column 'b' in 'field list'")
	tk.MustGetErrMsg("insert into t set a = 1 on duplicate key update c = d + 1;", "[planner:1054]Unknown column 'd' in 'field list'")
	// 4. replace into ... set ...
	tk.MustGetErrMsg("replace into t set a = 1, b = 2;", "[planner:1054]Unknown column 'b' in 'field list'")
	tk.MustGetErrMsg("replace into t set a = 1, b = 2, c = 3;", "[planner:1054]Unknown column 'b' in 'field list'")
	tk.MustGetErrMsg("replace into t set a = 1, d = 4;", "[planner:1054]Unknown column 'd' in 'field list'")
	tk.MustGetErrMsg("replace into t set a = 1, d = 4, b = 2;", "[planner:1054]Unknown column 'd' in 'field list'")
	tk.MustGetErrMsg("replace into t set a = 1, c = b;", "[planner:1054]Unknown column 'b' in 'field list'")
	tk.MustGetErrMsg("replace into t set a = 1, c = d + 1;", "[planner:1054]Unknown column 'd' in 'field list'")
	// 5. insert into ... select ...
	tk.MustExec("create table t1(a int, b int, c int, d int);")
	tk.MustGetErrMsg("insert into t1 select b from t;", "[planner:1054]Unknown column 'b' in 'field list'")
	tk.MustGetErrMsg("insert into t1 select b+1 from t;", "[planner:1054]Unknown column 'b' in 'field list'")
	tk.MustGetErrMsg("insert into t1 select b, c from t;", "[planner:1054]Unknown column 'b' in 'field list'")
	tk.MustGetErrMsg("insert into t1 select a, d from t;", "[planner:1054]Unknown column 'd' in 'field list'")
	tk.MustGetErrMsg("insert into t1 select d, b from t;", "[planner:1054]Unknown column 'd' in 'field list'")
	tk.MustGetErrMsg("insert into t1 select a from t where b > 1;", "[planner:1054]Unknown column 'b' in 'where clause'")
	tk.MustGetErrMsg("insert into t1 select a from t order by b;", "[planner:1054]Unknown column 'b' in 'order clause'")
	tk.MustGetErrMsg("insert into t1 select a from t group by b;", "[planner:1054]Unknown column 'b' in 'group statement'")
	tk.MustExec("drop table t1")

	// `UPDATE` statement
	tk.MustGetErrMsg("update t set b = 2;", "[planner:1054]Unknown column 'b' in 'field list'")
	tk.MustGetErrMsg("update t set b = 2, c = 3;", "[planner:1054]Unknown column 'b' in 'field list'")
	tk.MustGetErrMsg("update t set a = 1, d = 4;", "[planner:1054]Unknown column 'd' in 'field list'")

	// FIXME: This sql return unknown column 'd' in MySQL
	tk.MustGetErrMsg("update t set d = 4, b = 2;", "[planner:1054]Unknown column 'b' in 'field list'")

	tk.MustGetErrMsg("update t set a = b;", "[planner:1054]Unknown column 'b' in 'field list'")
	tk.MustGetErrMsg("update t set a = d + 1;", "[planner:1054]Unknown column 'd' in 'field list'")
	tk.MustGetErrMsg("update t set a=1 where b=1;", "[planner:1054]Unknown column 'b' in 'where clause'")
	tk.MustGetErrMsg("update t set a=1 where c=3 order by b;", "[planner:1054]Unknown column 'b' in 'order clause'")

	// `DELETE` statement
	tk.MustExec("delete from t;")
	tk.MustQuery("select count(*) from t;").Check(testkit.Rows("0"))
	tk.MustExec("insert into t values (1, 3, 5);")
	tk.MustQuery("select * from t;").Check(testkit.Rows("1 3 5"))
	tk.MustGetErrMsg("delete from t where b = 1;", "[planner:1054]Unknown column 'b' in 'where clause'")
	tk.MustQuery("select * from t;").Check(testkit.Rows("1 3 5"))
	tk.MustGetErrMsg("delete from t order by d = 1;", "[planner:1054]Unknown column 'd' in 'order clause'")
	tk.MustQuery("select * from t;").Check(testkit.Rows("1 3 5"))

	// `DROP COLUMN` statement
	tk.MustGetErrMsg("ALTER TABLE t DROP COLUMN b;", "[ddl:1091]Can't DROP 'b'; check that column/key exists")
	tk.MustQuery("show create table t;").Check(testkit.Rows(
		"t CREATE TABLE `t` (\n" +
			"  `a` int(11) NOT NULL,\n" +
			"  `c` int(11) DEFAULT NULL,\n" +
			"  `e` int(11) DEFAULT NULL,\n" +
			"  PRIMARY KEY (`a`) /*T![clustered_index] CLUSTERED */\n" +
			") ENGINE=InnoDB DEFAULT CHARSET=utf8mb4 COLLATE=utf8mb4_bin"))
	tk.MustQuery("show extended columns from t").Check(testutil.RowsWithSep("|",
		"a|int(11)|NO|PRI|<nil>|",
		"b|int(11)|YES||<nil>|VIRTUAL GENERATED",
		"c|int(11)|YES||<nil>|",
		"d|int(11)|YES||<nil>|STORED GENERATED",
		"e|int(11)|YES||<nil>|",
		"f|tinyint(4)|YES||<nil>|VIRTUAL GENERATED"))
}

func TestAddRecordWithCtx(t *testing.T) {
	store, dom, clean := testkit.CreateMockStoreAndDomain(t)
	defer clean()
	tk := testkit.NewTestKit(t, store)
	_, err := tk.Session().Execute(context.Background(), "DROP TABLE IF EXISTS test.tRecord")
	require.NoError(t, err)
	_, err = tk.Session().Execute(context.Background(), "CREATE TABLE test.tRecord (a bigint unsigned primary key, b varchar(255))")
	require.NoError(t, err)
	tb, err := dom.InfoSchema().TableByName(model.NewCIStr("test"), model.NewCIStr("tRecord"))
	require.NoError(t, err)
	defer func() {
		_, err := tk.Session().Execute(context.Background(), "DROP TABLE test.tRecord")
		require.NoError(t, err)
	}()

	require.Nil(t, tk.Session().NewTxn(context.Background()))
	_, err = tk.Session().Txn(true)
	require.NoError(t, err)
	recordCtx := tables.NewCommonAddRecordCtx(len(tb.Cols()))
	tables.SetAddRecordCtx(tk.Session(), recordCtx)
	defer tables.ClearAddRecordCtx(tk.Session())

	records := [][]types.Datum{types.MakeDatums(uint64(1), "abc"), types.MakeDatums(uint64(2), "abcd")}
	for _, r := range records {
		rid, err := tb.AddRecord(tk.Session(), r)
		require.NoError(t, err)
		row, err := tables.RowWithCols(tb.(table.PhysicalTable), tk.Session(), rid, tb.Cols())
		require.NoError(t, err)
		require.Equal(t, len(r), len(row))
		require.Equal(t, types.KindUint64, row[0].Kind())
	}

	i := 0
	err = tables.IterRecords(tb, tk.Session(), tb.Cols(), func(_ kv.Handle, rec []types.Datum, cols []*table.Column) (bool, error) {
		i++
		return true, nil
	})
	require.NoError(t, err)
	require.Equal(t, len(records), i)

	tk.Session().StmtCommit()
	txn, err := tk.Session().Txn(true)
	require.NoError(t, err)
	require.Nil(t, txn.Commit(context.Background()))
}

func TestConstraintCheckForUniqueIndex(t *testing.T) {
	store, clean := testkit.CreateMockStore(t)

	tk := testkit.NewTestKit(t, store)
	tk.MustExec("set @@autocommit = 1")
	tk.MustExec("use test")
	tk.MustExec("drop table if exists ttt")
	tk.MustExec("create table ttt(id int(11) NOT NULL AUTO_INCREMENT,k int(11) NOT NULL DEFAULT '0',c char(120) NOT NULL DEFAULT '',PRIMARY KEY (id),UNIQUE KEY k_1 (k,c))")
	tk.MustExec("insert into ttt(k,c) values(1, 'tidb')")
	tk.MustExec("insert into ttt(k,c) values(2, 'tidb')")
	_, err := tk.Exec("update ttt set k=1 where id=2")
	require.Equal(t, "[kv:1062]Duplicate entry '1-tidb' for key 'k_1'", err.Error())
	tk.MustExec("rollback")

	// no auto-commit
	tk.MustExec("set @@autocommit = 0")
	tk.MustExec("set @@tidb_constraint_check_in_place = 0")
	tk.MustExec("begin")
	_, err = tk.Exec("update ttt set k=1 where id=2")
	require.Equal(t, "[kv:1062]Duplicate entry '1-tidb' for key 'k_1'", err.Error())
	tk.MustExec("rollback")

	tk.MustExec("set @@tidb_constraint_check_in_place = 1")
	tk.MustExec("begin")
	_, err = tk.Exec("update ttt set k=1 where id=2")
	require.Equal(t, "[kv:1062]Duplicate entry '1-tidb' for key 'k_1'", err.Error())
	tk.MustExec("rollback")

	// This test check that with @@tidb_constraint_check_in_place = 0, although there is not KV request for the unique index, the pessimistic lock should still be written.
	tk1 := testkit.NewTestKit(t, store)
	tk2 := testkit.NewTestKit(t, store)
	tk1.MustExec("set @@tidb_txn_mode = 'pessimistic'")
	tk1.MustExec("set @@tidb_constraint_check_in_place = 0")
	tk2.MustExec("set @@tidb_txn_mode = 'pessimistic'")
	tk1.MustExec("use test")
	tk1.MustExec("begin")
	tk1.MustExec("update ttt set k=3 where id=2")

	ch := make(chan int, 2)
	go func() {
		tk2.MustExec("use test")
		_, err = tk2.Exec("insert into ttt(k,c) values(3, 'tidb')")
		require.Error(t, err)
		ch <- 2
		clean()
	}()
	// Sleep 100ms for tk2 to execute, if it's not blocked, 2 should have been sent to the channel.
	time.Sleep(100 * time.Millisecond)
	ch <- 1
	_, err = tk1.Exec("commit")
	require.NoError(t, err)
	// The data in channel is 1 means tk2 is blocked, that's the expected behavior.
	require.Equal(t, 1, <-ch)
}

func TestViewColumns(t *testing.T) {
	store, clean := testkit.CreateMockStore(t)
	defer clean()
	tk := testkit.NewTestKit(t, store)
	require.True(t, tk.Session().Auth(&auth.UserIdentity{Username: "root", Hostname: "%"}, nil, nil))
	tk.MustExec("use test")
	tk.MustExec("drop table if exists t")
	tk.MustExec("create table t(a int primary key, b varchar(20))")
	tk.MustExec("drop view if exists v")
	tk.MustExec("create view v as select * from t")
	tk.MustExec("drop view if exists va")
	tk.MustExec("create view va as select count(a) from t")
	testCases := []struct {
		query    string
		expected []string
	}{
		{"select data_type from INFORMATION_SCHEMA.columns where table_name = 'v'", []string{types.TypeToStr(mysql.TypeLong, ""), types.TypeToStr(mysql.TypeVarchar, "")}},
		{"select data_type from INFORMATION_SCHEMA.columns where table_name = 'va'", []string{types.TypeToStr(mysql.TypeLonglong, "")}},
	}
	for _, testCase := range testCases {
		tk.MustQuery(testCase.query).Check(testutil.RowsWithSep("|", testCase.expected...))
	}
	tk.MustExec("drop table if exists t")
	for _, testCase := range testCases {
		require.Len(t, tk.MustQuery(testCase.query).Rows(), 0)
		tk.MustQuery("show warnings").Check(testutil.RowsWithSep("|",
			"Warning|1356|View 'test.v' references invalid table(s) or column(s) or function(s) or definer/invoker of view lack rights to use them",
			"Warning|1356|View 'test.va' references invalid table(s) or column(s) or function(s) or definer/invoker of view lack rights to use them"))
	}
}

<<<<<<< HEAD
func TestTxnAssertion(t *testing.T) {
	store, clean := testkit.CreateMockStore(t)
	defer clean()
	// TODO: Locks produced by this test may be left without cleaning up, causing the test runs longer than expected.
	// This is caused by that client-go didn't clean up the transaction when `initKeysAndMutations` returns error.

	se, err := session.CreateSession4Test(store)
	se.SetConnectionID(1)
	require.NoError(t, err)
	require.True(t, se.Auth(&auth.UserIdentity{Username: "root", Hostname: "%"}, nil, nil))
	tk := testkit.NewTestKit(t, store)
	tk.SetSession(se)

	fpAdd := "github.com/pingcap/tidb/table/tables/addRecordForceAssertExist"
	fpUpdate := "github.com/pingcap/tidb/table/tables/updateRecordForceAssertNotExist"
	fpRemove := "github.com/pingcap/tidb/table/tables/removeRecordForceAssertNotExist"

	runStmtInTxn := func(pessimistic bool, stmts ...string) error {
		if pessimistic {
			tk.MustExec("begin pessimistic")
		} else {
			tk.MustExec("begin optimistic")
		}
		for _, stmt := range stmts {
			tk.MustExec(stmt)
		}
		return tk.ExecToErr("commit")
	}

	withFailpoint := func(fp string, f func()) {
		require.NoError(t, failpoint.Enable(fp, "return"))
		defer func() {
			require.NoError(t, failpoint.Disable(fp))
		}()
		f()
	}

	expectAssertionErr := func(assertionLevel string, err error) {
		if assertionLevel == "STRICT" {
			require.NotNil(t, err)
			require.Contains(t, err.Error(), "assertion failed")
		} else {
			require.NoError(t, err)
		}
	}

	testAssertionBasicImpl := func(level string, lock bool, lockIdx bool, useCommonHandle bool) {
		tk.MustExec("set @@tidb_txn_assertion_level = " + level)
		tk.MustExec("use test")
		tk.MustExec("drop table if exists t")
		if useCommonHandle {
			tk.MustExec("create table t(id varchar(64) primary key clustered, v int, v2 int, v3 int, v4 varchar(64), index(v2), unique index(v3), index(v4))")
		} else {
			tk.MustExec("create table t(id int primary key, v int, v2 int, v3 int, v4 varchar(64), index(v2), unique index(v3), index(v4))")
		}

		var id1, id2, id3 interface{}
		if useCommonHandle {
			id1, id2, id3 = "1", "2", "3"
		} else {
			id1, id2, id3 = 1, 2, 3
		}

		// Auto commit
		tk.MustExec("insert into t values (?, 10, 100, 1000, '10000')", id1)
		tk.MustExec("update t set v = v + 1 where id = ?", id1)
		tk.MustExec("delete from t where id = 1")

		// Optimistic
		tk.MustExec("insert into t values (?, 20, 200, 2000, '20000'), (?, 30, 300, 3000, '30000')", id2, id3)
		tk.MustExec("begin optimistic")
		if lock {
			tk.MustExec("select * from t where id in (?, ?, ?) for update", id1, id2, id3)
		}
		if lockIdx {
			tk.MustExec("select * from t where v3 in (1000, 2000, 3000) for update")
		}
		tk.MustExec("insert into t values (?, 10, 100, 1000, '10000')", id1)
		tk.MustExec("update t set v = v + 1 where id = ?", id2)
		tk.MustExec("delete from t where id = ?", id3)
		tk.MustExec("commit")

		// Pessimistic
		tk.MustExec("delete from t")
		tk.MustExec("insert into t values (?, 20, 200, 2000, '20000'), (?, 30, 300, 3000, '30000')", id2, id3)
		tk.MustExec("begin pessimistic")
		if lock {
			tk.MustExec("select * from t where id in (?, ?, ?) for update", id1, id2, id3)
		}
		if lockIdx {
			tk.MustExec("select * from t where v3 in (1000, 2000, 3000) for update")
		}
		tk.MustExec("insert into t values (?, 10, 100, 1000, '10000')", id1)
		tk.MustExec("update t set v = v + 1 where id = ?", id2)
		tk.MustExec("delete from t where id = ?", id3)
		tk.MustExec("commit")

		// Inject incorrect assertion so that it must fail.

		// Auto commit
		tk.MustExec("delete from t")
		tk.MustExec("insert into t values (?, 20, 200, 2000, '20000'), (?, 30, 300, 3000, '30000')", id2, id3)
		withFailpoint(fpAdd, func() {
			err = tk.ExecToErr("insert into t values (?, 10, 100, 1000, '10000')", id1)
			expectAssertionErr(level, err)
		})
		withFailpoint(fpUpdate, func() {
			err = tk.ExecToErr("update t set v = v + 1 where id = ?", id2)
			expectAssertionErr(level, err)
		})
		withFailpoint(fpRemove, func() {
			err = tk.ExecToErr("delete from t where id = ?", id3)
			expectAssertionErr(level, err)
		})

		var lockStmts []string = nil
		if lock {
			lockStmts = append(lockStmts, fmt.Sprintf("select * from t where id in (%#v, %#v, %#v) for update", id1, id2, id3))
		}
		if lockIdx {
			lockStmts = append(lockStmts, "select * from t where v3 in (1000, 2000, 3000) for update")
		}

		// Optimistic
		tk.MustExec("delete from t")
		tk.MustExec("insert into t values (?, 20, 200, 2000, '20000'), (?, 30, 300, 3000, '30000')", id2, id3)
		withFailpoint(fpAdd, func() {
			err = runStmtInTxn(false, append(lockStmts, fmt.Sprintf("insert into t values (%#v, 10, 100, 1000, '10000')", id1))...)
			expectAssertionErr(level, err)
		})
		withFailpoint(fpUpdate, func() {
			err = runStmtInTxn(false, append(lockStmts, fmt.Sprintf("update t set v = v + 1 where id = %#v", id2))...)
			expectAssertionErr(level, err)
		})
		withFailpoint(fpRemove, func() {
			err = runStmtInTxn(false, append(lockStmts, fmt.Sprintf("delete from t where id = %#v", id3))...)
			expectAssertionErr(level, err)
		})

		// Pessimistic
		tk.MustExec("delete from t")
		tk.MustExec("insert into t values (?, 20, 200, 2000, '20000'), (?, 30, 300, 3000, '30000')", id2, id3)
		withFailpoint(fpAdd, func() {
			err = runStmtInTxn(true, append(lockStmts, fmt.Sprintf("insert into t values (%#v, 10, 100, 1000, '10000')", id1))...)
			expectAssertionErr(level, err)
		})
		withFailpoint(fpUpdate, func() {
			err = runStmtInTxn(true, append(lockStmts, fmt.Sprintf("update t set v = v + 1 where id = %#v", id2))...)
			expectAssertionErr(level, err)
		})
		withFailpoint(fpRemove, func() {
			err = runStmtInTxn(true, append(lockStmts, fmt.Sprintf("delete from t where id = %#v", id3))...)
			expectAssertionErr(level, err)
		})
	}

	for _, level := range []string{"STRICT", "OFF"} {
		for _, lock := range []bool{false, true} {
			for _, lockIdx := range []bool{false, true} {
				for _, useCommonHandle := range []bool{false, true} {
					t.Logf("testing testAssertionBasicImpl level: %v, lock: %v, lockIdx: %v, useCommonHandle: %v...", level, lock, lockIdx, useCommonHandle)
					testAssertionBasicImpl(level, lock, lockIdx, useCommonHandle)
				}
			}
		}
	}

	testUntouchedIndexImpl := func(level string, pessimistic bool) {
		tk.MustExec("set @@tidb_txn_assertion_level = " + level)
		tk.MustExec("use test")
		tk.MustExec("drop table if exists t")
		tk.MustExec("create table t(id int primary key, v int, v2 int, v3 int, index(v2), unique index(v3))")
		tk.MustExec("insert into t values (1, 10, 100, 1000)")

		if pessimistic {
			tk.MustExec("begin pessimistic")
		} else {
			tk.MustExec("begin optimistic")
		}
		tk.MustExec("update t set v = v + 1 where id = 1")
		tk.MustExec("delete from t where id = 1")
		tk.MustExec("insert into t values (1, 11, 101, 1001)")
		tk.MustExec("commit")
	}

	testUntouchedIndexImpl("STRICT", false)
	testUntouchedIndexImpl("STRICT", true)
	testUntouchedIndexImpl("OFF", false)
	testUntouchedIndexImpl("OFF", true)
=======
func TestConstraintCheckForOptimisticUntouched(t *testing.T) {
	store, clean := testkit.CreateMockStore(t)
	defer clean()

	tk := testkit.NewTestKit(t, store)
	tk.MustExec("use test")
	tk.MustExec("drop table if exists test_optimistic_untouched_flag;")
	tk.MustExec(`create table test_optimistic_untouched_flag(c0 int, c1 varchar(20), c2 varchar(20), unique key uk(c0));`)
	tk.MustExec(`insert into test_optimistic_untouched_flag(c0, c1, c2) values (1, null, 'green');`)

	// Insert a row with duplicated entry on the unique key, the commit should fail.
	tk.MustExec("begin optimistic;")
	tk.MustExec(`insert into test_optimistic_untouched_flag(c0, c1, c2) values (1, 'red', 'white');`)
	tk.MustExec(`delete from test_optimistic_untouched_flag where c1 is null;`)
	tk.MustExec("update test_optimistic_untouched_flag set c2 = 'green' where c2 between 'purple' and 'white';")
	err := tk.ExecToErr("commit")
	require.Error(t, err)

	tk.MustExec("begin optimistic;")
	tk.MustExec(`insert into test_optimistic_untouched_flag(c0, c1, c2) values (1, 'red', 'white');`)
	tk.MustExec("update test_optimistic_untouched_flag set c2 = 'green' where c2 between 'purple' and 'white';")
	err = tk.ExecToErr("commit")
	require.Error(t, err)
>>>>>>> aa7ad03b
}<|MERGE_RESOLUTION|>--- conflicted
+++ resolved
@@ -740,7 +740,31 @@
 	}
 }
 
-<<<<<<< HEAD
+func TestConstraintCheckForOptimisticUntouched(t *testing.T) {
+	store, clean := testkit.CreateMockStore(t)
+	defer clean()
+
+	tk := testkit.NewTestKit(t, store)
+	tk.MustExec("use test")
+	tk.MustExec("drop table if exists test_optimistic_untouched_flag;")
+	tk.MustExec(`create table test_optimistic_untouched_flag(c0 int, c1 varchar(20), c2 varchar(20), unique key uk(c0));`)
+	tk.MustExec(`insert into test_optimistic_untouched_flag(c0, c1, c2) values (1, null, 'green');`)
+
+	// Insert a row with duplicated entry on the unique key, the commit should fail.
+	tk.MustExec("begin optimistic;")
+	tk.MustExec(`insert into test_optimistic_untouched_flag(c0, c1, c2) values (1, 'red', 'white');`)
+	tk.MustExec(`delete from test_optimistic_untouched_flag where c1 is null;`)
+	tk.MustExec("update test_optimistic_untouched_flag set c2 = 'green' where c2 between 'purple' and 'white';")
+	err := tk.ExecToErr("commit")
+	require.Error(t, err)
+
+	tk.MustExec("begin optimistic;")
+	tk.MustExec(`insert into test_optimistic_untouched_flag(c0, c1, c2) values (1, 'red', 'white');`)
+	tk.MustExec("update test_optimistic_untouched_flag set c2 = 'green' where c2 between 'purple' and 'white';")
+	err = tk.ExecToErr("commit")
+	require.Error(t, err)
+}
+
 func TestTxnAssertion(t *testing.T) {
 	store, clean := testkit.CreateMockStore(t)
 	defer clean()
@@ -930,29 +954,4 @@
 	testUntouchedIndexImpl("STRICT", true)
 	testUntouchedIndexImpl("OFF", false)
 	testUntouchedIndexImpl("OFF", true)
-=======
-func TestConstraintCheckForOptimisticUntouched(t *testing.T) {
-	store, clean := testkit.CreateMockStore(t)
-	defer clean()
-
-	tk := testkit.NewTestKit(t, store)
-	tk.MustExec("use test")
-	tk.MustExec("drop table if exists test_optimistic_untouched_flag;")
-	tk.MustExec(`create table test_optimistic_untouched_flag(c0 int, c1 varchar(20), c2 varchar(20), unique key uk(c0));`)
-	tk.MustExec(`insert into test_optimistic_untouched_flag(c0, c1, c2) values (1, null, 'green');`)
-
-	// Insert a row with duplicated entry on the unique key, the commit should fail.
-	tk.MustExec("begin optimistic;")
-	tk.MustExec(`insert into test_optimistic_untouched_flag(c0, c1, c2) values (1, 'red', 'white');`)
-	tk.MustExec(`delete from test_optimistic_untouched_flag where c1 is null;`)
-	tk.MustExec("update test_optimistic_untouched_flag set c2 = 'green' where c2 between 'purple' and 'white';")
-	err := tk.ExecToErr("commit")
-	require.Error(t, err)
-
-	tk.MustExec("begin optimistic;")
-	tk.MustExec(`insert into test_optimistic_untouched_flag(c0, c1, c2) values (1, 'red', 'white');`)
-	tk.MustExec("update test_optimistic_untouched_flag set c2 = 'green' where c2 between 'purple' and 'white';")
-	err = tk.ExecToErr("commit")
-	require.Error(t, err)
->>>>>>> aa7ad03b
 }