// Copyright 2021 PingCAP, Inc.
//
// Licensed under the Apache License, Version 2.0 (the "License");
// you may not use this file except in compliance with the License.
// You may obtain a copy of the License at
//
//     http://www.apache.org/licenses/LICENSE-2.0
//
// Unless required by applicable law or agreed to in writing, software
// distributed under the License is distributed on an "AS IS" BASIS,
// WITHOUT WARRANTIES OR CONDITIONS OF ANY KIND, either express or implied.
// See the License for the specific language governing permissions and
// limitations under the License.

package tables

import (
	"context"
	"go.uber.org/zap"
	"sync/atomic"
	"time"

	"github.com/pingcap/errors"
	"github.com/pingcap/log"
	"github.com/pingcap/tidb/kv"
	"github.com/pingcap/tidb/sessionctx"
	"github.com/pingcap/tidb/table"
	"github.com/pingcap/tidb/tablecodec"
	"github.com/pingcap/tidb/types"
	"github.com/pingcap/tidb/util/sqlexec"
	"github.com/tikv/client-go/v2/oracle"
	"github.com/tikv/client-go/v2/tikv"
	"go.uber.org/zap"
)

// RenewLeaseType define the type for renew lease.
type RenewLeaseType int

const (
	// RenewReadLease means renew read lease.
	RenewReadLease RenewLeaseType = iota + 1
	// RenewWriteLease means renew write lease.
	RenewWriteLease
)

var (
	_ table.CachedTable = &cachedTable{}
)

type cachedTable struct {
	TableCommon
	cacheData atomic.Value
	handle    StateRemote
	renewCh   chan func()
}

// cacheData pack the cache data and lease.
type cacheData struct {
	Start uint64
	Lease uint64
	kv.MemBuffer
}

func leaseFromTS(ts uint64) uint64 {
	// TODO make this configurable in the following PRs
	const defaultLeaseDuration time.Duration = 3 * time.Second
	physicalTime := oracle.GetTimeFromTS(ts)
	lease := oracle.GoTimeToTS(physicalTime.Add(defaultLeaseDuration))
	return lease
}

func newMemBuffer(store kv.Storage) (kv.MemBuffer, error) {
	// Here is a trick to get a MemBuffer data, because the internal API is not exposed.
	// Create a transaction with start ts 0, and take the MemBuffer out.
	buffTxn, err := store.Begin(tikv.WithStartTS(0))
	if err != nil {
		return nil, err
	}
	return buffTxn.GetMemBuffer(), nil
}

func (c *cachedTable) TryReadFromCache(ts uint64) kv.MemBuffer {
	tmp := c.cacheData.Load()
	if tmp == nil {
		return nil
	}
	data := tmp.(*cacheData)
	if ts >= data.Start && ts < data.Lease {
		leaseTime := oracle.GetTimeFromTS(data.Lease)
		nowTime := oracle.GetTimeFromTS(ts)
		distance := leaseTime.Sub(nowTime)
		// TODO make this configurable in the following PRs
		if distance >= 0 && distance <= (1500*time.Millisecond) {
			c.renewCh <- c.renewLease(ts, RenewReadLease, data)
		}
		return data.MemBuffer
	}
	return nil
}

// newCachedTable creates a new CachedTable Instance
func newCachedTable(tbl *TableCommon) (table.Table, error) {
	ret := &cachedTable{
		TableCommon: *tbl,
	}
	return ret, nil
}

// Init is an extra operation for cachedTable after TableFromMeta,
// Because cachedTable need some additional parameter that can't be passed in TableFromMeta.
func (c *cachedTable) Init(renewCh chan func(), exec sqlexec.SQLExecutor) error {
	c.renewCh = renewCh
	raw, ok := exec.(sqlExec)
	if !ok {
		return errors.New("Need sqlExec rather than sqlexec.SQLExecutor")
	}
	c.handle = NewStateRemote(raw)
	return nil
}

func (c *cachedTable) loadDataFromOriginalTable(store kv.Storage, lease uint64) (kv.MemBuffer, uint64, error) {
	buffer, err := newMemBuffer(store)
	if err != nil {
		return nil, 0, err
	}
	var startTS uint64
	err = kv.RunInNewTxn(context.Background(), store, true, func(ctx context.Context, txn kv.Transaction) error {
		prefix := tablecodec.GenTablePrefix(c.tableID)
		if err != nil {
			return errors.Trace(err)
		}
		startTS = txn.StartTS()
		if startTS >= lease {
			return errors.New("the loaded data is outdated for caching")
		}
		it, err := txn.Iter(prefix, prefix.PrefixNext())
		if err != nil {
			return errors.Trace(err)
		}
		defer it.Close()

		for it.Valid() && it.Key().HasPrefix(prefix) {
			value := it.Value()
			err = buffer.Set(it.Key(), value)
			if err != nil {
				return errors.Trace(err)
			}
			err = it.Next()
			if err != nil {
				return errors.Trace(err)
			}
		}
		return nil
	})
	if err != nil {
		return nil, 0, err
	}

	return buffer, startTS, nil
}

func (c *cachedTable) UpdateLockForRead(ctx context.Context, store kv.Storage, ts uint64) error {
	// Load data from original table and the update lock information.
	tid := c.Meta().ID
	lease := leaseFromTS(ts)
	succ, err := c.handle.LockForRead(ctx, tid, lease)
	if err != nil {
		return errors.Trace(err)
	}
	if succ {
		mb, startTS, err := c.loadDataFromOriginalTable(store, lease)
		if err != nil {
			return errors.Trace(err)
		}

		c.cacheData.Store(&cacheData{
			Start:     startTS,
			Lease:     lease,
			MemBuffer: mb,
		})
	}
	// Current status is not suitable to cache.
	return nil
}

// AddRecord implements the AddRecord method for the table.Table interface.
func (c *cachedTable) AddRecord(sctx sessionctx.Context, r []types.Datum, opts ...table.AddRecordOption) (recordID kv.Handle, err error) {
	txnCtxAddCachedTable(sctx, c.Meta().ID, c.handle)
	return c.TableCommon.AddRecord(sctx, r, opts...)
}

func txnCtxAddCachedTable(sctx sessionctx.Context, tid int64, handle StateRemote) {
	txnCtx := sctx.GetSessionVars().TxnCtx
	if txnCtx.CachedTables == nil {
		txnCtx.CachedTables = make(map[int64]interface{})
	}
<<<<<<< HEAD
	if _, ok := txnCtx.CachedTables[tid]; !ok {
		txnCtx.CachedTables[tid] = handle
	}
=======
	now := txn.StartTS()
	start := time.Now()
	err = c.handle.LockForWrite(context.Background(), c.Meta().ID, leaseFromTS(now))
	if err != nil {
		return nil, errors.Trace(err)
	}
	ctx.GetSessionVars().StmtCtx.WaitLockLeaseTime += time.Since(start)
	return c.TableCommon.AddRecord(ctx, r, opts...)
>>>>>>> 9a074f1d
}

// UpdateRecord implements table.Table
func (c *cachedTable) UpdateRecord(ctx context.Context, sctx sessionctx.Context, h kv.Handle, oldData, newData []types.Datum, touched []bool) error {
<<<<<<< HEAD
	txnCtxAddCachedTable(sctx, c.Meta().ID, c.handle)
=======
	txn, err := sctx.Txn(true)
	if err != nil {
		return err
	}
	now := txn.StartTS()
	start := time.Now()
	err = c.handle.LockForWrite(ctx, c.Meta().ID, leaseFromTS(now))
	if err != nil {
		return errors.Trace(err)
	}
	sctx.GetSessionVars().StmtCtx.WaitLockLeaseTime += time.Since(start)
>>>>>>> 9a074f1d
	return c.TableCommon.UpdateRecord(ctx, sctx, h, oldData, newData, touched)
}

// RemoveRecord implements table.Table RemoveRecord interface.
<<<<<<< HEAD
func (c *cachedTable) RemoveRecord(sctx sessionctx.Context, h kv.Handle, r []types.Datum) error {
	txnCtxAddCachedTable(sctx, c.Meta().ID, c.handle)
	return c.TableCommon.RemoveRecord(sctx, h, r)
=======
func (c *cachedTable) RemoveRecord(ctx sessionctx.Context, h kv.Handle, r []types.Datum) error {
	txn, err := ctx.Txn(true)
	if err != nil {
		return err
	}
	now := txn.StartTS()
	start := time.Now()
	err = c.handle.LockForWrite(context.Background(), c.Meta().ID, leaseFromTS(now))
	if err != nil {
		return errors.Trace(err)
	}
	ctx.GetSessionVars().StmtCtx.WaitLockLeaseTime += time.Since(start)
	return c.TableCommon.RemoveRecord(ctx, h, r)
>>>>>>> 9a074f1d
}

func (c *cachedTable) renewLease(ts uint64, op RenewLeaseType, data *cacheData) func() {
	return func() {
		tid := c.Meta().ID
		lease := leaseFromTS(ts)
		succ, err := c.handle.RenewLease(context.Background(), tid, lease, op)
		if err != nil {
			log.Warn("Renew read lease error", zap.Error(err))
		}
		if succ {
			c.cacheData.Store(&cacheData{
				Start:     data.Start,
				Lease:     lease,
				MemBuffer: data.MemBuffer,
			})
		}
	}
}<|MERGE_RESOLUTION|>--- conflicted
+++ resolved
@@ -16,7 +16,6 @@
 
 import (
 	"context"
-	"go.uber.org/zap"
 	"sync/atomic"
 	"time"
 
@@ -194,62 +193,21 @@
 	if txnCtx.CachedTables == nil {
 		txnCtx.CachedTables = make(map[int64]interface{})
 	}
-<<<<<<< HEAD
 	if _, ok := txnCtx.CachedTables[tid]; !ok {
 		txnCtx.CachedTables[tid] = handle
 	}
-=======
-	now := txn.StartTS()
-	start := time.Now()
-	err = c.handle.LockForWrite(context.Background(), c.Meta().ID, leaseFromTS(now))
-	if err != nil {
-		return nil, errors.Trace(err)
-	}
-	ctx.GetSessionVars().StmtCtx.WaitLockLeaseTime += time.Since(start)
-	return c.TableCommon.AddRecord(ctx, r, opts...)
->>>>>>> 9a074f1d
 }
 
 // UpdateRecord implements table.Table
 func (c *cachedTable) UpdateRecord(ctx context.Context, sctx sessionctx.Context, h kv.Handle, oldData, newData []types.Datum, touched []bool) error {
-<<<<<<< HEAD
 	txnCtxAddCachedTable(sctx, c.Meta().ID, c.handle)
-=======
-	txn, err := sctx.Txn(true)
-	if err != nil {
-		return err
-	}
-	now := txn.StartTS()
-	start := time.Now()
-	err = c.handle.LockForWrite(ctx, c.Meta().ID, leaseFromTS(now))
-	if err != nil {
-		return errors.Trace(err)
-	}
-	sctx.GetSessionVars().StmtCtx.WaitLockLeaseTime += time.Since(start)
->>>>>>> 9a074f1d
 	return c.TableCommon.UpdateRecord(ctx, sctx, h, oldData, newData, touched)
 }
 
 // RemoveRecord implements table.Table RemoveRecord interface.
-<<<<<<< HEAD
 func (c *cachedTable) RemoveRecord(sctx sessionctx.Context, h kv.Handle, r []types.Datum) error {
 	txnCtxAddCachedTable(sctx, c.Meta().ID, c.handle)
 	return c.TableCommon.RemoveRecord(sctx, h, r)
-=======
-func (c *cachedTable) RemoveRecord(ctx sessionctx.Context, h kv.Handle, r []types.Datum) error {
-	txn, err := ctx.Txn(true)
-	if err != nil {
-		return err
-	}
-	now := txn.StartTS()
-	start := time.Now()
-	err = c.handle.LockForWrite(context.Background(), c.Meta().ID, leaseFromTS(now))
-	if err != nil {
-		return errors.Trace(err)
-	}
-	ctx.GetSessionVars().StmtCtx.WaitLockLeaseTime += time.Since(start)
-	return c.TableCommon.RemoveRecord(ctx, h, r)
->>>>>>> 9a074f1d
 }
 
 func (c *cachedTable) renewLease(ts uint64, op RenewLeaseType, data *cacheData) func() {
