// Copyright 2021 PingCAP, Inc.
//
// Licensed under the Apache License, Version 2.0 (the "License");
// you may not use this file except in compliance with the License.
// You may obtain a copy of the License at
//
//     http://www.apache.org/licenses/LICENSE-2.0
//
// Unless required by applicable law or agreed to in writing, software
// distributed under the License is distributed on an "AS IS" BASIS,
// WITHOUT WARRANTIES OR CONDITIONS OF ANY KIND, either express or implied.
// See the License for the specific language governing permissions and
// limitations under the License.

package tables

import (
	"context"
	"sync/atomic"
	"time"

	"github.com/pingcap/errors"
	"github.com/pingcap/log"
	"github.com/pingcap/tidb/kv"
	"github.com/pingcap/tidb/sessionctx"
	"github.com/pingcap/tidb/table"
	"github.com/pingcap/tidb/tablecodec"
	"github.com/pingcap/tidb/types"
	"github.com/pingcap/tidb/util/sqlexec"
	"github.com/tikv/client-go/v2/oracle"
	"github.com/tikv/client-go/v2/tikv"
	"go.uber.org/zap"
)

// RenewLeaseType define the type for renew lease.
type RenewLeaseType int

const (
	// RenewReadLease means renew read lease.
	RenewReadLease RenewLeaseType = iota + 1
	// RenewWriteLease means renew write lease.
	RenewWriteLease
)

var (
	_ table.CachedTable = &cachedTable{}
)

type cachedTable struct {
	TableCommon
	cacheData atomic.Value
	handle    StateRemote
	renewCh   chan func()
}

// cacheData pack the cache data and lease.
type cacheData struct {
	Start uint64
	Lease uint64
	kv.MemBuffer
}

func leaseFromTS(ts uint64) uint64 {
	// TODO make this configurable in the following PRs
	const defaultLeaseDuration time.Duration = 3 * time.Second
	physicalTime := oracle.GetTimeFromTS(ts)
	lease := oracle.GoTimeToTS(physicalTime.Add(defaultLeaseDuration))
	return lease
}

func newMemBuffer(store kv.Storage) (kv.MemBuffer, error) {
	// Here is a trick to get a MemBuffer data, because the internal API is not exposed.
	// Create a transaction with start ts 0, and take the MemBuffer out.
	buffTxn, err := store.Begin(tikv.WithStartTS(0))
	if err != nil {
		return nil, err
	}
	return buffTxn.GetMemBuffer(), nil
}

func (c *cachedTable) TryReadFromCache(ts uint64) kv.MemBuffer {
	tmp := c.cacheData.Load()
	if tmp == nil {
		return nil
	}
	data := tmp.(*cacheData)
	if ts >= data.Start && ts < data.Lease {
		leaseTime := oracle.GetTimeFromTS(data.Lease)
		nowTime := oracle.GetTimeFromTS(ts)
		distance := leaseTime.Sub(nowTime)
		// TODO make this configurable in the following PRs
		if distance >= 0 && distance <= (1500*time.Millisecond) {
			c.renewCh <- c.renewLease(ts, RenewReadLease, data)
		}
		return data.MemBuffer
	}
	return nil
}

// newCachedTable creates a new CachedTable Instance
func newCachedTable(tbl *TableCommon) (table.Table, error) {
	ret := &cachedTable{
		TableCommon: *tbl,
	}
	return ret, nil
}

// Init is an extra operation for cachedTable after TableFromMeta,
// Because cachedTable need some additional parameter that can't be passed in TableFromMeta.
func (c *cachedTable) Init(renewCh chan func(), exec sqlexec.SQLExecutor) error {
	c.renewCh = renewCh
	raw, ok := exec.(sqlExec)
	if !ok {
		return errors.New("Need sqlExec rather than sqlexec.SQLExecutor")
	}
	c.handle = NewStateRemote(raw)
	return nil
}

func (c *cachedTable) loadDataFromOriginalTable(store kv.Storage, lease uint64) (kv.MemBuffer, uint64, error) {
	buffer, err := newMemBuffer(store)
	if err != nil {
		return nil, 0, err
	}
	var startTS uint64
	err = kv.RunInNewTxn(context.Background(), store, true, func(ctx context.Context, txn kv.Transaction) error {
		prefix := tablecodec.GenTablePrefix(c.tableID)
		if err != nil {
			return errors.Trace(err)
		}
		startTS = txn.StartTS()
		if startTS >= lease {
			return errors.New("the loaded data is outdated for caching")
		}
		it, err := txn.Iter(prefix, prefix.PrefixNext())
		if err != nil {
			return errors.Trace(err)
		}
		defer it.Close()

		for it.Valid() && it.Key().HasPrefix(prefix) {
			value := it.Value()
			err = buffer.Set(it.Key(), value)
			if err != nil {
				return errors.Trace(err)
			}
			err = it.Next()
			if err != nil {
				return errors.Trace(err)
			}
		}
		return nil
	})
	if err != nil {
		return nil, 0, err
	}

	return buffer, startTS, nil
}

func (c *cachedTable) UpdateLockForRead(ctx context.Context, store kv.Storage, ts uint64) error {
	// Load data from original table and the update lock information.
	tid := c.Meta().ID
	lease := leaseFromTS(ts)
	succ, err := c.handle.LockForRead(ctx, tid, lease)
	if err != nil {
		return errors.Trace(err)
	}
	if succ {
		mb, startTS, err := c.loadDataFromOriginalTable(store, lease)
		if err != nil {
			return errors.Trace(err)
		}

		c.cacheData.Store(&cacheData{
			Start:     startTS,
			Lease:     lease,
			MemBuffer: mb,
		})
	}
	// Current status is not suitable to cache.
	return nil
}

// AddRecord implements the AddRecord method for the table.Table interface.
func (c *cachedTable) AddRecord(ctx sessionctx.Context, r []types.Datum, opts ...table.AddRecordOption) (recordID kv.Handle, err error) {
	txn, err := ctx.Txn(true)
	if err != nil {
		return nil, err
	}
	now := txn.StartTS()
<<<<<<< HEAD
	err = c.handle.LockForWrite(context.Background(), c.Meta().ID, leaseFromTS(now))
=======
	start := time.Now()
	err = c.handle.LockForWrite(context.Background(), c.Meta().ID, now, leaseFromTS(now))
>>>>>>> 2af4624c
	if err != nil {
		return nil, errors.Trace(err)
	}
	ctx.GetSessionVars().StmtCtx.WaitLockLeaseTime += time.Since(start)
	return c.TableCommon.AddRecord(ctx, r, opts...)
}

// UpdateRecord implements table.Table
func (c *cachedTable) UpdateRecord(ctx context.Context, sctx sessionctx.Context, h kv.Handle, oldData, newData []types.Datum, touched []bool) error {
	txn, err := sctx.Txn(true)
	if err != nil {
		return err
	}
	now := txn.StartTS()
<<<<<<< HEAD
	err = c.handle.LockForWrite(ctx, c.Meta().ID, leaseFromTS(now))
=======
	start := time.Now()
	err = c.handle.LockForWrite(ctx, c.Meta().ID, now, leaseFromTS(now))
>>>>>>> 2af4624c
	if err != nil {
		return errors.Trace(err)
	}
	sctx.GetSessionVars().StmtCtx.WaitLockLeaseTime += time.Since(start)
	return c.TableCommon.UpdateRecord(ctx, sctx, h, oldData, newData, touched)
}

// RemoveRecord implements table.Table RemoveRecord interface.
func (c *cachedTable) RemoveRecord(ctx sessionctx.Context, h kv.Handle, r []types.Datum) error {
	txn, err := ctx.Txn(true)
	if err != nil {
		return err
	}
	now := txn.StartTS()
<<<<<<< HEAD
	err = c.handle.LockForWrite(context.Background(), c.Meta().ID, leaseFromTS(now))
=======
	start := time.Now()
	err = c.handle.LockForWrite(context.Background(), c.Meta().ID, now, leaseFromTS(now))
>>>>>>> 2af4624c
	if err != nil {
		return errors.Trace(err)
	}
	ctx.GetSessionVars().StmtCtx.WaitLockLeaseTime += time.Since(start)
	return c.TableCommon.RemoveRecord(ctx, h, r)
}

func (c *cachedTable) renewLease(ts uint64, op RenewLeaseType, data *cacheData) func() {
	return func() {
		tid := c.Meta().ID
		lease := leaseFromTS(ts)
		succ, err := c.handle.RenewLease(context.Background(), tid, lease, op)
		if err != nil {
			log.Warn("Renew read lease error", zap.Error(err))
		}
		if succ {
			c.cacheData.Store(&cacheData{
				Start:     data.Start,
				Lease:     lease,
				MemBuffer: data.MemBuffer,
			})
		}
	}
}<|MERGE_RESOLUTION|>--- conflicted
+++ resolved
@@ -189,12 +189,8 @@
 		return nil, err
 	}
 	now := txn.StartTS()
-<<<<<<< HEAD
+	start := time.Now()
 	err = c.handle.LockForWrite(context.Background(), c.Meta().ID, leaseFromTS(now))
-=======
-	start := time.Now()
-	err = c.handle.LockForWrite(context.Background(), c.Meta().ID, now, leaseFromTS(now))
->>>>>>> 2af4624c
 	if err != nil {
 		return nil, errors.Trace(err)
 	}
@@ -209,12 +205,8 @@
 		return err
 	}
 	now := txn.StartTS()
-<<<<<<< HEAD
+	start := time.Now()
 	err = c.handle.LockForWrite(ctx, c.Meta().ID, leaseFromTS(now))
-=======
-	start := time.Now()
-	err = c.handle.LockForWrite(ctx, c.Meta().ID, now, leaseFromTS(now))
->>>>>>> 2af4624c
 	if err != nil {
 		return errors.Trace(err)
 	}
@@ -229,12 +221,8 @@
 		return err
 	}
 	now := txn.StartTS()
-<<<<<<< HEAD
+	start := time.Now()
 	err = c.handle.LockForWrite(context.Background(), c.Meta().ID, leaseFromTS(now))
-=======
-	start := time.Now()
-	err = c.handle.LockForWrite(context.Background(), c.Meta().ID, now, leaseFromTS(now))
->>>>>>> 2af4624c
 	if err != nil {
 		return errors.Trace(err)
 	}
