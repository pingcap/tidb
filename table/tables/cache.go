// Copyright 2021 PingCAP, Inc.
//
// Licensed under the Apache License, Version 2.0 (the "License");
// you may not use this file except in compliance with the License.
// You may obtain a copy of the License at
//
//     http://www.apache.org/licenses/LICENSE-2.0
//
// Unless required by applicable law or agreed to in writing, software
// distributed under the License is distributed on an "AS IS" BASIS,
// WITHOUT WARRANTIES OR CONDITIONS OF ANY KIND, either express or implied.
// See the License for the specific language governing permissions and
// limitations under the License.

package tables

import (
	"context"
	"sync"
	"sync/atomic"
	"time"

	"github.com/pingcap/errors"
	"github.com/pingcap/log"
	"github.com/pingcap/tidb/kv"
	"github.com/pingcap/tidb/sessionctx"
	"github.com/pingcap/tidb/table"
	"github.com/pingcap/tidb/tablecodec"
	"github.com/pingcap/tidb/types"
	"github.com/pingcap/tidb/util/sqlexec"
	"github.com/tikv/client-go/v2/oracle"
	"github.com/tikv/client-go/v2/tikv"
	"go.uber.org/zap"
)

// RenewLeaseType define the type for renew lease.
type RenewLeaseType int

const (
	// RenewReadLease means renew read lease.
	RenewReadLease RenewLeaseType = iota + 1
	// RenewWriteLease means renew write lease.
	RenewWriteLease
)

var (
	_ table.CachedTable = &cachedTable{}
)

type cachedTable struct {
	TableCommon
	cacheData atomic.Value
	handle    StateRemote
	renewCh   chan func()
<<<<<<< HEAD

	mu struct {
		sync.RWMutex
		lockingForRead bool
	}
=======
	totalSize int64
>>>>>>> a06e9f29
}

// cacheData pack the cache data and lease.
type cacheData struct {
	Start uint64
	Lease uint64
	kv.MemBuffer
}

func leaseFromTS(ts uint64, leaseDuration time.Duration) uint64 {
	physicalTime := oracle.GetTimeFromTS(ts)
	lease := oracle.GoTimeToTS(physicalTime.Add(leaseDuration))
	return lease
}

func newMemBuffer(store kv.Storage) (kv.MemBuffer, error) {
	// Here is a trick to get a MemBuffer data, because the internal API is not exposed.
	// Create a transaction with start ts 0, and take the MemBuffer out.
	buffTxn, err := store.Begin(tikv.WithStartTS(0))
	if err != nil {
		return nil, err
	}
	return buffTxn.GetMemBuffer(), nil
}

func (c *cachedTable) TryReadFromCache(ts uint64, leaseDuration time.Duration) kv.MemBuffer {
	tmp := c.cacheData.Load()
	if tmp == nil {
		return nil
	}
	data := tmp.(*cacheData)
	if ts >= data.Start && ts < data.Lease {
		leaseTime := oracle.GetTimeFromTS(data.Lease)
		nowTime := oracle.GetTimeFromTS(ts)
		distance := leaseTime.Sub(nowTime)
		if distance >= 0 && distance <= leaseDuration/2 {
			c.renewCh <- c.renewLease(ts, RenewReadLease, data, leaseDuration)
		}
		return data.MemBuffer
	}
	return nil
}

// newCachedTable creates a new CachedTable Instance
func newCachedTable(tbl *TableCommon) (table.Table, error) {
	ret := &cachedTable{
		TableCommon: *tbl,
	}
	return ret, nil
}

// Init is an extra operation for cachedTable after TableFromMeta,
// Because cachedTable need some additional parameter that can't be passed in TableFromMeta.
func (c *cachedTable) Init(renewCh chan func(), exec sqlexec.SQLExecutor) error {
	c.renewCh = renewCh
	raw, ok := exec.(sqlExec)
	if !ok {
		return errors.New("Need sqlExec rather than sqlexec.SQLExecutor")
	}
	c.handle = NewStateRemote(raw)
	return nil
}

func (c *cachedTable) loadDataFromOriginalTable(store kv.Storage, lease uint64) (kv.MemBuffer, uint64, int64, error) {
	buffer, err := newMemBuffer(store)
	if err != nil {
		return nil, 0, 0, err
	}
	var startTS uint64
	totalSize := int64(0)
	err = kv.RunInNewTxn(context.Background(), store, true, func(ctx context.Context, txn kv.Transaction) error {
		prefix := tablecodec.GenTablePrefix(c.tableID)
		if err != nil {
			return errors.Trace(err)
		}
		startTS = txn.StartTS()
		if startTS >= lease {
			return errors.New("the loaded data is outdated for caching")
		}
		it, err := txn.Iter(prefix, prefix.PrefixNext())
		if err != nil {
			return errors.Trace(err)
		}
		defer it.Close()

		for it.Valid() && it.Key().HasPrefix(prefix) {
			key := it.Key()
			value := it.Value()
			err = buffer.Set(key, value)
			if err != nil {
				return errors.Trace(err)
			}
			totalSize += int64(len(key))
			totalSize += int64(len(value))
			err = it.Next()
			if err != nil {
				return errors.Trace(err)
			}
		}
		return nil
	})
	if err != nil {
		return nil, 0, totalSize, err
	}

	return buffer, startTS, totalSize, nil
}

func (c *cachedTable) UpdateLockForRead(ctx context.Context, store kv.Storage, ts uint64, leaseDuration time.Duration) {
	c.mu.RLock()
	lockingForRead := c.mu.lockingForRead
	c.mu.RUnlock()
	if lockingForRead {
		// There is a inflight calling already.
		return
	}

	c.mu.Lock()
	c.mu.lockingForRead = true
	c.mu.Unlock()

	go c.updateLockForRead(ctx, store, ts, leaseDuration)
}

func (c *cachedTable) updateLockForRead(ctx context.Context, store kv.Storage, ts uint64, leaseDuration time.Duration) {
	defer func() {
		if r := recover(); r != nil {
			log.Error("panic in the recoverable goroutine",
				zap.Reflect("r", r),
				zap.Stack("stack trace"))
		}
		c.mu.Lock()
		c.mu.lockingForRead = false
		c.mu.Unlock()
	}()

	// Load data from original table and the update lock information.
	tid := c.Meta().ID
	lease := leaseFromTS(ts, leaseDuration)
	succ, err := c.handle.LockForRead(ctx, tid, lease)
	if err != nil {
		log.Warn("lock cached table for read", zap.Error(err))
		return
	}
	if succ {
		mb, startTS, totalSize, err := c.loadDataFromOriginalTable(store, lease)
		if err != nil {
			return
		}

		c.cacheData.Store(&cacheData{
			Start:     startTS,
			Lease:     lease,
			MemBuffer: mb,
		})
		atomic.StoreInt64(&c.totalSize, totalSize)
	}
	// Current status is not suitable to cache.
}

const cachedTableSizeLimit = 64 * (1 << 20)

// AddRecord implements the AddRecord method for the table.Table interface.
func (c *cachedTable) AddRecord(sctx sessionctx.Context, r []types.Datum, opts ...table.AddRecordOption) (recordID kv.Handle, err error) {
	if atomic.LoadInt64(&c.totalSize) > cachedTableSizeLimit {
		return nil, table.ErrOptOnCacheTable.GenWithStackByArgs("table too large")
	}
	txnCtxAddCachedTable(sctx, c.Meta().ID, c.handle)
	return c.TableCommon.AddRecord(sctx, r, opts...)
}

func txnCtxAddCachedTable(sctx sessionctx.Context, tid int64, handle StateRemote) {
	txnCtx := sctx.GetSessionVars().TxnCtx
	if txnCtx.CachedTables == nil {
		txnCtx.CachedTables = make(map[int64]interface{})
	}
	if _, ok := txnCtx.CachedTables[tid]; !ok {
		txnCtx.CachedTables[tid] = handle
	}
}

// UpdateRecord implements table.Table
func (c *cachedTable) UpdateRecord(ctx context.Context, sctx sessionctx.Context, h kv.Handle, oldData, newData []types.Datum, touched []bool) error {
	// Prevent furthur writing when the table is already too large.
	if atomic.LoadInt64(&c.totalSize) > cachedTableSizeLimit {
		return table.ErrOptOnCacheTable.GenWithStackByArgs("table too large")
	}
	txnCtxAddCachedTable(sctx, c.Meta().ID, c.handle)
	return c.TableCommon.UpdateRecord(ctx, sctx, h, oldData, newData, touched)
}

// RemoveRecord implements table.Table RemoveRecord interface.
func (c *cachedTable) RemoveRecord(sctx sessionctx.Context, h kv.Handle, r []types.Datum) error {
	txnCtxAddCachedTable(sctx, c.Meta().ID, c.handle)
	return c.TableCommon.RemoveRecord(sctx, h, r)
}

func (c *cachedTable) renewLease(ts uint64, op RenewLeaseType, data *cacheData, leaseDuration time.Duration) func() {
	return func() {
		tid := c.Meta().ID
		lease := leaseFromTS(ts, leaseDuration)
		succ, err := c.handle.RenewLease(context.Background(), tid, lease, op)
		if err != nil {
			log.Warn("Renew read lease error", zap.Error(err))
		}
		if succ {
			c.cacheData.Store(&cacheData{
				Start:     data.Start,
				Lease:     lease,
				MemBuffer: data.MemBuffer,
			})
		}
	}
}<|MERGE_RESOLUTION|>--- conflicted
+++ resolved
@@ -52,15 +52,12 @@
 	cacheData atomic.Value
 	handle    StateRemote
 	renewCh   chan func()
-<<<<<<< HEAD
+	totalSize int64
 
 	mu struct {
 		sync.RWMutex
 		lockingForRead bool
 	}
-=======
-	totalSize int64
->>>>>>> a06e9f29
 }
 
 // cacheData pack the cache data and lease.
