// Copyright 2021 PingCAP, Inc.
//
// Licensed under the Apache License, Version 2.0 (the "License");
// you may not use this file except in compliance with the License.
// You may obtain a copy of the License at
//
//     http://www.apache.org/licenses/LICENSE-2.0
//
// Unless required by applicable law or agreed to in writing, software
// distributed under the License is distributed on an "AS IS" BASIS,
// WITHOUT WARRANTIES OR CONDITIONS OF ANY KIND, either express or implied.
// See the License for the specific language governing permissions and
// limitations under the License.

package tables

import (
	"context"
	"sync/atomic"
	"time"

	"github.com/pingcap/errors"
	"github.com/pingcap/log"
	"github.com/pingcap/tidb/kv"
	"github.com/pingcap/tidb/sessionctx"
	"github.com/pingcap/tidb/table"
	"github.com/pingcap/tidb/tablecodec"
	"github.com/pingcap/tidb/types"
	"github.com/pingcap/tidb/util/sqlexec"
	"github.com/tikv/client-go/v2/oracle"
	"github.com/tikv/client-go/v2/tikv"
	"go.uber.org/zap"
)

// RenewLeaseType define the type for renew lease.
type RenewLeaseType int

const (
	// RenewReadLease means renew read lease.
	RenewReadLease RenewLeaseType = iota + 1
	// RenewWriteLease means renew write lease.
	RenewWriteLease
)

var (
	_ table.CachedTable = &cachedTable{}
)

type cachedTable struct {
	TableCommon
	cacheData atomic.Value
	handle    StateRemote
	renewCh   chan func()
}

// cacheData pack the cache data and lease.
type cacheData struct {
	Start uint64
	Lease uint64
	kv.MemBuffer
}

func leaseFromTS(ts uint64) uint64 {
	// TODO make this configurable in the following PRs
	const defaultLeaseDuration time.Duration = 3 * time.Second
	physicalTime := oracle.GetTimeFromTS(ts)
	lease := oracle.GoTimeToTS(physicalTime.Add(defaultLeaseDuration))
	return lease
}

func newMemBuffer(store kv.Storage) (kv.MemBuffer, error) {
	// Here is a trick to get a MemBuffer data, because the internal API is not exposed.
	// Create a transaction with start ts 0, and take the MemBuffer out.
	buffTxn, err := store.Begin(tikv.WithStartTS(0))
	if err != nil {
		return nil, err
	}
	return buffTxn.GetMemBuffer(), nil
}

func (c *cachedTable) TryReadFromCache(ts uint64) kv.MemBuffer {
	tmp := c.cacheData.Load()
	if tmp == nil {
		return nil
	}
	data := tmp.(*cacheData)
	if ts >= data.Start && ts < data.Lease {
		leaseTime := oracle.GetTimeFromTS(data.Lease)
		nowTime := oracle.GetTimeFromTS(ts)
		distance := leaseTime.Sub(nowTime)
		// TODO make this configurable in the following PRs
		if distance >= 0 && distance <= (1500*time.Millisecond) {
			c.renewCh <- c.renewLease(ts, RenewReadLease, data)
		}
		return data.MemBuffer
	}
	return nil
}

// newCachedTable creates a new CachedTable Instance
func newCachedTable(tbl *TableCommon) (table.Table, error) {
	ret := &cachedTable{
		TableCommon: *tbl,
	}
	return ret, nil
}

// Init is an extra operation for cachedTable after TableFromMeta,
// Because cachedTable need some additional parameter that can't be passed in TableFromMeta.
func (c *cachedTable) Init(renewCh chan func(), exec sqlexec.SQLExecutor) error {
	c.renewCh = renewCh
	raw, ok := exec.(sqlExec)
	if !ok {
		return errors.New("Need sqlExec rather than sqlexec.SQLExecutor")
	}
	c.handle = NewStateRemote(raw)
	return nil
}

func (c *cachedTable) loadDataFromOriginalTable(store kv.Storage, lease uint64) (kv.MemBuffer, uint64, error) {
	buffer, err := newMemBuffer(store)
	if err != nil {
		return nil, 0, err
	}
	var startTS uint64
	err = kv.RunInNewTxn(context.Background(), store, true, func(ctx context.Context, txn kv.Transaction) error {
		prefix := tablecodec.GenTablePrefix(c.tableID)
		if err != nil {
			return errors.Trace(err)
		}
		startTS = txn.StartTS()
		if startTS >= lease {
			return errors.New("the loaded data is outdated for caching")
		}
		it, err := txn.Iter(prefix, prefix.PrefixNext())
		if err != nil {
			return errors.Trace(err)
		}
		defer it.Close()

		for it.Valid() && it.Key().HasPrefix(prefix) {
			value := it.Value()
			err = buffer.Set(it.Key(), value)
			if err != nil {
				return errors.Trace(err)
			}
			err = it.Next()
			if err != nil {
				return errors.Trace(err)
			}
		}
		return nil
	})
	if err != nil {
		return nil, 0, err
	}

	return buffer, startTS, nil
}

func (c *cachedTable) UpdateLockForRead(ctx context.Context, store kv.Storage, ts uint64) error {
	// Load data from original table and the update lock information.
	tid := c.Meta().ID
	lease := leaseFromTS(ts)
	succ, err := c.handle.LockForRead(ctx, tid, lease)
	if err != nil {
		return errors.Trace(err)
	}
	if succ {
		mb, startTS, err := c.loadDataFromOriginalTable(store, lease)
		if err != nil {
			return errors.Trace(err)
		}

		c.cacheData.Store(&cacheData{
			Start:     startTS,
			Lease:     lease,
			MemBuffer: mb,
		})
	}
	// Current status is not suitable to cache.
	return nil
}

// AddRecord implements the AddRecord method for the table.Table interface.
<<<<<<< HEAD

func (c *cachedTable) AddRecord(ctx sessionctx.Context, r []types.Datum, opts ...table.AddRecordOption) (recordID kv.Handle, err error) {
	txn, err := ctx.Txn(true)
	if err != nil {
		return nil, err
=======
func (c *cachedTable) AddRecord(sctx sessionctx.Context, r []types.Datum, opts ...table.AddRecordOption) (recordID kv.Handle, err error) {
	txnCtxAddCachedTable(sctx, c.Meta().ID, c.handle)
	return c.TableCommon.AddRecord(sctx, r, opts...)
}

func txnCtxAddCachedTable(sctx sessionctx.Context, tid int64, handle StateRemote) {
	txnCtx := sctx.GetSessionVars().TxnCtx
	if txnCtx.CachedTables == nil {
		txnCtx.CachedTables = make(map[int64]interface{})
>>>>>>> 779071b0
	}
	if _, ok := txnCtx.CachedTables[tid]; !ok {
		txnCtx.CachedTables[tid] = handle
	}
<<<<<<< HEAD
	ctx.GetSessionVars().StmtCtx.WaitLockLeaseTime += time.Since(start)
	return c.TableCommon.AddRecord(ctx, r, opts...)

=======
>>>>>>> 779071b0
}

// UpdateRecord implements table.Table
func (c *cachedTable) UpdateRecord(ctx context.Context, sctx sessionctx.Context, h kv.Handle, oldData, newData []types.Datum, touched []bool) error {
<<<<<<< HEAD

	txn, err := sctx.Txn(true)
	if err != nil {
		return err
	}
	now := txn.StartTS()
	start := time.Now()
	err = c.handle.LockForWrite(ctx, c.Meta().ID, leaseFromTS(now))
	if err != nil {
		return errors.Trace(err)
	}
	sctx.GetSessionVars().StmtCtx.WaitLockLeaseTime += time.Since(start)

=======
	txnCtxAddCachedTable(sctx, c.Meta().ID, c.handle)
>>>>>>> 779071b0
	return c.TableCommon.UpdateRecord(ctx, sctx, h, oldData, newData, touched)
}

// RemoveRecord implements table.Table RemoveRecord interface.
<<<<<<< HEAD

func (c *cachedTable) RemoveRecord(ctx sessionctx.Context, h kv.Handle, r []types.Datum) error {
	txn, err := ctx.Txn(true)
	if err != nil {
		return err
	}
	now := txn.StartTS()
	start := time.Now()
	err = c.handle.LockForWrite(context.Background(), c.Meta().ID, leaseFromTS(now))
	if err != nil {
		return errors.Trace(err)
	}
	ctx.GetSessionVars().StmtCtx.WaitLockLeaseTime += time.Since(start)
	return c.TableCommon.RemoveRecord(ctx, h, r)

=======
func (c *cachedTable) RemoveRecord(sctx sessionctx.Context, h kv.Handle, r []types.Datum) error {
	txnCtxAddCachedTable(sctx, c.Meta().ID, c.handle)
	return c.TableCommon.RemoveRecord(sctx, h, r)
>>>>>>> 779071b0
}

func (c *cachedTable) renewLease(ts uint64, op RenewLeaseType, data *cacheData) func() {
	return func() {
		tid := c.Meta().ID
		lease := leaseFromTS(ts)
		succ, err := c.handle.RenewLease(context.Background(), tid, lease, op)
		if err != nil {
			log.Warn("Renew read lease error", zap.Error(err))
		}
		if succ {
			c.cacheData.Store(&cacheData{
				Start:     data.Start,
				Lease:     lease,
				MemBuffer: data.MemBuffer,
			})
		}
	}
}<|MERGE_RESOLUTION|>--- conflicted
+++ resolved
@@ -183,13 +183,6 @@
 }
 
 // AddRecord implements the AddRecord method for the table.Table interface.
-<<<<<<< HEAD
-
-func (c *cachedTable) AddRecord(ctx sessionctx.Context, r []types.Datum, opts ...table.AddRecordOption) (recordID kv.Handle, err error) {
-	txn, err := ctx.Txn(true)
-	if err != nil {
-		return nil, err
-=======
 func (c *cachedTable) AddRecord(sctx sessionctx.Context, r []types.Datum, opts ...table.AddRecordOption) (recordID kv.Handle, err error) {
 	txnCtxAddCachedTable(sctx, c.Meta().ID, c.handle)
 	return c.TableCommon.AddRecord(sctx, r, opts...)
@@ -199,63 +192,22 @@
 	txnCtx := sctx.GetSessionVars().TxnCtx
 	if txnCtx.CachedTables == nil {
 		txnCtx.CachedTables = make(map[int64]interface{})
->>>>>>> 779071b0
 	}
 	if _, ok := txnCtx.CachedTables[tid]; !ok {
 		txnCtx.CachedTables[tid] = handle
 	}
-<<<<<<< HEAD
-	ctx.GetSessionVars().StmtCtx.WaitLockLeaseTime += time.Since(start)
-	return c.TableCommon.AddRecord(ctx, r, opts...)
-
-=======
->>>>>>> 779071b0
 }
 
 // UpdateRecord implements table.Table
 func (c *cachedTable) UpdateRecord(ctx context.Context, sctx sessionctx.Context, h kv.Handle, oldData, newData []types.Datum, touched []bool) error {
-<<<<<<< HEAD
-
-	txn, err := sctx.Txn(true)
-	if err != nil {
-		return err
-	}
-	now := txn.StartTS()
-	start := time.Now()
-	err = c.handle.LockForWrite(ctx, c.Meta().ID, leaseFromTS(now))
-	if err != nil {
-		return errors.Trace(err)
-	}
-	sctx.GetSessionVars().StmtCtx.WaitLockLeaseTime += time.Since(start)
-
-=======
 	txnCtxAddCachedTable(sctx, c.Meta().ID, c.handle)
->>>>>>> 779071b0
 	return c.TableCommon.UpdateRecord(ctx, sctx, h, oldData, newData, touched)
 }
 
 // RemoveRecord implements table.Table RemoveRecord interface.
-<<<<<<< HEAD
-
-func (c *cachedTable) RemoveRecord(ctx sessionctx.Context, h kv.Handle, r []types.Datum) error {
-	txn, err := ctx.Txn(true)
-	if err != nil {
-		return err
-	}
-	now := txn.StartTS()
-	start := time.Now()
-	err = c.handle.LockForWrite(context.Background(), c.Meta().ID, leaseFromTS(now))
-	if err != nil {
-		return errors.Trace(err)
-	}
-	ctx.GetSessionVars().StmtCtx.WaitLockLeaseTime += time.Since(start)
-	return c.TableCommon.RemoveRecord(ctx, h, r)
-
-=======
 func (c *cachedTable) RemoveRecord(sctx sessionctx.Context, h kv.Handle, r []types.Datum) error {
 	txnCtxAddCachedTable(sctx, c.Meta().ID, c.handle)
 	return c.TableCommon.RemoveRecord(sctx, h, r)
->>>>>>> 779071b0
 }
 
 func (c *cachedTable) renewLease(ts uint64, op RenewLeaseType, data *cacheData) func() {
