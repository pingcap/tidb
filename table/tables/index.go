--- conflicted
+++ resolved
@@ -134,23 +134,14 @@
 	for i := 0; i < len(indexedValues); i++ {
 		v := &indexedValues[i]
 		if v.Kind() == types.KindString || v.Kind() == types.KindBytes {
-<<<<<<< HEAD
 			originKind := v.Kind()
 			ic := idxInfo.Columns[i]
 			colCharset := tblInfo.Columns[ic.Offset].Charset
-			if colCharset == charset.CharsetUTF8 || colCharset == charset.CharsetUTF8MB4 {
-				val := v.GetBytes()
-				if ic.Length != types.UnspecifiedLength && utf8.RuneCount(val) > ic.Length {
-					rs := bytes.Runes(val)
-=======
-			ic := c.idxInfo.Columns[i]
-			colCharset := c.tblInfo.Columns[ic.Offset].Charset
 			colValue := v.GetBytes()
 			isUTF8Charset := colCharset == charset.CharsetUTF8 || colCharset == charset.CharsetUTF8MB4
 			if isUTF8Charset {
 				if ic.Length != types.UnspecifiedLength && utf8.RuneCount(colValue) > ic.Length {
 					rs := bytes.Runes(colValue)
->>>>>>> 5e7aa1d9
 					truncateStr := string(rs[:ic.Length])
 					// truncate value and limit its length
 					v.SetString(truncateStr)
