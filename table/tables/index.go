// Copyright 2016 PingCAP, Inc.
//
// Licensed under the Apache License, Version 2.0 (the "License");
// you may not use this file except in compliance with the License.
// You may obtain a copy of the License at
//
//     http://www.apache.org/licenses/LICENSE-2.0
//
// Unless required by applicable law or agreed to in writing, software
// distributed under the License is distributed on an "AS IS" BASIS,
// See the License for the specific language governing permissions and
// limitations under the License.

package tables

import (
	"context"
	"io"

	"github.com/opentracing/opentracing-go"
	"github.com/pingcap/errors"
	"github.com/pingcap/parser/model"
	"github.com/pingcap/tidb/kv"
	"github.com/pingcap/tidb/sessionctx"
	"github.com/pingcap/tidb/sessionctx/stmtctx"
	"github.com/pingcap/tidb/table"
	"github.com/pingcap/tidb/tablecodec"
	"github.com/pingcap/tidb/types"
	"github.com/pingcap/tidb/util/codec"
)

// indexIter is for KV store index iterator.
type indexIter struct {
	it     kv.Iterator
	idx    *index
	prefix kv.Key
}

// Close does the clean up works when KV store index iterator is closed.
func (c *indexIter) Close() {
	if c.it != nil {
		c.it.Close()
		c.it = nil
	}
}

// Next returns current key and moves iterator to the next step.
func (c *indexIter) Next() (val []types.Datum, h kv.Handle, err error) {
	if !c.it.Valid() {
		return nil, nil, errors.Trace(io.EOF)
	}
	if !c.it.Key().HasPrefix(c.prefix) {
		return nil, nil, errors.Trace(io.EOF)
	}
	// get indexedValues
	buf := c.it.Key()[len(c.prefix):]
	vv, err := codec.Decode(buf, len(c.idx.idxInfo.Columns))
	if err != nil {
		return nil, nil, err
	}
	if len(vv) > len(c.idx.idxInfo.Columns) {
		h = kv.IntHandle(vv[len(vv)-1].GetInt64())
		val = vv[0 : len(vv)-1]
	} else {
		// If the index is unique and the value isn't nil, the handle is in value.
		h, err = tablecodec.DecodeHandleInUniqueIndexValue(c.it.Value(), c.idx.tblInfo.IsCommonHandle)
		if err != nil {
			return nil, nil, err
		}
		val = vv
	}
	// update new iter to next
	err = c.it.Next()
	if err != nil {
		return nil, nil, err
	}
	return
}

// index is the data structure for index data in the KV store.
type index struct {
	idxInfo          *model.IndexInfo
	tblInfo          *model.TableInfo
	prefix           kv.Key
	needRestoredData bool
	phyTblID         int64
}

// NeedRestoredData checks whether the index columns needs restored data.
func NeedRestoredData(idxCols []*model.IndexColumn, colInfos []*model.ColumnInfo) bool {
	for _, idxCol := range idxCols {
		col := colInfos[idxCol.Offset]
		if types.NeedRestoredData(&col.FieldType) {
			return true
		}
	}
	return false
}

func (c *index) checkNeedRestoredData() bool {
	return NeedRestoredData(c.idxInfo.Columns, c.tblInfo.Columns)
}

// NewIndex builds a new Index object.
func NewIndex(physicalID int64, tblInfo *model.TableInfo, indexInfo *model.IndexInfo) table.Index {
	// The prefix can't encode from tblInfo.ID, because table partition may change the id to partition id.
	var prefix kv.Key
	if indexInfo.Global {
		// In glabal index of partition table, prefix start with tblInfo.ID.
		prefix = tablecodec.EncodeTableIndexPrefix(tblInfo.ID, indexInfo.ID)
	} else {
		// Otherwise, start with physicalID.
		prefix = tablecodec.EncodeTableIndexPrefix(physicalID, indexInfo.ID)
	}
	index := &index{
		idxInfo:  indexInfo,
		tblInfo:  tblInfo,
		prefix:   prefix,
		phyTblID: physicalID,
	}
	index.needRestoredData = index.checkNeedRestoredData()
	return index
}

// Meta returns index info.
func (c *index) Meta() *model.IndexInfo {
	return c.idxInfo
}

// GenIndexKey generates storage key for index values. Returned distinct indicates whether the
// indexed values should be distinct in storage (i.e. whether handle is encoded in the key).
func (c *index) GenIndexKey(sc *stmtctx.StatementContext, indexedValues []types.Datum, h kv.Handle, buf []byte) (key []byte, distinct bool, err error) {
	idxTblID := c.phyTblID
	if c.idxInfo.Global {
		idxTblID = c.tblInfo.ID
	}
	return tablecodec.GenIndexKey(sc, c.tblInfo, c.idxInfo, idxTblID, indexedValues, h, buf)
}

// Create creates a new entry in the kvIndex data.
// If the index is unique and there is an existing entry with the same key,
// Create will return the existing entry's handle as the first return value, ErrKeyExists as the second return value.
<<<<<<< HEAD
// Value layout:
//		+--New Encoding (with restore data, or common handle, or index is global)
//		|
//		|  Layout: TailLen | Options      | Padding      | [IntHandle] | [UntouchedFlag]
//		|  Length:   1     | len(options) | len(padding) |    8        |     1
//		|
//		|  TailLen:       len(padding) + len(IntHandle) + len(UntouchedFlag)
//		|  Options:       Encode some value for new features, such as common handle, new collations or global index.
//		|                 See below for more information.
//		|  Padding:       Ensure length of value always >= 10. (or >= 11 if UntouchedFlag exists.)
//		|  IntHandle:     Only exists when table use int handles and index is unique.
//		|  UntouchedFlag: Only exists when index is untouched.
//		|
//		|  Layout of Options:
//		|
//		|     Segment:             Common Handle                 |     Global Index      | New Collation
// 		|     Layout:  CHandle Flag | CHandle Len | CHandle      | PidFlag | PartitionID | restoreData
//		|     Length:     1         | 2           | len(CHandle) |    1    |    8        | len(restoreData)
//		|
//		|     Common Handle Segment: Exists when unique index used common handles.
//		|     Global Index Segment:  Exists when index is global.
//		|     New Collation Segment: Exists when new collation is used and index contains non-binary string.
//		|
//		+--Old Encoding (without restore data, integer handle, local)
//
//		   Layout: [Handle] | [UntouchedFlag]
//		   Length:   8      |     1
//
//		   Handle:        Only exists in unique index.
//		   UntouchedFlag: Only exists when index is untouched.
//
//		   If neither Handle nor UntouchedFlag exists, value will be one single byte '0' (i.e. []byte{'0'}).
//		   Length of value <= 9, use to distinguish from the new encoding.
//
func (c *index) Create(sctx sessionctx.Context, txn kv.Transaction, indexedValues []types.Datum, h kv.Handle, opts ...table.CreateIdxOptFunc) (kv.Handle, error) {
=======
func (c *index) Create(sctx sessionctx.Context, us kv.UnionStore, indexedValues []types.Datum, h kv.Handle, handleRestoreData []types.Datum, opts ...table.CreateIdxOptFunc) (kv.Handle, error) {
>>>>>>> 6f250b62
	if c.Meta().Unique {
		txn.CacheTableInfo(c.phyTblID, c.tblInfo)
	}
	var opt table.CreateIdxOpt
	for _, fn := range opts {
		fn(&opt)
	}
	vars := sctx.GetSessionVars()
	writeBufs := vars.GetWriteStmtBufs()
	skipCheck := vars.StmtCtx.BatchCheck
	key, distinct, err := c.GenIndexKey(vars.StmtCtx, indexedValues, h, writeBufs.IndexKeyBuf)
	if err != nil {
		return nil, err
	}

	ctx := opt.Ctx
	if opt.Untouched {
		txn, err1 := sctx.Txn(true)
		if err1 != nil {
			return nil, err1
		}
		// If the index kv was untouched(unchanged), and the key/value already exists in mem-buffer,
		// should not overwrite the key with un-commit flag.
		// So if the key exists, just do nothing and return.
		v, err := txn.GetMemBuffer().Get(ctx, key)
		if err == nil && len(v) != 0 {
			return nil, nil
		}
	}

	// save the key buffer to reuse.
	writeBufs.IndexKeyBuf = key
	idxVal, err := tablecodec.GenIndexValuePortal(sctx.GetSessionVars().StmtCtx, c.tblInfo, c.idxInfo, c.needRestoredData, distinct, opt.Untouched, indexedValues, h, c.phyTblID, handleRestoreData)
	if err != nil {
		return nil, err
	}

	us := txn.GetUnionStore()
	if !distinct || skipCheck || opt.Untouched {
		err = us.GetMemBuffer().Set(key, idxVal)
		return nil, err
	}

	if ctx != nil {
		if span := opentracing.SpanFromContext(ctx); span != nil && span.Tracer() != nil {
			span1 := span.Tracer().StartSpan("index.Create", opentracing.ChildOf(span.Context()))
			defer span1.Finish()
			ctx = opentracing.ContextWithSpan(ctx, span1)
		}
	} else {
		ctx = context.TODO()
	}

	var value []byte
	if sctx.GetSessionVars().LazyCheckKeyNotExists() {
		value, err = us.GetMemBuffer().Get(ctx, key)
	} else {
		value, err = us.Get(ctx, key)
	}
	if err != nil && !kv.IsErrNotFound(err) {
		return nil, err
	}
	if err != nil || len(value) == 0 {
		if sctx.GetSessionVars().LazyCheckKeyNotExists() && err != nil {
			err = us.GetMemBuffer().SetWithFlags(key, idxVal, kv.SetPresumeKeyNotExists)
		} else {
			err = us.GetMemBuffer().Set(key, idxVal)
		}
		return nil, err
	}

	handle, err := tablecodec.DecodeHandleInUniqueIndexValue(value, c.tblInfo.IsCommonHandle)
	if err != nil {
		return nil, err
	}
	return handle, kv.ErrKeyExists
}

// Delete removes the entry for handle h and indexedValues from KV index.
func (c *index) Delete(sc *stmtctx.StatementContext, us kv.UnionStore, indexedValues []types.Datum, h kv.Handle) error {
	key, distinct, err := c.GenIndexKey(sc, indexedValues, h, nil)
	if err != nil {
		return err
	}
	if distinct {
		err = us.GetMemBuffer().DeleteWithFlags(key, kv.SetNeedLocked)
	} else {
		err = us.GetMemBuffer().Delete(key)
	}
	return err
}

// Drop removes the KV index from store.
func (c *index) Drop(us kv.UnionStore) error {
	it, err := us.Iter(c.prefix, c.prefix.PrefixNext())
	if err != nil {
		return err
	}
	defer it.Close()

	// remove all indices
	for it.Valid() {
		if !it.Key().HasPrefix(c.prefix) {
			break
		}
		err := us.GetMemBuffer().Delete(it.Key())
		if err != nil {
			return err
		}
		err = it.Next()
		if err != nil {
			return err
		}
	}
	return nil
}

// Seek searches KV index for the entry with indexedValues.
func (c *index) Seek(sc *stmtctx.StatementContext, r kv.Retriever, indexedValues []types.Datum) (iter table.IndexIterator, hit bool, err error) {
	key, _, err := c.GenIndexKey(sc, indexedValues, nil, nil)
	if err != nil {
		return nil, false, err
	}

	upperBound := c.prefix.PrefixNext()
	it, err := r.Iter(key, upperBound)
	if err != nil {
		return nil, false, err
	}
	// check if hit
	hit = false
	if it.Valid() && it.Key().Cmp(key) == 0 {
		hit = true
	}
	return &indexIter{it: it, idx: c, prefix: c.prefix}, hit, nil
}

// SeekFirst returns an iterator which points to the first entry of the KV index.
func (c *index) SeekFirst(r kv.Retriever) (iter table.IndexIterator, err error) {
	upperBound := c.prefix.PrefixNext()
	it, err := r.Iter(c.prefix, upperBound)
	if err != nil {
		return nil, err
	}
	return &indexIter{it: it, idx: c, prefix: c.prefix}, nil
}

func (c *index) Exist(sc *stmtctx.StatementContext, us kv.UnionStore, indexedValues []types.Datum, h kv.Handle) (bool, kv.Handle, error) {
	key, distinct, err := c.GenIndexKey(sc, indexedValues, h, nil)
	if err != nil {
		return false, nil, err
	}

	value, err := us.Get(context.TODO(), key)
	if kv.IsErrNotFound(err) {
		return false, nil, nil
	}
	if err != nil {
		return false, nil, err
	}

	// For distinct index, the value of key is handle.
	if distinct {
		var handle kv.Handle
		handle, err := tablecodec.DecodeHandleInUniqueIndexValue(value, c.tblInfo.IsCommonHandle)
		if err != nil {
			return false, nil, err
		}
		if !handle.Equal(h) {
			return true, handle, kv.ErrKeyExists
		}
		return true, handle, nil
	}

	return true, h, nil
}

func (c *index) FetchValues(r []types.Datum, vals []types.Datum) ([]types.Datum, error) {
	needLength := len(c.idxInfo.Columns)
	if vals == nil || cap(vals) < needLength {
		vals = make([]types.Datum, needLength)
	}
	vals = vals[:needLength]
	for i, ic := range c.idxInfo.Columns {
		if ic.Offset < 0 || ic.Offset >= len(r) {
			return nil, table.ErrIndexOutBound.GenWithStackByArgs(ic.Name, ic.Offset, r)
		}
		vals[i] = r[ic.Offset]
	}
	return vals, nil
}

// FindChangingCol finds the changing column in idxInfo.
func FindChangingCol(cols []*table.Column, idxInfo *model.IndexInfo) *table.Column {
	for _, ic := range idxInfo.Columns {
		if col := cols[ic.Offset]; col.ChangeStateInfo != nil {
			return col
		}
	}
	return nil
}

// IsIndexWritable check whether the index is writable.
func IsIndexWritable(idx table.Index) bool {
	s := idx.Meta().State
	if s != model.StateDeleteOnly && s != model.StateDeleteReorganization {
		return true
	}
	return false
}<|MERGE_RESOLUTION|>--- conflicted
+++ resolved
@@ -140,45 +140,7 @@
 // Create creates a new entry in the kvIndex data.
 // If the index is unique and there is an existing entry with the same key,
 // Create will return the existing entry's handle as the first return value, ErrKeyExists as the second return value.
-<<<<<<< HEAD
-// Value layout:
-//		+--New Encoding (with restore data, or common handle, or index is global)
-//		|
-//		|  Layout: TailLen | Options      | Padding      | [IntHandle] | [UntouchedFlag]
-//		|  Length:   1     | len(options) | len(padding) |    8        |     1
-//		|
-//		|  TailLen:       len(padding) + len(IntHandle) + len(UntouchedFlag)
-//		|  Options:       Encode some value for new features, such as common handle, new collations or global index.
-//		|                 See below for more information.
-//		|  Padding:       Ensure length of value always >= 10. (or >= 11 if UntouchedFlag exists.)
-//		|  IntHandle:     Only exists when table use int handles and index is unique.
-//		|  UntouchedFlag: Only exists when index is untouched.
-//		|
-//		|  Layout of Options:
-//		|
-//		|     Segment:             Common Handle                 |     Global Index      | New Collation
-// 		|     Layout:  CHandle Flag | CHandle Len | CHandle      | PidFlag | PartitionID | restoreData
-//		|     Length:     1         | 2           | len(CHandle) |    1    |    8        | len(restoreData)
-//		|
-//		|     Common Handle Segment: Exists when unique index used common handles.
-//		|     Global Index Segment:  Exists when index is global.
-//		|     New Collation Segment: Exists when new collation is used and index contains non-binary string.
-//		|
-//		+--Old Encoding (without restore data, integer handle, local)
-//
-//		   Layout: [Handle] | [UntouchedFlag]
-//		   Length:   8      |     1
-//
-//		   Handle:        Only exists in unique index.
-//		   UntouchedFlag: Only exists when index is untouched.
-//
-//		   If neither Handle nor UntouchedFlag exists, value will be one single byte '0' (i.e. []byte{'0'}).
-//		   Length of value <= 9, use to distinguish from the new encoding.
-//
-func (c *index) Create(sctx sessionctx.Context, txn kv.Transaction, indexedValues []types.Datum, h kv.Handle, opts ...table.CreateIdxOptFunc) (kv.Handle, error) {
-=======
-func (c *index) Create(sctx sessionctx.Context, us kv.UnionStore, indexedValues []types.Datum, h kv.Handle, handleRestoreData []types.Datum, opts ...table.CreateIdxOptFunc) (kv.Handle, error) {
->>>>>>> 6f250b62
+func (c *index) Create(sctx sessionctx.Context, txn kv.Transaction, indexedValues []types.Datum, h kv.Handle, handleRestoreData []types.Datum, opts ...table.CreateIdxOptFunc) (kv.Handle, error) {
 	if c.Meta().Unique {
 		txn.CacheTableInfo(c.phyTblID, c.tblInfo)
 	}
