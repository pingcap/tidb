--- conflicted
+++ resolved
@@ -229,7 +229,6 @@
 //		|
 //		+--Global Index (Similar to Local Index, except partitionID is append to the end.)
 //		|  |
-<<<<<<< HEAD
 //		|  +--With Restore Data(for indices on string columns)
 //		|  |  |
 //		|  |  +--Non Unique (TailLen = len(PaddingData) + len(Flag), TailLen < 8 always)
@@ -250,43 +249,7 @@
 //		|  |  |
 //		... (Truncated because of length.)
 //
-func (c *index) Create(sctx sessionctx.Context, rm kv.RetrieverMutator, indexedValues []types.Datum, h kv.Handle, opts ...table.CreateIdxOptFunc) (kv.Handle, error) {
-=======
-//		|  +--Without Untouched Flag:
-//		|  |
-//		|  |  Layout: '0'
-//		|  |  Length:  1
-//		|  |
-//		|  +--With Untouched Flag:
-//		|
-//		|     Layout: Flag
-//		|     Length:  1
-//		+--Unique Common Handle
-//		|  |
-//		|  +--Without Untouched Flag:
-//		|  |
-//		|  |  Layout: 0x00 | CHandle Flag | CHandle Len | CHandle
-//      |  |  Length: 1    | 1            | 2           | size(CHandle)
-//		|  |
-//		|  +--With Untouched Flag:
-//		|
-//		|     Layout: 0x01 | CHandle Flag | CHandle Len | CHandle       | Flag
-//		|     Length: 1    | 1            | 2           | size(CHandle) | 1
-//		|
-//		+--Unique Integer Handle
-//		|  |
-//		|  +--Without Untouched Flag:
-//		|  |
-//		|  |  Layout: Handle
-//		|  |  Length:   8
-//		|  |
-//		|  +--With Untouched Flag:
-//		|
-//		|     Layout: Handle | Flag
-//		|     Length:   8    |  1
-//		+
 func (c *index) Create(sctx sessionctx.Context, us kv.UnionStore, indexedValues []types.Datum, h kv.Handle, opts ...table.CreateIdxOptFunc) (kv.Handle, error) {
->>>>>>> b249dc57
 	var opt table.CreateIdxOpt
 	for _, fn := range opts {
 		fn(&opt)
