--- conflicted
+++ resolved
@@ -209,23 +209,10 @@
 //		|  |
 //		|  +--With Untouched Flag:
 //		|
-<<<<<<< HEAD
-//		+--Without Untouched Flag:
-//		|
-//		|  Layout: Handle
-//		|  Length:   8
-//		|
-//		+--With Untouched Flag:
-//
-//		Layout: Handle | Flag
-//		Length:   8    |  1
-func (c *index) Create(sctx sessionctx.Context, us kv.UnionStore, indexedValues []types.Datum, h kv.Handle, opts ...table.CreateIdxOptFunc) (kv.Handle, error) {
-=======
 //		|     Layout: Handle | Flag
 //		|     Length:   8    |  1
 //		+
-func (c *index) Create(sctx sessionctx.Context, rm kv.RetrieverMutator, indexedValues []types.Datum, h kv.Handle, opts ...table.CreateIdxOptFunc) (kv.Handle, error) {
->>>>>>> 8a6554a2
+func (c *index) Create(sctx sessionctx.Context, us kv.UnionStore, indexedValues []types.Datum, h kv.Handle, opts ...table.CreateIdxOptFunc) (kv.Handle, error) {
 	var opt table.CreateIdxOpt
 	for _, fn := range opts {
 		fn(&opt)
