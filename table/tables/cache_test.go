--- conflicted
+++ resolved
@@ -480,7 +480,8 @@
 	stmtsummary.StmtSummaryByDigestMap.Clear()
 	tk.MustExec("insert into wait_tb1 values(1)")
 	require.True(t, se.GetSessionVars().StmtCtx.WaitLockLeaseTime > 0)
-<<<<<<< HEAD
+
+	tk.MustQuery("select DIGEST_TEXT from INFORMATION_SCHEMA.STATEMENTS_SUMMARY where MAX_BACKOFF_TIME > 0 or MAX_WAIT_TIME > 0").Check(testkit.Rows("insert into `wait_tb1` values ( ? )"))
 }
 
 func TestTableCacheLeaseVariable(t *testing.T) {
@@ -527,8 +528,4 @@
 	// The lease is 2s, check how long the write operation takes.
 	require.True(t, duration > time.Second)
 	require.True(t, duration < 3*time.Second)
-=======
-
-	tk.MustQuery("select DIGEST_TEXT from INFORMATION_SCHEMA.STATEMENTS_SUMMARY where MAX_BACKOFF_TIME > 0 or MAX_WAIT_TIME > 0").Check(testkit.Rows("insert into `wait_tb1` values ( ? )"))
->>>>>>> e1ecb4d0
 }