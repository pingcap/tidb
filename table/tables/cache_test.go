--- conflicted
+++ resolved
@@ -284,16 +284,12 @@
 		}
 		time.Sleep(100 * time.Millisecond)
 	}
-<<<<<<< HEAD
-
-=======
->>>>>>> 77f01c38
 	require.True(t, cacheUsed)
 
 	// tk1 should not use the staled cache, because the data is changed.
 	require.False(t, tk1.HasPlan("select * from aba", "UnionScan"))
-<<<<<<< HEAD
-}
+}
+
 
 func  TestCacheTablePointGet(t *testing.T) {
 	store, clean := testkit.CreateMockStore(t)
@@ -329,6 +325,3 @@
 	tk.MustQuery("select * from cache_point where id=2").Check(testkit.Rows("2 12 999"))
 
 }
-=======
-}
->>>>>>> 77f01c38
