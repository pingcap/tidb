--- conflicted
+++ resolved
@@ -244,7 +244,50 @@
 	tk1.MustExec("commit")
 }
 
-<<<<<<< HEAD
+func TestBeginSleepABA(t *testing.T) {
+	// During the change "cache1 -> no cache -> cache2",
+	// cache1 and cache2 may be not the same anymore
+	// A transaction should not only check the cache exists, but also check the cache unchanged.
+
+	store, clean := testkit.CreateMockStore(t)
+	defer clean()
+	tk1 := testkit.NewTestKit(t, store)
+	tk2 := testkit.NewTestKit(t, store)
+	tk1.MustExec("use test")
+	tk2.MustExec("use test")
+	tk1.MustExec("drop table if exists aba")
+	tk1.MustExec("create table aba (id int, v int)")
+	tk1.MustExec("insert into aba values (1, 1)")
+	tk1.MustExec("alter table aba cache")
+	tk1.MustQuery("select * from aba").Check(testkit.Rows("1 1"))
+
+	// Begin, read from cache.
+	tk1.MustExec("begin")
+	cacheUsed := false
+	for i := 0; i < 100; i++ {
+		if tk1.HasPlan("select * from aba", "UnionScan") {
+			cacheUsed = true
+			break
+		}
+	}
+	require.True(t, cacheUsed)
+
+	// Another session change the data and make the cache unavailable.
+	tk2.MustExec("update aba set v = 2")
+
+	// And then make the cache available again.
+	for {
+		tk2.MustQuery("select * from aba").Check(testkit.Rows("1 2"))
+		if tk2.HasPlan("select * from aba", "UnionScan") {
+			break
+		}
+		time.Sleep(100 * time.Millisecond)
+	}
+
+	// tk1 should not use the staled cache, because the data is changed.
+	require.False(t, tk1.HasPlan("select * from aba", "UnionScan"))
+}
+
 func  TestCacheTablePointGet(t *testing.T) {
 	store, clean := testkit.CreateMockStore(t)
 	defer clean()
@@ -277,48 +320,5 @@
 	tk.MustQuery("select * from cache_point where id=3").Check(testkit.Rows("3 13 103"))
 	tk.MustQuery("select * from cache_point where u=13").Check(testkit.Rows("3 13 103"))
 	tk.MustQuery("select * from cache_point where id=2").Check(testkit.Rows("2 12 999"))
-=======
-func TestBeginSleepABA(t *testing.T) {
-	// During the change "cache1 -> no cache -> cache2",
-	// cache1 and cache2 may be not the same anymore
-	// A transaction should not only check the cache exists, but also check the cache unchanged.
-
-	store, clean := testkit.CreateMockStore(t)
-	defer clean()
-	tk1 := testkit.NewTestKit(t, store)
-	tk2 := testkit.NewTestKit(t, store)
-	tk1.MustExec("use test")
-	tk2.MustExec("use test")
-	tk1.MustExec("drop table if exists aba")
-	tk1.MustExec("create table aba (id int, v int)")
-	tk1.MustExec("insert into aba values (1, 1)")
-	tk1.MustExec("alter table aba cache")
-	tk1.MustQuery("select * from aba").Check(testkit.Rows("1 1"))
-
-	// Begin, read from cache.
-	tk1.MustExec("begin")
-	cacheUsed := false
-	for i := 0; i < 100; i++ {
-		if tk1.HasPlan("select * from aba", "UnionScan") {
-			cacheUsed = true
-			break
-		}
-	}
-	require.True(t, cacheUsed)
-
-	// Another session change the data and make the cache unavailable.
-	tk2.MustExec("update aba set v = 2")
-
-	// And then make the cache available again.
-	for {
-		tk2.MustQuery("select * from aba").Check(testkit.Rows("1 2"))
-		if tk2.HasPlan("select * from aba", "UnionScan") {
-			break
-		}
-		time.Sleep(100 * time.Millisecond)
-	}
-
-	// tk1 should not use the staled cache, because the data is changed.
-	require.False(t, tk1.HasPlan("select * from aba", "UnionScan"))
->>>>>>> a1ff64ee
+
 }