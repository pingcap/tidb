--- conflicted
+++ resolved
@@ -203,10 +203,6 @@
 }
 
 func TestCacheTableComplexRead(t *testing.T) {
-<<<<<<< HEAD
-=======
-	t.Parallel()
->>>>>>> 99ab8bf1
 	store, clean := testkit.CreateMockStore(t)
 	defer clean()
 	doneCh := make(chan struct{}, 1)
@@ -233,10 +229,6 @@
 		require.True(t, i < 10)
 		tk2.MustExec("commit")
 		doneCh <- struct{}{}
-<<<<<<< HEAD
-		return
-=======
->>>>>>> 99ab8bf1
 	}()
 	<-doneCh
 	tk1.HasPlan("select *from complex_cache where id > 7", "UnionScan")
