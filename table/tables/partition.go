// Copyright 2018 PingCAP, Inc.
//
// Licensed under the Apache License, Version 2.0 (the "License");
// you may not use this file except in compliance with the License.
// You may obtain a copy of the License at
//
//     http://www.apache.org/licenses/LICENSE-2.0
//
// Unless required by applicable law or agreed to in writing, software
// distributed under the License is distributed on an "AS IS" BASIS,
// WITHOUT WARRANTIES OR CONDITIONS OF ANY KIND, either express or implied.
// See the License for the specific language governing permissions and
// limitations under the License.

package tables

import (
	"bytes"
	"context"
	stderr "errors"
	"fmt"
	"hash/crc32"
	"sort"
	"strconv"
	"strings"
	"sync"

	"github.com/google/btree"
	"github.com/pingcap/errors"
	"github.com/pingcap/tidb/expression"
	"github.com/pingcap/tidb/kv"
	"github.com/pingcap/tidb/parser"
	"github.com/pingcap/tidb/parser/ast"
	"github.com/pingcap/tidb/parser/model"
	"github.com/pingcap/tidb/parser/mysql"
	"github.com/pingcap/tidb/sessionctx"
	"github.com/pingcap/tidb/sessionctx/stmtctx"
	"github.com/pingcap/tidb/table"
	"github.com/pingcap/tidb/tablecodec"
	"github.com/pingcap/tidb/types"
	"github.com/pingcap/tidb/util"
	"github.com/pingcap/tidb/util/chunk"
	"github.com/pingcap/tidb/util/codec"
	"github.com/pingcap/tidb/util/dbterror"
	"github.com/pingcap/tidb/util/hack"
	"github.com/pingcap/tidb/util/logutil"
	"github.com/pingcap/tidb/util/mock"
	"github.com/pingcap/tidb/util/ranger"
	"github.com/pingcap/tidb/util/stringutil"
	"go.uber.org/zap"
)

const (
	btreeDegree = 32
)

// Both partition and partitionedTable implement the table.Table interface.
var _ table.PhysicalTable = &partition{}
var _ table.Table = &partitionedTable{}

// partitionedTable implements the table.PartitionedTable interface.
var _ table.PartitionedTable = &partitionedTable{}

// partition is a feature from MySQL:
// See https://dev.mysql.com/doc/refman/8.0/en/partitioning.html
// A partition table may contain many partitions, each partition has a unique partition
// id. The underlying representation of a partition and a normal table (a table with no
// partitions) is basically the same.
// partition also implements the table.Table interface.
type partition struct {
	TableCommon
	table *partitionedTable
}

// GetPhysicalID implements table.Table GetPhysicalID interface.
func (p *partition) GetPhysicalID() int64 {
	return p.physicalTableID
}

// GetPartitionedTable implements table.Table GetPartitionedTable interface.
func (p *partition) GetPartitionedTable() table.PartitionedTable {
	return p.table
}

// GetPartitionedTable implements table.Table GetPartitionedTable interface.
func (t *partitionedTable) GetPartitionedTable() table.PartitionedTable {
	return t
}

// partitionedTable implements the table.PartitionedTable interface.
// partitionedTable is a table, it contains many Partitions.
type partitionedTable struct {
	TableCommon
	partitionExpr   *PartitionExpr
	partitions      map[int64]*partition
	evalBufferTypes []*types.FieldType
	evalBufferPool  sync.Pool

	// Only used during Reorganize partition
	// reorganizePartitions is the currently used partitions that are reorganized
	reorganizePartitions map[int64]interface{}
	// doubleWritePartitions are the partitions not visible, but we should double write to
	doubleWritePartitions map[int64]interface{}
	reorgPartitionExpr    *PartitionExpr
}

// TODO: Check which data structures that can be shared between all partitions and which
// needs to be copies
func newPartitionedTable(tbl *TableCommon, tblInfo *model.TableInfo) (table.PartitionedTable, error) {
	pi := tblInfo.GetPartitionInfo()
	if pi == nil || len(pi.Definitions) == 0 {
		return nil, table.ErrUnknownPartition
	}
	ret := &partitionedTable{TableCommon: *tbl}
	partitionExpr, err := newPartitionExpr(tblInfo, pi.Type, pi.Expr, pi.Columns, pi.Definitions)
	if err != nil {
		return nil, errors.Trace(err)
	}
	ret.partitionExpr = partitionExpr
	initEvalBufferType(ret)
	ret.evalBufferPool = sync.Pool{
		New: func() interface{} {
			return initEvalBuffer(ret)
		},
	}
	if err := initTableIndices(&ret.TableCommon); err != nil {
		return nil, errors.Trace(err)
	}
	partitions := make(map[int64]*partition, len(pi.Definitions))
	for _, p := range pi.Definitions {
		var t partition
		err := initTableCommonWithIndices(&t.TableCommon, tblInfo, p.ID, tbl.Columns, tbl.allocs, tbl.Constraints)
		if err != nil {
			return nil, errors.Trace(err)
		}
		t.table = ret
		partitions[p.ID] = &t
	}
	ret.partitions = partitions
	// In StateWriteReorganization we are using the 'old' partition definitions
	// and if any new change happens in DroppingDefinitions, it needs to be done
	// also in AddingDefinitions (with new evaluation of the new expression)
	// In StateDeleteReorganization we are using the 'new' partition definitions
	// and if any new change happens in AddingDefinitions, it needs to be done
	// also in DroppingDefinitions (since session running on schema version -1)
	// should also see the changes
	if pi.DDLState == model.StateDeleteReorganization {
		origIdx := setIndexesState(ret, pi.DDLState)
		defer unsetIndexesState(ret, origIdx)
		// TODO: Explicitly explain the different DDL/New fields!
		if pi.NewTableID != 0 {
			ret.reorgPartitionExpr, err = newPartitionExpr(tblInfo, pi.DDLType, pi.DDLExpr, pi.DDLColumns, pi.DroppingDefinitions)
		} else {
			ret.reorgPartitionExpr, err = newPartitionExpr(tblInfo, pi.Type, pi.Expr, pi.Columns, pi.DroppingDefinitions)
		}
		if err != nil {
			return nil, errors.Trace(err)
		}
		ret.reorganizePartitions = make(map[int64]interface{}, len(pi.AddingDefinitions))
		for _, def := range pi.AddingDefinitions {
			ret.reorganizePartitions[def.ID] = nil
		}
		ret.doubleWritePartitions = make(map[int64]interface{}, len(pi.DroppingDefinitions))
		for _, def := range pi.DroppingDefinitions {
			p, err := initPartition(ret, def)
			if err != nil {
				return nil, err
			}
			partitions[def.ID] = p
			ret.doubleWritePartitions[def.ID] = nil
		}
	} else {
		if len(pi.AddingDefinitions) > 0 {
			origIdx := setIndexesState(ret, pi.DDLState)
			defer unsetIndexesState(ret, origIdx)
			if pi.NewTableID != 0 {
				// REMOVE PARTITIONING or PARTITION BY
				ret.reorgPartitionExpr, err = newPartitionExpr(tblInfo, pi.DDLType, pi.DDLExpr, pi.DDLColumns, pi.AddingDefinitions)
			} else {
				// REORGANIZE PARTITION
				ret.reorgPartitionExpr, err = newPartitionExpr(tblInfo, pi.Type, pi.Expr, pi.Columns, pi.AddingDefinitions)
			}
			if err != nil {
				return nil, errors.Trace(err)
			}
			ret.doubleWritePartitions = make(map[int64]interface{}, len(pi.AddingDefinitions))
			for _, def := range pi.AddingDefinitions {
				ret.doubleWritePartitions[def.ID] = nil
				p, err := initPartition(ret, def)
				if err != nil {
					return nil, err
				}
				partitions[def.ID] = p
			}
		}
		if len(pi.DroppingDefinitions) > 0 {
			ret.reorganizePartitions = make(map[int64]interface{}, len(pi.DroppingDefinitions))
			for _, def := range pi.DroppingDefinitions {
				ret.reorganizePartitions[def.ID] = nil
			}
		}
	}
	return ret, nil
}

func setIndexesState(t *partitionedTable, state model.SchemaState) []*model.IndexInfo {
	orig := t.meta.Indices
	t.meta.Indices = make([]*model.IndexInfo, 0, len(orig))
	for i := range orig {
		t.meta.Indices = append(t.meta.Indices, orig[i].Clone())
		if t.meta.Indices[i].State == model.StatePublic {
			switch state {
			case model.StateDeleteOnly, model.StateNone:
				t.meta.Indices[i].State = model.StateDeleteOnly
			case model.StatePublic:
				// Keep as is
			default:
				// use the 'StateWriteReorganization' here, since StateDeleteReorganization
				// would skip index writes.
				t.meta.Indices[i].State = model.StateWriteReorganization
			}
		}
	}
	return orig
}

func unsetIndexesState(t *partitionedTable, orig []*model.IndexInfo) {
	t.meta.Indices = orig
}

func initPartition(t *partitionedTable, def model.PartitionDefinition) (*partition, error) {
	var newPart partition
	err := initTableCommonWithIndices(&newPart.TableCommon, t.meta, def.ID, t.Columns, t.allocs, t.Constraints)
	if err != nil {
		return nil, err
	}
	newPart.table = t
	return &newPart, nil
}

func newPartitionExpr(tblInfo *model.TableInfo, tp model.PartitionType, expr string, partCols []model.CIStr, defs []model.PartitionDefinition) (*PartitionExpr, error) {
	// a partitioned table cannot rely on session context/sql modes, so use a default one!
	ctx := mock.NewContext()
	dbName := model.NewCIStr(ctx.GetSessionVars().CurrentDB)
	columns, names, err := expression.ColumnInfos2ColumnsAndNames(ctx, dbName, tblInfo.Name, tblInfo.Cols(), tblInfo)
	if err != nil {
		return nil, err
	}
	switch tp {
	case model.PartitionTypeNone:
		// Nothing to do
		return nil, nil
	case model.PartitionTypeRange:
		return generateRangePartitionExpr(ctx, expr, partCols, defs, columns, names)
	case model.PartitionTypeHash:
		return generateHashPartitionExpr(ctx, expr, columns, names)
	case model.PartitionTypeKey:
		return generateKeyPartitionExpr(ctx, expr, partCols, columns, names)
	case model.PartitionTypeList:
		return generateListPartitionExpr(ctx, tblInfo, expr, partCols, defs, columns, names)
	}
	panic("cannot reach here")
}

// PartitionExpr is the partition definition expressions.
type PartitionExpr struct {
	// UpperBounds: (x < y1); (x < y2); (x < y3), used by locatePartition.
	UpperBounds []expression.Expression
	// OrigExpr is the partition expression ast used in point get.
	OrigExpr ast.ExprNode
	// Expr is the hash partition expression.
	Expr expression.Expression
	// Used in the key partition
	*ForKeyPruning
	// Used in the range pruning process.
	*ForRangePruning
	// Used in the range column pruning process.
	*ForRangeColumnsPruning
	// ColOffset is the offsets of partition columns.
	ColumnOffset []int
	*ForListPruning
}

// GetPartColumnsForKeyPartition is used to get partition columns for key partition table
func (pe *PartitionExpr) GetPartColumnsForKeyPartition(columns []*expression.Column) ([]*expression.Column, []int) {
	schema := expression.NewSchema(columns...)
	partCols := make([]*expression.Column, len(pe.ColumnOffset))
	colLen := make([]int, 0, len(pe.ColumnOffset))
	for i, offset := range pe.ColumnOffset {
		partCols[i] = schema.Columns[offset]
		partCols[i].Index = i
		colLen = append(colLen, partCols[i].RetType.GetFlen())
	}
	return partCols, colLen
}

// LocateKeyPartition is the common interface used to locate the destination partition
func (kp *ForKeyPruning) LocateKeyPartition(numParts uint64, r []types.Datum) (int, error) {
	h := crc32.NewIEEE()
	for _, col := range kp.KeyPartCols {
		val := r[col.Index]
		if val.Kind() == types.KindNull {
			h.Write([]byte{0})
		} else {
			data, err := val.ToHashKey()
			if err != nil {
				return 0, err
			}
			h.Write(data)
		}
	}
	return int(h.Sum32() % uint32(numParts)), nil
}

func initEvalBufferType(t *partitionedTable) {
	hasExtraHandle := false
	numCols := len(t.Cols())
	if !t.Meta().PKIsHandle {
		hasExtraHandle = true
		numCols++
	}
	t.evalBufferTypes = make([]*types.FieldType, numCols)
	for i, col := range t.Cols() {
		t.evalBufferTypes[i] = &col.FieldType
	}

	if hasExtraHandle {
		t.evalBufferTypes[len(t.evalBufferTypes)-1] = types.NewFieldType(mysql.TypeLonglong)
	}
}

func initEvalBuffer(t *partitionedTable) *chunk.MutRow {
	evalBuffer := chunk.MutRowFromTypes(t.evalBufferTypes)
	return &evalBuffer
}

// ForRangeColumnsPruning is used for range partition pruning.
type ForRangeColumnsPruning struct {
	// LessThan contains expressions for [Partition][column].
	// If Maxvalue, then nil
	LessThan [][]*expression.Expression
}

func dataForRangeColumnsPruning(ctx sessionctx.Context, defs []model.PartitionDefinition, schema *expression.Schema, names []*types.FieldName, p *parser.Parser, colOffsets []int) (*ForRangeColumnsPruning, error) {
	var res ForRangeColumnsPruning
	res.LessThan = make([][]*expression.Expression, 0, len(defs))
	for i := 0; i < len(defs); i++ {
		lessThanCols := make([]*expression.Expression, 0, len(defs[i].LessThan))
		for j := range defs[i].LessThan {
			if strings.EqualFold(defs[i].LessThan[j], "MAXVALUE") {
				// Use a nil pointer instead of math.MaxInt64 to avoid the corner cases.
				lessThanCols = append(lessThanCols, nil)
				// No column after MAXVALUE matters
				break
			}
			tmp, err := parseSimpleExprWithNames(p, ctx, defs[i].LessThan[j], schema, names)
			if err != nil {
				return nil, err
			}
			_, ok := tmp.(*expression.Constant)
			if !ok {
				return nil, dbterror.ErrPartitionConstDomain
			}
			// TODO: Enable this for all types!
			// Currently it will trigger changes for collation differences
			switch schema.Columns[colOffsets[j]].RetType.GetType() {
			case mysql.TypeDatetime, mysql.TypeDate:
				// Will also fold constant
				tmp = expression.BuildCastFunction(ctx, tmp, schema.Columns[colOffsets[j]].RetType)
			}
			lessThanCols = append(lessThanCols, &tmp)
		}
		res.LessThan = append(res.LessThan, lessThanCols)
	}
	return &res, nil
}

// parseSimpleExprWithNames parses simple expression string to Expression.
// The expression string must only reference the column in the given NameSlice.
func parseSimpleExprWithNames(p *parser.Parser, ctx sessionctx.Context, exprStr string, schema *expression.Schema, names types.NameSlice) (expression.Expression, error) {
	exprNode, err := parseExpr(p, exprStr)
	if err != nil {
		return nil, errors.Trace(err)
	}
	return expression.RewriteSimpleExprWithNames(ctx, exprNode, schema, names)
}

// ForKeyPruning is used for key partition pruning.
type ForKeyPruning struct {
	KeyPartCols []*expression.Column
}

// ForListPruning is used for list partition pruning.
type ForListPruning struct {
	// LocateExpr uses to locate list partition by row.
	LocateExpr expression.Expression
	// PruneExpr uses to prune list partition in partition pruner.
	PruneExpr expression.Expression
	// PruneExprCols is the columns of PruneExpr, it has removed the duplicate columns.
	PruneExprCols []*expression.Column
	// valueMap is column value -> partition idx, uses to locate list partition.
	valueMap map[int64]int
	// nullPartitionIdx is the partition idx for null value.
	nullPartitionIdx int

	// For list columns partition pruning
	ColPrunes []*ForListColumnPruning
}

// btreeListColumnItem is BTree's Item that uses string to compare.
type btreeListColumnItem struct {
	key      string
	location ListPartitionLocation
}

func newBtreeListColumnItem(key string, location ListPartitionLocation) *btreeListColumnItem {
	return &btreeListColumnItem{
		key:      key,
		location: location,
	}
}

func newBtreeListColumnSearchItem(key string) *btreeListColumnItem {
	return &btreeListColumnItem{
		key: key,
	}
}

func (item *btreeListColumnItem) Less(other btree.Item) bool {
	return item.key < other.(*btreeListColumnItem).key
}

func lessBtreeListColumnItem(a, b *btreeListColumnItem) bool {
	return a.key < b.key
}

// ForListColumnPruning is used for list columns partition pruning.
type ForListColumnPruning struct {
	ExprCol  *expression.Column
	valueTp  *types.FieldType
	valueMap map[string]ListPartitionLocation
	sorted   *btree.BTreeG[*btreeListColumnItem]

	// To deal with the location partition failure caused by inconsistent NewCollationEnabled values(see issue #32416).
	// The following fields are used to delay building valueMap.
	ctx     sessionctx.Context
	tblInfo *model.TableInfo
	schema  *expression.Schema
	names   types.NameSlice
	colIdx  int
}

// ListPartitionGroup indicate the group index of the column value in a partition.
type ListPartitionGroup struct {
	// Such as: list columns (a,b) (partition p0 values in ((1,5),(1,6)));
	// For the column a which value is 1, the ListPartitionGroup is:
	// ListPartitionGroup {
	//     PartIdx: 0,            // 0 is the partition p0 index in all partitions.
	//     GroupIdxs: []int{0,1}, // p0 has 2 value group: (1,5) and (1,6), and they both contain the column a where value is 1;
	// }                          // the value of GroupIdxs `0,1` is the index of the value group that contain the column a which value is 1.
	PartIdx   int
	GroupIdxs []int
}

// ListPartitionLocation indicate the partition location for the column value in list columns partition.
// Here is an example:
// Suppose the list columns partition is: list columns (a,b) (partition p0 values in ((1,5),(1,6)), partition p1 values in ((1,7),(9,9)));
// How to express the location of the column a which value is 1?
// For the column a which value is 1, both partition p0 and p1 contain the column a which value is 1.
// In partition p0, both value group0 (1,5) and group1 (1,6) are contain the column a which value is 1.
// In partition p1, value group0 (1,7) contains the column a which value is 1.
// So, the ListPartitionLocation of column a which value is 1 is:
//
//	[]ListPartitionGroup{
//		{
//			PartIdx: 0,               // `0` is the partition p0 index in all partitions.
//			GroupIdxs: []int{0, 1}    // `0,1` is the index of the value group0, group1.
//		},
//		{
//			PartIdx: 1,               // `1` is the partition p1 index in all partitions.
//			GroupIdxs: []int{0}       // `0` is the index of the value group0.
//		},
//	}
type ListPartitionLocation []ListPartitionGroup

// IsEmpty returns true if the ListPartitionLocation is empty.
func (ps ListPartitionLocation) IsEmpty() bool {
	for _, pg := range ps {
		if len(pg.GroupIdxs) > 0 {
			return false
		}
	}
	return true
}

func (ps ListPartitionLocation) findByPartitionIdx(partIdx int) int {
	for i, p := range ps {
		if p.PartIdx == partIdx {
			return i
		}
	}
	return -1
}

type listPartitionLocationHelper struct {
	initialized bool
	location    ListPartitionLocation
}

// NewListPartitionLocationHelper returns a new listPartitionLocationHelper.
func NewListPartitionLocationHelper() *listPartitionLocationHelper {
	return &listPartitionLocationHelper{}
}

// GetLocation gets the list partition location.
func (p *listPartitionLocationHelper) GetLocation() ListPartitionLocation {
	return p.location
}

// UnionPartitionGroup unions with the list-partition-value-group.
func (p *listPartitionLocationHelper) UnionPartitionGroup(pg ListPartitionGroup) {
	idx := p.location.findByPartitionIdx(pg.PartIdx)
	if idx < 0 {
		// copy the group idx.
		groupIdxs := make([]int, len(pg.GroupIdxs))
		copy(groupIdxs, pg.GroupIdxs)
		p.location = append(p.location, ListPartitionGroup{
			PartIdx:   pg.PartIdx,
			GroupIdxs: groupIdxs,
		})
		return
	}
	p.location[idx].union(pg)
}

// Union unions with the other location.
func (p *listPartitionLocationHelper) Union(location ListPartitionLocation) {
	for _, pg := range location {
		p.UnionPartitionGroup(pg)
	}
}

// Intersect intersect with other location.
func (p *listPartitionLocationHelper) Intersect(location ListPartitionLocation) bool {
	if !p.initialized {
		p.initialized = true
		p.location = make([]ListPartitionGroup, 0, len(location))
		p.location = append(p.location, location...)
		return true
	}
	currPgs := p.location
	remainPgs := make([]ListPartitionGroup, 0, len(location))
	for _, pg := range location {
		idx := currPgs.findByPartitionIdx(pg.PartIdx)
		if idx < 0 {
			continue
		}
		if !currPgs[idx].intersect(pg) {
			continue
		}
		remainPgs = append(remainPgs, currPgs[idx])
	}
	p.location = remainPgs
	return len(remainPgs) > 0
}

func (pg *ListPartitionGroup) intersect(otherPg ListPartitionGroup) bool {
	if pg.PartIdx != otherPg.PartIdx {
		return false
	}
	var groupIdxs []int
	for _, gidx := range otherPg.GroupIdxs {
		if pg.findGroupIdx(gidx) {
			groupIdxs = append(groupIdxs, gidx)
		}
	}
	pg.GroupIdxs = groupIdxs
	return len(groupIdxs) > 0
}

func (pg *ListPartitionGroup) union(otherPg ListPartitionGroup) {
	if pg.PartIdx != otherPg.PartIdx {
		return
	}
	pg.GroupIdxs = append(pg.GroupIdxs, otherPg.GroupIdxs...)
}

func (pg *ListPartitionGroup) findGroupIdx(groupIdx int) bool {
	for _, gidx := range pg.GroupIdxs {
		if gidx == groupIdx {
			return true
		}
	}
	return false
}

// ForRangePruning is used for range partition pruning.
type ForRangePruning struct {
	LessThan []int64
	MaxValue bool
	Unsigned bool
}

// dataForRangePruning extracts the less than parts from 'partition p0 less than xx ... partition p1 less than ...'
func dataForRangePruning(sctx sessionctx.Context, defs []model.PartitionDefinition) (*ForRangePruning, error) {
	var maxValue bool
	var unsigned bool
	lessThan := make([]int64, len(defs))
	for i := 0; i < len(defs); i++ {
		if strings.EqualFold(defs[i].LessThan[0], "MAXVALUE") {
			// Use a bool flag instead of math.MaxInt64 to avoid the corner cases.
			maxValue = true
		} else {
			var err error
			lessThan[i], err = strconv.ParseInt(defs[i].LessThan[0], 10, 64)
			var numErr *strconv.NumError
			if stderr.As(err, &numErr) && numErr.Err == strconv.ErrRange {
				var tmp uint64
				tmp, err = strconv.ParseUint(defs[i].LessThan[0], 10, 64)
				lessThan[i] = int64(tmp)
				unsigned = true
			}
			if err != nil {
				val, ok := fixOldVersionPartitionInfo(sctx, defs[i].LessThan[0])
				if !ok {
					logutil.BgLogger().Error("wrong partition definition", zap.String("less than", defs[i].LessThan[0]))
					return nil, errors.WithStack(err)
				}
				lessThan[i] = val
			}
		}
	}
	return &ForRangePruning{
		LessThan: lessThan,
		MaxValue: maxValue,
		Unsigned: unsigned,
	}, nil
}

func fixOldVersionPartitionInfo(sctx sessionctx.Context, str string) (int64, bool) {
	// less than value should be calculate to integer before persistent.
	// Old version TiDB may not do it and store the raw expression.
	tmp, err := parseSimpleExprWithNames(parser.New(), sctx, str, nil, nil)
	if err != nil {
		return 0, false
	}
	ret, isNull, err := tmp.EvalInt(sctx, chunk.Row{})
	if err != nil || isNull {
		return 0, false
	}
	return ret, true
}

func rangePartitionExprStrings(cols []model.CIStr, expr string) []string {
	var s []string
	if len(cols) > 0 {
		s = make([]string, 0, len(cols))
		for _, col := range cols {
			s = append(s, stringutil.Escape(col.O, mysql.ModeNone))
		}
	} else {
		s = []string{expr}
	}
	return s
}

func generateKeyPartitionExpr(ctx sessionctx.Context, expr string, partCols []model.CIStr,
	columns []*expression.Column, names types.NameSlice) (*PartitionExpr, error) {
	ret := &PartitionExpr{
		ForKeyPruning: &ForKeyPruning{},
	}
	_, partColumns, offset, err := extractPartitionExprColumns(ctx, expr, partCols, columns, names)
	if err != nil {
		return nil, errors.Trace(err)
	}
	ret.ColumnOffset = offset
	ret.KeyPartCols = partColumns

	return ret, nil
}

func generateRangePartitionExpr(ctx sessionctx.Context, expr string, partCols []model.CIStr,
	defs []model.PartitionDefinition, columns []*expression.Column, names types.NameSlice) (*PartitionExpr, error) {
	// The caller should assure partition info is not nil.
	p := parser.New()
	schema := expression.NewSchema(columns...)
	partStrs := rangePartitionExprStrings(partCols, expr)
	locateExprs, err := getRangeLocateExprs(ctx, p, defs, partStrs, schema, names)
	if err != nil {
		return nil, errors.Trace(err)
	}
	ret := &PartitionExpr{
		UpperBounds: locateExprs,
	}

	partExpr, _, offset, err := extractPartitionExprColumns(ctx, expr, partCols, columns, names)
	if err != nil {
		return nil, errors.Trace(err)
	}
	ret.ColumnOffset = offset

	if len(partCols) < 1 {
		tmp, err := dataForRangePruning(ctx, defs)
		if err != nil {
			return nil, errors.Trace(err)
		}
		ret.Expr = partExpr
		ret.ForRangePruning = tmp
	} else {
		tmp, err := dataForRangeColumnsPruning(ctx, defs, schema, names, p, offset)
		if err != nil {
			return nil, errors.Trace(err)
		}
		ret.ForRangeColumnsPruning = tmp
	}
	return ret, nil
}

func getRangeLocateExprs(ctx sessionctx.Context, p *parser.Parser, defs []model.PartitionDefinition, partStrs []string, schema *expression.Schema, names types.NameSlice) ([]expression.Expression, error) {
	var buf bytes.Buffer
	locateExprs := make([]expression.Expression, 0, len(defs))
	for i := 0; i < len(defs); i++ {
		if strings.EqualFold(defs[i].LessThan[0], "MAXVALUE") {
			// Expr less than maxvalue is always true.
			fmt.Fprintf(&buf, "true")
		} else {
			maxValueFound := false
			for j := range partStrs[1:] {
				if strings.EqualFold(defs[i].LessThan[j+1], "MAXVALUE") {
					// if any column will be less than MAXVALUE, so change < to <= of the previous prefix of columns
					fmt.Fprintf(&buf, "((%s) <= (%s))", strings.Join(partStrs[:j+1], ","), strings.Join(defs[i].LessThan[:j+1], ","))
					maxValueFound = true
					break
				}
			}
			if !maxValueFound {
				fmt.Fprintf(&buf, "((%s) < (%s))", strings.Join(partStrs, ","), strings.Join(defs[i].LessThan, ","))
			}
		}

		expr, err := parseSimpleExprWithNames(p, ctx, buf.String(), schema, names)
		if err != nil {
			// If it got an error here, ddl may hang forever, so this error log is important.
			logutil.BgLogger().Error("wrong table partition expression", zap.String("expression", buf.String()), zap.Error(err))
			return nil, errors.Trace(err)
		}
		locateExprs = append(locateExprs, expr)
		buf.Reset()
	}
	return locateExprs, nil
}

func getColumnsOffset(cols, columns []*expression.Column) []int {
	colsOffset := make([]int, len(cols))
	for i, col := range columns {
		if idx := findIdxByColUniqueID(cols, col); idx >= 0 {
			colsOffset[idx] = i
		}
	}
	return colsOffset
}

func findIdxByColUniqueID(cols []*expression.Column, col *expression.Column) int {
	for idx, c := range cols {
		if c.UniqueID == col.UniqueID {
			return idx
		}
	}
	return -1
}

func extractPartitionExprColumns(ctx sessionctx.Context, expr string, partCols []model.CIStr, columns []*expression.Column, names types.NameSlice) (expression.Expression, []*expression.Column, []int, error) {
	var cols []*expression.Column
	var partExpr expression.Expression
	if len(partCols) == 0 {
		schema := expression.NewSchema(columns...)
		exprs, err := expression.ParseSimpleExprsWithNames(ctx, expr, schema, names)
		if err != nil {
			return nil, nil, nil, err
		}
		cols = expression.ExtractColumns(exprs[0])
		partExpr = exprs[0]
	} else {
		for _, col := range partCols {
			idx := expression.FindFieldNameIdxByColName(names, col.L)
			if idx < 0 {
				panic("should never happen")
			}
			cols = append(cols, columns[idx])
		}
	}
	offset := getColumnsOffset(cols, columns)
	deDupCols := make([]*expression.Column, 0, len(cols))
	for _, col := range cols {
		if findIdxByColUniqueID(deDupCols, col) < 0 {
			c := col.Clone().(*expression.Column)
			deDupCols = append(deDupCols, c)
		}
	}
	return partExpr, deDupCols, offset, nil
}

func generateListPartitionExpr(ctx sessionctx.Context, tblInfo *model.TableInfo, expr string, partCols []model.CIStr,
	defs []model.PartitionDefinition, columns []*expression.Column, names types.NameSlice) (*PartitionExpr, error) {
	// The caller should assure partition info is not nil.
	partExpr, exprCols, offset, err := extractPartitionExprColumns(ctx, expr, partCols, columns, names)
	if err != nil {
		return nil, err
	}
	listPrune := &ForListPruning{}
	if len(partCols) == 0 {
		err = listPrune.buildListPruner(ctx, expr, defs, exprCols, columns, names)
	} else {
		err = listPrune.buildListColumnsPruner(ctx, tblInfo, partCols, defs, columns, names)
	}
	if err != nil {
		return nil, err
	}
	ret := &PartitionExpr{
		ForListPruning: listPrune,
		ColumnOffset:   offset,
		Expr:           partExpr,
	}
	return ret, nil
}

// Clone a copy of ForListPruning
func (lp *ForListPruning) Clone() *ForListPruning {
	ret := *lp
	if ret.LocateExpr != nil {
		ret.LocateExpr = lp.LocateExpr.Clone()
	}
	if ret.PruneExpr != nil {
		ret.PruneExpr = lp.PruneExpr.Clone()
	}
	ret.PruneExprCols = make([]*expression.Column, 0, len(lp.PruneExprCols))
	for i := range lp.PruneExprCols {
		c := lp.PruneExprCols[i].Clone().(*expression.Column)
		ret.PruneExprCols = append(ret.PruneExprCols, c)
	}
	ret.ColPrunes = make([]*ForListColumnPruning, 0, len(lp.ColPrunes))
	for i := range lp.ColPrunes {
		l := *lp.ColPrunes[i]
		l.ExprCol = l.ExprCol.Clone().(*expression.Column)
		ret.ColPrunes = append(ret.ColPrunes, &l)
	}
	return &ret
}

func (lp *ForListPruning) buildListPruner(ctx sessionctx.Context, exprStr string, defs []model.PartitionDefinition, exprCols []*expression.Column,
	columns []*expression.Column, names types.NameSlice) error {
	schema := expression.NewSchema(columns...)
	p := parser.New()
	expr, err := parseSimpleExprWithNames(p, ctx, exprStr, schema, names)
	if err != nil {
		// If it got an error here, ddl may hang forever, so this error log is important.
		logutil.BgLogger().Error("wrong table partition expression", zap.String("expression", exprStr), zap.Error(err))
		return errors.Trace(err)
	}
	// Since need to change the column index of the expression, clone the expression first.
	lp.LocateExpr = expr.Clone()
	lp.PruneExprCols = exprCols
	lp.PruneExpr = expr.Clone()
	cols := expression.ExtractColumns(lp.PruneExpr)
	for _, c := range cols {
		idx := findIdxByColUniqueID(exprCols, c)
		if idx < 0 {
			return table.ErrUnknownColumn.GenWithStackByArgs(c.OrigName)
		}
		c.Index = idx
	}
	err = lp.buildListPartitionValueMap(ctx, defs, schema, names, p)
	if err != nil {
		return err
	}
	return nil
}

func (lp *ForListPruning) buildListColumnsPruner(ctx sessionctx.Context,
	tblInfo *model.TableInfo, partCols []model.CIStr, defs []model.PartitionDefinition,
	columns []*expression.Column, names types.NameSlice) error {
	schema := expression.NewSchema(columns...)
	p := parser.New()
	colPrunes := make([]*ForListColumnPruning, 0, len(partCols))
	for colIdx := range partCols {
		colInfo := model.FindColumnInfo(tblInfo.Columns, partCols[colIdx].L)
		if colInfo == nil {
			return table.ErrUnknownColumn.GenWithStackByArgs(partCols[colIdx].L)
		}
		idx := expression.FindFieldNameIdxByColName(names, partCols[colIdx].L)
		if idx < 0 {
			return table.ErrUnknownColumn.GenWithStackByArgs(partCols[colIdx].L)
		}
		colPrune := &ForListColumnPruning{
			ctx:      ctx,
			tblInfo:  tblInfo,
			schema:   schema,
			names:    names,
			colIdx:   colIdx,
			ExprCol:  columns[idx],
			valueTp:  &colInfo.FieldType,
			valueMap: make(map[string]ListPartitionLocation),
			sorted:   btree.NewG[*btreeListColumnItem](btreeDegree, lessBtreeListColumnItem),
		}
		err := colPrune.buildPartitionValueMapAndSorted(p, defs)
		if err != nil {
			return err
		}
		colPrunes = append(colPrunes, colPrune)
	}
	lp.ColPrunes = colPrunes
	return nil
}

// buildListPartitionValueMap builds list partition value map.
// The map is column value -> partition index.
// colIdx is the column index in the list columns.
func (lp *ForListPruning) buildListPartitionValueMap(ctx sessionctx.Context, defs []model.PartitionDefinition,
	schema *expression.Schema, names types.NameSlice, p *parser.Parser) error {
	lp.valueMap = map[int64]int{}
	lp.nullPartitionIdx = -1
	for partitionIdx, def := range defs {
		for _, vs := range def.InValues {
			expr, err := parseSimpleExprWithNames(p, ctx, vs[0], schema, names)
			if err != nil {
				return errors.Trace(err)
			}
			v, isNull, err := expr.EvalInt(ctx, chunk.Row{})
			if err != nil {
				return errors.Trace(err)
			}
			if isNull {
				lp.nullPartitionIdx = partitionIdx
				continue
			}
			lp.valueMap[v] = partitionIdx
		}
	}
	return nil
}

// LocatePartition locates partition by the column value
func (lp *ForListPruning) LocatePartition(value int64, isNull bool) int {
	if isNull {
		return lp.nullPartitionIdx
	}
	partitionIdx, ok := lp.valueMap[value]
	if !ok {
		return -1
	}
	return partitionIdx
}

func (lp *ForListPruning) locateListPartitionByRow(ctx sessionctx.Context, r []types.Datum) (int, error) {
	value, isNull, err := lp.LocateExpr.EvalInt(ctx, chunk.MutRowFromDatums(r).ToRow())
	if err != nil {
		return -1, errors.Trace(err)
	}
	idx := lp.LocatePartition(value, isNull)
	if idx >= 0 {
		return idx, nil
	}
	if isNull {
		return -1, table.ErrNoPartitionForGivenValue.GenWithStackByArgs("NULL")
	}
	return -1, table.ErrNoPartitionForGivenValue.GenWithStackByArgs(strconv.FormatInt(value, 10))
}

func (lp *ForListPruning) locateListColumnsPartitionByRow(ctx sessionctx.Context, r []types.Datum) (int, error) {
	helper := NewListPartitionLocationHelper()
	sc := ctx.GetSessionVars().StmtCtx
	for _, colPrune := range lp.ColPrunes {
		location, err := colPrune.LocatePartition(sc, r[colPrune.ExprCol.Index])
		if err != nil {
			return -1, errors.Trace(err)
		}
		if !helper.Intersect(location) {
			break
		}
	}
	location := helper.GetLocation()
	if location.IsEmpty() {
		return -1, table.ErrNoPartitionForGivenValue.GenWithStackByArgs("from column_list")
	}
	return location[0].PartIdx, nil
}

// buildPartitionValueMapAndSorted builds list columns partition value map for the specified column.
// It also builds list columns partition value btree for the specified column.
// colIdx is the specified column index in the list columns.
func (lp *ForListColumnPruning) buildPartitionValueMapAndSorted(p *parser.Parser,
	defs []model.PartitionDefinition) error {
	l := len(lp.valueMap)
	if l != 0 {
		return nil
	}

	return lp.buildListPartitionValueMapAndSorted(p, defs)
}

// RebuildPartitionValueMapAndSorted rebuilds list columns partition value map for the specified column.
func (lp *ForListColumnPruning) RebuildPartitionValueMapAndSorted(p *parser.Parser,
	defs []model.PartitionDefinition) error {
	lp.valueMap = make(map[string]ListPartitionLocation, len(lp.valueMap))
	lp.sorted.Clear(false)
	return lp.buildListPartitionValueMapAndSorted(p, defs)
}

func (lp *ForListColumnPruning) buildListPartitionValueMapAndSorted(p *parser.Parser, defs []model.PartitionDefinition) error {
	sc := lp.ctx.GetSessionVars().StmtCtx
	for partitionIdx, def := range defs {
		for groupIdx, vs := range def.InValues {
			keyBytes, err := lp.genConstExprKey(lp.ctx, sc, vs[lp.colIdx], lp.schema, lp.names, p)
			if err != nil {
				return errors.Trace(err)
			}
			key := string(keyBytes)
			location, ok := lp.valueMap[key]
			if ok {
				idx := location.findByPartitionIdx(partitionIdx)
				if idx != -1 {
					location[idx].GroupIdxs = append(location[idx].GroupIdxs, groupIdx)
					continue
				}
			}
			location = append(location, ListPartitionGroup{
				PartIdx:   partitionIdx,
				GroupIdxs: []int{groupIdx},
			})
			lp.valueMap[key] = location
			lp.sorted.ReplaceOrInsert(newBtreeListColumnItem(key, location))
		}
	}
	return nil
}

func (lp *ForListColumnPruning) genConstExprKey(ctx sessionctx.Context, sc *stmtctx.StatementContext, exprStr string,
	schema *expression.Schema, names types.NameSlice, p *parser.Parser) ([]byte, error) {
	expr, err := parseSimpleExprWithNames(p, ctx, exprStr, schema, names)
	if err != nil {
		return nil, errors.Trace(err)
	}
	v, err := expr.Eval(chunk.Row{})
	if err != nil {
		return nil, errors.Trace(err)
	}
	key, err := lp.genKey(sc, v)
	if err != nil {
		return nil, errors.Trace(err)
	}
	return key, nil
}

func (lp *ForListColumnPruning) genKey(sc *stmtctx.StatementContext, v types.Datum) ([]byte, error) {
	v, err := v.ConvertTo(sc, lp.valueTp)
	if err != nil {
		return nil, errors.Trace(err)
	}
	valByte, err := codec.EncodeKey(sc, nil, v)
	return valByte, err
}

// LocatePartition locates partition by the column value
func (lp *ForListColumnPruning) LocatePartition(sc *stmtctx.StatementContext, v types.Datum) (ListPartitionLocation, error) {
	key, err := lp.genKey(sc, v)
	if err != nil {
		return nil, errors.Trace(err)
	}
	location, ok := lp.valueMap[string(key)]
	if !ok {
		return nil, nil
	}
	return location, nil
}

// LocateRanges locates partition ranges by the column range
func (lp *ForListColumnPruning) LocateRanges(sc *stmtctx.StatementContext, r *ranger.Range) ([]ListPartitionLocation, error) {
	var lowKey, highKey []byte
	var err error
	lowVal := r.LowVal[0]
	if r.LowVal[0].Kind() == types.KindMinNotNull {
		lowVal = types.GetMinValue(lp.ExprCol.GetType())
	}
	highVal := r.HighVal[0]
	if r.HighVal[0].Kind() == types.KindMaxValue {
		highVal = types.GetMaxValue(lp.ExprCol.GetType())
	}

	// For string type, values returned by GetMinValue and GetMaxValue are already encoded,
	// so it's unnecessary to invoke genKey to encode them.
	if lp.ExprCol.GetType().EvalType() == types.ETString && r.LowVal[0].Kind() == types.KindMinNotNull {
		lowKey = (&lowVal).GetBytes()
	} else {
		lowKey, err = lp.genKey(sc, lowVal)
		if err != nil {
			return nil, errors.Trace(err)
		}
	}

	if lp.ExprCol.GetType().EvalType() == types.ETString && r.HighVal[0].Kind() == types.KindMaxValue {
		highKey = (&highVal).GetBytes()
	} else {
		highKey, err = lp.genKey(sc, highVal)
		if err != nil {
			return nil, errors.Trace(err)
		}
	}

	if r.LowExclude {
		lowKey = kv.Key(lowKey).PrefixNext()
	}
	if !r.HighExclude {
		highKey = kv.Key(highKey).PrefixNext()
	}

	locations := make([]ListPartitionLocation, 0, lp.sorted.Len())
	lp.sorted.AscendRange(newBtreeListColumnSearchItem(string(hack.String(lowKey))), newBtreeListColumnSearchItem(string(hack.String(highKey))), func(item *btreeListColumnItem) bool {
		locations = append(locations, item.location)
		return true
	})
	return locations, nil
}

func generateHashPartitionExpr(ctx sessionctx.Context, exprStr string,
	columns []*expression.Column, names types.NameSlice) (*PartitionExpr, error) {
	// The caller should assure partition info is not nil.
	schema := expression.NewSchema(columns...)
	origExpr, err := parseExpr(parser.New(), exprStr)
	if err != nil {
		return nil, err
	}
	exprs, err := rewritePartitionExpr(ctx, origExpr, schema, names)
	if err != nil {
		// If it got an error here, ddl may hang forever, so this error log is important.
		logutil.BgLogger().Error("wrong table partition expression", zap.String("expression", exprStr), zap.Error(err))
		return nil, errors.Trace(err)
	}
	// build column offset.
	partitionCols := expression.ExtractColumns(exprs)
	offset := make([]int, len(partitionCols))
	for i, col := range columns {
		for j, partitionCol := range partitionCols {
			if partitionCol.UniqueID == col.UniqueID {
				offset[j] = i
			}
		}
	}
	exprs.HashCode(ctx.GetSessionVars().StmtCtx)
	return &PartitionExpr{
		Expr:         exprs,
		OrigExpr:     origExpr,
		ColumnOffset: offset,
	}, nil
}

// PartitionExpr returns the partition expression.
func (t *partitionedTable) PartitionExpr() *PartitionExpr {
	return t.partitionExpr
}

func (t *partitionedTable) GetPartitionColumnIDs() []int64 {
	// PARTITION BY {LIST|RANGE} COLUMNS uses columns directly without expressions
	pi := t.Meta().Partition
	if len(pi.Columns) > 0 {
		colIDs := make([]int64, 0, len(pi.Columns))
		for _, name := range pi.Columns {
			col := table.FindColLowerCase(t.Cols(), name.L)
			if col == nil {
				// For safety, should not happen
				continue
			}
			colIDs = append(colIDs, col.ID)
		}
		return colIDs
	}
	if t.partitionExpr == nil {
		return nil
	}

	partitionCols := expression.ExtractColumns(t.partitionExpr.Expr)
	colIDs := make([]int64, 0, len(partitionCols))
	for _, col := range partitionCols {
		colIDs = append(colIDs, col.ID)
	}
	return colIDs
}

func (t *partitionedTable) GetPartitionColumnNames() []model.CIStr {
	pi := t.Meta().Partition
	if len(pi.Columns) > 0 {
		return pi.Columns
	}
	colIDs := t.GetPartitionColumnIDs()
	colNames := make([]model.CIStr, 0, len(colIDs))
	for _, colID := range colIDs {
		for _, col := range t.Cols() {
			if col.ID == colID {
				colNames = append(colNames, col.Name)
			}
		}
	}
	return colNames
}

// PartitionRecordKey is exported for test.
func PartitionRecordKey(pid int64, handle int64) kv.Key {
	recordPrefix := tablecodec.GenTableRecordPrefix(pid)
	return tablecodec.EncodeRecordKey(recordPrefix, kv.IntHandle(handle))
}

func (t *partitionedTable) CheckForExchangePartition(ctx sessionctx.Context, pi *model.PartitionInfo, r []types.Datum, pid int64) error {
	defID, err := t.locatePartition(ctx, r)
	if err != nil {
		return err
	}
	if defID != pid {
		return errors.WithStack(table.ErrRowDoesNotMatchGivenPartitionSet)
	}
	return nil
}

// locatePartitionCommon returns the partition idx of the input record.
func (t *partitionedTable) locatePartitionCommon(ctx sessionctx.Context, tp model.PartitionType, partitionExpr *PartitionExpr, num uint64, columnsPartitioned bool, r []types.Datum) (int, error) {
	var err error
	var idx int
	switch tp {
	case model.PartitionTypeRange:
		if columnsPartitioned {
			idx, err = t.locateRangeColumnPartition(ctx, partitionExpr, r)
		} else {
			idx, err = t.locateRangePartition(ctx, partitionExpr, r)
		}
	case model.PartitionTypeHash:
		// Note that only LIST and RANGE supports REORGANIZE PARTITION
		idx, err = t.locateHashPartition(ctx, partitionExpr, num, r)
	case model.PartitionTypeKey:
		idx, err = partitionExpr.LocateKeyPartition(num, r)
	case model.PartitionTypeList:
		idx, err = partitionExpr.locateListPartition(ctx, r)
	case model.PartitionTypeNone:
		idx = 0
	}
	if err != nil {
		return 0, errors.Trace(err)
	}
	return idx, nil
}

func (t *partitionedTable) locatePartition(ctx sessionctx.Context, r []types.Datum) (int64, error) {
	pi := t.Meta().GetPartitionInfo()
	columnsSet := len(t.meta.Partition.Columns) > 0
	idx, err := t.locatePartitionCommon(ctx, pi.Type, t.partitionExpr, pi.Num, columnsSet, r)
	if err != nil {
		return 0, errors.Trace(err)
	}
	return pi.Definitions[idx].ID, nil
}

func (t *partitionedTable) locateReorgPartition(ctx sessionctx.Context, r []types.Datum) (int64, error) {
	pi := t.Meta().GetPartitionInfo()
	columnsSet := len(pi.DDLColumns) > 0
	// Note that for KEY/HASH partitioning, since we do not support LINEAR,
	// all partitions will be reorganized,
	// so we can use the number in Dropping or AddingDefinitions,
	// depending on current state.
	num := len(pi.AddingDefinitions)
	if pi.DDLState == model.StateDeleteReorganization {
		num = len(pi.DroppingDefinitions)
	}
	idx, err := t.locatePartitionCommon(ctx, pi.DDLType, t.reorgPartitionExpr, uint64(num), columnsSet, r)
	if err != nil {
		return 0, errors.Trace(err)
	}
	if pi.DDLState == model.StateDeleteReorganization {
		return pi.DroppingDefinitions[idx].ID, nil
	}
	return pi.AddingDefinitions[idx].ID, nil
}

func (t *partitionedTable) locateRangeColumnPartition(ctx sessionctx.Context, partitionExpr *PartitionExpr, r []types.Datum) (int, error) {
	upperBounds := partitionExpr.UpperBounds
	var lastError error
	evalBuffer := t.evalBufferPool.Get().(*chunk.MutRow)
	defer t.evalBufferPool.Put(evalBuffer)
	idx := sort.Search(len(upperBounds), func(i int) bool {
		evalBuffer.SetDatums(r...)
		ret, isNull, err := upperBounds[i].EvalInt(ctx, evalBuffer.ToRow())
		if err != nil {
			lastError = err
			return true // Does not matter, will propagate the last error anyway.
		}
		if isNull {
			// If the column value used to determine the partition is NULL, the row is inserted into the lowest partition.
			// See https://dev.mysql.com/doc/mysql-partitioning-excerpt/5.7/en/partitioning-handling-nulls.html
			return true // Always less than any other value (NULL cannot be in the partition definition VALUE LESS THAN).
		}
		return ret > 0
	})
	if lastError != nil {
		return 0, errors.Trace(lastError)
	}
	if idx >= len(upperBounds) {
		// The data does not belong to any of the partition returns `table has no partition for value %s`.
		var valueMsg string
		if t.meta.Partition.Expr != "" {
			e, err := expression.ParseSimpleExprWithTableInfo(ctx, t.meta.Partition.Expr, t.meta)
			if err == nil {
				val, _, err := e.EvalInt(ctx, chunk.MutRowFromDatums(r).ToRow())
				if err == nil {
					valueMsg = strconv.FormatInt(val, 10)
				}
			}
		} else {
			// When the table is partitioned by range columns.
			valueMsg = "from column_list"
		}
		return 0, table.ErrNoPartitionForGivenValue.GenWithStackByArgs(valueMsg)
	}
	return idx, nil
}

func (pe *PartitionExpr) locateListPartition(ctx sessionctx.Context, r []types.Datum) (int, error) {
	lp := pe.ForListPruning
	if len(lp.ColPrunes) == 0 {
		return lp.locateListPartitionByRow(ctx, r)
	}
	return lp.locateListColumnsPartitionByRow(ctx, r)
}

func (t *partitionedTable) locateRangePartition(ctx sessionctx.Context, partitionExpr *PartitionExpr, r []types.Datum) (int, error) {
	var (
		ret    int64
		val    int64
		isNull bool
		err    error
	)
	if col, ok := partitionExpr.Expr.(*expression.Column); ok {
		if r[col.Index].IsNull() {
			isNull = true
		}
		ret = r[col.Index].GetInt64()
	} else {
		evalBuffer := t.evalBufferPool.Get().(*chunk.MutRow)
		defer t.evalBufferPool.Put(evalBuffer)
		evalBuffer.SetDatums(r...)
		val, isNull, err = partitionExpr.Expr.EvalInt(ctx, evalBuffer.ToRow())
		if err != nil {
			return 0, err
		}
		ret = val
	}
	unsigned := mysql.HasUnsignedFlag(partitionExpr.Expr.GetType().GetFlag())
	ranges := partitionExpr.ForRangePruning
	length := len(ranges.LessThan)
	pos := sort.Search(length, func(i int) bool {
		if isNull {
			return true
		}
		return ranges.Compare(i, ret, unsigned) > 0
	})
	if isNull {
		pos = 0
	}
	if pos < 0 || pos >= length {
		// The data does not belong to any of the partition returns `table has no partition for value %s`.
		var valueMsg string
		// TODO: Test with ALTER TABLE t PARTITION BY with a different expression / type
		if t.meta.Partition.Expr != "" {
			e, err := expression.ParseSimpleExprWithTableInfo(ctx, t.meta.Partition.Expr, t.meta)
			if err == nil {
				val, _, err := e.EvalInt(ctx, chunk.MutRowFromDatums(r).ToRow())
				if err == nil {
					valueMsg = fmt.Sprintf("%d", val)
				}
			}
		} else {
			// When the table is partitioned by range columns.
			valueMsg = "from column_list"
		}
		return 0, table.ErrNoPartitionForGivenValue.GenWithStackByArgs(valueMsg)
	}
	return pos, nil
}

// TODO: supports linear hashing
func (t *partitionedTable) locateHashPartition(ctx sessionctx.Context, partExpr *PartitionExpr, numParts uint64, r []types.Datum) (int, error) {
	if col, ok := partExpr.Expr.(*expression.Column); ok {
		var data types.Datum
		switch r[col.Index].Kind() {
		case types.KindInt64, types.KindUint64:
			data = r[col.Index]
		default:
			var err error
			data, err = r[col.Index].ConvertTo(ctx.GetSessionVars().StmtCtx, types.NewFieldType(mysql.TypeLong))
			if err != nil {
				return 0, err
			}
		}
		ret := data.GetInt64()
		ret = ret % int64(numParts)
		if ret < 0 {
			ret = -ret
		}
		return int(ret), nil
	}
	evalBuffer := t.evalBufferPool.Get().(*chunk.MutRow)
	defer t.evalBufferPool.Put(evalBuffer)
	evalBuffer.SetDatums(r...)
	ret, isNull, err := partExpr.Expr.EvalInt(ctx, evalBuffer.ToRow())
	if err != nil {
		return 0, err
	}
	if isNull {
		return 0, nil
	}
	ret = ret % int64(numParts)
	if ret < 0 {
		ret = -ret
	}
	return int(ret), nil
}

// GetPartition returns a Table, which is actually a partition.
func (t *partitionedTable) GetPartition(pid int64) table.PhysicalTable {
	// Attention, can't simply use `return t.partitions[pid]` here.
	// Because A nil of type *partition is a kind of `table.PhysicalTable`
	part, ok := t.partitions[pid]
	if !ok {
		// Should never happen!
		return nil
	}
	return part
}

// GetReorganizedPartitionedTable returns the same table
// but only with the AddingDefinitions used.
func GetReorganizedPartitionedTable(t table.Table) (table.PartitionedTable, error) {
	// This is used during Reorganize partitions; All data from DroppingDefinitions
	// will be copied to AddingDefinitions, so only setup with AddingDefinitions!

	// Do not change any Definitions of t, but create a new struct.
	if t.GetPartitionedTable() == nil {
		return nil, dbterror.ErrUnsupportedReorganizePartition.GenWithStackByArgs()
	}
	tblInfo := t.Meta().Clone()
<<<<<<< HEAD
	pi := tblInfo.Partition
	pi.Definitions = pi.AddingDefinitions
	pi.Num = uint64(len(pi.Definitions))
	pi.AddingDefinitions = nil
	pi.DroppingDefinitions = nil

	// Reorganized status, use the new values
	pi.Type = pi.DDLType
	pi.Expr = pi.DDLExpr
	pi.Columns = pi.DDLColumns
	tblInfo.ID = pi.NewTableID

=======
	tblInfo.Partition.Definitions = tblInfo.Partition.AddingDefinitions
	tblInfo.Partition.AddingDefinitions = nil
	tblInfo.Partition.DroppingDefinitions = nil
	tblInfo.Partition.Num = uint64(len(tblInfo.Partition.Definitions))
	constraints, err := table.LoadCheckConstraint(tblInfo)
	if err != nil {
		return nil, err
	}
>>>>>>> 6e3d0eb3
	var tc TableCommon
	initTableCommon(&tc, tblInfo, tblInfo.ID, t.Cols(), t.Allocators(nil), constraints)

	// and rebuild the partitioning structure
	return newPartitionedTable(&tc, tblInfo)
}

// GetPartitionByRow returns a Table, which is actually a Partition.
func (t *partitionedTable) GetPartitionByRow(ctx sessionctx.Context, r []types.Datum) (table.PhysicalTable, error) {
	pid, err := t.locatePartition(ctx, r)
	if err != nil {
		return nil, errors.Trace(err)
	}
	return t.partitions[pid], nil
}

// GetPartitionByRow returns a Table, which is actually a Partition.
func (t *partitionTableWithGivenSets) GetPartitionByRow(ctx sessionctx.Context, r []types.Datum) (table.PhysicalTable, error) {
	pid, err := t.locatePartition(ctx, r)
	if err != nil {
		return nil, errors.Trace(err)
	}
	if _, ok := t.givenSetPartitions[pid]; !ok {
		return nil, errors.WithStack(table.ErrRowDoesNotMatchGivenPartitionSet)
	}
	return t.partitions[pid], nil
}

// AddRecord implements the AddRecord method for the table.Table interface.
func (t *partitionedTable) AddRecord(ctx sessionctx.Context, r []types.Datum, opts ...table.AddRecordOption) (recordID kv.Handle, err error) {
	return partitionedTableAddRecord(ctx, t, r, nil, opts)
}

func partitionedTableAddRecord(ctx sessionctx.Context, t *partitionedTable, r []types.Datum, partitionSelection map[int64]struct{}, opts []table.AddRecordOption) (recordID kv.Handle, err error) {
	pid, err := t.locatePartition(ctx, r)
	if err != nil {
		return nil, errors.Trace(err)
	}

	if partitionSelection != nil {
		if _, ok := partitionSelection[pid]; !ok {
			return nil, errors.WithStack(table.ErrRowDoesNotMatchGivenPartitionSet)
		}
	}
	if t.Meta().Partition.HasTruncatingPartitionID(pid) {
		return nil, errors.WithStack(dbterror.ErrInvalidDDLState.GenWithStack("the partition is in not in public"))
	}
	tbl := t.GetPartition(pid)
	recordID, err = tbl.AddRecord(ctx, r, opts...)
	if err != nil {
		return
	}
	if t.Meta().Partition.DDLState == model.StateDeleteOnly {
		return
	}
	if _, ok := t.reorganizePartitions[pid]; ok {
		// Double write to the ongoing reorganized partition
		pid, err = t.locateReorgPartition(ctx, r)
		if err != nil {
			return nil, errors.Trace(err)
		}
		tbl = t.GetPartition(pid)
		recordID, err = tbl.AddRecord(ctx, r, opts...)
		if err != nil {
			return
		}
	}
	return
}

// partitionTableWithGivenSets is used for this kind of grammar: partition (p0,p1)
// Basically it is the same as partitionedTable except that partitionTableWithGivenSets
// checks the given partition set for AddRecord/UpdateRecord operations.
type partitionTableWithGivenSets struct {
	*partitionedTable
	givenSetPartitions map[int64]struct{}
}

// NewPartitionTableWithGivenSets creates a new partition table from a partition table.
func NewPartitionTableWithGivenSets(tbl table.PartitionedTable, partitions map[int64]struct{}) table.PartitionedTable {
	if raw, ok := tbl.(*partitionedTable); ok {
		return &partitionTableWithGivenSets{
			partitionedTable:   raw,
			givenSetPartitions: partitions,
		}
	}
	return tbl
}

// AddRecord implements the AddRecord method for the table.Table interface.
func (t *partitionTableWithGivenSets) AddRecord(ctx sessionctx.Context, r []types.Datum, opts ...table.AddRecordOption) (recordID kv.Handle, err error) {
	return partitionedTableAddRecord(ctx, t.partitionedTable, r, t.givenSetPartitions, opts)
}

func (t *partitionTableWithGivenSets) GetAllPartitionIDs() []int64 {
	ptIDs := make([]int64, 0, len(t.partitions))
	for id := range t.givenSetPartitions {
		ptIDs = append(ptIDs, id)
	}
	return ptIDs
}

// RemoveRecord implements table.Table RemoveRecord interface.
func (t *partitionedTable) RemoveRecord(ctx sessionctx.Context, h kv.Handle, r []types.Datum) error {
	pid, err := t.locatePartition(ctx, r)
	if err != nil {
		return errors.Trace(err)
	}

	tbl := t.GetPartition(pid)
	err = tbl.RemoveRecord(ctx, h, r)
	if err != nil {
		return errors.Trace(err)
	}

	if _, ok := t.reorganizePartitions[pid]; ok {
		pid, err = t.locateReorgPartition(ctx, r)
		if err != nil {
			return errors.Trace(err)
		}
		tbl = t.GetPartition(pid)
		err = tbl.RemoveRecord(ctx, h, r)
		if err != nil {
			return errors.Trace(err)
		}
	}
	return nil
}

func (t *partitionedTable) GetAllPartitionIDs() []int64 {
	ptIDs := make([]int64, 0, len(t.partitions))
	for id := range t.partitions {
		if _, ok := t.doubleWritePartitions[id]; ok {
			continue
		}
		ptIDs = append(ptIDs, id)
	}
	return ptIDs
}

// UpdateRecord implements table.Table UpdateRecord interface.
// `touched` means which columns are really modified, used for secondary indices.
// Length of `oldData` and `newData` equals to length of `t.WritableCols()`.
func (t *partitionedTable) UpdateRecord(ctx context.Context, sctx sessionctx.Context, h kv.Handle, currData, newData []types.Datum, touched []bool) error {
	return partitionedTableUpdateRecord(ctx, sctx, t, h, currData, newData, touched, nil)
}

func (t *partitionTableWithGivenSets) UpdateRecord(ctx context.Context, sctx sessionctx.Context, h kv.Handle, currData, newData []types.Datum, touched []bool) error {
	return partitionedTableUpdateRecord(ctx, sctx, t.partitionedTable, h, currData, newData, touched, t.givenSetPartitions)
}

func partitionedTableUpdateRecord(gctx context.Context, ctx sessionctx.Context, t *partitionedTable, h kv.Handle, currData, newData []types.Datum, touched []bool, partitionSelection map[int64]struct{}) error {
	from, err := t.locatePartition(ctx, currData)
	if err != nil {
		return errors.Trace(err)
	}
	to, err := t.locatePartition(ctx, newData)
	if err != nil {
		return errors.Trace(err)
	}
	if partitionSelection != nil {
		if _, ok := partitionSelection[to]; !ok {
			return errors.WithStack(table.ErrRowDoesNotMatchGivenPartitionSet)
		}
		// Should not have been read from this partition! Checked already in GetPartitionByRow()
		if _, ok := partitionSelection[from]; !ok {
			return errors.WithStack(table.ErrRowDoesNotMatchGivenPartitionSet)
		}
	}
	if t.Meta().Partition.HasTruncatingPartitionID(to) {
		return errors.WithStack(dbterror.ErrInvalidDDLState.GenWithStack("the partition is in not in public"))
	}

	// The old and new data locate in different partitions.
	// Remove record from old partition and add record to new partition.
	if from != to {
		_, err = t.GetPartition(to).AddRecord(ctx, newData)
		if err != nil {
			return errors.Trace(err)
		}
		// UpdateRecord should be side effect free, but there're two steps here.
		// What would happen if step1 succeed but step2 meets error? It's hard
		// to rollback.
		// So this special order is chosen: add record first, errors such as
		// 'Key Already Exists' will generally happen during step1, errors are
		// unlikely to happen in step2.
		err = t.GetPartition(from).RemoveRecord(ctx, h, currData)
		if err != nil {
			logutil.BgLogger().Error("update partition record fails", zap.String("message", "new record inserted while old record is not removed"), zap.Error(err))
			return errors.Trace(err)
		}
		newTo, newFrom := int64(0), int64(0)
		if _, ok := t.reorganizePartitions[to]; ok {
			newTo, err = t.locateReorgPartition(ctx, newData)
			// There might be valid cases when errors should be accepted?
			if err != nil {
				return errors.Trace(err)
			}
		}
		if _, ok := t.reorganizePartitions[from]; ok {
			newFrom, err = t.locateReorgPartition(ctx, currData)
			// There might be valid cases when errors should be accepted?
			if err != nil {
				return errors.Trace(err)
			}
		}
		if newTo == newFrom && newTo != 0 {
			// Update needs to be done in StateDeleteOnly as well
			tbl := t.GetPartition(newTo)
			return tbl.UpdateRecord(gctx, ctx, h, currData, newData, touched)
		}
		if newTo != 0 && t.Meta().GetPartitionInfo().DDLState != model.StateDeleteOnly {
			tbl := t.GetPartition(newTo)
			_, err = tbl.AddRecord(ctx, newData)
			if err != nil {
				return errors.Trace(err)
			}
		}
		if newFrom != 0 {
			tbl := t.GetPartition(newFrom)
			err = tbl.RemoveRecord(ctx, h, currData)
			// TODO: Can this happen? When the data is not yet backfilled?
			if err != nil {
				return errors.Trace(err)
			}
		}
		return nil
	}
	tbl := t.GetPartition(to)
	err = tbl.UpdateRecord(gctx, ctx, h, currData, newData, touched)
	if err != nil {
		return errors.Trace(err)
	}
	if _, ok := t.reorganizePartitions[to]; ok {
		// Even if to == from, in the reorganized partitions they may differ
		// like in case of a split
		newTo, err := t.locateReorgPartition(ctx, newData)
		if err != nil {
			return errors.Trace(err)
		}
		newFrom, err := t.locateReorgPartition(ctx, currData)
		if err != nil {
			return errors.Trace(err)
		}
		if newTo == newFrom {
			tbl = t.GetPartition(newTo)
			if t.Meta().Partition.DDLState == model.StateDeleteOnly {
				err = tbl.RemoveRecord(ctx, h, currData)
			} else {
				err = tbl.UpdateRecord(gctx, ctx, h, currData, newData, touched)
			}
			if err != nil {
				return errors.Trace(err)
			}
			return nil
		}
		if t.Meta().GetPartitionInfo().DDLState != model.StateDeleteOnly {
			tbl = t.GetPartition(newTo)
			_, err = tbl.AddRecord(ctx, newData)
			if err != nil {
				return errors.Trace(err)
			}
		}
		tbl = t.GetPartition(newFrom)
		err = tbl.RemoveRecord(ctx, h, currData)
		if err != nil {
			return errors.Trace(err)
		}
	}
	return nil
}

// FindPartitionByName finds partition in table meta by name.
func FindPartitionByName(meta *model.TableInfo, parName string) (int64, error) {
	// Hash partition table use p0, p1, p2, p3 as partition names automatically.
	parName = strings.ToLower(parName)
	for _, def := range meta.Partition.Definitions {
		if strings.EqualFold(def.Name.L, parName) {
			return def.ID, nil
		}
	}
	return -1, errors.Trace(table.ErrUnknownPartition.GenWithStackByArgs(parName, meta.Name.O))
}

func parseExpr(p *parser.Parser, exprStr string) (ast.ExprNode, error) {
	exprStr = "select " + exprStr
	stmts, _, err := p.ParseSQL(exprStr)
	if err != nil {
		return nil, util.SyntaxWarn(err)
	}
	fields := stmts[0].(*ast.SelectStmt).Fields.Fields
	return fields[0].Expr, nil
}

func rewritePartitionExpr(ctx sessionctx.Context, field ast.ExprNode, schema *expression.Schema, names types.NameSlice) (expression.Expression, error) {
	expr, err := expression.RewriteSimpleExprWithNames(ctx, field, schema, names)
	return expr, err
}

func compareUnsigned(v1, v2 int64) int {
	switch {
	case uint64(v1) > uint64(v2):
		return 1
	case uint64(v1) == uint64(v2):
		return 0
	}
	return -1
}

// Compare is to be used in the binary search to locate partition
func (lt *ForRangePruning) Compare(ith int, v int64, unsigned bool) int {
	if ith == len(lt.LessThan)-1 {
		if lt.MaxValue {
			return 1
		}
	}
	if unsigned {
		return compareUnsigned(lt.LessThan[ith], v)
	}
	switch {
	case lt.LessThan[ith] > v:
		return 1
	case lt.LessThan[ith] == v:
		return 0
	}
	return -1
}<|MERGE_RESOLUTION|>--- conflicted
+++ resolved
@@ -1443,7 +1443,6 @@
 		return nil, dbterror.ErrUnsupportedReorganizePartition.GenWithStackByArgs()
 	}
 	tblInfo := t.Meta().Clone()
-<<<<<<< HEAD
 	pi := tblInfo.Partition
 	pi.Definitions = pi.AddingDefinitions
 	pi.Num = uint64(len(pi.Definitions))
@@ -1456,16 +1455,10 @@
 	pi.Columns = pi.DDLColumns
 	tblInfo.ID = pi.NewTableID
 
-=======
-	tblInfo.Partition.Definitions = tblInfo.Partition.AddingDefinitions
-	tblInfo.Partition.AddingDefinitions = nil
-	tblInfo.Partition.DroppingDefinitions = nil
-	tblInfo.Partition.Num = uint64(len(tblInfo.Partition.Definitions))
 	constraints, err := table.LoadCheckConstraint(tblInfo)
 	if err != nil {
 		return nil, err
 	}
->>>>>>> 6e3d0eb3
 	var tc TableCommon
 	initTableCommon(&tc, tblInfo, tblInfo.ID, t.Cols(), t.Allocators(nil), constraints)
 
