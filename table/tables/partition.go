--- conflicted
+++ resolved
@@ -886,16 +886,10 @@
 	columns []*expression.Column, names types.NameSlice) error {
 	schema := expression.NewSchema(columns...)
 	p := parser.New()
-<<<<<<< HEAD
 	colPrunes := make([]*ForListColumnPruning, 0, len(partCols))
+	lp.defaultPartitionIdx = -1
 	for colIdx := range partCols {
 		colInfo := model.FindColumnInfo(tblInfo.Columns, partCols[colIdx].L)
-=======
-	lp.defaultPartitionIdx = -1
-	colPrunes := make([]*ForListColumnPruning, 0, len(pi.Columns))
-	for colIdx := range pi.Columns {
-		colInfo := model.FindColumnInfo(tblInfo.Columns, pi.Columns[colIdx].L)
->>>>>>> a53fd2d5
 		if colInfo == nil {
 			return table.ErrUnknownColumn.GenWithStackByArgs(partCols[colIdx].L)
 		}
