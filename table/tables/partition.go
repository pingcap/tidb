// Copyright 2018 PingCAP, Inc.
//
// Licensed under the Apache License, Version 2.0 (the "License");
// you may not use this file except in compliance with the License.
// You may obtain a copy of the License at
//
//     http://www.apache.org/licenses/LICENSE-2.0
//
// Unless required by applicable law or agreed to in writing, software
// distributed under the License is distributed on an "AS IS" BASIS,
// See the License for the specific language governing permissions and
// limitations under the License.

package tables

import (
	"bytes"
	"fmt"
	"sort"
	"strings"

	"github.com/juju/errors"
	"github.com/pingcap/tidb/expression"
	"github.com/pingcap/tidb/kv"
	"github.com/pingcap/tidb/model"
	"github.com/pingcap/tidb/sessionctx"
	"github.com/pingcap/tidb/table"
	"github.com/pingcap/tidb/tablecodec"
	"github.com/pingcap/tidb/types"
	"github.com/pingcap/tidb/util/chunk"
	"github.com/pingcap/tidb/util/mock"
	log "github.com/sirupsen/logrus"
)

// Both partition and partitionedTable implement the table.Table interface.
var _ table.Table = &partition{}
var _ table.Table = &partitionedTable{}

// partitionedTable implements the table.PartitionedTable interface.
var _ table.PartitionedTable = &partitionedTable{}

// partition is a feature from MySQL:
// See https://dev.mysql.com/doc/refman/8.0/en/partitioning.html
// A partition table may contain many partitions, each partition has a unique partition
// id. The underlying representation of a partition and a normal table (a table with no
// partitions) is basically the same.
// partition also implements the table.Table interface.
type partition struct {
	tableCommon
}

// GetPhysicalID implements table.Table GetPhysicalID interface.
func (p *partition) GetPhysicalID() int64 {
	return p.physicalTableID
}

// partitionedTable implements the table.PartitionedTable interface.
// partitionedTable is a table, it contains many Partitions.
type partitionedTable struct {
	Table
	partitionExpr *PartitionExpr
	partitions    map[int64]*partition
}

func newPartitionedTable(tbl *Table, tblInfo *model.TableInfo) (table.Table, error) {
	partitionExpr, err := generatePartitionExpr(tblInfo)
	if err != nil {
		return nil, errors.Trace(err)
	}

	if err = initTableIndices(&tbl.tableCommon); err != nil {
		return nil, errors.Trace(err)
	}
	partitions := make(map[int64]*partition)
	pi := tblInfo.GetPartitionInfo()
	for _, p := range pi.Definitions {
		var t partition
		err = initTableCommonWithIndices(&t.tableCommon, tblInfo, p.ID, tbl.Columns, tbl.alloc)
		if err != nil {
			return nil, errors.Trace(err)
		}
		partitions[p.ID] = &t
	}

	return &partitionedTable{
		Table:         *tbl,
		partitionExpr: partitionExpr,
		partitions:    partitions,
	}, nil
}

// PartitionExpr is the partition definition expressions.
// There are two expressions exist, because Locate use binary search, which requires:
// Given a compare function, for any partition range i, if cmp[i] > 0, then cmp[i+1] > 0.
// While partition prune must use the accurate range to do prunning.
// partition by range (x)
//   (partition
//      p1 values less than (y1)
//      p2 values less than (y2)
//      p3 values less than (y3))
// Ranges: (x < y1); (y1 <= x < y2); (y2 <= x < y3)
// UpperBounds: (x < y1); (x < y2); (x < y3)
type PartitionExpr struct {
	Ranges      []expression.Expression
	UpperBounds []expression.Expression
}

func generatePartitionExpr(tblInfo *model.TableInfo) (*PartitionExpr, error) {
	// The caller should assure partition info is not nil.
	pi := tblInfo.GetPartitionInfo()
	ctx := mock.NewContext()
	partitionPruneExprs := make([]expression.Expression, 0, len(pi.Definitions))
	locateExprs := make([]expression.Expression, 0, len(pi.Definitions))
	var buf bytes.Buffer
	for i := 0; i < len(pi.Definitions); i++ {
		if strings.EqualFold(pi.Definitions[i].LessThan[0], "MAXVALUE") {
			// Expr less than maxvalue is always true.
			fmt.Fprintf(&buf, "true")
		} else {
			fmt.Fprintf(&buf, "((%s) < (%s))", pi.Expr, pi.Definitions[i].LessThan[0])
		}
		expr, err := expression.ParseSimpleExprWithTableInfo(ctx, buf.String(), tblInfo)
		if err != nil {
			// If it got an error here, ddl may hang forever, so this error log is important.
			log.Error("wrong table partition expression:", errors.ErrorStack(err), buf.String())
			return nil, errors.Trace(err)
		}
		locateExprs = append(locateExprs, expr)

		if i > 0 {
			fmt.Fprintf(&buf, " and ((%s) >= (%s))", pi.Expr, pi.Definitions[i-1].LessThan[0])
		}

		expr, err = expression.ParseSimpleExprWithTableInfo(ctx, buf.String(), tblInfo)
		if err != nil {
			// If it got an error here, ddl may hang forever, so this error log is important.
			log.Error("wrong table partition expression:", errors.ErrorStack(err), buf.String())
			return nil, errors.Trace(err)
		}
		partitionPruneExprs = append(partitionPruneExprs, expr)
		buf.Reset()
	}
	return &PartitionExpr{
		Ranges:      partitionPruneExprs,
		UpperBounds: locateExprs,
	}, nil
}

// PartitionExpr returns the partition expression.
func (t *partitionedTable) PartitionExpr() *PartitionExpr {
	return t.partitionExpr
}

func partitionRecordKey(pid int64, handle int64) kv.Key {
	recordPrefix := tablecodec.GenTableRecordPrefix(pid)
	return tablecodec.EncodeRecordKey(recordPrefix, handle)
}

// locatePartition returns the partition ID of the input record.
func (t *partitionedTable) locatePartition(ctx sessionctx.Context, pi *model.PartitionInfo, r []types.Datum) (int64, error) {
	var err error
	var isNull bool
	partitionExprs := t.partitionExpr.UpperBounds
	idx := sort.Search(len(partitionExprs), func(i int) bool {
		var ret int64
		ret, isNull, err = partitionExprs[i].EvalInt(ctx, chunk.MutRowFromDatums(r).ToRow())
		if err != nil {
			return true // Break the search.
		}
		if isNull {
			// If the column value used to determine the partition is NULL, the row is inserted into the lowest partition.
			// See https://dev.mysql.com/doc/mysql-partitioning-excerpt/5.7/en/partitioning-handling-nulls.html
			return true // Break the search.
		}
		return ret > 0
	})
	if err != nil {
		return 0, errors.Trace(err)
	}
	if isNull {
		idx = 0
	}
	if idx < 0 || idx >= len(partitionExprs) {
		// The data does not belong to any of the partition?
		return 0, errors.Trace(table.ErrTrgInvalidCreationCtx)
	}
	return pi.Definitions[idx].ID, nil
}

// GetPartition returns a Table, which is actually a partition.
func (t *partitionedTable) GetPartition(pid int64) table.PhysicalTable {
	return t.partitions[pid]
}

// GetPartitionByRow returns a Table, which is actually a Partition.
func (t *partitionedTable) GetPartitionByRow(ctx sessionctx.Context, r []types.Datum) (table.Table, error) {
	pid, err := t.locatePartition(ctx, t.Meta().GetPartitionInfo(), r)
	if err != nil {
		return nil, errors.Trace(err)
	}
	return t.partitions[pid], nil
}

// AddRecord implements the AddRecord method for the table.Table interface.
func (t *partitionedTable) AddRecord(ctx sessionctx.Context, r []types.Datum, skipHandleCheck bool) (recordID int64, err error) {
	partitionInfo := t.meta.GetPartitionInfo()
	pid, err := t.locatePartition(ctx, partitionInfo, r)
	if err != nil {
		return 0, errors.Trace(err)
	}

	tbl := t.GetPartition(pid)
	return tbl.AddRecord(ctx, r, skipHandleCheck)
}

// RemoveRecord implements table.Table RemoveRecord interface.
func (t *partitionedTable) RemoveRecord(ctx sessionctx.Context, h int64, r []types.Datum) error {
	partitionInfo := t.meta.GetPartitionInfo()
	pid, err := t.locatePartition(ctx, partitionInfo, r)
	if err != nil {
		return errors.Trace(err)
	}

	tbl := t.GetPartition(pid)
	return tbl.RemoveRecord(ctx, h, r)
}

// UpdateRecord implements table.Table UpdateRecord interface.
// `touched` means which columns are really modified, used for secondary indices.
// Length of `oldData` and `newData` equals to length of `t.WritableCols()`.
func (t *partitionedTable) UpdateRecord(ctx sessionctx.Context, h int64, currData, newData []types.Datum, touched []bool) error {
	partitionInfo := t.meta.GetPartitionInfo()
	from, err := t.locatePartition(ctx, partitionInfo, currData)
	if err != nil {
		return errors.Trace(err)
	}
	to, err := t.locatePartition(ctx, partitionInfo, newData)
	if err != nil {
		return errors.Trace(err)
	}

	// The old and new data locate in different partitions.
	// Remove record from old partition and add record to new partition.
	if from != to {
		_, err = t.GetPartition(to).AddRecord(ctx, newData, false)
		if err != nil {
			return errors.Trace(err)
		}
		// UpdateRecord should be side effect free, but there're two steps here.
		// What would happen if step1 succeed but step2 meets error? It's hard
		// to rollback.
		// So this special order is chosen: add record first, errors such as
		// 'Key Already Exists' will generally happen during step1, errors are
		// unlikely to happen in step2.
		err = t.GetPartition(from).RemoveRecord(ctx, h, currData)
		if err != nil {
			log.Error("partition update record error, it may write dirty data to txn:", errors.ErrorStack(err))
			return errors.Trace(err)
		}
		return nil
	}

	tbl := t.GetPartition(to)
	return tbl.UpdateRecord(ctx, h, currData, newData, touched)
<<<<<<< HEAD
}

func (t *partitionedTable) RecordKey(_ int64) kv.Key {
	panic("RecordKey() should never be called on PartitionedTable")
}

func (t *partitionedTable) GetID() int64 {
	panic("GetID() should never be called on PartitionedTable")
=======
>>>>>>> 82a6c108
}<|MERGE_RESOLUTION|>--- conflicted
+++ resolved
@@ -262,15 +262,4 @@
 
 	tbl := t.GetPartition(to)
 	return tbl.UpdateRecord(ctx, h, currData, newData, touched)
-<<<<<<< HEAD
-}
-
-func (t *partitionedTable) RecordKey(_ int64) kv.Key {
-	panic("RecordKey() should never be called on PartitionedTable")
-}
-
-func (t *partitionedTable) GetID() int64 {
-	panic("GetID() should never be called on PartitionedTable")
-=======
->>>>>>> 82a6c108
 }