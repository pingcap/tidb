// Copyright 2018 PingCAP, Inc.
//
// Licensed under the Apache License, Version 2.0 (the "License");
// you may not use this file except in compliance with the License.
// You may obtain a copy of the License at
//
//     http://www.apache.org/licenses/LICENSE-2.0
//
// Unless required by applicable law or agreed to in writing, software
// distributed under the License is distributed on an "AS IS" BASIS,
// WITHOUT WARRANTIES OR CONDITIONS OF ANY KIND, either express or implied.
// See the License for the specific language governing permissions and
// limitations under the License.

package tables

import (
	"bytes"
	"context"
	stderr "errors"
	"fmt"
	"sort"
	"strconv"
	"strings"
	"sync"

	"github.com/google/btree"
	"github.com/pingcap/errors"
	"github.com/pingcap/tidb/expression"
	"github.com/pingcap/tidb/kv"
	"github.com/pingcap/tidb/parser"
	"github.com/pingcap/tidb/parser/ast"
	"github.com/pingcap/tidb/parser/model"
	"github.com/pingcap/tidb/parser/mysql"
	"github.com/pingcap/tidb/sessionctx"
	"github.com/pingcap/tidb/sessionctx/stmtctx"
	"github.com/pingcap/tidb/table"
	"github.com/pingcap/tidb/tablecodec"
	"github.com/pingcap/tidb/types"
	"github.com/pingcap/tidb/util"
	"github.com/pingcap/tidb/util/chunk"
	"github.com/pingcap/tidb/util/codec"
	"github.com/pingcap/tidb/util/dbterror"
	"github.com/pingcap/tidb/util/hack"
	"github.com/pingcap/tidb/util/logutil"
	"github.com/pingcap/tidb/util/mock"
	"github.com/pingcap/tidb/util/ranger"
	"github.com/pingcap/tidb/util/stringutil"
	"go.uber.org/zap"
)

const (
	btreeDegree = 32
)

// Both partition and partitionedTable implement the table.Table interface.
var _ table.PhysicalTable = &partition{}
var _ table.Table = &partitionedTable{}

// partitionedTable implements the table.PartitionedTable interface.
var _ table.PartitionedTable = &partitionedTable{}

// partition is a feature from MySQL:
// See https://dev.mysql.com/doc/refman/8.0/en/partitioning.html
// A partition table may contain many partitions, each partition has a unique partition
// id. The underlying representation of a partition and a normal table (a table with no
// partitions) is basically the same.
// partition also implements the table.Table interface.
type partition struct {
	TableCommon
	table *partitionedTable
}

// GetPhysicalID implements table.Table GetPhysicalID interface.
func (p *partition) GetPhysicalID() int64 {
	return p.physicalTableID
}

// GetPartitionedTable implements table.Table GetPartitionedTable interface.
func (p *partition) GetPartitionedTable() table.PartitionedTable {
	return p.table
}

// GetPartitionedTable implements table.Table GetPartitionedTable interface.
func (p *partitionedTable) GetPartitionedTable() table.PartitionedTable {
	return p
}

// partitionedTable implements the table.PartitionedTable interface.
// partitionedTable is a table, it contains many Partitions.
type partitionedTable struct {
	TableCommon
	partitionExpr   *PartitionExpr
	partitions      map[int64]*partition
	evalBufferTypes []*types.FieldType
	evalBufferPool  sync.Pool
	// Only used during Reorganize partition
	droppingPartitions map[int64]interface{}
	addingPartitions   map[int64]interface{}
	reorgPartitionExpr *PartitionExpr
}

// TODO: Check which data structures that can be shared between all partitions and which
// needs to be copies
func newPartitionedTable(tbl *TableCommon, tblInfo *model.TableInfo) (table.PartitionedTable, error) {
	pi := tblInfo.GetPartitionInfo()
	if pi == nil || len(pi.Definitions) == 0 {
		return nil, table.ErrUnknownPartition
	}
	ret := &partitionedTable{TableCommon: *tbl}
	partitionExpr, err := newPartitionExpr(tblInfo, pi.Definitions)
	if err != nil {
		return nil, errors.Trace(err)
	}
	ret.partitionExpr = partitionExpr
	initEvalBufferType(ret)
	ret.evalBufferPool = sync.Pool{
		New: func() interface{} {
			return initEvalBuffer(ret)
		},
	}
	if err := initTableIndices(&ret.TableCommon); err != nil {
		return nil, errors.Trace(err)
	}
	partitions := make(map[int64]*partition, len(pi.Definitions))
	for _, p := range pi.Definitions {
		var t partition
		err := initTableCommonWithIndices(&t.TableCommon, tblInfo, p.ID, tbl.Columns, tbl.allocs)
		if err != nil {
			return nil, errors.Trace(err)
		}
		t.table = ret
		partitions[p.ID] = &t
	}
	ret.partitions = partitions
	if len(pi.DroppingDefinitions) > 0 && len(pi.AddingDefinitions) > 0 {
		ret.reorgPartitionExpr, err = newPartitionExpr(tblInfo, pi.AddingDefinitions)
		if err != nil {
			return nil, errors.Trace(err)
		}
		ret.addingPartitions = make(map[int64]interface{}, len(pi.AddingDefinitions))
		for _, def := range pi.AddingDefinitions {
			ret.addingPartitions[def.ID] = nil
			p, err := initPartition(ret, def)
			if err != nil {
				return nil, err
			}
			partitions[def.ID] = p
		}
		ret.droppingPartitions = make(map[int64]interface{}, len(pi.DroppingDefinitions))
		for _, def := range pi.DroppingDefinitions {
			ret.droppingPartitions[def.ID] = nil
			// partitions[def.ID] should already be filled in, since it should be an existing partition
			if _, ok := partitions[def.ID]; !ok {
				panic("My assumption was wrong...")
			}
		}
	}
	return ret, nil
}

func initPartition(t *partitionedTable, def model.PartitionDefinition) (*partition, error) {
	var newPart partition
	err := initTableCommonWithIndices(&newPart.TableCommon, t.meta, def.ID, t.Columns, t.allocs)
	if err != nil {
		return nil, err
	}
	newPart.table = t
	return &newPart, nil
}

func newPartitionExpr(tblInfo *model.TableInfo, defs []model.PartitionDefinition) (*PartitionExpr, error) {
	// a partitioned table cannot rely on session context/sql modes, so use a default one!
	ctx := mock.NewContext()
	dbName := model.NewCIStr(ctx.GetSessionVars().CurrentDB)
	columns, names, err := expression.ColumnInfos2ColumnsAndNames(ctx, dbName, tblInfo.Name, tblInfo.Cols(), tblInfo)
	if err != nil {
		return nil, err
	}
	pi := tblInfo.GetPartitionInfo()
	switch pi.Type {
	case model.PartitionTypeRange:
		return generateRangePartitionExpr(ctx, pi, defs, columns, names)
	case model.PartitionTypeHash:
		return generateHashPartitionExpr(ctx, pi, columns, names)
	case model.PartitionTypeList:
		return generateListPartitionExpr(ctx, tblInfo, defs, columns, names)
	}
	panic("cannot reach here")
}

// PartitionExpr is the partition definition expressions.
type PartitionExpr struct {
	// UpperBounds: (x < y1); (x < y2); (x < y3), used by locatePartition.
	UpperBounds []expression.Expression
	// OrigExpr is the partition expression ast used in point get.
	OrigExpr ast.ExprNode
	// Expr is the hash partition expression.
	Expr expression.Expression
	// Used in the range pruning process.
	*ForRangePruning
	// Used in the range column pruning process.
	*ForRangeColumnsPruning
	// ColOffset is the offsets of partition columns.
	ColumnOffset []int
	*ForListPruning
}

func initEvalBufferType(t *partitionedTable) {
	hasExtraHandle := false
	numCols := len(t.Cols())
	if !t.Meta().PKIsHandle {
		hasExtraHandle = true
		numCols++
	}
	t.evalBufferTypes = make([]*types.FieldType, numCols)
	for i, col := range t.Cols() {
		t.evalBufferTypes[i] = &col.FieldType
	}

	if hasExtraHandle {
		t.evalBufferTypes[len(t.evalBufferTypes)-1] = types.NewFieldType(mysql.TypeLonglong)
	}
}

func initEvalBuffer(t *partitionedTable) *chunk.MutRow {
	evalBuffer := chunk.MutRowFromTypes(t.evalBufferTypes)
	return &evalBuffer
}

// ForRangeColumnsPruning is used for range partition pruning.
type ForRangeColumnsPruning struct {
	// LessThan contains expressions for [Partition][column].
	// If Maxvalue, then nil
	LessThan [][]*expression.Expression
}

func dataForRangeColumnsPruning(ctx sessionctx.Context, defs []model.PartitionDefinition, schema *expression.Schema, names []*types.FieldName, p *parser.Parser) (*ForRangeColumnsPruning, error) {
	var res ForRangeColumnsPruning
	res.LessThan = make([][]*expression.Expression, 0, len(defs))
	for i := 0; i < len(defs); i++ {
		lessThanCols := make([]*expression.Expression, 0, len(defs[i].LessThan))
		for j := range defs[i].LessThan {
			if strings.EqualFold(defs[i].LessThan[j], "MAXVALUE") {
				// Use a nil pointer instead of math.MaxInt64 to avoid the corner cases.
				lessThanCols = append(lessThanCols, nil)
				// No column after MAXVALUE matters
				break
			}
			tmp, err := parseSimpleExprWithNames(p, ctx, defs[i].LessThan[j], schema, names)
			if err != nil {
				return nil, err
			}
			lessThanCols = append(lessThanCols, &tmp)
		}
		res.LessThan = append(res.LessThan, lessThanCols)
	}
	return &res, nil
}

// parseSimpleExprWithNames parses simple expression string to Expression.
// The expression string must only reference the column in the given NameSlice.
func parseSimpleExprWithNames(p *parser.Parser, ctx sessionctx.Context, exprStr string, schema *expression.Schema, names types.NameSlice) (expression.Expression, error) {
	exprNode, err := parseExpr(p, exprStr)
	if err != nil {
		return nil, errors.Trace(err)
	}
	return expression.RewriteSimpleExprWithNames(ctx, exprNode, schema, names)
}

// ForListPruning is used for list partition pruning.
type ForListPruning struct {
	// LocateExpr uses to locate list partition by row.
	LocateExpr expression.Expression
	// PruneExpr uses to prune list partition in partition pruner.
	PruneExpr expression.Expression
	// PruneExprCols is the columns of PruneExpr, it has removed the duplicate columns.
	PruneExprCols []*expression.Column
	// valueMap is column value -> partition idx, uses to locate list partition.
	valueMap map[int64]int
	// nullPartitionIdx is the partition idx for null value.
	nullPartitionIdx int

	// For list columns partition pruning
	ColPrunes []*ForListColumnPruning
}

// btreeListColumnItem is BTree's Item that uses string to compare.
type btreeListColumnItem struct {
	key      string
	location ListPartitionLocation
}

func newBtreeListColumnItem(key string, location ListPartitionLocation) *btreeListColumnItem {
	return &btreeListColumnItem{
		key:      key,
		location: location,
	}
}

func newBtreeListColumnSearchItem(key string) *btreeListColumnItem {
	return &btreeListColumnItem{
		key: key,
	}
}

func (item *btreeListColumnItem) Less(other btree.Item) bool {
	return item.key < other.(*btreeListColumnItem).key
}

func lessBtreeListColumnItem(a, b *btreeListColumnItem) bool {
	return a.key < b.key
}

// ForListColumnPruning is used for list columns partition pruning.
type ForListColumnPruning struct {
	ExprCol  *expression.Column
	valueTp  *types.FieldType
	valueMap map[string]ListPartitionLocation
	sorted   *btree.BTreeG[*btreeListColumnItem]

	// To deal with the location partition failure caused by inconsistent NewCollationEnabled values(see issue #32416).
	// The following fields are used to delay building valueMap.
	ctx     sessionctx.Context
	tblInfo *model.TableInfo
	schema  *expression.Schema
	names   types.NameSlice
	colIdx  int
}

// ListPartitionGroup indicate the group index of the column value in a partition.
type ListPartitionGroup struct {
	// Such as: list columns (a,b) (partition p0 values in ((1,5),(1,6)));
	// For the column a which value is 1, the ListPartitionGroup is:
	// ListPartitionGroup {
	//     PartIdx: 0,            // 0 is the partition p0 index in all partitions.
	//     GroupIdxs: []int{0,1}, // p0 has 2 value group: (1,5) and (1,6), and they both contain the column a where value is 1;
	// }                          // the value of GroupIdxs `0,1` is the index of the value group that contain the column a which value is 1.
	PartIdx   int
	GroupIdxs []int
}

// ListPartitionLocation indicate the partition location for the column value in list columns partition.
// Here is an example:
// Suppose the list columns partition is: list columns (a,b) (partition p0 values in ((1,5),(1,6)), partition p1 values in ((1,7),(9,9)));
// How to express the location of the column a which value is 1?
// For the column a which value is 1, both partition p0 and p1 contain the column a which value is 1.
// In partition p0, both value group0 (1,5) and group1 (1,6) are contain the column a which value is 1.
// In partition p1, value group0 (1,7) contains the column a which value is 1.
// So, the ListPartitionLocation of column a which value is 1 is:
//
//	[]ListPartitionGroup{
//		{
//			PartIdx: 0,               // `0` is the partition p0 index in all partitions.
//			GroupIdxs: []int{0, 1}    // `0,1` is the index of the value group0, group1.
//		},
//		{
//			PartIdx: 1,               // `1` is the partition p1 index in all partitions.
//			GroupIdxs: []int{0}       // `0` is the index of the value group0.
//		},
//	}
type ListPartitionLocation []ListPartitionGroup

// IsEmpty returns true if the ListPartitionLocation is empty.
func (ps ListPartitionLocation) IsEmpty() bool {
	for _, pg := range ps {
		if len(pg.GroupIdxs) > 0 {
			return false
		}
	}
	return true
}

func (ps ListPartitionLocation) findByPartitionIdx(partIdx int) int {
	for i, p := range ps {
		if p.PartIdx == partIdx {
			return i
		}
	}
	return -1
}

type listPartitionLocationHelper struct {
	initialized bool
	location    ListPartitionLocation
}

// NewListPartitionLocationHelper returns a new listPartitionLocationHelper.
func NewListPartitionLocationHelper() *listPartitionLocationHelper {
	return &listPartitionLocationHelper{}
}

// GetLocation gets the list partition location.
func (p *listPartitionLocationHelper) GetLocation() ListPartitionLocation {
	return p.location
}

// UnionPartitionGroup unions with the list-partition-value-group.
func (p *listPartitionLocationHelper) UnionPartitionGroup(pg ListPartitionGroup) {
	idx := p.location.findByPartitionIdx(pg.PartIdx)
	if idx < 0 {
		// copy the group idx.
		groupIdxs := make([]int, len(pg.GroupIdxs))
		copy(groupIdxs, pg.GroupIdxs)
		p.location = append(p.location, ListPartitionGroup{
			PartIdx:   pg.PartIdx,
			GroupIdxs: groupIdxs,
		})
		return
	}
	p.location[idx].union(pg)
}

// Union unions with the other location.
func (p *listPartitionLocationHelper) Union(location ListPartitionLocation) {
	for _, pg := range location {
		p.UnionPartitionGroup(pg)
	}
}

// Intersect intersect with other location.
func (p *listPartitionLocationHelper) Intersect(location ListPartitionLocation) bool {
	if !p.initialized {
		p.initialized = true
		p.location = make([]ListPartitionGroup, 0, len(location))
		p.location = append(p.location, location...)
		return true
	}
	currPgs := p.location
	remainPgs := make([]ListPartitionGroup, 0, len(location))
	for _, pg := range location {
		idx := currPgs.findByPartitionIdx(pg.PartIdx)
		if idx < 0 {
			continue
		}
		if !currPgs[idx].intersect(pg) {
			continue
		}
		remainPgs = append(remainPgs, currPgs[idx])
	}
	p.location = remainPgs
	return len(remainPgs) > 0
}

func (pg *ListPartitionGroup) intersect(otherPg ListPartitionGroup) bool {
	if pg.PartIdx != otherPg.PartIdx {
		return false
	}
	var groupIdxs []int
	for _, gidx := range otherPg.GroupIdxs {
		if pg.findGroupIdx(gidx) {
			groupIdxs = append(groupIdxs, gidx)
		}
	}
	pg.GroupIdxs = groupIdxs
	return len(groupIdxs) > 0
}

func (pg *ListPartitionGroup) union(otherPg ListPartitionGroup) {
	if pg.PartIdx != otherPg.PartIdx {
		return
	}
	pg.GroupIdxs = append(pg.GroupIdxs, otherPg.GroupIdxs...)
}

func (pg *ListPartitionGroup) findGroupIdx(groupIdx int) bool {
	for _, gidx := range pg.GroupIdxs {
		if gidx == groupIdx {
			return true
		}
	}
	return false
}

// ForRangePruning is used for range partition pruning.
type ForRangePruning struct {
	LessThan []int64
	MaxValue bool
	Unsigned bool
}

// dataForRangePruning extracts the less than parts from 'partition p0 less than xx ... partition p1 less than ...'
func dataForRangePruning(sctx sessionctx.Context, defs []model.PartitionDefinition) (*ForRangePruning, error) {
	var maxValue bool
	var unsigned bool
	lessThan := make([]int64, len(defs))
	for i := 0; i < len(defs); i++ {
		if strings.EqualFold(defs[i].LessThan[0], "MAXVALUE") {
			// Use a bool flag instead of math.MaxInt64 to avoid the corner cases.
			maxValue = true
		} else {
			var err error
			lessThan[i], err = strconv.ParseInt(defs[i].LessThan[0], 10, 64)
			var numErr *strconv.NumError
			if stderr.As(err, &numErr) && numErr.Err == strconv.ErrRange {
				var tmp uint64
				tmp, err = strconv.ParseUint(defs[i].LessThan[0], 10, 64)
				lessThan[i] = int64(tmp)
				unsigned = true
			}
			if err != nil {
				val, ok := fixOldVersionPartitionInfo(sctx, defs[i].LessThan[0])
				if !ok {
					logutil.BgLogger().Error("wrong partition definition", zap.String("less than", defs[i].LessThan[0]))
					return nil, errors.WithStack(err)
				}
				lessThan[i] = val
			}
		}
	}
	return &ForRangePruning{
		LessThan: lessThan,
		MaxValue: maxValue,
		Unsigned: unsigned,
	}, nil
}

func fixOldVersionPartitionInfo(sctx sessionctx.Context, str string) (int64, bool) {
	// less than value should be calculate to integer before persistent.
	// Old version TiDB may not do it and store the raw expression.
	tmp, err := parseSimpleExprWithNames(parser.New(), sctx, str, nil, nil)
	if err != nil {
		return 0, false
	}
	ret, isNull, err := tmp.EvalInt(sctx, chunk.Row{})
	if err != nil || isNull {
		return 0, false
	}
	return ret, true
}

func rangePartitionExprStrings(pi *model.PartitionInfo) []string {
	var s []string
	if len(pi.Columns) > 0 {
		s = make([]string, 0, len(pi.Columns))
		for _, col := range pi.Columns {
			s = append(s, stringutil.Escape(col.O, mysql.ModeNone))
		}
	} else {
		s = []string{pi.Expr}
	}
	return s
}

func generateRangePartitionExpr(ctx sessionctx.Context, pi *model.PartitionInfo,
	defs []model.PartitionDefinition, columns []*expression.Column, names types.NameSlice) (*PartitionExpr, error) {
	// The caller should assure partition info is not nil.
	p := parser.New()
	schema := expression.NewSchema(columns...)
	partStrs := rangePartitionExprStrings(pi)
	locateExprs, err := getRangeLocateExprs(ctx, p, defs, partStrs, schema, names)
	if err != nil {
		return nil, errors.Trace(err)
	}
	ret := &PartitionExpr{
		UpperBounds: locateExprs,
	}

	partExpr, _, offset, err := extractPartitionExprColumns(ctx, pi, columns, names)
	if err != nil {
		return nil, errors.Trace(err)
	}
	ret.ColumnOffset = offset

	if len(pi.Columns) < 1 {
		tmp, err := dataForRangePruning(ctx, defs)
		if err != nil {
			return nil, errors.Trace(err)
		}
		ret.Expr = partExpr
		ret.ForRangePruning = tmp
	} else {
		tmp, err := dataForRangeColumnsPruning(ctx, defs, schema, names, p)
		if err != nil {
			return nil, errors.Trace(err)
		}
		ret.ForRangeColumnsPruning = tmp
	}
	return ret, nil
}

func getRangeLocateExprs(ctx sessionctx.Context, p *parser.Parser, defs []model.PartitionDefinition, partStrs []string, schema *expression.Schema, names types.NameSlice) ([]expression.Expression, error) {
	var buf bytes.Buffer
	locateExprs := make([]expression.Expression, 0, len(defs))
	for i := 0; i < len(defs); i++ {
		if strings.EqualFold(defs[i].LessThan[0], "MAXVALUE") {
			// Expr less than maxvalue is always true.
			fmt.Fprintf(&buf, "true")
		} else {
			maxValueFound := false
			for j := range partStrs[1:] {
				if strings.EqualFold(defs[i].LessThan[j+1], "MAXVALUE") {
					// if any column will be less than MAXVALUE, so change < to <= of the previous prefix of columns
					fmt.Fprintf(&buf, "((%s) <= (%s))", strings.Join(partStrs[:j+1], ","), strings.Join(defs[i].LessThan[:j+1], ","))
					maxValueFound = true
					break
				}
			}
			if !maxValueFound {
				fmt.Fprintf(&buf, "((%s) < (%s))", strings.Join(partStrs, ","), strings.Join(defs[i].LessThan, ","))
			}
		}

		expr, err := parseSimpleExprWithNames(p, ctx, buf.String(), schema, names)
		if err != nil {
			// If it got an error here, ddl may hang forever, so this error log is important.
			logutil.BgLogger().Error("wrong table partition expression", zap.String("expression", buf.String()), zap.Error(err))
			return nil, errors.Trace(err)
		}
		locateExprs = append(locateExprs, expr)
		buf.Reset()
	}
	return locateExprs, nil
}

func getColumnsOffset(cols, columns []*expression.Column) []int {
	colsOffset := make([]int, len(cols))
	for i, col := range columns {
		if idx := findIdxByColUniqueID(cols, col); idx >= 0 {
			colsOffset[idx] = i
		}
	}
	return colsOffset
}

func findIdxByColUniqueID(cols []*expression.Column, col *expression.Column) int {
	for idx, c := range cols {
		if c.UniqueID == col.UniqueID {
			return idx
		}
	}
	return -1
}

func extractPartitionExprColumns(ctx sessionctx.Context, pi *model.PartitionInfo, columns []*expression.Column, names types.NameSlice) (expression.Expression, []*expression.Column, []int, error) {
	var cols []*expression.Column
	var partExpr expression.Expression
	if len(pi.Columns) == 0 {
		schema := expression.NewSchema(columns...)
		exprs, err := expression.ParseSimpleExprsWithNames(ctx, pi.Expr, schema, names)
		if err != nil {
			return nil, nil, nil, err
		}
		cols = expression.ExtractColumns(exprs[0])
		partExpr = exprs[0]
	} else {
		for _, col := range pi.Columns {
			idx := expression.FindFieldNameIdxByColName(names, col.L)
			if idx < 0 {
				panic("should never happen")
			}
			cols = append(cols, columns[idx])
		}
	}
	offset := getColumnsOffset(cols, columns)
	deDupCols := make([]*expression.Column, 0, len(cols))
	for _, col := range cols {
		if findIdxByColUniqueID(deDupCols, col) < 0 {
			c := col.Clone().(*expression.Column)
			deDupCols = append(deDupCols, c)
		}
	}
	return partExpr, deDupCols, offset, nil
}

func generateListPartitionExpr(ctx sessionctx.Context, tblInfo *model.TableInfo,
	defs []model.PartitionDefinition, columns []*expression.Column, names types.NameSlice) (*PartitionExpr, error) {
	// The caller should assure partition info is not nil.
	pi := tblInfo.GetPartitionInfo()
	partExpr, exprCols, offset, err := extractPartitionExprColumns(ctx, pi, columns, names)
	if err != nil {
		return nil, err
	}
	listPrune := &ForListPruning{}
	if len(pi.Columns) == 0 {
		err = listPrune.buildListPruner(ctx, tblInfo, defs, exprCols, columns, names)
	} else {
		err = listPrune.buildListColumnsPruner(ctx, tblInfo, defs, columns, names)
	}
	if err != nil {
		return nil, err
	}
	ret := &PartitionExpr{
		ForListPruning: listPrune,
		ColumnOffset:   offset,
		Expr:           partExpr,
	}
	return ret, nil
}

func (lp *ForListPruning) buildListPruner(ctx sessionctx.Context, tblInfo *model.TableInfo, defs []model.PartitionDefinition, exprCols []*expression.Column,
	columns []*expression.Column, names types.NameSlice) error {
	pi := tblInfo.GetPartitionInfo()
	schema := expression.NewSchema(columns...)
	p := parser.New()
	expr, err := parseSimpleExprWithNames(p, ctx, pi.Expr, schema, names)
	if err != nil {
		// If it got an error here, ddl may hang forever, so this error log is important.
		logutil.BgLogger().Error("wrong table partition expression", zap.String("expression", pi.Expr), zap.Error(err))
		return errors.Trace(err)
	}
	// Since need to change the column index of the expression, clone the expression first.
	lp.LocateExpr = expr.Clone()
	lp.PruneExprCols = exprCols
	lp.PruneExpr = expr.Clone()
	cols := expression.ExtractColumns(lp.PruneExpr)
	for _, c := range cols {
		idx := findIdxByColUniqueID(exprCols, c)
		if idx < 0 {
			return table.ErrUnknownColumn.GenWithStackByArgs(c.OrigName)
		}
		c.Index = idx
	}
	err = lp.buildListPartitionValueMap(ctx, defs, schema, names, p)
	if err != nil {
		return err
	}
	return nil
}

func (lp *ForListPruning) buildListColumnsPruner(ctx sessionctx.Context,
	tblInfo *model.TableInfo, defs []model.PartitionDefinition,
	columns []*expression.Column, names types.NameSlice) error {
	pi := tblInfo.GetPartitionInfo()
	schema := expression.NewSchema(columns...)
	p := parser.New()
	colPrunes := make([]*ForListColumnPruning, 0, len(pi.Columns))
	for colIdx := range pi.Columns {
		colInfo := model.FindColumnInfo(tblInfo.Columns, pi.Columns[colIdx].L)
		if colInfo == nil {
			return table.ErrUnknownColumn.GenWithStackByArgs(pi.Columns[colIdx].L)
		}
		idx := expression.FindFieldNameIdxByColName(names, pi.Columns[colIdx].L)
		if idx < 0 {
			return table.ErrUnknownColumn.GenWithStackByArgs(pi.Columns[colIdx].L)
		}
		colPrune := &ForListColumnPruning{
			ctx:      ctx,
			tblInfo:  tblInfo,
			schema:   schema,
			names:    names,
			colIdx:   colIdx,
			ExprCol:  columns[idx],
			valueTp:  &colInfo.FieldType,
			valueMap: make(map[string]ListPartitionLocation),
			sorted:   btree.NewG[*btreeListColumnItem](btreeDegree, lessBtreeListColumnItem),
		}
		err := colPrune.buildPartitionValueMapAndSorted(p, defs)
		if err != nil {
			return err
		}
		colPrunes = append(colPrunes, colPrune)
	}
	lp.ColPrunes = colPrunes
	return nil
}

// buildListPartitionValueMap builds list partition value map.
// The map is column value -> partition index.
// colIdx is the column index in the list columns.
func (lp *ForListPruning) buildListPartitionValueMap(ctx sessionctx.Context, defs []model.PartitionDefinition,
	schema *expression.Schema, names types.NameSlice, p *parser.Parser) error {
	lp.valueMap = map[int64]int{}
	lp.nullPartitionIdx = -1
	for partitionIdx, def := range defs {
		for _, vs := range def.InValues {
			expr, err := parseSimpleExprWithNames(p, ctx, vs[0], schema, names)
			if err != nil {
				return errors.Trace(err)
			}
			v, isNull, err := expr.EvalInt(ctx, chunk.Row{})
			if err != nil {
				return errors.Trace(err)
			}
			if isNull {
				lp.nullPartitionIdx = partitionIdx
				continue
			}
			lp.valueMap[v] = partitionIdx
		}
	}
	return nil
}

// LocatePartition locates partition by the column value
func (lp *ForListPruning) LocatePartition(value int64, isNull bool) int {
	if isNull {
		return lp.nullPartitionIdx
	}
	partitionIdx, ok := lp.valueMap[value]
	if !ok {
		return -1
	}
	return partitionIdx
}

func (lp *ForListPruning) locateListPartitionByRow(ctx sessionctx.Context, r []types.Datum) (int, error) {
	value, isNull, err := lp.LocateExpr.EvalInt(ctx, chunk.MutRowFromDatums(r).ToRow())
	if err != nil {
		return -1, errors.Trace(err)
	}
	idx := lp.LocatePartition(value, isNull)
	if idx >= 0 {
		return idx, nil
	}
	if isNull {
		return -1, table.ErrNoPartitionForGivenValue.GenWithStackByArgs("NULL")
	}
	return -1, table.ErrNoPartitionForGivenValue.GenWithStackByArgs(strconv.FormatInt(value, 10))
}

func (lp *ForListPruning) locateListColumnsPartitionByRow(ctx sessionctx.Context, r []types.Datum) (int, error) {
	helper := NewListPartitionLocationHelper()
	sc := ctx.GetSessionVars().StmtCtx
	for _, colPrune := range lp.ColPrunes {
		location, err := colPrune.LocatePartition(sc, r[colPrune.ExprCol.Index])
		if err != nil {
			return -1, errors.Trace(err)
		}
		if !helper.Intersect(location) {
			break
		}
	}
	location := helper.GetLocation()
	if location.IsEmpty() {
		return -1, table.ErrNoPartitionForGivenValue.GenWithStackByArgs("from column_list")
	}
	return location[0].PartIdx, nil
}

// buildPartitionValueMapAndSorted builds list columns partition value map for the specified column.
// It also builds list columns partition value btree for the specified column.
// colIdx is the specified column index in the list columns.
func (lp *ForListColumnPruning) buildPartitionValueMapAndSorted(p *parser.Parser,
	defs []model.PartitionDefinition) error {
	l := len(lp.valueMap)
	if l != 0 {
		return nil
	}

	return lp.buildListPartitionValueMapAndSorted(p, defs)
}

// RebuildPartitionValueMapAndSorted rebuilds list columns partition value map for the specified column.
func (lp *ForListColumnPruning) RebuildPartitionValueMapAndSorted(p *parser.Parser,
	defs []model.PartitionDefinition) error {
	lp.valueMap = make(map[string]ListPartitionLocation, len(lp.valueMap))
	lp.sorted.Clear(false)
	return lp.buildListPartitionValueMapAndSorted(p, defs)
}

func (lp *ForListColumnPruning) buildListPartitionValueMapAndSorted(p *parser.Parser, defs []model.PartitionDefinition) error {
	sc := lp.ctx.GetSessionVars().StmtCtx
	for partitionIdx, def := range defs {
		for groupIdx, vs := range def.InValues {
			keyBytes, err := lp.genConstExprKey(lp.ctx, sc, vs[lp.colIdx], lp.schema, lp.names, p)
			if err != nil {
				return errors.Trace(err)
			}
			key := string(keyBytes)
			location, ok := lp.valueMap[key]
			if ok {
				idx := location.findByPartitionIdx(partitionIdx)
				if idx != -1 {
					location[idx].GroupIdxs = append(location[idx].GroupIdxs, groupIdx)
					continue
				}
			}
			location = append(location, ListPartitionGroup{
				PartIdx:   partitionIdx,
				GroupIdxs: []int{groupIdx},
			})
			lp.valueMap[key] = location
			lp.sorted.ReplaceOrInsert(newBtreeListColumnItem(key, location))
		}
	}
	return nil
}

func (lp *ForListColumnPruning) genConstExprKey(ctx sessionctx.Context, sc *stmtctx.StatementContext, exprStr string,
	schema *expression.Schema, names types.NameSlice, p *parser.Parser) ([]byte, error) {
	expr, err := parseSimpleExprWithNames(p, ctx, exprStr, schema, names)
	if err != nil {
		return nil, errors.Trace(err)
	}
	v, err := expr.Eval(chunk.Row{})
	if err != nil {
		return nil, errors.Trace(err)
	}
	key, err := lp.genKey(sc, v)
	if err != nil {
		return nil, errors.Trace(err)
	}
	return key, nil
}

func (lp *ForListColumnPruning) genKey(sc *stmtctx.StatementContext, v types.Datum) ([]byte, error) {
	v, err := v.ConvertTo(sc, lp.valueTp)
	if err != nil {
		return nil, errors.Trace(err)
	}
	valByte, err := codec.EncodeKey(sc, nil, v)
	return valByte, err
}

// LocatePartition locates partition by the column value
func (lp *ForListColumnPruning) LocatePartition(sc *stmtctx.StatementContext, v types.Datum) (ListPartitionLocation, error) {
	key, err := lp.genKey(sc, v)
	if err != nil {
		return nil, errors.Trace(err)
	}
	location, ok := lp.valueMap[string(key)]
	if !ok {
		return nil, nil
	}
	return location, nil
}

// LocateRanges locates partition ranges by the column range
func (lp *ForListColumnPruning) LocateRanges(sc *stmtctx.StatementContext, r *ranger.Range) ([]ListPartitionLocation, error) {
	var lowKey, highKey []byte
	var err error
	lowVal := r.LowVal[0]
	if r.LowVal[0].Kind() == types.KindMinNotNull {
		lowVal = types.GetMinValue(lp.ExprCol.GetType())
	}
	highVal := r.HighVal[0]
	if r.HighVal[0].Kind() == types.KindMaxValue {
		highVal = types.GetMaxValue(lp.ExprCol.GetType())
	}

	// For string type, values returned by GetMinValue and GetMaxValue are already encoded,
	// so it's unnecessary to invoke genKey to encode them.
	if lp.ExprCol.GetType().EvalType() == types.ETString && r.LowVal[0].Kind() == types.KindMinNotNull {
		lowKey = (&lowVal).GetBytes()
	} else {
		lowKey, err = lp.genKey(sc, lowVal)
		if err != nil {
			return nil, errors.Trace(err)
		}
	}

	if lp.ExprCol.GetType().EvalType() == types.ETString && r.HighVal[0].Kind() == types.KindMaxValue {
		highKey = (&highVal).GetBytes()
	} else {
		highKey, err = lp.genKey(sc, highVal)
		if err != nil {
			return nil, errors.Trace(err)
		}
	}

	if r.LowExclude {
		lowKey = kv.Key(lowKey).PrefixNext()
	}
	if !r.HighExclude {
		highKey = kv.Key(highKey).PrefixNext()
	}

	locations := make([]ListPartitionLocation, 0, lp.sorted.Len())
	lp.sorted.AscendRange(newBtreeListColumnSearchItem(string(hack.String(lowKey))), newBtreeListColumnSearchItem(string(hack.String(highKey))), func(item *btreeListColumnItem) bool {
		locations = append(locations, item.location)
		return true
	})
	return locations, nil
}

func generateHashPartitionExpr(ctx sessionctx.Context, pi *model.PartitionInfo,
	columns []*expression.Column, names types.NameSlice) (*PartitionExpr, error) {
	// The caller should assure partition info is not nil.
	schema := expression.NewSchema(columns...)
	origExpr, err := parseExpr(parser.New(), pi.Expr)
	if err != nil {
		return nil, err
	}
	exprs, err := rewritePartitionExpr(ctx, origExpr, schema, names)
	if err != nil {
		// If it got an error here, ddl may hang forever, so this error log is important.
		logutil.BgLogger().Error("wrong table partition expression", zap.String("expression", pi.Expr), zap.Error(err))
		return nil, errors.Trace(err)
	}
	// build column offset.
	partitionCols := expression.ExtractColumns(exprs)
	offset := make([]int, len(partitionCols))
	for i, col := range columns {
		for j, partitionCol := range partitionCols {
			if partitionCol.UniqueID == col.UniqueID {
				offset[j] = i
			}
		}
	}
	exprs.HashCode(ctx.GetSessionVars().StmtCtx)
	return &PartitionExpr{
		Expr:         exprs,
		OrigExpr:     origExpr,
		ColumnOffset: offset,
	}, nil
}

// PartitionExpr returns the partition expression.
func (p *partitionedTable) PartitionExpr() *PartitionExpr {
	return p.partitionExpr
}

func (p *partitionedTable) GetPartitionColumnIDs() []int64 {
	// PARTITION BY {LIST|RANGE} COLUMNS uses columns directly without expressions
	pi := p.Meta().Partition
	if len(pi.Columns) > 0 {
		colIDs := make([]int64, 0, len(pi.Columns))
		// TODO: find the column ids
		for _, name := range pi.Columns {
			col := table.FindCol(p.Cols(), name.O)
			colIDs = append(colIDs, col.ID)
		}
		return colIDs
	}

	partitionCols := expression.ExtractColumns(p.partitionExpr.Expr)
	colIDs := make([]int64, 0, len(partitionCols))
	for _, col := range partitionCols {
		colIDs = append(colIDs, col.ID)
	}
	return colIDs
}

func (p *partitionedTable) GetPartitionColumnNames() []model.CIStr {
	pi := p.Meta().Partition
	if len(pi.Columns) > 0 {
		return pi.Columns
	}
	colIDs := p.GetPartitionColumnIDs()
	colNames := make([]model.CIStr, 0, len(colIDs))
	for _, colID := range colIDs {
		for _, col := range p.Cols() {
			if col.ID == colID {
				colNames = append(colNames, col.Name)
			}
		}
	}
	return colNames
}

// PartitionRecordKey is exported for test.
func PartitionRecordKey(pid int64, handle int64) kv.Key {
	recordPrefix := tablecodec.GenTableRecordPrefix(pid)
	return tablecodec.EncodeRecordKey(recordPrefix, kv.IntHandle(handle))
}

func (p *partitionedTable) CheckForExchangePartition(ctx sessionctx.Context, pi *model.PartitionInfo, r []types.Datum, pid int64) error {
	defID, err := p.locatePartition(ctx, r)
	if err != nil {
		return err
	}
	if defID != pid {
		return errors.WithStack(table.ErrRowDoesNotMatchGivenPartitionSet)
	}
	return nil
}

// locatePartitionCommon returns the partition idx of the input record.
func (p *partitionedTable) locatePartitionCommon(ctx sessionctx.Context, pi *model.PartitionInfo, partitionExpr *PartitionExpr, r []types.Datum) (int, error) {
	var err error
	var idx int
	switch p.meta.Partition.Type {
	case model.PartitionTypeRange:
		if len(pi.Columns) == 0 {
			idx, err = p.locateRangePartition(ctx, partitionExpr, r)
		} else {
			idx, err = p.locateRangeColumnPartition(ctx, partitionExpr, r)
		}
	case model.PartitionTypeHash:
		// Note that only LIST and RANGE supports REORGANIZE PARTITION
		// TODO: Add support for ADD PARTITION and COALESCE PARTITION for HASH
		idx, err = p.locateHashPartition(ctx, pi, r)
	case model.PartitionTypeList:
		idx, err = p.locateListPartition(ctx, partitionExpr, r)
	}
	if err != nil {
		return 0, errors.Trace(err)
	}
	return idx, nil
}

func (p *partitionedTable) locatePartition(ctx sessionctx.Context, r []types.Datum) (int64, error) {
	pi := p.Meta().GetPartitionInfo()
	idx, err := p.locatePartitionCommon(ctx, pi, p.partitionExpr, r)
	if err != nil {
		return 0, errors.Trace(err)
	}
	return pi.Definitions[idx].ID, nil
}

func (p *partitionedTable) locateReorgPartition(ctx sessionctx.Context, r []types.Datum) (int64, error) {
	pi := p.Meta().GetPartitionInfo()
	idx, err := p.locatePartitionCommon(ctx, pi, p.reorgPartitionExpr, r)
	if err != nil {
		return 0, errors.Trace(err)
	}
	return pi.AddingDefinitions[idx].ID, nil
}

func (p *partitionedTable) locateRangeColumnPartition(ctx sessionctx.Context, partitionExpr *PartitionExpr, r []types.Datum) (int, error) {
	upperBounds := partitionExpr.UpperBounds
	var lastError error
	evalBuffer := p.evalBufferPool.Get().(*chunk.MutRow)
	defer p.evalBufferPool.Put(evalBuffer)
	idx := sort.Search(len(upperBounds), func(i int) bool {
		evalBuffer.SetDatums(r...)
		ret, isNull, err := upperBounds[i].EvalInt(ctx, evalBuffer.ToRow())
		if err != nil {
			lastError = err
			return true // Does not matter, will propagate the last error anyway.
		}
		if isNull {
			// If the column value used to determine the partition is NULL, the row is inserted into the lowest partition.
			// See https://dev.mysql.com/doc/mysql-partitioning-excerpt/5.7/en/partitioning-handling-nulls.html
			return true // Always less than any other value (NULL cannot be in the partition definition VALUE LESS THAN).
		}
		return ret > 0
	})
	if lastError != nil {
		return 0, errors.Trace(lastError)
	}
	if idx >= len(upperBounds) {
		// The data does not belong to any of the partition returns `table has no partition for value %s`.
		var valueMsg string
		if p.meta.Partition.Expr != "" {
			e, err := expression.ParseSimpleExprWithTableInfo(ctx, p.meta.Partition.Expr, p.meta)
			if err == nil {
				val, _, err := e.EvalInt(ctx, chunk.MutRowFromDatums(r).ToRow())
				if err == nil {
					valueMsg = strconv.FormatInt(val, 10)
				}
			}
		} else {
			// When the table is partitioned by range columns.
			valueMsg = "from column_list"
		}
		return 0, table.ErrNoPartitionForGivenValue.GenWithStackByArgs(valueMsg)
	}
	return idx, nil
}

func (p *partitionedTable) locateListPartition(ctx sessionctx.Context, partitionExpr *PartitionExpr, r []types.Datum) (int, error) {
	lp := partitionExpr.ForListPruning
	if len(lp.ColPrunes) == 0 {
		return lp.locateListPartitionByRow(ctx, r)
	}
	return lp.locateListColumnsPartitionByRow(ctx, r)
}

func (p *partitionedTable) locateRangePartition(ctx sessionctx.Context, partitionExpr *PartitionExpr, r []types.Datum) (int, error) {
	var (
		ret    int64
		val    int64
		isNull bool
		err    error
	)
	if col, ok := p.partitionExpr.Expr.(*expression.Column); ok {
		if r[col.Index].IsNull() {
			isNull = true
		}
		ret = r[col.Index].GetInt64()
	} else {
		evalBuffer := p.evalBufferPool.Get().(*chunk.MutRow)
		defer p.evalBufferPool.Put(evalBuffer)
		evalBuffer.SetDatums(r...)
		val, isNull, err = p.partitionExpr.Expr.EvalInt(ctx, evalBuffer.ToRow())
		if err != nil {
			return 0, err
		}
		ret = val
	}
	unsigned := mysql.HasUnsignedFlag(p.partitionExpr.Expr.GetType().GetFlag())
	ranges := partitionExpr.ForRangePruning
	length := len(ranges.LessThan)
	pos := sort.Search(length, func(i int) bool {
		if isNull {
			return true
		}
		return ranges.Compare(i, ret, unsigned) > 0
	})
	if isNull {
		pos = 0
	}
	if pos < 0 || pos >= length {
		// The data does not belong to any of the partition returns `table has no partition for value %s`.
		var valueMsg string
		if p.meta.Partition.Expr != "" {
			e, err := expression.ParseSimpleExprWithTableInfo(ctx, p.meta.Partition.Expr, p.meta)
			if err == nil {
				val, _, err := e.EvalInt(ctx, chunk.MutRowFromDatums(r).ToRow())
				if err == nil {
					valueMsg = fmt.Sprintf("%d", val)
				}
			}
		} else {
			// When the table is partitioned by range columns.
			valueMsg = "from column_list"
		}
		return 0, table.ErrNoPartitionForGivenValue.GenWithStackByArgs(valueMsg)
	}
	return pos, nil
}

// TODO: supports linear hashing
func (p *partitionedTable) locateHashPartition(ctx sessionctx.Context, pi *model.PartitionInfo, r []types.Datum) (int, error) {
	if col, ok := p.partitionExpr.Expr.(*expression.Column); ok {
		var data types.Datum
		switch r[col.Index].Kind() {
		case types.KindInt64, types.KindUint64:
			data = r[col.Index]
		default:
			var err error
			data, err = r[col.Index].ConvertTo(ctx.GetSessionVars().StmtCtx, types.NewFieldType(mysql.TypeLong))
			if err != nil {
				return 0, err
			}
		}
		ret := data.GetInt64()
		ret = ret % int64(p.meta.Partition.Num)
		if ret < 0 {
			ret = -ret
		}
		return int(ret), nil
	}
	evalBuffer := p.evalBufferPool.Get().(*chunk.MutRow)
	defer p.evalBufferPool.Put(evalBuffer)
	evalBuffer.SetDatums(r...)
	ret, isNull, err := p.partitionExpr.Expr.EvalInt(ctx, evalBuffer.ToRow())
	if err != nil {
		return 0, err
	}
	if isNull {
		return 0, nil
	}
	ret = ret % int64(p.meta.Partition.Num)
	if ret < 0 {
		ret = -ret
	}
	return int(ret), nil
}

// GetPartition returns a Table, which is actually a partition.
func (p *partitionedTable) GetPartition(pid int64) table.PhysicalTable {
	// Attention, can't simply use `return p.partitions[pid]` here.
	// Because A nil of type *partition is a kind of `table.PhysicalTable`
	part, ok := p.partitions[pid]
	if !ok {
<<<<<<< HEAD
=======
		// We might want an old or new partition.
		pi := t.meta.Partition
		for _, defs := range [][]model.PartitionDefinition{
			pi.AddingDefinitions,
			pi.DroppingDefinitions,
		} {
			for _, def := range defs {
				if pid != def.ID {
					continue
				}
				var newPart partition
				err := initTableCommonWithIndices(&newPart.TableCommon, t.meta, def.ID, t.Columns, t.allocs)
				if err != nil {
					return nil
				}
				newPart.table = t
				t.partitions[pid] = &newPart
				return &newPart
			}
		}
>>>>>>> dc0fc1e0
		return nil
	}
	return part
}

// GetReorganizedPartitionedTable returns the same table
// but only with the AddingDefinitions used.
func GetReorganizedPartitionedTable(t table.Table) (table.PartitionedTable, error) {
	// This is used during Reorganize partitions; All data from DroppingDefinitions
	// will be copied to AddingDefinitions, so only setup with AddingDefinitions!

	// Do not change any Definitions of t, but create a new struct.
	if t.GetPartitionedTable() == nil {
		return nil, dbterror.ErrUnsupportedReorganizePartition.GenWithStackByArgs()
	}
	tblInfo := t.Meta().Clone()
	partInfo := *tblInfo.Partition
	partInfo.Definitions = partInfo.AddingDefinitions
	partInfo.DroppingDefinitions = nil
	partInfo.AddingDefinitions = nil
	tblInfo.Partition = &partInfo
	var tc TableCommon
	tc.meta = tblInfo

	// and rebuild the partitioning structure

	return newPartitionedTable(&tc, tblInfo)
}

// GetPartitionByRow returns a Table, which is actually a Partition.
func (p *partitionedTable) GetPartitionByRow(ctx sessionctx.Context, r []types.Datum) (table.PhysicalTable, error) {
	pid, err := p.locatePartition(ctx, r)
	if err != nil {
		return nil, errors.Trace(err)
	}
	return p.partitions[pid], nil
}

// GetPartitionByRow returns a Table, which is actually a Partition.
func (t *partitionTableWithGivenSets) GetPartitionByRow(ctx sessionctx.Context, r []types.Datum) (table.PhysicalTable, error) {
	pid, err := t.locatePartition(ctx, r)
	if err != nil {
		return nil, errors.Trace(err)
	}
	if _, ok := t.givenSetPartitions[pid]; !ok {
		return nil, errors.WithStack(table.ErrRowDoesNotMatchGivenPartitionSet)
	}
	return t.partitions[pid], nil
}

// AddRecord implements the AddRecord method for the table.Table interface.
func (p *partitionedTable) AddRecord(ctx sessionctx.Context, r []types.Datum, opts ...table.AddRecordOption) (recordID kv.Handle, err error) {
	return partitionedTableAddRecord(ctx, p, r, nil, opts)
}

func partitionedTableAddRecord(ctx sessionctx.Context, t *partitionedTable, r []types.Datum, partitionSelection map[int64]struct{}, opts []table.AddRecordOption) (recordID kv.Handle, err error) {
	pid, err := t.locatePartition(ctx, r)
	if err != nil {
		return nil, errors.Trace(err)
	}

	if partitionSelection != nil {
		if _, ok := partitionSelection[pid]; !ok {
			return nil, errors.WithStack(table.ErrRowDoesNotMatchGivenPartitionSet)
		}
	}
	tbl := t.GetPartition(pid)
	recordID, err = tbl.AddRecord(ctx, r, opts...)
	if err != nil {
		return
	}
	if _, ok := t.droppingPartitions[pid]; ok {
		// Double write to the ongoing reorganized partition
		pid, err = t.locateReorgPartition(ctx, r)
		if err != nil {
			return nil, errors.Trace(err)
		}
		tbl = t.GetPartition(pid)
		recordID, err = tbl.AddRecord(ctx, r, opts...)
		if err != nil {
			return
		}
	}
	return
}

// partitionTableWithGivenSets is used for this kind of grammar: partition (p0,p1)
// Basically it is the same as partitionedTable except that partitionTableWithGivenSets
// checks the given partition set for AddRecord/UpdateRecord operations.
type partitionTableWithGivenSets struct {
	*partitionedTable
	givenSetPartitions map[int64]struct{}
}

// NewPartitionTableWithGivenSets creates a new partition table from a partition table.
func NewPartitionTableWithGivenSets(tbl table.PartitionedTable, partitions map[int64]struct{}) table.PartitionedTable {
	if raw, ok := tbl.(*partitionedTable); ok {
		return &partitionTableWithGivenSets{
			partitionedTable:   raw,
			givenSetPartitions: partitions,
		}
	}
	return tbl
}

// AddRecord implements the AddRecord method for the table.Table interface.
func (t *partitionTableWithGivenSets) AddRecord(ctx sessionctx.Context, r []types.Datum, opts ...table.AddRecordOption) (recordID kv.Handle, err error) {
	return partitionedTableAddRecord(ctx, t.partitionedTable, r, t.givenSetPartitions, opts)
}

func (t *partitionTableWithGivenSets) GetAllPartitionIDs() []int64 {
	ptIDs := make([]int64, 0, len(t.partitions))
	for id := range t.givenSetPartitions {
		ptIDs = append(ptIDs, id)
	}
	return ptIDs
}

// RemoveRecord implements table.Table RemoveRecord interface.
func (p *partitionedTable) RemoveRecord(ctx sessionctx.Context, h kv.Handle, r []types.Datum) error {
	pid, err := p.locatePartition(ctx, r)
	if err != nil {
		return errors.Trace(err)
	}

	// TODO: Double write to AddingDefinitions!
	tbl := p.GetPartition(pid)
	err = tbl.RemoveRecord(ctx, h, r)
	if err != nil {
		return errors.Trace(err)
	}

	if _, ok := p.droppingPartitions[pid]; ok {
		pid, err = p.locateReorgPartition(ctx, r)
		if err != nil {
			return errors.Trace(err)
		}
		tbl = p.GetPartition(pid)
		err = tbl.RemoveRecord(ctx, h, r)
		if err != nil {
			return errors.Trace(err)
		}
	}
	return nil
}

func (p *partitionedTable) GetAllPartitionIDs() []int64 {
	ptIDs := make([]int64, 0, len(p.partitions))
	for id := range p.partitions {
		if _, ok := p.droppingPartitions[id]; ok {
			continue
		}
		if _, ok := p.addingPartitions[id]; ok {
			continue
		}
		ptIDs = append(ptIDs, id)
	}
	return ptIDs
}

// UpdateRecord implements table.Table UpdateRecord interface.
// `touched` means which columns are really modified, used for secondary indices.
// Length of `oldData` and `newData` equals to length of `t.WritableCols()`.
func (p *partitionedTable) UpdateRecord(ctx context.Context, sctx sessionctx.Context, h kv.Handle, currData, newData []types.Datum, touched []bool) error {
	return partitionedTableUpdateRecord(ctx, sctx, p, h, currData, newData, touched, nil)
}

func (t *partitionTableWithGivenSets) UpdateRecord(ctx context.Context, sctx sessionctx.Context, h kv.Handle, currData, newData []types.Datum, touched []bool) error {
	return partitionedTableUpdateRecord(ctx, sctx, t.partitionedTable, h, currData, newData, touched, t.givenSetPartitions)
}

func partitionedTableUpdateRecord(gctx context.Context, ctx sessionctx.Context, t *partitionedTable, h kv.Handle, currData, newData []types.Datum, touched []bool, partitionSelection map[int64]struct{}) error {
	from, err := t.locatePartition(ctx, currData)
	if err != nil {
		return errors.Trace(err)
	}
	to, err := t.locatePartition(ctx, newData)
	if err != nil {
		return errors.Trace(err)
	}
	if partitionSelection != nil {
		if _, ok := partitionSelection[to]; !ok {
			return errors.WithStack(table.ErrRowDoesNotMatchGivenPartitionSet)
		}
		// Should not have been read from this partition! Checked already in GetPartitionByRow()
		if _, ok := partitionSelection[from]; !ok {
			return errors.WithStack(table.ErrRowDoesNotMatchGivenPartitionSet)
		}
	}

	// TODO: Double write to AddingDefinitions!

	// The old and new data locate in different partitions.
	// Remove record from old partition and add record to new partition.
	if from != to {
		_, err = t.GetPartition(to).AddRecord(ctx, newData)
		if err != nil {
			return errors.Trace(err)
		}
		// UpdateRecord should be side effect free, but there're two steps here.
		// What would happen if step1 succeed but step2 meets error? It's hard
		// to rollback.
		// So this special order is chosen: add record first, errors such as
		// 'Key Already Exists' will generally happen during step1, errors are
		// unlikely to happen in step2.
		// TODO: check what happens with foreign keys in step 2?
		err = t.GetPartition(from).RemoveRecord(ctx, h, currData)
		if err != nil {
			// TODO, test this!! I assume that we need to clean this up,
			// since there are non-atomic changes in the transaction buffer
			// which if committed will cause inconsistencies?
			// What to do if something during the cleanup fails? Can we block
			// the transaction from ever being committed?
			logutil.BgLogger().Error("update partition record fails", zap.String("message", "new record inserted while old record is not removed"), zap.Error(err))
			return errors.Trace(err)
		}
		// TODO: Test if the update is in different partitions before reorg,
		// but is now in the same during the reorg? And vice-versa...
		// What if the change is in the same reorged partition?!?
		newTo, newFrom := int64(-1), int64(-1)
		if _, ok := t.droppingPartitions[to]; ok {
			newTo, err = t.locateReorgPartition(ctx, newData)
			// There might be valid cases when errors should be accepted?
			if err != nil {
				return errors.Trace(err)
			}
		}
		if _, ok := t.droppingPartitions[from]; ok {
			newFrom, err = t.locateReorgPartition(ctx, currData)
			// There might be valid cases when errors should be accepted?
			if err != nil {
				return errors.Trace(err)
			}
		}
		if newTo == newFrom && newTo != -1 {
			tbl := t.GetPartition(newTo)
			return tbl.UpdateRecord(gctx, ctx, h, currData, newData, touched)
		}
		if newTo != -1 {
			tbl := t.GetPartition(newTo)
			_, err = tbl.AddRecord(ctx, newData)
			if err != nil {
				return errors.Trace(err)
			}
		}
		if newFrom != -1 {
			tbl := t.GetPartition(newFrom)
			err = tbl.RemoveRecord(ctx, h, currData)
			// How to handle error, which can happen when the data is not yet backfilled
			// TODO: Create a test for this!!!
			if err != nil {
				return errors.Trace(err)
			}
		}
		return nil
	}
	tbl := t.GetPartition(to)
	err = tbl.UpdateRecord(gctx, ctx, h, currData, newData, touched)
	if err != nil {
		return errors.Trace(err)
	}
	if _, ok := t.droppingPartitions[to]; ok {
		// Even if to == from, in the reorganized partitions they may differ
		// like in case of a split
		newTo, err := t.locateReorgPartition(ctx, newData)
		if err != nil {
			return errors.Trace(err)
		}
		newFrom, err := t.locateReorgPartition(ctx, currData)
		if err != nil {
			return errors.Trace(err)
		}
		if newTo == newFrom {
			tbl = t.GetPartition(newTo)
			err = tbl.UpdateRecord(gctx, ctx, h, currData, newData, touched)
			if err != nil {
				return errors.Trace(err)
			}
			return nil
		}
		tbl = t.GetPartition(newTo)
		_, err = tbl.AddRecord(ctx, newData)
		// TODO: Could there be a case where a duplicate unique key could happen here?
		if err != nil {
			return errors.Trace(err)
		}
		tbl = t.GetPartition(newFrom)
		err = tbl.RemoveRecord(ctx, h, currData)
		// How to handle error, which can happen when the data is not yet backfilled
		// TODO: Create a test for this!!!
		if err != nil {
			return errors.Trace(err)
		}
	}
	return nil
}

// FindPartitionByName finds partition in table meta by name.
func FindPartitionByName(meta *model.TableInfo, parName string) (int64, error) {
	// Hash partition table use p0, p1, p2, p3 as partition names automatically.
	parName = strings.ToLower(parName)
	for _, def := range meta.Partition.Definitions {
		if strings.EqualFold(def.Name.L, parName) {
			return def.ID, nil
		}
	}
	return -1, errors.Trace(table.ErrUnknownPartition.GenWithStackByArgs(parName, meta.Name.O))
}

func parseExpr(p *parser.Parser, exprStr string) (ast.ExprNode, error) {
	exprStr = "select " + exprStr
	stmts, _, err := p.ParseSQL(exprStr)
	if err != nil {
		return nil, util.SyntaxWarn(err)
	}
	fields := stmts[0].(*ast.SelectStmt).Fields.Fields
	return fields[0].Expr, nil
}

func rewritePartitionExpr(ctx sessionctx.Context, field ast.ExprNode, schema *expression.Schema, names types.NameSlice) (expression.Expression, error) {
	expr, err := expression.RewriteSimpleExprWithNames(ctx, field, schema, names)
	return expr, err
}

func compareUnsigned(v1, v2 int64) int {
	switch {
	case uint64(v1) > uint64(v2):
		return 1
	case uint64(v1) == uint64(v2):
		return 0
	}
	return -1
}

// Compare is to be used in the binary search to locate partition
func (lt *ForRangePruning) Compare(ith int, v int64, unsigned bool) int {
	if ith == len(lt.LessThan)-1 {
		if lt.MaxValue {
			return 1
		}
	}
	if unsigned {
		return compareUnsigned(lt.LessThan[ith], v)
	}
	switch {
	case lt.LessThan[ith] > v:
		return 1
	case lt.LessThan[ith] == v:
		return 0
	}
	return -1
}<|MERGE_RESOLUTION|>--- conflicted
+++ resolved
@@ -1246,10 +1246,8 @@
 	// Because A nil of type *partition is a kind of `table.PhysicalTable`
 	part, ok := p.partitions[pid]
 	if !ok {
-<<<<<<< HEAD
-=======
 		// We might want an old or new partition.
-		pi := t.meta.Partition
+		pi := p.meta.Partition
 		for _, defs := range [][]model.PartitionDefinition{
 			pi.AddingDefinitions,
 			pi.DroppingDefinitions,
@@ -1259,16 +1257,15 @@
 					continue
 				}
 				var newPart partition
-				err := initTableCommonWithIndices(&newPart.TableCommon, t.meta, def.ID, t.Columns, t.allocs)
+				err := initTableCommonWithIndices(&newPart.TableCommon, p.meta, def.ID, p.Columns, p.allocs)
 				if err != nil {
 					return nil
 				}
-				newPart.table = t
-				t.partitions[pid] = &newPart
+				newPart.table = p
+				p.partitions[pid] = &newPart
 				return &newPart
 			}
 		}
->>>>>>> dc0fc1e0
 		return nil
 	}
 	return part
