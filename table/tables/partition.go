// Copyright 2018 PingCAP, Inc.
//
// Licensed under the Apache License, Version 2.0 (the "License");
// you may not use this file except in compliance with the License.
// You may obtain a copy of the License at
//
//     http://www.apache.org/licenses/LICENSE-2.0
//
// Unless required by applicable law or agreed to in writing, software
// distributed under the License is distributed on an "AS IS" BASIS,
// See the License for the specific language governing permissions and
// limitations under the License.

package tables

import (
	"bytes"
	"fmt"
	"sort"
	"strings"

	"github.com/juju/errors"
	"github.com/pingcap/tidb/expression"
	"github.com/pingcap/tidb/kv"
	"github.com/pingcap/tidb/model"
	"github.com/pingcap/tidb/sessionctx"
	"github.com/pingcap/tidb/table"
	"github.com/pingcap/tidb/tablecodec"
	"github.com/pingcap/tidb/types"
	"github.com/pingcap/tidb/util/chunk"
	"github.com/pingcap/tidb/util/mock"
	log "github.com/sirupsen/logrus"
)

// Both partition and partitionedTable implement the table.Table interface.
var _ table.Table = &partition{}
var _ table.Table = &partitionedTable{}

// partitionedTable implements the table.PartitionedTable interface.
var _ table.PartitionedTable = &partitionedTable{}

// partition is a feature from MySQL:
// See https://dev.mysql.com/doc/refman/8.0/en/partitioning.html
// A partition table may contain many partitions, each partition has a unique partition
// id. The underlying representation of a partition and a normal table (a table with no
// partitions) is basically the same.
// partition also implements the table.Table interface.
type partition struct {
	tableCommon
}

// GetID implements table.Table GetID interface.
func (p *partition) GetID() int64 {
	return p.partitionID
}

// partitionedTable implements the table.PartitionedTable interface.
// partitionedTable is a table, it contains many Partitions.
type partitionedTable struct {
	Table
	partitionExpr *PartitionExpr
	partitions    map[int64]*partition
}

func newPartitionedTable(tbl *Table, tblInfo *model.TableInfo) (table.Table, error) {
	partitionExpr, err := generatePartitionExpr(tblInfo)
	if err != nil {
		return nil, errors.Trace(err)
	}

	if err = initTableIndices(&tbl.tableCommon); err != nil {
		return nil, errors.Trace(err)
	}
	partitions := make(map[int64]*partition)
	pi := tblInfo.GetPartitionInfo()
	for _, p := range pi.Definitions {
		var t partition
		err = initTableCommonWithIndices(&t.tableCommon, tblInfo, p.ID, tbl.Columns, tbl.alloc)
		if err != nil {
			return nil, errors.Trace(err)
		}
		partitions[p.ID] = &t
	}

	return &partitionedTable{
		Table:         *tbl,
		partitionExpr: partitionExpr,
		partitions:    partitions,
	}, nil
}

// PartitionExpr is the partition definition expressions.
// There are two expressions exist, because Locate use binary search, which requires:
// Given a compare function, for any partition range i, if cmp[i] > 0, then cmp[i+1] > 0.
// While partition prune must use the accurate range to do prunning.
// partition by range (x)
//   (partition
//      p1 values less than (y1)
//      p2 values less than (y2)
//      p3 values less than (y3))
// Ranges: (x < y1); (y1 <= x < y2); (y2 <= x < y3)
// UpperBounds: (x < y1); (x < y2); (x < y3)
type PartitionExpr struct {
	Ranges      []expression.Expression
	UpperBounds []expression.Expression
}

func generatePartitionExpr(tblInfo *model.TableInfo) (*PartitionExpr, error) {
	// The caller should assure partition info is not nil.
	pi := tblInfo.GetPartitionInfo()
	ctx := mock.NewContext()
	partitionPruneExprs := make([]expression.Expression, 0, len(pi.Definitions))
	locateExprs := make([]expression.Expression, 0, len(pi.Definitions))
	var buf bytes.Buffer
	for i := 0; i < len(pi.Definitions); i++ {
		if strings.EqualFold(pi.Definitions[i].LessThan[0], "MAXVALUE") {
			// Expr less than maxvalue is always true.
			fmt.Fprintf(&buf, "true")
		} else {
			fmt.Fprintf(&buf, "((%s) < (%s))", pi.Expr, pi.Definitions[i].LessThan[0])
		}
		expr, err := expression.ParseSimpleExpr(ctx, buf.String(), tblInfo)
		if err != nil {
			// If it got an error here, ddl may hang forever, so this error log is important.
			log.Error("wrong table partition expression:", errors.ErrorStack(err), buf.String())
			return nil, errors.Trace(err)
		}
		locateExprs = append(locateExprs, expr)

		if i > 0 {
			fmt.Fprintf(&buf, " and ((%s) >= (%s))", pi.Expr, pi.Definitions[i-1].LessThan[0])
		}

		expr, err = expression.ParseSimpleExpr(ctx, buf.String(), tblInfo)
		if err != nil {
			// If it got an error here, ddl may hang forever, so this error log is important.
			log.Error("wrong table partition expression:", errors.ErrorStack(err), buf.String())
			return nil, errors.Trace(err)
		}
		partitionPruneExprs = append(partitionPruneExprs, expr)
		buf.Reset()
	}
	return &PartitionExpr{
		Ranges:      partitionPruneExprs,
		UpperBounds: locateExprs,
	}, nil
}

// PartitionExpr returns the partition expression.
func (t *partitionedTable) PartitionExpr() *PartitionExpr {
	return t.partitionExpr
}

func partitionRecordKey(pid int64, handle int64) kv.Key {
	recordPrefix := tablecodec.GenTableRecordPrefix(pid)
	return tablecodec.EncodeRecordKey(recordPrefix, handle)
}

// locatePartition returns the partition ID of the input record.
func (t *partitionedTable) locatePartition(ctx sessionctx.Context, pi *model.PartitionInfo, r []types.Datum) (int64, error) {
	var err error
	var isNull bool
	partitionExprs := t.partitionExpr.UpperBounds
	idx := sort.Search(len(partitionExprs), func(i int) bool {
		var ret int64
		ret, isNull, err = partitionExprs[i].EvalInt(ctx, chunk.MutRowFromDatums(r).ToRow())
		if err != nil {
			return true // Break the search.
		}
		if isNull {
			// If the column value used to determine the partition is NULL, the row is inserted into the lowest partition.
			// See https://dev.mysql.com/doc/mysql-partitioning-excerpt/5.7/en/partitioning-handling-nulls.html
			return true // Break the search.
		}
		return ret > 0
	})
	if err != nil {
		return 0, errors.Trace(err)
	}
	if isNull {
		idx = 0
	}
	if idx < 0 || idx >= len(partitionExprs) {
		// The data does not belong to any of the partition?
		return 0, errors.Trace(table.ErrTrgInvalidCreationCtx)
	}
	return pi.Definitions[idx].ID, nil
}

// GetPartition returns a Table, which is actually a partition.
func (t *partitionedTable) GetPartition(pid int64) table.Table {
	return t.partitions[pid]
}

// GetPartitionByRow returns a Table, which is actually a Partition.
func (t *partitionedTable) GetPartitionByRow(ctx sessionctx.Context, r []types.Datum) (table.Table, error) {
	pid, err := t.locatePartition(ctx, t.Meta().GetPartitionInfo(), r)
	if err != nil {
		return nil, errors.Trace(err)
	}
	return t.partitions[pid], nil
}

// AddRecord implements the AddRecord method for the table.Table interface.
func (t *partitionedTable) AddRecord(ctx sessionctx.Context, r []types.Datum, skipHandleCheck bool) (recordID int64, err error) {
	partitionInfo := t.meta.GetPartitionInfo()
	pid, err := t.locatePartition(ctx, partitionInfo, r)
	if err != nil {
		return 0, errors.Trace(err)
	}

	tbl := t.GetPartition(pid)
	return tbl.AddRecord(ctx, r, skipHandleCheck)
}

// RemoveRecord implements table.Table RemoveRecord interface.
func (t *partitionedTable) RemoveRecord(ctx sessionctx.Context, h int64, r []types.Datum) error {
	partitionInfo := t.meta.GetPartitionInfo()
	pid, err := t.locatePartition(ctx, partitionInfo, r)
	if err != nil {
		return errors.Trace(err)
	}

	tbl := t.GetPartition(pid)
	return tbl.RemoveRecord(ctx, h, r)
}

// UpdateRecord implements table.Table UpdateRecord interface.
// `touched` means which columns are really modified, used for secondary indices.
// Length of `oldData` and `newData` equals to length of `t.WritableCols()`.
func (t *partitionedTable) UpdateRecord(ctx sessionctx.Context, h int64, currData, newData []types.Datum, touched []bool) error {
	partitionInfo := t.meta.GetPartitionInfo()
	from, err := t.locatePartition(ctx, partitionInfo, currData)
	if err != nil {
		return errors.Trace(err)
	}
	to, err := t.locatePartition(ctx, partitionInfo, newData)
	if err != nil {
		return errors.Trace(err)
	}

	// The old and new data locate in different partitions.
	// Remove record from old partition and add record to new partition.
	if from != to {
		_, err = t.GetPartition(to).AddRecord(ctx, newData, false)
		if err != nil {
			return errors.Trace(err)
		}
		// UpdateRecord should be side effect free, but there're two steps here.
		// What would happen if step1 succeed but step2 meets error? It's hard
		// to rollback.
		// So this special order is chosen: add record first, errors such as
		// 'Key Already Exists' will generally happen during step1, errors are
		// unlikely to happen in step2.
		err = t.GetPartition(from).RemoveRecord(ctx, h, currData)
		if err != nil {
			log.Error("partition update record error, it may write dirty data to txn:", errors.ErrorStack(err))
			return errors.Trace(err)
		}
		return nil
	}

	tbl := t.GetPartition(to)
	return tbl.UpdateRecord(ctx, h, currData, newData, touched)
}

<<<<<<< HEAD
func (t *partitionedTable) RecordKey(_ int64) kv.Key {
	panic("RecordKey() should never be called on PartitionedTable")
=======
func (t *partitionedTable) GetID() int64 {
	panic("GetID() should never be called on PartitionedTable")
>>>>>>> 410246a3
}<|MERGE_RESOLUTION|>--- conflicted
+++ resolved
@@ -264,11 +264,10 @@
 	return tbl.UpdateRecord(ctx, h, currData, newData, touched)
 }
 
-<<<<<<< HEAD
 func (t *partitionedTable) RecordKey(_ int64) kv.Key {
 	panic("RecordKey() should never be called on PartitionedTable")
-=======
+}
+
 func (t *partitionedTable) GetID() int64 {
 	panic("GetID() should never be called on PartitionedTable")
->>>>>>> 410246a3
 }