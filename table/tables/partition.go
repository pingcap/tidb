// Copyright 2018 PingCAP, Inc.
//
// Licensed under the Apache License, Version 2.0 (the "License");
// you may not use this file except in compliance with the License.
// You may obtain a copy of the License at
//
//     http://www.apache.org/licenses/LICENSE-2.0
//
// Unless required by applicable law or agreed to in writing, software
// distributed under the License is distributed on an "AS IS" BASIS,
// WITHOUT WARRANTIES OR CONDITIONS OF ANY KIND, either express or implied.
// See the License for the specific language governing permissions and
// limitations under the License.

package tables

import (
	"bytes"
	"context"
	stderr "errors"
	"fmt"
	"hash/crc32"
	"sort"
	"strconv"
	"strings"
	"sync"

	"github.com/google/btree"
	"github.com/pingcap/errors"
	"github.com/pingcap/tidb/expression"
	"github.com/pingcap/tidb/kv"
	"github.com/pingcap/tidb/parser"
	"github.com/pingcap/tidb/parser/ast"
	"github.com/pingcap/tidb/parser/model"
	"github.com/pingcap/tidb/parser/mysql"
	"github.com/pingcap/tidb/sessionctx"
	"github.com/pingcap/tidb/sessionctx/stmtctx"
	"github.com/pingcap/tidb/table"
	"github.com/pingcap/tidb/tablecodec"
	"github.com/pingcap/tidb/types"
	"github.com/pingcap/tidb/util"
	"github.com/pingcap/tidb/util/chunk"
	"github.com/pingcap/tidb/util/codec"
	"github.com/pingcap/tidb/util/dbterror"
	"github.com/pingcap/tidb/util/hack"
	"github.com/pingcap/tidb/util/logutil"
	"github.com/pingcap/tidb/util/mock"
	"github.com/pingcap/tidb/util/ranger"
	"github.com/pingcap/tidb/util/stringutil"
	"go.uber.org/zap"
)

const (
	btreeDegree = 32
)

// Both partition and partitionedTable implement the table.Table interface.
var _ table.PhysicalTable = &partition{}
var _ table.Table = &partitionedTable{}

// partitionedTable implements the table.PartitionedTable interface.
var _ table.PartitionedTable = &partitionedTable{}

// partition is a feature from MySQL:
// See https://dev.mysql.com/doc/refman/8.0/en/partitioning.html
// A partition table may contain many partitions, each partition has a unique partition
// id. The underlying representation of a partition and a normal table (a table with no
// partitions) is basically the same.
// partition also implements the table.Table interface.
type partition struct {
	TableCommon
	table *partitionedTable
}

// GetPhysicalID implements table.Table GetPhysicalID interface.
func (p *partition) GetPhysicalID() int64 {
	return p.physicalTableID
}

// GetPartitionedTable implements table.Table GetPartitionedTable interface.
func (p *partition) GetPartitionedTable() table.PartitionedTable {
	return p.table
}

// GetPartitionedTable implements table.Table GetPartitionedTable interface.
func (t *partitionedTable) GetPartitionedTable() table.PartitionedTable {
	return t
}

// partitionedTable implements the table.PartitionedTable interface.
// partitionedTable is a table, it contains many Partitions.
type partitionedTable struct {
	TableCommon
	partitionExpr   *PartitionExpr
	partitions      map[int64]*partition
	evalBufferTypes []*types.FieldType
	evalBufferPool  sync.Pool

	// Only used during Reorganize partition
	// reorganizePartitions is the currently used partitions that are reorganized
	reorganizePartitions map[int64]interface{}
	// doubleWritePartitions are the partitions not visible, but we should double write to
	doubleWritePartitions map[int64]interface{}
	reorgPartitionExpr    *PartitionExpr
}

// TODO: Check which data structures that can be shared between all partitions and which
// needs to be copies
func newPartitionedTable(tbl *TableCommon, tblInfo *model.TableInfo) (table.PartitionedTable, error) {
	pi := tblInfo.GetPartitionInfo()
	if pi == nil || len(pi.Definitions) == 0 {
		return nil, table.ErrUnknownPartition
	}
	ret := &partitionedTable{TableCommon: *tbl}
	partitionExpr, err := newPartitionExpr(tblInfo, pi.Type, pi.Expr, pi.Columns, pi.Definitions)
	if err != nil {
		return nil, errors.Trace(err)
	}
	ret.partitionExpr = partitionExpr
	initEvalBufferType(ret)
	ret.evalBufferPool = sync.Pool{
		New: func() interface{} {
			return initEvalBuffer(ret)
		},
	}
	if err := initTableIndices(&ret.TableCommon); err != nil {
		return nil, errors.Trace(err)
	}
	partitions := make(map[int64]*partition, len(pi.Definitions))
	for _, p := range pi.Definitions {
		var t partition
		err := initTableCommonWithIndices(&t.TableCommon, tblInfo, p.ID, tbl.Columns, tbl.allocs)
		if err != nil {
			return nil, errors.Trace(err)
		}
		t.table = ret
		partitions[p.ID] = &t
	}
	ret.partitions = partitions
	// In StateWriteReorganization we are using the 'old' partition definitions
	// and if any new change happens in DroppingDefinitions, it needs to be done
	// also in AddingDefinitions (with new evaluation of the new expression)
	// In StateDeleteReorganization we are using the 'new' partition definitions
	// and if any new change happens in AddingDefinitions, it needs to be done
	// also in DroppingDefinitions (since session running on schema version -1)
	// should also see the changes
	if pi.DDLState == model.StateDeleteReorganization {
		origIdx := setIndexesState(ret, pi.DDLState)
		defer unsetIndexesState(ret, origIdx)
		// TODO: Explicitly explain the different DDL/New fields!
		if pi.NewTableID != 0 {
			ret.reorgPartitionExpr, err = newPartitionExpr(tblInfo, pi.DDLType, pi.DDLExpr, pi.DDLColumns, pi.DroppingDefinitions)
		} else {
			ret.reorgPartitionExpr, err = newPartitionExpr(tblInfo, pi.Type, pi.Expr, pi.Columns, pi.DroppingDefinitions)
		}
		if err != nil {
			return nil, errors.Trace(err)
		}
		ret.reorganizePartitions = make(map[int64]interface{}, len(pi.AddingDefinitions))
		for _, def := range pi.AddingDefinitions {
			ret.reorganizePartitions[def.ID] = nil
		}
		ret.doubleWritePartitions = make(map[int64]interface{}, len(pi.DroppingDefinitions))
		for _, def := range pi.DroppingDefinitions {
			p, err := initPartition(ret, def)
			if err != nil {
				return nil, err
			}
			partitions[def.ID] = p
			ret.doubleWritePartitions[def.ID] = nil
		}
	} else {
		if len(pi.AddingDefinitions) > 0 {
			origIdx := setIndexesState(ret, pi.DDLState)
			defer unsetIndexesState(ret, origIdx)
			if pi.NewTableID != 0 {
				ret.reorgPartitionExpr, err = newPartitionExpr(tblInfo, pi.DDLType, pi.DDLExpr, pi.DDLColumns, pi.AddingDefinitions)
			} else {
				ret.reorgPartitionExpr, err = newPartitionExpr(tblInfo, pi.Type, pi.Expr, pi.Columns, pi.AddingDefinitions)
			}
			if err != nil {
				return nil, errors.Trace(err)
			}
			ret.doubleWritePartitions = make(map[int64]interface{}, len(pi.AddingDefinitions))
			for _, def := range pi.AddingDefinitions {
				ret.doubleWritePartitions[def.ID] = nil
				p, err := initPartition(ret, def)
				if err != nil {
					return nil, err
				}
				partitions[def.ID] = p
			}
		}
		if len(pi.DroppingDefinitions) > 0 {
			ret.reorganizePartitions = make(map[int64]interface{}, len(pi.DroppingDefinitions))
			for _, def := range pi.DroppingDefinitions {
				ret.reorganizePartitions[def.ID] = nil
			}
		}
	}
	return ret, nil
}

func setIndexesState(t *partitionedTable, state model.SchemaState) []*model.IndexInfo {
	orig := t.meta.Indices
	t.meta.Indices = make([]*model.IndexInfo, 0, len(orig))
	for i := range orig {
		t.meta.Indices = append(t.meta.Indices, orig[i].Clone())
		if t.meta.Indices[i].State == model.StatePublic {
			switch state {
			case model.StateDeleteOnly, model.StateNone:
				t.meta.Indices[i].State = model.StateDeleteOnly
			case model.StatePublic:
				// Keep as is
			default:
				// use the 'StateWriteReorganization' here, since StateDeleteReorganization
				// would skip index writes.
				t.meta.Indices[i].State = model.StateWriteReorganization
			}
		}
	}
	return orig
}

func unsetIndexesState(t *partitionedTable, orig []*model.IndexInfo) {
	t.meta.Indices = orig
}

func initPartition(t *partitionedTable, def model.PartitionDefinition) (*partition, error) {
	var newPart partition
	err := initTableCommonWithIndices(&newPart.TableCommon, t.meta, def.ID, t.Columns, t.allocs)
	if err != nil {
		return nil, err
	}
	newPart.table = t
	return &newPart, nil
}

func newPartitionExpr(tblInfo *model.TableInfo, tp model.PartitionType, expr string, partCols []model.CIStr, defs []model.PartitionDefinition) (*PartitionExpr, error) {
	// a partitioned table cannot rely on session context/sql modes, so use a default one!
	ctx := mock.NewContext()
	dbName := model.NewCIStr(ctx.GetSessionVars().CurrentDB)
	columns, names, err := expression.ColumnInfos2ColumnsAndNames(ctx, dbName, tblInfo.Name, tblInfo.Cols(), tblInfo)
	if err != nil {
		return nil, err
	}
	switch tp {
	case model.PartitionTypeNone:
		// Nothing to do
		return nil, nil
	case model.PartitionTypeRange:
		return generateRangePartitionExpr(ctx, expr, partCols, defs, columns, names)
	case model.PartitionTypeHash:
		return generateHashPartitionExpr(ctx, expr, columns, names)
	case model.PartitionTypeKey:
		return generateKeyPartitionExpr(ctx, expr, partCols, columns, names)
	case model.PartitionTypeList:
		return generateListPartitionExpr(ctx, tblInfo, expr, partCols, defs, columns, names)
	}
	panic("cannot reach here")
}

// PartitionExpr is the partition definition expressions.
type PartitionExpr struct {
	// UpperBounds: (x < y1); (x < y2); (x < y3), used by locatePartition.
	UpperBounds []expression.Expression
	// OrigExpr is the partition expression ast used in point get.
	OrigExpr ast.ExprNode
	// Expr is the hash partition expression.
	Expr expression.Expression
	// Used in the key partition
	*ForKeyPruning
	// Used in the range pruning process.
	*ForRangePruning
	// Used in the range column pruning process.
	*ForRangeColumnsPruning
	// ColOffset is the offsets of partition columns.
	ColumnOffset []int
	*ForListPruning
}

// GetPartColumnsForKeyPartition is used to get partition columns for key partition table
func (pe *PartitionExpr) GetPartColumnsForKeyPartition(columns []*expression.Column) ([]*expression.Column, []int) {
	schema := expression.NewSchema(columns...)
	partCols := make([]*expression.Column, len(pe.ColumnOffset))
	colLen := make([]int, 0, len(pe.ColumnOffset))
	for i, offset := range pe.ColumnOffset {
		partCols[i] = schema.Columns[offset]
		partCols[i].Index = i
		colLen = append(colLen, partCols[i].RetType.GetFlen())
	}
	return partCols, colLen
}

<<<<<<< HEAD
// LocateKeyPartition is the common interface used to locate the destination partition
func (pe *PartitionExpr) LocateKeyPartition(num uint64, r []types.Datum) (int, error) {
	h := crc32.NewIEEE()
	for _, col := range pe.KeyPartCols {
=======
// LocateKeyPartitionWithSPC is used to locate the destination partition for key
// partition table has single partition column(SPC). It's called in FastPlan process.
func (pe *PartitionExpr) LocateKeyPartitionWithSPC(pi *model.PartitionInfo,
	r []types.Datum) (int, error) {
	col := &expression.Column{}
	*col = *pe.KeyPartCols[0]
	col.Index = 0
	kp := &ForKeyPruning{KeyPartCols: []*expression.Column{col}}
	return kp.LocateKeyPartition(pi.Num, r)
}

// LocateKeyPartition is the common interface used to locate the destination partition
func (kp *ForKeyPruning) LocateKeyPartition(numParts uint64, r []types.Datum) (int, error) {
	h := crc32.NewIEEE()
	for _, col := range kp.KeyPartCols {
>>>>>>> a085eff3
		val := r[col.Index]
		if val.Kind() == types.KindNull {
			h.Write([]byte{0})
		} else {
			data, err := val.ToHashKey()
			if err != nil {
				return 0, err
			}
			h.Write(data)
		}
	}
<<<<<<< HEAD
	return int(h.Sum32() % uint32(num)), nil
=======
	return int(h.Sum32() % uint32(numParts)), nil
>>>>>>> a085eff3
}

func initEvalBufferType(t *partitionedTable) {
	hasExtraHandle := false
	numCols := len(t.Cols())
	if !t.Meta().PKIsHandle {
		hasExtraHandle = true
		numCols++
	}
	t.evalBufferTypes = make([]*types.FieldType, numCols)
	for i, col := range t.Cols() {
		t.evalBufferTypes[i] = &col.FieldType
	}

	if hasExtraHandle {
		t.evalBufferTypes[len(t.evalBufferTypes)-1] = types.NewFieldType(mysql.TypeLonglong)
	}
}

func initEvalBuffer(t *partitionedTable) *chunk.MutRow {
	evalBuffer := chunk.MutRowFromTypes(t.evalBufferTypes)
	return &evalBuffer
}

// ForRangeColumnsPruning is used for range partition pruning.
type ForRangeColumnsPruning struct {
	// LessThan contains expressions for [Partition][column].
	// If Maxvalue, then nil
	LessThan [][]*expression.Expression
}

func dataForRangeColumnsPruning(ctx sessionctx.Context, defs []model.PartitionDefinition, schema *expression.Schema, names []*types.FieldName, p *parser.Parser, colOffsets []int) (*ForRangeColumnsPruning, error) {
	var res ForRangeColumnsPruning
	res.LessThan = make([][]*expression.Expression, 0, len(defs))
	for i := 0; i < len(defs); i++ {
		lessThanCols := make([]*expression.Expression, 0, len(defs[i].LessThan))
		for j := range defs[i].LessThan {
			if strings.EqualFold(defs[i].LessThan[j], "MAXVALUE") {
				// Use a nil pointer instead of math.MaxInt64 to avoid the corner cases.
				lessThanCols = append(lessThanCols, nil)
				// No column after MAXVALUE matters
				break
			}
			tmp, err := parseSimpleExprWithNames(p, ctx, defs[i].LessThan[j], schema, names)
			if err != nil {
				return nil, err
			}
			_, ok := tmp.(*expression.Constant)
			if !ok {
				return nil, dbterror.ErrPartitionConstDomain
			}
			// TODO: Enable this for all types!
			// Currently it will trigger changes for collation differences
			switch schema.Columns[colOffsets[j]].RetType.GetType() {
			case mysql.TypeDatetime, mysql.TypeDate:
				// Will also fold constant
				tmp = expression.BuildCastFunction(ctx, tmp, schema.Columns[colOffsets[j]].RetType)
			}
			lessThanCols = append(lessThanCols, &tmp)
		}
		res.LessThan = append(res.LessThan, lessThanCols)
	}
	return &res, nil
}

// parseSimpleExprWithNames parses simple expression string to Expression.
// The expression string must only reference the column in the given NameSlice.
func parseSimpleExprWithNames(p *parser.Parser, ctx sessionctx.Context, exprStr string, schema *expression.Schema, names types.NameSlice) (expression.Expression, error) {
	exprNode, err := parseExpr(p, exprStr)
	if err != nil {
		return nil, errors.Trace(err)
	}
	return expression.RewriteSimpleExprWithNames(ctx, exprNode, schema, names)
}

// ForKeyPruning is used for key partition pruning.
type ForKeyPruning struct {
	KeyPartCols []*expression.Column
}

// ForListPruning is used for list partition pruning.
type ForListPruning struct {
	// LocateExpr uses to locate list partition by row.
	LocateExpr expression.Expression
	// PruneExpr uses to prune list partition in partition pruner.
	PruneExpr expression.Expression
	// PruneExprCols is the columns of PruneExpr, it has removed the duplicate columns.
	PruneExprCols []*expression.Column
	// valueMap is column value -> partition idx, uses to locate list partition.
	valueMap map[int64]int
	// nullPartitionIdx is the partition idx for null value.
	nullPartitionIdx int

	// For list columns partition pruning
	ColPrunes []*ForListColumnPruning
}

// btreeListColumnItem is BTree's Item that uses string to compare.
type btreeListColumnItem struct {
	key      string
	location ListPartitionLocation
}

func newBtreeListColumnItem(key string, location ListPartitionLocation) *btreeListColumnItem {
	return &btreeListColumnItem{
		key:      key,
		location: location,
	}
}

func newBtreeListColumnSearchItem(key string) *btreeListColumnItem {
	return &btreeListColumnItem{
		key: key,
	}
}

func (item *btreeListColumnItem) Less(other btree.Item) bool {
	return item.key < other.(*btreeListColumnItem).key
}

func lessBtreeListColumnItem(a, b *btreeListColumnItem) bool {
	return a.key < b.key
}

// ForListColumnPruning is used for list columns partition pruning.
type ForListColumnPruning struct {
	ExprCol  *expression.Column
	valueTp  *types.FieldType
	valueMap map[string]ListPartitionLocation
	sorted   *btree.BTreeG[*btreeListColumnItem]

	// To deal with the location partition failure caused by inconsistent NewCollationEnabled values(see issue #32416).
	// The following fields are used to delay building valueMap.
	ctx     sessionctx.Context
	tblInfo *model.TableInfo
	schema  *expression.Schema
	names   types.NameSlice
	colIdx  int
}

// ListPartitionGroup indicate the group index of the column value in a partition.
type ListPartitionGroup struct {
	// Such as: list columns (a,b) (partition p0 values in ((1,5),(1,6)));
	// For the column a which value is 1, the ListPartitionGroup is:
	// ListPartitionGroup {
	//     PartIdx: 0,            // 0 is the partition p0 index in all partitions.
	//     GroupIdxs: []int{0,1}, // p0 has 2 value group: (1,5) and (1,6), and they both contain the column a where value is 1;
	// }                          // the value of GroupIdxs `0,1` is the index of the value group that contain the column a which value is 1.
	PartIdx   int
	GroupIdxs []int
}

// ListPartitionLocation indicate the partition location for the column value in list columns partition.
// Here is an example:
// Suppose the list columns partition is: list columns (a,b) (partition p0 values in ((1,5),(1,6)), partition p1 values in ((1,7),(9,9)));
// How to express the location of the column a which value is 1?
// For the column a which value is 1, both partition p0 and p1 contain the column a which value is 1.
// In partition p0, both value group0 (1,5) and group1 (1,6) are contain the column a which value is 1.
// In partition p1, value group0 (1,7) contains the column a which value is 1.
// So, the ListPartitionLocation of column a which value is 1 is:
//
//	[]ListPartitionGroup{
//		{
//			PartIdx: 0,               // `0` is the partition p0 index in all partitions.
//			GroupIdxs: []int{0, 1}    // `0,1` is the index of the value group0, group1.
//		},
//		{
//			PartIdx: 1,               // `1` is the partition p1 index in all partitions.
//			GroupIdxs: []int{0}       // `0` is the index of the value group0.
//		},
//	}
type ListPartitionLocation []ListPartitionGroup

// IsEmpty returns true if the ListPartitionLocation is empty.
func (ps ListPartitionLocation) IsEmpty() bool {
	for _, pg := range ps {
		if len(pg.GroupIdxs) > 0 {
			return false
		}
	}
	return true
}

func (ps ListPartitionLocation) findByPartitionIdx(partIdx int) int {
	for i, p := range ps {
		if p.PartIdx == partIdx {
			return i
		}
	}
	return -1
}

type listPartitionLocationHelper struct {
	initialized bool
	location    ListPartitionLocation
}

// NewListPartitionLocationHelper returns a new listPartitionLocationHelper.
func NewListPartitionLocationHelper() *listPartitionLocationHelper {
	return &listPartitionLocationHelper{}
}

// GetLocation gets the list partition location.
func (p *listPartitionLocationHelper) GetLocation() ListPartitionLocation {
	return p.location
}

// UnionPartitionGroup unions with the list-partition-value-group.
func (p *listPartitionLocationHelper) UnionPartitionGroup(pg ListPartitionGroup) {
	idx := p.location.findByPartitionIdx(pg.PartIdx)
	if idx < 0 {
		// copy the group idx.
		groupIdxs := make([]int, len(pg.GroupIdxs))
		copy(groupIdxs, pg.GroupIdxs)
		p.location = append(p.location, ListPartitionGroup{
			PartIdx:   pg.PartIdx,
			GroupIdxs: groupIdxs,
		})
		return
	}
	p.location[idx].union(pg)
}

// Union unions with the other location.
func (p *listPartitionLocationHelper) Union(location ListPartitionLocation) {
	for _, pg := range location {
		p.UnionPartitionGroup(pg)
	}
}

// Intersect intersect with other location.
func (p *listPartitionLocationHelper) Intersect(location ListPartitionLocation) bool {
	if !p.initialized {
		p.initialized = true
		p.location = make([]ListPartitionGroup, 0, len(location))
		p.location = append(p.location, location...)
		return true
	}
	currPgs := p.location
	remainPgs := make([]ListPartitionGroup, 0, len(location))
	for _, pg := range location {
		idx := currPgs.findByPartitionIdx(pg.PartIdx)
		if idx < 0 {
			continue
		}
		if !currPgs[idx].intersect(pg) {
			continue
		}
		remainPgs = append(remainPgs, currPgs[idx])
	}
	p.location = remainPgs
	return len(remainPgs) > 0
}

func (pg *ListPartitionGroup) intersect(otherPg ListPartitionGroup) bool {
	if pg.PartIdx != otherPg.PartIdx {
		return false
	}
	var groupIdxs []int
	for _, gidx := range otherPg.GroupIdxs {
		if pg.findGroupIdx(gidx) {
			groupIdxs = append(groupIdxs, gidx)
		}
	}
	pg.GroupIdxs = groupIdxs
	return len(groupIdxs) > 0
}

func (pg *ListPartitionGroup) union(otherPg ListPartitionGroup) {
	if pg.PartIdx != otherPg.PartIdx {
		return
	}
	pg.GroupIdxs = append(pg.GroupIdxs, otherPg.GroupIdxs...)
}

func (pg *ListPartitionGroup) findGroupIdx(groupIdx int) bool {
	for _, gidx := range pg.GroupIdxs {
		if gidx == groupIdx {
			return true
		}
	}
	return false
}

// ForRangePruning is used for range partition pruning.
type ForRangePruning struct {
	LessThan []int64
	MaxValue bool
	Unsigned bool
}

// dataForRangePruning extracts the less than parts from 'partition p0 less than xx ... partition p1 less than ...'
func dataForRangePruning(sctx sessionctx.Context, defs []model.PartitionDefinition) (*ForRangePruning, error) {
	var maxValue bool
	var unsigned bool
	lessThan := make([]int64, len(defs))
	for i := 0; i < len(defs); i++ {
		if strings.EqualFold(defs[i].LessThan[0], "MAXVALUE") {
			// Use a bool flag instead of math.MaxInt64 to avoid the corner cases.
			maxValue = true
		} else {
			var err error
			lessThan[i], err = strconv.ParseInt(defs[i].LessThan[0], 10, 64)
			var numErr *strconv.NumError
			if stderr.As(err, &numErr) && numErr.Err == strconv.ErrRange {
				var tmp uint64
				tmp, err = strconv.ParseUint(defs[i].LessThan[0], 10, 64)
				lessThan[i] = int64(tmp)
				unsigned = true
			}
			if err != nil {
				val, ok := fixOldVersionPartitionInfo(sctx, defs[i].LessThan[0])
				if !ok {
					logutil.BgLogger().Error("wrong partition definition", zap.String("less than", defs[i].LessThan[0]))
					return nil, errors.WithStack(err)
				}
				lessThan[i] = val
			}
		}
	}
	return &ForRangePruning{
		LessThan: lessThan,
		MaxValue: maxValue,
		Unsigned: unsigned,
	}, nil
}

func fixOldVersionPartitionInfo(sctx sessionctx.Context, str string) (int64, bool) {
	// less than value should be calculate to integer before persistent.
	// Old version TiDB may not do it and store the raw expression.
	tmp, err := parseSimpleExprWithNames(parser.New(), sctx, str, nil, nil)
	if err != nil {
		return 0, false
	}
	ret, isNull, err := tmp.EvalInt(sctx, chunk.Row{})
	if err != nil || isNull {
		return 0, false
	}
	return ret, true
}

func rangePartitionExprStrings(cols []model.CIStr, expr string) []string {
	var s []string
	if len(cols) > 0 {
		s = make([]string, 0, len(cols))
		for _, col := range cols {
			s = append(s, stringutil.Escape(col.O, mysql.ModeNone))
		}
	} else {
		s = []string{expr}
	}
	return s
}

func generateKeyPartitionExpr(ctx sessionctx.Context, expr string, partCols []model.CIStr,
	columns []*expression.Column, names types.NameSlice) (*PartitionExpr, error) {
	ret := &PartitionExpr{
		ForKeyPruning: &ForKeyPruning{},
	}
	_, partColumns, offset, err := extractPartitionExprColumns(ctx, expr, partCols, columns, names)
	if err != nil {
		return nil, errors.Trace(err)
	}
	ret.ColumnOffset = offset
	ret.KeyPartCols = partColumns

	return ret, nil
}

func generateRangePartitionExpr(ctx sessionctx.Context, expr string, partCols []model.CIStr,
	defs []model.PartitionDefinition, columns []*expression.Column, names types.NameSlice) (*PartitionExpr, error) {
	// The caller should assure partition info is not nil.
	p := parser.New()
	schema := expression.NewSchema(columns...)
	partStrs := rangePartitionExprStrings(partCols, expr)
	locateExprs, err := getRangeLocateExprs(ctx, p, defs, partStrs, schema, names)
	if err != nil {
		return nil, errors.Trace(err)
	}
	ret := &PartitionExpr{
		UpperBounds: locateExprs,
	}

	partExpr, _, offset, err := extractPartitionExprColumns(ctx, expr, partCols, columns, names)
	if err != nil {
		return nil, errors.Trace(err)
	}
	ret.ColumnOffset = offset

	if len(partCols) < 1 {
		tmp, err := dataForRangePruning(ctx, defs)
		if err != nil {
			return nil, errors.Trace(err)
		}
		ret.Expr = partExpr
		ret.ForRangePruning = tmp
	} else {
		tmp, err := dataForRangeColumnsPruning(ctx, defs, schema, names, p, offset)
		if err != nil {
			return nil, errors.Trace(err)
		}
		ret.ForRangeColumnsPruning = tmp
	}
	return ret, nil
}

func getRangeLocateExprs(ctx sessionctx.Context, p *parser.Parser, defs []model.PartitionDefinition, partStrs []string, schema *expression.Schema, names types.NameSlice) ([]expression.Expression, error) {
	var buf bytes.Buffer
	locateExprs := make([]expression.Expression, 0, len(defs))
	for i := 0; i < len(defs); i++ {
		if strings.EqualFold(defs[i].LessThan[0], "MAXVALUE") {
			// Expr less than maxvalue is always true.
			fmt.Fprintf(&buf, "true")
		} else {
			maxValueFound := false
			for j := range partStrs[1:] {
				if strings.EqualFold(defs[i].LessThan[j+1], "MAXVALUE") {
					// if any column will be less than MAXVALUE, so change < to <= of the previous prefix of columns
					fmt.Fprintf(&buf, "((%s) <= (%s))", strings.Join(partStrs[:j+1], ","), strings.Join(defs[i].LessThan[:j+1], ","))
					maxValueFound = true
					break
				}
			}
			if !maxValueFound {
				fmt.Fprintf(&buf, "((%s) < (%s))", strings.Join(partStrs, ","), strings.Join(defs[i].LessThan, ","))
			}
		}

		expr, err := parseSimpleExprWithNames(p, ctx, buf.String(), schema, names)
		if err != nil {
			// If it got an error here, ddl may hang forever, so this error log is important.
			logutil.BgLogger().Error("wrong table partition expression", zap.String("expression", buf.String()), zap.Error(err))
			return nil, errors.Trace(err)
		}
		locateExprs = append(locateExprs, expr)
		buf.Reset()
	}
	return locateExprs, nil
}

func getColumnsOffset(cols, columns []*expression.Column) []int {
	colsOffset := make([]int, len(cols))
	for i, col := range columns {
		if idx := findIdxByColUniqueID(cols, col); idx >= 0 {
			colsOffset[idx] = i
		}
	}
	return colsOffset
}

func findIdxByColUniqueID(cols []*expression.Column, col *expression.Column) int {
	for idx, c := range cols {
		if c.UniqueID == col.UniqueID {
			return idx
		}
	}
	return -1
}

func extractPartitionExprColumns(ctx sessionctx.Context, expr string, partCols []model.CIStr, columns []*expression.Column, names types.NameSlice) (expression.Expression, []*expression.Column, []int, error) {
	var cols []*expression.Column
	var partExpr expression.Expression
	if len(partCols) == 0 {
		schema := expression.NewSchema(columns...)
		exprs, err := expression.ParseSimpleExprsWithNames(ctx, expr, schema, names)
		if err != nil {
			return nil, nil, nil, err
		}
		cols = expression.ExtractColumns(exprs[0])
		partExpr = exprs[0]
	} else {
		for _, col := range partCols {
			idx := expression.FindFieldNameIdxByColName(names, col.L)
			if idx < 0 {
				panic("should never happen")
			}
			cols = append(cols, columns[idx])
		}
	}
	offset := getColumnsOffset(cols, columns)
	deDupCols := make([]*expression.Column, 0, len(cols))
	for _, col := range cols {
		if findIdxByColUniqueID(deDupCols, col) < 0 {
			c := col.Clone().(*expression.Column)
			deDupCols = append(deDupCols, c)
		}
	}
	return partExpr, deDupCols, offset, nil
}

func generateListPartitionExpr(ctx sessionctx.Context, tblInfo *model.TableInfo, expr string, partCols []model.CIStr,
	defs []model.PartitionDefinition, columns []*expression.Column, names types.NameSlice) (*PartitionExpr, error) {
	// The caller should assure partition info is not nil.
	partExpr, exprCols, offset, err := extractPartitionExprColumns(ctx, expr, partCols, columns, names)
	if err != nil {
		return nil, err
	}
	listPrune := &ForListPruning{}
	if len(partCols) == 0 {
		err = listPrune.buildListPruner(ctx, expr, defs, exprCols, columns, names)
	} else {
		err = listPrune.buildListColumnsPruner(ctx, tblInfo, partCols, defs, columns, names)
	}
	if err != nil {
		return nil, err
	}
	ret := &PartitionExpr{
		ForListPruning: listPrune,
		ColumnOffset:   offset,
		Expr:           partExpr,
	}
	return ret, nil
}

// Clone a copy of ForListPruning
func (lp *ForListPruning) Clone() *ForListPruning {
	ret := *lp
	if ret.LocateExpr != nil {
		ret.LocateExpr = lp.LocateExpr.Clone()
	}
	if ret.PruneExpr != nil {
		ret.PruneExpr = lp.PruneExpr.Clone()
	}
	ret.PruneExprCols = make([]*expression.Column, 0, len(lp.PruneExprCols))
	for i := range lp.PruneExprCols {
		c := lp.PruneExprCols[i].Clone().(*expression.Column)
		ret.PruneExprCols = append(ret.PruneExprCols, c)
	}
	ret.ColPrunes = make([]*ForListColumnPruning, 0, len(lp.ColPrunes))
	for i := range lp.ColPrunes {
		l := *lp.ColPrunes[i]
		l.ExprCol = l.ExprCol.Clone().(*expression.Column)
		ret.ColPrunes = append(ret.ColPrunes, &l)
	}
	return &ret
}

func (lp *ForListPruning) buildListPruner(ctx sessionctx.Context, exprStr string, defs []model.PartitionDefinition, exprCols []*expression.Column,
	columns []*expression.Column, names types.NameSlice) error {
	schema := expression.NewSchema(columns...)
	p := parser.New()
	expr, err := parseSimpleExprWithNames(p, ctx, exprStr, schema, names)
	if err != nil {
		// If it got an error here, ddl may hang forever, so this error log is important.
		logutil.BgLogger().Error("wrong table partition expression", zap.String("expression", exprStr), zap.Error(err))
		return errors.Trace(err)
	}
	// Since need to change the column index of the expression, clone the expression first.
	lp.LocateExpr = expr.Clone()
	lp.PruneExprCols = exprCols
	lp.PruneExpr = expr.Clone()
	cols := expression.ExtractColumns(lp.PruneExpr)
	for _, c := range cols {
		idx := findIdxByColUniqueID(exprCols, c)
		if idx < 0 {
			return table.ErrUnknownColumn.GenWithStackByArgs(c.OrigName)
		}
		c.Index = idx
	}
	err = lp.buildListPartitionValueMap(ctx, defs, schema, names, p)
	if err != nil {
		return err
	}
	return nil
}

func (lp *ForListPruning) buildListColumnsPruner(ctx sessionctx.Context,
	tblInfo *model.TableInfo, partCols []model.CIStr, defs []model.PartitionDefinition,
	columns []*expression.Column, names types.NameSlice) error {
	schema := expression.NewSchema(columns...)
	p := parser.New()
	colPrunes := make([]*ForListColumnPruning, 0, len(partCols))
	for colIdx := range partCols {
		colInfo := model.FindColumnInfo(tblInfo.Columns, partCols[colIdx].L)
		if colInfo == nil {
			return table.ErrUnknownColumn.GenWithStackByArgs(partCols[colIdx].L)
		}
		idx := expression.FindFieldNameIdxByColName(names, partCols[colIdx].L)
		if idx < 0 {
			return table.ErrUnknownColumn.GenWithStackByArgs(partCols[colIdx].L)
		}
		colPrune := &ForListColumnPruning{
			ctx:      ctx,
			tblInfo:  tblInfo,
			schema:   schema,
			names:    names,
			colIdx:   colIdx,
			ExprCol:  columns[idx],
			valueTp:  &colInfo.FieldType,
			valueMap: make(map[string]ListPartitionLocation),
			sorted:   btree.NewG[*btreeListColumnItem](btreeDegree, lessBtreeListColumnItem),
		}
		err := colPrune.buildPartitionValueMapAndSorted(p, defs)
		if err != nil {
			return err
		}
		colPrunes = append(colPrunes, colPrune)
	}
	lp.ColPrunes = colPrunes
	return nil
}

// buildListPartitionValueMap builds list partition value map.
// The map is column value -> partition index.
// colIdx is the column index in the list columns.
func (lp *ForListPruning) buildListPartitionValueMap(ctx sessionctx.Context, defs []model.PartitionDefinition,
	schema *expression.Schema, names types.NameSlice, p *parser.Parser) error {
	lp.valueMap = map[int64]int{}
	lp.nullPartitionIdx = -1
	for partitionIdx, def := range defs {
		for _, vs := range def.InValues {
			expr, err := parseSimpleExprWithNames(p, ctx, vs[0], schema, names)
			if err != nil {
				return errors.Trace(err)
			}
			v, isNull, err := expr.EvalInt(ctx, chunk.Row{})
			if err != nil {
				return errors.Trace(err)
			}
			if isNull {
				lp.nullPartitionIdx = partitionIdx
				continue
			}
			lp.valueMap[v] = partitionIdx
		}
	}
	return nil
}

// LocatePartition locates partition by the column value
func (lp *ForListPruning) LocatePartition(value int64, isNull bool) int {
	if isNull {
		return lp.nullPartitionIdx
	}
	partitionIdx, ok := lp.valueMap[value]
	if !ok {
		return -1
	}
	return partitionIdx
}

func (lp *ForListPruning) locateListPartitionByRow(ctx sessionctx.Context, r []types.Datum) (int, error) {
	value, isNull, err := lp.LocateExpr.EvalInt(ctx, chunk.MutRowFromDatums(r).ToRow())
	if err != nil {
		return -1, errors.Trace(err)
	}
	idx := lp.LocatePartition(value, isNull)
	if idx >= 0 {
		return idx, nil
	}
	if isNull {
		return -1, table.ErrNoPartitionForGivenValue.GenWithStackByArgs("NULL")
	}
	return -1, table.ErrNoPartitionForGivenValue.GenWithStackByArgs(strconv.FormatInt(value, 10))
}

func (lp *ForListPruning) locateListColumnsPartitionByRow(ctx sessionctx.Context, r []types.Datum) (int, error) {
	helper := NewListPartitionLocationHelper()
	sc := ctx.GetSessionVars().StmtCtx
	for _, colPrune := range lp.ColPrunes {
		location, err := colPrune.LocatePartition(sc, r[colPrune.ExprCol.Index])
		if err != nil {
			return -1, errors.Trace(err)
		}
		if !helper.Intersect(location) {
			break
		}
	}
	location := helper.GetLocation()
	if location.IsEmpty() {
		return -1, table.ErrNoPartitionForGivenValue.GenWithStackByArgs("from column_list")
	}
	return location[0].PartIdx, nil
}

// buildPartitionValueMapAndSorted builds list columns partition value map for the specified column.
// It also builds list columns partition value btree for the specified column.
// colIdx is the specified column index in the list columns.
func (lp *ForListColumnPruning) buildPartitionValueMapAndSorted(p *parser.Parser,
	defs []model.PartitionDefinition) error {
	l := len(lp.valueMap)
	if l != 0 {
		return nil
	}

	return lp.buildListPartitionValueMapAndSorted(p, defs)
}

// RebuildPartitionValueMapAndSorted rebuilds list columns partition value map for the specified column.
func (lp *ForListColumnPruning) RebuildPartitionValueMapAndSorted(p *parser.Parser,
	defs []model.PartitionDefinition) error {
	lp.valueMap = make(map[string]ListPartitionLocation, len(lp.valueMap))
	lp.sorted.Clear(false)
	return lp.buildListPartitionValueMapAndSorted(p, defs)
}

func (lp *ForListColumnPruning) buildListPartitionValueMapAndSorted(p *parser.Parser, defs []model.PartitionDefinition) error {
	sc := lp.ctx.GetSessionVars().StmtCtx
	for partitionIdx, def := range defs {
		for groupIdx, vs := range def.InValues {
			keyBytes, err := lp.genConstExprKey(lp.ctx, sc, vs[lp.colIdx], lp.schema, lp.names, p)
			if err != nil {
				return errors.Trace(err)
			}
			key := string(keyBytes)
			location, ok := lp.valueMap[key]
			if ok {
				idx := location.findByPartitionIdx(partitionIdx)
				if idx != -1 {
					location[idx].GroupIdxs = append(location[idx].GroupIdxs, groupIdx)
					continue
				}
			}
			location = append(location, ListPartitionGroup{
				PartIdx:   partitionIdx,
				GroupIdxs: []int{groupIdx},
			})
			lp.valueMap[key] = location
			lp.sorted.ReplaceOrInsert(newBtreeListColumnItem(key, location))
		}
	}
	return nil
}

func (lp *ForListColumnPruning) genConstExprKey(ctx sessionctx.Context, sc *stmtctx.StatementContext, exprStr string,
	schema *expression.Schema, names types.NameSlice, p *parser.Parser) ([]byte, error) {
	expr, err := parseSimpleExprWithNames(p, ctx, exprStr, schema, names)
	if err != nil {
		return nil, errors.Trace(err)
	}
	v, err := expr.Eval(chunk.Row{})
	if err != nil {
		return nil, errors.Trace(err)
	}
	key, err := lp.genKey(sc, v)
	if err != nil {
		return nil, errors.Trace(err)
	}
	return key, nil
}

func (lp *ForListColumnPruning) genKey(sc *stmtctx.StatementContext, v types.Datum) ([]byte, error) {
	v, err := v.ConvertTo(sc, lp.valueTp)
	if err != nil {
		return nil, errors.Trace(err)
	}
	valByte, err := codec.EncodeKey(sc, nil, v)
	return valByte, err
}

// LocatePartition locates partition by the column value
func (lp *ForListColumnPruning) LocatePartition(sc *stmtctx.StatementContext, v types.Datum) (ListPartitionLocation, error) {
	key, err := lp.genKey(sc, v)
	if err != nil {
		return nil, errors.Trace(err)
	}
	location, ok := lp.valueMap[string(key)]
	if !ok {
		return nil, nil
	}
	return location, nil
}

// LocateRanges locates partition ranges by the column range
func (lp *ForListColumnPruning) LocateRanges(sc *stmtctx.StatementContext, r *ranger.Range) ([]ListPartitionLocation, error) {
	var lowKey, highKey []byte
	var err error
	lowVal := r.LowVal[0]
	if r.LowVal[0].Kind() == types.KindMinNotNull {
		lowVal = types.GetMinValue(lp.ExprCol.GetType())
	}
	highVal := r.HighVal[0]
	if r.HighVal[0].Kind() == types.KindMaxValue {
		highVal = types.GetMaxValue(lp.ExprCol.GetType())
	}

	// For string type, values returned by GetMinValue and GetMaxValue are already encoded,
	// so it's unnecessary to invoke genKey to encode them.
	if lp.ExprCol.GetType().EvalType() == types.ETString && r.LowVal[0].Kind() == types.KindMinNotNull {
		lowKey = (&lowVal).GetBytes()
	} else {
		lowKey, err = lp.genKey(sc, lowVal)
		if err != nil {
			return nil, errors.Trace(err)
		}
	}

	if lp.ExprCol.GetType().EvalType() == types.ETString && r.HighVal[0].Kind() == types.KindMaxValue {
		highKey = (&highVal).GetBytes()
	} else {
		highKey, err = lp.genKey(sc, highVal)
		if err != nil {
			return nil, errors.Trace(err)
		}
	}

	if r.LowExclude {
		lowKey = kv.Key(lowKey).PrefixNext()
	}
	if !r.HighExclude {
		highKey = kv.Key(highKey).PrefixNext()
	}

	locations := make([]ListPartitionLocation, 0, lp.sorted.Len())
	lp.sorted.AscendRange(newBtreeListColumnSearchItem(string(hack.String(lowKey))), newBtreeListColumnSearchItem(string(hack.String(highKey))), func(item *btreeListColumnItem) bool {
		locations = append(locations, item.location)
		return true
	})
	return locations, nil
}

func generateHashPartitionExpr(ctx sessionctx.Context, exprStr string,
	columns []*expression.Column, names types.NameSlice) (*PartitionExpr, error) {
	// The caller should assure partition info is not nil.
	schema := expression.NewSchema(columns...)
	origExpr, err := parseExpr(parser.New(), exprStr)
	if err != nil {
		return nil, err
	}
	exprs, err := rewritePartitionExpr(ctx, origExpr, schema, names)
	if err != nil {
		// If it got an error here, ddl may hang forever, so this error log is important.
		logutil.BgLogger().Error("wrong table partition expression", zap.String("expression", exprStr), zap.Error(err))
		return nil, errors.Trace(err)
	}
	// build column offset.
	partitionCols := expression.ExtractColumns(exprs)
	offset := make([]int, len(partitionCols))
	for i, col := range columns {
		for j, partitionCol := range partitionCols {
			if partitionCol.UniqueID == col.UniqueID {
				offset[j] = i
			}
		}
	}
	exprs.HashCode(ctx.GetSessionVars().StmtCtx)
	return &PartitionExpr{
		Expr:         exprs,
		OrigExpr:     origExpr,
		ColumnOffset: offset,
	}, nil
}

// PartitionExpr returns the partition expression.
func (t *partitionedTable) PartitionExpr() *PartitionExpr {
	return t.partitionExpr
}

func (t *partitionedTable) GetPartitionColumnIDs() []int64 {
	// PARTITION BY {LIST|RANGE} COLUMNS uses columns directly without expressions
	pi := t.Meta().Partition
	if len(pi.Columns) > 0 {
		colIDs := make([]int64, 0, len(pi.Columns))
		for _, name := range pi.Columns {
			col := table.FindColLowerCase(t.Cols(), name.L)
			if col == nil {
				// For safety, should not happen
				continue
			}
			colIDs = append(colIDs, col.ID)
		}
		return colIDs
	}
	if t.partitionExpr == nil {
		return nil
	}

	partitionCols := expression.ExtractColumns(t.partitionExpr.Expr)
	colIDs := make([]int64, 0, len(partitionCols))
	for _, col := range partitionCols {
		colIDs = append(colIDs, col.ID)
	}
	return colIDs
}

func (t *partitionedTable) GetPartitionColumnNames() []model.CIStr {
	pi := t.Meta().Partition
	if len(pi.Columns) > 0 {
		return pi.Columns
	}
	colIDs := t.GetPartitionColumnIDs()
	colNames := make([]model.CIStr, 0, len(colIDs))
	for _, colID := range colIDs {
		for _, col := range t.Cols() {
			if col.ID == colID {
				colNames = append(colNames, col.Name)
			}
		}
	}
	return colNames
}

// PartitionRecordKey is exported for test.
func PartitionRecordKey(pid int64, handle int64) kv.Key {
	recordPrefix := tablecodec.GenTableRecordPrefix(pid)
	return tablecodec.EncodeRecordKey(recordPrefix, kv.IntHandle(handle))
}

func (t *partitionedTable) CheckForExchangePartition(ctx sessionctx.Context, pi *model.PartitionInfo, r []types.Datum, pid int64) error {
	defID, err := t.locatePartition(ctx, r)
	if err != nil {
		return err
	}
	if defID != pid {
		return errors.WithStack(table.ErrRowDoesNotMatchGivenPartitionSet)
	}
	return nil
}

// locatePartitionCommon returns the partition idx of the input record.
<<<<<<< HEAD
func (t *partitionedTable) locatePartitionCommon(ctx sessionctx.Context, tp model.PartitionType, partitionExpr *PartitionExpr, num uint64, columnsPartitioned bool, r []types.Datum) (int, error) {
=======
func (t *partitionedTable) locatePartitionCommon(ctx sessionctx.Context, pi *model.PartitionInfo, partitionExpr *PartitionExpr, num uint64, r []types.Datum) (int, error) {
>>>>>>> a085eff3
	var err error
	var idx int
	switch tp {
	case model.PartitionTypeRange:
		if columnsPartitioned {
			idx, err = t.locateRangeColumnPartition(ctx, partitionExpr, r)
		} else {
			idx, err = t.locateRangePartition(ctx, partitionExpr, r)
		}
	case model.PartitionTypeHash:
		// Note that only LIST and RANGE supports REORGANIZE PARTITION
<<<<<<< HEAD
		// TODO: Add support for ADD PARTITION and COALESCE PARTITION for HASH
=======
>>>>>>> a085eff3
		idx, err = t.locateHashPartition(ctx, partitionExpr, num, r)
	case model.PartitionTypeKey:
		idx, err = partitionExpr.LocateKeyPartition(num, r)
	case model.PartitionTypeList:
		idx, err = partitionExpr.locateListPartition(ctx, r)
	case model.PartitionTypeNone:
		idx = 0
	}
	if err != nil {
		return 0, errors.Trace(err)
	}
	return idx, nil
}

func (t *partitionedTable) locatePartition(ctx sessionctx.Context, r []types.Datum) (int64, error) {
	pi := t.Meta().GetPartitionInfo()
<<<<<<< HEAD
	columnsSet := len(t.meta.Partition.Columns) > 0
	idx, err := t.locatePartitionCommon(ctx, pi.Type, t.partitionExpr, pi.Num, columnsSet, r)
=======
	idx, err := t.locatePartitionCommon(ctx, pi, t.partitionExpr, pi.Num, r)
>>>>>>> a085eff3
	if err != nil {
		return 0, errors.Trace(err)
	}
	return pi.Definitions[idx].ID, nil
}

func (t *partitionedTable) locateReorgPartition(ctx sessionctx.Context, r []types.Datum) (int64, error) {
	pi := t.Meta().GetPartitionInfo()
<<<<<<< HEAD
	columnsSet := len(pi.DDLColumns) > 0
	num := len(pi.AddingDefinitions)
	if pi.DDLState == model.StateDeleteReorganization {
		num = len(pi.DroppingDefinitions)
	}
	idx, err := t.locatePartitionCommon(ctx, pi.DDLType, t.reorgPartitionExpr, uint64(num), columnsSet, r)
=======
	// Note that for KEY/HASH partitioning, since we do not support LINEAR,
	// all partitions will be reorganized,
	// so we can use the number in Dropping or AddingDefinitions,
	// depending on current state.
	var numParts uint64
	if pi.DDLState == model.StateDeleteReorganization {
		numParts = uint64(len(pi.DroppingDefinitions))
	} else {
		numParts = uint64(len(pi.AddingDefinitions))
	}
	idx, err := t.locatePartitionCommon(ctx, pi, t.reorgPartitionExpr, numParts, r)
>>>>>>> a085eff3
	if err != nil {
		return 0, errors.Trace(err)
	}
	if pi.DDLState == model.StateDeleteReorganization {
		return pi.DroppingDefinitions[idx].ID, nil
	}
	return pi.AddingDefinitions[idx].ID, nil
}

func (t *partitionedTable) locateRangeColumnPartition(ctx sessionctx.Context, partitionExpr *PartitionExpr, r []types.Datum) (int, error) {
	upperBounds := partitionExpr.UpperBounds
	var lastError error
	evalBuffer := t.evalBufferPool.Get().(*chunk.MutRow)
	defer t.evalBufferPool.Put(evalBuffer)
	idx := sort.Search(len(upperBounds), func(i int) bool {
		evalBuffer.SetDatums(r...)
		ret, isNull, err := upperBounds[i].EvalInt(ctx, evalBuffer.ToRow())
		if err != nil {
			lastError = err
			return true // Does not matter, will propagate the last error anyway.
		}
		if isNull {
			// If the column value used to determine the partition is NULL, the row is inserted into the lowest partition.
			// See https://dev.mysql.com/doc/mysql-partitioning-excerpt/5.7/en/partitioning-handling-nulls.html
			return true // Always less than any other value (NULL cannot be in the partition definition VALUE LESS THAN).
		}
		return ret > 0
	})
	if lastError != nil {
		return 0, errors.Trace(lastError)
	}
	if idx >= len(upperBounds) {
		// The data does not belong to any of the partition returns `table has no partition for value %s`.
		var valueMsg string
		if t.meta.Partition.Expr != "" {
			e, err := expression.ParseSimpleExprWithTableInfo(ctx, t.meta.Partition.Expr, t.meta)
			if err == nil {
				val, _, err := e.EvalInt(ctx, chunk.MutRowFromDatums(r).ToRow())
				if err == nil {
					valueMsg = strconv.FormatInt(val, 10)
				}
			}
		} else {
			// When the table is partitioned by range columns.
			valueMsg = "from column_list"
		}
		return 0, table.ErrNoPartitionForGivenValue.GenWithStackByArgs(valueMsg)
	}
	return idx, nil
}

func (pe *PartitionExpr) locateListPartition(ctx sessionctx.Context, r []types.Datum) (int, error) {
	lp := pe.ForListPruning
	if len(lp.ColPrunes) == 0 {
		return lp.locateListPartitionByRow(ctx, r)
	}
	return lp.locateListColumnsPartitionByRow(ctx, r)
}

func (t *partitionedTable) locateRangePartition(ctx sessionctx.Context, partitionExpr *PartitionExpr, r []types.Datum) (int, error) {
	var (
		ret    int64
		val    int64
		isNull bool
		err    error
	)
	if col, ok := partitionExpr.Expr.(*expression.Column); ok {
		if r[col.Index].IsNull() {
			isNull = true
		}
		ret = r[col.Index].GetInt64()
	} else {
		evalBuffer := t.evalBufferPool.Get().(*chunk.MutRow)
		defer t.evalBufferPool.Put(evalBuffer)
		evalBuffer.SetDatums(r...)
		val, isNull, err = partitionExpr.Expr.EvalInt(ctx, evalBuffer.ToRow())
		if err != nil {
			return 0, err
		}
		ret = val
	}
	unsigned := mysql.HasUnsignedFlag(partitionExpr.Expr.GetType().GetFlag())
	ranges := partitionExpr.ForRangePruning
	length := len(ranges.LessThan)
	pos := sort.Search(length, func(i int) bool {
		if isNull {
			return true
		}
		return ranges.Compare(i, ret, unsigned) > 0
	})
	if isNull {
		pos = 0
	}
	if pos < 0 || pos >= length {
		// The data does not belong to any of the partition returns `table has no partition for value %s`.
		var valueMsg string
		// TODO: Test with ALTER TABLE t PARTITION BY with a different expression / type
		if t.meta.Partition.Expr != "" {
			e, err := expression.ParseSimpleExprWithTableInfo(ctx, t.meta.Partition.Expr, t.meta)
			if err == nil {
				val, _, err := e.EvalInt(ctx, chunk.MutRowFromDatums(r).ToRow())
				if err == nil {
					valueMsg = fmt.Sprintf("%d", val)
				}
			}
		} else {
			// When the table is partitioned by range columns.
			valueMsg = "from column_list"
		}
		return 0, table.ErrNoPartitionForGivenValue.GenWithStackByArgs(valueMsg)
	}
	return pos, nil
}

// TODO: supports linear hashing
<<<<<<< HEAD
func (t *partitionedTable) locateHashPartition(ctx sessionctx.Context, partExpr *PartitionExpr, num uint64, r []types.Datum) (int, error) {
=======
func (t *partitionedTable) locateHashPartition(ctx sessionctx.Context, partExpr *PartitionExpr, numParts uint64, r []types.Datum) (int, error) {
>>>>>>> a085eff3
	if col, ok := partExpr.Expr.(*expression.Column); ok {
		var data types.Datum
		switch r[col.Index].Kind() {
		case types.KindInt64, types.KindUint64:
			data = r[col.Index]
		default:
			var err error
			data, err = r[col.Index].ConvertTo(ctx.GetSessionVars().StmtCtx, types.NewFieldType(mysql.TypeLong))
			if err != nil {
				return 0, err
			}
		}
		ret := data.GetInt64()
<<<<<<< HEAD
		ret = ret % int64(num)
=======
		ret = ret % int64(numParts)
>>>>>>> a085eff3
		if ret < 0 {
			ret = -ret
		}
		return int(ret), nil
	}
	evalBuffer := t.evalBufferPool.Get().(*chunk.MutRow)
	defer t.evalBufferPool.Put(evalBuffer)
	evalBuffer.SetDatums(r...)
	ret, isNull, err := partExpr.Expr.EvalInt(ctx, evalBuffer.ToRow())
	if err != nil {
		return 0, err
	}
	if isNull {
		return 0, nil
	}
<<<<<<< HEAD
	ret = ret % int64(num)
=======
	ret = ret % int64(numParts)
>>>>>>> a085eff3
	if ret < 0 {
		ret = -ret
	}
	return int(ret), nil
}

// GetPartition returns a Table, which is actually a partition.
func (t *partitionedTable) GetPartition(pid int64) table.PhysicalTable {
	// Attention, can't simply use `return t.partitions[pid]` here.
	// Because A nil of type *partition is a kind of `table.PhysicalTable`
	part, ok := t.partitions[pid]
	if !ok {
		// Should never happen!
		return nil
	}
	return part
}

// GetReorganizedPartitionedTable returns the same table
// but only with the AddingDefinitions used.
func GetReorganizedPartitionedTable(t table.Table) (table.PartitionedTable, error) {
	// This is used during Reorganize partitions; All data from DroppingDefinitions
	// will be copied to AddingDefinitions, so only setup with AddingDefinitions!

	// Do not change any Definitions of t, but create a new struct.
	if t.GetPartitionedTable() == nil {
		return nil, dbterror.ErrUnsupportedReorganizePartition.GenWithStackByArgs()
	}
	tblInfo := t.Meta().Clone()
	pi := tblInfo.Partition
	pi.Definitions = pi.AddingDefinitions
	pi.Num = uint64(len(pi.Definitions))
	pi.AddingDefinitions = nil
	pi.DroppingDefinitions = nil

	// Reorganized status, use the new values
	pi.Type = pi.DDLType
	pi.Expr = pi.DDLExpr
	pi.Columns = pi.DDLColumns
	tblInfo.ID = pi.NewTableID

	var tc TableCommon
	initTableCommon(&tc, tblInfo, tblInfo.ID, t.Cols(), t.Allocators(nil))

	// and rebuild the partitioning structure
	return newPartitionedTable(&tc, tblInfo)
}

// GetPartitionByRow returns a Table, which is actually a Partition.
func (t *partitionedTable) GetPartitionByRow(ctx sessionctx.Context, r []types.Datum) (table.PhysicalTable, error) {
	pid, err := t.locatePartition(ctx, r)
	if err != nil {
		return nil, errors.Trace(err)
	}
	return t.partitions[pid], nil
}

// GetPartitionByRow returns a Table, which is actually a Partition.
func (t *partitionTableWithGivenSets) GetPartitionByRow(ctx sessionctx.Context, r []types.Datum) (table.PhysicalTable, error) {
	pid, err := t.locatePartition(ctx, r)
	if err != nil {
		return nil, errors.Trace(err)
	}
	if _, ok := t.givenSetPartitions[pid]; !ok {
		return nil, errors.WithStack(table.ErrRowDoesNotMatchGivenPartitionSet)
	}
	return t.partitions[pid], nil
}

// AddRecord implements the AddRecord method for the table.Table interface.
func (t *partitionedTable) AddRecord(ctx sessionctx.Context, r []types.Datum, opts ...table.AddRecordOption) (recordID kv.Handle, err error) {
	return partitionedTableAddRecord(ctx, t, r, nil, opts)
}

func partitionedTableAddRecord(ctx sessionctx.Context, t *partitionedTable, r []types.Datum, partitionSelection map[int64]struct{}, opts []table.AddRecordOption) (recordID kv.Handle, err error) {
	pid, err := t.locatePartition(ctx, r)
	if err != nil {
		return nil, errors.Trace(err)
	}

	if partitionSelection != nil {
		if _, ok := partitionSelection[pid]; !ok {
			return nil, errors.WithStack(table.ErrRowDoesNotMatchGivenPartitionSet)
		}
	}
	tbl := t.GetPartition(pid)
	recordID, err = tbl.AddRecord(ctx, r, opts...)
	if err != nil {
		return
	}
	if t.Meta().Partition.DDLState == model.StateDeleteOnly {
		return
	}
	if _, ok := t.reorganizePartitions[pid]; ok {
		// Double write to the ongoing reorganized partition
		pid, err = t.locateReorgPartition(ctx, r)
		if err != nil {
			return nil, errors.Trace(err)
		}
		tbl = t.GetPartition(pid)
		recordID, err = tbl.AddRecord(ctx, r, opts...)
		if err != nil {
			return
		}
	}
	return
}

// partitionTableWithGivenSets is used for this kind of grammar: partition (p0,p1)
// Basically it is the same as partitionedTable except that partitionTableWithGivenSets
// checks the given partition set for AddRecord/UpdateRecord operations.
type partitionTableWithGivenSets struct {
	*partitionedTable
	givenSetPartitions map[int64]struct{}
}

// NewPartitionTableWithGivenSets creates a new partition table from a partition table.
func NewPartitionTableWithGivenSets(tbl table.PartitionedTable, partitions map[int64]struct{}) table.PartitionedTable {
	if raw, ok := tbl.(*partitionedTable); ok {
		return &partitionTableWithGivenSets{
			partitionedTable:   raw,
			givenSetPartitions: partitions,
		}
	}
	return tbl
}

// AddRecord implements the AddRecord method for the table.Table interface.
func (t *partitionTableWithGivenSets) AddRecord(ctx sessionctx.Context, r []types.Datum, opts ...table.AddRecordOption) (recordID kv.Handle, err error) {
	return partitionedTableAddRecord(ctx, t.partitionedTable, r, t.givenSetPartitions, opts)
}

func (t *partitionTableWithGivenSets) GetAllPartitionIDs() []int64 {
	ptIDs := make([]int64, 0, len(t.partitions))
	for id := range t.givenSetPartitions {
		ptIDs = append(ptIDs, id)
	}
	return ptIDs
}

// RemoveRecord implements table.Table RemoveRecord interface.
func (t *partitionedTable) RemoveRecord(ctx sessionctx.Context, h kv.Handle, r []types.Datum) error {
	pid, err := t.locatePartition(ctx, r)
	if err != nil {
		return errors.Trace(err)
	}

	tbl := t.GetPartition(pid)
	err = tbl.RemoveRecord(ctx, h, r)
	if err != nil {
		return errors.Trace(err)
	}

	if _, ok := t.reorganizePartitions[pid]; ok {
		pid, err = t.locateReorgPartition(ctx, r)
		if err != nil {
			return errors.Trace(err)
		}
		tbl = t.GetPartition(pid)
		err = tbl.RemoveRecord(ctx, h, r)
		if err != nil {
			return errors.Trace(err)
		}
	}
	return nil
}

func (t *partitionedTable) GetAllPartitionIDs() []int64 {
	ptIDs := make([]int64, 0, len(t.partitions))
	for id := range t.partitions {
		if _, ok := t.doubleWritePartitions[id]; ok {
			continue
		}
		ptIDs = append(ptIDs, id)
	}
	return ptIDs
}

// UpdateRecord implements table.Table UpdateRecord interface.
// `touched` means which columns are really modified, used for secondary indices.
// Length of `oldData` and `newData` equals to length of `t.WritableCols()`.
func (t *partitionedTable) UpdateRecord(ctx context.Context, sctx sessionctx.Context, h kv.Handle, currData, newData []types.Datum, touched []bool) error {
	return partitionedTableUpdateRecord(ctx, sctx, t, h, currData, newData, touched, nil)
}

func (t *partitionTableWithGivenSets) UpdateRecord(ctx context.Context, sctx sessionctx.Context, h kv.Handle, currData, newData []types.Datum, touched []bool) error {
	return partitionedTableUpdateRecord(ctx, sctx, t.partitionedTable, h, currData, newData, touched, t.givenSetPartitions)
}

func partitionedTableUpdateRecord(gctx context.Context, ctx sessionctx.Context, t *partitionedTable, h kv.Handle, currData, newData []types.Datum, touched []bool, partitionSelection map[int64]struct{}) error {
	from, err := t.locatePartition(ctx, currData)
	if err != nil {
		return errors.Trace(err)
	}
	to, err := t.locatePartition(ctx, newData)
	if err != nil {
		return errors.Trace(err)
	}
	if partitionSelection != nil {
		if _, ok := partitionSelection[to]; !ok {
			return errors.WithStack(table.ErrRowDoesNotMatchGivenPartitionSet)
		}
		// Should not have been read from this partition! Checked already in GetPartitionByRow()
		if _, ok := partitionSelection[from]; !ok {
			return errors.WithStack(table.ErrRowDoesNotMatchGivenPartitionSet)
		}
	}

	// The old and new data locate in different partitions.
	// Remove record from old partition and add record to new partition.
	if from != to {
		_, err = t.GetPartition(to).AddRecord(ctx, newData)
		if err != nil {
			return errors.Trace(err)
		}
		// UpdateRecord should be side effect free, but there're two steps here.
		// What would happen if step1 succeed but step2 meets error? It's hard
		// to rollback.
		// So this special order is chosen: add record first, errors such as
		// 'Key Already Exists' will generally happen during step1, errors are
		// unlikely to happen in step2.
		err = t.GetPartition(from).RemoveRecord(ctx, h, currData)
		if err != nil {
			logutil.BgLogger().Error("update partition record fails", zap.String("message", "new record inserted while old record is not removed"), zap.Error(err))
			return errors.Trace(err)
		}
		newTo, newFrom := int64(0), int64(0)
		if _, ok := t.reorganizePartitions[to]; ok {
			newTo, err = t.locateReorgPartition(ctx, newData)
			// There might be valid cases when errors should be accepted?
			if err != nil {
				return errors.Trace(err)
			}
		}
		if _, ok := t.reorganizePartitions[from]; ok {
			newFrom, err = t.locateReorgPartition(ctx, currData)
			// There might be valid cases when errors should be accepted?
			if err != nil {
				return errors.Trace(err)
			}
		}
		if newTo == newFrom && newTo != 0 {
			// Update needs to be done in StateDeleteOnly as well
			tbl := t.GetPartition(newTo)
			return tbl.UpdateRecord(gctx, ctx, h, currData, newData, touched)
		}
		if newTo != 0 && t.Meta().GetPartitionInfo().DDLState != model.StateDeleteOnly {
			tbl := t.GetPartition(newTo)
			_, err = tbl.AddRecord(ctx, newData)
			if err != nil {
				return errors.Trace(err)
			}
		}
		if newFrom != 0 {
			tbl := t.GetPartition(newFrom)
			err = tbl.RemoveRecord(ctx, h, currData)
			// TODO: Can this happen? When the data is not yet backfilled?
			if err != nil {
				return errors.Trace(err)
			}
		}
		return nil
	}
	tbl := t.GetPartition(to)
	err = tbl.UpdateRecord(gctx, ctx, h, currData, newData, touched)
	if err != nil {
		return errors.Trace(err)
	}
	if _, ok := t.reorganizePartitions[to]; ok {
		// Even if to == from, in the reorganized partitions they may differ
		// like in case of a split
		newTo, err := t.locateReorgPartition(ctx, newData)
		if err != nil {
			return errors.Trace(err)
		}
		newFrom, err := t.locateReorgPartition(ctx, currData)
		if err != nil {
			return errors.Trace(err)
		}
		if newTo == newFrom {
			tbl = t.GetPartition(newTo)
			if t.Meta().Partition.DDLState == model.StateDeleteOnly {
				err = tbl.RemoveRecord(ctx, h, currData)
			} else {
				err = tbl.UpdateRecord(gctx, ctx, h, currData, newData, touched)
			}
			if err != nil {
				return errors.Trace(err)
			}
			return nil
		}
		if t.Meta().GetPartitionInfo().DDLState != model.StateDeleteOnly {
			tbl = t.GetPartition(newTo)
			_, err = tbl.AddRecord(ctx, newData)
			if err != nil {
				return errors.Trace(err)
			}
		}
		tbl = t.GetPartition(newFrom)
		err = tbl.RemoveRecord(ctx, h, currData)
		if err != nil {
			return errors.Trace(err)
		}
	}
	return nil
}

// FindPartitionByName finds partition in table meta by name.
func FindPartitionByName(meta *model.TableInfo, parName string) (int64, error) {
	// Hash partition table use p0, p1, p2, p3 as partition names automatically.
	parName = strings.ToLower(parName)
	for _, def := range meta.Partition.Definitions {
		if strings.EqualFold(def.Name.L, parName) {
			return def.ID, nil
		}
	}
	return -1, errors.Trace(table.ErrUnknownPartition.GenWithStackByArgs(parName, meta.Name.O))
}

func parseExpr(p *parser.Parser, exprStr string) (ast.ExprNode, error) {
	exprStr = "select " + exprStr
	stmts, _, err := p.ParseSQL(exprStr)
	if err != nil {
		return nil, util.SyntaxWarn(err)
	}
	fields := stmts[0].(*ast.SelectStmt).Fields.Fields
	return fields[0].Expr, nil
}

func rewritePartitionExpr(ctx sessionctx.Context, field ast.ExprNode, schema *expression.Schema, names types.NameSlice) (expression.Expression, error) {
	expr, err := expression.RewriteSimpleExprWithNames(ctx, field, schema, names)
	return expr, err
}

func compareUnsigned(v1, v2 int64) int {
	switch {
	case uint64(v1) > uint64(v2):
		return 1
	case uint64(v1) == uint64(v2):
		return 0
	}
	return -1
}

// Compare is to be used in the binary search to locate partition
func (lt *ForRangePruning) Compare(ith int, v int64, unsigned bool) int {
	if ith == len(lt.LessThan)-1 {
		if lt.MaxValue {
			return 1
		}
	}
	if unsigned {
		return compareUnsigned(lt.LessThan[ith], v)
	}
	switch {
	case lt.LessThan[ith] > v:
		return 1
	case lt.LessThan[ith] == v:
		return 0
	}
	return -1
}<|MERGE_RESOLUTION|>--- conflicted
+++ resolved
@@ -292,28 +292,10 @@
 	return partCols, colLen
 }
 
-<<<<<<< HEAD
-// LocateKeyPartition is the common interface used to locate the destination partition
-func (pe *PartitionExpr) LocateKeyPartition(num uint64, r []types.Datum) (int, error) {
-	h := crc32.NewIEEE()
-	for _, col := range pe.KeyPartCols {
-=======
-// LocateKeyPartitionWithSPC is used to locate the destination partition for key
-// partition table has single partition column(SPC). It's called in FastPlan process.
-func (pe *PartitionExpr) LocateKeyPartitionWithSPC(pi *model.PartitionInfo,
-	r []types.Datum) (int, error) {
-	col := &expression.Column{}
-	*col = *pe.KeyPartCols[0]
-	col.Index = 0
-	kp := &ForKeyPruning{KeyPartCols: []*expression.Column{col}}
-	return kp.LocateKeyPartition(pi.Num, r)
-}
-
 // LocateKeyPartition is the common interface used to locate the destination partition
 func (kp *ForKeyPruning) LocateKeyPartition(numParts uint64, r []types.Datum) (int, error) {
 	h := crc32.NewIEEE()
 	for _, col := range kp.KeyPartCols {
->>>>>>> a085eff3
 		val := r[col.Index]
 		if val.Kind() == types.KindNull {
 			h.Write([]byte{0})
@@ -325,11 +307,7 @@
 			h.Write(data)
 		}
 	}
-<<<<<<< HEAD
-	return int(h.Sum32() % uint32(num)), nil
-=======
 	return int(h.Sum32() % uint32(numParts)), nil
->>>>>>> a085eff3
 }
 
 func initEvalBufferType(t *partitionedTable) {
@@ -1240,11 +1218,7 @@
 }
 
 // locatePartitionCommon returns the partition idx of the input record.
-<<<<<<< HEAD
 func (t *partitionedTable) locatePartitionCommon(ctx sessionctx.Context, tp model.PartitionType, partitionExpr *PartitionExpr, num uint64, columnsPartitioned bool, r []types.Datum) (int, error) {
-=======
-func (t *partitionedTable) locatePartitionCommon(ctx sessionctx.Context, pi *model.PartitionInfo, partitionExpr *PartitionExpr, num uint64, r []types.Datum) (int, error) {
->>>>>>> a085eff3
 	var err error
 	var idx int
 	switch tp {
@@ -1256,10 +1230,6 @@
 		}
 	case model.PartitionTypeHash:
 		// Note that only LIST and RANGE supports REORGANIZE PARTITION
-<<<<<<< HEAD
-		// TODO: Add support for ADD PARTITION and COALESCE PARTITION for HASH
-=======
->>>>>>> a085eff3
 		idx, err = t.locateHashPartition(ctx, partitionExpr, num, r)
 	case model.PartitionTypeKey:
 		idx, err = partitionExpr.LocateKeyPartition(num, r)
@@ -1276,12 +1246,8 @@
 
 func (t *partitionedTable) locatePartition(ctx sessionctx.Context, r []types.Datum) (int64, error) {
 	pi := t.Meta().GetPartitionInfo()
-<<<<<<< HEAD
 	columnsSet := len(t.meta.Partition.Columns) > 0
 	idx, err := t.locatePartitionCommon(ctx, pi.Type, t.partitionExpr, pi.Num, columnsSet, r)
-=======
-	idx, err := t.locatePartitionCommon(ctx, pi, t.partitionExpr, pi.Num, r)
->>>>>>> a085eff3
 	if err != nil {
 		return 0, errors.Trace(err)
 	}
@@ -1290,26 +1256,16 @@
 
 func (t *partitionedTable) locateReorgPartition(ctx sessionctx.Context, r []types.Datum) (int64, error) {
 	pi := t.Meta().GetPartitionInfo()
-<<<<<<< HEAD
 	columnsSet := len(pi.DDLColumns) > 0
-	num := len(pi.AddingDefinitions)
-	if pi.DDLState == model.StateDeleteReorganization {
-		num = len(pi.DroppingDefinitions)
-	}
-	idx, err := t.locatePartitionCommon(ctx, pi.DDLType, t.reorgPartitionExpr, uint64(num), columnsSet, r)
-=======
 	// Note that for KEY/HASH partitioning, since we do not support LINEAR,
 	// all partitions will be reorganized,
 	// so we can use the number in Dropping or AddingDefinitions,
 	// depending on current state.
-	var numParts uint64
+	num := len(pi.AddingDefinitions)
 	if pi.DDLState == model.StateDeleteReorganization {
-		numParts = uint64(len(pi.DroppingDefinitions))
-	} else {
-		numParts = uint64(len(pi.AddingDefinitions))
-	}
-	idx, err := t.locatePartitionCommon(ctx, pi, t.reorgPartitionExpr, numParts, r)
->>>>>>> a085eff3
+		num = len(pi.DroppingDefinitions)
+	}
+	idx, err := t.locatePartitionCommon(ctx, pi.DDLType, t.reorgPartitionExpr, uint64(num), columnsSet, r)
 	if err != nil {
 		return 0, errors.Trace(err)
 	}
@@ -1425,11 +1381,7 @@
 }
 
 // TODO: supports linear hashing
-<<<<<<< HEAD
-func (t *partitionedTable) locateHashPartition(ctx sessionctx.Context, partExpr *PartitionExpr, num uint64, r []types.Datum) (int, error) {
-=======
 func (t *partitionedTable) locateHashPartition(ctx sessionctx.Context, partExpr *PartitionExpr, numParts uint64, r []types.Datum) (int, error) {
->>>>>>> a085eff3
 	if col, ok := partExpr.Expr.(*expression.Column); ok {
 		var data types.Datum
 		switch r[col.Index].Kind() {
@@ -1443,11 +1395,7 @@
 			}
 		}
 		ret := data.GetInt64()
-<<<<<<< HEAD
-		ret = ret % int64(num)
-=======
 		ret = ret % int64(numParts)
->>>>>>> a085eff3
 		if ret < 0 {
 			ret = -ret
 		}
@@ -1463,11 +1411,7 @@
 	if isNull {
 		return 0, nil
 	}
-<<<<<<< HEAD
-	ret = ret % int64(num)
-=======
 	ret = ret % int64(numParts)
->>>>>>> a085eff3
 	if ret < 0 {
 		ret = -ret
 	}
