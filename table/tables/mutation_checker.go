// Copyright 2021 PingCAP, Inc.
//
// Licensed under the Apache License, Version 2.0 (the "License");
// you may not use this file except in compliance with the License.
// You may obtain a copy of the License at
//
//     http://www.apache.org/licenses/LICENSE-2.0
//
// Unless required by applicable law or agreed to in writing, software
// distributed under the License is distributed on an "AS IS" BASIS,
// WITHOUT WARRANTIES OR CONDITIONS OF ANY KIND, either express or implied.
// See the License for the specific language governing permissions and
// limitations under the License.

package tables

import (
	"encoding/hex"
	"fmt"
	"math/rand"
	"strings"
	"time"

	"github.com/pingcap/errors"
	"github.com/pingcap/failpoint"
	"github.com/pingcap/parser/model"
	"github.com/pingcap/tidb/kv"
	"github.com/pingcap/tidb/sessionctx/stmtctx"
	"github.com/pingcap/tidb/sessionctx/variable"
	"github.com/pingcap/tidb/table"
	"github.com/pingcap/tidb/tablecodec"
	"github.com/pingcap/tidb/types"
	"github.com/pingcap/tidb/util/logutil"
	"github.com/pingcap/tidb/util/rowcodec"
	"go.uber.org/zap"
)

type mutation struct {
	key     kv.Key
	flags   kv.KeyFlags
	value   []byte
	indexID int64 // only for index mutations
}

type columnMaps struct {
	ColumnIDToInfo       map[int64]*model.ColumnInfo
	ColumnIDToFieldType  map[int64]*types.FieldType
	IndexIDToInfo        map[int64]*model.IndexInfo
	IndexIDToRowColInfos map[int64][]rowcodec.ColInfo
}

// CheckDataConsistency checks whether the given set of mutations corresponding to a single row is consistent.
// Namely, assume the database is consistent before, applying the mutations shouldn't break the consistency.
// It aims at reducing bugs that will corrupt data, and preventing mistakes from spreading if possible.
//
// 3 conditions are checked:
// (1) row.value is consistent with input data
// (2) the handle is consistent in row and index insertions
// (3) the keys of the indices are consistent with the values of rows
//
// The check doesn't work and just returns nil when:
// (1) the table is partitioned
// (2) new collation is enabled and restored data is needed
//
// The check is performed on almost every write. Its performance matters.
// Let M = the number of mutations, C = the number of columns in the table,
// I = the sum of the number of columns in all indices,
// The time complexity is O(M * C + I)
// The space complexity is O(M + C + I)
func CheckDataConsistency(
	txn kv.Transaction, sessVars *variable.SessionVars, t *TableCommon,
	rowToInsert, rowToRemove []types.Datum, memBuffer kv.MemBuffer, sh kv.StagingHandle,
) error {
	failpoint.Inject("corruptMutations", func(commands failpoint.Value) {
		corruptMutations(t, txn, sh, commands.(string))
	})

	if t.Meta().GetPartitionInfo() != nil {
		return nil
	}
	if sh == 0 {
		// some implementations of MemBuffer doesn't support staging, e.g. that in br/pkg/lightning/backend/kv
		return nil
	}
	indexMutations, rowInsertion, _, err := collectTableMutationsFromBufferStage(t, memBuffer, sh)
	if err != nil {
		return errors.Trace(err)
	}

	failpoint.Inject("printMutation", func() {
		fmt.Println("------------------------------------------------")
		fmt.Printf("row to insert: %+v\nrow to remove: %+v\n", rowToInsert, rowToRemove)
		fmt.Printf("row insertion: key: %v, value: %v\n", hex.EncodeToString(rowInsertion.key),
			hex.EncodeToString(rowInsertion.value))
		for _, im := range indexMutations {
			fmt.Printf("index mutation: key: %v, value: %v\n", hex.EncodeToString(im.key), hex.EncodeToString(im.value))
		}
	})

	columnMaps := getColumnMaps(txn, t)

	if rowToInsert != nil {
		if err := checkRowInsertionConsistency(
			sessVars, rowToInsert, rowInsertion, columnMaps.ColumnIDToInfo, columnMaps.ColumnIDToFieldType,
		); err != nil {
			return errors.Trace(err)
		}
	}

	if err != nil {
		return err
	}

	if rowInsertion.key != nil {
		if err = checkHandleConsistency(rowInsertion, indexMutations, columnMaps.IndexIDToInfo); err != nil {
			return errors.Trace(err)
		}
	}

	if err := checkIndexKeys(
		sessVars, t, rowToInsert, rowToRemove, indexMutations, columnMaps.IndexIDToInfo, columnMaps.IndexIDToRowColInfos,
	); err != nil {
		return errors.Trace(err)
	}
	return nil
}

// checkHandleConsistency checks whether the handles, with regard to a single-row change,
// in row insertions and index insertions are consistent.
// A PUT_index implies a PUT_row with the same handle.
// Deletions are not checked since the values of deletions are unknown
func checkHandleConsistency(rowInsertion mutation, indexMutations []mutation, indexIDToInfo map[int64]*model.IndexInfo) error {
	var insertionHandle kv.Handle
	var err error

	if rowInsertion.key == nil {
		return nil
	}
	insertionHandle, err = tablecodec.DecodeRowKey(rowInsertion.key)
	if err != nil {
		return errors.Trace(err)
	}

	for _, m := range indexMutations {
		if len(m.value) == 0 {
			continue
		}

		indexInfo, ok := indexIDToInfo[m.indexID]
		if !ok {
			return errors.New("index not found")
		}

		indexHandle, err := tablecodec.DecodeIndexHandle(m.key, m.value, len(indexInfo.Columns))
		if err != nil {
			return errors.Trace(err)
		}
		if indexHandle.Compare(insertionHandle) != 0 {
			return errors.Errorf("inconsistent handles in row and index insertions. index handle = %v, "+
				"row handle = %v, index = %+v, row = %+v",
				indexHandle, insertionHandle, m, rowInsertion)
		}
	}

	return err
}

// checkIndexKeys checks whether the decoded data from keys of index mutations are consistent with the expected ones.
//
// How it works:
//
// Assume the set of row values changes from V1 to V2, we check
// (1) V2 - V1 = {added indices}
// (2) V1 - V2 = {deleted indices}
//
// To check (1), we need
// (a) {added indices} is a subset of {needed indices} => each index mutation is consistent with the input/row key/value
// (b) {needed indices} is a subset of {added indices}. The check process would be exactly the same with how we generate
// 		the mutations, thus ignored.
func checkIndexKeys(
	sessVars *variable.SessionVars, t *TableCommon, rowToInsert, rowToRemove []types.Datum,
	indexMutations []mutation, indexIDToInfo map[int64]*model.IndexInfo,
	indexIDToRowColInfos map[int64][]rowcodec.ColInfo,
) error {
	var indexData []types.Datum
	for _, m := range indexMutations {
		indexInfo, ok := indexIDToInfo[m.indexID]
		if !ok {
			return errors.New("index not found")
		}
		rowColInfos, ok := indexIDToRowColInfos[m.indexID]
		if !ok {
			return errors.New("index not found")
		}

		// when we cannot decode the key to get the original value
		if len(m.value) == 0 && NeedRestoredData(indexInfo.Columns, t.Meta().Columns) {
			continue
		}

		decodedIndexValues, err := tablecodec.DecodeIndexKV(
			m.key, m.value, len(indexInfo.Columns), tablecodec.HandleNotNeeded, rowColInfos,
		)
		if err != nil {
			return errors.Trace(err)
		}

		// reuse the underlying memory, save an allocation
		if indexData == nil {
			indexData = make([]types.Datum, 0, len(decodedIndexValues))
		} else {
			indexData = indexData[:0]
		}

		for i, v := range decodedIndexValues {
			fieldType := &t.Columns[indexInfo.Columns[i].Offset].FieldType
			datum, err := tablecodec.DecodeColumnValue(v, fieldType, sessVars.Location())
			if err != nil {
				return errors.Trace(err)
			}
			indexData = append(indexData, datum)
		}

		if len(m.value) == 0 {
			err = compareIndexData(sessVars.StmtCtx, t.Columns, indexData, rowToRemove, indexInfo)
		} else {
			err = compareIndexData(sessVars.StmtCtx, t.Columns, indexData, rowToInsert, indexInfo)
		}
		if err != nil {
			return errors.Trace(err)
		}
	}
	return nil
}

// checkRowInsertionConsistency checks whether the values of row mutations are consistent with the expected ones
// We only check data added since a deletion of a row doesn't care about its value (and we cannot know it)
func checkRowInsertionConsistency(
	sessVars *variable.SessionVars, rowToInsert []types.Datum, rowInsertion mutation,
	columnIDToInfo map[int64]*model.ColumnInfo, columnIDToFieldType map[int64]*types.FieldType,
) error {
	if rowToInsert == nil {
		// it's a deletion
		return nil
	}

	decodedData, err := tablecodec.DecodeRowToDatumMap(rowInsertion.value, columnIDToFieldType, sessVars.Location())
	if err != nil {
		return errors.Trace(err)
	}

	// NOTE: we cannot check if the decoded values contain all columns since some columns may be skipped. It can even be empty
	// Instead, we check that decoded index values are consistent with the input row.

	for columnID, decodedDatum := range decodedData {
		inputDatum := rowToInsert[columnIDToInfo[columnID].Offset]
		cmp, err := decodedDatum.CompareDatum(sessVars.StmtCtx, &inputDatum)
		if err != nil {
			return errors.Trace(err)
		}
		if cmp != 0 {
			logutil.BgLogger().Error(
				"inconsistent row mutation", zap.String("decoded datum", decodedDatum.String()),
				zap.String("input datum", inputDatum.String()),
			)
			return errors.Errorf(
				"inconsistent row mutation, row datum = {%v}, input datum = {%v}", decodedDatum.String(),
				inputDatum.String(),
			)
		}
	}
	return nil
}

// collectTableMutationsFromBufferStage collects mutations of the current table from the mem buffer stage
// It returns: (1) all index mutations (2) the only row insertion (3) the only row deletion
// If there are no row insertions/deletions, return nil
// If there are multiple row insertions, an error is returned
func collectTableMutationsFromBufferStage(t *TableCommon, memBuffer kv.MemBuffer, sh kv.StagingHandle) (
	[]mutation, mutation, mutation, error,
) {
	indexMutations := make([]mutation, 0)
	var rowInsertion, rowDeletion mutation
	var err error
	inspector := func(key kv.Key, flags kv.KeyFlags, data []byte) {
		// only check the current table
		if tablecodec.DecodeTableID(key) == t.physicalTableID {
			m := mutation{key, flags, data, 0}
			if rowcodec.IsRowKey(key) {
				if len(data) > 0 {
					if rowInsertion.key == nil {
						rowInsertion = m
					} else {
						err = errors.Errorf(
							"multiple row mutations added/mutated, one = %+v, another = %+v", rowInsertion, m,
						)
					}
				} else {
					if rowDeletion.key == nil {
						rowDeletion = m
					} else {
						err = errors.Errorf(
							"multiple row mutations deleted, one = %+v, another = %+v", rowDeletion, m,
						)
					}
				}

			} else {
				_, m.indexID, _, err = tablecodec.DecodeIndexKey(m.key)
				if err != nil {
					err = errors.Trace(err)
				}
				indexMutations = append(indexMutations, m)
			}
		}
	}
	memBuffer.InspectStage(sh, inspector)
	return indexMutations, rowInsertion, rowDeletion, err
}

// compareIndexData compares the decoded index data with the input data.
// Returns error if the index data is not a subset of the input data.
func compareIndexData(
	sc *stmtctx.StatementContext, cols []*table.Column, indexData, input []types.Datum, indexInfo *model.IndexInfo,
) error {
	for i, decodedMutationDatum := range indexData {
		expectedDatum := input[indexInfo.Columns[i].Offset]

		tablecodec.TruncateIndexValue(
			&expectedDatum, indexInfo.Columns[i],
			cols[indexInfo.Columns[i].Offset].ColumnInfo,
		)
		tablecodec.TruncateIndexValue(
			&decodedMutationDatum, indexInfo.Columns[i],
			cols[indexInfo.Columns[i].Offset].ColumnInfo,
		)

		comparison, err := decodedMutationDatum.CompareDatum(sc, &expectedDatum)
		if err != nil {
			return errors.Trace(err)
		}

		if comparison != 0 {
			logutil.BgLogger().Error(
				"inconsistent index values",
				zap.String("truncated mutation datum", fmt.Sprintf("%v", decodedMutationDatum)),
				zap.String("truncated expected datum", fmt.Sprintf("%v", expectedDatum)),
			)
			return errors.New("inconsistent index values")
		}
	}
	return nil
}

// getColumnMaps tries to get the columnMaps from transaction options. If there isn't one, it builds one and stores it.
// It saves redundant computations of the map.
func getColumnMaps(txn kv.Transaction, t *TableCommon) columnMaps {
	getter := func() (map[int64]columnMaps, bool) {
		m, ok := txn.GetOption(kv.TableToColumnMaps).(map[int64]columnMaps)
		return m, ok
	}
	setter := func(maps map[int64]columnMaps) {
		txn.SetOption(kv.TableToColumnMaps, maps)
	}
	columnMaps := getOrBuildColumnMaps(getter, setter, t)
	return columnMaps
}

// getOrBuildColumnMaps tries to get the columnMaps from some place. If there isn't one, it builds one and stores it.
// It saves redundant computations of the map.
func getOrBuildColumnMaps(
	getter func() (map[int64]columnMaps, bool), setter func(map[int64]columnMaps), t *TableCommon,
) columnMaps {
	tableMaps, ok := getter()
	if !ok || tableMaps == nil {
		tableMaps = make(map[int64]columnMaps)
	}
	maps, ok := tableMaps[t.tableID]
	if !ok {
		maps = columnMaps{
			make(map[int64]*model.ColumnInfo, len(t.Meta().Columns)),
			make(map[int64]*types.FieldType, len(t.Meta().Columns)),
			make(map[int64]*model.IndexInfo, len(t.Indices())),
			make(map[int64][]rowcodec.ColInfo, len(t.Indices())),
		}

		for _, col := range t.Meta().Columns {
			maps.ColumnIDToInfo[col.ID] = col
			maps.ColumnIDToFieldType[col.ID] = &col.FieldType
		}
		for _, index := range t.Indices() {
			if index.Meta().Primary && t.meta.IsCommonHandle {
				continue
			}
			maps.IndexIDToInfo[index.Meta().ID] = index.Meta()
			maps.IndexIDToRowColInfos[index.Meta().ID] = BuildRowcodecColInfoForIndexColumns(index.Meta(), t.Meta())
		}

		tableMaps[t.tableID] = maps
		setter(tableMaps)
	}
	return maps
}

<<<<<<< HEAD
// only used in tests
// commands is a comma separated string, each representing a type of corruptions to the mutations
// The injection depends on actual encoding rules.
func corruptMutations(t *TableCommon, txn kv.Transaction, sh kv.StagingHandle, cmds string) error {
	commands := strings.Split(cmds, ",")
	memBuffer := txn.GetMemBuffer()
	rand := rand.New(rand.NewSource(time.Now().UnixNano()))

	indexMutations, _, _, err := collectTableMutationsFromBufferStage(t, memBuffer, sh)
	if err != nil {
		return errors.Trace(err)
	}

	for _, cmd := range commands {
		switch cmd {
		case "extraIndex":
			// an extra index mutation
			// TODO: distinguish which part to corrupt, value or handle
			{
				if len(indexMutations) == 0 {
					continue
				}
				indexMutation := indexMutations[rand.Intn(len(indexMutations))]
				key := make([]byte, len(indexMutation.key))
				copy(key, indexMutation.key)
				key[len(key)-1] += 1
				memBuffer.Set(key, indexMutation.value)
			}
		//case "extraIndexByHandle":
		//	{
		//	}
		case "missingIndex":
			// an index mutation is missing
			// "missIndex" should be placed in front of "extraIndex"es,
			// in case it removes the mutation that was just added
			{
				if len(indexMutations) == 0 {
					continue
				}
				indexMutation := indexMutations[rand.Intn(len(indexMutations))]
				memBuffer.DeleteKey(indexMutation.key)
			}
		case "corruptIndexKey":
			// a corrupted index mutation.
			// TODO: distinguish which part is corrupted, value or handle
			{
				if len(indexMutations) == 0 {
					continue
				}
				indexMutation := indexMutations[rand.Intn(len(indexMutations))]
				key := indexMutation.key
				memBuffer.DeleteKey(key)
				key[len(key)-1] += 1
				memBuffer.Set(key, indexMutation.value)
			}
		//case "corruptIndexKeyByHandle":
		//	{
		//	}
		case "corruptIndexValue":
			// TODO: distinguish which part to corrupt, int handle, common handle, or restored data?
			// It doesn't make much sense to always corrupt the last byte
			{
				if len(indexMutations) == 0 {
					continue
				}
				indexMutation := indexMutations[rand.Intn(len(indexMutations))]
				value := indexMutation.value
				if len(value) > 0 {
					value[len(value)-1] += 1
				}
				memBuffer.Set(indexMutation.key, value)
			}
		//case "corruptIndexValueCommonHandle":
		//	{
		//	}
		//case "missIndexValueRestoredData":
		//	{
		//	}
		default:
			return errors.New(fmt.Sprintf("unknown command to corrupt mutation: %s", cmd))
		}
	}
	return nil
}

=======
// CheckTxnConsistency checks the number of row/index mutations before the txn commits,
// to prevent some inconsistent transactions.
>>>>>>> a83c7477
func CheckTxnConsistency(txn kv.Transaction) error {
	memBuffer := txn.GetMemBuffer()
	if memBuffer == nil {
		return nil
	}

	// count for each table
	indexInsertionCount := make(map[int64]int)
	rowInsertionCount := make(map[int64]int)
	f := func(k kv.Key, v []byte) error {
		if len(v) > 0 {
			tableID := tablecodec.DecodeTableID(k)
			if rowcodec.IsRowKey(k) {
				rowInsertionCount[tableID] += 1
			} else {
				indexInsertionCount[tableID] += 1
			}
		}
		return nil
	}
	if err := kv.WalkMemBuffer(memBuffer, f); err != nil {
		return errors.Trace(err)
	}
	for tableID, count := range indexInsertionCount {
		// FIXME: always? what if like backfilling?
		if rowInsertionCount[tableID] > 0 && count%rowInsertionCount[tableID] != 0 {
			return errors.Errorf("inconsistent index insertion count %d and row insertion count %d",
				count, rowInsertionCount[tableID])
		}

	}
	return nil
}<|MERGE_RESOLUTION|>--- conflicted
+++ resolved
@@ -402,7 +402,6 @@
 	return maps
 }
 
-<<<<<<< HEAD
 // only used in tests
 // commands is a comma separated string, each representing a type of corruptions to the mutations
 // The injection depends on actual encoding rules.
@@ -488,10 +487,8 @@
 	return nil
 }
 
-=======
 // CheckTxnConsistency checks the number of row/index mutations before the txn commits,
 // to prevent some inconsistent transactions.
->>>>>>> a83c7477
 func CheckTxnConsistency(txn kv.Transaction) error {
 	memBuffer := txn.GetMemBuffer()
 	if memBuffer == nil {
