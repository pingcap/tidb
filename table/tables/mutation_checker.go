// Copyright 2021 PingCAP, Inc.
//
// Licensed under the Apache License, Version 2.0 (the "License");
// you may not use this file except in compliance with the License.
// You may obtain a copy of the License at
//
//     http://www.apache.org/licenses/LICENSE-2.0
//
// Unless required by applicable law or agreed to in writing, software
// distributed under the License is distributed on an "AS IS" BASIS,
// WITHOUT WARRANTIES OR CONDITIONS OF ANY KIND, either express or implied.
// See the License for the specific language governing permissions and
// limitations under the License.

package tables

import (
	"encoding/hex"
	"fmt"
	"math/rand"
	"strings"
	"time"

	"github.com/pingcap/errors"
	"github.com/pingcap/failpoint"
	"github.com/pingcap/parser/model"
	"github.com/pingcap/tidb/kv"
	"github.com/pingcap/tidb/sessionctx/stmtctx"
	"github.com/pingcap/tidb/sessionctx/variable"
	"github.com/pingcap/tidb/table"
	"github.com/pingcap/tidb/tablecodec"
	"github.com/pingcap/tidb/types"
	"github.com/pingcap/tidb/util/logutil"
	"github.com/pingcap/tidb/util/rowcodec"
	"go.uber.org/zap"
)

type mutation struct {
	key     kv.Key
	flags   kv.KeyFlags
	value   []byte
	indexID int64 // only for index mutations
}

type columnMaps struct {
	ColumnIDToInfo       map[int64]*model.ColumnInfo
	ColumnIDToFieldType  map[int64]*types.FieldType
	IndexIDToInfo        map[int64]*model.IndexInfo
	IndexIDToRowColInfos map[int64][]rowcodec.ColInfo
}

// CheckDataConsistency checks whether the given set of mutations corresponding to a single row is consistent.
// Namely, assume the database is consistent before, applying the mutations shouldn't break the consistency.
// It aims at reducing bugs that will corrupt data, and preventing mistakes from spreading if possible.
//
// 3 conditions are checked:
// (1) row.value is consistent with input data
// (2) the handle is consistent in row and index insertions
// (3) the keys of the indices are consistent with the values of rows
//
// The check doesn't work and just returns nil when:
// (1) the table is partitioned
// (2) new collation is enabled and restored data is needed
//
// The check is performed on almost every write. Its performance matters.
// Let M = the number of mutations, C = the number of columns in the table,
// I = the sum of the number of columns in all indices,
// The time complexity is O(M * C + I)
// The space complexity is O(M + C + I)
func CheckDataConsistency(
	txn kv.Transaction, sessVars *variable.SessionVars, t *TableCommon,
	rowToInsert, rowToRemove []types.Datum, memBuffer kv.MemBuffer, sh kv.StagingHandle,
) error {
	failpoint.Inject("corruptMutations", func(commands failpoint.Value) {
		corruptMutations(t, txn, sh, commands.(string))
	})

	if t.Meta().GetPartitionInfo() != nil {
		return nil
	}
	if sh == 0 {
		// some implementations of MemBuffer doesn't support staging, e.g. that in br/pkg/lightning/backend/kv
		return nil
	}
	indexMutations, rowInsertion, _, err := collectTableMutationsFromBufferStage(t, memBuffer, sh)
	if err != nil {
		return errors.Trace(err)
	}

	failpoint.Inject("printMutation", func() {
		fmt.Println("------------------------------------------------")
		fmt.Printf("row to insert: %+v\nrow to remove: %+v\n", rowToInsert, rowToRemove)
		fmt.Printf("row insertion: key: %v, value: %v\n", hex.EncodeToString(rowInsertion.key),
			hex.EncodeToString(rowInsertion.value))
		for _, im := range indexMutations {
			fmt.Printf("index mutation: key: %v, value: %v\n", hex.EncodeToString(im.key), hex.EncodeToString(im.value))
		}
	})

	columnMaps := getColumnMaps(txn, t)

	if rowToInsert != nil {
		if err := checkRowInsertionConsistency(
			sessVars, rowToInsert, rowInsertion, columnMaps.ColumnIDToInfo, columnMaps.ColumnIDToFieldType,
		); err != nil {
			return errors.Trace(err)
		}
	}

	if err != nil {
		return err
	}

	if rowInsertion.key != nil {
		if err = checkHandleConsistency(rowInsertion, indexMutations, columnMaps.IndexIDToInfo); err != nil {
			return errors.Trace(err)
		}
	}

	if err := checkIndexKeys(
		sessVars, t, rowToInsert, rowToRemove, indexMutations, columnMaps.IndexIDToInfo, columnMaps.IndexIDToRowColInfos,
	); err != nil {
		return errors.Trace(err)
	}
	return nil
}

// checkHandleConsistency checks whether the handles, with regard to a single-row change,
// in row insertions and index insertions are consistent.
// A PUT_index implies a PUT_row with the same handle.
// Deletions are not checked since the values of deletions are unknown
func checkHandleConsistency(rowInsertion mutation, indexMutations []mutation, indexIDToInfo map[int64]*model.IndexInfo) error {
	var insertionHandle kv.Handle
	var err error

	if rowInsertion.key == nil {
		return nil
	}
	insertionHandle, err = tablecodec.DecodeRowKey(rowInsertion.key)
	if err != nil {
		return errors.Trace(err)
	}

	for _, m := range indexMutations {
		if len(m.value) == 0 {
			continue
		}

		indexInfo, ok := indexIDToInfo[m.indexID]
		if !ok {
			return errors.New("index not found")
		}

		indexHandle, err := tablecodec.DecodeIndexHandle(m.key, m.value, len(indexInfo.Columns))
		if err != nil {
			return errors.Trace(err)
		}
		if indexHandle.Compare(insertionHandle) != 0 {
			return errors.Errorf("inconsistent handles in row and index insertions. index handle = %v, "+
				"row handle = %v, index = %+v, row = %+v",
				indexHandle, insertionHandle, m, rowInsertion)
		}
	}

	return err
}

// checkIndexKeys checks whether the decoded data from keys of index mutations are consistent with the expected ones.
//
// How it works:
//
// Assume the set of row values changes from V1 to V2, we check
// (1) V2 - V1 = {added indices}
// (2) V1 - V2 = {deleted indices}
//
// To check (1), we need
// (a) {added indices} is a subset of {needed indices} => each index mutation is consistent with the input/row key/value
// (b) {needed indices} is a subset of {added indices}. The check process would be exactly the same with how we generate
// 		the mutations, thus ignored.
func checkIndexKeys(
	sessVars *variable.SessionVars, t *TableCommon, rowToInsert, rowToRemove []types.Datum,
	indexMutations []mutation, indexIDToInfo map[int64]*model.IndexInfo,
	indexIDToRowColInfos map[int64][]rowcodec.ColInfo,
) error {
	var indexData []types.Datum
	for _, m := range indexMutations {
		indexInfo, ok := indexIDToInfo[m.indexID]
		if !ok {
			return errors.New("index not found")
		}
		rowColInfos, ok := indexIDToRowColInfos[m.indexID]
		if !ok {
			return errors.New("index not found")
		}

		// when we cannot decode the key to get the original value
		if len(m.value) == 0 && NeedRestoredData(indexInfo.Columns, t.Meta().Columns) {
			continue
		}

		decodedIndexValues, err := tablecodec.DecodeIndexKV(
			m.key, m.value, len(indexInfo.Columns), tablecodec.HandleNotNeeded, rowColInfos,
		)
		if err != nil {
			return errors.Trace(err)
		}

		// reuse the underlying memory, save an allocation
		if indexData == nil {
			indexData = make([]types.Datum, 0, len(decodedIndexValues))
		} else {
			indexData = indexData[:0]
		}

		for i, v := range decodedIndexValues {
			fieldType := &t.Columns[indexInfo.Columns[i].Offset].FieldType
			datum, err := tablecodec.DecodeColumnValue(v, fieldType, sessVars.Location())
			if err != nil {
				return errors.Trace(err)
			}
			indexData = append(indexData, datum)
		}

		if len(m.value) == 0 {
			logutil.BgLogger().Error("line 224", zap.String("mutation", fmt.Sprintf("%#v", m)), zap.Any("indexData",
				indexData))
			err = compareIndexData(sessVars.StmtCtx, t.Columns, indexData, rowToRemove, indexInfo)
		} else {
			err = compareIndexData(sessVars.StmtCtx, t.Columns, indexData, rowToInsert, indexInfo)
		}
		if err != nil {
			return errors.Trace(err)
		}
	}
	return nil
}

// checkRowInsertionConsistency checks whether the values of row mutations are consistent with the expected ones
// We only check data added since a deletion of a row doesn't care about its value (and we cannot know it)
func checkRowInsertionConsistency(
	sessVars *variable.SessionVars, rowToInsert []types.Datum, rowInsertion mutation,
	columnIDToInfo map[int64]*model.ColumnInfo, columnIDToFieldType map[int64]*types.FieldType,
) error {
	if rowToInsert == nil {
		// it's a deletion
		return nil
	}

	decodedData, err := tablecodec.DecodeRowToDatumMap(rowInsertion.value, columnIDToFieldType, sessVars.Location())
	if err != nil {
		return errors.Trace(err)
	}

	// NOTE: we cannot check if the decoded values contain all columns since some columns may be skipped. It can even be empty
	// Instead, we check that decoded index values are consistent with the input row.

	for columnID, decodedDatum := range decodedData {
		inputDatum := rowToInsert[columnIDToInfo[columnID].Offset]
		cmp, err := decodedDatum.CompareDatum(sessVars.StmtCtx, &inputDatum)
		if err != nil {
			return errors.Trace(err)
		}
		if cmp != 0 {
			logutil.BgLogger().Error(
				"inconsistent row mutation", zap.String("decoded datum", decodedDatum.String()),
				zap.String("input datum", inputDatum.String()),
			)
			return errors.Errorf(
				"inconsistent row mutation, row datum = {%v}, input datum = {%v}", decodedDatum.String(),
				inputDatum.String(),
			)
		}
	}
	return nil
}

// collectTableMutationsFromBufferStage collects mutations of the current table from the mem buffer stage
// It returns: (1) all index mutations (2) the only row insertion (3) the only row deletion
// If there are no row insertions/deletions, return nil
// If there are multiple row insertions, an error is returned
func collectTableMutationsFromBufferStage(t *TableCommon, memBuffer kv.MemBuffer, sh kv.StagingHandle) (
	[]mutation, mutation, mutation, error,
) {
	indexMutations := make([]mutation, 0)
	var rowInsertion, rowDeletion mutation
	var err error
	inspector := func(key kv.Key, flags kv.KeyFlags, data []byte) {
		// only check the current table
		if tablecodec.DecodeTableID(key) == t.physicalTableID {
			m := mutation{key, flags, data, 0}
			if rowcodec.IsRowKey(key) {
				if len(data) > 0 {
					if rowInsertion.key == nil {
						rowInsertion = m
					} else {
						err = errors.Errorf(
							"multiple row mutations added/mutated, one = %+v, another = %+v", rowInsertion, m,
						)
					}
				} else {
					if rowDeletion.key == nil {
						rowDeletion = m
					} else {
						err = errors.Errorf(
							"multiple row mutations deleted, one = %+v, another = %+v", rowDeletion, m,
						)
					}
				}

			} else {
				_, m.indexID, _, err = tablecodec.DecodeIndexKey(m.key)
				if err != nil {
					err = errors.Trace(err)
				}
				indexMutations = append(indexMutations, m)
			}
		}
	}
	memBuffer.InspectStage(sh, inspector)
	return indexMutations, rowInsertion, rowDeletion, err
}

// compareIndexData compares the decoded index data with the input data.
// Returns error if the index data is not a subset of the input data.
func compareIndexData(
	sc *stmtctx.StatementContext, cols []*table.Column, indexData, input []types.Datum, indexInfo *model.IndexInfo,
) error {
	for i, decodedMutationDatum := range indexData {
		logutil.BgLogger().Error("line 326", zap.Int("i", i), zap.Int("Offset", indexInfo.Columns[i].Offset))
		expectedDatum := input[indexInfo.Columns[i].Offset]

		tablecodec.TruncateIndexValue(
			&expectedDatum, indexInfo.Columns[i],
			cols[indexInfo.Columns[i].Offset].ColumnInfo,
		)
		tablecodec.TruncateIndexValue(
			&decodedMutationDatum, indexInfo.Columns[i],
			cols[indexInfo.Columns[i].Offset].ColumnInfo,
		)

		comparison, err := decodedMutationDatum.CompareDatum(sc, &expectedDatum)
		if err != nil {
			return errors.Trace(err)
		}

		if comparison != 0 {
			logutil.BgLogger().Error(
				"inconsistent index values",
				zap.String("truncated mutation datum", fmt.Sprintf("%v", decodedMutationDatum)),
				zap.String("truncated expected datum", fmt.Sprintf("%v", expectedDatum)),
			)
			return errors.New("inconsistent index values")
		}
	}
	return nil
}

// getColumnMaps tries to get the columnMaps from transaction options. If there isn't one, it builds one and stores it.
// It saves redundant computations of the map.
func getColumnMaps(txn kv.Transaction, t *TableCommon) columnMaps {
	getter := func() (map[int64]columnMaps, bool) {
		m, ok := txn.GetOption(kv.TableToColumnMaps).(map[int64]columnMaps)
		return m, ok
	}
	setter := func(maps map[int64]columnMaps) {
		txn.SetOption(kv.TableToColumnMaps, maps)
	}
	columnMaps := getOrBuildColumnMaps(getter, setter, t)
	return columnMaps
}

// getOrBuildColumnMaps tries to get the columnMaps from some place. If there isn't one, it builds one and stores it.
// It saves redundant computations of the map.
func getOrBuildColumnMaps(
	getter func() (map[int64]columnMaps, bool), setter func(map[int64]columnMaps), t *TableCommon,
) columnMaps {
	tableMaps, ok := getter()
	if !ok || tableMaps == nil {
		tableMaps = make(map[int64]columnMaps)
	}
	maps, ok := tableMaps[t.tableID]
	if !ok {
		maps = columnMaps{
			make(map[int64]*model.ColumnInfo, len(t.Meta().Columns)),
			make(map[int64]*types.FieldType, len(t.Meta().Columns)),
			make(map[int64]*model.IndexInfo, len(t.Indices())),
			make(map[int64][]rowcodec.ColInfo, len(t.Indices())),
		}

		for _, col := range t.Meta().Columns {
			maps.ColumnIDToInfo[col.ID] = col
			maps.ColumnIDToFieldType[col.ID] = &col.FieldType
		}
		for _, index := range t.Indices() {
			if index.Meta().Primary && t.meta.IsCommonHandle {
				continue
			}
			maps.IndexIDToInfo[index.Meta().ID] = index.Meta()
			maps.IndexIDToRowColInfos[index.Meta().ID] = BuildRowcodecColInfoForIndexColumns(index.Meta(), t.Meta())
		}

		tableMaps[t.tableID] = maps
		setter(tableMaps)
	}
	return maps
}

<<<<<<< HEAD
// only used in tests
// commands is a comma separated string, each representing a type of corruptions to the mutations
// The injection depends on actual encoding rules.
func corruptMutations(t *TableCommon, txn kv.Transaction, sh kv.StagingHandle, cmds string) error {
	commands := strings.Split(cmds, ",")
	memBuffer := txn.GetMemBuffer()
	rand := rand.New(rand.NewSource(time.Now().UnixNano()))

	indexMutations, _, _, err := collectTableMutationsFromBufferStage(t, memBuffer, sh)
	if err != nil {
		return errors.Trace(err)
	}

	for _, cmd := range commands {
		switch cmd {
		case "extraIndex":
			// an extra index mutation
			// TODO: distinguish which part to corrupt, value or handle
			{
				if len(indexMutations) == 0 {
					continue
				}
				indexMutation := indexMutations[rand.Intn(len(indexMutations))]
				key := make([]byte, len(indexMutation.key))
				copy(key, indexMutation.key)
				key[len(key)-1] += 1
				memBuffer.Set(key, indexMutation.value)
			}
		//case "extraIndexByHandle":
		//	{
		//	}
		case "missingIndex":
			// an index mutation is missing
			// "missIndex" should be placed in front of "extraIndex"es,
			// in case it removes the mutation that was just added
			{
				if len(indexMutations) == 0 {
					continue
				}
				indexMutation := indexMutations[rand.Intn(len(indexMutations))]
				memBuffer.DeleteKey(indexMutation.key)
			}
		case "corruptIndexKey":
			// a corrupted index mutation.
			// TODO: distinguish which part is corrupted, value or handle
			{
				if len(indexMutations) == 0 {
					continue
				}
				indexMutation := indexMutations[rand.Intn(len(indexMutations))]
				key := indexMutation.key
				memBuffer.DeleteKey(key)
				key[len(key)-1] += 1
				memBuffer.Set(key, indexMutation.value)
			}
		//case "corruptIndexKeyByHandle":
		//	{
		//	}
		case "corruptIndexValue":
			// TODO: distinguish which part to corrupt, int handle, common handle, or restored data?
			// It doesn't make much sense to always corrupt the last byte
			{
				if len(indexMutations) == 0 {
					continue
				}
				indexMutation := indexMutations[rand.Intn(len(indexMutations))]
				value := indexMutation.value
				if len(value) > 0 {
					value[len(value)-1] += 1
				}
				memBuffer.Set(indexMutation.key, value)
			}
		//case "corruptIndexValueCommonHandle":
		//	{
		//	}
		//case "missIndexValueRestoredData":
		//	{
		//	}
		default:
			return errors.New(fmt.Sprintf("unknown command to corrupt mutation: %s", cmd))
		}
=======
func CheckTxnConsistency(txn kv.Transaction) error {
	memBuffer := txn.GetMemBuffer()
	if memBuffer == nil {
		return nil
	}

	indexInsertionCount := 0
	rowInsertionCount := 0
	f := func(k kv.Key, v []byte) error {
		if rowcodec.IsRowKey(k)  {
			if len(v) > 0 {
				rowInsertionCount += 1
			}
		} else {
			if len(v) > 0 {
				indexInsertionCount += 1
			}
		}
		return nil
	}
	if err := kv.WalkMemBuffer(memBuffer, f); err != nil {
		return errors.Trace(err)
	}
	if rowInsertionCount % indexInsertionCount != 0 {
		return errors.Errorf("inconsistent index insertion count %d and row insertion count %d", indexInsertionCount, rowInsertionCount)
>>>>>>> 2874f72c
	}
	return nil
}<|MERGE_RESOLUTION|>--- conflicted
+++ resolved
@@ -405,7 +405,6 @@
 	return maps
 }
 
-<<<<<<< HEAD
 // only used in tests
 // commands is a comma separated string, each representing a type of corruptions to the mutations
 // The injection depends on actual encoding rules.
@@ -487,7 +486,10 @@
 		default:
 			return errors.New(fmt.Sprintf("unknown command to corrupt mutation: %s", cmd))
 		}
-=======
+	}
+	return nil
+}
+
 func CheckTxnConsistency(txn kv.Transaction) error {
 	memBuffer := txn.GetMemBuffer()
 	if memBuffer == nil {
@@ -513,7 +515,6 @@
 	}
 	if rowInsertionCount % indexInsertionCount != 0 {
 		return errors.Errorf("inconsistent index insertion count %d and row insertion count %d", indexInsertionCount, rowInsertionCount)
->>>>>>> 2874f72c
 	}
 	return nil
 }