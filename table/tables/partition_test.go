--- conflicted
+++ resolved
@@ -505,7 +505,6 @@
 	tk.MustQuery("select * from t2 partition (p1) where t2.a = 6;").Check(testkit.Rows())
 }
 
-<<<<<<< HEAD
 // this test should pass when https://github.com/pingcap/tidb/issues/21290 has been fixed
 func (ts *testSuite) TestPartitionListWithTimeType(c *C) {
 	tk := testkit.NewTestKitWithInit(c, ts.store)
@@ -527,7 +526,8 @@
 	tk.MustQuery(`select * from t11 partition (p1);`).Check(testkit.Rows("c", "C", "d"))
 	str := tk.MustQuery(`desc select * from t11 where a = 'b';`).Rows()[0][3].(string)
 	c.Assert(strings.Contains(str, "partition:p0"), IsTrue)
-=======
+}
+
 func (ts *testSuite) TestHashPartitionInsertValue(c *C) {
 	tk := testkit.NewTestKitWithInit(c, ts.store)
 	tk.MustExec("use test")
@@ -542,5 +542,4 @@
 	tk.MustExec("INSERT INTO t4 VALUES(1, 1)")
 	result := tk.MustQuery("SELECT * FROM t4 WHERE a = 1")
 	result.Check(testkit.Rows("\x01 1"))
->>>>>>> 4754cda0
 }