--- conflicted
+++ resolved
@@ -128,7 +128,7 @@
 	_, err = tb.AddRecord(ts.se, types.MakeDatums(22))
 	c.Assert(err, IsNil) // Insert into maxvalue partition.
 
-	createTable3 := `create table test.t3 (id int) partition by range (id) 
+	createTable3 := `create table test.t3 (id int) partition by range (id)
 	(
        partition p0 values less than (10)
 	)`
@@ -307,8 +307,6 @@
 
 	_, err := tk.Exec("INSERT INTO t_month_data_monitor VALUES (4, '2019-04-04')")
 	c.Assert(table.ErrNoPartitionForGivenValue.Equal(err), IsTrue)
-<<<<<<< HEAD
-=======
 }
 
 func (ts *testSuite) TestTimeZoneChange(c *C) {
@@ -366,5 +364,4 @@
 	tk.MustQuery("SELECT * FROM timezone_test PARTITION (p7)").Check(testkit.Rows("1 2020-01-03 15:16:59"))
 	tk.MustQuery("SELECT * FROM timezone_test PARTITION (p8)").Check(testkit.Rows())
 	tk.MustQuery("SELECT * FROM timezone_test PARTITION (p9)").Check(testkit.Rows())
->>>>>>> 58c29151
 }