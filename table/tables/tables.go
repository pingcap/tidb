// Copyright 2013 The ql Authors. All rights reserved.
// Use of this source code is governed by a BSD-style
// license that can be found in the LICENSES/QL-LICENSE file.

// Copyright 2015 PingCAP, Inc.
//
// Licensed under the Apache License, Version 2.0 (the "License");
// you may not use this file except in compliance with the License.
// You may obtain a copy of the License at
//
//     http://www.apache.org/licenses/LICENSE-2.0
//
// Unless required by applicable law or agreed to in writing, software
// distributed under the License is distributed on an "AS IS" BASIS,
// See the License for the specific language governing permissions and
// limitations under the License.

package tables

import (
	"context"
	"encoding/binary"
	"math"
	"strings"

	"github.com/pingcap/errors"
	"github.com/pingcap/parser/model"
	"github.com/pingcap/parser/mysql"
	"github.com/pingcap/tidb/kv"
	"github.com/pingcap/tidb/meta/autoid"
	"github.com/pingcap/tidb/sessionctx"
	"github.com/pingcap/tidb/sessionctx/stmtctx"
	"github.com/pingcap/tidb/sessionctx/variable"
	"github.com/pingcap/tidb/table"
	"github.com/pingcap/tidb/tablecodec"
	"github.com/pingcap/tidb/types"
	"github.com/pingcap/tidb/util"
	"github.com/pingcap/tidb/util/codec"
	"github.com/pingcap/tidb/util/logutil"
	binlog "github.com/pingcap/tipb/go-binlog"
	"github.com/spaolacci/murmur3"
	"go.uber.org/zap"
)

// tableCommon is shared by both Table and partition.
type tableCommon struct {
	tableID int64
	// physicalTableID is a unique int64 to identify a physical table.
	physicalTableID int64
	Columns         []*table.Column
	publicColumns   []*table.Column
	writableColumns []*table.Column
	writableIndices []table.Index
	indices         []table.Index
	meta            *model.TableInfo
	alloc           autoid.Allocator

	// recordPrefix and indexPrefix are generated using physicalTableID.
	recordPrefix kv.Key
	indexPrefix  kv.Key
}

// Table implements table.Table interface.
type Table struct {
	tableCommon
}

var _ table.Table = &Table{}

// MockTableFromMeta only serves for test.
func MockTableFromMeta(tblInfo *model.TableInfo) table.Table {
	columns := make([]*table.Column, 0, len(tblInfo.Columns))
	for _, colInfo := range tblInfo.Columns {
		col := table.ToColumn(colInfo)
		columns = append(columns, col)
	}

	var t Table
	initTableCommon(&t.tableCommon, tblInfo, tblInfo.ID, columns, nil)
	if tblInfo.GetPartitionInfo() == nil {
		if err := initTableIndices(&t.tableCommon); err != nil {
			return nil
		}
		return &t
	}

	ret, err := newPartitionedTable(&t, tblInfo)
	if err != nil {
		return nil
	}
	return ret
}

// TableFromMeta creates a Table instance from model.TableInfo.
func TableFromMeta(alloc autoid.Allocator, tblInfo *model.TableInfo) (table.Table, error) {
	if tblInfo.State == model.StateNone {
		return nil, table.ErrTableStateCantNone.GenWithStack("table %s can't be in none state", tblInfo.Name)
	}

	colsLen := len(tblInfo.Columns)
	columns := make([]*table.Column, 0, colsLen)
	for i, colInfo := range tblInfo.Columns {
		if colInfo.State == model.StateNone {
			return nil, table.ErrColumnStateCantNone.GenWithStack("column %s can't be in none state", colInfo.Name)
		}

		// Print some information when the column's offset isn't equal to i.
		if colInfo.Offset != i {
			logutil.Logger(context.Background()).Error("wrong table schema", zap.Any("table", tblInfo), zap.Any("column", colInfo), zap.Int("index", i), zap.Int("offset", colInfo.Offset), zap.Int("columnNumber", colsLen))
		}

		col := table.ToColumn(colInfo)
		if col.IsGenerated() {
			expr, err := parseExpression(colInfo.GeneratedExprString)
			if err != nil {
				return nil, err
			}
			expr, err = simpleResolveName(expr, tblInfo)
			if err != nil {
				return nil, err
			}
			col.GeneratedExpr = expr
		}
		columns = append(columns, col)
	}

	var t Table
	initTableCommon(&t.tableCommon, tblInfo, tblInfo.ID, columns, alloc)
	if tblInfo.GetPartitionInfo() == nil {
		if err := initTableIndices(&t.tableCommon); err != nil {
			return nil, err
		}
		return &t, nil
	}

	return newPartitionedTable(&t, tblInfo)
}

// initTableCommon initializes a tableCommon struct.
func initTableCommon(t *tableCommon, tblInfo *model.TableInfo, physicalTableID int64, cols []*table.Column, alloc autoid.Allocator) {
	t.tableID = tblInfo.ID
	t.physicalTableID = physicalTableID
	t.alloc = alloc
	t.meta = tblInfo
	t.Columns = cols
	t.publicColumns = t.Cols()
	t.writableColumns = t.WritableCols()
	t.writableIndices = t.WritableIndices()
	t.recordPrefix = tablecodec.GenTableRecordPrefix(physicalTableID)
	t.indexPrefix = tablecodec.GenTableIndexPrefix(physicalTableID)
}

// initTableIndices initializes the indices of the tableCommon.
func initTableIndices(t *tableCommon) error {
	tblInfo := t.meta
	for _, idxInfo := range tblInfo.Indices {
		if idxInfo.State == model.StateNone {
			return table.ErrIndexStateCantNone.GenWithStack("index %s can't be in none state", idxInfo.Name)
		}

		// Use partition ID for index, because tableCommon may be table or partition.
		idx := NewIndex(t.physicalTableID, tblInfo, idxInfo)
		t.indices = append(t.indices, idx)
	}
	return nil
}

func initTableCommonWithIndices(t *tableCommon, tblInfo *model.TableInfo, physicalTableID int64, cols []*table.Column, alloc autoid.Allocator) error {
	initTableCommon(t, tblInfo, physicalTableID, cols, alloc)
	return initTableIndices(t)
}

// Indices implements table.Table Indices interface.
func (t *tableCommon) Indices() []table.Index {
	return t.indices
}

// WritableIndices implements table.Table WritableIndices interface.
func (t *tableCommon) WritableIndices() []table.Index {
	if len(t.writableIndices) > 0 {
		return t.writableIndices
	}
	writable := make([]table.Index, 0, len(t.indices))
	for _, index := range t.indices {
		s := index.Meta().State
		if s != model.StateDeleteOnly && s != model.StateDeleteReorganization {
			writable = append(writable, index)
		}
	}
	return writable
}

// DeletableIndices implements table.Table DeletableIndices interface.
func (t *tableCommon) DeletableIndices() []table.Index {
	// All indices are deletable because we don't need to check StateNone.
	return t.indices
}

// Meta implements table.Table Meta interface.
func (t *tableCommon) Meta() *model.TableInfo {
	return t.meta
}

// GetPhysicalID implements table.Table GetPhysicalID interface.
func (t *Table) GetPhysicalID() int64 {
	return t.physicalTableID
}

// Cols implements table.Table Cols interface.
func (t *tableCommon) Cols() []*table.Column {
	if len(t.publicColumns) > 0 {
		return t.publicColumns
	}
	publicColumns := make([]*table.Column, len(t.Columns))
	maxOffset := -1
	for _, col := range t.Columns {
		if col.State != model.StatePublic {
			continue
		}
		publicColumns[col.Offset] = col
		if maxOffset < col.Offset {
			maxOffset = col.Offset
		}
	}
	return publicColumns[0 : maxOffset+1]
}

// WritableCols implements table WritableCols interface.
func (t *tableCommon) WritableCols() []*table.Column {
	if len(t.writableColumns) > 0 {
		return t.writableColumns
	}
	writableColumns := make([]*table.Column, len(t.Columns))
	maxOffset := -1
	for _, col := range t.Columns {
		if col.State == model.StateDeleteOnly || col.State == model.StateDeleteReorganization {
			continue
		}
		writableColumns[col.Offset] = col
		if maxOffset < col.Offset {
			maxOffset = col.Offset
		}
	}
	return writableColumns[0 : maxOffset+1]
}

// RecordPrefix implements table.Table interface.
func (t *tableCommon) RecordPrefix() kv.Key {
	return t.recordPrefix
}

// IndexPrefix implements table.Table interface.
func (t *tableCommon) IndexPrefix() kv.Key {
	return t.indexPrefix
}

// RecordKey implements table.Table interface.
func (t *tableCommon) RecordKey(h int64) kv.Key {
	return tablecodec.EncodeRecordKey(t.recordPrefix, h)
}

// FirstKey implements table.Table interface.
func (t *tableCommon) FirstKey() kv.Key {
	return t.RecordKey(math.MinInt64)
}

// UpdateRecord implements table.Table UpdateRecord interface.
// `touched` means which columns are really modified, used for secondary indices.
// Length of `oldData` and `newData` equals to length of `t.WritableCols()`.
func (t *tableCommon) UpdateRecord(ctx sessionctx.Context, h int64, oldData, newData []types.Datum, touched []bool) error {
	txn, err := ctx.Txn(true)
	if err != nil {
		return err
	}

	// TODO: reuse bs, like AddRecord does.
	bs := kv.NewBufferStore(txn, kv.DefaultTxnMembufCap)

	// rebuild index
	err = t.rebuildIndices(ctx, bs, h, touched, oldData, newData)
	if err != nil {
		return err
	}
	numColsCap := len(newData) + 1 // +1 for the extra handle column that we may need to append.

	var colIDs, binlogColIDs []int64
	var row, binlogOldRow, binlogNewRow []types.Datum
	colIDs = make([]int64, 0, numColsCap)
	row = make([]types.Datum, 0, numColsCap)
	if shouldWriteBinlog(ctx) {
		binlogColIDs = make([]int64, 0, numColsCap)
		binlogOldRow = make([]types.Datum, 0, numColsCap)
		binlogNewRow = make([]types.Datum, 0, numColsCap)
	}

	for _, col := range t.WritableCols() {
		var value types.Datum
		if col.State != model.StatePublic {
			// If col is in write only or write reorganization state we should keep the oldData.
			// Because the oldData must be the orignal data(it's changed by other TiDBs.) or the orignal default value.
			// TODO: Use newData directly.
			value = oldData[col.Offset]
		} else {
			value = newData[col.Offset]
		}
		if !t.canSkip(col, value) {
			colIDs = append(colIDs, col.ID)
			row = append(row, value)
		}
		if shouldWriteBinlog(ctx) && !t.canSkipUpdateBinlog(col, value) {
			binlogColIDs = append(binlogColIDs, col.ID)
			binlogOldRow = append(binlogOldRow, oldData[col.Offset])
			binlogNewRow = append(binlogNewRow, value)
		}
	}

	key := t.RecordKey(h)
	value, err := tablecodec.EncodeRow(ctx.GetSessionVars().StmtCtx, row, colIDs, nil, nil)
	if err != nil {
		return err
	}
	if err = bs.Set(key, value); err != nil {
		return err
	}
	if err = bs.SaveTo(txn); err != nil {
		return err
	}
	ctx.StmtAddDirtyTableOP(table.DirtyTableDeleteRow, t.physicalTableID, h, nil)
	ctx.StmtAddDirtyTableOP(table.DirtyTableAddRow, t.physicalTableID, h, newData)
	if shouldWriteBinlog(ctx) {
		if !t.meta.PKIsHandle {
			binlogColIDs = append(binlogColIDs, model.ExtraHandleID)
			binlogOldRow = append(binlogOldRow, types.NewIntDatum(h))
			binlogNewRow = append(binlogNewRow, types.NewIntDatum(h))
		}
		err = t.addUpdateBinlog(ctx, binlogOldRow, binlogNewRow, binlogColIDs)
		if err != nil {
			return err
		}
	}
	colSize := make(map[int64]int64)
	for id, col := range t.Cols() {
		val := int64(len(newData[id].GetBytes()) - len(oldData[id].GetBytes()))
		if val != 0 {
			colSize[col.ID] = val
		}
	}
	ctx.GetSessionVars().TxnCtx.UpdateDeltaForTable(t.physicalTableID, 0, 1, colSize)
	return nil
}

func (t *tableCommon) rebuildIndices(ctx sessionctx.Context, rm kv.RetrieverMutator, h int64, touched []bool, oldData []types.Datum, newData []types.Datum) error {
	txn, err := ctx.Txn(true)
	if err != nil {
		return err
	}
	for _, idx := range t.DeletableIndices() {
		for _, ic := range idx.Meta().Columns {
			if !touched[ic.Offset] {
				continue
			}
			oldVs, err := idx.FetchValues(oldData, nil)
			if err != nil {
				return err
			}
			if err = t.removeRowIndex(ctx.GetSessionVars().StmtCtx, rm, h, oldVs, idx, txn); err != nil {
				return err
			}
			break
		}
	}
	for _, idx := range t.WritableIndices() {
		for _, ic := range idx.Meta().Columns {
			if !touched[ic.Offset] {
				continue
			}
			newVs, err := idx.FetchValues(newData, nil)
			if err != nil {
				return err
			}
			if err := t.buildIndexForRow(ctx, rm, h, newVs, idx); err != nil {
				return err
			}
			break
		}
	}
	return nil
}

// adjustRowValuesBuf adjust writeBufs.AddRowValues length, AddRowValues stores the inserting values that is used
// by tablecodec.EncodeRow, the encoded row format is `id1, colval, id2, colval`, so the correct length is rowLen * 2. If
// the inserting row has null value, AddRecord will skip it, so the rowLen will be different, so we need to adjust it.
func adjustRowValuesBuf(writeBufs *variable.WriteStmtBufs, rowLen int) {
	adjustLen := rowLen * 2
	if writeBufs.AddRowValues == nil || cap(writeBufs.AddRowValues) < adjustLen {
		writeBufs.AddRowValues = make([]types.Datum, adjustLen)
	}
	writeBufs.AddRowValues = writeBufs.AddRowValues[:adjustLen]
}

// getRollbackableMemStore get a rollbackable BufferStore, when we are importing data,
// Just add the kv to transaction's membuf directly.
func (t *tableCommon) getRollbackableMemStore(ctx sessionctx.Context) (kv.RetrieverMutator, error) {
	if ctx.GetSessionVars().LightningMode {
		return ctx.Txn(true)
	}

	bs := ctx.GetSessionVars().GetWriteStmtBufs().BufStore
	if bs == nil {
		txn, err := ctx.Txn(true)
		if err != nil {
			return nil, err
		}
		bs = kv.NewBufferStore(txn, kv.DefaultTxnMembufCap)
	} else {
		bs.Reset()
	}
	return bs, nil
}

// AddRecord implements table.Table AddRecord interface.
func (t *tableCommon) AddRecord(ctx sessionctx.Context, r []types.Datum, opts ...*table.AddRecordOpt) (recordID int64, err error) {
	opt := &table.AddRecordOpt{}
	if len(opts) != 0 {
		opt = opts[0]
	}
	var hasRecordID bool
	cols := t.Cols()
	// opt.IsUpdate is a flag for update.
	// If handle ID is changed when update, update will remove the old record first, and then call `AddRecord` to add a new record.
	// Currently, only insert can set _tidb_rowid, update can not update _tidb_rowid.
	if len(r) > len(cols) && !opt.IsUpdate {
		// The last value is _tidb_rowid.
		recordID = r[len(r)-1].GetInt64()
		hasRecordID = true
	} else {
		for _, col := range cols {
			if col.IsPKHandleColumn(t.meta) {
				recordID = r[col.Offset].GetInt64()
				hasRecordID = true
				break
			}
		}
	}
	if !hasRecordID {
		recordID, err = t.AllocAutoID(ctx)
		if err != nil {
			return 0, err
		}
	}

	txn, err := ctx.Txn(true)
	if err != nil {
		return 0, err
	}

	sessVars := ctx.GetSessionVars()

	rm, err := t.getRollbackableMemStore(ctx)
	// Insert new entries into indices.
	h, err := t.addIndices(ctx, recordID, r, rm, &opt.CreateIdxOpt)
	if err != nil {
		return h, err
	}

	var colIDs, binlogColIDs []int64
	var row, binlogRow []types.Datum
	colIDs = make([]int64, 0, len(r))
	row = make([]types.Datum, 0, len(r))

	for _, col := range t.WritableCols() {
		var value types.Datum
		// Update call `AddRecord` will already handle the write only column default value.
		// Only insert should add default value for write only column.
		if col.State != model.StatePublic && !opt.IsUpdate {
			// If col is in write only or write reorganization state, we must add it with its default value.
			value, err = table.GetColOriginDefaultValue(ctx, col.ToInfo())
			if err != nil {
				return 0, err
			}
			// add value to `r` for dirty db in transaction.
			// Otherwise when update will panic cause by get value of column in write only state from dirty db.
			if col.Offset < len(r) {
				r[col.Offset] = value
			} else {
				r = append(r, value)
			}
		} else {
			value = r[col.Offset]
		}
		if !t.canSkip(col, value) {
			colIDs = append(colIDs, col.ID)
			row = append(row, value)
		}
	}
	writeBufs := sessVars.GetWriteStmtBufs()
	adjustRowValuesBuf(writeBufs, len(row))
	key := t.RecordKey(recordID)
	writeBufs.RowValBuf, err = tablecodec.EncodeRow(ctx.GetSessionVars().StmtCtx, row, colIDs, writeBufs.RowValBuf, writeBufs.AddRowValues)
	if err != nil {
		return 0, err
	}
	value := writeBufs.RowValBuf
	if err = txn.Set(key, value); err != nil {
		return 0, err
	}
	txn.SetAssertion(key, kv.None)

	if !sessVars.LightningMode {
		if err = rm.(*kv.BufferStore).SaveTo(txn); err != nil {
			return 0, err
		}
	}

	if !ctx.GetSessionVars().LightningMode {
		ctx.StmtAddDirtyTableOP(table.DirtyTableAddRow, t.physicalTableID, recordID, r)
	}
	if shouldWriteBinlog(ctx) {
		// For insert, TiDB and Binlog can use same row and schema.
		binlogRow = row
		binlogColIDs = colIDs
		err = t.addInsertBinlog(ctx, recordID, binlogRow, binlogColIDs)
		if err != nil {
			return 0, err
		}
	}
	sessVars.StmtCtx.AddAffectedRows(1)
	colSize := make(map[int64]int64)
	for id, col := range t.Cols() {
		val := int64(len(r[id].GetBytes()))
		if val != 0 {
			colSize[col.ID] = val
		}
	}
	sessVars.TxnCtx.UpdateDeltaForTable(t.physicalTableID, 1, 1, colSize)
	return recordID, nil
}

// genIndexKeyStr generates index content string representation.
func (t *tableCommon) genIndexKeyStr(colVals []types.Datum) (string, error) {
	// Pass pre-composed error to txn.
	strVals := make([]string, 0, len(colVals))
	for _, cv := range colVals {
		cvs := "NULL"
		var err error
		if !cv.IsNull() {
			cvs, err = types.ToString(cv.GetValue())
			if err != nil {
				return "", err
			}
		}
		strVals = append(strVals, cvs)
	}
	return strings.Join(strVals, "-"), nil
}

// addIndices adds data into indices. If any key is duplicated, returns the original handle.
func (t *tableCommon) addIndices(ctx sessionctx.Context, recordID int64, r []types.Datum, rm kv.RetrieverMutator,
	opt *table.CreateIdxOpt) (int64, error) {
	txn, err := ctx.Txn(true)
	if err != nil {
		return 0, err
	}
	// Clean up lazy check error environment
	defer txn.DelOption(kv.PresumeKeyNotExistsError)
	skipCheck := ctx.GetSessionVars().LightningMode || ctx.GetSessionVars().StmtCtx.BatchCheck
	if t.meta.PKIsHandle && !skipCheck && !opt.SkipHandleCheck {
		if err := CheckHandleExists(ctx, t, recordID, nil); err != nil {
			return recordID, err
		}
	}

	writeBufs := ctx.GetSessionVars().GetWriteStmtBufs()
	indexVals := writeBufs.IndexValsBuf
	for _, v := range t.WritableIndices() {
		var err2 error
		indexVals, err2 = v.FetchValues(r, indexVals)
		if err2 != nil {
			return 0, err2
		}
		var dupKeyErr error
		if !skipCheck && v.Meta().Unique {
			entryKey, err1 := t.genIndexKeyStr(indexVals)
			if err1 != nil {
				return 0, err1
			}
			dupKeyErr = kv.ErrKeyExists.FastGen("Duplicate entry '%s' for key '%s'", entryKey, v.Meta().Name)
			txn.SetOption(kv.PresumeKeyNotExistsError, dupKeyErr)
		}
		if dupHandle, err := v.Create(ctx, rm, indexVals, recordID, opt); err != nil {
			if kv.ErrKeyExists.Equal(err) {
				return dupHandle, dupKeyErr
			}
			return 0, err
		}
		txn.DelOption(kv.PresumeKeyNotExistsError)
	}
	// save the buffer, multi rows insert can use it.
	writeBufs.IndexValsBuf = indexVals
	return 0, nil
}

// RowWithCols implements table.Table RowWithCols interface.
func (t *tableCommon) RowWithCols(ctx sessionctx.Context, h int64, cols []*table.Column) ([]types.Datum, error) {
	// Get raw row data from kv.
	key := t.RecordKey(h)
	txn, err := ctx.Txn(true)
	if err != nil {
		return nil, err
	}
	value, err := txn.Get(key)
	if err != nil {
		return nil, err
	}
	v, _, err := DecodeRawRowData(ctx, t.Meta(), h, cols, value)
	if err != nil {
		return nil, err
	}
	return v, nil
}

// DecodeRawRowData decodes raw row data into a datum slice and a (columnID:columnValue) map.
func DecodeRawRowData(ctx sessionctx.Context, meta *model.TableInfo, h int64, cols []*table.Column,
	value []byte) ([]types.Datum, map[int64]types.Datum, error) {
	v := make([]types.Datum, len(cols))
	colTps := make(map[int64]*types.FieldType, len(cols))
	for i, col := range cols {
		if col == nil {
			continue
		}
		if col.IsPKHandleColumn(meta) {
			if mysql.HasUnsignedFlag(col.Flag) {
				v[i].SetUint64(uint64(h))
			} else {
				v[i].SetInt64(h)
			}
			continue
		}
		colTps[col.ID] = &col.FieldType
	}
	rowMap, err := tablecodec.DecodeRow(value, colTps, ctx.GetSessionVars().Location())
	if err != nil {
		return nil, rowMap, err
	}
	defaultVals := make([]types.Datum, len(cols))
	for i, col := range cols {
		if col == nil {
			continue
		}
		if col.IsPKHandleColumn(meta) {
			continue
		}
		ri, ok := rowMap[col.ID]
		if ok {
			v[i] = ri
			continue
		}
		v[i], err = GetColDefaultValue(ctx, col, defaultVals)
		if err != nil {
			return nil, rowMap, err
		}
	}
	return v, rowMap, nil
}

// Row implements table.Table Row interface.
func (t *tableCommon) Row(ctx sessionctx.Context, h int64) ([]types.Datum, error) {
	r, err := t.RowWithCols(ctx, h, t.Cols())
	if err != nil {
		return nil, err
	}
	return r, nil
}

// RemoveRecord implements table.Table RemoveRecord interface.
func (t *tableCommon) RemoveRecord(ctx sessionctx.Context, h int64, r []types.Datum) error {
	err := t.removeRowData(ctx, h)
	if err != nil {
		return err
	}
	err = t.removeRowIndices(ctx, h, r)
	if err != nil {
		return err
	}

	ctx.StmtAddDirtyTableOP(table.DirtyTableDeleteRow, t.physicalTableID, h, nil)
	if shouldWriteBinlog(ctx) {
		cols := t.Cols()
		colIDs := make([]int64, 0, len(cols)+1)
		for _, col := range cols {
			colIDs = append(colIDs, col.ID)
		}
		var binlogRow []types.Datum
		if !t.meta.PKIsHandle {
			colIDs = append(colIDs, model.ExtraHandleID)
			binlogRow = make([]types.Datum, 0, len(r)+1)
			binlogRow = append(binlogRow, r...)
			binlogRow = append(binlogRow, types.NewIntDatum(h))
		} else {
			binlogRow = r
		}
		err = t.addDeleteBinlog(ctx, binlogRow, colIDs)
	}
	colSize := make(map[int64]int64)
	for id, col := range t.Cols() {
		val := -int64(len(r[id].GetBytes()))
		if val != 0 {
			colSize[col.ID] = val
		}
	}
	ctx.GetSessionVars().TxnCtx.UpdateDeltaForTable(t.physicalTableID, -1, 1, colSize)
	return err
}

func (t *tableCommon) addInsertBinlog(ctx sessionctx.Context, h int64, row []types.Datum, colIDs []int64) error {
	mutation := t.getMutation(ctx)
	pk, err := codec.EncodeValue(ctx.GetSessionVars().StmtCtx, nil, types.NewIntDatum(h))
	if err != nil {
		return err
	}
	value, err := tablecodec.EncodeRow(ctx.GetSessionVars().StmtCtx, row, colIDs, nil, nil)
	if err != nil {
		return err
	}
	bin := append(pk, value...)
	mutation.InsertedRows = append(mutation.InsertedRows, bin)
	mutation.Sequence = append(mutation.Sequence, binlog.MutationType_Insert)
	return nil
}

func (t *tableCommon) addUpdateBinlog(ctx sessionctx.Context, oldRow, newRow []types.Datum, colIDs []int64) error {
	old, err := tablecodec.EncodeRow(ctx.GetSessionVars().StmtCtx, oldRow, colIDs, nil, nil)
	if err != nil {
		return err
	}
	newVal, err := tablecodec.EncodeRow(ctx.GetSessionVars().StmtCtx, newRow, colIDs, nil, nil)
	if err != nil {
		return err
	}
	bin := append(old, newVal...)
	mutation := t.getMutation(ctx)
	mutation.UpdatedRows = append(mutation.UpdatedRows, bin)
	mutation.Sequence = append(mutation.Sequence, binlog.MutationType_Update)
	return nil
}

func (t *tableCommon) addDeleteBinlog(ctx sessionctx.Context, r []types.Datum, colIDs []int64) error {
	data, err := tablecodec.EncodeRow(ctx.GetSessionVars().StmtCtx, r, colIDs, nil, nil)
	if err != nil {
		return err
	}
	mutation := t.getMutation(ctx)
	mutation.DeletedRows = append(mutation.DeletedRows, data)
	mutation.Sequence = append(mutation.Sequence, binlog.MutationType_DeleteRow)
	return nil
}

func (t *tableCommon) removeRowData(ctx sessionctx.Context, h int64) error {
	// Remove row data.
	txn, err := ctx.Txn(true)
	if err != nil {
		return err
	}

	key := t.RecordKey(h)
	txn.SetAssertion(key, kv.Exist)
	err = txn.Delete([]byte(key))
	if err != nil {
		return err
	}
	return nil
}

// removeRowIndices removes all the indices of a row.
func (t *tableCommon) removeRowIndices(ctx sessionctx.Context, h int64, rec []types.Datum) error {
	txn, err := ctx.Txn(true)
	if err != nil {
		return err
	}
	for _, v := range t.DeletableIndices() {
		vals, err := v.FetchValues(rec, nil)
		if err != nil {
			logutil.Logger(context.Background()).Info("remove row index failed", zap.Any("index", v.Meta()), zap.Uint64("txnStartTS", txn.StartTS()), zap.Int64("handle", h), zap.Any("record", rec), zap.Error(err))
			return err
		}
		if err = v.Delete(ctx.GetSessionVars().StmtCtx, txn, vals, h, txn); err != nil {
			if v.Meta().State != model.StatePublic && kv.ErrNotExist.Equal(err) {
				// If the index is not in public state, we may have not created the index,
				// or already deleted the index, so skip ErrNotExist error.
				logutil.Logger(context.Background()).Debug("row index not exists", zap.Any("index", v.Meta()), zap.Uint64("txnStartTS", txn.StartTS()), zap.Int64("handle", h))
				continue
			}
			return err
		}
	}
	return nil
}

// removeRowIndex implements table.Table RemoveRowIndex interface.能
func (t *tableCommon) removeRowIndex(sc *stmtctx.StatementContext, rm kv.RetrieverMutator, h int64, vals []types.Datum, idx table.Index, txn kv.Transaction) error {
	return idx.Delete(sc, rm, vals, h, txn)
}

// buildIndexForRow implements table.Table BuildIndexForRow interface.
func (t *tableCommon) buildIndexForRow(ctx sessionctx.Context, rm kv.RetrieverMutator, h int64, vals []types.Datum, idx table.Index) error {
	if _, err := idx.Create(ctx, rm, vals, h); err != nil {
		if kv.ErrKeyExists.Equal(err) {
			// Make error message consistent with MySQL.
			entryKey, err1 := t.genIndexKeyStr(vals)
			if err1 != nil {
				// if genIndexKeyStr failed, return the original error.
				return err
			}

			return kv.ErrKeyExists.FastGen("Duplicate entry '%s' for key '%s'", entryKey, idx.Meta().Name)
		}
		return err
	}
	return nil
}

// IterRecords implements table.Table IterRecords interface.
func (t *tableCommon) IterRecords(ctx sessionctx.Context, startKey kv.Key, cols []*table.Column,
	fn table.RecordIterFunc) error {
	prefix := t.RecordPrefix()
	txn, err := ctx.Txn(true)
	if err != nil {
		return err
	}

	it, err := txn.Iter(startKey, prefix.PrefixNext())
	if err != nil {
		return err
	}
	defer it.Close()

	if !it.Valid() {
		return nil
	}

	logutil.Logger(context.Background()).Debug("iterate records", zap.ByteString("startKey", startKey), zap.ByteString("key", it.Key()), zap.ByteString("value", it.Value()))

	colMap := make(map[int64]*types.FieldType)
	for _, col := range cols {
		colMap[col.ID] = &col.FieldType
	}
	defaultVals := make([]types.Datum, len(cols))
	for it.Valid() && it.Key().HasPrefix(prefix) {
		// first kv pair is row lock information.
		// TODO: check valid lock
		// get row handle
		handle, err := tablecodec.DecodeRowKey(it.Key())
		if err != nil {
			return err
		}
		rowMap, err := tablecodec.DecodeRow(it.Value(), colMap, ctx.GetSessionVars().Location())
		if err != nil {
			return err
		}
		data := make([]types.Datum, len(cols))
		for _, col := range cols {
			if col.IsPKHandleColumn(t.meta) {
				if mysql.HasUnsignedFlag(col.Flag) {
					data[col.Offset].SetUint64(uint64(handle))
				} else {
					data[col.Offset].SetInt64(handle)
				}
				continue
			}
			if _, ok := rowMap[col.ID]; ok {
				data[col.Offset] = rowMap[col.ID]
				continue
			}
			data[col.Offset], err = GetColDefaultValue(ctx, col, defaultVals)
			if err != nil {
				return err
			}
		}
		more, err := fn(handle, data, cols)
		if !more || err != nil {
			return err
		}

		rk := t.RecordKey(handle)
		err = kv.NextUntil(it, util.RowKeyPrefixFilter(rk))
		if err != nil {
			return err
		}
	}

	return nil
}

// GetColDefaultValue gets a column default value.
// The defaultVals is used to avoid calculating the default value multiple times.
func GetColDefaultValue(ctx sessionctx.Context, col *table.Column, defaultVals []types.Datum) (
	colVal types.Datum, err error) {
	if col.OriginDefaultValue == nil && mysql.HasNotNullFlag(col.Flag) {
		return colVal, errors.New("Miss column")
	}
	if col.State != model.StatePublic {
		return colVal, nil
	}
	if defaultVals[col.Offset].IsNull() {
		colVal, err = table.GetColOriginDefaultValue(ctx, col.ToInfo())
		if err != nil {
			return colVal, err
		}
		defaultVals[col.Offset] = colVal
	} else {
		colVal = defaultVals[col.Offset]
	}

	return colVal, nil
}

// AllocAutoID implements table.Table AllocAutoID interface.
func (t *tableCommon) AllocAutoID(ctx sessionctx.Context) (int64, error) {
	rowID, err := t.Allocator(ctx).Alloc(t.tableID)
	if err != nil {
		return 0, err
	}
	if t.meta.ShardRowIDBits > 0 {
		// Use max record ShardRowIDBits to check overflow.
		if OverflowShardBits(rowID, t.meta.MaxShardRowIDBits) {
			// If overflow, the rowID may be duplicated. For examples,
			// t.meta.ShardRowIDBits = 4
			// rowID = 0010111111111111111111111111111111111111111111111111111111111111
			// shard = 01000000000000000000000000000000000000000000000000000000000000000
			// will be duplicated with:
			// rowID = 0100111111111111111111111111111111111111111111111111111111111111
			// shard = 0010000000000000000000000000000000000000000000000000000000000000
			return 0, autoid.ErrAutoincReadFailed
		}
		txnCtx := ctx.GetSessionVars().TxnCtx
		if txnCtx.Shard == nil {
			shard := t.calcShard(txnCtx.StartTS)
			txnCtx.Shard = &shard
		}
		rowID |= *txnCtx.Shard
	}
	return rowID, nil
}

// OverflowShardBits checks whether the rowID overflow `1<<(64-shardRowIDBits-1) -1`.
func OverflowShardBits(rowID int64, shardRowIDBits uint64) bool {
	mask := (1<<shardRowIDBits - 1) << (64 - shardRowIDBits - 1)
	return rowID&int64(mask) > 0
}

func (t *tableCommon) calcShard(startTS uint64) int64 {
	var buf [8]byte
	binary.LittleEndian.PutUint64(buf[:], startTS)
	hashVal := int64(murmur3.Sum32(buf[:]))
	return (hashVal & (1<<t.meta.ShardRowIDBits - 1)) << (64 - t.meta.ShardRowIDBits - 1)
}

// Allocator implements table.Table Allocator interface.
func (t *tableCommon) Allocator(ctx sessionctx.Context) autoid.Allocator {
	if ctx != nil {
		sessAlloc := ctx.GetSessionVars().IDAllocator
		if sessAlloc != nil {
			return sessAlloc
		}
	}
	return t.alloc
}

// RebaseAutoID implements table.Table RebaseAutoID interface.
func (t *tableCommon) RebaseAutoID(ctx sessionctx.Context, newBase int64, isSetStep bool) error {
	return t.Allocator(ctx).Rebase(t.tableID, newBase, isSetStep)
}

// Seek implements table.Table Seek interface.
func (t *tableCommon) Seek(ctx sessionctx.Context, h int64) (int64, bool, error) {
	txn, err := ctx.Txn(true)
	if err != nil {
		return 0, false, err
	}
	seekKey := tablecodec.EncodeRowKeyWithHandle(t.physicalTableID, h)
	iter, err := txn.Iter(seekKey, t.RecordPrefix().PrefixNext())
	if err != nil {
		return 0, false, err
	}
	if !iter.Valid() || !iter.Key().HasPrefix(t.RecordPrefix()) {
		// No more records in the table, skip to the end.
		return 0, false, nil
	}
	handle, err := tablecodec.DecodeRowKey(iter.Key())
	if err != nil {
		return 0, false, err
	}
	return handle, true, nil
}

// Type implements table.Table Type interface.
func (t *tableCommon) Type() table.Type {
	return table.NormalTable
}

func shouldWriteBinlog(ctx sessionctx.Context) bool {
	if ctx.GetSessionVars().BinlogClient == nil {
		return false
	}
	return !ctx.GetSessionVars().InRestrictedSQL
}

func (t *tableCommon) getMutation(ctx sessionctx.Context) *binlog.TableMutation {
	return ctx.StmtGetMutation(t.tableID)
}

func (t *tableCommon) canSkip(col *table.Column, value types.Datum) bool {
	return CanSkip(t.Meta(), col, value)
}

// CanSkip is for these cases, we can skip the columns in encoded row:
// 1. the column is included in primary key;
// 2. the column's default value is null, and the value equals to that;
// 3. the column is virtual generated.
func CanSkip(info *model.TableInfo, col *table.Column, value types.Datum) bool {
	if col.IsPKHandleColumn(info) {
		return true
	}
	if col.GetDefaultValue() == nil && value.IsNull() {
		return true
	}
	if col.IsGenerated() && !col.GeneratedStored {
		return true
	}
	return false
}

// canSkipUpdateBinlog checks whether the column can be skipped or not.
func (t *tableCommon) canSkipUpdateBinlog(col *table.Column, value types.Datum) bool {
	if col.IsGenerated() && !col.GeneratedStored {
		return true
	}
	return false
}

var (
	recordPrefixSep = []byte("_r")
)

// FindIndexByColName implements table.Table FindIndexByColName interface.
func FindIndexByColName(t table.Table, name string) table.Index {
	for _, idx := range t.Indices() {
		// only public index can be read.
		if idx.Meta().State != model.StatePublic {
			continue
		}

		if len(idx.Meta().Columns) == 1 && strings.EqualFold(idx.Meta().Columns[0].Name.L, name) {
			return idx
		}
	}
	return nil
}

// CheckHandleExists check whether recordID key exists. if not exists, return nil,
// otherwise return kv.ErrKeyExists error.
func CheckHandleExists(ctx sessionctx.Context, t table.Table, recordID int64, data []types.Datum) error {
	if pt, ok := t.(*partitionedTable); ok {
		info := t.Meta().GetPartitionInfo()
		pid, err := pt.locatePartition(ctx, info, data)
		if err != nil {
			return err
		}
		t = pt.GetPartition(pid)
	}
	txn, err := ctx.Txn(true)
	if err != nil {
		return err
	}
	// Check key exists.
	recordKey := t.RecordKey(recordID)
	e := kv.ErrKeyExists.FastGen("Duplicate entry '%d' for key 'PRIMARY'", recordID)
	txn.SetOption(kv.PresumeKeyNotExistsError, e)
	defer txn.DelOption(kv.PresumeKeyNotExistsError)
	_, err = txn.Get(recordKey)
	if err == nil {
		return e
	} else if !kv.ErrNotExist.Equal(err) {
		return err
	}
	return nil
}

func init() {
	table.TableFromMeta = TableFromMeta
	table.MockTableFromMeta = MockTableFromMeta
<<<<<<< HEAD
}

// ctxForPartitionExpr implement sessionctx.Context interfact.
type ctxForPartitionExpr struct {
	sessionVars *variable.SessionVars
}

// newCtxForPartitionExpr creates a new sessionctx.Context.
func newCtxForPartitionExpr() sessionctx.Context {
	sctx := &ctxForPartitionExpr{
		sessionVars: variable.NewSessionVars(),
	}
	sctx.sessionVars.InitChunkSize = 2
	sctx.sessionVars.MaxChunkSize = 32
	sctx.sessionVars.StmtCtx.TimeZone = time.UTC
	return sctx
}

// NewTxn creates a new transaction for further execution.
// If old transaction is valid, it is committed first.
// It's used in BEGIN statement and DDL statements to commit old transaction.
func (ctx *ctxForPartitionExpr) NewTxn(ctx1 context.Context) error {
	panic("not support")
}

// Txn returns the current transaction which is created before executing a statement.
func (ctx *ctxForPartitionExpr) Txn(bool) (kv.Transaction, error) {
	panic("not support")
}

// GetClient gets a kv.Client.
func (ctx *ctxForPartitionExpr) GetClient() kv.Client {
	panic("not support")
}

// SetValue saves a value associated with this context for key.
func (ctx *ctxForPartitionExpr) SetValue(key fmt.Stringer, value interface{}) {
	panic("not support")
}

// Value returns the value associated with this context for key.
func (ctx *ctxForPartitionExpr) Value(key fmt.Stringer) interface{} {
	panic("not support")
}

// ClearValue clears the value associated with this context for key.
func (ctx *ctxForPartitionExpr) ClearValue(key fmt.Stringer) {
	panic("not support")
}

func (ctx *ctxForPartitionExpr) GetSessionVars() *variable.SessionVars {
	return ctx.sessionVars
}

// GetSessionManager implements the sessionctx.Context interface.
func (ctx *ctxForPartitionExpr) GetSessionManager() util.SessionManager {
	panic("not support")
}

// RefreshTxnCtx commits old transaction without retry,
// and creates a new transaction.
// now just for load data and batch insert.
func (ctx *ctxForPartitionExpr) RefreshTxnCtx(context.Context) error {
	panic("not support")
}

// InitTxnWithStartTS initializes a transaction with startTS.
// It should be called right before we builds an executor.
func (ctx *ctxForPartitionExpr) InitTxnWithStartTS(startTS uint64) error {
	panic("not support")
}

// GetStore returns the store of session.
func (ctx *ctxForPartitionExpr) GetStore() kv.Storage {
	panic("not support")
}

// PreparedPlanCache returns the cache of the physical plan
func (ctx *ctxForPartitionExpr) PreparedPlanCache() *kvcache.SimpleLRUCache {
	panic("not support")
}

// StoreQueryFeedback stores the query feedback.
func (ctx *ctxForPartitionExpr) StoreQueryFeedback(feedback interface{}) {
	panic("not support")
}

// StmtCommit flush all changes by the statement to the underlying transaction.
func (ctx *ctxForPartitionExpr) StmtCommit() error {
	panic("not support")
}

// StmtRollback provides statement level rollback.
func (ctx *ctxForPartitionExpr) StmtRollback() {
	panic("not support")
}

// StmtGetMutation gets the binlog mutation for current statement.
func (ctx *ctxForPartitionExpr) StmtGetMutation(int64) *binlog.TableMutation {
	panic("not support")
}

// StmtAddDirtyTableOP adds the dirty table operation for current statement.
func (ctx *ctxForPartitionExpr) StmtAddDirtyTableOP(op int, physicalID int64, handle int64, row []types.Datum) {
	panic("not support")
}

// DDLOwnerChecker returns owner.DDLOwnerChecker.
func (ctx *ctxForPartitionExpr) DDLOwnerChecker() owner.DDLOwnerChecker {
	panic("not support")
}

// AddTableLock implements the sessionctx.Context interface.
func (ctx *ctxForPartitionExpr) AddTableLock(_ []model.TableLockTpInfo) {
}

// ReleaseTableLock implements the sessionctx.Context interface.
func (ctx *ctxForPartitionExpr) ReleaseTableLock(locks []model.TableLockTpInfo) {
}

// CheckTableLocked implements the sessionctx.Context interface.
func (ctx *ctxForPartitionExpr) CheckTableLocked(tblID int64) (bool, model.TableLockType) {
	return false, model.TableLockNone
}

// GetAllTableLocks implements the sessionctx.Context interface.
func (ctx *ctxForPartitionExpr) GetAllTableLocks() []model.TableLockTpInfo {
	return nil
}

// ReleaseAllTableLocks implements the sessionctx.Context interface.
func (ctx *ctxForPartitionExpr) ReleaseAllTableLocks() {
}

// HasLockedTables implements the sessionctx.Context interface.
func (ctx *ctxForPartitionExpr) HasLockedTables() bool {
	return false
}

// Close implements the sessionctx.Context interface.
func (ctx *ctxForPartitionExpr) Close() {
=======
>>>>>>> 43a5cf29
}<|MERGE_RESOLUTION|>--- conflicted
+++ resolved
@@ -1089,148 +1089,4 @@
 func init() {
 	table.TableFromMeta = TableFromMeta
 	table.MockTableFromMeta = MockTableFromMeta
-<<<<<<< HEAD
-}
-
-// ctxForPartitionExpr implement sessionctx.Context interfact.
-type ctxForPartitionExpr struct {
-	sessionVars *variable.SessionVars
-}
-
-// newCtxForPartitionExpr creates a new sessionctx.Context.
-func newCtxForPartitionExpr() sessionctx.Context {
-	sctx := &ctxForPartitionExpr{
-		sessionVars: variable.NewSessionVars(),
-	}
-	sctx.sessionVars.InitChunkSize = 2
-	sctx.sessionVars.MaxChunkSize = 32
-	sctx.sessionVars.StmtCtx.TimeZone = time.UTC
-	return sctx
-}
-
-// NewTxn creates a new transaction for further execution.
-// If old transaction is valid, it is committed first.
-// It's used in BEGIN statement and DDL statements to commit old transaction.
-func (ctx *ctxForPartitionExpr) NewTxn(ctx1 context.Context) error {
-	panic("not support")
-}
-
-// Txn returns the current transaction which is created before executing a statement.
-func (ctx *ctxForPartitionExpr) Txn(bool) (kv.Transaction, error) {
-	panic("not support")
-}
-
-// GetClient gets a kv.Client.
-func (ctx *ctxForPartitionExpr) GetClient() kv.Client {
-	panic("not support")
-}
-
-// SetValue saves a value associated with this context for key.
-func (ctx *ctxForPartitionExpr) SetValue(key fmt.Stringer, value interface{}) {
-	panic("not support")
-}
-
-// Value returns the value associated with this context for key.
-func (ctx *ctxForPartitionExpr) Value(key fmt.Stringer) interface{} {
-	panic("not support")
-}
-
-// ClearValue clears the value associated with this context for key.
-func (ctx *ctxForPartitionExpr) ClearValue(key fmt.Stringer) {
-	panic("not support")
-}
-
-func (ctx *ctxForPartitionExpr) GetSessionVars() *variable.SessionVars {
-	return ctx.sessionVars
-}
-
-// GetSessionManager implements the sessionctx.Context interface.
-func (ctx *ctxForPartitionExpr) GetSessionManager() util.SessionManager {
-	panic("not support")
-}
-
-// RefreshTxnCtx commits old transaction without retry,
-// and creates a new transaction.
-// now just for load data and batch insert.
-func (ctx *ctxForPartitionExpr) RefreshTxnCtx(context.Context) error {
-	panic("not support")
-}
-
-// InitTxnWithStartTS initializes a transaction with startTS.
-// It should be called right before we builds an executor.
-func (ctx *ctxForPartitionExpr) InitTxnWithStartTS(startTS uint64) error {
-	panic("not support")
-}
-
-// GetStore returns the store of session.
-func (ctx *ctxForPartitionExpr) GetStore() kv.Storage {
-	panic("not support")
-}
-
-// PreparedPlanCache returns the cache of the physical plan
-func (ctx *ctxForPartitionExpr) PreparedPlanCache() *kvcache.SimpleLRUCache {
-	panic("not support")
-}
-
-// StoreQueryFeedback stores the query feedback.
-func (ctx *ctxForPartitionExpr) StoreQueryFeedback(feedback interface{}) {
-	panic("not support")
-}
-
-// StmtCommit flush all changes by the statement to the underlying transaction.
-func (ctx *ctxForPartitionExpr) StmtCommit() error {
-	panic("not support")
-}
-
-// StmtRollback provides statement level rollback.
-func (ctx *ctxForPartitionExpr) StmtRollback() {
-	panic("not support")
-}
-
-// StmtGetMutation gets the binlog mutation for current statement.
-func (ctx *ctxForPartitionExpr) StmtGetMutation(int64) *binlog.TableMutation {
-	panic("not support")
-}
-
-// StmtAddDirtyTableOP adds the dirty table operation for current statement.
-func (ctx *ctxForPartitionExpr) StmtAddDirtyTableOP(op int, physicalID int64, handle int64, row []types.Datum) {
-	panic("not support")
-}
-
-// DDLOwnerChecker returns owner.DDLOwnerChecker.
-func (ctx *ctxForPartitionExpr) DDLOwnerChecker() owner.DDLOwnerChecker {
-	panic("not support")
-}
-
-// AddTableLock implements the sessionctx.Context interface.
-func (ctx *ctxForPartitionExpr) AddTableLock(_ []model.TableLockTpInfo) {
-}
-
-// ReleaseTableLock implements the sessionctx.Context interface.
-func (ctx *ctxForPartitionExpr) ReleaseTableLock(locks []model.TableLockTpInfo) {
-}
-
-// CheckTableLocked implements the sessionctx.Context interface.
-func (ctx *ctxForPartitionExpr) CheckTableLocked(tblID int64) (bool, model.TableLockType) {
-	return false, model.TableLockNone
-}
-
-// GetAllTableLocks implements the sessionctx.Context interface.
-func (ctx *ctxForPartitionExpr) GetAllTableLocks() []model.TableLockTpInfo {
-	return nil
-}
-
-// ReleaseAllTableLocks implements the sessionctx.Context interface.
-func (ctx *ctxForPartitionExpr) ReleaseAllTableLocks() {
-}
-
-// HasLockedTables implements the sessionctx.Context interface.
-func (ctx *ctxForPartitionExpr) HasLockedTables() bool {
-	return false
-}
-
-// Close implements the sessionctx.Context interface.
-func (ctx *ctxForPartitionExpr) Close() {
-=======
->>>>>>> 43a5cf29
 }