// Copyright 2013 The ql Authors. All rights reserved.
// Use of this source code is governed by a BSD-style
// license that can be found in the LICENSES/QL-LICENSE file.

// Copyright 2015 PingCAP, Inc.
//
// Licensed under the Apache License, Version 2.0 (the "License");
// you may not use this file except in compliance with the License.
// You may obtain a copy of the License at
//
//     http://www.apache.org/licenses/LICENSE-2.0
//
// Unless required by applicable law or agreed to in writing, software
// distributed under the License is distributed on an "AS IS" BASIS,
// See the License for the specific language governing permissions and
// limitations under the License.

package tables

import (
	"math"
	"strings"

	"github.com/juju/errors"
	"github.com/pingcap/tidb/context"
	"github.com/pingcap/tidb/kv"
	"github.com/pingcap/tidb/meta/autoid"
	"github.com/pingcap/tidb/model"
	"github.com/pingcap/tidb/mysql"
	"github.com/pingcap/tidb/sessionctx/binloginfo"
	"github.com/pingcap/tidb/table"
	"github.com/pingcap/tidb/tablecodec"
	"github.com/pingcap/tidb/types"
	"github.com/pingcap/tidb/util"
	"github.com/pingcap/tidb/util/codec"
	"github.com/pingcap/tipb/go-binlog"
	log "github.com/sirupsen/logrus"
)

// Table implements table.Table interface.
type Table struct {
	ID      int64
	Name    model.CIStr
	Columns []*table.Column

	publicColumns   []*table.Column
	writableColumns []*table.Column
	indices         []table.Index
	recordPrefix    kv.Key
	indexPrefix     kv.Key
	alloc           autoid.Allocator
	meta            *model.TableInfo
}

// MockTableFromMeta only serves for test.
func MockTableFromMeta(tableInfo *model.TableInfo) table.Table {
	columns := make([]*table.Column, 0, len(tableInfo.Columns))
	for _, colInfo := range tableInfo.Columns {
		col := table.ToColumn(colInfo)
		columns = append(columns, col)
	}
	t := newTable(tableInfo.ID, columns, nil)
	t.meta = tableInfo
	return t
}

// TableFromMeta creates a Table instance from model.TableInfo.
func TableFromMeta(alloc autoid.Allocator, tblInfo *model.TableInfo) (table.Table, error) {
	if tblInfo.State == model.StateNone {
		return nil, table.ErrTableStateCantNone.Gen("table %s can't be in none state", tblInfo.Name)
	}

	columns := make([]*table.Column, 0, len(tblInfo.Columns))
	for _, colInfo := range tblInfo.Columns {
		if colInfo.State == model.StateNone {
			return nil, table.ErrColumnStateCantNone.Gen("column %s can't be in none state", colInfo.Name)
		}

		col := table.ToColumn(colInfo)
		if col.IsGenerated() {
			expr, err := parseExpression(colInfo.GeneratedExprString)
			if err != nil {
				return nil, errors.Trace(err)
			}
			expr, err = simpleResolveName(expr, tblInfo)
			if err != nil {
				return nil, errors.Trace(err)
			}
			col.GeneratedExpr = expr
		}
		columns = append(columns, col)
	}

	t := newTable(tblInfo.ID, columns, alloc)

	for _, idxInfo := range tblInfo.Indices {
		if idxInfo.State == model.StateNone {
			return nil, table.ErrIndexStateCantNone.Gen("index %s can't be in none state", idxInfo.Name)
		}

		idx := NewIndex(tblInfo, idxInfo)
		t.indices = append(t.indices, idx)
	}

	t.meta = tblInfo
	return t, nil
}

// newTable constructs a Table instance.
func newTable(tableID int64, cols []*table.Column, alloc autoid.Allocator) *Table {
	t := &Table{
		ID:           tableID,
		recordPrefix: tablecodec.GenTableRecordPrefix(tableID),
		indexPrefix:  tablecodec.GenTableIndexPrefix(tableID),
		alloc:        alloc,
		Columns:      cols,
	}

	t.publicColumns = t.Cols()
	t.writableColumns = t.WritableCols()
	return t
}

// Indices implements table.Table Indices interface.
func (t *Table) Indices() []table.Index {
	return t.indices
}

// WritableIndices implements table.Table WritableIndices interface.
func (t *Table) WritableIndices() []table.Index {
	writable := make([]table.Index, 0, len(t.indices))
	for _, index := range t.indices {
		s := index.Meta().State
		if s != model.StateDeleteOnly && s != model.StateDeleteReorganization {
			writable = append(writable, index)
		}
	}
	return writable
}

// DeletableIndices implements table.Table DeletableIndices interface.
func (t *Table) DeletableIndices() []table.Index {
	// All indices are deletable because we don't need to check StateNone.
	return t.indices
}

// Meta implements table.Table Meta interface.
func (t *Table) Meta() *model.TableInfo {
	return t.meta
}

// Cols implements table.Table Cols interface.
func (t *Table) Cols() []*table.Column {
	if len(t.publicColumns) > 0 {
		return t.publicColumns
	}
	publicColumns := make([]*table.Column, len(t.Columns))
	maxOffset := -1
	for _, col := range t.Columns {
		if col.State != model.StatePublic {
			continue
		}
		publicColumns[col.Offset] = col
		if maxOffset < col.Offset {
			maxOffset = col.Offset
		}
	}
	return publicColumns[0 : maxOffset+1]
}

// WritableCols implements table WritableCols interface.
func (t *Table) WritableCols() []*table.Column {
	if len(t.writableColumns) > 0 {
		return t.writableColumns
	}
	writableColumns := make([]*table.Column, len(t.Columns))
	maxOffset := -1
	for _, col := range t.Columns {
		if col.State == model.StateDeleteOnly || col.State == model.StateDeleteReorganization {
			continue
		}
		writableColumns[col.Offset] = col
		if maxOffset < col.Offset {
			maxOffset = col.Offset
		}
	}
	return writableColumns[0 : maxOffset+1]
}

// RecordPrefix implements table.Table RecordPrefix interface.
func (t *Table) RecordPrefix() kv.Key {
	return t.recordPrefix
}

// IndexPrefix implements table.Table IndexPrefix interface.
func (t *Table) IndexPrefix() kv.Key {
	return t.indexPrefix
}

// RecordKey implements table.Table RecordKey interface.
func (t *Table) RecordKey(h int64) kv.Key {
	return tablecodec.EncodeRecordKey(t.recordPrefix, h)
}

// FirstKey implements table.Table FirstKey interface.
func (t *Table) FirstKey() kv.Key {
	return t.RecordKey(math.MinInt64)
}

// UpdateRecord implements table.Table UpdateRecord interface.
// `touched` means which columns are really modified, used for secondary indices.
// Length of `oldData` and `newData` equals to length of `t.WritableCols()`.
func (t *Table) UpdateRecord(ctx context.Context, h int64, oldData, newData []types.Datum, touched []bool) error {
	txn := ctx.Txn()
	// TODO: reuse bs, pass it in like AddRecord does.
	bs := kv.NewBufferStore(txn, kv.DefaultTxnMembufCap)

	// rebuild index
	err := t.rebuildIndices(ctx, bs, h, touched, oldData, newData)
	if err != nil {
		return errors.Trace(err)
	}

	var colIDs, binlogColIDs []int64
	var row, binlogOldRow, binlogNewRow []types.Datum
	colIDs = make([]int64, 0, len(newData))
	row = make([]types.Datum, 0, len(newData))
	if shouldWriteBinlog(ctx) {
		binlogColIDs = make([]int64, 0, len(newData))
		binlogOldRow = make([]types.Datum, 0, len(newData))
		binlogNewRow = make([]types.Datum, 0, len(newData))
	}

	for _, col := range t.WritableCols() {
		var value types.Datum
		if col.State != model.StatePublic {
			// If col is in write only or write reorganization state we should keep the oldData.
			// Because the oldData must be the orignal data(it's changed by other TiDBs.) or the orignal default value.
			// TODO: Use newData directly.
			value = oldData[col.Offset]
		} else {
			value = newData[col.Offset]
		}
		if !t.canSkip(col, value) {
			colIDs = append(colIDs, col.ID)
			row = append(row, value)
		}
		if shouldWriteBinlog(ctx) && !t.canSkipUpdateBinlog(col, value) {
			binlogColIDs = append(binlogColIDs, col.ID)
			binlogOldRow = append(binlogOldRow, oldData[col.Offset])
			binlogNewRow = append(binlogNewRow, value)
		}
	}

	key := t.RecordKey(h)
	value, err := tablecodec.EncodeRow(row, colIDs, ctx.GetSessionVars().GetTimeZone())
	if err != nil {
		return errors.Trace(err)
	}
	if err = bs.Set(key, value); err != nil {
		return errors.Trace(err)
	}
	if err = bs.SaveTo(txn); err != nil {
		return errors.Trace(err)
	}
	if shouldWriteBinlog(ctx) {
		err = t.addUpdateBinlog(ctx, binlogOldRow, binlogNewRow, binlogColIDs)
		if err != nil {
			return errors.Trace(err)
		}
	}
	return nil
}

func (t *Table) rebuildIndices(ctx context.Context, rm kv.RetrieverMutator, h int64, touched []bool, oldData []types.Datum, newData []types.Datum) error {
	for _, idx := range t.DeletableIndices() {
		for _, ic := range idx.Meta().Columns {
			if !touched[ic.Offset] {
				continue
			}
			oldVs, err := idx.FetchValues(oldData)
			if err != nil {
				return errors.Trace(err)
			}
			if err = t.removeRowIndex(rm, h, oldVs, idx); err != nil {
				return errors.Trace(err)
			}
			break
		}
	}
	for _, idx := range t.WritableIndices() {
		for _, ic := range idx.Meta().Columns {
			if !touched[ic.Offset] {
				continue
			}
			newVs, err := idx.FetchValues(newData)
			if err != nil {
				return errors.Trace(err)
			}
			if err := t.buildIndexForRow(ctx, rm, h, newVs, idx); err != nil {
				return errors.Trace(err)
			}
			break
		}
	}
	return nil
}

// AddRecord implements table.Table AddRecord interface.
func (t *Table) AddRecord(ctx context.Context, r []types.Datum, skipHandleCheck bool, bs *kv.BufferStore) (recordID int64, err error) {
	var hasRecordID bool
	for _, col := range t.Cols() {
		if col.IsPKHandleColumn(t.meta) {
			recordID = r[col.Offset].GetInt64()
			hasRecordID = true
			break
		}
	}
	if !hasRecordID {
		recordID, err = t.AllocAutoID(ctx)
		if err != nil {
			return 0, errors.Trace(err)
		}
	}

	txn := ctx.Txn()
<<<<<<< HEAD
=======
	bs := kv.NewBufferStore(txn)

>>>>>>> 019dbb7c
	skipCheck := ctx.GetSessionVars().ImportingData
	if skipCheck {
		txn.SetOption(kv.SkipCheckForWrite, true)
	}

	// Insert new entries into indices.
	h, err := t.addIndices(ctx, recordID, r, bs, skipHandleCheck)
	if err != nil {
		return h, errors.Trace(err)
	}

	var colIDs, binlogColIDs []int64
	var row, binlogRow []types.Datum
	colIDs = make([]int64, 0, len(r))
	row = make([]types.Datum, 0, len(r))

	for _, col := range t.WritableCols() {
		var value types.Datum
		if col.State != model.StatePublic {
			// If col is in write only or write reorganization state, we must add it with its default value.
			value, err = table.GetColOriginDefaultValue(ctx, col.ToInfo())
			if err != nil {
				return 0, errors.Trace(err)
			}
		} else {
			value = r[col.Offset]
		}
		if !t.canSkip(col, value) {
			colIDs = append(colIDs, col.ID)
			row = append(row, value)
		}
	}

	key := t.RecordKey(recordID)
	value, err := tablecodec.EncodeRow(row, colIDs, ctx.GetSessionVars().GetTimeZone())
	if err != nil {
		return 0, errors.Trace(err)
	}
	if err = txn.Set(key, value); err != nil {
		return 0, errors.Trace(err)
	}
	if err = bs.SaveTo(txn); err != nil {
		return 0, errors.Trace(err)
	}
	if shouldWriteBinlog(ctx) {
		// For insert, TiDB and Binlog can use same row and schema.
		binlogRow = row
		binlogColIDs = colIDs
		err = t.addInsertBinlog(ctx, recordID, binlogRow, binlogColIDs)
		if err != nil {
			return 0, errors.Trace(err)
		}
	}
	ctx.GetSessionVars().StmtCtx.AddAffectedRows(1)
	ctx.GetSessionVars().TxnCtx.UpdateDeltaForTable(t.ID, 1, 1)
	return recordID, nil
}

// genIndexKeyStr generates index content string representation.
func (t *Table) genIndexKeyStr(colVals []types.Datum) (string, error) {
	// Pass pre-composed error to txn.
	strVals := make([]string, 0, len(colVals))
	for _, cv := range colVals {
		cvs := "NULL"
		var err error
		if !cv.IsNull() {
			cvs, err = types.ToString(cv.GetValue())
			if err != nil {
				return "", errors.Trace(err)
			}
		}
		strVals = append(strVals, cvs)
	}
	return strings.Join(strVals, "-"), nil
}

// addIndices adds data into indices. If any key is duplicated, returns the original handle.
func (t *Table) addIndices(ctx context.Context, recordID int64, r []types.Datum, bs *kv.BufferStore, skipHandleCheck bool) (int64, error) {
	txn := ctx.Txn()
	// Clean up lazy check error environment
	defer txn.DelOption(kv.PresumeKeyNotExistsError)
	importData := ctx.GetSessionVars().ImportingData
	if t.meta.PKIsHandle && !importData && !skipHandleCheck {
		if err := CheckHandleExists(ctx, t, recordID); err != nil {
			return recordID, errors.Trace(err)
		}
	}

	for _, v := range t.WritableIndices() {
		colVals, err2 := v.FetchValues(r)
		if err2 != nil {
			return 0, errors.Trace(err2)
		}
		var dupKeyErr error
		if !importData && (v.Meta().Unique || v.Meta().Primary) {
			entryKey, err1 := t.genIndexKeyStr(colVals)
			if err1 != nil {
				return 0, errors.Trace(err1)
			}
			dupKeyErr = kv.ErrKeyExists.FastGen("Duplicate entry '%s' for key '%s'", entryKey, v.Meta().Name)
			txn.SetOption(kv.PresumeKeyNotExistsError, dupKeyErr)
		}
		if dupHandle, err := v.Create(ctx, bs, colVals, recordID); err != nil {
			if kv.ErrKeyExists.Equal(err) {
				return dupHandle, errors.Trace(dupKeyErr)
			}
			return 0, errors.Trace(err)
		}
		txn.DelOption(kv.PresumeKeyNotExistsError)
	}
	return 0, nil
}

// RowWithCols implements table.Table RowWithCols interface.
func (t *Table) RowWithCols(ctx context.Context, h int64, cols []*table.Column) ([]types.Datum, error) {
	// Get raw row data from kv.
	key := t.RecordKey(h)
	value, err := ctx.Txn().Get(key)
	if err != nil {
		return nil, errors.Trace(err)
	}
	// Decode raw row data.
	v := make([]types.Datum, len(cols))
	colTps := make(map[int64]*types.FieldType, len(cols))
	for i, col := range cols {
		if col == nil {
			continue
		}
		if col.IsPKHandleColumn(t.meta) {
			if mysql.HasUnsignedFlag(col.Flag) {
				v[i].SetUint64(uint64(h))
			} else {
				v[i].SetInt64(h)
			}
			continue
		}
		colTps[col.ID] = &col.FieldType
	}
	rowMap, err := tablecodec.DecodeRow(value, colTps, ctx.GetSessionVars().GetTimeZone())
	if err != nil {
		return nil, errors.Trace(err)
	}
	defaultVals := make([]types.Datum, len(cols))
	for i, col := range cols {
		if col == nil {
			continue
		}
		if col.IsPKHandleColumn(t.meta) {
			continue
		}
		ri, ok := rowMap[col.ID]
		if ok {
			v[i] = ri
			continue
		}
		v[i], err = GetColDefaultValue(ctx, col, defaultVals)
		if err != nil {
			return nil, errors.Trace(err)
		}
	}
	return v, nil
}

// Row implements table.Table Row interface.
func (t *Table) Row(ctx context.Context, h int64) ([]types.Datum, error) {
	r, err := t.RowWithCols(ctx, h, t.Cols())
	if err != nil {
		return nil, errors.Trace(err)
	}
	return r, nil
}

// RemoveRecord implements table.Table RemoveRecord interface.
func (t *Table) RemoveRecord(ctx context.Context, h int64, r []types.Datum) error {
	err := t.removeRowData(ctx, h)
	if err != nil {
		return errors.Trace(err)
	}
	err = t.removeRowIndices(ctx, h, r)
	if err != nil {
		return errors.Trace(err)
	}
	if shouldWriteBinlog(ctx) {
		colIDs := make([]int64, 0, len(t.Cols()))
		for _, col := range t.Cols() {
			colIDs = append(colIDs, col.ID)
		}
		err = t.addDeleteBinlog(ctx, r, colIDs)
	}
	return errors.Trace(err)
}

func (t *Table) addInsertBinlog(ctx context.Context, h int64, row []types.Datum, colIDs []int64) error {
	mutation := t.getMutation(ctx)
	pk, err := codec.EncodeValue(nil, types.NewIntDatum(h))
	if err != nil {
		return errors.Trace(err)
	}
	value, err := tablecodec.EncodeRow(row, colIDs, ctx.GetSessionVars().GetTimeZone())
	if err != nil {
		return errors.Trace(err)
	}
	bin := append(pk, value...)
	mutation.InsertedRows = append(mutation.InsertedRows, bin)
	mutation.Sequence = append(mutation.Sequence, binlog.MutationType_Insert)
	return nil
}

func (t *Table) addUpdateBinlog(ctx context.Context, oldRow, newRow []types.Datum, colIDs []int64) error {
	old, err := tablecodec.EncodeRow(oldRow, colIDs, ctx.GetSessionVars().GetTimeZone())
	if err != nil {
		return errors.Trace(err)
	}
	new, err := tablecodec.EncodeRow(newRow, colIDs, ctx.GetSessionVars().GetTimeZone())
	if err != nil {
		return errors.Trace(err)
	}
	bin := append(old, new...)
	mutation := t.getMutation(ctx)
	mutation.UpdatedRows = append(mutation.UpdatedRows, bin)
	mutation.Sequence = append(mutation.Sequence, binlog.MutationType_Update)
	return nil
}

func (t *Table) addDeleteBinlog(ctx context.Context, r []types.Datum, colIDs []int64) error {
	data, err := tablecodec.EncodeRow(r, colIDs, ctx.GetSessionVars().GetTimeZone())
	if err != nil {
		return errors.Trace(err)
	}
	mutation := t.getMutation(ctx)
	mutation.DeletedRows = append(mutation.DeletedRows, data)
	mutation.Sequence = append(mutation.Sequence, binlog.MutationType_DeleteRow)
	return nil
}

func (t *Table) removeRowData(ctx context.Context, h int64) error {
	// Remove row data.
	err := ctx.Txn().Delete([]byte(t.RecordKey(h)))
	if err != nil {
		return errors.Trace(err)
	}
	return nil
}

// removeRowIndices removes all the indices of a row.
func (t *Table) removeRowIndices(ctx context.Context, h int64, rec []types.Datum) error {
	for _, v := range t.DeletableIndices() {
		vals, err := v.FetchValues(rec)
		if err != nil {
			log.Infof("remove row index %v failed %v, txn %d, handle %d, data %v", v.Meta(), err, ctx.Txn().StartTS, h, rec)
			return errors.Trace(err)
		}
		if err = v.Delete(ctx.Txn(), vals, h); err != nil {
			if v.Meta().State != model.StatePublic && kv.ErrNotExist.Equal(err) {
				// If the index is not in public state, we may have not created the index,
				// or already deleted the index, so skip ErrNotExist error.
				log.Debugf("remove row index %v doesn't exist, txn %d, handle %d", v.Meta(), ctx.Txn().StartTS, h)
				continue
			}
			return errors.Trace(err)
		}
	}
	return nil
}

// removeRowIndex implements table.Table RemoveRowIndex interface.
func (t *Table) removeRowIndex(rm kv.RetrieverMutator, h int64, vals []types.Datum, idx table.Index) error {
	if err := idx.Delete(rm, vals, h); err != nil {
		return errors.Trace(err)
	}
	return nil
}

// buildIndexForRow implements table.Table BuildIndexForRow interface.
func (t *Table) buildIndexForRow(ctx context.Context, rm kv.RetrieverMutator, h int64, vals []types.Datum, idx table.Index) error {
	if _, err := idx.Create(ctx, rm, vals, h); err != nil {
		return errors.Trace(err)
	}
	return nil
}

// IterRecords implements table.Table IterRecords interface.
func (t *Table) IterRecords(ctx context.Context, startKey kv.Key, cols []*table.Column,
	fn table.RecordIterFunc) error {
	it, err := ctx.Txn().Seek(startKey)
	if err != nil {
		return errors.Trace(err)
	}
	defer it.Close()

	if !it.Valid() {
		return nil
	}

	log.Debugf("startKey:%q, key:%q, value:%q", startKey, it.Key(), it.Value())

	colMap := make(map[int64]*types.FieldType)
	for _, col := range cols {
		colMap[col.ID] = &col.FieldType
	}
	prefix := t.RecordPrefix()
	defaultVals := make([]types.Datum, len(cols))
	for it.Valid() && it.Key().HasPrefix(prefix) {
		// first kv pair is row lock information.
		// TODO: check valid lock
		// get row handle
		handle, err := tablecodec.DecodeRowKey(it.Key())
		if err != nil {
			return errors.Trace(err)
		}
		rowMap, err := tablecodec.DecodeRow(it.Value(), colMap, ctx.GetSessionVars().GetTimeZone())
		if err != nil {
			return errors.Trace(err)
		}
		data := make([]types.Datum, len(cols))
		for _, col := range cols {
			if col.IsPKHandleColumn(t.meta) {
				if mysql.HasUnsignedFlag(col.Flag) {
					data[col.Offset].SetUint64(uint64(handle))
				} else {
					data[col.Offset].SetInt64(handle)
				}
				continue
			}
			if _, ok := rowMap[col.ID]; ok {
				data[col.Offset] = rowMap[col.ID]
				continue
			}
			data[col.Offset], err = GetColDefaultValue(ctx, col, defaultVals)
			if err != nil {
				return errors.Trace(err)
			}
		}
		more, err := fn(handle, data, cols)
		if !more || err != nil {
			return errors.Trace(err)
		}

		rk := t.RecordKey(handle)
		err = kv.NextUntil(it, util.RowKeyPrefixFilter(rk))
		if err != nil {
			return errors.Trace(err)
		}
	}

	return nil
}

// GetColDefaultValue gets a column default value.
// The defaultVals is used to avoid calculating the default value multiple times.
func GetColDefaultValue(ctx context.Context, col *table.Column, defaultVals []types.Datum) (
	colVal types.Datum, err error) {
	if col.OriginDefaultValue == nil && mysql.HasNotNullFlag(col.Flag) {
		return colVal, errors.New("Miss column")
	}
	if col.State != model.StatePublic {
		return colVal, nil
	}
	if defaultVals[col.Offset].IsNull() {
		colVal, err = table.GetColOriginDefaultValue(ctx, col.ToInfo())
		if err != nil {
			return colVal, errors.Trace(err)
		}
		defaultVals[col.Offset] = colVal
	} else {
		colVal = defaultVals[col.Offset]
	}

	return colVal, nil
}

// AllocAutoID implements table.Table AllocAutoID interface.
func (t *Table) AllocAutoID(ctx context.Context) (int64, error) {
	return t.Allocator(ctx).Alloc(t.ID)
}

// Allocator implements table.Table Allocator interface.
func (t *Table) Allocator(ctx context.Context) autoid.Allocator {
	if ctx != nil {
		sessAlloc := ctx.GetSessionVars().IDAllocator
		if sessAlloc != nil {
			return sessAlloc
		}
	}
	return t.alloc
}

// RebaseAutoID implements table.Table RebaseAutoID interface.
func (t *Table) RebaseAutoID(ctx context.Context, newBase int64, isSetStep bool) error {
	return t.Allocator(ctx).Rebase(t.ID, newBase, isSetStep)
}

// Seek implements table.Table Seek interface.
func (t *Table) Seek(ctx context.Context, h int64) (int64, bool, error) {
	seekKey := tablecodec.EncodeRowKeyWithHandle(t.ID, h)
	iter, err := ctx.Txn().Seek(seekKey)
	if !iter.Valid() || !iter.Key().HasPrefix(t.RecordPrefix()) {
		// No more records in the table, skip to the end.
		return 0, false, nil
	}
	handle, err := tablecodec.DecodeRowKey(iter.Key())
	if err != nil {
		return 0, false, errors.Trace(err)
	}
	return handle, true, nil
}

// Type implements table.Table Type interface.
func (t *Table) Type() table.Type {
	return table.NormalTable
}

func shouldWriteBinlog(ctx context.Context) bool {
	if ctx.GetSessionVars().BinlogClient == nil {
		return false
	}
	return !ctx.GetSessionVars().InRestrictedSQL
}

func (t *Table) getMutation(ctx context.Context) *binlog.TableMutation {
	bin := binloginfo.GetPrewriteValue(ctx, true)
	for i := range bin.Mutations {
		if bin.Mutations[i].TableId == t.ID {
			return &bin.Mutations[i]
		}
	}
	idx := len(bin.Mutations)
	bin.Mutations = append(bin.Mutations, binlog.TableMutation{TableId: t.ID})
	return &bin.Mutations[idx]
}

// canSkip is for these cases, we can skip the columns in encoded row:
// 1. the column is included in primary key;
// 2. the column's default value is null, and the value equals to that;
// 3. the column is virtual generated.
func (t *Table) canSkip(col *table.Column, value types.Datum) bool {
	if col.IsPKHandleColumn(t.meta) {
		return true
	}
	if col.DefaultValue == nil && value.IsNull() {
		return true
	}
	if col.IsGenerated() && !col.GeneratedStored {
		return true
	}
	return false
}

// canSkipUpdateBinlog checks whether the column can be skiped or not.
func (t *Table) canSkipUpdateBinlog(col *table.Column, value types.Datum) bool {
	if col.IsGenerated() && !col.GeneratedStored {
		return true
	}
	return false
}

var (
	recordPrefixSep = []byte("_r")
)

// FindIndexByColName implements table.Table FindIndexByColName interface.
func FindIndexByColName(t table.Table, name string) table.Index {
	for _, idx := range t.Indices() {
		// only public index can be read.
		if idx.Meta().State != model.StatePublic {
			continue
		}

		if len(idx.Meta().Columns) == 1 && strings.EqualFold(idx.Meta().Columns[0].Name.L, name) {
			return idx
		}
	}
	return nil
}

// CheckHandleExists check whether recordID key exists. if not exists, return nil,
// otherwise return kv.ErrKeyExists error.
func CheckHandleExists(ctx context.Context, t table.Table, recordID int64) error {
	txn := ctx.Txn()
	// Check key exists.
	recordKey := t.RecordKey(recordID)
	e := kv.ErrKeyExists.FastGen("Duplicate entry '%d' for key 'PRIMARY'", recordID)
	txn.SetOption(kv.PresumeKeyNotExistsError, e)
	defer txn.DelOption(kv.PresumeKeyNotExistsError)
	_, err := txn.Get(recordKey)
	if err == nil {
		return errors.Trace(e)
	} else if !kv.ErrNotExist.Equal(err) {
		return errors.Trace(err)
	}
	return nil
}

func init() {
	table.TableFromMeta = TableFromMeta
	table.MockTableFromMeta = MockTableFromMeta
}<|MERGE_RESOLUTION|>--- conflicted
+++ resolved
@@ -33,7 +33,6 @@
 	"github.com/pingcap/tidb/types"
 	"github.com/pingcap/tidb/util"
 	"github.com/pingcap/tidb/util/codec"
-	"github.com/pingcap/tipb/go-binlog"
 	log "github.com/sirupsen/logrus"
 )
 
@@ -324,11 +323,6 @@
 	}
 
 	txn := ctx.Txn()
-<<<<<<< HEAD
-=======
-	bs := kv.NewBufferStore(txn)
-
->>>>>>> 019dbb7c
 	skipCheck := ctx.GetSessionVars().ImportingData
 	if skipCheck {
 		txn.SetOption(kv.SkipCheckForWrite, true)
