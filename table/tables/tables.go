--- conflicted
+++ resolved
@@ -131,11 +131,7 @@
 	writable := make([]table.Index, 0, len(t.indices))
 	for _, index := range t.indices {
 		s := index.Meta().State
-<<<<<<< HEAD
-		if s != model.StateNone && s != model.StateDeleteOnly && s != model.StateDeleteReorganization {
-=======
 		if s != model.StateDeleteOnly && s != model.StateDeleteReorganization {
->>>>>>> 0aa27c3d
 			writable = append(writable, index)
 		}
 	}
@@ -144,18 +140,8 @@
 
 // DeletableIndices implements table.Table DeletableIndices interface.
 func (t *Table) DeletableIndices() []table.Index {
-<<<<<<< HEAD
-	deletable := make([]table.Index, 0, len(t.indices))
-	for _, index := range t.indices {
-		if index.Meta().State != model.StateNone {
-			deletable = append(deletable, index)
-		}
-	}
-	return deletable
-=======
 	// All indices are deletable because we don't need to check StateNone.
 	return t.indices
->>>>>>> 0aa27c3d
 }
 
 // Meta implements table.Table Meta interface.
@@ -222,11 +208,8 @@
 }
 
 // UpdateRecord implements table.Table UpdateRecord interface.
-<<<<<<< HEAD
-=======
 // `touched` means which columns are really modified, used for secondary indices.
 // Length of `oldData` and `newData` equals to length of `t.WritableCols()`.
->>>>>>> 0aa27c3d
 func (t *Table) UpdateRecord(ctx context.Context, h int64, oldData, newData []types.Datum, touched []bool) error {
 	txn := ctx.Txn()
 	bs := kv.NewBufferStore(txn)
@@ -250,13 +233,8 @@
 	for _, col := range t.WritableCols() {
 		var value types.Datum
 		if col.State != model.StatePublic {
-<<<<<<< HEAD
-			// if col is in write only or write reorganization state
-			// and the value is not default, we should use default value.
-=======
 			// If col is in write only or write reorganization state
 			// and the value is not default, keep the original value.
->>>>>>> 0aa27c3d
 			value, err = table.GetColOriginDefaultValue(ctx, col.ToInfo())
 			if err != nil {
 				return errors.Trace(err)
@@ -264,17 +242,10 @@
 			cmp, err := oldData[col.Offset].CompareDatum(ctx.GetSessionVars().StmtCtx, value)
 			if err != nil {
 				return errors.Trace(err)
-<<<<<<< HEAD
 			}
 			if cmp != 0 {
 				value = oldData[col.Offset]
 			}
-=======
-			}
-			if cmp != 0 {
-				value = oldData[col.Offset]
-			}
->>>>>>> 0aa27c3d
 		} else {
 			value = newData[col.Offset]
 		}
@@ -379,11 +350,7 @@
 	for _, col := range t.WritableCols() {
 		var value types.Datum
 		if col.State != model.StatePublic {
-<<<<<<< HEAD
-			// if col is in write only or write reorganization state, we must add it with its default value.
-=======
 			// If col is in write only or write reorganization state, we must add it with its default value.
->>>>>>> 0aa27c3d
 			value, err = table.GetColOriginDefaultValue(ctx, col.ToInfo())
 			if err != nil {
 				return 0, errors.Trace(err)
