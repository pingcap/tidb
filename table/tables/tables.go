--- conflicted
+++ resolved
@@ -1465,15 +1465,6 @@
 	return retAllocs
 }
 
-<<<<<<< HEAD
-// RebaseAutoID implements table.Table RebaseAutoID interface.
-// Both auto-increment and auto-random can use this function to do rebase on explicit newBase value (without shadow bits).
-func (t *TableCommon) RebaseAutoID(ctx context.Context, sctx sessionctx.Context, newBase int64, isSetStep bool, tp autoid.AllocatorType) error {
-	return t.Allocators(sctx).Get(tp).Rebase(ctx, newBase, isSetStep)
-}
-
-=======
->>>>>>> 091ae3bd
 // Type implements table.Table Type interface.
 func (t *TableCommon) Type() table.Type {
 	return table.NormalTable
