// Copyright 2015 PingCAP, Inc.
//
// Licensed under the Apache License, Version 2.0 (the "License");
// you may not use this file except in compliance with the License.
// You may obtain a copy of the License at
//
//     http://www.apache.org/licenses/LICENSE-2.0
//
// Unless required by applicable law or agreed to in writing, software
// distributed under the License is distributed on an "AS IS" BASIS,
// WITHOUT WARRANTIES OR CONDITIONS OF ANY KIND, either express or implied.
// See the License for the specific language governing permissions and
// limitations under the License.

// Copyright 2013 The ql Authors. All rights reserved.
// Use of this source code is governed by a BSD-style
// license that can be found in the LICENSES/QL-LICENSE file.

package tables

import (
	"context"
	"math"
	"strconv"
	"strings"
	"sync"
	"time"

	"github.com/opentracing/opentracing-go"
	"github.com/pingcap/errors"
<<<<<<< HEAD
	"github.com/pingcap/failpoint"
	"github.com/pingcap/parser/model"
	"github.com/pingcap/parser/mysql"
=======
>>>>>>> 583ff252
	"github.com/pingcap/tidb/kv"
	"github.com/pingcap/tidb/meta"
	"github.com/pingcap/tidb/meta/autoid"
	"github.com/pingcap/tidb/parser/model"
	"github.com/pingcap/tidb/parser/mysql"
	"github.com/pingcap/tidb/sessionctx"
	"github.com/pingcap/tidb/sessionctx/binloginfo"
	"github.com/pingcap/tidb/sessionctx/stmtctx"
	"github.com/pingcap/tidb/sessionctx/variable"
	"github.com/pingcap/tidb/statistics"
	"github.com/pingcap/tidb/table"
	"github.com/pingcap/tidb/tablecodec"
	"github.com/pingcap/tidb/types"
	"github.com/pingcap/tidb/util"
	"github.com/pingcap/tidb/util/codec"
	"github.com/pingcap/tidb/util/collate"
	"github.com/pingcap/tidb/util/generatedexpr"
	"github.com/pingcap/tidb/util/logutil"
	"github.com/pingcap/tidb/util/stringutil"
	"github.com/pingcap/tidb/util/tableutil"
	"github.com/pingcap/tipb/go-binlog"
	"github.com/pingcap/tipb/go-tipb"
	"go.uber.org/zap"
)

// TableCommon is shared by both Table and partition.
type TableCommon struct {
	tableID int64
	// physicalTableID is a unique int64 to identify a physical table.
	physicalTableID                 int64
	Columns                         []*table.Column
	PublicColumns                   []*table.Column
	VisibleColumns                  []*table.Column
	HiddenColumns                   []*table.Column
	WritableColumns                 []*table.Column
	FullHiddenColsAndVisibleColumns []*table.Column
	indices                         []table.Index
	meta                            *model.TableInfo
	allocs                          autoid.Allocators
	sequence                        *sequenceCommon

	// recordPrefix and indexPrefix are generated using physicalTableID.
	recordPrefix kv.Key
	indexPrefix  kv.Key
}

// MockTableFromMeta only serves for test.
func MockTableFromMeta(tblInfo *model.TableInfo) table.Table {
	columns := make([]*table.Column, 0, len(tblInfo.Columns))
	for _, colInfo := range tblInfo.Columns {
		col := table.ToColumn(colInfo)
		columns = append(columns, col)
	}

	var t TableCommon
	initTableCommon(&t, tblInfo, tblInfo.ID, columns, nil)
	if tblInfo.TableCacheStatusType != model.TableCacheStatusDisable {
		ret, err := NewCachedTable(&t)
		if err != nil {
			return nil
		}
		return ret
	}
	if tblInfo.GetPartitionInfo() == nil {
		if err := initTableIndices(&t); err != nil {
			return nil
		}
		return &t
	}

	ret, err := newPartitionedTable(&t, tblInfo)
	if err != nil {
		return nil
	}
	return ret
}

// TableFromMeta creates a Table instance from model.TableInfo.
func TableFromMeta(allocs autoid.Allocators, tblInfo *model.TableInfo) (table.Table, error) {
	if tblInfo.State == model.StateNone {
		return nil, table.ErrTableStateCantNone.GenWithStackByArgs(tblInfo.Name)
	}

	colsLen := len(tblInfo.Columns)
	columns := make([]*table.Column, 0, colsLen)
	for i, colInfo := range tblInfo.Columns {
		if colInfo.State == model.StateNone {
			return nil, table.ErrColumnStateCantNone.GenWithStackByArgs(colInfo.Name)
		}

		// Print some information when the column's offset isn't equal to i.
		if colInfo.Offset != i {
			logutil.BgLogger().Error("wrong table schema", zap.Any("table", tblInfo), zap.Any("column", colInfo), zap.Int("index", i), zap.Int("offset", colInfo.Offset), zap.Int("columnNumber", colsLen))
		}

		col := table.ToColumn(colInfo)
		if col.IsGenerated() {
			expr, err := generatedexpr.ParseExpression(colInfo.GeneratedExprString)
			if err != nil {
				return nil, err
			}
			expr, err = generatedexpr.SimpleResolveName(expr, tblInfo)
			if err != nil {
				return nil, err
			}
			col.GeneratedExpr = expr
		}
		// default value is expr.
		if col.DefaultIsExpr {
			expr, err := generatedexpr.ParseExpression(colInfo.DefaultValue.(string))
			if err != nil {
				return nil, err
			}
			col.DefaultExpr = expr
		}
		columns = append(columns, col)
	}

	var t TableCommon
	initTableCommon(&t, tblInfo, tblInfo.ID, columns, allocs)
	if tblInfo.GetPartitionInfo() == nil {
		if err := initTableIndices(&t); err != nil {
			return nil, err
		}
		if tblInfo.TableCacheStatusType != model.TableCacheStatusDisable {
			return NewCachedTable(&t)
		}
		return &t, nil
	}
	return newPartitionedTable(&t, tblInfo)
}

// initTableCommon initializes a TableCommon struct.
func initTableCommon(t *TableCommon, tblInfo *model.TableInfo, physicalTableID int64, cols []*table.Column, allocs autoid.Allocators) {
	t.tableID = tblInfo.ID
	t.physicalTableID = physicalTableID
	t.allocs = allocs
	t.meta = tblInfo
	t.Columns = cols
	t.PublicColumns = t.Cols()
	t.VisibleColumns = t.VisibleCols()
	t.HiddenColumns = t.HiddenCols()
	t.WritableColumns = t.WritableCols()
	t.FullHiddenColsAndVisibleColumns = t.FullHiddenColsAndVisibleCols()
	t.recordPrefix = tablecodec.GenTableRecordPrefix(physicalTableID)
	t.indexPrefix = tablecodec.GenTableIndexPrefix(physicalTableID)
	if tblInfo.IsSequence() {
		t.sequence = &sequenceCommon{meta: tblInfo.Sequence}
	}
}

// initTableIndices initializes the indices of the TableCommon.
func initTableIndices(t *TableCommon) error {
	tblInfo := t.meta
	for _, idxInfo := range tblInfo.Indices {
		if idxInfo.State == model.StateNone {
			return table.ErrIndexStateCantNone.GenWithStackByArgs(idxInfo.Name)
		}

		// Use partition ID for index, because TableCommon may be table or partition.
		idx := NewIndex(t.physicalTableID, tblInfo, idxInfo)
		t.indices = append(t.indices, idx)
	}
	return nil
}

func initTableCommonWithIndices(t *TableCommon, tblInfo *model.TableInfo, physicalTableID int64, cols []*table.Column, allocs autoid.Allocators) error {
	initTableCommon(t, tblInfo, physicalTableID, cols, allocs)
	return initTableIndices(t)
}

// Indices implements table.Table Indices interface.
func (t *TableCommon) Indices() []table.Index {
	return t.indices
}

// GetWritableIndexByName gets the index meta from the table by the index name.
func GetWritableIndexByName(idxName string, t table.Table) table.Index {
	for _, idx := range t.Indices() {
		if !IsIndexWritable(idx) {
			continue
		}
		if idxName == idx.Meta().Name.L {
			return idx
		}
	}
	return nil
}

// deletableIndices implements table.Table deletableIndices interface.
func (t *TableCommon) deletableIndices() []table.Index {
	// All indices are deletable because we don't need to check StateNone.
	return t.indices
}

// Meta implements table.Table Meta interface.
func (t *TableCommon) Meta() *model.TableInfo {
	return t.meta
}

// GetPhysicalID implements table.Table GetPhysicalID interface.
func (t *TableCommon) GetPhysicalID() int64 {
	return t.physicalTableID
}

type getColsMode int64

const (
	_ getColsMode = iota
	visible
	hidden
	full
)

func (t *TableCommon) getCols(mode getColsMode) []*table.Column {
	columns := make([]*table.Column, 0, len(t.Columns))
	for _, col := range t.Columns {
		if col.State != model.StatePublic {
			continue
		}
		if (mode == visible && col.Hidden) || (mode == hidden && !col.Hidden) {
			continue
		}
		columns = append(columns, col)
	}
	return columns
}

// Cols implements table.Table Cols interface.
func (t *TableCommon) Cols() []*table.Column {
	if len(t.PublicColumns) > 0 {
		return t.PublicColumns
	}
	return t.getCols(full)
}

// VisibleCols implements table.Table VisibleCols interface.
func (t *TableCommon) VisibleCols() []*table.Column {
	if len(t.VisibleColumns) > 0 {
		return t.VisibleColumns
	}
	return t.getCols(visible)
}

// HiddenCols implements table.Table HiddenCols interface.
func (t *TableCommon) HiddenCols() []*table.Column {
	if len(t.HiddenColumns) > 0 {
		return t.HiddenColumns
	}
	return t.getCols(hidden)
}

// WritableCols implements table WritableCols interface.
func (t *TableCommon) WritableCols() []*table.Column {
	if len(t.WritableColumns) > 0 {
		return t.WritableColumns
	}
	writableColumns := make([]*table.Column, 0, len(t.Columns))
	for _, col := range t.Columns {
		if col.State == model.StateDeleteOnly || col.State == model.StateDeleteReorganization {
			continue
		}
		writableColumns = append(writableColumns, col)
	}
	return writableColumns
}

// DeletableCols implements table DeletableCols interface.
func (t *TableCommon) DeletableCols() []*table.Column {
	return t.Columns
}

// FullHiddenColsAndVisibleCols implements table FullHiddenColsAndVisibleCols interface.
func (t *TableCommon) FullHiddenColsAndVisibleCols() []*table.Column {
	if len(t.FullHiddenColsAndVisibleColumns) > 0 {
		return t.FullHiddenColsAndVisibleColumns
	}

	cols := make([]*table.Column, 0, len(t.Columns))
	for _, col := range t.Columns {
		if col.Hidden || col.State == model.StatePublic {
			cols = append(cols, col)
		}
	}
	return cols
}

// RecordPrefix implements table.Table interface.
func (t *TableCommon) RecordPrefix() kv.Key {
	return t.recordPrefix
}

// RecordKey implements table.Table interface.
func (t *TableCommon) RecordKey(h kv.Handle) kv.Key {
	return tablecodec.EncodeRecordKey(t.recordPrefix, h)
}

// UpdateRecord implements table.Table UpdateRecord interface.
// `touched` means which columns are really modified, used for secondary indices.
// Length of `oldData` and `newData` equals to length of `t.WritableCols()`.
func (t *TableCommon) UpdateRecord(ctx context.Context, sctx sessionctx.Context, h kv.Handle, oldData, newData []types.Datum, touched []bool) error {
	txn, err := sctx.Txn(true)
	if err != nil {
		return err
	}

	memBuffer := txn.GetMemBuffer()
	sh := memBuffer.Staging()
	defer memBuffer.Cleanup(sh)

	if m := t.Meta(); m.TempTableType != model.TempTableNone {
		if tmpTable := addTemporaryTable(sctx, m); tmpTable != nil {
			if err := checkTempTableSize(sctx, tmpTable, m); err != nil {
				return err
			}
			defer handleTempTableSize(tmpTable, txn.Size(), txn)
		}
	}

	var colIDs, binlogColIDs []int64
	var row, binlogOldRow, binlogNewRow []types.Datum
	numColsCap := len(newData) + 1 // +1 for the extra handle column that we may need to append.
	colIDs = make([]int64, 0, numColsCap)
	row = make([]types.Datum, 0, numColsCap)
	if shouldWriteBinlog(sctx, t.meta) {
		binlogColIDs = make([]int64, 0, numColsCap)
		binlogOldRow = make([]types.Datum, 0, numColsCap)
		binlogNewRow = make([]types.Datum, 0, numColsCap)
	}

	for _, col := range t.Columns {
		var value types.Datum
		if col.State == model.StateDeleteOnly || col.State == model.StateDeleteReorganization {
			if col.ChangeStateInfo != nil {
				// TODO: Check overflow or ignoreTruncate.
				value, err = table.CastValue(sctx, oldData[col.DependencyColumnOffset], col.ColumnInfo, false, false)
				if err != nil {
					logutil.BgLogger().Info("update record cast value failed", zap.Any("col", col), zap.Uint64("txnStartTS", txn.StartTS()),
						zap.String("handle", h.String()), zap.Any("val", oldData[col.DependencyColumnOffset]), zap.Error(err))
					return err
				}
				oldData = append(oldData, value)
				touched = append(touched, touched[col.DependencyColumnOffset])
			}
			continue
		}
		if col.State != model.StatePublic {
			// If col is in write only or write reorganization state we should keep the oldData.
			// Because the oldData must be the original data(it's changed by other TiDBs.) or the original default value.
			// TODO: Use newData directly.
			value = oldData[col.Offset]
			if col.ChangeStateInfo != nil {
				// TODO: Check overflow or ignoreTruncate.
				value, err = table.CastValue(sctx, newData[col.DependencyColumnOffset], col.ColumnInfo, false, false)
				if err != nil {
					return err
				}
				newData[col.Offset] = value
				touched[col.Offset] = touched[col.DependencyColumnOffset]
			}
		} else {
			value = newData[col.Offset]
		}
		if !t.canSkip(col, &value) {
			colIDs = append(colIDs, col.ID)
			row = append(row, value)
		}
		if shouldWriteBinlog(sctx, t.meta) && !t.canSkipUpdateBinlog(col, value) {
			binlogColIDs = append(binlogColIDs, col.ID)
			binlogOldRow = append(binlogOldRow, oldData[col.Offset])
			binlogNewRow = append(binlogNewRow, value)
		}
	}
	sessVars := sctx.GetSessionVars()
	// rebuild index
	if !sessVars.InTxn() {
		savePresumeKeyNotExist := sessVars.PresumeKeyNotExists
		if !sessVars.ConstraintCheckInPlace && sessVars.TxnCtx.IsPessimistic {
			sessVars.PresumeKeyNotExists = true
		}
		err = t.rebuildIndices(sctx, txn, h, touched, oldData, newData, table.WithCtx(ctx))
		sessVars.PresumeKeyNotExists = savePresumeKeyNotExist
		if err != nil {
			return err
		}
	} else {
		err = t.rebuildIndices(sctx, txn, h, touched, oldData, newData, table.WithCtx(ctx))
		if err != nil {
			return err
		}
	}

	key := t.RecordKey(h)
	sc, rd := sessVars.StmtCtx, &sessVars.RowEncoder
	value, err := tablecodec.EncodeRow(sc, row, colIDs, nil, nil, rd)
	if err != nil {
		return err
	}
	if err = memBuffer.Set(key, value); err != nil {
		return err
	}
<<<<<<< HEAD

	failpoint.Inject("updateRecordForceAssertNotExist", func() {
		// Assert the key doesn't exist while it actually exists. This is helpful to test if assertion takes effect.
		// Since only the first assertion takes effect, set the injected assertion before setting the correct one to
		// override it.
		if sctx.GetSessionVars().ConnectionID != 0 {
			logutil.BgLogger().Info("[failpoint] force asserting not exist on UpdateRecord", zap.Uint64("startTS", txn.StartTS()))
			if err = txn.SetAssertion(key, kv.SetAssertNotExist); err != nil {
				failpoint.Return(err)
			}
		}
	})
	if err = txn.SetAssertion(key, kv.SetAssertExist); err != nil {
		return err
=======
	if sessVars.EnableMutationChecker {
		if err = CheckDataConsistency(txn, sessVars, t, newData, oldData, memBuffer, sh); err != nil {
			return errors.Trace(err)
		}
>>>>>>> 583ff252
	}
	memBuffer.Release(sh)
	if shouldWriteBinlog(sctx, t.meta) {
		if !t.meta.PKIsHandle && !t.meta.IsCommonHandle {
			binlogColIDs = append(binlogColIDs, model.ExtraHandleID)
			binlogOldRow = append(binlogOldRow, types.NewIntDatum(h.IntValue()))
			binlogNewRow = append(binlogNewRow, types.NewIntDatum(h.IntValue()))
		}
		err = t.addUpdateBinlog(sctx, binlogOldRow, binlogNewRow, binlogColIDs)
		if err != nil {
			return err
		}
	}
	colSize := make(map[int64]int64, len(t.Cols()))
	for id, col := range t.Cols() {
		size, err := codec.EstimateValueSize(sc, newData[id])
		if err != nil {
			continue
		}
		newLen := size - 1
		size, err = codec.EstimateValueSize(sc, oldData[id])
		if err != nil {
			continue
		}
		oldLen := size - 1
		colSize[col.ID] = int64(newLen - oldLen)
	}
	sessVars.TxnCtx.UpdateDeltaForTable(t.physicalTableID, 0, 1, colSize)
	return nil
}

func (t *TableCommon) rebuildIndices(ctx sessionctx.Context, txn kv.Transaction, h kv.Handle, touched []bool, oldData []types.Datum, newData []types.Datum, opts ...table.CreateIdxOptFunc) error {
	for _, idx := range t.deletableIndices() {
		if t.meta.IsCommonHandle && idx.Meta().Primary {
			continue
		}
		for _, ic := range idx.Meta().Columns {
			if !touched[ic.Offset] {
				continue
			}
			oldVs, err := idx.FetchValues(oldData, nil)
			if err != nil {
				return err
			}
			if err = t.removeRowIndex(ctx.GetSessionVars().StmtCtx, h, oldVs, idx, txn); err != nil {
				return err
			}
			break
		}
	}
	for _, idx := range t.Indices() {
		if !IsIndexWritable(idx) {
			continue
		}
		if t.meta.IsCommonHandle && idx.Meta().Primary {
			continue
		}
		untouched := true
		for _, ic := range idx.Meta().Columns {
			if !touched[ic.Offset] {
				continue
			}
			untouched = false
			break
		}
		// If txn is auto commit and index is untouched, no need to write index value.
		if untouched && !ctx.GetSessionVars().InTxn() {
			continue
		}
		newVs, err := idx.FetchValues(newData, nil)
		if err != nil {
			return err
		}
		if err := t.buildIndexForRow(ctx, h, newVs, newData, idx, txn, untouched, opts...); err != nil {
			return err
		}
	}
	return nil
}

// adjustRowValuesBuf adjust writeBufs.AddRowValues length, AddRowValues stores the inserting values that is used
// by tablecodec.EncodeRow, the encoded row format is `id1, colval, id2, colval`, so the correct length is rowLen * 2. If
// the inserting row has null value, AddRecord will skip it, so the rowLen will be different, so we need to adjust it.
func adjustRowValuesBuf(writeBufs *variable.WriteStmtBufs, rowLen int) {
	adjustLen := rowLen * 2
	if writeBufs.AddRowValues == nil || cap(writeBufs.AddRowValues) < adjustLen {
		writeBufs.AddRowValues = make([]types.Datum, adjustLen)
	}
	writeBufs.AddRowValues = writeBufs.AddRowValues[:adjustLen]
}

// FindPrimaryIndex uses to find primary index in tableInfo.
func FindPrimaryIndex(tblInfo *model.TableInfo) *model.IndexInfo {
	var pkIdx *model.IndexInfo
	for _, idx := range tblInfo.Indices {
		if idx.Primary {
			pkIdx = idx
			break
		}
	}
	return pkIdx
}

// CommonAddRecordCtx is used in `AddRecord` to avoid memory malloc for some temp slices.
// This is useful in lightning parse row data to key-values pairs. This can gain upto 5%  performance
// improvement in lightning's local mode.
type CommonAddRecordCtx struct {
	colIDs []int64
	row    []types.Datum
}

// commonAddRecordKey is used as key in `sessionctx.Context.Value(key)`
type commonAddRecordKey struct{}

// String implement `stringer.String` for CommonAddRecordKey
func (c commonAddRecordKey) String() string {
	return "_common_add_record_context_key"
}

// addRecordCtxKey is key in `sessionctx.Context` for CommonAddRecordCtx
var addRecordCtxKey = commonAddRecordKey{}

// SetAddRecordCtx set a CommonAddRecordCtx to session context
func SetAddRecordCtx(ctx sessionctx.Context, r *CommonAddRecordCtx) {
	ctx.SetValue(addRecordCtxKey, r)
}

// ClearAddRecordCtx remove `CommonAddRecordCtx` from session context
func ClearAddRecordCtx(ctx sessionctx.Context) {
	ctx.ClearValue(addRecordCtxKey)
}

// NewCommonAddRecordCtx create a context used for `AddRecord`
func NewCommonAddRecordCtx(size int) *CommonAddRecordCtx {
	return &CommonAddRecordCtx{
		colIDs: make([]int64, 0, size),
		row:    make([]types.Datum, 0, size),
	}
}

// TryGetCommonPkColumnIds get the IDs of primary key column if the table has common handle.
func TryGetCommonPkColumnIds(tbl *model.TableInfo) []int64 {
	if !tbl.IsCommonHandle {
		return nil
	}
	pkIdx := FindPrimaryIndex(tbl)
	pkColIds := make([]int64, 0, len(pkIdx.Columns))
	for _, idxCol := range pkIdx.Columns {
		pkColIds = append(pkColIds, tbl.Columns[idxCol.Offset].ID)
	}
	return pkColIds
}

// PrimaryPrefixColumnIDs get prefix column ids in primary key.
func PrimaryPrefixColumnIDs(tbl *model.TableInfo) (prefixCols []int64) {
	for _, idx := range tbl.Indices {
		if !idx.Primary {
			continue
		}
		for _, col := range idx.Columns {
			if col.Length > 0 && tbl.Columns[col.Offset].Flen > col.Length {
				prefixCols = append(prefixCols, tbl.Columns[col.Offset].ID)
			}
		}
	}
	return
}

// TryGetCommonPkColumns get the primary key columns if the table has common handle.
func TryGetCommonPkColumns(tbl table.Table) []*table.Column {
	if !tbl.Meta().IsCommonHandle {
		return nil
	}
	pkIdx := FindPrimaryIndex(tbl.Meta())
	cols := tbl.Cols()
	pkCols := make([]*table.Column, 0, len(pkIdx.Columns))
	for _, idxCol := range pkIdx.Columns {
		pkCols = append(pkCols, cols[idxCol.Offset])
	}
	return pkCols
}

func addTemporaryTable(sctx sessionctx.Context, tblInfo *model.TableInfo) tableutil.TempTable {
	tempTable := sctx.GetSessionVars().GetTemporaryTable(tblInfo)
	tempTable.SetModified(true)
	return tempTable
}

// The size of a temporary table is calculated by accumulating the transaction size delta.
func handleTempTableSize(t tableutil.TempTable, txnSizeBefore int, txn kv.Transaction) {
	txnSizeNow := txn.Size()
	delta := txnSizeNow - txnSizeBefore

	oldSize := t.GetSize()
	newSize := oldSize + int64(delta)
	t.SetSize(newSize)
}

func checkTempTableSize(ctx sessionctx.Context, tmpTable tableutil.TempTable, tblInfo *model.TableInfo) error {
	tmpTableSize := tmpTable.GetSize()
	if tempTableData := ctx.GetSessionVars().TemporaryTableData; tempTableData != nil {
		tmpTableSize += tempTableData.GetTableSize(tblInfo.ID)
	}

	if tmpTableSize > ctx.GetSessionVars().TMPTableSize {
		return table.ErrTempTableFull.GenWithStackByArgs(tblInfo.Name.O)
	}

	return nil
}

// AddRecord implements table.Table AddRecord interface.
func (t *TableCommon) AddRecord(sctx sessionctx.Context, r []types.Datum, opts ...table.AddRecordOption) (recordID kv.Handle, err error) {
	txn, err := sctx.Txn(true)
	if err != nil {
		return nil, err
	}

	var opt table.AddRecordOpt
	for _, fn := range opts {
		fn.ApplyOn(&opt)
	}

	if m := t.Meta(); m.TempTableType != model.TempTableNone {
		if tmpTable := addTemporaryTable(sctx, m); tmpTable != nil {
			if err := checkTempTableSize(sctx, tmpTable, m); err != nil {
				return nil, err
			}
			defer handleTempTableSize(tmpTable, txn.Size(), txn)
		}
	}

	var ctx context.Context
	if opt.Ctx != nil {
		ctx = opt.Ctx
		if span := opentracing.SpanFromContext(ctx); span != nil && span.Tracer() != nil {
			span1 := span.Tracer().StartSpan("table.AddRecord", opentracing.ChildOf(span.Context()))
			defer span1.Finish()
			ctx = opentracing.ContextWithSpan(ctx, span1)
		}
	} else {
		ctx = context.Background()
	}
	var hasRecordID bool
	cols := t.Cols()
	// opt.IsUpdate is a flag for update.
	// If handle ID is changed when update, update will remove the old record first, and then call `AddRecord` to add a new record.
	// Currently, only insert can set _tidb_rowid, update can not update _tidb_rowid.
	if len(r) > len(cols) && !opt.IsUpdate {
		// The last value is _tidb_rowid.
		recordID = kv.IntHandle(r[len(r)-1].GetInt64())
		hasRecordID = true
	} else {
		tblInfo := t.Meta()
		txn.CacheTableInfo(t.physicalTableID, tblInfo)
		if tblInfo.PKIsHandle {
			recordID = kv.IntHandle(r[tblInfo.GetPkColInfo().Offset].GetInt64())
			hasRecordID = true
		} else if tblInfo.IsCommonHandle {
			pkIdx := FindPrimaryIndex(tblInfo)
			pkDts := make([]types.Datum, 0, len(pkIdx.Columns))
			for _, idxCol := range pkIdx.Columns {
				pkDts = append(pkDts, r[idxCol.Offset])
			}
			tablecodec.TruncateIndexValues(tblInfo, pkIdx, pkDts)
			var handleBytes []byte
			handleBytes, err = codec.EncodeKey(sctx.GetSessionVars().StmtCtx, nil, pkDts...)
			if err != nil {
				return
			}
			recordID, err = kv.NewCommonHandle(handleBytes)
			if err != nil {
				return
			}
			hasRecordID = true
		}
	}
	if !hasRecordID {
		if opt.ReserveAutoID > 0 {
			// Reserve a batch of auto ID in the statement context.
			// The reserved ID could be used in the future within this statement, by the
			// following AddRecord() operation.
			// Make the IDs continuous benefit for the performance of TiKV.
			stmtCtx := sctx.GetSessionVars().StmtCtx
			stmtCtx.BaseRowID, stmtCtx.MaxRowID, err = allocHandleIDs(ctx, sctx, t, uint64(opt.ReserveAutoID))
			if err != nil {
				return nil, err
			}
		}

		recordID, err = AllocHandle(ctx, sctx, t)
		if err != nil {
			return nil, err
		}
	}

	var colIDs, binlogColIDs []int64
	var row, binlogRow []types.Datum
	if recordCtx, ok := sctx.Value(addRecordCtxKey).(*CommonAddRecordCtx); ok {
		colIDs = recordCtx.colIDs[:0]
		row = recordCtx.row[:0]
	} else {
		colIDs = make([]int64, 0, len(r))
		row = make([]types.Datum, 0, len(r))
	}
	memBuffer := txn.GetMemBuffer()
	sh := memBuffer.Staging()
	defer memBuffer.Cleanup(sh)

	sessVars := sctx.GetSessionVars()

	for _, col := range t.WritableCols() {
		var value types.Datum
		// In column type change, since we have set the origin default value for changing col, but
		// for the new insert statement, we should use the casted value of relative column to insert.
		if col.ChangeStateInfo != nil && col.State != model.StatePublic {
			// TODO: Check overflow or ignoreTruncate.
			value, err = table.CastValue(sctx, r[col.DependencyColumnOffset], col.ColumnInfo, false, false)
			if err != nil {
				return nil, err
			}
			if len(r) < len(t.WritableCols()) {
				r = append(r, value)
			} else {
				r[col.Offset] = value
			}
			row = append(row, value)
			colIDs = append(colIDs, col.ID)
			continue
		}
		if col.State != model.StatePublic &&
			// Update call `AddRecord` will already handle the write only column default value.
			// Only insert should add default value for write only column.
			!opt.IsUpdate {
			// If col is in write only or write reorganization state, we must add it with its default value.
			value, err = table.GetColOriginDefaultValue(sctx, col.ToInfo())
			if err != nil {
				return nil, err
			}
			// add value to `r` for dirty db in transaction.
			// Otherwise when update will panic cause by get value of column in write only state from dirty db.
			if col.Offset < len(r) {
				r[col.Offset] = value
			} else {
				r = append(r, value)
			}
		} else {
			value = r[col.Offset]
		}
		if !t.canSkip(col, &value) {
			colIDs = append(colIDs, col.ID)
			row = append(row, value)
		}
	}

	writeBufs := sessVars.GetWriteStmtBufs()
	adjustRowValuesBuf(writeBufs, len(row))
	key := t.RecordKey(recordID)
	logutil.BgLogger().Debug("addRecord",
		zap.Stringer("key", key))
	sc, rd := sessVars.StmtCtx, &sessVars.RowEncoder
	writeBufs.RowValBuf, err = tablecodec.EncodeRow(sc, row, colIDs, writeBufs.RowValBuf, writeBufs.AddRowValues, rd)
	if err != nil {
		return nil, err
	}
	value := writeBufs.RowValBuf

	var setPresume bool
	if !sctx.GetSessionVars().StmtCtx.BatchCheck {
		if t.meta.TempTableType != model.TempTableNone {
			// Always check key for temporary table because it does not write to TiKV
			_, err = txn.Get(ctx, key)
		} else if sctx.GetSessionVars().LazyCheckKeyNotExists() {
			var v []byte
			v, err = txn.GetMemBuffer().Get(ctx, key)
			if err != nil {
				setPresume = true
			}
			if err == nil && len(v) == 0 {
				err = kv.ErrNotExist
			}
		} else {
			_, err = txn.Get(ctx, key)
		}
		if err == nil {
			handleStr := getDuplicateErrorHandleString(t, recordID, r)
			return recordID, kv.ErrKeyExists.FastGenByArgs(handleStr, "PRIMARY")
		} else if !kv.ErrNotExist.Equal(err) {
			return recordID, err
		}
	}

	if setPresume {
		err = memBuffer.SetWithFlags(key, value, kv.SetPresumeKeyNotExists)
	} else {
		err = memBuffer.Set(key, value)
	}
	if err != nil {
		return nil, err
	}

	failpoint.Inject("addRecordForceAssertExist", func() {
		// Assert the key exists while it actually doesn't. This is helpful to test if assertion takes effect.
		// Since only the first assertion takes effect, set the injected assertion before setting the correct one to
		// override it.
		if sctx.GetSessionVars().ConnectionID != 0 {
			logutil.BgLogger().Info("[failpoint] force asserting exist on AddRecord", zap.Uint64("startTS", txn.StartTS()))
			if err = txn.SetAssertion(key, kv.SetAssertExist); err != nil {
				failpoint.Return(nil, err)
			}
		}
	})
	if setPresume && !txn.IsPessimistic() {
		err = txn.SetAssertion(key, kv.SetAssertUnknown)
	} else {
		err = txn.SetAssertion(key, kv.SetAssertNotExist)
	}
	if err != nil {
		return nil, err
	}

	var createIdxOpts []table.CreateIdxOptFunc
	if len(opts) > 0 {
		createIdxOpts = make([]table.CreateIdxOptFunc, 0, len(opts))
		for _, fn := range opts {
			if raw, ok := fn.(table.CreateIdxOptFunc); ok {
				createIdxOpts = append(createIdxOpts, raw)
			}
		}
	}
	// Insert new entries into indices.
	h, err := t.addIndices(sctx, recordID, r, txn, createIdxOpts)
	if err != nil {
		return h, err
	}

	if sessVars.EnableMutationChecker {
		if err = CheckDataConsistency(txn, sessVars, t, r, nil, memBuffer, sh); err != nil {
			return nil, errors.Trace(err)
		}
	}

	memBuffer.Release(sh)

	if shouldWriteBinlog(sctx, t.meta) {
		// For insert, TiDB and Binlog can use same row and schema.
		binlogRow = row
		binlogColIDs = colIDs
		err = t.addInsertBinlog(sctx, recordID, binlogRow, binlogColIDs)
		if err != nil {
			return nil, err
		}
	}
	if sessVars.TxnCtx == nil {
		return recordID, nil
	}
	colSize := make(map[int64]int64, len(r))
	for id, col := range t.Cols() {
		size, err := codec.EstimateValueSize(sc, r[id])
		if err != nil {
			continue
		}
		colSize[col.ID] = int64(size) - 1
	}
	sessVars.TxnCtx.UpdateDeltaForTable(t.physicalTableID, 1, 1, colSize)
	return recordID, nil
}

// genIndexKeyStr generates index content string representation.
func genIndexKeyStr(colVals []types.Datum) (string, error) {
	// Pass pre-composed error to txn.
	strVals := make([]string, 0, len(colVals))
	for _, cv := range colVals {
		cvs := "NULL"
		var err error
		if !cv.IsNull() {
			cvs, err = types.ToString(cv.GetValue())
			if err != nil {
				return "", err
			}
		}
		strVals = append(strVals, cvs)
	}
	return strings.Join(strVals, "-"), nil
}

// addIndices adds data into indices. If any key is duplicated, returns the original handle.
func (t *TableCommon) addIndices(sctx sessionctx.Context, recordID kv.Handle, r []types.Datum, txn kv.Transaction, opts []table.CreateIdxOptFunc) (kv.Handle, error) {
	writeBufs := sctx.GetSessionVars().GetWriteStmtBufs()
	indexVals := writeBufs.IndexValsBuf
	skipCheck := sctx.GetSessionVars().StmtCtx.BatchCheck
	for _, v := range t.Indices() {
		if !IsIndexWritable(v) {
			continue
		}
		if t.meta.IsCommonHandle && v.Meta().Primary {
			continue
		}
		indexVals, err := v.FetchValues(r, indexVals)
		if err != nil {
			return nil, err
		}
		var dupErr error
		if !skipCheck && v.Meta().Unique {
			entryKey, err := genIndexKeyStr(indexVals)
			if err != nil {
				return nil, err
			}
			idxMeta := v.Meta()
			dupErr = kv.ErrKeyExists.FastGenByArgs(entryKey, idxMeta.Name.String())
		}
		rsData := TryGetHandleRestoredDataWrapper(t, r, nil, v.Meta())
		if dupHandle, err := v.Create(sctx, txn, indexVals, recordID, rsData, opts...); err != nil {
			if kv.ErrKeyExists.Equal(err) {
				return dupHandle, dupErr
			}
			return nil, err
		}
	}
	// save the buffer, multi rows insert can use it.
	writeBufs.IndexValsBuf = indexVals
	return nil, nil
}

// RowWithCols is used to get the corresponding column datum values with the given handle.
func RowWithCols(t table.Table, ctx sessionctx.Context, h kv.Handle, cols []*table.Column) ([]types.Datum, error) {
	// Get raw row data from kv.
	key := tablecodec.EncodeRecordKey(t.RecordPrefix(), h)
	txn, err := ctx.Txn(true)
	if err != nil {
		return nil, err
	}
	value, err := txn.Get(context.TODO(), key)
	if err != nil {
		return nil, err
	}
	v, _, err := DecodeRawRowData(ctx, t.Meta(), h, cols, value)
	if err != nil {
		return nil, err
	}
	return v, nil
}

func containFullColInHandle(meta *model.TableInfo, col *table.Column) (containFullCol bool, idxInHandle int) {
	pkIdx := FindPrimaryIndex(meta)
	for i, idxCol := range pkIdx.Columns {
		if meta.Columns[idxCol.Offset].ID == col.ID {
			idxInHandle = i
			containFullCol = idxCol.Length == types.UnspecifiedLength
			return
		}
	}
	return
}

// DecodeRawRowData decodes raw row data into a datum slice and a (columnID:columnValue) map.
func DecodeRawRowData(ctx sessionctx.Context, meta *model.TableInfo, h kv.Handle, cols []*table.Column,
	value []byte) ([]types.Datum, map[int64]types.Datum, error) {
	v := make([]types.Datum, len(cols))
	colTps := make(map[int64]*types.FieldType, len(cols))
	prefixCols := make(map[int64]struct{})
	for i, col := range cols {
		if col == nil {
			continue
		}
		if col.IsPKHandleColumn(meta) {
			if mysql.HasUnsignedFlag(col.Flag) {
				v[i].SetUint64(uint64(h.IntValue()))
			} else {
				v[i].SetInt64(h.IntValue())
			}
			continue
		}
		if col.IsCommonHandleColumn(meta) && !types.NeedRestoredData(&col.FieldType) {
			if containFullCol, idxInHandle := containFullColInHandle(meta, col); containFullCol {
				dtBytes := h.EncodedCol(idxInHandle)
				_, dt, err := codec.DecodeOne(dtBytes)
				if err != nil {
					return nil, nil, err
				}
				dt, err = tablecodec.Unflatten(dt, &col.FieldType, ctx.GetSessionVars().Location())
				if err != nil {
					return nil, nil, err
				}
				v[i] = dt
				continue
			}
			prefixCols[col.ID] = struct{}{}
		}
		colTps[col.ID] = &col.FieldType
	}
	rowMap, err := tablecodec.DecodeRowToDatumMap(value, colTps, ctx.GetSessionVars().Location())
	if err != nil {
		return nil, rowMap, err
	}
	defaultVals := make([]types.Datum, len(cols))
	for i, col := range cols {
		if col == nil {
			continue
		}
		if col.IsPKHandleColumn(meta) || (col.IsCommonHandleColumn(meta) && !types.NeedRestoredData(&col.FieldType)) {
			if _, isPrefix := prefixCols[col.ID]; !isPrefix {
				continue
			}
		}
		ri, ok := rowMap[col.ID]
		if ok {
			v[i] = ri
			continue
		}
		if col.IsGenerated() && !col.GeneratedStored {
			continue
		}
		if col.ChangeStateInfo != nil {
			v[i], _, err = GetChangingColVal(ctx, cols, col, rowMap, defaultVals)
		} else {
			v[i], err = GetColDefaultValue(ctx, col, defaultVals)
		}
		if err != nil {
			return nil, rowMap, err
		}
	}
	return v, rowMap, nil
}

// GetChangingColVal gets the changing column value when executing "modify/change column" statement.
// For statement like update-where, it will fetch the old row out and insert it into kv again.
// Since update statement can see the writable columns, it is responsible for the casting relative column / get the fault value here.
// old row : a-b-[nil]
// new row : a-b-[a'/default]
// Thus the writable new row is corresponding to Write-Only constraints.
func GetChangingColVal(ctx sessionctx.Context, cols []*table.Column, col *table.Column, rowMap map[int64]types.Datum, defaultVals []types.Datum) (_ types.Datum, isDefaultVal bool, err error) {
	relativeCol := cols[col.ChangeStateInfo.DependencyColumnOffset]
	idxColumnVal, ok := rowMap[relativeCol.ID]
	if ok {
		idxColumnVal, err = table.CastValue(ctx, idxColumnVal, col.ColumnInfo, false, false)
		// TODO: Consider sql_mode and the error msg(encounter this error check whether to rollback).
		if err != nil {
			return idxColumnVal, false, errors.Trace(err)
		}
		return idxColumnVal, false, nil
	}

	idxColumnVal, err = GetColDefaultValue(ctx, col, defaultVals)
	if err != nil {
		return idxColumnVal, false, errors.Trace(err)
	}

	return idxColumnVal, true, nil
}

// RemoveRecord implements table.Table RemoveRecord interface.
func (t *TableCommon) RemoveRecord(ctx sessionctx.Context, h kv.Handle, r []types.Datum) error {
	txn, err := ctx.Txn(true)
	if err != nil {
		return err
	}

	memBuffer := txn.GetMemBuffer()
	sh := memBuffer.Staging()
	defer memBuffer.Cleanup(sh)

	err = t.removeRowData(ctx, h)
	if err != nil {
		return err
	}

	if m := t.Meta(); m.TempTableType != model.TempTableNone {
		if tmpTable := addTemporaryTable(ctx, m); tmpTable != nil {
			if err := checkTempTableSize(ctx, tmpTable, m); err != nil {
				return err
			}
			defer handleTempTableSize(tmpTable, txn.Size(), txn)
		}
	}

	// The table has non-public column and this column is doing the operation of "modify/change column".
	if len(t.Columns) > len(r) && t.Columns[len(r)].ChangeStateInfo != nil {
		// The changing column datum derived from related column should be casted here.
		// Otherwise, the existed changing indexes will not be deleted.
		relatedColDatum := r[t.Columns[len(r)].ChangeStateInfo.DependencyColumnOffset]
		value, err := table.CastValue(ctx, relatedColDatum, t.Columns[len(r)].ColumnInfo, false, false)
		if err != nil {
			logutil.BgLogger().Info("remove record cast value failed", zap.Any("col", t.Columns[len(r)]),
				zap.String("handle", h.String()), zap.Any("val", relatedColDatum), zap.Error(err))
			return err
		}
		r = append(r, value)
	}
	err = t.removeRowIndices(ctx, h, r)
	if err != nil {
		return err
	}

	sessVars := ctx.GetSessionVars()
	sc := sessVars.StmtCtx
	if sessVars.EnableMutationChecker {
		if err = CheckDataConsistency(txn, sessVars, t, nil, r, memBuffer, sh); err != nil {
			return errors.Trace(err)
		}
	}
	memBuffer.Release(sh)

	if shouldWriteBinlog(ctx, t.meta) {
		cols := t.Cols()
		colIDs := make([]int64, 0, len(cols)+1)
		for _, col := range cols {
			colIDs = append(colIDs, col.ID)
		}
		var binlogRow []types.Datum
		if !t.meta.PKIsHandle && !t.meta.IsCommonHandle {
			colIDs = append(colIDs, model.ExtraHandleID)
			binlogRow = make([]types.Datum, 0, len(r)+1)
			binlogRow = append(binlogRow, r...)
			handleData, err := h.Data()
			if err != nil {
				return err
			}
			binlogRow = append(binlogRow, handleData...)
		} else {
			binlogRow = r
		}
		err = t.addDeleteBinlog(ctx, binlogRow, colIDs)
	}
	if ctx.GetSessionVars().TxnCtx == nil {
		return nil
	}
	colSize := make(map[int64]int64, len(t.Cols()))
	for id, col := range t.Cols() {
		size, err := codec.EstimateValueSize(sc, r[id])
		if err != nil {
			continue
		}
		colSize[col.ID] = -int64(size - 1)
	}
	ctx.GetSessionVars().TxnCtx.UpdateDeltaForTable(t.physicalTableID, -1, 1, colSize)
	return err
}

func (t *TableCommon) addInsertBinlog(ctx sessionctx.Context, h kv.Handle, row []types.Datum, colIDs []int64) error {
	mutation := t.getMutation(ctx)
	handleData, err := h.Data()
	if err != nil {
		return err
	}
	pk, err := codec.EncodeValue(ctx.GetSessionVars().StmtCtx, nil, handleData...)
	if err != nil {
		return err
	}
	value, err := tablecodec.EncodeOldRow(ctx.GetSessionVars().StmtCtx, row, colIDs, nil, nil)
	if err != nil {
		return err
	}
	bin := append(pk, value...)
	mutation.InsertedRows = append(mutation.InsertedRows, bin)
	mutation.Sequence = append(mutation.Sequence, binlog.MutationType_Insert)
	return nil
}

func (t *TableCommon) addUpdateBinlog(ctx sessionctx.Context, oldRow, newRow []types.Datum, colIDs []int64) error {
	old, err := tablecodec.EncodeOldRow(ctx.GetSessionVars().StmtCtx, oldRow, colIDs, nil, nil)
	if err != nil {
		return err
	}
	newVal, err := tablecodec.EncodeOldRow(ctx.GetSessionVars().StmtCtx, newRow, colIDs, nil, nil)
	if err != nil {
		return err
	}
	bin := append(old, newVal...)
	mutation := t.getMutation(ctx)
	mutation.UpdatedRows = append(mutation.UpdatedRows, bin)
	mutation.Sequence = append(mutation.Sequence, binlog.MutationType_Update)
	return nil
}

func (t *TableCommon) addDeleteBinlog(ctx sessionctx.Context, r []types.Datum, colIDs []int64) error {
	data, err := tablecodec.EncodeOldRow(ctx.GetSessionVars().StmtCtx, r, colIDs, nil, nil)
	if err != nil {
		return err
	}
	mutation := t.getMutation(ctx)
	mutation.DeletedRows = append(mutation.DeletedRows, data)
	mutation.Sequence = append(mutation.Sequence, binlog.MutationType_DeleteRow)
	return nil
}

func writeSequenceUpdateValueBinlog(ctx sessionctx.Context, db, sequence string, end int64) error {
	// 1: when sequenceCommon update the local cache passively.
	// 2: When sequenceCommon setval to the allocator actively.
	// Both of this two case means the upper bound the sequence has changed in meta, which need to write the binlog
	// to the downstream.
	// Sequence sends `select setval(seq, num)` sql string to downstream via `setDDLBinlog`, which is mocked as a DDL binlog.
	binlogCli := ctx.GetSessionVars().BinlogClient
	sqlMode := ctx.GetSessionVars().SQLMode
	sequenceFullName := stringutil.Escape(db, sqlMode) + "." + stringutil.Escape(sequence, sqlMode)
	sql := "select setval(" + sequenceFullName + ", " + strconv.FormatInt(end, 10) + ")"

	err := kv.RunInNewTxn(context.Background(), ctx.GetStore(), true, func(ctx context.Context, txn kv.Transaction) error {
		m := meta.NewMeta(txn)
		mockJobID, err := m.GenGlobalID()
		if err != nil {
			return err
		}
		binloginfo.SetDDLBinlog(binlogCli, txn, mockJobID, int32(model.StatePublic), sql)
		return nil
	})
	return err
}

func (t *TableCommon) removeRowData(ctx sessionctx.Context, h kv.Handle) error {
	// Remove row data.
	txn, err := ctx.Txn(true)
	if err != nil {
		return err
	}

	key := t.RecordKey(h)
	failpoint.Inject("removeRecordForceAssertNotExist", func() {
		// Assert the key doesn't exist while it actually exists. This is helpful to test if assertion takes effect.
		// Since only the first assertion takes effect, set the injected assertion before setting the correct one to
		// override it.
		if ctx.GetSessionVars().ConnectionID != 0 {
			logutil.BgLogger().Info("[failpoint] force asserting not exist on RemoveRecord", zap.Uint64("startTS", txn.StartTS()))
			if err = txn.SetAssertion(key, kv.SetAssertNotExist); err != nil {
				failpoint.Return(err)
			}
		}
	})
	err = txn.SetAssertion(key, kv.SetAssertExist)
	if err != nil {
		return err
	}
	return txn.Delete(key)
}

// removeRowIndices removes all the indices of a row.
func (t *TableCommon) removeRowIndices(ctx sessionctx.Context, h kv.Handle, rec []types.Datum) error {
	txn, err := ctx.Txn(true)
	if err != nil {
		return err
	}
	for _, v := range t.deletableIndices() {
		if v.Meta().Primary && (t.Meta().IsCommonHandle || t.Meta().PKIsHandle) {
			continue
		}
		vals, err := v.FetchValues(rec, nil)
		if err != nil {
			logutil.BgLogger().Info("remove row index failed", zap.Any("index", v.Meta()), zap.Uint64("txnStartTS", txn.StartTS()), zap.String("handle", h.String()), zap.Any("record", rec), zap.Error(err))
			return err
		}
		if err = v.Delete(ctx.GetSessionVars().StmtCtx, txn, vals, h); err != nil {
			if v.Meta().State != model.StatePublic && kv.ErrNotExist.Equal(err) {
				// If the index is not in public state, we may have not created the index,
				// or already deleted the index, so skip ErrNotExist error.
				logutil.BgLogger().Debug("row index not exists", zap.Any("index", v.Meta()), zap.Uint64("txnStartTS", txn.StartTS()), zap.String("handle", h.String()))
				continue
			}
			return err
		}
	}
	return nil
}

// removeRowIndex implements table.Table RemoveRowIndex interface.
func (t *TableCommon) removeRowIndex(sc *stmtctx.StatementContext, h kv.Handle, vals []types.Datum, idx table.Index, txn kv.Transaction) error {
	return idx.Delete(sc, txn, vals, h)
}

// buildIndexForRow implements table.Table BuildIndexForRow interface.
func (t *TableCommon) buildIndexForRow(ctx sessionctx.Context, h kv.Handle, vals []types.Datum, newData []types.Datum, idx table.Index, txn kv.Transaction, untouched bool, popts ...table.CreateIdxOptFunc) error {
	var opts []table.CreateIdxOptFunc
	opts = append(opts, popts...)
	if untouched {
		opts = append(opts, table.IndexIsUntouched)
	}
	rsData := TryGetHandleRestoredDataWrapper(t, newData, nil, idx.Meta())
	if _, err := idx.Create(ctx, txn, vals, h, rsData, opts...); err != nil {
		if kv.ErrKeyExists.Equal(err) {
			// Make error message consistent with MySQL.
			entryKey, err1 := genIndexKeyStr(vals)
			if err1 != nil {
				// if genIndexKeyStr failed, return the original error.
				return err
			}

			return kv.ErrKeyExists.FastGenByArgs(entryKey, idx.Meta().Name)
		}
		return err
	}
	return nil
}

// IterRecords iterates records in the table and calls fn.
func IterRecords(t table.Table, ctx sessionctx.Context, cols []*table.Column,
	fn table.RecordIterFunc) error {
	prefix := t.RecordPrefix()
	txn, err := ctx.Txn(true)
	if err != nil {
		return err
	}

	startKey := tablecodec.EncodeRecordKey(t.RecordPrefix(), kv.IntHandle(math.MinInt64))
	it, err := txn.Iter(startKey, prefix.PrefixNext())
	if err != nil {
		return err
	}
	defer it.Close()

	if !it.Valid() {
		return nil
	}

	logutil.BgLogger().Debug("iterate records", zap.ByteString("startKey", startKey), zap.ByteString("key", it.Key()), zap.ByteString("value", it.Value()))

	colMap := make(map[int64]*types.FieldType, len(cols))
	for _, col := range cols {
		colMap[col.ID] = &col.FieldType
	}
	defaultVals := make([]types.Datum, len(cols))
	for it.Valid() && it.Key().HasPrefix(prefix) {
		// first kv pair is row lock information.
		// TODO: check valid lock
		// get row handle
		handle, err := tablecodec.DecodeRowKey(it.Key())
		if err != nil {
			return err
		}
		rowMap, err := tablecodec.DecodeRowToDatumMap(it.Value(), colMap, ctx.GetSessionVars().Location())
		if err != nil {
			return err
		}
		pkIds, decodeLoc := TryGetCommonPkColumnIds(t.Meta()), ctx.GetSessionVars().Location()
		data := make([]types.Datum, len(cols))
		for _, col := range cols {
			if col.IsPKHandleColumn(t.Meta()) {
				if mysql.HasUnsignedFlag(col.Flag) {
					data[col.Offset].SetUint64(uint64(handle.IntValue()))
				} else {
					data[col.Offset].SetInt64(handle.IntValue())
				}
				continue
			} else if mysql.HasPriKeyFlag(col.Flag) {
				data[col.Offset], err = tryDecodeColumnFromCommonHandle(col, handle, pkIds, decodeLoc)
				if err != nil {
					return err
				}
				continue
			}
			if _, ok := rowMap[col.ID]; ok {
				data[col.Offset] = rowMap[col.ID]
				continue
			}
			data[col.Offset], err = GetColDefaultValue(ctx, col, defaultVals)
			if err != nil {
				return err
			}
		}
		more, err := fn(handle, data, cols)
		if !more || err != nil {
			return err
		}

		rk := tablecodec.EncodeRecordKey(t.RecordPrefix(), handle)
		err = kv.NextUntil(it, util.RowKeyPrefixFilter(rk))
		if err != nil {
			return err
		}
	}

	return nil
}

func tryDecodeColumnFromCommonHandle(col *table.Column, handle kv.Handle, pkIds []int64, decodeLoc *time.Location) (types.Datum, error) {
	for i, hid := range pkIds {
		if hid != col.ID {
			continue
		}
		_, d, err := codec.DecodeOne(handle.EncodedCol(i))
		if err != nil {
			return types.Datum{}, errors.Trace(err)
		}
		if d, err = tablecodec.Unflatten(d, &col.FieldType, decodeLoc); err != nil {
			return types.Datum{}, err
		}
		return d, nil
	}
	return types.Datum{}, nil
}

// GetColDefaultValue gets a column default value.
// The defaultVals is used to avoid calculating the default value multiple times.
func GetColDefaultValue(ctx sessionctx.Context, col *table.Column, defaultVals []types.Datum) (
	colVal types.Datum, err error) {
	if col.GetOriginDefaultValue() == nil && mysql.HasNotNullFlag(col.Flag) {
		return colVal, errors.New("Miss column")
	}
	if col.State != model.StatePublic {
		return colVal, nil
	}
	if defaultVals[col.Offset].IsNull() {
		colVal, err = table.GetColOriginDefaultValue(ctx, col.ToInfo())
		if err != nil {
			return colVal, err
		}
		defaultVals[col.Offset] = colVal
	} else {
		colVal = defaultVals[col.Offset]
	}

	return colVal, nil
}

// AllocHandle allocate a new handle.
// A statement could reserve some ID in the statement context, try those ones first.
func AllocHandle(ctx context.Context, sctx sessionctx.Context, t table.Table) (kv.Handle, error) {
	if sctx != nil {
		if stmtCtx := sctx.GetSessionVars().StmtCtx; stmtCtx != nil {
			// First try to alloc if the statement has reserved auto ID.
			if stmtCtx.BaseRowID < stmtCtx.MaxRowID {
				stmtCtx.BaseRowID += 1
				return kv.IntHandle(stmtCtx.BaseRowID), nil
			}
		}
	}

	_, rowID, err := allocHandleIDs(ctx, sctx, t, 1)
	return kv.IntHandle(rowID), err
}

func allocHandleIDs(ctx context.Context, sctx sessionctx.Context, t table.Table, n uint64) (int64, int64, error) {
	meta := t.Meta()
	base, maxID, err := t.Allocators(sctx).Get(autoid.RowIDAllocType).Alloc(ctx, n, 1, 1)
	if err != nil {
		return 0, 0, err
	}
	if meta.ShardRowIDBits > 0 {
		// Use max record ShardRowIDBits to check overflow.
		if OverflowShardBits(maxID, meta.MaxShardRowIDBits, autoid.RowIDBitLength, true) {
			// If overflow, the rowID may be duplicated. For examples,
			// t.meta.ShardRowIDBits = 4
			// rowID = 0010111111111111111111111111111111111111111111111111111111111111
			// shard = 0100000000000000000000000000000000000000000000000000000000000000
			// will be duplicated with:
			// rowID = 0100111111111111111111111111111111111111111111111111111111111111
			// shard = 0010000000000000000000000000000000000000000000000000000000000000
			return 0, 0, autoid.ErrAutoincReadFailed
		}
		txnCtx := sctx.GetSessionVars().TxnCtx
		shard := txnCtx.GetShard(meta.ShardRowIDBits, autoid.RowIDBitLength, true, int(n))
		base |= shard
		maxID |= shard
	}
	return base, maxID, nil
}

// OverflowShardBits checks whether the recordID overflow `1<<(typeBitsLength-shardRowIDBits-1) -1`.
func OverflowShardBits(recordID int64, shardRowIDBits uint64, typeBitsLength uint64, reservedSignBit bool) bool {
	var signBit uint64
	if reservedSignBit {
		signBit = 1
	}
	mask := (1<<shardRowIDBits - 1) << (typeBitsLength - shardRowIDBits - signBit)
	return recordID&int64(mask) > 0
}

// Allocators implements table.Table Allocators interface.
func (t *TableCommon) Allocators(ctx sessionctx.Context) autoid.Allocators {
	if ctx == nil {
		return t.allocs
	} else if ctx.GetSessionVars().IDAllocator == nil {
		// Use an independent allocator for global temporary tables.
		if t.meta.TempTableType == model.TempTableGlobal {
			if alloc := ctx.GetSessionVars().GetTemporaryTable(t.meta).GetAutoIDAllocator(); alloc != nil {
				return autoid.Allocators{alloc}
			}
			// If the session is not in a txn, for example, in "show create table", use the original allocator.
			// Otherwise the would be a nil pointer dereference.
		}
		return t.allocs
	}

	// Replace the row id allocator with the one in session variables.
	sessAlloc := ctx.GetSessionVars().IDAllocator
	retAllocs := make([]autoid.Allocator, 0, len(t.allocs))
	copy(retAllocs, t.allocs)

	overwritten := false
	for i, a := range retAllocs {
		if a.GetType() == autoid.RowIDAllocType {
			retAllocs[i] = sessAlloc
			overwritten = true
			break
		}
	}
	if !overwritten {
		retAllocs = append(retAllocs, sessAlloc)
	}
	return retAllocs
}

// Type implements table.Table Type interface.
func (t *TableCommon) Type() table.Type {
	return table.NormalTable
}

func shouldWriteBinlog(ctx sessionctx.Context, tblInfo *model.TableInfo) bool {
	if ctx.GetSessionVars().BinlogClient == nil {
		return false
	}
	if tblInfo.TempTableType != model.TempTableNone {
		return false
	}
	return !ctx.GetSessionVars().InRestrictedSQL
}

func (t *TableCommon) getMutation(ctx sessionctx.Context) *binlog.TableMutation {
	return ctx.StmtGetMutation(t.tableID)
}

func (t *TableCommon) canSkip(col *table.Column, value *types.Datum) bool {
	return CanSkip(t.Meta(), col, value)
}

// CanSkip is for these cases, we can skip the columns in encoded row:
// 1. the column is included in primary key;
// 2. the column's default value is null, and the value equals to that but has no origin default;
// 3. the column is virtual generated.
func CanSkip(info *model.TableInfo, col *table.Column, value *types.Datum) bool {
	if col.IsPKHandleColumn(info) {
		return true
	}
	if col.IsCommonHandleColumn(info) {
		pkIdx := FindPrimaryIndex(info)
		for _, idxCol := range pkIdx.Columns {
			if info.Columns[idxCol.Offset].ID != col.ID {
				continue
			}
			canSkip := idxCol.Length == types.UnspecifiedLength
			canSkip = canSkip && !types.NeedRestoredData(&col.FieldType)
			return canSkip
		}
	}
	if col.GetDefaultValue() == nil && value.IsNull() && col.GetOriginDefaultValue() == nil {
		return true
	}
	if col.IsGenerated() && !col.GeneratedStored {
		return true
	}
	return false
}

// canSkipUpdateBinlog checks whether the column can be skipped or not.
func (t *TableCommon) canSkipUpdateBinlog(col *table.Column, value types.Datum) bool {
	if col.IsGenerated() && !col.GeneratedStored {
		return true
	}
	return false
}

// FindIndexByColName returns a public table index containing only one column named `name`.
func FindIndexByColName(t table.Table, name string) table.Index {
	for _, idx := range t.Indices() {
		// only public index can be read.
		if idx.Meta().State != model.StatePublic {
			continue
		}

		if len(idx.Meta().Columns) == 1 && strings.EqualFold(idx.Meta().Columns[0].Name.L, name) {
			return idx
		}
	}
	return nil
}

func getDuplicateErrorHandleString(t table.Table, handle kv.Handle, row []types.Datum) string {
	if handle.IsInt() {
		return kv.GetDuplicateErrorHandleString(handle)
	}
	var pk table.Index
	for _, idx := range t.Indices() {
		if idx.Meta().Primary {
			pk = idx
			break
		}
	}
	if pk == nil {
		return kv.GetDuplicateErrorHandleString(handle)
	}
	var err error
	str := make([]string, len(pk.Meta().Columns))
	for i, col := range pk.Meta().Columns {
		str[i], err = row[col.Offset].ToString()
		if err != nil {
			return kv.GetDuplicateErrorHandleString(handle)
		}
	}
	return strings.Join(str, "-")
}

func init() {
	table.TableFromMeta = TableFromMeta
	table.MockTableFromMeta = MockTableFromMeta
	tableutil.TempTableFromMeta = TempTableFromMeta
}

// sequenceCommon cache the sequence value.
// `alter sequence` will invalidate the cached range.
// `setval` will recompute the start position of cached value.
type sequenceCommon struct {
	meta *model.SequenceInfo
	// base < end when increment > 0.
	// base > end when increment < 0.
	end  int64
	base int64
	// round is used to count the cycle times.
	round int64
	mu    sync.RWMutex
}

// GetSequenceBaseEndRound is used in test.
func (s *sequenceCommon) GetSequenceBaseEndRound() (int64, int64, int64) {
	s.mu.RLock()
	defer s.mu.RUnlock()
	return s.base, s.end, s.round
}

// GetSequenceNextVal implements util.SequenceTable GetSequenceNextVal interface.
// Caching the sequence value in table, we can easily be notified with the cache empty,
// and write the binlogInfo in table level rather than in allocator.
func (t *TableCommon) GetSequenceNextVal(ctx interface{}, dbName, seqName string) (nextVal int64, err error) {
	seq := t.sequence
	if seq == nil {
		// TODO: refine the error.
		return 0, errors.New("sequenceCommon is nil")
	}
	seq.mu.Lock()
	defer seq.mu.Unlock()

	err = func() error {
		// Check if need to update the cache batch from storage.
		// Because seq.base is not always the last allocated value (may be set by setval()).
		// So we should try to seek the next value in cache (not just add increment to seq.base).
		var (
			updateCache bool
			offset      int64
			ok          bool
		)
		if seq.base == seq.end {
			// There is no cache yet.
			updateCache = true
		} else {
			// Seek the first valid value in cache.
			offset = seq.getOffset()
			if seq.meta.Increment > 0 {
				nextVal, ok = autoid.SeekToFirstSequenceValue(seq.base, seq.meta.Increment, offset, seq.base, seq.end)
			} else {
				nextVal, ok = autoid.SeekToFirstSequenceValue(seq.base, seq.meta.Increment, offset, seq.end, seq.base)
			}
			if !ok {
				updateCache = true
			}
		}
		if !updateCache {
			return nil
		}
		// Update batch alloc from kv storage.
		sequenceAlloc, err1 := getSequenceAllocator(t.allocs)
		if err1 != nil {
			return err1
		}
		var base, end, round int64
		base, end, round, err1 = sequenceAlloc.AllocSeqCache()
		if err1 != nil {
			return err1
		}
		// Only update local cache when alloc succeed.
		seq.base = base
		seq.end = end
		seq.round = round
		// write sequence binlog to the pumpClient.
		if ctx.(sessionctx.Context).GetSessionVars().BinlogClient != nil {
			err = writeSequenceUpdateValueBinlog(ctx.(sessionctx.Context), dbName, seqName, seq.end)
			if err != nil {
				return err
			}
		}
		// Seek the first valid value in new cache.
		// Offset may have changed cause the round is updated.
		offset = seq.getOffset()
		if seq.meta.Increment > 0 {
			nextVal, ok = autoid.SeekToFirstSequenceValue(seq.base, seq.meta.Increment, offset, seq.base, seq.end)
		} else {
			nextVal, ok = autoid.SeekToFirstSequenceValue(seq.base, seq.meta.Increment, offset, seq.end, seq.base)
		}
		if !ok {
			return errors.New("can't find the first value in sequence cache")
		}
		return nil
	}()
	// Sequence alloc in kv store error.
	if err != nil {
		if err == autoid.ErrAutoincReadFailed {
			return 0, table.ErrSequenceHasRunOut.GenWithStackByArgs(dbName, seqName)
		}
		return 0, err
	}
	seq.base = nextVal
	return nextVal, nil
}

// SetSequenceVal implements util.SequenceTable SetSequenceVal interface.
// The returned bool indicates the newVal is already under the base.
func (t *TableCommon) SetSequenceVal(ctx interface{}, newVal int64, dbName, seqName string) (int64, bool, error) {
	seq := t.sequence
	if seq == nil {
		// TODO: refine the error.
		return 0, false, errors.New("sequenceCommon is nil")
	}
	seq.mu.Lock()
	defer seq.mu.Unlock()

	if seq.meta.Increment > 0 {
		if newVal <= t.sequence.base {
			return 0, true, nil
		}
		if newVal <= t.sequence.end {
			t.sequence.base = newVal
			return newVal, false, nil
		}
	} else {
		if newVal >= t.sequence.base {
			return 0, true, nil
		}
		if newVal >= t.sequence.end {
			t.sequence.base = newVal
			return newVal, false, nil
		}
	}

	// Invalid the current cache.
	t.sequence.base = t.sequence.end

	// Rebase from kv storage.
	sequenceAlloc, err := getSequenceAllocator(t.allocs)
	if err != nil {
		return 0, false, err
	}
	res, alreadySatisfied, err := sequenceAlloc.RebaseSeq(newVal)
	if err != nil {
		return 0, false, err
	}
	if !alreadySatisfied {
		// Write sequence binlog to the pumpClient.
		if ctx.(sessionctx.Context).GetSessionVars().BinlogClient != nil {
			err = writeSequenceUpdateValueBinlog(ctx.(sessionctx.Context), dbName, seqName, seq.end)
			if err != nil {
				return 0, false, err
			}
		}
	}
	// Record the current end after setval succeed.
	// Consider the following case.
	// create sequence seq
	// setval(seq, 100) setval(seq, 50)
	// Because no cache (base, end keep 0), so the second setval won't return NULL.
	t.sequence.base, t.sequence.end = newVal, newVal
	return res, alreadySatisfied, nil
}

// getOffset is used in under GetSequenceNextVal & SetSequenceVal, which mu is locked.
func (s *sequenceCommon) getOffset() int64 {
	offset := s.meta.Start
	if s.meta.Cycle && s.round > 0 {
		if s.meta.Increment > 0 {
			offset = s.meta.MinValue
		} else {
			offset = s.meta.MaxValue
		}
	}
	return offset
}

// GetSequenceID implements util.SequenceTable GetSequenceID interface.
func (t *TableCommon) GetSequenceID() int64 {
	return t.tableID
}

// GetSequenceCommon is used in test to get sequenceCommon.
func (t *TableCommon) GetSequenceCommon() *sequenceCommon {
	return t.sequence
}

// TryGetHandleRestoredDataWrapper tries to get the restored data for handle if needed. The argument can be a slice or a map.
func TryGetHandleRestoredDataWrapper(t table.Table, row []types.Datum, rowMap map[int64]types.Datum, idx *model.IndexInfo) []types.Datum {
	if !collate.NewCollationEnabled() || !t.Meta().IsCommonHandle || t.Meta().CommonHandleVersion == 0 {
		return nil
	}
	rsData := make([]types.Datum, 0, 4)
	pkIdx := FindPrimaryIndex(t.Meta())
	for _, pkIdxCol := range pkIdx.Columns {
		pkCol := t.Meta().Columns[pkIdxCol.Offset]
		if !types.NeedRestoredData(&pkCol.FieldType) {
			continue
		}
		var datum types.Datum
		if len(rowMap) > 0 {
			datum = rowMap[pkCol.ID]
		} else {
			datum = row[pkCol.Offset]
		}
		// Try to truncate index values.
		// Says that primary key(a (8)),
		// For index t(a), don't truncate the value.
		// For index t(a(9)), truncate to a(9).
		// For index t(a(7)), truncate to a(8).
		truncateTargetCol := pkIdxCol
		for _, idxCol := range idx.Columns {
			if idxCol.Offset == pkCol.Offset {
				truncateTargetCol = maxIndexLen(pkIdxCol, idxCol)
				break
			}
		}
		tablecodec.TruncateIndexValue(&datum, truncateTargetCol, pkCol)
		if collate.IsBinCollation(pkCol.Collate) {
			rsData = append(rsData, types.NewIntDatum(stringutil.GetTailSpaceCount(datum.GetString())))
		} else {
			rsData = append(rsData, datum)
		}
	}
	return rsData
}

func maxIndexLen(idxA, idxB *model.IndexColumn) *model.IndexColumn {
	if idxA.Length == types.UnspecifiedLength {
		return idxA
	}
	if idxB.Length == types.UnspecifiedLength {
		return idxB
	}
	if idxA.Length > idxB.Length {
		return idxA
	}
	return idxB
}

func getSequenceAllocator(allocs autoid.Allocators) (autoid.Allocator, error) {
	for _, alloc := range allocs {
		if alloc.GetType() == autoid.SequenceType {
			return alloc, nil
		}
	}
	// TODO: refine the error.
	return nil, errors.New("sequence allocator is nil")
}

// BuildTableScanFromInfos build tipb.TableScan with *model.TableInfo and *model.ColumnInfo.
func BuildTableScanFromInfos(tableInfo *model.TableInfo, columnInfos []*model.ColumnInfo) *tipb.TableScan {
	pkColIds := TryGetCommonPkColumnIds(tableInfo)
	tsExec := &tipb.TableScan{
		TableId:          tableInfo.ID,
		Columns:          util.ColumnsToProto(columnInfos, tableInfo.PKIsHandle),
		PrimaryColumnIds: pkColIds,
	}
	if tableInfo.IsCommonHandle {
		tsExec.PrimaryPrefixColumnIds = PrimaryPrefixColumnIDs(tableInfo)
	}
	return tsExec
}

// TemporaryTable is used to store transaction-specific or session-specific information for global / local temporary tables.
// For example, stats and autoID should have their own copies of data, instead of being shared by all sessions.
type TemporaryTable struct {
	// Whether it's modified in this transaction.
	modified bool
	// The stats of this table. So far it's always pseudo stats.
	stats *statistics.Table
	// The autoID allocator of this table.
	autoIDAllocator autoid.Allocator
	// Table size.
	size int64

	meta *model.TableInfo
}

// TempTableFromMeta builds a TempTable from model.TableInfo.
func TempTableFromMeta(tblInfo *model.TableInfo) tableutil.TempTable {
	return &TemporaryTable{
		modified:        false,
		stats:           statistics.PseudoTable(tblInfo),
		autoIDAllocator: autoid.NewAllocatorFromTempTblInfo(tblInfo),
		meta:            tblInfo,
	}
}

// GetAutoIDAllocator is implemented from TempTable.GetAutoIDAllocator.
func (t *TemporaryTable) GetAutoIDAllocator() autoid.Allocator {
	return t.autoIDAllocator
}

// SetModified is implemented from TempTable.SetModified.
func (t *TemporaryTable) SetModified(modified bool) {
	t.modified = modified
}

// GetModified is implemented from TempTable.GetModified.
func (t *TemporaryTable) GetModified() bool {
	return t.modified
}

// GetStats is implemented from TempTable.GetStats.
func (t *TemporaryTable) GetStats() interface{} {
	return t.stats
}

// GetSize gets the table size.
func (t *TemporaryTable) GetSize() int64 {
	return t.size
}

// SetSize sets the table size.
func (t *TemporaryTable) SetSize(v int64) {
	t.size = v
}

// GetMeta gets the table meta.
func (t *TemporaryTable) GetMeta() *model.TableInfo {
	return t.meta
}<|MERGE_RESOLUTION|>--- conflicted
+++ resolved
@@ -28,12 +28,7 @@
 
 	"github.com/opentracing/opentracing-go"
 	"github.com/pingcap/errors"
-<<<<<<< HEAD
 	"github.com/pingcap/failpoint"
-	"github.com/pingcap/parser/model"
-	"github.com/pingcap/parser/mysql"
-=======
->>>>>>> 583ff252
 	"github.com/pingcap/tidb/kv"
 	"github.com/pingcap/tidb/meta"
 	"github.com/pingcap/tidb/meta/autoid"
@@ -435,7 +430,6 @@
 	if err = memBuffer.Set(key, value); err != nil {
 		return err
 	}
-<<<<<<< HEAD
 
 	failpoint.Inject("updateRecordForceAssertNotExist", func() {
 		// Assert the key doesn't exist while it actually exists. This is helpful to test if assertion takes effect.
@@ -450,12 +444,12 @@
 	})
 	if err = txn.SetAssertion(key, kv.SetAssertExist); err != nil {
 		return err
-=======
+	}
+
 	if sessVars.EnableMutationChecker {
 		if err = CheckDataConsistency(txn, sessVars, t, newData, oldData, memBuffer, sh); err != nil {
 			return errors.Trace(err)
 		}
->>>>>>> 583ff252
 	}
 	memBuffer.Release(sh)
 	if shouldWriteBinlog(sctx, t.meta) {
