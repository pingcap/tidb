// Copyright 2013 The ql Authors. All rights reserved.
// Use of this source code is governed by a BSD-style
// license that can be found in the LICENSES/QL-LICENSE file.

// Copyright 2015 PingCAP, Inc.
//
// Licensed under the Apache License, Version 2.0 (the "License");
// you may not use this file except in compliance with the License.
// You may obtain a copy of the License at
//
//     http://www.apache.org/licenses/LICENSE-2.0
//
// Unless required by applicable law or agreed to in writing, software
// distributed under the License is distributed on an "AS IS" BASIS,
// See the License for the specific language governing permissions and
// limitations under the License.

package tables

import (
	"context"
	"math"
	"strconv"
	"strings"
	"sync"
	"time"

	"github.com/opentracing/opentracing-go"
	"github.com/pingcap/errors"
	"github.com/pingcap/parser/model"
	"github.com/pingcap/parser/mysql"
	"github.com/pingcap/tidb/kv"
	"github.com/pingcap/tidb/meta"
	"github.com/pingcap/tidb/meta/autoid"
	"github.com/pingcap/tidb/sessionctx"
	"github.com/pingcap/tidb/sessionctx/binloginfo"
	"github.com/pingcap/tidb/sessionctx/stmtctx"
	"github.com/pingcap/tidb/sessionctx/variable"
	tikvstore "github.com/pingcap/tidb/store/tikv/kv"
	"github.com/pingcap/tidb/table"
	"github.com/pingcap/tidb/tablecodec"
	"github.com/pingcap/tidb/types"
	"github.com/pingcap/tidb/util"
	"github.com/pingcap/tidb/util/codec"
	"github.com/pingcap/tidb/util/collate"
	"github.com/pingcap/tidb/util/generatedexpr"
	"github.com/pingcap/tidb/util/logutil"
	"github.com/pingcap/tidb/util/stringutil"
	"github.com/pingcap/tipb/go-binlog"
	"github.com/pingcap/tipb/go-tipb"
	"go.uber.org/zap"
)

// TableCommon is shared by both Table and partition.
type TableCommon struct {
	tableID int64
	// physicalTableID is a unique int64 to identify a physical table.
	physicalTableID                 int64
	Columns                         []*table.Column
	PublicColumns                   []*table.Column
	VisibleColumns                  []*table.Column
	HiddenColumns                   []*table.Column
	WritableColumns                 []*table.Column
	FullHiddenColsAndVisibleColumns []*table.Column
	indices                         []table.Index
	meta                            *model.TableInfo
	allocs                          autoid.Allocators
	sequence                        *sequenceCommon

	// recordPrefix and indexPrefix are generated using physicalTableID.
	recordPrefix kv.Key
	indexPrefix  kv.Key
}

// MockTableFromMeta only serves for test.
func MockTableFromMeta(tblInfo *model.TableInfo) table.Table {
	columns := make([]*table.Column, 0, len(tblInfo.Columns))
	for _, colInfo := range tblInfo.Columns {
		col := table.ToColumn(colInfo)
		columns = append(columns, col)
	}

	var t TableCommon
	initTableCommon(&t, tblInfo, tblInfo.ID, columns, nil)
	if tblInfo.GetPartitionInfo() == nil {
		if err := initTableIndices(&t); err != nil {
			return nil
		}
		return &t
	}

	ret, err := newPartitionedTable(&t, tblInfo)
	if err != nil {
		return nil
	}
	return ret
}

// TableFromMeta creates a Table instance from model.TableInfo.
func TableFromMeta(allocs autoid.Allocators, tblInfo *model.TableInfo) (table.Table, error) {
	return tableFromMeta(allocs, tblInfo, false)
}

func tableFromMeta(allocs autoid.Allocators, tblInfo *model.TableInfo, temporary bool) (table.Table, error) {
	if tblInfo.State == model.StateNone {
		return nil, table.ErrTableStateCantNone.GenWithStackByArgs(tblInfo.Name)
	}

	colsLen := len(tblInfo.Columns)
	columns := make([]*table.Column, 0, colsLen)
	for i, colInfo := range tblInfo.Columns {
		if colInfo.State == model.StateNone {
			return nil, table.ErrColumnStateCantNone.GenWithStackByArgs(colInfo.Name)
		}

		// Print some information when the column's offset isn't equal to i.
		if colInfo.Offset != i {
			logutil.BgLogger().Error("wrong table schema", zap.Any("table", tblInfo), zap.Any("column", colInfo), zap.Int("index", i), zap.Int("offset", colInfo.Offset), zap.Int("columnNumber", colsLen))
		}

		col := table.ToColumn(colInfo)
		if col.IsGenerated() {
			expr, err := generatedexpr.ParseExpression(colInfo.GeneratedExprString)
			if err != nil {
				return nil, err
			}
			expr, err = generatedexpr.SimpleResolveName(expr, tblInfo)
			if err != nil {
				return nil, err
			}
			col.GeneratedExpr = expr
		}
		// default value is expr.
		if col.DefaultIsExpr {
			expr, err := generatedexpr.ParseExpression(colInfo.DefaultValue.(string))
			if err != nil {
				return nil, err
			}
			col.DefaultExpr = expr
		}
		columns = append(columns, col)
	}

	var t TableCommon
	initTableCommon(&t, tblInfo, tblInfo.ID, columns, allocs)
	if temporary {
		var ret temporaryTable
		ret.TableCommon = t
		return &ret, nil
	}

	if tblInfo.GetPartitionInfo() == nil {
		if err := initTableIndices(&t); err != nil {
			return nil, err
		}
		return &t, nil
	}

	return newPartitionedTable(&t, tblInfo)
}

// initTableCommon initializes a TableCommon struct.
func initTableCommon(t *TableCommon, tblInfo *model.TableInfo, physicalTableID int64, cols []*table.Column, allocs autoid.Allocators) {
	t.tableID = tblInfo.ID
	t.physicalTableID = physicalTableID
	t.allocs = allocs
	t.meta = tblInfo
	t.Columns = cols
	t.PublicColumns = t.Cols()
	t.VisibleColumns = t.VisibleCols()
	t.HiddenColumns = t.HiddenCols()
	t.WritableColumns = t.WritableCols()
	t.FullHiddenColsAndVisibleColumns = t.FullHiddenColsAndVisibleCols()
	t.recordPrefix = tablecodec.GenTableRecordPrefix(physicalTableID)
	t.indexPrefix = tablecodec.GenTableIndexPrefix(physicalTableID)
	if tblInfo.IsSequence() {
		t.sequence = &sequenceCommon{meta: tblInfo.Sequence}
	}
}

// initTableIndices initializes the indices of the TableCommon.
func initTableIndices(t *TableCommon) error {
	tblInfo := t.meta
	for _, idxInfo := range tblInfo.Indices {
		if idxInfo.State == model.StateNone {
			return table.ErrIndexStateCantNone.GenWithStackByArgs(idxInfo.Name)
		}

		// Use partition ID for index, because TableCommon may be table or partition.
		idx := NewIndex(t.physicalTableID, tblInfo, idxInfo)
		t.indices = append(t.indices, idx)
	}
	return nil
}

func initTableCommonWithIndices(t *TableCommon, tblInfo *model.TableInfo, physicalTableID int64, cols []*table.Column, allocs autoid.Allocators) error {
	initTableCommon(t, tblInfo, physicalTableID, cols, allocs)
	return initTableIndices(t)
}

// Indices implements table.Table Indices interface.
func (t *TableCommon) Indices() []table.Index {
	return t.indices
}

// GetWritableIndexByName gets the index meta from the table by the index name.
func GetWritableIndexByName(idxName string, t table.Table) table.Index {
	for _, idx := range t.Indices() {
		if !IsIndexWritable(idx) {
			continue
		}
		if idxName == idx.Meta().Name.L {
			return idx
		}
	}
	return nil
}

// deletableIndices implements table.Table deletableIndices interface.
func (t *TableCommon) deletableIndices() []table.Index {
	// All indices are deletable because we don't need to check StateNone.
	return t.indices
}

// Meta implements table.Table Meta interface.
func (t *TableCommon) Meta() *model.TableInfo {
	return t.meta
}

// GetPhysicalID implements table.Table GetPhysicalID interface.
func (t *TableCommon) GetPhysicalID() int64 {
	return t.physicalTableID
}

type getColsMode int64

const (
	_ getColsMode = iota
	visible
	hidden
	full
)

func (t *TableCommon) getCols(mode getColsMode) []*table.Column {
	columns := make([]*table.Column, 0, len(t.Columns))
	for _, col := range t.Columns {
		if col.State != model.StatePublic {
			continue
		}
		if (mode == visible && col.Hidden) || (mode == hidden && !col.Hidden) {
			continue
		}
		columns = append(columns, col)
	}
	return columns
}

// Cols implements table.Table Cols interface.
func (t *TableCommon) Cols() []*table.Column {
	if len(t.PublicColumns) > 0 {
		return t.PublicColumns
	}
	return t.getCols(full)
}

// VisibleCols implements table.Table VisibleCols interface.
func (t *TableCommon) VisibleCols() []*table.Column {
	if len(t.VisibleColumns) > 0 {
		return t.VisibleColumns
	}
	return t.getCols(visible)
}

// HiddenCols implements table.Table HiddenCols interface.
func (t *TableCommon) HiddenCols() []*table.Column {
	if len(t.HiddenColumns) > 0 {
		return t.HiddenColumns
	}
	return t.getCols(hidden)
}

// WritableCols implements table WritableCols interface.
func (t *TableCommon) WritableCols() []*table.Column {
	if len(t.WritableColumns) > 0 {
		return t.WritableColumns
	}
	writableColumns := make([]*table.Column, 0, len(t.Columns))
	for _, col := range t.Columns {
		if col.State == model.StateDeleteOnly || col.State == model.StateDeleteReorganization {
			continue
		}
		writableColumns = append(writableColumns, col)
	}
	return writableColumns
}

// FullHiddenColsAndVisibleCols implements table FullHiddenColsAndVisibleCols interface.
func (t *TableCommon) FullHiddenColsAndVisibleCols() []*table.Column {
	if len(t.FullHiddenColsAndVisibleColumns) > 0 {
		return t.FullHiddenColsAndVisibleColumns
	}

	cols := make([]*table.Column, 0, len(t.Columns))
	for _, col := range t.Columns {
		if col.Hidden || col.State == model.StatePublic {
			cols = append(cols, col)
		}
	}
	return cols
}

// RecordPrefix implements table.Table interface.
func (t *TableCommon) RecordPrefix() kv.Key {
	return t.recordPrefix
}

// RecordKey implements table.Table interface.
func (t *TableCommon) RecordKey(h kv.Handle) kv.Key {
	return tablecodec.EncodeRecordKey(t.recordPrefix, h)
}

func addTemporaryTableID(txn kv.Transaction, id int64) {
	if option := txn.GetOption(tikvstore.TemporaryTable); option != nil {
		option.(map[int64]struct{})[id] = struct{}{}
	} else {
		m := make(map[int64]struct{})
		m[id] = struct{}{}
		txn.SetOption(tikvstore.TemporaryTable, m)
	}
}

// UpdateRecord implements table.Table UpdateRecord interface.
// `touched` means which columns are really modified, used for secondary indices.
// Length of `oldData` and `newData` equals to length of `t.WritableCols()`.
func (t *TableCommon) UpdateRecord(ctx context.Context, sctx sessionctx.Context, h kv.Handle, oldData, newData []types.Datum, touched []bool) error {
	txn, err := sctx.Txn(true)
	if err != nil {
		return err
	}
<<<<<<< HEAD
	return t.updateRecordWithTxn(ctx, txn, sctx, h, oldData, newData, touched)
}
=======
	if meta := t.Meta(); meta.IsTemporary {
		addTemporaryTableID(txn, meta.ID)
	}
>>>>>>> 1676b089

func (t *TableCommon) updateRecordWithTxn(ctx context.Context, txn kv.Transaction, sctx sessionctx.Context, h kv.Handle, oldData, newData []types.Datum, touched []bool) error {
	var err error
	memBuffer := txn.GetMemBuffer()
	sh := memBuffer.Staging()
	defer memBuffer.Cleanup(sh)

	var colIDs, binlogColIDs []int64
	var row, binlogOldRow, binlogNewRow []types.Datum
	numColsCap := len(newData) + 1 // +1 for the extra handle column that we may need to append.
	colIDs = make([]int64, 0, numColsCap)
	row = make([]types.Datum, 0, numColsCap)
	if shouldWriteBinlog(sctx, t.meta) {
		binlogColIDs = make([]int64, 0, numColsCap)
		binlogOldRow = make([]types.Datum, 0, numColsCap)
		binlogNewRow = make([]types.Datum, 0, numColsCap)
	}

	for _, col := range t.Columns {
		var value types.Datum
		if col.State == model.StateDeleteOnly || col.State == model.StateDeleteReorganization {
			if col.ChangeStateInfo != nil {
				// TODO: Check overflow or ignoreTruncate.
				value, err = table.CastValue(sctx, oldData[col.DependencyColumnOffset], col.ColumnInfo, false, false)
				if err != nil {
					logutil.BgLogger().Info("update record cast value failed", zap.Any("col", col), zap.Uint64("txnStartTS", txn.StartTS()),
						zap.String("handle", h.String()), zap.Any("val", oldData[col.DependencyColumnOffset]), zap.Error(err))
				}
				oldData = append(oldData, value)
				touched = append(touched, touched[col.DependencyColumnOffset])
			}
			continue
		}
		if col.State != model.StatePublic {
			// If col is in write only or write reorganization state we should keep the oldData.
			// Because the oldData must be the original data(it's changed by other TiDBs.) or the original default value.
			// TODO: Use newData directly.
			value = oldData[col.Offset]
			if col.ChangeStateInfo != nil {
				// TODO: Check overflow or ignoreTruncate.
				value, err = table.CastValue(sctx, newData[col.DependencyColumnOffset], col.ColumnInfo, false, false)
				if err != nil {
					return err
				}
				newData[col.Offset] = value
				touched[col.Offset] = touched[col.DependencyColumnOffset]
			}
		} else {
			value = newData[col.Offset]
		}
		if !t.canSkip(col, &value) {
			colIDs = append(colIDs, col.ID)
			row = append(row, value)
		}
		if shouldWriteBinlog(sctx, t.meta) && !t.canSkipUpdateBinlog(col, value) {
			binlogColIDs = append(binlogColIDs, col.ID)
			binlogOldRow = append(binlogOldRow, oldData[col.Offset])
			binlogNewRow = append(binlogNewRow, value)
		}
	}
	sessVars := sctx.GetSessionVars()
	// rebuild index
	if !sessVars.InTxn() {
		savePresumeKeyNotExist := sessVars.PresumeKeyNotExists
		if !sessVars.ConstraintCheckInPlace && sessVars.TxnCtx.IsPessimistic {
			sessVars.PresumeKeyNotExists = true
		}
		err = t.rebuildIndices(sctx, txn, h, touched, oldData, newData, table.WithCtx(ctx))
		sessVars.PresumeKeyNotExists = savePresumeKeyNotExist
		if err != nil {
			return err
		}
	} else {
		err = t.rebuildIndices(sctx, txn, h, touched, oldData, newData, table.WithCtx(ctx))
		if err != nil {
			return err
		}
	}

	key := t.RecordKey(h)
	sc, rd := sessVars.StmtCtx, &sessVars.RowEncoder
	value, err := tablecodec.EncodeRow(sc, row, colIDs, nil, nil, rd)
	if err != nil {
		return err
	}
	if err = memBuffer.Set(key, value); err != nil {
		return err
	}
	memBuffer.Release(sh)
	if shouldWriteBinlog(sctx, t.meta) {
		if !t.meta.PKIsHandle {
			binlogColIDs = append(binlogColIDs, model.ExtraHandleID)
			binlogOldRow = append(binlogOldRow, types.NewIntDatum(h.IntValue()))
			binlogNewRow = append(binlogNewRow, types.NewIntDatum(h.IntValue()))
		}
		err = t.addUpdateBinlog(sctx, binlogOldRow, binlogNewRow, binlogColIDs)
		if err != nil {
			return err
		}
	}
	colSize := make(map[int64]int64, len(t.Cols()))
	for id, col := range t.Cols() {
		size, err := codec.EstimateValueSize(sc, newData[id])
		if err != nil {
			continue
		}
		newLen := size - 1
		size, err = codec.EstimateValueSize(sc, oldData[id])
		if err != nil {
			continue
		}
		oldLen := size - 1
		colSize[col.ID] = int64(newLen - oldLen)
	}
	sessVars.TxnCtx.UpdateDeltaForTable(t.physicalTableID, 0, 1, colSize)
	return nil
}

func (t *TableCommon) rebuildIndices(ctx sessionctx.Context, txn kv.Transaction, h kv.Handle, touched []bool, oldData []types.Datum, newData []types.Datum, opts ...table.CreateIdxOptFunc) error {
	for _, idx := range t.deletableIndices() {
		if t.meta.IsCommonHandle && idx.Meta().Primary {
			continue
		}
		for _, ic := range idx.Meta().Columns {
			if !touched[ic.Offset] {
				continue
			}
			oldVs, err := idx.FetchValues(oldData, nil)
			if err != nil {
				return err
			}
			if err = t.removeRowIndex(ctx.GetSessionVars().StmtCtx, h, oldVs, idx, txn); err != nil {
				return err
			}
			break
		}
	}
	for _, idx := range t.Indices() {
		if !IsIndexWritable(idx) {
			continue
		}
		if t.meta.IsCommonHandle && idx.Meta().Primary {
			continue
		}
		untouched := true
		for _, ic := range idx.Meta().Columns {
			if !touched[ic.Offset] {
				continue
			}
			untouched = false
			break
		}
		// If txn is auto commit and index is untouched, no need to write index value.
		if untouched && !ctx.GetSessionVars().InTxn() {
			continue
		}
		newVs, err := idx.FetchValues(newData, nil)
		if err != nil {
			return err
		}
		if err := t.buildIndexForRow(ctx, h, newVs, newData, idx, txn, untouched, opts...); err != nil {
			return err
		}
	}
	return nil
}

// adjustRowValuesBuf adjust writeBufs.AddRowValues length, AddRowValues stores the inserting values that is used
// by tablecodec.EncodeRow, the encoded row format is `id1, colval, id2, colval`, so the correct length is rowLen * 2. If
// the inserting row has null value, AddRecord will skip it, so the rowLen will be different, so we need to adjust it.
func adjustRowValuesBuf(writeBufs *variable.WriteStmtBufs, rowLen int) {
	adjustLen := rowLen * 2
	if writeBufs.AddRowValues == nil || cap(writeBufs.AddRowValues) < adjustLen {
		writeBufs.AddRowValues = make([]types.Datum, adjustLen)
	}
	writeBufs.AddRowValues = writeBufs.AddRowValues[:adjustLen]
}

// FindPrimaryIndex uses to find primary index in tableInfo.
func FindPrimaryIndex(tblInfo *model.TableInfo) *model.IndexInfo {
	var pkIdx *model.IndexInfo
	for _, idx := range tblInfo.Indices {
		if idx.Primary {
			pkIdx = idx
			break
		}
	}
	return pkIdx
}

// CommonAddRecordCtx is used in `AddRecord` to avoid memory malloc for some temp slices.
// This is useful in lightning parse row data to key-values pairs. This can gain upto 5%  performance
// improvement in lightning's local mode.
type CommonAddRecordCtx struct {
	colIDs []int64
	row    []types.Datum
}

// commonAddRecordKey is used as key in `sessionctx.Context.Value(key)`
type commonAddRecordKey struct{}

// String implement `stringer.String` for CommonAddRecordKey
func (c commonAddRecordKey) String() string {
	return "_common_add_record_context_key"
}

// addRecordCtxKey is key in `sessionctx.Context` for CommonAddRecordCtx
var addRecordCtxKey = commonAddRecordKey{}

// SetAddRecordCtx set a CommonAddRecordCtx to session context
func SetAddRecordCtx(ctx sessionctx.Context, r *CommonAddRecordCtx) {
	ctx.SetValue(addRecordCtxKey, r)
}

// ClearAddRecordCtx remove `CommonAddRecordCtx` from session context
func ClearAddRecordCtx(ctx sessionctx.Context) {
	ctx.ClearValue(addRecordCtxKey)
}

// NewCommonAddRecordCtx create a context used for `AddRecord`
func NewCommonAddRecordCtx(size int) *CommonAddRecordCtx {
	return &CommonAddRecordCtx{
		colIDs: make([]int64, 0, size),
		row:    make([]types.Datum, 0, size),
	}
}

// TryGetCommonPkColumnIds get the IDs of primary key column if the table has common handle.
func TryGetCommonPkColumnIds(tbl *model.TableInfo) []int64 {
	var pkColIds []int64
	if !tbl.IsCommonHandle {
		return nil
	}
	pkIdx := FindPrimaryIndex(tbl)
	for _, idxCol := range pkIdx.Columns {
		pkColIds = append(pkColIds, tbl.Columns[idxCol.Offset].ID)
	}
	return pkColIds
}

// PrimaryPrefixColumnIDs get prefix column ids in primary key.
func PrimaryPrefixColumnIDs(tbl *model.TableInfo) (prefixCols []int64) {
	for _, idx := range tbl.Indices {
		if !idx.Primary {
			continue
		}
		for _, col := range idx.Columns {
			if col.Length > 0 && tbl.Columns[col.Offset].Flen > col.Length {
				prefixCols = append(prefixCols, tbl.Columns[col.Offset].ID)
			}
		}
	}
	return
}

// TryGetCommonPkColumns get the primary key columns if the table has common handle.
func TryGetCommonPkColumns(tbl table.Table) []*table.Column {
	var pkCols []*table.Column
	if !tbl.Meta().IsCommonHandle {
		return nil
	}
	pkIdx := FindPrimaryIndex(tbl.Meta())
	cols := tbl.Cols()
	for _, idxCol := range pkIdx.Columns {
		pkCols = append(pkCols, cols[idxCol.Offset])
	}
	return pkCols
}

// AddRecord implements table.Table AddRecord interface.
func (t *TableCommon) AddRecord(sctx sessionctx.Context, r []types.Datum, opts ...table.AddRecordOption) (recordID kv.Handle, err error) {
	txn, err := sctx.Txn(true)
	if err != nil {
		return nil, err
	}
<<<<<<< HEAD
	return t.addRecordWithTxn(sctx, txn, r, opts...)
}
=======
	if meta := t.Meta(); meta.IsTemporary {
		addTemporaryTableID(txn, meta.ID)
	}
>>>>>>> 1676b089

func (t *TableCommon) addRecordWithTxn(sctx sessionctx.Context, txn kv.Transaction, r []types.Datum, opts ...table.AddRecordOption) (recordID kv.Handle, err error) {
	var opt table.AddRecordOpt
	for _, fn := range opts {
		fn.ApplyOn(&opt)
	}

	var ctx context.Context
	if opt.Ctx != nil {
		ctx = opt.Ctx
		if span := opentracing.SpanFromContext(ctx); span != nil && span.Tracer() != nil {
			span1 := span.Tracer().StartSpan("table.AddRecord", opentracing.ChildOf(span.Context()))
			defer span1.Finish()
			ctx = opentracing.ContextWithSpan(ctx, span1)
		}
	} else {
		ctx = context.Background()
	}
	var hasRecordID bool
	cols := t.Cols()
	// opt.IsUpdate is a flag for update.
	// If handle ID is changed when update, update will remove the old record first, and then call `AddRecord` to add a new record.
	// Currently, only insert can set _tidb_rowid, update can not update _tidb_rowid.
	if len(r) > len(cols) && !opt.IsUpdate {
		// The last value is _tidb_rowid.
		recordID = kv.IntHandle(r[len(r)-1].GetInt64())
		hasRecordID = true
	} else {
		tblInfo := t.Meta()
		txn.CacheTableInfo(t.physicalTableID, tblInfo)
		if tblInfo.PKIsHandle {
			recordID = kv.IntHandle(r[tblInfo.GetPkColInfo().Offset].GetInt64())
			hasRecordID = true
		} else if tblInfo.IsCommonHandle {
			pkIdx := FindPrimaryIndex(tblInfo)
			pkDts := make([]types.Datum, 0, len(pkIdx.Columns))
			for _, idxCol := range pkIdx.Columns {
				pkDts = append(pkDts, r[tblInfo.Columns[idxCol.Offset].Offset])
			}
			tablecodec.TruncateIndexValues(tblInfo, pkIdx, pkDts)
			var handleBytes []byte
			handleBytes, err = codec.EncodeKey(sctx.GetSessionVars().StmtCtx, nil, pkDts...)
			if err != nil {
				return
			}
			recordID, err = kv.NewCommonHandle(handleBytes)
			if err != nil {
				return
			}
			hasRecordID = true
		}
	}
	if !hasRecordID {
		if opt.ReserveAutoID > 0 {
			// Reserve a batch of auto ID in the statement context.
			// The reserved ID could be used in the future within this statement, by the
			// following AddRecord() operation.
			// Make the IDs continuous benefit for the performance of TiKV.
			stmtCtx := sctx.GetSessionVars().StmtCtx
			stmtCtx.BaseRowID, stmtCtx.MaxRowID, err = allocHandleIDs(ctx, sctx, t, uint64(opt.ReserveAutoID))
			if err != nil {
				return nil, err
			}
		}

		recordID, err = AllocHandle(ctx, sctx, t)
		if err != nil {
			return nil, err
		}
	}

	var colIDs, binlogColIDs []int64
	var row, binlogRow []types.Datum
	if recordCtx, ok := sctx.Value(addRecordCtxKey).(*CommonAddRecordCtx); ok {
		colIDs = recordCtx.colIDs[:0]
		row = recordCtx.row[:0]
	} else {
		colIDs = make([]int64, 0, len(r))
		row = make([]types.Datum, 0, len(r))
	}
	memBuffer := txn.GetMemBuffer()
	sh := memBuffer.Staging()
	defer memBuffer.Cleanup(sh)

	sessVars := sctx.GetSessionVars()

	for _, col := range t.WritableCols() {
		var value types.Datum
		// In column type change, since we have set the origin default value for changing col, but
		// for the new insert statement, we should use the casted value of relative column to insert.
		if col.ChangeStateInfo != nil && col.State != model.StatePublic {
			// TODO: Check overflow or ignoreTruncate.
			value, err = table.CastValue(sctx, r[col.DependencyColumnOffset], col.ColumnInfo, false, false)
			if err != nil {
				return nil, err
			}
			if len(r) < len(t.WritableCols()) {
				r = append(r, value)
			} else {
				r[col.Offset] = value
			}
			row = append(row, value)
			colIDs = append(colIDs, col.ID)
			continue
		}
		if col.State != model.StatePublic &&
			// Update call `AddRecord` will already handle the write only column default value.
			// Only insert should add default value for write only column.
			!opt.IsUpdate {
			// If col is in write only or write reorganization state, we must add it with its default value.
			value, err = table.GetColOriginDefaultValue(sctx, col.ToInfo())
			if err != nil {
				return nil, err
			}
			// add value to `r` for dirty db in transaction.
			// Otherwise when update will panic cause by get value of column in write only state from dirty db.
			if col.Offset < len(r) {
				r[col.Offset] = value
			} else {
				r = append(r, value)
			}
		} else {
			value = r[col.Offset]
		}
		if !t.canSkip(col, &value) {
			colIDs = append(colIDs, col.ID)
			row = append(row, value)
		}
	}

	writeBufs := sessVars.GetWriteStmtBufs()
	adjustRowValuesBuf(writeBufs, len(row))
	key := t.RecordKey(recordID)
	logutil.BgLogger().Debug("addRecord",
		zap.Stringer("key", key))
	sc, rd := sessVars.StmtCtx, &sessVars.RowEncoder
	writeBufs.RowValBuf, err = tablecodec.EncodeRow(sc, row, colIDs, writeBufs.RowValBuf, writeBufs.AddRowValues, rd)
	if err != nil {
		return nil, err
	}
	value := writeBufs.RowValBuf

	var setPresume bool
	skipCheck := sctx.GetSessionVars().StmtCtx.BatchCheck
	if (t.meta.IsCommonHandle || t.meta.PKIsHandle) && !skipCheck && !opt.SkipHandleCheck {
		if sctx.GetSessionVars().LazyCheckKeyNotExists() {
			var v []byte
			v, err = txn.GetMemBuffer().Get(ctx, key)
			if err != nil {
				setPresume = true
			}
			if err == nil && len(v) == 0 {
				err = kv.ErrNotExist
			}
		} else {
			_, err = txn.Get(ctx, key)
		}
		if err == nil {
			handleStr := getDuplicateErrorHandleString(t, recordID, r)
			return recordID, kv.ErrKeyExists.FastGenByArgs(handleStr, "PRIMARY")
		} else if !kv.ErrNotExist.Equal(err) {
			return recordID, err
		}
	}

	if setPresume {
		err = memBuffer.SetWithFlags(key, value, tikvstore.SetPresumeKeyNotExists)
	} else {
		err = memBuffer.Set(key, value)
	}
	if err != nil {
		return nil, err
	}

	var createIdxOpts []table.CreateIdxOptFunc
	if len(opts) > 0 {
		createIdxOpts = make([]table.CreateIdxOptFunc, 0, len(opts))
		for _, fn := range opts {
			if raw, ok := fn.(table.CreateIdxOptFunc); ok {
				createIdxOpts = append(createIdxOpts, raw)
			}
		}
	}
	// Insert new entries into indices.
	h, err := t.addIndices(sctx, recordID, r, txn, createIdxOpts)
	if err != nil {
		return h, err
	}

	memBuffer.Release(sh)

	if shouldWriteBinlog(sctx, t.meta) {
		// For insert, TiDB and Binlog can use same row and schema.
		binlogRow = row
		binlogColIDs = colIDs
		err = t.addInsertBinlog(sctx, recordID, binlogRow, binlogColIDs)
		if err != nil {
			return nil, err
		}
	}
	if sessVars.TxnCtx == nil {
		return recordID, nil
	}
	colSize := make(map[int64]int64, len(r))
	for id, col := range t.Cols() {
		size, err := codec.EstimateValueSize(sc, r[id])
		if err != nil {
			continue
		}
		colSize[col.ID] = int64(size) - 1
	}
	sessVars.TxnCtx.UpdateDeltaForTable(t.physicalTableID, 1, 1, colSize)
	return recordID, nil
}

// genIndexKeyStr generates index content string representation.
func genIndexKeyStr(colVals []types.Datum) (string, error) {
	// Pass pre-composed error to txn.
	strVals := make([]string, 0, len(colVals))
	for _, cv := range colVals {
		cvs := "NULL"
		var err error
		if !cv.IsNull() {
			cvs, err = types.ToString(cv.GetValue())
			if err != nil {
				return "", err
			}
		}
		strVals = append(strVals, cvs)
	}
	return strings.Join(strVals, "-"), nil
}

// addIndices adds data into indices. If any key is duplicated, returns the original handle.
func (t *TableCommon) addIndices(sctx sessionctx.Context, recordID kv.Handle, r []types.Datum, txn kv.Transaction, opts []table.CreateIdxOptFunc) (kv.Handle, error) {
	writeBufs := sctx.GetSessionVars().GetWriteStmtBufs()
	indexVals := writeBufs.IndexValsBuf
	skipCheck := sctx.GetSessionVars().StmtCtx.BatchCheck
	for _, v := range t.Indices() {
		if !IsIndexWritable(v) {
			continue
		}
		if t.meta.IsCommonHandle && v.Meta().Primary {
			continue
		}
		indexVals, err := v.FetchValues(r, indexVals)
		if err != nil {
			return nil, err
		}
		var dupErr error
		if !skipCheck && v.Meta().Unique {
			entryKey, err := genIndexKeyStr(indexVals)
			if err != nil {
				return nil, err
			}
			idxMeta := v.Meta()
			dupErr = kv.ErrKeyExists.FastGenByArgs(entryKey, idxMeta.Name.String())
		}
		rsData := TryGetHandleRestoredDataWrapper(t, r, nil, v.Meta())
		if dupHandle, err := v.Create(sctx, txn, indexVals, recordID, rsData, opts...); err != nil {
			if kv.ErrKeyExists.Equal(err) {
				return dupHandle, dupErr
			}
			return nil, err
		}
	}
	// save the buffer, multi rows insert can use it.
	writeBufs.IndexValsBuf = indexVals
	return nil, nil
}

// RowWithCols is used to get the corresponding column datum values with the given handle.
func RowWithCols(t table.Table, ctx sessionctx.Context, h kv.Handle, cols []*table.Column) ([]types.Datum, error) {
	// Get raw row data from kv.
	key := tablecodec.EncodeRecordKey(t.RecordPrefix(), h)
	txn, err := ctx.Txn(true)
	if err != nil {
		return nil, err
	}
	value, err := txn.Get(context.TODO(), key)
	if err != nil {
		return nil, err
	}
	v, _, err := DecodeRawRowData(ctx, t.Meta(), h, cols, value)
	if err != nil {
		return nil, err
	}
	return v, nil
}

func containFullColInHandle(meta *model.TableInfo, col *table.Column) (containFullCol bool, idxInHandle int) {
	pkIdx := FindPrimaryIndex(meta)
	for i, idxCol := range pkIdx.Columns {
		if meta.Columns[idxCol.Offset].ID == col.ID {
			idxInHandle = i
			containFullCol = idxCol.Length == types.UnspecifiedLength
			return
		}
	}
	return
}

// DecodeRawRowData decodes raw row data into a datum slice and a (columnID:columnValue) map.
func DecodeRawRowData(ctx sessionctx.Context, meta *model.TableInfo, h kv.Handle, cols []*table.Column,
	value []byte) ([]types.Datum, map[int64]types.Datum, error) {
	v := make([]types.Datum, len(cols))
	colTps := make(map[int64]*types.FieldType, len(cols))
	prefixCols := make(map[int64]struct{})
	for i, col := range cols {
		if col == nil {
			continue
		}
		if col.IsPKHandleColumn(meta) {
			if mysql.HasUnsignedFlag(col.Flag) {
				v[i].SetUint64(uint64(h.IntValue()))
			} else {
				v[i].SetInt64(h.IntValue())
			}
			continue
		}
		if col.IsCommonHandleColumn(meta) && !types.NeedRestoredData(&col.FieldType) {
			if containFullCol, idxInHandle := containFullColInHandle(meta, col); containFullCol {
				dtBytes := h.EncodedCol(idxInHandle)
				_, dt, err := codec.DecodeOne(dtBytes)
				if err != nil {
					return nil, nil, err
				}
				dt, err = tablecodec.Unflatten(dt, &col.FieldType, ctx.GetSessionVars().Location())
				if err != nil {
					return nil, nil, err
				}
				v[i] = dt
				continue
			}
			prefixCols[col.ID] = struct{}{}
		}
		colTps[col.ID] = &col.FieldType
	}
	rowMap, err := tablecodec.DecodeRowToDatumMap(value, colTps, ctx.GetSessionVars().Location())
	if err != nil {
		return nil, rowMap, err
	}
	defaultVals := make([]types.Datum, len(cols))
	for i, col := range cols {
		if col == nil {
			continue
		}
		if col.IsPKHandleColumn(meta) || (col.IsCommonHandleColumn(meta) && !types.NeedRestoredData(&col.FieldType)) {
			if _, isPrefix := prefixCols[col.ID]; !isPrefix {
				continue
			}
		}
		ri, ok := rowMap[col.ID]
		if ok {
			v[i] = ri
			continue
		}
		if col.IsGenerated() && !col.GeneratedStored {
			continue
		}
		if col.ChangeStateInfo != nil {
			v[i], _, err = GetChangingColVal(ctx, cols, col, rowMap, defaultVals)
		} else {
			v[i], err = GetColDefaultValue(ctx, col, defaultVals)
		}
		if err != nil {
			return nil, rowMap, err
		}
	}
	return v, rowMap, nil
}

// GetChangingColVal gets the changing column value when executing "modify/change column" statement.
func GetChangingColVal(ctx sessionctx.Context, cols []*table.Column, col *table.Column, rowMap map[int64]types.Datum, defaultVals []types.Datum) (_ types.Datum, isDefaultVal bool, err error) {
	relativeCol := cols[col.ChangeStateInfo.DependencyColumnOffset]
	idxColumnVal, ok := rowMap[relativeCol.ID]
	if ok {
		// It needs cast values here when filling back column or index values in "modify/change column" statement.
		if ctx.GetSessionVars().StmtCtx.IsDDLJobInQueue {
			return idxColumnVal, false, nil
		}
		idxColumnVal, err := table.CastValue(ctx, rowMap[relativeCol.ID], col.ColumnInfo, false, false)
		// TODO: Consider sql_mode and the error msg(encounter this error check whether to rollback).
		if err != nil {
			return idxColumnVal, false, errors.Trace(err)
		}
		return idxColumnVal, false, nil
	}

	idxColumnVal, err = GetColDefaultValue(ctx, col, defaultVals)
	if err != nil {
		return idxColumnVal, false, errors.Trace(err)
	}

	return idxColumnVal, true, nil
}

// RemoveRecord implements table.Table RemoveRecord interface.
func (t *TableCommon) RemoveRecord(ctx sessionctx.Context, h kv.Handle, r []types.Datum) error {
	txn, err := ctx.Txn(true)
	if err != nil {
		return err
	}
	if meta := t.Meta(); meta.IsTemporary {
		addTemporaryTableID(txn, meta.ID)
	}

	err = t.removeRowData(ctx, h)
	if err != nil {
		return err
	}
	// The table has non-public column and this column is doing the operation of "modify/change column".
	if len(t.Columns) > len(r) && t.Columns[len(r)].ChangeStateInfo != nil {
		r = append(r, r[t.Columns[len(r)].ChangeStateInfo.DependencyColumnOffset])
	}
	err = t.removeRowIndices(ctx, h, r)
	if err != nil {
		return err
	}

	if shouldWriteBinlog(ctx, t.meta) {
		cols := t.Cols()
		colIDs := make([]int64, 0, len(cols)+1)
		for _, col := range cols {
			colIDs = append(colIDs, col.ID)
		}
		var binlogRow []types.Datum
		if !t.meta.PKIsHandle {
			colIDs = append(colIDs, model.ExtraHandleID)
			binlogRow = make([]types.Datum, 0, len(r)+1)
			binlogRow = append(binlogRow, r...)
			handleData, err := h.Data()
			if err != nil {
				return err
			}
			binlogRow = append(binlogRow, handleData...)
		} else {
			binlogRow = r
		}
		err = t.addDeleteBinlog(ctx, binlogRow, colIDs)
	}
	if ctx.GetSessionVars().TxnCtx == nil {
		return nil
	}
	colSize := make(map[int64]int64, len(t.Cols()))
	sc := ctx.GetSessionVars().StmtCtx
	for id, col := range t.Cols() {
		size, err := codec.EstimateValueSize(sc, r[id])
		if err != nil {
			continue
		}
		colSize[col.ID] = -int64(size - 1)
	}
	ctx.GetSessionVars().TxnCtx.UpdateDeltaForTable(t.physicalTableID, -1, 1, colSize)
	return err
}

func (t *TableCommon) addInsertBinlog(ctx sessionctx.Context, h kv.Handle, row []types.Datum, colIDs []int64) error {
	mutation := t.getMutation(ctx)
	handleData, err := h.Data()
	if err != nil {
		return err
	}
	pk, err := codec.EncodeValue(ctx.GetSessionVars().StmtCtx, nil, handleData...)
	if err != nil {
		return err
	}
	value, err := tablecodec.EncodeOldRow(ctx.GetSessionVars().StmtCtx, row, colIDs, nil, nil)
	if err != nil {
		return err
	}
	bin := append(pk, value...)
	mutation.InsertedRows = append(mutation.InsertedRows, bin)
	mutation.Sequence = append(mutation.Sequence, binlog.MutationType_Insert)
	return nil
}

func (t *TableCommon) addUpdateBinlog(ctx sessionctx.Context, oldRow, newRow []types.Datum, colIDs []int64) error {
	old, err := tablecodec.EncodeOldRow(ctx.GetSessionVars().StmtCtx, oldRow, colIDs, nil, nil)
	if err != nil {
		return err
	}
	newVal, err := tablecodec.EncodeOldRow(ctx.GetSessionVars().StmtCtx, newRow, colIDs, nil, nil)
	if err != nil {
		return err
	}
	bin := append(old, newVal...)
	mutation := t.getMutation(ctx)
	mutation.UpdatedRows = append(mutation.UpdatedRows, bin)
	mutation.Sequence = append(mutation.Sequence, binlog.MutationType_Update)
	return nil
}

func (t *TableCommon) addDeleteBinlog(ctx sessionctx.Context, r []types.Datum, colIDs []int64) error {
	data, err := tablecodec.EncodeOldRow(ctx.GetSessionVars().StmtCtx, r, colIDs, nil, nil)
	if err != nil {
		return err
	}
	mutation := t.getMutation(ctx)
	mutation.DeletedRows = append(mutation.DeletedRows, data)
	mutation.Sequence = append(mutation.Sequence, binlog.MutationType_DeleteRow)
	return nil
}

func writeSequenceUpdateValueBinlog(ctx sessionctx.Context, db, sequence string, end int64) error {
	// 1: when sequenceCommon update the local cache passively.
	// 2: When sequenceCommon setval to the allocator actively.
	// Both of this two case means the upper bound the sequence has changed in meta, which need to write the binlog
	// to the downstream.
	// Sequence sends `select setval(seq, num)` sql string to downstream via `setDDLBinlog`, which is mocked as a DDL binlog.
	binlogCli := ctx.GetSessionVars().BinlogClient
	sqlMode := ctx.GetSessionVars().SQLMode
	sequenceFullName := stringutil.Escape(db, sqlMode) + "." + stringutil.Escape(sequence, sqlMode)
	sql := "select setval(" + sequenceFullName + ", " + strconv.FormatInt(end, 10) + ")"

	err := kv.RunInNewTxn(context.Background(), ctx.GetStore(), true, func(ctx context.Context, txn kv.Transaction) error {
		m := meta.NewMeta(txn)
		mockJobID, err := m.GenGlobalID()
		if err != nil {
			return err
		}
		binloginfo.SetDDLBinlog(binlogCli, txn, mockJobID, int32(model.StatePublic), sql)
		return nil
	})
	return err
}

func (t *TableCommon) removeRowData(ctx sessionctx.Context, h kv.Handle) error {
	// Remove row data.
	txn, err := ctx.Txn(true)
	if err != nil {
		return err
	}

	key := t.RecordKey(h)
	return txn.Delete(key)
}

// removeRowIndices removes all the indices of a row.
func (t *TableCommon) removeRowIndices(ctx sessionctx.Context, h kv.Handle, rec []types.Datum) error {
	txn, err := ctx.Txn(true)
	if err != nil {
		return err
	}
	for _, v := range t.deletableIndices() {
		vals, err := v.FetchValues(rec, nil)
		if err != nil {
			logutil.BgLogger().Info("remove row index failed", zap.Any("index", v.Meta()), zap.Uint64("txnStartTS", txn.StartTS()), zap.String("handle", h.String()), zap.Any("record", rec), zap.Error(err))
			return err
		}
		if err = v.Delete(ctx.GetSessionVars().StmtCtx, txn.GetUnionStore(), vals, h); err != nil {
			if v.Meta().State != model.StatePublic && kv.ErrNotExist.Equal(err) {
				// If the index is not in public state, we may have not created the index,
				// or already deleted the index, so skip ErrNotExist error.
				logutil.BgLogger().Debug("row index not exists", zap.Any("index", v.Meta()), zap.Uint64("txnStartTS", txn.StartTS()), zap.String("handle", h.String()))
				continue
			}
			return err
		}
	}
	return nil
}

// removeRowIndex implements table.Table RemoveRowIndex interface.
func (t *TableCommon) removeRowIndex(sc *stmtctx.StatementContext, h kv.Handle, vals []types.Datum, idx table.Index, txn kv.Transaction) error {
	return idx.Delete(sc, txn.GetUnionStore(), vals, h)
}

// buildIndexForRow implements table.Table BuildIndexForRow interface.
func (t *TableCommon) buildIndexForRow(ctx sessionctx.Context, h kv.Handle, vals []types.Datum, newData []types.Datum, idx table.Index, txn kv.Transaction, untouched bool, popts ...table.CreateIdxOptFunc) error {
	var opts []table.CreateIdxOptFunc
	opts = append(opts, popts...)
	if untouched {
		opts = append(opts, table.IndexIsUntouched)
	}
	rsData := TryGetHandleRestoredDataWrapper(t, newData, nil, idx.Meta())
	if _, err := idx.Create(ctx, txn, vals, h, rsData, opts...); err != nil {
		if kv.ErrKeyExists.Equal(err) {
			// Make error message consistent with MySQL.
			entryKey, err1 := genIndexKeyStr(vals)
			if err1 != nil {
				// if genIndexKeyStr failed, return the original error.
				return err
			}

			return kv.ErrKeyExists.FastGenByArgs(entryKey, idx.Meta().Name)
		}
		return err
	}
	return nil
}

// IterRecords iterates records in the table and calls fn.
func IterRecords(t table.Table, ctx sessionctx.Context, cols []*table.Column,
	fn table.RecordIterFunc) error {
	prefix := t.RecordPrefix()
	txn, err := ctx.Txn(true)
	if err != nil {
		return err
	}

	startKey := tablecodec.EncodeRecordKey(t.RecordPrefix(), kv.IntHandle(math.MinInt64))
	it, err := txn.Iter(startKey, prefix.PrefixNext())
	if err != nil {
		return err
	}
	defer it.Close()

	if !it.Valid() {
		return nil
	}

	logutil.BgLogger().Debug("iterate records", zap.ByteString("startKey", startKey), zap.ByteString("key", it.Key()), zap.ByteString("value", it.Value()))

	colMap := make(map[int64]*types.FieldType, len(cols))
	for _, col := range cols {
		colMap[col.ID] = &col.FieldType
	}
	defaultVals := make([]types.Datum, len(cols))
	for it.Valid() && it.Key().HasPrefix(prefix) {
		// first kv pair is row lock information.
		// TODO: check valid lock
		// get row handle
		handle, err := tablecodec.DecodeRowKey(it.Key())
		if err != nil {
			return err
		}
		rowMap, err := tablecodec.DecodeRowToDatumMap(it.Value(), colMap, ctx.GetSessionVars().Location())
		if err != nil {
			return err
		}
		pkIds, decodeLoc := TryGetCommonPkColumnIds(t.Meta()), ctx.GetSessionVars().Location()
		data := make([]types.Datum, len(cols))
		for _, col := range cols {
			if col.IsPKHandleColumn(t.Meta()) {
				if mysql.HasUnsignedFlag(col.Flag) {
					data[col.Offset].SetUint64(uint64(handle.IntValue()))
				} else {
					data[col.Offset].SetInt64(handle.IntValue())
				}
				continue
			} else if mysql.HasPriKeyFlag(col.Flag) {
				data[col.Offset], err = tryDecodeColumnFromCommonHandle(col, handle, pkIds, decodeLoc)
				if err != nil {
					return err
				}
				continue
			}
			if _, ok := rowMap[col.ID]; ok {
				data[col.Offset] = rowMap[col.ID]
				continue
			}
			data[col.Offset], err = GetColDefaultValue(ctx, col, defaultVals)
			if err != nil {
				return err
			}
		}
		more, err := fn(handle, data, cols)
		if !more || err != nil {
			return err
		}

		rk := tablecodec.EncodeRecordKey(t.RecordPrefix(), handle)
		err = kv.NextUntil(it, util.RowKeyPrefixFilter(rk))
		if err != nil {
			return err
		}
	}

	return nil
}

func tryDecodeColumnFromCommonHandle(col *table.Column, handle kv.Handle, pkIds []int64, decodeLoc *time.Location) (types.Datum, error) {
	for i, hid := range pkIds {
		if hid != col.ID {
			continue
		}
		_, d, err := codec.DecodeOne(handle.EncodedCol(i))
		if err != nil {
			return types.Datum{}, errors.Trace(err)
		}
		if d, err = tablecodec.Unflatten(d, &col.FieldType, decodeLoc); err != nil {
			return types.Datum{}, err
		}
		return d, nil
	}
	return types.Datum{}, nil
}

// GetColDefaultValue gets a column default value.
// The defaultVals is used to avoid calculating the default value multiple times.
func GetColDefaultValue(ctx sessionctx.Context, col *table.Column, defaultVals []types.Datum) (
	colVal types.Datum, err error) {
	if col.GetOriginDefaultValue() == nil && mysql.HasNotNullFlag(col.Flag) {
		return colVal, errors.New("Miss column")
	}
	if col.State != model.StatePublic {
		return colVal, nil
	}
	if defaultVals[col.Offset].IsNull() {
		colVal, err = table.GetColOriginDefaultValue(ctx, col.ToInfo())
		if err != nil {
			return colVal, err
		}
		defaultVals[col.Offset] = colVal
	} else {
		colVal = defaultVals[col.Offset]
	}

	return colVal, nil
}

// AllocHandle allocate a new handle.
// A statement could reserve some ID in the statement context, try those ones first.
func AllocHandle(ctx context.Context, sctx sessionctx.Context, t table.Table) (kv.Handle, error) {
	if sctx != nil {
		if stmtCtx := sctx.GetSessionVars().StmtCtx; stmtCtx != nil {
			// First try to alloc if the statement has reserved auto ID.
			if stmtCtx.BaseRowID < stmtCtx.MaxRowID {
				stmtCtx.BaseRowID += 1
				return kv.IntHandle(stmtCtx.BaseRowID), nil
			}
		}
	}

	_, rowID, err := allocHandleIDs(ctx, sctx, t, 1)
	return kv.IntHandle(rowID), err
}

func allocHandleIDs(ctx context.Context, sctx sessionctx.Context, t table.Table, n uint64) (int64, int64, error) {
	meta := t.Meta()
	base, maxID, err := t.Allocators(sctx).Get(autoid.RowIDAllocType).Alloc(ctx, meta.ID, n, 1, 1)
	if err != nil {
		return 0, 0, err
	}
	if meta.ShardRowIDBits > 0 {
		// Use max record ShardRowIDBits to check overflow.
		if OverflowShardBits(maxID, meta.MaxShardRowIDBits, autoid.RowIDBitLength, true) {
			// If overflow, the rowID may be duplicated. For examples,
			// t.meta.ShardRowIDBits = 4
			// rowID = 0010111111111111111111111111111111111111111111111111111111111111
			// shard = 0100000000000000000000000000000000000000000000000000000000000000
			// will be duplicated with:
			// rowID = 0100111111111111111111111111111111111111111111111111111111111111
			// shard = 0010000000000000000000000000000000000000000000000000000000000000
			return 0, 0, autoid.ErrAutoincReadFailed
		}
		txnCtx := sctx.GetSessionVars().TxnCtx
		shard := txnCtx.GetShard(meta.ShardRowIDBits, autoid.RowIDBitLength, true, int(n))
		base |= shard
		maxID |= shard
	}
	return base, maxID, nil
}

// OverflowShardBits checks whether the recordID overflow `1<<(typeBitsLength-shardRowIDBits-1) -1`.
func OverflowShardBits(recordID int64, shardRowIDBits uint64, typeBitsLength uint64, reservedSignBit bool) bool {
	var signBit uint64
	if reservedSignBit {
		signBit = 1
	}
	mask := (1<<shardRowIDBits - 1) << (typeBitsLength - shardRowIDBits - signBit)
	return recordID&int64(mask) > 0
}

// Allocators implements table.Table Allocators interface.
func (t *TableCommon) Allocators(ctx sessionctx.Context) autoid.Allocators {
	if ctx == nil || ctx.GetSessionVars().IDAllocator == nil {
		return t.allocs
	}

	// Replace the row id allocator with the one in session variables.
	sessAlloc := ctx.GetSessionVars().IDAllocator
	retAllocs := make([]autoid.Allocator, 0, len(t.allocs))
	copy(retAllocs, t.allocs)

	overwritten := false
	for i, a := range retAllocs {
		if a.GetType() == autoid.RowIDAllocType {
			retAllocs[i] = sessAlloc
			overwritten = true
			break
		}
	}
	if !overwritten {
		retAllocs = append(retAllocs, sessAlloc)
	}
	return retAllocs
}

// RebaseAutoID implements table.Table RebaseAutoID interface.
// Both auto-increment and auto-random can use this function to do rebase on explicit newBase value (without shadow bits).
func (t *TableCommon) RebaseAutoID(ctx sessionctx.Context, newBase int64, isSetStep bool, tp autoid.AllocatorType) error {
	return t.Allocators(ctx).Get(tp).Rebase(t.tableID, newBase, isSetStep)
}

// Type implements table.Table Type interface.
func (t *TableCommon) Type() table.Type {
	return table.NormalTable
}

func shouldWriteBinlog(ctx sessionctx.Context, tblInfo *model.TableInfo) bool {
	if ctx.GetSessionVars().BinlogClient == nil {
		return false
	}
	return !ctx.GetSessionVars().InRestrictedSQL && !tblInfo.IsCommonHandle
}

func (t *TableCommon) getMutation(ctx sessionctx.Context) *binlog.TableMutation {
	return ctx.StmtGetMutation(t.tableID)
}

func (t *TableCommon) canSkip(col *table.Column, value *types.Datum) bool {
	return CanSkip(t.Meta(), col, value)
}

// CanSkip is for these cases, we can skip the columns in encoded row:
// 1. the column is included in primary key;
// 2. the column's default value is null, and the value equals to that but has no origin default;
// 3. the column is virtual generated.
func CanSkip(info *model.TableInfo, col *table.Column, value *types.Datum) bool {
	if col.IsPKHandleColumn(info) {
		return true
	}
	if col.IsCommonHandleColumn(info) {
		pkIdx := FindPrimaryIndex(info)
		for _, idxCol := range pkIdx.Columns {
			if info.Columns[idxCol.Offset].ID != col.ID {
				continue
			}
			canSkip := idxCol.Length == types.UnspecifiedLength
			canSkip = canSkip && !types.NeedRestoredData(&col.FieldType)
			return canSkip
		}
	}
	if col.GetDefaultValue() == nil && value.IsNull() && col.GetOriginDefaultValue() == nil {
		return true
	}
	if col.IsGenerated() && !col.GeneratedStored {
		return true
	}
	return false
}

// canSkipUpdateBinlog checks whether the column can be skipped or not.
func (t *TableCommon) canSkipUpdateBinlog(col *table.Column, value types.Datum) bool {
	if col.IsGenerated() && !col.GeneratedStored {
		return true
	}
	return false
}

// FindIndexByColName returns a public table index containing only one column named `name`.
func FindIndexByColName(t table.Table, name string) table.Index {
	for _, idx := range t.Indices() {
		// only public index can be read.
		if idx.Meta().State != model.StatePublic {
			continue
		}

		if len(idx.Meta().Columns) == 1 && strings.EqualFold(idx.Meta().Columns[0].Name.L, name) {
			return idx
		}
	}
	return nil
}

// CheckHandleOrUniqueKeyExistForUpdateIgnoreOrInsertOnDupIgnore check whether recordID key or unique index key exists. if not exists, return nil,
// otherwise return kv.ErrKeyExists error.
func CheckHandleOrUniqueKeyExistForUpdateIgnoreOrInsertOnDupIgnore(ctx context.Context, sctx sessionctx.Context, t table.Table, recordID kv.Handle, data []types.Datum) error {
	physicalTableID := t.Meta().ID
	if pt, ok := t.(*partitionedTable); ok {
		info := t.Meta().GetPartitionInfo()
		pid, err := pt.locatePartition(sctx, info, data)
		if err != nil {
			return err
		}
		partition := pt.GetPartition(pid)
		physicalTableID = partition.GetPhysicalID()
	}
	txn, err := sctx.Txn(true)
	if err != nil {
		return err
	}

	// Check primary key exists.
	{
		prefix := tablecodec.GenTableRecordPrefix(physicalTableID)
		recordKey := tablecodec.EncodeRecordKey(prefix, recordID)
		_, err = txn.Get(ctx, recordKey)
		if err == nil {
			handleStr := getDuplicateErrorHandleString(t, recordID, data)
			return kv.ErrKeyExists.FastGenByArgs(handleStr, "PRIMARY")
		} else if !kv.ErrNotExist.Equal(err) {
			return err
		}
	}

	// Check unique key exists.
	{
		for _, idx := range t.Indices() {
			if !IsIndexWritable(idx) {
				continue
			}
			if !idx.Meta().Unique {
				continue
			}
			vals, err := idx.FetchValues(data, nil)
			if err != nil {
				return err
			}
			key, _, err := idx.GenIndexKey(sctx.GetSessionVars().StmtCtx, vals, recordID, nil)
			if err != nil {
				return err
			}
			_, err = txn.Get(ctx, key)
			if kv.IsErrNotFound(err) {
				continue
			}
			if err != nil {
				return err
			}
			entryKey, err := genIndexKeyStr(vals)
			if err != nil {
				return err
			}
			return kv.ErrKeyExists.FastGenByArgs(entryKey, idx.Meta().Name.String())
		}
	}
	return nil
}

func getDuplicateErrorHandleString(t table.Table, handle kv.Handle, row []types.Datum) string {
	if handle.IsInt() {
		return kv.GetDuplicateErrorHandleString(handle)
	}
	var pk table.Index
	for _, idx := range t.Indices() {
		if idx.Meta().Primary {
			pk = idx
			break
		}
	}
	if pk == nil {
		return kv.GetDuplicateErrorHandleString(handle)
	}
	var err error
	str := make([]string, len(pk.Meta().Columns))
	for i, col := range pk.Meta().Columns {
		str[i], err = row[col.Offset].ToString()
		if err != nil {
			return kv.GetDuplicateErrorHandleString(handle)
		}
	}
	return strings.Join(str, "-")
}

func init() {
	table.TableFromMeta = TableFromMeta
	table.MockTableFromMeta = MockTableFromMeta
}

// sequenceCommon cache the sequence value.
// `alter sequence` will invalidate the cached range.
// `setval` will recompute the start position of cached value.
type sequenceCommon struct {
	meta *model.SequenceInfo
	// base < end when increment > 0.
	// base > end when increment < 0.
	end  int64
	base int64
	// round is used to count the cycle times.
	round int64
	mu    sync.RWMutex
}

// GetSequenceBaseEndRound is used in test.
func (s *sequenceCommon) GetSequenceBaseEndRound() (int64, int64, int64) {
	s.mu.RLock()
	defer s.mu.RUnlock()
	return s.base, s.end, s.round
}

// GetSequenceNextVal implements util.SequenceTable GetSequenceNextVal interface.
// Caching the sequence value in table, we can easily be notified with the cache empty,
// and write the binlogInfo in table level rather than in allocator.
func (t *TableCommon) GetSequenceNextVal(ctx interface{}, dbName, seqName string) (nextVal int64, err error) {
	seq := t.sequence
	if seq == nil {
		// TODO: refine the error.
		return 0, errors.New("sequenceCommon is nil")
	}
	seq.mu.Lock()
	defer seq.mu.Unlock()

	err = func() error {
		// Check if need to update the cache batch from storage.
		// Because seq.base is not always the last allocated value (may be set by setval()).
		// So we should try to seek the next value in cache (not just add increment to seq.base).
		var (
			updateCache bool
			offset      int64
			ok          bool
		)
		if seq.base == seq.end {
			// There is no cache yet.
			updateCache = true
		} else {
			// Seek the first valid value in cache.
			offset = seq.getOffset()
			if seq.meta.Increment > 0 {
				nextVal, ok = autoid.SeekToFirstSequenceValue(seq.base, seq.meta.Increment, offset, seq.base, seq.end)
			} else {
				nextVal, ok = autoid.SeekToFirstSequenceValue(seq.base, seq.meta.Increment, offset, seq.end, seq.base)
			}
			if !ok {
				updateCache = true
			}
		}
		if !updateCache {
			return nil
		}
		// Update batch alloc from kv storage.
		sequenceAlloc, err1 := getSequenceAllocator(t.allocs)
		if err1 != nil {
			return err1
		}
		var base, end, round int64
		base, end, round, err1 = sequenceAlloc.AllocSeqCache(t.tableID)
		if err1 != nil {
			return err1
		}
		// Only update local cache when alloc succeed.
		seq.base = base
		seq.end = end
		seq.round = round
		// write sequence binlog to the pumpClient.
		if ctx.(sessionctx.Context).GetSessionVars().BinlogClient != nil {
			err = writeSequenceUpdateValueBinlog(ctx.(sessionctx.Context), dbName, seqName, seq.end)
			if err != nil {
				return err
			}
		}
		// Seek the first valid value in new cache.
		// Offset may have changed cause the round is updated.
		offset = seq.getOffset()
		if seq.meta.Increment > 0 {
			nextVal, ok = autoid.SeekToFirstSequenceValue(seq.base, seq.meta.Increment, offset, seq.base, seq.end)
		} else {
			nextVal, ok = autoid.SeekToFirstSequenceValue(seq.base, seq.meta.Increment, offset, seq.end, seq.base)
		}
		if !ok {
			return errors.New("can't find the first value in sequence cache")
		}
		return nil
	}()
	// Sequence alloc in kv store error.
	if err != nil {
		if err == autoid.ErrAutoincReadFailed {
			return 0, table.ErrSequenceHasRunOut.GenWithStackByArgs(dbName, seqName)
		}
		return 0, err
	}
	seq.base = nextVal
	return nextVal, nil
}

// SetSequenceVal implements util.SequenceTable SetSequenceVal interface.
// The returned bool indicates the newVal is already under the base.
func (t *TableCommon) SetSequenceVal(ctx interface{}, newVal int64, dbName, seqName string) (int64, bool, error) {
	seq := t.sequence
	if seq == nil {
		// TODO: refine the error.
		return 0, false, errors.New("sequenceCommon is nil")
	}
	seq.mu.Lock()
	defer seq.mu.Unlock()

	if seq.meta.Increment > 0 {
		if newVal <= t.sequence.base {
			return 0, true, nil
		}
		if newVal <= t.sequence.end {
			t.sequence.base = newVal
			return newVal, false, nil
		}
	} else {
		if newVal >= t.sequence.base {
			return 0, true, nil
		}
		if newVal >= t.sequence.end {
			t.sequence.base = newVal
			return newVal, false, nil
		}
	}

	// Invalid the current cache.
	t.sequence.base = t.sequence.end

	// Rebase from kv storage.
	sequenceAlloc, err := getSequenceAllocator(t.allocs)
	if err != nil {
		return 0, false, err
	}
	res, alreadySatisfied, err := sequenceAlloc.RebaseSeq(t.tableID, newVal)
	if err != nil {
		return 0, false, err
	}
	if !alreadySatisfied {
		// Write sequence binlog to the pumpClient.
		if ctx.(sessionctx.Context).GetSessionVars().BinlogClient != nil {
			err = writeSequenceUpdateValueBinlog(ctx.(sessionctx.Context), dbName, seqName, seq.end)
			if err != nil {
				return 0, false, err
			}
		}
	}
	// Record the current end after setval succeed.
	// Consider the following case.
	// create sequence seq
	// setval(seq, 100) setval(seq, 50)
	// Because no cache (base, end keep 0), so the second setval won't return NULL.
	t.sequence.base, t.sequence.end = newVal, newVal
	return res, alreadySatisfied, nil
}

// getOffset is used in under GetSequenceNextVal & SetSequenceVal, which mu is locked.
func (s *sequenceCommon) getOffset() int64 {
	offset := s.meta.Start
	if s.meta.Cycle && s.round > 0 {
		if s.meta.Increment > 0 {
			offset = s.meta.MinValue
		} else {
			offset = s.meta.MaxValue
		}
	}
	return offset
}

// GetSequenceID implements util.SequenceTable GetSequenceID interface.
func (t *TableCommon) GetSequenceID() int64 {
	return t.tableID
}

// GetSequenceCommon is used in test to get sequenceCommon.
func (t *TableCommon) GetSequenceCommon() *sequenceCommon {
	return t.sequence
}

// TryGetHandleRestoredDataWrapper tries to get the restored data for handle if needed. The argument can be a slice or a map.
func TryGetHandleRestoredDataWrapper(t table.Table, row []types.Datum, rowMap map[int64]types.Datum, idx *model.IndexInfo) []types.Datum {
	if !collate.NewCollationEnabled() || !t.Meta().IsCommonHandle || t.Meta().CommonHandleVersion == 0 {
		return nil
	}
	rsData := make([]types.Datum, 0, 4)
	pkIdx := FindPrimaryIndex(t.Meta())
	for _, pkIdxCol := range pkIdx.Columns {
		pkCol := t.Meta().Columns[pkIdxCol.Offset]
		if !types.NeedRestoredData(&pkCol.FieldType) {
			continue
		}
		var datum types.Datum
		if len(rowMap) > 0 {
			datum = rowMap[pkCol.ID]
		} else {
			datum = row[pkCol.Offset]
		}
		// Try to truncate index values.
		// Says that primary key(a (8)),
		// For index t(a), don't truncate the value.
		// For index t(a(9)), truncate to a(9).
		// For index t(a(7)), truncate to a(8).
		truncateTargetCol := pkIdxCol
		for _, idxCol := range idx.Columns {
			if idxCol.Offset == pkCol.Offset {
				truncateTargetCol = maxIndexLen(pkIdxCol, idxCol)
				break
			}
		}
		tablecodec.TruncateIndexValue(&datum, truncateTargetCol, pkCol)
		if collate.IsBinCollation(pkCol.Collate) {
			rsData = append(rsData, types.NewIntDatum(stringutil.GetTailSpaceCount(datum.GetString())))
		} else {
			rsData = append(rsData, datum)
		}
	}
	return rsData
}

func maxIndexLen(idxA, idxB *model.IndexColumn) *model.IndexColumn {
	if idxA.Length == types.UnspecifiedLength {
		return idxA
	}
	if idxB.Length == types.UnspecifiedLength {
		return idxB
	}
	if idxA.Length > idxB.Length {
		return idxA
	}
	return idxB
}

func getSequenceAllocator(allocs autoid.Allocators) (autoid.Allocator, error) {
	for _, alloc := range allocs {
		if alloc.GetType() == autoid.SequenceType {
			return alloc, nil
		}
	}
	// TODO: refine the error.
	return nil, errors.New("sequence allocator is nil")
}

// BuildTableScanFromInfos build tipb.TableScan with *model.TableInfo and *model.ColumnInfo.
func BuildTableScanFromInfos(tableInfo *model.TableInfo, columnInfos []*model.ColumnInfo) *tipb.TableScan {
	pkColIds := TryGetCommonPkColumnIds(tableInfo)
	tsExec := &tipb.TableScan{
		TableId:          tableInfo.ID,
		Columns:          util.ColumnsToProto(columnInfos, tableInfo.PKIsHandle),
		PrimaryColumnIds: pkColIds,
	}
	if tableInfo.IsCommonHandle {
		tsExec.PrimaryPrefixColumnIds = PrimaryPrefixColumnIDs(tableInfo)
	}
	return tsExec
}<|MERGE_RESOLUTION|>--- conflicted
+++ resolved
@@ -337,14 +337,8 @@
 	if err != nil {
 		return err
 	}
-<<<<<<< HEAD
 	return t.updateRecordWithTxn(ctx, txn, sctx, h, oldData, newData, touched)
 }
-=======
-	if meta := t.Meta(); meta.IsTemporary {
-		addTemporaryTableID(txn, meta.ID)
-	}
->>>>>>> 1676b089
 
 func (t *TableCommon) updateRecordWithTxn(ctx context.Context, txn kv.Transaction, sctx sessionctx.Context, h kv.Handle, oldData, newData []types.Datum, touched []bool) error {
 	var err error
@@ -620,14 +614,8 @@
 	if err != nil {
 		return nil, err
 	}
-<<<<<<< HEAD
 	return t.addRecordWithTxn(sctx, txn, r, opts...)
 }
-=======
-	if meta := t.Meta(); meta.IsTemporary {
-		addTemporaryTableID(txn, meta.ID)
-	}
->>>>>>> 1676b089
 
 func (t *TableCommon) addRecordWithTxn(sctx sessionctx.Context, txn kv.Transaction, r []types.Datum, opts ...table.AddRecordOption) (recordID kv.Handle, err error) {
 	var opt table.AddRecordOpt
