--- conflicted
+++ resolved
@@ -948,14 +948,10 @@
 		return 0, false, errors.Trace(err)
 	}
 	seekKey := tablecodec.EncodeRowKeyWithHandle(t.physicalTableID, h)
-<<<<<<< HEAD
-	iter, err := ctx.Txn(true).Iter(seekKey, t.RecordPrefix().PrefixNext())
+	iter, err := txn.Iter(seekKey, t.RecordPrefix().PrefixNext())
 	if err != nil {
 		return 0, false, errors.Trace(err)
 	}
-=======
-	iter, err := txn.Iter(seekKey, t.RecordPrefix().PrefixNext())
->>>>>>> 7bf23e8c
 	if !iter.Valid() || !iter.Key().HasPrefix(t.RecordPrefix()) {
 		// No more records in the table, skip to the end.
 		return 0, false, nil
