// Copyright 2013 The ql Authors. All rights reserved.
// Use of this source code is governed by a BSD-style
// license that can be found in the LICENSES/QL-LICENSE file.

// Copyright 2015 PingCAP, Inc.
//
// Licensed under the Apache License, Version 2.0 (the "License");
// you may not use this file except in compliance with the License.
// You may obtain a copy of the License at
//
//     http://www.apache.org/licenses/LICENSE-2.0
//
// Unless required by applicable law or agreed to in writing, software
// distributed under the License is distributed on an "AS IS" BASIS,
// See the License for the specific language governing permissions and
// limitations under the License.

package tables

import (
	"context"
	"encoding/binary"
	"math"
	"strings"

	"github.com/pingcap/errors"
	"github.com/pingcap/parser/model"
	"github.com/pingcap/parser/mysql"
	"github.com/pingcap/tidb/kv"
	"github.com/pingcap/tidb/meta/autoid"
	"github.com/pingcap/tidb/sessionctx"
	"github.com/pingcap/tidb/sessionctx/stmtctx"
	"github.com/pingcap/tidb/sessionctx/variable"
	"github.com/pingcap/tidb/table"
	"github.com/pingcap/tidb/tablecodec"
	"github.com/pingcap/tidb/types"
	"github.com/pingcap/tidb/util"
	"github.com/pingcap/tidb/util/codec"
	"github.com/pingcap/tidb/util/logutil"
	binlog "github.com/pingcap/tipb/go-binlog"
	"github.com/spaolacci/murmur3"
	"go.uber.org/zap"
)

// tableCommon is shared by both Table and partition.
type tableCommon struct {
	tableID int64
	// physicalTableID is a unique int64 to identify a physical table.
	physicalTableID int64
	Columns         []*table.Column
	publicColumns   []*table.Column
	writableColumns []*table.Column
	writableIndices []table.Index
	indices         []table.Index
	meta            *model.TableInfo
	allocs          autoid.Allocators

	// recordPrefix and indexPrefix are generated using physicalTableID.
	recordPrefix kv.Key
	indexPrefix  kv.Key
}

// Table implements table.Table interface.
type Table struct {
	tableCommon
}

var _ table.Table = &Table{}

// MockTableFromMeta only serves for test.
func MockTableFromMeta(tblInfo *model.TableInfo) table.Table {
	columns := make([]*table.Column, 0, len(tblInfo.Columns))
	for _, colInfo := range tblInfo.Columns {
		col := table.ToColumn(colInfo)
		columns = append(columns, col)
	}

	var t Table
	initTableCommon(&t.tableCommon, tblInfo, tblInfo.ID, columns, nil)
	if tblInfo.GetPartitionInfo() == nil {
		if err := initTableIndices(&t.tableCommon); err != nil {
			return nil
		}
		return &t
	}

	ret, err := newPartitionedTable(&t, tblInfo)
	if err != nil {
		return nil
	}
	return ret
}

// TableFromMeta creates a Table instance from model.TableInfo.
func TableFromMeta(allocs autoid.Allocators, tblInfo *model.TableInfo) (table.Table, error) {
	if tblInfo.State == model.StateNone {
		return nil, table.ErrTableStateCantNone.GenWithStack("table %s can't be in none state", tblInfo.Name)
	}

	colsLen := len(tblInfo.Columns)
	columns := make([]*table.Column, 0, colsLen)
	for i, colInfo := range tblInfo.Columns {
		if colInfo.State == model.StateNone {
			return nil, table.ErrColumnStateCantNone.GenWithStack("column %s can't be in none state", colInfo.Name)
		}

		// Print some information when the column's offset isn't equal to i.
		if colInfo.Offset != i {
			logutil.Logger(context.Background()).Error("wrong table schema", zap.Any("table", tblInfo), zap.Any("column", colInfo), zap.Int("index", i), zap.Int("offset", colInfo.Offset), zap.Int("columnNumber", colsLen))
		}

		col := table.ToColumn(colInfo)
		if col.IsGenerated() {
			expr, err := parseExpression(colInfo.GeneratedExprString)
			if err != nil {
				return nil, err
			}
			expr, err = simpleResolveName(expr, tblInfo)
			if err != nil {
				return nil, err
			}
			col.GeneratedExpr = expr
		}
		columns = append(columns, col)
	}

	var t Table
	initTableCommon(&t.tableCommon, tblInfo, tblInfo.ID, columns, allocs)
	if tblInfo.GetPartitionInfo() == nil {
		if err := initTableIndices(&t.tableCommon); err != nil {
			return nil, err
		}
		return &t, nil
	}

	return newPartitionedTable(&t, tblInfo)
}

// initTableCommon initializes a tableCommon struct.
func initTableCommon(t *tableCommon, tblInfo *model.TableInfo, physicalTableID int64, cols []*table.Column, allocs autoid.Allocators) {
	t.tableID = tblInfo.ID
	t.physicalTableID = physicalTableID
	t.allocs = allocs
	t.meta = tblInfo
	t.Columns = cols
	t.publicColumns = t.Cols()
	t.writableColumns = t.WritableCols()
	t.writableIndices = t.WritableIndices()
	t.recordPrefix = tablecodec.GenTableRecordPrefix(physicalTableID)
	t.indexPrefix = tablecodec.GenTableIndexPrefix(physicalTableID)
}

// initTableIndices initializes the indices of the tableCommon.
func initTableIndices(t *tableCommon) error {
	tblInfo := t.meta
	for _, idxInfo := range tblInfo.Indices {
		if idxInfo.State == model.StateNone {
			return table.ErrIndexStateCantNone.GenWithStack("index %s can't be in none state", idxInfo.Name)
		}

		// Use partition ID for index, because tableCommon may be table or partition.
		idx := NewIndex(t.physicalTableID, tblInfo, idxInfo)
		t.indices = append(t.indices, idx)
	}
	return nil
}

func initTableCommonWithIndices(t *tableCommon, tblInfo *model.TableInfo, physicalTableID int64, cols []*table.Column, allocs autoid.Allocators) error {
	initTableCommon(t, tblInfo, physicalTableID, cols, allocs)
	return initTableIndices(t)
}

// Indices implements table.Table Indices interface.
func (t *tableCommon) Indices() []table.Index {
	return t.indices
}

// WritableIndices implements table.Table WritableIndices interface.
func (t *tableCommon) WritableIndices() []table.Index {
	if len(t.writableIndices) > 0 {
		return t.writableIndices
	}
	writable := make([]table.Index, 0, len(t.indices))
	for _, index := range t.indices {
		s := index.Meta().State
		if s != model.StateDeleteOnly && s != model.StateDeleteReorganization {
			writable = append(writable, index)
		}
	}
	return writable
}

// DeletableIndices implements table.Table DeletableIndices interface.
func (t *tableCommon) DeletableIndices() []table.Index {
	// All indices are deletable because we don't need to check StateNone.
	return t.indices
}

// Meta implements table.Table Meta interface.
func (t *tableCommon) Meta() *model.TableInfo {
	return t.meta
}

// GetPhysicalID implements table.Table GetPhysicalID interface.
func (t *Table) GetPhysicalID() int64 {
	return t.physicalTableID
}

// Cols implements table.Table Cols interface.
func (t *tableCommon) Cols() []*table.Column {
	if len(t.publicColumns) > 0 {
		return t.publicColumns
	}
	publicColumns := make([]*table.Column, len(t.Columns))
	maxOffset := -1
	for _, col := range t.Columns {
		if col.State != model.StatePublic {
			continue
		}
		publicColumns[col.Offset] = col
		if maxOffset < col.Offset {
			maxOffset = col.Offset
		}
	}
	return publicColumns[0 : maxOffset+1]
}

// WritableCols implements table WritableCols interface.
func (t *tableCommon) WritableCols() []*table.Column {
	if len(t.writableColumns) > 0 {
		return t.writableColumns
	}
	writableColumns := make([]*table.Column, len(t.Columns))
	maxOffset := -1
	for _, col := range t.Columns {
		if col.State == model.StateDeleteOnly || col.State == model.StateDeleteReorganization {
			continue
		}
		writableColumns[col.Offset] = col
		if maxOffset < col.Offset {
			maxOffset = col.Offset
		}
	}
	return writableColumns[0 : maxOffset+1]
}

// RecordPrefix implements table.Table interface.
func (t *tableCommon) RecordPrefix() kv.Key {
	return t.recordPrefix
}

// IndexPrefix implements table.Table interface.
func (t *tableCommon) IndexPrefix() kv.Key {
	return t.indexPrefix
}

// RecordKey implements table.Table interface.
func (t *tableCommon) RecordKey(h int64) kv.Key {
	return tablecodec.EncodeRecordKey(t.recordPrefix, h)
}

// FirstKey implements table.Table interface.
func (t *tableCommon) FirstKey() kv.Key {
	return t.RecordKey(math.MinInt64)
}

// UpdateRecord implements table.Table UpdateRecord interface.
// `touched` means which columns are really modified, used for secondary indices.
// Length of `oldData` and `newData` equals to length of `t.WritableCols()`.
func (t *tableCommon) UpdateRecord(ctx sessionctx.Context, h int64, oldData, newData []types.Datum, touched []bool) error {
	txn, err := ctx.Txn(true)
	if err != nil {
		return err
	}

	// TODO: reuse bs, like AddRecord does.
	bs := kv.NewBufferStore(txn, kv.DefaultTxnMembufCap)

	// rebuild index
	err = t.rebuildIndices(ctx, bs, h, touched, oldData, newData)
	if err != nil {
		return err
	}
	numColsCap := len(newData) + 1 // +1 for the extra handle column that we may need to append.

	var colIDs, binlogColIDs []int64
	var row, binlogOldRow, binlogNewRow []types.Datum
	colIDs = make([]int64, 0, numColsCap)
	row = make([]types.Datum, 0, numColsCap)
	if shouldWriteBinlog(ctx) {
		binlogColIDs = make([]int64, 0, numColsCap)
		binlogOldRow = make([]types.Datum, 0, numColsCap)
		binlogNewRow = make([]types.Datum, 0, numColsCap)
	}

	for _, col := range t.WritableCols() {
		var value types.Datum
		if col.State != model.StatePublic {
			// If col is in write only or write reorganization state we should keep the oldData.
			// Because the oldData must be the orignal data(it's changed by other TiDBs.) or the orignal default value.
			// TODO: Use newData directly.
			value = oldData[col.Offset]
		} else {
			value = newData[col.Offset]
		}
		if !t.canSkip(col, value) {
			colIDs = append(colIDs, col.ID)
			row = append(row, value)
		}
		if shouldWriteBinlog(ctx) && !t.canSkipUpdateBinlog(col, value) {
			binlogColIDs = append(binlogColIDs, col.ID)
			binlogOldRow = append(binlogOldRow, oldData[col.Offset])
			binlogNewRow = append(binlogNewRow, value)
		}
	}

	key := t.RecordKey(h)
	value, err := tablecodec.EncodeRow(ctx.GetSessionVars().StmtCtx, row, colIDs, nil, nil)
	if err != nil {
		return err
	}
	if err = bs.Set(key, value); err != nil {
		return err
	}
	if err = bs.SaveTo(txn); err != nil {
		return err
	}
	ctx.StmtAddDirtyTableOP(table.DirtyTableDeleteRow, t.physicalTableID, h)
	ctx.StmtAddDirtyTableOP(table.DirtyTableAddRow, t.physicalTableID, h)
	if shouldWriteBinlog(ctx) {
		if !t.meta.PKIsHandle {
			binlogColIDs = append(binlogColIDs, model.ExtraHandleID)
			binlogOldRow = append(binlogOldRow, types.NewIntDatum(h))
			binlogNewRow = append(binlogNewRow, types.NewIntDatum(h))
		}
		err = t.addUpdateBinlog(ctx, binlogOldRow, binlogNewRow, binlogColIDs)
		if err != nil {
			return err
		}
	}
	colSize := make(map[int64]int64)
	for id, col := range t.Cols() {
		val := int64(len(newData[id].GetBytes()) - len(oldData[id].GetBytes()))
		if val != 0 {
			colSize[col.ID] = val
		}
	}
	ctx.GetSessionVars().TxnCtx.UpdateDeltaForTable(t.physicalTableID, 0, 1, colSize)
	return nil
}

func (t *tableCommon) rebuildIndices(ctx sessionctx.Context, rm kv.RetrieverMutator, h int64, touched []bool, oldData []types.Datum, newData []types.Datum) error {
	txn, err := ctx.Txn(true)
	if err != nil {
		return err
	}
	for _, idx := range t.DeletableIndices() {
		for _, ic := range idx.Meta().Columns {
			if !touched[ic.Offset] {
				continue
			}
			oldVs, err := idx.FetchValues(oldData, nil)
			if err != nil {
				return err
			}
			if err = t.removeRowIndex(ctx.GetSessionVars().StmtCtx, rm, h, oldVs, idx, txn); err != nil {
				return err
			}
			break
		}
	}
	for _, idx := range t.WritableIndices() {
		untouched := true
		for _, ic := range idx.Meta().Columns {
			if !touched[ic.Offset] {
				continue
			}
			untouched = false
			break
		}
		// If txn is auto commit and index is untouched, no need to write index value.
		if untouched && !ctx.GetSessionVars().InTxn() {
			continue
		}
		newVs, err := idx.FetchValues(newData, nil)
		if err != nil {
			return err
		}
		if err := t.buildIndexForRow(ctx, rm, h, newVs, idx, txn, untouched); err != nil {
			return err
		}
	}
	return nil
}

// adjustRowValuesBuf adjust writeBufs.AddRowValues length, AddRowValues stores the inserting values that is used
// by tablecodec.EncodeRow, the encoded row format is `id1, colval, id2, colval`, so the correct length is rowLen * 2. If
// the inserting row has null value, AddRecord will skip it, so the rowLen will be different, so we need to adjust it.
func adjustRowValuesBuf(writeBufs *variable.WriteStmtBufs, rowLen int) {
	adjustLen := rowLen * 2
	if writeBufs.AddRowValues == nil || cap(writeBufs.AddRowValues) < adjustLen {
		writeBufs.AddRowValues = make([]types.Datum, adjustLen)
	}
	writeBufs.AddRowValues = writeBufs.AddRowValues[:adjustLen]
}

// getRollbackableMemStore get a rollbackable BufferStore, when we are importing data,
// Just add the kv to transaction's membuf directly.
func (t *tableCommon) getRollbackableMemStore(ctx sessionctx.Context) (kv.RetrieverMutator, error) {
	if ctx.GetSessionVars().LightningMode {
		return ctx.Txn(true)
	}

	bs := ctx.GetSessionVars().GetWriteStmtBufs().BufStore
	if bs == nil {
		txn, err := ctx.Txn(true)
		if err != nil {
			return nil, err
		}
		bs = kv.NewBufferStore(txn, kv.DefaultTxnMembufCap)
	} else {
		bs.Reset()
	}
	return bs, nil
}

// AddRecord implements table.Table AddRecord interface.
func (t *tableCommon) AddRecord(ctx sessionctx.Context, r []types.Datum, opts ...*table.AddRecordOpt) (recordID int64, err error) {
	opt := &table.AddRecordOpt{}
	if len(opts) != 0 {
		opt = opts[0]
	}
	var hasRecordID bool
	cols := t.Cols()
	// opt.IsUpdate is a flag for update.
	// If handle ID is changed when update, update will remove the old record first, and then call `AddRecord` to add a new record.
	// Currently, only insert can set _tidb_rowid, update can not update _tidb_rowid.
	if len(r) > len(cols) && !opt.IsUpdate {
		// The last value is _tidb_rowid.
		recordID = r[len(r)-1].GetInt64()
		hasRecordID = true
	} else {
		tblInfo := t.Meta()
		if tblInfo.PKIsHandle {
			recordID = r[tblInfo.GetPkColInfo().Offset].GetInt64()
			hasRecordID = true
		}
	}
	if !hasRecordID {
		recordID, err = t.AllocHandle(ctx)
		if err != nil {
			return 0, err
		}
	}

	txn, err := ctx.Txn(true)
	if err != nil {
		return 0, err
	}

	sessVars := ctx.GetSessionVars()

	rm, err := t.getRollbackableMemStore(ctx)
	// Insert new entries into indices.
	h, err := t.addIndices(ctx, recordID, r, rm, &opt.CreateIdxOpt)
	if err != nil {
		return h, err
	}

	var colIDs, binlogColIDs []int64
	var row, binlogRow []types.Datum
	colIDs = make([]int64, 0, len(r))
	row = make([]types.Datum, 0, len(r))

	for _, col := range t.WritableCols() {
		var value types.Datum
		// Update call `AddRecord` will already handle the write only column default value.
		// Only insert should add default value for write only column.
		if col.State != model.StatePublic && !opt.IsUpdate {
			// If col is in write only or write reorganization state, we must add it with its default value.
			value, err = table.GetColOriginDefaultValue(ctx, col.ToInfo())
			if err != nil {
				return 0, err
			}
			// add value to `r` for dirty db in transaction.
			// Otherwise when update will panic cause by get value of column in write only state from dirty db.
			if col.Offset < len(r) {
				r[col.Offset] = value
			} else {
				r = append(r, value)
			}
		} else {
			value = r[col.Offset]
		}
		if !t.canSkip(col, value) {
			colIDs = append(colIDs, col.ID)
			row = append(row, value)
		}
	}
	writeBufs := sessVars.GetWriteStmtBufs()
	adjustRowValuesBuf(writeBufs, len(row))
	key := t.RecordKey(recordID)
	writeBufs.RowValBuf, err = tablecodec.EncodeRow(ctx.GetSessionVars().StmtCtx, row, colIDs, writeBufs.RowValBuf, writeBufs.AddRowValues)
	if err != nil {
		return 0, err
	}
	value := writeBufs.RowValBuf
	if err = txn.Set(key, value); err != nil {
		return 0, err
	}
	txn.SetAssertion(key, kv.None)

	if !sessVars.LightningMode {
		if err = rm.(*kv.BufferStore).SaveTo(txn); err != nil {
			return 0, err
		}
		ctx.StmtAddDirtyTableOP(table.DirtyTableAddRow, t.physicalTableID, recordID)
	}

	if shouldWriteBinlog(ctx) {
		// For insert, TiDB and Binlog can use same row and schema.
		binlogRow = row
		binlogColIDs = colIDs
		err = t.addInsertBinlog(ctx, recordID, binlogRow, binlogColIDs)
		if err != nil {
			return 0, err
		}
	}
	sessVars.StmtCtx.AddAffectedRows(1)
	colSize := make(map[int64]int64)
	for id, col := range t.Cols() {
		val := int64(len(r[id].GetBytes()))
		if val != 0 {
			colSize[col.ID] = val
		}
	}
	sessVars.TxnCtx.UpdateDeltaForTable(t.physicalTableID, 1, 1, colSize)
	return recordID, nil
}

// genIndexKeyStr generates index content string representation.
func (t *tableCommon) genIndexKeyStr(colVals []types.Datum) (string, error) {
	// Pass pre-composed error to txn.
	strVals := make([]string, 0, len(colVals))
	for _, cv := range colVals {
		cvs := "NULL"
		var err error
		if !cv.IsNull() {
			cvs, err = types.ToString(cv.GetValue())
			if err != nil {
				return "", err
			}
		}
		strVals = append(strVals, cvs)
	}
	return strings.Join(strVals, "-"), nil
}

// addIndices adds data into indices. If any key is duplicated, returns the original handle.
func (t *tableCommon) addIndices(ctx sessionctx.Context, recordID int64, r []types.Datum, rm kv.RetrieverMutator,
	opt *table.CreateIdxOpt) (int64, error) {
	txn, err := ctx.Txn(true)
	if err != nil {
		return 0, err
	}
	// Clean up lazy check error environment
	defer txn.DelOption(kv.PresumeKeyNotExistsError)
	skipCheck := ctx.GetSessionVars().LightningMode || ctx.GetSessionVars().StmtCtx.BatchCheck
	if t.meta.PKIsHandle && !skipCheck && !opt.SkipHandleCheck {
		if err := CheckHandleExists(ctx, t, recordID, nil); err != nil {
			return recordID, err
		}
	}

	writeBufs := ctx.GetSessionVars().GetWriteStmtBufs()
	indexVals := writeBufs.IndexValsBuf
	for _, v := range t.WritableIndices() {
		var err2 error
		indexVals, err2 = v.FetchValues(r, indexVals)
		if err2 != nil {
			return 0, err2
		}
		var dupKeyErr error
		if !skipCheck && v.Meta().Unique {
			entryKey, err1 := t.genIndexKeyStr(indexVals)
			if err1 != nil {
				return 0, err1
			}
			dupKeyErr = kv.ErrKeyExists.FastGen("Duplicate entry '%s' for key '%s'", entryKey, v.Meta().Name)
			txn.SetOption(kv.PresumeKeyNotExistsError, dupKeyErr)
		}
		if dupHandle, err := v.Create(ctx, rm, indexVals, recordID, opt); err != nil {
			if kv.ErrKeyExists.Equal(err) {
				return dupHandle, dupKeyErr
			}
			return 0, err
		}
		txn.DelOption(kv.PresumeKeyNotExistsError)
	}
	// save the buffer, multi rows insert can use it.
	writeBufs.IndexValsBuf = indexVals
	return 0, nil
}

// RowWithCols implements table.Table RowWithCols interface.
func (t *tableCommon) RowWithCols(ctx sessionctx.Context, h int64, cols []*table.Column) ([]types.Datum, error) {
	// Get raw row data from kv.
	key := t.RecordKey(h)
	txn, err := ctx.Txn(true)
	if err != nil {
		return nil, err
	}
	value, err := txn.Get(key)
	if err != nil {
		return nil, err
	}
	v, _, err := DecodeRawRowData(ctx, t.Meta(), h, cols, value)
	if err != nil {
		return nil, err
	}
	return v, nil
}

// DecodeRawRowData decodes raw row data into a datum slice and a (columnID:columnValue) map.
func DecodeRawRowData(ctx sessionctx.Context, meta *model.TableInfo, h int64, cols []*table.Column,
	value []byte) ([]types.Datum, map[int64]types.Datum, error) {
	v := make([]types.Datum, len(cols))
	colTps := make(map[int64]*types.FieldType, len(cols))
	for i, col := range cols {
		if col == nil {
			continue
		}
		if col.IsPKHandleColumn(meta) {
			if mysql.HasUnsignedFlag(col.Flag) {
				v[i].SetUint64(uint64(h))
			} else {
				v[i].SetInt64(h)
			}
			continue
		}
		colTps[col.ID] = &col.FieldType
	}
	rowMap, err := tablecodec.DecodeRow(value, colTps, ctx.GetSessionVars().Location())
	if err != nil {
		return nil, rowMap, err
	}
	defaultVals := make([]types.Datum, len(cols))
	for i, col := range cols {
		if col == nil {
			continue
		}
		if col.IsPKHandleColumn(meta) {
			continue
		}
		ri, ok := rowMap[col.ID]
		if ok {
			v[i] = ri
			continue
		}
		v[i], err = GetColDefaultValue(ctx, col, defaultVals)
		if err != nil {
			return nil, rowMap, err
		}
	}
	return v, rowMap, nil
}

// Row implements table.Table Row interface.
func (t *tableCommon) Row(ctx sessionctx.Context, h int64) ([]types.Datum, error) {
	return t.RowWithCols(ctx, h, t.Cols())
}

// RemoveRecord implements table.Table RemoveRecord interface.
func (t *tableCommon) RemoveRecord(ctx sessionctx.Context, h int64, r []types.Datum) error {
	err := t.removeRowData(ctx, h)
	if err != nil {
		return err
	}
	err = t.removeRowIndices(ctx, h, r)
	if err != nil {
		return err
	}

	ctx.StmtAddDirtyTableOP(table.DirtyTableDeleteRow, t.physicalTableID, h)
	if shouldWriteBinlog(ctx) {
		cols := t.Cols()
		colIDs := make([]int64, 0, len(cols)+1)
		for _, col := range cols {
			colIDs = append(colIDs, col.ID)
		}
		var binlogRow []types.Datum
		if !t.meta.PKIsHandle {
			colIDs = append(colIDs, model.ExtraHandleID)
			binlogRow = make([]types.Datum, 0, len(r)+1)
			binlogRow = append(binlogRow, r...)
			binlogRow = append(binlogRow, types.NewIntDatum(h))
		} else {
			binlogRow = r
		}
		err = t.addDeleteBinlog(ctx, binlogRow, colIDs)
	}
	colSize := make(map[int64]int64)
	for id, col := range t.Cols() {
		val := -int64(len(r[id].GetBytes()))
		if val != 0 {
			colSize[col.ID] = val
		}
	}
	ctx.GetSessionVars().TxnCtx.UpdateDeltaForTable(t.physicalTableID, -1, 1, colSize)
	return err
}

func (t *tableCommon) addInsertBinlog(ctx sessionctx.Context, h int64, row []types.Datum, colIDs []int64) error {
	mutation := t.getMutation(ctx)
	pk, err := codec.EncodeValue(ctx.GetSessionVars().StmtCtx, nil, types.NewIntDatum(h))
	if err != nil {
		return err
	}
	value, err := tablecodec.EncodeRow(ctx.GetSessionVars().StmtCtx, row, colIDs, nil, nil)
	if err != nil {
		return err
	}
	bin := append(pk, value...)
	mutation.InsertedRows = append(mutation.InsertedRows, bin)
	mutation.Sequence = append(mutation.Sequence, binlog.MutationType_Insert)
	return nil
}

func (t *tableCommon) addUpdateBinlog(ctx sessionctx.Context, oldRow, newRow []types.Datum, colIDs []int64) error {
	old, err := tablecodec.EncodeRow(ctx.GetSessionVars().StmtCtx, oldRow, colIDs, nil, nil)
	if err != nil {
		return err
	}
	newVal, err := tablecodec.EncodeRow(ctx.GetSessionVars().StmtCtx, newRow, colIDs, nil, nil)
	if err != nil {
		return err
	}
	bin := append(old, newVal...)
	mutation := t.getMutation(ctx)
	mutation.UpdatedRows = append(mutation.UpdatedRows, bin)
	mutation.Sequence = append(mutation.Sequence, binlog.MutationType_Update)
	return nil
}

func (t *tableCommon) addDeleteBinlog(ctx sessionctx.Context, r []types.Datum, colIDs []int64) error {
	data, err := tablecodec.EncodeRow(ctx.GetSessionVars().StmtCtx, r, colIDs, nil, nil)
	if err != nil {
		return err
	}
	mutation := t.getMutation(ctx)
	mutation.DeletedRows = append(mutation.DeletedRows, data)
	mutation.Sequence = append(mutation.Sequence, binlog.MutationType_DeleteRow)
	return nil
}

func (t *tableCommon) removeRowData(ctx sessionctx.Context, h int64) error {
	// Remove row data.
	txn, err := ctx.Txn(true)
	if err != nil {
		return err
	}

	key := t.RecordKey(h)
	txn.SetAssertion(key, kv.Exist)
	err = txn.Delete([]byte(key))
	if err != nil {
		return err
	}
	return nil
}

// removeRowIndices removes all the indices of a row.
func (t *tableCommon) removeRowIndices(ctx sessionctx.Context, h int64, rec []types.Datum) error {
	txn, err := ctx.Txn(true)
	if err != nil {
		return err
	}
	for _, v := range t.DeletableIndices() {
		vals, err := v.FetchValues(rec, nil)
		if err != nil {
			logutil.Logger(context.Background()).Info("remove row index failed", zap.Any("index", v.Meta()), zap.Uint64("txnStartTS", txn.StartTS()), zap.Int64("handle", h), zap.Any("record", rec), zap.Error(err))
			return err
		}
		if err = v.Delete(ctx.GetSessionVars().StmtCtx, txn, vals, h, txn); err != nil {
			if v.Meta().State != model.StatePublic && kv.ErrNotExist.Equal(err) {
				// If the index is not in public state, we may have not created the index,
				// or already deleted the index, so skip ErrNotExist error.
				logutil.Logger(context.Background()).Debug("row index not exists", zap.Any("index", v.Meta()), zap.Uint64("txnStartTS", txn.StartTS()), zap.Int64("handle", h))
				continue
			}
			return err
		}
	}
	return nil
}

// removeRowIndex implements table.Table RemoveRowIndex interface.能
func (t *tableCommon) removeRowIndex(sc *stmtctx.StatementContext, rm kv.RetrieverMutator, h int64, vals []types.Datum, idx table.Index, txn kv.Transaction) error {
	return idx.Delete(sc, rm, vals, h, txn)
}

// buildIndexForRow implements table.Table BuildIndexForRow interface.
func (t *tableCommon) buildIndexForRow(ctx sessionctx.Context, rm kv.RetrieverMutator, h int64, vals []types.Datum, idx table.Index, txn kv.Transaction, untouched bool) error {
	var opt *table.CreateIdxOpt
	if untouched {
		opt = &table.CreateIdxOpt{Untouched: true}
	}
	if _, err := idx.Create(ctx, rm, vals, h, opt); err != nil {
		if kv.ErrKeyExists.Equal(err) {
			// Make error message consistent with MySQL.
			entryKey, err1 := t.genIndexKeyStr(vals)
			if err1 != nil {
				// if genIndexKeyStr failed, return the original error.
				return err
			}

			return kv.ErrKeyExists.FastGen("Duplicate entry '%s' for key '%s'", entryKey, idx.Meta().Name)
		}
		return err
	}
	return nil
}

// IterRecords implements table.Table IterRecords interface.
func (t *tableCommon) IterRecords(ctx sessionctx.Context, startKey kv.Key, cols []*table.Column,
	fn table.RecordIterFunc) error {
	prefix := t.RecordPrefix()
	txn, err := ctx.Txn(true)
	if err != nil {
		return err
	}

	it, err := txn.Iter(startKey, prefix.PrefixNext())
	if err != nil {
		return err
	}
	defer it.Close()

	if !it.Valid() {
		return nil
	}

	logutil.Logger(context.Background()).Debug("iterate records", zap.ByteString("startKey", startKey), zap.ByteString("key", it.Key()), zap.ByteString("value", it.Value()))

	colMap := make(map[int64]*types.FieldType)
	for _, col := range cols {
		colMap[col.ID] = &col.FieldType
	}
	defaultVals := make([]types.Datum, len(cols))
	for it.Valid() && it.Key().HasPrefix(prefix) {
		// first kv pair is row lock information.
		// TODO: check valid lock
		// get row handle
		handle, err := tablecodec.DecodeRowKey(it.Key())
		if err != nil {
			return err
		}
		rowMap, err := tablecodec.DecodeRow(it.Value(), colMap, ctx.GetSessionVars().Location())
		if err != nil {
			return err
		}
		data := make([]types.Datum, len(cols))
		for _, col := range cols {
			if col.IsPKHandleColumn(t.meta) {
				if mysql.HasUnsignedFlag(col.Flag) {
					data[col.Offset].SetUint64(uint64(handle))
				} else {
					data[col.Offset].SetInt64(handle)
				}
				continue
			}
			if _, ok := rowMap[col.ID]; ok {
				data[col.Offset] = rowMap[col.ID]
				continue
			}
			data[col.Offset], err = GetColDefaultValue(ctx, col, defaultVals)
			if err != nil {
				return err
			}
		}
		more, err := fn(handle, data, cols)
		if !more || err != nil {
			return err
		}

		rk := t.RecordKey(handle)
		err = kv.NextUntil(it, util.RowKeyPrefixFilter(rk))
		if err != nil {
			return err
		}
	}

	return nil
}

// GetColDefaultValue gets a column default value.
// The defaultVals is used to avoid calculating the default value multiple times.
func GetColDefaultValue(ctx sessionctx.Context, col *table.Column, defaultVals []types.Datum) (
	colVal types.Datum, err error) {
	if col.OriginDefaultValue == nil && mysql.HasNotNullFlag(col.Flag) {
		return colVal, errors.New("Miss column")
	}
	if col.State != model.StatePublic {
		return colVal, nil
	}
	if defaultVals[col.Offset].IsNull() {
		colVal, err = table.GetColOriginDefaultValue(ctx, col.ToInfo())
		if err != nil {
			return colVal, err
		}
		defaultVals[col.Offset] = colVal
	} else {
		colVal = defaultVals[col.Offset]
	}

	return colVal, nil
}

// AllocHandle implements table.Table AllocHandle interface.
func (t *tableCommon) AllocHandle(ctx sessionctx.Context) (int64, error) {
<<<<<<< HEAD
	_, rowID, err := t.Allocator(ctx, autoid.RowIDAllocType).Alloc(t.tableID, 1)
=======
	_, rowID, err := t.Allocator(ctx).Alloc(t.tableID, 1, 1, 1)
>>>>>>> 58c29151
	if err != nil {
		return 0, err
	}
	if t.meta.ShardRowIDBits > 0 {
		// Use max record ShardRowIDBits to check overflow.
		if OverflowShardBits(rowID, t.meta.MaxShardRowIDBits, autoid.RowIDBitLength) {
			// If overflow, the rowID may be duplicated. For examples,
			// t.meta.ShardRowIDBits = 4
			// rowID = 0010111111111111111111111111111111111111111111111111111111111111
			// shard = 0100000000000000000000000000000000000000000000000000000000000000
			// will be duplicated with:
			// rowID = 0100111111111111111111111111111111111111111111111111111111111111
			// shard = 0010000000000000000000000000000000000000000000000000000000000000
			return 0, autoid.ErrAutoincReadFailed
		}
		txnCtx := ctx.GetSessionVars().TxnCtx
		if txnCtx.Shard == nil {
			shard := CalcShard(t.meta.ShardRowIDBits, txnCtx.StartTS, autoid.RowIDBitLength)
			txnCtx.Shard = &shard
		}
		rowID |= *txnCtx.Shard
	}
	return rowID, nil
}

// OverflowShardBits checks whether the recordID overflow `1<<(typeBitsLength-shardRowIDBits-1) -1`.
func OverflowShardBits(recordID int64, shardRowIDBits uint64, typeBitsLength uint64) bool {
	mask := (1<<shardRowIDBits - 1) << (typeBitsLength - shardRowIDBits - 1)
	return recordID&int64(mask) > 0
}

// CalcShard calculates the shard prefix by hashing the startTS. Make sure OverflowShardBits is false before calling it.
func CalcShard(shardRowIDBits uint64, startTS uint64, typeBitsLength uint64) int64 {
	var buf [8]byte
	binary.LittleEndian.PutUint64(buf[:], startTS)
	hashVal := int64(murmur3.Sum32(buf[:]))
	return (hashVal & (1<<shardRowIDBits - 1)) << (typeBitsLength - shardRowIDBits - 1)
}

// Allocator implements table.Table Allocator interface.
func (t *tableCommon) Allocator(ctx sessionctx.Context, allocType autoid.AllocatorType) autoid.Allocator {
	allAllocs := t.AllAllocators(ctx)
	for _, a := range allAllocs {
		if a.GetType() == allocType {
			return a
		}
	}
	return nil
}

// AllAllocators implements table.Table AllAllocators interface.
func (t *tableCommon) AllAllocators(ctx sessionctx.Context) autoid.Allocators {
	if ctx == nil || ctx.GetSessionVars().IDAllocator == nil {
		return t.allocs
	}

	// Replace the row id allocator with the one in session variables.
	sessAlloc := ctx.GetSessionVars().IDAllocator
	retAllocs := make([]autoid.Allocator, 0, len(t.allocs))
	copy(retAllocs, t.allocs)

	overwritten := false
	for i, a := range retAllocs {
		if a.GetType() == autoid.RowIDAllocType {
			retAllocs[i] = sessAlloc
			overwritten = true
			break
		}
	}
	if !overwritten {
		retAllocs = append(retAllocs, sessAlloc)
	}
	return retAllocs
}

// RebaseAutoID implements table.Table RebaseAutoID interface.
func (t *tableCommon) RebaseAutoID(ctx sessionctx.Context, newBase int64, isSetStep bool) error {
	return t.Allocator(ctx, autoid.RowIDAllocType).Rebase(t.tableID, newBase, isSetStep)
}

// Seek implements table.Table Seek interface.
func (t *tableCommon) Seek(ctx sessionctx.Context, h int64) (int64, bool, error) {
	txn, err := ctx.Txn(true)
	if err != nil {
		return 0, false, err
	}
	seekKey := tablecodec.EncodeRowKeyWithHandle(t.physicalTableID, h)
	iter, err := txn.Iter(seekKey, t.RecordPrefix().PrefixNext())
	if err != nil {
		return 0, false, err
	}
	if !iter.Valid() || !iter.Key().HasPrefix(t.RecordPrefix()) {
		// No more records in the table, skip to the end.
		return 0, false, nil
	}
	handle, err := tablecodec.DecodeRowKey(iter.Key())
	if err != nil {
		return 0, false, err
	}
	return handle, true, nil
}

// Type implements table.Table Type interface.
func (t *tableCommon) Type() table.Type {
	return table.NormalTable
}

func shouldWriteBinlog(ctx sessionctx.Context) bool {
	if ctx.GetSessionVars().BinlogClient == nil {
		return false
	}
	return !ctx.GetSessionVars().InRestrictedSQL
}

func (t *tableCommon) getMutation(ctx sessionctx.Context) *binlog.TableMutation {
	return ctx.StmtGetMutation(t.tableID)
}

func (t *tableCommon) canSkip(col *table.Column, value types.Datum) bool {
	return CanSkip(t.Meta(), col, value)
}

// CanSkip is for these cases, we can skip the columns in encoded row:
// 1. the column is included in primary key;
// 2. the column's default value is null, and the value equals to that;
// 3. the column is virtual generated.
func CanSkip(info *model.TableInfo, col *table.Column, value types.Datum) bool {
	if col.IsPKHandleColumn(info) {
		return true
	}
	if col.GetDefaultValue() == nil && value.IsNull() {
		return true
	}
	if col.IsGenerated() && !col.GeneratedStored {
		return true
	}
	return false
}

// canSkipUpdateBinlog checks whether the column can be skipped or not.
func (t *tableCommon) canSkipUpdateBinlog(col *table.Column, value types.Datum) bool {
	if col.IsGenerated() && !col.GeneratedStored {
		return true
	}
	return false
}

var (
	recordPrefixSep = []byte("_r")
)

// FindIndexByColName returns a public table index containing only one column named `name`.
func FindIndexByColName(t table.Table, name string) table.Index {
	for _, idx := range t.Indices() {
		// only public index can be read.
		if idx.Meta().State != model.StatePublic {
			continue
		}

		if len(idx.Meta().Columns) == 1 && strings.EqualFold(idx.Meta().Columns[0].Name.L, name) {
			return idx
		}
	}
	return nil
}

// CheckHandleExists check whether recordID key exists. if not exists, return nil,
// otherwise return kv.ErrKeyExists error.
func CheckHandleExists(ctx sessionctx.Context, t table.Table, recordID int64, data []types.Datum) error {
	if pt, ok := t.(*partitionedTable); ok {
		info := t.Meta().GetPartitionInfo()
		pid, err := pt.locatePartition(ctx, info, data)
		if err != nil {
			return err
		}
		t = pt.GetPartition(pid)
	}
	txn, err := ctx.Txn(true)
	if err != nil {
		return err
	}
	// Check key exists.
	recordKey := t.RecordKey(recordID)
	e := kv.ErrKeyExists.FastGen("Duplicate entry '%d' for key 'PRIMARY'", recordID)
	txn.SetOption(kv.PresumeKeyNotExistsError, e)
	defer txn.DelOption(kv.PresumeKeyNotExistsError)
	_, err = txn.Get(recordKey)
	if err == nil {
		return e
	} else if !kv.ErrNotExist.Equal(err) {
		return err
	}
	return nil
}

func init() {
	table.TableFromMeta = TableFromMeta
	table.MockTableFromMeta = MockTableFromMeta
}<|MERGE_RESOLUTION|>--- conflicted
+++ resolved
@@ -918,11 +918,7 @@
 
 // AllocHandle implements table.Table AllocHandle interface.
 func (t *tableCommon) AllocHandle(ctx sessionctx.Context) (int64, error) {
-<<<<<<< HEAD
-	_, rowID, err := t.Allocator(ctx, autoid.RowIDAllocType).Alloc(t.tableID, 1)
-=======
-	_, rowID, err := t.Allocator(ctx).Alloc(t.tableID, 1, 1, 1)
->>>>>>> 58c29151
+	_, rowID, err := t.Allocator(ctx, autoid.RowIDAllocType).Alloc(t.tableID, 1, 1, 1)
 	if err != nil {
 		return 0, err
 	}
