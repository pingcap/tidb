--- conflicted
+++ resolved
@@ -420,15 +420,10 @@
 	if err = memBuffer.Set(key, value); err != nil {
 		return err
 	}
-<<<<<<< HEAD
-	if err = CheckDataConsistency(txn, sessVars, t, newData, oldData, memBuffer, sh); err != nil {
-		return errors.Trace(err)
-=======
 	if sessVars.EnableMutationChecker {
 		if err = CheckDataConsistency(txn, sessVars, t, newData, oldData, memBuffer, sh); err != nil {
 			return errors.Trace(err)
 		}
->>>>>>> 2874f72c
 	}
 	memBuffer.Release(sh)
 	if shouldWriteBinlog(sctx, t.meta) {
@@ -846,15 +841,10 @@
 		return h, err
 	}
 
-<<<<<<< HEAD
-	if err = CheckDataConsistency(txn, sessVars, t, r, nil, memBuffer, sh); err != nil {
-		return nil, errors.Trace(err)
-=======
 	if sessVars.EnableMutationChecker {
 		if err = CheckDataConsistency(txn, sessVars, t, r, nil, memBuffer, sh); err != nil {
 			return nil, errors.Trace(err)
 		}
->>>>>>> 2874f72c
 	}
 
 	memBuffer.Release(sh)
@@ -1111,15 +1101,10 @@
 
 	sessVars := ctx.GetSessionVars()
 	sc := sessVars.StmtCtx
-<<<<<<< HEAD
-	if err = CheckDataConsistency(txn, sessVars, t, nil, r, memBuffer, sh); err != nil {
-		return errors.Trace(err)
-=======
 	if sessVars.EnableMutationChecker {
 		if err = CheckDataConsistency(txn, sessVars, t, nil, r, memBuffer, sh); err != nil {
 			return errors.Trace(err)
 		}
->>>>>>> 2874f72c
 	}
 	memBuffer.Release(sh)
 
