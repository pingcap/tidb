// Copyright 2015 PingCAP, Inc.
//
// Licensed under the Apache License, Version 2.0 (the "License");
// you may not use this file except in compliance with the License.
// You may obtain a copy of the License at
//
//     http://www.apache.org/licenses/LICENSE-2.0
//
// Unless required by applicable law or agreed to in writing, software
// distributed under the License is distributed on an "AS IS" BASIS,
// WITHOUT WARRANTIES OR CONDITIONS OF ANY KIND, either express or implied.
// See the License for the specific language governing permissions and
// limitations under the License.

// Copyright 2013 The ql Authors. All rights reserved.
// Use of this source code is governed by a BSD-style
// license that can be found in the LICENSES/QL-LICENSE file.

package tables

import (
	"context"
	"math"
	"strconv"
	"strings"
	"sync"
	"time"

	"github.com/opentracing/opentracing-go"
	"github.com/pingcap/errors"
	"github.com/pingcap/failpoint"
	"github.com/pingcap/tidb/kv"
	"github.com/pingcap/tidb/meta"
	"github.com/pingcap/tidb/meta/autoid"
	"github.com/pingcap/tidb/parser/model"
	"github.com/pingcap/tidb/parser/mysql"
	"github.com/pingcap/tidb/sessionctx"
	"github.com/pingcap/tidb/sessionctx/binloginfo"
	"github.com/pingcap/tidb/sessionctx/stmtctx"
	"github.com/pingcap/tidb/sessionctx/variable"
	"github.com/pingcap/tidb/statistics"
	"github.com/pingcap/tidb/table"
	"github.com/pingcap/tidb/tablecodec"
	"github.com/pingcap/tidb/types"
	"github.com/pingcap/tidb/util"
	"github.com/pingcap/tidb/util/codec"
	"github.com/pingcap/tidb/util/collate"
	"github.com/pingcap/tidb/util/generatedexpr"
	"github.com/pingcap/tidb/util/logutil"
	"github.com/pingcap/tidb/util/stringutil"
	"github.com/pingcap/tidb/util/tableutil"
	"github.com/pingcap/tipb/go-binlog"
	"github.com/pingcap/tipb/go-tipb"
	"go.uber.org/zap"
)

// TableCommon is shared by both Table and partition.
type TableCommon struct {
	tableID int64
	// physicalTableID is a unique int64 to identify a physical table.
	physicalTableID                 int64
	Columns                         []*table.Column
	PublicColumns                   []*table.Column
	VisibleColumns                  []*table.Column
	HiddenColumns                   []*table.Column
	WritableColumns                 []*table.Column
	FullHiddenColsAndVisibleColumns []*table.Column
	indices                         []table.Index
	meta                            *model.TableInfo
	allocs                          autoid.Allocators
	sequence                        *sequenceCommon

	// recordPrefix and indexPrefix are generated using physicalTableID.
	recordPrefix kv.Key
	indexPrefix  kv.Key
}

// MockTableFromMeta only serves for test.
func MockTableFromMeta(tblInfo *model.TableInfo) table.Table {
	columns := make([]*table.Column, 0, len(tblInfo.Columns))
	for _, colInfo := range tblInfo.Columns {
		col := table.ToColumn(colInfo)
		columns = append(columns, col)
	}

	var t TableCommon
	initTableCommon(&t, tblInfo, tblInfo.ID, columns, nil)
	if tblInfo.TableCacheStatusType != model.TableCacheStatusDisable {
		ret, err := NewCachedTable(&t)
		if err != nil {
			return nil
		}
		return ret
	}
	if tblInfo.GetPartitionInfo() == nil {
		if err := initTableIndices(&t); err != nil {
			return nil
		}
		return &t
	}

	ret, err := newPartitionedTable(&t, tblInfo)
	if err != nil {
		return nil
	}
	return ret
}

// TableFromMeta creates a Table instance from model.TableInfo.
func TableFromMeta(allocs autoid.Allocators, tblInfo *model.TableInfo) (table.Table, error) {
	if tblInfo.State == model.StateNone {
		return nil, table.ErrTableStateCantNone.GenWithStackByArgs(tblInfo.Name)
	}

	colsLen := len(tblInfo.Columns)
	columns := make([]*table.Column, 0, colsLen)
	for i, colInfo := range tblInfo.Columns {
		if colInfo.State == model.StateNone {
			return nil, table.ErrColumnStateCantNone.GenWithStackByArgs(colInfo.Name)
		}

		// Print some information when the column's offset isn't equal to i.
		if colInfo.Offset != i {
			logutil.BgLogger().Error("wrong table schema", zap.Any("table", tblInfo), zap.Any("column", colInfo), zap.Int("index", i), zap.Int("offset", colInfo.Offset), zap.Int("columnNumber", colsLen))
		}

		col := table.ToColumn(colInfo)
		if col.IsGenerated() {
			expr, err := generatedexpr.ParseExpression(colInfo.GeneratedExprString)
			if err != nil {
				return nil, err
			}
			expr, err = generatedexpr.SimpleResolveName(expr, tblInfo)
			if err != nil {
				return nil, err
			}
			col.GeneratedExpr = expr
		}
		// default value is expr.
		if col.DefaultIsExpr {
			expr, err := generatedexpr.ParseExpression(colInfo.DefaultValue.(string))
			if err != nil {
				return nil, err
			}
			col.DefaultExpr = expr
		}
		columns = append(columns, col)
	}

	var t TableCommon
	initTableCommon(&t, tblInfo, tblInfo.ID, columns, allocs)
	if tblInfo.GetPartitionInfo() == nil {
		if err := initTableIndices(&t); err != nil {
			return nil, err
		}
		if tblInfo.TableCacheStatusType != model.TableCacheStatusDisable {
			return NewCachedTable(&t)
		}
		return &t, nil
	}
	return newPartitionedTable(&t, tblInfo)
}

// initTableCommon initializes a TableCommon struct.
func initTableCommon(t *TableCommon, tblInfo *model.TableInfo, physicalTableID int64, cols []*table.Column, allocs autoid.Allocators) {
	t.tableID = tblInfo.ID
	t.physicalTableID = physicalTableID
	t.allocs = allocs
	t.meta = tblInfo
	t.Columns = cols
	t.PublicColumns = t.Cols()
	t.VisibleColumns = t.VisibleCols()
	t.HiddenColumns = t.HiddenCols()
	t.WritableColumns = t.WritableCols()
	t.FullHiddenColsAndVisibleColumns = t.FullHiddenColsAndVisibleCols()
	t.recordPrefix = tablecodec.GenTableRecordPrefix(physicalTableID)
	t.indexPrefix = tablecodec.GenTableIndexPrefix(physicalTableID)
	if tblInfo.IsSequence() {
		t.sequence = &sequenceCommon{meta: tblInfo.Sequence}
	}
}

// initTableIndices initializes the indices of the TableCommon.
func initTableIndices(t *TableCommon) error {
	tblInfo := t.meta
	for _, idxInfo := range tblInfo.Indices {
		if idxInfo.State == model.StateNone {
			return table.ErrIndexStateCantNone.GenWithStackByArgs(idxInfo.Name)
		}

		// Use partition ID for index, because TableCommon may be table or partition.
		idx := NewIndex(t.physicalTableID, tblInfo, idxInfo)
		t.indices = append(t.indices, idx)
	}
	return nil
}

func initTableCommonWithIndices(t *TableCommon, tblInfo *model.TableInfo, physicalTableID int64, cols []*table.Column, allocs autoid.Allocators) error {
	initTableCommon(t, tblInfo, physicalTableID, cols, allocs)
	return initTableIndices(t)
}

// Indices implements table.Table Indices interface.
func (t *TableCommon) Indices() []table.Index {
	return t.indices
}

// GetWritableIndexByName gets the index meta from the table by the index name.
func GetWritableIndexByName(idxName string, t table.Table) table.Index {
	for _, idx := range t.Indices() {
		if !IsIndexWritable(idx) {
			continue
		}
		if idxName == idx.Meta().Name.L {
			return idx
		}
	}
	return nil
}

// deletableIndices implements table.Table deletableIndices interface.
func (t *TableCommon) deletableIndices() []table.Index {
	// All indices are deletable because we don't need to check StateNone.
	return t.indices
}

// Meta implements table.Table Meta interface.
func (t *TableCommon) Meta() *model.TableInfo {
	return t.meta
}

// GetPhysicalID implements table.Table GetPhysicalID interface.
func (t *TableCommon) GetPhysicalID() int64 {
	return t.physicalTableID
}

type getColsMode int64

const (
	_ getColsMode = iota
	visible
	hidden
	full
)

func (t *TableCommon) getCols(mode getColsMode) []*table.Column {
	columns := make([]*table.Column, 0, len(t.Columns))
	for _, col := range t.Columns {
		if col.State != model.StatePublic {
			continue
		}
		if (mode == visible && col.Hidden) || (mode == hidden && !col.Hidden) {
			continue
		}
		columns = append(columns, col)
	}
	return columns
}

// Cols implements table.Table Cols interface.
func (t *TableCommon) Cols() []*table.Column {
	if len(t.PublicColumns) > 0 {
		return t.PublicColumns
	}
	return t.getCols(full)
}

// VisibleCols implements table.Table VisibleCols interface.
func (t *TableCommon) VisibleCols() []*table.Column {
	if len(t.VisibleColumns) > 0 {
		return t.VisibleColumns
	}
	return t.getCols(visible)
}

// HiddenCols implements table.Table HiddenCols interface.
func (t *TableCommon) HiddenCols() []*table.Column {
	if len(t.HiddenColumns) > 0 {
		return t.HiddenColumns
	}
	return t.getCols(hidden)
}

// WritableCols implements table WritableCols interface.
func (t *TableCommon) WritableCols() []*table.Column {
	if len(t.WritableColumns) > 0 {
		return t.WritableColumns
	}
	writableColumns := make([]*table.Column, 0, len(t.Columns))
	for _, col := range t.Columns {
		if col.State == model.StateDeleteOnly || col.State == model.StateDeleteReorganization {
			continue
		}
		writableColumns = append(writableColumns, col)
	}
	return writableColumns
}

// DeletableCols implements table DeletableCols interface.
func (t *TableCommon) DeletableCols() []*table.Column {
	return t.Columns
}

// FullHiddenColsAndVisibleCols implements table FullHiddenColsAndVisibleCols interface.
func (t *TableCommon) FullHiddenColsAndVisibleCols() []*table.Column {
	if len(t.FullHiddenColsAndVisibleColumns) > 0 {
		return t.FullHiddenColsAndVisibleColumns
	}

	cols := make([]*table.Column, 0, len(t.Columns))
	for _, col := range t.Columns {
		if col.Hidden || col.State == model.StatePublic {
			cols = append(cols, col)
		}
	}
	return cols
}

// RecordPrefix implements table.Table interface.
func (t *TableCommon) RecordPrefix() kv.Key {
	return t.recordPrefix
}

// RecordKey implements table.Table interface.
func (t *TableCommon) RecordKey(h kv.Handle) kv.Key {
	return tablecodec.EncodeRecordKey(t.recordPrefix, h)
}

// UpdateRecord implements table.Table UpdateRecord interface.
// `touched` means which columns are really modified, used for secondary indices.
// Length of `oldData` and `newData` equals to length of `t.WritableCols()`.
func (t *TableCommon) UpdateRecord(ctx context.Context, sctx sessionctx.Context, h kv.Handle, oldData, newData []types.Datum, touched []bool) error {
	txn, err := sctx.Txn(true)
	if err != nil {
		return err
	}

	memBuffer := txn.GetMemBuffer()
	sh := memBuffer.Staging()
	defer memBuffer.Cleanup(sh)

	if m := t.Meta(); m.TempTableType != model.TempTableNone {
		if tmpTable := addTemporaryTable(sctx, m); tmpTable != nil {
			if err := checkTempTableSize(sctx, tmpTable, m); err != nil {
				return err
			}
			defer handleTempTableSize(tmpTable, txn.Size(), txn)
		}
	}

	var colIDs, binlogColIDs []int64
	var row, binlogOldRow, binlogNewRow []types.Datum
	numColsCap := len(newData) + 1 // +1 for the extra handle column that we may need to append.
	colIDs = make([]int64, 0, numColsCap)
	row = make([]types.Datum, 0, numColsCap)
	if shouldWriteBinlog(sctx, t.meta) {
		binlogColIDs = make([]int64, 0, numColsCap)
		binlogOldRow = make([]types.Datum, 0, numColsCap)
		binlogNewRow = make([]types.Datum, 0, numColsCap)
	}

	for _, col := range t.Columns {
		var value types.Datum
		if col.State == model.StateDeleteOnly || col.State == model.StateDeleteReorganization {
			if col.ChangeStateInfo != nil {
				// TODO: Check overflow or ignoreTruncate.
				value, err = table.CastValue(sctx, oldData[col.DependencyColumnOffset], col.ColumnInfo, false, false)
				if err != nil {
					logutil.BgLogger().Info("update record cast value failed", zap.Any("col", col), zap.Uint64("txnStartTS", txn.StartTS()),
						zap.String("handle", h.String()), zap.Any("val", oldData[col.DependencyColumnOffset]), zap.Error(err))
					return err
				}
				oldData = append(oldData, value)
				touched = append(touched, touched[col.DependencyColumnOffset])
			}
			continue
		}
		if col.State != model.StatePublic {
			// If col is in write only or write reorganization state we should keep the oldData.
			// Because the oldData must be the original data(it's changed by other TiDBs.) or the original default value.
			// TODO: Use newData directly.
			value = oldData[col.Offset]
			if col.ChangeStateInfo != nil {
				// TODO: Check overflow or ignoreTruncate.
				value, err = table.CastValue(sctx, newData[col.DependencyColumnOffset], col.ColumnInfo, false, false)
				if err != nil {
					return err
				}
				newData[col.Offset] = value
				touched[col.Offset] = touched[col.DependencyColumnOffset]
			}
		} else {
			value = newData[col.Offset]
		}
		if !t.canSkip(col, &value) {
			colIDs = append(colIDs, col.ID)
			row = append(row, value)
		}
		if shouldWriteBinlog(sctx, t.meta) && !t.canSkipUpdateBinlog(col, value) {
			binlogColIDs = append(binlogColIDs, col.ID)
			binlogOldRow = append(binlogOldRow, oldData[col.Offset])
			binlogNewRow = append(binlogNewRow, value)
		}
	}
	sessVars := sctx.GetSessionVars()
	// rebuild index
	if !sessVars.InTxn() {
		savePresumeKeyNotExist := sessVars.PresumeKeyNotExists
		if !sessVars.ConstraintCheckInPlace && sessVars.TxnCtx.IsPessimistic {
			sessVars.PresumeKeyNotExists = true
		}
		err = t.rebuildIndices(sctx, txn, h, touched, oldData, newData, table.WithCtx(ctx))
		sessVars.PresumeKeyNotExists = savePresumeKeyNotExist
		if err != nil {
			return err
		}
	} else {
		err = t.rebuildIndices(sctx, txn, h, touched, oldData, newData, table.WithCtx(ctx))
		if err != nil {
			return err
		}
	}

	key := t.RecordKey(h)
	sc, rd := sessVars.StmtCtx, &sessVars.RowEncoder
	value, err := tablecodec.EncodeRow(sc, row, colIDs, nil, nil, rd)
	if err != nil {
		return err
	}
	if err = memBuffer.Set(key, value); err != nil {
		return err
	}

<<<<<<< HEAD
	if err = injectMutationError(t, txn, sh); err != nil {
		return err
	}
=======
	failpoint.Inject("updateRecordForceAssertNotExist", func() {
		// Assert the key doesn't exist while it actually exists. This is helpful to test if assertion takes effect.
		// Since only the first assertion takes effect, set the injected assertion before setting the correct one to
		// override it.
		if sctx.GetSessionVars().ConnectionID != 0 {
			logutil.BgLogger().Info("[failpoint] force asserting not exist on UpdateRecord", zap.Uint64("startTS", txn.StartTS()))
			if err = txn.SetAssertion(key, kv.SetAssertNotExist); err != nil {
				failpoint.Return(err)
			}
		}
	})
	if err = txn.SetAssertion(key, kv.SetAssertExist); err != nil {
		return err
	}

>>>>>>> fcc7ffae
	if sessVars.EnableMutationChecker {
		if err = CheckDataConsistency(txn, sessVars, t, newData, oldData, memBuffer, sh); err != nil {
			return errors.Trace(err)
		}
	}

	memBuffer.Release(sh)
	if shouldWriteBinlog(sctx, t.meta) {
		if !t.meta.PKIsHandle && !t.meta.IsCommonHandle {
			binlogColIDs = append(binlogColIDs, model.ExtraHandleID)
			binlogOldRow = append(binlogOldRow, types.NewIntDatum(h.IntValue()))
			binlogNewRow = append(binlogNewRow, types.NewIntDatum(h.IntValue()))
		}
		err = t.addUpdateBinlog(sctx, binlogOldRow, binlogNewRow, binlogColIDs)
		if err != nil {
			return err
		}
	}
	colSize := make(map[int64]int64, len(t.Cols()))
	for id, col := range t.Cols() {
		size, err := codec.EstimateValueSize(sc, newData[id])
		if err != nil {
			continue
		}
		newLen := size - 1
		size, err = codec.EstimateValueSize(sc, oldData[id])
		if err != nil {
			continue
		}
		oldLen := size - 1
		colSize[col.ID] = int64(newLen - oldLen)
	}
	sessVars.TxnCtx.UpdateDeltaForTable(t.physicalTableID, 0, 1, colSize)
	return nil
}

func (t *TableCommon) rebuildIndices(ctx sessionctx.Context, txn kv.Transaction, h kv.Handle, touched []bool, oldData []types.Datum, newData []types.Datum, opts ...table.CreateIdxOptFunc) error {
	for _, idx := range t.deletableIndices() {
		if t.meta.IsCommonHandle && idx.Meta().Primary {
			continue
		}
		for _, ic := range idx.Meta().Columns {
			if !touched[ic.Offset] {
				continue
			}
			oldVs, err := idx.FetchValues(oldData, nil)
			if err != nil {
				return err
			}
			if err = t.removeRowIndex(ctx.GetSessionVars().StmtCtx, h, oldVs, idx, txn); err != nil {
				return err
			}
			break
		}
	}
	for _, idx := range t.Indices() {
		if !IsIndexWritable(idx) {
			continue
		}
		if t.meta.IsCommonHandle && idx.Meta().Primary {
			continue
		}
		untouched := true
		for _, ic := range idx.Meta().Columns {
			if !touched[ic.Offset] {
				continue
			}
			untouched = false
			break
		}
		// If txn is auto commit and index is untouched, no need to write index value.
		if untouched && !ctx.GetSessionVars().InTxn() {
			continue
		}
		newVs, err := idx.FetchValues(newData, nil)
		if err != nil {
			return err
		}
		if err := t.buildIndexForRow(ctx, h, newVs, newData, idx, txn, untouched, opts...); err != nil {
			return err
		}
	}
	return nil
}

// adjustRowValuesBuf adjust writeBufs.AddRowValues length, AddRowValues stores the inserting values that is used
// by tablecodec.EncodeRow, the encoded row format is `id1, colval, id2, colval`, so the correct length is rowLen * 2. If
// the inserting row has null value, AddRecord will skip it, so the rowLen will be different, so we need to adjust it.
func adjustRowValuesBuf(writeBufs *variable.WriteStmtBufs, rowLen int) {
	adjustLen := rowLen * 2
	if writeBufs.AddRowValues == nil || cap(writeBufs.AddRowValues) < adjustLen {
		writeBufs.AddRowValues = make([]types.Datum, adjustLen)
	}
	writeBufs.AddRowValues = writeBufs.AddRowValues[:adjustLen]
}

// FindPrimaryIndex uses to find primary index in tableInfo.
func FindPrimaryIndex(tblInfo *model.TableInfo) *model.IndexInfo {
	var pkIdx *model.IndexInfo
	for _, idx := range tblInfo.Indices {
		if idx.Primary {
			pkIdx = idx
			break
		}
	}
	return pkIdx
}

// CommonAddRecordCtx is used in `AddRecord` to avoid memory malloc for some temp slices.
// This is useful in lightning parse row data to key-values pairs. This can gain upto 5%  performance
// improvement in lightning's local mode.
type CommonAddRecordCtx struct {
	colIDs []int64
	row    []types.Datum
}

// commonAddRecordKey is used as key in `sessionctx.Context.Value(key)`
type commonAddRecordKey struct{}

// String implement `stringer.String` for CommonAddRecordKey
func (c commonAddRecordKey) String() string {
	return "_common_add_record_context_key"
}

// addRecordCtxKey is key in `sessionctx.Context` for CommonAddRecordCtx
var addRecordCtxKey = commonAddRecordKey{}

// SetAddRecordCtx set a CommonAddRecordCtx to session context
func SetAddRecordCtx(ctx sessionctx.Context, r *CommonAddRecordCtx) {
	ctx.SetValue(addRecordCtxKey, r)
}

// ClearAddRecordCtx remove `CommonAddRecordCtx` from session context
func ClearAddRecordCtx(ctx sessionctx.Context) {
	ctx.ClearValue(addRecordCtxKey)
}

// NewCommonAddRecordCtx create a context used for `AddRecord`
func NewCommonAddRecordCtx(size int) *CommonAddRecordCtx {
	return &CommonAddRecordCtx{
		colIDs: make([]int64, 0, size),
		row:    make([]types.Datum, 0, size),
	}
}

// TryGetCommonPkColumnIds get the IDs of primary key column if the table has common handle.
func TryGetCommonPkColumnIds(tbl *model.TableInfo) []int64 {
	if !tbl.IsCommonHandle {
		return nil
	}
	pkIdx := FindPrimaryIndex(tbl)
	pkColIds := make([]int64, 0, len(pkIdx.Columns))
	for _, idxCol := range pkIdx.Columns {
		pkColIds = append(pkColIds, tbl.Columns[idxCol.Offset].ID)
	}
	return pkColIds
}

// PrimaryPrefixColumnIDs get prefix column ids in primary key.
func PrimaryPrefixColumnIDs(tbl *model.TableInfo) (prefixCols []int64) {
	for _, idx := range tbl.Indices {
		if !idx.Primary {
			continue
		}
		for _, col := range idx.Columns {
			if col.Length > 0 && tbl.Columns[col.Offset].Flen > col.Length {
				prefixCols = append(prefixCols, tbl.Columns[col.Offset].ID)
			}
		}
	}
	return
}

// TryGetCommonPkColumns get the primary key columns if the table has common handle.
func TryGetCommonPkColumns(tbl table.Table) []*table.Column {
	if !tbl.Meta().IsCommonHandle {
		return nil
	}
	pkIdx := FindPrimaryIndex(tbl.Meta())
	cols := tbl.Cols()
	pkCols := make([]*table.Column, 0, len(pkIdx.Columns))
	for _, idxCol := range pkIdx.Columns {
		pkCols = append(pkCols, cols[idxCol.Offset])
	}
	return pkCols
}

func addTemporaryTable(sctx sessionctx.Context, tblInfo *model.TableInfo) tableutil.TempTable {
	tempTable := sctx.GetSessionVars().GetTemporaryTable(tblInfo)
	tempTable.SetModified(true)
	return tempTable
}

// The size of a temporary table is calculated by accumulating the transaction size delta.
func handleTempTableSize(t tableutil.TempTable, txnSizeBefore int, txn kv.Transaction) {
	txnSizeNow := txn.Size()
	delta := txnSizeNow - txnSizeBefore

	oldSize := t.GetSize()
	newSize := oldSize + int64(delta)
	t.SetSize(newSize)
}

func checkTempTableSize(ctx sessionctx.Context, tmpTable tableutil.TempTable, tblInfo *model.TableInfo) error {
	tmpTableSize := tmpTable.GetSize()
	if tempTableData := ctx.GetSessionVars().TemporaryTableData; tempTableData != nil {
		tmpTableSize += tempTableData.GetTableSize(tblInfo.ID)
	}

	if tmpTableSize > ctx.GetSessionVars().TMPTableSize {
		return table.ErrTempTableFull.GenWithStackByArgs(tblInfo.Name.O)
	}

	return nil
}

// AddRecord implements table.Table AddRecord interface.
func (t *TableCommon) AddRecord(sctx sessionctx.Context, r []types.Datum, opts ...table.AddRecordOption) (recordID kv.Handle, err error) {
	txn, err := sctx.Txn(true)
	if err != nil {
		return nil, err
	}

	var opt table.AddRecordOpt
	for _, fn := range opts {
		fn.ApplyOn(&opt)
	}

	if m := t.Meta(); m.TempTableType != model.TempTableNone {
		if tmpTable := addTemporaryTable(sctx, m); tmpTable != nil {
			if err := checkTempTableSize(sctx, tmpTable, m); err != nil {
				return nil, err
			}
			defer handleTempTableSize(tmpTable, txn.Size(), txn)
		}
	}

	var ctx context.Context
	if opt.Ctx != nil {
		ctx = opt.Ctx
		if span := opentracing.SpanFromContext(ctx); span != nil && span.Tracer() != nil {
			span1 := span.Tracer().StartSpan("table.AddRecord", opentracing.ChildOf(span.Context()))
			defer span1.Finish()
			ctx = opentracing.ContextWithSpan(ctx, span1)
		}
	} else {
		ctx = context.Background()
	}
	var hasRecordID bool
	cols := t.Cols()
	// opt.IsUpdate is a flag for update.
	// If handle ID is changed when update, update will remove the old record first, and then call `AddRecord` to add a new record.
	// Currently, only insert can set _tidb_rowid, update can not update _tidb_rowid.
	if len(r) > len(cols) && !opt.IsUpdate {
		// The last value is _tidb_rowid.
		recordID = kv.IntHandle(r[len(r)-1].GetInt64())
		hasRecordID = true
	} else {
		tblInfo := t.Meta()
		txn.CacheTableInfo(t.physicalTableID, tblInfo)
		if tblInfo.PKIsHandle {
			recordID = kv.IntHandle(r[tblInfo.GetPkColInfo().Offset].GetInt64())
			hasRecordID = true
		} else if tblInfo.IsCommonHandle {
			pkIdx := FindPrimaryIndex(tblInfo)
			pkDts := make([]types.Datum, 0, len(pkIdx.Columns))
			for _, idxCol := range pkIdx.Columns {
				pkDts = append(pkDts, r[idxCol.Offset])
			}
			tablecodec.TruncateIndexValues(tblInfo, pkIdx, pkDts)
			var handleBytes []byte
			handleBytes, err = codec.EncodeKey(sctx.GetSessionVars().StmtCtx, nil, pkDts...)
			if err != nil {
				return
			}
			recordID, err = kv.NewCommonHandle(handleBytes)
			if err != nil {
				return
			}
			hasRecordID = true
		}
	}
	if !hasRecordID {
		if opt.ReserveAutoID > 0 {
			// Reserve a batch of auto ID in the statement context.
			// The reserved ID could be used in the future within this statement, by the
			// following AddRecord() operation.
			// Make the IDs continuous benefit for the performance of TiKV.
			stmtCtx := sctx.GetSessionVars().StmtCtx
			stmtCtx.BaseRowID, stmtCtx.MaxRowID, err = allocHandleIDs(ctx, sctx, t, uint64(opt.ReserveAutoID))
			if err != nil {
				return nil, err
			}
		}

		recordID, err = AllocHandle(ctx, sctx, t)
		if err != nil {
			return nil, err
		}
	}

	var colIDs, binlogColIDs []int64
	var row, binlogRow []types.Datum
	if recordCtx, ok := sctx.Value(addRecordCtxKey).(*CommonAddRecordCtx); ok {
		colIDs = recordCtx.colIDs[:0]
		row = recordCtx.row[:0]
	} else {
		colIDs = make([]int64, 0, len(r))
		row = make([]types.Datum, 0, len(r))
	}
	memBuffer := txn.GetMemBuffer()
	sh := memBuffer.Staging()
	defer memBuffer.Cleanup(sh)

	sessVars := sctx.GetSessionVars()

	for _, col := range t.WritableCols() {
		var value types.Datum
		// In column type change, since we have set the origin default value for changing col, but
		// for the new insert statement, we should use the casted value of relative column to insert.
		if col.ChangeStateInfo != nil && col.State != model.StatePublic {
			// TODO: Check overflow or ignoreTruncate.
			value, err = table.CastValue(sctx, r[col.DependencyColumnOffset], col.ColumnInfo, false, false)
			if err != nil {
				return nil, err
			}
			if len(r) < len(t.WritableCols()) {
				r = append(r, value)
			} else {
				r[col.Offset] = value
			}
			row = append(row, value)
			colIDs = append(colIDs, col.ID)
			continue
		}
		if col.State != model.StatePublic &&
			// Update call `AddRecord` will already handle the write only column default value.
			// Only insert should add default value for write only column.
			!opt.IsUpdate {
			// If col is in write only or write reorganization state, we must add it with its default value.
			value, err = table.GetColOriginDefaultValue(sctx, col.ToInfo())
			if err != nil {
				return nil, err
			}
			// add value to `r` for dirty db in transaction.
			// Otherwise when update will panic cause by get value of column in write only state from dirty db.
			if col.Offset < len(r) {
				r[col.Offset] = value
			} else {
				r = append(r, value)
			}
		} else {
			value = r[col.Offset]
		}
		if !t.canSkip(col, &value) {
			colIDs = append(colIDs, col.ID)
			row = append(row, value)
		}
	}

	writeBufs := sessVars.GetWriteStmtBufs()
	adjustRowValuesBuf(writeBufs, len(row))
	key := t.RecordKey(recordID)
	logutil.BgLogger().Debug("addRecord",
		zap.Stringer("key", key))
	sc, rd := sessVars.StmtCtx, &sessVars.RowEncoder
	writeBufs.RowValBuf, err = tablecodec.EncodeRow(sc, row, colIDs, writeBufs.RowValBuf, writeBufs.AddRowValues, rd)
	if err != nil {
		return nil, err
	}
	value := writeBufs.RowValBuf

	var setPresume bool
	if !sctx.GetSessionVars().StmtCtx.BatchCheck {
		if t.meta.TempTableType != model.TempTableNone {
			// Always check key for temporary table because it does not write to TiKV
			_, err = txn.Get(ctx, key)
		} else if sctx.GetSessionVars().LazyCheckKeyNotExists() {
			var v []byte
			v, err = txn.GetMemBuffer().Get(ctx, key)
			if err != nil {
				setPresume = true
			}
			if err == nil && len(v) == 0 {
				err = kv.ErrNotExist
			}
		} else {
			_, err = txn.Get(ctx, key)
		}
		if err == nil {
			handleStr := getDuplicateErrorHandleString(t, recordID, r)
			return recordID, kv.ErrKeyExists.FastGenByArgs(handleStr, "PRIMARY")
		} else if !kv.ErrNotExist.Equal(err) {
			return recordID, err
		}
	}

	if setPresume {
		err = memBuffer.SetWithFlags(key, value, kv.SetPresumeKeyNotExists)
	} else {
		err = memBuffer.Set(key, value)
	}
	if err != nil {
		return nil, err
	}

	failpoint.Inject("addRecordForceAssertExist", func() {
		// Assert the key exists while it actually doesn't. This is helpful to test if assertion takes effect.
		// Since only the first assertion takes effect, set the injected assertion before setting the correct one to
		// override it.
		if sctx.GetSessionVars().ConnectionID != 0 {
			logutil.BgLogger().Info("[failpoint] force asserting exist on AddRecord", zap.Uint64("startTS", txn.StartTS()))
			if err = txn.SetAssertion(key, kv.SetAssertExist); err != nil {
				failpoint.Return(nil, err)
			}
		}
	})
	if setPresume && !txn.IsPessimistic() {
		err = txn.SetAssertion(key, kv.SetAssertUnknown)
	} else {
		err = txn.SetAssertion(key, kv.SetAssertNotExist)
	}
	if err != nil {
		return nil, err
	}

	var createIdxOpts []table.CreateIdxOptFunc
	if len(opts) > 0 {
		createIdxOpts = make([]table.CreateIdxOptFunc, 0, len(opts))
		for _, fn := range opts {
			if raw, ok := fn.(table.CreateIdxOptFunc); ok {
				createIdxOpts = append(createIdxOpts, raw)
			}
		}
	}
	// Insert new entries into indices.
	h, err := t.addIndices(sctx, recordID, r, txn, createIdxOpts)
	if err != nil {
		return h, err
	}

	if err = injectMutationError(t, txn, sh); err != nil {
		return nil, err
	}
	if sessVars.EnableMutationChecker {
		if err = CheckDataConsistency(txn, sessVars, t, r, nil, memBuffer, sh); err != nil {
			return nil, errors.Trace(err)
		}
	}

	memBuffer.Release(sh)

	if shouldWriteBinlog(sctx, t.meta) {
		// For insert, TiDB and Binlog can use same row and schema.
		binlogRow = row
		binlogColIDs = colIDs
		err = t.addInsertBinlog(sctx, recordID, binlogRow, binlogColIDs)
		if err != nil {
			return nil, err
		}
	}
	if sessVars.TxnCtx == nil {
		return recordID, nil
	}
	colSize := make(map[int64]int64, len(r))
	for id, col := range t.Cols() {
		size, err := codec.EstimateValueSize(sc, r[id])
		if err != nil {
			continue
		}
		colSize[col.ID] = int64(size) - 1
	}
	sessVars.TxnCtx.UpdateDeltaForTable(t.physicalTableID, 1, 1, colSize)
	return recordID, nil
}

// genIndexKeyStr generates index content string representation.
func genIndexKeyStr(colVals []types.Datum) (string, error) {
	// Pass pre-composed error to txn.
	strVals := make([]string, 0, len(colVals))
	for _, cv := range colVals {
		cvs := "NULL"
		var err error
		if !cv.IsNull() {
			cvs, err = types.ToString(cv.GetValue())
			if err != nil {
				return "", err
			}
		}
		strVals = append(strVals, cvs)
	}
	return strings.Join(strVals, "-"), nil
}

// addIndices adds data into indices. If any key is duplicated, returns the original handle.
func (t *TableCommon) addIndices(sctx sessionctx.Context, recordID kv.Handle, r []types.Datum, txn kv.Transaction, opts []table.CreateIdxOptFunc) (kv.Handle, error) {
	writeBufs := sctx.GetSessionVars().GetWriteStmtBufs()
	indexVals := writeBufs.IndexValsBuf
	skipCheck := sctx.GetSessionVars().StmtCtx.BatchCheck
	for _, v := range t.Indices() {
		if !IsIndexWritable(v) {
			continue
		}
		if t.meta.IsCommonHandle && v.Meta().Primary {
			continue
		}
		indexVals, err := v.FetchValues(r, indexVals)
		if err != nil {
			return nil, err
		}
		var dupErr error
		if !skipCheck && v.Meta().Unique {
			entryKey, err := genIndexKeyStr(indexVals)
			if err != nil {
				return nil, err
			}
			idxMeta := v.Meta()
			dupErr = kv.ErrKeyExists.FastGenByArgs(entryKey, idxMeta.Name.String())
		}
		rsData := TryGetHandleRestoredDataWrapper(t, r, nil, v.Meta())
		if dupHandle, err := v.Create(sctx, txn, indexVals, recordID, rsData, opts...); err != nil {
			if kv.ErrKeyExists.Equal(err) {
				return dupHandle, dupErr
			}
			return nil, err
		}
	}
	// save the buffer, multi rows insert can use it.
	writeBufs.IndexValsBuf = indexVals
	return nil, nil
}

// RowWithCols is used to get the corresponding column datum values with the given handle.
func RowWithCols(t table.Table, ctx sessionctx.Context, h kv.Handle, cols []*table.Column) ([]types.Datum, error) {
	// Get raw row data from kv.
	key := tablecodec.EncodeRecordKey(t.RecordPrefix(), h)
	txn, err := ctx.Txn(true)
	if err != nil {
		return nil, err
	}
	value, err := txn.Get(context.TODO(), key)
	if err != nil {
		return nil, err
	}
	v, _, err := DecodeRawRowData(ctx, t.Meta(), h, cols, value)
	if err != nil {
		return nil, err
	}
	return v, nil
}

func containFullColInHandle(meta *model.TableInfo, col *table.Column) (containFullCol bool, idxInHandle int) {
	pkIdx := FindPrimaryIndex(meta)
	for i, idxCol := range pkIdx.Columns {
		if meta.Columns[idxCol.Offset].ID == col.ID {
			idxInHandle = i
			containFullCol = idxCol.Length == types.UnspecifiedLength
			return
		}
	}
	return
}

// DecodeRawRowData decodes raw row data into a datum slice and a (columnID:columnValue) map.
func DecodeRawRowData(ctx sessionctx.Context, meta *model.TableInfo, h kv.Handle, cols []*table.Column,
	value []byte) ([]types.Datum, map[int64]types.Datum, error) {
	v := make([]types.Datum, len(cols))
	colTps := make(map[int64]*types.FieldType, len(cols))
	prefixCols := make(map[int64]struct{})
	for i, col := range cols {
		if col == nil {
			continue
		}
		if col.IsPKHandleColumn(meta) {
			if mysql.HasUnsignedFlag(col.Flag) {
				v[i].SetUint64(uint64(h.IntValue()))
			} else {
				v[i].SetInt64(h.IntValue())
			}
			continue
		}
		if col.IsCommonHandleColumn(meta) && !types.NeedRestoredData(&col.FieldType) {
			if containFullCol, idxInHandle := containFullColInHandle(meta, col); containFullCol {
				dtBytes := h.EncodedCol(idxInHandle)
				_, dt, err := codec.DecodeOne(dtBytes)
				if err != nil {
					return nil, nil, err
				}
				dt, err = tablecodec.Unflatten(dt, &col.FieldType, ctx.GetSessionVars().Location())
				if err != nil {
					return nil, nil, err
				}
				v[i] = dt
				continue
			}
			prefixCols[col.ID] = struct{}{}
		}
		colTps[col.ID] = &col.FieldType
	}
	rowMap, err := tablecodec.DecodeRowToDatumMap(value, colTps, ctx.GetSessionVars().Location())
	if err != nil {
		return nil, rowMap, err
	}
	defaultVals := make([]types.Datum, len(cols))
	for i, col := range cols {
		if col == nil {
			continue
		}
		if col.IsPKHandleColumn(meta) || (col.IsCommonHandleColumn(meta) && !types.NeedRestoredData(&col.FieldType)) {
			if _, isPrefix := prefixCols[col.ID]; !isPrefix {
				continue
			}
		}
		ri, ok := rowMap[col.ID]
		if ok {
			v[i] = ri
			continue
		}
		if col.IsGenerated() && !col.GeneratedStored {
			continue
		}
		if col.ChangeStateInfo != nil {
			v[i], _, err = GetChangingColVal(ctx, cols, col, rowMap, defaultVals)
		} else {
			v[i], err = GetColDefaultValue(ctx, col, defaultVals)
		}
		if err != nil {
			return nil, rowMap, err
		}
	}
	return v, rowMap, nil
}

// GetChangingColVal gets the changing column value when executing "modify/change column" statement.
// For statement like update-where, it will fetch the old row out and insert it into kv again.
// Since update statement can see the writable columns, it is responsible for the casting relative column / get the fault value here.
// old row : a-b-[nil]
// new row : a-b-[a'/default]
// Thus the writable new row is corresponding to Write-Only constraints.
func GetChangingColVal(ctx sessionctx.Context, cols []*table.Column, col *table.Column, rowMap map[int64]types.Datum, defaultVals []types.Datum) (_ types.Datum, isDefaultVal bool, err error) {
	relativeCol := cols[col.ChangeStateInfo.DependencyColumnOffset]
	idxColumnVal, ok := rowMap[relativeCol.ID]
	if ok {
		idxColumnVal, err = table.CastValue(ctx, idxColumnVal, col.ColumnInfo, false, false)
		// TODO: Consider sql_mode and the error msg(encounter this error check whether to rollback).
		if err != nil {
			return idxColumnVal, false, errors.Trace(err)
		}
		return idxColumnVal, false, nil
	}

	idxColumnVal, err = GetColDefaultValue(ctx, col, defaultVals)
	if err != nil {
		return idxColumnVal, false, errors.Trace(err)
	}

	return idxColumnVal, true, nil
}

// RemoveRecord implements table.Table RemoveRecord interface.
func (t *TableCommon) RemoveRecord(ctx sessionctx.Context, h kv.Handle, r []types.Datum) error {
	txn, err := ctx.Txn(true)
	if err != nil {
		return err
	}

	memBuffer := txn.GetMemBuffer()
	sh := memBuffer.Staging()
	defer memBuffer.Cleanup(sh)

	err = t.removeRowData(ctx, h)
	if err != nil {
		return err
	}

	if m := t.Meta(); m.TempTableType != model.TempTableNone {
		if tmpTable := addTemporaryTable(ctx, m); tmpTable != nil {
			if err := checkTempTableSize(ctx, tmpTable, m); err != nil {
				return err
			}
			defer handleTempTableSize(tmpTable, txn.Size(), txn)
		}
	}

	// The table has non-public column and this column is doing the operation of "modify/change column".
	if len(t.Columns) > len(r) && t.Columns[len(r)].ChangeStateInfo != nil {
		// The changing column datum derived from related column should be casted here.
		// Otherwise, the existed changing indexes will not be deleted.
		relatedColDatum := r[t.Columns[len(r)].ChangeStateInfo.DependencyColumnOffset]
		value, err := table.CastValue(ctx, relatedColDatum, t.Columns[len(r)].ColumnInfo, false, false)
		if err != nil {
			logutil.BgLogger().Info("remove record cast value failed", zap.Any("col", t.Columns[len(r)]),
				zap.String("handle", h.String()), zap.Any("val", relatedColDatum), zap.Error(err))
			return err
		}
		r = append(r, value)
	}
	err = t.removeRowIndices(ctx, h, r)
	if err != nil {
		return err
	}

	sessVars := ctx.GetSessionVars()
	sc := sessVars.StmtCtx
	if err = injectMutationError(t, txn, sh); err != nil {
		return err
	}
	if sessVars.EnableMutationChecker {
		if err = CheckDataConsistency(txn, sessVars, t, nil, r, memBuffer, sh); err != nil {
			return errors.Trace(err)
		}
	}
	memBuffer.Release(sh)

	if shouldWriteBinlog(ctx, t.meta) {
		cols := t.Cols()
		colIDs := make([]int64, 0, len(cols)+1)
		for _, col := range cols {
			colIDs = append(colIDs, col.ID)
		}
		var binlogRow []types.Datum
		if !t.meta.PKIsHandle && !t.meta.IsCommonHandle {
			colIDs = append(colIDs, model.ExtraHandleID)
			binlogRow = make([]types.Datum, 0, len(r)+1)
			binlogRow = append(binlogRow, r...)
			handleData, err := h.Data()
			if err != nil {
				return err
			}
			binlogRow = append(binlogRow, handleData...)
		} else {
			binlogRow = r
		}
		err = t.addDeleteBinlog(ctx, binlogRow, colIDs)
	}
	if ctx.GetSessionVars().TxnCtx == nil {
		return nil
	}
	colSize := make(map[int64]int64, len(t.Cols()))
	for id, col := range t.Cols() {
		size, err := codec.EstimateValueSize(sc, r[id])
		if err != nil {
			continue
		}
		colSize[col.ID] = -int64(size - 1)
	}
	ctx.GetSessionVars().TxnCtx.UpdateDeltaForTable(t.physicalTableID, -1, 1, colSize)
	return err
}

func (t *TableCommon) addInsertBinlog(ctx sessionctx.Context, h kv.Handle, row []types.Datum, colIDs []int64) error {
	mutation := t.getMutation(ctx)
	handleData, err := h.Data()
	if err != nil {
		return err
	}
	pk, err := codec.EncodeValue(ctx.GetSessionVars().StmtCtx, nil, handleData...)
	if err != nil {
		return err
	}
	value, err := tablecodec.EncodeOldRow(ctx.GetSessionVars().StmtCtx, row, colIDs, nil, nil)
	if err != nil {
		return err
	}
	bin := append(pk, value...)
	mutation.InsertedRows = append(mutation.InsertedRows, bin)
	mutation.Sequence = append(mutation.Sequence, binlog.MutationType_Insert)
	return nil
}

func (t *TableCommon) addUpdateBinlog(ctx sessionctx.Context, oldRow, newRow []types.Datum, colIDs []int64) error {
	old, err := tablecodec.EncodeOldRow(ctx.GetSessionVars().StmtCtx, oldRow, colIDs, nil, nil)
	if err != nil {
		return err
	}
	newVal, err := tablecodec.EncodeOldRow(ctx.GetSessionVars().StmtCtx, newRow, colIDs, nil, nil)
	if err != nil {
		return err
	}
	bin := append(old, newVal...)
	mutation := t.getMutation(ctx)
	mutation.UpdatedRows = append(mutation.UpdatedRows, bin)
	mutation.Sequence = append(mutation.Sequence, binlog.MutationType_Update)
	return nil
}

func (t *TableCommon) addDeleteBinlog(ctx sessionctx.Context, r []types.Datum, colIDs []int64) error {
	data, err := tablecodec.EncodeOldRow(ctx.GetSessionVars().StmtCtx, r, colIDs, nil, nil)
	if err != nil {
		return err
	}
	mutation := t.getMutation(ctx)
	mutation.DeletedRows = append(mutation.DeletedRows, data)
	mutation.Sequence = append(mutation.Sequence, binlog.MutationType_DeleteRow)
	return nil
}

func writeSequenceUpdateValueBinlog(ctx sessionctx.Context, db, sequence string, end int64) error {
	// 1: when sequenceCommon update the local cache passively.
	// 2: When sequenceCommon setval to the allocator actively.
	// Both of this two case means the upper bound the sequence has changed in meta, which need to write the binlog
	// to the downstream.
	// Sequence sends `select setval(seq, num)` sql string to downstream via `setDDLBinlog`, which is mocked as a DDL binlog.
	binlogCli := ctx.GetSessionVars().BinlogClient
	sqlMode := ctx.GetSessionVars().SQLMode
	sequenceFullName := stringutil.Escape(db, sqlMode) + "." + stringutil.Escape(sequence, sqlMode)
	sql := "select setval(" + sequenceFullName + ", " + strconv.FormatInt(end, 10) + ")"

	err := kv.RunInNewTxn(context.Background(), ctx.GetStore(), true, func(ctx context.Context, txn kv.Transaction) error {
		m := meta.NewMeta(txn)
		mockJobID, err := m.GenGlobalID()
		if err != nil {
			return err
		}
		binloginfo.SetDDLBinlog(binlogCli, txn, mockJobID, int32(model.StatePublic), sql)
		return nil
	})
	return err
}

func (t *TableCommon) removeRowData(ctx sessionctx.Context, h kv.Handle) error {
	// Remove row data.
	txn, err := ctx.Txn(true)
	if err != nil {
		return err
	}

	key := t.RecordKey(h)
	failpoint.Inject("removeRecordForceAssertNotExist", func() {
		// Assert the key doesn't exist while it actually exists. This is helpful to test if assertion takes effect.
		// Since only the first assertion takes effect, set the injected assertion before setting the correct one to
		// override it.
		if ctx.GetSessionVars().ConnectionID != 0 {
			logutil.BgLogger().Info("[failpoint] force asserting not exist on RemoveRecord", zap.Uint64("startTS", txn.StartTS()))
			if err = txn.SetAssertion(key, kv.SetAssertNotExist); err != nil {
				failpoint.Return(err)
			}
		}
	})
	err = txn.SetAssertion(key, kv.SetAssertExist)
	if err != nil {
		return err
	}
	return txn.Delete(key)
}

// removeRowIndices removes all the indices of a row.
func (t *TableCommon) removeRowIndices(ctx sessionctx.Context, h kv.Handle, rec []types.Datum) error {
	txn, err := ctx.Txn(true)
	if err != nil {
		return err
	}
	for _, v := range t.deletableIndices() {
		if v.Meta().Primary && (t.Meta().IsCommonHandle || t.Meta().PKIsHandle) {
			continue
		}
		vals, err := v.FetchValues(rec, nil)
		if err != nil {
			logutil.BgLogger().Info("remove row index failed", zap.Any("index", v.Meta()), zap.Uint64("txnStartTS", txn.StartTS()), zap.String("handle", h.String()), zap.Any("record", rec), zap.Error(err))
			return err
		}
		if err = v.Delete(ctx.GetSessionVars().StmtCtx, txn, vals, h); err != nil {
			if v.Meta().State != model.StatePublic && kv.ErrNotExist.Equal(err) {
				// If the index is not in public state, we may have not created the index,
				// or already deleted the index, so skip ErrNotExist error.
				logutil.BgLogger().Debug("row index not exists", zap.Any("index", v.Meta()), zap.Uint64("txnStartTS", txn.StartTS()), zap.String("handle", h.String()))
				continue
			}
			return err
		}
	}
	return nil
}

// removeRowIndex implements table.Table RemoveRowIndex interface.
func (t *TableCommon) removeRowIndex(sc *stmtctx.StatementContext, h kv.Handle, vals []types.Datum, idx table.Index, txn kv.Transaction) error {
	return idx.Delete(sc, txn, vals, h)
}

// buildIndexForRow implements table.Table BuildIndexForRow interface.
func (t *TableCommon) buildIndexForRow(ctx sessionctx.Context, h kv.Handle, vals []types.Datum, newData []types.Datum, idx table.Index, txn kv.Transaction, untouched bool, popts ...table.CreateIdxOptFunc) error {
	var opts []table.CreateIdxOptFunc
	opts = append(opts, popts...)
	if untouched {
		opts = append(opts, table.IndexIsUntouched)
	}
	rsData := TryGetHandleRestoredDataWrapper(t, newData, nil, idx.Meta())
	if _, err := idx.Create(ctx, txn, vals, h, rsData, opts...); err != nil {
		if kv.ErrKeyExists.Equal(err) {
			// Make error message consistent with MySQL.
			entryKey, err1 := genIndexKeyStr(vals)
			if err1 != nil {
				// if genIndexKeyStr failed, return the original error.
				return err
			}

			return kv.ErrKeyExists.FastGenByArgs(entryKey, idx.Meta().Name)
		}
		return err
	}
	return nil
}

// IterRecords iterates records in the table and calls fn.
func IterRecords(t table.Table, ctx sessionctx.Context, cols []*table.Column,
	fn table.RecordIterFunc) error {
	prefix := t.RecordPrefix()
	txn, err := ctx.Txn(true)
	if err != nil {
		return err
	}

	startKey := tablecodec.EncodeRecordKey(t.RecordPrefix(), kv.IntHandle(math.MinInt64))
	it, err := txn.Iter(startKey, prefix.PrefixNext())
	if err != nil {
		return err
	}
	defer it.Close()

	if !it.Valid() {
		return nil
	}

	logutil.BgLogger().Debug("iterate records", zap.ByteString("startKey", startKey), zap.ByteString("key", it.Key()), zap.ByteString("value", it.Value()))

	colMap := make(map[int64]*types.FieldType, len(cols))
	for _, col := range cols {
		colMap[col.ID] = &col.FieldType
	}
	defaultVals := make([]types.Datum, len(cols))
	for it.Valid() && it.Key().HasPrefix(prefix) {
		// first kv pair is row lock information.
		// TODO: check valid lock
		// get row handle
		handle, err := tablecodec.DecodeRowKey(it.Key())
		if err != nil {
			return err
		}
		rowMap, err := tablecodec.DecodeRowToDatumMap(it.Value(), colMap, ctx.GetSessionVars().Location())
		if err != nil {
			return err
		}
		pkIds, decodeLoc := TryGetCommonPkColumnIds(t.Meta()), ctx.GetSessionVars().Location()
		data := make([]types.Datum, len(cols))
		for _, col := range cols {
			if col.IsPKHandleColumn(t.Meta()) {
				if mysql.HasUnsignedFlag(col.Flag) {
					data[col.Offset].SetUint64(uint64(handle.IntValue()))
				} else {
					data[col.Offset].SetInt64(handle.IntValue())
				}
				continue
			} else if mysql.HasPriKeyFlag(col.Flag) {
				data[col.Offset], err = tryDecodeColumnFromCommonHandle(col, handle, pkIds, decodeLoc)
				if err != nil {
					return err
				}
				continue
			}
			if _, ok := rowMap[col.ID]; ok {
				data[col.Offset] = rowMap[col.ID]
				continue
			}
			data[col.Offset], err = GetColDefaultValue(ctx, col, defaultVals)
			if err != nil {
				return err
			}
		}
		more, err := fn(handle, data, cols)
		if !more || err != nil {
			return err
		}

		rk := tablecodec.EncodeRecordKey(t.RecordPrefix(), handle)
		err = kv.NextUntil(it, util.RowKeyPrefixFilter(rk))
		if err != nil {
			return err
		}
	}

	return nil
}

func tryDecodeColumnFromCommonHandle(col *table.Column, handle kv.Handle, pkIds []int64, decodeLoc *time.Location) (types.Datum, error) {
	for i, hid := range pkIds {
		if hid != col.ID {
			continue
		}
		_, d, err := codec.DecodeOne(handle.EncodedCol(i))
		if err != nil {
			return types.Datum{}, errors.Trace(err)
		}
		if d, err = tablecodec.Unflatten(d, &col.FieldType, decodeLoc); err != nil {
			return types.Datum{}, err
		}
		return d, nil
	}
	return types.Datum{}, nil
}

// GetColDefaultValue gets a column default value.
// The defaultVals is used to avoid calculating the default value multiple times.
func GetColDefaultValue(ctx sessionctx.Context, col *table.Column, defaultVals []types.Datum) (
	colVal types.Datum, err error) {
	if col.GetOriginDefaultValue() == nil && mysql.HasNotNullFlag(col.Flag) {
		return colVal, errors.New("Miss column")
	}
	if col.State != model.StatePublic {
		return colVal, nil
	}
	if defaultVals[col.Offset].IsNull() {
		colVal, err = table.GetColOriginDefaultValue(ctx, col.ToInfo())
		if err != nil {
			return colVal, err
		}
		defaultVals[col.Offset] = colVal
	} else {
		colVal = defaultVals[col.Offset]
	}

	return colVal, nil
}

// AllocHandle allocate a new handle.
// A statement could reserve some ID in the statement context, try those ones first.
func AllocHandle(ctx context.Context, sctx sessionctx.Context, t table.Table) (kv.Handle, error) {
	if sctx != nil {
		if stmtCtx := sctx.GetSessionVars().StmtCtx; stmtCtx != nil {
			// First try to alloc if the statement has reserved auto ID.
			if stmtCtx.BaseRowID < stmtCtx.MaxRowID {
				stmtCtx.BaseRowID += 1
				return kv.IntHandle(stmtCtx.BaseRowID), nil
			}
		}
	}

	_, rowID, err := allocHandleIDs(ctx, sctx, t, 1)
	return kv.IntHandle(rowID), err
}

func allocHandleIDs(ctx context.Context, sctx sessionctx.Context, t table.Table, n uint64) (int64, int64, error) {
	meta := t.Meta()
	base, maxID, err := t.Allocators(sctx).Get(autoid.RowIDAllocType).Alloc(ctx, n, 1, 1)
	if err != nil {
		return 0, 0, err
	}
	if meta.ShardRowIDBits > 0 {
		// Use max record ShardRowIDBits to check overflow.
		if OverflowShardBits(maxID, meta.MaxShardRowIDBits, autoid.RowIDBitLength, true) {
			// If overflow, the rowID may be duplicated. For examples,
			// t.meta.ShardRowIDBits = 4
			// rowID = 0010111111111111111111111111111111111111111111111111111111111111
			// shard = 0100000000000000000000000000000000000000000000000000000000000000
			// will be duplicated with:
			// rowID = 0100111111111111111111111111111111111111111111111111111111111111
			// shard = 0010000000000000000000000000000000000000000000000000000000000000
			return 0, 0, autoid.ErrAutoincReadFailed
		}
		txnCtx := sctx.GetSessionVars().TxnCtx
		shard := txnCtx.GetShard(meta.ShardRowIDBits, autoid.RowIDBitLength, true, int(n))
		base |= shard
		maxID |= shard
	}
	return base, maxID, nil
}

// OverflowShardBits checks whether the recordID overflow `1<<(typeBitsLength-shardRowIDBits-1) -1`.
func OverflowShardBits(recordID int64, shardRowIDBits uint64, typeBitsLength uint64, reservedSignBit bool) bool {
	var signBit uint64
	if reservedSignBit {
		signBit = 1
	}
	mask := (1<<shardRowIDBits - 1) << (typeBitsLength - shardRowIDBits - signBit)
	return recordID&int64(mask) > 0
}

// Allocators implements table.Table Allocators interface.
func (t *TableCommon) Allocators(ctx sessionctx.Context) autoid.Allocators {
	if ctx == nil {
		return t.allocs
	} else if ctx.GetSessionVars().IDAllocator == nil {
		// Use an independent allocator for global temporary tables.
		if t.meta.TempTableType == model.TempTableGlobal {
			if alloc := ctx.GetSessionVars().GetTemporaryTable(t.meta).GetAutoIDAllocator(); alloc != nil {
				return autoid.Allocators{alloc}
			}
			// If the session is not in a txn, for example, in "show create table", use the original allocator.
			// Otherwise the would be a nil pointer dereference.
		}
		return t.allocs
	}

	// Replace the row id allocator with the one in session variables.
	sessAlloc := ctx.GetSessionVars().IDAllocator
	retAllocs := make([]autoid.Allocator, 0, len(t.allocs))
	copy(retAllocs, t.allocs)

	overwritten := false
	for i, a := range retAllocs {
		if a.GetType() == autoid.RowIDAllocType {
			retAllocs[i] = sessAlloc
			overwritten = true
			break
		}
	}
	if !overwritten {
		retAllocs = append(retAllocs, sessAlloc)
	}
	return retAllocs
}

// Type implements table.Table Type interface.
func (t *TableCommon) Type() table.Type {
	return table.NormalTable
}

func shouldWriteBinlog(ctx sessionctx.Context, tblInfo *model.TableInfo) bool {
	if ctx.GetSessionVars().BinlogClient == nil {
		return false
	}
	if tblInfo.TempTableType != model.TempTableNone {
		return false
	}
	return !ctx.GetSessionVars().InRestrictedSQL
}

func (t *TableCommon) getMutation(ctx sessionctx.Context) *binlog.TableMutation {
	return ctx.StmtGetMutation(t.tableID)
}

func (t *TableCommon) canSkip(col *table.Column, value *types.Datum) bool {
	return CanSkip(t.Meta(), col, value)
}

// CanSkip is for these cases, we can skip the columns in encoded row:
// 1. the column is included in primary key;
// 2. the column's default value is null, and the value equals to that but has no origin default;
// 3. the column is virtual generated.
func CanSkip(info *model.TableInfo, col *table.Column, value *types.Datum) bool {
	if col.IsPKHandleColumn(info) {
		return true
	}
	if col.IsCommonHandleColumn(info) {
		pkIdx := FindPrimaryIndex(info)
		for _, idxCol := range pkIdx.Columns {
			if info.Columns[idxCol.Offset].ID != col.ID {
				continue
			}
			canSkip := idxCol.Length == types.UnspecifiedLength
			canSkip = canSkip && !types.NeedRestoredData(&col.FieldType)
			return canSkip
		}
	}
	if col.GetDefaultValue() == nil && value.IsNull() && col.GetOriginDefaultValue() == nil {
		return true
	}
	if col.IsGenerated() && !col.GeneratedStored {
		return true
	}
	return false
}

// canSkipUpdateBinlog checks whether the column can be skipped or not.
func (t *TableCommon) canSkipUpdateBinlog(col *table.Column, value types.Datum) bool {
	if col.IsGenerated() && !col.GeneratedStored {
		return true
	}
	return false
}

// FindIndexByColName returns a public table index containing only one column named `name`.
func FindIndexByColName(t table.Table, name string) table.Index {
	for _, idx := range t.Indices() {
		// only public index can be read.
		if idx.Meta().State != model.StatePublic {
			continue
		}

		if len(idx.Meta().Columns) == 1 && strings.EqualFold(idx.Meta().Columns[0].Name.L, name) {
			return idx
		}
	}
	return nil
}

func getDuplicateErrorHandleString(t table.Table, handle kv.Handle, row []types.Datum) string {
	if handle.IsInt() {
		return kv.GetDuplicateErrorHandleString(handle)
	}
	var pk table.Index
	for _, idx := range t.Indices() {
		if idx.Meta().Primary {
			pk = idx
			break
		}
	}
	if pk == nil {
		return kv.GetDuplicateErrorHandleString(handle)
	}
	var err error
	str := make([]string, len(pk.Meta().Columns))
	for i, col := range pk.Meta().Columns {
		str[i], err = row[col.Offset].ToString()
		if err != nil {
			return kv.GetDuplicateErrorHandleString(handle)
		}
	}
	return strings.Join(str, "-")
}

func init() {
	table.TableFromMeta = TableFromMeta
	table.MockTableFromMeta = MockTableFromMeta
	tableutil.TempTableFromMeta = TempTableFromMeta
}

// sequenceCommon cache the sequence value.
// `alter sequence` will invalidate the cached range.
// `setval` will recompute the start position of cached value.
type sequenceCommon struct {
	meta *model.SequenceInfo
	// base < end when increment > 0.
	// base > end when increment < 0.
	end  int64
	base int64
	// round is used to count the cycle times.
	round int64
	mu    sync.RWMutex
}

// GetSequenceBaseEndRound is used in test.
func (s *sequenceCommon) GetSequenceBaseEndRound() (int64, int64, int64) {
	s.mu.RLock()
	defer s.mu.RUnlock()
	return s.base, s.end, s.round
}

// GetSequenceNextVal implements util.SequenceTable GetSequenceNextVal interface.
// Caching the sequence value in table, we can easily be notified with the cache empty,
// and write the binlogInfo in table level rather than in allocator.
func (t *TableCommon) GetSequenceNextVal(ctx interface{}, dbName, seqName string) (nextVal int64, err error) {
	seq := t.sequence
	if seq == nil {
		// TODO: refine the error.
		return 0, errors.New("sequenceCommon is nil")
	}
	seq.mu.Lock()
	defer seq.mu.Unlock()

	err = func() error {
		// Check if need to update the cache batch from storage.
		// Because seq.base is not always the last allocated value (may be set by setval()).
		// So we should try to seek the next value in cache (not just add increment to seq.base).
		var (
			updateCache bool
			offset      int64
			ok          bool
		)
		if seq.base == seq.end {
			// There is no cache yet.
			updateCache = true
		} else {
			// Seek the first valid value in cache.
			offset = seq.getOffset()
			if seq.meta.Increment > 0 {
				nextVal, ok = autoid.SeekToFirstSequenceValue(seq.base, seq.meta.Increment, offset, seq.base, seq.end)
			} else {
				nextVal, ok = autoid.SeekToFirstSequenceValue(seq.base, seq.meta.Increment, offset, seq.end, seq.base)
			}
			if !ok {
				updateCache = true
			}
		}
		if !updateCache {
			return nil
		}
		// Update batch alloc from kv storage.
		sequenceAlloc, err1 := getSequenceAllocator(t.allocs)
		if err1 != nil {
			return err1
		}
		var base, end, round int64
		base, end, round, err1 = sequenceAlloc.AllocSeqCache()
		if err1 != nil {
			return err1
		}
		// Only update local cache when alloc succeed.
		seq.base = base
		seq.end = end
		seq.round = round
		// write sequence binlog to the pumpClient.
		if ctx.(sessionctx.Context).GetSessionVars().BinlogClient != nil {
			err = writeSequenceUpdateValueBinlog(ctx.(sessionctx.Context), dbName, seqName, seq.end)
			if err != nil {
				return err
			}
		}
		// Seek the first valid value in new cache.
		// Offset may have changed cause the round is updated.
		offset = seq.getOffset()
		if seq.meta.Increment > 0 {
			nextVal, ok = autoid.SeekToFirstSequenceValue(seq.base, seq.meta.Increment, offset, seq.base, seq.end)
		} else {
			nextVal, ok = autoid.SeekToFirstSequenceValue(seq.base, seq.meta.Increment, offset, seq.end, seq.base)
		}
		if !ok {
			return errors.New("can't find the first value in sequence cache")
		}
		return nil
	}()
	// Sequence alloc in kv store error.
	if err != nil {
		if err == autoid.ErrAutoincReadFailed {
			return 0, table.ErrSequenceHasRunOut.GenWithStackByArgs(dbName, seqName)
		}
		return 0, err
	}
	seq.base = nextVal
	return nextVal, nil
}

// SetSequenceVal implements util.SequenceTable SetSequenceVal interface.
// The returned bool indicates the newVal is already under the base.
func (t *TableCommon) SetSequenceVal(ctx interface{}, newVal int64, dbName, seqName string) (int64, bool, error) {
	seq := t.sequence
	if seq == nil {
		// TODO: refine the error.
		return 0, false, errors.New("sequenceCommon is nil")
	}
	seq.mu.Lock()
	defer seq.mu.Unlock()

	if seq.meta.Increment > 0 {
		if newVal <= t.sequence.base {
			return 0, true, nil
		}
		if newVal <= t.sequence.end {
			t.sequence.base = newVal
			return newVal, false, nil
		}
	} else {
		if newVal >= t.sequence.base {
			return 0, true, nil
		}
		if newVal >= t.sequence.end {
			t.sequence.base = newVal
			return newVal, false, nil
		}
	}

	// Invalid the current cache.
	t.sequence.base = t.sequence.end

	// Rebase from kv storage.
	sequenceAlloc, err := getSequenceAllocator(t.allocs)
	if err != nil {
		return 0, false, err
	}
	res, alreadySatisfied, err := sequenceAlloc.RebaseSeq(newVal)
	if err != nil {
		return 0, false, err
	}
	if !alreadySatisfied {
		// Write sequence binlog to the pumpClient.
		if ctx.(sessionctx.Context).GetSessionVars().BinlogClient != nil {
			err = writeSequenceUpdateValueBinlog(ctx.(sessionctx.Context), dbName, seqName, seq.end)
			if err != nil {
				return 0, false, err
			}
		}
	}
	// Record the current end after setval succeed.
	// Consider the following case.
	// create sequence seq
	// setval(seq, 100) setval(seq, 50)
	// Because no cache (base, end keep 0), so the second setval won't return NULL.
	t.sequence.base, t.sequence.end = newVal, newVal
	return res, alreadySatisfied, nil
}

// getOffset is used in under GetSequenceNextVal & SetSequenceVal, which mu is locked.
func (s *sequenceCommon) getOffset() int64 {
	offset := s.meta.Start
	if s.meta.Cycle && s.round > 0 {
		if s.meta.Increment > 0 {
			offset = s.meta.MinValue
		} else {
			offset = s.meta.MaxValue
		}
	}
	return offset
}

// GetSequenceID implements util.SequenceTable GetSequenceID interface.
func (t *TableCommon) GetSequenceID() int64 {
	return t.tableID
}

// GetSequenceCommon is used in test to get sequenceCommon.
func (t *TableCommon) GetSequenceCommon() *sequenceCommon {
	return t.sequence
}

// TryGetHandleRestoredDataWrapper tries to get the restored data for handle if needed. The argument can be a slice or a map.
func TryGetHandleRestoredDataWrapper(t table.Table, row []types.Datum, rowMap map[int64]types.Datum, idx *model.IndexInfo) []types.Datum {
	if !collate.NewCollationEnabled() || !t.Meta().IsCommonHandle || t.Meta().CommonHandleVersion == 0 {
		return nil
	}
	rsData := make([]types.Datum, 0, 4)
	pkIdx := FindPrimaryIndex(t.Meta())
	for _, pkIdxCol := range pkIdx.Columns {
		pkCol := t.Meta().Columns[pkIdxCol.Offset]
		if !types.NeedRestoredData(&pkCol.FieldType) {
			continue
		}
		var datum types.Datum
		if len(rowMap) > 0 {
			datum = rowMap[pkCol.ID]
		} else {
			datum = row[pkCol.Offset]
		}
		// Try to truncate index values.
		// Says that primary key(a (8)),
		// For index t(a), don't truncate the value.
		// For index t(a(9)), truncate to a(9).
		// For index t(a(7)), truncate to a(8).
		truncateTargetCol := pkIdxCol
		for _, idxCol := range idx.Columns {
			if idxCol.Offset == pkCol.Offset {
				truncateTargetCol = maxIndexLen(pkIdxCol, idxCol)
				break
			}
		}
		tablecodec.TruncateIndexValue(&datum, truncateTargetCol, pkCol)
		if collate.IsBinCollation(pkCol.Collate) {
			rsData = append(rsData, types.NewIntDatum(stringutil.GetTailSpaceCount(datum.GetString())))
		} else {
			rsData = append(rsData, datum)
		}
	}
	return rsData
}

func maxIndexLen(idxA, idxB *model.IndexColumn) *model.IndexColumn {
	if idxA.Length == types.UnspecifiedLength {
		return idxA
	}
	if idxB.Length == types.UnspecifiedLength {
		return idxB
	}
	if idxA.Length > idxB.Length {
		return idxA
	}
	return idxB
}

func getSequenceAllocator(allocs autoid.Allocators) (autoid.Allocator, error) {
	for _, alloc := range allocs {
		if alloc.GetType() == autoid.SequenceType {
			return alloc, nil
		}
	}
	// TODO: refine the error.
	return nil, errors.New("sequence allocator is nil")
}

// BuildTableScanFromInfos build tipb.TableScan with *model.TableInfo and *model.ColumnInfo.
func BuildTableScanFromInfos(tableInfo *model.TableInfo, columnInfos []*model.ColumnInfo) *tipb.TableScan {
	pkColIds := TryGetCommonPkColumnIds(tableInfo)
	tsExec := &tipb.TableScan{
		TableId:          tableInfo.ID,
		Columns:          util.ColumnsToProto(columnInfos, tableInfo.PKIsHandle),
		PrimaryColumnIds: pkColIds,
	}
	if tableInfo.IsCommonHandle {
		tsExec.PrimaryPrefixColumnIds = PrimaryPrefixColumnIDs(tableInfo)
	}
	return tsExec
}

// TemporaryTable is used to store transaction-specific or session-specific information for global / local temporary tables.
// For example, stats and autoID should have their own copies of data, instead of being shared by all sessions.
type TemporaryTable struct {
	// Whether it's modified in this transaction.
	modified bool
	// The stats of this table. So far it's always pseudo stats.
	stats *statistics.Table
	// The autoID allocator of this table.
	autoIDAllocator autoid.Allocator
	// Table size.
	size int64

	meta *model.TableInfo
}

// TempTableFromMeta builds a TempTable from model.TableInfo.
func TempTableFromMeta(tblInfo *model.TableInfo) tableutil.TempTable {
	return &TemporaryTable{
		modified:        false,
		stats:           statistics.PseudoTable(tblInfo),
		autoIDAllocator: autoid.NewAllocatorFromTempTblInfo(tblInfo),
		meta:            tblInfo,
	}
}

// GetAutoIDAllocator is implemented from TempTable.GetAutoIDAllocator.
func (t *TemporaryTable) GetAutoIDAllocator() autoid.Allocator {
	return t.autoIDAllocator
}

// SetModified is implemented from TempTable.SetModified.
func (t *TemporaryTable) SetModified(modified bool) {
	t.modified = modified
}

// GetModified is implemented from TempTable.GetModified.
func (t *TemporaryTable) GetModified() bool {
	return t.modified
}

// GetStats is implemented from TempTable.GetStats.
func (t *TemporaryTable) GetStats() interface{} {
	return t.stats
}

// GetSize gets the table size.
func (t *TemporaryTable) GetSize() int64 {
	return t.size
}

// SetSize sets the table size.
func (t *TemporaryTable) SetSize(v int64) {
	t.size = v
}

// GetMeta gets the table meta.
func (t *TemporaryTable) GetMeta() *model.TableInfo {
	return t.meta
}<|MERGE_RESOLUTION|>--- conflicted
+++ resolved
@@ -431,11 +431,6 @@
 		return err
 	}
 
-<<<<<<< HEAD
-	if err = injectMutationError(t, txn, sh); err != nil {
-		return err
-	}
-=======
 	failpoint.Inject("updateRecordForceAssertNotExist", func() {
 		// Assert the key doesn't exist while it actually exists. This is helpful to test if assertion takes effect.
 		// Since only the first assertion takes effect, set the injected assertion before setting the correct one to
@@ -451,7 +446,10 @@
 		return err
 	}
 
->>>>>>> fcc7ffae
+
+	if err = injectMutationError(t, txn, sh); err != nil {
+		return err
+	}
 	if sessVars.EnableMutationChecker {
 		if err = CheckDataConsistency(txn, sessVars, t, newData, oldData, memBuffer, sh); err != nil {
 			return errors.Trace(err)
