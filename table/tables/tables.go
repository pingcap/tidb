// Copyright 2013 The ql Authors. All rights reserved.
// Use of this source code is governed by a BSD-style
// license that can be found in the LICENSES/QL-LICENSE file.

// Copyright 2015 PingCAP, Inc.
//
// Licensed under the Apache License, Version 2.0 (the "License");
// you may not use this file except in compliance with the License.
// You may obtain a copy of the License at
//
//     http://www.apache.org/licenses/LICENSE-2.0
//
// Unless required by applicable law or agreed to in writing, software
// distributed under the License is distributed on an "AS IS" BASIS,
// See the License for the specific language governing permissions and
// limitations under the License.

package tables

import (
	"context"
	"math"
	"strconv"
	"strings"
	"sync"
	"time"

	"github.com/opentracing/opentracing-go"
	"github.com/pingcap/errors"
	"github.com/pingcap/parser/model"
	"github.com/pingcap/parser/mysql"
	"github.com/pingcap/tidb/kv"
	"github.com/pingcap/tidb/meta"
	"github.com/pingcap/tidb/meta/autoid"
	"github.com/pingcap/tidb/sessionctx"
	"github.com/pingcap/tidb/sessionctx/binloginfo"
	"github.com/pingcap/tidb/sessionctx/stmtctx"
	"github.com/pingcap/tidb/sessionctx/variable"
	"github.com/pingcap/tidb/table"
	"github.com/pingcap/tidb/tablecodec"
	"github.com/pingcap/tidb/types"
	"github.com/pingcap/tidb/util"
	"github.com/pingcap/tidb/util/codec"
	"github.com/pingcap/tidb/util/collate"
	"github.com/pingcap/tidb/util/generatedexpr"
	"github.com/pingcap/tidb/util/logutil"
	"github.com/pingcap/tidb/util/stringutil"
	"github.com/pingcap/tipb/go-binlog"
	"github.com/pingcap/tipb/go-tipb"
	"go.uber.org/zap"
)

// TableCommon is shared by both Table and partition.
type TableCommon struct {
	tableID int64
	// physicalTableID is a unique int64 to identify a physical table.
	physicalTableID                 int64
	Columns                         []*table.Column
	PublicColumns                   []*table.Column
	VisibleColumns                  []*table.Column
	HiddenColumns                   []*table.Column
	WritableColumns                 []*table.Column
	FullHiddenColsAndVisibleColumns []*table.Column
	indices                         []table.Index
	meta                            *model.TableInfo
	allocs                          autoid.Allocators
	sequence                        *sequenceCommon

	// recordPrefix and indexPrefix are generated using physicalTableID.
	recordPrefix kv.Key
	indexPrefix  kv.Key
}

// MockTableFromMeta only serves for test.
func MockTableFromMeta(tblInfo *model.TableInfo) table.Table {
	columns := make([]*table.Column, 0, len(tblInfo.Columns))
	for _, colInfo := range tblInfo.Columns {
		col := table.ToColumn(colInfo)
		columns = append(columns, col)
	}

	var t TableCommon
	initTableCommon(&t, tblInfo, tblInfo.ID, columns, nil)
	if tblInfo.GetPartitionInfo() == nil {
		if err := initTableIndices(&t); err != nil {
			return nil
		}
		return &t
	}

	ret, err := newPartitionedTable(&t, tblInfo)
	if err != nil {
		return nil
	}
	return ret
}

// TableFromMeta creates a Table instance from model.TableInfo.
func TableFromMeta(allocs autoid.Allocators, tblInfo *model.TableInfo) (table.Table, error) {
	if tblInfo.State == model.StateNone {
		return nil, table.ErrTableStateCantNone.GenWithStackByArgs(tblInfo.Name)
	}

	colsLen := len(tblInfo.Columns)
	columns := make([]*table.Column, 0, colsLen)
	for i, colInfo := range tblInfo.Columns {
		if colInfo.State == model.StateNone {
			return nil, table.ErrColumnStateCantNone.GenWithStackByArgs(colInfo.Name)
		}

		// Print some information when the column's offset isn't equal to i.
		if colInfo.Offset != i {
			logutil.BgLogger().Error("wrong table schema", zap.Any("table", tblInfo), zap.Any("column", colInfo), zap.Int("index", i), zap.Int("offset", colInfo.Offset), zap.Int("columnNumber", colsLen))
		}

		col := table.ToColumn(colInfo)
		if col.IsGenerated() {
			expr, err := generatedexpr.ParseExpression(colInfo.GeneratedExprString)
			if err != nil {
				return nil, err
			}
			expr, err = generatedexpr.SimpleResolveName(expr, tblInfo)
			if err != nil {
				return nil, err
			}
			col.GeneratedExpr = expr
		}
		// default value is expr.
		if col.DefaultIsExpr {
			expr, err := generatedexpr.ParseExpression(colInfo.DefaultValue.(string))
			if err != nil {
				return nil, err
			}
			col.DefaultExpr = expr
		}
		columns = append(columns, col)
	}

	var t TableCommon
	initTableCommon(&t, tblInfo, tblInfo.ID, columns, allocs)
	if tblInfo.GetPartitionInfo() == nil {
		if err := initTableIndices(&t); err != nil {
			return nil, err
		}
		return &t, nil
	}

	return newPartitionedTable(&t, tblInfo)
}

// initTableCommon initializes a TableCommon struct.
func initTableCommon(t *TableCommon, tblInfo *model.TableInfo, physicalTableID int64, cols []*table.Column, allocs autoid.Allocators) {
	t.tableID = tblInfo.ID
	t.physicalTableID = physicalTableID
	t.allocs = allocs
	t.meta = tblInfo
	t.Columns = cols
	t.PublicColumns = t.Cols()
	t.VisibleColumns = t.VisibleCols()
	t.HiddenColumns = t.HiddenCols()
	t.WritableColumns = t.WritableCols()
	t.FullHiddenColsAndVisibleColumns = t.FullHiddenColsAndVisibleCols()
	t.recordPrefix = tablecodec.GenTableRecordPrefix(physicalTableID)
	t.indexPrefix = tablecodec.GenTableIndexPrefix(physicalTableID)
	if tblInfo.IsSequence() {
		t.sequence = &sequenceCommon{meta: tblInfo.Sequence}
	}
}

// initTableIndices initializes the indices of the TableCommon.
func initTableIndices(t *TableCommon) error {
	tblInfo := t.meta
	for _, idxInfo := range tblInfo.Indices {
		if idxInfo.State == model.StateNone {
			return table.ErrIndexStateCantNone.GenWithStackByArgs(idxInfo.Name)
		}

		// Use partition ID for index, because TableCommon may be table or partition.
		idx := NewIndex(t.physicalTableID, tblInfo, idxInfo)
		t.indices = append(t.indices, idx)
	}
	return nil
}

func initTableCommonWithIndices(t *TableCommon, tblInfo *model.TableInfo, physicalTableID int64, cols []*table.Column, allocs autoid.Allocators) error {
	initTableCommon(t, tblInfo, physicalTableID, cols, allocs)
	return initTableIndices(t)
}

// Indices implements table.Table Indices interface.
func (t *TableCommon) Indices() []table.Index {
	return t.indices
}

// GetWritableIndexByName gets the index meta from the table by the index name.
func GetWritableIndexByName(idxName string, t table.Table) table.Index {
	for _, idx := range t.Indices() {
		if !IsIndexWritable(idx) {
			continue
		}
		if idxName == idx.Meta().Name.L {
			return idx
		}
	}
	return nil
}

// deletableIndices implements table.Table deletableIndices interface.
func (t *TableCommon) deletableIndices() []table.Index {
	// All indices are deletable because we don't need to check StateNone.
	return t.indices
}

// Meta implements table.Table Meta interface.
func (t *TableCommon) Meta() *model.TableInfo {
	return t.meta
}

// GetPhysicalID implements table.Table GetPhysicalID interface.
func (t *TableCommon) GetPhysicalID() int64 {
	return t.physicalTableID
}

type getColsMode int64

const (
	_ getColsMode = iota
	visible
	hidden
	full
)

func (t *TableCommon) getCols(mode getColsMode) []*table.Column {
	columns := make([]*table.Column, 0, len(t.Columns))
	for _, col := range t.Columns {
		if col.State != model.StatePublic {
			continue
		}
		if (mode == visible && col.Hidden) || (mode == hidden && !col.Hidden) {
			continue
		}
		columns = append(columns, col)
	}
	return columns
}

// Cols implements table.Table Cols interface.
func (t *TableCommon) Cols() []*table.Column {
	if len(t.PublicColumns) > 0 {
		return t.PublicColumns
	}
	return t.getCols(full)
}

// VisibleCols implements table.Table VisibleCols interface.
func (t *TableCommon) VisibleCols() []*table.Column {
	if len(t.VisibleColumns) > 0 {
		return t.VisibleColumns
	}
	return t.getCols(visible)
}

// HiddenCols implements table.Table HiddenCols interface.
func (t *TableCommon) HiddenCols() []*table.Column {
	if len(t.HiddenColumns) > 0 {
		return t.HiddenColumns
	}
	return t.getCols(hidden)
}

// WritableCols implements table WritableCols interface.
func (t *TableCommon) WritableCols() []*table.Column {
	if len(t.WritableColumns) > 0 {
		return t.WritableColumns
	}
	writableColumns := make([]*table.Column, 0, len(t.Columns))
	for _, col := range t.Columns {
		if col.State == model.StateDeleteOnly || col.State == model.StateDeleteReorganization {
			continue
		}
		writableColumns = append(writableColumns, col)
	}
	return writableColumns
}

// FullHiddenColsAndVisibleCols implements table FullHiddenColsAndVisibleCols interface.
func (t *TableCommon) FullHiddenColsAndVisibleCols() []*table.Column {
	if len(t.FullHiddenColsAndVisibleColumns) > 0 {
		return t.FullHiddenColsAndVisibleColumns
	}

	cols := make([]*table.Column, 0, len(t.Columns))
	for _, col := range t.Columns {
		if col.Hidden || col.State == model.StatePublic {
			cols = append(cols, col)
		}
	}
	return cols
}

// RecordPrefix implements table.Table interface.
func (t *TableCommon) RecordPrefix() kv.Key {
	return t.recordPrefix
}

// RecordKey implements table.Table interface.
func (t *TableCommon) RecordKey(h kv.Handle) kv.Key {
	return tablecodec.EncodeRecordKey(t.recordPrefix, h)
}

// UpdateRecord implements table.Table UpdateRecord interface.
// `touched` means which columns are really modified, used for secondary indices.
// Length of `oldData` and `newData` equals to length of `t.WritableCols()`.
func (t *TableCommon) UpdateRecord(ctx context.Context, sctx sessionctx.Context, h kv.Handle, oldData, newData []types.Datum, touched []bool) error {
	txn, err := sctx.Txn(true)
	if err != nil {
		return err
	}

	memBuffer := txn.GetMemBuffer()
	sh := memBuffer.Staging()
	defer memBuffer.Cleanup(sh)

	var colIDs, binlogColIDs []int64
	var row, binlogOldRow, binlogNewRow []types.Datum
	numColsCap := len(newData) + 1 // +1 for the extra handle column that we may need to append.
	colIDs = make([]int64, 0, numColsCap)
	row = make([]types.Datum, 0, numColsCap)
	if shouldWriteBinlog(sctx, t.meta) {
		binlogColIDs = make([]int64, 0, numColsCap)
		binlogOldRow = make([]types.Datum, 0, numColsCap)
		binlogNewRow = make([]types.Datum, 0, numColsCap)
	}

	for _, col := range t.Columns {
		var value types.Datum
		if col.State == model.StateDeleteOnly || col.State == model.StateDeleteReorganization {
			if col.ChangeStateInfo != nil {
				// TODO: Check overflow or ignoreTruncate.
				value, err = table.CastValue(sctx, oldData[col.DependencyColumnOffset], col.ColumnInfo, false, false)
				if err != nil {
					logutil.BgLogger().Info("update record cast value failed", zap.Any("col", col), zap.Uint64("txnStartTS", txn.StartTS()),
						zap.String("handle", h.String()), zap.Any("val", oldData[col.DependencyColumnOffset]), zap.Error(err))
				}
				oldData = append(oldData, value)
				touched = append(touched, touched[col.DependencyColumnOffset])
			}
			continue
		}
		if col.State != model.StatePublic {
			// If col is in write only or write reorganization state we should keep the oldData.
			// Because the oldData must be the original data(it's changed by other TiDBs.) or the original default value.
			// TODO: Use newData directly.
			value = oldData[col.Offset]
			if col.ChangeStateInfo != nil {
				// TODO: Check overflow or ignoreTruncate.
				value, err = table.CastValue(sctx, newData[col.DependencyColumnOffset], col.ColumnInfo, false, false)
				if err != nil {
					return err
				}
				newData[col.Offset] = value
				touched[col.Offset] = touched[col.DependencyColumnOffset]
			}
		} else {
			value = newData[col.Offset]
		}
		if !t.canSkip(col, &value) {
			colIDs = append(colIDs, col.ID)
			row = append(row, value)
		}
		if shouldWriteBinlog(sctx, t.meta) && !t.canSkipUpdateBinlog(col, value) {
			binlogColIDs = append(binlogColIDs, col.ID)
			binlogOldRow = append(binlogOldRow, oldData[col.Offset])
			binlogNewRow = append(binlogNewRow, value)
		}
	}
	sessVars := sctx.GetSessionVars()
	// rebuild index
	if !sessVars.InTxn() {
		savePresumeKeyNotExist := sessVars.PresumeKeyNotExists
		if !sessVars.ConstraintCheckInPlace && sessVars.TxnCtx.IsPessimistic {
			sessVars.PresumeKeyNotExists = true
		}
		err = t.rebuildIndices(sctx, txn, h, touched, oldData, newData, table.WithCtx(ctx))
		sessVars.PresumeKeyNotExists = savePresumeKeyNotExist
		if err != nil {
			return err
		}
	} else {
		err = t.rebuildIndices(sctx, txn, h, touched, oldData, newData, table.WithCtx(ctx))
		if err != nil {
			return err
		}
	}

	key := t.RecordKey(h)
	sc, rd := sessVars.StmtCtx, &sessVars.RowEncoder
	value, err := tablecodec.EncodeRow(sc, row, colIDs, nil, nil, rd)
	if err != nil {
		return err
	}
	if err = memBuffer.Set(key, value); err != nil {
		return err
	}
	memBuffer.Release(sh)
	if shouldWriteBinlog(sctx, t.meta) {
		if !t.meta.PKIsHandle {
			binlogColIDs = append(binlogColIDs, model.ExtraHandleID)
			binlogOldRow = append(binlogOldRow, types.NewIntDatum(h.IntValue()))
			binlogNewRow = append(binlogNewRow, types.NewIntDatum(h.IntValue()))
		}
		err = t.addUpdateBinlog(sctx, binlogOldRow, binlogNewRow, binlogColIDs)
		if err != nil {
			return err
		}
	}
	colSize := make(map[int64]int64, len(t.Cols()))
	for id, col := range t.Cols() {
		size, err := codec.EstimateValueSize(sc, newData[id])
		if err != nil {
			continue
		}
		newLen := size - 1
		size, err = codec.EstimateValueSize(sc, oldData[id])
		if err != nil {
			continue
		}
		oldLen := size - 1
		colSize[col.ID] = int64(newLen - oldLen)
	}
	sessVars.TxnCtx.UpdateDeltaForTable(t.physicalTableID, 0, 1, colSize)
	return nil
}

func (t *TableCommon) rebuildIndices(ctx sessionctx.Context, txn kv.Transaction, h kv.Handle, touched []bool, oldData []types.Datum, newData []types.Datum, opts ...table.CreateIdxOptFunc) error {
	for _, idx := range t.deletableIndices() {
		if t.meta.IsCommonHandle && idx.Meta().Primary {
			continue
		}
		for _, ic := range idx.Meta().Columns {
			if !touched[ic.Offset] {
				continue
			}
			oldVs, err := idx.FetchValues(oldData, nil)
			if err != nil {
				return err
			}
			if err = t.removeRowIndex(ctx.GetSessionVars().StmtCtx, h, oldVs, idx, txn); err != nil {
				return err
			}
			break
		}
	}
	for _, idx := range t.Indices() {
		if !IsIndexWritable(idx) {
			continue
		}
		if t.meta.IsCommonHandle && idx.Meta().Primary {
			continue
		}
		untouched := true
		for _, ic := range idx.Meta().Columns {
			if !touched[ic.Offset] {
				continue
			}
			untouched = false
			break
		}
		// If txn is auto commit and index is untouched, no need to write index value.
		if untouched && !ctx.GetSessionVars().InTxn() {
			continue
		}
		newVs, err := idx.FetchValues(newData, nil)
		if err != nil {
			return err
		}
		if err := t.buildIndexForRow(ctx, h, newVs, newData, idx, txn, untouched, opts...); err != nil {
			return err
		}
	}
	return nil
}

// adjustRowValuesBuf adjust writeBufs.AddRowValues length, AddRowValues stores the inserting values that is used
// by tablecodec.EncodeRow, the encoded row format is `id1, colval, id2, colval`, so the correct length is rowLen * 2. If
// the inserting row has null value, AddRecord will skip it, so the rowLen will be different, so we need to adjust it.
func adjustRowValuesBuf(writeBufs *variable.WriteStmtBufs, rowLen int) {
	adjustLen := rowLen * 2
	if writeBufs.AddRowValues == nil || cap(writeBufs.AddRowValues) < adjustLen {
		writeBufs.AddRowValues = make([]types.Datum, adjustLen)
	}
	writeBufs.AddRowValues = writeBufs.AddRowValues[:adjustLen]
}

// FindPrimaryIndex uses to find primary index in tableInfo.
func FindPrimaryIndex(tblInfo *model.TableInfo) *model.IndexInfo {
	var pkIdx *model.IndexInfo
	for _, idx := range tblInfo.Indices {
		if idx.Primary {
			pkIdx = idx
			break
		}
	}
	return pkIdx
}

// CommonAddRecordCtx is used in `AddRecord` to avoid memory malloc for some temp slices.
// This is useful in lightning parse row data to key-values pairs. This can gain upto 5%  performance
// improvement in lightning's local mode.
type CommonAddRecordCtx struct {
	colIDs []int64
	row    []types.Datum
}

// commonAddRecordKey is used as key in `sessionctx.Context.Value(key)`
type commonAddRecordKey struct{}

// String implement `stringer.String` for CommonAddRecordKey
func (c commonAddRecordKey) String() string {
	return "_common_add_record_context_key"
}

// addRecordCtxKey is key in `sessionctx.Context` for CommonAddRecordCtx
var addRecordCtxKey = commonAddRecordKey{}

// SetAddRecordCtx set a CommonAddRecordCtx to session context
func SetAddRecordCtx(ctx sessionctx.Context, r *CommonAddRecordCtx) {
	ctx.SetValue(addRecordCtxKey, r)
}

// ClearAddRecordCtx remove `CommonAddRecordCtx` from session context
func ClearAddRecordCtx(ctx sessionctx.Context) {
	ctx.ClearValue(addRecordCtxKey)
}

// NewCommonAddRecordCtx create a context used for `AddRecord`
func NewCommonAddRecordCtx(size int) *CommonAddRecordCtx {
	return &CommonAddRecordCtx{
		colIDs: make([]int64, 0, size),
		row:    make([]types.Datum, 0, size),
	}
}

// TryGetCommonPkColumnIds get the IDs of primary key column if the table has common handle.
func TryGetCommonPkColumnIds(tbl *model.TableInfo) []int64 {
	var pkColIds []int64
	if !tbl.IsCommonHandle {
		return nil
	}
	pkIdx := FindPrimaryIndex(tbl)
	for _, idxCol := range pkIdx.Columns {
		pkColIds = append(pkColIds, tbl.Columns[idxCol.Offset].ID)
	}
	return pkColIds
}

// PrimaryPrefixColumnIDs get prefix column ids in primary key.
func PrimaryPrefixColumnIDs(tbl *model.TableInfo) (prefixCols []int64) {
	for _, idx := range tbl.Indices {
		if !idx.Primary {
			continue
		}
		for _, col := range idx.Columns {
			if col.Length > 0 && tbl.Columns[col.Offset].Flen > col.Length {
				prefixCols = append(prefixCols, tbl.Columns[col.Offset].ID)
			}
		}
	}
	return
}

// TryGetCommonPkColumns get the primary key columns if the table has common handle.
func TryGetCommonPkColumns(tbl table.Table) []*table.Column {
	var pkCols []*table.Column
	if !tbl.Meta().IsCommonHandle {
		return nil
	}
	pkIdx := FindPrimaryIndex(tbl.Meta())
	cols := tbl.Cols()
	for _, idxCol := range pkIdx.Columns {
		pkCols = append(pkCols, cols[idxCol.Offset])
	}
	return pkCols
}

// AddRecord implements table.Table AddRecord interface.
func (t *TableCommon) AddRecord(sctx sessionctx.Context, r []types.Datum, opts ...table.AddRecordOption) (recordID kv.Handle, err error) {
	txn, err := sctx.Txn(true)
	if err != nil {
		return nil, err
	}

	var opt table.AddRecordOpt
	for _, fn := range opts {
		fn.ApplyOn(&opt)
	}

	var ctx context.Context
	if opt.Ctx != nil {
		ctx = opt.Ctx
		if span := opentracing.SpanFromContext(ctx); span != nil && span.Tracer() != nil {
			span1 := span.Tracer().StartSpan("table.AddRecord", opentracing.ChildOf(span.Context()))
			defer span1.Finish()
			ctx = opentracing.ContextWithSpan(ctx, span1)
		}
	} else {
		ctx = context.Background()
	}
	var hasRecordID bool
	cols := t.Cols()
	// opt.IsUpdate is a flag for update.
	// If handle ID is changed when update, update will remove the old record first, and then call `AddRecord` to add a new record.
	// Currently, only insert can set _tidb_rowid, update can not update _tidb_rowid.
	if len(r) > len(cols) && !opt.IsUpdate {
		// The last value is _tidb_rowid.
		recordID = kv.IntHandle(r[len(r)-1].GetInt64())
		hasRecordID = true
	} else {
		tblInfo := t.Meta()
		txn.CacheTableInfo(t.physicalTableID, tblInfo)
		if tblInfo.PKIsHandle {
			recordID = kv.IntHandle(r[tblInfo.GetPkColInfo().Offset].GetInt64())
			hasRecordID = true
		} else if tblInfo.IsCommonHandle {
			pkIdx := FindPrimaryIndex(tblInfo)
			pkDts := make([]types.Datum, 0, len(pkIdx.Columns))
			for _, idxCol := range pkIdx.Columns {
				pkDts = append(pkDts, r[tblInfo.Columns[idxCol.Offset].Offset])
			}
			tablecodec.TruncateIndexValues(tblInfo, pkIdx, pkDts)
			var handleBytes []byte
			handleBytes, err = codec.EncodeKey(sctx.GetSessionVars().StmtCtx, nil, pkDts...)
			if err != nil {
				return
			}
			recordID, err = kv.NewCommonHandle(handleBytes)
			if err != nil {
				return
			}
			hasRecordID = true
		}
	}
	if !hasRecordID {
		if opt.ReserveAutoID > 0 {
			// Reserve a batch of auto ID in the statement context.
			// The reserved ID could be used in the future within this statement, by the
			// following AddRecord() operation.
			// Make the IDs continuous benefit for the performance of TiKV.
			stmtCtx := sctx.GetSessionVars().StmtCtx
			stmtCtx.BaseRowID, stmtCtx.MaxRowID, err = allocHandleIDs(ctx, sctx, t, uint64(opt.ReserveAutoID))
			if err != nil {
				return nil, err
			}
		}

		recordID, err = AllocHandle(ctx, sctx, t)
		if err != nil {
			return nil, err
		}
	}

	var colIDs, binlogColIDs []int64
	var row, binlogRow []types.Datum
	if recordCtx, ok := sctx.Value(addRecordCtxKey).(*CommonAddRecordCtx); ok {
		colIDs = recordCtx.colIDs[:0]
		row = recordCtx.row[:0]
	} else {
		colIDs = make([]int64, 0, len(r))
		row = make([]types.Datum, 0, len(r))
	}
	memBuffer := txn.GetMemBuffer()
	sh := memBuffer.Staging()
	defer memBuffer.Cleanup(sh)

	sessVars := sctx.GetSessionVars()

	for _, col := range t.WritableCols() {
		var value types.Datum
		// In column type change, since we have set the origin default value for changing col, but
		// for the new insert statement, we should use the casted value of relative column to insert.
		if col.ChangeStateInfo != nil && col.State != model.StatePublic {
			// TODO: Check overflow or ignoreTruncate.
			value, err = table.CastValue(sctx, r[col.DependencyColumnOffset], col.ColumnInfo, false, false)
			if err != nil {
				return nil, err
			}
			if len(r) < len(t.WritableCols()) {
				r = append(r, value)
			} else {
				r[col.Offset] = value
			}
			row = append(row, value)
			colIDs = append(colIDs, col.ID)
			continue
		}
		if col.State != model.StatePublic &&
			// Update call `AddRecord` will already handle the write only column default value.
			// Only insert should add default value for write only column.
			!opt.IsUpdate {
			// If col is in write only or write reorganization state, we must add it with its default value.
			value, err = table.GetColOriginDefaultValue(sctx, col.ToInfo())
			if err != nil {
				return nil, err
			}
			// add value to `r` for dirty db in transaction.
			// Otherwise when update will panic cause by get value of column in write only state from dirty db.
			if col.Offset < len(r) {
				r[col.Offset] = value
			} else {
				r = append(r, value)
			}
		} else {
			value = r[col.Offset]
		}
		if !t.canSkip(col, &value) {
			colIDs = append(colIDs, col.ID)
			row = append(row, value)
		}
	}

	writeBufs := sessVars.GetWriteStmtBufs()
	adjustRowValuesBuf(writeBufs, len(row))
	key := t.RecordKey(recordID)
	logutil.BgLogger().Debug("addRecord",
		zap.Stringer("key", key))
	sc, rd := sessVars.StmtCtx, &sessVars.RowEncoder
	writeBufs.RowValBuf, err = tablecodec.EncodeRow(sc, row, colIDs, writeBufs.RowValBuf, writeBufs.AddRowValues, rd)
	if err != nil {
		return nil, err
	}
	value := writeBufs.RowValBuf

	var setPresume bool
	skipCheck := sctx.GetSessionVars().StmtCtx.BatchCheck
	if (t.meta.IsCommonHandle || t.meta.PKIsHandle) && !skipCheck && !opt.SkipHandleCheck {
		if sctx.GetSessionVars().LazyCheckKeyNotExists() {
			var v []byte
			v, err = txn.GetMemBuffer().Get(ctx, key)
			if err != nil {
				setPresume = true
			}
			if err == nil && len(v) == 0 {
				err = kv.ErrNotExist
			}
		} else {
			_, err = txn.Get(ctx, key)
		}
		if err == nil {
			handleStr := getDuplicateErrorHandleString(t, recordID, r)
			return recordID, kv.ErrKeyExists.FastGenByArgs(handleStr, "PRIMARY")
		} else if !kv.ErrNotExist.Equal(err) {
			return recordID, err
		}
	}

	if setPresume {
		err = memBuffer.SetWithFlags(key, value, kv.SetPresumeKeyNotExists)
	} else {
		err = memBuffer.Set(key, value)
	}
	if err != nil {
		return nil, err
	}

	var createIdxOpts []table.CreateIdxOptFunc
	if len(opts) > 0 {
		createIdxOpts = make([]table.CreateIdxOptFunc, 0, len(opts))
		for _, fn := range opts {
			if raw, ok := fn.(table.CreateIdxOptFunc); ok {
				createIdxOpts = append(createIdxOpts, raw)
			}
		}
	}
	// Insert new entries into indices.
	h, err := t.addIndices(sctx, recordID, r, txn, createIdxOpts)
	if err != nil {
		return h, err
	}

	memBuffer.Release(sh)

	if shouldWriteBinlog(sctx, t.meta) {
		// For insert, TiDB and Binlog can use same row and schema.
		binlogRow = row
		binlogColIDs = colIDs
		err = t.addInsertBinlog(sctx, recordID, binlogRow, binlogColIDs)
		if err != nil {
			return nil, err
		}
	}
	sc.AddAffectedRows(1)
	if sessVars.TxnCtx == nil {
		return recordID, nil
	}
	colSize := make(map[int64]int64, len(r))
	for id, col := range t.Cols() {
		size, err := codec.EstimateValueSize(sc, r[id])
		if err != nil {
			continue
		}
		colSize[col.ID] = int64(size) - 1
	}
	sessVars.TxnCtx.UpdateDeltaForTable(t.physicalTableID, 1, 1, colSize)
	return recordID, nil
}

// genIndexKeyStr generates index content string representation.
func (t *TableCommon) genIndexKeyStr(colVals []types.Datum) (string, error) {
	// Pass pre-composed error to txn.
	strVals := make([]string, 0, len(colVals))
	for _, cv := range colVals {
		cvs := "NULL"
		var err error
		if !cv.IsNull() {
			cvs, err = types.ToString(cv.GetValue())
			if err != nil {
				return "", err
			}
		}
		strVals = append(strVals, cvs)
	}
	return strings.Join(strVals, "-"), nil
}

// addIndices adds data into indices. If any key is duplicated, returns the original handle.
func (t *TableCommon) addIndices(sctx sessionctx.Context, recordID kv.Handle, r []types.Datum, txn kv.Transaction, opts []table.CreateIdxOptFunc) (kv.Handle, error) {
	writeBufs := sctx.GetSessionVars().GetWriteStmtBufs()
	indexVals := writeBufs.IndexValsBuf
	skipCheck := sctx.GetSessionVars().StmtCtx.BatchCheck
	for _, v := range t.Indices() {
		if !IsIndexWritable(v) {
			continue
		}
		if t.meta.IsCommonHandle && v.Meta().Primary {
			continue
		}
		indexVals, err := v.FetchValues(r, indexVals)
		if err != nil {
			return nil, err
		}
		var dupErr error
		if !skipCheck && v.Meta().Unique {
			entryKey, err := t.genIndexKeyStr(indexVals)
			if err != nil {
				return nil, err
			}
			idxMeta := v.Meta()
			dupErr = kv.ErrKeyExists.FastGenByArgs(entryKey, idxMeta.Name.String())
		}
<<<<<<< HEAD
		if dupHandle, err := v.Create(sctx, txn, indexVals, recordID, opts...); err != nil {
=======
		rsData := TryGetHandleRestoredDataWrapper(t, r, nil)
		if dupHandle, err := v.Create(sctx, txn.GetUnionStore(), indexVals, recordID, rsData, opts...); err != nil {
>>>>>>> 6f250b62
			if kv.ErrKeyExists.Equal(err) {
				return dupHandle, dupErr
			}
			return nil, err
		}
	}
	// save the buffer, multi rows insert can use it.
	writeBufs.IndexValsBuf = indexVals
	return nil, nil
}

// RowWithCols is used to get the corresponding column datum values with the given handle.
func RowWithCols(t table.Table, ctx sessionctx.Context, h kv.Handle, cols []*table.Column) ([]types.Datum, error) {
	// Get raw row data from kv.
	key := tablecodec.EncodeRecordKey(t.RecordPrefix(), h)
	txn, err := ctx.Txn(true)
	if err != nil {
		return nil, err
	}
	value, err := txn.Get(context.TODO(), key)
	if err != nil {
		return nil, err
	}
	v, _, err := DecodeRawRowData(ctx, t.Meta(), h, cols, value)
	if err != nil {
		return nil, err
	}
	return v, nil
}

// DecodeRawRowData decodes raw row data into a datum slice and a (columnID:columnValue) map.
func DecodeRawRowData(ctx sessionctx.Context, meta *model.TableInfo, h kv.Handle, cols []*table.Column,
	value []byte) ([]types.Datum, map[int64]types.Datum, error) {
	v := make([]types.Datum, len(cols))
	colTps := make(map[int64]*types.FieldType, len(cols))
	for i, col := range cols {
		if col == nil {
			continue
		}
		if col.IsPKHandleColumn(meta) {
			if mysql.HasUnsignedFlag(col.Flag) {
				v[i].SetUint64(uint64(h.IntValue()))
			} else {
				v[i].SetInt64(h.IntValue())
			}
			continue
		}
		if col.IsCommonHandleColumn(meta) && !types.CommonHandleNeedRestoredData(&col.FieldType) {
			pkIdx := FindPrimaryIndex(meta)
			var idxOfIdx int
			for i, idxCol := range pkIdx.Columns {
				if meta.Columns[idxCol.Offset].ID == col.ID {
					idxOfIdx = i
					break
				}
			}
			dtBytes := h.EncodedCol(idxOfIdx)
			_, dt, err := codec.DecodeOne(dtBytes)
			if err != nil {
				return nil, nil, err
			}
			dt, err = tablecodec.Unflatten(dt, &col.FieldType, ctx.GetSessionVars().Location())
			if err != nil {
				return nil, nil, err
			}
			v[i] = dt
			continue
		}
		colTps[col.ID] = &col.FieldType
	}
	rowMap, err := tablecodec.DecodeRowToDatumMap(value, colTps, ctx.GetSessionVars().Location())
	if err != nil {
		return nil, rowMap, err
	}
	defaultVals := make([]types.Datum, len(cols))
	for i, col := range cols {
		if col == nil {
			continue
		}
		if col.IsPKHandleColumn(meta) || (col.IsCommonHandleColumn(meta) && !types.CommonHandleNeedRestoredData(&col.FieldType)) {
			continue
		}
		ri, ok := rowMap[col.ID]
		if ok {
			v[i] = ri
			continue
		}
		if col.IsGenerated() && !col.GeneratedStored {
			continue
		}
		if col.ChangeStateInfo != nil {
			v[i], _, err = GetChangingColVal(ctx, cols, col, rowMap, defaultVals)
		} else {
			v[i], err = GetColDefaultValue(ctx, col, defaultVals)
		}
		if err != nil {
			return nil, rowMap, err
		}
	}
	return v, rowMap, nil
}

// GetChangingColVal gets the changing column value when executing "modify/change column" statement.
func GetChangingColVal(ctx sessionctx.Context, cols []*table.Column, col *table.Column, rowMap map[int64]types.Datum, defaultVals []types.Datum) (_ types.Datum, isDefaultVal bool, err error) {
	relativeCol := cols[col.ChangeStateInfo.DependencyColumnOffset]
	idxColumnVal, ok := rowMap[relativeCol.ID]
	if ok {
		// It needs cast values here when filling back column or index values in "modify/change column" statement.
		if ctx.GetSessionVars().StmtCtx.IsDDLJobInQueue {
			return idxColumnVal, false, nil
		}
		idxColumnVal, err := table.CastValue(ctx, rowMap[relativeCol.ID], col.ColumnInfo, false, false)
		// TODO: Consider sql_mode and the error msg(encounter this error check whether to rollback).
		if err != nil {
			return idxColumnVal, false, errors.Trace(err)
		}
		return idxColumnVal, false, nil
	}

	idxColumnVal, err = GetColDefaultValue(ctx, col, defaultVals)
	if err != nil {
		return idxColumnVal, false, errors.Trace(err)
	}

	return idxColumnVal, true, nil
}

// RemoveRecord implements table.Table RemoveRecord interface.
func (t *TableCommon) RemoveRecord(ctx sessionctx.Context, h kv.Handle, r []types.Datum) error {
	err := t.removeRowData(ctx, h)
	if err != nil {
		return err
	}
	// The table has non-public column and this column is doing the operation of "modify/change column".
	if len(t.Columns) > len(r) && t.Columns[len(r)].ChangeStateInfo != nil {
		r = append(r, r[t.Columns[len(r)].ChangeStateInfo.DependencyColumnOffset])
	}
	err = t.removeRowIndices(ctx, h, r)
	if err != nil {
		return err
	}

	if shouldWriteBinlog(ctx, t.meta) {
		cols := t.Cols()
		colIDs := make([]int64, 0, len(cols)+1)
		for _, col := range cols {
			colIDs = append(colIDs, col.ID)
		}
		var binlogRow []types.Datum
		if !t.meta.PKIsHandle {
			colIDs = append(colIDs, model.ExtraHandleID)
			binlogRow = make([]types.Datum, 0, len(r)+1)
			binlogRow = append(binlogRow, r...)
			handleData, err := h.Data()
			if err != nil {
				return err
			}
			binlogRow = append(binlogRow, handleData...)
		} else {
			binlogRow = r
		}
		err = t.addDeleteBinlog(ctx, binlogRow, colIDs)
	}
	if ctx.GetSessionVars().TxnCtx == nil {
		return nil
	}
	colSize := make(map[int64]int64, len(t.Cols()))
	sc := ctx.GetSessionVars().StmtCtx
	for id, col := range t.Cols() {
		size, err := codec.EstimateValueSize(sc, r[id])
		if err != nil {
			continue
		}
		colSize[col.ID] = -int64(size - 1)
	}
	ctx.GetSessionVars().TxnCtx.UpdateDeltaForTable(t.physicalTableID, -1, 1, colSize)
	return err
}

func (t *TableCommon) addInsertBinlog(ctx sessionctx.Context, h kv.Handle, row []types.Datum, colIDs []int64) error {
	mutation := t.getMutation(ctx)
	handleData, err := h.Data()
	if err != nil {
		return err
	}
	pk, err := codec.EncodeValue(ctx.GetSessionVars().StmtCtx, nil, handleData...)
	if err != nil {
		return err
	}
	value, err := tablecodec.EncodeOldRow(ctx.GetSessionVars().StmtCtx, row, colIDs, nil, nil)
	if err != nil {
		return err
	}
	bin := append(pk, value...)
	mutation.InsertedRows = append(mutation.InsertedRows, bin)
	mutation.Sequence = append(mutation.Sequence, binlog.MutationType_Insert)
	return nil
}

func (t *TableCommon) addUpdateBinlog(ctx sessionctx.Context, oldRow, newRow []types.Datum, colIDs []int64) error {
	old, err := tablecodec.EncodeOldRow(ctx.GetSessionVars().StmtCtx, oldRow, colIDs, nil, nil)
	if err != nil {
		return err
	}
	newVal, err := tablecodec.EncodeOldRow(ctx.GetSessionVars().StmtCtx, newRow, colIDs, nil, nil)
	if err != nil {
		return err
	}
	bin := append(old, newVal...)
	mutation := t.getMutation(ctx)
	mutation.UpdatedRows = append(mutation.UpdatedRows, bin)
	mutation.Sequence = append(mutation.Sequence, binlog.MutationType_Update)
	return nil
}

func (t *TableCommon) addDeleteBinlog(ctx sessionctx.Context, r []types.Datum, colIDs []int64) error {
	data, err := tablecodec.EncodeOldRow(ctx.GetSessionVars().StmtCtx, r, colIDs, nil, nil)
	if err != nil {
		return err
	}
	mutation := t.getMutation(ctx)
	mutation.DeletedRows = append(mutation.DeletedRows, data)
	mutation.Sequence = append(mutation.Sequence, binlog.MutationType_DeleteRow)
	return nil
}

func writeSequenceUpdateValueBinlog(ctx sessionctx.Context, db, sequence string, end int64) error {
	// 1: when sequenceCommon update the local cache passively.
	// 2: When sequenceCommon setval to the allocator actively.
	// Both of this two case means the upper bound the sequence has changed in meta, which need to write the binlog
	// to the downstream.
	// Sequence sends `select setval(seq, num)` sql string to downstream via `setDDLBinlog`, which is mocked as a DDL binlog.
	binlogCli := ctx.GetSessionVars().BinlogClient
	sqlMode := ctx.GetSessionVars().SQLMode
	sequenceFullName := stringutil.Escape(db, sqlMode) + "." + stringutil.Escape(sequence, sqlMode)
	sql := "select setval(" + sequenceFullName + ", " + strconv.FormatInt(end, 10) + ")"

	err := kv.RunInNewTxn(context.Background(), ctx.GetStore(), true, func(ctx context.Context, txn kv.Transaction) error {
		m := meta.NewMeta(txn)
		mockJobID, err := m.GenGlobalID()
		if err != nil {
			return err
		}
		binloginfo.SetDDLBinlog(binlogCli, txn, mockJobID, int32(model.StatePublic), sql)
		return nil
	})
	return err
}

func (t *TableCommon) removeRowData(ctx sessionctx.Context, h kv.Handle) error {
	// Remove row data.
	txn, err := ctx.Txn(true)
	if err != nil {
		return err
	}

	key := t.RecordKey(h)
	return txn.Delete(key)
}

// removeRowIndices removes all the indices of a row.
func (t *TableCommon) removeRowIndices(ctx sessionctx.Context, h kv.Handle, rec []types.Datum) error {
	txn, err := ctx.Txn(true)
	if err != nil {
		return err
	}
	for _, v := range t.deletableIndices() {
		vals, err := v.FetchValues(rec, nil)
		if err != nil {
			logutil.BgLogger().Info("remove row index failed", zap.Any("index", v.Meta()), zap.Uint64("txnStartTS", txn.StartTS()), zap.String("handle", h.String()), zap.Any("record", rec), zap.Error(err))
			return err
		}
		if err = v.Delete(ctx.GetSessionVars().StmtCtx, txn.GetUnionStore(), vals, h); err != nil {
			if v.Meta().State != model.StatePublic && kv.ErrNotExist.Equal(err) {
				// If the index is not in public state, we may have not created the index,
				// or already deleted the index, so skip ErrNotExist error.
				logutil.BgLogger().Debug("row index not exists", zap.Any("index", v.Meta()), zap.Uint64("txnStartTS", txn.StartTS()), zap.String("handle", h.String()))
				continue
			}
			return err
		}
	}
	return nil
}

// removeRowIndex implements table.Table RemoveRowIndex interface.
func (t *TableCommon) removeRowIndex(sc *stmtctx.StatementContext, h kv.Handle, vals []types.Datum, idx table.Index, txn kv.Transaction) error {
	return idx.Delete(sc, txn.GetUnionStore(), vals, h)
}

// buildIndexForRow implements table.Table BuildIndexForRow interface.
func (t *TableCommon) buildIndexForRow(ctx sessionctx.Context, h kv.Handle, vals []types.Datum, newData []types.Datum, idx table.Index, txn kv.Transaction, untouched bool, popts ...table.CreateIdxOptFunc) error {
	var opts []table.CreateIdxOptFunc
	opts = append(opts, popts...)
	if untouched {
		opts = append(opts, table.IndexIsUntouched)
	}
<<<<<<< HEAD
	if _, err := idx.Create(ctx, txn, vals, h, opts...); err != nil {
=======
	rsData := TryGetHandleRestoredDataWrapper(t, newData, nil)
	if _, err := idx.Create(ctx, txn.GetUnionStore(), vals, h, rsData, opts...); err != nil {
>>>>>>> 6f250b62
		if kv.ErrKeyExists.Equal(err) {
			// Make error message consistent with MySQL.
			entryKey, err1 := t.genIndexKeyStr(vals)
			if err1 != nil {
				// if genIndexKeyStr failed, return the original error.
				return err
			}

			return kv.ErrKeyExists.FastGenByArgs(entryKey, idx.Meta().Name)
		}
		return err
	}
	return nil
}

// IterRecords iterates records in the table and calls fn.
func IterRecords(t table.Table, ctx sessionctx.Context, cols []*table.Column,
	fn table.RecordIterFunc) error {
	prefix := t.RecordPrefix()
	txn, err := ctx.Txn(true)
	if err != nil {
		return err
	}

	startKey := tablecodec.EncodeRecordKey(t.RecordPrefix(), kv.IntHandle(math.MinInt64))
	it, err := txn.Iter(startKey, prefix.PrefixNext())
	if err != nil {
		return err
	}
	defer it.Close()

	if !it.Valid() {
		return nil
	}

	logutil.BgLogger().Debug("iterate records", zap.ByteString("startKey", startKey), zap.ByteString("key", it.Key()), zap.ByteString("value", it.Value()))

	colMap := make(map[int64]*types.FieldType, len(cols))
	for _, col := range cols {
		colMap[col.ID] = &col.FieldType
	}
	defaultVals := make([]types.Datum, len(cols))
	for it.Valid() && it.Key().HasPrefix(prefix) {
		// first kv pair is row lock information.
		// TODO: check valid lock
		// get row handle
		handle, err := tablecodec.DecodeRowKey(it.Key())
		if err != nil {
			return err
		}
		rowMap, err := tablecodec.DecodeRowToDatumMap(it.Value(), colMap, ctx.GetSessionVars().Location())
		if err != nil {
			return err
		}
		pkIds, decodeLoc := TryGetCommonPkColumnIds(t.Meta()), ctx.GetSessionVars().Location()
		data := make([]types.Datum, len(cols))
		for _, col := range cols {
			if col.IsPKHandleColumn(t.Meta()) {
				if mysql.HasUnsignedFlag(col.Flag) {
					data[col.Offset].SetUint64(uint64(handle.IntValue()))
				} else {
					data[col.Offset].SetInt64(handle.IntValue())
				}
				continue
			} else if mysql.HasPriKeyFlag(col.Flag) {
				data[col.Offset], err = tryDecodeColumnFromCommonHandle(col, handle, pkIds, decodeLoc)
				if err != nil {
					return err
				}
				continue
			}
			if _, ok := rowMap[col.ID]; ok {
				data[col.Offset] = rowMap[col.ID]
				continue
			}
			data[col.Offset], err = GetColDefaultValue(ctx, col, defaultVals)
			if err != nil {
				return err
			}
		}
		more, err := fn(handle, data, cols)
		if !more || err != nil {
			return err
		}

		rk := tablecodec.EncodeRecordKey(t.RecordPrefix(), handle)
		err = kv.NextUntil(it, util.RowKeyPrefixFilter(rk))
		if err != nil {
			return err
		}
	}

	return nil
}

func tryDecodeColumnFromCommonHandle(col *table.Column, handle kv.Handle, pkIds []int64, decodeLoc *time.Location) (types.Datum, error) {
	for i, hid := range pkIds {
		if hid != col.ID {
			continue
		}
		_, d, err := codec.DecodeOne(handle.EncodedCol(i))
		if err != nil {
			return types.Datum{}, errors.Trace(err)
		}
		if d, err = tablecodec.Unflatten(d, &col.FieldType, decodeLoc); err != nil {
			return types.Datum{}, err
		}
		return d, nil
	}
	return types.Datum{}, nil
}

// GetColDefaultValue gets a column default value.
// The defaultVals is used to avoid calculating the default value multiple times.
func GetColDefaultValue(ctx sessionctx.Context, col *table.Column, defaultVals []types.Datum) (
	colVal types.Datum, err error) {
	if col.GetOriginDefaultValue() == nil && mysql.HasNotNullFlag(col.Flag) {
		return colVal, errors.New("Miss column")
	}
	if col.State != model.StatePublic {
		return colVal, nil
	}
	if defaultVals[col.Offset].IsNull() {
		colVal, err = table.GetColOriginDefaultValue(ctx, col.ToInfo())
		if err != nil {
			return colVal, err
		}
		defaultVals[col.Offset] = colVal
	} else {
		colVal = defaultVals[col.Offset]
	}

	return colVal, nil
}

// AllocHandle allocate a new handle.
// A statement could reserve some ID in the statement context, try those ones first.
func AllocHandle(ctx context.Context, sctx sessionctx.Context, t table.Table) (kv.Handle, error) {
	if sctx != nil {
		if stmtCtx := sctx.GetSessionVars().StmtCtx; stmtCtx != nil {
			// First try to alloc if the statement has reserved auto ID.
			if stmtCtx.BaseRowID < stmtCtx.MaxRowID {
				stmtCtx.BaseRowID += 1
				return kv.IntHandle(stmtCtx.BaseRowID), nil
			}
		}
	}

	_, rowID, err := allocHandleIDs(ctx, sctx, t, 1)
	return kv.IntHandle(rowID), err
}

func allocHandleIDs(ctx context.Context, sctx sessionctx.Context, t table.Table, n uint64) (int64, int64, error) {
	meta := t.Meta()
	base, maxID, err := t.Allocators(sctx).Get(autoid.RowIDAllocType).Alloc(ctx, meta.ID, n, 1, 1)
	if err != nil {
		return 0, 0, err
	}
	if meta.ShardRowIDBits > 0 {
		// Use max record ShardRowIDBits to check overflow.
		if OverflowShardBits(maxID, meta.MaxShardRowIDBits, autoid.RowIDBitLength, true) {
			// If overflow, the rowID may be duplicated. For examples,
			// t.meta.ShardRowIDBits = 4
			// rowID = 0010111111111111111111111111111111111111111111111111111111111111
			// shard = 0100000000000000000000000000000000000000000000000000000000000000
			// will be duplicated with:
			// rowID = 0100111111111111111111111111111111111111111111111111111111111111
			// shard = 0010000000000000000000000000000000000000000000000000000000000000
			return 0, 0, autoid.ErrAutoincReadFailed
		}
		txnCtx := sctx.GetSessionVars().TxnCtx
		shard := txnCtx.GetShard(meta.ShardRowIDBits, autoid.RowIDBitLength, true, int(n))
		base |= shard
		maxID |= shard
	}
	return base, maxID, nil
}

// OverflowShardBits checks whether the recordID overflow `1<<(typeBitsLength-shardRowIDBits-1) -1`.
func OverflowShardBits(recordID int64, shardRowIDBits uint64, typeBitsLength uint64, reservedSignBit bool) bool {
	var signBit uint64
	if reservedSignBit {
		signBit = 1
	}
	mask := (1<<shardRowIDBits - 1) << (typeBitsLength - shardRowIDBits - signBit)
	return recordID&int64(mask) > 0
}

// Allocators implements table.Table Allocators interface.
func (t *TableCommon) Allocators(ctx sessionctx.Context) autoid.Allocators {
	if ctx == nil || ctx.GetSessionVars().IDAllocator == nil {
		return t.allocs
	}

	// Replace the row id allocator with the one in session variables.
	sessAlloc := ctx.GetSessionVars().IDAllocator
	retAllocs := make([]autoid.Allocator, 0, len(t.allocs))
	copy(retAllocs, t.allocs)

	overwritten := false
	for i, a := range retAllocs {
		if a.GetType() == autoid.RowIDAllocType {
			retAllocs[i] = sessAlloc
			overwritten = true
			break
		}
	}
	if !overwritten {
		retAllocs = append(retAllocs, sessAlloc)
	}
	return retAllocs
}

// RebaseAutoID implements table.Table RebaseAutoID interface.
// Both auto-increment and auto-random can use this function to do rebase on explicit newBase value (without shadow bits).
func (t *TableCommon) RebaseAutoID(ctx sessionctx.Context, newBase int64, isSetStep bool, tp autoid.AllocatorType) error {
	return t.Allocators(ctx).Get(tp).Rebase(t.tableID, newBase, isSetStep)
}

// Type implements table.Table Type interface.
func (t *TableCommon) Type() table.Type {
	return table.NormalTable
}

func shouldWriteBinlog(ctx sessionctx.Context, tblInfo *model.TableInfo) bool {
	if ctx.GetSessionVars().BinlogClient == nil {
		return false
	}
	return !ctx.GetSessionVars().InRestrictedSQL && !tblInfo.IsCommonHandle
}

func (t *TableCommon) getMutation(ctx sessionctx.Context) *binlog.TableMutation {
	return ctx.StmtGetMutation(t.tableID)
}

func (t *TableCommon) canSkip(col *table.Column, value *types.Datum) bool {
	return CanSkip(t.Meta(), col, value)
}

// CanSkip is for these cases, we can skip the columns in encoded row:
// 1. the column is included in primary key;
// 2. the column's default value is null, and the value equals to that but has no origin default;
// 3. the column is virtual generated.
func CanSkip(info *model.TableInfo, col *table.Column, value *types.Datum) bool {
	if col.IsPKHandleColumn(info) {
		return true
	}
	if col.IsCommonHandleColumn(info) {
		pkIdx := FindPrimaryIndex(info)
		for _, idxCol := range pkIdx.Columns {
			if info.Columns[idxCol.Offset].ID != col.ID {
				continue
			}
			canSkip := idxCol.Length == types.UnspecifiedLength
			canSkip = canSkip && !types.CommonHandleNeedRestoredData(&col.FieldType)
			return canSkip
		}
	}
	if col.GetDefaultValue() == nil && value.IsNull() && col.GetOriginDefaultValue() == nil {
		return true
	}
	if col.IsGenerated() && !col.GeneratedStored {
		return true
	}
	return false
}

// canSkipUpdateBinlog checks whether the column can be skipped or not.
func (t *TableCommon) canSkipUpdateBinlog(col *table.Column, value types.Datum) bool {
	if col.IsGenerated() && !col.GeneratedStored {
		return true
	}
	return false
}

// FindIndexByColName returns a public table index containing only one column named `name`.
func FindIndexByColName(t table.Table, name string) table.Index {
	for _, idx := range t.Indices() {
		// only public index can be read.
		if idx.Meta().State != model.StatePublic {
			continue
		}

		if len(idx.Meta().Columns) == 1 && strings.EqualFold(idx.Meta().Columns[0].Name.L, name) {
			return idx
		}
	}
	return nil
}

// CheckHandleExists check whether recordID key exists. if not exists, return nil,
// otherwise return kv.ErrKeyExists error.
func CheckHandleExists(ctx context.Context, sctx sessionctx.Context, t table.Table, recordID kv.Handle, data []types.Datum) error {
	physicalTableID := t.Meta().ID
	if pt, ok := t.(*partitionedTable); ok {
		info := t.Meta().GetPartitionInfo()
		pid, err := pt.locatePartition(sctx, info, data)
		if err != nil {
			return err
		}
		partition := pt.GetPartition(pid)
		physicalTableID = partition.GetPhysicalID()
	}
	txn, err := sctx.Txn(true)
	if err != nil {
		return err
	}
	// Check key exists.
	prefix := tablecodec.GenTableRecordPrefix(physicalTableID)
	recordKey := tablecodec.EncodeRecordKey(prefix, recordID)
	_, err = txn.Get(ctx, recordKey)
	if err == nil {
		handleStr := getDuplicateErrorHandleString(t, recordID, data)
		return kv.ErrKeyExists.FastGenByArgs(handleStr, "PRIMARY")
	} else if !kv.ErrNotExist.Equal(err) {
		return err
	}
	return nil
}

func getDuplicateErrorHandleString(t table.Table, handle kv.Handle, row []types.Datum) string {
	if handle.IsInt() {
		return kv.GetDuplicateErrorHandleString(handle)
	}
	var pk table.Index
	for _, idx := range t.Indices() {
		if idx.Meta().Primary {
			pk = idx
			break
		}
	}
	if pk == nil {
		return kv.GetDuplicateErrorHandleString(handle)
	}
	var err error
	str := make([]string, len(pk.Meta().Columns))
	for i, col := range pk.Meta().Columns {
		str[i], err = row[col.Offset].ToString()
		if err != nil {
			return kv.GetDuplicateErrorHandleString(handle)
		}
	}
	return strings.Join(str, "-")
}

func init() {
	table.TableFromMeta = TableFromMeta
	table.MockTableFromMeta = MockTableFromMeta
}

// sequenceCommon cache the sequence value.
// `alter sequence` will invalidate the cached range.
// `setval` will recompute the start position of cached value.
type sequenceCommon struct {
	meta *model.SequenceInfo
	// base < end when increment > 0.
	// base > end when increment < 0.
	end  int64
	base int64
	// round is used to count the cycle times.
	round int64
	mu    sync.RWMutex
}

// GetSequenceBaseEndRound is used in test.
func (s *sequenceCommon) GetSequenceBaseEndRound() (int64, int64, int64) {
	s.mu.RLock()
	defer s.mu.RUnlock()
	return s.base, s.end, s.round
}

// GetSequenceNextVal implements util.SequenceTable GetSequenceNextVal interface.
// Caching the sequence value in table, we can easily be notified with the cache empty,
// and write the binlogInfo in table level rather than in allocator.
func (t *TableCommon) GetSequenceNextVal(ctx interface{}, dbName, seqName string) (nextVal int64, err error) {
	seq := t.sequence
	if seq == nil {
		// TODO: refine the error.
		return 0, errors.New("sequenceCommon is nil")
	}
	seq.mu.Lock()
	defer seq.mu.Unlock()

	err = func() error {
		// Check if need to update the cache batch from storage.
		// Because seq.base is not always the last allocated value (may be set by setval()).
		// So we should try to seek the next value in cache (not just add increment to seq.base).
		var (
			updateCache bool
			offset      int64
			ok          bool
		)
		if seq.base == seq.end {
			// There is no cache yet.
			updateCache = true
		} else {
			// Seek the first valid value in cache.
			offset = seq.getOffset()
			if seq.meta.Increment > 0 {
				nextVal, ok = autoid.SeekToFirstSequenceValue(seq.base, seq.meta.Increment, offset, seq.base, seq.end)
			} else {
				nextVal, ok = autoid.SeekToFirstSequenceValue(seq.base, seq.meta.Increment, offset, seq.end, seq.base)
			}
			if !ok {
				updateCache = true
			}
		}
		if !updateCache {
			return nil
		}
		// Update batch alloc from kv storage.
		sequenceAlloc, err1 := getSequenceAllocator(t.allocs)
		if err1 != nil {
			return err1
		}
		var base, end, round int64
		base, end, round, err1 = sequenceAlloc.AllocSeqCache(t.tableID)
		if err1 != nil {
			return err1
		}
		// Only update local cache when alloc succeed.
		seq.base = base
		seq.end = end
		seq.round = round
		// write sequence binlog to the pumpClient.
		if ctx.(sessionctx.Context).GetSessionVars().BinlogClient != nil {
			err = writeSequenceUpdateValueBinlog(ctx.(sessionctx.Context), dbName, seqName, seq.end)
			if err != nil {
				return err
			}
		}
		// Seek the first valid value in new cache.
		// Offset may have changed cause the round is updated.
		offset = seq.getOffset()
		if seq.meta.Increment > 0 {
			nextVal, ok = autoid.SeekToFirstSequenceValue(seq.base, seq.meta.Increment, offset, seq.base, seq.end)
		} else {
			nextVal, ok = autoid.SeekToFirstSequenceValue(seq.base, seq.meta.Increment, offset, seq.end, seq.base)
		}
		if !ok {
			return errors.New("can't find the first value in sequence cache")
		}
		return nil
	}()
	// Sequence alloc in kv store error.
	if err != nil {
		if err == autoid.ErrAutoincReadFailed {
			return 0, table.ErrSequenceHasRunOut.GenWithStackByArgs(dbName, seqName)
		}
		return 0, err
	}
	seq.base = nextVal
	return nextVal, nil
}

// SetSequenceVal implements util.SequenceTable SetSequenceVal interface.
// The returned bool indicates the newVal is already under the base.
func (t *TableCommon) SetSequenceVal(ctx interface{}, newVal int64, dbName, seqName string) (int64, bool, error) {
	seq := t.sequence
	if seq == nil {
		// TODO: refine the error.
		return 0, false, errors.New("sequenceCommon is nil")
	}
	seq.mu.Lock()
	defer seq.mu.Unlock()

	if seq.meta.Increment > 0 {
		if newVal <= t.sequence.base {
			return 0, true, nil
		}
		if newVal <= t.sequence.end {
			t.sequence.base = newVal
			return newVal, false, nil
		}
	} else {
		if newVal >= t.sequence.base {
			return 0, true, nil
		}
		if newVal >= t.sequence.end {
			t.sequence.base = newVal
			return newVal, false, nil
		}
	}

	// Invalid the current cache.
	t.sequence.base = t.sequence.end

	// Rebase from kv storage.
	sequenceAlloc, err := getSequenceAllocator(t.allocs)
	if err != nil {
		return 0, false, err
	}
	res, alreadySatisfied, err := sequenceAlloc.RebaseSeq(t.tableID, newVal)
	if err != nil {
		return 0, false, err
	}
	if !alreadySatisfied {
		// Write sequence binlog to the pumpClient.
		if ctx.(sessionctx.Context).GetSessionVars().BinlogClient != nil {
			err = writeSequenceUpdateValueBinlog(ctx.(sessionctx.Context), dbName, seqName, seq.end)
			if err != nil {
				return 0, false, err
			}
		}
	}
	// Record the current end after setval succeed.
	// Consider the following case.
	// create sequence seq
	// setval(seq, 100) setval(seq, 50)
	// Because no cache (base, end keep 0), so the second setval won't return NULL.
	t.sequence.base, t.sequence.end = newVal, newVal
	return res, alreadySatisfied, nil
}

// getOffset is used in under GetSequenceNextVal & SetSequenceVal, which mu is locked.
func (s *sequenceCommon) getOffset() int64 {
	offset := s.meta.Start
	if s.meta.Cycle && s.round > 0 {
		if s.meta.Increment > 0 {
			offset = s.meta.MinValue
		} else {
			offset = s.meta.MaxValue
		}
	}
	return offset
}

// GetSequenceID implements util.SequenceTable GetSequenceID interface.
func (t *TableCommon) GetSequenceID() int64 {
	return t.tableID
}

// GetSequenceCommon is used in test to get sequenceCommon.
func (t *TableCommon) GetSequenceCommon() *sequenceCommon {
	return t.sequence
}

// TryGetHandleRestoredDataWrapper tries to get the restored data for handle if needed. The argument can be a slice or a map.
func TryGetHandleRestoredDataWrapper(t table.Table, row []types.Datum, rowMap map[int64]types.Datum) []types.Datum {
	if !collate.NewCollationEnabled() || !t.Meta().IsCommonHandle || t.Meta().CommonHandleVersion == 0 {
		return nil
	}

	useIDMap := false
	if len(rowMap) > 0 {
		useIDMap = true
	}

	var datum types.Datum
	rsData := make([]types.Datum, 0, 4)
	pkCols := TryGetCommonPkColumns(t)
	for _, col := range pkCols {
		if !types.NeedRestoredData(&col.FieldType) {
			continue
		}
		if collate.IsBinCollation(col.Collate) {
			if useIDMap {
				datum = rowMap[col.ID]
			} else {
				datum = row[col.Offset]
			}
			rsData = append(rsData, types.NewIntDatum(stringutil.GetTailSpaceCount(datum.GetString())))
		} else {
			if useIDMap {
				rsData = append(rsData, rowMap[col.ID])
			} else {
				rsData = append(rsData, row[col.Offset])
			}
		}
	}

	for _, idx := range t.Meta().Indices {
		if idx.Primary {
			tablecodec.TruncateIndexValues(t.Meta(), idx, rsData)
			break
		}
	}

	return rsData
}

func getSequenceAllocator(allocs autoid.Allocators) (autoid.Allocator, error) {
	for _, alloc := range allocs {
		if alloc.GetType() == autoid.SequenceType {
			return alloc, nil
		}
	}
	// TODO: refine the error.
	return nil, errors.New("sequence allocator is nil")
}

// BuildTableScanFromInfos build tipb.TableScan with *model.TableInfo and *model.ColumnInfo.
func BuildTableScanFromInfos(tableInfo *model.TableInfo, columnInfos []*model.ColumnInfo) *tipb.TableScan {
	pkColIds := TryGetCommonPkColumnIds(tableInfo)
	tsExec := &tipb.TableScan{
		TableId:          tableInfo.ID,
		Columns:          util.ColumnsToProto(columnInfos, tableInfo.PKIsHandle),
		PrimaryColumnIds: pkColIds,
	}
	return tsExec
}<|MERGE_RESOLUTION|>--- conflicted
+++ resolved
@@ -847,12 +847,8 @@
 			idxMeta := v.Meta()
 			dupErr = kv.ErrKeyExists.FastGenByArgs(entryKey, idxMeta.Name.String())
 		}
-<<<<<<< HEAD
-		if dupHandle, err := v.Create(sctx, txn, indexVals, recordID, opts...); err != nil {
-=======
 		rsData := TryGetHandleRestoredDataWrapper(t, r, nil)
-		if dupHandle, err := v.Create(sctx, txn.GetUnionStore(), indexVals, recordID, rsData, opts...); err != nil {
->>>>>>> 6f250b62
+		if dupHandle, err := v.Create(sctx, txn, indexVals, recordID, rsData, opts...); err != nil {
 			if kv.ErrKeyExists.Equal(err) {
 				return dupHandle, dupErr
 			}
@@ -1150,12 +1146,8 @@
 	if untouched {
 		opts = append(opts, table.IndexIsUntouched)
 	}
-<<<<<<< HEAD
-	if _, err := idx.Create(ctx, txn, vals, h, opts...); err != nil {
-=======
 	rsData := TryGetHandleRestoredDataWrapper(t, newData, nil)
-	if _, err := idx.Create(ctx, txn.GetUnionStore(), vals, h, rsData, opts...); err != nil {
->>>>>>> 6f250b62
+	if _, err := idx.Create(ctx, txn, vals, h, rsData, opts...); err != nil {
 		if kv.ErrKeyExists.Equal(err) {
 			// Make error message consistent with MySQL.
 			entryKey, err1 := t.genIndexKeyStr(vals)
