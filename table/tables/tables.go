// Copyright 2013 The ql Authors. All rights reserved.
// Use of this source code is governed by a BSD-style
// license that can be found in the LICENSES/QL-LICENSE file.

// Copyright 2015 PingCAP, Inc.
//
// Licensed under the Apache License, Version 2.0 (the "License");
// you may not use this file except in compliance with the License.
// You may obtain a copy of the License at
//
//     http://www.apache.org/licenses/LICENSE-2.0
//
// Unless required by applicable law or agreed to in writing, software
// distributed under the License is distributed on an "AS IS" BASIS,
// See the License for the specific language governing permissions and
// limitations under the License.

package tables

import (
	"context"
	"encoding/binary"
	"math"
	"strconv"
	"strings"
	"sync"

	"github.com/pingcap/errors"
	"github.com/pingcap/parser/model"
	"github.com/pingcap/parser/mysql"
	"github.com/pingcap/tidb/kv"
	"github.com/pingcap/tidb/meta"
	"github.com/pingcap/tidb/meta/autoid"
	"github.com/pingcap/tidb/sessionctx"
	"github.com/pingcap/tidb/sessionctx/binloginfo"
	"github.com/pingcap/tidb/sessionctx/stmtctx"
	"github.com/pingcap/tidb/sessionctx/variable"
	"github.com/pingcap/tidb/table"
	"github.com/pingcap/tidb/tablecodec"
	"github.com/pingcap/tidb/types"
	"github.com/pingcap/tidb/util"
	"github.com/pingcap/tidb/util/codec"
	"github.com/pingcap/tidb/util/logutil"
	"github.com/pingcap/tidb/util/stringutil"
	"github.com/pingcap/tipb/go-binlog"
	"github.com/spaolacci/murmur3"
	"go.uber.org/zap"
)

// TableCommon is shared by both Table and partition.
type TableCommon struct {
	tableID int64
	// physicalTableID is a unique int64 to identify a physical table.
	physicalTableID                 int64
	Columns                         []*table.Column
	PublicColumns                   []*table.Column
	VisibleColumns                  []*table.Column
	HiddenColumns                   []*table.Column
	WritableColumns                 []*table.Column
	FullHiddenColsAndVisibleColumns []*table.Column
	writableIndices                 []table.Index
	indices                         []table.Index
	meta                            *model.TableInfo
	allocs                          autoid.Allocators
	sequence                        *sequenceCommon

	// recordPrefix and indexPrefix are generated using physicalTableID.
	recordPrefix kv.Key
	indexPrefix  kv.Key
}

// MockTableFromMeta only serves for test.
func MockTableFromMeta(tblInfo *model.TableInfo) table.Table {
	columns := make([]*table.Column, 0, len(tblInfo.Columns))
	for _, colInfo := range tblInfo.Columns {
		col := table.ToColumn(colInfo)
		columns = append(columns, col)
	}

	var t TableCommon
	initTableCommon(&t, tblInfo, tblInfo.ID, columns, nil)
	if tblInfo.GetPartitionInfo() == nil {
		if err := initTableIndices(&t); err != nil {
			return nil
		}
		return &t
	}

	ret, err := newPartitionedTable(&t, tblInfo)
	if err != nil {
		return nil
	}
	return ret
}

// TableFromMeta creates a Table instance from model.TableInfo.
func TableFromMeta(allocs autoid.Allocators, tblInfo *model.TableInfo) (table.Table, error) {
	if tblInfo.State == model.StateNone {
		return nil, table.ErrTableStateCantNone.GenWithStackByArgs(tblInfo.Name)
	}

	colsLen := len(tblInfo.Columns)
	columns := make([]*table.Column, 0, colsLen)
	for i, colInfo := range tblInfo.Columns {
		if colInfo.State == model.StateNone {
			return nil, table.ErrColumnStateCantNone.GenWithStackByArgs(colInfo.Name)
		}

		// Print some information when the column's offset isn't equal to i.
		if colInfo.Offset != i {
			logutil.BgLogger().Error("wrong table schema", zap.Any("table", tblInfo), zap.Any("column", colInfo), zap.Int("index", i), zap.Int("offset", colInfo.Offset), zap.Int("columnNumber", colsLen))
		}

		col := table.ToColumn(colInfo)
		if col.IsGenerated() {
			expr, err := parseExpression(colInfo.GeneratedExprString)
			if err != nil {
				return nil, err
			}
			expr, err = simpleResolveName(expr, tblInfo)
			if err != nil {
				return nil, err
			}
			col.GeneratedExpr = expr
		}
		// default value is expr.
		if col.DefaultIsExpr {
			expr, err := parseExpression(colInfo.DefaultValue.(string))
			if err != nil {
				return nil, err
			}
			col.DefaultExpr = expr
		}
		columns = append(columns, col)
	}

	var t TableCommon
	initTableCommon(&t, tblInfo, tblInfo.ID, columns, allocs)
	if tblInfo.GetPartitionInfo() == nil {
		if err := initTableIndices(&t); err != nil {
			return nil, err
		}
		return &t, nil
	}

	return newPartitionedTable(&t, tblInfo)
}

// initTableCommon initializes a TableCommon struct.
func initTableCommon(t *TableCommon, tblInfo *model.TableInfo, physicalTableID int64, cols []*table.Column, allocs autoid.Allocators) {
	t.tableID = tblInfo.ID
	t.physicalTableID = physicalTableID
	t.allocs = allocs
	t.meta = tblInfo
	t.Columns = cols
	t.PublicColumns = t.Cols()
	t.VisibleColumns = t.VisibleCols()
	t.HiddenColumns = t.HiddenCols()
	t.WritableColumns = t.WritableCols()
	t.FullHiddenColsAndVisibleColumns = t.FullHiddenColsAndVisibleCols()
	t.writableIndices = t.WritableIndices()
	t.recordPrefix = tablecodec.GenTableRecordPrefix(physicalTableID)
	t.indexPrefix = tablecodec.GenTableIndexPrefix(physicalTableID)
	if tblInfo.IsSequence() {
		t.sequence = &sequenceCommon{meta: tblInfo.Sequence}
	}
}

// initTableIndices initializes the indices of the TableCommon.
func initTableIndices(t *TableCommon) error {
	tblInfo := t.meta
	for _, idxInfo := range tblInfo.Indices {
		if idxInfo.State == model.StateNone {
			return table.ErrIndexStateCantNone.GenWithStackByArgs(idxInfo.Name)
		}

		// Use partition ID for index, because TableCommon may be table or partition.
		idx := NewIndex(t.physicalTableID, tblInfo, idxInfo)
		t.indices = append(t.indices, idx)
	}
	t.writableIndices = t.WritableIndices()
	return nil
}

func initTableCommonWithIndices(t *TableCommon, tblInfo *model.TableInfo, physicalTableID int64, cols []*table.Column, allocs autoid.Allocators) error {
	initTableCommon(t, tblInfo, physicalTableID, cols, allocs)
	return initTableIndices(t)
}

// Indices implements table.Table Indices interface.
func (t *TableCommon) Indices() []table.Index {
	return t.indices
}

// WritableIndices implements table.Table WritableIndices interface.
func (t *TableCommon) WritableIndices() []table.Index {
	if len(t.writableIndices) > 0 {
		return t.writableIndices
	}
	writable := make([]table.Index, 0, len(t.indices))
	for _, index := range t.indices {
		s := index.Meta().State
		if s != model.StateDeleteOnly && s != model.StateDeleteReorganization {
			writable = append(writable, index)
		}
	}
	return writable
}

// GetWritableIndexByName gets the index meta from the table by the index name.
func GetWritableIndexByName(idxName string, t table.Table) table.Index {
	indices := t.WritableIndices()
	for _, idx := range indices {
		if idxName == idx.Meta().Name.L {
			return idx
		}
	}
	return nil
}

// DeletableIndices implements table.Table DeletableIndices interface.
func (t *TableCommon) DeletableIndices() []table.Index {
	// All indices are deletable because we don't need to check StateNone.
	return t.indices
}

// Meta implements table.Table Meta interface.
func (t *TableCommon) Meta() *model.TableInfo {
	return t.meta
}

// GetPhysicalID implements table.Table GetPhysicalID interface.
func (t *TableCommon) GetPhysicalID() int64 {
	return t.physicalTableID
}

type getColsMode int64

const (
	_ getColsMode = iota
	visible
	hidden
	full
)

func (t *TableCommon) getCols(mode getColsMode) []*table.Column {
	columns := make([]*table.Column, 0, len(t.Columns))
	for _, col := range t.Columns {
		if col.State != model.StatePublic {
			continue
		}
		if (mode == visible && col.Hidden) || (mode == hidden && !col.Hidden) {
			continue
		}
		columns = append(columns, col)
	}
	return columns
}

// Cols implements table.Table Cols interface.
func (t *TableCommon) Cols() []*table.Column {
	if len(t.PublicColumns) > 0 {
		return t.PublicColumns
	}
	return t.getCols(full)
}

// VisibleCols implements table.Table VisibleCols interface.
func (t *TableCommon) VisibleCols() []*table.Column {
	if len(t.VisibleColumns) > 0 {
		return t.VisibleColumns
	}
	return t.getCols(visible)
}

// HiddenCols implements table.Table HiddenCols interface.
func (t *TableCommon) HiddenCols() []*table.Column {
	if len(t.HiddenColumns) > 0 {
		return t.HiddenColumns
	}
	return t.getCols(hidden)
}

// WritableCols implements table WritableCols interface.
func (t *TableCommon) WritableCols() []*table.Column {
	if len(t.WritableColumns) > 0 {
		return t.WritableColumns
	}
	writableColumns := make([]*table.Column, 0, len(t.Columns))
	for _, col := range t.Columns {
		if col.State == model.StateDeleteOnly || col.State == model.StateDeleteReorganization {
			continue
		}
		writableColumns = append(writableColumns, col)
	}
	return writableColumns
}

// FullHiddenColsAndVisibleCols implements table FullHiddenColsAndVisibleCols interface.
func (t *TableCommon) FullHiddenColsAndVisibleCols() []*table.Column {
	if len(t.FullHiddenColsAndVisibleColumns) > 0 {
		return t.FullHiddenColsAndVisibleColumns
	}

	cols := make([]*table.Column, 0, len(t.Columns))
	for _, col := range t.Columns {
		if col.Hidden || col.State == model.StatePublic {
			cols = append(cols, col)
		}
	}
	return cols
}

// RecordPrefix implements table.Table interface.
func (t *TableCommon) RecordPrefix() kv.Key {
	return t.recordPrefix
}

// IndexPrefix implements table.Table interface.
func (t *TableCommon) IndexPrefix() kv.Key {
	return t.indexPrefix
}

// RecordKey implements table.Table interface.
func (t *TableCommon) RecordKey(h kv.Handle) kv.Key {
	return tablecodec.EncodeRecordKey(t.recordPrefix, h)
}

// FirstKey implements table.Table interface.
func (t *TableCommon) FirstKey() kv.Key {
	return t.RecordKey(kv.IntHandle(math.MinInt64))
}

// UpdateRecord implements table.Table UpdateRecord interface.
// `touched` means which columns are really modified, used for secondary indices.
// Length of `oldData` and `newData` equals to length of `t.WritableCols()`.
func (t *TableCommon) UpdateRecord(ctx context.Context, sctx sessionctx.Context, h kv.Handle, oldData, newData []types.Datum, touched []bool) error {
	txn, err := sctx.Txn(true)
	if err != nil {
		return err
	}

	execBuf := kv.NewStagingBufferStore(txn)
	defer execBuf.Discard()

	// rebuild index
	err = t.rebuildIndices(sctx, execBuf, h, touched, oldData, newData, table.WithCtx(ctx))
	if err != nil {
		return err
	}
	numColsCap := len(newData) + 1 // +1 for the extra handle column that we may need to append.

	var colIDs, binlogColIDs []int64
	var row, binlogOldRow, binlogNewRow []types.Datum
	colIDs = make([]int64, 0, numColsCap)
	row = make([]types.Datum, 0, numColsCap)
	if shouldWriteBinlog(sctx) {
		binlogColIDs = make([]int64, 0, numColsCap)
		binlogOldRow = make([]types.Datum, 0, numColsCap)
		binlogNewRow = make([]types.Datum, 0, numColsCap)
	}

	for _, col := range t.WritableCols() {
		var value types.Datum
		if col.State != model.StatePublic {
			// If col is in write only or write reorganization state we should keep the oldData.
			// Because the oldData must be the orignal data(it's changed by other TiDBs.) or the orignal default value.
			// TODO: Use newData directly.
			value = oldData[col.Offset]
		} else {
			value = newData[col.Offset]
		}
		if !t.canSkip(col, &value) {
			colIDs = append(colIDs, col.ID)
			row = append(row, value)
		}
		if shouldWriteBinlog(sctx) && !t.canSkipUpdateBinlog(col, value) {
			binlogColIDs = append(binlogColIDs, col.ID)
			binlogOldRow = append(binlogOldRow, oldData[col.Offset])
			binlogNewRow = append(binlogNewRow, value)
		}
	}

	key := t.RecordKey(h)
	sessVars := sctx.GetSessionVars()
	sc, rd := sessVars.StmtCtx, &sessVars.RowEncoder
	value, err := tablecodec.EncodeRow(sc, row, colIDs, nil, nil, rd)
	if err != nil {
		return err
	}
	if err = execBuf.Set(key, value); err != nil {
		return err
	}
	if _, err := execBuf.Flush(); err != nil {
		return err
	}
	sctx.StmtAddDirtyTableOP(table.DirtyTableDeleteRow, t.physicalTableID, h)
	sctx.StmtAddDirtyTableOP(table.DirtyTableAddRow, t.physicalTableID, h)
	if shouldWriteBinlog(sctx) {
		if !t.meta.PKIsHandle {
			binlogColIDs = append(binlogColIDs, model.ExtraHandleID)
			binlogOldRow = append(binlogOldRow, types.NewIntDatum(h.IntValue()))
			binlogNewRow = append(binlogNewRow, types.NewIntDatum(h.IntValue()))
		}
		err = t.addUpdateBinlog(sctx, binlogOldRow, binlogNewRow, binlogColIDs)
		if err != nil {
			return err
		}
	}
	colSize := make(map[int64]int64, len(t.Cols()))
	for id, col := range t.Cols() {
		size, err := codec.EstimateValueSize(sc, newData[id])
		if err != nil {
			continue
		}
		newLen := size - 1
		size, err = codec.EstimateValueSize(sc, oldData[id])
		if err != nil {
			continue
		}
		oldLen := size - 1
		colSize[col.ID] = int64(newLen - oldLen)
	}
	sessVars.TxnCtx.UpdateDeltaForTable(t.physicalTableID, 0, 1, colSize)
	return nil
}

func (t *TableCommon) rebuildIndices(ctx sessionctx.Context, rm kv.RetrieverMutator, h kv.Handle, touched []bool, oldData []types.Datum, newData []types.Datum, opts ...table.CreateIdxOptFunc) error {
	txn, err := ctx.Txn(true)
	if err != nil {
		return err
	}
	for _, idx := range t.DeletableIndices() {
		if t.meta.IsCommonHandle && idx.Meta().Primary {
			continue
		}
		for _, ic := range idx.Meta().Columns {
			if !touched[ic.Offset] {
				continue
			}
			oldVs, err := idx.FetchValues(oldData, nil)
			if err != nil {
				return err
			}
			if err = t.removeRowIndex(ctx.GetSessionVars().StmtCtx, rm, h, oldVs, idx, txn); err != nil {
				return err
			}
			break
		}
	}
	for _, idx := range t.WritableIndices() {
		if t.meta.IsCommonHandle && idx.Meta().Primary {
			continue
		}
		untouched := true
		for _, ic := range idx.Meta().Columns {
			if !touched[ic.Offset] {
				continue
			}
			untouched = false
			break
		}
		// If txn is auto commit and index is untouched, no need to write index value.
		if untouched && !ctx.GetSessionVars().InTxn() {
			continue
		}
		newVs, err := idx.FetchValues(newData, nil)
		if err != nil {
			return err
		}
		if err := t.buildIndexForRow(ctx, rm, h, newVs, idx, txn, untouched, opts...); err != nil {
			return err
		}
	}
	return nil
}

// adjustRowValuesBuf adjust writeBufs.AddRowValues length, AddRowValues stores the inserting values that is used
// by tablecodec.EncodeRow, the encoded row format is `id1, colval, id2, colval`, so the correct length is rowLen * 2. If
// the inserting row has null value, AddRecord will skip it, so the rowLen will be different, so we need to adjust it.
func adjustRowValuesBuf(writeBufs *variable.WriteStmtBufs, rowLen int) {
	adjustLen := rowLen * 2
	if writeBufs.AddRowValues == nil || cap(writeBufs.AddRowValues) < adjustLen {
		writeBufs.AddRowValues = make([]types.Datum, adjustLen)
	}
	writeBufs.AddRowValues = writeBufs.AddRowValues[:adjustLen]
}

// FindPrimaryIndex uses to find primary index in tableInfo.
func FindPrimaryIndex(tblInfo *model.TableInfo) *model.IndexInfo {
	var pkIdx *model.IndexInfo
	for _, idx := range tblInfo.Indices {
		if idx.Primary {
			pkIdx = idx
			break
		}
	}
	return pkIdx
}

<<<<<<< HEAD
// CommonAddRecordCtx is used in `AddRecord` to avoid memory malloc for some temp slices.
// This is useful in lightning parse row data to key-values pairs. This can gain upto 5%  performance
// improvement in lightning's local mode.
type CommonAddRecordCtx struct {
	colIDs []int64
	row    []types.Datum
	buffer *kv.BufferStore
}

// commonAddRecordKey is used as key in `sessionctx.Context.Value(key)`
type commonAddRecordKey struct{}

// String implement `stringer.String` for CommonAddRecordKey
func (c commonAddRecordKey) String() string {
	return "_common_add_record_context_key"
}

// addRecordCtxKey is key in `sessionctx.Context` for CommonAddRecordCtx
var addRecordCtxKey = commonAddRecordKey{}

// SetAddRecordCtx set a CommonAddRecordCtx to session context
func SetAddRecordCtx(ctx sessionctx.Context, r *CommonAddRecordCtx) {
	ctx.SetValue(addRecordCtxKey, r)
}

// ClearAddRecordCtx remove `CommonAddRecordCtx` from session context
func ClearAddRecordCtx(ctx sessionctx.Context) {
	ctx.ClearValue(addRecordCtxKey)
}

// NewCommonAddRecordCtx create a context used for `AddRecord`
func NewCommonAddRecordCtx(size int, buffer *kv.BufferStore) *CommonAddRecordCtx {
	return &CommonAddRecordCtx{
		colIDs: make([]int64, 0, size),
		row:    make([]types.Datum, 0, size),
		buffer: buffer,
	}
=======
// TryGetCommonPkColumnIds get the IDs of primary key column if the table has common handle.
func TryGetCommonPkColumnIds(tbl *model.TableInfo) []int64 {
	var pkColIds []int64
	if !tbl.IsCommonHandle {
		return nil
	}
	pkIdx := FindPrimaryIndex(tbl)
	for _, idxCol := range pkIdx.Columns {
		pkColIds = append(pkColIds, tbl.Columns[idxCol.Offset].ID)
	}
	return pkColIds
}

// TryGetCommonPkColumns get the primary key columns if the table has common handle.
func TryGetCommonPkColumns(tbl table.Table) []*table.Column {
	var pkCols []*table.Column
	if !tbl.Meta().IsCommonHandle {
		return nil
	}
	pkIdx := FindPrimaryIndex(tbl.Meta())
	cols := tbl.Cols()
	for _, idxCol := range pkIdx.Columns {
		pkCols = append(pkCols, cols[idxCol.Offset])
	}
	return pkCols
>>>>>>> 8a365281
}

// AddRecord implements table.Table AddRecord interface.
func (t *TableCommon) AddRecord(ctx sessionctx.Context, r []types.Datum, opts ...table.AddRecordOption) (recordID kv.Handle, err error) {
	var opt table.AddRecordOpt
	for _, fn := range opts {
		fn.ApplyOn(&opt)
	}
	var hasRecordID bool
	cols := t.Cols()
	// opt.IsUpdate is a flag for update.
	// If handle ID is changed when update, update will remove the old record first, and then call `AddRecord` to add a new record.
	// Currently, only insert can set _tidb_rowid, update can not update _tidb_rowid.
	if len(r) > len(cols) && !opt.IsUpdate {
		// The last value is _tidb_rowid.
		recordID = kv.IntHandle(r[len(r)-1].GetInt64())
		hasRecordID = true
	} else {
		tblInfo := t.Meta()
		if tblInfo.PKIsHandle {
			recordID = kv.IntHandle(r[tblInfo.GetPkColInfo().Offset].GetInt64())
			hasRecordID = true
		} else if tblInfo.IsCommonHandle {
			pkIdx := FindPrimaryIndex(tblInfo)
			pkDts := make([]types.Datum, 0, len(pkIdx.Columns))
			for _, idxCol := range pkIdx.Columns {
				pkDts = append(pkDts, r[tblInfo.Columns[idxCol.Offset].Offset])
			}
			var handleBytes []byte
			handleBytes, err = codec.EncodeKey(ctx.GetSessionVars().StmtCtx, nil, pkDts...)
			if err != nil {
				return
			}
			recordID, err = kv.NewCommonHandle(handleBytes)
			if err != nil {
				return
			}
			hasRecordID = true
		}
	}
	if !hasRecordID {
		if opt.ReserveAutoID > 0 {
			// Reserve a batch of auto ID in the statement context.
			// The reserved ID could be used in the future within this statement, by the
			// following AddRecord() operation.
			// Make the IDs continuous benefit for the performance of TiKV.
			stmtCtx := ctx.GetSessionVars().StmtCtx
			stmtCtx.BaseRowID, stmtCtx.MaxRowID, err = allocHandleIDs(ctx, t, uint64(opt.ReserveAutoID))
			if err != nil {
				return nil, err
			}
		}

		recordID, err = AllocHandle(ctx, t)
		if err != nil {
			return nil, err
		}
	}

	txn, err := ctx.Txn(true)
	if err != nil {
		return nil, err
	}
	var execBuf *kv.BufferStore
	var colIDs, binlogColIDs []int64
	var row, binlogRow []types.Datum
	if recordCtx, ok := ctx.Value(addRecordCtxKey).(*CommonAddRecordCtx); ok {
		colIDs = recordCtx.colIDs[:0]
		row = recordCtx.row[:0]
		execBuf = recordCtx.buffer
	} else {
		colIDs = make([]int64, 0, len(r))
		row = make([]types.Datum, 0, len(r))
		execBuf = kv.NewStagingBufferStore(txn)
	}
	defer execBuf.Discard()

	sessVars := ctx.GetSessionVars()
	var createIdxOpts []table.CreateIdxOptFunc
	if len(opts) > 0 {
		createIdxOpts = make([]table.CreateIdxOptFunc, 0, len(opts))
		for _, fn := range opts {
			if raw, ok := fn.(table.CreateIdxOptFunc); ok {
				createIdxOpts = append(createIdxOpts, raw)
			}
		}
	}
	// Insert new entries into indices.
	h, err := t.addIndices(ctx, recordID, r, execBuf, createIdxOpts)
	if err != nil {
		return h, err
	}

	for _, col := range t.WritableCols() {
		var value types.Datum
		// Update call `AddRecord` will already handle the write only column default value.
		// Only insert should add default value for write only column.
		if col.State != model.StatePublic && !opt.IsUpdate {
			// If col is in write only or write reorganization state, we must add it with its default value.
			value, err = table.GetColOriginDefaultValue(ctx, col.ToInfo())
			if err != nil {
				return nil, err
			}
			// add value to `r` for dirty db in transaction.
			// Otherwise when update will panic cause by get value of column in write only state from dirty db.
			if col.Offset < len(r) {
				r[col.Offset] = value
			} else {
				r = append(r, value)
			}
		} else {
			value = r[col.Offset]
		}
		if !t.canSkip(col, &value) {
			colIDs = append(colIDs, col.ID)
			row = append(row, value)
		}
	}
	writeBufs := sessVars.GetWriteStmtBufs()
	adjustRowValuesBuf(writeBufs, len(row))
	key := t.RecordKey(recordID)
	sc, rd := sessVars.StmtCtx, &sessVars.RowEncoder
	writeBufs.RowValBuf, err = tablecodec.EncodeRow(sc, row, colIDs, writeBufs.RowValBuf, writeBufs.AddRowValues, rd)
	if err != nil {
		return nil, err
	}
	value := writeBufs.RowValBuf
	if err = execBuf.Set(key, value); err != nil {
		return nil, err
	}

	if _, err := execBuf.Flush(); err != nil {
		return nil, err
	}
	ctx.StmtAddDirtyTableOP(table.DirtyTableAddRow, t.physicalTableID, recordID)

	if shouldWriteBinlog(ctx) {
		// For insert, TiDB and Binlog can use same row and schema.
		binlogRow = row
		binlogColIDs = colIDs
		err = t.addInsertBinlog(ctx, recordID, binlogRow, binlogColIDs)
		if err != nil {
			return nil, err
		}
	}
	sc.AddAffectedRows(1)
	if sessVars.TxnCtx == nil {
		return recordID, nil
	}
	colSize := make(map[int64]int64, len(r))
	for id, col := range t.Cols() {
		size, err := codec.EstimateValueSize(sc, r[id])
		if err != nil {
			continue
		}
		colSize[col.ID] = int64(size) - 1
	}
	sessVars.TxnCtx.UpdateDeltaForTable(t.physicalTableID, 1, 1, colSize)
	return recordID, nil
}

// genIndexKeyStr generates index content string representation.
func (t *TableCommon) genIndexKeyStr(colVals []types.Datum) (string, error) {
	// Pass pre-composed error to txn.
	strVals := make([]string, 0, len(colVals))
	for _, cv := range colVals {
		cvs := "NULL"
		var err error
		if !cv.IsNull() {
			cvs, err = types.ToString(cv.GetValue())
			if err != nil {
				return "", err
			}
		}
		strVals = append(strVals, cvs)
	}
	return strings.Join(strVals, "-"), nil
}

// addIndices adds data into indices. If any key is duplicated, returns the original handle.
func (t *TableCommon) addIndices(sctx sessionctx.Context, recordID kv.Handle, r []types.Datum, rm kv.RetrieverMutator,
	opts []table.CreateIdxOptFunc) (kv.Handle, error) {
	txn, err := sctx.Txn(true)
	if err != nil {
		return nil, err
	}
	// Clean up lazy check error environment
	defer txn.DelOption(kv.PresumeKeyNotExistsError)
	var opt table.CreateIdxOpt
	for _, fn := range opts {
		fn(&opt)
	}
	var ctx context.Context
	if opt.Ctx != nil {
		ctx = opt.Ctx
	} else {
		ctx = context.Background()
	}
	skipCheck := sctx.GetSessionVars().StmtCtx.BatchCheck
	if (t.meta.IsCommonHandle || t.meta.PKIsHandle) && !skipCheck && !opt.SkipHandleCheck {
		if err := CheckHandleExists(ctx, sctx, t, recordID, nil); err != nil {
			return recordID, err
		}
	}

	writeBufs := sctx.GetSessionVars().GetWriteStmtBufs()
	indexVals := writeBufs.IndexValsBuf
	for _, v := range t.WritableIndices() {
		if t.meta.IsCommonHandle && v.Meta().Primary {
			continue
		}
		indexVals, err = v.FetchValues(r, indexVals)
		if err != nil {
			return nil, err
		}
		var dupErr error
		if !skipCheck && v.Meta().Unique {
			entryKey, err := t.genIndexKeyStr(indexVals)
			if err != nil {
				return nil, err
			}
			existErrInfo := kv.NewExistErrInfo(v.Meta().Name.String(), entryKey)
			txn.SetOption(kv.PresumeKeyNotExistsError, existErrInfo)
			dupErr = existErrInfo.Err()
		}
		if dupHandle, err := v.Create(sctx, rm, indexVals, recordID, opts...); err != nil {
			if kv.ErrKeyExists.Equal(err) {
				return dupHandle, dupErr
			}
			return nil, err
		}
		txn.DelOption(kv.PresumeKeyNotExistsError)
	}
	// save the buffer, multi rows insert can use it.
	writeBufs.IndexValsBuf = indexVals
	return nil, nil
}

// RowWithCols implements table.Table RowWithCols interface.
func (t *TableCommon) RowWithCols(ctx sessionctx.Context, h kv.Handle, cols []*table.Column) ([]types.Datum, error) {
	// Get raw row data from kv.
	key := t.RecordKey(h)
	txn, err := ctx.Txn(true)
	if err != nil {
		return nil, err
	}
	value, err := txn.Get(context.TODO(), key)
	if err != nil {
		return nil, err
	}
	v, _, err := DecodeRawRowData(ctx, t.Meta(), h, cols, value)
	if err != nil {
		return nil, err
	}
	return v, nil
}

// DecodeRawRowData decodes raw row data into a datum slice and a (columnID:columnValue) map.
func DecodeRawRowData(ctx sessionctx.Context, meta *model.TableInfo, h kv.Handle, cols []*table.Column,
	value []byte) ([]types.Datum, map[int64]types.Datum, error) {
	v := make([]types.Datum, len(cols))
	colTps := make(map[int64]*types.FieldType, len(cols))
	for i, col := range cols {
		if col == nil {
			continue
		}
		if col.IsPKHandleColumn(meta) {
			if mysql.HasUnsignedFlag(col.Flag) {
				v[i].SetUint64(uint64(h.IntValue()))
			} else {
				v[i].SetInt64(h.IntValue())
			}
			continue
		}
		if col.IsCommonHandleColumn(meta) {
			pkIdx := FindPrimaryIndex(meta)
			var idxOfIdx int
			for i, idxCol := range pkIdx.Columns {
				if meta.Columns[idxCol.Offset].ID == col.ID {
					idxOfIdx = i
					break
				}
			}
			dtBytes := h.EncodedCol(idxOfIdx)
			_, dt, err := codec.DecodeOne(dtBytes)
			if err != nil {
				return nil, nil, err
			}
			dt, err = tablecodec.Unflatten(dt, &col.FieldType, ctx.GetSessionVars().Location())
			if err != nil {
				return nil, nil, err
			}
			v[i] = dt
			continue
		}
		colTps[col.ID] = &col.FieldType
	}
	rowMap, err := tablecodec.DecodeRow(value, colTps, ctx.GetSessionVars().Location())
	if err != nil {
		return nil, rowMap, err
	}
	defaultVals := make([]types.Datum, len(cols))
	for i, col := range cols {
		if col == nil {
			continue
		}
		if col.IsPKHandleColumn(meta) || col.IsCommonHandleColumn(meta) {
			continue
		}
		ri, ok := rowMap[col.ID]
		if ok {
			v[i] = ri
			continue
		}
		if col.IsGenerated() && !col.GeneratedStored {
			continue
		}
		v[i], err = GetColDefaultValue(ctx, col, defaultVals)
		if err != nil {
			return nil, rowMap, err
		}
	}
	return v, rowMap, nil
}

// Row implements table.Table Row interface.
func (t *TableCommon) Row(ctx sessionctx.Context, h kv.Handle) ([]types.Datum, error) {
	return t.RowWithCols(ctx, h, t.Cols())
}

// RemoveRecord implements table.Table RemoveRecord interface.
func (t *TableCommon) RemoveRecord(ctx sessionctx.Context, h kv.Handle, r []types.Datum) error {
	err := t.removeRowData(ctx, h)
	if err != nil {
		return err
	}
	err = t.removeRowIndices(ctx, h, r)
	if err != nil {
		return err
	}

	ctx.StmtAddDirtyTableOP(table.DirtyTableDeleteRow, t.physicalTableID, h)
	if shouldWriteBinlog(ctx) {
		cols := t.Cols()
		colIDs := make([]int64, 0, len(cols)+1)
		for _, col := range cols {
			colIDs = append(colIDs, col.ID)
		}
		var binlogRow []types.Datum
		if !t.meta.PKIsHandle {
			colIDs = append(colIDs, model.ExtraHandleID)
			binlogRow = make([]types.Datum, 0, len(r)+1)
			binlogRow = append(binlogRow, r...)
			binlogRow = append(binlogRow, types.NewIntDatum(h.IntValue()))
		} else {
			binlogRow = r
		}
		err = t.addDeleteBinlog(ctx, binlogRow, colIDs)
	}
	colSize := make(map[int64]int64, len(t.Cols()))
	sc := ctx.GetSessionVars().StmtCtx
	for id, col := range t.Cols() {
		size, err := codec.EstimateValueSize(sc, r[id])
		if err != nil {
			continue
		}
		colSize[col.ID] = -int64(size - 1)
	}
	ctx.GetSessionVars().TxnCtx.UpdateDeltaForTable(t.physicalTableID, -1, 1, colSize)
	return err
}

func (t *TableCommon) addInsertBinlog(ctx sessionctx.Context, h kv.Handle, row []types.Datum, colIDs []int64) error {
	mutation := t.getMutation(ctx)
	pk, err := codec.EncodeValue(ctx.GetSessionVars().StmtCtx, nil, types.NewIntDatum(h.IntValue()))
	if err != nil {
		return err
	}
	value, err := tablecodec.EncodeOldRow(ctx.GetSessionVars().StmtCtx, row, colIDs, nil, nil)
	if err != nil {
		return err
	}
	bin := append(pk, value...)
	mutation.InsertedRows = append(mutation.InsertedRows, bin)
	mutation.Sequence = append(mutation.Sequence, binlog.MutationType_Insert)
	return nil
}

func (t *TableCommon) addUpdateBinlog(ctx sessionctx.Context, oldRow, newRow []types.Datum, colIDs []int64) error {
	old, err := tablecodec.EncodeOldRow(ctx.GetSessionVars().StmtCtx, oldRow, colIDs, nil, nil)
	if err != nil {
		return err
	}
	newVal, err := tablecodec.EncodeOldRow(ctx.GetSessionVars().StmtCtx, newRow, colIDs, nil, nil)
	if err != nil {
		return err
	}
	bin := append(old, newVal...)
	mutation := t.getMutation(ctx)
	mutation.UpdatedRows = append(mutation.UpdatedRows, bin)
	mutation.Sequence = append(mutation.Sequence, binlog.MutationType_Update)
	return nil
}

func (t *TableCommon) addDeleteBinlog(ctx sessionctx.Context, r []types.Datum, colIDs []int64) error {
	data, err := tablecodec.EncodeOldRow(ctx.GetSessionVars().StmtCtx, r, colIDs, nil, nil)
	if err != nil {
		return err
	}
	mutation := t.getMutation(ctx)
	mutation.DeletedRows = append(mutation.DeletedRows, data)
	mutation.Sequence = append(mutation.Sequence, binlog.MutationType_DeleteRow)
	return nil
}

func writeSequenceUpdateValueBinlog(ctx sessionctx.Context, db, sequence string, end int64) error {
	// 1: when sequenceCommon update the local cache passively.
	// 2: When sequenceCommon setval to the allocator actively.
	// Both of this two case means the upper bound the sequence has changed in meta, which need to write the binlog
	// to the downstream.
	// Sequence sends `select setval(seq, num)` sql string to downstream via `setDDLBinlog`, which is mocked as a DDL binlog.
	binlogCli := ctx.GetSessionVars().BinlogClient
	sqlMode := ctx.GetSessionVars().SQLMode
	sequenceFullName := stringutil.Escape(db, sqlMode) + "." + stringutil.Escape(sequence, sqlMode)
	sql := "select setval(" + sequenceFullName + ", " + strconv.FormatInt(end, 10) + ")"

	err := kv.RunInNewTxn(ctx.GetStore(), true, func(txn kv.Transaction) error {
		m := meta.NewMeta(txn)
		mockJobID, err := m.GenGlobalID()
		if err != nil {
			return err
		}
		binloginfo.SetDDLBinlog(binlogCli, txn, mockJobID, int32(model.StatePublic), sql)
		return nil
	})
	return err
}

func (t *TableCommon) removeRowData(ctx sessionctx.Context, h kv.Handle) error {
	// Remove row data.
	txn, err := ctx.Txn(true)
	if err != nil {
		return err
	}

	key := t.RecordKey(h)
	err = txn.Delete(key)
	if err != nil {
		return err
	}
	return nil
}

// removeRowIndices removes all the indices of a row.
func (t *TableCommon) removeRowIndices(ctx sessionctx.Context, h kv.Handle, rec []types.Datum) error {
	txn, err := ctx.Txn(true)
	if err != nil {
		return err
	}
	for _, v := range t.DeletableIndices() {
		vals, err := v.FetchValues(rec, nil)
		if err != nil {
			logutil.BgLogger().Info("remove row index failed", zap.Any("index", v.Meta()), zap.Uint64("txnStartTS", txn.StartTS()), zap.String("handle", h.String()), zap.Any("record", rec), zap.Error(err))
			return err
		}
		if err = v.Delete(ctx.GetSessionVars().StmtCtx, txn, vals, h); err != nil {
			if v.Meta().State != model.StatePublic && kv.ErrNotExist.Equal(err) {
				// If the index is not in public state, we may have not created the index,
				// or already deleted the index, so skip ErrNotExist error.
				logutil.BgLogger().Debug("row index not exists", zap.Any("index", v.Meta()), zap.Uint64("txnStartTS", txn.StartTS()), zap.String("handle", h.String()))
				continue
			}
			return err
		}
	}
	return nil
}

// removeRowIndex implements table.Table RemoveRowIndex interface.
func (t *TableCommon) removeRowIndex(sc *stmtctx.StatementContext, rm kv.RetrieverMutator, h kv.Handle, vals []types.Datum, idx table.Index, txn kv.Transaction) error {
	return idx.Delete(sc, rm, vals, h)
}

// buildIndexForRow implements table.Table BuildIndexForRow interface.
func (t *TableCommon) buildIndexForRow(ctx sessionctx.Context, rm kv.RetrieverMutator, h kv.Handle, vals []types.Datum, idx table.Index, txn kv.Transaction, untouched bool, popts ...table.CreateIdxOptFunc) error {
	var opts []table.CreateIdxOptFunc
	opts = append(opts, popts...)
	if untouched {
		opts = append(opts, table.IndexIsUntouched)
	}
	if _, err := idx.Create(ctx, rm, vals, h, opts...); err != nil {
		if kv.ErrKeyExists.Equal(err) {
			// Make error message consistent with MySQL.
			entryKey, err1 := t.genIndexKeyStr(vals)
			if err1 != nil {
				// if genIndexKeyStr failed, return the original error.
				return err
			}

			return kv.ErrKeyExists.FastGenByArgs(entryKey, idx.Meta().Name)
		}
		return err
	}
	return nil
}

// IterRecords implements table.Table IterRecords interface.
func (t *TableCommon) IterRecords(ctx sessionctx.Context, startKey kv.Key, cols []*table.Column,
	fn table.RecordIterFunc) error {
	prefix := t.RecordPrefix()
	txn, err := ctx.Txn(true)
	if err != nil {
		return err
	}

	it, err := txn.Iter(startKey, prefix.PrefixNext())
	if err != nil {
		return err
	}
	defer it.Close()

	if !it.Valid() {
		return nil
	}

	logutil.BgLogger().Debug("iterate records", zap.ByteString("startKey", startKey), zap.ByteString("key", it.Key()), zap.ByteString("value", it.Value()))

	colMap := make(map[int64]*types.FieldType, len(cols))
	for _, col := range cols {
		colMap[col.ID] = &col.FieldType
	}
	defaultVals := make([]types.Datum, len(cols))
	for it.Valid() && it.Key().HasPrefix(prefix) {
		// first kv pair is row lock information.
		// TODO: check valid lock
		// get row handle
		handle, err := tablecodec.DecodeRowKey(it.Key())
		if err != nil {
			return err
		}
		rowMap, err := tablecodec.DecodeRow(it.Value(), colMap, ctx.GetSessionVars().Location())
		if err != nil {
			return err
		}
		data := make([]types.Datum, len(cols))
		for _, col := range cols {
			if col.IsPKHandleColumn(t.meta) {
				if mysql.HasUnsignedFlag(col.Flag) {
					data[col.Offset].SetUint64(uint64(handle.IntValue()))
				} else {
					data[col.Offset].SetInt64(handle.IntValue())
				}
				continue
			}
			if _, ok := rowMap[col.ID]; ok {
				data[col.Offset] = rowMap[col.ID]
				continue
			}
			data[col.Offset], err = GetColDefaultValue(ctx, col, defaultVals)
			if err != nil {
				return err
			}
		}
		more, err := fn(handle.IntValue(), data, cols)
		if !more || err != nil {
			return err
		}

		rk := t.RecordKey(handle)
		err = kv.NextUntil(it, util.RowKeyPrefixFilter(rk))
		if err != nil {
			return err
		}
	}

	return nil
}

// GetColDefaultValue gets a column default value.
// The defaultVals is used to avoid calculating the default value multiple times.
func GetColDefaultValue(ctx sessionctx.Context, col *table.Column, defaultVals []types.Datum) (
	colVal types.Datum, err error) {
	if col.OriginDefaultValue == nil && mysql.HasNotNullFlag(col.Flag) {
		return colVal, errors.New("Miss column")
	}
	if col.State != model.StatePublic {
		return colVal, nil
	}
	if defaultVals[col.Offset].IsNull() {
		colVal, err = table.GetColOriginDefaultValue(ctx, col.ToInfo())
		if err != nil {
			return colVal, err
		}
		defaultVals[col.Offset] = colVal
	} else {
		colVal = defaultVals[col.Offset]
	}

	return colVal, nil
}

// AllocHandle allocate a new handle.
// A statement could reserve some ID in the statement context, try those ones first.
func AllocHandle(ctx sessionctx.Context, t table.Table) (kv.Handle, error) {
	if ctx != nil {
		if stmtCtx := ctx.GetSessionVars().StmtCtx; stmtCtx != nil {
			// First try to alloc if the statement has reserved auto ID.
			if stmtCtx.BaseRowID < stmtCtx.MaxRowID {
				stmtCtx.BaseRowID += 1
				return kv.IntHandle(stmtCtx.BaseRowID), nil
			}
		}
	}

	_, rowID, err := allocHandleIDs(ctx, t, 1)
	return kv.IntHandle(rowID), err
}

func allocHandleIDs(ctx sessionctx.Context, t table.Table, n uint64) (int64, int64, error) {
	meta := t.Meta()
	base, maxID, err := t.Allocators(ctx).Get(autoid.RowIDAllocType).Alloc(meta.ID, n, 1, 1)
	if err != nil {
		return 0, 0, err
	}
	if meta.ShardRowIDBits > 0 {
		// Use max record ShardRowIDBits to check overflow.
		if OverflowShardBits(maxID, meta.MaxShardRowIDBits, autoid.RowIDBitLength, true) {
			// If overflow, the rowID may be duplicated. For examples,
			// t.meta.ShardRowIDBits = 4
			// rowID = 0010111111111111111111111111111111111111111111111111111111111111
			// shard = 0100000000000000000000000000000000000000000000000000000000000000
			// will be duplicated with:
			// rowID = 0100111111111111111111111111111111111111111111111111111111111111
			// shard = 0010000000000000000000000000000000000000000000000000000000000000
			return 0, 0, autoid.ErrAutoincReadFailed
		}
		txnCtx := ctx.GetSessionVars().TxnCtx
		if txnCtx.Shard == nil {
			shard := CalcShard(meta.ShardRowIDBits, txnCtx.StartTS, autoid.RowIDBitLength, true)
			txnCtx.Shard = &shard
		}
		base |= *txnCtx.Shard
		maxID |= *txnCtx.Shard
	}
	return base, maxID, nil
}

// OverflowShardBits checks whether the recordID overflow `1<<(typeBitsLength-shardRowIDBits-1) -1`.
func OverflowShardBits(recordID int64, shardRowIDBits uint64, typeBitsLength uint64, reservedSignBit bool) bool {
	var signBit uint64
	if reservedSignBit {
		signBit = 1
	}
	mask := (1<<shardRowIDBits - 1) << (typeBitsLength - shardRowIDBits - signBit)
	return recordID&int64(mask) > 0
}

// CalcShard calculates the shard prefix by hashing the startTS. Make sure OverflowShardBits is false before calling it.
func CalcShard(shardRowIDBits uint64, startTS uint64, typeBitsLength uint64, reserveSignBit bool) int64 {
	var buf [8]byte
	binary.LittleEndian.PutUint64(buf[:], startTS)
	hashVal := int64(murmur3.Sum32(buf[:]))
	var signBitLength uint64
	if reserveSignBit {
		signBitLength = 1
	}
	return (hashVal & (1<<shardRowIDBits - 1)) << (typeBitsLength - shardRowIDBits - signBitLength)
}

// Allocators implements table.Table Allocators interface.
func (t *TableCommon) Allocators(ctx sessionctx.Context) autoid.Allocators {
	if ctx == nil || ctx.GetSessionVars().IDAllocator == nil {
		return t.allocs
	}

	// Replace the row id allocator with the one in session variables.
	sessAlloc := ctx.GetSessionVars().IDAllocator
	retAllocs := make([]autoid.Allocator, 0, len(t.allocs))
	copy(retAllocs, t.allocs)

	overwritten := false
	for i, a := range retAllocs {
		if a.GetType() == autoid.RowIDAllocType {
			retAllocs[i] = sessAlloc
			overwritten = true
			break
		}
	}
	if !overwritten {
		retAllocs = append(retAllocs, sessAlloc)
	}
	return retAllocs
}

// RebaseAutoID implements table.Table RebaseAutoID interface.
// Both auto-increment and auto-random can use this function to do rebase on explicit newBase value (without shadow bits).
func (t *TableCommon) RebaseAutoID(ctx sessionctx.Context, newBase int64, isSetStep bool, tp autoid.AllocatorType) error {
	return t.Allocators(ctx).Get(tp).Rebase(t.tableID, newBase, isSetStep)
}

// Seek implements table.Table Seek interface.
func (t *TableCommon) Seek(ctx sessionctx.Context, h kv.Handle) (kv.Handle, bool, error) {
	txn, err := ctx.Txn(true)
	if err != nil {
		return nil, false, err
	}
	seekKey := tablecodec.EncodeRowKeyWithHandle(t.physicalTableID, h)
	iter, err := txn.Iter(seekKey, t.RecordPrefix().PrefixNext())
	if err != nil {
		return nil, false, err
	}
	if !iter.Valid() || !iter.Key().HasPrefix(t.RecordPrefix()) {
		// No more records in the table, skip to the end.
		return nil, false, nil
	}
	handle, err := tablecodec.DecodeRowKey(iter.Key())
	if err != nil {
		return nil, false, err
	}
	return handle, true, nil
}

// Type implements table.Table Type interface.
func (t *TableCommon) Type() table.Type {
	return table.NormalTable
}

func shouldWriteBinlog(ctx sessionctx.Context) bool {
	if ctx.GetSessionVars().BinlogClient == nil {
		return false
	}
	return !ctx.GetSessionVars().InRestrictedSQL
}

func (t *TableCommon) getMutation(ctx sessionctx.Context) *binlog.TableMutation {
	return ctx.StmtGetMutation(t.tableID)
}

func (t *TableCommon) canSkip(col *table.Column, value *types.Datum) bool {
	return CanSkip(t.Meta(), col, value)
}

// CanSkip is for these cases, we can skip the columns in encoded row:
// 1. the column is included in primary key;
// 2. the column's default value is null, and the value equals to that;
// 3. the column is virtual generated.
func CanSkip(info *model.TableInfo, col *table.Column, value *types.Datum) bool {
	if col.IsPKHandleColumn(info) {
		return true
	}
	if col.IsCommonHandleColumn(info) {
		return true
	}
	if col.GetDefaultValue() == nil && value.IsNull() {
		return true
	}
	if col.IsGenerated() && !col.GeneratedStored {
		return true
	}
	return false
}

// canSkipUpdateBinlog checks whether the column can be skipped or not.
func (t *TableCommon) canSkipUpdateBinlog(col *table.Column, value types.Datum) bool {
	if col.IsGenerated() && !col.GeneratedStored {
		return true
	}
	return false
}

// FindIndexByColName returns a public table index containing only one column named `name`.
func FindIndexByColName(t table.Table, name string) table.Index {
	for _, idx := range t.Indices() {
		// only public index can be read.
		if idx.Meta().State != model.StatePublic {
			continue
		}

		if len(idx.Meta().Columns) == 1 && strings.EqualFold(idx.Meta().Columns[0].Name.L, name) {
			return idx
		}
	}
	return nil
}

// CheckHandleExists check whether recordID key exists. if not exists, return nil,
// otherwise return kv.ErrKeyExists error.
func CheckHandleExists(ctx context.Context, sctx sessionctx.Context, t table.Table, recordID kv.Handle, data []types.Datum) error {
	if pt, ok := t.(*partitionedTable); ok {
		info := t.Meta().GetPartitionInfo()
		pid, err := pt.locatePartition(sctx, info, data)
		if err != nil {
			return err
		}
		t = pt.GetPartition(pid)
	}
	txn, err := sctx.Txn(true)
	if err != nil {
		return err
	}
	// Check key exists.
	recordKey := t.RecordKey(recordID)
	existErrInfo := kv.NewExistErrInfo("PRIMARY", recordID.String())
	txn.SetOption(kv.PresumeKeyNotExistsError, existErrInfo)
	defer txn.DelOption(kv.PresumeKeyNotExistsError)
	_, err = txn.Get(ctx, recordKey)
	if err == nil {
		return existErrInfo.Err()
	} else if !kv.ErrNotExist.Equal(err) {
		return err
	}
	return nil
}

func init() {
	table.TableFromMeta = TableFromMeta
	table.MockTableFromMeta = MockTableFromMeta
}

// sequenceCommon cache the sequence value.
// `alter sequence` will invalidate the cached range.
// `setval` will recompute the start position of cached value.
type sequenceCommon struct {
	meta *model.SequenceInfo
	// base < end when increment > 0.
	// base > end when increment < 0.
	end  int64
	base int64
	// round is used to count the cycle times.
	round int64
	mu    sync.RWMutex
}

// GetSequenceBaseEndRound is used in test.
func (s *sequenceCommon) GetSequenceBaseEndRound() (int64, int64, int64) {
	s.mu.RLock()
	defer s.mu.RUnlock()
	return s.base, s.end, s.round
}

// GetSequenceNextVal implements util.SequenceTable GetSequenceNextVal interface.
// Caching the sequence value in table, we can easily be notified with the cache empty,
// and write the binlogInfo in table level rather than in allocator.
func (t *TableCommon) GetSequenceNextVal(ctx interface{}, dbName, seqName string) (nextVal int64, err error) {
	seq := t.sequence
	if seq == nil {
		// TODO: refine the error.
		return 0, errors.New("sequenceCommon is nil")
	}
	seq.mu.Lock()
	defer seq.mu.Unlock()

	err = func() error {
		// Check if need to update the cache batch from storage.
		// Because seq.base is not always the last allocated value (may be set by setval()).
		// So we should try to seek the next value in cache (not just add increment to seq.base).
		var (
			updateCache bool
			offset      int64
			ok          bool
		)
		if seq.base == seq.end {
			// There is no cache yet.
			updateCache = true
		} else {
			// Seek the first valid value in cache.
			offset = seq.getOffset()
			if seq.meta.Increment > 0 {
				nextVal, ok = autoid.SeekToFirstSequenceValue(seq.base, seq.meta.Increment, offset, seq.base, seq.end)
			} else {
				nextVal, ok = autoid.SeekToFirstSequenceValue(seq.base, seq.meta.Increment, offset, seq.end, seq.base)
			}
			if !ok {
				updateCache = true
			}
		}
		if !updateCache {
			return nil
		}
		// Update batch alloc from kv storage.
		sequenceAlloc, err1 := getSequenceAllocator(t.allocs)
		if err1 != nil {
			return err1
		}
		var base, end, round int64
		base, end, round, err1 = sequenceAlloc.AllocSeqCache(t.tableID)
		if err1 != nil {
			return err1
		}
		// Only update local cache when alloc succeed.
		seq.base = base
		seq.end = end
		seq.round = round
		// write sequence binlog to the pumpClient.
		if ctx.(sessionctx.Context).GetSessionVars().BinlogClient != nil {
			err = writeSequenceUpdateValueBinlog(ctx.(sessionctx.Context), dbName, seqName, seq.end)
			if err != nil {
				return err
			}
		}
		// Seek the first valid value in new cache.
		// Offset may have changed cause the round is updated.
		offset = seq.getOffset()
		if seq.meta.Increment > 0 {
			nextVal, ok = autoid.SeekToFirstSequenceValue(seq.base, seq.meta.Increment, offset, seq.base, seq.end)
		} else {
			nextVal, ok = autoid.SeekToFirstSequenceValue(seq.base, seq.meta.Increment, offset, seq.end, seq.base)
		}
		if !ok {
			return errors.New("can't find the first value in sequence cache")
		}
		return nil
	}()
	// Sequence alloc in kv store error.
	if err != nil {
		if err == autoid.ErrAutoincReadFailed {
			return 0, table.ErrSequenceHasRunOut.GenWithStackByArgs(dbName, seqName)
		}
		return 0, err
	}
	seq.base = nextVal
	return nextVal, nil
}

// SetSequenceVal implements util.SequenceTable SetSequenceVal interface.
// The returned bool indicates the newVal is already under the base.
func (t *TableCommon) SetSequenceVal(ctx interface{}, newVal int64, dbName, seqName string) (int64, bool, error) {
	seq := t.sequence
	if seq == nil {
		// TODO: refine the error.
		return 0, false, errors.New("sequenceCommon is nil")
	}
	seq.mu.Lock()
	defer seq.mu.Unlock()

	if seq.meta.Increment > 0 {
		if newVal <= t.sequence.base {
			return 0, true, nil
		}
		if newVal <= t.sequence.end {
			t.sequence.base = newVal
			return newVal, false, nil
		}
	} else {
		if newVal >= t.sequence.base {
			return 0, true, nil
		}
		if newVal >= t.sequence.end {
			t.sequence.base = newVal
			return newVal, false, nil
		}
	}

	// Invalid the current cache.
	t.sequence.base = t.sequence.end

	// Rebase from kv storage.
	sequenceAlloc, err := getSequenceAllocator(t.allocs)
	if err != nil {
		return 0, false, err
	}
	res, alreadySatisfied, err := sequenceAlloc.RebaseSeq(t.tableID, newVal)
	if err != nil {
		return 0, false, err
	}
	if !alreadySatisfied {
		// Write sequence binlog to the pumpClient.
		if ctx.(sessionctx.Context).GetSessionVars().BinlogClient != nil {
			err = writeSequenceUpdateValueBinlog(ctx.(sessionctx.Context), dbName, seqName, seq.end)
			if err != nil {
				return 0, false, err
			}
		}
	}
	// Record the current end after setval succeed.
	// Consider the following case.
	// create sequence seq
	// setval(seq, 100) setval(seq, 50)
	// Because no cache (base, end keep 0), so the second setval won't return NULL.
	t.sequence.base, t.sequence.end = newVal, newVal
	return res, alreadySatisfied, nil
}

// getOffset is used in under GetSequenceNextVal & SetSequenceVal, which mu is locked.
func (s *sequenceCommon) getOffset() int64 {
	offset := s.meta.Start
	if s.meta.Cycle && s.round > 0 {
		if s.meta.Increment > 0 {
			offset = s.meta.MinValue
		} else {
			offset = s.meta.MaxValue
		}
	}
	return offset
}

// GetSequenceID implements util.SequenceTable GetSequenceID interface.
func (t *TableCommon) GetSequenceID() int64 {
	return t.tableID
}

// GetSequenceCommon is used in test to get sequenceCommon.
func (t *TableCommon) GetSequenceCommon() *sequenceCommon {
	return t.sequence
}

func getSequenceAllocator(allocs autoid.Allocators) (autoid.Allocator, error) {
	for _, alloc := range allocs {
		if alloc.GetType() == autoid.SequenceType {
			return alloc, nil
		}
	}
	// TODO: refine the error.
	return nil, errors.New("sequence allocator is nil")
}<|MERGE_RESOLUTION|>--- conflicted
+++ resolved
@@ -498,7 +498,6 @@
 	return pkIdx
 }
 
-<<<<<<< HEAD
 // CommonAddRecordCtx is used in `AddRecord` to avoid memory malloc for some temp slices.
 // This is useful in lightning parse row data to key-values pairs. This can gain upto 5%  performance
 // improvement in lightning's local mode.
@@ -536,7 +535,8 @@
 		row:    make([]types.Datum, 0, size),
 		buffer: buffer,
 	}
-=======
+}
+
 // TryGetCommonPkColumnIds get the IDs of primary key column if the table has common handle.
 func TryGetCommonPkColumnIds(tbl *model.TableInfo) []int64 {
 	var pkColIds []int64
@@ -562,7 +562,6 @@
 		pkCols = append(pkCols, cols[idxCol.Offset])
 	}
 	return pkCols
->>>>>>> 8a365281
 }
 
 // AddRecord implements table.Table AddRecord interface.
