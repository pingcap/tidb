--- conflicted
+++ resolved
@@ -60,13 +60,6 @@
 	// Load obtain the corresponding lock type and lease value according to the tableID
 	Load(ctx context.Context, tid int64) (CachedTableLockType, uint64, error)
 
-<<<<<<< HEAD
-	// LockForRead try to add a read lock to the table with the specified tableID
-	LockForRead(ctx context.Context, tid int64, lease uint64) (bool, error)
-
-	// LockForWrite try to add a write lock to the table with the specified tableID
-	LockForWrite(ctx context.Context, tid int64) (uint64, error)
-=======
 	// LockForRead try to add a read lock to the table with the specified tableID.
 	// If this operation succeed, according to the protocol, the TiKV data will not be
 	// modified until the lease expire. It's safe for the caller to load the table data,
@@ -74,8 +67,7 @@
 	LockForRead(ctx context.Context, tid int64, lease uint64) (bool, error)
 
 	// LockForWrite try to add a write lock to the table with the specified tableID
-	LockForWrite(ctx context.Context, tid int64, lease uint64) error
->>>>>>> 9a074f1d
+	LockForWrite(ctx context.Context, tid int64) (uint64, error)
 
 	// RenewLease attempt to renew the read / write lock on the table with the specified tableID
 	RenewLease(ctx context.Context, tid int64, newTs uint64, op RenewLeaseType) (bool, error)
@@ -85,35 +77,6 @@
 	ExecuteInternal(context.Context, string, ...interface{}) (sqlexec.RecordSet, error)
 }
 
-<<<<<<< HEAD
-func (r *mockStateRemoteHandle) Load(ctx context.Context, tid int64) (CachedTableLockType, uint64, error) {
-	op := &loadOP{tid: tid}
-	op.Add(1)
-	r.ch <- op
-	op.Wait()
-	return op.lockType, op.lease, op.err
-}
-
-func (r *mockStateRemoteHandle) LockForRead(ctx context.Context, tid int64, now, ts uint64) (bool, error) {
-	op := &lockForReadOP{tid: tid, now: now, ts: ts}
-	op.Add(1)
-	r.ch <- op
-	op.Wait()
-	return op.succ, op.err
-}
-
-func (r *mockStateRemoteHandle) LockForWrite(ctx context.Context, tid int64, now, ts uint64) error {
-	op := &lockForWriteOP{tid: tid, now: now, ts: ts}
-	op.Add(1)
-	r.ch <- op
-	op.Wait()
-	if op.err != nil {
-		return errors.Trace(op.err)
-	}
-	// No block, finish.
-	if op.oldLease == 0 {
-		return nil
-=======
 type stateRemoteHandle struct {
 	exec sqlExec
 	sync.Mutex
@@ -123,7 +86,6 @@
 func NewStateRemote(exec sqlExec) *stateRemoteHandle {
 	return &stateRemoteHandle{
 		exec: exec,
->>>>>>> 9a074f1d
 	}
 }
 
@@ -170,28 +132,33 @@
 	return succ, err
 }
 
-func (h *stateRemoteHandle) LockForWrite(ctx context.Context, tid int64, ts uint64) error {
+
+// LockForWrite try to add a write lock to the table with the specified tableID, return the write lock lease.
+func (h *stateRemoteHandle) LockForWrite(ctx context.Context, tid int64) (uint64, error) {
 	h.Lock()
 	defer h.Unlock()
+	var ret uint64
 	for {
-		waitAndRetry, err := h.lockForWriteOnce(ctx, tid, ts)
+		waitAndRetry, lease, err := h.lockForWriteOnce(ctx, tid)
 		if err != nil {
-			return err
+			return 0, err
 		}
 		if waitAndRetry == 0 {
+			ret = lease
 			break
 		}
 		time.Sleep(waitAndRetry)
 	}
-	return nil
-}
-
-func (h *stateRemoteHandle) lockForWriteOnce(ctx context.Context, tid int64, ts uint64) (waitAndRetry time.Duration, err error) {
+	return ret, nil
+}
+
+func (h *stateRemoteHandle) lockForWriteOnce(ctx context.Context, tid int64) (waitAndRetry time.Duration, ts uint64, err error) {
 	err = h.runInTxn(ctx, func(ctx context.Context, now uint64) error {
 		lockType, lease, oldReadLease, err := h.loadRow(ctx, tid)
 		if err != nil {
 			return errors.Trace(err)
 		}
+		ts = leaseFromTS(now)
 		// The lease is outdated, so lock is invalid, clear orphan lock of any kind.
 		if now > lease {
 			if err := h.updateRow(ctx, tid, "WRITE", ts); err != nil {
@@ -213,6 +180,9 @@
 				lease,
 				ts,
 				tid); err != nil {
+				return errors.Trace(err)
+			}
+			if err = h.commitTxn(ctx); err != nil {
 				return errors.Trace(err)
 			}
 
@@ -248,40 +218,74 @@
 	return 0
 }
 
+
 func (h *stateRemoteHandle) RenewLease(ctx context.Context, tid int64, newLease uint64, op RenewLeaseType) (bool, error) {
 	h.Lock()
 	defer h.Unlock()
 
+	switch op {
+	case RenewReadLease:
+		return h.renewReadLease(ctx, tid, newLease)
+	case RenewWriteLease:
+		return h.renewWriteLease(ctx, tid, newLease)
+	}
+	return false, errors.New("wrong renew lease type")
+}
+
+func (h *stateRemoteHandle) renewReadLease(ctx context.Context, tid int64, newLease uint64) (bool, error) {
 	var succ bool
-	if op == RenewReadLease {
-		err := h.runInTxn(ctx, func(ctx context.Context, now uint64) error {
-			lockType, oldLease, _, err := h.loadRow(ctx, tid)
+	err := h.runInTxn(ctx, func(ctx context.Context, now uint64) error {
+		lockType, oldLease, _, err := h.loadRow(ctx, tid)
+		if err != nil {
+			return errors.Trace(err)
+		}
+		if now >= oldLease {
+			// read lock had already expired, fail to renew
+			return nil
+		}
+		if lockType != CachedTableLockRead {
+			// Not read lock, fail to renew
+			return nil
+		}
+
+		if newLease > oldLease { // lease should never decrease!
+			err = h.updateRow(ctx, tid, "READ", newLease)
 			if err != nil {
 				return errors.Trace(err)
 			}
-			if now >= oldLease {
-				// read lock had already expired, fail to renew
-				return nil
-			}
-			if lockType != CachedTableLockRead {
-				// Not read lock, fail to renew
-				return nil
-			}
-
-			if newLease > oldLease { // lease should never decrease!
-				err = h.updateRow(ctx, tid, "READ", newLease)
-				if err != nil {
-					return errors.Trace(err)
-				}
-			}
-			succ = true
-			return nil
-		})
-		return succ, err
-	}
-
-	// TODO: renew for write lease
-	return false, errors.New("not implement yet")
+		}
+		succ = true
+		return nil
+	})
+	return succ, err
+}
+
+func (h *stateRemoteHandle) renewWriteLease(ctx context.Context, tid int64, newLease uint64) (bool, error) {
+	var succ bool
+	err := h.runInTxn(ctx, func(ctx context.Context, now uint64) error {
+		lockType, oldLease, _, err := h.loadRow(ctx, tid)
+		if err != nil {
+			return errors.Trace(err)
+		}
+		if now >= oldLease {
+			// write lock had already expired, fail to renew
+			return nil
+		}
+		if lockType != CachedTableLockWrite {
+			// Not write lock, fail to renew
+			return nil
+		}
+
+		if newLease > oldLease { // lease should never decrease!
+			err = h.updateRow(ctx, tid, "WRITE", newLease)
+			if err != nil {
+				return errors.Trace(err)
+			}
+		}
+		succ = true
+		return nil
+	})
+	return succ, err
 }
 
 func (h *stateRemoteHandle) beginTxn(ctx context.Context) error {
@@ -356,294 +360,144 @@
 	if rs != nil {
 		return sqlexec.DrainRecordSet(ctx, rs, 1)
 	}
-<<<<<<< HEAD
-	return false, errors.New("The new lease is smaller than the old lease is an illegal contract renewal operation")
-}
-
-type sqlExec interface {
-	ExecuteInternal(context.Context, string, ...interface{}) (sqlexec.RecordSet, error)
-}
-
-type stateRemoteHandle struct {
-	exec sqlExec
-	sync.Mutex
-}
-
-// NewStateRemote creates a StateRemote object.
-func NewStateRemote(exec sqlExec) *stateRemoteHandle {
-	return &stateRemoteHandle{
-		exec: exec,
-	}
-}
-
-var _ StateRemote = &stateRemoteHandle{}
-
-func (h *stateRemoteHandle) Load(ctx context.Context, tid int64) (CachedTableLockType, uint64, error) {
-	lockType, lease, _, err := h.loadRow(ctx, tid)
-	return lockType, lease, err
-}
-
-func (h *stateRemoteHandle) LockForRead(ctx context.Context, tid int64, ts uint64) ( /*succ*/ bool, error) {
-	h.Lock()
-	defer h.Unlock()
-	succ := false
-	err := h.runInTxn(ctx, func(ctx context.Context, now uint64) error {
-		lockType, lease, _, err := h.loadRow(ctx, tid)
-		if err != nil {
-			return errors.Trace(err)
-		}
-		// The old lock is outdated, clear orphan lock.
-		if now > lease {
-			succ = true
-			if err := h.updateRow(ctx, tid, "READ", ts); err != nil {
-				return errors.Trace(err)
-			}
-			return nil
-		}
-
-		switch lockType {
-		case CachedTableLockNone:
-		case CachedTableLockRead:
-		case CachedTableLockWrite, CachedTableLockIntend:
-			return nil
-		}
-		succ = true
-		if err := h.updateRow(ctx, tid, "READ", ts); err != nil {
-			return errors.Trace(err)
-		}
-
-		return nil
-	})
-	return succ, err
-}
-
-// LockForWrite try to add a write lock to the table with the specified tableID, return the write lock lease.
-func (h *stateRemoteHandle) LockForWrite(ctx context.Context, tid int64) (uint64, error) {
-	h.Lock()
-	defer h.Unlock()
-	var ret uint64
-	for {
-		waitAndRetry, lease, err := h.lockForWriteOnce(ctx, tid)
-		if err != nil {
-			return 0, err
-		}
-		if waitAndRetry == 0 {
-			ret = lease
-			break
-		}
-		time.Sleep(waitAndRetry)
-	}
-	return ret, nil
-}
-
-func (h *stateRemoteHandle) lockForWriteOnce(ctx context.Context, tid int64) (waitAndRetry time.Duration, ts uint64, err error) {
-	err = h.runInTxn(ctx, func(ctx context.Context, now uint64) error {
-		lockType, lease, oldReadLease, err := h.loadRow(ctx, tid)
-		if err != nil {
-			return errors.Trace(err)
-		}
-		ts = leaseFromTS(now)
-		// The lease is outdated, so lock is invalid, clear orphan lock of any kind.
-		if now > lease {
-			if err := h.updateRow(ctx, tid, "WRITE", ts); err != nil {
-				return errors.Trace(err)
-			}
-			return nil
-		}
-
-		// The lease is valid.
-		switch lockType {
-		case CachedTableLockNone:
-			if err = h.updateRow(ctx, tid, "WRITE", ts); err != nil {
-				return errors.Trace(err)
-			}
-		case CachedTableLockRead:
-			// Change from READ to INTEND
-			if _, err = h.execSQL(ctx,
-				"update mysql.table_cache_meta set lock_type='INTEND', oldReadLease=%?, lease=%? where tid=%?",
-				lease,
-				ts,
-				tid); err != nil {
-				return errors.Trace(err)
-			}
-			if err = h.commitTxn(ctx); err != nil {
-				return errors.Trace(err)
-			}
-
-			// Wait for lease to expire, and then retry.
-			waitAndRetry = waitForLeaseExpire(lease, now)
-		case CachedTableLockIntend:
-			// `now` exceed `oldReadLease` means wait for READ lock lease is done, it's safe to read here.
-			if now > oldReadLease {
-				if lockType == CachedTableLockIntend {
-					if err = h.updateRow(ctx, tid, "WRITE", ts); err != nil {
-						return errors.Trace(err)
-					}
-				}
-				return nil
-			}
-			// Otherwise, the WRITE should wait for the READ lease expire.
-			// And then retry changing the lock to WRITE
-			waitAndRetry = waitForLeaseExpire(oldReadLease, now)
-		}
-		return nil
-	})
-
-	return
-}
-
-func waitForLeaseExpire(oldReadLease, now uint64) time.Duration {
-	if oldReadLease >= now {
-		t1 := oracle.GetTimeFromTS(oldReadLease)
-		t2 := oracle.GetTimeFromTS(now)
-		waitDuration := t1.Sub(t2)
-		return waitDuration
-	}
-	return 0
-}
-
-func (h *stateRemoteHandle) RenewLease(ctx context.Context, tid int64, newLease uint64, op RenewLeaseType) (bool, error) {
-	h.Lock()
-	defer h.Unlock()
-
-	switch op {
-	case RenewReadLease:
-		return h.renewReadLease(ctx, tid, newLease)
-	case RenewWriteLease:
-		return h.renewWriteLease(ctx, tid, newLease)
-	}
-	return false, errors.New("wrong renew lease type")
-}
-
-func (h *stateRemoteHandle) renewReadLease(ctx context.Context, tid int64, newLease uint64) (bool, error) {
-	var succ bool
-	err := h.runInTxn(ctx, func(ctx context.Context, now uint64) error {
-		lockType, oldLease, _, err := h.loadRow(ctx, tid)
-		if err != nil {
-			return errors.Trace(err)
-		}
-		if now >= oldLease {
-			// read lock had already expired, fail to renew
-			return nil
-		}
-		if lockType != CachedTableLockRead {
-			// Not read lock, fail to renew
-			return nil
-		}
-
-		if newLease > oldLease { // lease should never decrease!
-			err = h.updateRow(ctx, tid, "READ", newLease)
-			if err != nil {
-				return errors.Trace(err)
-			}
-		}
-		succ = true
-		return nil
-	})
-	return succ, err
-}
-
-func (h *stateRemoteHandle) renewWriteLease(ctx context.Context, tid int64, newLease uint64) (bool, error) {
-	var succ bool
-	err := h.runInTxn(ctx, func(ctx context.Context, now uint64) error {
-		lockType, oldLease, _, err := h.loadRow(ctx, tid)
-		if err != nil {
-			return errors.Trace(err)
-		}
-		if now >= oldLease {
-			// write lock had already expired, fail to renew
-			return nil
-		}
-		if lockType != CachedTableLockWrite {
-			// Not write lock, fail to renew
-			return nil
-		}
-
-		if newLease > oldLease { // lease should never decrease!
-			err = h.updateRow(ctx, tid, "WRITE", newLease)
-			if err != nil {
-				return errors.Trace(err)
-			}
-		}
-		succ = true
-		return nil
-	})
-	return succ, err
-}
-
-func (h *stateRemoteHandle) beginTxn(ctx context.Context) error {
-	_, err := h.execSQL(ctx, "begin")
-	return err
-}
-
-func (h *stateRemoteHandle) commitTxn(ctx context.Context) error {
-	_, err := h.execSQL(ctx, "commit")
-	return err
-}
-
-func (h *stateRemoteHandle) rollbackTxn(ctx context.Context) error {
-	_, err := h.execSQL(ctx, "rollback")
-	return err
-}
-
-func (h *stateRemoteHandle) runInTxn(ctx context.Context, fn func(ctx context.Context, txnTS uint64) error) error {
-	err := h.beginTxn(ctx)
-	if err != nil {
-		return errors.Trace(err)
-	}
-
-	rows, err := h.execSQL(ctx, "select @@tidb_current_ts")
-	if err != nil {
-		return errors.Trace(err)
-	}
-	resultStr := rows[0].GetString(0)
-	txnTS, err := strconv.ParseUint(resultStr, 10, 64)
-	if err != nil {
-		return errors.Trace(err)
-	}
-
-	err = fn(ctx, txnTS)
-	if err != nil {
-		terror.Log(h.rollbackTxn(ctx))
-		return errors.Trace(err)
-	}
-
-	return h.commitTxn(ctx)
-}
-
-func (h *stateRemoteHandle) loadRow(ctx context.Context, tid int64) (CachedTableLockType, uint64, uint64, error) {
-	chunkRows, err := h.execSQL(ctx, "select lock_type, lease, oldReadLease from mysql.table_cache_meta where tid = %? for update", tid)
-	if err != nil {
-		return 0, 0, 0, errors.Trace(err)
-	}
-	if len(chunkRows) != 1 {
-		return 0, 0, 0, errors.Errorf("table_cache_meta tid not exist %d", tid)
-	}
-	col1 := chunkRows[0].GetEnum(0)
-	// Note, the MySQL enum value start from 1 rather than 0
-	lockType := CachedTableLockType(col1.Value - 1)
-	lease := chunkRows[0].GetUint64(1)
-	oldReadLease := chunkRows[0].GetUint64(2)
-	return lockType, lease, oldReadLease, nil
-}
-
-func (h *stateRemoteHandle) updateRow(ctx context.Context, tid int64, lockType string, lease uint64) error {
-	_, err := h.execSQL(ctx, "update mysql.table_cache_meta set lock_type = %?, lease = %? where tid = %?", lockType, lease, tid)
-	return err
-}
-
-func (h *stateRemoteHandle) execSQL(ctx context.Context, sql string, args ...interface{}) ([]chunk.Row, error) {
-	rs, err := h.exec.ExecuteInternal(ctx, sql, args...)
-	if rs != nil {
-		defer rs.Close()
-	}
-	if err != nil {
-		return nil, errors.Trace(err)
-	}
-	if rs != nil {
-		return sqlexec.DrainRecordSet(ctx, rs, 1)
-	}
-=======
->>>>>>> 9a074f1d
+// <<<<<<< HEAD
+// 	return false, errors.New("The new lease is smaller than the old lease is an illegal contract renewal operation")
+// }
+
+// type sqlExec interface {
+// 	ExecuteInternal(context.Context, string, ...interface{}) (sqlexec.RecordSet, error)
+// }
+
+// type stateRemoteHandle struct {
+// 	exec sqlExec
+// 	sync.Mutex
+// }
+
+// // NewStateRemote creates a StateRemote object.
+// func NewStateRemote(exec sqlExec) *stateRemoteHandle {
+// 	return &stateRemoteHandle{
+// 		exec: exec,
+// 	}
+// }
+
+// var _ StateRemote = &stateRemoteHandle{}
+
+// func (h *stateRemoteHandle) Load(ctx context.Context, tid int64) (CachedTableLockType, uint64, error) {
+// 	lockType, lease, _, err := h.loadRow(ctx, tid)
+// 	return lockType, lease, err
+// }
+
+// func (h *stateRemoteHandle) LockForRead(ctx context.Context, tid int64, ts uint64) ( /*succ*/ bool, error) {
+// 	h.Lock()
+// 	defer h.Unlock()
+// 	succ := false
+// 	err := h.runInTxn(ctx, func(ctx context.Context, now uint64) error {
+// 		lockType, lease, _, err := h.loadRow(ctx, tid)
+// 		if err != nil {
+// 			return errors.Trace(err)
+// 		}
+// 		// The old lock is outdated, clear orphan lock.
+// 		if now > lease {
+// 			succ = true
+// 			if err := h.updateRow(ctx, tid, "READ", ts); err != nil {
+// 				return errors.Trace(err)
+// 			}
+// 			return nil
+// 		}
+
+// 		switch lockType {
+// 		case CachedTableLockNone:
+// 		case CachedTableLockRead:
+// 		case CachedTableLockWrite, CachedTableLockIntend:
+// 			return nil
+// 		}
+// 		succ = true
+// 		if err := h.updateRow(ctx, tid, "READ", ts); err != nil {
+// 			return errors.Trace(err)
+// 		}
+
+// 		return nil
+// 	})
+// 	return succ, err
+// }
+
+
+
+
+
+// func (h *stateRemoteHandle) beginTxn(ctx context.Context) error {
+// 	_, err := h.execSQL(ctx, "begin")
+// 	return err
+// }
+
+// func (h *stateRemoteHandle) commitTxn(ctx context.Context) error {
+// 	_, err := h.execSQL(ctx, "commit")
+// 	return err
+// }
+
+// func (h *stateRemoteHandle) rollbackTxn(ctx context.Context) error {
+// 	_, err := h.execSQL(ctx, "rollback")
+// 	return err
+// }
+
+// func (h *stateRemoteHandle) runInTxn(ctx context.Context, fn func(ctx context.Context, txnTS uint64) error) error {
+// 	err := h.beginTxn(ctx)
+// 	if err != nil {
+// 		return errors.Trace(err)
+// 	}
+
+// 	rows, err := h.execSQL(ctx, "select @@tidb_current_ts")
+// 	if err != nil {
+// 		return errors.Trace(err)
+// 	}
+// 	resultStr := rows[0].GetString(0)
+// 	txnTS, err := strconv.ParseUint(resultStr, 10, 64)
+// 	if err != nil {
+// 		return errors.Trace(err)
+// 	}
+
+// 	err = fn(ctx, txnTS)
+// 	if err != nil {
+// 		terror.Log(h.rollbackTxn(ctx))
+// 		return errors.Trace(err)
+// 	}
+
+// 	return h.commitTxn(ctx)
+// }
+
+// func (h *stateRemoteHandle) loadRow(ctx context.Context, tid int64) (CachedTableLockType, uint64, uint64, error) {
+// 	chunkRows, err := h.execSQL(ctx, "select lock_type, lease, oldReadLease from mysql.table_cache_meta where tid = %? for update", tid)
+// 	if err != nil {
+// 		return 0, 0, 0, errors.Trace(err)
+// 	}
+// 	if len(chunkRows) != 1 {
+// 		return 0, 0, 0, errors.Errorf("table_cache_meta tid not exist %d", tid)
+// 	}
+// 	col1 := chunkRows[0].GetEnum(0)
+// 	// Note, the MySQL enum value start from 1 rather than 0
+// 	lockType := CachedTableLockType(col1.Value - 1)
+// 	lease := chunkRows[0].GetUint64(1)
+// 	oldReadLease := chunkRows[0].GetUint64(2)
+// 	return lockType, lease, oldReadLease, nil
+// }
+
+// func (h *stateRemoteHandle) updateRow(ctx context.Context, tid int64, lockType string, lease uint64) error {
+// 	_, err := h.execSQL(ctx, "update mysql.table_cache_meta set lock_type = %?, lease = %? where tid = %?", lockType, lease, tid)
+// 	return err
+// }
+
+// func (h *stateRemoteHandle) execSQL(ctx context.Context, sql string, args ...interface{}) ([]chunk.Row, error) {
+// 	rs, err := h.exec.ExecuteInternal(ctx, sql, args...)
+// 	if rs != nil {
+// 		defer rs.Close()
+// 	}
+// 	if err != nil {
+// 		return nil, errors.Trace(err)
+// 	}
+// 	if rs != nil {
+// 		return sqlexec.DrainRecordSet(ctx, rs, 1)
+// 	}
+// =======
+// >>>>>>> master
 	return nil, nil
 }