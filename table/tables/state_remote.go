--- conflicted
+++ resolved
@@ -16,19 +16,11 @@
 
 import (
 	"context"
-<<<<<<< HEAD
 	"strconv"
-=======
-	"fmt"
->>>>>>> 7f93b09e
 	"sync"
 	"time"
 
 	"github.com/pingcap/errors"
-<<<<<<< HEAD
-=======
-	"github.com/pingcap/tidb/kv"
->>>>>>> 7f93b09e
 	"github.com/pingcap/tidb/parser/terror"
 	"github.com/pingcap/tidb/util/chunk"
 	"github.com/pingcap/tidb/util/sqlexec"
@@ -68,39 +60,23 @@
 	// Load obtain the corresponding lock type and lease value according to the tableID
 	Load(ctx context.Context, tid int64) (CachedTableLockType, uint64, error)
 
-<<<<<<< HEAD
-	// LockForRead try to add a read lock to the table with the specified tableID
-	LockForRead(ctx context.Context, tid int64, lease uint64) (bool, error)
-
-	// LockForWrite try to add a write lock to the table with the specified tableID
-	LockForWrite(ctx context.Context, tid int64, lease uint64) error
-
-	// RenewLease attempt to renew the read / write lock on the table with the specified tableID
-	RenewLease(ctx context.Context, tid int64, newTs uint64, op RenewLeaseType) (bool, error)
-=======
 	// LockForRead try to add a read lock to the table with the specified tableID.
 	// If this operation succeed, according to the protocol, the TiKV data will not be
 	// modified until the lease expire. It's safe for the caller to load the table data,
 	// cache and use the data.
-	// The parameter `now` means the current tso. Because the tso is get from PD, in
-	// the TiDB side, its value lags behind the real one forever, this doesn't matter.
-	// Because `now` is only used to clean up the orphan lock, as long as it's smaller
-	// than the real one, the correctness of the algorithm is not violated.
-	LockForRead(ctx context.Context, tid int64, now, lease uint64) (bool, error)
+	LockForRead(ctx context.Context, tid int64, lease uint64) (bool, error)
 
 	// LockForWrite try to add a write lock to the table with the specified tableID
-	LockForWrite(ctx context.Context, tid int64, now, ts uint64) error
+	LockForWrite(ctx context.Context, tid int64, lease uint64) error
 
 	// RenewLease attempt to renew the read / write lock on the table with the specified tableID
-	RenewLease(ctx context.Context, tid int64, oldTs uint64, newTs uint64, op RenewLeaseType) (bool, error)
->>>>>>> 7f93b09e
+	RenewLease(ctx context.Context, tid int64, newTs uint64, op RenewLeaseType) (bool, error)
 }
 
 type sqlExec interface {
 	ExecuteInternal(context.Context, string, ...interface{}) (sqlexec.RecordSet, error)
 }
 
-<<<<<<< HEAD
 type stateRemoteHandle struct {
 	exec sqlExec
 	sync.Mutex
@@ -110,57 +86,10 @@
 func NewStateRemote(exec sqlExec) *stateRemoteHandle {
 	return &stateRemoteHandle{
 		exec: exec,
-=======
-var _ StateRemote = &mockStateRemoteHandle{}
-
-func (r *mockStateRemoteHandle) Load(ctx context.Context, tid int64) (CachedTableLockType, uint64, error) {
-	op := &loadOP{tid: tid}
-	op.Add(1)
-	r.ch <- op
-	op.Wait()
-	return op.lockType, op.lease, op.err
-}
-
-func (r *mockStateRemoteHandle) LockForRead(ctx context.Context, tid int64, now, ts uint64) (bool, error) {
-	op := &lockForReadOP{tid: tid, now: now, ts: ts}
-	op.Add(1)
-	r.ch <- op
-	op.Wait()
-	return op.succ, op.err
-}
-
-func (r *mockStateRemoteHandle) LockForWrite(ctx context.Context, tid int64, now, ts uint64) error {
-	op := &lockForWriteOP{tid: tid, now: now, ts: ts}
-	op.Add(1)
-	r.ch <- op
-	op.Wait()
-	if op.err != nil {
-		return errors.Trace(op.err)
-	}
-	// No block, finish.
-	if op.oldLease == 0 {
-		return nil
->>>>>>> 7f93b09e
-	}
-}
-
-<<<<<<< HEAD
+	}
+}
+
 var _ StateRemote = &stateRemoteHandle{}
-=======
-func (r *mockStateRemoteHandle) RenewLease(ctx context.Context, tid int64, oldTs uint64, newTs uint64, op RenewLeaseType) (bool, error) {
-	switch op {
-	case RenewReadLease:
-		op := &renewLeaseForReadOP{tid: tid, oldTs: oldTs, newTs: newTs}
-		op.Add(1)
-		r.ch <- op
-		op.Wait()
-		return op.succ, op.err
-	case RenewWriteLease:
-		// TODO : Renew Write Lease will implement in next pr.
-	}
-	return false, errors.New("not implemented yet")
-}
->>>>>>> 7f93b09e
 
 func (h *stateRemoteHandle) Load(ctx context.Context, tid int64) (CachedTableLockType, uint64, error) {
 	lockType, lease, _, err := h.loadRow(ctx, tid)
@@ -244,9 +173,6 @@
 				lease,
 				ts,
 				tid); err != nil {
-				return errors.Trace(err)
-			}
-			if err = h.commitTxn(ctx); err != nil {
 				return errors.Trace(err)
 			}
 
@@ -390,229 +316,5 @@
 	if rs != nil {
 		return sqlexec.DrainRecordSet(ctx, rs, 1)
 	}
-<<<<<<< HEAD
-=======
-	return false, errors.New("The new lease is smaller than the old lease is an illegal contract renewal operation")
-}
-
-type sqlExec interface {
-	AffectedRows() uint64
-	ExecuteInternal(context.Context, string, ...interface{}) (sqlexec.RecordSet, error)
-	GetStore() kv.Storage
-}
-
-type stateRemoteHandle struct {
-	exec sqlExec
-	sync.Mutex
-}
-
-// NewStateRemote creates a StateRemote object.
-func NewStateRemote(exec sqlExec) *stateRemoteHandle {
-	return &stateRemoteHandle{
-		exec: exec,
-	}
-}
-
-var _ StateRemote = &stateRemoteHandle{}
-
-func (h *stateRemoteHandle) Load(ctx context.Context, tid int64) (CachedTableLockType, uint64, error) {
-	lockType, lease, _, err := h.loadRow(ctx, tid)
-	return lockType, lease, err
-}
-
-// LockForRead try to lock the table, if this operation succeed, the remote data
-// is "read locked" and will not be modified according to the protocol, until the lease expire.
-func (h *stateRemoteHandle) LockForRead(ctx context.Context, tid int64, now, ts uint64) ( /*succ*/ bool, error) {
-	h.Lock()
-	defer h.Unlock()
-	succ := false
-	err := h.runInTxn(ctx, func(ctx context.Context) error {
-		lockType, lease, _, err := h.loadRow(ctx, tid)
-		if err != nil {
-			return errors.Trace(err)
-		}
-		// The old lock is outdated, clear orphan lock.
-		if now > lease {
-			succ = true
-			if err := h.updateRow(ctx, tid, "READ", ts); err != nil {
-				return errors.Trace(err)
-			}
-			return nil
-		}
-
-		switch lockType {
-		case CachedTableLockNone:
-		case CachedTableLockRead:
-		case CachedTableLockWrite, CachedTableLockIntend:
-			return nil
-		}
-		succ = true
-		if ts > lease { // Note the check, don't decrease lease value!
-			if err := h.updateRow(ctx, tid, "READ", ts); err != nil {
-				return errors.Trace(err)
-			}
-		}
-
-		return nil
-	})
-	return succ, err
-}
-
-func (h *stateRemoteHandle) LockForWrite(ctx context.Context, tid int64, now, ts uint64) error {
-	h.Lock()
-	defer h.Unlock()
-	for {
-		waitAndRetry, err := h.lockForWriteOnce(ctx, tid, now, ts)
-		if err != nil {
-			return err
-		}
-		if waitAndRetry == 0 {
-			break
-		}
-
-		time.Sleep(waitAndRetry)
-		store := h.exec.GetStore()
-		o := store.GetOracle()
-		newTS, err := o.GetTimestamp(ctx, &oracle.Option{TxnScope: kv.GlobalTxnScope})
-		if err != nil {
-			return errors.Trace(err)
-		}
-		now, ts = newTS, leaseFromTS(newTS)
-	}
-	return nil
-}
-
-func (h *stateRemoteHandle) lockForWriteOnce(ctx context.Context, tid int64, now, ts uint64) (waitAndRetry time.Duration, err error) {
-	err = h.runInTxn(ctx, func(ctx context.Context) error {
-		lockType, lease, oldReadLease, err := h.loadRow(ctx, tid)
-		if err != nil {
-			return errors.Trace(err)
-		}
-		// The lease is outdated, so lock is invalid, clear orphan lock of any kind.
-		if now > lease {
-			if err := h.updateRow(ctx, tid, "WRITE", ts); err != nil {
-				return errors.Trace(err)
-			}
-			return nil
-		}
-
-		// The lease is valid.
-		switch lockType {
-		case CachedTableLockNone:
-			if err = h.updateRow(ctx, tid, "WRITE", ts); err != nil {
-				return errors.Trace(err)
-			}
-		case CachedTableLockRead:
-			// Change from READ to INTEND
-			if _, err = h.execSQL(ctx, "update mysql.table_cache_meta set lock_type='INTEND', oldReadLease=%?, lease=%? where tid=%?", lease, ts, tid); err != nil {
-				return errors.Trace(err)
-			}
-			// Wait for lease to expire, and then retry.
-			waitAndRetry = waitForLeaseExpire(oldReadLease, now)
-		case CachedTableLockIntend, CachedTableLockWrite:
-			// `now` exceed `oldReadLease` means wait for READ lock lease is done, it's safe to read here.
-			if now > oldReadLease {
-				if lockType == CachedTableLockIntend {
-					if err = h.updateRow(ctx, tid, "WRITE", ts); err != nil {
-						return errors.Trace(err)
-					}
-				}
-				return nil
-			}
-			// Otherwise, the WRITE should wait for the READ lease expire.
-			// And then retry changing the lock to WRITE
-			waitAndRetry = waitForLeaseExpire(oldReadLease, now)
-		}
-		return nil
-	})
-
-	return
-}
-
-func waitForLeaseExpire(oldReadLease, now uint64) time.Duration {
-	if oldReadLease >= now {
-		t1 := oracle.GetTimeFromTS(oldReadLease)
-		t2 := oracle.GetTimeFromTS(now)
-		waitDuration := t1.Sub(t2)
-		return waitDuration
-	}
-	return 0
-}
-
-func (h *stateRemoteHandle) RenewLease(ctx context.Context, tid int64, now, newTs uint64, op RenewLeaseType) (bool, error) {
-	h.Lock()
-	defer h.Unlock()
-	// TODO: `now` should use the real current tso to check the old lease is not expired.
-	_, err := h.execSQL(ctx, "update mysql.table_cache_meta set lease = %? where tid = %? and lock_type ='READ'", newTs, tid)
-	if err != nil {
-		return false, errors.Trace(err)
-	}
-	succ := h.exec.AffectedRows() > 0
-	return succ, err
-}
-
-func (h *stateRemoteHandle) beginTxn(ctx context.Context) error {
-	_, err := h.execSQL(ctx, "begin")
-	return err
-}
-
-func (h *stateRemoteHandle) commitTxn(ctx context.Context) error {
-	_, err := h.execSQL(ctx, "commit")
-	return err
-}
-
-func (h *stateRemoteHandle) rollbackTxn(ctx context.Context) error {
-	_, err := h.execSQL(ctx, "rollback")
-	return err
-}
-
-func (h *stateRemoteHandle) runInTxn(ctx context.Context, fn func(ctx context.Context) error) error {
-	err := h.beginTxn(ctx)
-	if err != nil {
-		return errors.Trace(err)
-	}
-
-	err = fn(ctx)
-	if err != nil {
-		terror.Log(h.rollbackTxn(ctx))
-		return errors.Trace(err)
-	}
-
-	return h.commitTxn(ctx)
-}
-
-func (h *stateRemoteHandle) loadRow(ctx context.Context, tid int64) (CachedTableLockType, uint64, uint64, error) {
-	chunkRows, err := h.execSQL(ctx, "select lock_type, lease, oldReadLease from mysql.table_cache_meta where tid = %? for update", tid)
-	if err != nil {
-		return 0, 0, 0, errors.Trace(err)
-	}
-	if len(chunkRows) != 1 {
-		return 0, 0, 0, errors.Errorf("table_cache_meta tid not exist %d", tid)
-	}
-	col1 := chunkRows[0].GetEnum(0)
-	// Note, the MySQL enum value start from 1 rather than 0
-	lockType := CachedTableLockType(col1.Value - 1)
-	lease := chunkRows[0].GetUint64(1)
-	oldReadLease := chunkRows[0].GetUint64(2)
-	return lockType, lease, oldReadLease, nil
-}
-
-func (h *stateRemoteHandle) updateRow(ctx context.Context, tid int64, lockType string, lease uint64) error {
-	_, err := h.execSQL(ctx, "update mysql.table_cache_meta set lock_type = %?, lease = %? where tid = %?", lockType, lease, tid)
-	return err
-}
-
-func (h *stateRemoteHandle) execSQL(ctx context.Context, sql string, args ...interface{}) ([]chunk.Row, error) {
-	rs, err := h.exec.ExecuteInternal(ctx, sql, args...)
-	if rs != nil {
-		defer rs.Close()
-	}
-	if err != nil {
-		return nil, errors.Trace(err)
-	}
-	if rs != nil {
-		return sqlexec.DrainRecordSet(ctx, rs, 1)
-	}
->>>>>>> 7f93b09e
 	return nil, nil
 }