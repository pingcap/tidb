--- conflicted
+++ resolved
@@ -67,13 +67,7 @@
 	LockForRead(ctx context.Context, tid int64, lease uint64) (bool, error)
 
 	// LockForWrite try to add a write lock to the table with the specified tableID
-<<<<<<< HEAD
-
-	LockForWrite(ctx context.Context, tid int64, lease uint64) error
-=======
 	LockForWrite(ctx context.Context, tid int64) (uint64, error)
->>>>>>> 779071b0
-
 
 	// RenewLease attempt to renew the read / write lock on the table with the specified tableID
 	RenewLease(ctx context.Context, tid int64, newTs uint64, op RenewLeaseType) (bool, error)
@@ -138,13 +132,8 @@
 	return succ, err
 }
 
-<<<<<<< HEAD
-
-func (h *stateRemoteHandle) LockForWrite(ctx context.Context, tid int64, ts uint64) error {
-=======
 // LockForWrite try to add a write lock to the table with the specified tableID, return the write lock lease.
 func (h *stateRemoteHandle) LockForWrite(ctx context.Context, tid int64) (uint64, error) {
->>>>>>> 779071b0
 	h.Lock()
 	defer h.Unlock()
 	var ret uint64
@@ -154,38 +143,21 @@
 			return 0, err
 		}
 		if waitAndRetry == 0 {
-<<<<<<< HEAD
-
-=======
 			ret = lease
->>>>>>> 779071b0
 			break
 		}
 		time.Sleep(waitAndRetry)
 	}
-<<<<<<< HEAD
-
-	return nil
-}
-
-func (h *stateRemoteHandle) lockForWriteOnce(ctx context.Context, tid int64, ts uint64) (waitAndRetry time.Duration, err error) {
-
-=======
 	return ret, nil
 }
 
 func (h *stateRemoteHandle) lockForWriteOnce(ctx context.Context, tid int64) (waitAndRetry time.Duration, ts uint64, err error) {
->>>>>>> 779071b0
 	err = h.runInTxn(ctx, func(ctx context.Context, now uint64) error {
 		lockType, lease, oldReadLease, err := h.loadRow(ctx, tid)
 		if err != nil {
 			return errors.Trace(err)
 		}
-<<<<<<< HEAD
-
-=======
 		ts = leaseFromTS(now)
->>>>>>> 779071b0
 		// The lease is outdated, so lock is invalid, clear orphan lock of any kind.
 		if now > lease {
 			if err := h.updateRow(ctx, tid, "WRITE", ts); err != nil {
@@ -246,9 +218,6 @@
 	h.Lock()
 	defer h.Unlock()
 
-<<<<<<< HEAD
-
-=======
 	switch op {
 	case RenewReadLease:
 		return h.renewReadLease(ctx, tid, newLease)
@@ -259,7 +228,6 @@
 }
 
 func (h *stateRemoteHandle) renewReadLease(ctx context.Context, tid int64, newLease uint64) (bool, error) {
->>>>>>> 779071b0
 	var succ bool
 	err := h.runInTxn(ctx, func(ctx context.Context, now uint64) error {
 		lockType, oldLease, _, err := h.loadRow(ctx, tid)
@@ -303,11 +271,6 @@
 			return nil
 		}
 
-<<<<<<< HEAD
-	// TODO: renew for write lease
-	return false, errors.New("not implement yet")
-
-=======
 		if newLease > oldLease { // lease should never decrease!
 			err = h.updateRow(ctx, tid, "WRITE", newLease)
 			if err != nil {
@@ -318,7 +281,6 @@
 		return nil
 	})
 	return succ, err
->>>>>>> 779071b0
 }
 
 func (h *stateRemoteHandle) beginTxn(ctx context.Context) error {
