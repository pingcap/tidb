// Copyright 2016 PingCAP, Inc.
//
// Licensed under the Apache License, Version 2.0 (the "License");
// you may not use this file except in compliance with the License.
// You may obtain a copy of the License at
//
//     http://www.apache.org/licenses/LICENSE-2.0
//
// Unless required by applicable law or agreed to in writing, software
// distributed under the License is distributed on an "AS IS" BASIS,
// See the License for the specific language governing permissions and
// limitations under the License.

package table

import (
	"context"

	"github.com/pingcap/parser/model"
	"github.com/pingcap/tidb/kv"
	"github.com/pingcap/tidb/sessionctx"
	"github.com/pingcap/tidb/sessionctx/stmtctx"
	"github.com/pingcap/tidb/types"
)

// IndexIterator is the interface for iterator of index data on KV store.
type IndexIterator interface {
	Next() (k []types.Datum, h kv.Handle, err error)
	Close()
}

// CreateIdxOpt contains the options will be used when creating an index.
type CreateIdxOpt struct {
	Ctx             context.Context
	SkipHandleCheck bool // If true, skip the handle constraint check.
	Untouched       bool // If true, the index key/value is no need to commit.
}

// CreateIdxOptFunc is defined for the Create() method of Index interface.
// Here is a blog post about how to use this pattern:
// https://dave.cheney.net/2014/10/17/functional-options-for-friendly-apis
type CreateIdxOptFunc func(*CreateIdxOpt)

// SkipHandleCheck is a defined value of CreateIdxFunc.
var SkipHandleCheck CreateIdxOptFunc = func(opt *CreateIdxOpt) {
	opt.SkipHandleCheck = true
}

// IndexIsUntouched uses to indicate the index kv is untouched.
var IndexIsUntouched CreateIdxOptFunc = func(opt *CreateIdxOpt) {
	opt.Untouched = true
}

// WithCtx returns a CreateIdxFunc.
// This option is used to pass context.Context.
func WithCtx(ctx context.Context) CreateIdxOptFunc {
	return func(opt *CreateIdxOpt) {
		opt.Ctx = ctx
	}
}

// Index is the interface for index data on KV store.
type Index interface {
	// Meta returns IndexInfo.
	Meta() *model.IndexInfo
	// Create supports insert into statement.
<<<<<<< HEAD
	Create(ctx sessionctx.Context, txn kv.Transaction, indexedValues []types.Datum, h kv.Handle, opts ...CreateIdxOptFunc) (kv.Handle, error)
=======
	Create(ctx sessionctx.Context, us kv.UnionStore, indexedValues []types.Datum, h kv.Handle, handleRestoreData []types.Datum, opts ...CreateIdxOptFunc) (kv.Handle, error)
>>>>>>> 6f250b62
	// Delete supports delete from statement.
	Delete(sc *stmtctx.StatementContext, us kv.UnionStore, indexedValues []types.Datum, h kv.Handle) error
	// Drop supports drop table, drop index statements.
	Drop(us kv.UnionStore) error
	// Exist supports check index exists or not.
	Exist(sc *stmtctx.StatementContext, us kv.UnionStore, indexedValues []types.Datum, h kv.Handle) (bool, kv.Handle, error)
	// GenIndexKey generates an index key.
	GenIndexKey(sc *stmtctx.StatementContext, indexedValues []types.Datum, h kv.Handle, buf []byte) (key []byte, distinct bool, err error)
	// Seek supports where clause.
	Seek(sc *stmtctx.StatementContext, r kv.Retriever, indexedValues []types.Datum) (iter IndexIterator, hit bool, err error)
	// SeekFirst supports aggregate min and ascend order by.
	SeekFirst(r kv.Retriever) (iter IndexIterator, err error)
	// FetchValues fetched index column values in a row.
	// Param columns is a reused buffer, if it is not nil, FetchValues will fill the index values in it,
	// and return the buffer, if it is nil, FetchValues will allocate the buffer instead.
	FetchValues(row []types.Datum, columns []types.Datum) ([]types.Datum, error)
}<|MERGE_RESOLUTION|>--- conflicted
+++ resolved
@@ -64,11 +64,7 @@
 	// Meta returns IndexInfo.
 	Meta() *model.IndexInfo
 	// Create supports insert into statement.
-<<<<<<< HEAD
-	Create(ctx sessionctx.Context, txn kv.Transaction, indexedValues []types.Datum, h kv.Handle, opts ...CreateIdxOptFunc) (kv.Handle, error)
-=======
-	Create(ctx sessionctx.Context, us kv.UnionStore, indexedValues []types.Datum, h kv.Handle, handleRestoreData []types.Datum, opts ...CreateIdxOptFunc) (kv.Handle, error)
->>>>>>> 6f250b62
+	Create(ctx sessionctx.Context, txn kv.Transaction, indexedValues []types.Datum, h kv.Handle, handleRestoreData []types.Datum, opts ...CreateIdxOptFunc) (kv.Handle, error)
 	// Delete supports delete from statement.
 	Delete(sc *stmtctx.StatementContext, us kv.UnionStore, indexedValues []types.Datum, h kv.Handle) error
 	// Drop supports drop table, drop index statements.
