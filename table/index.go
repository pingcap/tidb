--- conflicted
+++ resolved
@@ -32,14 +32,9 @@
 
 // CreateIdxOpt contains the options will be used when creating an index.
 type CreateIdxOpt struct {
-<<<<<<< HEAD
 	Ctx             context.Context
 	Untouched       bool // If true, the index key/value is no need to commit.
 	IgnoreAssertion bool
-=======
-	Ctx       context.Context
-	Untouched bool // If true, the index key/value is no need to commit.
->>>>>>> 583ff252
 }
 
 // CreateIdxOptFunc is defined for the Create() method of Index interface.
