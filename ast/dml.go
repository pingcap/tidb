// Copyright 2015 PingCAP, Inc.
//
// Licensed under the Apache License, Version 2.0 (the "License");
// you may not use this file except in compliance with the License.
// You may obtain a copy of the License at
//
//     http://www.apache.org/licenses/LICENSE-2.0
//
// Unless required by applicable law or agreed to in writing, software
// distributed under the License is distributed on an "AS IS" BASIS,
// See the License for the specific language governing permissions and
// limitations under the License.

package ast

import (
	"github.com/pingcap/tidb/model"
	"github.com/pingcap/tidb/mysql"
)

var (
	_ DMLNode = &DeleteStmt{}
	_ DMLNode = &InsertStmt{}
	_ DMLNode = &UnionStmt{}
	_ DMLNode = &UpdateStmt{}
	_ DMLNode = &SelectStmt{}
	_ DMLNode = &ShowStmt{}
	_ DMLNode = &LoadDataStmt{}

	_ Node = &Assignment{}
	_ Node = &ByItem{}
	_ Node = &FieldList{}
	_ Node = &GroupByClause{}
	_ Node = &HavingClause{}
	_ Node = &Join{}
	_ Node = &Limit{}
	_ Node = &OnCondition{}
	_ Node = &OrderByClause{}
	_ Node = &SelectField{}
	_ Node = &TableName{}
	_ Node = &TableRefsClause{}
	_ Node = &TableSource{}
	_ Node = &UnionSelectList{}
	_ Node = &WildCardField{}
)

// JoinType is join type, including cross/left/right/full.
type JoinType int

const (
	// CrossJoin is cross join type.
	CrossJoin JoinType = iota + 1
	// LeftJoin is left Join type.
	LeftJoin
	// RightJoin is right Join type.
	RightJoin
)

// Join represents table join.
type Join struct {
	node
	resultSetNode

	// Left table can be TableSource or JoinNode.
	Left ResultSetNode
	// Right table can be TableSource or JoinNode or nil.
	Right ResultSetNode
	// Tp represents join type.
	Tp JoinType
	// On represents join on condition.
	On *OnCondition
	// Using represents join using clause.
	Using []*ColumnName
}

// Accept implements Node Accept interface.
func (n *Join) Accept(v Visitor) (Node, bool) {
	newNode, skipChildren := v.Enter(n)
	if skipChildren {
		return v.Leave(newNode)
	}
	n = newNode.(*Join)
	node, ok := n.Left.Accept(v)
	if !ok {
		return n, false
	}
	n.Left = node.(ResultSetNode)
	if n.Right != nil {
		node, ok = n.Right.Accept(v)
		if !ok {
			return n, false
		}
		n.Right = node.(ResultSetNode)
	}
	if n.On != nil {
		node, ok = n.On.Accept(v)
		if !ok {
			return n, false
		}
		n.On = node.(*OnCondition)
	}
	return v.Leave(n)
}

// TableName represents a table name.
type TableName struct {
	node
	resultSetNode

	Schema model.CIStr
	Name   model.CIStr

	DBInfo    *model.DBInfo
	TableInfo *model.TableInfo

	IndexHints []*IndexHint
}

// IndexHintType is the type for index hint use, ignore or force.
type IndexHintType int

// IndexHintUseType values.
const (
	HintUse    IndexHintType = 1
	HintIgnore IndexHintType = 2
	HintForce  IndexHintType = 3
)

// IndexHintScope is the type for index hint for join, order by or group by.
type IndexHintScope int

// Index hint scopes.
const (
	HintForScan    IndexHintScope = 1
	HintForJoin    IndexHintScope = 2
	HintForOrderBy IndexHintScope = 3
	HintForGroupBy IndexHintScope = 4
)

// IndexHint represents a hint for optimizer to use/ignore/force for join/order by/group by.
type IndexHint struct {
	IndexNames []model.CIStr
	HintType   IndexHintType
	HintScope  IndexHintScope
}

// Accept implements Node Accept interface.
func (n *TableName) Accept(v Visitor) (Node, bool) {
	newNode, skipChildren := v.Enter(n)
	if skipChildren {
		return v.Leave(newNode)
	}
	n = newNode.(*TableName)
	return v.Leave(n)
}

// DeleteTableList is the tablelist used in delete statement multi-table mode.
type DeleteTableList struct {
	node
	Tables []*TableName
}

// Accept implements Node Accept interface.
func (n *DeleteTableList) Accept(v Visitor) (Node, bool) {
	newNode, skipChildren := v.Enter(n)
	if skipChildren {
		return v.Leave(newNode)
	}
	n = newNode.(*DeleteTableList)
	if n != nil {
		for i, t := range n.Tables {
			node, ok := t.Accept(v)
			if !ok {
				return n, false
			}
			n.Tables[i] = node.(*TableName)
		}
	}
	return v.Leave(n)
}

// OnCondition represetns JOIN on condition.
type OnCondition struct {
	node

	Expr ExprNode
}

// Accept implements Node Accept interface.
func (n *OnCondition) Accept(v Visitor) (Node, bool) {
	newNode, skipChildren := v.Enter(n)
	if skipChildren {
		return v.Leave(newNode)
	}
	n = newNode.(*OnCondition)
	node, ok := n.Expr.Accept(v)
	if !ok {
		return n, false
	}
	n.Expr = node.(ExprNode)
	return v.Leave(n)
}

// TableSource represents table source with a name.
type TableSource struct {
	node

	// Source is the source of the data, can be a TableName,
	// a SelectStmt, a UnionStmt, or a JoinNode.
	Source ResultSetNode

	// AsName is the alias name of the table source.
	AsName model.CIStr
}

// Accept implements Node Accept interface.
func (n *TableSource) Accept(v Visitor) (Node, bool) {
	newNode, skipChildren := v.Enter(n)
	if skipChildren {
		return v.Leave(newNode)
	}
	n = newNode.(*TableSource)
	node, ok := n.Source.Accept(v)
	if !ok {
		return n, false
	}
	n.Source = node.(ResultSetNode)
	return v.Leave(n)
}

// SetResultFields implements ResultSetNode interface.
func (n *TableSource) SetResultFields(rfs []*ResultField) {
	n.Source.SetResultFields(rfs)
}

// GetResultFields implements ResultSetNode interface.
func (n *TableSource) GetResultFields() []*ResultField {
	return n.Source.GetResultFields()
}

// SelectLockType is the lock type for SelectStmt.
type SelectLockType int

// Select lock types.
const (
	SelectLockNone SelectLockType = iota
	SelectLockForUpdate
	SelectLockInShareMode
)

// WildCardField is a special type of select field content.
type WildCardField struct {
	node

	Table  model.CIStr
	Schema model.CIStr
}

// Accept implements Node Accept interface.
func (n *WildCardField) Accept(v Visitor) (Node, bool) {
	newNode, skipChildren := v.Enter(n)
	if skipChildren {
		return v.Leave(newNode)
	}
	n = newNode.(*WildCardField)
	return v.Leave(n)
}

// SelectField represents fields in select statement.
// There are two type of select field: wildcard
// and expression with optional alias name.
type SelectField struct {
	node

	// Offset is used to get original text.
	Offset int
	// WildCard is not nil, Expr will be nil.
	WildCard *WildCardField
	// Expr is not nil, WildCard will be nil.
	Expr ExprNode
	// AsName is alias name for Expr.
	AsName model.CIStr
	// Auxiliary stands for if this field is auxiliary.
	// When we add a Field into SelectField list which is used for having/orderby clause but the field is not in select clause,
	// we should set its Auxiliary to true. Then the TrimExec will trim the field.
	Auxiliary bool
}

// Accept implements Node Accept interface.
func (n *SelectField) Accept(v Visitor) (Node, bool) {
	newNode, skipChildren := v.Enter(n)
	if skipChildren {
		return v.Leave(newNode)
	}
	n = newNode.(*SelectField)
	if n.Expr != nil {
		node, ok := n.Expr.Accept(v)
		if !ok {
			return n, false
		}
		n.Expr = node.(ExprNode)
	}
	return v.Leave(n)
}

// FieldList represents field list in select statement.
type FieldList struct {
	node

	Fields []*SelectField
}

// Accept implements Node Accept interface.
func (n *FieldList) Accept(v Visitor) (Node, bool) {
	newNode, skipChildren := v.Enter(n)
	if skipChildren {
		return v.Leave(newNode)
	}
	n = newNode.(*FieldList)
	for i, val := range n.Fields {
		node, ok := val.Accept(v)
		if !ok {
			return n, false
		}
		n.Fields[i] = node.(*SelectField)
	}
	return v.Leave(n)
}

// TableRefsClause represents table references clause in dml statement.
type TableRefsClause struct {
	node

	TableRefs *Join
}

// Accept implements Node Accept interface.
func (n *TableRefsClause) Accept(v Visitor) (Node, bool) {
	newNode, skipChildren := v.Enter(n)
	if skipChildren {
		return v.Leave(newNode)
	}
	n = newNode.(*TableRefsClause)
	node, ok := n.TableRefs.Accept(v)
	if !ok {
		return n, false
	}
	n.TableRefs = node.(*Join)
	return v.Leave(n)
}

// ByItem represents an item in order by or group by.
type ByItem struct {
	node

	Expr ExprNode
	Desc bool
}

// Accept implements Node Accept interface.
func (n *ByItem) Accept(v Visitor) (Node, bool) {
	newNode, skipChildren := v.Enter(n)
	if skipChildren {
		return v.Leave(newNode)
	}
	n = newNode.(*ByItem)
	node, ok := n.Expr.Accept(v)
	if !ok {
		return n, false
	}
	n.Expr = node.(ExprNode)
	return v.Leave(n)
}

// GroupByClause represents group by clause.
type GroupByClause struct {
	node
	Items []*ByItem
}

// Accept implements Node Accept interface.
func (n *GroupByClause) Accept(v Visitor) (Node, bool) {
	newNode, skipChildren := v.Enter(n)
	if skipChildren {
		return v.Leave(newNode)
	}
	n = newNode.(*GroupByClause)
	for i, val := range n.Items {
		node, ok := val.Accept(v)
		if !ok {
			return n, false
		}
		n.Items[i] = node.(*ByItem)
	}
	return v.Leave(n)
}

// HavingClause represents having clause.
type HavingClause struct {
	node
	Expr ExprNode
}

// Accept implements Node Accept interface.
func (n *HavingClause) Accept(v Visitor) (Node, bool) {
	newNode, skipChildren := v.Enter(n)
	if skipChildren {
		return v.Leave(newNode)
	}
	n = newNode.(*HavingClause)
	node, ok := n.Expr.Accept(v)
	if !ok {
		return n, false
	}
	n.Expr = node.(ExprNode)
	return v.Leave(n)
}

// OrderByClause represents order by clause.
type OrderByClause struct {
	node
	Items    []*ByItem
	ForUnion bool
}

// Accept implements Node Accept interface.
func (n *OrderByClause) Accept(v Visitor) (Node, bool) {
	newNode, skipChildren := v.Enter(n)
	if skipChildren {
		return v.Leave(newNode)
	}
	n = newNode.(*OrderByClause)
	for i, val := range n.Items {
		node, ok := val.Accept(v)
		if !ok {
			return n, false
		}
		n.Items[i] = node.(*ByItem)
	}
	return v.Leave(n)
}

// SelectStmt represents the select query node.
// See https://dev.mysql.com/doc/refman/5.7/en/select.html
type SelectStmt struct {
	dmlNode
	resultSetNode

	// SelectStmtOpts wraps around select hints and switches.
	*SelectStmtOpts
	// Distinct represents whether the select has distinct option.
	Distinct bool
	// From is the from clause of the query.
	From *TableRefsClause
	// Where is the where clause in select statement.
	Where ExprNode
	// Fields is the select expression list.
	Fields *FieldList
	// GroupBy is the group by expression list.
	GroupBy *GroupByClause
	// Having is the having condition.
	Having *HavingClause
	// OrderBy is the ordering expression list.
	OrderBy *OrderByClause
	// Limit is the limit clause.
	Limit *Limit
	// LockTp is the lock type
	LockTp SelectLockType
	// TableHints represents the level Optimizer Hint
	TableHints []*TableOptimizerHint
}

// Accept implements Node Accept interface.
func (n *SelectStmt) Accept(v Visitor) (Node, bool) {
	newNode, skipChildren := v.Enter(n)
	if skipChildren {
		return v.Leave(newNode)
	}

	n = newNode.(*SelectStmt)
	if n.TableHints != nil && len(n.TableHints) != 0 {
		newHints := make([]*TableOptimizerHint, len(n.TableHints))
		for i, hint := range n.TableHints {
			node, ok := hint.Accept(v)
			if !ok {
				return n, false
			}
			newHints[i] = node.(*TableOptimizerHint)
		}
		n.TableHints = newHints
	}

	if n.From != nil {
		node, ok := n.From.Accept(v)
		if !ok {
			return n, false
		}
		n.From = node.(*TableRefsClause)
	}

	if n.Where != nil {
		node, ok := n.Where.Accept(v)
		if !ok {
			return n, false
		}
		n.Where = node.(ExprNode)
	}

	if n.Fields != nil {
		node, ok := n.Fields.Accept(v)
		if !ok {
			return n, false
		}
		n.Fields = node.(*FieldList)
	}

	if n.GroupBy != nil {
		node, ok := n.GroupBy.Accept(v)
		if !ok {
			return n, false
		}
		n.GroupBy = node.(*GroupByClause)
	}

	if n.Having != nil {
		node, ok := n.Having.Accept(v)
		if !ok {
			return n, false
		}
		n.Having = node.(*HavingClause)
	}

	if n.OrderBy != nil {
		node, ok := n.OrderBy.Accept(v)
		if !ok {
			return n, false
		}
		n.OrderBy = node.(*OrderByClause)
	}

	if n.Limit != nil {
		node, ok := n.Limit.Accept(v)
		if !ok {
			return n, false
		}
		n.Limit = node.(*Limit)
	}

	return v.Leave(n)
}

// UnionSelectList represents the select list in a union statement.
type UnionSelectList struct {
	node

	Selects []*SelectStmt
}

// Accept implements Node Accept interface.
func (n *UnionSelectList) Accept(v Visitor) (Node, bool) {
	newNode, skipChildren := v.Enter(n)
	if skipChildren {
		return v.Leave(newNode)
	}
	n = newNode.(*UnionSelectList)
	for i, sel := range n.Selects {
		node, ok := sel.Accept(v)
		if !ok {
			return n, false
		}
		n.Selects[i] = node.(*SelectStmt)
	}
	return v.Leave(n)
}

// UnionStmt represents "union statement"
// See https://dev.mysql.com/doc/refman/5.7/en/union.html
type UnionStmt struct {
	dmlNode
	resultSetNode

	Distinct   bool
	SelectList *UnionSelectList
	OrderBy    *OrderByClause
	Limit      *Limit
}

// Accept implements Node Accept interface.
func (n *UnionStmt) Accept(v Visitor) (Node, bool) {
	newNode, skipChildren := v.Enter(n)
	if skipChildren {
		return v.Leave(newNode)
	}
	n = newNode.(*UnionStmt)
	if n.SelectList != nil {
		node, ok := n.SelectList.Accept(v)
		if !ok {
			return n, false
		}
		n.SelectList = node.(*UnionSelectList)
	}
	if n.OrderBy != nil {
		node, ok := n.OrderBy.Accept(v)
		if !ok {
			return n, false
		}
		n.OrderBy = node.(*OrderByClause)
	}
	if n.Limit != nil {
		node, ok := n.Limit.Accept(v)
		if !ok {
			return n, false
		}
		n.Limit = node.(*Limit)
	}
	return v.Leave(n)
}

// Assignment is the expression for assignment, like a = 1.
type Assignment struct {
	node
	// Column is the column name to be assigned.
	Column *ColumnName
	// Expr is the expression assigning to ColName.
	Expr ExprNode
}

// Accept implements Node Accept interface.
func (n *Assignment) Accept(v Visitor) (Node, bool) {
	newNode, skipChildren := v.Enter(n)
	if skipChildren {
		return v.Leave(newNode)
	}
	n = newNode.(*Assignment)
	node, ok := n.Column.Accept(v)
	if !ok {
		return n, false
	}
	n.Column = node.(*ColumnName)
	node, ok = n.Expr.Accept(v)
	if !ok {
		return n, false
	}
	n.Expr = node.(ExprNode)
	return v.Leave(n)
}

// LoadDataStmt is a statement to load data from a specified file, then insert this rows into an existing table.
// See https://dev.mysql.com/doc/refman/5.7/en/load-data.html
type LoadDataStmt struct {
	dmlNode

	IsLocal    bool
	Path       string
	Table      *TableName
	Columns    []*ColumnName
	FieldsInfo *FieldsClause
	LinesInfo  *LinesClause
}

// Accept implements Node Accept interface.
func (n *LoadDataStmt) Accept(v Visitor) (Node, bool) {
	newNode, skipChildren := v.Enter(n)
	if skipChildren {
		return v.Leave(newNode)
	}
	n = newNode.(*LoadDataStmt)
	if n.Table != nil {
		node, ok := n.Table.Accept(v)
		if !ok {
			return n, false
		}
		n.Table = node.(*TableName)
	}
	for i, val := range n.Columns {
		node, ok := val.Accept(v)
		if !ok {
			return n, false
		}
		n.Columns[i] = node.(*ColumnName)
	}
	return v.Leave(n)
}

// FieldsClause represents fields references clause in load data statement.
type FieldsClause struct {
	Terminated string
	Enclosed   byte
	Escaped    byte
}

// LinesClause represents lines references clause in load data statement.
type LinesClause struct {
	Starting   string
	Terminated string
}

// InsertStmt is a statement to insert new rows into an existing table.
// See https://dev.mysql.com/doc/refman/5.7/en/insert.html
type InsertStmt struct {
	dmlNode

	IsReplace   bool
	Ignore      bool
	Table       *TableRefsClause
	Columns     []*ColumnName
	Lists       [][]ExprNode
	Setlist     []*Assignment
	Priority    mysql.PriorityEnum
	OnDuplicate []*Assignment
	Select      ResultSetNode
}

// Accept implements Node Accept interface.
func (n *InsertStmt) Accept(v Visitor) (Node, bool) {
	newNode, skipChildren := v.Enter(n)
	if skipChildren {
		return v.Leave(newNode)
	}

	n = newNode.(*InsertStmt)
	if n.Select != nil {
		node, ok := n.Select.Accept(v)
		if !ok {
			return n, false
		}
		n.Select = node.(ResultSetNode)
	}

	node, ok := n.Table.Accept(v)
	if !ok {
		return n, false
	}
	n.Table = node.(*TableRefsClause)

	for i, val := range n.Columns {
		node, ok := val.Accept(v)
		if !ok {
			return n, false
		}
		n.Columns[i] = node.(*ColumnName)
	}
	for i, list := range n.Lists {
		for j, val := range list {
			node, ok := val.Accept(v)
			if !ok {
				return n, false
			}
			n.Lists[i][j] = node.(ExprNode)
		}
	}
	for i, val := range n.Setlist {
		node, ok := val.Accept(v)
		if !ok {
			return n, false
		}
		n.Setlist[i] = node.(*Assignment)
	}
	for i, val := range n.OnDuplicate {
		node, ok := val.Accept(v)
		if !ok {
			return n, false
		}
		n.OnDuplicate[i] = node.(*Assignment)
	}
	return v.Leave(n)
}

// DeleteStmt is a statement to delete rows from table.
// See https://dev.mysql.com/doc/refman/5.7/en/delete.html
type DeleteStmt struct {
	dmlNode

	// TableRefs is used in both single table and multiple table delete statement.
	TableRefs *TableRefsClause
	// Tables is only used in multiple table delete statement.
	Tables       *DeleteTableList
	Where        ExprNode
	Order        *OrderByClause
	Limit        *Limit
	LowPriority  bool
	Ignore       bool
	Quick        bool
	IsMultiTable bool
	BeforeFrom   bool
}

// Accept implements Node Accept interface.
func (n *DeleteStmt) Accept(v Visitor) (Node, bool) {
	newNode, skipChildren := v.Enter(n)
	if skipChildren {
		return v.Leave(newNode)
	}

	n = newNode.(*DeleteStmt)
	node, ok := n.TableRefs.Accept(v)
	if !ok {
		return n, false
	}
	n.TableRefs = node.(*TableRefsClause)

	node, ok = n.Tables.Accept(v)
	if !ok {
		return n, false
	}
	n.Tables = node.(*DeleteTableList)

	if n.Where != nil {
		node, ok = n.Where.Accept(v)
		if !ok {
			return n, false
		}
		n.Where = node.(ExprNode)
	}
	if n.Order != nil {
		node, ok = n.Order.Accept(v)
		if !ok {
			return n, false
		}
		n.Order = node.(*OrderByClause)
	}
	if n.Limit != nil {
		node, ok = n.Limit.Accept(v)
		if !ok {
			return n, false
		}
		n.Limit = node.(*Limit)
	}
	return v.Leave(n)
}

// UpdateStmt is a statement to update columns of existing rows in tables with new values.
// See https://dev.mysql.com/doc/refman/5.7/en/update.html
type UpdateStmt struct {
	dmlNode

	TableRefs     *TableRefsClause
	List          []*Assignment
	Where         ExprNode
	Order         *OrderByClause
	Limit         *Limit
	LowPriority   bool
	Ignore        bool
	MultipleTable bool
}

// Accept implements Node Accept interface.
func (n *UpdateStmt) Accept(v Visitor) (Node, bool) {
	newNode, skipChildren := v.Enter(n)
	if skipChildren {
		return v.Leave(newNode)
	}
	n = newNode.(*UpdateStmt)
	node, ok := n.TableRefs.Accept(v)
	if !ok {
		return n, false
	}
	n.TableRefs = node.(*TableRefsClause)
	for i, val := range n.List {
		node, ok = val.Accept(v)
		if !ok {
			return n, false
		}
		n.List[i] = node.(*Assignment)
	}
	if n.Where != nil {
		node, ok = n.Where.Accept(v)
		if !ok {
			return n, false
		}
		n.Where = node.(ExprNode)
	}
	if n.Order != nil {
		node, ok = n.Order.Accept(v)
		if !ok {
			return n, false
		}
		n.Order = node.(*OrderByClause)
	}
	if n.Limit != nil {
		node, ok = n.Limit.Accept(v)
		if !ok {
			return n, false
		}
		n.Limit = node.(*Limit)
	}
	return v.Leave(n)
}

// Limit is the limit clause.
type Limit struct {
	node

	Count  ExprNode
	Offset ExprNode
}

// Accept implements Node Accept interface.
func (n *Limit) Accept(v Visitor) (Node, bool) {
	newNode, skipChildren := v.Enter(n)
	if skipChildren {
		return v.Leave(newNode)
	}
	if n.Count != nil {
		node, ok := n.Count.Accept(v)
		if !ok {
			return n, false
		}
		n.Count = node.(ExprNode)
	}
	if n.Offset != nil {
		node, ok := n.Offset.Accept(v)
		if !ok {
			return n, false
		}
		n.Offset = node.(ExprNode)
	}

	n = newNode.(*Limit)
	return v.Leave(n)
}

// ShowStmtType is the type for SHOW statement.
type ShowStmtType int

// Show statement types.
const (
	ShowNone = iota
	ShowEngines
	ShowDatabases
	ShowTables
	ShowTableStatus
	ShowColumns
	ShowWarnings
	ShowCharset
	ShowVariables
	ShowStatus
	ShowCollation
	ShowCreateTable
	ShowGrants
	ShowTriggers
	ShowProcedureStatus
	ShowIndex
	ShowProcessList
	ShowCreateDatabase
	ShowEvents
	ShowStatsMeta
<<<<<<< HEAD
	ShowStatsBucket
=======
	ShowStatsHistograms
>>>>>>> f212ef17
)

// ShowStmt is a statement to provide information about databases, tables, columns and so on.
// See https://dev.mysql.com/doc/refman/5.7/en/show.html
type ShowStmt struct {
	dmlNode
	resultSetNode

	Tp     ShowStmtType // Databases/Tables/Columns/....
	DBName string
	Table  *TableName  // Used for showing columns.
	Column *ColumnName // Used for `desc table column`.
	Flag   int         // Some flag parsed from sql, such as FULL.
	Full   bool
	User   string // Used for show grants.

	// GlobalScope is used by show variables
	GlobalScope bool
	Pattern     *PatternLikeExpr
	Where       ExprNode
}

// Accept implements Node Accept interface.
func (n *ShowStmt) Accept(v Visitor) (Node, bool) {
	newNode, skipChildren := v.Enter(n)
	if skipChildren {
		return v.Leave(newNode)
	}
	n = newNode.(*ShowStmt)
	if n.Table != nil {
		node, ok := n.Table.Accept(v)
		if !ok {
			return n, false
		}
		n.Table = node.(*TableName)
	}
	if n.Column != nil {
		node, ok := n.Column.Accept(v)
		if !ok {
			return n, false
		}
		n.Column = node.(*ColumnName)
	}
	if n.Pattern != nil {
		node, ok := n.Pattern.Accept(v)
		if !ok {
			return n, false
		}
		n.Pattern = node.(*PatternLikeExpr)
	}

	switch n.Tp {
	case ShowTriggers, ShowProcedureStatus, ShowProcessList, ShowEvents:
		// We don't have any data to return for those types,
		// but visiting Where may cause resolving error, so return here to avoid error.
		return v.Leave(n)
	}

	if n.Where != nil {
		node, ok := n.Where.Accept(v)
		if !ok {
			return n, false
		}
		n.Where = node.(ExprNode)
	}
	return v.Leave(n)
}<|MERGE_RESOLUTION|>--- conflicted
+++ resolved
@@ -945,11 +945,8 @@
 	ShowCreateDatabase
 	ShowEvents
 	ShowStatsMeta
-<<<<<<< HEAD
-	ShowStatsBucket
-=======
 	ShowStatsHistograms
->>>>>>> f212ef17
+	ShowStatsBuckets
 )
 
 // ShowStmt is a statement to provide information about databases, tables, columns and so on.
