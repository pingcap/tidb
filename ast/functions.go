// Copyright 2015 PingCAP, Inc.
//
// Licensed under the Apache License, Version 2.0 (the "License");
// you may not use this file except in compliance with the License.
// You may obtain a copy of the License at
//
//     http://www.apache.org/licenses/LICENSE-2.0
//
// Unless required by applicable law or agreed to in writing, software
// distributed under the License is distributed on an "AS IS" BASIS,
// See the License for the specific language governing permissions and
// limitations under the License.

package ast

import (
	"github.com/pingcap/tidb/model"
	"github.com/pingcap/tidb/util/types"
)

var (
	_ FuncNode = &AggregateFuncExpr{}
	_ FuncNode = &FuncCallExpr{}
	_ FuncNode = &FuncCastExpr{}
)

// List scalar function names.
const (
	AndAnd     = "and"
	Cast       = "cast"
	LeftShift  = "leftshift"
	RightShift = "rightshift"
	OrOr       = "or"
	GE         = "ge"
	LE         = "le"
	EQ         = "eq"
	NE         = "ne"
	LT         = "lt"
	GT         = "gt"
	Plus       = "plus"
	Minus      = "minus"
	And        = "bitand"
	Or         = "bitor"
	Mod        = "mod"
	Xor        = "bitxor"
	Div        = "div"
	Mul        = "mul"
	UnaryNot   = "not" // Avoid name conflict with Not in github/pingcap/check.
	BitNeg     = "bitneg"
	IntDiv     = "intdiv"
	LogicXor   = "xor"
	NullEQ     = "nulleq"
	UnaryPlus  = "unaryplus"
	UnaryMinus = "unaryminus"
	In         = "in"
	Like       = "like"
	Case       = "case"
	Regexp     = "regexp"
	IsNull     = "isnull"
	IsTruth    = "istrue"  // Avoid name conflict with IsTrue in github/pingcap/check.
	IsFalsity  = "isfalse" // Avoid name conflict with IsFalse in github/pingcap/check.
	RowFunc    = "row"
	SetVar     = "setvar"
	GetVar     = "getvar"
	Values     = "values"

	// common functions
	Coalesce = "coalesce"
	Greatest = "greatest"
	Least    = "least"
	Interval = "interval"

	// math functions
	Abs      = "abs"
	Acos     = "acos"
	Asin     = "asin"
	Atan     = "atan"
	Atan2    = "atan2"
	Ceil     = "ceil"
	Ceiling  = "ceiling"
	Conv     = "conv"
	Cos      = "cos"
	Cot      = "cot"
	CRC32    = "crc32"
	Degrees  = "degrees"
	Exp      = "exp"
	Floor    = "floor"
	Ln       = "ln"
	Log      = "log"
	Log2     = "log2"
	Log10    = "log10"
	PI       = "pi"
	Pow      = "pow"
	Power    = "power"
	Radians  = "radians"
	Rand     = "rand"
	Round    = "round"
	Sign     = "sign"
	Sin      = "sin"
	Sqrt     = "sqrt"
	Tan      = "tan"
	Truncate = "truncate"

	// time functions
	AddDate          = "adddate"
	AddTime          = "addtime"
	ConvertTz        = "convert_tz"
	Curdate          = "curdate"
	CurrentDate      = "current_date"
	CurrentTime      = "current_time"
	CurrentTimestamp = "current_timestamp"
	Curtime          = "curtime"
	Date             = "date"
	DateAdd          = "date_add"
<<<<<<< HEAD
	AddDate          = "adddate"
	AddTime          = "addtime"
	DateSub          = "date_sub"
	SubDate          = "subdate"
	SubTime          = "subtime"
=======
>>>>>>> 42cd9ac5
	DateFormat       = "date_format"
	DateSub          = "date_sub"
	DateDiff         = "datediff"
	Day              = "day"
	DayName          = "dayname"
	DayOfMonth       = "dayofmonth"
	DayOfWeek        = "dayofweek"
	DayOfYear        = "dayofyear"
	Extract          = "extract"
	FromDays         = "from_days"
	FromUnixTime     = "from_unixtime"
	GetFormat        = "get_format"
	Hour             = "hour"
	LocalTime        = "localtime"
	LocalTimestamp   = "localtimestamp"
	MakeDate         = "makedate"
	MakeTime         = "maketime"
	MicroSecond      = "microsecond"
	Minute           = "minute"
	Month            = "month"
	MonthName        = "monthname"
	Now              = "now"
	PeriodAdd        = "period_add"
	PeriodDiff       = "period_diff"
	Quarter          = "quarter"
	SecToTime        = "sec_to_time"
	Second           = "second"
	StrToDate        = "str_to_date"
	SubDate          = "subdate"
	SubTime          = "subtime"
	Sysdate          = "sysdate"
	Time             = "time"
	TimeFormat       = "time_format"
	TimeToSec        = "time_to_sec"
	TimeDiff         = "timediff"
	Timestamp        = "timestamp"
	TimestampAdd     = "timestampadd"
	TimestampDiff    = "timestampdiff"
	ToDays           = "to_days"
	ToSeconds        = "to_seconds"
	UnixTimestamp    = "unix_timestamp"
	UTCDate          = "utc_date"
	UTCTime          = "utc_time"
	UTCTimestamp     = "utc_timestamp"
	Week             = "week"
	Weekday          = "weekday"
	WeekOfYear       = "weekofyear"
	Year             = "year"
	YearWeek         = "yearweek"

	// string functions
	ASCII          = "ascii"
	Bin            = "bin"
	Concat         = "concat"
	ConcatWS       = "concat_ws"
	Convert        = "convert"
	Elt            = "elt"
	ExportSet      = "Export"
	Field          = "field"
	Format         = "format"
	FromBase64     = "from_base64"
	InsertFunc     = "insert_func"
	Instr          = "instr"
	Lcase          = "lcase"
	Left           = "left"
	Length         = "length"
	LoadFile       = "load_file"
	Locate         = "locate"
	Lower          = "lower"
	Lpad           = "lpad"
	LTrim          = "ltrim"
	MakeSet        = "make_set"
	Mid            = "mid"
	Oct            = "oct"
	Ord            = "ord"
	Quote          = "quote"
	Repeat         = "repeat"
	Replace        = "replace"
	Reverse        = "reverse"
	RTrim          = "rtrim"
	Space          = "space"
	Strcmp         = "strcmp"
	Substring      = "substring"
	Substr         = "substr"
	SubstringIndex = "substring_index"
	Trim           = "trim"
	Upper          = "upper"
	Ucase          = "ucase"
	Hex            = "hex"
	Unhex          = "unhex"
	Rpad           = "rpad"
	BitLength      = "bit_length"
	CharFunc       = "char_func"
	CharLength     = "char_length"
	FindInSet      = "find_in_set"

	// information functions
	Benchmark    = "benchmark"
	Charset      = "charset"
	Coercibility = "coercibility"
	Collation    = "collation"
	ConnectionID = "connection_id"
	CurrentUser  = "current_user"
	Database     = "database"
	FoundRows    = "found_rows"
	LastInsertId = "last_insert_id"
	RowCount     = "row_count"
	Schema       = "schema"
	SessionUser  = "session_user"
	SystemUser   = "system_user"
	User         = "user"
	Version      = "version"

	// control functions
	If     = "if"
	Ifnull = "ifnull"
	Nullif = "nullif"

	// miscellaneous functions
	AnyValue        = "any_value"
	DefaultFunc     = "default_func"
	InetAton        = "inet_aton"
	InetNtoa        = "inet_ntoa"
	Inet6Aton       = "inet6_aton"
	Inet6Ntoa       = "inet6_ntoa"
	IsFreeLock      = "is_free_lock"
	IsIPv4          = "is_ipv4"
	IsIPv4Compat    = "is_ipv4_compat"
	IsIPv4Mapped    = "is_ipv4_mapped"
	IsIPv6          = "is_ipv6"
	IsUsedLock      = "is_used_lock"
	MasterPosWait   = "master_pos_wait"
	NameConst       = "name_const"
	ReleaseAllLocks = "release_all_locks"
	Sleep           = "sleep"
	UUID            = "uuid"
	UUIDShort       = "uuid_short"
	// get_lock() and release_lock() is parsed but do nothing.
	// It is used for preventing error in Ruby's activerecord migrations.
	GetLock     = "get_lock"
	ReleaseLock = "release_lock"

	// encryption and compression functions
	AesDecrypt               = "aes_decrypt"
	AesEncrypt               = "aes_encrypt"
	AsymmetricDecrypt        = "asymmetric_decrypt"
	AsymmetricDerive         = "asymmetric_derive"
	AsymmetricEncrypt        = "asymmetric_encrypt"
	AsymmetricSign           = "asymmetric_sign"
	AsymmetricVerify         = "asymmetric_verify"
	Compress                 = "compress"
	CreateAsymmetricPrivKey  = "create_asymmetric_priv_key"
	CreateAsymmetricPubKey   = "create_asymmetric_pub_key"
	CreateDHParameters       = "create_dh_parameters"
	CreateDigest             = "create_digest"
	Decode                   = "decode"
	DesDecrypt               = "des_decrypt"
	DesEncrypt               = "des_encrypt"
	Encode                   = "encode"
	Encrypt                  = "encrypt"
	MD5                      = "md5"
	OldPassword              = "old_password"
	PasswordFunc             = "password_func"
	RandomBytes              = "random_bytes"
	SHA1                     = "sha1"
	SHA                      = "sha"
	SHA2                     = "sha2"
	Uncompress               = "uncompress"
	UncompressedLength       = "uncompressed_length"
	ValidatePasswordStrength = "validate_password_strength"
)

// FuncCallExpr is for function expression.
type FuncCallExpr struct {
	funcNode
	// FnName is the function name.
	FnName model.CIStr
	// Args is the function args.
	Args []ExprNode
}

// Accept implements Node interface.
func (n *FuncCallExpr) Accept(v Visitor) (Node, bool) {
	newNode, skipChildren := v.Enter(n)
	if skipChildren {
		return v.Leave(newNode)
	}
	n = newNode.(*FuncCallExpr)
	for i, val := range n.Args {
		node, ok := val.Accept(v)
		if !ok {
			return n, false
		}
		n.Args[i] = node.(ExprNode)
	}
	return v.Leave(n)
}

// CastFunctionType is the type for cast function.
type CastFunctionType int

// CastFunction types
const (
	CastFunction CastFunctionType = iota + 1
	CastConvertFunction
	CastBinaryOperator
)

// FuncCastExpr is the cast function converting value to another type, e.g, cast(expr AS signed).
// See https://dev.mysql.com/doc/refman/5.7/en/cast-functions.html
type FuncCastExpr struct {
	funcNode
	// Expr is the expression to be converted.
	Expr ExprNode
	// Tp is the conversion type.
	Tp *types.FieldType
	// Cast, Convert and Binary share this struct.
	FunctionType CastFunctionType
}

// Accept implements Node Accept interface.
func (n *FuncCastExpr) Accept(v Visitor) (Node, bool) {
	newNode, skipChildren := v.Enter(n)
	if skipChildren {
		return v.Leave(newNode)
	}
	n = newNode.(*FuncCastExpr)
	node, ok := n.Expr.Accept(v)
	if !ok {
		return n, false
	}
	n.Expr = node.(ExprNode)
	return v.Leave(n)
}

// TrimDirectionType is the type for trim direction.
type TrimDirectionType int

const (
	// TrimBothDefault trims from both direction by default.
	TrimBothDefault TrimDirectionType = iota
	// TrimBoth trims from both direction with explicit notation.
	TrimBoth
	// TrimLeading trims from left.
	TrimLeading
	// TrimTrailing trims from right.
	TrimTrailing
)

// DateArithType is type for DateArith type.
type DateArithType byte

const (
	// DateArithAdd is to run adddate or date_add function option.
	// See https://dev.mysql.com/doc/refman/5.7/en/date-and-time-functions.html#function_adddate
	// See https://dev.mysql.com/doc/refman/5.7/en/date-and-time-functions.html#function_date-add
	DateArithAdd DateArithType = iota + 1
	// DateArithSub is to run subdate or date_sub function option.
	// See https://dev.mysql.com/doc/refman/5.7/en/date-and-time-functions.html#function_subdate
	// See https://dev.mysql.com/doc/refman/5.7/en/date-and-time-functions.html#function_date-sub
	DateArithSub
)

// TimeArithType is type for TimeArith type.
type TimeArithType byte

const (
	// TimeArithAdd is to run addtime function.
	// See https://dev.mysql.com/doc/refman/5.7/en/date-and-time-functions.html#function_addtime
	TimeArithAdd TimeArithType = iota + 1
	// TimeArithSub is to run subtime function.
	// See https://dev.mysql.com/doc/refman/5.7/en/date-and-time-functions.html#function_subtime
	TimeArithSub
)

const (
	// AggFuncCount is the name of Count function.
	AggFuncCount = "count"
	// AggFuncSum is the name of Sum function.
	AggFuncSum = "sum"
	// AggFuncAvg is the name of Avg function.
	AggFuncAvg = "avg"
	// AggFuncFirstRow is the name of FirstRowColumn function.
	AggFuncFirstRow = "firstrow"
	// AggFuncMax is the name of max function.
	AggFuncMax = "max"
	// AggFuncMin is the name of min function.
	AggFuncMin = "min"
	// AggFuncGroupConcat is the name of group_concat function.
	AggFuncGroupConcat = "group_concat"
)

// AggregateFuncExpr represents aggregate function expression.
type AggregateFuncExpr struct {
	funcNode
	// F is the function name.
	F string
	// Args is the function args.
	Args []ExprNode
	// If distinct is true, the function only aggregate distinct values.
	// For example, column c1 values are "1", "2", "2",  "sum(c1)" is "5",
	// but "sum(distinct c1)" is "3".
	Distinct bool
}

// Accept implements Node Accept interface.
func (n *AggregateFuncExpr) Accept(v Visitor) (Node, bool) {
	newNode, skipChildren := v.Enter(n)
	if skipChildren {
		return v.Leave(newNode)
	}
	n = newNode.(*AggregateFuncExpr)
	for i, val := range n.Args {
		node, ok := val.Accept(v)
		if !ok {
			return n, false
		}
		n.Args[i] = node.(ExprNode)
	}
	return v.Leave(n)
}<|MERGE_RESOLUTION|>--- conflicted
+++ resolved
@@ -112,14 +112,8 @@
 	Curtime          = "curtime"
 	Date             = "date"
 	DateAdd          = "date_add"
-<<<<<<< HEAD
-	AddDate          = "adddate"
 	AddTime          = "addtime"
-	DateSub          = "date_sub"
-	SubDate          = "subdate"
 	SubTime          = "subtime"
-=======
->>>>>>> 42cd9ac5
 	DateFormat       = "date_format"
 	DateSub          = "date_sub"
 	DateDiff         = "datediff"
