// Copyright 2015 PingCAP, Inc.
//
// Licensed under the Apache License, Version 2.0 (the "License");
// you may not use this file except in compliance with the License.
// You may obtain a copy of the License at
//
//     http://www.apache.org/licenses/LICENSE-2.0
//
// Unless required by applicable law or agreed to in writing, software
// distributed under the License is distributed on an "AS IS" BASIS,
// See the License for the specific language governing permissions and
// limitations under the License.

package ast

import (
	"bytes"

	"github.com/pingcap/tidb/model"
	"github.com/pingcap/tidb/util/distinct"
	"github.com/pingcap/tidb/util/types"
)

var (
	_ FuncNode = &AggregateFuncExpr{}
	_ FuncNode = &FuncCallExpr{}
	_ FuncNode = &FuncCastExpr{}
)

// List scalar function names.
const (
	AndAnd     = "and"
	Cast       = "cast"
	LeftShift  = "leftshift"
	RightShift = "rightshift"
	OrOr       = "or"
	GE         = "ge"
	LE         = "le"
	EQ         = "eq"
	NE         = "ne"
	LT         = "lt"
	GT         = "gt"
	Plus       = "plus"
	Minus      = "minus"
	And        = "bitand"
	Or         = "bitor"
	Mod        = "mod"
	Xor        = "bitxor"
	Div        = "div"
	Mul        = "mul"
	UnaryNot   = "not" // Avoid name conflict with Not in github/pingcap/check.
	BitNeg     = "bitneg"
	IntDiv     = "intdiv"
	LogicXor   = "xor"
	NullEQ     = "nulleq"
	UnaryPlus  = "unaryplus"
	UnaryMinus = "unaryminus"
	In         = "in"
	Like       = "like"
	Case       = "case"
	Regexp     = "regexp"
	IsNull     = "isnull"
	IsTruth    = "istrue"  // Avoid name conflict with IsTrue in github/pingcap/check.
	IsFalsity  = "isfalse" // Avoid name conflict with IsFalse in github/pingcap/check.
	RowFunc    = "row"
	SetVar     = "setvar"
	GetVar     = "getvar"
	Values     = "values"

	// common functions
	Coalesce = "coalesce"
	Greatest = "greatest"
	Least    = "least"
	Interval = "interval"

	// math functions
	Abs     = "abs"
	Ceil    = "ceil"
	Ceiling = "ceiling"
	Conv    = "conv"
	CRC32   = "crc32"
	Ln      = "ln"
	Log     = "log"
	Log2    = "log2"
	Log10   = "log10"
	Pow     = "pow"
	Power   = "power"
	Rand    = "rand"
	Round   = "round"

	// time functions
	Curdate          = "curdate"
	CurrentDate      = "current_date"
	CurrentTime      = "current_time"
	CurrentTimestamp = "current_timestamp"
	Curtime          = "curtime"
	Date             = "date"
<<<<<<< HEAD
	DateAdd          = "date_add"
	AddDate          = "adddate"
	DateSub          = "date_sub"
	SubDate          = "subdate"
=======
	DateDiff         = "datediff"
	DateArith        = "date_arith"
>>>>>>> 1dd0945c
	DateFormat       = "date_format"
	Day              = "day"
	DayName          = "dayname"
	DayOfMonth       = "dayofmonth"
	DayOfWeek        = "dayofweek"
	DayOfYear        = "dayofyear"
	Extract          = "extract"
	Hour             = "hour"
	MicroSecond      = "microsecond"
	Minute           = "minute"
	Month            = "month"
	MonthName        = "monthname"
	Now              = "now"
	Second           = "second"
	StrToDate        = "str_to_date"
	Sysdate          = "sysdate"
	Time             = "time"
	TimeDiff         = "timediff"
	UTCDate          = "utc_date"
	UnixTimestamp    = "unix_timestamp"
	Week             = "week"
	Weekday          = "weekday"
	WeekOfYear       = "weekofyear"
	Year             = "year"
	YearWeek         = "yearweek"
	FromUnixTime     = "from_unixtime"

	// string functions
	ASCII          = "ascii"
	Concat         = "concat"
	ConcatWS       = "concat_ws"
	Convert        = "convert"
	Lcase          = "lcase"
	Left           = "left"
	Length         = "length"
	Locate         = "locate"
	Lower          = "lower"
	Ltrim          = "ltrim"
	Repeat         = "repeat"
	Replace        = "replace"
	Reverse        = "reverse"
	Rtrim          = "rtrim"
	Space          = "space"
	Strcmp         = "strcmp"
	Substring      = "substring"
	SubstringIndex = "substring_index"
	Trim           = "trim"
	Upper          = "upper"
	Ucase          = "ucase"
	Hex            = "hex"
	Unhex          = "unhex"
	Rpad           = "rpad"
	BitLength      = "bit_length"
	CharFunc       = "char_func"
	CharLength     = "char_length"
	FindInSet      = "find_in_set"

	// information functions
	ConnectionID = "connection_id"
	CurrentUser  = "current_user"
	Database     = "database"
	Schema       = "schema"
	FoundRows    = "found_rows"
	LastInsertId = "last_insert_id"
	User         = "user"
	Version      = "version"

	// control functions
	If     = "if"
	Ifnull = "ifnull"
	Nullif = "nullif"

	// miscellaneous functions
	Sleep = "sleep"

	// get_lock() and release_lock() is parsed but do nothing.
	// It is used for preventing error in Ruby's activerecord migrations.
	GetLock     = "get_lock"
	ReleaseLock = "release_lock"
)

// FuncCallExpr is for function expression.
type FuncCallExpr struct {
	funcNode
	// FnName is the function name.
	FnName model.CIStr
	// Args is the function args.
	Args []ExprNode
}

// Accept implements Node interface.
func (n *FuncCallExpr) Accept(v Visitor) (Node, bool) {
	newNode, skipChildren := v.Enter(n)
	if skipChildren {
		return v.Leave(newNode)
	}
	n = newNode.(*FuncCallExpr)
	for i, val := range n.Args {
		node, ok := val.Accept(v)
		if !ok {
			return n, false
		}
		n.Args[i] = node.(ExprNode)
	}
	return v.Leave(n)
}

// CastFunctionType is the type for cast function.
type CastFunctionType int

// CastFunction types
const (
	CastFunction CastFunctionType = iota + 1
	CastConvertFunction
	CastBinaryOperator
)

// FuncCastExpr is the cast function converting value to another type, e.g, cast(expr AS signed).
// See https://dev.mysql.com/doc/refman/5.7/en/cast-functions.html
type FuncCastExpr struct {
	funcNode
	// Expr is the expression to be converted.
	Expr ExprNode
	// Tp is the conversion type.
	Tp *types.FieldType
	// Cast, Convert and Binary share this struct.
	FunctionType CastFunctionType
}

// Accept implements Node Accept interface.
func (n *FuncCastExpr) Accept(v Visitor) (Node, bool) {
	newNode, skipChildren := v.Enter(n)
	if skipChildren {
		return v.Leave(newNode)
	}
	n = newNode.(*FuncCastExpr)
	node, ok := n.Expr.Accept(v)
	if !ok {
		return n, false
	}
	n.Expr = node.(ExprNode)
	return v.Leave(n)
}

// TrimDirectionType is the type for trim direction.
type TrimDirectionType int

const (
	// TrimBothDefault trims from both direction by default.
	TrimBothDefault TrimDirectionType = iota
	// TrimBoth trims from both direction with explicit notation.
	TrimBoth
	// TrimLeading trims from left.
	TrimLeading
	// TrimTrailing trims from right.
	TrimTrailing
)

// DateArithType is type for DateArith type.
type DateArithType byte

const (
	// DateArithAdd is to run adddate or date_add function option.
	// See https://dev.mysql.com/doc/refman/5.7/en/date-and-time-functions.html#function_adddate
	// See https://dev.mysql.com/doc/refman/5.7/en/date-and-time-functions.html#function_date-add
	DateArithAdd DateArithType = iota + 1
	// DateArithSub is to run subdate or date_sub function option.
	// See https://dev.mysql.com/doc/refman/5.7/en/date-and-time-functions.html#function_subdate
	// See https://dev.mysql.com/doc/refman/5.7/en/date-and-time-functions.html#function_date-sub
	DateArithSub
)

const (
	// AggFuncCount is the name of Count function.
	AggFuncCount = "count"
	// AggFuncSum is the name of Sum function.
	AggFuncSum = "sum"
	// AggFuncAvg is the name of Avg function.
	AggFuncAvg = "avg"
	// AggFuncFirstRow is the name of FirstRowColumn function.
	AggFuncFirstRow = "firstrow"
	// AggFuncMax is the name of max function.
	AggFuncMax = "max"
	// AggFuncMin is the name of min function.
	AggFuncMin = "min"
	// AggFuncGroupConcat is the name of group_concat function.
	AggFuncGroupConcat = "group_concat"
)

// AggregateFuncExpr represents aggregate function expression.
type AggregateFuncExpr struct {
	funcNode
	// F is the function name.
	F string
	// Args is the function args.
	Args []ExprNode
	// If distinct is true, the function only aggregate distinct values.
	// For example, column c1 values are "1", "2", "2",  "sum(c1)" is "5",
	// but "sum(distinct c1)" is "3".
	Distinct bool

	CurrentGroup []byte
	// contextPerGroupMap is used to store aggregate evaluation context.
	// Each entry for a group.
	contextPerGroupMap map[string](*AggEvaluateContext)
}

// Accept implements Node Accept interface.
func (n *AggregateFuncExpr) Accept(v Visitor) (Node, bool) {
	newNode, skipChildren := v.Enter(n)
	if skipChildren {
		return v.Leave(newNode)
	}
	n = newNode.(*AggregateFuncExpr)
	for i, val := range n.Args {
		node, ok := val.Accept(v)
		if !ok {
			return n, false
		}
		n.Args[i] = node.(ExprNode)
	}
	return v.Leave(n)
}

// AggregateFuncExtractor visits Expr tree.
// It converts ColunmNameExpr to AggregateFuncExpr and collects AggregateFuncExpr.
type AggregateFuncExtractor struct {
	inAggregateFuncExpr bool
	// AggFuncs is the collected AggregateFuncExprs.
	AggFuncs   []*AggregateFuncExpr
	extracting bool
}

// Enter implements Visitor interface.
func (a *AggregateFuncExtractor) Enter(n Node) (node Node, skipChildren bool) {
	switch n.(type) {
	case *AggregateFuncExpr:
		a.inAggregateFuncExpr = true
	case *SelectStmt, *InsertStmt, *DeleteStmt, *UpdateStmt:
		// Enter a new context, skip it.
		// For example: select sum(c) + c + exists(select c from t) from t;
		if a.extracting {
			return n, true
		}
	}
	a.extracting = true
	return n, false
}

// Leave implements Visitor interface.
func (a *AggregateFuncExtractor) Leave(n Node) (node Node, ok bool) {
	switch v := n.(type) {
	case *AggregateFuncExpr:
		a.inAggregateFuncExpr = false
		a.AggFuncs = append(a.AggFuncs, v)
	case *ColumnNameExpr:
		// compose new AggregateFuncExpr
		if !a.inAggregateFuncExpr {
			// For example: select sum(c) + c from t;
			// The c in sum() should be evaluated for each row.
			// The c after plus should be evaluated only once.
			agg := &AggregateFuncExpr{
				F:    AggFuncFirstRow,
				Args: []ExprNode{v},
			}
			agg.SetFlag((v.GetFlag() | FlagHasAggregateFunc))
			agg.SetType(v.GetType())
			a.AggFuncs = append(a.AggFuncs, agg)
			return agg, true
		}
	}
	return n, true
}

// AggEvaluateContext is used to store intermediate result when calculating aggregate functions.
type AggEvaluateContext struct {
	DistinctChecker *distinct.Checker
	Count           int64
	Value           types.Datum
	Buffer          *bytes.Buffer // Buffer is used for group_concat.
	GotFirstRow     bool          // It will check if the agg has met the first row key.
}<|MERGE_RESOLUTION|>--- conflicted
+++ resolved
@@ -95,15 +95,11 @@
 	CurrentTimestamp = "current_timestamp"
 	Curtime          = "curtime"
 	Date             = "date"
-<<<<<<< HEAD
+	DateDiff         = "datediff"
 	DateAdd          = "date_add"
 	AddDate          = "adddate"
 	DateSub          = "date_sub"
 	SubDate          = "subdate"
-=======
-	DateDiff         = "datediff"
-	DateArith        = "date_arith"
->>>>>>> 1dd0945c
 	DateFormat       = "date_format"
 	Day              = "day"
 	DayName          = "dayname"
