--- conflicted
+++ resolved
@@ -406,13 +406,10 @@
 	AggFuncMin = "min"
 	// AggFuncGroupConcat is the name of group_concat function.
 	AggFuncGroupConcat = "group_concat"
-<<<<<<< HEAD
 	// AggFuncBitOr is the name of bit_or function.
 	AggFuncBitOr = "bit_or"
-=======
 	// AggFuncBitXor is the name of bit_xor function.
 	AggFuncBitXor = "bit_xor"
->>>>>>> c46f289d
 	// AggFuncBitAnd is the name of bit_and function.
 	AggFuncBitAnd = "bit_and"
 )
