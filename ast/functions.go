--- conflicted
+++ resolved
@@ -57,7 +57,6 @@
 	NullEQ     = "<=>"
 	UnaryPlus  = "unaryplus"
 	UnaryMinus = "unaryminus"
-<<<<<<< HEAD
 	In         = "in"
 	Like       = "like"
 	Case       = "case"
@@ -66,9 +65,7 @@
 	IsTruth    = "istrue"  // Avoid name conflict with IsTrue in github/pingcap/check.
 	IsFalsity  = "isfalse" // Avoid name conflict with IsFalse in github/pingcap/check.
 	Between    = "between"
-=======
 	RowFunc    = "row"
->>>>>>> b876f702
 )
 
 // UnquoteString is not quoted when printed.
