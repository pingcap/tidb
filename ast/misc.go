// Copyright 2015 PingCAP, Inc.
//
// Licensed under the Apache License, Version 2.0 (the "License");
// you may not use this file except in compliance with the License.
// You may obtain a copy of the License at
//
//     http://www.apache.org/licenses/LICENSE-2.0
//
// Unless required by applicable law or agreed to in writing, software
// distributed under the License is distributed on an "AS IS" BASIS,
// See the License for the specific language governing permissions and
// limitations under the License.

package ast

import (
	"bytes"
	"fmt"
	"strings"

	"github.com/pingcap/tidb/model"
	"github.com/pingcap/tidb/mysql"
	"github.com/pingcap/tidb/util/auth"
)

var (
	_ StmtNode = &AdminStmt{}
	_ StmtNode = &AlterUserStmt{}
	_ StmtNode = &BeginStmt{}
	_ StmtNode = &BinlogStmt{}
	_ StmtNode = &CommitStmt{}
	_ StmtNode = &CreateUserStmt{}
	_ StmtNode = &DeallocateStmt{}
	_ StmtNode = &DoStmt{}
	_ StmtNode = &ExecuteStmt{}
	_ StmtNode = &ExplainStmt{}
	_ StmtNode = &GrantStmt{}
	_ StmtNode = &PrepareStmt{}
	_ StmtNode = &RollbackStmt{}
	_ StmtNode = &SetPwdStmt{}
	_ StmtNode = &SetStmt{}
	_ StmtNode = &UseStmt{}
	_ StmtNode = &FlushStmt{}
	_ StmtNode = &KillStmt{}

	_ Node = &PrivElem{}
	_ Node = &VariableAssignment{}
)

// Isolation level constants.
const (
	ReadCommitted   = "READ-COMMITTED"
	ReadUncommitted = "READ-UNCOMMITTED"
	Serializable    = "SERIALIZABLE"
	RepeatableRead  = "REPEATABLE-READ"

	// Valid formats for explain statement.
	ExplainFormatROW = "row"
	ExplainFormatDOT = "dot"
)

var (
	// ExplainFormats stores the valid formats for explain statement, used by validator.
	ExplainFormats = []string{
		ExplainFormatROW,
		ExplainFormatDOT,
	}
)

// TypeOpt is used for parsing data type option from SQL.
type TypeOpt struct {
	IsUnsigned bool
	IsZerofill bool
}

// FloatOpt is used for parsing floating-point type option from SQL.
// See http://dev.mysql.com/doc/refman/5.7/en/floating-point-types.html
type FloatOpt struct {
	Flen    int
	Decimal int
}

// AuthOption is used for parsing create use statement.
type AuthOption struct {
	// ByAuthString set as true, if AuthString is used for authorization. Otherwise, authorization is done by HashString.
	ByAuthString bool
	AuthString   string
	HashString   string
	// TODO: support auth_plugin
}

// TraceStmt is a statement to trace what sql actually does at background.
type TraceStmt struct {
	stmtNode

	Stmt   StmtNode
	Format string
}

// Accept implements Node Accept interface.
func (n *TraceStmt) Accept(v Visitor) (Node, bool) {
	newNode, skipChildren := v.Enter(n)
	if skipChildren {
		return v.Leave(newNode)
	}
	n = newNode.(*TraceStmt)
	node, ok := n.Stmt.Accept(v)
	if !ok {
		return n, false
	}
	n.Stmt = node.(DMLNode)
	return v.Leave(n)
}

// ExplainStmt is a statement to provide information about how is SQL statement executed
// or get columns information in a table.
// See https://dev.mysql.com/doc/refman/5.7/en/explain.html
type ExplainStmt struct {
	stmtNode

	Stmt   StmtNode
	Format string
}

// Accept implements Node Accept interface.
func (n *ExplainStmt) Accept(v Visitor) (Node, bool) {
	newNode, skipChildren := v.Enter(n)
	if skipChildren {
		return v.Leave(newNode)
	}
	n = newNode.(*ExplainStmt)
	node, ok := n.Stmt.Accept(v)
	if !ok {
		return n, false
	}
	n.Stmt = node.(DMLNode)
	return v.Leave(n)
}

// PrepareStmt is a statement to prepares a SQL statement which contains placeholders,
// and it is executed with ExecuteStmt and released with DeallocateStmt.
// See https://dev.mysql.com/doc/refman/5.7/en/prepare.html
type PrepareStmt struct {
	stmtNode

	Name    string
	SQLText string
	SQLVar  *VariableExpr
}

// Accept implements Node Accept interface.
func (n *PrepareStmt) Accept(v Visitor) (Node, bool) {
	newNode, skipChildren := v.Enter(n)
	if skipChildren {
		return v.Leave(newNode)
	}
	n = newNode.(*PrepareStmt)
	if n.SQLVar != nil {
		node, ok := n.SQLVar.Accept(v)
		if !ok {
			return n, false
		}
		n.SQLVar = node.(*VariableExpr)
	}
	return v.Leave(n)
}

// DeallocateStmt is a statement to release PreparedStmt.
// See https://dev.mysql.com/doc/refman/5.7/en/deallocate-prepare.html
type DeallocateStmt struct {
	stmtNode

	Name string
}

// Accept implements Node Accept interface.
func (n *DeallocateStmt) Accept(v Visitor) (Node, bool) {
	newNode, skipChildren := v.Enter(n)
	if skipChildren {
		return v.Leave(newNode)
	}
	n = newNode.(*DeallocateStmt)
	return v.Leave(n)
}

// ExecuteStmt is a statement to execute PreparedStmt.
// See https://dev.mysql.com/doc/refman/5.7/en/execute.html
type ExecuteStmt struct {
	stmtNode

	Name      string
	UsingVars []ExprNode
	ExecID    uint32
}

// Accept implements Node Accept interface.
func (n *ExecuteStmt) Accept(v Visitor) (Node, bool) {
	newNode, skipChildren := v.Enter(n)
	if skipChildren {
		return v.Leave(newNode)
	}
	n = newNode.(*ExecuteStmt)
	for i, val := range n.UsingVars {
		node, ok := val.Accept(v)
		if !ok {
			return n, false
		}
		n.UsingVars[i] = node.(ExprNode)
	}
	return v.Leave(n)
}

// BeginStmt is a statement to start a new transaction.
// See https://dev.mysql.com/doc/refman/5.7/en/commit.html
type BeginStmt struct {
	stmtNode
}

// Accept implements Node Accept interface.
func (n *BeginStmt) Accept(v Visitor) (Node, bool) {
	newNode, skipChildren := v.Enter(n)
	if skipChildren {
		return v.Leave(newNode)
	}
	n = newNode.(*BeginStmt)
	return v.Leave(n)
}

// BinlogStmt is an internal-use statement.
// We just parse and ignore it.
// See http://dev.mysql.com/doc/refman/5.7/en/binlog.html
type BinlogStmt struct {
	stmtNode
	Str string
}

// Accept implements Node Accept interface.
func (n *BinlogStmt) Accept(v Visitor) (Node, bool) {
	newNode, skipChildren := v.Enter(n)
	if skipChildren {
		return v.Leave(newNode)
	}
	n = newNode.(*BinlogStmt)
	return v.Leave(n)
}

// CommitStmt is a statement to commit the current transaction.
// See https://dev.mysql.com/doc/refman/5.7/en/commit.html
type CommitStmt struct {
	stmtNode
}

// Accept implements Node Accept interface.
func (n *CommitStmt) Accept(v Visitor) (Node, bool) {
	newNode, skipChildren := v.Enter(n)
	if skipChildren {
		return v.Leave(newNode)
	}
	n = newNode.(*CommitStmt)
	return v.Leave(n)
}

// RollbackStmt is a statement to roll back the current transaction.
// See https://dev.mysql.com/doc/refman/5.7/en/commit.html
type RollbackStmt struct {
	stmtNode
}

// Accept implements Node Accept interface.
func (n *RollbackStmt) Accept(v Visitor) (Node, bool) {
	newNode, skipChildren := v.Enter(n)
	if skipChildren {
		return v.Leave(newNode)
	}
	n = newNode.(*RollbackStmt)
	return v.Leave(n)
}

// UseStmt is a statement to use the DBName database as the current database.
// See https://dev.mysql.com/doc/refman/5.7/en/use.html
type UseStmt struct {
	stmtNode

	DBName string
}

// Accept implements Node Accept interface.
func (n *UseStmt) Accept(v Visitor) (Node, bool) {
	newNode, skipChildren := v.Enter(n)
	if skipChildren {
		return v.Leave(newNode)
	}
	n = newNode.(*UseStmt)
	return v.Leave(n)
}

const (
	// SetNames is the const for set names/charset stmt.
	// If VariableAssignment.Name == Names, it should be set names/charset stmt.
	SetNames = "SetNAMES"
)

// VariableAssignment is a variable assignment struct.
type VariableAssignment struct {
	node
	Name     string
	Value    ExprNode
	IsGlobal bool
	IsSystem bool

	// ExtendValue is a way to store extended info.
	// VariableAssignment should be able to store information for SetCharset/SetPWD Stmt.
	// For SetCharsetStmt, Value is charset, ExtendValue is collation.
	// TODO: Use SetStmt to implement set password statement.
	ExtendValue *ValueExpr
}

// Accept implements Node interface.
func (n *VariableAssignment) Accept(v Visitor) (Node, bool) {
	newNode, skipChildren := v.Enter(n)
	if skipChildren {
		return v.Leave(newNode)
	}
	n = newNode.(*VariableAssignment)
	node, ok := n.Value.Accept(v)
	if !ok {
		return n, false
	}
	n.Value = node.(ExprNode)
	return v.Leave(n)
}

// FlushStmtType is the type for FLUSH statement.
type FlushStmtType int

// Flush statement types.
const (
	FlushNone FlushStmtType = iota
	FlushTables
	FlushPrivileges
	FlushStatus
)

// FlushStmt is a statement to flush tables/privileges/optimizer costs and so on.
type FlushStmt struct {
	stmtNode

	Tp              FlushStmtType // Privileges/Tables/...
	NoWriteToBinLog bool
	Tables          []*TableName // For FlushTableStmt, if Tables is empty, it means flush all tables.
	ReadLock        bool
}

// Accept implements Node Accept interface.
func (n *FlushStmt) Accept(v Visitor) (Node, bool) {
	newNode, skipChildren := v.Enter(n)
	if skipChildren {
		return v.Leave(newNode)
	}
	n = newNode.(*FlushStmt)
	return v.Leave(n)
}

// KillStmt is a statement to kill a query or connection.
type KillStmt struct {
	stmtNode

	// Query indicates whether terminate a single query on this connection or the whole connection.
	// If Query is true, terminates the statement the connection is currently executing, but leaves the connection itself intact.
	// If Query is false, terminates the connection associated with the given ConnectionID, after terminating any statement the connection is executing.
	Query        bool
	ConnectionID uint64
	// TiDBExtension is used to indicate whether the user knows he is sending kill statement to the right tidb-server.
	// When the SQL grammar is "KILL TIDB [CONNECTION | QUERY] connectionID", TiDBExtension will be set.
	// It's a special grammar extension in TiDB. This extension exists because, when the connection is:
	// client -> LVS proxy -> TiDB, and type Ctrl+C in client, the following action will be executed:
	// new a connection; kill xxx;
	// kill command may send to the wrong TiDB, because the exists of LVS proxy, and kill the wrong session.
	// So, "KILL TIDB" grammar is introduced, and it REQUIRES DIRECT client -> TiDB TOPOLOGY.
	// TODO: The standard KILL grammar will be supported once we have global connectionID.
	TiDBExtension bool
}

// Accept implements Node Accept interface.
func (n *KillStmt) Accept(v Visitor) (Node, bool) {
	newNode, skipChildren := v.Enter(n)
	if skipChildren {
		return v.Leave(newNode)
	}
	n = newNode.(*KillStmt)
	return v.Leave(n)
}

// SetStmt is the statement to set variables.
type SetStmt struct {
	stmtNode
	// Variables is the list of variable assignment.
	Variables []*VariableAssignment
}

// Accept implements Node Accept interface.
func (n *SetStmt) Accept(v Visitor) (Node, bool) {
	newNode, skipChildren := v.Enter(n)
	if skipChildren {
		return v.Leave(newNode)
	}
	n = newNode.(*SetStmt)
	for i, val := range n.Variables {
		node, ok := val.Accept(v)
		if !ok {
			return n, false
		}
		n.Variables[i] = node.(*VariableAssignment)
	}
	return v.Leave(n)
}

/*
// SetCharsetStmt is a statement to assign values to character and collation variables.
// See https://dev.mysql.com/doc/refman/5.7/en/set-statement.html
type SetCharsetStmt struct {
	stmtNode

	Charset string
	Collate string
}

// Accept implements Node Accept interface.
func (n *SetCharsetStmt) Accept(v Visitor) (Node, bool) {
	newNode, skipChildren := v.Enter(n)
	if skipChildren {
		return v.Leave(newNode)
	}
	n = newNode.(*SetCharsetStmt)
	return v.Leave(n)
}
*/

// SetPwdStmt is a statement to assign a password to user account.
// See https://dev.mysql.com/doc/refman/5.7/en/set-password.html
type SetPwdStmt struct {
	stmtNode

	User     *auth.UserIdentity
	Password string
}

// SecureText implements SensitiveStatement interface.
func (n *SetPwdStmt) SecureText() string {
	return fmt.Sprintf("set password for user %s", n.User)
}

// Accept implements Node Accept interface.
func (n *SetPwdStmt) Accept(v Visitor) (Node, bool) {
	newNode, skipChildren := v.Enter(n)
	if skipChildren {
		return v.Leave(newNode)
	}
	n = newNode.(*SetPwdStmt)
	return v.Leave(n)
}

// UserSpec is used for parsing create user statement.
type UserSpec struct {
	User    *auth.UserIdentity
	AuthOpt *AuthOption
}

// SecurityString formats the UserSpec without password information.
func (u *UserSpec) SecurityString() string {
	withPassword := false
	if opt := u.AuthOpt; opt != nil {
		if len(opt.AuthString) > 0 || len(opt.HashString) > 0 {
			withPassword = true
		}
	}
	if withPassword {
		return fmt.Sprintf("{%s password = ***}", u.User)
	}
	return u.User.String()
}

// EncodedPassword returns the encoded password (which is the real data mysql.user).
// The boolean value indicates input's password format is legal or not.
func (u *UserSpec) EncodedPassword() (string, bool) {
	if u.AuthOpt == nil {
		return "", true
	}

	opt := u.AuthOpt
	if opt.ByAuthString {
		return auth.EncodePassword(opt.AuthString), true
	}

	// Not a legal password string.
	if len(opt.HashString) != 41 || !strings.HasPrefix(opt.HashString, "*") {
		return "", false
	}
	return opt.HashString, true
}

// CreateUserStmt creates user account.
// See https://dev.mysql.com/doc/refman/5.7/en/create-user.html
type CreateUserStmt struct {
	stmtNode

	IfNotExists bool
	Specs       []*UserSpec
}

// Accept implements Node Accept interface.
func (n *CreateUserStmt) Accept(v Visitor) (Node, bool) {
	newNode, skipChildren := v.Enter(n)
	if skipChildren {
		return v.Leave(newNode)
	}
	n = newNode.(*CreateUserStmt)
	return v.Leave(n)
}

// SecureText implements SensitiveStatement interface.
func (n *CreateUserStmt) SecureText() string {
	var buf bytes.Buffer
	buf.WriteString("create user")
	for _, user := range n.Specs {
		buf.WriteString(" ")
		buf.WriteString(user.SecurityString())
	}
	return buf.String()
}

// AlterUserStmt modifies user account.
// See https://dev.mysql.com/doc/refman/5.7/en/alter-user.html
type AlterUserStmt struct {
	stmtNode

	IfExists    bool
	CurrentAuth *AuthOption
	Specs       []*UserSpec
}

// SecureText implements SensitiveStatement interface.
func (n *AlterUserStmt) SecureText() string {
	var buf bytes.Buffer
	buf.WriteString("alter user")
	for _, user := range n.Specs {
		buf.WriteString(" ")
		buf.WriteString(user.SecurityString())
	}
	return buf.String()
}

// Accept implements Node Accept interface.
func (n *AlterUserStmt) Accept(v Visitor) (Node, bool) {
	newNode, skipChildren := v.Enter(n)
	if skipChildren {
		return v.Leave(newNode)
	}
	n = newNode.(*AlterUserStmt)
	return v.Leave(n)
}

// DropUserStmt creates user account.
// See http://dev.mysql.com/doc/refman/5.7/en/drop-user.html
type DropUserStmt struct {
	stmtNode

	IfExists bool
	UserList []*auth.UserIdentity
}

// Accept implements Node Accept interface.
func (n *DropUserStmt) Accept(v Visitor) (Node, bool) {
	newNode, skipChildren := v.Enter(n)
	if skipChildren {
		return v.Leave(newNode)
	}
	n = newNode.(*DropUserStmt)
	return v.Leave(n)
}

// DoStmt is the struct for DO statement.
type DoStmt struct {
	stmtNode

	Exprs []ExprNode
}

// Accept implements Node Accept interface.
func (n *DoStmt) Accept(v Visitor) (Node, bool) {
	newNode, skipChildren := v.Enter(n)
	if skipChildren {
		return v.Leave(newNode)
	}
	n = newNode.(*DoStmt)
	for i, val := range n.Exprs {
		node, ok := val.Accept(v)
		if !ok {
			return n, false
		}
		n.Exprs[i] = node.(ExprNode)
	}
	return v.Leave(n)
}

// AdminStmtType is the type for admin statement.
type AdminStmtType int

// Admin statement types.
const (
	AdminShowDDL = iota + 1
	AdminCheckTable
	AdminShowDDLJobs
	AdminCancelDDLJobs
	AdminCheckIndex
	AdminRecoverIndex
	AdminCleanupIndex
	AdminCheckIndexRange
	AdminShowDDLJobQueries
	AdminChecksumTable
<<<<<<< HEAD
	AdminShowLog
=======
	AdminShowSlow
>>>>>>> 4b5d83bc
)

// HandleRange represents a range where handle value >= Begin and < End.
type HandleRange struct {
	Begin int64
	End   int64
}

<<<<<<< HEAD
type ShowLogType int

const (
	ShowLogTop ShowLogType = iota
	ShowLogRecent
)

// ShowLog is used for the following command:
//	admin show log top [user | internal | all] N
//	admin show log recent N
type ShowLog struct {
	Tp    ShowLogType
	Count uint64
	// "user" | "internal" | "all", default is user
	Kind string
=======
// ShowSlowType defines the type for SlowSlow statement.
type ShowSlowType int

const (
	// ShowSlowTop is a ShowSlowType constant.
	ShowSlowTop ShowSlowType = iota
	// ShowSlowRecent is a ShowSlowType constant.
	ShowSlowRecent
)

// ShowSlowKind defines the kind for SlowSlow statement when the type is ShowSlowTop.
type ShowSlowKind int

const (
	// ShowSlowKindDefault is a ShowSlowKind constant.
	ShowSlowKindDefault ShowSlowKind = iota
	// ShowSlowKindInternal is a ShowSlowKind constant.
	ShowSlowKindInternal
	// ShowSlowKindAll is a ShowSlowKind constant.
	ShowSlowKindAll
)

// ShowSlow is used for the following command:
//	admin show slow top [ internal | all] N
//	admin show slow recent N
type ShowSlow struct {
	Tp    ShowSlowType
	Count uint64
	Kind  ShowSlowKind
>>>>>>> 4b5d83bc
}

// AdminStmt is the struct for Admin statement.
type AdminStmt struct {
	stmtNode

	Tp        AdminStmtType
	Index     string
	Tables    []*TableName
	JobIDs    []int64
	JobNumber int64

	HandleRanges []HandleRange
<<<<<<< HEAD
	ShowLog      *ShowLog
=======
	ShowSlow     *ShowSlow
>>>>>>> 4b5d83bc
}

// Accept implements Node Accept interface.
func (n *AdminStmt) Accept(v Visitor) (Node, bool) {
	newNode, skipChildren := v.Enter(n)
	if skipChildren {
		return v.Leave(newNode)
	}

	n = newNode.(*AdminStmt)
	for i, val := range n.Tables {
		node, ok := val.Accept(v)
		if !ok {
			return n, false
		}
		n.Tables[i] = node.(*TableName)
	}

	return v.Leave(n)
}

// PrivElem is the privilege type and optional column list.
type PrivElem struct {
	node

	Priv mysql.PrivilegeType
	Cols []*ColumnName
}

// Accept implements Node Accept interface.
func (n *PrivElem) Accept(v Visitor) (Node, bool) {
	newNode, skipChildren := v.Enter(n)
	if skipChildren {
		return v.Leave(newNode)
	}
	n = newNode.(*PrivElem)
	for i, val := range n.Cols {
		node, ok := val.Accept(v)
		if !ok {
			return n, false
		}
		n.Cols[i] = node.(*ColumnName)
	}
	return v.Leave(n)
}

// ObjectTypeType is the type for object type.
type ObjectTypeType int

const (
	// ObjectTypeNone is for empty object type.
	ObjectTypeNone ObjectTypeType = iota + 1
	// ObjectTypeTable means the following object is a table.
	ObjectTypeTable
)

// GrantLevelType is the type for grant level.
type GrantLevelType int

const (
	// GrantLevelNone is the dummy const for default value.
	GrantLevelNone GrantLevelType = iota + 1
	// GrantLevelGlobal means the privileges are administrative or apply to all databases on a given server.
	GrantLevelGlobal
	// GrantLevelDB means the privileges apply to all objects in a given database.
	GrantLevelDB
	// GrantLevelTable means the privileges apply to all columns in a given table.
	GrantLevelTable
)

// GrantLevel is used for store the privilege scope.
type GrantLevel struct {
	Level     GrantLevelType
	DBName    string
	TableName string
}

// RevokeStmt is the struct for REVOKE statement.
type RevokeStmt struct {
	stmtNode

	Privs      []*PrivElem
	ObjectType ObjectTypeType
	Level      *GrantLevel
	Users      []*UserSpec
}

// Accept implements Node Accept interface.
func (n *RevokeStmt) Accept(v Visitor) (Node, bool) {
	newNode, skipChildren := v.Enter(n)
	if skipChildren {
		return v.Leave(newNode)
	}
	n = newNode.(*RevokeStmt)
	for i, val := range n.Privs {
		node, ok := val.Accept(v)
		if !ok {
			return n, false
		}
		n.Privs[i] = node.(*PrivElem)
	}
	return v.Leave(n)
}

// GrantStmt is the struct for GRANT statement.
type GrantStmt struct {
	stmtNode

	Privs      []*PrivElem
	ObjectType ObjectTypeType
	Level      *GrantLevel
	Users      []*UserSpec
	WithGrant  bool
}

// SecureText implements SensitiveStatement interface.
func (n *GrantStmt) SecureText() string {
	text := n.text
	// Filter "identified by xxx" because it would expose password information.
	idx := strings.Index(strings.ToLower(text), "identified")
	if idx > 0 {
		text = text[:idx]
	}
	return text
}

// Accept implements Node Accept interface.
func (n *GrantStmt) Accept(v Visitor) (Node, bool) {
	newNode, skipChildren := v.Enter(n)
	if skipChildren {
		return v.Leave(newNode)
	}
	n = newNode.(*GrantStmt)
	for i, val := range n.Privs {
		node, ok := val.Accept(v)
		if !ok {
			return n, false
		}
		n.Privs[i] = node.(*PrivElem)
	}
	return v.Leave(n)
}

// Ident is the table identifier composed of schema name and table name.
type Ident struct {
	Schema model.CIStr
	Name   model.CIStr
}

// String implements fmt.Stringer interface.
func (i Ident) String() string {
	if i.Schema.O == "" {
		return i.Name.O
	}
	return fmt.Sprintf("%s.%s", i.Schema, i.Name)
}

// SelectStmtOpts wrap around select hints and switches
type SelectStmtOpts struct {
	Distinct      bool
	SQLCache      bool
	CalcFoundRows bool
	StraightJoin  bool
	Priority      mysql.PriorityEnum
	TableHints    []*TableOptimizerHint
}

// TableOptimizerHint is Table level optimizer hint
type TableOptimizerHint struct {
	node
	// HintName is the name or alias of the table(s) which the hint will affect.
	// Table hints has no schema info
	// It allows only table name or alias (if table has an alias)
	HintName model.CIStr
	Tables   []model.CIStr
	// Statement Execution Time Optimizer Hints
	// See https://dev.mysql.com/doc/refman/5.7/en/optimizer-hints.html#optimizer-hints-execution-time
	MaxExecutionTime uint64
}

// Accept implements Node Accept interface.
func (n *TableOptimizerHint) Accept(v Visitor) (Node, bool) {
	newNode, skipChildren := v.Enter(n)
	if skipChildren {
		return v.Leave(newNode)
	}
	n = newNode.(*TableOptimizerHint)
	return v.Leave(n)
}<|MERGE_RESOLUTION|>--- conflicted
+++ resolved
@@ -618,11 +618,7 @@
 	AdminCheckIndexRange
 	AdminShowDDLJobQueries
 	AdminChecksumTable
-<<<<<<< HEAD
-	AdminShowLog
-=======
 	AdminShowSlow
->>>>>>> 4b5d83bc
 )
 
 // HandleRange represents a range where handle value >= Begin and < End.
@@ -631,24 +627,9 @@
 	End   int64
 }
 
-<<<<<<< HEAD
-type ShowLogType int
-
-const (
-	ShowLogTop ShowLogType = iota
-	ShowLogRecent
-)
-
-// ShowLog is used for the following command:
-//	admin show log top [user | internal | all] N
+// ShowSlowType defines the type for SlowSlow statement.
+//	admin show log top [internal | all] N
 //	admin show log recent N
-type ShowLog struct {
-	Tp    ShowLogType
-	Count uint64
-	// "user" | "internal" | "all", default is user
-	Kind string
-=======
-// ShowSlowType defines the type for SlowSlow statement.
 type ShowSlowType int
 
 const (
@@ -677,7 +658,6 @@
 	Tp    ShowSlowType
 	Count uint64
 	Kind  ShowSlowKind
->>>>>>> 4b5d83bc
 }
 
 // AdminStmt is the struct for Admin statement.
@@ -691,11 +671,7 @@
 	JobNumber int64
 
 	HandleRanges []HandleRange
-<<<<<<< HEAD
-	ShowLog      *ShowLog
-=======
 	ShowSlow     *ShowSlow
->>>>>>> 4b5d83bc
 }
 
 // Accept implements Node Accept interface.
