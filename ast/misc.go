--- conflicted
+++ resolved
@@ -627,26 +627,6 @@
 	End   int64
 }
 
-<<<<<<< HEAD
-// ShowLogType defines the type for SlowLog.
-type ShowLogType int
-
-const (
-	// ShowLogTop is a ShowLogType constant.
-	ShowLogTop ShowLogType = iota
-	// ShowLogRecent is a ShowLogType constant.
-	ShowLogRecent
-)
-
-// ShowLog is used for the following command:
-//	admin show log top [user | internal | all] N
-//	admin show log recent N
-type ShowLog struct {
-	Tp    ShowLogType
-	Count uint64
-	// "user" | "internal" | "all", default is user
-	Kind string
-=======
 // ShowSlowType defines the type for SlowSlow statement.
 type ShowSlowType int
 
@@ -676,7 +656,6 @@
 	Tp    ShowSlowType
 	Count uint64
 	Kind  ShowSlowKind
->>>>>>> b098b47b
 }
 
 // AdminStmt is the struct for Admin statement.
