--- conflicted
+++ resolved
@@ -590,11 +590,8 @@
 	AdminShowDDLJobs
 	AdminCancelDDLJobs
 	AdminCheckIndex
-<<<<<<< HEAD
 	AdminRecoverIndex
-=======
 	AdminCheckIndexRange
->>>>>>> c9814800
 )
 
 // HandleRange represents a range where handle value >= Begin and < End.
