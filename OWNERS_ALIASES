aliases:
  sig-critical-approvers-tidb-server:
    - yudongusa
    - easonn7
  sig-critical-approvers-tidb-lightning:
    - yudongusa
    - easonn7
  sig-critical-approvers-parser:
    - yudongusa
    - easonn7
  sig-approvers-autoid-service: # approvers for auto-id service
    - bb7133
    - tiancaiamao
  sig-approvers-br: # approvers for br module
    - BornChanger
    - 3pointer
    - YuJuncen
    - Leavrth
  sig-approvers-distsql: # approvers for distsql pkg
    - windtalker
    - XuHuaiyu
    - zanmato1984
    - cfzjywxk
    - Benjamin2037
  sig-approvers-executor: # approvers for executor pkg
    - windtalker
    - XuHuaiyu
    - zanmato1984
  sig-approvers-executor-import: # approvers for importer part of executor pkg.
    - D3Hunter
    - gmhdbjd
    - lance6716    
  sig-approvers-expression: # approvers for expression pkg
    - windtalker
    - XuHuaiyu
    - zanmato1984
  sig-approvers-lightning: # approvers for lightning module
    - Benjamin2037
    - D3Hunter
    - gmhdbjd
    - lance6716
    - lichunzhu
    - okJiang
  sig-approvers-domain: # approvers for domain pkg
    - zimulala
    - D3Hunter
    - gmhdbjd
    - lance6716
    - tangenta
    - wjhuang2016
  sig-approvers-ddl: # approvers for ddl pkg
    - Benjamin2037
    - tangenta
    - wjhuang2016
    - ywqzzy
    - zimulala
  sig-approvers-disttask: # approvers for disttask pkg
    - Benjamin2037
    - D3Hunter
    - gmhdbjd
    - lance6716
    - tangenta
    - wjhuang2016
    - ywqzzy
  sig-approvers-dumpling: # approvers for dumpling module
    - Benjamin2037
    - gmhdbjd
    - lichunzhu
    - okJiang
<<<<<<< HEAD
  sig-approvers-tidb-binlog: # approvers for tidb-binlog module
    - Benjamin2037
    - gmhdbjd
    - lichunzhu
=======
  sig-approvers-infoschema: # approvers for infoschema pkg
    - zimulala
    - wjhuang2016
    - tangenta
    - ywqzzy
    - D3Hunter
    - Benjamin2037
    - gmhdbjd
  sig-approvers-meta: # approvers for meta pkg
    - Benjamin2037
    - gmhdbjd
    - tangenta
    - wjhuang2016
    - ywqzzy
    - zimulala    
  sig-approvers-owner: # approvers for `owner` pkg
    - Benjamin2037
    - lichunzhu
    - tangenta
    - wjhuang2016
    - ywqzzy
    - zimulala
  sig-approvers-resourcemanager: # approvers for resourcemanager pkg
    - Benjamin2037
    - D3Hunter
    - gmhdbjd
    - lance6716
    - tangenta
    - wjhuang2016
    - ywqzzy
  sig-approvers-table: # approvers for table packages.
    - Benjamin2037
    - cfzjywxk
    - gmhdbjd
    - tangenta
    - wjhuang2016
    - ywqzzy
    - zimulala
>>>>>>> fc6166e2
<|MERGE_RESOLUTION|>--- conflicted
+++ resolved
@@ -67,12 +67,6 @@
     - gmhdbjd
     - lichunzhu
     - okJiang
-<<<<<<< HEAD
-  sig-approvers-tidb-binlog: # approvers for tidb-binlog module
-    - Benjamin2037
-    - gmhdbjd
-    - lichunzhu
-=======
   sig-approvers-infoschema: # approvers for infoschema pkg
     - zimulala
     - wjhuang2016
@@ -111,4 +105,7 @@
     - wjhuang2016
     - ywqzzy
     - zimulala
->>>>>>> fc6166e2
+  sig-approvers-tidb-binlog: # approvers for tidb-binlog module
+    - Benjamin2037
+    - gmhdbjd
+    - lichunzhu