aliases:
  sig-critical-approvers-tidb-server:
    - yudongusa
    - easonn7
  sig-critical-approvers-tidb-lightning:
    - yudongusa
    - easonn7
  sig-critical-approvers-parser:
    - yudongusa
    - easonn7
  sig-approvers-autoid-service: # approvers for auto-id service
    - bb7133
    - tiancaiamao
  sig-approvers-br: # approvers for br module
    - BornChanger
    - 3pointer
    - YuJuncen
    - Leavrth
  sig-approvers-distsql: # approvers for distsql pkg
    - windtalker
    - XuHuaiyu
    - zanmato1984
    - cfzjywxk
    - Benjamin2037
  sig-approvers-executor: # approvers for executor pkg
    - windtalker
    - XuHuaiyu
    - zanmato1984
  sig-approvers-expression: # approvers for expression pkg
    - windtalker
    - XuHuaiyu
    - zanmato1984
  sig-approvers-lightning: # approvers for lightning module
    - Benjamin2037
    - D3Hunter
    - gmhdbjd
    - lance6716
    - lichunzhu
    - okJiang
  sig-approvers-domain: # approvers for domain pkg
    - zimulala
    - D3Hunter
    - gmhdbjd
    - lance6716
    - tangenta
    - wjhuang2016
<<<<<<< HEAD
  sig-approvers-table: # approvers for table packages.
    - Benjamin2037
    - cfzjywxk
    - D3Hunter
    - gmhdbjd
    - tangenta
    - wjhuang2016
    - ywqzzy
    - zimulala
=======
  sig-approvers-disttask: # approvers for disttask pkg
    - Benjamin2037
    - D3Hunter
    - gmhdbjd
    - lance6716
    - tangenta
    - wjhuang2016
    - ywqzzy
>>>>>>> a7366f93
<|MERGE_RESOLUTION|>--- conflicted
+++ resolved
@@ -44,7 +44,14 @@
     - lance6716
     - tangenta
     - wjhuang2016
-<<<<<<< HEAD
+  sig-approvers-disttask: # approvers for disttask pkg
+    - Benjamin2037
+    - D3Hunter
+    - gmhdbjd
+    - lance6716
+    - tangenta
+    - wjhuang2016
+    - ywqzzy
   sig-approvers-table: # approvers for table packages.
     - Benjamin2037
     - cfzjywxk
@@ -53,14 +60,4 @@
     - tangenta
     - wjhuang2016
     - ywqzzy
-    - zimulala
-=======
-  sig-approvers-disttask: # approvers for disttask pkg
-    - Benjamin2037
-    - D3Hunter
-    - gmhdbjd
-    - lance6716
-    - tangenta
-    - wjhuang2016
-    - ywqzzy
->>>>>>> a7366f93
+    - zimulala    