--- conflicted
+++ resolved
@@ -48,11 +48,6 @@
     - lance6716
     - tangenta
     - wjhuang2016
-<<<<<<< HEAD
-  sig-approvers-owner: # approvers for `owner` pkg
-    - Benjamin2037
-    - lichunzhu
-=======
   sig-approvers-ddl: # approvers for ddl pkg
     - Benjamin2037
     - tangenta
@@ -83,7 +78,13 @@
   sig-approvers-meta: # approvers for meta pkg
     - Benjamin2037
     - gmhdbjd
->>>>>>> 046b52a0
+    - tangenta
+    - wjhuang2016
+    - ywqzzy
+    - zimulala    
+  sig-approvers-owner: # approvers for `owner` pkg
+    - Benjamin2037
+    - lichunzhu
     - tangenta
     - wjhuang2016
     - ywqzzy
