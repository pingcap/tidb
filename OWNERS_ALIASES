aliases:
  sig-critical-approvers-tidb-server:
    - yudongusa
    - easonn7
  sig-critical-approvers-tidb-lightning:
    - yudongusa
    - easonn7
  sig-critical-approvers-parser:
    - yudongusa
    - easonn7
  sig-approvers-autoid-service: # approvers for auto-id service
    - bb7133
    - tiancaiamao
  sig-approvers-br: # approvers for br module
    - BornChanger
    - 3pointer
    - YuJuncen
    - Leavrth
  sig-approvers-distsql: # approvers for distsql pkg
    - windtalker
    - XuHuaiyu
    - zanmato1984
    - cfzjywxk
    - Benjamin2037
  sig-approvers-executor: # approvers for executor pkg
    - windtalker
    - XuHuaiyu
    - zanmato1984
  sig-approvers-executor-import: # approvers for importer part of executor pkg.
    - D3Hunter
    - gmhdbjd
    - lance6716    
  sig-approvers-expression: # approvers for expression pkg
    - windtalker
    - XuHuaiyu
    - zanmato1984
  sig-approvers-lightning: # approvers for lightning module
    - Benjamin2037
    - D3Hunter
    - gmhdbjd
    - lance6716
    - lichunzhu
    - okJiang
  sig-approvers-domain: # approvers for domain pkg
    - zimulala
    - D3Hunter
    - gmhdbjd
    - lance6716
    - tangenta
    - wjhuang2016
<<<<<<< HEAD
  sig-approvers-ddl: # approvers for ddl pkg
    - Benjamin2037
    - tangenta
    - wjhuang2016
    - ywqzzy
    - zimulala
=======
  sig-approvers-disttask: # approvers for disttask pkg
    - Benjamin2037
    - D3Hunter
    - gmhdbjd
    - lance6716
    - tangenta
    - wjhuang2016
    - ywqzzy
  sig-approvers-dumpling: # approvers for dumpling module
    - Benjamin2037
    - gmhdbjd
    - lichunzhu
    - okJiang
>>>>>>> 522d461b
<|MERGE_RESOLUTION|>--- conflicted
+++ resolved
@@ -48,14 +48,12 @@
     - lance6716
     - tangenta
     - wjhuang2016
-<<<<<<< HEAD
   sig-approvers-ddl: # approvers for ddl pkg
     - Benjamin2037
     - tangenta
     - wjhuang2016
     - ywqzzy
     - zimulala
-=======
   sig-approvers-disttask: # approvers for disttask pkg
     - Benjamin2037
     - D3Hunter
@@ -68,5 +66,4 @@
     - Benjamin2037
     - gmhdbjd
     - lichunzhu
-    - okJiang
->>>>>>> 522d461b
+    - okJiang