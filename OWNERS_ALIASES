aliases:
  sig-critical-approvers-tidb-server:
    - yudongusa
    - easonn7
  sig-critical-approvers-tidb-lightning:
    - yudongusa
    - easonn7
  sig-critical-approvers-parser:
    - yudongusa
    - easonn7
  sig-approvers-autoid-service: # approvers for auto-id service
    - bb7133
    - tiancaiamao
  sig-approvers-br: # approvers for br module
    - BornChanger
    - 3pointer
    - YuJuncen
    - Leavrth
  sig-approvers-distsql: # approvers for distsql pkg
    - windtalker
    - XuHuaiyu
    - zanmato1984
    - cfzjywxk
    - Benjamin2037
  sig-approvers-executor: # approvers for executor pkg
    - windtalker
    - XuHuaiyu
    - zanmato1984
  sig-approvers-executor-import: # approvers for importer part of executor pkg.
    - D3Hunter
    - gmhdbjd
    - lance6716    
  sig-approvers-expression: # approvers for expression pkg
    - windtalker
    - XuHuaiyu
    - zanmato1984
  sig-approvers-lightning: # approvers for lightning module
    - Benjamin2037
    - D3Hunter
    - gmhdbjd
    - lance6716
    - lichunzhu
    - okJiang
  sig-approvers-domain: # approvers for domain pkg
    - zimulala
    - D3Hunter
    - gmhdbjd
    - lance6716
    - tangenta
    - wjhuang2016
<<<<<<< HEAD
  sig-approvers-meta: # approvers for meta pkg
    - Benjamin2037
    - gmhdbjd
    - tangenta
    - wjhuang2016
    - ywqzzy
    - zimulala
=======
  sig-approvers-ddl: # approvers for ddl pkg
    - Benjamin2037
    - tangenta
    - wjhuang2016
    - ywqzzy
    - zimulala
  sig-approvers-disttask: # approvers for disttask pkg
    - Benjamin2037
    - D3Hunter
    - gmhdbjd
    - lance6716
    - tangenta
    - wjhuang2016
    - ywqzzy
  sig-approvers-dumpling: # approvers for dumpling module
    - Benjamin2037
    - gmhdbjd
    - lichunzhu
    - okJiang
  sig-approvers-infoschema: # approvers for infoschema pkg
    - zimulala
    - wjhuang2016
    - tangenta
    - ywqzzy
    - D3Hunter
    - Benjamin2037
    - gmhdbjd
>>>>>>> 333a5dba
<|MERGE_RESOLUTION|>--- conflicted
+++ resolved
@@ -48,15 +48,6 @@
     - lance6716
     - tangenta
     - wjhuang2016
-<<<<<<< HEAD
-  sig-approvers-meta: # approvers for meta pkg
-    - Benjamin2037
-    - gmhdbjd
-    - tangenta
-    - wjhuang2016
-    - ywqzzy
-    - zimulala
-=======
   sig-approvers-ddl: # approvers for ddl pkg
     - Benjamin2037
     - tangenta
@@ -84,4 +75,10 @@
     - D3Hunter
     - Benjamin2037
     - gmhdbjd
->>>>>>> 333a5dba
+  sig-approvers-meta: # approvers for meta pkg
+    - Benjamin2037
+    - gmhdbjd
+    - tangenta
+    - wjhuang2016
+    - ywqzzy
+    - zimulala