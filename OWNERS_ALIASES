--- conflicted
+++ resolved
@@ -26,6 +26,10 @@
     - windtalker
     - XuHuaiyu
     - zanmato1984
+  sig-approvers-executor-import: # approvers for importer part of executor pkg.
+    - D3Hunter
+    - gmhdbjd
+    - lance6716    
   sig-approvers-expression: # approvers for expression pkg
     - windtalker
     - XuHuaiyu
@@ -44,12 +48,6 @@
     - lance6716
     - tangenta
     - wjhuang2016
-<<<<<<< HEAD
-  sig-approvers-executor-import: # approvers for importer part of executor pkg.
-    - D3Hunter
-    - gmhdbjd
-    - lance6716
-=======
   sig-approvers-disttask: # approvers for disttask pkg
     - Benjamin2037
     - D3Hunter
@@ -57,5 +55,4 @@
     - lance6716
     - tangenta
     - wjhuang2016
-    - ywqzzy
->>>>>>> a7366f93
+    - ywqzzy