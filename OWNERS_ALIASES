# Sort the member alphabetically.
aliases:
  sig-critical-approvers-tidb-server:
    - yudongusa
    - easonn7
  sig-critical-approvers-tidb-lightning:
    - yudongusa
    - easonn7
  sig-critical-approvers-parser:
    - yudongusa
    - easonn7
  sig-approvers-autoid-service: # approvers for auto-id service
    - bb7133
    - tiancaiamao
  sig-approvers-br: # approvers for br module
    - BornChanger
    - 3pointer
    - YuJuncen
    - Leavrth
  sig-approvers-distsql: # approvers for distsql pkg
    - windtalker
    - XuHuaiyu
    - zanmato1984
    - cfzjywxk
    - Benjamin2037
  sig-approvers-executor: # approvers for executor pkg
    - windtalker
    - XuHuaiyu
    - zanmato1984
  sig-approvers-executor-import: # approvers for importer part of executor pkg.
    - D3Hunter
    - gmhdbjd
    - lance6716    
  sig-approvers-expression: # approvers for expression pkg
    - windtalker
    - XuHuaiyu
    - zanmato1984
  sig-approvers-lightning: # approvers for lightning module
    - Benjamin2037
    - D3Hunter
    - gmhdbjd
    - lance6716
    - lichunzhu
    - okJiang
  sig-approvers-domain: # approvers for domain pkg
    - zimulala
    - D3Hunter
    - gmhdbjd
    - lance6716
    - tangenta
    - wjhuang2016
  sig-approvers-ddl: # approvers for ddl pkg
    - Benjamin2037
    - tangenta
    - wjhuang2016
    - ywqzzy
    - zimulala
  sig-approvers-disttask: # approvers for disttask pkg
    - Benjamin2037
    - D3Hunter
    - gmhdbjd
    - lance6716
    - tangenta
    - wjhuang2016
    - ywqzzy
  sig-approvers-dumpling: # approvers for dumpling module
    - Benjamin2037
    - gmhdbjd
    - lichunzhu
    - okJiang
  sig-approvers-infoschema: # approvers for infoschema pkg
    - zimulala
    - wjhuang2016
    - tangenta
    - ywqzzy
    - D3Hunter
    - Benjamin2037
    - gmhdbjd
  sig-approvers-meta: # approvers for meta pkg
    - Benjamin2037
    - gmhdbjd
    - tangenta
    - wjhuang2016
    - ywqzzy
    - zimulala    
  sig-approvers-owner: # approvers for `owner` pkg
    - Benjamin2037
    - lichunzhu
    - tangenta
    - wjhuang2016
    - ywqzzy
    - zimulala
  sig-approvers-parser: # approvers for `parser` module.
    - bb7133
    - BornChanger
    - D3Hunter
    - tangenta
  sig-approvers-resourcemanager: # approvers for resourcemanager pkg
    - Benjamin2037
    - D3Hunter
    - gmhdbjd
    - lance6716
    - tangenta
    - wjhuang2016
    - ywqzzy
  sig-approvers-table: # approvers for table packages.
    - Benjamin2037
    - cfzjywxk
    - gmhdbjd
    - tangenta
    - wjhuang2016
    - ywqzzy
    - zimulala
  sig-approvers-lock: # approvers for lock pkg
    - Benjamin2037
    - lance6716
    - tangenta
    - wjhuang2016
    - zimulala
  sig-approvers-tidb-binlog: # approvers for tidb-binlog module
    - Benjamin2037
    - gmhdbjd
    - lichunzhu
  sig-approvers-planner: # approvers for planner module
    - AilinKid
<<<<<<< HEAD
    - elsa0520
    - fixdb
    - hawkingrei
    - hi-rustin
=======
    - Rustin170506
    - elsa0520
    - fixdb
    - hawkingrei
>>>>>>> 85a085eb
    - qw4990
    - time-and-fate
    - winoros<|MERGE_RESOLUTION|>--- conflicted
+++ resolved
@@ -123,17 +123,10 @@
     - lichunzhu
   sig-approvers-planner: # approvers for planner module
     - AilinKid
-<<<<<<< HEAD
-    - elsa0520
-    - fixdb
-    - hawkingrei
-    - hi-rustin
-=======
     - Rustin170506
     - elsa0520
     - fixdb
     - hawkingrei
->>>>>>> 85a085eb
     - qw4990
     - time-and-fate
     - winoros