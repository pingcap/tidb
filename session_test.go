// Copyright 2015 PingCAP, Inc.
//
// Licensed under the Apache License, Version 2.0 (the "License");
// you may not use this file except in compliance with the License.
// You may obtain a copy of the License at
//
//     http://www.apache.org/licenses/LICENSE-2.0
//
// Unless required by applicable law or agreed to in writing, software
// distributed under the License is distributed on an "AS IS" BASIS,
// See the License for the specific language governing permissions and
// limitations under the License.

package tidb

import (
	"fmt"
	"time"

	. "github.com/pingcap/check"
	"github.com/pingcap/tidb/domain"
	"github.com/pingcap/tidb/kv"
	"github.com/pingcap/tidb/terror"
	"github.com/pingcap/tidb/util/testleak"
)

var (
	_ = Suite(&testSessionSuite{})
)

type testSessionSuite struct {
	dbName         string
	createDBSQL    string
	dropDBSQL      string
	useDBSQL       string
	createTableSQL string
	dropTableSQL   string
	selectSQL      string

	store kv.Storage
	dom   *domain.Domain
}

func (s *testSessionSuite) SetUpSuite(c *C) {
	s.dbName = "test_session_db"
	s.dropTableSQL = `Drop TABLE if exists t;`
	s.createTableSQL = `CREATE TABLE t(id TEXT);`
	s.selectSQL = `SELECT * from t;`

	s.store = newStore(c, s.dbName)
	dom, err := BootstrapSession(s.store)
	c.Assert(err, IsNil)
	s.dom = dom
}

func (s *testSessionSuite) TearDownSuite(c *C) {
	removeStore(c, s.dbName)
	s.dom.Close()
	err := s.store.Close()
	c.Assert(err, IsNil)
}

func (s *testSessionSuite) TestSchemaCheckerSimple(c *C) {
	defer testleak.AfterTest(c)()
	lease := 5 * time.Millisecond
	validator := domain.NewSchemaValidator(lease)
	checker := &schemaLeaseChecker{SchemaValidator: validator}

	// Add some schema versions and delta table IDs.
	ts := uint64(time.Now().UnixNano())
	validator.Update(ts, 0, 2, []int64{1})
	validator.Update(ts, 2, 4, []int64{2})

	// checker's schema version is the same as the current schema version.
	checker.schemaVer = 4
	err := checker.Check(ts)
	c.Assert(err, IsNil)

	// checker's schema version is less than the current schema version, and it doesn't exist in validator's items.
	// checker's related table ID isn't in validator's changed table IDs.
	checker.schemaVer = 2
	checker.relatedTableIDs = []int64{3}
	err = checker.Check(ts)
	c.Assert(err, IsNil)
	// The checker's schema version isn't in validator's items.
	checker.schemaVer = 1
	checker.relatedTableIDs = []int64{3}
	err = checker.Check(ts)
	c.Assert(terror.ErrorEqual(err, domain.ErrInfoSchemaChanged), IsTrue)
	// checker's related table ID is in validator's changed table IDs.
	checker.relatedTableIDs = []int64{2}
	err = checker.Check(ts)
	c.Assert(terror.ErrorEqual(err, domain.ErrInfoSchemaChanged), IsTrue)

	// validator's latest schema version is expired.
	time.Sleep(lease + time.Microsecond)
	checker.schemaVer = 4
	checker.relatedTableIDs = []int64{3}
	err = checker.Check(ts)
	c.Assert(err, IsNil)
	nowTS := uint64(time.Now().UnixNano())
	// Use checker.SchemaValidator.Check instead of checker.Check here because backoff make CI slow.
	result := checker.SchemaValidator.Check(nowTS, checker.schemaVer, checker.relatedTableIDs)
	c.Assert(result, Equals, domain.ResultUnknown)
}

func (s *testSessionSuite) TestIssue827(c *C) {
	defer testleak.AfterTest(c)()
	dbName := "test_issue827"
	dropDBSQL := fmt.Sprintf("drop database %s;", dbName)
	se := newSession(c, s.store, dbName)
	se1 := newSession(c, s.store, dbName)

	mustExecSQL(c, se, "drop table if exists t1")
	c.Assert(se.(*session).txn, IsNil)
	mustExecSQL(c, se, "create table t1 (c2 int, c3 int, c1 int not null auto_increment, PRIMARY KEY (c1))")
	mustExecSQL(c, se, "insert into t1 set c2 = 30")

	mustExecSQL(c, se, "drop table if exists t")
	c.Assert(se.(*session).txn, IsNil)
	mustExecSQL(c, se, "create table t (c2 int, c1 int not null auto_increment, PRIMARY KEY (c1))")
	mustExecSQL(c, se, "insert into t (c2) values (1), (2), (3), (4), (5)")

	// insert values
	lastInsertID := se.LastInsertID()
	mustExecSQL(c, se, "begin")
	mustExecSQL(c, se, "insert into t (c2) values (11), (12), (13)")
	rs, err := exec(se, "select c1 from t where c2 = 11")
	c.Assert(err, IsNil)
	expect, err := GetRows(rs)
	c.Assert(err, IsNil)
	_, err = exec(se, "update t set c2 = 33 where c2 = 1")
	c.Assert(err, IsNil)

	mustExecSQL(c, se1, "begin")
	mustExecSQL(c, se1, "update t set c2 = 22 where c2 = 1")
	mustExecSQL(c, se1, "commit")

	_, err = exec(se, "commit")
	c.Assert(err, IsNil)

	rs, err = exec(se, "select c1 from t where c2 = 11")
	c.Assert(err, IsNil)
	r, err := GetRows(rs)
	c.Assert(err, IsNil)
	c.Assert(r, DeepEquals, expect)
	currLastInsertID := se.GetSessionVars().PrevLastInsertID
	c.Assert(lastInsertID+5, Equals, currLastInsertID)

	// insert set
	lastInsertID = currLastInsertID
	mustExecSQL(c, se, "begin")
	mustExecSQL(c, se, "insert into t set c2 = 31")
	rs, err = exec(se, "select c1 from t where c2 = 31")
	c.Assert(err, IsNil)
	expect, err = GetRows(rs)
	c.Assert(err, IsNil)
	_, err = exec(se, "update t set c2 = 44 where c2 = 2")
	c.Assert(err, IsNil)

	mustExecSQL(c, se1, "begin")
	mustExecSQL(c, se1, "update t set c2 = 55 where c2 = 2")
	mustExecSQL(c, se1, "commit")

	_, err = exec(se, "commit")
	c.Assert(err, IsNil)

	rs, err = exec(se, "select c1 from t where c2 = 31")
	c.Assert(err, IsNil)
	r, err = GetRows(rs)
	c.Assert(err, IsNil)
	c.Assert(r, DeepEquals, expect)
	currLastInsertID = se.GetSessionVars().PrevLastInsertID
	c.Assert(lastInsertID+3, Equals, currLastInsertID)

	// replace
	lastInsertID = currLastInsertID
	mustExecSQL(c, se, "begin")
	mustExecSQL(c, se, "insert into t (c2) values (21), (22), (23)")
	rs, err = exec(se, "select c1 from t where c2 = 21")
	c.Assert(err, IsNil)
	expect, err = GetRows(rs)
	c.Assert(err, IsNil)
	_, err = exec(se, "update t set c2 = 66 where c2 = 3")
	c.Assert(err, IsNil)

	mustExecSQL(c, se1, "begin")
	mustExecSQL(c, se1, "update t set c2 = 77 where c2 = 3")
	mustExecSQL(c, se1, "commit")

	_, err = exec(se, "commit")
	c.Assert(err, IsNil)

	rs, err = exec(se, "select c1 from t where c2 = 21")
	c.Assert(err, IsNil)
	r, err = GetRows(rs)
	c.Assert(err, IsNil)
	c.Assert(r, DeepEquals, expect)
	currLastInsertID = se.GetSessionVars().PrevLastInsertID
	c.Assert(lastInsertID+1, Equals, currLastInsertID)

	// update
	lastInsertID = currLastInsertID
	mustExecSQL(c, se, "begin")
	mustExecSQL(c, se, "insert into t set c2 = 41")
	mustExecSQL(c, se, "update t set c1 = 0 where c2 = 41")
	rs, err = exec(se, "select c1 from t where c2 = 41")
	c.Assert(err, IsNil)
	expect, err = GetRows(rs)
	c.Assert(err, IsNil)
	_, err = exec(se, "update t set c2 = 88 where c2 = 4")
	c.Assert(err, IsNil)

	mustExecSQL(c, se1, "begin")
	mustExecSQL(c, se1, "update t set c2 = 99 where c2 = 4")
	mustExecSQL(c, se1, "commit")

	_, err = exec(se, "commit")
	c.Assert(err, IsNil)

	rs, err = exec(se, "select c1 from t where c2 = 41")
	c.Assert(err, IsNil)
	r, err = GetRows(rs)
	c.Assert(err, IsNil)
	c.Assert(r, DeepEquals, expect)
	currLastInsertID = se.GetSessionVars().PrevLastInsertID
	c.Assert(lastInsertID+3, Equals, currLastInsertID)

	// prepare
	lastInsertID = currLastInsertID
	mustExecSQL(c, se, "begin")
	mustExecSQL(c, se, "prepare stmt from 'insert into t (c2) values (?)'")
	mustExecSQL(c, se, "set @v1=100")
	mustExecSQL(c, se, "set @v2=200")
	mustExecSQL(c, se, "set @v3=300")
	mustExecSQL(c, se, "execute stmt using @v1")
	mustExecSQL(c, se, "execute stmt using @v2")
	mustExecSQL(c, se, "execute stmt using @v3")
	mustExecSQL(c, se, "deallocate prepare stmt")
	rs, err = exec(se, "select c1 from t where c2 = 12")
	c.Assert(err, IsNil)
	expect, err = GetRows(rs)
	c.Assert(err, IsNil)
	_, err = exec(se, "update t set c2 = 111 where c2 = 5")
	c.Assert(err, IsNil)

	mustExecSQL(c, se1, "begin")
	mustExecSQL(c, se1, "update t set c2 = 222 where c2 = 5")
	mustExecSQL(c, se1, "commit")

	_, err = exec(se, "commit")
	c.Assert(err, IsNil)

	rs, err = exec(se, "select c1 from t where c2 = 12")
	c.Assert(err, IsNil)
	r, err = GetRows(rs)
	c.Assert(err, IsNil)
	c.Assert(r, DeepEquals, expect)
	currLastInsertID = se.GetSessionVars().PrevLastInsertID
	c.Assert(lastInsertID+3, Equals, currLastInsertID)

	mustExecSQL(c, se, dropDBSQL)
	se.Close()
	se1.Close()
}

func (s *testSessionSuite) TestIssue996(c *C) {
	defer testleak.AfterTest(c)()
	dbName := "test_issue827"
	dropDBSQL := fmt.Sprintf("drop database %s;", dbName)
	se := newSession(c, s.store, dbName)

	mustExecSQL(c, se, "drop table if exists t")
	c.Assert(se.(*session).txn, IsNil)
	mustExecSQL(c, se, "create table t (c2 int, c3 int, c1 int not null auto_increment, PRIMARY KEY (c1))")
	mustExecSQL(c, se, "insert into t set c2 = 30")

	// insert values
	lastInsertID := se.LastInsertID()
	mustExecSQL(c, se, "prepare stmt1 from 'insert into t (c2) values (?)'")
	mustExecSQL(c, se, "set @v1=10")
	mustExecSQL(c, se, "set @v2=20")
	mustExecSQL(c, se, "execute stmt1 using @v1")
	mustExecSQL(c, se, "execute stmt1 using @v2")
	mustExecSQL(c, se, "deallocate prepare stmt1")
	rs, err := exec(se, "select c1 from t where c2 = 20")
	c.Assert(err, IsNil)
	r, err := GetRows(rs)
	c.Assert(err, IsNil)
	c.Assert(r, NotNil)
	currLastInsertID := se.GetSessionVars().PrevLastInsertID
	c.Assert(r[0][0].GetValue(), DeepEquals, int64(currLastInsertID))
	c.Assert(lastInsertID+2, Equals, currLastInsertID)

	mustExecSQL(c, se, dropDBSQL)
}

func (s *testSessionSuite) TestIssue986(c *C) {
	defer testleak.AfterTest(c)()
	sqlText := `CREATE TABLE address (
 		id bigint(20) NOT NULL AUTO_INCREMENT,
 		PRIMARY KEY (id));`
	dbName := "test_issue827"
	dropDBSQL := fmt.Sprintf("drop database %s;", dbName)
	se := newSession(c, s.store, dbName)
	mustExecSQL(c, se, sqlText)
	sqlText = `insert into address values ('10')`
	mustExecSQL(c, se, sqlText)

	mustExecSQL(c, se, dropDBSQL)
}

func (s *testSessionSuite) TestIssue1089(c *C) {
	defer testleak.AfterTest(c)()
	dbName := "test_issue1089"
	dropDBSQL := fmt.Sprintf("drop database %s;", dbName)
	se := newSession(c, s.store, dbName)

	r := mustExecSQL(c, se, "select cast(0.5 as unsigned)")
	row, err := r.Next()
	c.Assert(err, IsNil)
	match(c, row.Data, 1)
	r = mustExecSQL(c, se, "select cast(-0.5 as signed)")
	row, err = r.Next()
	c.Assert(err, IsNil)
	match(c, row.Data, -1)

	mustExecSQL(c, se, dropDBSQL)
}

func (s *testSessionSuite) TestHaving(c *C) {
	defer testleak.AfterTest(c)()
	dbName := "test_having"
	dropDBSQL := fmt.Sprintf("drop database %s;", dbName)
	se := newSession(c, s.store, dbName)
	mustExecSQL(c, se, "drop table if exists t")
	mustExecSQL(c, se, "create table t (c1 int, c2 int, c3 int)")
	mustExecSQL(c, se, "insert into t values (1,2,3), (2, 3, 1), (3, 1, 2)")
	mustExecSQL(c, se, "set sql_mode = 'STRICT_TRANS_TABLES,NO_ENGINE_SUBSTITUTION'")

	mustExecMatch(c, se, "select c1 as c2, c3 from t having c2 = 2", [][]interface{}{{2, 1}})
	mustExecMatch(c, se, "select c1 as c2, c3 from t group by c2 having c2 = 2;", [][]interface{}{{1, 3}})
	mustExecMatch(c, se, "select c1 as c2, c3 from t group by c2 having sum(c2) = 2;", [][]interface{}{{1, 3}})
	mustExecMatch(c, se, "select c1 as c2, c3 from t group by c3 having sum(c2) = 2;", [][]interface{}{{1, 3}})
	mustExecMatch(c, se, "select c1 as c2, c3 from t group by c3 having sum(0) + c2 = 2;", [][]interface{}{{2, 1}})
	mustExecMatch(c, se, "select c1 as a from t having c1 = 1;", [][]interface{}{{1}})
	mustExecMatch(c, se, "select t.c1 from t having c1 = 1;", [][]interface{}{{1}})
	mustExecMatch(c, se, "select a.c1 from t as a having c1 = 1;", [][]interface{}{{1}})
	mustExecMatch(c, se, "select c1 as a from t group by c3 having sum(a) = 1;", [][]interface{}{{1}})
	mustExecMatch(c, se, "select c1 as a from t group by c3 having sum(a) + a = 2;", [][]interface{}{{1}})
	mustExecMatch(c, se, "select a.c1 as c, a.c1 as d from t as a, t as b having c1 = 1 limit 1;", [][]interface{}{{1, 1}})

	mustExecMatch(c, se, "select sum(c1) from t group by c1 having sum(c1)", [][]interface{}{{1}, {2}, {3}})
	mustExecMatch(c, se, "select sum(c1) - 1 from t group by c1 having sum(c1) - 1", [][]interface{}{{1}, {2}})
	mustExecMatch(c, se, "select 1 from t group by c1 having sum(abs(c2 + c3)) = c1", [][]interface{}{{1}})

	mustExecFailed(c, se, "select c1 from t having c2")
	mustExecFailed(c, se, "select c1 from t having c2 + 1")
	mustExecFailed(c, se, "select c1 from t group by c2 + 1 having c2")
	mustExecFailed(c, se, "select c1 from t group by c2 + 1 having c2 + 1")
	mustExecFailed(c, se, "select c1 as c2, c2 from t having c2")
	mustExecFailed(c, se, "select c1 as c2, c2 from t having c2 + 1")
	mustExecFailed(c, se, "select c1 as a, c2 as a from t having a")
	mustExecFailed(c, se, "select c1 as a, c2 as a from t having a + 1")
	mustExecFailed(c, se, "select c1 + 1 from t having c1")
	mustExecFailed(c, se, "select c1 + 1 from t having c1 + 1")
	mustExecFailed(c, se, "select a.c1 as c, b.c1 as d from t as a, t as b having c1")
	mustExecFailed(c, se, "select 1 from t having sum(avg(c1))")

	mustExecSQL(c, se, dropDBSQL)
<<<<<<< HEAD
}

func (s *testSessionSuite) TestIssue461(c *C) {
	defer testleak.AfterTest(c)()
	dbName := "test_issue461"
	dropDBSQL := fmt.Sprintf("drop database %s;", dbName)
	se1 := newSession(c, s.store, dbName)
	mustExecSQL(c, se1,
		`CREATE TABLE test ( id int(11) UNSIGNED NOT NULL AUTO_INCREMENT, val int UNIQUE, PRIMARY KEY (id)); `)
	mustExecSQL(c, se1, "begin;")
	mustExecSQL(c, se1, "insert into test(id, val) values(1, 1);")
	se2 := newSession(c, s.store, dbName)
	mustExecSQL(c, se2, "begin;")
	mustExecSQL(c, se2, "insert into test(id, val) values(2, 2);")
	se3 := newSession(c, s.store, dbName)
	mustExecSQL(c, se3, "begin;")
	mustExecSQL(c, se3, "insert into test(id, val) values(1, 2);")
	mustExecSQL(c, se3, "commit;")
	_, err := se1.Execute("commit")
	c.Assert(err, NotNil)
	// Check error type and error message
	c.Assert(terror.ErrorEqual(err, kv.ErrKeyExists), IsTrue)
	c.Assert(err.Error(), Equals, "[kv:1062]Duplicate entry '1' for key 'PRIMARY'")

	_, err = se2.Execute("commit")
	c.Assert(err, NotNil)
	c.Assert(terror.ErrorEqual(err, kv.ErrKeyExists), IsTrue)
	c.Assert(err.Error(), Equals, "[kv:1062]Duplicate entry '2' for key 'val'")

	se := newSession(c, s.store, dbName)
	mustExecSQL(c, se, "drop table test;")
	mustExecSQL(c, se, dropDBSQL)
}

func (s *testSessionSuite) TestIssue463(c *C) {
	defer testleak.AfterTest(c)()
	// Testcase for https://github.com/pingcap/tidb/issues/463
	dbName := "test_issue463"
	dropDBSQL := fmt.Sprintf("drop database %s;", dbName)
	se := newSession(c, s.store, dbName)
	mustExecSQL(c, se, "DROP TABLE IF EXISTS test")
	mustExecSQL(c, se,
		`CREATE TABLE test (
			id int(11) UNSIGNED NOT NULL AUTO_INCREMENT,
			val int UNIQUE,
			PRIMARY KEY (id)
		);`)
	mustExecSQL(c, se, "insert into test(id, val) values(1, 1);")
	mustExecFailed(c, se, "insert into test(id, val) values(2, 1);")
	mustExecSQL(c, se, "insert into test(id, val) values(2, 2);")

	mustExecSQL(c, se, "begin;")
	mustExecSQL(c, se, "insert into test(id, val) values(3, 3);")
	mustExecFailed(c, se, "insert into test(id, val) values(4, 3);")
	mustExecSQL(c, se, "insert into test(id, val) values(4, 4);")
	mustExecSQL(c, se, "commit;")
	se1 := newSession(c, s.store, dbName)
	mustExecSQL(c, se1, "begin;")
	mustExecSQL(c, se1, "insert into test(id, val) values(5, 6);")
	mustExecSQL(c, se, "begin;")
	mustExecSQL(c, se, "insert into test(id, val) values(20, 6);")
	mustExecSQL(c, se, "commit;")
	mustExecFailed(c, se1, "commit;")
	mustExecSQL(c, se1, "insert into test(id, val) values(5, 5);")

	mustExecSQL(c, se, "drop table test;")

	mustExecSQL(c, se,
		`CREATE TABLE test (
			id int(11) UNSIGNED NOT NULL AUTO_INCREMENT,
			val1 int UNIQUE,
			val2 int UNIQUE,
			PRIMARY KEY (id)
		);`)
	mustExecSQL(c, se, "insert into test(id, val1, val2) values(1, 1, 1);")
	mustExecSQL(c, se, "insert into test(id, val1, val2) values(2, 2, 2);")
	mustExecFailed(c, se, "update test set val1 = 3, val2 = 2 where id = 1;")
	mustExecSQL(c, se, "insert into test(id, val1, val2) values(3, 3, 3);")
	mustExecSQL(c, se, "drop table test;")

	mustExecSQL(c, se, dropDBSQL)
}

func (s *testSessionSuite) TestIssue177(c *C) {
	defer testleak.AfterTest(c)()
	dbName := "test_issue177"
	dropDBSQL := fmt.Sprintf("drop database %s;", dbName)
	se := newSession(c, s.store, dbName)
	mustExecSQL(c, se, `drop table if exists t1;`)
	mustExecSQL(c, se, `drop table if exists t2;`)
	mustExecSQL(c, se, "set sql_mode = 'STRICT_TRANS_TABLES,NO_ENGINE_SUBSTITUTION'")
	mustExecSQL(c, se, "CREATE TABLE `t1` ( `a` char(3) NOT NULL default '', `b` char(3) NOT NULL default '', `c` char(3) NOT NULL default '', PRIMARY KEY  (`a`,`b`,`c`)) ENGINE=InnoDB;")
	mustExecSQL(c, se, "CREATE TABLE `t2` ( `a` char(3) NOT NULL default '', `b` char(3) NOT NULL default '', `c` char(3) NOT NULL default '', PRIMARY KEY  (`a`,`b`,`c`)) ENGINE=InnoDB;")
	mustExecSQL(c, se, `INSERT INTO t1 VALUES (1,1,1);`)
	mustExecSQL(c, se, `INSERT INTO t2 VALUES (1,1,1);`)
	mustExecSQL(c, se, `PREPARE my_stmt FROM "SELECT t1.b, count(*) FROM t1 group by t1.b having count(*) > ALL (SELECT COUNT(*) FROM t2 WHERE t2.a=1 GROUP By t2.b)";`)
	mustExecSQL(c, se, `EXECUTE my_stmt;`)
	mustExecSQL(c, se, `EXECUTE my_stmt;`)
	mustExecSQL(c, se, `deallocate prepare my_stmt;`)
	mustExecSQL(c, se, `drop table t1,t2;`)

	mustExecSQL(c, se, dropDBSQL)
}

func (s *testSessionSuite) TestIssue454(c *C) {
	defer testleak.AfterTest(c)()
	dbName := "test_issue454"
	dropDBSQL := fmt.Sprintf("drop database %s;", dbName)
	se := newSession(c, s.store, dbName)

	mustExecSQL(c, se, "drop table if exists t")
	mustExecSQL(c, se, "drop table if exists t1")
	mustExecSQL(c, se, "create table t1 (c1 int, c2 int, c3 int);")
	mustExecSQL(c, se, "insert into t1 set c1=1, c2=2, c3=1;")
	mustExecSQL(c, se, "create table t (c1 int, c2 int, c3 int, primary key (c1));")
	mustExecSQL(c, se, "insert into t set c1=1, c2=4;")
	mustExecSQL(c, se, "insert into t select * from t1 limit 1 on duplicate key update c3=3333;")

	mustExecSQL(c, se, dropDBSQL)
}

func (s *testSessionSuite) TestIssue456(c *C) {
	defer testleak.AfterTest(c)()
	dbName := "test_issue456"
	dropDBSQL := fmt.Sprintf("drop database %s;", dbName)
	se := newSession(c, s.store, dbName)

	mustExecSQL(c, se, "drop table if exists t")
	mustExecSQL(c, se, "drop table if exists t1")
	mustExecSQL(c, se, "create table t1 (c1 int, c2 int, c3 int);")
	mustExecSQL(c, se, "replace into t1 set c1=1, c2=2, c3=1;")
	mustExecSQL(c, se, "create table t (c1 int, c2 int, c3 int, primary key (c1));")
	mustExecSQL(c, se, "replace into t set c1=1, c2=4;")
	mustExecSQL(c, se, "replace into t select * from t1 limit 1;")

	mustExecSQL(c, se, dropDBSQL)
=======
>>>>>>> 8ebe541a
}<|MERGE_RESOLUTION|>--- conflicted
+++ resolved
@@ -368,143 +368,4 @@
 	mustExecFailed(c, se, "select 1 from t having sum(avg(c1))")
 
 	mustExecSQL(c, se, dropDBSQL)
-<<<<<<< HEAD
-}
-
-func (s *testSessionSuite) TestIssue461(c *C) {
-	defer testleak.AfterTest(c)()
-	dbName := "test_issue461"
-	dropDBSQL := fmt.Sprintf("drop database %s;", dbName)
-	se1 := newSession(c, s.store, dbName)
-	mustExecSQL(c, se1,
-		`CREATE TABLE test ( id int(11) UNSIGNED NOT NULL AUTO_INCREMENT, val int UNIQUE, PRIMARY KEY (id)); `)
-	mustExecSQL(c, se1, "begin;")
-	mustExecSQL(c, se1, "insert into test(id, val) values(1, 1);")
-	se2 := newSession(c, s.store, dbName)
-	mustExecSQL(c, se2, "begin;")
-	mustExecSQL(c, se2, "insert into test(id, val) values(2, 2);")
-	se3 := newSession(c, s.store, dbName)
-	mustExecSQL(c, se3, "begin;")
-	mustExecSQL(c, se3, "insert into test(id, val) values(1, 2);")
-	mustExecSQL(c, se3, "commit;")
-	_, err := se1.Execute("commit")
-	c.Assert(err, NotNil)
-	// Check error type and error message
-	c.Assert(terror.ErrorEqual(err, kv.ErrKeyExists), IsTrue)
-	c.Assert(err.Error(), Equals, "[kv:1062]Duplicate entry '1' for key 'PRIMARY'")
-
-	_, err = se2.Execute("commit")
-	c.Assert(err, NotNil)
-	c.Assert(terror.ErrorEqual(err, kv.ErrKeyExists), IsTrue)
-	c.Assert(err.Error(), Equals, "[kv:1062]Duplicate entry '2' for key 'val'")
-
-	se := newSession(c, s.store, dbName)
-	mustExecSQL(c, se, "drop table test;")
-	mustExecSQL(c, se, dropDBSQL)
-}
-
-func (s *testSessionSuite) TestIssue463(c *C) {
-	defer testleak.AfterTest(c)()
-	// Testcase for https://github.com/pingcap/tidb/issues/463
-	dbName := "test_issue463"
-	dropDBSQL := fmt.Sprintf("drop database %s;", dbName)
-	se := newSession(c, s.store, dbName)
-	mustExecSQL(c, se, "DROP TABLE IF EXISTS test")
-	mustExecSQL(c, se,
-		`CREATE TABLE test (
-			id int(11) UNSIGNED NOT NULL AUTO_INCREMENT,
-			val int UNIQUE,
-			PRIMARY KEY (id)
-		);`)
-	mustExecSQL(c, se, "insert into test(id, val) values(1, 1);")
-	mustExecFailed(c, se, "insert into test(id, val) values(2, 1);")
-	mustExecSQL(c, se, "insert into test(id, val) values(2, 2);")
-
-	mustExecSQL(c, se, "begin;")
-	mustExecSQL(c, se, "insert into test(id, val) values(3, 3);")
-	mustExecFailed(c, se, "insert into test(id, val) values(4, 3);")
-	mustExecSQL(c, se, "insert into test(id, val) values(4, 4);")
-	mustExecSQL(c, se, "commit;")
-	se1 := newSession(c, s.store, dbName)
-	mustExecSQL(c, se1, "begin;")
-	mustExecSQL(c, se1, "insert into test(id, val) values(5, 6);")
-	mustExecSQL(c, se, "begin;")
-	mustExecSQL(c, se, "insert into test(id, val) values(20, 6);")
-	mustExecSQL(c, se, "commit;")
-	mustExecFailed(c, se1, "commit;")
-	mustExecSQL(c, se1, "insert into test(id, val) values(5, 5);")
-
-	mustExecSQL(c, se, "drop table test;")
-
-	mustExecSQL(c, se,
-		`CREATE TABLE test (
-			id int(11) UNSIGNED NOT NULL AUTO_INCREMENT,
-			val1 int UNIQUE,
-			val2 int UNIQUE,
-			PRIMARY KEY (id)
-		);`)
-	mustExecSQL(c, se, "insert into test(id, val1, val2) values(1, 1, 1);")
-	mustExecSQL(c, se, "insert into test(id, val1, val2) values(2, 2, 2);")
-	mustExecFailed(c, se, "update test set val1 = 3, val2 = 2 where id = 1;")
-	mustExecSQL(c, se, "insert into test(id, val1, val2) values(3, 3, 3);")
-	mustExecSQL(c, se, "drop table test;")
-
-	mustExecSQL(c, se, dropDBSQL)
-}
-
-func (s *testSessionSuite) TestIssue177(c *C) {
-	defer testleak.AfterTest(c)()
-	dbName := "test_issue177"
-	dropDBSQL := fmt.Sprintf("drop database %s;", dbName)
-	se := newSession(c, s.store, dbName)
-	mustExecSQL(c, se, `drop table if exists t1;`)
-	mustExecSQL(c, se, `drop table if exists t2;`)
-	mustExecSQL(c, se, "set sql_mode = 'STRICT_TRANS_TABLES,NO_ENGINE_SUBSTITUTION'")
-	mustExecSQL(c, se, "CREATE TABLE `t1` ( `a` char(3) NOT NULL default '', `b` char(3) NOT NULL default '', `c` char(3) NOT NULL default '', PRIMARY KEY  (`a`,`b`,`c`)) ENGINE=InnoDB;")
-	mustExecSQL(c, se, "CREATE TABLE `t2` ( `a` char(3) NOT NULL default '', `b` char(3) NOT NULL default '', `c` char(3) NOT NULL default '', PRIMARY KEY  (`a`,`b`,`c`)) ENGINE=InnoDB;")
-	mustExecSQL(c, se, `INSERT INTO t1 VALUES (1,1,1);`)
-	mustExecSQL(c, se, `INSERT INTO t2 VALUES (1,1,1);`)
-	mustExecSQL(c, se, `PREPARE my_stmt FROM "SELECT t1.b, count(*) FROM t1 group by t1.b having count(*) > ALL (SELECT COUNT(*) FROM t2 WHERE t2.a=1 GROUP By t2.b)";`)
-	mustExecSQL(c, se, `EXECUTE my_stmt;`)
-	mustExecSQL(c, se, `EXECUTE my_stmt;`)
-	mustExecSQL(c, se, `deallocate prepare my_stmt;`)
-	mustExecSQL(c, se, `drop table t1,t2;`)
-
-	mustExecSQL(c, se, dropDBSQL)
-}
-
-func (s *testSessionSuite) TestIssue454(c *C) {
-	defer testleak.AfterTest(c)()
-	dbName := "test_issue454"
-	dropDBSQL := fmt.Sprintf("drop database %s;", dbName)
-	se := newSession(c, s.store, dbName)
-
-	mustExecSQL(c, se, "drop table if exists t")
-	mustExecSQL(c, se, "drop table if exists t1")
-	mustExecSQL(c, se, "create table t1 (c1 int, c2 int, c3 int);")
-	mustExecSQL(c, se, "insert into t1 set c1=1, c2=2, c3=1;")
-	mustExecSQL(c, se, "create table t (c1 int, c2 int, c3 int, primary key (c1));")
-	mustExecSQL(c, se, "insert into t set c1=1, c2=4;")
-	mustExecSQL(c, se, "insert into t select * from t1 limit 1 on duplicate key update c3=3333;")
-
-	mustExecSQL(c, se, dropDBSQL)
-}
-
-func (s *testSessionSuite) TestIssue456(c *C) {
-	defer testleak.AfterTest(c)()
-	dbName := "test_issue456"
-	dropDBSQL := fmt.Sprintf("drop database %s;", dbName)
-	se := newSession(c, s.store, dbName)
-
-	mustExecSQL(c, se, "drop table if exists t")
-	mustExecSQL(c, se, "drop table if exists t1")
-	mustExecSQL(c, se, "create table t1 (c1 int, c2 int, c3 int);")
-	mustExecSQL(c, se, "replace into t1 set c1=1, c2=2, c3=1;")
-	mustExecSQL(c, se, "create table t (c1 int, c2 int, c3 int, primary key (c1));")
-	mustExecSQL(c, se, "replace into t set c1=1, c2=4;")
-	mustExecSQL(c, se, "replace into t select * from t1 limit 1;")
-
-	mustExecSQL(c, se, dropDBSQL)
-=======
->>>>>>> 8ebe541a
 }