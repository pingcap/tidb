--- conflicted
+++ resolved
@@ -47,11 +47,8 @@
 	AutoRandomNonPositive = "the value of auto_random should be positive"
 	// AutoRandomAvailableAllocTimesNote is reported when a table containing auto_random is created.
 	AutoRandomAvailableAllocTimesNote = "Available implicit allocation times: %d"
-<<<<<<< HEAD
 	// AutoRandomExplicitInsertDisabledErrMsg is reported when auto_random column value is explicitly specified, but the session var 'allow_auto_random_explicit_insert' is false.
 	AutoRandomExplicitInsertDisabledErrMsg = "Explicit insertion on auto_random column is disabled by default. Try to set @@allow_auto_random_explicit_insert = true."
-=======
 	// AutoRandomOnNonBigIntColumn is reported when define auto random to non bigint column
 	AutoRandomOnNonBigIntColumn = "auto_random option must be defined on `bigint` column, but not on `%s` column"
->>>>>>> 8da89b7a
 )