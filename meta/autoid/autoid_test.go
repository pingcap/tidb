--- conflicted
+++ resolved
@@ -193,7 +193,7 @@
 	c.Assert(min+1, Greater, lastRemainOne)
 
 	// Test for increment & offset for signed.
-	alloc = autoid.NewAllocator(store, 1, false)
+	alloc = autoid.NewAllocator(store, 1, false, autoid.RowIDAllocType)
 	c.Assert(alloc, NotNil)
 
 	increment := int64(2)
@@ -386,7 +386,7 @@
 	c.Assert(min+1, Greater, lastRemainOne)
 
 	// Test increment & offset for unsigned.
-	alloc = autoid.NewAllocator(store, 1, true)
+	alloc = autoid.NewAllocator(store, 1, true, autoid.AutoRandomType)
 	c.Assert(alloc, NotNil)
 	c.Assert(err, IsNil)
 	c.Assert(globalAutoID, Equals, int64(1))
@@ -514,13 +514,8 @@
 	injectConf := new(kv.InjectionConfig)
 	injectConf.SetCommitError(errors.New("injected"))
 	injectedStore := kv.NewInjectedStore(store, injectConf)
-<<<<<<< HEAD
 	alloc := autoid.NewAllocator(injectedStore, 1, false, autoid.RowIDAllocType)
-	_, _, err = alloc.Alloc(2, 1)
-=======
-	alloc := autoid.NewAllocator(injectedStore, 1, false)
 	_, _, err = alloc.Alloc(2, 1, 1, 1)
->>>>>>> 58c29151
 	c.Assert(err, NotNil)
 	c.Assert(alloc.Base(), Equals, int64(0))
 	c.Assert(alloc.End(), Equals, int64(0))
