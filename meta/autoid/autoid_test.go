--- conflicted
+++ resolved
@@ -57,11 +57,7 @@
 	})
 	c.Assert(err, IsNil)
 
-<<<<<<< HEAD
-	alloc := NewAllocator(store, 0, 1)
-=======
-	alloc := autoid.NewAllocator(store, 1)
->>>>>>> ce5a3d63
+	alloc := autoid.NewAllocator(store, 0, 1)
 	c.Assert(alloc, NotNil)
 
 	id, err := alloc.Alloc(1)
@@ -95,21 +91,13 @@
 	c.Assert(err, IsNil)
 	c.Assert(id, Equals, int64(3011))
 
-<<<<<<< HEAD
-	alloc = NewAllocator(store, 0, 1)
-=======
-	alloc = autoid.NewAllocator(store, 1)
->>>>>>> ce5a3d63
+	alloc = autoid.NewAllocator(store, 0, 1)
 	c.Assert(alloc, NotNil)
 	id, err = alloc.Alloc(1)
 	c.Assert(err, IsNil)
 	c.Assert(id, Equals, int64(autoid.GetStep()+1))
 
-<<<<<<< HEAD
-	alloc = NewAllocator(store, 0, 1)
-=======
-	alloc = autoid.NewAllocator(store, 1)
->>>>>>> ce5a3d63
+	alloc = autoid.NewAllocator(store, 0, 1)
 	c.Assert(alloc, NotNil)
 	err = alloc.Rebase(2, int64(1), false)
 	c.Assert(err, IsNil)
@@ -117,19 +105,11 @@
 	c.Assert(err, IsNil)
 	c.Assert(id, Equals, int64(2))
 
-<<<<<<< HEAD
-	alloc = NewAllocator(store, 0, 1)
+	alloc = autoid.NewAllocator(store, 0, 1)
 	c.Assert(alloc, NotNil)
 	err = alloc.Rebase(3, int64(3210), false)
 	c.Assert(err, IsNil)
-	alloc = NewAllocator(store, 0, 1)
-=======
-	alloc = autoid.NewAllocator(store, 1)
-	c.Assert(alloc, NotNil)
-	err = alloc.Rebase(3, int64(3210), false)
-	c.Assert(err, IsNil)
-	alloc = autoid.NewAllocator(store, 1)
->>>>>>> ce5a3d63
+	alloc = autoid.NewAllocator(store, 0, 1)
 	c.Assert(alloc, NotNil)
 	err = alloc.Rebase(3, int64(3000), false)
 	c.Assert(err, IsNil)
@@ -173,13 +153,8 @@
 	errCh := make(chan error, count)
 
 	allocIDs := func() {
-<<<<<<< HEAD
-		alloc := NewAllocator(store, 0, dbID)
-		for j := 0; j < int(step)+5; j++ {
-=======
-		alloc := autoid.NewAllocator(store, dbID)
+		alloc := autoid.NewAllocator(store, 0, dbID)
 		for j := 0; j < int(autoid.GetStep())+5; j++ {
->>>>>>> ce5a3d63
 			id, err1 := alloc.Alloc(tblID)
 			if err1 != nil {
 				errCh <- err1
@@ -232,7 +207,7 @@
 	injectConf := new(kv.InjectionConfig)
 	injectConf.SetCommitError(errors.New("injected"))
 	injectedStore := kv.NewInjectedStore(store, injectConf)
-	alloc := autoid.NewAllocator(injectedStore, 1)
+	alloc := autoid.NewAllocator(injectedStore, 0, 1)
 	_, err = alloc.Alloc(2)
 	c.Assert(err, NotNil)
 	c.Assert(alloc.Base(), Equals, int64(0))
