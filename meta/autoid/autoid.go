// Copyright 2015 PingCAP, Inc.
//
// Licensed under the Apache License, Version 2.0 (the "License");
// you may not use this file except in compliance with the License.
// You may obtain a copy of the License at
//
//     http://www.apache.org/licenses/LICENSE-2.0
//
// Unless required by applicable law or agreed to in writing, software
// distributed under the License is distributed on an "AS IS" BASIS,
// See the License for the specific language governing permissions and
// limitations under the License.

package autoid

import (
	"context"
	"math"
	"sync"
	"time"

	"github.com/cznic/mathutil"
	"github.com/pingcap/errors"
	"github.com/pingcap/failpoint"
	"github.com/pingcap/tidb/kv"
	"github.com/pingcap/tidb/meta"
	"github.com/pingcap/tidb/metrics"
	"github.com/pingcap/tidb/util/logutil"
	"go.uber.org/zap"
)

// Attention:
// For reading cluster TiDB memory tables, the system schema/table should be same.
// Once the system schema/table id been allocated, it can't be changed any more.
// Change the system schema/table id may have the compatibility problem.
const (
	// SystemSchemaIDFlag is the system schema/table id flag, uses the highest bit position as system schema ID flag, it's exports for test.
	SystemSchemaIDFlag = 1 << 62
	// InformationSchemaDBID is the information_schema schema id, it's exports for test.
	InformationSchemaDBID int64 = SystemSchemaIDFlag | 1
	// PerformanceSchemaDBID is the performance_schema schema id, it's exports for test.
	PerformanceSchemaDBID int64 = SystemSchemaIDFlag | 10000
<<<<<<< HEAD
	// InspectionSchemaDBID is the inspection_schema id, it's exports for test.
	InspectionSchemaDBID int64 = SystemSchemaIDFlag | 20000
=======
	// MetricSchemaDBID is the metric_schema schema id, it's exported for test.
	MetricSchemaDBID int64 = SystemSchemaIDFlag | 20000
>>>>>>> 933715f4
)

const (
	minStep            = 30000
	maxStep            = 2000000
	defaultConsumeTime = 10 * time.Second
)

// Test needs to change it, so it's a variable.
var step = int64(30000)

// Allocator is an auto increment id generator.
// Just keep id unique actually.
type Allocator interface {
	// Alloc allocs N consecutive autoID for table with tableID, returning (min, max] of the allocated autoID batch.
	// It gets a batch of autoIDs at a time. So it does not need to access storage for each call.
	// The consecutive feature is used to insert multiple rows in a statement.
	Alloc(tableID int64, n uint64) (int64, int64, error)
	// Rebase rebases the autoID base for table with tableID and the new base value.
	// If allocIDs is true, it will allocate some IDs and save to the cache.
	// If allocIDs is false, it will not allocate IDs.
	Rebase(tableID, newBase int64, allocIDs bool) error
	// Base return the current base of Allocator.
	Base() int64
	// End is only used for test.
	End() int64
	// NextGlobalAutoID returns the next global autoID.
	NextGlobalAutoID(tableID int64) (int64, error)
}

type allocator struct {
	mu    sync.Mutex
	base  int64
	end   int64
	store kv.Storage
	// dbID is current database's ID.
	dbID          int64
	isUnsigned    bool
	lastAllocTime time.Time
	step          int64
}

// GetStep is only used by tests
func GetStep() int64 {
	return step
}

// SetStep is only used by tests
func SetStep(s int64) {
	step = s
}

// Base implements autoid.Allocator Base interface.
func (alloc *allocator) Base() int64 {
	return alloc.base
}

// End implements autoid.Allocator End interface.
func (alloc *allocator) End() int64 {
	return alloc.end
}

// NextGlobalAutoID implements autoid.Allocator NextGlobalAutoID interface.
func (alloc *allocator) NextGlobalAutoID(tableID int64) (int64, error) {
	var autoID int64
	startTime := time.Now()
	err := kv.RunInNewTxn(alloc.store, true, func(txn kv.Transaction) error {
		var err1 error
		m := meta.NewMeta(txn)
		autoID, err1 = m.GetAutoTableID(alloc.dbID, tableID)
		if err1 != nil {
			return errors.Trace(err1)
		}
		return nil
	})
	metrics.AutoIDHistogram.WithLabelValues(metrics.GlobalAutoID, metrics.RetLabel(err)).Observe(time.Since(startTime).Seconds())
	if alloc.isUnsigned {
		return int64(uint64(autoID) + 1), err
	}
	return autoID + 1, err
}

func (alloc *allocator) rebase4Unsigned(tableID int64, requiredBase uint64, allocIDs bool) error {
	// Satisfied by alloc.base, nothing to do.
	if requiredBase <= uint64(alloc.base) {
		return nil
	}
	// Satisfied by alloc.end, need to update alloc.base.
	if requiredBase <= uint64(alloc.end) {
		alloc.base = int64(requiredBase)
		return nil
	}
	var newBase, newEnd uint64
	startTime := time.Now()
	err := kv.RunInNewTxn(alloc.store, true, func(txn kv.Transaction) error {
		m := meta.NewMeta(txn)
		currentEnd, err1 := m.GetAutoTableID(alloc.dbID, tableID)
		if err1 != nil {
			return err1
		}
		uCurrentEnd := uint64(currentEnd)
		if allocIDs {
			newBase = mathutil.MaxUint64(uCurrentEnd, requiredBase)
			newEnd = mathutil.MinUint64(math.MaxUint64-uint64(alloc.step), newBase) + uint64(alloc.step)
		} else {
			if uCurrentEnd >= requiredBase {
				newBase = uCurrentEnd
				newEnd = uCurrentEnd
				// Required base satisfied, we don't need to update KV.
				return nil
			}
			// If we don't want to allocate IDs, for example when creating a table with a given base value,
			// We need to make sure when other TiDB server allocates ID for the first time, requiredBase + 1
			// will be allocated, so we need to increase the end to exactly the requiredBase.
			newBase = requiredBase
			newEnd = requiredBase
		}
		_, err1 = m.GenAutoTableID(alloc.dbID, tableID, int64(newEnd-uCurrentEnd))
		return err1
	})
	metrics.AutoIDHistogram.WithLabelValues(metrics.TableAutoIDRebase, metrics.RetLabel(err)).Observe(time.Since(startTime).Seconds())
	if err != nil {
		return err
	}
	alloc.base, alloc.end = int64(newBase), int64(newEnd)
	return nil
}

func (alloc *allocator) rebase4Signed(tableID, requiredBase int64, allocIDs bool) error {
	// Satisfied by alloc.base, nothing to do.
	if requiredBase <= alloc.base {
		return nil
	}
	// Satisfied by alloc.end, need to update alloc.base.
	if requiredBase <= alloc.end {
		alloc.base = requiredBase
		return nil
	}
	var newBase, newEnd int64
	startTime := time.Now()
	err := kv.RunInNewTxn(alloc.store, true, func(txn kv.Transaction) error {
		m := meta.NewMeta(txn)
		currentEnd, err1 := m.GetAutoTableID(alloc.dbID, tableID)
		if err1 != nil {
			return err1
		}
		if allocIDs {
			newBase = mathutil.MaxInt64(currentEnd, requiredBase)
			newEnd = mathutil.MinInt64(math.MaxInt64-alloc.step, newBase) + alloc.step
		} else {
			if currentEnd >= requiredBase {
				newBase = currentEnd
				newEnd = currentEnd
				// Required base satisfied, we don't need to update KV.
				return nil
			}
			// If we don't want to allocate IDs, for example when creating a table with a given base value,
			// We need to make sure when other TiDB server allocates ID for the first time, requiredBase + 1
			// will be allocated, so we need to increase the end to exactly the requiredBase.
			newBase = requiredBase
			newEnd = requiredBase
		}
		_, err1 = m.GenAutoTableID(alloc.dbID, tableID, newEnd-currentEnd)
		return err1
	})
	metrics.AutoIDHistogram.WithLabelValues(metrics.TableAutoIDRebase, metrics.RetLabel(err)).Observe(time.Since(startTime).Seconds())
	if err != nil {
		return err
	}
	alloc.base, alloc.end = newBase, newEnd
	return nil
}

// Rebase implements autoid.Allocator Rebase interface.
// The requiredBase is the minimum base value after Rebase.
// The real base may be greater than the required base.
func (alloc *allocator) Rebase(tableID, requiredBase int64, allocIDs bool) error {
	if tableID == 0 {
		return errInvalidTableID.GenWithStack("Invalid tableID")
	}

	alloc.mu.Lock()
	defer alloc.mu.Unlock()

	if alloc.isUnsigned {
		return alloc.rebase4Unsigned(tableID, uint64(requiredBase), allocIDs)
	}
	return alloc.rebase4Signed(tableID, requiredBase, allocIDs)
}

// NextStep return new auto id step according to previous step and consuming time.
func NextStep(curStep int64, consumeDur time.Duration) int64 {
	failpoint.Inject("mockAutoIDChange", func(val failpoint.Value) {
		if val.(bool) {
			failpoint.Return(step)
		}
	})

	consumeRate := defaultConsumeTime.Seconds() / consumeDur.Seconds()
	res := int64(float64(curStep) * consumeRate)
	if res < minStep {
		return minStep
	} else if res > maxStep {
		return maxStep
	}
	return res
}

// NewAllocator returns a new auto increment id generator on the store.
func NewAllocator(store kv.Storage, dbID int64, isUnsigned bool) Allocator {
	return &allocator{
		store:         store,
		dbID:          dbID,
		isUnsigned:    isUnsigned,
		step:          step,
		lastAllocTime: time.Now(),
	}
}

// Alloc implements autoid.Allocator Alloc interface.
func (alloc *allocator) Alloc(tableID int64, n uint64) (int64, int64, error) {
	if tableID == 0 {
		return 0, 0, errInvalidTableID.GenWithStackByArgs("Invalid tableID")
	}
	if n == 0 {
		return 0, 0, nil
	}
	alloc.mu.Lock()
	defer alloc.mu.Unlock()
	if alloc.isUnsigned {
		return alloc.alloc4Unsigned(tableID, n)
	}
	return alloc.alloc4Signed(tableID, n)
}

func (alloc *allocator) alloc4Signed(tableID int64, n uint64) (int64, int64, error) {
	n1 := int64(n)
	// Condition alloc.base+N1 > alloc.end will overflow when alloc.base + N1 > MaxInt64. So need this.
	if math.MaxInt64-alloc.base <= n1 {
		return 0, 0, ErrAutoincReadFailed
	}
	// The local rest is not enough for allocN, skip it.
	if alloc.base+n1 > alloc.end {
		var newBase, newEnd int64
		startTime := time.Now()
		// Although it may skip a segment here, we still think it is consumed.
		consumeDur := startTime.Sub(alloc.lastAllocTime)
		nextStep := NextStep(alloc.step, consumeDur)
		// Make sure nextStep is big enough.
		if nextStep <= n1 {
			alloc.step = mathutil.MinInt64(n1*2, maxStep)
		} else {
			alloc.step = nextStep
		}
		err := kv.RunInNewTxn(alloc.store, true, func(txn kv.Transaction) error {
			m := meta.NewMeta(txn)
			var err1 error
			newBase, err1 = m.GetAutoTableID(alloc.dbID, tableID)
			if err1 != nil {
				return err1
			}
			tmpStep := mathutil.MinInt64(math.MaxInt64-newBase, alloc.step)
			// The global rest is not enough for alloc.
			if tmpStep < n1 {
				return ErrAutoincReadFailed
			}
			newEnd, err1 = m.GenAutoTableID(alloc.dbID, tableID, tmpStep)
			return err1
		})
		metrics.AutoIDHistogram.WithLabelValues(metrics.TableAutoIDAlloc, metrics.RetLabel(err)).Observe(time.Since(startTime).Seconds())
		if err != nil {
			return 0, 0, err
		}
		alloc.lastAllocTime = time.Now()
		if newBase == math.MaxInt64 {
			return 0, 0, ErrAutoincReadFailed
		}
		alloc.base, alloc.end = newBase, newEnd
	}
	logutil.Logger(context.TODO()).Debug("alloc N signed ID",
		zap.Uint64("from ID", uint64(alloc.base)),
		zap.Uint64("to ID", uint64(alloc.base+n1)),
		zap.Int64("table ID", tableID),
		zap.Int64("database ID", alloc.dbID))
	min := alloc.base
	alloc.base += n1
	return min, alloc.base, nil
}

func (alloc *allocator) alloc4Unsigned(tableID int64, n uint64) (int64, int64, error) {
	n1 := int64(n)
	// Condition alloc.base+n1 > alloc.end will overflow when alloc.base + n1 > MaxInt64. So need this.
	if math.MaxUint64-uint64(alloc.base) <= n {
		return 0, 0, ErrAutoincReadFailed
	}
	// The local rest is not enough for alloc, skip it.
	if uint64(alloc.base)+n > uint64(alloc.end) {
		var newBase, newEnd int64
		startTime := time.Now()
		// Although it may skip a segment here, we still treat it as consumed.
		consumeDur := startTime.Sub(alloc.lastAllocTime)
		nextStep := NextStep(alloc.step, consumeDur)
		// Make sure nextStep is big enough.
		if nextStep <= n1 {
			alloc.step = mathutil.MinInt64(n1*2, maxStep)
		} else {
			alloc.step = nextStep
		}
		err := kv.RunInNewTxn(alloc.store, true, func(txn kv.Transaction) error {
			m := meta.NewMeta(txn)
			var err1 error
			newBase, err1 = m.GetAutoTableID(alloc.dbID, tableID)
			if err1 != nil {
				return err1
			}
			tmpStep := int64(mathutil.MinUint64(math.MaxUint64-uint64(newBase), uint64(alloc.step)))
			// The global rest is not enough for alloc.
			if tmpStep < n1 {
				return ErrAutoincReadFailed
			}
			newEnd, err1 = m.GenAutoTableID(alloc.dbID, tableID, tmpStep)
			return err1
		})
		metrics.AutoIDHistogram.WithLabelValues(metrics.TableAutoIDAlloc, metrics.RetLabel(err)).Observe(time.Since(startTime).Seconds())
		if err != nil {
			return 0, 0, err
		}
		alloc.lastAllocTime = time.Now()
		if uint64(newBase) == math.MaxUint64 {
			return 0, 0, ErrAutoincReadFailed
		}
		alloc.base, alloc.end = newBase, newEnd
	}
	logutil.Logger(context.TODO()).Debug("alloc unsigned ID",
		zap.Uint64(" from ID", uint64(alloc.base)),
		zap.Uint64("to ID", uint64(alloc.base+n1)),
		zap.Int64("table ID", tableID),
		zap.Int64("database ID", alloc.dbID))
	min := alloc.base
	// Use uint64 n directly.
	alloc.base = int64(uint64(alloc.base) + n)
	return min, alloc.base, nil
}<|MERGE_RESOLUTION|>--- conflicted
+++ resolved
@@ -40,13 +40,10 @@
 	InformationSchemaDBID int64 = SystemSchemaIDFlag | 1
 	// PerformanceSchemaDBID is the performance_schema schema id, it's exports for test.
 	PerformanceSchemaDBID int64 = SystemSchemaIDFlag | 10000
-<<<<<<< HEAD
-	// InspectionSchemaDBID is the inspection_schema id, it's exports for test.
-	InspectionSchemaDBID int64 = SystemSchemaIDFlag | 20000
-=======
 	// MetricSchemaDBID is the metric_schema schema id, it's exported for test.
 	MetricSchemaDBID int64 = SystemSchemaIDFlag | 20000
->>>>>>> 933715f4
+	// InspectionSchemaDBID is the inspection_schema id, it's exports for test.
+	InspectionSchemaDBID int64 = SystemSchemaIDFlag | 30000
 )
 
 const (
