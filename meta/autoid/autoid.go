// Copyright 2015 PingCAP, Inc.
//
// Licensed under the Apache License, Version 2.0 (the "License");
// you may not use this file except in compliance with the License.
// You may obtain a copy of the License at
//
//     http://www.apache.org/licenses/LICENSE-2.0
//
// Unless required by applicable law or agreed to in writing, software
// distributed under the License is distributed on an "AS IS" BASIS,
// See the License for the specific language governing permissions and
// limitations under the License.

package autoid

import (
	"sync"

	"github.com/juju/errors"
	"github.com/ngaut/log"
	"github.com/pingcap/tidb/kv"
	"github.com/pingcap/tidb/meta"
)

const (
	step = 1000
)

// Allocator is an auto increment id generator.
// Just keep id unique actually.
type Allocator interface {
	Alloc(tableID int64) (int64, error)
}

type allocator struct {
	mu    sync.Mutex
	base  int64
	end   int64
	store kv.Storage
}

// Alloc allocs the next autoID for table with tableID.
// It gets a batch of autoIDs at a time. So it does not need to access storage for each call.
func (alloc *allocator) Alloc(tableID int64) (int64, error) {
	if tableID == 0 {
		return 0, errors.New("Invalid tableID")
	}
	metaKey := meta.AutoIDKey(tableID)
	alloc.mu.Lock()
	defer alloc.mu.Unlock()
	if alloc.base == alloc.end { // step
		err := kv.RunInNewTxn(alloc.store, true, func(txn kv.Transaction) error {
<<<<<<< HEAD
			end, genIDErr := meta.GenID(txn, []byte(metaKey), step)
			if genIDErr != nil {
				return errors.Trace(genIDErr)
=======
			// err1 is used for passing `go tool vet --shadow` check.
			end, err1 := meta.GenID(txn, []byte(metaKey), step)
			if err1 != nil {
				return errors.Trace(err1)
>>>>>>> f244ad1c
			}

			alloc.end = end
			alloc.base = alloc.end - step
			return nil
		})

		if err != nil {
			return 0, errors.Trace(err)
		}
	}

	alloc.base++
	log.Infof("Alloc id %d, table ID:%d, from %p, store ID:%s", alloc.base, tableID, alloc, alloc.store.UUID())
	return alloc.base, nil
}

// NewAllocator returns a new auto increment id generator on the store.
func NewAllocator(store kv.Storage) Allocator {
	return &allocator{
		store: store,
	}
}<|MERGE_RESOLUTION|>--- conflicted
+++ resolved
@@ -50,16 +50,10 @@
 	defer alloc.mu.Unlock()
 	if alloc.base == alloc.end { // step
 		err := kv.RunInNewTxn(alloc.store, true, func(txn kv.Transaction) error {
-<<<<<<< HEAD
-			end, genIDErr := meta.GenID(txn, []byte(metaKey), step)
-			if genIDErr != nil {
-				return errors.Trace(genIDErr)
-=======
 			// err1 is used for passing `go tool vet --shadow` check.
 			end, err1 := meta.GenID(txn, []byte(metaKey), step)
 			if err1 != nil {
 				return errors.Trace(err1)
->>>>>>> f244ad1c
 			}
 
 			alloc.end = end
