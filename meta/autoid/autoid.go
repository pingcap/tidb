// Copyright 2015 PingCAP, Inc.
//
// Licensed under the Apache License, Version 2.0 (the "License");
// you may not use this file except in compliance with the License.
// You may obtain a copy of the License at
//
//     http://www.apache.org/licenses/LICENSE-2.0
//
// Unless required by applicable law or agreed to in writing, software
// distributed under the License is distributed on an "AS IS" BASIS,
// WITHOUT WARRANTIES OR CONDITIONS OF ANY KIND, either express or implied.
// See the License for the specific language governing permissions and
// limitations under the License.

package autoid

import (
	"bytes"
	"context"
	"fmt"
	"math"
	"strconv"
	"sync"
	"time"

	"github.com/pingcap/errors"
	"github.com/pingcap/failpoint"
	"github.com/pingcap/kvproto/pkg/autoid"
	"github.com/pingcap/tidb/kv"
	"github.com/pingcap/tidb/meta"
	"github.com/pingcap/tidb/metrics"
	"github.com/pingcap/tidb/parser/model"
	"github.com/pingcap/tidb/parser/mysql"
	"github.com/pingcap/tidb/types"
	"github.com/pingcap/tidb/util/dbterror"
	"github.com/pingcap/tidb/util/execdetails"
	"github.com/pingcap/tidb/util/logutil"
	"github.com/pingcap/tidb/util/mathutil"
	"github.com/pingcap/tidb/util/tracing"
	"github.com/tikv/client-go/v2/txnkv/txnsnapshot"
	tikvutil "github.com/tikv/client-go/v2/util"
	"go.uber.org/zap"
)

// Attention:
// For reading cluster TiDB memory tables, the system schema/table should be same.
// Once the system schema/table id been allocated, it can't be changed any more.
// Change the system schema/table id may have the compatibility problem.
const (
	// SystemSchemaIDFlag is the system schema/table id flag, uses the highest bit position as system schema ID flag, it's exports for test.
	SystemSchemaIDFlag = 1 << 62
	// InformationSchemaDBID is the information_schema schema id, it's exports for test.
	InformationSchemaDBID int64 = SystemSchemaIDFlag | 1
	// PerformanceSchemaDBID is the performance_schema schema id, it's exports for test.
	PerformanceSchemaDBID int64 = SystemSchemaIDFlag | 10000
	// MetricSchemaDBID is the metrics_schema schema id, it's exported for test.
	MetricSchemaDBID int64 = SystemSchemaIDFlag | 20000
)

const (
	minStep            = 30000
	maxStep            = 2000000
	defaultConsumeTime = 10 * time.Second
	minIncrement       = 1
	maxIncrement       = 65535
)

// RowIDBitLength is the bit number of a row id in TiDB.
const RowIDBitLength = 64

const (
	// AutoRandomShardBitsDefault is the default number of shard bits.
	AutoRandomShardBitsDefault = 5
	// AutoRandomRangeBitsDefault is the default number of range bits.
	AutoRandomRangeBitsDefault = 64
	// AutoRandomShardBitsMax is the max number of shard bits.
	AutoRandomShardBitsMax = 15
	// AutoRandomRangeBitsMax is the max number of range bits.
	AutoRandomRangeBitsMax = 64
	// AutoRandomRangeBitsMin is the min number of range bits.
	AutoRandomRangeBitsMin = 32
	// AutoRandomIncBitsMin is the min number of auto random incremental bits.
	AutoRandomIncBitsMin = 27
)

// AutoRandomShardBitsNormalize normalizes the auto random shard bits.
func AutoRandomShardBitsNormalize(shard int, colName string) (ret uint64, err error) {
	if shard == types.UnspecifiedLength {
		return AutoRandomShardBitsDefault, nil
	}
	if shard <= 0 {
		return 0, dbterror.ErrInvalidAutoRandom.FastGenByArgs(AutoRandomNonPositive)
	}
	if shard > AutoRandomShardBitsMax {
		errMsg := fmt.Sprintf(AutoRandomOverflowErrMsg, AutoRandomShardBitsMax, shard, colName)
		return 0, dbterror.ErrInvalidAutoRandom.FastGenByArgs(errMsg)
	}
	return uint64(shard), nil
}

// AutoRandomRangeBitsNormalize normalizes the auto random range bits.
func AutoRandomRangeBitsNormalize(rangeBits int) (ret uint64, err error) {
	if rangeBits == types.UnspecifiedLength {
		return AutoRandomRangeBitsDefault, nil
	}
	if rangeBits < AutoRandomRangeBitsMin || rangeBits > AutoRandomRangeBitsMax {
		errMsg := fmt.Sprintf(AutoRandomInvalidRangeBits, AutoRandomRangeBitsMin, AutoRandomRangeBitsMax, rangeBits)
		return 0, dbterror.ErrInvalidAutoRandom.FastGenByArgs(errMsg)
	}
	return uint64(rangeBits), nil
}

// Test needs to change it, so it's a variable.
var step = int64(30000)

// AllocatorType is the type of allocator for generating auto-id. Different type of allocators use different key-value pairs.
type AllocatorType uint8

const (
	// RowIDAllocType indicates the allocator is used to allocate row id.
	RowIDAllocType AllocatorType = iota
	// AutoIncrementType indicates the allocator is used to allocate auto increment value.
	AutoIncrementType
	// AutoRandomType indicates the allocator is used to allocate auto-shard id.
	AutoRandomType
	// SequenceType indicates the allocator is used to allocate sequence value.
	SequenceType
)

func (a AllocatorType) String() string {
	switch a {
	case RowIDAllocType:
		return "_tidb_rowid"
	case AutoIncrementType:
		return "auto_increment"
	case AutoRandomType:
		return "auto_random"
	case SequenceType:
		return "sequence"
	}
	return "unknown"
}

// CustomAutoIncCacheOption is one kind of AllocOption to customize the allocator step length.
type CustomAutoIncCacheOption int64

// ApplyOn implements the AllocOption interface.
func (step CustomAutoIncCacheOption) ApplyOn(alloc *allocator) {
	if step == 0 {
		return
	}
	alloc.step = int64(step)
	alloc.customStep = true
}

// AllocOptionTableInfoVersion is used to pass the TableInfo.Version to the allocator.
type AllocOptionTableInfoVersion uint16

// ApplyOn implements the AllocOption interface.
func (v AllocOptionTableInfoVersion) ApplyOn(alloc *allocator) {
	alloc.tbVersion = uint16(v)
}

// AllocOption is a interface to define allocator custom options coming in future.
type AllocOption interface {
	ApplyOn(*allocator)
}

// Allocator is an auto increment id generator.
// Just keep id unique actually.
type Allocator interface {
	// Alloc allocs N consecutive autoID for table with tableID, returning (min, max] of the allocated autoID batch.
	// It gets a batch of autoIDs at a time. So it does not need to access storage for each call.
	// The consecutive feature is used to insert multiple rows in a statement.
	// increment & offset is used to validate the start position (the allocator's base is not always the last allocated id).
	// The returned range is (min, max]:
	// case increment=1 & offset=1: you can derive the ids like min+1, min+2... max.
	// case increment=x & offset=y: you firstly need to seek to firstID by `SeekToFirstAutoIDXXX`, then derive the IDs like firstID, firstID + increment * 2... in the caller.
	Alloc(ctx context.Context, n uint64, increment, offset int64) (int64, int64, error)

	// AllocSeqCache allocs sequence batch value cached in table level（rather than in alloc), the returned range covering
	// the size of sequence cache with it's increment. The returned round indicates the sequence cycle times if it is with
	// cycle option.
	AllocSeqCache() (min int64, max int64, round int64, err error)

	// Rebase rebases the autoID base for table with tableID and the new base value.
	// If allocIDs is true, it will allocate some IDs and save to the cache.
	// If allocIDs is false, it will not allocate IDs.
	Rebase(ctx context.Context, newBase int64, allocIDs bool) error

	// ForceRebase set the next global auto ID to newBase.
	ForceRebase(newBase int64) error

	// RebaseSeq rebases the sequence value in number axis with tableID and the new base value.
	RebaseSeq(newBase int64) (int64, bool, error)

	// Base return the current base of Allocator.
	Base() int64
	// End is only used for test.
	End() int64
	// NextGlobalAutoID returns the next global autoID.
	NextGlobalAutoID() (int64, error)
	GetType() AllocatorType
}

// Allocators represents a set of `Allocator`s.
type Allocators struct {
	SepAutoInc bool
	Allocs     []Allocator
}

// NewAllocators packs multiple `Allocator`s into Allocators.
func NewAllocators(sepAutoInc bool, allocators ...Allocator) Allocators {
	return Allocators{
		SepAutoInc: sepAutoInc,
		Allocs:     allocators,
	}
}

// Append add an allocator to the allocators.
func (all Allocators) Append(a Allocator) Allocators {
	return Allocators{
		SepAutoInc: all.SepAutoInc,
		Allocs:     append(all.Allocs, a),
	}
}

// Get returns the Allocator according to the AllocatorType.
func (all Allocators) Get(allocType AllocatorType) Allocator {
	if !all.SepAutoInc {
		if allocType == AutoIncrementType {
			allocType = RowIDAllocType
		}
	}

	for _, a := range all.Allocs {
		if a.GetType() == allocType {
			return a
		}
	}
	return nil
}

// Filter filters all the allocators that match pred.
func (all Allocators) Filter(pred func(Allocator) bool) Allocators {
	var ret []Allocator
	for _, a := range all.Allocs {
		if pred(a) {
			ret = append(ret, a)
		}
	}
	return Allocators{
		SepAutoInc: all.SepAutoInc,
		Allocs:     ret,
	}
}

type allocator struct {
	mu    sync.Mutex
	base  int64
	end   int64
	store kv.Storage
	// dbID is current database's ID.
	dbID          int64
	tbID          int64
	tbVersion     uint16
	isUnsigned    bool
	lastAllocTime time.Time
	step          int64
	customStep    bool
	allocType     AllocatorType
	sequence      *model.SequenceInfo
}

// GetStep is only used by tests
func GetStep() int64 {
	return step
}

// SetStep is only used by tests
func SetStep(s int64) {
	step = s
}

// Base implements autoid.Allocator Base interface.
func (alloc *allocator) Base() int64 {
	alloc.mu.Lock()
	defer alloc.mu.Unlock()
	return alloc.base
}

// End implements autoid.Allocator End interface.
func (alloc *allocator) End() int64 {
	alloc.mu.Lock()
	defer alloc.mu.Unlock()
	return alloc.end
}

// NextGlobalAutoID implements autoid.Allocator NextGlobalAutoID interface.
func (alloc *allocator) NextGlobalAutoID() (int64, error) {
	var autoID int64
	startTime := time.Now()
	ctx := kv.WithInternalSourceType(context.Background(), kv.InternalTxnMeta)
	err := kv.RunInNewTxn(ctx, alloc.store, true, func(ctx context.Context, txn kv.Transaction) error {
		var err1 error
		autoID, err1 = alloc.getIDAccessor(txn).Get()
		if err1 != nil {
			return errors.Trace(err1)
		}
		return nil
	})
	metrics.AutoIDHistogram.WithLabelValues(metrics.GlobalAutoID, metrics.RetLabel(err)).Observe(time.Since(startTime).Seconds())
	if alloc.isUnsigned {
		return int64(uint64(autoID) + 1), err
	}
	return autoID + 1, err
}

func (alloc *allocator) rebase4Unsigned(ctx context.Context, requiredBase uint64, allocIDs bool) error {
	// Satisfied by alloc.base, nothing to do.
	if requiredBase <= uint64(alloc.base) {
		return nil
	}
	// Satisfied by alloc.end, need to update alloc.base.
	if requiredBase <= uint64(alloc.end) {
		alloc.base = int64(requiredBase)
		return nil
	}

	ctx, allocatorStats, commitDetail := getAllocatorStatsFromCtx(ctx)
	if allocatorStats != nil {
		allocatorStats.rebaseCount++
		defer func() {
			if commitDetail != nil {
				allocatorStats.mergeCommitDetail(*commitDetail)
			}
		}()
	}
	var newBase, newEnd uint64
	startTime := time.Now()
	ctx = kv.WithInternalSourceType(ctx, kv.InternalTxnMeta)
	err := kv.RunInNewTxn(ctx, alloc.store, true, func(ctx context.Context, txn kv.Transaction) error {
		if allocatorStats != nil {
			txn.SetOption(kv.CollectRuntimeStats, allocatorStats.SnapshotRuntimeStats)
		}
		idAcc := alloc.getIDAccessor(txn)
		currentEnd, err1 := idAcc.Get()
		if err1 != nil {
			return err1
		}
		uCurrentEnd := uint64(currentEnd)
		if allocIDs {
			newBase = mathutil.Max(uCurrentEnd, requiredBase)
			newEnd = mathutil.Min(math.MaxUint64-uint64(alloc.step), newBase) + uint64(alloc.step)
		} else {
			if uCurrentEnd >= requiredBase {
				newBase = uCurrentEnd
				newEnd = uCurrentEnd
				// Required base satisfied, we don't need to update KV.
				return nil
			}
			// If we don't want to allocate IDs, for example when creating a table with a given base value,
			// We need to make sure when other TiDB server allocates ID for the first time, requiredBase + 1
			// will be allocated, so we need to increase the end to exactly the requiredBase.
			newBase = requiredBase
			newEnd = requiredBase
		}
		_, err1 = idAcc.Inc(int64(newEnd - uCurrentEnd))
		return err1
	})
	metrics.AutoIDHistogram.WithLabelValues(metrics.TableAutoIDRebase, metrics.RetLabel(err)).Observe(time.Since(startTime).Seconds())
	if err != nil {
		return err
	}
	alloc.base, alloc.end = int64(newBase), int64(newEnd)
	return nil
}

func (alloc *allocator) rebase4Signed(ctx context.Context, requiredBase int64, allocIDs bool) error {
	// Satisfied by alloc.base, nothing to do.
	if requiredBase <= alloc.base {
		return nil
	}
	// Satisfied by alloc.end, need to update alloc.base.
	if requiredBase <= alloc.end {
		alloc.base = requiredBase
		return nil
	}

	ctx, allocatorStats, commitDetail := getAllocatorStatsFromCtx(ctx)
	if allocatorStats != nil {
		allocatorStats.rebaseCount++
		defer func() {
			if commitDetail != nil {
				allocatorStats.mergeCommitDetail(*commitDetail)
			}
		}()
	}
	var newBase, newEnd int64
	startTime := time.Now()
	ctx = kv.WithInternalSourceType(ctx, kv.InternalTxnMeta)
	err := kv.RunInNewTxn(ctx, alloc.store, true, func(ctx context.Context, txn kv.Transaction) error {
		if allocatorStats != nil {
			txn.SetOption(kv.CollectRuntimeStats, allocatorStats.SnapshotRuntimeStats)
		}
		idAcc := alloc.getIDAccessor(txn)
		currentEnd, err1 := idAcc.Get()
		if err1 != nil {
			return err1
		}
		if allocIDs {
			newBase = mathutil.Max(currentEnd, requiredBase)
			newEnd = mathutil.Min(math.MaxInt64-alloc.step, newBase) + alloc.step
		} else {
			if currentEnd >= requiredBase {
				newBase = currentEnd
				newEnd = currentEnd
				// Required base satisfied, we don't need to update KV.
				return nil
			}
			// If we don't want to allocate IDs, for example when creating a table with a given base value,
			// We need to make sure when other TiDB server allocates ID for the first time, requiredBase + 1
			// will be allocated, so we need to increase the end to exactly the requiredBase.
			newBase = requiredBase
			newEnd = requiredBase
		}
		_, err1 = idAcc.Inc(newEnd - currentEnd)
		return err1
	})
	metrics.AutoIDHistogram.WithLabelValues(metrics.TableAutoIDRebase, metrics.RetLabel(err)).Observe(time.Since(startTime).Seconds())
	if err != nil {
		return err
	}
	alloc.base, alloc.end = newBase, newEnd
	return nil
}

// rebase4Sequence won't alloc batch immediately, cause it won't cache value in allocator.
func (alloc *allocator) rebase4Sequence(requiredBase int64) (int64, bool, error) {
	startTime := time.Now()
	alreadySatisfied := false
	ctx := kv.WithInternalSourceType(context.Background(), kv.InternalTxnMeta)
	err := kv.RunInNewTxn(ctx, alloc.store, true, func(ctx context.Context, txn kv.Transaction) error {
		acc := meta.NewMeta(txn).GetAutoIDAccessors(alloc.dbID, alloc.tbID)
		currentEnd, err := acc.SequenceValue().Get()
		if err != nil {
			return err
		}
		if alloc.sequence.Increment > 0 {
			if currentEnd >= requiredBase {
				// Required base satisfied, we don't need to update KV.
				alreadySatisfied = true
				return nil
			}
		} else {
			if currentEnd <= requiredBase {
				// Required base satisfied, we don't need to update KV.
				alreadySatisfied = true
				return nil
			}
		}

		// If we don't want to allocate IDs, for example when creating a table with a given base value,
		// We need to make sure when other TiDB server allocates ID for the first time, requiredBase + 1
		// will be allocated, so we need to increase the end to exactly the requiredBase.
		_, err = acc.SequenceValue().Inc(requiredBase - currentEnd)
		return err
	})
	// TODO: sequence metrics
	metrics.AutoIDHistogram.WithLabelValues(metrics.TableAutoIDRebase, metrics.RetLabel(err)).Observe(time.Since(startTime).Seconds())
	if err != nil {
		return 0, false, err
	}
	if alreadySatisfied {
		return 0, true, nil
	}
	return requiredBase, false, err
}

// Rebase implements autoid.Allocator Rebase interface.
// The requiredBase is the minimum base value after Rebase.
// The real base may be greater than the required base.
func (alloc *allocator) Rebase(ctx context.Context, requiredBase int64, allocIDs bool) error {
	alloc.mu.Lock()
	defer alloc.mu.Unlock()
	if alloc.isUnsigned {
		return alloc.rebase4Unsigned(ctx, uint64(requiredBase), allocIDs)
	}
	return alloc.rebase4Signed(ctx, requiredBase, allocIDs)
}

// ForceRebase implements autoid.Allocator ForceRebase interface.
func (alloc *allocator) ForceRebase(requiredBase int64) error {
	if requiredBase == -1 {
		return ErrAutoincReadFailed.GenWithStack("Cannot force rebase the next global ID to '0'")
	}
	alloc.mu.Lock()
	defer alloc.mu.Unlock()
	startTime := time.Now()
	ctx := kv.WithInternalSourceType(context.Background(), kv.InternalTxnMeta)
	err := kv.RunInNewTxn(ctx, alloc.store, true, func(ctx context.Context, txn kv.Transaction) error {
		idAcc := alloc.getIDAccessor(txn)
		currentEnd, err1 := idAcc.Get()
		if err1 != nil {
			return err1
		}
		var step int64
		if !alloc.isUnsigned {
			step = requiredBase - currentEnd
		} else {
			uRequiredBase, uCurrentEnd := uint64(requiredBase), uint64(currentEnd)
			step = int64(uRequiredBase - uCurrentEnd)
		}
		_, err1 = idAcc.Inc(step)
		return err1
	})
	metrics.AutoIDHistogram.WithLabelValues(metrics.TableAutoIDRebase, metrics.RetLabel(err)).Observe(time.Since(startTime).Seconds())
	if err != nil {
		return err
	}
	alloc.base, alloc.end = requiredBase, requiredBase
	return nil
}

// Rebase implements autoid.Allocator RebaseSeq interface.
// The return value is quite same as expression function, bool means whether it should be NULL,
// here it will be used in setval expression function (true meaning the set value has been satisfied, return NULL).
// case1:When requiredBase is satisfied with current value, it will return (0, true, nil),
// case2:When requiredBase is successfully set in, it will return (requiredBase, false, nil).
// If some error occurs in the process, return it immediately.
func (alloc *allocator) RebaseSeq(requiredBase int64) (int64, bool, error) {
	alloc.mu.Lock()
	defer alloc.mu.Unlock()
	return alloc.rebase4Sequence(requiredBase)
}

func (alloc *allocator) GetType() AllocatorType {
	return alloc.allocType
}

// NextStep return new auto id step according to previous step and consuming time.
func NextStep(curStep int64, consumeDur time.Duration) int64 {
	failpoint.Inject("mockAutoIDCustomize", func(val failpoint.Value) {
		if val.(bool) {
			failpoint.Return(3)
		}
	})
	failpoint.Inject("mockAutoIDChange", func(val failpoint.Value) {
		if val.(bool) {
			failpoint.Return(step)
		}
	})

	consumeRate := defaultConsumeTime.Seconds() / consumeDur.Seconds()
	res := int64(float64(curStep) * consumeRate)
	if res < minStep {
		return minStep
	} else if res > maxStep {
		return maxStep
	}
	return res
}

// MockForTest is exported for testing.
// The actual implementation is in github.com/pingcap/tidb/autoid_service because of the
// package circle depending issue.
var MockForTest func(kv.Storage) autoid.AutoIDAllocClient

func newSinglePointAlloc(r Requirement, dbID, tblID int64, isUnsigned bool) *singlePointAlloc {
	spa := &singlePointAlloc{
		dbID:       dbID,
		tblID:      tblID,
		isUnsigned: isUnsigned,
	}
<<<<<<< HEAD
<<<<<<< HEAD:meta/autoid/autoid.go
	if len(addrs) > 0 {
		etcdCli, err := clientv3.New(clientv3.Config{
			Endpoints:        addrs,
			TLS:              ebd.TLSConfig(),
			AutoSyncInterval: 30 * time.Second,
		})
		if err != nil {
			logutil.BgLogger().Error("[autoid client] fail to connect etcd, fallback to default", zap.Error(err))
			return nil
		}
		spa.clientDiscover = clientDiscover{etcdCli: etcdCli}
	} else {
		spa.clientDiscover = clientDiscover{}
		spa.mu.AutoIDAllocClient = MockForTest(store)
=======
	if r.AutoIDClient() == nil {
		// Only for test in mockstore
		spa.ClientDiscover = &ClientDiscover{}
		spa.mu.AutoIDAllocClient = MockForTest(r.Store())
	} else {
		spa.ClientDiscover = r.AutoIDClient()
>>>>>>> 8eb191303ac (*: fix grpc client leak bug for AUTO_ID_CACHE=1 tables (#48870)):pkg/meta/autoid/autoid.go
=======
	if r.GetEtcdClient() == nil {
		// Only for test in mockstore
		spa.clientDiscover = clientDiscover{}
		spa.mu.AutoIDAllocClient = MockForTest(r.Store())
	} else {
		spa.clientDiscover = clientDiscover{etcdCli: r.GetEtcdClient()}
>>>>>>> 54dab78d
	}

	// mockAutoIDChange failpoint is not implemented in this allocator, so fallback to use the default one.
	failpoint.Inject("mockAutoIDChange", func(val failpoint.Value) {
		if val.(bool) {
			spa = nil
		}
	})
	return spa
}

<<<<<<< HEAD
<<<<<<< HEAD:meta/autoid/autoid.go
=======
// Requirement is the parameter required by NewAllocator
type Requirement interface {
	Store() kv.Storage
	AutoIDClient() *ClientDiscover
}

>>>>>>> 8eb191303ac (*: fix grpc client leak bug for AUTO_ID_CACHE=1 tables (#48870)):pkg/meta/autoid/autoid.go
=======
// Requirement is the parameter required by NewAllocator
type Requirement interface {
	Store() kv.Storage
	GetEtcdClient() *clientv3.Client
}

>>>>>>> 54dab78d
// NewAllocator returns a new auto increment id generator on the store.
func NewAllocator(r Requirement, dbID, tbID int64, isUnsigned bool,
	allocType AllocatorType, opts ...AllocOption) Allocator {
	var store kv.Storage
	if r != nil {
		store = r.Store()
	}
	alloc := &allocator{
		store:         store,
		dbID:          dbID,
		tbID:          tbID,
		isUnsigned:    isUnsigned,
		step:          step,
		lastAllocTime: time.Now(),
		allocType:     allocType,
	}
	for _, fn := range opts {
		fn.ApplyOn(alloc)
	}

	// Use the MySQL compatible AUTO_INCREMENT mode.
	if alloc.customStep && alloc.step == 1 && alloc.tbVersion >= model.TableInfoVersion5 {
		if allocType == AutoIncrementType {
			alloc1 := newSinglePointAlloc(r, dbID, tbID, isUnsigned)
			if alloc1 != nil {
				return alloc1
			}
		} else if allocType == RowIDAllocType {
			// Now that the autoid and rowid allocator are separated, the AUTO_ID_CACHE 1 setting should not make
			// the rowid allocator do not use cache.
			alloc.customStep = false
			alloc.step = step
		}
	}

	return alloc
}

// NewSequenceAllocator returns a new sequence value generator on the store.
func NewSequenceAllocator(store kv.Storage, dbID, tbID int64, info *model.SequenceInfo) Allocator {
	return &allocator{
		store: store,
		dbID:  dbID,
		tbID:  tbID,
		// Sequence allocator is always signed.
		isUnsigned:    false,
		lastAllocTime: time.Now(),
		allocType:     SequenceType,
		sequence:      info,
	}
}

// NewAllocatorsFromTblInfo creates an array of allocators of different types with the information of model.TableInfo.
func NewAllocatorsFromTblInfo(r Requirement, schemaID int64, tblInfo *model.TableInfo) Allocators {
	var allocs []Allocator
	dbID := tblInfo.GetDBID(schemaID)
	idCacheOpt := CustomAutoIncCacheOption(tblInfo.AutoIdCache)
	tblVer := AllocOptionTableInfoVersion(tblInfo.Version)

	hasRowID := !tblInfo.PKIsHandle && !tblInfo.IsCommonHandle
	hasAutoIncID := tblInfo.GetAutoIncrementColInfo() != nil
	if hasRowID || hasAutoIncID {
		alloc := NewAllocator(r, dbID, tblInfo.ID, tblInfo.IsAutoIncColUnsigned(), RowIDAllocType, idCacheOpt, tblVer)
		allocs = append(allocs, alloc)
	}
	if hasAutoIncID {
		alloc := NewAllocator(r, dbID, tblInfo.ID, tblInfo.IsAutoIncColUnsigned(), AutoIncrementType, idCacheOpt, tblVer)
		allocs = append(allocs, alloc)
	}
	hasAutoRandID := tblInfo.ContainsAutoRandomBits()
	if hasAutoRandID {
		alloc := NewAllocator(r, dbID, tblInfo.ID, tblInfo.IsAutoRandomBitColUnsigned(), AutoRandomType, idCacheOpt, tblVer)
		allocs = append(allocs, alloc)
	}
	if tblInfo.IsSequence() {
		allocs = append(allocs, NewSequenceAllocator(r.Store(), dbID, tblInfo.ID, tblInfo.Sequence))
	}
	return NewAllocators(tblInfo.SepAutoInc(), allocs...)
}

// Alloc implements autoid.Allocator Alloc interface.
// For autoIncrement allocator, the increment and offset should always be positive in [1, 65535].
// Attention:
// When increment and offset is not the default value(1), the return range (min, max] need to
// calculate the correct start position rather than simply the add 1 to min. Then you can derive
// the successive autoID by adding increment * cnt to firstID for (n-1) times.
//
// Example:
// (6, 13] is returned, increment = 4, offset = 1, n = 2.
// 6 is the last allocated value for other autoID or handle, maybe with different increment and step,
// but actually we don't care about it, all we need is to calculate the new autoID corresponding to the
// increment and offset at this time now. To simplify the rule is like (ID - offset) % increment = 0,
// so the first autoID should be 9, then add increment to it to get 13.
func (alloc *allocator) Alloc(ctx context.Context, n uint64, increment, offset int64) (min int64, max int64, err error) {
	if alloc.tbID == 0 {
		return 0, 0, errInvalidTableID.GenWithStackByArgs("Invalid tableID")
	}
	if n == 0 {
		return 0, 0, nil
	}
	if alloc.allocType == AutoIncrementType || alloc.allocType == RowIDAllocType {
		if !validIncrementAndOffset(increment, offset) {
			return 0, 0, errInvalidIncrementAndOffset.GenWithStackByArgs(increment, offset)
		}
	}
	alloc.mu.Lock()
	defer alloc.mu.Unlock()
	if alloc.isUnsigned {
		return alloc.alloc4Unsigned(ctx, n, increment, offset)
	}
	return alloc.alloc4Signed(ctx, n, increment, offset)
}

func (alloc *allocator) AllocSeqCache() (min int64, max int64, round int64, err error) {
	alloc.mu.Lock()
	defer alloc.mu.Unlock()
	return alloc.alloc4Sequence()
}

func validIncrementAndOffset(increment, offset int64) bool {
	return (increment >= minIncrement && increment <= maxIncrement) && (offset >= minIncrement && offset <= maxIncrement)
}

// CalcNeededBatchSize is used to calculate batch size for autoID allocation.
// It firstly seeks to the first valid position based on increment and offset,
// then plus the length remained, which could be (n-1) * increment.
func CalcNeededBatchSize(base, n, increment, offset int64, isUnsigned bool) int64 {
	if increment == 1 {
		return n
	}
	if isUnsigned {
		// SeekToFirstAutoIDUnSigned seeks to the next unsigned valid position.
		nr := SeekToFirstAutoIDUnSigned(uint64(base), uint64(increment), uint64(offset))
		// Calculate the total batch size needed.
		nr += (uint64(n) - 1) * uint64(increment)
		return int64(nr - uint64(base))
	}
	nr := SeekToFirstAutoIDSigned(base, increment, offset)
	// Calculate the total batch size needed.
	nr += (n - 1) * increment
	return nr - base
}

// CalcSequenceBatchSize calculate the next sequence batch size.
func CalcSequenceBatchSize(base, size, increment, offset, min, max int64) (int64, error) {
	// The sequence is positive growth.
	if increment > 0 {
		if increment == 1 {
			// Sequence is already allocated to the end.
			if base >= max {
				return 0, ErrAutoincReadFailed
			}
			// The rest of sequence < cache size, return the rest.
			if max-base < size {
				return max - base, nil
			}
			// The rest of sequence is adequate.
			return size, nil
		}
		nr, ok := SeekToFirstSequenceValue(base, increment, offset, min, max)
		if !ok {
			return 0, ErrAutoincReadFailed
		}
		// The rest of sequence < cache size, return the rest.
		if max-nr < (size-1)*increment {
			return max - base, nil
		}
		return (nr - base) + (size-1)*increment, nil
	}
	// The sequence is negative growth.
	if increment == -1 {
		if base <= min {
			return 0, ErrAutoincReadFailed
		}
		if base-min < size {
			return base - min, nil
		}
		return size, nil
	}
	nr, ok := SeekToFirstSequenceValue(base, increment, offset, min, max)
	if !ok {
		return 0, ErrAutoincReadFailed
	}
	// The rest of sequence < cache size, return the rest.
	if nr-min < (size-1)*(-increment) {
		return base - min, nil
	}
	return (base - nr) + (size-1)*(-increment), nil
}

// SeekToFirstSequenceValue seeks to the next valid value (must be in range of [MIN, max]),
// the bool indicates whether the first value is got.
// The seeking formula is describe as below:
//
//	nr  := (base + increment - offset) / increment
//
// first := nr*increment + offset
// Because formula computation will overflow Int64, so we transfer it to uint64 for distance computation.
func SeekToFirstSequenceValue(base, increment, offset, min, max int64) (int64, bool) {
	if increment > 0 {
		// Sequence is already allocated to the end.
		if base >= max {
			return 0, false
		}
		uMax := EncodeIntToCmpUint(max)
		uBase := EncodeIntToCmpUint(base)
		uOffset := EncodeIntToCmpUint(offset)
		uIncrement := uint64(increment)
		if uMax-uBase < uIncrement {
			// Enum the possible first value.
			for i := uBase + 1; i <= uMax; i++ {
				if (i-uOffset)%uIncrement == 0 {
					return DecodeCmpUintToInt(i), true
				}
			}
			return 0, false
		}
		nr := (uBase + uIncrement - uOffset) / uIncrement
		nr = nr*uIncrement + uOffset
		first := DecodeCmpUintToInt(nr)
		return first, true
	}
	// Sequence is already allocated to the end.
	if base <= min {
		return 0, false
	}
	uMin := EncodeIntToCmpUint(min)
	uBase := EncodeIntToCmpUint(base)
	uOffset := EncodeIntToCmpUint(offset)
	uIncrement := uint64(-increment)
	if uBase-uMin < uIncrement {
		// Enum the possible first value.
		for i := uBase - 1; i >= uMin; i-- {
			if (uOffset-i)%uIncrement == 0 {
				return DecodeCmpUintToInt(i), true
			}
		}
		return 0, false
	}
	nr := (uOffset - uBase + uIncrement) / uIncrement
	nr = uOffset - nr*uIncrement
	first := DecodeCmpUintToInt(nr)
	return first, true
}

// SeekToFirstAutoIDSigned seeks to the next valid signed position.
func SeekToFirstAutoIDSigned(base, increment, offset int64) int64 {
	nr := (base + increment - offset) / increment
	nr = nr*increment + offset
	return nr
}

// SeekToFirstAutoIDUnSigned seeks to the next valid unsigned position.
func SeekToFirstAutoIDUnSigned(base, increment, offset uint64) uint64 {
	nr := (base + increment - offset) / increment
	nr = nr*increment + offset
	return nr
}

func (alloc *allocator) alloc4Signed(ctx context.Context, n uint64, increment, offset int64) (min int64, max int64, err error) {
	// Check offset rebase if necessary.
	if offset-1 > alloc.base {
		if err := alloc.rebase4Signed(ctx, offset-1, true); err != nil {
			return 0, 0, err
		}
	}
	// CalcNeededBatchSize calculates the total batch size needed.
	n1 := CalcNeededBatchSize(alloc.base, int64(n), increment, offset, alloc.isUnsigned)

	// Condition alloc.base+N1 > alloc.end will overflow when alloc.base + N1 > MaxInt64. So need this.
	if math.MaxInt64-alloc.base <= n1 {
		return 0, 0, ErrAutoincReadFailed
	}
	// The local rest is not enough for allocN, skip it.
	if alloc.base+n1 > alloc.end {
		var newBase, newEnd int64
		startTime := time.Now()
		nextStep := alloc.step
		if !alloc.customStep && alloc.end > 0 {
			// Although it may skip a segment here, we still think it is consumed.
			consumeDur := startTime.Sub(alloc.lastAllocTime)
			nextStep = NextStep(alloc.step, consumeDur)
		}

		ctx, allocatorStats, commitDetail := getAllocatorStatsFromCtx(ctx)
		if allocatorStats != nil {
			allocatorStats.allocCount++
			defer func() {
				if commitDetail != nil {
					allocatorStats.mergeCommitDetail(*commitDetail)
				}
			}()
		}

		ctx = kv.WithInternalSourceType(ctx, kv.InternalTxnMeta)
		err := kv.RunInNewTxn(ctx, alloc.store, true, func(ctx context.Context, txn kv.Transaction) error {
			defer tracing.StartRegion(ctx, "alloc.alloc4Signed").End()
			if allocatorStats != nil {
				txn.SetOption(kv.CollectRuntimeStats, allocatorStats.SnapshotRuntimeStats)
			}

			idAcc := alloc.getIDAccessor(txn)
			var err1 error
			newBase, err1 = idAcc.Get()
			if err1 != nil {
				return err1
			}
			// CalcNeededBatchSize calculates the total batch size needed on global base.
			n1 = CalcNeededBatchSize(newBase, int64(n), increment, offset, alloc.isUnsigned)
			// Although the step is customized by user, we still need to make sure nextStep is big enough for insert batch.
			if nextStep < n1 {
				nextStep = n1
			}
			tmpStep := mathutil.Min(math.MaxInt64-newBase, nextStep)
			// The global rest is not enough for alloc.
			if tmpStep < n1 {
				return ErrAutoincReadFailed
			}
			newEnd, err1 = idAcc.Inc(tmpStep)
			return err1
		})
		metrics.AutoIDHistogram.WithLabelValues(metrics.TableAutoIDAlloc, metrics.RetLabel(err)).Observe(time.Since(startTime).Seconds())
		if err != nil {
			return 0, 0, err
		}
		// Store the step for non-customized-step allocator to calculate next dynamic step.
		if !alloc.customStep {
			alloc.step = nextStep
		}
		alloc.lastAllocTime = time.Now()
		if newBase == math.MaxInt64 {
			return 0, 0, ErrAutoincReadFailed
		}
		alloc.base, alloc.end = newBase, newEnd
	}
	logutil.Logger(context.TODO()).Debug("alloc N signed ID",
		zap.Uint64("from ID", uint64(alloc.base)),
		zap.Uint64("to ID", uint64(alloc.base+n1)),
		zap.Int64("table ID", alloc.tbID),
		zap.Int64("database ID", alloc.dbID))
	min = alloc.base
	alloc.base += n1
	return min, alloc.base, nil
}

func (alloc *allocator) alloc4Unsigned(ctx context.Context, n uint64, increment, offset int64) (min int64, max int64, err error) {
	// Check offset rebase if necessary.
	if uint64(offset-1) > uint64(alloc.base) {
		if err := alloc.rebase4Unsigned(ctx, uint64(offset-1), true); err != nil {
			return 0, 0, err
		}
	}
	// CalcNeededBatchSize calculates the total batch size needed.
	n1 := CalcNeededBatchSize(alloc.base, int64(n), increment, offset, alloc.isUnsigned)

	// Condition alloc.base+n1 > alloc.end will overflow when alloc.base + n1 > MaxInt64. So need this.
	if math.MaxUint64-uint64(alloc.base) <= uint64(n1) {
		return 0, 0, ErrAutoincReadFailed
	}
	// The local rest is not enough for alloc, skip it.
	if uint64(alloc.base)+uint64(n1) > uint64(alloc.end) {
		var newBase, newEnd int64
		startTime := time.Now()
		nextStep := alloc.step
		if !alloc.customStep {
			// Although it may skip a segment here, we still treat it as consumed.
			consumeDur := startTime.Sub(alloc.lastAllocTime)
			nextStep = NextStep(alloc.step, consumeDur)
		}

		ctx, allocatorStats, commitDetail := getAllocatorStatsFromCtx(ctx)
		if allocatorStats != nil {
			allocatorStats.allocCount++
			defer func() {
				if commitDetail != nil {
					allocatorStats.mergeCommitDetail(*commitDetail)
				}
			}()
		}

		if codeRun := ctx.Value("testIssue39528"); codeRun != nil {
			*(codeRun.(*bool)) = true
			return 0, 0, errors.New("mock error for test")
		}

		ctx = kv.WithInternalSourceType(ctx, kv.InternalTxnMeta)
		err := kv.RunInNewTxn(ctx, alloc.store, true, func(ctx context.Context, txn kv.Transaction) error {
			defer tracing.StartRegion(ctx, "alloc.alloc4Unsigned").End()
			if allocatorStats != nil {
				txn.SetOption(kv.CollectRuntimeStats, allocatorStats.SnapshotRuntimeStats)
			}

			idAcc := alloc.getIDAccessor(txn)
			var err1 error
			newBase, err1 = idAcc.Get()
			if err1 != nil {
				return err1
			}
			// CalcNeededBatchSize calculates the total batch size needed on new base.
			n1 = CalcNeededBatchSize(newBase, int64(n), increment, offset, alloc.isUnsigned)
			// Although the step is customized by user, we still need to make sure nextStep is big enough for insert batch.
			if nextStep < n1 {
				nextStep = n1
			}
			tmpStep := int64(mathutil.Min(math.MaxUint64-uint64(newBase), uint64(nextStep)))
			// The global rest is not enough for alloc.
			if tmpStep < n1 {
				return ErrAutoincReadFailed
			}
			newEnd, err1 = idAcc.Inc(tmpStep)
			return err1
		})
		metrics.AutoIDHistogram.WithLabelValues(metrics.TableAutoIDAlloc, metrics.RetLabel(err)).Observe(time.Since(startTime).Seconds())
		if err != nil {
			return 0, 0, err
		}
		// Store the step for non-customized-step allocator to calculate next dynamic step.
		if !alloc.customStep {
			alloc.step = nextStep
		}
		alloc.lastAllocTime = time.Now()
		if uint64(newBase) == math.MaxUint64 {
			return 0, 0, ErrAutoincReadFailed
		}
		alloc.base, alloc.end = newBase, newEnd
	}
	logutil.Logger(context.TODO()).Debug("alloc unsigned ID",
		zap.Uint64(" from ID", uint64(alloc.base)),
		zap.Uint64("to ID", uint64(alloc.base+n1)),
		zap.Int64("table ID", alloc.tbID),
		zap.Int64("database ID", alloc.dbID))
	min = alloc.base
	// Use uint64 n directly.
	alloc.base = int64(uint64(alloc.base) + uint64(n1))
	return min, alloc.base, nil
}

func getAllocatorStatsFromCtx(ctx context.Context) (context.Context, *AllocatorRuntimeStats, **tikvutil.CommitDetails) {
	var allocatorStats *AllocatorRuntimeStats
	var commitDetail *tikvutil.CommitDetails
	ctxValue := ctx.Value(AllocatorRuntimeStatsCtxKey)
	if ctxValue != nil {
		allocatorStats = ctxValue.(*AllocatorRuntimeStats)
		ctx = context.WithValue(ctx, tikvutil.CommitDetailCtxKey, &commitDetail)
	}
	return ctx, allocatorStats, &commitDetail
}

// alloc4Sequence is used to alloc value for sequence, there are several aspects different from autoid logic.
// 1: sequence allocation don't need check rebase.
// 2: sequence allocation don't need auto step.
// 3: sequence allocation may have negative growth.
// 4: sequence allocation batch length can be dissatisfied.
// 5: sequence batch allocation will be consumed immediately.
func (alloc *allocator) alloc4Sequence() (min int64, max int64, round int64, err error) {
	increment := alloc.sequence.Increment
	offset := alloc.sequence.Start
	minValue := alloc.sequence.MinValue
	maxValue := alloc.sequence.MaxValue
	cacheSize := alloc.sequence.CacheValue
	if !alloc.sequence.Cache {
		cacheSize = 1
	}

	var newBase, newEnd int64
	startTime := time.Now()
	ctx := kv.WithInternalSourceType(context.Background(), kv.InternalTxnMeta)
	err = kv.RunInNewTxn(ctx, alloc.store, true, func(ctx context.Context, txn kv.Transaction) error {
		acc := meta.NewMeta(txn).GetAutoIDAccessors(alloc.dbID, alloc.tbID)
		var (
			err1    error
			seqStep int64
		)
		// Get the real offset if the sequence is in cycle.
		// round is used to count cycle times in sequence with cycle option.
		if alloc.sequence.Cycle {
			// GetSequenceCycle is used to get the flag `round`, which indicates whether the sequence is already in cycle.
			round, err1 = acc.SequenceCycle().Get()
			if err1 != nil {
				return err1
			}
			if round > 0 {
				if increment > 0 {
					offset = alloc.sequence.MinValue
				} else {
					offset = alloc.sequence.MaxValue
				}
			}
		}

		// Get the global new base.
		newBase, err1 = acc.SequenceValue().Get()
		if err1 != nil {
			return err1
		}

		// CalcNeededBatchSize calculates the total batch size needed.
		seqStep, err1 = CalcSequenceBatchSize(newBase, cacheSize, increment, offset, minValue, maxValue)

		if err1 != nil && err1 == ErrAutoincReadFailed {
			if !alloc.sequence.Cycle {
				return err1
			}
			// Reset the sequence base and offset.
			if alloc.sequence.Increment > 0 {
				newBase = alloc.sequence.MinValue - 1
				offset = alloc.sequence.MinValue
			} else {
				newBase = alloc.sequence.MaxValue + 1
				offset = alloc.sequence.MaxValue
			}
			err1 = acc.SequenceValue().Put(newBase)
			if err1 != nil {
				return err1
			}

			// Reset sequence round state value.
			round++
			// SetSequenceCycle is used to store the flag `round` which indicates whether the sequence is already in cycle.
			// round > 0 means the sequence is already in cycle, so the offset should be minvalue / maxvalue rather than sequence.start.
			// TiDB is a stateless node, it should know whether the sequence is already in cycle when restart.
			err1 = acc.SequenceCycle().Put(round)
			if err1 != nil {
				return err1
			}

			// Recompute the sequence next batch size.
			seqStep, err1 = CalcSequenceBatchSize(newBase, cacheSize, increment, offset, minValue, maxValue)
			if err1 != nil {
				return err1
			}
		}
		var delta int64
		if alloc.sequence.Increment > 0 {
			delta = seqStep
		} else {
			delta = -seqStep
		}
		newEnd, err1 = acc.SequenceValue().Inc(delta)
		return err1
	})

	// TODO: sequence metrics
	metrics.AutoIDHistogram.WithLabelValues(metrics.TableAutoIDAlloc, metrics.RetLabel(err)).Observe(time.Since(startTime).Seconds())
	if err != nil {
		return 0, 0, 0, err
	}
	logutil.Logger(context.TODO()).Debug("alloc sequence value",
		zap.Uint64(" from value", uint64(newBase)),
		zap.Uint64("to value", uint64(newEnd)),
		zap.Int64("table ID", alloc.tbID),
		zap.Int64("database ID", alloc.dbID))
	return newBase, newEnd, round, nil
}

func (alloc *allocator) getIDAccessor(txn kv.Transaction) meta.AutoIDAccessor {
	acc := meta.NewMeta(txn).GetAutoIDAccessors(alloc.dbID, alloc.tbID)
	switch alloc.allocType {
	case RowIDAllocType:
		return acc.RowID()
	case AutoIncrementType:
		return acc.IncrementID(alloc.tbVersion)
	case AutoRandomType:
		return acc.RandomID()
	case SequenceType:
		return acc.SequenceValue()
	}
	return nil
}

const signMask uint64 = 0x8000000000000000

// EncodeIntToCmpUint make int v to comparable uint type
func EncodeIntToCmpUint(v int64) uint64 {
	return uint64(v) ^ signMask
}

// DecodeCmpUintToInt decodes the u that encoded by EncodeIntToCmpUint
func DecodeCmpUintToInt(u uint64) int64 {
	return int64(u ^ signMask)
}

// TestModifyBaseAndEndInjection exported for testing modifying the base and end.
func TestModifyBaseAndEndInjection(alloc Allocator, base, end int64) {
	alloc.(*allocator).mu.Lock()
	alloc.(*allocator).base = base
	alloc.(*allocator).end = end
	alloc.(*allocator).mu.Unlock()
}

// ShardIDFormat is used to calculate the bit length of different segments in auto id.
// Generally, an auto id is consist of 4 segments: sign bit, reserved bits, shard bits and incremental bits.
// Take "a BIGINT AUTO_INCREMENT PRIMARY KEY" as an example, assume that the `shard_row_id_bits` = 5,
// the layout is like
//
//	| [sign_bit] (1 bit) | [reserved bits] (0 bits) | [shard_bits] (5 bits) | [incremental_bits] (64-1-5=58 bits) |
//
// Please always use NewShardIDFormat() to instantiate.
type ShardIDFormat struct {
	FieldType *types.FieldType
	ShardBits uint64
	// Derived fields.
	IncrementalBits uint64
}

// NewShardIDFormat create an instance of ShardIDFormat.
// RangeBits means the bit length of the sign bit + shard bits + incremental bits.
// If RangeBits is 0, it will be calculated according to field type automatically.
func NewShardIDFormat(fieldType *types.FieldType, shardBits, rangeBits uint64) ShardIDFormat {
	var incrementalBits uint64
	if rangeBits == 0 {
		// Zero means that the range bits is not specified. We interpret it as the length of BIGINT.
		incrementalBits = RowIDBitLength - shardBits
	} else {
		incrementalBits = rangeBits - shardBits
	}
	hasSignBit := !mysql.HasUnsignedFlag(fieldType.GetFlag())
	if hasSignBit {
		incrementalBits--
	}
	return ShardIDFormat{
		FieldType:       fieldType,
		ShardBits:       shardBits,
		IncrementalBits: incrementalBits,
	}
}

// IncrementalBitsCapacity returns the max capacity of incremental section of the current format.
func (s *ShardIDFormat) IncrementalBitsCapacity() uint64 {
	return uint64(s.IncrementalMask())
}

// IncrementalMask returns 00..0[11..1], where [11..1] is the incremental part of the current format.
func (s *ShardIDFormat) IncrementalMask() int64 {
	return (1 << s.IncrementalBits) - 1
}

// Compose generates an auto ID based on the given shard and an incremental ID.
func (s *ShardIDFormat) Compose(shard int64, id int64) int64 {
	return ((shard & ((1 << s.ShardBits) - 1)) << s.IncrementalBits) | id
}

type allocatorRuntimeStatsCtxKeyType struct{}

// AllocatorRuntimeStatsCtxKey is the context key of allocator runtime stats.
var AllocatorRuntimeStatsCtxKey = allocatorRuntimeStatsCtxKeyType{}

// AllocatorRuntimeStats is the execution stats of auto id allocator.
type AllocatorRuntimeStats struct {
	*txnsnapshot.SnapshotRuntimeStats
	*execdetails.RuntimeStatsWithCommit
	allocCount  int
	rebaseCount int
}

// NewAllocatorRuntimeStats return a new AllocatorRuntimeStats.
func NewAllocatorRuntimeStats() *AllocatorRuntimeStats {
	return &AllocatorRuntimeStats{
		SnapshotRuntimeStats: &txnsnapshot.SnapshotRuntimeStats{},
	}
}

func (e *AllocatorRuntimeStats) mergeCommitDetail(detail *tikvutil.CommitDetails) {
	if detail == nil {
		return
	}
	if e.RuntimeStatsWithCommit == nil {
		e.RuntimeStatsWithCommit = &execdetails.RuntimeStatsWithCommit{}
	}
	e.RuntimeStatsWithCommit.MergeCommitDetails(detail)
}

// String implements the RuntimeStats interface.
func (e *AllocatorRuntimeStats) String() string {
	if e.allocCount == 0 && e.rebaseCount == 0 {
		return ""
	}
	var buf bytes.Buffer
	buf.WriteString("auto_id_allocator: {")
	initialSize := buf.Len()
	if e.allocCount > 0 {
		buf.WriteString("alloc_cnt: ")
		buf.WriteString(strconv.FormatInt(int64(e.allocCount), 10))
	}
	if e.rebaseCount > 0 {
		if buf.Len() > initialSize {
			buf.WriteString(", ")
		}
		buf.WriteString("rebase_cnt: ")
		buf.WriteString(strconv.FormatInt(int64(e.rebaseCount), 10))
	}
	if e.SnapshotRuntimeStats != nil {
		stats := e.SnapshotRuntimeStats.String()
		if stats != "" {
			if buf.Len() > initialSize {
				buf.WriteString(", ")
			}
			buf.WriteString(e.SnapshotRuntimeStats.String())
		}
	}
	if e.RuntimeStatsWithCommit != nil {
		stats := e.RuntimeStatsWithCommit.String()
		if stats != "" {
			if buf.Len() > initialSize {
				buf.WriteString(", ")
			}
			buf.WriteString(stats)
		}
	}
	buf.WriteString("}")
	return buf.String()
}

// Clone implements the RuntimeStats interface.
func (e *AllocatorRuntimeStats) Clone() *AllocatorRuntimeStats {
	newRs := &AllocatorRuntimeStats{
		allocCount:  e.allocCount,
		rebaseCount: e.rebaseCount,
	}
	if e.SnapshotRuntimeStats != nil {
		snapshotStats := e.SnapshotRuntimeStats.Clone()
		newRs.SnapshotRuntimeStats = snapshotStats
	}
	if e.RuntimeStatsWithCommit != nil {
		newRs.RuntimeStatsWithCommit = e.RuntimeStatsWithCommit.Clone().(*execdetails.RuntimeStatsWithCommit)
	}
	return newRs
}

// Merge implements the RuntimeStats interface.
func (e *AllocatorRuntimeStats) Merge(other *AllocatorRuntimeStats) {
	if other == nil {
		return
	}
	if other.SnapshotRuntimeStats != nil {
		if e.SnapshotRuntimeStats == nil {
			e.SnapshotRuntimeStats = other.SnapshotRuntimeStats.Clone()
		} else {
			e.SnapshotRuntimeStats.Merge(other.SnapshotRuntimeStats)
		}
	}
	if other.RuntimeStatsWithCommit != nil {
		if e.RuntimeStatsWithCommit == nil {
			e.RuntimeStatsWithCommit = other.RuntimeStatsWithCommit.Clone().(*execdetails.RuntimeStatsWithCommit)
		} else {
			e.RuntimeStatsWithCommit.Merge(other.RuntimeStatsWithCommit)
		}
	}
}<|MERGE_RESOLUTION|>--- conflicted
+++ resolved
@@ -39,6 +39,7 @@
 	"github.com/pingcap/tidb/util/tracing"
 	"github.com/tikv/client-go/v2/txnkv/txnsnapshot"
 	tikvutil "github.com/tikv/client-go/v2/util"
+	clientv3 "go.etcd.io/etcd/client/v3"
 	"go.uber.org/zap"
 )
 
@@ -566,14 +567,23 @@
 // package circle depending issue.
 var MockForTest func(kv.Storage) autoid.AutoIDAllocClient
 
-func newSinglePointAlloc(r Requirement, dbID, tblID int64, isUnsigned bool) *singlePointAlloc {
+func newSinglePointAlloc(store kv.Storage, dbID, tblID int64, isUnsigned bool) *singlePointAlloc {
+	ebd, ok := store.(kv.EtcdBackend)
+	if !ok {
+		// newSinglePointAlloc fail because not etcd background
+		// This could happen in the server package unit test
+		return nil
+	}
+
+	addrs, err := ebd.EtcdAddrs()
+	if err != nil {
+		panic(err)
+	}
 	spa := &singlePointAlloc{
 		dbID:       dbID,
 		tblID:      tblID,
 		isUnsigned: isUnsigned,
 	}
-<<<<<<< HEAD
-<<<<<<< HEAD:meta/autoid/autoid.go
 	if len(addrs) > 0 {
 		etcdCli, err := clientv3.New(clientv3.Config{
 			Endpoints:        addrs,
@@ -588,22 +598,6 @@
 	} else {
 		spa.clientDiscover = clientDiscover{}
 		spa.mu.AutoIDAllocClient = MockForTest(store)
-=======
-	if r.AutoIDClient() == nil {
-		// Only for test in mockstore
-		spa.ClientDiscover = &ClientDiscover{}
-		spa.mu.AutoIDAllocClient = MockForTest(r.Store())
-	} else {
-		spa.ClientDiscover = r.AutoIDClient()
->>>>>>> 8eb191303ac (*: fix grpc client leak bug for AUTO_ID_CACHE=1 tables (#48870)):pkg/meta/autoid/autoid.go
-=======
-	if r.GetEtcdClient() == nil {
-		// Only for test in mockstore
-		spa.clientDiscover = clientDiscover{}
-		spa.mu.AutoIDAllocClient = MockForTest(r.Store())
-	} else {
-		spa.clientDiscover = clientDiscover{etcdCli: r.GetEtcdClient()}
->>>>>>> 54dab78d
 	}
 
 	// mockAutoIDChange failpoint is not implemented in this allocator, so fallback to use the default one.
@@ -615,31 +609,9 @@
 	return spa
 }
 
-<<<<<<< HEAD
-<<<<<<< HEAD:meta/autoid/autoid.go
-=======
-// Requirement is the parameter required by NewAllocator
-type Requirement interface {
-	Store() kv.Storage
-	AutoIDClient() *ClientDiscover
-}
-
->>>>>>> 8eb191303ac (*: fix grpc client leak bug for AUTO_ID_CACHE=1 tables (#48870)):pkg/meta/autoid/autoid.go
-=======
-// Requirement is the parameter required by NewAllocator
-type Requirement interface {
-	Store() kv.Storage
-	GetEtcdClient() *clientv3.Client
-}
-
->>>>>>> 54dab78d
 // NewAllocator returns a new auto increment id generator on the store.
-func NewAllocator(r Requirement, dbID, tbID int64, isUnsigned bool,
+func NewAllocator(store kv.Storage, dbID, tbID int64, isUnsigned bool,
 	allocType AllocatorType, opts ...AllocOption) Allocator {
-	var store kv.Storage
-	if r != nil {
-		store = r.Store()
-	}
 	alloc := &allocator{
 		store:         store,
 		dbID:          dbID,
@@ -656,7 +628,7 @@
 	// Use the MySQL compatible AUTO_INCREMENT mode.
 	if alloc.customStep && alloc.step == 1 && alloc.tbVersion >= model.TableInfoVersion5 {
 		if allocType == AutoIncrementType {
-			alloc1 := newSinglePointAlloc(r, dbID, tbID, isUnsigned)
+			alloc1 := newSinglePointAlloc(store, dbID, tbID, isUnsigned)
 			if alloc1 != nil {
 				return alloc1
 			}
@@ -686,7 +658,7 @@
 }
 
 // NewAllocatorsFromTblInfo creates an array of allocators of different types with the information of model.TableInfo.
-func NewAllocatorsFromTblInfo(r Requirement, schemaID int64, tblInfo *model.TableInfo) Allocators {
+func NewAllocatorsFromTblInfo(store kv.Storage, schemaID int64, tblInfo *model.TableInfo) Allocators {
 	var allocs []Allocator
 	dbID := tblInfo.GetDBID(schemaID)
 	idCacheOpt := CustomAutoIncCacheOption(tblInfo.AutoIdCache)
@@ -695,20 +667,20 @@
 	hasRowID := !tblInfo.PKIsHandle && !tblInfo.IsCommonHandle
 	hasAutoIncID := tblInfo.GetAutoIncrementColInfo() != nil
 	if hasRowID || hasAutoIncID {
-		alloc := NewAllocator(r, dbID, tblInfo.ID, tblInfo.IsAutoIncColUnsigned(), RowIDAllocType, idCacheOpt, tblVer)
+		alloc := NewAllocator(store, dbID, tblInfo.ID, tblInfo.IsAutoIncColUnsigned(), RowIDAllocType, idCacheOpt, tblVer)
 		allocs = append(allocs, alloc)
 	}
 	if hasAutoIncID {
-		alloc := NewAllocator(r, dbID, tblInfo.ID, tblInfo.IsAutoIncColUnsigned(), AutoIncrementType, idCacheOpt, tblVer)
+		alloc := NewAllocator(store, dbID, tblInfo.ID, tblInfo.IsAutoIncColUnsigned(), AutoIncrementType, idCacheOpt, tblVer)
 		allocs = append(allocs, alloc)
 	}
 	hasAutoRandID := tblInfo.ContainsAutoRandomBits()
 	if hasAutoRandID {
-		alloc := NewAllocator(r, dbID, tblInfo.ID, tblInfo.IsAutoRandomBitColUnsigned(), AutoRandomType, idCacheOpt, tblVer)
+		alloc := NewAllocator(store, dbID, tblInfo.ID, tblInfo.IsAutoRandomBitColUnsigned(), AutoRandomType, idCacheOpt, tblVer)
 		allocs = append(allocs, alloc)
 	}
 	if tblInfo.IsSequence() {
-		allocs = append(allocs, NewSequenceAllocator(r.Store(), dbID, tblInfo.ID, tblInfo.Sequence))
+		allocs = append(allocs, NewSequenceAllocator(store, dbID, tblInfo.ID, tblInfo.Sequence))
 	}
 	return NewAllocators(tblInfo.SepAutoInc(), allocs...)
 }
