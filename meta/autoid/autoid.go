// Copyright 2015 PingCAP, Inc.
//
// Licensed under the Apache License, Version 2.0 (the "License");
// you may not use this file except in compliance with the License.
// You may obtain a copy of the License at
//
//     http://www.apache.org/licenses/LICENSE-2.0
//
// Unless required by applicable law or agreed to in writing, software
// distributed under the License is distributed on an "AS IS" BASIS,
// See the License for the specific language governing permissions and
// limitations under the License.

package autoid

import (
	"context"
	"math"
	"sync"
	"time"

	"github.com/pingcap/errors"
	"github.com/pingcap/failpoint"
	"github.com/pingcap/parser/model"
	"github.com/pingcap/parser/mysql"
	"github.com/pingcap/tidb/kv"
	"github.com/pingcap/tidb/meta"
	"github.com/pingcap/tidb/metrics"
	"github.com/pingcap/tidb/types"
	"github.com/pingcap/tidb/util/logutil"
	"go.uber.org/zap"
)

// Attention:
// For reading cluster TiDB memory tables, the system schema/table should be same.
// Once the system schema/table id been allocated, it can't be changed any more.
// Change the system schema/table id may have the compatibility problem.
const (
	// SystemSchemaIDFlag is the system schema/table id flag, uses the highest bit position as system schema ID flag, it's exports for test.
	SystemSchemaIDFlag = 1 << 62
	// InformationSchemaDBID is the information_schema schema id, it's exports for test.
	InformationSchemaDBID int64 = SystemSchemaIDFlag | 1
	// PerformanceSchemaDBID is the performance_schema schema id, it's exports for test.
	PerformanceSchemaDBID int64 = SystemSchemaIDFlag | 10000
	// MetricSchemaDBID is the metrics_schema schema id, it's exported for test.
	MetricSchemaDBID int64 = SystemSchemaIDFlag | 20000
)

const (
	minStep            = 30000
	maxStep            = 2000000
	defaultConsumeTime = 10 * time.Second
	minIncrement       = 1
	maxIncrement       = 65535
)

// RowIDBitLength is the bit number of a row id in TiDB.
const RowIDBitLength = 64

// DefaultAutoRandomBits is the default value of auto sharding.
const DefaultAutoRandomBits = 5

// MaxAutoRandomBits is the max value of auto sharding.
const MaxAutoRandomBits = 15

// Test needs to change it, so it's a variable.
var step = int64(30000)

// AllocatorType is the type of allocator for generating auto-id. Different type of allocators use different key-value pairs.
type AllocatorType = uint8

const (
	// RowIDAllocType indicates the allocator is used to allocate row id.
	RowIDAllocType AllocatorType = iota
	// AutoIncrementType indicates the allocator is used to allocate auto increment value.
	AutoIncrementType
	// AutoRandomType indicates the allocator is used to allocate auto-shard id.
	AutoRandomType
	// SequenceType indicates the allocator is used to allocate sequence value.
	SequenceType
)

// CustomAutoIncCacheOption is one kind of AllocOption to customize the allocator step length.
type CustomAutoIncCacheOption int64

// ApplyOn is implement the AllocOption interface.
func (step CustomAutoIncCacheOption) ApplyOn(alloc *allocator) {
	alloc.step = int64(step)
	alloc.customStep = true
}

// AllocOption is a interface to define allocator custom options coming in future.
type AllocOption interface {
	ApplyOn(*allocator)
}

// Allocator is an auto increment id generator.
// Just keep id unique actually.
type Allocator interface {
	// Alloc allocates N consecutive autoIDs.
	// It gets a batch of autoIDs at a time. So it does not need to access storage for each call.
	// The consecutive feature is used to insert multiple rows in a statement.
	Alloc(tableID int64, n uint64, increment, offset int64) (IDIterator, error)

	// AllocSeqCache allocs sequence batch value cached in table level（rather than in alloc), the returned range covering
	// the size of sequence cache with it's increment. The returned round indicates the sequence cycle times if it is with
	// cycle option.
	AllocSeqCache(sequenceID int64) (min int64, max int64, round int64, err error)

	// Rebase rebases the autoID base for table with tableID and the new base value.
	// If allocIDs is true, it will allocate some IDs and save to the cache.
	// If allocIDs is false, it will not allocate IDs.
	Rebase(tableID, newBase int64, allocIDs bool) error

	// RebaseSeq rebases the sequence value in number axis with tableID and the new base value.
	RebaseSeq(table, newBase int64) (int64, bool, error)

	// Base return the current base of Allocator.
	Base() int64
	// End is only used for test.
	End() int64
	// NextGlobalAutoID returns the next global autoID.
	NextGlobalAutoID(tableID int64) (int64, error)
	GetType() AllocatorType
}

// IDIterator represent a list of values allocated by Alloc.alloc().
type IDIterator struct {
	restCount uint64
	current   int64
	increment int64
}

// Next returns the next allocated value.
func (iter *IDIterator) Next() (bool, int64) {
	if iter.restCount == 0 {
		return false, 0
	}
	ret := iter.current
	iter.current = int64(uint64(iter.current) + uint64(iter.increment))
	iter.restCount = iter.restCount - 1
	return true, ret
}

// First returns the first allocated value. Note: if there is no values, 0 is returned.
func (iter *IDIterator) First() int64 {
	return iter.current
}

// Last returns the last allocated value. Note: if there is no values, 0 is returned.
func (iter *IDIterator) Last() int64 {
	return iter.current + int64(iter.restCount-1)*iter.increment
}

// Skip skip one value in the IDIterator, and return the IDIterator itself(for chain call).
func (iter *IDIterator) Skip() *IDIterator {
	if iter.restCount == 0 {
		return iter
	}
	iter.current = iter.current + iter.increment
	iter.restCount = iter.restCount - 1
	return iter
}

// Count returns the remaining number of values in IDIterator.
func (iter *IDIterator) Count() uint64 {
	return iter.restCount
}

// Allocators represents a set of `Allocator`s.
type Allocators []Allocator

// NewAllocators packs multiple `Allocator`s into Allocators.
func NewAllocators(allocators ...Allocator) Allocators {
	return allocators
}

// Get returns the Allocator according to the AllocatorType.
func (all Allocators) Get(allocType AllocatorType) Allocator {
	for _, a := range all {
		if a.GetType() == allocType {
			return a
		}
	}
	return nil
}

type allocator struct {
	mu    sync.Mutex
	base  int64
	end   int64
	store kv.Storage
	// dbID is current database's ID.
	dbID          int64
	isUnsigned    bool
	lastAllocTime time.Time
	step          int64
	customStep    bool
	allocType     AllocatorType
	sequence      *model.SequenceInfo
}

// GetStep is only used by tests
func GetStep() int64 {
	return step
}

// SetStep is only used by tests
func SetStep(s int64) {
	step = s
}

// Base implements autoid.Allocator Base interface.
func (alloc *allocator) Base() int64 {
	return alloc.base
}

// End implements autoid.Allocator End interface.
func (alloc *allocator) End() int64 {
	return alloc.end
}

// NextGlobalAutoID implements autoid.Allocator NextGlobalAutoID interface.
func (alloc *allocator) NextGlobalAutoID(tableID int64) (int64, error) {
	var autoID int64
	startTime := time.Now()
	err := kv.RunInNewTxn(alloc.store, true, func(txn kv.Transaction) error {
		var err1 error
		m := meta.NewMeta(txn)
		autoID, err1 = getAutoIDByAllocType(m, alloc.dbID, tableID, alloc.allocType)
		if err1 != nil {
			return errors.Trace(err1)
		}
		return nil
	})
	metrics.AutoIDHistogram.WithLabelValues(metrics.GlobalAutoID, metrics.RetLabel(err)).Observe(time.Since(startTime).Seconds())
	if alloc.isUnsigned {
		return int64(uint64(autoID) + 1), err
	}
	return autoID + 1, err
}

// rebase4Sequence won't alloc batch immediately, cause it won't cache value in allocator.
func (alloc *allocator) rebase4Sequence(tableID, requiredBase int64) (int64, bool, error) {
	startTime := time.Now()
	alreadySatisfied := false
	err := kv.RunInNewTxn(alloc.store, true, func(txn kv.Transaction) error {
		m := meta.NewMeta(txn)
		currentEnd, err := getAutoIDByAllocType(m, alloc.dbID, tableID, alloc.allocType)
		if err != nil {
			return err
		}
		if alloc.sequence.Increment > 0 {
			if currentEnd >= requiredBase {
				// Required base satisfied, we don't need to update KV.
				alreadySatisfied = true
				return nil
			}
		} else {
			if currentEnd <= requiredBase {
				// Required base satisfied, we don't need to update KV.
				alreadySatisfied = true
				return nil
			}
		}

		// If we don't want to allocate IDs, for example when creating a table with a given base value,
		// We need to make sure when other TiDB server allocates ID for the first time, requiredBase + 1
		// will be allocated, so we need to increase the end to exactly the requiredBase.
		_, err = generateAutoIDByAllocType(m, alloc.dbID, tableID, requiredBase-currentEnd, alloc.allocType)
		return err
	})
	// TODO: sequence metrics
	metrics.AutoIDHistogram.WithLabelValues(metrics.TableAutoIDRebase, metrics.RetLabel(err)).Observe(time.Since(startTime).Seconds())
	if err != nil {
		return 0, false, err
	}
	if alreadySatisfied {
		return 0, true, nil
	}
	return requiredBase, false, err
}

// Rebase implements autoid.Allocator Rebase interface.
// The requiredBase is the minimum base value after Rebase.
// The real base may be greater than the required base.
func (alloc *allocator) Rebase(tableID, requiredBase int64, allocIDs bool) error {
	if tableID == 0 {
		return errInvalidTableID.GenWithStack("Invalid tableID")
	}

	alloc.mu.Lock()
	defer alloc.mu.Unlock()
	return alloc.rebase(tableID, requiredBase, allocIDs)
}

func (alloc *allocator) rebase(tableID, requiredBase int64, allocIDs bool) error {
	// Satisfied by alloc.base, nothing to do.
	if alloc.cmp(requiredBase, alloc.base).is(lessEq) {
		return nil
	}
	// Satisfied by alloc.end, need to update alloc.base.
	if alloc.cmp(requiredBase, alloc.end).is(lessEq) {
		alloc.base = requiredBase
		return nil
	}

	var newBase, newEnd int64
	startTime := time.Now()
	err := kv.RunInNewTxn(alloc.store, true, func(txn kv.Transaction) error {
		m := meta.NewMeta(txn)
		currentEnd, err1 := getAutoIDByAllocType(m, alloc.dbID, tableID, alloc.allocType)
		if err1 != nil {
			return err1
		}
		if allocIDs {
			newBase = alloc.max(currentEnd, requiredBase)
			_, newEnd = alloc.plus(newBase, alloc.step)
		} else {
			if alloc.cmp(currentEnd, requiredBase).is(greaterEq) {
				newBase = currentEnd
				newEnd = currentEnd
				// Required base satisfied, we don't need to update KV.
				return nil
			}
			// If we don't want to allocate IDs, for example when creating a table with a given base value,
			// We need to make sure when other TiDB server allocates ID for the first time, requiredBase + 1
			// will be allocated, so we need to increase the end to exactly the requiredBase.
			newBase = requiredBase
			newEnd = requiredBase
		}
		_, err1 = generateAutoIDByAllocType(m, alloc.dbID, tableID, newEnd-currentEnd, alloc.allocType)
		return err1
	})
	metrics.AutoIDHistogram.WithLabelValues(metrics.TableAutoIDRebase, metrics.RetLabel(err)).Observe(time.Since(startTime).Seconds())
	if err != nil {
		return err
	}
	alloc.base, alloc.end = newBase, newEnd
	return nil
}

type compareResult int8

const (
	eq        compareResult = 0b010
	lessEq    compareResult = 0b110
	less      compareResult = 0b100
	greater   compareResult = 0b001
	greaterEq compareResult = 0b011
)

func (c compareResult) is(result compareResult) bool {
	return (c & result) == c
}

func (alloc *allocator) cmp(a int64, b int64) compareResult {
	if a == b {
		return eq
	}
	if alloc.isUnsigned {
		if uint64(a) < uint64(b) {
			return less
		}
		return greater
	}
	if a < b {
		return less
	}
	return greater
}

func (alloc *allocator) max(a, b int64) int64 {
	if alloc.cmp(a, b).is(less) {
		return b
	}
	return a
}

func (alloc *allocator) plus(a, b int64) (overflow bool, result int64) {
	if alloc.isUnsigned {
		isOverflow := math.MaxUint64-uint64(a) < uint64(b)
		if isOverflow {
			return true, -1 // int64(math.MaxUint64)
		}
		return false, a + b
	}
	isOverflow := math.MaxInt64-a < b
	if isOverflow {
		return true, math.MaxInt64
	}
	return false, a + b
}

func (alloc *allocator) multiply(a, b int64) (overflow bool, result int64) {
	ua, ub := uint64(a), uint64(b)
	if ua <= 1 || ub <= 1 {
		return false, a * b
	}
	d := ua * ub
	return d/ub != ua, int64(d)
}

// Rebase implements autoid.Allocator RebaseSeq interface.
// The return value is quite same as expression function, bool means whether it should be NULL,
// here it will be used in setval expression function (true meaning the set value has been satisfied, return NULL).
// case1:When requiredBase is satisfied with current value, it will return (0, true, nil),
// case2:When requiredBase is successfully set in, it will return (requiredBase, false, nil).
// If some error occurs in the process, return it immediately.
func (alloc *allocator) RebaseSeq(tableID, requiredBase int64) (int64, bool, error) {
	if tableID == 0 {
		return 0, false, errInvalidTableID.GenWithStack("Invalid tableID")
	}

	alloc.mu.Lock()
	defer alloc.mu.Unlock()
	return alloc.rebase4Sequence(tableID, requiredBase)
}

func (alloc *allocator) GetType() AllocatorType {
	return alloc.allocType
}

// NextStep return new auto id step according to previous step and consuming time.
func NextStep(curStep int64, consumeDur time.Duration) int64 {
	failpoint.Inject("mockAutoIDCustomize", func(val failpoint.Value) {
		if val.(bool) {
			failpoint.Return(3)
		}
	})
	failpoint.Inject("mockAutoIDChange", func(val failpoint.Value) {
		if val.(bool) {
			failpoint.Return(step)
		}
	})

	consumeRate := defaultConsumeTime.Seconds() / consumeDur.Seconds()
	res := int64(float64(curStep) * consumeRate)
	if res < minStep {
		return minStep
	} else if res > maxStep {
		return maxStep
	}
	return res
}

// NewAllocator returns a new auto increment id generator on the store.
func NewAllocator(store kv.Storage, dbID int64, isUnsigned bool, allocType AllocatorType, opts ...AllocOption) Allocator {
	alloc := &allocator{
		store:         store,
		dbID:          dbID,
		isUnsigned:    isUnsigned,
		step:          step,
		lastAllocTime: time.Now(),
		allocType:     allocType,
	}
	for _, fn := range opts {
		fn.ApplyOn(alloc)
	}
	return alloc
}

// NewSequenceAllocator returns a new sequence value generator on the store.
func NewSequenceAllocator(store kv.Storage, dbID int64, info *model.SequenceInfo) Allocator {
	return &allocator{
		store: store,
		dbID:  dbID,
		// Sequence allocator is always signed.
		isUnsigned:    false,
		lastAllocTime: time.Now(),
		allocType:     SequenceType,
		sequence:      info,
	}
}

// NewAllocatorsFromTblInfo creates an array of allocators of different types with the information of model.TableInfo.
func NewAllocatorsFromTblInfo(store kv.Storage, schemaID int64, tblInfo *model.TableInfo) Allocators {
	var allocs []Allocator
	dbID := tblInfo.GetDBID(schemaID)
	if tblInfo.AutoIdCache > 0 {
		allocs = append(allocs, NewAllocator(store, dbID, tblInfo.IsAutoIncColUnsigned(), RowIDAllocType, CustomAutoIncCacheOption(tblInfo.AutoIdCache)))
	} else {
		allocs = append(allocs, NewAllocator(store, dbID, tblInfo.IsAutoIncColUnsigned(), RowIDAllocType))
	}
	if tblInfo.ContainsAutoRandomBits() {
		allocs = append(allocs, NewAllocator(store, dbID, tblInfo.IsAutoRandomBitColUnsigned(), AutoRandomType))
	}
	if tblInfo.IsSequence() {
		allocs = append(allocs, NewSequenceAllocator(store, dbID, tblInfo.Sequence))
	}
	return NewAllocators(allocs...)
}

// Alloc implements autoid.Allocator Alloc interface.
// For autoIncrement allocator, the increment and offset should always be positive in [1, 65535].
// The values(ID) returned by the IDIterator satisfy the equation `(ID - offset) % increment = 0`.
func (alloc *allocator) Alloc(tableID int64, n uint64, increment, offset int64) (IDIterator, error) {
	if tableID == 0 {
		return IDIterator{}, errInvalidTableID.GenWithStackByArgs("Invalid tableID")
	}
	if n == 0 {
		return IDIterator{}, nil
	}
	switch alloc.allocType {
	case AutoIncrementType, RowIDAllocType, AutoRandomType:
		if !validIncrementAndOffset(increment, offset) {
			return IDIterator{}, errInvalidIncrementAndOffset.GenWithStackByArgs(increment, offset)
		}
	}
	alloc.mu.Lock()
	defer alloc.mu.Unlock()
	return alloc.alloc(tableID, n, increment, offset)
}

func (alloc *allocator) alloc(tableID int64, n uint64, increment, offset int64) (IDIterator, error) {
	// Check offset rebase if necessary.
	if alloc.cmp(offset-1, alloc.base).is(greater) {
		if err := alloc.rebase(tableID, offset-1, true); err != nil {
			return IDIterator{}, err
		}
	}
	// calcNeededBatchSize calculates the total batch size needed.
	firstID, batchSize, expectedEnd, isOverflow := alloc.calcNeededBatchSize(alloc.base, int64(n), increment, offset)
	if isOverflow {
		return IDIterator{}, ErrAutoincReadFailed
	}
	// The local rest is not enough for alloc, skip it.
	if alloc.cmp(expectedEnd, alloc.end).is(greater) {
		var newBase, newEnd int64
		startTime := time.Now()
		alloc.adjustStepByTime(startTime)
		err := kv.RunInNewTxn(alloc.store, true, func(txn kv.Transaction) error {
			m := meta.NewMeta(txn)
			var err1 error
			newBase, err1 = getAutoIDByAllocType(m, alloc.dbID, tableID, alloc.allocType)
			if err1 != nil {
				return err1
			}
			// recalculate the actual batch size.
			firstID, batchSize, _, isOverflow = alloc.calcNeededBatchSize(newBase, int64(n), increment, offset)
			if isOverflow {
				return ErrAutoincReadFailed
			}
			actualStep := alloc.calcActualStepAndAdjust(newBase, batchSize)
			newEnd, err1 = generateAutoIDByAllocType(m, alloc.dbID, tableID, actualStep, alloc.allocType)
			return err1
		})
		metrics.AutoIDHistogram.WithLabelValues(metrics.TableAutoIDAlloc, metrics.RetLabel(err)).Observe(time.Since(startTime).Seconds())
		if err != nil {
			return IDIterator{}, err
		}
		alloc.lastAllocTime = time.Now()
		alloc.base, alloc.end = newBase, newEnd
	}

	logutil.Logger(context.TODO()).Debug("alloc ID",
		zap.Uint64("from ID", uint64(alloc.base)),
		zap.Uint64("to ID", uint64(alloc.base+batchSize)),
		zap.Int64("table ID", tableID),
		zap.Int64("database ID", alloc.dbID))
	iter := IDIterator{
		restCount: n,
		current:   firstID,
		increment: increment,
	}
	_, alloc.base = alloc.plus(alloc.base, batchSize)
	return iter, nil
}

func (alloc *allocator) AllocSeqCache(tableID int64) (int64, int64, int64, error) {
	if tableID == 0 {
		return 0, 0, 0, errInvalidTableID.GenWithStackByArgs("Invalid tableID")
	}
	alloc.mu.Lock()
	defer alloc.mu.Unlock()
	return alloc.alloc4Sequence(tableID)
}

func validIncrementAndOffset(increment, offset int64) bool {
	failpoint.Inject("skipIncrementOffsetValidation", func(val failpoint.Value) {
		if val.(bool) {
			failpoint.Return(true)
		}
	})
	return (increment >= minIncrement && increment <= maxIncrement) && (offset >= minIncrement && offset <= maxIncrement)
}

// calcNeededBatchSize is used to calculate batch size for autoID allocation.
// It firstly seeks to the first valid position based on increment and offset,
// then plus the length remained, which could be (n-1) * increment.
func (alloc *allocator) calcNeededBatchSize(base, n, increment, offset int64) (firstID, batchSize, expectedEnd int64, isOverflow bool) {
	if increment == 1 {
		overflow, expectedEnd := alloc.plus(base, n)
		if overflow {
			return 0, n, 0, true
		}
		overflow, firstID := alloc.seekToFirstAutoID(base, increment, offset)
		if overflow {
			return 0, n, 0, true
		}
		return firstID, n, expectedEnd, false
	}
	overflow, diff := alloc.multiply(n-1, increment)
	if overflow {
		return 0, 0, 0, true
	}
	overflow, firstID = alloc.seekToFirstAutoID(base, increment, offset)
	if overflow {
		return 0, 0, 0, true
	}
	overflow, expectedEnd = alloc.plus(firstID, diff)
	if overflow {
		return 0, 0, 0, true
	}
	return firstID, expectedEnd - base, expectedEnd, false
}

func (alloc *allocator) adjustStepByTime(startTime time.Time) {
	if alloc.customStep {
		return
	}
	consumeDur := startTime.Sub(alloc.lastAllocTime)
	alloc.step = NextStep(alloc.step, consumeDur)
}

// calcActualStep assumes `base + batchSize` doesn't overflow.
func (alloc *allocator) calcActualStepAndAdjust(base, batchSize int64) (actualStep int64) {
	actualStep = alloc.step
	if isOverflow, _ := alloc.plus(base, alloc.step); isOverflow {
		// base < batchSize < alloc.step
		actualStep = batchSize
	}
	if alloc.cmp(actualStep, batchSize).is(less) {
		actualStep = batchSize
	}
	if !alloc.customStep {
		alloc.step = actualStep
	}
	return actualStep
}

// CalcSequenceBatchSize calculate the next sequence batch size.
func CalcSequenceBatchSize(base, size, increment, offset, MIN, MAX int64) (int64, error) {
	// The sequence is positive growth.
	if increment > 0 {
		if increment == 1 {
			// Sequence is already allocated to the end.
			if base >= MAX {
				return 0, ErrAutoincReadFailed
			}
			// The rest of sequence < cache size, return the rest.
			if MAX-base < size {
				return MAX - base, nil
			}
			// The rest of sequence is adequate.
			return size, nil
		}
		nr, ok := SeekToFirstSequenceValue(base, increment, offset, MIN, MAX)
		if !ok {
			return 0, ErrAutoincReadFailed
		}
		// The rest of sequence < cache size, return the rest.
		if MAX-nr < (size-1)*increment {
			return MAX - base, nil
		}
		return (nr - base) + (size-1)*increment, nil
	}
	// The sequence is negative growth.
	if increment == -1 {
		if base <= MIN {
			return 0, ErrAutoincReadFailed
		}
		if base-MIN < size {
			return base - MIN, nil
		}
		return size, nil
	}
	nr, ok := SeekToFirstSequenceValue(base, increment, offset, MIN, MAX)
	if !ok {
		return 0, ErrAutoincReadFailed
	}
	// The rest of sequence < cache size, return the rest.
	if nr-MIN < (size-1)*(-increment) {
		return base - MIN, nil
	}
	return (base - nr) + (size-1)*(-increment), nil
}

// SeekToFirstSequenceValue seeks to the next valid value (must be in range of [MIN, MAX]),
// the bool indicates whether the first value is got.
// The seeking formula is describe as below:
//  nr  := (base + increment - offset) / increment
// first := nr*increment + offset
// Because formula computation will overflow Int64, so we transfer it to uint64 for distance computation.
func SeekToFirstSequenceValue(base, increment, offset, MIN, MAX int64) (int64, bool) {
	if increment > 0 {
		// Sequence is already allocated to the end.
		if base >= MAX {
			return 0, false
		}
		uMax := EncodeIntToCmpUint(MAX)
		uBase := EncodeIntToCmpUint(base)
		uOffset := EncodeIntToCmpUint(offset)
		uIncrement := uint64(increment)
		if uMax-uBase < uIncrement {
			// Enum the possible first value.
			for i := uBase + 1; i <= uMax; i++ {
				if (i-uOffset)%uIncrement == 0 {
					return DecodeCmpUintToInt(i), true
				}
			}
			return 0, false
		}
		nr := (uBase + uIncrement - uOffset) / uIncrement
		nr = nr*uIncrement + uOffset
		first := DecodeCmpUintToInt(nr)
		return first, true
	}
	// Sequence is already allocated to the end.
	if base <= MIN {
		return 0, false
	}
	uMin := EncodeIntToCmpUint(MIN)
	uBase := EncodeIntToCmpUint(base)
	uOffset := EncodeIntToCmpUint(offset)
	uIncrement := uint64(-increment)
	if uBase-uMin < uIncrement {
		// Enum the possible first value.
		for i := uBase - 1; i >= uMin; i-- {
			if (uOffset-i)%uIncrement == 0 {
				return DecodeCmpUintToInt(i), true
			}
		}
		return 0, false
	}
	nr := (uOffset - uBase + uIncrement) / uIncrement
	nr = uOffset - nr*uIncrement
	first := DecodeCmpUintToInt(nr)
	return first, true
}

<<<<<<< HEAD
func (alloc *allocator) seekToFirstAutoID(base, increment, offset int64) (isOverflow bool, firstID int64) {
	if alloc.isUnsigned {
		if increment == 1 && offset == 1 {
			firstID := uint64(base) + 1
			return uint64(base) >= firstID, int64(firstID)
=======
// SeekToFirstAutoIDSigned seeks to the next valid signed position.
func SeekToFirstAutoIDSigned(base, increment, offset int64) int64 {
	nr := (base + increment - offset) / increment
	nr = nr*increment + offset
	return nr
}

// SeekToFirstAutoIDUnSigned seeks to the next valid unsigned position.
func SeekToFirstAutoIDUnSigned(base, increment, offset uint64) uint64 {
	nr := (base + increment - offset) / increment
	nr = nr*increment + offset
	return nr
}

func (alloc *allocator) alloc4Signed(tableID int64, n uint64, increment, offset int64) (int64, int64, error) {
	// Check offset rebase if necessary.
	if offset-1 > alloc.base {
		if err := alloc.rebase4Signed(tableID, offset-1, true); err != nil {
			return 0, 0, err
		}
	}
	// CalcNeededBatchSize calculates the total batch size needed.
	n1 := CalcNeededBatchSize(alloc.base, int64(n), increment, offset, alloc.isUnsigned)

	// Condition alloc.base+N1 > alloc.end will overflow when alloc.base + N1 > MaxInt64. So need this.
	if math.MaxInt64-alloc.base <= n1 {
		return 0, 0, ErrAutoincReadFailed
	}
	// The local rest is not enough for allocN, skip it.
	if alloc.base+n1 > alloc.end {
		var newBase, newEnd int64
		startTime := time.Now()
		nextStep := alloc.step
		if !alloc.customStep {
			// Although it may skip a segment here, we still think it is consumed.
			consumeDur := startTime.Sub(alloc.lastAllocTime)
			nextStep = NextStep(alloc.step, consumeDur)
		}
		err := kv.RunInNewTxn(alloc.store, true, func(txn kv.Transaction) error {
			m := meta.NewMeta(txn)
			var err1 error
			newBase, err1 = getAutoIDByAllocType(m, alloc.dbID, tableID, alloc.allocType)
			if err1 != nil {
				return err1
			}
			// CalcNeededBatchSize calculates the total batch size needed on global base.
			n1 = CalcNeededBatchSize(newBase, int64(n), increment, offset, alloc.isUnsigned)
			// Although the step is customized by user, we still need to make sure nextStep is big enough for insert batch.
			if nextStep < n1 {
				nextStep = n1
			}
			tmpStep := mathutil.MinInt64(math.MaxInt64-newBase, nextStep)
			// The global rest is not enough for alloc.
			if tmpStep < n1 {
				return ErrAutoincReadFailed
			}
			newEnd, err1 = generateAutoIDByAllocType(m, alloc.dbID, tableID, tmpStep, alloc.allocType)
			return err1
		})
		metrics.AutoIDHistogram.WithLabelValues(metrics.TableAutoIDAlloc, metrics.RetLabel(err)).Observe(time.Since(startTime).Seconds())
		if err != nil {
			return 0, 0, err
		}
		// Store the step for non-customized-step allocator to calculate next dynamic step.
		if !alloc.customStep {
			alloc.step = nextStep
		}
		alloc.lastAllocTime = time.Now()
		if newBase == math.MaxInt64 {
			return 0, 0, ErrAutoincReadFailed
		}
		alloc.base, alloc.end = newBase, newEnd
	}
	logutil.Logger(context.TODO()).Debug("alloc N signed ID",
		zap.Uint64("from ID", uint64(alloc.base)),
		zap.Uint64("to ID", uint64(alloc.base+n1)),
		zap.Int64("table ID", tableID),
		zap.Int64("database ID", alloc.dbID))
	min := alloc.base
	alloc.base += n1
	return min, alloc.base, nil
}

func (alloc *allocator) alloc4Unsigned(tableID int64, n uint64, increment, offset int64) (int64, int64, error) {
	// Check offset rebase if necessary.
	if uint64(offset-1) > uint64(alloc.base) {
		if err := alloc.rebase4Unsigned(tableID, uint64(offset-1), true); err != nil {
			return 0, 0, err
>>>>>>> 978370f7
		}
		uBase, uInc, uOff := uint64(base), uint64(increment), uint64(offset)
		nr := (uBase + uInc - uOff) / uInc
		nr = nr*uInc + uOff
		return uBase >= nr, int64(nr)
	}
	if increment == 1 && offset == 1 {
		firstID := base + 1
		return base >= firstID, firstID
	}
<<<<<<< HEAD
	nr := (base + increment - offset) / increment
	nr = nr*increment + offset
	return base >= nr, nr
=======
	// The local rest is not enough for alloc, skip it.
	if uint64(alloc.base)+uint64(n1) > uint64(alloc.end) {
		var newBase, newEnd int64
		startTime := time.Now()
		nextStep := alloc.step
		if !alloc.customStep {
			// Although it may skip a segment here, we still treat it as consumed.
			consumeDur := startTime.Sub(alloc.lastAllocTime)
			nextStep = NextStep(alloc.step, consumeDur)
		}
		err := kv.RunInNewTxn(alloc.store, true, func(txn kv.Transaction) error {
			m := meta.NewMeta(txn)
			var err1 error
			newBase, err1 = getAutoIDByAllocType(m, alloc.dbID, tableID, alloc.allocType)
			if err1 != nil {
				return err1
			}
			// CalcNeededBatchSize calculates the total batch size needed on new base.
			n1 = CalcNeededBatchSize(newBase, int64(n), increment, offset, alloc.isUnsigned)
			// Although the step is customized by user, we still need to make sure nextStep is big enough for insert batch.
			if nextStep < n1 {
				nextStep = n1
			}
			tmpStep := int64(mathutil.MinUint64(math.MaxUint64-uint64(newBase), uint64(nextStep)))
			// The global rest is not enough for alloc.
			if tmpStep < n1 {
				return ErrAutoincReadFailed
			}
			newEnd, err1 = generateAutoIDByAllocType(m, alloc.dbID, tableID, tmpStep, alloc.allocType)
			return err1
		})
		metrics.AutoIDHistogram.WithLabelValues(metrics.TableAutoIDAlloc, metrics.RetLabel(err)).Observe(time.Since(startTime).Seconds())
		if err != nil {
			return 0, 0, err
		}
		// Store the step for non-customized-step allocator to calculate next dynamic step.
		if !alloc.customStep {
			alloc.step = nextStep
		}
		alloc.lastAllocTime = time.Now()
		if uint64(newBase) == math.MaxUint64 {
			return 0, 0, ErrAutoincReadFailed
		}
		alloc.base, alloc.end = newBase, newEnd
	}
	logutil.Logger(context.TODO()).Debug("alloc unsigned ID",
		zap.Uint64(" from ID", uint64(alloc.base)),
		zap.Uint64("to ID", uint64(alloc.base+n1)),
		zap.Int64("table ID", tableID),
		zap.Int64("database ID", alloc.dbID))
	min := alloc.base
	// Use uint64 n directly.
	alloc.base = int64(uint64(alloc.base) + uint64(n1))
	return min, alloc.base, nil
>>>>>>> 978370f7
}

// alloc4Sequence is used to alloc value for sequence, there are several aspects different from autoid logic.
// 1: sequence allocation don't need check rebase.
// 2: sequence allocation don't need auto step.
// 3: sequence allocation may have negative growth.
// 4: sequence allocation batch length can be dissatisfied.
// 5: sequence batch allocation will be consumed immediately.
func (alloc *allocator) alloc4Sequence(tableID int64) (min int64, max int64, round int64, err error) {
	increment := alloc.sequence.Increment
	offset := alloc.sequence.Start
	minValue := alloc.sequence.MinValue
	maxValue := alloc.sequence.MaxValue
	cacheSize := alloc.sequence.CacheValue
	if !alloc.sequence.Cache {
		cacheSize = 1
	}

	var newBase, newEnd int64
	startTime := time.Now()
	err = kv.RunInNewTxn(alloc.store, true, func(txn kv.Transaction) error {
		m := meta.NewMeta(txn)
		var (
			err1    error
			seqStep int64
		)
		// Get the real offset if the sequence is in cycle.
		// round is used to count cycle times in sequence with cycle option.
		if alloc.sequence.Cycle {
			// GetSequenceCycle is used to get the flag `round`, which indicates whether the sequence is already in cycle.
			round, err1 = m.GetSequenceCycle(alloc.dbID, tableID)
			if err1 != nil {
				return err1
			}
			if round > 0 {
				if increment > 0 {
					offset = alloc.sequence.MinValue
				} else {
					offset = alloc.sequence.MaxValue
				}
			}
		}

		// Get the global new base.
		newBase, err1 = getAutoIDByAllocType(m, alloc.dbID, tableID, alloc.allocType)
		if err1 != nil {
			return err1
		}

		// CalcNeededBatchSize calculates the total batch size needed.
		seqStep, err1 = CalcSequenceBatchSize(newBase, cacheSize, increment, offset, minValue, maxValue)

		if err1 != nil && err1 == ErrAutoincReadFailed {
			if !alloc.sequence.Cycle {
				return err1
			}
			// Reset the sequence base and offset.
			if alloc.sequence.Increment > 0 {
				newBase = alloc.sequence.MinValue - 1
				offset = alloc.sequence.MinValue
			} else {
				newBase = alloc.sequence.MaxValue + 1
				offset = alloc.sequence.MaxValue
			}
			err1 = m.SetSequenceValue(alloc.dbID, tableID, newBase)
			if err1 != nil {
				return err1
			}

			// Reset sequence round state value.
			round++
			// SetSequenceCycle is used to store the flag `round` which indicates whether the sequence is already in cycle.
			// round > 0 means the sequence is already in cycle, so the offset should be minvalue / maxvalue rather than sequence.start.
			// TiDB is a stateless node, it should know whether the sequence is already in cycle when restart.
			err1 = m.SetSequenceCycle(alloc.dbID, tableID, round)
			if err1 != nil {
				return err1
			}

			// Recompute the sequence next batch size.
			seqStep, err1 = CalcSequenceBatchSize(newBase, cacheSize, increment, offset, minValue, maxValue)
			if err1 != nil {
				return err1
			}
		}
		var delta int64
		if alloc.sequence.Increment > 0 {
			delta = seqStep
		} else {
			delta = -seqStep
		}
		newEnd, err1 = generateAutoIDByAllocType(m, alloc.dbID, tableID, delta, alloc.allocType)
		return err1
	})

	// TODO: sequence metrics
	metrics.AutoIDHistogram.WithLabelValues(metrics.TableAutoIDAlloc, metrics.RetLabel(err)).Observe(time.Since(startTime).Seconds())
	if err != nil {
		return 0, 0, 0, err
	}
	logutil.Logger(context.TODO()).Debug("alloc sequence value",
		zap.Uint64(" from value", uint64(newBase)),
		zap.Uint64("to value", uint64(newEnd)),
		zap.Int64("table ID", tableID),
		zap.Int64("database ID", alloc.dbID))
	return newBase, newEnd, round, nil
}

func getAutoIDByAllocType(m *meta.Meta, dbID, tableID int64, allocType AllocatorType) (int64, error) {
	switch allocType {
	// Currently, row id allocator and auto-increment value allocator shares the same key-value pair.
	case RowIDAllocType, AutoIncrementType:
		return m.GetAutoTableID(dbID, tableID)
	case AutoRandomType:
		return m.GetAutoRandomID(dbID, tableID)
	case SequenceType:
		return m.GetSequenceValue(dbID, tableID)
	default:
		return 0, ErrInvalidAllocatorType.GenWithStackByArgs()
	}
}

func generateAutoIDByAllocType(m *meta.Meta, dbID, tableID, step int64, allocType AllocatorType) (int64, error) {
	switch allocType {
	case RowIDAllocType, AutoIncrementType:
		return m.GenAutoTableID(dbID, tableID, step)
	case AutoRandomType:
		return m.GenAutoRandomID(dbID, tableID, step)
	case SequenceType:
		return m.GenSequenceValue(dbID, tableID, step)
	default:
		return 0, ErrInvalidAllocatorType.GenWithStackByArgs()
	}
}

const signMask uint64 = 0x8000000000000000

// EncodeIntToCmpUint make int v to comparable uint type
func EncodeIntToCmpUint(v int64) uint64 {
	return uint64(v) ^ signMask
}

// DecodeCmpUintToInt decodes the u that encoded by EncodeIntToCmpUint
func DecodeCmpUintToInt(u uint64) int64 {
	return int64(u ^ signMask)
}

// TestModifyBaseAndEndInjection exported for testing modifying the base and end.
func TestModifyBaseAndEndInjection(alloc Allocator, base, end int64) {
	alloc.(*allocator).mu.Lock()
	alloc.(*allocator).base = base
	alloc.(*allocator).end = end
	alloc.(*allocator).mu.Unlock()
}

// AutoRandomIDLayout is used to calculate the bits length of different section in auto_random id.
// The primary key with auto_random can only be `bigint` column, the total layout length of auto random is 64 bits.
// These are two type of layout:
// 1. Signed bigint:
//   | [sign_bit] | [shard_bits] | [incremental_bits] |
//   sign_bit(1 fixed) + shard_bits(15 max) + incremental_bits(the rest) = total_layout_bits(64 fixed)
// 2. Unsigned bigint:
//   | [shard_bits] | [incremental_bits] |
//   shard_bits(15 max) + incremental_bits(the rest) = total_layout_bits(64 fixed)
// Please always use NewAutoRandomIDLayout() to instantiate.
type AutoRandomIDLayout struct {
	FieldType *types.FieldType
	ShardBits uint64
	// Derived fields.
	TypeBitsLength  uint64
	IncrementalBits uint64
	HasSignBit      bool
}

// NewAutoRandomIDLayout create an instance of AutoRandomIDLayout.
func NewAutoRandomIDLayout(fieldType *types.FieldType, shardBits uint64) *AutoRandomIDLayout {
	typeBitsLength := uint64(mysql.DefaultLengthOfMysqlTypes[mysql.TypeLonglong] * 8)
	incrementalBits := typeBitsLength - shardBits
	hasSignBit := !mysql.HasUnsignedFlag(fieldType.Flag)
	if hasSignBit {
		incrementalBits -= 1
	}
	return &AutoRandomIDLayout{
		FieldType:       fieldType,
		ShardBits:       shardBits,
		TypeBitsLength:  typeBitsLength,
		IncrementalBits: incrementalBits,
		HasSignBit:      hasSignBit,
	}
}

// IncrementalBitsCapacity returns the max capacity of incremental section of the current layout.
func (l *AutoRandomIDLayout) IncrementalBitsCapacity() uint64 {
	return uint64(math.Pow(2, float64(l.IncrementalBits)) - 1)
}

// IncrementalMask returns 00..0[11..1], where [xxx] is the incremental section of the current layout.
func (l *AutoRandomIDLayout) IncrementalMask() int64 {
	return (1 << l.IncrementalBits) - 1
}<|MERGE_RESOLUTION|>--- conflicted
+++ resolved
@@ -739,102 +739,11 @@
 	return first, true
 }
 
-<<<<<<< HEAD
 func (alloc *allocator) seekToFirstAutoID(base, increment, offset int64) (isOverflow bool, firstID int64) {
 	if alloc.isUnsigned {
 		if increment == 1 && offset == 1 {
 			firstID := uint64(base) + 1
 			return uint64(base) >= firstID, int64(firstID)
-=======
-// SeekToFirstAutoIDSigned seeks to the next valid signed position.
-func SeekToFirstAutoIDSigned(base, increment, offset int64) int64 {
-	nr := (base + increment - offset) / increment
-	nr = nr*increment + offset
-	return nr
-}
-
-// SeekToFirstAutoIDUnSigned seeks to the next valid unsigned position.
-func SeekToFirstAutoIDUnSigned(base, increment, offset uint64) uint64 {
-	nr := (base + increment - offset) / increment
-	nr = nr*increment + offset
-	return nr
-}
-
-func (alloc *allocator) alloc4Signed(tableID int64, n uint64, increment, offset int64) (int64, int64, error) {
-	// Check offset rebase if necessary.
-	if offset-1 > alloc.base {
-		if err := alloc.rebase4Signed(tableID, offset-1, true); err != nil {
-			return 0, 0, err
-		}
-	}
-	// CalcNeededBatchSize calculates the total batch size needed.
-	n1 := CalcNeededBatchSize(alloc.base, int64(n), increment, offset, alloc.isUnsigned)
-
-	// Condition alloc.base+N1 > alloc.end will overflow when alloc.base + N1 > MaxInt64. So need this.
-	if math.MaxInt64-alloc.base <= n1 {
-		return 0, 0, ErrAutoincReadFailed
-	}
-	// The local rest is not enough for allocN, skip it.
-	if alloc.base+n1 > alloc.end {
-		var newBase, newEnd int64
-		startTime := time.Now()
-		nextStep := alloc.step
-		if !alloc.customStep {
-			// Although it may skip a segment here, we still think it is consumed.
-			consumeDur := startTime.Sub(alloc.lastAllocTime)
-			nextStep = NextStep(alloc.step, consumeDur)
-		}
-		err := kv.RunInNewTxn(alloc.store, true, func(txn kv.Transaction) error {
-			m := meta.NewMeta(txn)
-			var err1 error
-			newBase, err1 = getAutoIDByAllocType(m, alloc.dbID, tableID, alloc.allocType)
-			if err1 != nil {
-				return err1
-			}
-			// CalcNeededBatchSize calculates the total batch size needed on global base.
-			n1 = CalcNeededBatchSize(newBase, int64(n), increment, offset, alloc.isUnsigned)
-			// Although the step is customized by user, we still need to make sure nextStep is big enough for insert batch.
-			if nextStep < n1 {
-				nextStep = n1
-			}
-			tmpStep := mathutil.MinInt64(math.MaxInt64-newBase, nextStep)
-			// The global rest is not enough for alloc.
-			if tmpStep < n1 {
-				return ErrAutoincReadFailed
-			}
-			newEnd, err1 = generateAutoIDByAllocType(m, alloc.dbID, tableID, tmpStep, alloc.allocType)
-			return err1
-		})
-		metrics.AutoIDHistogram.WithLabelValues(metrics.TableAutoIDAlloc, metrics.RetLabel(err)).Observe(time.Since(startTime).Seconds())
-		if err != nil {
-			return 0, 0, err
-		}
-		// Store the step for non-customized-step allocator to calculate next dynamic step.
-		if !alloc.customStep {
-			alloc.step = nextStep
-		}
-		alloc.lastAllocTime = time.Now()
-		if newBase == math.MaxInt64 {
-			return 0, 0, ErrAutoincReadFailed
-		}
-		alloc.base, alloc.end = newBase, newEnd
-	}
-	logutil.Logger(context.TODO()).Debug("alloc N signed ID",
-		zap.Uint64("from ID", uint64(alloc.base)),
-		zap.Uint64("to ID", uint64(alloc.base+n1)),
-		zap.Int64("table ID", tableID),
-		zap.Int64("database ID", alloc.dbID))
-	min := alloc.base
-	alloc.base += n1
-	return min, alloc.base, nil
-}
-
-func (alloc *allocator) alloc4Unsigned(tableID int64, n uint64, increment, offset int64) (int64, int64, error) {
-	// Check offset rebase if necessary.
-	if uint64(offset-1) > uint64(alloc.base) {
-		if err := alloc.rebase4Unsigned(tableID, uint64(offset-1), true); err != nil {
-			return 0, 0, err
->>>>>>> 978370f7
 		}
 		uBase, uInc, uOff := uint64(base), uint64(increment), uint64(offset)
 		nr := (uBase + uInc - uOff) / uInc
@@ -845,66 +754,9 @@
 		firstID := base + 1
 		return base >= firstID, firstID
 	}
-<<<<<<< HEAD
 	nr := (base + increment - offset) / increment
 	nr = nr*increment + offset
 	return base >= nr, nr
-=======
-	// The local rest is not enough for alloc, skip it.
-	if uint64(alloc.base)+uint64(n1) > uint64(alloc.end) {
-		var newBase, newEnd int64
-		startTime := time.Now()
-		nextStep := alloc.step
-		if !alloc.customStep {
-			// Although it may skip a segment here, we still treat it as consumed.
-			consumeDur := startTime.Sub(alloc.lastAllocTime)
-			nextStep = NextStep(alloc.step, consumeDur)
-		}
-		err := kv.RunInNewTxn(alloc.store, true, func(txn kv.Transaction) error {
-			m := meta.NewMeta(txn)
-			var err1 error
-			newBase, err1 = getAutoIDByAllocType(m, alloc.dbID, tableID, alloc.allocType)
-			if err1 != nil {
-				return err1
-			}
-			// CalcNeededBatchSize calculates the total batch size needed on new base.
-			n1 = CalcNeededBatchSize(newBase, int64(n), increment, offset, alloc.isUnsigned)
-			// Although the step is customized by user, we still need to make sure nextStep is big enough for insert batch.
-			if nextStep < n1 {
-				nextStep = n1
-			}
-			tmpStep := int64(mathutil.MinUint64(math.MaxUint64-uint64(newBase), uint64(nextStep)))
-			// The global rest is not enough for alloc.
-			if tmpStep < n1 {
-				return ErrAutoincReadFailed
-			}
-			newEnd, err1 = generateAutoIDByAllocType(m, alloc.dbID, tableID, tmpStep, alloc.allocType)
-			return err1
-		})
-		metrics.AutoIDHistogram.WithLabelValues(metrics.TableAutoIDAlloc, metrics.RetLabel(err)).Observe(time.Since(startTime).Seconds())
-		if err != nil {
-			return 0, 0, err
-		}
-		// Store the step for non-customized-step allocator to calculate next dynamic step.
-		if !alloc.customStep {
-			alloc.step = nextStep
-		}
-		alloc.lastAllocTime = time.Now()
-		if uint64(newBase) == math.MaxUint64 {
-			return 0, 0, ErrAutoincReadFailed
-		}
-		alloc.base, alloc.end = newBase, newEnd
-	}
-	logutil.Logger(context.TODO()).Debug("alloc unsigned ID",
-		zap.Uint64(" from ID", uint64(alloc.base)),
-		zap.Uint64("to ID", uint64(alloc.base+n1)),
-		zap.Int64("table ID", tableID),
-		zap.Int64("database ID", alloc.dbID))
-	min := alloc.base
-	// Use uint64 n directly.
-	alloc.base = int64(uint64(alloc.base) + uint64(n1))
-	return min, alloc.base, nil
->>>>>>> 978370f7
 }
 
 // alloc4Sequence is used to alloc value for sequence, there are several aspects different from autoid logic.
