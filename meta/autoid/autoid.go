--- conflicted
+++ resolved
@@ -1102,25 +1102,15 @@
 	alloc.(*allocator).mu.Unlock()
 }
 
-<<<<<<< HEAD
 // ShardIDFormat is used to calculate the bit length of different segments in auto id.
 // Generally, an auto id is consist of 4 segments: sign bit, reserved bits, shard bits and incremental bits.
-// Take ``a BIGINT AUTO_INCREMENT PRIMARY KEY`` as an example, assume that the `shard_row_id_bits` = 5,
-// the layout is like
-//  | [sign_bit] (1 bit) | [reserved bits] (0 bits) | [shard_bits] (5 bits) | [incremental_bits] (64-1-5=58 bits) |
-// Please always use NewShardIDFormat() to instantiate.
-type ShardIDFormat struct {
-=======
-// ShardIDLayout is used to calculate the bits length of different segments in auto id.
-// Generally, an auto id is consist of 3 segments: sign bit, shard bits and incremental bits.
 // Take "a BIGINT AUTO_INCREMENT PRIMARY KEY" as an example, assume that the `shard_row_id_bits` = 5,
 // the layout is like
 //
-//	| [sign_bit] (1 bit) | [shard_bits] (5 bits) | [incremental_bits] (64-1-5=58 bits) |
+//	| [sign_bit] (1 bit) | [reserved bits] (0 bits) | [shard_bits] (5 bits) | [incremental_bits] (64-1-5=58 bits) |
 //
-// Please always use NewShardIDLayout() to instantiate.
-type ShardIDLayout struct {
->>>>>>> d226909d
+// Please always use NewShardIDFormat() to instantiate.
+type ShardIDFormat struct {
 	FieldType *types.FieldType
 	ShardBits uint64
 	// Derived fields.
