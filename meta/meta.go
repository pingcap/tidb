--- conflicted
+++ resolved
@@ -1109,11 +1109,7 @@
 	}, nil
 }
 
-<<<<<<< HEAD
-// HLastJobIterator is the iterator for gets latest history.
-=======
 // HLastJobIterator is the iterator for gets the latest history.
->>>>>>> 2c3f717a
 type HLastJobIterator struct {
 	iter *structure.ReverseHashIterator
 }
