// Copyright 2015 PingCAP, Inc.
//
// Licensed under the Apache License, Version 2.0 (the "License");
// you may not use this file except in compliance with the License.
// You may obtain a copy of the License at
//
//     http://www.apache.org/licenses/LICENSE-2.0
//
// Unless required by applicable law or agreed to in writing, software
// distributed under the License is distributed on an "AS IS" BASIS,
// See the License for the specific language governing permissions and
// limitations under the License.

package meta

import (
	"encoding/binary"
	"encoding/json"
	"fmt"
	"math"
	"sort"
	"strconv"
	"strings"
	"sync"
	"time"

	"github.com/pingcap/errors"
	"github.com/pingcap/parser/model"
	"github.com/pingcap/parser/mysql"
	"github.com/pingcap/tidb/errno"
	"github.com/pingcap/tidb/kv"
	"github.com/pingcap/tidb/metrics"
	tikvstore "github.com/pingcap/tidb/store/tikv/kv"
	"github.com/pingcap/tidb/structure"
	"github.com/pingcap/tidb/util/dbterror"
	"github.com/pingcap/tidb/util/logutil"
	"go.uber.org/zap"
)

var (
	globalIDMutex sync.Mutex
)

// Meta structure:
//	NextGlobalID -> int64
//	SchemaVersion -> int64
//	DBs -> {
//		DB:1 -> db meta data []byte
//		DB:2 -> db meta data []byte
//	}
//	DB:1 -> {
//		Table:1 -> table meta data []byte
//		Table:2 -> table meta data []byte
//		TID:1 -> int64
//		TID:2 -> int64
//	}
//

var (
	mMetaPrefix       = []byte("m")
	mNextGlobalIDKey  = []byte("NextGlobalID")
	mSchemaVersionKey = []byte("SchemaVersionKey")
	mDBs              = []byte("DBs")
	mDBPrefix         = "DB"
	mTablePrefix      = "Table"
	mSequencePrefix   = "SID"
	mSeqCyclePrefix   = "SequenceCycle"
	mTableIDPrefix    = "TID"
	mRandomIDPrefix   = "TARID"
	mBootstrapKey     = []byte("BootstrapKey")
	mSchemaDiffPrefix = "Diff"
)

var (
	// ErrDBExists is the error for db exists.
	ErrDBExists = dbterror.ClassMeta.NewStd(mysql.ErrDBCreateExists)
	// ErrDBNotExists is the error for db not exists.
	ErrDBNotExists = dbterror.ClassMeta.NewStd(mysql.ErrBadDB)
	// ErrTableExists is the error for table exists.
	ErrTableExists = dbterror.ClassMeta.NewStd(mysql.ErrTableExists)
	// ErrTableNotExists is the error for table not exists.
	ErrTableNotExists = dbterror.ClassMeta.NewStd(mysql.ErrNoSuchTable)
	// ErrDDLReorgElementNotExist is the error for reorg element not exists.
	ErrDDLReorgElementNotExist = dbterror.ClassMeta.NewStd(errno.ErrDDLReorgElementNotExist)
)

// Meta is for handling meta information in a transaction.
type Meta struct {
	txn        *structure.TxStructure
	StartTS    uint64 // StartTS is the txn's start TS.
	jobListKey JobListKeyType
}

// NewMeta creates a Meta in transaction txn.
// If the current Meta needs to handle a job, jobListKey is the type of the job's list.
func NewMeta(txn kv.Transaction, jobListKeys ...JobListKeyType) *Meta {
<<<<<<< HEAD
	txn.SetOption(tikvstore.Priority, tikvstore.PriorityHigh)
	txn.SetOption(tikvstore.SyncLog, struct{}{})
=======
	txn.SetOption(tikvstore.Priority, kv.PriorityHigh)
	txn.SetOption(tikvstore.SyncLog, true)
>>>>>>> 0ec8f2d9
	t := structure.NewStructure(txn, txn, mMetaPrefix)
	listKey := DefaultJobListKey
	if len(jobListKeys) != 0 {
		listKey = jobListKeys[0]
	}
	return &Meta{txn: t,
		StartTS:    txn.StartTS(),
		jobListKey: listKey,
	}
}

// NewSnapshotMeta creates a Meta with snapshot.
func NewSnapshotMeta(snapshot kv.Snapshot) *Meta {
	t := structure.NewStructure(snapshot, nil, mMetaPrefix)
	return &Meta{txn: t}
}

// GenGlobalID generates next id globally.
func (m *Meta) GenGlobalID() (int64, error) {
	globalIDMutex.Lock()
	defer globalIDMutex.Unlock()

	return m.txn.Inc(mNextGlobalIDKey, 1)
}

// GenGlobalIDs generates the next n global IDs.
func (m *Meta) GenGlobalIDs(n int) ([]int64, error) {
	globalIDMutex.Lock()
	defer globalIDMutex.Unlock()

	newID, err := m.txn.Inc(mNextGlobalIDKey, int64(n))
	if err != nil {
		return nil, err
	}
	origID := newID - int64(n)
	ids := make([]int64, 0, n)
	for i := origID + 1; i <= newID; i++ {
		ids = append(ids, i)
	}
	return ids, nil
}

// GetGlobalID gets current global id.
func (m *Meta) GetGlobalID() (int64, error) {
	return m.txn.GetInt64(mNextGlobalIDKey)
}

func (m *Meta) dbKey(dbID int64) []byte {
	return []byte(fmt.Sprintf("%s:%d", mDBPrefix, dbID))
}

func (m *Meta) autoTableIDKey(tableID int64) []byte {
	return []byte(fmt.Sprintf("%s:%d", mTableIDPrefix, tableID))
}

func (m *Meta) autoRandomTableIDKey(tableID int64) []byte {
	return []byte(fmt.Sprintf("%s:%d", mRandomIDPrefix, tableID))
}

func (m *Meta) tableKey(tableID int64) []byte {
	return []byte(fmt.Sprintf("%s:%d", mTablePrefix, tableID))
}

func (m *Meta) sequenceKey(sequenceID int64) []byte {
	return []byte(fmt.Sprintf("%s:%d", mSequencePrefix, sequenceID))
}

func (m *Meta) sequenceCycleKey(sequenceID int64) []byte {
	return []byte(fmt.Sprintf("%s:%d", mSeqCyclePrefix, sequenceID))
}

// DDLJobHistoryKey is only used for testing.
func DDLJobHistoryKey(m *Meta, jobID int64) []byte {
	return m.txn.EncodeHashDataKey(mDDLJobHistoryKey, m.jobIDKey(jobID))
}

// GenAutoTableIDKeyValue generates meta key by dbID, tableID and corresponding value by autoID.
func (m *Meta) GenAutoTableIDKeyValue(dbID, tableID, autoID int64) (key, value []byte) {
	dbKey := m.dbKey(dbID)
	autoTableIDKey := m.autoTableIDKey(tableID)
	return m.txn.EncodeHashAutoIDKeyValue(dbKey, autoTableIDKey, autoID)
}

// GenAutoTableID adds step to the auto ID of the table and returns the sum.
func (m *Meta) GenAutoTableID(dbID, tableID, step int64) (int64, error) {
	// Check if DB exists.
	dbKey := m.dbKey(dbID)
	if err := m.checkDBExists(dbKey); err != nil {
		return 0, errors.Trace(err)
	}
	// Check if table exists.
	tableKey := m.tableKey(tableID)
	if err := m.checkTableExists(dbKey, tableKey); err != nil {
		return 0, errors.Trace(err)
	}

	return m.txn.HInc(dbKey, m.autoTableIDKey(tableID), step)
}

// GenAutoRandomID adds step to the auto shard ID of the table and returns the sum.
func (m *Meta) GenAutoRandomID(dbID, tableID, step int64) (int64, error) {
	// Check if DB exists.
	dbKey := m.dbKey(dbID)
	if err := m.checkDBExists(dbKey); err != nil {
		return 0, errors.Trace(err)
	}
	// Check if table exists.
	tableKey := m.tableKey(tableID)
	if err := m.checkTableExists(dbKey, tableKey); err != nil {
		return 0, errors.Trace(err)
	}

	return m.txn.HInc(dbKey, m.autoRandomTableIDKey(tableID), step)
}

// GetAutoTableID gets current auto id with table id.
func (m *Meta) GetAutoTableID(dbID int64, tableID int64) (int64, error) {
	return m.txn.HGetInt64(m.dbKey(dbID), m.autoTableIDKey(tableID))
}

// GetAutoRandomID gets current auto random id with table id.
func (m *Meta) GetAutoRandomID(dbID int64, tableID int64) (int64, error) {
	return m.txn.HGetInt64(m.dbKey(dbID), m.autoRandomTableIDKey(tableID))
}

// GenSequenceValue adds step to the sequence value and returns the sum.
func (m *Meta) GenSequenceValue(dbID, sequenceID, step int64) (int64, error) {
	// Check if DB exists.
	dbKey := m.dbKey(dbID)
	if err := m.checkDBExists(dbKey); err != nil {
		return 0, errors.Trace(err)
	}
	// Check if sequence exists.
	tableKey := m.tableKey(sequenceID)
	if err := m.checkTableExists(dbKey, tableKey); err != nil {
		return 0, errors.Trace(err)
	}
	return m.txn.HInc(dbKey, m.sequenceKey(sequenceID), step)
}

// GetSequenceValue gets current sequence value with sequence id.
func (m *Meta) GetSequenceValue(dbID int64, sequenceID int64) (int64, error) {
	return m.txn.HGetInt64(m.dbKey(dbID), m.sequenceKey(sequenceID))
}

// SetSequenceValue sets start value when sequence in cycle.
func (m *Meta) SetSequenceValue(dbID int64, sequenceID int64, start int64) error {
	return m.txn.HSet(m.dbKey(dbID), m.sequenceKey(sequenceID), []byte(strconv.FormatInt(start, 10)))
}

// GetSequenceCycle gets current sequence cycle times with sequence id.
func (m *Meta) GetSequenceCycle(dbID int64, sequenceID int64) (int64, error) {
	return m.txn.HGetInt64(m.dbKey(dbID), m.sequenceCycleKey(sequenceID))
}

// SetSequenceCycle sets cycle times value when sequence in cycle.
func (m *Meta) SetSequenceCycle(dbID int64, sequenceID int64, round int64) error {
	return m.txn.HSet(m.dbKey(dbID), m.sequenceCycleKey(sequenceID), []byte(strconv.FormatInt(round, 10)))
}

// GetSchemaVersion gets current global schema version.
func (m *Meta) GetSchemaVersion() (int64, error) {
	return m.txn.GetInt64(mSchemaVersionKey)
}

// GenSchemaVersion generates next schema version.
func (m *Meta) GenSchemaVersion() (int64, error) {
	return m.txn.Inc(mSchemaVersionKey, 1)
}

func (m *Meta) checkDBExists(dbKey []byte) error {
	v, err := m.txn.HGet(mDBs, dbKey)
	if err == nil && v == nil {
		err = ErrDBNotExists.GenWithStack("database doesn't exist")
	}
	return errors.Trace(err)
}

func (m *Meta) checkDBNotExists(dbKey []byte) error {
	v, err := m.txn.HGet(mDBs, dbKey)
	if err == nil && v != nil {
		err = ErrDBExists.GenWithStack("database already exists")
	}
	return errors.Trace(err)
}

func (m *Meta) checkTableExists(dbKey []byte, tableKey []byte) error {
	v, err := m.txn.HGet(dbKey, tableKey)
	if err == nil && v == nil {
		err = ErrTableNotExists.GenWithStack("table doesn't exist")
	}
	return errors.Trace(err)
}

func (m *Meta) checkTableNotExists(dbKey []byte, tableKey []byte) error {
	v, err := m.txn.HGet(dbKey, tableKey)
	if err == nil && v != nil {
		err = ErrTableExists.GenWithStack("table already exists")
	}
	return errors.Trace(err)
}

// CreateDatabase creates a database with db info.
func (m *Meta) CreateDatabase(dbInfo *model.DBInfo) error {
	dbKey := m.dbKey(dbInfo.ID)

	if err := m.checkDBNotExists(dbKey); err != nil {
		return errors.Trace(err)
	}

	data, err := json.Marshal(dbInfo)
	if err != nil {
		return errors.Trace(err)
	}

	return m.txn.HSet(mDBs, dbKey, data)
}

// UpdateDatabase updates a database with db info.
func (m *Meta) UpdateDatabase(dbInfo *model.DBInfo) error {
	dbKey := m.dbKey(dbInfo.ID)

	if err := m.checkDBExists(dbKey); err != nil {
		return errors.Trace(err)
	}

	data, err := json.Marshal(dbInfo)
	if err != nil {
		return errors.Trace(err)
	}

	return m.txn.HSet(mDBs, dbKey, data)
}

// CreateTableOrView creates a table with tableInfo in database.
func (m *Meta) CreateTableOrView(dbID int64, tableInfo *model.TableInfo) error {
	// Check if db exists.
	dbKey := m.dbKey(dbID)
	if err := m.checkDBExists(dbKey); err != nil {
		return errors.Trace(err)
	}

	// Check if table exists.
	tableKey := m.tableKey(tableInfo.ID)
	if err := m.checkTableNotExists(dbKey, tableKey); err != nil {
		return errors.Trace(err)
	}

	data, err := json.Marshal(tableInfo)
	if err != nil {
		return errors.Trace(err)
	}

	return m.txn.HSet(dbKey, tableKey, data)
}

// CreateTableAndSetAutoID creates a table with tableInfo in database,
// and rebases the table autoID.
func (m *Meta) CreateTableAndSetAutoID(dbID int64, tableInfo *model.TableInfo, autoIncID, autoRandID int64) error {
	err := m.CreateTableOrView(dbID, tableInfo)
	if err != nil {
		return errors.Trace(err)
	}
	_, err = m.txn.HInc(m.dbKey(dbID), m.autoTableIDKey(tableInfo.ID), autoIncID)
	if err != nil {
		return errors.Trace(err)
	}
	if tableInfo.AutoRandomBits > 0 {
		_, err = m.txn.HInc(m.dbKey(dbID), m.autoRandomTableIDKey(tableInfo.ID), autoRandID)
		if err != nil {
			return errors.Trace(err)
		}
	}
	return nil
}

// CreateSequenceAndSetSeqValue creates sequence with tableInfo in database, and rebase the sequence seqValue.
func (m *Meta) CreateSequenceAndSetSeqValue(dbID int64, tableInfo *model.TableInfo, seqValue int64) error {
	err := m.CreateTableOrView(dbID, tableInfo)
	if err != nil {
		return errors.Trace(err)
	}
	_, err = m.txn.HInc(m.dbKey(dbID), m.sequenceKey(tableInfo.ID), seqValue)
	return errors.Trace(err)
}

// RestartSequenceValue resets the the sequence value.
func (m *Meta) RestartSequenceValue(dbID int64, tableInfo *model.TableInfo, seqValue int64) error {
	// Check if db exists.
	dbKey := m.dbKey(dbID)
	if err := m.checkDBExists(dbKey); err != nil {
		return errors.Trace(err)
	}

	// Check if table exists.
	tableKey := m.tableKey(tableInfo.ID)
	if err := m.checkTableExists(dbKey, tableKey); err != nil {
		return errors.Trace(err)
	}
	return errors.Trace(m.txn.HSet(m.dbKey(dbID), m.sequenceKey(tableInfo.ID), []byte(strconv.FormatInt(seqValue, 10))))
}

// DropDatabase drops whole database.
func (m *Meta) DropDatabase(dbID int64) error {
	// Check if db exists.
	dbKey := m.dbKey(dbID)
	if err := m.txn.HClear(dbKey); err != nil {
		return errors.Trace(err)
	}

	if err := m.txn.HDel(mDBs, dbKey); err != nil {
		return errors.Trace(err)
	}

	return nil
}

// DropSequence drops sequence in database.
// Sequence is made of table struct and kv value pair.
func (m *Meta) DropSequence(dbID int64, tblID int64, delAutoID bool) error {
	err := m.DropTableOrView(dbID, tblID, delAutoID)
	if err != nil {
		return err
	}
	err = m.txn.HDel(m.dbKey(dbID), m.sequenceKey(tblID))
	return errors.Trace(err)
}

// DropTableOrView drops table in database.
// If delAutoID is true, it will delete the auto_increment id key-value of the table.
// For rename table, we do not need to rename auto_increment id key-value.
func (m *Meta) DropTableOrView(dbID int64, tblID int64, delAutoID bool) error {
	// Check if db exists.
	dbKey := m.dbKey(dbID)
	if err := m.checkDBExists(dbKey); err != nil {
		return errors.Trace(err)
	}

	// Check if table exists.
	tableKey := m.tableKey(tblID)
	if err := m.checkTableExists(dbKey, tableKey); err != nil {
		return errors.Trace(err)
	}

	if err := m.txn.HDel(dbKey, tableKey); err != nil {
		return errors.Trace(err)
	}
	if delAutoID {
		if err := m.txn.HDel(dbKey, m.autoTableIDKey(tblID)); err != nil {
			return errors.Trace(err)
		}
		if err := m.txn.HDel(dbKey, m.autoRandomTableIDKey(tblID)); err != nil {
			return errors.Trace(err)
		}
	}
	return nil
}

// CleanAutoID is used to delete the auto-id of specific table.
func (m *Meta) CleanAutoID(dbID, tblID int64) error {
	dbKey := m.dbKey(dbID)
	if err := m.txn.HDel(dbKey, m.autoTableIDKey(tblID)); err != nil {
		return errors.Trace(err)
	}
	return nil
}

// UpdateTable updates the table with table info.
func (m *Meta) UpdateTable(dbID int64, tableInfo *model.TableInfo) error {
	// Check if db exists.
	dbKey := m.dbKey(dbID)
	if err := m.checkDBExists(dbKey); err != nil {
		return errors.Trace(err)
	}

	// Check if table exists.
	tableKey := m.tableKey(tableInfo.ID)
	if err := m.checkTableExists(dbKey, tableKey); err != nil {
		return errors.Trace(err)
	}

	data, err := json.Marshal(tableInfo)
	if err != nil {
		return errors.Trace(err)
	}

	err = m.txn.HSet(dbKey, tableKey, data)
	return errors.Trace(err)
}

// ListTables shows all tables in database.
func (m *Meta) ListTables(dbID int64) ([]*model.TableInfo, error) {
	dbKey := m.dbKey(dbID)
	if err := m.checkDBExists(dbKey); err != nil {
		return nil, errors.Trace(err)
	}

	res, err := m.txn.HGetAll(dbKey)
	if err != nil {
		return nil, errors.Trace(err)
	}

	tables := make([]*model.TableInfo, 0, len(res)/2)
	for _, r := range res {
		// only handle table meta
		tableKey := string(r.Field)
		if !strings.HasPrefix(tableKey, mTablePrefix) {
			continue
		}

		tbInfo := &model.TableInfo{}
		err = json.Unmarshal(r.Value, tbInfo)
		if err != nil {
			return nil, errors.Trace(err)
		}

		tables = append(tables, tbInfo)
	}

	return tables, nil
}

// ListDatabases shows all databases.
func (m *Meta) ListDatabases() ([]*model.DBInfo, error) {
	res, err := m.txn.HGetAll(mDBs)
	if err != nil {
		return nil, errors.Trace(err)
	}

	dbs := make([]*model.DBInfo, 0, len(res))
	for _, r := range res {
		dbInfo := &model.DBInfo{}
		err = json.Unmarshal(r.Value, dbInfo)
		if err != nil {
			return nil, errors.Trace(err)
		}
		dbs = append(dbs, dbInfo)
	}
	return dbs, nil
}

// GetDatabase gets the database value with ID.
func (m *Meta) GetDatabase(dbID int64) (*model.DBInfo, error) {
	dbKey := m.dbKey(dbID)
	value, err := m.txn.HGet(mDBs, dbKey)
	if err != nil || value == nil {
		return nil, errors.Trace(err)
	}

	dbInfo := &model.DBInfo{}
	err = json.Unmarshal(value, dbInfo)
	return dbInfo, errors.Trace(err)
}

// GetTable gets the table value in database with tableID.
func (m *Meta) GetTable(dbID int64, tableID int64) (*model.TableInfo, error) {
	// Check if db exists.
	dbKey := m.dbKey(dbID)
	if err := m.checkDBExists(dbKey); err != nil {
		return nil, errors.Trace(err)
	}

	tableKey := m.tableKey(tableID)
	value, err := m.txn.HGet(dbKey, tableKey)
	if err != nil || value == nil {
		return nil, errors.Trace(err)
	}

	tableInfo := &model.TableInfo{}
	err = json.Unmarshal(value, tableInfo)
	return tableInfo, errors.Trace(err)
}

// DDL job structure
//	DDLJobList: list jobs
//	DDLJobHistory: hash
//	DDLJobReorg: hash
//
// for multi DDL workers, only one can become the owner
// to operate DDL jobs, and dispatch them to MR Jobs.

var (
	mDDLJobListKey    = []byte("DDLJobList")
	mDDLJobAddIdxList = []byte("DDLJobAddIdxList")
	mDDLJobHistoryKey = []byte("DDLJobHistory")
	mDDLJobReorgKey   = []byte("DDLJobReorg")
)

// JobListKeyType is a key type of the DDL job queue.
type JobListKeyType []byte

var (
	// DefaultJobListKey keeps all actions of DDL jobs except "add index".
	DefaultJobListKey JobListKeyType = mDDLJobListKey
	// AddIndexJobListKey only keeps the action of adding index.
	AddIndexJobListKey JobListKeyType = mDDLJobAddIdxList
)

func (m *Meta) enQueueDDLJob(key []byte, job *model.Job) error {
	b, err := job.Encode(true)
	if err == nil {
		err = m.txn.RPush(key, b)
	}
	return errors.Trace(err)
}

// EnQueueDDLJob adds a DDL job to the list.
func (m *Meta) EnQueueDDLJob(job *model.Job, jobListKeys ...JobListKeyType) error {
	listKey := m.jobListKey
	if len(jobListKeys) != 0 {
		listKey = jobListKeys[0]
	}

	return m.enQueueDDLJob(listKey, job)
}

func (m *Meta) deQueueDDLJob(key []byte) (*model.Job, error) {
	value, err := m.txn.LPop(key)
	if err != nil || value == nil {
		return nil, errors.Trace(err)
	}

	job := &model.Job{}
	err = job.Decode(value)
	return job, errors.Trace(err)
}

// DeQueueDDLJob pops a DDL job from the list.
func (m *Meta) DeQueueDDLJob() (*model.Job, error) {
	return m.deQueueDDLJob(m.jobListKey)
}

func (m *Meta) getDDLJob(key []byte, index int64) (*model.Job, error) {
	value, err := m.txn.LIndex(key, index)
	if err != nil || value == nil {
		return nil, errors.Trace(err)
	}

	job := &model.Job{
		// For compatibility, if the job is enqueued by old version TiDB and Priority field is omitted,
		// set the default priority to kv.PriorityLow.
		Priority: kv.PriorityLow,
	}
	err = job.Decode(value)
	// Check if the job.Priority is valid.
	if job.Priority < kv.PriorityNormal || job.Priority > kv.PriorityHigh {
		job.Priority = kv.PriorityLow
	}
	return job, errors.Trace(err)
}

// GetDDLJobByIdx returns the corresponding DDL job by the index.
// The length of jobListKeys can only be 1 or 0.
// If its length is 1, we need to replace m.jobListKey with jobListKeys[0].
// Otherwise, we use m.jobListKey directly.
func (m *Meta) GetDDLJobByIdx(index int64, jobListKeys ...JobListKeyType) (*model.Job, error) {
	listKey := m.jobListKey
	if len(jobListKeys) != 0 {
		listKey = jobListKeys[0]
	}

	startTime := time.Now()
	job, err := m.getDDLJob(listKey, index)
	metrics.MetaHistogram.WithLabelValues(metrics.GetDDLJobByIdx, metrics.RetLabel(err)).Observe(time.Since(startTime).Seconds())
	return job, errors.Trace(err)
}

// updateDDLJob updates the DDL job with index and key.
// updateRawArgs is used to determine whether to update the raw args when encode the job.
func (m *Meta) updateDDLJob(index int64, job *model.Job, key []byte, updateRawArgs bool) error {
	b, err := job.Encode(updateRawArgs)
	if err == nil {
		err = m.txn.LSet(key, index, b)
	}
	return errors.Trace(err)
}

// UpdateDDLJob updates the DDL job with index.
// updateRawArgs is used to determine whether to update the raw args when encode the job.
// The length of jobListKeys can only be 1 or 0.
// If its length is 1, we need to replace m.jobListKey with jobListKeys[0].
// Otherwise, we use m.jobListKey directly.
func (m *Meta) UpdateDDLJob(index int64, job *model.Job, updateRawArgs bool, jobListKeys ...JobListKeyType) error {
	listKey := m.jobListKey
	if len(jobListKeys) != 0 {
		listKey = jobListKeys[0]
	}

	startTime := time.Now()
	err := m.updateDDLJob(index, job, listKey, updateRawArgs)
	metrics.MetaHistogram.WithLabelValues(metrics.UpdateDDLJob, metrics.RetLabel(err)).Observe(time.Since(startTime).Seconds())
	return errors.Trace(err)
}

// DDLJobQueueLen returns the DDL job queue length.
// The length of jobListKeys can only be 1 or 0.
// If its length is 1, we need to replace m.jobListKey with jobListKeys[0].
// Otherwise, we use m.jobListKey directly.
func (m *Meta) DDLJobQueueLen(jobListKeys ...JobListKeyType) (int64, error) {
	listKey := m.jobListKey
	if len(jobListKeys) != 0 {
		listKey = jobListKeys[0]
	}
	return m.txn.LLen(listKey)
}

// GetAllDDLJobsInQueue gets all DDL Jobs in the current queue.
// The length of jobListKeys can only be 1 or 0.
// If its length is 1, we need to replace m.jobListKey with jobListKeys[0].
// Otherwise, we use m.jobListKey directly.
func (m *Meta) GetAllDDLJobsInQueue(jobListKeys ...JobListKeyType) ([]*model.Job, error) {
	listKey := m.jobListKey
	if len(jobListKeys) != 0 {
		listKey = jobListKeys[0]
	}

	values, err := m.txn.LGetAll(listKey)
	if err != nil || values == nil {
		return nil, errors.Trace(err)
	}

	jobs := make([]*model.Job, 0, len(values))
	for _, val := range values {
		job := &model.Job{}
		err = job.Decode(val)
		if err != nil {
			return nil, errors.Trace(err)
		}
		jobs = append(jobs, job)
	}

	return jobs, nil
}

func (m *Meta) jobIDKey(id int64) []byte {
	b := make([]byte, 8)
	binary.BigEndian.PutUint64(b, uint64(id))
	return b
}

func (m *Meta) reorgJobCurrentElement(id int64) []byte {
	b := make([]byte, 0, 12)
	b = append(b, m.jobIDKey(id)...)
	b = append(b, "_ele"...)
	return b
}

func (m *Meta) reorgJobStartHandle(id int64, element *Element) []byte {
	b := make([]byte, 0, 16+len(element.TypeKey))
	b = append(b, m.jobIDKey(id)...)
	b = append(b, element.TypeKey...)
	eID := make([]byte, 8)
	binary.BigEndian.PutUint64(eID, uint64(element.ID))
	b = append(b, eID...)
	return b
}

func (m *Meta) reorgJobEndHandle(id int64, element *Element) []byte {
	b := make([]byte, 8, 25)
	binary.BigEndian.PutUint64(b, uint64(id))
	b = append(b, element.TypeKey...)
	eID := make([]byte, 8)
	binary.BigEndian.PutUint64(eID, uint64(element.ID))
	b = append(b, eID...)
	b = append(b, "_end"...)
	return b
}

func (m *Meta) reorgJobPhysicalTableID(id int64, element *Element) []byte {
	b := make([]byte, 8, 25)
	binary.BigEndian.PutUint64(b, uint64(id))
	b = append(b, element.TypeKey...)
	eID := make([]byte, 8)
	binary.BigEndian.PutUint64(eID, uint64(element.ID))
	b = append(b, eID...)
	b = append(b, "_pid"...)
	return b
}

func (m *Meta) addHistoryDDLJob(key []byte, job *model.Job, updateRawArgs bool) error {
	b, err := job.Encode(updateRawArgs)
	if err == nil {
		err = m.txn.HSet(key, m.jobIDKey(job.ID), b)
	}
	return errors.Trace(err)
}

// AddHistoryDDLJob adds DDL job to history.
func (m *Meta) AddHistoryDDLJob(job *model.Job, updateRawArgs bool) error {
	return m.addHistoryDDLJob(mDDLJobHistoryKey, job, updateRawArgs)
}

func (m *Meta) getHistoryDDLJob(key []byte, id int64) (*model.Job, error) {
	value, err := m.txn.HGet(key, m.jobIDKey(id))
	if err != nil || value == nil {
		return nil, errors.Trace(err)
	}

	job := &model.Job{}
	err = job.Decode(value)
	return job, errors.Trace(err)
}

// GetHistoryDDLJob gets a history DDL job.
func (m *Meta) GetHistoryDDLJob(id int64) (*model.Job, error) {
	startTime := time.Now()
	job, err := m.getHistoryDDLJob(mDDLJobHistoryKey, id)
	metrics.MetaHistogram.WithLabelValues(metrics.GetHistoryDDLJob, metrics.RetLabel(err)).Observe(time.Since(startTime).Seconds())
	return job, errors.Trace(err)
}

// GetAllHistoryDDLJobs gets all history DDL jobs.
func (m *Meta) GetAllHistoryDDLJobs() ([]*model.Job, error) {
	pairs, err := m.txn.HGetAll(mDDLJobHistoryKey)
	if err != nil {
		return nil, errors.Trace(err)
	}
	jobs, err := decodeJob(pairs)
	if err != nil {
		return nil, errors.Trace(err)
	}
	// sort job.
	sorter := &jobsSorter{jobs: jobs}
	sort.Sort(sorter)
	return jobs, nil
}

// GetLastNHistoryDDLJobs gets latest N history ddl jobs.
func (m *Meta) GetLastNHistoryDDLJobs(num int) ([]*model.Job, error) {
	pairs, err := m.txn.HGetLastN(mDDLJobHistoryKey, num)
	if err != nil {
		return nil, errors.Trace(err)
	}
	return decodeJob(pairs)
}

// LastJobIterator is the iterator for gets latest history.
type LastJobIterator struct {
	iter *structure.ReverseHashIterator
}

// GetLastHistoryDDLJobsIterator gets latest N history ddl jobs iterator.
func (m *Meta) GetLastHistoryDDLJobsIterator() (*LastJobIterator, error) {
	iter, err := structure.NewHashReverseIter(m.txn, mDDLJobHistoryKey)
	if err != nil {
		return nil, err
	}
	return &LastJobIterator{
		iter: iter,
	}, nil
}

// GetLastJobs gets last several jobs.
func (i *LastJobIterator) GetLastJobs(num int, jobs []*model.Job) ([]*model.Job, error) {
	if len(jobs) < num {
		jobs = make([]*model.Job, 0, num)
	}
	jobs = jobs[:0]
	iter := i.iter
	for iter.Valid() && len(jobs) < num {
		job := &model.Job{}
		err := job.Decode(iter.Value())
		if err != nil {
			return nil, errors.Trace(err)
		}
		jobs = append(jobs, job)
		err = iter.Next()
		if err != nil {
			return nil, errors.Trace(err)
		}
	}
	return jobs, nil
}

func decodeJob(jobPairs []structure.HashPair) ([]*model.Job, error) {
	jobs := make([]*model.Job, 0, len(jobPairs))
	for _, pair := range jobPairs {
		job := &model.Job{}
		err := job.Decode(pair.Value)
		if err != nil {
			return nil, errors.Trace(err)
		}
		jobs = append(jobs, job)
	}
	return jobs, nil
}

// jobsSorter implements the sort.Interface interface.
type jobsSorter struct {
	jobs []*model.Job
}

func (s *jobsSorter) Swap(i, j int) {
	s.jobs[i], s.jobs[j] = s.jobs[j], s.jobs[i]
}

func (s *jobsSorter) Len() int {
	return len(s.jobs)
}

func (s *jobsSorter) Less(i, j int) bool {
	return s.jobs[i].ID < s.jobs[j].ID
}

// GetBootstrapVersion returns the version of the server which bootstrap the store.
// If the store is not bootstraped, the version will be zero.
func (m *Meta) GetBootstrapVersion() (int64, error) {
	value, err := m.txn.GetInt64(mBootstrapKey)
	return value, errors.Trace(err)
}

// FinishBootstrap finishes bootstrap.
func (m *Meta) FinishBootstrap(version int64) error {
	err := m.txn.Set(mBootstrapKey, []byte(fmt.Sprintf("%d", version)))
	return errors.Trace(err)
}

// ElementKeyType is a key type of the element.
type ElementKeyType []byte

var (
	// ColumnElementKey is the key for column element.
	ColumnElementKey ElementKeyType = []byte("_col_")
	// IndexElementKey is the key for index element.
	IndexElementKey ElementKeyType = []byte("_idx_")
)

const elementKeyLen = 5

// Element has the information of the backfill job's type and ID.
type Element struct {
	ID      int64
	TypeKey []byte
}

// String defines a Stringer function for debugging and pretty printing.
func (e *Element) String() string {
	return "ID:" + strconv.FormatInt(e.ID, 10) + "," +
		"TypeKey:" + string(e.TypeKey)
}

// EncodeElement encodes an Element into a byte slice.
// It's exported for testing.
func (e *Element) EncodeElement() []byte {
	b := make([]byte, 13)
	copy(b[:elementKeyLen], e.TypeKey)
	binary.BigEndian.PutUint64(b[elementKeyLen:], uint64(e.ID))
	return b
}

// DecodeElement decodes values from a byte slice generated with an element.
// It's exported for testing.
func DecodeElement(b []byte) (*Element, error) {
	if len(b) < elementKeyLen+8 {
		return nil, errors.Errorf("invalid encoded element %q length %d", b, len(b))
	}

	var tp []byte
	prefix := b[:elementKeyLen]
	b = b[elementKeyLen:]
	switch string(prefix) {
	case string(IndexElementKey):
		tp = IndexElementKey
	case string(ColumnElementKey):
		tp = ColumnElementKey
	default:
		return nil, errors.Errorf("invalid encoded element key prefix %q", prefix)
	}

	id := binary.BigEndian.Uint64(b)
	return &Element{ID: int64(id), TypeKey: tp}, nil
}

// UpdateDDLReorgStartHandle saves the job reorganization latest processed element and start handle for later resuming.
func (m *Meta) UpdateDDLReorgStartHandle(job *model.Job, element *Element, startKey kv.Key) error {
	err := m.txn.HSet(mDDLJobReorgKey, m.reorgJobCurrentElement(job.ID), element.EncodeElement())
	if err != nil {
		return errors.Trace(err)
	}
	if startKey != nil {
		err = m.txn.HSet(mDDLJobReorgKey, m.reorgJobStartHandle(job.ID, element), startKey)
		if err != nil {
			return errors.Trace(err)
		}
	}
	return nil
}

// UpdateDDLReorgHandle saves the job reorganization latest processed information for later resuming.
func (m *Meta) UpdateDDLReorgHandle(job *model.Job, startKey, endKey kv.Key, physicalTableID int64, element *Element) error {
	err := m.txn.HSet(mDDLJobReorgKey, m.reorgJobCurrentElement(job.ID), element.EncodeElement())
	if err != nil {
		return errors.Trace(err)
	}
	if startKey != nil {
		err = m.txn.HSet(mDDLJobReorgKey, m.reorgJobStartHandle(job.ID, element), startKey)
		if err != nil {
			return errors.Trace(err)
		}
	}
	if endKey != nil {
		err = m.txn.HSet(mDDLJobReorgKey, m.reorgJobEndHandle(job.ID, element), endKey)
		if err != nil {
			return errors.Trace(err)
		}
	}
	err = m.txn.HSet(mDDLJobReorgKey, m.reorgJobPhysicalTableID(job.ID, element), []byte(strconv.FormatInt(physicalTableID, 10)))
	return errors.Trace(err)
}

// RemoveReorgElement removes the element of the reorganization information.
// It's used for testing.
func (m *Meta) RemoveReorgElement(job *model.Job) error {
	err := m.txn.HDel(mDDLJobReorgKey, m.reorgJobCurrentElement(job.ID))
	if err != nil {
		return errors.Trace(err)
	}
	return nil
}

// RemoveDDLReorgHandle removes the job reorganization related handles.
func (m *Meta) RemoveDDLReorgHandle(job *model.Job, elements []*Element) error {
	if len(elements) == 0 {
		return nil
	}

	err := m.txn.HDel(mDDLJobReorgKey, m.reorgJobCurrentElement(job.ID))
	if err != nil {
		return errors.Trace(err)
	}

	for _, element := range elements {
		err = m.txn.HDel(mDDLJobReorgKey, m.reorgJobStartHandle(job.ID, element))
		if err != nil {
			return errors.Trace(err)
		}
		if err = m.txn.HDel(mDDLJobReorgKey, m.reorgJobEndHandle(job.ID, element)); err != nil {
			logutil.BgLogger().Warn("remove DDL reorg end handle", zap.Error(err))
		}
		if err = m.txn.HDel(mDDLJobReorgKey, m.reorgJobPhysicalTableID(job.ID, element)); err != nil {
			logutil.BgLogger().Warn("remove DDL reorg physical ID", zap.Error(err))
		}
	}
	return nil
}

// GetDDLReorgHandle gets the latest processed DDL reorganize position.
func (m *Meta) GetDDLReorgHandle(job *model.Job) (element *Element, startKey, endKey kv.Key, physicalTableID int64, err error) {
	elementBytes, err := m.txn.HGet(mDDLJobReorgKey, m.reorgJobCurrentElement(job.ID))
	if err != nil {
		return nil, nil, nil, 0, errors.Trace(err)
	}
	if elementBytes == nil {
		return nil, nil, nil, 0, ErrDDLReorgElementNotExist
	}
	element, err = DecodeElement(elementBytes)
	if err != nil {
		return nil, nil, nil, 0, errors.Trace(err)
	}

	startKey, err = getReorgJobFieldHandle(m.txn, m.reorgJobStartHandle(job.ID, element))
	if err != nil {
		return nil, nil, nil, 0, errors.Trace(err)
	}
	endKey, err = getReorgJobFieldHandle(m.txn, m.reorgJobEndHandle(job.ID, element))
	if err != nil {
		return nil, nil, nil, 0, errors.Trace(err)
	}

	physicalTableID, err = m.txn.HGetInt64(mDDLJobReorgKey, m.reorgJobPhysicalTableID(job.ID, element))
	if err != nil {
		err = errors.Trace(err)
		return
	}

	// physicalTableID may be 0, because older version TiDB (without table partition) doesn't store them.
	// update them to table's in this case.
	if physicalTableID == 0 {
		if job.ReorgMeta != nil {
			endKey = kv.IntHandle(job.ReorgMeta.EndHandle).Encoded()
		} else {
			endKey = kv.IntHandle(math.MaxInt64).Encoded()
		}
		physicalTableID = job.TableID
		logutil.BgLogger().Warn("new TiDB binary running on old TiDB DDL reorg data",
			zap.Int64("partition ID", physicalTableID),
			zap.Stringer("startHandle", startKey),
			zap.Stringer("endHandle", endKey))
	}
	return
}

func getReorgJobFieldHandle(t *structure.TxStructure, reorgJobField []byte) (kv.Key, error) {
	bs, err := t.HGet(mDDLJobReorgKey, reorgJobField)
	if err != nil {
		return nil, errors.Trace(err)
	}
	keyNotFound := bs == nil
	if keyNotFound {
		return nil, nil
	}
	return bs, nil
}

func (m *Meta) schemaDiffKey(schemaVersion int64) []byte {
	return []byte(fmt.Sprintf("%s:%d", mSchemaDiffPrefix, schemaVersion))
}

// GetSchemaDiff gets the modification information on a given schema version.
func (m *Meta) GetSchemaDiff(schemaVersion int64) (*model.SchemaDiff, error) {
	diffKey := m.schemaDiffKey(schemaVersion)
	startTime := time.Now()
	data, err := m.txn.Get(diffKey)
	metrics.MetaHistogram.WithLabelValues(metrics.GetSchemaDiff, metrics.RetLabel(err)).Observe(time.Since(startTime).Seconds())
	if err != nil || len(data) == 0 {
		return nil, errors.Trace(err)
	}
	diff := &model.SchemaDiff{}
	err = json.Unmarshal(data, diff)
	return diff, errors.Trace(err)
}

// SetSchemaDiff sets the modification information on a given schema version.
func (m *Meta) SetSchemaDiff(diff *model.SchemaDiff) error {
	data, err := json.Marshal(diff)
	if err != nil {
		return errors.Trace(err)
	}
	diffKey := m.schemaDiffKey(diff.Version)
	startTime := time.Now()
	err = m.txn.Set(diffKey, data)
	metrics.MetaHistogram.WithLabelValues(metrics.SetSchemaDiff, metrics.RetLabel(err)).Observe(time.Since(startTime).Seconds())
	return errors.Trace(err)
}<|MERGE_RESOLUTION|>--- conflicted
+++ resolved
@@ -94,13 +94,8 @@
 // NewMeta creates a Meta in transaction txn.
 // If the current Meta needs to handle a job, jobListKey is the type of the job's list.
 func NewMeta(txn kv.Transaction, jobListKeys ...JobListKeyType) *Meta {
-<<<<<<< HEAD
-	txn.SetOption(tikvstore.Priority, tikvstore.PriorityHigh)
+	txn.SetOption(tikvstore.Priority, kv.PriorityHigh)
 	txn.SetOption(tikvstore.SyncLog, struct{}{})
-=======
-	txn.SetOption(tikvstore.Priority, kv.PriorityHigh)
-	txn.SetOption(tikvstore.SyncLog, true)
->>>>>>> 0ec8f2d9
 	t := structure.NewStructure(txn, txn, mMetaPrefix)
 	listKey := DefaultJobListKey
 	if len(jobListKeys) != 0 {
