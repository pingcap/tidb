// Copyright 2015 PingCAP, Inc.
//
// Licensed under the Apache License, Version 2.0 (the "License");
// you may not use this file except in compliance with the License.
// You may obtain a copy of the License at
//
//     http://www.apache.org/licenses/LICENSE-2.0
//
// Unless required by applicable law or agreed to in writing, software
// distributed under the License is distributed on an "AS IS" BASIS,
// WITHOUT WARRANTIES OR CONDITIONS OF ANY KIND, either express or implied.
// See the License for the specific language governing permissions and
// limitations under the License.

package meta

import (
	"bytes"
	"encoding/binary"
	"encoding/json"
	"fmt"
	"strconv"
	"strings"
	"sync"
	"time"

	"github.com/pingcap/errors"
	"github.com/pingcap/kvproto/pkg/kvrpcpb"
	"github.com/pingcap/tidb/errno"
	"github.com/pingcap/tidb/kv"
	"github.com/pingcap/tidb/metrics"
	"github.com/pingcap/tidb/parser/model"
	"github.com/pingcap/tidb/parser/mysql"
	"github.com/pingcap/tidb/structure"
	"github.com/pingcap/tidb/util/dbterror"
)

var (
	globalIDMutex sync.Mutex
	policyIDMutex sync.Mutex
)

// Meta structure:
//	NextGlobalID -> int64
//	SchemaVersion -> int64
//	DBs -> {
//		DB:1 -> db meta data []byte
//		DB:2 -> db meta data []byte
//	}
//	DB:1 -> {
//		Table:1 -> table meta data []byte
//		Table:2 -> table meta data []byte
//		TID:1 -> int64
//		TID:2 -> int64
//	}
//

var (
<<<<<<< HEAD
	mMetaPrefix          = []byte("m")
	mNextGlobalIDKey     = []byte("NextGlobalID")
	mSchemaVersionKey    = []byte("SchemaVersionKey")
	mDBs                 = []byte("DBs")
	mDBPrefix            = "DB"
	mTablePrefix         = "Table"
	mSequencePrefix      = "SID"
	mSeqCyclePrefix      = "SequenceCycle"
	mTableIDPrefix       = "TID"
	mIncIDPrefix         = "IID"
	mRandomIDPrefix      = "TARID"
	mBootstrapKey        = []byte("BootstrapKey")
	mSchemaDiffPrefix    = "Diff"
	mPolicies            = []byte("Policies")
	mPolicyPrefix        = "Policy"
	mResourceGroups      = []byte("ResourceGroups")
	mResourceGroupPrefix = "RG"
	mPolicyGlobalID      = []byte("PolicyGlobalID")
	mPolicyMagicByte     = CurrentMagicByteVer
	mDDLTableVersion     = []byte("DDLTableVersion")
	mConcurrentDDL       = []byte("concurrentDDL")
	mMetaDataLock        = []byte("metadataLock")
=======
	mMetaPrefix       = []byte("m")
	mNextGlobalIDKey  = []byte("NextGlobalID")
	mSchemaVersionKey = []byte("SchemaVersionKey")
	mDBs              = []byte("DBs")
	mDBPrefix         = "DB"
	mTablePrefix      = "Table"
	mSequencePrefix   = "SID"
	mSeqCyclePrefix   = "SequenceCycle"
	mTableIDPrefix    = "TID"
	mIncIDPrefix      = "IID"
	mRandomIDPrefix   = "TARID"
	mBootstrapKey     = []byte("BootstrapKey")
	mSchemaDiffPrefix = "Diff"
	mPolicies         = []byte("Policies")
	mPolicyPrefix     = "Policy"
	mPolicyGlobalID   = []byte("PolicyGlobalID")
	mPolicyMagicByte  = CurrentMagicByteVer
	mDDLTableVersion  = []byte("DDLTableVersion")
	mMetaDataLock     = []byte("metadataLock")
>>>>>>> bf2cc452
)

const (
	// CurrentMagicByteVer is the current magic byte version, used for future meta compatibility.
	CurrentMagicByteVer byte = 0x00
	// PolicyMagicByte handler
	// 0x00 - 0x3F: Json Handler
	// 0x40 - 0x7F: Reserved
	// 0x80 - 0xBF: Reserved
	// 0xC0 - 0xFF: Reserved

	// type means how to handle the serialized data.
	typeUnknown int = 0
	typeJSON    int = 1
	// todo: customized handler.

	// MaxInt48 is the max value of int48.
	MaxInt48 = 0x0000FFFFFFFFFFFF
	// MaxGlobalID reserves 1000 IDs. Use MaxInt48 to reserves the high 2 bytes to compatible with Multi-tenancy.
	MaxGlobalID = MaxInt48 - 1000
)

var (
	// ErrDBExists is the error for db exists.
	ErrDBExists = dbterror.ClassMeta.NewStd(mysql.ErrDBCreateExists)
	// ErrDBNotExists is the error for db not exists.
	ErrDBNotExists = dbterror.ClassMeta.NewStd(mysql.ErrBadDB)
	// ErrPolicyExists is the error for policy exists.
	ErrPolicyExists = dbterror.ClassMeta.NewStd(errno.ErrPlacementPolicyExists)
	// ErrPolicyNotExists is the error for policy not exists.
	ErrPolicyNotExists = dbterror.ClassMeta.NewStd(errno.ErrPlacementPolicyNotExists)
	// ErrResourceGroupExists is the error for resource group exists.
	ErrResourceGroupExists = dbterror.ClassMeta.NewStd(errno.ErrResourceGroupExists)
	// ErrResourceGroupNotExists is the error for resource group not exists.
	ErrResourceGroupNotExists = dbterror.ClassMeta.NewStd(errno.ErrResourceGroupNotExists)
	// ErrTableExists is the error for table exists.
	ErrTableExists = dbterror.ClassMeta.NewStd(mysql.ErrTableExists)
	// ErrTableNotExists is the error for table not exists.
	ErrTableNotExists = dbterror.ClassMeta.NewStd(mysql.ErrNoSuchTable)
	// ErrDDLReorgElementNotExist is the error for reorg element not exists.
	ErrDDLReorgElementNotExist = dbterror.ClassMeta.NewStd(errno.ErrDDLReorgElementNotExist)
	// ErrInvalidString is the error for invalid string to parse
	ErrInvalidString = dbterror.ClassMeta.NewStd(errno.ErrInvalidCharacterString)
)

// Meta is for handling meta information in a transaction.
type Meta struct {
	txn        *structure.TxStructure
	StartTS    uint64 // StartTS is the txn's start TS.
	jobListKey JobListKeyType
}

// NewMeta creates a Meta in transaction txn.
// If the current Meta needs to handle a job, jobListKey is the type of the job's list.
func NewMeta(txn kv.Transaction) *Meta {
	txn.SetOption(kv.Priority, kv.PriorityHigh)
	txn.SetDiskFullOpt(kvrpcpb.DiskFullOpt_AllowedOnAlmostFull)
	t := structure.NewStructure(txn, txn, mMetaPrefix)
	return &Meta{txn: t,
		StartTS:    txn.StartTS(),
		jobListKey: DefaultJobListKey,
	}
}

// NewSnapshotMeta creates a Meta with snapshot.
func NewSnapshotMeta(snapshot kv.Snapshot) *Meta {
	snapshot.SetOption(kv.RequestSourceInternal, true)
	snapshot.SetOption(kv.RequestSourceType, kv.InternalTxnMeta)
	t := structure.NewStructure(snapshot, nil, mMetaPrefix)
	return &Meta{txn: t}
}

// GenGlobalID generates next id globally.
func (m *Meta) GenGlobalID() (int64, error) {
	globalIDMutex.Lock()
	defer globalIDMutex.Unlock()

	newID, err := m.txn.Inc(mNextGlobalIDKey, 1)
	if err != nil {
		return 0, errors.Trace(err)
	}
	if newID > MaxGlobalID {
		return 0, errors.Errorf("global id:%d exceeds the limit:%d", newID, MaxGlobalID)
	}
	return newID, err
}

// AdvanceGlobalIDs advances the global ID by n.
// return the old global ID.
func (m *Meta) AdvanceGlobalIDs(n int) (int64, error) {
	globalIDMutex.Lock()
	defer globalIDMutex.Unlock()

	newID, err := m.txn.Inc(mNextGlobalIDKey, int64(n))
	if err != nil {
		return 0, err
	}
	if newID > MaxGlobalID {
		return 0, errors.Errorf("global id:%d exceeds the limit:%d", newID, MaxGlobalID)
	}
	origID := newID - int64(n)
	return origID, nil
}

// GenGlobalIDs generates the next n global IDs.
func (m *Meta) GenGlobalIDs(n int) ([]int64, error) {
	globalIDMutex.Lock()
	defer globalIDMutex.Unlock()

	newID, err := m.txn.Inc(mNextGlobalIDKey, int64(n))
	if err != nil {
		return nil, err
	}
	if newID > MaxGlobalID {
		return nil, errors.Errorf("global id:%d exceeds the limit:%d", newID, MaxGlobalID)
	}
	origID := newID - int64(n)
	ids := make([]int64, 0, n)
	for i := origID + 1; i <= newID; i++ {
		ids = append(ids, i)
	}
	return ids, nil
}

// GenPlacementPolicyID generates next placement policy id globally.
func (m *Meta) GenPlacementPolicyID() (int64, error) {
	policyIDMutex.Lock()
	defer policyIDMutex.Unlock()

	return m.txn.Inc(mPolicyGlobalID, 1)
}

// GetGlobalID gets current global id.
func (m *Meta) GetGlobalID() (int64, error) {
	return m.txn.GetInt64(mNextGlobalIDKey)
}

// GetPolicyID gets current policy global id.
func (m *Meta) GetPolicyID() (int64, error) {
	return m.txn.GetInt64(mPolicyGlobalID)
}

func (*Meta) policyKey(policyID int64) []byte {
	return []byte(fmt.Sprintf("%s:%d", mPolicyPrefix, policyID))
}

func (*Meta) resourceGroupKey(groupID int64) []byte {
	return []byte(fmt.Sprintf("%s:%d", mResourceGroupPrefix, groupID))
}

func (*Meta) dbKey(dbID int64) []byte {
	return DBkey(dbID)
}

// DBkey encodes the dbID into dbKey.
func DBkey(dbID int64) []byte {
	return []byte(fmt.Sprintf("%s:%d", mDBPrefix, dbID))
}

// ParseDBKey decodes the dbkey to get dbID.
func ParseDBKey(dbkey []byte) (int64, error) {
	if !IsDBkey(dbkey) {
		return 0, ErrInvalidString.GenWithStack("fail to parse dbKey")
	}

	dbID := strings.TrimPrefix(string(dbkey), mDBPrefix+":")
	id, err := strconv.Atoi(dbID)
	return int64(id), errors.Trace(err)
}

// IsDBkey checks whether the dbKey comes from DBKey().
func IsDBkey(dbKey []byte) bool {
	return strings.HasPrefix(string(dbKey), mDBPrefix+":")
}

func (*Meta) autoTableIDKey(tableID int64) []byte {
	return AutoTableIDKey(tableID)
}

// AutoTableIDKey decodes the auto tableID key.
func AutoTableIDKey(tableID int64) []byte {
	return []byte(fmt.Sprintf("%s:%d", mTableIDPrefix, tableID))
}

// IsAutoTableIDKey checks whether the key is auto tableID key.
func IsAutoTableIDKey(key []byte) bool {
	return strings.HasPrefix(string(key), mTableIDPrefix+":")
}

// ParseAutoTableIDKey decodes the tableID from the auto tableID key.
func ParseAutoTableIDKey(key []byte) (int64, error) {
	if !IsAutoTableIDKey(key) {
		return 0, ErrInvalidString.GenWithStack("fail to parse autoTableKey")
	}

	tableID := strings.TrimPrefix(string(key), mTableIDPrefix+":")
	id, err := strconv.Atoi(tableID)
	return int64(id), err
}

func (*Meta) autoIncrementIDKey(tableID int64) []byte {
	return []byte(fmt.Sprintf("%s:%d", mIncIDPrefix, tableID))
}

func (*Meta) autoRandomTableIDKey(tableID int64) []byte {
	return AutoRandomTableIDKey(tableID)
}

// AutoRandomTableIDKey encodes the auto random tableID key.
func AutoRandomTableIDKey(tableID int64) []byte {
	return []byte(fmt.Sprintf("%s:%d", mRandomIDPrefix, tableID))
}

// IsAutoRandomTableIDKey checks whether the key is auto random tableID key.
func IsAutoRandomTableIDKey(key []byte) bool {
	return strings.HasPrefix(string(key), mRandomIDPrefix+":")
}

// ParseAutoRandomTableIDKey decodes the tableID from the auto random tableID key.
func ParseAutoRandomTableIDKey(key []byte) (int64, error) {
	if !IsAutoRandomTableIDKey(key) {
		return 0, ErrInvalidString.GenWithStack("fail to parse AutoRandomTableIDKey")
	}

	tableID := strings.TrimPrefix(string(key), mRandomIDPrefix+":")
	id, err := strconv.Atoi(tableID)
	return int64(id), err
}

func (*Meta) tableKey(tableID int64) []byte {
	return TableKey(tableID)
}

// TableKey encodes the tableID into tableKey.
func TableKey(tableID int64) []byte {
	return []byte(fmt.Sprintf("%s:%d", mTablePrefix, tableID))
}

// IsTableKey checks whether the tableKey comes from TableKey().
func IsTableKey(tableKey []byte) bool {
	return strings.HasPrefix(string(tableKey), mTablePrefix+":")
}

// ParseTableKey decodes the tableKey to get tableID.
func ParseTableKey(tableKey []byte) (int64, error) {
	if !strings.HasPrefix(string(tableKey), mTablePrefix) {
		return 0, ErrInvalidString.GenWithStack("fail to parse tableKey")
	}

	tableID := strings.TrimPrefix(string(tableKey), mTablePrefix+":")
	id, err := strconv.Atoi(tableID)
	return int64(id), errors.Trace(err)
}

func (*Meta) sequenceKey(sequenceID int64) []byte {
	return SequenceKey(sequenceID)
}

// SequenceKey encodes the sequence key.
func SequenceKey(sequenceID int64) []byte {
	return []byte(fmt.Sprintf("%s:%d", mSequencePrefix, sequenceID))
}

// IsSequenceKey checks whether the key is sequence key.
func IsSequenceKey(key []byte) bool {
	return strings.HasPrefix(string(key), mSequencePrefix+":")
}

// ParseSequenceKey decodes the tableID from the sequence key.
func ParseSequenceKey(key []byte) (int64, error) {
	if !IsSequenceKey(key) {
		return 0, ErrInvalidString.GenWithStack("fail to parse sequence key")
	}

	sequenceID := strings.TrimPrefix(string(key), mSequencePrefix+":")
	id, err := strconv.Atoi(sequenceID)
	return int64(id), errors.Trace(err)
}

func (*Meta) sequenceCycleKey(sequenceID int64) []byte {
	return []byte(fmt.Sprintf("%s:%d", mSeqCyclePrefix, sequenceID))
}

// DDLJobHistoryKey is only used for testing.
func DDLJobHistoryKey(m *Meta, jobID int64) []byte {
	return m.txn.EncodeHashDataKey(mDDLJobHistoryKey, m.jobIDKey(jobID))
}

// GenAutoTableIDKeyValue generates meta key by dbID, tableID and corresponding value by autoID.
func (m *Meta) GenAutoTableIDKeyValue(dbID, tableID, autoID int64) (key, value []byte) {
	dbKey := m.dbKey(dbID)
	autoTableIDKey := m.autoTableIDKey(tableID)
	return m.txn.EncodeHashAutoIDKeyValue(dbKey, autoTableIDKey, autoID)
}

// GetAutoIDAccessors gets the controller for auto IDs.
func (m *Meta) GetAutoIDAccessors(dbID, tableID int64) AutoIDAccessors {
	return NewAutoIDAccessors(m, dbID, tableID)
}

// GetSchemaVersionWithNonEmptyDiff gets current global schema version, if diff is nil, we should return version - 1.
// Consider the following scenario:
/*
//             t1            		t2			      t3             t4
//             |					|				   |
//    update schema version         |              set diff
//                             stale read ts
*/
// At the first time, t2 reads the schema version v10, but the v10's diff is not set yet, so it loads v9 infoSchema.
// But at t4 moment, v10's diff has been set and been cached in the memory, so stale read on t2 will get v10 schema from cache,
// and inconsistency happen.
// To solve this problem, we always check the schema diff at first, if the diff is empty, we know at t2 moment we can only see the v9 schema,
// so make neededSchemaVersion = neededSchemaVersion - 1.
// For `Reload`, we can also do this: if the newest version's diff is not set yet, it is ok to load the previous version's infoSchema, and wait for the next reload.
func (m *Meta) GetSchemaVersionWithNonEmptyDiff() (int64, error) {
	v, err := m.txn.GetInt64(mSchemaVersionKey)
	if err != nil {
		return 0, err
	}
	diff, err := m.GetSchemaDiff(v)
	if err != nil {
		return 0, err
	}

	if diff == nil && v > 0 {
		// Although the diff of v is undetermined, the last version's diff is deterministic(this is guaranteed by schemaVersionManager).
		v--
	}
	return v, err
}

// GetSchemaVersion gets current global schema version.
func (m *Meta) GetSchemaVersion() (int64, error) {
	return m.txn.GetInt64(mSchemaVersionKey)
}

// GenSchemaVersion generates next schema version.
func (m *Meta) GenSchemaVersion() (int64, error) {
	return m.txn.Inc(mSchemaVersionKey, 1)
}

// GenSchemaVersions increases the schema version.
func (m *Meta) GenSchemaVersions(count int64) (int64, error) {
	return m.txn.Inc(mSchemaVersionKey, count)
}

func (m *Meta) checkPolicyExists(policyKey []byte) error {
	v, err := m.txn.HGet(mPolicies, policyKey)
	if err == nil && v == nil {
		err = ErrPolicyNotExists.GenWithStack("policy doesn't exist")
	}
	return errors.Trace(err)
}

func (m *Meta) checkPolicyNotExists(policyKey []byte) error {
	v, err := m.txn.HGet(mPolicies, policyKey)
	if err == nil && v != nil {
		err = ErrPolicyExists.GenWithStack("policy already exists")
	}
	return errors.Trace(err)
}

func (m *Meta) checkResourceGroupNotExists(groupKey []byte) error {
	v, err := m.txn.HGet(mResourceGroups, groupKey)
	if err == nil && v != nil {
		err = ErrResourceGroupExists.GenWithStack("group already exists")
	}
	return errors.Trace(err)
}

func (m *Meta) checkResourceGroupExists(groupKey []byte) error {
	v, err := m.txn.HGet(mResourceGroups, groupKey)
	if err == nil && v == nil {
		err = ErrResourceGroupNotExists.GenWithStack("group doesn't exist")
	}
	return errors.Trace(err)
}

func (m *Meta) checkDBExists(dbKey []byte) error {
	v, err := m.txn.HGet(mDBs, dbKey)
	if err == nil && v == nil {
		err = ErrDBNotExists.GenWithStack("database doesn't exist")
	}
	return errors.Trace(err)
}

func (m *Meta) checkDBNotExists(dbKey []byte) error {
	v, err := m.txn.HGet(mDBs, dbKey)
	if err == nil && v != nil {
		err = ErrDBExists.GenWithStack("database already exists")
	}
	return errors.Trace(err)
}

func (m *Meta) checkTableExists(dbKey []byte, tableKey []byte) error {
	v, err := m.txn.HGet(dbKey, tableKey)
	if err == nil && v == nil {
		err = ErrTableNotExists.GenWithStack("table doesn't exist")
	}
	return errors.Trace(err)
}

func (m *Meta) checkTableNotExists(dbKey []byte, tableKey []byte) error {
	v, err := m.txn.HGet(dbKey, tableKey)
	if err == nil && v != nil {
		err = ErrTableExists.GenWithStack("table already exists")
	}
	return errors.Trace(err)
}

// CreatePolicy creates a policy.
func (m *Meta) CreatePolicy(policy *model.PolicyInfo) error {
	if policy.ID == 0 {
		return errors.New("policy.ID is invalid")
	}

	policyKey := m.policyKey(policy.ID)
	if err := m.checkPolicyNotExists(policyKey); err != nil {
		return errors.Trace(err)
	}

	data, err := json.Marshal(policy)
	if err != nil {
		return errors.Trace(err)
	}
	return m.txn.HSet(mPolicies, policyKey, attachMagicByte(data))
}

// UpdatePolicy updates a policy.
func (m *Meta) UpdatePolicy(policy *model.PolicyInfo) error {
	policyKey := m.policyKey(policy.ID)

	if err := m.checkPolicyExists(policyKey); err != nil {
		return errors.Trace(err)
	}

	data, err := json.Marshal(policy)
	if err != nil {
		return errors.Trace(err)
	}
	return m.txn.HSet(mPolicies, policyKey, attachMagicByte(data))
}

// CreateResourceGroup creates a resource group.
func (m *Meta) CreateResourceGroup(group *model.ResourceGroupInfo) error {
	if group.ID == 0 {
		return errors.New("group.ID is invalid")
	}
	groupKey := m.resourceGroupKey(group.ID)
	if err := m.checkResourceGroupNotExists(groupKey); err != nil {
		return errors.Trace(err)
	}

	data, err := json.Marshal(group)
	if err != nil {
		return errors.Trace(err)
	}
	return m.txn.HSet(mResourceGroups, groupKey, attachMagicByte(data))
}

// UpdateResourceGroup updates a resource group.
func (m *Meta) UpdateResourceGroup(group *model.ResourceGroupInfo) error {
	groupKey := m.resourceGroupKey(group.ID)
	if err := m.checkResourceGroupExists(groupKey); err != nil {
		return errors.Trace(err)
	}

	data, err := json.Marshal(group)
	if err != nil {
		return errors.Trace(err)
	}
	return m.txn.HSet(mResourceGroups, groupKey, attachMagicByte(data))
}

// DropResourceGroup drops a resource group.
func (m *Meta) DropResourceGroup(groupID int64) error {
	// Check if group exists.
	groupKey := m.resourceGroupKey(groupID)
	if err := m.txn.HClear(groupKey); err != nil {
		return errors.Trace(err)
	}
	if err := m.txn.HDel(mPolicies, groupKey); err != nil {
		return errors.Trace(err)
	}
	return nil
}

// CreateDatabase creates a database with db info.
func (m *Meta) CreateDatabase(dbInfo *model.DBInfo) error {
	dbKey := m.dbKey(dbInfo.ID)

	if err := m.checkDBNotExists(dbKey); err != nil {
		return errors.Trace(err)
	}

	data, err := json.Marshal(dbInfo)
	if err != nil {
		return errors.Trace(err)
	}

	return m.txn.HSet(mDBs, dbKey, data)
}

// UpdateDatabase updates a database with db info.
func (m *Meta) UpdateDatabase(dbInfo *model.DBInfo) error {
	dbKey := m.dbKey(dbInfo.ID)

	if err := m.checkDBExists(dbKey); err != nil {
		return errors.Trace(err)
	}

	data, err := json.Marshal(dbInfo)
	if err != nil {
		return errors.Trace(err)
	}

	return m.txn.HSet(mDBs, dbKey, data)
}

// CreateTableOrView creates a table with tableInfo in database.
func (m *Meta) CreateTableOrView(dbID int64, tableInfo *model.TableInfo) error {
	// Check if db exists.
	dbKey := m.dbKey(dbID)
	if err := m.checkDBExists(dbKey); err != nil {
		return errors.Trace(err)
	}

	// Check if table exists.
	tableKey := m.tableKey(tableInfo.ID)
	if err := m.checkTableNotExists(dbKey, tableKey); err != nil {
		return errors.Trace(err)
	}

	data, err := json.Marshal(tableInfo)
	if err != nil {
		return errors.Trace(err)
	}

	return m.txn.HSet(dbKey, tableKey, data)
}

// SetDDLTables write a key into storage.
func (m *Meta) SetDDLTables() error {
	err := m.txn.Set(mDDLTableVersion, []byte("1"))
	return errors.Trace(err)
}

// SetMDLTables write a key into storage.
func (m *Meta) SetMDLTables() error {
	err := m.txn.Set(mDDLTableVersion, []byte("2"))
	return errors.Trace(err)
}

// CreateMySQLDatabaseIfNotExists creates mysql schema and return its DB ID.
func (m *Meta) CreateMySQLDatabaseIfNotExists() (int64, error) {
	id, err := m.GetSystemDBID()
	if id != 0 || err != nil {
		return id, err
	}

	id, err = m.GenGlobalID()
	if err != nil {
		return 0, errors.Trace(err)
	}
	db := model.DBInfo{
		ID:      id,
		Name:    model.NewCIStr(mysql.SystemDB),
		Charset: mysql.UTF8MB4Charset,
		Collate: mysql.UTF8MB4DefaultCollation,
		State:   model.StatePublic,
	}
	err = m.CreateDatabase(&db)
	return db.ID, err
}

// GetSystemDBID gets the system DB ID. return (0, nil) indicates that the system DB does not exist.
func (m *Meta) GetSystemDBID() (int64, error) {
	dbs, err := m.ListDatabases()
	if err != nil {
		return 0, err
	}
	for _, db := range dbs {
		if db.Name.L == mysql.SystemDB {
			return db.ID, nil
		}
	}
	return 0, nil
}

// CheckDDLTableExists check if the tables related to concurrent DDL exists.
func (m *Meta) CheckDDLTableExists() (bool, error) {
	v, err := m.txn.Get(mDDLTableVersion)
	if err != nil {
		return false, errors.Trace(err)
	}
	return len(v) != 0, nil
}

// CheckMDLTableExists check if the tables related to concurrent DDL exists.
func (m *Meta) CheckMDLTableExists() (bool, error) {
	v, err := m.txn.Get(mDDLTableVersion)
	if err != nil {
		return false, errors.Trace(err)
	}
	return bytes.Equal(v, []byte("2")), nil
}

// SetMetadataLock sets the metadata lock.
func (m *Meta) SetMetadataLock(b bool) error {
	var data []byte
	if b {
		data = []byte("1")
	} else {
		data = []byte("0")
	}
	return errors.Trace(m.txn.Set(mMetaDataLock, data))
}

// GetMetadataLock gets the metadata lock.
func (m *Meta) GetMetadataLock() (enable bool, isNull bool, err error) {
	val, err := m.txn.Get(mMetaDataLock)
	if err != nil {
		return false, false, errors.Trace(err)
	}
	if len(val) == 0 {
		return false, true, nil
	}
	return bytes.Equal(val, []byte("1")), false, nil
}

// CreateTableAndSetAutoID creates a table with tableInfo in database,
// and rebases the table autoID.
func (m *Meta) CreateTableAndSetAutoID(dbID int64, tableInfo *model.TableInfo, autoIncID, autoRandID int64) error {
	err := m.CreateTableOrView(dbID, tableInfo)
	if err != nil {
		return errors.Trace(err)
	}
	_, err = m.txn.HInc(m.dbKey(dbID), m.autoTableIDKey(tableInfo.ID), autoIncID)
	if err != nil {
		return errors.Trace(err)
	}
	if tableInfo.AutoRandomBits > 0 {
		_, err = m.txn.HInc(m.dbKey(dbID), m.autoRandomTableIDKey(tableInfo.ID), autoRandID)
		if err != nil {
			return errors.Trace(err)
		}
	}
	return nil
}

// CreateSequenceAndSetSeqValue creates sequence with tableInfo in database, and rebase the sequence seqValue.
func (m *Meta) CreateSequenceAndSetSeqValue(dbID int64, tableInfo *model.TableInfo, seqValue int64) error {
	err := m.CreateTableOrView(dbID, tableInfo)
	if err != nil {
		return errors.Trace(err)
	}
	_, err = m.txn.HInc(m.dbKey(dbID), m.sequenceKey(tableInfo.ID), seqValue)
	return errors.Trace(err)
}

// RestartSequenceValue resets the the sequence value.
func (m *Meta) RestartSequenceValue(dbID int64, tableInfo *model.TableInfo, seqValue int64) error {
	// Check if db exists.
	dbKey := m.dbKey(dbID)
	if err := m.checkDBExists(dbKey); err != nil {
		return errors.Trace(err)
	}

	// Check if table exists.
	tableKey := m.tableKey(tableInfo.ID)
	if err := m.checkTableExists(dbKey, tableKey); err != nil {
		return errors.Trace(err)
	}
	return errors.Trace(m.txn.HSet(m.dbKey(dbID), m.sequenceKey(tableInfo.ID), []byte(strconv.FormatInt(seqValue, 10))))
}

// DropPolicy drops the specified policy.
func (m *Meta) DropPolicy(policyID int64) error {
	// Check if policy exists.
	policyKey := m.policyKey(policyID)
	if err := m.txn.HClear(policyKey); err != nil {
		return errors.Trace(err)
	}
	if err := m.txn.HDel(mPolicies, policyKey); err != nil {
		return errors.Trace(err)
	}
	return nil
}

// DropDatabase drops whole database.
func (m *Meta) DropDatabase(dbID int64) error {
	// Check if db exists.
	dbKey := m.dbKey(dbID)
	if err := m.txn.HClear(dbKey); err != nil {
		return errors.Trace(err)
	}

	if err := m.txn.HDel(mDBs, dbKey); err != nil {
		return errors.Trace(err)
	}

	return nil
}

// DropSequence drops sequence in database.
// Sequence is made of table struct and kv value pair.
func (m *Meta) DropSequence(dbID int64, tblID int64) error {
	err := m.DropTableOrView(dbID, tblID)
	if err != nil {
		return err
	}
	err = m.GetAutoIDAccessors(dbID, tblID).Del()
	if err != nil {
		return err
	}
	err = m.txn.HDel(m.dbKey(dbID), m.sequenceKey(tblID))
	return errors.Trace(err)
}

// DropTableOrView drops table in database.
// If delAutoID is true, it will delete the auto_increment id key-value of the table.
// For rename table, we do not need to rename auto_increment id key-value.
func (m *Meta) DropTableOrView(dbID int64, tblID int64) error {
	// Check if db exists.
	dbKey := m.dbKey(dbID)
	if err := m.checkDBExists(dbKey); err != nil {
		return errors.Trace(err)
	}

	// Check if table exists.
	tableKey := m.tableKey(tblID)
	if err := m.checkTableExists(dbKey, tableKey); err != nil {
		return errors.Trace(err)
	}

	if err := m.txn.HDel(dbKey, tableKey); err != nil {
		return errors.Trace(err)
	}
	return nil
}

// UpdateTable updates the table with table info.
func (m *Meta) UpdateTable(dbID int64, tableInfo *model.TableInfo) error {
	// Check if db exists.
	dbKey := m.dbKey(dbID)
	if err := m.checkDBExists(dbKey); err != nil {
		return errors.Trace(err)
	}

	// Check if table exists.
	tableKey := m.tableKey(tableInfo.ID)
	if err := m.checkTableExists(dbKey, tableKey); err != nil {
		return errors.Trace(err)
	}

	data, err := json.Marshal(tableInfo)
	if err != nil {
		return errors.Trace(err)
	}

	err = m.txn.HSet(dbKey, tableKey, data)
	return errors.Trace(err)
}

// ListTables shows all tables in database.
func (m *Meta) ListTables(dbID int64) ([]*model.TableInfo, error) {
	dbKey := m.dbKey(dbID)
	if err := m.checkDBExists(dbKey); err != nil {
		return nil, errors.Trace(err)
	}

	res, err := m.txn.HGetAll(dbKey)
	if err != nil {
		return nil, errors.Trace(err)
	}

	tables := make([]*model.TableInfo, 0, len(res)/2)
	for _, r := range res {
		// only handle table meta
		tableKey := string(r.Field)
		if !strings.HasPrefix(tableKey, mTablePrefix) {
			continue
		}

		tbInfo := &model.TableInfo{}
		err = json.Unmarshal(r.Value, tbInfo)
		if err != nil {
			return nil, errors.Trace(err)
		}

		tables = append(tables, tbInfo)
	}

	return tables, nil
}

// ListDatabases shows all databases.
func (m *Meta) ListDatabases() ([]*model.DBInfo, error) {
	res, err := m.txn.HGetAll(mDBs)
	if err != nil {
		return nil, errors.Trace(err)
	}

	dbs := make([]*model.DBInfo, 0, len(res))
	for _, r := range res {
		dbInfo := &model.DBInfo{}
		err = json.Unmarshal(r.Value, dbInfo)
		if err != nil {
			return nil, errors.Trace(err)
		}
		dbs = append(dbs, dbInfo)
	}
	return dbs, nil
}

// GetDatabase gets the database value with ID.
func (m *Meta) GetDatabase(dbID int64) (*model.DBInfo, error) {
	dbKey := m.dbKey(dbID)
	value, err := m.txn.HGet(mDBs, dbKey)
	if err != nil || value == nil {
		return nil, errors.Trace(err)
	}

	dbInfo := &model.DBInfo{}
	err = json.Unmarshal(value, dbInfo)
	return dbInfo, errors.Trace(err)
}

// ListPolicies shows all policies.
func (m *Meta) ListPolicies() ([]*model.PolicyInfo, error) {
	res, err := m.txn.HGetAll(mPolicies)
	if err != nil {
		return nil, errors.Trace(err)
	}

	policies := make([]*model.PolicyInfo, 0, len(res))
	for _, r := range res {
		value, err := detachMagicByte(r.Value)
		if err != nil {
			return nil, errors.Trace(err)
		}
		policy := &model.PolicyInfo{}
		err = json.Unmarshal(value, policy)
		if err != nil {
			return nil, errors.Trace(err)
		}
		policies = append(policies, policy)
	}
	return policies, nil
}

// GetPolicy gets the database value with ID.
func (m *Meta) GetPolicy(policyID int64) (*model.PolicyInfo, error) {
	policyKey := m.policyKey(policyID)
	value, err := m.txn.HGet(mPolicies, policyKey)
	if err != nil {
		return nil, errors.Trace(err)
	}
	if value == nil {
		return nil, ErrPolicyNotExists.GenWithStack("policy id : %d doesn't exist", policyID)
	}

	value, err = detachMagicByte(value)
	if err != nil {
		return nil, errors.Trace(err)
	}

	policy := &model.PolicyInfo{}
	err = json.Unmarshal(value, policy)
	return policy, errors.Trace(err)
}

// GetResourceGroup gets the database value with ID.
func (m *Meta) GetResourceGroup(groupID int64) (*model.ResourceGroupInfo, error) {
	groupKey := m.resourceGroupKey(groupID)
	value, err := m.txn.HGet(mResourceGroups, groupKey)
	if err != nil {
		return nil, errors.Trace(err)
	}
	if value == nil {
		return nil, ErrResourceGroupNotExists.GenWithStack("resource group id : %d doesn't exist", groupID)
	}

	value, err = detachMagicByte(value)
	if err != nil {
		return nil, errors.Trace(err)
	}

	group := &model.ResourceGroupInfo{}
	err = json.Unmarshal(value, group)
	return group, errors.Trace(err)
}

func attachMagicByte(data []byte) []byte {
	data = append(data, 0)
	copy(data[1:], data)
	data[0] = mPolicyMagicByte
	return data
}

func detachMagicByte(value []byte) ([]byte, error) {
	magic, data := value[:1], value[1:]
	switch whichMagicType(magic[0]) {
	case typeJSON:
		if magic[0] != CurrentMagicByteVer {
			return nil, errors.New("incompatible magic type handling module")
		}
		return data, nil
	default:
		return nil, errors.New("unknown magic type handling module")
	}
}

func whichMagicType(b byte) int {
	if b <= 0x3F {
		return typeJSON
	}
	return typeUnknown
}

// GetTable gets the table value in database with tableID.
func (m *Meta) GetTable(dbID int64, tableID int64) (*model.TableInfo, error) {
	// Check if db exists.
	dbKey := m.dbKey(dbID)
	if err := m.checkDBExists(dbKey); err != nil {
		return nil, errors.Trace(err)
	}

	tableKey := m.tableKey(tableID)
	value, err := m.txn.HGet(dbKey, tableKey)
	if err != nil || value == nil {
		return nil, errors.Trace(err)
	}

	tableInfo := &model.TableInfo{}
	err = json.Unmarshal(value, tableInfo)
	return tableInfo, errors.Trace(err)
}

// CheckTableExists checks if the table is existed with dbID and tableID.
func (m *Meta) CheckTableExists(dbID int64, tableID int64) (bool, error) {
	// Check if db exists.
	dbKey := m.dbKey(dbID)
	if err := m.checkDBExists(dbKey); err != nil {
		return false, errors.Trace(err)
	}

	// Check if table exists.
	tableKey := m.tableKey(tableID)
	v, err := m.txn.HGet(dbKey, tableKey)
	if err != nil {
		return false, errors.Trace(err)
	}
	if v != nil {
		return true, nil
	}

	return false, nil
}

// DDL job structure
//	DDLJobList: list jobs
//	DDLJobHistory: hash
//	DDLJobReorg: hash
//
// for multi DDL workers, only one can become the owner
// to operate DDL jobs, and dispatch them to MR Jobs.

var (
	mDDLJobListKey    = []byte("DDLJobList")
	mDDLJobAddIdxList = []byte("DDLJobAddIdxList")
	mDDLJobHistoryKey = []byte("DDLJobHistory")
)

var (
	// DefaultJobListKey keeps all actions of DDL jobs except "add index".
	DefaultJobListKey JobListKeyType = mDDLJobListKey
	// AddIndexJobListKey only keeps the action of adding index.
	AddIndexJobListKey JobListKeyType = mDDLJobAddIdxList
)

func (m *Meta) enQueueDDLJob(key []byte, job *model.Job, updateRawArgs bool) error {
	b, err := job.Encode(updateRawArgs)
	if err == nil {
		err = m.txn.RPush(key, b)
	}
	return errors.Trace(err)
}

// EnQueueDDLJob adds a DDL job to the list.
func (m *Meta) EnQueueDDLJob(job *model.Job, jobListKeys ...JobListKeyType) error {
	listKey := m.jobListKey
	if len(jobListKeys) != 0 {
		listKey = jobListKeys[0]
	}

	return m.enQueueDDLJob(listKey, job, true)
}

// JobListKeyType is a key type of the DDL job queue.
type JobListKeyType []byte

func (m *Meta) getDDLJob(key []byte, index int64) (*model.Job, error) {
	value, err := m.txn.LIndex(key, index)
	if err != nil || value == nil {
		return nil, errors.Trace(err)
	}

	job := &model.Job{
		// For compatibility, if the job is enqueued by old version TiDB and Priority field is omitted,
		// set the default priority to kv.PriorityLow.
		Priority: kv.PriorityLow,
	}
	err = job.Decode(value)
	// Check if the job.Priority is valid.
	if job.Priority < kv.PriorityNormal || job.Priority > kv.PriorityHigh {
		job.Priority = kv.PriorityLow
	}
	return job, errors.Trace(err)
}

// GetAllDDLJobsInQueue gets all DDL Jobs in the current queue.
// The length of jobListKeys can only be 1 or 0.
// If its length is 1, we need to replace m.jobListKey with jobListKeys[0].
// Otherwise, we use m.jobListKey directly.
func (m *Meta) GetAllDDLJobsInQueue(jobListKeys ...JobListKeyType) ([]*model.Job, error) {
	listKey := m.jobListKey
	if len(jobListKeys) != 0 {
		listKey = jobListKeys[0]
	}

	values, err := m.txn.LGetAll(listKey)
	if err != nil || values == nil {
		return nil, errors.Trace(err)
	}

	jobs := make([]*model.Job, 0, len(values))
	for _, val := range values {
		job := &model.Job{}
		err = job.Decode(val)
		if err != nil {
			return nil, errors.Trace(err)
		}
		jobs = append(jobs, job)
	}

	return jobs, nil
}

func (*Meta) jobIDKey(id int64) []byte {
	b := make([]byte, 8)
	binary.BigEndian.PutUint64(b, uint64(id))
	return b
}

func (m *Meta) addHistoryDDLJob(key []byte, job *model.Job, updateRawArgs bool) error {
	b, err := job.Encode(updateRawArgs)
	if err == nil {
		err = m.txn.HSet(key, m.jobIDKey(job.ID), b)
	}
	return errors.Trace(err)
}

// AddHistoryDDLJob adds DDL job to history.
func (m *Meta) AddHistoryDDLJob(job *model.Job, updateRawArgs bool) error {
	return m.addHistoryDDLJob(mDDLJobHistoryKey, job, updateRawArgs)
}

func (m *Meta) getHistoryDDLJob(key []byte, id int64) (*model.Job, error) {
	value, err := m.txn.HGet(key, m.jobIDKey(id))
	if err != nil || value == nil {
		return nil, errors.Trace(err)
	}

	job := &model.Job{}
	err = job.Decode(value)
	return job, errors.Trace(err)
}

// GetHistoryDDLJob gets a history DDL job.
func (m *Meta) GetHistoryDDLJob(id int64) (*model.Job, error) {
	startTime := time.Now()
	job, err := m.getHistoryDDLJob(mDDLJobHistoryKey, id)
	metrics.MetaHistogram.WithLabelValues(metrics.GetHistoryDDLJob, metrics.RetLabel(err)).Observe(time.Since(startTime).Seconds())
	return job, errors.Trace(err)
}

// GetHistoryDDLCount the count of all history DDL jobs.
func (m *Meta) GetHistoryDDLCount() (uint64, error) {
	return m.txn.HGetLen(mDDLJobHistoryKey)
}

// LastJobIterator is the iterator for gets latest history.
type LastJobIterator interface {
	GetLastJobs(num int, jobs []*model.Job) ([]*model.Job, error)
}

// GetLastHistoryDDLJobsIterator gets latest N history ddl jobs iterator.
func (m *Meta) GetLastHistoryDDLJobsIterator() (LastJobIterator, error) {
	iter, err := structure.NewHashReverseIter(m.txn, mDDLJobHistoryKey)
	if err != nil {
		return nil, err
	}
	return &HLastJobIterator{
		iter: iter,
	}, nil
}

// GetHistoryDDLJobsIterator gets the jobs iterator begin with startJobID.
func (m *Meta) GetHistoryDDLJobsIterator(startJobID int64) (LastJobIterator, error) {
	field := m.jobIDKey(startJobID)
	iter, err := structure.NewHashReverseIterBeginWithField(m.txn, mDDLJobHistoryKey, field)
	if err != nil {
		return nil, err
	}
	return &HLastJobIterator{
		iter: iter,
	}, nil
}

// HLastJobIterator is the iterator for gets the latest history.
type HLastJobIterator struct {
	iter *structure.ReverseHashIterator
}

// GetLastJobs gets last several jobs.
func (i *HLastJobIterator) GetLastJobs(num int, jobs []*model.Job) ([]*model.Job, error) {
	if len(jobs) < num {
		jobs = make([]*model.Job, 0, num)
	}
	jobs = jobs[:0]
	iter := i.iter
	for iter.Valid() && len(jobs) < num {
		job := &model.Job{}
		err := job.Decode(iter.Value())
		if err != nil {
			return nil, errors.Trace(err)
		}
		jobs = append(jobs, job)
		err = iter.Next()
		if err != nil {
			return nil, errors.Trace(err)
		}
	}
	return jobs, nil
}

// GetBootstrapVersion returns the version of the server which bootstrap the store.
// If the store is not bootstraped, the version will be zero.
func (m *Meta) GetBootstrapVersion() (int64, error) {
	value, err := m.txn.GetInt64(mBootstrapKey)
	return value, errors.Trace(err)
}

// FinishBootstrap finishes bootstrap.
func (m *Meta) FinishBootstrap(version int64) error {
	err := m.txn.Set(mBootstrapKey, []byte(strconv.FormatInt(version, 10)))
	return errors.Trace(err)
}

// ElementKeyType is a key type of the element.
type ElementKeyType []byte

var (
	// ColumnElementKey is the key for column element.
	ColumnElementKey ElementKeyType = []byte("_col_")
	// IndexElementKey is the key for index element.
	IndexElementKey ElementKeyType = []byte("_idx_")
)

const elementKeyLen = 5

// Element has the information of the backfill job's type and ID.
type Element struct {
	ID      int64
	TypeKey []byte
}

// String defines a Stringer function for debugging and pretty printing.
func (e *Element) String() string {
	return "ID:" + strconv.FormatInt(e.ID, 10) + "," +
		"TypeKey:" + string(e.TypeKey)
}

// EncodeElement encodes an Element into a byte slice.
// It's exported for testing.
func (e *Element) EncodeElement() []byte {
	b := make([]byte, 13)
	copy(b[:elementKeyLen], e.TypeKey)
	binary.BigEndian.PutUint64(b[elementKeyLen:], uint64(e.ID))
	return b
}

// DecodeElement decodes values from a byte slice generated with an element.
// It's exported for testing.
func DecodeElement(b []byte) (*Element, error) {
	if len(b) < elementKeyLen+8 {
		return nil, errors.Errorf("invalid encoded element %q length %d", b, len(b))
	}

	var tp []byte
	prefix := b[:elementKeyLen]
	b = b[elementKeyLen:]
	switch string(prefix) {
	case string(IndexElementKey):
		tp = IndexElementKey
	case string(ColumnElementKey):
		tp = ColumnElementKey
	default:
		return nil, errors.Errorf("invalid encoded element key prefix %q", prefix)
	}

	id := binary.BigEndian.Uint64(b)
	return &Element{ID: int64(id), TypeKey: tp}, nil
}

func (*Meta) schemaDiffKey(schemaVersion int64) []byte {
	return []byte(fmt.Sprintf("%s:%d", mSchemaDiffPrefix, schemaVersion))
}

// GetSchemaDiff gets the modification information on a given schema version.
func (m *Meta) GetSchemaDiff(schemaVersion int64) (*model.SchemaDiff, error) {
	diffKey := m.schemaDiffKey(schemaVersion)
	startTime := time.Now()
	data, err := m.txn.Get(diffKey)
	metrics.MetaHistogram.WithLabelValues(metrics.GetSchemaDiff, metrics.RetLabel(err)).Observe(time.Since(startTime).Seconds())
	if err != nil || len(data) == 0 {
		return nil, errors.Trace(err)
	}
	diff := &model.SchemaDiff{}
	err = json.Unmarshal(data, diff)
	return diff, errors.Trace(err)
}

// SetSchemaDiff sets the modification information on a given schema version.
func (m *Meta) SetSchemaDiff(diff *model.SchemaDiff) error {
	data, err := json.Marshal(diff)
	if err != nil {
		return errors.Trace(err)
	}
	diffKey := m.schemaDiffKey(diff.Version)
	startTime := time.Now()
	err = m.txn.Set(diffKey, data)
	metrics.MetaHistogram.WithLabelValues(metrics.SetSchemaDiff, metrics.RetLabel(err)).Observe(time.Since(startTime).Seconds())
	return errors.Trace(err)
}<|MERGE_RESOLUTION|>--- conflicted
+++ resolved
@@ -56,7 +56,6 @@
 //
 
 var (
-<<<<<<< HEAD
 	mMetaPrefix          = []byte("m")
 	mNextGlobalIDKey     = []byte("NextGlobalID")
 	mSchemaVersionKey    = []byte("SchemaVersionKey")
@@ -77,29 +76,7 @@
 	mPolicyGlobalID      = []byte("PolicyGlobalID")
 	mPolicyMagicByte     = CurrentMagicByteVer
 	mDDLTableVersion     = []byte("DDLTableVersion")
-	mConcurrentDDL       = []byte("concurrentDDL")
 	mMetaDataLock        = []byte("metadataLock")
-=======
-	mMetaPrefix       = []byte("m")
-	mNextGlobalIDKey  = []byte("NextGlobalID")
-	mSchemaVersionKey = []byte("SchemaVersionKey")
-	mDBs              = []byte("DBs")
-	mDBPrefix         = "DB"
-	mTablePrefix      = "Table"
-	mSequencePrefix   = "SID"
-	mSeqCyclePrefix   = "SequenceCycle"
-	mTableIDPrefix    = "TID"
-	mIncIDPrefix      = "IID"
-	mRandomIDPrefix   = "TARID"
-	mBootstrapKey     = []byte("BootstrapKey")
-	mSchemaDiffPrefix = "Diff"
-	mPolicies         = []byte("Policies")
-	mPolicyPrefix     = "Policy"
-	mPolicyGlobalID   = []byte("PolicyGlobalID")
-	mPolicyMagicByte  = CurrentMagicByteVer
-	mDDLTableVersion  = []byte("DDLTableVersion")
-	mMetaDataLock     = []byte("metadataLock")
->>>>>>> bf2cc452
 )
 
 const (
