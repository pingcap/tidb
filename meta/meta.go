--- conflicted
+++ resolved
@@ -507,18 +507,11 @@
 	return job, errors.Trace(err)
 }
 
-<<<<<<< HEAD
 // GetDDLJobByIdx returns the corresponding DDL job by the index.
-func (m *Meta) GetDDLJobByIdx(index int64) (*model.Job, error) {
-	startTime := time.Now()
-	job, err := m.getDDLJob(m.jobListKey, index)
-	metrics.MetaHistogram.WithLabelValues(metrics.GetDDLJobByIdx, metrics.RetLabel(err)).Observe(time.Since(startTime).Seconds())
-=======
-// GetDDLJob returns the DDL job with index.
 // The length of jobListKeys can only be 1 or 0.
 // If its length is 1, we need to replace m.jobListKey with jobListKeys[0].
 // Otherwise, we use m.jobListKey directly.
-func (m *Meta) GetDDLJob(index int64, jobListKeys ...JobListKeyType) (*model.Job, error) {
+func (m *Meta) GetDDLJobByIdx(index int64, jobListKeys ...JobListKeyType) (*model.Job, error) {
 	listKey := m.jobListKey
 	if len(jobListKeys) != 0 {
 		listKey = jobListKeys[0]
@@ -526,8 +519,7 @@
 
 	startTime := time.Now()
 	job, err := m.getDDLJob(listKey, index)
-	metrics.MetaHistogram.WithLabelValues(metrics.GetDDLJob, metrics.RetLabel(err)).Observe(time.Since(startTime).Seconds())
->>>>>>> da6f0c1e
+	metrics.MetaHistogram.WithLabelValues(metrics.GetDDLJobByIdx, metrics.RetLabel(err)).Observe(time.Since(startTime).Seconds())
 	return job, errors.Trace(err)
 }
 
