// Copyright 2015 PingCAP, Inc.
//
// Licensed under the Apache License, Version 2.0 (the "License");
// you may not use this file except in compliance with the License.
// You may obtain a copy of the License at
//
//     http://www.apache.org/licenses/LICENSE-2.0
//
// Unless required by applicable law or agreed to in writing, software
// distributed under the License is distributed on an "AS IS" BASIS,
// WITHOUT WARRANTIES OR CONDITIONS OF ANY KIND, either express or implied.
// See the License for the specific language governing permissions and
// limitations under the License.

package meta

import (
	"bytes"
	"encoding/binary"
	"encoding/json"
	"fmt"
	"math"
	"strconv"
	"strings"
	"sync"
	"time"

	"github.com/pingcap/errors"
	"github.com/pingcap/kvproto/pkg/kvrpcpb"
	"github.com/pingcap/tidb/errno"
	"github.com/pingcap/tidb/kv"
	"github.com/pingcap/tidb/metrics"
	"github.com/pingcap/tidb/parser/model"
	"github.com/pingcap/tidb/parser/mysql"
	"github.com/pingcap/tidb/structure"
	"github.com/pingcap/tidb/util/dbterror"
	"github.com/pingcap/tidb/util/logutil"
	"go.uber.org/zap"
)

var (
	globalIDMutex sync.Mutex
	policyIDMutex sync.Mutex
)

// Meta structure:
//	NextGlobalID -> int64
//	SchemaVersion -> int64
//	DBs -> {
//		DB:1 -> db meta data []byte
//		DB:2 -> db meta data []byte
//	}
//	DB:1 -> {
//		Table:1 -> table meta data []byte
//		Table:2 -> table meta data []byte
//		TID:1 -> int64
//		TID:2 -> int64
//	}
//

var (
<<<<<<< HEAD
	mMetaPrefix         = []byte("m")
	mNextGlobalIDKey    = []byte("NextGlobalID")
	mSchemaVersionKey   = []byte("SchemaVersionKey")
	mDBs                = []byte("DBs")
	mDBPrefix           = "DB"
	mTablePrefix        = "Table"
	mSequencePrefix     = "SID"
	mSeqCyclePrefix     = "SequenceCycle"
	mTableIDPrefix      = "TID"
	mIncIDPrefix        = "IID"
	mRandomIDPrefix     = "TARID"
	mBootstrapKey       = []byte("BootstrapKey")
	mSchemaDiffPrefix   = "Diff"
	mPolicies           = []byte("Policies")
	mPolicyPrefix       = "Policy"
	mPolicyGlobalID     = []byte("PolicyGlobalID")
	mPolicyMagicByte    = CurrentMagicByteVer
	mDDLTableVersion    = []byte("DDLTableVersion")
	mConcurrentDDL      = []byte("concurrentDDL")
	mInFlashbackCluster = []byte("InFlashbackCluster")
=======
	mMetaPrefix              = []byte("m")
	mNextGlobalIDKey         = []byte("NextGlobalID")
	mSchemaVersionKey        = []byte("SchemaVersionKey")
	mDBs                     = []byte("DBs")
	mDBPrefix                = "DB"
	mTablePrefix             = "Table"
	mSequencePrefix          = "SID"
	mSeqCyclePrefix          = "SequenceCycle"
	mTableIDPrefix           = "TID"
	mIncIDPrefix             = "IID"
	mRandomIDPrefix          = "TARID"
	mBootstrapKey            = []byte("BootstrapKey")
	mSchemaDiffPrefix        = "Diff"
	mPolicies                = []byte("Policies")
	mPolicyPrefix            = "Policy"
	mPolicyGlobalID          = []byte("PolicyGlobalID")
	mPolicyMagicByte         = CurrentMagicByteVer
	mDDLTableVersion         = []byte("DDLTableVersion")
	mConcurrentDDL           = []byte("concurrentDDL")
	mFlashbackHistoryTSRange = []byte("FlashbackHistoryTSRange")
>>>>>>> 556daf72
)

const (
	// CurrentMagicByteVer is the current magic byte version, used for future meta compatibility.
	CurrentMagicByteVer byte = 0x00
	// PolicyMagicByte handler
	// 0x00 - 0x3F: Json Handler
	// 0x40 - 0x7F: Reserved
	// 0x80 - 0xBF: Reserved
	// 0xC0 - 0xFF: Reserved

	// type means how to handle the serialized data.
	typeUnknown int = 0
	typeJSON    int = 1
	// todo: customized handler.

	// MaxInt48 is the max value of int48.
	MaxInt48 = 0x0000FFFFFFFFFFFF
	// MaxGlobalID reserves 1000 IDs. Use MaxInt48 to reserves the high 2 bytes to compatible with Multi-tenancy.
	MaxGlobalID = MaxInt48 - 1000
)

var (
	// ErrDBExists is the error for db exists.
	ErrDBExists = dbterror.ClassMeta.NewStd(mysql.ErrDBCreateExists)
	// ErrDBNotExists is the error for db not exists.
	ErrDBNotExists = dbterror.ClassMeta.NewStd(mysql.ErrBadDB)
	// ErrPolicyExists is the error for policy exists.
	ErrPolicyExists = dbterror.ClassMeta.NewStd(errno.ErrPlacementPolicyExists)
	// ErrPolicyNotExists is the error for policy not exists.
	ErrPolicyNotExists = dbterror.ClassMeta.NewStd(errno.ErrPlacementPolicyNotExists)
	// ErrTableExists is the error for table exists.
	ErrTableExists = dbterror.ClassMeta.NewStd(mysql.ErrTableExists)
	// ErrTableNotExists is the error for table not exists.
	ErrTableNotExists = dbterror.ClassMeta.NewStd(mysql.ErrNoSuchTable)
	// ErrDDLReorgElementNotExist is the error for reorg element not exists.
	ErrDDLReorgElementNotExist = dbterror.ClassMeta.NewStd(errno.ErrDDLReorgElementNotExist)
	// ErrInvalidString is the error for invalid string to parse
	ErrInvalidString = dbterror.ClassMeta.NewStd(errno.ErrInvalidCharacterString)
)

// Meta is for handling meta information in a transaction.
type Meta struct {
	txn        *structure.TxStructure
	StartTS    uint64 // StartTS is the txn's start TS.
	jobListKey JobListKeyType
}

// NewMeta creates a Meta in transaction txn.
// If the current Meta needs to handle a job, jobListKey is the type of the job's list.
func NewMeta(txn kv.Transaction, jobListKeys ...JobListKeyType) *Meta {
	txn.SetOption(kv.Priority, kv.PriorityHigh)
	txn.SetDiskFullOpt(kvrpcpb.DiskFullOpt_AllowedOnAlmostFull)
	t := structure.NewStructure(txn, txn, mMetaPrefix)
	listKey := DefaultJobListKey
	if len(jobListKeys) != 0 {
		listKey = jobListKeys[0]
	}
	return &Meta{txn: t,
		StartTS:    txn.StartTS(),
		jobListKey: listKey,
	}
}

// NewSnapshotMeta creates a Meta with snapshot.
func NewSnapshotMeta(snapshot kv.Snapshot) *Meta {
	snapshot.SetOption(kv.RequestSourceInternal, true)
	snapshot.SetOption(kv.RequestSourceType, kv.InternalTxnMeta)
	t := structure.NewStructure(snapshot, nil, mMetaPrefix)
	return &Meta{txn: t}
}

// GenGlobalID generates next id globally.
func (m *Meta) GenGlobalID() (int64, error) {
	globalIDMutex.Lock()
	defer globalIDMutex.Unlock()

	newID, err := m.txn.Inc(mNextGlobalIDKey, 1)
	if err != nil {
		return 0, errors.Trace(err)
	}
	if newID > MaxGlobalID {
		return 0, errors.Errorf("global id:%d exceeds the limit:%d", newID, MaxGlobalID)
	}
	return newID, err
}

// GenGlobalIDs generates the next n global IDs.
func (m *Meta) GenGlobalIDs(n int) ([]int64, error) {
	globalIDMutex.Lock()
	defer globalIDMutex.Unlock()

	newID, err := m.txn.Inc(mNextGlobalIDKey, int64(n))
	if err != nil {
		return nil, err
	}
	if newID > MaxGlobalID {
		return nil, errors.Errorf("global id:%d exceeds the limit:%d", newID, MaxGlobalID)
	}
	origID := newID - int64(n)
	ids := make([]int64, 0, n)
	for i := origID + 1; i <= newID; i++ {
		ids = append(ids, i)
	}
	return ids, nil
}

// GenPlacementPolicyID generates next placement policy id globally.
func (m *Meta) GenPlacementPolicyID() (int64, error) {
	policyIDMutex.Lock()
	defer policyIDMutex.Unlock()

	return m.txn.Inc(mPolicyGlobalID, 1)
}

// GetGlobalID gets current global id.
func (m *Meta) GetGlobalID() (int64, error) {
	return m.txn.GetInt64(mNextGlobalIDKey)
}

// GetPolicyID gets current policy global id.
func (m *Meta) GetPolicyID() (int64, error) {
	return m.txn.GetInt64(mPolicyGlobalID)
}

func (*Meta) policyKey(policyID int64) []byte {
	return []byte(fmt.Sprintf("%s:%d", mPolicyPrefix, policyID))
}

func (*Meta) dbKey(dbID int64) []byte {
	return DBkey(dbID)
}

// DBkey encodes the dbID into dbKey.
func DBkey(dbID int64) []byte {
	return []byte(fmt.Sprintf("%s:%d", mDBPrefix, dbID))
}

// ParseDBKey decodes the dbkey to get dbID.
func ParseDBKey(dbkey []byte) (int64, error) {
	if !IsDBkey(dbkey) {
		return 0, ErrInvalidString.GenWithStack("fail to parse dbKey")
	}

	dbID := strings.TrimPrefix(string(dbkey), mDBPrefix+":")
	id, err := strconv.Atoi(dbID)
	return int64(id), errors.Trace(err)
}

// IsDBkey checks whether the dbKey comes from DBKey().
func IsDBkey(dbKey []byte) bool {
	return strings.HasPrefix(string(dbKey), mDBPrefix+":")
}

func (*Meta) autoTableIDKey(tableID int64) []byte {
	return AutoTableIDKey(tableID)
}

// AutoTableIDKey decodes the auto tableID key.
func AutoTableIDKey(tableID int64) []byte {
	return []byte(fmt.Sprintf("%s:%d", mTableIDPrefix, tableID))
}

// IsAutoTableIDKey checks whether the key is auto tableID key.
func IsAutoTableIDKey(key []byte) bool {
	return strings.HasPrefix(string(key), mTableIDPrefix+":")
}

// ParseAutoTableIDKey decodes the tableID from the auto tableID key.
func ParseAutoTableIDKey(key []byte) (int64, error) {
	if !IsAutoTableIDKey(key) {
		return 0, ErrInvalidString.GenWithStack("fail to parse autoTableKey")
	}

	tableID := strings.TrimPrefix(string(key), mTableIDPrefix+":")
	id, err := strconv.Atoi(tableID)
	return int64(id), err
}

func (*Meta) autoIncrementIDKey(tableID int64) []byte {
	return []byte(fmt.Sprintf("%s:%d", mIncIDPrefix, tableID))
}

func (*Meta) autoRandomTableIDKey(tableID int64) []byte {
	return AutoRandomTableIDKey(tableID)
}

// AutoRandomTableIDKey encodes the auto random tableID key.
func AutoRandomTableIDKey(tableID int64) []byte {
	return []byte(fmt.Sprintf("%s:%d", mRandomIDPrefix, tableID))
}

// IsAutoRandomTableIDKey checks whether the key is auto random tableID key.
func IsAutoRandomTableIDKey(key []byte) bool {
	return strings.HasPrefix(string(key), mRandomIDPrefix+":")
}

// ParseAutoRandomTableIDKey decodes the tableID from the auto random tableID key.
func ParseAutoRandomTableIDKey(key []byte) (int64, error) {
	if !IsAutoRandomTableIDKey(key) {
		return 0, ErrInvalidString.GenWithStack("fail to parse AutoRandomTableIDKey")
	}

	tableID := strings.TrimPrefix(string(key), mRandomIDPrefix+":")
	id, err := strconv.Atoi(tableID)
	return int64(id), err
}

func (*Meta) tableKey(tableID int64) []byte {
	return TableKey(tableID)
}

// TableKey encodes the tableID into tableKey.
func TableKey(tableID int64) []byte {
	return []byte(fmt.Sprintf("%s:%d", mTablePrefix, tableID))
}

// IsTableKey checks whether the tableKey comes from TableKey().
func IsTableKey(tableKey []byte) bool {
	return strings.HasPrefix(string(tableKey), mTablePrefix+":")
}

// ParseTableKey decodes the tableKey to get tableID.
func ParseTableKey(tableKey []byte) (int64, error) {
	if !strings.HasPrefix(string(tableKey), mTablePrefix) {
		return 0, ErrInvalidString.GenWithStack("fail to parse tableKey")
	}

	tableID := strings.TrimPrefix(string(tableKey), mTablePrefix+":")
	id, err := strconv.Atoi(tableID)
	return int64(id), errors.Trace(err)
}

func (*Meta) sequenceKey(sequenceID int64) []byte {
	return SequenceKey(sequenceID)
}

// SequenceKey encodes the sequence key.
func SequenceKey(sequenceID int64) []byte {
	return []byte(fmt.Sprintf("%s:%d", mSequencePrefix, sequenceID))
}

// IsSequenceKey checks whether the key is sequence key.
func IsSequenceKey(key []byte) bool {
	return strings.HasPrefix(string(key), mSequencePrefix+":")
}

// ParseSequenceKey decodes the tableID from the sequence key.
func ParseSequenceKey(key []byte) (int64, error) {
	if !IsSequenceKey(key) {
		return 0, ErrInvalidString.GenWithStack("fail to parse sequence key")
	}

	sequenceID := strings.TrimPrefix(string(key), mSequencePrefix+":")
	id, err := strconv.Atoi(sequenceID)
	return int64(id), errors.Trace(err)
}

func (*Meta) sequenceCycleKey(sequenceID int64) []byte {
	return []byte(fmt.Sprintf("%s:%d", mSeqCyclePrefix, sequenceID))
}

// DDLJobHistoryKey is only used for testing.
func DDLJobHistoryKey(m *Meta, jobID int64) []byte {
	return m.txn.EncodeHashDataKey(mDDLJobHistoryKey, m.jobIDKey(jobID))
}

// GenAutoTableIDKeyValue generates meta key by dbID, tableID and corresponding value by autoID.
func (m *Meta) GenAutoTableIDKeyValue(dbID, tableID, autoID int64) (key, value []byte) {
	dbKey := m.dbKey(dbID)
	autoTableIDKey := m.autoTableIDKey(tableID)
	return m.txn.EncodeHashAutoIDKeyValue(dbKey, autoTableIDKey, autoID)
}

// GetAutoIDAccessors gets the controller for auto IDs.
func (m *Meta) GetAutoIDAccessors(dbID, tableID int64) AutoIDAccessors {
	return NewAutoIDAccessors(m, dbID, tableID)
}

// GetSchemaVersionWithNonEmptyDiff gets current global schema version, if diff is nil, we should return version - 1.
// Consider the following scenario:
/*
//             t1            		t2			      t3             t4
//             |					|				   |
//    update schema version         |              set diff
//                             stale read ts
*/
// At the first time, t2 reads the schema version v10, but the v10's diff is not set yet, so it loads v9 infoSchema.
// But at t4 moment, v10's diff has been set and been cached in the memory, so stale read on t2 will get v10 schema from cache,
// and inconsistency happen.
// To solve this problem, we always check the schema diff at first, if the diff is empty, we know at t2 moment we can only see the v9 schema,
// so make neededSchemaVersion = neededSchemaVersion - 1.
// For `Reload`, we can also do this: if the newest version's diff is not set yet, it is ok to load the previous version's infoSchema, and wait for the next reload.
func (m *Meta) GetSchemaVersionWithNonEmptyDiff() (int64, error) {
	v, err := m.txn.GetInt64(mSchemaVersionKey)
	if err != nil {
		return 0, err
	}
	diff, err := m.GetSchemaDiff(v)
	if err != nil {
		return 0, err
	}

	if diff == nil && v > 0 {
		// Although the diff of v is undetermined, the last version's diff is deterministic(this is guaranteed by schemaVersionManager).
		v--
	}
	return v, err
}

// GetSchemaVersion gets current global schema version.
func (m *Meta) GetSchemaVersion() (int64, error) {
	return m.txn.GetInt64(mSchemaVersionKey)
}

// GenSchemaVersion generates next schema version.
func (m *Meta) GenSchemaVersion() (int64, error) {
	return m.txn.Inc(mSchemaVersionKey, 1)
}

// GenSchemaVersions increases the schema version.
func (m *Meta) GenSchemaVersions(count int64) (int64, error) {
	return m.txn.Inc(mSchemaVersionKey, count)
}

func (m *Meta) checkPolicyExists(policyKey []byte) error {
	v, err := m.txn.HGet(mPolicies, policyKey)
	if err == nil && v == nil {
		err = ErrPolicyNotExists.GenWithStack("policy doesn't exist")
	}
	return errors.Trace(err)
}

func (m *Meta) checkPolicyNotExists(policyKey []byte) error {
	v, err := m.txn.HGet(mPolicies, policyKey)
	if err == nil && v != nil {
		err = ErrPolicyExists.GenWithStack("policy already exists")
	}
	return errors.Trace(err)
}

func (m *Meta) checkDBExists(dbKey []byte) error {
	v, err := m.txn.HGet(mDBs, dbKey)
	if err == nil && v == nil {
		err = ErrDBNotExists.GenWithStack("database doesn't exist")
	}
	return errors.Trace(err)
}

func (m *Meta) checkDBNotExists(dbKey []byte) error {
	v, err := m.txn.HGet(mDBs, dbKey)
	if err == nil && v != nil {
		err = ErrDBExists.GenWithStack("database already exists")
	}
	return errors.Trace(err)
}

func (m *Meta) checkTableExists(dbKey []byte, tableKey []byte) error {
	v, err := m.txn.HGet(dbKey, tableKey)
	if err == nil && v == nil {
		err = ErrTableNotExists.GenWithStack("table doesn't exist")
	}
	return errors.Trace(err)
}

func (m *Meta) checkTableNotExists(dbKey []byte, tableKey []byte) error {
	v, err := m.txn.HGet(dbKey, tableKey)
	if err == nil && v != nil {
		err = ErrTableExists.GenWithStack("table already exists")
	}
	return errors.Trace(err)
}

// CreatePolicy creates a policy.
func (m *Meta) CreatePolicy(policy *model.PolicyInfo) error {
	if policy.ID == 0 {
		return errors.New("policy.ID is invalid")
	}

	policyKey := m.policyKey(policy.ID)
	if err := m.checkPolicyNotExists(policyKey); err != nil {
		return errors.Trace(err)
	}

	data, err := json.Marshal(policy)
	if err != nil {
		return errors.Trace(err)
	}
	return m.txn.HSet(mPolicies, policyKey, attachMagicByte(data))
}

// UpdatePolicy updates a policy.
func (m *Meta) UpdatePolicy(policy *model.PolicyInfo) error {
	policyKey := m.policyKey(policy.ID)

	if err := m.checkPolicyExists(policyKey); err != nil {
		return errors.Trace(err)
	}

	data, err := json.Marshal(policy)
	if err != nil {
		return errors.Trace(err)
	}
	return m.txn.HSet(mPolicies, policyKey, attachMagicByte(data))
}

// CreateDatabase creates a database with db info.
func (m *Meta) CreateDatabase(dbInfo *model.DBInfo) error {
	dbKey := m.dbKey(dbInfo.ID)

	if err := m.checkDBNotExists(dbKey); err != nil {
		return errors.Trace(err)
	}

	data, err := json.Marshal(dbInfo)
	if err != nil {
		return errors.Trace(err)
	}

	return m.txn.HSet(mDBs, dbKey, data)
}

// UpdateDatabase updates a database with db info.
func (m *Meta) UpdateDatabase(dbInfo *model.DBInfo) error {
	dbKey := m.dbKey(dbInfo.ID)

	if err := m.checkDBExists(dbKey); err != nil {
		return errors.Trace(err)
	}

	data, err := json.Marshal(dbInfo)
	if err != nil {
		return errors.Trace(err)
	}

	return m.txn.HSet(mDBs, dbKey, data)
}

// CreateTableOrView creates a table with tableInfo in database.
func (m *Meta) CreateTableOrView(dbID int64, tableInfo *model.TableInfo) error {
	// Check if db exists.
	dbKey := m.dbKey(dbID)
	if err := m.checkDBExists(dbKey); err != nil {
		return errors.Trace(err)
	}

	// Check if table exists.
	tableKey := m.tableKey(tableInfo.ID)
	if err := m.checkTableNotExists(dbKey, tableKey); err != nil {
		return errors.Trace(err)
	}

	data, err := json.Marshal(tableInfo)
	if err != nil {
		return errors.Trace(err)
	}

	return m.txn.HSet(dbKey, tableKey, data)
}

// SetDDLTables write a key into storage.
func (m *Meta) SetDDLTables() error {
	err := m.txn.Set(mDDLTableVersion, []byte("1"))
	return errors.Trace(err)
}

// SetMDLTables write a key into storage.
func (m *Meta) SetMDLTables() error {
	err := m.txn.Set(mDDLTableVersion, []byte("2"))
	return errors.Trace(err)
}

// CreateMySQLDatabaseIfNotExists creates mysql schema and return its DB ID.
func (m *Meta) CreateMySQLDatabaseIfNotExists() (int64, error) {
	id, err := m.GetSystemDBID()
	if id != 0 || err != nil {
		return id, err
	}

	id, err = m.GenGlobalID()
	if err != nil {
		return 0, errors.Trace(err)
	}
	db := model.DBInfo{
		ID:      id,
		Name:    model.NewCIStr(mysql.SystemDB),
		Charset: mysql.UTF8MB4Charset,
		Collate: mysql.UTF8MB4DefaultCollation,
		State:   model.StatePublic,
	}
	err = m.CreateDatabase(&db)
	return db.ID, err
}

// GetSystemDBID gets the system DB ID. return (0, nil) indicates that the system DB does not exist.
func (m *Meta) GetSystemDBID() (int64, error) {
	dbs, err := m.ListDatabases()
	if err != nil {
		return 0, err
	}
	for _, db := range dbs {
		if db.Name.L == mysql.SystemDB {
			return db.ID, nil
		}
	}
	return 0, nil
}

// CheckDDLTableExists check if the tables related to concurrent DDL exists.
func (m *Meta) CheckDDLTableExists() (bool, error) {
	v, err := m.txn.Get(mDDLTableVersion)
	if err != nil {
		return false, errors.Trace(err)
	}
	return len(v) != 0, nil
}

// CheckMDLTableExists check if the tables related to concurrent DDL exists.
func (m *Meta) CheckMDLTableExists() (bool, error) {
	v, err := m.txn.Get(mDDLTableVersion)
	if err != nil {
		return false, errors.Trace(err)
	}
	return bytes.Equal(v, []byte("2")), nil
}

<<<<<<< HEAD
// SetFlashbackClusterJobID set flashback cluster jobID
func (m *Meta) SetFlashbackClusterJobID(jobID int64) error {
	return errors.Trace(m.txn.Set(mInFlashbackCluster, m.jobIDKey(jobID)))
}

// GetFlashbackClusterJobID returns flashback cluster jobID.
func (m *Meta) GetFlashbackClusterJobID() (int64, error) {
	val, err := m.txn.Get(mInFlashbackCluster)
	if err != nil {
		return 0, errors.Trace(err)
	}
	if len(val) == 0 {
		return 0, nil
	}

	return int64(binary.BigEndian.Uint64(val)), nil
=======
// TSRange store a range time
type TSRange struct {
	StartTS uint64
	EndTS   uint64
}

// SetFlashbackHistoryTSRange store flashback time range to TiKV
func (m *Meta) SetFlashbackHistoryTSRange(timeRange []TSRange) error {
	timeRangeByte, err := json.Marshal(timeRange)
	if err != nil {
		return err
	}
	return errors.Trace(m.txn.Set(mFlashbackHistoryTSRange, timeRangeByte))
}

// GetFlashbackHistoryTSRange get flashback time range from TiKV
func (m *Meta) GetFlashbackHistoryTSRange() (timeRange []TSRange, err error) {
	timeRangeByte, err := m.txn.Get(mFlashbackHistoryTSRange)
	if err != nil {
		return nil, err
	}
	if len(timeRangeByte) == 0 {
		return []TSRange{}, nil
	}
	err = json.Unmarshal(timeRangeByte, &timeRange)
	if err != nil {
		return nil, err
	}
	return timeRange, nil
>>>>>>> 556daf72
}

// SetConcurrentDDL set the concurrent DDL flag.
func (m *Meta) SetConcurrentDDL(b bool) error {
	var data []byte
	if b {
		data = []byte("1")
	} else {
		data = []byte("0")
	}
	return errors.Trace(m.txn.Set(mConcurrentDDL, data))
}

// IsConcurrentDDL returns true if the concurrent DDL flag is set.
func (m *Meta) IsConcurrentDDL() (bool, error) {
	val, err := m.txn.Get(mConcurrentDDL)
	if err != nil {
		return false, errors.Trace(err)
	}

	return len(val) == 0 || bytes.Equal(val, []byte("1")), nil
}

// CreateTableAndSetAutoID creates a table with tableInfo in database,
// and rebases the table autoID.
func (m *Meta) CreateTableAndSetAutoID(dbID int64, tableInfo *model.TableInfo, autoIncID, autoRandID int64) error {
	err := m.CreateTableOrView(dbID, tableInfo)
	if err != nil {
		return errors.Trace(err)
	}
	_, err = m.txn.HInc(m.dbKey(dbID), m.autoTableIDKey(tableInfo.ID), autoIncID)
	if err != nil {
		return errors.Trace(err)
	}
	if tableInfo.AutoRandomBits > 0 {
		_, err = m.txn.HInc(m.dbKey(dbID), m.autoRandomTableIDKey(tableInfo.ID), autoRandID)
		if err != nil {
			return errors.Trace(err)
		}
	}
	return nil
}

// CreateSequenceAndSetSeqValue creates sequence with tableInfo in database, and rebase the sequence seqValue.
func (m *Meta) CreateSequenceAndSetSeqValue(dbID int64, tableInfo *model.TableInfo, seqValue int64) error {
	err := m.CreateTableOrView(dbID, tableInfo)
	if err != nil {
		return errors.Trace(err)
	}
	_, err = m.txn.HInc(m.dbKey(dbID), m.sequenceKey(tableInfo.ID), seqValue)
	return errors.Trace(err)
}

// RestartSequenceValue resets the the sequence value.
func (m *Meta) RestartSequenceValue(dbID int64, tableInfo *model.TableInfo, seqValue int64) error {
	// Check if db exists.
	dbKey := m.dbKey(dbID)
	if err := m.checkDBExists(dbKey); err != nil {
		return errors.Trace(err)
	}

	// Check if table exists.
	tableKey := m.tableKey(tableInfo.ID)
	if err := m.checkTableExists(dbKey, tableKey); err != nil {
		return errors.Trace(err)
	}
	return errors.Trace(m.txn.HSet(m.dbKey(dbID), m.sequenceKey(tableInfo.ID), []byte(strconv.FormatInt(seqValue, 10))))
}

// DropPolicy drops the specified policy.
func (m *Meta) DropPolicy(policyID int64) error {
	// Check if policy exists.
	policyKey := m.policyKey(policyID)
	if err := m.txn.HClear(policyKey); err != nil {
		return errors.Trace(err)
	}
	if err := m.txn.HDel(mPolicies, policyKey); err != nil {
		return errors.Trace(err)
	}
	return nil
}

// DropDatabase drops whole database.
func (m *Meta) DropDatabase(dbID int64) error {
	// Check if db exists.
	dbKey := m.dbKey(dbID)
	if err := m.txn.HClear(dbKey); err != nil {
		return errors.Trace(err)
	}

	if err := m.txn.HDel(mDBs, dbKey); err != nil {
		return errors.Trace(err)
	}

	return nil
}

// DropSequence drops sequence in database.
// Sequence is made of table struct and kv value pair.
func (m *Meta) DropSequence(dbID int64, tblID int64) error {
	err := m.DropTableOrView(dbID, tblID)
	if err != nil {
		return err
	}
	err = m.GetAutoIDAccessors(dbID, tblID).Del()
	if err != nil {
		return err
	}
	err = m.txn.HDel(m.dbKey(dbID), m.sequenceKey(tblID))
	return errors.Trace(err)
}

// DropTableOrView drops table in database.
// If delAutoID is true, it will delete the auto_increment id key-value of the table.
// For rename table, we do not need to rename auto_increment id key-value.
func (m *Meta) DropTableOrView(dbID int64, tblID int64) error {
	// Check if db exists.
	dbKey := m.dbKey(dbID)
	if err := m.checkDBExists(dbKey); err != nil {
		return errors.Trace(err)
	}

	// Check if table exists.
	tableKey := m.tableKey(tblID)
	if err := m.checkTableExists(dbKey, tableKey); err != nil {
		return errors.Trace(err)
	}

	if err := m.txn.HDel(dbKey, tableKey); err != nil {
		return errors.Trace(err)
	}
	return nil
}

// UpdateTable updates the table with table info.
func (m *Meta) UpdateTable(dbID int64, tableInfo *model.TableInfo) error {
	// Check if db exists.
	dbKey := m.dbKey(dbID)
	if err := m.checkDBExists(dbKey); err != nil {
		return errors.Trace(err)
	}

	// Check if table exists.
	tableKey := m.tableKey(tableInfo.ID)
	if err := m.checkTableExists(dbKey, tableKey); err != nil {
		return errors.Trace(err)
	}

	data, err := json.Marshal(tableInfo)
	if err != nil {
		return errors.Trace(err)
	}

	err = m.txn.HSet(dbKey, tableKey, data)
	return errors.Trace(err)
}

// ListTables shows all tables in database.
func (m *Meta) ListTables(dbID int64) ([]*model.TableInfo, error) {
	dbKey := m.dbKey(dbID)
	if err := m.checkDBExists(dbKey); err != nil {
		return nil, errors.Trace(err)
	}

	res, err := m.txn.HGetAll(dbKey)
	if err != nil {
		return nil, errors.Trace(err)
	}

	tables := make([]*model.TableInfo, 0, len(res)/2)
	for _, r := range res {
		// only handle table meta
		tableKey := string(r.Field)
		if !strings.HasPrefix(tableKey, mTablePrefix) {
			continue
		}

		tbInfo := &model.TableInfo{}
		err = json.Unmarshal(r.Value, tbInfo)
		if err != nil {
			return nil, errors.Trace(err)
		}

		tables = append(tables, tbInfo)
	}

	return tables, nil
}

// ListDatabases shows all databases.
func (m *Meta) ListDatabases() ([]*model.DBInfo, error) {
	res, err := m.txn.HGetAll(mDBs)
	if err != nil {
		return nil, errors.Trace(err)
	}

	dbs := make([]*model.DBInfo, 0, len(res))
	for _, r := range res {
		dbInfo := &model.DBInfo{}
		err = json.Unmarshal(r.Value, dbInfo)
		if err != nil {
			return nil, errors.Trace(err)
		}
		dbs = append(dbs, dbInfo)
	}
	return dbs, nil
}

// GetDatabase gets the database value with ID.
func (m *Meta) GetDatabase(dbID int64) (*model.DBInfo, error) {
	dbKey := m.dbKey(dbID)
	value, err := m.txn.HGet(mDBs, dbKey)
	if err != nil || value == nil {
		return nil, errors.Trace(err)
	}

	dbInfo := &model.DBInfo{}
	err = json.Unmarshal(value, dbInfo)
	return dbInfo, errors.Trace(err)
}

// ListPolicies shows all policies.
func (m *Meta) ListPolicies() ([]*model.PolicyInfo, error) {
	res, err := m.txn.HGetAll(mPolicies)
	if err != nil {
		return nil, errors.Trace(err)
	}

	policies := make([]*model.PolicyInfo, 0, len(res))
	for _, r := range res {
		value, err := detachMagicByte(r.Value)
		if err != nil {
			return nil, errors.Trace(err)
		}
		policy := &model.PolicyInfo{}
		err = json.Unmarshal(value, policy)
		if err != nil {
			return nil, errors.Trace(err)
		}
		policies = append(policies, policy)
	}
	return policies, nil
}

// GetPolicy gets the database value with ID.
func (m *Meta) GetPolicy(policyID int64) (*model.PolicyInfo, error) {
	policyKey := m.policyKey(policyID)
	value, err := m.txn.HGet(mPolicies, policyKey)
	if err != nil {
		return nil, errors.Trace(err)
	}
	if value == nil {
		return nil, ErrPolicyNotExists.GenWithStack("policy id : %d doesn't exist", policyID)
	}

	value, err = detachMagicByte(value)
	if err != nil {
		return nil, errors.Trace(err)
	}

	policy := &model.PolicyInfo{}
	err = json.Unmarshal(value, policy)
	return policy, errors.Trace(err)
}

func attachMagicByte(data []byte) []byte {
	data = append(data, 0)
	copy(data[1:], data)
	data[0] = mPolicyMagicByte
	return data
}

func detachMagicByte(value []byte) ([]byte, error) {
	magic, data := value[:1], value[1:]
	switch whichMagicType(magic[0]) {
	case typeJSON:
		if magic[0] != CurrentMagicByteVer {
			return nil, errors.New("incompatible magic type handling module")
		}
		return data, nil
	default:
		return nil, errors.New("unknown magic type handling module")
	}
}

func whichMagicType(b byte) int {
	if b <= 0x3F {
		return typeJSON
	}
	return typeUnknown
}

// GetTable gets the table value in database with tableID.
func (m *Meta) GetTable(dbID int64, tableID int64) (*model.TableInfo, error) {
	// Check if db exists.
	dbKey := m.dbKey(dbID)
	if err := m.checkDBExists(dbKey); err != nil {
		return nil, errors.Trace(err)
	}

	tableKey := m.tableKey(tableID)
	value, err := m.txn.HGet(dbKey, tableKey)
	if err != nil || value == nil {
		return nil, errors.Trace(err)
	}

	tableInfo := &model.TableInfo{}
	err = json.Unmarshal(value, tableInfo)
	return tableInfo, errors.Trace(err)
}

// DDL job structure
//	DDLJobList: list jobs
//	DDLJobHistory: hash
//	DDLJobReorg: hash
//
// for multi DDL workers, only one can become the owner
// to operate DDL jobs, and dispatch them to MR Jobs.

var (
	mDDLJobListKey    = []byte("DDLJobList")
	mDDLJobAddIdxList = []byte("DDLJobAddIdxList")
	mDDLJobHistoryKey = []byte("DDLJobHistory")
	mDDLJobReorgKey   = []byte("DDLJobReorg")
)

// JobListKeyType is a key type of the DDL job queue.
type JobListKeyType []byte

var (
	// DefaultJobListKey keeps all actions of DDL jobs except "add index".
	DefaultJobListKey JobListKeyType = mDDLJobListKey
	// AddIndexJobListKey only keeps the action of adding index.
	AddIndexJobListKey JobListKeyType = mDDLJobAddIdxList
)

func (m *Meta) enQueueDDLJob(key []byte, job *model.Job, updateRawArgs bool) error {
	b, err := job.Encode(updateRawArgs)
	if err == nil {
		err = m.txn.RPush(key, b)
	}
	return errors.Trace(err)
}

// EnQueueDDLJob adds a DDL job to the list.
func (m *Meta) EnQueueDDLJob(job *model.Job, jobListKeys ...JobListKeyType) error {
	listKey := m.jobListKey
	if len(jobListKeys) != 0 {
		listKey = jobListKeys[0]
	}

	return m.enQueueDDLJob(listKey, job, true)
}

// EnQueueDDLJobNoUpdate adds a DDL job to the list without update raw args.
func (m *Meta) EnQueueDDLJobNoUpdate(job *model.Job, jobListKeys ...JobListKeyType) error {
	listKey := m.jobListKey
	if len(jobListKeys) != 0 {
		listKey = jobListKeys[0]
	}

	return m.enQueueDDLJob(listKey, job, false)
}

func (m *Meta) deQueueDDLJob(key []byte) (*model.Job, error) {
	value, err := m.txn.LPop(key)
	if err != nil || value == nil {
		return nil, errors.Trace(err)
	}

	job := &model.Job{}
	err = job.Decode(value)
	return job, errors.Trace(err)
}

// DeQueueDDLJob pops a DDL job from the list.
func (m *Meta) DeQueueDDLJob() (*model.Job, error) {
	return m.deQueueDDLJob(m.jobListKey)
}

func (m *Meta) getDDLJob(key []byte, index int64) (*model.Job, error) {
	value, err := m.txn.LIndex(key, index)
	if err != nil || value == nil {
		return nil, errors.Trace(err)
	}

	job := &model.Job{
		// For compatibility, if the job is enqueued by old version TiDB and Priority field is omitted,
		// set the default priority to kv.PriorityLow.
		Priority: kv.PriorityLow,
	}
	err = job.Decode(value)
	// Check if the job.Priority is valid.
	if job.Priority < kv.PriorityNormal || job.Priority > kv.PriorityHigh {
		job.Priority = kv.PriorityLow
	}
	return job, errors.Trace(err)
}

// GetDDLJobByIdx returns the corresponding DDL job by the index.
// The length of jobListKeys can only be 1 or 0.
// If its length is 1, we need to replace m.jobListKey with jobListKeys[0].
// Otherwise, we use m.jobListKey directly.
func (m *Meta) GetDDLJobByIdx(index int64, jobListKeys ...JobListKeyType) (*model.Job, error) {
	listKey := m.jobListKey
	if len(jobListKeys) != 0 {
		listKey = jobListKeys[0]
	}

	startTime := time.Now()
	job, err := m.getDDLJob(listKey, index)
	metrics.MetaHistogram.WithLabelValues(metrics.GetDDLJobByIdx, metrics.RetLabel(err)).Observe(time.Since(startTime).Seconds())
	return job, errors.Trace(err)
}

// updateDDLJob updates the DDL job with index and key.
// updateRawArgs is used to determine whether to update the raw args when encode the job.
func (m *Meta) updateDDLJob(index int64, job *model.Job, key []byte, updateRawArgs bool) error {
	b, err := job.Encode(updateRawArgs)
	if err == nil {
		err = m.txn.LSet(key, index, b)
	}
	return errors.Trace(err)
}

// UpdateDDLJob updates the DDL job with index.
// updateRawArgs is used to determine whether to update the raw args when encode the job.
// The length of jobListKeys can only be 1 or 0.
// If its length is 1, we need to replace m.jobListKey with jobListKeys[0].
// Otherwise, we use m.jobListKey directly.
func (m *Meta) UpdateDDLJob(index int64, job *model.Job, updateRawArgs bool, jobListKeys ...JobListKeyType) error {
	listKey := m.jobListKey
	if len(jobListKeys) != 0 {
		listKey = jobListKeys[0]
	}

	startTime := time.Now()
	err := m.updateDDLJob(index, job, listKey, updateRawArgs)
	metrics.MetaHistogram.WithLabelValues(metrics.UpdateDDLJob, metrics.RetLabel(err)).Observe(time.Since(startTime).Seconds())
	return errors.Trace(err)
}

// DDLJobQueueLen returns the DDL job queue length.
// The length of jobListKeys can only be 1 or 0.
// If its length is 1, we need to replace m.jobListKey with jobListKeys[0].
// Otherwise, we use m.jobListKey directly.
func (m *Meta) DDLJobQueueLen(jobListKeys ...JobListKeyType) (int64, error) {
	listKey := m.jobListKey
	if len(jobListKeys) != 0 {
		listKey = jobListKeys[0]
	}
	return m.txn.LLen(listKey)
}

// GetAllDDLJobsInQueue gets all DDL Jobs in the current queue.
// The length of jobListKeys can only be 1 or 0.
// If its length is 1, we need to replace m.jobListKey with jobListKeys[0].
// Otherwise, we use m.jobListKey directly.
func (m *Meta) GetAllDDLJobsInQueue(jobListKeys ...JobListKeyType) ([]*model.Job, error) {
	listKey := m.jobListKey
	if len(jobListKeys) != 0 {
		listKey = jobListKeys[0]
	}

	values, err := m.txn.LGetAll(listKey)
	if err != nil || values == nil {
		return nil, errors.Trace(err)
	}

	jobs := make([]*model.Job, 0, len(values))
	for _, val := range values {
		job := &model.Job{}
		err = job.Decode(val)
		if err != nil {
			return nil, errors.Trace(err)
		}
		jobs = append(jobs, job)
	}

	return jobs, nil
}

func (*Meta) jobIDKey(id int64) []byte {
	b := make([]byte, 8)
	binary.BigEndian.PutUint64(b, uint64(id))
	return b
}

func (m *Meta) reorgJobCurrentElement(id int64) []byte {
	b := make([]byte, 0, 12)
	b = append(b, m.jobIDKey(id)...)
	b = append(b, "_ele"...)
	return b
}

func (m *Meta) reorgJobStartHandle(id int64, element *Element) []byte {
	b := make([]byte, 0, 16+len(element.TypeKey))
	b = append(b, m.jobIDKey(id)...)
	b = append(b, element.TypeKey...)
	eID := make([]byte, 8)
	binary.BigEndian.PutUint64(eID, uint64(element.ID))
	b = append(b, eID...)
	return b
}

func (*Meta) reorgJobEndHandle(id int64, element *Element) []byte {
	b := make([]byte, 8, 25)
	binary.BigEndian.PutUint64(b, uint64(id))
	b = append(b, element.TypeKey...)
	eID := make([]byte, 8)
	binary.BigEndian.PutUint64(eID, uint64(element.ID))
	b = append(b, eID...)
	b = append(b, "_end"...)
	return b
}

func (*Meta) reorgJobPhysicalTableID(id int64, element *Element) []byte {
	b := make([]byte, 8, 25)
	binary.BigEndian.PutUint64(b, uint64(id))
	b = append(b, element.TypeKey...)
	eID := make([]byte, 8)
	binary.BigEndian.PutUint64(eID, uint64(element.ID))
	b = append(b, eID...)
	b = append(b, "_pid"...)
	return b
}

func (m *Meta) addHistoryDDLJob(key []byte, job *model.Job, updateRawArgs bool) error {
	b, err := job.Encode(updateRawArgs)
	if err == nil {
		err = m.txn.HSet(key, m.jobIDKey(job.ID), b)
	}
	return errors.Trace(err)
}

// AddHistoryDDLJob adds DDL job to history.
func (m *Meta) AddHistoryDDLJob(job *model.Job, updateRawArgs bool) error {
	return m.addHistoryDDLJob(mDDLJobHistoryKey, job, updateRawArgs)
}

func (m *Meta) getHistoryDDLJob(key []byte, id int64) (*model.Job, error) {
	value, err := m.txn.HGet(key, m.jobIDKey(id))
	if err != nil || value == nil {
		return nil, errors.Trace(err)
	}

	job := &model.Job{}
	err = job.Decode(value)
	return job, errors.Trace(err)
}

// GetHistoryDDLJob gets a history DDL job.
func (m *Meta) GetHistoryDDLJob(id int64) (*model.Job, error) {
	startTime := time.Now()
	job, err := m.getHistoryDDLJob(mDDLJobHistoryKey, id)
	metrics.MetaHistogram.WithLabelValues(metrics.GetHistoryDDLJob, metrics.RetLabel(err)).Observe(time.Since(startTime).Seconds())
	return job, errors.Trace(err)
}

// GetHistoryDDLCount the count of all history DDL jobs.
func (m *Meta) GetHistoryDDLCount() (uint64, error) {
	return m.txn.HGetLen(mDDLJobHistoryKey)
}

// LastJobIterator is the iterator for gets latest history.
type LastJobIterator interface {
	GetLastJobs(num int, jobs []*model.Job) ([]*model.Job, error)
}

// GetLastHistoryDDLJobsIterator gets latest N history ddl jobs iterator.
func (m *Meta) GetLastHistoryDDLJobsIterator() (LastJobIterator, error) {
	iter, err := structure.NewHashReverseIter(m.txn, mDDLJobHistoryKey)
	if err != nil {
		return nil, err
	}
	return &HLastJobIterator{
		iter: iter,
	}, nil
}

// GetHistoryDDLJobsIterator gets the jobs iterator begin with startJobID.
func (m *Meta) GetHistoryDDLJobsIterator(startJobID int64) (LastJobIterator, error) {
	field := m.jobIDKey(startJobID)
	iter, err := structure.NewHashReverseIterBeginWithField(m.txn, mDDLJobHistoryKey, field)
	if err != nil {
		return nil, err
	}
	return &HLastJobIterator{
		iter: iter,
	}, nil
}

// HLastJobIterator is the iterator for gets the latest history.
type HLastJobIterator struct {
	iter *structure.ReverseHashIterator
}

// GetLastJobs gets last several jobs.
func (i *HLastJobIterator) GetLastJobs(num int, jobs []*model.Job) ([]*model.Job, error) {
	if len(jobs) < num {
		jobs = make([]*model.Job, 0, num)
	}
	jobs = jobs[:0]
	iter := i.iter
	for iter.Valid() && len(jobs) < num {
		job := &model.Job{}
		err := job.Decode(iter.Value())
		if err != nil {
			return nil, errors.Trace(err)
		}
		jobs = append(jobs, job)
		err = iter.Next()
		if err != nil {
			return nil, errors.Trace(err)
		}
	}
	return jobs, nil
}

// GetBootstrapVersion returns the version of the server which bootstrap the store.
// If the store is not bootstraped, the version will be zero.
func (m *Meta) GetBootstrapVersion() (int64, error) {
	value, err := m.txn.GetInt64(mBootstrapKey)
	return value, errors.Trace(err)
}

// FinishBootstrap finishes bootstrap.
func (m *Meta) FinishBootstrap(version int64) error {
	err := m.txn.Set(mBootstrapKey, []byte(strconv.FormatInt(version, 10)))
	return errors.Trace(err)
}

// ElementKeyType is a key type of the element.
type ElementKeyType []byte

var (
	// ColumnElementKey is the key for column element.
	ColumnElementKey ElementKeyType = []byte("_col_")
	// IndexElementKey is the key for index element.
	IndexElementKey ElementKeyType = []byte("_idx_")
)

const elementKeyLen = 5

// Element has the information of the backfill job's type and ID.
type Element struct {
	ID      int64
	TypeKey []byte
}

// String defines a Stringer function for debugging and pretty printing.
func (e *Element) String() string {
	return "ID:" + strconv.FormatInt(e.ID, 10) + "," +
		"TypeKey:" + string(e.TypeKey)
}

// EncodeElement encodes an Element into a byte slice.
// It's exported for testing.
func (e *Element) EncodeElement() []byte {
	b := make([]byte, 13)
	copy(b[:elementKeyLen], e.TypeKey)
	binary.BigEndian.PutUint64(b[elementKeyLen:], uint64(e.ID))
	return b
}

// DecodeElement decodes values from a byte slice generated with an element.
// It's exported for testing.
func DecodeElement(b []byte) (*Element, error) {
	if len(b) < elementKeyLen+8 {
		return nil, errors.Errorf("invalid encoded element %q length %d", b, len(b))
	}

	var tp []byte
	prefix := b[:elementKeyLen]
	b = b[elementKeyLen:]
	switch string(prefix) {
	case string(IndexElementKey):
		tp = IndexElementKey
	case string(ColumnElementKey):
		tp = ColumnElementKey
	default:
		return nil, errors.Errorf("invalid encoded element key prefix %q", prefix)
	}

	id := binary.BigEndian.Uint64(b)
	return &Element{ID: int64(id), TypeKey: tp}, nil
}

// UpdateDDLReorgStartHandle saves the job reorganization latest processed element and start handle for later resuming.
func (m *Meta) UpdateDDLReorgStartHandle(job *model.Job, element *Element, startKey kv.Key) error {
	err := m.txn.HSet(mDDLJobReorgKey, m.reorgJobCurrentElement(job.ID), element.EncodeElement())
	if err != nil {
		return errors.Trace(err)
	}
	if startKey != nil {
		err = m.txn.HSet(mDDLJobReorgKey, m.reorgJobStartHandle(job.ID, element), startKey)
		if err != nil {
			return errors.Trace(err)
		}
	}
	return nil
}

// UpdateDDLReorgHandle saves the job reorganization latest processed information for later resuming.
func (m *Meta) UpdateDDLReorgHandle(jobID int64, startKey, endKey kv.Key, physicalTableID int64, element *Element) error {
	err := m.txn.HSet(mDDLJobReorgKey, m.reorgJobCurrentElement(jobID), element.EncodeElement())
	if err != nil {
		return errors.Trace(err)
	}
	if startKey != nil {
		err = m.txn.HSet(mDDLJobReorgKey, m.reorgJobStartHandle(jobID, element), startKey)
		if err != nil {
			return errors.Trace(err)
		}
	}
	if endKey != nil {
		err = m.txn.HSet(mDDLJobReorgKey, m.reorgJobEndHandle(jobID, element), endKey)
		if err != nil {
			return errors.Trace(err)
		}
	}
	err = m.txn.HSet(mDDLJobReorgKey, m.reorgJobPhysicalTableID(jobID, element), []byte(strconv.FormatInt(physicalTableID, 10)))
	return errors.Trace(err)
}

// ClearAllDDLReorgHandle clears all reorganization related handles.
func (m *Meta) ClearAllDDLReorgHandle() error {
	return m.txn.HClear(mDDLJobReorgKey)
}

// ClearALLDDLJob clears all DDL jobs.
func (m *Meta) ClearALLDDLJob() error {
	if err := m.txn.LClear(mDDLJobAddIdxList); err != nil {
		return errors.Trace(err)
	}
	if err := m.txn.LClear(mDDLJobListKey); err != nil {
		return errors.Trace(err)
	}
	return nil
}

// ClearAllHistoryJob clears all history jobs. **IT IS VERY DANGEROUS**
func (m *Meta) ClearAllHistoryJob() error {
	if err := m.txn.HClear(mDDLJobHistoryKey); err != nil {
		return errors.Trace(err)
	}
	return nil
}

// RemoveReorgElement removes the element of the reorganization information.
func (m *Meta) RemoveReorgElement(job *model.Job) error {
	err := m.txn.HDel(mDDLJobReorgKey, m.reorgJobCurrentElement(job.ID))
	if err != nil {
		return errors.Trace(err)
	}
	return nil
}

// RemoveDDLReorgHandle removes the job reorganization related handles.
func (m *Meta) RemoveDDLReorgHandle(job *model.Job, elements []*Element) error {
	if len(elements) == 0 {
		return nil
	}

	err := m.txn.HDel(mDDLJobReorgKey, m.reorgJobCurrentElement(job.ID))
	if err != nil {
		return errors.Trace(err)
	}

	for _, element := range elements {
		err = m.txn.HDel(mDDLJobReorgKey, m.reorgJobStartHandle(job.ID, element))
		if err != nil {
			return errors.Trace(err)
		}
		if err = m.txn.HDel(mDDLJobReorgKey, m.reorgJobEndHandle(job.ID, element)); err != nil {
			logutil.BgLogger().Warn("remove DDL reorg end handle", zap.Error(err))
		}
		if err = m.txn.HDel(mDDLJobReorgKey, m.reorgJobPhysicalTableID(job.ID, element)); err != nil {
			logutil.BgLogger().Warn("remove DDL reorg physical ID", zap.Error(err))
		}
	}
	return nil
}

// GetDDLReorgHandle gets the latest processed DDL reorganize position.
func (m *Meta) GetDDLReorgHandle(job *model.Job) (element *Element, startKey, endKey kv.Key, physicalTableID int64, err error) {
	elementBytes, err := m.txn.HGet(mDDLJobReorgKey, m.reorgJobCurrentElement(job.ID))
	if err != nil {
		return nil, nil, nil, 0, errors.Trace(err)
	}
	if elementBytes == nil {
		return nil, nil, nil, 0, ErrDDLReorgElementNotExist
	}
	element, err = DecodeElement(elementBytes)
	if err != nil {
		return nil, nil, nil, 0, errors.Trace(err)
	}

	startKey, err = getReorgJobFieldHandle(m.txn, m.reorgJobStartHandle(job.ID, element))
	if err != nil {
		return nil, nil, nil, 0, errors.Trace(err)
	}
	endKey, err = getReorgJobFieldHandle(m.txn, m.reorgJobEndHandle(job.ID, element))
	if err != nil {
		return nil, nil, nil, 0, errors.Trace(err)
	}

	physicalTableID, err = m.txn.HGetInt64(mDDLJobReorgKey, m.reorgJobPhysicalTableID(job.ID, element))
	if err != nil {
		err = errors.Trace(err)
		return
	}

	// physicalTableID may be 0, because older version TiDB (without table partition) doesn't store them.
	// update them to table's in this case.
	if physicalTableID == 0 {
		if job.ReorgMeta != nil {
			endKey = kv.IntHandle(job.ReorgMeta.EndHandle).Encoded()
		} else {
			endKey = kv.IntHandle(math.MaxInt64).Encoded()
		}
		physicalTableID = job.TableID
		logutil.BgLogger().Warn("new TiDB binary running on old TiDB DDL reorg data",
			zap.Int64("partition ID", physicalTableID),
			zap.Stringer("startHandle", startKey),
			zap.Stringer("endHandle", endKey))
	}
	return
}

func getReorgJobFieldHandle(t *structure.TxStructure, reorgJobField []byte) (kv.Key, error) {
	bs, err := t.HGet(mDDLJobReorgKey, reorgJobField)
	if err != nil {
		return nil, errors.Trace(err)
	}
	keyNotFound := bs == nil
	if keyNotFound {
		return nil, nil
	}
	return bs, nil
}

func (*Meta) schemaDiffKey(schemaVersion int64) []byte {
	return []byte(fmt.Sprintf("%s:%d", mSchemaDiffPrefix, schemaVersion))
}

// GetSchemaDiff gets the modification information on a given schema version.
func (m *Meta) GetSchemaDiff(schemaVersion int64) (*model.SchemaDiff, error) {
	diffKey := m.schemaDiffKey(schemaVersion)
	startTime := time.Now()
	data, err := m.txn.Get(diffKey)
	metrics.MetaHistogram.WithLabelValues(metrics.GetSchemaDiff, metrics.RetLabel(err)).Observe(time.Since(startTime).Seconds())
	if err != nil || len(data) == 0 {
		return nil, errors.Trace(err)
	}
	diff := &model.SchemaDiff{}
	err = json.Unmarshal(data, diff)
	return diff, errors.Trace(err)
}

// SetSchemaDiff sets the modification information on a given schema version.
func (m *Meta) SetSchemaDiff(diff *model.SchemaDiff) error {
	data, err := json.Marshal(diff)
	if err != nil {
		return errors.Trace(err)
	}
	diffKey := m.schemaDiffKey(diff.Version)
	startTime := time.Now()
	err = m.txn.Set(diffKey, data)
	metrics.MetaHistogram.WithLabelValues(metrics.SetSchemaDiff, metrics.RetLabel(err)).Observe(time.Since(startTime).Seconds())
	return errors.Trace(err)
}<|MERGE_RESOLUTION|>--- conflicted
+++ resolved
@@ -59,49 +59,25 @@
 //
 
 var (
-<<<<<<< HEAD
-	mMetaPrefix         = []byte("m")
-	mNextGlobalIDKey    = []byte("NextGlobalID")
-	mSchemaVersionKey   = []byte("SchemaVersionKey")
-	mDBs                = []byte("DBs")
-	mDBPrefix           = "DB"
-	mTablePrefix        = "Table"
-	mSequencePrefix     = "SID"
-	mSeqCyclePrefix     = "SequenceCycle"
-	mTableIDPrefix      = "TID"
-	mIncIDPrefix        = "IID"
-	mRandomIDPrefix     = "TARID"
-	mBootstrapKey       = []byte("BootstrapKey")
-	mSchemaDiffPrefix   = "Diff"
-	mPolicies           = []byte("Policies")
-	mPolicyPrefix       = "Policy"
-	mPolicyGlobalID     = []byte("PolicyGlobalID")
-	mPolicyMagicByte    = CurrentMagicByteVer
-	mDDLTableVersion    = []byte("DDLTableVersion")
-	mConcurrentDDL      = []byte("concurrentDDL")
-	mInFlashbackCluster = []byte("InFlashbackCluster")
-=======
-	mMetaPrefix              = []byte("m")
-	mNextGlobalIDKey         = []byte("NextGlobalID")
-	mSchemaVersionKey        = []byte("SchemaVersionKey")
-	mDBs                     = []byte("DBs")
-	mDBPrefix                = "DB"
-	mTablePrefix             = "Table"
-	mSequencePrefix          = "SID"
-	mSeqCyclePrefix          = "SequenceCycle"
-	mTableIDPrefix           = "TID"
-	mIncIDPrefix             = "IID"
-	mRandomIDPrefix          = "TARID"
-	mBootstrapKey            = []byte("BootstrapKey")
-	mSchemaDiffPrefix        = "Diff"
-	mPolicies                = []byte("Policies")
-	mPolicyPrefix            = "Policy"
-	mPolicyGlobalID          = []byte("PolicyGlobalID")
-	mPolicyMagicByte         = CurrentMagicByteVer
-	mDDLTableVersion         = []byte("DDLTableVersion")
-	mConcurrentDDL           = []byte("concurrentDDL")
-	mFlashbackHistoryTSRange = []byte("FlashbackHistoryTSRange")
->>>>>>> 556daf72
+	mMetaPrefix       = []byte("m")
+	mNextGlobalIDKey  = []byte("NextGlobalID")
+	mSchemaVersionKey = []byte("SchemaVersionKey")
+	mDBs              = []byte("DBs")
+	mDBPrefix         = "DB"
+	mTablePrefix      = "Table"
+	mSequencePrefix   = "SID"
+	mSeqCyclePrefix   = "SequenceCycle"
+	mTableIDPrefix    = "TID"
+	mIncIDPrefix      = "IID"
+	mRandomIDPrefix   = "TARID"
+	mBootstrapKey     = []byte("BootstrapKey")
+	mSchemaDiffPrefix = "Diff"
+	mPolicies         = []byte("Policies")
+	mPolicyPrefix     = "Policy"
+	mPolicyGlobalID   = []byte("PolicyGlobalID")
+	mPolicyMagicByte  = CurrentMagicByteVer
+	mDDLTableVersion  = []byte("DDLTableVersion")
+	mConcurrentDDL    = []byte("concurrentDDL")
 )
 
 const (
@@ -628,56 +604,6 @@
 	return bytes.Equal(v, []byte("2")), nil
 }
 
-<<<<<<< HEAD
-// SetFlashbackClusterJobID set flashback cluster jobID
-func (m *Meta) SetFlashbackClusterJobID(jobID int64) error {
-	return errors.Trace(m.txn.Set(mInFlashbackCluster, m.jobIDKey(jobID)))
-}
-
-// GetFlashbackClusterJobID returns flashback cluster jobID.
-func (m *Meta) GetFlashbackClusterJobID() (int64, error) {
-	val, err := m.txn.Get(mInFlashbackCluster)
-	if err != nil {
-		return 0, errors.Trace(err)
-	}
-	if len(val) == 0 {
-		return 0, nil
-	}
-
-	return int64(binary.BigEndian.Uint64(val)), nil
-=======
-// TSRange store a range time
-type TSRange struct {
-	StartTS uint64
-	EndTS   uint64
-}
-
-// SetFlashbackHistoryTSRange store flashback time range to TiKV
-func (m *Meta) SetFlashbackHistoryTSRange(timeRange []TSRange) error {
-	timeRangeByte, err := json.Marshal(timeRange)
-	if err != nil {
-		return err
-	}
-	return errors.Trace(m.txn.Set(mFlashbackHistoryTSRange, timeRangeByte))
-}
-
-// GetFlashbackHistoryTSRange get flashback time range from TiKV
-func (m *Meta) GetFlashbackHistoryTSRange() (timeRange []TSRange, err error) {
-	timeRangeByte, err := m.txn.Get(mFlashbackHistoryTSRange)
-	if err != nil {
-		return nil, err
-	}
-	if len(timeRangeByte) == 0 {
-		return []TSRange{}, nil
-	}
-	err = json.Unmarshal(timeRangeByte, &timeRange)
-	if err != nil {
-		return nil, err
-	}
-	return timeRange, nil
->>>>>>> 556daf72
-}
-
 // SetConcurrentDDL set the concurrent DDL flag.
 func (m *Meta) SetConcurrentDDL(b bool) error {
 	var data []byte
