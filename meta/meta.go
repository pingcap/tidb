// Copyright 2015 PingCAP, Inc.
//
// Licensed under the Apache License, Version 2.0 (the "License");
// you may not use this file except in compliance with the License.
// You may obtain a copy of the License at
//
//     http://www.apache.org/licenses/LICENSE-2.0
//
// Unless required by applicable law or agreed to in writing, software
// distributed under the License is distributed on an "AS IS" BASIS,
// WITHOUT WARRANTIES OR CONDITIONS OF ANY KIND, either express or implied.
// See the License for the specific language governing permissions and
// limitations under the License.

package meta

import (
	"bytes"
	"encoding/binary"
	"encoding/json"
	"fmt"
	"strconv"
	"strings"
	"sync"
	"time"

	"github.com/pingcap/errors"
	"github.com/pingcap/kvproto/pkg/kvrpcpb"
	"github.com/pingcap/tidb/errno"
	"github.com/pingcap/tidb/kv"
	"github.com/pingcap/tidb/metrics"
	"github.com/pingcap/tidb/parser/model"
	"github.com/pingcap/tidb/parser/mysql"
	"github.com/pingcap/tidb/store/helper"
	"github.com/pingcap/tidb/structure"
	"github.com/pingcap/tidb/util/dbterror"
)

var (
	globalIDMutex sync.Mutex
	policyIDMutex sync.Mutex
)

// Meta structure:
//	NextGlobalID -> int64
//	SchemaVersion -> int64
//  SchemaTimestampKey -> int64
//	DBs -> {
//		DB:1 -> db meta data []byte
//		DB:2 -> db meta data []byte
//	}
//	DB:1 -> {
//		Table:1 -> table meta data []byte
//		Table:2 -> table meta data []byte
//		TID:1 -> int64
//		TID:2 -> int64
//	}
//

var (
<<<<<<< HEAD
	mMetaPrefix            = []byte("m")
	mNextGlobalIDKey       = []byte("NextGlobalID")
	mSchemaVersionKey      = []byte("SchemaVersionKey")
	mDBs                   = []byte("DBs")
	mDBPrefix              = "DB"
	mTablePrefix           = "Table"
	mSequencePrefix        = "SID"
	mSeqCyclePrefix        = "SequenceCycle"
	mTableIDPrefix         = "TID"
	mIncIDPrefix           = "IID"
	mRandomIDPrefix        = "TARID"
	mBootstrapKey          = []byte("BootstrapKey")
	mSchemaDiffPrefix      = "Diff"
	mPolicies              = []byte("Policies")
	mPolicyPrefix          = "Policy"
	mResourceGroups        = []byte("ResourceGroups")
	mResourceGroupPrefix   = "RG"
	mPolicyGlobalID        = []byte("PolicyGlobalID")
	mPolicyMagicByte       = CurrentMagicByteVer
	mDDLTableVersion       = []byte("DDLTableVersion")
	mMetaDataLock          = []byte("metadataLock")
	mSchemaTimestampPrefix = "SchemaTimestamp"
=======
	mMetaPrefix          = []byte("m")
	mNextGlobalIDKey     = []byte("NextGlobalID")
	mSchemaVersionKey    = []byte("SchemaVersionKey")
	mDBs                 = []byte("DBs")
	mDBPrefix            = "DB"
	mTablePrefix         = "Table"
	mSequencePrefix      = "SID"
	mSeqCyclePrefix      = "SequenceCycle"
	mTableIDPrefix       = "TID"
	mIncIDPrefix         = "IID"
	mRandomIDPrefix      = "TARID"
	mBootstrapKey        = []byte("BootstrapKey")
	mSchemaDiffPrefix    = "Diff"
	mPolicies            = []byte("Policies")
	mPolicyPrefix        = "Policy"
	mResourceGroups      = []byte("ResourceGroups")
	mResourceGroupPrefix = "RG"
	mPolicyGlobalID      = []byte("PolicyGlobalID")
	mPolicyMagicByte     = CurrentMagicByteVer
	mDDLTableVersion     = []byte("DDLTableVersion")
	mMetaDataLock        = []byte("metadataLock")
	// the id for 'default' group, the internal ddl can ensure
	// user created resource group won't duplicate with this id.
	defaultGroupID = int64(1)
	// the default meta of the `default` group
	defaultRGroupMeta = &model.ResourceGroupInfo{
		ResourceGroupSettings: &model.ResourceGroupSettings{
			RURate:     1000000,
			BurstLimit: -1,
			Priority:   model.MediumPriorityValue,
		},
		ID:    defaultGroupID,
		Name:  model.NewCIStr("default"),
		State: model.StatePublic,
	}
>>>>>>> d3de19e2
)

const (
	// CurrentMagicByteVer is the current magic byte version, used for future meta compatibility.
	CurrentMagicByteVer byte = 0x00
	// PolicyMagicByte handler
	// 0x00 - 0x3F: Json Handler
	// 0x40 - 0x7F: Reserved
	// 0x80 - 0xBF: Reserved
	// 0xC0 - 0xFF: Reserved

	// type means how to handle the serialized data.
	typeUnknown int = 0
	typeJSON    int = 1
	// todo: customized handler.

	// MaxInt48 is the max value of int48.
	MaxInt48 = 0x0000FFFFFFFFFFFF
	// MaxGlobalID reserves 1000 IDs. Use MaxInt48 to reserves the high 2 bytes to compatible with Multi-tenancy.
	MaxGlobalID = MaxInt48 - 1000
)

var (
	// ErrDBExists is the error for db exists.
	ErrDBExists = dbterror.ClassMeta.NewStd(mysql.ErrDBCreateExists)
	// ErrDBNotExists is the error for db not exists.
	ErrDBNotExists = dbterror.ClassMeta.NewStd(mysql.ErrBadDB)
	// ErrPolicyExists is the error for policy exists.
	ErrPolicyExists = dbterror.ClassMeta.NewStd(errno.ErrPlacementPolicyExists)
	// ErrPolicyNotExists is the error for policy not exists.
	ErrPolicyNotExists = dbterror.ClassMeta.NewStd(errno.ErrPlacementPolicyNotExists)
	// ErrResourceGroupExists is the error for resource group exists.
	ErrResourceGroupExists = dbterror.ClassMeta.NewStd(errno.ErrResourceGroupExists)
	// ErrResourceGroupNotExists is the error for resource group not exists.
	ErrResourceGroupNotExists = dbterror.ClassMeta.NewStd(errno.ErrResourceGroupNotExists)
	// ErrTableExists is the error for table exists.
	ErrTableExists = dbterror.ClassMeta.NewStd(mysql.ErrTableExists)
	// ErrTableNotExists is the error for table not exists.
	ErrTableNotExists = dbterror.ClassMeta.NewStd(mysql.ErrNoSuchTable)
	// ErrDDLReorgElementNotExist is the error for reorg element not exists.
	ErrDDLReorgElementNotExist = dbterror.ClassMeta.NewStd(errno.ErrDDLReorgElementNotExist)
	// ErrInvalidString is the error for invalid string to parse
	ErrInvalidString = dbterror.ClassMeta.NewStd(errno.ErrInvalidCharacterString)
)

// DDLTableVersion is to display ddl related table versions
type DDLTableVersion int

const (
	// InitDDLTableVersion is the original version.
	InitDDLTableVersion DDLTableVersion = 0
	// BaseDDLTableVersion is for support concurrent DDL, it added tidb_ddl_job, tidb_ddl_reorg and tidb_ddl_history.
	BaseDDLTableVersion DDLTableVersion = 1
	// MDLTableVersion is for support MDL tables.
	MDLTableVersion DDLTableVersion = 2
	// BackfillTableVersion is for support distributed reorg stage, it added tidb_background_subtask, tidb_background_subtask_history.
	BackfillTableVersion DDLTableVersion = 3
)

// Bytes returns the byte slice.
func (ver DDLTableVersion) Bytes() []byte {
	return []byte(strconv.Itoa(int(ver)))
}

// Meta is for handling meta information in a transaction.
type Meta struct {
	txn        *structure.TxStructure
	StartTS    uint64 // StartTS is the txn's start TS.
	jobListKey JobListKeyType
}

// NewMeta creates a Meta in transaction txn.
// If the current Meta needs to handle a job, jobListKey is the type of the job's list.
func NewMeta(txn kv.Transaction) *Meta {
	txn.SetOption(kv.Priority, kv.PriorityHigh)
	txn.SetDiskFullOpt(kvrpcpb.DiskFullOpt_AllowedOnAlmostFull)
	t := structure.NewStructure(txn, txn, mMetaPrefix)
	return &Meta{txn: t,
		StartTS:    txn.StartTS(),
		jobListKey: DefaultJobListKey,
	}
}

// NewSnapshotMeta creates a Meta with snapshot.
func NewSnapshotMeta(snapshot kv.Snapshot) *Meta {
	snapshot.SetOption(kv.RequestSourceInternal, true)
	snapshot.SetOption(kv.RequestSourceType, kv.InternalTxnMeta)
	t := structure.NewStructure(snapshot, nil, mMetaPrefix)
	return &Meta{txn: t}
}

// GenGlobalID generates next id globally.
func (m *Meta) GenGlobalID() (int64, error) {
	globalIDMutex.Lock()
	defer globalIDMutex.Unlock()

	newID, err := m.txn.Inc(mNextGlobalIDKey, 1)
	if err != nil {
		return 0, errors.Trace(err)
	}
	if newID > MaxGlobalID {
		return 0, errors.Errorf("global id:%d exceeds the limit:%d", newID, MaxGlobalID)
	}
	return newID, err
}

// AdvanceGlobalIDs advances the global ID by n.
// return the old global ID.
func (m *Meta) AdvanceGlobalIDs(n int) (int64, error) {
	globalIDMutex.Lock()
	defer globalIDMutex.Unlock()

	newID, err := m.txn.Inc(mNextGlobalIDKey, int64(n))
	if err != nil {
		return 0, err
	}
	if newID > MaxGlobalID {
		return 0, errors.Errorf("global id:%d exceeds the limit:%d", newID, MaxGlobalID)
	}
	origID := newID - int64(n)
	return origID, nil
}

// GenGlobalIDs generates the next n global IDs.
func (m *Meta) GenGlobalIDs(n int) ([]int64, error) {
	globalIDMutex.Lock()
	defer globalIDMutex.Unlock()

	newID, err := m.txn.Inc(mNextGlobalIDKey, int64(n))
	if err != nil {
		return nil, err
	}
	if newID > MaxGlobalID {
		return nil, errors.Errorf("global id:%d exceeds the limit:%d", newID, MaxGlobalID)
	}
	origID := newID - int64(n)
	ids := make([]int64, 0, n)
	for i := origID + 1; i <= newID; i++ {
		ids = append(ids, i)
	}
	return ids, nil
}

// GenPlacementPolicyID generates next placement policy id globally.
func (m *Meta) GenPlacementPolicyID() (int64, error) {
	policyIDMutex.Lock()
	defer policyIDMutex.Unlock()

	return m.txn.Inc(mPolicyGlobalID, 1)
}

// GetGlobalID gets current global id.
func (m *Meta) GetGlobalID() (int64, error) {
	return m.txn.GetInt64(mNextGlobalIDKey)
}

// GetPolicyID gets current policy global id.
func (m *Meta) GetPolicyID() (int64, error) {
	return m.txn.GetInt64(mPolicyGlobalID)
}

func (*Meta) policyKey(policyID int64) []byte {
	return []byte(fmt.Sprintf("%s:%d", mPolicyPrefix, policyID))
}

func (*Meta) resourceGroupKey(groupID int64) []byte {
	return []byte(fmt.Sprintf("%s:%d", mResourceGroupPrefix, groupID))
}

func (*Meta) dbKey(dbID int64) []byte {
	return DBkey(dbID)
}

// DBkey encodes the dbID into dbKey.
func DBkey(dbID int64) []byte {
	return []byte(fmt.Sprintf("%s:%d", mDBPrefix, dbID))
}

// ParseDBKey decodes the dbkey to get dbID.
func ParseDBKey(dbkey []byte) (int64, error) {
	if !IsDBkey(dbkey) {
		return 0, ErrInvalidString.GenWithStack("fail to parse dbKey")
	}

	dbID := strings.TrimPrefix(string(dbkey), mDBPrefix+":")
	id, err := strconv.Atoi(dbID)
	return int64(id), errors.Trace(err)
}

// IsDBkey checks whether the dbKey comes from DBKey().
func IsDBkey(dbKey []byte) bool {
	return strings.HasPrefix(string(dbKey), mDBPrefix+":")
}

func (*Meta) autoTableIDKey(tableID int64) []byte {
	return AutoTableIDKey(tableID)
}

// AutoTableIDKey decodes the auto tableID key.
func AutoTableIDKey(tableID int64) []byte {
	return []byte(fmt.Sprintf("%s:%d", mTableIDPrefix, tableID))
}

// IsAutoTableIDKey checks whether the key is auto tableID key.
func IsAutoTableIDKey(key []byte) bool {
	return strings.HasPrefix(string(key), mTableIDPrefix+":")
}

// ParseAutoTableIDKey decodes the tableID from the auto tableID key.
func ParseAutoTableIDKey(key []byte) (int64, error) {
	if !IsAutoTableIDKey(key) {
		return 0, ErrInvalidString.GenWithStack("fail to parse autoTableKey")
	}

	tableID := strings.TrimPrefix(string(key), mTableIDPrefix+":")
	id, err := strconv.Atoi(tableID)
	return int64(id), err
}

func (*Meta) autoIncrementIDKey(tableID int64) []byte {
	return []byte(fmt.Sprintf("%s:%d", mIncIDPrefix, tableID))
}

func (*Meta) autoRandomTableIDKey(tableID int64) []byte {
	return AutoRandomTableIDKey(tableID)
}

// AutoRandomTableIDKey encodes the auto random tableID key.
func AutoRandomTableIDKey(tableID int64) []byte {
	return []byte(fmt.Sprintf("%s:%d", mRandomIDPrefix, tableID))
}

// IsAutoRandomTableIDKey checks whether the key is auto random tableID key.
func IsAutoRandomTableIDKey(key []byte) bool {
	return strings.HasPrefix(string(key), mRandomIDPrefix+":")
}

// ParseAutoRandomTableIDKey decodes the tableID from the auto random tableID key.
func ParseAutoRandomTableIDKey(key []byte) (int64, error) {
	if !IsAutoRandomTableIDKey(key) {
		return 0, ErrInvalidString.GenWithStack("fail to parse AutoRandomTableIDKey")
	}

	tableID := strings.TrimPrefix(string(key), mRandomIDPrefix+":")
	id, err := strconv.Atoi(tableID)
	return int64(id), err
}

func (*Meta) tableKey(tableID int64) []byte {
	return TableKey(tableID)
}

// TableKey encodes the tableID into tableKey.
func TableKey(tableID int64) []byte {
	return []byte(fmt.Sprintf("%s:%d", mTablePrefix, tableID))
}

// IsTableKey checks whether the tableKey comes from TableKey().
func IsTableKey(tableKey []byte) bool {
	return strings.HasPrefix(string(tableKey), mTablePrefix+":")
}

// ParseTableKey decodes the tableKey to get tableID.
func ParseTableKey(tableKey []byte) (int64, error) {
	if !strings.HasPrefix(string(tableKey), mTablePrefix) {
		return 0, ErrInvalidString.GenWithStack("fail to parse tableKey")
	}

	tableID := strings.TrimPrefix(string(tableKey), mTablePrefix+":")
	id, err := strconv.Atoi(tableID)
	return int64(id), errors.Trace(err)
}

func (*Meta) sequenceKey(sequenceID int64) []byte {
	return SequenceKey(sequenceID)
}

// SequenceKey encodes the sequence key.
func SequenceKey(sequenceID int64) []byte {
	return []byte(fmt.Sprintf("%s:%d", mSequencePrefix, sequenceID))
}

// IsSequenceKey checks whether the key is sequence key.
func IsSequenceKey(key []byte) bool {
	return strings.HasPrefix(string(key), mSequencePrefix+":")
}

// ParseSequenceKey decodes the tableID from the sequence key.
func ParseSequenceKey(key []byte) (int64, error) {
	if !IsSequenceKey(key) {
		return 0, ErrInvalidString.GenWithStack("fail to parse sequence key")
	}

	sequenceID := strings.TrimPrefix(string(key), mSequencePrefix+":")
	id, err := strconv.Atoi(sequenceID)
	return int64(id), errors.Trace(err)
}

func (*Meta) sequenceCycleKey(sequenceID int64) []byte {
	return []byte(fmt.Sprintf("%s:%d", mSeqCyclePrefix, sequenceID))
}

// DDLJobHistoryKey is only used for testing.
func DDLJobHistoryKey(m *Meta, jobID int64) []byte {
	return m.txn.EncodeHashDataKey(mDDLJobHistoryKey, m.jobIDKey(jobID))
}

// GenAutoTableIDKeyValue generates meta key by dbID, tableID and corresponding value by autoID.
func (m *Meta) GenAutoTableIDKeyValue(dbID, tableID, autoID int64) (key, value []byte) {
	dbKey := m.dbKey(dbID)
	autoTableIDKey := m.autoTableIDKey(tableID)
	return m.txn.EncodeHashAutoIDKeyValue(dbKey, autoTableIDKey, autoID)
}

// GetAutoIDAccessors gets the controller for auto IDs.
func (m *Meta) GetAutoIDAccessors(dbID, tableID int64) AutoIDAccessors {
	return NewAutoIDAccessors(m, dbID, tableID)
}

// GetSchemaVersionWithNonEmptyDiff gets current global schema version, if diff is nil, we should return version - 1.
// Consider the following scenario:
/*
//             t1            		t2			      t3             t4
//             |					|				   |
//    update schema version         |              set diff
//                             stale read ts
*/
// At the first time, t2 reads the schema version v10, but the v10's diff is not set yet, so it loads v9 infoSchema.
// But at t4 moment, v10's diff has been set and been cached in the memory, so stale read on t2 will get v10 schema from cache,
// and inconsistency happen.
// To solve this problem, we always check the schema diff at first, if the diff is empty, we know at t2 moment we can only see the v9 schema,
// so make neededSchemaVersion = neededSchemaVersion - 1.
// For `Reload`, we can also do this: if the newest version's diff is not set yet, it is ok to load the previous version's infoSchema, and wait for the next reload.
func (m *Meta) GetSchemaVersionWithNonEmptyDiff() (int64, error) {
	v, err := m.txn.GetInt64(mSchemaVersionKey)
	if err != nil {
		return 0, err
	}
	diff, err := m.GetSchemaDiff(v)
	if err != nil {
		return 0, err
	}

	if diff == nil && v > 0 {
		// Although the diff of v is undetermined, the last version's diff is deterministic(this is guaranteed by schemaVersionManager).
		v--
	}
	return v, err
}

// Returns the timestamp of a schema version, which is the commit timestamp of the schema diff
func (m *Meta) GetTimestampForSchemaVersion(helper *helper.Helper, version int64) (int64, error) {
	diffKey := m.schemaDiffKey(version)
	data, err := helper.GetMvccByEncodedKey(m.txn.EncodeStringDataKey(diffKey))
	if err != nil {
		return 0, err
	}
	if len(data.Info.Writes) == 0 {
		return 0, errors.Errorf("There is no Write MVCC info for the schema version")
	}
	return int64(data.Info.Writes[0].CommitTs), nil
}

// GetSchemaVersion gets current global schema version.
func (m *Meta) GetSchemaVersion() (int64, error) {
	return m.txn.GetInt64(mSchemaVersionKey)
}

// GenSchemaVersion generates next schema version.
func (m *Meta) GenSchemaVersion() (int64, error) {
	return m.txn.Inc(mSchemaVersionKey, 1)
}

// GenSchemaVersions increases the schema version.
func (m *Meta) GenSchemaVersions(count int64) (int64, error) {
	return m.txn.Inc(mSchemaVersionKey, count)
}

func (m *Meta) checkPolicyExists(policyKey []byte) error {
	v, err := m.txn.HGet(mPolicies, policyKey)
	if err == nil && v == nil {
		err = ErrPolicyNotExists.GenWithStack("policy doesn't exist")
	}
	return errors.Trace(err)
}

func (m *Meta) checkPolicyNotExists(policyKey []byte) error {
	v, err := m.txn.HGet(mPolicies, policyKey)
	if err == nil && v != nil {
		err = ErrPolicyExists.GenWithStack("policy already exists")
	}
	return errors.Trace(err)
}

func (m *Meta) checkResourceGroupNotExists(groupKey []byte) error {
	v, err := m.txn.HGet(mResourceGroups, groupKey)
	if err == nil && v != nil {
		err = ErrResourceGroupExists.GenWithStack("group already exists")
	}
	return errors.Trace(err)
}

func (m *Meta) checkResourceGroupExists(groupKey []byte) error {
	v, err := m.txn.HGet(mResourceGroups, groupKey)
	if err == nil && v == nil {
		err = ErrResourceGroupNotExists.GenWithStack("group doesn't exist")
	}
	return errors.Trace(err)
}

func (m *Meta) checkDBExists(dbKey []byte) error {
	v, err := m.txn.HGet(mDBs, dbKey)
	if err == nil && v == nil {
		err = ErrDBNotExists.GenWithStack("database doesn't exist")
	}
	return errors.Trace(err)
}

func (m *Meta) checkDBNotExists(dbKey []byte) error {
	v, err := m.txn.HGet(mDBs, dbKey)
	if err == nil && v != nil {
		err = ErrDBExists.GenWithStack("database already exists")
	}
	return errors.Trace(err)
}

func (m *Meta) checkTableExists(dbKey []byte, tableKey []byte) error {
	v, err := m.txn.HGet(dbKey, tableKey)
	if err == nil && v == nil {
		err = ErrTableNotExists.GenWithStack("table doesn't exist")
	}
	return errors.Trace(err)
}

func (m *Meta) checkTableNotExists(dbKey []byte, tableKey []byte) error {
	v, err := m.txn.HGet(dbKey, tableKey)
	if err == nil && v != nil {
		err = ErrTableExists.GenWithStack("table already exists")
	}
	return errors.Trace(err)
}

// CreatePolicy creates a policy.
func (m *Meta) CreatePolicy(policy *model.PolicyInfo) error {
	if policy.ID == 0 {
		return errors.New("policy.ID is invalid")
	}

	policyKey := m.policyKey(policy.ID)
	if err := m.checkPolicyNotExists(policyKey); err != nil {
		return errors.Trace(err)
	}

	data, err := json.Marshal(policy)
	if err != nil {
		return errors.Trace(err)
	}
	return m.txn.HSet(mPolicies, policyKey, attachMagicByte(data))
}

// UpdatePolicy updates a policy.
func (m *Meta) UpdatePolicy(policy *model.PolicyInfo) error {
	policyKey := m.policyKey(policy.ID)

	if err := m.checkPolicyExists(policyKey); err != nil {
		return errors.Trace(err)
	}

	data, err := json.Marshal(policy)
	if err != nil {
		return errors.Trace(err)
	}
	return m.txn.HSet(mPolicies, policyKey, attachMagicByte(data))
}

// AddResourceGroup creates a resource group.
func (m *Meta) AddResourceGroup(group *model.ResourceGroupInfo) error {
	if group.ID == 0 {
		return errors.New("group.ID is invalid")
	}
	groupKey := m.resourceGroupKey(group.ID)
	if err := m.checkResourceGroupNotExists(groupKey); err != nil {
		return errors.Trace(err)
	}

	data, err := json.Marshal(group)
	if err != nil {
		return errors.Trace(err)
	}
	return m.txn.HSet(mResourceGroups, groupKey, attachMagicByte(data))
}

// UpdateResourceGroup updates a resource group.
func (m *Meta) UpdateResourceGroup(group *model.ResourceGroupInfo) error {
	groupKey := m.resourceGroupKey(group.ID)
	// do not check the default because it may not be persisted.
	if group.ID != defaultGroupID {
		if err := m.checkResourceGroupExists(groupKey); err != nil {
			return errors.Trace(err)
		}
	}

	data, err := json.Marshal(group)
	if err != nil {
		return errors.Trace(err)
	}
	return m.txn.HSet(mResourceGroups, groupKey, attachMagicByte(data))
}

// DropResourceGroup drops a resource group.
func (m *Meta) DropResourceGroup(groupID int64) error {
	// Check if group exists.
	groupKey := m.resourceGroupKey(groupID)
	if err := m.txn.HDel(mResourceGroups, groupKey); err != nil {
		return errors.Trace(err)
	}
	return nil
}

// CreateDatabase creates a database with db info.
func (m *Meta) CreateDatabase(dbInfo *model.DBInfo) error {
	dbKey := m.dbKey(dbInfo.ID)

	if err := m.checkDBNotExists(dbKey); err != nil {
		return errors.Trace(err)
	}

	data, err := json.Marshal(dbInfo)
	if err != nil {
		return errors.Trace(err)
	}

	return m.txn.HSet(mDBs, dbKey, data)
}

// UpdateDatabase updates a database with db info.
func (m *Meta) UpdateDatabase(dbInfo *model.DBInfo) error {
	dbKey := m.dbKey(dbInfo.ID)

	if err := m.checkDBExists(dbKey); err != nil {
		return errors.Trace(err)
	}

	data, err := json.Marshal(dbInfo)
	if err != nil {
		return errors.Trace(err)
	}

	return m.txn.HSet(mDBs, dbKey, data)
}

// CreateTableOrView creates a table with tableInfo in database.
func (m *Meta) CreateTableOrView(dbID int64, tableInfo *model.TableInfo) error {
	// Check if db exists.
	dbKey := m.dbKey(dbID)
	if err := m.checkDBExists(dbKey); err != nil {
		return errors.Trace(err)
	}

	// Check if table exists.
	tableKey := m.tableKey(tableInfo.ID)
	if err := m.checkTableNotExists(dbKey, tableKey); err != nil {
		return errors.Trace(err)
	}

	data, err := json.Marshal(tableInfo)
	if err != nil {
		return errors.Trace(err)
	}

	return m.txn.HSet(dbKey, tableKey, data)
}

// SetDDLTables write a key into storage.
func (m *Meta) SetDDLTables(ddlTableVersion DDLTableVersion) error {
	err := m.txn.Set(mDDLTableVersion, ddlTableVersion.Bytes())
	return errors.Trace(err)
}

// CheckDDLTableVersion check if the tables related to concurrent DDL exists.
func (m *Meta) CheckDDLTableVersion() (DDLTableVersion, error) {
	v, err := m.txn.Get(mDDLTableVersion)
	if err != nil {
		return -1, errors.Trace(err)
	}
	if string(v) == "" {
		return InitDDLTableVersion, nil
	}
	ver, err := strconv.Atoi(string(v))
	if err != nil {
		return -1, errors.Trace(err)
	}
	return DDLTableVersion(ver), nil
}

// CreateMySQLDatabaseIfNotExists creates mysql schema and return its DB ID.
func (m *Meta) CreateMySQLDatabaseIfNotExists() (int64, error) {
	id, err := m.GetSystemDBID()
	if id != 0 || err != nil {
		return id, err
	}

	id, err = m.GenGlobalID()
	if err != nil {
		return 0, errors.Trace(err)
	}
	db := model.DBInfo{
		ID:      id,
		Name:    model.NewCIStr(mysql.SystemDB),
		Charset: mysql.UTF8MB4Charset,
		Collate: mysql.UTF8MB4DefaultCollation,
		State:   model.StatePublic,
	}
	err = m.CreateDatabase(&db)
	return db.ID, err
}

// GetSystemDBID gets the system DB ID. return (0, nil) indicates that the system DB does not exist.
func (m *Meta) GetSystemDBID() (int64, error) {
	dbs, err := m.ListDatabases()
	if err != nil {
		return 0, err
	}
	for _, db := range dbs {
		if db.Name.L == mysql.SystemDB {
			return db.ID, nil
		}
	}
	return 0, nil
}

// SetMetadataLock sets the metadata lock.
func (m *Meta) SetMetadataLock(b bool) error {
	var data []byte
	if b {
		data = []byte("1")
	} else {
		data = []byte("0")
	}
	return errors.Trace(m.txn.Set(mMetaDataLock, data))
}

// GetMetadataLock gets the metadata lock.
func (m *Meta) GetMetadataLock() (enable bool, isNull bool, err error) {
	val, err := m.txn.Get(mMetaDataLock)
	if err != nil {
		return false, false, errors.Trace(err)
	}
	if len(val) == 0 {
		return false, true, nil
	}
	return bytes.Equal(val, []byte("1")), false, nil
}

// CreateTableAndSetAutoID creates a table with tableInfo in database,
// and rebases the table autoID.
func (m *Meta) CreateTableAndSetAutoID(dbID int64, tableInfo *model.TableInfo, autoIncID, autoRandID int64) error {
	err := m.CreateTableOrView(dbID, tableInfo)
	if err != nil {
		return errors.Trace(err)
	}
	_, err = m.txn.HInc(m.dbKey(dbID), m.autoTableIDKey(tableInfo.ID), autoIncID)
	if err != nil {
		return errors.Trace(err)
	}
	if tableInfo.AutoRandomBits > 0 {
		_, err = m.txn.HInc(m.dbKey(dbID), m.autoRandomTableIDKey(tableInfo.ID), autoRandID)
		if err != nil {
			return errors.Trace(err)
		}
	}
	return nil
}

// CreateSequenceAndSetSeqValue creates sequence with tableInfo in database, and rebase the sequence seqValue.
func (m *Meta) CreateSequenceAndSetSeqValue(dbID int64, tableInfo *model.TableInfo, seqValue int64) error {
	err := m.CreateTableOrView(dbID, tableInfo)
	if err != nil {
		return errors.Trace(err)
	}
	_, err = m.txn.HInc(m.dbKey(dbID), m.sequenceKey(tableInfo.ID), seqValue)
	return errors.Trace(err)
}

// RestartSequenceValue resets the the sequence value.
func (m *Meta) RestartSequenceValue(dbID int64, tableInfo *model.TableInfo, seqValue int64) error {
	// Check if db exists.
	dbKey := m.dbKey(dbID)
	if err := m.checkDBExists(dbKey); err != nil {
		return errors.Trace(err)
	}

	// Check if table exists.
	tableKey := m.tableKey(tableInfo.ID)
	if err := m.checkTableExists(dbKey, tableKey); err != nil {
		return errors.Trace(err)
	}
	return errors.Trace(m.txn.HSet(m.dbKey(dbID), m.sequenceKey(tableInfo.ID), []byte(strconv.FormatInt(seqValue, 10))))
}

// DropPolicy drops the specified policy.
func (m *Meta) DropPolicy(policyID int64) error {
	// Check if policy exists.
	policyKey := m.policyKey(policyID)
	if err := m.txn.HClear(policyKey); err != nil {
		return errors.Trace(err)
	}
	if err := m.txn.HDel(mPolicies, policyKey); err != nil {
		return errors.Trace(err)
	}
	return nil
}

// DropDatabase drops whole database.
func (m *Meta) DropDatabase(dbID int64) error {
	// Check if db exists.
	dbKey := m.dbKey(dbID)
	if err := m.txn.HClear(dbKey); err != nil {
		return errors.Trace(err)
	}

	if err := m.txn.HDel(mDBs, dbKey); err != nil {
		return errors.Trace(err)
	}

	return nil
}

// DropSequence drops sequence in database.
// Sequence is made of table struct and kv value pair.
func (m *Meta) DropSequence(dbID int64, tblID int64) error {
	err := m.DropTableOrView(dbID, tblID)
	if err != nil {
		return err
	}
	err = m.GetAutoIDAccessors(dbID, tblID).Del()
	if err != nil {
		return err
	}
	err = m.txn.HDel(m.dbKey(dbID), m.sequenceKey(tblID))
	return errors.Trace(err)
}

// DropTableOrView drops table in database.
// If delAutoID is true, it will delete the auto_increment id key-value of the table.
// For rename table, we do not need to rename auto_increment id key-value.
func (m *Meta) DropTableOrView(dbID int64, tblID int64) error {
	// Check if db exists.
	dbKey := m.dbKey(dbID)
	if err := m.checkDBExists(dbKey); err != nil {
		return errors.Trace(err)
	}

	// Check if table exists.
	tableKey := m.tableKey(tblID)
	if err := m.checkTableExists(dbKey, tableKey); err != nil {
		return errors.Trace(err)
	}

	if err := m.txn.HDel(dbKey, tableKey); err != nil {
		return errors.Trace(err)
	}
	return nil
}

// UpdateTable updates the table with table info.
func (m *Meta) UpdateTable(dbID int64, tableInfo *model.TableInfo) error {
	// Check if db exists.
	dbKey := m.dbKey(dbID)
	if err := m.checkDBExists(dbKey); err != nil {
		return errors.Trace(err)
	}

	// Check if table exists.
	tableKey := m.tableKey(tableInfo.ID)
	if err := m.checkTableExists(dbKey, tableKey); err != nil {
		return errors.Trace(err)
	}

	data, err := json.Marshal(tableInfo)
	if err != nil {
		return errors.Trace(err)
	}

	err = m.txn.HSet(dbKey, tableKey, data)
	return errors.Trace(err)
}

// ListTables shows all tables in database.
func (m *Meta) ListTables(dbID int64) ([]*model.TableInfo, error) {
	dbKey := m.dbKey(dbID)
	if err := m.checkDBExists(dbKey); err != nil {
		return nil, errors.Trace(err)
	}

	res, err := m.txn.HGetAll(dbKey)
	if err != nil {
		return nil, errors.Trace(err)
	}

	tables := make([]*model.TableInfo, 0, len(res)/2)
	for _, r := range res {
		// only handle table meta
		tableKey := string(r.Field)
		if !strings.HasPrefix(tableKey, mTablePrefix) {
			continue
		}

		tbInfo := &model.TableInfo{}
		err = json.Unmarshal(r.Value, tbInfo)
		if err != nil {
			return nil, errors.Trace(err)
		}

		tables = append(tables, tbInfo)
	}

	return tables, nil
}

// ListDatabases shows all databases.
func (m *Meta) ListDatabases() ([]*model.DBInfo, error) {
	res, err := m.txn.HGetAll(mDBs)
	if err != nil {
		return nil, errors.Trace(err)
	}

	dbs := make([]*model.DBInfo, 0, len(res))
	for _, r := range res {
		dbInfo := &model.DBInfo{}
		err = json.Unmarshal(r.Value, dbInfo)
		if err != nil {
			return nil, errors.Trace(err)
		}
		dbs = append(dbs, dbInfo)
	}
	return dbs, nil
}

// GetDatabase gets the database value with ID.
func (m *Meta) GetDatabase(dbID int64) (*model.DBInfo, error) {
	dbKey := m.dbKey(dbID)
	value, err := m.txn.HGet(mDBs, dbKey)
	if err != nil || value == nil {
		return nil, errors.Trace(err)
	}

	dbInfo := &model.DBInfo{}
	err = json.Unmarshal(value, dbInfo)
	return dbInfo, errors.Trace(err)
}

// ListPolicies shows all policies.
func (m *Meta) ListPolicies() ([]*model.PolicyInfo, error) {
	res, err := m.txn.HGetAll(mPolicies)
	if err != nil {
		return nil, errors.Trace(err)
	}

	policies := make([]*model.PolicyInfo, 0, len(res))
	for _, r := range res {
		value, err := detachMagicByte(r.Value)
		if err != nil {
			return nil, errors.Trace(err)
		}
		policy := &model.PolicyInfo{}
		err = json.Unmarshal(value, policy)
		if err != nil {
			return nil, errors.Trace(err)
		}
		policies = append(policies, policy)
	}
	return policies, nil
}

// GetPolicy gets the database value with ID.
func (m *Meta) GetPolicy(policyID int64) (*model.PolicyInfo, error) {
	policyKey := m.policyKey(policyID)
	value, err := m.txn.HGet(mPolicies, policyKey)
	if err != nil {
		return nil, errors.Trace(err)
	}
	if value == nil {
		return nil, ErrPolicyNotExists.GenWithStack("policy id : %d doesn't exist", policyID)
	}

	value, err = detachMagicByte(value)
	if err != nil {
		return nil, errors.Trace(err)
	}

	policy := &model.PolicyInfo{}
	err = json.Unmarshal(value, policy)
	return policy, errors.Trace(err)
}

// ListResourceGroups shows all resource groups.
func (m *Meta) ListResourceGroups() ([]*model.ResourceGroupInfo, error) {
	res, err := m.txn.HGetAll(mResourceGroups)
	if err != nil {
		return nil, errors.Trace(err)
	}

	hasDefault := false
	groups := make([]*model.ResourceGroupInfo, 0, len(res))
	for _, r := range res {
		value, err := detachMagicByte(r.Value)
		if err != nil {
			return nil, errors.Trace(err)
		}
		group := &model.ResourceGroupInfo{}
		err = json.Unmarshal(value, group)
		if err != nil {
			return nil, errors.Trace(err)
		}
		groups = append(groups, group)
		hasDefault = hasDefault || (group.Name.L == "default")
	}
	if !hasDefault {
		groups = append(groups, defaultRGroupMeta)
	}
	return groups, nil
}

// DefaultGroupMeta4Test return the default group info for test usage.
func DefaultGroupMeta4Test() *model.ResourceGroupInfo {
	return defaultRGroupMeta
}

// GetResourceGroup gets the database value with ID.
func (m *Meta) GetResourceGroup(groupID int64) (*model.ResourceGroupInfo, error) {
	groupKey := m.resourceGroupKey(groupID)
	value, err := m.txn.HGet(mResourceGroups, groupKey)
	if err != nil {
		return nil, errors.Trace(err)
	}
	if value == nil {
		// the default group is not persistanted to tikv by default.
		if groupID == defaultGroupID {
			return defaultRGroupMeta, nil
		}
		return nil, ErrResourceGroupNotExists.GenWithStack("resource group id : %d doesn't exist", groupID)
	}

	value, err = detachMagicByte(value)
	if err != nil {
		return nil, errors.Trace(err)
	}

	group := &model.ResourceGroupInfo{}
	err = json.Unmarshal(value, group)
	return group, errors.Trace(err)
}

func attachMagicByte(data []byte) []byte {
	data = append(data, 0)
	copy(data[1:], data)
	data[0] = mPolicyMagicByte
	return data
}

func detachMagicByte(value []byte) ([]byte, error) {
	magic, data := value[:1], value[1:]
	switch whichMagicType(magic[0]) {
	case typeJSON:
		if magic[0] != CurrentMagicByteVer {
			return nil, errors.New("incompatible magic type handling module")
		}
		return data, nil
	default:
		return nil, errors.New("unknown magic type handling module")
	}
}

func whichMagicType(b byte) int {
	if b <= 0x3F {
		return typeJSON
	}
	return typeUnknown
}

// GetTable gets the table value in database with tableID.
func (m *Meta) GetTable(dbID int64, tableID int64) (*model.TableInfo, error) {
	// Check if db exists.
	dbKey := m.dbKey(dbID)
	if err := m.checkDBExists(dbKey); err != nil {
		return nil, errors.Trace(err)
	}

	tableKey := m.tableKey(tableID)
	value, err := m.txn.HGet(dbKey, tableKey)
	if err != nil || value == nil {
		return nil, errors.Trace(err)
	}

	tableInfo := &model.TableInfo{}
	err = json.Unmarshal(value, tableInfo)
	return tableInfo, errors.Trace(err)
}

// CheckTableExists checks if the table is existed with dbID and tableID.
func (m *Meta) CheckTableExists(dbID int64, tableID int64) (bool, error) {
	// Check if db exists.
	dbKey := m.dbKey(dbID)
	if err := m.checkDBExists(dbKey); err != nil {
		return false, errors.Trace(err)
	}

	// Check if table exists.
	tableKey := m.tableKey(tableID)
	v, err := m.txn.HGet(dbKey, tableKey)
	if err != nil {
		return false, errors.Trace(err)
	}
	if v != nil {
		return true, nil
	}

	return false, nil
}

// DDL job structure
//	DDLJobList: list jobs
//	DDLJobHistory: hash
//	DDLJobReorg: hash
//
// for multi DDL workers, only one can become the owner
// to operate DDL jobs, and dispatch them to MR Jobs.

var (
	mDDLJobListKey    = []byte("DDLJobList")
	mDDLJobAddIdxList = []byte("DDLJobAddIdxList")
	mDDLJobHistoryKey = []byte("DDLJobHistory")
)

var (
	// DefaultJobListKey keeps all actions of DDL jobs except "add index".
	DefaultJobListKey JobListKeyType = mDDLJobListKey
	// AddIndexJobListKey only keeps the action of adding index.
	AddIndexJobListKey JobListKeyType = mDDLJobAddIdxList
)

func (m *Meta) enQueueDDLJob(key []byte, job *model.Job, updateRawArgs bool) error {
	b, err := job.Encode(updateRawArgs)
	if err == nil {
		err = m.txn.RPush(key, b)
	}
	return errors.Trace(err)
}

// EnQueueDDLJob adds a DDL job to the list.
func (m *Meta) EnQueueDDLJob(job *model.Job, jobListKeys ...JobListKeyType) error {
	listKey := m.jobListKey
	if len(jobListKeys) != 0 {
		listKey = jobListKeys[0]
	}

	return m.enQueueDDLJob(listKey, job, true)
}

// JobListKeyType is a key type of the DDL job queue.
type JobListKeyType []byte

func (m *Meta) getDDLJob(key []byte, index int64) (*model.Job, error) {
	value, err := m.txn.LIndex(key, index)
	if err != nil || value == nil {
		return nil, errors.Trace(err)
	}

	job := &model.Job{
		// For compatibility, if the job is enqueued by old version TiDB and Priority field is omitted,
		// set the default priority to kv.PriorityLow.
		Priority: kv.PriorityLow,
	}
	err = job.Decode(value)
	// Check if the job.Priority is valid.
	if job.Priority < kv.PriorityNormal || job.Priority > kv.PriorityHigh {
		job.Priority = kv.PriorityLow
	}
	return job, errors.Trace(err)
}

// GetAllDDLJobsInQueue gets all DDL Jobs in the current queue.
// The length of jobListKeys can only be 1 or 0.
// If its length is 1, we need to replace m.jobListKey with jobListKeys[0].
// Otherwise, we use m.jobListKey directly.
func (m *Meta) GetAllDDLJobsInQueue(jobListKeys ...JobListKeyType) ([]*model.Job, error) {
	listKey := m.jobListKey
	if len(jobListKeys) != 0 {
		listKey = jobListKeys[0]
	}

	values, err := m.txn.LGetAll(listKey)
	if err != nil || values == nil {
		return nil, errors.Trace(err)
	}

	jobs := make([]*model.Job, 0, len(values))
	for _, val := range values {
		job := &model.Job{}
		err = job.Decode(val)
		if err != nil {
			return nil, errors.Trace(err)
		}
		jobs = append(jobs, job)
	}

	return jobs, nil
}

func (*Meta) jobIDKey(id int64) []byte {
	b := make([]byte, 8)
	binary.BigEndian.PutUint64(b, uint64(id))
	return b
}

func (m *Meta) addHistoryDDLJob(key []byte, job *model.Job, updateRawArgs bool) error {
	b, err := job.Encode(updateRawArgs)
	if err == nil {
		err = m.txn.HSet(key, m.jobIDKey(job.ID), b)
	}
	return errors.Trace(err)
}

// AddHistoryDDLJob adds DDL job to history.
func (m *Meta) AddHistoryDDLJob(job *model.Job, updateRawArgs bool) error {
	return m.addHistoryDDLJob(mDDLJobHistoryKey, job, updateRawArgs)
}

func (m *Meta) getHistoryDDLJob(key []byte, id int64) (*model.Job, error) {
	value, err := m.txn.HGet(key, m.jobIDKey(id))
	if err != nil || value == nil {
		return nil, errors.Trace(err)
	}

	job := &model.Job{}
	err = job.Decode(value)
	return job, errors.Trace(err)
}

// GetHistoryDDLJob gets a history DDL job.
func (m *Meta) GetHistoryDDLJob(id int64) (*model.Job, error) {
	startTime := time.Now()
	job, err := m.getHistoryDDLJob(mDDLJobHistoryKey, id)
	metrics.MetaHistogram.WithLabelValues(metrics.GetHistoryDDLJob, metrics.RetLabel(err)).Observe(time.Since(startTime).Seconds())
	return job, errors.Trace(err)
}

// GetHistoryDDLCount the count of all history DDL jobs.
func (m *Meta) GetHistoryDDLCount() (uint64, error) {
	return m.txn.HGetLen(mDDLJobHistoryKey)
}

// LastJobIterator is the iterator for gets latest history.
type LastJobIterator interface {
	GetLastJobs(num int, jobs []*model.Job) ([]*model.Job, error)
}

// GetLastHistoryDDLJobsIterator gets latest N history ddl jobs iterator.
func (m *Meta) GetLastHistoryDDLJobsIterator() (LastJobIterator, error) {
	iter, err := structure.NewHashReverseIter(m.txn, mDDLJobHistoryKey)
	if err != nil {
		return nil, err
	}
	return &HLastJobIterator{
		iter: iter,
	}, nil
}

// GetHistoryDDLJobsIterator gets the jobs iterator begin with startJobID.
func (m *Meta) GetHistoryDDLJobsIterator(startJobID int64) (LastJobIterator, error) {
	field := m.jobIDKey(startJobID)
	iter, err := structure.NewHashReverseIterBeginWithField(m.txn, mDDLJobHistoryKey, field)
	if err != nil {
		return nil, err
	}
	return &HLastJobIterator{
		iter: iter,
	}, nil
}

// HLastJobIterator is the iterator for gets the latest history.
type HLastJobIterator struct {
	iter *structure.ReverseHashIterator
}

// GetLastJobs gets last several jobs.
func (i *HLastJobIterator) GetLastJobs(num int, jobs []*model.Job) ([]*model.Job, error) {
	if len(jobs) < num {
		jobs = make([]*model.Job, 0, num)
	}
	jobs = jobs[:0]
	iter := i.iter
	for iter.Valid() && len(jobs) < num {
		job := &model.Job{}
		err := job.Decode(iter.Value())
		if err != nil {
			return nil, errors.Trace(err)
		}
		jobs = append(jobs, job)
		err = iter.Next()
		if err != nil {
			return nil, errors.Trace(err)
		}
	}
	return jobs, nil
}

// GetBootstrapVersion returns the version of the server which bootstrap the store.
// If the store is not bootstraped, the version will be zero.
func (m *Meta) GetBootstrapVersion() (int64, error) {
	value, err := m.txn.GetInt64(mBootstrapKey)
	return value, errors.Trace(err)
}

// FinishBootstrap finishes bootstrap.
func (m *Meta) FinishBootstrap(version int64) error {
	err := m.txn.Set(mBootstrapKey, []byte(strconv.FormatInt(version, 10)))
	return errors.Trace(err)
}

// ElementKeyType is a key type of the element.
type ElementKeyType []byte

var (
	// ColumnElementKey is the key for column element.
	ColumnElementKey ElementKeyType = []byte("_col_")
	// IndexElementKey is the key for index element.
	IndexElementKey ElementKeyType = []byte("_idx_")
)

const elementKeyLen = 5

// Element has the information of the backfill job's type and ID.
type Element struct {
	ID      int64
	TypeKey []byte
}

// String defines a Stringer function for debugging and pretty printing.
func (e *Element) String() string {
	return "ID:" + strconv.FormatInt(e.ID, 10) + "," +
		"TypeKey:" + string(e.TypeKey)
}

// EncodeElement encodes an Element into a byte slice.
// It's exported for testing.
func (e *Element) EncodeElement() []byte {
	b := make([]byte, 13)
	copy(b[:elementKeyLen], e.TypeKey)
	binary.BigEndian.PutUint64(b[elementKeyLen:], uint64(e.ID))
	return b
}

// DecodeElement decodes values from a byte slice generated with an element.
// It's exported for testing.
func DecodeElement(b []byte) (*Element, error) {
	if len(b) < elementKeyLen+8 {
		return nil, errors.Errorf("invalid encoded element %q length %d", b, len(b))
	}

	var tp []byte
	prefix := b[:elementKeyLen]
	b = b[elementKeyLen:]
	switch string(prefix) {
	case string(IndexElementKey):
		tp = IndexElementKey
	case string(ColumnElementKey):
		tp = ColumnElementKey
	default:
		return nil, errors.Errorf("invalid encoded element key prefix %q", prefix)
	}

	id := binary.BigEndian.Uint64(b)
	return &Element{ID: int64(id), TypeKey: tp}, nil
}

func (*Meta) schemaDiffKey(schemaVersion int64) []byte {
	return []byte(fmt.Sprintf("%s:%d", mSchemaDiffPrefix, schemaVersion))
}

// GetSchemaDiff gets the modification information on a given schema version.
func (m *Meta) GetSchemaDiff(schemaVersion int64) (*model.SchemaDiff, error) {
	diffKey := m.schemaDiffKey(schemaVersion)
	startTime := time.Now()
	data, err := m.txn.Get(diffKey)
	metrics.MetaHistogram.WithLabelValues(metrics.GetSchemaDiff, metrics.RetLabel(err)).Observe(time.Since(startTime).Seconds())
	if err != nil || len(data) == 0 {
		return nil, errors.Trace(err)
	}
	diff := &model.SchemaDiff{}
	err = json.Unmarshal(data, diff)
	return diff, errors.Trace(err)
}

// SetSchemaDiff sets the modification information on a given schema version.
func (m *Meta) SetSchemaDiff(diff *model.SchemaDiff) error {
	data, err := json.Marshal(diff)
	if err != nil {
		return errors.Trace(err)
	}
	diffKey := m.schemaDiffKey(diff.Version)
	startTime := time.Now()
	err = m.txn.Set(diffKey, data)
	metrics.MetaHistogram.WithLabelValues(metrics.SetSchemaDiff, metrics.RetLabel(err)).Observe(time.Since(startTime).Seconds())
	return errors.Trace(err)
}<|MERGE_RESOLUTION|>--- conflicted
+++ resolved
@@ -58,30 +58,6 @@
 //
 
 var (
-<<<<<<< HEAD
-	mMetaPrefix            = []byte("m")
-	mNextGlobalIDKey       = []byte("NextGlobalID")
-	mSchemaVersionKey      = []byte("SchemaVersionKey")
-	mDBs                   = []byte("DBs")
-	mDBPrefix              = "DB"
-	mTablePrefix           = "Table"
-	mSequencePrefix        = "SID"
-	mSeqCyclePrefix        = "SequenceCycle"
-	mTableIDPrefix         = "TID"
-	mIncIDPrefix           = "IID"
-	mRandomIDPrefix        = "TARID"
-	mBootstrapKey          = []byte("BootstrapKey")
-	mSchemaDiffPrefix      = "Diff"
-	mPolicies              = []byte("Policies")
-	mPolicyPrefix          = "Policy"
-	mResourceGroups        = []byte("ResourceGroups")
-	mResourceGroupPrefix   = "RG"
-	mPolicyGlobalID        = []byte("PolicyGlobalID")
-	mPolicyMagicByte       = CurrentMagicByteVer
-	mDDLTableVersion       = []byte("DDLTableVersion")
-	mMetaDataLock          = []byte("metadataLock")
-	mSchemaTimestampPrefix = "SchemaTimestamp"
-=======
 	mMetaPrefix          = []byte("m")
 	mNextGlobalIDKey     = []byte("NextGlobalID")
 	mSchemaVersionKey    = []byte("SchemaVersionKey")
@@ -117,7 +93,6 @@
 		Name:  model.NewCIStr("default"),
 		State: model.StatePublic,
 	}
->>>>>>> d3de19e2
 )
 
 const (
