--- conflicted
+++ resolved
@@ -73,11 +73,8 @@
 	DropPreparedStmt(stmtID uint32) error
 	SetClientCapability(uint32) // Set client capability flags.
 	SetConnectionID(uint64)
-<<<<<<< HEAD
 	SetTLSState(*tls.ConnectionState)
-=======
 	SetCollation(coID int) error
->>>>>>> dba58e97
 	SetSessionManager(util.SessionManager)
 	Close()
 	Auth(user *auth.UserIdentity, auth []byte, salt []byte) bool
@@ -188,7 +185,6 @@
 	s.sessionVars.ConnectionID = connectionID
 }
 
-<<<<<<< HEAD
 func (s *session) SetTLSState(tlsState *tls.ConnectionState) {
 	// If user is not connected via TLS, then tlsState == nil.
 	if tlsState != nil {
@@ -198,7 +194,8 @@
 
 func (s *session) GetTLSState() *tls.ConnectionState {
 	return s.sessionVars.TLSConnectionState
-=======
+}
+
 func (s *session) SetCollation(coID int) error {
 	cs, co, err := charset.GetCharsetInfoByID(coID)
 	if err != nil {
@@ -209,7 +206,6 @@
 	}
 	s.sessionVars.Systems[variable.CollationConnection] = co
 	return nil
->>>>>>> dba58e97
 }
 
 func (s *session) SetSessionManager(sm util.SessionManager) {
