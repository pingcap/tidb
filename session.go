// Copyright 2013 The ql Authors. All rights reserved.
// Use of this source code is governed by a BSD-style
// license that can be found in the LICENSES/QL-LICENSE file.

// Copyright 2015 PingCAP, Inc.
//
// Licensed under the Apache License, Version 2.0 (the "License");
// you may not use this file except in compliance with the License.
// You may obtain a copy of the License at
//
//     http://www.apache.org/licenses/LICENSE-2.0
//
// Unless required by applicable law or agreed to in writing, software
// distributed under the License is distributed on an "AS IS" BASIS,
// See the License for the specific language governing permissions and
// limitations under the License.

package tidb

import (
	"crypto/tls"
	"encoding/json"
	"fmt"
	"net"
	"strings"
	"sync"
	"sync/atomic"
	"time"

	log "github.com/Sirupsen/logrus"
	"github.com/juju/errors"
	"github.com/ngaut/pools"
	"github.com/pingcap/tidb/ast"
	"github.com/pingcap/tidb/context"
	"github.com/pingcap/tidb/domain"
	"github.com/pingcap/tidb/executor"
	"github.com/pingcap/tidb/kv"
	"github.com/pingcap/tidb/meta"
	"github.com/pingcap/tidb/mysql"
	"github.com/pingcap/tidb/parser"
	"github.com/pingcap/tidb/plan/cache"
	"github.com/pingcap/tidb/privilege"
	"github.com/pingcap/tidb/privilege/privileges"
	"github.com/pingcap/tidb/sessionctx"
	"github.com/pingcap/tidb/sessionctx/binloginfo"
	"github.com/pingcap/tidb/sessionctx/variable"
	"github.com/pingcap/tidb/sessionctx/varsutil"
	"github.com/pingcap/tidb/statistics"
	"github.com/pingcap/tidb/store/localstore"
	"github.com/pingcap/tidb/store/tikv/oracle"
	"github.com/pingcap/tidb/terror"
	"github.com/pingcap/tidb/util"
	"github.com/pingcap/tidb/util/auth"
	"github.com/pingcap/tidb/util/charset"
	"github.com/pingcap/tidb/util/types"
	"github.com/pingcap/tipb/go-binlog"
	goctx "golang.org/x/net/context"
)

// Session context
type Session interface {
	context.Context
	Status() uint16                              // Flag of current status, such as autocommit.
	LastInsertID() uint64                        // LastInsertID is the last inserted auto_increment ID.
	AffectedRows() uint64                        // Affected rows by latest executed stmt.
	Execute(sql string) ([]ast.RecordSet, error) // Execute a sql statement.
	String() string                              // String is used to debug.
	CommitTxn() error
	RollbackTxn() error
	// PrepareStmt executes prepare statement in binary protocol.
	PrepareStmt(sql string) (stmtID uint32, paramCount int, fields []*ast.ResultField, err error)
	// ExecutePreparedStmt executes a prepared statement.
	ExecutePreparedStmt(stmtID uint32, param ...interface{}) (ast.RecordSet, error)
	DropPreparedStmt(stmtID uint32) error
	SetClientCapability(uint32) // Set client capability flags.
	SetConnectionID(uint64)
	SetTLSState(*tls.ConnectionState)
	SetCollation(coID int) error
	SetSessionManager(util.SessionManager)
	Close()
	Auth(user *auth.UserIdentity, auth []byte, salt []byte) bool
	// Cancel the execution of current transaction.
	Cancel()
	ShowProcess() util.ProcessInfo
	// PrePareTxnCtx is exported for test.
	PrepareTxnCtx()
}

var (
	_         Session = (*session)(nil)
	sessionMu sync.Mutex
)

type stmtRecord struct {
	stmtID  uint32
	st      ast.Statement
	stmtCtx *variable.StatementContext
	params  []interface{}
}

// StmtHistory holds all histories of statements in a txn.
type StmtHistory struct {
	history []*stmtRecord
}

// Add appends a stmt to history list.
func (h *StmtHistory) Add(stmtID uint32, st ast.Statement, stmtCtx *variable.StatementContext, params ...interface{}) {
	s := &stmtRecord{
		stmtID:  stmtID,
		st:      st,
		stmtCtx: stmtCtx,
		params:  append(([]interface{})(nil), params...),
	}
	h.history = append(h.history, s)
}

type session struct {
	// processInfo is used by ShowProcess(), and should be modified atomically.
	processInfo atomic.Value
	txn         kv.Transaction // current transaction
	txnFuture   *txnFuture
	// goCtx is used for cancelling the execution of current transaction.
	goCtx      goctx.Context
	cancelFunc goctx.CancelFunc

	mu struct {
		sync.RWMutex
		values map[fmt.Stringer]interface{}
	}

	store kv.Storage

	parser *parser.Parser

	sessionVars    *variable.SessionVars
	sessionManager util.SessionManager

	statsCollector *statistics.SessionStatsCollector
}

// Cancel cancels the execution of current transaction.
func (s *session) Cancel() {
	// TODO: How to wait for the resource to release and make sure
	// it's not leak?
	s.cancelFunc()
}

// GoCtx returns the standard context.Context that bind with current transaction.
func (s *session) GoCtx() goctx.Context {
	return s.goCtx
}

func (s *session) cleanRetryInfo() {
	if !s.sessionVars.RetryInfo.Retrying {
		retryInfo := s.sessionVars.RetryInfo
		for _, stmtID := range retryInfo.DroppedPreparedStmtIDs {
			delete(s.sessionVars.PreparedStmts, stmtID)
		}
		retryInfo.Clean()
	}
}

func (s *session) Status() uint16 {
	return s.sessionVars.Status
}

func (s *session) LastInsertID() uint64 {
	if s.sessionVars.LastInsertID > 0 {
		return s.sessionVars.LastInsertID
	}
	return s.sessionVars.InsertID
}

func (s *session) AffectedRows() uint64 {
	return s.sessionVars.StmtCtx.AffectedRows()
}

func (s *session) SetClientCapability(capability uint32) {
	s.sessionVars.ClientCapability = capability
}

func (s *session) SetConnectionID(connectionID uint64) {
	s.sessionVars.ConnectionID = connectionID
}

func (s *session) SetTLSState(tlsState *tls.ConnectionState) {
	// If user is not connected via TLS, then tlsState == nil.
	if tlsState != nil {
		s.sessionVars.TLSConnectionState = tlsState
	}
}

func (s *session) GetTLSState() *tls.ConnectionState {
	return s.sessionVars.TLSConnectionState
}

func (s *session) SetCollation(coID int) error {
	cs, co, err := charset.GetCharsetInfoByID(coID)
	if err != nil {
		return errors.Trace(err)
	}
	for _, v := range variable.SetNamesVariables {
		s.sessionVars.Systems[v] = cs
	}
	s.sessionVars.Systems[variable.CollationConnection] = co
	return nil
}

func (s *session) SetSessionManager(sm util.SessionManager) {
	s.sessionManager = sm
}

func (s *session) GetSessionManager() util.SessionManager {
	return s.sessionManager
}

type schemaLeaseChecker struct {
	domain.SchemaValidator
	schemaVer       int64
	relatedTableIDs []int64
}

var (
	// SchemaOutOfDateRetryInterval is the sleeping time when we fail to try.
	SchemaOutOfDateRetryInterval = 500 * time.Millisecond
	// SchemaOutOfDateRetryTimes is upper bound of retry times when the schema is out of date.
	SchemaOutOfDateRetryTimes = 10
)

func (s *schemaLeaseChecker) Check(txnTS uint64) error {
	for i := 0; i < SchemaOutOfDateRetryTimes; i++ {
		result := s.SchemaValidator.Check(txnTS, s.schemaVer, s.relatedTableIDs)
		switch result {
		case domain.ResultSucc:
			return nil
		case domain.ResultFail:
			schemaLeaseErrorCounter.WithLabelValues("changed").Inc()
			return domain.ErrInfoSchemaChanged
		case domain.ResultUnknown:
			schemaLeaseErrorCounter.WithLabelValues("outdated").Inc()
			time.Sleep(SchemaOutOfDateRetryInterval)
		}

	}
	return domain.ErrInfoSchemaExpired
}

func (s *session) doCommit() error {
	if s.txn == nil || !s.txn.Valid() {
		return nil
	}
	defer func() {
		s.txn = nil
		s.sessionVars.SetStatusFlag(mysql.ServerStatusInTrans, false)
	}()
	if s.sessionVars.BinlogClient != nil {
		prewriteValue := binloginfo.GetPrewriteValue(s, false)
		if prewriteValue != nil {
			prewriteData, err := prewriteValue.Marshal()
			if err != nil {
				return errors.Trace(err)
			}
			info := &binloginfo.BinlogInfo{
				Data: &binlog.Binlog{
					Tp:            binlog.BinlogType_Prewrite,
					PrewriteValue: prewriteData,
				},
				Client: s.sessionVars.BinlogClient.(binlog.PumpClient),
			}
			s.txn.SetOption(kv.BinlogInfo, info)
		}
	}

	// Get the related table IDs.
	relatedTables := s.GetSessionVars().TxnCtx.TableDeltaMap
	tableIDs := make([]int64, 0, len(relatedTables))
	for id := range relatedTables {
		tableIDs = append(tableIDs, id)
	}
	// Set this option for 2 phase commit to validate schema lease.
	s.txn.SetOption(kv.SchemaLeaseChecker, &schemaLeaseChecker{
		SchemaValidator: sessionctx.GetDomain(s).SchemaValidator,
		schemaVer:       s.sessionVars.TxnCtx.SchemaVersion,
		relatedTableIDs: tableIDs,
	})
	if err := s.txn.Commit(); err != nil {
		return errors.Trace(err)
	}
	return nil
}

func (s *session) doCommitWithRetry() error {
	var txnSize int
	if s.txn != nil && s.txn.Valid() {
		txnSize = s.txn.Size()
	}
	err := s.doCommit()
	if err != nil {
		if s.isRetryableError(err) {
			log.Warnf("[%d] retryable error: %v, txn: %v", s.sessionVars.ConnectionID, err, s.txn)
			// Transactions will retry 2 ~ commitRetryLimit times.
			// We make larger transactions retry less times to prevent cluster resource outage.
			txnSizeRate := float64(txnSize) / float64(kv.TxnTotalSizeLimit)
			maxRetryCount := commitRetryLimit - int(float64(commitRetryLimit-1)*txnSizeRate)
			err = s.retry(maxRetryCount, domain.ErrInfoSchemaChanged.Equal(err))
		}
	}
	s.cleanRetryInfo()
	if err != nil {
		log.Warnf("[%d] finished txn:%v, %v", s.sessionVars.ConnectionID, s.txn, err)
		return errors.Trace(err)
	}
	mapper := s.GetSessionVars().TxnCtx.TableDeltaMap
	if s.statsCollector != nil && mapper != nil {
		for id, item := range mapper {
			s.statsCollector.Update(id, item.Delta, item.Count)
		}
	}
	return nil
}

func (s *session) CommitTxn() error {
	err := s.doCommitWithRetry()
	label := "OK"
	if err != nil {
		label = "Error"
	}
	transactionCounter.WithLabelValues(label).Inc()
	return errors.Trace(err)
}

func (s *session) RollbackTxn() error {
	var err error
	if s.txn != nil && s.txn.Valid() {
		err = s.txn.Rollback()
	}
	s.cleanRetryInfo()
	s.txn = nil
	s.txnFuture = nil
	s.sessionVars.SetStatusFlag(mysql.ServerStatusInTrans, false)
	return errors.Trace(err)
}

func (s *session) GetClient() kv.Client {
	return s.store.GetClient()
}

func (s *session) String() string {
	// TODO: how to print binded context in values appropriately?
	sessVars := s.sessionVars
	data := map[string]interface{}{
		"id":         sessVars.ConnectionID,
		"user":       sessVars.User,
		"currDBName": sessVars.CurrentDB,
		"status":     sessVars.Status,
		"strictMode": sessVars.StrictSQLMode,
	}
	if s.txn != nil {
		// if txn is committed or rolled back, txn is nil.
		data["txn"] = s.txn.String()
	}
	if sessVars.SnapshotTS != 0 {
		data["snapshotTS"] = sessVars.SnapshotTS
	}
	if sessVars.LastInsertID > 0 {
		data["lastInsertID"] = sessVars.LastInsertID
	}
	if len(sessVars.PreparedStmts) > 0 {
		data["preparedStmtCount"] = len(sessVars.PreparedStmts)
	}
	b, err := json.MarshalIndent(data, "", "  ")
	terror.Log(errors.Trace(err))
	return string(b)
}

const sqlLogMaxLen = 1024

// SchemaChangedWithoutRetry is used for testing.
var SchemaChangedWithoutRetry bool

func (s *session) isRetryableError(err error) bool {
	if SchemaChangedWithoutRetry {
		return kv.IsRetryableError(err)
	}
	return kv.IsRetryableError(err) || domain.ErrInfoSchemaChanged.Equal(err)
}

func (s *session) retry(maxCnt int, infoSchemaChanged bool) error {
	connID := s.sessionVars.ConnectionID
	if s.sessionVars.TxnCtx.ForUpdate {
		return errors.Errorf("[%d] can not retry select for update statement", connID)
	}
	s.sessionVars.RetryInfo.Retrying = true
	retryCnt := 0
	defer func() {
		s.sessionVars.RetryInfo.Retrying = false
		sessionRetry.Observe(float64(retryCnt))
		s.txn = nil
		s.sessionVars.SetStatusFlag(mysql.ServerStatusInTrans, false)
	}()
	nh := GetHistory(s)
	var err error
	for {
		s.PrepareTxnCtx()
		s.sessionVars.RetryInfo.ResetOffset()
		for i, sr := range nh.history {
			st := sr.st
			txt := st.OriginText()
			if infoSchemaChanged {
				st, err = updateStatement(st, s, txt)
				if err != nil {
					return errors.Trace(err)
				}
			}

			if retryCnt == 0 {
				// We do not have to log the query every time.
				// We print the queries at the first try only.
				log.Warnf("[%d] Retry [%d] query [%d] %s", connID, retryCnt, i, sqlForLog(txt))
			} else {
				log.Warnf("[%d] Retry [%d] query [%d]", connID, retryCnt, i)
			}
			s.sessionVars.StmtCtx = sr.stmtCtx
			s.sessionVars.StmtCtx.ResetForRetry()
			_, err = st.Exec(s)
			if err != nil {
				break
			}
		}
		if err == nil {
			err = s.doCommit()
			if err == nil {
				break
			}
		}
		if !s.isRetryableError(err) {
			log.Warnf("[%d] session:%v, err:%v", connID, s, err)
			return errors.Trace(err)
		}
		retryCnt++
		infoSchemaChanged = domain.ErrInfoSchemaChanged.Equal(err)
		if retryCnt >= maxCnt {
			log.Warnf("[%d] Retry reached max count %d", connID, retryCnt)
			return errors.Trace(err)
		}
		log.Warnf("[%d] retryable error: %v, txn: %v", connID, err, s.txn)
		kv.BackOff(retryCnt)
		s.txn = nil
		s.sessionVars.SetStatusFlag(mysql.ServerStatusInTrans, false)
	}
	return err
}

func updateStatement(st ast.Statement, s *session, txt string) (ast.Statement, error) {
	// statement maybe stale because of infoschema changed, this function will return the updated one.
	if st.IsPrepared() {
		// TODO: Rebuild plan if infoschema changed, reuse the statement otherwise.
	} else {
		// Rebuild plan if infoschema changed, reuse the statement otherwise.
		charset, collation := s.sessionVars.GetCharsetInfo()
		stmt, err := s.parser.ParseOneStmt(txt, charset, collation)
		if err != nil {
			return st, errors.Trace(err)
		}
		st, err = Compile(s, stmt)
		if err != nil {
			// If a txn is inserting data when DDL is dropping column,
			// it would fail to commit and retry, and run here then.
			return st, errors.Trace(err)
		}
	}
	return st, nil
}

func sqlForLog(sql string) string {
	if len(sql) > sqlLogMaxLen {
		return sql[:sqlLogMaxLen] + fmt.Sprintf("(len:%d)", len(sql))
	}
	return sql
}

func (s *session) sysSessionPool() *pools.ResourcePool {
	return sessionctx.GetDomain(s).SysSessionPool()
}

// ExecRestrictedSQL implements RestrictedSQLExecutor interface.
// This is used for executing some restricted sql statements, usually executed during a normal statement execution.
// Unlike normal Exec, it doesn't reset statement status, doesn't commit or rollback the current transaction
// and doesn't write binlog.
func (s *session) ExecRestrictedSQL(ctx context.Context, sql string) ([]*ast.Row, []*ast.ResultField, error) {
	// Use special session to execute the sql.
	tmp, err := s.sysSessionPool().Get()
	if err != nil {
		return nil, nil, errors.Trace(err)
	}
	se := tmp.(*session)
	defer s.sysSessionPool().Put(tmp)

	recordSets, err := se.Execute(sql)
	if err != nil {
		return nil, nil, errors.Trace(err)
	}

	var (
		rows   []*ast.Row
		fields []*ast.ResultField
	)
	// Execute all recordset, take out the first one as result.
	for i, rs := range recordSets {
		tmp, err := drainRecordSet(rs)
		if err != nil {
			return nil, nil, errors.Trace(err)
		}
		if err = rs.Close(); err != nil {
			return nil, nil, errors.Trace(err)
		}

		if i == 0 {
			rows = tmp
			fields, err = rs.Fields()
			if err != nil {
				return nil, nil, errors.Trace(err)
			}
		}
	}
	return rows, fields, nil
}

func createSessionFunc(store kv.Storage) pools.Factory {
	return func() (pools.Resource, error) {
		se, err := createSession(store)
		if err != nil {
			return nil, errors.Trace(err)
		}
		err = varsutil.SetSessionSystemVar(se.sessionVars, variable.AutocommitVar, types.NewStringDatum("1"))
		if err != nil {
			return nil, errors.Trace(err)
		}
		se.sessionVars.CommonGlobalLoaded = true
		se.sessionVars.InRestrictedSQL = true
		return se, nil
	}
}

func createSessionWithDomainFunc(store kv.Storage) func(*domain.Domain) (pools.Resource, error) {
	return func(dom *domain.Domain) (pools.Resource, error) {
		se, err := createSessionWithDomain(store, dom)
		if err != nil {
			return nil, errors.Trace(err)
		}
		err = varsutil.SetSessionSystemVar(se.sessionVars, variable.AutocommitVar, types.NewStringDatum("1"))
		if err != nil {
			return nil, errors.Trace(err)
		}
		se.sessionVars.CommonGlobalLoaded = true
		se.sessionVars.InRestrictedSQL = true
		return se, nil
	}
}

func drainRecordSet(rs ast.RecordSet) ([]*ast.Row, error) {
	var rows []*ast.Row
	for {
		row, err := rs.Next()
		if err != nil {
			return nil, errors.Trace(err)
		}
		if row == nil {
			break
		}
		rows = append(rows, row)
	}
	return rows, nil
}

// getExecRet executes restricted sql and the result is one column.
// It returns a string value.
func (s *session) getExecRet(ctx context.Context, sql string) (string, error) {
	rows, _, err := s.ExecRestrictedSQL(ctx, sql)
	if err != nil {
		return "", errors.Trace(err)
	}
	if len(rows) == 0 {
		return "", executor.ErrResultIsEmpty
	}
	value, err := types.ToString(rows[0].Data[0].GetValue())
	if err != nil {
		return "", errors.Trace(err)
	}
	return value, nil
}

// GetGlobalSysVar implements GlobalVarAccessor.GetGlobalSysVar interface.
func (s *session) GetGlobalSysVar(name string) (string, error) {
	if s.Value(context.Initing) != nil {
		// When running bootstrap or upgrade, we should not access global storage.
		return "", nil
	}
	sql := fmt.Sprintf(`SELECT VARIABLE_VALUE FROM %s.%s WHERE VARIABLE_NAME="%s";`,
		mysql.SystemDB, mysql.GlobalVariablesTable, name)
	sysVar, err := s.getExecRet(s, sql)
	if err != nil {
		if executor.ErrResultIsEmpty.Equal(err) {
			sv, ok := variable.SysVars[name]
			isUninitializedGlobalVariable := ok && sv.Scope|variable.ScopeGlobal > 0
			if isUninitializedGlobalVariable {
				return sv.Value, nil
			}
			return "", variable.UnknownSystemVar.GenByArgs(name)
		}
		return "", errors.Trace(err)
	}
	return sysVar, nil
}

// SetGlobalSysVar implements GlobalVarAccessor.SetGlobalSysVar interface.
func (s *session) SetGlobalSysVar(name string, value string) error {
	if name == variable.SQLModeVar {
		value = mysql.FormatSQLModeStr(value)
		if _, err := mysql.GetSQLMode(value); err != nil {
			return errors.Trace(err)
		}
	}
	sql := fmt.Sprintf(`REPLACE %s.%s VALUES ('%s', '%s');`,
		mysql.SystemDB, mysql.GlobalVariablesTable, strings.ToLower(name), value)
	_, _, err := s.ExecRestrictedSQL(s, sql)
	return errors.Trace(err)
}

func (s *session) ParseSQL(sql, charset, collation string) ([]ast.StmtNode, error) {
	s.parser.SetSQLMode(s.sessionVars.SQLMode)
	return s.parser.Parse(sql, charset, collation)
}

func (s *session) SetProcessInfo(sql string) {
	pi := util.ProcessInfo{
		ID:      s.sessionVars.ConnectionID,
		DB:      s.sessionVars.CurrentDB,
		Command: "Query",
		Time:    time.Now(),
		State:   s.Status(),
		Info:    sql,
	}
	if s.sessionVars.User != nil {
		pi.User = s.sessionVars.User.Username
		pi.Host = s.sessionVars.User.Hostname
	}
	s.processInfo.Store(pi)
}

func (s *session) Execute(sql string) ([]ast.RecordSet, error) {
	s.PrepareTxnCtx()

	var (
		recordSets    []ast.RecordSet
		cacheKey      cache.Key
		cacheValue    cache.Value
		useCachedPlan = false
	)

	if cache.PlanCacheEnabled {
		schemaVersion := sessionctx.GetDomain(s).InfoSchema().SchemaMetaVersion()
		readOnly := s.Txn() == nil || s.Txn().IsReadOnly()

		cacheKey = cache.NewSQLCacheKey(s.sessionVars, sql, schemaVersion, readOnly)
		cacheValue, useCachedPlan = cache.GlobalPlanCache.Get(cacheKey)
	}

	connID := s.sessionVars.ConnectionID
	if useCachedPlan {
		plan := cacheValue.(*cache.SQLCacheValue).Plan
		expensive := cacheValue.(*cache.SQLCacheValue).IsExpensive
		stmtNode := cacheValue.(*cache.SQLCacheValue).Ast

		stmt := &executor.ExecStmt{
			InfoSchema:  executor.GetInfoSchema(s),
			Plan:        plan,
			Expensive:   expensive,
			CanBeCached: true,
			Text:        stmtNode.Text(),
		}

		s.PrepareTxnCtx()
		s.SetValue(context.QueryString, stmt.OriginText())
		executor.ResetStmtCtx(s, stmtNode)

		startTS := time.Now()
		recordSet, err := runStmt(s, stmt)
		if err != nil {
			if !kv.ErrKeyExists.Equal(err) {
				log.Warnf("[%d] session error:\n%v\n%s", connID, errors.ErrorStack(err), s)
			}
			return nil, errors.Trace(err)
		}
		sessionExecuteRunDuration.Observe(time.Since(startTS).Seconds())
		if recordSet != nil {
			recordSets = append(recordSets, recordSet)
		}
	} else {
		charset, collation := s.sessionVars.GetCharsetInfo()
		startTS := time.Now()
		stmtNodes, err := s.ParseSQL(sql, charset, collation)
		if err != nil {
			log.Warnf("[%d] parse error:\n%v\n%s", connID, err, sql)
			return nil, errors.Trace(err)
		}
		sessionExecuteParseDuration.Observe(time.Since(startTS).Seconds())

		for _, stmtNode := range stmtNodes {
			s.PrepareTxnCtx()
			startTS := time.Now()
			// Some executions are done in compile stage, so we reset them before compile.
			executor.ResetStmtCtx(s, stmtNode)

			compiler := executor.Compiler{}
			infoSchema, plan, expensive, cacheable, err1 := compiler.Compile(s, stmtNode)
			if err1 != nil {
				log.Warnf("[%d] compile error:\n%v\n%s", connID, err1, sql)
				err2 := s.RollbackTxn()
				terror.Log(errors.Trace(err2))
				return nil, errors.Trace(err1)
			}
			sessionExecuteCompileDuration.Observe(time.Since(startTS).Seconds())

			stmt := &executor.ExecStmt{
				InfoSchema:  infoSchema,
				Plan:        plan,
				Expensive:   expensive,
				CanBeCached: cacheable,
				Text:        stmtNode.Text(),
			}
			s.SetValue(context.QueryString, stmt.OriginText())
			if cache.PlanCacheEnabled && len(stmtNodes) == 1 {
				_, isSelect := stmtNodes[0].(*ast.SelectStmt)
				if isSelect && stmt.Cacheable() {
					cache.GlobalPlanCache.Put(cacheKey, cache.NewSQLCacheValue(stmtNode, stmt.Plan, stmt.Expensive))
				}
			}

<<<<<<< HEAD
			startTS = time.Now()
			recordSet, err := runStmt(s, stmt)
			if err != nil {
				if !kv.ErrKeyExists.Equal(err) {
					log.Warnf("[%d] session error:\n%v\n%s", connID, errors.ErrorStack(err), s)
				}
				return nil, errors.Trace(err)
			}
			sessionExecuteRunDuration.Observe(time.Since(startTS).Seconds())
			if recordSet != nil {
				recordSets = append(recordSets, recordSet)
			}

			logCrucialStmt(stmtNode)
		}
=======
		logCrucialStmt(rst, s.sessionVars.User)
>>>>>>> 7767adc9
	}

	if s.sessionVars.ClientCapability&mysql.ClientMultiResults == 0 && len(recordSets) > 1 {
		// return the first recordset if client doesn't support ClientMultiResults.
		recordSets = recordSets[:1]
	}
	return recordSets, nil
}

// PrepareStmt is used for executing prepare statement in binary protocol
func (s *session) PrepareStmt(sql string) (stmtID uint32, paramCount int, fields []*ast.ResultField, err error) {
	if s.sessionVars.TxnCtx.InfoSchema == nil {
		// We don't need to create a transaction for prepare statement, just get information schema will do.
		s.sessionVars.TxnCtx.InfoSchema = sessionctx.GetDomain(s).InfoSchema()
	}
	prepareExec := &executor.PrepareExec{
		IS:      executor.GetInfoSchema(s),
		Ctx:     s,
		SQLText: sql,
	}
	prepareExec.DoPrepare()
	return prepareExec.ID, prepareExec.ParamCount, prepareExec.Fields, prepareExec.Err
}

// checkArgs makes sure all the arguments' types are known and can be handled.
// integer types are converted to int64 and uint64, time.Time is converted to types.Time.
// time.Duration is converted to types.Duration, other known types are leaved as it is.
func checkArgs(args ...interface{}) error {
	for i, v := range args {
		switch x := v.(type) {
		case bool:
			if x {
				args[i] = int64(1)
			} else {
				args[i] = int64(0)
			}
		case int8:
			args[i] = int64(x)
		case int16:
			args[i] = int64(x)
		case int32:
			args[i] = int64(x)
		case int:
			args[i] = int64(x)
		case uint8:
			args[i] = uint64(x)
		case uint16:
			args[i] = uint64(x)
		case uint32:
			args[i] = uint64(x)
		case uint:
			args[i] = uint64(x)
		case int64:
		case uint64:
		case float32:
		case float64:
		case string:
		case []byte:
		case time.Duration:
			args[i] = types.Duration{Duration: x}
		case time.Time:
			args[i] = types.Time{Time: types.FromGoTime(x), Type: mysql.TypeDatetime}
		case nil:
		default:
			return errors.Errorf("cannot use arg[%d] (type %T):unsupported type", i, v)
		}
	}
	return nil
}

// ExecutePreparedStmt executes a prepared statement.
func (s *session) ExecutePreparedStmt(stmtID uint32, args ...interface{}) (ast.RecordSet, error) {
	err := checkArgs(args...)
	if err != nil {
		return nil, errors.Trace(err)
	}
	s.PrepareTxnCtx()
	st := executor.CompileExecutePreparedStmt(s, stmtID, args...)

	r, err := runStmt(s, st)
	return r, errors.Trace(err)
}

func (s *session) DropPreparedStmt(stmtID uint32) error {
	vars := s.sessionVars
	if _, ok := vars.PreparedStmts[stmtID]; !ok {
		return executor.ErrStmtNotFound
	}
	vars.RetryInfo.DroppedPreparedStmtIDs = append(vars.RetryInfo.DroppedPreparedStmtIDs, stmtID)
	return nil
}

func (s *session) Txn() kv.Transaction {
	return s.txn
}

func (s *session) NewTxn() error {
	if s.txn != nil && s.txn.Valid() {
		err := s.CommitTxn()
		if err != nil {
			return errors.Trace(err)
		}
	}
	txn, err := s.store.Begin()
	if err != nil {
		return errors.Trace(err)
	}
	s.txn = txn
	s.sessionVars.TxnCtx.StartTS = txn.StartTS()
	return nil
}

func (s *session) SetValue(key fmt.Stringer, value interface{}) {
	s.mu.Lock()
	s.mu.values[key] = value
	s.mu.Unlock()
}

func (s *session) Value(key fmt.Stringer) interface{} {
	s.mu.RLock()
	value := s.mu.values[key]
	s.mu.RUnlock()
	return value
}

func (s *session) ClearValue(key fmt.Stringer) {
	s.mu.Lock()
	delete(s.mu.values, key)
	s.mu.Unlock()
}

// Close function does some clean work when session end.
func (s *session) Close() {
	if s.statsCollector != nil {
		s.statsCollector.Delete()
	}
	if err := s.RollbackTxn(); err != nil {
		log.Error("session Close error:", errors.ErrorStack(err))
	}
	return
}

// GetSessionVars implements the context.Context interface.
func (s *session) GetSessionVars() *variable.SessionVars {
	return s.sessionVars
}

func (s *session) getPassword(name, host string) (string, error) {
	// Get password for name and host.
	authSQL := fmt.Sprintf("SELECT Password FROM %s.%s WHERE User='%s' and Host='%s';", mysql.SystemDB, mysql.UserTable, name, host)
	pwd, err := s.getExecRet(s, authSQL)
	if err == nil {
		return pwd, nil
	} else if !executor.ErrResultIsEmpty.Equal(err) {
		return "", errors.Trace(err)
	}
	//Try to get user password for name with any host(%).
	authSQL = fmt.Sprintf("SELECT Password FROM %s.%s WHERE User='%s' and Host='%%';", mysql.SystemDB, mysql.UserTable, name)
	pwd, err = s.getExecRet(s, authSQL)
	return pwd, errors.Trace(err)
}

func (s *session) Auth(user *auth.UserIdentity, authentication []byte, salt []byte) bool {
	pm := privilege.GetPrivilegeManager(s)

	// Check IP.
	if pm.ConnectionVerification(user.Username, user.Hostname, authentication, salt) {
		s.sessionVars.User = user
		return true
	}

	// Check Hostname.
	for _, addr := range getHostByIP(user.Hostname) {
		if pm.ConnectionVerification(user.Username, addr, authentication, salt) {
			s.sessionVars.User = &auth.UserIdentity{
				Username: user.Username,
				Hostname: addr,
			}
			return true
		}
	}

	log.Errorf("User connection verification failed %s", user)
	return false
}

func getHostByIP(ip string) []string {
	if ip == "127.0.0.1" {
		return []string{"localhost"}
	}
	addrs, err := net.LookupAddr(ip)
	terror.Log(errors.Trace(err))
	return addrs
}

// Some vars name for debug.
const (
	retryEmptyHistoryList = "RetryEmptyHistoryList"
)

func chooseMinLease(n1 time.Duration, n2 time.Duration) time.Duration {
	if n1 <= n2 {
		return n1
	}
	return n2
}

// CreateSession creates a new session environment.
func CreateSession(store kv.Storage) (Session, error) {
	s, err := createSession(store)
	if err != nil {
		return nil, errors.Trace(err)
	}

	// Add auth here.
	do, err := domap.Get(store)
	if err != nil {
		return nil, errors.Trace(err)
	}
	pm := &privileges.UserPrivileges{
		Handle: do.PrivilegeHandle(),
	}
	privilege.BindPrivilegeManager(s, pm)

	// Add statsUpdateHandle.
	if do.StatsHandle() != nil {
		s.statsCollector = do.StatsHandle().NewSessionStatsCollector()
	}

	return s, nil
}

// BootstrapSession runs the first time when the TiDB server start.
func BootstrapSession(store kv.Storage) (*domain.Domain, error) {
	ver := getStoreBootstrapVersion(store)
	if ver == notBootstrapped {
		runInBootstrapSession(store, bootstrap)
	} else if ver < currentBootstrapVersion {
		runInBootstrapSession(store, upgrade)
	}

	se, err := createSession(store)
	if err != nil {
		return nil, errors.Trace(err)
	}
	dom := sessionctx.GetDomain(se)
	err = dom.LoadPrivilegeLoop(se)
	if err != nil {
		return nil, errors.Trace(err)
	}
	se1, err := createSession(store)
	if err != nil {
		return nil, errors.Trace(err)
	}
	err = dom.UpdateTableStatsLoop(se1)
	if err != nil {
		return nil, errors.Trace(err)
	}

	if raw, ok := store.(domain.EtcdBackend); ok {
		err = raw.StartGCWorker()
		if err != nil {
			return nil, errors.Trace(err)
		}
	}

	return dom, errors.Trace(err)
}

// runInBootstrapSession create a special session for boostrap to run.
// If no bootstrap and storage is remote, we must use a little lease time to
// bootstrap quickly, after bootstrapped, we will reset the lease time.
// TODO: Using a bootstap tool for doing this may be better later.
func runInBootstrapSession(store kv.Storage, bootstrap func(Session)) {
	saveLease := schemaLease
	if !localstore.IsLocalStore(store) {
		schemaLease = chooseMinLease(schemaLease, 100*time.Millisecond)
	}
	s, err := createSession(store)
	if err != nil {
		// Bootstrap fail will cause program exit.
		log.Fatal(errors.ErrorStack(err))
	}
	schemaLease = saveLease

	s.SetValue(context.Initing, true)
	bootstrap(s)
	finishBootstrap(store)
	s.ClearValue(context.Initing)

	dom := sessionctx.GetDomain(s)
	dom.Close()
	domap.Delete(store)
}

func createSession(store kv.Storage) (*session, error) {
	domain, err := domap.Get(store)
	if err != nil {
		return nil, errors.Trace(err)
	}
	s := &session{
		store:       store,
		parser:      parser.New(),
		sessionVars: variable.NewSessionVars(),
	}
	s.mu.values = make(map[fmt.Stringer]interface{})
	sessionctx.BindDomain(s, domain)
	// session implements variable.GlobalVarAccessor. Bind it to ctx.
	s.sessionVars.GlobalVarsAccessor = s
	s.sessionVars.BinlogClient = binloginfo.GetPumpClient()
	return s, nil
}

// createSessionWithDomain creates a new Session and binds it with a Domain.
// We need this because when we start DDL in Domain, the DDL need a session
// to change some system tables. But at that time, we have been already in
// a lock context, which cause we can't call createSesion directly.
func createSessionWithDomain(store kv.Storage, dom *domain.Domain) (*session, error) {
	s := &session{
		store:       store,
		parser:      parser.New(),
		sessionVars: variable.NewSessionVars(),
	}
	s.mu.values = make(map[fmt.Stringer]interface{})
	sessionctx.BindDomain(s, dom)
	// session implements variable.GlobalVarAccessor. Bind it to ctx.
	s.sessionVars.GlobalVarsAccessor = s
	return s, nil
}

const (
	notBootstrapped         = 0
	currentBootstrapVersion = 15
)

func getStoreBootstrapVersion(store kv.Storage) int64 {
	// check in memory
	_, ok := storeBootstrapped[store.UUID()]
	if ok {
		return currentBootstrapVersion
	}

	var ver int64
	// check in kv store
	err := kv.RunInNewTxn(store, false, func(txn kv.Transaction) error {
		var err error
		t := meta.NewMeta(txn)
		ver, err = t.GetBootstrapVersion()
		return errors.Trace(err)
	})

	if err != nil {
		log.Fatalf("check bootstrapped err %v", err)
	}

	if ver > notBootstrapped {
		// here mean memory is not ok, but other server has already finished it
		storeBootstrapped[store.UUID()] = true
	}

	return ver
}

func finishBootstrap(store kv.Storage) {
	storeBootstrapped[store.UUID()] = true

	err := kv.RunInNewTxn(store, true, func(txn kv.Transaction) error {
		t := meta.NewMeta(txn)
		err := t.FinishBootstrap(currentBootstrapVersion)
		return errors.Trace(err)
	})
	if err != nil {
		log.Fatalf("finish bootstrap err %v", err)
	}
}

const quoteCommaQuote = "', '"
const loadCommonGlobalVarsSQL = "select HIGH_PRIORITY * from mysql.global_variables where variable_name in ('" +
	variable.AutocommitVar + quoteCommaQuote +
	variable.SQLModeVar + quoteCommaQuote +
	variable.MaxAllowedPacket + quoteCommaQuote +
	/* TiDB specific global variables: */
	variable.TiDBSkipUTF8Check + quoteCommaQuote +
	variable.TiDBIndexJoinBatchSize + quoteCommaQuote +
	variable.TiDBIndexLookupSize + quoteCommaQuote +
	variable.TiDBIndexLookupConcurrency + quoteCommaQuote +
	variable.TiDBIndexSerialScanConcurrency + quoteCommaQuote +
	variable.TiDBMaxRowCountForINLJ + quoteCommaQuote +
	variable.TiDBDistSQLScanConcurrency + "')"

// loadCommonGlobalVariablesIfNeeded loads and applies commonly used global variables for the session.
func (s *session) loadCommonGlobalVariablesIfNeeded() error {
	vars := s.sessionVars
	if vars.CommonGlobalLoaded {
		return nil
	}
	if s.Value(context.Initing) != nil {
		// When running bootstrap or upgrade, we should not access global storage.
		return nil
	}
	// Set the variable to true to prevent cyclic recursive call.
	vars.CommonGlobalLoaded = true
	rows, _, err := s.ExecRestrictedSQL(s, loadCommonGlobalVarsSQL)
	if err != nil {
		vars.CommonGlobalLoaded = false
		log.Errorf("Failed to load common global variables.")
		return errors.Trace(err)
	}
	for _, row := range rows {
		varName := row.Data[0].GetString()
		if _, ok := vars.Systems[varName]; !ok {
			err = varsutil.SetSessionSystemVar(s.sessionVars, varName, row.Data[1])
			if err != nil {
				return errors.Trace(err)
			}
		}
	}
	vars.CommonGlobalLoaded = true
	return nil
}

// txnFuture is a promise, which promises to return a txn in future.
type txnFuture struct {
	future oracle.Future
	store  kv.Storage
}

func (tf *txnFuture) wait() (kv.Transaction, error) {
	startTS, err := tf.future.Wait()
	if err == nil {
		return tf.store.BeginWithStartTS(startTS)
	}

	// It would retry get timestamp.
	return tf.store.Begin()
}

func (s *session) getTxnFuture() *txnFuture {
	oracle := s.store.GetOracle()
	tsFuture := oracle.GetTimestampAsync(s.goCtx)
	return &txnFuture{tsFuture, s.store}
}

// PrepareTxnCtx starts a goroutine to begin a transaction if needed, and creates a new transaction context.
// It is called before we execute a sql query.
func (s *session) PrepareTxnCtx() {
	if s.txn != nil && s.txn.Valid() {
		return
	}
	if s.txnFuture != nil {
		return
	}

	s.goCtx, s.cancelFunc = goctx.WithCancel(goctx.Background())
	s.txnFuture = s.getTxnFuture()
	is := sessionctx.GetDomain(s).InfoSchema()
	s.sessionVars.TxnCtx = &variable.TransactionContext{
		InfoSchema:    is,
		SchemaVersion: is.SchemaMetaVersion(),
	}
	if !s.sessionVars.IsAutocommit() {
		s.sessionVars.SetStatusFlag(mysql.ServerStatusInTrans, true)
	}
}

// RefreshTxnCtx implements context.RefreshTxnCtx interface.
func (s *session) RefreshTxnCtx() error {
	if err := s.doCommit(); err != nil {
		return errors.Trace(err)
	}

	return errors.Trace(s.NewTxn())
}

// ActivePendingTxn implements Context.ActivePendingTxn interface.
func (s *session) ActivePendingTxn() error {
	if s.txn != nil && s.txn.Valid() {
		return nil
	}
	if s.txnFuture == nil {
		return errors.New("transaction future is not set")
	}
	future := s.txnFuture
	s.txnFuture = nil
	txn, err := future.wait()
	if err != nil {
		return errors.Trace(err)
	}
	s.txn = txn
	s.sessionVars.TxnCtx.StartTS = s.txn.StartTS()
	err = s.loadCommonGlobalVariablesIfNeeded()
	if err != nil {
		return errors.Trace(err)
	}
	if s.sessionVars.Systems[variable.TxnIsolation] == ast.ReadCommitted {
		txn.SetOption(kv.IsolationLevel, kv.RC)
	}
	return nil
}

// InitTxnWithStartTS create a transaction with startTS.
func (s *session) InitTxnWithStartTS(startTS uint64) error {
	if s.txn != nil && s.txn.Valid() {
		return nil
	}
	if s.txnFuture == nil {
		return errors.New("transaction channel is not set")
	}
	// no need to get txn from txnFutureCh since txn should init with startTs
	s.txnFuture = nil
	var err error
	s.txn, err = s.store.BeginWithStartTS(startTS)
	if err != nil {
		return errors.Trace(err)
	}
	err = s.loadCommonGlobalVariablesIfNeeded()
	if err != nil {
		return errors.Trace(err)
	}
	return nil
}

// GetStore gets the store of session.
func (s *session) GetStore() kv.Storage {
	return s.store
}

func (s *session) ShowProcess() util.ProcessInfo {
	var pi util.ProcessInfo
	tmp := s.processInfo.Load()
	if tmp != nil {
		pi = tmp.(util.ProcessInfo)
	}
	return pi
}

// logCrucialStmt logs some crucial SQL including: CREATE USER/GRANT PRIVILEGE/CHANGE PASSWORD/DDL etc.
func logCrucialStmt(node ast.StmtNode, user *auth.UserIdentity) {
	switch stmt := node.(type) {
	case *ast.CreateUserStmt, *ast.DropUserStmt, *ast.AlterUserStmt, *ast.SetPwdStmt, *ast.GrantStmt,
		*ast.RevokeStmt, *ast.AlterTableStmt, *ast.CreateDatabaseStmt, *ast.CreateIndexStmt, *ast.CreateTableStmt,
		*ast.DropDatabaseStmt, *ast.DropIndexStmt, *ast.DropTableStmt, *ast.RenameTableStmt, *ast.TruncateTableStmt:
		if ss, ok := node.(ast.SensitiveStmtNode); ok {
			log.Infof("[CRUCIAL OPERATION] %s (by %s).", ss.SecureText(), user)
		} else {
			log.Infof("[CRUCIAL OPERATION] %s (by %s).", stmt.Text(), user)
		}
	}
}<|MERGE_RESOLUTION|>--- conflicted
+++ resolved
@@ -737,7 +737,6 @@
 				}
 			}
 
-<<<<<<< HEAD
 			startTS = time.Now()
 			recordSet, err := runStmt(s, stmt)
 			if err != nil {
@@ -751,11 +750,8 @@
 				recordSets = append(recordSets, recordSet)
 			}
 
-			logCrucialStmt(stmtNode)
-		}
-=======
-		logCrucialStmt(rst, s.sessionVars.User)
->>>>>>> 7767adc9
+			logCrucialStmt(stmtNode, s.sessionVars.User)
+		}
 	}
 
 	if s.sessionVars.ClientCapability&mysql.ClientMultiResults == 0 && len(recordSets) > 1 {
