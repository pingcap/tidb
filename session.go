// Copyright 2013 The ql Authors. All rights reserved.
// Use of this source code is governed by a BSD-style
// license that can be found in the LICENSES/QL-LICENSE file.

// Copyright 2015 PingCAP, Inc.
//
// Licensed under the Apache License, Version 2.0 (the "License");
// you may not use this file except in compliance with the License.
// You may obtain a copy of the License at
//
//     http://www.apache.org/licenses/LICENSE-2.0
//
// Unless required by applicable law or agreed to in writing, software
// distributed under the License is distributed on an "AS IS" BASIS,
// See the License for the specific language governing permissions and
// limitations under the License.

package tidb

import (
	"encoding/json"
	"fmt"
	"net"
	"strings"
	"sync"
	"sync/atomic"
	"time"

	"github.com/juju/errors"
	"github.com/ngaut/log"
	"github.com/ngaut/pools"
	"github.com/pingcap/tidb/ast"
	"github.com/pingcap/tidb/context"
	"github.com/pingcap/tidb/domain"
	"github.com/pingcap/tidb/executor"
	"github.com/pingcap/tidb/kv"
	"github.com/pingcap/tidb/meta"
	"github.com/pingcap/tidb/mysql"
	"github.com/pingcap/tidb/parser"
	"github.com/pingcap/tidb/perfschema"
	"github.com/pingcap/tidb/privilege"
	"github.com/pingcap/tidb/privilege/privileges"
	"github.com/pingcap/tidb/sessionctx"
	"github.com/pingcap/tidb/sessionctx/binloginfo"
	"github.com/pingcap/tidb/sessionctx/variable"
	"github.com/pingcap/tidb/sessionctx/varsutil"
	"github.com/pingcap/tidb/statistics"
	"github.com/pingcap/tidb/store/localstore"
	"github.com/pingcap/tidb/terror"
	"github.com/pingcap/tidb/util"
	"github.com/pingcap/tidb/util/types"
	"github.com/pingcap/tipb/go-binlog"
	goctx "golang.org/x/net/context"
)

// Session context
type Session interface {
	context.Context
	Status() uint16                              // Flag of current status, such as autocommit.
	LastInsertID() uint64                        // Last inserted auto_increment id.
	AffectedRows() uint64                        // Affected rows by latest executed stmt.
	Execute(sql string) ([]ast.RecordSet, error) // Execute a sql statement.
	String() string                              // For debug
	CommitTxn() error
	RollbackTxn() error
	// For execute prepare statement in binary protocol.
	PrepareStmt(sql string) (stmtID uint32, paramCount int, fields []*ast.ResultField, err error)
	// Execute a prepared statement.
	ExecutePreparedStmt(stmtID uint32, param ...interface{}) (ast.RecordSet, error)
	DropPreparedStmt(stmtID uint32) error
	SetClientCapability(uint32) // Set client capability flags.
	SetConnectionID(uint64)
	SetSessionManager(util.SessionManager)
	Close()
	Auth(user string, auth []byte, salt []byte) bool
	// Cancel the execution of current transaction.
	Cancel()
	ShowProcess() util.ProcessInfo
}

var (
	_         Session = (*session)(nil)
	sessionMu sync.Mutex
)

type stmtRecord struct {
	stmtID  uint32
	st      ast.Statement
	stmtCtx *variable.StatementContext
	params  []interface{}
}

type stmtHistory struct {
	history []*stmtRecord
}

func (h *stmtHistory) add(stmtID uint32, st ast.Statement, stmtCtx *variable.StatementContext, params ...interface{}) {
	s := &stmtRecord{
		stmtID:  stmtID,
		st:      st,
		stmtCtx: stmtCtx,
		params:  append(([]interface{})(nil), params...),
	}
	h.history = append(h.history, s)
}

type session struct {
	// It's used by ShowProcess(), and should be modified atomically.
	processInfo atomic.Value
	txn         kv.Transaction // current transaction
	txnFuture   *txnFuture
	txnFutureCh chan *txnFuture
	// For cancel the execution of current transaction.
	goCtx      goctx.Context
	cancelFunc goctx.CancelFunc

	mu struct {
		sync.RWMutex
		values map[fmt.Stringer]interface{}
	}

	store kv.Storage

	// Used for test only.
	unlimitedRetryCount bool

	// For performance_schema only.
	stmtState *perfschema.StatementState
	parser    *parser.Parser

	sessionVars    *variable.SessionVars
	sessionManager util.SessionManager

	statsCollector *statistics.SessionStatsCollector
}

// Cancel cancels the execution of current transaction.
func (s *session) Cancel() {
	// TODO: How to wait for the resource to release and make sure
	// it's not leak?
	s.cancelFunc()
}

// GoCtx returns the standard context.Context that bind with current transaction.
func (s *session) GoCtx() goctx.Context {
	return s.goCtx
}

func (s *session) cleanRetryInfo() {
	if !s.sessionVars.RetryInfo.Retrying {
		retryInfo := s.sessionVars.RetryInfo
		for _, stmtID := range retryInfo.DroppedPreparedStmtIDs {
			delete(s.sessionVars.PreparedStmts, stmtID)
		}
		retryInfo.Clean()
	}
}

func (s *session) Status() uint16 {
	return s.sessionVars.Status
}

func (s *session) LastInsertID() uint64 {
	if s.sessionVars.LastInsertID > 0 {
		return s.sessionVars.LastInsertID
	}
	return s.sessionVars.InsertID
}

func (s *session) AffectedRows() uint64 {
	return s.sessionVars.StmtCtx.AffectedRows()
}

func (s *session) SetClientCapability(capability uint32) {
	s.sessionVars.ClientCapability = capability
}

func (s *session) SetConnectionID(connectionID uint64) {
	s.sessionVars.ConnectionID = connectionID
}

func (s *session) SetSessionManager(sm util.SessionManager) {
	s.sessionManager = sm
}

func (s *session) GetSessionManager() util.SessionManager {
	return s.sessionManager
}

type schemaLeaseChecker struct {
	domain.SchemaValidator
	schemaVer int64
}

const (
	schemaOutOfDateRetryInterval = 500 * time.Millisecond
	schemaOutOfDateRetryTimes    = 10
)

func (s *schemaLeaseChecker) Check(txnTS uint64) error {
	for i := 0; i < schemaOutOfDateRetryTimes; i++ {
		err := s.checkOnce(txnTS)
		switch err {
		case nil:
			return nil
		case domain.ErrInfoSchemaChanged:
			schemaLeaseErrorCounter.WithLabelValues("changed").Inc()
			return errors.Trace(err)
		default:
			schemaLeaseErrorCounter.WithLabelValues("outdated").Inc()
			time.Sleep(schemaOutOfDateRetryInterval)
		}
	}
	return domain.ErrInfoSchemaExpired
}

func (s *schemaLeaseChecker) checkOnce(txnTS uint64) error {
	succ := s.SchemaValidator.Check(txnTS, s.schemaVer)
	if !succ {
		if s.SchemaValidator.Latest() > s.schemaVer {
			return domain.ErrInfoSchemaChanged
		}
		return domain.ErrInfoSchemaExpired
	}
	return nil
}

func (s *session) doCommit() error {
	if s.txn == nil || !s.txn.Valid() {
		return nil
	}
	defer func() {
		s.txn = nil
		s.sessionVars.SetStatusFlag(mysql.ServerStatusInTrans, false)
	}()
	if binloginfo.PumpClient != nil {
		prewriteValue := binloginfo.GetPrewriteValue(s, false)
		if prewriteValue != nil {
			prewriteData, err := prewriteValue.Marshal()
			if err != nil {
				return errors.Trace(err)
			}
			bin := &binlog.Binlog{
				Tp:            binlog.BinlogType_Prewrite,
				PrewriteValue: prewriteData,
			}
			s.txn.SetOption(kv.BinlogData, bin)
		}
	}

	// Set this option for 2 phase commit to validate schema lease.
	s.txn.SetOption(kv.SchemaLeaseChecker, &schemaLeaseChecker{
		SchemaValidator: sessionctx.GetDomain(s).SchemaValidator,
		schemaVer:       s.sessionVars.TxnCtx.SchemaVersion,
	})
	if err := s.txn.Commit(); err != nil {
		return errors.Trace(err)
	}
	return nil
}

func (s *session) doCommitWithRetry() error {
	var txnSize int
	if s.txn != nil && s.txn.Valid() {
		txnSize = s.txn.Size()
	}
	err := s.doCommit()
	if err != nil {
		if s.isRetryableError(err) {
			log.Warnf("[%d] retryable error: %v, txn: %v", s.sessionVars.ConnectionID, err, s.txn)
			// Transactions will retry 2 ~ commitRetryLimit times.
			// We make larger transactions retry less times to prevent cluster resource outage.
			txnSizeRate := float64(txnSize) / float64(kv.TxnTotalSizeLimit)
			maxRetryCount := commitRetryLimit - int(float64(commitRetryLimit-1)*txnSizeRate)
			err = s.retry(maxRetryCount, terror.ErrorEqual(err, domain.ErrInfoSchemaChanged))
		}
	}
	s.cleanRetryInfo()
	if err != nil {
		log.Warnf("[%d] finished txn:%v, %v", s.sessionVars.ConnectionID, s.txn, err)
		return errors.Trace(err)
	}
	mapper := s.GetSessionVars().TxnCtx.TableDeltaMap
	if s.statsCollector != nil && mapper != nil {
		for id, item := range mapper {
			s.statsCollector.Update(id, item.Delta, item.Count)
		}
	}
	return nil
}

func (s *session) CommitTxn() error {
	return s.doCommitWithRetry()
}

func (s *session) RollbackTxn() error {
	var err error
	if s.txn != nil && s.txn.Valid() {
		err = s.txn.Rollback()
	}
	s.cleanRetryInfo()
	s.txn = nil
	s.txnFuture = nil
	s.sessionVars.SetStatusFlag(mysql.ServerStatusInTrans, false)
	return errors.Trace(err)
}

func (s *session) GetClient() kv.Client {
	return s.store.GetClient()
}

func (s *session) String() string {
	// TODO: how to print binded context in values appropriately?
	sessVars := s.sessionVars
	data := map[string]interface{}{
		"id":         sessVars.ConnectionID,
		"user":       sessVars.User,
		"currDBName": sessVars.CurrentDB,
		"stauts":     sessVars.Status,
		"strictMode": sessVars.StrictSQLMode,
	}
	if s.txn != nil {
		// if txn is committed or rolled back, txn is nil.
		data["txn"] = s.txn.String()
	}
	if sessVars.SnapshotTS != 0 {
		data["snapshotTS"] = sessVars.SnapshotTS
	}
	if sessVars.LastInsertID > 0 {
		data["lastInsertID"] = sessVars.LastInsertID
	}
	if len(sessVars.PreparedStmts) > 0 {
		data["preparedStmtCount"] = len(sessVars.PreparedStmts)
	}
	b, _ := json.MarshalIndent(data, "", "  ")
	return string(b)
}

const sqlLogMaxLen = 1024

func (s *session) isRetryableError(err error) bool {
	return kv.IsRetryableError(err) || terror.ErrorEqual(err, domain.ErrInfoSchemaChanged)
}

func (s *session) retry(maxCnt int, infoSchemaChanged bool) error {
	connID := s.sessionVars.ConnectionID
	if s.sessionVars.TxnCtx.ForUpdate {
		return errors.Errorf("[%d] can not retry select for update statement", connID)
	}
	s.sessionVars.RetryInfo.Retrying = true
	retryCnt := 0
	defer func() {
		s.sessionVars.RetryInfo.Retrying = false
		sessionRetry.Observe(float64(retryCnt))
		s.txn = nil
		s.sessionVars.SetStatusFlag(mysql.ServerStatusInTrans, false)
	}()
	nh := getHistory(s)
	var err error
	for {
		s.prepareTxnCtx()
		s.sessionVars.RetryInfo.ResetOffset()
		for i, sr := range nh.history {
			st := sr.st
			txt := st.OriginText()
			if infoSchemaChanged {
				st, err = updateStatement(st, s, txt)
				if err != nil {
					return errors.Trace(err)
				}
			}

			if retryCnt == 0 {
				// We do not have to log the query every time.
				// We print the queries at the first try only.
				log.Warnf("[%d] Retry [%d] query [%d] %s", connID, retryCnt, i, sqlForLog(txt))
			} else {
				log.Warnf("[%d] Retry [%d] query [%d]", connID, retryCnt, i)
			}
			s.sessionVars.StmtCtx = sr.stmtCtx
			s.sessionVars.StmtCtx.ResetForRetry()
			_, err = st.Exec(s)
			if err != nil {
				break
			}
		}
		if err == nil {
			err = s.doCommit()
			if err == nil {
				break
			}
		}
		if !s.isRetryableError(err) {
			log.Warnf("[%d] session:%v, err:%v", connID, s, err)
			return errors.Trace(err)
		}
		retryCnt++
		infoSchemaChanged = terror.ErrorEqual(err, domain.ErrInfoSchemaChanged)
		if !s.unlimitedRetryCount && (retryCnt >= maxCnt) {
			log.Warnf("[%d] Retry reached max count %d", connID, retryCnt)
			return errors.Trace(err)
		}
		log.Warnf("[%d] retryable error: %v, txn: %v", connID, err, s.txn)
		kv.BackOff(retryCnt)
	}
	return err
}

func updateStatement(st ast.Statement, s *session, txt string) (ast.Statement, error) {
	// statement maybe stale because of infoschema changed, this function will return the updated one.
	if st.IsPrepared() {
		// TODO: Rebuild plan if infoschema changed, reuse the statement otherwise.
	} else {
		// Rebuild plan if infoschema changed, reuse the statement otherwise.
		charset, collation := s.sessionVars.GetCharsetInfo()
		stmt, err := s.parser.ParseOneStmt(txt, charset, collation)
		if err != nil {
			return st, errors.Trace(err)
		}
		st, err = Compile(s, stmt)
		if err != nil {
			// If a txn is inserting data when DDL is dropping column,
			// it would fail to commit and retry, and run here then.
			return st, errors.Trace(err)
		}
	}
	return st, nil
}

func sqlForLog(sql string) string {
	if len(sql) > sqlLogMaxLen {
		return sql[:sqlLogMaxLen] + fmt.Sprintf("(len:%d)", len(sql))
	}
	return sql
}

func (s *session) sysSessionPool() *pools.ResourcePool {
	return sessionctx.GetDomain(s).SysSessionPool()
}

// ExecRestrictedSQL implements RestrictedSQLExecutor interface.
// This is used for executing some restricted sql statements, usually executed during a normal statement execution.
// Unlike normal Exec, it doesn't reset statement status, doesn't commit or rollback the current transaction
// and doesn't write binlog.
func (s *session) ExecRestrictedSQL(ctx context.Context, sql string) ([]*ast.Row, []*ast.ResultField, error) {
	// Use special session to execute the sql.
	tmp, err := s.sysSessionPool().Get()
	if err != nil {
		return nil, nil, errors.Trace(err)
	}
	se := tmp.(*session)
	defer s.sysSessionPool().Put(tmp)

	recordSets, err := se.Execute(sql)
	if err != nil {
		return nil, nil, errors.Trace(err)
	}

	var (
		rows   []*ast.Row
		fields []*ast.ResultField
	)
	// Execute all recordset, take out the first one as result.
	for i, rs := range recordSets {
		tmp, err := drainRecordSet(rs)
		if err != nil {
			return nil, nil, errors.Trace(err)
		}
		if err = rs.Close(); err != nil {
			return nil, nil, errors.Trace(err)
		}

		if i == 0 {
			rows = tmp
			fields, err = rs.Fields()
			if err != nil {
				return nil, nil, errors.Trace(err)
			}
		}
	}
	return rows, fields, nil
}

func createSessionFunc(store kv.Storage) pools.Factory {
	return func() (pools.Resource, error) {
		se, err := createSession(store)
		if err != nil {
			return nil, errors.Trace(err)
		}
		varsutil.SetSessionSystemVar(se.sessionVars, variable.AutocommitVar, types.NewStringDatum("1"))
		se.sessionVars.CommonGlobalLoaded = true
		se.sessionVars.InRestrictedSQL = true
		return se, nil
	}
}

func drainRecordSet(rs ast.RecordSet) ([]*ast.Row, error) {
	var rows []*ast.Row
	for {
		row, err := rs.Next()
		if err != nil {
			return nil, errors.Trace(err)
		}
		if row == nil {
			break
		}
		rows = append(rows, row)
	}
	return rows, nil
}

// getExecRet executes restricted sql and the result is one column.
// It returns a string value.
func (s *session) getExecRet(ctx context.Context, sql string) (string, error) {
	rows, _, err := s.ExecRestrictedSQL(ctx, sql)
	if err != nil {
		return "", errors.Trace(err)
	}
	if len(rows) == 0 {
		return "", executor.ErrResultIsEmpty
	}
	value, err := types.ToString(rows[0].Data[0].GetValue())
	if err != nil {
		return "", errors.Trace(err)
	}
	return value, nil
}

// GetGlobalSysVar implements GlobalVarAccessor.GetGlobalSysVar interface.
func (s *session) GetGlobalSysVar(name string) (string, error) {
	if s.Value(context.Initing) != nil {
		// When running bootstrap or upgrade, we should not access global storage.
		return "", nil
	}
	sql := fmt.Sprintf(`SELECT VARIABLE_VALUE FROM %s.%s WHERE VARIABLE_NAME="%s";`,
		mysql.SystemDB, mysql.GlobalVariablesTable, name)
	sysVar, err := s.getExecRet(s, sql)
	if err != nil {
		if executor.ErrResultIsEmpty.Equal(err) {
			sv, ok := variable.SysVars[name]
			isUninitializedGlobalVariable := ok && sv.Scope|variable.ScopeGlobal > 0
			if isUninitializedGlobalVariable {
				return sv.Value, nil
			}
			return "", variable.UnknownSystemVar.GenByArgs(name)
		}
		return "", errors.Trace(err)
	}
	return sysVar, nil
}

// SetGlobalSysVar implements GlobalVarAccessor.SetGlobalSysVar interface.
func (s *session) SetGlobalSysVar(name string, value string) error {
	sql := fmt.Sprintf(`REPLACE %s.%s VALUES ('%s', '%s');`,
		mysql.SystemDB, mysql.GlobalVariablesTable, strings.ToLower(name), value)
	_, _, err := s.ExecRestrictedSQL(s, sql)
	return errors.Trace(err)
}

func (s *session) ParseSQL(sql, charset, collation string) ([]ast.StmtNode, error) {
	s.parser.SetSQLMode(s.sessionVars.SQLMode)
	return s.parser.Parse(sql, charset, collation)
}

func (s *session) SetProcessInfo(sql string) {
	pi := util.ProcessInfo{
		ID:      s.sessionVars.ConnectionID,
		DB:      s.sessionVars.CurrentDB,
		Command: "Query",
		Time:    time.Now(),
		State:   s.Status(),
		Info:    sql,
	}
	strs := strings.Split(s.sessionVars.User, "@")
	if len(strs) == 2 {
		pi.User = strs[0]
		pi.Host = strs[1]
	}
	s.processInfo.Store(pi)
}

func (s *session) Execute(sql string) ([]ast.RecordSet, error) {
	s.prepareTxnCtx()
	startTS := time.Now()

	charset, collation := s.sessionVars.GetCharsetInfo()
	connID := s.sessionVars.ConnectionID
	rawStmts, err := s.ParseSQL(sql, charset, collation)
	if err != nil {
		log.Warnf("[%d] parse error:\n%v\n%s", connID, err, sql)
		return nil, errors.Trace(err)
	}
	sessionExecuteParseDuration.Observe(time.Since(startTS).Seconds())

	var rs []ast.RecordSet
	ph := sessionctx.GetDomain(s).PerfSchema()
	for i, rst := range rawStmts {
		s.prepareTxnCtx()
		startTS := time.Now()
		// Some execution is done in compile stage, so we reset it before compile.
		resetStmtCtx(s, rst)
		st, err1 := Compile(s, rst)
		if err1 != nil {
			log.Warnf("[%d] compile error:\n%v\n%s", connID, err1, sql)
			s.RollbackTxn()
			return nil, errors.Trace(err1)
		}
		sessionExecuteCompileDuration.Observe(time.Since(startTS).Seconds())

		s.stmtState = ph.StartStatement(sql, connID, perfschema.CallerNameSessionExecute, rawStmts[i])
		s.SetValue(context.QueryString, st.OriginText())

		startTS = time.Now()
		r, err := runStmt(s, st)
		ph.EndStatement(s.stmtState)
		if err != nil {
			if !terror.ErrorEqual(err, kv.ErrKeyExists) {
				log.Warnf("[%d] session error:\n%v\n%s", connID, errors.ErrorStack(err), s)
			}
			return nil, errors.Trace(err)
		}
		sessionExecuteRunDuration.Observe(time.Since(startTS).Seconds())
		if r != nil {
			rs = append(rs, r)
		}
	}

	if s.sessionVars.ClientCapability&mysql.ClientMultiResults == 0 && len(rs) > 1 {
		// return the first recordset if client doesn't support ClientMultiResults.
		rs = rs[:1]
	}
	return rs, nil
}

// For execute prepare statement in binary protocol
func (s *session) PrepareStmt(sql string) (stmtID uint32, paramCount int, fields []*ast.ResultField, err error) {
	if s.sessionVars.TxnCtx.InfoSchema == nil {
		// We don't need to create a transaction for prepare statement, just get information schema will do.
		s.sessionVars.TxnCtx.InfoSchema = sessionctx.GetDomain(s).InfoSchema()
	}
	prepareExec := &executor.PrepareExec{
		IS:      executor.GetInfoSchema(s),
		Ctx:     s,
		SQLText: sql,
	}
	prepareExec.DoPrepare()
	return prepareExec.ID, prepareExec.ParamCount, prepareExec.Fields, prepareExec.Err
}

// checkArgs makes sure all the arguments' types are known and can be handled.
// integer types are converted to int64 and uint64, time.Time is converted to types.Time.
// time.Duration is converted to types.Duration, other known types are leaved as it is.
func checkArgs(args ...interface{}) error {
	for i, v := range args {
		switch x := v.(type) {
		case bool:
			if x {
				args[i] = int64(1)
			} else {
				args[i] = int64(0)
			}
		case int8:
			args[i] = int64(x)
		case int16:
			args[i] = int64(x)
		case int32:
			args[i] = int64(x)
		case int:
			args[i] = int64(x)
		case uint8:
			args[i] = uint64(x)
		case uint16:
			args[i] = uint64(x)
		case uint32:
			args[i] = uint64(x)
		case uint:
			args[i] = uint64(x)
		case int64:
		case uint64:
		case float32:
		case float64:
		case string:
		case []byte:
		case time.Duration:
			args[i] = types.Duration{Duration: x}
		case time.Time:
			args[i] = types.Time{Time: types.FromGoTime(x), Type: mysql.TypeDatetime}
		case nil:
		default:
			return errors.Errorf("cannot use arg[%d] (type %T):unsupported type", i, v)
		}
	}
	return nil
}

// ExecutePreparedStmt executes a prepared statement.
func (s *session) ExecutePreparedStmt(stmtID uint32, args ...interface{}) (ast.RecordSet, error) {
	err := checkArgs(args...)
	if err != nil {
		return nil, errors.Trace(err)
	}
	s.prepareTxnCtx()
	st := executor.CompileExecutePreparedStmt(s, stmtID, args...)

	r, err := runStmt(s, st)
	return r, errors.Trace(err)
}

func (s *session) DropPreparedStmt(stmtID uint32) error {
	vars := s.sessionVars
	if _, ok := vars.PreparedStmts[stmtID]; !ok {
		return executor.ErrStmtNotFound
	}
	vars.RetryInfo.DroppedPreparedStmtIDs = append(vars.RetryInfo.DroppedPreparedStmtIDs, stmtID)
	return nil
}

// If forceNew is true, GetTxn() must return a new transaction.
// In this situation, if current transaction is still in progress,
// there will be an implicit commit and create a new transaction.
func (s *session) GetTxn(forceNew bool) (kv.Transaction, error) {
	if s.txn != nil && !forceNew {
		return s.txn, nil
	}

	var err error
	var force string
	if s.txn == nil {
		err = s.loadCommonGlobalVariablesIfNeeded()
		if err != nil {
			return nil, errors.Trace(err)
		}
	} else if forceNew {
		err = s.CommitTxn()
		if err != nil {
			return nil, errors.Trace(err)
		}
		force = "force"
	}
	s.txn, err = s.store.Begin()
	if err != nil {
		return nil, errors.Trace(err)
	}
	ac := s.sessionVars.IsAutocommit()
	if !ac {
		s.sessionVars.SetStatusFlag(mysql.ServerStatusInTrans, true)
	}
	log.Infof("[%d] %s new txn:%s", s.sessionVars.ConnectionID, force, s.txn)
	return s.txn, nil
}

func (s *session) Txn() kv.Transaction {
	return s.txn
}

func (s *session) NewTxn() error {
	if s.txn != nil && s.txn.Valid() {
		err := s.doCommitWithRetry()
		if err != nil {
			return errors.Trace(err)
		}
	}
	txn, err := s.store.Begin()
	if err != nil {
		return errors.Trace(err)
	}
	s.txn = txn
	return nil
}

func (s *session) SetValue(key fmt.Stringer, value interface{}) {
	s.mu.Lock()
	s.mu.values[key] = value
	s.mu.Unlock()
}

func (s *session) Value(key fmt.Stringer) interface{} {
	s.mu.RLock()
	value := s.mu.values[key]
	s.mu.RUnlock()
	return value
}

func (s *session) ClearValue(key fmt.Stringer) {
	s.mu.Lock()
	delete(s.mu.values, key)
	s.mu.Unlock()
}

// Close function does some clean work when session end.
func (s *session) Close() {
	if s.txnFutureCh != nil {
		close(s.txnFutureCh)
	}
	if s.statsCollector != nil {
		s.statsCollector.Delete()
	}
	if err := s.RollbackTxn(); err != nil {
		log.Error("session Close error:", errors.ErrorStack(err))
	}
	return
}

// GetSessionVars implements the context.Context interface.
func (s *session) GetSessionVars() *variable.SessionVars {
	return s.sessionVars
}

func (s *session) getPassword(name, host string) (string, error) {
	// Get password for name and host.
	authSQL := fmt.Sprintf("SELECT Password FROM %s.%s WHERE User='%s' and Host='%s';", mysql.SystemDB, mysql.UserTable, name, host)
	pwd, err := s.getExecRet(s, authSQL)
	if err == nil {
		return pwd, nil
	} else if !executor.ErrResultIsEmpty.Equal(err) {
		return "", errors.Trace(err)
	}
	//Try to get user password for name with any host(%).
	authSQL = fmt.Sprintf("SELECT Password FROM %s.%s WHERE User='%s' and Host='%%';", mysql.SystemDB, mysql.UserTable, name)
	pwd, err = s.getExecRet(s, authSQL)
	return pwd, errors.Trace(err)
}

func (s *session) Auth(user string, auth []byte, salt []byte) bool {
	strs := strings.Split(user, "@")
	if len(strs) != 2 {
		log.Warnf("Invalid format for user: %s", user)
		return false
	}
	// Get user password.
	name := strs[0]
	host := strs[1]
	pm := privilege.GetPrivilegeManager(s)

	// Check IP.
	if pm.ConnectionVerification(name, host, auth, salt) {
		s.sessionVars.User = name + "@" + host
		return true
	}

	// Check Hostname.
	for _, addr := range getHostByIP(host) {
		if pm.ConnectionVerification(name, addr, auth, salt) {
			s.sessionVars.User = name + "@" + addr
			return true
		}
	}

	log.Errorf("User connection verification failed %v", user)
	return false
}

func getHostByIP(ip string) []string {
	if ip == "127.0.0.1" {
		return []string{"localhost"}
	}
	addrs, _ := net.LookupAddr(ip)
	return addrs
}

// Some vars name for debug.
const (
	retryEmptyHistoryList = "RetryEmptyHistoryList"
)

func chooseMinLease(n1 time.Duration, n2 time.Duration) time.Duration {
	if n1 <= n2 {
		return n1
	}
	return n2
}

// CreateSession creates a new session environment.
func CreateSession(store kv.Storage) (Session, error) {
	s, err := createSession(store)
	if err != nil {
		return nil, errors.Trace(err)
	}

	// Add auth here.
	do, err := domap.Get(store)
	if err != nil {
		return nil, errors.Trace(err)
	}
	pm := &privileges.UserPrivileges{
		Handle: do.PrivilegeHandle(),
	}
	privilege.BindPrivilegeManager(s, pm)

	// Add statsUpdateHandle.
	if do.StatsHandle() != nil {
		s.statsCollector = do.StatsHandle().NewSessionStatsCollector()
	}

	return s, nil
}

// BootstrapSession runs the first time when the TiDB server start.
func BootstrapSession(store kv.Storage) (*domain.Domain, error) {
	ver := getStoreBootstrapVersion(store)
	if ver == notBootstrapped {
		runInBootstrapSession(store, bootstrap)
	} else if ver < currentBootstrapVersion {
		runInBootstrapSession(store, upgrade)
	}

	se, err := createSession(store)
	if err != nil {
		return nil, errors.Trace(err)
	}
	dom := sessionctx.GetDomain(se)
	err = dom.LoadPrivilegeLoop(se)
	if err != nil {
		return nil, errors.Trace(err)
	}
	se1, err := createSession(store)
	if err != nil {
		return nil, errors.Trace(err)
	}
	err = dom.UpdateTableStatsLoop(se1)
	return dom, errors.Trace(err)
}

// runInBootstrapSession create a special session for boostrap to run.
// If no bootstrap and storage is remote, we must use a little lease time to
// bootstrap quickly, after bootstrapped, we will reset the lease time.
// TODO: Using a bootstap tool for doing this may be better later.
func runInBootstrapSession(store kv.Storage, bootstrap func(Session)) {
	saveLease := schemaLease
	if !localstore.IsLocalStore(store) {
		schemaLease = chooseMinLease(schemaLease, 100*time.Millisecond)
	}
	s, err := createSession(store)
	if err != nil {
		// Bootstrap fail will cause program exit.
		log.Fatal(errors.ErrorStack(err))
	}
	schemaLease = saveLease

	s.SetValue(context.Initing, true)
	bootstrap(s)
	finishBootstrap(store)
	s.ClearValue(context.Initing)

	domain := sessionctx.GetDomain(s)
	domain.Close()
	domap.Delete(store)
}

func createSession(store kv.Storage) (*session, error) {
	domain, err := domap.Get(store)
	if err != nil {
		return nil, errors.Trace(err)
	}
	s := &session{
		store:       store,
		parser:      parser.New(),
		sessionVars: variable.NewSessionVars(),
	}
	s.mu.values = make(map[fmt.Stringer]interface{})
	sessionctx.BindDomain(s, domain)
	// session implements variable.GlobalVarAccessor. Bind it to ctx.
	s.sessionVars.GlobalVarsAccessor = s

	return s, nil
}

const (
	notBootstrapped         = 0
<<<<<<< HEAD
	currentBootstrapVersion = 10
=======
	currentBootstrapVersion = 12
>>>>>>> f453b193
)

func getStoreBootstrapVersion(store kv.Storage) int64 {
	// check in memory
	_, ok := storeBootstrapped[store.UUID()]
	if ok {
		return currentBootstrapVersion
	}

	var ver int64
	// check in kv store
	err := kv.RunInNewTxn(store, false, func(txn kv.Transaction) error {
		var err error
		t := meta.NewMeta(txn)
		ver, err = t.GetBootstrapVersion()
		return errors.Trace(err)
	})

	if err != nil {
		log.Fatalf("check bootstrapped err %v", err)
	}

	if ver > notBootstrapped {
		// here mean memory is not ok, but other server has already finished it
		storeBootstrapped[store.UUID()] = true
	}

	return ver
}

func finishBootstrap(store kv.Storage) {
	storeBootstrapped[store.UUID()] = true

	err := kv.RunInNewTxn(store, true, func(txn kv.Transaction) error {
		t := meta.NewMeta(txn)
		err := t.FinishBootstrap(currentBootstrapVersion)
		return errors.Trace(err)
	})
	if err != nil {
		log.Fatalf("finish bootstrap err %v", err)
	}
}

const quoteCommaQuote = "', '"
const loadCommonGlobalVarsSQL = "select * from mysql.global_variables where variable_name in ('" +
	variable.AutocommitVar + quoteCommaQuote +
	variable.SQLModeVar + quoteCommaQuote +
	variable.MaxAllowedPacket + quoteCommaQuote +
	/* TiDB specific global variables: */
	variable.TiDBSkipUTF8Check + quoteCommaQuote +
	variable.TiDBSkipDDLWait + quoteCommaQuote +
	variable.TiDBIndexLookupSize + quoteCommaQuote +
	variable.TiDBIndexLookupConcurrency + quoteCommaQuote +
	variable.TiDBIndexSerialScanConcurrency + quoteCommaQuote +
	variable.TiDBMaxRowCountForINLJ + quoteCommaQuote +
	variable.TiDBDistSQLScanConcurrency + "')"

// LoadCommonGlobalVariableIfNeeded loads and applies commonly used global variables for the session.
func (s *session) loadCommonGlobalVariablesIfNeeded() error {
	vars := s.sessionVars
	if vars.CommonGlobalLoaded {
		return nil
	}
	if s.Value(context.Initing) != nil {
		// When running bootstrap or upgrade, we should not access global storage.
		return nil
	}
	// Set the variable to true to prevent cyclic recursive call.
	vars.CommonGlobalLoaded = true
	rows, _, err := s.ExecRestrictedSQL(s, loadCommonGlobalVarsSQL)
	if err != nil {
		vars.CommonGlobalLoaded = false
		log.Errorf("Failed to load common global variables.")
		return errors.Trace(err)
	}
	for _, row := range rows {
		varName := row.Data[0].GetString()
		if _, ok := vars.Systems[varName]; !ok {
			varsutil.SetSessionSystemVar(s.sessionVars, varName, row.Data[1])
		}
	}
	vars.CommonGlobalLoaded = true
	return nil
}

// txnFuture is a promise, which promises to return a txn in future.
type txnFuture struct {
	sync.WaitGroup
	txn kv.Transaction
	err error
}

func (s *session) getTxnFuture() *txnFuture {
	if s.txnFutureCh == nil {
		s.txnFutureCh = make(chan *txnFuture, 1)
		go asyncGetTSWorker(s.store, s.txnFutureCh)
	}

	future := &txnFuture{}
	future.Add(1)
	s.txnFutureCh <- future
	return future
}

func asyncGetTSWorker(store kv.Storage, ch chan *txnFuture) {
	for future := range ch {
		txn, err := store.Begin()
		future.txn = txn
		future.err = err
		future.Done()
	}
}

// prepareTxnCtx starts a goroutine to begin a transaction if needed, and creates a new transaction context.
// It is called before we execute a sql query.
func (s *session) prepareTxnCtx() {
	if s.txn != nil && s.txn.Valid() {
		return
	}
	if s.txnFuture != nil {
		return
	}

	txnFuture := s.getTxnFuture()
	goCtx, cancelFunc := goctx.WithCancel(goctx.Background())
	s.txnFuture, s.goCtx, s.cancelFunc = txnFuture, goCtx, cancelFunc
	is := sessionctx.GetDomain(s).InfoSchema()
	s.sessionVars.TxnCtx = &variable.TransactionContext{
		InfoSchema:    is,
		SchemaVersion: is.SchemaMetaVersion(),
	}
	if !s.sessionVars.IsAutocommit() {
		s.sessionVars.SetStatusFlag(mysql.ServerStatusInTrans, true)
	}
}

// RefreshTxnCtx implements context.RefreshTxnCtx interface.
func (s *session) RefreshTxnCtx() error {
	if err := s.doCommit(); err != nil {
		return errors.Trace(err)
	}

	return errors.Trace(s.NewTxn())
}

// ActivePendingTxn implements Context.ActivePendingTxn interface.
func (s *session) ActivePendingTxn() error {
	if s.txn != nil && s.txn.Valid() {
		return nil
	}
	if s.txnFuture == nil {
		return errors.New("transaction future is not set")
	}
	future := s.txnFuture
	s.txnFuture = nil
	future.Wait()
	if future.err != nil {
		return errors.Trace(future.err)
	}
	s.txn = future.txn
	err := s.loadCommonGlobalVariablesIfNeeded()
	if err != nil {
		return errors.Trace(err)
	}
	return nil
}

// InitTxnWithStartTS create a transaction with startTS.
func (s *session) InitTxnWithStartTS(startTS uint64) error {
	if s.txn != nil && s.txn.Valid() {
		return nil
	}
	if s.txnFuture == nil {
		return errors.New("transaction channel is not set")
	}
	// no need to get txn from txnFutureCh since txn should init with startTs
	s.txnFuture = nil
	var err error
	s.txn, err = s.store.BeginWithStartTS(startTS)
	if err != nil {
		return errors.Trace(err)
	}
	err = s.loadCommonGlobalVariablesIfNeeded()
	if err != nil {
		return errors.Trace(err)
	}
	return nil
}

func (s *session) ShowProcess() util.ProcessInfo {
	var pi util.ProcessInfo
	tmp := s.processInfo.Load()
	if tmp != nil {
		pi = tmp.(util.ProcessInfo)
	}
	return pi
}<|MERGE_RESOLUTION|>--- conflicted
+++ resolved
@@ -967,11 +967,7 @@
 
 const (
 	notBootstrapped         = 0
-<<<<<<< HEAD
-	currentBootstrapVersion = 10
-=======
 	currentBootstrapVersion = 12
->>>>>>> f453b193
 )
 
 func getStoreBootstrapVersion(store kv.Storage) int64 {
