// Copyright 2013 The ql Authors. All rights reserved.
// Use of this source code is governed by a BSD-style
// license that can be found in the LICENSES/QL-LICENSE file.

// Copyright 2015 PingCAP, Inc.
//
// Licensed under the Apache License, Version 2.0 (the "License");
// you may not use this file except in compliance with the License.
// You may obtain a copy of the License at
//
//     http://www.apache.org/licenses/LICENSE-2.0
//
// Unless required by applicable law or agreed to in writing, software
// distributed under the License is distributed on an "AS IS" BASIS,
// See the License for the specific language governing permissions and
// limitations under the License.

package tidb

import (
	"crypto/tls"
	"encoding/json"
	"fmt"
	"net"
	"strings"
	"sync"
	"sync/atomic"
	"time"

	"github.com/juju/errors"
	"github.com/ngaut/pools"
	"github.com/opentracing/opentracing-go"
	"github.com/pingcap/tidb/ast"
	"github.com/pingcap/tidb/context"
	"github.com/pingcap/tidb/domain"
	"github.com/pingcap/tidb/executor"
	"github.com/pingcap/tidb/kv"
	"github.com/pingcap/tidb/meta"
	"github.com/pingcap/tidb/mysql"
	"github.com/pingcap/tidb/parser"
	"github.com/pingcap/tidb/plan"
	"github.com/pingcap/tidb/privilege"
	"github.com/pingcap/tidb/privilege/privileges"
	"github.com/pingcap/tidb/sessionctx/binloginfo"
	"github.com/pingcap/tidb/sessionctx/stmtctx"
	"github.com/pingcap/tidb/sessionctx/variable"
	"github.com/pingcap/tidb/sessionctx/varsutil"
	"github.com/pingcap/tidb/statistics"
	"github.com/pingcap/tidb/store/tikv/oracle"
	"github.com/pingcap/tidb/terror"
	"github.com/pingcap/tidb/types"
	"github.com/pingcap/tidb/util"
	"github.com/pingcap/tidb/util/auth"
	"github.com/pingcap/tidb/util/charset"
	"github.com/pingcap/tidb/util/kvcache"
	"github.com/pingcap/tipb/go-binlog"
	log "github.com/sirupsen/logrus"
	goctx "golang.org/x/net/context"
)

// Session context
type Session interface {
	context.Context
	Status() uint16                                         // Flag of current status, such as autocommit.
	LastInsertID() uint64                                   // LastInsertID is the last inserted auto_increment ID.
	AffectedRows() uint64                                   // Affected rows by latest executed stmt.
	Execute(goctx.Context, string) ([]ast.RecordSet, error) // Execute a sql statement.
	String() string                                         // String is used to debug.
	CommitTxn(goctx.Context) error
	RollbackTxn(goctx.Context) error
	// PrepareStmt executes prepare statement in binary protocol.
	PrepareStmt(sql string) (stmtID uint32, paramCount int, fields []*ast.ResultField, err error)
	// ExecutePreparedStmt executes a prepared statement.
	ExecutePreparedStmt(goCtx goctx.Context, stmtID uint32, param ...interface{}) (ast.RecordSet, error)
	DropPreparedStmt(stmtID uint32) error
	SetClientCapability(uint32) // Set client capability flags.
	SetConnectionID(uint64)
	SetTLSState(*tls.ConnectionState)
	SetCollation(coID int) error
	SetSessionManager(util.SessionManager)
	Close()
	Auth(user *auth.UserIdentity, auth []byte, salt []byte) bool
	ShowProcess() util.ProcessInfo
	// PrePareTxnCtx is exported for test.
	PrepareTxnCtx(goctx.Context)
}

var (
	_ Session = (*session)(nil)
)

type stmtRecord struct {
	stmtID  uint32
	st      ast.Statement
	stmtCtx *stmtctx.StatementContext
	params  []interface{}
}

// StmtHistory holds all histories of statements in a txn.
type StmtHistory struct {
	history []*stmtRecord
}

// Add appends a stmt to history list.
func (h *StmtHistory) Add(stmtID uint32, st ast.Statement, stmtCtx *stmtctx.StatementContext, params ...interface{}) {
	s := &stmtRecord{
		stmtID:  stmtID,
		st:      st,
		stmtCtx: stmtCtx,
		params:  append(([]interface{})(nil), params...),
	}
	h.history = append(h.history, s)
}

type session struct {
	// processInfo is used by ShowProcess(), and should be modified atomically.
	processInfo atomic.Value
	txn         kv.Transaction // current transaction
	txnFuture   *txnFuture

	mu struct {
		sync.RWMutex
		values map[fmt.Stringer]interface{}
	}

	store kv.Storage

	parser *parser.Parser

	preparedPlanCache *kvcache.SimpleLRUCache

	sessionVars    *variable.SessionVars
	sessionManager util.SessionManager

	statsCollector *statistics.SessionStatsCollector
}

func (s *session) getMembufCap() int {
	if s.sessionVars.ImportingData {
		return kv.ImportingTxnMembufCap
	}

	return kv.DefaultTxnMembufCap
}

func (s *session) cleanRetryInfo() {
	if !s.sessionVars.RetryInfo.Retrying {
		retryInfo := s.sessionVars.RetryInfo
		for _, stmtID := range retryInfo.DroppedPreparedStmtIDs {
			delete(s.sessionVars.PreparedStmts, stmtID)
		}
		retryInfo.Clean()
	}
}

func (s *session) Status() uint16 {
	return s.sessionVars.Status
}

func (s *session) LastInsertID() uint64 {
	if s.sessionVars.LastInsertID > 0 {
		return s.sessionVars.LastInsertID
	}
	return s.sessionVars.InsertID
}

func (s *session) AffectedRows() uint64 {
	return s.sessionVars.StmtCtx.AffectedRows()
}

func (s *session) SetClientCapability(capability uint32) {
	s.sessionVars.ClientCapability = capability
}

func (s *session) SetConnectionID(connectionID uint64) {
	s.sessionVars.ConnectionID = connectionID
}

func (s *session) SetTLSState(tlsState *tls.ConnectionState) {
	// If user is not connected via TLS, then tlsState == nil.
	if tlsState != nil {
		s.sessionVars.TLSConnectionState = tlsState
	}
}

func (s *session) GetTLSState() *tls.ConnectionState {
	return s.sessionVars.TLSConnectionState
}

func (s *session) SetCollation(coID int) error {
	cs, co, err := charset.GetCharsetInfoByID(coID)
	if err != nil {
		return errors.Trace(err)
	}
	for _, v := range variable.SetNamesVariables {
		s.sessionVars.Systems[v] = cs
	}
	s.sessionVars.Systems[variable.CollationConnection] = co
	return nil
}

func (s *session) PreparedPlanCache() *kvcache.SimpleLRUCache {
	return s.preparedPlanCache
}

func (s *session) SetSessionManager(sm util.SessionManager) {
	s.sessionManager = sm
}

func (s *session) GetSessionManager() util.SessionManager {
	return s.sessionManager
}

func (s *session) StoreQueryFeedback(feedback interface{}) {
	s.statsCollector.StoreQueryFeedback(feedback)
}

type schemaLeaseChecker struct {
	domain.SchemaValidator
	schemaVer       int64
	relatedTableIDs []int64
}

var (
	// SchemaOutOfDateRetryInterval is the sleeping time when we fail to try.
	SchemaOutOfDateRetryInterval = int64(500 * time.Millisecond)
	// SchemaOutOfDateRetryTimes is upper bound of retry times when the schema is out of date.
	SchemaOutOfDateRetryTimes = int32(10)
)

func (s *schemaLeaseChecker) Check(txnTS uint64) error {
	schemaOutOfDateRetryInterval := atomic.LoadInt64(&SchemaOutOfDateRetryInterval)
	schemaOutOfDateRetryTimes := int(atomic.LoadInt32(&SchemaOutOfDateRetryTimes))
	for i := 0; i < schemaOutOfDateRetryTimes; i++ {
		result := s.SchemaValidator.Check(txnTS, s.schemaVer, s.relatedTableIDs)
		switch result {
		case domain.ResultSucc:
			return nil
		case domain.ResultFail:
			schemaLeaseErrorCounter.WithLabelValues("changed").Inc()
			return domain.ErrInfoSchemaChanged
		case domain.ResultUnknown:
			schemaLeaseErrorCounter.WithLabelValues("outdated").Inc()
			time.Sleep(time.Duration(schemaOutOfDateRetryInterval))
		}

	}
	return domain.ErrInfoSchemaExpired
}

func (s *session) doCommit(ctx goctx.Context) error {
	if s.txn == nil || !s.txn.Valid() {
		return nil
	}
	defer func() {
		s.txn = nil
		s.sessionVars.SetStatusFlag(mysql.ServerStatusInTrans, false)
	}()
	if s.sessionVars.BinlogClient != nil {
		prewriteValue := binloginfo.GetPrewriteValue(s, false)
		if prewriteValue != nil {
			prewriteData, err := prewriteValue.Marshal()
			if err != nil {
				return errors.Trace(err)
			}
			info := &binloginfo.BinlogInfo{
				Data: &binlog.Binlog{
					Tp:            binlog.BinlogType_Prewrite,
					PrewriteValue: prewriteData,
				},
				Client: s.sessionVars.BinlogClient.(binlog.PumpClient),
			}
			s.txn.SetOption(kv.BinlogInfo, info)
		}
	}

	// Get the related table IDs.
	relatedTables := s.GetSessionVars().TxnCtx.TableDeltaMap
	tableIDs := make([]int64, 0, len(relatedTables))
	for id := range relatedTables {
		tableIDs = append(tableIDs, id)
	}
	// Set this option for 2 phase commit to validate schema lease.
	s.txn.SetOption(kv.SchemaLeaseChecker, &schemaLeaseChecker{
		SchemaValidator: domain.GetDomain(s).SchemaValidator,
		schemaVer:       s.sessionVars.TxnCtx.SchemaVersion,
		relatedTableIDs: tableIDs,
	})
	if err := s.txn.Commit(ctx); err != nil {
		return errors.Trace(err)
	}
	return nil
}

func (s *session) doCommitWithRetry(ctx goctx.Context) error {
	var txnSize int
	if s.txn != nil && s.txn.Valid() {
		txnSize = s.txn.Size()
	}
	err := s.doCommit(ctx)
	if err != nil {
		if s.isRetryableError(err) {
			log.Warnf("[%d] retryable error: %v, txn: %v", s.sessionVars.ConnectionID, err, s.txn)
			// Transactions will retry 2 ~ commitRetryLimit times.
			// We make larger transactions retry less times to prevent cluster resource outage.
			txnSizeRate := float64(txnSize) / float64(kv.TxnTotalSizeLimit)
			maxRetryCount := commitRetryLimit - int(float64(commitRetryLimit-1)*txnSizeRate)
			err = s.retry(ctx, maxRetryCount)
		}
	}
	s.cleanRetryInfo()
	if err != nil {
		log.Warnf("[%d] finished txn:%v, %v", s.sessionVars.ConnectionID, s.txn, err)
		return errors.Trace(err)
	}
	mapper := s.GetSessionVars().TxnCtx.TableDeltaMap
	if s.statsCollector != nil && mapper != nil {
		for id, item := range mapper {
			s.statsCollector.Update(id, item.Delta, item.Count)
		}
	}
	return nil
}

func (s *session) CommitTxn(ctx goctx.Context) error {
	if span := opentracing.SpanFromContext(ctx); span != nil {
		span = opentracing.StartSpan("session.CommitTxn", opentracing.ChildOf(span.Context()))
		defer span.Finish()
	}

	err := s.doCommitWithRetry(ctx)
	label := "OK"
	if err != nil {
		label = "Error"
	}
	transactionCounter.WithLabelValues(label).Inc()
	return errors.Trace(err)
}

func (s *session) RollbackTxn(ctx goctx.Context) error {
	if span := opentracing.SpanFromContext(ctx); span != nil {
		span = opentracing.StartSpan("session.RollbackTxn", opentracing.ChildOf(span.Context()))
		defer span.Finish()
	}

	var err error
	if s.txn != nil && s.txn.Valid() {
		err = s.txn.Rollback()
	}
	s.cleanRetryInfo()
	s.txn = nil
	s.txnFuture = nil
	s.sessionVars.SetStatusFlag(mysql.ServerStatusInTrans, false)
	return errors.Trace(err)
}

func (s *session) GetClient() kv.Client {
	return s.store.GetClient()
}

func (s *session) String() string {
	// TODO: how to print binded context in values appropriately?
	sessVars := s.sessionVars
	data := map[string]interface{}{
		"id":         sessVars.ConnectionID,
		"user":       sessVars.User,
		"currDBName": sessVars.CurrentDB,
		"status":     sessVars.Status,
		"strictMode": sessVars.StrictSQLMode,
	}
	if s.txn != nil {
		// if txn is committed or rolled back, txn is nil.
		data["txn"] = s.txn.String()
	}
	if sessVars.SnapshotTS != 0 {
		data["snapshotTS"] = sessVars.SnapshotTS
	}
	if sessVars.LastInsertID > 0 {
		data["lastInsertID"] = sessVars.LastInsertID
	}
	if len(sessVars.PreparedStmts) > 0 {
		data["preparedStmtCount"] = len(sessVars.PreparedStmts)
	}
	b, err := json.MarshalIndent(data, "", "  ")
	terror.Log(errors.Trace(err))
	return string(b)
}

const sqlLogMaxLen = 1024

// SchemaChangedWithoutRetry is used for testing.
var SchemaChangedWithoutRetry bool

func (s *session) isRetryableError(err error) bool {
	if SchemaChangedWithoutRetry {
		return kv.IsRetryableError(err)
	}
	return kv.IsRetryableError(err) || domain.ErrInfoSchemaChanged.Equal(err)
}

func (s *session) retry(goCtx goctx.Context, maxCnt int) error {
	span, ctx := opentracing.StartSpanFromContext(goCtx, "retry")
	defer span.Finish()

	connID := s.sessionVars.ConnectionID
	if s.sessionVars.TxnCtx.ForUpdate {
		return errors.Errorf("[%d] can not retry select for update statement", connID)
	}
	s.sessionVars.RetryInfo.Retrying = true
	retryCnt := 0
	defer func() {
		s.sessionVars.RetryInfo.Retrying = false
		sessionRetry.Observe(float64(retryCnt))
		s.txn = nil
		s.sessionVars.SetStatusFlag(mysql.ServerStatusInTrans, false)
	}()

	nh := GetHistory(s)
	var err error
	for {
		s.PrepareTxnCtx(ctx)
		s.sessionVars.RetryInfo.ResetOffset()
		for i, sr := range nh.history {
			st := sr.st
			if st.IsReadOnly() {
				continue
			}
			err = st.RebuildPlan()
			if err != nil {
				return errors.Trace(err)
			}

			if retryCnt == 0 {
				// We do not have to log the query every time.
				// We print the queries at the first try only.
				log.Warnf("[%d] Retry [%d] query [%d] %s", connID, retryCnt, i, sqlForLog(st.OriginText()))
			} else {
				log.Warnf("[%d] Retry [%d] query [%d]", connID, retryCnt, i)
			}
			s.sessionVars.StmtCtx = sr.stmtCtx
			s.sessionVars.StmtCtx.ResetForRetry()
			_, err = st.Exec(goCtx)
			if err != nil {
				break
			}
		}
		if hook := ctx.Value("preCommitHook"); hook != nil {
			// For testing purpose.
			hook.(func())()
		}
		if err == nil {
			err = s.doCommit(ctx)
			if err == nil {
				break
			}
		}
		if !s.isRetryableError(err) {
			log.Warnf("[%d] session:%v, err:%v", connID, s, err)
			return errors.Trace(err)
		}
		retryCnt++
		if retryCnt >= maxCnt {
			log.Warnf("[%d] Retry reached max count %d", connID, retryCnt)
			return errors.Trace(err)
		}
		log.Warnf("[%d] retryable error: %v, txn: %v", connID, err, s.txn)
		kv.BackOff(retryCnt)
		s.txn = nil
		s.sessionVars.SetStatusFlag(mysql.ServerStatusInTrans, false)
	}
	return err
}

func sqlForLog(sql string) string {
	if len(sql) > sqlLogMaxLen {
		return sql[:sqlLogMaxLen] + fmt.Sprintf("(len:%d)", len(sql))
	}
	return sql
}

func (s *session) sysSessionPool() *pools.ResourcePool {
	return domain.GetDomain(s).SysSessionPool()
}

// ExecRestrictedSQL implements RestrictedSQLExecutor interface.
// This is used for executing some restricted sql statements, usually executed during a normal statement execution.
// Unlike normal Exec, it doesn't reset statement status, doesn't commit or rollback the current transaction
// and doesn't write binlog.
func (s *session) ExecRestrictedSQL(ctx context.Context, sql string) ([]types.Row, []*ast.ResultField, error) {
	var span opentracing.Span
	goCtx := goctx.TODO()
	span, goCtx = opentracing.StartSpanFromContext(goCtx, "session.ExecRestrictedSQL")
	defer span.Finish()

	// Use special session to execute the sql.
	tmp, err := s.sysSessionPool().Get()
	if err != nil {
		return nil, nil, errors.Trace(err)
	}
	se := tmp.(*session)
	defer s.sysSessionPool().Put(tmp)

	recordSets, err := se.Execute(goCtx, sql)
	if err != nil {
		return nil, nil, errors.Trace(err)
	}

	var (
		rows   []types.Row
		fields []*ast.ResultField
	)
	// Execute all recordset, take out the first one as result.
	for i, rs := range recordSets {
		tmp, err := drainRecordSet(goCtx, rs)
		if err != nil {
			return nil, nil, errors.Trace(err)
		}
		if err = rs.Close(); err != nil {
			return nil, nil, errors.Trace(err)
		}

		if i == 0 {
			rows = tmp
			fields = rs.Fields()
		}
	}
	return rows, fields, nil
}

func createSessionFunc(store kv.Storage) pools.Factory {
	return func() (pools.Resource, error) {
		se, err := createSession(store)
		if err != nil {
			return nil, errors.Trace(err)
		}
		err = varsutil.SetSessionSystemVar(se.sessionVars, variable.AutocommitVar, types.NewStringDatum("1"))
		if err != nil {
			return nil, errors.Trace(err)
		}
		se.sessionVars.CommonGlobalLoaded = true
		se.sessionVars.InRestrictedSQL = true
		return se, nil
	}
}

func createSessionWithDomainFunc(store kv.Storage) func(*domain.Domain) (pools.Resource, error) {
	return func(dom *domain.Domain) (pools.Resource, error) {
		se, err := createSessionWithDomain(store, dom)
		if err != nil {
			return nil, errors.Trace(err)
		}
		err = varsutil.SetSessionSystemVar(se.sessionVars, variable.AutocommitVar, types.NewStringDatum("1"))
		if err != nil {
			return nil, errors.Trace(err)
		}
		se.sessionVars.CommonGlobalLoaded = true
		se.sessionVars.InRestrictedSQL = true
		return se, nil
	}
}

func drainRecordSet(goCtx goctx.Context, rs ast.RecordSet) ([]types.Row, error) {
	var rows []types.Row
	for {
		row, err := rs.Next(goCtx)
		if err != nil {
			return nil, errors.Trace(err)
		}
		if row == nil {
			break
		}
		rows = append(rows, row)
	}
	return rows, nil
}

// getExecRet executes restricted sql and the result is one column.
// It returns a string value.
func (s *session) getExecRet(ctx context.Context, sql string) (string, error) {
	rows, fields, err := s.ExecRestrictedSQL(ctx, sql)
	if err != nil {
		return "", errors.Trace(err)
	}
	if len(rows) == 0 {
		return "", executor.ErrResultIsEmpty
	}
	d := rows[0].GetDatum(0, &fields[0].Column.FieldType)
	value, err := d.ToString()
	if err != nil {
		return "", errors.Trace(err)
	}
	return value, nil
}

// GetAllSysVars implements GlobalVarAccessor.GetAllSysVars interface.
func (s *session) GetAllSysVars() (map[string]string, error) {
	if s.Value(context.Initing) != nil {
		return nil, nil
	}
	sql := `SELECT VARIABLE_NAME, VARIABLE_VALUE FROM %s.%s;`
	sql = fmt.Sprintf(sql, mysql.SystemDB, mysql.GlobalVariablesTable)
	rows, _, err := s.ExecRestrictedSQL(s, sql)
	if err != nil {
		return nil, errors.Trace(err)
	}
	ret := make(map[string]string)
	for _, r := range rows {
		k, v := r.GetString(0), r.GetString(1)
		ret[k] = v
	}
	return ret, nil
}

// GetGlobalSysVar implements GlobalVarAccessor.GetGlobalSysVar interface.
func (s *session) GetGlobalSysVar(name string) (string, error) {
	if s.Value(context.Initing) != nil {
		// When running bootstrap or upgrade, we should not access global storage.
		return "", nil
	}
	sql := fmt.Sprintf(`SELECT VARIABLE_VALUE FROM %s.%s WHERE VARIABLE_NAME="%s";`,
		mysql.SystemDB, mysql.GlobalVariablesTable, name)
	sysVar, err := s.getExecRet(s, sql)
	if err != nil {
		if executor.ErrResultIsEmpty.Equal(err) {
			if sv, ok := variable.SysVars[name]; ok {
				return sv.Value, nil
			}
			return "", variable.UnknownSystemVar.GenByArgs(name)
		}
		return "", errors.Trace(err)
	}
	return sysVar, nil
}

// SetGlobalSysVar implements GlobalVarAccessor.SetGlobalSysVar interface.
func (s *session) SetGlobalSysVar(name string, value string) error {
	if name == variable.SQLModeVar {
		value = mysql.FormatSQLModeStr(value)
		if _, err := mysql.GetSQLMode(value); err != nil {
			return errors.Trace(err)
		}
	}
	sql := fmt.Sprintf(`REPLACE %s.%s VALUES ('%s', '%s');`,
		mysql.SystemDB, mysql.GlobalVariablesTable, strings.ToLower(name), value)
	_, _, err := s.ExecRestrictedSQL(s, sql)
	return errors.Trace(err)
}

func (s *session) ParseSQL(goCtx goctx.Context, sql, charset, collation string) ([]ast.StmtNode, error) {
	if span := opentracing.SpanFromContext(goCtx); span != nil {
		span1 := opentracing.StartSpan("session.ParseSQL", opentracing.ChildOf(span.Context()))
		defer span1.Finish()
	}
	s.parser.SetSQLMode(s.sessionVars.SQLMode)
	return s.parser.Parse(sql, charset, collation)
}

func (s *session) SetProcessInfo(sql string) {
	pi := util.ProcessInfo{
		ID:      s.sessionVars.ConnectionID,
		DB:      s.sessionVars.CurrentDB,
		Command: "Query",
		Time:    time.Now(),
		State:   s.Status(),
		Info:    sql,
	}
	if s.sessionVars.User != nil {
		pi.User = s.sessionVars.User.Username
		pi.Host = s.sessionVars.User.Hostname
	}
	s.processInfo.Store(pi)
}

func (s *session) executeStatement(goCtx goctx.Context, connID uint64, stmtNode ast.StmtNode, stmt ast.Statement, recordSets []ast.RecordSet) ([]ast.RecordSet, error) {
	s.SetValue(context.QueryString, stmt.OriginText())
	if _, ok := stmtNode.(ast.DDLNode); ok {
		s.SetValue(context.LastExecuteDDL, true)
	} else {
		s.ClearValue(context.LastExecuteDDL)
	}

	startTS := time.Now()
	recordSet, err := runStmt(goCtx, s, stmt)
	if err != nil {
		if !kv.ErrKeyExists.Equal(err) {
			log.Warnf("[%d] session error:\n%v\n%s", connID, errors.ErrorStack(err), s)
		}
		return nil, errors.Trace(err)
	}
	sessionExecuteRunDuration.Observe(time.Since(startTS).Seconds())

	if recordSet != nil {
		recordSets = append(recordSets, recordSet)
	}
	logCrucialStmt(stmtNode, s.sessionVars.User)
	return recordSets, nil
}

func (s *session) Execute(goCtx goctx.Context, sql string) (recordSets []ast.RecordSet, err error) {
	if span := opentracing.SpanFromContext(goCtx); span != nil {
		span, goCtx = opentracing.StartSpanFromContext(goCtx, "session.Execute")
		defer span.Finish()
	}

	s.PrepareTxnCtx(goCtx)
	var (
		cacheKey      kvcache.Key
		cacheValue    kvcache.Value
		useCachedPlan = false
		connID        = s.sessionVars.ConnectionID
	)

	if plan.PlanCacheEnabled {
		schemaVersion := domain.GetDomain(s).InfoSchema().SchemaMetaVersion()
		readOnly := s.Txn() == nil || s.Txn().IsReadOnly()

		cacheKey = plan.NewSQLCacheKey(s.sessionVars, sql, schemaVersion, readOnly)
		cacheValue, useCachedPlan = plan.GlobalPlanCache.Get(cacheKey)
	}

	if useCachedPlan {
		stmtNode := cacheValue.(*plan.SQLCacheValue).StmtNode
		stmt := &executor.ExecStmt{
			InfoSchema: executor.GetInfoSchema(s),
			Plan:       cacheValue.(*plan.SQLCacheValue).Plan,
			Expensive:  cacheValue.(*plan.SQLCacheValue).Expensive,
			Text:       stmtNode.Text(),
			StmtNode:   stmtNode,
			Ctx:        s,
		}

		s.PrepareTxnCtx(goCtx)
		executor.ResetStmtCtx(s, stmtNode)
		if recordSets, err = s.executeStatement(goCtx, connID, stmtNode, stmt, recordSets); err != nil {
			return nil, errors.Trace(err)
		}
	} else {
		err = s.loadCommonGlobalVariablesIfNeeded()
		if err != nil {
			return nil, errors.Trace(err)
		}

		charset, collation := s.sessionVars.GetCharsetInfo()

		// Step1: Compile query string to abstract syntax trees(ASTs).
		startTS := time.Now()
		stmtNodes, err := s.ParseSQL(goCtx, sql, charset, collation)
		if err != nil {
			log.Warnf("[%d] parse error:\n%v\n%s", connID, err, sql)
			return nil, errors.Trace(err)
		}
		sessionExecuteParseDuration.Observe(time.Since(startTS).Seconds())

		compiler := executor.Compiler{Ctx: s}
		for _, stmtNode := range stmtNodes {
			s.PrepareTxnCtx(goCtx)

			// Step2: Transform abstract syntax tree to a physical plan(stored in executor.ExecStmt).
			startTS = time.Now()
			// Some executions are done in compile stage, so we reset them before compile.
			executor.ResetStmtCtx(s, stmtNode)
			stmt, err := compiler.Compile(goCtx, stmtNode)
			if err != nil {
				log.Warnf("[%d] compile error:\n%v\n%s", connID, err, sql)
				terror.Log(errors.Trace(s.RollbackTxn(goCtx)))
				return nil, errors.Trace(err)
			}
			sessionExecuteCompileDuration.Observe(time.Since(startTS).Seconds())

			// Step3: Cache the physical plan if possible.
			if plan.PlanCacheEnabled && stmt.Cacheable && len(stmtNodes) == 1 && !s.GetSessionVars().StmtCtx.HistogramsNotLoad() {
				plan.GlobalPlanCache.Put(cacheKey, plan.NewSQLCacheValue(stmtNode, stmt.Plan, stmt.Expensive))
			}

			// Step4: Execute the physical plan.
			if recordSets, err = s.executeStatement(goCtx, connID, stmtNode, stmt, recordSets); err != nil {
				return nil, errors.Trace(err)
			}
		}
	}

	if s.sessionVars.ClientCapability&mysql.ClientMultiResults == 0 && len(recordSets) > 1 {
		// return the first recordset if client doesn't support ClientMultiResults.
		recordSets = recordSets[:1]
	}
	return recordSets, nil
}

// PrepareStmt is used for executing prepare statement in binary protocol
func (s *session) PrepareStmt(sql string) (stmtID uint32, paramCount int, fields []*ast.ResultField, err error) {
	if s.sessionVars.TxnCtx.InfoSchema == nil {
		// We don't need to create a transaction for prepare statement, just get information schema will do.
		s.sessionVars.TxnCtx.InfoSchema = domain.GetDomain(s).InfoSchema()
	}
	err = s.loadCommonGlobalVariablesIfNeeded()
	if err != nil {
		err = errors.Trace(err)
		return
	}

	prepareExec := executor.NewPrepareExec(s, executor.GetInfoSchema(s), sql)
	err = prepareExec.DoPrepare()
	return prepareExec.ID, prepareExec.ParamCount, prepareExec.Fields, errors.Trace(err)
}

// checkArgs makes sure all the arguments' types are known and can be handled.
// integer types are converted to int64 and uint64, time.Time is converted to types.Time.
// time.Duration is converted to types.Duration, other known types are leaved as it is.
func checkArgs(args ...interface{}) error {
	for i, v := range args {
		switch x := v.(type) {
		case bool:
			if x {
				args[i] = int64(1)
			} else {
				args[i] = int64(0)
			}
		case int8:
			args[i] = int64(x)
		case int16:
			args[i] = int64(x)
		case int32:
			args[i] = int64(x)
		case int:
			args[i] = int64(x)
		case uint8:
			args[i] = uint64(x)
		case uint16:
			args[i] = uint64(x)
		case uint32:
			args[i] = uint64(x)
		case uint:
			args[i] = uint64(x)
		case int64:
		case uint64:
		case float32:
		case float64:
		case string:
		case []byte:
		case time.Duration:
			args[i] = types.Duration{Duration: x}
		case time.Time:
			args[i] = types.Time{Time: types.FromGoTime(x), Type: mysql.TypeDatetime}
		case nil:
		default:
			return errors.Errorf("cannot use arg[%d] (type %T):unsupported type", i, v)
		}
	}
	return nil
}

// ExecutePreparedStmt executes a prepared statement.
func (s *session) ExecutePreparedStmt(goCtx goctx.Context, stmtID uint32, args ...interface{}) (ast.RecordSet, error) {
	err := checkArgs(args...)
	if err != nil {
		return nil, errors.Trace(err)
	}

	s.PrepareTxnCtx(goCtx)
	st, err := executor.CompileExecutePreparedStmt(s, stmtID, args...)
	if err != nil {
		return nil, errors.Trace(err)
	}
	r, err := runStmt(goCtx, s, st)
	return r, errors.Trace(err)
}

func (s *session) DropPreparedStmt(stmtID uint32) error {
	vars := s.sessionVars
	if _, ok := vars.PreparedStmts[stmtID]; !ok {
		return plan.ErrStmtNotFound
	}
	vars.RetryInfo.DroppedPreparedStmtIDs = append(vars.RetryInfo.DroppedPreparedStmtIDs, stmtID)
	return nil
}

func (s *session) Txn() kv.Transaction {
	return s.txn
}

func (s *session) NewTxn() error {
	if s.txn != nil && s.txn.Valid() {
		goCtx := goctx.TODO()
		err := s.CommitTxn(goCtx)
		if err != nil {
			return errors.Trace(err)
		}
	}

	txn, err := s.store.Begin()
	if err != nil {
		return errors.Trace(err)
	}
	txn.SetCap(s.getMembufCap())
	s.txn = txn
	s.sessionVars.TxnCtx.StartTS = txn.StartTS()
	return nil
}

func (s *session) SetValue(key fmt.Stringer, value interface{}) {
	s.mu.Lock()
	s.mu.values[key] = value
	s.mu.Unlock()
}

func (s *session) Value(key fmt.Stringer) interface{} {
	s.mu.RLock()
	value := s.mu.values[key]
	s.mu.RUnlock()
	return value
}

func (s *session) ClearValue(key fmt.Stringer) {
	s.mu.Lock()
	delete(s.mu.values, key)
	s.mu.Unlock()
}

// Close function does some clean work when session end.
func (s *session) Close() {
	if s.statsCollector != nil {
		s.statsCollector.Delete()
	}
	goCtx := goctx.TODO()
	if err := s.RollbackTxn(goCtx); err != nil {
		log.Error("session Close error:", errors.ErrorStack(err))
	}
}

// GetSessionVars implements the context.Context interface.
func (s *session) GetSessionVars() *variable.SessionVars {
	return s.sessionVars
}

func (s *session) getPassword(name, host string) (string, error) {
	// Get password for name and host.
	authSQL := fmt.Sprintf("SELECT Password FROM %s.%s WHERE User='%s' and Host='%s';", mysql.SystemDB, mysql.UserTable, name, host)
	pwd, err := s.getExecRet(s, authSQL)
	if err == nil {
		return pwd, nil
	} else if !executor.ErrResultIsEmpty.Equal(err) {
		return "", errors.Trace(err)
	}
	//Try to get user password for name with any host(%).
	authSQL = fmt.Sprintf("SELECT Password FROM %s.%s WHERE User='%s' and Host='%%';", mysql.SystemDB, mysql.UserTable, name)
	pwd, err = s.getExecRet(s, authSQL)
	return pwd, errors.Trace(err)
}

func (s *session) Auth(user *auth.UserIdentity, authentication []byte, salt []byte) bool {
	pm := privilege.GetPrivilegeManager(s)

	// Check IP.
	if pm.ConnectionVerification(user.Username, user.Hostname, authentication, salt) {
		s.sessionVars.User = user
		return true
	}

	// Check Hostname.
	for _, addr := range getHostByIP(user.Hostname) {
		if pm.ConnectionVerification(user.Username, addr, authentication, salt) {
			s.sessionVars.User = &auth.UserIdentity{
				Username: user.Username,
				Hostname: addr,
			}
			return true
		}
	}

	log.Errorf("User connection verification failed %s", user)
	return false
}

func getHostByIP(ip string) []string {
	if ip == "127.0.0.1" {
		return []string{"localhost"}
	}
	addrs, err := net.LookupAddr(ip)
	terror.Log(errors.Trace(err))
	return addrs
}

func chooseMinLease(n1 time.Duration, n2 time.Duration) time.Duration {
	if n1 <= n2 {
		return n1
	}
	return n2
}

// CreateSession4Test creates a new session environment for test.
func CreateSession4Test(store kv.Storage) (Session, error) {
	s, err := CreateSession(store)
	if err == nil {
		// initialize session variables for test.
		s.GetSessionVars().MaxChunkSize = 2
	}
	return s, errors.Trace(err)
}

// CreateSession creates a new session environment.
func CreateSession(store kv.Storage) (Session, error) {
	s, err := createSession(store)
	if err != nil {
		return nil, errors.Trace(err)
	}

	// Add auth here.
	do, err := domap.Get(store)
	if err != nil {
		return nil, errors.Trace(err)
	}
	pm := &privileges.UserPrivileges{
		Handle: do.PrivilegeHandle(),
	}
	privilege.BindPrivilegeManager(s, pm)

	// Add statsUpdateHandle.
	if do.StatsHandle() != nil {
		s.statsCollector = do.StatsHandle().NewSessionStatsCollector()
	}

	return s, nil
}

// BootstrapSession runs the first time when the TiDB server start.
func BootstrapSession(store kv.Storage) (*domain.Domain, error) {
	ver := getStoreBootstrapVersion(store)
	if ver == notBootstrapped {
		runInBootstrapSession(store, bootstrap)
	} else if ver < currentBootstrapVersion {
		runInBootstrapSession(store, upgrade)
	}

	se, err := createSession(store)
	if err != nil {
		return nil, errors.Trace(err)
	}
	dom := domain.GetDomain(se)
	err = dom.LoadPrivilegeLoop(se)
	if err != nil {
		return nil, errors.Trace(err)
	}
	se1, err := createSession(store)
	if err != nil {
		return nil, errors.Trace(err)
	}
	err = dom.UpdateTableStatsLoop(se1)
	if err != nil {
		return nil, errors.Trace(err)
	}

	if raw, ok := store.(domain.EtcdBackend); ok {
		err = raw.StartGCWorker()
		if err != nil {
			return nil, errors.Trace(err)
		}
	}

	return dom, errors.Trace(err)
}

// GetDomain gets the associated domain for store.
func GetDomain(store kv.Storage) (*domain.Domain, error) {
	return domap.Get(store)
}

// runInBootstrapSession create a special session for boostrap to run.
// If no bootstrap and storage is remote, we must use a little lease time to
// bootstrap quickly, after bootstrapped, we will reset the lease time.
// TODO: Using a bootstap tool for doing this may be better later.
func runInBootstrapSession(store kv.Storage, bootstrap func(Session)) {
	saveLease := schemaLease
	schemaLease = chooseMinLease(schemaLease, 100*time.Millisecond)
	s, err := createSession(store)
	if err != nil {
		// Bootstrap fail will cause program exit.
		log.Fatal(errors.ErrorStack(err))
	}
	schemaLease = saveLease

	s.SetValue(context.Initing, true)
	bootstrap(s)
	finishBootstrap(store)
	s.ClearValue(context.Initing)

	dom := domain.GetDomain(s)
	dom.Close()
	domap.Delete(store)
}

func createSession(store kv.Storage) (*session, error) {
	dom, err := domap.Get(store)
	if err != nil {
		return nil, errors.Trace(err)
	}
	s := &session{
		store:       store,
		parser:      parser.New(),
		sessionVars: variable.NewSessionVars(),
	}
	if plan.PreparedPlanCacheEnabled {
		s.preparedPlanCache = kvcache.NewSimpleLRUCache(plan.PreparedPlanCacheCapacity)
	}
	s.mu.values = make(map[fmt.Stringer]interface{})
	domain.BindDomain(s, dom)
	// session implements variable.GlobalVarAccessor. Bind it to ctx.
	s.sessionVars.GlobalVarsAccessor = s
	s.sessionVars.BinlogClient = binloginfo.GetPumpClient()
	return s, nil
}

// createSessionWithDomain creates a new Session and binds it with a Domain.
// We need this because when we start DDL in Domain, the DDL need a session
// to change some system tables. But at that time, we have been already in
// a lock context, which cause we can't call createSesion directly.
func createSessionWithDomain(store kv.Storage, dom *domain.Domain) (*session, error) {
	s := &session{
		store:       store,
		parser:      parser.New(),
		sessionVars: variable.NewSessionVars(),
	}
	if plan.PreparedPlanCacheEnabled {
		s.preparedPlanCache = kvcache.NewSimpleLRUCache(plan.PreparedPlanCacheCapacity)
	}
	s.mu.values = make(map[fmt.Stringer]interface{})
	domain.BindDomain(s, dom)
	// session implements variable.GlobalVarAccessor. Bind it to ctx.
	s.sessionVars.GlobalVarsAccessor = s
	return s, nil
}

const (
	notBootstrapped         = 0
	currentBootstrapVersion = 16
)

func getStoreBootstrapVersion(store kv.Storage) int64 {
	// check in memory
	_, ok := storeBootstrapped[store.UUID()]
	if ok {
		return currentBootstrapVersion
	}

	var ver int64
	// check in kv store
	err := kv.RunInNewTxn(store, false, func(txn kv.Transaction) error {
		var err error
		t := meta.NewMeta(txn)
		ver, err = t.GetBootstrapVersion()
		return errors.Trace(err)
	})

	if err != nil {
		log.Fatalf("check bootstrapped err %v", err)
	}

	if ver > notBootstrapped {
		// here mean memory is not ok, but other server has already finished it
		storeBootstrapped[store.UUID()] = true
	}

	return ver
}

func finishBootstrap(store kv.Storage) {
	storeBootstrapped[store.UUID()] = true

	err := kv.RunInNewTxn(store, true, func(txn kv.Transaction) error {
		t := meta.NewMeta(txn)
		err := t.FinishBootstrap(currentBootstrapVersion)
		return errors.Trace(err)
	})
	if err != nil {
		log.Fatalf("finish bootstrap err %v", err)
	}
}

const quoteCommaQuote = "', '"
const loadCommonGlobalVarsSQL = "select HIGH_PRIORITY * from mysql.global_variables where variable_name in ('" +
	variable.AutocommitVar + quoteCommaQuote +
	variable.SQLModeVar + quoteCommaQuote +
	variable.MaxAllowedPacket + quoteCommaQuote +
	variable.TimeZone + quoteCommaQuote +
	/* TiDB specific global variables: */
	variable.TiDBSkipUTF8Check + quoteCommaQuote +
	variable.TiDBIndexJoinBatchSize + quoteCommaQuote +
	variable.TiDBIndexLookupSize + quoteCommaQuote +
	variable.TiDBIndexLookupConcurrency + quoteCommaQuote +
	variable.TiDBIndexSerialScanConcurrency + quoteCommaQuote +
	variable.TiDBDistSQLScanConcurrency + "')"

// loadCommonGlobalVariablesIfNeeded loads and applies commonly used global variables for the session.
func (s *session) loadCommonGlobalVariablesIfNeeded() error {
	vars := s.sessionVars
	if vars.CommonGlobalLoaded {
		return nil
	}
	if s.Value(context.Initing) != nil {
		// When running bootstrap or upgrade, we should not access global storage.
		return nil
	}
	// Set the variable to true to prevent cyclic recursive call.
	vars.CommonGlobalLoaded = true
	rows, fields, err := s.ExecRestrictedSQL(s, loadCommonGlobalVarsSQL)
	if err != nil {
		vars.CommonGlobalLoaded = false
		log.Errorf("Failed to load common global variables.")
		return errors.Trace(err)
	}
	for _, row := range rows {
		varName := row.GetString(0)
		varVal := row.GetDatum(1, &fields[1].Column.FieldType)
		if _, ok := vars.Systems[varName]; !ok {
			err = varsutil.SetSessionSystemVar(s.sessionVars, varName, varVal)
			if err != nil {
				return errors.Trace(err)
			}
		}
	}
	vars.CommonGlobalLoaded = true
	return nil
}

// txnFuture is a promise, which promises to return a txn in future.
type txnFuture struct {
	future oracle.Future
	store  kv.Storage
	span   opentracing.Span
}

func (tf *txnFuture) wait() (kv.Transaction, error) {
	startTS, err := tf.future.Wait()
	tf.span.Finish()
	if err == nil {
		return tf.store.BeginWithStartTS(startTS)
	}

	// It would retry get timestamp.
	return tf.store.Begin()
}

func (s *session) getTxnFuture(ctx goctx.Context) *txnFuture {
	span, ctx := opentracing.StartSpanFromContext(ctx, "session.getTxnFuture")
	oracle := s.store.GetOracle()
	tsFuture := oracle.GetTimestampAsync(ctx)
	return &txnFuture{tsFuture, s.store, span}
}

// PrepareTxnCtx starts a goroutine to begin a transaction if needed, and creates a new transaction context.
// It is called before we execute a sql query.
func (s *session) PrepareTxnCtx(ctx goctx.Context) {
	if s.txn != nil && s.txn.Valid() {
		return
	}
	if s.txnFuture != nil {
		return
	}

	s.txnFuture = s.getTxnFuture(ctx)
	is := domain.GetDomain(s).InfoSchema()
	s.sessionVars.TxnCtx = &variable.TransactionContext{
		InfoSchema:    is,
		SchemaVersion: is.SchemaMetaVersion(),
	}
	if !s.sessionVars.IsAutocommit() {
		s.sessionVars.SetStatusFlag(mysql.ServerStatusInTrans, true)
	}
}

// RefreshTxnCtx implements context.RefreshTxnCtx interface.
func (s *session) RefreshTxnCtx(goCtx goctx.Context) error {
	if err := s.doCommit(goCtx); err != nil {
		return errors.Trace(err)
	}

	return errors.Trace(s.NewTxn())
}

// ActivePendingTxn implements Context.ActivePendingTxn interface.
func (s *session) ActivePendingTxn() error {
	if s.txn != nil && s.txn.Valid() {
		return nil
	}
	if s.txnFuture == nil {
		return errors.New("transaction future is not set")
	}
	future := s.txnFuture
	s.txnFuture = nil

	txn, err := future.wait()
	if err != nil {
		return errors.Trace(err)
	}
	txn.SetCap(s.getMembufCap())
	s.txn = txn
	s.sessionVars.TxnCtx.StartTS = s.txn.StartTS()
	if s.sessionVars.Systems[variable.TxnIsolation] == ast.ReadCommitted {
		txn.SetOption(kv.IsolationLevel, kv.RC)
	}
	return nil
}

// InitTxnWithStartTS create a transaction with startTS.
func (s *session) InitTxnWithStartTS(startTS uint64) error {
	if s.txn != nil && s.txn.Valid() {
		return nil
	}
	if s.txnFuture == nil {
		return errors.New("transaction channel is not set")
	}

	// no need to get txn from txnFutureCh since txn should init with startTs
	s.txnFuture = nil
	var err error
	s.txn, err = s.store.BeginWithStartTS(startTS)
	if err != nil {
		return errors.Trace(err)
	}
<<<<<<< HEAD
	s.txn.SetCap(s.getMembufCap())
	err = s.loadCommonGlobalVariablesIfNeeded()
	if err != nil {
		return errors.Trace(err)
	}
=======
>>>>>>> 97ae04a3
	return nil
}

// GetStore gets the store of session.
func (s *session) GetStore() kv.Storage {
	return s.store
}

func (s *session) ShowProcess() util.ProcessInfo {
	var pi util.ProcessInfo
	tmp := s.processInfo.Load()
	if tmp != nil {
		pi = tmp.(util.ProcessInfo)
	}
	return pi
}

// logCrucialStmt logs some crucial SQL including: CREATE USER/GRANT PRIVILEGE/CHANGE PASSWORD/DDL etc.
func logCrucialStmt(node ast.StmtNode, user *auth.UserIdentity) {
	switch stmt := node.(type) {
	case *ast.CreateUserStmt, *ast.DropUserStmt, *ast.AlterUserStmt, *ast.SetPwdStmt, *ast.GrantStmt,
		*ast.RevokeStmt, *ast.AlterTableStmt, *ast.CreateDatabaseStmt, *ast.CreateIndexStmt, *ast.CreateTableStmt,
		*ast.DropDatabaseStmt, *ast.DropIndexStmt, *ast.DropTableStmt, *ast.RenameTableStmt, *ast.TruncateTableStmt:
		if ss, ok := node.(ast.SensitiveStmtNode); ok {
			log.Infof("[CRUCIAL OPERATION] %s (by %s).", ss.SecureText(), user)
		} else {
			log.Infof("[CRUCIAL OPERATION] %s (by %s).", stmt.Text(), user)
		}
	}
}<|MERGE_RESOLUTION|>--- conflicted
+++ resolved
@@ -29,7 +29,6 @@
 
 	"github.com/juju/errors"
 	"github.com/ngaut/pools"
-	"github.com/opentracing/opentracing-go"
 	"github.com/pingcap/tidb/ast"
 	"github.com/pingcap/tidb/context"
 	"github.com/pingcap/tidb/domain"
@@ -53,7 +52,6 @@
 	"github.com/pingcap/tidb/util/auth"
 	"github.com/pingcap/tidb/util/charset"
 	"github.com/pingcap/tidb/util/kvcache"
-	"github.com/pingcap/tipb/go-binlog"
 	log "github.com/sirupsen/logrus"
 	goctx "golang.org/x/net/context"
 )
@@ -1316,14 +1314,11 @@
 	if err != nil {
 		return errors.Trace(err)
 	}
-<<<<<<< HEAD
 	s.txn.SetCap(s.getMembufCap())
 	err = s.loadCommonGlobalVariablesIfNeeded()
 	if err != nil {
 		return errors.Trace(err)
 	}
-=======
->>>>>>> 97ae04a3
 	return nil
 }
 
