// Copyright 2013 The ql Authors. All rights reserved.
// Use of this source code is governed by a BSD-style
// license that can be found in the LICENSES/QL-LICENSE file.

// Copyright 2015 PingCAP, Inc.
//
// Licensed under the Apache License, Version 2.0 (the "License");
// you may not use this file except in compliance with the License.
// You may obtain a copy of the License at
//
//     http://www.apache.org/licenses/LICENSE-2.0
//
// Unless required by applicable law or agreed to in writing, software
// distributed under the License is distributed on an "AS IS" BASIS,
// See the License for the specific language governing permissions and
// limitations under the License.

package tidb

import (
	"crypto/tls"
	"encoding/json"
	"fmt"
	"net"
	"strings"
	"sync"
	"sync/atomic"
	"time"

	log "github.com/Sirupsen/logrus"
	"github.com/juju/errors"
	"github.com/ngaut/pools"
	"github.com/opentracing/opentracing-go"
	"github.com/pingcap/tidb/ast"
	"github.com/pingcap/tidb/context"
	"github.com/pingcap/tidb/domain"
	"github.com/pingcap/tidb/executor"
	"github.com/pingcap/tidb/kv"
	"github.com/pingcap/tidb/meta"
	"github.com/pingcap/tidb/mysql"
	"github.com/pingcap/tidb/parser"
	"github.com/pingcap/tidb/plan"
	"github.com/pingcap/tidb/privilege"
	"github.com/pingcap/tidb/privilege/privileges"
	"github.com/pingcap/tidb/sessionctx"
	"github.com/pingcap/tidb/sessionctx/binloginfo"
	"github.com/pingcap/tidb/sessionctx/variable"
	"github.com/pingcap/tidb/sessionctx/varsutil"
	"github.com/pingcap/tidb/statistics"
	"github.com/pingcap/tidb/store/localstore"
	"github.com/pingcap/tidb/store/tikv/oracle"
	"github.com/pingcap/tidb/terror"
	"github.com/pingcap/tidb/util"
	"github.com/pingcap/tidb/util/auth"
	"github.com/pingcap/tidb/util/charset"
	"github.com/pingcap/tidb/util/kvcache"
	"github.com/pingcap/tidb/util/types"
	"github.com/pingcap/tipb/go-binlog"
	goctx "golang.org/x/net/context"
)

// Session context
type Session interface {
	context.Context
	Status() uint16                              // Flag of current status, such as autocommit.
	LastInsertID() uint64                        // LastInsertID is the last inserted auto_increment ID.
	AffectedRows() uint64                        // Affected rows by latest executed stmt.
	Execute(sql string) ([]ast.RecordSet, error) // Execute a sql statement.
	String() string                              // String is used to debug.
	CommitTxn(goctx.Context) error
	RollbackTxn(goctx.Context) error
	// PrepareStmt executes prepare statement in binary protocol.
	PrepareStmt(sql string) (stmtID uint32, paramCount int, fields []*ast.ResultField, err error)
	// ExecutePreparedStmt executes a prepared statement.
	ExecutePreparedStmt(stmtID uint32, param ...interface{}) (ast.RecordSet, error)
	DropPreparedStmt(stmtID uint32) error
	SetClientCapability(uint32) // Set client capability flags.
	SetConnectionID(uint64)
	SetTLSState(*tls.ConnectionState)
	SetCollation(coID int) error
	SetSessionManager(util.SessionManager)
	Close()
	Auth(user *auth.UserIdentity, auth []byte, salt []byte) bool
	// Cancel the execution of current transaction.
	Cancel()
	ShowProcess() util.ProcessInfo
	// PrePareTxnCtx is exported for test.
	PrepareTxnCtx(goctx.Context)
}

var (
	_         Session = (*session)(nil)
	sessionMu sync.Mutex
)

type stmtRecord struct {
	stmtID  uint32
	st      ast.Statement
	stmtCtx *variable.StatementContext
	params  []interface{}
}

// StmtHistory holds all histories of statements in a txn.
type StmtHistory struct {
	history []*stmtRecord
}

// Add appends a stmt to history list.
func (h *StmtHistory) Add(stmtID uint32, st ast.Statement, stmtCtx *variable.StatementContext, params ...interface{}) {
	s := &stmtRecord{
		stmtID:  stmtID,
		st:      st,
		stmtCtx: stmtCtx,
		params:  append(([]interface{})(nil), params...),
	}
	h.history = append(h.history, s)
}

type session struct {
	// processInfo is used by ShowProcess(), and should be modified atomically.
	processInfo atomic.Value
	txn         kv.Transaction // current transaction
	txnFuture   *txnFuture
	// goCtx is used for cancelling the execution of current transaction.
	goCtx      goctx.Context
	cancelFunc goctx.CancelFunc

	mu struct {
		sync.RWMutex
		values map[fmt.Stringer]interface{}
	}

	store kv.Storage

	parser *parser.Parser

	preparedPlanCache *kvcache.SimpleLRUCache

	sessionVars    *variable.SessionVars
	sessionManager util.SessionManager

	statsCollector *statistics.SessionStatsCollector
}

// Cancel cancels the execution of current transaction.
func (s *session) Cancel() {
	// TODO: How to wait for the resource to release and make sure
	// it's not leak?
	s.cancelFunc()
}

// GoCtx returns the standard context.Context that bind with current transaction.
func (s *session) GoCtx() goctx.Context {
	return s.goCtx
}

func (s *session) cleanRetryInfo() {
	if !s.sessionVars.RetryInfo.Retrying {
		retryInfo := s.sessionVars.RetryInfo
		for _, stmtID := range retryInfo.DroppedPreparedStmtIDs {
			delete(s.sessionVars.PreparedStmts, stmtID)
		}
		retryInfo.Clean()
	}
}

func (s *session) Status() uint16 {
	return s.sessionVars.Status
}

func (s *session) LastInsertID() uint64 {
	if s.sessionVars.LastInsertID > 0 {
		return s.sessionVars.LastInsertID
	}
	return s.sessionVars.InsertID
}

func (s *session) AffectedRows() uint64 {
	return s.sessionVars.StmtCtx.AffectedRows()
}

func (s *session) SetClientCapability(capability uint32) {
	s.sessionVars.ClientCapability = capability
}

func (s *session) SetConnectionID(connectionID uint64) {
	s.sessionVars.ConnectionID = connectionID
}

func (s *session) SetTLSState(tlsState *tls.ConnectionState) {
	// If user is not connected via TLS, then tlsState == nil.
	if tlsState != nil {
		s.sessionVars.TLSConnectionState = tlsState
	}
}

func (s *session) GetTLSState() *tls.ConnectionState {
	return s.sessionVars.TLSConnectionState
}

func (s *session) SetCollation(coID int) error {
	cs, co, err := charset.GetCharsetInfoByID(coID)
	if err != nil {
		return errors.Trace(err)
	}
	for _, v := range variable.SetNamesVariables {
		s.sessionVars.Systems[v] = cs
	}
	s.sessionVars.Systems[variable.CollationConnection] = co
	return nil
}

func (s *session) PreparedPlanCache() *kvcache.SimpleLRUCache {
	return s.preparedPlanCache
}

func (s *session) SetSessionManager(sm util.SessionManager) {
	s.sessionManager = sm
}

func (s *session) GetSessionManager() util.SessionManager {
	return s.sessionManager
}

type schemaLeaseChecker struct {
	domain.SchemaValidator
	schemaVer       int64
	relatedTableIDs []int64
}

var (
	// SchemaOutOfDateRetryInterval is the sleeping time when we fail to try.
	SchemaOutOfDateRetryInterval = int64(500 * time.Millisecond)
	// SchemaOutOfDateRetryTimes is upper bound of retry times when the schema is out of date.
	SchemaOutOfDateRetryTimes = int32(10)
)

func (s *schemaLeaseChecker) Check(txnTS uint64) error {
	schemaOutOfDateRetryInterval := atomic.LoadInt64(&SchemaOutOfDateRetryInterval)
	schemaOutOfDateRetryTimes := int(atomic.LoadInt32(&SchemaOutOfDateRetryTimes))
	for i := 0; i < schemaOutOfDateRetryTimes; i++ {
		result := s.SchemaValidator.Check(txnTS, s.schemaVer, s.relatedTableIDs)
		switch result {
		case domain.ResultSucc:
			return nil
		case domain.ResultFail:
			schemaLeaseErrorCounter.WithLabelValues("changed").Inc()
			return domain.ErrInfoSchemaChanged
		case domain.ResultUnknown:
			schemaLeaseErrorCounter.WithLabelValues("outdated").Inc()
			time.Sleep(time.Duration(schemaOutOfDateRetryInterval))
		}

	}
	return domain.ErrInfoSchemaExpired
}

func (s *session) doCommit(ctx goctx.Context) error {
	if s.txn == nil || !s.txn.Valid() {
		return nil
	}
	defer func() {
		s.txn = nil
		s.sessionVars.SetStatusFlag(mysql.ServerStatusInTrans, false)
	}()
	if s.sessionVars.BinlogClient != nil {
		prewriteValue := binloginfo.GetPrewriteValue(s, false)
		if prewriteValue != nil {
			prewriteData, err := prewriteValue.Marshal()
			if err != nil {
				return errors.Trace(err)
			}
			info := &binloginfo.BinlogInfo{
				Data: &binlog.Binlog{
					Tp:            binlog.BinlogType_Prewrite,
					PrewriteValue: prewriteData,
				},
				Client: s.sessionVars.BinlogClient.(binlog.PumpClient),
			}
			s.txn.SetOption(kv.BinlogInfo, info)
		}
	}

	// Get the related table IDs.
	relatedTables := s.GetSessionVars().TxnCtx.TableDeltaMap
	tableIDs := make([]int64, 0, len(relatedTables))
	for id := range relatedTables {
		tableIDs = append(tableIDs, id)
	}
	// Set this option for 2 phase commit to validate schema lease.
	s.txn.SetOption(kv.SchemaLeaseChecker, &schemaLeaseChecker{
		SchemaValidator: sessionctx.GetDomain(s).SchemaValidator,
		schemaVer:       s.sessionVars.TxnCtx.SchemaVersion,
		relatedTableIDs: tableIDs,
	})
	if err := s.txn.Commit(ctx); err != nil {
		return errors.Trace(err)
	}
	return nil
}

func (s *session) doCommitWithRetry(ctx goctx.Context) error {
	var txnSize int
	if s.txn != nil && s.txn.Valid() {
		txnSize = s.txn.Size()
	}
	err := s.doCommit(ctx)
	if err != nil {
		if s.isRetryableError(err) {
			log.Warnf("[%d] retryable error: %v, txn: %v", s.sessionVars.ConnectionID, err, s.txn)
			// Transactions will retry 2 ~ commitRetryLimit times.
			// We make larger transactions retry less times to prevent cluster resource outage.
			txnSizeRate := float64(txnSize) / float64(kv.TxnTotalSizeLimit)
			maxRetryCount := commitRetryLimit - int(float64(commitRetryLimit-1)*txnSizeRate)
			err = s.retry(maxRetryCount, domain.ErrInfoSchemaChanged.Equal(err))
		}
	}
	s.cleanRetryInfo()
	if err != nil {
		log.Warnf("[%d] finished txn:%v, %v", s.sessionVars.ConnectionID, s.txn, err)
		return errors.Trace(err)
	}
	mapper := s.GetSessionVars().TxnCtx.TableDeltaMap
	if s.statsCollector != nil && mapper != nil {
		for id, item := range mapper {
			s.statsCollector.Update(id, item.Delta, item.Count)
		}
	}
	return nil
}

func (s *session) CommitTxn(ctx goctx.Context) error {
	if span := opentracing.SpanFromContext(ctx); span != nil {
		span = opentracing.StartSpan("session.CommitTxn", opentracing.ChildOf(span.Context()))
		defer span.Finish()
	}

	err := s.doCommitWithRetry(ctx)
	label := "OK"
	if err != nil {
		label = "Error"
	}
	transactionCounter.WithLabelValues(label).Inc()
	return errors.Trace(err)
}

func (s *session) RollbackTxn(ctx goctx.Context) error {
	if span := opentracing.SpanFromContext(ctx); span != nil {
		span = opentracing.StartSpan("session.RollbackTxn", opentracing.ChildOf(span.Context()))
		defer span.Finish()
	}

	var err error
	if s.txn != nil && s.txn.Valid() {
		err = s.txn.Rollback()
	}
	s.cleanRetryInfo()
	s.txn = nil
	s.txnFuture = nil
	s.sessionVars.SetStatusFlag(mysql.ServerStatusInTrans, false)
	return errors.Trace(err)
}

func (s *session) GetClient() kv.Client {
	return s.store.GetClient()
}

func (s *session) String() string {
	// TODO: how to print binded context in values appropriately?
	sessVars := s.sessionVars
	data := map[string]interface{}{
		"id":         sessVars.ConnectionID,
		"user":       sessVars.User,
		"currDBName": sessVars.CurrentDB,
		"status":     sessVars.Status,
		"strictMode": sessVars.StrictSQLMode,
	}
	if s.txn != nil {
		// if txn is committed or rolled back, txn is nil.
		data["txn"] = s.txn.String()
	}
	if sessVars.SnapshotTS != 0 {
		data["snapshotTS"] = sessVars.SnapshotTS
	}
	if sessVars.LastInsertID > 0 {
		data["lastInsertID"] = sessVars.LastInsertID
	}
	if len(sessVars.PreparedStmts) > 0 {
		data["preparedStmtCount"] = len(sessVars.PreparedStmts)
	}
	b, err := json.MarshalIndent(data, "", "  ")
	terror.Log(errors.Trace(err))
	return string(b)
}

const sqlLogMaxLen = 1024

// SchemaChangedWithoutRetry is used for testing.
var SchemaChangedWithoutRetry bool

func (s *session) isRetryableError(err error) bool {
	if SchemaChangedWithoutRetry {
		return kv.IsRetryableError(err)
	}
	return kv.IsRetryableError(err) || domain.ErrInfoSchemaChanged.Equal(err)
}

func (s *session) retry(maxCnt int, infoSchemaChanged bool) error {
	span, ctx := opentracing.StartSpanFromContext(s.goCtx, "retry")
	defer span.Finish()

	connID := s.sessionVars.ConnectionID
	if s.sessionVars.TxnCtx.ForUpdate {
		return errors.Errorf("[%d] can not retry select for update statement", connID)
	}
	s.sessionVars.RetryInfo.Retrying = true
	retryCnt := 0
	defer func() {
		s.sessionVars.RetryInfo.Retrying = false
		sessionRetry.Observe(float64(retryCnt))
		s.txn = nil
		s.sessionVars.SetStatusFlag(mysql.ServerStatusInTrans, false)
	}()
	nh := GetHistory(s)
	var err error
	for {
		s.PrepareTxnCtx(ctx)
		s.sessionVars.RetryInfo.ResetOffset()
		for i, sr := range nh.history {
			st := sr.st
			txt := st.OriginText()
			if infoSchemaChanged {
				st, err = updateStatement(st, s, txt)
				if err != nil {
					return errors.Trace(err)
				}
			}

			if retryCnt == 0 {
				// We do not have to log the query every time.
				// We print the queries at the first try only.
				log.Warnf("[%d] Retry [%d] query [%d] %s", connID, retryCnt, i, sqlForLog(txt))
			} else {
				log.Warnf("[%d] Retry [%d] query [%d]", connID, retryCnt, i)
			}
			s.sessionVars.StmtCtx = sr.stmtCtx
			s.sessionVars.StmtCtx.ResetForRetry()
			_, err = st.Exec(s)
			if err != nil {
				break
			}
		}
		if err == nil {
			err = s.doCommit(ctx)
			if err == nil {
				break
			}
		}
		if !s.isRetryableError(err) {
			log.Warnf("[%d] session:%v, err:%v", connID, s, err)
			return errors.Trace(err)
		}
		retryCnt++
		infoSchemaChanged = domain.ErrInfoSchemaChanged.Equal(err)
		if retryCnt >= maxCnt {
			log.Warnf("[%d] Retry reached max count %d", connID, retryCnt)
			return errors.Trace(err)
		}
		log.Warnf("[%d] retryable error: %v, txn: %v", connID, err, s.txn)
		kv.BackOff(retryCnt)
		s.txn = nil
		s.sessionVars.SetStatusFlag(mysql.ServerStatusInTrans, false)
	}
	return err
}

func updateStatement(st ast.Statement, s *session, txt string) (ast.Statement, error) {
	// statement maybe stale because of infoschema changed, this function will return the updated one.
	if st.IsPrepared() {
		// TODO: Rebuild plan if infoschema changed, reuse the statement otherwise.
	} else {
		// Rebuild plan if infoschema changed, reuse the statement otherwise.
		charset, collation := s.sessionVars.GetCharsetInfo()
		stmt, err := s.parser.ParseOneStmt(txt, charset, collation)
		if err != nil {
			return st, errors.Trace(err)
		}
		st, err = Compile(s, stmt)
		if err != nil {
			// If a txn is inserting data when DDL is dropping column,
			// it would fail to commit and retry, and run here then.
			return st, errors.Trace(err)
		}
	}
	return st, nil
}

func sqlForLog(sql string) string {
	if len(sql) > sqlLogMaxLen {
		return sql[:sqlLogMaxLen] + fmt.Sprintf("(len:%d)", len(sql))
	}
	return sql
}

func (s *session) sysSessionPool() *pools.ResourcePool {
	return sessionctx.GetDomain(s).SysSessionPool()
}

// ExecRestrictedSQL implements RestrictedSQLExecutor interface.
// This is used for executing some restricted sql statements, usually executed during a normal statement execution.
// Unlike normal Exec, it doesn't reset statement status, doesn't commit or rollback the current transaction
// and doesn't write binlog.
func (s *session) ExecRestrictedSQL(ctx context.Context, sql string) ([]*ast.Row, []*ast.ResultField, error) {
	// Use special session to execute the sql.
	tmp, err := s.sysSessionPool().Get()
	if err != nil {
		return nil, nil, errors.Trace(err)
	}
	se := tmp.(*session)
	defer s.sysSessionPool().Put(tmp)

	recordSets, err := se.Execute(sql)
	if err != nil {
		return nil, nil, errors.Trace(err)
	}

	var (
		rows   []*ast.Row
		fields []*ast.ResultField
	)
	// Execute all recordset, take out the first one as result.
	for i, rs := range recordSets {
		tmp, err := drainRecordSet(rs)
		if err != nil {
			return nil, nil, errors.Trace(err)
		}
		if err = rs.Close(); err != nil {
			return nil, nil, errors.Trace(err)
		}

		if i == 0 {
			rows = tmp
			fields, err = rs.Fields()
			if err != nil {
				return nil, nil, errors.Trace(err)
			}
		}
	}
	return rows, fields, nil
}

func createSessionFunc(store kv.Storage) pools.Factory {
	return func() (pools.Resource, error) {
		se, err := createSession(store)
		if err != nil {
			return nil, errors.Trace(err)
		}
		err = varsutil.SetSessionSystemVar(se.sessionVars, variable.AutocommitVar, types.NewStringDatum("1"))
		if err != nil {
			return nil, errors.Trace(err)
		}
		se.sessionVars.CommonGlobalLoaded = true
		se.sessionVars.InRestrictedSQL = true
		return se, nil
	}
}

func createSessionWithDomainFunc(store kv.Storage) func(*domain.Domain) (pools.Resource, error) {
	return func(dom *domain.Domain) (pools.Resource, error) {
		se, err := createSessionWithDomain(store, dom)
		if err != nil {
			return nil, errors.Trace(err)
		}
		err = varsutil.SetSessionSystemVar(se.sessionVars, variable.AutocommitVar, types.NewStringDatum("1"))
		if err != nil {
			return nil, errors.Trace(err)
		}
		se.sessionVars.CommonGlobalLoaded = true
		se.sessionVars.InRestrictedSQL = true
		return se, nil
	}
}

func drainRecordSet(rs ast.RecordSet) ([]*ast.Row, error) {
	var rows []*ast.Row
	for {
		row, err := rs.Next()
		if err != nil {
			return nil, errors.Trace(err)
		}
		if row == nil {
			break
		}
		rows = append(rows, row)
	}
	return rows, nil
}

// getExecRet executes restricted sql and the result is one column.
// It returns a string value.
func (s *session) getExecRet(ctx context.Context, sql string) (string, error) {
	rows, _, err := s.ExecRestrictedSQL(ctx, sql)
	if err != nil {
		return "", errors.Trace(err)
	}
	if len(rows) == 0 {
		return "", executor.ErrResultIsEmpty
	}
	value, err := types.ToString(rows[0].Data[0].GetValue())
	if err != nil {
		return "", errors.Trace(err)
	}
	return value, nil
}

// GetGlobalSysVar implements GlobalVarAccessor.GetGlobalSysVar interface.
func (s *session) GetGlobalSysVar(name string) (string, error) {
	if s.Value(context.Initing) != nil {
		// When running bootstrap or upgrade, we should not access global storage.
		return "", nil
	}
	sql := fmt.Sprintf(`SELECT VARIABLE_VALUE FROM %s.%s WHERE VARIABLE_NAME="%s";`,
		mysql.SystemDB, mysql.GlobalVariablesTable, name)
	sysVar, err := s.getExecRet(s, sql)
	if err != nil {
		if executor.ErrResultIsEmpty.Equal(err) {
			sv, ok := variable.SysVars[name]
			isUninitializedGlobalVariable := ok && sv.Scope|variable.ScopeGlobal > 0
			if isUninitializedGlobalVariable {
				return sv.Value, nil
			}
			return "", variable.UnknownSystemVar.GenByArgs(name)
		}
		return "", errors.Trace(err)
	}
	return sysVar, nil
}

// SetGlobalSysVar implements GlobalVarAccessor.SetGlobalSysVar interface.
func (s *session) SetGlobalSysVar(name string, value string) error {
	if name == variable.SQLModeVar {
		value = mysql.FormatSQLModeStr(value)
		if _, err := mysql.GetSQLMode(value); err != nil {
			return errors.Trace(err)
		}
	}
	sql := fmt.Sprintf(`REPLACE %s.%s VALUES ('%s', '%s');`,
		mysql.SystemDB, mysql.GlobalVariablesTable, strings.ToLower(name), value)
	_, _, err := s.ExecRestrictedSQL(s, sql)
	return errors.Trace(err)
}

func (s *session) ParseSQL(sql, charset, collation string) ([]ast.StmtNode, error) {
	if span := opentracing.SpanFromContext(s.goCtx); span != nil {
		span1 := opentracing.StartSpan("session.ParseSQL", opentracing.ChildOf(span.Context()))
		defer span1.Finish()
	}
	s.parser.SetSQLMode(s.sessionVars.SQLMode)
	return s.parser.Parse(sql, charset, collation)
}

func (s *session) SetProcessInfo(sql string) {
	pi := util.ProcessInfo{
		ID:      s.sessionVars.ConnectionID,
		DB:      s.sessionVars.CurrentDB,
		Command: "Query",
		Time:    time.Now(),
		State:   s.Status(),
		Info:    sql,
	}
	if s.sessionVars.User != nil {
		pi.User = s.sessionVars.User.Username
		pi.Host = s.sessionVars.User.Hostname
	}
	s.processInfo.Store(pi)
}

func (s *session) executeStatement(connID uint64, stmtNode ast.StmtNode, stmt ast.Statement, recordSets []ast.RecordSet) ([]ast.RecordSet, error) {
	s.SetValue(context.QueryString, stmt.OriginText())

	startTS := time.Now()
	recordSet, err := runStmt(s, stmt)
	if err != nil {
		if !kv.ErrKeyExists.Equal(err) {
			log.Warnf("[%d] session error:\n%v\n%s", connID, errors.ErrorStack(err), s)
		}
		return nil, errors.Trace(err)
	}
	sessionExecuteRunDuration.Observe(time.Since(startTS).Seconds())

	if recordSet != nil {
		recordSets = append(recordSets, recordSet)
	}
	logCrucialStmt(stmtNode, s.sessionVars.User)
	return recordSets, nil
}

func (s *session) Execute(sql string) (recordSets []ast.RecordSet, err error) {
	span := opentracing.StartSpan("session.Execute")
	defer span.Finish()
	goCtx := opentracing.ContextWithSpan(goctx.Background(), span)
	s.goCtx, s.cancelFunc = goctx.WithCancel(goCtx)

	s.PrepareTxnCtx(s.goCtx)
	var (
		cacheKey      kvcache.Key
		cacheValue    kvcache.Value
		useCachedPlan = false
		connID        = s.sessionVars.ConnectionID
	)

	if plan.PlanCacheEnabled {
		schemaVersion := sessionctx.GetDomain(s).InfoSchema().SchemaMetaVersion()
		readOnly := s.Txn() == nil || s.Txn().IsReadOnly()

		cacheKey = plan.NewSQLCacheKey(s.sessionVars, sql, schemaVersion, readOnly)
		cacheValue, useCachedPlan = plan.GlobalPlanCache.Get(cacheKey)
	}

	if useCachedPlan {
		stmtNode := cacheValue.(*plan.SQLCacheValue).StmtNode
		stmt := &executor.ExecStmt{
			InfoSchema: executor.GetInfoSchema(s),
			Plan:       cacheValue.(*plan.SQLCacheValue).Plan,
			Expensive:  cacheValue.(*plan.SQLCacheValue).Expensive,
			Text:       stmtNode.Text(),
		}

		s.PrepareTxnCtx(s.goCtx)
		executor.ResetStmtCtx(s, stmtNode)
		if recordSets, err = s.executeStatement(connID, stmtNode, stmt, recordSets); err != nil {
			return nil, errors.Trace(err)
		}
	} else {
		charset, collation := s.sessionVars.GetCharsetInfo()

		// Step1: Compile query string to abstract syntax trees(ASTs).
		startTS := time.Now()
		stmtNodes, err := s.ParseSQL(sql, charset, collation)
		if err != nil {
			log.Warnf("[%d] parse error:\n%v\n%s", connID, err, sql)
			return nil, errors.Trace(err)
		}
		sessionExecuteParseDuration.Observe(time.Since(startTS).Seconds())

		compiler := executor.Compiler{}
		for _, stmtNode := range stmtNodes {
			s.PrepareTxnCtx(s.goCtx)

			// Step2: Transform abstract syntax tree to a physical plan(stored in executor.ExecStmt).
			startTS = time.Now()
			// Some executions are done in compile stage, so we reset them before compile.
			executor.ResetStmtCtx(s, stmtNode)
			stmt, err := compiler.Compile(s, stmtNode)
			if err != nil {
				log.Warnf("[%d] compile error:\n%v\n%s", connID, err, sql)
				terror.Log(errors.Trace(s.RollbackTxn(s.goCtx)))
				return nil, errors.Trace(err)
			}
			sessionExecuteCompileDuration.Observe(time.Since(startTS).Seconds())

			// Step3: Cache the physical plan if possible.
			if plan.PlanCacheEnabled && stmt.Cacheable && len(stmtNodes) == 1 && !s.GetSessionVars().StmtCtx.HistogramsNotLoad() {
				plan.GlobalPlanCache.Put(cacheKey, plan.NewSQLCacheValue(stmtNode, stmt.Plan, stmt.Expensive))
			}

			// Step4: Execute the physical plan.
			if recordSets, err = s.executeStatement(connID, stmtNode, stmt, recordSets); err != nil {
				return nil, errors.Trace(err)
			}
		}
	}

	if s.sessionVars.ClientCapability&mysql.ClientMultiResults == 0 && len(recordSets) > 1 {
		// return the first recordset if client doesn't support ClientMultiResults.
		recordSets = recordSets[:1]
	}
	return recordSets, nil
}

// PrepareStmt is used for executing prepare statement in binary protocol
func (s *session) PrepareStmt(sql string) (stmtID uint32, paramCount int, fields []*ast.ResultField, err error) {
	if s.sessionVars.TxnCtx.InfoSchema == nil {
		// We don't need to create a transaction for prepare statement, just get information schema will do.
		s.sessionVars.TxnCtx.InfoSchema = sessionctx.GetDomain(s).InfoSchema()
	}
	prepareExec := &executor.PrepareExec{
		IS:      executor.GetInfoSchema(s),
		Ctx:     s,
		SQLText: sql,
	}
	prepareExec.DoPrepare()
	return prepareExec.ID, prepareExec.ParamCount, prepareExec.Fields, prepareExec.Err
}

// checkArgs makes sure all the arguments' types are known and can be handled.
// integer types are converted to int64 and uint64, time.Time is converted to types.Time.
// time.Duration is converted to types.Duration, other known types are leaved as it is.
func checkArgs(args ...interface{}) error {
	for i, v := range args {
		switch x := v.(type) {
		case bool:
			if x {
				args[i] = int64(1)
			} else {
				args[i] = int64(0)
			}
		case int8:
			args[i] = int64(x)
		case int16:
			args[i] = int64(x)
		case int32:
			args[i] = int64(x)
		case int:
			args[i] = int64(x)
		case uint8:
			args[i] = uint64(x)
		case uint16:
			args[i] = uint64(x)
		case uint32:
			args[i] = uint64(x)
		case uint:
			args[i] = uint64(x)
		case int64:
		case uint64:
		case float32:
		case float64:
		case string:
		case []byte:
		case time.Duration:
			args[i] = types.Duration{Duration: x}
		case time.Time:
			args[i] = types.Time{Time: types.FromGoTime(x), Type: mysql.TypeDatetime}
		case nil:
		default:
			return errors.Errorf("cannot use arg[%d] (type %T):unsupported type", i, v)
		}
	}
	return nil
}

// ExecutePreparedStmt executes a prepared statement.
func (s *session) ExecutePreparedStmt(stmtID uint32, args ...interface{}) (ast.RecordSet, error) {
	err := checkArgs(args...)
	if err != nil {
		return nil, errors.Trace(err)
	}
	s.PrepareTxnCtx(s.goCtx)
<<<<<<< HEAD
	st := executor.CompileExecutePreparedStmt(s, stmtID, args...)

=======
	st, err := executor.CompileExecutePreparedStmt(s, stmtID, args...)
	if err != nil {
		return nil, errors.Trace(err)
	}
>>>>>>> ba9b1f72
	r, err := runStmt(s, st)
	return r, errors.Trace(err)
}

func (s *session) DropPreparedStmt(stmtID uint32) error {
	vars := s.sessionVars
	if _, ok := vars.PreparedStmts[stmtID]; !ok {
		return plan.ErrStmtNotFound
	}
	vars.RetryInfo.DroppedPreparedStmtIDs = append(vars.RetryInfo.DroppedPreparedStmtIDs, stmtID)
	return nil
}

func (s *session) Txn() kv.Transaction {
	return s.txn
}

func (s *session) NewTxn() error {
	if s.txn != nil && s.txn.Valid() {
		ctx := s.goCtx
		if ctx == nil {
			ctx = goctx.Background()
		}
		err := s.CommitTxn(ctx)
		if err != nil {
			return errors.Trace(err)
		}
	}
	txn, err := s.store.Begin()
	if err != nil {
		return errors.Trace(err)
	}
	s.txn = txn
	s.sessionVars.TxnCtx.StartTS = txn.StartTS()
	return nil
}

func (s *session) SetValue(key fmt.Stringer, value interface{}) {
	s.mu.Lock()
	s.mu.values[key] = value
	s.mu.Unlock()
}

func (s *session) Value(key fmt.Stringer) interface{} {
	s.mu.RLock()
	value := s.mu.values[key]
	s.mu.RUnlock()
	return value
}

func (s *session) ClearValue(key fmt.Stringer) {
	s.mu.Lock()
	delete(s.mu.values, key)
	s.mu.Unlock()
}

// Close function does some clean work when session end.
func (s *session) Close() {
	if s.statsCollector != nil {
		s.statsCollector.Delete()
	}
	ctx := s.goCtx
	if ctx == nil {
		ctx = goctx.Background()
	}
	if err := s.RollbackTxn(ctx); err != nil {
		log.Error("session Close error:", errors.ErrorStack(err))
	}
	return
}

// GetSessionVars implements the context.Context interface.
func (s *session) GetSessionVars() *variable.SessionVars {
	return s.sessionVars
}

func (s *session) getPassword(name, host string) (string, error) {
	// Get password for name and host.
	authSQL := fmt.Sprintf("SELECT Password FROM %s.%s WHERE User='%s' and Host='%s';", mysql.SystemDB, mysql.UserTable, name, host)
	pwd, err := s.getExecRet(s, authSQL)
	if err == nil {
		return pwd, nil
	} else if !executor.ErrResultIsEmpty.Equal(err) {
		return "", errors.Trace(err)
	}
	//Try to get user password for name with any host(%).
	authSQL = fmt.Sprintf("SELECT Password FROM %s.%s WHERE User='%s' and Host='%%';", mysql.SystemDB, mysql.UserTable, name)
	pwd, err = s.getExecRet(s, authSQL)
	return pwd, errors.Trace(err)
}

func (s *session) Auth(user *auth.UserIdentity, authentication []byte, salt []byte) bool {
	pm := privilege.GetPrivilegeManager(s)

	// Check IP.
	if pm.ConnectionVerification(user.Username, user.Hostname, authentication, salt) {
		s.sessionVars.User = user
		return true
	}

	// Check Hostname.
	for _, addr := range getHostByIP(user.Hostname) {
		if pm.ConnectionVerification(user.Username, addr, authentication, salt) {
			s.sessionVars.User = &auth.UserIdentity{
				Username: user.Username,
				Hostname: addr,
			}
			return true
		}
	}

	log.Errorf("User connection verification failed %s", user)
	return false
}

func getHostByIP(ip string) []string {
	if ip == "127.0.0.1" {
		return []string{"localhost"}
	}
	addrs, err := net.LookupAddr(ip)
	terror.Log(errors.Trace(err))
	return addrs
}

// Some vars name for debug.
const (
	retryEmptyHistoryList = "RetryEmptyHistoryList"
)

func chooseMinLease(n1 time.Duration, n2 time.Duration) time.Duration {
	if n1 <= n2 {
		return n1
	}
	return n2
}

// CreateSession creates a new session environment.
func CreateSession(store kv.Storage) (Session, error) {
	s, err := createSession(store)
	if err != nil {
		return nil, errors.Trace(err)
	}

	// Add auth here.
	do, err := domap.Get(store)
	if err != nil {
		return nil, errors.Trace(err)
	}
	pm := &privileges.UserPrivileges{
		Handle: do.PrivilegeHandle(),
	}
	privilege.BindPrivilegeManager(s, pm)

	// Add statsUpdateHandle.
	if do.StatsHandle() != nil {
		s.statsCollector = do.StatsHandle().NewSessionStatsCollector()
	}

	return s, nil
}

// BootstrapSession runs the first time when the TiDB server start.
func BootstrapSession(store kv.Storage) (*domain.Domain, error) {
	ver := getStoreBootstrapVersion(store)
	if ver == notBootstrapped {
		runInBootstrapSession(store, bootstrap)
	} else if ver < currentBootstrapVersion {
		runInBootstrapSession(store, upgrade)
	}

	se, err := createSession(store)
	if err != nil {
		return nil, errors.Trace(err)
	}
	dom := sessionctx.GetDomain(se)
	err = dom.LoadPrivilegeLoop(se)
	if err != nil {
		return nil, errors.Trace(err)
	}
	se1, err := createSession(store)
	if err != nil {
		return nil, errors.Trace(err)
	}
	err = dom.UpdateTableStatsLoop(se1)
	if err != nil {
		return nil, errors.Trace(err)
	}

	if raw, ok := store.(domain.EtcdBackend); ok {
		err = raw.StartGCWorker()
		if err != nil {
			return nil, errors.Trace(err)
		}
	}

	return dom, errors.Trace(err)
}

// runInBootstrapSession create a special session for boostrap to run.
// If no bootstrap and storage is remote, we must use a little lease time to
// bootstrap quickly, after bootstrapped, we will reset the lease time.
// TODO: Using a bootstap tool for doing this may be better later.
func runInBootstrapSession(store kv.Storage, bootstrap func(Session)) {
	saveLease := schemaLease
	if !localstore.IsLocalStore(store) {
		schemaLease = chooseMinLease(schemaLease, 100*time.Millisecond)
	}
	s, err := createSession(store)
	if err != nil {
		// Bootstrap fail will cause program exit.
		log.Fatal(errors.ErrorStack(err))
	}
	schemaLease = saveLease

	s.SetValue(context.Initing, true)
	bootstrap(s)
	finishBootstrap(store)
	s.ClearValue(context.Initing)

	dom := sessionctx.GetDomain(s)
	dom.Close()
	domap.Delete(store)
}

func createSession(store kv.Storage) (*session, error) {
	domain, err := domap.Get(store)
	if err != nil {
		return nil, errors.Trace(err)
	}
	s := &session{
		store:       store,
		parser:      parser.New(),
		sessionVars: variable.NewSessionVars(),
	}
	if plan.PreparedPlanCacheEnabled {
		s.preparedPlanCache = kvcache.NewSimpleLRUCache(plan.PreparedPlanCacheCapacity)
	}
	s.mu.values = make(map[fmt.Stringer]interface{})
	sessionctx.BindDomain(s, domain)
	// session implements variable.GlobalVarAccessor. Bind it to ctx.
	s.sessionVars.GlobalVarsAccessor = s
	s.sessionVars.BinlogClient = binloginfo.GetPumpClient()
	return s, nil
}

// createSessionWithDomain creates a new Session and binds it with a Domain.
// We need this because when we start DDL in Domain, the DDL need a session
// to change some system tables. But at that time, we have been already in
// a lock context, which cause we can't call createSesion directly.
func createSessionWithDomain(store kv.Storage, dom *domain.Domain) (*session, error) {
	s := &session{
		store:       store,
		parser:      parser.New(),
		sessionVars: variable.NewSessionVars(),
	}
	if plan.PreparedPlanCacheEnabled {
		s.preparedPlanCache = kvcache.NewSimpleLRUCache(plan.PreparedPlanCacheCapacity)
	}
	s.mu.values = make(map[fmt.Stringer]interface{})
	sessionctx.BindDomain(s, dom)
	// session implements variable.GlobalVarAccessor. Bind it to ctx.
	s.sessionVars.GlobalVarsAccessor = s
	return s, nil
}

const (
	notBootstrapped         = 0
	currentBootstrapVersion = 15
)

func getStoreBootstrapVersion(store kv.Storage) int64 {
	// check in memory
	_, ok := storeBootstrapped[store.UUID()]
	if ok {
		return currentBootstrapVersion
	}

	var ver int64
	// check in kv store
	err := kv.RunInNewTxn(store, false, func(txn kv.Transaction) error {
		var err error
		t := meta.NewMeta(txn)
		ver, err = t.GetBootstrapVersion()
		return errors.Trace(err)
	})

	if err != nil {
		log.Fatalf("check bootstrapped err %v", err)
	}

	if ver > notBootstrapped {
		// here mean memory is not ok, but other server has already finished it
		storeBootstrapped[store.UUID()] = true
	}

	return ver
}

func finishBootstrap(store kv.Storage) {
	storeBootstrapped[store.UUID()] = true

	err := kv.RunInNewTxn(store, true, func(txn kv.Transaction) error {
		t := meta.NewMeta(txn)
		err := t.FinishBootstrap(currentBootstrapVersion)
		return errors.Trace(err)
	})
	if err != nil {
		log.Fatalf("finish bootstrap err %v", err)
	}
}

const quoteCommaQuote = "', '"
const loadCommonGlobalVarsSQL = "select HIGH_PRIORITY * from mysql.global_variables where variable_name in ('" +
	variable.AutocommitVar + quoteCommaQuote +
	variable.SQLModeVar + quoteCommaQuote +
	variable.MaxAllowedPacket + quoteCommaQuote +
	/* TiDB specific global variables: */
	variable.TiDBSkipUTF8Check + quoteCommaQuote +
	variable.TiDBIndexJoinBatchSize + quoteCommaQuote +
	variable.TiDBIndexLookupSize + quoteCommaQuote +
	variable.TiDBIndexLookupConcurrency + quoteCommaQuote +
	variable.TiDBIndexSerialScanConcurrency + quoteCommaQuote +
	variable.TiDBMaxRowCountForINLJ + quoteCommaQuote +
	variable.TiDBDistSQLScanConcurrency + "')"

// loadCommonGlobalVariablesIfNeeded loads and applies commonly used global variables for the session.
func (s *session) loadCommonGlobalVariablesIfNeeded() error {
	vars := s.sessionVars
	if vars.CommonGlobalLoaded {
		return nil
	}
	if s.Value(context.Initing) != nil {
		// When running bootstrap or upgrade, we should not access global storage.
		return nil
	}
	// Set the variable to true to prevent cyclic recursive call.
	vars.CommonGlobalLoaded = true
	rows, _, err := s.ExecRestrictedSQL(s, loadCommonGlobalVarsSQL)
	if err != nil {
		vars.CommonGlobalLoaded = false
		log.Errorf("Failed to load common global variables.")
		return errors.Trace(err)
	}
	for _, row := range rows {
		varName := row.Data[0].GetString()
		if _, ok := vars.Systems[varName]; !ok {
			err = varsutil.SetSessionSystemVar(s.sessionVars, varName, row.Data[1])
			if err != nil {
				return errors.Trace(err)
			}
		}
	}
	vars.CommonGlobalLoaded = true
	return nil
}

// txnFuture is a promise, which promises to return a txn in future.
type txnFuture struct {
	future oracle.Future
	store  kv.Storage
	span   opentracing.Span
}

func (tf *txnFuture) wait() (kv.Transaction, error) {
	startTS, err := tf.future.Wait()
	tf.span.Finish()
	if err == nil {
		return tf.store.BeginWithStartTS(startTS)
	}

	// It would retry get timestamp.
	return tf.store.Begin()
}

func (s *session) getTxnFuture(ctx goctx.Context) *txnFuture {
	span, ctx := opentracing.StartSpanFromContext(ctx, "session.getTxnFuture")
	oracle := s.store.GetOracle()
	tsFuture := oracle.GetTimestampAsync(ctx)
	return &txnFuture{tsFuture, s.store, span}
}

// PrepareTxnCtx starts a goroutine to begin a transaction if needed, and creates a new transaction context.
// It is called before we execute a sql query.
func (s *session) PrepareTxnCtx(ctx goctx.Context) {
	if s.txn != nil && s.txn.Valid() {
		return
	}
	if s.txnFuture != nil {
		return
	}

	s.txnFuture = s.getTxnFuture(ctx)
	is := sessionctx.GetDomain(s).InfoSchema()
	s.sessionVars.TxnCtx = &variable.TransactionContext{
		InfoSchema:    is,
		SchemaVersion: is.SchemaMetaVersion(),
	}
	if !s.sessionVars.IsAutocommit() {
		s.sessionVars.SetStatusFlag(mysql.ServerStatusInTrans, true)
	}
}

// RefreshTxnCtx implements context.RefreshTxnCtx interface.
func (s *session) RefreshTxnCtx() error {
	if err := s.doCommit(s.goCtx); err != nil {
		return errors.Trace(err)
	}

	return errors.Trace(s.NewTxn())
}

// ActivePendingTxn implements Context.ActivePendingTxn interface.
func (s *session) ActivePendingTxn() error {
	if s.txn != nil && s.txn.Valid() {
		return nil
	}
	if s.txnFuture == nil {
		return errors.New("transaction future is not set")
	}
	future := s.txnFuture
	s.txnFuture = nil
	txn, err := future.wait()
	if err != nil {
		return errors.Trace(err)
	}
	s.txn = txn
	s.sessionVars.TxnCtx.StartTS = s.txn.StartTS()
	err = s.loadCommonGlobalVariablesIfNeeded()
	if err != nil {
		return errors.Trace(err)
	}
	if s.sessionVars.Systems[variable.TxnIsolation] == ast.ReadCommitted {
		txn.SetOption(kv.IsolationLevel, kv.RC)
	}
	return nil
}

// InitTxnWithStartTS create a transaction with startTS.
func (s *session) InitTxnWithStartTS(startTS uint64) error {
	if s.txn != nil && s.txn.Valid() {
		return nil
	}
	if s.txnFuture == nil {
		return errors.New("transaction channel is not set")
	}
	// no need to get txn from txnFutureCh since txn should init with startTs
	s.txnFuture = nil
	var err error
	s.txn, err = s.store.BeginWithStartTS(startTS)
	if err != nil {
		return errors.Trace(err)
	}
	err = s.loadCommonGlobalVariablesIfNeeded()
	if err != nil {
		return errors.Trace(err)
	}
	return nil
}

// GetStore gets the store of session.
func (s *session) GetStore() kv.Storage {
	return s.store
}

func (s *session) ShowProcess() util.ProcessInfo {
	var pi util.ProcessInfo
	tmp := s.processInfo.Load()
	if tmp != nil {
		pi = tmp.(util.ProcessInfo)
	}
	return pi
}

// logCrucialStmt logs some crucial SQL including: CREATE USER/GRANT PRIVILEGE/CHANGE PASSWORD/DDL etc.
func logCrucialStmt(node ast.StmtNode, user *auth.UserIdentity) {
	switch stmt := node.(type) {
	case *ast.CreateUserStmt, *ast.DropUserStmt, *ast.AlterUserStmt, *ast.SetPwdStmt, *ast.GrantStmt,
		*ast.RevokeStmt, *ast.AlterTableStmt, *ast.CreateDatabaseStmt, *ast.CreateIndexStmt, *ast.CreateTableStmt,
		*ast.DropDatabaseStmt, *ast.DropIndexStmt, *ast.DropTableStmt, *ast.RenameTableStmt, *ast.TruncateTableStmt:
		if ss, ok := node.(ast.SensitiveStmtNode); ok {
			log.Infof("[CRUCIAL OPERATION] %s (by %s).", ss.SecureText(), user)
		} else {
			log.Infof("[CRUCIAL OPERATION] %s (by %s).", stmt.Text(), user)
		}
	}
}<|MERGE_RESOLUTION|>--- conflicted
+++ resolved
@@ -846,15 +846,10 @@
 		return nil, errors.Trace(err)
 	}
 	s.PrepareTxnCtx(s.goCtx)
-<<<<<<< HEAD
-	st := executor.CompileExecutePreparedStmt(s, stmtID, args...)
-
-=======
 	st, err := executor.CompileExecutePreparedStmt(s, stmtID, args...)
 	if err != nil {
 		return nil, errors.Trace(err)
 	}
->>>>>>> ba9b1f72
 	r, err := runStmt(s, st)
 	return r, errors.Trace(err)
 }
