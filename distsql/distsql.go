// Copyright 2017 PingCAP, Inc.
//
// Licensed under the Apache License, Version 2.0 (the "License");
// you may not use this file except in compliance with the License.
// You may obtain a copy of the License at
//
//     http://www.apache.org/licenses/LICENSE-2.0
//
// Unless required by applicable law or agreed to in writing, software
// distributed under the License is distributed on an "AS IS" BASIS,
// WITHOUT WARRANTIES OR CONDITIONS OF ANY KIND, either express or implied.
// See the License for the specific language governing permissions and
// limitations under the License.

package distsql

import (
	"context"
	"strconv"
	"unsafe"

	"github.com/opentracing/opentracing-go"
	"github.com/pingcap/errors"
	"github.com/pingcap/tidb/config"
	"github.com/pingcap/tidb/kv"
	"github.com/pingcap/tidb/metrics"
	"github.com/pingcap/tidb/sessionctx"
	"github.com/pingcap/tidb/sessionctx/stmtctx"
	"github.com/pingcap/tidb/sessionctx/variable"
	"github.com/pingcap/tidb/statistics"
	"github.com/pingcap/tidb/types"
	"github.com/pingcap/tidb/util/logutil"
	"github.com/pingcap/tidb/util/trxevents"
	"github.com/pingcap/tipb/go-tipb"
	"github.com/tikv/client-go/v2/tikvrpc/interceptor"
	"go.uber.org/zap"
	"google.golang.org/grpc/metadata"
)

// DispatchMPPTasks dispatches all tasks and returns an iterator.
func DispatchMPPTasks(ctx context.Context, sctx sessionctx.Context, tasks []*kv.MPPDispatchRequest, fieldTypes []*types.FieldType, planIDs []int, rootID int, startTs uint64) (SelectResult, error) {
	ctx = WithSQLKvExecCounterInterceptor(ctx, sctx.GetSessionVars().StmtCtx)
	_, allowTiFlashFallback := sctx.GetSessionVars().AllowFallbackToTiKV[kv.TiFlash]
	ctx = SetTiFlashMaxThreadsInContext(ctx, sctx)
	resp := sctx.GetMPPClient().DispatchMPPTasks(ctx, sctx.GetSessionVars().KVVars, tasks, allowTiFlashFallback, startTs)
	if resp == nil {
		return nil, errors.New("client returns nil response")
	}
	// TODO: Add metric label and set open tracing.
	return &selectResult{
		label:      "mpp",
		resp:       resp,
		rowLen:     len(fieldTypes),
		fieldTypes: fieldTypes,
		ctx:        sctx,
		feedback:   statistics.NewQueryFeedback(0, nil, 0, false),
		copPlanIDs: planIDs,
		rootPlanID: rootID,
		storeType:  kv.TiFlash,
	}, nil

}

// Select sends a DAG request, returns SelectResult.
// In kvReq, KeyRanges is required, Concurrency/KeepOrder/Desc/IsolationLevel/Priority are optional.
func Select(ctx context.Context, sctx sessionctx.Context, kvReq *kv.Request, fieldTypes []*types.FieldType, fb *statistics.QueryFeedback) (SelectResult, error) {
	if span := opentracing.SpanFromContext(ctx); span != nil && span.Tracer() != nil {
		span1 := span.Tracer().StartSpan("distsql.Select", opentracing.ChildOf(span.Context()))
		defer span1.Finish()
		ctx = opentracing.ContextWithSpan(ctx, span1)
	}

	// For testing purpose.
	if hook := ctx.Value("CheckSelectRequestHook"); hook != nil {
		hook.(func(*kv.Request))(kvReq)
	}

	enabledRateLimitAction := sctx.GetSessionVars().EnabledRateLimitAction
	originalSQL := sctx.GetSessionVars().StmtCtx.OriginalSQL
	eventCb := func(event trxevents.TransactionEvent) {
		// Note: Do not assume this callback will be invoked within the same goroutine.
		if copMeetLock := event.GetCopMeetLock(); copMeetLock != nil {
			logutil.Logger(ctx).Debug("coprocessor encounters lock",
				zap.Uint64("startTS", kvReq.StartTs),
				zap.Stringer("lock", copMeetLock.LockInfo),
				zap.String("stmt", originalSQL))
		}
	}

	ctx = WithSQLKvExecCounterInterceptor(ctx, sctx.GetSessionVars().StmtCtx)
	option := &kv.ClientSendOption{
		SessionMemTracker:          sctx.GetSessionVars().StmtCtx.MemTracker,
		EnabledRateLimitAction:     enabledRateLimitAction,
		EventCb:                    eventCb,
		EnableCollectExecutionInfo: config.GetGlobalConfig().Instance.EnableCollectExecutionInfo,
	}

	if kvReq.StoreType == kv.TiFlash {
		ctx = SetTiFlashMaxThreadsInContext(ctx, sctx)
	}

	resp := sctx.GetClient().Send(ctx, kvReq, sctx.GetSessionVars().KVVars, option)
	if resp == nil {
		return nil, errors.New("client returns nil response")
	}

	label := metrics.LblGeneral
	if sctx.GetSessionVars().InRestrictedSQL {
		label = metrics.LblInternal
	}

	// kvReq.MemTracker is used to trace and control memory usage in DistSQL layer;
	// for selectResult, we just use the kvReq.MemTracker prepared for co-processor
	// instead of creating a new one for simplification.
	return &selectResult{
<<<<<<< HEAD
		label:              "dag",
		resp:               resp,
		rowLen:             len(fieldTypes),
		fieldTypes:         fieldTypes,
		ctx:                sctx,
		feedback:           fb,
		sqlType:            label,
		memTracker:         kvReq.MemTracker,
		encodeType:         encodetype,
		storeType:          kvReq.StoreType,
		paging:             kvReq.Paging,
		distSQLConcurrency: kvReq.Concurrency,
=======
		label:      "dag",
		resp:       resp,
		rowLen:     len(fieldTypes),
		fieldTypes: fieldTypes,
		ctx:        sctx,
		feedback:   fb,
		sqlType:    label,
		memTracker: kvReq.MemTracker,
		storeType:  kvReq.StoreType,
		paging:     kvReq.Paging,
>>>>>>> fde7c36e
	}, nil
}

// SetTiFlashMaxThreadsInContext set the config TiFlash max threads in context.
func SetTiFlashMaxThreadsInContext(ctx context.Context, sctx sessionctx.Context) context.Context {
	if sctx.GetSessionVars().TiFlashMaxThreads != -1 {
		ctx = metadata.AppendToOutgoingContext(ctx, variable.TiDBMaxTiFlashThreads, strconv.FormatInt(sctx.GetSessionVars().TiFlashMaxThreads, 10))
	}
	return ctx
}

// SelectWithRuntimeStats sends a DAG request, returns SelectResult.
// The difference from Select is that SelectWithRuntimeStats will set copPlanIDs into selectResult,
// which can help selectResult to collect runtime stats.
func SelectWithRuntimeStats(ctx context.Context, sctx sessionctx.Context, kvReq *kv.Request,
	fieldTypes []*types.FieldType, fb *statistics.QueryFeedback, copPlanIDs []int, rootPlanID int) (SelectResult, error) {
	sr, err := Select(ctx, sctx, kvReq, fieldTypes, fb)
	if err != nil {
		return nil, err
	}
	if selectResult, ok := sr.(*selectResult); ok {
		selectResult.copPlanIDs = copPlanIDs
		selectResult.rootPlanID = rootPlanID
	}
	return sr, nil
}

// Analyze do a analyze request.
func Analyze(ctx context.Context, client kv.Client, kvReq *kv.Request, vars interface{},
	isRestrict bool, stmtCtx *stmtctx.StatementContext) (SelectResult, error) {
	ctx = WithSQLKvExecCounterInterceptor(ctx, stmtCtx)
	resp := client.Send(ctx, kvReq, vars, &kv.ClientSendOption{})
	if resp == nil {
		return nil, errors.New("client returns nil response")
	}
	label := metrics.LblGeneral
	if isRestrict {
		label = metrics.LblInternal
	}
	result := &selectResult{
		label:     "analyze",
		resp:      resp,
		feedback:  statistics.NewQueryFeedback(0, nil, 0, false),
		sqlType:   label,
		storeType: kvReq.StoreType,
	}
	return result, nil
}

// Checksum sends a checksum request.
func Checksum(ctx context.Context, client kv.Client, kvReq *kv.Request, vars interface{}) (SelectResult, error) {
	// FIXME: As BR have dependency of `Checksum` and TiDB also introduced BR as dependency, Currently we can't edit
	// Checksum function signature. The two-way dependence should be removed in future.
	resp := client.Send(ctx, kvReq, vars, &kv.ClientSendOption{})
	if resp == nil {
		return nil, errors.New("client returns nil response")
	}
	result := &selectResult{
		label:     "checksum",
		resp:      resp,
		feedback:  statistics.NewQueryFeedback(0, nil, 0, false),
		sqlType:   metrics.LblGeneral,
		storeType: kvReq.StoreType,
	}
	return result, nil
}

// SetEncodeType sets the encoding method for the DAGRequest. The supported encoding
// methods are:
// 1. TypeChunk: the result is encoded using the Chunk format, refer util/chunk/chunk.go
// 2. TypeDefault: the result is encoded row by row
func SetEncodeType(ctx sessionctx.Context, dagReq *tipb.DAGRequest) {
	if canUseChunkRPC(ctx) {
		dagReq.EncodeType = tipb.EncodeType_TypeChunk
		setChunkMemoryLayout(dagReq)
	} else {
		dagReq.EncodeType = tipb.EncodeType_TypeDefault
	}
}

func canUseChunkRPC(ctx sessionctx.Context) bool {
	if !ctx.GetSessionVars().EnableChunkRPC {
		return false
	}
	if !checkAlignment() {
		return false
	}
	return true
}

var supportedAlignment = unsafe.Sizeof(types.MyDecimal{}) == 40

// checkAlignment checks the alignment in current system environment.
// The alignment is influenced by system, machine and Golang version.
// Using this function can guarantee the alignment is we want.
func checkAlignment() bool {
	return supportedAlignment
}

var systemEndian tipb.Endian

// setChunkMemoryLayout sets the chunk memory layout for the DAGRequest.
func setChunkMemoryLayout(dagReq *tipb.DAGRequest) {
	dagReq.ChunkMemoryLayout = &tipb.ChunkMemoryLayout{Endian: GetSystemEndian()}
}

// GetSystemEndian gets the system endian.
func GetSystemEndian() tipb.Endian {
	return systemEndian
}

func init() {
	i := 0x0100
	ptr := unsafe.Pointer(&i)
	if 0x01 == *(*byte)(ptr) {
		systemEndian = tipb.Endian_BigEndian
	} else {
		systemEndian = tipb.Endian_LittleEndian
	}
}

// WithSQLKvExecCounterInterceptor binds an interceptor for client-go to count the
// number of SQL executions of each TiKV (if any).
func WithSQLKvExecCounterInterceptor(ctx context.Context, stmtCtx *stmtctx.StatementContext) context.Context {
	if stmtCtx.KvExecCounter != nil {
		// Unlike calling Transaction or Snapshot interface, in distsql package we directly
		// face tikv Request. So we need to manually bind RPCInterceptor to ctx. Instead of
		// calling SetRPCInterceptor on Transaction or Snapshot.
		return interceptor.WithRPCInterceptor(ctx, stmtCtx.KvExecCounter.RPCInterceptor())
	}
	return ctx
}<|MERGE_RESOLUTION|>--- conflicted
+++ resolved
@@ -113,20 +113,6 @@
 	// for selectResult, we just use the kvReq.MemTracker prepared for co-processor
 	// instead of creating a new one for simplification.
 	return &selectResult{
-<<<<<<< HEAD
-		label:              "dag",
-		resp:               resp,
-		rowLen:             len(fieldTypes),
-		fieldTypes:         fieldTypes,
-		ctx:                sctx,
-		feedback:           fb,
-		sqlType:            label,
-		memTracker:         kvReq.MemTracker,
-		encodeType:         encodetype,
-		storeType:          kvReq.StoreType,
-		paging:             kvReq.Paging,
-		distSQLConcurrency: kvReq.Concurrency,
-=======
 		label:      "dag",
 		resp:       resp,
 		rowLen:     len(fieldTypes),
@@ -137,7 +123,7 @@
 		memTracker: kvReq.MemTracker,
 		storeType:  kvReq.StoreType,
 		paging:     kvReq.Paging,
->>>>>>> fde7c36e
+		distSQLConcurrency: kvReq.Concurrency,
 	}, nil
 }
 
