--- conflicted
+++ resolved
@@ -303,14 +303,9 @@
 // Select sends a DAG request, returns SelectResult.
 // In kvReq, KeyRanges is required, Concurrency/KeepOrder/Desc/IsolationLevel/Priority are optional.
 func Select(ctx context.Context, sctx sessionctx.Context, kvReq *kv.Request, fieldTypes []*types.FieldType) (SelectResult, error) {
-<<<<<<< HEAD
-	// TODO: Add config to control this behavior.
-	kvReq.Streaming = false
-=======
 	if !sctx.GetSessionVars().EnableStreaming {
 		kvReq.Streaming = false
 	}
->>>>>>> 12a1a254
 	resp := sctx.GetClient().Send(ctx, kvReq)
 	if resp == nil {
 		err := errors.New("client returns nil response")
