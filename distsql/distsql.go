// Copyright 2017 PingCAP, Inc.
//
// Licensed under the Apache License, Version 2.0 (the "License");
// you may not use this file except in compliance with the License.
// You may obtain a copy of the License at
//
//     http://www.apache.org/licenses/LICENSE-2.0
//
// Unless required by applicable law or agreed to in writing, software
// distributed under the License is distributed on an "AS IS" BASIS,
// See the License for the specific language governing permissions and
// limitations under the License.

package distsql

import (
	"github.com/juju/errors"
	"github.com/pingcap/tidb/kv"
	"github.com/pingcap/tidb/sessionctx"
	"github.com/pingcap/tidb/statistics"
	"github.com/pingcap/tidb/types"
	"golang.org/x/net/context"
)

// XAPI error codes.
const (
	codeInvalidResp = 1
)

<<<<<<< HEAD
// SelectResult is an iterator of coprocessor partial results.
type SelectResult interface {
	// NextRaw gets the next raw result.
	NextRaw(context.Context) ([]byte, error)
	// Next reads the data into chunk.
	Next(context.Context, *chunk.Chunk) error
	// Close closes the iterator.
	Close() error
	// Fetch fetches partial results from client.
	// The caller should call SetFields() before call Fetch().
	Fetch(context.Context)
}

type selectResult struct {
	label string
	resp  kv.Response

	results chan resultWithErr
	closed  chan struct{}

	rowLen     int
	fieldTypes []*types.FieldType
	ctx        sessionctx.Context

	selectResp *tipb.SelectResponse
	respChkIdx int

	feedback     *statistics.QueryFeedback
	partialCount int64 // number of partial results.
}

type resultWithErr struct {
	result kv.ResultSubset
	err    error
}

func (r *selectResult) Fetch(ctx context.Context) {
	selectResultGP.Go(func() {
		r.fetch(ctx)
	})
}

func (r *selectResult) fetch(ctx context.Context) {
	startTime := time.Now()
	defer func() {
		close(r.results)
		duration := time.Since(startTime)
		metrics.DistSQLQueryHistgram.WithLabelValues(r.label).Observe(duration.Seconds())
	}()
	for {
		resultSubset, err := r.resp.Next(ctx)
		if err != nil {
			r.results <- resultWithErr{err: errors.Trace(err)}
			return
		}
		if resultSubset == nil {
			return
		}

		select {
		case r.results <- resultWithErr{result: resultSubset}:
		case <-r.closed:
			// If selectResult called Close() already, make fetch goroutine exit.
			return
		case <-ctx.Done():
			return
		}
	}
}

// NextRaw returns the next raw partial result.
func (r *selectResult) NextRaw(ctx context.Context) ([]byte, error) {
	re := <-r.results
	r.partialCount++
	r.feedback.Invalidate()
	if re.result == nil || re.err != nil {
		return nil, errors.Trace(re.err)
	}
	return re.result.GetData(), nil
}

// Next reads data to the chunk.
func (r *selectResult) Next(ctx context.Context, chk *chunk.Chunk) error {
	chk.Reset()
	for chk.NumRows() < r.ctx.GetSessionVars().MaxChunkSize {
		if r.selectResp == nil || r.respChkIdx == len(r.selectResp.Chunks) {
			err := r.getSelectResp()
			if err != nil || r.selectResp == nil {
				return errors.Trace(err)
			}
		}
		err := r.readRowsData(chk)
		if err != nil {
			return errors.Trace(err)
		}
		if len(r.selectResp.Chunks[r.respChkIdx].RowsData) == 0 {
			r.respChkIdx++
		}
	}
	return nil
}

func (r *selectResult) getSelectResp() error {
	r.respChkIdx = 0
	for {
		re := <-r.results
		if re.err != nil {
			return errors.Trace(re.err)
		}
		if re.result == nil {
			r.selectResp = nil
			return nil
		}
		r.selectResp = new(tipb.SelectResponse)
		err := r.selectResp.Unmarshal(re.result.GetData())
		if err != nil {
			return errors.Trace(err)
		}
		if err := r.selectResp.Error; err != nil {
			return terror.ClassTiKV.New(terror.ErrCode(err.Code), err.Msg)
		}
		for _, warning := range r.selectResp.Warnings {
			r.ctx.GetSessionVars().StmtCtx.AppendWarning(terror.ClassTiKV.New(terror.ErrCode(warning.Code), warning.Msg))
		}
		r.feedback.Update(re.result.GetStartKey(), r.selectResp.OutputCounts)
		r.partialCount++
		if len(r.selectResp.Chunks) == 0 {
			continue
		}
		return nil
	}
}

func (r *selectResult) readRowsData(chk *chunk.Chunk) (err error) {
	rowsData := r.selectResp.Chunks[r.respChkIdx].RowsData
	maxChunkSize := r.ctx.GetSessionVars().MaxChunkSize
	decoder := codec.NewDecoder(chk, r.ctx.GetSessionVars().Location())
	for chk.NumRows() < maxChunkSize && len(rowsData) > 0 {
		for i := 0; i < r.rowLen; i++ {
			rowsData, err = decoder.DecodeOne(rowsData, i, r.fieldTypes[i])
			if err != nil {
				return errors.Trace(err)
			}
		}
	}
	r.selectResp.Chunks[r.respChkIdx].RowsData = rowsData
	return nil
}

// Close closes selectResult.
func (r *selectResult) Close() error {
	// Close this channel tell fetch goroutine to exit.
	if r.feedback.Actual() >= 0 {
		metrics.DistSQLScanKeysHistogram.Observe(float64(r.feedback.Actual()))
	}
	metrics.DistSQLPartialCountHistogram.Observe(float64(r.partialCount))
	close(r.closed)
	return r.resp.Close()
}

func readRowFromChunk(chunk *tipb.Chunk, numCols int) (row []types.Datum, err error) {
	row = make([]types.Datum, numCols)
	for i := 0; i < numCols; i++ {
		var raw []byte
		raw, chunk.RowsData, err = codec.CutOne(chunk.RowsData)
		if err != nil {
			return nil, errors.Trace(err)
		}
		row[i].SetRaw(raw)
	}
	return
}

=======
>>>>>>> b1bc4209
// Select sends a DAG request, returns SelectResult.
// In kvReq, KeyRanges is required, Concurrency/KeepOrder/Desc/IsolationLevel/Priority are optional.
func Select(ctx context.Context, sctx sessionctx.Context, kvReq *kv.Request, fieldTypes []*types.FieldType, fb *statistics.QueryFeedback) (SelectResult, error) {
	// For testing purpose.
	if hook := ctx.Value("CheckSelectRequestHook"); hook != nil {
		hook.(func(*kv.Request))(kvReq)
	}

	if !sctx.GetSessionVars().EnableStreaming {
		kvReq.Streaming = false
	}
	resp := sctx.GetClient().Send(ctx, kvReq, sctx.GetSessionVars().KVVars)
	if resp == nil {
		err := errors.New("client returns nil response")
		return nil, errors.Trace(err)
	}

	if kvReq.Streaming {
		return &streamResult{
			resp:       resp,
			rowLen:     len(fieldTypes),
			fieldTypes: fieldTypes,
			ctx:        sctx,
			feedback:   fb,
		}, nil
	}

	return &selectResult{
		label:      "dag",
		resp:       resp,
		results:    make(chan resultWithErr, kvReq.Concurrency),
		closed:     make(chan struct{}),
		rowLen:     len(fieldTypes),
		fieldTypes: fieldTypes,
		ctx:        sctx,
		feedback:   fb,
	}, nil
}

// Analyze do a analyze request.
func Analyze(ctx context.Context, client kv.Client, kvReq *kv.Request, vars *kv.Variables) (SelectResult, error) {
	resp := client.Send(ctx, kvReq, vars)
	if resp == nil {
		return nil, errors.New("client returns nil response")
	}
	result := &selectResult{
		label:    "analyze",
		resp:     resp,
		results:  make(chan resultWithErr, kvReq.Concurrency),
		closed:   make(chan struct{}),
		feedback: statistics.NewQueryFeedback(0, nil, 0, false),
	}
	return result, nil
}

// Checksum sends a checksum request.
func Checksum(ctx context.Context, client kv.Client, kvReq *kv.Request, vars *kv.Variables) (SelectResult, error) {
	resp := client.Send(ctx, kvReq, vars)
	if resp == nil {
		return nil, errors.New("client returns nil response")
	}
	result := &selectResult{
		label:    "checksum",
		resp:     resp,
		results:  make(chan resultWithErr, kvReq.Concurrency),
		closed:   make(chan struct{}),
		feedback: statistics.NewQueryFeedback(0, nil, 0, false),
	}
	return result, nil
}<|MERGE_RESOLUTION|>--- conflicted
+++ resolved
@@ -27,182 +27,6 @@
 	codeInvalidResp = 1
 )
 
-<<<<<<< HEAD
-// SelectResult is an iterator of coprocessor partial results.
-type SelectResult interface {
-	// NextRaw gets the next raw result.
-	NextRaw(context.Context) ([]byte, error)
-	// Next reads the data into chunk.
-	Next(context.Context, *chunk.Chunk) error
-	// Close closes the iterator.
-	Close() error
-	// Fetch fetches partial results from client.
-	// The caller should call SetFields() before call Fetch().
-	Fetch(context.Context)
-}
-
-type selectResult struct {
-	label string
-	resp  kv.Response
-
-	results chan resultWithErr
-	closed  chan struct{}
-
-	rowLen     int
-	fieldTypes []*types.FieldType
-	ctx        sessionctx.Context
-
-	selectResp *tipb.SelectResponse
-	respChkIdx int
-
-	feedback     *statistics.QueryFeedback
-	partialCount int64 // number of partial results.
-}
-
-type resultWithErr struct {
-	result kv.ResultSubset
-	err    error
-}
-
-func (r *selectResult) Fetch(ctx context.Context) {
-	selectResultGP.Go(func() {
-		r.fetch(ctx)
-	})
-}
-
-func (r *selectResult) fetch(ctx context.Context) {
-	startTime := time.Now()
-	defer func() {
-		close(r.results)
-		duration := time.Since(startTime)
-		metrics.DistSQLQueryHistgram.WithLabelValues(r.label).Observe(duration.Seconds())
-	}()
-	for {
-		resultSubset, err := r.resp.Next(ctx)
-		if err != nil {
-			r.results <- resultWithErr{err: errors.Trace(err)}
-			return
-		}
-		if resultSubset == nil {
-			return
-		}
-
-		select {
-		case r.results <- resultWithErr{result: resultSubset}:
-		case <-r.closed:
-			// If selectResult called Close() already, make fetch goroutine exit.
-			return
-		case <-ctx.Done():
-			return
-		}
-	}
-}
-
-// NextRaw returns the next raw partial result.
-func (r *selectResult) NextRaw(ctx context.Context) ([]byte, error) {
-	re := <-r.results
-	r.partialCount++
-	r.feedback.Invalidate()
-	if re.result == nil || re.err != nil {
-		return nil, errors.Trace(re.err)
-	}
-	return re.result.GetData(), nil
-}
-
-// Next reads data to the chunk.
-func (r *selectResult) Next(ctx context.Context, chk *chunk.Chunk) error {
-	chk.Reset()
-	for chk.NumRows() < r.ctx.GetSessionVars().MaxChunkSize {
-		if r.selectResp == nil || r.respChkIdx == len(r.selectResp.Chunks) {
-			err := r.getSelectResp()
-			if err != nil || r.selectResp == nil {
-				return errors.Trace(err)
-			}
-		}
-		err := r.readRowsData(chk)
-		if err != nil {
-			return errors.Trace(err)
-		}
-		if len(r.selectResp.Chunks[r.respChkIdx].RowsData) == 0 {
-			r.respChkIdx++
-		}
-	}
-	return nil
-}
-
-func (r *selectResult) getSelectResp() error {
-	r.respChkIdx = 0
-	for {
-		re := <-r.results
-		if re.err != nil {
-			return errors.Trace(re.err)
-		}
-		if re.result == nil {
-			r.selectResp = nil
-			return nil
-		}
-		r.selectResp = new(tipb.SelectResponse)
-		err := r.selectResp.Unmarshal(re.result.GetData())
-		if err != nil {
-			return errors.Trace(err)
-		}
-		if err := r.selectResp.Error; err != nil {
-			return terror.ClassTiKV.New(terror.ErrCode(err.Code), err.Msg)
-		}
-		for _, warning := range r.selectResp.Warnings {
-			r.ctx.GetSessionVars().StmtCtx.AppendWarning(terror.ClassTiKV.New(terror.ErrCode(warning.Code), warning.Msg))
-		}
-		r.feedback.Update(re.result.GetStartKey(), r.selectResp.OutputCounts)
-		r.partialCount++
-		if len(r.selectResp.Chunks) == 0 {
-			continue
-		}
-		return nil
-	}
-}
-
-func (r *selectResult) readRowsData(chk *chunk.Chunk) (err error) {
-	rowsData := r.selectResp.Chunks[r.respChkIdx].RowsData
-	maxChunkSize := r.ctx.GetSessionVars().MaxChunkSize
-	decoder := codec.NewDecoder(chk, r.ctx.GetSessionVars().Location())
-	for chk.NumRows() < maxChunkSize && len(rowsData) > 0 {
-		for i := 0; i < r.rowLen; i++ {
-			rowsData, err = decoder.DecodeOne(rowsData, i, r.fieldTypes[i])
-			if err != nil {
-				return errors.Trace(err)
-			}
-		}
-	}
-	r.selectResp.Chunks[r.respChkIdx].RowsData = rowsData
-	return nil
-}
-
-// Close closes selectResult.
-func (r *selectResult) Close() error {
-	// Close this channel tell fetch goroutine to exit.
-	if r.feedback.Actual() >= 0 {
-		metrics.DistSQLScanKeysHistogram.Observe(float64(r.feedback.Actual()))
-	}
-	metrics.DistSQLPartialCountHistogram.Observe(float64(r.partialCount))
-	close(r.closed)
-	return r.resp.Close()
-}
-
-func readRowFromChunk(chunk *tipb.Chunk, numCols int) (row []types.Datum, err error) {
-	row = make([]types.Datum, numCols)
-	for i := 0; i < numCols; i++ {
-		var raw []byte
-		raw, chunk.RowsData, err = codec.CutOne(chunk.RowsData)
-		if err != nil {
-			return nil, errors.Trace(err)
-		}
-		row[i].SetRaw(raw)
-	}
-	return
-}
-
-=======
->>>>>>> b1bc4209
 // Select sends a DAG request, returns SelectResult.
 // In kvReq, KeyRanges is required, Concurrency/KeepOrder/Desc/IsolationLevel/Priority are optional.
 func Select(ctx context.Context, sctx sessionctx.Context, kvReq *kv.Request, fieldTypes []*types.FieldType, fb *statistics.QueryFeedback) (SelectResult, error) {
