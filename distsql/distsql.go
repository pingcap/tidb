--- conflicted
+++ resolved
@@ -14,11 +14,7 @@
 package distsql
 
 import (
-<<<<<<< HEAD
-	"context"
-=======
 	goctx "context"
->>>>>>> 95f6b237
 	"io"
 	"io/ioutil"
 	"time"
@@ -285,7 +281,7 @@
 // concurrency: The max concurrency for underlying coprocessor request.
 // keepOrder: If the result should returned in key order. For example if we need keep data in order by
 //            scan index, we should set keepOrder to true.
-func Select(client kv.Client, ctx context.Context, req *tipb.SelectRequest, keyRanges []kv.KeyRange, concurrency int, keepOrder bool) (SelectResult, error) {
+func Select(client kv.Client, ctx goctx.Context, req *tipb.SelectRequest, keyRanges []kv.KeyRange, concurrency int, keepOrder bool) (SelectResult, error) {
 	var err error
 	defer func() {
 		// Add metrics
