--- conflicted
+++ resolved
@@ -186,23 +186,13 @@
 		if err != nil {
 			return errors.Trace(err)
 		}
-<<<<<<< HEAD
-		r.feedback.Update(re.result.GetStartKey(), r.selectResp.OutputCounts)
-=======
 		if err := r.selectResp.Error; err != nil {
 			return terror.ClassTiKV.New(terror.ErrCode(err.Code), err.Msg)
 		}
 		for _, warning := range r.selectResp.Warnings {
 			r.ctx.GetSessionVars().StmtCtx.AppendWarning(terror.ClassTiKV.New(terror.ErrCode(warning.Code), warning.Msg))
 		}
-		if len(r.selectResp.OutputCounts) > 0 {
-			scanCountPartial := r.selectResp.OutputCounts[0]
-			metrics.DistSQLScanKeysPartialHistogram.Observe(float64(scanCountPartial))
-			r.scanKeys += scanCountPartial
-		} else {
-			r.scanKeys = -1
-		}
->>>>>>> 9a3463fd
+		r.feedback.Update(re.result.GetStartKey(), r.selectResp.OutputCounts)
 		r.partialCount++
 		if len(r.selectResp.Chunks) == 0 {
 			continue
