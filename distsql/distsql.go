// Copyright 2017 PingCAP, Inc.
//
// Licensed under the Apache License, Version 2.0 (the "License");
// you may not use this file except in compliance with the License.
// You may obtain a copy of the License at
//
//     http://www.apache.org/licenses/LICENSE-2.0
//
// Unless required by applicable law or agreed to in writing, software
// distributed under the License is distributed on an "AS IS" BASIS,
// See the License for the specific language governing permissions and
// limitations under the License.

package distsql

import (
	"time"

	"github.com/juju/errors"
	"github.com/pingcap/tidb/kv"
	"github.com/pingcap/tidb/metrics"
	"github.com/pingcap/tidb/sessionctx"
	"github.com/pingcap/tidb/statistics"
	"github.com/pingcap/tidb/terror"
	"github.com/pingcap/tidb/types"
	"github.com/pingcap/tidb/util/chunk"
	"github.com/pingcap/tidb/util/codec"
	"github.com/pingcap/tidb/util/goroutine_pool"
	"github.com/pingcap/tipb/go-tipb"
	"golang.org/x/net/context"
)

var (
	errInvalidResp = terror.ClassXEval.New(codeInvalidResp, "invalid response")
	selectResultGP = gp.New(time.Minute * 2)
)

var (
	_ SelectResult  = &selectResult{}
	_ PartialResult = &partialResult{}
)

// SelectResult is an iterator of coprocessor partial results.
type SelectResult interface {
	// Next gets the next partial result.
	Next(context.Context) (PartialResult, error)
	// NextRaw gets the next raw result.
	NextRaw(context.Context) ([]byte, error)
	// NextChunk reads the data into chunk.
	NextChunk(context.Context, *chunk.Chunk) error
	// Close closes the iterator.
	Close() error
	// Fetch fetches partial results from client.
	// The caller should call SetFields() before call Fetch().
	Fetch(context.Context)
}

// PartialResult is the result from a single region server.
type PartialResult interface {
	// Next returns the next rowData of the sub result.
	// If no more row to return, rowData would be nil.
	Next(context.Context) (rowData []types.Datum, err error)
	// Close closes the partial result.
	Close() error
}

type selectResult struct {
	label string
	resp  kv.Response

	results chan resultWithErr
	closed  chan struct{}

	rowLen     int
	fieldTypes []*types.FieldType
	ctx        sessionctx.Context

	selectResp *tipb.SelectResponse
	respChkIdx int

	feedback     *statistics.QueryFeedback
	partialCount int64 // number of partial results.
}

type resultWithErr struct {
	result kv.ResultSubset
	err    error
}

func (r *selectResult) Fetch(ctx context.Context) {
	selectResultGP.Go(func() {
		r.fetch(ctx)
	})
}

func (r *selectResult) fetch(ctx context.Context) {
	startTime := time.Now()
	defer func() {
		close(r.results)
		duration := time.Since(startTime)
		metrics.DistSQLQueryHistgram.WithLabelValues(r.label).Observe(duration.Seconds())
	}()
	for {
		resultSubset, err := r.resp.Next(ctx)
		if err != nil {
			r.results <- resultWithErr{err: errors.Trace(err)}
			return
		}
		if resultSubset == nil {
			return
		}

		select {
		case r.results <- resultWithErr{result: resultSubset}:
		case <-r.closed:
			// If selectResult called Close() already, make fetch goroutine exit.
			return
		case <-ctx.Done():
			return
		}
	}
}

// Next returns the next row.
func (r *selectResult) Next(ctx context.Context) (PartialResult, error) {
	re := <-r.results
	if re.err != nil {
		return nil, errors.Trace(re.err)
	}
	if re.result == nil {
		return nil, nil
	}
	pr := &partialResult{}
	pr.rowLen = r.rowLen
	err := pr.unmarshal(re.result.GetData())
	r.feedback.Update(re.result.GetStartKey(), pr.resp.OutputCounts)
	r.partialCount++
	return pr, errors.Trace(err)
}

// NextRaw returns the next raw partial result.
func (r *selectResult) NextRaw(ctx context.Context) ([]byte, error) {
	re := <-r.results
	r.partialCount++
	r.feedback.Invalidate()
	if re.result == nil || re.err != nil {
		return nil, errors.Trace(re.err)
	}
	return re.result.GetData(), nil
}

// NextChunk reads data to the chunk.
func (r *selectResult) NextChunk(ctx context.Context, chk *chunk.Chunk) error {
	chk.Reset()
	for chk.NumRows() < r.ctx.GetSessionVars().MaxChunkSize {
		if r.selectResp == nil || r.respChkIdx == len(r.selectResp.Chunks) {
			err := r.getSelectResp()
			if err != nil || r.selectResp == nil {
				return errors.Trace(err)
			}
		}
		err := r.readRowsData(chk)
		if err != nil {
			return errors.Trace(err)
		}
		if len(r.selectResp.Chunks[r.respChkIdx].RowsData) == 0 {
			r.respChkIdx++
		}
	}
	return nil
}

func (r *selectResult) getSelectResp() error {
	r.respChkIdx = 0
	for {
		re := <-r.results
		if re.err != nil {
			return errors.Trace(re.err)
		}
		if re.result == nil {
			r.selectResp = nil
			return nil
		}
		r.selectResp = new(tipb.SelectResponse)
		err := r.selectResp.Unmarshal(re.result.GetData())
		if err != nil {
			return errors.Trace(err)
		}
		if err := r.selectResp.Error; err != nil {
			return terror.ClassTiKV.New(terror.ErrCode(err.Code), err.Msg)
		}
		for _, warning := range r.selectResp.Warnings {
			r.ctx.GetSessionVars().StmtCtx.AppendWarning(terror.ClassTiKV.New(terror.ErrCode(warning.Code), warning.Msg))
		}
		r.feedback.Update(re.result.GetStartKey(), r.selectResp.OutputCounts)
		r.partialCount++
		if len(r.selectResp.Chunks) == 0 {
			continue
		}
		return nil
	}
}

func (r *selectResult) readRowsData(chk *chunk.Chunk) (err error) {
	rowsData := r.selectResp.Chunks[r.respChkIdx].RowsData
	maxChunkSize := r.ctx.GetSessionVars().MaxChunkSize
	timeZone := r.ctx.GetSessionVars().GetTimeZone()
	for chk.NumRows() < maxChunkSize && len(rowsData) > 0 {
		for i := 0; i < r.rowLen; i++ {
			rowsData, err = codec.DecodeOneToChunk(rowsData, chk, i, r.fieldTypes[i], timeZone)
			if err != nil {
				return errors.Trace(err)
			}
		}
	}
	r.selectResp.Chunks[r.respChkIdx].RowsData = rowsData
	return nil
}

// Close closes selectResult.
func (r *selectResult) Close() error {
	// Close this channel tell fetch goroutine to exit.
	if r.feedback.Actual() >= 0 {
		metrics.DistSQLScanKeysHistogram.Observe(float64(r.feedback.Actual()))
	}
	metrics.DistSQLPartialCountHistogram.Observe(float64(r.partialCount))
	close(r.closed)
	return r.resp.Close()
}

type partialResult struct {
	resp     *tipb.SelectResponse
	chunkIdx int
	rowLen   int
}

func (pr *partialResult) unmarshal(resultSubset []byte) error {
	pr.resp = new(tipb.SelectResponse)
	err := pr.resp.Unmarshal(resultSubset)
	if err != nil {
		return errors.Trace(err)
	}

	if pr.resp.Error != nil {
		return errInvalidResp.Gen("[%d %s]", pr.resp.Error.GetCode(), pr.resp.Error.GetMsg())
	}

	return nil
}

// Next returns the next row of the sub result.
// If no more row to return, data would be nil.
func (pr *partialResult) Next(ctx context.Context) (data []types.Datum, err error) {
	nextChunk := pr.getChunk()
	if nextChunk == nil {
		return nil, nil
	}
	return readRowFromChunk(nextChunk, pr.rowLen)
}

func readRowFromChunk(chunk *tipb.Chunk, numCols int) (row []types.Datum, err error) {
	row = make([]types.Datum, numCols)
	for i := 0; i < numCols; i++ {
		var raw []byte
		raw, chunk.RowsData, err = codec.CutOne(chunk.RowsData)
		if err != nil {
			return nil, errors.Trace(err)
		}
		row[i].SetRaw(raw)
	}
	return
}

func (pr *partialResult) getChunk() *tipb.Chunk {
	for {
		if pr.chunkIdx >= len(pr.resp.Chunks) {
			return nil
		}
		currentChunk := &pr.resp.Chunks[pr.chunkIdx]
		if len(currentChunk.RowsData) > 0 {
			return currentChunk
		}
		pr.chunkIdx++
	}
}

// Close closes the sub result.
func (pr *partialResult) Close() error {
	return nil
}

// Select sends a DAG request, returns SelectResult.
// In kvReq, KeyRanges is required, Concurrency/KeepOrder/Desc/IsolationLevel/Priority are optional.
<<<<<<< HEAD
func Select(ctx context.Context, sctx sessionctx.Context, kvReq *kv.Request, fieldTypes []*types.FieldType, fb *statistics.QueryFeedback) (SelectResult, error) {
=======
func Select(ctx context.Context, sctx sessionctx.Context, kvReq *kv.Request, fieldTypes []*types.FieldType) (SelectResult, error) {
	// For testing purpose.
	if hook := ctx.Value("CheckSelectRequestHook"); hook != nil {
		hook.(func(*kv.Request))(kvReq)
	}

>>>>>>> d3186dc4
	if !sctx.GetSessionVars().EnableStreaming {
		kvReq.Streaming = false
	}
	resp := sctx.GetClient().Send(ctx, kvReq)
	if resp == nil {
		err := errors.New("client returns nil response")
		return nil, errors.Trace(err)
	}

	if kvReq.Streaming {
		return &streamResult{
			resp:       resp,
			rowLen:     len(fieldTypes),
			fieldTypes: fieldTypes,
			ctx:        sctx,
			feedback:   fb,
		}, nil
	}

	return &selectResult{
		label:      "dag",
		resp:       resp,
		results:    make(chan resultWithErr, kvReq.Concurrency),
		closed:     make(chan struct{}),
		rowLen:     len(fieldTypes),
		fieldTypes: fieldTypes,
		ctx:        sctx,
		feedback:   fb,
	}, nil
}

// Analyze do a analyze request.
func Analyze(ctx context.Context, client kv.Client, kvReq *kv.Request) (SelectResult, error) {
	resp := client.Send(ctx, kvReq)
	if resp == nil {
		return nil, errors.New("client returns nil response")
	}
	result := &selectResult{
		label:    "analyze",
		resp:     resp,
		results:  make(chan resultWithErr, kvReq.Concurrency),
		closed:   make(chan struct{}),
		feedback: statistics.NewQueryFeedback(0, nil, 0, false),
	}
	return result, nil
}

// XAPI error codes.
const (
	codeInvalidResp = 1
)<|MERGE_RESOLUTION|>--- conflicted
+++ resolved
@@ -291,16 +291,12 @@
 
 // Select sends a DAG request, returns SelectResult.
 // In kvReq, KeyRanges is required, Concurrency/KeepOrder/Desc/IsolationLevel/Priority are optional.
-<<<<<<< HEAD
 func Select(ctx context.Context, sctx sessionctx.Context, kvReq *kv.Request, fieldTypes []*types.FieldType, fb *statistics.QueryFeedback) (SelectResult, error) {
-=======
-func Select(ctx context.Context, sctx sessionctx.Context, kvReq *kv.Request, fieldTypes []*types.FieldType) (SelectResult, error) {
 	// For testing purpose.
 	if hook := ctx.Value("CheckSelectRequestHook"); hook != nil {
 		hook.(func(*kv.Request))(kvReq)
 	}
 
->>>>>>> d3186dc4
 	if !sctx.GetSessionVars().EnableStreaming {
 		kvReq.Streaming = false
 	}
