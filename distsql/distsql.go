// Copyright 2017 PingCAP, Inc.
//
// Licensed under the Apache License, Version 2.0 (the "License");
// you may not use this file except in compliance with the License.
// You may obtain a copy of the License at
//
//     http://www.apache.org/licenses/LICENSE-2.0
//
// Unless required by applicable law or agreed to in writing, software
// distributed under the License is distributed on an "AS IS" BASIS,
// See the License for the specific language governing permissions and
// limitations under the License.

package distsql

import (
	"time"

	"github.com/juju/errors"
	"github.com/pingcap/tidb/kv"
	"github.com/pingcap/tidb/metrics"
	"github.com/pingcap/tidb/sessionctx"
	"github.com/pingcap/tidb/statistics"
	"github.com/pingcap/tidb/terror"
	"github.com/pingcap/tidb/types"
	"github.com/pingcap/tidb/util/chunk"
	"github.com/pingcap/tidb/util/codec"
	"github.com/pingcap/tidb/util/goroutine_pool"
	"github.com/pingcap/tipb/go-tipb"
	"golang.org/x/net/context"
)

var (
	errInvalidResp = terror.ClassXEval.New(codeInvalidResp, "invalid response")
	selectResultGP = gp.New(time.Minute * 2)
)

var (
	_ SelectResult  = &selectResult{}
	_ PartialResult = &partialResult{}
)

// SelectResult is an iterator of coprocessor partial results.
type SelectResult interface {
	// Next gets the next partial result.
	Next(context.Context) (PartialResult, error)
	// NextRaw gets the next raw result.
	NextRaw(context.Context) ([]byte, error)
	// NextChunk reads the data into chunk.
	NextChunk(context.Context, *chunk.Chunk) error
	// Close closes the iterator.
	Close() error
	// Fetch fetches partial results from client.
	// The caller should call SetFields() before call Fetch().
	Fetch(context.Context)
}

// PartialResult is the result from a single region server.
type PartialResult interface {
	// Next returns the next rowData of the sub result.
	// If no more row to return, rowData would be nil.
	Next(context.Context) (rowData []types.Datum, err error)
	// Close closes the partial result.
	Close() error
}

type selectResult struct {
	label string
	resp  kv.Response

	results chan resultWithErr
	closed  chan struct{}

	rowLen     int
	fieldTypes []*types.FieldType
	ctx        sessionctx.Context

	selectResp *tipb.SelectResponse
	respChkIdx int

	feedback     *statistics.QueryFeedback
	partialCount int64 // number of partial results.
}

type resultWithErr struct {
<<<<<<< HEAD
	result   []byte
	startKey kv.Key
	err      error
=======
	result kv.ResultSubset
	err    error
>>>>>>> 816c764c
}

func (r *selectResult) Fetch(ctx context.Context) {
	selectResultGP.Go(func() {
		r.fetch(ctx)
	})
}

func (r *selectResult) fetch(ctx context.Context) {
	startTime := time.Now()
	defer func() {
		close(r.results)
		duration := time.Since(startTime)
		metrics.DistSQLQueryHistgram.WithLabelValues(r.label).Observe(duration.Seconds())
	}()
	for {
		resultSubset, startKey, err := r.resp.Next(ctx)
		if err != nil {
			r.results <- resultWithErr{err: errors.Trace(err)}
			return
		}
		if resultSubset == nil {
			return
		}

		select {
		case r.results <- resultWithErr{result: resultSubset, startKey: startKey}:
		case <-r.closed:
			// If selectResult called Close() already, make fetch goroutine exit.
			return
		case <-ctx.Done():
			return
		}
	}
}

// Next returns the next row.
func (r *selectResult) Next(ctx context.Context) (PartialResult, error) {
	re := <-r.results
	if re.err != nil {
		return nil, errors.Trace(re.err)
	}
	if re.result == nil {
		return nil, nil
	}
	pr := &partialResult{}
	pr.rowLen = r.rowLen
<<<<<<< HEAD
	err := pr.unmarshal(re.result)
	r.feedback.Update(re.startKey, pr.resp.OutputCounts)
=======
	err := pr.unmarshal(re.result.GetData())
	if len(pr.resp.OutputCounts) > 0 {
		scanKeysPartial := pr.resp.OutputCounts[0]
		metrics.DistSQLScanKeysPartialHistogram.Observe(float64(scanKeysPartial))
		r.scanKeys += scanKeysPartial
	} else {
		r.scanKeys = -1
	}
>>>>>>> 816c764c
	r.partialCount++
	return pr, errors.Trace(err)
}

// NextRaw returns the next raw partial result.
func (r *selectResult) NextRaw(ctx context.Context) ([]byte, error) {
	re := <-r.results
	r.partialCount++
<<<<<<< HEAD
	r.feedback.Invalidate()
	return re.result, errors.Trace(re.err)
=======
	r.scanKeys = -1
	if re.result == nil || re.err != nil {
		return nil, errors.Trace(re.err)
	}
	return re.result.GetData(), nil
>>>>>>> 816c764c
}

// NextChunk reads data to the chunk.
func (r *selectResult) NextChunk(ctx context.Context, chk *chunk.Chunk) error {
	chk.Reset()
	for chk.NumRows() < r.ctx.GetSessionVars().MaxChunkSize {
		if r.selectResp == nil || r.respChkIdx == len(r.selectResp.Chunks) {
			err := r.getSelectResp()
			if err != nil || r.selectResp == nil {
				return errors.Trace(err)
			}
		}
		err := r.readRowsData(chk)
		if err != nil {
			return errors.Trace(err)
		}
		if len(r.selectResp.Chunks[r.respChkIdx].RowsData) == 0 {
			r.respChkIdx++
		}
	}
	return nil
}

func (r *selectResult) getSelectResp() error {
	r.respChkIdx = 0
	for {
		re := <-r.results
		if re.err != nil {
			return errors.Trace(re.err)
		}
		if re.result == nil {
			r.selectResp = nil
			return nil
		}
		r.selectResp = new(tipb.SelectResponse)
		err := r.selectResp.Unmarshal(re.result.GetData())
		if err != nil {
			return errors.Trace(err)
		}
		r.feedback.Update(re.startKey, r.selectResp.OutputCounts)
		r.partialCount++
		if len(r.selectResp.Chunks) == 0 {
			continue
		}
		return nil
	}
}

func (r *selectResult) readRowsData(chk *chunk.Chunk) (err error) {
	rowsData := r.selectResp.Chunks[r.respChkIdx].RowsData
	maxChunkSize := r.ctx.GetSessionVars().MaxChunkSize
	timeZone := r.ctx.GetSessionVars().GetTimeZone()
	for chk.NumRows() < maxChunkSize && len(rowsData) > 0 {
		for i := 0; i < r.rowLen; i++ {
			rowsData, err = codec.DecodeOneToChunk(rowsData, chk, i, r.fieldTypes[i], timeZone)
			if err != nil {
				return errors.Trace(err)
			}
		}
	}
	r.selectResp.Chunks[r.respChkIdx].RowsData = rowsData
	return nil
}

// Close closes selectResult.
func (r *selectResult) Close() error {
	// Close this channel tell fetch goroutine to exit.
	if r.feedback.Actual() >= 0 {
		metrics.DistSQLScanKeysHistogram.Observe(float64(r.feedback.Actual()))
	}
	metrics.DistSQLPartialCountHistogram.Observe(float64(r.partialCount))
	close(r.closed)
	return r.resp.Close()
}

type partialResult struct {
	resp     *tipb.SelectResponse
	chunkIdx int
	rowLen   int
}

func (pr *partialResult) unmarshal(resultSubset []byte) error {
	pr.resp = new(tipb.SelectResponse)
	err := pr.resp.Unmarshal(resultSubset)
	if err != nil {
		return errors.Trace(err)
	}

	if pr.resp.Error != nil {
		return errInvalidResp.Gen("[%d %s]", pr.resp.Error.GetCode(), pr.resp.Error.GetMsg())
	}

	return nil
}

// Next returns the next row of the sub result.
// If no more row to return, data would be nil.
func (pr *partialResult) Next(ctx context.Context) (data []types.Datum, err error) {
	nextChunk := pr.getChunk()
	if nextChunk == nil {
		return nil, nil
	}
	return readRowFromChunk(nextChunk, pr.rowLen)
}

func readRowFromChunk(chunk *tipb.Chunk, numCols int) (row []types.Datum, err error) {
	row = make([]types.Datum, numCols)
	for i := 0; i < numCols; i++ {
		var raw []byte
		raw, chunk.RowsData, err = codec.CutOne(chunk.RowsData)
		if err != nil {
			return nil, errors.Trace(err)
		}
		row[i].SetRaw(raw)
	}
	return
}

func (pr *partialResult) getChunk() *tipb.Chunk {
	for {
		if pr.chunkIdx >= len(pr.resp.Chunks) {
			return nil
		}
		currentChunk := &pr.resp.Chunks[pr.chunkIdx]
		if len(currentChunk.RowsData) > 0 {
			return currentChunk
		}
		pr.chunkIdx++
	}
}

// Close closes the sub result.
func (pr *partialResult) Close() error {
	return nil
}

// Select sends a DAG request, returns SelectResult.
// In kvReq, KeyRanges is required, Concurrency/KeepOrder/Desc/IsolationLevel/Priority are optional.
func Select(ctx context.Context, sctx sessionctx.Context, kvReq *kv.Request, fieldTypes []*types.FieldType, fb *statistics.QueryFeedback) (SelectResult, error) {
	resp := sctx.GetClient().Send(ctx, kvReq)
	if resp == nil {
		err := errors.New("client returns nil response")
		return nil, errors.Trace(err)
	}

	if kvReq.Streaming {
		return &streamResult{
			resp:       resp,
			rowLen:     len(fieldTypes),
			fieldTypes: fieldTypes,
			ctx:        sctx,
			feedback:   fb,
		}, nil
	}

	return &selectResult{
		label:      "dag",
		resp:       resp,
		results:    make(chan resultWithErr, kvReq.Concurrency),
		closed:     make(chan struct{}),
		rowLen:     len(fieldTypes),
		fieldTypes: fieldTypes,
		ctx:        sctx,
		feedback:   fb,
	}, nil
}

// Analyze do a analyze request.
func Analyze(ctx context.Context, client kv.Client, kvReq *kv.Request) (SelectResult, error) {
	resp := client.Send(ctx, kvReq)
	if resp == nil {
		return nil, errors.New("client returns nil response")
	}
	result := &selectResult{
		label:    "analyze",
		resp:     resp,
		results:  make(chan resultWithErr, kvReq.Concurrency),
		closed:   make(chan struct{}),
		feedback: statistics.NewQueryFeedback(0, nil, 0, false),
	}
	return result, nil
}

// XAPI error codes.
const (
	codeInvalidResp = 1
)<|MERGE_RESOLUTION|>--- conflicted
+++ resolved
@@ -83,14 +83,8 @@
 }
 
 type resultWithErr struct {
-<<<<<<< HEAD
-	result   []byte
-	startKey kv.Key
-	err      error
-=======
 	result kv.ResultSubset
 	err    error
->>>>>>> 816c764c
 }
 
 func (r *selectResult) Fetch(ctx context.Context) {
@@ -107,7 +101,7 @@
 		metrics.DistSQLQueryHistgram.WithLabelValues(r.label).Observe(duration.Seconds())
 	}()
 	for {
-		resultSubset, startKey, err := r.resp.Next(ctx)
+		resultSubset, err := r.resp.Next(ctx)
 		if err != nil {
 			r.results <- resultWithErr{err: errors.Trace(err)}
 			return
@@ -117,7 +111,7 @@
 		}
 
 		select {
-		case r.results <- resultWithErr{result: resultSubset, startKey: startKey}:
+		case r.results <- resultWithErr{result: resultSubset}:
 		case <-r.closed:
 			// If selectResult called Close() already, make fetch goroutine exit.
 			return
@@ -138,19 +132,8 @@
 	}
 	pr := &partialResult{}
 	pr.rowLen = r.rowLen
-<<<<<<< HEAD
-	err := pr.unmarshal(re.result)
-	r.feedback.Update(re.startKey, pr.resp.OutputCounts)
-=======
 	err := pr.unmarshal(re.result.GetData())
-	if len(pr.resp.OutputCounts) > 0 {
-		scanKeysPartial := pr.resp.OutputCounts[0]
-		metrics.DistSQLScanKeysPartialHistogram.Observe(float64(scanKeysPartial))
-		r.scanKeys += scanKeysPartial
-	} else {
-		r.scanKeys = -1
-	}
->>>>>>> 816c764c
+	r.feedback.Update(re.result.GetStartKey(), pr.resp.OutputCounts)
 	r.partialCount++
 	return pr, errors.Trace(err)
 }
@@ -159,16 +142,11 @@
 func (r *selectResult) NextRaw(ctx context.Context) ([]byte, error) {
 	re := <-r.results
 	r.partialCount++
-<<<<<<< HEAD
 	r.feedback.Invalidate()
-	return re.result, errors.Trace(re.err)
-=======
-	r.scanKeys = -1
 	if re.result == nil || re.err != nil {
 		return nil, errors.Trace(re.err)
 	}
 	return re.result.GetData(), nil
->>>>>>> 816c764c
 }
 
 // NextChunk reads data to the chunk.
@@ -208,7 +186,7 @@
 		if err != nil {
 			return errors.Trace(err)
 		}
-		r.feedback.Update(re.startKey, r.selectResp.OutputCounts)
+		r.feedback.Update(re.result.GetStartKey(), r.selectResp.OutputCounts)
 		r.partialCount++
 		if len(r.selectResp.Chunks) == 0 {
 			continue
