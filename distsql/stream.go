// Copyright 2017 PingCAP, Inc.
//
// Licensed under the Apache License, Version 2.0 (the "License");
// you may not use this file except in compliance with the License.
// You may obtain a copy of the License at
//
//     http://www.apache.org/licenses/LICENSE-2.0
//
// Unless required by applicable law or agreed to in writing, software
// distributed under the License is distributed on an "AS IS" BASIS,
// See the License for the specific language governing permissions and
// limitations under the License.

package distsql

import (
	"github.com/juju/errors"
	"github.com/pingcap/tidb/kv"
	"github.com/pingcap/tidb/metrics"
	"github.com/pingcap/tidb/sessionctx"
	"github.com/pingcap/tidb/statistics"
	"github.com/pingcap/tidb/types"
	"github.com/pingcap/tidb/util/chunk"
	"github.com/pingcap/tidb/util/codec"
	"github.com/pingcap/tipb/go-tipb"
	"golang.org/x/net/context"
)

// streamResult implements the SelectResult interface.
type streamResult struct {
	resp       kv.Response
	rowLen     int
	fieldTypes []*types.FieldType
	ctx        sessionctx.Context

	// NOTE: curr == nil means stream finish, while len(curr.RowsData) == 0 doesn't.
	curr         *tipb.Chunk
	partialCount int64
	feedback     *statistics.QueryFeedback
}

func (r *streamResult) Fetch(context.Context) {}

func (r *streamResult) Next(ctx context.Context) (PartialResult, error) {
	var ret streamPartialResult
	ret.rowLen = r.rowLen
	finished, err := r.readDataFromResponse(ctx, r.resp, &ret.Chunk)
	if err != nil || finished {
		return nil, errors.Trace(err)
	}
	return &ret, nil
}

func (r *streamResult) NextChunk(ctx context.Context, chk *chunk.Chunk) error {
	chk.Reset()
	maxChunkSize := r.ctx.GetSessionVars().MaxChunkSize
	for chk.NumRows() < maxChunkSize {
		err := r.readDataIfNecessary(ctx)
		if err != nil {
			return errors.Trace(err)
		}
		if r.curr == nil {
			return nil
		}

		err = r.flushToChunk(chk)
		if err != nil {
			return errors.Trace(err)
		}
	}
	return nil
}

// readDataFromResponse read the data to result. Returns true means the resp is finished.
func (r *streamResult) readDataFromResponse(ctx context.Context, resp kv.Response, result *tipb.Chunk) (bool, error) {
<<<<<<< HEAD
	data, startKey, err := resp.Next(ctx)
=======
	resultSubset, err := resp.Next(ctx)
>>>>>>> 816c764c
	if err != nil {
		return false, errors.Trace(err)
	}
	if resultSubset == nil {
		return true, nil
	}

	var stream tipb.StreamResponse
	err = stream.Unmarshal(resultSubset.GetData())
	if err != nil {
		return false, errors.Trace(err)
	}
	if stream.Error != nil {
		return false, errors.Errorf("stream response error: [%d]%s\n", stream.Error.Code, stream.Error.Msg)
	}

	// TODO: Check stream.GetEncodeType() here if we support tipb.EncodeType_TypeArrow some day.

	err = result.Unmarshal(stream.Data)
	if err != nil {
		return false, errors.Trace(err)
	}
	r.feedback.Update(startKey, stream.OutputCounts)
	r.partialCount++
	return false, nil
}

// readDataIfNecessary ensures there are some data in current chunk. If no more data, r.curr == nil.
func (r *streamResult) readDataIfNecessary(ctx context.Context) error {
	if r.curr != nil && len(r.curr.RowsData) > 0 {
		return nil
	}

	tmp := new(tipb.Chunk)
	finish, err := r.readDataFromResponse(ctx, r.resp, tmp)
	if err != nil {
		return errors.Trace(err)
	}
	if finish {
		r.curr = nil
		return nil
	}
	r.curr = tmp
	return nil
}

func (r *streamResult) flushToChunk(chk *chunk.Chunk) (err error) {
	remainRowsData := r.curr.RowsData
	maxChunkSize := r.ctx.GetSessionVars().MaxChunkSize
	timeZone := r.ctx.GetSessionVars().GetTimeZone()
	for chk.NumRows() < maxChunkSize && len(remainRowsData) > 0 {
		for i := 0; i < r.rowLen; i++ {
			remainRowsData, err = codec.DecodeOneToChunk(remainRowsData, chk, i, r.fieldTypes[i], timeZone)
			if err != nil {
				return errors.Trace(err)
			}
		}
	}
	if len(remainRowsData) == 0 {
		r.curr = nil // Current chunk is finished.
	} else {
		r.curr.RowsData = remainRowsData
	}
	return nil
}

func (r *streamResult) NextRaw(ctx context.Context) ([]byte, error) {
	data, _, err := r.resp.Next(ctx)
	r.feedback.Invalidate()
	r.partialCount++
<<<<<<< HEAD
	return data, err
=======
	r.scanKeys = -1
	resultSubset, err := r.resp.Next(ctx)
	if resultSubset == nil || err != nil {
		return nil, errors.Trace(err)
	}
	return resultSubset.GetData(), errors.Trace(err)
>>>>>>> 816c764c
}

func (r *streamResult) Close() error {
	if r.feedback.Actual() > 0 {
		metrics.DistSQLScanKeysHistogram.Observe(float64(r.feedback.Actual()))
	}
	metrics.DistSQLPartialCountHistogram.Observe(float64(r.partialCount))
	return nil
}

// streamPartialResult implements PartialResult.
type streamPartialResult struct {
	tipb.Chunk
	rowLen int
}

func (pr *streamPartialResult) Next(ctx context.Context) (data []types.Datum, err error) {
	if len(pr.Chunk.RowsData) == 0 {
		return nil, nil // partial result finished.
	}
	return readRowFromChunk(&pr.Chunk, pr.rowLen)
}

func (pr *streamPartialResult) Close() error {
	return nil
}<|MERGE_RESOLUTION|>--- conflicted
+++ resolved
@@ -73,11 +73,7 @@
 
 // readDataFromResponse read the data to result. Returns true means the resp is finished.
 func (r *streamResult) readDataFromResponse(ctx context.Context, resp kv.Response, result *tipb.Chunk) (bool, error) {
-<<<<<<< HEAD
-	data, startKey, err := resp.Next(ctx)
-=======
 	resultSubset, err := resp.Next(ctx)
->>>>>>> 816c764c
 	if err != nil {
 		return false, errors.Trace(err)
 	}
@@ -100,7 +96,7 @@
 	if err != nil {
 		return false, errors.Trace(err)
 	}
-	r.feedback.Update(startKey, stream.OutputCounts)
+	r.feedback.Update(resultSubset.GetStartKey(), stream.OutputCounts)
 	r.partialCount++
 	return false, nil
 }
@@ -145,19 +141,13 @@
 }
 
 func (r *streamResult) NextRaw(ctx context.Context) ([]byte, error) {
-	data, _, err := r.resp.Next(ctx)
+	r.partialCount++
 	r.feedback.Invalidate()
-	r.partialCount++
-<<<<<<< HEAD
-	return data, err
-=======
-	r.scanKeys = -1
 	resultSubset, err := r.resp.Next(ctx)
 	if resultSubset == nil || err != nil {
 		return nil, errors.Trace(err)
 	}
 	return resultSubset.GetData(), errors.Trace(err)
->>>>>>> 816c764c
 }
 
 func (r *streamResult) Close() error {
