--- conflicted
+++ resolved
@@ -249,17 +249,8 @@
 	for i, detail := range r.selectResp.GetExecutionSummaries() {
 		if detail != nil && detail.TimeProcessedNs != nil &&
 			detail.NumProducedRows != nil && detail.NumIterations != nil {
-<<<<<<< HEAD
-			planID := ""
-			if detail.GetExecutorId() != "" {
-				planID = detail.GetExecutorId()
-			} else {
-				planID = r.copPlanIDs[i].String()
-			}
-=======
 			// Fixme: Use detail.GetExecutorId() if exist.
 			planID := r.copPlanIDs[i]
->>>>>>> 2a166f09
 			r.ctx.GetSessionVars().StmtCtx.RuntimeStatsColl.
 				RecordOneCopTask(planID, callee, detail)
 		}
