// Copyright 2018 PingCAP, Inc.
//
// Licensed under the Apache License, Version 2.0 (the "License");
// you may not use this file except in compliance with the License.
// You may obtain a copy of the License at
//
//     http://www.apache.org/licenses/LICENSE-2.0
//
// Unless required by applicable law or agreed to in writing, software
// distributed under the License is distributed on an "AS IS" BASIS,
// WITHOUT WARRANTIES OR CONDITIONS OF ANY KIND, either express or implied.
// See the License for the specific language governing permissions and
// limitations under the License.

package distsql

import (
	"bytes"
	"container/heap"
	"context"
	"fmt"
	"strconv"
	"sync/atomic"
	"time"

	"github.com/pingcap/errors"
	"github.com/pingcap/failpoint"
	"github.com/pingcap/tidb/config"
	"github.com/pingcap/tidb/errno"
	"github.com/pingcap/tidb/expression"
	"github.com/pingcap/tidb/kv"
	"github.com/pingcap/tidb/metrics"
	"github.com/pingcap/tidb/parser/terror"
	"github.com/pingcap/tidb/planner/util"
	"github.com/pingcap/tidb/sessionctx"
	"github.com/pingcap/tidb/statistics"
	"github.com/pingcap/tidb/store/copr"
	"github.com/pingcap/tidb/telemetry"
	"github.com/pingcap/tidb/types"
	"github.com/pingcap/tidb/util/chunk"
	"github.com/pingcap/tidb/util/codec"
	"github.com/pingcap/tidb/util/dbterror"
	"github.com/pingcap/tidb/util/execdetails"
	"github.com/pingcap/tidb/util/logutil"
	"github.com/pingcap/tidb/util/memory"
	"github.com/pingcap/tipb/go-tipb"
	tikvmetrics "github.com/tikv/client-go/v2/metrics"
	"github.com/tikv/client-go/v2/tikv"
	"github.com/tikv/client-go/v2/tikvrpc"
	"go.uber.org/zap"
	"golang.org/x/exp/maps"
)

var (
	errQueryInterrupted = dbterror.ClassExecutor.NewStd(errno.ErrQueryInterrupted)
)

var (
	telemetryBatchedQueryTaskCnt     = metrics.TelemetryBatchedQueryTaskCnt
	telemetryStoreBatchedCnt         = metrics.TelemetryStoreBatchedCnt
	telemetryStoreBatchedFallbackCnt = metrics.TelemetryStoreBatchedFallbackCnt
)

var (
	_ SelectResult = (*selectResult)(nil)
	_ SelectResult = (*serialSelectResults)(nil)
	_ SelectResult = (*sortedSelectResults)(nil)
)

// SelectResult is an iterator of coprocessor partial results.
type SelectResult interface {
	// NextRaw gets the next raw result.
	NextRaw(context.Context) ([]byte, error)
	// Next reads the data into chunk.
	Next(context.Context, *chunk.Chunk) error
	// Close closes the iterator.
	Close() error
}

type chunkRowHeap struct {
	*sortedSelectResults
}

func (h chunkRowHeap) Len() int {
	return len(h.rowPtrs)
}

func (h chunkRowHeap) Less(i, j int) bool {
	iPtr := h.rowPtrs[i]
	jPtr := h.rowPtrs[j]
	return h.lessRow(h.cachedChunks[iPtr.ChkIdx].GetRow(int(iPtr.RowIdx)),
		h.cachedChunks[jPtr.ChkIdx].GetRow(int(jPtr.RowIdx)))
}

func (h chunkRowHeap) Swap(i, j int) {
	h.rowPtrs[i], h.rowPtrs[j] = h.rowPtrs[j], h.rowPtrs[i]
}

func (h *chunkRowHeap) Push(x interface{}) {
	h.rowPtrs = append(h.rowPtrs, x.(chunk.RowPtr))
}

func (h *chunkRowHeap) Pop() interface{} {
	ret := h.rowPtrs[len(h.rowPtrs)-1]
	h.rowPtrs = h.rowPtrs[0 : len(h.rowPtrs)-1]
	return ret
}

// NewSortedSelectResults is only for partition table
// If schema == nil, sort by first few columns.
func NewSortedSelectResults(selectResult []SelectResult, schema *expression.Schema, byitems []*util.ByItems, memTracker *memory.Tracker) SelectResult {
	s := &sortedSelectResults{
		schema:       schema,
		selectResult: selectResult,
		byItems:      byitems,
		memTracker:   memTracker,
	}
	s.initCompareFuncs()
	s.buildKeyColumns()
	s.heap = &chunkRowHeap{s}
	s.cachedChunks = make([]*chunk.Chunk, len(selectResult))
	return s
}

type sortedSelectResults struct {
	schema       *expression.Schema
	selectResult []SelectResult
	compareFuncs []chunk.CompareFunc
	byItems      []*util.ByItems
	keyColumns   []int

	cachedChunks []*chunk.Chunk
	rowPtrs      []chunk.RowPtr
	heap         *chunkRowHeap

	memTracker *memory.Tracker
}

func (ssr *sortedSelectResults) updateCachedChunk(ctx context.Context, idx uint32) error {
	prevMemUsage := ssr.cachedChunks[idx].MemoryUsage()
	if err := ssr.selectResult[idx].Next(ctx, ssr.cachedChunks[idx]); err != nil {
		return err
	}
	ssr.memTracker.Consume(ssr.cachedChunks[idx].MemoryUsage() - prevMemUsage)
	if ssr.cachedChunks[idx].NumRows() == 0 {
		return nil
	}
	heap.Push(ssr.heap, chunk.RowPtr{ChkIdx: idx, RowIdx: 0})
	return nil
}

func (ssr *sortedSelectResults) initCompareFuncs() {
	ssr.compareFuncs = make([]chunk.CompareFunc, len(ssr.byItems))
	for i, item := range ssr.byItems {
		keyType := item.Expr.GetType()
		ssr.compareFuncs[i] = chunk.GetCompareFunc(keyType)
	}
}

func (ssr *sortedSelectResults) buildKeyColumns() {
	ssr.keyColumns = make([]int, 0, len(ssr.byItems))
	for i, by := range ssr.byItems {
		col := by.Expr.(*expression.Column)
		if ssr.schema == nil {
			ssr.keyColumns = append(ssr.keyColumns, i)
		} else {
			ssr.keyColumns = append(ssr.keyColumns, ssr.schema.ColumnIndex(col))
		}
	}
}

func (ssr *sortedSelectResults) lessRow(rowI, rowJ chunk.Row) bool {
	for i, colIdx := range ssr.keyColumns {
		cmpFunc := ssr.compareFuncs[i]
		cmp := cmpFunc(rowI, colIdx, rowJ, colIdx)
		if ssr.byItems[i].Desc {
			cmp = -cmp
		}
		if cmp < 0 {
			return true
		} else if cmp > 0 {
			return false
		}
	}
	return false
}

func (*sortedSelectResults) NextRaw(context.Context) ([]byte, error) {
	panic("Not support NextRaw for sortedSelectResults")
}

func (ssr *sortedSelectResults) Next(ctx context.Context, c *chunk.Chunk) (err error) {
	c.Reset()
	for i := range ssr.cachedChunks {
		if ssr.cachedChunks[i] == nil {
			ssr.cachedChunks[i] = c.CopyConstruct()
			ssr.memTracker.Consume(ssr.cachedChunks[i].MemoryUsage())
		}
	}

	if ssr.heap.Len() == 0 {
		for i := range ssr.cachedChunks {
			if err = ssr.updateCachedChunk(ctx, uint32(i)); err != nil {
				return err
			}
		}
	}

	for c.NumRows() < c.RequiredRows() {
		if ssr.heap.Len() == 0 {
			break
		}

		idx := heap.Pop(ssr.heap).(chunk.RowPtr)
		c.AppendRow(ssr.cachedChunks[idx.ChkIdx].GetRow(int(idx.RowIdx)))
		if int(idx.RowIdx) >= ssr.cachedChunks[idx.ChkIdx].NumRows()-1 {
			if err = ssr.updateCachedChunk(ctx, idx.ChkIdx); err != nil {
				return err
			}
		} else {
			heap.Push(ssr.heap, chunk.RowPtr{ChkIdx: idx.ChkIdx, RowIdx: idx.RowIdx + 1})
		}
	}
	return nil
}

func (ssr *sortedSelectResults) Close() (err error) {
	for i, sr := range ssr.selectResult {
		err = sr.Close()
		if err != nil {
			return err
		}
		ssr.memTracker.Consume(-ssr.cachedChunks[i].MemoryUsage())
		ssr.cachedChunks[i] = nil
	}
	return nil
}

// NewSerialSelectResults create a SelectResult which will read each SelectResult serially.
func NewSerialSelectResults(selectResults []SelectResult) SelectResult {
	return &serialSelectResults{
		selectResults: selectResults,
		cur:           0,
	}
}

// serialSelectResults reads each SelectResult serially
type serialSelectResults struct {
	selectResults []SelectResult
	cur           int
}

func (ssr *serialSelectResults) NextRaw(ctx context.Context) ([]byte, error) {
	for ssr.cur < len(ssr.selectResults) {
		resultSubset, err := ssr.selectResults[ssr.cur].NextRaw(ctx)
		if err != nil {
			return nil, err
		}
		if len(resultSubset) > 0 {
			return resultSubset, nil
		}
		ssr.cur++ // move to the next SelectResult
	}
	return nil, nil
}

func (ssr *serialSelectResults) Next(ctx context.Context, chk *chunk.Chunk) error {
	for ssr.cur < len(ssr.selectResults) {
		if err := ssr.selectResults[ssr.cur].Next(ctx, chk); err != nil {
			return err
		}
		if chk.NumRows() > 0 {
			return nil
		}
		ssr.cur++ // move to the next SelectResult
	}
	return nil
}

func (ssr *serialSelectResults) Close() (err error) {
	for _, r := range ssr.selectResults {
		if rerr := r.Close(); rerr != nil {
			err = rerr
		}
	}
	return
}

type selectResult struct {
	label string
	resp  kv.Response

	rowLen     int
	fieldTypes []*types.FieldType
	ctx        sessionctx.Context

	selectResp       *tipb.SelectResponse
	selectRespSize   int64 // record the selectResp.Size() when it is initialized.
	respChkIdx       int
	respChunkDecoder *chunk.Decoder

	feedback     *statistics.QueryFeedback
	partialCount int64 // number of partial results.
	sqlType      string

	// copPlanIDs contains all copTasks' planIDs,
	// which help to collect copTasks' runtime stats.
	copPlanIDs []int
	rootPlanID int

	storeType kv.StoreType

	fetchDuration    time.Duration
	durationReported bool
	memTracker       *memory.Tracker

	stats *selectResultRuntimeStats
	// distSQLConcurrency and paging are only for collecting information, and they don't affect the process of execution.
	distSQLConcurrency int
	paging             bool
}

func (r *selectResult) fetchResp(ctx context.Context) error {
	defer func() {
		if r.stats != nil {
			// Ignore internal sql.
			if !r.ctx.GetSessionVars().InRestrictedSQL && r.stats.copRespTime.Size() > 0 {
				ratio := r.stats.calcCacheHit()
				if ratio >= 1 {
					telemetry.CurrentCoprCacheHitRatioGTE100Count.Inc()
				}
				if ratio >= 0.8 {
					telemetry.CurrentCoprCacheHitRatioGTE80Count.Inc()
				}
				if ratio >= 0.4 {
					telemetry.CurrentCoprCacheHitRatioGTE40Count.Inc()
				}
				if ratio >= 0.2 {
					telemetry.CurrentCoprCacheHitRatioGTE20Count.Inc()
				}
				if ratio >= 0.1 {
					telemetry.CurrentCoprCacheHitRatioGTE10Count.Inc()
				}
				if ratio >= 0.01 {
					telemetry.CurrentCoprCacheHitRatioGTE1Count.Inc()
				}
				if ratio >= 0 {
					telemetry.CurrentCoprCacheHitRatioGTE0Count.Inc()
				}
			}
		}
	}()
	for {
		r.respChkIdx = 0
		startTime := time.Now()
		resultSubset, err := r.resp.Next(ctx)
		duration := time.Since(startTime)
		r.fetchDuration += duration
		if err != nil {
			return errors.Trace(err)
		}
		if r.selectResp != nil {
			r.memConsume(-atomic.LoadInt64(&r.selectRespSize))
		}
		if resultSubset == nil {
			r.selectResp = nil
			atomic.StoreInt64(&r.selectRespSize, 0)
			if !r.durationReported {
				// final round of fetch
				// TODO: Add a label to distinguish between success or failure.
				// https://github.com/pingcap/tidb/issues/11397
				if r.paging {
					metrics.DistSQLQueryHistogram.WithLabelValues(r.label, r.sqlType, "paging").Observe(r.fetchDuration.Seconds())
				} else {
					metrics.DistSQLQueryHistogram.WithLabelValues(r.label, r.sqlType, "common").Observe(r.fetchDuration.Seconds())
				}
				r.durationReported = true
			}
			return nil
		}
		r.selectResp = new(tipb.SelectResponse)
		err = r.selectResp.Unmarshal(resultSubset.GetData())
		if err != nil {
			return errors.Trace(err)
		}
		respSize := int64(r.selectResp.Size())
		atomic.StoreInt64(&r.selectRespSize, respSize)
		r.memConsume(respSize)
		if err := r.selectResp.Error; err != nil {
			return dbterror.ClassTiKV.Synthesize(terror.ErrCode(err.Code), err.Msg)
		}
		sessVars := r.ctx.GetSessionVars()
		if atomic.LoadUint32(&sessVars.Killed) == 1 {
			return errors.Trace(errQueryInterrupted)
		}
		sc := sessVars.StmtCtx
		for _, warning := range r.selectResp.Warnings {
			sc.AppendWarning(dbterror.ClassTiKV.Synthesize(terror.ErrCode(warning.Code), warning.Msg))
		}
		if r.feedback != nil {
			r.feedback.Update(resultSubset.GetStartKey(), r.selectResp.OutputCounts, r.selectResp.Ndvs)
		}
		r.partialCount++

		hasStats, ok := resultSubset.(CopRuntimeStats)
		if ok {
			copStats := hasStats.GetCopRuntimeStats()
			if copStats != nil {
				r.updateCopRuntimeStats(ctx, copStats, resultSubset.RespTime())
				copStats.CopTime = duration
				sc.MergeExecDetails(&copStats.ExecDetails, nil)
			}
		}
		if len(r.selectResp.Chunks) != 0 {
			break
		}
	}
	return nil
}

func (r *selectResult) Next(ctx context.Context, chk *chunk.Chunk) error {
	chk.Reset()
	if r.selectResp == nil || r.respChkIdx == len(r.selectResp.Chunks) {
		err := r.fetchResp(ctx)
		if err != nil {
			return err
		}
		if r.selectResp == nil {
			return nil
		}
	}
	// TODO(Shenghui Wu): add metrics
	encodeType := r.selectResp.GetEncodeType()
	switch encodeType {
	case tipb.EncodeType_TypeDefault:
		return r.readFromDefault(ctx, chk)
	case tipb.EncodeType_TypeChunk:
		return r.readFromChunk(ctx, chk)
	}
	return errors.Errorf("unsupported encode type:%v", encodeType)
}

// NextRaw returns the next raw partial result.
func (r *selectResult) NextRaw(ctx context.Context) (data []byte, err error) {
	failpoint.Inject("mockNextRawError", func(val failpoint.Value) {
		if val.(bool) {
			failpoint.Return(nil, errors.New("mockNextRawError"))
		}
	})

	resultSubset, err := r.resp.Next(ctx)
	r.partialCount++
	r.feedback.Invalidate()
	if resultSubset != nil && err == nil {
		data = resultSubset.GetData()
	}
	return data, err
}

func (r *selectResult) readFromDefault(ctx context.Context, chk *chunk.Chunk) error {
	for !chk.IsFull() {
		if r.respChkIdx == len(r.selectResp.Chunks) {
			err := r.fetchResp(ctx)
			if err != nil || r.selectResp == nil {
				return err
			}
		}
		err := r.readRowsData(chk)
		if err != nil {
			return err
		}
		if len(r.selectResp.Chunks[r.respChkIdx].RowsData) == 0 {
			r.respChkIdx++
		}
	}
	return nil
}

func (r *selectResult) readFromChunk(ctx context.Context, chk *chunk.Chunk) error {
	if r.respChunkDecoder == nil {
		r.respChunkDecoder = chunk.NewDecoder(
			chunk.NewChunkWithCapacity(r.fieldTypes, 0),
			r.fieldTypes,
		)
	}

	for !chk.IsFull() {
		if r.respChkIdx == len(r.selectResp.Chunks) {
			err := r.fetchResp(ctx)
			if err != nil || r.selectResp == nil {
				return err
			}
		}

		if r.respChunkDecoder.IsFinished() {
			r.respChunkDecoder.Reset(r.selectResp.Chunks[r.respChkIdx].RowsData)
		}
		// If the next chunk size is greater than required rows * 0.8, reuse the memory of the next chunk and return
		// immediately. Otherwise, splice the data to one chunk and wait the next chunk.
		if r.respChunkDecoder.RemainedRows() > int(float64(chk.RequiredRows())*0.8) {
			if chk.NumRows() > 0 {
				return nil
			}
			r.respChunkDecoder.ReuseIntermChk(chk)
			r.respChkIdx++
			return nil
		}
		r.respChunkDecoder.Decode(chk)
		if r.respChunkDecoder.IsFinished() {
			r.respChkIdx++
		}
	}
	return nil
}

func (r *selectResult) updateCopRuntimeStats(ctx context.Context, copStats *copr.CopRuntimeStats, respTime time.Duration) {
	callee := copStats.CalleeAddress
	if r.rootPlanID <= 0 || r.ctx.GetSessionVars().StmtCtx.RuntimeStatsColl == nil || callee == "" {
		return
	}

	if copStats.ScanDetail != nil {
		readKeys := copStats.ScanDetail.ProcessedKeys
		readTime := copStats.TimeDetail.KvReadWallTime.Seconds()
		readSize := float64(copStats.ScanDetail.ProcessedKeysSize)
		tikvmetrics.ObserveReadSLI(uint64(readKeys), readTime, readSize)
	}

	if r.stats == nil {
		r.stats = &selectResultRuntimeStats{
			backoffSleep:       make(map[string]time.Duration),
			rpcStat:            tikv.NewRegionRequestRuntimeStats(),
			distSQLConcurrency: r.distSQLConcurrency,
		}
		if ci, ok := r.resp.(copr.CopInfo); ok {
			conc, extraConc := ci.GetConcurrency()
			r.stats.distSQLConcurrency = conc
			r.stats.extraConcurrency = extraConc
		}
	}
	r.stats.mergeCopRuntimeStats(copStats, respTime)

	if copStats.ScanDetail != nil && len(r.copPlanIDs) > 0 {
		r.ctx.GetSessionVars().StmtCtx.RuntimeStatsColl.RecordScanDetail(r.copPlanIDs[len(r.copPlanIDs)-1], r.storeType.Name(), copStats.ScanDetail)
	}

	// If hasExecutor is true, it means the summary is returned from TiFlash.
	hasExecutor := false
	for _, detail := range r.selectResp.GetExecutionSummaries() {
		if detail != nil && detail.TimeProcessedNs != nil &&
			detail.NumProducedRows != nil && detail.NumIterations != nil {
			if detail.ExecutorId != nil {
				hasExecutor = true
			}
			break
		}
	}
	if hasExecutor {
		var recorededPlanIDs = make(map[int]int)
		for _, detail := range r.selectResp.GetExecutionSummaries() {
			if detail != nil && detail.TimeProcessedNs != nil &&
				detail.NumProducedRows != nil && detail.NumIterations != nil {
				recorededPlanIDs[r.ctx.GetSessionVars().StmtCtx.RuntimeStatsColl.
					RecordOneCopTask(-1, r.storeType.Name(), callee, detail)] = 0
			}
		}
		num := uint64(0)
		dummySummary := &tipb.ExecutorExecutionSummary{TimeProcessedNs: &num, NumProducedRows: &num, NumIterations: &num, ExecutorId: nil}
		for _, planID := range r.copPlanIDs {
			if _, ok := recorededPlanIDs[planID]; !ok {
				r.ctx.GetSessionVars().StmtCtx.RuntimeStatsColl.RecordOneCopTask(planID, r.storeType.Name(), callee, dummySummary)
			}
		}
	} else {
		// For cop task cases, we still need this protection.
		if len(r.selectResp.GetExecutionSummaries()) != len(r.copPlanIDs) {
			// for TiFlash streaming call(BatchCop and MPP), it is by design that only the last response will
			// carry the execution summaries, so it is ok if some responses have no execution summaries, should
			// not trigger an error log in this case.
			if !(r.storeType == kv.TiFlash && len(r.selectResp.GetExecutionSummaries()) == 0) {
				logutil.Logger(ctx).Error("invalid cop task execution summaries length",
					zap.Int("expected", len(r.copPlanIDs)),
					zap.Int("received", len(r.selectResp.GetExecutionSummaries())))
			}
			return
		}
		for i, detail := range r.selectResp.GetExecutionSummaries() {
			if detail != nil && detail.TimeProcessedNs != nil &&
				detail.NumProducedRows != nil && detail.NumIterations != nil {
				planID := r.copPlanIDs[i]
				r.ctx.GetSessionVars().StmtCtx.RuntimeStatsColl.
					RecordOneCopTask(planID, r.storeType.Name(), callee, detail)
			}
		}
	}
}

func (r *selectResult) readRowsData(chk *chunk.Chunk) (err error) {
	rowsData := r.selectResp.Chunks[r.respChkIdx].RowsData
	decoder := codec.NewDecoder(chk, r.ctx.GetSessionVars().Location())
	for !chk.IsFull() && len(rowsData) > 0 {
		for i := 0; i < r.rowLen; i++ {
			rowsData, err = decoder.DecodeOne(rowsData, i, r.fieldTypes[i])
			if err != nil {
				return err
			}
		}
	}
	r.selectResp.Chunks[r.respChkIdx].RowsData = rowsData
	return nil
}

func (r *selectResult) memConsume(bytes int64) {
	if r.memTracker != nil {
		r.memTracker.Consume(bytes)
	}
}

// Close closes selectResult.
func (r *selectResult) Close() error {
	if r.feedback.Actual() >= 0 {
		metrics.DistSQLScanKeysHistogram.Observe(float64(r.feedback.Actual()))
	}
	metrics.DistSQLPartialCountHistogram.Observe(float64(r.partialCount))
	respSize := atomic.SwapInt64(&r.selectRespSize, 0)
	if respSize > 0 {
		r.memConsume(-respSize)
	}
	if r.stats != nil {
		defer func() {
			if ci, ok := r.resp.(copr.CopInfo); ok {
				r.stats.buildTaskDuration = ci.GetBuildTaskElapsed()
				batched, fallback := ci.GetStoreBatchInfo()
				if batched != 0 || fallback != 0 {
					r.stats.storeBatchedNum, r.stats.storeBatchedFallbackNum = batched, fallback
					telemetryStoreBatchedCnt.Add(float64(r.stats.storeBatchedNum))
					telemetryStoreBatchedFallbackCnt.Add(float64(r.stats.storeBatchedFallbackNum))
					telemetryBatchedQueryTaskCnt.Add(float64(r.stats.copRespTime.Size()))
				}
			}
			r.ctx.GetSessionVars().StmtCtx.RuntimeStatsColl.RegisterStats(r.rootPlanID, r.stats)
		}()
	}
	return r.resp.Close()
}

// CopRuntimeStats is an interface uses to check whether the result has cop runtime stats.
type CopRuntimeStats interface {
	// GetCopRuntimeStats gets the cop runtime stats information.
	GetCopRuntimeStats() *copr.CopRuntimeStats
}

type selectResultRuntimeStats struct {
	copRespTime             execdetails.Percentile[execdetails.Duration]
	procKeys                execdetails.Percentile[execdetails.Int64]
	backoffSleep            map[string]time.Duration
	totalProcessTime        time.Duration
	totalWaitTime           time.Duration
	rpcStat                 tikv.RegionRequestRuntimeStats
	distSQLConcurrency      int
	extraConcurrency        int
	CoprCacheHitNum         int64
	storeBatchedNum         uint64
	storeBatchedFallbackNum uint64
	buildTaskDuration       time.Duration
}

func (s *selectResultRuntimeStats) mergeCopRuntimeStats(copStats *copr.CopRuntimeStats, respTime time.Duration) {
	s.copRespTime.Add(execdetails.Duration(respTime))
	if copStats.ScanDetail != nil {
		s.procKeys.Add(execdetails.Int64(copStats.ScanDetail.ProcessedKeys))
	} else {
		s.procKeys.Add(0)
	}
	maps.Copy(s.backoffSleep, copStats.BackoffSleep)
	s.totalProcessTime += copStats.TimeDetail.ProcessTime
	s.totalWaitTime += copStats.TimeDetail.WaitTime
	s.rpcStat.Merge(copStats.RegionRequestRuntimeStats)
	if copStats.CoprCacheHit {
		s.CoprCacheHitNum++
	}
}

func (s *selectResultRuntimeStats) Clone() execdetails.RuntimeStats {
	newRs := selectResultRuntimeStats{
		copRespTime:             execdetails.Percentile[execdetails.Duration]{},
		procKeys:                execdetails.Percentile[execdetails.Int64]{},
		backoffSleep:            make(map[string]time.Duration, len(s.backoffSleep)),
		rpcStat:                 tikv.NewRegionRequestRuntimeStats(),
		distSQLConcurrency:      s.distSQLConcurrency,
		extraConcurrency:        s.extraConcurrency,
		CoprCacheHitNum:         s.CoprCacheHitNum,
		storeBatchedNum:         s.storeBatchedNum,
		storeBatchedFallbackNum: s.storeBatchedFallbackNum,
		buildTaskDuration:       s.buildTaskDuration,
	}
	newRs.copRespTime.MergePercentile(&s.copRespTime)
	newRs.procKeys.MergePercentile(&s.procKeys)
	for k, v := range s.backoffSleep {
		newRs.backoffSleep[k] += v
	}
	newRs.totalProcessTime += s.totalProcessTime
	newRs.totalWaitTime += s.totalWaitTime
	maps.Copy(newRs.rpcStat.Stats, s.rpcStat.Stats)
	return &newRs
}

func (s *selectResultRuntimeStats) Merge(rs execdetails.RuntimeStats) {
	other, ok := rs.(*selectResultRuntimeStats)
	if !ok {
		return
	}
	s.copRespTime.MergePercentile(&other.copRespTime)
	s.procKeys.MergePercentile(&other.procKeys)

	for k, v := range other.backoffSleep {
		s.backoffSleep[k] += v
	}
	s.totalProcessTime += other.totalProcessTime
	s.totalWaitTime += other.totalWaitTime
	s.rpcStat.Merge(other.rpcStat)
	s.CoprCacheHitNum += other.CoprCacheHitNum
	if other.distSQLConcurrency > s.distSQLConcurrency {
		s.distSQLConcurrency = other.distSQLConcurrency
	}
	if other.extraConcurrency > s.extraConcurrency {
		s.extraConcurrency = other.extraConcurrency
	}
	s.storeBatchedNum += other.storeBatchedNum
	s.storeBatchedFallbackNum += other.storeBatchedFallbackNum
	s.buildTaskDuration += other.buildTaskDuration
}

func (s *selectResultRuntimeStats) String() string {
	buf := bytes.NewBuffer(nil)
	rpcStat := s.rpcStat
	if s.copRespTime.Size() > 0 {
		size := s.copRespTime.Size()
		if size == 1 {
<<<<<<< HEAD
			buf.WriteString(fmt.Sprintf("cop_task: {num: 1, max: %v, proc_keys: %v", execdetails.FormatDuration(time.Duration(s.copRespTime.GetPercentile(0))), s.procKeys.GetPercentile(0)))
=======
			fmt.Fprintf(buf, "cop_task: {num: 1, max: %v, proc_keys: %v", execdetails.FormatDuration(s.copRespTime[0]), s.procKeys[0])
>>>>>>> b40cb427
		} else {
			vMax, vMin := s.copRespTime.GetMax(), s.copRespTime.GetMin()
			vP95 := s.copRespTime.GetPercentile(0.95)
			sum := s.copRespTime.Sum()
			vAvg := time.Duration(sum / float64(size))

<<<<<<< HEAD
			keyMax := s.procKeys.GetMax()
			keyP95 := s.procKeys.GetPercentile(0.95)
			buf.WriteString(fmt.Sprintf("cop_task: {num: %v, max: %v, min: %v, avg: %v, p95: %v", size,
				execdetails.FormatDuration(time.Duration(vMax.GetFloat64())), execdetails.FormatDuration(time.Duration(vMin.GetFloat64())),
				execdetails.FormatDuration(vAvg), execdetails.FormatDuration(time.Duration(vP95))))
=======
			slices.Sort(s.procKeys)
			keyMax := s.procKeys[size-1]
			keyP95 := s.procKeys[size*19/20]
			fmt.Fprintf(buf, "cop_task: {num: %v, max: %v, min: %v, avg: %v, p95: %v", size,
				execdetails.FormatDuration(vMax), execdetails.FormatDuration(vMin),
				execdetails.FormatDuration(vAvg), execdetails.FormatDuration(vP95))
>>>>>>> b40cb427
			if keyMax > 0 {
				buf.WriteString(", max_proc_keys: ")
				buf.WriteString(strconv.FormatInt(int64(keyMax), 10))
				buf.WriteString(", p95_proc_keys: ")
				buf.WriteString(strconv.FormatInt(int64(keyP95), 10))
			}
		}
		if s.totalProcessTime > 0 {
			buf.WriteString(", tot_proc: ")
			buf.WriteString(execdetails.FormatDuration(s.totalProcessTime))
			if s.totalWaitTime > 0 {
				buf.WriteString(", tot_wait: ")
				buf.WriteString(execdetails.FormatDuration(s.totalWaitTime))
			}
		}
		copRPC := rpcStat.Stats[tikvrpc.CmdCop]
		if copRPC != nil && copRPC.Count > 0 {
			rpcStat = rpcStat.Clone()
			delete(rpcStat.Stats, tikvrpc.CmdCop)
			buf.WriteString(", rpc_num: ")
			buf.WriteString(strconv.FormatInt(copRPC.Count, 10))
			buf.WriteString(", rpc_time: ")
			buf.WriteString(execdetails.FormatDuration(time.Duration(copRPC.Consume)))
		}
		if config.GetGlobalConfig().TiKVClient.CoprCache.CapacityMB > 0 {
			fmt.Fprintf(buf, ", copr_cache_hit_ratio: %v",
				strconv.FormatFloat(s.calcCacheHit(), 'f', 2, 64))
		} else {
			buf.WriteString(", copr_cache: disabled")
		}
		if s.buildTaskDuration > 0 {
			buf.WriteString(", build_task_duration: ")
			buf.WriteString(execdetails.FormatDuration(s.buildTaskDuration))
		}
		if s.distSQLConcurrency > 0 {
			buf.WriteString(", max_distsql_concurrency: ")
			buf.WriteString(strconv.FormatInt(int64(s.distSQLConcurrency), 10))
		}
		if s.extraConcurrency > 0 {
			buf.WriteString(", max_extra_concurrency: ")
			buf.WriteString(strconv.FormatInt(int64(s.extraConcurrency), 10))
		}
		if s.storeBatchedNum > 0 {
			buf.WriteString(", store_batch_num: ")
			buf.WriteString(strconv.FormatInt(int64(s.storeBatchedNum), 10))
		}
		if s.storeBatchedFallbackNum > 0 {
			buf.WriteString(", store_batch_fallback_num: ")
			buf.WriteString(strconv.FormatInt(int64(s.storeBatchedFallbackNum), 10))
		}
		buf.WriteString("}")
	}

	rpcStatsStr := rpcStat.String()
	if len(rpcStatsStr) > 0 {
		buf.WriteString(", ")
		buf.WriteString(rpcStatsStr)
	}

	if len(s.backoffSleep) > 0 {
		buf.WriteString(", backoff{")
		idx := 0
		for k, d := range s.backoffSleep {
			if idx > 0 {
				buf.WriteString(", ")
			}
			idx++
			fmt.Fprintf(buf, "%s: %s", k, execdetails.FormatDuration(d))
		}
		buf.WriteString("}")
	}
	return buf.String()
}

// Tp implements the RuntimeStats interface.
func (*selectResultRuntimeStats) Tp() int {
	return execdetails.TpSelectResultRuntimeStats
}

func (s *selectResultRuntimeStats) calcCacheHit() float64 {
	hit := s.CoprCacheHitNum
	tot := s.copRespTime.Size()
	if s.storeBatchedNum > 0 {
		tot += int(s.storeBatchedNum)
	}
	if tot == 0 {
		return 0
	}
	return float64(hit) / float64(tot)
}<|MERGE_RESOLUTION|>--- conflicted
+++ resolved
@@ -737,31 +737,18 @@
 	if s.copRespTime.Size() > 0 {
 		size := s.copRespTime.Size()
 		if size == 1 {
-<<<<<<< HEAD
-			buf.WriteString(fmt.Sprintf("cop_task: {num: 1, max: %v, proc_keys: %v", execdetails.FormatDuration(time.Duration(s.copRespTime.GetPercentile(0))), s.procKeys.GetPercentile(0)))
-=======
-			fmt.Fprintf(buf, "cop_task: {num: 1, max: %v, proc_keys: %v", execdetails.FormatDuration(s.copRespTime[0]), s.procKeys[0])
->>>>>>> b40cb427
+			fmt.Fprintf(buf, "cop_task: {num: 1, max: %v, proc_keys: %v", execdetails.FormatDuration(time.Duration(s.copRespTime.GetPercentile(0))), s.procKeys.GetPercentile(0))
 		} else {
 			vMax, vMin := s.copRespTime.GetMax(), s.copRespTime.GetMin()
 			vP95 := s.copRespTime.GetPercentile(0.95)
 			sum := s.copRespTime.Sum()
 			vAvg := time.Duration(sum / float64(size))
 
-<<<<<<< HEAD
 			keyMax := s.procKeys.GetMax()
 			keyP95 := s.procKeys.GetPercentile(0.95)
-			buf.WriteString(fmt.Sprintf("cop_task: {num: %v, max: %v, min: %v, avg: %v, p95: %v", size,
+			fmt.Fprintf(buf, "cop_task: {num: %v, max: %v, min: %v, avg: %v, p95: %v", size,
 				execdetails.FormatDuration(time.Duration(vMax.GetFloat64())), execdetails.FormatDuration(time.Duration(vMin.GetFloat64())),
-				execdetails.FormatDuration(vAvg), execdetails.FormatDuration(time.Duration(vP95))))
-=======
-			slices.Sort(s.procKeys)
-			keyMax := s.procKeys[size-1]
-			keyP95 := s.procKeys[size*19/20]
-			fmt.Fprintf(buf, "cop_task: {num: %v, max: %v, min: %v, avg: %v, p95: %v", size,
-				execdetails.FormatDuration(vMax), execdetails.FormatDuration(vMin),
-				execdetails.FormatDuration(vAvg), execdetails.FormatDuration(vP95))
->>>>>>> b40cb427
+				execdetails.FormatDuration(vAvg), execdetails.FormatDuration(time.Duration(vP95)))
 			if keyMax > 0 {
 				buf.WriteString(", max_proc_keys: ")
 				buf.WriteString(strconv.FormatInt(int64(keyMax), 10))
