--- conflicted
+++ resolved
@@ -207,16 +207,7 @@
 		}
 		r.feedback.Update(re.result.GetStartKey(), r.selectResp.OutputCounts)
 		r.partialCount++
-<<<<<<< HEAD
-=======
 		sc.MergeExecDetails(re.result.GetExecDetails())
-		if len(r.selectResp.Chunks) == 0 {
-			continue
-		}
-		return nil
-	}
-}
->>>>>>> 87b16fca
 
 		if config.GetGlobalConfig().EnableArrow {
 			if len(r.selectResp.RowBatchData) == 0 {
