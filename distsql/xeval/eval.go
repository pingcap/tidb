// Copyright 2016 PingCAP, Inc.
//
// Licensed under the Apache License, Version 2.0 (the "License");
// you may not use this file except in compliance with the License.
// You may obtain a copy of the License at
//
//     http://www.apache.org/licenses/LICENSE-2.0
//
// Unless required by applicable law or agreed to in writing, software
// distributed under the License is distributed on an "AS IS" BASIS,
// See the License for the specific language governing permissions and
// limitations under the License.

package xeval

import (
	"github.com/juju/errors"
	"github.com/pingcap/tidb/terror"
	"github.com/pingcap/tidb/util/types"
	"github.com/pingcap/tipb/go-tipb"
)

// Error instances.
var (
	ErrInvalid = terror.ClassXEval.New(CodeInvalid, "invalid operation")
)

// Error codes.
const (
	CodeInvalid = 3
)

const (
	compareResultNull = -2
)

// Evaluator evaluates tipb.Expr.
type Evaluator struct {
	Row        map[int64]types.Datum // column values.
	valueLists map[*tipb.Expr]*decodedValueList
}

type decodedValueList struct {
	values  []types.Datum
	hasNull bool
}

// Eval evaluates expr to a Datum.
func (e *Evaluator) Eval(expr *tipb.Expr) (types.Datum, error) {
	switch expr.GetTp() {
	// data type
	case tipb.ExprType_Null, tipb.ExprType_Int64, tipb.ExprType_Uint64,
		tipb.ExprType_String, tipb.ExprType_Bytes, tipb.ExprType_Float32,
		tipb.ExprType_Float64, tipb.ExprType_MysqlDecimal,
		tipb.ExprType_MysqlDuration, tipb.ExprType_ColumnRef:
		return e.evalDataType(expr)
	// compare operator
	case tipb.ExprType_LT, tipb.ExprType_LE, tipb.ExprType_EQ,
		tipb.ExprType_NE, tipb.ExprType_GE, tipb.ExprType_GT,
		tipb.ExprType_NullEQ, tipb.ExprType_Like, tipb.ExprType_In:
		return e.evalCompareOps(expr)
	// logic operator
	case tipb.ExprType_And, tipb.ExprType_Or, tipb.ExprType_Not:
		return e.evalLogicOps(expr)
	// arithmetic operator
	case tipb.ExprType_Plus, tipb.ExprType_Div, tipb.ExprType_Minus,
		tipb.ExprType_Mul, tipb.ExprType_IntDiv, tipb.ExprType_Mod:
<<<<<<< HEAD
		return e.evalArithmetic(expr)
	case tipb.ExprType_Case:
		return e.evalCaseWhen(expr)
	case tipb.ExprType_Coalesce:
		return e.evalCoalesce(expr)
=======
		return e.evalArithmeticOps(expr)
>>>>>>> 0eee7c85
	}
	return types.Datum{}, nil
}

func (e *Evaluator) evalTwoChildren(expr *tipb.Expr) (left, right types.Datum, err error) {
	if len(expr.Children) != 2 {
		err = ErrInvalid.Gen("need 2 operands but got %d", len(expr.Children))
		return
	}
	left, err = e.Eval(expr.Children[0])
	if err != nil {
		return types.Datum{}, types.Datum{}, errors.Trace(err)
	}
	right, err = e.Eval(expr.Children[1])
	if err != nil {
		return types.Datum{}, types.Datum{}, errors.Trace(err)
	}
	return
}<|MERGE_RESOLUTION|>--- conflicted
+++ resolved
@@ -65,15 +65,11 @@
 	// arithmetic operator
 	case tipb.ExprType_Plus, tipb.ExprType_Div, tipb.ExprType_Minus,
 		tipb.ExprType_Mul, tipb.ExprType_IntDiv, tipb.ExprType_Mod:
-<<<<<<< HEAD
-		return e.evalArithmetic(expr)
+		return e.evalArithmeticOps(expr)
 	case tipb.ExprType_Case:
 		return e.evalCaseWhen(expr)
 	case tipb.ExprType_Coalesce:
 		return e.evalCoalesce(expr)
-=======
-		return e.evalArithmeticOps(expr)
->>>>>>> 0eee7c85
 	}
 	return types.Datum{}, nil
 }
