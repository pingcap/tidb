// Copyright 2016 PingCAP, Inc.
//
// Licensed under the Apache License, Version 2.0 (the "License");
// you may not use this file except in compliance with the License.
// You may obtain a copy of the License at
//
//     http://www.apache.org/licenses/LICENSE-2.0
//
// Unless required by applicable law or agreed to in writing, software
// distributed under the License is distributed on an "AS IS" BASIS,
// See the License for the specific language governing permissions and
// limitations under the License.

package xeval

import (
	"github.com/juju/errors"
	"github.com/pingcap/tidb/distsql"
	"github.com/pingcap/tidb/mysql"
	"github.com/pingcap/tidb/sessionctx/variable"
	"github.com/pingcap/tidb/tablecodec"
	"github.com/pingcap/tidb/terror"
	"github.com/pingcap/tidb/util/types"
	"github.com/pingcap/tipb/go-tipb"
)

// Error instances.
var (
	ErrInvalid = terror.ClassXEval.New(CodeInvalid, "invalid operation")
)

// Error codes.
const (
	CodeInvalid = 3
)

const (
	compareResultNull = -2
)

// Flags are used by tipb.SelectRequest.Flags to handle execution mode, like how to handle truncate error.
const (
	// FlagIgnoreTruncate indicates if truncate error should be ignored.
	// Read-only statements should ignore truncate error, write statements should not ignore truncate error.
	FlagIgnoreTruncate uint64 = 1
	// FlagTruncateAsWarning indicates if truncate error should be returned as warning.
	// This flag only matters if FlagIgnoreTruncate is not set, in strict sql mode, truncate error should
	// be returned as error, in non-strict sql mode, truncate error should be saved as warning.
	FlagTruncateAsWarning uint64 = 1 << 1
)

// Evaluator evaluates tipb.Expr.
type Evaluator struct {
	Row map[int64]types.Datum // TODO: Remove this field after refactor cop_handler.

<<<<<<< HEAD
	fieldTps     []*types.FieldType
	valueLists   map[*tipb.Expr]*decodedValueList
	StatementCtx *variable.StatementContext
=======
	ColVals     []types.Datum
	ColIDs      map[int64]int
	ColumnInfos []*tipb.ColumnInfo
	fieldTps    []*types.FieldType
	valueLists  map[*tipb.Expr]*decodedValueList
	sc          *variable.StatementContext
>>>>>>> 33cb0d68
}

// NewEvaluator creates a new Evaluator instance.
func NewEvaluator(sc *variable.StatementContext) *Evaluator {
	return &Evaluator{
<<<<<<< HEAD
		Row:          make(map[int64]types.Datum),
		StatementCtx: sc,
=======
		Row:    make(map[int64]types.Datum),
		ColIDs: make(map[int64]int),
		sc:     sc,
>>>>>>> 33cb0d68
	}
}

// SetColumnInfos sets ColumnInfos.
func (e *Evaluator) SetColumnInfos(cols []*tipb.ColumnInfo) {
	e.ColumnInfos = make([]*tipb.ColumnInfo, len(cols))
	copy(e.ColumnInfos, cols)

	e.ColVals = make([]types.Datum, len(e.ColumnInfos))
	for i, col := range e.ColumnInfos {
		e.ColIDs[col.GetColumnId()] = i
	}

	e.fieldTps = make([]*types.FieldType, 0, len(e.ColumnInfos))
	for _, col := range e.ColumnInfos {
		ft := distsql.FieldTypeFromPBColumn(col)
		e.fieldTps = append(e.fieldTps, ft)
	}
}

// SetRowValue puts row value into evaluator, the values will be used for expr evaluation.
func (e *Evaluator) SetRowValue(handle int64, row [][]byte, relatedColIDs map[int64]int) error {
	for _, offset := range relatedColIDs {
		col := e.ColumnInfos[offset]
		if col.GetPkHandle() {
			if mysql.HasUnsignedFlag(uint(col.GetFlag())) {
				e.ColVals[offset] = types.NewUintDatum(uint64(handle))
			} else {
				e.ColVals[offset] = types.NewIntDatum(handle)
			}
		} else {
			data := row[offset]
			ft := e.fieldTps[offset]
			datum, err := tablecodec.DecodeColumnValue(data, ft)
			if err != nil {
				return errors.Trace(err)
			}
			e.ColVals[offset] = datum
		}
	}
	return nil
}

type decodedValueList struct {
	values  []types.Datum
	hasNull bool
}

// Eval evaluates expr to a Datum.
func (e *Evaluator) Eval(expr *tipb.Expr) (types.Datum, error) {
	switch expr.GetTp() {
	// data type
	case tipb.ExprType_Null, tipb.ExprType_Int64, tipb.ExprType_Uint64,
		tipb.ExprType_String, tipb.ExprType_Bytes, tipb.ExprType_Float32,
		tipb.ExprType_Float64, tipb.ExprType_MysqlDecimal,
		tipb.ExprType_MysqlDuration, tipb.ExprType_ColumnRef:
		return e.evalDataType(expr)
	// compare operator
	case tipb.ExprType_LT, tipb.ExprType_LE, tipb.ExprType_EQ,
		tipb.ExprType_NE, tipb.ExprType_GE, tipb.ExprType_GT,
		tipb.ExprType_NullEQ, tipb.ExprType_Like, tipb.ExprType_In:
		return e.evalCompareOps(expr)
	// logic operator
	case tipb.ExprType_And, tipb.ExprType_Or, tipb.ExprType_Xor, tipb.ExprType_Not:
		return e.evalLogicOps(expr)
	// arithmetic operator
	case tipb.ExprType_Plus, tipb.ExprType_Div, tipb.ExprType_Minus,
		tipb.ExprType_Mul, tipb.ExprType_IntDiv, tipb.ExprType_Mod:
		return e.evalArithmeticOps(expr)
	// bit operator
	case tipb.ExprType_BitAnd, tipb.ExprType_BitOr, tipb.ExprType_BitNeg,
		tipb.ExprType_BitXor, tipb.ExprType_LeftShift, tipb.ExprType_RighShift:
		return e.evalBitOps(expr)
	// control functions
	case tipb.ExprType_Case, tipb.ExprType_If, tipb.ExprType_IfNull, tipb.ExprType_NullIf:
		return e.evalControlFuncs(expr)
	case tipb.ExprType_Coalesce:
		return e.evalCoalesce(expr)
	case tipb.ExprType_IsNull:
		return e.evalIsNull(expr)
	}
	return types.Datum{}, nil
}

func (e *Evaluator) evalTwoChildren(expr *tipb.Expr) (left, right types.Datum, err error) {
	if len(expr.Children) != 2 {
		err = ErrInvalid.Gen("%s needs 2 operands but got %d", tipb.ExprType_name[int32(expr.GetTp())], len(expr.Children))
		return
	}
	left, err = e.Eval(expr.Children[0])
	if err != nil {
		return types.Datum{}, types.Datum{}, errors.Trace(err)
	}
	right, err = e.Eval(expr.Children[1])
	if err != nil {
		return types.Datum{}, types.Datum{}, errors.Trace(err)
	}
	return
}

// getTwoChildren makes sure that expr has and only has two children.
func (e *Evaluator) getTwoChildren(expr *tipb.Expr) (left, right *tipb.Expr, err error) {
	if len(expr.Children) != 2 {
		err = ErrInvalid.Gen("%s needs 2 operands but got %d", tipb.ExprType_name[int32(expr.GetTp())], len(expr.Children))
		return
	}
	return expr.Children[0], expr.Children[1], nil
}

func (e *Evaluator) evalIsNull(expr *tipb.Expr) (types.Datum, error) {
	if len(expr.Children) != 1 {
		return types.Datum{}, ErrInvalid.Gen("ISNULL need 1 operand, got %d", len(expr.Children))
	}
	d, err := e.Eval(expr.Children[0])
	if err != nil {
		return types.Datum{}, errors.Trace(err)
	}
	if d.IsNull() {
		return types.NewIntDatum(1), nil
	}
	return types.NewIntDatum(0), nil
}

// FlagsToStatementContext creates a StatementContext from a `tipb.SelectRequest.Flags`.
func FlagsToStatementContext(flags uint64) *variable.StatementContext {
	sc := new(variable.StatementContext)
	sc.IgnoreTruncate = (flags & FlagIgnoreTruncate) > 0
	sc.TruncateAsWarning = (flags & FlagTruncateAsWarning) > 0
	return sc
}<|MERGE_RESOLUTION|>--- conflicted
+++ resolved
@@ -53,31 +53,20 @@
 type Evaluator struct {
 	Row map[int64]types.Datum // TODO: Remove this field after refactor cop_handler.
 
-<<<<<<< HEAD
+	ColVals      []types.Datum
+	ColIDs       map[int64]int
+	ColumnInfos  []*tipb.ColumnInfo
 	fieldTps     []*types.FieldType
 	valueLists   map[*tipb.Expr]*decodedValueList
 	StatementCtx *variable.StatementContext
-=======
-	ColVals     []types.Datum
-	ColIDs      map[int64]int
-	ColumnInfos []*tipb.ColumnInfo
-	fieldTps    []*types.FieldType
-	valueLists  map[*tipb.Expr]*decodedValueList
-	sc          *variable.StatementContext
->>>>>>> 33cb0d68
 }
 
 // NewEvaluator creates a new Evaluator instance.
 func NewEvaluator(sc *variable.StatementContext) *Evaluator {
 	return &Evaluator{
-<<<<<<< HEAD
 		Row:          make(map[int64]types.Datum),
+		ColIDs:       make(map[int64]int),
 		StatementCtx: sc,
-=======
-		Row:    make(map[int64]types.Datum),
-		ColIDs: make(map[int64]int),
-		sc:     sc,
->>>>>>> 33cb0d68
 	}
 }
 
