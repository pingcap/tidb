--- conflicted
+++ resolved
@@ -66,17 +66,14 @@
 	case tipb.ExprType_Plus, tipb.ExprType_Div, tipb.ExprType_Minus,
 		tipb.ExprType_Mul, tipb.ExprType_IntDiv, tipb.ExprType_Mod:
 		return e.evalArithmeticOps(expr)
-<<<<<<< HEAD
 	// bit operator
 	case tipb.ExprType_BitAnd, tipb.ExprType_BitOr, tipb.ExprType_BitNeg,
 		tipb.ExprType_BitXor, tipb.ExprType_LeftShift, tipb.ExprType_RighShift:
 		return e.evalBitOps(expr)
-=======
 	case tipb.ExprType_Case:
 		return e.evalCaseWhen(expr)
 	case tipb.ExprType_Coalesce:
 		return e.evalCoalesce(expr)
->>>>>>> b6a2f2c9
 	}
 	return types.Datum{}, nil
 }
