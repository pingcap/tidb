// Copyright 2016 PingCAP, Inc.
//
// Licensed under the Apache License, Version 2.0 (the "License");
// you may not use this file except in compliance with the License.
// You may obtain a copy of the License at
//
//     http://www.apache.org/licenses/LICENSE-2.0
//
// Unless required by applicable law or agreed to in writing, software
// distributed under the License is distributed on an "AS IS" BASIS,
// See the License for the specific language governing permissions and
// limitations under the License.

package xeval

import (
	"github.com/juju/errors"
	"github.com/pingcap/tidb/terror"
	"github.com/pingcap/tidb/util/types"
	"github.com/pingcap/tipb/go-tipb"
	"math"
)

// Error instances.
var (
	ErrInvalid = terror.ClassXEval.New(CodeInvalid, "invalid operation")
)

// Error codes.
const (
	CodeInvalid = 3
)

const (
	compareResultNull = -2
)

// Evaluator evaluates tipb.Expr.
type Evaluator struct {
	Row        map[int64]types.Datum // column values.
	valueLists map[*tipb.Expr]*decodedValueList
}

type decodedValueList struct {
	values  []types.Datum
	hasNull bool
}

// Eval evaluates expr to a Datum.
func (e *Evaluator) Eval(expr *tipb.Expr) (types.Datum, error) {
	switch expr.GetTp() {
	// data type
	case tipb.ExprType_Null, tipb.ExprType_Int64, tipb.ExprType_Uint64,
		tipb.ExprType_String, tipb.ExprType_Bytes, tipb.ExprType_Float32,
		tipb.ExprType_Float64, tipb.ExprType_MysqlDecimal,
		tipb.ExprType_MysqlDuration, tipb.ExprType_ColumnRef:
		return e.evalDataType(expr)
	// compare operator
	case tipb.ExprType_LT, tipb.ExprType_LE, tipb.ExprType_EQ,
		tipb.ExprType_NE, tipb.ExprType_GE, tipb.ExprType_GT,
		tipb.ExprType_NullEQ, tipb.ExprType_Like, tipb.ExprType_In:
		return e.evalCompareOps(expr)
	// logic operator
	case tipb.ExprType_And, tipb.ExprType_Or, tipb.ExprType_Not:
		return e.evalLogicOps(expr)
	// arithmetic operator
	case tipb.ExprType_Plus, tipb.ExprType_Div, tipb.ExprType_Minus,
		tipb.ExprType_Mul, tipb.ExprType_IntDiv, tipb.ExprType_Mod:
		return e.evalArithmeticOps(expr)
	}
	return types.Datum{}, nil
}

func (e *Evaluator) evalTwoChildren(expr *tipb.Expr) (left, right types.Datum, err error) {
	if len(expr.Children) != 2 {
		err = ErrInvalid.Gen("need 2 operands but got %d", len(expr.Children))
		return
	}
	left, err = e.Eval(expr.Children[0])
	if err != nil {
		return types.Datum{}, types.Datum{}, errors.Trace(err)
	}
	right, err = e.Eval(expr.Children[1])
	if err != nil {
		return types.Datum{}, types.Datum{}, errors.Trace(err)
	}
	return
<<<<<<< HEAD
}

func (e *Evaluator) evalLike(expr *tipb.Expr) (types.Datum, error) {
	target, pattern, err := e.evalTwoChildren(expr)
	if err != nil {
		return types.Datum{}, errors.Trace(err)
	}
	if target.IsNull() || pattern.IsNull() {
		return types.Datum{}, nil
	}
	targetStr, err := target.ToString()
	if err != nil {
		return types.Datum{}, errors.Trace(err)
	}
	patternStr, err := pattern.ToString()
	if err != nil {
		return types.Datum{}, errors.Trace(err)
	}
	if containsAlphabet(patternStr) {
		patternStr = strings.ToLower(patternStr)
		targetStr = strings.ToLower(targetStr)
	}
	mType, trimmedPattern := matchType(patternStr)
	var matched bool
	switch mType {
	case matchExact:
		matched = targetStr == trimmedPattern
	case matchPrefix:
		matched = strings.HasPrefix(targetStr, trimmedPattern)
	case matchSuffix:
		matched = strings.HasSuffix(targetStr, trimmedPattern)
	case matchMiddle:
		matched = strings.Index(targetStr, trimmedPattern) != -1
	}
	if matched {
		return types.NewIntDatum(1), nil
	}
	return types.NewIntDatum(0), nil
}

func containsAlphabet(s string) bool {
	for _, r := range s {
		if (r >= 'a' && r <= 'z') || (r >= 'A' && r <= 'Z') {
			return true
		}
	}
	return false
}

func matchType(pattern string) (tp int, trimmed string) {
	switch len(pattern) {
	case 0:
		return matchExact, pattern
	case 1:
		if pattern[0] == '%' {
			return matchMiddle, ""
		}
		return matchExact, pattern
	default:
		first := pattern[0]
		last := pattern[len(pattern)-1]
		if first == '%' {
			if last == '%' {
				return matchMiddle, pattern[1 : len(pattern)-1]
			}
			return matchSuffix, pattern[1:]
		}
		if last == '%' {
			return matchPrefix, pattern[:len(pattern)-1]
		}
		return matchExact, pattern
	}
}

const (
	matchExact  = 1
	matchPrefix = 2
	matchSuffix = 3
	matchMiddle = 4
)

func (e *Evaluator) evalNot(expr *tipb.Expr) (types.Datum, error) {
	if len(expr.Children) != 1 {
		return types.Datum{}, ErrInvalid.Gen("NOT need 1 operand, got %d", len(expr.Children))
	}
	d, err := e.Eval(expr.Children[0])
	if err != nil {
		return types.Datum{}, errors.Trace(err)
	}
	if d.IsNull() {
		return d, nil
	}
	boolVal, err := d.ToBool()
	if err != nil {
		return types.Datum{}, errors.Trace(err)
	}
	if boolVal == 1 {
		return types.NewIntDatum(0), nil
	}
	return types.NewIntDatum(1), nil
}

func (e *Evaluator) evalIn(expr *tipb.Expr) (types.Datum, error) {
	if len(expr.Children) != 2 {
		return types.Datum{}, ErrInvalid.Gen("IN need 2 operand, got %d", len(expr.Children))
	}
	target, err := e.Eval(expr.Children[0])
	if err != nil {
		return types.Datum{}, errors.Trace(err)
	}
	if target.IsNull() {
		return types.Datum{}, nil
	}
	valueListExpr := expr.Children[1]
	if valueListExpr.GetTp() != tipb.ExprType_ValueList {
		return types.Datum{}, ErrInvalid.Gen("the second children should be value list type")
	}
	decoded, err := e.decodeValueList(valueListExpr)
	if err != nil {
		return types.Datum{}, errors.Trace(err)
	}
	in, err := checkIn(target, decoded.values)
	if err != nil {
		return types.Datum{}, errors.Trace(err)
	}
	if in {
		return types.NewDatum(1), nil
	}
	if decoded.hasNull {
		return types.Datum{}, nil
	}
	return types.NewDatum(0), nil
}

// The value list is in sorted order so we can do a binary search.
func checkIn(target types.Datum, list []types.Datum) (bool, error) {
	var outerErr error
	n := sort.Search(len(list), func(i int) bool {
		val := list[i]
		cmp, err := val.CompareDatum(target)
		if err != nil {
			outerErr = errors.Trace(err)
			return false
		}
		return cmp >= 0
	})
	if outerErr != nil {
		return false, errors.Trace(outerErr)
	}
	if n < 0 || n >= len(list) {
		return false, nil
	}
	cmp, err := list[n].CompareDatum(target)
	if err != nil {
		return false, errors.Trace(err)
	}
	return cmp == 0, nil
}

func (e *Evaluator) decodeValueList(valueListExpr *tipb.Expr) (*decodedValueList, error) {
	if len(valueListExpr.Val) == 0 {
		// Empty value list.
		return &decodedValueList{}, nil
	}
	if e.valueLists == nil {
		e.valueLists = make(map[*tipb.Expr]*decodedValueList)
	}
	decoded := e.valueLists[valueListExpr]
	if decoded != nil {
		return decoded, nil
	}
	list, err := codec.Decode(valueListExpr.Val, 1)
	if err != nil {
		return nil, errors.Trace(err)
	}
	var hasNull bool
	for _, v := range list {
		if v.IsNull() {
			hasNull = true
		}
	}
	decoded = &decodedValueList{values: list, hasNull: hasNull}
	e.valueLists[valueListExpr] = decoded
	return decoded, nil
}

func (e *Evaluator) evalArithmetic(expr *tipb.Expr) (types.Datum, error) {
	var result types.Datum
	left, right, err := e.evalTwoChildren(expr)
	if err != nil {
		return result, errors.Trace(err)
	}
	return ComputeArithmetic(expr.GetTp(), left, right)
}

// ComputeArithmetic computes the arithmetic operation on two datums.
func ComputeArithmetic(op tipb.ExprType, left types.Datum, right types.Datum) (types.Datum, error) {
	var result types.Datum
	a, err := types.CoerceArithmetic(left)
	if err != nil {
		return result, errors.Trace(err)
	}

	b, err := types.CoerceArithmetic(right)
	if err != nil {
		return result, errors.Trace(err)
	}
	a, b, err = types.CoerceDatum(a, b)
	if err != nil {
		return result, errors.Trace(err)
	}
	if a.IsNull() || b.IsNull() {
		return result, nil
	}

	switch op {
	case tipb.ExprType_Plus:
		return types.ComputePlus(a, b)
	case tipb.ExprType_Div:
		return types.ComputeDiv(a, b)
	case tipb.ExprType_Minus:
		return types.ComputeMinus(a, b)
	case tipb.ExprType_Mul:
		return types.ComputeMul(a, b)
	case tipb.ExprType_IntDiv:
		return types.ComputeIntDiv(a, b)
	case tipb.ExprType_Mod:
		return types.ComputeMod(a, b)
	default:
		return result, errors.Errorf("Unknown binop type: %v", op)
	}
}

func (e *Evaluator) evalAbs(expr *tipb.Expr) (types.Datum, error) {
	if len(expr.Children) != 1 {
		return types.Datum{}, ErrInvalid.Gen("ABS need 1 operand, got %d", len(expr.Children))
	}
	d, err := e.Eval(expr.Children[0])
	if err != nil {
		return types.Datum{}, errors.Trace(err)
	}
	switch d.Kind() {
	case types.KindNull:
		return d, nil
	case types.KindUint64:
		return d, nil
	case types.KindInt64:
		iv := d.GetInt64()
		if iv >= 0 {
			d.SetInt64(iv)
			return d, nil
		}
		d.SetInt64(-iv)
		return d, nil
	default:
		f, err := d.ToFloat64()
		d.SetFloat64(math.Abs(f))
		return d, errors.Trace(err)
	}
}

func (e *Evaluator) evalPow(expr *tipb.Expr) (types.Datum, error) {
	left, right, err := e.evalTwoChildren(expr)
	if err != nil {
		return types.Datum{}, errors.Trace(err)
	}
	d := types.Datum{}
	if left.IsNull() || right.IsNull() {
		d.SetNull()
		return d, nil
	}
	d.SetFloat64(math.Pow(left, right))
	return d, nil
}

func (e *Evaluator) evalIsNull(expr *tipb.Expr) (types.Datum, error) {
	if len(expr.Children) != 1 {
		return types.Datum{}, ErrInvalid.Gen("ISNULL need 1 operand, got %d", len(expr.Children))
	}
	d, err := e.Eval(expr.Children[0])
	if err != nil {
		return types.Datum{}, errors.Trace(err)
	}
	if d.IsNull() {
		return types.NewIntDatum(1), nil
	}
	return types.NewIntDatum(0), nil
}

func (e *Evaluator) evalStrcmp(expr *tipb.Expr) (types.Datum, error) {
	left, right, err := e.evalTwoChildren(expr)
	if err != nil {
		return types.Datum{}, errors.Trace(err)
	}
	var d types.Datum
	if left.IsNull() || right.IsNull() {
		d.SetNull()
		return d, nil
	}
	sa, err := left.ToString()
	if err != nil {
		return d, errors.Trace(err)
	}
	sb, err := right.ToString()
	if err != nil {
		return d, errors.Trace(err)
	}
	ans := types.CompareString(sa, sb)
	d.SetInt64(int64(ans))
	return d, nil
}

func (e *Evaluator) evalIf(expr *tipb.Expr) (d types.Datum, err error) {
	if len(expr.Children) != 3 {
		err = ErrInvalid.Gen("IF needs 3 operands but got %d", len(expr.Children))
		return
	}
	child1, err := e.Eval(expr.Children[0])
	if err != nil {
		return types.Datum{}, errors.Trace(err)
	}
	child2, err := e.Eval(expr.Children[1])
	if err != nil {
		return types.Datum{}, errors.Trace(err)
	}
	child3, err := e.Eval(expr.Children[2])
	if err != nil {
		return types.Datum{}, errors.Trace(err)
	}
	if child1.IsNull() {
		return child3, nil
	}
	x, err := child1.ToBool()
	if err != nil {
		return types.Datum{}, errors.Trace(err)
	}
	if x == 1 {
		return child2, nil
	}
	return child3, nil
}

func (e *Evaluator) evalIfNull(expr *tipb.Expr) (types.Datum, error) {
	left, right, err := e.evalTwoChildren(expr)
	if err != nil {
		return types.Datum{}, errors.Trace(err)
	}
	if left.IsNull() {
		return right
	}
	return left
}

func (e *Evaluator) evalNullIf(expr *tipb.Expr) (types.Datum, error) {
	ans := types.Datum{}
	left, right, err := e.evalTwoChildren(expr)
	if err != nil {
		return ans, errors.Trace(err)
	}
	if left.IsNull() || right.IsNull() {
		return left, nil
	}
	x, err := left.CompareDatum(right)
	if err != nil {
		return ans, errors.Trace(err)
	}
	if x == 0 {
		return left, nil
	}
	ans.SetNull()
	return ans, nil
}

func (e *Evaluator) evalRound(expr *tipb.Expr) (types.Datum, error) {
	child0, err := e.Eval(expr.Children[0])
	x, err := child0.ToDecimal()
	if err != nil {
		return types.Datum{}, err
	}
	var d int64
	if len(expr.Children) == 2 {
		child1, err := e.Eval(expr.Children[1])
		if err != nil {
			return types.Datum{}, err
		}
		d, err = child1.ToInt64()
		if err != nil {
			return types.Datum{}, err
		}
	}
	to := new(mysql.MyDecimal)
	err = x.Round(to, int(d))
	if err != nil {
		return types.Datum{}, err
	}
	return types.NewDecimalDatum(to), nil
=======
>>>>>>> 0eee7c85
}<|MERGE_RESOLUTION|>--- conflicted
+++ resolved
@@ -18,7 +18,6 @@
 	"github.com/pingcap/tidb/terror"
 	"github.com/pingcap/tidb/util/types"
 	"github.com/pingcap/tipb/go-tipb"
-	"math"
 )
 
 // Error instances.
@@ -85,280 +84,6 @@
 		return types.Datum{}, types.Datum{}, errors.Trace(err)
 	}
 	return
-<<<<<<< HEAD
-}
-
-func (e *Evaluator) evalLike(expr *tipb.Expr) (types.Datum, error) {
-	target, pattern, err := e.evalTwoChildren(expr)
-	if err != nil {
-		return types.Datum{}, errors.Trace(err)
-	}
-	if target.IsNull() || pattern.IsNull() {
-		return types.Datum{}, nil
-	}
-	targetStr, err := target.ToString()
-	if err != nil {
-		return types.Datum{}, errors.Trace(err)
-	}
-	patternStr, err := pattern.ToString()
-	if err != nil {
-		return types.Datum{}, errors.Trace(err)
-	}
-	if containsAlphabet(patternStr) {
-		patternStr = strings.ToLower(patternStr)
-		targetStr = strings.ToLower(targetStr)
-	}
-	mType, trimmedPattern := matchType(patternStr)
-	var matched bool
-	switch mType {
-	case matchExact:
-		matched = targetStr == trimmedPattern
-	case matchPrefix:
-		matched = strings.HasPrefix(targetStr, trimmedPattern)
-	case matchSuffix:
-		matched = strings.HasSuffix(targetStr, trimmedPattern)
-	case matchMiddle:
-		matched = strings.Index(targetStr, trimmedPattern) != -1
-	}
-	if matched {
-		return types.NewIntDatum(1), nil
-	}
-	return types.NewIntDatum(0), nil
-}
-
-func containsAlphabet(s string) bool {
-	for _, r := range s {
-		if (r >= 'a' && r <= 'z') || (r >= 'A' && r <= 'Z') {
-			return true
-		}
-	}
-	return false
-}
-
-func matchType(pattern string) (tp int, trimmed string) {
-	switch len(pattern) {
-	case 0:
-		return matchExact, pattern
-	case 1:
-		if pattern[0] == '%' {
-			return matchMiddle, ""
-		}
-		return matchExact, pattern
-	default:
-		first := pattern[0]
-		last := pattern[len(pattern)-1]
-		if first == '%' {
-			if last == '%' {
-				return matchMiddle, pattern[1 : len(pattern)-1]
-			}
-			return matchSuffix, pattern[1:]
-		}
-		if last == '%' {
-			return matchPrefix, pattern[:len(pattern)-1]
-		}
-		return matchExact, pattern
-	}
-}
-
-const (
-	matchExact  = 1
-	matchPrefix = 2
-	matchSuffix = 3
-	matchMiddle = 4
-)
-
-func (e *Evaluator) evalNot(expr *tipb.Expr) (types.Datum, error) {
-	if len(expr.Children) != 1 {
-		return types.Datum{}, ErrInvalid.Gen("NOT need 1 operand, got %d", len(expr.Children))
-	}
-	d, err := e.Eval(expr.Children[0])
-	if err != nil {
-		return types.Datum{}, errors.Trace(err)
-	}
-	if d.IsNull() {
-		return d, nil
-	}
-	boolVal, err := d.ToBool()
-	if err != nil {
-		return types.Datum{}, errors.Trace(err)
-	}
-	if boolVal == 1 {
-		return types.NewIntDatum(0), nil
-	}
-	return types.NewIntDatum(1), nil
-}
-
-func (e *Evaluator) evalIn(expr *tipb.Expr) (types.Datum, error) {
-	if len(expr.Children) != 2 {
-		return types.Datum{}, ErrInvalid.Gen("IN need 2 operand, got %d", len(expr.Children))
-	}
-	target, err := e.Eval(expr.Children[0])
-	if err != nil {
-		return types.Datum{}, errors.Trace(err)
-	}
-	if target.IsNull() {
-		return types.Datum{}, nil
-	}
-	valueListExpr := expr.Children[1]
-	if valueListExpr.GetTp() != tipb.ExprType_ValueList {
-		return types.Datum{}, ErrInvalid.Gen("the second children should be value list type")
-	}
-	decoded, err := e.decodeValueList(valueListExpr)
-	if err != nil {
-		return types.Datum{}, errors.Trace(err)
-	}
-	in, err := checkIn(target, decoded.values)
-	if err != nil {
-		return types.Datum{}, errors.Trace(err)
-	}
-	if in {
-		return types.NewDatum(1), nil
-	}
-	if decoded.hasNull {
-		return types.Datum{}, nil
-	}
-	return types.NewDatum(0), nil
-}
-
-// The value list is in sorted order so we can do a binary search.
-func checkIn(target types.Datum, list []types.Datum) (bool, error) {
-	var outerErr error
-	n := sort.Search(len(list), func(i int) bool {
-		val := list[i]
-		cmp, err := val.CompareDatum(target)
-		if err != nil {
-			outerErr = errors.Trace(err)
-			return false
-		}
-		return cmp >= 0
-	})
-	if outerErr != nil {
-		return false, errors.Trace(outerErr)
-	}
-	if n < 0 || n >= len(list) {
-		return false, nil
-	}
-	cmp, err := list[n].CompareDatum(target)
-	if err != nil {
-		return false, errors.Trace(err)
-	}
-	return cmp == 0, nil
-}
-
-func (e *Evaluator) decodeValueList(valueListExpr *tipb.Expr) (*decodedValueList, error) {
-	if len(valueListExpr.Val) == 0 {
-		// Empty value list.
-		return &decodedValueList{}, nil
-	}
-	if e.valueLists == nil {
-		e.valueLists = make(map[*tipb.Expr]*decodedValueList)
-	}
-	decoded := e.valueLists[valueListExpr]
-	if decoded != nil {
-		return decoded, nil
-	}
-	list, err := codec.Decode(valueListExpr.Val, 1)
-	if err != nil {
-		return nil, errors.Trace(err)
-	}
-	var hasNull bool
-	for _, v := range list {
-		if v.IsNull() {
-			hasNull = true
-		}
-	}
-	decoded = &decodedValueList{values: list, hasNull: hasNull}
-	e.valueLists[valueListExpr] = decoded
-	return decoded, nil
-}
-
-func (e *Evaluator) evalArithmetic(expr *tipb.Expr) (types.Datum, error) {
-	var result types.Datum
-	left, right, err := e.evalTwoChildren(expr)
-	if err != nil {
-		return result, errors.Trace(err)
-	}
-	return ComputeArithmetic(expr.GetTp(), left, right)
-}
-
-// ComputeArithmetic computes the arithmetic operation on two datums.
-func ComputeArithmetic(op tipb.ExprType, left types.Datum, right types.Datum) (types.Datum, error) {
-	var result types.Datum
-	a, err := types.CoerceArithmetic(left)
-	if err != nil {
-		return result, errors.Trace(err)
-	}
-
-	b, err := types.CoerceArithmetic(right)
-	if err != nil {
-		return result, errors.Trace(err)
-	}
-	a, b, err = types.CoerceDatum(a, b)
-	if err != nil {
-		return result, errors.Trace(err)
-	}
-	if a.IsNull() || b.IsNull() {
-		return result, nil
-	}
-
-	switch op {
-	case tipb.ExprType_Plus:
-		return types.ComputePlus(a, b)
-	case tipb.ExprType_Div:
-		return types.ComputeDiv(a, b)
-	case tipb.ExprType_Minus:
-		return types.ComputeMinus(a, b)
-	case tipb.ExprType_Mul:
-		return types.ComputeMul(a, b)
-	case tipb.ExprType_IntDiv:
-		return types.ComputeIntDiv(a, b)
-	case tipb.ExprType_Mod:
-		return types.ComputeMod(a, b)
-	default:
-		return result, errors.Errorf("Unknown binop type: %v", op)
-	}
-}
-
-func (e *Evaluator) evalAbs(expr *tipb.Expr) (types.Datum, error) {
-	if len(expr.Children) != 1 {
-		return types.Datum{}, ErrInvalid.Gen("ABS need 1 operand, got %d", len(expr.Children))
-	}
-	d, err := e.Eval(expr.Children[0])
-	if err != nil {
-		return types.Datum{}, errors.Trace(err)
-	}
-	switch d.Kind() {
-	case types.KindNull:
-		return d, nil
-	case types.KindUint64:
-		return d, nil
-	case types.KindInt64:
-		iv := d.GetInt64()
-		if iv >= 0 {
-			d.SetInt64(iv)
-			return d, nil
-		}
-		d.SetInt64(-iv)
-		return d, nil
-	default:
-		f, err := d.ToFloat64()
-		d.SetFloat64(math.Abs(f))
-		return d, errors.Trace(err)
-	}
-}
-
-func (e *Evaluator) evalPow(expr *tipb.Expr) (types.Datum, error) {
-	left, right, err := e.evalTwoChildren(expr)
-	if err != nil {
-		return types.Datum{}, errors.Trace(err)
-	}
-	d := types.Datum{}
-	if left.IsNull() || right.IsNull() {
-		d.SetNull()
-		return d, nil
-	}
-	d.SetFloat64(math.Pow(left, right))
-	return d, nil
 }
 
 func (e *Evaluator) evalIsNull(expr *tipb.Expr) (types.Datum, error) {
@@ -375,113 +100,4 @@
 	return types.NewIntDatum(0), nil
 }
 
-func (e *Evaluator) evalStrcmp(expr *tipb.Expr) (types.Datum, error) {
-	left, right, err := e.evalTwoChildren(expr)
-	if err != nil {
-		return types.Datum{}, errors.Trace(err)
-	}
-	var d types.Datum
-	if left.IsNull() || right.IsNull() {
-		d.SetNull()
-		return d, nil
-	}
-	sa, err := left.ToString()
-	if err != nil {
-		return d, errors.Trace(err)
-	}
-	sb, err := right.ToString()
-	if err != nil {
-		return d, errors.Trace(err)
-	}
-	ans := types.CompareString(sa, sb)
-	d.SetInt64(int64(ans))
-	return d, nil
-}
 
-func (e *Evaluator) evalIf(expr *tipb.Expr) (d types.Datum, err error) {
-	if len(expr.Children) != 3 {
-		err = ErrInvalid.Gen("IF needs 3 operands but got %d", len(expr.Children))
-		return
-	}
-	child1, err := e.Eval(expr.Children[0])
-	if err != nil {
-		return types.Datum{}, errors.Trace(err)
-	}
-	child2, err := e.Eval(expr.Children[1])
-	if err != nil {
-		return types.Datum{}, errors.Trace(err)
-	}
-	child3, err := e.Eval(expr.Children[2])
-	if err != nil {
-		return types.Datum{}, errors.Trace(err)
-	}
-	if child1.IsNull() {
-		return child3, nil
-	}
-	x, err := child1.ToBool()
-	if err != nil {
-		return types.Datum{}, errors.Trace(err)
-	}
-	if x == 1 {
-		return child2, nil
-	}
-	return child3, nil
-}
-
-func (e *Evaluator) evalIfNull(expr *tipb.Expr) (types.Datum, error) {
-	left, right, err := e.evalTwoChildren(expr)
-	if err != nil {
-		return types.Datum{}, errors.Trace(err)
-	}
-	if left.IsNull() {
-		return right
-	}
-	return left
-}
-
-func (e *Evaluator) evalNullIf(expr *tipb.Expr) (types.Datum, error) {
-	ans := types.Datum{}
-	left, right, err := e.evalTwoChildren(expr)
-	if err != nil {
-		return ans, errors.Trace(err)
-	}
-	if left.IsNull() || right.IsNull() {
-		return left, nil
-	}
-	x, err := left.CompareDatum(right)
-	if err != nil {
-		return ans, errors.Trace(err)
-	}
-	if x == 0 {
-		return left, nil
-	}
-	ans.SetNull()
-	return ans, nil
-}
-
-func (e *Evaluator) evalRound(expr *tipb.Expr) (types.Datum, error) {
-	child0, err := e.Eval(expr.Children[0])
-	x, err := child0.ToDecimal()
-	if err != nil {
-		return types.Datum{}, err
-	}
-	var d int64
-	if len(expr.Children) == 2 {
-		child1, err := e.Eval(expr.Children[1])
-		if err != nil {
-			return types.Datum{}, err
-		}
-		d, err = child1.ToInt64()
-		if err != nil {
-			return types.Datum{}, err
-		}
-	}
-	to := new(mysql.MyDecimal)
-	err = x.Round(to, int(d))
-	if err != nil {
-		return types.Datum{}, err
-	}
-	return types.NewDecimalDatum(to), nil
-=======
->>>>>>> 0eee7c85
-}