--- conflicted
+++ resolved
@@ -228,17 +228,6 @@
 	}
 	xx, _ := encode(row[:], colIDs)
 
-<<<<<<< HEAD
-	xx, _ := EncodeRow(row[:], colIDs)
-	colMap := make(map[int64]*types.FieldType, 30)
-	colMap[4] = cols[3].tp
-	colMap[7] = cols[6].tp
-	colMap[23] = cols[22].tp
-
-	b.ResetTimer()
-	for i := 0; i < b.N; i++ {
-		_, err := DecodeRow(xx, colMap)
-=======
 	var colMap map[int64]*types.FieldType
 	if fullRow {
 		colMap = make(map[int64]*types.FieldType, 30)
@@ -255,7 +244,6 @@
 	b.ResetTimer()
 	for i := 0; i < b.N; i++ {
 		_, err := decode(xx, colMap)
->>>>>>> 0378acad
 		if err != nil {
 			b.Fatal(err)
 		}
