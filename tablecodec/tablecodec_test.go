// Copyright 2016 PingCAP, Inc.
//
// Licensed under the Apache License, Version 2.0 (the "License");
// you may not use this file except in compliance with the License.
// You may obtain a copy of the License at
//
//     http://www.apache.org/licenses/LICENSE-2.0
//
// Unless required by applicable law or agreed to in writing, software
// distributed under the License is distributed on an "AS IS" BASIS,
// See the License for the specific language governing permissions and
// limitations under the License.

package tablecodec

import (
	"math"
	"testing"
	"time"

	. "github.com/pingcap/check"
	"github.com/pingcap/tidb/mysql"
	"github.com/pingcap/tidb/sessionctx/stmtctx"
	"github.com/pingcap/tidb/types"
	"github.com/pingcap/tidb/util/codec"
	"github.com/pingcap/tidb/util/testleak"
)

func TestT(t *testing.T) {
	TestingT(t)
}

var _ = Suite(&testTableCodecSuite{})

type testTableCodecSuite struct{}

// TestTableCodec  tests some functions in package tablecodec
// TODO: add more tests.
func (s *testTableCodecSuite) TestTableCodec(c *C) {
	defer testleak.AfterTest(c)()
	key := EncodeRowKey(1, codec.EncodeInt(nil, 2))
	h, err := DecodeRowKey(key)
	c.Assert(err, IsNil)
	c.Assert(h, Equals, int64(2))

	key = EncodeRowKeyWithHandle(1, 2)
	h, err = DecodeRowKey(key)
	c.Assert(err, IsNil)
	c.Assert(h, Equals, int64(2))
}

// column is a structure used for test
type column struct {
	id int64
	tp *types.FieldType
}

func (s *testTableCodecSuite) TestRowCodec(c *C) {
	defer testleak.AfterTest(c)()

	c1 := &column{id: 1, tp: types.NewFieldType(mysql.TypeLonglong)}
	c2 := &column{id: 2, tp: types.NewFieldType(mysql.TypeVarchar)}
	c3 := &column{id: 3, tp: types.NewFieldType(mysql.TypeNewDecimal)}
	cols := []*column{c1, c2, c3}

	row := make([]types.Datum, 3)
	row[0] = types.NewIntDatum(100)
	row[1] = types.NewBytesDatum([]byte("abc"))
	row[2] = types.NewDecimalDatum(types.NewDecFromInt(1))
	// Encode
	colIDs := make([]int64, 0, 3)
	for _, col := range cols {
		colIDs = append(colIDs, col.id)
	}
<<<<<<< HEAD
	bs, err := EncodeRow(row, colIDs, time.Local, nil, nil)
=======
	sc := &stmtctx.StatementContext{TimeZone: time.Local}
	bs, err := EncodeRow(sc, row, colIDs)
>>>>>>> ecbd60c3
	c.Assert(err, IsNil)
	c.Assert(bs, NotNil)

	// Decode
	colMap := make(map[int64]*types.FieldType, 3)
	for _, col := range cols {
		colMap[col.id] = col.tp
	}
	r, err := DecodeRow(bs, colMap, time.Local)
	c.Assert(err, IsNil)
	c.Assert(r, NotNil)
	c.Assert(r, HasLen, 3)
	// Compare decoded row and original row
	for i, col := range cols {
		v, ok := r[col.id]
		c.Assert(ok, IsTrue)
		equal, err1 := v.CompareDatum(sc, &row[i])
		c.Assert(err1, IsNil)
		c.Assert(equal, Equals, 0)
	}

	// colMap may contains more columns than encoded row.
	colMap[4] = types.NewFieldType(mysql.TypeFloat)
	r, err = DecodeRow(bs, colMap, time.Local)
	c.Assert(err, IsNil)
	c.Assert(r, NotNil)
	c.Assert(r, HasLen, 3)
	for i, col := range cols {
		v, ok := r[col.id]
		c.Assert(ok, IsTrue)
		equal, err1 := v.CompareDatum(sc, &row[i])
		c.Assert(err1, IsNil)
		c.Assert(equal, Equals, 0)
	}

	// colMap may contains less columns than encoded row.
	delete(colMap, 3)
	delete(colMap, 4)
	r, err = DecodeRow(bs, colMap, time.Local)
	c.Assert(err, IsNil)
	c.Assert(r, NotNil)
	c.Assert(r, HasLen, 2)
	for i, col := range cols {
		if i > 1 {
			break
		}
		v, ok := r[col.id]
		c.Assert(ok, IsTrue)
		equal, err1 := v.CompareDatum(sc, &row[i])
		c.Assert(err1, IsNil)
		c.Assert(equal, Equals, 0)
	}

	// Make sure empty row return not nil value.
<<<<<<< HEAD
	bs, err = EncodeRow([]types.Datum{}, []int64{}, time.Local, nil, nil)
=======
	bs, err = EncodeRow(sc, []types.Datum{}, []int64{})
>>>>>>> ecbd60c3
	c.Assert(err, IsNil)
	c.Assert(bs, HasLen, 1)

	r, err = DecodeRow(bs, colMap, time.Local)
	c.Assert(err, IsNil)
	c.Assert(r, IsNil)
}

func (s *testTableCodecSuite) TestTimeCodec(c *C) {
	defer testleak.AfterTest(c)()

	c1 := &column{id: 1, tp: types.NewFieldType(mysql.TypeLonglong)}
	c2 := &column{id: 2, tp: types.NewFieldType(mysql.TypeVarchar)}
	c3 := &column{id: 3, tp: types.NewFieldType(mysql.TypeTimestamp)}
	c4 := &column{id: 4, tp: types.NewFieldType(mysql.TypeDuration)}
	cols := []*column{c1, c2, c3, c4}
	colLen := len(cols)

	row := make([]types.Datum, colLen)
	row[0] = types.NewIntDatum(100)
	row[1] = types.NewBytesDatum([]byte("abc"))
	ts, err := types.ParseTimestamp(nil, "2016-06-23 11:30:45")
	c.Assert(err, IsNil)
	row[2] = types.NewDatum(ts)
	du, err := types.ParseDuration("12:59:59.999999", 6)
	c.Assert(err, IsNil)
	row[3] = types.NewDatum(du)

	// Encode
	colIDs := make([]int64, 0, colLen)
	for _, col := range cols {
		colIDs = append(colIDs, col.id)
	}
<<<<<<< HEAD
	bs, err := EncodeRow(row, colIDs, time.Local, nil, nil)
=======
	sc := &stmtctx.StatementContext{TimeZone: time.Local}
	bs, err := EncodeRow(sc, row, colIDs)
>>>>>>> ecbd60c3
	c.Assert(err, IsNil)
	c.Assert(bs, NotNil)

	// Decode
	colMap := make(map[int64]*types.FieldType, colLen)
	for _, col := range cols {
		colMap[col.id] = col.tp
	}
	r, err := DecodeRow(bs, colMap, time.Local)
	c.Assert(err, IsNil)
	c.Assert(r, NotNil)
	c.Assert(r, HasLen, colLen)
	// Compare decoded row and original row
	for i, col := range cols {
		v, ok := r[col.id]
		c.Assert(ok, IsTrue)
		equal, err1 := v.CompareDatum(sc, &row[i])
		c.Assert(err1, IsNil)
		c.Assert(equal, Equals, 0)
	}
}

func (s *testTableCodecSuite) TestCutRow(c *C) {
	defer testleak.AfterTest(c)()

	var err error
	c1 := &column{id: 1, tp: types.NewFieldType(mysql.TypeLonglong)}
	c2 := &column{id: 2, tp: types.NewFieldType(mysql.TypeVarchar)}
	c3 := &column{id: 3, tp: types.NewFieldType(mysql.TypeNewDecimal)}
	cols := []*column{c1, c2, c3}

	row := make([]types.Datum, 3)
	row[0] = types.NewIntDatum(100)
	row[1] = types.NewBytesDatum([]byte("abc"))
	row[2] = types.NewDecimalDatum(types.NewDecFromInt(1))

	sc := &stmtctx.StatementContext{TimeZone: time.Local}
	data := make([][]byte, 3)
	data[0], err = EncodeValue(sc, row[0])
	c.Assert(err, IsNil)
	data[1], err = EncodeValue(sc, row[1])
	c.Assert(err, IsNil)
	data[2], err = EncodeValue(sc, row[2])
	c.Assert(err, IsNil)
	// Encode
	colIDs := make([]int64, 0, 3)
	for _, col := range cols {
		colIDs = append(colIDs, col.id)
	}
<<<<<<< HEAD
	bs, err := EncodeRow(row, colIDs, time.Local, nil, nil)
=======
	bs, err := EncodeRow(sc, row, colIDs)
>>>>>>> ecbd60c3
	c.Assert(err, IsNil)
	c.Assert(bs, NotNil)

	// Decode
	colMap := make(map[int64]int, 3)
	for i, col := range cols {
		colMap[col.id] = i
	}
	r, err := CutRowNew(bs, colMap)
	c.Assert(err, IsNil)
	c.Assert(r, NotNil)
	c.Assert(r, HasLen, 3)
	// Compare cut row and original row
	for i := range colIDs {
		c.Assert(r[i], DeepEquals, data[i])
	}
}

func (s *testTableCodecSuite) TestCutKeyNew(c *C) {
	values := []types.Datum{types.NewIntDatum(1), types.NewBytesDatum([]byte("abc")), types.NewFloat64Datum(5.5)}
	handle := types.NewIntDatum(100)
	values = append(values, handle)
	sc := &stmtctx.StatementContext{TimeZone: time.Local}
	encodedValue, err := codec.EncodeKey(sc, nil, values...)
	c.Assert(err, IsNil)
	tableID := int64(4)
	indexID := int64(5)
	indexKey := EncodeIndexSeekKey(tableID, indexID, encodedValue)
	valuesBytes, handleBytes, err := CutIndexKeyNew(indexKey, 3)
	c.Assert(err, IsNil)
	for i := 0; i < 3; i++ {
		valueBytes := valuesBytes[i]
		var val types.Datum
		_, val, _ = codec.DecodeOne(valueBytes)
		c.Assert(val, DeepEquals, values[i])
	}
	_, handleVal, _ := codec.DecodeOne(handleBytes)
	c.Assert(handleVal, DeepEquals, types.NewIntDatum(100))
}

func (s *testTableCodecSuite) TestCutKey(c *C) {
	colIDs := []int64{1, 2, 3}
	values := []types.Datum{types.NewIntDatum(1), types.NewBytesDatum([]byte("abc")), types.NewFloat64Datum(5.5)}
	handle := types.NewIntDatum(100)
	values = append(values, handle)
	sc := &stmtctx.StatementContext{TimeZone: time.Local}
	encodedValue, err := codec.EncodeKey(sc, nil, values...)
	c.Assert(err, IsNil)
	tableID := int64(4)
	indexID := int64(5)
	indexKey := EncodeIndexSeekKey(tableID, indexID, encodedValue)
	valuesMap, handleBytes, err := CutIndexKey(indexKey, colIDs)
	c.Assert(err, IsNil)
	for i, colID := range colIDs {
		valueBytes := valuesMap[colID]
		var val types.Datum
		_, val, _ = codec.DecodeOne(valueBytes)
		c.Assert(val, DeepEquals, values[i])
	}
	_, handleVal, _ := codec.DecodeOne(handleBytes)
	c.Assert(handleVal, DeepEquals, types.NewIntDatum(100))
}

func (s *testTableCodecSuite) TestIndexKey(c *C) {
	tableID := int64(4)
	indexID := int64(5)
	indexKey := EncodeIndexSeekKey(tableID, indexID, []byte{})
	tTableID, tIndexID, isRecordKey, err := DecodeKeyHead(indexKey)
	c.Assert(err, IsNil)
	c.Assert(tTableID, Equals, tableID)
	c.Assert(tIndexID, Equals, indexID)
	c.Assert(isRecordKey, IsFalse)
}

func (s *testTableCodecSuite) TestRecordKey(c *C) {
	tableID := int64(55)
	tableKey := EncodeRowKeyWithHandle(tableID, math.MaxUint32)
	tTableID, _, isRecordKey, err := DecodeKeyHead(tableKey)
	c.Assert(err, IsNil)
	c.Assert(tTableID, Equals, tableID)
	c.Assert(isRecordKey, IsTrue)
}

func (s *testTableCodecSuite) TestReplaceRecordKeyTableID(c *C) {
	tableID := int64(1)
	tableKey := EncodeRowKeyWithHandle(tableID, 1)
	tTableID, _, _, err := DecodeKeyHead(tableKey)
	c.Assert(err, IsNil)
	c.Assert(tTableID, Equals, tableID)

	tableID = 2
	tableKey = ReplaceRecordKeyTableID(tableKey, tableID)
	tTableID, _, _, err = DecodeKeyHead(tableKey)
	c.Assert(err, IsNil)
	c.Assert(tTableID, Equals, tableID)

	tableID = 3
	ReplaceRecordKeyTableID(tableKey, tableID)
	tableKey = ReplaceRecordKeyTableID(tableKey, tableID)
	tTableID, _, _, err = DecodeKeyHead(tableKey)
	c.Assert(err, IsNil)
	c.Assert(tTableID, Equals, tableID)

	tableID = -1
	tableKey = ReplaceRecordKeyTableID(tableKey, tableID)
	tTableID, _, _, err = DecodeKeyHead(tableKey)
	c.Assert(err, IsNil)
	c.Assert(tTableID, Equals, tableID)
}<|MERGE_RESOLUTION|>--- conflicted
+++ resolved
@@ -72,12 +72,8 @@
 	for _, col := range cols {
 		colIDs = append(colIDs, col.id)
 	}
-<<<<<<< HEAD
-	bs, err := EncodeRow(row, colIDs, time.Local, nil, nil)
-=======
-	sc := &stmtctx.StatementContext{TimeZone: time.Local}
-	bs, err := EncodeRow(sc, row, colIDs)
->>>>>>> ecbd60c3
+	sc := &stmtctx.StatementContext{TimeZone: time.Local}
+	bs, err := EncodeRow(sc, row, colIDs, nil, nil)
 	c.Assert(err, IsNil)
 	c.Assert(bs, NotNil)
 
@@ -132,11 +128,7 @@
 	}
 
 	// Make sure empty row return not nil value.
-<<<<<<< HEAD
-	bs, err = EncodeRow([]types.Datum{}, []int64{}, time.Local, nil, nil)
-=======
-	bs, err = EncodeRow(sc, []types.Datum{}, []int64{})
->>>>>>> ecbd60c3
+	bs, err = EncodeRow(sc, []types.Datum{}, []int64{}, nil, nil)
 	c.Assert(err, IsNil)
 	c.Assert(bs, HasLen, 1)
 
@@ -170,12 +162,8 @@
 	for _, col := range cols {
 		colIDs = append(colIDs, col.id)
 	}
-<<<<<<< HEAD
-	bs, err := EncodeRow(row, colIDs, time.Local, nil, nil)
-=======
-	sc := &stmtctx.StatementContext{TimeZone: time.Local}
-	bs, err := EncodeRow(sc, row, colIDs)
->>>>>>> ecbd60c3
+	sc := &stmtctx.StatementContext{TimeZone: time.Local}
+	bs, err := EncodeRow(sc, row, colIDs, nil, nil)
 	c.Assert(err, IsNil)
 	c.Assert(bs, NotNil)
 
@@ -225,11 +213,7 @@
 	for _, col := range cols {
 		colIDs = append(colIDs, col.id)
 	}
-<<<<<<< HEAD
-	bs, err := EncodeRow(row, colIDs, time.Local, nil, nil)
-=======
-	bs, err := EncodeRow(sc, row, colIDs)
->>>>>>> ecbd60c3
+	bs, err := EncodeRow(sc, row, colIDs, nil, nil)
 	c.Assert(err, IsNil)
 	c.Assert(bs, NotNil)
 
