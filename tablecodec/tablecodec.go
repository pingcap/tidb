--- conflicted
+++ resolved
@@ -1100,18 +1100,6 @@
 		return nil, err
 	}
 	return h, nil
-<<<<<<< HEAD
-=======
-}
-
-// DecodeHandleInUniqueIndexValueDeprecated decodes old handle in data.
-// TODO: remove me after ddl full support cluster index
-func DecodeHandleInUniqueIndexValueDeprecated(data []byte) (int64, error) {
-	dLen := len(data)
-	if dLen <= MaxOldEncodeValueLen {
-		return int64(binary.BigEndian.Uint64(data)), nil
-	}
-	return int64(binary.BigEndian.Uint64(data[dLen-int(data[0]):])), nil
 }
 
 func encodePartitionID(idxVal []byte, partitionID int64) []byte {
@@ -1206,5 +1194,4 @@
 		resultValues = append(resultValues, pidBytes)
 	}
 	return resultValues, nil
->>>>>>> 1739f2af
 }