// Copyright 2016 PingCAP, Inc.
//
// Licensed under the Apache License, Version 2.0 (the "License");
// you may not use this file except in compliance with the License.
// You may obtain a copy of the License at
//
//     http://www.apache.org/licenses/LICENSE-2.0
//
// Unless required by applicable law or agreed to in writing, software
// distributed under the License is distributed on an "AS IS" BASIS,
// See the License for the specific language governing permissions and
// limitations under the License.

package tablecodec

import (
	"bytes"
	"encoding/binary"
	"math"
	"strings"
	"time"
	"unicode/utf8"

	"github.com/pingcap/errors"
	"github.com/pingcap/parser/charset"
	"github.com/pingcap/parser/model"
	"github.com/pingcap/parser/mysql"
	"github.com/pingcap/parser/terror"
	"github.com/pingcap/tidb/errno"
	"github.com/pingcap/tidb/kv"
	"github.com/pingcap/tidb/sessionctx/stmtctx"
	"github.com/pingcap/tidb/structure"
	"github.com/pingcap/tidb/types"
	"github.com/pingcap/tidb/util/codec"
	"github.com/pingcap/tidb/util/collate"
	"github.com/pingcap/tidb/util/rowcodec"
	"github.com/pingcap/tidb/util/stringutil"
)

var (
	errInvalidKey       = terror.ClassXEval.New(errno.ErrInvalidKey, errno.MySQLErrName[errno.ErrInvalidKey])
	errInvalidRecordKey = terror.ClassXEval.New(errno.ErrInvalidRecordKey, errno.MySQLErrName[errno.ErrInvalidRecordKey])
	errInvalidIndexKey  = terror.ClassXEval.New(errno.ErrInvalidIndexKey, errno.MySQLErrName[errno.ErrInvalidIndexKey])
)

var (
	tablePrefix     = []byte{'t'}
	recordPrefixSep = []byte("_r")
	indexPrefixSep  = []byte("_i")
	metaPrefix      = []byte{'m'}
)

const (
	idLen     = 8
	prefixLen = 1 + idLen /*tableID*/ + 2
	// RecordRowKeyLen is public for calculating avgerage row size.
	RecordRowKeyLen       = prefixLen + idLen /*handle*/
	tablePrefixLength     = 1
	recordPrefixSepLength = 2
	metaPrefixLength      = 1
	// MaxOldEncodeValueLen is the maximum len of the old encoding of index value.
	MaxOldEncodeValueLen = 9

	// CommonHandleFlag is the flag used to decode the common handle in an unique index value.
	CommonHandleFlag byte = 127
	// PartitionIDFlag is the flag used to decode the partition ID in global index value.
	PartitionIDFlag byte = 126
	// RestoredDataV5 is the flag used to decode the restored data whose format is introduced in v5.0.
	RestoredDataV5 byte = 125
	// RestoreDataFlag is the flag that RestoreData begin with.
	// See rowcodec.Encoder.Encode and rowcodec.row.toBytes
	RestoreDataFlag byte = rowcodec.CodecVer
)

// TableSplitKeyLen is the length of key 't{table_id}' which is used for table split.
const TableSplitKeyLen = 1 + idLen

// TablePrefix returns table's prefix 't'.
func TablePrefix() []byte {
	return tablePrefix
}

// EncodeRowKey encodes the table id and record handle into a kv.Key
func EncodeRowKey(tableID int64, encodedHandle []byte) kv.Key {
	buf := make([]byte, 0, prefixLen+len(encodedHandle))
	buf = appendTableRecordPrefix(buf, tableID)
	buf = append(buf, encodedHandle...)
	return buf
}

// EncodeRowKeyWithHandle encodes the table id, row handle into a kv.Key
func EncodeRowKeyWithHandle(tableID int64, handle kv.Handle) kv.Key {
	return EncodeRowKey(tableID, handle.Encoded())
}

// CutRowKeyPrefix cuts the row key prefix.
func CutRowKeyPrefix(key kv.Key) []byte {
	return key[prefixLen:]
}

// EncodeRecordKey encodes the recordPrefix, row handle into a kv.Key.
func EncodeRecordKey(recordPrefix kv.Key, h kv.Handle) kv.Key {
	buf := make([]byte, 0, len(recordPrefix)+h.Len())
	buf = append(buf, recordPrefix...)
	buf = append(buf, h.Encoded()...)
	return buf
}

func hasTablePrefix(key kv.Key) bool {
	return key[0] == tablePrefix[0]
}

func hasRecordPrefixSep(key kv.Key) bool {
	return key[0] == recordPrefixSep[0] && key[1] == recordPrefixSep[1]
}

// DecodeRecordKey decodes the key and gets the tableID, handle.
func DecodeRecordKey(key kv.Key) (tableID int64, handle kv.Handle, err error) {
	if len(key) <= prefixLen {
		return 0, nil, errInvalidRecordKey.GenWithStack("invalid record key - %q", key)
	}

	k := key
	if !hasTablePrefix(key) {
		return 0, nil, errInvalidRecordKey.GenWithStack("invalid record key - %q", k)
	}

	key = key[tablePrefixLength:]
	key, tableID, err = codec.DecodeInt(key)
	if err != nil {
		return 0, nil, errors.Trace(err)
	}

	if !hasRecordPrefixSep(key) {
		return 0, nil, errInvalidRecordKey.GenWithStack("invalid record key - %q", k)
	}

	key = key[recordPrefixSepLength:]
	if len(key) == 8 {
		var intHandle int64
		key, intHandle, err = codec.DecodeInt(key)
		if err != nil {
			return 0, nil, errors.Trace(err)
		}
		return tableID, kv.IntHandle(intHandle), nil
	}
	h, err := kv.NewCommonHandle(key)
	if err != nil {
		return 0, nil, errInvalidRecordKey.GenWithStack("invalid record key - %q %v", k, err)
	}
	return tableID, h, nil
}

// DecodeIndexKey decodes the key and gets the tableID, indexID, indexValues.
func DecodeIndexKey(key kv.Key) (tableID int64, indexID int64, indexValues []string, err error) {
	k := key

	tableID, indexID, isRecord, err := DecodeKeyHead(key)
	if err != nil {
		return 0, 0, nil, errors.Trace(err)
	}
	if isRecord {
		err = errInvalidIndexKey.GenWithStack("invalid index key - %q", k)
		return 0, 0, nil, err
	}
	indexKey := key[prefixLen+idLen:]
	indexValues, err = DecodeValuesBytesToStrings(indexKey)
	if err != nil {
		err = errInvalidIndexKey.GenWithStack("invalid index key - %q %v", k, err)
		return 0, 0, nil, err
	}
	return tableID, indexID, indexValues, nil
}

// DecodeValuesBytesToStrings decode the raw bytes to strings for each columns.
// FIXME: Without the schema information, we can only decode the raw kind of
// the column. For instance, MysqlTime is internally saved as uint64.
func DecodeValuesBytesToStrings(b []byte) ([]string, error) {
	var datumValues []string
	for len(b) > 0 {
		remain, d, e := codec.DecodeOne(b)
		if e != nil {
			return nil, e
		}
		str, e1 := d.ToString()
		if e1 != nil {
			return nil, e
		}
		datumValues = append(datumValues, str)
		b = remain
	}
	return datumValues, nil
}

// DecodeMetaKey decodes the key and get the meta key and meta field.
func DecodeMetaKey(ek kv.Key) (key []byte, field []byte, err error) {
	var tp uint64
	if !bytes.HasPrefix(ek, metaPrefix) {
		return nil, nil, errors.New("invalid encoded hash data key prefix")
	}
	ek = ek[metaPrefixLength:]
	ek, key, err = codec.DecodeBytes(ek, nil)
	if err != nil {
		return nil, nil, errors.Trace(err)
	}
	ek, tp, err = codec.DecodeUint(ek)
	if err != nil {
		return nil, nil, errors.Trace(err)
	} else if structure.TypeFlag(tp) != structure.HashData {
		return nil, nil, errors.Errorf("invalid encoded hash data key flag %c", byte(tp))
	}
	_, field, err = codec.DecodeBytes(ek, nil)
	return key, field, errors.Trace(err)
}

// DecodeKeyHead decodes the key's head and gets the tableID, indexID. isRecordKey is true when is a record key.
func DecodeKeyHead(key kv.Key) (tableID int64, indexID int64, isRecordKey bool, err error) {
	isRecordKey = false
	k := key
	if !key.HasPrefix(tablePrefix) {
		err = errInvalidKey.GenWithStack("invalid key - %q", k)
		return
	}

	key = key[len(tablePrefix):]
	key, tableID, err = codec.DecodeInt(key)
	if err != nil {
		err = errors.Trace(err)
		return
	}

	if key.HasPrefix(recordPrefixSep) {
		isRecordKey = true
		return
	}
	if !key.HasPrefix(indexPrefixSep) {
		err = errInvalidKey.GenWithStack("invalid key - %q", k)
		return
	}

	key = key[len(indexPrefixSep):]

	key, indexID, err = codec.DecodeInt(key)
	if err != nil {
		err = errors.Trace(err)
		return
	}
	return
}

// DecodeTableID decodes the table ID of the key, if the key is not table key, returns 0.
func DecodeTableID(key kv.Key) int64 {
	if !key.HasPrefix(tablePrefix) {
		return 0
	}
	key = key[len(tablePrefix):]
	_, tableID, err := codec.DecodeInt(key)
	// TODO: return error.
	terror.Log(errors.Trace(err))
	return tableID
}

// DecodeRowKey decodes the key and gets the handle.
func DecodeRowKey(key kv.Key) (kv.Handle, error) {
	if len(key) < RecordRowKeyLen || !hasTablePrefix(key) || !hasRecordPrefixSep(key[prefixLen-2:]) {
		return kv.IntHandle(0), errInvalidKey.GenWithStack("invalid key - %q", key)
	}
	if len(key) == RecordRowKeyLen {
		u := binary.BigEndian.Uint64(key[prefixLen:])
		return kv.IntHandle(codec.DecodeCmpUintToInt(u)), nil
	}
	return kv.NewCommonHandle(key[prefixLen:])
}

// EncodeValue encodes a go value to bytes.
func EncodeValue(sc *stmtctx.StatementContext, b []byte, raw types.Datum) ([]byte, error) {
	var v types.Datum
	err := flatten(sc, raw, &v)
	if err != nil {
		return nil, err
	}
	return codec.EncodeValue(sc, b, v)
}

// EncodeRow encode row data and column ids into a slice of byte.
// valBuf and values pass by caller, for reducing EncodeRow allocates temporary bufs. If you pass valBuf and values as nil,
// EncodeRow will allocate it.
func EncodeRow(sc *stmtctx.StatementContext, row []types.Datum, colIDs []int64, valBuf []byte, values []types.Datum, e *rowcodec.Encoder) ([]byte, error) {
	if len(row) != len(colIDs) {
		return nil, errors.Errorf("EncodeRow error: data and columnID count not match %d vs %d", len(row), len(colIDs))
	}
	if e.Enable {
		return e.Encode(sc, colIDs, row, valBuf)
	}
	return EncodeOldRow(sc, row, colIDs, valBuf, values)
}

// EncodeOldRow encode row data and column ids into a slice of byte.
// Row layout: colID1, value1, colID2, value2, .....
// valBuf and values pass by caller, for reducing EncodeOldRow allocates temporary bufs. If you pass valBuf and values as nil,
// EncodeOldRow will allocate it.
func EncodeOldRow(sc *stmtctx.StatementContext, row []types.Datum, colIDs []int64, valBuf []byte, values []types.Datum) ([]byte, error) {
	if len(row) != len(colIDs) {
		return nil, errors.Errorf("EncodeRow error: data and columnID count not match %d vs %d", len(row), len(colIDs))
	}
	valBuf = valBuf[:0]
	if values == nil {
		values = make([]types.Datum, len(row)*2)
	}
	for i, c := range row {
		id := colIDs[i]
		values[2*i].SetInt64(id)
		err := flatten(sc, c, &values[2*i+1])
		if err != nil {
			return valBuf, errors.Trace(err)
		}
	}
	if len(values) == 0 {
		// We could not set nil value into kv.
		return append(valBuf, codec.NilFlag), nil
	}
	return codec.EncodeValue(sc, valBuf, values...)
}

func flatten(sc *stmtctx.StatementContext, data types.Datum, ret *types.Datum) error {
	switch data.Kind() {
	case types.KindMysqlTime:
		// for mysql datetime, timestamp and date type
		t := data.GetMysqlTime()
		if t.Type() == mysql.TypeTimestamp && sc.TimeZone != time.UTC {
			err := t.ConvertTimeZone(sc.TimeZone, time.UTC)
			if err != nil {
				return errors.Trace(err)
			}
		}
		v, err := t.ToPackedUint()
		ret.SetUint64(v)
		return errors.Trace(err)
	case types.KindMysqlDuration:
		// for mysql time type
		ret.SetInt64(int64(data.GetMysqlDuration().Duration))
		return nil
	case types.KindMysqlEnum:
		ret.SetUint64(data.GetMysqlEnum().Value)
		return nil
	case types.KindMysqlSet:
		ret.SetUint64(data.GetMysqlSet().Value)
		return nil
	case types.KindBinaryLiteral, types.KindMysqlBit:
		// We don't need to handle errors here since the literal is ensured to be able to store in uint64 in convertToMysqlBit.
		val, err := data.GetBinaryLiteral().ToInt(sc)
		if err != nil {
			return errors.Trace(err)
		}
		ret.SetUint64(val)
		return nil
	default:
		*ret = data
		return nil
	}
}

// DecodeColumnValue decodes data to a Datum according to the column info.
func DecodeColumnValue(data []byte, ft *types.FieldType, loc *time.Location) (types.Datum, error) {
	_, d, err := codec.DecodeOne(data)
	if err != nil {
		return types.Datum{}, errors.Trace(err)
	}
	colDatum, err := Unflatten(d, ft, loc)
	if err != nil {
		return types.Datum{}, errors.Trace(err)
	}
	return colDatum, nil
}

// DecodeRowWithMapNew decode a row to datum map.
func DecodeRowWithMapNew(b []byte, cols map[int64]*types.FieldType,
	loc *time.Location, row map[int64]types.Datum) (map[int64]types.Datum, error) {
	if row == nil {
		row = make(map[int64]types.Datum, len(cols))
	}
	if b == nil {
		return row, nil
	}
	if len(b) == 1 && b[0] == codec.NilFlag {
		return row, nil
	}

	reqCols := make([]rowcodec.ColInfo, len(cols))
	var idx int
	for id, tp := range cols {
		reqCols[idx] = rowcodec.ColInfo{
			ID: id,
			Ft: tp,
		}
		idx++
	}
	rd := rowcodec.NewDatumMapDecoder(reqCols, loc)
	return rd.DecodeToDatumMap(b, row)
}

// DecodeRowWithMap decodes a byte slice into datums with a existing row map.
// Row layout: colID1, value1, colID2, value2, .....
func DecodeRowWithMap(b []byte, cols map[int64]*types.FieldType, loc *time.Location, row map[int64]types.Datum) (map[int64]types.Datum, error) {
	if row == nil {
		row = make(map[int64]types.Datum, len(cols))
	}
	if b == nil {
		return row, nil
	}
	if len(b) == 1 && b[0] == codec.NilFlag {
		return row, nil
	}
	cnt := 0
	var (
		data []byte
		err  error
	)
	for len(b) > 0 {
		// Get col id.
		data, b, err = codec.CutOne(b)
		if err != nil {
			return nil, errors.Trace(err)
		}
		_, cid, err := codec.DecodeOne(data)
		if err != nil {
			return nil, errors.Trace(err)
		}
		// Get col value.
		data, b, err = codec.CutOne(b)
		if err != nil {
			return nil, errors.Trace(err)
		}
		id := cid.GetInt64()
		ft, ok := cols[id]
		if ok {
			_, v, err := codec.DecodeOne(data)
			if err != nil {
				return nil, errors.Trace(err)
			}
			v, err = Unflatten(v, ft, loc)
			if err != nil {
				return nil, errors.Trace(err)
			}
			row[id] = v
			cnt++
			if cnt == len(cols) {
				// Get enough data.
				break
			}
		}
	}
	return row, nil
}

// DecodeRowToDatumMap decodes a byte slice into datums.
// Row layout: colID1, value1, colID2, value2, .....
// Default value columns, generated columns and handle columns are unprocessed.
func DecodeRowToDatumMap(b []byte, cols map[int64]*types.FieldType, loc *time.Location) (map[int64]types.Datum, error) {
	if !rowcodec.IsNewFormat(b) {
		return DecodeRowWithMap(b, cols, loc, nil)
	}
	return DecodeRowWithMapNew(b, cols, loc, nil)
}

// DecodeHandleToDatumMap decodes a handle into datum map.
func DecodeHandleToDatumMap(handle kv.Handle, handleColIDs []int64,
	cols map[int64]*types.FieldType, loc *time.Location, row map[int64]types.Datum) (map[int64]types.Datum, error) {
	if handle == nil || len(handleColIDs) == 0 {
		return row, nil
	}
	if row == nil {
		row = make(map[int64]types.Datum, len(cols))
	}
	for id, ft := range cols {
		for idx, hid := range handleColIDs {
			if id != hid {
				continue
			}
			d, err := decodeHandleToDatum(handle, ft, idx)
			if err != nil {
				return row, err
			}
			d, err = Unflatten(d, ft, loc)
			if err != nil {
				return row, err
			}
			if _, exists := row[id]; !exists {
				row[id] = d
			}
			break
		}
	}
	return row, nil
}

// decodeHandleToDatum decodes a handle to a specific column datum.
func decodeHandleToDatum(handle kv.Handle, ft *types.FieldType, idx int) (types.Datum, error) {
	var d types.Datum
	var err error
	if handle.IsInt() {
		if mysql.HasUnsignedFlag(ft.Flag) {
			d = types.NewUintDatum(uint64(handle.IntValue()))
		} else {
			d = types.NewIntDatum(handle.IntValue())
		}
		return d, nil
	}
	// Decode common handle to Datum.
	_, d, err = codec.DecodeOne(handle.EncodedCol(idx))
	return d, err
}

// CutRowNew cuts encoded row into byte slices and return columns' byte slice.
// Row layout: colID1, value1, colID2, value2, .....
func CutRowNew(data []byte, colIDs map[int64]int) ([][]byte, error) {
	if data == nil {
		return nil, nil
	}
	if len(data) == 1 && data[0] == codec.NilFlag {
		return nil, nil
	}

	var (
		cnt int
		b   []byte
		err error
		cid int64
	)
	row := make([][]byte, len(colIDs))
	for len(data) > 0 && cnt < len(colIDs) {
		// Get col id.
		data, cid, err = codec.CutColumnID(data)
		if err != nil {
			return nil, errors.Trace(err)
		}

		// Get col value.
		b, data, err = codec.CutOne(data)
		if err != nil {
			return nil, errors.Trace(err)
		}

		offset, ok := colIDs[cid]
		if ok {
			row[offset] = b
			cnt++
		}
	}
	return row, nil
}

// UnflattenDatums converts raw datums to column datums.
func UnflattenDatums(datums []types.Datum, fts []*types.FieldType, loc *time.Location) ([]types.Datum, error) {
	for i, datum := range datums {
		ft := fts[i]
		uDatum, err := Unflatten(datum, ft, loc)
		if err != nil {
			return datums, errors.Trace(err)
		}
		datums[i] = uDatum
	}
	return datums, nil
}

// Unflatten converts a raw datum to a column datum.
func Unflatten(datum types.Datum, ft *types.FieldType, loc *time.Location) (types.Datum, error) {
	if datum.IsNull() {
		return datum, nil
	}
	switch ft.Tp {
	case mysql.TypeFloat:
		datum.SetFloat32(float32(datum.GetFloat64()))
		return datum, nil
	case mysql.TypeVarchar, mysql.TypeString, mysql.TypeVarString:
		datum.SetString(datum.GetString(), ft.Collate)
	case mysql.TypeTiny, mysql.TypeShort, mysql.TypeYear, mysql.TypeInt24,
		mysql.TypeLong, mysql.TypeLonglong, mysql.TypeDouble, mysql.TypeTinyBlob,
		mysql.TypeMediumBlob, mysql.TypeBlob, mysql.TypeLongBlob:
		return datum, nil
	case mysql.TypeDate, mysql.TypeDatetime, mysql.TypeTimestamp:
		t := types.NewTime(types.ZeroCoreTime, ft.Tp, int8(ft.Decimal))
		var err error
		err = t.FromPackedUint(datum.GetUint64())
		if err != nil {
			return datum, errors.Trace(err)
		}
		if ft.Tp == mysql.TypeTimestamp && !t.IsZero() {
			err = t.ConvertTimeZone(time.UTC, loc)
			if err != nil {
				return datum, errors.Trace(err)
			}
		}
		datum.SetUint64(0)
		datum.SetMysqlTime(t)
		return datum, nil
	case mysql.TypeDuration: // duration should read fsp from column meta data
		dur := types.Duration{Duration: time.Duration(datum.GetInt64()), Fsp: int8(ft.Decimal)}
		datum.SetMysqlDuration(dur)
		return datum, nil
	case mysql.TypeEnum:
		// ignore error deliberately, to read empty enum value.
		enum, err := types.ParseEnumValue(ft.Elems, datum.GetUint64())
		if err != nil {
			enum = types.Enum{}
		}
		datum.SetMysqlEnum(enum, ft.Collate)
		return datum, nil
	case mysql.TypeSet:
		set, err := types.ParseSetValue(ft.Elems, datum.GetUint64())
		if err != nil {
			return datum, errors.Trace(err)
		}
		datum.SetMysqlSet(set, ft.Collate)
		return datum, nil
	case mysql.TypeBit:
		val := datum.GetUint64()
		byteSize := (ft.Flen + 7) >> 3
		datum.SetUint64(0)
		datum.SetMysqlBit(types.NewBinaryLiteralFromUint(val, byteSize))
	}
	return datum, nil
}

// EncodeIndexSeekKey encodes an index value to kv.Key.
func EncodeIndexSeekKey(tableID int64, idxID int64, encodedValue []byte) kv.Key {
	key := make([]byte, 0, RecordRowKeyLen+len(encodedValue))
	key = appendTableIndexPrefix(key, tableID)
	key = codec.EncodeInt(key, idxID)
	key = append(key, encodedValue...)
	return key
}

// CutIndexKey cuts encoded index key into colIDs to bytes slices map.
// The returned value b is the remaining bytes of the key which would be empty if it is unique index or handle data
// if it is non-unique index.
func CutIndexKey(key kv.Key, colIDs []int64) (values map[int64][]byte, b []byte, err error) {
	b = key[prefixLen+idLen:]
	values = make(map[int64][]byte, len(colIDs))
	for _, id := range colIDs {
		var val []byte
		val, b, err = codec.CutOne(b)
		if err != nil {
			return nil, nil, errors.Trace(err)
		}
		values[id] = val
	}
	return
}

// CutIndexPrefix cuts the index prefix.
func CutIndexPrefix(key kv.Key) []byte {
	return key[prefixLen+idLen:]
}

// CutIndexKeyNew cuts encoded index key into colIDs to bytes slices.
// The returned value b is the remaining bytes of the key which would be empty if it is unique index or handle data
// if it is non-unique index.
func CutIndexKeyNew(key kv.Key, length int) (values [][]byte, b []byte, err error) {
	b = key[prefixLen+idLen:]
	values = make([][]byte, 0, length)
	for i := 0; i < length; i++ {
		var val []byte
		val, b, err = codec.CutOne(b)
		if err != nil {
			return nil, nil, errors.Trace(err)
		}
		values = append(values, val)
	}
	return
}

// CutCommonHandle cuts encoded common handle key into colIDs to bytes slices.
// The returned value b is the remaining bytes of the key which would be empty if it is unique index or handle data
// if it is non-unique index.
func CutCommonHandle(key kv.Key, length int) (values [][]byte, b []byte, err error) {
	b = key[prefixLen:]
	values = make([][]byte, 0, length)
	for i := 0; i < length; i++ {
		var val []byte
		val, b, err = codec.CutOne(b)
		if err != nil {
			return nil, nil, errors.Trace(err)
		}
		values = append(values, val)
	}
	return
}

// HandleStatus is the handle status in index.
type HandleStatus int

const (
	// HandleDefault means decode handle value as int64 or bytes when DecodeIndexKV.
	HandleDefault HandleStatus = iota
	// HandleIsUnsigned means decode handle value as uint64 when DecodeIndexKV.
	HandleIsUnsigned
	// HandleNotNeeded means no need to decode handle value when DecodeIndexKV.
	HandleNotNeeded
)

// reEncodeHandle encodes the handle as a Datum so it can be properly decoded later.
// If it is common handle, it returns the encoded column values.
// If it is int handle, it is encoded as int Datum or uint Datum decided by the unsigned.
func reEncodeHandle(handle kv.Handle, unsigned bool) ([][]byte, error) {
	if !handle.IsInt() {
		handleColLen := handle.NumCols()
		cHandleBytes := make([][]byte, 0, handleColLen)
		for i := 0; i < handleColLen; i++ {
			cHandleBytes = append(cHandleBytes, handle.EncodedCol(i))
		}
		return cHandleBytes, nil
	}
	handleDatum := types.NewIntDatum(handle.IntValue())
	if unsigned {
		handleDatum.SetUint64(handleDatum.GetUint64())
	}
	intHandleBytes, err := codec.EncodeValue(nil, nil, handleDatum)
	return [][]byte{intHandleBytes}, err
}

// reEncodeHandleConsiderNewCollation encodes the handle as a Datum so it can be properly decoded later.
func reEncodeHandleConsiderNewCollation(handle kv.Handle, columns []rowcodec.ColInfo, restoreData []byte, unsigned bool) ([][]byte, error) {
	if handle.IsInt() {
		handleDatum := types.NewIntDatum(handle.IntValue())
		if unsigned {
			handleDatum.SetUint64(handleDatum.GetUint64())
		}
		intHandleBytes, err := codec.EncodeValue(nil, nil, handleDatum)
		return [][]byte{intHandleBytes}, err
	}

	handleColLen := handle.NumCols()
	cHandleBytes := make([][]byte, 0, handleColLen)
	for i := 0; i < handleColLen; i++ {
		cHandleBytes = append(cHandleBytes, handle.EncodedCol(i))
	}
	if len(restoreData) == 0 {
		return cHandleBytes, nil
	}
	return decodeRestoredValuesV5(columns, cHandleBytes, restoreData)
}

func decodeRestoredValues(columns []rowcodec.ColInfo, restoredVal []byte) ([][]byte, error) {
	colIDs := make(map[int64]int, len(columns))
	for i, col := range columns {
		colIDs[col.ID] = i
	}
	// We don't need to decode handle here, and colIDs >= 0 always.
	rd := rowcodec.NewByteDecoder(columns, []int64{-1}, nil, nil)
	resultValues, err := rd.DecodeToBytesNoHandle(colIDs, restoredVal)
	if err != nil {
		return nil, errors.Trace(err)
	}
	return resultValues, nil
}

// decodeRestoredValuesV5 decodes index values whose format is introduced in TiDB 5.0.
// Unlike the format in TiDB 4.0, the new format is optimized for storage space:
// 1. If the index is a composed index, only the non-binary string column's value need to write to value, not all.
// 2. If a string column's collation is _bin, then we only write the number of the truncated spaces to value.
// 3. If a string column is char, not varchar, then we use the sortKey directly.
func decodeRestoredValuesV5(columns []rowcodec.ColInfo, keyVal [][]byte, restoredVal []byte) ([][]byte, error) {
	colIDs := make(map[int64]int, len(columns))
	result := make([][]byte, len(columns))
	// restoredData2All is the map from the offset in restoredColumns to the offset in columns.
	restoredData2All := make(map[int]int)
	restoredColumns := make([]rowcodec.ColInfo, 0, len(columns))
	j := 0

	// Collate some information, restoredColumns means the columns whose value need to restore from the index value.
	for i, col := range columns {
		if types.NeedRestoredData(col.Ft) {
			colIDs[col.ID] = j
			restoredData2All[j] = i
			j++
			copyColInfo := rowcodec.ColInfo{
				ID: col.ID,
				Ft: columns[i].Ft.Clone(),
			}
			if collate.IsBinCollation(col.Ft.Collate) {
				// Change the fieldType from string to uint since we store the number of the truncated spaces.
				copyColInfo.Ft = types.NewFieldType(mysql.TypeLonglong)
			}
			restoredColumns = append(restoredColumns, copyColInfo)
		} else {
			// Use the value in index key directly.
			result[i] = keyVal[i]
		}
	}

	// We don't need to decode handle here, and colIDs >= 0 always.
	rd := rowcodec.NewByteDecoder(restoredColumns, []int64{-1}, nil, nil)
	restoredValues, err := rd.DecodeToBytesNoHandle(colIDs, restoredVal)
	if err != nil {
		return nil, errors.Trace(err)
	}

	// Restore value. If it is the _bin collation, we use the sortKey and restore value together to get the original value.
	// Otherwise, use the restore value directly.
	for _, offset := range colIDs {
		rv := restoredValues[offset]
		allOffset := restoredData2All[offset]
		if collate.IsBinCollation(columns[allOffset].Ft.Collate) {
			noPaddingStr, err := DecodeColumnValue(keyVal[allOffset], columns[allOffset].Ft, nil)
			if err != nil {
				return nil, errors.Trace(err)
			}
			paddingCount, err := DecodeColumnValue(restoredValues[offset], types.NewFieldType(mysql.TypeLonglong), nil)
			if err != nil {
				return nil, errors.Trace(err)
			}
			noPaddingStr.SetString(noPaddingStr.GetString()+strings.Repeat(" ", int(paddingCount.GetInt64())), noPaddingStr.Collation())
			result[allOffset] = result[allOffset][:0]
			result[allOffset] = append(result[allOffset], rowcodec.BytesFlag)
			result[allOffset] = codec.EncodeBytes(result[allOffset], noPaddingStr.GetBytes())
		} else {
			result[allOffset] = rv
		}
	}

	return result, nil
}

func decodeIndexKvOldCollation(key, value []byte, colsLen int, hdStatus HandleStatus) ([][]byte, error) {
	resultValues, b, err := CutIndexKeyNew(key, colsLen)
	if err != nil {
		return nil, errors.Trace(err)
	}
	if hdStatus == HandleNotNeeded {
		return resultValues, nil
	}
	var handle kv.Handle
	if len(b) > 0 {
		// non-unique index
		handle, err = decodeHandleInIndexKey(b)
		if err != nil {
			return nil, err
		}
		handleBytes, err := reEncodeHandle(handle, hdStatus == HandleIsUnsigned)
		if err != nil {
			return nil, errors.Trace(err)
		}
		resultValues = append(resultValues, handleBytes...)
	} else {
		// In unique int handle index.
		handle = decodeIntHandleInIndexValue(value)
		handleBytes, err := reEncodeHandle(handle, hdStatus == HandleIsUnsigned)
		if err != nil {
			return nil, errors.Trace(err)
		}
		resultValues = append(resultValues, handleBytes...)
	}
	return resultValues, nil
}

// DecodeIndexKV uses to decode index key values.
func DecodeIndexKV(key, value []byte, colsLen int, hdStatus HandleStatus, columns []rowcodec.ColInfo) ([][]byte, error) {
	if len(value) <= MaxOldEncodeValueLen {
		return decodeIndexKvOldCollation(key, value, colsLen, hdStatus)
	}
	return decodeIndexKvGeneral(key, value, colsLen, hdStatus, columns)
}

// DecodeIndexHandle uses to decode the handle from index key/value.
func DecodeIndexHandle(key, value []byte, colsLen int) (kv.Handle, error) {
	_, b, err := CutIndexKeyNew(key, colsLen)
	if err != nil {
		return nil, errors.Trace(err)
	}
	if len(b) > 0 {
		return decodeHandleInIndexKey(b)
	} else if len(value) >= 8 {
		return decodeHandleInIndexValue(value)
	}
	// Should never execute to here.
	return nil, errors.Errorf("no handle in index key: %v, value: %v", key, value)
}

func decodeHandleInIndexKey(keySuffix []byte) (kv.Handle, error) {
	remain, d, err := codec.DecodeOne(keySuffix)
	if err != nil {
		return nil, errors.Trace(err)
	}
	if len(remain) == 0 && d.Kind() == types.KindInt64 {
		return kv.IntHandle(d.GetInt64()), nil
	}
	return kv.NewCommonHandle(keySuffix)
}

func decodeHandleInIndexValue(value []byte) (kv.Handle, error) {
	if len(value) > MaxOldEncodeValueLen {
		tailLen := value[0]
		if tailLen >= 8 {
			return decodeIntHandleInIndexValue(value[len(value)-int(tailLen):]), nil
		}
		handleLen := uint16(value[2])<<8 + uint16(value[3])
		return kv.NewCommonHandle(value[4 : 4+handleLen])
	}
	return decodeIntHandleInIndexValue(value), nil
}

// decodeIntHandleInIndexValue uses to decode index value as int handle id.
func decodeIntHandleInIndexValue(data []byte) kv.Handle {
	return kv.IntHandle(binary.BigEndian.Uint64(data))
}

// EncodeTableIndexPrefix encodes index prefix with tableID and idxID.
func EncodeTableIndexPrefix(tableID, idxID int64) kv.Key {
	key := make([]byte, 0, prefixLen)
	key = appendTableIndexPrefix(key, tableID)
	key = codec.EncodeInt(key, idxID)
	return key
}

// EncodeTablePrefix encodes table prefix with table ID.
func EncodeTablePrefix(tableID int64) kv.Key {
	var key kv.Key
	key = append(key, tablePrefix...)
	key = codec.EncodeInt(key, tableID)
	return key
}

// appendTableRecordPrefix appends table record prefix  "t[tableID]_r".
func appendTableRecordPrefix(buf []byte, tableID int64) []byte {
	buf = append(buf, tablePrefix...)
	buf = codec.EncodeInt(buf, tableID)
	buf = append(buf, recordPrefixSep...)
	return buf
}

// appendTableIndexPrefix appends table index prefix  "t[tableID]_i".
func appendTableIndexPrefix(buf []byte, tableID int64) []byte {
	buf = append(buf, tablePrefix...)
	buf = codec.EncodeInt(buf, tableID)
	buf = append(buf, indexPrefixSep...)
	return buf
}

// GenTableRecordPrefix composes record prefix with tableID: "t[tableID]_r".
func GenTableRecordPrefix(tableID int64) kv.Key {
	buf := make([]byte, 0, len(tablePrefix)+8+len(recordPrefixSep))
	return appendTableRecordPrefix(buf, tableID)
}

// GenTableIndexPrefix composes index prefix with tableID: "t[tableID]_i".
func GenTableIndexPrefix(tableID int64) kv.Key {
	buf := make([]byte, 0, len(tablePrefix)+8+len(indexPrefixSep))
	return appendTableIndexPrefix(buf, tableID)
}

// IsRecordKey is used to check whether the key is an record key.
func IsRecordKey(k []byte) bool {
	return len(k) > 11 && k[0] == 't' && k[10] == 'r'
}

// IsIndexKey is used to check whether the key is an index key.
func IsIndexKey(k []byte) bool {
	return len(k) > 11 && k[0] == 't' && k[10] == 'i'
}

// IsUntouchedIndexKValue uses to check whether the key is index key, and the value is untouched,
// since the untouched index key/value is no need to commit.
func IsUntouchedIndexKValue(k, v []byte) bool {
	if !IsIndexKey(k) {
		return false
	}
	vLen := len(v)
	if vLen <= MaxOldEncodeValueLen {
		return (vLen == 1 || vLen == 9) && v[vLen-1] == kv.UnCommitIndexKVFlag
	}
	// New index value format
	tailLen := int(v[0])
	if tailLen < 8 {
		// Non-unique index.
		return tailLen >= 1 && v[vLen-1] == kv.UnCommitIndexKVFlag
	}
	// Unique index
	return tailLen == 9
}

// GenTablePrefix composes table record and index prefix: "t[tableID]".
func GenTablePrefix(tableID int64) kv.Key {
	buf := make([]byte, 0, len(tablePrefix)+8)
	buf = append(buf, tablePrefix...)
	buf = codec.EncodeInt(buf, tableID)
	return buf
}

// TruncateToRowKeyLen truncates the key to row key length if the key is longer than row key.
func TruncateToRowKeyLen(key kv.Key) kv.Key {
	if len(key) > RecordRowKeyLen {
		return key[:RecordRowKeyLen]
	}
	return key
}

// GetTableHandleKeyRange returns table handle's key range with tableID.
func GetTableHandleKeyRange(tableID int64) (startKey, endKey []byte) {
	startKey = EncodeRowKeyWithHandle(tableID, kv.IntHandle(math.MinInt64))
	endKey = EncodeRowKeyWithHandle(tableID, kv.IntHandle(math.MaxInt64))
	return
}

// GetTableIndexKeyRange returns table index's key range with tableID and indexID.
func GetTableIndexKeyRange(tableID, indexID int64) (startKey, endKey []byte) {
	startKey = EncodeIndexSeekKey(tableID, indexID, nil)
	endKey = EncodeIndexSeekKey(tableID, indexID, []byte{255})
	return
}

// GetIndexKeyBuf reuse or allocate buffer
func GetIndexKeyBuf(buf []byte, defaultCap int) []byte {
	if buf != nil {
		return buf[:0]
	}
	return make([]byte, 0, defaultCap)
}

// GenIndexKey generates index key using input physical table id
func GenIndexKey(sc *stmtctx.StatementContext, tblInfo *model.TableInfo, idxInfo *model.IndexInfo,
	phyTblID int64, indexedValues []types.Datum, h kv.Handle, buf []byte) (key []byte, distinct bool, err error) {
	if idxInfo.Unique {
		// See https://dev.mysql.com/doc/refman/5.7/en/create-index.html
		// A UNIQUE index creates a constraint such that all values in the index must be distinct.
		// An error occurs if you try to add a new row with a key value that matches an existing row.
		// For all engines, a UNIQUE index permits multiple NULL values for columns that can contain NULL.
		distinct = true
		for _, cv := range indexedValues {
			if cv.IsNull() {
				distinct = false
				break
			}
		}
	}
	// For string columns, indexes can be created using only the leading part of column values,
	// using col_name(length) syntax to specify an index prefix length.
	TruncateIndexValues(tblInfo, idxInfo, indexedValues)
	key = GetIndexKeyBuf(buf, RecordRowKeyLen+len(indexedValues)*9+9)
	key = appendTableIndexPrefix(key, phyTblID)
	key = codec.EncodeInt(key, idxInfo.ID)
	key, err = codec.EncodeKey(sc, key, indexedValues...)
	if err != nil {
		return nil, false, err
	}
	if !distinct && h != nil {
		if h.IsInt() {
			key, err = codec.EncodeKey(sc, key, types.NewDatum(h.IntValue()))
		} else {
			key = append(key, h.Encoded()...)
		}
	}
	return
}

// GenIndexValue creates encoded index value and returns the result, only support local index
func GenIndexValue(sc *stmtctx.StatementContext, tblInfo *model.TableInfo, idxInfo *model.IndexInfo, needRestoredData bool, distinct bool, untouched bool, indexedValues []types.Datum, h kv.Handle, restoredData []types.Datum) ([]byte, error) {
	return GenIndexValueNew(sc, tblInfo, idxInfo, needRestoredData, distinct, untouched, indexedValues, h, 0, restoredData)
}

// TryGetCommonPkColumnRestoredIds get the IDs of primary key columns which need restored data if the table has common handle.
// Caller need to make sure the table has common handle.
func TryGetCommonPkColumnRestoredIds(tbl *model.TableInfo) []int64 {
	var pkColIds []int64
	var pkIdx *model.IndexInfo
	for _, idx := range tbl.Indices {
		if idx.Primary {
			pkIdx = idx
			break
		}
	}
	if pkIdx == nil {
		return pkColIds
	}
	for _, idxCol := range pkIdx.Columns {
		if types.NeedRestoredData(&tbl.Columns[idxCol.Offset].FieldType) {
			pkColIds = append(pkColIds, tbl.Columns[idxCol.Offset].ID)
		}
	}
	return pkColIds
}

// GenIndexValueNew create index value for both local and global index.
func GenIndexValueNew(sc *stmtctx.StatementContext, tblInfo *model.TableInfo, idxInfo *model.IndexInfo, IdxValNeedRestoredData bool, distinct bool, untouched bool, indexedValues []types.Datum, h kv.Handle, partitionID int64, handleRestoredData []types.Datum) ([]byte, error) {
	idxVal := make([]byte, 1)
	newEncode := false
	tailLen := 0
	if !h.IsInt() && distinct {
		idxVal = encodeCommonHandle(idxVal, h)
		newEncode = true
	}
	if idxInfo.Global {
		idxVal = encodePartitionID(idxVal, partitionID)
		newEncode = true
	}
	if collate.NewCollationEnabled() && (IdxValNeedRestoredData || len(handleRestoredData) > 0) {
		idxVal = append(idxVal, RestoredDataV5)

		colIds := make([]int64, 0, len(idxInfo.Columns))
		allRestoredData := make([]types.Datum, 0, len(handleRestoredData)+len(idxInfo.Columns))
		for i, idxCol := range idxInfo.Columns {
			col := tblInfo.Columns[idxCol.Offset]
			// If handle is common handle and the column is the primary key's column,
			// the restored data will be written later. Skip writing it here to avoid redundancy.
			if (h.IsInt() || !mysql.HasPriKeyFlag(col.Flag)) && types.NeedRestoredData(&col.FieldType) {
				colIds = append(colIds, col.ID)
				if collate.IsBinCollation(col.Collate) {
					allRestoredData = append(allRestoredData, types.NewUintDatum(uint64(stringutil.GetTailSpaceCount(indexedValues[i].GetString()))))
				} else {
					allRestoredData = append(allRestoredData, indexedValues[i])
				}
			}
		}

		if len(handleRestoredData) > 0 {
			pkColIds := TryGetCommonPkColumnRestoredIds(tblInfo)
			colIds = append(colIds, pkColIds...)
			allRestoredData = append(allRestoredData, handleRestoredData...)
		}

		rd := rowcodec.Encoder{Enable: true}
		rowRestoredValue, err := rd.Encode(sc, colIds, allRestoredData, nil)
		if err != nil {
			return nil, err
		}
		idxVal = append(idxVal, rowRestoredValue...)
		newEncode = true
	}

	if newEncode {
		if h.IsInt() && distinct {
			// The len of the idxVal is always >= 10 since len (restoredValue) > 0.
			tailLen += 8
			idxVal = append(idxVal, EncodeHandleInUniqueIndexValue(h, false)...)
		} else if len(idxVal) < 10 {
			// Padding the len to 10
			paddingLen := 10 - len(idxVal)
			tailLen += paddingLen
			idxVal = append(idxVal, bytes.Repeat([]byte{0x0}, paddingLen)...)
		}
		if untouched {
			// If index is untouched and fetch here means the key is exists in TiKV, but not in txn mem-buffer,
			// then should also write the untouched index key/value to mem-buffer to make sure the data
			// is consistent with the index in txn mem-buffer.
			tailLen += 1
			idxVal = append(idxVal, kv.UnCommitIndexKVFlag)
		}
		idxVal[0] = byte(tailLen)
	} else {
		// Old index value encoding.
		idxVal = make([]byte, 0)
		if distinct {
			idxVal = EncodeHandleInUniqueIndexValue(h, untouched)
		}
		if untouched {
			// If index is untouched and fetch here means the key is exists in TiKV, but not in txn mem-buffer,
			// then should also write the untouched index key/value to mem-buffer to make sure the data
			// is consistent with the index in txn mem-buffer.
			idxVal = append(idxVal, kv.UnCommitIndexKVFlag)
		}
		if len(idxVal) == 0 {
			idxVal = []byte{'0'}
		}
	}
	return idxVal, nil
}

// TruncateIndexValues truncates the index values created using only the leading part of column values.
func TruncateIndexValues(tblInfo *model.TableInfo, idxInfo *model.IndexInfo, indexedValues []types.Datum) {
	for i := 0; i < len(indexedValues); i++ {
		v := &indexedValues[i]
		idxCol := idxInfo.Columns[i]
		noPrefixIndex := idxCol.Length == types.UnspecifiedLength
		if noPrefixIndex {
			continue
		}
		notStringType := v.Kind() != types.KindString && v.Kind() != types.KindBytes
		if notStringType {
			continue
		}

		colInfo := tblInfo.Columns[idxCol.Offset]
		isUTF8Charset := colInfo.Charset == charset.CharsetUTF8 || colInfo.Charset == charset.CharsetUTF8MB4
		if isUTF8Charset && utf8.RuneCount(v.GetBytes()) > idxCol.Length {
			rs := bytes.Runes(v.GetBytes())
			truncateStr := string(rs[:idxCol.Length])
			// truncate value and limit its length
			v.SetString(truncateStr, colInfo.Collate)
			if v.Kind() == types.KindBytes {
				v.SetBytes(v.GetBytes())
			}
		} else if !isUTF8Charset && len(v.GetBytes()) > idxCol.Length {
			v.SetBytes(v.GetBytes()[:idxCol.Length])
			if v.Kind() == types.KindString {
				v.SetString(v.GetString(), colInfo.Collate)
			}
		}
	}
}

// EncodeHandleInUniqueIndexValue encodes handle in data.
func EncodeHandleInUniqueIndexValue(h kv.Handle, isUntouched bool) []byte {
	if h.IsInt() {
		var data [8]byte
		binary.BigEndian.PutUint64(data[:], uint64(h.IntValue()))
		return data[:]
	}
	var untouchedFlag byte
	if isUntouched {
		untouchedFlag = 1
	}
	return encodeCommonHandle([]byte{untouchedFlag}, h)
}

func encodeCommonHandle(idxVal []byte, h kv.Handle) []byte {
	idxVal = append(idxVal, CommonHandleFlag)
	hLen := uint16(len(h.Encoded()))
	idxVal = append(idxVal, byte(hLen>>8), byte(hLen))
	idxVal = append(idxVal, h.Encoded()...)
	return idxVal
}

// DecodeHandleInUniqueIndexValue decodes handle in data.
func DecodeHandleInUniqueIndexValue(data []byte, isCommonHandle bool) (kv.Handle, error) {
	if !isCommonHandle {
		dLen := len(data)
		if dLen <= MaxOldEncodeValueLen {
			return kv.IntHandle(int64(binary.BigEndian.Uint64(data))), nil
		}
		return kv.IntHandle(int64(binary.BigEndian.Uint64(data[dLen-int(data[0]):]))), nil
	}
	tailLen := int(data[0])
	data = data[:len(data)-tailLen]
	handleLen := uint16(data[2])<<8 + uint16(data[3])
	handleEndOff := 4 + handleLen
	h, err := kv.NewCommonHandle(data[4:handleEndOff])
	if err != nil {
		return nil, err
	}
	return h, nil
}

func encodePartitionID(idxVal []byte, partitionID int64) []byte {
	idxVal = append(idxVal, PartitionIDFlag)
	idxVal = codec.EncodeInt(idxVal, partitionID)
	return idxVal
}

<<<<<<< HEAD
type indexValueSegments struct {
	commonHandle    []byte
	partitionID     []byte
	restoredValues  []byte
	intHandle       []byte
	restoredValueV5 bool
=======
// IndexValueSegments use to store result of SplitIndexValue.
type IndexValueSegments struct {
	CommonHandle   []byte
	PartitionID    []byte
	RestoredValues []byte
	IntHandle      []byte
>>>>>>> fe843733
}

// SplitIndexValue splits index value into segments.
func SplitIndexValue(value []byte) (segs IndexValueSegments) {
	tailLen := int(value[0])
	tail := value[len(value)-tailLen:]
	value = value[1 : len(value)-tailLen]
	if len(tail) >= 8 {
		segs.IntHandle = tail[:8]
	}
	if len(value) > 0 && value[0] == CommonHandleFlag {
		handleLen := uint16(value[1])<<8 + uint16(value[2])
		handleEndOff := 3 + handleLen
		segs.CommonHandle = value[3:handleEndOff]
		value = value[handleEndOff:]
	}
	if len(value) > 0 && value[0] == PartitionIDFlag {
		segs.PartitionID = value[1:9]
		value = value[9:]
	}
<<<<<<< HEAD
	if len(value) > 0 && value[0] == RestoredDataV5 {
		segs.restoredValues = value[1:]
		segs.restoredValueV5 = true
	} else if len(value) > 0 && value[0] == RestoreDataFlag {
		segs.restoredValues = value
=======
	if len(value) > 0 && value[0] == RestoreDataFlag {
		segs.RestoredValues = value
>>>>>>> fe843733
	}
	return
}

// decodeIndexKvGeneral decodes index key value pair of new layout in an extensible way.
func decodeIndexKvGeneral(key, value []byte, colsLen int, hdStatus HandleStatus, columns []rowcodec.ColInfo) ([][]byte, error) {
	var resultValues [][]byte
	var keySuffix []byte
	var handle kv.Handle
	var err error
	segs := SplitIndexValue(value)
	resultValues, keySuffix, err = CutIndexKeyNew(key, colsLen)
	if err != nil {
		return nil, err
	}
<<<<<<< HEAD
	if segs.restoredValues != nil { // new collation
		if segs.restoredValueV5 {
			resultValues, err = decodeRestoredValuesV5(columns[:colsLen], resultValues, segs.restoredValues)
		} else {
			resultValues, err = decodeRestoredValues(columns[:colsLen], segs.restoredValues)
		}
=======
	if segs.RestoredValues != nil { // new collation
		resultValues, err = decodeRestoredValues(columns[:colsLen], segs.RestoredValues)
>>>>>>> fe843733
		if err != nil {
			return nil, err
		}
	}
	if hdStatus == HandleNotNeeded {
		return resultValues, nil
	}

	if segs.IntHandle != nil {
		// In unique int handle index.
		handle = decodeIntHandleInIndexValue(segs.IntHandle)
	} else if segs.CommonHandle != nil {
		// In unique common handle index.
		handle, err = decodeHandleInIndexKey(segs.CommonHandle)
		if err != nil {
			return nil, err
		}
	} else {
		// In non-unique index, decode handle in keySuffix
		handle, err = decodeHandleInIndexKey(keySuffix)
		if err != nil {
			return nil, err
		}
	}
	handleBytes, err := reEncodeHandleConsiderNewCollation(handle, columns[colsLen:], segs.restoredValues, hdStatus == HandleIsUnsigned)
	if err != nil {
		return nil, err
	}
	resultValues = append(resultValues, handleBytes...)
	if segs.PartitionID != nil {
		_, pid, err := codec.DecodeInt(segs.PartitionID)
		if err != nil {
			return nil, err
		}
		datum := types.NewIntDatum(pid)
		pidBytes, err := codec.EncodeValue(nil, nil, datum)
		if err != nil {
			return nil, err
		}
		resultValues = append(resultValues, pidBytes)
	}
	return resultValues, nil
}<|MERGE_RESOLUTION|>--- conflicted
+++ resolved
@@ -1246,21 +1246,13 @@
 	return idxVal
 }
 
-<<<<<<< HEAD
-type indexValueSegments struct {
-	commonHandle    []byte
-	partitionID     []byte
-	restoredValues  []byte
-	intHandle       []byte
-	restoredValueV5 bool
-=======
 // IndexValueSegments use to store result of SplitIndexValue.
 type IndexValueSegments struct {
 	CommonHandle   []byte
 	PartitionID    []byte
 	RestoredValues []byte
 	IntHandle      []byte
->>>>>>> fe843733
+	RestoredValueV5 bool
 }
 
 // SplitIndexValue splits index value into segments.
@@ -1281,16 +1273,11 @@
 		segs.PartitionID = value[1:9]
 		value = value[9:]
 	}
-<<<<<<< HEAD
 	if len(value) > 0 && value[0] == RestoredDataV5 {
-		segs.restoredValues = value[1:]
-		segs.restoredValueV5 = true
+		segs.RestoredValues = value[1:]
+		segs.RestoredValueV5 = true
 	} else if len(value) > 0 && value[0] == RestoreDataFlag {
-		segs.restoredValues = value
-=======
-	if len(value) > 0 && value[0] == RestoreDataFlag {
 		segs.RestoredValues = value
->>>>>>> fe843733
 	}
 	return
 }
@@ -1306,17 +1293,12 @@
 	if err != nil {
 		return nil, err
 	}
-<<<<<<< HEAD
-	if segs.restoredValues != nil { // new collation
-		if segs.restoredValueV5 {
-			resultValues, err = decodeRestoredValuesV5(columns[:colsLen], resultValues, segs.restoredValues)
+	if segs.RestoredValues != nil { // new collation
+		if segs.RestoredValueV5 {
+			resultValues, err = decodeRestoredValuesV5(columns[:colsLen], resultValues, segs.RestoredValues)
 		} else {
-			resultValues, err = decodeRestoredValues(columns[:colsLen], segs.restoredValues)
-		}
-=======
-	if segs.RestoredValues != nil { // new collation
-		resultValues, err = decodeRestoredValues(columns[:colsLen], segs.RestoredValues)
->>>>>>> fe843733
+			resultValues, err = decodeRestoredValues(columns[:colsLen], segs.RestoredValues)
+		}
 		if err != nil {
 			return nil, err
 		}
