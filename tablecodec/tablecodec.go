// Copyright 2016 PingCAP, Inc.
//
// Licensed under the Apache License, Version 2.0 (the "License");
// you may not use this file except in compliance with the License.
// You may obtain a copy of the License at
//
//     http://www.apache.org/licenses/LICENSE-2.0
//
// Unless required by applicable law or agreed to in writing, software
// distributed under the License is distributed on an "AS IS" BASIS,
// See the License for the specific language governing permissions and
// limitations under the License.

package tablecodec

import (
	"bytes"
	"encoding/binary"
	"math"
	"time"
	"unicode/utf8"

	"github.com/pingcap/errors"
	"github.com/pingcap/parser/charset"
	"github.com/pingcap/parser/model"
	"github.com/pingcap/parser/mysql"
	"github.com/pingcap/parser/terror"
	"github.com/pingcap/tidb/errno"
	"github.com/pingcap/tidb/kv"
	"github.com/pingcap/tidb/sessionctx/stmtctx"
	"github.com/pingcap/tidb/structure"
	"github.com/pingcap/tidb/types"
	"github.com/pingcap/tidb/util/codec"
	"github.com/pingcap/tidb/util/collate"
	"github.com/pingcap/tidb/util/rowcodec"
)

var (
	errInvalidKey       = terror.ClassXEval.New(errno.ErrInvalidKey, errno.MySQLErrName[errno.ErrInvalidKey])
	errInvalidRecordKey = terror.ClassXEval.New(errno.ErrInvalidRecordKey, errno.MySQLErrName[errno.ErrInvalidRecordKey])
	errInvalidIndexKey  = terror.ClassXEval.New(errno.ErrInvalidIndexKey, errno.MySQLErrName[errno.ErrInvalidIndexKey])
)

var (
	tablePrefix     = []byte{'t'}
	recordPrefixSep = []byte("_r")
	indexPrefixSep  = []byte("_i")
	metaPrefix      = []byte{'m'}
)

const (
	idLen     = 8
	prefixLen = 1 + idLen /*tableID*/ + 2
	// RecordRowKeyLen is public for calculating avgerage row size.
	RecordRowKeyLen       = prefixLen + idLen /*handle*/
	tablePrefixLength     = 1
	recordPrefixSepLength = 2
	metaPrefixLength      = 1
	// MaxOldEncodeValueLen is the maximum len of the old encoding of index value.
	MaxOldEncodeValueLen = 9

	// CommonHandleFlag is the flag used to decode the common handle in an unique index value.
	CommonHandleFlag byte = 127
	// PartitionIDFlag is the flag used to decode the partition ID in global index value.
	PartitionIDFlag byte = 126
	// RestoreDataFlag is the flag that RestoreData begin with.
	// See rowcodec.Encoder.Encode and rowcodec.row.toBytes
	RestoreDataFlag byte = rowcodec.CodecVer
)

// TableSplitKeyLen is the length of key 't{table_id}' which is used for table split.
const TableSplitKeyLen = 1 + idLen

// TablePrefix returns table's prefix 't'.
func TablePrefix() []byte {
	return tablePrefix
}

// EncodeRowKey encodes the table id and record handle into a kv.Key
func EncodeRowKey(tableID int64, encodedHandle []byte) kv.Key {
	buf := make([]byte, 0, prefixLen+len(encodedHandle))
	buf = appendTableRecordPrefix(buf, tableID)
	buf = append(buf, encodedHandle...)
	return buf
}

// EncodeRowKeyWithHandle encodes the table id, row handle into a kv.Key
func EncodeRowKeyWithHandle(tableID int64, handle kv.Handle) kv.Key {
	return EncodeRowKey(tableID, handle.Encoded())
}

// CutRowKeyPrefix cuts the row key prefix.
func CutRowKeyPrefix(key kv.Key) []byte {
	return key[prefixLen:]
}

// EncodeRecordKey encodes the recordPrefix, row handle into a kv.Key.
func EncodeRecordKey(recordPrefix kv.Key, h kv.Handle) kv.Key {
	buf := make([]byte, 0, len(recordPrefix)+h.Len())
	buf = append(buf, recordPrefix...)
	buf = append(buf, h.Encoded()...)
	return buf
}

func hasTablePrefix(key kv.Key) bool {
	return key[0] == tablePrefix[0]
}

func hasRecordPrefixSep(key kv.Key) bool {
	return key[0] == recordPrefixSep[0] && key[1] == recordPrefixSep[1]
}

// DecodeRecordKey decodes the key and gets the tableID, handle.
func DecodeRecordKey(key kv.Key) (tableID int64, handle kv.Handle, err error) {
	if len(key) <= prefixLen {
		return 0, nil, errInvalidRecordKey.GenWithStack("invalid record key - %q", key)
	}

	k := key
	if !hasTablePrefix(key) {
		return 0, nil, errInvalidRecordKey.GenWithStack("invalid record key - %q", k)
	}

	key = key[tablePrefixLength:]
	key, tableID, err = codec.DecodeInt(key)
	if err != nil {
		return 0, nil, errors.Trace(err)
	}

	if !hasRecordPrefixSep(key) {
		return 0, nil, errInvalidRecordKey.GenWithStack("invalid record key - %q", k)
	}

	key = key[recordPrefixSepLength:]
	if len(key) == 8 {
		var intHandle int64
		key, intHandle, err = codec.DecodeInt(key)
		if err != nil {
			return 0, nil, errors.Trace(err)
		}
		return tableID, kv.IntHandle(intHandle), nil
	}
	h, err := kv.NewCommonHandle(key)
	if err != nil {
		return 0, nil, errInvalidRecordKey.GenWithStack("invalid record key - %q %v", k, err)
	}
	return tableID, h, nil
}

// DecodeIndexKey decodes the key and gets the tableID, indexID, indexValues.
func DecodeIndexKey(key kv.Key) (tableID int64, indexID int64, indexValues []string, err error) {
	k := key

	tableID, indexID, isRecord, err := DecodeKeyHead(key)
	if err != nil {
		return 0, 0, nil, errors.Trace(err)
	}
	if isRecord {
		err = errInvalidIndexKey.GenWithStack("invalid index key - %q", k)
		return 0, 0, nil, err
	}
	indexKey := key[prefixLen+idLen:]
	indexValues, err = DecodeValuesBytesToStrings(indexKey)
	if err != nil {
		err = errInvalidIndexKey.GenWithStack("invalid index key - %q %v", k, err)
		return 0, 0, nil, err
	}
	return tableID, indexID, indexValues, nil
}

// DecodeValuesBytesToStrings decode the raw bytes to strings for each columns.
// FIXME: Without the schema information, we can only decode the raw kind of
// the column. For instance, MysqlTime is internally saved as uint64.
func DecodeValuesBytesToStrings(b []byte) ([]string, error) {
	var datumValues []string
	for len(b) > 0 {
		remain, d, e := codec.DecodeOne(b)
		if e != nil {
			return nil, e
		}
		str, e1 := d.ToString()
		if e1 != nil {
			return nil, e
		}
		datumValues = append(datumValues, str)
		b = remain
	}
	return datumValues, nil
}

// DecodeMetaKey decodes the key and get the meta key and meta field.
func DecodeMetaKey(ek kv.Key) (key []byte, field []byte, err error) {
	var tp uint64
	if !bytes.HasPrefix(ek, metaPrefix) {
		return nil, nil, errors.New("invalid encoded hash data key prefix")
	}
	ek = ek[metaPrefixLength:]
	ek, key, err = codec.DecodeBytes(ek, nil)
	if err != nil {
		return nil, nil, errors.Trace(err)
	}
	ek, tp, err = codec.DecodeUint(ek)
	if err != nil {
		return nil, nil, errors.Trace(err)
	} else if structure.TypeFlag(tp) != structure.HashData {
		return nil, nil, errors.Errorf("invalid encoded hash data key flag %c", byte(tp))
	}
	_, field, err = codec.DecodeBytes(ek, nil)
	return key, field, errors.Trace(err)
}

// DecodeKeyHead decodes the key's head and gets the tableID, indexID. isRecordKey is true when is a record key.
func DecodeKeyHead(key kv.Key) (tableID int64, indexID int64, isRecordKey bool, err error) {
	isRecordKey = false
	k := key
	if !key.HasPrefix(tablePrefix) {
		err = errInvalidKey.GenWithStack("invalid key - %q", k)
		return
	}

	key = key[len(tablePrefix):]
	key, tableID, err = codec.DecodeInt(key)
	if err != nil {
		err = errors.Trace(err)
		return
	}

	if key.HasPrefix(recordPrefixSep) {
		isRecordKey = true
		return
	}
	if !key.HasPrefix(indexPrefixSep) {
		err = errInvalidKey.GenWithStack("invalid key - %q", k)
		return
	}

	key = key[len(indexPrefixSep):]

	key, indexID, err = codec.DecodeInt(key)
	if err != nil {
		err = errors.Trace(err)
		return
	}
	return
}

// DecodeTableID decodes the table ID of the key, if the key is not table key, returns 0.
func DecodeTableID(key kv.Key) int64 {
	if !key.HasPrefix(tablePrefix) {
		return 0
	}
	key = key[len(tablePrefix):]
	_, tableID, err := codec.DecodeInt(key)
	// TODO: return error.
	terror.Log(errors.Trace(err))
	return tableID
}

// DecodeRowKey decodes the key and gets the handle.
func DecodeRowKey(key kv.Key) (kv.Handle, error) {
	if len(key) < RecordRowKeyLen || !hasTablePrefix(key) || !hasRecordPrefixSep(key[prefixLen-2:]) {
		return kv.IntHandle(0), errInvalidKey.GenWithStack("invalid key - %q", key)
	}
	if len(key) == RecordRowKeyLen {
		u := binary.BigEndian.Uint64(key[prefixLen:])
		return kv.IntHandle(codec.DecodeCmpUintToInt(u)), nil
	}
	return kv.NewCommonHandle(key[prefixLen:])
}

// EncodeValue encodes a go value to bytes.
func EncodeValue(sc *stmtctx.StatementContext, b []byte, raw types.Datum) ([]byte, error) {
	var v types.Datum
	err := flatten(sc, raw, &v)
	if err != nil {
		return nil, err
	}
	return codec.EncodeValue(sc, b, v)
}

// EncodeRow encode row data and column ids into a slice of byte.
// valBuf and values pass by caller, for reducing EncodeRow allocates temporary bufs. If you pass valBuf and values as nil,
// EncodeRow will allocate it.
func EncodeRow(sc *stmtctx.StatementContext, row []types.Datum, colIDs []int64, valBuf []byte, values []types.Datum, e *rowcodec.Encoder) ([]byte, error) {
	if len(row) != len(colIDs) {
		return nil, errors.Errorf("EncodeRow error: data and columnID count not match %d vs %d", len(row), len(colIDs))
	}
	if e.Enable {
		return e.Encode(sc, colIDs, row, valBuf)
	}
	return EncodeOldRow(sc, row, colIDs, valBuf, values)
}

// EncodeOldRow encode row data and column ids into a slice of byte.
// Row layout: colID1, value1, colID2, value2, .....
// valBuf and values pass by caller, for reducing EncodeOldRow allocates temporary bufs. If you pass valBuf and values as nil,
// EncodeOldRow will allocate it.
func EncodeOldRow(sc *stmtctx.StatementContext, row []types.Datum, colIDs []int64, valBuf []byte, values []types.Datum) ([]byte, error) {
	if len(row) != len(colIDs) {
		return nil, errors.Errorf("EncodeRow error: data and columnID count not match %d vs %d", len(row), len(colIDs))
	}
	valBuf = valBuf[:0]
	if values == nil {
		values = make([]types.Datum, len(row)*2)
	}
	for i, c := range row {
		id := colIDs[i]
		values[2*i].SetInt64(id)
		err := flatten(sc, c, &values[2*i+1])
		if err != nil {
			return valBuf, errors.Trace(err)
		}
	}
	if len(values) == 0 {
		// We could not set nil value into kv.
		return append(valBuf, codec.NilFlag), nil
	}
	return codec.EncodeValue(sc, valBuf, values...)
}

func flatten(sc *stmtctx.StatementContext, data types.Datum, ret *types.Datum) error {
	switch data.Kind() {
	case types.KindMysqlTime:
		// for mysql datetime, timestamp and date type
		t := data.GetMysqlTime()
		if t.Type() == mysql.TypeTimestamp && sc.TimeZone != time.UTC {
			err := t.ConvertTimeZone(sc.TimeZone, time.UTC)
			if err != nil {
				return errors.Trace(err)
			}
		}
		v, err := t.ToPackedUint()
		ret.SetUint64(v)
		return errors.Trace(err)
	case types.KindMysqlDuration:
		// for mysql time type
		ret.SetInt64(int64(data.GetMysqlDuration().Duration))
		return nil
	case types.KindMysqlEnum:
		ret.SetUint64(data.GetMysqlEnum().Value)
		return nil
	case types.KindMysqlSet:
		ret.SetUint64(data.GetMysqlSet().Value)
		return nil
	case types.KindBinaryLiteral, types.KindMysqlBit:
		// We don't need to handle errors here since the literal is ensured to be able to store in uint64 in convertToMysqlBit.
		val, err := data.GetBinaryLiteral().ToInt(sc)
		if err != nil {
			return errors.Trace(err)
		}
		ret.SetUint64(val)
		return nil
	default:
		*ret = data
		return nil
	}
}

// DecodeColumnValue decodes data to a Datum according to the column info.
func DecodeColumnValue(data []byte, ft *types.FieldType, loc *time.Location) (types.Datum, error) {
	_, d, err := codec.DecodeOne(data)
	if err != nil {
		return types.Datum{}, errors.Trace(err)
	}
	colDatum, err := Unflatten(d, ft, loc)
	if err != nil {
		return types.Datum{}, errors.Trace(err)
	}
	return colDatum, nil
}

// DecodeRowWithMapNew decode a row to datum map.
func DecodeRowWithMapNew(b []byte, cols map[int64]*types.FieldType,
	loc *time.Location, row map[int64]types.Datum) (map[int64]types.Datum, error) {
	if row == nil {
		row = make(map[int64]types.Datum, len(cols))
	}
	if b == nil {
		return row, nil
	}
	if len(b) == 1 && b[0] == codec.NilFlag {
		return row, nil
	}

	reqCols := make([]rowcodec.ColInfo, len(cols))
	var idx int
	for id, tp := range cols {
		reqCols[idx] = rowcodec.ColInfo{
			ID: id,
			Ft: tp,
		}
		idx++
	}
	rd := rowcodec.NewDatumMapDecoder(reqCols, loc)
	return rd.DecodeToDatumMap(b, row)
}

// DecodeRowWithMap decodes a byte slice into datums with a existing row map.
// Row layout: colID1, value1, colID2, value2, .....
func DecodeRowWithMap(b []byte, cols map[int64]*types.FieldType, loc *time.Location, row map[int64]types.Datum) (map[int64]types.Datum, error) {
	if row == nil {
		row = make(map[int64]types.Datum, len(cols))
	}
	if b == nil {
		return row, nil
	}
	if len(b) == 1 && b[0] == codec.NilFlag {
		return row, nil
	}
	cnt := 0
	var (
		data []byte
		err  error
	)
	for len(b) > 0 {
		// Get col id.
		data, b, err = codec.CutOne(b)
		if err != nil {
			return nil, errors.Trace(err)
		}
		_, cid, err := codec.DecodeOne(data)
		if err != nil {
			return nil, errors.Trace(err)
		}
		// Get col value.
		data, b, err = codec.CutOne(b)
		if err != nil {
			return nil, errors.Trace(err)
		}
		id := cid.GetInt64()
		ft, ok := cols[id]
		if ok {
			_, v, err := codec.DecodeOne(data)
			if err != nil {
				return nil, errors.Trace(err)
			}
			v, err = Unflatten(v, ft, loc)
			if err != nil {
				return nil, errors.Trace(err)
			}
			row[id] = v
			cnt++
			if cnt == len(cols) {
				// Get enough data.
				break
			}
		}
	}
	return row, nil
}

// DecodeRowToDatumMap decodes a byte slice into datums.
// Row layout: colID1, value1, colID2, value2, .....
// Default value columns, generated columns and handle columns are unprocessed.
func DecodeRowToDatumMap(b []byte, cols map[int64]*types.FieldType, loc *time.Location) (map[int64]types.Datum, error) {
	if !rowcodec.IsNewFormat(b) {
		return DecodeRowWithMap(b, cols, loc, nil)
	}
	return DecodeRowWithMapNew(b, cols, loc, nil)
}

// DecodeHandleToDatumMap decodes a handle into datum map.
func DecodeHandleToDatumMap(handle kv.Handle, handleColIDs []int64,
	cols map[int64]*types.FieldType, loc *time.Location, row map[int64]types.Datum) (map[int64]types.Datum, error) {
	if handle == nil || len(handleColIDs) == 0 {
		return row, nil
	}
	if row == nil {
		row = make(map[int64]types.Datum, len(cols))
	}
	for id, ft := range cols {
		for idx, hid := range handleColIDs {
			if id != hid {
				continue
			}
			d, err := decodeHandleToDatum(handle, ft, idx)
			if err != nil {
				return row, err
			}
			d, err = Unflatten(d, ft, loc)
			if err != nil {
				return row, err
			}
			if _, exists := row[id]; !exists {
				row[id] = d
			}
			break
		}
	}
	return row, nil
}

// decodeHandleToDatum decodes a handle to a specific column datum.
func decodeHandleToDatum(handle kv.Handle, ft *types.FieldType, idx int) (types.Datum, error) {
	var d types.Datum
	var err error
	if handle.IsInt() {
		if mysql.HasUnsignedFlag(ft.Flag) {
			d = types.NewUintDatum(uint64(handle.IntValue()))
		} else {
			d = types.NewIntDatum(handle.IntValue())
		}
		return d, nil
	}
	// Decode common handle to Datum.
	_, d, err = codec.DecodeOne(handle.EncodedCol(idx))
	return d, err
}

// CutRowNew cuts encoded row into byte slices and return columns' byte slice.
// Row layout: colID1, value1, colID2, value2, .....
func CutRowNew(data []byte, colIDs map[int64]int) ([][]byte, error) {
	if data == nil {
		return nil, nil
	}
	if len(data) == 1 && data[0] == codec.NilFlag {
		return nil, nil
	}

	var (
		cnt int
		b   []byte
		err error
		cid int64
	)
	row := make([][]byte, len(colIDs))
	for len(data) > 0 && cnt < len(colIDs) {
		// Get col id.
		data, cid, err = codec.CutColumnID(data)
		if err != nil {
			return nil, errors.Trace(err)
		}

		// Get col value.
		b, data, err = codec.CutOne(data)
		if err != nil {
			return nil, errors.Trace(err)
		}

		offset, ok := colIDs[cid]
		if ok {
			row[offset] = b
			cnt++
		}
	}
	return row, nil
}

// UnflattenDatums converts raw datums to column datums.
func UnflattenDatums(datums []types.Datum, fts []*types.FieldType, loc *time.Location) ([]types.Datum, error) {
	for i, datum := range datums {
		ft := fts[i]
		uDatum, err := Unflatten(datum, ft, loc)
		if err != nil {
			return datums, errors.Trace(err)
		}
		datums[i] = uDatum
	}
	return datums, nil
}

// Unflatten converts a raw datum to a column datum.
func Unflatten(datum types.Datum, ft *types.FieldType, loc *time.Location) (types.Datum, error) {
	if datum.IsNull() {
		return datum, nil
	}
	switch ft.Tp {
	case mysql.TypeFloat:
		datum.SetFloat32(float32(datum.GetFloat64()))
		return datum, nil
	case mysql.TypeVarchar, mysql.TypeString, mysql.TypeVarString:
		datum.SetString(datum.GetString(), ft.Collate)
	case mysql.TypeTiny, mysql.TypeShort, mysql.TypeYear, mysql.TypeInt24,
		mysql.TypeLong, mysql.TypeLonglong, mysql.TypeDouble, mysql.TypeTinyBlob,
		mysql.TypeMediumBlob, mysql.TypeBlob, mysql.TypeLongBlob:
		return datum, nil
	case mysql.TypeDate, mysql.TypeDatetime, mysql.TypeTimestamp:
		t := types.NewTime(types.ZeroCoreTime, ft.Tp, int8(ft.Decimal))
		var err error
		err = t.FromPackedUint(datum.GetUint64())
		if err != nil {
			return datum, errors.Trace(err)
		}
		if ft.Tp == mysql.TypeTimestamp && !t.IsZero() {
			err = t.ConvertTimeZone(time.UTC, loc)
			if err != nil {
				return datum, errors.Trace(err)
			}
		}
		datum.SetUint64(0)
		datum.SetMysqlTime(t)
		return datum, nil
	case mysql.TypeDuration: // duration should read fsp from column meta data
		dur := types.Duration{Duration: time.Duration(datum.GetInt64()), Fsp: int8(ft.Decimal)}
		datum.SetMysqlDuration(dur)
		return datum, nil
	case mysql.TypeEnum:
		// ignore error deliberately, to read empty enum value.
		enum, err := types.ParseEnumValue(ft.Elems, datum.GetUint64())
		if err != nil {
			enum = types.Enum{}
		}
		datum.SetMysqlEnum(enum, ft.Collate)
		return datum, nil
	case mysql.TypeSet:
		set, err := types.ParseSetValue(ft.Elems, datum.GetUint64())
		if err != nil {
			return datum, errors.Trace(err)
		}
		datum.SetMysqlSet(set, ft.Collate)
		return datum, nil
	case mysql.TypeBit:
		val := datum.GetUint64()
		byteSize := (ft.Flen + 7) >> 3
		datum.SetUint64(0)
		datum.SetMysqlBit(types.NewBinaryLiteralFromUint(val, byteSize))
	}
	return datum, nil
}

// EncodeIndexSeekKey encodes an index value to kv.Key.
func EncodeIndexSeekKey(tableID int64, idxID int64, encodedValue []byte) kv.Key {
	key := make([]byte, 0, RecordRowKeyLen+len(encodedValue))
	key = appendTableIndexPrefix(key, tableID)
	key = codec.EncodeInt(key, idxID)
	key = append(key, encodedValue...)
	return key
}

// CutIndexKey cuts encoded index key into colIDs to bytes slices map.
// The returned value b is the remaining bytes of the key which would be empty if it is unique index or handle data
// if it is non-unique index.
func CutIndexKey(key kv.Key, colIDs []int64) (values map[int64][]byte, b []byte, err error) {
	b = key[prefixLen+idLen:]
	values = make(map[int64][]byte, len(colIDs))
	for _, id := range colIDs {
		var val []byte
		val, b, err = codec.CutOne(b)
		if err != nil {
			return nil, nil, errors.Trace(err)
		}
		values[id] = val
	}
	return
}

// CutIndexPrefix cuts the index prefix.
func CutIndexPrefix(key kv.Key) []byte {
	return key[prefixLen+idLen:]
}

// CutIndexKeyNew cuts encoded index key into colIDs to bytes slices.
// The returned value b is the remaining bytes of the key which would be empty if it is unique index or handle data
// if it is non-unique index.
func CutIndexKeyNew(key kv.Key, length int) (values [][]byte, b []byte, err error) {
	b = key[prefixLen+idLen:]
	values = make([][]byte, 0, length)
	for i := 0; i < length; i++ {
		var val []byte
		val, b, err = codec.CutOne(b)
		if err != nil {
			return nil, nil, errors.Trace(err)
		}
		values = append(values, val)
	}
	return
}

// CutCommonHandle cuts encoded common handle key into colIDs to bytes slices.
// The returned value b is the remaining bytes of the key which would be empty if it is unique index or handle data
// if it is non-unique index.
func CutCommonHandle(key kv.Key, length int) (values [][]byte, b []byte, err error) {
	b = key[prefixLen:]
	values = make([][]byte, 0, length)
	for i := 0; i < length; i++ {
		var val []byte
		val, b, err = codec.CutOne(b)
		if err != nil {
			return nil, nil, errors.Trace(err)
		}
		values = append(values, val)
	}
	return
}

// HandleStatus is the handle status in index.
type HandleStatus int

const (
	// HandleDefault means decode handle value as int64 or bytes when DecodeIndexKV.
	HandleDefault HandleStatus = iota
	// HandleIsUnsigned means decode handle value as uint64 when DecodeIndexKV.
	HandleIsUnsigned
	// HandleNotNeeded means no need to decode handle value when DecodeIndexKV.
	HandleNotNeeded
)

// reEncodeHandle encodes the handle as a Datum so it can be properly decoded later.
// If it is common handle, it returns the encoded column values.
// If it is int handle, it is encoded as int Datum or uint Datum decided by the unsigned.
func reEncodeHandle(handle kv.Handle, unsigned bool) ([][]byte, error) {
	if !handle.IsInt() {
		handleColLen := handle.NumCols()
		cHandleBytes := make([][]byte, 0, handleColLen)
		for i := 0; i < handleColLen; i++ {
			cHandleBytes = append(cHandleBytes, handle.EncodedCol(i))
		}
		return cHandleBytes, nil
	}
	handleDatum := types.NewIntDatum(handle.IntValue())
	if unsigned {
		handleDatum.SetUint64(handleDatum.GetUint64())
	}
	intHandleBytes, err := codec.EncodeValue(nil, nil, handleDatum)
	return [][]byte{intHandleBytes}, err
}

func decodeRestoredValues(columns []rowcodec.ColInfo, restoredVal []byte) ([][]byte, error) {
	colIDs := make(map[int64]int, len(columns))
	for i, col := range columns {
		colIDs[col.ID] = i
	}
	// We don't need to decode handle here, and colIDs >= 0 always.
	rd := rowcodec.NewByteDecoder(columns, []int64{-1}, nil, nil)
	resultValues, err := rd.DecodeToBytesNoHandle(colIDs, restoredVal)
	if err != nil {
		return nil, errors.Trace(err)
	}
	return resultValues, nil
}

func decodeIndexKvOldCollation(key, value []byte, colsLen int, hdStatus HandleStatus) ([][]byte, error) {
	resultValues, b, err := CutIndexKeyNew(key, colsLen)
	if err != nil {
		return nil, errors.Trace(err)
	}
	if hdStatus == HandleNotNeeded {
		return resultValues, nil
	}
	var handle kv.Handle
	if len(b) > 0 {
		// non-unique index
		handle, err = decodeHandleInIndexKey(b)
		if err != nil {
			return nil, err
		}
		handleBytes, err := reEncodeHandle(handle, hdStatus == HandleIsUnsigned)
		if err != nil {
			return nil, errors.Trace(err)
		}
		resultValues = append(resultValues, handleBytes...)
	} else {
		// In unique int handle index.
		handle = decodeIntHandleInIndexValue(value)
		handleBytes, err := reEncodeHandle(handle, hdStatus == HandleIsUnsigned)
		if err != nil {
			return nil, errors.Trace(err)
		}
		resultValues = append(resultValues, handleBytes...)
	}
	return resultValues, nil
}

// DecodeIndexKV uses to decode index key values.
func DecodeIndexKV(key, value []byte, colsLen int, hdStatus HandleStatus, columns []rowcodec.ColInfo) ([][]byte, error) {
	if len(value) <= MaxOldEncodeValueLen {
		return decodeIndexKvOldCollation(key, value, colsLen, hdStatus)
	}
	return decodeIndexKvGeneral(key, value, colsLen, hdStatus, columns)
}

// DecodeIndexHandle uses to decode the handle from index key/value.
func DecodeIndexHandle(key, value []byte, colsLen int) (kv.Handle, error) {
	_, b, err := CutIndexKeyNew(key, colsLen)
	if err != nil {
		return nil, errors.Trace(err)
	}
	if len(b) > 0 {
		return decodeHandleInIndexKey(b)
	} else if len(value) >= 8 {
		return decodeHandleInIndexValue(value)
	}
	// Should never execute to here.
	return nil, errors.Errorf("no handle in index key: %v, value: %v", key, value)
}

func decodeHandleInIndexKey(keySuffix []byte) (kv.Handle, error) {
	remain, d, err := codec.DecodeOne(keySuffix)
	if err != nil {
		return nil, errors.Trace(err)
	}
	if len(remain) == 0 && d.Kind() == types.KindInt64 {
		return kv.IntHandle(d.GetInt64()), nil
	}
	return kv.NewCommonHandle(keySuffix)
}

func decodeHandleInIndexValue(value []byte) (kv.Handle, error) {
	if len(value) > MaxOldEncodeValueLen {
		tailLen := value[0]
		if tailLen >= 8 {
			return decodeIntHandleInIndexValue(value[len(value)-int(tailLen):]), nil
		}
		handleLen := uint16(value[2])<<8 + uint16(value[3])
		return kv.NewCommonHandle(value[4 : 4+handleLen])
	}
	return decodeIntHandleInIndexValue(value), nil
}

// decodeIntHandleInIndexValue uses to decode index value as int handle id.
func decodeIntHandleInIndexValue(data []byte) kv.Handle {
	return kv.IntHandle(binary.BigEndian.Uint64(data))
}

// EncodeTableIndexPrefix encodes index prefix with tableID and idxID.
func EncodeTableIndexPrefix(tableID, idxID int64) kv.Key {
	key := make([]byte, 0, prefixLen)
	key = appendTableIndexPrefix(key, tableID)
	key = codec.EncodeInt(key, idxID)
	return key
}

// EncodeTablePrefix encodes table prefix with table ID.
func EncodeTablePrefix(tableID int64) kv.Key {
	var key kv.Key
	key = append(key, tablePrefix...)
	key = codec.EncodeInt(key, tableID)
	return key
}

// appendTableRecordPrefix appends table record prefix  "t[tableID]_r".
func appendTableRecordPrefix(buf []byte, tableID int64) []byte {
	buf = append(buf, tablePrefix...)
	buf = codec.EncodeInt(buf, tableID)
	buf = append(buf, recordPrefixSep...)
	return buf
}

// appendTableIndexPrefix appends table index prefix  "t[tableID]_i".
func appendTableIndexPrefix(buf []byte, tableID int64) []byte {
	buf = append(buf, tablePrefix...)
	buf = codec.EncodeInt(buf, tableID)
	buf = append(buf, indexPrefixSep...)
	return buf
}

// GenTableRecordPrefix composes record prefix with tableID: "t[tableID]_r".
func GenTableRecordPrefix(tableID int64) kv.Key {
	buf := make([]byte, 0, len(tablePrefix)+8+len(recordPrefixSep))
	return appendTableRecordPrefix(buf, tableID)
}

// GenTableIndexPrefix composes index prefix with tableID: "t[tableID]_i".
func GenTableIndexPrefix(tableID int64) kv.Key {
	buf := make([]byte, 0, len(tablePrefix)+8+len(indexPrefixSep))
	return appendTableIndexPrefix(buf, tableID)
}

// IsIndexKey is used to check whether the key is an index key.
func IsIndexKey(k []byte) bool {
	return len(k) > 11 && k[0] == 't' && k[10] == 'i'
}

// IsUntouchedIndexKValue uses to check whether the key is index key, and the value is untouched,
// since the untouched index key/value is no need to commit.
func IsUntouchedIndexKValue(k, v []byte) bool {
	if !IsIndexKey(k) {
		return false
	}
	vLen := len(v)
	if vLen <= MaxOldEncodeValueLen {
		return (vLen == 1 || vLen == 9) && v[vLen-1] == kv.UnCommitIndexKVFlag
	}
	// New index value format
	tailLen := int(v[0])
	if tailLen < 8 {
		// Non-unique index.
		return tailLen >= 1 && v[vLen-1] == kv.UnCommitIndexKVFlag
	}
	// Unique index
	return tailLen == 9
}

// GenTablePrefix composes table record and index prefix: "t[tableID]".
func GenTablePrefix(tableID int64) kv.Key {
	buf := make([]byte, 0, len(tablePrefix)+8)
	buf = append(buf, tablePrefix...)
	buf = codec.EncodeInt(buf, tableID)
	return buf
}

// TruncateToRowKeyLen truncates the key to row key length if the key is longer than row key.
func TruncateToRowKeyLen(key kv.Key) kv.Key {
	if len(key) > RecordRowKeyLen {
		return key[:RecordRowKeyLen]
	}
	return key
}

// GetTableHandleKeyRange returns table handle's key range with tableID.
func GetTableHandleKeyRange(tableID int64) (startKey, endKey []byte) {
	startKey = EncodeRowKeyWithHandle(tableID, kv.IntHandle(math.MinInt64))
	endKey = EncodeRowKeyWithHandle(tableID, kv.IntHandle(math.MaxInt64))
	return
}

// GetTableIndexKeyRange returns table index's key range with tableID and indexID.
func GetTableIndexKeyRange(tableID, indexID int64) (startKey, endKey []byte) {
	startKey = EncodeIndexSeekKey(tableID, indexID, nil)
	endKey = EncodeIndexSeekKey(tableID, indexID, []byte{255})
	return
}

// GetIndexKeyBuf reuse or allocate buffer
func GetIndexKeyBuf(buf []byte, defaultCap int) []byte {
	if buf != nil {
		return buf[:0]
	}
	return make([]byte, 0, defaultCap)
}

// GenIndexKey generates index key using input physical table id
func GenIndexKey(sc *stmtctx.StatementContext, tblInfo *model.TableInfo, idxInfo *model.IndexInfo,
	phyTblID int64, indexedValues []types.Datum, h kv.Handle, buf []byte) (key []byte, distinct bool, err error) {
	if idxInfo.Unique {
		// See https://dev.mysql.com/doc/refman/5.7/en/create-index.html
		// A UNIQUE index creates a constraint such that all values in the index must be distinct.
		// An error occurs if you try to add a new row with a key value that matches an existing row.
		// For all engines, a UNIQUE index permits multiple NULL values for columns that can contain NULL.
		distinct = true
		for _, cv := range indexedValues {
			if cv.IsNull() {
				distinct = false
				break
			}
		}
	}
	// For string columns, indexes can be created using only the leading part of column values,
	// using col_name(length) syntax to specify an index prefix length.
	TruncateIndexValues(tblInfo, idxInfo, indexedValues)
	key = GetIndexKeyBuf(buf, RecordRowKeyLen+len(indexedValues)*9+9)
	key = appendTableIndexPrefix(key, phyTblID)
	key = codec.EncodeInt(key, idxInfo.ID)
	key, err = codec.EncodeKey(sc, key, indexedValues...)
	if err != nil {
		return nil, false, err
	}
	if !distinct && h != nil {
		if h.IsInt() {
			key, err = codec.EncodeKey(sc, key, types.NewDatum(h.IntValue()))
		} else {
			key = append(key, h.Encoded()...)
		}
	}
	return
}

// GenIndexValue creates encoded index value and returns the result, only support local index
func GenIndexValue(sc *stmtctx.StatementContext, tblInfo *model.TableInfo, idxInfo *model.IndexInfo, containNonBinaryString bool,
	distinct bool, untouched bool, indexedValues []types.Datum, h kv.Handle) ([]byte, error) {
	return GenIndexValueNew(sc, tblInfo, idxInfo, containNonBinaryString, distinct, untouched, indexedValues, h, 0)
}

<<<<<<< HEAD
// GenGlobalIndexValue create index value for both local and global index.
=======
// GenIndexValueNew create index value for both local and global index.
>>>>>>> 74ef1a2f
func GenIndexValueNew(sc *stmtctx.StatementContext, tblInfo *model.TableInfo, idxInfo *model.IndexInfo, containNonBinaryString bool,
	distinct bool, untouched bool, indexedValues []types.Datum, h kv.Handle, partitionID int64) ([]byte, error) {
	idxVal := make([]byte, 1)
	newEncode := false
	tailLen := 0
	if !h.IsInt() && distinct {
		idxVal = encodeCommonHandle(idxVal, h)
		newEncode = true
	}
	if idxInfo.Global {
		idxVal = encodePartitionID(idxVal, partitionID)
		newEncode = true
	}
	if collate.NewCollationEnabled() && containNonBinaryString {
		colIds := make([]int64, len(idxInfo.Columns))
		for i, col := range idxInfo.Columns {
			colIds[i] = tblInfo.Columns[col.Offset].ID
		}
		rd := rowcodec.Encoder{Enable: true}
		rowRestoredValue, err := rd.Encode(sc, colIds, indexedValues, nil)
		if err != nil {
			return nil, err
		}
		idxVal = append(idxVal, rowRestoredValue...)
		newEncode = true
	}

	if newEncode {
		if h.IsInt() && distinct {
			// The len of the idxVal is always >= 10 since len (restoredValue) > 0.
			tailLen += 8
			idxVal = append(idxVal, EncodeHandleInUniqueIndexValue(h, false)...)
		} else if len(idxVal) < 10 {
			// Padding the len to 10
			paddingLen := 10 - len(idxVal)
			tailLen += paddingLen
			idxVal = append(idxVal, bytes.Repeat([]byte{0x0}, paddingLen)...)
		}
		if untouched {
			// If index is untouched and fetch here means the key is exists in TiKV, but not in txn mem-buffer,
			// then should also write the untouched index key/value to mem-buffer to make sure the data
			// is consistent with the index in txn mem-buffer.
			tailLen += 1
			idxVal = append(idxVal, kv.UnCommitIndexKVFlag)
		}
		idxVal[0] = byte(tailLen)
	} else {
		// Old index value encoding.
		idxVal = make([]byte, 0)
		if distinct {
			idxVal = EncodeHandleInUniqueIndexValue(h, untouched)
		}
		if untouched {
			// If index is untouched and fetch here means the key is exists in TiKV, but not in txn mem-buffer,
			// then should also write the untouched index key/value to mem-buffer to make sure the data
			// is consistent with the index in txn mem-buffer.
			idxVal = append(idxVal, kv.UnCommitIndexKVFlag)
		}
		if len(idxVal) == 0 {
			idxVal = []byte{'0'}
		}
	}
	return idxVal, nil
}

// TruncateIndexValues truncates the index values created using only the leading part of column values.
func TruncateIndexValues(tblInfo *model.TableInfo, idxInfo *model.IndexInfo, indexedValues []types.Datum) {
	for i := 0; i < len(indexedValues); i++ {
		v := &indexedValues[i]
		idxCol := idxInfo.Columns[i]
		noPrefixIndex := idxCol.Length == types.UnspecifiedLength
		if noPrefixIndex {
			continue
		}
		notStringType := v.Kind() != types.KindString && v.Kind() != types.KindBytes
		if notStringType {
			continue
		}

		colInfo := tblInfo.Columns[idxCol.Offset]
		isUTF8Charset := colInfo.Charset == charset.CharsetUTF8 || colInfo.Charset == charset.CharsetUTF8MB4
		if isUTF8Charset && utf8.RuneCount(v.GetBytes()) > idxCol.Length {
			rs := bytes.Runes(v.GetBytes())
			truncateStr := string(rs[:idxCol.Length])
			// truncate value and limit its length
			v.SetString(truncateStr, colInfo.Collate)
			if v.Kind() == types.KindBytes {
				v.SetBytes(v.GetBytes())
			}
		} else if !isUTF8Charset && len(v.GetBytes()) > idxCol.Length {
			v.SetBytes(v.GetBytes()[:idxCol.Length])
			if v.Kind() == types.KindString {
				v.SetString(v.GetString(), colInfo.Collate)
			}
		}
	}
}

// EncodeHandleInUniqueIndexValue encodes handle in data.
func EncodeHandleInUniqueIndexValue(h kv.Handle, isUntouched bool) []byte {
	if h.IsInt() {
		var data [8]byte
		binary.BigEndian.PutUint64(data[:], uint64(h.IntValue()))
		return data[:]
	}
	var untouchedFlag byte
	if isUntouched {
		untouchedFlag = 1
	}
	return encodeCommonHandle([]byte{untouchedFlag}, h)
}

func encodeCommonHandle(idxVal []byte, h kv.Handle) []byte {
	idxVal = append(idxVal, CommonHandleFlag)
	hLen := uint16(len(h.Encoded()))
	idxVal = append(idxVal, byte(hLen>>8), byte(hLen))
	idxVal = append(idxVal, h.Encoded()...)
	return idxVal
}

// DecodeHandleInUniqueIndexValue decodes handle in data.
func DecodeHandleInUniqueIndexValue(data []byte, isCommonHandle bool) (kv.Handle, error) {
	if !isCommonHandle {
		dLen := len(data)
		if dLen <= MaxOldEncodeValueLen {
			return kv.IntHandle(int64(binary.BigEndian.Uint64(data))), nil
		}
		return kv.IntHandle(int64(binary.BigEndian.Uint64(data[dLen-int(data[0]):]))), nil
	}
	tailLen := int(data[0])
	data = data[:len(data)-tailLen]
	handleLen := uint16(data[2])<<8 + uint16(data[3])
	handleEndOff := 4 + handleLen
	h, err := kv.NewCommonHandle(data[4:handleEndOff])
	if err != nil {
		return nil, err
	}
	return h, nil
}

// DecodeHandleInUniqueIndexValueDeprecated decodes old handle in data.
// TODO: remove me after ddl full support cluster index
func DecodeHandleInUniqueIndexValueDeprecated(data []byte) (int64, error) {
	dLen := len(data)
	if dLen <= MaxOldEncodeValueLen {
		return int64(binary.BigEndian.Uint64(data)), nil
	}
	return int64(binary.BigEndian.Uint64(data[dLen-int(data[0]):])), nil
}

func encodePartitionID(idxVal []byte, partitionID int64) []byte {
	idxVal = append(idxVal, PartitionIDFlag)
	idxVal = codec.EncodeInt(idxVal, partitionID)
	return idxVal
}

<<<<<<< HEAD
type IndexValueSegments struct {
	CommonHandle   []byte
	PartitionID    []byte
	RestoredValues []byte
	IntHandle      []byte
}

// splitIndexValue splits index value into segments.
func SplitIndexValue(value []byte) (segs IndexValueSegments) {
=======
type indexValueSegments struct {
	commonHandle   []byte
	partitionID    []byte
	restoredValues []byte
	intHandle      []byte
}

// splitIndexValue splits index value into segments.
func splitIndexValue(value []byte) (segs indexValueSegments) {
>>>>>>> 74ef1a2f
	tailLen := int(value[0])
	tail := value[len(value)-tailLen:]
	value = value[1 : len(value)-tailLen]
	if len(tail) >= 8 {
<<<<<<< HEAD
		segs.IntHandle = tail[:8]
=======
		segs.intHandle = tail[:8]
>>>>>>> 74ef1a2f
	}
	if len(value) > 0 && value[0] == CommonHandleFlag {
		handleLen := uint16(value[1])<<8 + uint16(value[2])
		handleEndOff := 3 + handleLen
<<<<<<< HEAD
		segs.CommonHandle = value[3:handleEndOff]
		value = value[handleEndOff:]
	}
	if len(value) > 0 && value[0] == PartitionIDFlag {
		segs.PartitionID = value[1:9]
		value = value[9:]
	}
	if len(value) > 0 && value[0] == RestoreDataFlag {
		segs.RestoredValues = value
=======
		segs.commonHandle = value[3:handleEndOff]
		value = value[handleEndOff:]
	}
	if len(value) > 0 && value[0] == PartitionIDFlag {
		segs.partitionID = value[1:9]
		value = value[9:]
	}
	if len(value) > 0 && value[0] == RestoreDataFlag {
		segs.restoredValues = value
>>>>>>> 74ef1a2f
	}
	return
}

// decodeIndexKvGeneral decodes index key value pair of new layout in an extensible way.
func decodeIndexKvGeneral(key, value []byte, colsLen int, hdStatus HandleStatus, columns []rowcodec.ColInfo) ([][]byte, error) {
	var resultValues [][]byte
	var keySuffix []byte
	var handle kv.Handle
	var err error
<<<<<<< HEAD
	segs := SplitIndexValue(value)
=======
	segs := splitIndexValue(value)
>>>>>>> 74ef1a2f
	resultValues, keySuffix, err = CutIndexKeyNew(key, colsLen)
	if err != nil {
		return nil, err
	}
	if segs.restoredValues != nil { // new collation
		resultValues, err = decodeRestoredValues(columns[:colsLen], segs.restoredValues)
<<<<<<< HEAD
=======
		if err != nil {
			return nil, err
		}
>>>>>>> 74ef1a2f
	}
	if hdStatus == HandleNotNeeded {
		return resultValues, nil
	}

<<<<<<< HEAD
	if segs.IntHandle != nil {
		// In unique int handle index.
		handle = decodeIntHandleInIndexValue(segs.IntHandle)
	} else if segs.CommonHandle != nil {
		// In unique common handle index.
		handle, err = decodeHandleInIndexKey(segs.CommonHandle)
=======
	if segs.intHandle != nil {
		// In unique int handle index.
		handle = decodeIntHandleInIndexValue(segs.intHandle)
	} else if segs.commonHandle != nil {
		// In unique common handle index.
		handle, err = decodeHandleInIndexKey(segs.commonHandle)
>>>>>>> 74ef1a2f
		if err != nil {
			return nil, err
		}
	} else {
		// In non-unique index, decode handle in keySuffix
		handle, err = decodeHandleInIndexKey(keySuffix)
		if err != nil {
			return nil, err
		}
	}
	handleBytes, err := reEncodeHandle(handle, hdStatus == HandleIsUnsigned)
	if err != nil {
		return nil, err
	}
	resultValues = append(resultValues, handleBytes...)
<<<<<<< HEAD
	if segs.PartitionID != nil {
		_, pid, err := codec.DecodeInt(segs.PartitionID)
=======
	if segs.partitionID != nil {
		_, pid, err := codec.DecodeInt(segs.partitionID)
>>>>>>> 74ef1a2f
		if err != nil {
			return nil, err
		}
		datum := types.NewIntDatum(pid)
		pidBytes, err := codec.EncodeValue(nil, nil, datum)
		if err != nil {
			return nil, err
		}
		resultValues = append(resultValues, pidBytes)
	}
	return resultValues, nil
}<|MERGE_RESOLUTION|>--- conflicted
+++ resolved
@@ -961,11 +961,7 @@
 	return GenIndexValueNew(sc, tblInfo, idxInfo, containNonBinaryString, distinct, untouched, indexedValues, h, 0)
 }
 
-<<<<<<< HEAD
-// GenGlobalIndexValue create index value for both local and global index.
-=======
 // GenIndexValueNew create index value for both local and global index.
->>>>>>> 74ef1a2f
 func GenIndexValueNew(sc *stmtctx.StatementContext, tblInfo *model.TableInfo, idxInfo *model.IndexInfo, containNonBinaryString bool,
 	distinct bool, untouched bool, indexedValues []types.Datum, h kv.Handle, partitionID int64) ([]byte, error) {
 	idxVal := make([]byte, 1)
@@ -1122,7 +1118,6 @@
 	return idxVal
 }
 
-<<<<<<< HEAD
 type IndexValueSegments struct {
 	CommonHandle   []byte
 	PartitionID    []byte
@@ -1132,31 +1127,15 @@
 
 // splitIndexValue splits index value into segments.
 func SplitIndexValue(value []byte) (segs IndexValueSegments) {
-=======
-type indexValueSegments struct {
-	commonHandle   []byte
-	partitionID    []byte
-	restoredValues []byte
-	intHandle      []byte
-}
-
-// splitIndexValue splits index value into segments.
-func splitIndexValue(value []byte) (segs indexValueSegments) {
->>>>>>> 74ef1a2f
 	tailLen := int(value[0])
 	tail := value[len(value)-tailLen:]
 	value = value[1 : len(value)-tailLen]
 	if len(tail) >= 8 {
-<<<<<<< HEAD
 		segs.IntHandle = tail[:8]
-=======
-		segs.intHandle = tail[:8]
->>>>>>> 74ef1a2f
 	}
 	if len(value) > 0 && value[0] == CommonHandleFlag {
 		handleLen := uint16(value[1])<<8 + uint16(value[2])
 		handleEndOff := 3 + handleLen
-<<<<<<< HEAD
 		segs.CommonHandle = value[3:handleEndOff]
 		value = value[handleEndOff:]
 	}
@@ -1166,17 +1145,6 @@
 	}
 	if len(value) > 0 && value[0] == RestoreDataFlag {
 		segs.RestoredValues = value
-=======
-		segs.commonHandle = value[3:handleEndOff]
-		value = value[handleEndOff:]
-	}
-	if len(value) > 0 && value[0] == PartitionIDFlag {
-		segs.partitionID = value[1:9]
-		value = value[9:]
-	}
-	if len(value) > 0 && value[0] == RestoreDataFlag {
-		segs.restoredValues = value
->>>>>>> 74ef1a2f
 	}
 	return
 }
@@ -1187,43 +1155,27 @@
 	var keySuffix []byte
 	var handle kv.Handle
 	var err error
-<<<<<<< HEAD
 	segs := SplitIndexValue(value)
-=======
-	segs := splitIndexValue(value)
->>>>>>> 74ef1a2f
 	resultValues, keySuffix, err = CutIndexKeyNew(key, colsLen)
 	if err != nil {
 		return nil, err
 	}
 	if segs.restoredValues != nil { // new collation
 		resultValues, err = decodeRestoredValues(columns[:colsLen], segs.restoredValues)
-<<<<<<< HEAD
-=======
 		if err != nil {
 			return nil, err
 		}
->>>>>>> 74ef1a2f
 	}
 	if hdStatus == HandleNotNeeded {
 		return resultValues, nil
 	}
 
-<<<<<<< HEAD
 	if segs.IntHandle != nil {
 		// In unique int handle index.
 		handle = decodeIntHandleInIndexValue(segs.IntHandle)
 	} else if segs.CommonHandle != nil {
 		// In unique common handle index.
 		handle, err = decodeHandleInIndexKey(segs.CommonHandle)
-=======
-	if segs.intHandle != nil {
-		// In unique int handle index.
-		handle = decodeIntHandleInIndexValue(segs.intHandle)
-	} else if segs.commonHandle != nil {
-		// In unique common handle index.
-		handle, err = decodeHandleInIndexKey(segs.commonHandle)
->>>>>>> 74ef1a2f
 		if err != nil {
 			return nil, err
 		}
@@ -1239,13 +1191,8 @@
 		return nil, err
 	}
 	resultValues = append(resultValues, handleBytes...)
-<<<<<<< HEAD
 	if segs.PartitionID != nil {
 		_, pid, err := codec.DecodeInt(segs.PartitionID)
-=======
-	if segs.partitionID != nil {
-		_, pid, err := codec.DecodeInt(segs.partitionID)
->>>>>>> 74ef1a2f
 		if err != nil {
 			return nil, err
 		}
