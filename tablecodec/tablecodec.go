--- conflicted
+++ resolved
@@ -365,15 +365,6 @@
 	var idx int
 	for id, tp := range cols {
 		reqCols[idx] = rowcodec.ColInfo{
-<<<<<<< HEAD
-			ID:        id,
-			Tp:        int32(tp.Tp),
-			Flag:      int32(tp.Flag),
-			Flen:      tp.Flen,
-			Decimal:   tp.Decimal,
-			Elems:     tp.Elems,
-			Collation: tp.Collate,
-=======
 			ID:      id,
 			Tp:      int32(tp.Tp),
 			Flag:    int32(tp.Flag),
@@ -381,7 +372,6 @@
 			Decimal: tp.Decimal,
 			Elems:   tp.Elems,
 			Collate: tp.Collate,
->>>>>>> 8f0091ef
 		}
 		idx++
 	}
@@ -548,14 +538,14 @@
 		if err != nil {
 			enum = types.Enum{}
 		}
-		datum.SetMysqlEnum(enum, ft.Collate, ft.Flen)
+		datum.SetMysqlEnum(enum, ft.Collate)
 		return datum, nil
 	case mysql.TypeSet:
 		set, err := types.ParseSetValue(ft.Elems, datum.GetUint64())
 		if err != nil {
 			return datum, errors.Trace(err)
 		}
-		datum.SetMysqlSet(set, ft.Collate, ft.Flen)
+		datum.SetMysqlSet(set, ft.Collate)
 		return datum, nil
 	case mysql.TypeBit:
 		val := datum.GetUint64()
