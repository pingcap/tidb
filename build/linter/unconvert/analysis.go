// Copyright 2022 PingCAP, Inc.
//
// Licensed under the Apache License, Version 2.0 (the "License");
// you may not use this file except in compliance with the License.
// You may obtain a copy of the License at
//
//     http://www.apache.org/licenses/LICENSE-2.0
//
// Unless required by applicable law or agreed to in writing, software
// distributed under the License is distributed on an "AS IS" BASIS,
// WITHOUT WARRANTIES OR CONDITIONS OF ANY KIND, either express or implied.
// See the License for the specific language governing permissions and
// limitations under the License.

package unconvert

import (
	"go/ast"
	"go/token"
	"go/types"

	"github.com/pingcap/tidb/build/linter/util"
	"golang.org/x/tools/go/analysis"
	"golang.org/x/tools/go/analysis/passes/inspect"
	"golang.org/x/tools/go/ast/inspector"
)

// Name is the name of the analyzer.
const Name = "unconvert"

// Analyzer is the analyzer struct of unconvert.
var Analyzer = &analysis.Analyzer{
	Name:     Name,
	Doc:      "Remove unnecessary type conversions",
	Requires: []*analysis.Analyzer{inspect.Analyzer},
	Run:      run,
}

func init() {
	util.SkipAnalyzer(Analyzer)
}

// Adapted from https://github.com/mdempsky/unconvert/blob/beb68d938016d2dec1d1b078054f4d3db25f97be/unconvert.go#L371-L414.
func run(pass *analysis.Pass) (interface{}, error) {
	inspect := pass.ResultOf[inspect.Analyzer].(*inspector.Inspector)

	nodeFilter := []ast.Node{
		(*ast.CallExpr)(nil),
	}
	inspect.Preorder(nodeFilter, func(n ast.Node) {
		call, ok := n.(*ast.CallExpr)
		if !ok {
			return
		}
		if len(call.Args) != 1 || call.Ellipsis != token.NoPos {
			return
		}
		ft, ok := pass.TypesInfo.Types[call.Fun]
		if !ok {
			pass.Reportf(call.Pos(), "missing type")
			return
		}
		if !ft.IsType() {
			// Function call; not a conversion.
			return
		}
		at, ok := pass.TypesInfo.Types[call.Args[0]]
		if !ok {
			pass.Reportf(call.Pos(), "missing type")
			return
		}
		if !types.Identical(ft.Type, at.Type) {
			// A real conversion.
			return
		}
		if isUntypedValue(call.Args[0], pass.TypesInfo) {
			// Workaround golang.org/issue/13061.
			return
		}
		// Adapted from https://github.com/mdempsky/unconvert/blob/beb68d938016d2dec1d1b078054f4d3db25f97be/unconvert.go#L416-L430.
		//
		// cmd/cgo generates explicit type conversions that
		// are often redundant when introducing
		// _cgoCheckPointer calls (issue #16).  Users can't do
		// anything about these, so skip over them.
		if ident, ok := call.Fun.(*ast.Ident); ok {
			if ident.Name == "_cgoCheckPointer" {
				return
			}
		}
		pass.Reportf(call.Pos(), "unnecessary conversion")
	})

	return nil, nil
}

// Cribbed from https://github.com/mdempsky/unconvert/blob/beb68d938016d2dec1d1b078054f4d3db25f97be/unconvert.go#L557-L607.
func isUntypedValue(n ast.Expr, info *types.Info) bool {
	switch n := n.(type) {
	case *ast.BinaryExpr:
		switch n.Op {
		case token.SHL, token.SHR:
			// Shifts yield an untyped value if their LHS is untyped.
			return isUntypedValue(n.X, info)
		case token.EQL, token.NEQ, token.LSS, token.GTR, token.LEQ, token.GEQ:
			// Comparisons yield an untyped boolean value.
			return true
		case token.ADD, token.SUB, token.MUL, token.QUO, token.REM,
			token.AND, token.OR, token.XOR, token.AND_NOT,
			token.LAND, token.LOR:
			return isUntypedValue(n.X, info) && isUntypedValue(n.Y, info)
		}
	case *ast.UnaryExpr:
		switch n.Op {
		case token.ADD, token.SUB, token.NOT, token.XOR:
			return isUntypedValue(n.X, info)
		}
	case *ast.BasicLit:
		// Basic literals are always untyped.
		return true
	case *ast.ParenExpr:
		return isUntypedValue(n.X, info)
	case *ast.SelectorExpr:
		return isUntypedValue(n.Sel, info)
	case *ast.Ident:
		if obj, ok := info.Uses[n]; ok {
			if obj.Pkg() == nil && obj.Name() == "nil" {
				// The universal untyped zero value.
				return true
			}
			if b, ok := obj.Type().(*types.Basic); ok && b.Info()&types.IsUntyped != 0 {
				// Reference to an untyped constant.
				return true
			}
		}
	case *ast.CallExpr:
		if b, ok := asBuiltin(n.Fun, info); ok {
			switch b.Name() {
			case "real", "imag":
				return isUntypedValue(n.Args[0], info)
			case "complex":
				return isUntypedValue(n.Args[0], info) && isUntypedValue(n.Args[1], info)
			}
		}
	}

	return false
}

// Cribbed from https://github.com/mdempsky/unconvert/blob/beb68d938016d2dec1d1b078054f4d3db25f97be/unconvert.go#L609-L630.
func asBuiltin(n ast.Expr, info *types.Info) (*types.Builtin, bool) {
	for {
		paren, ok := n.(*ast.ParenExpr)
		if !ok {
			break
		}
		n = paren.X
	}

	ident, ok := n.(*ast.Ident)
	if !ok {
		return nil, false
	}

<<<<<<< HEAD
	for _, pos := range positions {
		pass.Reportf(token.Pos(0), fmt.Sprintf("%s:%d:%d [%s] Unnecessary conversion", pos.Filename, pos.Line, pos.Column, Name))
=======
	obj, ok := info.Uses[ident]
	if !ok {
		return nil, false
>>>>>>> 5f0c5800
	}

	b, ok := obj.(*types.Builtin)
	return b, ok
}<|MERGE_RESOLUTION|>--- conflicted
+++ resolved
@@ -162,14 +162,9 @@
 		return nil, false
 	}
 
-<<<<<<< HEAD
-	for _, pos := range positions {
-		pass.Reportf(token.Pos(0), fmt.Sprintf("%s:%d:%d [%s] Unnecessary conversion", pos.Filename, pos.Line, pos.Column, Name))
-=======
 	obj, ok := info.Uses[ident]
 	if !ok {
 		return nil, false
->>>>>>> 5f0c5800
 	}
 
 	b, ok := obj.(*types.Builtin)
