--- conflicted
+++ resolved
@@ -364,11 +364,8 @@
       "pkg/expression/": "expression code",
       "pkg/extension/": "extension code",
       "pkg/infoschema/": "infoschema code",
-<<<<<<< HEAD
       "pkg/kv/": "kv code",
-=======
       "pkg/meta/": "meta code",
->>>>>>> 1f32c8e0
       "pkg/owner/": "owner code",
       "pkg/planner/cardinality": "pkg/planner/cardinality code",
       "pkg/planner/core/casetest/tpch": "pkg/planner/core/casetest/tpch code",
