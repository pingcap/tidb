{
  "all_revive": {
    "exclude_files": {
      "pkg/parser/parser.go": "parser/parser.go code",
      "external/": "no need to vet third party code",
      ".*_generated\\.go$": "ignore generated code",
      ".*mock.go$": "ignore generated code",
      "/rules_go_work-*": "ignore generated code",
      ".*_/testmain\\.go$": "ignore code",
      "pkg/extension/enterprise/audit/entry.go": "pkg/extension/enterprise/audit/entry.go",
      "pkg/extension/enterprise/audit/filter.go": "pkg/extension/enterprise/audit/filter.go"
    }
  },
  "asciicheck": {
    "exclude_files": {
      "pkg/parser/parser.go": "parser/parser.go code",
      "external/": "no need to vet third party code",
      ".*_generated\\.go$": "ignore generated code",
      ".*mock.go$": "ignore generated code",
      "lightning/pkg/web/res_vfsdata.go": "ignore code"
    }
  },
  "asmdecl": {
    "exclude_files": {
      "pkg/parser/parser.go": "parser/parser.go code",
      "external/": "no need to vet third party code",
      ".*_generated\\.go$": "ignore generated code"
    }
  },
  "assign": {
    "exclude_files": {
      "pkg/parser/parser.go": "parser/parser.go code",
      "external/": "no need to vet third party code",
      ".*_generated\\.go$": "ignore generated code"
    }
  },
  "atomic": {
    "exclude_files": {
      "pkg/parser/parser.go": "parser/parser.go code",
      "external/": "no need to vet third party code",
      ".*_generated\\.go$": "ignore generated code"
    }
  },
  "atomicalign": {
    "exclude_files": {
      "pkg/parser/parser.go": "parser/parser.go code",
      "external/": "no need to vet third party code",
      ".*_generated\\.go$": "ignore generated code"
    }
  },
  "bodyclose": {
    "exclude_files": {
      "pkg/parser/parser.go": "parser/parser.go code",
      "external/": "no need to vet third party code",
      ".*_generated\\.go$": "ignore generated code"
    }
  },
  "bools": {
    "exclude_files": {
      "pkg/parser/parser.go": "parser/parser.go code",
      "external/": "no need to vet third party code",
      ".*_generated\\.go$": "ignore generated code"
    }
  },
  "buildtag": {
    "exclude_files": {
      "pkg/parser/parser.go": "parser/parser.go code",
      "external/": "no need to vet third party code",
      ".*_generated\\.go$": "ignore generated code"
    }
  },
  "printexpression": {
    "exclude_files": {
      "pkg/parser/parser.go": "parser/parser.go code",
      "external/": "no need to vet third party code",
      ".*_generated\\.go$": "ignore generated code",
      "build/linter/printexpression/testdata/": "ignore test code"
    }
  },
  "printf": {
    "exclude_files": {
      "pkg/parser/parser.go": "parser/parser.go code",
      "external/": "no need to vet third party code",
      ".*_generated\\.go$": "ignore generated code",
      "pkg/planner/core/plan_clone_generator.go": "ignore plan_clone_generator code",
      "pkg/util/dbterror/ddl_terror.go": "ignore ddl_terror code"
    }
  },
  "unreachable": {
    "exclude_files": {
      "pkg/parser/parser.go": "parser/parser.go code",
      "external/": "no need to vet third party code",
      ".*_generated\\.go$": "ignore generated code"
    }
  },
  "composites": {
    "exclude_files": {
      "pkg/parser/parser.go": "parser/parser.go code",
      "external/": "no need to vet third party code",
      ".*_generated\\.go$": "ignore generated code",
      ".*mock.go$": "ignore generated code",
      "br/pkg/glue/console_glue_test.go": "ignore code",
      "br/pkg/restore/db_test.go": "ignore code",
      ".*_/testmain\\.go$": "ignore code"
    }
  },
  "copylocks": {
    "exclude_files": {
      "pkg/parser/parser.go": "parser/parser.go code",
      "external/": "no need to vet third party code",
      ".*_generated\\.go$": "ignore generated code",
      ".*mock.go$": "ignore generated code",
      "/cgo/": "ignore cgo code"
    }
  },
  "copyloopvar": {
    "exclude_files": {
      "pkg/parser/parser.go": "parser/parser.go code",
      "external/": "no need to vet third party code",
      ".*_generated\\.go$": "ignore generated code"
    }
  },
  "ctrlflow": {
    "exclude_files": {
      "pkg/parser/parser.go": "parser/parser.go code",
      "external/": "no need to vet third party code",
      ".*_generated\\.go$": "ignore generated code"
    }
  },
  "deadcode": {
    "exclude_files": {
      "pkg/parser/parser.go": "parser/parser.go code",
      "external/": "no need to vet third party code",
      ".*_generated\\.go$": "ignore generated code"
    }
  },
  "defers": {
    "exclude_files": {
      "pkg/parser/parser.go": "parser/parser.go code",
      "external/": "no need to vet third party code",
      ".*_generated\\.go$": "ignore generated code"
    }
  },
  "deepequalerrors": {
    "exclude_files": {
      "pkg/parser/parser.go": "parser/parser.go code",
      "external/": "no need to vet third party code",
      ".*_generated\\.go$": "ignore generated code"
    }
  },
  "durationcheck": {
    "exclude_files": {
      "pkg/parser/parser.go": "parser/parser.go code",
      "external/": "no need to vet third party code",
      "/rules_go_work-*": "ignore generated code",
      ".*_generated\\.go$": "ignore generated code"
    }
  },
  "errorsas": {
    "exclude_files": {
      "pkg/parser/parser.go": "parser/parser.go code",
      "external/": "no need to vet third party code",
      ".*_generated\\.go$": "ignore generated code"
    }
  },
  "errcheck": {
    "exclude_files": {
      "external/": "no need to vet third party code",
      ".*_generated\\.go$": "ignore generated code",
      ".*mock.go$": "ignore generated code",
      ".*_test\\.go$": "ignore generated code",
      "pkg/util/logutil": "ignore util/logutil code",
      "tools/": "ignore tools code",
      "/src/net/conf.go": "ignore code",
      "/rules_go_work-*": "ignore generated code",
      "GOROOT/": "ignore code",
      "/parser/": "ignore code",
      "pkg/server/internal/testserverclient/server_client.go": "ignore code",
      ".*_/testmain\\.go$": "ignore code"
    }
  },
  "filepermission": {
    "exclude_files": {
      "pkg/parser/parser.go": "parser/parser.go code",
      "external/": "no need to vet third party code",
      ".cgo/": "no need to cgo code",
      ".*_generated\\.go$": "ignore generated code",
      ".*mock.go$": "ignore generated code",
      ".*_/testmain\\.go$": "ignore code"
    }
  },
  "fieldalignment": {
    "exclude_files": {
      "pkg/parser/parser.go": "parser/parser.go code",
      "pkg/statistics/table.go": "disable this limitation that prevents us from splitting struct fields for clarity",
      "external/": "no need to vet third party code",
      ".*_generated\\.go$": "ignore generated code",
      ".*mock.go$": "ignore generated code",
      ".*_/testmain\\.go$": "ignore code",
      ".*_test\\.go$": "ignore test code"
    },
    "only_files": {
      "pkg/statistics/": "statistics/ code",
      "pkg/util/checksum": "util/checksum code",
      "pkg/util/processinfo.go": "util/processinfo.go code",
      "pkg/util/cpuprofile/": "util/cpuprofile/ code",
      "pkg/util/cteutil/": "util/cteutil/ code",
      "pkg/util/dbutil/": "util/dbutil/ code",
      "pkg/util/deadlockhistory/": "util/deadlockhistory/ code",
      "pkg/util/domainutil/": "util/domainutil/ code",
      "pkg/util/encrypt/": "util/encrypt/ code",
      "pkg/util/etcd/": "util/etcd/ code",
      "pkg/util/expensivequery/": "util/expensivequery/ code",
      "pkg/util/filter/": "util/filter/ code",
      "pkg/util/importer/": "util/importer/ code",
      "pkg/util/keydecoder/": "util/keydecoder/ code",
      "pkg/util/kvcache/": "util/kvcache/ code",
      "pkg/util/localpool/": "util/localpool/ code",
      "pkg/util/mathutil/": "util/mathutil/ code",
      "pkg/util/memory/": "util/memory/ code",
      "pkg/util/mock/": "util/mock/ code",
      "pkg/util/mvmap/": "util/mvmap/ code",
      "pkg/util/profile/": "util/profile/ code",
      "pkg/util/ranger/": "util/ranger/ code",
      "pkg/util/regexpr-router/": "util/regexpr-router/ code",
      "pkg/util/schemacmp/": "util/schemacmp/ code",
      "pkg/util/sqlexec/": "util/sqlexec/ code",
      "pkg/util/stringutil/": "util/stringutil/ code",
      "pkg/util/table-router/": "util/table-router/ code",
      "pkg/util/timeutil/": "util/timeutil/ code",
      "pkg/util/topsql/": "util/topsql/ code",
      "pkg/util/tracing/": "util/tracing/ code",
      "pkg/util/trxevents/": "util/trxevents/ code",
      "pkg/util/watcher/": "util/watcher/ code",
      "pkg/util/gctuner": "util/gctuner",
      "pkg/store/mockstore/unistore/util": "store/mockstore/unistore/util code",
      "pkg/ddl/util/": "ddl/util code",
      "pkg/server/internal": "server/internal code",
      "pkg/planner/core/internal": "planner/core/internal code",
      "pkg/executor/internal": "executor/internal code"
    }
  },
  "findcall": {
    "exclude_files": {
      "pkg/parser/parser.go": "parser/parser.go code",
      "external/": "no need to vet third party code",
      ".*_generated\\.go$": "ignore generated code"
    }
  },
  "forcetypeassert": {
    "exclude_files": {
      "pkg/parser/parser.go": "parser/parser.go code",
      ".*test_/testmain\\.go$": "ignore generated code",
      "external/": "no need to vet third party code",
      ".*_generated\\.go$": "ignore generated code"
    },
    "only_files": {
      "util/gctuner": "only for util/gctuner",
      "pkg/lightning/mydump/": "only for pkg/lightning/mydump/",
      "lightning/pkg/importer/opts": "only for lightning/pkg/importer/opts",
      "pkg/executor/aggregate.go": "only for executor/aggregate.go",
      "pkg/types/json_binary_functions.go": "only for types/json_binary_functions.go",
      "pkg/types/json_binary_test.go": "only for types/json_binary_test.go",
      "pkg/ddl/backfilling.go": "only for ddl/backfilling.go",
      "pkg/ddl/column.go": "only for ddl/column.go",
      "pkg/ddl/index.go": "only for ddl/index.go",
      "pkg/ddl/ingest/": "only for ddl/ingest/",
      "pkg/util/cgroup": "only for util/cgroup code",
      "pkg/server/conn.go": "only for server/conn.go",
      "pkg/server/conn_stmt.go": "only for server/conn_stmt.go",
      "pkg/server/conn_test.go": "only for server/conn_test.go",
      "pkg/planner/core/plan.go": "only for planner/core/plan.go",
      "pkg/errno/": "only for errno/",
      "pkg/extension/": "extension code"
    }
  },
  "gofmt": {
    "exclude_files": {
      "pkg/parser/": "parser/*.go code",
      "external/": "no need to vet third party code",
      ".*_generated\\.go$": "ignore generated code",
      ".*mock.go$": "ignore generated code",
      "/cgo/": "ignore cgo code",
      "/rules_go_work-*": "ignore generated code",
      ".*test_/testmain\\.go$": "ignore generated code",
      ".*failpoint_binding__.go$": "ignore generated code",
      "_cgo_gotypes.go": "skip _cgo_gotypes.go",
      "_cgo_imports.go": "skip _cgo_imports.go",
      ".*.cgo1.go": "skip cgo1.go"
    }
  },
  "gci": {
    "exclude_files": {
      "external/": "no need to vet third party code",
      ".*_generated\\.go$": "ignore generated code",
      ".*mock.go$": "ignore generated code",
      "/cgo/": "ignore cgo code",
      ".*\\.pb\\.go$": "generated code",
      "/rules_go_work-*": "ignore generated code",
      ".*test_/testmain\\.go$": "ignore generated code",
      ".*failpoint_binding__.go$": "ignore generated code",
      "pkg/util/printer/printer.go": "ignore util/printer code",
      "pkg/parser/parser.go": "ignore parser code",
      "pkg/parser/hintparser.go": "ignore parser/hintparser code"
    }
  },
  "gosec": {
    "exclude_files": {
      "pkg/parser/parser.go": "parser/parser.go code",
      "external/": "no need to vet third party code",
      "parser/goyacc/": "ignore goyacc code",
      ".*_test\\.go$": "ignore generated code",
      "/cgo/": "ignore cgo code",
      "/rules_go_work-*": "ignore generated code",
      "tools/check/ut.go": "ignore tools/check code",
      "cmd/mirror": "ignore cmd/mirror code",
      "tools/check/xprog/xprog.go": "ignore tools/check code",
      "cmd/pluginpkg/pluginpkg.go": "ignore cmd/pluginpkg code",
      "tools/check/xprog.go:": "ignore tools/check code",
      "tests/integrationtest/main.go": "ignore tests/integrationtest code",
      "GOROOT/": "ignore code",
      "pkg/server/internal/testserverclient/server_client.go": "ignore server_client code",
      ".*_generated\\.go$": "ignore generated code"
    }
  },
  "httpresponse": {
    "exclude_files": {
      "pkg/parser/parser.go": "parser/parser.go code",
      "external/": "no need to vet third party code",
      ".*_generated\\.go$": "ignore generated code"
    }
  },
  "ifaceassert": {
    "exclude_files": {
      "pkg/parser/parser.go": "parser/parser.go code",
      "external/": "no need to vet third party code",
      ".*_generated\\.go$": "ignore generated code"
    }
  },
  "ineffassign": {
    "exclude_files": {
      "pkg/parser/parser.go": "parser/parser.go code",
      "external/": "no need to vet third party code",
      ".*_generated\\.go$": "ignore generated code",
      ".*mock.go$": "ignore generated code",
      "/cgo/": "no need to vet cgo code"
    }
  },
  "intrange": {
    "exclude_files": {
      "pkg/parser/parser.go": "parser/parser.go code",
      "external/": "no need to vet third party code",
      ".*_generated\\.go$": "ignore generated code",
      ".*_test\\.go$": "ignore test code",
      ".*mock.go$": "ignore generated code",
      "/cgo/": "no need to vet cgo code"
    },
    "only_files": {
      "pkg/autoid_service/": "autoid_service code",
      "//cmd/": "cmd code",
      "pkg/bindinfo/": "bindinfo code",
      "pkg/infoschema/": "infoschema code",
      "pkg/owner/": "owner code",
      "pkg/util/": "util code",
      "pkg/workloadlearning": "workloadlearning code",
<<<<<<< HEAD
      "pkg/planner/": "pkg/planner code"
=======
      "pkg/planner/core/generator/hash64_equals": "pkg/planner/core/generator/hash64_equals/ code",
      "pkg/planner/core/operator/logicalop": "pkg/planner/core/operator/logicalop code",
      "pkg/planner/core/casetest/tpch": "pkg/planner/core/casetest/tpch code",
      "pkg/planner/cardinality": "pkg/planner/cardinality code",
      "pkg/planner/funcdep": "pkg/planner/funcdep code",
      "pkg/server/": "server code",
      "pkg/store/": "store code",
      "pkg/statistics": "pkg/statistics code"
>>>>>>> e24784a9
    }
  },
  "inspect": {
    "exclude_files": {
      "pkg/parser/parser.go": "parser/parser.go code",
      "external/": "no need to vet third party code",
      ".*_generated\\.go$": "ignore generated code"
    }
  },
  "lostcancel": {
    "exclude_files": {
      "pkg/parser/parser.go": "parser/parser.go code",
      "external/": "no need to vet third party code",
      ".*_generated\\.go$": "ignore generated code"
    }
  },
  "lll": {
    "exclude_files": {
      ".*_test\\.go$": "ignore test code",
      "/cgo/": "ignore cgo code",
      "external/": "no need to vet third party code",
      ".*_generated\\.go$": "ignore generated code",
      ".*mock.go$": "ignore generated code",
      ".*pb\\.go$": "ignore generated code",
      "br/pkg/streamhelper/.*_test\\.go$": "ignore test code",
      "br/pkg/errors/errors.go": "ignore error",
      "br/pkg/rtree/logging_test.go": "ignore rtree code",
      "br/pkg/logutil/logging_test.go": "ignore logutil code",
      "br/pkg/storage/": "ignore storage code",
      "br/pkg/mock/storage/storage.go": "ignore storage code",
      "br/pkg/utils/": "ignore utils code",
      "br/pkg/version/version.go": "ignore version code",
      "pkg/lightning/common/errors.go": "ignore error",
      "pkg/lightning/config/config.go": "ignore config code",
      "pkg/lightning/config/config_test.go": "ignore config code",
      "pkg/lightning/config/global.go": "ignore global code",
      "pkg/lightning/mydump/": "ignore mydump code",
      "pkg/lightning/checkpoints/checkpoints.go": "ignore checkpoints code",
      "pkg/lightning/checkpoints/glue_checkpoint.go": "ignore glue_checkpoint code",
      "pkg/lightning/backend/local/": "ignore local code",
      "pkg/lightning/backend/tidb/tidb.go": "ignore tidb code",
      "pkg/lightning/backend/tidb/tidb_test.go": "ignore tidb code",
      "pkg/lightning/checkpoints/checkpoints_test.go": "ignore checkpoints code",
      "pkg/lightning/checkpoints/checkpoints_sql_test.go": "ignore checkpoints code",
      "pkg/lightning/errormanager/errormanager_test.go": "ignore errormanager code",
      "pkg/lightning/backend/kv/sql2kv_test.go": "ignore sql2kv code",
      "br/pkg/stream/rewrite_meta_rawkv_test.go": "ignore rewrite_meta_rawkv code",
      "lightning/pkg/server/lightning.go": "ignore lightning code",
      "lightning/pkg/importer": "ignore importer code",
      "br/cmd/tidb-lightning-ctl/main.go": "ignore main code",
      "br/pkg/stream/rewrite_meta_rawkv.go": "ignore rewrite_meta_rawkv code",
      "lightning/pkg/web/": "ignore web code",
      "br/pkg/mock/": "ignore mock code",
      "br/pkg/aws/ebs.go": "ignore ebs code",
      "br/pkg/backup/": "ignore backup code",
      "br/pkg/restore/": "ignore restore code",
      "br/pkg/task/": "ignore task code",
      "br/pkg/version/": "ignore version code",
      "pkg/ddl/util/util.go": "ignore util code",
      "pkg/ddl/syncer/syncer.go": "ignore syncer code",
      "pkg/ddl/ingest/backend.go": "ignore backend code",
      "pkg/ddl/ingest/backend_mgr.go": "ignore backend_mgr code",
      "pkg/ddl/ingest/engine_mgr.go": "ignore engine_mgr code",
      "pkg/util/column-mapping/column.go": "ignore error",
      "pkg/parser/mysql/": "ignore mysql code",
      "pkg/parser/auth": "ignore auth code",
      "pkg/parser/charset/charset.go": "ignore charset code",
      "pkg/parser/types/field_type.go": "ignore field_type code",
      "pkg/parser/model/ddl.go": "ignore ddl code",
      "pkg/parser/model/model.go": "ignore model code",
      "pkg/parser/model/model_test.go": "ignore tables code",
      "pkg/parser/ast": "ignore ast code",
      "pkg/parser/parser.go": "ignore parser code",
      "pkg/parser/hintparser.go": "ignore hintparser code",
      "pkg/parser/yy_parser.go": "ignore yy_parser code",
      "pkg/parser/digester.go": "ignore digester code",
      "pkg/parser/consistent_test.go": "ignore consistent code",
      "pkg/parser/bench_test.go": "ignore bench code",
      "pkg/parser/parser_test.go": "ignore parser_test code",
      "pkg/parser/digester_test.go": "ignore digester_test code",
      "pkg/parser/hintparser_test.go": "ignore hintparser_test code",
      "pkg/errno/errname.go": "ignore errname code",
      "pkg/planner/funcdep/fd_graph.go": "ignore fd_graph code",
      "pkg/planner/funcdep/doc.go": "ignore funcdep code",
      "pkg/planner/util/path.go": "ignore path code",
      "pkg/planner/memo/": "ignore memo code",
      "pkg/ttl/cache/ttlstatus.go": "ignore ttlstatus code",
      "pkg/ttl/ttlworker/": "ignore ttlworker code",
      "pkg/ttl/sqlbuilder/sql_test.go": "ignore sql_test code",
      "pkg/planner/core/": "ignore core code",
      "pkg/planner/optimize.go": "ignore optimize code",
      "pkg/planner/cascades/": "ignore cascades code",
      "pkg/planner/cardinality/": "ignore cardinality code",
      "pkg/planner/funcdep/extract_fd_test.go": "ignore extract_fd code",
      "pkg/planner/funcdep/only_full_group_by_test.go": "ignore only_full_group_by code",
      "dumpling/export": "ignore export code",
      "pkg/ddl/placement/": "ignore placement code"
    },
    "only_files": {
      "br/": "only for br code",
      "pkg/ttl/": "only for ttl code",
      "pkg/planner/": "only for planner code",
      "pkg/parser/": "only for parser code",
      "dumpling/": "only for dumpling code"
    }
  },
  "makezero": {
    "exclude_files": {
      "pkg/parser/parser.go": "parser/parser.go code",
      "/cgo/": "ignore cgo code",
      ".*_test\\.go$": "ignore generated code",
      "external/": "no need to vet third party code",
      ".*_generated\\.go$": "ignore generated code"
    }
  },
  "mirror": {
    "exclude_files": {
      "pkg/parser/parser.go": "parser/parser.go code",
      "/cgo/": "ignore cgo code",
      "external/": "no need to vet third party code",
      "tools/": "ignore tools code",
      ".*_generated\\.go$": "ignore generated code"
    }
  },
  "misspell": {
    "exclude_files": {
      "pkg/parser/parser.go": "parser/parser.go code",
      "/cgo/": "ignore cgo code",
      "external/": "no need to vet third party code",
      "$GOROOT/": "ignore GOROOT code",
      ".*_generated\\.go$": "ignore generated code"
    }
  },
  "nilfunc": {
    "exclude_files": {
      "pkg/parser/parser.go": "parser/parser.go code",
      "external/": "no need to vet third party code",
      ".*_generated\\.go$": "ignore generated code"
    }
  },
  "nilness": {
    "exclude_files": {
      "br/pkg/streamhelper/advancer_test.go": "please fix it",
      "pkg/parser/parser.go": "parser/parser.go code",
      "external/": "no need to vet third party code",
      ".*_generated\\.go$": "ignore generated code",
      ".*mock.go$": "ignore generated code",
      "/cgo/": "ignore cgo"
    }
  },
  "pkgfact": {
    "exclude_files": {
      "pkg/parser/parser.go": "parser/parser.go code",
      "external/": "no need to vet third party code",
      ".*_generated\\.go$": "ignore generated code"
    }
  },
  "revive": {
    "exclude_files": {
      "pkg/parser/parser.go": "parser/parser.go code",
      "external/": "no need to vet third party code",
      "GOROOT/": "ignore code",
      "/cgo/": "ignore cgo",
      "tools/": "ignore tool code",
      "pkg/parser/goyacc/": "ignore goyacc code",
      "pkg/parser/ast/": "ignore parser/ast code",
      "pkg/parser/test_driver/": "ignore parser/test_driver code",
      "pkg/planner/core/plan_clone_generated.go": "ignore plan_clone_generated code",
      "pkg/planner/core/operator/logicalop/hash64_equals_generated.go": "ignore hash64_equals_generated code",
      ".*_test\\.go$": "ignore generated code",
      ".*_generated\\.go$": "ignore generated code",
      ".*mock.go$": "ignore generated code",
      "pkg/plugin/conn_ip_example/": "plugin/conn_ip_example/"
    },
    "only_files": {
      "pkg/autoid_service/": "autoid_service",
      "pkg/bindinfo/": "bindinfo",
      "pkg/lightning/": "pkg/lightning/",
      "lightning/": "lightning/",
      "pkg/executor/": "executor/",
      "pkg/types/json_binary_functions.go": "types/json_binary_functions.go",
      "pkg/types/json_binary_test.go": "types/json_binary_test.go",
      "pkg/ddl/": "ddl",
      "pkg/expression/a": "expression/a code",
      "pkg/expression/builtin.go": "expression/builtin code",
      "pkg/expression/builtin_cast.go": "expression/builtin_cast code",
      "pkg/server/": "server/ code",
      "pkg/distsql/": "distsql code",
      "pkg/disttask": "disttask code",
      "dumpling/export": "dumpling/export code",
      "pkg/lock/": "lock file",
      "pkg/errno/": "errno code",
      "pkg/session/": "session code",
      "pkg/structure/": "structure code",
      "pkg/statistics/": "statistics/ code",
      "pkg/telemetry/": "telemetry code",
      "pkg/parser/": "parser code",
      "pkg/planner/": "planner code",
      "pkg/plugin/": "plugin code",
      "pkg/util/": "util code",
      "pkg/meta/": "parser code",
      "pkg/extension/": "extension code",
      "pkg/resourcemanager/": "resourcemanager code",
      "pkg/keyspace/": "keyspace code",
      "pkg/owner/": "owner code",
      "pkg/timer/": "timer code",
      "pkg/domain": "domain code",
      "pkg/workloadlearning": "workloadlearning code"
    }
  },
  "shift": {
    "exclude_files": {
      "pkg/parser/parser.go": "parser/parser.go code",
      "external/": "no need to vet third party code",
      ".*_generated\\.go$": "ignore generated code"
    }
  },
  "sortslice": {
    "exclude_files": {
      "pkg/parser/parser.go": "parser/parser.go code",
      "external/": "no need to vet third party code",
      ".*_generated\\.go$": "ignore generated code"
    }
  },
  "stdmethods": {
    "exclude_files": {
      "pkg/parser/parser.go": "parser/parser.go code",
      "external/": "no need to vet third party code",
      ".*_generated\\.go$": "ignore generated code"
    }
  },
  "stringintconv": {
    "exclude_files": {
      "pkg/parser/parser.go": "parser/parser.go code",
      "external/": "no need to vet third party code",
      ".*_generated\\.go$": "ignore generated code"
    }
  },
  "structtag": {
    "exclude_files": {
      "pkg/parser/parser.go": "parser/parser.go code",
      "external/": "no need to vet third party code",
      ".*_generated\\.go$": "ignore generated code"
    }
  },
  "testinggoroutine": {
    "exclude_files": {
      "pkg/parser/parser.go": "parser/parser.go code",
      "external/": "no need to vet third party code",
      ".*_generated\\.go$": "ignore generated code"
    }
  },
  "tests": {
    "exclude_files": {
      "pkg/parser/parser.go": "parser/parser.go code",
      "external/": "no need to vet third party code",
      ".*_generated\\.go$": "ignore generated code"
    }
  },
  "toomanytests": {
    "exclude_files": {
      "pkg/parser/parser.go": "parser/parser.go code",
      "external/": "no need to vet third party code",
      ".*_generated\\.go$": "ignore generated code",
      ".*mock.go$": "ignore generated code",
      "/cgo/": "ignore cgo code",
      "/rules_go_work-*": "ignore generated code",
      ".*test_/testmain\\.go$": "ignore generated code",
      ".*failpoint_binding__.go$": "ignore generated code",
      "pkg/util/chunk": "ignore util/chunk",
      "pkg/lightning/mydump/": "more than 50",
      "lightning/pkg/importer/": "more than 50",
      "pkg/lightning/backend/local/": "more than 50",
      "br/pkg/restore/": "more than 50",
      "pkg/ddl/tests/partition/": "more than 50"
    },
    "only_files": {
      "br/pkg/version/": "br/pkg/version/ coded",
      "br/pkg/utils/storewatch/": "br/pkg/utils/storewatch/ coded",
      "br/pkg/utils/iter/": "br/pkg/utils/iter/ coded",
      "br/pkg/utils/": "br/pkg/utils/ coded",
      "br/pkg/task/show/": "br/pkg/task/show/ coded",
      "br/pkg/task/": "br/pkg/task/ coded",
      "br/pkg/streamhelper/spans/": "br/pkg/streamhelper/spans/ coded",
      "br/pkg/streamhelper/": "br/pkg/streamhelper/ coded",
      "br/pkg/stream/": "br/pkg/stream/ coded",
      "br/pkg/storage/": "br/pkg/storage/ coded",
      "br/pkg/rtree/": "br/pkg/rtree/ coded",
      "br/pkg/restore/tiflashrec/": "br/pkg/restore/tiflashrec/ coded",
      "br/pkg/restore/split/": "br/pkg/restore/split/ coded",
      "br/pkg/restore/ingestrec/": "br/pkg/restore/ingestrec/ coded",
      "br/pkg/pdutil/": "br/pkg/pdutil/ coded",
      "br/pkg/metautil/": "br/pkg/metautil/ coded",
      "br/pkg/logutil/": "br/pkg/logutil/ coded",
      "br/pkg/gluetidb/": "br/pkg/gluetidb/ coded",
      "br/pkg/conn/": "br/pkg/conn/ coded",
      "br/pkg/checkpoint/": "br/pkg/checkpoint/ coded",
      "br/pkg/backup/": "br/pkg/backup/ coded",
      "pkg/planer/core/casetest/binaryplan": "planer/core/casetest/binaryplan",
      "pkg/planer/core/casetest/cbotest": "planer/core/casetest/cbotest",
      "pkg/planer/core/casetest/dag": "planer/core/casetest/dag",
      "pkg/planer/core/casetest/enforcempp": "planer/core/casetest/enforcempp",
      "pkg/planer/core/casetest/flatplan": "planer/core/casetest/flatplan",
      "pkg/planer/core/casetest/hint": "planer/core/casetest/hint",
      "pkg/planer/core/casetest/mpp": "planer/core/casetest/mpp",
      "pkg/planer/core/casetest/partition": "planer/core/casetest/partition",
      "pkg/planer/core/casetest/pushdown": "planer/core/casetest/pushdown",
      "pkg/planer/core/casetest/rule": "planer/core/casetest/rule",
      "pkg/planer/core/casetest/scalarsubquery": "planer/core/casetest/scalarsubquery",
      "pkg/planer/core/casetest/testdata": "planer/core/casetest/testdata",
      "pkg/planer/core/casetest/windows": "planer/core/casetest/windows",
      "pkg/planer/core/tests/": "planer/core/tests/",
      "pkg/executor/test/admintest": "executor/test/admintest",
      "pkg/executor/test/aggregate": "executor/test/aggregate",
      "pkg/executor/test/autoidtest": "executor/test/autoidtest",
      "pkg/executor/test/distsqltest": "executor/test/distsqltest",
      "pkg/executor/test/fktest": "executor/test/fktest",
      "pkg/executor/test/indexmergereadtest": "executor/test/indexmergereadtest",
      "pkg/executor/test/jointest": "executor/test/jointest",
      "pkg/executor/test/kvtest": "executor/test/kvtest",
      "pkg/executor/test/loaddatatest": "executor/test/loaddatatest",
      "pkg/executor/test/loadremotetest": "executor/test/loadremotetest",
      "pkg/executor/test/memtest": "executor/test/memtest",
      "pkg/executor/test/oomtest": "executor/test/oomtest",
      "pkg/executor/test/partitiontest": "executor/test/partitiontest",
      "pkg/executor/test/passwordtest": "executor/test/passwordtest",
      "pkg/executor/test/seqtest": "executor/test/seqtest",
      "pkg/executor/test/showtest": "executor/test/showtest",
      "pkg/executor/test/simpletest": "executor/test/simpletest",
      "pkg/executor/test/splittest": "executor/test/splittest",
      "pkg/executor/test/tiflashtest": "executor/test/tiflashtest",
      "pkg/executor/test/unstabletest": "executor/test/unstabletest",
      "br/": "br code",
      "pkg/session/test": "session/test code",
      "pkg/ddl/tests": "ddl/tests code",
      "pkg/disttask/": "disttask code",
      "pkg/timer/": "timer code",
      "pkg/util/": "util code",
      "pkg/lightning/config/": "pkg/lightning/config code",
      "br/pkg/storage": "br/pkg/storage code",
      "br/pkg/utils": "br/pkg/utils code",
      "pkg/planner/cascades": "planner/cascades code",
      "pkg/store/": "store code",
      "pkg/ttl/": "ttl code",
      "pkg/bindinfo/": "bindinfo code",
      "pkg/domain/": "domain code"
    }
  },
  "unconvert": {
    "exclude_files": {
      "external/": "no need to vet third party code",
      ".*\\.pb\\.go$": "generated code",
      "pkg/parser/parser.go": "generated code",
      "/cgo/": "no need to vet third party code for cgo",
      "pkg/lightning/common/conn.go": "ignore: to fix it",
      "pkg/lightning/common/storage_unix.go": "ignore: to fix it",
      "br/pkg/task/common.go": "ignore: to fix it",
      ".*_generated\\.go$": "ignore generated code"
    }
  },
  "unmarshal": {
    "exclude_files": {
      "pkg/parser/parser.go": "parser/parser.go code",
      "external/": "no need to vet third party code",
      ".*_generated\\.go$": "ignore generated code"
    }
  },
  "unsafeptr": {
    "exclude_files": {
      "pkg/parser/parser.go": "parser/parser.go code",
      "external/": "no need to vet third party code",
      ".*_generated\\.go$": "ignore generated code",
      ".*mock.go$": "ignore generated code",
      "pkg/parser/digester.go": "ignore code"
    }
  },
  "unusedresult": {
    "exclude_files": {
      "pkg/parser/parser.go": "parser/parser.go code",
      "external/": "no need to vet third party code",
      ".*_generated\\.go$": "ignore generated code",
      ".*mock.go$": "ignore generated code",
      "pkg/parser/digester_test.go": "ignore code"
    }
  },
  "rowserrcheck": {
    "exclude_files": {
      "pkg/parser/parser.go": "parser/parser.go code",
      "external/": "no need to vet third party code",
      ".*_generated\\.go$": "ignore generated code",
      ".*mock.go$": "ignore generated code",
      "pkg/server/tidb_test.go": "ignore test code",
      "pkg/server/tests/tidb_test.go": "ignore test code",
      "pkg/server/tests/commontest/tidb_test.go": "ignore test code",
      "pkg/server/tests/tidb_serial_test.go": "ignore test code",
      "pkg/server/tidb_serial_test.go": "ignore test code",
      "pkg/server/statistics_handler_test.go": "ignore test code",
      "pkg/server/handler/optimizor/optimize_trace_test.go": "ignore test code",
      "pkg/server/handler/optimizor/plan_replayer_test.go": "ignore test code",
      "pkg/server/handler/optimizor/statistics_handler_test.go": "ignore test code",
      "pkg/server/server_test.go": "ignore test code",
      "pkg/server/optimize_trace_test.go": "ignore test code",
      "pkg/server/plan_replayer_test.go": "ignore test code",
      "pkg/server/internal/testserverclient/server_client.go": "ignore test code"
    }
  },
  "S1000": {
    "exclude_files": {
      "pkg/parser/parser.go": "parser/parser.go code",
      "external/": "no need to vet third party code",
      ".*_generated\\.go$": "ignore generated code"
    }
  },
  "S1001": {
    "exclude_files": {
      "pkg/parser/parser.go": "parser/parser.go code",
      "external/": "no need to vet third party code",
      ".*_generated\\.go$": "ignore generated code"
    }
  },
  "S1002": {
    "exclude_files": {
      "pkg/parser/parser.go": "parser/parser.go code",
      "external/": "no need to vet third party code",
      ".*_generated\\.go$": "ignore generated code"
    }
  },
  "S1003": {
    "exclude_files": {
      "pkg/parser/parser.go": "parser/parser.go code",
      "external/": "no need to vet third party code",
      ".*_generated\\.go$": "ignore generated code"
    }
  },
  "S1004": {
    "exclude_files": {
      "pkg/parser/parser.go": "parser/parser.go code",
      "external/": "no need to vet third party code",
      ".*_generated\\.go$": "ignore generated code"
    }
  },
  "S1005": {
    "exclude_files": {
      "pkg/parser/parser.go": "parser/parser.go code",
      "external/": "no need to vet third party code",
      ".*_generated\\.go$": "ignore generated code"
    }
  },
  "S1006": {
    "exclude_files": {
      "pkg/parser/parser.go": "parser/parser.go code",
      "external/": "no need to vet third party code",
      ".*_generated\\.go$": "ignore generated code"
    }
  },
  "S1007": {
    "exclude_files": {
      "pkg/parser/parser.go": "parser/parser.go code",
      "external/": "no need to vet third party code",
      ".*_generated\\.go$": "ignore generated code"
    }
  },
  "S1008": {
    "exclude_files": {
      "pkg/parser/parser.go": "parser/parser.go code",
      "external/": "no need to vet third party code",
      ".*_generated\\.go$": "ignore generated code"
    }
  },
  "S1009": {
    "exclude_files": {
      "pkg/parser/parser.go": "parser/parser.go code",
      "external/": "no need to vet third party code",
      ".*_generated\\.go$": "ignore generated code"
    }
  },
  "S1010": {
    "exclude_files": {
      "pkg/parser/parser.go": "parser/parser.go code",
      "external/": "no need to vet third party code",
      ".*_generated\\.go$": "ignore generated code"
    }
  },
  "S1011": {
    "exclude_files": {
      "pkg/parser/parser.go": "parser/parser.go code",
      "external/": "no need to vet third party code",
      ".*_generated\\.go$": "ignore generated code"
    }
  },
  "S1012": {
    "exclude_files": {
      "pkg/parser/parser.go": "parser/parser.go code",
      "external/": "no need to vet third party code",
      ".*_generated\\.go$": "ignore generated code"
    }
  },
  "S1013": {
    "exclude_files": {
      "pkg/parser/parser.go": "parser/parser.go code",
      "external/": "no need to vet third party code",
      ".*_generated\\.go$": "ignore generated code"
    }
  },
  "S1014": {
    "exclude_files": {
      "pkg/parser/parser.go": "parser/parser.go code",
      "external/": "no need to vet third party code",
      ".*_generated\\.go$": "ignore generated code"
    }
  },
  "S1015": {
    "exclude_files": {
      "pkg/parser/parser.go": "parser/parser.go code",
      "external/": "no need to vet third party code",
      ".*_generated\\.go$": "ignore generated code"
    }
  },
  "S1016": {
    "exclude_files": {
      "pkg/parser/parser.go": "parser/parser.go code",
      "external/": "no need to vet third party code",
      ".*_generated\\.go$": "ignore generated code"
    }
  },
  "S1017": {
    "exclude_files": {
      "pkg/parser/parser.go": "parser/parser.go code",
      "external/": "no need to vet third party code",
      ".*_generated\\.go$": "ignore generated code"
    }
  },
  "S1018": {
    "exclude_files": {
      "pkg/parser/parser.go": "parser/parser.go code",
      "external/": "no need to vet third party code",
      ".*_generated\\.go$": "ignore generated code"
    }
  },
  "S1019": {
    "exclude_files": {
      "external/": "no need to vet third party code",
      ".*_generated\\.go$": "ignore generated code",
      ".*mock.go$": "ignore generated code",
      "pkg/parser/parser.go": "ignore code"
    }
  },
  "S1020": {
    "exclude_files": {
      "pkg/parser/parser.go": "parser/parser.go code",
      "external/": "no need to vet third party code",
      ".*_generated\\.go$": "ignore generated code"
    }
  },
  "S1021": {
    "exclude_files": {
      "pkg/parser/parser.go": "parser/parser.go code",
      "external/": "no need to vet third party code",
      ".*_generated\\.go$": "ignore generated code",
      ".*mock.go$": "ignore generated code",
      "tools/check/ut.go": "ignore code"
    }
  },
  "S1022": {
    "exclude_files": {
      "pkg/parser/parser.go": "parser/parser.go code",
      "external/": "no need to vet third party code",
      ".*_generated\\.go$": "ignore generated code"
    }
  },
  "S1023": {
    "exclude_files": {
      "external/": "no need to vet third party code",
      ".*_generated\\.go$": "ignore generated code",
      ".*mock.go$": "ignore generated code",
      "pkg/parser/parser.go": "ignore code"
    }
  },
  "S1024": {
    "exclude_files": {
      "pkg/parser/parser.go": "parser/parser.go code",
      "external/": "no need to vet third party code",
      ".*_generated\\.go$": "ignore generated code"
    }
  },
  "S1025": {
    "exclude_files": {
      "pkg/parser/parser.go": "parser/parser.go code",
      "external/": "no need to vet third party code",
      ".*_generated\\.go$": "ignore generated code"
    }
  },
  "S1026": {
    "exclude_files": {
      "pkg/parser/parser.go": "parser/parser.go code",
      "external/": "no need to vet third party code",
      ".*_generated\\.go$": "ignore generated code"
    }
  },
  "S1027": {
    "exclude_files": {
      "pkg/parser/parser.go": "parser/parser.go code",
      "external/": "no need to vet third party code",
      ".*_generated\\.go$": "ignore generated code"
    }
  },
  "S1028": {
    "exclude_files": {
      "pkg/parser/parser.go": "parser/parser.go code",
      "external/": "no need to vet third party code",
      ".*_generated\\.go$": "ignore generated code"
    }
  },
  "S1029": {
    "exclude_files": {
      "pkg/parser/parser.go": "parser/parser.go code",
      "external/": "no need to vet third party code",
      ".*_generated\\.go$": "ignore generated code"
    }
  },
  "S1030": {
    "exclude_files": {
      "pkg/parser/parser.go": "parser/parser.go code",
      "external/": "no need to vet third party code",
      ".*_generated\\.go$": "ignore generated code"
    }
  },
  "S1031": {
    "exclude_files": {
      "pkg/parser/parser.go": "parser/parser.go code",
      "external/": "no need to vet third party code",
      ".*_generated\\.go$": "ignore generated code"
    }
  },
  "S1032": {
    "exclude_files": {
      "pkg/parser/parser.go": "parser/parser.go code",
      "external/": "no need to vet third party code",
      ".*_generated\\.go$": "ignore generated code"
    }
  },
  "S1033": {
    "exclude_files": {
      "pkg/parser/parser.go": "parser/parser.go code",
      "external/": "no need to vet third party code",
      ".*_generated\\.go$": "ignore generated code"
    }
  },
  "S1034": {
    "exclude_files": {
      "pkg/parser/parser.go": "parser/parser.go code",
      "external/": "no need to vet third party code",
      ".*_generated\\.go$": "ignore generated code"
    }
  },
  "S1035": {
    "exclude_files": {
      "pkg/parser/parser.go": "parser/parser.go code",
      "external/": "no need to vet third party code",
      ".*_generated\\.go$": "ignore generated code"
    }
  },
  "S1036": {
    "exclude_files": {
      "pkg/parser/parser.go": "parser/parser.go code",
      "external/": "no need to vet third party code",
      ".*_generated\\.go$": "ignore generated code"
    }
  },
  "S1037": {
    "exclude_files": {
      "pkg/parser/parser.go": "parser/parser.go code",
      "external/": "no need to vet third party code",
      ".*_generated\\.go$": "ignore generated code"
    }
  },
  "S1038": {
    "exclude_files": {
      "pkg/parser/parser.go": "parser/parser.go code",
      "external/": "no need to vet third party code",
      ".*_generated\\.go$": "ignore generated code"
    }
  },
  "S1039": {
    "exclude_files": {
      "pkg/parser/parser.go": "parser/parser.go code",
      "external/": "no need to vet third party code",
      ".*_generated\\.go$": "ignore generated code"
    }
  },
  "S1040": {
    "exclude_files": {
      "external/": "no need to vet third party code",
      ".*_generated\\.go$": "ignore generated code",
      ".*mock.go$": "ignore generated code",
      "pkg/parser/parser.go": "ignore generated code"
    }
  },
  "SA1019": {
    "exclude_files": {
      "pkg/parser/parser.go": "parser/parser.go code",
      "/build/": "no need to linter code",
      "external/": "no need to vet third party code",
      ".*_generated\\.go$": "ignore generated code",
      ".*mock.go$": "ignore generated code",
      ".*_test\\.go$": "ignore test code",
      "br/pkg/restore/split/client.go": "github.com/golang/protobuf deprecated",
      "br/pkg/streamhelper/advancer_cliext.go": "github.com/golang/protobuf deprecated",
      "pkg/lightning/checkpoints/checkpoints.go": "cfg.TikvImporter.Addr is deprecated",
      "pkg/lightning/checkpoints/glue_checkpoint.go": "cfg.TikvImporter.Addr is deprecated",
      "pkg/lightning/backend/local/local.go": "grpc Compressor/Decompressor is deprecated",
      "pkg/lightning/backend/local/compress.go": "grpc Compressor/Decompressor is deprecated",
      "pkg/domain/infosync/resource_manager_client.go": "github.com/golang/protobuf deprecated"
    },
    "only_files": {
      "pkg/expression/bench_test.go": "expression/bench_test.go",
      "pkg/domain/": "domain code",
      "pkg/util/gctuner": "util/gctuner",
      "pkg/util/cgroup": "util/cgroup code",
      "pkg/util/watcher": "util/watcher",
      "pkg/br/pkg/": "br/pkg",
      "pkg/executor/aggregate.go": "executor/aggregate.go",
      "pkg/types/": "types",
      "pkg/ddl/": "enable to ddl",
      "pkg/expression/builtin_cast.go": "enable expression/builtin_cast.go",
      "pkg/planner/core/plan.go": "planner/core/plan.go",
      "pkg/extension/": "extension code",
      "pkg/resourcemanager/": "resourcemanager code",
      "pkg/keyspace/": "keyspace code",
      "pkg/server/": "server code",
      "pkg/owner/": "owner code",
      "pkg/meta": "meta code",
      "pkg/timer/": "timer code",
      "pkg/statistics/": "statistics code"
    }
  },
  "SA1029": {
    "exclude_files": {
      "pkg/parser/parser.go": "parser/parser.go code",
      "external/": "no need to vet third party code",
      ".*_generated\\.go$": "ignore generated code",
      ".*mock.go$": "ignore generated code",
      ".*_test\\.go$": "ignore test code"
    }
  },
  "SA2000": {
    "exclude_files": {
      "pkg/parser/parser.go": "parser/parser.go code",
      "external/": "no need to vet third party code",
      ".*_generated\\.go$": "ignore generated code"
    }
  },
  "SA2001": {
    "exclude_files": {
      "pkg/parser/parser.go": "parser/parser.go code",
      "external/": "no need to vet third party code",
      ".*_generated\\.go$": "ignore generated code"
    }
  },
  "SA2003": {
    "exclude_files": {
      "pkg/parser/parser.go": "parser/parser.go code",
      "external/": "no need to vet third party code",
      ".*_generated\\.go$": "ignore generated code"
    }
  },
  "SA3000": {
    "exclude_files": {
      "pkg/parser/parser.go": "parser/parser.go code",
      "external/": "no need to vet third party code",
      ".*_generated\\.go$": "ignore generated code"
    }
  },
  "SA3001": {
    "exclude_files": {
      "pkg/parser/parser.go": "parser/parser.go code",
      "external/": "no need to vet third party code",
      ".*_generated\\.go$": "ignore generated code"
    }
  },
  "SA4004": {
    "exclude_files": {
      "pkg/parser/parser.go": "parser/parser.go code",
      "server/http_status.go": "ignore server/http_status.go",
      "external/": "no need to vet third party code",
      ".*_generated\\.go$": "ignore generated code"
    }
  },
  "SA4009": {
    "exclude_files": {
      "pkg/parser/parser.go": "parser/parser.go code",
      "external/": "no need to vet third party code",
      ".*_generated\\.go$": "ignore generated code"
    }
  },
  "SA4018": {
    "exclude_files": {
      "pkg/parser/parser.go": "parser/parser.go code",
      "external/": "no need to vet third party code",
      ".*_generated\\.go$": "ignore generated code"
    }
  },
  "SA5000": {
    "exclude_files": {
      "pkg/parser/parser.go": "parser/parser.go code",
      "external/": "no need to vet third party code",
      ".*_generated\\.go$": "ignore generated code"
    }
  },
  "SA5001": {
    "exclude_files": {
      "pkg/parser/parser.go": "parser/parser.go code",
      "external/": "no need to vet third party code",
      ".*_generated\\.go$": "ignore generated code"
    }
  },
  "SA5002": {
    "exclude_files": {
      "pkg/parser/parser.go": "parser/parser.go code",
      "external/": "no need to vet third party code",
      ".*_generated\\.go$": "ignore generated code"
    }
  },
  "SA5003": {
    "exclude_files": {
      "pkg/parser/parser.go": "parser/parser.go code",
      "external/": "no need to vet third party code",
      ".*_generated\\.go$": "ignore generated code"
    }
  },
  "SA5004": {
    "exclude_files": {
      "pkg/parser/parser.go": "parser/parser.go code",
      "external/": "no need to vet third party code",
      ".*_generated\\.go$": "ignore generated code"
    }
  },
  "SA5005": {
    "exclude_files": {
      "pkg/parser/parser.go": "parser/parser.go code",
      "external/": "no need to vet third party code",
      ".*_generated\\.go$": "ignore generated code"
    }
  },
  "SA5007": {
    "exclude_files": {
      "pkg/parser/parser.go": "parser/parser.go code",
      "external/": "no need to vet third party code",
      ".*_generated\\.go$": "ignore generated code"
    }
  },
  "SA5008": {
    "exclude_files": {
      "pkg/parser/parser.go": "parser/parser.go code",
      "external/": "no need to vet third party code",
      ".*_generated\\.go$": "ignore generated code"
    }
  },
  "SA5009": {
    "exclude_files": {
      "pkg/parser/parser.go": "parser/parser.go code",
      "external/": "no need to vet third party code",
      ".*_generated\\.go$": "ignore generated code"
    }
  },
  "SA5010": {
    "exclude_files": {
      "pkg/parser/parser.go": "parser/parser.go code",
      "external/": "no need to vet third party code",
      ".*_generated\\.go$": "ignore generated code"
    }
  },
  "SA5011": {
    "exclude_files": {
      "pkg/parser/parser.go": "parser/parser.go code",
      "external/": "no need to vet third party code",
      ".*_generated\\.go$": "ignore generated code"
    }
  },
  "SA5012": {
    "exclude_files": {
      "pkg/parser/parser.go": "parser/parser.go code",
      "external/": "no need to vet third party code",
      ".*_generated\\.go$": "ignore generated code"
    }
  },
  "SA6000": {
    "exclude_files": {
      "pkg/parser/parser.go": "parser/parser.go code",
      "external/": "no need to vet third party code",
      ".*_generated\\.go$": "ignore generated code"
    }
  },
  "SA6001": {
    "exclude_files": {
      "pkg/parser/parser.go": "parser/parser.go code",
      "external/": "no need to vet third party code",
      ".*_generated\\.go$": "ignore generated code"
    }
  },
  "SA6002": {
    "exclude_files": {
      "pkg/parser/parser.go": "parser/parser.go code",
      "external/": "no need to vet third party code",
      "pkg/util/zeropool/pool_test.go": "util/zeropool/pool_test.go",
      ".*_generated\\.go$": "ignore generated code"
    }
  },
  "SA6005": {
    "exclude_files": {
      "pkg/parser/parser.go": "parser/parser.go code",
      "external/": "no need to vet third party code",
      ".*_generated\\.go$": "ignore generated code"
    }
  },
  "prealloc": {
    "exclude_files": {
      "pkg/parser/parser.go": "parser/parser.go code",
      "cmd/mirror": "cmd/mirror code",
      "external/": "no need to vet third party code",
      ".*_generated\\.go$": "ignore generated code",
      ".*mock.go$": "ignore generated code",
      "pkg/parser/yy_parser.go": "ignore generated code",
      "/cgo/": "no need to vet third party code for cgo"
    }
  },
  "predeclared": {
    "exclude_files": {
      "external/": "no need to vet third party code",
      "cmd/mirror": "no need to mirror",
      ".*_generated\\.go$": "ignore generated code",
      ".*mock.go$": "ignore generated code",
      "pkg/parser/yy_parser.go": "ignore generated code",
      "pkg/parser/parser.go": "ignore generated code",
      "/cgo/": "no need to vet third party code for cgo"
    }
  },
  "U1000": {
    "exclude_files": {
      "pkg/parser/parser.go": "parser/parser.go code",
      "external/": "no need to vet third party code",
      ".*_generated\\.go$": "ignore generated code"
    }
  },
  "etcdconfig": {
    "exclude_files": {
      "pkg/parser/parser.go": "parser/parser.go code",
      ".*_test.go": "ignore test code",
      ".*_generated\\.go$": "ignore generated code",
      ".*mock.go$": "ignore generated code",
      "external/": "no need to vet third party code"
    }
  },
  "constructor": {
    "exclude_files": {
      "parser/parser.go": "parser/parser.go code",
      ".*_generated\\.go$": "ignore generated code",
      ".*mock.go$": "ignore generated code",
      "external/": "no need to vet third party code",
      "build/linter/constructor/testdata/": "no need to vet the test inside the linter"
    }
  },
  "deferrecover": {
    "exclude_files": {
      "pkg/parser/parser.go": "parser/parser.go code",
      ".*_test.go": "ignore test code",
      ".*_generated\\.go$": "ignore generated code",
      ".*mock.go$": "ignore generated code",
      "external/": "no need to vet third party code"
    }
  },
  "QF1002": {
    "exclude_files": {
      "pkg/parser/parser.go": "parser/parser.go code",
      ".*_test.go": "ignore test code",
      ".*_generated\\.go$": "ignore generated code",
      ".*mock.go$": "ignore generated code",
      "external/": "no need to vet third party code"
    }
  },
  "QF1004": {
    "exclude_files": {
      "pkg/parser/parser.go": "parser/parser.go code",
      ".*_test.go": "ignore test code",
      "external/": "no need to vet third party code",
      ".*_generated\\.go$": "ignore generated code",
      ".*mock.go$": "ignore generated code",
      "/cgo/": "no need to vet third party code for cgo"
    }
  },
  "QF1012": {
    "exclude_files": {
      "pkg/parser/parser.go": "parser/parser.go code",
      ".*_test.go": "ignore test code",
      "external/": "no need to vet third party code",
      ".*_generated\\.go$": "ignore generated code",
      ".*mock.go$": "ignore generated code",
      "/cgo/": "no need to vet third party code for cgo"
    }
  },
  "bootstrap": {
    "only_files": {
      "pkg/session/": "bootstrap code"
    }
  },
  "appends": {
    "exclude_files": {
      "pkg/parser/parser.go": "parser/parser.go code",
      "external/": "no need to vet third party code",
      ".*_generated\\.go$": "ignore generated code"
    }
  },
  "unusedwrite": {
    "exclude_files": {
      "pkg/parser/parser.go": "parser/parser.go code",
      "external/": "no need to vet third party code",
      ".*_generated\\.go$": "ignore generated code"
    }
  }
}<|MERGE_RESOLUTION|>--- conflicted
+++ resolved
@@ -356,25 +356,17 @@
       "/cgo/": "no need to vet cgo code"
     },
     "only_files": {
+      "//cmd/": "cmd code",
       "pkg/autoid_service/": "autoid_service code",
-      "//cmd/": "cmd code",
       "pkg/bindinfo/": "bindinfo code",
       "pkg/infoschema/": "infoschema code",
       "pkg/owner/": "owner code",
-      "pkg/util/": "util code",
-      "pkg/workloadlearning": "workloadlearning code",
-<<<<<<< HEAD
-      "pkg/planner/": "pkg/planner code"
-=======
-      "pkg/planner/core/generator/hash64_equals": "pkg/planner/core/generator/hash64_equals/ code",
-      "pkg/planner/core/operator/logicalop": "pkg/planner/core/operator/logicalop code",
-      "pkg/planner/core/casetest/tpch": "pkg/planner/core/casetest/tpch code",
-      "pkg/planner/cardinality": "pkg/planner/cardinality code",
-      "pkg/planner/funcdep": "pkg/planner/funcdep code",
+      "pkg/planner/": "pkg/planner code",
       "pkg/server/": "server code",
       "pkg/store/": "store code",
-      "pkg/statistics": "pkg/statistics code"
->>>>>>> e24784a9
+      "pkg/statistics": "pkg/statistics code",
+      "pkg/util/": "util code",
+      "pkg/workloadlearning": "workloadlearning code"
     }
   },
   "inspect": {
