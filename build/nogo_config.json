{
  "all_revive": {
    "exclude_files": {
      "pkg/parser/parser.go": "parser/parser.go code",
      "external/": "no need to vet third party code",
      ".*_generated\\.go$": "ignore generated code",
      ".*mock.go$": "ignore generated code",
      "/rules_go_work-*": "ignore generated code",
      ".*_/testmain\\.go$": "ignore code",
      "pkg/extension/enterprise/audit/entry.go": "pkg/extension/enterprise/audit/entry.go",
      "pkg/extension/enterprise/audit/filter.go": "pkg/extension/enterprise/audit/filter.go"
    }
  },
  "asciicheck": {
    "exclude_files": {
      "pkg/parser/parser.go": "parser/parser.go code",
      "external/": "no need to vet third party code",
      ".*_generated\\.go$": "ignore generated code",
      ".*mock.go$": "ignore generated code",
      "lightning/pkg/web/res_vfsdata.go": "ignore code"
    }
  },
  "asmdecl": {
    "exclude_files": {
      "pkg/parser/parser.go": "parser/parser.go code",
      "external/": "no need to vet third party code",
      ".*_generated\\.go$": "ignore generated code"
    }
  },
  "assign": {
    "exclude_files": {
      "pkg/parser/parser.go": "parser/parser.go code",
      "external/": "no need to vet third party code",
      ".*_generated\\.go$": "ignore generated code"
    }
  },
  "atomic": {
    "exclude_files": {
      "pkg/parser/parser.go": "parser/parser.go code",
      "external/": "no need to vet third party code",
      ".*_generated\\.go$": "ignore generated code"
    }
  },
  "atomicalign": {
    "exclude_files": {
      "pkg/parser/parser.go": "parser/parser.go code",
      "external/": "no need to vet third party code",
      ".*_generated\\.go$": "ignore generated code"
    }
  },
  "bodyclose": {
    "exclude_files": {
      "pkg/parser/parser.go": "parser/parser.go code",
      "external/": "no need to vet third party code",
      ".*_generated\\.go$": "ignore generated code"
    }
  },
  "bools": {
    "exclude_files": {
      "pkg/parser/parser.go": "parser/parser.go code",
      "external/": "no need to vet third party code",
      ".*_generated\\.go$": "ignore generated code"
    }
  },
  "buildtag": {
    "exclude_files": {
      "pkg/parser/parser.go": "parser/parser.go code",
      "external/": "no need to vet third party code",
      ".*_generated\\.go$": "ignore generated code"
    }
  },
  "printexpression": {
    "exclude_files": {
      "pkg/parser/parser.go": "parser/parser.go code",
      "external/": "no need to vet third party code",
      ".*_generated\\.go$": "ignore generated code",
      "build/linter/printexpression/testdata/": "ignore test code"
    }
  },
  "printf": {
    "exclude_files": {
      "pkg/parser/parser.go": "parser/parser.go code",
      "external/": "no need to vet third party code",
      ".*_generated\\.go$": "ignore generated code",
      "pkg/planner/core/plan_clone_generator.go": "ignore plan_clone_generator code",
      "pkg/util/dbterror/ddl_terror.go": "ignore ddl_terror code"
    }
  },
  "unreachable": {
    "exclude_files": {
      "pkg/parser/parser.go": "parser/parser.go code",
      "external/": "no need to vet third party code",
      ".*_generated\\.go$": "ignore generated code"
    }
  },
  "composites": {
    "exclude_files": {
      "pkg/parser/parser.go": "parser/parser.go code",
      "external/": "no need to vet third party code",
      ".*_generated\\.go$": "ignore generated code",
      ".*mock.go$": "ignore generated code",
      "br/pkg/glue/console_glue_test.go": "ignore code",
      "br/pkg/restore/db_test.go": "ignore code",
      ".*_/testmain\\.go$": "ignore code"
    }
  },
  "copylocks": {
    "exclude_files": {
      "pkg/parser/parser.go": "parser/parser.go code",
      "external/": "no need to vet third party code",
      ".*_generated\\.go$": "ignore generated code",
      ".*mock.go$": "ignore generated code",
      "/cgo/": "ignore cgo code"
    }
  },
  "copyloopvar": {
    "exclude_files": {
      "pkg/parser/parser.go": "parser/parser.go code",
      "external/": "no need to vet third party code",
      ".*_generated\\.go$": "ignore generated code"
    }
  },
  "ctrlflow": {
    "exclude_files": {
      "pkg/parser/parser.go": "parser/parser.go code",
      "external/": "no need to vet third party code",
      ".*_generated\\.go$": "ignore generated code"
    }
  },
  "deadcode": {
    "exclude_files": {
      "pkg/parser/parser.go": "parser/parser.go code",
      "external/": "no need to vet third party code",
      ".*_generated\\.go$": "ignore generated code"
    }
  },
  "defers": {
    "exclude_files": {
      "pkg/parser/parser.go": "parser/parser.go code",
      "external/": "no need to vet third party code",
      ".*_generated\\.go$": "ignore generated code"
    }
  },
  "deepequalerrors": {
    "exclude_files": {
      "pkg/parser/parser.go": "parser/parser.go code",
      "external/": "no need to vet third party code",
      ".*_generated\\.go$": "ignore generated code"
    }
  },
  "durationcheck": {
    "exclude_files": {
      "pkg/parser/parser.go": "parser/parser.go code",
      "external/": "no need to vet third party code",
      "/rules_go_work-*": "ignore generated code",
      ".*_generated\\.go$": "ignore generated code"
    }
  },
  "errorsas": {
    "exclude_files": {
      "pkg/parser/parser.go": "parser/parser.go code",
      "external/": "no need to vet third party code",
      ".*_generated\\.go$": "ignore generated code"
    }
  },
  "errcheck": {
    "exclude_files": {
      "external/": "no need to vet third party code",
      ".*_generated\\.go$": "ignore generated code",
      ".*mock.go$": "ignore generated code",
      ".*_test\\.go$": "ignore generated code",
      "pkg/util/logutil": "ignore util/logutil code",
      "tools/": "ignore tools code",
      "/src/net/conf.go": "ignore code",
      "/rules_go_work-*": "ignore generated code",
      "GOROOT/": "ignore code",
      "/parser/": "ignore code",
      "pkg/server/internal/testserverclient/server_client.go": "ignore code",
      ".*_/testmain\\.go$": "ignore code"
    }
  },
  "filepermission": {
    "exclude_files": {
      "pkg/parser/parser.go": "parser/parser.go code",
      "external/": "no need to vet third party code",
      ".cgo/": "no need to cgo code",
      ".*_generated\\.go$": "ignore generated code",
      ".*mock.go$": "ignore generated code",
      ".*_/testmain\\.go$": "ignore code"
    }
  },
  "fieldalignment": {
    "exclude_files": {
      "pkg/parser/parser.go": "parser/parser.go code",
      "pkg/statistics/table.go": "disable this limitation that prevents us from splitting struct fields for clarity",
      "external/": "no need to vet third party code",
      ".*_generated\\.go$": "ignore generated code",
      ".*mock.go$": "ignore generated code",
      ".*_/testmain\\.go$": "ignore code",
      ".*_test\\.go$": "ignore test code"
    },
    "only_files": {
      "pkg/statistics/": "statistics/ code",
      "pkg/util/checksum": "util/checksum code",
      "pkg/util/processinfo.go": "util/processinfo.go code",
      "pkg/util/cpuprofile/": "util/cpuprofile/ code",
      "pkg/util/cteutil/": "util/cteutil/ code",
      "pkg/util/dbutil/": "util/dbutil/ code",
      "pkg/util/deadlockhistory/": "util/deadlockhistory/ code",
      "pkg/util/domainutil/": "util/domainutil/ code",
      "pkg/util/encrypt/": "util/encrypt/ code",
      "pkg/util/etcd/": "util/etcd/ code",
      "pkg/util/expensivequery/": "util/expensivequery/ code",
      "pkg/util/filter/": "util/filter/ code",
      "pkg/util/importer/": "util/importer/ code",
      "pkg/util/keydecoder/": "util/keydecoder/ code",
      "pkg/util/kvcache/": "util/kvcache/ code",
      "pkg/util/localpool/": "util/localpool/ code",
      "pkg/util/mathutil/": "util/mathutil/ code",
      "pkg/util/memory/": "util/memory/ code",
      "pkg/util/mock/": "util/mock/ code",
      "pkg/util/mvmap/": "util/mvmap/ code",
      "pkg/util/profile/": "util/profile/ code",
      "pkg/util/ranger/": "util/ranger/ code",
      "pkg/util/regexpr-router/": "util/regexpr-router/ code",
      "pkg/util/schemacmp/": "util/schemacmp/ code",
      "pkg/util/sqlexec/": "util/sqlexec/ code",
      "pkg/util/stringutil/": "util/stringutil/ code",
      "pkg/util/table-router/": "util/table-router/ code",
      "pkg/util/timeutil/": "util/timeutil/ code",
      "pkg/util/topsql/": "util/topsql/ code",
      "pkg/util/tracing/": "util/tracing/ code",
      "pkg/util/trxevents/": "util/trxevents/ code",
      "pkg/util/watcher/": "util/watcher/ code",
      "pkg/util/gctuner": "util/gctuner",
      "pkg/store/mockstore/unistore/util": "store/mockstore/unistore/util code",
      "pkg/ddl/util/": "ddl/util code",
      "pkg/server/internal": "server/internal code",
      "pkg/planner/core/internal": "planner/core/internal code",
      "pkg/executor/internal": "executor/internal code"
    }
  },
  "findcall": {
    "exclude_files": {
      "pkg/parser/parser.go": "parser/parser.go code",
      "external/": "no need to vet third party code",
      ".*_generated\\.go$": "ignore generated code"
    }
  },
  "forcetypeassert": {
    "exclude_files": {
      "pkg/parser/parser.go": "parser/parser.go code",
      ".*test_/testmain\\.go$": "ignore generated code",
      "external/": "no need to vet third party code",
      ".*_generated\\.go$": "ignore generated code"
    },
    "only_files": {
      "util/gctuner": "only for util/gctuner",
      "pkg/lightning/mydump/": "only for pkg/lightning/mydump/",
      "lightning/pkg/importer/opts": "only for lightning/pkg/importer/opts",
      "pkg/executor/aggregate.go": "only for executor/aggregate.go",
      "pkg/types/json_binary_functions.go": "only for types/json_binary_functions.go",
      "pkg/types/json_binary_test.go": "only for types/json_binary_test.go",
      "pkg/ddl/backfilling.go": "only for ddl/backfilling.go",
      "pkg/ddl/column.go": "only for ddl/column.go",
      "pkg/ddl/index.go": "only for ddl/index.go",
      "pkg/ddl/ingest/": "only for ddl/ingest/",
      "pkg/util/cgroup": "only for util/cgroup code",
      "pkg/server/conn.go": "only for server/conn.go",
      "pkg/server/conn_stmt.go": "only for server/conn_stmt.go",
      "pkg/server/conn_test.go": "only for server/conn_test.go",
      "pkg/planner/core/plan.go": "only for planner/core/plan.go",
      "pkg/errno/": "only for errno/",
      "pkg/extension/": "extension code"
    }
  },
  "gofmt": {
    "exclude_files": {
      "pkg/parser/": "parser/*.go code",
      "external/": "no need to vet third party code",
      ".*_generated\\.go$": "ignore generated code",
      ".*mock.go$": "ignore generated code",
      "/cgo/": "ignore cgo code",
      "/rules_go_work-*": "ignore generated code",
      ".*test_/testmain\\.go$": "ignore generated code",
      ".*failpoint_binding__.go$": "ignore generated code",
      "_cgo_gotypes.go": "skip _cgo_gotypes.go",
      "_cgo_imports.go": "skip _cgo_imports.go",
      ".*.cgo1.go": "skip cgo1.go"
    }
  },
  "gci": {
    "exclude_files": {
      "external/": "no need to vet third party code",
      ".*_generated\\.go$": "ignore generated code",
      ".*mock.go$": "ignore generated code",
      "/cgo/": "ignore cgo code",
      ".*\\.pb\\.go$": "generated code",
      "/rules_go_work-*": "ignore generated code",
      ".*test_/testmain\\.go$": "ignore generated code",
      ".*failpoint_binding__.go$": "ignore generated code",
      "pkg/util/printer/printer.go": "ignore util/printer code",
      "pkg/parser/parser.go": "ignore parser code",
      "pkg/parser/hintparser.go": "ignore parser/hintparser code"
    }
  },
  "gosec": {
    "exclude_files": {
      "pkg/parser/parser.go": "parser/parser.go code",
      "external/": "no need to vet third party code",
      "parser/goyacc/": "ignore goyacc code",
      ".*_test\\.go$": "ignore generated code",
      "/cgo/": "ignore cgo code",
      "/rules_go_work-*": "ignore generated code",
      "tools/check/ut.go": "ignore tools/check code",
      "cmd/mirror": "ignore cmd/mirror code",
      "tools/check/xprog/xprog.go": "ignore tools/check code",
      "cmd/pluginpkg/pluginpkg.go": "ignore cmd/pluginpkg code",
      "tools/check/xprog.go:": "ignore tools/check code",
      "tests/integrationtest/main.go": "ignore tests/integrationtest code",
      "GOROOT/": "ignore code",
      "pkg/server/internal/testserverclient/server_client.go": "ignore server_client code",
      ".*_generated\\.go$": "ignore generated code"
    }
  },
  "httpresponse": {
    "exclude_files": {
      "pkg/parser/parser.go": "parser/parser.go code",
      "external/": "no need to vet third party code",
      ".*_generated\\.go$": "ignore generated code"
    }
  },
  "ifaceassert": {
    "exclude_files": {
      "pkg/parser/parser.go": "parser/parser.go code",
      "external/": "no need to vet third party code",
      ".*_generated\\.go$": "ignore generated code"
    }
  },
  "ineffassign": {
    "exclude_files": {
      "pkg/parser/parser.go": "parser/parser.go code",
      "external/": "no need to vet third party code",
      ".*_generated\\.go$": "ignore generated code",
      ".*mock.go$": "ignore generated code",
      "/cgo/": "no need to vet cgo code"
    }
  },
  "intrange": {
    "exclude_files": {
      "pkg/parser/parser.go": "parser/parser.go code",
      "external/": "no need to vet third party code",
      ".*_generated\\.go$": "ignore generated code",
      ".*_test\\.go$": "ignore test code",
      ".*mock.go$": "ignore generated code",
      "/cgo/": "no need to vet cgo code"
    },
    "only_files": {
      "pkg/autoid_service/": "autoid_service code",
      "//cmd/": "cmd code",
      "lightning/": "lightning code",
      "pkg/bindinfo/": "bindinfo code",
<<<<<<< HEAD
      "pkg/disttask": "disttask code",
      "pkg/lightning/": "lightning code",
=======
      "pkg/distsql/": "distsql code",
>>>>>>> a50a2323
      "pkg/infoschema/": "infoschema code",
      "pkg/owner/": "owner code",
      "pkg/util/": "util code",
      "pkg/workloadlearning": "workloadlearning code",
      "pkg/planner/core/generator/hash64_equals": "pkg/planner/core/generator/hash64_equals/ code",
      "pkg/planner/core/operator/logicalop": "pkg/planner/core/operator/logicalop code",
      "pkg/planner/core/casetest/tpch": "pkg/planner/core/casetest/tpch code",
      "pkg/planner/cardinality": "pkg/planner/cardinality code",
      "pkg/planner/funcdep": "pkg/planner/funcdep code",
      "pkg/server/": "server code",
      "pkg/store/": "store code",
      "pkg/statistics": "pkg/statistics code"
    }
  },
  "inspect": {
    "exclude_files": {
      "pkg/parser/parser.go": "parser/parser.go code",
      "external/": "no need to vet third party code",
      ".*_generated\\.go$": "ignore generated code"
    }
  },
  "lostcancel": {
    "exclude_files": {
      "pkg/parser/parser.go": "parser/parser.go code",
      "external/": "no need to vet third party code",
      ".*_generated\\.go$": "ignore generated code"
    }
  },
  "lll": {
    "exclude_files": {
      ".*_test\\.go$": "ignore test code",
      "/cgo/": "ignore cgo code",
      "external/": "no need to vet third party code",
      ".*_generated\\.go$": "ignore generated code",
      ".*mock.go$": "ignore generated code",
      ".*pb\\.go$": "ignore generated code",
      "br/pkg/streamhelper/.*_test\\.go$": "ignore test code",
      "br/pkg/errors/errors.go": "ignore error",
      "br/pkg/rtree/logging_test.go": "ignore rtree code",
      "br/pkg/logutil/logging_test.go": "ignore logutil code",
      "br/pkg/storage/": "ignore storage code",
      "br/pkg/mock/storage/storage.go": "ignore storage code",
      "br/pkg/utils/": "ignore utils code",
      "br/pkg/version/version.go": "ignore version code",
      "pkg/lightning/common/errors.go": "ignore error",
      "pkg/lightning/config/config.go": "ignore config code",
      "pkg/lightning/config/config_test.go": "ignore config code",
      "pkg/lightning/config/global.go": "ignore global code",
      "pkg/lightning/mydump/": "ignore mydump code",
      "pkg/lightning/checkpoints/checkpoints.go": "ignore checkpoints code",
      "pkg/lightning/checkpoints/glue_checkpoint.go": "ignore glue_checkpoint code",
      "pkg/lightning/backend/local/": "ignore local code",
      "pkg/lightning/backend/tidb/tidb.go": "ignore tidb code",
      "pkg/lightning/backend/tidb/tidb_test.go": "ignore tidb code",
      "pkg/lightning/checkpoints/checkpoints_test.go": "ignore checkpoints code",
      "pkg/lightning/checkpoints/checkpoints_sql_test.go": "ignore checkpoints code",
      "pkg/lightning/errormanager/errormanager_test.go": "ignore errormanager code",
      "pkg/lightning/backend/kv/sql2kv_test.go": "ignore sql2kv code",
      "br/pkg/stream/rewrite_meta_rawkv_test.go": "ignore rewrite_meta_rawkv code",
      "lightning/pkg/server/lightning.go": "ignore lightning code",
      "lightning/pkg/importer": "ignore importer code",
      "br/cmd/tidb-lightning-ctl/main.go": "ignore main code",
      "br/pkg/stream/rewrite_meta_rawkv.go": "ignore rewrite_meta_rawkv code",
      "lightning/pkg/web/": "ignore web code",
      "br/pkg/mock/": "ignore mock code",
      "br/pkg/aws/ebs.go": "ignore ebs code",
      "br/pkg/backup/": "ignore backup code",
      "br/pkg/restore/": "ignore restore code",
      "br/pkg/task/": "ignore task code",
      "br/pkg/version/": "ignore version code",
      "pkg/ddl/util/util.go": "ignore util code",
      "pkg/ddl/syncer/syncer.go": "ignore syncer code",
      "pkg/ddl/ingest/backend.go": "ignore backend code",
      "pkg/ddl/ingest/backend_mgr.go": "ignore backend_mgr code",
      "pkg/ddl/ingest/engine_mgr.go": "ignore engine_mgr code",
      "pkg/util/column-mapping/column.go": "ignore error",
      "pkg/parser/mysql/": "ignore mysql code",
      "pkg/parser/auth": "ignore auth code",
      "pkg/parser/charset/charset.go": "ignore charset code",
      "pkg/parser/types/field_type.go": "ignore field_type code",
      "pkg/parser/model/ddl.go": "ignore ddl code",
      "pkg/parser/model/model.go": "ignore model code",
      "pkg/parser/model/model_test.go": "ignore tables code",
      "pkg/parser/ast": "ignore ast code",
      "pkg/parser/parser.go": "ignore parser code",
      "pkg/parser/hintparser.go": "ignore hintparser code",
      "pkg/parser/yy_parser.go": "ignore yy_parser code",
      "pkg/parser/digester.go": "ignore digester code",
      "pkg/parser/consistent_test.go": "ignore consistent code",
      "pkg/parser/bench_test.go": "ignore bench code",
      "pkg/parser/parser_test.go": "ignore parser_test code",
      "pkg/parser/digester_test.go": "ignore digester_test code",
      "pkg/parser/hintparser_test.go": "ignore hintparser_test code",
      "pkg/errno/errname.go": "ignore errname code",
      "pkg/planner/funcdep/fd_graph.go": "ignore fd_graph code",
      "pkg/planner/funcdep/doc.go": "ignore funcdep code",
      "pkg/planner/util/path.go": "ignore path code",
      "pkg/planner/memo/": "ignore memo code",
      "pkg/ttl/cache/ttlstatus.go": "ignore ttlstatus code",
      "pkg/ttl/ttlworker/": "ignore ttlworker code",
      "pkg/ttl/sqlbuilder/sql_test.go": "ignore sql_test code",
      "pkg/planner/core/": "ignore core code",
      "pkg/planner/optimize.go": "ignore optimize code",
      "pkg/planner/cascades/": "ignore cascades code",
      "pkg/planner/cardinality/": "ignore cardinality code",
      "pkg/planner/funcdep/extract_fd_test.go": "ignore extract_fd code",
      "pkg/planner/funcdep/only_full_group_by_test.go": "ignore only_full_group_by code",
      "dumpling/export": "ignore export code",
      "pkg/ddl/placement/": "ignore placement code"
    },
    "only_files": {
      "br/": "only for br code",
      "pkg/ttl/": "only for ttl code",
      "pkg/planner/": "only for planner code",
      "pkg/parser/": "only for parser code",
      "dumpling/": "only for dumpling code"
    }
  },
  "makezero": {
    "exclude_files": {
      "pkg/parser/parser.go": "parser/parser.go code",
      "/cgo/": "ignore cgo code",
      ".*_test\\.go$": "ignore generated code",
      "external/": "no need to vet third party code",
      ".*_generated\\.go$": "ignore generated code"
    }
  },
  "mirror": {
    "exclude_files": {
      "pkg/parser/parser.go": "parser/parser.go code",
      "/cgo/": "ignore cgo code",
      "external/": "no need to vet third party code",
      "tools/": "ignore tools code",
      ".*_generated\\.go$": "ignore generated code"
    }
  },
  "misspell": {
    "exclude_files": {
      "pkg/parser/parser.go": "parser/parser.go code",
      "/cgo/": "ignore cgo code",
      "external/": "no need to vet third party code",
      "$GOROOT/": "ignore GOROOT code",
      ".*_generated\\.go$": "ignore generated code"
    }
  },
  "nilfunc": {
    "exclude_files": {
      "pkg/parser/parser.go": "parser/parser.go code",
      "external/": "no need to vet third party code",
      ".*_generated\\.go$": "ignore generated code"
    }
  },
  "nilness": {
    "exclude_files": {
      "br/pkg/streamhelper/advancer_test.go": "please fix it",
      "pkg/parser/parser.go": "parser/parser.go code",
      "external/": "no need to vet third party code",
      ".*_generated\\.go$": "ignore generated code",
      ".*mock.go$": "ignore generated code",
      "/cgo/": "ignore cgo"
    }
  },
  "pkgfact": {
    "exclude_files": {
      "pkg/parser/parser.go": "parser/parser.go code",
      "external/": "no need to vet third party code",
      ".*_generated\\.go$": "ignore generated code"
    }
  },
  "revive": {
    "exclude_files": {
      "pkg/parser/parser.go": "parser/parser.go code",
      "external/": "no need to vet third party code",
      "GOROOT/": "ignore code",
      "/cgo/": "ignore cgo",
      "tools/": "ignore tool code",
      "pkg/parser/goyacc/": "ignore goyacc code",
      "pkg/parser/ast/": "ignore parser/ast code",
      "pkg/parser/test_driver/": "ignore parser/test_driver code",
      "pkg/planner/core/plan_clone_generated.go": "ignore plan_clone_generated code",
      "pkg/planner/core/operator/logicalop/hash64_equals_generated.go": "ignore hash64_equals_generated code",
      ".*_test\\.go$": "ignore generated code",
      ".*_generated\\.go$": "ignore generated code",
      ".*mock.go$": "ignore generated code",
      "pkg/plugin/conn_ip_example/": "plugin/conn_ip_example/"
    },
    "only_files": {
      "pkg/autoid_service/": "autoid_service",
      "pkg/bindinfo/": "bindinfo",
      "pkg/lightning/": "pkg/lightning/",
      "lightning/": "lightning/",
      "pkg/executor/": "executor/",
      "pkg/types/json_binary_functions.go": "types/json_binary_functions.go",
      "pkg/types/json_binary_test.go": "types/json_binary_test.go",
      "pkg/ddl/": "ddl",
      "pkg/expression/a": "expression/a code",
      "pkg/expression/builtin.go": "expression/builtin code",
      "pkg/expression/builtin_cast.go": "expression/builtin_cast code",
      "pkg/server/": "server/ code",
      "pkg/distsql/": "distsql code",
      "pkg/disttask": "disttask code",
      "dumpling/export": "dumpling/export code",
      "pkg/lock/": "lock file",
      "pkg/errno/": "errno code",
      "pkg/session/": "session code",
      "pkg/structure/": "structure code",
      "pkg/statistics/": "statistics/ code",
      "pkg/telemetry/": "telemetry code",
      "pkg/parser/": "parser code",
      "pkg/planner/": "planner code",
      "pkg/plugin/": "plugin code",
      "pkg/util/": "util code",
      "pkg/meta/": "parser code",
      "pkg/extension/": "extension code",
      "pkg/resourcemanager/": "resourcemanager code",
      "pkg/keyspace/": "keyspace code",
      "pkg/owner/": "owner code",
      "pkg/timer/": "timer code",
      "pkg/domain": "domain code",
      "pkg/workloadlearning": "workloadlearning code"
    }
  },
  "shift": {
    "exclude_files": {
      "pkg/parser/parser.go": "parser/parser.go code",
      "external/": "no need to vet third party code",
      ".*_generated\\.go$": "ignore generated code"
    }
  },
  "sortslice": {
    "exclude_files": {
      "pkg/parser/parser.go": "parser/parser.go code",
      "external/": "no need to vet third party code",
      ".*_generated\\.go$": "ignore generated code"
    }
  },
  "stdmethods": {
    "exclude_files": {
      "pkg/parser/parser.go": "parser/parser.go code",
      "external/": "no need to vet third party code",
      ".*_generated\\.go$": "ignore generated code"
    }
  },
  "stringintconv": {
    "exclude_files": {
      "pkg/parser/parser.go": "parser/parser.go code",
      "external/": "no need to vet third party code",
      ".*_generated\\.go$": "ignore generated code"
    }
  },
  "structtag": {
    "exclude_files": {
      "pkg/parser/parser.go": "parser/parser.go code",
      "external/": "no need to vet third party code",
      ".*_generated\\.go$": "ignore generated code"
    }
  },
  "testinggoroutine": {
    "exclude_files": {
      "pkg/parser/parser.go": "parser/parser.go code",
      "external/": "no need to vet third party code",
      ".*_generated\\.go$": "ignore generated code"
    }
  },
  "tests": {
    "exclude_files": {
      "pkg/parser/parser.go": "parser/parser.go code",
      "external/": "no need to vet third party code",
      ".*_generated\\.go$": "ignore generated code"
    }
  },
  "toomanytests": {
    "exclude_files": {
      "pkg/parser/parser.go": "parser/parser.go code",
      "external/": "no need to vet third party code",
      ".*_generated\\.go$": "ignore generated code",
      ".*mock.go$": "ignore generated code",
      "/cgo/": "ignore cgo code",
      "/rules_go_work-*": "ignore generated code",
      ".*test_/testmain\\.go$": "ignore generated code",
      ".*failpoint_binding__.go$": "ignore generated code",
      "pkg/util/chunk": "ignore util/chunk",
      "pkg/lightning/mydump/": "more than 50",
      "lightning/pkg/importer/": "more than 50",
      "pkg/lightning/backend/local/": "more than 50",
      "br/pkg/restore/": "more than 50",
      "pkg/ddl/tests/partition/": "more than 50"
    },
    "only_files": {
      "br/pkg/version/": "br/pkg/version/ coded",
      "br/pkg/utils/storewatch/": "br/pkg/utils/storewatch/ coded",
      "br/pkg/utils/iter/": "br/pkg/utils/iter/ coded",
      "br/pkg/utils/": "br/pkg/utils/ coded",
      "br/pkg/task/show/": "br/pkg/task/show/ coded",
      "br/pkg/task/": "br/pkg/task/ coded",
      "br/pkg/streamhelper/spans/": "br/pkg/streamhelper/spans/ coded",
      "br/pkg/streamhelper/": "br/pkg/streamhelper/ coded",
      "br/pkg/stream/": "br/pkg/stream/ coded",
      "br/pkg/storage/": "br/pkg/storage/ coded",
      "br/pkg/rtree/": "br/pkg/rtree/ coded",
      "br/pkg/restore/tiflashrec/": "br/pkg/restore/tiflashrec/ coded",
      "br/pkg/restore/split/": "br/pkg/restore/split/ coded",
      "br/pkg/restore/ingestrec/": "br/pkg/restore/ingestrec/ coded",
      "br/pkg/pdutil/": "br/pkg/pdutil/ coded",
      "br/pkg/metautil/": "br/pkg/metautil/ coded",
      "br/pkg/logutil/": "br/pkg/logutil/ coded",
      "br/pkg/gluetidb/": "br/pkg/gluetidb/ coded",
      "br/pkg/conn/": "br/pkg/conn/ coded",
      "br/pkg/checkpoint/": "br/pkg/checkpoint/ coded",
      "br/pkg/backup/": "br/pkg/backup/ coded",
      "pkg/planer/core/casetest/binaryplan": "planer/core/casetest/binaryplan",
      "pkg/planer/core/casetest/cbotest": "planer/core/casetest/cbotest",
      "pkg/planer/core/casetest/dag": "planer/core/casetest/dag",
      "pkg/planer/core/casetest/enforcempp": "planer/core/casetest/enforcempp",
      "pkg/planer/core/casetest/flatplan": "planer/core/casetest/flatplan",
      "pkg/planer/core/casetest/hint": "planer/core/casetest/hint",
      "pkg/planer/core/casetest/mpp": "planer/core/casetest/mpp",
      "pkg/planer/core/casetest/partition": "planer/core/casetest/partition",
      "pkg/planer/core/casetest/pushdown": "planer/core/casetest/pushdown",
      "pkg/planer/core/casetest/rule": "planer/core/casetest/rule",
      "pkg/planer/core/casetest/scalarsubquery": "planer/core/casetest/scalarsubquery",
      "pkg/planer/core/casetest/testdata": "planer/core/casetest/testdata",
      "pkg/planer/core/casetest/windows": "planer/core/casetest/windows",
      "pkg/planer/core/tests/": "planer/core/tests/",
      "pkg/executor/test/admintest": "executor/test/admintest",
      "pkg/executor/test/aggregate": "executor/test/aggregate",
      "pkg/executor/test/autoidtest": "executor/test/autoidtest",
      "pkg/executor/test/distsqltest": "executor/test/distsqltest",
      "pkg/executor/test/fktest": "executor/test/fktest",
      "pkg/executor/test/indexmergereadtest": "executor/test/indexmergereadtest",
      "pkg/executor/test/jointest": "executor/test/jointest",
      "pkg/executor/test/kvtest": "executor/test/kvtest",
      "pkg/executor/test/loaddatatest": "executor/test/loaddatatest",
      "pkg/executor/test/loadremotetest": "executor/test/loadremotetest",
      "pkg/executor/test/memtest": "executor/test/memtest",
      "pkg/executor/test/oomtest": "executor/test/oomtest",
      "pkg/executor/test/partitiontest": "executor/test/partitiontest",
      "pkg/executor/test/passwordtest": "executor/test/passwordtest",
      "pkg/executor/test/seqtest": "executor/test/seqtest",
      "pkg/executor/test/showtest": "executor/test/showtest",
      "pkg/executor/test/simpletest": "executor/test/simpletest",
      "pkg/executor/test/splittest": "executor/test/splittest",
      "pkg/executor/test/tiflashtest": "executor/test/tiflashtest",
      "pkg/executor/test/unstabletest": "executor/test/unstabletest",
      "br/": "br code",
      "pkg/session/test": "session/test code",
      "pkg/ddl/tests": "ddl/tests code",
      "pkg/disttask/": "disttask code",
      "pkg/timer/": "timer code",
      "pkg/util/": "util code",
      "pkg/lightning/config/": "pkg/lightning/config code",
      "br/pkg/storage": "br/pkg/storage code",
      "br/pkg/utils": "br/pkg/utils code",
      "pkg/planner/cascades": "planner/cascades code",
      "pkg/store/": "store code",
      "pkg/ttl/": "ttl code",
      "pkg/bindinfo/": "bindinfo code",
      "pkg/domain/": "domain code"
    }
  },
  "unconvert": {
    "exclude_files": {
      "external/": "no need to vet third party code",
      ".*\\.pb\\.go$": "generated code",
      "pkg/parser/parser.go": "generated code",
      "/cgo/": "no need to vet third party code for cgo",
      "pkg/lightning/common/conn.go": "ignore: to fix it",
      "pkg/lightning/common/storage_unix.go": "ignore: to fix it",
      "br/pkg/task/common.go": "ignore: to fix it",
      ".*_generated\\.go$": "ignore generated code"
    }
  },
  "unmarshal": {
    "exclude_files": {
      "pkg/parser/parser.go": "parser/parser.go code",
      "external/": "no need to vet third party code",
      ".*_generated\\.go$": "ignore generated code"
    }
  },
  "unsafeptr": {
    "exclude_files": {
      "pkg/parser/parser.go": "parser/parser.go code",
      "external/": "no need to vet third party code",
      ".*_generated\\.go$": "ignore generated code",
      ".*mock.go$": "ignore generated code",
      "pkg/parser/digester.go": "ignore code"
    }
  },
  "unusedresult": {
    "exclude_files": {
      "pkg/parser/parser.go": "parser/parser.go code",
      "external/": "no need to vet third party code",
      ".*_generated\\.go$": "ignore generated code",
      ".*mock.go$": "ignore generated code",
      "pkg/parser/digester_test.go": "ignore code"
    }
  },
  "rowserrcheck": {
    "exclude_files": {
      "pkg/parser/parser.go": "parser/parser.go code",
      "external/": "no need to vet third party code",
      ".*_generated\\.go$": "ignore generated code",
      ".*mock.go$": "ignore generated code",
      "pkg/server/tidb_test.go": "ignore test code",
      "pkg/server/tests/tidb_test.go": "ignore test code",
      "pkg/server/tests/commontest/tidb_test.go": "ignore test code",
      "pkg/server/tests/tidb_serial_test.go": "ignore test code",
      "pkg/server/tidb_serial_test.go": "ignore test code",
      "pkg/server/statistics_handler_test.go": "ignore test code",
      "pkg/server/handler/optimizor/optimize_trace_test.go": "ignore test code",
      "pkg/server/handler/optimizor/plan_replayer_test.go": "ignore test code",
      "pkg/server/handler/optimizor/statistics_handler_test.go": "ignore test code",
      "pkg/server/server_test.go": "ignore test code",
      "pkg/server/optimize_trace_test.go": "ignore test code",
      "pkg/server/plan_replayer_test.go": "ignore test code",
      "pkg/server/internal/testserverclient/server_client.go": "ignore test code"
    }
  },
  "S1000": {
    "exclude_files": {
      "pkg/parser/parser.go": "parser/parser.go code",
      "external/": "no need to vet third party code",
      ".*_generated\\.go$": "ignore generated code"
    }
  },
  "S1001": {
    "exclude_files": {
      "pkg/parser/parser.go": "parser/parser.go code",
      "external/": "no need to vet third party code",
      ".*_generated\\.go$": "ignore generated code"
    }
  },
  "S1002": {
    "exclude_files": {
      "pkg/parser/parser.go": "parser/parser.go code",
      "external/": "no need to vet third party code",
      ".*_generated\\.go$": "ignore generated code"
    }
  },
  "S1003": {
    "exclude_files": {
      "pkg/parser/parser.go": "parser/parser.go code",
      "external/": "no need to vet third party code",
      ".*_generated\\.go$": "ignore generated code"
    }
  },
  "S1004": {
    "exclude_files": {
      "pkg/parser/parser.go": "parser/parser.go code",
      "external/": "no need to vet third party code",
      ".*_generated\\.go$": "ignore generated code"
    }
  },
  "S1005": {
    "exclude_files": {
      "pkg/parser/parser.go": "parser/parser.go code",
      "external/": "no need to vet third party code",
      ".*_generated\\.go$": "ignore generated code"
    }
  },
  "S1006": {
    "exclude_files": {
      "pkg/parser/parser.go": "parser/parser.go code",
      "external/": "no need to vet third party code",
      ".*_generated\\.go$": "ignore generated code"
    }
  },
  "S1007": {
    "exclude_files": {
      "pkg/parser/parser.go": "parser/parser.go code",
      "external/": "no need to vet third party code",
      ".*_generated\\.go$": "ignore generated code"
    }
  },
  "S1008": {
    "exclude_files": {
      "pkg/parser/parser.go": "parser/parser.go code",
      "external/": "no need to vet third party code",
      ".*_generated\\.go$": "ignore generated code"
    }
  },
  "S1009": {
    "exclude_files": {
      "pkg/parser/parser.go": "parser/parser.go code",
      "external/": "no need to vet third party code",
      ".*_generated\\.go$": "ignore generated code"
    }
  },
  "S1010": {
    "exclude_files": {
      "pkg/parser/parser.go": "parser/parser.go code",
      "external/": "no need to vet third party code",
      ".*_generated\\.go$": "ignore generated code"
    }
  },
  "S1011": {
    "exclude_files": {
      "pkg/parser/parser.go": "parser/parser.go code",
      "external/": "no need to vet third party code",
      ".*_generated\\.go$": "ignore generated code"
    }
  },
  "S1012": {
    "exclude_files": {
      "pkg/parser/parser.go": "parser/parser.go code",
      "external/": "no need to vet third party code",
      ".*_generated\\.go$": "ignore generated code"
    }
  },
  "S1013": {
    "exclude_files": {
      "pkg/parser/parser.go": "parser/parser.go code",
      "external/": "no need to vet third party code",
      ".*_generated\\.go$": "ignore generated code"
    }
  },
  "S1014": {
    "exclude_files": {
      "pkg/parser/parser.go": "parser/parser.go code",
      "external/": "no need to vet third party code",
      ".*_generated\\.go$": "ignore generated code"
    }
  },
  "S1015": {
    "exclude_files": {
      "pkg/parser/parser.go": "parser/parser.go code",
      "external/": "no need to vet third party code",
      ".*_generated\\.go$": "ignore generated code"
    }
  },
  "S1016": {
    "exclude_files": {
      "pkg/parser/parser.go": "parser/parser.go code",
      "external/": "no need to vet third party code",
      ".*_generated\\.go$": "ignore generated code"
    }
  },
  "S1017": {
    "exclude_files": {
      "pkg/parser/parser.go": "parser/parser.go code",
      "external/": "no need to vet third party code",
      ".*_generated\\.go$": "ignore generated code"
    }
  },
  "S1018": {
    "exclude_files": {
      "pkg/parser/parser.go": "parser/parser.go code",
      "external/": "no need to vet third party code",
      ".*_generated\\.go$": "ignore generated code"
    }
  },
  "S1019": {
    "exclude_files": {
      "external/": "no need to vet third party code",
      ".*_generated\\.go$": "ignore generated code",
      ".*mock.go$": "ignore generated code",
      "pkg/parser/parser.go": "ignore code"
    }
  },
  "S1020": {
    "exclude_files": {
      "pkg/parser/parser.go": "parser/parser.go code",
      "external/": "no need to vet third party code",
      ".*_generated\\.go$": "ignore generated code"
    }
  },
  "S1021": {
    "exclude_files": {
      "pkg/parser/parser.go": "parser/parser.go code",
      "external/": "no need to vet third party code",
      ".*_generated\\.go$": "ignore generated code",
      ".*mock.go$": "ignore generated code",
      "tools/check/ut.go": "ignore code"
    }
  },
  "S1022": {
    "exclude_files": {
      "pkg/parser/parser.go": "parser/parser.go code",
      "external/": "no need to vet third party code",
      ".*_generated\\.go$": "ignore generated code"
    }
  },
  "S1023": {
    "exclude_files": {
      "external/": "no need to vet third party code",
      ".*_generated\\.go$": "ignore generated code",
      ".*mock.go$": "ignore generated code",
      "pkg/parser/parser.go": "ignore code"
    }
  },
  "S1024": {
    "exclude_files": {
      "pkg/parser/parser.go": "parser/parser.go code",
      "external/": "no need to vet third party code",
      ".*_generated\\.go$": "ignore generated code"
    }
  },
  "S1025": {
    "exclude_files": {
      "pkg/parser/parser.go": "parser/parser.go code",
      "external/": "no need to vet third party code",
      ".*_generated\\.go$": "ignore generated code"
    }
  },
  "S1026": {
    "exclude_files": {
      "pkg/parser/parser.go": "parser/parser.go code",
      "external/": "no need to vet third party code",
      ".*_generated\\.go$": "ignore generated code"
    }
  },
  "S1027": {
    "exclude_files": {
      "pkg/parser/parser.go": "parser/parser.go code",
      "external/": "no need to vet third party code",
      ".*_generated\\.go$": "ignore generated code"
    }
  },
  "S1028": {
    "exclude_files": {
      "pkg/parser/parser.go": "parser/parser.go code",
      "external/": "no need to vet third party code",
      ".*_generated\\.go$": "ignore generated code"
    }
  },
  "S1029": {
    "exclude_files": {
      "pkg/parser/parser.go": "parser/parser.go code",
      "external/": "no need to vet third party code",
      ".*_generated\\.go$": "ignore generated code"
    }
  },
  "S1030": {
    "exclude_files": {
      "pkg/parser/parser.go": "parser/parser.go code",
      "external/": "no need to vet third party code",
      ".*_generated\\.go$": "ignore generated code"
    }
  },
  "S1031": {
    "exclude_files": {
      "pkg/parser/parser.go": "parser/parser.go code",
      "external/": "no need to vet third party code",
      ".*_generated\\.go$": "ignore generated code"
    }
  },
  "S1032": {
    "exclude_files": {
      "pkg/parser/parser.go": "parser/parser.go code",
      "external/": "no need to vet third party code",
      ".*_generated\\.go$": "ignore generated code"
    }
  },
  "S1033": {
    "exclude_files": {
      "pkg/parser/parser.go": "parser/parser.go code",
      "external/": "no need to vet third party code",
      ".*_generated\\.go$": "ignore generated code"
    }
  },
  "S1034": {
    "exclude_files": {
      "pkg/parser/parser.go": "parser/parser.go code",
      "external/": "no need to vet third party code",
      ".*_generated\\.go$": "ignore generated code"
    }
  },
  "S1035": {
    "exclude_files": {
      "pkg/parser/parser.go": "parser/parser.go code",
      "external/": "no need to vet third party code",
      ".*_generated\\.go$": "ignore generated code"
    }
  },
  "S1036": {
    "exclude_files": {
      "pkg/parser/parser.go": "parser/parser.go code",
      "external/": "no need to vet third party code",
      ".*_generated\\.go$": "ignore generated code"
    }
  },
  "S1037": {
    "exclude_files": {
      "pkg/parser/parser.go": "parser/parser.go code",
      "external/": "no need to vet third party code",
      ".*_generated\\.go$": "ignore generated code"
    }
  },
  "S1038": {
    "exclude_files": {
      "pkg/parser/parser.go": "parser/parser.go code",
      "external/": "no need to vet third party code",
      ".*_generated\\.go$": "ignore generated code"
    }
  },
  "S1039": {
    "exclude_files": {
      "pkg/parser/parser.go": "parser/parser.go code",
      "external/": "no need to vet third party code",
      ".*_generated\\.go$": "ignore generated code"
    }
  },
  "S1040": {
    "exclude_files": {
      "external/": "no need to vet third party code",
      ".*_generated\\.go$": "ignore generated code",
      ".*mock.go$": "ignore generated code",
      "pkg/parser/parser.go": "ignore generated code"
    }
  },
  "SA1019": {
    "exclude_files": {
      "pkg/parser/parser.go": "parser/parser.go code",
      "/build/": "no need to linter code",
      "external/": "no need to vet third party code",
      ".*_generated\\.go$": "ignore generated code",
      ".*mock.go$": "ignore generated code",
      ".*_test\\.go$": "ignore test code",
      "br/pkg/restore/split/client.go": "github.com/golang/protobuf deprecated",
      "br/pkg/streamhelper/advancer_cliext.go": "github.com/golang/protobuf deprecated",
      "pkg/lightning/checkpoints/checkpoints.go": "cfg.TikvImporter.Addr is deprecated",
      "pkg/lightning/checkpoints/glue_checkpoint.go": "cfg.TikvImporter.Addr is deprecated",
      "pkg/lightning/backend/local/local.go": "grpc Compressor/Decompressor is deprecated",
      "pkg/lightning/backend/local/compress.go": "grpc Compressor/Decompressor is deprecated",
      "pkg/domain/infosync/resource_manager_client.go": "github.com/golang/protobuf deprecated"
    },
    "only_files": {
      "pkg/expression/bench_test.go": "expression/bench_test.go",
      "pkg/domain/": "domain code",
      "pkg/util/gctuner": "util/gctuner",
      "pkg/util/cgroup": "util/cgroup code",
      "pkg/util/watcher": "util/watcher",
      "pkg/br/pkg/": "br/pkg",
      "pkg/executor/aggregate.go": "executor/aggregate.go",
      "pkg/types/": "types",
      "pkg/ddl/": "enable to ddl",
      "pkg/expression/builtin_cast.go": "enable expression/builtin_cast.go",
      "pkg/planner/core/plan.go": "planner/core/plan.go",
      "pkg/extension/": "extension code",
      "pkg/resourcemanager/": "resourcemanager code",
      "pkg/keyspace/": "keyspace code",
      "pkg/server/": "server code",
      "pkg/owner/": "owner code",
      "pkg/meta": "meta code",
      "pkg/timer/": "timer code",
      "pkg/statistics/": "statistics code"
    }
  },
  "SA1029": {
    "exclude_files": {
      "pkg/parser/parser.go": "parser/parser.go code",
      "external/": "no need to vet third party code",
      ".*_generated\\.go$": "ignore generated code",
      ".*mock.go$": "ignore generated code",
      ".*_test\\.go$": "ignore test code"
    }
  },
  "SA2000": {
    "exclude_files": {
      "pkg/parser/parser.go": "parser/parser.go code",
      "external/": "no need to vet third party code",
      ".*_generated\\.go$": "ignore generated code"
    }
  },
  "SA2001": {
    "exclude_files": {
      "pkg/parser/parser.go": "parser/parser.go code",
      "external/": "no need to vet third party code",
      ".*_generated\\.go$": "ignore generated code"
    }
  },
  "SA2003": {
    "exclude_files": {
      "pkg/parser/parser.go": "parser/parser.go code",
      "external/": "no need to vet third party code",
      ".*_generated\\.go$": "ignore generated code"
    }
  },
  "SA3000": {
    "exclude_files": {
      "pkg/parser/parser.go": "parser/parser.go code",
      "external/": "no need to vet third party code",
      ".*_generated\\.go$": "ignore generated code"
    }
  },
  "SA3001": {
    "exclude_files": {
      "pkg/parser/parser.go": "parser/parser.go code",
      "external/": "no need to vet third party code",
      ".*_generated\\.go$": "ignore generated code"
    }
  },
  "SA4004": {
    "exclude_files": {
      "pkg/parser/parser.go": "parser/parser.go code",
      "server/http_status.go": "ignore server/http_status.go",
      "external/": "no need to vet third party code",
      ".*_generated\\.go$": "ignore generated code"
    }
  },
  "SA4009": {
    "exclude_files": {
      "pkg/parser/parser.go": "parser/parser.go code",
      "external/": "no need to vet third party code",
      ".*_generated\\.go$": "ignore generated code"
    }
  },
  "SA4018": {
    "exclude_files": {
      "pkg/parser/parser.go": "parser/parser.go code",
      "external/": "no need to vet third party code",
      ".*_generated\\.go$": "ignore generated code"
    }
  },
  "SA5000": {
    "exclude_files": {
      "pkg/parser/parser.go": "parser/parser.go code",
      "external/": "no need to vet third party code",
      ".*_generated\\.go$": "ignore generated code"
    }
  },
  "SA5001": {
    "exclude_files": {
      "pkg/parser/parser.go": "parser/parser.go code",
      "external/": "no need to vet third party code",
      ".*_generated\\.go$": "ignore generated code"
    }
  },
  "SA5002": {
    "exclude_files": {
      "pkg/parser/parser.go": "parser/parser.go code",
      "external/": "no need to vet third party code",
      ".*_generated\\.go$": "ignore generated code"
    }
  },
  "SA5003": {
    "exclude_files": {
      "pkg/parser/parser.go": "parser/parser.go code",
      "external/": "no need to vet third party code",
      ".*_generated\\.go$": "ignore generated code"
    }
  },
  "SA5004": {
    "exclude_files": {
      "pkg/parser/parser.go": "parser/parser.go code",
      "external/": "no need to vet third party code",
      ".*_generated\\.go$": "ignore generated code"
    }
  },
  "SA5005": {
    "exclude_files": {
      "pkg/parser/parser.go": "parser/parser.go code",
      "external/": "no need to vet third party code",
      ".*_generated\\.go$": "ignore generated code"
    }
  },
  "SA5007": {
    "exclude_files": {
      "pkg/parser/parser.go": "parser/parser.go code",
      "external/": "no need to vet third party code",
      ".*_generated\\.go$": "ignore generated code"
    }
  },
  "SA5008": {
    "exclude_files": {
      "pkg/parser/parser.go": "parser/parser.go code",
      "external/": "no need to vet third party code",
      ".*_generated\\.go$": "ignore generated code"
    }
  },
  "SA5009": {
    "exclude_files": {
      "pkg/parser/parser.go": "parser/parser.go code",
      "external/": "no need to vet third party code",
      ".*_generated\\.go$": "ignore generated code"
    }
  },
  "SA5010": {
    "exclude_files": {
      "pkg/parser/parser.go": "parser/parser.go code",
      "external/": "no need to vet third party code",
      ".*_generated\\.go$": "ignore generated code"
    }
  },
  "SA5011": {
    "exclude_files": {
      "pkg/parser/parser.go": "parser/parser.go code",
      "external/": "no need to vet third party code",
      ".*_generated\\.go$": "ignore generated code"
    }
  },
  "SA5012": {
    "exclude_files": {
      "pkg/parser/parser.go": "parser/parser.go code",
      "external/": "no need to vet third party code",
      ".*_generated\\.go$": "ignore generated code"
    }
  },
  "SA6000": {
    "exclude_files": {
      "pkg/parser/parser.go": "parser/parser.go code",
      "external/": "no need to vet third party code",
      ".*_generated\\.go$": "ignore generated code"
    }
  },
  "SA6001": {
    "exclude_files": {
      "pkg/parser/parser.go": "parser/parser.go code",
      "external/": "no need to vet third party code",
      ".*_generated\\.go$": "ignore generated code"
    }
  },
  "SA6002": {
    "exclude_files": {
      "pkg/parser/parser.go": "parser/parser.go code",
      "external/": "no need to vet third party code",
      "pkg/util/zeropool/pool_test.go": "util/zeropool/pool_test.go",
      ".*_generated\\.go$": "ignore generated code"
    }
  },
  "SA6005": {
    "exclude_files": {
      "pkg/parser/parser.go": "parser/parser.go code",
      "external/": "no need to vet third party code",
      ".*_generated\\.go$": "ignore generated code"
    }
  },
  "prealloc": {
    "exclude_files": {
      "pkg/parser/parser.go": "parser/parser.go code",
      "cmd/mirror": "cmd/mirror code",
      "external/": "no need to vet third party code",
      ".*_generated\\.go$": "ignore generated code",
      ".*mock.go$": "ignore generated code",
      "pkg/parser/yy_parser.go": "ignore generated code",
      "/cgo/": "no need to vet third party code for cgo"
    }
  },
  "predeclared": {
    "exclude_files": {
      "external/": "no need to vet third party code",
      "cmd/mirror": "no need to mirror",
      ".*_generated\\.go$": "ignore generated code",
      ".*mock.go$": "ignore generated code",
      "pkg/parser/yy_parser.go": "ignore generated code",
      "pkg/parser/parser.go": "ignore generated code",
      "/cgo/": "no need to vet third party code for cgo"
    }
  },
  "U1000": {
    "exclude_files": {
      "pkg/parser/parser.go": "parser/parser.go code",
      "external/": "no need to vet third party code",
      ".*_generated\\.go$": "ignore generated code"
    }
  },
  "etcdconfig": {
    "exclude_files": {
      "pkg/parser/parser.go": "parser/parser.go code",
      ".*_test.go": "ignore test code",
      ".*_generated\\.go$": "ignore generated code",
      ".*mock.go$": "ignore generated code",
      "external/": "no need to vet third party code"
    }
  },
  "constructor": {
    "exclude_files": {
      "parser/parser.go": "parser/parser.go code",
      ".*_generated\\.go$": "ignore generated code",
      ".*mock.go$": "ignore generated code",
      "external/": "no need to vet third party code",
      "build/linter/constructor/testdata/": "no need to vet the test inside the linter"
    }
  },
  "deferrecover": {
    "exclude_files": {
      "pkg/parser/parser.go": "parser/parser.go code",
      ".*_test.go": "ignore test code",
      ".*_generated\\.go$": "ignore generated code",
      ".*mock.go$": "ignore generated code",
      "external/": "no need to vet third party code"
    }
  },
  "QF1002": {
    "exclude_files": {
      "pkg/parser/parser.go": "parser/parser.go code",
      ".*_test.go": "ignore test code",
      ".*_generated\\.go$": "ignore generated code",
      ".*mock.go$": "ignore generated code",
      "external/": "no need to vet third party code"
    }
  },
  "QF1004": {
    "exclude_files": {
      "pkg/parser/parser.go": "parser/parser.go code",
      ".*_test.go": "ignore test code",
      "external/": "no need to vet third party code",
      ".*_generated\\.go$": "ignore generated code",
      ".*mock.go$": "ignore generated code",
      "/cgo/": "no need to vet third party code for cgo"
    }
  },
  "QF1012": {
    "exclude_files": {
      "pkg/parser/parser.go": "parser/parser.go code",
      ".*_test.go": "ignore test code",
      "external/": "no need to vet third party code",
      ".*_generated\\.go$": "ignore generated code",
      ".*mock.go$": "ignore generated code",
      "/cgo/": "no need to vet third party code for cgo"
    }
  },
  "bootstrap": {
    "only_files": {
      "pkg/session/": "bootstrap code"
    }
  },
  "appends": {
    "exclude_files": {
      "pkg/parser/parser.go": "parser/parser.go code",
      "external/": "no need to vet third party code",
      ".*_generated\\.go$": "ignore generated code"
    }
  },
  "unusedwrite": {
    "exclude_files": {
      "pkg/parser/parser.go": "parser/parser.go code",
      "external/": "no need to vet third party code",
      ".*_generated\\.go$": "ignore generated code"
    }
  }
}<|MERGE_RESOLUTION|>--- conflicted
+++ resolved
@@ -360,12 +360,9 @@
       "//cmd/": "cmd code",
       "lightning/": "lightning code",
       "pkg/bindinfo/": "bindinfo code",
-<<<<<<< HEAD
+      "pkg/distsql/": "distsql code",
       "pkg/disttask": "disttask code",
       "pkg/lightning/": "lightning code",
-=======
-      "pkg/distsql/": "distsql code",
->>>>>>> a50a2323
       "pkg/infoschema/": "infoschema code",
       "pkg/owner/": "owner code",
       "pkg/util/": "util code",
