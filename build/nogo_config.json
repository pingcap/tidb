{
  "all_revive": {
    "exclude_files": {
      "pkg/parser/parser.go": "parser/parser.go code",
      "external/": "no need to vet third party code",
      ".*_generated\\.go$": "ignore generated code",
      ".*mock.go$": "ignore generated code",
      "/rules_go_work-*": "ignore generated code",
      ".*_/testmain\\.go$": "ignore code",
      "pkg/extension/enterprise/audit/entry.go": "pkg/extension/enterprise/audit/entry.go",
      "pkg/extension/enterprise/audit/filter.go": "pkg/extension/enterprise/audit/filter.go"
    }
  },
  "asciicheck": {
    "exclude_files": {
      "pkg/parser/parser.go": "parser/parser.go code",
      "external/": "no need to vet third party code",
      ".*_generated\\.go$": "ignore generated code",
      ".*mock.go$": "ignore generated code",
      "lightning/pkg/web/res_vfsdata.go": "ignore code"
    }
  },
  "asmdecl": {
    "exclude_files": {
      "pkg/parser/parser.go": "parser/parser.go code",
      "external/": "no need to vet third party code",
      ".*_generated\\.go$": "ignore generated code"
    }
  },
  "assign": {
    "exclude_files": {
      "pkg/parser/parser.go": "parser/parser.go code",
      "external/": "no need to vet third party code",
      ".*_generated\\.go$": "ignore generated code"
    }
  },
  "atomic": {
    "exclude_files": {
      "pkg/parser/parser.go": "parser/parser.go code",
      "external/": "no need to vet third party code",
      ".*_generated\\.go$": "ignore generated code"
    }
  },
  "atomicalign": {
    "exclude_files": {
      "pkg/parser/parser.go": "parser/parser.go code",
      "external/": "no need to vet third party code",
      ".*_generated\\.go$": "ignore generated code"
    }
  },
  "bodyclose": {
    "exclude_files": {
      "pkg/parser/parser.go": "parser/parser.go code",
      "external/": "no need to vet third party code",
      ".*_generated\\.go$": "ignore generated code"
    }
  },
  "bools": {
    "exclude_files": {
      "pkg/parser/parser.go": "parser/parser.go code",
      "external/": "no need to vet third party code",
      ".*_generated\\.go$": "ignore generated code"
    }
  },
  "buildtag": {
    "exclude_files": {
      "pkg/parser/parser.go": "parser/parser.go code",
      "external/": "no need to vet third party code",
      ".*_generated\\.go$": "ignore generated code"
    }
  },
  "printexpression": {
    "exclude_files": {
      "pkg/parser/parser.go": "parser/parser.go code",
      "external/": "no need to vet third party code",
      ".*_generated\\.go$": "ignore generated code",
      "build/linter/printexpression/testdata/": "ignore test code"
    }
  },
  "printf": {
    "exclude_files": {
      "pkg/parser/parser.go": "parser/parser.go code",
      "external/": "no need to vet third party code",
      ".*_generated\\.go$": "ignore generated code",
      "pkg/planner/core/plan_clone_generator.go": "ignore plan_clone_generator code",
      "pkg/util/dbterror/ddl_terror.go": "ignore ddl_terror code"
    }
  },
  "unreachable": {
    "exclude_files": {
      "pkg/parser/parser.go": "parser/parser.go code",
      "external/": "no need to vet third party code",
      ".*_generated\\.go$": "ignore generated code"
    }
  },
  "composites": {
    "exclude_files": {
      "pkg/parser/parser.go": "parser/parser.go code",
      "external/": "no need to vet third party code",
      ".*_generated\\.go$": "ignore generated code",
      ".*mock.go$": "ignore generated code",
      "br/pkg/glue/console_glue_test.go": "ignore code",
      "br/pkg/restore/db_test.go": "ignore code",
      ".*_/testmain\\.go$": "ignore code"
    }
  },
  "copylocks": {
    "exclude_files": {
      "pkg/parser/parser.go": "parser/parser.go code",
      "external/": "no need to vet third party code",
      ".*_generated\\.go$": "ignore generated code",
      ".*mock.go$": "ignore generated code",
      "/cgo/": "ignore cgo code"
    }
  },
  "copyloopvar": {
    "exclude_files": {
      "pkg/parser/parser.go": "parser/parser.go code",
      "external/": "no need to vet third party code",
      ".*_generated\\.go$": "ignore generated code"
    }
  },
  "ctrlflow": {
    "exclude_files": {
      "pkg/parser/parser.go": "parser/parser.go code",
      "external/": "no need to vet third party code",
      ".*_generated\\.go$": "ignore generated code"
    }
  },
  "deadcode": {
    "exclude_files": {
      "pkg/parser/parser.go": "parser/parser.go code",
      "external/": "no need to vet third party code",
      ".*_generated\\.go$": "ignore generated code"
    }
  },
  "defers": {
    "exclude_files": {
      "pkg/parser/parser.go": "parser/parser.go code",
      "external/": "no need to vet third party code",
      ".*_generated\\.go$": "ignore generated code"
    }
  },
  "deepequalerrors": {
    "exclude_files": {
      "pkg/parser/parser.go": "parser/parser.go code",
      "external/": "no need to vet third party code",
      ".*_generated\\.go$": "ignore generated code"
    }
  },
  "durationcheck": {
    "exclude_files": {
      "pkg/parser/parser.go": "parser/parser.go code",
      "external/": "no need to vet third party code",
      "/rules_go_work-*": "ignore generated code",
      ".*_generated\\.go$": "ignore generated code"
    }
  },
  "errorsas": {
    "exclude_files": {
      "pkg/parser/parser.go": "parser/parser.go code",
      "external/": "no need to vet third party code",
      ".*_generated\\.go$": "ignore generated code"
    }
  },
  "errcheck": {
    "exclude_files": {
      "external/": "no need to vet third party code",
      ".*_generated\\.go$": "ignore generated code",
      ".*mock.go$": "ignore generated code",
      ".*_test\\.go$": "ignore generated code",
      "pkg/util/logutil": "ignore util/logutil code",
      "tools/": "ignore tools code",
      "/src/net/conf.go": "ignore code",
      "/rules_go_work-*": "ignore generated code",
      "GOROOT/": "ignore code",
      "/parser/": "ignore code",
      "pkg/server/internal/testserverclient/server_client.go": "ignore code",
      ".*_/testmain\\.go$": "ignore code"
    }
  },
  "filepermission": {
    "exclude_files": {
      "pkg/parser/parser.go": "parser/parser.go code",
      "external/": "no need to vet third party code",
      ".cgo/": "no need to cgo code",
      ".*_generated\\.go$": "ignore generated code",
      ".*mock.go$": "ignore generated code",
      ".*_/testmain\\.go$": "ignore code"
    }
  },
  "fieldalignment": {
    "exclude_files": {
      "pkg/parser/parser.go": "parser/parser.go code",
      "pkg/statistics/table.go": "disable this limitation that prevents us from splitting struct fields for clarity",
      "external/": "no need to vet third party code",
      ".*_generated\\.go$": "ignore generated code",
      ".*mock.go$": "ignore generated code",
      ".*_/testmain\\.go$": "ignore code",
      ".*_test\\.go$": "ignore test code"
    },
    "only_files": {
      "pkg/statistics/": "statistics/ code",
      "pkg/util/checksum": "util/checksum code",
      "pkg/util/processinfo.go": "util/processinfo.go code",
      "pkg/util/cpuprofile/": "util/cpuprofile/ code",
      "pkg/util/cteutil/": "util/cteutil/ code",
      "pkg/util/dbutil/": "util/dbutil/ code",
      "pkg/util/deadlockhistory/": "util/deadlockhistory/ code",
      "pkg/util/domainutil/": "util/domainutil/ code",
      "pkg/util/encrypt/": "util/encrypt/ code",
      "pkg/util/etcd/": "util/etcd/ code",
      "pkg/util/expensivequery/": "util/expensivequery/ code",
      "pkg/util/filter/": "util/filter/ code",
      "pkg/util/importer/": "util/importer/ code",
      "pkg/util/keydecoder/": "util/keydecoder/ code",
      "pkg/util/kvcache/": "util/kvcache/ code",
      "pkg/util/localpool/": "util/localpool/ code",
      "pkg/util/mathutil/": "util/mathutil/ code",
      "pkg/util/memory/": "util/memory/ code",
      "pkg/util/mock/": "util/mock/ code",
      "pkg/util/mvmap/": "util/mvmap/ code",
      "pkg/util/profile/": "util/profile/ code",
      "pkg/util/ranger/": "util/ranger/ code",
      "pkg/util/regexpr-router/": "util/regexpr-router/ code",
      "pkg/util/schemacmp/": "util/schemacmp/ code",
      "pkg/util/sqlexec/": "util/sqlexec/ code",
      "pkg/util/stringutil/": "util/stringutil/ code",
      "pkg/util/table-router/": "util/table-router/ code",
      "pkg/util/timeutil/": "util/timeutil/ code",
      "pkg/util/topsql/": "util/topsql/ code",
      "pkg/util/tracing/": "util/tracing/ code",
      "pkg/util/trxevents/": "util/trxevents/ code",
      "pkg/util/watcher/": "util/watcher/ code",
      "pkg/util/gctuner": "util/gctuner",
      "pkg/store/mockstore/unistore/util": "store/mockstore/unistore/util code",
      "pkg/ddl/util/": "ddl/util code",
      "pkg/server/internal": "server/internal code",
      "pkg/planner/core/internal": "planner/core/internal code",
      "pkg/executor/internal": "executor/internal code"
    }
  },
  "findcall": {
    "exclude_files": {
      "pkg/parser/parser.go": "parser/parser.go code",
      "external/": "no need to vet third party code",
      ".*_generated\\.go$": "ignore generated code"
    }
  },
  "forcetypeassert": {
    "exclude_files": {
      "pkg/parser/parser.go": "parser/parser.go code",
      ".*test_/testmain\\.go$": "ignore generated code",
      "external/": "no need to vet third party code",
      ".*_generated\\.go$": "ignore generated code"
    },
    "only_files": {
      "util/gctuner": "only for util/gctuner",
      "pkg/lightning/mydump/": "only for pkg/lightning/mydump/",
      "lightning/pkg/importer/opts": "only for lightning/pkg/importer/opts",
      "pkg/executor/aggregate.go": "only for executor/aggregate.go",
      "pkg/types/json_binary_functions.go": "only for types/json_binary_functions.go",
      "pkg/types/json_binary_test.go": "only for types/json_binary_test.go",
      "pkg/ddl/backfilling.go": "only for ddl/backfilling.go",
      "pkg/ddl/column.go": "only for ddl/column.go",
      "pkg/ddl/index.go": "only for ddl/index.go",
      "pkg/ddl/ingest/": "only for ddl/ingest/",
      "pkg/util/cgroup": "only for util/cgroup code",
      "pkg/server/conn.go": "only for server/conn.go",
      "pkg/server/conn_stmt.go": "only for server/conn_stmt.go",
      "pkg/server/conn_test.go": "only for server/conn_test.go",
      "pkg/planner/core/plan.go": "only for planner/core/plan.go",
      "pkg/errno/": "only for errno/",
      "pkg/extension/": "extension code"
    }
  },
  "gofmt": {
    "exclude_files": {
      "pkg/parser/": "parser/*.go code",
      "external/": "no need to vet third party code",
      ".*_generated\\.go$": "ignore generated code",
      ".*mock.go$": "ignore generated code",
      "/cgo/": "ignore cgo code",
      "/rules_go_work-*": "ignore generated code",
      ".*test_/testmain\\.go$": "ignore generated code",
      ".*failpoint_binding__.go$": "ignore generated code",
      "_cgo_gotypes.go": "skip _cgo_gotypes.go",
      "_cgo_imports.go": "skip _cgo_imports.go",
      ".*.cgo1.go": "skip cgo1.go"
    }
  },
  "gci": {
    "exclude_files": {
      "external/": "no need to vet third party code",
      ".*_generated\\.go$": "ignore generated code",
      ".*mock.go$": "ignore generated code",
      "/cgo/": "ignore cgo code",
      ".*\\.pb\\.go$": "generated code",
      "/rules_go_work-*": "ignore generated code",
      ".*test_/testmain\\.go$": "ignore generated code",
      ".*failpoint_binding__.go$": "ignore generated code",
      "pkg/util/printer/printer.go": "ignore util/printer code",
      "pkg/parser/parser.go": "ignore parser code",
      "pkg/parser/hintparser.go": "ignore parser/hintparser code"
    }
  },
  "gosec": {
    "exclude_files": {
      "pkg/parser/parser.go": "parser/parser.go code",
      "external/": "no need to vet third party code",
      "parser/goyacc/": "ignore goyacc code",
      ".*_test\\.go$": "ignore generated code",
      "/cgo/": "ignore cgo code",
      "/rules_go_work-*": "ignore generated code",
      "tools/check/ut.go": "ignore tools/check code",
      "cmd/mirror": "ignore cmd/mirror code",
      "tools/check/xprog/xprog.go": "ignore tools/check code",
      "cmd/pluginpkg/pluginpkg.go": "ignore cmd/pluginpkg code",
      "tools/check/xprog.go:": "ignore tools/check code",
      "tests/integrationtest/main.go": "ignore tests/integrationtest code",
      "GOROOT/": "ignore code",
      "pkg/server/internal/testserverclient/server_client.go": "ignore server_client code",
      ".*_generated\\.go$": "ignore generated code"
    }
  },
  "httpresponse": {
    "exclude_files": {
      "pkg/parser/parser.go": "parser/parser.go code",
      "external/": "no need to vet third party code",
      ".*_generated\\.go$": "ignore generated code"
    }
  },
  "ifaceassert": {
    "exclude_files": {
      "pkg/parser/parser.go": "parser/parser.go code",
      "external/": "no need to vet third party code",
      ".*_generated\\.go$": "ignore generated code"
    }
  },
  "ineffassign": {
    "exclude_files": {
      "pkg/parser/parser.go": "parser/parser.go code",
      "external/": "no need to vet third party code",
      ".*_generated\\.go$": "ignore generated code",
      ".*mock.go$": "ignore generated code",
      "/cgo/": "no need to vet cgo code"
    }
  },
  "intrange": {
    "exclude_files": {
      "pkg/parser/parser.go": "parser/parser.go code",
      "external/": "no need to vet third party code",
      ".*_generated\\.go$": "ignore generated code",
      ".*_test\\.go$": "ignore test code",
      ".*mock.go$": "ignore generated code",
      "/cgo/": "no need to vet cgo code"
    },
    "only_files": {
      "//cmd/": "cmd code",
<<<<<<< HEAD
      "pkg/ddl/": "ddl code",
=======
      "//dumpling": "dumpling code",
>>>>>>> 3bfd68cf
      "pkg/autoid_service/": "autoid_service code",
      "pkg/bindinfo/": "bindinfo code",
      "pkg/distsql/": "distsql code",
      "pkg/infoschema/": "infoschema code",
      "pkg/owner/": "owner code",
      "pkg/planner/cardinality": "pkg/planner/cardinality code",
      "pkg/planner/core/casetest/tpch": "pkg/planner/core/casetest/tpch code",
      "pkg/planner/core/generator/hash64_equals": "pkg/planner/core/generator/hash64_equals/ code",
      "pkg/planner/core/operator/logicalop": "pkg/planner/core/operator/logicalop code",
      "pkg/planner/funcdep": "pkg/planner/funcdep code",
      "pkg/server/": "server code",
      "pkg/statistics": "pkg/statistics code",
      "pkg/store/": "store code",
      "//pkg/util": "pkg/util code",
      "pkg/workloadlearning": "workloadlearning code"
    }
  },
  "inspect": {
    "exclude_files": {
      "pkg/parser/parser.go": "parser/parser.go code",
      "external/": "no need to vet third party code",
      ".*_generated\\.go$": "ignore generated code"
    }
  },
  "lostcancel": {
    "exclude_files": {
      "pkg/parser/parser.go": "parser/parser.go code",
      "external/": "no need to vet third party code",
      ".*_generated\\.go$": "ignore generated code"
    }
  },
  "lll": {
    "exclude_files": {
      ".*_test\\.go$": "ignore test code",
      "/cgo/": "ignore cgo code",
      "external/": "no need to vet third party code",
      ".*_generated\\.go$": "ignore generated code",
      ".*mock.go$": "ignore generated code",
      ".*pb\\.go$": "ignore generated code",
      "br/pkg/streamhelper/.*_test\\.go$": "ignore test code",
      "br/pkg/errors/errors.go": "ignore error",
      "br/pkg/rtree/logging_test.go": "ignore rtree code",
      "br/pkg/logutil/logging_test.go": "ignore logutil code",
      "br/pkg/storage/": "ignore storage code",
      "br/pkg/mock/storage/storage.go": "ignore storage code",
      "br/pkg/utils/": "ignore utils code",
      "br/pkg/version/version.go": "ignore version code",
      "pkg/lightning/common/errors.go": "ignore error",
      "pkg/lightning/config/config.go": "ignore config code",
      "pkg/lightning/config/config_test.go": "ignore config code",
      "pkg/lightning/config/global.go": "ignore global code",
      "pkg/lightning/mydump/": "ignore mydump code",
      "pkg/lightning/checkpoints/checkpoints.go": "ignore checkpoints code",
      "pkg/lightning/checkpoints/glue_checkpoint.go": "ignore glue_checkpoint code",
      "pkg/lightning/backend/local/": "ignore local code",
      "pkg/lightning/backend/tidb/tidb.go": "ignore tidb code",
      "pkg/lightning/backend/tidb/tidb_test.go": "ignore tidb code",
      "pkg/lightning/checkpoints/checkpoints_test.go": "ignore checkpoints code",
      "pkg/lightning/checkpoints/checkpoints_sql_test.go": "ignore checkpoints code",
      "pkg/lightning/errormanager/errormanager_test.go": "ignore errormanager code",
      "pkg/lightning/backend/kv/sql2kv_test.go": "ignore sql2kv code",
      "br/pkg/stream/rewrite_meta_rawkv_test.go": "ignore rewrite_meta_rawkv code",
      "lightning/pkg/server/lightning.go": "ignore lightning code",
      "lightning/pkg/importer": "ignore importer code",
      "br/cmd/tidb-lightning-ctl/main.go": "ignore main code",
      "br/pkg/stream/rewrite_meta_rawkv.go": "ignore rewrite_meta_rawkv code",
      "lightning/pkg/web/": "ignore web code",
      "br/pkg/mock/": "ignore mock code",
      "br/pkg/aws/ebs.go": "ignore ebs code",
      "br/pkg/backup/": "ignore backup code",
      "br/pkg/restore/": "ignore restore code",
      "br/pkg/task/": "ignore task code",
      "br/pkg/version/": "ignore version code",
      "pkg/ddl/util/util.go": "ignore util code",
      "pkg/ddl/syncer/syncer.go": "ignore syncer code",
      "pkg/ddl/ingest/backend.go": "ignore backend code",
      "pkg/ddl/ingest/backend_mgr.go": "ignore backend_mgr code",
      "pkg/ddl/ingest/engine_mgr.go": "ignore engine_mgr code",
      "pkg/util/column-mapping/column.go": "ignore error",
      "pkg/parser/mysql/": "ignore mysql code",
      "pkg/parser/auth": "ignore auth code",
      "pkg/parser/charset/charset.go": "ignore charset code",
      "pkg/parser/types/field_type.go": "ignore field_type code",
      "pkg/parser/model/ddl.go": "ignore ddl code",
      "pkg/parser/model/model.go": "ignore model code",
      "pkg/parser/model/model_test.go": "ignore tables code",
      "pkg/parser/ast": "ignore ast code",
      "pkg/parser/parser.go": "ignore parser code",
      "pkg/parser/hintparser.go": "ignore hintparser code",
      "pkg/parser/yy_parser.go": "ignore yy_parser code",
      "pkg/parser/digester.go": "ignore digester code",
      "pkg/parser/consistent_test.go": "ignore consistent code",
      "pkg/parser/bench_test.go": "ignore bench code",
      "pkg/parser/parser_test.go": "ignore parser_test code",
      "pkg/parser/digester_test.go": "ignore digester_test code",
      "pkg/parser/hintparser_test.go": "ignore hintparser_test code",
      "pkg/errno/errname.go": "ignore errname code",
      "pkg/planner/funcdep/fd_graph.go": "ignore fd_graph code",
      "pkg/planner/funcdep/doc.go": "ignore funcdep code",
      "pkg/planner/util/path.go": "ignore path code",
      "pkg/planner/memo/": "ignore memo code",
      "pkg/ttl/cache/ttlstatus.go": "ignore ttlstatus code",
      "pkg/ttl/ttlworker/": "ignore ttlworker code",
      "pkg/ttl/sqlbuilder/sql_test.go": "ignore sql_test code",
      "pkg/planner/core/": "ignore core code",
      "pkg/planner/optimize.go": "ignore optimize code",
      "pkg/planner/cascades/": "ignore cascades code",
      "pkg/planner/cardinality/": "ignore cardinality code",
      "pkg/planner/funcdep/extract_fd_test.go": "ignore extract_fd code",
      "pkg/planner/funcdep/only_full_group_by_test.go": "ignore only_full_group_by code",
      "dumpling/export": "ignore export code",
      "pkg/ddl/placement/": "ignore placement code"
    },
    "only_files": {
      "br/": "only for br code",
      "pkg/ttl/": "only for ttl code",
      "pkg/planner/": "only for planner code",
      "pkg/parser/": "only for parser code",
      "dumpling/": "only for dumpling code"
    }
  },
  "makezero": {
    "exclude_files": {
      "pkg/parser/parser.go": "parser/parser.go code",
      "/cgo/": "ignore cgo code",
      ".*_test\\.go$": "ignore generated code",
      "external/": "no need to vet third party code",
      ".*_generated\\.go$": "ignore generated code"
    }
  },
  "mirror": {
    "exclude_files": {
      "pkg/parser/parser.go": "parser/parser.go code",
      "/cgo/": "ignore cgo code",
      "external/": "no need to vet third party code",
      "tools/": "ignore tools code",
      ".*_generated\\.go$": "ignore generated code"
    }
  },
  "misspell": {
    "exclude_files": {
      "pkg/parser/parser.go": "parser/parser.go code",
      "/cgo/": "ignore cgo code",
      "external/": "no need to vet third party code",
      "$GOROOT/": "ignore GOROOT code",
      ".*_generated\\.go$": "ignore generated code"
    }
  },
  "nilfunc": {
    "exclude_files": {
      "pkg/parser/parser.go": "parser/parser.go code",
      "external/": "no need to vet third party code",
      ".*_generated\\.go$": "ignore generated code"
    }
  },
  "nilness": {
    "exclude_files": {
      "br/pkg/streamhelper/advancer_test.go": "please fix it",
      "pkg/parser/parser.go": "parser/parser.go code",
      "external/": "no need to vet third party code",
      ".*_generated\\.go$": "ignore generated code",
      ".*mock.go$": "ignore generated code",
      "/cgo/": "ignore cgo"
    }
  },
  "pkgfact": {
    "exclude_files": {
      "pkg/parser/parser.go": "parser/parser.go code",
      "external/": "no need to vet third party code",
      ".*_generated\\.go$": "ignore generated code"
    }
  },
  "revive": {
    "exclude_files": {
      "pkg/parser/parser.go": "parser/parser.go code",
      "external/": "no need to vet third party code",
      "GOROOT/": "ignore code",
      "/cgo/": "ignore cgo",
      "tools/": "ignore tool code",
      "pkg/parser/goyacc/": "ignore goyacc code",
      "pkg/parser/ast/": "ignore parser/ast code",
      "pkg/parser/test_driver/": "ignore parser/test_driver code",
      "pkg/planner/core/plan_clone_generated.go": "ignore plan_clone_generated code",
      "pkg/planner/core/operator/logicalop/hash64_equals_generated.go": "ignore hash64_equals_generated code",
      ".*_test\\.go$": "ignore generated code",
      ".*_generated\\.go$": "ignore generated code",
      ".*mock.go$": "ignore generated code",
      "pkg/plugin/conn_ip_example/": "plugin/conn_ip_example/"
    },
    "only_files": {
      "pkg/autoid_service/": "autoid_service",
      "pkg/bindinfo/": "bindinfo",
      "pkg/lightning/": "pkg/lightning/",
      "lightning/": "lightning/",
      "pkg/executor/": "executor/",
      "pkg/types/json_binary_functions.go": "types/json_binary_functions.go",
      "pkg/types/json_binary_test.go": "types/json_binary_test.go",
      "pkg/ddl/": "ddl",
      "pkg/expression/a": "expression/a code",
      "pkg/expression/builtin.go": "expression/builtin code",
      "pkg/expression/builtin_cast.go": "expression/builtin_cast code",
      "pkg/server/": "server/ code",
      "pkg/distsql/": "distsql code",
      "pkg/disttask": "disttask code",
      "dumpling/export": "dumpling/export code",
      "pkg/lock/": "lock file",
      "pkg/errno/": "errno code",
      "pkg/session/": "session code",
      "pkg/structure/": "structure code",
      "pkg/statistics/": "statistics/ code",
      "pkg/telemetry/": "telemetry code",
      "pkg/parser/": "parser code",
      "pkg/planner/": "planner code",
      "pkg/plugin/": "plugin code",
      "pkg/util/": "util code",
      "pkg/meta/": "parser code",
      "pkg/extension/": "extension code",
      "pkg/resourcemanager/": "resourcemanager code",
      "pkg/keyspace/": "keyspace code",
      "pkg/owner/": "owner code",
      "pkg/timer/": "timer code",
      "pkg/domain": "domain code",
      "pkg/workloadlearning": "workloadlearning code"
    }
  },
  "shift": {
    "exclude_files": {
      "pkg/parser/parser.go": "parser/parser.go code",
      "external/": "no need to vet third party code",
      ".*_generated\\.go$": "ignore generated code"
    }
  },
  "sortslice": {
    "exclude_files": {
      "pkg/parser/parser.go": "parser/parser.go code",
      "external/": "no need to vet third party code",
      ".*_generated\\.go$": "ignore generated code"
    }
  },
  "stdmethods": {
    "exclude_files": {
      "pkg/parser/parser.go": "parser/parser.go code",
      "external/": "no need to vet third party code",
      ".*_generated\\.go$": "ignore generated code"
    }
  },
  "stringintconv": {
    "exclude_files": {
      "pkg/parser/parser.go": "parser/parser.go code",
      "external/": "no need to vet third party code",
      ".*_generated\\.go$": "ignore generated code"
    }
  },
  "structtag": {
    "exclude_files": {
      "pkg/parser/parser.go": "parser/parser.go code",
      "external/": "no need to vet third party code",
      ".*_generated\\.go$": "ignore generated code"
    }
  },
  "testinggoroutine": {
    "exclude_files": {
      "pkg/parser/parser.go": "parser/parser.go code",
      "external/": "no need to vet third party code",
      ".*_generated\\.go$": "ignore generated code"
    }
  },
  "tests": {
    "exclude_files": {
      "pkg/parser/parser.go": "parser/parser.go code",
      "external/": "no need to vet third party code",
      ".*_generated\\.go$": "ignore generated code"
    }
  },
  "toomanytests": {
    "exclude_files": {
      "pkg/parser/parser.go": "parser/parser.go code",
      "external/": "no need to vet third party code",
      ".*_generated\\.go$": "ignore generated code",
      ".*mock.go$": "ignore generated code",
      "/cgo/": "ignore cgo code",
      "/rules_go_work-*": "ignore generated code",
      ".*test_/testmain\\.go$": "ignore generated code",
      ".*failpoint_binding__.go$": "ignore generated code",
      "pkg/util/chunk": "ignore util/chunk",
      "pkg/lightning/mydump/": "more than 50",
      "lightning/pkg/importer/": "more than 50",
      "pkg/lightning/backend/local/": "more than 50",
      "br/pkg/restore/": "more than 50",
      "pkg/ddl/tests/partition/": "more than 50"
    },
    "only_files": {
      "br/pkg/version/": "br/pkg/version/ coded",
      "br/pkg/utils/storewatch/": "br/pkg/utils/storewatch/ coded",
      "br/pkg/utils/iter/": "br/pkg/utils/iter/ coded",
      "br/pkg/utils/": "br/pkg/utils/ coded",
      "br/pkg/task/show/": "br/pkg/task/show/ coded",
      "br/pkg/task/": "br/pkg/task/ coded",
      "br/pkg/streamhelper/spans/": "br/pkg/streamhelper/spans/ coded",
      "br/pkg/streamhelper/": "br/pkg/streamhelper/ coded",
      "br/pkg/stream/": "br/pkg/stream/ coded",
      "br/pkg/storage/": "br/pkg/storage/ coded",
      "br/pkg/rtree/": "br/pkg/rtree/ coded",
      "br/pkg/restore/tiflashrec/": "br/pkg/restore/tiflashrec/ coded",
      "br/pkg/restore/split/": "br/pkg/restore/split/ coded",
      "br/pkg/restore/ingestrec/": "br/pkg/restore/ingestrec/ coded",
      "br/pkg/pdutil/": "br/pkg/pdutil/ coded",
      "br/pkg/metautil/": "br/pkg/metautil/ coded",
      "br/pkg/logutil/": "br/pkg/logutil/ coded",
      "br/pkg/gluetidb/": "br/pkg/gluetidb/ coded",
      "br/pkg/conn/": "br/pkg/conn/ coded",
      "br/pkg/checkpoint/": "br/pkg/checkpoint/ coded",
      "br/pkg/backup/": "br/pkg/backup/ coded",
      "pkg/planer/core/casetest/binaryplan": "planer/core/casetest/binaryplan",
      "pkg/planer/core/casetest/cbotest": "planer/core/casetest/cbotest",
      "pkg/planer/core/casetest/dag": "planer/core/casetest/dag",
      "pkg/planer/core/casetest/enforcempp": "planer/core/casetest/enforcempp",
      "pkg/planer/core/casetest/flatplan": "planer/core/casetest/flatplan",
      "pkg/planer/core/casetest/hint": "planer/core/casetest/hint",
      "pkg/planer/core/casetest/mpp": "planer/core/casetest/mpp",
      "pkg/planer/core/casetest/partition": "planer/core/casetest/partition",
      "pkg/planer/core/casetest/pushdown": "planer/core/casetest/pushdown",
      "pkg/planer/core/casetest/rule": "planer/core/casetest/rule",
      "pkg/planer/core/casetest/scalarsubquery": "planer/core/casetest/scalarsubquery",
      "pkg/planer/core/casetest/testdata": "planer/core/casetest/testdata",
      "pkg/planer/core/casetest/windows": "planer/core/casetest/windows",
      "pkg/planer/core/tests/": "planer/core/tests/",
      "pkg/executor/test/admintest": "executor/test/admintest",
      "pkg/executor/test/aggregate": "executor/test/aggregate",
      "pkg/executor/test/autoidtest": "executor/test/autoidtest",
      "pkg/executor/test/distsqltest": "executor/test/distsqltest",
      "pkg/executor/test/fktest": "executor/test/fktest",
      "pkg/executor/test/indexmergereadtest": "executor/test/indexmergereadtest",
      "pkg/executor/test/jointest": "executor/test/jointest",
      "pkg/executor/test/kvtest": "executor/test/kvtest",
      "pkg/executor/test/loaddatatest": "executor/test/loaddatatest",
      "pkg/executor/test/loadremotetest": "executor/test/loadremotetest",
      "pkg/executor/test/memtest": "executor/test/memtest",
      "pkg/executor/test/oomtest": "executor/test/oomtest",
      "pkg/executor/test/partitiontest": "executor/test/partitiontest",
      "pkg/executor/test/passwordtest": "executor/test/passwordtest",
      "pkg/executor/test/seqtest": "executor/test/seqtest",
      "pkg/executor/test/showtest": "executor/test/showtest",
      "pkg/executor/test/simpletest": "executor/test/simpletest",
      "pkg/executor/test/splittest": "executor/test/splittest",
      "pkg/executor/test/tiflashtest": "executor/test/tiflashtest",
      "pkg/executor/test/unstabletest": "executor/test/unstabletest",
      "br/": "br code",
      "pkg/session/test": "session/test code",
      "pkg/ddl/tests": "ddl/tests code",
      "pkg/disttask/": "disttask code",
      "pkg/timer/": "timer code",
      "pkg/util/": "util code",
      "pkg/lightning/config/": "pkg/lightning/config code",
      "br/pkg/storage": "br/pkg/storage code",
      "br/pkg/utils": "br/pkg/utils code",
      "pkg/planner/cascades": "planner/cascades code",
      "pkg/store/": "store code",
      "pkg/ttl/": "ttl code",
      "pkg/bindinfo/": "bindinfo code",
      "pkg/domain/": "domain code"
    }
  },
  "unconvert": {
    "exclude_files": {
      "external/": "no need to vet third party code",
      ".*\\.pb\\.go$": "generated code",
      "pkg/parser/parser.go": "generated code",
      "/cgo/": "no need to vet third party code for cgo",
      "pkg/lightning/common/conn.go": "ignore: to fix it",
      "pkg/lightning/common/storage_unix.go": "ignore: to fix it",
      "br/pkg/task/common.go": "ignore: to fix it",
      ".*_generated\\.go$": "ignore generated code"
    }
  },
  "unmarshal": {
    "exclude_files": {
      "pkg/parser/parser.go": "parser/parser.go code",
      "external/": "no need to vet third party code",
      ".*_generated\\.go$": "ignore generated code"
    }
  },
  "unsafeptr": {
    "exclude_files": {
      "pkg/parser/parser.go": "parser/parser.go code",
      "external/": "no need to vet third party code",
      ".*_generated\\.go$": "ignore generated code",
      ".*mock.go$": "ignore generated code",
      "pkg/parser/digester.go": "ignore code"
    }
  },
  "unusedresult": {
    "exclude_files": {
      "pkg/parser/parser.go": "parser/parser.go code",
      "external/": "no need to vet third party code",
      ".*_generated\\.go$": "ignore generated code",
      ".*mock.go$": "ignore generated code",
      "pkg/parser/digester_test.go": "ignore code"
    }
  },
  "rowserrcheck": {
    "exclude_files": {
      "pkg/parser/parser.go": "parser/parser.go code",
      "external/": "no need to vet third party code",
      ".*_generated\\.go$": "ignore generated code",
      ".*mock.go$": "ignore generated code",
      "pkg/server/tidb_test.go": "ignore test code",
      "pkg/server/tests/tidb_test.go": "ignore test code",
      "pkg/server/tests/commontest/tidb_test.go": "ignore test code",
      "pkg/server/tests/tidb_serial_test.go": "ignore test code",
      "pkg/server/tidb_serial_test.go": "ignore test code",
      "pkg/server/statistics_handler_test.go": "ignore test code",
      "pkg/server/handler/optimizor/optimize_trace_test.go": "ignore test code",
      "pkg/server/handler/optimizor/plan_replayer_test.go": "ignore test code",
      "pkg/server/handler/optimizor/statistics_handler_test.go": "ignore test code",
      "pkg/server/server_test.go": "ignore test code",
      "pkg/server/optimize_trace_test.go": "ignore test code",
      "pkg/server/plan_replayer_test.go": "ignore test code",
      "pkg/server/internal/testserverclient/server_client.go": "ignore test code"
    }
  },
  "S1000": {
    "exclude_files": {
      "pkg/parser/parser.go": "parser/parser.go code",
      "external/": "no need to vet third party code",
      ".*_generated\\.go$": "ignore generated code"
    }
  },
  "S1001": {
    "exclude_files": {
      "pkg/parser/parser.go": "parser/parser.go code",
      "external/": "no need to vet third party code",
      ".*_generated\\.go$": "ignore generated code"
    }
  },
  "S1002": {
    "exclude_files": {
      "pkg/parser/parser.go": "parser/parser.go code",
      "external/": "no need to vet third party code",
      ".*_generated\\.go$": "ignore generated code"
    }
  },
  "S1003": {
    "exclude_files": {
      "pkg/parser/parser.go": "parser/parser.go code",
      "external/": "no need to vet third party code",
      ".*_generated\\.go$": "ignore generated code"
    }
  },
  "S1004": {
    "exclude_files": {
      "pkg/parser/parser.go": "parser/parser.go code",
      "external/": "no need to vet third party code",
      ".*_generated\\.go$": "ignore generated code"
    }
  },
  "S1005": {
    "exclude_files": {
      "pkg/parser/parser.go": "parser/parser.go code",
      "external/": "no need to vet third party code",
      ".*_generated\\.go$": "ignore generated code"
    }
  },
  "S1006": {
    "exclude_files": {
      "pkg/parser/parser.go": "parser/parser.go code",
      "external/": "no need to vet third party code",
      ".*_generated\\.go$": "ignore generated code"
    }
  },
  "S1007": {
    "exclude_files": {
      "pkg/parser/parser.go": "parser/parser.go code",
      "external/": "no need to vet third party code",
      ".*_generated\\.go$": "ignore generated code"
    }
  },
  "S1008": {
    "exclude_files": {
      "pkg/parser/parser.go": "parser/parser.go code",
      "external/": "no need to vet third party code",
      ".*_generated\\.go$": "ignore generated code"
    }
  },
  "S1009": {
    "exclude_files": {
      "pkg/parser/parser.go": "parser/parser.go code",
      "external/": "no need to vet third party code",
      ".*_generated\\.go$": "ignore generated code"
    }
  },
  "S1010": {
    "exclude_files": {
      "pkg/parser/parser.go": "parser/parser.go code",
      "external/": "no need to vet third party code",
      ".*_generated\\.go$": "ignore generated code"
    }
  },
  "S1011": {
    "exclude_files": {
      "pkg/parser/parser.go": "parser/parser.go code",
      "external/": "no need to vet third party code",
      ".*_generated\\.go$": "ignore generated code"
    }
  },
  "S1012": {
    "exclude_files": {
      "pkg/parser/parser.go": "parser/parser.go code",
      "external/": "no need to vet third party code",
      ".*_generated\\.go$": "ignore generated code"
    }
  },
  "S1013": {
    "exclude_files": {
      "pkg/parser/parser.go": "parser/parser.go code",
      "external/": "no need to vet third party code",
      ".*_generated\\.go$": "ignore generated code"
    }
  },
  "S1014": {
    "exclude_files": {
      "pkg/parser/parser.go": "parser/parser.go code",
      "external/": "no need to vet third party code",
      ".*_generated\\.go$": "ignore generated code"
    }
  },
  "S1015": {
    "exclude_files": {
      "pkg/parser/parser.go": "parser/parser.go code",
      "external/": "no need to vet third party code",
      ".*_generated\\.go$": "ignore generated code"
    }
  },
  "S1016": {
    "exclude_files": {
      "pkg/parser/parser.go": "parser/parser.go code",
      "external/": "no need to vet third party code",
      ".*_generated\\.go$": "ignore generated code"
    }
  },
  "S1017": {
    "exclude_files": {
      "pkg/parser/parser.go": "parser/parser.go code",
      "external/": "no need to vet third party code",
      ".*_generated\\.go$": "ignore generated code"
    }
  },
  "S1018": {
    "exclude_files": {
      "pkg/parser/parser.go": "parser/parser.go code",
      "external/": "no need to vet third party code",
      ".*_generated\\.go$": "ignore generated code"
    }
  },
  "S1019": {
    "exclude_files": {
      "external/": "no need to vet third party code",
      ".*_generated\\.go$": "ignore generated code",
      ".*mock.go$": "ignore generated code",
      "pkg/parser/parser.go": "ignore code"
    }
  },
  "S1020": {
    "exclude_files": {
      "pkg/parser/parser.go": "parser/parser.go code",
      "external/": "no need to vet third party code",
      ".*_generated\\.go$": "ignore generated code"
    }
  },
  "S1021": {
    "exclude_files": {
      "pkg/parser/parser.go": "parser/parser.go code",
      "external/": "no need to vet third party code",
      ".*_generated\\.go$": "ignore generated code",
      ".*mock.go$": "ignore generated code",
      "tools/check/ut.go": "ignore code"
    }
  },
  "S1022": {
    "exclude_files": {
      "pkg/parser/parser.go": "parser/parser.go code",
      "external/": "no need to vet third party code",
      ".*_generated\\.go$": "ignore generated code"
    }
  },
  "S1023": {
    "exclude_files": {
      "external/": "no need to vet third party code",
      ".*_generated\\.go$": "ignore generated code",
      ".*mock.go$": "ignore generated code",
      "pkg/parser/parser.go": "ignore code"
    }
  },
  "S1024": {
    "exclude_files": {
      "pkg/parser/parser.go": "parser/parser.go code",
      "external/": "no need to vet third party code",
      ".*_generated\\.go$": "ignore generated code"
    }
  },
  "S1025": {
    "exclude_files": {
      "pkg/parser/parser.go": "parser/parser.go code",
      "external/": "no need to vet third party code",
      ".*_generated\\.go$": "ignore generated code"
    }
  },
  "S1026": {
    "exclude_files": {
      "pkg/parser/parser.go": "parser/parser.go code",
      "external/": "no need to vet third party code",
      ".*_generated\\.go$": "ignore generated code"
    }
  },
  "S1027": {
    "exclude_files": {
      "pkg/parser/parser.go": "parser/parser.go code",
      "external/": "no need to vet third party code",
      ".*_generated\\.go$": "ignore generated code"
    }
  },
  "S1028": {
    "exclude_files": {
      "pkg/parser/parser.go": "parser/parser.go code",
      "external/": "no need to vet third party code",
      ".*_generated\\.go$": "ignore generated code"
    }
  },
  "S1029": {
    "exclude_files": {
      "pkg/parser/parser.go": "parser/parser.go code",
      "external/": "no need to vet third party code",
      ".*_generated\\.go$": "ignore generated code"
    }
  },
  "S1030": {
    "exclude_files": {
      "pkg/parser/parser.go": "parser/parser.go code",
      "external/": "no need to vet third party code",
      ".*_generated\\.go$": "ignore generated code"
    }
  },
  "S1031": {
    "exclude_files": {
      "pkg/parser/parser.go": "parser/parser.go code",
      "external/": "no need to vet third party code",
      ".*_generated\\.go$": "ignore generated code"
    }
  },
  "S1032": {
    "exclude_files": {
      "pkg/parser/parser.go": "parser/parser.go code",
      "external/": "no need to vet third party code",
      ".*_generated\\.go$": "ignore generated code"
    }
  },
  "S1033": {
    "exclude_files": {
      "pkg/parser/parser.go": "parser/parser.go code",
      "external/": "no need to vet third party code",
      ".*_generated\\.go$": "ignore generated code"
    }
  },
  "S1034": {
    "exclude_files": {
      "pkg/parser/parser.go": "parser/parser.go code",
      "external/": "no need to vet third party code",
      ".*_generated\\.go$": "ignore generated code"
    }
  },
  "S1035": {
    "exclude_files": {
      "pkg/parser/parser.go": "parser/parser.go code",
      "external/": "no need to vet third party code",
      ".*_generated\\.go$": "ignore generated code"
    }
  },
  "S1036": {
    "exclude_files": {
      "pkg/parser/parser.go": "parser/parser.go code",
      "external/": "no need to vet third party code",
      ".*_generated\\.go$": "ignore generated code"
    }
  },
  "S1037": {
    "exclude_files": {
      "pkg/parser/parser.go": "parser/parser.go code",
      "external/": "no need to vet third party code",
      ".*_generated\\.go$": "ignore generated code"
    }
  },
  "S1038": {
    "exclude_files": {
      "pkg/parser/parser.go": "parser/parser.go code",
      "external/": "no need to vet third party code",
      ".*_generated\\.go$": "ignore generated code"
    }
  },
  "S1039": {
    "exclude_files": {
      "pkg/parser/parser.go": "parser/parser.go code",
      "external/": "no need to vet third party code",
      ".*_generated\\.go$": "ignore generated code"
    }
  },
  "S1040": {
    "exclude_files": {
      "external/": "no need to vet third party code",
      ".*_generated\\.go$": "ignore generated code",
      ".*mock.go$": "ignore generated code",
      "pkg/parser/parser.go": "ignore generated code"
    }
  },
  "SA1019": {
    "exclude_files": {
      "pkg/parser/parser.go": "parser/parser.go code",
      "/build/": "no need to linter code",
      "external/": "no need to vet third party code",
      ".*_generated\\.go$": "ignore generated code",
      ".*mock.go$": "ignore generated code",
      ".*_test\\.go$": "ignore test code",
      "br/pkg/restore/split/client.go": "github.com/golang/protobuf deprecated",
      "br/pkg/streamhelper/advancer_cliext.go": "github.com/golang/protobuf deprecated",
      "pkg/lightning/checkpoints/checkpoints.go": "cfg.TikvImporter.Addr is deprecated",
      "pkg/lightning/checkpoints/glue_checkpoint.go": "cfg.TikvImporter.Addr is deprecated",
      "pkg/lightning/backend/local/local.go": "grpc Compressor/Decompressor is deprecated",
      "pkg/lightning/backend/local/compress.go": "grpc Compressor/Decompressor is deprecated",
      "pkg/domain/infosync/resource_manager_client.go": "github.com/golang/protobuf deprecated"
    },
    "only_files": {
      "pkg/expression/bench_test.go": "expression/bench_test.go",
      "pkg/domain/": "domain code",
      "pkg/util/gctuner": "util/gctuner",
      "pkg/util/cgroup": "util/cgroup code",
      "pkg/util/watcher": "util/watcher",
      "pkg/br/pkg/": "br/pkg",
      "pkg/executor/aggregate.go": "executor/aggregate.go",
      "pkg/types/": "types",
      "pkg/ddl/": "enable to ddl",
      "pkg/expression/builtin_cast.go": "enable expression/builtin_cast.go",
      "pkg/planner/core/plan.go": "planner/core/plan.go",
      "pkg/extension/": "extension code",
      "pkg/resourcemanager/": "resourcemanager code",
      "pkg/keyspace/": "keyspace code",
      "pkg/server/": "server code",
      "pkg/owner/": "owner code",
      "pkg/meta": "meta code",
      "pkg/timer/": "timer code",
      "pkg/statistics/": "statistics code"
    }
  },
  "SA1029": {
    "exclude_files": {
      "pkg/parser/parser.go": "parser/parser.go code",
      "external/": "no need to vet third party code",
      ".*_generated\\.go$": "ignore generated code",
      ".*mock.go$": "ignore generated code",
      ".*_test\\.go$": "ignore test code"
    }
  },
  "SA2000": {
    "exclude_files": {
      "pkg/parser/parser.go": "parser/parser.go code",
      "external/": "no need to vet third party code",
      ".*_generated\\.go$": "ignore generated code"
    }
  },
  "SA2001": {
    "exclude_files": {
      "pkg/parser/parser.go": "parser/parser.go code",
      "external/": "no need to vet third party code",
      ".*_generated\\.go$": "ignore generated code"
    }
  },
  "SA2003": {
    "exclude_files": {
      "pkg/parser/parser.go": "parser/parser.go code",
      "external/": "no need to vet third party code",
      ".*_generated\\.go$": "ignore generated code"
    }
  },
  "SA3000": {
    "exclude_files": {
      "pkg/parser/parser.go": "parser/parser.go code",
      "external/": "no need to vet third party code",
      ".*_generated\\.go$": "ignore generated code"
    }
  },
  "SA3001": {
    "exclude_files": {
      "pkg/parser/parser.go": "parser/parser.go code",
      "external/": "no need to vet third party code",
      ".*_generated\\.go$": "ignore generated code"
    }
  },
  "SA4004": {
    "exclude_files": {
      "pkg/parser/parser.go": "parser/parser.go code",
      "server/http_status.go": "ignore server/http_status.go",
      "external/": "no need to vet third party code",
      ".*_generated\\.go$": "ignore generated code"
    }
  },
  "SA4009": {
    "exclude_files": {
      "pkg/parser/parser.go": "parser/parser.go code",
      "external/": "no need to vet third party code",
      ".*_generated\\.go$": "ignore generated code"
    }
  },
  "SA4018": {
    "exclude_files": {
      "pkg/parser/parser.go": "parser/parser.go code",
      "external/": "no need to vet third party code",
      ".*_generated\\.go$": "ignore generated code"
    }
  },
  "SA5000": {
    "exclude_files": {
      "pkg/parser/parser.go": "parser/parser.go code",
      "external/": "no need to vet third party code",
      ".*_generated\\.go$": "ignore generated code"
    }
  },
  "SA5001": {
    "exclude_files": {
      "pkg/parser/parser.go": "parser/parser.go code",
      "external/": "no need to vet third party code",
      ".*_generated\\.go$": "ignore generated code"
    }
  },
  "SA5002": {
    "exclude_files": {
      "pkg/parser/parser.go": "parser/parser.go code",
      "external/": "no need to vet third party code",
      ".*_generated\\.go$": "ignore generated code"
    }
  },
  "SA5003": {
    "exclude_files": {
      "pkg/parser/parser.go": "parser/parser.go code",
      "external/": "no need to vet third party code",
      ".*_generated\\.go$": "ignore generated code"
    }
  },
  "SA5004": {
    "exclude_files": {
      "pkg/parser/parser.go": "parser/parser.go code",
      "external/": "no need to vet third party code",
      ".*_generated\\.go$": "ignore generated code"
    }
  },
  "SA5005": {
    "exclude_files": {
      "pkg/parser/parser.go": "parser/parser.go code",
      "external/": "no need to vet third party code",
      ".*_generated\\.go$": "ignore generated code"
    }
  },
  "SA5007": {
    "exclude_files": {
      "pkg/parser/parser.go": "parser/parser.go code",
      "external/": "no need to vet third party code",
      ".*_generated\\.go$": "ignore generated code"
    }
  },
  "SA5008": {
    "exclude_files": {
      "pkg/parser/parser.go": "parser/parser.go code",
      "external/": "no need to vet third party code",
      ".*_generated\\.go$": "ignore generated code"
    }
  },
  "SA5009": {
    "exclude_files": {
      "pkg/parser/parser.go": "parser/parser.go code",
      "external/": "no need to vet third party code",
      ".*_generated\\.go$": "ignore generated code"
    }
  },
  "SA5010": {
    "exclude_files": {
      "pkg/parser/parser.go": "parser/parser.go code",
      "external/": "no need to vet third party code",
      ".*_generated\\.go$": "ignore generated code"
    }
  },
  "SA5011": {
    "exclude_files": {
      "pkg/parser/parser.go": "parser/parser.go code",
      "external/": "no need to vet third party code",
      ".*_generated\\.go$": "ignore generated code"
    }
  },
  "SA5012": {
    "exclude_files": {
      "pkg/parser/parser.go": "parser/parser.go code",
      "external/": "no need to vet third party code",
      ".*_generated\\.go$": "ignore generated code"
    }
  },
  "SA6000": {
    "exclude_files": {
      "pkg/parser/parser.go": "parser/parser.go code",
      "external/": "no need to vet third party code",
      ".*_generated\\.go$": "ignore generated code"
    }
  },
  "SA6001": {
    "exclude_files": {
      "pkg/parser/parser.go": "parser/parser.go code",
      "external/": "no need to vet third party code",
      ".*_generated\\.go$": "ignore generated code"
    }
  },
  "SA6002": {
    "exclude_files": {
      "pkg/parser/parser.go": "parser/parser.go code",
      "external/": "no need to vet third party code",
      "pkg/util/zeropool/pool_test.go": "util/zeropool/pool_test.go",
      ".*_generated\\.go$": "ignore generated code"
    }
  },
  "SA6005": {
    "exclude_files": {
      "pkg/parser/parser.go": "parser/parser.go code",
      "external/": "no need to vet third party code",
      ".*_generated\\.go$": "ignore generated code"
    }
  },
  "prealloc": {
    "exclude_files": {
      "pkg/parser/parser.go": "parser/parser.go code",
      "cmd/mirror": "cmd/mirror code",
      "external/": "no need to vet third party code",
      ".*_generated\\.go$": "ignore generated code",
      ".*mock.go$": "ignore generated code",
      "pkg/parser/yy_parser.go": "ignore generated code",
      "/cgo/": "no need to vet third party code for cgo"
    }
  },
  "predeclared": {
    "exclude_files": {
      "external/": "no need to vet third party code",
      "cmd/mirror": "no need to mirror",
      ".*_generated\\.go$": "ignore generated code",
      ".*mock.go$": "ignore generated code",
      "pkg/parser/yy_parser.go": "ignore generated code",
      "pkg/parser/parser.go": "ignore generated code",
      "/cgo/": "no need to vet third party code for cgo"
    }
  },
  "U1000": {
    "exclude_files": {
      "pkg/parser/parser.go": "parser/parser.go code",
      "external/": "no need to vet third party code",
      ".*_generated\\.go$": "ignore generated code"
    }
  },
  "etcdconfig": {
    "exclude_files": {
      "pkg/parser/parser.go": "parser/parser.go code",
      ".*_test.go": "ignore test code",
      ".*_generated\\.go$": "ignore generated code",
      ".*mock.go$": "ignore generated code",
      "external/": "no need to vet third party code"
    }
  },
  "constructor": {
    "exclude_files": {
      "parser/parser.go": "parser/parser.go code",
      ".*_generated\\.go$": "ignore generated code",
      ".*mock.go$": "ignore generated code",
      "external/": "no need to vet third party code",
      "build/linter/constructor/testdata/": "no need to vet the test inside the linter"
    }
  },
  "deferrecover": {
    "exclude_files": {
      "pkg/parser/parser.go": "parser/parser.go code",
      ".*_test.go": "ignore test code",
      ".*_generated\\.go$": "ignore generated code",
      ".*mock.go$": "ignore generated code",
      "external/": "no need to vet third party code"
    }
  },
  "QF1002": {
    "exclude_files": {
      "pkg/parser/parser.go": "parser/parser.go code",
      ".*_test.go": "ignore test code",
      ".*_generated\\.go$": "ignore generated code",
      ".*mock.go$": "ignore generated code",
      "external/": "no need to vet third party code"
    }
  },
  "QF1004": {
    "exclude_files": {
      "pkg/parser/parser.go": "parser/parser.go code",
      ".*_test.go": "ignore test code",
      "external/": "no need to vet third party code",
      ".*_generated\\.go$": "ignore generated code",
      ".*mock.go$": "ignore generated code",
      "/cgo/": "no need to vet third party code for cgo"
    }
  },
  "QF1012": {
    "exclude_files": {
      "pkg/parser/parser.go": "parser/parser.go code",
      ".*_test.go": "ignore test code",
      "external/": "no need to vet third party code",
      ".*_generated\\.go$": "ignore generated code",
      ".*mock.go$": "ignore generated code",
      "/cgo/": "no need to vet third party code for cgo"
    }
  },
  "bootstrap": {
    "only_files": {
      "pkg/session/": "bootstrap code"
    }
  },
  "appends": {
    "exclude_files": {
      "pkg/parser/parser.go": "parser/parser.go code",
      "external/": "no need to vet third party code",
      ".*_generated\\.go$": "ignore generated code"
    }
  },
  "unusedwrite": {
    "exclude_files": {
      "pkg/parser/parser.go": "parser/parser.go code",
      "external/": "no need to vet third party code",
      ".*_generated\\.go$": "ignore generated code"
    }
  }
}<|MERGE_RESOLUTION|>--- conflicted
+++ resolved
@@ -357,13 +357,10 @@
     },
     "only_files": {
       "//cmd/": "cmd code",
-<<<<<<< HEAD
-      "pkg/ddl/": "ddl code",
-=======
       "//dumpling": "dumpling code",
->>>>>>> 3bfd68cf
       "pkg/autoid_service/": "autoid_service code",
       "pkg/bindinfo/": "bindinfo code",
+      "pkg/ddl/": "ddl code",
       "pkg/distsql/": "distsql code",
       "pkg/infoschema/": "infoschema code",
       "pkg/owner/": "owner code",
