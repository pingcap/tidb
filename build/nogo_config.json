--- conflicted
+++ resolved
@@ -254,12 +254,8 @@
       ".*_generated\\.go$": "ignore generated code"
     },
     "only_files": {
-<<<<<<< HEAD
       "executor/show_stats.go": "executor/show_stats code",
-=======
       "ddl/index.go": "ddl/index code",
-      "planner/core/rule_partition_eliminate.go": "planner/core/rule_partition_eliminate code",
->>>>>>> 93a31f0f
       "distsql/": "ignore distsql code",
       "dumpling/export": "dumpling/export code",
       "lock/": "lock file",
