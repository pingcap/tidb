{
  "all_revive": {
    "exclude_files": {
      "pkg/parser/parser.go": "parser/parser.go code",
      "external/": "no need to vet third party code",
      ".*_generated\\.go$": "ignore generated code",
      ".*mock.go$": "ignore generated code",
      "/rules_go_work-*": "ignore generated code",
      ".*_/testmain\\.go$": "ignore code",
      "pkg/extension/enterprise/audit/entry.go": "pkg/extension/enterprise/audit/entry.go",
      "pkg/extension/enterprise/audit/filter.go": "pkg/extension/enterprise/audit/filter.go"
    }
  },
  "asciicheck": {
    "exclude_files": {
      "pkg/parser/parser.go": "parser/parser.go code",
      "external/": "no need to vet third party code",
      ".*_generated\\.go$": "ignore generated code",
      ".*mock.go$": "ignore generated code",
      "lightning/pkg/web/res_vfsdata.go": "ignore code"
    }
  },
  "asmdecl": {
    "exclude_files": {
      "pkg/parser/parser.go": "parser/parser.go code",
      "external/": "no need to vet third party code",
      ".*_generated\\.go$": "ignore generated code"
    }
  },
  "assign": {
    "exclude_files": {
      "pkg/parser/parser.go": "parser/parser.go code",
      "external/": "no need to vet third party code",
      ".*_generated\\.go$": "ignore generated code"
    }
  },
  "atomic": {
    "exclude_files": {
      "pkg/parser/parser.go": "parser/parser.go code",
      "external/": "no need to vet third party code",
      ".*_generated\\.go$": "ignore generated code"
    }
  },
  "atomicalign": {
    "exclude_files": {
      "pkg/parser/parser.go": "parser/parser.go code",
      "external/": "no need to vet third party code",
      ".*_generated\\.go$": "ignore generated code"
    }
  },
  "bodyclose": {
    "exclude_files": {
      "pkg/parser/parser.go": "parser/parser.go code",
      "external/": "no need to vet third party code",
      ".*_generated\\.go$": "ignore generated code"
    }
  },
  "bools": {
    "exclude_files": {
      "pkg/parser/parser.go": "parser/parser.go code",
      "external/": "no need to vet third party code",
      ".*_generated\\.go$": "ignore generated code"
    }
  },
  "buildtag": {
    "exclude_files": {
      "pkg/parser/parser.go": "parser/parser.go code",
      "external/": "no need to vet third party code",
      ".*_generated\\.go$": "ignore generated code"
    }
  },
  "printexpression": {
    "exclude_files": {
      "pkg/parser/parser.go": "parser/parser.go code",
      "external/": "no need to vet third party code",
      ".*_generated\\.go$": "ignore generated code",
      "build/linter/printexpression/testdata/": "ignore test code"
    }
  },
  "printf": {
    "exclude_files": {
      "pkg/parser/parser.go": "parser/parser.go code",
      "external/": "no need to vet third party code",
      ".*_generated\\.go$": "ignore generated code",
      "pkg/planner/core/plan_clone_generator.go": "ignore plan_clone_generator code",
      "pkg/util/dbterror/ddl_terror.go": "ignore ddl_terror code"
    }
  },
  "unreachable": {
    "exclude_files": {
      "pkg/parser/parser.go": "parser/parser.go code",
      "external/": "no need to vet third party code",
      ".*_generated\\.go$": "ignore generated code"
    }
  },
  "composites": {
    "exclude_files": {
      "pkg/parser/parser.go": "parser/parser.go code",
      "external/": "no need to vet third party code",
      ".*_generated\\.go$": "ignore generated code",
      ".*mock.go$": "ignore generated code",
      "br/pkg/glue/console_glue_test.go": "ignore code",
      "br/pkg/restore/db_test.go": "ignore code",
      ".*_/testmain\\.go$": "ignore code"
    }
  },
  "copylocks": {
    "exclude_files": {
      "pkg/parser/parser.go": "parser/parser.go code",
      "external/": "no need to vet third party code",
      ".*_generated\\.go$": "ignore generated code",
      ".*mock.go$": "ignore generated code",
      "/cgo/": "ignore cgo code"
    }
  },
  "copyloopvar": {
    "exclude_files": {
      "pkg/parser/parser.go": "parser/parser.go code",
      "external/": "no need to vet third party code",
      ".*_generated\\.go$": "ignore generated code"
    }
  },
  "ctrlflow": {
    "exclude_files": {
      "pkg/parser/parser.go": "parser/parser.go code",
      "external/": "no need to vet third party code",
      ".*_generated\\.go$": "ignore generated code"
    }
  },
  "deadcode": {
    "exclude_files": {
      "pkg/parser/parser.go": "parser/parser.go code",
      "external/": "no need to vet third party code",
      ".*_generated\\.go$": "ignore generated code"
    }
  },
  "defers": {
    "exclude_files": {
      "pkg/parser/parser.go": "parser/parser.go code",
      "external/": "no need to vet third party code",
      ".*_generated\\.go$": "ignore generated code"
    }
  },
  "deepequalerrors": {
    "exclude_files": {
      "pkg/parser/parser.go": "parser/parser.go code",
      "external/": "no need to vet third party code",
      ".*_generated\\.go$": "ignore generated code"
    }
  },
  "durationcheck": {
    "exclude_files": {
      "pkg/parser/parser.go": "parser/parser.go code",
      "external/": "no need to vet third party code",
      "/rules_go_work-*": "ignore generated code",
      ".*_generated\\.go$": "ignore generated code"
    }
  },
  "errorsas": {
    "exclude_files": {
      "pkg/parser/parser.go": "parser/parser.go code",
      "external/": "no need to vet third party code",
      ".*_generated\\.go$": "ignore generated code"
    }
  },
  "errcheck": {
    "exclude_files": {
      "external/": "no need to vet third party code",
      ".*_generated\\.go$": "ignore generated code",
      ".*mock.go$": "ignore generated code",
      ".*_test\\.go$": "ignore generated code",
      "pkg/util/logutil": "ignore util/logutil code",
      "tools/": "ignore tools code",
      "/src/net/conf.go": "ignore code",
      "/rules_go_work-*": "ignore generated code",
      "GOROOT/": "ignore code",
      "/parser/": "ignore code",
      "pkg/server/internal/testserverclient/server_client.go": "ignore code",
      ".*_/testmain\\.go$": "ignore code"
    }
  },
  "filepermission": {
    "exclude_files": {
      "pkg/parser/parser.go": "parser/parser.go code",
      "external/": "no need to vet third party code",
      ".cgo/": "no need to cgo code",
      ".*_generated\\.go$": "ignore generated code",
      ".*mock.go$": "ignore generated code",
      ".*_/testmain\\.go$": "ignore code"
    }
  },
  "fieldalignment": {
    "exclude_files": {
      "pkg/parser/parser.go": "parser/parser.go code",
      "pkg/statistics/table.go": "disable this limitation that prevents us from splitting struct fields for clarity",
      "external/": "no need to vet third party code",
      ".*_generated\\.go$": "ignore generated code",
      ".*mock.go$": "ignore generated code",
      ".*_/testmain\\.go$": "ignore code",
      ".*_test\\.go$": "ignore test code"
    },
    "only_files": {
      "pkg/statistics/": "statistics/ code",
      "pkg/util/checksum": "util/checksum code",
      "pkg/util/processinfo.go": "util/processinfo.go code",
      "pkg/util/cpuprofile/": "util/cpuprofile/ code",
      "pkg/util/cteutil/": "util/cteutil/ code",
      "pkg/util/dbutil/": "util/dbutil/ code",
      "pkg/util/deadlockhistory/": "util/deadlockhistory/ code",
      "pkg/util/domainutil/": "util/domainutil/ code",
      "pkg/util/encrypt/": "util/encrypt/ code",
      "pkg/util/etcd/": "util/etcd/ code",
      "pkg/util/expensivequery/": "util/expensivequery/ code",
      "pkg/util/filter/": "util/filter/ code",
      "pkg/util/importer/": "util/importer/ code",
      "pkg/util/keydecoder/": "util/keydecoder/ code",
      "pkg/util/kvcache/": "util/kvcache/ code",
      "pkg/util/localpool/": "util/localpool/ code",
      "pkg/util/mathutil/": "util/mathutil/ code",
      "pkg/util/memory/": "util/memory/ code",
      "pkg/util/mock/": "util/mock/ code",
      "pkg/util/mvmap/": "util/mvmap/ code",
      "pkg/util/profile/": "util/profile/ code",
      "pkg/util/ranger/": "util/ranger/ code",
      "pkg/util/regexpr-router/": "util/regexpr-router/ code",
      "pkg/util/schemacmp/": "util/schemacmp/ code",
      "pkg/util/sqlexec/": "util/sqlexec/ code",
      "pkg/util/stringutil/": "util/stringutil/ code",
      "pkg/util/table-router/": "util/table-router/ code",
      "pkg/util/timeutil/": "util/timeutil/ code",
      "pkg/util/topsql/": "util/topsql/ code",
      "pkg/util/tracing/": "util/tracing/ code",
      "pkg/util/trxevents/": "util/trxevents/ code",
      "pkg/util/watcher/": "util/watcher/ code",
      "pkg/util/gctuner": "util/gctuner",
      "pkg/store/mockstore/unistore/util": "store/mockstore/unistore/util code",
      "pkg/ddl/util/": "ddl/util code",
      "pkg/server/internal": "server/internal code",
      "pkg/planner/core/internal": "planner/core/internal code",
      "pkg/executor/internal": "executor/internal code"
    }
  },
  "findcall": {
    "exclude_files": {
      "pkg/parser/parser.go": "parser/parser.go code",
      "external/": "no need to vet third party code",
      ".*_generated\\.go$": "ignore generated code"
    }
  },
  "forcetypeassert": {
    "exclude_files": {
      "pkg/parser/parser.go": "parser/parser.go code",
      ".*test_/testmain\\.go$": "ignore generated code",
      "external/": "no need to vet third party code",
      ".*_generated\\.go$": "ignore generated code"
    },
    "only_files": {
      "util/gctuner": "only for util/gctuner",
      "pkg/lightning/mydump/": "only for pkg/lightning/mydump/",
      "lightning/pkg/importer/opts": "only for lightning/pkg/importer/opts",
      "pkg/executor/aggregate.go": "only for executor/aggregate.go",
      "pkg/types/json_binary_functions.go": "only for types/json_binary_functions.go",
      "pkg/types/json_binary_test.go": "only for types/json_binary_test.go",
      "pkg/ddl/backfilling.go": "only for ddl/backfilling.go",
      "pkg/ddl/column.go": "only for ddl/column.go",
      "pkg/ddl/index.go": "only for ddl/index.go",
      "pkg/ddl/ingest/": "only for ddl/ingest/",
      "pkg/util/cgroup": "only for util/cgroup code",
      "pkg/server/conn.go": "only for server/conn.go",
      "pkg/server/conn_stmt.go": "only for server/conn_stmt.go",
      "pkg/server/conn_test.go": "only for server/conn_test.go",
      "pkg/planner/core/plan.go": "only for planner/core/plan.go",
      "pkg/errno/": "only for errno/",
      "pkg/extension/": "extension code"
    }
  },
  "gofmt": {
    "exclude_files": {
      "pkg/parser/": "parser/*.go code",
      "external/": "no need to vet third party code",
      ".*_generated\\.go$": "ignore generated code",
      ".*mock.go$": "ignore generated code",
      "/cgo/": "ignore cgo code",
      "/rules_go_work-*": "ignore generated code",
      ".*test_/testmain\\.go$": "ignore generated code",
      ".*failpoint_binding__.go$": "ignore generated code",
      "_cgo_gotypes.go": "skip _cgo_gotypes.go",
      "_cgo_imports.go": "skip _cgo_imports.go",
      ".*.cgo1.go": "skip cgo1.go"
    }
  },
  "gci": {
    "exclude_files": {
      "external/": "no need to vet third party code",
      ".*_generated\\.go$": "ignore generated code",
      ".*mock.go$": "ignore generated code",
      "/cgo/": "ignore cgo code",
      ".*\\.pb\\.go$": "generated code",
      "/rules_go_work-*": "ignore generated code",
      ".*test_/testmain\\.go$": "ignore generated code",
      ".*failpoint_binding__.go$": "ignore generated code",
      "pkg/util/printer/printer.go": "ignore util/printer code",
      "pkg/parser/parser.go": "ignore parser code",
      "pkg/parser/hintparser.go": "ignore parser/hintparser code"
    }
  },
  "gosec": {
    "exclude_files": {
      "pkg/parser/parser.go": "parser/parser.go code",
      "external/": "no need to vet third party code",
      "parser/goyacc/": "ignore goyacc code",
      ".*_test\\.go$": "ignore generated code",
      "/cgo/": "ignore cgo code",
      "/rules_go_work-*": "ignore generated code",
      "tools/check/ut.go": "ignore tools/check code",
      "cmd/mirror": "ignore cmd/mirror code",
      "tools/check/xprog/xprog.go": "ignore tools/check code",
      "cmd/pluginpkg/pluginpkg.go": "ignore cmd/pluginpkg code",
      "tools/check/xprog.go:": "ignore tools/check code",
      "tests/integrationtest/main.go": "ignore tests/integrationtest code",
      "GOROOT/": "ignore code",
      "pkg/server/internal/testserverclient/server_client.go": "ignore server_client code",
      ".*_generated\\.go$": "ignore generated code"
    }
  },
  "httpresponse": {
    "exclude_files": {
      "pkg/parser/parser.go": "parser/parser.go code",
      "external/": "no need to vet third party code",
      ".*_generated\\.go$": "ignore generated code"
    }
  },
  "ifaceassert": {
    "exclude_files": {
      "pkg/parser/parser.go": "parser/parser.go code",
      "external/": "no need to vet third party code",
      ".*_generated\\.go$": "ignore generated code"
    }
  },
  "ineffassign": {
    "exclude_files": {
      "pkg/parser/parser.go": "parser/parser.go code",
      "external/": "no need to vet third party code",
      ".*_generated\\.go$": "ignore generated code",
      ".*mock.go$": "ignore generated code",
      "/cgo/": "no need to vet cgo code"
    }
  },
  "intrange": {
    "exclude_files": {
      "pkg/parser/parser.go": "parser/parser.go code",
      "external/": "no need to vet third party code",
      ".*_generated\\.go$": "ignore generated code",
      ".*_test\\.go$": "ignore test code",
      ".*mock.go$": "ignore generated code",
      "/cgo/": "no need to vet cgo code"
    },
    "only_files": {
      "//cmd/": "cmd code",
      "pkg/autoid_service/": "autoid_service code",
      "pkg/bindinfo/": "bindinfo code",
      "pkg/config/": "config code",
      "pkg/distsql/": "distsql code",
      "pkg/domain/": "domain code",
      "pkg/extension/": "extension code",
      "pkg/infoschema/": "infoschema code",
      "pkg/kv/": "kv code",
      "pkg/owner/": "owner code",
<<<<<<< HEAD
=======
      "pkg/planner/cardinality": "pkg/planner/cardinality code",
      "pkg/planner/core/casetest/tpch": "pkg/planner/core/casetest/tpch code",
>>>>>>> 5d2701fc
      "pkg/planner/core/generator/hash64_equals": "pkg/planner/core/generator/hash64_equals/ code",
      "pkg/planner/core/operator/logicalop": "pkg/planner/core/operator/logicalop code",
      "pkg/planner/funcdep": "pkg/planner/funcdep code",
      "pkg/plugin/": "plugin code",
      "pkg/privileges/": "privileges code",
      "pkg/resourcegroup/": "resourcegroup code",
      "pkg/resourcemanager/": "resourcemanager code",
      "pkg/server/": "server code",
      "pkg/statistics": "pkg/statistics code",
<<<<<<< HEAD
      "pkg/structure/": "structure code",
      "pkg/testkit/": "testkit code",
      "pkg/timer/": "timer code",
      "pkg/ttl/": "ttl code",
      "pkg/types/": "types code",
      "pkg/util/": "util code",
=======
      "//pkg/util": "pkg/util code",
>>>>>>> 5d2701fc
      "pkg/workloadlearning": "workloadlearning code"
    }
  },
  "inspect": {
    "exclude_files": {
      "pkg/parser/parser.go": "parser/parser.go code",
      "external/": "no need to vet third party code",
      ".*_generated\\.go$": "ignore generated code"
    }
  },
  "lostcancel": {
    "exclude_files": {
      "pkg/parser/parser.go": "parser/parser.go code",
      "external/": "no need to vet third party code",
      ".*_generated\\.go$": "ignore generated code"
    }
  },
  "lll": {
    "exclude_files": {
      ".*_test\\.go$": "ignore test code",
      "/cgo/": "ignore cgo code",
      "external/": "no need to vet third party code",
      ".*_generated\\.go$": "ignore generated code",
      ".*mock.go$": "ignore generated code",
      ".*pb\\.go$": "ignore generated code",
      "br/pkg/streamhelper/.*_test\\.go$": "ignore test code",
      "br/pkg/errors/errors.go": "ignore error",
      "br/pkg/rtree/logging_test.go": "ignore rtree code",
      "br/pkg/logutil/logging_test.go": "ignore logutil code",
      "br/pkg/storage/": "ignore storage code",
      "br/pkg/mock/storage/storage.go": "ignore storage code",
      "br/pkg/utils/": "ignore utils code",
      "br/pkg/version/version.go": "ignore version code",
      "pkg/lightning/common/errors.go": "ignore error",
      "pkg/lightning/config/config.go": "ignore config code",
      "pkg/lightning/config/config_test.go": "ignore config code",
      "pkg/lightning/config/global.go": "ignore global code",
      "pkg/lightning/mydump/": "ignore mydump code",
      "pkg/lightning/checkpoints/checkpoints.go": "ignore checkpoints code",
      "pkg/lightning/checkpoints/glue_checkpoint.go": "ignore glue_checkpoint code",
      "pkg/lightning/backend/local/": "ignore local code",
      "pkg/lightning/backend/tidb/tidb.go": "ignore tidb code",
      "pkg/lightning/backend/tidb/tidb_test.go": "ignore tidb code",
      "pkg/lightning/checkpoints/checkpoints_test.go": "ignore checkpoints code",
      "pkg/lightning/checkpoints/checkpoints_sql_test.go": "ignore checkpoints code",
      "pkg/lightning/errormanager/errormanager_test.go": "ignore errormanager code",
      "pkg/lightning/backend/kv/sql2kv_test.go": "ignore sql2kv code",
      "br/pkg/stream/rewrite_meta_rawkv_test.go": "ignore rewrite_meta_rawkv code",
      "lightning/pkg/server/lightning.go": "ignore lightning code",
      "lightning/pkg/importer": "ignore importer code",
      "br/cmd/tidb-lightning-ctl/main.go": "ignore main code",
      "br/pkg/stream/rewrite_meta_rawkv.go": "ignore rewrite_meta_rawkv code",
      "lightning/pkg/web/": "ignore web code",
      "br/pkg/mock/": "ignore mock code",
      "br/pkg/aws/ebs.go": "ignore ebs code",
      "br/pkg/backup/": "ignore backup code",
      "br/pkg/restore/": "ignore restore code",
      "br/pkg/task/": "ignore task code",
      "br/pkg/version/": "ignore version code",
      "pkg/ddl/util/util.go": "ignore util code",
      "pkg/ddl/syncer/syncer.go": "ignore syncer code",
      "pkg/ddl/ingest/backend.go": "ignore backend code",
      "pkg/ddl/ingest/backend_mgr.go": "ignore backend_mgr code",
      "pkg/ddl/ingest/engine_mgr.go": "ignore engine_mgr code",
      "pkg/util/column-mapping/column.go": "ignore error",
      "pkg/parser/mysql/": "ignore mysql code",
      "pkg/parser/auth": "ignore auth code",
      "pkg/parser/charset/charset.go": "ignore charset code",
      "pkg/parser/types/field_type.go": "ignore field_type code",
      "pkg/parser/model/ddl.go": "ignore ddl code",
      "pkg/parser/model/model.go": "ignore model code",
      "pkg/parser/model/model_test.go": "ignore tables code",
      "pkg/parser/ast": "ignore ast code",
      "pkg/parser/parser.go": "ignore parser code",
      "pkg/parser/hintparser.go": "ignore hintparser code",
      "pkg/parser/yy_parser.go": "ignore yy_parser code",
      "pkg/parser/digester.go": "ignore digester code",
      "pkg/parser/consistent_test.go": "ignore consistent code",
      "pkg/parser/bench_test.go": "ignore bench code",
      "pkg/parser/parser_test.go": "ignore parser_test code",
      "pkg/parser/digester_test.go": "ignore digester_test code",
      "pkg/parser/hintparser_test.go": "ignore hintparser_test code",
      "pkg/errno/errname.go": "ignore errname code",
      "pkg/planner/funcdep/fd_graph.go": "ignore fd_graph code",
      "pkg/planner/funcdep/doc.go": "ignore funcdep code",
      "pkg/planner/util/path.go": "ignore path code",
      "pkg/planner/memo/": "ignore memo code",
      "pkg/ttl/cache/ttlstatus.go": "ignore ttlstatus code",
      "pkg/ttl/ttlworker/": "ignore ttlworker code",
      "pkg/ttl/sqlbuilder/sql_test.go": "ignore sql_test code",
      "pkg/planner/core/": "ignore core code",
      "pkg/planner/optimize.go": "ignore optimize code",
      "pkg/planner/cascades/": "ignore cascades code",
      "pkg/planner/cardinality/": "ignore cardinality code",
      "pkg/planner/funcdep/extract_fd_test.go": "ignore extract_fd code",
      "pkg/planner/funcdep/only_full_group_by_test.go": "ignore only_full_group_by code",
      "dumpling/export": "ignore export code",
      "pkg/ddl/placement/": "ignore placement code"
    },
    "only_files": {
      "br/": "only for br code",
      "pkg/ttl/": "only for ttl code",
      "pkg/planner/": "only for planner code",
      "pkg/parser/": "only for parser code",
      "dumpling/": "only for dumpling code"
    }
  },
  "makezero": {
    "exclude_files": {
      "pkg/parser/parser.go": "parser/parser.go code",
      "/cgo/": "ignore cgo code",
      ".*_test\\.go$": "ignore generated code",
      "external/": "no need to vet third party code",
      ".*_generated\\.go$": "ignore generated code"
    }
  },
  "mirror": {
    "exclude_files": {
      "pkg/parser/parser.go": "parser/parser.go code",
      "/cgo/": "ignore cgo code",
      "external/": "no need to vet third party code",
      "tools/": "ignore tools code",
      ".*_generated\\.go$": "ignore generated code"
    }
  },
  "misspell": {
    "exclude_files": {
      "pkg/parser/parser.go": "parser/parser.go code",
      "/cgo/": "ignore cgo code",
      "external/": "no need to vet third party code",
      "$GOROOT/": "ignore GOROOT code",
      ".*_generated\\.go$": "ignore generated code"
    }
  },
  "nilfunc": {
    "exclude_files": {
      "pkg/parser/parser.go": "parser/parser.go code",
      "external/": "no need to vet third party code",
      ".*_generated\\.go$": "ignore generated code"
    }
  },
  "nilness": {
    "exclude_files": {
      "br/pkg/streamhelper/advancer_test.go": "please fix it",
      "pkg/parser/parser.go": "parser/parser.go code",
      "external/": "no need to vet third party code",
      ".*_generated\\.go$": "ignore generated code",
      ".*mock.go$": "ignore generated code",
      "/cgo/": "ignore cgo"
    }
  },
  "pkgfact": {
    "exclude_files": {
      "pkg/parser/parser.go": "parser/parser.go code",
      "external/": "no need to vet third party code",
      ".*_generated\\.go$": "ignore generated code"
    }
  },
  "revive": {
    "exclude_files": {
      "pkg/parser/parser.go": "parser/parser.go code",
      "external/": "no need to vet third party code",
      "GOROOT/": "ignore code",
      "/cgo/": "ignore cgo",
      "tools/": "ignore tool code",
      "pkg/parser/goyacc/": "ignore goyacc code",
      "pkg/parser/ast/": "ignore parser/ast code",
      "pkg/parser/test_driver/": "ignore parser/test_driver code",
      "pkg/planner/core/plan_clone_generated.go": "ignore plan_clone_generated code",
      "pkg/planner/core/operator/logicalop/hash64_equals_generated.go": "ignore hash64_equals_generated code",
      ".*_test\\.go$": "ignore generated code",
      ".*_generated\\.go$": "ignore generated code",
      ".*mock.go$": "ignore generated code",
      "pkg/plugin/conn_ip_example/": "plugin/conn_ip_example/"
    },
    "only_files": {
      "pkg/autoid_service/": "autoid_service",
      "pkg/bindinfo/": "bindinfo",
      "pkg/lightning/": "pkg/lightning/",
      "lightning/": "lightning/",
      "pkg/executor/": "executor/",
      "pkg/types/json_binary_functions.go": "types/json_binary_functions.go",
      "pkg/types/json_binary_test.go": "types/json_binary_test.go",
      "pkg/ddl/": "ddl",
      "pkg/expression/a": "expression/a code",
      "pkg/expression/builtin.go": "expression/builtin code",
      "pkg/expression/builtin_cast.go": "expression/builtin_cast code",
      "pkg/server/": "server/ code",
      "pkg/distsql/": "distsql code",
      "pkg/disttask": "disttask code",
      "dumpling/export": "dumpling/export code",
      "pkg/lock/": "lock file",
      "pkg/errno/": "errno code",
      "pkg/session/": "session code",
      "pkg/structure/": "structure code",
      "pkg/statistics/": "statistics/ code",
      "pkg/telemetry/": "telemetry code",
      "pkg/parser/": "parser code",
      "pkg/planner/": "planner code",
      "pkg/plugin/": "plugin code",
      "pkg/util/": "util code",
      "pkg/meta/": "parser code",
      "pkg/extension/": "extension code",
      "pkg/resourcemanager/": "resourcemanager code",
      "pkg/keyspace/": "keyspace code",
      "pkg/owner/": "owner code",
      "pkg/timer/": "timer code",
      "pkg/domain": "domain code",
      "pkg/workloadlearning": "workloadlearning code"
    }
  },
  "shift": {
    "exclude_files": {
      "pkg/parser/parser.go": "parser/parser.go code",
      "external/": "no need to vet third party code",
      ".*_generated\\.go$": "ignore generated code"
    }
  },
  "sortslice": {
    "exclude_files": {
      "pkg/parser/parser.go": "parser/parser.go code",
      "external/": "no need to vet third party code",
      ".*_generated\\.go$": "ignore generated code"
    }
  },
  "stdmethods": {
    "exclude_files": {
      "pkg/parser/parser.go": "parser/parser.go code",
      "external/": "no need to vet third party code",
      ".*_generated\\.go$": "ignore generated code"
    }
  },
  "stringintconv": {
    "exclude_files": {
      "pkg/parser/parser.go": "parser/parser.go code",
      "external/": "no need to vet third party code",
      ".*_generated\\.go$": "ignore generated code"
    }
  },
  "structtag": {
    "exclude_files": {
      "pkg/parser/parser.go": "parser/parser.go code",
      "external/": "no need to vet third party code",
      ".*_generated\\.go$": "ignore generated code"
    }
  },
  "testinggoroutine": {
    "exclude_files": {
      "pkg/parser/parser.go": "parser/parser.go code",
      "external/": "no need to vet third party code",
      ".*_generated\\.go$": "ignore generated code"
    }
  },
  "tests": {
    "exclude_files": {
      "pkg/parser/parser.go": "parser/parser.go code",
      "external/": "no need to vet third party code",
      ".*_generated\\.go$": "ignore generated code"
    }
  },
  "toomanytests": {
    "exclude_files": {
      "pkg/parser/parser.go": "parser/parser.go code",
      "external/": "no need to vet third party code",
      ".*_generated\\.go$": "ignore generated code",
      ".*mock.go$": "ignore generated code",
      "/cgo/": "ignore cgo code",
      "/rules_go_work-*": "ignore generated code",
      ".*test_/testmain\\.go$": "ignore generated code",
      ".*failpoint_binding__.go$": "ignore generated code",
      "pkg/util/chunk": "ignore util/chunk",
      "pkg/lightning/mydump/": "more than 50",
      "lightning/pkg/importer/": "more than 50",
      "pkg/lightning/backend/local/": "more than 50",
      "br/pkg/restore/": "more than 50",
      "pkg/ddl/tests/partition/": "more than 50"
    },
    "only_files": {
      "br/pkg/version/": "br/pkg/version/ coded",
      "br/pkg/utils/storewatch/": "br/pkg/utils/storewatch/ coded",
      "br/pkg/utils/iter/": "br/pkg/utils/iter/ coded",
      "br/pkg/utils/": "br/pkg/utils/ coded",
      "br/pkg/task/show/": "br/pkg/task/show/ coded",
      "br/pkg/task/": "br/pkg/task/ coded",
      "br/pkg/streamhelper/spans/": "br/pkg/streamhelper/spans/ coded",
      "br/pkg/streamhelper/": "br/pkg/streamhelper/ coded",
      "br/pkg/stream/": "br/pkg/stream/ coded",
      "br/pkg/storage/": "br/pkg/storage/ coded",
      "br/pkg/rtree/": "br/pkg/rtree/ coded",
      "br/pkg/restore/tiflashrec/": "br/pkg/restore/tiflashrec/ coded",
      "br/pkg/restore/split/": "br/pkg/restore/split/ coded",
      "br/pkg/restore/ingestrec/": "br/pkg/restore/ingestrec/ coded",
      "br/pkg/pdutil/": "br/pkg/pdutil/ coded",
      "br/pkg/metautil/": "br/pkg/metautil/ coded",
      "br/pkg/logutil/": "br/pkg/logutil/ coded",
      "br/pkg/gluetidb/": "br/pkg/gluetidb/ coded",
      "br/pkg/conn/": "br/pkg/conn/ coded",
      "br/pkg/checkpoint/": "br/pkg/checkpoint/ coded",
      "br/pkg/backup/": "br/pkg/backup/ coded",
      "pkg/planer/core/casetest/binaryplan": "planer/core/casetest/binaryplan",
      "pkg/planer/core/casetest/cbotest": "planer/core/casetest/cbotest",
      "pkg/planer/core/casetest/dag": "planer/core/casetest/dag",
      "pkg/planer/core/casetest/enforcempp": "planer/core/casetest/enforcempp",
      "pkg/planer/core/casetest/flatplan": "planer/core/casetest/flatplan",
      "pkg/planer/core/casetest/hint": "planer/core/casetest/hint",
      "pkg/planer/core/casetest/mpp": "planer/core/casetest/mpp",
      "pkg/planer/core/casetest/partition": "planer/core/casetest/partition",
      "pkg/planer/core/casetest/pushdown": "planer/core/casetest/pushdown",
      "pkg/planer/core/casetest/rule": "planer/core/casetest/rule",
      "pkg/planer/core/casetest/scalarsubquery": "planer/core/casetest/scalarsubquery",
      "pkg/planer/core/casetest/testdata": "planer/core/casetest/testdata",
      "pkg/planer/core/casetest/windows": "planer/core/casetest/windows",
      "pkg/planer/core/tests/": "planer/core/tests/",
      "pkg/executor/test/admintest": "executor/test/admintest",
      "pkg/executor/test/aggregate": "executor/test/aggregate",
      "pkg/executor/test/autoidtest": "executor/test/autoidtest",
      "pkg/executor/test/distsqltest": "executor/test/distsqltest",
      "pkg/executor/test/fktest": "executor/test/fktest",
      "pkg/executor/test/indexmergereadtest": "executor/test/indexmergereadtest",
      "pkg/executor/test/jointest": "executor/test/jointest",
      "pkg/executor/test/kvtest": "executor/test/kvtest",
      "pkg/executor/test/loaddatatest": "executor/test/loaddatatest",
      "pkg/executor/test/loadremotetest": "executor/test/loadremotetest",
      "pkg/executor/test/memtest": "executor/test/memtest",
      "pkg/executor/test/oomtest": "executor/test/oomtest",
      "pkg/executor/test/partitiontest": "executor/test/partitiontest",
      "pkg/executor/test/passwordtest": "executor/test/passwordtest",
      "pkg/executor/test/seqtest": "executor/test/seqtest",
      "pkg/executor/test/showtest": "executor/test/showtest",
      "pkg/executor/test/simpletest": "executor/test/simpletest",
      "pkg/executor/test/splittest": "executor/test/splittest",
      "pkg/executor/test/tiflashtest": "executor/test/tiflashtest",
      "pkg/executor/test/unstabletest": "executor/test/unstabletest",
      "br/": "br code",
      "pkg/session/test": "session/test code",
      "pkg/ddl/tests": "ddl/tests code",
      "pkg/disttask/": "disttask code",
      "pkg/timer/": "timer code",
      "pkg/util/": "util code",
      "pkg/lightning/config/": "pkg/lightning/config code",
      "br/pkg/storage": "br/pkg/storage code",
      "br/pkg/utils": "br/pkg/utils code",
      "pkg/planner/cascades": "planner/cascades code",
      "pkg/store/": "store code",
      "pkg/ttl/": "ttl code",
      "pkg/bindinfo/": "bindinfo code",
      "pkg/domain/": "domain code"
    }
  },
  "unconvert": {
    "exclude_files": {
      "external/": "no need to vet third party code",
      ".*\\.pb\\.go$": "generated code",
      "pkg/parser/parser.go": "generated code",
      "/cgo/": "no need to vet third party code for cgo",
      "pkg/lightning/common/conn.go": "ignore: to fix it",
      "pkg/lightning/common/storage_unix.go": "ignore: to fix it",
      "br/pkg/task/common.go": "ignore: to fix it",
      ".*_generated\\.go$": "ignore generated code"
    }
  },
  "unmarshal": {
    "exclude_files": {
      "pkg/parser/parser.go": "parser/parser.go code",
      "external/": "no need to vet third party code",
      ".*_generated\\.go$": "ignore generated code"
    }
  },
  "unsafeptr": {
    "exclude_files": {
      "pkg/parser/parser.go": "parser/parser.go code",
      "external/": "no need to vet third party code",
      ".*_generated\\.go$": "ignore generated code",
      ".*mock.go$": "ignore generated code",
      "pkg/parser/digester.go": "ignore code"
    }
  },
  "unusedresult": {
    "exclude_files": {
      "pkg/parser/parser.go": "parser/parser.go code",
      "external/": "no need to vet third party code",
      ".*_generated\\.go$": "ignore generated code",
      ".*mock.go$": "ignore generated code",
      "pkg/parser/digester_test.go": "ignore code"
    }
  },
  "rowserrcheck": {
    "exclude_files": {
      "pkg/parser/parser.go": "parser/parser.go code",
      "external/": "no need to vet third party code",
      ".*_generated\\.go$": "ignore generated code",
      ".*mock.go$": "ignore generated code",
      "pkg/server/tidb_test.go": "ignore test code",
      "pkg/server/tests/tidb_test.go": "ignore test code",
      "pkg/server/tests/commontest/tidb_test.go": "ignore test code",
      "pkg/server/tests/tidb_serial_test.go": "ignore test code",
      "pkg/server/tidb_serial_test.go": "ignore test code",
      "pkg/server/statistics_handler_test.go": "ignore test code",
      "pkg/server/handler/optimizor/optimize_trace_test.go": "ignore test code",
      "pkg/server/handler/optimizor/plan_replayer_test.go": "ignore test code",
      "pkg/server/handler/optimizor/statistics_handler_test.go": "ignore test code",
      "pkg/server/server_test.go": "ignore test code",
      "pkg/server/optimize_trace_test.go": "ignore test code",
      "pkg/server/plan_replayer_test.go": "ignore test code",
      "pkg/server/internal/testserverclient/server_client.go": "ignore test code"
    }
  },
  "S1000": {
    "exclude_files": {
      "pkg/parser/parser.go": "parser/parser.go code",
      "external/": "no need to vet third party code",
      ".*_generated\\.go$": "ignore generated code"
    }
  },
  "S1001": {
    "exclude_files": {
      "pkg/parser/parser.go": "parser/parser.go code",
      "external/": "no need to vet third party code",
      ".*_generated\\.go$": "ignore generated code"
    }
  },
  "S1002": {
    "exclude_files": {
      "pkg/parser/parser.go": "parser/parser.go code",
      "external/": "no need to vet third party code",
      ".*_generated\\.go$": "ignore generated code"
    }
  },
  "S1003": {
    "exclude_files": {
      "pkg/parser/parser.go": "parser/parser.go code",
      "external/": "no need to vet third party code",
      ".*_generated\\.go$": "ignore generated code"
    }
  },
  "S1004": {
    "exclude_files": {
      "pkg/parser/parser.go": "parser/parser.go code",
      "external/": "no need to vet third party code",
      ".*_generated\\.go$": "ignore generated code"
    }
  },
  "S1005": {
    "exclude_files": {
      "pkg/parser/parser.go": "parser/parser.go code",
      "external/": "no need to vet third party code",
      ".*_generated\\.go$": "ignore generated code"
    }
  },
  "S1006": {
    "exclude_files": {
      "pkg/parser/parser.go": "parser/parser.go code",
      "external/": "no need to vet third party code",
      ".*_generated\\.go$": "ignore generated code"
    }
  },
  "S1007": {
    "exclude_files": {
      "pkg/parser/parser.go": "parser/parser.go code",
      "external/": "no need to vet third party code",
      ".*_generated\\.go$": "ignore generated code"
    }
  },
  "S1008": {
    "exclude_files": {
      "pkg/parser/parser.go": "parser/parser.go code",
      "external/": "no need to vet third party code",
      ".*_generated\\.go$": "ignore generated code"
    }
  },
  "S1009": {
    "exclude_files": {
      "pkg/parser/parser.go": "parser/parser.go code",
      "external/": "no need to vet third party code",
      ".*_generated\\.go$": "ignore generated code"
    }
  },
  "S1010": {
    "exclude_files": {
      "pkg/parser/parser.go": "parser/parser.go code",
      "external/": "no need to vet third party code",
      ".*_generated\\.go$": "ignore generated code"
    }
  },
  "S1011": {
    "exclude_files": {
      "pkg/parser/parser.go": "parser/parser.go code",
      "external/": "no need to vet third party code",
      ".*_generated\\.go$": "ignore generated code"
    }
  },
  "S1012": {
    "exclude_files": {
      "pkg/parser/parser.go": "parser/parser.go code",
      "external/": "no need to vet third party code",
      ".*_generated\\.go$": "ignore generated code"
    }
  },
  "S1013": {
    "exclude_files": {
      "pkg/parser/parser.go": "parser/parser.go code",
      "external/": "no need to vet third party code",
      ".*_generated\\.go$": "ignore generated code"
    }
  },
  "S1014": {
    "exclude_files": {
      "pkg/parser/parser.go": "parser/parser.go code",
      "external/": "no need to vet third party code",
      ".*_generated\\.go$": "ignore generated code"
    }
  },
  "S1015": {
    "exclude_files": {
      "pkg/parser/parser.go": "parser/parser.go code",
      "external/": "no need to vet third party code",
      ".*_generated\\.go$": "ignore generated code"
    }
  },
  "S1016": {
    "exclude_files": {
      "pkg/parser/parser.go": "parser/parser.go code",
      "external/": "no need to vet third party code",
      ".*_generated\\.go$": "ignore generated code"
    }
  },
  "S1017": {
    "exclude_files": {
      "pkg/parser/parser.go": "parser/parser.go code",
      "external/": "no need to vet third party code",
      ".*_generated\\.go$": "ignore generated code"
    }
  },
  "S1018": {
    "exclude_files": {
      "pkg/parser/parser.go": "parser/parser.go code",
      "external/": "no need to vet third party code",
      ".*_generated\\.go$": "ignore generated code"
    }
  },
  "S1019": {
    "exclude_files": {
      "external/": "no need to vet third party code",
      ".*_generated\\.go$": "ignore generated code",
      ".*mock.go$": "ignore generated code",
      "pkg/parser/parser.go": "ignore code"
    }
  },
  "S1020": {
    "exclude_files": {
      "pkg/parser/parser.go": "parser/parser.go code",
      "external/": "no need to vet third party code",
      ".*_generated\\.go$": "ignore generated code"
    }
  },
  "S1021": {
    "exclude_files": {
      "pkg/parser/parser.go": "parser/parser.go code",
      "external/": "no need to vet third party code",
      ".*_generated\\.go$": "ignore generated code",
      ".*mock.go$": "ignore generated code",
      "tools/check/ut.go": "ignore code"
    }
  },
  "S1022": {
    "exclude_files": {
      "pkg/parser/parser.go": "parser/parser.go code",
      "external/": "no need to vet third party code",
      ".*_generated\\.go$": "ignore generated code"
    }
  },
  "S1023": {
    "exclude_files": {
      "external/": "no need to vet third party code",
      ".*_generated\\.go$": "ignore generated code",
      ".*mock.go$": "ignore generated code",
      "pkg/parser/parser.go": "ignore code"
    }
  },
  "S1024": {
    "exclude_files": {
      "pkg/parser/parser.go": "parser/parser.go code",
      "external/": "no need to vet third party code",
      ".*_generated\\.go$": "ignore generated code"
    }
  },
  "S1025": {
    "exclude_files": {
      "pkg/parser/parser.go": "parser/parser.go code",
      "external/": "no need to vet third party code",
      ".*_generated\\.go$": "ignore generated code"
    }
  },
  "S1026": {
    "exclude_files": {
      "pkg/parser/parser.go": "parser/parser.go code",
      "external/": "no need to vet third party code",
      ".*_generated\\.go$": "ignore generated code"
    }
  },
  "S1027": {
    "exclude_files": {
      "pkg/parser/parser.go": "parser/parser.go code",
      "external/": "no need to vet third party code",
      ".*_generated\\.go$": "ignore generated code"
    }
  },
  "S1028": {
    "exclude_files": {
      "pkg/parser/parser.go": "parser/parser.go code",
      "external/": "no need to vet third party code",
      ".*_generated\\.go$": "ignore generated code"
    }
  },
  "S1029": {
    "exclude_files": {
      "pkg/parser/parser.go": "parser/parser.go code",
      "external/": "no need to vet third party code",
      ".*_generated\\.go$": "ignore generated code"
    }
  },
  "S1030": {
    "exclude_files": {
      "pkg/parser/parser.go": "parser/parser.go code",
      "external/": "no need to vet third party code",
      ".*_generated\\.go$": "ignore generated code"
    }
  },
  "S1031": {
    "exclude_files": {
      "pkg/parser/parser.go": "parser/parser.go code",
      "external/": "no need to vet third party code",
      ".*_generated\\.go$": "ignore generated code"
    }
  },
  "S1032": {
    "exclude_files": {
      "pkg/parser/parser.go": "parser/parser.go code",
      "external/": "no need to vet third party code",
      ".*_generated\\.go$": "ignore generated code"
    }
  },
  "S1033": {
    "exclude_files": {
      "pkg/parser/parser.go": "parser/parser.go code",
      "external/": "no need to vet third party code",
      ".*_generated\\.go$": "ignore generated code"
    }
  },
  "S1034": {
    "exclude_files": {
      "pkg/parser/parser.go": "parser/parser.go code",
      "external/": "no need to vet third party code",
      ".*_generated\\.go$": "ignore generated code"
    }
  },
  "S1035": {
    "exclude_files": {
      "pkg/parser/parser.go": "parser/parser.go code",
      "external/": "no need to vet third party code",
      ".*_generated\\.go$": "ignore generated code"
    }
  },
  "S1036": {
    "exclude_files": {
      "pkg/parser/parser.go": "parser/parser.go code",
      "external/": "no need to vet third party code",
      ".*_generated\\.go$": "ignore generated code"
    }
  },
  "S1037": {
    "exclude_files": {
      "pkg/parser/parser.go": "parser/parser.go code",
      "external/": "no need to vet third party code",
      ".*_generated\\.go$": "ignore generated code"
    }
  },
  "S1038": {
    "exclude_files": {
      "pkg/parser/parser.go": "parser/parser.go code",
      "external/": "no need to vet third party code",
      ".*_generated\\.go$": "ignore generated code"
    }
  },
  "S1039": {
    "exclude_files": {
      "pkg/parser/parser.go": "parser/parser.go code",
      "external/": "no need to vet third party code",
      ".*_generated\\.go$": "ignore generated code"
    }
  },
  "S1040": {
    "exclude_files": {
      "external/": "no need to vet third party code",
      ".*_generated\\.go$": "ignore generated code",
      ".*mock.go$": "ignore generated code",
      "pkg/parser/parser.go": "ignore generated code"
    }
  },
  "SA1019": {
    "exclude_files": {
      "pkg/parser/parser.go": "parser/parser.go code",
      "/build/": "no need to linter code",
      "external/": "no need to vet third party code",
      ".*_generated\\.go$": "ignore generated code",
      ".*mock.go$": "ignore generated code",
      ".*_test\\.go$": "ignore test code",
      "br/pkg/restore/split/client.go": "github.com/golang/protobuf deprecated",
      "br/pkg/streamhelper/advancer_cliext.go": "github.com/golang/protobuf deprecated",
      "pkg/lightning/checkpoints/checkpoints.go": "cfg.TikvImporter.Addr is deprecated",
      "pkg/lightning/checkpoints/glue_checkpoint.go": "cfg.TikvImporter.Addr is deprecated",
      "pkg/lightning/backend/local/local.go": "grpc Compressor/Decompressor is deprecated",
      "pkg/lightning/backend/local/compress.go": "grpc Compressor/Decompressor is deprecated",
      "pkg/domain/infosync/resource_manager_client.go": "github.com/golang/protobuf deprecated"
    },
    "only_files": {
      "pkg/expression/bench_test.go": "expression/bench_test.go",
      "pkg/domain/": "domain code",
      "pkg/util/gctuner": "util/gctuner",
      "pkg/util/cgroup": "util/cgroup code",
      "pkg/util/watcher": "util/watcher",
      "pkg/br/pkg/": "br/pkg",
      "pkg/executor/aggregate.go": "executor/aggregate.go",
      "pkg/types/": "types",
      "pkg/ddl/": "enable to ddl",
      "pkg/expression/builtin_cast.go": "enable expression/builtin_cast.go",
      "pkg/planner/core/plan.go": "planner/core/plan.go",
      "pkg/extension/": "extension code",
      "pkg/resourcemanager/": "resourcemanager code",
      "pkg/keyspace/": "keyspace code",
      "pkg/server/": "server code",
      "pkg/owner/": "owner code",
      "pkg/meta": "meta code",
      "pkg/timer/": "timer code",
      "pkg/statistics/": "statistics code"
    }
  },
  "SA1029": {
    "exclude_files": {
      "pkg/parser/parser.go": "parser/parser.go code",
      "external/": "no need to vet third party code",
      ".*_generated\\.go$": "ignore generated code",
      ".*mock.go$": "ignore generated code",
      ".*_test\\.go$": "ignore test code"
    }
  },
  "SA2000": {
    "exclude_files": {
      "pkg/parser/parser.go": "parser/parser.go code",
      "external/": "no need to vet third party code",
      ".*_generated\\.go$": "ignore generated code"
    }
  },
  "SA2001": {
    "exclude_files": {
      "pkg/parser/parser.go": "parser/parser.go code",
      "external/": "no need to vet third party code",
      ".*_generated\\.go$": "ignore generated code"
    }
  },
  "SA2003": {
    "exclude_files": {
      "pkg/parser/parser.go": "parser/parser.go code",
      "external/": "no need to vet third party code",
      ".*_generated\\.go$": "ignore generated code"
    }
  },
  "SA3000": {
    "exclude_files": {
      "pkg/parser/parser.go": "parser/parser.go code",
      "external/": "no need to vet third party code",
      ".*_generated\\.go$": "ignore generated code"
    }
  },
  "SA3001": {
    "exclude_files": {
      "pkg/parser/parser.go": "parser/parser.go code",
      "external/": "no need to vet third party code",
      ".*_generated\\.go$": "ignore generated code"
    }
  },
  "SA4004": {
    "exclude_files": {
      "pkg/parser/parser.go": "parser/parser.go code",
      "server/http_status.go": "ignore server/http_status.go",
      "external/": "no need to vet third party code",
      ".*_generated\\.go$": "ignore generated code"
    }
  },
  "SA4009": {
    "exclude_files": {
      "pkg/parser/parser.go": "parser/parser.go code",
      "external/": "no need to vet third party code",
      ".*_generated\\.go$": "ignore generated code"
    }
  },
  "SA4018": {
    "exclude_files": {
      "pkg/parser/parser.go": "parser/parser.go code",
      "external/": "no need to vet third party code",
      ".*_generated\\.go$": "ignore generated code"
    }
  },
  "SA5000": {
    "exclude_files": {
      "pkg/parser/parser.go": "parser/parser.go code",
      "external/": "no need to vet third party code",
      ".*_generated\\.go$": "ignore generated code"
    }
  },
  "SA5001": {
    "exclude_files": {
      "pkg/parser/parser.go": "parser/parser.go code",
      "external/": "no need to vet third party code",
      ".*_generated\\.go$": "ignore generated code"
    }
  },
  "SA5002": {
    "exclude_files": {
      "pkg/parser/parser.go": "parser/parser.go code",
      "external/": "no need to vet third party code",
      ".*_generated\\.go$": "ignore generated code"
    }
  },
  "SA5003": {
    "exclude_files": {
      "pkg/parser/parser.go": "parser/parser.go code",
      "external/": "no need to vet third party code",
      ".*_generated\\.go$": "ignore generated code"
    }
  },
  "SA5004": {
    "exclude_files": {
      "pkg/parser/parser.go": "parser/parser.go code",
      "external/": "no need to vet third party code",
      ".*_generated\\.go$": "ignore generated code"
    }
  },
  "SA5005": {
    "exclude_files": {
      "pkg/parser/parser.go": "parser/parser.go code",
      "external/": "no need to vet third party code",
      ".*_generated\\.go$": "ignore generated code"
    }
  },
  "SA5007": {
    "exclude_files": {
      "pkg/parser/parser.go": "parser/parser.go code",
      "external/": "no need to vet third party code",
      ".*_generated\\.go$": "ignore generated code"
    }
  },
  "SA5008": {
    "exclude_files": {
      "pkg/parser/parser.go": "parser/parser.go code",
      "external/": "no need to vet third party code",
      ".*_generated\\.go$": "ignore generated code"
    }
  },
  "SA5009": {
    "exclude_files": {
      "pkg/parser/parser.go": "parser/parser.go code",
      "external/": "no need to vet third party code",
      ".*_generated\\.go$": "ignore generated code"
    }
  },
  "SA5010": {
    "exclude_files": {
      "pkg/parser/parser.go": "parser/parser.go code",
      "external/": "no need to vet third party code",
      ".*_generated\\.go$": "ignore generated code"
    }
  },
  "SA5011": {
    "exclude_files": {
      "pkg/parser/parser.go": "parser/parser.go code",
      "external/": "no need to vet third party code",
      ".*_generated\\.go$": "ignore generated code"
    }
  },
  "SA5012": {
    "exclude_files": {
      "pkg/parser/parser.go": "parser/parser.go code",
      "external/": "no need to vet third party code",
      ".*_generated\\.go$": "ignore generated code"
    }
  },
  "SA6000": {
    "exclude_files": {
      "pkg/parser/parser.go": "parser/parser.go code",
      "external/": "no need to vet third party code",
      ".*_generated\\.go$": "ignore generated code"
    }
  },
  "SA6001": {
    "exclude_files": {
      "pkg/parser/parser.go": "parser/parser.go code",
      "external/": "no need to vet third party code",
      ".*_generated\\.go$": "ignore generated code"
    }
  },
  "SA6002": {
    "exclude_files": {
      "pkg/parser/parser.go": "parser/parser.go code",
      "external/": "no need to vet third party code",
      "pkg/util/zeropool/pool_test.go": "util/zeropool/pool_test.go",
      ".*_generated\\.go$": "ignore generated code"
    }
  },
  "SA6005": {
    "exclude_files": {
      "pkg/parser/parser.go": "parser/parser.go code",
      "external/": "no need to vet third party code",
      ".*_generated\\.go$": "ignore generated code"
    }
  },
  "prealloc": {
    "exclude_files": {
      "pkg/parser/parser.go": "parser/parser.go code",
      "cmd/mirror": "cmd/mirror code",
      "external/": "no need to vet third party code",
      ".*_generated\\.go$": "ignore generated code",
      ".*mock.go$": "ignore generated code",
      "pkg/parser/yy_parser.go": "ignore generated code",
      "/cgo/": "no need to vet third party code for cgo"
    }
  },
  "predeclared": {
    "exclude_files": {
      "external/": "no need to vet third party code",
      "cmd/mirror": "no need to mirror",
      ".*_generated\\.go$": "ignore generated code",
      ".*mock.go$": "ignore generated code",
      "pkg/parser/yy_parser.go": "ignore generated code",
      "pkg/parser/parser.go": "ignore generated code",
      "/cgo/": "no need to vet third party code for cgo"
    }
  },
  "U1000": {
    "exclude_files": {
      "pkg/parser/parser.go": "parser/parser.go code",
      "external/": "no need to vet third party code",
      ".*_generated\\.go$": "ignore generated code"
    }
  },
  "etcdconfig": {
    "exclude_files": {
      "pkg/parser/parser.go": "parser/parser.go code",
      ".*_test.go": "ignore test code",
      ".*_generated\\.go$": "ignore generated code",
      ".*mock.go$": "ignore generated code",
      "external/": "no need to vet third party code"
    }
  },
  "constructor": {
    "exclude_files": {
      "parser/parser.go": "parser/parser.go code",
      ".*_generated\\.go$": "ignore generated code",
      ".*mock.go$": "ignore generated code",
      "external/": "no need to vet third party code",
      "build/linter/constructor/testdata/": "no need to vet the test inside the linter"
    }
  },
  "deferrecover": {
    "exclude_files": {
      "pkg/parser/parser.go": "parser/parser.go code",
      ".*_test.go": "ignore test code",
      ".*_generated\\.go$": "ignore generated code",
      ".*mock.go$": "ignore generated code",
      "external/": "no need to vet third party code"
    }
  },
  "QF1002": {
    "exclude_files": {
      "pkg/parser/parser.go": "parser/parser.go code",
      ".*_test.go": "ignore test code",
      ".*_generated\\.go$": "ignore generated code",
      ".*mock.go$": "ignore generated code",
      "external/": "no need to vet third party code"
    }
  },
  "QF1004": {
    "exclude_files": {
      "pkg/parser/parser.go": "parser/parser.go code",
      ".*_test.go": "ignore test code",
      "external/": "no need to vet third party code",
      ".*_generated\\.go$": "ignore generated code",
      ".*mock.go$": "ignore generated code",
      "/cgo/": "no need to vet third party code for cgo"
    }
  },
  "QF1012": {
    "exclude_files": {
      "pkg/parser/parser.go": "parser/parser.go code",
      ".*_test.go": "ignore test code",
      "external/": "no need to vet third party code",
      ".*_generated\\.go$": "ignore generated code",
      ".*mock.go$": "ignore generated code",
      "/cgo/": "no need to vet third party code for cgo"
    }
  },
  "bootstrap": {
    "only_files": {
      "pkg/session/": "bootstrap code"
    }
  },
  "appends": {
    "exclude_files": {
      "pkg/parser/parser.go": "parser/parser.go code",
      "external/": "no need to vet third party code",
      ".*_generated\\.go$": "ignore generated code"
    }
  },
  "unusedwrite": {
    "exclude_files": {
      "pkg/parser/parser.go": "parser/parser.go code",
      "external/": "no need to vet third party code",
      ".*_generated\\.go$": "ignore generated code"
    }
  }
}<|MERGE_RESOLUTION|>--- conflicted
+++ resolved
@@ -366,11 +366,8 @@
       "pkg/infoschema/": "infoschema code",
       "pkg/kv/": "kv code",
       "pkg/owner/": "owner code",
-<<<<<<< HEAD
-=======
       "pkg/planner/cardinality": "pkg/planner/cardinality code",
       "pkg/planner/core/casetest/tpch": "pkg/planner/core/casetest/tpch code",
->>>>>>> 5d2701fc
       "pkg/planner/core/generator/hash64_equals": "pkg/planner/core/generator/hash64_equals/ code",
       "pkg/planner/core/operator/logicalop": "pkg/planner/core/operator/logicalop code",
       "pkg/planner/funcdep": "pkg/planner/funcdep code",
@@ -380,16 +377,13 @@
       "pkg/resourcemanager/": "resourcemanager code",
       "pkg/server/": "server code",
       "pkg/statistics": "pkg/statistics code",
-<<<<<<< HEAD
       "pkg/structure/": "structure code",
       "pkg/testkit/": "testkit code",
       "pkg/timer/": "timer code",
       "pkg/ttl/": "ttl code",
       "pkg/types/": "types code",
       "pkg/util/": "util code",
-=======
       "//pkg/util": "pkg/util code",
->>>>>>> 5d2701fc
       "pkg/workloadlearning": "workloadlearning code"
     }
   },
