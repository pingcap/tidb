--- conflicted
+++ resolved
@@ -357,33 +357,17 @@
     },
     "only_files": {
       "//cmd/": "cmd code",
-<<<<<<< HEAD
-=======
       "//dumpling": "dumpling code",
->>>>>>> 3bfd68cf
       "pkg/autoid_service/": "autoid_service code",
       "pkg/bindinfo/": "bindinfo code",
       "pkg/distsql/": "distsql code",
       "pkg/infoschema/": "infoschema code",
       "pkg/owner/": "owner code",
-<<<<<<< HEAD
       "pkg/planner/": "pkg/planner code",
-=======
-      "pkg/planner/cardinality": "pkg/planner/cardinality code",
-      "pkg/planner/core/casetest/tpch": "pkg/planner/core/casetest/tpch code",
-      "pkg/planner/core/generator/hash64_equals": "pkg/planner/core/generator/hash64_equals/ code",
-      "pkg/planner/core/operator/logicalop": "pkg/planner/core/operator/logicalop code",
-      "pkg/planner/funcdep": "pkg/planner/funcdep code",
->>>>>>> 3bfd68cf
       "pkg/server/": "server code",
       "pkg/statistics": "pkg/statistics code",
       "pkg/store/": "store code",
-<<<<<<< HEAD
-      "pkg/statistics": "pkg/statistics code",
-      "pkg/util/": "util code",
-=======
       "//pkg/util": "pkg/util code",
->>>>>>> 3bfd68cf
       "pkg/workloadlearning": "workloadlearning code"
     }
   },
