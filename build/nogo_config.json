--- conflicted
+++ resolved
@@ -365,11 +365,8 @@
       "pkg/infoschema/": "infoschema code",
       "pkg/kv/": "kv code",
       "pkg/owner/": "owner code",
-<<<<<<< HEAD
-=======
       "pkg/planner/cardinality": "pkg/planner/cardinality code",
       "pkg/planner/core/casetest/tpch": "pkg/planner/core/casetest/tpch code",
->>>>>>> 3bfd68cf
       "pkg/planner/core/generator/hash64_equals": "pkg/planner/core/generator/hash64_equals/ code",
       "pkg/planner/core/operator/logicalop": "pkg/planner/core/operator/logicalop code",
       "pkg/planner/funcdep": "pkg/planner/funcdep code",
@@ -379,7 +376,6 @@
       "pkg/server/": "server code",
       "pkg/statistics": "pkg/statistics code",
       "pkg/store/": "store code",
-<<<<<<< HEAD
       "pkg/structure/": "structure code",
       "pkg/testkit/": "testkit code",
       "pkg/timer/": "timer code",
@@ -387,11 +383,9 @@
       "pkg/types/": "types code",
       "pkg/util/": "util code",
       "pkg/workloadlearning": "workloadlearning code",
+      "//pkg/util": "pkg/util code",
+      "pkg/workloadlearning": "workloadlearning code",
       "//tools/": "tools code"
-=======
-      "//pkg/util": "pkg/util code",
-      "pkg/workloadlearning": "workloadlearning code"
->>>>>>> 3bfd68cf
     }
   },
   "inspect": {
