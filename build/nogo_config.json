{
  "all_revive": {
    "exclude_files": {
      "pkg/parser/parser.go": "parser/parser.go code",
      "external/": "no need to vet third party code",
      ".*_generated\\.go$": "ignore generated code",
      ".*mock.go$": "ignore generated code",
      "/rules_go_work-*": "ignore generated code",
      ".*_/testmain\\.go$": "ignore code",
      "pkg/extension/enterprise/audit/entry.go": "pkg/extension/enterprise/audit/entry.go",
      "pkg/extension/enterprise/audit/filter.go": "pkg/extension/enterprise/audit/filter.go"
    }
  },
  "asciicheck": {
    "exclude_files": {
      "pkg/parser/parser.go": "parser/parser.go code",
      "external/": "no need to vet third party code",
      ".*_generated\\.go$": "ignore generated code",
      ".*mock.go$": "ignore generated code",
      "lightning/pkg/web/res_vfsdata.go": "ignore code"
    }
  },
  "asmdecl": {
    "exclude_files": {
      "pkg/parser/parser.go": "parser/parser.go code",
      "external/": "no need to vet third party code",
      ".*_generated\\.go$": "ignore generated code"
    }
  },
  "assign": {
    "exclude_files": {
      "pkg/parser/parser.go": "parser/parser.go code",
      "external/": "no need to vet third party code",
      ".*_generated\\.go$": "ignore generated code"
    }
  },
  "atomic": {
    "exclude_files": {
      "pkg/parser/parser.go": "parser/parser.go code",
      "external/": "no need to vet third party code",
      ".*_generated\\.go$": "ignore generated code"
    }
  },
  "atomicalign": {
    "exclude_files": {
      "pkg/parser/parser.go": "parser/parser.go code",
      "external/": "no need to vet third party code",
      ".*_generated\\.go$": "ignore generated code"
    }
  },
  "bodyclose": {
    "exclude_files": {
      "pkg/parser/parser.go": "parser/parser.go code",
      "external/": "no need to vet third party code",
      ".*_generated\\.go$": "ignore generated code"
    }
  },
  "bools": {
    "exclude_files": {
      "pkg/parser/parser.go": "parser/parser.go code",
      "external/": "no need to vet third party code",
      ".*_generated\\.go$": "ignore generated code"
    }
  },
  "buildtag": {
    "exclude_files": {
      "pkg/parser/parser.go": "parser/parser.go code",
      "external/": "no need to vet third party code",
      ".*_generated\\.go$": "ignore generated code"
    }
  },
  "printexpression": {
    "exclude_files": {
      "pkg/parser/parser.go": "parser/parser.go code",
      "external/": "no need to vet third party code",
      ".*_generated\\.go$": "ignore generated code",
      "build/linter/printexpression/testdata/": "ignore test code"
    }
  },
  "printf": {
    "exclude_files": {
      "pkg/parser/parser.go": "parser/parser.go code",
      "external/": "no need to vet third party code",
      ".*_generated\\.go$": "ignore generated code",
      "pkg/planner/core/plan_clone_generator.go": "ignore plan_clone_generator code",
      "pkg/util/dbterror/ddl_terror.go": "ignore ddl_terror code"
    }
  },
  "unreachable": {
    "exclude_files": {
      "pkg/parser/parser.go": "parser/parser.go code",
      "external/": "no need to vet third party code",
      ".*_generated\\.go$": "ignore generated code"
    }
  },
  "composites": {
    "exclude_files": {
      "pkg/parser/parser.go": "parser/parser.go code",
      "external/": "no need to vet third party code",
      ".*_generated\\.go$": "ignore generated code",
      ".*mock.go$": "ignore generated code",
      "br/pkg/glue/console_glue_test.go": "ignore code",
      "br/pkg/restore/db_test.go": "ignore code",
      ".*_/testmain\\.go$": "ignore code"
    }
  },
  "copylocks": {
    "exclude_files": {
      "pkg/parser/parser.go": "parser/parser.go code",
      "external/": "no need to vet third party code",
      ".*_generated\\.go$": "ignore generated code",
      ".*mock.go$": "ignore generated code",
      "/cgo/": "ignore cgo code"
    }
  },
  "copyloopvar": {
    "exclude_files": {
      "pkg/parser/parser.go": "parser/parser.go code",
      "external/": "no need to vet third party code",
      ".*_generated\\.go$": "ignore generated code"
    }
  },
  "ctrlflow": {
    "exclude_files": {
      "pkg/parser/parser.go": "parser/parser.go code",
      "external/": "no need to vet third party code",
      ".*_generated\\.go$": "ignore generated code"
    }
  },
  "deadcode": {
    "exclude_files": {
      "pkg/parser/parser.go": "parser/parser.go code",
      "external/": "no need to vet third party code",
      ".*_generated\\.go$": "ignore generated code"
    }
  },
  "defers": {
    "exclude_files": {
      "pkg/parser/parser.go": "parser/parser.go code",
      "external/": "no need to vet third party code",
      ".*_generated\\.go$": "ignore generated code"
    }
  },
  "deepequalerrors": {
    "exclude_files": {
      "pkg/parser/parser.go": "parser/parser.go code",
      "external/": "no need to vet third party code",
      ".*_generated\\.go$": "ignore generated code"
    }
  },
  "durationcheck": {
    "exclude_files": {
      "pkg/parser/parser.go": "parser/parser.go code",
      "external/": "no need to vet third party code",
      "/rules_go_work-*": "ignore generated code",
      ".*_generated\\.go$": "ignore generated code"
    }
  },
  "errorsas": {
    "exclude_files": {
      "pkg/parser/parser.go": "parser/parser.go code",
      "external/": "no need to vet third party code",
      ".*_generated\\.go$": "ignore generated code"
    }
  },
  "errcheck": {
    "exclude_files": {
      "external/": "no need to vet third party code",
      ".*_generated\\.go$": "ignore generated code",
      ".*mock.go$": "ignore generated code",
      ".*_test\\.go$": "ignore generated code",
      "pkg/util/logutil": "ignore util/logutil code",
      "tools/": "ignore tools code",
      "/src/net/conf.go": "ignore code",
      "/rules_go_work-*": "ignore generated code",
      "GOROOT/": "ignore code",
      "/parser/": "ignore code",
      "pkg/server/internal/testserverclient/server_client.go": "ignore code",
      ".*_/testmain\\.go$": "ignore code"
    }
  },
  "filepermission": {
    "exclude_files": {
      "pkg/parser/parser.go": "parser/parser.go code",
      "external/": "no need to vet third party code",
      ".cgo/": "no need to cgo code",
      ".*_generated\\.go$": "ignore generated code",
      ".*mock.go$": "ignore generated code",
      ".*_/testmain\\.go$": "ignore code"
    }
  },
  "fieldalignment": {
    "exclude_files": {
      "pkg/parser/parser.go": "parser/parser.go code",
      "pkg/statistics/table.go": "disable this limitation that prevents us from splitting struct fields for clarity",
      "external/": "no need to vet third party code",
      ".*_generated\\.go$": "ignore generated code",
      ".*mock.go$": "ignore generated code",
      ".*_/testmain\\.go$": "ignore code",
      ".*_test\\.go$": "ignore test code"
    },
    "only_files": {
      "pkg/statistics/": "statistics/ code",
      "pkg/util/checksum": "util/checksum code",
      "pkg/util/processinfo.go": "util/processinfo.go code",
      "pkg/util/cpuprofile/": "util/cpuprofile/ code",
      "pkg/util/cteutil/": "util/cteutil/ code",
      "pkg/util/dbutil/": "util/dbutil/ code",
      "pkg/util/deadlockhistory/": "util/deadlockhistory/ code",
      "pkg/util/domainutil/": "util/domainutil/ code",
      "pkg/util/encrypt/": "util/encrypt/ code",
      "pkg/util/etcd/": "util/etcd/ code",
      "pkg/util/expensivequery/": "util/expensivequery/ code",
      "pkg/util/filter/": "util/filter/ code",
      "pkg/util/importer/": "util/importer/ code",
      "pkg/util/keydecoder/": "util/keydecoder/ code",
      "pkg/util/kvcache/": "util/kvcache/ code",
      "pkg/util/localpool/": "util/localpool/ code",
      "pkg/util/mathutil/": "util/mathutil/ code",
      "pkg/util/memory/": "util/memory/ code",
      "pkg/util/mock/": "util/mock/ code",
      "pkg/util/mvmap/": "util/mvmap/ code",
      "pkg/util/profile/": "util/profile/ code",
      "pkg/util/ranger/": "util/ranger/ code",
      "pkg/util/regexpr-router/": "util/regexpr-router/ code",
      "pkg/util/schemacmp/": "util/schemacmp/ code",
      "pkg/util/sqlexec/": "util/sqlexec/ code",
      "pkg/util/stringutil/": "util/stringutil/ code",
      "pkg/util/table-router/": "util/table-router/ code",
      "pkg/util/timeutil/": "util/timeutil/ code",
      "pkg/util/topsql/": "util/topsql/ code",
      "pkg/util/tracing/": "util/tracing/ code",
      "pkg/util/trxevents/": "util/trxevents/ code",
      "pkg/util/watcher/": "util/watcher/ code",
      "pkg/util/gctuner": "util/gctuner",
      "pkg/store/mockstore/unistore/util": "store/mockstore/unistore/util code",
      "pkg/ddl/util/": "ddl/util code",
      "pkg/server/internal": "server/internal code",
      "pkg/planner/core/internal": "planner/core/internal code",
      "pkg/executor/internal": "executor/internal code"
    }
  },
  "findcall": {
    "exclude_files": {
      "pkg/parser/parser.go": "parser/parser.go code",
      "external/": "no need to vet third party code",
      ".*_generated\\.go$": "ignore generated code"
    }
  },
  "forcetypeassert": {
    "exclude_files": {
      "pkg/parser/parser.go": "parser/parser.go code",
      ".*test_/testmain\\.go$": "ignore generated code",
      "external/": "no need to vet third party code",
      ".*_generated\\.go$": "ignore generated code"
    },
    "only_files": {
      "util/gctuner": "only for util/gctuner",
      "pkg/lightning/mydump/": "only for pkg/lightning/mydump/",
      "lightning/pkg/importer/opts": "only for lightning/pkg/importer/opts",
      "pkg/executor/aggregate.go": "only for executor/aggregate.go",
      "pkg/types/json_binary_functions.go": "only for types/json_binary_functions.go",
      "pkg/types/json_binary_test.go": "only for types/json_binary_test.go",
      "pkg/ddl/backfilling.go": "only for ddl/backfilling.go",
      "pkg/ddl/column.go": "only for ddl/column.go",
      "pkg/ddl/index.go": "only for ddl/index.go",
      "pkg/ddl/ingest/": "only for ddl/ingest/",
      "pkg/util/cgroup": "only for util/cgroup code",
      "pkg/server/conn.go": "only for server/conn.go",
      "pkg/server/conn_stmt.go": "only for server/conn_stmt.go",
      "pkg/server/conn_test.go": "only for server/conn_test.go",
      "pkg/planner/core/plan.go": "only for planner/core/plan.go",
      "pkg/errno/": "only for errno/",
      "pkg/extension/": "extension code"
    }
  },
  "gofmt": {
    "exclude_files": {
      "pkg/parser/": "parser/*.go code",
      "external/": "no need to vet third party code",
      ".*_generated\\.go$": "ignore generated code",
      ".*mock.go$": "ignore generated code",
      "/cgo/": "ignore cgo code",
      "/rules_go_work-*": "ignore generated code",
      ".*test_/testmain\\.go$": "ignore generated code",
      ".*failpoint_binding__.go$": "ignore generated code",
      "_cgo_gotypes.go": "skip _cgo_gotypes.go",
      "_cgo_imports.go": "skip _cgo_imports.go",
      ".*.cgo1.go": "skip cgo1.go"
    }
  },
  "gci": {
    "exclude_files": {
      "external/": "no need to vet third party code",
      ".*_generated\\.go$": "ignore generated code",
      ".*mock.go$": "ignore generated code",
      "/cgo/": "ignore cgo code",
      ".*\\.pb\\.go$": "generated code",
      "/rules_go_work-*": "ignore generated code",
      ".*test_/testmain\\.go$": "ignore generated code",
      ".*failpoint_binding__.go$": "ignore generated code",
      "pkg/util/printer/printer.go": "ignore util/printer code",
      "pkg/parser/parser.go": "ignore parser code",
      "pkg/parser/hintparser.go": "ignore parser/hintparser code"
    }
  },
  "gosec": {
    "exclude_files": {
      "pkg/parser/parser.go": "parser/parser.go code",
      "external/": "no need to vet third party code",
      "parser/goyacc/": "ignore goyacc code",
      ".*_test\\.go$": "ignore generated code",
      "/cgo/": "ignore cgo code",
      "/rules_go_work-*": "ignore generated code",
      "tools/check/ut.go": "ignore tools/check code",
      "cmd/mirror": "ignore cmd/mirror code",
      "tools/check/xprog/xprog.go": "ignore tools/check code",
      "cmd/pluginpkg/pluginpkg.go": "ignore cmd/pluginpkg code",
      "tools/check/xprog.go:": "ignore tools/check code",
      "tests/integrationtest/main.go": "ignore tests/integrationtest code",
      "GOROOT/": "ignore code",
      "pkg/server/internal/testserverclient/server_client.go": "ignore server_client code",
      ".*_generated\\.go$": "ignore generated code"
    }
  },
  "httpresponse": {
    "exclude_files": {
      "pkg/parser/parser.go": "parser/parser.go code",
      "external/": "no need to vet third party code",
      ".*_generated\\.go$": "ignore generated code"
    }
  },
  "ifaceassert": {
    "exclude_files": {
      "pkg/parser/parser.go": "parser/parser.go code",
      "external/": "no need to vet third party code",
      ".*_generated\\.go$": "ignore generated code"
    }
  },
  "ineffassign": {
    "exclude_files": {
      "pkg/parser/parser.go": "parser/parser.go code",
      "external/": "no need to vet third party code",
      ".*_generated\\.go$": "ignore generated code",
      ".*mock.go$": "ignore generated code",
      "/cgo/": "no need to vet cgo code"
    }
  },
  "intrange": {
    "exclude_files": {
      "pkg/parser/parser.go": "parser/parser.go code",
      "external/": "no need to vet third party code",
      ".*_generated\\.go$": "ignore generated code",
      ".*_test\\.go$": "ignore test code",
      ".*mock.go$": "ignore generated code",
      "/cgo/": "no need to vet cgo code"
    },
    "only_files": {
      "//cmd/": "cmd code",
      "pkg/bindinfo/": "bindinfo code",
<<<<<<< HEAD
      "pkg/domain/": "domain code",
      "pkg/extension/": "extension code",
=======
      "pkg/distsql/": "distsql code",
>>>>>>> f4f01fd6
      "pkg/infoschema/": "infoschema code",
      "pkg/kv/": "kv code",
      "pkg/owner/": "owner code",
      "pkg/planner/core/generator/hash64_equals": "pkg/planner/core/generator/hash64_equals/ code",
      "pkg/planner/core/operator/logicalop": "pkg/planner/core/operator/logicalop code",
      "pkg/planner/core/casetest/tpch": "pkg/planner/core/casetest/tpch code",
      "pkg/planner/cardinality": "pkg/planner/cardinality code",
      "pkg/planner/funcdep": "pkg/planner/funcdep code",
      "pkg/plugin/": "plugin code",
      "pkg/privileges/": "privileges code",
      "pkg/resourcegroup/": "resourcegroup code",
      "pkg/server/": "server code",
      "pkg/statistics": "pkg/statistics code",
      "pkg/structure/": "structure code",
      "pkg/testkit/": "testkit code",
      "pkg/timer/": "timer code",
      "pkg/ttl/": "ttl code",
      "pkg/types/": "types code",
      "pkg/util/": "util code",
      "pkg/workloadlearning": "workloadlearning code"
    }
  },
  "inspect": {
    "exclude_files": {
      "pkg/parser/parser.go": "parser/parser.go code",
      "external/": "no need to vet third party code",
      ".*_generated\\.go$": "ignore generated code"
    }
  },
  "lostcancel": {
    "exclude_files": {
      "pkg/parser/parser.go": "parser/parser.go code",
      "external/": "no need to vet third party code",
      ".*_generated\\.go$": "ignore generated code"
    }
  },
  "lll": {
    "exclude_files": {
      ".*_test\\.go$": "ignore test code",
      "/cgo/": "ignore cgo code",
      "external/": "no need to vet third party code",
      ".*_generated\\.go$": "ignore generated code",
      ".*mock.go$": "ignore generated code",
      ".*pb\\.go$": "ignore generated code",
      "br/pkg/streamhelper/.*_test\\.go$": "ignore test code",
      "br/pkg/errors/errors.go": "ignore error",
      "br/pkg/rtree/logging_test.go": "ignore rtree code",
      "br/pkg/logutil/logging_test.go": "ignore logutil code",
      "br/pkg/storage/": "ignore storage code",
      "br/pkg/mock/storage/storage.go": "ignore storage code",
      "br/pkg/utils/": "ignore utils code",
      "br/pkg/version/version.go": "ignore version code",
      "pkg/lightning/common/errors.go": "ignore error",
      "pkg/lightning/config/config.go": "ignore config code",
      "pkg/lightning/config/config_test.go": "ignore config code",
      "pkg/lightning/config/global.go": "ignore global code",
      "pkg/lightning/mydump/": "ignore mydump code",
      "pkg/lightning/checkpoints/checkpoints.go": "ignore checkpoints code",
      "pkg/lightning/checkpoints/glue_checkpoint.go": "ignore glue_checkpoint code",
      "pkg/lightning/backend/local/": "ignore local code",
      "pkg/lightning/backend/tidb/tidb.go": "ignore tidb code",
      "pkg/lightning/backend/tidb/tidb_test.go": "ignore tidb code",
      "pkg/lightning/checkpoints/checkpoints_test.go": "ignore checkpoints code",
      "pkg/lightning/checkpoints/checkpoints_sql_test.go": "ignore checkpoints code",
      "pkg/lightning/errormanager/errormanager_test.go": "ignore errormanager code",
      "pkg/lightning/backend/kv/sql2kv_test.go": "ignore sql2kv code",
      "br/pkg/stream/rewrite_meta_rawkv_test.go": "ignore rewrite_meta_rawkv code",
      "lightning/pkg/server/lightning.go": "ignore lightning code",
      "lightning/pkg/importer": "ignore importer code",
      "br/cmd/tidb-lightning-ctl/main.go": "ignore main code",
      "br/pkg/stream/rewrite_meta_rawkv.go": "ignore rewrite_meta_rawkv code",
      "lightning/pkg/web/": "ignore web code",
      "br/pkg/mock/": "ignore mock code",
      "br/pkg/aws/ebs.go": "ignore ebs code",
      "br/pkg/backup/": "ignore backup code",
      "br/pkg/restore/": "ignore restore code",
      "br/pkg/task/": "ignore task code",
      "br/pkg/version/": "ignore version code",
      "pkg/ddl/util/util.go": "ignore util code",
      "pkg/ddl/syncer/syncer.go": "ignore syncer code",
      "pkg/ddl/ingest/backend.go": "ignore backend code",
      "pkg/ddl/ingest/backend_mgr.go": "ignore backend_mgr code",
      "pkg/ddl/ingest/engine_mgr.go": "ignore engine_mgr code",
      "pkg/util/column-mapping/column.go": "ignore error",
      "pkg/parser/mysql/": "ignore mysql code",
      "pkg/parser/auth": "ignore auth code",
      "pkg/parser/charset/charset.go": "ignore charset code",
      "pkg/parser/types/field_type.go": "ignore field_type code",
      "pkg/parser/model/ddl.go": "ignore ddl code",
      "pkg/parser/model/model.go": "ignore model code",
      "pkg/parser/model/model_test.go": "ignore tables code",
      "pkg/parser/ast": "ignore ast code",
      "pkg/parser/parser.go": "ignore parser code",
      "pkg/parser/hintparser.go": "ignore hintparser code",
      "pkg/parser/yy_parser.go": "ignore yy_parser code",
      "pkg/parser/digester.go": "ignore digester code",
      "pkg/parser/consistent_test.go": "ignore consistent code",
      "pkg/parser/bench_test.go": "ignore bench code",
      "pkg/parser/parser_test.go": "ignore parser_test code",
      "pkg/parser/digester_test.go": "ignore digester_test code",
      "pkg/parser/hintparser_test.go": "ignore hintparser_test code",
      "pkg/errno/errname.go": "ignore errname code",
      "pkg/planner/funcdep/fd_graph.go": "ignore fd_graph code",
      "pkg/planner/funcdep/doc.go": "ignore funcdep code",
      "pkg/planner/util/path.go": "ignore path code",
      "pkg/planner/memo/": "ignore memo code",
      "pkg/ttl/cache/ttlstatus.go": "ignore ttlstatus code",
      "pkg/ttl/ttlworker/": "ignore ttlworker code",
      "pkg/ttl/sqlbuilder/sql_test.go": "ignore sql_test code",
      "pkg/planner/core/": "ignore core code",
      "pkg/planner/optimize.go": "ignore optimize code",
      "pkg/planner/cascades/": "ignore cascades code",
      "pkg/planner/cardinality/": "ignore cardinality code",
      "pkg/planner/funcdep/extract_fd_test.go": "ignore extract_fd code",
      "pkg/planner/funcdep/only_full_group_by_test.go": "ignore only_full_group_by code",
      "dumpling/export": "ignore export code",
      "pkg/ddl/placement/": "ignore placement code"
    },
    "only_files": {
      "br/": "only for br code",
      "pkg/ttl/": "only for ttl code",
      "pkg/planner/": "only for planner code",
      "pkg/parser/": "only for parser code",
      "dumpling/": "only for dumpling code"
    }
  },
  "makezero": {
    "exclude_files": {
      "pkg/parser/parser.go": "parser/parser.go code",
      "/cgo/": "ignore cgo code",
      ".*_test\\.go$": "ignore generated code",
      "external/": "no need to vet third party code",
      ".*_generated\\.go$": "ignore generated code"
    }
  },
  "mirror": {
    "exclude_files": {
      "pkg/parser/parser.go": "parser/parser.go code",
      "/cgo/": "ignore cgo code",
      "external/": "no need to vet third party code",
      "tools/": "ignore tools code",
      ".*_generated\\.go$": "ignore generated code"
    }
  },
  "misspell": {
    "exclude_files": {
      "pkg/parser/parser.go": "parser/parser.go code",
      "/cgo/": "ignore cgo code",
      "external/": "no need to vet third party code",
      "$GOROOT/": "ignore GOROOT code",
      ".*_generated\\.go$": "ignore generated code"
    }
  },
  "nilfunc": {
    "exclude_files": {
      "pkg/parser/parser.go": "parser/parser.go code",
      "external/": "no need to vet third party code",
      ".*_generated\\.go$": "ignore generated code"
    }
  },
  "nilness": {
    "exclude_files": {
      "br/pkg/streamhelper/advancer_test.go": "please fix it",
      "pkg/parser/parser.go": "parser/parser.go code",
      "external/": "no need to vet third party code",
      ".*_generated\\.go$": "ignore generated code",
      ".*mock.go$": "ignore generated code",
      "/cgo/": "ignore cgo"
    }
  },
  "pkgfact": {
    "exclude_files": {
      "pkg/parser/parser.go": "parser/parser.go code",
      "external/": "no need to vet third party code",
      ".*_generated\\.go$": "ignore generated code"
    }
  },
  "revive": {
    "exclude_files": {
      "pkg/parser/parser.go": "parser/parser.go code",
      "external/": "no need to vet third party code",
      "GOROOT/": "ignore code",
      "/cgo/": "ignore cgo",
      "tools/": "ignore tool code",
      "pkg/parser/goyacc/": "ignore goyacc code",
      "pkg/parser/ast/": "ignore parser/ast code",
      "pkg/parser/test_driver/": "ignore parser/test_driver code",
      "pkg/planner/core/plan_clone_generated.go": "ignore plan_clone_generated code",
      "pkg/planner/core/operator/logicalop/hash64_equals_generated.go": "ignore hash64_equals_generated code",
      ".*_test\\.go$": "ignore generated code",
      ".*_generated\\.go$": "ignore generated code",
      ".*mock.go$": "ignore generated code",
      "pkg/plugin/conn_ip_example/": "plugin/conn_ip_example/"
    },
    "only_files": {
      "pkg/autoid_service/": "autoid_service",
      "pkg/bindinfo/": "bindinfo",
      "pkg/lightning/": "pkg/lightning/",
      "lightning/": "lightning/",
      "pkg/executor/": "executor/",
      "pkg/types/json_binary_functions.go": "types/json_binary_functions.go",
      "pkg/types/json_binary_test.go": "types/json_binary_test.go",
      "pkg/ddl/": "ddl",
      "pkg/expression/a": "expression/a code",
      "pkg/expression/builtin.go": "expression/builtin code",
      "pkg/expression/builtin_cast.go": "expression/builtin_cast code",
      "pkg/server/": "server/ code",
      "pkg/distsql/": "distsql code",
      "pkg/disttask": "disttask code",
      "dumpling/export": "dumpling/export code",
      "pkg/lock/": "lock file",
      "pkg/errno/": "errno code",
      "pkg/session/": "session code",
      "pkg/structure/": "structure code",
      "pkg/statistics/": "statistics/ code",
      "pkg/telemetry/": "telemetry code",
      "pkg/parser/": "parser code",
      "pkg/planner/": "planner code",
      "pkg/plugin/": "plugin code",
      "pkg/util/": "util code",
      "pkg/meta/": "parser code",
      "pkg/extension/": "extension code",
      "pkg/resourcemanager/": "resourcemanager code",
      "pkg/keyspace/": "keyspace code",
      "pkg/owner/": "owner code",
      "pkg/timer/": "timer code",
      "pkg/domain": "domain code",
      "pkg/workloadlearning": "workloadlearning code"
    }
  },
  "shift": {
    "exclude_files": {
      "pkg/parser/parser.go": "parser/parser.go code",
      "external/": "no need to vet third party code",
      ".*_generated\\.go$": "ignore generated code"
    }
  },
  "sortslice": {
    "exclude_files": {
      "pkg/parser/parser.go": "parser/parser.go code",
      "external/": "no need to vet third party code",
      ".*_generated\\.go$": "ignore generated code"
    }
  },
  "stdmethods": {
    "exclude_files": {
      "pkg/parser/parser.go": "parser/parser.go code",
      "external/": "no need to vet third party code",
      ".*_generated\\.go$": "ignore generated code"
    }
  },
  "stringintconv": {
    "exclude_files": {
      "pkg/parser/parser.go": "parser/parser.go code",
      "external/": "no need to vet third party code",
      ".*_generated\\.go$": "ignore generated code"
    }
  },
  "structtag": {
    "exclude_files": {
      "pkg/parser/parser.go": "parser/parser.go code",
      "external/": "no need to vet third party code",
      ".*_generated\\.go$": "ignore generated code"
    }
  },
  "testinggoroutine": {
    "exclude_files": {
      "pkg/parser/parser.go": "parser/parser.go code",
      "external/": "no need to vet third party code",
      ".*_generated\\.go$": "ignore generated code"
    }
  },
  "tests": {
    "exclude_files": {
      "pkg/parser/parser.go": "parser/parser.go code",
      "external/": "no need to vet third party code",
      ".*_generated\\.go$": "ignore generated code"
    }
  },
  "toomanytests": {
    "exclude_files": {
      "pkg/parser/parser.go": "parser/parser.go code",
      "external/": "no need to vet third party code",
      ".*_generated\\.go$": "ignore generated code",
      ".*mock.go$": "ignore generated code",
      "/cgo/": "ignore cgo code",
      "/rules_go_work-*": "ignore generated code",
      ".*test_/testmain\\.go$": "ignore generated code",
      ".*failpoint_binding__.go$": "ignore generated code",
      "pkg/util/chunk": "ignore util/chunk",
      "pkg/lightning/mydump/": "more than 50",
      "lightning/pkg/importer/": "more than 50",
      "pkg/lightning/backend/local/": "more than 50",
      "br/pkg/restore/": "more than 50",
      "pkg/ddl/tests/partition/": "more than 50"
    },
    "only_files": {
      "br/pkg/version/": "br/pkg/version/ coded",
      "br/pkg/utils/storewatch/": "br/pkg/utils/storewatch/ coded",
      "br/pkg/utils/iter/": "br/pkg/utils/iter/ coded",
      "br/pkg/utils/": "br/pkg/utils/ coded",
      "br/pkg/task/show/": "br/pkg/task/show/ coded",
      "br/pkg/task/": "br/pkg/task/ coded",
      "br/pkg/streamhelper/spans/": "br/pkg/streamhelper/spans/ coded",
      "br/pkg/streamhelper/": "br/pkg/streamhelper/ coded",
      "br/pkg/stream/": "br/pkg/stream/ coded",
      "br/pkg/storage/": "br/pkg/storage/ coded",
      "br/pkg/rtree/": "br/pkg/rtree/ coded",
      "br/pkg/restore/tiflashrec/": "br/pkg/restore/tiflashrec/ coded",
      "br/pkg/restore/split/": "br/pkg/restore/split/ coded",
      "br/pkg/restore/ingestrec/": "br/pkg/restore/ingestrec/ coded",
      "br/pkg/pdutil/": "br/pkg/pdutil/ coded",
      "br/pkg/metautil/": "br/pkg/metautil/ coded",
      "br/pkg/logutil/": "br/pkg/logutil/ coded",
      "br/pkg/gluetidb/": "br/pkg/gluetidb/ coded",
      "br/pkg/conn/": "br/pkg/conn/ coded",
      "br/pkg/checkpoint/": "br/pkg/checkpoint/ coded",
      "br/pkg/backup/": "br/pkg/backup/ coded",
      "pkg/planer/core/casetest/binaryplan": "planer/core/casetest/binaryplan",
      "pkg/planer/core/casetest/cbotest": "planer/core/casetest/cbotest",
      "pkg/planer/core/casetest/dag": "planer/core/casetest/dag",
      "pkg/planer/core/casetest/enforcempp": "planer/core/casetest/enforcempp",
      "pkg/planer/core/casetest/flatplan": "planer/core/casetest/flatplan",
      "pkg/planer/core/casetest/hint": "planer/core/casetest/hint",
      "pkg/planer/core/casetest/mpp": "planer/core/casetest/mpp",
      "pkg/planer/core/casetest/partition": "planer/core/casetest/partition",
      "pkg/planer/core/casetest/pushdown": "planer/core/casetest/pushdown",
      "pkg/planer/core/casetest/rule": "planer/core/casetest/rule",
      "pkg/planer/core/casetest/scalarsubquery": "planer/core/casetest/scalarsubquery",
      "pkg/planer/core/casetest/testdata": "planer/core/casetest/testdata",
      "pkg/planer/core/casetest/windows": "planer/core/casetest/windows",
      "pkg/planer/core/tests/": "planer/core/tests/",
      "pkg/executor/test/admintest": "executor/test/admintest",
      "pkg/executor/test/aggregate": "executor/test/aggregate",
      "pkg/executor/test/autoidtest": "executor/test/autoidtest",
      "pkg/executor/test/distsqltest": "executor/test/distsqltest",
      "pkg/executor/test/fktest": "executor/test/fktest",
      "pkg/executor/test/indexmergereadtest": "executor/test/indexmergereadtest",
      "pkg/executor/test/jointest": "executor/test/jointest",
      "pkg/executor/test/kvtest": "executor/test/kvtest",
      "pkg/executor/test/loaddatatest": "executor/test/loaddatatest",
      "pkg/executor/test/loadremotetest": "executor/test/loadremotetest",
      "pkg/executor/test/memtest": "executor/test/memtest",
      "pkg/executor/test/oomtest": "executor/test/oomtest",
      "pkg/executor/test/partitiontest": "executor/test/partitiontest",
      "pkg/executor/test/passwordtest": "executor/test/passwordtest",
      "pkg/executor/test/seqtest": "executor/test/seqtest",
      "pkg/executor/test/showtest": "executor/test/showtest",
      "pkg/executor/test/simpletest": "executor/test/simpletest",
      "pkg/executor/test/splittest": "executor/test/splittest",
      "pkg/executor/test/tiflashtest": "executor/test/tiflashtest",
      "pkg/executor/test/unstabletest": "executor/test/unstabletest",
      "br/": "br code",
      "pkg/session/test": "session/test code",
      "pkg/ddl/tests": "ddl/tests code",
      "pkg/disttask/": "disttask code",
      "pkg/timer/": "timer code",
      "pkg/util/": "util code",
      "pkg/lightning/config/": "pkg/lightning/config code",
      "br/pkg/storage": "br/pkg/storage code",
      "br/pkg/utils": "br/pkg/utils code",
      "pkg/planner/cascades": "planner/cascades code",
      "pkg/store/": "store code",
      "pkg/ttl/": "ttl code",
      "pkg/bindinfo/": "bindinfo code",
      "pkg/domain/": "domain code"
    }
  },
  "unconvert": {
    "exclude_files": {
      "external/": "no need to vet third party code",
      ".*\\.pb\\.go$": "generated code",
      "pkg/parser/parser.go": "generated code",
      "/cgo/": "no need to vet third party code for cgo",
      "pkg/lightning/common/conn.go": "ignore: to fix it",
      "pkg/lightning/common/storage_unix.go": "ignore: to fix it",
      "br/pkg/task/common.go": "ignore: to fix it",
      ".*_generated\\.go$": "ignore generated code"
    }
  },
  "unmarshal": {
    "exclude_files": {
      "pkg/parser/parser.go": "parser/parser.go code",
      "external/": "no need to vet third party code",
      ".*_generated\\.go$": "ignore generated code"
    }
  },
  "unsafeptr": {
    "exclude_files": {
      "pkg/parser/parser.go": "parser/parser.go code",
      "external/": "no need to vet third party code",
      ".*_generated\\.go$": "ignore generated code",
      ".*mock.go$": "ignore generated code",
      "pkg/parser/digester.go": "ignore code"
    }
  },
  "unusedresult": {
    "exclude_files": {
      "pkg/parser/parser.go": "parser/parser.go code",
      "external/": "no need to vet third party code",
      ".*_generated\\.go$": "ignore generated code",
      ".*mock.go$": "ignore generated code",
      "pkg/parser/digester_test.go": "ignore code"
    }
  },
  "rowserrcheck": {
    "exclude_files": {
      "pkg/parser/parser.go": "parser/parser.go code",
      "external/": "no need to vet third party code",
      ".*_generated\\.go$": "ignore generated code",
      ".*mock.go$": "ignore generated code",
      "pkg/server/tidb_test.go": "ignore test code",
      "pkg/server/tests/tidb_test.go": "ignore test code",
      "pkg/server/tests/commontest/tidb_test.go": "ignore test code",
      "pkg/server/tests/tidb_serial_test.go": "ignore test code",
      "pkg/server/tidb_serial_test.go": "ignore test code",
      "pkg/server/statistics_handler_test.go": "ignore test code",
      "pkg/server/handler/optimizor/optimize_trace_test.go": "ignore test code",
      "pkg/server/handler/optimizor/plan_replayer_test.go": "ignore test code",
      "pkg/server/handler/optimizor/statistics_handler_test.go": "ignore test code",
      "pkg/server/server_test.go": "ignore test code",
      "pkg/server/optimize_trace_test.go": "ignore test code",
      "pkg/server/plan_replayer_test.go": "ignore test code",
      "pkg/server/internal/testserverclient/server_client.go": "ignore test code"
    }
  },
  "S1000": {
    "exclude_files": {
      "pkg/parser/parser.go": "parser/parser.go code",
      "external/": "no need to vet third party code",
      ".*_generated\\.go$": "ignore generated code"
    }
  },
  "S1001": {
    "exclude_files": {
      "pkg/parser/parser.go": "parser/parser.go code",
      "external/": "no need to vet third party code",
      ".*_generated\\.go$": "ignore generated code"
    }
  },
  "S1002": {
    "exclude_files": {
      "pkg/parser/parser.go": "parser/parser.go code",
      "external/": "no need to vet third party code",
      ".*_generated\\.go$": "ignore generated code"
    }
  },
  "S1003": {
    "exclude_files": {
      "pkg/parser/parser.go": "parser/parser.go code",
      "external/": "no need to vet third party code",
      ".*_generated\\.go$": "ignore generated code"
    }
  },
  "S1004": {
    "exclude_files": {
      "pkg/parser/parser.go": "parser/parser.go code",
      "external/": "no need to vet third party code",
      ".*_generated\\.go$": "ignore generated code"
    }
  },
  "S1005": {
    "exclude_files": {
      "pkg/parser/parser.go": "parser/parser.go code",
      "external/": "no need to vet third party code",
      ".*_generated\\.go$": "ignore generated code"
    }
  },
  "S1006": {
    "exclude_files": {
      "pkg/parser/parser.go": "parser/parser.go code",
      "external/": "no need to vet third party code",
      ".*_generated\\.go$": "ignore generated code"
    }
  },
  "S1007": {
    "exclude_files": {
      "pkg/parser/parser.go": "parser/parser.go code",
      "external/": "no need to vet third party code",
      ".*_generated\\.go$": "ignore generated code"
    }
  },
  "S1008": {
    "exclude_files": {
      "pkg/parser/parser.go": "parser/parser.go code",
      "external/": "no need to vet third party code",
      ".*_generated\\.go$": "ignore generated code"
    }
  },
  "S1009": {
    "exclude_files": {
      "pkg/parser/parser.go": "parser/parser.go code",
      "external/": "no need to vet third party code",
      ".*_generated\\.go$": "ignore generated code"
    }
  },
  "S1010": {
    "exclude_files": {
      "pkg/parser/parser.go": "parser/parser.go code",
      "external/": "no need to vet third party code",
      ".*_generated\\.go$": "ignore generated code"
    }
  },
  "S1011": {
    "exclude_files": {
      "pkg/parser/parser.go": "parser/parser.go code",
      "external/": "no need to vet third party code",
      ".*_generated\\.go$": "ignore generated code"
    }
  },
  "S1012": {
    "exclude_files": {
      "pkg/parser/parser.go": "parser/parser.go code",
      "external/": "no need to vet third party code",
      ".*_generated\\.go$": "ignore generated code"
    }
  },
  "S1013": {
    "exclude_files": {
      "pkg/parser/parser.go": "parser/parser.go code",
      "external/": "no need to vet third party code",
      ".*_generated\\.go$": "ignore generated code"
    }
  },
  "S1014": {
    "exclude_files": {
      "pkg/parser/parser.go": "parser/parser.go code",
      "external/": "no need to vet third party code",
      ".*_generated\\.go$": "ignore generated code"
    }
  },
  "S1015": {
    "exclude_files": {
      "pkg/parser/parser.go": "parser/parser.go code",
      "external/": "no need to vet third party code",
      ".*_generated\\.go$": "ignore generated code"
    }
  },
  "S1016": {
    "exclude_files": {
      "pkg/parser/parser.go": "parser/parser.go code",
      "external/": "no need to vet third party code",
      ".*_generated\\.go$": "ignore generated code"
    }
  },
  "S1017": {
    "exclude_files": {
      "pkg/parser/parser.go": "parser/parser.go code",
      "external/": "no need to vet third party code",
      ".*_generated\\.go$": "ignore generated code"
    }
  },
  "S1018": {
    "exclude_files": {
      "pkg/parser/parser.go": "parser/parser.go code",
      "external/": "no need to vet third party code",
      ".*_generated\\.go$": "ignore generated code"
    }
  },
  "S1019": {
    "exclude_files": {
      "external/": "no need to vet third party code",
      ".*_generated\\.go$": "ignore generated code",
      ".*mock.go$": "ignore generated code",
      "pkg/parser/parser.go": "ignore code"
    }
  },
  "S1020": {
    "exclude_files": {
      "pkg/parser/parser.go": "parser/parser.go code",
      "external/": "no need to vet third party code",
      ".*_generated\\.go$": "ignore generated code"
    }
  },
  "S1021": {
    "exclude_files": {
      "pkg/parser/parser.go": "parser/parser.go code",
      "external/": "no need to vet third party code",
      ".*_generated\\.go$": "ignore generated code",
      ".*mock.go$": "ignore generated code",
      "tools/check/ut.go": "ignore code"
    }
  },
  "S1022": {
    "exclude_files": {
      "pkg/parser/parser.go": "parser/parser.go code",
      "external/": "no need to vet third party code",
      ".*_generated\\.go$": "ignore generated code"
    }
  },
  "S1023": {
    "exclude_files": {
      "external/": "no need to vet third party code",
      ".*_generated\\.go$": "ignore generated code",
      ".*mock.go$": "ignore generated code",
      "pkg/parser/parser.go": "ignore code"
    }
  },
  "S1024": {
    "exclude_files": {
      "pkg/parser/parser.go": "parser/parser.go code",
      "external/": "no need to vet third party code",
      ".*_generated\\.go$": "ignore generated code"
    }
  },
  "S1025": {
    "exclude_files": {
      "pkg/parser/parser.go": "parser/parser.go code",
      "external/": "no need to vet third party code",
      ".*_generated\\.go$": "ignore generated code"
    }
  },
  "S1026": {
    "exclude_files": {
      "pkg/parser/parser.go": "parser/parser.go code",
      "external/": "no need to vet third party code",
      ".*_generated\\.go$": "ignore generated code"
    }
  },
  "S1027": {
    "exclude_files": {
      "pkg/parser/parser.go": "parser/parser.go code",
      "external/": "no need to vet third party code",
      ".*_generated\\.go$": "ignore generated code"
    }
  },
  "S1028": {
    "exclude_files": {
      "pkg/parser/parser.go": "parser/parser.go code",
      "external/": "no need to vet third party code",
      ".*_generated\\.go$": "ignore generated code"
    }
  },
  "S1029": {
    "exclude_files": {
      "pkg/parser/parser.go": "parser/parser.go code",
      "external/": "no need to vet third party code",
      ".*_generated\\.go$": "ignore generated code"
    }
  },
  "S1030": {
    "exclude_files": {
      "pkg/parser/parser.go": "parser/parser.go code",
      "external/": "no need to vet third party code",
      ".*_generated\\.go$": "ignore generated code"
    }
  },
  "S1031": {
    "exclude_files": {
      "pkg/parser/parser.go": "parser/parser.go code",
      "external/": "no need to vet third party code",
      ".*_generated\\.go$": "ignore generated code"
    }
  },
  "S1032": {
    "exclude_files": {
      "pkg/parser/parser.go": "parser/parser.go code",
      "external/": "no need to vet third party code",
      ".*_generated\\.go$": "ignore generated code"
    }
  },
  "S1033": {
    "exclude_files": {
      "pkg/parser/parser.go": "parser/parser.go code",
      "external/": "no need to vet third party code",
      ".*_generated\\.go$": "ignore generated code"
    }
  },
  "S1034": {
    "exclude_files": {
      "pkg/parser/parser.go": "parser/parser.go code",
      "external/": "no need to vet third party code",
      ".*_generated\\.go$": "ignore generated code"
    }
  },
  "S1035": {
    "exclude_files": {
      "pkg/parser/parser.go": "parser/parser.go code",
      "external/": "no need to vet third party code",
      ".*_generated\\.go$": "ignore generated code"
    }
  },
  "S1036": {
    "exclude_files": {
      "pkg/parser/parser.go": "parser/parser.go code",
      "external/": "no need to vet third party code",
      ".*_generated\\.go$": "ignore generated code"
    }
  },
  "S1037": {
    "exclude_files": {
      "pkg/parser/parser.go": "parser/parser.go code",
      "external/": "no need to vet third party code",
      ".*_generated\\.go$": "ignore generated code"
    }
  },
  "S1038": {
    "exclude_files": {
      "pkg/parser/parser.go": "parser/parser.go code",
      "external/": "no need to vet third party code",
      ".*_generated\\.go$": "ignore generated code"
    }
  },
  "S1039": {
    "exclude_files": {
      "pkg/parser/parser.go": "parser/parser.go code",
      "external/": "no need to vet third party code",
      ".*_generated\\.go$": "ignore generated code"
    }
  },
  "S1040": {
    "exclude_files": {
      "external/": "no need to vet third party code",
      ".*_generated\\.go$": "ignore generated code",
      ".*mock.go$": "ignore generated code",
      "pkg/parser/parser.go": "ignore generated code"
    }
  },
  "SA1019": {
    "exclude_files": {
      "pkg/parser/parser.go": "parser/parser.go code",
      "/build/": "no need to linter code",
      "external/": "no need to vet third party code",
      ".*_generated\\.go$": "ignore generated code",
      ".*mock.go$": "ignore generated code",
      ".*_test\\.go$": "ignore test code",
      "br/pkg/restore/split/client.go": "github.com/golang/protobuf deprecated",
      "br/pkg/streamhelper/advancer_cliext.go": "github.com/golang/protobuf deprecated",
      "pkg/lightning/checkpoints/checkpoints.go": "cfg.TikvImporter.Addr is deprecated",
      "pkg/lightning/checkpoints/glue_checkpoint.go": "cfg.TikvImporter.Addr is deprecated",
      "pkg/lightning/backend/local/local.go": "grpc Compressor/Decompressor is deprecated",
      "pkg/lightning/backend/local/compress.go": "grpc Compressor/Decompressor is deprecated",
      "pkg/domain/infosync/resource_manager_client.go": "github.com/golang/protobuf deprecated"
    },
    "only_files": {
      "pkg/expression/bench_test.go": "expression/bench_test.go",
      "pkg/domain/": "domain code",
      "pkg/util/gctuner": "util/gctuner",
      "pkg/util/cgroup": "util/cgroup code",
      "pkg/util/watcher": "util/watcher",
      "pkg/br/pkg/": "br/pkg",
      "pkg/executor/aggregate.go": "executor/aggregate.go",
      "pkg/types/": "types",
      "pkg/ddl/": "enable to ddl",
      "pkg/expression/builtin_cast.go": "enable expression/builtin_cast.go",
      "pkg/planner/core/plan.go": "planner/core/plan.go",
      "pkg/extension/": "extension code",
      "pkg/resourcemanager/": "resourcemanager code",
      "pkg/keyspace/": "keyspace code",
      "pkg/server/": "server code",
      "pkg/owner/": "owner code",
      "pkg/meta": "meta code",
      "pkg/timer/": "timer code",
      "pkg/statistics/": "statistics code"
    }
  },
  "SA1029": {
    "exclude_files": {
      "pkg/parser/parser.go": "parser/parser.go code",
      "external/": "no need to vet third party code",
      ".*_generated\\.go$": "ignore generated code",
      ".*mock.go$": "ignore generated code",
      ".*_test\\.go$": "ignore test code"
    }
  },
  "SA2000": {
    "exclude_files": {
      "pkg/parser/parser.go": "parser/parser.go code",
      "external/": "no need to vet third party code",
      ".*_generated\\.go$": "ignore generated code"
    }
  },
  "SA2001": {
    "exclude_files": {
      "pkg/parser/parser.go": "parser/parser.go code",
      "external/": "no need to vet third party code",
      ".*_generated\\.go$": "ignore generated code"
    }
  },
  "SA2003": {
    "exclude_files": {
      "pkg/parser/parser.go": "parser/parser.go code",
      "external/": "no need to vet third party code",
      ".*_generated\\.go$": "ignore generated code"
    }
  },
  "SA3000": {
    "exclude_files": {
      "pkg/parser/parser.go": "parser/parser.go code",
      "external/": "no need to vet third party code",
      ".*_generated\\.go$": "ignore generated code"
    }
  },
  "SA3001": {
    "exclude_files": {
      "pkg/parser/parser.go": "parser/parser.go code",
      "external/": "no need to vet third party code",
      ".*_generated\\.go$": "ignore generated code"
    }
  },
  "SA4004": {
    "exclude_files": {
      "pkg/parser/parser.go": "parser/parser.go code",
      "server/http_status.go": "ignore server/http_status.go",
      "external/": "no need to vet third party code",
      ".*_generated\\.go$": "ignore generated code"
    }
  },
  "SA4009": {
    "exclude_files": {
      "pkg/parser/parser.go": "parser/parser.go code",
      "external/": "no need to vet third party code",
      ".*_generated\\.go$": "ignore generated code"
    }
  },
  "SA4018": {
    "exclude_files": {
      "pkg/parser/parser.go": "parser/parser.go code",
      "external/": "no need to vet third party code",
      ".*_generated\\.go$": "ignore generated code"
    }
  },
  "SA5000": {
    "exclude_files": {
      "pkg/parser/parser.go": "parser/parser.go code",
      "external/": "no need to vet third party code",
      ".*_generated\\.go$": "ignore generated code"
    }
  },
  "SA5001": {
    "exclude_files": {
      "pkg/parser/parser.go": "parser/parser.go code",
      "external/": "no need to vet third party code",
      ".*_generated\\.go$": "ignore generated code"
    }
  },
  "SA5002": {
    "exclude_files": {
      "pkg/parser/parser.go": "parser/parser.go code",
      "external/": "no need to vet third party code",
      ".*_generated\\.go$": "ignore generated code"
    }
  },
  "SA5003": {
    "exclude_files": {
      "pkg/parser/parser.go": "parser/parser.go code",
      "external/": "no need to vet third party code",
      ".*_generated\\.go$": "ignore generated code"
    }
  },
  "SA5004": {
    "exclude_files": {
      "pkg/parser/parser.go": "parser/parser.go code",
      "external/": "no need to vet third party code",
      ".*_generated\\.go$": "ignore generated code"
    }
  },
  "SA5005": {
    "exclude_files": {
      "pkg/parser/parser.go": "parser/parser.go code",
      "external/": "no need to vet third party code",
      ".*_generated\\.go$": "ignore generated code"
    }
  },
  "SA5007": {
    "exclude_files": {
      "pkg/parser/parser.go": "parser/parser.go code",
      "external/": "no need to vet third party code",
      ".*_generated\\.go$": "ignore generated code"
    }
  },
  "SA5008": {
    "exclude_files": {
      "pkg/parser/parser.go": "parser/parser.go code",
      "external/": "no need to vet third party code",
      ".*_generated\\.go$": "ignore generated code"
    }
  },
  "SA5009": {
    "exclude_files": {
      "pkg/parser/parser.go": "parser/parser.go code",
      "external/": "no need to vet third party code",
      ".*_generated\\.go$": "ignore generated code"
    }
  },
  "SA5010": {
    "exclude_files": {
      "pkg/parser/parser.go": "parser/parser.go code",
      "external/": "no need to vet third party code",
      ".*_generated\\.go$": "ignore generated code"
    }
  },
  "SA5011": {
    "exclude_files": {
      "pkg/parser/parser.go": "parser/parser.go code",
      "external/": "no need to vet third party code",
      ".*_generated\\.go$": "ignore generated code"
    }
  },
  "SA5012": {
    "exclude_files": {
      "pkg/parser/parser.go": "parser/parser.go code",
      "external/": "no need to vet third party code",
      ".*_generated\\.go$": "ignore generated code"
    }
  },
  "SA6000": {
    "exclude_files": {
      "pkg/parser/parser.go": "parser/parser.go code",
      "external/": "no need to vet third party code",
      ".*_generated\\.go$": "ignore generated code"
    }
  },
  "SA6001": {
    "exclude_files": {
      "pkg/parser/parser.go": "parser/parser.go code",
      "external/": "no need to vet third party code",
      ".*_generated\\.go$": "ignore generated code"
    }
  },
  "SA6002": {
    "exclude_files": {
      "pkg/parser/parser.go": "parser/parser.go code",
      "external/": "no need to vet third party code",
      "pkg/util/zeropool/pool_test.go": "util/zeropool/pool_test.go",
      ".*_generated\\.go$": "ignore generated code"
    }
  },
  "SA6005": {
    "exclude_files": {
      "pkg/parser/parser.go": "parser/parser.go code",
      "external/": "no need to vet third party code",
      ".*_generated\\.go$": "ignore generated code"
    }
  },
  "prealloc": {
    "exclude_files": {
      "pkg/parser/parser.go": "parser/parser.go code",
      "cmd/mirror": "cmd/mirror code",
      "external/": "no need to vet third party code",
      ".*_generated\\.go$": "ignore generated code",
      ".*mock.go$": "ignore generated code",
      "pkg/parser/yy_parser.go": "ignore generated code",
      "/cgo/": "no need to vet third party code for cgo"
    }
  },
  "predeclared": {
    "exclude_files": {
      "external/": "no need to vet third party code",
      "cmd/mirror": "no need to mirror",
      ".*_generated\\.go$": "ignore generated code",
      ".*mock.go$": "ignore generated code",
      "pkg/parser/yy_parser.go": "ignore generated code",
      "pkg/parser/parser.go": "ignore generated code",
      "/cgo/": "no need to vet third party code for cgo"
    }
  },
  "U1000": {
    "exclude_files": {
      "pkg/parser/parser.go": "parser/parser.go code",
      "external/": "no need to vet third party code",
      ".*_generated\\.go$": "ignore generated code"
    }
  },
  "etcdconfig": {
    "exclude_files": {
      "pkg/parser/parser.go": "parser/parser.go code",
      ".*_test.go": "ignore test code",
      ".*_generated\\.go$": "ignore generated code",
      ".*mock.go$": "ignore generated code",
      "external/": "no need to vet third party code"
    }
  },
  "constructor": {
    "exclude_files": {
      "parser/parser.go": "parser/parser.go code",
      ".*_generated\\.go$": "ignore generated code",
      ".*mock.go$": "ignore generated code",
      "external/": "no need to vet third party code",
      "build/linter/constructor/testdata/": "no need to vet the test inside the linter"
    }
  },
  "deferrecover": {
    "exclude_files": {
      "pkg/parser/parser.go": "parser/parser.go code",
      ".*_test.go": "ignore test code",
      ".*_generated\\.go$": "ignore generated code",
      ".*mock.go$": "ignore generated code",
      "external/": "no need to vet third party code"
    }
  },
  "QF1002": {
    "exclude_files": {
      "pkg/parser/parser.go": "parser/parser.go code",
      ".*_test.go": "ignore test code",
      ".*_generated\\.go$": "ignore generated code",
      ".*mock.go$": "ignore generated code",
      "external/": "no need to vet third party code"
    }
  },
  "QF1004": {
    "exclude_files": {
      "pkg/parser/parser.go": "parser/parser.go code",
      ".*_test.go": "ignore test code",
      "external/": "no need to vet third party code",
      ".*_generated\\.go$": "ignore generated code",
      ".*mock.go$": "ignore generated code",
      "/cgo/": "no need to vet third party code for cgo"
    }
  },
  "QF1012": {
    "exclude_files": {
      "pkg/parser/parser.go": "parser/parser.go code",
      ".*_test.go": "ignore test code",
      "external/": "no need to vet third party code",
      ".*_generated\\.go$": "ignore generated code",
      ".*mock.go$": "ignore generated code",
      "/cgo/": "no need to vet third party code for cgo"
    }
  },
  "bootstrap": {
    "only_files": {
      "pkg/session/": "bootstrap code"
    }
  },
  "appends": {
    "exclude_files": {
      "pkg/parser/parser.go": "parser/parser.go code",
      "external/": "no need to vet third party code",
      ".*_generated\\.go$": "ignore generated code"
    }
  },
  "unusedwrite": {
    "exclude_files": {
      "pkg/parser/parser.go": "parser/parser.go code",
      "external/": "no need to vet third party code",
      ".*_generated\\.go$": "ignore generated code"
    }
  }
}<|MERGE_RESOLUTION|>--- conflicted
+++ resolved
@@ -358,12 +358,9 @@
     "only_files": {
       "//cmd/": "cmd code",
       "pkg/bindinfo/": "bindinfo code",
-<<<<<<< HEAD
+      "pkg/distsql/": "distsql code",
       "pkg/domain/": "domain code",
       "pkg/extension/": "extension code",
-=======
-      "pkg/distsql/": "distsql code",
->>>>>>> f4f01fd6
       "pkg/infoschema/": "infoschema code",
       "pkg/kv/": "kv code",
       "pkg/owner/": "owner code",
