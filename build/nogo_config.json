{
  "all_revive": {
    "exclude_files": {
      "external/": "no need to vet third party code",
      ".*_generated\\.go$": "ignore generated code",
      "/rules_go_work-*": "ignore generated code",
      ".*_/testmain\\.go$": "ignore code"
    }
  },
  "asciicheck": {
    "exclude_files": {
      "external/": "no need to vet third party code",
      ".*_generated\\.go$": "ignore generated code",
      "br/pkg/lightning/web/res_vfsdata.go": "ignore code"
    }
  },
  "asmdecl": {
    "exclude_files": {
      "external/": "no need to vet third party code",
      ".*_generated\\.go$": "ignore generated code"
    }
  },
  "assign": {
    "exclude_files": {
      "external/": "no need to vet third party code",
      ".*_generated\\.go$": "ignore generated code"
    }
  },
  "atomic": {
    "exclude_files": {
      "external/": "no need to vet third party code",
      ".*_generated\\.go$": "ignore generated code"
    }
  },
  "atomicalign": {
    "exclude_files": {
      "external/": "no need to vet third party code",
      ".*_generated\\.go$": "ignore generated code"
    }
  },
  "bodyclose": {
    "exclude_files": {
      "external/": "no need to vet third party code",
      ".*_generated\\.go$": "ignore generated code"
    }
  },
  "bools": {
    "exclude_files": {
      "external/": "no need to vet third party code",
      ".*_generated\\.go$": "ignore generated code"
    }
  },
  "buildtag": {
    "exclude_files": {
      "external/": "no need to vet third party code",
      ".*_generated\\.go$": "ignore generated code"
    }
  },
  "printf": {
    "exclude_files": {
      "external/": "no need to vet third party code",
      ".*_generated\\.go$": "ignore generated code"
    }
  },
  "unreachable": {
    "exclude_files": {
      "external/": "no need to vet third party code",
      ".*_generated\\.go$": "ignore generated code"
    }
  },
  "composites": {
    "exclude_files": {
      "external/": "no need to vet third party code",
      ".*_generated\\.go$": "ignore generated code",
      "br/pkg/glue/console_glue_test.go": "ignore code",
      "br/pkg/restore/db_test.go": "ignore code",
      ".*_/testmain\\.go$": "ignore code"
    }
  },
  "copylocks": {
    "exclude_files": {
      "external/": "no need to vet third party code",
      ".*_generated\\.go$": "ignore generated code",
      "/cgo/": "ignore cgo code"
    }
  },
  "ctrlflow": {
    "exclude_files": {
      "external/": "no need to vet third party code",
      ".*_generated\\.go$": "ignore generated code"
    }
  },
  "deadcode": {
    "exclude_files": {
      "external/": "no need to vet third party code",
      ".*_generated\\.go$": "ignore generated code"
    }
  },
  "deepequalerrors": {
    "exclude_files": {
      "external/": "no need to vet third party code",
      ".*_generated\\.go$": "ignore generated code"
    }
  },
  "durationcheck": {
    "exclude_files": {
      "external/": "no need to vet third party code",
      "/rules_go_work-*": "ignore generated code",
      ".*_generated\\.go$": "ignore generated code"
    }
  },
  "errorsas": {
    "exclude_files": {
      "external/": "no need to vet third party code",
      ".*_generated\\.go$": "ignore generated code"
    }
  },
  "errcheck": {
    "exclude_files": {
      "external/": "no need to vet third party code",
      ".*_generated\\.go$": "ignore generated code",
      ".*_test\\.go$": "ignore generated code",
      "util/logutil": "ignore util/logutil code",
      "tools/": "ignore tools code",
      "/src/net/conf.go": "ignore code",
      "/rules_go_work-*": "ignore generated code",
      "GOROOT/": "ignore code",
      "/parser/": "ignore code",
      ".*_/testmain\\.go$": "ignore code"
    }
  },
  "exportloopref": {
    "exclude_files": {
      "external/": "no need to vet third party code",
      ".*_generated\\.go$": "ignore generated code"
    }
  },
  "filepermission": {
    "exclude_files": {
      "external/": "no need to vet third party code",
      ".*_generated\\.go$": "ignore generated code",
      ".*_/testmain\\.go$": "ignore code"
    }
  },
  "fieldalignment": {
    "exclude_files": {
      "external/": "no need to vet third party code",
      ".*_generated\\.go$": "ignore generated code",
      ".*_/testmain\\.go$": "ignore code",
      ".*_test\\.go$": "ignore test code"
    },
    "only_files": {
      "util/checksum": "util/checksum code",
      "util/processinfo.go": "util/processinfo.go code",
      "util/cpuprofile/": "util/cpuprofile/ code",
      "util/cteutil/": "util/cteutil/ code",
      "util/dbutil/": "util/dbutil/ code",
      "util/deadlockhistory/": "util/deadlockhistory/ code",
      "util/domainutil/": "util/domainutil/ code",
      "util/encrypt/": "util/encrypt/ code",
      "util/etcd/": "util/etcd/ code",
      "util/expensivequery/": "util/expensivequery/ code",
      "util/filter/": "util/filter/ code",
      "util/importer/": "util/importer/ code",
      "util/keydecoder/": "util/keydecoder/ code",
      "util/kvcache/": "util/kvcache/ code",
      "util/localpool/": "util/localpool/ code",
      "util/mathutil/": "util/mathutil/ code",
      "util/memory/": "util/memory/ code",
      "util/mock/": "util/mock/ code",
      "util/mvmap/": "util/mvmap/ code",
      "util/profile/": "util/profile/ code",
      "util/ranger/": "util/ranger/ code",
      "util/regexpr-router/": "util/regexpr-router/ code",
      "util/schemacmp/": "util/schemacmp/ code",
      "util/sqlexec/": "util/sqlexec/ code",
      "util/stringutil/": "util/stringutil/ code",
      "util/table-router/": "util/table-router/ code",
      "util/timeutil/": "util/timeutil/ code",
      "util/topsql/": "util/topsql/ code",
      "util/tracing/": "util/tracing/ code",
      "util/trxevents/": "util/trxevents/ code",
      "util/watcher/": "util/watcher/ code",
      "util/gctuner": "util/gctuner",
      "store/mockstore/unistore/util": "store/mockstore/unistore/util code",
      "ddl/util/": "ddl/util code"
    }
  },
  "findcall": {
    "exclude_files": {
      "external/": "no need to vet third party code",
      ".*_generated\\.go$": "ignore generated code"
    }
  },
  "forcetypeassert": {
    "exclude_files": {
      "external/": "no need to vet third party code",
      ".*_generated\\.go$": "ignore generated code"
    },
    "only_files": {
      "util/gctuner": "only for util/gctuner",
      "br/pkg/lightning/mydump/": "only for br/pkg/lightning/mydump/",
      "br/pkg/lightning/restore/opts": "only for br/pkg/lightning/restore/opts",
      "executor/aggregate.go": "only for executor/aggregate.go",
      "types/json_binary_functions.go": "only for types/json_binary_functions.go",
      "types/json_binary_test.go": "only for types/json_binary_test.go",
      "ddl/backfilling.go": "only for ddl/backfilling.go",
      "ddl/column.go": "only for ddl/column.go",
      "ddl/index.go": "only for ddl/index.go",
      "ddl/ingest/": "only for ddl/ingest/",
      "util/cgroup": "only for util/cgroup code",
      "server/conn.go": "only for server/conn.go",
      "server/conn_stmt.go": "only for server/conn_stmt.go",
      "server/conn_test.go": "only for server/conn_test.go",
      "planner/core/plan.go": "only for planner/core/plan.go",
      "errno/": "only for errno/",
      "extension/": "extension code"
    }
  },
  "gofmt": {
    "exclude_files": {
      "external/": "no need to vet third party code",
      ".*_generated\\.go$": "ignore generated code",
      "/cgo/": "ignore cgo code",
      "/rules_go_work-*": "ignore generated code",
      ".*test_/testmain\\.go$": "ignore generated code",
      ".*failpoint_binding__.go$": "ignore generated code"
    }
  },
  "gci": {
    "exclude_files": {
      "external/": "no need to vet third party code",
      "external/": "no need to vet third party code",
      ".*_generated\\.go$": "ignore generated code",
      "/cgo/": "ignore cgo code",
      ".*\\.pb\\.go$": "generated code",
      "/rules_go_work-*": "ignore generated code",
      ".*test_/testmain\\.go$": "ignore generated code",
      ".*failpoint_binding__.go$": "ignore generated code",
      "util/printer/printer.go": "ignore util/printer code",
      "parser/parser.go": "ignore parser code",
      "parser/hintparser.go": "ignore parser/hintparser code"
    }
  },
  "gosec": {
    "exclude_files": {
      "external/": "no need to vet third party code",
      "parser/goyacc/": "ignore goyacc code",
      ".*_test\\.go$": "ignore generated code",
      "/cgo/": "ignore cgo code",
      "/rules_go_work-*": "ignore generated code",
      "tools/check/ut.go": "ignore tools/check code",
      "tools/check/xprog.go": "ignore tools/check code",
      "cmd/pluginpkg/pluginpkg.go": "ignore cmd/pluginpkg code",
      "tools/check/xprog.go:": "ignore tools/check code",
      "cmd/explaintest/main.go": "ignore cmd/explaintest code",
      "GOROOT/": "ignore code",
      ".*_generated\\.go$": "ignore generated code"
    }
  },
  "httpresponse": {
    "exclude_files": {
      "external/": "no need to vet third party code",
      ".*_generated\\.go$": "ignore generated code"
    }
  },
  "ifaceassert": {
    "exclude_files": {
      "external/": "no need to vet third party code",
      ".*_generated\\.go$": "ignore generated code"
    }
  },
  "ineffassign": {
    "exclude_files": {
      "external/": "no need to vet third party code",
<<<<<<< HEAD
      "cgo/": "no need to vet cgo code",
      ".*_generated\\.go$": "ignore generated code"
=======
      ".*_generated\\.go$": "ignore generated code",
      "/cgo/": "no need to vet cgo code"
>>>>>>> 3cc368d4
    }
  },
  "inspect": {
    "exclude_files": {
      "external/": "no need to vet third party code",
      ".*_generated\\.go$": "ignore generated code"
    }
  },
  "loopclosure": {
    "exclude_files": {
      "external/": "no need to vet third party code",
      ".*_generated\\.go$": "ignore generated code"
    }
  },
  "lostcancel": {
    "exclude_files": {
      "external/": "no need to vet third party code",
      ".*_generated\\.go$": "ignore generated code"
    }
  },
  "makezero": {
    "exclude_files": {
      "/cgo/": "ignore cgo code",
      ".*_test\\.go$": "ignore generated code",
      "external/": "no need to vet third party code",
      ".*_generated\\.go$": "ignore generated code"
    }
  },
  "misspell": {
    "exclude_files": {
      "/cgo/": "ignore cgo code",
      "external/": "no need to vet third party code",
      ".*_generated\\.go$": "ignore generated code"
    }
  },
  "nilfunc": {
    "exclude_files": {
      "external/": "no need to vet third party code",
      ".*_generated\\.go$": "ignore generated code"
    }
  },
  "nilness": {
    "exclude_files": {
      "external/": "no need to vet third party code",
      ".*_generated\\.go$": "ignore generated code",
      "/cgo/": "ignore cgo"
    }
  },
  "noloopclosure": {
    "exclude_files": {
      "external/": "no need to vet third party code",
      ".*_generated\\.go$": "ignore generated code"
    },
    "only_files": {
      "br/pkg/lightning/mydump/": "br/pkg/lightning/mydump/",
      "br/pkg/lightning/restore/opts": "br/pkg/lightning/restore/opts",
      "kv/": "kv code",
      "util/memory": "util/memory",
      "ddl/": "ddl",
      "planner/": "planner",
      "extension/": "extension code"
    }
  },
  "pkgfact": {
    "exclude_files": {
      "external/": "no need to vet third party code",
      ".*_generated\\.go$": "ignore generated code"
    }
  },
  "revive": {
    "exclude_files": {
      "external/": "no need to vet third party code",
      "GOROOT/": "ignore code",
      "/cgo/": "ignore cgo",
      "tools/": "ignore tool code",
      "parser/goyacc/": "ignore goyacc code",
      "parser/ast/": "ignore parser/ast code",
      "parser/test_driver/": "ignore parser/test_driver code",
      "dumpling/export/sql_type.go": "please fix it",
      ".*_test\\.go$": "ignore generated code",
      ".*_generated\\.go$": "ignore generated code"
    },
    "only_files": {
      "br/pkg/lightning/mydump/": "br/pkg/lightning/mydump/",
      "br/pkg/lightning/restore/opts": "br/pkg/lightning/restore/opts",
      "executor/aggregate.go": "executor/aggregate.go",
      "types/json_binary_functions.go": "types/json_binary_functions.go",
      "types/json_binary_test.go": "types/json_binary_test.go",
      "ddl/backfilling.go": "ddl/backfilling.go",
      "ddl/column.go": "ddl/column.go",
      "ddl/index.go": "ddl/index.go",
      "ddl/ttl.go": "ddl/ttl.go",
      "ddl/ttl_test.go": "ddl/ttl_test.go",
      "ddl/ingest/": "ddl/ingest/",
      "expression/builtin_cast.go": "expression/builtin_cast code",
      "server/conn.go": "server/conn.go",
      "server/conn_stmt.go": "server/conn_stmt.go",
      "server/conn_test.go": "server/conn_test.go",
      "planner/core/rule_partition_eliminate.go": "planner/core/rule_partition_eliminate code",
      "distsql/": "ignore distsql code",
      "dumpling/export": "dumpling/export code",
      "lock/": "lock file",
      "errno/": "errno code",
      "structure/": "structure code",
      "telemetry/": "telemetry code",
      "planner/memo": "planner code",
      "planner/funcdep": "planner code",
      "planner/util": "planner code",
      "planner/implementation": "planner code",
      "planner/cascades": "planner code",
      "planner/core/explain.go": "planner/core/explain.go",
      "planner/core/handle_cols.go": "planner/core/handle_cols.go",
      "planner/core/hints.go": "planner/core/hints.go",
      "planner/core/logical_plan_builder.go": "planner/core/logical_plan_builder.go",
      "planner/core/memtable_predicate_extractor.go": "planner/core/memtable_predicate_extractor.go",
      "planner/core/pb_to_plan.go": "planner/core/pb_to_plan.go",
      "planner/core/plan_stats.go": "planner/core/plan_stats.go",
      "planner/core/plan_cache.go": "planner code",
      "planner/core/plan.go": "planner/core/plan.go",
      "planner/core/point_get_plan.go": "planner/core/point_get_plan.go",
      "planner/core/property_cols_prune.go": "planner/core/property_cols_prune.go",
      "planner/core/rule_aggregation_elimination.go": "planner/core/rule_aggregation_elimination.go",
      "planner/core/rule_build_key_info.go": "planner/core/rule_build_key_info.go",
      "planner/core/rule_column_pruning.go": "planner/core/rule_column_pruning.go",
      "planner/core/rule_join_elimination.go": "planner/core/rule_join_elimination.go",
      "planner/core/rule_semi_join_rewrite.go": "planner/core/rule_semi_join_rewrite.go",
      "planner/core/util.go": "planner/core/util.go",
      "util/": "util code",
      "parser/": "parser code",
      "meta/": "parser code",
      "extension/": "extension code",
      "resourcemanager/": "resourcemanager code",
      "keyspace": "keyspace code"
    }
  },
  "shift": {
    "exclude_files": {
      "external/": "no need to vet third party code",
      ".*_generated\\.go$": "ignore generated code"
    }
  },
  "sortslice": {
    "exclude_files": {
      "external/": "no need to vet third party code",
      ".*_generated\\.go$": "ignore generated code"
    }
  },
  "stdmethods": {
    "exclude_files": {
      "external/": "no need to vet third party code",
      ".*_generated\\.go$": "ignore generated code"
    }
  },
  "stringintconv": {
    "exclude_files": {
      "external/": "no need to vet third party code",
      ".*_generated\\.go$": "ignore generated code"
    }
  },
  "structtag": {
    "exclude_files": {
      "external/": "no need to vet third party code",
      ".*_generated\\.go$": "ignore generated code"
    }
  },
  "testinggoroutine": {
    "exclude_files": {
      "external/": "no need to vet third party code",
      ".*_generated\\.go$": "ignore generated code"
    }
  },
  "tests": {
    "exclude_files": {
      "external/": "no need to vet third party code",
      ".*_generated\\.go$": "ignore generated code"
    }
  },
  "unconvert": {
    "exclude_files": {
      "external/": "no need to vet third party code",
      ".*\\.pb\\.go$": "generated code",
      "parser/parser.go": "generated code",
      "/cgo/": "no need to vet third party code for cgo",
      "br/pkg/lightning/common/conn.go": "ignore: to fix it",
      "br/pkg/lightning/common/storage_unix.go": "ignore: to fix it",
      "br/pkg/task/common.go": "ignore: to fix it",
      ".*_generated\\.go$": "ignore generated code"
    }
  },
  "unmarshal": {
    "exclude_files": {
      "external/": "no need to vet third party code",
      ".*_generated\\.go$": "ignore generated code"
    }
  },
  "unsafeptr": {
    "exclude_files": {
      "external/": "no need to vet third party code",
      ".*_generated\\.go$": "ignore generated code",
      "parser/digester.go": "ignore code"
    }
  },
  "unusedresult": {
    "exclude_files": {
      "external/": "no need to vet third party code",
      ".*_generated\\.go$": "ignore generated code",
      "parser/digester_test.go": "ignore code"
    }
  },
  "rowserrcheck": {
    "exclude_files": {
      "external/": "no need to vet third party code",
      ".*_generated\\.go$": "ignore generated code",
      "server/tidb_test.go": "ignore test code",
      "server/tidb_serial_test.go": "ignore test code",
      "server/statistics_handler_test.go": "ignore test code",
      "server/server_test.go": "ignore test code",
      "server/optimize_trace_test.go": "ignore test code",
      "server/plan_replayer_test.go": "ignore test code"
    }
  },
  "S1000": {
    "exclude_files": {
      "external/": "no need to vet third party code",
      ".*_generated\\.go$": "ignore generated code"
    }
  },
  "S1001": {
    "exclude_files": {
      "external/": "no need to vet third party code",
      ".*_generated\\.go$": "ignore generated code"
    }
  },
  "S1002": {
    "exclude_files": {
      "external/": "no need to vet third party code",
      ".*_generated\\.go$": "ignore generated code"
    }
  },
  "S1003": {
    "exclude_files": {
      "external/": "no need to vet third party code",
      ".*_generated\\.go$": "ignore generated code"
    }
  },
  "S1004": {
    "exclude_files": {
      "external/": "no need to vet third party code",
      ".*_generated\\.go$": "ignore generated code"
    }
  },
  "S1005": {
    "exclude_files": {
      "external/": "no need to vet third party code",
      ".*_generated\\.go$": "ignore generated code"
    }
  },
  "S1006": {
    "exclude_files": {
      "external/": "no need to vet third party code",
      ".*_generated\\.go$": "ignore generated code"
    }
  },
  "S1007": {
    "exclude_files": {
      "external/": "no need to vet third party code",
      ".*_generated\\.go$": "ignore generated code"
    }
  },
  "S1008": {
    "exclude_files": {
      "external/": "no need to vet third party code",
      ".*_generated\\.go$": "ignore generated code"
    }
  },
  "S1009": {
    "exclude_files": {
      "external/": "no need to vet third party code",
      ".*_generated\\.go$": "ignore generated code"
    }
  },
  "S1010": {
    "exclude_files": {
      "external/": "no need to vet third party code",
      ".*_generated\\.go$": "ignore generated code"
    }
  },
  "S1011": {
    "exclude_files": {
      "external/": "no need to vet third party code",
      ".*_generated\\.go$": "ignore generated code"
    }
  },
  "S1012": {
    "exclude_files": {
      "external/": "no need to vet third party code",
      ".*_generated\\.go$": "ignore generated code"
    }
  },
  "S1013": {
    "exclude_files": {
      "external/": "no need to vet third party code",
      ".*_generated\\.go$": "ignore generated code"
    }
  },
  "S1014": {
    "exclude_files": {
      "external/": "no need to vet third party code",
      ".*_generated\\.go$": "ignore generated code"
    }
  },
  "S1015": {
    "exclude_files": {
      "external/": "no need to vet third party code",
      ".*_generated\\.go$": "ignore generated code"
    }
  },
  "S1016": {
    "exclude_files": {
      "external/": "no need to vet third party code",
      ".*_generated\\.go$": "ignore generated code"
    }
  },
  "S1017": {
    "exclude_files": {
      "external/": "no need to vet third party code",
      ".*_generated\\.go$": "ignore generated code"
    }
  },
  "S1018": {
    "exclude_files": {
      "external/": "no need to vet third party code",
      ".*_generated\\.go$": "ignore generated code"
    }
  },
  "S1019": {
    "exclude_files": {
      "external/": "no need to vet third party code",
      ".*_generated\\.go$": "ignore generated code",
      "parser/parser.go": "ignore code"
    }
  },
  "S1020": {
    "exclude_files": {
      "external/": "no need to vet third party code",
      ".*_generated\\.go$": "ignore generated code"
    }
  },
  "S1021": {
    "exclude_files": {
      "external/": "no need to vet third party code",
      ".*_generated\\.go$": "ignore generated code",
      "tools/check/ut.go": "ignore code"
    }
  },
  "S1022": {
    "exclude_files": {
      "external/": "no need to vet third party code",
      ".*_generated\\.go$": "ignore generated code"
    }
  },
  "S1023": {
    "exclude_files": {
      "external/": "no need to vet third party code",
      ".*_generated\\.go$": "ignore generated code",
      "parser/parser.go": "ignore code"
    }
  },
  "S1024": {
    "exclude_files": {
      "external/": "no need to vet third party code",
      ".*_generated\\.go$": "ignore generated code"
    }
  },
  "S1025": {
    "exclude_files": {
      "external/": "no need to vet third party code",
      ".*_generated\\.go$": "ignore generated code"
    }
  },
  "S1026": {
    "exclude_files": {
      "external/": "no need to vet third party code",
      ".*_generated\\.go$": "ignore generated code"
    }
  },
  "S1027": {
    "exclude_files": {
      "external/": "no need to vet third party code",
      ".*_generated\\.go$": "ignore generated code"
    }
  },
  "S1028": {
    "exclude_files": {
      "external/": "no need to vet third party code",
      ".*_generated\\.go$": "ignore generated code"
    }
  },
  "S1029": {
    "exclude_files": {
      "external/": "no need to vet third party code",
      ".*_generated\\.go$": "ignore generated code"
    }
  },
  "S1030": {
    "exclude_files": {
      "external/": "no need to vet third party code",
      ".*_generated\\.go$": "ignore generated code"
    }
  },
  "S1031": {
    "exclude_files": {
      "external/": "no need to vet third party code",
      ".*_generated\\.go$": "ignore generated code"
    }
  },
  "S1032": {
    "exclude_files": {
      "external/": "no need to vet third party code",
      ".*_generated\\.go$": "ignore generated code"
    }
  },
  "S1033": {
    "exclude_files": {
      "external/": "no need to vet third party code",
      ".*_generated\\.go$": "ignore generated code"
    }
  },
  "S1034": {
    "exclude_files": {
      "external/": "no need to vet third party code",
      ".*_generated\\.go$": "ignore generated code"
    }
  },
  "S1035": {
    "exclude_files": {
      "external/": "no need to vet third party code",
      ".*_generated\\.go$": "ignore generated code"
    }
  },
  "S1036": {
    "exclude_files": {
      "external/": "no need to vet third party code",
      ".*_generated\\.go$": "ignore generated code"
    }
  },
  "S1037": {
    "exclude_files": {
      "external/": "no need to vet third party code",
      ".*_generated\\.go$": "ignore generated code"
    }
  },
  "S1038": {
    "exclude_files": {
      "external/": "no need to vet third party code",
      ".*_generated\\.go$": "ignore generated code"
    }
  },
  "S1039": {
    "exclude_files": {
      "external/": "no need to vet third party code",
      ".*_generated\\.go$": "ignore generated code"
    }
  },
  "S1040": {
    "exclude_files": {
      "external/": "no need to vet third party code",
      ".*_generated\\.go$": "ignore generated code",
      "parser/parser.go": "ignore generated code"
    }
  },
  "SA1019": {
    "exclude_files": {
      "/build/": "no need to linter code",
      "external/": "no need to vet third party code",
      ".*_generated\\.go$": "ignore generated code",
      ".*_test\\.go$": "ignore test code",
      "br/pkg/restore/split/client.go": "github.com/golang/protobuf deprecated",
      "br/pkg/streamhelper/advancer_cliext.go": "github.com/golang/protobuf deprecated",
      "br/pkg/lightning/checkpoints/checkpoints.go": "cfg.TikvImporter.Addr is deprecated",
      "br/pkg/lightning/checkpoints/glue_checkpoint.go": "cfg.TikvImporter.Addr is deprecated"
    },
    "only_files": {
      "util/gctuner": "util/gctuner",
      "util/cgroup": "util/cgroup code",
      "util/watcher": "util/watcher",
      "br/pkg/": "br/pkg",
      "executor/aggregate.go": "executor/aggregate.go",
      "types/": "types",
      "ddl/": "enable to ddl",
      "expression/builtin_cast.go": "enable expression/builtin_cast.go",
      "planner/core/plan.go": "planner/core/plan.go",
      "extension/": "extension code",
      "resourcemanager/": "resourcemanager code",
      "keyspace/": "keyspace code",
      "server/": "server code",
      "meta": "meta code"
    }
  },
  "SA1029": {
    "exclude_files": {
      "/external/": "no need to vet third party code",
      ".*_generated\\.go$": "ignore generated code",
      ".*_test\\.go$": "ignore test code"
    }
  },
  "SA2000": {
    "exclude_files": {
      "external/": "no need to vet third party code",
      ".*_generated\\.go$": "ignore generated code"
    }
  },
  "SA2001": {
    "exclude_files": {
      "external/": "no need to vet third party code",
      ".*_generated\\.go$": "ignore generated code"
    }
  },
  "SA2003": {
    "exclude_files": {
      "external/": "no need to vet third party code",
      ".*_generated\\.go$": "ignore generated code"
    }
  },
  "SA3000": {
    "exclude_files": {
      "external/": "no need to vet third party code",
      ".*_generated\\.go$": "ignore generated code"
    }
  },
  "SA3001": {
    "exclude_files": {
      "external/": "no need to vet third party code",
      ".*_generated\\.go$": "ignore generated code"
    }
  },
  "SA4009": {
    "exclude_files": {
      "external/": "no need to vet third party code",
      ".*_generated\\.go$": "ignore generated code"
    }
  },
  "SA5000": {
    "exclude_files": {
      "external/": "no need to vet third party code",
      ".*_generated\\.go$": "ignore generated code"
    }
  },
  "SA5001": {
    "exclude_files": {
      "external/": "no need to vet third party code",
      ".*_generated\\.go$": "ignore generated code"
    }
  },
  "SA5002": {
    "exclude_files": {
      "external/": "no need to vet third party code",
      ".*_generated\\.go$": "ignore generated code"
    }
  },
  "SA5003": {
    "exclude_files": {
      "external/": "no need to vet third party code",
      ".*_generated\\.go$": "ignore generated code"
    }
  },
  "SA5004": {
    "exclude_files": {
      "external/": "no need to vet third party code",
      ".*_generated\\.go$": "ignore generated code"
    }
  },
  "SA5005": {
    "exclude_files": {
      "external/": "no need to vet third party code",
      ".*_generated\\.go$": "ignore generated code"
    }
  },
  "SA5007": {
    "exclude_files": {
      "external/": "no need to vet third party code",
      ".*_generated\\.go$": "ignore generated code"
    }
  },
  "SA5008": {
    "exclude_files": {
      "external/": "no need to vet third party code",
      ".*_generated\\.go$": "ignore generated code"
    }
  },
  "SA5009": {
    "exclude_files": {
      "external/": "no need to vet third party code",
      ".*_generated\\.go$": "ignore generated code"
    }
  },
  "SA5010": {
    "exclude_files": {
      "external/": "no need to vet third party code",
      ".*_generated\\.go$": "ignore generated code"
    }
  },
  "SA5011": {
    "exclude_files": {
      "external/": "no need to vet third party code",
      ".*_generated\\.go$": "ignore generated code"
    }
  },
  "SA5012": {
    "exclude_files": {
      "external/": "no need to vet third party code",
      ".*_generated\\.go$": "ignore generated code"
    }
  },
  "SA6000": {
    "exclude_files": {
      "external/": "no need to vet third party code",
      ".*_generated\\.go$": "ignore generated code"
    }
  },
  "SA6001": {
    "exclude_files": {
      "external/": "no need to vet third party code",
      ".*_generated\\.go$": "ignore generated code"
    }
  },
  "SA6005": {
    "exclude_files": {
      "external/": "no need to vet third party code",
      ".*_generated\\.go$": "ignore generated code"
    }
  },
  "prealloc": {
    "exclude_files": {
      "external/": "no need to vet third party code",
      ".*_generated\\.go$": "ignore generated code",
      "parser/yy_parser.go": "ignore generated code",
      "/cgo/": "no need to vet third party code for cgo"
    }
  },
  "predeclared": {
    "exclude_files": {
      "external/": "no need to vet third party code",
      ".*_generated\\.go$": "ignore generated code",
      "parser/yy_parser.go": "ignore generated code",
      "parser/parser.go": "ignore generated code",
      "/cgo/": "no need to vet third party code for cgo"
    }
  },
  "U1000": {
    "exclude_files": {
      "external/": "no need to vet third party code",
      ".*_generated\\.go$": "ignore generated code"
    }
  }
}<|MERGE_RESOLUTION|>--- conflicted
+++ resolved
@@ -273,13 +273,8 @@
   "ineffassign": {
     "exclude_files": {
       "external/": "no need to vet third party code",
-<<<<<<< HEAD
-      "cgo/": "no need to vet cgo code",
-      ".*_generated\\.go$": "ignore generated code"
-=======
       ".*_generated\\.go$": "ignore generated code",
       "/cgo/": "no need to vet cgo code"
->>>>>>> 3cc368d4
     }
   },
   "inspect": {
