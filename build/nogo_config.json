--- conflicted
+++ resolved
@@ -357,12 +357,9 @@
     },
     "only_files": {
       "//cmd/": "cmd code",
-<<<<<<< HEAD
-      "lightning/": "lightning code",
-=======
       "//dumpling": "dumpling code",
+      "//lightning/": "lightning code",
       "pkg/autoid_service/": "autoid_service code",
->>>>>>> 3bfd68cf
       "pkg/bindinfo/": "bindinfo code",
       "pkg/distsql/": "distsql code",
       "pkg/disttask": "disttask code",
