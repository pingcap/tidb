{
  "all_revive": {
    "exclude_files": {
      "pkg/parser/parser.go": "parser/parser.go code",
      "external/": "no need to vet third party code",
      ".*_generated\\.go$": "ignore generated code",
      ".*mock.go$": "ignore generated code",
      "/rules_go_work-*": "ignore generated code",
      ".*_/testmain\\.go$": "ignore code",
      "pkg/extension/enterprise/audit/entry.go": "pkg/extension/enterprise/audit/entry.go",
      "pkg/extension/enterprise/audit/filter.go": "pkg/extension/enterprise/audit/filter.go"
    }
  },
  "asciicheck": {
    "exclude_files": {
      "pkg/parser/parser.go": "parser/parser.go code",
      "external/": "no need to vet third party code",
      ".*_generated\\.go$": "ignore generated code",
      ".*mock.go$": "ignore generated code",
      "lightning/pkg/web/res_vfsdata.go": "ignore code"
    }
  },
  "asmdecl": {
    "exclude_files": {
      "pkg/parser/parser.go": "parser/parser.go code",
      "external/": "no need to vet third party code",
      ".*_generated\\.go$": "ignore generated code"
    }
  },
  "assign": {
    "exclude_files": {
      "pkg/parser/parser.go": "parser/parser.go code",
      "external/": "no need to vet third party code",
      ".*_generated\\.go$": "ignore generated code"
    }
  },
  "atomic": {
    "exclude_files": {
      "pkg/parser/parser.go": "parser/parser.go code",
      "external/": "no need to vet third party code",
      ".*_generated\\.go$": "ignore generated code"
    }
  },
  "atomicalign": {
    "exclude_files": {
      "pkg/parser/parser.go": "parser/parser.go code",
      "external/": "no need to vet third party code",
      ".*_generated\\.go$": "ignore generated code"
    }
  },
  "bodyclose": {
    "exclude_files": {
      "pkg/parser/parser.go": "parser/parser.go code",
      "external/": "no need to vet third party code",
      ".*_generated\\.go$": "ignore generated code"
    }
  },
  "bools": {
    "exclude_files": {
      "pkg/parser/parser.go": "parser/parser.go code",
      "external/": "no need to vet third party code",
      ".*_generated\\.go$": "ignore generated code"
    }
  },
  "buildtag": {
    "exclude_files": {
      "pkg/parser/parser.go": "parser/parser.go code",
      "external/": "no need to vet third party code",
      ".*_generated\\.go$": "ignore generated code"
    }
  },
  "printexpression": {
    "exclude_files": {
      "pkg/parser/parser.go": "parser/parser.go code",
      "external/": "no need to vet third party code",
      ".*_generated\\.go$": "ignore generated code",
      "build/linter/printexpression/testdata/": "ignore test code"
    }
  },
  "printf": {
    "exclude_files": {
      "pkg/parser/parser.go": "parser/parser.go code",
      "external/": "no need to vet third party code",
      ".*_generated\\.go$": "ignore generated code",
      "pkg/planner/core/plan_clone_generator.go": "ignore plan_clone_generator code",
      "pkg/util/dbterror/ddl_terror.go": "ignore ddl_terror code"
    }
  },
  "unreachable": {
    "exclude_files": {
      "pkg/parser/parser.go": "parser/parser.go code",
      "external/": "no need to vet third party code",
      ".*_generated\\.go$": "ignore generated code"
    }
  },
  "composites": {
    "exclude_files": {
      "pkg/parser/parser.go": "parser/parser.go code",
      "external/": "no need to vet third party code",
      ".*_generated\\.go$": "ignore generated code",
      ".*mock.go$": "ignore generated code",
      "br/pkg/glue/console_glue_test.go": "ignore code",
      "br/pkg/restore/db_test.go": "ignore code",
      ".*_/testmain\\.go$": "ignore code"
    }
  },
  "copylocks": {
    "exclude_files": {
      "pkg/parser/parser.go": "parser/parser.go code",
      "external/": "no need to vet third party code",
      ".*_generated\\.go$": "ignore generated code",
      ".*mock.go$": "ignore generated code",
      "/cgo/": "ignore cgo code"
    }
  },
  "copyloopvar": {
    "exclude_files": {
      "pkg/parser/parser.go": "parser/parser.go code",
      "external/": "no need to vet third party code",
      ".*_generated\\.go$": "ignore generated code"
    }
  },
  "ctrlflow": {
    "exclude_files": {
      "pkg/parser/parser.go": "parser/parser.go code",
      "external/": "no need to vet third party code",
      ".*_generated\\.go$": "ignore generated code"
    }
  },
  "deadcode": {
    "exclude_files": {
      "pkg/parser/parser.go": "parser/parser.go code",
      "external/": "no need to vet third party code",
      ".*_generated\\.go$": "ignore generated code"
    }
  },
  "defers": {
    "exclude_files": {
      "pkg/parser/parser.go": "parser/parser.go code",
      "external/": "no need to vet third party code",
      ".*_generated\\.go$": "ignore generated code"
    }
  },
  "deepequalerrors": {
    "exclude_files": {
      "pkg/parser/parser.go": "parser/parser.go code",
      "external/": "no need to vet third party code",
      ".*_generated\\.go$": "ignore generated code"
    }
  },
  "durationcheck": {
    "exclude_files": {
      "pkg/parser/parser.go": "parser/parser.go code",
      "external/": "no need to vet third party code",
      "/rules_go_work-*": "ignore generated code",
      ".*_generated\\.go$": "ignore generated code"
    }
  },
  "errorsas": {
    "exclude_files": {
      "pkg/parser/parser.go": "parser/parser.go code",
      "external/": "no need to vet third party code",
      ".*_generated\\.go$": "ignore generated code"
    }
  },
  "errcheck": {
    "exclude_files": {
      "external/": "no need to vet third party code",
      ".*_generated\\.go$": "ignore generated code",
      ".*mock.go$": "ignore generated code",
      ".*_test\\.go$": "ignore generated code",
      "pkg/util/logutil": "ignore util/logutil code",
      "tools/": "ignore tools code",
      "/src/net/conf.go": "ignore code",
      "/rules_go_work-*": "ignore generated code",
      "GOROOT/": "ignore code",
      "/parser/": "ignore code",
      "pkg/server/internal/testserverclient/server_client.go": "ignore code",
      ".*_/testmain\\.go$": "ignore code"
    }
  },
  "filepermission": {
    "exclude_files": {
      "pkg/parser/parser.go": "parser/parser.go code",
      "external/": "no need to vet third party code",
      ".cgo/": "no need to cgo code",
      ".*_generated\\.go$": "ignore generated code",
      ".*mock.go$": "ignore generated code",
      ".*_/testmain\\.go$": "ignore code"
    }
  },
  "fieldalignment": {
    "exclude_files": {
      "pkg/parser/parser.go": "parser/parser.go code",
      "pkg/statistics/table.go": "disable this limitation that prevents us from splitting struct fields for clarity",
      "external/": "no need to vet third party code",
      ".*_generated\\.go$": "ignore generated code",
      ".*mock.go$": "ignore generated code",
      ".*_/testmain\\.go$": "ignore code",
      ".*_test\\.go$": "ignore test code"
    },
    "only_files": {
      "pkg/statistics/": "statistics/ code",
      "pkg/util/checksum": "util/checksum code",
      "pkg/util/processinfo.go": "util/processinfo.go code",
      "pkg/util/cpuprofile/": "util/cpuprofile/ code",
      "pkg/util/cteutil/": "util/cteutil/ code",
      "pkg/util/dbutil/": "util/dbutil/ code",
      "pkg/util/deadlockhistory/": "util/deadlockhistory/ code",
      "pkg/util/domainutil/": "util/domainutil/ code",
      "pkg/util/encrypt/": "util/encrypt/ code",
      "pkg/util/etcd/": "util/etcd/ code",
      "pkg/util/expensivequery/": "util/expensivequery/ code",
      "pkg/util/filter/": "util/filter/ code",
      "pkg/util/importer/": "util/importer/ code",
      "pkg/util/keydecoder/": "util/keydecoder/ code",
      "pkg/util/kvcache/": "util/kvcache/ code",
      "pkg/util/localpool/": "util/localpool/ code",
      "pkg/util/mathutil/": "util/mathutil/ code",
      "pkg/util/memory/": "util/memory/ code",
      "pkg/util/mock/": "util/mock/ code",
      "pkg/util/mvmap/": "util/mvmap/ code",
      "pkg/util/profile/": "util/profile/ code",
      "pkg/util/ranger/": "util/ranger/ code",
      "pkg/util/regexpr-router/": "util/regexpr-router/ code",
      "pkg/util/schemacmp/": "util/schemacmp/ code",
      "pkg/util/sqlexec/": "util/sqlexec/ code",
      "pkg/util/stringutil/": "util/stringutil/ code",
      "pkg/util/table-router/": "util/table-router/ code",
      "pkg/util/timeutil/": "util/timeutil/ code",
      "pkg/util/topsql/": "util/topsql/ code",
      "pkg/util/tracing/": "util/tracing/ code",
      "pkg/util/trxevents/": "util/trxevents/ code",
      "pkg/util/watcher/": "util/watcher/ code",
      "pkg/util/gctuner": "util/gctuner",
      "pkg/store/mockstore/unistore/util": "store/mockstore/unistore/util code",
      "pkg/ddl/util/": "ddl/util code",
      "pkg/server/internal": "server/internal code",
      "pkg/planner/core/internal": "planner/core/internal code",
      "pkg/executor/internal": "executor/internal code"
    }
  },
  "findcall": {
    "exclude_files": {
      "pkg/parser/parser.go": "parser/parser.go code",
      "external/": "no need to vet third party code",
      ".*_generated\\.go$": "ignore generated code"
    }
  },
  "forcetypeassert": {
    "exclude_files": {
      "pkg/parser/parser.go": "parser/parser.go code",
      ".*test_/testmain\\.go$": "ignore generated code",
      "external/": "no need to vet third party code",
      ".*_generated\\.go$": "ignore generated code"
    },
    "only_files": {
      "util/gctuner": "only for util/gctuner",
      "pkg/lightning/mydump/": "only for pkg/lightning/mydump/",
      "lightning/pkg/importer/opts": "only for lightning/pkg/importer/opts",
      "pkg/executor/aggregate.go": "only for executor/aggregate.go",
      "pkg/types/json_binary_functions.go": "only for types/json_binary_functions.go",
      "pkg/types/json_binary_test.go": "only for types/json_binary_test.go",
      "pkg/ddl/backfilling.go": "only for ddl/backfilling.go",
      "pkg/ddl/column.go": "only for ddl/column.go",
      "pkg/ddl/index.go": "only for ddl/index.go",
      "pkg/ddl/ingest/": "only for ddl/ingest/",
      "pkg/util/cgroup": "only for util/cgroup code",
      "pkg/server/conn.go": "only for server/conn.go",
      "pkg/server/conn_stmt.go": "only for server/conn_stmt.go",
      "pkg/server/conn_test.go": "only for server/conn_test.go",
      "pkg/planner/core/plan.go": "only for planner/core/plan.go",
      "pkg/errno/": "only for errno/",
      "pkg/extension/": "extension code"
    }
  },
  "gofmt": {
    "exclude_files": {
      "pkg/parser/": "parser/*.go code",
      "external/": "no need to vet third party code",
      ".*_generated\\.go$": "ignore generated code",
      ".*mock.go$": "ignore generated code",
      "/cgo/": "ignore cgo code",
      "/rules_go_work-*": "ignore generated code",
      ".*test_/testmain\\.go$": "ignore generated code",
      ".*failpoint_binding__.go$": "ignore generated code",
      "_cgo_gotypes.go": "skip _cgo_gotypes.go",
      "_cgo_imports.go": "skip _cgo_imports.go",
      ".*.cgo1.go": "skip cgo1.go"
    }
  },
  "gci": {
    "exclude_files": {
      "external/": "no need to vet third party code",
      ".*_generated\\.go$": "ignore generated code",
      ".*mock.go$": "ignore generated code",
      "/cgo/": "ignore cgo code",
      ".*\\.pb\\.go$": "generated code",
      "/rules_go_work-*": "ignore generated code",
      ".*test_/testmain\\.go$": "ignore generated code",
      ".*failpoint_binding__.go$": "ignore generated code",
      "pkg/util/printer/printer.go": "ignore util/printer code",
      "pkg/parser/parser.go": "ignore parser code",
      "pkg/parser/hintparser.go": "ignore parser/hintparser code"
    }
  },
  "gosec": {
    "exclude_files": {
      "pkg/parser/parser.go": "parser/parser.go code",
      "external/": "no need to vet third party code",
      "parser/goyacc/": "ignore goyacc code",
      ".*_test\\.go$": "ignore generated code",
      "/cgo/": "ignore cgo code",
      "/rules_go_work-*": "ignore generated code",
      "tools/check/ut.go": "ignore tools/check code",
      "cmd/mirror": "ignore cmd/mirror code",
      "tools/check/xprog/xprog.go": "ignore tools/check code",
      "cmd/pluginpkg/pluginpkg.go": "ignore cmd/pluginpkg code",
      "tools/check/xprog.go:": "ignore tools/check code",
      "tests/integrationtest/main.go": "ignore tests/integrationtest code",
      "GOROOT/": "ignore code",
      "pkg/server/internal/testserverclient/server_client.go": "ignore server_client code",
      ".*_generated\\.go$": "ignore generated code"
    }
  },
  "httpresponse": {
    "exclude_files": {
      "pkg/parser/parser.go": "parser/parser.go code",
      "external/": "no need to vet third party code",
      ".*_generated\\.go$": "ignore generated code"
    }
  },
  "ifaceassert": {
    "exclude_files": {
      "pkg/parser/parser.go": "parser/parser.go code",
      "external/": "no need to vet third party code",
      ".*_generated\\.go$": "ignore generated code"
    }
  },
  "ineffassign": {
    "exclude_files": {
      "pkg/parser/parser.go": "parser/parser.go code",
      "external/": "no need to vet third party code",
      ".*_generated\\.go$": "ignore generated code",
      ".*mock.go$": "ignore generated code",
      "/cgo/": "no need to vet cgo code"
    }
  },
  "intrange": {
    "exclude_files": {
      "pkg/parser/parser.go": "parser/parser.go code",
      "external/": "no need to vet third party code",
      ".*_generated\\.go$": "ignore generated code",
      ".*_test\\.go$": "ignore test code",
      ".*mock.go$": "ignore generated code",
      "/cgo/": "no need to vet cgo code"
    },
    "only_files": {
      "pkg/autoid_service/": "autoid_service code",
      "//cmd/": "cmd code",
      "pkg/bindinfo/": "bindinfo code",
      "pkg/distsql/": "distsql code",
      "pkg/infoschema/": "infoschema code",
      "pkg/owner/": "owner code",
      "pkg/util/": "util code",
      "pkg/workloadlearning": "workloadlearning code",
      "pkg/planner/core/generator/hash64_equals": "pkg/planner/core/generator/hash64_equals/ code",
      "pkg/planner/core/operator/logicalop": "pkg/planner/core/operator/logicalop code",
      "pkg/planner/core/casetest/tpch": "pkg/planner/core/casetest/tpch code",
      "pkg/planner/cardinality": "pkg/planner/cardinality code",
      "pkg/planner/funcdep": "pkg/planner/funcdep code",
<<<<<<< HEAD
      "pkg/table": "pkg/table code",
      "pkg/tablecodec": "pkg/tablecodec code"
=======
      "pkg/server/": "server code",
      "pkg/store/": "store code",
      "pkg/statistics": "pkg/statistics code"
>>>>>>> a50a2323
    }
  },
  "inspect": {
    "exclude_files": {
      "pkg/parser/parser.go": "parser/parser.go code",
      "external/": "no need to vet third party code",
      ".*_generated\\.go$": "ignore generated code"
    }
  },
  "lostcancel": {
    "exclude_files": {
      "pkg/parser/parser.go": "parser/parser.go code",
      "external/": "no need to vet third party code",
      ".*_generated\\.go$": "ignore generated code"
    }
  },
  "lll": {
    "exclude_files": {
      ".*_test\\.go$": "ignore test code",
      "/cgo/": "ignore cgo code",
      "external/": "no need to vet third party code",
      ".*_generated\\.go$": "ignore generated code",
      ".*mock.go$": "ignore generated code",
      ".*pb\\.go$": "ignore generated code",
      "br/pkg/streamhelper/.*_test\\.go$": "ignore test code",
      "br/pkg/errors/errors.go": "ignore error",
      "br/pkg/rtree/logging_test.go": "ignore rtree code",
      "br/pkg/logutil/logging_test.go": "ignore logutil code",
      "br/pkg/storage/": "ignore storage code",
      "br/pkg/mock/storage/storage.go": "ignore storage code",
      "br/pkg/utils/": "ignore utils code",
      "br/pkg/version/version.go": "ignore version code",
      "pkg/lightning/common/errors.go": "ignore error",
      "pkg/lightning/config/config.go": "ignore config code",
      "pkg/lightning/config/config_test.go": "ignore config code",
      "pkg/lightning/config/global.go": "ignore global code",
      "pkg/lightning/mydump/": "ignore mydump code",
      "pkg/lightning/checkpoints/checkpoints.go": "ignore checkpoints code",
      "pkg/lightning/checkpoints/glue_checkpoint.go": "ignore glue_checkpoint code",
      "pkg/lightning/backend/local/": "ignore local code",
      "pkg/lightning/backend/tidb/tidb.go": "ignore tidb code",
      "pkg/lightning/backend/tidb/tidb_test.go": "ignore tidb code",
      "pkg/lightning/checkpoints/checkpoints_test.go": "ignore checkpoints code",
      "pkg/lightning/checkpoints/checkpoints_sql_test.go": "ignore checkpoints code",
      "pkg/lightning/errormanager/errormanager_test.go": "ignore errormanager code",
      "pkg/lightning/backend/kv/sql2kv_test.go": "ignore sql2kv code",
      "br/pkg/stream/rewrite_meta_rawkv_test.go": "ignore rewrite_meta_rawkv code",
      "lightning/pkg/server/lightning.go": "ignore lightning code",
      "lightning/pkg/importer": "ignore importer code",
      "br/cmd/tidb-lightning-ctl/main.go": "ignore main code",
      "br/pkg/stream/rewrite_meta_rawkv.go": "ignore rewrite_meta_rawkv code",
      "lightning/pkg/web/": "ignore web code",
      "br/pkg/mock/": "ignore mock code",
      "br/pkg/aws/ebs.go": "ignore ebs code",
      "br/pkg/backup/": "ignore backup code",
      "br/pkg/restore/": "ignore restore code",
      "br/pkg/task/": "ignore task code",
      "br/pkg/version/": "ignore version code",
      "pkg/ddl/util/util.go": "ignore util code",
      "pkg/ddl/syncer/syncer.go": "ignore syncer code",
      "pkg/ddl/ingest/backend.go": "ignore backend code",
      "pkg/ddl/ingest/backend_mgr.go": "ignore backend_mgr code",
      "pkg/ddl/ingest/engine_mgr.go": "ignore engine_mgr code",
      "pkg/util/column-mapping/column.go": "ignore error",
      "pkg/parser/mysql/": "ignore mysql code",
      "pkg/parser/auth": "ignore auth code",
      "pkg/parser/charset/charset.go": "ignore charset code",
      "pkg/parser/types/field_type.go": "ignore field_type code",
      "pkg/parser/model/ddl.go": "ignore ddl code",
      "pkg/parser/model/model.go": "ignore model code",
      "pkg/parser/model/model_test.go": "ignore tables code",
      "pkg/parser/ast": "ignore ast code",
      "pkg/parser/parser.go": "ignore parser code",
      "pkg/parser/hintparser.go": "ignore hintparser code",
      "pkg/parser/yy_parser.go": "ignore yy_parser code",
      "pkg/parser/digester.go": "ignore digester code",
      "pkg/parser/consistent_test.go": "ignore consistent code",
      "pkg/parser/bench_test.go": "ignore bench code",
      "pkg/parser/parser_test.go": "ignore parser_test code",
      "pkg/parser/digester_test.go": "ignore digester_test code",
      "pkg/parser/hintparser_test.go": "ignore hintparser_test code",
      "pkg/errno/errname.go": "ignore errname code",
      "pkg/planner/funcdep/fd_graph.go": "ignore fd_graph code",
      "pkg/planner/funcdep/doc.go": "ignore funcdep code",
      "pkg/planner/util/path.go": "ignore path code",
      "pkg/planner/memo/": "ignore memo code",
      "pkg/ttl/cache/ttlstatus.go": "ignore ttlstatus code",
      "pkg/ttl/ttlworker/": "ignore ttlworker code",
      "pkg/ttl/sqlbuilder/sql_test.go": "ignore sql_test code",
      "pkg/planner/core/": "ignore core code",
      "pkg/planner/optimize.go": "ignore optimize code",
      "pkg/planner/cascades/": "ignore cascades code",
      "pkg/planner/cardinality/": "ignore cardinality code",
      "pkg/planner/funcdep/extract_fd_test.go": "ignore extract_fd code",
      "pkg/planner/funcdep/only_full_group_by_test.go": "ignore only_full_group_by code",
      "dumpling/export": "ignore export code",
      "pkg/ddl/placement/": "ignore placement code"
    },
    "only_files": {
      "br/": "only for br code",
      "pkg/ttl/": "only for ttl code",
      "pkg/planner/": "only for planner code",
      "pkg/parser/": "only for parser code",
      "dumpling/": "only for dumpling code"
    }
  },
  "makezero": {
    "exclude_files": {
      "pkg/parser/parser.go": "parser/parser.go code",
      "/cgo/": "ignore cgo code",
      ".*_test\\.go$": "ignore generated code",
      "external/": "no need to vet third party code",
      ".*_generated\\.go$": "ignore generated code"
    }
  },
  "mirror": {
    "exclude_files": {
      "pkg/parser/parser.go": "parser/parser.go code",
      "/cgo/": "ignore cgo code",
      "external/": "no need to vet third party code",
      "tools/": "ignore tools code",
      ".*_generated\\.go$": "ignore generated code"
    }
  },
  "misspell": {
    "exclude_files": {
      "pkg/parser/parser.go": "parser/parser.go code",
      "/cgo/": "ignore cgo code",
      "external/": "no need to vet third party code",
      "$GOROOT/": "ignore GOROOT code",
      ".*_generated\\.go$": "ignore generated code"
    }
  },
  "nilfunc": {
    "exclude_files": {
      "pkg/parser/parser.go": "parser/parser.go code",
      "external/": "no need to vet third party code",
      ".*_generated\\.go$": "ignore generated code"
    }
  },
  "nilness": {
    "exclude_files": {
      "br/pkg/streamhelper/advancer_test.go": "please fix it",
      "pkg/parser/parser.go": "parser/parser.go code",
      "external/": "no need to vet third party code",
      ".*_generated\\.go$": "ignore generated code",
      ".*mock.go$": "ignore generated code",
      "/cgo/": "ignore cgo"
    }
  },
  "pkgfact": {
    "exclude_files": {
      "pkg/parser/parser.go": "parser/parser.go code",
      "external/": "no need to vet third party code",
      ".*_generated\\.go$": "ignore generated code"
    }
  },
  "revive": {
    "exclude_files": {
      "pkg/parser/parser.go": "parser/parser.go code",
      "external/": "no need to vet third party code",
      "GOROOT/": "ignore code",
      "/cgo/": "ignore cgo",
      "tools/": "ignore tool code",
      "pkg/parser/goyacc/": "ignore goyacc code",
      "pkg/parser/ast/": "ignore parser/ast code",
      "pkg/parser/test_driver/": "ignore parser/test_driver code",
      "pkg/planner/core/plan_clone_generated.go": "ignore plan_clone_generated code",
      "pkg/planner/core/operator/logicalop/hash64_equals_generated.go": "ignore hash64_equals_generated code",
      ".*_test\\.go$": "ignore generated code",
      ".*_generated\\.go$": "ignore generated code",
      ".*mock.go$": "ignore generated code",
      "pkg/plugin/conn_ip_example/": "plugin/conn_ip_example/"
    },
    "only_files": {
      "pkg/autoid_service/": "autoid_service",
      "pkg/bindinfo/": "bindinfo",
      "pkg/lightning/": "pkg/lightning/",
      "lightning/": "lightning/",
      "pkg/executor/": "executor/",
      "pkg/types/json_binary_functions.go": "types/json_binary_functions.go",
      "pkg/types/json_binary_test.go": "types/json_binary_test.go",
      "pkg/ddl/": "ddl",
      "pkg/expression/a": "expression/a code",
      "pkg/expression/builtin.go": "expression/builtin code",
      "pkg/expression/builtin_cast.go": "expression/builtin_cast code",
      "pkg/server/": "server/ code",
      "pkg/distsql/": "distsql code",
      "pkg/disttask": "disttask code",
      "dumpling/export": "dumpling/export code",
      "pkg/lock/": "lock file",
      "pkg/errno/": "errno code",
      "pkg/session/": "session code",
      "pkg/structure/": "structure code",
      "pkg/statistics/": "statistics/ code",
      "pkg/telemetry/": "telemetry code",
      "pkg/parser/": "parser code",
      "pkg/planner/": "planner code",
      "pkg/plugin/": "plugin code",
      "pkg/util/": "util code",
      "pkg/meta/": "parser code",
      "pkg/extension/": "extension code",
      "pkg/resourcemanager/": "resourcemanager code",
      "pkg/keyspace/": "keyspace code",
      "pkg/owner/": "owner code",
      "pkg/timer/": "timer code",
      "pkg/domain": "domain code",
      "pkg/workloadlearning": "workloadlearning code"
    }
  },
  "shift": {
    "exclude_files": {
      "pkg/parser/parser.go": "parser/parser.go code",
      "external/": "no need to vet third party code",
      ".*_generated\\.go$": "ignore generated code"
    }
  },
  "sortslice": {
    "exclude_files": {
      "pkg/parser/parser.go": "parser/parser.go code",
      "external/": "no need to vet third party code",
      ".*_generated\\.go$": "ignore generated code"
    }
  },
  "stdmethods": {
    "exclude_files": {
      "pkg/parser/parser.go": "parser/parser.go code",
      "external/": "no need to vet third party code",
      ".*_generated\\.go$": "ignore generated code"
    }
  },
  "stringintconv": {
    "exclude_files": {
      "pkg/parser/parser.go": "parser/parser.go code",
      "external/": "no need to vet third party code",
      ".*_generated\\.go$": "ignore generated code"
    }
  },
  "structtag": {
    "exclude_files": {
      "pkg/parser/parser.go": "parser/parser.go code",
      "external/": "no need to vet third party code",
      ".*_generated\\.go$": "ignore generated code"
    }
  },
  "testinggoroutine": {
    "exclude_files": {
      "pkg/parser/parser.go": "parser/parser.go code",
      "external/": "no need to vet third party code",
      ".*_generated\\.go$": "ignore generated code"
    }
  },
  "tests": {
    "exclude_files": {
      "pkg/parser/parser.go": "parser/parser.go code",
      "external/": "no need to vet third party code",
      ".*_generated\\.go$": "ignore generated code"
    }
  },
  "toomanytests": {
    "exclude_files": {
      "pkg/parser/parser.go": "parser/parser.go code",
      "external/": "no need to vet third party code",
      ".*_generated\\.go$": "ignore generated code",
      ".*mock.go$": "ignore generated code",
      "/cgo/": "ignore cgo code",
      "/rules_go_work-*": "ignore generated code",
      ".*test_/testmain\\.go$": "ignore generated code",
      ".*failpoint_binding__.go$": "ignore generated code",
      "pkg/util/chunk": "ignore util/chunk",
      "pkg/lightning/mydump/": "more than 50",
      "lightning/pkg/importer/": "more than 50",
      "pkg/lightning/backend/local/": "more than 50",
      "br/pkg/restore/": "more than 50",
      "pkg/ddl/tests/partition/": "more than 50"
    },
    "only_files": {
      "br/pkg/version/": "br/pkg/version/ coded",
      "br/pkg/utils/storewatch/": "br/pkg/utils/storewatch/ coded",
      "br/pkg/utils/iter/": "br/pkg/utils/iter/ coded",
      "br/pkg/utils/": "br/pkg/utils/ coded",
      "br/pkg/task/show/": "br/pkg/task/show/ coded",
      "br/pkg/task/": "br/pkg/task/ coded",
      "br/pkg/streamhelper/spans/": "br/pkg/streamhelper/spans/ coded",
      "br/pkg/streamhelper/": "br/pkg/streamhelper/ coded",
      "br/pkg/stream/": "br/pkg/stream/ coded",
      "br/pkg/storage/": "br/pkg/storage/ coded",
      "br/pkg/rtree/": "br/pkg/rtree/ coded",
      "br/pkg/restore/tiflashrec/": "br/pkg/restore/tiflashrec/ coded",
      "br/pkg/restore/split/": "br/pkg/restore/split/ coded",
      "br/pkg/restore/ingestrec/": "br/pkg/restore/ingestrec/ coded",
      "br/pkg/pdutil/": "br/pkg/pdutil/ coded",
      "br/pkg/metautil/": "br/pkg/metautil/ coded",
      "br/pkg/logutil/": "br/pkg/logutil/ coded",
      "br/pkg/gluetidb/": "br/pkg/gluetidb/ coded",
      "br/pkg/conn/": "br/pkg/conn/ coded",
      "br/pkg/checkpoint/": "br/pkg/checkpoint/ coded",
      "br/pkg/backup/": "br/pkg/backup/ coded",
      "pkg/planer/core/casetest/binaryplan": "planer/core/casetest/binaryplan",
      "pkg/planer/core/casetest/cbotest": "planer/core/casetest/cbotest",
      "pkg/planer/core/casetest/dag": "planer/core/casetest/dag",
      "pkg/planer/core/casetest/enforcempp": "planer/core/casetest/enforcempp",
      "pkg/planer/core/casetest/flatplan": "planer/core/casetest/flatplan",
      "pkg/planer/core/casetest/hint": "planer/core/casetest/hint",
      "pkg/planer/core/casetest/mpp": "planer/core/casetest/mpp",
      "pkg/planer/core/casetest/partition": "planer/core/casetest/partition",
      "pkg/planer/core/casetest/pushdown": "planer/core/casetest/pushdown",
      "pkg/planer/core/casetest/rule": "planer/core/casetest/rule",
      "pkg/planer/core/casetest/scalarsubquery": "planer/core/casetest/scalarsubquery",
      "pkg/planer/core/casetest/testdata": "planer/core/casetest/testdata",
      "pkg/planer/core/casetest/windows": "planer/core/casetest/windows",
      "pkg/planer/core/tests/": "planer/core/tests/",
      "pkg/executor/test/admintest": "executor/test/admintest",
      "pkg/executor/test/aggregate": "executor/test/aggregate",
      "pkg/executor/test/autoidtest": "executor/test/autoidtest",
      "pkg/executor/test/distsqltest": "executor/test/distsqltest",
      "pkg/executor/test/fktest": "executor/test/fktest",
      "pkg/executor/test/indexmergereadtest": "executor/test/indexmergereadtest",
      "pkg/executor/test/jointest": "executor/test/jointest",
      "pkg/executor/test/kvtest": "executor/test/kvtest",
      "pkg/executor/test/loaddatatest": "executor/test/loaddatatest",
      "pkg/executor/test/loadremotetest": "executor/test/loadremotetest",
      "pkg/executor/test/memtest": "executor/test/memtest",
      "pkg/executor/test/oomtest": "executor/test/oomtest",
      "pkg/executor/test/partitiontest": "executor/test/partitiontest",
      "pkg/executor/test/passwordtest": "executor/test/passwordtest",
      "pkg/executor/test/seqtest": "executor/test/seqtest",
      "pkg/executor/test/showtest": "executor/test/showtest",
      "pkg/executor/test/simpletest": "executor/test/simpletest",
      "pkg/executor/test/splittest": "executor/test/splittest",
      "pkg/executor/test/tiflashtest": "executor/test/tiflashtest",
      "pkg/executor/test/unstabletest": "executor/test/unstabletest",
      "br/": "br code",
      "pkg/session/test": "session/test code",
      "pkg/ddl/tests": "ddl/tests code",
      "pkg/disttask/": "disttask code",
      "pkg/timer/": "timer code",
      "pkg/util/": "util code",
      "pkg/lightning/config/": "pkg/lightning/config code",
      "br/pkg/storage": "br/pkg/storage code",
      "br/pkg/utils": "br/pkg/utils code",
      "pkg/planner/cascades": "planner/cascades code",
      "pkg/store/": "store code",
      "pkg/ttl/": "ttl code",
      "pkg/bindinfo/": "bindinfo code",
      "pkg/domain/": "domain code"
    }
  },
  "unconvert": {
    "exclude_files": {
      "external/": "no need to vet third party code",
      ".*\\.pb\\.go$": "generated code",
      "pkg/parser/parser.go": "generated code",
      "/cgo/": "no need to vet third party code for cgo",
      "pkg/lightning/common/conn.go": "ignore: to fix it",
      "pkg/lightning/common/storage_unix.go": "ignore: to fix it",
      "br/pkg/task/common.go": "ignore: to fix it",
      ".*_generated\\.go$": "ignore generated code"
    }
  },
  "unmarshal": {
    "exclude_files": {
      "pkg/parser/parser.go": "parser/parser.go code",
      "external/": "no need to vet third party code",
      ".*_generated\\.go$": "ignore generated code"
    }
  },
  "unsafeptr": {
    "exclude_files": {
      "pkg/parser/parser.go": "parser/parser.go code",
      "external/": "no need to vet third party code",
      ".*_generated\\.go$": "ignore generated code",
      ".*mock.go$": "ignore generated code",
      "pkg/parser/digester.go": "ignore code"
    }
  },
  "unusedresult": {
    "exclude_files": {
      "pkg/parser/parser.go": "parser/parser.go code",
      "external/": "no need to vet third party code",
      ".*_generated\\.go$": "ignore generated code",
      ".*mock.go$": "ignore generated code",
      "pkg/parser/digester_test.go": "ignore code"
    }
  },
  "rowserrcheck": {
    "exclude_files": {
      "pkg/parser/parser.go": "parser/parser.go code",
      "external/": "no need to vet third party code",
      ".*_generated\\.go$": "ignore generated code",
      ".*mock.go$": "ignore generated code",
      "pkg/server/tidb_test.go": "ignore test code",
      "pkg/server/tests/tidb_test.go": "ignore test code",
      "pkg/server/tests/commontest/tidb_test.go": "ignore test code",
      "pkg/server/tests/tidb_serial_test.go": "ignore test code",
      "pkg/server/tidb_serial_test.go": "ignore test code",
      "pkg/server/statistics_handler_test.go": "ignore test code",
      "pkg/server/handler/optimizor/optimize_trace_test.go": "ignore test code",
      "pkg/server/handler/optimizor/plan_replayer_test.go": "ignore test code",
      "pkg/server/handler/optimizor/statistics_handler_test.go": "ignore test code",
      "pkg/server/server_test.go": "ignore test code",
      "pkg/server/optimize_trace_test.go": "ignore test code",
      "pkg/server/plan_replayer_test.go": "ignore test code",
      "pkg/server/internal/testserverclient/server_client.go": "ignore test code"
    }
  },
  "S1000": {
    "exclude_files": {
      "pkg/parser/parser.go": "parser/parser.go code",
      "external/": "no need to vet third party code",
      ".*_generated\\.go$": "ignore generated code"
    }
  },
  "S1001": {
    "exclude_files": {
      "pkg/parser/parser.go": "parser/parser.go code",
      "external/": "no need to vet third party code",
      ".*_generated\\.go$": "ignore generated code"
    }
  },
  "S1002": {
    "exclude_files": {
      "pkg/parser/parser.go": "parser/parser.go code",
      "external/": "no need to vet third party code",
      ".*_generated\\.go$": "ignore generated code"
    }
  },
  "S1003": {
    "exclude_files": {
      "pkg/parser/parser.go": "parser/parser.go code",
      "external/": "no need to vet third party code",
      ".*_generated\\.go$": "ignore generated code"
    }
  },
  "S1004": {
    "exclude_files": {
      "pkg/parser/parser.go": "parser/parser.go code",
      "external/": "no need to vet third party code",
      ".*_generated\\.go$": "ignore generated code"
    }
  },
  "S1005": {
    "exclude_files": {
      "pkg/parser/parser.go": "parser/parser.go code",
      "external/": "no need to vet third party code",
      ".*_generated\\.go$": "ignore generated code"
    }
  },
  "S1006": {
    "exclude_files": {
      "pkg/parser/parser.go": "parser/parser.go code",
      "external/": "no need to vet third party code",
      ".*_generated\\.go$": "ignore generated code"
    }
  },
  "S1007": {
    "exclude_files": {
      "pkg/parser/parser.go": "parser/parser.go code",
      "external/": "no need to vet third party code",
      ".*_generated\\.go$": "ignore generated code"
    }
  },
  "S1008": {
    "exclude_files": {
      "pkg/parser/parser.go": "parser/parser.go code",
      "external/": "no need to vet third party code",
      ".*_generated\\.go$": "ignore generated code"
    }
  },
  "S1009": {
    "exclude_files": {
      "pkg/parser/parser.go": "parser/parser.go code",
      "external/": "no need to vet third party code",
      ".*_generated\\.go$": "ignore generated code"
    }
  },
  "S1010": {
    "exclude_files": {
      "pkg/parser/parser.go": "parser/parser.go code",
      "external/": "no need to vet third party code",
      ".*_generated\\.go$": "ignore generated code"
    }
  },
  "S1011": {
    "exclude_files": {
      "pkg/parser/parser.go": "parser/parser.go code",
      "external/": "no need to vet third party code",
      ".*_generated\\.go$": "ignore generated code"
    }
  },
  "S1012": {
    "exclude_files": {
      "pkg/parser/parser.go": "parser/parser.go code",
      "external/": "no need to vet third party code",
      ".*_generated\\.go$": "ignore generated code"
    }
  },
  "S1013": {
    "exclude_files": {
      "pkg/parser/parser.go": "parser/parser.go code",
      "external/": "no need to vet third party code",
      ".*_generated\\.go$": "ignore generated code"
    }
  },
  "S1014": {
    "exclude_files": {
      "pkg/parser/parser.go": "parser/parser.go code",
      "external/": "no need to vet third party code",
      ".*_generated\\.go$": "ignore generated code"
    }
  },
  "S1015": {
    "exclude_files": {
      "pkg/parser/parser.go": "parser/parser.go code",
      "external/": "no need to vet third party code",
      ".*_generated\\.go$": "ignore generated code"
    }
  },
  "S1016": {
    "exclude_files": {
      "pkg/parser/parser.go": "parser/parser.go code",
      "external/": "no need to vet third party code",
      ".*_generated\\.go$": "ignore generated code"
    }
  },
  "S1017": {
    "exclude_files": {
      "pkg/parser/parser.go": "parser/parser.go code",
      "external/": "no need to vet third party code",
      ".*_generated\\.go$": "ignore generated code"
    }
  },
  "S1018": {
    "exclude_files": {
      "pkg/parser/parser.go": "parser/parser.go code",
      "external/": "no need to vet third party code",
      ".*_generated\\.go$": "ignore generated code"
    }
  },
  "S1019": {
    "exclude_files": {
      "external/": "no need to vet third party code",
      ".*_generated\\.go$": "ignore generated code",
      ".*mock.go$": "ignore generated code",
      "pkg/parser/parser.go": "ignore code"
    }
  },
  "S1020": {
    "exclude_files": {
      "pkg/parser/parser.go": "parser/parser.go code",
      "external/": "no need to vet third party code",
      ".*_generated\\.go$": "ignore generated code"
    }
  },
  "S1021": {
    "exclude_files": {
      "pkg/parser/parser.go": "parser/parser.go code",
      "external/": "no need to vet third party code",
      ".*_generated\\.go$": "ignore generated code",
      ".*mock.go$": "ignore generated code",
      "tools/check/ut.go": "ignore code"
    }
  },
  "S1022": {
    "exclude_files": {
      "pkg/parser/parser.go": "parser/parser.go code",
      "external/": "no need to vet third party code",
      ".*_generated\\.go$": "ignore generated code"
    }
  },
  "S1023": {
    "exclude_files": {
      "external/": "no need to vet third party code",
      ".*_generated\\.go$": "ignore generated code",
      ".*mock.go$": "ignore generated code",
      "pkg/parser/parser.go": "ignore code"
    }
  },
  "S1024": {
    "exclude_files": {
      "pkg/parser/parser.go": "parser/parser.go code",
      "external/": "no need to vet third party code",
      ".*_generated\\.go$": "ignore generated code"
    }
  },
  "S1025": {
    "exclude_files": {
      "pkg/parser/parser.go": "parser/parser.go code",
      "external/": "no need to vet third party code",
      ".*_generated\\.go$": "ignore generated code"
    }
  },
  "S1026": {
    "exclude_files": {
      "pkg/parser/parser.go": "parser/parser.go code",
      "external/": "no need to vet third party code",
      ".*_generated\\.go$": "ignore generated code"
    }
  },
  "S1027": {
    "exclude_files": {
      "pkg/parser/parser.go": "parser/parser.go code",
      "external/": "no need to vet third party code",
      ".*_generated\\.go$": "ignore generated code"
    }
  },
  "S1028": {
    "exclude_files": {
      "pkg/parser/parser.go": "parser/parser.go code",
      "external/": "no need to vet third party code",
      ".*_generated\\.go$": "ignore generated code"
    }
  },
  "S1029": {
    "exclude_files": {
      "pkg/parser/parser.go": "parser/parser.go code",
      "external/": "no need to vet third party code",
      ".*_generated\\.go$": "ignore generated code"
    }
  },
  "S1030": {
    "exclude_files": {
      "pkg/parser/parser.go": "parser/parser.go code",
      "external/": "no need to vet third party code",
      ".*_generated\\.go$": "ignore generated code"
    }
  },
  "S1031": {
    "exclude_files": {
      "pkg/parser/parser.go": "parser/parser.go code",
      "external/": "no need to vet third party code",
      ".*_generated\\.go$": "ignore generated code"
    }
  },
  "S1032": {
    "exclude_files": {
      "pkg/parser/parser.go": "parser/parser.go code",
      "external/": "no need to vet third party code",
      ".*_generated\\.go$": "ignore generated code"
    }
  },
  "S1033": {
    "exclude_files": {
      "pkg/parser/parser.go": "parser/parser.go code",
      "external/": "no need to vet third party code",
      ".*_generated\\.go$": "ignore generated code"
    }
  },
  "S1034": {
    "exclude_files": {
      "pkg/parser/parser.go": "parser/parser.go code",
      "external/": "no need to vet third party code",
      ".*_generated\\.go$": "ignore generated code"
    }
  },
  "S1035": {
    "exclude_files": {
      "pkg/parser/parser.go": "parser/parser.go code",
      "external/": "no need to vet third party code",
      ".*_generated\\.go$": "ignore generated code"
    }
  },
  "S1036": {
    "exclude_files": {
      "pkg/parser/parser.go": "parser/parser.go code",
      "external/": "no need to vet third party code",
      ".*_generated\\.go$": "ignore generated code"
    }
  },
  "S1037": {
    "exclude_files": {
      "pkg/parser/parser.go": "parser/parser.go code",
      "external/": "no need to vet third party code",
      ".*_generated\\.go$": "ignore generated code"
    }
  },
  "S1038": {
    "exclude_files": {
      "pkg/parser/parser.go": "parser/parser.go code",
      "external/": "no need to vet third party code",
      ".*_generated\\.go$": "ignore generated code"
    }
  },
  "S1039": {
    "exclude_files": {
      "pkg/parser/parser.go": "parser/parser.go code",
      "external/": "no need to vet third party code",
      ".*_generated\\.go$": "ignore generated code"
    }
  },
  "S1040": {
    "exclude_files": {
      "external/": "no need to vet third party code",
      ".*_generated\\.go$": "ignore generated code",
      ".*mock.go$": "ignore generated code",
      "pkg/parser/parser.go": "ignore generated code"
    }
  },
  "SA1019": {
    "exclude_files": {
      "pkg/parser/parser.go": "parser/parser.go code",
      "/build/": "no need to linter code",
      "external/": "no need to vet third party code",
      ".*_generated\\.go$": "ignore generated code",
      ".*mock.go$": "ignore generated code",
      ".*_test\\.go$": "ignore test code",
      "br/pkg/restore/split/client.go": "github.com/golang/protobuf deprecated",
      "br/pkg/streamhelper/advancer_cliext.go": "github.com/golang/protobuf deprecated",
      "pkg/lightning/checkpoints/checkpoints.go": "cfg.TikvImporter.Addr is deprecated",
      "pkg/lightning/checkpoints/glue_checkpoint.go": "cfg.TikvImporter.Addr is deprecated",
      "pkg/lightning/backend/local/local.go": "grpc Compressor/Decompressor is deprecated",
      "pkg/lightning/backend/local/compress.go": "grpc Compressor/Decompressor is deprecated",
      "pkg/domain/infosync/resource_manager_client.go": "github.com/golang/protobuf deprecated"
    },
    "only_files": {
      "pkg/expression/bench_test.go": "expression/bench_test.go",
      "pkg/domain/": "domain code",
      "pkg/util/gctuner": "util/gctuner",
      "pkg/util/cgroup": "util/cgroup code",
      "pkg/util/watcher": "util/watcher",
      "pkg/br/pkg/": "br/pkg",
      "pkg/executor/aggregate.go": "executor/aggregate.go",
      "pkg/types/": "types",
      "pkg/ddl/": "enable to ddl",
      "pkg/expression/builtin_cast.go": "enable expression/builtin_cast.go",
      "pkg/planner/core/plan.go": "planner/core/plan.go",
      "pkg/extension/": "extension code",
      "pkg/resourcemanager/": "resourcemanager code",
      "pkg/keyspace/": "keyspace code",
      "pkg/server/": "server code",
      "pkg/owner/": "owner code",
      "pkg/meta": "meta code",
      "pkg/timer/": "timer code",
      "pkg/statistics/": "statistics code"
    }
  },
  "SA1029": {
    "exclude_files": {
      "pkg/parser/parser.go": "parser/parser.go code",
      "external/": "no need to vet third party code",
      ".*_generated\\.go$": "ignore generated code",
      ".*mock.go$": "ignore generated code",
      ".*_test\\.go$": "ignore test code"
    }
  },
  "SA2000": {
    "exclude_files": {
      "pkg/parser/parser.go": "parser/parser.go code",
      "external/": "no need to vet third party code",
      ".*_generated\\.go$": "ignore generated code"
    }
  },
  "SA2001": {
    "exclude_files": {
      "pkg/parser/parser.go": "parser/parser.go code",
      "external/": "no need to vet third party code",
      ".*_generated\\.go$": "ignore generated code"
    }
  },
  "SA2003": {
    "exclude_files": {
      "pkg/parser/parser.go": "parser/parser.go code",
      "external/": "no need to vet third party code",
      ".*_generated\\.go$": "ignore generated code"
    }
  },
  "SA3000": {
    "exclude_files": {
      "pkg/parser/parser.go": "parser/parser.go code",
      "external/": "no need to vet third party code",
      ".*_generated\\.go$": "ignore generated code"
    }
  },
  "SA3001": {
    "exclude_files": {
      "pkg/parser/parser.go": "parser/parser.go code",
      "external/": "no need to vet third party code",
      ".*_generated\\.go$": "ignore generated code"
    }
  },
  "SA4004": {
    "exclude_files": {
      "pkg/parser/parser.go": "parser/parser.go code",
      "server/http_status.go": "ignore server/http_status.go",
      "external/": "no need to vet third party code",
      ".*_generated\\.go$": "ignore generated code"
    }
  },
  "SA4009": {
    "exclude_files": {
      "pkg/parser/parser.go": "parser/parser.go code",
      "external/": "no need to vet third party code",
      ".*_generated\\.go$": "ignore generated code"
    }
  },
  "SA4018": {
    "exclude_files": {
      "pkg/parser/parser.go": "parser/parser.go code",
      "external/": "no need to vet third party code",
      ".*_generated\\.go$": "ignore generated code"
    }
  },
  "SA5000": {
    "exclude_files": {
      "pkg/parser/parser.go": "parser/parser.go code",
      "external/": "no need to vet third party code",
      ".*_generated\\.go$": "ignore generated code"
    }
  },
  "SA5001": {
    "exclude_files": {
      "pkg/parser/parser.go": "parser/parser.go code",
      "external/": "no need to vet third party code",
      ".*_generated\\.go$": "ignore generated code"
    }
  },
  "SA5002": {
    "exclude_files": {
      "pkg/parser/parser.go": "parser/parser.go code",
      "external/": "no need to vet third party code",
      ".*_generated\\.go$": "ignore generated code"
    }
  },
  "SA5003": {
    "exclude_files": {
      "pkg/parser/parser.go": "parser/parser.go code",
      "external/": "no need to vet third party code",
      ".*_generated\\.go$": "ignore generated code"
    }
  },
  "SA5004": {
    "exclude_files": {
      "pkg/parser/parser.go": "parser/parser.go code",
      "external/": "no need to vet third party code",
      ".*_generated\\.go$": "ignore generated code"
    }
  },
  "SA5005": {
    "exclude_files": {
      "pkg/parser/parser.go": "parser/parser.go code",
      "external/": "no need to vet third party code",
      ".*_generated\\.go$": "ignore generated code"
    }
  },
  "SA5007": {
    "exclude_files": {
      "pkg/parser/parser.go": "parser/parser.go code",
      "external/": "no need to vet third party code",
      ".*_generated\\.go$": "ignore generated code"
    }
  },
  "SA5008": {
    "exclude_files": {
      "pkg/parser/parser.go": "parser/parser.go code",
      "external/": "no need to vet third party code",
      ".*_generated\\.go$": "ignore generated code"
    }
  },
  "SA5009": {
    "exclude_files": {
      "pkg/parser/parser.go": "parser/parser.go code",
      "external/": "no need to vet third party code",
      ".*_generated\\.go$": "ignore generated code"
    }
  },
  "SA5010": {
    "exclude_files": {
      "pkg/parser/parser.go": "parser/parser.go code",
      "external/": "no need to vet third party code",
      ".*_generated\\.go$": "ignore generated code"
    }
  },
  "SA5011": {
    "exclude_files": {
      "pkg/parser/parser.go": "parser/parser.go code",
      "external/": "no need to vet third party code",
      ".*_generated\\.go$": "ignore generated code"
    }
  },
  "SA5012": {
    "exclude_files": {
      "pkg/parser/parser.go": "parser/parser.go code",
      "external/": "no need to vet third party code",
      ".*_generated\\.go$": "ignore generated code"
    }
  },
  "SA6000": {
    "exclude_files": {
      "pkg/parser/parser.go": "parser/parser.go code",
      "external/": "no need to vet third party code",
      ".*_generated\\.go$": "ignore generated code"
    }
  },
  "SA6001": {
    "exclude_files": {
      "pkg/parser/parser.go": "parser/parser.go code",
      "external/": "no need to vet third party code",
      ".*_generated\\.go$": "ignore generated code"
    }
  },
  "SA6002": {
    "exclude_files": {
      "pkg/parser/parser.go": "parser/parser.go code",
      "external/": "no need to vet third party code",
      "pkg/util/zeropool/pool_test.go": "util/zeropool/pool_test.go",
      ".*_generated\\.go$": "ignore generated code"
    }
  },
  "SA6005": {
    "exclude_files": {
      "pkg/parser/parser.go": "parser/parser.go code",
      "external/": "no need to vet third party code",
      ".*_generated\\.go$": "ignore generated code"
    }
  },
  "prealloc": {
    "exclude_files": {
      "pkg/parser/parser.go": "parser/parser.go code",
      "cmd/mirror": "cmd/mirror code",
      "external/": "no need to vet third party code",
      ".*_generated\\.go$": "ignore generated code",
      ".*mock.go$": "ignore generated code",
      "pkg/parser/yy_parser.go": "ignore generated code",
      "/cgo/": "no need to vet third party code for cgo"
    }
  },
  "predeclared": {
    "exclude_files": {
      "external/": "no need to vet third party code",
      "cmd/mirror": "no need to mirror",
      ".*_generated\\.go$": "ignore generated code",
      ".*mock.go$": "ignore generated code",
      "pkg/parser/yy_parser.go": "ignore generated code",
      "pkg/parser/parser.go": "ignore generated code",
      "/cgo/": "no need to vet third party code for cgo"
    }
  },
  "U1000": {
    "exclude_files": {
      "pkg/parser/parser.go": "parser/parser.go code",
      "external/": "no need to vet third party code",
      ".*_generated\\.go$": "ignore generated code"
    }
  },
  "etcdconfig": {
    "exclude_files": {
      "pkg/parser/parser.go": "parser/parser.go code",
      ".*_test.go": "ignore test code",
      ".*_generated\\.go$": "ignore generated code",
      ".*mock.go$": "ignore generated code",
      "external/": "no need to vet third party code"
    }
  },
  "constructor": {
    "exclude_files": {
      "parser/parser.go": "parser/parser.go code",
      ".*_generated\\.go$": "ignore generated code",
      ".*mock.go$": "ignore generated code",
      "external/": "no need to vet third party code",
      "build/linter/constructor/testdata/": "no need to vet the test inside the linter"
    }
  },
  "deferrecover": {
    "exclude_files": {
      "pkg/parser/parser.go": "parser/parser.go code",
      ".*_test.go": "ignore test code",
      ".*_generated\\.go$": "ignore generated code",
      ".*mock.go$": "ignore generated code",
      "external/": "no need to vet third party code"
    }
  },
  "QF1002": {
    "exclude_files": {
      "pkg/parser/parser.go": "parser/parser.go code",
      ".*_test.go": "ignore test code",
      ".*_generated\\.go$": "ignore generated code",
      ".*mock.go$": "ignore generated code",
      "external/": "no need to vet third party code"
    }
  },
  "QF1004": {
    "exclude_files": {
      "pkg/parser/parser.go": "parser/parser.go code",
      ".*_test.go": "ignore test code",
      "external/": "no need to vet third party code",
      ".*_generated\\.go$": "ignore generated code",
      ".*mock.go$": "ignore generated code",
      "/cgo/": "no need to vet third party code for cgo"
    }
  },
  "QF1012": {
    "exclude_files": {
      "pkg/parser/parser.go": "parser/parser.go code",
      ".*_test.go": "ignore test code",
      "external/": "no need to vet third party code",
      ".*_generated\\.go$": "ignore generated code",
      ".*mock.go$": "ignore generated code",
      "/cgo/": "no need to vet third party code for cgo"
    }
  },
  "bootstrap": {
    "only_files": {
      "pkg/session/": "bootstrap code"
    }
  },
  "appends": {
    "exclude_files": {
      "pkg/parser/parser.go": "parser/parser.go code",
      "external/": "no need to vet third party code",
      ".*_generated\\.go$": "ignore generated code"
    }
  },
  "unusedwrite": {
    "exclude_files": {
      "pkg/parser/parser.go": "parser/parser.go code",
      "external/": "no need to vet third party code",
      ".*_generated\\.go$": "ignore generated code"
    }
  }
}<|MERGE_RESOLUTION|>--- conflicted
+++ resolved
@@ -369,14 +369,11 @@
       "pkg/planner/core/casetest/tpch": "pkg/planner/core/casetest/tpch code",
       "pkg/planner/cardinality": "pkg/planner/cardinality code",
       "pkg/planner/funcdep": "pkg/planner/funcdep code",
-<<<<<<< HEAD
+      "pkg/server/": "server code",
+      "pkg/store/": "store code",
+      "pkg/statistics": "pkg/statistics code",
       "pkg/table": "pkg/table code",
       "pkg/tablecodec": "pkg/tablecodec code"
-=======
-      "pkg/server/": "server code",
-      "pkg/store/": "store code",
-      "pkg/statistics": "pkg/statistics code"
->>>>>>> a50a2323
     }
   },
   "inspect": {
