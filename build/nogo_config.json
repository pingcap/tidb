--- conflicted
+++ resolved
@@ -371,13 +371,10 @@
       "pkg/planner/core/casetest/tpch": "pkg/planner/core/casetest/tpch code",
       "pkg/planner/cardinality": "pkg/planner/cardinality code",
       "pkg/planner/funcdep": "pkg/planner/funcdep code",
-<<<<<<< HEAD
       "pkg/plugin/": "plugin code",
       "pkg/privileges/": "privileges code",
       "pkg/resourcegroup/": "resourcegroup code",
-=======
       "pkg/resourcemanager/": "resourcemanager code",
->>>>>>> f2e64d91
       "pkg/server/": "server code",
       "pkg/statistics": "pkg/statistics code",
       "pkg/structure/": "structure code",
