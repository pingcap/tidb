{
  "all_revive": {
    "exclude_files": {
      "pkg/parser/parser.go": "parser/parser.go code",
      "external/": "no need to vet third party code",
      ".*_generated\\.go$": "ignore generated code",
      ".*mock.go$": "ignore generated code",
      "/rules_go_work-*": "ignore generated code",
      ".*_/testmain\\.go$": "ignore code",
      "pkg/extension/enterprise/audit/entry.go": "pkg/extension/enterprise/audit/entry.go",
      "pkg/extension/enterprise/audit/filter.go": "pkg/extension/enterprise/audit/filter.go"
    }
  },
  "asciicheck": {
    "exclude_files": {
      "pkg/parser/parser.go": "parser/parser.go code",
      "external/": "no need to vet third party code",
      ".*_generated\\.go$": "ignore generated code",
      ".*mock.go$": "ignore generated code",
      "lightning/pkg/web/res_vfsdata.go": "ignore code"
    }
  },
  "asmdecl": {
    "exclude_files": {
      "pkg/parser/parser.go": "parser/parser.go code",
      "external/": "no need to vet third party code",
      ".*_generated\\.go$": "ignore generated code"
    }
  },
  "assign": {
    "exclude_files": {
      "pkg/parser/parser.go": "parser/parser.go code",
      "external/": "no need to vet third party code",
      ".*_generated\\.go$": "ignore generated code"
    }
  },
  "atomic": {
    "exclude_files": {
      "pkg/parser/parser.go": "parser/parser.go code",
      "external/": "no need to vet third party code",
      ".*_generated\\.go$": "ignore generated code"
    }
  },
  "atomicalign": {
    "exclude_files": {
      "pkg/parser/parser.go": "parser/parser.go code",
      "external/": "no need to vet third party code",
      ".*_generated\\.go$": "ignore generated code"
    }
  },
  "bodyclose": {
    "exclude_files": {
      "pkg/parser/parser.go": "parser/parser.go code",
      "external/": "no need to vet third party code",
      ".*_generated\\.go$": "ignore generated code"
    }
  },
  "bools": {
    "exclude_files": {
      "pkg/parser/parser.go": "parser/parser.go code",
      "external/": "no need to vet third party code",
      ".*_generated\\.go$": "ignore generated code"
    }
  },
  "buildtag": {
    "exclude_files": {
      "pkg/parser/parser.go": "parser/parser.go code",
      "external/": "no need to vet third party code",
      ".*_generated\\.go$": "ignore generated code"
    }
  },
  "printexpression": {
    "exclude_files": {
      "pkg/parser/parser.go": "parser/parser.go code",
      "external/": "no need to vet third party code",
      ".*_generated\\.go$": "ignore generated code",
      "build/linter/printexpression/testdata/": "ignore test code"
    }
  },
  "printf": {
    "exclude_files": {
      "pkg/parser/parser.go": "parser/parser.go code",
      "external/": "no need to vet third party code",
      ".*_generated\\.go$": "ignore generated code",
      "pkg/planner/core/plan_clone_generator.go": "ignore plan_clone_generator code",
      "pkg/util/dbterror/ddl_terror.go": "ignore ddl_terror code"
    }
  },
  "unreachable": {
    "exclude_files": {
      "pkg/parser/parser.go": "parser/parser.go code",
      "external/": "no need to vet third party code",
      ".*_generated\\.go$": "ignore generated code"
    }
  },
  "composites": {
    "exclude_files": {
      "pkg/parser/parser.go": "parser/parser.go code",
      "external/": "no need to vet third party code",
      ".*_generated\\.go$": "ignore generated code",
      ".*mock.go$": "ignore generated code",
      "br/pkg/glue/console_glue_test.go": "ignore code",
      "br/pkg/restore/db_test.go": "ignore code",
      ".*_/testmain\\.go$": "ignore code"
    }
  },
  "copylocks": {
    "exclude_files": {
      "pkg/parser/parser.go": "parser/parser.go code",
      "external/": "no need to vet third party code",
      ".*_generated\\.go$": "ignore generated code",
      ".*mock.go$": "ignore generated code",
      "/cgo/": "ignore cgo code"
    }
  },
  "copyloopvar": {
    "exclude_files": {
      "pkg/parser/parser.go": "parser/parser.go code",
      "external/": "no need to vet third party code",
      ".*_generated\\.go$": "ignore generated code"
    }
  },
  "ctrlflow": {
    "exclude_files": {
      "pkg/parser/parser.go": "parser/parser.go code",
      "external/": "no need to vet third party code",
      ".*_generated\\.go$": "ignore generated code"
    }
  },
  "deadcode": {
    "exclude_files": {
      "pkg/parser/parser.go": "parser/parser.go code",
      "external/": "no need to vet third party code",
      ".*_generated\\.go$": "ignore generated code"
    }
  },
  "defers": {
    "exclude_files": {
      "pkg/parser/parser.go": "parser/parser.go code",
      "external/": "no need to vet third party code",
      ".*_generated\\.go$": "ignore generated code"
    }
  },
  "deepequalerrors": {
    "exclude_files": {
      "pkg/parser/parser.go": "parser/parser.go code",
      "external/": "no need to vet third party code",
      ".*_generated\\.go$": "ignore generated code"
    }
  },
  "durationcheck": {
    "exclude_files": {
      "pkg/parser/parser.go": "parser/parser.go code",
      "external/": "no need to vet third party code",
      "/rules_go_work-*": "ignore generated code",
      ".*_generated\\.go$": "ignore generated code"
    }
  },
  "errorsas": {
    "exclude_files": {
      "pkg/parser/parser.go": "parser/parser.go code",
      "external/": "no need to vet third party code",
      ".*_generated\\.go$": "ignore generated code"
    }
  },
  "errcheck": {
    "exclude_files": {
      "external/": "no need to vet third party code",
      ".*_generated\\.go$": "ignore generated code",
      ".*mock.go$": "ignore generated code",
      ".*_test\\.go$": "ignore generated code",
      "pkg/util/logutil": "ignore util/logutil code",
      "tools/": "ignore tools code",
      "/src/net/conf.go": "ignore code",
      "/rules_go_work-*": "ignore generated code",
      "GOROOT/": "ignore code",
      "/parser/": "ignore code",
      "pkg/server/internal/testserverclient/server_client.go": "ignore code",
      ".*_/testmain\\.go$": "ignore code"
    }
  },
  "filepermission": {
    "exclude_files": {
      "pkg/parser/parser.go": "parser/parser.go code",
      "external/": "no need to vet third party code",
      ".cgo/": "no need to cgo code",
      ".*_generated\\.go$": "ignore generated code",
      ".*mock.go$": "ignore generated code",
      ".*_/testmain\\.go$": "ignore code"
    }
  },
  "fieldalignment": {
    "exclude_files": {
      "pkg/parser/parser.go": "parser/parser.go code",
      "pkg/statistics/table.go": "disable this limitation that prevents us from splitting struct fields for clarity",
      "external/": "no need to vet third party code",
      ".*_generated\\.go$": "ignore generated code",
      ".*mock.go$": "ignore generated code",
      ".*_/testmain\\.go$": "ignore code",
      ".*_test\\.go$": "ignore test code"
    },
    "only_files": {
      "pkg/statistics/": "statistics/ code",
      "pkg/util/checksum": "util/checksum code",
      "pkg/util/processinfo.go": "util/processinfo.go code",
      "pkg/util/cpuprofile/": "util/cpuprofile/ code",
      "pkg/util/cteutil/": "util/cteutil/ code",
      "pkg/util/dbutil/": "util/dbutil/ code",
      "pkg/util/deadlockhistory/": "util/deadlockhistory/ code",
      "pkg/util/domainutil/": "util/domainutil/ code",
      "pkg/util/encrypt/": "util/encrypt/ code",
      "pkg/util/etcd/": "util/etcd/ code",
      "pkg/util/expensivequery/": "util/expensivequery/ code",
      "pkg/util/filter/": "util/filter/ code",
      "pkg/util/importer/": "util/importer/ code",
      "pkg/util/keydecoder/": "util/keydecoder/ code",
      "pkg/util/kvcache/": "util/kvcache/ code",
      "pkg/util/localpool/": "util/localpool/ code",
      "pkg/util/mathutil/": "util/mathutil/ code",
      "pkg/util/memory/": "util/memory/ code",
      "pkg/util/mock/": "util/mock/ code",
      "pkg/util/mvmap/": "util/mvmap/ code",
      "pkg/util/profile/": "util/profile/ code",
      "pkg/util/ranger/": "util/ranger/ code",
      "pkg/util/regexpr-router/": "util/regexpr-router/ code",
      "pkg/util/schemacmp/": "util/schemacmp/ code",
      "pkg/util/sqlexec/": "util/sqlexec/ code",
      "pkg/util/stringutil/": "util/stringutil/ code",
      "pkg/util/table-router/": "util/table-router/ code",
      "pkg/util/timeutil/": "util/timeutil/ code",
      "pkg/util/topsql/": "util/topsql/ code",
      "pkg/util/tracing/": "util/tracing/ code",
      "pkg/util/trxevents/": "util/trxevents/ code",
      "pkg/util/watcher/": "util/watcher/ code",
      "pkg/util/gctuner": "util/gctuner",
      "pkg/store/mockstore/unistore/util": "store/mockstore/unistore/util code",
      "pkg/ddl/util/": "ddl/util code",
      "pkg/server/internal": "server/internal code",
      "pkg/planner/core/internal": "planner/core/internal code",
      "pkg/executor/internal": "executor/internal code"
    }
  },
  "findcall": {
    "exclude_files": {
      "pkg/parser/parser.go": "parser/parser.go code",
      "external/": "no need to vet third party code",
      ".*_generated\\.go$": "ignore generated code"
    }
  },
  "forcetypeassert": {
    "exclude_files": {
      "pkg/parser/parser.go": "parser/parser.go code",
      ".*test_/testmain\\.go$": "ignore generated code",
      "external/": "no need to vet third party code",
      ".*_generated\\.go$": "ignore generated code"
    },
    "only_files": {
      "util/gctuner": "only for util/gctuner",
      "pkg/lightning/mydump/": "only for pkg/lightning/mydump/",
      "lightning/pkg/importer/opts": "only for lightning/pkg/importer/opts",
      "pkg/executor/aggregate.go": "only for executor/aggregate.go",
      "pkg/types/json_binary_functions.go": "only for types/json_binary_functions.go",
      "pkg/types/json_binary_test.go": "only for types/json_binary_test.go",
      "pkg/ddl/backfilling.go": "only for ddl/backfilling.go",
      "pkg/ddl/column.go": "only for ddl/column.go",
      "pkg/ddl/index.go": "only for ddl/index.go",
      "pkg/ddl/ingest/": "only for ddl/ingest/",
      "pkg/util/cgroup": "only for util/cgroup code",
      "pkg/server/conn.go": "only for server/conn.go",
      "pkg/server/conn_stmt.go": "only for server/conn_stmt.go",
      "pkg/server/conn_test.go": "only for server/conn_test.go",
      "pkg/planner/core/plan.go": "only for planner/core/plan.go",
      "pkg/errno/": "only for errno/",
      "pkg/extension/": "extension code"
    }
  },
  "gofmt": {
    "exclude_files": {
      "pkg/parser/": "parser/*.go code",
      "external/": "no need to vet third party code",
      ".*_generated\\.go$": "ignore generated code",
      ".*mock.go$": "ignore generated code",
      "/cgo/": "ignore cgo code",
      "/rules_go_work-*": "ignore generated code",
      ".*test_/testmain\\.go$": "ignore generated code",
      ".*failpoint_binding__.go$": "ignore generated code",
      "_cgo_gotypes.go": "skip _cgo_gotypes.go",
      "_cgo_imports.go": "skip _cgo_imports.go",
      ".*.cgo1.go": "skip cgo1.go"
    }
  },
  "gci": {
    "exclude_files": {
      "external/": "no need to vet third party code",
      ".*_generated\\.go$": "ignore generated code",
      ".*mock.go$": "ignore generated code",
      "/cgo/": "ignore cgo code",
      ".*\\.pb\\.go$": "generated code",
      "/rules_go_work-*": "ignore generated code",
      ".*test_/testmain\\.go$": "ignore generated code",
      ".*failpoint_binding__.go$": "ignore generated code",
      "pkg/util/printer/printer.go": "ignore util/printer code",
      "pkg/parser/parser.go": "ignore parser code",
      "pkg/parser/hintparser.go": "ignore parser/hintparser code"
    }
  },
  "gosec": {
    "exclude_files": {
      "pkg/parser/parser.go": "parser/parser.go code",
      "external/": "no need to vet third party code",
      "parser/goyacc/": "ignore goyacc code",
      ".*_test\\.go$": "ignore generated code",
      "/cgo/": "ignore cgo code",
      "/rules_go_work-*": "ignore generated code",
      "tools/check/ut.go": "ignore tools/check code",
      "cmd/mirror": "ignore cmd/mirror code",
      "tools/check/xprog/xprog.go": "ignore tools/check code",
      "cmd/pluginpkg/pluginpkg.go": "ignore cmd/pluginpkg code",
      "tools/check/xprog.go:": "ignore tools/check code",
      "tests/integrationtest/main.go": "ignore tests/integrationtest code",
      "GOROOT/": "ignore code",
      "pkg/server/internal/testserverclient/server_client.go": "ignore server_client code",
      ".*_generated\\.go$": "ignore generated code"
    }
  },
  "httpresponse": {
    "exclude_files": {
      "pkg/parser/parser.go": "parser/parser.go code",
      "external/": "no need to vet third party code",
      ".*_generated\\.go$": "ignore generated code"
    }
  },
  "ifaceassert": {
    "exclude_files": {
      "pkg/parser/parser.go": "parser/parser.go code",
      "external/": "no need to vet third party code",
      ".*_generated\\.go$": "ignore generated code"
    }
  },
  "ineffassign": {
    "exclude_files": {
      "pkg/parser/parser.go": "parser/parser.go code",
      "external/": "no need to vet third party code",
      ".*_generated\\.go$": "ignore generated code",
      ".*mock.go$": "ignore generated code",
      "/cgo/": "no need to vet cgo code"
    }
  },
  "intrange": {
    "exclude_files": {
      "pkg/parser/parser.go": "parser/parser.go code",
      "external/": "no need to vet third party code",
      ".*_generated\\.go$": "ignore generated code",
      ".*_test\\.go$": "ignore test code",
      ".*mock.go$": "ignore generated code",
      "/cgo/": "no need to vet cgo code"
    },
    "only_files": {
      "pkg/bindinfo/": "bindinfo code",
      "pkg/owner/": "owner code",
      "pkg/util/": "util code",
      "pkg/workloadlearning": "workloadlearning code",
      "pkg/planner/core/generator/hash64_equals": "pkg/planner/core/generator/hash64_equals/ code",
      "pkg/planner/core/operator/logicalop": "pkg/planner/core/operator/logicalop code",
      "pkg/planner/core/casetest/tpch": "pkg/planner/core/casetest/tpch code",
      "pkg/planner/cardinality": "pkg/planner/cardinality code",
      "pkg/planner/funcdep": "pkg/planner/funcdep code",
<<<<<<< HEAD
      "pkg/resourcemanager/": "resourcemanager code",
=======
      "pkg/server/": "server code",
>>>>>>> 8a3718f6
      "pkg/statistics": "pkg/statistics code"
    }
  },
  "inspect": {
    "exclude_files": {
      "pkg/parser/parser.go": "parser/parser.go code",
      "external/": "no need to vet third party code",
      ".*_generated\\.go$": "ignore generated code"
    }
  },
  "lostcancel": {
    "exclude_files": {
      "pkg/parser/parser.go": "parser/parser.go code",
      "external/": "no need to vet third party code",
      ".*_generated\\.go$": "ignore generated code"
    }
  },
  "lll": {
    "exclude_files": {
      ".*_test\\.go$": "ignore test code",
      "/cgo/": "ignore cgo code",
      "external/": "no need to vet third party code",
      ".*_generated\\.go$": "ignore generated code",
      ".*mock.go$": "ignore generated code",
      ".*pb\\.go$": "ignore generated code",
      "br/pkg/streamhelper/.*_test\\.go$": "ignore test code",
      "br/pkg/errors/errors.go": "ignore error",
      "br/pkg/rtree/logging_test.go": "ignore rtree code",
      "br/pkg/logutil/logging_test.go": "ignore logutil code",
      "br/pkg/storage/": "ignore storage code",
      "br/pkg/mock/storage/storage.go": "ignore storage code",
      "br/pkg/utils/": "ignore utils code",
      "br/pkg/version/version.go": "ignore version code",
      "pkg/lightning/common/errors.go": "ignore error",
      "pkg/lightning/config/config.go": "ignore config code",
      "pkg/lightning/config/config_test.go": "ignore config code",
      "pkg/lightning/config/global.go": "ignore global code",
      "pkg/lightning/mydump/": "ignore mydump code",
      "pkg/lightning/checkpoints/checkpoints.go": "ignore checkpoints code",
      "pkg/lightning/checkpoints/glue_checkpoint.go": "ignore glue_checkpoint code",
      "pkg/lightning/backend/local/": "ignore local code",
      "pkg/lightning/backend/tidb/tidb.go": "ignore tidb code",
      "pkg/lightning/backend/tidb/tidb_test.go": "ignore tidb code",
      "pkg/lightning/checkpoints/checkpoints_test.go": "ignore checkpoints code",
      "pkg/lightning/checkpoints/checkpoints_sql_test.go": "ignore checkpoints code",
      "pkg/lightning/errormanager/errormanager_test.go": "ignore errormanager code",
      "pkg/lightning/backend/kv/sql2kv_test.go": "ignore sql2kv code",
      "br/pkg/stream/rewrite_meta_rawkv_test.go": "ignore rewrite_meta_rawkv code",
      "lightning/pkg/server/lightning.go": "ignore lightning code",
      "lightning/pkg/importer": "ignore importer code",
      "br/cmd/tidb-lightning-ctl/main.go": "ignore main code",
      "br/pkg/stream/rewrite_meta_rawkv.go": "ignore rewrite_meta_rawkv code",
      "lightning/pkg/web/": "ignore web code",
      "br/pkg/mock/": "ignore mock code",
      "br/pkg/aws/ebs.go": "ignore ebs code",
      "br/pkg/backup/": "ignore backup code",
      "br/pkg/restore/": "ignore restore code",
      "br/pkg/task/": "ignore task code",
      "br/pkg/version/": "ignore version code",
      "pkg/ddl/util/util.go": "ignore util code",
      "pkg/ddl/syncer/syncer.go": "ignore syncer code",
      "pkg/ddl/ingest/backend.go": "ignore backend code",
      "pkg/ddl/ingest/backend_mgr.go": "ignore backend_mgr code",
      "pkg/ddl/ingest/engine_mgr.go": "ignore engine_mgr code",
      "pkg/util/column-mapping/column.go": "ignore error",
      "pkg/parser/mysql/": "ignore mysql code",
      "pkg/parser/auth": "ignore auth code",
      "pkg/parser/charset/charset.go": "ignore charset code",
      "pkg/parser/types/field_type.go": "ignore field_type code",
      "pkg/parser/model/ddl.go": "ignore ddl code",
      "pkg/parser/model/model.go": "ignore model code",
      "pkg/parser/model/model_test.go": "ignore tables code",
      "pkg/parser/ast": "ignore ast code",
      "pkg/parser/parser.go": "ignore parser code",
      "pkg/parser/hintparser.go": "ignore hintparser code",
      "pkg/parser/yy_parser.go": "ignore yy_parser code",
      "pkg/parser/digester.go": "ignore digester code",
      "pkg/parser/consistent_test.go": "ignore consistent code",
      "pkg/parser/bench_test.go": "ignore bench code",
      "pkg/parser/parser_test.go": "ignore parser_test code",
      "pkg/parser/digester_test.go": "ignore digester_test code",
      "pkg/parser/hintparser_test.go": "ignore hintparser_test code",
      "pkg/errno/errname.go": "ignore errname code",
      "pkg/planner/funcdep/fd_graph.go": "ignore fd_graph code",
      "pkg/planner/funcdep/doc.go": "ignore funcdep code",
      "pkg/planner/util/path.go": "ignore path code",
      "pkg/planner/memo/": "ignore memo code",
      "pkg/ttl/cache/ttlstatus.go": "ignore ttlstatus code",
      "pkg/ttl/ttlworker/": "ignore ttlworker code",
      "pkg/ttl/sqlbuilder/sql_test.go": "ignore sql_test code",
      "pkg/planner/core/": "ignore core code",
      "pkg/planner/optimize.go": "ignore optimize code",
      "pkg/planner/cascades/": "ignore cascades code",
      "pkg/planner/cardinality/": "ignore cardinality code",
      "pkg/planner/funcdep/extract_fd_test.go": "ignore extract_fd code",
      "pkg/planner/funcdep/only_full_group_by_test.go": "ignore only_full_group_by code",
      "dumpling/export": "ignore export code",
      "pkg/ddl/placement/": "ignore placement code"
    },
    "only_files": {
      "br/": "only for br code",
      "pkg/ttl/": "only for ttl code",
      "pkg/planner/": "only for planner code",
      "pkg/parser/": "only for parser code",
      "dumpling/": "only for dumpling code"
    }
  },
  "makezero": {
    "exclude_files": {
      "pkg/parser/parser.go": "parser/parser.go code",
      "/cgo/": "ignore cgo code",
      ".*_test\\.go$": "ignore generated code",
      "external/": "no need to vet third party code",
      ".*_generated\\.go$": "ignore generated code"
    }
  },
  "mirror": {
    "exclude_files": {
      "pkg/parser/parser.go": "parser/parser.go code",
      "/cgo/": "ignore cgo code",
      "external/": "no need to vet third party code",
      "tools/": "ignore tools code",
      ".*_generated\\.go$": "ignore generated code"
    }
  },
  "misspell": {
    "exclude_files": {
      "pkg/parser/parser.go": "parser/parser.go code",
      "/cgo/": "ignore cgo code",
      "external/": "no need to vet third party code",
      "$GOROOT/": "ignore GOROOT code",
      ".*_generated\\.go$": "ignore generated code"
    }
  },
  "nilfunc": {
    "exclude_files": {
      "pkg/parser/parser.go": "parser/parser.go code",
      "external/": "no need to vet third party code",
      ".*_generated\\.go$": "ignore generated code"
    }
  },
  "nilness": {
    "exclude_files": {
      "br/pkg/streamhelper/advancer_test.go": "please fix it",
      "pkg/parser/parser.go": "parser/parser.go code",
      "external/": "no need to vet third party code",
      ".*_generated\\.go$": "ignore generated code",
      ".*mock.go$": "ignore generated code",
      "/cgo/": "ignore cgo"
    }
  },
  "pkgfact": {
    "exclude_files": {
      "pkg/parser/parser.go": "parser/parser.go code",
      "external/": "no need to vet third party code",
      ".*_generated\\.go$": "ignore generated code"
    }
  },
  "revive": {
    "exclude_files": {
      "pkg/parser/parser.go": "parser/parser.go code",
      "external/": "no need to vet third party code",
      "GOROOT/": "ignore code",
      "/cgo/": "ignore cgo",
      "tools/": "ignore tool code",
      "pkg/parser/goyacc/": "ignore goyacc code",
      "pkg/parser/ast/": "ignore parser/ast code",
      "pkg/parser/test_driver/": "ignore parser/test_driver code",
      "pkg/planner/core/plan_clone_generated.go": "ignore plan_clone_generated code",
      "pkg/planner/core/operator/logicalop/hash64_equals_generated.go": "ignore hash64_equals_generated code",
      ".*_test\\.go$": "ignore generated code",
      ".*_generated\\.go$": "ignore generated code",
      ".*mock.go$": "ignore generated code",
      "pkg/plugin/conn_ip_example/": "plugin/conn_ip_example/"
    },
    "only_files": {
      "pkg/autoid_service/": "autoid_service",
      "pkg/bindinfo/": "bindinfo",
      "pkg/lightning/": "pkg/lightning/",
      "lightning/": "lightning/",
      "pkg/executor/": "executor/",
      "pkg/types/json_binary_functions.go": "types/json_binary_functions.go",
      "pkg/types/json_binary_test.go": "types/json_binary_test.go",
      "pkg/ddl/": "ddl",
      "pkg/expression/a": "expression/a code",
      "pkg/expression/builtin.go": "expression/builtin code",
      "pkg/expression/builtin_cast.go": "expression/builtin_cast code",
      "pkg/server/": "server/ code",
      "pkg/distsql/": "distsql code",
      "pkg/disttask": "disttask code",
      "dumpling/export": "dumpling/export code",
      "pkg/lock/": "lock file",
      "pkg/errno/": "errno code",
      "pkg/session/": "session code",
      "pkg/structure/": "structure code",
      "pkg/statistics/": "statistics/ code",
      "pkg/telemetry/": "telemetry code",
      "pkg/parser/": "parser code",
      "pkg/planner/": "planner code",
      "pkg/plugin/": "plugin code",
      "pkg/util/": "util code",
      "pkg/meta/": "parser code",
      "pkg/extension/": "extension code",
      "pkg/resourcemanager/": "resourcemanager code",
      "pkg/keyspace/": "keyspace code",
      "pkg/owner/": "owner code",
      "pkg/timer/": "timer code",
      "pkg/domain": "domain code",
      "pkg/workloadlearning": "workloadlearning code"
    }
  },
  "shift": {
    "exclude_files": {
      "pkg/parser/parser.go": "parser/parser.go code",
      "external/": "no need to vet third party code",
      ".*_generated\\.go$": "ignore generated code"
    }
  },
  "sortslice": {
    "exclude_files": {
      "pkg/parser/parser.go": "parser/parser.go code",
      "external/": "no need to vet third party code",
      ".*_generated\\.go$": "ignore generated code"
    }
  },
  "stdmethods": {
    "exclude_files": {
      "pkg/parser/parser.go": "parser/parser.go code",
      "external/": "no need to vet third party code",
      ".*_generated\\.go$": "ignore generated code"
    }
  },
  "stringintconv": {
    "exclude_files": {
      "pkg/parser/parser.go": "parser/parser.go code",
      "external/": "no need to vet third party code",
      ".*_generated\\.go$": "ignore generated code"
    }
  },
  "structtag": {
    "exclude_files": {
      "pkg/parser/parser.go": "parser/parser.go code",
      "external/": "no need to vet third party code",
      ".*_generated\\.go$": "ignore generated code"
    }
  },
  "testinggoroutine": {
    "exclude_files": {
      "pkg/parser/parser.go": "parser/parser.go code",
      "external/": "no need to vet third party code",
      ".*_generated\\.go$": "ignore generated code"
    }
  },
  "tests": {
    "exclude_files": {
      "pkg/parser/parser.go": "parser/parser.go code",
      "external/": "no need to vet third party code",
      ".*_generated\\.go$": "ignore generated code"
    }
  },
  "toomanytests": {
    "exclude_files": {
      "pkg/parser/parser.go": "parser/parser.go code",
      "external/": "no need to vet third party code",
      ".*_generated\\.go$": "ignore generated code",
      ".*mock.go$": "ignore generated code",
      "/cgo/": "ignore cgo code",
      "/rules_go_work-*": "ignore generated code",
      ".*test_/testmain\\.go$": "ignore generated code",
      ".*failpoint_binding__.go$": "ignore generated code",
      "pkg/util/chunk": "ignore util/chunk",
      "pkg/lightning/mydump/": "more than 50",
      "lightning/pkg/importer/": "more than 50",
      "pkg/lightning/backend/local/": "more than 50",
      "br/pkg/restore/": "more than 50",
      "pkg/ddl/tests/partition/": "more than 50"
    },
    "only_files": {
      "br/pkg/version/": "br/pkg/version/ coded",
      "br/pkg/utils/storewatch/": "br/pkg/utils/storewatch/ coded",
      "br/pkg/utils/iter/": "br/pkg/utils/iter/ coded",
      "br/pkg/utils/": "br/pkg/utils/ coded",
      "br/pkg/task/show/": "br/pkg/task/show/ coded",
      "br/pkg/task/": "br/pkg/task/ coded",
      "br/pkg/streamhelper/spans/": "br/pkg/streamhelper/spans/ coded",
      "br/pkg/streamhelper/": "br/pkg/streamhelper/ coded",
      "br/pkg/stream/": "br/pkg/stream/ coded",
      "br/pkg/storage/": "br/pkg/storage/ coded",
      "br/pkg/rtree/": "br/pkg/rtree/ coded",
      "br/pkg/restore/tiflashrec/": "br/pkg/restore/tiflashrec/ coded",
      "br/pkg/restore/split/": "br/pkg/restore/split/ coded",
      "br/pkg/restore/ingestrec/": "br/pkg/restore/ingestrec/ coded",
      "br/pkg/pdutil/": "br/pkg/pdutil/ coded",
      "br/pkg/metautil/": "br/pkg/metautil/ coded",
      "br/pkg/logutil/": "br/pkg/logutil/ coded",
      "br/pkg/gluetidb/": "br/pkg/gluetidb/ coded",
      "br/pkg/conn/": "br/pkg/conn/ coded",
      "br/pkg/checkpoint/": "br/pkg/checkpoint/ coded",
      "br/pkg/backup/": "br/pkg/backup/ coded",
      "pkg/planer/core/casetest/binaryplan": "planer/core/casetest/binaryplan",
      "pkg/planer/core/casetest/cbotest": "planer/core/casetest/cbotest",
      "pkg/planer/core/casetest/dag": "planer/core/casetest/dag",
      "pkg/planer/core/casetest/enforcempp": "planer/core/casetest/enforcempp",
      "pkg/planer/core/casetest/flatplan": "planer/core/casetest/flatplan",
      "pkg/planer/core/casetest/hint": "planer/core/casetest/hint",
      "pkg/planer/core/casetest/mpp": "planer/core/casetest/mpp",
      "pkg/planer/core/casetest/partition": "planer/core/casetest/partition",
      "pkg/planer/core/casetest/pushdown": "planer/core/casetest/pushdown",
      "pkg/planer/core/casetest/rule": "planer/core/casetest/rule",
      "pkg/planer/core/casetest/scalarsubquery": "planer/core/casetest/scalarsubquery",
      "pkg/planer/core/casetest/testdata": "planer/core/casetest/testdata",
      "pkg/planer/core/casetest/windows": "planer/core/casetest/windows",
      "pkg/planer/core/tests/": "planer/core/tests/",
      "pkg/executor/test/admintest": "executor/test/admintest",
      "pkg/executor/test/aggregate": "executor/test/aggregate",
      "pkg/executor/test/autoidtest": "executor/test/autoidtest",
      "pkg/executor/test/distsqltest": "executor/test/distsqltest",
      "pkg/executor/test/fktest": "executor/test/fktest",
      "pkg/executor/test/indexmergereadtest": "executor/test/indexmergereadtest",
      "pkg/executor/test/jointest": "executor/test/jointest",
      "pkg/executor/test/kvtest": "executor/test/kvtest",
      "pkg/executor/test/loaddatatest": "executor/test/loaddatatest",
      "pkg/executor/test/loadremotetest": "executor/test/loadremotetest",
      "pkg/executor/test/memtest": "executor/test/memtest",
      "pkg/executor/test/oomtest": "executor/test/oomtest",
      "pkg/executor/test/partitiontest": "executor/test/partitiontest",
      "pkg/executor/test/passwordtest": "executor/test/passwordtest",
      "pkg/executor/test/seqtest": "executor/test/seqtest",
      "pkg/executor/test/showtest": "executor/test/showtest",
      "pkg/executor/test/simpletest": "executor/test/simpletest",
      "pkg/executor/test/splittest": "executor/test/splittest",
      "pkg/executor/test/tiflashtest": "executor/test/tiflashtest",
      "pkg/executor/test/unstabletest": "executor/test/unstabletest",
      "br/": "br code",
      "pkg/session/test": "session/test code",
      "pkg/ddl/tests": "ddl/tests code",
      "pkg/disttask/": "disttask code",
      "pkg/timer/": "timer code",
      "pkg/util/": "util code",
      "pkg/lightning/config/": "pkg/lightning/config code",
      "br/pkg/storage": "br/pkg/storage code",
      "br/pkg/utils": "br/pkg/utils code",
      "pkg/planner/cascades": "planner/cascades code",
      "pkg/store/": "store code",
      "pkg/ttl/": "ttl code",
      "pkg/bindinfo/": "bindinfo code",
      "pkg/domain/": "domain code"
    }
  },
  "unconvert": {
    "exclude_files": {
      "external/": "no need to vet third party code",
      ".*\\.pb\\.go$": "generated code",
      "pkg/parser/parser.go": "generated code",
      "/cgo/": "no need to vet third party code for cgo",
      "pkg/lightning/common/conn.go": "ignore: to fix it",
      "pkg/lightning/common/storage_unix.go": "ignore: to fix it",
      "br/pkg/task/common.go": "ignore: to fix it",
      ".*_generated\\.go$": "ignore generated code"
    }
  },
  "unmarshal": {
    "exclude_files": {
      "pkg/parser/parser.go": "parser/parser.go code",
      "external/": "no need to vet third party code",
      ".*_generated\\.go$": "ignore generated code"
    }
  },
  "unsafeptr": {
    "exclude_files": {
      "pkg/parser/parser.go": "parser/parser.go code",
      "external/": "no need to vet third party code",
      ".*_generated\\.go$": "ignore generated code",
      ".*mock.go$": "ignore generated code",
      "pkg/parser/digester.go": "ignore code"
    }
  },
  "unusedresult": {
    "exclude_files": {
      "pkg/parser/parser.go": "parser/parser.go code",
      "external/": "no need to vet third party code",
      ".*_generated\\.go$": "ignore generated code",
      ".*mock.go$": "ignore generated code",
      "pkg/parser/digester_test.go": "ignore code"
    }
  },
  "rowserrcheck": {
    "exclude_files": {
      "pkg/parser/parser.go": "parser/parser.go code",
      "external/": "no need to vet third party code",
      ".*_generated\\.go$": "ignore generated code",
      ".*mock.go$": "ignore generated code",
      "pkg/server/tidb_test.go": "ignore test code",
      "pkg/server/tests/tidb_test.go": "ignore test code",
      "pkg/server/tests/commontest/tidb_test.go": "ignore test code",
      "pkg/server/tests/tidb_serial_test.go": "ignore test code",
      "pkg/server/tidb_serial_test.go": "ignore test code",
      "pkg/server/statistics_handler_test.go": "ignore test code",
      "pkg/server/handler/optimizor/optimize_trace_test.go": "ignore test code",
      "pkg/server/handler/optimizor/plan_replayer_test.go": "ignore test code",
      "pkg/server/handler/optimizor/statistics_handler_test.go": "ignore test code",
      "pkg/server/server_test.go": "ignore test code",
      "pkg/server/optimize_trace_test.go": "ignore test code",
      "pkg/server/plan_replayer_test.go": "ignore test code",
      "pkg/server/internal/testserverclient/server_client.go": "ignore test code"
    }
  },
  "S1000": {
    "exclude_files": {
      "pkg/parser/parser.go": "parser/parser.go code",
      "external/": "no need to vet third party code",
      ".*_generated\\.go$": "ignore generated code"
    }
  },
  "S1001": {
    "exclude_files": {
      "pkg/parser/parser.go": "parser/parser.go code",
      "external/": "no need to vet third party code",
      ".*_generated\\.go$": "ignore generated code"
    }
  },
  "S1002": {
    "exclude_files": {
      "pkg/parser/parser.go": "parser/parser.go code",
      "external/": "no need to vet third party code",
      ".*_generated\\.go$": "ignore generated code"
    }
  },
  "S1003": {
    "exclude_files": {
      "pkg/parser/parser.go": "parser/parser.go code",
      "external/": "no need to vet third party code",
      ".*_generated\\.go$": "ignore generated code"
    }
  },
  "S1004": {
    "exclude_files": {
      "pkg/parser/parser.go": "parser/parser.go code",
      "external/": "no need to vet third party code",
      ".*_generated\\.go$": "ignore generated code"
    }
  },
  "S1005": {
    "exclude_files": {
      "pkg/parser/parser.go": "parser/parser.go code",
      "external/": "no need to vet third party code",
      ".*_generated\\.go$": "ignore generated code"
    }
  },
  "S1006": {
    "exclude_files": {
      "pkg/parser/parser.go": "parser/parser.go code",
      "external/": "no need to vet third party code",
      ".*_generated\\.go$": "ignore generated code"
    }
  },
  "S1007": {
    "exclude_files": {
      "pkg/parser/parser.go": "parser/parser.go code",
      "external/": "no need to vet third party code",
      ".*_generated\\.go$": "ignore generated code"
    }
  },
  "S1008": {
    "exclude_files": {
      "pkg/parser/parser.go": "parser/parser.go code",
      "external/": "no need to vet third party code",
      ".*_generated\\.go$": "ignore generated code"
    }
  },
  "S1009": {
    "exclude_files": {
      "pkg/parser/parser.go": "parser/parser.go code",
      "external/": "no need to vet third party code",
      ".*_generated\\.go$": "ignore generated code"
    }
  },
  "S1010": {
    "exclude_files": {
      "pkg/parser/parser.go": "parser/parser.go code",
      "external/": "no need to vet third party code",
      ".*_generated\\.go$": "ignore generated code"
    }
  },
  "S1011": {
    "exclude_files": {
      "pkg/parser/parser.go": "parser/parser.go code",
      "external/": "no need to vet third party code",
      ".*_generated\\.go$": "ignore generated code"
    }
  },
  "S1012": {
    "exclude_files": {
      "pkg/parser/parser.go": "parser/parser.go code",
      "external/": "no need to vet third party code",
      ".*_generated\\.go$": "ignore generated code"
    }
  },
  "S1013": {
    "exclude_files": {
      "pkg/parser/parser.go": "parser/parser.go code",
      "external/": "no need to vet third party code",
      ".*_generated\\.go$": "ignore generated code"
    }
  },
  "S1014": {
    "exclude_files": {
      "pkg/parser/parser.go": "parser/parser.go code",
      "external/": "no need to vet third party code",
      ".*_generated\\.go$": "ignore generated code"
    }
  },
  "S1015": {
    "exclude_files": {
      "pkg/parser/parser.go": "parser/parser.go code",
      "external/": "no need to vet third party code",
      ".*_generated\\.go$": "ignore generated code"
    }
  },
  "S1016": {
    "exclude_files": {
      "pkg/parser/parser.go": "parser/parser.go code",
      "external/": "no need to vet third party code",
      ".*_generated\\.go$": "ignore generated code"
    }
  },
  "S1017": {
    "exclude_files": {
      "pkg/parser/parser.go": "parser/parser.go code",
      "external/": "no need to vet third party code",
      ".*_generated\\.go$": "ignore generated code"
    }
  },
  "S1018": {
    "exclude_files": {
      "pkg/parser/parser.go": "parser/parser.go code",
      "external/": "no need to vet third party code",
      ".*_generated\\.go$": "ignore generated code"
    }
  },
  "S1019": {
    "exclude_files": {
      "external/": "no need to vet third party code",
      ".*_generated\\.go$": "ignore generated code",
      ".*mock.go$": "ignore generated code",
      "pkg/parser/parser.go": "ignore code"
    }
  },
  "S1020": {
    "exclude_files": {
      "pkg/parser/parser.go": "parser/parser.go code",
      "external/": "no need to vet third party code",
      ".*_generated\\.go$": "ignore generated code"
    }
  },
  "S1021": {
    "exclude_files": {
      "pkg/parser/parser.go": "parser/parser.go code",
      "external/": "no need to vet third party code",
      ".*_generated\\.go$": "ignore generated code",
      ".*mock.go$": "ignore generated code",
      "tools/check/ut.go": "ignore code"
    }
  },
  "S1022": {
    "exclude_files": {
      "pkg/parser/parser.go": "parser/parser.go code",
      "external/": "no need to vet third party code",
      ".*_generated\\.go$": "ignore generated code"
    }
  },
  "S1023": {
    "exclude_files": {
      "external/": "no need to vet third party code",
      ".*_generated\\.go$": "ignore generated code",
      ".*mock.go$": "ignore generated code",
      "pkg/parser/parser.go": "ignore code"
    }
  },
  "S1024": {
    "exclude_files": {
      "pkg/parser/parser.go": "parser/parser.go code",
      "external/": "no need to vet third party code",
      ".*_generated\\.go$": "ignore generated code"
    }
  },
  "S1025": {
    "exclude_files": {
      "pkg/parser/parser.go": "parser/parser.go code",
      "external/": "no need to vet third party code",
      ".*_generated\\.go$": "ignore generated code"
    }
  },
  "S1026": {
    "exclude_files": {
      "pkg/parser/parser.go": "parser/parser.go code",
      "external/": "no need to vet third party code",
      ".*_generated\\.go$": "ignore generated code"
    }
  },
  "S1027": {
    "exclude_files": {
      "pkg/parser/parser.go": "parser/parser.go code",
      "external/": "no need to vet third party code",
      ".*_generated\\.go$": "ignore generated code"
    }
  },
  "S1028": {
    "exclude_files": {
      "pkg/parser/parser.go": "parser/parser.go code",
      "external/": "no need to vet third party code",
      ".*_generated\\.go$": "ignore generated code"
    }
  },
  "S1029": {
    "exclude_files": {
      "pkg/parser/parser.go": "parser/parser.go code",
      "external/": "no need to vet third party code",
      ".*_generated\\.go$": "ignore generated code"
    }
  },
  "S1030": {
    "exclude_files": {
      "pkg/parser/parser.go": "parser/parser.go code",
      "external/": "no need to vet third party code",
      ".*_generated\\.go$": "ignore generated code"
    }
  },
  "S1031": {
    "exclude_files": {
      "pkg/parser/parser.go": "parser/parser.go code",
      "external/": "no need to vet third party code",
      ".*_generated\\.go$": "ignore generated code"
    }
  },
  "S1032": {
    "exclude_files": {
      "pkg/parser/parser.go": "parser/parser.go code",
      "external/": "no need to vet third party code",
      ".*_generated\\.go$": "ignore generated code"
    }
  },
  "S1033": {
    "exclude_files": {
      "pkg/parser/parser.go": "parser/parser.go code",
      "external/": "no need to vet third party code",
      ".*_generated\\.go$": "ignore generated code"
    }
  },
  "S1034": {
    "exclude_files": {
      "pkg/parser/parser.go": "parser/parser.go code",
      "external/": "no need to vet third party code",
      ".*_generated\\.go$": "ignore generated code"
    }
  },
  "S1035": {
    "exclude_files": {
      "pkg/parser/parser.go": "parser/parser.go code",
      "external/": "no need to vet third party code",
      ".*_generated\\.go$": "ignore generated code"
    }
  },
  "S1036": {
    "exclude_files": {
      "pkg/parser/parser.go": "parser/parser.go code",
      "external/": "no need to vet third party code",
      ".*_generated\\.go$": "ignore generated code"
    }
  },
  "S1037": {
    "exclude_files": {
      "pkg/parser/parser.go": "parser/parser.go code",
      "external/": "no need to vet third party code",
      ".*_generated\\.go$": "ignore generated code"
    }
  },
  "S1038": {
    "exclude_files": {
      "pkg/parser/parser.go": "parser/parser.go code",
      "external/": "no need to vet third party code",
      ".*_generated\\.go$": "ignore generated code"
    }
  },
  "S1039": {
    "exclude_files": {
      "pkg/parser/parser.go": "parser/parser.go code",
      "external/": "no need to vet third party code",
      ".*_generated\\.go$": "ignore generated code"
    }
  },
  "S1040": {
    "exclude_files": {
      "external/": "no need to vet third party code",
      ".*_generated\\.go$": "ignore generated code",
      ".*mock.go$": "ignore generated code",
      "pkg/parser/parser.go": "ignore generated code"
    }
  },
  "SA1019": {
    "exclude_files": {
      "pkg/parser/parser.go": "parser/parser.go code",
      "/build/": "no need to linter code",
      "external/": "no need to vet third party code",
      ".*_generated\\.go$": "ignore generated code",
      ".*mock.go$": "ignore generated code",
      ".*_test\\.go$": "ignore test code",
      "br/pkg/restore/split/client.go": "github.com/golang/protobuf deprecated",
      "br/pkg/streamhelper/advancer_cliext.go": "github.com/golang/protobuf deprecated",
      "pkg/lightning/checkpoints/checkpoints.go": "cfg.TikvImporter.Addr is deprecated",
      "pkg/lightning/checkpoints/glue_checkpoint.go": "cfg.TikvImporter.Addr is deprecated",
      "pkg/lightning/backend/local/local.go": "grpc Compressor/Decompressor is deprecated",
      "pkg/lightning/backend/local/compress.go": "grpc Compressor/Decompressor is deprecated",
      "pkg/domain/infosync/resource_manager_client.go": "github.com/golang/protobuf deprecated"
    },
    "only_files": {
      "pkg/expression/bench_test.go": "expression/bench_test.go",
      "pkg/domain/": "domain code",
      "pkg/util/gctuner": "util/gctuner",
      "pkg/util/cgroup": "util/cgroup code",
      "pkg/util/watcher": "util/watcher",
      "pkg/br/pkg/": "br/pkg",
      "pkg/executor/aggregate.go": "executor/aggregate.go",
      "pkg/types/": "types",
      "pkg/ddl/": "enable to ddl",
      "pkg/expression/builtin_cast.go": "enable expression/builtin_cast.go",
      "pkg/planner/core/plan.go": "planner/core/plan.go",
      "pkg/extension/": "extension code",
      "pkg/resourcemanager/": "resourcemanager code",
      "pkg/keyspace/": "keyspace code",
      "pkg/server/": "server code",
      "pkg/owner/": "owner code",
      "pkg/meta": "meta code",
      "pkg/timer/": "timer code",
      "pkg/statistics/": "statistics code"
    }
  },
  "SA1029": {
    "exclude_files": {
      "pkg/parser/parser.go": "parser/parser.go code",
      "external/": "no need to vet third party code",
      ".*_generated\\.go$": "ignore generated code",
      ".*mock.go$": "ignore generated code",
      ".*_test\\.go$": "ignore test code"
    }
  },
  "SA2000": {
    "exclude_files": {
      "pkg/parser/parser.go": "parser/parser.go code",
      "external/": "no need to vet third party code",
      ".*_generated\\.go$": "ignore generated code"
    }
  },
  "SA2001": {
    "exclude_files": {
      "pkg/parser/parser.go": "parser/parser.go code",
      "external/": "no need to vet third party code",
      ".*_generated\\.go$": "ignore generated code"
    }
  },
  "SA2003": {
    "exclude_files": {
      "pkg/parser/parser.go": "parser/parser.go code",
      "external/": "no need to vet third party code",
      ".*_generated\\.go$": "ignore generated code"
    }
  },
  "SA3000": {
    "exclude_files": {
      "pkg/parser/parser.go": "parser/parser.go code",
      "external/": "no need to vet third party code",
      ".*_generated\\.go$": "ignore generated code"
    }
  },
  "SA3001": {
    "exclude_files": {
      "pkg/parser/parser.go": "parser/parser.go code",
      "external/": "no need to vet third party code",
      ".*_generated\\.go$": "ignore generated code"
    }
  },
  "SA4004": {
    "exclude_files": {
      "pkg/parser/parser.go": "parser/parser.go code",
      "server/http_status.go": "ignore server/http_status.go",
      "external/": "no need to vet third party code",
      ".*_generated\\.go$": "ignore generated code"
    }
  },
  "SA4009": {
    "exclude_files": {
      "pkg/parser/parser.go": "parser/parser.go code",
      "external/": "no need to vet third party code",
      ".*_generated\\.go$": "ignore generated code"
    }
  },
  "SA4018": {
    "exclude_files": {
      "pkg/parser/parser.go": "parser/parser.go code",
      "external/": "no need to vet third party code",
      ".*_generated\\.go$": "ignore generated code"
    }
  },
  "SA5000": {
    "exclude_files": {
      "pkg/parser/parser.go": "parser/parser.go code",
      "external/": "no need to vet third party code",
      ".*_generated\\.go$": "ignore generated code"
    }
  },
  "SA5001": {
    "exclude_files": {
      "pkg/parser/parser.go": "parser/parser.go code",
      "external/": "no need to vet third party code",
      ".*_generated\\.go$": "ignore generated code"
    }
  },
  "SA5002": {
    "exclude_files": {
      "pkg/parser/parser.go": "parser/parser.go code",
      "external/": "no need to vet third party code",
      ".*_generated\\.go$": "ignore generated code"
    }
  },
  "SA5003": {
    "exclude_files": {
      "pkg/parser/parser.go": "parser/parser.go code",
      "external/": "no need to vet third party code",
      ".*_generated\\.go$": "ignore generated code"
    }
  },
  "SA5004": {
    "exclude_files": {
      "pkg/parser/parser.go": "parser/parser.go code",
      "external/": "no need to vet third party code",
      ".*_generated\\.go$": "ignore generated code"
    }
  },
  "SA5005": {
    "exclude_files": {
      "pkg/parser/parser.go": "parser/parser.go code",
      "external/": "no need to vet third party code",
      ".*_generated\\.go$": "ignore generated code"
    }
  },
  "SA5007": {
    "exclude_files": {
      "pkg/parser/parser.go": "parser/parser.go code",
      "external/": "no need to vet third party code",
      ".*_generated\\.go$": "ignore generated code"
    }
  },
  "SA5008": {
    "exclude_files": {
      "pkg/parser/parser.go": "parser/parser.go code",
      "external/": "no need to vet third party code",
      ".*_generated\\.go$": "ignore generated code"
    }
  },
  "SA5009": {
    "exclude_files": {
      "pkg/parser/parser.go": "parser/parser.go code",
      "external/": "no need to vet third party code",
      ".*_generated\\.go$": "ignore generated code"
    }
  },
  "SA5010": {
    "exclude_files": {
      "pkg/parser/parser.go": "parser/parser.go code",
      "external/": "no need to vet third party code",
      ".*_generated\\.go$": "ignore generated code"
    }
  },
  "SA5011": {
    "exclude_files": {
      "pkg/parser/parser.go": "parser/parser.go code",
      "external/": "no need to vet third party code",
      ".*_generated\\.go$": "ignore generated code"
    }
  },
  "SA5012": {
    "exclude_files": {
      "pkg/parser/parser.go": "parser/parser.go code",
      "external/": "no need to vet third party code",
      ".*_generated\\.go$": "ignore generated code"
    }
  },
  "SA6000": {
    "exclude_files": {
      "pkg/parser/parser.go": "parser/parser.go code",
      "external/": "no need to vet third party code",
      ".*_generated\\.go$": "ignore generated code"
    }
  },
  "SA6001": {
    "exclude_files": {
      "pkg/parser/parser.go": "parser/parser.go code",
      "external/": "no need to vet third party code",
      ".*_generated\\.go$": "ignore generated code"
    }
  },
  "SA6002": {
    "exclude_files": {
      "pkg/parser/parser.go": "parser/parser.go code",
      "external/": "no need to vet third party code",
      "pkg/util/zeropool/pool_test.go": "util/zeropool/pool_test.go",
      ".*_generated\\.go$": "ignore generated code"
    }
  },
  "SA6005": {
    "exclude_files": {
      "pkg/parser/parser.go": "parser/parser.go code",
      "external/": "no need to vet third party code",
      ".*_generated\\.go$": "ignore generated code"
    }
  },
  "prealloc": {
    "exclude_files": {
      "pkg/parser/parser.go": "parser/parser.go code",
      "cmd/mirror": "cmd/mirror code",
      "external/": "no need to vet third party code",
      ".*_generated\\.go$": "ignore generated code",
      ".*mock.go$": "ignore generated code",
      "pkg/parser/yy_parser.go": "ignore generated code",
      "/cgo/": "no need to vet third party code for cgo"
    }
  },
  "predeclared": {
    "exclude_files": {
      "external/": "no need to vet third party code",
      "cmd/mirror": "no need to mirror",
      ".*_generated\\.go$": "ignore generated code",
      ".*mock.go$": "ignore generated code",
      "pkg/parser/yy_parser.go": "ignore generated code",
      "pkg/parser/parser.go": "ignore generated code",
      "/cgo/": "no need to vet third party code for cgo"
    }
  },
  "U1000": {
    "exclude_files": {
      "pkg/parser/parser.go": "parser/parser.go code",
      "external/": "no need to vet third party code",
      ".*_generated\\.go$": "ignore generated code"
    }
  },
  "etcdconfig": {
    "exclude_files": {
      "pkg/parser/parser.go": "parser/parser.go code",
      ".*_test.go": "ignore test code",
      ".*_generated\\.go$": "ignore generated code",
      ".*mock.go$": "ignore generated code",
      "external/": "no need to vet third party code"
    }
  },
  "constructor": {
    "exclude_files": {
      "parser/parser.go": "parser/parser.go code",
      ".*_generated\\.go$": "ignore generated code",
      ".*mock.go$": "ignore generated code",
      "external/": "no need to vet third party code",
      "build/linter/constructor/testdata/": "no need to vet the test inside the linter"
    }
  },
  "deferrecover": {
    "exclude_files": {
      "pkg/parser/parser.go": "parser/parser.go code",
      ".*_test.go": "ignore test code",
      ".*_generated\\.go$": "ignore generated code",
      ".*mock.go$": "ignore generated code",
      "external/": "no need to vet third party code"
    }
  },
  "QF1002": {
    "exclude_files": {
      "pkg/parser/parser.go": "parser/parser.go code",
      ".*_test.go": "ignore test code",
      ".*_generated\\.go$": "ignore generated code",
      ".*mock.go$": "ignore generated code",
      "external/": "no need to vet third party code"
    }
  },
  "QF1004": {
    "exclude_files": {
      "pkg/parser/parser.go": "parser/parser.go code",
      ".*_test.go": "ignore test code",
      "external/": "no need to vet third party code",
      ".*_generated\\.go$": "ignore generated code",
      ".*mock.go$": "ignore generated code",
      "/cgo/": "no need to vet third party code for cgo"
    }
  },
  "QF1012": {
    "exclude_files": {
      "pkg/parser/parser.go": "parser/parser.go code",
      ".*_test.go": "ignore test code",
      "external/": "no need to vet third party code",
      ".*_generated\\.go$": "ignore generated code",
      ".*mock.go$": "ignore generated code",
      "/cgo/": "no need to vet third party code for cgo"
    }
  },
  "bootstrap": {
    "only_files": {
      "pkg/session/": "bootstrap code"
    }
  },
  "appends": {
    "exclude_files": {
      "pkg/parser/parser.go": "parser/parser.go code",
      "external/": "no need to vet third party code",
      ".*_generated\\.go$": "ignore generated code"
    }
  },
  "unusedwrite": {
    "exclude_files": {
      "pkg/parser/parser.go": "parser/parser.go code",
      "external/": "no need to vet third party code",
      ".*_generated\\.go$": "ignore generated code"
    }
  }
}<|MERGE_RESOLUTION|>--- conflicted
+++ resolved
@@ -365,11 +365,8 @@
       "pkg/planner/core/casetest/tpch": "pkg/planner/core/casetest/tpch code",
       "pkg/planner/cardinality": "pkg/planner/cardinality code",
       "pkg/planner/funcdep": "pkg/planner/funcdep code",
-<<<<<<< HEAD
       "pkg/resourcemanager/": "resourcemanager code",
-=======
       "pkg/server/": "server code",
->>>>>>> 8a3718f6
       "pkg/statistics": "pkg/statistics code"
     }
   },
