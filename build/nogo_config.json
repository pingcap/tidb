--- conflicted
+++ resolved
@@ -356,16 +356,13 @@
       "/cgo/": "no need to vet cgo code"
     },
     "only_files": {
-<<<<<<< HEAD
       "//br/": "br code",
+      "//cmd/": "cmd code",
+      "pkg/autoid_service/": "autoid_service code",
+      "pkg/bindinfo/": "bindinfo code",
       "pkg/br/": "br code",
-=======
-      "pkg/autoid_service/": "autoid_service code",
-      "//cmd/": "cmd code",
-      "pkg/bindinfo/": "bindinfo code",
       "pkg/infoschema/": "infoschema code",
       "pkg/owner/": "owner code",
->>>>>>> 1c28970c
       "pkg/util/": "util code",
       "pkg/workloadlearning": "workloadlearning code",
       "pkg/planner/core/generator/hash64_equals": "pkg/planner/core/generator/hash64_equals/ code",
