--- conflicted
+++ resolved
@@ -375,13 +375,10 @@
       "pkg/planner/core/generator/hash64_equals": "pkg/planner/core/generator/hash64_equals/ code",
       "pkg/planner/core/operator/logicalop": "pkg/planner/core/operator/logicalop code",
       "pkg/planner/funcdep": "pkg/planner/funcdep code",
-<<<<<<< HEAD
       "pkg/plugin/": "plugin code",
       "pkg/privileges/": "privileges code",
       "pkg/resourcegroup/": "resourcegroup code",
-=======
       "pkg/resourcemanager/": "resourcemanager code",
->>>>>>> fad1977b
       "pkg/server/": "server code",
       "pkg/statistics": "pkg/statistics code",
       "pkg/store/": "store code",
