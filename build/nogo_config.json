--- conflicted
+++ resolved
@@ -360,11 +360,8 @@
       "pkg/workloadlearning": "workloadlearning code",
       "pkg/planner/core/generator/hash64_equals": "pkg/planner/core/generator/hash64_equals/ code",
       "pkg/planner/core/operator/logicalop": "pkg/planner/core/operator/logicalop code",
-<<<<<<< HEAD
       "pkg/planner/core/casetest/tpch": "pkg/planner/core/casetest/tpch code",
-=======
       "pkg/planner/cardinality": "pkg/planner/cardinality code",
->>>>>>> 5a032651
       "pkg/planner/funcdep": "pkg/planner/funcdep code"
     }
   },
