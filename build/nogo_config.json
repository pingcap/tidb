--- conflicted
+++ resolved
@@ -356,11 +356,8 @@
       "/cgo/": "no need to vet cgo code"
     },
     "only_files": {
-<<<<<<< HEAD
+      "//cmd/": "cmd code",
       "lightning/": "lightning code",
-=======
-      "//cmd/": "cmd code",
->>>>>>> 46fb2e3d
       "pkg/bindinfo/": "bindinfo code",
       "pkg/lightning/": "lightning code",
       "pkg/infoschema/": "infoschema code",
