--- conflicted
+++ resolved
@@ -371,14 +371,10 @@
       "pkg/server/": "server code",
       "pkg/statistics": "pkg/statistics code",
       "pkg/store/": "store code",
-<<<<<<< HEAD
-      "pkg/statistics": "pkg/statistics code",
       "pkg/table": "pkg/table code",
-      "pkg/tablecodec": "pkg/tablecodec code"
-=======
+      "pkg/tablecodec": "pkg/tablecodec code",
       "//pkg/util": "pkg/util code",
       "pkg/workloadlearning": "workloadlearning code"
->>>>>>> 3bfd68cf
     }
   },
   "inspect": {
