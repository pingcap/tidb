{
  "all_revive": {
    "exclude_files": {
      "pkg/parser/parser.go": "parser/parser.go code",
      "external/": "no need to vet third party code",
      ".*_generated\\.go$": "ignore generated code",
      ".*mock.go$": "ignore generated code",
      "/rules_go_work-*": "ignore generated code",
      ".*_/testmain\\.go$": "ignore code",
      "pkg/extension/enterprise/audit/entry.go": "pkg/extension/enterprise/audit/entry.go",
      "pkg/extension/enterprise/audit/filter.go": "pkg/extension/enterprise/audit/filter.go"
    }
  },
  "asciicheck": {
    "exclude_files": {
      "pkg/parser/parser.go": "parser/parser.go code",
      "external/": "no need to vet third party code",
      ".*_generated\\.go$": "ignore generated code",
      ".*mock.go$": "ignore generated code",
      "lightning/pkg/web/res_vfsdata.go": "ignore code"
    }
  },
  "asmdecl": {
    "exclude_files": {
      "pkg/parser/parser.go": "parser/parser.go code",
      "external/": "no need to vet third party code",
      ".*_generated\\.go$": "ignore generated code"
    }
  },
  "assign": {
    "exclude_files": {
      "pkg/parser/parser.go": "parser/parser.go code",
      "external/": "no need to vet third party code",
      ".*_generated\\.go$": "ignore generated code"
    }
  },
  "atomic": {
    "exclude_files": {
      "pkg/parser/parser.go": "parser/parser.go code",
      "external/": "no need to vet third party code",
      ".*_generated\\.go$": "ignore generated code"
    }
  },
  "atomicalign": {
    "exclude_files": {
      "pkg/parser/parser.go": "parser/parser.go code",
      "external/": "no need to vet third party code",
      ".*_generated\\.go$": "ignore generated code"
    }
  },
  "bodyclose": {
    "exclude_files": {
      "pkg/parser/parser.go": "parser/parser.go code",
      "external/": "no need to vet third party code",
      ".*_generated\\.go$": "ignore generated code"
    }
  },
  "bools": {
    "exclude_files": {
      "pkg/parser/parser.go": "parser/parser.go code",
      "external/": "no need to vet third party code",
      ".*_generated\\.go$": "ignore generated code"
    }
  },
  "buildtag": {
    "exclude_files": {
      "pkg/parser/parser.go": "parser/parser.go code",
      "external/": "no need to vet third party code",
      ".*_generated\\.go$": "ignore generated code"
    }
  },
  "printexpression": {
    "exclude_files": {
      "pkg/parser/parser.go": "parser/parser.go code",
      "external/": "no need to vet third party code",
      ".*_generated\\.go$": "ignore generated code",
      "build/linter/printexpression/testdata/": "ignore test code"
    }
  },
  "printf": {
    "exclude_files": {
      "pkg/parser/parser.go": "parser/parser.go code",
      "external/": "no need to vet third party code",
      ".*_generated\\.go$": "ignore generated code",
      "pkg/planner/core/plan_clone_generator.go": "ignore plan_clone_generator code",
      "pkg/util/dbterror/ddl_terror.go": "ignore ddl_terror code"
    }
  },
  "unreachable": {
    "exclude_files": {
      "pkg/parser/parser.go": "parser/parser.go code",
      "external/": "no need to vet third party code",
      ".*_generated\\.go$": "ignore generated code"
    }
  },
  "composites": {
    "exclude_files": {
      "pkg/parser/parser.go": "parser/parser.go code",
      "external/": "no need to vet third party code",
      ".*_generated\\.go$": "ignore generated code",
      ".*mock.go$": "ignore generated code",
      "br/pkg/glue/console_glue_test.go": "ignore code",
      "br/pkg/restore/db_test.go": "ignore code",
      ".*_/testmain\\.go$": "ignore code"
    }
  },
  "copylocks": {
    "exclude_files": {
      "pkg/parser/parser.go": "parser/parser.go code",
      "external/": "no need to vet third party code",
      ".*_generated\\.go$": "ignore generated code",
      ".*mock.go$": "ignore generated code",
      "/cgo/": "ignore cgo code"
    }
  },
  "copyloopvar": {
    "exclude_files": {
      "pkg/parser/parser.go": "parser/parser.go code",
      "external/": "no need to vet third party code",
      ".*_generated\\.go$": "ignore generated code"
    }
  },
  "ctrlflow": {
    "exclude_files": {
      "pkg/parser/parser.go": "parser/parser.go code",
      "external/": "no need to vet third party code",
      ".*_generated\\.go$": "ignore generated code"
    }
  },
  "deadcode": {
    "exclude_files": {
      "pkg/parser/parser.go": "parser/parser.go code",
      "external/": "no need to vet third party code",
      ".*_generated\\.go$": "ignore generated code"
    }
  },
  "defers": {
    "exclude_files": {
      "pkg/parser/parser.go": "parser/parser.go code",
      "external/": "no need to vet third party code",
      ".*_generated\\.go$": "ignore generated code"
    }
  },
  "deepequalerrors": {
    "exclude_files": {
      "pkg/parser/parser.go": "parser/parser.go code",
      "external/": "no need to vet third party code",
      ".*_generated\\.go$": "ignore generated code"
    }
  },
  "durationcheck": {
    "exclude_files": {
      "pkg/parser/parser.go": "parser/parser.go code",
      "external/": "no need to vet third party code",
      "/rules_go_work-*": "ignore generated code",
      ".*_generated\\.go$": "ignore generated code"
    }
  },
  "errorsas": {
    "exclude_files": {
      "pkg/parser/parser.go": "parser/parser.go code",
      "external/": "no need to vet third party code",
      ".*_generated\\.go$": "ignore generated code"
    }
  },
  "errcheck": {
    "exclude_files": {
      "external/": "no need to vet third party code",
      ".*_generated\\.go$": "ignore generated code",
      ".*mock.go$": "ignore generated code",
      ".*_test\\.go$": "ignore generated code",
      "pkg/util/logutil": "ignore util/logutil code",
      "tools/": "ignore tools code",
      "/src/net/conf.go": "ignore code",
      "/rules_go_work-*": "ignore generated code",
      "GOROOT/": "ignore code",
      "/parser/": "ignore code",
      "pkg/server/internal/testserverclient/server_client.go": "ignore code",
      ".*_/testmain\\.go$": "ignore code"
    }
  },
  "filepermission": {
    "exclude_files": {
      "pkg/parser/parser.go": "parser/parser.go code",
      "external/": "no need to vet third party code",
      ".cgo/": "no need to cgo code",
      ".*_generated\\.go$": "ignore generated code",
      ".*mock.go$": "ignore generated code",
      ".*_/testmain\\.go$": "ignore code"
    }
  },
  "fieldalignment": {
    "exclude_files": {
      "pkg/parser/parser.go": "parser/parser.go code",
      "pkg/statistics/table.go": "disable this limitation that prevents us from splitting struct fields for clarity",
      "external/": "no need to vet third party code",
      ".*_generated\\.go$": "ignore generated code",
      ".*mock.go$": "ignore generated code",
      ".*_/testmain\\.go$": "ignore code",
      ".*_test\\.go$": "ignore test code"
    },
    "only_files": {
      "pkg/statistics/": "statistics/ code",
      "pkg/util/checksum": "util/checksum code",
      "pkg/util/processinfo.go": "util/processinfo.go code",
      "pkg/util/cpuprofile/": "util/cpuprofile/ code",
      "pkg/util/cteutil/": "util/cteutil/ code",
      "pkg/util/dbutil/": "util/dbutil/ code",
      "pkg/util/deadlockhistory/": "util/deadlockhistory/ code",
      "pkg/util/domainutil/": "util/domainutil/ code",
      "pkg/util/encrypt/": "util/encrypt/ code",
      "pkg/util/etcd/": "util/etcd/ code",
      "pkg/util/expensivequery/": "util/expensivequery/ code",
      "pkg/util/filter/": "util/filter/ code",
      "pkg/util/importer/": "util/importer/ code",
      "pkg/util/keydecoder/": "util/keydecoder/ code",
      "pkg/util/kvcache/": "util/kvcache/ code",
      "pkg/util/localpool/": "util/localpool/ code",
      "pkg/util/mathutil/": "util/mathutil/ code",
      "pkg/util/memory/": "util/memory/ code",
      "pkg/util/mock/": "util/mock/ code",
      "pkg/util/mvmap/": "util/mvmap/ code",
      "pkg/util/profile/": "util/profile/ code",
      "pkg/util/ranger/": "util/ranger/ code",
      "pkg/util/regexpr-router/": "util/regexpr-router/ code",
      "pkg/util/schemacmp/": "util/schemacmp/ code",
      "pkg/util/sqlexec/": "util/sqlexec/ code",
      "pkg/util/stringutil/": "util/stringutil/ code",
      "pkg/util/table-router/": "util/table-router/ code",
      "pkg/util/timeutil/": "util/timeutil/ code",
      "pkg/util/topsql/": "util/topsql/ code",
      "pkg/util/tracing/": "util/tracing/ code",
      "pkg/util/trxevents/": "util/trxevents/ code",
      "pkg/util/watcher/": "util/watcher/ code",
      "pkg/util/gctuner": "util/gctuner",
      "pkg/store/mockstore/unistore/util": "store/mockstore/unistore/util code",
      "pkg/ddl/util/": "ddl/util code",
      "pkg/server/internal": "server/internal code",
      "pkg/planner/core/internal": "planner/core/internal code",
      "pkg/executor/internal": "executor/internal code"
    }
  },
  "findcall": {
    "exclude_files": {
      "pkg/parser/parser.go": "parser/parser.go code",
      "external/": "no need to vet third party code",
      ".*_generated\\.go$": "ignore generated code"
    }
  },
  "forcetypeassert": {
    "exclude_files": {
      "pkg/parser/parser.go": "parser/parser.go code",
      ".*test_/testmain\\.go$": "ignore generated code",
      "external/": "no need to vet third party code",
      ".*_generated\\.go$": "ignore generated code"
    },
    "only_files": {
      "util/gctuner": "only for util/gctuner",
      "pkg/lightning/mydump/": "only for pkg/lightning/mydump/",
      "lightning/pkg/importer/opts": "only for lightning/pkg/importer/opts",
      "pkg/executor/aggregate.go": "only for executor/aggregate.go",
      "pkg/types/json_binary_functions.go": "only for types/json_binary_functions.go",
      "pkg/types/json_binary_test.go": "only for types/json_binary_test.go",
      "pkg/ddl/backfilling.go": "only for ddl/backfilling.go",
      "pkg/ddl/column.go": "only for ddl/column.go",
      "pkg/ddl/index.go": "only for ddl/index.go",
      "pkg/ddl/ingest/": "only for ddl/ingest/",
      "pkg/util/cgroup": "only for util/cgroup code",
      "pkg/server/conn.go": "only for server/conn.go",
      "pkg/server/conn_stmt.go": "only for server/conn_stmt.go",
      "pkg/server/conn_test.go": "only for server/conn_test.go",
      "pkg/planner/core/plan.go": "only for planner/core/plan.go",
      "pkg/errno/": "only for errno/",
      "pkg/extension/": "extension code"
    }
  },
  "gofmt": {
    "exclude_files": {
      "pkg/parser/": "parser/*.go code",
      "external/": "no need to vet third party code",
      ".*_generated\\.go$": "ignore generated code",
      ".*mock.go$": "ignore generated code",
      "/cgo/": "ignore cgo code",
      "/rules_go_work-*": "ignore generated code",
      ".*test_/testmain\\.go$": "ignore generated code",
      ".*failpoint_binding__.go$": "ignore generated code",
      "_cgo_gotypes.go": "skip _cgo_gotypes.go",
      "_cgo_imports.go": "skip _cgo_imports.go",
      ".*.cgo1.go": "skip cgo1.go"
    }
  },
  "gci": {
    "exclude_files": {
      "external/": "no need to vet third party code",
      ".*_generated\\.go$": "ignore generated code",
      ".*mock.go$": "ignore generated code",
      "/cgo/": "ignore cgo code",
      ".*\\.pb\\.go$": "generated code",
      "/rules_go_work-*": "ignore generated code",
      ".*test_/testmain\\.go$": "ignore generated code",
      ".*failpoint_binding__.go$": "ignore generated code",
      "pkg/util/printer/printer.go": "ignore util/printer code",
      "pkg/parser/parser.go": "ignore parser code",
      "pkg/parser/hintparser.go": "ignore parser/hintparser code"
    }
  },
  "gosec": {
    "exclude_files": {
      "pkg/parser/parser.go": "parser/parser.go code",
      "external/": "no need to vet third party code",
      "parser/goyacc/": "ignore goyacc code",
      ".*_test\\.go$": "ignore generated code",
      "/cgo/": "ignore cgo code",
      "/rules_go_work-*": "ignore generated code",
      "tools/check/ut.go": "ignore tools/check code",
      "cmd/mirror": "ignore cmd/mirror code",
      "tools/check/xprog/xprog.go": "ignore tools/check code",
      "cmd/pluginpkg/pluginpkg.go": "ignore cmd/pluginpkg code",
      "tools/check/xprog.go:": "ignore tools/check code",
      "tests/integrationtest/main.go": "ignore tests/integrationtest code",
      "GOROOT/": "ignore code",
      "pkg/server/internal/testserverclient/server_client.go": "ignore server_client code",
      ".*_generated\\.go$": "ignore generated code"
    }
  },
  "httpresponse": {
    "exclude_files": {
      "pkg/parser/parser.go": "parser/parser.go code",
      "external/": "no need to vet third party code",
      ".*_generated\\.go$": "ignore generated code"
    }
  },
  "ifaceassert": {
    "exclude_files": {
      "pkg/parser/parser.go": "parser/parser.go code",
      "external/": "no need to vet third party code",
      ".*_generated\\.go$": "ignore generated code"
    }
  },
  "ineffassign": {
    "exclude_files": {
      "pkg/parser/parser.go": "parser/parser.go code",
      "external/": "no need to vet third party code",
      ".*_generated\\.go$": "ignore generated code",
      ".*mock.go$": "ignore generated code",
      "/cgo/": "no need to vet cgo code"
    }
  },
  "intrange": {
    "exclude_files": {
      "pkg/parser/parser.go": "parser/parser.go code",
      "external/": "no need to vet third party code",
      ".*_generated\\.go$": "ignore generated code",
      ".*_test\\.go$": "ignore test code",
      ".*mock.go$": "ignore generated code",
      "/cgo/": "no need to vet cgo code"
    },
    "only_files": {
      "//br/": "br code",
      "//cmd/": "cmd code",
      "//dumpling": "dumpling code",
      "//lightning/": "lightning code",
      "pkg/autoid_service/": "autoid_service code",
      "pkg/bindinfo/": "bindinfo code",
      "pkg/br/": "br code",
      "pkg/ddl/": "ddl code",
      "pkg/distsql/": "distsql code",
      "pkg/disttask": "disttask code",
      "pkg/domain/": "domain code",
      "pkg/executor/": "util code",
      "pkg/expression/": "expression code",
      "pkg/extension/": "extension code",
      "pkg/infoschema/": "infoschema code",
<<<<<<< HEAD
      "pkg/lightning/": "lightning code",
=======
      "pkg/kv/": "kv code",
>>>>>>> 8ffbddd4
      "pkg/meta/": "meta code",
      "pkg/owner/": "owner code",
      "pkg/planner/cardinality": "pkg/planner/cardinality code",
      "pkg/planner/core/casetest/tpch": "pkg/planner/core/casetest/tpch code",
      "pkg/planner/core/generator/hash64_equals": "pkg/planner/core/generator/hash64_equals/ code",
      "pkg/planner/core/operator/logicalop": "pkg/planner/core/operator/logicalop code",
      "pkg/planner/funcdep": "pkg/planner/funcdep code",
      "pkg/plugin/": "plugin code",
      "pkg/privileges/": "privileges code",
      "pkg/resourcegroup/": "resourcegroup code",
      "pkg/resourcemanager/": "resourcemanager code",
      "pkg/server/": "server code",
      "pkg/statistics": "pkg/statistics code",
      "pkg/store/": "store code",
      "pkg/structure/": "structure code",
      "pkg/table": "pkg/table code",
      "pkg/tablecodec": "pkg/tablecodec code",
      "pkg/testkit/": "testkit code",
      "pkg/timer/": "timer code",
      "pkg/ttl/": "ttl code",
      "pkg/types/": "types code",
      "pkg/util/": "util code",
      "pkg/workloadlearning": "workloadlearning code",
      "//pkg/util": "pkg/util code",
      "pkg/workloadlearning": "workloadlearning code",
      "//tools/": "tools code"
    }
  },
  "inspect": {
    "exclude_files": {
      "pkg/parser/parser.go": "parser/parser.go code",
      "external/": "no need to vet third party code",
      ".*_generated\\.go$": "ignore generated code"
    }
  },
  "lostcancel": {
    "exclude_files": {
      "pkg/parser/parser.go": "parser/parser.go code",
      "external/": "no need to vet third party code",
      ".*_generated\\.go$": "ignore generated code"
    }
  },
  "lll": {
    "exclude_files": {
      ".*_test\\.go$": "ignore test code",
      "/cgo/": "ignore cgo code",
      "external/": "no need to vet third party code",
      ".*_generated\\.go$": "ignore generated code",
      ".*mock.go$": "ignore generated code",
      ".*pb\\.go$": "ignore generated code",
      "br/pkg/streamhelper/.*_test\\.go$": "ignore test code",
      "br/pkg/errors/errors.go": "ignore error",
      "br/pkg/rtree/logging_test.go": "ignore rtree code",
      "br/pkg/logutil/logging_test.go": "ignore logutil code",
      "br/pkg/storage/": "ignore storage code",
      "br/pkg/mock/storage/storage.go": "ignore storage code",
      "br/pkg/utils/": "ignore utils code",
      "br/pkg/version/version.go": "ignore version code",
      "pkg/lightning/common/errors.go": "ignore error",
      "pkg/lightning/config/config.go": "ignore config code",
      "pkg/lightning/config/config_test.go": "ignore config code",
      "pkg/lightning/config/global.go": "ignore global code",
      "pkg/lightning/mydump/": "ignore mydump code",
      "pkg/lightning/checkpoints/checkpoints.go": "ignore checkpoints code",
      "pkg/lightning/checkpoints/glue_checkpoint.go": "ignore glue_checkpoint code",
      "pkg/lightning/backend/local/": "ignore local code",
      "pkg/lightning/backend/tidb/tidb.go": "ignore tidb code",
      "pkg/lightning/backend/tidb/tidb_test.go": "ignore tidb code",
      "pkg/lightning/checkpoints/checkpoints_test.go": "ignore checkpoints code",
      "pkg/lightning/checkpoints/checkpoints_sql_test.go": "ignore checkpoints code",
      "pkg/lightning/errormanager/errormanager_test.go": "ignore errormanager code",
      "pkg/lightning/backend/kv/sql2kv_test.go": "ignore sql2kv code",
      "br/pkg/stream/rewrite_meta_rawkv_test.go": "ignore rewrite_meta_rawkv code",
      "lightning/pkg/server/lightning.go": "ignore lightning code",
      "lightning/pkg/importer": "ignore importer code",
      "br/cmd/tidb-lightning-ctl/main.go": "ignore main code",
      "br/pkg/stream/rewrite_meta_rawkv.go": "ignore rewrite_meta_rawkv code",
      "lightning/pkg/web/": "ignore web code",
      "br/pkg/mock/": "ignore mock code",
      "br/pkg/aws/ebs.go": "ignore ebs code",
      "br/pkg/backup/": "ignore backup code",
      "br/pkg/restore/": "ignore restore code",
      "br/pkg/task/": "ignore task code",
      "br/pkg/version/": "ignore version code",
      "pkg/ddl/util/util.go": "ignore util code",
      "pkg/ddl/syncer/syncer.go": "ignore syncer code",
      "pkg/ddl/ingest/backend.go": "ignore backend code",
      "pkg/ddl/ingest/backend_mgr.go": "ignore backend_mgr code",
      "pkg/ddl/ingest/engine_mgr.go": "ignore engine_mgr code",
      "pkg/util/column-mapping/column.go": "ignore error",
      "pkg/parser/mysql/": "ignore mysql code",
      "pkg/parser/auth": "ignore auth code",
      "pkg/parser/charset/charset.go": "ignore charset code",
      "pkg/parser/types/field_type.go": "ignore field_type code",
      "pkg/parser/model/ddl.go": "ignore ddl code",
      "pkg/parser/model/model.go": "ignore model code",
      "pkg/parser/model/model_test.go": "ignore tables code",
      "pkg/parser/ast": "ignore ast code",
      "pkg/parser/parser.go": "ignore parser code",
      "pkg/parser/hintparser.go": "ignore hintparser code",
      "pkg/parser/yy_parser.go": "ignore yy_parser code",
      "pkg/parser/digester.go": "ignore digester code",
      "pkg/parser/consistent_test.go": "ignore consistent code",
      "pkg/parser/bench_test.go": "ignore bench code",
      "pkg/parser/parser_test.go": "ignore parser_test code",
      "pkg/parser/digester_test.go": "ignore digester_test code",
      "pkg/parser/hintparser_test.go": "ignore hintparser_test code",
      "pkg/errno/errname.go": "ignore errname code",
      "pkg/planner/funcdep/fd_graph.go": "ignore fd_graph code",
      "pkg/planner/funcdep/doc.go": "ignore funcdep code",
      "pkg/planner/util/path.go": "ignore path code",
      "pkg/planner/memo/": "ignore memo code",
      "pkg/ttl/cache/ttlstatus.go": "ignore ttlstatus code",
      "pkg/ttl/ttlworker/": "ignore ttlworker code",
      "pkg/ttl/sqlbuilder/sql_test.go": "ignore sql_test code",
      "pkg/planner/core/": "ignore core code",
      "pkg/planner/optimize.go": "ignore optimize code",
      "pkg/planner/cascades/": "ignore cascades code",
      "pkg/planner/cardinality/": "ignore cardinality code",
      "pkg/planner/funcdep/extract_fd_test.go": "ignore extract_fd code",
      "pkg/planner/funcdep/only_full_group_by_test.go": "ignore only_full_group_by code",
      "dumpling/export": "ignore export code",
      "pkg/ddl/placement/": "ignore placement code"
    },
    "only_files": {
      "br/": "only for br code",
      "pkg/ttl/": "only for ttl code",
      "pkg/planner/": "only for planner code",
      "pkg/parser/": "only for parser code",
      "dumpling/": "only for dumpling code"
    }
  },
  "makezero": {
    "exclude_files": {
      "pkg/parser/parser.go": "parser/parser.go code",
      "/cgo/": "ignore cgo code",
      ".*_test\\.go$": "ignore generated code",
      "external/": "no need to vet third party code",
      ".*_generated\\.go$": "ignore generated code"
    }
  },
  "mirror": {
    "exclude_files": {
      "pkg/parser/parser.go": "parser/parser.go code",
      "/cgo/": "ignore cgo code",
      "external/": "no need to vet third party code",
      "tools/": "ignore tools code",
      ".*_generated\\.go$": "ignore generated code"
    }
  },
  "misspell": {
    "exclude_files": {
      "pkg/parser/parser.go": "parser/parser.go code",
      "/cgo/": "ignore cgo code",
      "external/": "no need to vet third party code",
      "$GOROOT/": "ignore GOROOT code",
      ".*_generated\\.go$": "ignore generated code"
    }
  },
  "nilfunc": {
    "exclude_files": {
      "pkg/parser/parser.go": "parser/parser.go code",
      "external/": "no need to vet third party code",
      ".*_generated\\.go$": "ignore generated code"
    }
  },
  "nilness": {
    "exclude_files": {
      "br/pkg/streamhelper/advancer_test.go": "please fix it",
      "pkg/parser/parser.go": "parser/parser.go code",
      "external/": "no need to vet third party code",
      ".*_generated\\.go$": "ignore generated code",
      ".*mock.go$": "ignore generated code",
      "/cgo/": "ignore cgo"
    }
  },
  "pkgfact": {
    "exclude_files": {
      "pkg/parser/parser.go": "parser/parser.go code",
      "external/": "no need to vet third party code",
      ".*_generated\\.go$": "ignore generated code"
    }
  },
  "revive": {
    "exclude_files": {
      "pkg/parser/parser.go": "parser/parser.go code",
      "external/": "no need to vet third party code",
      "GOROOT/": "ignore code",
      "/cgo/": "ignore cgo",
      "tools/": "ignore tool code",
      "pkg/parser/goyacc/": "ignore goyacc code",
      "pkg/parser/ast/": "ignore parser/ast code",
      "pkg/parser/test_driver/": "ignore parser/test_driver code",
      "pkg/planner/core/plan_clone_generated.go": "ignore plan_clone_generated code",
      "pkg/planner/core/operator/logicalop/hash64_equals_generated.go": "ignore hash64_equals_generated code",
      ".*_test\\.go$": "ignore generated code",
      ".*_generated\\.go$": "ignore generated code",
      ".*mock.go$": "ignore generated code",
      "pkg/plugin/conn_ip_example/": "plugin/conn_ip_example/"
    },
    "only_files": {
      "pkg/autoid_service/": "autoid_service",
      "pkg/bindinfo/": "bindinfo",
      "pkg/lightning/": "pkg/lightning/",
      "lightning/": "lightning/",
      "pkg/executor/": "executor/",
      "pkg/types/json_binary_functions.go": "types/json_binary_functions.go",
      "pkg/types/json_binary_test.go": "types/json_binary_test.go",
      "pkg/ddl/": "ddl",
      "pkg/expression/a": "expression/a code",
      "pkg/expression/builtin.go": "expression/builtin code",
      "pkg/expression/builtin_cast.go": "expression/builtin_cast code",
      "pkg/server/": "server/ code",
      "pkg/distsql/": "distsql code",
      "pkg/disttask": "disttask code",
      "dumpling/export": "dumpling/export code",
      "pkg/lock/": "lock file",
      "pkg/errno/": "errno code",
      "pkg/session/": "session code",
      "pkg/structure/": "structure code",
      "pkg/statistics/": "statistics/ code",
      "pkg/telemetry/": "telemetry code",
      "pkg/parser/": "parser code",
      "pkg/planner/": "planner code",
      "pkg/plugin/": "plugin code",
      "pkg/util/": "util code",
      "pkg/meta/": "parser code",
      "pkg/extension/": "extension code",
      "pkg/resourcemanager/": "resourcemanager code",
      "pkg/keyspace/": "keyspace code",
      "pkg/owner/": "owner code",
      "pkg/timer/": "timer code",
      "pkg/domain": "domain code",
      "pkg/workloadlearning": "workloadlearning code"
    }
  },
  "shift": {
    "exclude_files": {
      "pkg/parser/parser.go": "parser/parser.go code",
      "external/": "no need to vet third party code",
      ".*_generated\\.go$": "ignore generated code"
    }
  },
  "sortslice": {
    "exclude_files": {
      "pkg/parser/parser.go": "parser/parser.go code",
      "external/": "no need to vet third party code",
      ".*_generated\\.go$": "ignore generated code"
    }
  },
  "stdmethods": {
    "exclude_files": {
      "pkg/parser/parser.go": "parser/parser.go code",
      "external/": "no need to vet third party code",
      ".*_generated\\.go$": "ignore generated code"
    }
  },
  "stringintconv": {
    "exclude_files": {
      "pkg/parser/parser.go": "parser/parser.go code",
      "external/": "no need to vet third party code",
      ".*_generated\\.go$": "ignore generated code"
    }
  },
  "structtag": {
    "exclude_files": {
      "pkg/parser/parser.go": "parser/parser.go code",
      "external/": "no need to vet third party code",
      ".*_generated\\.go$": "ignore generated code"
    }
  },
  "testinggoroutine": {
    "exclude_files": {
      "pkg/parser/parser.go": "parser/parser.go code",
      "external/": "no need to vet third party code",
      ".*_generated\\.go$": "ignore generated code"
    }
  },
  "tests": {
    "exclude_files": {
      "pkg/parser/parser.go": "parser/parser.go code",
      "external/": "no need to vet third party code",
      ".*_generated\\.go$": "ignore generated code"
    }
  },
  "toomanytests": {
    "exclude_files": {
      "pkg/parser/parser.go": "parser/parser.go code",
      "external/": "no need to vet third party code",
      ".*_generated\\.go$": "ignore generated code",
      ".*mock.go$": "ignore generated code",
      "/cgo/": "ignore cgo code",
      "/rules_go_work-*": "ignore generated code",
      ".*test_/testmain\\.go$": "ignore generated code",
      ".*failpoint_binding__.go$": "ignore generated code",
      "pkg/util/chunk": "ignore util/chunk",
      "pkg/lightning/mydump/": "more than 50",
      "lightning/pkg/importer/": "more than 50",
      "pkg/lightning/backend/local/": "more than 50",
      "br/pkg/restore/": "more than 50",
      "pkg/ddl/tests/partition/": "more than 50"
    },
    "only_files": {
      "br/pkg/version/": "br/pkg/version/ coded",
      "br/pkg/utils/storewatch/": "br/pkg/utils/storewatch/ coded",
      "br/pkg/utils/iter/": "br/pkg/utils/iter/ coded",
      "br/pkg/utils/": "br/pkg/utils/ coded",
      "br/pkg/task/show/": "br/pkg/task/show/ coded",
      "br/pkg/task/": "br/pkg/task/ coded",
      "br/pkg/streamhelper/spans/": "br/pkg/streamhelper/spans/ coded",
      "br/pkg/streamhelper/": "br/pkg/streamhelper/ coded",
      "br/pkg/stream/": "br/pkg/stream/ coded",
      "br/pkg/storage/": "br/pkg/storage/ coded",
      "br/pkg/rtree/": "br/pkg/rtree/ coded",
      "br/pkg/restore/tiflashrec/": "br/pkg/restore/tiflashrec/ coded",
      "br/pkg/restore/split/": "br/pkg/restore/split/ coded",
      "br/pkg/restore/ingestrec/": "br/pkg/restore/ingestrec/ coded",
      "br/pkg/pdutil/": "br/pkg/pdutil/ coded",
      "br/pkg/metautil/": "br/pkg/metautil/ coded",
      "br/pkg/logutil/": "br/pkg/logutil/ coded",
      "br/pkg/gluetidb/": "br/pkg/gluetidb/ coded",
      "br/pkg/conn/": "br/pkg/conn/ coded",
      "br/pkg/checkpoint/": "br/pkg/checkpoint/ coded",
      "br/pkg/backup/": "br/pkg/backup/ coded",
      "pkg/planer/core/casetest/binaryplan": "planer/core/casetest/binaryplan",
      "pkg/planer/core/casetest/cbotest": "planer/core/casetest/cbotest",
      "pkg/planer/core/casetest/dag": "planer/core/casetest/dag",
      "pkg/planer/core/casetest/enforcempp": "planer/core/casetest/enforcempp",
      "pkg/planer/core/casetest/flatplan": "planer/core/casetest/flatplan",
      "pkg/planer/core/casetest/hint": "planer/core/casetest/hint",
      "pkg/planer/core/casetest/mpp": "planer/core/casetest/mpp",
      "pkg/planer/core/casetest/partition": "planer/core/casetest/partition",
      "pkg/planer/core/casetest/pushdown": "planer/core/casetest/pushdown",
      "pkg/planer/core/casetest/rule": "planer/core/casetest/rule",
      "pkg/planer/core/casetest/scalarsubquery": "planer/core/casetest/scalarsubquery",
      "pkg/planer/core/casetest/testdata": "planer/core/casetest/testdata",
      "pkg/planer/core/casetest/windows": "planer/core/casetest/windows",
      "pkg/planer/core/tests/": "planer/core/tests/",
      "pkg/executor/test/admintest": "executor/test/admintest",
      "pkg/executor/test/aggregate": "executor/test/aggregate",
      "pkg/executor/test/autoidtest": "executor/test/autoidtest",
      "pkg/executor/test/distsqltest": "executor/test/distsqltest",
      "pkg/executor/test/fktest": "executor/test/fktest",
      "pkg/executor/test/indexmergereadtest": "executor/test/indexmergereadtest",
      "pkg/executor/test/jointest": "executor/test/jointest",
      "pkg/executor/test/kvtest": "executor/test/kvtest",
      "pkg/executor/test/loaddatatest": "executor/test/loaddatatest",
      "pkg/executor/test/loadremotetest": "executor/test/loadremotetest",
      "pkg/executor/test/memtest": "executor/test/memtest",
      "pkg/executor/test/oomtest": "executor/test/oomtest",
      "pkg/executor/test/partitiontest": "executor/test/partitiontest",
      "pkg/executor/test/passwordtest": "executor/test/passwordtest",
      "pkg/executor/test/seqtest": "executor/test/seqtest",
      "pkg/executor/test/showtest": "executor/test/showtest",
      "pkg/executor/test/simpletest": "executor/test/simpletest",
      "pkg/executor/test/splittest": "executor/test/splittest",
      "pkg/executor/test/tiflashtest": "executor/test/tiflashtest",
      "pkg/executor/test/unstabletest": "executor/test/unstabletest",
      "br/": "br code",
      "pkg/session/test": "session/test code",
      "pkg/ddl/tests": "ddl/tests code",
      "pkg/disttask/": "disttask code",
      "pkg/timer/": "timer code",
      "pkg/util/": "util code",
      "pkg/lightning/config/": "pkg/lightning/config code",
      "br/pkg/storage": "br/pkg/storage code",
      "br/pkg/utils": "br/pkg/utils code",
      "pkg/planner/cascades": "planner/cascades code",
      "pkg/store/": "store code",
      "pkg/ttl/": "ttl code",
      "pkg/bindinfo/": "bindinfo code",
      "pkg/domain/": "domain code"
    }
  },
  "unconvert": {
    "exclude_files": {
      "external/": "no need to vet third party code",
      ".*\\.pb\\.go$": "generated code",
      "pkg/parser/parser.go": "generated code",
      "/cgo/": "no need to vet third party code for cgo",
      "pkg/lightning/common/conn.go": "ignore: to fix it",
      "pkg/lightning/common/storage_unix.go": "ignore: to fix it",
      "br/pkg/task/common.go": "ignore: to fix it",
      ".*_generated\\.go$": "ignore generated code"
    }
  },
  "unmarshal": {
    "exclude_files": {
      "pkg/parser/parser.go": "parser/parser.go code",
      "external/": "no need to vet third party code",
      ".*_generated\\.go$": "ignore generated code"
    }
  },
  "unsafeptr": {
    "exclude_files": {
      "pkg/parser/parser.go": "parser/parser.go code",
      "external/": "no need to vet third party code",
      ".*_generated\\.go$": "ignore generated code",
      ".*mock.go$": "ignore generated code",
      "pkg/parser/digester.go": "ignore code"
    }
  },
  "unusedresult": {
    "exclude_files": {
      "pkg/parser/parser.go": "parser/parser.go code",
      "external/": "no need to vet third party code",
      ".*_generated\\.go$": "ignore generated code",
      ".*mock.go$": "ignore generated code",
      "pkg/parser/digester_test.go": "ignore code"
    }
  },
  "rowserrcheck": {
    "exclude_files": {
      "pkg/parser/parser.go": "parser/parser.go code",
      "external/": "no need to vet third party code",
      ".*_generated\\.go$": "ignore generated code",
      ".*mock.go$": "ignore generated code",
      "pkg/server/tidb_test.go": "ignore test code",
      "pkg/server/tests/tidb_test.go": "ignore test code",
      "pkg/server/tests/commontest/tidb_test.go": "ignore test code",
      "pkg/server/tests/tidb_serial_test.go": "ignore test code",
      "pkg/server/tidb_serial_test.go": "ignore test code",
      "pkg/server/statistics_handler_test.go": "ignore test code",
      "pkg/server/handler/optimizor/optimize_trace_test.go": "ignore test code",
      "pkg/server/handler/optimizor/plan_replayer_test.go": "ignore test code",
      "pkg/server/handler/optimizor/statistics_handler_test.go": "ignore test code",
      "pkg/server/server_test.go": "ignore test code",
      "pkg/server/optimize_trace_test.go": "ignore test code",
      "pkg/server/plan_replayer_test.go": "ignore test code",
      "pkg/server/internal/testserverclient/server_client.go": "ignore test code"
    }
  },
  "S1000": {
    "exclude_files": {
      "pkg/parser/parser.go": "parser/parser.go code",
      "external/": "no need to vet third party code",
      ".*_generated\\.go$": "ignore generated code"
    }
  },
  "S1001": {
    "exclude_files": {
      "pkg/parser/parser.go": "parser/parser.go code",
      "external/": "no need to vet third party code",
      ".*_generated\\.go$": "ignore generated code"
    }
  },
  "S1002": {
    "exclude_files": {
      "pkg/parser/parser.go": "parser/parser.go code",
      "external/": "no need to vet third party code",
      ".*_generated\\.go$": "ignore generated code"
    }
  },
  "S1003": {
    "exclude_files": {
      "pkg/parser/parser.go": "parser/parser.go code",
      "external/": "no need to vet third party code",
      ".*_generated\\.go$": "ignore generated code"
    }
  },
  "S1004": {
    "exclude_files": {
      "pkg/parser/parser.go": "parser/parser.go code",
      "external/": "no need to vet third party code",
      ".*_generated\\.go$": "ignore generated code"
    }
  },
  "S1005": {
    "exclude_files": {
      "pkg/parser/parser.go": "parser/parser.go code",
      "external/": "no need to vet third party code",
      ".*_generated\\.go$": "ignore generated code"
    }
  },
  "S1006": {
    "exclude_files": {
      "pkg/parser/parser.go": "parser/parser.go code",
      "external/": "no need to vet third party code",
      ".*_generated\\.go$": "ignore generated code"
    }
  },
  "S1007": {
    "exclude_files": {
      "pkg/parser/parser.go": "parser/parser.go code",
      "external/": "no need to vet third party code",
      ".*_generated\\.go$": "ignore generated code"
    }
  },
  "S1008": {
    "exclude_files": {
      "pkg/parser/parser.go": "parser/parser.go code",
      "external/": "no need to vet third party code",
      ".*_generated\\.go$": "ignore generated code"
    }
  },
  "S1009": {
    "exclude_files": {
      "pkg/parser/parser.go": "parser/parser.go code",
      "external/": "no need to vet third party code",
      ".*_generated\\.go$": "ignore generated code"
    }
  },
  "S1010": {
    "exclude_files": {
      "pkg/parser/parser.go": "parser/parser.go code",
      "external/": "no need to vet third party code",
      ".*_generated\\.go$": "ignore generated code"
    }
  },
  "S1011": {
    "exclude_files": {
      "pkg/parser/parser.go": "parser/parser.go code",
      "external/": "no need to vet third party code",
      ".*_generated\\.go$": "ignore generated code"
    }
  },
  "S1012": {
    "exclude_files": {
      "pkg/parser/parser.go": "parser/parser.go code",
      "external/": "no need to vet third party code",
      ".*_generated\\.go$": "ignore generated code"
    }
  },
  "S1013": {
    "exclude_files": {
      "pkg/parser/parser.go": "parser/parser.go code",
      "external/": "no need to vet third party code",
      ".*_generated\\.go$": "ignore generated code"
    }
  },
  "S1014": {
    "exclude_files": {
      "pkg/parser/parser.go": "parser/parser.go code",
      "external/": "no need to vet third party code",
      ".*_generated\\.go$": "ignore generated code"
    }
  },
  "S1015": {
    "exclude_files": {
      "pkg/parser/parser.go": "parser/parser.go code",
      "external/": "no need to vet third party code",
      ".*_generated\\.go$": "ignore generated code"
    }
  },
  "S1016": {
    "exclude_files": {
      "pkg/parser/parser.go": "parser/parser.go code",
      "external/": "no need to vet third party code",
      ".*_generated\\.go$": "ignore generated code"
    }
  },
  "S1017": {
    "exclude_files": {
      "pkg/parser/parser.go": "parser/parser.go code",
      "external/": "no need to vet third party code",
      ".*_generated\\.go$": "ignore generated code"
    }
  },
  "S1018": {
    "exclude_files": {
      "pkg/parser/parser.go": "parser/parser.go code",
      "external/": "no need to vet third party code",
      ".*_generated\\.go$": "ignore generated code"
    }
  },
  "S1019": {
    "exclude_files": {
      "external/": "no need to vet third party code",
      ".*_generated\\.go$": "ignore generated code",
      ".*mock.go$": "ignore generated code",
      "pkg/parser/parser.go": "ignore code"
    }
  },
  "S1020": {
    "exclude_files": {
      "pkg/parser/parser.go": "parser/parser.go code",
      "external/": "no need to vet third party code",
      ".*_generated\\.go$": "ignore generated code"
    }
  },
  "S1021": {
    "exclude_files": {
      "pkg/parser/parser.go": "parser/parser.go code",
      "external/": "no need to vet third party code",
      ".*_generated\\.go$": "ignore generated code",
      ".*mock.go$": "ignore generated code",
      "tools/check/ut.go": "ignore code"
    }
  },
  "S1022": {
    "exclude_files": {
      "pkg/parser/parser.go": "parser/parser.go code",
      "external/": "no need to vet third party code",
      ".*_generated\\.go$": "ignore generated code"
    }
  },
  "S1023": {
    "exclude_files": {
      "external/": "no need to vet third party code",
      ".*_generated\\.go$": "ignore generated code",
      ".*mock.go$": "ignore generated code",
      "pkg/parser/parser.go": "ignore code"
    }
  },
  "S1024": {
    "exclude_files": {
      "pkg/parser/parser.go": "parser/parser.go code",
      "external/": "no need to vet third party code",
      ".*_generated\\.go$": "ignore generated code"
    }
  },
  "S1025": {
    "exclude_files": {
      "pkg/parser/parser.go": "parser/parser.go code",
      "external/": "no need to vet third party code",
      ".*_generated\\.go$": "ignore generated code"
    }
  },
  "S1026": {
    "exclude_files": {
      "pkg/parser/parser.go": "parser/parser.go code",
      "external/": "no need to vet third party code",
      ".*_generated\\.go$": "ignore generated code"
    }
  },
  "S1027": {
    "exclude_files": {
      "pkg/parser/parser.go": "parser/parser.go code",
      "external/": "no need to vet third party code",
      ".*_generated\\.go$": "ignore generated code"
    }
  },
  "S1028": {
    "exclude_files": {
      "pkg/parser/parser.go": "parser/parser.go code",
      "external/": "no need to vet third party code",
      ".*_generated\\.go$": "ignore generated code"
    }
  },
  "S1029": {
    "exclude_files": {
      "pkg/parser/parser.go": "parser/parser.go code",
      "external/": "no need to vet third party code",
      ".*_generated\\.go$": "ignore generated code"
    }
  },
  "S1030": {
    "exclude_files": {
      "pkg/parser/parser.go": "parser/parser.go code",
      "external/": "no need to vet third party code",
      ".*_generated\\.go$": "ignore generated code"
    }
  },
  "S1031": {
    "exclude_files": {
      "pkg/parser/parser.go": "parser/parser.go code",
      "external/": "no need to vet third party code",
      ".*_generated\\.go$": "ignore generated code"
    }
  },
  "S1032": {
    "exclude_files": {
      "pkg/parser/parser.go": "parser/parser.go code",
      "external/": "no need to vet third party code",
      ".*_generated\\.go$": "ignore generated code"
    }
  },
  "S1033": {
    "exclude_files": {
      "pkg/parser/parser.go": "parser/parser.go code",
      "external/": "no need to vet third party code",
      ".*_generated\\.go$": "ignore generated code"
    }
  },
  "S1034": {
    "exclude_files": {
      "pkg/parser/parser.go": "parser/parser.go code",
      "external/": "no need to vet third party code",
      ".*_generated\\.go$": "ignore generated code"
    }
  },
  "S1035": {
    "exclude_files": {
      "pkg/parser/parser.go": "parser/parser.go code",
      "external/": "no need to vet third party code",
      ".*_generated\\.go$": "ignore generated code"
    }
  },
  "S1036": {
    "exclude_files": {
      "pkg/parser/parser.go": "parser/parser.go code",
      "external/": "no need to vet third party code",
      ".*_generated\\.go$": "ignore generated code"
    }
  },
  "S1037": {
    "exclude_files": {
      "pkg/parser/parser.go": "parser/parser.go code",
      "external/": "no need to vet third party code",
      ".*_generated\\.go$": "ignore generated code"
    }
  },
  "S1038": {
    "exclude_files": {
      "pkg/parser/parser.go": "parser/parser.go code",
      "external/": "no need to vet third party code",
      ".*_generated\\.go$": "ignore generated code"
    }
  },
  "S1039": {
    "exclude_files": {
      "pkg/parser/parser.go": "parser/parser.go code",
      "external/": "no need to vet third party code",
      ".*_generated\\.go$": "ignore generated code"
    }
  },
  "S1040": {
    "exclude_files": {
      "external/": "no need to vet third party code",
      ".*_generated\\.go$": "ignore generated code",
      ".*mock.go$": "ignore generated code",
      "pkg/parser/parser.go": "ignore generated code"
    }
  },
  "SA1019": {
    "exclude_files": {
      "pkg/parser/parser.go": "parser/parser.go code",
      "/build/": "no need to linter code",
      "external/": "no need to vet third party code",
      ".*_generated\\.go$": "ignore generated code",
      ".*mock.go$": "ignore generated code",
      ".*_test\\.go$": "ignore test code",
      "br/pkg/restore/split/client.go": "github.com/golang/protobuf deprecated",
      "br/pkg/streamhelper/advancer_cliext.go": "github.com/golang/protobuf deprecated",
      "pkg/lightning/checkpoints/checkpoints.go": "cfg.TikvImporter.Addr is deprecated",
      "pkg/lightning/checkpoints/glue_checkpoint.go": "cfg.TikvImporter.Addr is deprecated",
      "pkg/lightning/backend/local/local.go": "grpc Compressor/Decompressor is deprecated",
      "pkg/lightning/backend/local/compress.go": "grpc Compressor/Decompressor is deprecated",
      "pkg/domain/infosync/resource_manager_client.go": "github.com/golang/protobuf deprecated"
    },
    "only_files": {
      "pkg/expression/bench_test.go": "expression/bench_test.go",
      "pkg/domain/": "domain code",
      "pkg/util/gctuner": "util/gctuner",
      "pkg/util/cgroup": "util/cgroup code",
      "pkg/util/watcher": "util/watcher",
      "pkg/br/pkg/": "br/pkg",
      "pkg/executor/aggregate.go": "executor/aggregate.go",
      "pkg/types/": "types",
      "pkg/ddl/": "enable to ddl",
      "pkg/expression/builtin_cast.go": "enable expression/builtin_cast.go",
      "pkg/planner/core/plan.go": "planner/core/plan.go",
      "pkg/extension/": "extension code",
      "pkg/resourcemanager/": "resourcemanager code",
      "pkg/keyspace/": "keyspace code",
      "pkg/server/": "server code",
      "pkg/owner/": "owner code",
      "pkg/meta": "meta code",
      "pkg/timer/": "timer code",
      "pkg/statistics/": "statistics code"
    }
  },
  "SA1029": {
    "exclude_files": {
      "pkg/parser/parser.go": "parser/parser.go code",
      "external/": "no need to vet third party code",
      ".*_generated\\.go$": "ignore generated code",
      ".*mock.go$": "ignore generated code",
      ".*_test\\.go$": "ignore test code"
    }
  },
  "SA2000": {
    "exclude_files": {
      "pkg/parser/parser.go": "parser/parser.go code",
      "external/": "no need to vet third party code",
      ".*_generated\\.go$": "ignore generated code"
    }
  },
  "SA2001": {
    "exclude_files": {
      "pkg/parser/parser.go": "parser/parser.go code",
      "external/": "no need to vet third party code",
      ".*_generated\\.go$": "ignore generated code"
    }
  },
  "SA2003": {
    "exclude_files": {
      "pkg/parser/parser.go": "parser/parser.go code",
      "external/": "no need to vet third party code",
      ".*_generated\\.go$": "ignore generated code"
    }
  },
  "SA3000": {
    "exclude_files": {
      "pkg/parser/parser.go": "parser/parser.go code",
      "external/": "no need to vet third party code",
      ".*_generated\\.go$": "ignore generated code"
    }
  },
  "SA3001": {
    "exclude_files": {
      "pkg/parser/parser.go": "parser/parser.go code",
      "external/": "no need to vet third party code",
      ".*_generated\\.go$": "ignore generated code"
    }
  },
  "SA4004": {
    "exclude_files": {
      "pkg/parser/parser.go": "parser/parser.go code",
      "server/http_status.go": "ignore server/http_status.go",
      "external/": "no need to vet third party code",
      ".*_generated\\.go$": "ignore generated code"
    }
  },
  "SA4009": {
    "exclude_files": {
      "pkg/parser/parser.go": "parser/parser.go code",
      "external/": "no need to vet third party code",
      ".*_generated\\.go$": "ignore generated code"
    }
  },
  "SA4018": {
    "exclude_files": {
      "pkg/parser/parser.go": "parser/parser.go code",
      "external/": "no need to vet third party code",
      ".*_generated\\.go$": "ignore generated code"
    }
  },
  "SA5000": {
    "exclude_files": {
      "pkg/parser/parser.go": "parser/parser.go code",
      "external/": "no need to vet third party code",
      ".*_generated\\.go$": "ignore generated code"
    }
  },
  "SA5001": {
    "exclude_files": {
      "pkg/parser/parser.go": "parser/parser.go code",
      "external/": "no need to vet third party code",
      ".*_generated\\.go$": "ignore generated code"
    }
  },
  "SA5002": {
    "exclude_files": {
      "pkg/parser/parser.go": "parser/parser.go code",
      "external/": "no need to vet third party code",
      ".*_generated\\.go$": "ignore generated code"
    }
  },
  "SA5003": {
    "exclude_files": {
      "pkg/parser/parser.go": "parser/parser.go code",
      "external/": "no need to vet third party code",
      ".*_generated\\.go$": "ignore generated code"
    }
  },
  "SA5004": {
    "exclude_files": {
      "pkg/parser/parser.go": "parser/parser.go code",
      "external/": "no need to vet third party code",
      ".*_generated\\.go$": "ignore generated code"
    }
  },
  "SA5005": {
    "exclude_files": {
      "pkg/parser/parser.go": "parser/parser.go code",
      "external/": "no need to vet third party code",
      ".*_generated\\.go$": "ignore generated code"
    }
  },
  "SA5007": {
    "exclude_files": {
      "pkg/parser/parser.go": "parser/parser.go code",
      "external/": "no need to vet third party code",
      ".*_generated\\.go$": "ignore generated code"
    }
  },
  "SA5008": {
    "exclude_files": {
      "pkg/parser/parser.go": "parser/parser.go code",
      "external/": "no need to vet third party code",
      ".*_generated\\.go$": "ignore generated code"
    }
  },
  "SA5009": {
    "exclude_files": {
      "pkg/parser/parser.go": "parser/parser.go code",
      "external/": "no need to vet third party code",
      ".*_generated\\.go$": "ignore generated code"
    }
  },
  "SA5010": {
    "exclude_files": {
      "pkg/parser/parser.go": "parser/parser.go code",
      "external/": "no need to vet third party code",
      ".*_generated\\.go$": "ignore generated code"
    }
  },
  "SA5011": {
    "exclude_files": {
      "pkg/parser/parser.go": "parser/parser.go code",
      "external/": "no need to vet third party code",
      ".*_generated\\.go$": "ignore generated code"
    }
  },
  "SA5012": {
    "exclude_files": {
      "pkg/parser/parser.go": "parser/parser.go code",
      "external/": "no need to vet third party code",
      ".*_generated\\.go$": "ignore generated code"
    }
  },
  "SA6000": {
    "exclude_files": {
      "pkg/parser/parser.go": "parser/parser.go code",
      "external/": "no need to vet third party code",
      ".*_generated\\.go$": "ignore generated code"
    }
  },
  "SA6001": {
    "exclude_files": {
      "pkg/parser/parser.go": "parser/parser.go code",
      "external/": "no need to vet third party code",
      ".*_generated\\.go$": "ignore generated code"
    }
  },
  "SA6002": {
    "exclude_files": {
      "pkg/parser/parser.go": "parser/parser.go code",
      "external/": "no need to vet third party code",
      "pkg/util/zeropool/pool_test.go": "util/zeropool/pool_test.go",
      ".*_generated\\.go$": "ignore generated code"
    }
  },
  "SA6005": {
    "exclude_files": {
      "pkg/parser/parser.go": "parser/parser.go code",
      "external/": "no need to vet third party code",
      ".*_generated\\.go$": "ignore generated code"
    }
  },
  "prealloc": {
    "exclude_files": {
      "pkg/parser/parser.go": "parser/parser.go code",
      "cmd/mirror": "cmd/mirror code",
      "external/": "no need to vet third party code",
      ".*_generated\\.go$": "ignore generated code",
      ".*mock.go$": "ignore generated code",
      "pkg/parser/yy_parser.go": "ignore generated code",
      "/cgo/": "no need to vet third party code for cgo"
    }
  },
  "predeclared": {
    "exclude_files": {
      "external/": "no need to vet third party code",
      "cmd/mirror": "no need to mirror",
      ".*_generated\\.go$": "ignore generated code",
      ".*mock.go$": "ignore generated code",
      "pkg/parser/yy_parser.go": "ignore generated code",
      "pkg/parser/parser.go": "ignore generated code",
      "/cgo/": "no need to vet third party code for cgo"
    }
  },
  "U1000": {
    "exclude_files": {
      "pkg/parser/parser.go": "parser/parser.go code",
      "external/": "no need to vet third party code",
      ".*_generated\\.go$": "ignore generated code"
    }
  },
  "etcdconfig": {
    "exclude_files": {
      "pkg/parser/parser.go": "parser/parser.go code",
      ".*_test.go": "ignore test code",
      ".*_generated\\.go$": "ignore generated code",
      ".*mock.go$": "ignore generated code",
      "external/": "no need to vet third party code"
    }
  },
  "constructor": {
    "exclude_files": {
      "parser/parser.go": "parser/parser.go code",
      ".*_generated\\.go$": "ignore generated code",
      ".*mock.go$": "ignore generated code",
      "external/": "no need to vet third party code",
      "build/linter/constructor/testdata/": "no need to vet the test inside the linter"
    }
  },
  "deferrecover": {
    "exclude_files": {
      "pkg/parser/parser.go": "parser/parser.go code",
      ".*_test.go": "ignore test code",
      ".*_generated\\.go$": "ignore generated code",
      ".*mock.go$": "ignore generated code",
      "external/": "no need to vet third party code"
    }
  },
  "QF1002": {
    "exclude_files": {
      "pkg/parser/parser.go": "parser/parser.go code",
      ".*_test.go": "ignore test code",
      ".*_generated\\.go$": "ignore generated code",
      ".*mock.go$": "ignore generated code",
      "external/": "no need to vet third party code"
    }
  },
  "QF1004": {
    "exclude_files": {
      "pkg/parser/parser.go": "parser/parser.go code",
      ".*_test.go": "ignore test code",
      "external/": "no need to vet third party code",
      ".*_generated\\.go$": "ignore generated code",
      ".*mock.go$": "ignore generated code",
      "/cgo/": "no need to vet third party code for cgo"
    }
  },
  "QF1012": {
    "exclude_files": {
      "pkg/parser/parser.go": "parser/parser.go code",
      ".*_test.go": "ignore test code",
      "external/": "no need to vet third party code",
      ".*_generated\\.go$": "ignore generated code",
      ".*mock.go$": "ignore generated code",
      "/cgo/": "no need to vet third party code for cgo"
    }
  },
  "bootstrap": {
    "only_files": {
      "pkg/session/": "bootstrap code"
    }
  },
  "appends": {
    "exclude_files": {
      "pkg/parser/parser.go": "parser/parser.go code",
      "external/": "no need to vet third party code",
      ".*_generated\\.go$": "ignore generated code"
    }
  },
  "unusedwrite": {
    "exclude_files": {
      "pkg/parser/parser.go": "parser/parser.go code",
      "external/": "no need to vet third party code",
      ".*_generated\\.go$": "ignore generated code"
    }
  }
}<|MERGE_RESOLUTION|>--- conflicted
+++ resolved
@@ -371,11 +371,8 @@
       "pkg/expression/": "expression code",
       "pkg/extension/": "extension code",
       "pkg/infoschema/": "infoschema code",
-<<<<<<< HEAD
+      "pkg/kv/": "kv code",
       "pkg/lightning/": "lightning code",
-=======
-      "pkg/kv/": "kv code",
->>>>>>> 8ffbddd4
       "pkg/meta/": "meta code",
       "pkg/owner/": "owner code",
       "pkg/planner/cardinality": "pkg/planner/cardinality code",
