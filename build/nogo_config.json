{
  "all_revive": {
    "exclude_files": {
      "pkg/parser/parser.go": "parser/parser.go code",
      "external/": "no need to vet third party code",
      ".*_generated\\.go$": "ignore generated code",
      ".*mock.go$": "ignore generated code",
      "/rules_go_work-*": "ignore generated code",
      ".*_/testmain\\.go$": "ignore code",
      "pkg/extension/enterprise/audit/entry.go": "pkg/extension/enterprise/audit/entry.go",
      "pkg/extension/enterprise/audit/filter.go": "pkg/extension/enterprise/audit/filter.go"
    }
  },
  "asciicheck": {
    "exclude_files": {
      "pkg/parser/parser.go": "parser/parser.go code",
      "external/": "no need to vet third party code",
      ".*_generated\\.go$": "ignore generated code",
      ".*mock.go$": "ignore generated code",
      "lightning/pkg/web/res_vfsdata.go": "ignore code"
    }
  },
  "asmdecl": {
    "exclude_files": {
      "pkg/parser/parser.go": "parser/parser.go code",
      "external/": "no need to vet third party code",
      ".*_generated\\.go$": "ignore generated code"
    }
  },
  "assign": {
    "exclude_files": {
      "pkg/parser/parser.go": "parser/parser.go code",
      "external/": "no need to vet third party code",
      ".*_generated\\.go$": "ignore generated code"
    }
  },
  "atomic": {
    "exclude_files": {
      "pkg/parser/parser.go": "parser/parser.go code",
      "external/": "no need to vet third party code",
      ".*_generated\\.go$": "ignore generated code"
    }
  },
  "atomicalign": {
    "exclude_files": {
      "pkg/parser/parser.go": "parser/parser.go code",
      "external/": "no need to vet third party code",
      ".*_generated\\.go$": "ignore generated code"
    }
  },
  "bodyclose": {
    "exclude_files": {
      "pkg/parser/parser.go": "parser/parser.go code",
      "external/": "no need to vet third party code",
      ".*_generated\\.go$": "ignore generated code"
    }
  },
  "bools": {
    "exclude_files": {
      "pkg/parser/parser.go": "parser/parser.go code",
      "external/": "no need to vet third party code",
      ".*_generated\\.go$": "ignore generated code"
    }
  },
  "buildtag": {
    "exclude_files": {
      "pkg/parser/parser.go": "parser/parser.go code",
      "external/": "no need to vet third party code",
      ".*_generated\\.go$": "ignore generated code"
    }
  },
  "printexpression": {
    "exclude_files": {
      "pkg/parser/parser.go": "parser/parser.go code",
      "external/": "no need to vet third party code",
      ".*_generated\\.go$": "ignore generated code",
      "build/linter/printexpression/testdata/": "ignore test code"
    }
  },
  "printf": {
    "exclude_files": {
      "pkg/parser/parser.go": "parser/parser.go code",
      "external/": "no need to vet third party code",
      ".*_generated\\.go$": "ignore generated code",
      "pkg/planner/core/plan_clone_generator.go": "ignore plan_clone_generator code",
      "pkg/util/dbterror/ddl_terror.go": "ignore ddl_terror code"
    }
  },
  "unreachable": {
    "exclude_files": {
      "pkg/parser/parser.go": "parser/parser.go code",
      "external/": "no need to vet third party code",
      ".*_generated\\.go$": "ignore generated code"
    }
  },
  "composites": {
    "exclude_files": {
      "pkg/parser/parser.go": "parser/parser.go code",
      "external/": "no need to vet third party code",
      ".*_generated\\.go$": "ignore generated code",
      ".*mock.go$": "ignore generated code",
      "br/pkg/glue/console_glue_test.go": "ignore code",
      "br/pkg/restore/db_test.go": "ignore code",
      ".*_/testmain\\.go$": "ignore code"
    }
  },
  "copylocks": {
    "exclude_files": {
      "pkg/parser/parser.go": "parser/parser.go code",
      "external/": "no need to vet third party code",
      ".*_generated\\.go$": "ignore generated code",
      ".*mock.go$": "ignore generated code",
      "/cgo/": "ignore cgo code"
    }
  },
  "copyloopvar": {
    "exclude_files": {
      "pkg/parser/parser.go": "parser/parser.go code",
      "external/": "no need to vet third party code",
      ".*_generated\\.go$": "ignore generated code"
    }
  },
  "ctrlflow": {
    "exclude_files": {
      "pkg/parser/parser.go": "parser/parser.go code",
      "external/": "no need to vet third party code",
      ".*_generated\\.go$": "ignore generated code"
    }
  },
  "deadcode": {
    "exclude_files": {
      "pkg/parser/parser.go": "parser/parser.go code",
      "external/": "no need to vet third party code",
      ".*_generated\\.go$": "ignore generated code"
    }
  },
  "defers": {
    "exclude_files": {
      "pkg/parser/parser.go": "parser/parser.go code",
      "external/": "no need to vet third party code",
      ".*_generated\\.go$": "ignore generated code"
    }
  },
  "deepequalerrors": {
    "exclude_files": {
      "pkg/parser/parser.go": "parser/parser.go code",
      "external/": "no need to vet third party code",
      ".*_generated\\.go$": "ignore generated code"
    }
  },
  "durationcheck": {
    "exclude_files": {
      "pkg/parser/parser.go": "parser/parser.go code",
      "external/": "no need to vet third party code",
      "/rules_go_work-*": "ignore generated code",
      ".*_generated\\.go$": "ignore generated code"
    }
  },
  "errorsas": {
    "exclude_files": {
      "pkg/parser/parser.go": "parser/parser.go code",
      "external/": "no need to vet third party code",
      ".*_generated\\.go$": "ignore generated code"
    }
  },
  "errcheck": {
    "exclude_files": {
      "external/": "no need to vet third party code",
      ".*_generated\\.go$": "ignore generated code",
      ".*mock.go$": "ignore generated code",
      ".*_test\\.go$": "ignore generated code",
      "pkg/util/logutil": "ignore util/logutil code",
      "tools/": "ignore tools code",
      "/src/net/conf.go": "ignore code",
      "/rules_go_work-*": "ignore generated code",
      "GOROOT/": "ignore code",
      "/parser/": "ignore code",
      "pkg/server/internal/testserverclient/server_client.go": "ignore code",
      ".*_/testmain\\.go$": "ignore code"
    }
  },
  "filepermission": {
    "exclude_files": {
      "pkg/parser/parser.go": "parser/parser.go code",
      "external/": "no need to vet third party code",
      ".cgo/": "no need to cgo code",
      ".*_generated\\.go$": "ignore generated code",
      ".*mock.go$": "ignore generated code",
      ".*_/testmain\\.go$": "ignore code"
    }
  },
  "fieldalignment": {
    "exclude_files": {
      "pkg/parser/parser.go": "parser/parser.go code",
      "pkg/statistics/table.go": "disable this limitation that prevents us from splitting struct fields for clarity",
      "external/": "no need to vet third party code",
      ".*_generated\\.go$": "ignore generated code",
      ".*mock.go$": "ignore generated code",
      ".*_/testmain\\.go$": "ignore code",
      ".*_test\\.go$": "ignore test code"
    },
    "only_files": {
      "pkg/statistics/": "statistics/ code",
      "pkg/util/checksum": "util/checksum code",
      "pkg/util/processinfo.go": "util/processinfo.go code",
      "pkg/util/cpuprofile/": "util/cpuprofile/ code",
      "pkg/util/cteutil/": "util/cteutil/ code",
      "pkg/util/dbutil/": "util/dbutil/ code",
      "pkg/util/deadlockhistory/": "util/deadlockhistory/ code",
      "pkg/util/domainutil/": "util/domainutil/ code",
      "pkg/util/encrypt/": "util/encrypt/ code",
      "pkg/util/etcd/": "util/etcd/ code",
      "pkg/util/expensivequery/": "util/expensivequery/ code",
      "pkg/util/filter/": "util/filter/ code",
      "pkg/util/importer/": "util/importer/ code",
      "pkg/util/keydecoder/": "util/keydecoder/ code",
      "pkg/util/kvcache/": "util/kvcache/ code",
      "pkg/util/localpool/": "util/localpool/ code",
      "pkg/util/mathutil/": "util/mathutil/ code",
      "pkg/util/memory/": "util/memory/ code",
      "pkg/util/mock/": "util/mock/ code",
      "pkg/util/mvmap/": "util/mvmap/ code",
      "pkg/util/profile/": "util/profile/ code",
      "pkg/util/ranger/": "util/ranger/ code",
      "pkg/util/regexpr-router/": "util/regexpr-router/ code",
      "pkg/util/schemacmp/": "util/schemacmp/ code",
      "pkg/util/sqlexec/": "util/sqlexec/ code",
      "pkg/util/stringutil/": "util/stringutil/ code",
      "pkg/util/table-router/": "util/table-router/ code",
      "pkg/util/timeutil/": "util/timeutil/ code",
      "pkg/util/topsql/": "util/topsql/ code",
      "pkg/util/tracing/": "util/tracing/ code",
      "pkg/util/trxevents/": "util/trxevents/ code",
      "pkg/util/watcher/": "util/watcher/ code",
      "pkg/util/gctuner": "util/gctuner",
      "pkg/store/mockstore/unistore/util": "store/mockstore/unistore/util code",
      "pkg/ddl/util/": "ddl/util code",
      "pkg/server/internal": "server/internal code",
      "pkg/planner/core/internal": "planner/core/internal code",
      "pkg/executor/internal": "executor/internal code"
    }
  },
  "findcall": {
    "exclude_files": {
      "pkg/parser/parser.go": "parser/parser.go code",
      "external/": "no need to vet third party code",
      ".*_generated\\.go$": "ignore generated code"
    }
  },
  "forcetypeassert": {
    "exclude_files": {
      "pkg/parser/parser.go": "parser/parser.go code",
      ".*test_/testmain\\.go$": "ignore generated code",
      "external/": "no need to vet third party code",
      ".*_generated\\.go$": "ignore generated code"
    },
    "only_files": {
      "util/gctuner": "only for util/gctuner",
      "pkg/lightning/mydump/": "only for pkg/lightning/mydump/",
      "lightning/pkg/importer/opts": "only for lightning/pkg/importer/opts",
      "pkg/executor/aggregate.go": "only for executor/aggregate.go",
      "pkg/types/json_binary_functions.go": "only for types/json_binary_functions.go",
      "pkg/types/json_binary_test.go": "only for types/json_binary_test.go",
      "pkg/ddl/backfilling.go": "only for ddl/backfilling.go",
      "pkg/ddl/column.go": "only for ddl/column.go",
      "pkg/ddl/index.go": "only for ddl/index.go",
      "pkg/ddl/ingest/": "only for ddl/ingest/",
      "pkg/util/cgroup": "only for util/cgroup code",
      "pkg/server/conn.go": "only for server/conn.go",
      "pkg/server/conn_stmt.go": "only for server/conn_stmt.go",
      "pkg/server/conn_test.go": "only for server/conn_test.go",
      "pkg/planner/core/plan.go": "only for planner/core/plan.go",
      "pkg/errno/": "only for errno/",
      "pkg/extension/": "extension code"
    }
  },
  "gofmt": {
    "exclude_files": {
      "pkg/parser/": "parser/*.go code",
      "external/": "no need to vet third party code",
      ".*_generated\\.go$": "ignore generated code",
      ".*mock.go$": "ignore generated code",
      "/cgo/": "ignore cgo code",
      "/rules_go_work-*": "ignore generated code",
      ".*test_/testmain\\.go$": "ignore generated code",
      ".*failpoint_binding__.go$": "ignore generated code",
      "_cgo_gotypes.go": "skip _cgo_gotypes.go",
      "_cgo_imports.go": "skip _cgo_imports.go",
      ".*.cgo1.go": "skip cgo1.go"
    }
  },
  "gci": {
    "exclude_files": {
      "external/": "no need to vet third party code",
      ".*_generated\\.go$": "ignore generated code",
      ".*mock.go$": "ignore generated code",
      "/cgo/": "ignore cgo code",
      ".*\\.pb\\.go$": "generated code",
      "/rules_go_work-*": "ignore generated code",
      ".*test_/testmain\\.go$": "ignore generated code",
      ".*failpoint_binding__.go$": "ignore generated code",
      "pkg/util/printer/printer.go": "ignore util/printer code",
      "pkg/parser/parser.go": "ignore parser code",
      "pkg/parser/hintparser.go": "ignore parser/hintparser code"
    }
  },
  "gosec": {
    "exclude_files": {
      "pkg/parser/parser.go": "parser/parser.go code",
      "external/": "no need to vet third party code",
      "parser/goyacc/": "ignore goyacc code",
      ".*_test\\.go$": "ignore generated code",
      "/cgo/": "ignore cgo code",
      "/rules_go_work-*": "ignore generated code",
      "tools/check/ut.go": "ignore tools/check code",
      "cmd/mirror": "ignore cmd/mirror code",
      "tools/check/xprog/xprog.go": "ignore tools/check code",
      "cmd/pluginpkg/pluginpkg.go": "ignore cmd/pluginpkg code",
      "tools/check/xprog.go:": "ignore tools/check code",
      "tests/integrationtest/main.go": "ignore tests/integrationtest code",
      "GOROOT/": "ignore code",
      "pkg/server/internal/testserverclient/server_client.go": "ignore server_client code",
      ".*_generated\\.go$": "ignore generated code"
    }
  },
  "httpresponse": {
    "exclude_files": {
      "pkg/parser/parser.go": "parser/parser.go code",
      "external/": "no need to vet third party code",
      ".*_generated\\.go$": "ignore generated code"
    }
  },
  "ifaceassert": {
    "exclude_files": {
      "pkg/parser/parser.go": "parser/parser.go code",
      "external/": "no need to vet third party code",
      ".*_generated\\.go$": "ignore generated code"
    }
  },
  "ineffassign": {
    "exclude_files": {
      "pkg/parser/parser.go": "parser/parser.go code",
      "external/": "no need to vet third party code",
      ".*_generated\\.go$": "ignore generated code",
      ".*mock.go$": "ignore generated code",
      "/cgo/": "no need to vet cgo code"
    }
  },
  "intrange": {
    "exclude_files": {
      "pkg/parser/parser.go": "parser/parser.go code",
      "external/": "no need to vet third party code",
      ".*_generated\\.go$": "ignore generated code",
      ".*_test\\.go$": "ignore test code",
      ".*mock.go$": "ignore generated code",
      "/cgo/": "no need to vet cgo code"
    },
    "only_files": {
      "//cmd/": "cmd code",
      "//dumpling": "dumpling code",
      "pkg/autoid_service/": "autoid_service code",
      "pkg/bindinfo/": "bindinfo code",
      "pkg/distsql/": "distsql code",
      "pkg/infoschema/": "infoschema code",
      "pkg/owner/": "owner code",
      "pkg/planner/cardinality": "pkg/planner/cardinality code",
      "pkg/planner/core/casetest/tpch": "pkg/planner/core/casetest/tpch code",
      "pkg/planner/core/generator/hash64_equals": "pkg/planner/core/generator/hash64_equals/ code",
      "pkg/planner/core/operator/logicalop": "pkg/planner/core/operator/logicalop code",
      "pkg/planner/funcdep": "pkg/planner/funcdep code",
      "pkg/server/": "server code",
<<<<<<< HEAD
      "pkg/session": "pkg/session code",
      "pkg/sessionctx": "pkg/sessionctx code",
      "pkg/sessiontxn": "pkg/sessiontxn code",
      "pkg/statistics": "pkg/statistics code",
      "pkg/store/": "store code"
=======
      "pkg/statistics": "pkg/statistics code",
      "pkg/store/": "store code",
      "//pkg/util": "pkg/util code",
      "pkg/workloadlearning": "workloadlearning code"
>>>>>>> 3bfd68cf
    }
  },
  "inspect": {
    "exclude_files": {
      "pkg/parser/parser.go": "parser/parser.go code",
      "external/": "no need to vet third party code",
      ".*_generated\\.go$": "ignore generated code"
    }
  },
  "lostcancel": {
    "exclude_files": {
      "pkg/parser/parser.go": "parser/parser.go code",
      "external/": "no need to vet third party code",
      ".*_generated\\.go$": "ignore generated code"
    }
  },
  "lll": {
    "exclude_files": {
      ".*_test\\.go$": "ignore test code",
      "/cgo/": "ignore cgo code",
      "external/": "no need to vet third party code",
      ".*_generated\\.go$": "ignore generated code",
      ".*mock.go$": "ignore generated code",
      ".*pb\\.go$": "ignore generated code",
      "br/pkg/streamhelper/.*_test\\.go$": "ignore test code",
      "br/pkg/errors/errors.go": "ignore error",
      "br/pkg/rtree/logging_test.go": "ignore rtree code",
      "br/pkg/logutil/logging_test.go": "ignore logutil code",
      "br/pkg/storage/": "ignore storage code",
      "br/pkg/mock/storage/storage.go": "ignore storage code",
      "br/pkg/utils/": "ignore utils code",
      "br/pkg/version/version.go": "ignore version code",
      "pkg/lightning/common/errors.go": "ignore error",
      "pkg/lightning/config/config.go": "ignore config code",
      "pkg/lightning/config/config_test.go": "ignore config code",
      "pkg/lightning/config/global.go": "ignore global code",
      "pkg/lightning/mydump/": "ignore mydump code",
      "pkg/lightning/checkpoints/checkpoints.go": "ignore checkpoints code",
      "pkg/lightning/checkpoints/glue_checkpoint.go": "ignore glue_checkpoint code",
      "pkg/lightning/backend/local/": "ignore local code",
      "pkg/lightning/backend/tidb/tidb.go": "ignore tidb code",
      "pkg/lightning/backend/tidb/tidb_test.go": "ignore tidb code",
      "pkg/lightning/checkpoints/checkpoints_test.go": "ignore checkpoints code",
      "pkg/lightning/checkpoints/checkpoints_sql_test.go": "ignore checkpoints code",
      "pkg/lightning/errormanager/errormanager_test.go": "ignore errormanager code",
      "pkg/lightning/backend/kv/sql2kv_test.go": "ignore sql2kv code",
      "br/pkg/stream/rewrite_meta_rawkv_test.go": "ignore rewrite_meta_rawkv code",
      "lightning/pkg/server/lightning.go": "ignore lightning code",
      "lightning/pkg/importer": "ignore importer code",
      "br/cmd/tidb-lightning-ctl/main.go": "ignore main code",
      "br/pkg/stream/rewrite_meta_rawkv.go": "ignore rewrite_meta_rawkv code",
      "lightning/pkg/web/": "ignore web code",
      "br/pkg/mock/": "ignore mock code",
      "br/pkg/aws/ebs.go": "ignore ebs code",
      "br/pkg/backup/": "ignore backup code",
      "br/pkg/restore/": "ignore restore code",
      "br/pkg/task/": "ignore task code",
      "br/pkg/version/": "ignore version code",
      "pkg/ddl/util/util.go": "ignore util code",
      "pkg/ddl/syncer/syncer.go": "ignore syncer code",
      "pkg/ddl/ingest/backend.go": "ignore backend code",
      "pkg/ddl/ingest/backend_mgr.go": "ignore backend_mgr code",
      "pkg/ddl/ingest/engine_mgr.go": "ignore engine_mgr code",
      "pkg/util/column-mapping/column.go": "ignore error",
      "pkg/parser/mysql/": "ignore mysql code",
      "pkg/parser/auth": "ignore auth code",
      "pkg/parser/charset/charset.go": "ignore charset code",
      "pkg/parser/types/field_type.go": "ignore field_type code",
      "pkg/parser/model/ddl.go": "ignore ddl code",
      "pkg/parser/model/model.go": "ignore model code",
      "pkg/parser/model/model_test.go": "ignore tables code",
      "pkg/parser/ast": "ignore ast code",
      "pkg/parser/parser.go": "ignore parser code",
      "pkg/parser/hintparser.go": "ignore hintparser code",
      "pkg/parser/yy_parser.go": "ignore yy_parser code",
      "pkg/parser/digester.go": "ignore digester code",
      "pkg/parser/consistent_test.go": "ignore consistent code",
      "pkg/parser/bench_test.go": "ignore bench code",
      "pkg/parser/parser_test.go": "ignore parser_test code",
      "pkg/parser/digester_test.go": "ignore digester_test code",
      "pkg/parser/hintparser_test.go": "ignore hintparser_test code",
      "pkg/errno/errname.go": "ignore errname code",
      "pkg/planner/funcdep/fd_graph.go": "ignore fd_graph code",
      "pkg/planner/funcdep/doc.go": "ignore funcdep code",
      "pkg/planner/util/path.go": "ignore path code",
      "pkg/planner/memo/": "ignore memo code",
      "pkg/ttl/cache/ttlstatus.go": "ignore ttlstatus code",
      "pkg/ttl/ttlworker/": "ignore ttlworker code",
      "pkg/ttl/sqlbuilder/sql_test.go": "ignore sql_test code",
      "pkg/planner/core/": "ignore core code",
      "pkg/planner/optimize.go": "ignore optimize code",
      "pkg/planner/cascades/": "ignore cascades code",
      "pkg/planner/cardinality/": "ignore cardinality code",
      "pkg/planner/funcdep/extract_fd_test.go": "ignore extract_fd code",
      "pkg/planner/funcdep/only_full_group_by_test.go": "ignore only_full_group_by code",
      "dumpling/export": "ignore export code",
      "pkg/ddl/placement/": "ignore placement code"
    },
    "only_files": {
      "br/": "only for br code",
      "pkg/ttl/": "only for ttl code",
      "pkg/planner/": "only for planner code",
      "pkg/parser/": "only for parser code",
      "dumpling/": "only for dumpling code"
    }
  },
  "makezero": {
    "exclude_files": {
      "pkg/parser/parser.go": "parser/parser.go code",
      "/cgo/": "ignore cgo code",
      ".*_test\\.go$": "ignore generated code",
      "external/": "no need to vet third party code",
      ".*_generated\\.go$": "ignore generated code"
    }
  },
  "mirror": {
    "exclude_files": {
      "pkg/parser/parser.go": "parser/parser.go code",
      "/cgo/": "ignore cgo code",
      "external/": "no need to vet third party code",
      "tools/": "ignore tools code",
      ".*_generated\\.go$": "ignore generated code"
    }
  },
  "misspell": {
    "exclude_files": {
      "pkg/parser/parser.go": "parser/parser.go code",
      "/cgo/": "ignore cgo code",
      "external/": "no need to vet third party code",
      "$GOROOT/": "ignore GOROOT code",
      ".*_generated\\.go$": "ignore generated code"
    }
  },
  "nilfunc": {
    "exclude_files": {
      "pkg/parser/parser.go": "parser/parser.go code",
      "external/": "no need to vet third party code",
      ".*_generated\\.go$": "ignore generated code"
    }
  },
  "nilness": {
    "exclude_files": {
      "br/pkg/streamhelper/advancer_test.go": "please fix it",
      "pkg/parser/parser.go": "parser/parser.go code",
      "external/": "no need to vet third party code",
      ".*_generated\\.go$": "ignore generated code",
      ".*mock.go$": "ignore generated code",
      "/cgo/": "ignore cgo"
    }
  },
  "pkgfact": {
    "exclude_files": {
      "pkg/parser/parser.go": "parser/parser.go code",
      "external/": "no need to vet third party code",
      ".*_generated\\.go$": "ignore generated code"
    }
  },
  "revive": {
    "exclude_files": {
      "pkg/parser/parser.go": "parser/parser.go code",
      "external/": "no need to vet third party code",
      "GOROOT/": "ignore code",
      "/cgo/": "ignore cgo",
      "tools/": "ignore tool code",
      "pkg/parser/goyacc/": "ignore goyacc code",
      "pkg/parser/ast/": "ignore parser/ast code",
      "pkg/parser/test_driver/": "ignore parser/test_driver code",
      "pkg/planner/core/plan_clone_generated.go": "ignore plan_clone_generated code",
      "pkg/planner/core/operator/logicalop/hash64_equals_generated.go": "ignore hash64_equals_generated code",
      ".*_test\\.go$": "ignore generated code",
      ".*_generated\\.go$": "ignore generated code",
      ".*mock.go$": "ignore generated code",
      "pkg/plugin/conn_ip_example/": "plugin/conn_ip_example/"
    },
    "only_files": {
      "pkg/autoid_service/": "autoid_service",
      "pkg/bindinfo/": "bindinfo",
      "pkg/lightning/": "pkg/lightning/",
      "lightning/": "lightning/",
      "pkg/executor/": "executor/",
      "pkg/types/json_binary_functions.go": "types/json_binary_functions.go",
      "pkg/types/json_binary_test.go": "types/json_binary_test.go",
      "pkg/ddl/": "ddl",
      "pkg/expression/a": "expression/a code",
      "pkg/expression/builtin.go": "expression/builtin code",
      "pkg/expression/builtin_cast.go": "expression/builtin_cast code",
      "pkg/server/": "server/ code",
      "pkg/distsql/": "distsql code",
      "pkg/disttask": "disttask code",
      "dumpling/export": "dumpling/export code",
      "pkg/lock/": "lock file",
      "pkg/errno/": "errno code",
      "pkg/session/": "session code",
      "pkg/structure/": "structure code",
      "pkg/statistics/": "statistics/ code",
      "pkg/telemetry/": "telemetry code",
      "pkg/parser/": "parser code",
      "pkg/planner/": "planner code",
      "pkg/plugin/": "plugin code",
      "pkg/util/": "util code",
      "pkg/meta/": "parser code",
      "pkg/extension/": "extension code",
      "pkg/resourcemanager/": "resourcemanager code",
      "pkg/keyspace/": "keyspace code",
      "pkg/owner/": "owner code",
      "pkg/timer/": "timer code",
      "pkg/domain": "domain code",
      "pkg/workloadlearning": "workloadlearning code"
    }
  },
  "shift": {
    "exclude_files": {
      "pkg/parser/parser.go": "parser/parser.go code",
      "external/": "no need to vet third party code",
      ".*_generated\\.go$": "ignore generated code"
    }
  },
  "sortslice": {
    "exclude_files": {
      "pkg/parser/parser.go": "parser/parser.go code",
      "external/": "no need to vet third party code",
      ".*_generated\\.go$": "ignore generated code"
    }
  },
  "stdmethods": {
    "exclude_files": {
      "pkg/parser/parser.go": "parser/parser.go code",
      "external/": "no need to vet third party code",
      ".*_generated\\.go$": "ignore generated code"
    }
  },
  "stringintconv": {
    "exclude_files": {
      "pkg/parser/parser.go": "parser/parser.go code",
      "external/": "no need to vet third party code",
      ".*_generated\\.go$": "ignore generated code"
    }
  },
  "structtag": {
    "exclude_files": {
      "pkg/parser/parser.go": "parser/parser.go code",
      "external/": "no need to vet third party code",
      ".*_generated\\.go$": "ignore generated code"
    }
  },
  "testinggoroutine": {
    "exclude_files": {
      "pkg/parser/parser.go": "parser/parser.go code",
      "external/": "no need to vet third party code",
      ".*_generated\\.go$": "ignore generated code"
    }
  },
  "tests": {
    "exclude_files": {
      "pkg/parser/parser.go": "parser/parser.go code",
      "external/": "no need to vet third party code",
      ".*_generated\\.go$": "ignore generated code"
    }
  },
  "toomanytests": {
    "exclude_files": {
      "pkg/parser/parser.go": "parser/parser.go code",
      "external/": "no need to vet third party code",
      ".*_generated\\.go$": "ignore generated code",
      ".*mock.go$": "ignore generated code",
      "/cgo/": "ignore cgo code",
      "/rules_go_work-*": "ignore generated code",
      ".*test_/testmain\\.go$": "ignore generated code",
      ".*failpoint_binding__.go$": "ignore generated code",
      "pkg/util/chunk": "ignore util/chunk",
      "pkg/lightning/mydump/": "more than 50",
      "lightning/pkg/importer/": "more than 50",
      "pkg/lightning/backend/local/": "more than 50",
      "br/pkg/restore/": "more than 50",
      "pkg/ddl/tests/partition/": "more than 50"
    },
    "only_files": {
      "br/pkg/version/": "br/pkg/version/ coded",
      "br/pkg/utils/storewatch/": "br/pkg/utils/storewatch/ coded",
      "br/pkg/utils/iter/": "br/pkg/utils/iter/ coded",
      "br/pkg/utils/": "br/pkg/utils/ coded",
      "br/pkg/task/show/": "br/pkg/task/show/ coded",
      "br/pkg/task/": "br/pkg/task/ coded",
      "br/pkg/streamhelper/spans/": "br/pkg/streamhelper/spans/ coded",
      "br/pkg/streamhelper/": "br/pkg/streamhelper/ coded",
      "br/pkg/stream/": "br/pkg/stream/ coded",
      "br/pkg/storage/": "br/pkg/storage/ coded",
      "br/pkg/rtree/": "br/pkg/rtree/ coded",
      "br/pkg/restore/tiflashrec/": "br/pkg/restore/tiflashrec/ coded",
      "br/pkg/restore/split/": "br/pkg/restore/split/ coded",
      "br/pkg/restore/ingestrec/": "br/pkg/restore/ingestrec/ coded",
      "br/pkg/pdutil/": "br/pkg/pdutil/ coded",
      "br/pkg/metautil/": "br/pkg/metautil/ coded",
      "br/pkg/logutil/": "br/pkg/logutil/ coded",
      "br/pkg/gluetidb/": "br/pkg/gluetidb/ coded",
      "br/pkg/conn/": "br/pkg/conn/ coded",
      "br/pkg/checkpoint/": "br/pkg/checkpoint/ coded",
      "br/pkg/backup/": "br/pkg/backup/ coded",
      "pkg/planer/core/casetest/binaryplan": "planer/core/casetest/binaryplan",
      "pkg/planer/core/casetest/cbotest": "planer/core/casetest/cbotest",
      "pkg/planer/core/casetest/dag": "planer/core/casetest/dag",
      "pkg/planer/core/casetest/enforcempp": "planer/core/casetest/enforcempp",
      "pkg/planer/core/casetest/flatplan": "planer/core/casetest/flatplan",
      "pkg/planer/core/casetest/hint": "planer/core/casetest/hint",
      "pkg/planer/core/casetest/mpp": "planer/core/casetest/mpp",
      "pkg/planer/core/casetest/partition": "planer/core/casetest/partition",
      "pkg/planer/core/casetest/pushdown": "planer/core/casetest/pushdown",
      "pkg/planer/core/casetest/rule": "planer/core/casetest/rule",
      "pkg/planer/core/casetest/scalarsubquery": "planer/core/casetest/scalarsubquery",
      "pkg/planer/core/casetest/testdata": "planer/core/casetest/testdata",
      "pkg/planer/core/casetest/windows": "planer/core/casetest/windows",
      "pkg/planer/core/tests/": "planer/core/tests/",
      "pkg/executor/test/admintest": "executor/test/admintest",
      "pkg/executor/test/aggregate": "executor/test/aggregate",
      "pkg/executor/test/autoidtest": "executor/test/autoidtest",
      "pkg/executor/test/distsqltest": "executor/test/distsqltest",
      "pkg/executor/test/fktest": "executor/test/fktest",
      "pkg/executor/test/indexmergereadtest": "executor/test/indexmergereadtest",
      "pkg/executor/test/jointest": "executor/test/jointest",
      "pkg/executor/test/kvtest": "executor/test/kvtest",
      "pkg/executor/test/loaddatatest": "executor/test/loaddatatest",
      "pkg/executor/test/loadremotetest": "executor/test/loadremotetest",
      "pkg/executor/test/memtest": "executor/test/memtest",
      "pkg/executor/test/oomtest": "executor/test/oomtest",
      "pkg/executor/test/partitiontest": "executor/test/partitiontest",
      "pkg/executor/test/passwordtest": "executor/test/passwordtest",
      "pkg/executor/test/seqtest": "executor/test/seqtest",
      "pkg/executor/test/showtest": "executor/test/showtest",
      "pkg/executor/test/simpletest": "executor/test/simpletest",
      "pkg/executor/test/splittest": "executor/test/splittest",
      "pkg/executor/test/tiflashtest": "executor/test/tiflashtest",
      "pkg/executor/test/unstabletest": "executor/test/unstabletest",
      "br/": "br code",
      "pkg/session/test": "session/test code",
      "pkg/ddl/tests": "ddl/tests code",
      "pkg/disttask/": "disttask code",
      "pkg/timer/": "timer code",
      "pkg/util/": "util code",
      "pkg/lightning/config/": "pkg/lightning/config code",
      "br/pkg/storage": "br/pkg/storage code",
      "br/pkg/utils": "br/pkg/utils code",
      "pkg/planner/cascades": "planner/cascades code",
      "pkg/store/": "store code",
      "pkg/ttl/": "ttl code",
      "pkg/bindinfo/": "bindinfo code",
      "pkg/domain/": "domain code"
    }
  },
  "unconvert": {
    "exclude_files": {
      "external/": "no need to vet third party code",
      ".*\\.pb\\.go$": "generated code",
      "pkg/parser/parser.go": "generated code",
      "/cgo/": "no need to vet third party code for cgo",
      "pkg/lightning/common/conn.go": "ignore: to fix it",
      "pkg/lightning/common/storage_unix.go": "ignore: to fix it",
      "br/pkg/task/common.go": "ignore: to fix it",
      ".*_generated\\.go$": "ignore generated code"
    }
  },
  "unmarshal": {
    "exclude_files": {
      "pkg/parser/parser.go": "parser/parser.go code",
      "external/": "no need to vet third party code",
      ".*_generated\\.go$": "ignore generated code"
    }
  },
  "unsafeptr": {
    "exclude_files": {
      "pkg/parser/parser.go": "parser/parser.go code",
      "external/": "no need to vet third party code",
      ".*_generated\\.go$": "ignore generated code",
      ".*mock.go$": "ignore generated code",
      "pkg/parser/digester.go": "ignore code"
    }
  },
  "unusedresult": {
    "exclude_files": {
      "pkg/parser/parser.go": "parser/parser.go code",
      "external/": "no need to vet third party code",
      ".*_generated\\.go$": "ignore generated code",
      ".*mock.go$": "ignore generated code",
      "pkg/parser/digester_test.go": "ignore code"
    }
  },
  "rowserrcheck": {
    "exclude_files": {
      "pkg/parser/parser.go": "parser/parser.go code",
      "external/": "no need to vet third party code",
      ".*_generated\\.go$": "ignore generated code",
      ".*mock.go$": "ignore generated code",
      "pkg/server/tidb_test.go": "ignore test code",
      "pkg/server/tests/tidb_test.go": "ignore test code",
      "pkg/server/tests/commontest/tidb_test.go": "ignore test code",
      "pkg/server/tests/tidb_serial_test.go": "ignore test code",
      "pkg/server/tidb_serial_test.go": "ignore test code",
      "pkg/server/statistics_handler_test.go": "ignore test code",
      "pkg/server/handler/optimizor/optimize_trace_test.go": "ignore test code",
      "pkg/server/handler/optimizor/plan_replayer_test.go": "ignore test code",
      "pkg/server/handler/optimizor/statistics_handler_test.go": "ignore test code",
      "pkg/server/server_test.go": "ignore test code",
      "pkg/server/optimize_trace_test.go": "ignore test code",
      "pkg/server/plan_replayer_test.go": "ignore test code",
      "pkg/server/internal/testserverclient/server_client.go": "ignore test code"
    }
  },
  "S1000": {
    "exclude_files": {
      "pkg/parser/parser.go": "parser/parser.go code",
      "external/": "no need to vet third party code",
      ".*_generated\\.go$": "ignore generated code"
    }
  },
  "S1001": {
    "exclude_files": {
      "pkg/parser/parser.go": "parser/parser.go code",
      "external/": "no need to vet third party code",
      ".*_generated\\.go$": "ignore generated code"
    }
  },
  "S1002": {
    "exclude_files": {
      "pkg/parser/parser.go": "parser/parser.go code",
      "external/": "no need to vet third party code",
      ".*_generated\\.go$": "ignore generated code"
    }
  },
  "S1003": {
    "exclude_files": {
      "pkg/parser/parser.go": "parser/parser.go code",
      "external/": "no need to vet third party code",
      ".*_generated\\.go$": "ignore generated code"
    }
  },
  "S1004": {
    "exclude_files": {
      "pkg/parser/parser.go": "parser/parser.go code",
      "external/": "no need to vet third party code",
      ".*_generated\\.go$": "ignore generated code"
    }
  },
  "S1005": {
    "exclude_files": {
      "pkg/parser/parser.go": "parser/parser.go code",
      "external/": "no need to vet third party code",
      ".*_generated\\.go$": "ignore generated code"
    }
  },
  "S1006": {
    "exclude_files": {
      "pkg/parser/parser.go": "parser/parser.go code",
      "external/": "no need to vet third party code",
      ".*_generated\\.go$": "ignore generated code"
    }
  },
  "S1007": {
    "exclude_files": {
      "pkg/parser/parser.go": "parser/parser.go code",
      "external/": "no need to vet third party code",
      ".*_generated\\.go$": "ignore generated code"
    }
  },
  "S1008": {
    "exclude_files": {
      "pkg/parser/parser.go": "parser/parser.go code",
      "external/": "no need to vet third party code",
      ".*_generated\\.go$": "ignore generated code"
    }
  },
  "S1009": {
    "exclude_files": {
      "pkg/parser/parser.go": "parser/parser.go code",
      "external/": "no need to vet third party code",
      ".*_generated\\.go$": "ignore generated code"
    }
  },
  "S1010": {
    "exclude_files": {
      "pkg/parser/parser.go": "parser/parser.go code",
      "external/": "no need to vet third party code",
      ".*_generated\\.go$": "ignore generated code"
    }
  },
  "S1011": {
    "exclude_files": {
      "pkg/parser/parser.go": "parser/parser.go code",
      "external/": "no need to vet third party code",
      ".*_generated\\.go$": "ignore generated code"
    }
  },
  "S1012": {
    "exclude_files": {
      "pkg/parser/parser.go": "parser/parser.go code",
      "external/": "no need to vet third party code",
      ".*_generated\\.go$": "ignore generated code"
    }
  },
  "S1013": {
    "exclude_files": {
      "pkg/parser/parser.go": "parser/parser.go code",
      "external/": "no need to vet third party code",
      ".*_generated\\.go$": "ignore generated code"
    }
  },
  "S1014": {
    "exclude_files": {
      "pkg/parser/parser.go": "parser/parser.go code",
      "external/": "no need to vet third party code",
      ".*_generated\\.go$": "ignore generated code"
    }
  },
  "S1015": {
    "exclude_files": {
      "pkg/parser/parser.go": "parser/parser.go code",
      "external/": "no need to vet third party code",
      ".*_generated\\.go$": "ignore generated code"
    }
  },
  "S1016": {
    "exclude_files": {
      "pkg/parser/parser.go": "parser/parser.go code",
      "external/": "no need to vet third party code",
      ".*_generated\\.go$": "ignore generated code"
    }
  },
  "S1017": {
    "exclude_files": {
      "pkg/parser/parser.go": "parser/parser.go code",
      "external/": "no need to vet third party code",
      ".*_generated\\.go$": "ignore generated code"
    }
  },
  "S1018": {
    "exclude_files": {
      "pkg/parser/parser.go": "parser/parser.go code",
      "external/": "no need to vet third party code",
      ".*_generated\\.go$": "ignore generated code"
    }
  },
  "S1019": {
    "exclude_files": {
      "external/": "no need to vet third party code",
      ".*_generated\\.go$": "ignore generated code",
      ".*mock.go$": "ignore generated code",
      "pkg/parser/parser.go": "ignore code"
    }
  },
  "S1020": {
    "exclude_files": {
      "pkg/parser/parser.go": "parser/parser.go code",
      "external/": "no need to vet third party code",
      ".*_generated\\.go$": "ignore generated code"
    }
  },
  "S1021": {
    "exclude_files": {
      "pkg/parser/parser.go": "parser/parser.go code",
      "external/": "no need to vet third party code",
      ".*_generated\\.go$": "ignore generated code",
      ".*mock.go$": "ignore generated code",
      "tools/check/ut.go": "ignore code"
    }
  },
  "S1022": {
    "exclude_files": {
      "pkg/parser/parser.go": "parser/parser.go code",
      "external/": "no need to vet third party code",
      ".*_generated\\.go$": "ignore generated code"
    }
  },
  "S1023": {
    "exclude_files": {
      "external/": "no need to vet third party code",
      ".*_generated\\.go$": "ignore generated code",
      ".*mock.go$": "ignore generated code",
      "pkg/parser/parser.go": "ignore code"
    }
  },
  "S1024": {
    "exclude_files": {
      "pkg/parser/parser.go": "parser/parser.go code",
      "external/": "no need to vet third party code",
      ".*_generated\\.go$": "ignore generated code"
    }
  },
  "S1025": {
    "exclude_files": {
      "pkg/parser/parser.go": "parser/parser.go code",
      "external/": "no need to vet third party code",
      ".*_generated\\.go$": "ignore generated code"
    }
  },
  "S1026": {
    "exclude_files": {
      "pkg/parser/parser.go": "parser/parser.go code",
      "external/": "no need to vet third party code",
      ".*_generated\\.go$": "ignore generated code"
    }
  },
  "S1027": {
    "exclude_files": {
      "pkg/parser/parser.go": "parser/parser.go code",
      "external/": "no need to vet third party code",
      ".*_generated\\.go$": "ignore generated code"
    }
  },
  "S1028": {
    "exclude_files": {
      "pkg/parser/parser.go": "parser/parser.go code",
      "external/": "no need to vet third party code",
      ".*_generated\\.go$": "ignore generated code"
    }
  },
  "S1029": {
    "exclude_files": {
      "pkg/parser/parser.go": "parser/parser.go code",
      "external/": "no need to vet third party code",
      ".*_generated\\.go$": "ignore generated code"
    }
  },
  "S1030": {
    "exclude_files": {
      "pkg/parser/parser.go": "parser/parser.go code",
      "external/": "no need to vet third party code",
      ".*_generated\\.go$": "ignore generated code"
    }
  },
  "S1031": {
    "exclude_files": {
      "pkg/parser/parser.go": "parser/parser.go code",
      "external/": "no need to vet third party code",
      ".*_generated\\.go$": "ignore generated code"
    }
  },
  "S1032": {
    "exclude_files": {
      "pkg/parser/parser.go": "parser/parser.go code",
      "external/": "no need to vet third party code",
      ".*_generated\\.go$": "ignore generated code"
    }
  },
  "S1033": {
    "exclude_files": {
      "pkg/parser/parser.go": "parser/parser.go code",
      "external/": "no need to vet third party code",
      ".*_generated\\.go$": "ignore generated code"
    }
  },
  "S1034": {
    "exclude_files": {
      "pkg/parser/parser.go": "parser/parser.go code",
      "external/": "no need to vet third party code",
      ".*_generated\\.go$": "ignore generated code"
    }
  },
  "S1035": {
    "exclude_files": {
      "pkg/parser/parser.go": "parser/parser.go code",
      "external/": "no need to vet third party code",
      ".*_generated\\.go$": "ignore generated code"
    }
  },
  "S1036": {
    "exclude_files": {
      "pkg/parser/parser.go": "parser/parser.go code",
      "external/": "no need to vet third party code",
      ".*_generated\\.go$": "ignore generated code"
    }
  },
  "S1037": {
    "exclude_files": {
      "pkg/parser/parser.go": "parser/parser.go code",
      "external/": "no need to vet third party code",
      ".*_generated\\.go$": "ignore generated code"
    }
  },
  "S1038": {
    "exclude_files": {
      "pkg/parser/parser.go": "parser/parser.go code",
      "external/": "no need to vet third party code",
      ".*_generated\\.go$": "ignore generated code"
    }
  },
  "S1039": {
    "exclude_files": {
      "pkg/parser/parser.go": "parser/parser.go code",
      "external/": "no need to vet third party code",
      ".*_generated\\.go$": "ignore generated code"
    }
  },
  "S1040": {
    "exclude_files": {
      "external/": "no need to vet third party code",
      ".*_generated\\.go$": "ignore generated code",
      ".*mock.go$": "ignore generated code",
      "pkg/parser/parser.go": "ignore generated code"
    }
  },
  "SA1019": {
    "exclude_files": {
      "pkg/parser/parser.go": "parser/parser.go code",
      "/build/": "no need to linter code",
      "external/": "no need to vet third party code",
      ".*_generated\\.go$": "ignore generated code",
      ".*mock.go$": "ignore generated code",
      ".*_test\\.go$": "ignore test code",
      "br/pkg/restore/split/client.go": "github.com/golang/protobuf deprecated",
      "br/pkg/streamhelper/advancer_cliext.go": "github.com/golang/protobuf deprecated",
      "pkg/lightning/checkpoints/checkpoints.go": "cfg.TikvImporter.Addr is deprecated",
      "pkg/lightning/checkpoints/glue_checkpoint.go": "cfg.TikvImporter.Addr is deprecated",
      "pkg/lightning/backend/local/local.go": "grpc Compressor/Decompressor is deprecated",
      "pkg/lightning/backend/local/compress.go": "grpc Compressor/Decompressor is deprecated",
      "pkg/domain/infosync/resource_manager_client.go": "github.com/golang/protobuf deprecated"
    },
    "only_files": {
      "pkg/expression/bench_test.go": "expression/bench_test.go",
      "pkg/domain/": "domain code",
      "pkg/util/gctuner": "util/gctuner",
      "pkg/util/cgroup": "util/cgroup code",
      "pkg/util/watcher": "util/watcher",
      "pkg/br/pkg/": "br/pkg",
      "pkg/executor/aggregate.go": "executor/aggregate.go",
      "pkg/types/": "types",
      "pkg/ddl/": "enable to ddl",
      "pkg/expression/builtin_cast.go": "enable expression/builtin_cast.go",
      "pkg/planner/core/plan.go": "planner/core/plan.go",
      "pkg/extension/": "extension code",
      "pkg/resourcemanager/": "resourcemanager code",
      "pkg/keyspace/": "keyspace code",
      "pkg/server/": "server code",
      "pkg/owner/": "owner code",
      "pkg/meta": "meta code",
      "pkg/timer/": "timer code",
      "pkg/statistics/": "statistics code"
    }
  },
  "SA1029": {
    "exclude_files": {
      "pkg/parser/parser.go": "parser/parser.go code",
      "external/": "no need to vet third party code",
      ".*_generated\\.go$": "ignore generated code",
      ".*mock.go$": "ignore generated code",
      ".*_test\\.go$": "ignore test code"
    }
  },
  "SA2000": {
    "exclude_files": {
      "pkg/parser/parser.go": "parser/parser.go code",
      "external/": "no need to vet third party code",
      ".*_generated\\.go$": "ignore generated code"
    }
  },
  "SA2001": {
    "exclude_files": {
      "pkg/parser/parser.go": "parser/parser.go code",
      "external/": "no need to vet third party code",
      ".*_generated\\.go$": "ignore generated code"
    }
  },
  "SA2003": {
    "exclude_files": {
      "pkg/parser/parser.go": "parser/parser.go code",
      "external/": "no need to vet third party code",
      ".*_generated\\.go$": "ignore generated code"
    }
  },
  "SA3000": {
    "exclude_files": {
      "pkg/parser/parser.go": "parser/parser.go code",
      "external/": "no need to vet third party code",
      ".*_generated\\.go$": "ignore generated code"
    }
  },
  "SA3001": {
    "exclude_files": {
      "pkg/parser/parser.go": "parser/parser.go code",
      "external/": "no need to vet third party code",
      ".*_generated\\.go$": "ignore generated code"
    }
  },
  "SA4004": {
    "exclude_files": {
      "pkg/parser/parser.go": "parser/parser.go code",
      "server/http_status.go": "ignore server/http_status.go",
      "external/": "no need to vet third party code",
      ".*_generated\\.go$": "ignore generated code"
    }
  },
  "SA4009": {
    "exclude_files": {
      "pkg/parser/parser.go": "parser/parser.go code",
      "external/": "no need to vet third party code",
      ".*_generated\\.go$": "ignore generated code"
    }
  },
  "SA4018": {
    "exclude_files": {
      "pkg/parser/parser.go": "parser/parser.go code",
      "external/": "no need to vet third party code",
      ".*_generated\\.go$": "ignore generated code"
    }
  },
  "SA5000": {
    "exclude_files": {
      "pkg/parser/parser.go": "parser/parser.go code",
      "external/": "no need to vet third party code",
      ".*_generated\\.go$": "ignore generated code"
    }
  },
  "SA5001": {
    "exclude_files": {
      "pkg/parser/parser.go": "parser/parser.go code",
      "external/": "no need to vet third party code",
      ".*_generated\\.go$": "ignore generated code"
    }
  },
  "SA5002": {
    "exclude_files": {
      "pkg/parser/parser.go": "parser/parser.go code",
      "external/": "no need to vet third party code",
      ".*_generated\\.go$": "ignore generated code"
    }
  },
  "SA5003": {
    "exclude_files": {
      "pkg/parser/parser.go": "parser/parser.go code",
      "external/": "no need to vet third party code",
      ".*_generated\\.go$": "ignore generated code"
    }
  },
  "SA5004": {
    "exclude_files": {
      "pkg/parser/parser.go": "parser/parser.go code",
      "external/": "no need to vet third party code",
      ".*_generated\\.go$": "ignore generated code"
    }
  },
  "SA5005": {
    "exclude_files": {
      "pkg/parser/parser.go": "parser/parser.go code",
      "external/": "no need to vet third party code",
      ".*_generated\\.go$": "ignore generated code"
    }
  },
  "SA5007": {
    "exclude_files": {
      "pkg/parser/parser.go": "parser/parser.go code",
      "external/": "no need to vet third party code",
      ".*_generated\\.go$": "ignore generated code"
    }
  },
  "SA5008": {
    "exclude_files": {
      "pkg/parser/parser.go": "parser/parser.go code",
      "external/": "no need to vet third party code",
      ".*_generated\\.go$": "ignore generated code"
    }
  },
  "SA5009": {
    "exclude_files": {
      "pkg/parser/parser.go": "parser/parser.go code",
      "external/": "no need to vet third party code",
      ".*_generated\\.go$": "ignore generated code"
    }
  },
  "SA5010": {
    "exclude_files": {
      "pkg/parser/parser.go": "parser/parser.go code",
      "external/": "no need to vet third party code",
      ".*_generated\\.go$": "ignore generated code"
    }
  },
  "SA5011": {
    "exclude_files": {
      "pkg/parser/parser.go": "parser/parser.go code",
      "external/": "no need to vet third party code",
      ".*_generated\\.go$": "ignore generated code"
    }
  },
  "SA5012": {
    "exclude_files": {
      "pkg/parser/parser.go": "parser/parser.go code",
      "external/": "no need to vet third party code",
      ".*_generated\\.go$": "ignore generated code"
    }
  },
  "SA6000": {
    "exclude_files": {
      "pkg/parser/parser.go": "parser/parser.go code",
      "external/": "no need to vet third party code",
      ".*_generated\\.go$": "ignore generated code"
    }
  },
  "SA6001": {
    "exclude_files": {
      "pkg/parser/parser.go": "parser/parser.go code",
      "external/": "no need to vet third party code",
      ".*_generated\\.go$": "ignore generated code"
    }
  },
  "SA6002": {
    "exclude_files": {
      "pkg/parser/parser.go": "parser/parser.go code",
      "external/": "no need to vet third party code",
      "pkg/util/zeropool/pool_test.go": "util/zeropool/pool_test.go",
      ".*_generated\\.go$": "ignore generated code"
    }
  },
  "SA6005": {
    "exclude_files": {
      "pkg/parser/parser.go": "parser/parser.go code",
      "external/": "no need to vet third party code",
      ".*_generated\\.go$": "ignore generated code"
    }
  },
  "prealloc": {
    "exclude_files": {
      "pkg/parser/parser.go": "parser/parser.go code",
      "cmd/mirror": "cmd/mirror code",
      "external/": "no need to vet third party code",
      ".*_generated\\.go$": "ignore generated code",
      ".*mock.go$": "ignore generated code",
      "pkg/parser/yy_parser.go": "ignore generated code",
      "/cgo/": "no need to vet third party code for cgo"
    }
  },
  "predeclared": {
    "exclude_files": {
      "external/": "no need to vet third party code",
      "cmd/mirror": "no need to mirror",
      ".*_generated\\.go$": "ignore generated code",
      ".*mock.go$": "ignore generated code",
      "pkg/parser/yy_parser.go": "ignore generated code",
      "pkg/parser/parser.go": "ignore generated code",
      "/cgo/": "no need to vet third party code for cgo"
    }
  },
  "U1000": {
    "exclude_files": {
      "pkg/parser/parser.go": "parser/parser.go code",
      "external/": "no need to vet third party code",
      ".*_generated\\.go$": "ignore generated code"
    }
  },
  "etcdconfig": {
    "exclude_files": {
      "pkg/parser/parser.go": "parser/parser.go code",
      ".*_test.go": "ignore test code",
      ".*_generated\\.go$": "ignore generated code",
      ".*mock.go$": "ignore generated code",
      "external/": "no need to vet third party code"
    }
  },
  "constructor": {
    "exclude_files": {
      "parser/parser.go": "parser/parser.go code",
      ".*_generated\\.go$": "ignore generated code",
      ".*mock.go$": "ignore generated code",
      "external/": "no need to vet third party code",
      "build/linter/constructor/testdata/": "no need to vet the test inside the linter"
    }
  },
  "deferrecover": {
    "exclude_files": {
      "pkg/parser/parser.go": "parser/parser.go code",
      ".*_test.go": "ignore test code",
      ".*_generated\\.go$": "ignore generated code",
      ".*mock.go$": "ignore generated code",
      "external/": "no need to vet third party code"
    }
  },
  "QF1002": {
    "exclude_files": {
      "pkg/parser/parser.go": "parser/parser.go code",
      ".*_test.go": "ignore test code",
      ".*_generated\\.go$": "ignore generated code",
      ".*mock.go$": "ignore generated code",
      "external/": "no need to vet third party code"
    }
  },
  "QF1004": {
    "exclude_files": {
      "pkg/parser/parser.go": "parser/parser.go code",
      ".*_test.go": "ignore test code",
      "external/": "no need to vet third party code",
      ".*_generated\\.go$": "ignore generated code",
      ".*mock.go$": "ignore generated code",
      "/cgo/": "no need to vet third party code for cgo"
    }
  },
  "QF1012": {
    "exclude_files": {
      "pkg/parser/parser.go": "parser/parser.go code",
      ".*_test.go": "ignore test code",
      "external/": "no need to vet third party code",
      ".*_generated\\.go$": "ignore generated code",
      ".*mock.go$": "ignore generated code",
      "/cgo/": "no need to vet third party code for cgo"
    }
  },
  "bootstrap": {
    "only_files": {
      "pkg/session/": "bootstrap code"
    }
  },
  "appends": {
    "exclude_files": {
      "pkg/parser/parser.go": "parser/parser.go code",
      "external/": "no need to vet third party code",
      ".*_generated\\.go$": "ignore generated code"
    }
  },
  "unusedwrite": {
    "exclude_files": {
      "pkg/parser/parser.go": "parser/parser.go code",
      "external/": "no need to vet third party code",
      ".*_generated\\.go$": "ignore generated code"
    }
  }
}<|MERGE_RESOLUTION|>--- conflicted
+++ resolved
@@ -369,18 +369,13 @@
       "pkg/planner/core/operator/logicalop": "pkg/planner/core/operator/logicalop code",
       "pkg/planner/funcdep": "pkg/planner/funcdep code",
       "pkg/server/": "server code",
-<<<<<<< HEAD
       "pkg/session": "pkg/session code",
       "pkg/sessionctx": "pkg/sessionctx code",
       "pkg/sessiontxn": "pkg/sessiontxn code",
       "pkg/statistics": "pkg/statistics code",
-      "pkg/store/": "store code"
-=======
-      "pkg/statistics": "pkg/statistics code",
       "pkg/store/": "store code",
       "//pkg/util": "pkg/util code",
       "pkg/workloadlearning": "workloadlearning code"
->>>>>>> 3bfd68cf
     }
   },
   "inspect": {
