{
  "all_revive": {
    "exclude_files": {
      "pkg/parser/parser.go": "parser/parser.go code",
      "external/": "no need to vet third party code",
      ".*_generated\\.go$": "ignore generated code",
      ".*mock.go$": "ignore generated code",
      "/rules_go_work-*": "ignore generated code",
      ".*_/testmain\\.go$": "ignore code",
      "pkg/extension/enterprise/audit/entry.go": "pkg/extension/enterprise/audit/entry.go",
      "pkg/extension/enterprise/audit/filter.go": "pkg/extension/enterprise/audit/filter.go"
    }
  },
  "asciicheck": {
    "exclude_files": {
      "pkg/parser/parser.go": "parser/parser.go code",
      "external/": "no need to vet third party code",
      ".*_generated\\.go$": "ignore generated code",
      ".*mock.go$": "ignore generated code",
      "lightning/pkg/web/res_vfsdata.go": "ignore code"
    }
  },
  "asmdecl": {
    "exclude_files": {
      "pkg/parser/parser.go": "parser/parser.go code",
      "external/": "no need to vet third party code",
      ".*_generated\\.go$": "ignore generated code"
    }
  },
  "assign": {
    "exclude_files": {
      "pkg/parser/parser.go": "parser/parser.go code",
      "external/": "no need to vet third party code",
      ".*_generated\\.go$": "ignore generated code"
    }
  },
  "atomic": {
    "exclude_files": {
      "pkg/parser/parser.go": "parser/parser.go code",
      "external/": "no need to vet third party code",
      ".*_generated\\.go$": "ignore generated code"
    }
  },
  "atomicalign": {
    "exclude_files": {
      "pkg/parser/parser.go": "parser/parser.go code",
      "external/": "no need to vet third party code",
      ".*_generated\\.go$": "ignore generated code"
    }
  },
  "bodyclose": {
    "exclude_files": {
      "pkg/parser/parser.go": "parser/parser.go code",
      "external/": "no need to vet third party code",
      ".*_generated\\.go$": "ignore generated code"
    }
  },
  "bools": {
    "exclude_files": {
      "pkg/parser/parser.go": "parser/parser.go code",
      "external/": "no need to vet third party code",
      ".*_generated\\.go$": "ignore generated code"
    }
  },
  "buildtag": {
    "exclude_files": {
      "pkg/parser/parser.go": "parser/parser.go code",
      "external/": "no need to vet third party code",
      ".*_generated\\.go$": "ignore generated code"
    }
  },
  "printexpression": {
    "exclude_files": {
      "pkg/parser/parser.go": "parser/parser.go code",
      "external/": "no need to vet third party code",
      ".*_generated\\.go$": "ignore generated code",
      "build/linter/printexpression/testdata/": "ignore test code"
    }
  },
  "printf": {
    "exclude_files": {
      "pkg/parser/parser.go": "parser/parser.go code",
      "external/": "no need to vet third party code",
      ".*_generated\\.go$": "ignore generated code",
      "pkg/planner/core/plan_clone_generator.go": "ignore plan_clone_generator code",
      "pkg/util/dbterror/ddl_terror.go": "ignore ddl_terror code"
    }
  },
  "unreachable": {
    "exclude_files": {
      "pkg/parser/parser.go": "parser/parser.go code",
      "external/": "no need to vet third party code",
      ".*_generated\\.go$": "ignore generated code"
    }
  },
  "composites": {
    "exclude_files": {
      "pkg/parser/parser.go": "parser/parser.go code",
      "external/": "no need to vet third party code",
      ".*_generated\\.go$": "ignore generated code",
      ".*mock.go$": "ignore generated code",
      "br/pkg/glue/console_glue_test.go": "ignore code",
      "br/pkg/restore/db_test.go": "ignore code",
      ".*_/testmain\\.go$": "ignore code"
    }
  },
  "copylocks": {
    "exclude_files": {
      "pkg/parser/parser.go": "parser/parser.go code",
      "external/": "no need to vet third party code",
      ".*_generated\\.go$": "ignore generated code",
      ".*mock.go$": "ignore generated code",
      "/cgo/": "ignore cgo code"
    }
  },
  "copyloopvar": {
    "exclude_files": {
      "pkg/parser/parser.go": "parser/parser.go code",
      "external/": "no need to vet third party code",
      ".*_generated\\.go$": "ignore generated code"
    }
  },
  "ctrlflow": {
    "exclude_files": {
      "pkg/parser/parser.go": "parser/parser.go code",
      "external/": "no need to vet third party code",
      ".*_generated\\.go$": "ignore generated code"
    }
  },
  "deadcode": {
    "exclude_files": {
      "pkg/parser/parser.go": "parser/parser.go code",
      "external/": "no need to vet third party code",
      ".*_generated\\.go$": "ignore generated code"
    }
  },
  "defers": {
    "exclude_files": {
      "pkg/parser/parser.go": "parser/parser.go code",
      "external/": "no need to vet third party code",
      ".*_generated\\.go$": "ignore generated code"
    }
  },
  "deepequalerrors": {
    "exclude_files": {
      "pkg/parser/parser.go": "parser/parser.go code",
      "external/": "no need to vet third party code",
      ".*_generated\\.go$": "ignore generated code"
    }
  },
  "durationcheck": {
    "exclude_files": {
      "pkg/parser/parser.go": "parser/parser.go code",
      "external/": "no need to vet third party code",
      "/rules_go_work-*": "ignore generated code",
      ".*_generated\\.go$": "ignore generated code"
    }
  },
  "errorsas": {
    "exclude_files": {
      "pkg/parser/parser.go": "parser/parser.go code",
      "external/": "no need to vet third party code",
      ".*_generated\\.go$": "ignore generated code"
    }
  },
  "errcheck": {
    "exclude_files": {
      "external/": "no need to vet third party code",
      ".*_generated\\.go$": "ignore generated code",
      ".*mock.go$": "ignore generated code",
      ".*_test\\.go$": "ignore generated code",
      "pkg/util/logutil": "ignore util/logutil code",
      "tools/": "ignore tools code",
      "/src/net/conf.go": "ignore code",
      "/rules_go_work-*": "ignore generated code",
      "GOROOT/": "ignore code",
      "/parser/": "ignore code",
      "pkg/server/internal/testserverclient/server_client.go": "ignore code",
      ".*_/testmain\\.go$": "ignore code"
    }
  },
  "filepermission": {
    "exclude_files": {
      "pkg/parser/parser.go": "parser/parser.go code",
      "external/": "no need to vet third party code",
      ".cgo/": "no need to cgo code",
      ".*_generated\\.go$": "ignore generated code",
      ".*mock.go$": "ignore generated code",
      ".*_/testmain\\.go$": "ignore code"
    }
  },
  "fieldalignment": {
    "exclude_files": {
      "pkg/parser/parser.go": "parser/parser.go code",
      "pkg/statistics/table.go": "disable this limitation that prevents us from splitting struct fields for clarity",
      "external/": "no need to vet third party code",
      ".*_generated\\.go$": "ignore generated code",
      ".*mock.go$": "ignore generated code",
      ".*_/testmain\\.go$": "ignore code",
      ".*_test\\.go$": "ignore test code"
    },
    "only_files": {
      "pkg/statistics/": "statistics/ code",
      "pkg/util/checksum": "util/checksum code",
      "pkg/util/processinfo.go": "util/processinfo.go code",
      "pkg/util/cpuprofile/": "util/cpuprofile/ code",
      "pkg/util/cteutil/": "util/cteutil/ code",
      "pkg/util/dbutil/": "util/dbutil/ code",
      "pkg/util/deadlockhistory/": "util/deadlockhistory/ code",
      "pkg/util/domainutil/": "util/domainutil/ code",
      "pkg/util/encrypt/": "util/encrypt/ code",
      "pkg/util/etcd/": "util/etcd/ code",
      "pkg/util/expensivequery/": "util/expensivequery/ code",
      "pkg/util/filter/": "util/filter/ code",
      "pkg/util/importer/": "util/importer/ code",
      "pkg/util/keydecoder/": "util/keydecoder/ code",
      "pkg/util/kvcache/": "util/kvcache/ code",
      "pkg/util/localpool/": "util/localpool/ code",
      "pkg/util/mathutil/": "util/mathutil/ code",
      "pkg/util/memory/": "util/memory/ code",
      "pkg/util/mock/": "util/mock/ code",
      "pkg/util/mvmap/": "util/mvmap/ code",
      "pkg/util/profile/": "util/profile/ code",
      "pkg/util/ranger/": "util/ranger/ code",
      "pkg/util/regexpr-router/": "util/regexpr-router/ code",
      "pkg/util/schemacmp/": "util/schemacmp/ code",
      "pkg/util/sqlexec/": "util/sqlexec/ code",
      "pkg/util/stringutil/": "util/stringutil/ code",
      "pkg/util/table-router/": "util/table-router/ code",
      "pkg/util/timeutil/": "util/timeutil/ code",
      "pkg/util/topsql/": "util/topsql/ code",
      "pkg/util/tracing/": "util/tracing/ code",
      "pkg/util/trxevents/": "util/trxevents/ code",
      "pkg/util/watcher/": "util/watcher/ code",
      "pkg/util/gctuner": "util/gctuner",
      "pkg/store/mockstore/unistore/util": "store/mockstore/unistore/util code",
      "pkg/ddl/util/": "ddl/util code",
      "pkg/server/internal": "server/internal code",
      "pkg/planner/core/internal": "planner/core/internal code",
      "pkg/executor/internal": "executor/internal code"
    }
  },
  "findcall": {
    "exclude_files": {
      "pkg/parser/parser.go": "parser/parser.go code",
      "external/": "no need to vet third party code",
      ".*_generated\\.go$": "ignore generated code"
    }
  },
  "forcetypeassert": {
    "exclude_files": {
      "pkg/parser/parser.go": "parser/parser.go code",
      ".*test_/testmain\\.go$": "ignore generated code",
      "external/": "no need to vet third party code",
      ".*_generated\\.go$": "ignore generated code"
    },
    "only_files": {
      "util/gctuner": "only for util/gctuner",
      "pkg/lightning/mydump/": "only for pkg/lightning/mydump/",
      "lightning/pkg/importer/opts": "only for lightning/pkg/importer/opts",
      "pkg/executor/aggregate.go": "only for executor/aggregate.go",
      "pkg/types/json_binary_functions.go": "only for types/json_binary_functions.go",
      "pkg/types/json_binary_test.go": "only for types/json_binary_test.go",
      "pkg/ddl/backfilling.go": "only for ddl/backfilling.go",
      "pkg/ddl/column.go": "only for ddl/column.go",
      "pkg/ddl/index.go": "only for ddl/index.go",
      "pkg/ddl/ingest/": "only for ddl/ingest/",
      "pkg/util/cgroup": "only for util/cgroup code",
      "pkg/server/conn.go": "only for server/conn.go",
      "pkg/server/conn_stmt.go": "only for server/conn_stmt.go",
      "pkg/server/conn_test.go": "only for server/conn_test.go",
      "pkg/planner/core/plan.go": "only for planner/core/plan.go",
      "pkg/errno/": "only for errno/",
      "pkg/extension/": "extension code"
    }
  },
  "gofmt": {
    "exclude_files": {
      "pkg/parser/": "parser/*.go code",
      "external/": "no need to vet third party code",
      ".*_generated\\.go$": "ignore generated code",
      ".*mock.go$": "ignore generated code",
      "/cgo/": "ignore cgo code",
      "/rules_go_work-*": "ignore generated code",
      ".*test_/testmain\\.go$": "ignore generated code",
      ".*failpoint_binding__.go$": "ignore generated code",
      "_cgo_gotypes.go": "skip _cgo_gotypes.go",
      "_cgo_imports.go": "skip _cgo_imports.go",
      ".*.cgo1.go": "skip cgo1.go"
    }
  },
  "gci": {
    "exclude_files": {
      "external/": "no need to vet third party code",
      ".*_generated\\.go$": "ignore generated code",
      ".*mock.go$": "ignore generated code",
      "/cgo/": "ignore cgo code",
      ".*\\.pb\\.go$": "generated code",
      "/rules_go_work-*": "ignore generated code",
      ".*test_/testmain\\.go$": "ignore generated code",
      ".*failpoint_binding__.go$": "ignore generated code",
      "pkg/util/printer/printer.go": "ignore util/printer code",
      "pkg/parser/parser.go": "ignore parser code",
      "pkg/parser/hintparser.go": "ignore parser/hintparser code"
    }
  },
  "gosec": {
    "exclude_files": {
      "pkg/parser/parser.go": "parser/parser.go code",
      "external/": "no need to vet third party code",
      "parser/goyacc/": "ignore goyacc code",
      ".*_test\\.go$": "ignore generated code",
      "/cgo/": "ignore cgo code",
      "/rules_go_work-*": "ignore generated code",
      "tools/check/ut.go": "ignore tools/check code",
      "cmd/mirror": "ignore cmd/mirror code",
      "tools/check/xprog/xprog.go": "ignore tools/check code",
      "cmd/pluginpkg/pluginpkg.go": "ignore cmd/pluginpkg code",
      "tools/check/xprog.go:": "ignore tools/check code",
      "tests/integrationtest/main.go": "ignore tests/integrationtest code",
      "GOROOT/": "ignore code",
      "pkg/server/internal/testserverclient/server_client.go": "ignore server_client code",
      ".*_generated\\.go$": "ignore generated code"
    }
  },
  "httpresponse": {
    "exclude_files": {
      "pkg/parser/parser.go": "parser/parser.go code",
      "external/": "no need to vet third party code",
      ".*_generated\\.go$": "ignore generated code"
    }
  },
  "ifaceassert": {
    "exclude_files": {
      "pkg/parser/parser.go": "parser/parser.go code",
      "external/": "no need to vet third party code",
      ".*_generated\\.go$": "ignore generated code"
    }
  },
  "ineffassign": {
    "exclude_files": {
      "pkg/parser/parser.go": "parser/parser.go code",
      "external/": "no need to vet third party code",
      ".*_generated\\.go$": "ignore generated code",
      ".*mock.go$": "ignore generated code",
      "/cgo/": "no need to vet cgo code"
    }
  },
  "intrange": {
    "exclude_files": {
      "pkg/parser/parser.go": "parser/parser.go code",
      "external/": "no need to vet third party code",
      ".*_generated\\.go$": "ignore generated code",
      ".*_test\\.go$": "ignore test code",
      ".*mock.go$": "ignore generated code",
      "/cgo/": "no need to vet cgo code"
    },
    "only_files": {
      "pkg/autoid_service/": "autoid_service code",
      "//cmd/": "cmd code",
      "pkg/bindinfo/": "bindinfo code",
<<<<<<< HEAD
      "pkg/executor/": "util code",
=======
      "pkg/infoschema/": "infoschema code",
      "pkg/owner/": "owner code",
>>>>>>> e24784a9
      "pkg/util/": "util code",
      "pkg/workloadlearning": "workloadlearning code",
      "pkg/planner/core/generator/hash64_equals": "pkg/planner/core/generator/hash64_equals/ code",
      "pkg/planner/core/operator/logicalop": "pkg/planner/core/operator/logicalop code",
      "pkg/planner/core/casetest/tpch": "pkg/planner/core/casetest/tpch code",
      "pkg/planner/cardinality": "pkg/planner/cardinality code",
      "pkg/planner/funcdep": "pkg/planner/funcdep code",
      "pkg/server/": "server code",
      "pkg/store/": "store code",
      "pkg/statistics": "pkg/statistics code"
    }
  },
  "inspect": {
    "exclude_files": {
      "pkg/parser/parser.go": "parser/parser.go code",
      "external/": "no need to vet third party code",
      ".*_generated\\.go$": "ignore generated code"
    }
  },
  "lostcancel": {
    "exclude_files": {
      "pkg/parser/parser.go": "parser/parser.go code",
      "external/": "no need to vet third party code",
      ".*_generated\\.go$": "ignore generated code"
    }
  },
  "lll": {
    "exclude_files": {
      ".*_test\\.go$": "ignore test code",
      "/cgo/": "ignore cgo code",
      "external/": "no need to vet third party code",
      ".*_generated\\.go$": "ignore generated code",
      ".*mock.go$": "ignore generated code",
      ".*pb\\.go$": "ignore generated code",
      "br/pkg/streamhelper/.*_test\\.go$": "ignore test code",
      "br/pkg/errors/errors.go": "ignore error",
      "br/pkg/rtree/logging_test.go": "ignore rtree code",
      "br/pkg/logutil/logging_test.go": "ignore logutil code",
      "br/pkg/storage/": "ignore storage code",
      "br/pkg/mock/storage/storage.go": "ignore storage code",
      "br/pkg/utils/": "ignore utils code",
      "br/pkg/version/version.go": "ignore version code",
      "pkg/lightning/common/errors.go": "ignore error",
      "pkg/lightning/config/config.go": "ignore config code",
      "pkg/lightning/config/config_test.go": "ignore config code",
      "pkg/lightning/config/global.go": "ignore global code",
      "pkg/lightning/mydump/": "ignore mydump code",
      "pkg/lightning/checkpoints/checkpoints.go": "ignore checkpoints code",
      "pkg/lightning/checkpoints/glue_checkpoint.go": "ignore glue_checkpoint code",
      "pkg/lightning/backend/local/": "ignore local code",
      "pkg/lightning/backend/tidb/tidb.go": "ignore tidb code",
      "pkg/lightning/backend/tidb/tidb_test.go": "ignore tidb code",
      "pkg/lightning/checkpoints/checkpoints_test.go": "ignore checkpoints code",
      "pkg/lightning/checkpoints/checkpoints_sql_test.go": "ignore checkpoints code",
      "pkg/lightning/errormanager/errormanager_test.go": "ignore errormanager code",
      "pkg/lightning/backend/kv/sql2kv_test.go": "ignore sql2kv code",
      "br/pkg/stream/rewrite_meta_rawkv_test.go": "ignore rewrite_meta_rawkv code",
      "lightning/pkg/server/lightning.go": "ignore lightning code",
      "lightning/pkg/importer": "ignore importer code",
      "br/cmd/tidb-lightning-ctl/main.go": "ignore main code",
      "br/pkg/stream/rewrite_meta_rawkv.go": "ignore rewrite_meta_rawkv code",
      "lightning/pkg/web/": "ignore web code",
      "br/pkg/mock/": "ignore mock code",
      "br/pkg/aws/ebs.go": "ignore ebs code",
      "br/pkg/backup/": "ignore backup code",
      "br/pkg/restore/": "ignore restore code",
      "br/pkg/task/": "ignore task code",
      "br/pkg/version/": "ignore version code",
      "pkg/ddl/util/util.go": "ignore util code",
      "pkg/ddl/syncer/syncer.go": "ignore syncer code",
      "pkg/ddl/ingest/backend.go": "ignore backend code",
      "pkg/ddl/ingest/backend_mgr.go": "ignore backend_mgr code",
      "pkg/ddl/ingest/engine_mgr.go": "ignore engine_mgr code",
      "pkg/util/column-mapping/column.go": "ignore error",
      "pkg/parser/mysql/": "ignore mysql code",
      "pkg/parser/auth": "ignore auth code",
      "pkg/parser/charset/charset.go": "ignore charset code",
      "pkg/parser/types/field_type.go": "ignore field_type code",
      "pkg/parser/model/ddl.go": "ignore ddl code",
      "pkg/parser/model/model.go": "ignore model code",
      "pkg/parser/model/model_test.go": "ignore tables code",
      "pkg/parser/ast": "ignore ast code",
      "pkg/parser/parser.go": "ignore parser code",
      "pkg/parser/hintparser.go": "ignore hintparser code",
      "pkg/parser/yy_parser.go": "ignore yy_parser code",
      "pkg/parser/digester.go": "ignore digester code",
      "pkg/parser/consistent_test.go": "ignore consistent code",
      "pkg/parser/bench_test.go": "ignore bench code",
      "pkg/parser/parser_test.go": "ignore parser_test code",
      "pkg/parser/digester_test.go": "ignore digester_test code",
      "pkg/parser/hintparser_test.go": "ignore hintparser_test code",
      "pkg/errno/errname.go": "ignore errname code",
      "pkg/planner/funcdep/fd_graph.go": "ignore fd_graph code",
      "pkg/planner/funcdep/doc.go": "ignore funcdep code",
      "pkg/planner/util/path.go": "ignore path code",
      "pkg/planner/memo/": "ignore memo code",
      "pkg/ttl/cache/ttlstatus.go": "ignore ttlstatus code",
      "pkg/ttl/ttlworker/": "ignore ttlworker code",
      "pkg/ttl/sqlbuilder/sql_test.go": "ignore sql_test code",
      "pkg/planner/core/": "ignore core code",
      "pkg/planner/optimize.go": "ignore optimize code",
      "pkg/planner/cascades/": "ignore cascades code",
      "pkg/planner/cardinality/": "ignore cardinality code",
      "pkg/planner/funcdep/extract_fd_test.go": "ignore extract_fd code",
      "pkg/planner/funcdep/only_full_group_by_test.go": "ignore only_full_group_by code",
      "dumpling/export": "ignore export code",
      "pkg/ddl/placement/": "ignore placement code"
    },
    "only_files": {
      "br/": "only for br code",
      "pkg/ttl/": "only for ttl code",
      "pkg/planner/": "only for planner code",
      "pkg/parser/": "only for parser code",
      "dumpling/": "only for dumpling code"
    }
  },
  "makezero": {
    "exclude_files": {
      "pkg/parser/parser.go": "parser/parser.go code",
      "/cgo/": "ignore cgo code",
      ".*_test\\.go$": "ignore generated code",
      "external/": "no need to vet third party code",
      ".*_generated\\.go$": "ignore generated code"
    }
  },
  "mirror": {
    "exclude_files": {
      "pkg/parser/parser.go": "parser/parser.go code",
      "/cgo/": "ignore cgo code",
      "external/": "no need to vet third party code",
      "tools/": "ignore tools code",
      ".*_generated\\.go$": "ignore generated code"
    }
  },
  "misspell": {
    "exclude_files": {
      "pkg/parser/parser.go": "parser/parser.go code",
      "/cgo/": "ignore cgo code",
      "external/": "no need to vet third party code",
      "$GOROOT/": "ignore GOROOT code",
      ".*_generated\\.go$": "ignore generated code"
    }
  },
  "nilfunc": {
    "exclude_files": {
      "pkg/parser/parser.go": "parser/parser.go code",
      "external/": "no need to vet third party code",
      ".*_generated\\.go$": "ignore generated code"
    }
  },
  "nilness": {
    "exclude_files": {
      "br/pkg/streamhelper/advancer_test.go": "please fix it",
      "pkg/parser/parser.go": "parser/parser.go code",
      "external/": "no need to vet third party code",
      ".*_generated\\.go$": "ignore generated code",
      ".*mock.go$": "ignore generated code",
      "/cgo/": "ignore cgo"
    }
  },
  "pkgfact": {
    "exclude_files": {
      "pkg/parser/parser.go": "parser/parser.go code",
      "external/": "no need to vet third party code",
      ".*_generated\\.go$": "ignore generated code"
    }
  },
  "revive": {
    "exclude_files": {
      "pkg/parser/parser.go": "parser/parser.go code",
      "external/": "no need to vet third party code",
      "GOROOT/": "ignore code",
      "/cgo/": "ignore cgo",
      "tools/": "ignore tool code",
      "pkg/parser/goyacc/": "ignore goyacc code",
      "pkg/parser/ast/": "ignore parser/ast code",
      "pkg/parser/test_driver/": "ignore parser/test_driver code",
      "pkg/planner/core/plan_clone_generated.go": "ignore plan_clone_generated code",
      "pkg/planner/core/operator/logicalop/hash64_equals_generated.go": "ignore hash64_equals_generated code",
      ".*_test\\.go$": "ignore generated code",
      ".*_generated\\.go$": "ignore generated code",
      ".*mock.go$": "ignore generated code",
      "pkg/plugin/conn_ip_example/": "plugin/conn_ip_example/"
    },
    "only_files": {
      "pkg/autoid_service/": "autoid_service",
      "pkg/bindinfo/": "bindinfo",
      "pkg/lightning/": "pkg/lightning/",
      "lightning/": "lightning/",
      "pkg/executor/": "executor/",
      "pkg/types/json_binary_functions.go": "types/json_binary_functions.go",
      "pkg/types/json_binary_test.go": "types/json_binary_test.go",
      "pkg/ddl/": "ddl",
      "pkg/expression/a": "expression/a code",
      "pkg/expression/builtin.go": "expression/builtin code",
      "pkg/expression/builtin_cast.go": "expression/builtin_cast code",
      "pkg/server/": "server/ code",
      "pkg/distsql/": "distsql code",
      "pkg/disttask": "disttask code",
      "dumpling/export": "dumpling/export code",
      "pkg/lock/": "lock file",
      "pkg/errno/": "errno code",
      "pkg/session/": "session code",
      "pkg/structure/": "structure code",
      "pkg/statistics/": "statistics/ code",
      "pkg/telemetry/": "telemetry code",
      "pkg/parser/": "parser code",
      "pkg/planner/": "planner code",
      "pkg/plugin/": "plugin code",
      "pkg/util/": "util code",
      "pkg/meta/": "parser code",
      "pkg/extension/": "extension code",
      "pkg/resourcemanager/": "resourcemanager code",
      "pkg/keyspace/": "keyspace code",
      "pkg/owner/": "owner code",
      "pkg/timer/": "timer code",
      "pkg/domain": "domain code",
      "pkg/workloadlearning": "workloadlearning code"
    }
  },
  "shift": {
    "exclude_files": {
      "pkg/parser/parser.go": "parser/parser.go code",
      "external/": "no need to vet third party code",
      ".*_generated\\.go$": "ignore generated code"
    }
  },
  "sortslice": {
    "exclude_files": {
      "pkg/parser/parser.go": "parser/parser.go code",
      "external/": "no need to vet third party code",
      ".*_generated\\.go$": "ignore generated code"
    }
  },
  "stdmethods": {
    "exclude_files": {
      "pkg/parser/parser.go": "parser/parser.go code",
      "external/": "no need to vet third party code",
      ".*_generated\\.go$": "ignore generated code"
    }
  },
  "stringintconv": {
    "exclude_files": {
      "pkg/parser/parser.go": "parser/parser.go code",
      "external/": "no need to vet third party code",
      ".*_generated\\.go$": "ignore generated code"
    }
  },
  "structtag": {
    "exclude_files": {
      "pkg/parser/parser.go": "parser/parser.go code",
      "external/": "no need to vet third party code",
      ".*_generated\\.go$": "ignore generated code"
    }
  },
  "testinggoroutine": {
    "exclude_files": {
      "pkg/parser/parser.go": "parser/parser.go code",
      "external/": "no need to vet third party code",
      ".*_generated\\.go$": "ignore generated code"
    }
  },
  "tests": {
    "exclude_files": {
      "pkg/parser/parser.go": "parser/parser.go code",
      "external/": "no need to vet third party code",
      ".*_generated\\.go$": "ignore generated code"
    }
  },
  "toomanytests": {
    "exclude_files": {
      "pkg/parser/parser.go": "parser/parser.go code",
      "external/": "no need to vet third party code",
      ".*_generated\\.go$": "ignore generated code",
      ".*mock.go$": "ignore generated code",
      "/cgo/": "ignore cgo code",
      "/rules_go_work-*": "ignore generated code",
      ".*test_/testmain\\.go$": "ignore generated code",
      ".*failpoint_binding__.go$": "ignore generated code",
      "pkg/util/chunk": "ignore util/chunk",
      "pkg/lightning/mydump/": "more than 50",
      "lightning/pkg/importer/": "more than 50",
      "pkg/lightning/backend/local/": "more than 50",
      "br/pkg/restore/": "more than 50",
      "pkg/ddl/tests/partition/": "more than 50"
    },
    "only_files": {
      "br/pkg/version/": "br/pkg/version/ coded",
      "br/pkg/utils/storewatch/": "br/pkg/utils/storewatch/ coded",
      "br/pkg/utils/iter/": "br/pkg/utils/iter/ coded",
      "br/pkg/utils/": "br/pkg/utils/ coded",
      "br/pkg/task/show/": "br/pkg/task/show/ coded",
      "br/pkg/task/": "br/pkg/task/ coded",
      "br/pkg/streamhelper/spans/": "br/pkg/streamhelper/spans/ coded",
      "br/pkg/streamhelper/": "br/pkg/streamhelper/ coded",
      "br/pkg/stream/": "br/pkg/stream/ coded",
      "br/pkg/storage/": "br/pkg/storage/ coded",
      "br/pkg/rtree/": "br/pkg/rtree/ coded",
      "br/pkg/restore/tiflashrec/": "br/pkg/restore/tiflashrec/ coded",
      "br/pkg/restore/split/": "br/pkg/restore/split/ coded",
      "br/pkg/restore/ingestrec/": "br/pkg/restore/ingestrec/ coded",
      "br/pkg/pdutil/": "br/pkg/pdutil/ coded",
      "br/pkg/metautil/": "br/pkg/metautil/ coded",
      "br/pkg/logutil/": "br/pkg/logutil/ coded",
      "br/pkg/gluetidb/": "br/pkg/gluetidb/ coded",
      "br/pkg/conn/": "br/pkg/conn/ coded",
      "br/pkg/checkpoint/": "br/pkg/checkpoint/ coded",
      "br/pkg/backup/": "br/pkg/backup/ coded",
      "pkg/planer/core/casetest/binaryplan": "planer/core/casetest/binaryplan",
      "pkg/planer/core/casetest/cbotest": "planer/core/casetest/cbotest",
      "pkg/planer/core/casetest/dag": "planer/core/casetest/dag",
      "pkg/planer/core/casetest/enforcempp": "planer/core/casetest/enforcempp",
      "pkg/planer/core/casetest/flatplan": "planer/core/casetest/flatplan",
      "pkg/planer/core/casetest/hint": "planer/core/casetest/hint",
      "pkg/planer/core/casetest/mpp": "planer/core/casetest/mpp",
      "pkg/planer/core/casetest/partition": "planer/core/casetest/partition",
      "pkg/planer/core/casetest/pushdown": "planer/core/casetest/pushdown",
      "pkg/planer/core/casetest/rule": "planer/core/casetest/rule",
      "pkg/planer/core/casetest/scalarsubquery": "planer/core/casetest/scalarsubquery",
      "pkg/planer/core/casetest/testdata": "planer/core/casetest/testdata",
      "pkg/planer/core/casetest/windows": "planer/core/casetest/windows",
      "pkg/planer/core/tests/": "planer/core/tests/",
      "pkg/executor/test/admintest": "executor/test/admintest",
      "pkg/executor/test/aggregate": "executor/test/aggregate",
      "pkg/executor/test/autoidtest": "executor/test/autoidtest",
      "pkg/executor/test/distsqltest": "executor/test/distsqltest",
      "pkg/executor/test/fktest": "executor/test/fktest",
      "pkg/executor/test/indexmergereadtest": "executor/test/indexmergereadtest",
      "pkg/executor/test/jointest": "executor/test/jointest",
      "pkg/executor/test/kvtest": "executor/test/kvtest",
      "pkg/executor/test/loaddatatest": "executor/test/loaddatatest",
      "pkg/executor/test/loadremotetest": "executor/test/loadremotetest",
      "pkg/executor/test/memtest": "executor/test/memtest",
      "pkg/executor/test/oomtest": "executor/test/oomtest",
      "pkg/executor/test/partitiontest": "executor/test/partitiontest",
      "pkg/executor/test/passwordtest": "executor/test/passwordtest",
      "pkg/executor/test/seqtest": "executor/test/seqtest",
      "pkg/executor/test/showtest": "executor/test/showtest",
      "pkg/executor/test/simpletest": "executor/test/simpletest",
      "pkg/executor/test/splittest": "executor/test/splittest",
      "pkg/executor/test/tiflashtest": "executor/test/tiflashtest",
      "pkg/executor/test/unstabletest": "executor/test/unstabletest",
      "br/": "br code",
      "pkg/session/test": "session/test code",
      "pkg/ddl/tests": "ddl/tests code",
      "pkg/disttask/": "disttask code",
      "pkg/timer/": "timer code",
      "pkg/util/": "util code",
      "pkg/lightning/config/": "pkg/lightning/config code",
      "br/pkg/storage": "br/pkg/storage code",
      "br/pkg/utils": "br/pkg/utils code",
      "pkg/planner/cascades": "planner/cascades code",
      "pkg/store/": "store code",
      "pkg/ttl/": "ttl code",
      "pkg/bindinfo/": "bindinfo code",
      "pkg/domain/": "domain code"
    }
  },
  "unconvert": {
    "exclude_files": {
      "external/": "no need to vet third party code",
      ".*\\.pb\\.go$": "generated code",
      "pkg/parser/parser.go": "generated code",
      "/cgo/": "no need to vet third party code for cgo",
      "pkg/lightning/common/conn.go": "ignore: to fix it",
      "pkg/lightning/common/storage_unix.go": "ignore: to fix it",
      "br/pkg/task/common.go": "ignore: to fix it",
      ".*_generated\\.go$": "ignore generated code"
    }
  },
  "unmarshal": {
    "exclude_files": {
      "pkg/parser/parser.go": "parser/parser.go code",
      "external/": "no need to vet third party code",
      ".*_generated\\.go$": "ignore generated code"
    }
  },
  "unsafeptr": {
    "exclude_files": {
      "pkg/parser/parser.go": "parser/parser.go code",
      "external/": "no need to vet third party code",
      ".*_generated\\.go$": "ignore generated code",
      ".*mock.go$": "ignore generated code",
      "pkg/parser/digester.go": "ignore code"
    }
  },
  "unusedresult": {
    "exclude_files": {
      "pkg/parser/parser.go": "parser/parser.go code",
      "external/": "no need to vet third party code",
      ".*_generated\\.go$": "ignore generated code",
      ".*mock.go$": "ignore generated code",
      "pkg/parser/digester_test.go": "ignore code"
    }
  },
  "rowserrcheck": {
    "exclude_files": {
      "pkg/parser/parser.go": "parser/parser.go code",
      "external/": "no need to vet third party code",
      ".*_generated\\.go$": "ignore generated code",
      ".*mock.go$": "ignore generated code",
      "pkg/server/tidb_test.go": "ignore test code",
      "pkg/server/tests/tidb_test.go": "ignore test code",
      "pkg/server/tests/commontest/tidb_test.go": "ignore test code",
      "pkg/server/tests/tidb_serial_test.go": "ignore test code",
      "pkg/server/tidb_serial_test.go": "ignore test code",
      "pkg/server/statistics_handler_test.go": "ignore test code",
      "pkg/server/handler/optimizor/optimize_trace_test.go": "ignore test code",
      "pkg/server/handler/optimizor/plan_replayer_test.go": "ignore test code",
      "pkg/server/handler/optimizor/statistics_handler_test.go": "ignore test code",
      "pkg/server/server_test.go": "ignore test code",
      "pkg/server/optimize_trace_test.go": "ignore test code",
      "pkg/server/plan_replayer_test.go": "ignore test code",
      "pkg/server/internal/testserverclient/server_client.go": "ignore test code"
    }
  },
  "S1000": {
    "exclude_files": {
      "pkg/parser/parser.go": "parser/parser.go code",
      "external/": "no need to vet third party code",
      ".*_generated\\.go$": "ignore generated code"
    }
  },
  "S1001": {
    "exclude_files": {
      "pkg/parser/parser.go": "parser/parser.go code",
      "external/": "no need to vet third party code",
      ".*_generated\\.go$": "ignore generated code"
    }
  },
  "S1002": {
    "exclude_files": {
      "pkg/parser/parser.go": "parser/parser.go code",
      "external/": "no need to vet third party code",
      ".*_generated\\.go$": "ignore generated code"
    }
  },
  "S1003": {
    "exclude_files": {
      "pkg/parser/parser.go": "parser/parser.go code",
      "external/": "no need to vet third party code",
      ".*_generated\\.go$": "ignore generated code"
    }
  },
  "S1004": {
    "exclude_files": {
      "pkg/parser/parser.go": "parser/parser.go code",
      "external/": "no need to vet third party code",
      ".*_generated\\.go$": "ignore generated code"
    }
  },
  "S1005": {
    "exclude_files": {
      "pkg/parser/parser.go": "parser/parser.go code",
      "external/": "no need to vet third party code",
      ".*_generated\\.go$": "ignore generated code"
    }
  },
  "S1006": {
    "exclude_files": {
      "pkg/parser/parser.go": "parser/parser.go code",
      "external/": "no need to vet third party code",
      ".*_generated\\.go$": "ignore generated code"
    }
  },
  "S1007": {
    "exclude_files": {
      "pkg/parser/parser.go": "parser/parser.go code",
      "external/": "no need to vet third party code",
      ".*_generated\\.go$": "ignore generated code"
    }
  },
  "S1008": {
    "exclude_files": {
      "pkg/parser/parser.go": "parser/parser.go code",
      "external/": "no need to vet third party code",
      ".*_generated\\.go$": "ignore generated code"
    }
  },
  "S1009": {
    "exclude_files": {
      "pkg/parser/parser.go": "parser/parser.go code",
      "external/": "no need to vet third party code",
      ".*_generated\\.go$": "ignore generated code"
    }
  },
  "S1010": {
    "exclude_files": {
      "pkg/parser/parser.go": "parser/parser.go code",
      "external/": "no need to vet third party code",
      ".*_generated\\.go$": "ignore generated code"
    }
  },
  "S1011": {
    "exclude_files": {
      "pkg/parser/parser.go": "parser/parser.go code",
      "external/": "no need to vet third party code",
      ".*_generated\\.go$": "ignore generated code"
    }
  },
  "S1012": {
    "exclude_files": {
      "pkg/parser/parser.go": "parser/parser.go code",
      "external/": "no need to vet third party code",
      ".*_generated\\.go$": "ignore generated code"
    }
  },
  "S1013": {
    "exclude_files": {
      "pkg/parser/parser.go": "parser/parser.go code",
      "external/": "no need to vet third party code",
      ".*_generated\\.go$": "ignore generated code"
    }
  },
  "S1014": {
    "exclude_files": {
      "pkg/parser/parser.go": "parser/parser.go code",
      "external/": "no need to vet third party code",
      ".*_generated\\.go$": "ignore generated code"
    }
  },
  "S1015": {
    "exclude_files": {
      "pkg/parser/parser.go": "parser/parser.go code",
      "external/": "no need to vet third party code",
      ".*_generated\\.go$": "ignore generated code"
    }
  },
  "S1016": {
    "exclude_files": {
      "pkg/parser/parser.go": "parser/parser.go code",
      "external/": "no need to vet third party code",
      ".*_generated\\.go$": "ignore generated code"
    }
  },
  "S1017": {
    "exclude_files": {
      "pkg/parser/parser.go": "parser/parser.go code",
      "external/": "no need to vet third party code",
      ".*_generated\\.go$": "ignore generated code"
    }
  },
  "S1018": {
    "exclude_files": {
      "pkg/parser/parser.go": "parser/parser.go code",
      "external/": "no need to vet third party code",
      ".*_generated\\.go$": "ignore generated code"
    }
  },
  "S1019": {
    "exclude_files": {
      "external/": "no need to vet third party code",
      ".*_generated\\.go$": "ignore generated code",
      ".*mock.go$": "ignore generated code",
      "pkg/parser/parser.go": "ignore code"
    }
  },
  "S1020": {
    "exclude_files": {
      "pkg/parser/parser.go": "parser/parser.go code",
      "external/": "no need to vet third party code",
      ".*_generated\\.go$": "ignore generated code"
    }
  },
  "S1021": {
    "exclude_files": {
      "pkg/parser/parser.go": "parser/parser.go code",
      "external/": "no need to vet third party code",
      ".*_generated\\.go$": "ignore generated code",
      ".*mock.go$": "ignore generated code",
      "tools/check/ut.go": "ignore code"
    }
  },
  "S1022": {
    "exclude_files": {
      "pkg/parser/parser.go": "parser/parser.go code",
      "external/": "no need to vet third party code",
      ".*_generated\\.go$": "ignore generated code"
    }
  },
  "S1023": {
    "exclude_files": {
      "external/": "no need to vet third party code",
      ".*_generated\\.go$": "ignore generated code",
      ".*mock.go$": "ignore generated code",
      "pkg/parser/parser.go": "ignore code"
    }
  },
  "S1024": {
    "exclude_files": {
      "pkg/parser/parser.go": "parser/parser.go code",
      "external/": "no need to vet third party code",
      ".*_generated\\.go$": "ignore generated code"
    }
  },
  "S1025": {
    "exclude_files": {
      "pkg/parser/parser.go": "parser/parser.go code",
      "external/": "no need to vet third party code",
      ".*_generated\\.go$": "ignore generated code"
    }
  },
  "S1026": {
    "exclude_files": {
      "pkg/parser/parser.go": "parser/parser.go code",
      "external/": "no need to vet third party code",
      ".*_generated\\.go$": "ignore generated code"
    }
  },
  "S1027": {
    "exclude_files": {
      "pkg/parser/parser.go": "parser/parser.go code",
      "external/": "no need to vet third party code",
      ".*_generated\\.go$": "ignore generated code"
    }
  },
  "S1028": {
    "exclude_files": {
      "pkg/parser/parser.go": "parser/parser.go code",
      "external/": "no need to vet third party code",
      ".*_generated\\.go$": "ignore generated code"
    }
  },
  "S1029": {
    "exclude_files": {
      "pkg/parser/parser.go": "parser/parser.go code",
      "external/": "no need to vet third party code",
      ".*_generated\\.go$": "ignore generated code"
    }
  },
  "S1030": {
    "exclude_files": {
      "pkg/parser/parser.go": "parser/parser.go code",
      "external/": "no need to vet third party code",
      ".*_generated\\.go$": "ignore generated code"
    }
  },
  "S1031": {
    "exclude_files": {
      "pkg/parser/parser.go": "parser/parser.go code",
      "external/": "no need to vet third party code",
      ".*_generated\\.go$": "ignore generated code"
    }
  },
  "S1032": {
    "exclude_files": {
      "pkg/parser/parser.go": "parser/parser.go code",
      "external/": "no need to vet third party code",
      ".*_generated\\.go$": "ignore generated code"
    }
  },
  "S1033": {
    "exclude_files": {
      "pkg/parser/parser.go": "parser/parser.go code",
      "external/": "no need to vet third party code",
      ".*_generated\\.go$": "ignore generated code"
    }
  },
  "S1034": {
    "exclude_files": {
      "pkg/parser/parser.go": "parser/parser.go code",
      "external/": "no need to vet third party code",
      ".*_generated\\.go$": "ignore generated code"
    }
  },
  "S1035": {
    "exclude_files": {
      "pkg/parser/parser.go": "parser/parser.go code",
      "external/": "no need to vet third party code",
      ".*_generated\\.go$": "ignore generated code"
    }
  },
  "S1036": {
    "exclude_files": {
      "pkg/parser/parser.go": "parser/parser.go code",
      "external/": "no need to vet third party code",
      ".*_generated\\.go$": "ignore generated code"
    }
  },
  "S1037": {
    "exclude_files": {
      "pkg/parser/parser.go": "parser/parser.go code",
      "external/": "no need to vet third party code",
      ".*_generated\\.go$": "ignore generated code"
    }
  },
  "S1038": {
    "exclude_files": {
      "pkg/parser/parser.go": "parser/parser.go code",
      "external/": "no need to vet third party code",
      ".*_generated\\.go$": "ignore generated code"
    }
  },
  "S1039": {
    "exclude_files": {
      "pkg/parser/parser.go": "parser/parser.go code",
      "external/": "no need to vet third party code",
      ".*_generated\\.go$": "ignore generated code"
    }
  },
  "S1040": {
    "exclude_files": {
      "external/": "no need to vet third party code",
      ".*_generated\\.go$": "ignore generated code",
      ".*mock.go$": "ignore generated code",
      "pkg/parser/parser.go": "ignore generated code"
    }
  },
  "SA1019": {
    "exclude_files": {
      "pkg/parser/parser.go": "parser/parser.go code",
      "/build/": "no need to linter code",
      "external/": "no need to vet third party code",
      ".*_generated\\.go$": "ignore generated code",
      ".*mock.go$": "ignore generated code",
      ".*_test\\.go$": "ignore test code",
      "br/pkg/restore/split/client.go": "github.com/golang/protobuf deprecated",
      "br/pkg/streamhelper/advancer_cliext.go": "github.com/golang/protobuf deprecated",
      "pkg/lightning/checkpoints/checkpoints.go": "cfg.TikvImporter.Addr is deprecated",
      "pkg/lightning/checkpoints/glue_checkpoint.go": "cfg.TikvImporter.Addr is deprecated",
      "pkg/lightning/backend/local/local.go": "grpc Compressor/Decompressor is deprecated",
      "pkg/lightning/backend/local/compress.go": "grpc Compressor/Decompressor is deprecated",
      "pkg/domain/infosync/resource_manager_client.go": "github.com/golang/protobuf deprecated"
    },
    "only_files": {
      "pkg/expression/bench_test.go": "expression/bench_test.go",
      "pkg/domain/": "domain code",
      "pkg/util/gctuner": "util/gctuner",
      "pkg/util/cgroup": "util/cgroup code",
      "pkg/util/watcher": "util/watcher",
      "pkg/br/pkg/": "br/pkg",
      "pkg/executor/aggregate.go": "executor/aggregate.go",
      "pkg/types/": "types",
      "pkg/ddl/": "enable to ddl",
      "pkg/expression/builtin_cast.go": "enable expression/builtin_cast.go",
      "pkg/planner/core/plan.go": "planner/core/plan.go",
      "pkg/extension/": "extension code",
      "pkg/resourcemanager/": "resourcemanager code",
      "pkg/keyspace/": "keyspace code",
      "pkg/server/": "server code",
      "pkg/owner/": "owner code",
      "pkg/meta": "meta code",
      "pkg/timer/": "timer code",
      "pkg/statistics/": "statistics code"
    }
  },
  "SA1029": {
    "exclude_files": {
      "pkg/parser/parser.go": "parser/parser.go code",
      "external/": "no need to vet third party code",
      ".*_generated\\.go$": "ignore generated code",
      ".*mock.go$": "ignore generated code",
      ".*_test\\.go$": "ignore test code"
    }
  },
  "SA2000": {
    "exclude_files": {
      "pkg/parser/parser.go": "parser/parser.go code",
      "external/": "no need to vet third party code",
      ".*_generated\\.go$": "ignore generated code"
    }
  },
  "SA2001": {
    "exclude_files": {
      "pkg/parser/parser.go": "parser/parser.go code",
      "external/": "no need to vet third party code",
      ".*_generated\\.go$": "ignore generated code"
    }
  },
  "SA2003": {
    "exclude_files": {
      "pkg/parser/parser.go": "parser/parser.go code",
      "external/": "no need to vet third party code",
      ".*_generated\\.go$": "ignore generated code"
    }
  },
  "SA3000": {
    "exclude_files": {
      "pkg/parser/parser.go": "parser/parser.go code",
      "external/": "no need to vet third party code",
      ".*_generated\\.go$": "ignore generated code"
    }
  },
  "SA3001": {
    "exclude_files": {
      "pkg/parser/parser.go": "parser/parser.go code",
      "external/": "no need to vet third party code",
      ".*_generated\\.go$": "ignore generated code"
    }
  },
  "SA4004": {
    "exclude_files": {
      "pkg/parser/parser.go": "parser/parser.go code",
      "server/http_status.go": "ignore server/http_status.go",
      "external/": "no need to vet third party code",
      ".*_generated\\.go$": "ignore generated code"
    }
  },
  "SA4009": {
    "exclude_files": {
      "pkg/parser/parser.go": "parser/parser.go code",
      "external/": "no need to vet third party code",
      ".*_generated\\.go$": "ignore generated code"
    }
  },
  "SA4018": {
    "exclude_files": {
      "pkg/parser/parser.go": "parser/parser.go code",
      "external/": "no need to vet third party code",
      ".*_generated\\.go$": "ignore generated code"
    }
  },
  "SA5000": {
    "exclude_files": {
      "pkg/parser/parser.go": "parser/parser.go code",
      "external/": "no need to vet third party code",
      ".*_generated\\.go$": "ignore generated code"
    }
  },
  "SA5001": {
    "exclude_files": {
      "pkg/parser/parser.go": "parser/parser.go code",
      "external/": "no need to vet third party code",
      ".*_generated\\.go$": "ignore generated code"
    }
  },
  "SA5002": {
    "exclude_files": {
      "pkg/parser/parser.go": "parser/parser.go code",
      "external/": "no need to vet third party code",
      ".*_generated\\.go$": "ignore generated code"
    }
  },
  "SA5003": {
    "exclude_files": {
      "pkg/parser/parser.go": "parser/parser.go code",
      "external/": "no need to vet third party code",
      ".*_generated\\.go$": "ignore generated code"
    }
  },
  "SA5004": {
    "exclude_files": {
      "pkg/parser/parser.go": "parser/parser.go code",
      "external/": "no need to vet third party code",
      ".*_generated\\.go$": "ignore generated code"
    }
  },
  "SA5005": {
    "exclude_files": {
      "pkg/parser/parser.go": "parser/parser.go code",
      "external/": "no need to vet third party code",
      ".*_generated\\.go$": "ignore generated code"
    }
  },
  "SA5007": {
    "exclude_files": {
      "pkg/parser/parser.go": "parser/parser.go code",
      "external/": "no need to vet third party code",
      ".*_generated\\.go$": "ignore generated code"
    }
  },
  "SA5008": {
    "exclude_files": {
      "pkg/parser/parser.go": "parser/parser.go code",
      "external/": "no need to vet third party code",
      ".*_generated\\.go$": "ignore generated code"
    }
  },
  "SA5009": {
    "exclude_files": {
      "pkg/parser/parser.go": "parser/parser.go code",
      "external/": "no need to vet third party code",
      ".*_generated\\.go$": "ignore generated code"
    }
  },
  "SA5010": {
    "exclude_files": {
      "pkg/parser/parser.go": "parser/parser.go code",
      "external/": "no need to vet third party code",
      ".*_generated\\.go$": "ignore generated code"
    }
  },
  "SA5011": {
    "exclude_files": {
      "pkg/parser/parser.go": "parser/parser.go code",
      "external/": "no need to vet third party code",
      ".*_generated\\.go$": "ignore generated code"
    }
  },
  "SA5012": {
    "exclude_files": {
      "pkg/parser/parser.go": "parser/parser.go code",
      "external/": "no need to vet third party code",
      ".*_generated\\.go$": "ignore generated code"
    }
  },
  "SA6000": {
    "exclude_files": {
      "pkg/parser/parser.go": "parser/parser.go code",
      "external/": "no need to vet third party code",
      ".*_generated\\.go$": "ignore generated code"
    }
  },
  "SA6001": {
    "exclude_files": {
      "pkg/parser/parser.go": "parser/parser.go code",
      "external/": "no need to vet third party code",
      ".*_generated\\.go$": "ignore generated code"
    }
  },
  "SA6002": {
    "exclude_files": {
      "pkg/parser/parser.go": "parser/parser.go code",
      "external/": "no need to vet third party code",
      "pkg/util/zeropool/pool_test.go": "util/zeropool/pool_test.go",
      ".*_generated\\.go$": "ignore generated code"
    }
  },
  "SA6005": {
    "exclude_files": {
      "pkg/parser/parser.go": "parser/parser.go code",
      "external/": "no need to vet third party code",
      ".*_generated\\.go$": "ignore generated code"
    }
  },
  "prealloc": {
    "exclude_files": {
      "pkg/parser/parser.go": "parser/parser.go code",
      "cmd/mirror": "cmd/mirror code",
      "external/": "no need to vet third party code",
      ".*_generated\\.go$": "ignore generated code",
      ".*mock.go$": "ignore generated code",
      "pkg/parser/yy_parser.go": "ignore generated code",
      "/cgo/": "no need to vet third party code for cgo"
    }
  },
  "predeclared": {
    "exclude_files": {
      "external/": "no need to vet third party code",
      "cmd/mirror": "no need to mirror",
      ".*_generated\\.go$": "ignore generated code",
      ".*mock.go$": "ignore generated code",
      "pkg/parser/yy_parser.go": "ignore generated code",
      "pkg/parser/parser.go": "ignore generated code",
      "/cgo/": "no need to vet third party code for cgo"
    }
  },
  "U1000": {
    "exclude_files": {
      "pkg/parser/parser.go": "parser/parser.go code",
      "external/": "no need to vet third party code",
      ".*_generated\\.go$": "ignore generated code"
    }
  },
  "etcdconfig": {
    "exclude_files": {
      "pkg/parser/parser.go": "parser/parser.go code",
      ".*_test.go": "ignore test code",
      ".*_generated\\.go$": "ignore generated code",
      ".*mock.go$": "ignore generated code",
      "external/": "no need to vet third party code"
    }
  },
  "constructor": {
    "exclude_files": {
      "parser/parser.go": "parser/parser.go code",
      ".*_generated\\.go$": "ignore generated code",
      ".*mock.go$": "ignore generated code",
      "external/": "no need to vet third party code",
      "build/linter/constructor/testdata/": "no need to vet the test inside the linter"
    }
  },
  "deferrecover": {
    "exclude_files": {
      "pkg/parser/parser.go": "parser/parser.go code",
      ".*_test.go": "ignore test code",
      ".*_generated\\.go$": "ignore generated code",
      ".*mock.go$": "ignore generated code",
      "external/": "no need to vet third party code"
    }
  },
  "QF1002": {
    "exclude_files": {
      "pkg/parser/parser.go": "parser/parser.go code",
      ".*_test.go": "ignore test code",
      ".*_generated\\.go$": "ignore generated code",
      ".*mock.go$": "ignore generated code",
      "external/": "no need to vet third party code"
    }
  },
  "QF1004": {
    "exclude_files": {
      "pkg/parser/parser.go": "parser/parser.go code",
      ".*_test.go": "ignore test code",
      "external/": "no need to vet third party code",
      ".*_generated\\.go$": "ignore generated code",
      ".*mock.go$": "ignore generated code",
      "/cgo/": "no need to vet third party code for cgo"
    }
  },
  "QF1012": {
    "exclude_files": {
      "pkg/parser/parser.go": "parser/parser.go code",
      ".*_test.go": "ignore test code",
      "external/": "no need to vet third party code",
      ".*_generated\\.go$": "ignore generated code",
      ".*mock.go$": "ignore generated code",
      "/cgo/": "no need to vet third party code for cgo"
    }
  },
  "bootstrap": {
    "only_files": {
      "pkg/session/": "bootstrap code"
    }
  },
  "appends": {
    "exclude_files": {
      "pkg/parser/parser.go": "parser/parser.go code",
      "external/": "no need to vet third party code",
      ".*_generated\\.go$": "ignore generated code"
    }
  },
  "unusedwrite": {
    "exclude_files": {
      "pkg/parser/parser.go": "parser/parser.go code",
      "external/": "no need to vet third party code",
      ".*_generated\\.go$": "ignore generated code"
    }
  }
}<|MERGE_RESOLUTION|>--- conflicted
+++ resolved
@@ -359,12 +359,9 @@
       "pkg/autoid_service/": "autoid_service code",
       "//cmd/": "cmd code",
       "pkg/bindinfo/": "bindinfo code",
-<<<<<<< HEAD
       "pkg/executor/": "util code",
-=======
       "pkg/infoschema/": "infoschema code",
       "pkg/owner/": "owner code",
->>>>>>> e24784a9
       "pkg/util/": "util code",
       "pkg/workloadlearning": "workloadlearning code",
       "pkg/planner/core/generator/hash64_equals": "pkg/planner/core/generator/hash64_equals/ code",
