--- conflicted
+++ resolved
@@ -361,11 +361,8 @@
       "pkg/autoid_service/": "autoid_service code",
       "pkg/bindinfo/": "bindinfo code",
       "pkg/distsql/": "distsql code",
-<<<<<<< HEAD
       "pkg/executor/": "util code",
-=======
       "pkg/expression/": "expression code",
->>>>>>> d85884c5
       "pkg/infoschema/": "infoschema code",
       "pkg/owner/": "owner code",
       "pkg/planner/cardinality": "pkg/planner/cardinality code",
