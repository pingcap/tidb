--- conflicted
+++ resolved
@@ -361,11 +361,8 @@
       "//dumpling": "dumpling code",
       "pkg/autoid_service/": "autoid_service code",
       "pkg/bindinfo/": "bindinfo code",
-<<<<<<< HEAD
+      "pkg/br/": "br code",
       "pkg/ddl/": "ddl code",
-=======
-      "pkg/br/": "br code",
->>>>>>> fad1977b
       "pkg/distsql/": "distsql code",
       "pkg/domain/": "domain code",
       "pkg/expression/": "expression code",
