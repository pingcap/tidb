--- conflicted
+++ resolved
@@ -356,11 +356,8 @@
       "/cgo/": "no need to vet cgo code"
     },
     "only_files": {
-<<<<<<< HEAD
       "lightning/": "lightning code",
-=======
       "pkg/bindinfo/": "bindinfo code",
->>>>>>> 44fc56c2
       "pkg/util/": "util code",
       "pkg/workloadlearning": "workloadlearning code",
       "pkg/planner/core/generator/hash64_equals": "pkg/planner/core/generator/hash64_equals/ code",
