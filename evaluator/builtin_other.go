--- conflicted
+++ resolved
@@ -224,30 +224,9 @@
 	}
 }
 
-<<<<<<< HEAD
-// See: http://dev.mysql.com/doc/refman/5.7/en/comparison-operators.html#operator_is-null
-func isNullOpFactory(op opcode.Op) BuiltinFunc {
-	return func(args []types.Datum, _ context.Context) (d types.Datum, err error) {
-		if op == opcode.IsNull {
-			if args[0].IsNull() {
-				d.SetInt64(1)
-			} else {
-				d.SetInt64(0)
-			}
-			return
-		}
-		if args[0].IsNull() {
-			d.SetInt64(0)
-		} else {
-			d.SetInt64(1)
-		}
-		return
-	}
-=======
 func builtinRow(row []types.Datum, _ context.Context) (d types.Datum, err error) {
 	d.SetRow(row)
 	return
->>>>>>> b876f702
 }
 
 func unaryOpFactory(op opcode.Op) BuiltinFunc {
