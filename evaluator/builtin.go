// Copyright 2013 The ql Authors. All rights reserved.
// Use of this source code is governed by a BSD-style
// license that can be found in the LICENSES/QL-LICENSE file.

// Copyright 2015 PingCAP, Inc.
//
// Licensed under the Apache License, Version 2.0 (the "License");
// you may not use this file except in compliance with the License.
// You may obtain a copy of the License at
//
//     http://www.apache.org/licenses/LICENSE-2.0
//
// Unless required by applicable law or agreed to in writing, software
// distributed under the License is distributed on an "AS IS" BASIS,
// See the License for the specific language governing permissions and
// limitations under the License.

package evaluator

import (
	"strings"

	"github.com/pingcap/tidb/ast"
	"github.com/pingcap/tidb/context"
	"github.com/pingcap/tidb/parser/opcode"
	"github.com/pingcap/tidb/util/types"
)

// BuiltinFunc is the function signature for builtin functions
type BuiltinFunc func([]types.Datum, context.Context) (types.Datum, error)

// Func is for a builtin function.
type Func struct {
	// F is the specific calling function.
	F BuiltinFunc
	// MinArgs is the minimal arguments needed,
	MinArgs int
	// MaxArgs is the maximal arguments needed, -1 for infinity.
	MaxArgs int
}

// Funcs holds all registered builtin functions.
var Funcs = map[string]Func{
	// common functions
	"coalesce": {builtinCoalesce, 1, -1},
	ast.IsNull: {builtinIsNull, 1, 1},

	// math functions
	"abs":   {builtinAbs, 1, 1},
	"pow":   {builtinPow, 2, 2},
	"power": {builtinPow, 2, 2},
	"rand":  {builtinRand, 0, 1},
	"round": {builtinRound, 1, 2},

	// time functions
	"curdate":           {builtinCurrentDate, 0, 0},
	"current_date":      {builtinCurrentDate, 0, 0},
	"current_time":      {builtinCurrentTime, 0, 1},
	"current_timestamp": {builtinNow, 0, 1},
	"curtime":           {builtinCurrentTime, 0, 1},
	"date":              {builtinDate, 1, 1},
	"date_arith":        {builtinDateArith, 3, 3},
	"date_format":       {builtinDateFormat, 2, 2},
	"day":               {builtinDay, 1, 1},
	"dayname":           {builtinDayName, 1, 1},
	"dayofmonth":        {builtinDayOfMonth, 1, 1},
	"dayofweek":         {builtinDayOfWeek, 1, 1},
	"dayofyear":         {builtinDayOfYear, 1, 1},
	"extract":           {builtinExtract, 2, 2},
	"hour":              {builtinHour, 1, 1},
	"microsecond":       {builtinMicroSecond, 1, 1},
	"minute":            {builtinMinute, 1, 1},
	"month":             {builtinMonth, 1, 1},
	"monthname":         {builtinMonthName, 1, 1},
	"now":               {builtinNow, 0, 1},
	"second":            {builtinSecond, 1, 1},
	"sysdate":           {builtinSysDate, 0, 1},
	"time":              {builtinTime, 1, 1},
	"utc_date":          {builtinUTCDate, 0, 0},
	"week":              {builtinWeek, 1, 2},
	"weekday":           {builtinWeekDay, 1, 1},
	"weekofyear":        {builtinWeekOfYear, 1, 1},
	"year":              {builtinYear, 1, 1},
	"yearweek":          {builtinYearWeek, 1, 2},

	// string functions
	"ascii":           {builtinASCII, 1, 1},
	"concat":          {builtinConcat, 1, -1},
	"concat_ws":       {builtinConcatWS, 2, -1},
	"convert":         {builtinConvert, 2, 2},
	"lcase":           {builtinLower, 1, 1},
	"left":            {builtinLeft, 2, 2},
	"length":          {builtinLength, 1, 1},
	"locate":          {builtinLocate, 2, 3},
	"lower":           {builtinLower, 1, 1},
	"ltrim":           {trimFn(strings.TrimLeft, spaceChars), 1, 1},
	"repeat":          {builtinRepeat, 2, 2},
	"replace":         {builtinReplace, 3, 3},
	"reverse":         {builtinReverse, 1, 1},
	"rtrim":           {trimFn(strings.TrimRight, spaceChars), 1, 1},
	"space":           {builtinSpace, 1, 1},
	"strcmp":          {builtinStrcmp, 2, 2},
	"substring":       {builtinSubstring, 2, 3},
	"substring_index": {builtinSubstringIndex, 3, 3},
	"trim":            {builtinTrim, 1, 3},
	"upper":           {builtinUpper, 1, 1},
	"ucase":           {builtinUpper, 1, 1},

	// information functions
	"connection_id":  {builtinConnectionID, 0, 0},
	"current_user":   {builtinCurrentUser, 0, 0},
	"database":       {builtinDatabase, 0, 0},
	"found_rows":     {builtinFoundRows, 0, 0},
	"last_insert_id": {builtinLastInsertID, 0, 1},
	"user":           {builtinUser, 0, 0},
	"version":        {builtinVersion, 0, 0},

	// control functions
	"if":     {builtinIf, 3, 3},
	"ifnull": {builtinIfNull, 2, 2},
	"nullif": {builtinNullIf, 2, 2},

	// miscellaneous functions
<<<<<<< HEAD
	"sleep": {builtinSleep, 1, 1},
=======
	// get_lock() and release_lock() is parsed but do nothing.
	// It is used for preventing error in Ruby's activerecord migrations.
	"get_lock":     {builtinLock, 2, 2},
	"release_lock": {builtinReleaseLock, 1, 1},
>>>>>>> 04eccb93

	// only used by new plan
	ast.AndAnd:     {builtinAndAnd, 2, 2},
	ast.OrOr:       {builtinOrOr, 2, 2},
	ast.GE:         {compareFuncFactory(opcode.GE), 2, 2},
	ast.LE:         {compareFuncFactory(opcode.LE), 2, 2},
	ast.EQ:         {compareFuncFactory(opcode.EQ), 2, 2},
	ast.NE:         {compareFuncFactory(opcode.NE), 2, 2},
	ast.LT:         {compareFuncFactory(opcode.LT), 2, 2},
	ast.GT:         {compareFuncFactory(opcode.GT), 2, 2},
	ast.NullEQ:     {compareFuncFactory(opcode.NullEQ), 2, 2},
	ast.Plus:       {arithmeticFuncFactory(opcode.Plus), 2, 2},
	ast.Minus:      {arithmeticFuncFactory(opcode.Minus), 2, 2},
	ast.Mod:        {arithmeticFuncFactory(opcode.Mod), 2, 2},
	ast.Div:        {arithmeticFuncFactory(opcode.Div), 2, 2},
	ast.Mul:        {arithmeticFuncFactory(opcode.Mul), 2, 2},
	ast.IntDiv:     {arithmeticFuncFactory(opcode.IntDiv), 2, 2},
	ast.LeftShift:  {bitOpFactory(opcode.LeftShift), 2, 2},
	ast.RightShift: {bitOpFactory(opcode.RightShift), 2, 2},
	ast.And:        {bitOpFactory(opcode.And), 2, 2},
	ast.Or:         {bitOpFactory(opcode.Or), 2, 2},
	ast.Xor:        {bitOpFactory(opcode.Xor), 2, 2},
	ast.LogicXor:   {builtinLogicXor, 2, 2},
	ast.UnaryNot:   {unaryOpFactory(opcode.Not), 1, 1},
	ast.BitNeg:     {unaryOpFactory(opcode.BitNeg), 1, 1},
	ast.UnaryPlus:  {unaryOpFactory(opcode.Plus), 1, 1},
	ast.UnaryMinus: {unaryOpFactory(opcode.Minus), 1, 1},
	ast.In:         {builtinIn, 1, -1},
	ast.IsTruth:    {isTrueOpFactory(opcode.IsTruth), 1, 1},
	ast.IsFalsity:  {isTrueOpFactory(opcode.IsFalsity), 1, 1},
	ast.Like:       {builtinLike, 3, 3},
	ast.Regexp:     {builtinRegexp, 2, 2},
	ast.Case:       {builtinCaseWhen, 1, -1},
	ast.RowFunc:    {builtinRow, 2, -1},
	ast.SetVar:     {builtinSetVar, 2, 2},
	ast.GetVar:     {builtinGetVar, 1, 1},
}

// See http://dev.mysql.com/doc/refman/5.7/en/comparison-operators.html#function_coalesce
func builtinCoalesce(args []types.Datum, ctx context.Context) (d types.Datum, err error) {
	for _, d = range args {
		if !d.IsNull() {
			return d, nil
		}
	}
	return d, nil
}

// See https://dev.mysql.com/doc/refman/5.7/en/comparison-operators.html#function_isnull
func builtinIsNull(args []types.Datum, _ context.Context) (d types.Datum, err error) {
	if args[0].IsNull() {
		d.SetInt64(1)
	} else {
		d.SetInt64(0)
	}
	return d, nil
}<|MERGE_RESOLUTION|>--- conflicted
+++ resolved
@@ -121,14 +121,12 @@
 	"nullif": {builtinNullIf, 2, 2},
 
 	// miscellaneous functions
-<<<<<<< HEAD
 	"sleep": {builtinSleep, 1, 1},
-=======
+
 	// get_lock() and release_lock() is parsed but do nothing.
 	// It is used for preventing error in Ruby's activerecord migrations.
 	"get_lock":     {builtinLock, 2, 2},
 	"release_lock": {builtinReleaseLock, 1, 1},
->>>>>>> 04eccb93
 
 	// only used by new plan
 	ast.AndAnd:     {builtinAndAnd, 2, 2},
