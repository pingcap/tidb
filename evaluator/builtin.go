// Copyright 2013 The ql Authors. All rights reserved.
// Use of this source code is governed by a BSD-style
// license that can be found in the LICENSES/QL-LICENSE file.

// Copyright 2015 PingCAP, Inc.
//
// Licensed under the Apache License, Version 2.0 (the "License");
// you may not use this file except in compliance with the License.
// You may obtain a copy of the License at
//
//     http://www.apache.org/licenses/LICENSE-2.0
//
// Unless required by applicable law or agreed to in writing, software
// distributed under the License is distributed on an "AS IS" BASIS,
// See the License for the specific language governing permissions and
// limitations under the License.

package evaluator

import (
	"strings"

	"github.com/pingcap/tidb/ast"
	"github.com/pingcap/tidb/context"
	"github.com/pingcap/tidb/parser/opcode"
	"github.com/pingcap/tidb/util/types"
)

// BuiltinFunc is the function signature for builtin functions
type BuiltinFunc func([]types.Datum, context.Context) (types.Datum, error)

// Func is for a builtin function.
type Func struct {
	// F is the specific calling function.
	F BuiltinFunc
	// MinArgs is the minimal arguments needed,
	MinArgs int
	// MaxArgs is the maximal arguments needed, -1 for infinity.
	MaxArgs int
}

// Funcs holds all registered builtin functions.
var Funcs = map[string]Func{
	// common functions
	"coalesce": {builtinCoalesce, 1, -1},
	ast.IsNull: {builtinCoalesce, 1, 1},

	// math functions
	"abs":   {builtinAbs, 1, 1},
	"pow":   {builtinPow, 2, 2},
	"power": {builtinPow, 2, 2},
	"rand":  {builtinRand, 0, 1},
	"round": {builtinRound, 1, 2},

	// time functions
	"curdate":           {builtinCurrentDate, 0, 0},
	"current_date":      {builtinCurrentDate, 0, 0},
	"current_time":      {builtinCurrentTime, 0, 1},
	"current_timestamp": {builtinNow, 0, 1},
	"curtime":           {builtinCurrentTime, 0, 1},
	"date":              {builtinDate, 1, 1},
	"date_arith":        {builtinDateArith, 3, 3},
	"date_format":       {builtinDateFormat, 2, 2},
	"day":               {builtinDay, 1, 1},
	"dayname":           {builtinDayName, 1, 1},
	"dayofmonth":        {builtinDayOfMonth, 1, 1},
	"dayofweek":         {builtinDayOfWeek, 1, 1},
	"dayofyear":         {builtinDayOfYear, 1, 1},
	"extract":           {builtinExtract, 2, 2},
	"hour":              {builtinHour, 1, 1},
	"microsecond":       {builtinMicroSecond, 1, 1},
	"minute":            {builtinMinute, 1, 1},
	"month":             {builtinMonth, 1, 1},
	"monthname":         {builtinMonthName, 1, 1},
	"now":               {builtinNow, 0, 1},
	"second":            {builtinSecond, 1, 1},
	"sysdate":           {builtinSysDate, 0, 1},
	"time":              {builtinTime, 1, 1},
	"utc_date":          {builtinUTCDate, 0, 0},
	"week":              {builtinWeek, 1, 2},
	"weekday":           {builtinWeekDay, 1, 1},
	"weekofyear":        {builtinWeekOfYear, 1, 1},
	"year":              {builtinYear, 1, 1},
	"yearweek":          {builtinYearWeek, 1, 2},

	// string functions
	"ascii":           {builtinASCII, 1, 1},
	"concat":          {builtinConcat, 1, -1},
	"concat_ws":       {builtinConcatWS, 2, -1},
	"convert":         {builtinConvert, 2, 2},
	"lcase":           {builtinLower, 1, 1},
	"left":            {builtinLeft, 2, 2},
	"length":          {builtinLength, 1, 1},
	"locate":          {builtinLocate, 2, 3},
	"lower":           {builtinLower, 1, 1},
	"ltrim":           {trimFn(strings.TrimLeft, spaceChars), 1, 1},
	"repeat":          {builtinRepeat, 2, 2},
	"replace":         {builtinReplace, 3, 3},
	"reverse":         {builtinReverse, 1, 1},
	"rtrim":           {trimFn(strings.TrimRight, spaceChars), 1, 1},
	"space":           {builtinSpace, 1, 1},
	"strcmp":          {builtinStrcmp, 2, 2},
	"substring":       {builtinSubstring, 2, 3},
	"substring_index": {builtinSubstringIndex, 3, 3},
	"trim":            {builtinTrim, 1, 3},
	"upper":           {builtinUpper, 1, 1},
	"ucase":           {builtinUpper, 1, 1},

	// information functions
	"connection_id":  {builtinConnectionID, 0, 0},
	"current_user":   {builtinCurrentUser, 0, 0},
	"database":       {builtinDatabase, 0, 0},
	"found_rows":     {builtinFoundRows, 0, 0},
	"last_insert_id": {builtinLastInsertID, 0, 1},
	"user":           {builtinUser, 0, 0},
	"version":        {builtinVersion, 0, 0},

	// control functions
	"if":     {builtinIf, 3, 3},
	"ifnull": {builtinIfNull, 2, 2},
	"nullif": {builtinNullIf, 2, 2},

	// only used by new plan
	ast.AndAnd:     {builtinAndAnd, 2, 2},
	ast.OrOr:       {builtinOrOr, 2, 2},
	ast.GE:         {compareFuncFactory(opcode.GE), 2, 2},
	ast.LE:         {compareFuncFactory(opcode.LE), 2, 2},
	ast.EQ:         {compareFuncFactory(opcode.EQ), 2, 2},
	ast.NE:         {compareFuncFactory(opcode.NE), 2, 2},
	ast.LT:         {compareFuncFactory(opcode.LT), 2, 2},
	ast.GT:         {compareFuncFactory(opcode.GT), 2, 2},
	ast.NullEQ:     {compareFuncFactory(opcode.NullEQ), 2, 2},
	ast.Plus:       {arithmeticFuncFactory(opcode.Plus), 2, 2},
	ast.Minus:      {arithmeticFuncFactory(opcode.Minus), 2, 2},
	ast.Mod:        {arithmeticFuncFactory(opcode.Mod), 2, 2},
	ast.Div:        {arithmeticFuncFactory(opcode.Div), 2, 2},
	ast.Mul:        {arithmeticFuncFactory(opcode.Mul), 2, 2},
	ast.IntDiv:     {arithmeticFuncFactory(opcode.IntDiv), 2, 2},
	ast.LeftShift:  {bitOpFactory(opcode.LeftShift), 2, 2},
	ast.RightShift: {bitOpFactory(opcode.RightShift), 2, 2},
	ast.And:        {bitOpFactory(opcode.And), 2, 2},
	ast.Or:         {bitOpFactory(opcode.Or), 2, 2},
	ast.Xor:        {bitOpFactory(opcode.Xor), 2, 2},
	ast.LogicXor:   {builtinLogicXor, 2, 2},
	ast.UnaryNot:   {unaryOpFactory(opcode.Not), 1, 1},
	ast.BitNeg:     {unaryOpFactory(opcode.BitNeg), 1, 1},
	ast.UnaryPlus:  {unaryOpFactory(opcode.Plus), 1, 1},
	ast.UnaryMinus: {unaryOpFactory(opcode.Minus), 1, 1},
<<<<<<< HEAD
	ast.In:         {builtinScalarFunc, 1, -1},
	ast.IsTruth:    {builtinScalarFunc, 1, 1},
	ast.IsFalsity:  {builtinScalarFunc, 1, 1},
	ast.Like:       {builtinScalarFunc, 1, 3},
	ast.Between:    {builtinScalarFunc, 1, 3},
}

// TODO: implement it
func builtinScalarFunc(args []types.Datum, ctx context.Context) (d types.Datum, err error) {
	return
=======
	ast.RowFunc:    {builtinRow, 2, -1},
>>>>>>> b876f702
}

// See: http://dev.mysql.com/doc/refman/5.7/en/comparison-operators.html#function_coalesce
func builtinCoalesce(args []types.Datum, ctx context.Context) (d types.Datum, err error) {
	for _, d = range args {
		if !d.IsNull() {
			return d, nil
		}
	}
	return d, nil
}

// See: https://dev.mysql.com/doc/refman/5.7/en/comparison-operators.html#function_isnull
func builtinIsNull(args []types.Datum, _ context.Context) (d types.Datum, err error) {
	if args[0].IsNull() {
		d.SetInt64(1)
	} else {
		d.SetInt64(0)
	}
	return d, nil
}<|MERGE_RESOLUTION|>--- conflicted
+++ resolved
@@ -146,20 +146,17 @@
 	ast.BitNeg:     {unaryOpFactory(opcode.BitNeg), 1, 1},
 	ast.UnaryPlus:  {unaryOpFactory(opcode.Plus), 1, 1},
 	ast.UnaryMinus: {unaryOpFactory(opcode.Minus), 1, 1},
-<<<<<<< HEAD
 	ast.In:         {builtinScalarFunc, 1, -1},
 	ast.IsTruth:    {builtinScalarFunc, 1, 1},
 	ast.IsFalsity:  {builtinScalarFunc, 1, 1},
 	ast.Like:       {builtinScalarFunc, 1, 3},
 	ast.Between:    {builtinScalarFunc, 1, 3},
+	ast.RowFunc:    {builtinRow, 2, -1},
 }
 
 // TODO: implement it
 func builtinScalarFunc(args []types.Datum, ctx context.Context) (d types.Datum, err error) {
 	return
-=======
-	ast.RowFunc:    {builtinRow, 2, -1},
->>>>>>> b876f702
 }
 
 // See: http://dev.mysql.com/doc/refman/5.7/en/comparison-operators.html#function_coalesce
