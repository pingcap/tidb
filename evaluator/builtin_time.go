--- conflicted
+++ resolved
@@ -432,11 +432,7 @@
 	}
 
 	t := types.Time{
-<<<<<<< HEAD
 		Time: types.FromGoTime(tr),
-=======
-		Time: types.FromGoTime(time.Now()),
->>>>>>> d5afd1aa
 		Type: mysql.TypeDatetime,
 		// set unspecified for later round
 		Fsp: fsp,
@@ -657,15 +653,7 @@
 	if err != nil {
 		return d, errors.Trace(err)
 	}
-<<<<<<< HEAD
-
-=======
-	t := types.Time{
-		Time: types.FromGoTime(time.Unix(integralPart, fractionalPart)),
-		Type: mysql.TypeDatetime,
-		Fsp:  types.UnspecifiedFsp,
-	}
->>>>>>> d5afd1aa
+
 	_, fracDigitsNumber := unixTimeStamp.PrecisionAndFrac()
 	fsp := fracDigitsNumber
 	if fracDigitsNumber > types.MaxFsp {
