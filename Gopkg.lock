--- conflicted
+++ resolved
@@ -242,15 +242,12 @@
     "sharedbytes"
   ]
   revision = "5e46e0ec647edfee8fe001c5b51609460fb655bf"
-<<<<<<< HEAD
-=======
 
 [[projects]]
   name = "github.com/pkg/errors"
   packages = ["."]
   revision = "645ef00459ed84a119197bfb8d8205042c6df63d"
   version = "v0.8.0"
->>>>>>> 3d468b97
 
 [[projects]]
   name = "github.com/prometheus/client_golang"
