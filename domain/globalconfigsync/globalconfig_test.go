// Copyright 2023 PingCAP, Inc.
//
// Licensed under the Apache License, Version 2.0 (the "License");
// you may not use this file except in compliance with the License.
// You may obtain a copy of the License at
//
//     http://www.apache.org/licenses/LICENSE-2.0
//
// Unless required by applicable law or agreed to in writing, software
// distributed under the License is distributed on an "AS IS" BASIS,
// WITHOUT WARRANTIES OR CONDITIONS OF ANY KIND, either express or implied.
// See the License for the specific language governing permissions and
// limitations under the License.

package globalconfigsync_test

import (
	"context"
	"runtime"
	"testing"
	"time"

	"github.com/pingcap/tidb/domain/globalconfigsync"
	"github.com/pingcap/tidb/kv"
	"github.com/pingcap/tidb/session"
	"github.com/pingcap/tidb/store/mockstore"
	"github.com/pingcap/tidb/testkit/testsetup"
	"github.com/stretchr/testify/require"
	pd "github.com/tikv/pd/client"
	"go.etcd.io/etcd/tests/v3/integration"
	"go.opencensus.io/stats/view"
	"go.uber.org/goleak"
)

func TestMain(m *testing.M) {
	testsetup.SetupForCommonTest()
	opts := []goleak.Option{
		goleak.IgnoreTopFunction("github.com/golang/glog.(*loggingT).flushDaemon"),
		goleak.IgnoreTopFunction("github.com/lestrrat-go/httprc.runFetchWorker"),
		goleak.IgnoreTopFunction("go.etcd.io/etcd/client/pkg/v3/logutil.(*MergeLogger).outputLoop"),
	}
	goleak.VerifyTestMain(m, opts...)
}

func TestGlobalConfigSyncer(t *testing.T) {
	if runtime.GOOS == "windows" {
		t.Skip("integration.NewClusterV3 will create file contains a colon which is not allowed on Windows")
	}
	store, err := mockstore.NewMockStore()
	require.NoError(t, err)
	defer func() {
		view.Stop()
		err := store.Close()
		require.NoError(t, err)
	}()
	client := store.(kv.StorageWithPD).GetPDClient()
	syncer := globalconfigsync.NewGlobalConfigSyncer(client)
	syncer.Notify(pd.GlobalConfigItem{Name: "a", Value: "b"})
	err = syncer.StoreGlobalConfig(context.Background(), <-syncer.NotifyCh)
	require.NoError(t, err)
<<<<<<< HEAD
	items, revision, err := client.LoadGlobalConfig(context.Background(), nil, globalconfigsync.GlobalConfigPath)
=======
	items, revision, err := client.LoadGlobalConfig(context.Background(), []string{"a"}, "")
>>>>>>> b2cfccaa
	require.NoError(t, err)
	require.Equal(t, 1, len(items))
	require.Equal(t, "/global/config/a", items[0].Name)
	require.Equal(t, int64(0), revision)
	require.Equal(t, "b", items[0].Value)
}

func TestStoreGlobalConfig(t *testing.T) {
	if runtime.GOOS == "windows" {
		t.Skip("integration.NewClusterV3 will create file contains a colon which is not allowed on Windows")
	}
	integration.BeforeTestExternal(t)

	store, err := mockstore.NewMockStore()
	require.NoError(t, err)
	defer func() {
		view.Stop()
		err := store.Close()
		require.NoError(t, err)
	}()
	session.SetSchemaLease(50 * time.Millisecond)
	domain, err := session.BootstrapSession(store)
	require.NoError(t, err)
	defer domain.Close()

	se, err := session.CreateSession4Test(store)
	require.NoError(t, err)

	_, err = se.Execute(context.Background(), "set @@global.tidb_enable_top_sql=1;")
	require.NoError(t, err)
	_, err = se.Execute(context.Background(), "set @@global.tidb_source_id=2;")
	require.NoError(t, err)
	for i := 0; i < 20; i++ {
		time.Sleep(100 * time.Millisecond)
		client :=
			store.(kv.StorageWithPD).GetPDClient()
		// enable top sql will be translated to enable_resource_metering
<<<<<<< HEAD
		items, _, err := client.LoadGlobalConfig(context.Background(), nil, globalconfigsync.GlobalConfigPath)
=======
		items, _, err := client.LoadGlobalConfig(context.Background(), []string{"enable_resource_metering", "source_id"}, "")
>>>>>>> b2cfccaa
		require.NoError(t, err)
		if len(items) == 2 && items[0].Value == "" {
			continue
		}
		require.Len(t, items, 2)
		require.Equal(t, items[0].Name, "/global/config/enable_resource_metering")
		require.Equal(t, items[0].Value, "true")
		require.Equal(t, items[1].Name, "/global/config/source_id")
		require.Equal(t, items[1].Value, "2")
		return
	}
	require.Fail(t, "timeout for waiting global config synced")
}<|MERGE_RESOLUTION|>--- conflicted
+++ resolved
@@ -58,11 +58,7 @@
 	syncer.Notify(pd.GlobalConfigItem{Name: "a", Value: "b"})
 	err = syncer.StoreGlobalConfig(context.Background(), <-syncer.NotifyCh)
 	require.NoError(t, err)
-<<<<<<< HEAD
-	items, revision, err := client.LoadGlobalConfig(context.Background(), nil, globalconfigsync.GlobalConfigPath)
-=======
 	items, revision, err := client.LoadGlobalConfig(context.Background(), []string{"a"}, "")
->>>>>>> b2cfccaa
 	require.NoError(t, err)
 	require.Equal(t, 1, len(items))
 	require.Equal(t, "/global/config/a", items[0].Name)
@@ -100,11 +96,7 @@
 		client :=
 			store.(kv.StorageWithPD).GetPDClient()
 		// enable top sql will be translated to enable_resource_metering
-<<<<<<< HEAD
-		items, _, err := client.LoadGlobalConfig(context.Background(), nil, globalconfigsync.GlobalConfigPath)
-=======
 		items, _, err := client.LoadGlobalConfig(context.Background(), []string{"enable_resource_metering", "source_id"}, "")
->>>>>>> b2cfccaa
 		require.NoError(t, err)
 		if len(items) == 2 && items[0].Value == "" {
 			continue
