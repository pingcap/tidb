--- conflicted
+++ resolved
@@ -44,11 +44,7 @@
 	if s.pd == nil {
 		return nil
 	}
-<<<<<<< HEAD
-	err := s.pd.StoreGlobalConfig(ctx, configPath, []pd.GlobalConfigItem{item})
-=======
 	err := s.pd.StoreGlobalConfig(ctx, GlobalConfigPath, []pd.GlobalConfigItem{item})
->>>>>>> 38a7c622
 	if err != nil {
 		return err
 	}
