--- conflicted
+++ resolved
@@ -865,10 +865,5 @@
 	jsonEncoder := json.NewEncoder(w)
 	// If we do not set this to false, ">", "<", "&"... will be escaped to "\u003c","\u003e", "\u0026"...
 	jsonEncoder.SetEscapeHTML(false)
-<<<<<<< HEAD
-	err := jsonEncoder.Encode(debugTrace)
-	return err
-=======
 	return jsonEncoder.Encode(debugTrace)
->>>>>>> e9c3b58a
 }