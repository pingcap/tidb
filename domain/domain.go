// Copyright 2015 PingCAP, Inc.
//
// Licensed under the Apache License, Version 2.0 (the "License");
// you may not use this file except in compliance with the License.
// You may obtain a copy of the License at
//
//     http://www.apache.org/licenses/LICENSE-2.0
//
// Unless required by applicable law or agreed to in writing, software
// distributed under the License is distributed on an "AS IS" BASIS,
// WITHOUT WARRANTIES OR CONDITIONS OF ANY KIND, either express or implied.
// See the License for the specific language governing permissions and
// limitations under the License.

package domain

import (
	"context"
	"fmt"
	"math"
	"math/rand"
	"sort"
	"strconv"
	"strings"
	"sync"
	"sync/atomic"
	"time"

	"github.com/ngaut/pools"
	"github.com/pingcap/errors"
	"github.com/pingcap/failpoint"
	"github.com/pingcap/kvproto/pkg/metapb"
	"github.com/pingcap/kvproto/pkg/pdpb"
	"github.com/pingcap/log"
	"github.com/pingcap/tidb/bindinfo"
	"github.com/pingcap/tidb/br/pkg/streamhelper"
	"github.com/pingcap/tidb/br/pkg/streamhelper/daemon"
	"github.com/pingcap/tidb/config"
	"github.com/pingcap/tidb/ddl"
	"github.com/pingcap/tidb/ddl/placement"
	"github.com/pingcap/tidb/ddl/schematracker"
	ddlutil "github.com/pingcap/tidb/ddl/util"
	"github.com/pingcap/tidb/disttask/framework/dispatcher"
	"github.com/pingcap/tidb/disttask/framework/scheduler"
	"github.com/pingcap/tidb/disttask/framework/storage"
	"github.com/pingcap/tidb/domain/globalconfigsync"
	"github.com/pingcap/tidb/domain/infosync"
	"github.com/pingcap/tidb/domain/resourcegroup"
	"github.com/pingcap/tidb/errno"
	"github.com/pingcap/tidb/infoschema"
	"github.com/pingcap/tidb/infoschema/perfschema"
	"github.com/pingcap/tidb/keyspace"
	"github.com/pingcap/tidb/kv"
	"github.com/pingcap/tidb/meta"
	"github.com/pingcap/tidb/metrics"
	"github.com/pingcap/tidb/owner"
	"github.com/pingcap/tidb/parser/ast"
	"github.com/pingcap/tidb/parser/model"
	"github.com/pingcap/tidb/parser/mysql"
	"github.com/pingcap/tidb/parser/terror"
	"github.com/pingcap/tidb/privilege/privileges"
	"github.com/pingcap/tidb/sessionctx"
	"github.com/pingcap/tidb/sessionctx/sessionstates"
	"github.com/pingcap/tidb/sessionctx/variable"
	"github.com/pingcap/tidb/statistics/handle"
	"github.com/pingcap/tidb/store/helper"
	"github.com/pingcap/tidb/telemetry"
	"github.com/pingcap/tidb/ttl/ttlworker"
	"github.com/pingcap/tidb/types"
	"github.com/pingcap/tidb/util"
	"github.com/pingcap/tidb/util/dbterror"
	disttaskutil "github.com/pingcap/tidb/util/disttask"
	"github.com/pingcap/tidb/util/domainutil"
	"github.com/pingcap/tidb/util/engine"
	"github.com/pingcap/tidb/util/etcd"
	"github.com/pingcap/tidb/util/expensivequery"
	"github.com/pingcap/tidb/util/gctuner"
	"github.com/pingcap/tidb/util/globalconn"
	"github.com/pingcap/tidb/util/intest"
	"github.com/pingcap/tidb/util/logutil"
	"github.com/pingcap/tidb/util/memory"
	"github.com/pingcap/tidb/util/memoryusagealarm"
	"github.com/pingcap/tidb/util/replayer"
	"github.com/pingcap/tidb/util/servermemorylimit"
	"github.com/pingcap/tidb/util/sqlexec"
	"github.com/pingcap/tidb/util/syncutil"
	"github.com/tikv/client-go/v2/tikv"
	"github.com/tikv/client-go/v2/txnkv/transaction"
	pd "github.com/tikv/pd/client"
	rmclient "github.com/tikv/pd/client/resource_group/controller"
	clientv3 "go.etcd.io/etcd/client/v3"
	"go.etcd.io/etcd/client/v3/concurrency"
	atomicutil "go.uber.org/atomic"
	"go.uber.org/zap"
	"google.golang.org/grpc"
	"google.golang.org/grpc/backoff"
	"google.golang.org/grpc/keepalive"
)

var (
	mdlCheckLookDuration = 50 * time.Millisecond

	// LoadSchemaDiffVersionGapThreshold is the threshold for version gap to reload domain by loading schema diffs
	LoadSchemaDiffVersionGapThreshold int64 = 100
)

func init() {
	if intest.InTest {
		// In test we can set duration lower to make test faster.
		mdlCheckLookDuration = 2 * time.Millisecond
	}
}

// NewMockDomain is only used for test
func NewMockDomain() *Domain {
	do := &Domain{
		infoCache: infoschema.NewCache(1),
	}
	do.infoCache.Insert(infoschema.MockInfoSchema(nil), 0)
	return do
}

// Domain represents a storage space. Different domains can use the same database name.
// Multiple domains can be used in parallel without synchronization.
type Domain struct {
	store           kv.Storage
	infoCache       *infoschema.InfoCache
	privHandle      *privileges.Handle
	bindHandle      atomic.Pointer[bindinfo.BindHandle]
	statsHandle     atomic.Pointer[handle.Handle]
	statsLease      time.Duration
	ddl             ddl.DDL
	info            *infosync.InfoSyncer
	globalCfgSyncer *globalconfigsync.GlobalConfigSyncer
	m               syncutil.Mutex
	SchemaValidator SchemaValidator
	sysSessionPool  *sessionPool
	exit            chan struct{}
	// `etcdClient` must be used when keyspace is not set, or when the logic to each etcd path needs to be separated by keyspace.
	etcdClient *clientv3.Client
	// `unprefixedEtcdCli` will never set the etcd namespace prefix by keyspace.
	// It is only used in storeMinStartTS and RemoveMinStartTS now.
	// It must be used when the etcd path isn't needed to separate by keyspace.
	// See keyspace RFC: https://github.com/pingcap/tidb/pull/39685
	unprefixedEtcdCli       *clientv3.Client
	sysVarCache             sysVarCache // replaces GlobalVariableCache
	slowQuery               *topNSlowQueries
	expensiveQueryHandle    *expensivequery.Handle
	memoryUsageAlarmHandle  *memoryusagealarm.Handle
	serverMemoryLimitHandle *servermemorylimit.Handle
	// TODO: use Run for each process in future pr
	wg                       *util.WaitGroupEnhancedWrapper
	statsUpdating            atomicutil.Int32
	cancel                   context.CancelFunc
	indexUsageSyncLease      time.Duration
	dumpFileGcChecker        *dumpFileGcChecker
	planReplayerHandle       *planReplayerHandle
	extractTaskHandle        *ExtractHandle
	expiredTimeStamp4PC      types.Time
	logBackupAdvancer        *daemon.OwnerDaemon
	historicalStatsWorker    *HistoricalStatsWorker
	ttlJobManager            atomic.Pointer[ttlworker.JobManager]
	runawayManager           *resourcegroup.RunawayManager
	resourceGroupsController *rmclient.ResourceGroupsController

	serverID             uint64
	serverIDSession      *concurrency.Session
	isLostConnectionToPD atomicutil.Int32 // !0: true, 0: false.
	connIDAllocator      globalconn.Allocator

	onClose            func()
	sysExecutorFactory func(*Domain) (pools.Resource, error)

	sysProcesses SysProcesses

	mdlCheckTableInfo *mdlCheckTableInfo

	analyzeMu struct {
		sync.Mutex
		sctxs map[sessionctx.Context]bool
	}

	mdlCheckCh      chan struct{}
	stopAutoAnalyze atomicutil.Bool
	resourcePool    *pools.ResourcePool
}

type mdlCheckTableInfo struct {
	mu         sync.Mutex
	newestVer  int64
	jobsVerMap map[int64]int64
	jobsIdsMap map[int64]string
}

// InfoCache export for test.
func (do *Domain) InfoCache() *infoschema.InfoCache {
	return do.infoCache
}

// EtcdClient export for test.
func (do *Domain) EtcdClient() *clientv3.Client {
	return do.etcdClient
}

// loadInfoSchema loads infoschema at startTS.
// It returns:
// 1. the needed infoschema
// 2. cache hit indicator
// 3. currentSchemaVersion(before loading)
// 4. the changed table IDs if it is not full load
// 5. an error if any
func (do *Domain) loadInfoSchema(startTS uint64) (infoschema.InfoSchema, bool, int64, *transaction.RelatedSchemaChange, error) {
	snapshot := do.store.GetSnapshot(kv.NewVersion(startTS))
	m := meta.NewSnapshotMeta(snapshot)
	neededSchemaVersion, err := m.GetSchemaVersionWithNonEmptyDiff()
	if err != nil {
		return nil, false, 0, nil, err
	}
	// fetch the commit timestamp of the schema diff
	schemaTs, err := do.getTimestampForSchemaVersionWithNonEmptyDiff(m, neededSchemaVersion)
	if err != nil {
		logutil.BgLogger().Warn("failed to get schema version", zap.Error(err), zap.Int64("version", neededSchemaVersion))
		schemaTs = 0
	}

	if is := do.infoCache.GetByVersion(neededSchemaVersion); is != nil {
		return is, true, 0, nil, nil
	}

	currentSchemaVersion := int64(0)
	if oldInfoSchema := do.infoCache.GetLatest(); oldInfoSchema != nil {
		currentSchemaVersion = oldInfoSchema.SchemaMetaVersion()
	}

	// TODO: tryLoadSchemaDiffs has potential risks of failure. And it becomes worse in history reading cases.
	// It is only kept because there is no alternative diff/partial loading solution.
	// And it is only used to diff upgrading the current latest infoschema, if:
	// 1. Not first time bootstrap loading, which needs a full load.
	// 2. It is newer than the current one, so it will be "the current one" after this function call.
	// 3. There are less 100 diffs.
	// 4. No regenrated schema diff.
	startTime := time.Now()
	if currentSchemaVersion != 0 && neededSchemaVersion > currentSchemaVersion && neededSchemaVersion-currentSchemaVersion < LoadSchemaDiffVersionGapThreshold {
		is, relatedChanges, err := do.tryLoadSchemaDiffs(m, currentSchemaVersion, neededSchemaVersion)
		if err == nil {
			do.infoCache.Insert(is, uint64(schemaTs))
			logutil.BgLogger().Info("diff load InfoSchema success",
				zap.Int64("currentSchemaVersion", currentSchemaVersion),
				zap.Int64("neededSchemaVersion", neededSchemaVersion),
				zap.Duration("start time", time.Since(startTime)),
				zap.Int64("gotSchemaVersion", is.SchemaMetaVersion()),
				zap.Int64s("phyTblIDs", relatedChanges.PhyTblIDS),
				zap.Uint64s("actionTypes", relatedChanges.ActionTypes))
			return is, false, currentSchemaVersion, relatedChanges, nil
		}
		// We can fall back to full load, don't need to return the error.
		logutil.BgLogger().Error("failed to load schema diff", zap.Error(err))
	}

	schemas, err := do.fetchAllSchemasWithTables(m)
	if err != nil {
		return nil, false, currentSchemaVersion, nil, err
	}

	policies, err := do.fetchPolicies(m)
	if err != nil {
		return nil, false, currentSchemaVersion, nil, err
	}

	resourceGroups, err := do.fetchResourceGroups(m)
	if err != nil {
		return nil, false, currentSchemaVersion, nil, err
	}

	newISBuilder, err := infoschema.NewBuilder(do.Store(), do.sysFacHack).InitWithDBInfos(schemas, policies, resourceGroups, neededSchemaVersion)
	if err != nil {
		return nil, false, currentSchemaVersion, nil, err
	}
	logutil.BgLogger().Info("full load InfoSchema success",
		zap.Int64("currentSchemaVersion", currentSchemaVersion),
		zap.Int64("neededSchemaVersion", neededSchemaVersion),
		zap.Duration("start time", time.Since(startTime)))

	is := newISBuilder.Build()
	do.infoCache.Insert(is, uint64(schemaTs))
	return is, false, currentSchemaVersion, nil, nil
}

// Returns the timestamp of a schema version, which is the commit timestamp of the schema diff
func (do *Domain) getTimestampForSchemaVersionWithNonEmptyDiff(m *meta.Meta, version int64) (int64, error) {
	tikvStore, ok := do.Store().(helper.Storage)
	if ok {
		helper := helper.NewHelper(tikvStore)
		data, err := helper.GetMvccByEncodedKey(m.EncodeSchemaDiffKey(version))
		if err != nil {
			return 0, err
		}
		if data == nil || data.Info == nil || len(data.Info.Writes) == 0 {
			return 0, errors.Errorf("There is no Write MVCC info for the schema version")
		}
		return int64(data.Info.Writes[0].CommitTs), nil
	}
	return 0, errors.Errorf("cannot get store from domain")
}

func (do *Domain) sysFacHack() (pools.Resource, error) {
	// TODO: Here we create new sessions with sysFac in DDL,
	// which will use `do` as Domain instead of call `domap.Get`.
	// That's because `domap.Get` requires a lock, but before
	// we initialize Domain finish, we can't require that again.
	// After we remove the lazy logic of creating Domain, we
	// can simplify code here.
	return do.sysExecutorFactory(do)
}

func (do *Domain) fetchPolicies(m *meta.Meta) ([]*model.PolicyInfo, error) {
	allPolicies, err := m.ListPolicies()
	if err != nil {
		return nil, err
	}
	return allPolicies, nil
}

func (do *Domain) fetchResourceGroups(m *meta.Meta) ([]*model.ResourceGroupInfo, error) {
	allResourceGroups, err := m.ListResourceGroups()
	if err != nil {
		return nil, err
	}
	return allResourceGroups, nil
}

func (do *Domain) fetchAllSchemasWithTables(m *meta.Meta) ([]*model.DBInfo, error) {
	allSchemas, err := m.ListDatabases()
	if err != nil {
		return nil, err
	}
	splittedSchemas := do.splitForConcurrentFetch(allSchemas)
	doneCh := make(chan error, len(splittedSchemas))
	for _, schemas := range splittedSchemas {
		go do.fetchSchemasWithTables(schemas, m, doneCh)
	}
	for range splittedSchemas {
		err = <-doneCh
		if err != nil {
			return nil, err
		}
	}
	return allSchemas, nil
}

// fetchSchemaConcurrency controls the goroutines to load schemas, but more goroutines
// increase the memory usage when calling json.Unmarshal(), which would cause OOM,
// so we decrease the concurrency.
const fetchSchemaConcurrency = 1

func (do *Domain) splitForConcurrentFetch(schemas []*model.DBInfo) [][]*model.DBInfo {
	groupSize := (len(schemas) + fetchSchemaConcurrency - 1) / fetchSchemaConcurrency
	splitted := make([][]*model.DBInfo, 0, fetchSchemaConcurrency)
	schemaCnt := len(schemas)
	for i := 0; i < schemaCnt; i += groupSize {
		end := i + groupSize
		if end > schemaCnt {
			end = schemaCnt
		}
		splitted = append(splitted, schemas[i:end])
	}
	return splitted
}

func (do *Domain) fetchSchemasWithTables(schemas []*model.DBInfo, m *meta.Meta, done chan error) {
	for _, di := range schemas {
		if di.State != model.StatePublic {
			// schema is not public, can't be used outside.
			continue
		}
		tables, err := m.ListTables(di.ID)
		if err != nil {
			done <- err
			return
		}
		// If TreatOldVersionUTF8AsUTF8MB4 was enable, need to convert the old version schema UTF8 charset to UTF8MB4.
		if config.GetGlobalConfig().TreatOldVersionUTF8AsUTF8MB4 {
			for _, tbInfo := range tables {
				infoschema.ConvertOldVersionUTF8ToUTF8MB4IfNeed(tbInfo)
			}
		}
		di.Tables = make([]*model.TableInfo, 0, len(tables))
		for _, tbl := range tables {
			if tbl.State != model.StatePublic {
				// schema is not public, can't be used outside.
				continue
			}
			infoschema.ConvertCharsetCollateToLowerCaseIfNeed(tbl)
			// Check whether the table is in repair mode.
			if domainutil.RepairInfo.InRepairMode() && domainutil.RepairInfo.CheckAndFetchRepairedTable(di, tbl) {
				continue
			}
			di.Tables = append(di.Tables, tbl)
		}
	}
	done <- nil
}

// tryLoadSchemaDiffs tries to only load latest schema changes.
// Return true if the schema is loaded successfully.
// Return false if the schema can not be loaded by schema diff, then we need to do full load.
// The second returned value is the delta updated table and partition IDs.
func (do *Domain) tryLoadSchemaDiffs(m *meta.Meta, usedVersion, newVersion int64) (infoschema.InfoSchema, *transaction.RelatedSchemaChange, error) {
	var diffs []*model.SchemaDiff
	for usedVersion < newVersion {
		usedVersion++
		diff, err := m.GetSchemaDiff(usedVersion)
		if err != nil {
			return nil, nil, err
		}
		if diff == nil {
			// Empty diff means the txn of generating schema version is committed, but the txn of `runDDLJob` is not or fail.
			// It is safe to skip the empty diff because the infoschema is new enough and consistent.
			continue
		}
		diffs = append(diffs, diff)
	}
	builder := infoschema.NewBuilder(do.Store(), do.sysFacHack).InitWithOldInfoSchema(do.infoCache.GetLatest())
	builder.SetDeltaUpdateBundles()
	phyTblIDs := make([]int64, 0, len(diffs))
	actions := make([]uint64, 0, len(diffs))
	for _, diff := range diffs {
		if diff.RegenerateSchemaMap {
			return nil, nil, errors.Errorf("Meets a schema diff with RegenerateSchemaMap flag")
		}
		IDs, err := builder.ApplyDiff(m, diff)
		if err != nil {
			return nil, nil, err
		}
		if canSkipSchemaCheckerDDL(diff.Type) {
			continue
		}
		phyTblIDs = append(phyTblIDs, IDs...)
		for i := 0; i < len(IDs); i++ {
			actions = append(actions, uint64(diff.Type))
		}
	}

	is := builder.Build()
	relatedChange := transaction.RelatedSchemaChange{}
	relatedChange.PhyTblIDS = phyTblIDs
	relatedChange.ActionTypes = actions
	return is, &relatedChange, nil
}

func canSkipSchemaCheckerDDL(tp model.ActionType) bool {
	switch tp {
	case model.ActionUpdateTiFlashReplicaStatus, model.ActionSetTiFlashReplica:
		return true
	}
	return false
}

// InfoSchema gets the latest information schema from domain.
func (do *Domain) InfoSchema() infoschema.InfoSchema {
	return do.infoCache.GetLatest()
}

// GetSnapshotInfoSchema gets a snapshot information schema.
func (do *Domain) GetSnapshotInfoSchema(snapshotTS uint64) (infoschema.InfoSchema, error) {
	// if the snapshotTS is new enough, we can get infoschema directly through sanpshotTS.
	if is := do.infoCache.GetBySnapshotTS(snapshotTS); is != nil {
		return is, nil
	}
	is, _, _, _, err := do.loadInfoSchema(snapshotTS)
	return is, err
}

// GetSnapshotMeta gets a new snapshot meta at startTS.
func (do *Domain) GetSnapshotMeta(startTS uint64) (*meta.Meta, error) {
	snapshot := do.store.GetSnapshot(kv.NewVersion(startTS))
	return meta.NewSnapshotMeta(snapshot), nil
}

// ExpiredTimeStamp4PC gets expiredTimeStamp4PC from domain.
func (do *Domain) ExpiredTimeStamp4PC() types.Time {
	do.m.Lock()
	defer do.m.Unlock()

	return do.expiredTimeStamp4PC
}

// SetExpiredTimeStamp4PC sets the expiredTimeStamp4PC from domain.
func (do *Domain) SetExpiredTimeStamp4PC(time types.Time) {
	do.m.Lock()
	defer do.m.Unlock()

	do.expiredTimeStamp4PC = time
}

// DDL gets DDL from domain.
func (do *Domain) DDL() ddl.DDL {
	return do.ddl
}

// SetDDL sets DDL to domain, it's only used in tests.
func (do *Domain) SetDDL(d ddl.DDL) {
	do.ddl = d
}

// InfoSyncer gets infoSyncer from domain.
func (do *Domain) InfoSyncer() *infosync.InfoSyncer {
	return do.info
}

// NotifyGlobalConfigChange notify global config syncer to store the global config into PD.
func (do *Domain) NotifyGlobalConfigChange(name, value string) {
	do.globalCfgSyncer.Notify(pd.GlobalConfigItem{Name: name, Value: value, EventType: pdpb.EventType_PUT})
}

// GetGlobalConfigSyncer exports for testing.
func (do *Domain) GetGlobalConfigSyncer() *globalconfigsync.GlobalConfigSyncer {
	return do.globalCfgSyncer
}

// Store gets KV store from domain.
func (do *Domain) Store() kv.Storage {
	return do.store
}

// GetScope gets the status variables scope.
func (do *Domain) GetScope(status string) variable.ScopeFlag {
	// Now domain status variables scope are all default scope.
	return variable.DefaultStatusVarScopeFlag
}

func getFlashbackStartTSFromErrorMsg(err error) uint64 {
	slices := strings.Split(err.Error(), "is in flashback progress, FlashbackStartTS is ")
	if len(slices) != 2 {
		return 0
	}
	version, err := strconv.ParseUint(slices[1], 10, 0)
	if err != nil {
		return 0
	}
	return version
}

// Reload reloads InfoSchema.
// It's public in order to do the test.
func (do *Domain) Reload() error {
	failpoint.Inject("ErrorMockReloadFailed", func(val failpoint.Value) {
		if val.(bool) {
			failpoint.Return(errors.New("mock reload failed"))
		}
	})

	// Lock here for only once at the same time.
	do.m.Lock()
	defer do.m.Unlock()

	startTime := time.Now()
	ver, err := do.store.CurrentVersion(kv.GlobalTxnScope)
	if err != nil {
		return err
	}

	version := ver.Ver
	is, hitCache, oldSchemaVersion, changes, err := do.loadInfoSchema(version)
	if err != nil {
		if version = getFlashbackStartTSFromErrorMsg(err); version != 0 {
			// use the lastest available version to create domain
			version -= 1
			is, hitCache, oldSchemaVersion, changes, err = do.loadInfoSchema(version)
		}
	}
	metrics.LoadSchemaDuration.Observe(time.Since(startTime).Seconds())
	if err != nil {
		metrics.LoadSchemaCounter.WithLabelValues("failed").Inc()
		return err
	}
	metrics.LoadSchemaCounter.WithLabelValues("succ").Inc()

	// only update if it is not from cache
	if !hitCache {
		// loaded newer schema
		if oldSchemaVersion < is.SchemaMetaVersion() {
			// Update self schema version to etcd.
			err = do.ddl.SchemaSyncer().UpdateSelfVersion(context.Background(), 0, is.SchemaMetaVersion())
			if err != nil {
				logutil.BgLogger().Info("update self version failed",
					zap.Int64("oldSchemaVersion", oldSchemaVersion),
					zap.Int64("neededSchemaVersion", is.SchemaMetaVersion()), zap.Error(err))
			}
		}

		// it is full load
		if changes == nil {
			logutil.BgLogger().Info("full load and reset schema validator")
			do.SchemaValidator.Reset()
		}
	}

	// lease renew, so it must be executed despite it is cache or not
	do.SchemaValidator.Update(version, oldSchemaVersion, is.SchemaMetaVersion(), changes)
	lease := do.DDL().GetLease()
	sub := time.Since(startTime)
	// Reload interval is lease / 2, if load schema time elapses more than this interval,
	// some query maybe responded by ErrInfoSchemaExpired error.
	if sub > (lease/2) && lease > 0 {
		logutil.BgLogger().Warn("loading schema takes a long time", zap.Duration("take time", sub))
	}

	return nil
}

// LogSlowQuery keeps topN recent slow queries in domain.
func (do *Domain) LogSlowQuery(query *SlowQueryInfo) {
	do.slowQuery.mu.RLock()
	defer do.slowQuery.mu.RUnlock()
	if do.slowQuery.mu.closed {
		return
	}

	select {
	case do.slowQuery.ch <- query:
	default:
	}
}

// ShowSlowQuery returns the slow queries.
func (do *Domain) ShowSlowQuery(showSlow *ast.ShowSlow) []*SlowQueryInfo {
	msg := &showSlowMessage{
		request: showSlow,
	}
	msg.Add(1)
	do.slowQuery.msgCh <- msg
	msg.Wait()
	return msg.result
}

func (do *Domain) topNSlowQueryLoop() {
	defer util.Recover(metrics.LabelDomain, "topNSlowQueryLoop", nil, false)
	ticker := time.NewTicker(time.Minute * 10)
	defer func() {
		ticker.Stop()
		logutil.BgLogger().Info("topNSlowQueryLoop exited.")
	}()
	for {
		select {
		case now := <-ticker.C:
			do.slowQuery.RemoveExpired(now)
		case info, ok := <-do.slowQuery.ch:
			if !ok {
				return
			}
			do.slowQuery.Append(info)
		case msg := <-do.slowQuery.msgCh:
			req := msg.request
			switch req.Tp {
			case ast.ShowSlowTop:
				msg.result = do.slowQuery.QueryTop(int(req.Count), req.Kind)
			case ast.ShowSlowRecent:
				msg.result = do.slowQuery.QueryRecent(int(req.Count))
			default:
				msg.result = do.slowQuery.QueryAll()
			}
			msg.Done()
		}
	}
}

func (do *Domain) infoSyncerKeeper() {
	defer func() {
		logutil.BgLogger().Info("infoSyncerKeeper exited.")
	}()

	defer util.Recover(metrics.LabelDomain, "infoSyncerKeeper", nil, false)

	ticker := time.NewTicker(infosync.ReportInterval)
	defer ticker.Stop()
	for {
		select {
		case <-ticker.C:
			do.info.ReportMinStartTS(do.Store())
		case <-do.info.Done():
			logutil.BgLogger().Info("server info syncer need to restart")
			if err := do.info.Restart(context.Background()); err != nil {
				logutil.BgLogger().Error("server info syncer restart failed", zap.Error(err))
			} else {
				logutil.BgLogger().Info("server info syncer restarted")
			}
		case <-do.exit:
			return
		}
	}
}

func (do *Domain) globalConfigSyncerKeeper() {
	defer func() {
		logutil.BgLogger().Info("globalConfigSyncerKeeper exited.")
	}()

	defer util.Recover(metrics.LabelDomain, "globalConfigSyncerKeeper", nil, false)

	for {
		select {
		case entry := <-do.globalCfgSyncer.NotifyCh:
			err := do.globalCfgSyncer.StoreGlobalConfig(context.Background(), entry)
			if err != nil {
				logutil.BgLogger().Error("global config syncer store failed", zap.Error(err))
			}
		// TODO(crazycs520): Add owner to maintain global config is consistency with global variable.
		case <-do.exit:
			return
		}
	}
}

func (do *Domain) topologySyncerKeeper() {
	defer util.Recover(metrics.LabelDomain, "topologySyncerKeeper", nil, false)
	ticker := time.NewTicker(infosync.TopologyTimeToRefresh)
	defer func() {
		ticker.Stop()
		logutil.BgLogger().Info("topologySyncerKeeper exited.")
	}()

	for {
		select {
		case <-ticker.C:
			err := do.info.StoreTopologyInfo(context.Background())
			if err != nil {
				logutil.BgLogger().Error("refresh topology in loop failed", zap.Error(err))
			}
		case <-do.info.TopologyDone():
			logutil.BgLogger().Info("server topology syncer need to restart")
			if err := do.info.RestartTopology(context.Background()); err != nil {
				logutil.BgLogger().Error("server topology syncer restart failed", zap.Error(err))
			} else {
				logutil.BgLogger().Info("server topology syncer restarted")
			}
		case <-do.exit:
			return
		}
	}
}

func (do *Domain) refreshMDLCheckTableInfo() {
	se, err := do.sysSessionPool.Get()

	if err != nil {
		logutil.BgLogger().Warn("get system session failed", zap.Error(err))
		return
	}
	// Make sure the session is new.
	if _, err := se.(sqlexec.SQLExecutor).ExecuteInternal(kv.WithInternalSourceType(context.Background(), kv.InternalTxnMeta), "rollback"); err != nil {
		se.Close()
		return
	}
	defer do.sysSessionPool.Put(se)
	exec := se.(sqlexec.RestrictedSQLExecutor)
	domainSchemaVer := do.InfoSchema().SchemaMetaVersion()
	rows, _, err := exec.ExecRestrictedSQL(kv.WithInternalSourceType(context.Background(), kv.InternalTxnMeta), nil, fmt.Sprintf("select job_id, version, table_ids from mysql.tidb_mdl_info where version <= %d", domainSchemaVer))
	if err != nil {
		logutil.BgLogger().Warn("get mdl info from tidb_mdl_info failed", zap.Error(err))
		return
	}
	do.mdlCheckTableInfo.mu.Lock()
	defer do.mdlCheckTableInfo.mu.Unlock()

	do.mdlCheckTableInfo.newestVer = domainSchemaVer
	do.mdlCheckTableInfo.jobsVerMap = make(map[int64]int64, len(rows))
	do.mdlCheckTableInfo.jobsIdsMap = make(map[int64]string, len(rows))
	for i := 0; i < len(rows); i++ {
		do.mdlCheckTableInfo.jobsVerMap[rows[i].GetInt64(0)] = rows[i].GetInt64(1)
		do.mdlCheckTableInfo.jobsIdsMap[rows[i].GetInt64(0)] = rows[i].GetString(2)
	}
}

func (do *Domain) mdlCheckLoop() {
	ticker := time.Tick(mdlCheckLookDuration)
	var saveMaxSchemaVersion int64
	jobNeedToSync := false
	jobCache := make(map[int64]int64, 1000)

	for {
		// Wait for channels
		select {
		case <-do.mdlCheckCh:
		case <-ticker:
		case <-do.exit:
			return
		}

		if !variable.EnableMDL.Load() {
			continue
		}

		do.mdlCheckTableInfo.mu.Lock()
		maxVer := do.mdlCheckTableInfo.newestVer
		if maxVer > saveMaxSchemaVersion {
			saveMaxSchemaVersion = maxVer
		} else if !jobNeedToSync {
			// Schema doesn't change, and no job to check in the last run.
			do.mdlCheckTableInfo.mu.Unlock()
			continue
		}

		jobNeedToCheckCnt := len(do.mdlCheckTableInfo.jobsVerMap)
		if jobNeedToCheckCnt == 0 {
			jobNeedToSync = false
			do.mdlCheckTableInfo.mu.Unlock()
			continue
		}

		jobsVerMap := make(map[int64]int64, len(do.mdlCheckTableInfo.jobsVerMap))
		jobsIdsMap := make(map[int64]string, len(do.mdlCheckTableInfo.jobsIdsMap))
		for k, v := range do.mdlCheckTableInfo.jobsVerMap {
			jobsVerMap[k] = v
		}
		for k, v := range do.mdlCheckTableInfo.jobsIdsMap {
			jobsIdsMap[k] = v
		}
		do.mdlCheckTableInfo.mu.Unlock()

		jobNeedToSync = true

		sm := do.InfoSyncer().GetSessionManager()
		if sm == nil {
			logutil.BgLogger().Info("session manager is nil")
		} else {
			sm.CheckOldRunningTxn(jobsVerMap, jobsIdsMap)
		}

		if len(jobsVerMap) == jobNeedToCheckCnt {
			jobNeedToSync = false
		}

		// Try to gc jobCache.
		if len(jobCache) > 1000 {
			jobCache = make(map[int64]int64, 1000)
		}

		for jobID, ver := range jobsVerMap {
			if cver, ok := jobCache[jobID]; ok && cver >= ver {
				// Already update, skip it.
				continue
			}
			logutil.BgLogger().Info("mdl gets lock, update to owner", zap.Int64("jobID", jobID), zap.Int64("version", ver))
			err := do.ddl.SchemaSyncer().UpdateSelfVersion(context.Background(), jobID, ver)
			if err != nil {
				jobNeedToSync = true
				logutil.BgLogger().Warn("update self version failed", zap.Error(err))
			} else {
				jobCache[jobID] = ver
			}
		}
	}
}

func (do *Domain) loadSchemaInLoop(ctx context.Context, lease time.Duration) {
	defer util.Recover(metrics.LabelDomain, "loadSchemaInLoop", nil, true)
	// Lease renewal can run at any frequency.
	// Use lease/2 here as recommend by paper.
	ticker := time.NewTicker(lease / 2)
	defer func() {
		ticker.Stop()
		logutil.BgLogger().Info("loadSchemaInLoop exited.")
	}()
	syncer := do.ddl.SchemaSyncer()

	for {
		select {
		case <-ticker.C:
			err := do.Reload()
			if err != nil {
				logutil.BgLogger().Error("reload schema in loop failed", zap.Error(err))
			}
		case _, ok := <-syncer.GlobalVersionCh():
			err := do.Reload()
			if err != nil {
				logutil.BgLogger().Error("reload schema in loop failed", zap.Error(err))
			}
			if !ok {
				logutil.BgLogger().Warn("reload schema in loop, schema syncer need rewatch")
				// Make sure the rewatch doesn't affect load schema, so we watch the global schema version asynchronously.
				syncer.WatchGlobalSchemaVer(context.Background())
			}
		case <-syncer.Done():
			// The schema syncer stops, we need stop the schema validator to synchronize the schema version.
			logutil.BgLogger().Info("reload schema in loop, schema syncer need restart")
			// The etcd is responsible for schema synchronization, we should ensure there is at most two different schema version
			// in the TiDB cluster, to make the data/schema be consistent. If we lost connection/session to etcd, the cluster
			// will treats this TiDB as a down instance, and etcd will remove the key of `/tidb/ddl/all_schema_versions/tidb-id`.
			// Say the schema version now is 1, the owner is changing the schema version to 2, it will not wait for this down TiDB syncing the schema,
			// then continue to change the TiDB schema to version 3. Unfortunately, this down TiDB schema version will still be version 1.
			// And version 1 is not consistent to version 3. So we need to stop the schema validator to prohibit the DML executing.
			do.SchemaValidator.Stop()
			err := do.mustRestartSyncer(ctx)
			if err != nil {
				logutil.BgLogger().Error("reload schema in loop, schema syncer restart failed", zap.Error(err))
				break
			}
			// The schema maybe changed, must reload schema then the schema validator can restart.
			exitLoop := do.mustReload()
			// domain is cosed.
			if exitLoop {
				logutil.BgLogger().Error("domain is closed, exit loadSchemaInLoop")
				return
			}
			do.SchemaValidator.Restart()
			logutil.BgLogger().Info("schema syncer restarted")
		case <-do.exit:
			return
		}
		do.refreshMDLCheckTableInfo()
		select {
		case do.mdlCheckCh <- struct{}{}:
		default:
		}
	}
}

// mustRestartSyncer tries to restart the SchemaSyncer.
// It returns until it's successful or the domain is stoped.
func (do *Domain) mustRestartSyncer(ctx context.Context) error {
	syncer := do.ddl.SchemaSyncer()

	for {
		err := syncer.Restart(ctx)
		if err == nil {
			return nil
		}
		// If the domain has stopped, we return an error immediately.
		if do.isClose() {
			return err
		}
		logutil.BgLogger().Error("restart the schema syncer failed", zap.Error(err))
		time.Sleep(time.Second)
	}
}

// mustReload tries to Reload the schema, it returns until it's successful or the domain is closed.
// it returns false when it is successful, returns true when the domain is closed.
func (do *Domain) mustReload() (exitLoop bool) {
	for {
		err := do.Reload()
		if err == nil {
			logutil.BgLogger().Info("mustReload succeed")
			return false
		}

		// If the domain is closed, we returns immediately.
		logutil.BgLogger().Info("reload the schema failed", zap.Error(err))
		if do.isClose() {
			return true
		}
		time.Sleep(200 * time.Millisecond)
	}
}

func (do *Domain) isClose() bool {
	select {
	case <-do.exit:
		logutil.BgLogger().Info("domain is closed")
		return true
	default:
	}
	return false
}

// Close closes the Domain and release its resource.
func (do *Domain) Close() {
	if do == nil {
		return
	}
	startTime := time.Now()
	if do.ddl != nil {
		terror.Log(do.ddl.Stop())
	}
	if do.info != nil {
		do.info.RemoveServerInfo()
		do.info.RemoveMinStartTS()
	}
	ttlJobManager := do.ttlJobManager.Load()
	if ttlJobManager != nil {
		ttlJobManager.Stop()
		err := ttlJobManager.WaitStopped(context.Background(), func() time.Duration {
			if intest.InTest {
				return 10 * time.Second
			}
			return 30 * time.Second
		}())
		if err != nil {
			logutil.BgLogger().Warn("fail to wait until the ttl job manager stop", zap.Error(err))
		}
	}
	close(do.exit)
	if do.etcdClient != nil {
		terror.Log(errors.Trace(do.etcdClient.Close()))
	}
	do.RunawayManager().Stop()

	if do.unprefixedEtcdCli != nil {
		terror.Log(errors.Trace(do.unprefixedEtcdCli.Close()))
	}

	do.slowQuery.Close()
	if do.cancel != nil {
		do.cancel()
	}
	do.wg.Wait()
	do.sysSessionPool.Close()
	variable.UnregisterStatistics(do.bindHandle.Load())
	if do.onClose != nil {
		do.onClose()
	}
	gctuner.WaitMemoryLimitTunerExitInTest()
	close(do.mdlCheckCh)

	// close MockGlobalServerInfoManagerEntry in order to refresh mock server info.
	if intest.InTest {
		infosync.MockGlobalServerInfoManagerEntry.Close()
	}

	logutil.BgLogger().Info("domain closed", zap.Duration("take time", time.Since(startTime)))
}

const resourceIdleTimeout = 3 * time.Minute // resources in the ResourcePool will be recycled after idleTimeout

// NewDomain creates a new domain. Should not create multiple domains for the same store.
func NewDomain(store kv.Storage, ddlLease time.Duration, statsLease time.Duration, idxUsageSyncLease time.Duration, dumpFileGcLease time.Duration, factory pools.Factory) *Domain {
	capacity := 200 // capacity of the sysSessionPool size
	do := &Domain{
		store:               store,
		exit:                make(chan struct{}),
		sysSessionPool:      newSessionPool(capacity, factory),
		statsLease:          statsLease,
		infoCache:           infoschema.NewCache(16),
		slowQuery:           newTopNSlowQueries(30, time.Hour*24*7, 500),
		indexUsageSyncLease: idxUsageSyncLease,
		dumpFileGcChecker:   &dumpFileGcChecker{gcLease: dumpFileGcLease, paths: []string{replayer.GetPlanReplayerDirName(), GetOptimizerTraceDirName(), GetExtractTaskDirName()}},
		expiredTimeStamp4PC: types.NewTime(types.ZeroCoreTime, mysql.TypeTimestamp, types.DefaultFsp),
		mdlCheckTableInfo: &mdlCheckTableInfo{
			mu:         sync.Mutex{},
			jobsVerMap: make(map[int64]int64),
			jobsIdsMap: make(map[int64]string),
		},
		mdlCheckCh: make(chan struct{}),
	}
	do.stopAutoAnalyze.Store(false)
	do.wg = util.NewWaitGroupEnhancedWrapper("domain", do.exit, config.GetGlobalConfig().TiDBEnableExitCheck)
	do.SchemaValidator = NewSchemaValidator(ddlLease, do)
	do.expensiveQueryHandle = expensivequery.NewExpensiveQueryHandle(do.exit)
	do.memoryUsageAlarmHandle = memoryusagealarm.NewMemoryUsageAlarmHandle(do.exit)
	do.serverMemoryLimitHandle = servermemorylimit.NewServerMemoryLimitHandle(do.exit)
	do.sysProcesses = SysProcesses{mu: &sync.RWMutex{}, procMap: make(map[uint64]sessionctx.Context)}
	do.initDomainSysVars()
	return do
}

const serverIDForStandalone = 1 // serverID for standalone deployment.

func newEtcdCli(addrs []string, ebd kv.EtcdBackend) (*clientv3.Client, error) {
	cfg := config.GetGlobalConfig()
	etcdLogCfg := zap.NewProductionConfig()
	etcdLogCfg.Level = zap.NewAtomicLevelAt(zap.ErrorLevel)
	backoffCfg := backoff.DefaultConfig
	backoffCfg.MaxDelay = 3 * time.Second
	cli, err := clientv3.New(clientv3.Config{
		LogConfig:        &etcdLogCfg,
		Endpoints:        addrs,
		AutoSyncInterval: 30 * time.Second,
		DialTimeout:      5 * time.Second,
		DialOptions: []grpc.DialOption{
			grpc.WithConnectParams(grpc.ConnectParams{
				Backoff: backoffCfg,
			}),
			grpc.WithKeepaliveParams(keepalive.ClientParameters{
				Time:    time.Duration(cfg.TiKVClient.GrpcKeepAliveTime) * time.Second,
				Timeout: time.Duration(cfg.TiKVClient.GrpcKeepAliveTimeout) * time.Second,
			}),
		},
		TLS: ebd.TLSConfig(),
	})
	return cli, err
}

// Init initializes a domain.
func (do *Domain) Init(
	ddlLease time.Duration,
	sysExecutorFactory func(*Domain) (pools.Resource, error),
	ddlInjector func(ddl.DDL) *schematracker.Checker,
) error {
	do.sysExecutorFactory = sysExecutorFactory
	perfschema.Init()
	if ebd, ok := do.store.(kv.EtcdBackend); ok {
		var addrs []string
		var err error
		if addrs, err = ebd.EtcdAddrs(); err != nil {
			return err
		}
		if addrs != nil {
			cli, err := newEtcdCli(addrs, ebd)
			if err != nil {
				return errors.Trace(err)
			}

			etcd.SetEtcdCliByNamespace(cli, keyspace.MakeKeyspaceEtcdNamespace(do.store.GetCodec()))

			do.etcdClient = cli

			unprefixedEtcdCli, err := newEtcdCli(addrs, ebd)
			if err != nil {
				return errors.Trace(err)
			}
			do.unprefixedEtcdCli = unprefixedEtcdCli
		}
	}

	// TODO: Here we create new sessions with sysFac in DDL,
	// which will use `do` as Domain instead of call `domap.Get`.
	// That's because `domap.Get` requires a lock, but before
	// we initialize Domain finish, we can't require that again.
	// After we remove the lazy logic of creating Domain, we
	// can simplify code here.
	sysFac := func() (pools.Resource, error) {
		return sysExecutorFactory(do)
	}
	sysCtxPool := pools.NewResourcePool(sysFac, 128, 128, resourceIdleTimeout)
	do.resourcePool = sysCtxPool
	ctx, cancelFunc := context.WithCancel(context.Background())
	do.cancel = cancelFunc
	var callback ddl.Callback
	newCallbackFunc, err := ddl.GetCustomizedHook("default_hook")
	if err != nil {
		return errors.Trace(err)
	}
	callback = newCallbackFunc(do)
	d := do.ddl
	do.ddl = ddl.NewDDL(
		ctx,
		ddl.WithEtcdClient(do.etcdClient),
		ddl.WithStore(do.store),
		ddl.WithInfoCache(do.infoCache),
		ddl.WithHook(callback),
		ddl.WithLease(ddlLease),
	)

	failpoint.Inject("MockReplaceDDL", func(val failpoint.Value) {
		if val.(bool) {
			do.ddl = d
		}
	})
	if ddlInjector != nil {
		checker := ddlInjector(do.ddl)
		checker.CreateTestDB()
		do.ddl = checker
	}

	if config.GetGlobalConfig().EnableGlobalKill {
		do.connIDAllocator = globalconn.NewGlobalAllocator(do.ServerID)

		if do.etcdClient != nil {
			err := do.acquireServerID(ctx)
			if err != nil {
				logutil.BgLogger().Error("acquire serverID failed", zap.Error(err))
				do.isLostConnectionToPD.Store(1) // will retry in `do.serverIDKeeper`
			} else {
				do.isLostConnectionToPD.Store(0)
			}

			do.wg.Add(1)
			go do.serverIDKeeper()
		} else {
			// set serverID for standalone deployment to enable 'KILL'.
			atomic.StoreUint64(&do.serverID, serverIDForStandalone)
		}
	} else {
		do.connIDAllocator = globalconn.NewSimpleAllocator()
	}

	// step 1: prepare the info/schema syncer which domain reload needed.
	pdCli := do.GetPDClient()
	skipRegisterToDashboard := config.GetGlobalConfig().SkipRegisterToDashboard
	do.info, err = infosync.GlobalInfoSyncerInit(ctx, do.ddl.GetID(), do.ServerID,
		do.etcdClient, do.unprefixedEtcdCli, pdCli, do.Store().GetCodec(),
		skipRegisterToDashboard)
	if err != nil {
		return err
	}
	err = do.initResourceGroupsController(ctx, pdCli)
	if err != nil {
		return err
	}
	do.globalCfgSyncer = globalconfigsync.NewGlobalConfigSyncer(pdCli)
	err = do.ddl.SchemaSyncer().Init(ctx)
	if err != nil {
		return err
	}
	// step 2: domain reload the infoSchema.
	err = do.Reload()
	if err != nil {
		return err
	}

	// step 3: start the ddl after the domain reload, avoiding some internal sql running before infoSchema construction.
	err = do.ddl.Start(sysCtxPool)
	if err != nil {
		return err
	}

	// Only when the store is local that the lease value is 0.
	// If the store is local, it doesn't need loadSchemaInLoop.
	if ddlLease > 0 {
		// Local store needs to get the change information for every DDL state in each session.
		do.wg.Run(func() {
			do.loadSchemaInLoop(ctx, ddlLease)
		}, "loadSchemaInLoop")
	}
	do.wg.Run(do.mdlCheckLoop, "mdlCheckLoop")
	do.wg.Run(do.topNSlowQueryLoop, "topNSlowQueryLoop")
	do.wg.Run(do.infoSyncerKeeper, "infoSyncerKeeper")
	do.wg.Run(do.globalConfigSyncerKeeper, "globalConfigSyncerKeeper")
	if !skipRegisterToDashboard {
		do.wg.Run(do.topologySyncerKeeper, "topologySyncerKeeper")
	}
	if pdCli != nil {
		do.wg.Run(func() {
			do.closestReplicaReadCheckLoop(ctx, pdCli)
		}, "closestReplicaReadCheckLoop")
	}

	err = do.initLogBackup(ctx, pdCli)
	if err != nil {
		return err
	}

	return nil
}

// InitInfo4Test init infosync for distributed execution test.
func (do *Domain) InitInfo4Test() {
	infosync.MockGlobalServerInfoManagerEntry.Add(do.ddl.GetID(), do.ServerID)
}

// SetOnClose used to set do.onClose func.
func (do *Domain) SetOnClose(onClose func()) {
	do.onClose = onClose
}

<<<<<<< HEAD
func (do *Domain) initResourceGroupsController(ctx context.Context, pdCli pd.Client) error {
	pdClient := do.GetPDClient()
	if pdClient == nil {
		return errors.New("cannot setup up resource controller, should use tikv storage")
=======
func (do *Domain) initResourceGroupsController(ctx context.Context, pdClient pd.Client) error {
	if pdClient == nil {
		logutil.BgLogger().Warn("cannot setup up resource controller, should use tikv storage")
		// return nil as unistore doesn't support it
		return nil
>>>>>>> 032c9ece
	}

	control, err := rmclient.NewResourceGroupController(ctx, do.ServerID(), pdClient, nil, rmclient.WithMaxWaitDuration(time.Second*30))
	if err != nil {
		return err
	}
<<<<<<< HEAD
	tikv.SetResourceControlInterceptor(control)
	control.Start(ctx)
=======
	control.Start(ctx)
	tikv.SetResourceControlInterceptor(control)
>>>>>>> 032c9ece
	do.runawayManager = resourcegroup.NewRunawayManager(control)
	do.resourceGroupsController = control
	return nil
}

func (do *Domain) initLogBackup(ctx context.Context, pdClient pd.Client) error {
	cfg := config.GetGlobalConfig()
	if pdClient == nil || do.etcdClient == nil {
		log.Warn("pd / etcd client not provided, won't begin Advancer.")
		return nil
	}
	env, err := streamhelper.TiDBEnv(pdClient, do.etcdClient, cfg)
	if err != nil {
		return err
	}
	adv := streamhelper.NewCheckpointAdvancer(env)
	do.logBackupAdvancer = daemon.New(adv, streamhelper.OwnerManagerForLogBackup(ctx, do.etcdClient), adv.Config().TickDuration)
	loop, err := do.logBackupAdvancer.Begin(ctx)
	if err != nil {
		return err
	}
	do.wg.Run(loop, "logBackupAdvancer")
	return nil
}

// when tidb_replica_read = 'closest-adaptive', check tidb and tikv's zone label matches.
// if not match, disable replica_read to avoid uneven read traffic distribution.
func (do *Domain) closestReplicaReadCheckLoop(ctx context.Context, pdClient pd.Client) {
	defer util.Recover(metrics.LabelDomain, "closestReplicaReadCheckLoop", nil, false)

	// trigger check once instantly.
	if err := do.checkReplicaRead(ctx, pdClient); err != nil {
		logutil.BgLogger().Warn("refresh replicaRead flag failed", zap.Error(err))
	}

	ticker := time.NewTicker(time.Minute)
	defer func() {
		ticker.Stop()
		logutil.BgLogger().Info("closestReplicaReadCheckLoop exited.")
	}()
	for {
		select {
		case <-ctx.Done():
			return
		case <-ticker.C:
			if err := do.checkReplicaRead(ctx, pdClient); err != nil {
				logutil.BgLogger().Warn("refresh replicaRead flag failed", zap.Error(err))
			}
		}
	}
}

// Periodically check and update the replica-read status when `tidb_replica_read` is set to "closest-adaptive"
// We disable "closest-adaptive" in following conditions to ensure the read traffic is evenly distributed across
// all AZs:
// - There are no TiKV servers in the AZ of this tidb instance
// - The AZ if this tidb contains more tidb than other AZ and this tidb's id is the bigger one.
func (do *Domain) checkReplicaRead(ctx context.Context, pdClient pd.Client) error {
	do.sysVarCache.RLock()
	replicaRead := do.sysVarCache.global[variable.TiDBReplicaRead]
	do.sysVarCache.RUnlock()

	if !strings.EqualFold(replicaRead, "closest-adaptive") {
		logutil.BgLogger().Debug("closest replica read is not enabled, skip check!", zap.String("mode", replicaRead))
		return nil
	}

	serverInfo, err := infosync.GetServerInfo()
	if err != nil {
		return err
	}
	zone := ""
	for k, v := range serverInfo.Labels {
		if k == placement.DCLabelKey && v != "" {
			zone = v
			break
		}
	}
	if zone == "" {
		logutil.BgLogger().Debug("server contains no 'zone' label, disable closest replica read", zap.Any("labels", serverInfo.Labels))
		variable.SetEnableAdaptiveReplicaRead(false)
		return nil
	}

	stores, err := pdClient.GetAllStores(ctx, pd.WithExcludeTombstone())
	if err != nil {
		return err
	}

	storeZones := make(map[string]int)
	for _, s := range stores {
		// skip tumbstone stores or tiflash
		if s.NodeState == metapb.NodeState_Removing || s.NodeState == metapb.NodeState_Removed || engine.IsTiFlash(s) {
			continue
		}
		for _, label := range s.Labels {
			if label.Key == placement.DCLabelKey && label.Value != "" {
				storeZones[label.Value] = 0
				break
			}
		}
	}

	// no stores in this AZ
	if _, ok := storeZones[zone]; !ok {
		variable.SetEnableAdaptiveReplicaRead(false)
		return nil
	}

	servers, err := infosync.GetAllServerInfo(ctx)
	if err != nil {
		return err
	}
	svrIdsInThisZone := make([]string, 0)
	for _, s := range servers {
		if v, ok := s.Labels[placement.DCLabelKey]; ok && v != "" {
			if _, ok := storeZones[v]; ok {
				storeZones[v] += 1
				if v == zone {
					svrIdsInThisZone = append(svrIdsInThisZone, s.ID)
				}
			}
		}
	}
	enabledCount := math.MaxInt
	for _, count := range storeZones {
		if count < enabledCount {
			enabledCount = count
		}
	}
	// sort tidb in the same AZ by ID and disable the tidb with bigger ID
	// because ID is unchangeable, so this is a simple and stable algorithm to select
	// some instances across all tidb servers.
	if enabledCount < len(svrIdsInThisZone) {
		sort.Slice(svrIdsInThisZone, func(i, j int) bool {
			return strings.Compare(svrIdsInThisZone[i], svrIdsInThisZone[j]) < 0
		})
	}
	enabled := true
	for _, s := range svrIdsInThisZone[enabledCount:] {
		if s == serverInfo.ID {
			enabled = false
			break
		}
	}

	if variable.SetEnableAdaptiveReplicaRead(enabled) {
		logutil.BgLogger().Info("tidb server adaptive closest replica read is changed", zap.Bool("enable", enabled))
	}
	return nil
}

// InitDistTaskLoop initializes the distributed task framework.
func (do *Domain) InitDistTaskLoop(ctx context.Context) error {
	failpoint.Inject("MockDisableDistTask", func(val failpoint.Value) {
		if val.(bool) {
			failpoint.Return(nil)
		}
	})

	taskManager := storage.NewTaskManager(ctx, do.resourcePool)
	var serverID string
	if intest.InTest {
		do.InitInfo4Test()
		serverID = disttaskutil.GenerateSubtaskExecID4Test(do.ddl.GetID())
	} else {
		serverID = disttaskutil.GenerateSubtaskExecID(ctx, do.ddl.GetID())
	}

	if serverID == "" {
		errMsg := fmt.Sprintf("TiDB node ID( = %s ) not found in available TiDB nodes list", do.ddl.GetID())
		return errors.New(errMsg)
	}
	schedulerManager, err := scheduler.NewManagerBuilder().BuildManager(ctx, serverID, taskManager)
	if err != nil {
		return err
	}

	storage.SetTaskManager(taskManager)
	do.wg.Run(func() {
		defer func() {
			storage.SetTaskManager(nil)
		}()
		do.distTaskFrameworkLoop(ctx, taskManager, schedulerManager)
	}, "distTaskFrameworkLoop")
	return nil
}

func (do *Domain) distTaskFrameworkLoop(ctx context.Context, taskManager *storage.TaskManager, schedulerManager *scheduler.Manager) {
	schedulerManager.Start()
	logutil.BgLogger().Info("dist task scheduler started")
	defer func() {
		logutil.BgLogger().Info("stopping dist task scheduler")
		schedulerManager.Stop()
		logutil.BgLogger().Info("dist task scheduler stopped")
	}()

	var dispatch dispatcher.Dispatch
	startDispatchIfNeeded := func() {
		if dispatch != nil {
			return
		}
		newDispatch, err := dispatcher.NewDispatcher(ctx, taskManager)
		if err != nil {
			logutil.BgLogger().Error("failed to create a disttask dispatcher", zap.Error(err))
			return
		}
		dispatch = newDispatch
		dispatch.Start()
	}
	stopDispatchIfNeeded := func() {
		if dispatch != nil {
			logutil.BgLogger().Info("stopping dist task dispatcher because the current node is not DDL owner anymore", zap.String("id", do.ddl.GetID()))
			dispatch.Stop()
			dispatch = nil
			logutil.BgLogger().Info("dist task dispatcher stopped", zap.String("id", do.ddl.GetID()))
		}
	}

	ticker := time.Tick(time.Second)
	for {
		select {
		case <-do.exit:
			stopDispatchIfNeeded()
			return
		case <-ticker:
			if do.ddl.OwnerManager().IsOwner() {
				startDispatchIfNeeded()
			} else {
				stopDispatchIfNeeded()
			}
		}
	}
}

type sessionPool struct {
	resources chan pools.Resource
	factory   pools.Factory
	mu        struct {
		sync.RWMutex
		closed bool
	}
}

func newSessionPool(capacity int, factory pools.Factory) *sessionPool {
	return &sessionPool{
		resources: make(chan pools.Resource, capacity),
		factory:   factory,
	}
}

func (p *sessionPool) Get() (resource pools.Resource, err error) {
	var ok bool
	select {
	case resource, ok = <-p.resources:
		if !ok {
			err = errors.New("session pool closed")
		}
	default:
		resource, err = p.factory()
	}

	// Put the internal session to the map of SessionManager
	failpoint.Inject("mockSessionPoolReturnError", func() {
		err = errors.New("mockSessionPoolReturnError")
	})

	if nil == err {
		infosync.StoreInternalSession(resource)
	}

	return
}

func (p *sessionPool) Put(resource pools.Resource) {
	p.mu.RLock()
	defer p.mu.RUnlock()
	// Delete the internal session to the map of SessionManager
	infosync.DeleteInternalSession(resource)
	if p.mu.closed {
		resource.Close()
		return
	}

	select {
	case p.resources <- resource:
	default:
		resource.Close()
	}
}

func (p *sessionPool) Close() {
	p.mu.Lock()
	if p.mu.closed {
		p.mu.Unlock()
		return
	}
	p.mu.closed = true
	close(p.resources)
	p.mu.Unlock()

	for r := range p.resources {
		r.Close()
	}
}

// SysSessionPool returns the system session pool.
func (do *Domain) SysSessionPool() *sessionPool {
	return do.sysSessionPool
}

// SysProcTracker returns the system processes tracker.
func (do *Domain) SysProcTracker() sessionctx.SysProcTracker {
	return &do.sysProcesses
}

// GetEtcdClient returns the etcd client.
func (do *Domain) GetEtcdClient() *clientv3.Client {
	return do.etcdClient
}

// GetPDClient returns the PD client.
func (do *Domain) GetPDClient() pd.Client {
	if store, ok := do.store.(kv.StorageWithPD); ok {
		return store.GetPDClient()
	}
	return nil
}

// LoadPrivilegeLoop create a goroutine loads privilege tables in a loop, it
// should be called only once in BootstrapSession.
func (do *Domain) LoadPrivilegeLoop(sctx sessionctx.Context) error {
	ctx := kv.WithInternalSourceType(context.Background(), kv.InternalTxnPrivilege)
	sctx.GetSessionVars().InRestrictedSQL = true
	_, err := sctx.(sqlexec.SQLExecutor).ExecuteInternal(ctx, "set @@autocommit = 1")
	if err != nil {
		return err
	}
	do.privHandle = privileges.NewHandle()
	err = do.privHandle.Update(sctx)
	if err != nil {
		return err
	}

	var watchCh clientv3.WatchChan
	duration := 5 * time.Minute
	if do.etcdClient != nil {
		watchCh = do.etcdClient.Watch(context.Background(), privilegeKey)
		duration = 10 * time.Minute
	}

	do.wg.Run(func() {
		defer func() {
			logutil.BgLogger().Info("loadPrivilegeInLoop exited.")
		}()
		defer util.Recover(metrics.LabelDomain, "loadPrivilegeInLoop", nil, false)

		var count int
		for {
			ok := true
			select {
			case <-do.exit:
				return
			case _, ok = <-watchCh:
			case <-time.After(duration):
			}
			if !ok {
				logutil.BgLogger().Error("load privilege loop watch channel closed")
				watchCh = do.etcdClient.Watch(context.Background(), privilegeKey)
				count++
				if count > 10 {
					time.Sleep(time.Duration(count) * time.Second)
				}
				continue
			}

			count = 0
			err := do.privHandle.Update(sctx)
			metrics.LoadPrivilegeCounter.WithLabelValues(metrics.RetLabel(err)).Inc()
			if err != nil {
				logutil.BgLogger().Error("load privilege failed", zap.Error(err))
			}
		}
	}, "loadPrivilegeInLoop")
	return nil
}

// LoadSysVarCacheLoop create a goroutine loads sysvar cache in a loop,
// it should be called only once in BootstrapSession.
func (do *Domain) LoadSysVarCacheLoop(ctx sessionctx.Context) error {
	ctx.GetSessionVars().InRestrictedSQL = true
	err := do.rebuildSysVarCache(ctx)
	if err != nil {
		return err
	}
	var watchCh clientv3.WatchChan
	duration := 30 * time.Second
	if do.etcdClient != nil {
		watchCh = do.etcdClient.Watch(context.Background(), sysVarCacheKey)
	}

	do.wg.Run(func() {
		defer func() {
			logutil.BgLogger().Info("LoadSysVarCacheLoop exited.")
		}()
		defer util.Recover(metrics.LabelDomain, "LoadSysVarCacheLoop", nil, false)

		var count int
		for {
			ok := true
			select {
			case <-do.exit:
				return
			case _, ok = <-watchCh:
			case <-time.After(duration):
			}

			failpoint.Inject("skipLoadSysVarCacheLoop", func(val failpoint.Value) {
				// In some pkg integration test, there are many testSuite, and each testSuite has separate storage and
				// `LoadSysVarCacheLoop` background goroutine. Then each testSuite `RebuildSysVarCache` from it's
				// own storage.
				// Each testSuit will also call `checkEnableServerGlobalVar` to update some local variables.
				// That's the problem, each testSuit use different storage to update some same local variables.
				// So just skip `RebuildSysVarCache` in some integration testing.
				if val.(bool) {
					failpoint.Continue()
				}
			})

			if !ok {
				logutil.BgLogger().Error("LoadSysVarCacheLoop loop watch channel closed")
				watchCh = do.etcdClient.Watch(context.Background(), sysVarCacheKey)
				count++
				if count > 10 {
					time.Sleep(time.Duration(count) * time.Second)
				}
				continue
			}
			count = 0
			logutil.BgLogger().Debug("Rebuilding sysvar cache from etcd watch event.")
			err := do.rebuildSysVarCache(ctx)
			metrics.LoadSysVarCacheCounter.WithLabelValues(metrics.RetLabel(err)).Inc()
			if err != nil {
				logutil.BgLogger().Error("LoadSysVarCacheLoop failed", zap.Error(err))
			}
		}
	}, "LoadSysVarCacheLoop")
	return nil
}

// WatchTiFlashComputeNodeChange create a routine to watch if the topology of tiflash_compute node is changed.
// TODO: tiflashComputeNodeKey is not put to etcd yet(finish this when AutoScaler is done)
//
//	store cache will only be invalidated every n seconds.
func (do *Domain) WatchTiFlashComputeNodeChange() error {
	var watchCh clientv3.WatchChan
	if do.etcdClient != nil {
		watchCh = do.etcdClient.Watch(context.Background(), tiflashComputeNodeKey)
	}
	duration := 10 * time.Second
	do.wg.Run(func() {
		defer func() {
			logutil.BgLogger().Info("WatchTiFlashComputeNodeChange exit")
		}()
		defer util.Recover(metrics.LabelDomain, "WatchTiFlashComputeNodeChange", nil, false)

		var count int
		var logCount int
		for {
			ok := true
			var watched bool
			select {
			case <-do.exit:
				return
			case _, ok = <-watchCh:
				watched = true
			case <-time.After(duration):
			}
			if !ok {
				logutil.BgLogger().Error("WatchTiFlashComputeNodeChange watch channel closed")
				watchCh = do.etcdClient.Watch(context.Background(), tiflashComputeNodeKey)
				count++
				if count > 10 {
					time.Sleep(time.Duration(count) * time.Second)
				}
				continue
			}
			count = 0
			switch s := do.store.(type) {
			case tikv.Storage:
				logCount++
				s.GetRegionCache().InvalidateTiFlashComputeStores()
				if logCount == 6 {
					// Print log every 6*duration seconds.
					logutil.BgLogger().Debug("tiflash_compute store cache invalied, will update next query", zap.Bool("watched", watched))
					logCount = 0
				}
			default:
				logutil.BgLogger().Debug("No need to watch tiflash_compute store cache for non-tikv store")
				return
			}
		}
	}, "WatchTiFlashComputeNodeChange")
	return nil
}

// PrivilegeHandle returns the MySQLPrivilege.
func (do *Domain) PrivilegeHandle() *privileges.Handle {
	return do.privHandle
}

// BindHandle returns domain's bindHandle.
func (do *Domain) BindHandle() *bindinfo.BindHandle {
	return do.bindHandle.Load()
}

// LoadBindInfoLoop create a goroutine loads BindInfo in a loop, it should
// be called only once in BootstrapSession.
func (do *Domain) LoadBindInfoLoop(ctxForHandle sessionctx.Context, ctxForEvolve sessionctx.Context) error {
	ctxForHandle.GetSessionVars().InRestrictedSQL = true
	ctxForEvolve.GetSessionVars().InRestrictedSQL = true
	if !do.bindHandle.CompareAndSwap(nil, bindinfo.NewBindHandle(ctxForHandle)) {
		do.bindHandle.Load().Reset(ctxForHandle)
	}

	err := do.bindHandle.Load().Update(true)
	if err != nil || bindinfo.Lease == 0 {
		return err
	}

	owner := do.newOwnerManager(bindinfo.Prompt, bindinfo.OwnerKey)
	do.globalBindHandleWorkerLoop(owner)
	do.handleEvolvePlanTasksLoop(ctxForEvolve, owner)
	return nil
}

func (do *Domain) globalBindHandleWorkerLoop(owner owner.Manager) {
	do.wg.Run(func() {
		defer func() {
			logutil.BgLogger().Info("globalBindHandleWorkerLoop exited.")
		}()
		defer util.Recover(metrics.LabelDomain, "globalBindHandleWorkerLoop", nil, false)

		bindWorkerTicker := time.NewTicker(bindinfo.Lease)
		gcBindTicker := time.NewTicker(100 * bindinfo.Lease)
		defer func() {
			bindWorkerTicker.Stop()
			gcBindTicker.Stop()
		}()
		for {
			select {
			case <-do.exit:
				return
			case <-bindWorkerTicker.C:
				bindHandle := do.bindHandle.Load()
				err := bindHandle.Update(false)
				if err != nil {
					logutil.BgLogger().Error("update bindinfo failed", zap.Error(err))
				}
				bindHandle.DropInvalidBindRecord()
				// Get Global
				optVal, err := do.GetGlobalVar(variable.TiDBCapturePlanBaseline)
				if err == nil && variable.TiDBOptOn(optVal) {
					bindHandle.CaptureBaselines()
				}
				bindHandle.SaveEvolveTasksToStore()
			case <-gcBindTicker.C:
				if !owner.IsOwner() {
					continue
				}
				err := do.bindHandle.Load().GCBindRecord()
				if err != nil {
					logutil.BgLogger().Error("GC bind record failed", zap.Error(err))
				}
			}
		}
	}, "globalBindHandleWorkerLoop")
}

func (do *Domain) handleEvolvePlanTasksLoop(ctx sessionctx.Context, owner owner.Manager) {
	do.wg.Run(func() {
		defer func() {
			logutil.BgLogger().Info("handleEvolvePlanTasksLoop exited.")
		}()
		defer util.Recover(metrics.LabelDomain, "handleEvolvePlanTasksLoop", nil, false)

		for {
			select {
			case <-do.exit:
				owner.Cancel()
				return
			case <-time.After(bindinfo.Lease):
			}
			if owner.IsOwner() {
				err := do.bindHandle.Load().HandleEvolvePlanTask(ctx, false)
				if err != nil {
					logutil.BgLogger().Info("evolve plan failed", zap.Error(err))
				}
			}
		}
	}, "handleEvolvePlanTasksLoop")
}

// TelemetryReportLoop create a goroutine that reports usage data in a loop, it should be called only once
// in BootstrapSession.
func (do *Domain) TelemetryReportLoop(ctx sessionctx.Context) {
	ctx.GetSessionVars().InRestrictedSQL = true
	err := telemetry.InitialRun(ctx, do.GetEtcdClient())
	if err != nil {
		logutil.BgLogger().Warn("Initial telemetry run failed", zap.Error(err))
	}

	do.wg.Run(func() {
		defer func() {
			logutil.BgLogger().Info("TelemetryReportLoop exited.")
		}()
		defer util.Recover(metrics.LabelDomain, "TelemetryReportLoop", nil, false)

		owner := do.newOwnerManager(telemetry.Prompt, telemetry.OwnerKey)
		for {
			select {
			case <-do.exit:
				owner.Cancel()
				return
			case <-time.After(telemetry.ReportInterval):
				if !owner.IsOwner() {
					continue
				}
				err := telemetry.ReportUsageData(ctx, do.GetEtcdClient())
				if err != nil {
					// Only status update errors will be printed out
					logutil.BgLogger().Warn("TelemetryReportLoop status update failed", zap.Error(err))
				}
			}
		}
	}, "TelemetryReportLoop")
}

// TelemetryRotateSubWindowLoop create a goroutine that rotates the telemetry window regularly.
func (do *Domain) TelemetryRotateSubWindowLoop(ctx sessionctx.Context) {
	ctx.GetSessionVars().InRestrictedSQL = true
	do.wg.Run(func() {
		defer func() {
			logutil.BgLogger().Info("TelemetryRotateSubWindowLoop exited.")
		}()
		defer util.Recover(metrics.LabelDomain, "TelemetryRotateSubWindowLoop", nil, false)

		for {
			select {
			case <-do.exit:
				return
			case <-time.After(telemetry.SubWindowSize):
				telemetry.RotateSubWindow()
			}
		}
	}, "TelemetryRotateSubWindowLoop")
}

// SetupPlanReplayerHandle setup plan replayer handle
func (do *Domain) SetupPlanReplayerHandle(collectorSctx sessionctx.Context, workersSctxs []sessionctx.Context) {
	ctx := kv.WithInternalSourceType(context.Background(), kv.InternalTxnStats)
	do.planReplayerHandle = &planReplayerHandle{}
	do.planReplayerHandle.planReplayerTaskCollectorHandle = &planReplayerTaskCollectorHandle{
		ctx:  ctx,
		sctx: collectorSctx,
	}
	taskCH := make(chan *PlanReplayerDumpTask, 16)
	taskStatus := &planReplayerDumpTaskStatus{}
	taskStatus.finishedTaskMu.finishedTask = map[replayer.PlanReplayerTaskKey]struct{}{}
	taskStatus.runningTaskMu.runningTasks = map[replayer.PlanReplayerTaskKey]struct{}{}

	do.planReplayerHandle.planReplayerTaskDumpHandle = &planReplayerTaskDumpHandle{
		taskCH: taskCH,
		status: taskStatus,
	}
	do.planReplayerHandle.planReplayerTaskDumpHandle.workers = make([]*planReplayerTaskDumpWorker, 0)
	for i := 0; i < len(workersSctxs); i++ {
		worker := &planReplayerTaskDumpWorker{
			ctx:    ctx,
			sctx:   workersSctxs[i],
			taskCH: taskCH,
			status: taskStatus,
		}
		do.planReplayerHandle.planReplayerTaskDumpHandle.workers = append(do.planReplayerHandle.planReplayerTaskDumpHandle.workers, worker)
	}
}

<<<<<<< HEAD
// RunawayManager returns resourcegroup.RunawayManager
=======
// RunawayManager returns the runaway manager.
>>>>>>> 032c9ece
func (do *Domain) RunawayManager() *resourcegroup.RunawayManager {
	return do.runawayManager
}

<<<<<<< HEAD
// ResourceGroupsController returns rmclient.ResourceGroupsController
=======
// ResourceGroupsController returns the resource groups controller.
>>>>>>> 032c9ece
func (do *Domain) ResourceGroupsController() *rmclient.ResourceGroupsController {
	return do.resourceGroupsController
}

// SetResourceGroupsController is only used in test.
func (do *Domain) SetResourceGroupsController(controller *rmclient.ResourceGroupsController) {
	do.resourceGroupsController = controller
}

// SetupHistoricalStatsWorker setups worker
func (do *Domain) SetupHistoricalStatsWorker(ctx sessionctx.Context) {
	do.historicalStatsWorker = &HistoricalStatsWorker{
		tblCH: make(chan int64, 16),
		sctx:  ctx,
	}
}

// SetupDumpFileGCChecker setup sctx
func (do *Domain) SetupDumpFileGCChecker(ctx sessionctx.Context) {
	do.dumpFileGcChecker.setupSctx(ctx)
	do.dumpFileGcChecker.planReplayerTaskStatus = do.planReplayerHandle.status
}

// SetupExtractHandle setups extract handler
func (do *Domain) SetupExtractHandle(sctxs []sessionctx.Context) {
	do.extractTaskHandle = NewExtractHandler(sctxs)
}

var planReplayerHandleLease atomic.Uint64

func init() {
	planReplayerHandleLease.Store(uint64(10 * time.Second))
	enableDumpHistoricalStats.Store(true)
}

// DisablePlanReplayerBackgroundJob4Test disable plan replayer handle for test
func DisablePlanReplayerBackgroundJob4Test() {
	planReplayerHandleLease.Store(0)
}

// DisableDumpHistoricalStats4Test disable historical dump worker for test
func DisableDumpHistoricalStats4Test() {
	enableDumpHistoricalStats.Store(false)
}

// StartPlanReplayerHandle start plan replayer handle job
func (do *Domain) StartPlanReplayerHandle() {
	lease := planReplayerHandleLease.Load()
	if lease < 1 {
		return
	}
	do.wg.Run(func() {
		logutil.BgLogger().Info("PlanReplayerTaskCollectHandle started")
		tikcer := time.NewTicker(time.Duration(lease))
		defer func() {
			tikcer.Stop()
			logutil.BgLogger().Info("PlanReplayerTaskCollectHandle exited.")
		}()
		defer util.Recover(metrics.LabelDomain, "PlanReplayerTaskCollectHandle", nil, false)

		for {
			select {
			case <-do.exit:
				return
			case <-tikcer.C:
				err := do.planReplayerHandle.CollectPlanReplayerTask()
				if err != nil {
					logutil.BgLogger().Warn("plan replayer handle collect tasks failed", zap.Error(err))
				}
			}
		}
	}, "PlanReplayerTaskCollectHandle")

	do.wg.Run(func() {
		logutil.BgLogger().Info("PlanReplayerTaskDumpHandle started")
		defer func() {
			logutil.BgLogger().Info("PlanReplayerTaskDumpHandle exited.")
		}()
		defer util.Recover(metrics.LabelDomain, "PlanReplayerTaskDumpHandle", nil, false)

		for _, worker := range do.planReplayerHandle.planReplayerTaskDumpHandle.workers {
			go worker.run()
		}
		<-do.exit
		do.planReplayerHandle.planReplayerTaskDumpHandle.Close()
	}, "PlanReplayerTaskDumpHandle")
}

// GetPlanReplayerHandle returns plan replayer handle
func (do *Domain) GetPlanReplayerHandle() *planReplayerHandle {
	return do.planReplayerHandle
}

// GetExtractHandle returns extract handle
func (do *Domain) GetExtractHandle() *ExtractHandle {
	return do.extractTaskHandle
}

// GetDumpFileGCChecker returns dump file GC checker for plan replayer and plan trace
func (do *Domain) GetDumpFileGCChecker() *dumpFileGcChecker {
	return do.dumpFileGcChecker
}

// DumpFileGcCheckerLoop creates a goroutine that handles `exit` and `gc`.
func (do *Domain) DumpFileGcCheckerLoop() {
	do.wg.Run(func() {
		logutil.BgLogger().Info("dumpFileGcChecker started")
		gcTicker := time.NewTicker(do.dumpFileGcChecker.gcLease)
		defer func() {
			gcTicker.Stop()
			logutil.BgLogger().Info("dumpFileGcChecker exited.")
		}()
		defer util.Recover(metrics.LabelDomain, "dumpFileGcCheckerLoop", nil, false)

		for {
			select {
			case <-do.exit:
				return
			case <-gcTicker.C:
				do.dumpFileGcChecker.GCDumpFiles(time.Hour, time.Hour*24*7)
			}
		}
	}, "dumpFileGcChecker")
}

// GetHistoricalStatsWorker gets historical workers
func (do *Domain) GetHistoricalStatsWorker() *HistoricalStatsWorker {
	return do.historicalStatsWorker
}

// EnableDumpHistoricalStats used to control whether enbale dump stats for unit test
var enableDumpHistoricalStats atomic.Bool

// StartHistoricalStatsWorker start historical workers running
func (do *Domain) StartHistoricalStatsWorker() {
	if !enableDumpHistoricalStats.Load() {
		return
	}
	do.wg.Run(func() {
		logutil.BgLogger().Info("HistoricalStatsWorker started")
		defer func() {
			logutil.BgLogger().Info("HistoricalStatsWorker exited.")
		}()
		defer util.Recover(metrics.LabelDomain, "HistoricalStatsWorkerLoop", nil, false)

		for {
			select {
			case <-do.exit:
				close(do.historicalStatsWorker.tblCH)
				return
			case tblID, ok := <-do.historicalStatsWorker.tblCH:
				if !ok {
					return
				}
				err := do.historicalStatsWorker.DumpHistoricalStats(tblID, do.StatsHandle())
				if err != nil {
					logutil.BgLogger().Warn("dump historical stats failed", zap.Error(err), zap.Int64("tableID", tblID))
				}
			}
		}
	}, "HistoricalStatsWorker")
}

// StatsHandle returns the statistic handle.
func (do *Domain) StatsHandle() *handle.Handle {
	return do.statsHandle.Load()
}

// CreateStatsHandle is used only for test.
func (do *Domain) CreateStatsHandle(ctx, initStatsCtx sessionctx.Context) error {
	h, err := handle.NewHandle(ctx, initStatsCtx, do.statsLease, do.sysSessionPool, &do.sysProcesses, do.GetAutoAnalyzeProcID)
	if err != nil {
		return err
	}
	do.statsHandle.Store(h)
	return nil
}

// StatsUpdating checks if the stats worker is updating.
func (do *Domain) StatsUpdating() bool {
	return do.statsUpdating.Load() > 0
}

// SetStatsUpdating sets the value of stats updating.
func (do *Domain) SetStatsUpdating(val bool) {
	if val {
		do.statsUpdating.Store(1)
	} else {
		do.statsUpdating.Store(0)
	}
}

// ReleaseAnalyzeExec returned extra exec for Analyze
func (do *Domain) ReleaseAnalyzeExec(sctxs []sessionctx.Context) {
	do.analyzeMu.Lock()
	defer do.analyzeMu.Unlock()
	for _, ctx := range sctxs {
		do.analyzeMu.sctxs[ctx] = false
	}
}

// FetchAnalyzeExec get needed exec for analyze
func (do *Domain) FetchAnalyzeExec(need int) []sessionctx.Context {
	if need < 1 {
		return nil
	}
	count := 0
	r := make([]sessionctx.Context, 0)
	do.analyzeMu.Lock()
	defer do.analyzeMu.Unlock()
	for sctx, used := range do.analyzeMu.sctxs {
		if used {
			continue
		}
		r = append(r, sctx)
		do.analyzeMu.sctxs[sctx] = true
		count++
		if count >= need {
			break
		}
	}
	return r
}

// SetupAnalyzeExec setups exec for Analyze Executor
func (do *Domain) SetupAnalyzeExec(ctxs []sessionctx.Context) {
	do.analyzeMu.sctxs = make(map[sessionctx.Context]bool)
	for _, ctx := range ctxs {
		do.analyzeMu.sctxs[ctx] = false
	}
}

// LoadAndUpdateStatsLoop loads and updates stats info.
func (do *Domain) LoadAndUpdateStatsLoop(ctxs []sessionctx.Context, initStatsCtx sessionctx.Context) error {
	if err := do.UpdateTableStatsLoop(ctxs[0], initStatsCtx); err != nil {
		return err
	}
	do.StartLoadStatsSubWorkers(ctxs[1:])
	return nil
}

// UpdateTableStatsLoop creates a goroutine loads stats info and updates stats info in a loop.
// It will also start a goroutine to analyze tables automatically.
// It should be called only once in BootstrapSession.
func (do *Domain) UpdateTableStatsLoop(ctx, initStatsCtx sessionctx.Context) error {
	ctx.GetSessionVars().InRestrictedSQL = true
	statsHandle, err := handle.NewHandle(ctx, initStatsCtx, do.statsLease, do.sysSessionPool, &do.sysProcesses, do.GetAutoAnalyzeProcID)
	if err != nil {
		return err
	}
	do.statsHandle.Store(statsHandle)
	do.ddl.RegisterStatsHandle(statsHandle)
	// Negative stats lease indicates that it is in test, it does not need update.
	if do.statsLease >= 0 {
		do.wg.Run(do.loadStatsWorker, "loadStatsWorker")
	}
	owner := do.newOwnerManager(handle.StatsPrompt, handle.StatsOwnerKey)
	if do.indexUsageSyncLease > 0 {
		do.wg.Run(func() {
			do.syncIndexUsageWorker(owner)
		}, "syncIndexUsageWorker")
	}
	if do.statsLease <= 0 {
		// For statsLease > 0, `updateStatsWorker` handles the quit of stats owner.
		do.wg.Run(func() { quitStatsOwner(do, owner) }, "quitStatsOwner")
		return nil
	}
	do.SetStatsUpdating(true)
	do.wg.Run(func() { do.updateStatsWorker(ctx, owner) }, "updateStatsWorker")
	do.wg.Run(func() { do.autoAnalyzeWorker(owner) }, "autoAnalyzeWorker")
	do.wg.Run(func() { do.gcAnalyzeHistory(owner) }, "gcAnalyzeHistory")
	return nil
}

func quitStatsOwner(do *Domain, mgr owner.Manager) {
	<-do.exit
	mgr.Cancel()
}

// StartLoadStatsSubWorkers starts sub workers with new sessions to load stats concurrently.
func (do *Domain) StartLoadStatsSubWorkers(ctxList []sessionctx.Context) {
	statsHandle := do.StatsHandle()
	for i, ctx := range ctxList {
		statsHandle.StatsLoad.SubCtxs[i] = ctx
		do.wg.Add(1)
		go statsHandle.SubLoadWorker(ctx, do.exit, do.wg)
	}
}

func (do *Domain) newOwnerManager(prompt, ownerKey string) owner.Manager {
	id := do.ddl.OwnerManager().ID()
	var statsOwner owner.Manager
	if do.etcdClient == nil {
		statsOwner = owner.NewMockManager(context.Background(), id, do.store, ownerKey)
	} else {
		statsOwner = owner.NewOwnerManager(context.Background(), do.etcdClient, prompt, id, ownerKey)
	}
	// TODO: Need to do something when err is not nil.
	err := statsOwner.CampaignOwner()
	if err != nil {
		logutil.BgLogger().Warn("campaign owner failed", zap.Error(err))
	}
	return statsOwner
}

func (do *Domain) initStats() {
	statsHandle := do.StatsHandle()
	defer func() {
		close(statsHandle.InitStatsDone)
	}()
	t := time.Now()
	liteInitStats := config.GetGlobalConfig().Performance.LiteInitStats
	var err error
	if liteInitStats {
		err = statsHandle.InitStatsLite(do.InfoSchema())
	} else {
		err = statsHandle.InitStats(do.InfoSchema())
	}
	if err != nil {
		logutil.BgLogger().Error("init stats info failed", zap.Bool("lite", liteInitStats), zap.Duration("take time", time.Since(t)), zap.Error(err))
	} else {
		logutil.BgLogger().Info("init stats info time", zap.Bool("lite", liteInitStats), zap.Duration("take time", time.Since(t)))
	}
}

func (do *Domain) loadStatsWorker() {
	defer util.Recover(metrics.LabelDomain, "loadStatsWorker", nil, false)
	lease := do.statsLease
	if lease == 0 {
		lease = 3 * time.Second
	}
	loadTicker := time.NewTicker(lease)
	updStatsHealthyTicker := time.NewTicker(20 * lease)
	defer func() {
		loadTicker.Stop()
		updStatsHealthyTicker.Stop()
		logutil.BgLogger().Info("loadStatsWorker exited.")
	}()
	do.initStats()
	statsHandle := do.StatsHandle()
	var err error
	for {
		select {
		case <-loadTicker.C:
			err = statsHandle.RefreshVars()
			if err != nil {
				logutil.BgLogger().Debug("refresh variables failed", zap.Error(err))
			}
			err = statsHandle.Update(do.InfoSchema())
			if err != nil {
				logutil.BgLogger().Debug("update stats info failed", zap.Error(err))
			}
			err = statsHandle.LoadNeededHistograms()
			if err != nil {
				logutil.BgLogger().Debug("load histograms failed", zap.Error(err))
			}
		case <-updStatsHealthyTicker.C:
			statsHandle.UpdateStatsHealthyMetrics()
		case <-do.exit:
			return
		}
	}
}

func (do *Domain) syncIndexUsageWorker(owner owner.Manager) {
	defer util.Recover(metrics.LabelDomain, "syncIndexUsageWorker", nil, false)
	idxUsageSyncTicker := time.NewTicker(do.indexUsageSyncLease)
	gcStatsTicker := time.NewTicker(100 * do.indexUsageSyncLease)
	handle := do.StatsHandle()
	defer func() {
		idxUsageSyncTicker.Stop()
		logutil.BgLogger().Info("syncIndexUsageWorker exited.")
	}()
	for {
		select {
		case <-do.exit:
			// TODO: need flush index usage
			return
		case <-idxUsageSyncTicker.C:
			if err := handle.DumpIndexUsageToKV(); err != nil {
				logutil.BgLogger().Debug("dump index usage failed", zap.Error(err))
			}
		case <-gcStatsTicker.C:
			if !owner.IsOwner() {
				continue
			}
			if err := handle.GCIndexUsage(); err != nil {
				logutil.BgLogger().Error("[stats] gc index usage failed", zap.Error(err))
			}
		}
	}
}

func (do *Domain) updateStatsWorkerExitPreprocessing(statsHandle *handle.Handle, owner owner.Manager) {
	ch := make(chan struct{}, 1)
	timeout, cancel := context.WithTimeout(context.Background(), 10*time.Second)
	defer cancel()
	go func() {
		logutil.BgLogger().Info("updateStatsWorker is going to exit, start to flush stats")
		statsHandle.FlushStats()
		logutil.BgLogger().Info("updateStatsWorker ready to release owner")
		owner.Cancel()
		ch <- struct{}{}
	}()
	select {
	case <-ch:
		logutil.BgLogger().Info("updateStatsWorker exit preprocessing finished")
		return
	case <-timeout.Done():
		logutil.BgLogger().Warn("updateStatsWorker exit preprocessing timeout, force exiting")
		return
	}
}

func (do *Domain) updateStatsWorker(ctx sessionctx.Context, owner owner.Manager) {
	defer util.Recover(metrics.LabelDomain, "updateStatsWorker", nil, false)
	logutil.BgLogger().Info("updateStatsWorker started.")
	lease := do.statsLease
	deltaUpdateTicker := time.NewTicker(20 * lease)
	gcStatsTicker := time.NewTicker(100 * lease)
	dumpFeedbackTicker := time.NewTicker(200 * lease)
	loadFeedbackTicker := time.NewTicker(5 * lease)
	loadLockedTablesTicker := time.NewTicker(5 * lease)
	dumpColStatsUsageTicker := time.NewTicker(100 * lease)
	readMemTricker := time.NewTicker(memory.ReadMemInterval)
	statsHandle := do.StatsHandle()
	defer func() {
		dumpColStatsUsageTicker.Stop()
		loadFeedbackTicker.Stop()
		dumpFeedbackTicker.Stop()
		gcStatsTicker.Stop()
		deltaUpdateTicker.Stop()
		readMemTricker.Stop()
		do.SetStatsUpdating(false)
		logutil.BgLogger().Info("updateStatsWorker exited.")
	}()
	defer util.Recover(metrics.LabelDomain, "updateStatsWorker", nil, false)

	for {
		select {
		case <-do.exit:
			do.updateStatsWorkerExitPreprocessing(statsHandle, owner)
			return
			// This channel is sent only by ddl owner.
		case t := <-statsHandle.DDLEventCh():
			err := statsHandle.HandleDDLEvent(t)
			if err != nil {
				logutil.BgLogger().Error("handle ddl event failed", zap.String("event", t.String()), zap.Error(err))
			}
		case <-deltaUpdateTicker.C:
			err := statsHandle.DumpStatsDeltaToKV(handle.DumpDelta)
			if err != nil {
				logutil.BgLogger().Debug("dump stats delta failed", zap.Error(err))
			}
			statsHandle.UpdateErrorRate(do.InfoSchema())
		case <-loadFeedbackTicker.C:
			statsHandle.UpdateStatsByLocalFeedback(do.InfoSchema())
			if !owner.IsOwner() {
				continue
			}
			err := statsHandle.HandleUpdateStats(do.InfoSchema())
			if err != nil {
				logutil.BgLogger().Debug("update stats using feedback failed", zap.Error(err))
			}
		case <-loadLockedTablesTicker.C:
			err := statsHandle.LoadLockedTables()
			if err != nil {
				logutil.BgLogger().Debug("load locked table failed", zap.Error(err))
			}
		case <-dumpFeedbackTicker.C:
			err := statsHandle.DumpStatsFeedbackToKV()
			if err != nil {
				logutil.BgLogger().Debug("dump stats feedback failed", zap.Error(err))
			}
		case <-gcStatsTicker.C:
			if !owner.IsOwner() {
				continue
			}
			err := statsHandle.GCStats(do.InfoSchema(), do.DDL().GetLease())
			if err != nil {
				logutil.BgLogger().Debug("GC stats failed", zap.Error(err))
			}
		case <-dumpColStatsUsageTicker.C:
			err := statsHandle.DumpColStatsUsageToKV()
			if err != nil {
				logutil.BgLogger().Debug("dump column stats usage failed", zap.Error(err))
			}

		case <-readMemTricker.C:
			memory.ForceReadMemStats()
		}
	}
}

func (do *Domain) autoAnalyzeWorker(owner owner.Manager) {
	defer util.Recover(metrics.LabelDomain, "autoAnalyzeWorker", nil, false)
	statsHandle := do.StatsHandle()
	analyzeTicker := time.NewTicker(do.statsLease)
	defer func() {
		analyzeTicker.Stop()
		logutil.BgLogger().Info("autoAnalyzeWorker exited.")
	}()
	for {
		select {
		case <-analyzeTicker.C:
			if variable.RunAutoAnalyze.Load() && !do.stopAutoAnalyze.Load() && owner.IsOwner() {
				statsHandle.HandleAutoAnalyze(do.InfoSchema())
			}
		case <-do.exit:
			return
		}
	}
}

func (do *Domain) gcAnalyzeHistory(owner owner.Manager) {
	defer util.Recover(metrics.LabelDomain, "gcAnalyzeHistory", nil, false)
	const gcInterval = time.Hour
	statsHandle := do.StatsHandle()
	gcTicker := time.NewTicker(gcInterval)
	defer func() {
		gcTicker.Stop()
		logutil.BgLogger().Info("gcAnalyzeHistory exited.")
	}()
	for {
		select {
		case <-gcTicker.C:
			if owner.IsOwner() {
				const DaysToKeep = 7
				updateTime := time.Now().AddDate(0, 0, -DaysToKeep)
				err := statsHandle.DeleteAnalyzeJobs(updateTime)
				if err != nil {
					logutil.BgLogger().Warn("gc analyze history failed", zap.Error(err))
				}
			}
		case <-do.exit:
			return
		}
	}
}

// ExpensiveQueryHandle returns the expensive query handle.
func (do *Domain) ExpensiveQueryHandle() *expensivequery.Handle {
	return do.expensiveQueryHandle
}

// MemoryUsageAlarmHandle returns the memory usage alarm handle.
func (do *Domain) MemoryUsageAlarmHandle() *memoryusagealarm.Handle {
	return do.memoryUsageAlarmHandle
}

// ServerMemoryLimitHandle returns the expensive query handle.
func (do *Domain) ServerMemoryLimitHandle() *servermemorylimit.Handle {
	return do.serverMemoryLimitHandle
}

const (
	privilegeKey          = "/tidb/privilege"
	sysVarCacheKey        = "/tidb/sysvars"
	tiflashComputeNodeKey = "/tiflash/new_tiflash_compute_nodes"
)

// NotifyUpdatePrivilege updates privilege key in etcd, TiDB client that watches
// the key will get notification.
func (do *Domain) NotifyUpdatePrivilege() error {
	// No matter skip-grant-table is configured or not, sending an etcd message is required.
	// Because we need to tell other TiDB instances to update privilege data, say, we're changing the
	// password using a special TiDB instance and want the new password to take effect.
	if do.etcdClient != nil {
		row := do.etcdClient.KV
		_, err := row.Put(context.Background(), privilegeKey, "")
		if err != nil {
			logutil.BgLogger().Warn("notify update privilege failed", zap.Error(err))
		}
	}

	// If skip-grant-table is configured, do not flush privileges.
	// Because LoadPrivilegeLoop does not run and the privilege Handle is nil,
	// the call to do.PrivilegeHandle().Update would panic.
	if config.GetGlobalConfig().Security.SkipGrantTable {
		return nil
	}

	// update locally
	sysSessionPool := do.SysSessionPool()
	ctx, err := sysSessionPool.Get()
	if err != nil {
		return err
	}
	defer sysSessionPool.Put(ctx)
	return do.PrivilegeHandle().Update(ctx.(sessionctx.Context))
}

// NotifyUpdateSysVarCache updates the sysvar cache key in etcd, which other TiDB
// clients are subscribed to for updates. For the caller, the cache is also built
// synchronously so that the effect is immediate.
func (do *Domain) NotifyUpdateSysVarCache(updateLocal bool) {
	if do.etcdClient != nil {
		row := do.etcdClient.KV
		_, err := row.Put(context.Background(), sysVarCacheKey, "")
		if err != nil {
			logutil.BgLogger().Warn("notify update sysvar cache failed", zap.Error(err))
		}
	}
	// update locally
	if updateLocal {
		if err := do.rebuildSysVarCache(nil); err != nil {
			logutil.BgLogger().Error("rebuilding sysvar cache failed", zap.Error(err))
		}
	}
}

// LoadSigningCertLoop loads the signing cert periodically to make sure it's fresh new.
func (do *Domain) LoadSigningCertLoop(signingCert, signingKey string) {
	sessionstates.SetCertPath(signingCert)
	sessionstates.SetKeyPath(signingKey)

	do.wg.Run(func() {
		defer func() {
			logutil.BgLogger().Debug("loadSigningCertLoop exited.")
		}()
		defer util.Recover(metrics.LabelDomain, "LoadSigningCertLoop", nil, false)

		for {
			select {
			case <-time.After(sessionstates.LoadCertInterval):
				sessionstates.ReloadSigningCert()
			case <-do.exit:
				return
			}
		}
	}, "loadSigningCertLoop")
}

// ServerID gets serverID.
func (do *Domain) ServerID() uint64 {
	return atomic.LoadUint64(&do.serverID)
}

// IsLostConnectionToPD indicates lost connection to PD or not.
func (do *Domain) IsLostConnectionToPD() bool {
	return do.isLostConnectionToPD.Load() != 0
}

// NextConnID return next connection ID.
func (do *Domain) NextConnID() uint64 {
	return do.connIDAllocator.NextID()
}

// ReleaseConnID releases connection ID.
func (do *Domain) ReleaseConnID(connID uint64) {
	do.connIDAllocator.Release(connID)
}

// GetAutoAnalyzeProcID returns processID for auto analyze
// TODO: support IDs for concurrent auto-analyze
func (do *Domain) GetAutoAnalyzeProcID() uint64 {
	return do.connIDAllocator.GetReservedConnID(reservedConnAnalyze)
}

const (
	serverIDEtcdPath               = "/tidb/server_id"
	refreshServerIDRetryCnt        = 3
	acquireServerIDRetryInterval   = 300 * time.Millisecond
	acquireServerIDTimeout         = 10 * time.Second
	retrieveServerIDSessionTimeout = 10 * time.Second

	// reservedConnXXX must be within [0, globalconn.ReservedCount)
	reservedConnAnalyze = 0
)

var (
	// serverIDTTL should be LONG ENOUGH to avoid barbarically killing an on-going long-run SQL.
	serverIDTTL = 12 * time.Hour
	// serverIDTimeToKeepAlive is the interval that we keep serverID TTL alive periodically.
	serverIDTimeToKeepAlive = 5 * time.Minute
	// serverIDTimeToCheckPDConnectionRestored is the interval that we check connection to PD restored (after broken) periodically.
	serverIDTimeToCheckPDConnectionRestored = 10 * time.Second
	// lostConnectionToPDTimeout is the duration that when TiDB cannot connect to PD excceeds this limit,
	//   we realize the connection to PD is lost utterly, and server ID acquired before should be released.
	//   Must be SHORTER than `serverIDTTL`.
	lostConnectionToPDTimeout = 6 * time.Hour
)

var (
	ldflagIsGlobalKillTest                        = "0"  // 1:Yes, otherwise:No.
	ldflagServerIDTTL                             = "10" // in seconds.
	ldflagServerIDTimeToKeepAlive                 = "1"  // in seconds.
	ldflagServerIDTimeToCheckPDConnectionRestored = "1"  // in seconds.
	ldflagLostConnectionToPDTimeout               = "5"  // in seconds.
)

func initByLDFlagsForGlobalKill() {
	if ldflagIsGlobalKillTest == "1" {
		var (
			i   int
			err error
		)

		if i, err = strconv.Atoi(ldflagServerIDTTL); err != nil {
			panic("invalid ldflagServerIDTTL")
		}
		serverIDTTL = time.Duration(i) * time.Second

		if i, err = strconv.Atoi(ldflagServerIDTimeToKeepAlive); err != nil {
			panic("invalid ldflagServerIDTimeToKeepAlive")
		}
		serverIDTimeToKeepAlive = time.Duration(i) * time.Second

		if i, err = strconv.Atoi(ldflagServerIDTimeToCheckPDConnectionRestored); err != nil {
			panic("invalid ldflagServerIDTimeToCheckPDConnectionRestored")
		}
		serverIDTimeToCheckPDConnectionRestored = time.Duration(i) * time.Second

		if i, err = strconv.Atoi(ldflagLostConnectionToPDTimeout); err != nil {
			panic("invalid ldflagLostConnectionToPDTimeout")
		}
		lostConnectionToPDTimeout = time.Duration(i) * time.Second

		logutil.BgLogger().Info("global_kill_test is enabled", zap.Duration("serverIDTTL", serverIDTTL),
			zap.Duration("serverIDTimeToKeepAlive", serverIDTimeToKeepAlive),
			zap.Duration("serverIDTimeToCheckPDConnectionRestored", serverIDTimeToCheckPDConnectionRestored),
			zap.Duration("lostConnectionToPDTimeout", lostConnectionToPDTimeout))
	}
}

func (do *Domain) retrieveServerIDSession(ctx context.Context) (*concurrency.Session, error) {
	if do.serverIDSession != nil {
		return do.serverIDSession, nil
	}

	// `etcdClient.Grant` needs a shortterm timeout, to avoid blocking if connection to PD lost,
	//   while `etcdClient.KeepAlive` should be longterm.
	//   So we separately invoke `etcdClient.Grant` and `concurrency.NewSession` with leaseID.
	childCtx, cancel := context.WithTimeout(ctx, retrieveServerIDSessionTimeout)
	resp, err := do.etcdClient.Grant(childCtx, int64(serverIDTTL.Seconds()))
	cancel()
	if err != nil {
		logutil.BgLogger().Error("retrieveServerIDSession.Grant fail", zap.Error(err))
		return nil, err
	}
	leaseID := resp.ID

	session, err := concurrency.NewSession(do.etcdClient,
		concurrency.WithLease(leaseID), concurrency.WithContext(context.Background()))
	if err != nil {
		logutil.BgLogger().Error("retrieveServerIDSession.NewSession fail", zap.Error(err))
		return nil, err
	}
	do.serverIDSession = session
	return session, nil
}

func (do *Domain) acquireServerID(ctx context.Context) error {
	atomic.StoreUint64(&do.serverID, 0)

	session, err := do.retrieveServerIDSession(ctx)
	if err != nil {
		return err
	}

	for {
		// get a random serverID: [1, MaxServerID64]
		randServerID := rand.Int63n(int64(globalconn.MaxServerID64)) + 1 // #nosec G404
		key := fmt.Sprintf("%s/%v", serverIDEtcdPath, randServerID)
		cmp := clientv3.Compare(clientv3.CreateRevision(key), "=", 0)
		value := "0"

		childCtx, cancel := context.WithTimeout(ctx, acquireServerIDTimeout)
		txn := do.etcdClient.Txn(childCtx)
		t := txn.If(cmp)
		resp, err := t.Then(clientv3.OpPut(key, value, clientv3.WithLease(session.Lease()))).Commit()
		cancel()
		if err != nil {
			return err
		}
		if !resp.Succeeded {
			logutil.BgLogger().Info("proposed random serverID exists, will randomize again", zap.Int64("randServerID", randServerID))
			time.Sleep(acquireServerIDRetryInterval)
			continue
		}

		atomic.StoreUint64(&do.serverID, uint64(randServerID))
		logutil.BgLogger().Info("acquireServerID", zap.Uint64("serverID", do.ServerID()),
			zap.String("lease id", strconv.FormatInt(int64(session.Lease()), 16)))
		return nil
	}
}

func (do *Domain) refreshServerIDTTL(ctx context.Context) error {
	session, err := do.retrieveServerIDSession(ctx)
	if err != nil {
		return err
	}

	key := fmt.Sprintf("%s/%v", serverIDEtcdPath, do.ServerID())
	value := "0"
	err = ddlutil.PutKVToEtcd(ctx, do.etcdClient, refreshServerIDRetryCnt, key, value, clientv3.WithLease(session.Lease()))
	if err != nil {
		logutil.BgLogger().Error("refreshServerIDTTL fail", zap.Uint64("serverID", do.ServerID()), zap.Error(err))
	} else {
		logutil.BgLogger().Info("refreshServerIDTTL succeed", zap.Uint64("serverID", do.ServerID()),
			zap.String("lease id", strconv.FormatInt(int64(session.Lease()), 16)))
	}
	return err
}

func (do *Domain) serverIDKeeper() {
	defer func() {
		do.wg.Done()
		logutil.BgLogger().Info("serverIDKeeper exited.")
	}()
	defer util.Recover(metrics.LabelDomain, "serverIDKeeper", func() {
		logutil.BgLogger().Info("recover serverIDKeeper.")
		// should be called before `do.wg.Done()`, to ensure that Domain.Close() waits for the new `serverIDKeeper()` routine.
		do.wg.Add(1)
		go do.serverIDKeeper()
	}, false)

	tickerKeepAlive := time.NewTicker(serverIDTimeToKeepAlive)
	tickerCheckRestored := time.NewTicker(serverIDTimeToCheckPDConnectionRestored)
	defer func() {
		tickerKeepAlive.Stop()
		tickerCheckRestored.Stop()
	}()

	blocker := make(chan struct{}) // just used for blocking the sessionDone() when session is nil.
	sessionDone := func() <-chan struct{} {
		if do.serverIDSession == nil {
			return blocker
		}
		return do.serverIDSession.Done()
	}

	var lastSucceedTimestamp time.Time

	onConnectionToPDRestored := func() {
		logutil.BgLogger().Info("restored connection to PD")
		do.isLostConnectionToPD.Store(0)
		lastSucceedTimestamp = time.Now()

		if err := do.info.StoreServerInfo(context.Background()); err != nil {
			logutil.BgLogger().Error("StoreServerInfo failed", zap.Error(err))
		}
	}

	onConnectionToPDLost := func() {
		logutil.BgLogger().Warn("lost connection to PD")
		do.isLostConnectionToPD.Store(1)

		// Kill all connections when lost connection to PD,
		//   to avoid the possibility that another TiDB instance acquires the same serverID and generates a same connection ID,
		//   which will lead to a wrong connection killed.
		do.InfoSyncer().GetSessionManager().KillAllConnections()
	}

	for {
		select {
		case <-tickerKeepAlive.C:
			if !do.IsLostConnectionToPD() {
				if err := do.refreshServerIDTTL(context.Background()); err == nil {
					lastSucceedTimestamp = time.Now()
				} else {
					if lostConnectionToPDTimeout > 0 && time.Since(lastSucceedTimestamp) > lostConnectionToPDTimeout {
						onConnectionToPDLost()
					}
				}
			}
		case <-tickerCheckRestored.C:
			if do.IsLostConnectionToPD() {
				if err := do.acquireServerID(context.Background()); err == nil {
					onConnectionToPDRestored()
				}
			}
		case <-sessionDone():
			// inform that TTL of `serverID` is expired. See https://godoc.org/github.com/coreos/etcd/clientv3/concurrency#Session.Done
			//   Should be in `IsLostConnectionToPD` state, as `lostConnectionToPDTimeout` is shorter than `serverIDTTL`.
			//   So just set `do.serverIDSession = nil` to restart `serverID` session in `retrieveServerIDSession()`.
			logutil.BgLogger().Info("serverIDSession need restart")
			do.serverIDSession = nil
		case <-do.exit:
			return
		}
	}
}

// StartTTLJobManager creates and starts the ttl job manager
func (do *Domain) StartTTLJobManager() {
	do.wg.Run(func() {
		defer func() {
			logutil.BgLogger().Info("ttlJobManager exited.")
		}()

		ttlJobManager := ttlworker.NewJobManager(do.ddl.GetID(), do.sysSessionPool, do.store, do.etcdClient)
		do.ttlJobManager.Store(ttlJobManager)
		ttlJobManager.Start()

		<-do.exit
	}, "ttlJobManager")
}

// TTLJobManager returns the ttl job manager on this domain
func (do *Domain) TTLJobManager() *ttlworker.JobManager {
	return do.ttlJobManager.Load()
}

// StopAutoAnalyze stops (*Domain).autoAnalyzeWorker to launch new auto analyze jobs.
func (do *Domain) StopAutoAnalyze() {
	do.stopAutoAnalyze.Store(true)
}

func init() {
	initByLDFlagsForGlobalKill()
	telemetry.GetDomainInfoSchema = func(ctx sessionctx.Context) infoschema.InfoSchema {
		return GetDomain(ctx).InfoSchema()
	}
}

var (
	// ErrInfoSchemaExpired returns the error that information schema is out of date.
	ErrInfoSchemaExpired = dbterror.ClassDomain.NewStd(errno.ErrInfoSchemaExpired)
	// ErrInfoSchemaChanged returns the error that information schema is changed.
	ErrInfoSchemaChanged = dbterror.ClassDomain.NewStdErr(errno.ErrInfoSchemaChanged,
		mysql.Message(errno.MySQLErrName[errno.ErrInfoSchemaChanged].Raw+". "+kv.TxnRetryableMark, nil))
)

// SysProcesses holds the sys processes infos
type SysProcesses struct {
	mu      *sync.RWMutex
	procMap map[uint64]sessionctx.Context
}

// Track tracks the sys process into procMap
func (s *SysProcesses) Track(id uint64, proc sessionctx.Context) error {
	s.mu.Lock()
	defer s.mu.Unlock()
	if oldProc, ok := s.procMap[id]; ok && oldProc != proc {
		return errors.Errorf("The ID is in use: %v", id)
	}
	s.procMap[id] = proc
	proc.GetSessionVars().ConnectionID = id
	atomic.StoreUint32(&proc.GetSessionVars().Killed, 0)
	return nil
}

// UnTrack removes the sys process from procMap
func (s *SysProcesses) UnTrack(id uint64) {
	s.mu.Lock()
	defer s.mu.Unlock()
	if proc, ok := s.procMap[id]; ok {
		delete(s.procMap, id)
		proc.GetSessionVars().ConnectionID = 0
		atomic.StoreUint32(&proc.GetSessionVars().Killed, 0)
	}
}

// GetSysProcessList gets list of system ProcessInfo
func (s *SysProcesses) GetSysProcessList() map[uint64]*util.ProcessInfo {
	s.mu.RLock()
	defer s.mu.RUnlock()
	rs := make(map[uint64]*util.ProcessInfo)
	for connID, proc := range s.procMap {
		// if session is still tracked in this map, it's not returned to sysSessionPool yet
		if pi := proc.ShowProcess(); pi != nil && pi.ID == connID {
			rs[connID] = pi
		}
	}
	return rs
}

// KillSysProcess kills sys process with specified ID
func (s *SysProcesses) KillSysProcess(id uint64) {
	s.mu.Lock()
	defer s.mu.Unlock()
	if proc, ok := s.procMap[id]; ok {
		atomic.StoreUint32(&proc.GetSessionVars().Killed, 1)
	}
}<|MERGE_RESOLUTION|>--- conflicted
+++ resolved
@@ -1244,31 +1244,20 @@
 	do.onClose = onClose
 }
 
-<<<<<<< HEAD
-func (do *Domain) initResourceGroupsController(ctx context.Context, pdCli pd.Client) error {
-	pdClient := do.GetPDClient()
-	if pdClient == nil {
-		return errors.New("cannot setup up resource controller, should use tikv storage")
-=======
 func (do *Domain) initResourceGroupsController(ctx context.Context, pdClient pd.Client) error {
 	if pdClient == nil {
 		logutil.BgLogger().Warn("cannot setup up resource controller, should use tikv storage")
 		// return nil as unistore doesn't support it
 		return nil
->>>>>>> 032c9ece
 	}
 
 	control, err := rmclient.NewResourceGroupController(ctx, do.ServerID(), pdClient, nil, rmclient.WithMaxWaitDuration(time.Second*30))
 	if err != nil {
 		return err
 	}
-<<<<<<< HEAD
+	control.Start(ctx)
 	tikv.SetResourceControlInterceptor(control)
 	control.Start(ctx)
-=======
-	control.Start(ctx)
-	tikv.SetResourceControlInterceptor(control)
->>>>>>> 032c9ece
 	do.runawayManager = resourcegroup.NewRunawayManager(control)
 	do.resourceGroupsController = control
 	return nil
@@ -1956,20 +1945,12 @@
 	}
 }
 
-<<<<<<< HEAD
-// RunawayManager returns resourcegroup.RunawayManager
-=======
 // RunawayManager returns the runaway manager.
->>>>>>> 032c9ece
 func (do *Domain) RunawayManager() *resourcegroup.RunawayManager {
 	return do.runawayManager
 }
 
-<<<<<<< HEAD
-// ResourceGroupsController returns rmclient.ResourceGroupsController
-=======
 // ResourceGroupsController returns the resource groups controller.
->>>>>>> 032c9ece
 func (do *Domain) ResourceGroupsController() *rmclient.ResourceGroupsController {
 	return do.resourceGroupsController
 }
