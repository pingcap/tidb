// Copyright 2015 PingCAP, Inc.
//
// Licensed under the Apache License, Version 2.0 (the "License");
// you may not use this file except in compliance with the License.
// You may obtain a copy of the License at
//
//     http://www.apache.org/licenses/LICENSE-2.0
//
// Unless required by applicable law or agreed to in writing, software
// distributed under the License is distributed on an "AS IS" BASIS,
// WITHOUT WARRANTIES OR CONDITIONS OF ANY KIND, either express or implied.
// See the License for the specific language governing permissions and
// limitations under the License.

package domain

import (
	"context"
	"fmt"
	"math/rand"
	"strconv"
	"sync"
	"sync/atomic"
	"time"
	"unsafe"

	"github.com/ngaut/pools"
	"github.com/ngaut/sync2"
	"github.com/pingcap/errors"
	"github.com/pingcap/failpoint"
	"github.com/pingcap/parser/ast"
	"github.com/pingcap/parser/model"
	"github.com/pingcap/parser/mysql"
	"github.com/pingcap/parser/terror"
	"github.com/pingcap/tidb/bindinfo"
	"github.com/pingcap/tidb/config"
	"github.com/pingcap/tidb/ddl"
	ddlutil "github.com/pingcap/tidb/ddl/util"
	"github.com/pingcap/tidb/domain/infosync"
	"github.com/pingcap/tidb/errno"
	"github.com/pingcap/tidb/infoschema"
	"github.com/pingcap/tidb/infoschema/perfschema"
	"github.com/pingcap/tidb/kv"
	"github.com/pingcap/tidb/meta"
	"github.com/pingcap/tidb/metrics"
	"github.com/pingcap/tidb/owner"
	"github.com/pingcap/tidb/privilege/privileges"
	"github.com/pingcap/tidb/sessionctx"
	"github.com/pingcap/tidb/sessionctx/variable"
	"github.com/pingcap/tidb/statistics/handle"
	"github.com/pingcap/tidb/telemetry"
	"github.com/pingcap/tidb/util"
	"github.com/pingcap/tidb/util/dbterror"
	"github.com/pingcap/tidb/util/domainutil"
	"github.com/pingcap/tidb/util/expensivequery"
	"github.com/pingcap/tidb/util/logutil"
	"github.com/pingcap/tidb/util/sqlexec"
	"github.com/tikv/client-go/v2/txnkv/transaction"
	"go.etcd.io/etcd/clientv3"
	"go.etcd.io/etcd/clientv3/concurrency"
	"go.uber.org/zap"
	"google.golang.org/grpc"
	"google.golang.org/grpc/keepalive"
)

// Domain represents a storage space. Different domains can use the same database name.
// Multiple domains can be used in parallel without synchronization.
type Domain struct {
	store                kv.Storage
	infoCache            *infoschema.InfoCache
	privHandle           *privileges.Handle
	bindHandle           *bindinfo.BindHandle
	statsHandle          unsafe.Pointer
	statsLease           time.Duration
	ddl                  ddl.DDL
	info                 *infosync.InfoSyncer
	m                    sync.Mutex
	SchemaValidator      SchemaValidator
	sysSessionPool       *sessionPool
	exit                 chan struct{}
	etcdClient           *clientv3.Client
	sysVarCache          sysVarCache // replaces GlobalVariableCache
	slowQuery            *topNSlowQueries
	expensiveQueryHandle *expensivequery.Handle
	wg                   sync.WaitGroup
	statsUpdating        sync2.AtomicInt32
	cancel               context.CancelFunc
	indexUsageSyncLease  time.Duration
	planReplayer         *planReplayer

	serverID             uint64
	serverIDSession      *concurrency.Session
	isLostConnectionToPD sync2.AtomicInt32 // !0: true, 0: false.

	onClose func()
}

// loadInfoSchema loads infoschema at startTS.
// It returns:
// 1. the needed infoschema
// 2. cache hit indicator
// 3. currentSchemaVersion(before loading)
// 4. the changed table IDs if it is not full load
// 5. an error if any
func (do *Domain) loadInfoSchema(startTS uint64) (infoschema.InfoSchema, bool, int64, *transaction.RelatedSchemaChange, error) {
	snapshot := do.store.GetSnapshot(kv.NewVersion(startTS))
	m := meta.NewSnapshotMeta(snapshot)
	neededSchemaVersion, err := m.GetSchemaVersion()
	if err != nil {
		return nil, false, 0, nil, err
	}

	if is := do.infoCache.GetByVersion(neededSchemaVersion); is != nil {
		return is, true, 0, nil, nil
	}

	currentSchemaVersion := int64(0)
	if oldInfoSchema := do.infoCache.GetLatest(); oldInfoSchema != nil {
		currentSchemaVersion = oldInfoSchema.SchemaMetaVersion()
	}

	// TODO: tryLoadSchemaDiffs has potential risks of failure. And it becomes worse in history reading cases.
	// It is only kept because there is no alternative diff/partial loading solution.
	// And it is only used to diff upgrading the current latest infoschema, if:
	// 1. Not first time bootstrap loading, which needs a full load.
	// 2. It is newer than the current one, so it will be "the current one" after this function call.
	// 3. There are less 100 diffs.
	startTime := time.Now()
	if currentSchemaVersion != 0 && neededSchemaVersion > currentSchemaVersion && neededSchemaVersion-currentSchemaVersion < 100 {
		is, relatedChanges, err := do.tryLoadSchemaDiffs(m, currentSchemaVersion, neededSchemaVersion)
		if err == nil {
			do.infoCache.Insert(is, startTS)
			logutil.BgLogger().Info("diff load InfoSchema success",
				zap.Int64("currentSchemaVersion", currentSchemaVersion),
				zap.Int64("neededSchemaVersion", neededSchemaVersion),
				zap.Duration("start time", time.Since(startTime)),
				zap.Int64s("phyTblIDs", relatedChanges.PhyTblIDS),
				zap.Uint64s("actionTypes", relatedChanges.ActionTypes))
			return is, false, currentSchemaVersion, relatedChanges, nil
		}
		// We can fall back to full load, don't need to return the error.
		logutil.BgLogger().Error("failed to load schema diff", zap.Error(err))
	}

	schemas, err := do.fetchAllSchemasWithTables(m)
	if err != nil {
		return nil, false, currentSchemaVersion, nil, err
	}

	bundles, err := infosync.GetAllRuleBundles(context.TODO())
	if err != nil {
		return nil, false, currentSchemaVersion, nil, err
	}

	newISBuilder, err := infoschema.NewBuilder(do.Store()).InitWithDBInfos(schemas, bundles, neededSchemaVersion)
	if err != nil {
		return nil, false, currentSchemaVersion, nil, err
	}
	logutil.BgLogger().Info("full load InfoSchema success",
		zap.Int64("currentSchemaVersion", currentSchemaVersion),
		zap.Int64("neededSchemaVersion", neededSchemaVersion),
		zap.Duration("start time", time.Since(startTime)))

	is := newISBuilder.Build()
	do.infoCache.Insert(is, startTS)
	return is, false, currentSchemaVersion, nil, nil
}

func (do *Domain) fetchAllSchemasWithTables(m *meta.Meta) ([]*model.DBInfo, error) {
	allSchemas, err := m.ListDatabases()
	if err != nil {
		return nil, err
	}
	splittedSchemas := do.splitForConcurrentFetch(allSchemas)
	doneCh := make(chan error, len(splittedSchemas))
	for _, schemas := range splittedSchemas {
		go do.fetchSchemasWithTables(schemas, m, doneCh)
	}
	for range splittedSchemas {
		err = <-doneCh
		if err != nil {
			return nil, err
		}
	}
	return allSchemas, nil
}

// fetchSchemaConcurrency controls the goroutines to load schemas, but more goroutines
// increase the memory usage when calling json.Unmarshal(), which would cause OOM,
// so we decrease the concurrency.
const fetchSchemaConcurrency = 1

func (do *Domain) splitForConcurrentFetch(schemas []*model.DBInfo) [][]*model.DBInfo {
	groupSize := (len(schemas) + fetchSchemaConcurrency - 1) / fetchSchemaConcurrency
	splitted := make([][]*model.DBInfo, 0, fetchSchemaConcurrency)
	schemaCnt := len(schemas)
	for i := 0; i < schemaCnt; i += groupSize {
		end := i + groupSize
		if end > schemaCnt {
			end = schemaCnt
		}
		splitted = append(splitted, schemas[i:end])
	}
	return splitted
}

func (do *Domain) fetchSchemasWithTables(schemas []*model.DBInfo, m *meta.Meta, done chan error) {
	for _, di := range schemas {
		if di.State != model.StatePublic {
			// schema is not public, can't be used outside.
			continue
		}
		tables, err := m.ListTables(di.ID)
		if err != nil {
			done <- err
			return
		}
		// If TreatOldVersionUTF8AsUTF8MB4 was enable, need to convert the old version schema UTF8 charset to UTF8MB4.
		if config.GetGlobalConfig().TreatOldVersionUTF8AsUTF8MB4 {
			for _, tbInfo := range tables {
				infoschema.ConvertOldVersionUTF8ToUTF8MB4IfNeed(tbInfo)
			}
		}
		di.Tables = make([]*model.TableInfo, 0, len(tables))
		for _, tbl := range tables {
			if tbl.State != model.StatePublic {
				// schema is not public, can't be used outside.
				continue
			}
			infoschema.ConvertCharsetCollateToLowerCaseIfNeed(tbl)
			// Check whether the table is in repair mode.
			if domainutil.RepairInfo.InRepairMode() && domainutil.RepairInfo.CheckAndFetchRepairedTable(di, tbl) {
				continue
			}
			di.Tables = append(di.Tables, tbl)
		}
	}
	done <- nil
}

// tryLoadSchemaDiffs tries to only load latest schema changes.
// Return true if the schema is loaded successfully.
// Return false if the schema can not be loaded by schema diff, then we need to do full load.
// The second returned value is the delta updated table and partition IDs.
func (do *Domain) tryLoadSchemaDiffs(m *meta.Meta, usedVersion, newVersion int64) (infoschema.InfoSchema, *transaction.RelatedSchemaChange, error) {
	var diffs []*model.SchemaDiff
	for usedVersion < newVersion {
		usedVersion++
		diff, err := m.GetSchemaDiff(usedVersion)
		if err != nil {
			return nil, nil, err
		}
		if diff == nil {
			// If diff is missing for any version between used and new version, we fall back to full reload.
			return nil, nil, fmt.Errorf("failed to get schemadiff")
		}
		diffs = append(diffs, diff)
	}
	builder := infoschema.NewBuilder(do.Store()).InitWithOldInfoSchema(do.infoCache.GetLatest())
	phyTblIDs := make([]int64, 0, len(diffs))
	actions := make([]uint64, 0, len(diffs))
	for _, diff := range diffs {
		IDs, err := builder.ApplyDiff(m, diff)
		if err != nil {
			return nil, nil, err
		}
		if canSkipSchemaCheckerDDL(diff.Type) {
			continue
		}
		phyTblIDs = append(phyTblIDs, IDs...)
		for i := 0; i < len(IDs); i++ {
			actions = append(actions, uint64(1<<diff.Type))
		}
	}
	is := builder.Build()
	relatedChange := transaction.RelatedSchemaChange{}
	relatedChange.PhyTblIDS = phyTblIDs
	relatedChange.ActionTypes = actions
	return is, &relatedChange, nil
}

func canSkipSchemaCheckerDDL(tp model.ActionType) bool {
	switch tp {
	case model.ActionUpdateTiFlashReplicaStatus, model.ActionSetTiFlashReplica:
		return true
	}
	return false
}

// InfoSchema gets the latest information schema from domain.
func (do *Domain) InfoSchema() infoschema.InfoSchema {
	return do.infoCache.GetLatest()
}

// GetSnapshotInfoSchema gets a snapshot information schema.
func (do *Domain) GetSnapshotInfoSchema(snapshotTS uint64) (infoschema.InfoSchema, error) {
	// if the snapshotTS is new enough, we can get infoschema directly through sanpshotTS.
	if is := do.infoCache.GetBySnapshotTS(snapshotTS); is != nil {
		return is, nil
	}
	is, _, _, _, err := do.loadInfoSchema(snapshotTS)
	return is, err
}

// GetSnapshotMeta gets a new snapshot meta at startTS.
func (do *Domain) GetSnapshotMeta(startTS uint64) (*meta.Meta, error) {
	snapshot := do.store.GetSnapshot(kv.NewVersion(startTS))
	return meta.NewSnapshotMeta(snapshot), nil
}

// DDL gets DDL from domain.
func (do *Domain) DDL() ddl.DDL {
	return do.ddl
}

// InfoSyncer gets infoSyncer from domain.
func (do *Domain) InfoSyncer() *infosync.InfoSyncer {
	return do.info
}

// Store gets KV store from domain.
func (do *Domain) Store() kv.Storage {
	return do.store
}

// GetScope gets the status variables scope.
func (do *Domain) GetScope(status string) variable.ScopeFlag {
	// Now domain status variables scope are all default scope.
	return variable.DefaultStatusVarScopeFlag
}

// Reload reloads InfoSchema.
// It's public in order to do the test.
func (do *Domain) Reload() error {
	failpoint.Inject("ErrorMockReloadFailed", func(val failpoint.Value) {
		if val.(bool) {
			failpoint.Return(errors.New("mock reload failed"))
		}
	})

	// Lock here for only once at the same time.
	do.m.Lock()
	defer do.m.Unlock()

	startTime := time.Now()
	ver, err := do.store.CurrentVersion(kv.GlobalTxnScope)
	if err != nil {
		return err
	}

	is, hitCache, oldSchemaVersion, changes, err := do.loadInfoSchema(ver.Ver)
	metrics.LoadSchemaDuration.Observe(time.Since(startTime).Seconds())
	if err != nil {
		metrics.LoadSchemaCounter.WithLabelValues("failed").Inc()
		return err
	}
	metrics.LoadSchemaCounter.WithLabelValues("succ").Inc()

	// only update if it is not from cache
	if !hitCache {
		// loaded newer schema
		if oldSchemaVersion < is.SchemaMetaVersion() {
			// Update self schema version to etcd.
			err = do.ddl.SchemaSyncer().UpdateSelfVersion(context.Background(), is.SchemaMetaVersion())
			if err != nil {
				logutil.BgLogger().Info("update self version failed",
					zap.Int64("oldSchemaVersion", oldSchemaVersion),
					zap.Int64("neededSchemaVersion", is.SchemaMetaVersion()), zap.Error(err))
			}
		}

		// it is full load
		if changes == nil {
			logutil.BgLogger().Info("full load and reset schema validator")
			do.SchemaValidator.Reset()
		}
	}

	// lease renew, so it must be executed despite it is cache or not
	do.SchemaValidator.Update(ver.Ver, oldSchemaVersion, is.SchemaMetaVersion(), changes)

	lease := do.DDL().GetLease()
	sub := time.Since(startTime)
	// Reload interval is lease / 2, if load schema time elapses more than this interval,
	// some query maybe responded by ErrInfoSchemaExpired error.
	if sub > (lease/2) && lease > 0 {
		logutil.BgLogger().Warn("loading schema takes a long time", zap.Duration("take time", sub))
	}

	return nil
}

// LogSlowQuery keeps topN recent slow queries in domain.
func (do *Domain) LogSlowQuery(query *SlowQueryInfo) {
	do.slowQuery.mu.RLock()
	defer do.slowQuery.mu.RUnlock()
	if do.slowQuery.mu.closed {
		return
	}

	select {
	case do.slowQuery.ch <- query:
	default:
	}
}

// ShowSlowQuery returns the slow queries.
func (do *Domain) ShowSlowQuery(showSlow *ast.ShowSlow) []*SlowQueryInfo {
	msg := &showSlowMessage{
		request: showSlow,
	}
	msg.Add(1)
	do.slowQuery.msgCh <- msg
	msg.Wait()
	return msg.result
}

func (do *Domain) topNSlowQueryLoop() {
	defer util.Recover(metrics.LabelDomain, "topNSlowQueryLoop", nil, false)
	ticker := time.NewTicker(time.Minute * 10)
	defer func() {
		ticker.Stop()
		do.wg.Done()
		logutil.BgLogger().Info("topNSlowQueryLoop exited.")
	}()
	for {
		select {
		case now := <-ticker.C:
			do.slowQuery.RemoveExpired(now)
		case info, ok := <-do.slowQuery.ch:
			if !ok {
				return
			}
			do.slowQuery.Append(info)
		case msg := <-do.slowQuery.msgCh:
			req := msg.request
			switch req.Tp {
			case ast.ShowSlowTop:
				msg.result = do.slowQuery.QueryTop(int(req.Count), req.Kind)
			case ast.ShowSlowRecent:
				msg.result = do.slowQuery.QueryRecent(int(req.Count))
			default:
				msg.result = do.slowQuery.QueryAll()
			}
			msg.Done()
		}
	}
}

func (do *Domain) infoSyncerKeeper() {
	defer func() {
		do.wg.Done()
		logutil.BgLogger().Info("infoSyncerKeeper exited.")
		util.Recover(metrics.LabelDomain, "infoSyncerKeeper", nil, false)
	}()
	ticker := time.NewTicker(infosync.ReportInterval)
	defer ticker.Stop()
	for {
		select {
		case <-ticker.C:
			do.info.ReportMinStartTS(do.Store())
		case <-do.info.Done():
			logutil.BgLogger().Info("server info syncer need to restart")
			if err := do.info.Restart(context.Background()); err != nil {
				logutil.BgLogger().Error("server info syncer restart failed", zap.Error(err))
			} else {
				logutil.BgLogger().Info("server info syncer restarted")
			}
		case <-do.exit:
			return
		}
	}
}

func (do *Domain) topologySyncerKeeper() {
	defer util.Recover(metrics.LabelDomain, "topologySyncerKeeper", nil, false)
	ticker := time.NewTicker(infosync.TopologyTimeToRefresh)
	defer func() {
		ticker.Stop()
		do.wg.Done()
		logutil.BgLogger().Info("topologySyncerKeeper exited.")
	}()

	for {
		select {
		case <-ticker.C:
			err := do.info.StoreTopologyInfo(context.Background())
			if err != nil {
				logutil.BgLogger().Error("refresh topology in loop failed", zap.Error(err))
			}
		case <-do.info.TopologyDone():
			logutil.BgLogger().Info("server topology syncer need to restart")
			if err := do.info.RestartTopology(context.Background()); err != nil {
				logutil.BgLogger().Error("server topology syncer restart failed", zap.Error(err))
			} else {
				logutil.BgLogger().Info("server topology syncer restarted")
			}
		case <-do.exit:
			return
		}
	}
}

func (do *Domain) loadSchemaInLoop(ctx context.Context, lease time.Duration) {
	defer util.Recover(metrics.LabelDomain, "loadSchemaInLoop", nil, true)
	// Lease renewal can run at any frequency.
	// Use lease/2 here as recommend by paper.
	ticker := time.NewTicker(lease / 2)
	defer func() {
		ticker.Stop()
		do.wg.Done()
		logutil.BgLogger().Info("loadSchemaInLoop exited.")
	}()
	syncer := do.ddl.SchemaSyncer()

	for {
		select {
		case <-ticker.C:
			err := do.Reload()
			if err != nil {
				logutil.BgLogger().Error("reload schema in loop failed", zap.Error(err))
			}
		case _, ok := <-syncer.GlobalVersionCh():
			err := do.Reload()
			if err != nil {
				logutil.BgLogger().Error("reload schema in loop failed", zap.Error(err))
			}
			if !ok {
				logutil.BgLogger().Warn("reload schema in loop, schema syncer need rewatch")
				// Make sure the rewatch doesn't affect load schema, so we watch the global schema version asynchronously.
				syncer.WatchGlobalSchemaVer(context.Background())
			}
		case <-syncer.Done():
			// The schema syncer stops, we need stop the schema validator to synchronize the schema version.
			logutil.BgLogger().Info("reload schema in loop, schema syncer need restart")
			// The etcd is responsible for schema synchronization, we should ensure there is at most two different schema version
			// in the TiDB cluster, to make the data/schema be consistent. If we lost connection/session to etcd, the cluster
			// will treats this TiDB as a down instance, and etcd will remove the key of `/tidb/ddl/all_schema_versions/tidb-id`.
			// Say the schema version now is 1, the owner is changing the schema version to 2, it will not wait for this down TiDB syncing the schema,
			// then continue to change the TiDB schema to version 3. Unfortunately, this down TiDB schema version will still be version 1.
			// And version 1 is not consistent to version 3. So we need to stop the schema validator to prohibit the DML executing.
			do.SchemaValidator.Stop()
			err := do.mustRestartSyncer(ctx)
			if err != nil {
				logutil.BgLogger().Error("reload schema in loop, schema syncer restart failed", zap.Error(err))
				break
			}
			// The schema maybe changed, must reload schema then the schema validator can restart.
			exitLoop := do.mustReload()
			// domain is cosed.
			if exitLoop {
				logutil.BgLogger().Error("domain is closed, exit loadSchemaInLoop")
				return
			}
			do.SchemaValidator.Restart()
			logutil.BgLogger().Info("schema syncer restarted")
		case <-do.exit:
			return
		}
	}
}

// mustRestartSyncer tries to restart the SchemaSyncer.
// It returns until it's successful or the domain is stoped.
func (do *Domain) mustRestartSyncer(ctx context.Context) error {
	syncer := do.ddl.SchemaSyncer()

	for {
		err := syncer.Restart(ctx)
		if err == nil {
			return nil
		}
		// If the domain has stopped, we return an error immediately.
		if do.isClose() {
			return err
		}
		logutil.BgLogger().Error("restart the schema syncer failed", zap.Error(err))
		time.Sleep(time.Second)
	}
}

// mustReload tries to Reload the schema, it returns until it's successful or the domain is closed.
// it returns false when it is successful, returns true when the domain is closed.
func (do *Domain) mustReload() (exitLoop bool) {
	for {
		err := do.Reload()
		if err == nil {
			logutil.BgLogger().Info("mustReload succeed")
			return false
		}

		// If the domain is closed, we returns immediately.
		logutil.BgLogger().Info("reload the schema failed", zap.Error(err))
		if do.isClose() {
			return true
		}
		time.Sleep(200 * time.Millisecond)
	}
}

func (do *Domain) isClose() bool {
	select {
	case <-do.exit:
		logutil.BgLogger().Info("domain is closed")
		return true
	default:
	}
	return false
}

// Close closes the Domain and release its resource.
func (do *Domain) Close() {
	if do == nil {
		return
	}
	startTime := time.Now()
	if do.ddl != nil {
		terror.Log(do.ddl.Stop())
	}
	if do.info != nil {
		do.info.RemoveServerInfo()
		do.info.RemoveMinStartTS()
	}
	close(do.exit)
	if do.etcdClient != nil {
		terror.Log(errors.Trace(do.etcdClient.Close()))
	}

	do.slowQuery.Close()
	do.cancel()
	do.wg.Wait()
	do.sysSessionPool.Close()
	variable.UnregisterStatistics(do.bindHandle)
	if do.onClose != nil {
		do.onClose()
	}
	logutil.BgLogger().Info("domain closed", zap.Duration("take time", time.Since(startTime)))
}

const resourceIdleTimeout = 3 * time.Minute // resources in the ResourcePool will be recycled after idleTimeout

// NewDomain creates a new domain. Should not create multiple domains for the same store.
<<<<<<< HEAD
func NewDomain(store kv.Storage, ddlLease time.Duration, statsLease time.Duration, idxUsageSyncLease time.Duration, planReplayerGCLease time.Duration, factory pools.Factory) *Domain {
=======
func NewDomain(store kv.Storage, ddlLease time.Duration, statsLease time.Duration, idxUsageSyncLease time.Duration, factory pools.Factory, onClose func()) *Domain {
>>>>>>> c82c9d70
	capacity := 200 // capacity of the sysSessionPool size
	do := &Domain{
		store:               store,
		exit:                make(chan struct{}),
		sysSessionPool:      newSessionPool(capacity, factory),
		statsLease:          statsLease,
		infoCache:           infoschema.NewCache(16),
		slowQuery:           newTopNSlowQueries(30, time.Hour*24*7, 500),
		indexUsageSyncLease: idxUsageSyncLease,
<<<<<<< HEAD
		planReplayer:        &planReplayer{planReplayerGCLease: planReplayerGCLease},
=======
		onClose:             onClose,
>>>>>>> c82c9d70
	}

	do.SchemaValidator = NewSchemaValidator(ddlLease, do)
	do.expensiveQueryHandle = expensivequery.NewExpensiveQueryHandle(do.exit)
	return do
}

const serverIDForStandalone = 1 // serverID for standalone deployment.

// Init initializes a domain.
func (do *Domain) Init(ddlLease time.Duration, sysFactory func(*Domain) (pools.Resource, error)) error {
	perfschema.Init()
	if ebd, ok := do.store.(kv.EtcdBackend); ok {
		var addrs []string
		var err error
		if addrs, err = ebd.EtcdAddrs(); err != nil {
			return err
		}
		if addrs != nil {
			cfg := config.GetGlobalConfig()
			// silence etcd warn log, when domain closed, it won't randomly print warn log
			// see details at the issue https://github.com/pingcap/tidb/issues/15479
			etcdLogCfg := zap.NewProductionConfig()
			etcdLogCfg.Level = zap.NewAtomicLevelAt(zap.ErrorLevel)
			cli, err := clientv3.New(clientv3.Config{
				LogConfig:        &etcdLogCfg,
				Endpoints:        addrs,
				AutoSyncInterval: 30 * time.Second,
				DialTimeout:      5 * time.Second,
				DialOptions: []grpc.DialOption{
					grpc.WithBackoffMaxDelay(time.Second * 3),
					grpc.WithKeepaliveParams(keepalive.ClientParameters{
						Time:    time.Duration(cfg.TiKVClient.GrpcKeepAliveTime) * time.Second,
						Timeout: time.Duration(cfg.TiKVClient.GrpcKeepAliveTimeout) * time.Second,
					}),
				},
				TLS: ebd.TLSConfig(),
			})
			if err != nil {
				return errors.Trace(err)
			}
			do.etcdClient = cli
		}
	}

	// TODO: Here we create new sessions with sysFac in DDL,
	// which will use `do` as Domain instead of call `domap.Get`.
	// That's because `domap.Get` requires a lock, but before
	// we initialize Domain finish, we can't require that again.
	// After we remove the lazy logic of creating Domain, we
	// can simplify code here.
	sysFac := func() (pools.Resource, error) {
		return sysFactory(do)
	}
	sysCtxPool := pools.NewResourcePool(sysFac, 2, 2, resourceIdleTimeout)
	ctx, cancelFunc := context.WithCancel(context.Background())
	do.cancel = cancelFunc
	var callback ddl.Callback
	newCallbackFunc, err := ddl.GetCustomizedHook("default_hook")
	if err != nil {
		return errors.Trace(err)
	}
	callback = newCallbackFunc(do)
	d := do.ddl
	do.ddl = ddl.NewDDL(
		ctx,
		ddl.WithEtcdClient(do.etcdClient),
		ddl.WithStore(do.store),
		ddl.WithInfoCache(do.infoCache),
		ddl.WithHook(callback),
		ddl.WithLease(ddlLease),
	)
	err = do.ddl.Start(sysCtxPool)
	if err != nil {
		return err
	}
	failpoint.Inject("MockReplaceDDL", func(val failpoint.Value) {
		if val.(bool) {
			if err := do.ddl.Stop(); err != nil {
				logutil.BgLogger().Error("stop DDL failed", zap.Error(err))
			}
			do.ddl = d
		}
	})

	skipRegisterToDashboard := config.GetGlobalConfig().SkipRegisterToDashboard
	err = do.ddl.SchemaSyncer().Init(ctx)
	if err != nil {
		return err
	}

	if config.GetGlobalConfig().Experimental.EnableGlobalKill {
		if do.etcdClient != nil {
			err := do.acquireServerID(ctx)
			if err != nil {
				logutil.BgLogger().Error("acquire serverID failed", zap.Error(err))
				do.isLostConnectionToPD.Set(1) // will retry in `do.serverIDKeeper`
			} else {
				do.isLostConnectionToPD.Set(0)
			}

			do.wg.Add(1)
			go do.serverIDKeeper()
		} else {
			// set serverID for standalone deployment to enable 'KILL'.
			atomic.StoreUint64(&do.serverID, serverIDForStandalone)
		}
	}

	do.info, err = infosync.GlobalInfoSyncerInit(ctx, do.ddl.GetID(), do.ServerID, do.etcdClient, skipRegisterToDashboard)
	if err != nil {
		return err
	}
	err = do.Reload()
	if err != nil {
		return err
	}

	// Only when the store is local that the lease value is 0.
	// If the store is local, it doesn't need loadSchemaInLoop.
	if ddlLease > 0 {
		do.wg.Add(1)
		// Local store needs to get the change information for every DDL state in each session.
		go do.loadSchemaInLoop(ctx, ddlLease)
	}
	do.wg.Add(1)
	go do.topNSlowQueryLoop()

	do.wg.Add(1)
	go do.infoSyncerKeeper()

	if !skipRegisterToDashboard {
		do.wg.Add(1)
		go do.topologySyncerKeeper()
	}

	return nil
}

type sessionPool struct {
	resources chan pools.Resource
	factory   pools.Factory
	mu        struct {
		sync.RWMutex
		closed bool
	}
}

func newSessionPool(cap int, factory pools.Factory) *sessionPool {
	return &sessionPool{
		resources: make(chan pools.Resource, cap),
		factory:   factory,
	}
}

func (p *sessionPool) Get() (resource pools.Resource, err error) {
	var ok bool
	select {
	case resource, ok = <-p.resources:
		if !ok {
			err = errors.New("session pool closed")
		}
	default:
		resource, err = p.factory()
	}
	return
}

func (p *sessionPool) Put(resource pools.Resource) {
	p.mu.RLock()
	defer p.mu.RUnlock()
	if p.mu.closed {
		resource.Close()
		return
	}

	select {
	case p.resources <- resource:
	default:
		resource.Close()
	}
}
func (p *sessionPool) Close() {
	p.mu.Lock()
	if p.mu.closed {
		p.mu.Unlock()
		return
	}
	p.mu.closed = true
	close(p.resources)
	p.mu.Unlock()

	for r := range p.resources {
		r.Close()
	}
}

// SysSessionPool returns the system session pool.
func (do *Domain) SysSessionPool() *sessionPool {
	return do.sysSessionPool
}

// GetEtcdClient returns the etcd client.
func (do *Domain) GetEtcdClient() *clientv3.Client {
	return do.etcdClient
}

// LoadPrivilegeLoop create a goroutine loads privilege tables in a loop, it
// should be called only once in BootstrapSession.
func (do *Domain) LoadPrivilegeLoop(ctx sessionctx.Context) error {
	ctx.GetSessionVars().InRestrictedSQL = true
	_, err := ctx.(sqlexec.SQLExecutor).ExecuteInternal(context.Background(), "set @@autocommit = 1")
	if err != nil {
		return err
	}
	do.privHandle = privileges.NewHandle()
	err = do.privHandle.Update(ctx)
	if err != nil {
		return err
	}

	var watchCh clientv3.WatchChan
	duration := 5 * time.Minute
	if do.etcdClient != nil {
		watchCh = do.etcdClient.Watch(context.Background(), privilegeKey)
		duration = 10 * time.Minute
	}

	do.wg.Add(1)
	go func() {
		defer func() {
			do.wg.Done()
			logutil.BgLogger().Info("loadPrivilegeInLoop exited.")
			util.Recover(metrics.LabelDomain, "loadPrivilegeInLoop", nil, false)
		}()
		var count int
		for {
			ok := true
			select {
			case <-do.exit:
				return
			case _, ok = <-watchCh:
			case <-time.After(duration):
			}
			if !ok {
				logutil.BgLogger().Error("load privilege loop watch channel closed")
				watchCh = do.etcdClient.Watch(context.Background(), privilegeKey)
				count++
				if count > 10 {
					time.Sleep(time.Duration(count) * time.Second)
				}
				continue
			}

			count = 0
			err := do.privHandle.Update(ctx)
			metrics.LoadPrivilegeCounter.WithLabelValues(metrics.RetLabel(err)).Inc()
			if err != nil {
				logutil.BgLogger().Error("load privilege failed", zap.Error(err))
			}
		}
	}()
	return nil
}

// LoadSysVarCacheLoop create a goroutine loads sysvar cache in a loop,
// it should be called only once in BootstrapSession.
func (do *Domain) LoadSysVarCacheLoop(ctx sessionctx.Context) error {
	err := do.rebuildSysVarCache()
	if err != nil {
		return err
	}
	var watchCh clientv3.WatchChan
	duration := 30 * time.Second
	if do.etcdClient != nil {
		watchCh = do.etcdClient.Watch(context.Background(), sysVarCacheKey)
	}
	do.wg.Add(1)
	go func() {
		defer func() {
			do.wg.Done()
			logutil.BgLogger().Info("LoadSysVarCacheLoop exited.")
			util.Recover(metrics.LabelDomain, "LoadSysVarCacheLoop", nil, false)
		}()
		var count int
		for {
			ok := true
			select {
			case <-do.exit:
				return
			case _, ok = <-watchCh:
			case <-time.After(duration):
			}

			failpoint.Inject("skipLoadSysVarCacheLoop", func(val failpoint.Value) {
				// In some pkg integration test, there are many testSuite, and each testSuite has separate storage and
				// `LoadSysVarCacheLoop` background goroutine. Then each testSuite `RebuildSysVarCache` from it's
				// own storage.
				// Each testSuit will also call `checkEnableServerGlobalVar` to update some local variables.
				// That's the problem, each testSuit use different storage to update some same local variables.
				// So just skip `RebuildSysVarCache` in some integration testing.
				if val.(bool) {
					failpoint.Continue()
				}
			})

			if !ok {
				logutil.BgLogger().Error("LoadSysVarCacheLoop loop watch channel closed")
				watchCh = do.etcdClient.Watch(context.Background(), sysVarCacheKey)
				count++
				if count > 10 {
					time.Sleep(time.Duration(count) * time.Second)
				}
				continue
			}
			count = 0
			logutil.BgLogger().Debug("Rebuilding sysvar cache from etcd watch event.")
			err := do.rebuildSysVarCache()
			metrics.LoadSysVarCacheCounter.WithLabelValues(metrics.RetLabel(err)).Inc()
			if err != nil {
				logutil.BgLogger().Error("LoadSysVarCacheLoop failed", zap.Error(err))
			}
		}
	}()
	return nil
}

// PrivilegeHandle returns the MySQLPrivilege.
func (do *Domain) PrivilegeHandle() *privileges.Handle {
	return do.privHandle
}

// BindHandle returns domain's bindHandle.
func (do *Domain) BindHandle() *bindinfo.BindHandle {
	return do.bindHandle
}

// LoadBindInfoLoop create a goroutine loads BindInfo in a loop, it should
// be called only once in BootstrapSession.
func (do *Domain) LoadBindInfoLoop(ctxForHandle sessionctx.Context, ctxForEvolve sessionctx.Context) error {
	ctxForHandle.GetSessionVars().InRestrictedSQL = true
	ctxForEvolve.GetSessionVars().InRestrictedSQL = true
	do.bindHandle = bindinfo.NewBindHandle(ctxForHandle)
	err := do.bindHandle.Update(true)
	if err != nil || bindinfo.Lease == 0 {
		return err
	}

	owner := do.newOwnerManager(bindinfo.Prompt, bindinfo.OwnerKey)
	do.globalBindHandleWorkerLoop(owner)
	do.handleEvolvePlanTasksLoop(ctxForEvolve, owner)
	return nil
}

func (do *Domain) globalBindHandleWorkerLoop(owner owner.Manager) {
	do.wg.Add(1)
	go func() {
		defer func() {
			do.wg.Done()
			logutil.BgLogger().Info("globalBindHandleWorkerLoop exited.")
			util.Recover(metrics.LabelDomain, "globalBindHandleWorkerLoop", nil, false)
		}()
		bindWorkerTicker := time.NewTicker(bindinfo.Lease)
		gcBindTicker := time.NewTicker(100 * bindinfo.Lease)
		defer func() {
			bindWorkerTicker.Stop()
			gcBindTicker.Stop()
		}()
		for {
			select {
			case <-do.exit:
				return
			case <-bindWorkerTicker.C:
				err := do.bindHandle.Update(false)
				if err != nil {
					logutil.BgLogger().Error("update bindinfo failed", zap.Error(err))
				}
				do.bindHandle.DropInvalidBindRecord()
				if variable.TiDBOptOn(variable.CapturePlanBaseline.GetVal()) {
					do.bindHandle.CaptureBaselines()
				}
				do.bindHandle.SaveEvolveTasksToStore()
			case <-gcBindTicker.C:
				if !owner.IsOwner() {
					continue
				}
				err := do.bindHandle.GCBindRecord()
				if err != nil {
					logutil.BgLogger().Error("GC bind record failed", zap.Error(err))
				}
			}
		}
	}()
}

func (do *Domain) handleEvolvePlanTasksLoop(ctx sessionctx.Context, owner owner.Manager) {
	do.wg.Add(1)
	go func() {
		defer func() {
			do.wg.Done()
			logutil.BgLogger().Info("handleEvolvePlanTasksLoop exited.")
			util.Recover(metrics.LabelDomain, "handleEvolvePlanTasksLoop", nil, false)
		}()
		for {
			select {
			case <-do.exit:
				owner.Cancel()
				return
			case <-time.After(bindinfo.Lease):
			}
			if owner.IsOwner() {
				err := do.bindHandle.HandleEvolvePlanTask(ctx, false)
				if err != nil {
					logutil.BgLogger().Info("evolve plan failed", zap.Error(err))
				}
			}
		}
	}()
}

// TelemetryReportLoop create a goroutine that reports usage data in a loop, it should be called only once
// in BootstrapSession.
func (do *Domain) TelemetryReportLoop(ctx sessionctx.Context) {
	ctx.GetSessionVars().InRestrictedSQL = true
	err := telemetry.InitialRun(ctx, do.GetEtcdClient())
	if err != nil {
		logutil.BgLogger().Warn("Initial telemetry run failed", zap.Error(err))
	}

	do.wg.Add(1)
	go func() {
		defer func() {
			do.wg.Done()
			logutil.BgLogger().Info("TelemetryReportLoop exited.")
			util.Recover(metrics.LabelDomain, "TelemetryReportLoop", nil, false)
		}()
		owner := do.newOwnerManager(telemetry.Prompt, telemetry.OwnerKey)
		for {
			select {
			case <-do.exit:
				owner.Cancel()
				return
			case <-time.After(telemetry.ReportInterval):
				if !owner.IsOwner() {
					continue
				}
				err := telemetry.ReportUsageData(ctx, do.GetEtcdClient())
				if err != nil {
					// Only status update errors will be printed out
					logutil.BgLogger().Warn("TelemetryReportLoop status update failed", zap.Error(err))
				}
			}
		}
	}()
}

// TelemetryRotateSubWindowLoop create a goroutine that rotates the telemetry window regularly.
func (do *Domain) TelemetryRotateSubWindowLoop(ctx sessionctx.Context) {
	ctx.GetSessionVars().InRestrictedSQL = true
	do.wg.Add(1)
	go func() {
		defer func() {
			do.wg.Done()
			logutil.BgLogger().Info("TelemetryRotateSubWindowLoop exited.")
			util.Recover(metrics.LabelDomain, "TelemetryRotateSubWindowLoop", nil, false)
		}()
		for {
			select {
			case <-do.exit:
				return
			case <-time.After(telemetry.SubWindowSize):
				telemetry.RotateSubWindow()
			}
		}
	}()
}

func (do *Domain) PlanReplayerGC4Test() {
	do.planReplayer.planReplayerGC(0)
}

func (do *Domain) PlanReplayerLoop(ctx sessionctx.Context) {
	do.wg.Add(1)
	go func() {
		gcTicker := time.NewTicker(do.planReplayer.planReplayerGCLease)
		defer func() {
			gcTicker.Stop()
			do.wg.Done()
			logutil.BgLogger().Info("PlanRecreatorLoop exited.")
		}()
		for {
			select {
			case <-do.exit:
				return
			case <-gcTicker.C:
				do.planReplayer.planReplayerGC(time.Hour)
			}
		}
	}()
}

// StatsHandle returns the statistic handle.
func (do *Domain) StatsHandle() *handle.Handle {
	return (*handle.Handle)(atomic.LoadPointer(&do.statsHandle))
}

// CreateStatsHandle is used only for test.
func (do *Domain) CreateStatsHandle(ctx sessionctx.Context) error {
	h, err := handle.NewHandle(ctx, do.statsLease, do.sysSessionPool)
	if err != nil {
		return err
	}
	atomic.StorePointer(&do.statsHandle, unsafe.Pointer(h))
	return nil
}

// StatsUpdating checks if the stats worker is updating.
func (do *Domain) StatsUpdating() bool {
	return do.statsUpdating.Get() > 0
}

// SetStatsUpdating sets the value of stats updating.
func (do *Domain) SetStatsUpdating(val bool) {
	if val {
		do.statsUpdating.Set(1)
	} else {
		do.statsUpdating.Set(0)
	}
}

// RunAutoAnalyze indicates if this TiDB server starts auto analyze worker and can run auto analyze job.
var RunAutoAnalyze = true

// UpdateTableStatsLoop creates a goroutine loads stats info and updates stats info in a loop.
// It will also start a goroutine to analyze tables automatically.
// It should be called only once in BootstrapSession.
func (do *Domain) UpdateTableStatsLoop(ctx sessionctx.Context) error {
	ctx.GetSessionVars().InRestrictedSQL = true
	statsHandle, err := handle.NewHandle(ctx, do.statsLease, do.sysSessionPool)
	if err != nil {
		return err
	}
	atomic.StorePointer(&do.statsHandle, unsafe.Pointer(statsHandle))
	do.ddl.RegisterStatsHandle(statsHandle)
	// Negative stats lease indicates that it is in test, it does not need update.
	if do.statsLease >= 0 {
		do.wg.Add(1)
		go do.loadStatsWorker()
	}
	owner := do.newOwnerManager(handle.StatsPrompt, handle.StatsOwnerKey)
	if do.indexUsageSyncLease > 0 {
		do.wg.Add(1)
		go do.syncIndexUsageWorker(owner)
	}
	if do.statsLease <= 0 {
		return nil
	}
	do.wg.Add(1)
	do.SetStatsUpdating(true)
	go do.updateStatsWorker(ctx, owner)
	if RunAutoAnalyze {
		do.wg.Add(1)
		go do.autoAnalyzeWorker(owner)
	}
	return nil
}

func (do *Domain) newOwnerManager(prompt, ownerKey string) owner.Manager {
	id := do.ddl.OwnerManager().ID()
	var statsOwner owner.Manager
	if do.etcdClient == nil {
		statsOwner = owner.NewMockManager(context.Background(), id)
	} else {
		statsOwner = owner.NewOwnerManager(context.Background(), do.etcdClient, prompt, id, ownerKey)
	}
	// TODO: Need to do something when err is not nil.
	err := statsOwner.CampaignOwner()
	if err != nil {
		logutil.BgLogger().Warn("campaign owner failed", zap.Error(err))
	}
	return statsOwner
}

func (do *Domain) loadStatsWorker() {
	defer util.Recover(metrics.LabelDomain, "loadStatsWorker", nil, false)
	lease := do.statsLease
	if lease == 0 {
		lease = 3 * time.Second
	}
	loadTicker := time.NewTicker(lease)
	defer func() {
		loadTicker.Stop()
		do.wg.Done()
		logutil.BgLogger().Info("loadStatsWorker exited.")
	}()
	statsHandle := do.StatsHandle()
	t := time.Now()
	err := statsHandle.InitStats(do.InfoSchema())
	if err != nil {
		logutil.BgLogger().Debug("init stats info failed", zap.Error(err))
	} else {
		logutil.BgLogger().Info("init stats info time", zap.Duration("take time", time.Since(t)))
	}
	for {
		select {
		case <-loadTicker.C:
			err = statsHandle.RefreshVars()
			if err != nil {
				logutil.BgLogger().Debug("refresh variables failed", zap.Error(err))
			}
			err = statsHandle.Update(do.InfoSchema())
			if err != nil {
				logutil.BgLogger().Debug("update stats info failed", zap.Error(err))
			}
			err = statsHandle.LoadNeededHistograms()
			if err != nil {
				logutil.BgLogger().Debug("load histograms failed", zap.Error(err))
			}
		case <-do.exit:
			return
		}
	}
}

func (do *Domain) syncIndexUsageWorker(owner owner.Manager) {
	defer util.Recover(metrics.LabelDomain, "syncIndexUsageWorker", nil, false)
	idxUsageSyncTicker := time.NewTicker(do.indexUsageSyncLease)
	gcStatsTicker := time.NewTicker(100 * do.indexUsageSyncLease)
	handle := do.StatsHandle()
	defer func() {
		idxUsageSyncTicker.Stop()
		do.wg.Done()
		logutil.BgLogger().Info("syncIndexUsageWorker exited.")
	}()
	for {
		select {
		case <-do.exit:
			// TODO: need flush index usage
			return
		case <-idxUsageSyncTicker.C:
			if err := handle.DumpIndexUsageToKV(); err != nil {
				logutil.BgLogger().Debug("dump index usage failed", zap.Error(err))
			}
		case <-gcStatsTicker.C:
			if !owner.IsOwner() {
				continue
			}
			if err := handle.GCIndexUsage(); err != nil {
				logutil.BgLogger().Error("[stats] gc index usage failed", zap.Error(err))
			}
		}
	}
}

func (do *Domain) updateStatsWorker(ctx sessionctx.Context, owner owner.Manager) {
	defer util.Recover(metrics.LabelDomain, "updateStatsWorker", nil, false)
	lease := do.statsLease
	deltaUpdateTicker := time.NewTicker(20 * lease)
	gcStatsTicker := time.NewTicker(100 * lease)
	dumpFeedbackTicker := time.NewTicker(200 * lease)
	loadFeedbackTicker := time.NewTicker(5 * lease)
	statsHandle := do.StatsHandle()
	defer func() {
		loadFeedbackTicker.Stop()
		dumpFeedbackTicker.Stop()
		gcStatsTicker.Stop()
		deltaUpdateTicker.Stop()
		do.SetStatsUpdating(false)
		do.wg.Done()
		logutil.BgLogger().Info("updateStatsWorker exited.")
	}()
	for {
		select {
		case <-do.exit:
			statsHandle.FlushStats()
			owner.Cancel()
			return
			// This channel is sent only by ddl owner.
		case t := <-statsHandle.DDLEventCh():
			err := statsHandle.HandleDDLEvent(t)
			if err != nil {
				logutil.BgLogger().Debug("handle ddl event failed", zap.Error(err))
			}
		case <-deltaUpdateTicker.C:
			err := statsHandle.DumpStatsDeltaToKV(handle.DumpDelta)
			if err != nil {
				logutil.BgLogger().Debug("dump stats delta failed", zap.Error(err))
			}
			statsHandle.UpdateErrorRate(do.InfoSchema())
		case <-loadFeedbackTicker.C:
			statsHandle.UpdateStatsByLocalFeedback(do.InfoSchema())
			if !owner.IsOwner() {
				continue
			}
			err := statsHandle.HandleUpdateStats(do.InfoSchema())
			if err != nil {
				logutil.BgLogger().Debug("update stats using feedback failed", zap.Error(err))
			}
		case <-dumpFeedbackTicker.C:
			err := statsHandle.DumpStatsFeedbackToKV()
			if err != nil {
				logutil.BgLogger().Debug("dump stats feedback failed", zap.Error(err))
			}
		case <-gcStatsTicker.C:
			if !owner.IsOwner() {
				continue
			}
			err := statsHandle.GCStats(do.InfoSchema(), do.DDL().GetLease())
			if err != nil {
				logutil.BgLogger().Debug("GC stats failed", zap.Error(err))
			}
		}
	}
}

func (do *Domain) autoAnalyzeWorker(owner owner.Manager) {
	defer util.Recover(metrics.LabelDomain, "autoAnalyzeWorker", nil, false)
	statsHandle := do.StatsHandle()
	analyzeTicker := time.NewTicker(do.statsLease)
	defer func() {
		analyzeTicker.Stop()
		do.wg.Done()
		logutil.BgLogger().Info("autoAnalyzeWorker exited.")
	}()
	for {
		select {
		case <-analyzeTicker.C:
			if owner.IsOwner() {
				statsHandle.HandleAutoAnalyze(do.InfoSchema())
			}
		case <-do.exit:
			return
		}
	}
}

// ExpensiveQueryHandle returns the expensive query handle.
func (do *Domain) ExpensiveQueryHandle() *expensivequery.Handle {
	return do.expensiveQueryHandle
}

const (
	privilegeKey   = "/tidb/privilege"
	sysVarCacheKey = "/tidb/sysvars"
)

// NotifyUpdatePrivilege updates privilege key in etcd, TiDB client that watches
// the key will get notification.
func (do *Domain) NotifyUpdatePrivilege(ctx sessionctx.Context) {
	if do.etcdClient != nil {
		row := do.etcdClient.KV
		_, err := row.Put(context.Background(), privilegeKey, "")
		if err != nil {
			logutil.BgLogger().Warn("notify update privilege failed", zap.Error(err))
		}
	}
	// update locally
	exec := ctx.(sqlexec.RestrictedSQLExecutor)
	if stmt, err := exec.ParseWithParams(context.Background(), `FLUSH PRIVILEGES`); err == nil {
		_, _, err := exec.ExecRestrictedStmt(context.Background(), stmt)
		if err != nil {
			logutil.BgLogger().Error("unable to update privileges", zap.Error(err))
		}
	}
}

// NotifyUpdateSysVarCache updates the sysvar cache key in etcd, which other TiDB
// clients are subscribed to for updates. For the caller, the cache is also built
// synchronously so that the effect is immediate.
func (do *Domain) NotifyUpdateSysVarCache() {
	if do.etcdClient != nil {
		row := do.etcdClient.KV
		_, err := row.Put(context.Background(), sysVarCacheKey, "")
		if err != nil {
			logutil.BgLogger().Warn("notify update sysvar cache failed", zap.Error(err))
		}
	}
	// update locally
	if err := do.rebuildSysVarCache(); err != nil {
		logutil.BgLogger().Error("rebuilding sysvar cache failed", zap.Error(err))
	}
}

// ServerID gets serverID.
func (do *Domain) ServerID() uint64 {
	return atomic.LoadUint64(&do.serverID)
}

// IsLostConnectionToPD indicates lost connection to PD or not.
func (do *Domain) IsLostConnectionToPD() bool {
	return do.isLostConnectionToPD.Get() != 0
}

const (
	serverIDEtcdPath               = "/tidb/server_id"
	refreshServerIDRetryCnt        = 3
	acquireServerIDRetryInterval   = 300 * time.Millisecond
	acquireServerIDTimeout         = 10 * time.Second
	retrieveServerIDSessionTimeout = 10 * time.Second
)

var (
	// serverIDTTL should be LONG ENOUGH to avoid barbarically killing an on-going long-run SQL.
	serverIDTTL = 12 * time.Hour
	// serverIDTimeToKeepAlive is the interval that we keep serverID TTL alive periodically.
	serverIDTimeToKeepAlive = 5 * time.Minute
	// serverIDTimeToCheckPDConnectionRestored is the interval that we check connection to PD restored (after broken) periodically.
	serverIDTimeToCheckPDConnectionRestored = 10 * time.Second
	// lostConnectionToPDTimeout is the duration that when TiDB cannot connect to PD excceeds this limit,
	//   we realize the connection to PD is lost utterly, and server ID acquired before should be released.
	//   Must be SHORTER than `serverIDTTL`.
	lostConnectionToPDTimeout = 6 * time.Hour
)

var (
	ldflagIsGlobalKillTest                        = "0"  // 1:Yes, otherwise:No.
	ldflagServerIDTTL                             = "10" // in seconds.
	ldflagServerIDTimeToKeepAlive                 = "1"  // in seconds.
	ldflagServerIDTimeToCheckPDConnectionRestored = "1"  // in seconds.
	ldflagLostConnectionToPDTimeout               = "5"  // in seconds.
)

func initByLDFlagsForGlobalKill() {
	if ldflagIsGlobalKillTest == "1" {
		var (
			i   int
			err error
		)

		if i, err = strconv.Atoi(ldflagServerIDTTL); err != nil {
			panic("invalid ldflagServerIDTTL")
		}
		serverIDTTL = time.Duration(i) * time.Second

		if i, err = strconv.Atoi(ldflagServerIDTimeToKeepAlive); err != nil {
			panic("invalid ldflagServerIDTimeToKeepAlive")
		}
		serverIDTimeToKeepAlive = time.Duration(i) * time.Second

		if i, err = strconv.Atoi(ldflagServerIDTimeToCheckPDConnectionRestored); err != nil {
			panic("invalid ldflagServerIDTimeToCheckPDConnectionRestored")
		}
		serverIDTimeToCheckPDConnectionRestored = time.Duration(i) * time.Second

		if i, err = strconv.Atoi(ldflagLostConnectionToPDTimeout); err != nil {
			panic("invalid ldflagLostConnectionToPDTimeout")
		}
		lostConnectionToPDTimeout = time.Duration(i) * time.Second

		logutil.BgLogger().Info("global_kill_test is enabled", zap.Duration("serverIDTTL", serverIDTTL),
			zap.Duration("serverIDTimeToKeepAlive", serverIDTimeToKeepAlive),
			zap.Duration("serverIDTimeToCheckPDConnectionRestored", serverIDTimeToCheckPDConnectionRestored),
			zap.Duration("lostConnectionToPDTimeout", lostConnectionToPDTimeout))
	}
}

func (do *Domain) retrieveServerIDSession(ctx context.Context) (*concurrency.Session, error) {
	if do.serverIDSession != nil {
		return do.serverIDSession, nil
	}

	// `etcdClient.Grant` needs a shortterm timeout, to avoid blocking if connection to PD lost,
	//   while `etcdClient.KeepAlive` should be longterm.
	//   So we separately invoke `etcdClient.Grant` and `concurrency.NewSession` with leaseID.
	childCtx, cancel := context.WithTimeout(ctx, retrieveServerIDSessionTimeout)
	resp, err := do.etcdClient.Grant(childCtx, int64(serverIDTTL.Seconds()))
	cancel()
	if err != nil {
		logutil.BgLogger().Error("retrieveServerIDSession.Grant fail", zap.Error(err))
		return nil, err
	}
	leaseID := resp.ID

	session, err := concurrency.NewSession(do.etcdClient,
		concurrency.WithLease(leaseID), concurrency.WithContext(context.Background()))
	if err != nil {
		logutil.BgLogger().Error("retrieveServerIDSession.NewSession fail", zap.Error(err))
		return nil, err
	}
	do.serverIDSession = session
	return session, nil
}

func (do *Domain) acquireServerID(ctx context.Context) error {
	atomic.StoreUint64(&do.serverID, 0)

	session, err := do.retrieveServerIDSession(ctx)
	if err != nil {
		return err
	}

	for {
		randServerID := rand.Int63n(int64(util.MaxServerID)) + 1 // get a random serverID: [1, MaxServerID] #nosec G404
		key := fmt.Sprintf("%s/%v", serverIDEtcdPath, randServerID)
		cmp := clientv3.Compare(clientv3.CreateRevision(key), "=", 0)
		value := "0"

		childCtx, cancel := context.WithTimeout(ctx, acquireServerIDTimeout)
		txn := do.etcdClient.Txn(childCtx)
		t := txn.If(cmp)
		resp, err := t.Then(clientv3.OpPut(key, value, clientv3.WithLease(session.Lease()))).Commit()
		cancel()
		if err != nil {
			return err
		}
		if !resp.Succeeded {
			logutil.BgLogger().Info("proposed random serverID exists, will randomize again", zap.Int64("randServerID", randServerID))
			time.Sleep(acquireServerIDRetryInterval)
			continue
		}

		atomic.StoreUint64(&do.serverID, uint64(randServerID))
		logutil.BgLogger().Info("acquireServerID", zap.Uint64("serverID", do.ServerID()),
			zap.String("lease id", strconv.FormatInt(int64(session.Lease()), 16)))
		return nil
	}
}

func (do *Domain) refreshServerIDTTL(ctx context.Context) error {
	session, err := do.retrieveServerIDSession(ctx)
	if err != nil {
		return err
	}

	key := fmt.Sprintf("%s/%v", serverIDEtcdPath, do.ServerID())
	value := "0"
	err = ddlutil.PutKVToEtcd(ctx, do.etcdClient, refreshServerIDRetryCnt, key, value, clientv3.WithLease(session.Lease()))
	if err != nil {
		logutil.BgLogger().Error("refreshServerIDTTL fail", zap.Uint64("serverID", do.ServerID()), zap.Error(err))
	} else {
		logutil.BgLogger().Info("refreshServerIDTTL succeed", zap.Uint64("serverID", do.ServerID()),
			zap.String("lease id", strconv.FormatInt(int64(session.Lease()), 16)))
	}
	return err
}

func (do *Domain) serverIDKeeper() {
	defer func() {
		do.wg.Done()
		logutil.BgLogger().Info("serverIDKeeper exited.")
	}()
	defer util.Recover(metrics.LabelDomain, "serverIDKeeper", func() {
		logutil.BgLogger().Info("recover serverIDKeeper.")
		// should be called before `do.wg.Done()`, to ensure that Domain.Close() waits for the new `serverIDKeeper()` routine.
		do.wg.Add(1)
		go do.serverIDKeeper()
	}, false)

	tickerKeepAlive := time.NewTicker(serverIDTimeToKeepAlive)
	tickerCheckRestored := time.NewTicker(serverIDTimeToCheckPDConnectionRestored)
	defer func() {
		tickerKeepAlive.Stop()
		tickerCheckRestored.Stop()
	}()

	blocker := make(chan struct{}) // just used for blocking the sessionDone() when session is nil.
	sessionDone := func() <-chan struct{} {
		if do.serverIDSession == nil {
			return blocker
		}
		return do.serverIDSession.Done()
	}

	var lastSucceedTimestamp time.Time

	onConnectionToPDRestored := func() {
		logutil.BgLogger().Info("restored connection to PD")
		do.isLostConnectionToPD.Set(0)
		lastSucceedTimestamp = time.Now()

		if err := do.info.StoreServerInfo(context.Background()); err != nil {
			logutil.BgLogger().Error("StoreServerInfo failed", zap.Error(err))
		}
	}

	onConnectionToPDLost := func() {
		logutil.BgLogger().Warn("lost connection to PD")
		do.isLostConnectionToPD.Set(1)

		// Kill all connections when lost connection to PD,
		//   to avoid the possibility that another TiDB instance acquires the same serverID and generates a same connection ID,
		//   which will lead to a wrong connection killed.
		do.InfoSyncer().GetSessionManager().KillAllConnections()
	}

	for {
		select {
		case <-tickerKeepAlive.C:
			if !do.IsLostConnectionToPD() {
				if err := do.refreshServerIDTTL(context.Background()); err == nil {
					lastSucceedTimestamp = time.Now()
				} else {
					if lostConnectionToPDTimeout > 0 && time.Since(lastSucceedTimestamp) > lostConnectionToPDTimeout {
						onConnectionToPDLost()
					}
				}
			}
		case <-tickerCheckRestored.C:
			if do.IsLostConnectionToPD() {
				if err := do.acquireServerID(context.Background()); err == nil {
					onConnectionToPDRestored()
				}
			}
		case <-sessionDone():
			// inform that TTL of `serverID` is expired. See https://godoc.org/github.com/coreos/etcd/clientv3/concurrency#Session.Done
			//   Should be in `IsLostConnectionToPD` state, as `lostConnectionToPDTimeout` is shorter than `serverIDTTL`.
			//   So just set `do.serverIDSession = nil` to restart `serverID` session in `retrieveServerIDSession()`.
			logutil.BgLogger().Info("serverIDSession need restart")
			do.serverIDSession = nil
		case <-do.exit:
			return
		}
	}
}

func init() {
	initByLDFlagsForGlobalKill()
}

var (
	// ErrInfoSchemaExpired returns the error that information schema is out of date.
	ErrInfoSchemaExpired = dbterror.ClassDomain.NewStd(errno.ErrInfoSchemaExpired)
	// ErrInfoSchemaChanged returns the error that information schema is changed.
	ErrInfoSchemaChanged = dbterror.ClassDomain.NewStdErr(errno.ErrInfoSchemaChanged,
		mysql.Message(errno.MySQLErrName[errno.ErrInfoSchemaChanged].Raw+". "+kv.TxnRetryableMark, nil))
)<|MERGE_RESOLUTION|>--- conflicted
+++ resolved
@@ -640,11 +640,7 @@
 const resourceIdleTimeout = 3 * time.Minute // resources in the ResourcePool will be recycled after idleTimeout
 
 // NewDomain creates a new domain. Should not create multiple domains for the same store.
-<<<<<<< HEAD
-func NewDomain(store kv.Storage, ddlLease time.Duration, statsLease time.Duration, idxUsageSyncLease time.Duration, planReplayerGCLease time.Duration, factory pools.Factory) *Domain {
-=======
-func NewDomain(store kv.Storage, ddlLease time.Duration, statsLease time.Duration, idxUsageSyncLease time.Duration, factory pools.Factory, onClose func()) *Domain {
->>>>>>> c82c9d70
+func NewDomain(store kv.Storage, ddlLease time.Duration, statsLease time.Duration, idxUsageSyncLease time.Duration, planReplayerGCLease time.Duration, factory pools.Factory, onClose func()) *Domain {
 	capacity := 200 // capacity of the sysSessionPool size
 	do := &Domain{
 		store:               store,
@@ -654,11 +650,8 @@
 		infoCache:           infoschema.NewCache(16),
 		slowQuery:           newTopNSlowQueries(30, time.Hour*24*7, 500),
 		indexUsageSyncLease: idxUsageSyncLease,
-<<<<<<< HEAD
 		planReplayer:        &planReplayer{planReplayerGCLease: planReplayerGCLease},
-=======
 		onClose:             onClose,
->>>>>>> c82c9d70
 	}
 
 	do.SchemaValidator = NewSchemaValidator(ddlLease, do)
