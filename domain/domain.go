// Copyright 2015 PingCAP, Inc.
//
// Licensed under the Apache License, Version 2.0 (the "License");
// you may not use this file except in compliance with the License.
// You may obtain a copy of the License at
//
//     http://www.apache.org/licenses/LICENSE-2.0
//
// Unless required by applicable law or agreed to in writing, software
// distributed under the License is distributed on an "AS IS" BASIS,
// See the License for the specific language governing permissions and
// limitations under the License.

package domain

import (
	"crypto/tls"
	"os"
	"sync"
	"sync/atomic"
	"time"
	"unsafe"

	"github.com/coreos/etcd/clientv3"
	"github.com/grpc-ecosystem/go-grpc-prometheus"
	"github.com/juju/errors"
	"github.com/ngaut/pools"
	"github.com/pingcap/tidb/ddl"
	"github.com/pingcap/tidb/infoschema"
	"github.com/pingcap/tidb/kv"
	"github.com/pingcap/tidb/meta"
	"github.com/pingcap/tidb/metrics"
	"github.com/pingcap/tidb/model"
	"github.com/pingcap/tidb/owner"
	"github.com/pingcap/tidb/privilege/privileges"
	"github.com/pingcap/tidb/sessionctx"
	"github.com/pingcap/tidb/sessionctx/variable"
	"github.com/pingcap/tidb/statistics"
	"github.com/pingcap/tidb/terror"
	"github.com/pingcap/tidb/util"
	log "github.com/sirupsen/logrus"
	"golang.org/x/net/context"
	"google.golang.org/grpc"
)

// Domain represents a storage space. Different domains can use the same database name.
// Multiple domains can be used in parallel without synchronization.
type Domain struct {
	store           kv.Storage
	infoHandle      *infoschema.Handle
	privHandle      *privileges.Handle
	statsHandle     unsafe.Pointer
	statsLease      time.Duration
	ddl             ddl.DDL
	m               sync.Mutex
	SchemaValidator SchemaValidator
	sysSessionPool  *pools.ResourcePool
	exit            chan struct{}
	etcdClient      *clientv3.Client
	wg              sync.WaitGroup
	gvc             GlobalVariableCache

	MockReloadFailed MockFailure // It mocks reload failed.
}

// loadInfoSchema loads infoschema at startTS into handle, usedSchemaVersion is the currently used
// infoschema version, if it is the same as the schema version at startTS, we don't need to reload again.
// It returns the latest schema version, the changed table IDs, whether it's a full load and an error.
func (do *Domain) loadInfoSchema(handle *infoschema.Handle, usedSchemaVersion int64, startTS uint64) (int64, []int64, bool, error) {
	var fullLoad bool
	snapshot, err := do.store.GetSnapshot(kv.NewVersion(startTS))
	if err != nil {
		return 0, nil, fullLoad, errors.Trace(err)
	}
	m := meta.NewSnapshotMeta(snapshot)
	latestSchemaVersion, err := m.GetSchemaVersion()
	if err != nil {
		return 0, nil, fullLoad, errors.Trace(err)
	}
	if usedSchemaVersion != 0 && usedSchemaVersion == latestSchemaVersion {
		return latestSchemaVersion, nil, fullLoad, nil
	}

	// Update self schema version to etcd.
	defer func() {
		if err != nil {
			log.Info("[ddl] not update self schema version to etcd")
			return
		}
		err = do.ddl.SchemaSyncer().UpdateSelfVersion(context.Background(), latestSchemaVersion)
		if err != nil {
			log.Infof("[ddl] update self version from %v to %v failed %v", usedSchemaVersion, latestSchemaVersion, err)
		}
	}()

	startTime := time.Now()
	ok, tblIDs, err := do.tryLoadSchemaDiffs(m, usedSchemaVersion, latestSchemaVersion)
	if err != nil {
		// We can fall back to full load, don't need to return the error.
		log.Errorf("[ddl] failed to load schema diff err %v", err)
	}
	if ok {
		log.Infof("[ddl] diff load InfoSchema from version %d to %d in %v, tableIDs %v",
			usedSchemaVersion, latestSchemaVersion, time.Since(startTime), tblIDs)
		return latestSchemaVersion, tblIDs, fullLoad, nil
	}

	fullLoad = true
	schemas, err := do.fetchAllSchemasWithTables(m)
	if err != nil {
		return 0, nil, fullLoad, errors.Trace(err)
	}

	newISBuilder, err := infoschema.NewBuilder(handle).InitWithDBInfos(schemas, latestSchemaVersion)
	if err != nil {
		return 0, nil, fullLoad, errors.Trace(err)
	}
	log.Infof("[ddl] full load InfoSchema from version %d to %d, in %v",
		usedSchemaVersion, latestSchemaVersion, time.Since(startTime))
	newISBuilder.Build()
	return latestSchemaVersion, nil, fullLoad, nil
}

func (do *Domain) fetchAllSchemasWithTables(m *meta.Meta) ([]*model.DBInfo, error) {
	allSchemas, err := m.ListDatabases()
	if err != nil {
		return nil, errors.Trace(err)
	}
	splittedSchemas := do.splitForConcurrentFetch(allSchemas)
	doneCh := make(chan error, len(splittedSchemas))
	for _, schemas := range splittedSchemas {
		go do.fetchSchemasWithTables(schemas, m, doneCh)
	}
	for range splittedSchemas {
		err = <-doneCh
		if err != nil {
			return nil, errors.Trace(err)
		}
	}
	return allSchemas, nil
}

const fetchSchemaConcurrency = 8

func (do *Domain) splitForConcurrentFetch(schemas []*model.DBInfo) [][]*model.DBInfo {
	groupSize := (len(schemas) + fetchSchemaConcurrency - 1) / fetchSchemaConcurrency
	splitted := make([][]*model.DBInfo, 0, fetchSchemaConcurrency)
	schemaCnt := len(schemas)
	for i := 0; i < schemaCnt; i += groupSize {
		end := i + groupSize
		if end > schemaCnt {
			end = schemaCnt
		}
		splitted = append(splitted, schemas[i:end])
	}
	return splitted
}

func (do *Domain) fetchSchemasWithTables(schemas []*model.DBInfo, m *meta.Meta, done chan error) {
	for _, di := range schemas {
		if di.State != model.StatePublic {
			// schema is not public, can't be used outside.
			continue
		}
		tables, err := m.ListTables(di.ID)
		if err != nil {
			done <- err
			return
		}
		di.Tables = make([]*model.TableInfo, 0, len(tables))
		for _, tbl := range tables {
			if tbl.State != model.StatePublic {
				// schema is not public, can't be used outside.
				continue
			}
			di.Tables = append(di.Tables, tbl)
		}
	}
	done <- nil
}

const (
	initialVersion         = 0
	maxNumberOfDiffsToLoad = 100
)

func isTooOldSchema(usedVersion, newVersion int64) bool {
	if usedVersion == initialVersion || newVersion-usedVersion > maxNumberOfDiffsToLoad {
		return true
	}
	return false
}

// tryLoadSchemaDiffs tries to only load latest schema changes.
// Return true if the schema is loaded successfully.
// Return false if the schema can not be loaded by schema diff, then we need to do full load.
// The second returned value is the delta updated table IDs.
func (do *Domain) tryLoadSchemaDiffs(m *meta.Meta, usedVersion, newVersion int64) (bool, []int64, error) {
	// If there isn't any used version, or used version is too old, we do full load.
	if isTooOldSchema(usedVersion, newVersion) {
		return false, nil, nil
	}
	if usedVersion > newVersion {
		// When user use History Read feature, history schema will be loaded.
		// usedVersion may be larger than newVersion, full load is needed.
		return false, nil, nil
	}
	var diffs []*model.SchemaDiff
	for usedVersion < newVersion {
		usedVersion++
		diff, err := m.GetSchemaDiff(usedVersion)
		if err != nil {
			return false, nil, errors.Trace(err)
		}
		if diff == nil {
			// If diff is missing for any version between used and new version, we fall back to full reload.
			return false, nil, nil
		}
		diffs = append(diffs, diff)
	}
	builder := infoschema.NewBuilder(do.infoHandle).InitWithOldInfoSchema()
	tblIDs := make([]int64, 0, len(diffs))
	for _, diff := range diffs {
		ids, err := builder.ApplyDiff(m, diff)
		if err != nil {
			return false, nil, errors.Trace(err)
		}
		tblIDs = append(tblIDs, ids...)
	}
	builder.Build()
	return true, tblIDs, nil
}

// InfoSchema gets information schema from domain.
func (do *Domain) InfoSchema() infoschema.InfoSchema {
	return do.infoHandle.Get()
}

// GetSnapshotInfoSchema gets a snapshot information schema.
func (do *Domain) GetSnapshotInfoSchema(snapshotTS uint64) (infoschema.InfoSchema, error) {
	snapHandle := do.infoHandle.EmptyClone()
	_, _, _, err := do.loadInfoSchema(snapHandle, do.infoHandle.Get().SchemaMetaVersion(), snapshotTS)
	if err != nil {
		return nil, errors.Trace(err)
	}
	return snapHandle.Get(), nil
}

// DDL gets DDL from domain.
func (do *Domain) DDL() ddl.DDL {
	return do.ddl
}

// Store gets KV store from domain.
func (do *Domain) Store() kv.Storage {
	return do.store
}

// GetScope gets the status variables scope.
func (do *Domain) GetScope(status string) variable.ScopeFlag {
	// Now domain status variables scope are all default scope.
	return variable.DefaultStatusVarScopeFlag
}

func (do *Domain) mockReloadFailed() error {
	return errors.New("mock reload failed")
}

// Reload reloads InfoSchema.
// It's public in order to do the test.
func (do *Domain) Reload() error {
	// for test
	if do.MockReloadFailed.getValue() {
		return do.mockReloadFailed()
	}

	// Lock here for only once at the same time.
	do.m.Lock()
	defer do.m.Unlock()

	startTime := time.Now()

	var err error
	var latestSchemaVersion int64

	ver, err := do.store.CurrentVersion()
	if err != nil {
		return errors.Trace(err)
	}

	schemaVersion := int64(0)
	oldInfoSchema := do.infoHandle.Get()
	if oldInfoSchema != nil {
		schemaVersion = oldInfoSchema.SchemaMetaVersion()
	}

	var (
		fullLoad        bool
		changedTableIDs []int64
	)
	latestSchemaVersion, changedTableIDs, fullLoad, err = do.loadInfoSchema(do.infoHandle, schemaVersion, ver.Ver)
	metrics.LoadSchemaDuration.Observe(time.Since(startTime).Seconds())
	if err != nil {
		metrics.LoadSchemaCounter.WithLabelValues("failed").Inc()
		return errors.Trace(err)
	}
	metrics.LoadSchemaCounter.WithLabelValues("succ").Inc()

	if fullLoad {
		log.Info("[ddl] full load and reset schema validator.")
		do.SchemaValidator.Reset()
	}
	do.SchemaValidator.Update(ver.Ver, schemaVersion, latestSchemaVersion, changedTableIDs)

	lease := do.DDL().GetLease()
	sub := time.Since(startTime)
	// Reload interval is lease / 2, if load schema time elapses more than this interval,
	// some query maybe responded by ErrInfoSchemaExpired error.
	if sub > (lease/2) && lease > 0 {
		log.Warnf("[ddl] loading schema takes a long time %v", sub)
	}

	return nil
}

func (do *Domain) loadSchemaInLoop(lease time.Duration) {
	defer do.wg.Done()
	// Lease renewal can run at any frequency.
	// Use lease/2 here as recommend by paper.
	ticker := time.NewTicker(lease / 2)
	defer ticker.Stop()
	defer recoverInDomain("loadSchemaInLoop", true)
	syncer := do.ddl.SchemaSyncer()

	for {
		select {
		case <-ticker.C:
			err := do.Reload()
			if err != nil {
				log.Errorf("[ddl] reload schema in loop err %v", errors.ErrorStack(err))
			}
		case _, ok := <-syncer.GlobalVersionCh():
			err := do.Reload()
			if err != nil {
				log.Errorf("[ddl] reload schema in loop err %v", errors.ErrorStack(err))
			}
			if !ok {
				log.Warn("[ddl] reload schema in loop, schema syncer need rewatch")
				// Make sure the rewatch doesn't affect load schema, so we watch the global schema version asynchronously.
				syncer.WatchGlobalSchemaVer(context.Background())
			}
		case <-syncer.Done():
			// The schema syncer stops, we need stop the schema validator to synchronize the schema version.
			log.Info("[ddl] reload schema in loop, schema syncer need restart")
			do.SchemaValidator.Stop()
			err := do.mustRestartSyncer()
			if err != nil {
				log.Errorf("[ddl] reload schema in loop, schema syncer restart err %v", errors.ErrorStack(err))
				break
			}
			do.SchemaValidator.Restart()
		case <-do.exit:
			return
		}
	}
}

// mustRestartSyncer tries to restart the SchemaSyncer.
// It returns until it's successful or the domain is stoped.
func (do *Domain) mustRestartSyncer() error {
	ctx := context.Background()
	syncer := do.ddl.SchemaSyncer()

	for {
		err := syncer.Restart(ctx)
		if err == nil {
			return nil
		}
		// If the domain has stopped, we return an error immediately.
		select {
		case <-do.exit:
			return errors.Trace(err)
		default:
		}
		time.Sleep(time.Second)
		log.Infof("[ddl] restart the schema syncer failed %v", err)
	}
}

// Close closes the Domain and release its resource.
func (do *Domain) Close() {
	if do.ddl != nil {
		terror.Log(errors.Trace(do.ddl.Stop()))
	}
	close(do.exit)
	if do.etcdClient != nil {
		terror.Log(errors.Trace(do.etcdClient.Close()))
	}
	do.sysSessionPool.Close()
	do.wg.Wait()
	log.Info("[domain] close")
}

type ddlCallback struct {
	ddl.BaseCallback
	do *Domain
}

func (c *ddlCallback) OnChanged(err error) error {
	if err != nil {
		return err
	}
	log.Infof("[ddl] on DDL change, must reload")

	err = c.do.Reload()
	if err != nil {
		log.Errorf("[ddl] on DDL change reload err %v", err)
	}

	return nil
}

// MockFailure mocks reload failed.
// It's used for fixing data race in tests.
type MockFailure struct {
	sync.RWMutex
	val bool // val is true means we need to mock reload failed.
}

// SetValue sets whether we need to mock reload failed.
func (m *MockFailure) SetValue(isFailed bool) {
	m.Lock()
	defer m.Unlock()
	m.val = isFailed
}

func (m *MockFailure) getValue() bool {
	m.RLock()
	defer m.RUnlock()
	return m.val
}

// EtcdBackend is used for judging a storage is a real TiKV.
type EtcdBackend interface {
	EtcdAddrs() []string
	TLSConfig() *tls.Config
	StartGCWorker() error
}

const resourceIdleTimeout = 3 * time.Minute // resources in the ResourcePool will be recycled after idleTimeout

// NewDomain creates a new domain. Should not create multiple domains for the same store.
func NewDomain(store kv.Storage, ddlLease time.Duration, statsLease time.Duration, factory pools.Factory) *Domain {
	capacity := 200 // capacity of the sysSessionPool size
	return &Domain{
		store:           store,
		SchemaValidator: NewSchemaValidator(ddlLease),
		exit:            make(chan struct{}),
		sysSessionPool:  pools.NewResourcePool(factory, capacity, capacity, resourceIdleTimeout),
		statsLease:      statsLease,
		infoHandle:      infoschema.NewHandle(store),
	}
}

// Init initializes a domain.
func (do *Domain) Init(ddlLease time.Duration, sysFactory func(*Domain) (pools.Resource, error)) error {
	if ebd, ok := do.store.(EtcdBackend); ok {
		if addrs := ebd.EtcdAddrs(); addrs != nil {
			cli, err := clientv3.New(clientv3.Config{
				Endpoints:   addrs,
				DialTimeout: 5 * time.Second,
				DialOptions: []grpc.DialOption{
					grpc.WithUnaryInterceptor(grpc_prometheus.UnaryClientInterceptor),
					grpc.WithStreamInterceptor(grpc_prometheus.StreamClientInterceptor),
				},
				TLS: ebd.TLSConfig(),
			})
			if err != nil {
				return errors.Trace(err)
			}
			do.etcdClient = cli
		}
	}

	// TODO: Here we create new sessions with sysFac in DDL,
	// which will use `do` as Domain instead of call `domap.Get`.
	// That's because `domap.Get` requires a lock, but before
	// we initialize Domain finish, we can't require that again.
	// After we remove the lazy logic of creating Domain, we
	// can simplify code here.
	sysFac := func() (pools.Resource, error) {
		return sysFactory(do)
	}
	sysCtxPool := pools.NewResourcePool(sysFac, 2, 2, resourceIdleTimeout)
	ctx := context.Background()
	callback := &ddlCallback{do: do}
	do.ddl = ddl.NewDDL(ctx, do.etcdClient, do.store, do.infoHandle, callback, ddlLease, sysCtxPool)

	err := do.ddl.SchemaSyncer().Init(ctx)
	if err != nil {
		return errors.Trace(err)
	}
	err = do.Reload()
	if err != nil {
		return errors.Trace(err)
	}

	// Only when the store is local that the lease value is 0.
	// If the store is local, it doesn't need loadSchemaInLoop.
	if ddlLease > 0 {
		do.wg.Add(1)
		// Local store needs to get the change information for every DDL state in each session.
		go do.loadSchemaInLoop(ddlLease)
	}

	return nil
}

// SysSessionPool returns the system session pool.
func (do *Domain) SysSessionPool() *pools.ResourcePool {
	return do.sysSessionPool
}

// LoadPrivilegeLoop create a goroutine loads privilege tables in a loop, it
// should be called only once in BootstrapSession.
func (do *Domain) LoadPrivilegeLoop(ctx sessionctx.Context) error {
	ctx.GetSessionVars().InRestrictedSQL = true
	do.privHandle = privileges.NewHandle()
	err := do.privHandle.Update(ctx)
	if err != nil {
		return errors.Trace(err)
	}

	var watchCh clientv3.WatchChan
	duration := 5 * time.Minute
	if do.etcdClient != nil {
		watchCh = do.etcdClient.Watch(context.Background(), privilegeKey)
		duration = 10 * time.Minute
	}

	go func() {
		defer recoverInDomain("loadPrivilegeInLoop", false)
		var count int
		for {
			ok := true
			select {
			case <-do.exit:
				return
			case _, ok = <-watchCh:
			case <-time.After(duration):
			}
			if !ok {
				log.Error("[domain] load privilege loop watch channel closed.")
				watchCh = do.etcdClient.Watch(context.Background(), privilegeKey)
				count++
				if count > 10 {
					time.Sleep(time.Duration(count) * time.Second)
				}
				continue
			}

			count = 0
			err := do.privHandle.Update(ctx)
			metrics.LoadPrivilegeCounter.WithLabelValues(metrics.RetLabel(err)).Inc()
			if err != nil {
				log.Error("[domain] load privilege fail:", errors.ErrorStack(err))
			} else {
				log.Info("[domain] reload privilege success.")
			}
		}
	}()
	return nil
}

// PrivilegeHandle returns the MySQLPrivilege.
func (do *Domain) PrivilegeHandle() *privileges.Handle {
	return do.privHandle
}

// StatsHandle returns the statistic handle.
func (do *Domain) StatsHandle() *statistics.Handle {
	return (*statistics.Handle)(atomic.LoadPointer(&do.statsHandle))
}

// CreateStatsHandle is used only for test.
func (do *Domain) CreateStatsHandle(ctx sessionctx.Context) {
	atomic.StorePointer(&do.statsHandle, unsafe.Pointer(statistics.NewHandle(ctx, do.statsLease)))
}

// RunAutoAnalyze indicates if this TiDB server starts auto analyze worker and can run auto analyze job.
var RunAutoAnalyze = true

// UpdateTableStatsLoop creates a goroutine loads stats info and updates stats info in a loop.
// It will also start a goroutine to analyze tables automatically.
// It should be called only once in BootstrapSession.
func (do *Domain) UpdateTableStatsLoop(ctx sessionctx.Context) error {
	ctx.GetSessionVars().InRestrictedSQL = true
	statsHandle := statistics.NewHandle(ctx, do.statsLease)
	atomic.StorePointer(&do.statsHandle, unsafe.Pointer(statsHandle))
	do.ddl.RegisterEventCh(statsHandle.DDLEventCh())
	if do.statsLease <= 0 {
		return nil
	}
	owner := do.newStatsOwner()
	do.wg.Add(1)
	go do.updateStatsWorker(ctx, owner)
	if RunAutoAnalyze {
		do.wg.Add(1)
		go do.autoAnalyzeWorker(owner)
	}
	return nil
}

func (do *Domain) newStatsOwner() owner.Manager {
	id := do.ddl.OwnerManager().ID()
	cancelCtx, cancelFunc := context.WithCancel(context.Background())
	var statsOwner owner.Manager
	if do.etcdClient == nil {
		statsOwner = owner.NewMockManager(id, cancelFunc)
	} else {
		statsOwner = owner.NewOwnerManager(do.etcdClient, statistics.StatsPrompt, id, statistics.StatsOwnerKey, cancelFunc)
	}
	// TODO: Need to do something when err is not nil.
	err := statsOwner.CampaignOwner(cancelCtx)
	if err != nil {
		log.Warnf("[stats] campaign owner fail:", errors.ErrorStack(err))
	}
	return statsOwner
}

func (do *Domain) updateStatsWorker(ctx sessionctx.Context, owner owner.Manager) {
	lease := do.statsLease
	deltaUpdateDuration := lease * 20
	loadTicker := time.NewTicker(lease)
	defer loadTicker.Stop()
	deltaUpdateTicker := time.NewTicker(deltaUpdateDuration)
	defer deltaUpdateTicker.Stop()
	loadHistogramTicker := time.NewTicker(lease)
	defer loadHistogramTicker.Stop()
	gcStatsTicker := time.NewTicker(100 * lease)
	defer gcStatsTicker.Stop()
	dumpFeedbackTicker := time.NewTicker(200 * lease)
	defer dumpFeedbackTicker.Stop()
	loadFeedbackTicker := time.NewTicker(5 * lease)
	defer loadFeedbackTicker.Stop()
	statsHandle := do.StatsHandle()
	t := time.Now()
	err := statsHandle.InitStats(do.InfoSchema())
	if err != nil {
		log.Debug("[stats] init stats info failed: ", errors.ErrorStack(err))
	} else {
		log.Info("[stats] init stats info takes ", time.Now().Sub(t))
	}
	defer recoverInDomain("updateStatsWorker", false)
	for {
		select {
		case <-loadTicker.C:
			err = statsHandle.Update(do.InfoSchema())
			if err != nil {
				log.Debug("[stats] update stats info fail: ", errors.ErrorStack(err))
			}
		case <-do.exit:
			statsHandle.FlushStats()
			do.wg.Done()
			return
			// This channel is sent only by ddl owner or the drop stats executor.
		case t := <-statsHandle.DDLEventCh():
			err = statsHandle.HandleDDLEvent(t)
			if err != nil {
				log.Debug("[stats] handle ddl event fail: ", errors.ErrorStack(err))
			}
		case t := <-statsHandle.AnalyzeResultCh():
			for i, hg := range t.Hist {
				err = statistics.SaveStatsToStorage(ctx, t.TableID, t.Count, t.IsIndex, hg, t.Cms[i], 1)
				if err != nil {
					log.Debug("[stats] save histogram to storage fail: ", errors.ErrorStack(err))
				}
			}
		case t := <-statsHandle.LoadMetaCh():
			err = statistics.SaveMetaToStorage(ctx, t.TableID, t.Count, t.ModifyCount)
			if err != nil {
				log.Debug("[stats] save meta to storage fail: ", errors.ErrorStack(err))
			}
		case <-deltaUpdateTicker.C:
<<<<<<< HEAD
			statsHandle.UpdateErrorRate(do.InfoSchema())
			err = statsHandle.DumpStatsDeltaToKV()
=======
			err = statsHandle.DumpStatsDeltaToKV(statistics.DumpDelta)
>>>>>>> 0fbb980f
			if err != nil {
				log.Debug("[stats] dump stats delta fail: ", errors.ErrorStack(err))
			}
		case <-loadHistogramTicker.C:
			err = statsHandle.LoadNeededHistograms()
			if err != nil {
				log.Debug("[stats] load histograms fail: ", errors.ErrorStack(err))
			}
		case <-loadFeedbackTicker.C:
			if !owner.IsOwner() {
				continue
			}
			err = statsHandle.HandleUpdateStats(do.InfoSchema())
			if err != nil {
				log.Debug("[stats] update stats using feedback fail: ", errors.ErrorStack(err))
			}
		case <-dumpFeedbackTicker.C:
			err = statsHandle.DumpStatsFeedbackToKV()
			if err != nil {
				log.Debug("[stats] dump stats feedback fail: ", errors.ErrorStack(err))
			}
		case <-gcStatsTicker.C:
			if !owner.IsOwner() {
				continue
			}
			err = statsHandle.GCStats(do.InfoSchema(), do.DDL().GetLease())
			if err != nil {
				log.Debug("[stats] gc stats fail: ", errors.ErrorStack(err))
			}
		}
	}
}

func (do *Domain) autoAnalyzeWorker(owner owner.Manager) {
	statsHandle := do.StatsHandle()
	analyzeTicker := time.NewTicker(do.statsLease)
	defer analyzeTicker.Stop()
	defer recoverInDomain("autoAnalyzeWorker", false)
	for {
		select {
		case <-analyzeTicker.C:
			if owner.IsOwner() {
				err := statsHandle.HandleAutoAnalyze(do.InfoSchema())
				if err != nil {
					log.Error("[stats] auto analyze fail:", errors.ErrorStack(err))
				}
			}
		case <-do.exit:
			do.wg.Done()
			return
		}
	}
}

const privilegeKey = "/tidb/privilege"

// NotifyUpdatePrivilege updates privilege key in etcd, TiDB client that watches
// the key will get notification.
func (do *Domain) NotifyUpdatePrivilege(ctx sessionctx.Context) {
	if do.etcdClient != nil {
		row := do.etcdClient.KV
		_, err := row.Put(context.Background(), privilegeKey, "")
		if err != nil {
			log.Warn("notify update privilege failed:", err)
		}
	}
}

func recoverInDomain(funcName string, quit bool) {
	r := recover()
	if r == nil {
		return
	}
	buf := util.GetStack()
	log.Errorf("%s, %v, %s", funcName, r, buf)
	metrics.PanicCounter.WithLabelValues(metrics.LabelDomain).Inc()
	if quit {
		// Wait for metrics to be pushed.
		time.Sleep(time.Second * 15)
		os.Exit(1)
	}
}

// Domain error codes.
const (
	codeInfoSchemaExpired terror.ErrCode = 1
	codeInfoSchemaChanged terror.ErrCode = 2
)

var (
	// ErrInfoSchemaExpired returns the error that information schema is out of date.
	ErrInfoSchemaExpired = terror.ClassDomain.New(codeInfoSchemaExpired, "Information schema is out of date.")
	// ErrInfoSchemaChanged returns the error that information schema is changed.
	ErrInfoSchemaChanged = terror.ClassDomain.New(codeInfoSchemaChanged, "Information schema is changed.")
)<|MERGE_RESOLUTION|>--- conflicted
+++ resolved
@@ -682,12 +682,8 @@
 				log.Debug("[stats] save meta to storage fail: ", errors.ErrorStack(err))
 			}
 		case <-deltaUpdateTicker.C:
-<<<<<<< HEAD
 			statsHandle.UpdateErrorRate(do.InfoSchema())
-			err = statsHandle.DumpStatsDeltaToKV()
-=======
 			err = statsHandle.DumpStatsDeltaToKV(statistics.DumpDelta)
->>>>>>> 0fbb980f
 			if err != nil {
 				log.Debug("[stats] dump stats delta fail: ", errors.ErrorStack(err))
 			}
