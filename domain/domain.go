--- conflicted
+++ resolved
@@ -407,17 +407,12 @@
 	}
 	ctx := goctx.Background()
 	callback := &ddlCallback{do: d}
-<<<<<<< HEAD
-	// TODO: Use etcd client instead of nil.
-	d.ddl = ddl.NewDDL(ctx, nil, d.store, d.infoHandle, callback, lease)
-=======
 	d.ddl = ddl.NewDDL(ctx, d.etcdClient, d.store, d.infoHandle, callback, lease)
 	if ddl.ChangeOwnerInNewWay {
 		if err = d.ddl.SchemaVersionSyncer().Init(ctx); err != nil {
 			return nil, errors.Trace(err)
 		}
 	}
->>>>>>> f453b193
 	if err = d.Reload(); err != nil {
 		return nil, errors.Trace(err)
 	}
