--- conflicted
+++ resolved
@@ -559,58 +559,31 @@
 	defer loadTicker.Stop()
 	deltaUpdateTicker := time.NewTicker(deltaUpdateDuration)
 	defer deltaUpdateTicker.Stop()
-
-<<<<<<< HEAD
+	statsHandle := do.StatsHandle()
 	for {
 		select {
 		case <-loadTicker.C:
-			err := do.statsHandle.Update(do.InfoSchema())
+			err := statsHandle.Update(do.InfoSchema())
 			if err != nil {
 				log.Error("[stats] update stats info fail: ", errors.ErrorStack(err))
 			}
 		case <-do.exit:
 			return
 			// This channel is sent only by ddl owner or the drop stats executor.
-		case t := <-do.statsHandle.DDLEventCh():
-			err := do.statsHandle.HandleDDLEvent(t)
+		case t := <-statsHandle.DDLEventCh():
+			err := statsHandle.HandleDDLEvent(t)
 			if err != nil {
 				log.Error("[stats] handle ddl event fail: ", errors.ErrorStack(err))
 			}
-		case t := <-do.statsHandle.AnalyzeResultCh():
+		case t := <-statsHandle.AnalyzeResultCh():
 			for _, hg := range t.Hist {
 				err := hg.SaveToStorage(ctx, t.TableID, t.Count, t.IsIndex)
-=======
-		for {
-			select {
-			case <-loadTicker.C:
-				err = statsHandle.Update(do.InfoSchema())
-				if err != nil {
-					log.Error(errors.ErrorStack(err))
-				}
-			case <-do.exit:
-				return
-			// This channel is sent only by ddl owner or the drop stats executor.
-			case t := <-statsHandle.DDLEventCh():
-				err = statsHandle.HandleDDLEvent(t)
->>>>>>> 23991261
 				if err != nil {
 					log.Error("[stats] save histogram to storage fail: ", errors.ErrorStack(err))
 				}
-<<<<<<< HEAD
-=======
-			case t := <-statsHandle.AnalyzeResultCh():
-				for _, hg := range t.Hist {
-					err = hg.SaveToStorage(t.Ctx, t.TableID, t.Count, t.IsIndex)
-					if err != nil {
-						log.Error(errors.ErrorStack(err))
-					}
-				}
-			case <-deltaUpdateTicker.C:
-				statsHandle.DumpStatsDeltaToKV()
->>>>>>> 23991261
 			}
 		case <-deltaUpdateTicker.C:
-			do.statsHandle.DumpStatsDeltaToKV()
+			statsHandle.DumpStatsDeltaToKV()
 		}
 	}
 }
@@ -628,9 +601,10 @@
 	if err != nil {
 		log.Warnf("[stats] campaign owner fail:", errors.ErrorStack(err))
 	}
+	statsHandle := do.StatsHandle()
 	for {
 		if statsOwner.IsOwner() {
-			err := do.statsHandle.HandleAutoAnalyze(do.InfoSchema())
+			err := statsHandle.HandleAutoAnalyze(do.InfoSchema())
 			if err != nil {
 				log.Error("[stats] auto analyze fail:", errors.ErrorStack(err))
 			}
