// Copyright 2015 PingCAP, Inc.
//
// Licensed under the Apache License, Version 2.0 (the "License");
// you may not use this file except in compliance with the License.
// You may obtain a copy of the License at
//
//     http://www.apache.org/licenses/LICENSE-2.0
//
// Unless required by applicable law or agreed to in writing, software
// distributed under the License is distributed on an "AS IS" BASIS,
// WITHOUT WARRANTIES OR CONDITIONS OF ANY KIND, either express or implied.
// See the License for the specific language governing permissions and
// limitations under the License.

package domain

import (
	"context"
	"fmt"
	"math/rand"
	"strconv"
	"sync"
	"sync/atomic"
	"time"
	"unsafe"

	"github.com/ngaut/pools"
	"github.com/pingcap/errors"
	"github.com/pingcap/failpoint"
	"github.com/pingcap/tidb/bindinfo"
	"github.com/pingcap/tidb/config"
	"github.com/pingcap/tidb/ddl"
	ddlutil "github.com/pingcap/tidb/ddl/util"
	"github.com/pingcap/tidb/domain/globalconfigsync"
	"github.com/pingcap/tidb/domain/infosync"
	"github.com/pingcap/tidb/errno"
	"github.com/pingcap/tidb/infoschema"
	"github.com/pingcap/tidb/infoschema/perfschema"
	"github.com/pingcap/tidb/kv"
	"github.com/pingcap/tidb/meta"
	"github.com/pingcap/tidb/metrics"
	"github.com/pingcap/tidb/owner"
	"github.com/pingcap/tidb/parser/ast"
	"github.com/pingcap/tidb/parser/model"
	"github.com/pingcap/tidb/parser/mysql"
	"github.com/pingcap/tidb/parser/terror"
	"github.com/pingcap/tidb/privilege/privileges"
	"github.com/pingcap/tidb/sessionctx"
	"github.com/pingcap/tidb/sessionctx/variable"
	"github.com/pingcap/tidb/statistics/handle"
	"github.com/pingcap/tidb/telemetry"
	"github.com/pingcap/tidb/types"
	"github.com/pingcap/tidb/util"
	"github.com/pingcap/tidb/util/dbterror"
	"github.com/pingcap/tidb/util/domainutil"
	"github.com/pingcap/tidb/util/expensivequery"
	"github.com/pingcap/tidb/util/logutil"
	"github.com/pingcap/tidb/util/sqlexec"
	"github.com/tikv/client-go/v2/txnkv/transaction"
	pd "github.com/tikv/pd/client"
	clientv3 "go.etcd.io/etcd/client/v3"
	"go.etcd.io/etcd/client/v3/concurrency"
	atomicutil "go.uber.org/atomic"
	"go.uber.org/zap"
	"google.golang.org/grpc"
	"google.golang.org/grpc/keepalive"
)

// Domain represents a storage space. Different domains can use the same database name.
// Multiple domains can be used in parallel without synchronization.
type Domain struct {
	store                kv.Storage
	infoCache            *infoschema.InfoCache
	privHandle           *privileges.Handle
	bindHandle           *bindinfo.BindHandle
	statsHandle          unsafe.Pointer
	statsLease           time.Duration
	ddl                  ddl.DDL
	info                 *infosync.InfoSyncer
	globalCfgSyncer      *globalconfigsync.GlobalConfigSyncer
	m                    sync.Mutex
	SchemaValidator      SchemaValidator
	sysSessionPool       *sessionPool
	exit                 chan struct{}
	etcdClient           *clientv3.Client
	sysVarCache          sysVarCache // replaces GlobalVariableCache
	slowQuery            *topNSlowQueries
	expensiveQueryHandle *expensivequery.Handle
	wg                   sync.WaitGroup
	statsUpdating        atomicutil.Int32
	cancel               context.CancelFunc
	indexUsageSyncLease  time.Duration
	planReplayer         *planReplayer
	expiredTimeStamp4PC  types.Time

	serverID             uint64
	serverIDSession      *concurrency.Session
	isLostConnectionToPD atomicutil.Int32 // !0: true, 0: false.
	onClose              func()
	sysExecutorFactory   func(*Domain) (pools.Resource, error)

	sysProcesses SysProcesses
}

// loadInfoSchema loads infoschema at startTS.
// It returns:
// 1. the needed infoschema
// 2. cache hit indicator
// 3. currentSchemaVersion(before loading)
// 4. the changed table IDs if it is not full load
// 5. an error if any
func (do *Domain) loadInfoSchema(startTS uint64) (infoschema.InfoSchema, bool, int64, *transaction.RelatedSchemaChange, error) {
	snapshot := do.store.GetSnapshot(kv.NewVersion(startTS))
	m := meta.NewSnapshotMeta(snapshot)
	neededSchemaVersion, err := m.GetSchemaVersion()
	if err != nil {
		return nil, false, 0, nil, err
	}

	if is := do.infoCache.GetByVersion(neededSchemaVersion); is != nil {
		return is, true, 0, nil, nil
	}

	currentSchemaVersion := int64(0)
	if oldInfoSchema := do.infoCache.GetLatest(); oldInfoSchema != nil {
		currentSchemaVersion = oldInfoSchema.SchemaMetaVersion()
	}

	// TODO: tryLoadSchemaDiffs has potential risks of failure. And it becomes worse in history reading cases.
	// It is only kept because there is no alternative diff/partial loading solution.
	// And it is only used to diff upgrading the current latest infoschema, if:
	// 1. Not first time bootstrap loading, which needs a full load.
	// 2. It is newer than the current one, so it will be "the current one" after this function call.
	// 3. There are less 100 diffs.
	startTime := time.Now()
	if currentSchemaVersion != 0 && neededSchemaVersion > currentSchemaVersion && neededSchemaVersion-currentSchemaVersion < 100 {
		is, relatedChanges, err := do.tryLoadSchemaDiffs(m, currentSchemaVersion, neededSchemaVersion)
		if err == nil {
			do.infoCache.Insert(is, startTS)
			logutil.BgLogger().Info("diff load InfoSchema success",
				zap.Int64("currentSchemaVersion", currentSchemaVersion),
				zap.Int64("neededSchemaVersion", neededSchemaVersion),
				zap.Duration("start time", time.Since(startTime)),
				zap.Int64s("phyTblIDs", relatedChanges.PhyTblIDS),
				zap.Uint64s("actionTypes", relatedChanges.ActionTypes))
			return is, false, currentSchemaVersion, relatedChanges, nil
		}
		// We can fall back to full load, don't need to return the error.
		logutil.BgLogger().Error("failed to load schema diff", zap.Error(err))
	}

	schemas, err := do.fetchAllSchemasWithTables(m)
	if err != nil {
		return nil, false, currentSchemaVersion, nil, err
	}

	bundles, err := infosync.GetAllRuleBundles(context.TODO())
	if err != nil {
		return nil, false, currentSchemaVersion, nil, err
	}

	policies, err := do.fetchPolicies(m)
	if err != nil {
		return nil, false, currentSchemaVersion, nil, err
	}

	newISBuilder, err := infoschema.NewBuilder(do.Store(), do.sysFacHack).InitWithDBInfos(schemas, bundles, policies, neededSchemaVersion)
	if err != nil {
		return nil, false, currentSchemaVersion, nil, err
	}
	logutil.BgLogger().Info("full load InfoSchema success",
		zap.Int64("currentSchemaVersion", currentSchemaVersion),
		zap.Int64("neededSchemaVersion", neededSchemaVersion),
		zap.Duration("start time", time.Since(startTime)))

	is := newISBuilder.Build()
	do.infoCache.Insert(is, startTS)
	return is, false, currentSchemaVersion, nil, nil
}

func (do *Domain) sysFacHack() (pools.Resource, error) {
	// TODO: Here we create new sessions with sysFac in DDL,
	// which will use `do` as Domain instead of call `domap.Get`.
	// That's because `domap.Get` requires a lock, but before
	// we initialize Domain finish, we can't require that again.
	// After we remove the lazy logic of creating Domain, we
	// can simplify code here.
	return do.sysExecutorFactory(do)
}

func (do *Domain) fetchPolicies(m *meta.Meta) ([]*model.PolicyInfo, error) {
	allPolicies, err := m.ListPolicies()
	if err != nil {
		return nil, err
	}
	return allPolicies, nil
}

func (do *Domain) fetchAllSchemasWithTables(m *meta.Meta) ([]*model.DBInfo, error) {
	allSchemas, err := m.ListDatabases()
	if err != nil {
		return nil, err
	}
	splittedSchemas := do.splitForConcurrentFetch(allSchemas)
	doneCh := make(chan error, len(splittedSchemas))
	for _, schemas := range splittedSchemas {
		go do.fetchSchemasWithTables(schemas, m, doneCh)
	}
	for range splittedSchemas {
		err = <-doneCh
		if err != nil {
			return nil, err
		}
	}
	return allSchemas, nil
}

// fetchSchemaConcurrency controls the goroutines to load schemas, but more goroutines
// increase the memory usage when calling json.Unmarshal(), which would cause OOM,
// so we decrease the concurrency.
const fetchSchemaConcurrency = 1

func (do *Domain) splitForConcurrentFetch(schemas []*model.DBInfo) [][]*model.DBInfo {
	groupSize := (len(schemas) + fetchSchemaConcurrency - 1) / fetchSchemaConcurrency
	splitted := make([][]*model.DBInfo, 0, fetchSchemaConcurrency)
	schemaCnt := len(schemas)
	for i := 0; i < schemaCnt; i += groupSize {
		end := i + groupSize
		if end > schemaCnt {
			end = schemaCnt
		}
		splitted = append(splitted, schemas[i:end])
	}
	return splitted
}

func (do *Domain) fetchSchemasWithTables(schemas []*model.DBInfo, m *meta.Meta, done chan error) {
	for _, di := range schemas {
		if di.State != model.StatePublic {
			// schema is not public, can't be used outside.
			continue
		}
		tables, err := m.ListTables(di.ID)
		if err != nil {
			done <- err
			return
		}
		// If TreatOldVersionUTF8AsUTF8MB4 was enable, need to convert the old version schema UTF8 charset to UTF8MB4.
		if config.GetGlobalConfig().TreatOldVersionUTF8AsUTF8MB4 {
			for _, tbInfo := range tables {
				infoschema.ConvertOldVersionUTF8ToUTF8MB4IfNeed(tbInfo)
			}
		}
		di.Tables = make([]*model.TableInfo, 0, len(tables))
		for _, tbl := range tables {
			if tbl.State != model.StatePublic {
				// schema is not public, can't be used outside.
				continue
			}
			infoschema.ConvertCharsetCollateToLowerCaseIfNeed(tbl)
			// Check whether the table is in repair mode.
			if domainutil.RepairInfo.InRepairMode() && domainutil.RepairInfo.CheckAndFetchRepairedTable(di, tbl) {
				continue
			}
			di.Tables = append(di.Tables, tbl)
		}
	}
	done <- nil
}

// tryLoadSchemaDiffs tries to only load latest schema changes.
// Return true if the schema is loaded successfully.
// Return false if the schema can not be loaded by schema diff, then we need to do full load.
// The second returned value is the delta updated table and partition IDs.
func (do *Domain) tryLoadSchemaDiffs(m *meta.Meta, usedVersion, newVersion int64) (infoschema.InfoSchema, *transaction.RelatedSchemaChange, error) {
	var diffs []*model.SchemaDiff
	for usedVersion < newVersion {
		usedVersion++
		diff, err := m.GetSchemaDiff(usedVersion)
		if err != nil {
			return nil, nil, err
		}
		if diff == nil {
			// If diff is missing for any version between used and new version, we fall back to full reload.
			return nil, nil, fmt.Errorf("failed to get schemadiff")
		}
		diffs = append(diffs, diff)
	}
	builder := infoschema.NewBuilder(do.Store(), do.sysFacHack).InitWithOldInfoSchema(do.infoCache.GetLatest())
	phyTblIDs := make([]int64, 0, len(diffs))
	actions := make([]uint64, 0, len(diffs))
	for _, diff := range diffs {
		IDs, err := builder.ApplyDiff(m, diff)
		if err != nil {
			return nil, nil, err
		}
		if canSkipSchemaCheckerDDL(diff.Type) {
			continue
		}
		phyTblIDs = append(phyTblIDs, IDs...)
		for i := 0; i < len(IDs); i++ {
			actions = append(actions, uint64(1<<diff.Type))
		}
	}

	is := builder.Build()
	relatedChange := transaction.RelatedSchemaChange{}
	relatedChange.PhyTblIDS = phyTblIDs
	relatedChange.ActionTypes = actions
	return is, &relatedChange, nil
}

func canSkipSchemaCheckerDDL(tp model.ActionType) bool {
	switch tp {
	case model.ActionUpdateTiFlashReplicaStatus, model.ActionSetTiFlashReplica:
		return true
	}
	return false
}

// InfoSchema gets the latest information schema from domain.
func (do *Domain) InfoSchema() infoschema.InfoSchema {
	return do.infoCache.GetLatest()
}

// GetSnapshotInfoSchema gets a snapshot information schema.
func (do *Domain) GetSnapshotInfoSchema(snapshotTS uint64) (infoschema.InfoSchema, error) {
	// if the snapshotTS is new enough, we can get infoschema directly through sanpshotTS.
	if is := do.infoCache.GetBySnapshotTS(snapshotTS); is != nil {
		return is, nil
	}
	is, _, _, _, err := do.loadInfoSchema(snapshotTS)
	return is, err
}

// GetSnapshotMeta gets a new snapshot meta at startTS.
func (do *Domain) GetSnapshotMeta(startTS uint64) (*meta.Meta, error) {
	snapshot := do.store.GetSnapshot(kv.NewVersion(startTS))
	return meta.NewSnapshotMeta(snapshot), nil
}

// ExpiredTimeStamp4PC gets expiredTimeStamp4PC from domain.
func (do *Domain) ExpiredTimeStamp4PC() types.Time {
	do.m.Lock()
	defer do.m.Unlock()

	return do.expiredTimeStamp4PC
}

// SetExpiredTimeStamp4PC sets the expiredTimeStamp4PC from domain.
func (do *Domain) SetExpiredTimeStamp4PC(time types.Time) {
	do.m.Lock()
	defer do.m.Unlock()

	do.expiredTimeStamp4PC = time
}

// DDL gets DDL from domain.
func (do *Domain) DDL() ddl.DDL {
	return do.ddl
}

// InfoSyncer gets infoSyncer from domain.
func (do *Domain) InfoSyncer() *infosync.InfoSyncer {
	return do.info
}

// NotifyGlobalConfigChange notify global config syncer to store the global config into PD.
func (do *Domain) NotifyGlobalConfigChange(name, value string) {
	do.globalCfgSyncer.Notify(pd.GlobalConfigItem{Name: name, Value: value})
}

// GetGlobalConfigSyncer exports for testing.
func (do *Domain) GetGlobalConfigSyncer() *globalconfigsync.GlobalConfigSyncer {
	return do.globalCfgSyncer
}

// Store gets KV store from domain.
func (do *Domain) Store() kv.Storage {
	return do.store
}

// GetScope gets the status variables scope.
func (do *Domain) GetScope(status string) variable.ScopeFlag {
	// Now domain status variables scope are all default scope.
	return variable.DefaultStatusVarScopeFlag
}

// Reload reloads InfoSchema.
// It's public in order to do the test.
func (do *Domain) Reload() error {
	failpoint.Inject("ErrorMockReloadFailed", func(val failpoint.Value) {
		if val.(bool) {
			failpoint.Return(errors.New("mock reload failed"))
		}
	})

	// Lock here for only once at the same time.
	do.m.Lock()
	defer do.m.Unlock()

	startTime := time.Now()
	ver, err := do.store.CurrentVersion(kv.GlobalTxnScope)
	if err != nil {
		return err
	}

	is, hitCache, oldSchemaVersion, changes, err := do.loadInfoSchema(ver.Ver)
	metrics.LoadSchemaDuration.Observe(time.Since(startTime).Seconds())
	if err != nil {
		metrics.LoadSchemaCounter.WithLabelValues("failed").Inc()
		return err
	}
	metrics.LoadSchemaCounter.WithLabelValues("succ").Inc()

	// only update if it is not from cache
	if !hitCache {
		// loaded newer schema
		if oldSchemaVersion < is.SchemaMetaVersion() {
			// Update self schema version to etcd.
			err = do.ddl.SchemaSyncer().UpdateSelfVersion(context.Background(), is.SchemaMetaVersion())
			if err != nil {
				logutil.BgLogger().Info("update self version failed",
					zap.Int64("oldSchemaVersion", oldSchemaVersion),
					zap.Int64("neededSchemaVersion", is.SchemaMetaVersion()), zap.Error(err))
			}
		}

		// it is full load
		if changes == nil {
			logutil.BgLogger().Info("full load and reset schema validator")
			do.SchemaValidator.Reset()
		}
	}

	// lease renew, so it must be executed despite it is cache or not
	do.SchemaValidator.Update(ver.Ver, oldSchemaVersion, is.SchemaMetaVersion(), changes)
	lease := do.DDL().GetLease()
	sub := time.Since(startTime)
	// Reload interval is lease / 2, if load schema time elapses more than this interval,
	// some query maybe responded by ErrInfoSchemaExpired error.
	if sub > (lease/2) && lease > 0 {
		logutil.BgLogger().Warn("loading schema takes a long time", zap.Duration("take time", sub))
	}

	return nil
}

// LogSlowQuery keeps topN recent slow queries in domain.
func (do *Domain) LogSlowQuery(query *SlowQueryInfo) {
	do.slowQuery.mu.RLock()
	defer do.slowQuery.mu.RUnlock()
	if do.slowQuery.mu.closed {
		return
	}

	select {
	case do.slowQuery.ch <- query:
	default:
	}
}

// ShowSlowQuery returns the slow queries.
func (do *Domain) ShowSlowQuery(showSlow *ast.ShowSlow) []*SlowQueryInfo {
	msg := &showSlowMessage{
		request: showSlow,
	}
	msg.Add(1)
	do.slowQuery.msgCh <- msg
	msg.Wait()
	return msg.result
}

func (do *Domain) topNSlowQueryLoop() {
	defer util.Recover(metrics.LabelDomain, "topNSlowQueryLoop", nil, false)
	ticker := time.NewTicker(time.Minute * 10)
	defer func() {
		ticker.Stop()
		do.wg.Done()
		logutil.BgLogger().Info("topNSlowQueryLoop exited.")
	}()
	for {
		select {
		case now := <-ticker.C:
			do.slowQuery.RemoveExpired(now)
		case info, ok := <-do.slowQuery.ch:
			if !ok {
				return
			}
			do.slowQuery.Append(info)
		case msg := <-do.slowQuery.msgCh:
			req := msg.request
			switch req.Tp {
			case ast.ShowSlowTop:
				msg.result = do.slowQuery.QueryTop(int(req.Count), req.Kind)
			case ast.ShowSlowRecent:
				msg.result = do.slowQuery.QueryRecent(int(req.Count))
			default:
				msg.result = do.slowQuery.QueryAll()
			}
			msg.Done()
		}
	}
}

func (do *Domain) infoSyncerKeeper() {
	defer func() {
		do.wg.Done()
		logutil.BgLogger().Info("infoSyncerKeeper exited.")
		util.Recover(metrics.LabelDomain, "infoSyncerKeeper", nil, false)
	}()
	ticker := time.NewTicker(infosync.ReportInterval)
	defer ticker.Stop()
	for {
		select {
		case <-ticker.C:
			do.info.ReportMinStartTS(do.Store())
		case <-do.info.Done():
			logutil.BgLogger().Info("server info syncer need to restart")
			if err := do.info.Restart(context.Background()); err != nil {
				logutil.BgLogger().Error("server info syncer restart failed", zap.Error(err))
			} else {
				logutil.BgLogger().Info("server info syncer restarted")
			}
		case <-do.exit:
			return
		}
	}
}

func (do *Domain) globalConfigSyncerKeeper() {
	defer func() {
		do.wg.Done()
		logutil.BgLogger().Info("globalConfigSyncerKeeper exited.")
		util.Recover(metrics.LabelDomain, "globalConfigSyncerKeeper", nil, false)
	}()
	for {
		select {
		case entry := <-do.globalCfgSyncer.NotifyCh:
			err := do.globalCfgSyncer.StoreGlobalConfig(context.Background(), entry)
			if err != nil {
				logutil.BgLogger().Error("global config syncer store failed", zap.Error(err))
			}
		// TODO(crazycs520): Add owner to maintain global config is consistency with global variable.
		case <-do.exit:
			return
		}
	}
}

func (do *Domain) topologySyncerKeeper() {
	defer util.Recover(metrics.LabelDomain, "topologySyncerKeeper", nil, false)
	ticker := time.NewTicker(infosync.TopologyTimeToRefresh)
	defer func() {
		ticker.Stop()
		do.wg.Done()
		logutil.BgLogger().Info("topologySyncerKeeper exited.")
	}()

	for {
		select {
		case <-ticker.C:
			err := do.info.StoreTopologyInfo(context.Background())
			if err != nil {
				logutil.BgLogger().Error("refresh topology in loop failed", zap.Error(err))
			}
		case <-do.info.TopologyDone():
			logutil.BgLogger().Info("server topology syncer need to restart")
			if err := do.info.RestartTopology(context.Background()); err != nil {
				logutil.BgLogger().Error("server topology syncer restart failed", zap.Error(err))
			} else {
				logutil.BgLogger().Info("server topology syncer restarted")
			}
		case <-do.exit:
			return
		}
	}
}

func (do *Domain) loadSchemaInLoop(ctx context.Context, lease time.Duration) {
	defer util.Recover(metrics.LabelDomain, "loadSchemaInLoop", nil, true)
	// Lease renewal can run at any frequency.
	// Use lease/2 here as recommend by paper.
	ticker := time.NewTicker(lease / 2)
	defer func() {
		ticker.Stop()
		do.wg.Done()
		logutil.BgLogger().Info("loadSchemaInLoop exited.")
	}()
	syncer := do.ddl.SchemaSyncer()

	for {
		select {
		case <-ticker.C:
			err := do.Reload()
			if err != nil {
				logutil.BgLogger().Error("reload schema in loop failed", zap.Error(err))
			}
		case _, ok := <-syncer.GlobalVersionCh():
			err := do.Reload()
			if err != nil {
				logutil.BgLogger().Error("reload schema in loop failed", zap.Error(err))
			}
			if !ok {
				logutil.BgLogger().Warn("reload schema in loop, schema syncer need rewatch")
				// Make sure the rewatch doesn't affect load schema, so we watch the global schema version asynchronously.
				syncer.WatchGlobalSchemaVer(context.Background())
			}
		case <-syncer.Done():
			// The schema syncer stops, we need stop the schema validator to synchronize the schema version.
			logutil.BgLogger().Info("reload schema in loop, schema syncer need restart")
			// The etcd is responsible for schema synchronization, we should ensure there is at most two different schema version
			// in the TiDB cluster, to make the data/schema be consistent. If we lost connection/session to etcd, the cluster
			// will treats this TiDB as a down instance, and etcd will remove the key of `/tidb/ddl/all_schema_versions/tidb-id`.
			// Say the schema version now is 1, the owner is changing the schema version to 2, it will not wait for this down TiDB syncing the schema,
			// then continue to change the TiDB schema to version 3. Unfortunately, this down TiDB schema version will still be version 1.
			// And version 1 is not consistent to version 3. So we need to stop the schema validator to prohibit the DML executing.
			do.SchemaValidator.Stop()
			err := do.mustRestartSyncer(ctx)
			if err != nil {
				logutil.BgLogger().Error("reload schema in loop, schema syncer restart failed", zap.Error(err))
				break
			}
			// The schema maybe changed, must reload schema then the schema validator can restart.
			exitLoop := do.mustReload()
			// domain is cosed.
			if exitLoop {
				logutil.BgLogger().Error("domain is closed, exit loadSchemaInLoop")
				return
			}
			do.SchemaValidator.Restart()
			logutil.BgLogger().Info("schema syncer restarted")
		case <-do.exit:
			return
		}
	}
}

// mustRestartSyncer tries to restart the SchemaSyncer.
// It returns until it's successful or the domain is stoped.
func (do *Domain) mustRestartSyncer(ctx context.Context) error {
	syncer := do.ddl.SchemaSyncer()

	for {
		err := syncer.Restart(ctx)
		if err == nil {
			return nil
		}
		// If the domain has stopped, we return an error immediately.
		if do.isClose() {
			return err
		}
		logutil.BgLogger().Error("restart the schema syncer failed", zap.Error(err))
		time.Sleep(time.Second)
	}
}

// mustReload tries to Reload the schema, it returns until it's successful or the domain is closed.
// it returns false when it is successful, returns true when the domain is closed.
func (do *Domain) mustReload() (exitLoop bool) {
	for {
		err := do.Reload()
		if err == nil {
			logutil.BgLogger().Info("mustReload succeed")
			return false
		}

		// If the domain is closed, we returns immediately.
		logutil.BgLogger().Info("reload the schema failed", zap.Error(err))
		if do.isClose() {
			return true
		}
		time.Sleep(200 * time.Millisecond)
	}
}

func (do *Domain) isClose() bool {
	select {
	case <-do.exit:
		logutil.BgLogger().Info("domain is closed")
		return true
	default:
	}
	return false
}

// Close closes the Domain and release its resource.
func (do *Domain) Close() {
	if do == nil {
		return
	}
	startTime := time.Now()
	if do.ddl != nil {
		terror.Log(do.ddl.Stop())
	}
	if do.info != nil {
		do.info.RemoveServerInfo()
		do.info.RemoveMinStartTS()
	}
	close(do.exit)
	if do.etcdClient != nil {
		terror.Log(errors.Trace(do.etcdClient.Close()))
	}

	do.slowQuery.Close()
	if do.cancel != nil {
		do.cancel()
	}
	do.wg.Wait()
	do.sysSessionPool.Close()
	variable.UnregisterStatistics(do.bindHandle)
	if do.onClose != nil {
		do.onClose()
	}
	logutil.BgLogger().Info("domain closed", zap.Duration("take time", time.Since(startTime)))
}

const resourceIdleTimeout = 3 * time.Minute // resources in the ResourcePool will be recycled after idleTimeout

// NewDomain creates a new domain. Should not create multiple domains for the same store.
func NewDomain(store kv.Storage, ddlLease time.Duration, statsLease time.Duration, idxUsageSyncLease time.Duration, planReplayerGCLease time.Duration, factory pools.Factory, onClose func()) *Domain {
	capacity := 200 // capacity of the sysSessionPool size
	do := &Domain{
		store:               store,
		exit:                make(chan struct{}),
		sysSessionPool:      newSessionPool(capacity, factory),
		statsLease:          statsLease,
		infoCache:           infoschema.NewCache(16),
		slowQuery:           newTopNSlowQueries(30, time.Hour*24*7, 500),
		indexUsageSyncLease: idxUsageSyncLease,
		planReplayer:        &planReplayer{planReplayerGCLease: planReplayerGCLease},
		onClose:             onClose,
		expiredTimeStamp4PC: types.NewTime(types.ZeroCoreTime, mysql.TypeTimestamp, types.DefaultFsp),
	}

	do.SchemaValidator = NewSchemaValidator(ddlLease, do)
	do.expensiveQueryHandle = expensivequery.NewExpensiveQueryHandle(do.exit)
	do.sysProcesses = SysProcesses{mu: &sync.RWMutex{}, procMap: make(map[uint64]sessionctx.Context)}
	return do
}

const serverIDForStandalone = 1 // serverID for standalone deployment.

// Init initializes a domain.
func (do *Domain) Init(ddlLease time.Duration, sysExecutorFactory func(*Domain) (pools.Resource, error)) error {
	do.sysExecutorFactory = sysExecutorFactory
	perfschema.Init()
	if ebd, ok := do.store.(kv.EtcdBackend); ok {
		var addrs []string
		var err error
		if addrs, err = ebd.EtcdAddrs(); err != nil {
			return err
		}
		if addrs != nil {
			cfg := config.GetGlobalConfig()
			// silence etcd warn log, when domain closed, it won't randomly print warn log
			// see details at the issue https://github.com/pingcap/tidb/issues/15479
			etcdLogCfg := zap.NewProductionConfig()
			etcdLogCfg.Level = zap.NewAtomicLevelAt(zap.ErrorLevel)
			cli, err := clientv3.New(clientv3.Config{
				LogConfig:        &etcdLogCfg,
				Endpoints:        addrs,
				AutoSyncInterval: 30 * time.Second,
				DialTimeout:      5 * time.Second,
				DialOptions: []grpc.DialOption{
					grpc.WithBackoffMaxDelay(time.Second * 3),
					grpc.WithKeepaliveParams(keepalive.ClientParameters{
						Time:    time.Duration(cfg.TiKVClient.GrpcKeepAliveTime) * time.Second,
						Timeout: time.Duration(cfg.TiKVClient.GrpcKeepAliveTimeout) * time.Second,
					}),
				},
				TLS: ebd.TLSConfig(),
			})
			if err != nil {
				return errors.Trace(err)
			}
			do.etcdClient = cli
		}
	}

	// TODO: Here we create new sessions with sysFac in DDL,
	// which will use `do` as Domain instead of call `domap.Get`.
	// That's because `domap.Get` requires a lock, but before
	// we initialize Domain finish, we can't require that again.
	// After we remove the lazy logic of creating Domain, we
	// can simplify code here.
	sysFac := func() (pools.Resource, error) {
		return sysExecutorFactory(do)
	}
	sysCtxPool := pools.NewResourcePool(sysFac, 2, 2, resourceIdleTimeout)
	ctx, cancelFunc := context.WithCancel(context.Background())
	do.cancel = cancelFunc
	var callback ddl.Callback
	newCallbackFunc, err := ddl.GetCustomizedHook("default_hook")
	if err != nil {
		return errors.Trace(err)
	}
	callback = newCallbackFunc(do)
	d := do.ddl
	do.ddl = ddl.NewDDL(
		ctx,
		ddl.WithEtcdClient(do.etcdClient),
		ddl.WithStore(do.store),
		ddl.WithInfoCache(do.infoCache),
		ddl.WithHook(callback),
		ddl.WithLease(ddlLease),
	)
	failpoint.Inject("MockReplaceDDL", func(val failpoint.Value) {
		if val.(bool) {
			do.ddl = d
		}
	})
	// step 1: prepare the info/schema syncer which domain reload needed.
	skipRegisterToDashboard := config.GetGlobalConfig().SkipRegisterToDashboard
	do.info, err = infosync.GlobalInfoSyncerInit(ctx, do.ddl.GetID(), do.ServerID, do.etcdClient, skipRegisterToDashboard)
	if err != nil {
		return err
	}

	var pdClient pd.Client
	if store, ok := do.store.(kv.StorageWithPD); ok {
		pdClient = store.GetPDClient()
	}
	do.globalCfgSyncer = globalconfigsync.NewGlobalConfigSyncer(pdClient)

	err = do.ddl.SchemaSyncer().Init(ctx)
	if err != nil {
		return err
	}
	// step 2: domain reload the infoSchema.
	err = do.Reload()
	if err != nil {
		return err
	}
	// step 3: start the ddl after the domain reload, avoiding some internal sql running before infoSchema construction.
	err = do.ddl.Start(sysCtxPool)
	if err != nil {
		return err
	}

	if config.GetGlobalConfig().Experimental.EnableGlobalKill {
		if do.etcdClient != nil {
			err := do.acquireServerID(ctx)
			if err != nil {
				logutil.BgLogger().Error("acquire serverID failed", zap.Error(err))
				do.isLostConnectionToPD.Store(1) // will retry in `do.serverIDKeeper`
			} else {
				do.isLostConnectionToPD.Store(0)
			}

			do.wg.Add(1)
			go do.serverIDKeeper()
		} else {
			// set serverID for standalone deployment to enable 'KILL'.
			atomic.StoreUint64(&do.serverID, serverIDForStandalone)
		}
	}

	// Only when the store is local that the lease value is 0.
	// If the store is local, it doesn't need loadSchemaInLoop.
	if ddlLease > 0 {
		do.wg.Add(1)
		// Local store needs to get the change information for every DDL state in each session.
		go do.loadSchemaInLoop(ctx, ddlLease)
	}
	do.wg.Add(3)
	go do.topNSlowQueryLoop()
	go do.infoSyncerKeeper()
	go do.globalConfigSyncerKeeper()
	if !skipRegisterToDashboard {
		do.wg.Add(1)
		go do.topologySyncerKeeper()
	}

	return nil
}

type sessionPool struct {
	resources chan pools.Resource
	factory   pools.Factory
	mu        struct {
		sync.RWMutex
		closed bool
	}
}

func newSessionPool(capacity int, factory pools.Factory) *sessionPool {
	return &sessionPool{
		resources: make(chan pools.Resource, capacity),
		factory:   factory,
	}
}

func (p *sessionPool) Get() (resource pools.Resource, err error) {
	var ok bool
	select {
	case resource, ok = <-p.resources:
		if !ok {
			err = errors.New("session pool closed")
		}
	default:
		resource, err = p.factory()
	}
	return
}

func (p *sessionPool) Put(resource pools.Resource) {
	p.mu.RLock()
	defer p.mu.RUnlock()
	if p.mu.closed {
		resource.Close()
		return
	}

	select {
	case p.resources <- resource:
	default:
		resource.Close()
	}
}
func (p *sessionPool) Close() {
	p.mu.Lock()
	if p.mu.closed {
		p.mu.Unlock()
		return
	}
	p.mu.closed = true
	close(p.resources)
	p.mu.Unlock()

	for r := range p.resources {
		r.Close()
	}
}

// SysSessionPool returns the system session pool.
func (do *Domain) SysSessionPool() *sessionPool {
	return do.sysSessionPool
}

// SysProcTracker returns the system processes tracker.
func (do *Domain) SysProcTracker() sessionctx.SysProcTracker {
	return &do.sysProcesses
}

// GetEtcdClient returns the etcd client.
func (do *Domain) GetEtcdClient() *clientv3.Client {
	return do.etcdClient
}

// LoadPrivilegeLoop create a goroutine loads privilege tables in a loop, it
// should be called only once in BootstrapSession.
func (do *Domain) LoadPrivilegeLoop(ctx sessionctx.Context) error {
	ctx.GetSessionVars().InRestrictedSQL = true
	_, err := ctx.(sqlexec.SQLExecutor).ExecuteInternal(context.Background(), "set @@autocommit = 1")
	if err != nil {
		return err
	}
	do.privHandle = privileges.NewHandle()
	err = do.privHandle.Update(ctx)
	if err != nil {
		return err
	}

	var watchCh clientv3.WatchChan
	duration := 5 * time.Minute
	if do.etcdClient != nil {
		watchCh = do.etcdClient.Watch(context.Background(), privilegeKey)
		duration = 10 * time.Minute
	}

	do.wg.Add(1)
	go func() {
		defer func() {
			do.wg.Done()
			logutil.BgLogger().Info("loadPrivilegeInLoop exited.")
			util.Recover(metrics.LabelDomain, "loadPrivilegeInLoop", nil, false)
		}()
		var count int
		for {
			ok := true
			select {
			case <-do.exit:
				return
			case _, ok = <-watchCh:
			case <-time.After(duration):
			}
			if !ok {
				logutil.BgLogger().Error("load privilege loop watch channel closed")
				watchCh = do.etcdClient.Watch(context.Background(), privilegeKey)
				count++
				if count > 10 {
					time.Sleep(time.Duration(count) * time.Second)
				}
				continue
			}

			count = 0
			err := do.privHandle.Update(ctx)
			metrics.LoadPrivilegeCounter.WithLabelValues(metrics.RetLabel(err)).Inc()
			if err != nil {
				logutil.BgLogger().Error("load privilege failed", zap.Error(err))
			}
		}
	}()
	return nil
}

// LoadSysVarCacheLoop create a goroutine loads sysvar cache in a loop,
// it should be called only once in BootstrapSession.
func (do *Domain) LoadSysVarCacheLoop(ctx sessionctx.Context) error {
	ctx.GetSessionVars().InRestrictedSQL = true
	err := do.rebuildSysVarCache(ctx)
	if err != nil {
		return err
	}
	var watchCh clientv3.WatchChan
	duration := 30 * time.Second
	if do.etcdClient != nil {
		watchCh = do.etcdClient.Watch(context.Background(), sysVarCacheKey)
	}
	do.wg.Add(1)
	go func() {
		defer func() {
			do.wg.Done()
			logutil.BgLogger().Info("LoadSysVarCacheLoop exited.")
			util.Recover(metrics.LabelDomain, "LoadSysVarCacheLoop", nil, false)
		}()
		var count int
		for {
			ok := true
			select {
			case <-do.exit:
				return
			case _, ok = <-watchCh:
			case <-time.After(duration):
			}

			failpoint.Inject("skipLoadSysVarCacheLoop", func(val failpoint.Value) {
				// In some pkg integration test, there are many testSuite, and each testSuite has separate storage and
				// `LoadSysVarCacheLoop` background goroutine. Then each testSuite `RebuildSysVarCache` from it's
				// own storage.
				// Each testSuit will also call `checkEnableServerGlobalVar` to update some local variables.
				// That's the problem, each testSuit use different storage to update some same local variables.
				// So just skip `RebuildSysVarCache` in some integration testing.
				if val.(bool) {
					failpoint.Continue()
				}
			})

			if !ok {
				logutil.BgLogger().Error("LoadSysVarCacheLoop loop watch channel closed")
				watchCh = do.etcdClient.Watch(context.Background(), sysVarCacheKey)
				count++
				if count > 10 {
					time.Sleep(time.Duration(count) * time.Second)
				}
				continue
			}
			count = 0
			logutil.BgLogger().Debug("Rebuilding sysvar cache from etcd watch event.")
			err := do.rebuildSysVarCache(ctx)
			metrics.LoadSysVarCacheCounter.WithLabelValues(metrics.RetLabel(err)).Inc()
			if err != nil {
				logutil.BgLogger().Error("LoadSysVarCacheLoop failed", zap.Error(err))
			}
		}
	}()
	return nil
}

// PrivilegeHandle returns the MySQLPrivilege.
func (do *Domain) PrivilegeHandle() *privileges.Handle {
	return do.privHandle
}

// BindHandle returns domain's bindHandle.
func (do *Domain) BindHandle() *bindinfo.BindHandle {
	return do.bindHandle
}

// LoadBindInfoLoop create a goroutine loads BindInfo in a loop, it should
// be called only once in BootstrapSession.
func (do *Domain) LoadBindInfoLoop(ctxForHandle sessionctx.Context, ctxForEvolve sessionctx.Context) error {
	ctxForHandle.GetSessionVars().InRestrictedSQL = true
	ctxForEvolve.GetSessionVars().InRestrictedSQL = true
	do.bindHandle = bindinfo.NewBindHandle(ctxForHandle)
	err := do.bindHandle.Update(true)
	if err != nil || bindinfo.Lease == 0 {
		return err
	}

	owner := do.newOwnerManager(bindinfo.Prompt, bindinfo.OwnerKey)
	do.globalBindHandleWorkerLoop(owner)
	do.handleEvolvePlanTasksLoop(ctxForEvolve, owner)
	return nil
}

func (do *Domain) globalBindHandleWorkerLoop(owner owner.Manager) {
	do.wg.Add(1)
	go func() {
		defer func() {
			do.wg.Done()
			logutil.BgLogger().Info("globalBindHandleWorkerLoop exited.")
			util.Recover(metrics.LabelDomain, "globalBindHandleWorkerLoop", nil, false)
		}()
		bindWorkerTicker := time.NewTicker(bindinfo.Lease)
		gcBindTicker := time.NewTicker(100 * bindinfo.Lease)
		defer func() {
			bindWorkerTicker.Stop()
			gcBindTicker.Stop()
		}()
		for {
			select {
			case <-do.exit:
				return
			case <-bindWorkerTicker.C:
				err := do.bindHandle.Update(false)
				if err != nil {
					logutil.BgLogger().Error("update bindinfo failed", zap.Error(err))
				}
				do.bindHandle.DropInvalidBindRecord()
				// Get Global
				optVal, err := do.GetGlobalVar(variable.TiDBCapturePlanBaseline)
				if err == nil && variable.TiDBOptOn(optVal) {
					do.bindHandle.CaptureBaselines()
				}
				do.bindHandle.SaveEvolveTasksToStore()
			case <-gcBindTicker.C:
				if !owner.IsOwner() {
					continue
				}
				err := do.bindHandle.GCBindRecord()
				if err != nil {
					logutil.BgLogger().Error("GC bind record failed", zap.Error(err))
				}
			}
		}
	}()
}

func (do *Domain) handleEvolvePlanTasksLoop(ctx sessionctx.Context, owner owner.Manager) {
	do.wg.Add(1)
	go func() {
		defer func() {
			do.wg.Done()
			logutil.BgLogger().Info("handleEvolvePlanTasksLoop exited.")
			util.Recover(metrics.LabelDomain, "handleEvolvePlanTasksLoop", nil, false)
		}()
		for {
			select {
			case <-do.exit:
				owner.Cancel()
				return
			case <-time.After(bindinfo.Lease):
			}
			if owner.IsOwner() {
				err := do.bindHandle.HandleEvolvePlanTask(ctx, false)
				if err != nil {
					logutil.BgLogger().Info("evolve plan failed", zap.Error(err))
				}
			}
		}
	}()
}

// TelemetryReportLoop create a goroutine that reports usage data in a loop, it should be called only once
// in BootstrapSession.
func (do *Domain) TelemetryReportLoop(ctx sessionctx.Context) {
	ctx.GetSessionVars().InRestrictedSQL = true
	err := telemetry.InitialRun(ctx, do.GetEtcdClient())
	if err != nil {
		logutil.BgLogger().Warn("Initial telemetry run failed", zap.Error(err))
	}

	do.wg.Add(1)
	go func() {
		defer func() {
			do.wg.Done()
			logutil.BgLogger().Info("TelemetryReportLoop exited.")
			util.Recover(metrics.LabelDomain, "TelemetryReportLoop", nil, false)
		}()
		owner := do.newOwnerManager(telemetry.Prompt, telemetry.OwnerKey)
		for {
			select {
			case <-do.exit:
				owner.Cancel()
				return
			case <-time.After(telemetry.ReportInterval):
				if !owner.IsOwner() {
					continue
				}
				err := telemetry.ReportUsageData(ctx, do.GetEtcdClient())
				if err != nil {
					// Only status update errors will be printed out
					logutil.BgLogger().Warn("TelemetryReportLoop status update failed", zap.Error(err))
				}
			}
		}
	}()
}

// TelemetryRotateSubWindowLoop create a goroutine that rotates the telemetry window regularly.
func (do *Domain) TelemetryRotateSubWindowLoop(ctx sessionctx.Context) {
	ctx.GetSessionVars().InRestrictedSQL = true
	do.wg.Add(1)
	go func() {
		defer func() {
			do.wg.Done()
			logutil.BgLogger().Info("TelemetryRotateSubWindowLoop exited.")
			util.Recover(metrics.LabelDomain, "TelemetryRotateSubWindowLoop", nil, false)
		}()
		for {
			select {
			case <-do.exit:
				return
			case <-time.After(telemetry.SubWindowSize):
				telemetry.RotateSubWindow()
			}
		}
	}()
}

// PlanReplayerLoop creates a goroutine that handles `exit` and `gc`.
func (do *Domain) PlanReplayerLoop() {
	do.wg.Add(1)
	go func() {
		gcTicker := time.NewTicker(do.planReplayer.planReplayerGCLease)
		defer func() {
			gcTicker.Stop()
			do.wg.Done()
			logutil.BgLogger().Info("PlanReplayerLoop exited.")
			util.Recover(metrics.LabelDomain, "PlanReplayerLoop", nil, false)
		}()
		for {
			select {
			case <-do.exit:
				return
			case <-gcTicker.C:
				do.planReplayer.planReplayerGC(time.Hour)
			}
		}
	}()
}

// StatsHandle returns the statistic handle.
func (do *Domain) StatsHandle() *handle.Handle {
	return (*handle.Handle)(atomic.LoadPointer(&do.statsHandle))
}

// CreateStatsHandle is used only for test.
func (do *Domain) CreateStatsHandle(ctx sessionctx.Context) error {
	h, err := handle.NewHandle(ctx, do.statsLease, do.sysSessionPool, &do.sysProcesses)
	if err != nil {
		return err
	}
	atomic.StorePointer(&do.statsHandle, unsafe.Pointer(h))
	return nil
}

// StatsUpdating checks if the stats worker is updating.
func (do *Domain) StatsUpdating() bool {
	return do.statsUpdating.Load() > 0
}

// SetStatsUpdating sets the value of stats updating.
func (do *Domain) SetStatsUpdating(val bool) {
	if val {
		do.statsUpdating.Store(1)
	} else {
		do.statsUpdating.Store(0)
	}
}

// RunAutoAnalyze indicates if this TiDB server starts auto analyze worker and can run auto analyze job.
var RunAutoAnalyze = true

// UpdateTableStatsLoop creates a goroutine loads stats info and updates stats info in a loop.
// It will also start a goroutine to analyze tables automatically.
// It should be called only once in BootstrapSession.
func (do *Domain) UpdateTableStatsLoop(ctx sessionctx.Context) error {
	ctx.GetSessionVars().InRestrictedSQL = true
	statsHandle, err := handle.NewHandle(ctx, do.statsLease, do.sysSessionPool, &do.sysProcesses)
	if err != nil {
		return err
	}
	atomic.StorePointer(&do.statsHandle, unsafe.Pointer(statsHandle))
	do.ddl.RegisterStatsHandle(statsHandle)
	// Negative stats lease indicates that it is in test, it does not need update.
	if do.statsLease >= 0 {
		do.wg.Add(1)
		go do.loadStatsWorker()
	}
	owner := do.newOwnerManager(handle.StatsPrompt, handle.StatsOwnerKey)
	if do.indexUsageSyncLease > 0 {
		do.wg.Add(1)
		go do.syncIndexUsageWorker(owner)
	}
	if do.statsLease <= 0 {
		return nil
	}
	do.wg.Add(1)
	do.SetStatsUpdating(true)
	go do.updateStatsWorker(ctx, owner)
	if RunAutoAnalyze {
		do.wg.Add(1)
		go do.autoAnalyzeWorker(owner)
	}
	return nil
}

// StartLoadStatsSubWorkers starts sub workers with new sessions to load stats concurrently
func (do *Domain) StartLoadStatsSubWorkers(ctxList []sessionctx.Context) {
	statsHandle := do.StatsHandle()
	for i, ctx := range ctxList {
		statsHandle.StatsLoad.SubCtxs[i] = ctx
		do.wg.Add(1)
		go statsHandle.SubLoadWorker(ctx, do.exit, &do.wg)
	}
}

func (do *Domain) newOwnerManager(prompt, ownerKey string) owner.Manager {
	id := do.ddl.OwnerManager().ID()
	var statsOwner owner.Manager
	if do.etcdClient == nil {
		statsOwner = owner.NewMockManager(context.Background(), id)
	} else {
		statsOwner = owner.NewOwnerManager(context.Background(), do.etcdClient, prompt, id, ownerKey)
	}
	// TODO: Need to do something when err is not nil.
	err := statsOwner.CampaignOwner()
	if err != nil {
		logutil.BgLogger().Warn("campaign owner failed", zap.Error(err))
	}
	return statsOwner
}

func (do *Domain) loadStatsWorker() {
	defer util.Recover(metrics.LabelDomain, "loadStatsWorker", nil, false)
	lease := do.statsLease
	if lease == 0 {
		lease = 3 * time.Second
	}
	loadTicker := time.NewTicker(lease)
	defer func() {
		loadTicker.Stop()
		do.wg.Done()
		logutil.BgLogger().Info("loadStatsWorker exited.")
	}()
	statsHandle := do.StatsHandle()
	t := time.Now()
	err := statsHandle.InitStats(do.InfoSchema())
	if err != nil {
		logutil.BgLogger().Debug("init stats info failed", zap.Error(err))
	} else {
		logutil.BgLogger().Info("init stats info time", zap.Duration("take time", time.Since(t)))
	}
	for {
		select {
		case <-loadTicker.C:
			err = statsHandle.RefreshVars()
			if err != nil {
				logutil.BgLogger().Debug("refresh variables failed", zap.Error(err))
			}
			err = statsHandle.Update(do.InfoSchema())
			if err != nil {
				logutil.BgLogger().Debug("update stats info failed", zap.Error(err))
			}
			err = statsHandle.LoadNeededHistograms()
			if err != nil {
				logutil.BgLogger().Debug("load histograms failed", zap.Error(err))
			}
		case <-do.exit:
			return
		}
	}
}

func (do *Domain) syncIndexUsageWorker(owner owner.Manager) {
	defer util.Recover(metrics.LabelDomain, "syncIndexUsageWorker", nil, false)
	idxUsageSyncTicker := time.NewTicker(do.indexUsageSyncLease)
	gcStatsTicker := time.NewTicker(100 * do.indexUsageSyncLease)
	handle := do.StatsHandle()
	defer func() {
		idxUsageSyncTicker.Stop()
		do.wg.Done()
		logutil.BgLogger().Info("syncIndexUsageWorker exited.")
	}()
	for {
		select {
		case <-do.exit:
			// TODO: need flush index usage
			return
		case <-idxUsageSyncTicker.C:
			if err := handle.DumpIndexUsageToKV(); err != nil {
				logutil.BgLogger().Debug("dump index usage failed", zap.Error(err))
			}
		case <-gcStatsTicker.C:
			if !owner.IsOwner() {
				continue
			}
			if err := handle.GCIndexUsage(); err != nil {
				logutil.BgLogger().Error("[stats] gc index usage failed", zap.Error(err))
			}
		}
	}
}

func (do *Domain) updateStatsWorker(ctx sessionctx.Context, owner owner.Manager) {
	defer util.Recover(metrics.LabelDomain, "updateStatsWorker", nil, false)
	lease := do.statsLease
	deltaUpdateTicker := time.NewTicker(20 * lease)
	gcStatsTicker := time.NewTicker(100 * lease)
	dumpFeedbackTicker := time.NewTicker(200 * lease)
	loadFeedbackTicker := time.NewTicker(5 * lease)
	dumpColStatsUsageTicker := time.NewTicker(100 * lease)
	statsHandle := do.StatsHandle()
	defer func() {
		dumpColStatsUsageTicker.Stop()
		loadFeedbackTicker.Stop()
		dumpFeedbackTicker.Stop()
		gcStatsTicker.Stop()
		deltaUpdateTicker.Stop()
		do.SetStatsUpdating(false)
		do.wg.Done()
		logutil.BgLogger().Info("updateStatsWorker exited.")
	}()
	for {
		select {
		case <-do.exit:
			statsHandle.FlushStats()
			owner.Cancel()
			return
			// This channel is sent only by ddl owner.
		case t := <-statsHandle.DDLEventCh():
			err := statsHandle.HandleDDLEvent(t)
			if err != nil {
				logutil.BgLogger().Debug("handle ddl event failed", zap.Error(err))
			}
		case <-deltaUpdateTicker.C:
			err := statsHandle.DumpStatsDeltaToKV(handle.DumpDelta)
			if err != nil {
				logutil.BgLogger().Debug("dump stats delta failed", zap.Error(err))
			}
			statsHandle.UpdateErrorRate(do.InfoSchema())
		case <-loadFeedbackTicker.C:
			statsHandle.UpdateStatsByLocalFeedback(do.InfoSchema())
			if !owner.IsOwner() {
				continue
			}
			err := statsHandle.HandleUpdateStats(do.InfoSchema())
			if err != nil {
				logutil.BgLogger().Debug("update stats using feedback failed", zap.Error(err))
			}
		case <-dumpFeedbackTicker.C:
			err := statsHandle.DumpStatsFeedbackToKV()
			if err != nil {
				logutil.BgLogger().Debug("dump stats feedback failed", zap.Error(err))
			}
		case <-gcStatsTicker.C:
			if !owner.IsOwner() {
				continue
			}
			err := statsHandle.GCStats(do.InfoSchema(), do.DDL().GetLease())
			if err != nil {
				logutil.BgLogger().Debug("GC stats failed", zap.Error(err))
			}
		case <-dumpColStatsUsageTicker.C:
			err := statsHandle.DumpColStatsUsageToKV()
			if err != nil {
				logutil.BgLogger().Debug("dump column stats usage failed", zap.Error(err))
			}
		}
	}
}

func (do *Domain) autoAnalyzeWorker(owner owner.Manager) {
	defer util.Recover(metrics.LabelDomain, "autoAnalyzeWorker", nil, false)
	statsHandle := do.StatsHandle()
	analyzeTicker := time.NewTicker(do.statsLease)
	defer func() {
		analyzeTicker.Stop()
		do.wg.Done()
		logutil.BgLogger().Info("autoAnalyzeWorker exited.")
	}()
	for {
		select {
		case <-analyzeTicker.C:
			if owner.IsOwner() {
				statsHandle.HandleAutoAnalyze(do.InfoSchema())
			}
		case <-do.exit:
			return
		}
	}
}

// ExpensiveQueryHandle returns the expensive query handle.
func (do *Domain) ExpensiveQueryHandle() *expensivequery.Handle {
	return do.expensiveQueryHandle
}

const (
	privilegeKey   = "/tidb/privilege"
	sysVarCacheKey = "/tidb/sysvars"
)

// NotifyUpdatePrivilege updates privilege key in etcd, TiDB client that watches
// the key will get notification.
func (do *Domain) NotifyUpdatePrivilege() error {
	// No matter skip-grant-table is configured or not, sending an etcd message is required.
	// Because we need to tell other TiDB instances to update privilege data, say, we're changing the
	// password using a special TiDB instance and want the new password to take effect.
	if do.etcdClient != nil {
		row := do.etcdClient.KV
		_, err := row.Put(context.Background(), privilegeKey, "")
		if err != nil {
			logutil.BgLogger().Warn("notify update privilege failed", zap.Error(err))
		}
	}

	// If skip-grant-table is configured, do not flush privileges.
	// Because LoadPrivilegeLoop does not run and the privilege Handle is nil,
	// the call to do.PrivilegeHandle().Update would panic.
	if config.GetGlobalConfig().Security.SkipGrantTable {
		return nil
	}

	// update locally
	sysSessionPool := do.SysSessionPool()
	ctx, err := sysSessionPool.Get()
	if err != nil {
		return err
	}
	defer sysSessionPool.Put(ctx)
	return do.PrivilegeHandle().Update(ctx.(sessionctx.Context))
}

// NotifyUpdateSysVarCache updates the sysvar cache key in etcd, which other TiDB
// clients are subscribed to for updates. For the caller, the cache is also built
// synchronously so that the effect is immediate.
func (do *Domain) NotifyUpdateSysVarCache() {
	if do.etcdClient != nil {
		row := do.etcdClient.KV
		_, err := row.Put(context.Background(), sysVarCacheKey, "")
		if err != nil {
			logutil.BgLogger().Warn("notify update sysvar cache failed", zap.Error(err))
		}
	}
	// update locally
	if err := do.rebuildSysVarCache(nil); err != nil {
		logutil.BgLogger().Error("rebuilding sysvar cache failed", zap.Error(err))
	}
}

// ServerID gets serverID.
func (do *Domain) ServerID() uint64 {
	return atomic.LoadUint64(&do.serverID)
}

// IsLostConnectionToPD indicates lost connection to PD or not.
func (do *Domain) IsLostConnectionToPD() bool {
	return do.isLostConnectionToPD.Load() != 0
}

const (
	serverIDEtcdPath               = "/tidb/server_id"
	refreshServerIDRetryCnt        = 3
	acquireServerIDRetryInterval   = 300 * time.Millisecond
	acquireServerIDTimeout         = 10 * time.Second
	retrieveServerIDSessionTimeout = 10 * time.Second
)

var (
	// serverIDTTL should be LONG ENOUGH to avoid barbarically killing an on-going long-run SQL.
	serverIDTTL = 12 * time.Hour
	// serverIDTimeToKeepAlive is the interval that we keep serverID TTL alive periodically.
	serverIDTimeToKeepAlive = 5 * time.Minute
	// serverIDTimeToCheckPDConnectionRestored is the interval that we check connection to PD restored (after broken) periodically.
	serverIDTimeToCheckPDConnectionRestored = 10 * time.Second
	// lostConnectionToPDTimeout is the duration that when TiDB cannot connect to PD excceeds this limit,
	//   we realize the connection to PD is lost utterly, and server ID acquired before should be released.
	//   Must be SHORTER than `serverIDTTL`.
	lostConnectionToPDTimeout = 6 * time.Hour
)

var (
	ldflagIsGlobalKillTest                        = "0"  // 1:Yes, otherwise:No.
	ldflagServerIDTTL                             = "10" // in seconds.
	ldflagServerIDTimeToKeepAlive                 = "1"  // in seconds.
	ldflagServerIDTimeToCheckPDConnectionRestored = "1"  // in seconds.
	ldflagLostConnectionToPDTimeout               = "5"  // in seconds.
)

func initByLDFlagsForGlobalKill() {
	if ldflagIsGlobalKillTest == "1" {
		var (
			i   int
			err error
		)

		if i, err = strconv.Atoi(ldflagServerIDTTL); err != nil {
			panic("invalid ldflagServerIDTTL")
		}
		serverIDTTL = time.Duration(i) * time.Second

		if i, err = strconv.Atoi(ldflagServerIDTimeToKeepAlive); err != nil {
			panic("invalid ldflagServerIDTimeToKeepAlive")
		}
		serverIDTimeToKeepAlive = time.Duration(i) * time.Second

		if i, err = strconv.Atoi(ldflagServerIDTimeToCheckPDConnectionRestored); err != nil {
			panic("invalid ldflagServerIDTimeToCheckPDConnectionRestored")
		}
		serverIDTimeToCheckPDConnectionRestored = time.Duration(i) * time.Second

		if i, err = strconv.Atoi(ldflagLostConnectionToPDTimeout); err != nil {
			panic("invalid ldflagLostConnectionToPDTimeout")
		}
		lostConnectionToPDTimeout = time.Duration(i) * time.Second

		logutil.BgLogger().Info("global_kill_test is enabled", zap.Duration("serverIDTTL", serverIDTTL),
			zap.Duration("serverIDTimeToKeepAlive", serverIDTimeToKeepAlive),
			zap.Duration("serverIDTimeToCheckPDConnectionRestored", serverIDTimeToCheckPDConnectionRestored),
			zap.Duration("lostConnectionToPDTimeout", lostConnectionToPDTimeout))
	}
}

func (do *Domain) retrieveServerIDSession(ctx context.Context) (*concurrency.Session, error) {
	if do.serverIDSession != nil {
		return do.serverIDSession, nil
	}

	// `etcdClient.Grant` needs a shortterm timeout, to avoid blocking if connection to PD lost,
	//   while `etcdClient.KeepAlive` should be longterm.
	//   So we separately invoke `etcdClient.Grant` and `concurrency.NewSession` with leaseID.
	childCtx, cancel := context.WithTimeout(ctx, retrieveServerIDSessionTimeout)
	resp, err := do.etcdClient.Grant(childCtx, int64(serverIDTTL.Seconds()))
	cancel()
	if err != nil {
		logutil.BgLogger().Error("retrieveServerIDSession.Grant fail", zap.Error(err))
		return nil, err
	}
	leaseID := resp.ID

	session, err := concurrency.NewSession(do.etcdClient,
		concurrency.WithLease(leaseID), concurrency.WithContext(context.Background()))
	if err != nil {
		logutil.BgLogger().Error("retrieveServerIDSession.NewSession fail", zap.Error(err))
		return nil, err
	}
	do.serverIDSession = session
	return session, nil
}

func (do *Domain) acquireServerID(ctx context.Context) error {
	atomic.StoreUint64(&do.serverID, 0)

	session, err := do.retrieveServerIDSession(ctx)
	if err != nil {
		return err
	}

	for {
		randServerID := rand.Int63n(int64(util.MaxServerID)) + 1 // get a random serverID: [1, MaxServerID] #nosec G404
		key := fmt.Sprintf("%s/%v", serverIDEtcdPath, randServerID)
		cmp := clientv3.Compare(clientv3.CreateRevision(key), "=", 0)
		value := "0"

		childCtx, cancel := context.WithTimeout(ctx, acquireServerIDTimeout)
		txn := do.etcdClient.Txn(childCtx)
		t := txn.If(cmp)
		resp, err := t.Then(clientv3.OpPut(key, value, clientv3.WithLease(session.Lease()))).Commit()
		cancel()
		if err != nil {
			return err
		}
		if !resp.Succeeded {
			logutil.BgLogger().Info("proposed random serverID exists, will randomize again", zap.Int64("randServerID", randServerID))
			time.Sleep(acquireServerIDRetryInterval)
			continue
		}

		atomic.StoreUint64(&do.serverID, uint64(randServerID))
		logutil.BgLogger().Info("acquireServerID", zap.Uint64("serverID", do.ServerID()),
			zap.String("lease id", strconv.FormatInt(int64(session.Lease()), 16)))
		return nil
	}
}

func (do *Domain) refreshServerIDTTL(ctx context.Context) error {
	session, err := do.retrieveServerIDSession(ctx)
	if err != nil {
		return err
	}

	key := fmt.Sprintf("%s/%v", serverIDEtcdPath, do.ServerID())
	value := "0"
	err = ddlutil.PutKVToEtcd(ctx, do.etcdClient, refreshServerIDRetryCnt, key, value, clientv3.WithLease(session.Lease()))
	if err != nil {
		logutil.BgLogger().Error("refreshServerIDTTL fail", zap.Uint64("serverID", do.ServerID()), zap.Error(err))
	} else {
		logutil.BgLogger().Info("refreshServerIDTTL succeed", zap.Uint64("serverID", do.ServerID()),
			zap.String("lease id", strconv.FormatInt(int64(session.Lease()), 16)))
	}
	return err
}

func (do *Domain) serverIDKeeper() {
	defer func() {
		do.wg.Done()
		logutil.BgLogger().Info("serverIDKeeper exited.")
	}()
	defer util.Recover(metrics.LabelDomain, "serverIDKeeper", func() {
		logutil.BgLogger().Info("recover serverIDKeeper.")
		// should be called before `do.wg.Done()`, to ensure that Domain.Close() waits for the new `serverIDKeeper()` routine.
		do.wg.Add(1)
		go do.serverIDKeeper()
	}, false)

	tickerKeepAlive := time.NewTicker(serverIDTimeToKeepAlive)
	tickerCheckRestored := time.NewTicker(serverIDTimeToCheckPDConnectionRestored)
	defer func() {
		tickerKeepAlive.Stop()
		tickerCheckRestored.Stop()
	}()

	blocker := make(chan struct{}) // just used for blocking the sessionDone() when session is nil.
	sessionDone := func() <-chan struct{} {
		if do.serverIDSession == nil {
			return blocker
		}
		return do.serverIDSession.Done()
	}

	var lastSucceedTimestamp time.Time

	onConnectionToPDRestored := func() {
		logutil.BgLogger().Info("restored connection to PD")
		do.isLostConnectionToPD.Store(0)
		lastSucceedTimestamp = time.Now()

		if err := do.info.StoreServerInfo(context.Background()); err != nil {
			logutil.BgLogger().Error("StoreServerInfo failed", zap.Error(err))
		}
	}

	onConnectionToPDLost := func() {
		logutil.BgLogger().Warn("lost connection to PD")
		do.isLostConnectionToPD.Store(1)

		// Kill all connections when lost connection to PD,
		//   to avoid the possibility that another TiDB instance acquires the same serverID and generates a same connection ID,
		//   which will lead to a wrong connection killed.
		do.InfoSyncer().GetSessionManager().KillAllConnections()
	}

	for {
		select {
		case <-tickerKeepAlive.C:
			if !do.IsLostConnectionToPD() {
				if err := do.refreshServerIDTTL(context.Background()); err == nil {
					lastSucceedTimestamp = time.Now()
				} else {
					if lostConnectionToPDTimeout > 0 && time.Since(lastSucceedTimestamp) > lostConnectionToPDTimeout {
						onConnectionToPDLost()
					}
				}
			}
		case <-tickerCheckRestored.C:
			if do.IsLostConnectionToPD() {
				if err := do.acquireServerID(context.Background()); err == nil {
					onConnectionToPDRestored()
				}
			}
		case <-sessionDone():
			// inform that TTL of `serverID` is expired. See https://godoc.org/github.com/coreos/etcd/clientv3/concurrency#Session.Done
			//   Should be in `IsLostConnectionToPD` state, as `lostConnectionToPDTimeout` is shorter than `serverIDTTL`.
			//   So just set `do.serverIDSession = nil` to restart `serverID` session in `retrieveServerIDSession()`.
			logutil.BgLogger().Info("serverIDSession need restart")
			do.serverIDSession = nil
		case <-do.exit:
			return
		}
	}
}

// MockInfoCacheAndLoadInfoSchema only used in unit test
func (do *Domain) MockInfoCacheAndLoadInfoSchema(is infoschema.InfoSchema) {
	do.infoCache = infoschema.NewCache(16)
	do.infoCache.Insert(is, 0)
}

func init() {
	initByLDFlagsForGlobalKill()
}

var (
	// ErrInfoSchemaExpired returns the error that information schema is out of date.
	ErrInfoSchemaExpired = dbterror.ClassDomain.NewStd(errno.ErrInfoSchemaExpired)
	// ErrInfoSchemaChanged returns the error that information schema is changed.
	ErrInfoSchemaChanged = dbterror.ClassDomain.NewStdErr(errno.ErrInfoSchemaChanged,
		mysql.Message(errno.MySQLErrName[errno.ErrInfoSchemaChanged].Raw+". "+kv.TxnRetryableMark, nil))
)

// SysProcesses holds the sys processes infos
type SysProcesses struct {
	mu      *sync.RWMutex
	procMap map[uint64]sessionctx.Context
}

<<<<<<< HEAD
=======
// Track tracks the sys process into procMap
>>>>>>> 7c69e74b
func (s *SysProcesses) Track(id uint64, proc sessionctx.Context) error {
	s.mu.Lock()
	defer s.mu.Unlock()
	if oldProc, ok := s.procMap[id]; ok && oldProc != proc {
		return errors.Errorf("The ID is in use: %v", id)
	}
	s.procMap[id] = proc
	proc.GetSessionVars().ConnectionID = id
	atomic.StoreUint32(&proc.GetSessionVars().Killed, 0)
	return nil
}

<<<<<<< HEAD
=======
// UnTrack removes the sys process from procMap
>>>>>>> 7c69e74b
func (s *SysProcesses) UnTrack(id uint64) {
	s.mu.Lock()
	defer s.mu.Unlock()
	if proc, ok := s.procMap[id]; ok {
		delete(s.procMap, id)
		proc.GetSessionVars().ConnectionID = 0
		atomic.StoreUint32(&proc.GetSessionVars().Killed, 0)
	}
}

// GetSysProcessList gets list of system ProcessInfo
func (s *SysProcesses) GetSysProcessList() map[uint64]*util.ProcessInfo {
	s.mu.RLock()
	defer s.mu.RUnlock()
	rs := make(map[uint64]*util.ProcessInfo)
	for connID, proc := range s.procMap {
		// if session is still tracked in this map, it's not returned to sysSessionPool yet
		if pi := proc.ShowProcess(); pi != nil && pi.ID == connID {
			rs[connID] = pi
		}
	}
	return rs
}

// KillSysProcess kills sys process with specified ID
func (s *SysProcesses) KillSysProcess(id uint64) {
	s.mu.Lock()
	defer s.mu.Unlock()
	if proc, ok := s.procMap[id]; ok {
		atomic.StoreUint32(&proc.GetSessionVars().Killed, 1)
	}
}<|MERGE_RESOLUTION|>--- conflicted
+++ resolved
@@ -1809,10 +1809,7 @@
 	procMap map[uint64]sessionctx.Context
 }
 
-<<<<<<< HEAD
-=======
 // Track tracks the sys process into procMap
->>>>>>> 7c69e74b
 func (s *SysProcesses) Track(id uint64, proc sessionctx.Context) error {
 	s.mu.Lock()
 	defer s.mu.Unlock()
@@ -1825,10 +1822,7 @@
 	return nil
 }
 
-<<<<<<< HEAD
-=======
 // UnTrack removes the sys process from procMap
->>>>>>> 7c69e74b
 func (s *SysProcesses) UnTrack(id uint64) {
 	s.mu.Lock()
 	defer s.mu.Unlock()
