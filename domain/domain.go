// Copyright 2015 PingCAP, Inc.
//
// Licensed under the Apache License, Version 2.0 (the "License");
// you may not use this file except in compliance with the License.
// You may obtain a copy of the License at
//
//     http://www.apache.org/licenses/LICENSE-2.0
//
// Unless required by applicable law or agreed to in writing, software
// distributed under the License is distributed on an "AS IS" BASIS,
// See the License for the specific language governing permissions and
// limitations under the License.

package domain

import (
	"context"
	"sync"
	"sync/atomic"
	"time"
	"unsafe"

	"github.com/pingcap/kvproto/pkg/pdpb"

	"github.com/ngaut/pools"
	"github.com/ngaut/sync2"
	"github.com/pingcap/errors"
	"github.com/pingcap/failpoint"
	"github.com/pingcap/parser/ast"
	"github.com/pingcap/parser/model"
	"github.com/pingcap/parser/terror"
	"github.com/pingcap/tidb/bindinfo"
	"github.com/pingcap/tidb/config"
	"github.com/pingcap/tidb/ddl"
	"github.com/pingcap/tidb/domain/infosync"
	"github.com/pingcap/tidb/errno"
	"github.com/pingcap/tidb/infoschema"
	"github.com/pingcap/tidb/infoschema/perfschema"
	"github.com/pingcap/tidb/kv"
	"github.com/pingcap/tidb/meta"
	"github.com/pingcap/tidb/metrics"
	"github.com/pingcap/tidb/owner"
	"github.com/pingcap/tidb/privilege/privileges"
	"github.com/pingcap/tidb/sessionctx"
	"github.com/pingcap/tidb/sessionctx/variable"
	"github.com/pingcap/tidb/statistics/handle"
	"github.com/pingcap/tidb/store/tikv"
	"github.com/pingcap/tidb/telemetry"
	"github.com/pingcap/tidb/util"
	"github.com/pingcap/tidb/util/domainutil"
	"github.com/pingcap/tidb/util/expensivequery"
	"github.com/pingcap/tidb/util/logutil"
	"github.com/pingcap/tidb/util/sqlexec"
	"go.etcd.io/etcd/clientv3"
	"go.uber.org/zap"
	"google.golang.org/grpc"
	"google.golang.org/grpc/keepalive"
)

// Domain represents a storage space. Different domains can use the same database name.
// Multiple domains can be used in parallel without synchronization.
type Domain struct {
	store                kv.Storage
	infoHandle           *infoschema.Handle
	privHandle           *privileges.Handle
	bindHandle           *bindinfo.BindHandle
	statsHandle          unsafe.Pointer
	statsLease           time.Duration
	ddl                  ddl.DDL
	info                 *infosync.InfoSyncer
	m                    sync.Mutex
	SchemaValidator      SchemaValidator
	sysSessionPool       *sessionPool
	exit                 chan struct{}
	etcdClient           *clientv3.Client
	gvc                  GlobalVariableCache
	slowQuery            *topNSlowQueries
	expensiveQueryHandle *expensivequery.Handle
	wg                   sync.WaitGroup
	statsUpdating        sync2.AtomicInt32
	cancel               context.CancelFunc
	serverID             uint64
}

// loadInfoSchema loads infoschema at startTS into handle, usedSchemaVersion is the currently used
// infoschema version, if it is the same as the schema version at startTS, we don't need to reload again.
// It returns the latest schema version, the changed table IDs, whether it's a full load and an error.
func (do *Domain) loadInfoSchema(handle *infoschema.Handle, usedSchemaVersion int64,
	startTS uint64) (neededSchemaVersion int64, change *tikv.RelatedSchemaChange, fullLoad bool, err error) {
	snapshot, err := do.store.GetSnapshot(kv.NewVersion(startTS))
	if err != nil {
		return 0, nil, fullLoad, err
	}
	m := meta.NewSnapshotMeta(snapshot)
	neededSchemaVersion, err = m.GetSchemaVersion()
	if err != nil {
		return 0, nil, fullLoad, err
	}
	if usedSchemaVersion != 0 && usedSchemaVersion == neededSchemaVersion {
		return neededSchemaVersion, nil, fullLoad, nil
	}

	// Update self schema version to etcd.
	defer func() {
		// There are two possibilities for not updating the self schema version to etcd.
		// 1. Failed to loading schema information.
		// 2. When users use history read feature, the neededSchemaVersion isn't the latest schema version.
		if err != nil || neededSchemaVersion < do.InfoSchema().SchemaMetaVersion() {
			logutil.BgLogger().Info("do not update self schema version to etcd",
				zap.Int64("usedSchemaVersion", usedSchemaVersion),
				zap.Int64("neededSchemaVersion", neededSchemaVersion), zap.Error(err))
			return
		}

		err = do.ddl.SchemaSyncer().UpdateSelfVersion(context.Background(), neededSchemaVersion)
		if err != nil {
			logutil.BgLogger().Info("update self version failed",
				zap.Int64("usedSchemaVersion", usedSchemaVersion),
				zap.Int64("neededSchemaVersion", neededSchemaVersion), zap.Error(err))
		}
	}()

	startTime := time.Now()
	ok, relatedChanges, err := do.tryLoadSchemaDiffs(m, usedSchemaVersion, neededSchemaVersion)
	if err != nil {
		// We can fall back to full load, don't need to return the error.
		logutil.BgLogger().Error("failed to load schema diff", zap.Error(err))
	}
	if ok {
		logutil.BgLogger().Info("diff load InfoSchema success",
			zap.Int64("usedSchemaVersion", usedSchemaVersion),
			zap.Int64("neededSchemaVersion", neededSchemaVersion),
			zap.Duration("start time", time.Since(startTime)),
			zap.Int64s("phyTblIDs", relatedChanges.PhyTblIDS),
			zap.Uint64s("actionTypes", relatedChanges.ActionTypes))
		return neededSchemaVersion, relatedChanges, fullLoad, nil
	}

	fullLoad = true
	schemas, err := do.fetchAllSchemasWithTables(m)
	if err != nil {
		return 0, nil, fullLoad, err
	}

	newISBuilder, err := infoschema.NewBuilder(handle).InitWithDBInfos(schemas, neededSchemaVersion)
	if err != nil {
		return 0, nil, fullLoad, err
	}
	logutil.BgLogger().Info("full load InfoSchema success",
		zap.Int64("usedSchemaVersion", usedSchemaVersion),
		zap.Int64("neededSchemaVersion", neededSchemaVersion),
		zap.Duration("start time", time.Since(startTime)))
	newISBuilder.Build()
	return neededSchemaVersion, nil, fullLoad, nil
}

func (do *Domain) fetchAllSchemasWithTables(m *meta.Meta) ([]*model.DBInfo, error) {
	allSchemas, err := m.ListDatabases()
	if err != nil {
		return nil, err
	}
	splittedSchemas := do.splitForConcurrentFetch(allSchemas)
	doneCh := make(chan error, len(splittedSchemas))
	for _, schemas := range splittedSchemas {
		go do.fetchSchemasWithTables(schemas, m, doneCh)
	}
	for range splittedSchemas {
		err = <-doneCh
		if err != nil {
			return nil, err
		}
	}
	return allSchemas, nil
}

const fetchSchemaConcurrency = 8

func (do *Domain) splitForConcurrentFetch(schemas []*model.DBInfo) [][]*model.DBInfo {
	groupSize := (len(schemas) + fetchSchemaConcurrency - 1) / fetchSchemaConcurrency
	splitted := make([][]*model.DBInfo, 0, fetchSchemaConcurrency)
	schemaCnt := len(schemas)
	for i := 0; i < schemaCnt; i += groupSize {
		end := i + groupSize
		if end > schemaCnt {
			end = schemaCnt
		}
		splitted = append(splitted, schemas[i:end])
	}
	return splitted
}

func (do *Domain) fetchSchemasWithTables(schemas []*model.DBInfo, m *meta.Meta, done chan error) {
	for _, di := range schemas {
		if di.State != model.StatePublic {
			// schema is not public, can't be used outside.
			continue
		}
		tables, err := m.ListTables(di.ID)
		if err != nil {
			done <- err
			return
		}
		// If TreatOldVersionUTF8AsUTF8MB4 was enable, need to convert the old version schema UTF8 charset to UTF8MB4.
		if config.GetGlobalConfig().TreatOldVersionUTF8AsUTF8MB4 {
			for _, tbInfo := range tables {
				infoschema.ConvertOldVersionUTF8ToUTF8MB4IfNeed(tbInfo)
			}
		}
		di.Tables = make([]*model.TableInfo, 0, len(tables))
		for _, tbl := range tables {
			if tbl.State != model.StatePublic {
				// schema is not public, can't be used outside.
				continue
			}
			infoschema.ConvertCharsetCollateToLowerCaseIfNeed(tbl)
			// Check whether the table is in repair mode.
			if domainutil.RepairInfo.InRepairMode() && domainutil.RepairInfo.CheckAndFetchRepairedTable(di, tbl) {
				continue
			}
			di.Tables = append(di.Tables, tbl)
		}
	}
	done <- nil
}

const (
	initialVersion         = 0
	maxNumberOfDiffsToLoad = 100
)

func isTooOldSchema(usedVersion, newVersion int64) bool {
	if usedVersion == initialVersion || newVersion-usedVersion > maxNumberOfDiffsToLoad {
		return true
	}
	return false
}

// tryLoadSchemaDiffs tries to only load latest schema changes.
// Return true if the schema is loaded successfully.
// Return false if the schema can not be loaded by schema diff, then we need to do full load.
// The second returned value is the delta updated table and partition IDs.
func (do *Domain) tryLoadSchemaDiffs(m *meta.Meta, usedVersion, newVersion int64) (bool, *tikv.RelatedSchemaChange, error) {
	// If there isn't any used version, or used version is too old, we do full load.
	// And when users use history read feature, we will set usedVersion to initialVersion, then full load is needed.
	if isTooOldSchema(usedVersion, newVersion) {
		return false, nil, nil
	}
	var diffs []*model.SchemaDiff
	for usedVersion < newVersion {
		usedVersion++
		diff, err := m.GetSchemaDiff(usedVersion)
		if err != nil {
			return false, nil, err
		}
		if diff == nil {
			// If diff is missing for any version between used and new version, we fall back to full reload.
			return false, nil, nil
		}
		diffs = append(diffs, diff)
	}
	builder := infoschema.NewBuilder(do.infoHandle).InitWithOldInfoSchema()
	phyTblIDs := make([]int64, 0, len(diffs))
	actions := make([]uint64, 0, len(diffs))
	for _, diff := range diffs {
		IDs, err := builder.ApplyDiff(m, diff)
		if err != nil {
			return false, nil, err
		}
		if canSkipSchemaCheckerDDL(diff.Type) {
			continue
		}
		phyTblIDs = append(phyTblIDs, IDs...)
		for i := 0; i < len(IDs); i++ {
			actions = append(actions, uint64(1<<diff.Type))
		}
	}
	builder.Build()
	relatedChange := tikv.RelatedSchemaChange{}
	relatedChange.PhyTblIDS = phyTblIDs
	relatedChange.ActionTypes = actions
	return true, &relatedChange, nil
}

func canSkipSchemaCheckerDDL(tp model.ActionType) bool {
	switch tp {
	case model.ActionUpdateTiFlashReplicaStatus, model.ActionSetTiFlashReplica:
		return true
	}
	return false
}

// InfoSchema gets information schema from domain.
func (do *Domain) InfoSchema() infoschema.InfoSchema {
	return do.infoHandle.Get()
}

// GetSnapshotInfoSchema gets a snapshot information schema.
func (do *Domain) GetSnapshotInfoSchema(snapshotTS uint64) (infoschema.InfoSchema, error) {
	snapHandle := do.infoHandle.EmptyClone()
	// For the snapHandle, it's an empty Handle, so its usedSchemaVersion is initialVersion.
	_, _, _, err := do.loadInfoSchema(snapHandle, initialVersion, snapshotTS)
	if err != nil {
		return nil, err
	}
	return snapHandle.Get(), nil
}

// GetSnapshotMeta gets a new snapshot meta at startTS.
func (do *Domain) GetSnapshotMeta(startTS uint64) (*meta.Meta, error) {
	snapshot, err := do.store.GetSnapshot(kv.NewVersion(startTS))
	if err != nil {
		return nil, err
	}
	return meta.NewSnapshotMeta(snapshot), nil
}

// DDL gets DDL from domain.
func (do *Domain) DDL() ddl.DDL {
	return do.ddl
}

// InfoSyncer gets infoSyncer from domain.
func (do *Domain) InfoSyncer() *infosync.InfoSyncer {
	return do.info
}

// Store gets KV store from domain.
func (do *Domain) Store() kv.Storage {
	return do.store
}

// GetScope gets the status variables scope.
func (do *Domain) GetScope(status string) variable.ScopeFlag {
	// Now domain status variables scope are all default scope.
	return variable.DefaultStatusVarScopeFlag
}

// Reload reloads InfoSchema.
// It's public in order to do the test.
func (do *Domain) Reload() error {
	failpoint.Inject("ErrorMockReloadFailed", func(val failpoint.Value) {
		if val.(bool) {
			failpoint.Return(errors.New("mock reload failed"))
		}
	})

	// Lock here for only once at the same time.
	do.m.Lock()
	defer do.m.Unlock()

	startTime := time.Now()

	var err error
	var neededSchemaVersion int64

	ver, err := do.store.CurrentVersion()
	if err != nil {
		return err
	}

	schemaVersion := int64(0)
	oldInfoSchema := do.infoHandle.Get()
	if oldInfoSchema != nil {
		schemaVersion = oldInfoSchema.SchemaMetaVersion()
	}

	var (
		fullLoad       bool
		relatedChanges *tikv.RelatedSchemaChange
	)
	neededSchemaVersion, relatedChanges, fullLoad, err = do.loadInfoSchema(do.infoHandle, schemaVersion, ver.Ver)
	metrics.LoadSchemaDuration.Observe(time.Since(startTime).Seconds())
	if err != nil {
		metrics.LoadSchemaCounter.WithLabelValues("failed").Inc()
		return err
	}
	metrics.LoadSchemaCounter.WithLabelValues("succ").Inc()

	if fullLoad {
		logutil.BgLogger().Info("full load and reset schema validator")
		do.SchemaValidator.Reset()
	}
	do.SchemaValidator.Update(ver.Ver, schemaVersion, neededSchemaVersion, relatedChanges)

	lease := do.DDL().GetLease()
	sub := time.Since(startTime)
	// Reload interval is lease / 2, if load schema time elapses more than this interval,
	// some query maybe responded by ErrInfoSchemaExpired error.
	if sub > (lease/2) && lease > 0 {
		logutil.BgLogger().Warn("loading schema takes a long time", zap.Duration("take time", sub))
	}

	return nil
}

// LogSlowQuery keeps topN recent slow queries in domain.
func (do *Domain) LogSlowQuery(query *SlowQueryInfo) {
	do.slowQuery.mu.RLock()
	defer do.slowQuery.mu.RUnlock()
	if do.slowQuery.mu.closed {
		return
	}

	select {
	case do.slowQuery.ch <- query:
	default:
	}
}

// ShowSlowQuery returns the slow queries.
func (do *Domain) ShowSlowQuery(showSlow *ast.ShowSlow) []*SlowQueryInfo {
	msg := &showSlowMessage{
		request: showSlow,
	}
	msg.Add(1)
	do.slowQuery.msgCh <- msg
	msg.Wait()
	return msg.result
}

func (do *Domain) topNSlowQueryLoop() {
	defer util.Recover(metrics.LabelDomain, "topNSlowQueryLoop", nil, false)
	ticker := time.NewTicker(time.Minute * 10)
	defer func() {
		ticker.Stop()
		do.wg.Done()
		logutil.BgLogger().Info("topNSlowQueryLoop exited.")
	}()
	for {
		select {
		case now := <-ticker.C:
			do.slowQuery.RemoveExpired(now)
		case info, ok := <-do.slowQuery.ch:
			if !ok {
				return
			}
			do.slowQuery.Append(info)
		case msg := <-do.slowQuery.msgCh:
			req := msg.request
			switch req.Tp {
			case ast.ShowSlowTop:
				msg.result = do.slowQuery.QueryTop(int(req.Count), req.Kind)
			case ast.ShowSlowRecent:
				msg.result = do.slowQuery.QueryRecent(int(req.Count))
			default:
				msg.result = do.slowQuery.QueryAll()
			}
			msg.Done()
		}
	}
}

func (do *Domain) infoSyncerKeeper() {
	defer func() {
		do.wg.Done()
		logutil.BgLogger().Info("infoSyncerKeeper exited.")
		util.Recover(metrics.LabelDomain, "infoSyncerKeeper", nil, false)
	}()
	ticker := time.NewTicker(infosync.ReportInterval)
	defer ticker.Stop()
	for {
		select {
		case <-ticker.C:
			do.info.ReportMinStartTS(do.Store())
		case <-do.info.Done():
			logutil.BgLogger().Info("server info syncer need to restart")
			if err := do.info.Restart(context.Background()); err != nil {
				logutil.BgLogger().Error("server restart failed", zap.Error(err))
			}
			logutil.BgLogger().Info("server info syncer restarted")
		case <-do.exit:
			return
		}
	}
}

func (do *Domain) topologySyncerKeeper() {
	defer util.Recover(metrics.LabelDomain, "topologySyncerKeeper", nil, false)
	ticker := time.NewTicker(infosync.TopologyTimeToRefresh)
	defer func() {
		ticker.Stop()
		do.wg.Done()
		logutil.BgLogger().Info("topologySyncerKeeper exited.")
	}()

	for {
		select {
		case <-ticker.C:
			err := do.info.StoreTopologyInfo(context.Background())
			if err != nil {
				logutil.BgLogger().Error("refresh topology in loop failed", zap.Error(err))
			}
		case <-do.info.TopologyDone():
			logutil.BgLogger().Info("server topology syncer need to restart")
			if err := do.info.RestartTopology(context.Background()); err != nil {
				logutil.BgLogger().Error("server restart failed", zap.Error(err))
			}
			logutil.BgLogger().Info("server topology syncer restarted")
		case <-do.exit:
			return
		}
	}
}

func (do *Domain) loadSchemaInLoop(ctx context.Context, lease time.Duration) {
	defer util.Recover(metrics.LabelDomain, "loadSchemaInLoop", nil, true)
	// Lease renewal can run at any frequency.
	// Use lease/2 here as recommend by paper.
	ticker := time.NewTicker(lease / 2)
	defer func() {
		ticker.Stop()
		do.wg.Done()
		logutil.BgLogger().Info("loadSchemaInLoop exited.")
	}()
	syncer := do.ddl.SchemaSyncer()

	for {
		select {
		case <-ticker.C:
			err := do.Reload()
			if err != nil {
				logutil.BgLogger().Error("reload schema in loop failed", zap.Error(err))
			}
		case _, ok := <-syncer.GlobalVersionCh():
			err := do.Reload()
			if err != nil {
				logutil.BgLogger().Error("reload schema in loop failed", zap.Error(err))
			}
			if !ok {
				logutil.BgLogger().Warn("reload schema in loop, schema syncer need rewatch")
				// Make sure the rewatch doesn't affect load schema, so we watch the global schema version asynchronously.
				syncer.WatchGlobalSchemaVer(context.Background())
			}
		case <-syncer.Done():
			// The schema syncer stops, we need stop the schema validator to synchronize the schema version.
			logutil.BgLogger().Info("reload schema in loop, schema syncer need restart")
			// The etcd is responsible for schema synchronization, we should ensure there is at most two different schema version
			// in the TiDB cluster, to make the data/schema be consistent. If we lost connection/session to etcd, the cluster
			// will treats this TiDB as a down instance, and etcd will remove the key of `/tidb/ddl/all_schema_versions/tidb-id`.
			// Say the schema version now is 1, the owner is changing the schema version to 2, it will not wait for this down TiDB syncing the schema,
			// then continue to change the TiDB schema to version 3. Unfortunately, this down TiDB schema version will still be version 1.
			// And version 1 is not consistent to version 3. So we need to stop the schema validator to prohibit the DML executing.
			do.SchemaValidator.Stop()
			err := do.mustRestartSyncer(ctx)
			if err != nil {
				logutil.BgLogger().Error("reload schema in loop, schema syncer restart failed", zap.Error(err))
				break
			}
			// The schema maybe changed, must reload schema then the schema validator can restart.
			exitLoop := do.mustReload()
			// domain is cosed.
			if exitLoop {
				logutil.BgLogger().Error("domain is closed, exit loadSchemaInLoop")
				return
			}
			do.SchemaValidator.Restart()
			logutil.BgLogger().Info("schema syncer restarted")
		case <-do.exit:
			return
		}
	}
}

// mustRestartSyncer tries to restart the SchemaSyncer.
// It returns until it's successful or the domain is stoped.
func (do *Domain) mustRestartSyncer(ctx context.Context) error {
	syncer := do.ddl.SchemaSyncer()

	for {
		err := syncer.Restart(ctx)
		if err == nil {
			return nil
		}
		// If the domain has stopped, we return an error immediately.
		if do.isClose() {
			return err
		}
		logutil.BgLogger().Error("restart the schema syncer failed", zap.Error(err))
		time.Sleep(time.Second)
	}
}

// mustReload tries to Reload the schema, it returns until it's successful or the domain is closed.
// it returns false when it is successful, returns true when the domain is closed.
func (do *Domain) mustReload() (exitLoop bool) {
	for {
		err := do.Reload()
		if err == nil {
			logutil.BgLogger().Info("mustReload succeed")
			return false
		}

		// If the domain is closed, we returns immediately.
		logutil.BgLogger().Info("reload the schema failed", zap.Error(err))
		if do.isClose() {
			return true
		}
		time.Sleep(200 * time.Millisecond)
	}
}

func (do *Domain) isClose() bool {
	select {
	case <-do.exit:
		logutil.BgLogger().Info("domain is closed")
		return true
	default:
	}
	return false
}

// Close closes the Domain and release its resource.
func (do *Domain) Close() {
	if do == nil {
		return
	}
	startTime := time.Now()
	if do.ddl != nil {
		terror.Log(do.ddl.Stop())
	}
	if do.info != nil {
		do.info.RemoveServerInfo()
		do.info.RemoveMinStartTS()
	}
	close(do.exit)
	if do.etcdClient != nil {
		terror.Log(errors.Trace(do.etcdClient.Close()))
	}

	do.sysSessionPool.Close()
	do.slowQuery.Close()
	do.cancel()
	do.wg.Wait()
	logutil.BgLogger().Info("domain closed", zap.Duration("take time", time.Since(startTime)))
}

type ddlCallback struct {
	ddl.BaseCallback
	do *Domain
}

func (c *ddlCallback) OnChanged(err error) error {
	if err != nil {
		return err
	}
	logutil.BgLogger().Info("performing DDL change, must reload")

	err = c.do.Reload()
	if err != nil {
		logutil.BgLogger().Error("performing DDL change failed", zap.Error(err))
	}

	return nil
}

const resourceIdleTimeout = 3 * time.Minute // resources in the ResourcePool will be recycled after idleTimeout

// NewDomain creates a new domain. Should not create multiple domains for the same store.
func NewDomain(store kv.Storage, ddlLease time.Duration, statsLease time.Duration, factory pools.Factory) *Domain {
	capacity := 200 // capacity of the sysSessionPool size
	do := &Domain{
		store:          store,
		exit:           make(chan struct{}),
		sysSessionPool: newSessionPool(capacity, factory),
		statsLease:     statsLease,
		infoHandle:     infoschema.NewHandle(store),
		slowQuery:      newTopNSlowQueries(30, time.Hour*24*7, 500),
	}

	do.SchemaValidator = NewSchemaValidator(ddlLease, do)
	return do
}

// Init initializes a domain.
func (do *Domain) Init(ddlLease time.Duration, sysFactory func(*Domain) (pools.Resource, error)) error {
	perfschema.Init()
	if ebd, ok := do.store.(tikv.EtcdBackend); ok {
		if addrs := ebd.EtcdAddrs(); addrs != nil {
			cfg := config.GetGlobalConfig()
			// silence etcd warn log, when domain closed, it won't randomly print warn log
			// see details at the issue https://github.com/pingcap/tidb/issues/15479
			etcdLogCfg := zap.NewProductionConfig()
			etcdLogCfg.Level = zap.NewAtomicLevelAt(zap.ErrorLevel)
			cli, err := clientv3.New(clientv3.Config{
				LogConfig:        &etcdLogCfg,
				Endpoints:        addrs,
				AutoSyncInterval: 30 * time.Second,
				DialTimeout:      5 * time.Second,
				DialOptions: []grpc.DialOption{
					grpc.WithBackoffMaxDelay(time.Second * 3),
					grpc.WithKeepaliveParams(keepalive.ClientParameters{
						Time:    time.Duration(cfg.TiKVClient.GrpcKeepAliveTime) * time.Second,
						Timeout: time.Duration(cfg.TiKVClient.GrpcKeepAliveTimeout) * time.Second,
					}),
				},
				TLS: ebd.TLSConfig(),
			})
			if err != nil {
				return errors.Trace(err)
			}
			do.etcdClient = cli
		}
	}

	// TODO: Here we create new sessions with sysFac in DDL,
	// which will use `do` as Domain instead of call `domap.Get`.
	// That's because `domap.Get` requires a lock, but before
	// we initialize Domain finish, we can't require that again.
	// After we remove the lazy logic of creating Domain, we
	// can simplify code here.
	sysFac := func() (pools.Resource, error) {
		return sysFactory(do)
	}
	sysCtxPool := pools.NewResourcePool(sysFac, 2, 2, resourceIdleTimeout)
	ctx, cancelFunc := context.WithCancel(context.Background())
	do.cancel = cancelFunc
	callback := &ddlCallback{do: do}
	d := do.ddl
	do.ddl = ddl.NewDDL(
		ctx,
		ddl.WithEtcdClient(do.etcdClient),
		ddl.WithStore(do.store),
		ddl.WithInfoHandle(do.infoHandle),
		ddl.WithHook(callback),
		ddl.WithLease(ddlLease),
	)
	err := do.ddl.Start(sysCtxPool)
	if err != nil {
		return err
	}
	failpoint.Inject("MockReplaceDDL", func(val failpoint.Value) {
		if val.(bool) {
			if err := do.ddl.Stop(); err != nil {
				logutil.BgLogger().Error("stop DDL failed", zap.Error(err))
			}
			do.ddl = d
		}
	})

	skipRegisterToDashboard := config.GetGlobalConfig().SkipRegisterToDashboard
	err = do.ddl.SchemaSyncer().Init(ctx)
	if err != nil {
		return err
	}
<<<<<<< HEAD

	do.serverID, err = do.store.PDClient().AllocID(ctx, pdpb.AllocIDRequest_SERVER_ID)
	if err != nil {
		logutil.BgLogger().Error("acquire serverID failed", zap.Error(err))
		do.serverID = 0
	}
	logutil.BgLogger().Info("acquire serverID", zap.Uint64("serverID", do.serverID))

	do.info, err = infosync.GlobalInfoSyncerInit(ctx, do.ddl.GetID(), do.serverID, do.etcdClient)
=======
	do.info, err = infosync.GlobalInfoSyncerInit(ctx, do.ddl.GetID(), do.etcdClient, skipRegisterToDashboard)
>>>>>>> ca41972f
	if err != nil {
		return err
	}
	err = do.Reload()
	if err != nil {
		return err
	}

	// Only when the store is local that the lease value is 0.
	// If the store is local, it doesn't need loadSchemaInLoop.
	if ddlLease > 0 {
		do.wg.Add(1)
		// Local store needs to get the change information for every DDL state in each session.
		go do.loadSchemaInLoop(ctx, ddlLease)
	}
	do.wg.Add(1)
	go do.topNSlowQueryLoop()

	do.wg.Add(1)
	go do.infoSyncerKeeper()

	if !skipRegisterToDashboard {
		do.wg.Add(1)
		go do.topologySyncerKeeper()
	}

	return nil
}

type sessionPool struct {
	resources chan pools.Resource
	factory   pools.Factory
	mu        struct {
		sync.RWMutex
		closed bool
	}
}

func newSessionPool(cap int, factory pools.Factory) *sessionPool {
	return &sessionPool{
		resources: make(chan pools.Resource, cap),
		factory:   factory,
	}
}

func (p *sessionPool) Get() (resource pools.Resource, err error) {
	var ok bool
	select {
	case resource, ok = <-p.resources:
		if !ok {
			err = errors.New("session pool closed")
		}
	default:
		resource, err = p.factory()
	}
	return
}

func (p *sessionPool) Put(resource pools.Resource) {
	p.mu.RLock()
	defer p.mu.RUnlock()
	if p.mu.closed {
		resource.Close()
		return
	}

	select {
	case p.resources <- resource:
	default:
		resource.Close()
	}
}
func (p *sessionPool) Close() {
	p.mu.Lock()
	if p.mu.closed {
		p.mu.Unlock()
		return
	}
	p.mu.closed = true
	close(p.resources)
	p.mu.Unlock()

	for r := range p.resources {
		r.Close()
	}
}

// SysSessionPool returns the system session pool.
func (do *Domain) SysSessionPool() *sessionPool {
	return do.sysSessionPool
}

// GetEtcdClient returns the etcd client.
func (do *Domain) GetEtcdClient() *clientv3.Client {
	return do.etcdClient
}

// LoadPrivilegeLoop create a goroutine loads privilege tables in a loop, it
// should be called only once in BootstrapSession.
func (do *Domain) LoadPrivilegeLoop(ctx sessionctx.Context) error {
	ctx.GetSessionVars().InRestrictedSQL = true
	do.privHandle = privileges.NewHandle()
	err := do.privHandle.Update(ctx)
	if err != nil {
		return err
	}

	var watchCh clientv3.WatchChan
	duration := 5 * time.Minute
	if do.etcdClient != nil {
		watchCh = do.etcdClient.Watch(context.Background(), privilegeKey)
		duration = 10 * time.Minute
	}

	do.wg.Add(1)
	go func() {
		defer func() {
			do.wg.Done()
			logutil.BgLogger().Info("loadPrivilegeInLoop exited.")
			util.Recover(metrics.LabelDomain, "loadPrivilegeInLoop", nil, false)
		}()
		var count int
		for {
			ok := true
			select {
			case <-do.exit:
				return
			case _, ok = <-watchCh:
			case <-time.After(duration):
			}
			if !ok {
				logutil.BgLogger().Error("load privilege loop watch channel closed")
				watchCh = do.etcdClient.Watch(context.Background(), privilegeKey)
				count++
				if count > 10 {
					time.Sleep(time.Duration(count) * time.Second)
				}
				continue
			}

			count = 0
			err := do.privHandle.Update(ctx)
			metrics.LoadPrivilegeCounter.WithLabelValues(metrics.RetLabel(err)).Inc()
			if err != nil {
				logutil.BgLogger().Error("load privilege failed", zap.Error(err))
			}
		}
	}()
	return nil
}

// PrivilegeHandle returns the MySQLPrivilege.
func (do *Domain) PrivilegeHandle() *privileges.Handle {
	return do.privHandle
}

// BindHandle returns domain's bindHandle.
func (do *Domain) BindHandle() *bindinfo.BindHandle {
	return do.bindHandle
}

// LoadBindInfoLoop create a goroutine loads BindInfo in a loop, it should
// be called only once in BootstrapSession.
func (do *Domain) LoadBindInfoLoop(ctxForHandle sessionctx.Context, ctxForEvolve sessionctx.Context) error {
	ctxForHandle.GetSessionVars().InRestrictedSQL = true
	ctxForEvolve.GetSessionVars().InRestrictedSQL = true
	do.bindHandle = bindinfo.NewBindHandle(ctxForHandle)
	err := do.bindHandle.Update(true)
	if err != nil || bindinfo.Lease == 0 {
		return err
	}

	do.globalBindHandleWorkerLoop()
	do.handleEvolvePlanTasksLoop(ctxForEvolve)
	return nil
}

func (do *Domain) globalBindHandleWorkerLoop() {
	do.wg.Add(1)
	go func() {
		defer func() {
			do.wg.Done()
			logutil.BgLogger().Info("globalBindHandleWorkerLoop exited.")
			util.Recover(metrics.LabelDomain, "globalBindHandleWorkerLoop", nil, false)
		}()
		bindWorkerTicker := time.NewTicker(bindinfo.Lease)
		defer bindWorkerTicker.Stop()
		for {
			select {
			case <-do.exit:
				return
			case <-bindWorkerTicker.C:
				err := do.bindHandle.Update(false)
				if err != nil {
					logutil.BgLogger().Error("update bindinfo failed", zap.Error(err))
				}
				do.bindHandle.DropInvalidBindRecord()
				if variable.TiDBOptOn(variable.CapturePlanBaseline.GetVal()) {
					do.bindHandle.CaptureBaselines()
				}
				do.bindHandle.SaveEvolveTasksToStore()
			}
		}
	}()
}

func (do *Domain) handleEvolvePlanTasksLoop(ctx sessionctx.Context) {
	do.wg.Add(1)
	go func() {
		defer func() {
			do.wg.Done()
			logutil.BgLogger().Info("handleEvolvePlanTasksLoop exited.")
			util.Recover(metrics.LabelDomain, "handleEvolvePlanTasksLoop", nil, false)
		}()
		owner := do.newOwnerManager(bindinfo.Prompt, bindinfo.OwnerKey)
		for {
			select {
			case <-do.exit:
				owner.Cancel()
				return
			case <-time.After(bindinfo.Lease):
			}
			if owner.IsOwner() {
				err := do.bindHandle.HandleEvolvePlanTask(ctx, false)
				if err != nil {
					logutil.BgLogger().Info("evolve plan failed", zap.Error(err))
				}
			}
		}
	}()
}

// TelemetryLoop create a goroutine that reports usage data in a loop, it should be called only once
// in BootstrapSession.
func (do *Domain) TelemetryLoop(ctx sessionctx.Context) {
	ctx.GetSessionVars().InRestrictedSQL = true
	do.wg.Add(1)
	go func() {
		defer func() {
			do.wg.Done()
			logutil.BgLogger().Info("handleTelemetryLoop exited.")
			util.Recover(metrics.LabelDomain, "handleTelemetryLoop", nil, false)
		}()
		owner := do.newOwnerManager(telemetry.Prompt, telemetry.OwnerKey)
		for {
			select {
			case <-do.exit:
				owner.Cancel()
				return
			case <-time.After(telemetry.ReportInterval):
				if !owner.IsOwner() {
					continue
				}
				err := telemetry.ReportUsageData(ctx, do.GetEtcdClient())
				if err != nil {
					// Only status update errors will be printed out
					logutil.BgLogger().Warn("handleTelemetryLoop status update failed", zap.Error(err))
				}
			}
		}
	}()
}

// StatsHandle returns the statistic handle.
func (do *Domain) StatsHandle() *handle.Handle {
	return (*handle.Handle)(atomic.LoadPointer(&do.statsHandle))
}

// CreateStatsHandle is used only for test.
func (do *Domain) CreateStatsHandle(ctx sessionctx.Context) {
	atomic.StorePointer(&do.statsHandle, unsafe.Pointer(handle.NewHandle(ctx, do.statsLease)))
}

// StatsUpdating checks if the stats worker is updating.
func (do *Domain) StatsUpdating() bool {
	return do.statsUpdating.Get() > 0
}

// SetStatsUpdating sets the value of stats updating.
func (do *Domain) SetStatsUpdating(val bool) {
	if val {
		do.statsUpdating.Set(1)
	} else {
		do.statsUpdating.Set(0)
	}
}

// RunAutoAnalyze indicates if this TiDB server starts auto analyze worker and can run auto analyze job.
var RunAutoAnalyze = true

// UpdateTableStatsLoop creates a goroutine loads stats info and updates stats info in a loop.
// It will also start a goroutine to analyze tables automatically.
// It should be called only once in BootstrapSession.
func (do *Domain) UpdateTableStatsLoop(ctx sessionctx.Context) error {
	ctx.GetSessionVars().InRestrictedSQL = true
	statsHandle := handle.NewHandle(ctx, do.statsLease)
	atomic.StorePointer(&do.statsHandle, unsafe.Pointer(statsHandle))
	do.ddl.RegisterEventCh(statsHandle.DDLEventCh())
	// Negative stats lease indicates that it is in test, it does not need update.
	if do.statsLease >= 0 {
		do.wg.Add(1)
		go do.loadStatsWorker()
	}
	if do.statsLease <= 0 {
		return nil
	}
	owner := do.newOwnerManager(handle.StatsPrompt, handle.StatsOwnerKey)
	do.wg.Add(1)
	do.SetStatsUpdating(true)
	go do.updateStatsWorker(ctx, owner)
	if RunAutoAnalyze {
		do.wg.Add(1)
		go do.autoAnalyzeWorker(owner)
	}
	return nil
}

func (do *Domain) newOwnerManager(prompt, ownerKey string) owner.Manager {
	id := do.ddl.OwnerManager().ID()
	var statsOwner owner.Manager
	if do.etcdClient == nil {
		statsOwner = owner.NewMockManager(context.Background(), id)
	} else {
		statsOwner = owner.NewOwnerManager(context.Background(), do.etcdClient, prompt, id, ownerKey)
	}
	// TODO: Need to do something when err is not nil.
	err := statsOwner.CampaignOwner()
	if err != nil {
		logutil.BgLogger().Warn("campaign owner failed", zap.Error(err))
	}
	return statsOwner
}

func (do *Domain) loadStatsWorker() {
	defer util.Recover(metrics.LabelDomain, "loadStatsWorker", nil, false)
	lease := do.statsLease
	if lease == 0 {
		lease = 3 * time.Second
	}
	loadTicker := time.NewTicker(lease)
	defer func() {
		loadTicker.Stop()
		do.wg.Done()
		logutil.BgLogger().Info("loadStatsWorker exited.")
	}()
	statsHandle := do.StatsHandle()
	t := time.Now()
	err := statsHandle.InitStats(do.InfoSchema())
	if err != nil {
		logutil.BgLogger().Debug("init stats info failed", zap.Error(err))
	} else {
		logutil.BgLogger().Info("init stats info time", zap.Duration("take time", time.Since(t)))
	}
	for {
		select {
		case <-loadTicker.C:
			err = statsHandle.Update(do.InfoSchema())
			if err != nil {
				logutil.BgLogger().Debug("update stats info failed", zap.Error(err))
			}
			err = statsHandle.LoadNeededHistograms()
			if err != nil {
				logutil.BgLogger().Debug("load histograms failed", zap.Error(err))
			}
		case <-do.exit:
			return
		}
	}
}

func (do *Domain) updateStatsWorker(ctx sessionctx.Context, owner owner.Manager) {
	defer util.Recover(metrics.LabelDomain, "updateStatsWorker", nil, false)
	lease := do.statsLease
	deltaUpdateTicker := time.NewTicker(20 * lease)
	gcStatsTicker := time.NewTicker(100 * lease)
	dumpFeedbackTicker := time.NewTicker(200 * lease)
	loadFeedbackTicker := time.NewTicker(5 * lease)
	statsHandle := do.StatsHandle()
	defer func() {
		loadFeedbackTicker.Stop()
		dumpFeedbackTicker.Stop()
		gcStatsTicker.Stop()
		deltaUpdateTicker.Stop()
		do.SetStatsUpdating(false)
		do.wg.Done()
		logutil.BgLogger().Info("updateStatsWorker exited.")
	}()
	for {
		select {
		case <-do.exit:
			statsHandle.FlushStats()
			owner.Cancel()
			return
			// This channel is sent only by ddl owner.
		case t := <-statsHandle.DDLEventCh():
			err := statsHandle.HandleDDLEvent(t)
			if err != nil {
				logutil.BgLogger().Debug("handle ddl event failed", zap.Error(err))
			}
		case <-deltaUpdateTicker.C:
			err := statsHandle.DumpStatsDeltaToKV(handle.DumpDelta)
			if err != nil {
				logutil.BgLogger().Debug("dump stats delta failed", zap.Error(err))
			}
			statsHandle.UpdateErrorRate(do.InfoSchema())
		case <-loadFeedbackTicker.C:
			statsHandle.UpdateStatsByLocalFeedback(do.InfoSchema())
			if !owner.IsOwner() {
				continue
			}
			err := statsHandle.HandleUpdateStats(do.InfoSchema())
			if err != nil {
				logutil.BgLogger().Debug("update stats using feedback failed", zap.Error(err))
			}
		case <-dumpFeedbackTicker.C:
			err := statsHandle.DumpStatsFeedbackToKV()
			if err != nil {
				logutil.BgLogger().Debug("dump stats feedback failed", zap.Error(err))
			}
		case <-gcStatsTicker.C:
			if !owner.IsOwner() {
				continue
			}
			err := statsHandle.GCStats(do.InfoSchema(), do.DDL().GetLease())
			if err != nil {
				logutil.BgLogger().Debug("GC stats failed", zap.Error(err))
			}
		}
	}
}

func (do *Domain) autoAnalyzeWorker(owner owner.Manager) {
	defer util.Recover(metrics.LabelDomain, "autoAnalyzeWorker", nil, false)
	statsHandle := do.StatsHandle()
	analyzeTicker := time.NewTicker(do.statsLease)
	defer func() {
		analyzeTicker.Stop()
		do.wg.Done()
		logutil.BgLogger().Info("autoAnalyzeWorker exited.")
	}()
	for {
		select {
		case <-analyzeTicker.C:
			if owner.IsOwner() {
				statsHandle.HandleAutoAnalyze(do.InfoSchema())
			}
		case <-do.exit:
			return
		}
	}
}

// ExpensiveQueryHandle returns the expensive query handle.
func (do *Domain) ExpensiveQueryHandle() *expensivequery.Handle {
	return do.expensiveQueryHandle
}

// InitExpensiveQueryHandle init the expensive query handler.
func (do *Domain) InitExpensiveQueryHandle() {
	do.expensiveQueryHandle = expensivequery.NewExpensiveQueryHandle(do.exit)
}

const privilegeKey = "/tidb/privilege"

// NotifyUpdatePrivilege updates privilege key in etcd, TiDB client that watches
// the key will get notification.
func (do *Domain) NotifyUpdatePrivilege(ctx sessionctx.Context) {
	if do.etcdClient != nil {
		row := do.etcdClient.KV
		_, err := row.Put(context.Background(), privilegeKey, "")
		if err != nil {
			logutil.BgLogger().Warn("notify update privilege failed", zap.Error(err))
		}
	}
	// update locally
	_, _, err := ctx.(sqlexec.RestrictedSQLExecutor).ExecRestrictedSQL(`FLUSH PRIVILEGES`)
	if err != nil {
		logutil.BgLogger().Error("unable to update privileges", zap.Error(err))
	}
}

// ServerID gets serverID.
func (do *Domain) ServerID() uint64 {
	return do.serverID
}

var (
	// ErrInfoSchemaExpired returns the error that information schema is out of date.
	ErrInfoSchemaExpired = terror.ClassDomain.New(errno.ErrInfoSchemaExpired, errno.MySQLErrName[errno.ErrInfoSchemaExpired])
	// ErrInfoSchemaChanged returns the error that information schema is changed.
	ErrInfoSchemaChanged = terror.ClassDomain.New(errno.ErrInfoSchemaChanged,
		errno.MySQLErrName[errno.ErrInfoSchemaChanged]+". "+kv.TxnRetryableMark)
)<|MERGE_RESOLUTION|>--- conflicted
+++ resolved
@@ -742,7 +742,6 @@
 	if err != nil {
 		return err
 	}
-<<<<<<< HEAD
 
 	do.serverID, err = do.store.PDClient().AllocID(ctx, pdpb.AllocIDRequest_SERVER_ID)
 	if err != nil {
@@ -751,10 +750,7 @@
 	}
 	logutil.BgLogger().Info("acquire serverID", zap.Uint64("serverID", do.serverID))
 
-	do.info, err = infosync.GlobalInfoSyncerInit(ctx, do.ddl.GetID(), do.serverID, do.etcdClient)
-=======
-	do.info, err = infosync.GlobalInfoSyncerInit(ctx, do.ddl.GetID(), do.etcdClient, skipRegisterToDashboard)
->>>>>>> ca41972f
+	do.info, err = infosync.GlobalInfoSyncerInit(ctx, do.ddl.GetID(), do.serverID, do.etcdClient, skipRegisterToDashboard)
 	if err != nil {
 		return err
 	}
