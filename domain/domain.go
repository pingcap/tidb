// Copyright 2015 PingCAP, Inc.
//
// Licensed under the Apache License, Version 2.0 (the "License");
// you may not use this file except in compliance with the License.
// You may obtain a copy of the License at
//
//     http://www.apache.org/licenses/LICENSE-2.0
//
// Unless required by applicable law or agreed to in writing, software
// distributed under the License is distributed on an "AS IS" BASIS,
// See the License for the specific language governing permissions and
// limitations under the License.

package domain

import (
	"sync"
	"sync/atomic"
	"time"

	"github.com/juju/errors"
	"github.com/ngaut/log"
	"github.com/pingcap/tidb/ddl"
	"github.com/pingcap/tidb/infoschema"
	"github.com/pingcap/tidb/kv"
	"github.com/pingcap/tidb/meta"
	"github.com/pingcap/tidb/model"
	"github.com/pingcap/tidb/perfschema"
	"github.com/pingcap/tidb/sessionctx/variable"
	"github.com/pingcap/tidb/store/localstore"
	"github.com/pingcap/tidb/terror"
)

var ddlLastReloadSchemaTS = "ddl_last_reload_schema_ts"

// Domain represents a storage space. Different domains can use the same database name.
// Multiple domains can be used in parallel without synchronization.
type Domain struct {
	store      kv.Storage
	infoHandle *infoschema.Handle
	ddl        ddl.DDL
	leaseCh    chan time.Duration
	// nano seconds
	lastLeaseTS int64
	m           sync.Mutex
}

func (do *Domain) loadInfoSchema(txn kv.Transaction) (err error) {
	m := meta.NewMeta(txn)
	schemaMetaVersion, err := m.GetSchemaVersion()
	if err != nil {
		return errors.Trace(err)
	}

	info := do.infoHandle.Get()
	if info != nil && schemaMetaVersion <= info.SchemaMetaVersion() {
		// info may be changed by other txn, so here its version may be bigger than schema version,
		// so we don't need to reload.
		log.Debugf("[ddl] schema version is still %d, no need reload", schemaMetaVersion)
		return nil
	}

	schemas, err := m.ListDatabases()
	if err != nil {
		return errors.Trace(err)
	}

	for _, di := range schemas {
		if di.State != model.StatePublic {
			// schema is not public, can't be used outside.
			continue
		}

		tables, err1 := m.ListTables(di.ID)
		if err1 != nil {
			return errors.Trace(err1)
		}

		di.Tables = make([]*model.TableInfo, 0, len(tables))
		for _, tbl := range tables {
			if tbl.State != model.StatePublic {
				// schema is not public, can't be used outsiee.
				continue
			}
			di.Tables = append(di.Tables, tbl)
		}
	}

	log.Infof("[ddl] loadInfoSchema %d", schemaMetaVersion)
	err = do.infoHandle.Set(schemas, schemaMetaVersion)
	return errors.Trace(err)
}

// InfoSchema gets information schema from domain.
func (do *Domain) InfoSchema() infoschema.InfoSchema {
	// try reload if possible.
	do.tryReload()
	return do.infoHandle.Get()
}

// PerfSchema gets performance schema from domain.
func (do *Domain) PerfSchema() perfschema.PerfSchema {
	return do.infoHandle.GetPerfHandle()
}

// DDL gets DDL from domain.
func (do *Domain) DDL() ddl.DDL {
	return do.ddl
}

// Store gets KV store from domain.
func (do *Domain) Store() kv.Storage {
	return do.store
}

// SetLease will reset the lease time for online DDL change.
func (do *Domain) SetLease(lease time.Duration) {
	if lease <= 0 {
		log.Warnf("[ddl] SetLease %v failed, so do nothing", lease)
		return
	}

	do.leaseCh <- lease

	// let ddl to reset lease too.
	do.ddl.SetLease(lease)
}

// Stats returns the domain statistic.
func (do *Domain) Stats() (map[string]interface{}, error) {
	m := make(map[string]interface{})
	m[ddlLastReloadSchemaTS] = atomic.LoadInt64(&do.lastLeaseTS) / 1e9

	return m, nil
}

// GetScope gets the status variables scope.
func (do *Domain) GetScope(status string) variable.ScopeFlag {
	// Now domain status variables scope are all default scope.
	return variable.DefaultScopeFlag
}

func (do *Domain) tryReload() {
	// if we don't have update the schema for a long time > lease, we must force reloading it.
	// Although we try to reload schema every lease time in a goroutine, sometimes it may not
	// run accurately, e.g, the machine has a very high load, running the ticker is delayed.
	last := atomic.LoadInt64(&do.lastLeaseTS)
	lease := do.ddl.GetLease()

	// if lease is 0, we use the local store, so no need to reload.
	if lease > 0 && time.Now().UnixNano()-last > lease.Nanoseconds() {
		do.mustReload()
	}
}

const minReloadTimeout = 20 * time.Second

func (do *Domain) reload() error {
	// lock here for only once at same time.
	do.m.Lock()
	defer do.m.Unlock()

	timeout := do.ddl.GetLease() / 2
	if timeout < minReloadTimeout {
		timeout = minReloadTimeout
	}

	done := make(chan error, 1)
	go func() {
		var err error

		for {
			err = kv.RunInNewTxn(do.store, false, do.loadInfoSchema)
			// if err is db closed, we will return it directly, otherwise, we will
			// check reloading again.
			if terror.ErrorEqual(err, localstore.ErrDBClosed) {
				break
			}

			if err != nil {
				log.Errorf("[ddl] load schema err %v, retry again", errors.ErrorStack(err))
				// TODO: use a backoff algorithm.
				time.Sleep(500 * time.Millisecond)
				continue
			}

			atomic.StoreInt64(&do.lastLeaseTS, time.Now().UnixNano())
			break
		}

		done <- err
	}()

	select {
	case err := <-done:
		return errors.Trace(err)
	case <-time.After(timeout):
		return errLoadSchemaTimeOut
	}
}

func (do *Domain) mustReload() {
	// if reload error, we will terminate whole program to guarantee data safe.
	err := do.reload()
	if err != nil {
		log.Fatalf("[ddl] reload schema err %v", errors.ErrorStack(err))
	}
}

// check schema every 300 seconds default.
const defaultLoadTime = 300 * time.Second

func (do *Domain) loadSchemaInLoop(lease time.Duration) {
	ticker := time.NewTicker(lease)
	defer ticker.Stop()

	for {
		select {
		case <-ticker.C:
			err := do.reload()
			// we may close store in test, but the domain load schema loop is still checking,
			// so we can't panic for ErrDBClosed and just return here.
			if terror.ErrorEqual(err, localstore.ErrDBClosed) {
				return
			} else if err != nil {
				log.Fatalf("[ddl] reload schema err %v", errors.ErrorStack(err))
			}
		case newLease := <-do.leaseCh:
			if lease == newLease {
				// nothing to do
				continue
			}

			lease = newLease
			// reset ticker too.
			ticker.Stop()
			ticker = time.NewTicker(lease)
		}
	}
}

type ddlCallback struct {
	ddl.BaseCallback
	do *Domain
}

func (c *ddlCallback) OnChanged(err error) error {
	if err != nil {
		return err
	}
	log.Warnf("[ddl] on DDL change")

	c.do.mustReload()
	return nil
}

// NewDomain creates a new domain.
func NewDomain(store kv.Storage, lease time.Duration) (d *Domain, err error) {
	d = &Domain{
		store:   store,
		leaseCh: make(chan time.Duration, 1),
	}
<<<<<<< HEAD

	d.infoHandle = infoschema.NewHandle(d.store)

=======
	d.infoHandle, err = infoschema.NewHandle(d.store)
	if err != nil {
		return nil, errors.Trace(err)
	}
>>>>>>> cf6d1f5f
	d.ddl = ddl.NewDDL(d.store, d.infoHandle, &ddlCallback{do: d}, lease)
	d.mustReload()

	variable.RegisterStatistics(d)

	// Only when the store is local that the lease value is 0.
	// Set reload lease != 0 to ensure that loadSchemaInLoop can work normally.
	// Local store allows reload lease greater than ddl lease.
	// For other stores, reload lease is always equal to ddl lease.
	if lease <= 0 {
		lease = defaultLoadTime
	}
	go d.loadSchemaInLoop(lease)

	return d, nil
}

// Domain error codes.
const (
	codeLoadSchemaTimeOut terror.ErrCode = 1
)

var (
	errLoadSchemaTimeOut = terror.ClassDomain.New(codeLoadSchemaTimeOut, "reload schema timeout")
)<|MERGE_RESOLUTION|>--- conflicted
+++ resolved
@@ -36,13 +36,13 @@
 // Domain represents a storage space. Different domains can use the same database name.
 // Multiple domains can be used in parallel without synchronization.
 type Domain struct {
-	store      kv.Storage
-	infoHandle *infoschema.Handle
-	ddl        ddl.DDL
-	leaseCh    chan time.Duration
-	// nano seconds
-	lastLeaseTS int64
+	store       kv.Storage
+	infoHandle  *infoschema.Handle
+	ddl         ddl.DDL
+	leaseCh     chan time.Duration
+	lastLeaseTS int64 // nano seconds
 	m           sync.Mutex
+	wg          sync.WaitGroup
 }
 
 func (do *Domain) loadInfoSchema(txn kv.Transaction) (err error) {
@@ -115,13 +115,33 @@
 
 // SetLease will reset the lease time for online DDL change.
 func (do *Domain) SetLease(lease time.Duration) {
-	if lease <= 0 {
+	if lease < 0 {
 		log.Warnf("[ddl] SetLease %v failed, so do nothing", lease)
 		return
 	}
 
+	do.m.Lock()
+	defer do.m.Unlock()
+	// It uses for test.
+	if lease == 0 {
+		if do.leaseCh != nil {
+			close(do.leaseCh)
+			do.wg.Wait()
+			// let ddl to reset lease too.
+			do.ddl.SetLease(lease)
+		}
+		return
+	}
+	if do.leaseCh == nil {
+		do.leaseCh = make(chan time.Duration, 1)
+		do.wg.Add(1)
+		go do.loadSchemaInLoop(lease)
+		// let ddl to reset lease too.
+		do.ddl.SetLease(lease)
+		return
+	}
+
 	do.leaseCh <- lease
-
 	// let ddl to reset lease too.
 	do.ddl.SetLease(lease)
 }
@@ -211,6 +231,7 @@
 const defaultLoadTime = 300 * time.Second
 
 func (do *Domain) loadSchemaInLoop(lease time.Duration) {
+	defer do.wg.Done()
 	ticker := time.NewTicker(lease)
 	defer ticker.Stop()
 
@@ -225,7 +246,12 @@
 			} else if err != nil {
 				log.Fatalf("[ddl] reload schema err %v", errors.ErrorStack(err))
 			}
-		case newLease := <-do.leaseCh:
+		case newLease, ok := <-do.leaseCh:
+			if !ok {
+				do.leaseCh = nil
+				return
+			}
+
 			if lease == newLease {
 				// nothing to do
 				continue
@@ -257,32 +283,25 @@
 // NewDomain creates a new domain.
 func NewDomain(store kv.Storage, lease time.Duration) (d *Domain, err error) {
 	d = &Domain{
-		store:   store,
-		leaseCh: make(chan time.Duration, 1),
-	}
-<<<<<<< HEAD
-
-	d.infoHandle = infoschema.NewHandle(d.store)
-
-=======
+		store: store,
+	}
+
 	d.infoHandle, err = infoschema.NewHandle(d.store)
 	if err != nil {
 		return nil, errors.Trace(err)
 	}
->>>>>>> cf6d1f5f
 	d.ddl = ddl.NewDDL(d.store, d.infoHandle, &ddlCallback{do: d}, lease)
 	d.mustReload()
 
 	variable.RegisterStatistics(d)
 
 	// Only when the store is local that the lease value is 0.
-	// Set reload lease != 0 to ensure that loadSchemaInLoop can work normally.
-	// Local store allows reload lease greater than ddl lease.
-	// For other stores, reload lease is always equal to ddl lease.
-	if lease <= 0 {
-		lease = defaultLoadTime
-	}
-	go d.loadSchemaInLoop(lease)
+	// If the store is local, it doesn't need loadSchemaInLoop.
+	if lease > 0 {
+		d.leaseCh = make(chan time.Duration, 1)
+		d.wg.Add(1)
+		go d.loadSchemaInLoop(lease)
+	}
 
 	return d, nil
 }
