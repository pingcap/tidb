// Copyright 2015 PingCAP, Inc.
//
// Licensed under the Apache License, Version 2.0 (the "License");
// you may not use this file except in compliance with the License.
// You may obtain a copy of the License at
//
//     http://www.apache.org/licenses/LICENSE-2.0
//
// Unless required by applicable law or agreed to in writing, software
// distributed under the License is distributed on an "AS IS" BASIS,
// WITHOUT WARRANTIES OR CONDITIONS OF ANY KIND, either express or implied.
// See the License for the specific language governing permissions and
// limitations under the License.

package domain

import (
	"context"
	"fmt"
	"math/rand"
	"strconv"
	"sync"
	"sync/atomic"
	"time"
	"unsafe"

	"github.com/ngaut/pools"
	"github.com/ngaut/sync2"
	"github.com/pingcap/errors"
	"github.com/pingcap/failpoint"
	"github.com/pingcap/parser/ast"
	"github.com/pingcap/parser/model"
	"github.com/pingcap/parser/mysql"
	"github.com/pingcap/parser/terror"
	"github.com/pingcap/tidb/bindinfo"
	"github.com/pingcap/tidb/config"
	"github.com/pingcap/tidb/ddl"
	ddlutil "github.com/pingcap/tidb/ddl/util"
	"github.com/pingcap/tidb/domain/infosync"
	"github.com/pingcap/tidb/errno"
	"github.com/pingcap/tidb/infoschema"
	"github.com/pingcap/tidb/infoschema/perfschema"
	"github.com/pingcap/tidb/kv"
	"github.com/pingcap/tidb/meta"
	"github.com/pingcap/tidb/metrics"
	"github.com/pingcap/tidb/owner"
	"github.com/pingcap/tidb/privilege/privileges"
	"github.com/pingcap/tidb/sessionctx"
	"github.com/pingcap/tidb/sessionctx/variable"
	"github.com/pingcap/tidb/statistics/handle"
	"github.com/pingcap/tidb/telemetry"
	"github.com/pingcap/tidb/util"
	"github.com/pingcap/tidb/util/dbterror"
	"github.com/pingcap/tidb/util/domainutil"
	"github.com/pingcap/tidb/util/expensivequery"
	"github.com/pingcap/tidb/util/logutil"
	"github.com/pingcap/tidb/util/sqlexec"
	"github.com/tikv/client-go/v2/txnkv/transaction"
	"go.etcd.io/etcd/clientv3"
	"go.etcd.io/etcd/clientv3/concurrency"
	"go.uber.org/zap"
	"google.golang.org/grpc"
	"google.golang.org/grpc/keepalive"
)

// Domain represents a storage space. Different domains can use the same database name.
// Multiple domains can be used in parallel without synchronization.
type Domain struct {
	store                kv.Storage
	infoCache            *infoschema.InfoCache
	privHandle           *privileges.Handle
	bindHandle           *bindinfo.BindHandle
	statsHandle          unsafe.Pointer
	statsLease           time.Duration
	ddl                  ddl.DDL
	info                 *infosync.InfoSyncer
	m                    sync.Mutex
	SchemaValidator      SchemaValidator
	sysSessionPool       *sessionPool
	exit                 chan struct{}
	etcdClient           *clientv3.Client
	sysVarCache          SysVarCache // replaces GlobalVariableCache
	slowQuery            *topNSlowQueries
	expensiveQueryHandle *expensivequery.Handle
	wg                   sync.WaitGroup
	statsUpdating        sync2.AtomicInt32
	cancel               context.CancelFunc
	indexUsageSyncLease  time.Duration

	serverID             uint64
	serverIDSession      *concurrency.Session
	isLostConnectionToPD sync2.AtomicInt32 // !0: true, 0: false.
}

// loadInfoSchema loads infoschema at startTS.
// It returns:
// 1. the needed infoschema
// 2. cache hit indicator
// 3. currentSchemaVersion(before loading)
// 4. the changed table IDs if it is not full load
// 5. an error if any
func (do *Domain) loadInfoSchema(startTS uint64) (infoschema.InfoSchema, bool, int64, *transaction.RelatedSchemaChange, error) {
	snapshot := do.store.GetSnapshot(kv.NewVersion(startTS))
	m := meta.NewSnapshotMeta(snapshot)
	neededSchemaVersion, err := m.GetSchemaVersion()
	if err != nil {
		return nil, false, 0, nil, err
	}

	if is := do.infoCache.GetByVersion(neededSchemaVersion); is != nil {
		return is, true, 0, nil, nil
	}

	currentSchemaVersion := int64(0)
	if oldInfoSchema := do.infoCache.GetLatest(); oldInfoSchema != nil {
		currentSchemaVersion = oldInfoSchema.SchemaMetaVersion()
	}

	// TODO: tryLoadSchemaDiffs has potential risks of failure. And it becomes worse in history reading cases.
	// It is only kept because there is no alternative diff/partial loading solution.
	// And it is only used to diff upgrading the current latest infoschema, if:
	// 1. Not first time bootstrap loading, which needs a full load.
	// 2. It is newer than the current one, so it will be "the current one" after this function call.
	// 3. There are less 100 diffs.
	startTime := time.Now()
	if currentSchemaVersion != 0 && neededSchemaVersion > currentSchemaVersion && neededSchemaVersion-currentSchemaVersion < 100 {
		is, relatedChanges, err := do.tryLoadSchemaDiffs(m, currentSchemaVersion, neededSchemaVersion)
		if err == nil {
			do.infoCache.Insert(is, startTS)
			logutil.BgLogger().Info("diff load InfoSchema success",
				zap.Int64("currentSchemaVersion", currentSchemaVersion),
				zap.Int64("neededSchemaVersion", neededSchemaVersion),
				zap.Duration("start time", time.Since(startTime)),
				zap.Int64s("phyTblIDs", relatedChanges.PhyTblIDS),
				zap.Uint64s("actionTypes", relatedChanges.ActionTypes))
			return is, false, currentSchemaVersion, relatedChanges, nil
		}
		// We can fall back to full load, don't need to return the error.
		logutil.BgLogger().Error("failed to load schema diff", zap.Error(err))
	}

	schemas, err := do.fetchAllSchemasWithTables(m)
	if err != nil {
		return nil, false, currentSchemaVersion, nil, err
	}

	bundles, err := infosync.GetAllRuleBundles(context.TODO())
	if err != nil {
		return nil, false, currentSchemaVersion, nil, err
	}

	newISBuilder, err := infoschema.NewBuilder(do.Store()).InitWithDBInfos(schemas, bundles, neededSchemaVersion)
	if err != nil {
		return nil, false, currentSchemaVersion, nil, err
	}
	logutil.BgLogger().Info("full load InfoSchema success",
		zap.Int64("currentSchemaVersion", currentSchemaVersion),
		zap.Int64("neededSchemaVersion", neededSchemaVersion),
		zap.Duration("start time", time.Since(startTime)))

	is := newISBuilder.Build()
	do.infoCache.Insert(is, startTS)
	return is, false, currentSchemaVersion, nil, nil
}

func (do *Domain) fetchAllSchemasWithTables(m *meta.Meta) ([]*model.DBInfo, error) {
	allSchemas, err := m.ListDatabases()
	if err != nil {
		return nil, err
	}
	splittedSchemas := do.splitForConcurrentFetch(allSchemas)
	doneCh := make(chan error, len(splittedSchemas))
	for _, schemas := range splittedSchemas {
		go do.fetchSchemasWithTables(schemas, m, doneCh)
	}
	for range splittedSchemas {
		err = <-doneCh
		if err != nil {
			return nil, err
		}
	}
	return allSchemas, nil
}

// fetchSchemaConcurrency controls the goroutines to load schemas, but more goroutines
// increase the memory usage when calling json.Unmarshal(), which would cause OOM,
// so we decrease the concurrency.
const fetchSchemaConcurrency = 1

func (do *Domain) splitForConcurrentFetch(schemas []*model.DBInfo) [][]*model.DBInfo {
	groupSize := (len(schemas) + fetchSchemaConcurrency - 1) / fetchSchemaConcurrency
	splitted := make([][]*model.DBInfo, 0, fetchSchemaConcurrency)
	schemaCnt := len(schemas)
	for i := 0; i < schemaCnt; i += groupSize {
		end := i + groupSize
		if end > schemaCnt {
			end = schemaCnt
		}
		splitted = append(splitted, schemas[i:end])
	}
	return splitted
}

func (do *Domain) fetchSchemasWithTables(schemas []*model.DBInfo, m *meta.Meta, done chan error) {
	for _, di := range schemas {
		if di.State != model.StatePublic {
			// schema is not public, can't be used outside.
			continue
		}
		tables, err := m.ListTables(di.ID)
		if err != nil {
			done <- err
			return
		}
		// If TreatOldVersionUTF8AsUTF8MB4 was enable, need to convert the old version schema UTF8 charset to UTF8MB4.
		if config.GetGlobalConfig().TreatOldVersionUTF8AsUTF8MB4 {
			for _, tbInfo := range tables {
				infoschema.ConvertOldVersionUTF8ToUTF8MB4IfNeed(tbInfo)
			}
		}
		di.Tables = make([]*model.TableInfo, 0, len(tables))
		for _, tbl := range tables {
			if tbl.State != model.StatePublic {
				// schema is not public, can't be used outside.
				continue
			}
			infoschema.ConvertCharsetCollateToLowerCaseIfNeed(tbl)
			// Check whether the table is in repair mode.
			if domainutil.RepairInfo.InRepairMode() && domainutil.RepairInfo.CheckAndFetchRepairedTable(di, tbl) {
				continue
			}
			di.Tables = append(di.Tables, tbl)
		}
	}
	done <- nil
}

// tryLoadSchemaDiffs tries to only load latest schema changes.
// Return true if the schema is loaded successfully.
// Return false if the schema can not be loaded by schema diff, then we need to do full load.
// The second returned value is the delta updated table and partition IDs.
func (do *Domain) tryLoadSchemaDiffs(m *meta.Meta, usedVersion, newVersion int64) (infoschema.InfoSchema, *transaction.RelatedSchemaChange, error) {
	var diffs []*model.SchemaDiff
	for usedVersion < newVersion {
		usedVersion++
		diff, err := m.GetSchemaDiff(usedVersion)
		if err != nil {
			return nil, nil, err
		}
		if diff == nil {
			// If diff is missing for any version between used and new version, we fall back to full reload.
			return nil, nil, fmt.Errorf("failed to get schemadiff")
		}
		diffs = append(diffs, diff)
	}
	builder := infoschema.NewBuilder(do.Store()).InitWithOldInfoSchema(do.infoCache.GetLatest())
	phyTblIDs := make([]int64, 0, len(diffs))
	actions := make([]uint64, 0, len(diffs))
	for _, diff := range diffs {
		IDs, err := builder.ApplyDiff(m, diff)
		if err != nil {
			return nil, nil, err
		}
		if canSkipSchemaCheckerDDL(diff.Type) {
			continue
		}
		phyTblIDs = append(phyTblIDs, IDs...)
		for i := 0; i < len(IDs); i++ {
			actions = append(actions, uint64(1<<diff.Type))
		}
	}
	is := builder.Build()
	relatedChange := transaction.RelatedSchemaChange{}
	relatedChange.PhyTblIDS = phyTblIDs
	relatedChange.ActionTypes = actions
	return is, &relatedChange, nil
}

func canSkipSchemaCheckerDDL(tp model.ActionType) bool {
	switch tp {
	case model.ActionUpdateTiFlashReplicaStatus, model.ActionSetTiFlashReplica:
		return true
	}
	return false
}

// InfoSchema gets the latest information schema from domain.
func (do *Domain) InfoSchema() infoschema.InfoSchema {
	return do.infoCache.GetLatest()
}

// GetSnapshotInfoSchema gets a snapshot information schema.
func (do *Domain) GetSnapshotInfoSchema(snapshotTS uint64) (infoschema.InfoSchema, error) {
	// if the snapshotTS is new enough, we can get infoschema directly through sanpshotTS.
	if is := do.infoCache.GetBySnapshotTS(snapshotTS); is != nil {
		return is, nil
	}
	is, _, _, _, err := do.loadInfoSchema(snapshotTS)
	return is, err
}

// GetSnapshotMeta gets a new snapshot meta at startTS.
func (do *Domain) GetSnapshotMeta(startTS uint64) (*meta.Meta, error) {
	snapshot := do.store.GetSnapshot(kv.NewVersion(startTS))
	return meta.NewSnapshotMeta(snapshot), nil
}

// DDL gets DDL from domain.
func (do *Domain) DDL() ddl.DDL {
	return do.ddl
}

// InfoSyncer gets infoSyncer from domain.
func (do *Domain) InfoSyncer() *infosync.InfoSyncer {
	return do.info
}

// Store gets KV store from domain.
func (do *Domain) Store() kv.Storage {
	return do.store
}

// GetScope gets the status variables scope.
func (do *Domain) GetScope(status string) variable.ScopeFlag {
	// Now domain status variables scope are all default scope.
	return variable.DefaultStatusVarScopeFlag
}

// Reload reloads InfoSchema.
// It's public in order to do the test.
func (do *Domain) Reload() error {
	failpoint.Inject("ErrorMockReloadFailed", func(val failpoint.Value) {
		if val.(bool) {
			failpoint.Return(errors.New("mock reload failed"))
		}
	})

	// Lock here for only once at the same time.
	do.m.Lock()
	defer do.m.Unlock()

	startTime := time.Now()
	ver, err := do.store.CurrentVersion(kv.GlobalTxnScope)
	if err != nil {
		return err
	}

	is, hitCache, oldSchemaVersion, changes, err := do.loadInfoSchema(ver.Ver)
	metrics.LoadSchemaDuration.Observe(time.Since(startTime).Seconds())
	if err != nil {
		metrics.LoadSchemaCounter.WithLabelValues("failed").Inc()
		return err
	}
	metrics.LoadSchemaCounter.WithLabelValues("succ").Inc()

	// only update if it is not from cache
	if !hitCache {
		// loaded newer schema
		if oldSchemaVersion < is.SchemaMetaVersion() {
			// Update self schema version to etcd.
			err = do.ddl.SchemaSyncer().UpdateSelfVersion(context.Background(), is.SchemaMetaVersion())
			if err != nil {
				logutil.BgLogger().Info("update self version failed",
					zap.Int64("oldSchemaVersion", oldSchemaVersion),
					zap.Int64("neededSchemaVersion", is.SchemaMetaVersion()), zap.Error(err))
			}
		}

		// it is full load
		if changes == nil {
			logutil.BgLogger().Info("full load and reset schema validator")
			do.SchemaValidator.Reset()
		}
	}

	// lease renew, so it must be executed despite it is cache or not
	do.SchemaValidator.Update(ver.Ver, oldSchemaVersion, is.SchemaMetaVersion(), changes)

	lease := do.DDL().GetLease()
	sub := time.Since(startTime)
	// Reload interval is lease / 2, if load schema time elapses more than this interval,
	// some query maybe responded by ErrInfoSchemaExpired error.
	if sub > (lease/2) && lease > 0 {
		logutil.BgLogger().Warn("loading schema takes a long time", zap.Duration("take time", sub))
	}

	return nil
}

// LogSlowQuery keeps topN recent slow queries in domain.
func (do *Domain) LogSlowQuery(query *SlowQueryInfo) {
	do.slowQuery.mu.RLock()
	defer do.slowQuery.mu.RUnlock()
	if do.slowQuery.mu.closed {
		return
	}

	select {
	case do.slowQuery.ch <- query:
	default:
	}
}

// ShowSlowQuery returns the slow queries.
func (do *Domain) ShowSlowQuery(showSlow *ast.ShowSlow) []*SlowQueryInfo {
	msg := &showSlowMessage{
		request: showSlow,
	}
	msg.Add(1)
	do.slowQuery.msgCh <- msg
	msg.Wait()
	return msg.result
}

func (do *Domain) topNSlowQueryLoop() {
	defer util.Recover(metrics.LabelDomain, "topNSlowQueryLoop", nil, false)
	ticker := time.NewTicker(time.Minute * 10)
	defer func() {
		ticker.Stop()
		do.wg.Done()
		logutil.BgLogger().Info("topNSlowQueryLoop exited.")
	}()
	for {
		select {
		case now := <-ticker.C:
			do.slowQuery.RemoveExpired(now)
		case info, ok := <-do.slowQuery.ch:
			if !ok {
				return
			}
			do.slowQuery.Append(info)
		case msg := <-do.slowQuery.msgCh:
			req := msg.request
			switch req.Tp {
			case ast.ShowSlowTop:
				msg.result = do.slowQuery.QueryTop(int(req.Count), req.Kind)
			case ast.ShowSlowRecent:
				msg.result = do.slowQuery.QueryRecent(int(req.Count))
			default:
				msg.result = do.slowQuery.QueryAll()
			}
			msg.Done()
		}
	}
}

func (do *Domain) infoSyncerKeeper() {
	defer func() {
		do.wg.Done()
		logutil.BgLogger().Info("infoSyncerKeeper exited.")
		util.Recover(metrics.LabelDomain, "infoSyncerKeeper", nil, false)
	}()
	ticker := time.NewTicker(infosync.ReportInterval)
	defer ticker.Stop()
	for {
		select {
		case <-ticker.C:
			do.info.ReportMinStartTS(do.Store())
		case <-do.info.Done():
			logutil.BgLogger().Info("server info syncer need to restart")
			if err := do.info.Restart(context.Background()); err != nil {
				logutil.BgLogger().Error("server info syncer restart failed", zap.Error(err))
			} else {
				logutil.BgLogger().Info("server info syncer restarted")
			}
		case <-do.exit:
			return
		}
	}
}

func (do *Domain) topologySyncerKeeper() {
	defer util.Recover(metrics.LabelDomain, "topologySyncerKeeper", nil, false)
	ticker := time.NewTicker(infosync.TopologyTimeToRefresh)
	defer func() {
		ticker.Stop()
		do.wg.Done()
		logutil.BgLogger().Info("topologySyncerKeeper exited.")
	}()

	for {
		select {
		case <-ticker.C:
			err := do.info.StoreTopologyInfo(context.Background())
			if err != nil {
				logutil.BgLogger().Error("refresh topology in loop failed", zap.Error(err))
			}
		case <-do.info.TopologyDone():
			logutil.BgLogger().Info("server topology syncer need to restart")
			if err := do.info.RestartTopology(context.Background()); err != nil {
				logutil.BgLogger().Error("server topology syncer restart failed", zap.Error(err))
			} else {
				logutil.BgLogger().Info("server topology syncer restarted")
			}
		case <-do.exit:
			return
		}
	}
}

func (do *Domain) loadSchemaInLoop(ctx context.Context, lease time.Duration) {
	defer util.Recover(metrics.LabelDomain, "loadSchemaInLoop", nil, true)
	// Lease renewal can run at any frequency.
	// Use lease/2 here as recommend by paper.
	ticker := time.NewTicker(lease / 2)
	defer func() {
		ticker.Stop()
		do.wg.Done()
		logutil.BgLogger().Info("loadSchemaInLoop exited.")
	}()
	syncer := do.ddl.SchemaSyncer()

	for {
		select {
		case <-ticker.C:
			err := do.Reload()
			if err != nil {
				logutil.BgLogger().Error("reload schema in loop failed", zap.Error(err))
			}
		case _, ok := <-syncer.GlobalVersionCh():
			err := do.Reload()
			if err != nil {
				logutil.BgLogger().Error("reload schema in loop failed", zap.Error(err))
			}
			if !ok {
				logutil.BgLogger().Warn("reload schema in loop, schema syncer need rewatch")
				// Make sure the rewatch doesn't affect load schema, so we watch the global schema version asynchronously.
				syncer.WatchGlobalSchemaVer(context.Background())
			}
		case <-syncer.Done():
			// The schema syncer stops, we need stop the schema validator to synchronize the schema version.
			logutil.BgLogger().Info("reload schema in loop, schema syncer need restart")
			// The etcd is responsible for schema synchronization, we should ensure there is at most two different schema version
			// in the TiDB cluster, to make the data/schema be consistent. If we lost connection/session to etcd, the cluster
			// will treats this TiDB as a down instance, and etcd will remove the key of `/tidb/ddl/all_schema_versions/tidb-id`.
			// Say the schema version now is 1, the owner is changing the schema version to 2, it will not wait for this down TiDB syncing the schema,
			// then continue to change the TiDB schema to version 3. Unfortunately, this down TiDB schema version will still be version 1.
			// And version 1 is not consistent to version 3. So we need to stop the schema validator to prohibit the DML executing.
			do.SchemaValidator.Stop()
			err := do.mustRestartSyncer(ctx)
			if err != nil {
				logutil.BgLogger().Error("reload schema in loop, schema syncer restart failed", zap.Error(err))
				break
			}
			// The schema maybe changed, must reload schema then the schema validator can restart.
			exitLoop := do.mustReload()
			// domain is cosed.
			if exitLoop {
				logutil.BgLogger().Error("domain is closed, exit loadSchemaInLoop")
				return
			}
			do.SchemaValidator.Restart()
			logutil.BgLogger().Info("schema syncer restarted")
		case <-do.exit:
			return
		}
	}
}

// mustRestartSyncer tries to restart the SchemaSyncer.
// It returns until it's successful or the domain is stoped.
func (do *Domain) mustRestartSyncer(ctx context.Context) error {
	syncer := do.ddl.SchemaSyncer()

	for {
		err := syncer.Restart(ctx)
		if err == nil {
			return nil
		}
		// If the domain has stopped, we return an error immediately.
		if do.isClose() {
			return err
		}
		logutil.BgLogger().Error("restart the schema syncer failed", zap.Error(err))
		time.Sleep(time.Second)
	}
}

// mustReload tries to Reload the schema, it returns until it's successful or the domain is closed.
// it returns false when it is successful, returns true when the domain is closed.
func (do *Domain) mustReload() (exitLoop bool) {
	for {
		err := do.Reload()
		if err == nil {
			logutil.BgLogger().Info("mustReload succeed")
			return false
		}

		// If the domain is closed, we returns immediately.
		logutil.BgLogger().Info("reload the schema failed", zap.Error(err))
		if do.isClose() {
			return true
		}
		time.Sleep(200 * time.Millisecond)
	}
}

func (do *Domain) isClose() bool {
	select {
	case <-do.exit:
		logutil.BgLogger().Info("domain is closed")
		return true
	default:
	}
	return false
}

// Close closes the Domain and release its resource.
func (do *Domain) Close() {
	if do == nil {
		return
	}
	startTime := time.Now()
	if do.ddl != nil {
		terror.Log(do.ddl.Stop())
	}
	if do.info != nil {
		do.info.RemoveServerInfo()
		do.info.RemoveMinStartTS()
	}
	close(do.exit)
	if do.etcdClient != nil {
		terror.Log(errors.Trace(do.etcdClient.Close()))
	}

	do.slowQuery.Close()
	do.cancel()
	do.wg.Wait()
	do.sysSessionPool.Close()
	logutil.BgLogger().Info("domain closed", zap.Duration("take time", time.Since(startTime)))
}

const resourceIdleTimeout = 3 * time.Minute // resources in the ResourcePool will be recycled after idleTimeout

// NewDomain creates a new domain. Should not create multiple domains for the same store.
func NewDomain(store kv.Storage, ddlLease time.Duration, statsLease time.Duration, idxUsageSyncLease time.Duration, factory pools.Factory) *Domain {
	capacity := 200 // capacity of the sysSessionPool size
	do := &Domain{
		store:               store,
		exit:                make(chan struct{}),
		sysSessionPool:      newSessionPool(capacity, factory),
		statsLease:          statsLease,
		infoCache:           infoschema.NewCache(16),
		slowQuery:           newTopNSlowQueries(30, time.Hour*24*7, 500),
		indexUsageSyncLease: idxUsageSyncLease,
	}

	do.SchemaValidator = NewSchemaValidator(ddlLease, do)
	do.expensiveQueryHandle = expensivequery.NewExpensiveQueryHandle(do.exit)
	return do
}

const serverIDForStandalone = 1 // serverID for standalone deployment.

// Init initializes a domain.
func (do *Domain) Init(ddlLease time.Duration, sysFactory func(*Domain) (pools.Resource, error)) error {
	perfschema.Init()
	if ebd, ok := do.store.(kv.EtcdBackend); ok {
		var addrs []string
		var err error
		if addrs, err = ebd.EtcdAddrs(); err != nil {
			return err
		}
		if addrs != nil {
			cfg := config.GetGlobalConfig()
			// silence etcd warn log, when domain closed, it won't randomly print warn log
			// see details at the issue https://github.com/pingcap/tidb/issues/15479
			etcdLogCfg := zap.NewProductionConfig()
			etcdLogCfg.Level = zap.NewAtomicLevelAt(zap.ErrorLevel)
			cli, err := clientv3.New(clientv3.Config{
				LogConfig:        &etcdLogCfg,
				Endpoints:        addrs,
				AutoSyncInterval: 30 * time.Second,
				DialTimeout:      5 * time.Second,
				DialOptions: []grpc.DialOption{
					grpc.WithBackoffMaxDelay(time.Second * 3),
					grpc.WithKeepaliveParams(keepalive.ClientParameters{
						Time:    time.Duration(cfg.TiKVClient.GrpcKeepAliveTime) * time.Second,
						Timeout: time.Duration(cfg.TiKVClient.GrpcKeepAliveTimeout) * time.Second,
					}),
				},
				TLS: ebd.TLSConfig(),
			})
			if err != nil {
				return errors.Trace(err)
			}
			do.etcdClient = cli
		}
	}

	// TODO: Here we create new sessions with sysFac in DDL,
	// which will use `do` as Domain instead of call `domap.Get`.
	// That's because `domap.Get` requires a lock, but before
	// we initialize Domain finish, we can't require that again.
	// After we remove the lazy logic of creating Domain, we
	// can simplify code here.
	sysFac := func() (pools.Resource, error) {
		return sysFactory(do)
	}
	sysCtxPool := pools.NewResourcePool(sysFac, 2, 2, resourceIdleTimeout)
	ctx, cancelFunc := context.WithCancel(context.Background())
	do.cancel = cancelFunc
	var callback ddl.Callback
	newCallbackFunc, err := ddl.GetCustomizedHook("default_hook")
	if err != nil {
		return errors.Trace(err)
	}
	callback = newCallbackFunc(do)
	d := do.ddl
	do.ddl = ddl.NewDDL(
		ctx,
		ddl.WithEtcdClient(do.etcdClient),
		ddl.WithStore(do.store),
		ddl.WithInfoCache(do.infoCache),
		ddl.WithHook(callback),
		ddl.WithLease(ddlLease),
	)
	err = do.ddl.Start(sysCtxPool)
	if err != nil {
		return err
	}
	failpoint.Inject("MockReplaceDDL", func(val failpoint.Value) {
		if val.(bool) {
			if err := do.ddl.Stop(); err != nil {
				logutil.BgLogger().Error("stop DDL failed", zap.Error(err))
			}
			do.ddl = d
		}
	})

	skipRegisterToDashboard := config.GetGlobalConfig().SkipRegisterToDashboard
	err = do.ddl.SchemaSyncer().Init(ctx)
	if err != nil {
		return err
	}

	if config.GetGlobalConfig().Experimental.EnableGlobalKill {
		if do.etcdClient != nil {
			err := do.acquireServerID(ctx)
			if err != nil {
				logutil.BgLogger().Error("acquire serverID failed", zap.Error(err))
				do.isLostConnectionToPD.Set(1) // will retry in `do.serverIDKeeper`
			} else {
				do.isLostConnectionToPD.Set(0)
			}

			do.wg.Add(1)
			go do.serverIDKeeper()
		} else {
			// set serverID for standalone deployment to enable 'KILL'.
			atomic.StoreUint64(&do.serverID, serverIDForStandalone)
		}
	}

	do.info, err = infosync.GlobalInfoSyncerInit(ctx, do.ddl.GetID(), do.ServerID, do.etcdClient, skipRegisterToDashboard)
	if err != nil {
		return err
	}
	err = do.Reload()
	if err != nil {
		return err
	}

	// Only when the store is local that the lease value is 0.
	// If the store is local, it doesn't need loadSchemaInLoop.
	if ddlLease > 0 {
		do.wg.Add(1)
		// Local store needs to get the change information for every DDL state in each session.
		go do.loadSchemaInLoop(ctx, ddlLease)
	}
	do.wg.Add(1)
	go do.topNSlowQueryLoop()

	do.wg.Add(1)
	go do.infoSyncerKeeper()

	if !skipRegisterToDashboard {
		do.wg.Add(1)
		go do.topologySyncerKeeper()
	}

	return nil
}

type sessionPool struct {
	resources chan pools.Resource
	factory   pools.Factory
	mu        struct {
		sync.RWMutex
		closed bool
	}
}

func newSessionPool(cap int, factory pools.Factory) *sessionPool {
	return &sessionPool{
		resources: make(chan pools.Resource, cap),
		factory:   factory,
	}
}

func (p *sessionPool) Get() (resource pools.Resource, err error) {
	var ok bool
	select {
	case resource, ok = <-p.resources:
		if !ok {
			err = errors.New("session pool closed")
		}
	default:
		resource, err = p.factory()
	}
	return
}

func (p *sessionPool) Put(resource pools.Resource) {
	p.mu.RLock()
	defer p.mu.RUnlock()
	if p.mu.closed {
		resource.Close()
		return
	}

	select {
	case p.resources <- resource:
	default:
		resource.Close()
	}
}
func (p *sessionPool) Close() {
	p.mu.Lock()
	if p.mu.closed {
		p.mu.Unlock()
		return
	}
	p.mu.closed = true
	close(p.resources)
	p.mu.Unlock()

	for r := range p.resources {
		r.Close()
	}
}

// SysSessionPool returns the system session pool.
func (do *Domain) SysSessionPool() *sessionPool {
	return do.sysSessionPool
}

// GetEtcdClient returns the etcd client.
func (do *Domain) GetEtcdClient() *clientv3.Client {
	return do.etcdClient
}

// LoadPrivilegeLoop create a goroutine loads privilege tables in a loop, it
// should be called only once in BootstrapSession.
func (do *Domain) LoadPrivilegeLoop(ctx sessionctx.Context) error {
	ctx.GetSessionVars().InRestrictedSQL = true
	_, err := ctx.(sqlexec.SQLExecutor).ExecuteInternal(context.Background(), "set @@autocommit = 1")
	if err != nil {
		return err
	}
	do.privHandle = privileges.NewHandle()
	err = do.privHandle.Update(ctx)
	if err != nil {
		return err
	}

	var watchCh clientv3.WatchChan
	duration := 5 * time.Minute
	if do.etcdClient != nil {
		watchCh = do.etcdClient.Watch(context.Background(), privilegeKey)
		duration = 10 * time.Minute
	}

	do.wg.Add(1)
	go func() {
		defer func() {
			do.wg.Done()
			logutil.BgLogger().Info("loadPrivilegeInLoop exited.")
			util.Recover(metrics.LabelDomain, "loadPrivilegeInLoop", nil, false)
		}()
		var count int
		for {
			ok := true
			select {
			case <-do.exit:
				return
			case _, ok = <-watchCh:
			case <-time.After(duration):
			}
			if !ok {
				logutil.BgLogger().Error("load privilege loop watch channel closed")
				watchCh = do.etcdClient.Watch(context.Background(), privilegeKey)
				count++
				if count > 10 {
					time.Sleep(time.Duration(count) * time.Second)
				}
				continue
			}

			count = 0
			err := do.privHandle.Update(ctx)
			metrics.LoadPrivilegeCounter.WithLabelValues(metrics.RetLabel(err)).Inc()
			if err != nil {
				logutil.BgLogger().Error("load privilege failed", zap.Error(err))
			}
		}
	}()
	return nil
}

// LoadSysVarCacheLoop create a goroutine loads sysvar cache in a loop,
// it should be called only once in BootstrapSession.
func (do *Domain) LoadSysVarCacheLoop(ctx sessionctx.Context) error {
	err := do.sysVarCache.RebuildSysVarCache(ctx)
	if err != nil {
		return err
	}
	var watchCh clientv3.WatchChan
	duration := 30 * time.Second
	if do.etcdClient != nil {
		watchCh = do.etcdClient.Watch(context.Background(), sysVarCacheKey)
	}
	do.wg.Add(1)
	go func() {
		defer func() {
			do.wg.Done()
			logutil.BgLogger().Info("LoadSysVarCacheLoop exited.")
			util.Recover(metrics.LabelDomain, "LoadSysVarCacheLoop", nil, false)
		}()
		var count int
		for {
			ok := true
			select {
			case <-do.exit:
				return
			case _, ok = <-watchCh:
			case <-time.After(duration):
			}

			failpoint.Inject("skipLoadSysVarCacheLoop", func(val failpoint.Value) {
				// In some pkg integration test, there are many testSuite, and each testSuite has separate storage and
				// `LoadSysVarCacheLoop` background goroutine. Then each testSuite `RebuildSysVarCache` from it's
				// own storage.
				// Each testSuit will also call `checkEnableServerGlobalVar` to update some local variables.
				// That's the problem, each testSuit use different storage to update some same local variables.
				// So just skip `RebuildSysVarCache` in some integration testing.
				if val.(bool) {
					failpoint.Continue()
				}
			})

			if !ok {
				logutil.BgLogger().Error("LoadSysVarCacheLoop loop watch channel closed")
				watchCh = do.etcdClient.Watch(context.Background(), sysVarCacheKey)
				count++
				if count > 10 {
					time.Sleep(time.Duration(count) * time.Second)
				}
				continue
			}
			count = 0
			logutil.BgLogger().Debug("Rebuilding sysvar cache from etcd watch event.")
			err := do.sysVarCache.RebuildSysVarCache(ctx)
			metrics.LoadSysVarCacheCounter.WithLabelValues(metrics.RetLabel(err)).Inc()
			if err != nil {
				logutil.BgLogger().Error("LoadSysVarCacheLoop failed", zap.Error(err))
			}
		}
	}()
	return nil
}

// PrivilegeHandle returns the MySQLPrivilege.
func (do *Domain) PrivilegeHandle() *privileges.Handle {
	return do.privHandle
}

// BindHandle returns domain's bindHandle.
func (do *Domain) BindHandle() *bindinfo.BindHandle {
	return do.bindHandle
}

// LoadBindInfoLoop create a goroutine loads BindInfo in a loop, it should
// be called only once in BootstrapSession.
func (do *Domain) LoadBindInfoLoop(ctxForHandle sessionctx.Context, ctxForEvolve sessionctx.Context) error {
	ctxForHandle.GetSessionVars().InRestrictedSQL = true
	ctxForEvolve.GetSessionVars().InRestrictedSQL = true
	do.bindHandle = bindinfo.NewBindHandle(ctxForHandle)
	err := do.bindHandle.Update(true)
	if err != nil || bindinfo.Lease == 0 {
		return err
	}

	owner := do.newOwnerManager(bindinfo.Prompt, bindinfo.OwnerKey)
	do.globalBindHandleWorkerLoop(owner)
	do.handleEvolvePlanTasksLoop(ctxForEvolve, owner)
	return nil
}

func (do *Domain) globalBindHandleWorkerLoop(owner owner.Manager) {
	do.wg.Add(1)
	go func() {
		defer func() {
			do.wg.Done()
			logutil.BgLogger().Info("globalBindHandleWorkerLoop exited.")
			util.Recover(metrics.LabelDomain, "globalBindHandleWorkerLoop", nil, false)
		}()
		bindWorkerTicker := time.NewTicker(bindinfo.Lease)
		gcBindTicker := time.NewTicker(100 * bindinfo.Lease)
		defer func() {
			bindWorkerTicker.Stop()
			gcBindTicker.Stop()
		}()
		for {
			select {
			case <-do.exit:
				return
			case <-bindWorkerTicker.C:
				err := do.bindHandle.Update(false)
				if err != nil {
					logutil.BgLogger().Error("update bindinfo failed", zap.Error(err))
				}
				do.bindHandle.DropInvalidBindRecord()
				if variable.TiDBOptOn(variable.CapturePlanBaseline.GetVal()) {
					do.bindHandle.CaptureBaselines()
				}
				do.bindHandle.SaveEvolveTasksToStore()
			case <-gcBindTicker.C:
				if !owner.IsOwner() {
					continue
				}
				err := do.bindHandle.GCBindRecord()
				if err != nil {
					logutil.BgLogger().Error("GC bind record failed", zap.Error(err))
				}
			}
		}
	}()
}

func (do *Domain) handleEvolvePlanTasksLoop(ctx sessionctx.Context, owner owner.Manager) {
	do.wg.Add(1)
	go func() {
		defer func() {
			do.wg.Done()
			logutil.BgLogger().Info("handleEvolvePlanTasksLoop exited.")
			util.Recover(metrics.LabelDomain, "handleEvolvePlanTasksLoop", nil, false)
		}()
		for {
			select {
			case <-do.exit:
				owner.Cancel()
				return
			case <-time.After(bindinfo.Lease):
			}
			if owner.IsOwner() {
				err := do.bindHandle.HandleEvolvePlanTask(ctx, false)
				if err != nil {
					logutil.BgLogger().Info("evolve plan failed", zap.Error(err))
				}
			}
		}
	}()
}

// TelemetryReportLoop create a goroutine that reports usage data in a loop, it should be called only once
// in BootstrapSession.
func (do *Domain) TelemetryReportLoop(ctx sessionctx.Context) {
	ctx.GetSessionVars().InRestrictedSQL = true
	err := telemetry.InitialRun(ctx, do.GetEtcdClient())
	if err != nil {
		logutil.BgLogger().Warn("Initial telemetry run failed", zap.Error(err))
	}

	do.wg.Add(1)
	go func() {
		defer func() {
			do.wg.Done()
			logutil.BgLogger().Info("TelemetryReportLoop exited.")
			util.Recover(metrics.LabelDomain, "TelemetryReportLoop", nil, false)
		}()
		owner := do.newOwnerManager(telemetry.Prompt, telemetry.OwnerKey)
		for {
			select {
			case <-do.exit:
				owner.Cancel()
				return
			case <-time.After(telemetry.ReportInterval):
				if !owner.IsOwner() {
					continue
				}
				err := telemetry.ReportUsageData(ctx, do.GetEtcdClient())
				if err != nil {
					// Only status update errors will be printed out
					logutil.BgLogger().Warn("TelemetryReportLoop status update failed", zap.Error(err))
				}
			}
		}
	}()
}

// TelemetryRotateSubWindowLoop create a goroutine that rotates the telemetry window regularly.
func (do *Domain) TelemetryRotateSubWindowLoop(ctx sessionctx.Context) {
	ctx.GetSessionVars().InRestrictedSQL = true
	do.wg.Add(1)
	go func() {
		defer func() {
			do.wg.Done()
			logutil.BgLogger().Info("TelemetryRotateSubWindowLoop exited.")
			util.Recover(metrics.LabelDomain, "TelemetryRotateSubWindowLoop", nil, false)
		}()
		for {
			select {
			case <-do.exit:
				return
			case <-time.After(telemetry.SubWindowSize):
				telemetry.RotateSubWindow()
			}
		}
	}()
}

// StatsHandle returns the statistic handle.
func (do *Domain) StatsHandle() *handle.Handle {
	return (*handle.Handle)(atomic.LoadPointer(&do.statsHandle))
}

// CreateStatsHandle is used only for test.
func (do *Domain) CreateStatsHandle(ctx sessionctx.Context) error {
	h, err := handle.NewHandle(ctx, do.statsLease, do.sysSessionPool)
	if err != nil {
		return err
	}
	atomic.StorePointer(&do.statsHandle, unsafe.Pointer(h))
	return nil
}

// StatsUpdating checks if the stats worker is updating.
func (do *Domain) StatsUpdating() bool {
	return do.statsUpdating.Get() > 0
}

// SetStatsUpdating sets the value of stats updating.
func (do *Domain) SetStatsUpdating(val bool) {
	if val {
		do.statsUpdating.Set(1)
	} else {
		do.statsUpdating.Set(0)
	}
}

// RunAutoAnalyze indicates if this TiDB server starts auto analyze worker and can run auto analyze job.
var RunAutoAnalyze = true

// UpdateTableStatsLoop creates a goroutine loads stats info and updates stats info in a loop.
// It will also start a goroutine to analyze tables automatically.
// It should be called only once in BootstrapSession.
func (do *Domain) UpdateTableStatsLoop(ctx sessionctx.Context) error {
	ctx.GetSessionVars().InRestrictedSQL = true
	statsHandle, err := handle.NewHandle(ctx, do.statsLease, do.sysSessionPool)
	if err != nil {
		return err
	}
	atomic.StorePointer(&do.statsHandle, unsafe.Pointer(statsHandle))
	do.ddl.RegisterStatsHandle(statsHandle)
	// Negative stats lease indicates that it is in test, it does not need update.
	if do.statsLease >= 0 {
		do.wg.Add(1)
		go do.loadStatsWorker()
	}
	owner := do.newOwnerManager(handle.StatsPrompt, handle.StatsOwnerKey)
	if do.indexUsageSyncLease > 0 {
		do.wg.Add(1)
		go do.syncIndexUsageWorker(owner)
	}
	if do.statsLease <= 0 {
		return nil
	}
	do.wg.Add(1)
	do.SetStatsUpdating(true)
	go do.updateStatsWorker(ctx, owner)
	if RunAutoAnalyze {
		do.wg.Add(1)
		go do.autoAnalyzeWorker(owner)
	}
	return nil
}

func (do *Domain) newOwnerManager(prompt, ownerKey string) owner.Manager {
	id := do.ddl.OwnerManager().ID()
	var statsOwner owner.Manager
	if do.etcdClient == nil {
		statsOwner = owner.NewMockManager(context.Background(), id)
	} else {
		statsOwner = owner.NewOwnerManager(context.Background(), do.etcdClient, prompt, id, ownerKey)
	}
	// TODO: Need to do something when err is not nil.
	err := statsOwner.CampaignOwner()
	if err != nil {
		logutil.BgLogger().Warn("campaign owner failed", zap.Error(err))
	}
	return statsOwner
}

func (do *Domain) loadStatsWorker() {
	defer util.Recover(metrics.LabelDomain, "loadStatsWorker", nil, false)
	lease := do.statsLease
	if lease == 0 {
		lease = 3 * time.Second
	}
	loadTicker := time.NewTicker(lease)
	defer func() {
		loadTicker.Stop()
		do.wg.Done()
		logutil.BgLogger().Info("loadStatsWorker exited.")
	}()
	statsHandle := do.StatsHandle()
	t := time.Now()
	err := statsHandle.InitStats(do.InfoSchema())
	if err != nil {
		logutil.BgLogger().Debug("init stats info failed", zap.Error(err))
	} else {
		logutil.BgLogger().Info("init stats info time", zap.Duration("take time", time.Since(t)))
	}
	for {
		select {
		case <-loadTicker.C:
			err = statsHandle.RefreshVars()
			if err != nil {
				logutil.BgLogger().Debug("refresh variables failed", zap.Error(err))
			}
			err = statsHandle.Update(do.InfoSchema())
			if err != nil {
				logutil.BgLogger().Debug("update stats info failed", zap.Error(err))
			}
			err = statsHandle.LoadNeededHistograms()
			if err != nil {
				logutil.BgLogger().Debug("load histograms failed", zap.Error(err))
			}
		case <-do.exit:
			return
		}
	}
}

func (do *Domain) syncIndexUsageWorker(owner owner.Manager) {
	defer util.Recover(metrics.LabelDomain, "syncIndexUsageWorker", nil, false)
	idxUsageSyncTicker := time.NewTicker(do.indexUsageSyncLease)
	gcStatsTicker := time.NewTicker(100 * do.indexUsageSyncLease)
	handle := do.StatsHandle()
	defer func() {
		idxUsageSyncTicker.Stop()
		do.wg.Done()
		logutil.BgLogger().Info("syncIndexUsageWorker exited.")
	}()
	for {
		select {
		case <-do.exit:
			// TODO: need flush index usage
			return
		case <-idxUsageSyncTicker.C:
			if err := handle.DumpIndexUsageToKV(); err != nil {
				logutil.BgLogger().Debug("dump index usage failed", zap.Error(err))
			}
		case <-gcStatsTicker.C:
			if !owner.IsOwner() {
				continue
			}
			if err := handle.GCIndexUsage(); err != nil {
				logutil.BgLogger().Error("[stats] gc index usage failed", zap.Error(err))
			}
		}
	}
}

func (do *Domain) updateStatsWorker(ctx sessionctx.Context, owner owner.Manager) {
	defer util.Recover(metrics.LabelDomain, "updateStatsWorker", nil, false)
	lease := do.statsLease
	deltaUpdateTicker := time.NewTicker(20 * lease)
	gcStatsTicker := time.NewTicker(100 * lease)
	dumpFeedbackTicker := time.NewTicker(200 * lease)
	loadFeedbackTicker := time.NewTicker(5 * lease)
	statsHandle := do.StatsHandle()
	defer func() {
		loadFeedbackTicker.Stop()
		dumpFeedbackTicker.Stop()
		gcStatsTicker.Stop()
		deltaUpdateTicker.Stop()
		do.SetStatsUpdating(false)
		do.wg.Done()
		logutil.BgLogger().Info("updateStatsWorker exited.")
	}()
	for {
		select {
		case <-do.exit:
			statsHandle.FlushStats()
			owner.Cancel()
			return
			// This channel is sent only by ddl owner.
		case t := <-statsHandle.DDLEventCh():
			err := statsHandle.HandleDDLEvent(t)
			if err != nil {
				logutil.BgLogger().Debug("handle ddl event failed", zap.Error(err))
			}
		case <-deltaUpdateTicker.C:
			err := statsHandle.DumpStatsDeltaToKV(handle.DumpDelta)
			if err != nil {
				logutil.BgLogger().Debug("dump stats delta failed", zap.Error(err))
			}
			statsHandle.UpdateErrorRate(do.InfoSchema())
		case <-loadFeedbackTicker.C:
			statsHandle.UpdateStatsByLocalFeedback(do.InfoSchema())
			if !owner.IsOwner() {
				continue
			}
			err := statsHandle.HandleUpdateStats(do.InfoSchema())
			if err != nil {
				logutil.BgLogger().Debug("update stats using feedback failed", zap.Error(err))
			}
		case <-dumpFeedbackTicker.C:
			err := statsHandle.DumpStatsFeedbackToKV()
			if err != nil {
				logutil.BgLogger().Debug("dump stats feedback failed", zap.Error(err))
			}
		case <-gcStatsTicker.C:
			if !owner.IsOwner() {
				continue
			}
			err := statsHandle.GCStats(do.InfoSchema(), do.DDL().GetLease())
			if err != nil {
				logutil.BgLogger().Debug("GC stats failed", zap.Error(err))
			}
		}
	}
}

func (do *Domain) autoAnalyzeWorker(owner owner.Manager) {
	defer util.Recover(metrics.LabelDomain, "autoAnalyzeWorker", nil, false)
	statsHandle := do.StatsHandle()
	analyzeTicker := time.NewTicker(do.statsLease)
	defer func() {
		analyzeTicker.Stop()
		do.wg.Done()
		logutil.BgLogger().Info("autoAnalyzeWorker exited.")
	}()
	for {
		select {
		case <-analyzeTicker.C:
			if owner.IsOwner() {
				statsHandle.HandleAutoAnalyze(do.InfoSchema())
			}
		case <-do.exit:
			return
		}
	}
}

// ExpensiveQueryHandle returns the expensive query handle.
func (do *Domain) ExpensiveQueryHandle() *expensivequery.Handle {
	return do.expensiveQueryHandle
}

const (
	privilegeKey   = "/tidb/privilege"
	sysVarCacheKey = "/tidb/sysvars"
)

// NotifyUpdatePrivilege updates privilege key in etcd, TiDB client that watches
// the key will get notification.
func (do *Domain) NotifyUpdatePrivilege(ctx sessionctx.Context) {
	if do.etcdClient != nil {
		row := do.etcdClient.KV
		_, err := row.Put(context.Background(), privilegeKey, "")
		if err != nil {
			logutil.BgLogger().Warn("notify update privilege failed", zap.Error(err))
		}
	}
	// update locally
	exec := ctx.(sqlexec.RestrictedSQLExecutor)
	if stmt, err := exec.ParseWithParams(context.Background(), `FLUSH PRIVILEGES`); err == nil {
		_, _, err := exec.ExecRestrictedStmt(context.Background(), stmt)
		if err != nil {
			logutil.BgLogger().Error("unable to update privileges", zap.Error(err))
		}
	}
}

// NotifyUpdateSysVarCache updates the sysvar cache key in etcd, which other TiDB
// clients are subscribed to for updates. For the caller, the cache is also built
// synchronously so that the effect is immediate.
func (do *Domain) NotifyUpdateSysVarCache(ctx sessionctx.Context) {
	if do.etcdClient != nil {
		row := do.etcdClient.KV
		_, err := row.Put(context.Background(), sysVarCacheKey, "")
		if err != nil {
			logutil.BgLogger().Warn("notify update sysvar cache failed", zap.Error(err))
		}
	}
	// update locally
	if err := do.sysVarCache.RebuildSysVarCache(ctx); err != nil {
		logutil.BgLogger().Error("rebuilding sysvar cache failed", zap.Error(err))
	}
}

// ServerID gets serverID.
func (do *Domain) ServerID() uint64 {
	return atomic.LoadUint64(&do.serverID)
}

// IsLostConnectionToPD indicates lost connection to PD or not.
func (do *Domain) IsLostConnectionToPD() bool {
	return do.isLostConnectionToPD.Get() != 0
}

const (
	serverIDEtcdPath               = "/tidb/server_id"
	refreshServerIDRetryCnt        = 3
	acquireServerIDRetryInterval   = 300 * time.Millisecond
	acquireServerIDTimeout         = 10 * time.Second
	retrieveServerIDSessionTimeout = 10 * time.Second
)

var (
	// serverIDTTL should be LONG ENOUGH to avoid barbarically killing an on-going long-run SQL.
	serverIDTTL = 12 * time.Hour
	// serverIDTimeToKeepAlive is the interval that we keep serverID TTL alive periodically.
	serverIDTimeToKeepAlive = 5 * time.Minute
	// serverIDTimeToCheckPDConnectionRestored is the interval that we check connection to PD restored (after broken) periodically.
	serverIDTimeToCheckPDConnectionRestored = 10 * time.Second
	// lostConnectionToPDTimeout is the duration that when TiDB cannot connect to PD excceeds this limit,
	//   we realize the connection to PD is lost utterly, and server ID acquired before should be released.
	//   Must be SHORTER than `serverIDTTL`.
	lostConnectionToPDTimeout = 6 * time.Hour
)

var (
	ldflagIsGlobalKillTest                        = "0"  // 1:Yes, otherwise:No.
	ldflagServerIDTTL                             = "10" // in seconds.
	ldflagServerIDTimeToKeepAlive                 = "1"  // in seconds.
	ldflagServerIDTimeToCheckPDConnectionRestored = "1"  // in seconds.
	ldflagLostConnectionToPDTimeout               = "5"  // in seconds.
)

func initByLDFlagsForGlobalKill() {
	if ldflagIsGlobalKillTest == "1" {
		var (
			i   int
			err error
		)

		if i, err = strconv.Atoi(ldflagServerIDTTL); err != nil {
			panic("invalid ldflagServerIDTTL")
		}
		serverIDTTL = time.Duration(i) * time.Second

		if i, err = strconv.Atoi(ldflagServerIDTimeToKeepAlive); err != nil {
			panic("invalid ldflagServerIDTimeToKeepAlive")
		}
		serverIDTimeToKeepAlive = time.Duration(i) * time.Second

		if i, err = strconv.Atoi(ldflagServerIDTimeToCheckPDConnectionRestored); err != nil {
			panic("invalid ldflagServerIDTimeToCheckPDConnectionRestored")
		}
		serverIDTimeToCheckPDConnectionRestored = time.Duration(i) * time.Second

		if i, err = strconv.Atoi(ldflagLostConnectionToPDTimeout); err != nil {
			panic("invalid ldflagLostConnectionToPDTimeout")
		}
		lostConnectionToPDTimeout = time.Duration(i) * time.Second

		logutil.BgLogger().Info("global_kill_test is enabled", zap.Duration("serverIDTTL", serverIDTTL),
			zap.Duration("serverIDTimeToKeepAlive", serverIDTimeToKeepAlive),
			zap.Duration("serverIDTimeToCheckPDConnectionRestored", serverIDTimeToCheckPDConnectionRestored),
			zap.Duration("lostConnectionToPDTimeout", lostConnectionToPDTimeout))
	}
}

func (do *Domain) retrieveServerIDSession(ctx context.Context) (*concurrency.Session, error) {
	if do.serverIDSession != nil {
		return do.serverIDSession, nil
	}

	// `etcdClient.Grant` needs a shortterm timeout, to avoid blocking if connection to PD lost,
	//   while `etcdClient.KeepAlive` should be longterm.
	//   So we separately invoke `etcdClient.Grant` and `concurrency.NewSession` with leaseID.
	childCtx, cancel := context.WithTimeout(ctx, retrieveServerIDSessionTimeout)
	resp, err := do.etcdClient.Grant(childCtx, int64(serverIDTTL.Seconds()))
	cancel()
	if err != nil {
		logutil.BgLogger().Error("retrieveServerIDSession.Grant fail", zap.Error(err))
		return nil, err
	}
	leaseID := resp.ID

	session, err := concurrency.NewSession(do.etcdClient,
		concurrency.WithLease(leaseID), concurrency.WithContext(context.Background()))
	if err != nil {
		logutil.BgLogger().Error("retrieveServerIDSession.NewSession fail", zap.Error(err))
		return nil, err
	}
	do.serverIDSession = session
	return session, nil
}

func (do *Domain) acquireServerID(ctx context.Context) error {
	atomic.StoreUint64(&do.serverID, 0)

	session, err := do.retrieveServerIDSession(ctx)
	if err != nil {
		return err
	}

	for {
<<<<<<< HEAD
		randServerID := rand.Int63n(int64(util.MaxServerID64)) + 1 // get a random serverID: [1, MaxServerID]
=======
		randServerID := rand.Int63n(int64(util.MaxServerID)) + 1 // get a random serverID: [1, MaxServerID] #nosec G404
>>>>>>> 79aab25f
		key := fmt.Sprintf("%s/%v", serverIDEtcdPath, randServerID)
		cmp := clientv3.Compare(clientv3.CreateRevision(key), "=", 0)
		value := "0"

		childCtx, cancel := context.WithTimeout(ctx, acquireServerIDTimeout)
		txn := do.etcdClient.Txn(childCtx)
		t := txn.If(cmp)
		resp, err := t.Then(clientv3.OpPut(key, value, clientv3.WithLease(session.Lease()))).Commit()
		cancel()
		if err != nil {
			return err
		}
		if !resp.Succeeded {
			logutil.BgLogger().Info("proposed random serverID exists, will randomize again", zap.Int64("randServerID", randServerID))
			time.Sleep(acquireServerIDRetryInterval)
			continue
		}

		atomic.StoreUint64(&do.serverID, uint64(randServerID))
		logutil.BgLogger().Info("acquireServerID", zap.Uint64("serverID", do.ServerID()),
			zap.String("lease id", strconv.FormatInt(int64(session.Lease()), 16)))
		return nil
	}
}

func (do *Domain) refreshServerIDTTL(ctx context.Context) error {
	session, err := do.retrieveServerIDSession(ctx)
	if err != nil {
		return err
	}

	key := fmt.Sprintf("%s/%v", serverIDEtcdPath, do.ServerID())
	value := "0"
	err = ddlutil.PutKVToEtcd(ctx, do.etcdClient, refreshServerIDRetryCnt, key, value, clientv3.WithLease(session.Lease()))
	if err != nil {
		logutil.BgLogger().Error("refreshServerIDTTL fail", zap.Uint64("serverID", do.ServerID()), zap.Error(err))
	} else {
		logutil.BgLogger().Info("refreshServerIDTTL succeed", zap.Uint64("serverID", do.ServerID()),
			zap.String("lease id", strconv.FormatInt(int64(session.Lease()), 16)))
	}
	return err
}

func (do *Domain) serverIDKeeper() {
	defer func() {
		do.wg.Done()
		logutil.BgLogger().Info("serverIDKeeper exited.")
	}()
	defer util.Recover(metrics.LabelDomain, "serverIDKeeper", func() {
		logutil.BgLogger().Info("recover serverIDKeeper.")
		// should be called before `do.wg.Done()`, to ensure that Domain.Close() waits for the new `serverIDKeeper()` routine.
		do.wg.Add(1)
		go do.serverIDKeeper()
	}, false)

	tickerKeepAlive := time.NewTicker(serverIDTimeToKeepAlive)
	tickerCheckRestored := time.NewTicker(serverIDTimeToCheckPDConnectionRestored)
	defer func() {
		tickerKeepAlive.Stop()
		tickerCheckRestored.Stop()
	}()

	blocker := make(chan struct{}) // just used for blocking the sessionDone() when session is nil.
	sessionDone := func() <-chan struct{} {
		if do.serverIDSession == nil {
			return blocker
		}
		return do.serverIDSession.Done()
	}

	var lastSucceedTimestamp time.Time

	onConnectionToPDRestored := func() {
		logutil.BgLogger().Info("restored connection to PD")
		do.isLostConnectionToPD.Set(0)
		lastSucceedTimestamp = time.Now()

		if err := do.info.StoreServerInfo(context.Background()); err != nil {
			logutil.BgLogger().Error("StoreServerInfo failed", zap.Error(err))
		}
	}

	onConnectionToPDLost := func() {
		logutil.BgLogger().Warn("lost connection to PD")
		do.isLostConnectionToPD.Set(1)

		// Kill all connections when lost connection to PD,
		//   to avoid the possibility that another TiDB instance acquires the same serverID and generates a same connection ID,
		//   which will lead to a wrong connection killed.
		do.InfoSyncer().GetSessionManager().KillAllConnections()
	}

	for {
		select {
		case <-tickerKeepAlive.C:
			if !do.IsLostConnectionToPD() {
				if err := do.refreshServerIDTTL(context.Background()); err == nil {
					lastSucceedTimestamp = time.Now()
				} else {
					if lostConnectionToPDTimeout > 0 && time.Since(lastSucceedTimestamp) > lostConnectionToPDTimeout {
						onConnectionToPDLost()
					}
				}
			}
		case <-tickerCheckRestored.C:
			if do.IsLostConnectionToPD() {
				if err := do.acquireServerID(context.Background()); err == nil {
					onConnectionToPDRestored()
				}
			}
		case <-sessionDone():
			// inform that TTL of `serverID` is expired. See https://godoc.org/github.com/coreos/etcd/clientv3/concurrency#Session.Done
			//   Should be in `IsLostConnectionToPD` state, as `lostConnectionToPDTimeout` is shorter than `serverIDTTL`.
			//   So just set `do.serverIDSession = nil` to restart `serverID` session in `retrieveServerIDSession()`.
			logutil.BgLogger().Info("serverIDSession need restart")
			do.serverIDSession = nil
		case <-do.exit:
			return
		}
	}
}

func init() {
	initByLDFlagsForGlobalKill()
}

var (
	// ErrInfoSchemaExpired returns the error that information schema is out of date.
	ErrInfoSchemaExpired = dbterror.ClassDomain.NewStd(errno.ErrInfoSchemaExpired)
	// ErrInfoSchemaChanged returns the error that information schema is changed.
	ErrInfoSchemaChanged = dbterror.ClassDomain.NewStdErr(errno.ErrInfoSchemaChanged,
		mysql.Message(errno.MySQLErrName[errno.ErrInfoSchemaChanged].Raw+". "+kv.TxnRetryableMark, nil))
)<|MERGE_RESOLUTION|>--- conflicted
+++ resolved
@@ -1511,11 +1511,7 @@
 	}
 
 	for {
-<<<<<<< HEAD
-		randServerID := rand.Int63n(int64(util.MaxServerID64)) + 1 // get a random serverID: [1, MaxServerID]
-=======
-		randServerID := rand.Int63n(int64(util.MaxServerID)) + 1 // get a random serverID: [1, MaxServerID] #nosec G404
->>>>>>> 79aab25f
+		randServerID := rand.Int63n(int64(util.MaxServerID64)) + 1 // get a random serverID: [1, MaxServerID64] #nosec G404
 		key := fmt.Sprintf("%s/%v", serverIDEtcdPath, randServerID)
 		cmp := clientv3.Compare(clientv3.CreateRevision(key), "=", 0)
 		value := "0"
