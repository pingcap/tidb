--- conflicted
+++ resolved
@@ -16,10 +16,7 @@
 import (
 	"context"
 	"crypto/tls"
-<<<<<<< HEAD
-=======
 	"github.com/pingcap/parser"
->>>>>>> d7048cb5
 	"os"
 	"sync"
 	"sync/atomic"
