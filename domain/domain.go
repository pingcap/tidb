--- conflicted
+++ resolved
@@ -1533,8 +1533,6 @@
 
 // SetupPlanReplayerHandle setup plan replayer handle
 func (do *Domain) SetupPlanReplayerHandle(ctx sessionctx.Context) {
-	do.planReplayerHandle = &planReplayerHandle{}
-<<<<<<< HEAD
 	do.planReplayerHandle.planReplayerTaskCollectorHandle = &planReplayerTaskCollectorHandle{
 		sctx: ctx,
 	}
@@ -1543,44 +1541,6 @@
 // SetupDumpFileGCChecker setup sctx
 func (do *Domain) SetupDumpFileGCChecker(ctx sessionctx.Context) {
 	do.dumpFileGcChecker.setupSctx(ctx)
-}
-
-var planReplayerHandleLease = 10 * time.Second
-
-// DisablePlanReplayerBackgroundJob4Test disable plan replayer handle for test
-func DisablePlanReplayerBackgroundJob4Test() {
-	planReplayerHandleLease = 0
-}
-
-// StartPlanReplayerHandle start plan replayer handle job
-func (do *Domain) StartPlanReplayerHandle() {
-	if planReplayerHandleLease < 1 {
-		return
-	}
-	do.wg.Run(func() {
-		tikcer := time.NewTicker(planReplayerHandleLease)
-		defer func() {
-			tikcer.Stop()
-			do.wg.Done()
-			logutil.BgLogger().Info("PlanReplayerHandle exited.")
-			util.Recover(metrics.LabelDomain, "PlanReplayerHandle", nil, false)
-		}()
-		for {
-			select {
-			case <-do.exit:
-				return
-			case <-tikcer.C:
-				err := do.planReplayerHandle.CollectPlanReplayerTask(context.Background())
-				if err != nil {
-					logutil.BgLogger().Warn("plan replayer handle collect tasks failed", zap.Error(err))
-				}
-			}
-		}
-	})
-=======
-	do.planReplayerHandle.sctxMu.sctx = ctx
-	do.dumpFileGcChecker.setupPlanReplayerHandle(do.planReplayerHandle)
->>>>>>> ddb43554
 }
 
 var planReplayerHandleLease = 10 * time.Second
