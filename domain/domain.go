--- conflicted
+++ resolved
@@ -88,7 +88,6 @@
 // Domain represents a storage space. Different domains can use the same database name.
 // Multiple domains can be used in parallel without synchronization.
 type Domain struct {
-<<<<<<< HEAD
 	store                   kv.Storage
 	infoCache               *infoschema.InfoCache
 	privHandle              *privileges.Handle
@@ -113,33 +112,7 @@
 	indexUsageSyncLease     time.Duration
 	dumpFileGcChecker       *dumpFileGcChecker
 	expiredTimeStamp4PC     types.Time
-	logBackupAdvancer       *streamhelper.AdvancerDaemon
-=======
-	store                kv.Storage
-	infoCache            *infoschema.InfoCache
-	privHandle           *privileges.Handle
-	bindHandle           *bindinfo.BindHandle
-	statsHandle          unsafe.Pointer
-	statsLease           time.Duration
-	ddl                  ddl.DDL
-	info                 *infosync.InfoSyncer
-	globalCfgSyncer      *globalconfigsync.GlobalConfigSyncer
-	m                    sync.Mutex
-	SchemaValidator      SchemaValidator
-	sysSessionPool       *sessionPool
-	exit                 chan struct{}
-	etcdClient           *clientv3.Client
-	sysVarCache          sysVarCache // replaces GlobalVariableCache
-	slowQuery            *topNSlowQueries
-	expensiveQueryHandle *expensivequery.Handle
-	wg                   util.WaitGroupWrapper
-	statsUpdating        atomicutil.Int32
-	cancel               context.CancelFunc
-	indexUsageSyncLease  time.Duration
-	dumpFileGcChecker    *dumpFileGcChecker
-	expiredTimeStamp4PC  types.Time
-	logBackupAdvancer    *daemon.OwnerDaemon
->>>>>>> 858b8a38
+	logBackupAdvancer       *daemon.OwnerDaemon
 
 	serverID             uint64
 	serverIDSession      *concurrency.Session
