--- conflicted
+++ resolved
@@ -2461,20 +2461,6 @@
 	}
 }
 
-<<<<<<< HEAD
-func (do *Domain) runTTLJobManager(ctx context.Context) {
-	ttlJobManager := ttlworker.NewJobManager(do.ddl.GetID(), do.sysSessionPool, do.store)
-	ttlJobManager.Start()
-	do.ttlJobManager = ttlJobManager
-
-	<-do.exit
-
-	ttlJobManager.Stop()
-	err := ttlJobManager.WaitStopped(ctx, 30*time.Second)
-	if err != nil {
-		logutil.BgLogger().Warn("fail to wait until the ttl job manager stop", zap.Error(err))
-	}
-=======
 // StartTTLJobManager creates and starts the ttl job manager
 func (do *Domain) StartTTLJobManager() {
 	do.wg.Run(func() {
@@ -2490,7 +2476,6 @@
 			logutil.BgLogger().Warn("fail to wait until the ttl job manager stop", zap.Error(err))
 		}
 	})
->>>>>>> f7de8bee
 }
 
 // TTLJobManager returns the ttl job manager on this domain
