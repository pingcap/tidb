--- conflicted
+++ resolved
@@ -669,21 +669,6 @@
 			if err != nil {
 				log.Debug("[stats] handle ddl event fail: ", errors.ErrorStack(err))
 			}
-<<<<<<< HEAD
-=======
-		case t := <-statsHandle.AnalyzeResultCh():
-			for i, hg := range t.Hist {
-				err = statistics.SaveStatsToStorage(ctx, t.TableID, t.Count, t.IsIndex, hg, t.Cms[i], 1)
-				if err != nil {
-					log.Debug("[stats] save histogram to storage fail: ", errors.ErrorStack(err))
-				}
-			}
-		case t := <-statsHandle.LoadMetaCh():
-			err = statistics.SaveMetaToStorage(ctx, t.TableID, t.Count, t.ModifyCount)
-			if err != nil {
-				log.Debug("[stats] save meta to storage fail: ", errors.ErrorStack(err))
-			}
->>>>>>> 0ab0b50f
 		case <-deltaUpdateTicker.C:
 			err = statsHandle.DumpStatsDeltaToKV(statistics.DumpDelta)
 			if err != nil {
