// Copyright 2015 PingCAP, Inc.
//
// Licensed under the Apache License, Version 2.0 (the "License");
// you may not use this file except in compliance with the License.
// You may obtain a copy of the License at
//
//     http://www.apache.org/licenses/LICENSE-2.0
//
// Unless required by applicable law or agreed to in writing, software
// distributed under the License is distributed on an "AS IS" BASIS,
// WITHOUT WARRANTIES OR CONDITIONS OF ANY KIND, either express or implied.
// See the License for the specific language governing permissions and
// limitations under the License.

package domain

import (
	"context"
	"fmt"
	"math"
	"math/rand"
	"sort"
	"strconv"
	"strings"
	"sync"
	"sync/atomic"
	"time"
	"unsafe"

	"github.com/ngaut/pools"
	"github.com/pingcap/errors"
	"github.com/pingcap/failpoint"
	"github.com/pingcap/kvproto/pkg/metapb"
	"github.com/pingcap/log"
	"github.com/pingcap/tidb/bindinfo"
	"github.com/pingcap/tidb/br/pkg/streamhelper"
	"github.com/pingcap/tidb/br/pkg/streamhelper/daemon"
	"github.com/pingcap/tidb/config"
	"github.com/pingcap/tidb/ddl"
	"github.com/pingcap/tidb/ddl/placement"
	"github.com/pingcap/tidb/ddl/schematracker"
	ddlutil "github.com/pingcap/tidb/ddl/util"
	"github.com/pingcap/tidb/domain/globalconfigsync"
	"github.com/pingcap/tidb/domain/infosync"
	"github.com/pingcap/tidb/errno"
	"github.com/pingcap/tidb/infoschema"
	"github.com/pingcap/tidb/infoschema/perfschema"
	"github.com/pingcap/tidb/keyspace"
	"github.com/pingcap/tidb/kv"
	"github.com/pingcap/tidb/meta"
	"github.com/pingcap/tidb/metrics"
	"github.com/pingcap/tidb/owner"
	"github.com/pingcap/tidb/parser/ast"
	"github.com/pingcap/tidb/parser/model"
	"github.com/pingcap/tidb/parser/mysql"
	"github.com/pingcap/tidb/parser/terror"
	"github.com/pingcap/tidb/privilege/privileges"
	"github.com/pingcap/tidb/sessionctx"
	"github.com/pingcap/tidb/sessionctx/sessionstates"
	"github.com/pingcap/tidb/sessionctx/variable"
	"github.com/pingcap/tidb/statistics/handle"
	"github.com/pingcap/tidb/telemetry"
	"github.com/pingcap/tidb/ttl/ttlworker"
	"github.com/pingcap/tidb/types"
	"github.com/pingcap/tidb/util"
	"github.com/pingcap/tidb/util/dbterror"
	"github.com/pingcap/tidb/util/domainutil"
	"github.com/pingcap/tidb/util/engine"
	"github.com/pingcap/tidb/util/etcd"
	"github.com/pingcap/tidb/util/expensivequery"
	"github.com/pingcap/tidb/util/logutil"
	"github.com/pingcap/tidb/util/memory"
	"github.com/pingcap/tidb/util/memoryusagealarm"
	"github.com/pingcap/tidb/util/replayer"
	"github.com/pingcap/tidb/util/servermemorylimit"
	"github.com/pingcap/tidb/util/sqlexec"
	"github.com/tikv/client-go/v2/tikv"
	"github.com/tikv/client-go/v2/txnkv/transaction"
	pd "github.com/tikv/pd/client"
	clientv3 "go.etcd.io/etcd/client/v3"
	"go.etcd.io/etcd/client/v3/concurrency"
	atomicutil "go.uber.org/atomic"
	"go.uber.org/zap"
	"google.golang.org/grpc"
	"google.golang.org/grpc/keepalive"
)

// NewMockDomain is only used for test
func NewMockDomain() *Domain {
	do := &Domain{
		infoCache: infoschema.NewCache(1),
	}
	do.infoCache.Insert(infoschema.MockInfoSchema(nil), 1)
	return do
}

// Domain represents a storage space. Different domains can use the same database name.
// Multiple domains can be used in parallel without synchronization.
type Domain struct {
	store                   kv.Storage
	infoCache               *infoschema.InfoCache
	privHandle              *privileges.Handle
	bindHandle              atomic.Pointer[bindinfo.BindHandle]
	statsHandle             unsafe.Pointer
	statsLease              time.Duration
	ddl                     ddl.DDL
	info                    *infosync.InfoSyncer
	globalCfgSyncer         *globalconfigsync.GlobalConfigSyncer
	m                       sync.Mutex
	SchemaValidator         SchemaValidator
	sysSessionPool          *sessionPool
	exit                    chan struct{}
	etcdClient              *clientv3.Client
	sysVarCache             sysVarCache // replaces GlobalVariableCache
	slowQuery               *topNSlowQueries
	expensiveQueryHandle    *expensivequery.Handle
	memoryUsageAlarmHandle  *memoryusagealarm.Handle
	serverMemoryLimitHandle *servermemorylimit.Handle
	// TODO: use Run for each process in future pr
	wg                    *util.WaitGroupEnhancedWrapper
	statsUpdating         atomicutil.Int32
	cancel                context.CancelFunc
	indexUsageSyncLease   time.Duration
	dumpFileGcChecker     *dumpFileGcChecker
	planReplayerHandle    *planReplayerHandle
	expiredTimeStamp4PC   types.Time
	logBackupAdvancer     *daemon.OwnerDaemon
	historicalStatsWorker *HistoricalStatsWorker
	ttlJobManager         *ttlworker.JobManager

	serverID             uint64
	serverIDSession      *concurrency.Session
	isLostConnectionToPD atomicutil.Int32 // !0: true, 0: false.
	onClose              func()
	sysExecutorFactory   func(*Domain) (pools.Resource, error)

	sysProcesses SysProcesses

	mdlCheckTableInfo *mdlCheckTableInfo

	analyzeMu struct {
		sync.Mutex
		sctxs map[sessionctx.Context]bool
	}
}

type mdlCheckTableInfo struct {
	mu         sync.Mutex
	newestVer  int64
	jobsVerMap map[int64]int64
	jobsIdsMap map[int64]string
}

// InfoCache export for test.
func (do *Domain) InfoCache() *infoschema.InfoCache {
	return do.infoCache
}

// EtcdClient export for test.
func (do *Domain) EtcdClient() *clientv3.Client {
	return do.etcdClient
}

// loadInfoSchema loads infoschema at startTS.
// It returns:
// 1. the needed infoschema
// 2. cache hit indicator
// 3. currentSchemaVersion(before loading)
// 4. the changed table IDs if it is not full load
// 5. an error if any
func (do *Domain) loadInfoSchema(startTS uint64) (infoschema.InfoSchema, bool, int64, *transaction.RelatedSchemaChange, error) {
	snapshot := do.store.GetSnapshot(kv.NewVersion(startTS))
	m := meta.NewSnapshotMeta(snapshot)
	neededSchemaVersion, err := m.GetSchemaVersionWithNonEmptyDiff()
	if err != nil {
		return nil, false, 0, nil, err
	}

	if is := do.infoCache.GetByVersion(neededSchemaVersion); is != nil {
		return is, true, 0, nil, nil
	}

	currentSchemaVersion := int64(0)
	if oldInfoSchema := do.infoCache.GetLatest(); oldInfoSchema != nil {
		currentSchemaVersion = oldInfoSchema.SchemaMetaVersion()
	}

	// TODO: tryLoadSchemaDiffs has potential risks of failure. And it becomes worse in history reading cases.
	// It is only kept because there is no alternative diff/partial loading solution.
	// And it is only used to diff upgrading the current latest infoschema, if:
	// 1. Not first time bootstrap loading, which needs a full load.
	// 2. It is newer than the current one, so it will be "the current one" after this function call.
	// 3. There are less 100 diffs.
	// 4. No regenrated schema diff.
	startTime := time.Now()
	if currentSchemaVersion != 0 && neededSchemaVersion > currentSchemaVersion && neededSchemaVersion-currentSchemaVersion < 100 {
		is, relatedChanges, err := do.tryLoadSchemaDiffs(m, currentSchemaVersion, neededSchemaVersion)
		if err == nil {
			do.infoCache.Insert(is, startTS)
			logutil.BgLogger().Info("diff load InfoSchema success",
				zap.Int64("currentSchemaVersion", currentSchemaVersion),
				zap.Int64("neededSchemaVersion", neededSchemaVersion),
				zap.Duration("start time", time.Since(startTime)),
				zap.Int64s("phyTblIDs", relatedChanges.PhyTblIDS),
				zap.Uint64s("actionTypes", relatedChanges.ActionTypes))
			return is, false, currentSchemaVersion, relatedChanges, nil
		}
		// We can fall back to full load, don't need to return the error.
		logutil.BgLogger().Error("failed to load schema diff", zap.Error(err))
	}

	schemas, err := do.fetchAllSchemasWithTables(m)
	if err != nil {
		return nil, false, currentSchemaVersion, nil, err
	}

	policies, err := do.fetchPolicies(m)
	if err != nil {
		return nil, false, currentSchemaVersion, nil, err
	}

	resourceGroups, err := do.fetchResourceGroups(m)
	if err != nil {
		return nil, false, currentSchemaVersion, nil, err
	}

	newISBuilder, err := infoschema.NewBuilder(do.Store(), do.sysFacHack).InitWithDBInfos(schemas, policies, resourceGroups, neededSchemaVersion)
	if err != nil {
		return nil, false, currentSchemaVersion, nil, err
	}
	logutil.BgLogger().Info("full load InfoSchema success",
		zap.Int64("currentSchemaVersion", currentSchemaVersion),
		zap.Int64("neededSchemaVersion", neededSchemaVersion),
		zap.Duration("start time", time.Since(startTime)))

	is := newISBuilder.Build()
	do.infoCache.Insert(is, startTS)
	return is, false, currentSchemaVersion, nil, nil
}

func (do *Domain) sysFacHack() (pools.Resource, error) {
	// TODO: Here we create new sessions with sysFac in DDL,
	// which will use `do` as Domain instead of call `domap.Get`.
	// That's because `domap.Get` requires a lock, but before
	// we initialize Domain finish, we can't require that again.
	// After we remove the lazy logic of creating Domain, we
	// can simplify code here.
	return do.sysExecutorFactory(do)
}

func (do *Domain) fetchPolicies(m *meta.Meta) ([]*model.PolicyInfo, error) {
	allPolicies, err := m.ListPolicies()
	if err != nil {
		return nil, err
	}
	return allPolicies, nil
}

func (do *Domain) fetchResourceGroups(m *meta.Meta) ([]*model.ResourceGroupInfo, error) {
	allResourceGroups, err := m.ListResourceGroups()
	if err != nil {
		return nil, err
	}
	return allResourceGroups, nil
}

func (do *Domain) fetchAllSchemasWithTables(m *meta.Meta) ([]*model.DBInfo, error) {
	allSchemas, err := m.ListDatabases()
	if err != nil {
		return nil, err
	}
	splittedSchemas := do.splitForConcurrentFetch(allSchemas)
	doneCh := make(chan error, len(splittedSchemas))
	for _, schemas := range splittedSchemas {
		go do.fetchSchemasWithTables(schemas, m, doneCh)
	}
	for range splittedSchemas {
		err = <-doneCh
		if err != nil {
			return nil, err
		}
	}
	return allSchemas, nil
}

// fetchSchemaConcurrency controls the goroutines to load schemas, but more goroutines
// increase the memory usage when calling json.Unmarshal(), which would cause OOM,
// so we decrease the concurrency.
const fetchSchemaConcurrency = 1

func (do *Domain) splitForConcurrentFetch(schemas []*model.DBInfo) [][]*model.DBInfo {
	groupSize := (len(schemas) + fetchSchemaConcurrency - 1) / fetchSchemaConcurrency
	splitted := make([][]*model.DBInfo, 0, fetchSchemaConcurrency)
	schemaCnt := len(schemas)
	for i := 0; i < schemaCnt; i += groupSize {
		end := i + groupSize
		if end > schemaCnt {
			end = schemaCnt
		}
		splitted = append(splitted, schemas[i:end])
	}
	return splitted
}

func (do *Domain) fetchSchemasWithTables(schemas []*model.DBInfo, m *meta.Meta, done chan error) {
	for _, di := range schemas {
		if di.State != model.StatePublic {
			// schema is not public, can't be used outside.
			continue
		}
		tables, err := m.ListTables(di.ID)
		if err != nil {
			done <- err
			return
		}
		// If TreatOldVersionUTF8AsUTF8MB4 was enable, need to convert the old version schema UTF8 charset to UTF8MB4.
		if config.GetGlobalConfig().TreatOldVersionUTF8AsUTF8MB4 {
			for _, tbInfo := range tables {
				infoschema.ConvertOldVersionUTF8ToUTF8MB4IfNeed(tbInfo)
			}
		}
		di.Tables = make([]*model.TableInfo, 0, len(tables))
		for _, tbl := range tables {
			if tbl.State != model.StatePublic {
				// schema is not public, can't be used outside.
				continue
			}
			infoschema.ConvertCharsetCollateToLowerCaseIfNeed(tbl)
			// Check whether the table is in repair mode.
			if domainutil.RepairInfo.InRepairMode() && domainutil.RepairInfo.CheckAndFetchRepairedTable(di, tbl) {
				continue
			}
			di.Tables = append(di.Tables, tbl)
		}
	}
	done <- nil
}

// tryLoadSchemaDiffs tries to only load latest schema changes.
// Return true if the schema is loaded successfully.
// Return false if the schema can not be loaded by schema diff, then we need to do full load.
// The second returned value is the delta updated table and partition IDs.
func (do *Domain) tryLoadSchemaDiffs(m *meta.Meta, usedVersion, newVersion int64) (infoschema.InfoSchema, *transaction.RelatedSchemaChange, error) {
	var diffs []*model.SchemaDiff
	for usedVersion < newVersion {
		usedVersion++
		diff, err := m.GetSchemaDiff(usedVersion)
		if err != nil {
			return nil, nil, err
		}
		if diff == nil {
			// Empty diff means the txn of generating schema version is committed, but the txn of `runDDLJob` is not or fail.
			// It is safe to skip the empty diff because the infoschema is new enough and consistent.
			continue
		}
		diffs = append(diffs, diff)
	}
	builder := infoschema.NewBuilder(do.Store(), do.sysFacHack).InitWithOldInfoSchema(do.infoCache.GetLatest())
	builder.SetDeltaUpdateBundles()
	phyTblIDs := make([]int64, 0, len(diffs))
	actions := make([]uint64, 0, len(diffs))
	for _, diff := range diffs {
		IDs, err := builder.ApplyDiff(m, diff)
		if err != nil {
			return nil, nil, err
		}
		if diff.RegenerateSchemaMap {
			return nil, nil, errors.Errorf("Meets a schema diff with RegenerateSchemaMap flag")
		}
		if canSkipSchemaCheckerDDL(diff.Type) {
			continue
		}
		phyTblIDs = append(phyTblIDs, IDs...)
		for i := 0; i < len(IDs); i++ {
			actions = append(actions, uint64(diff.Type))
		}
	}

	is := builder.Build()
	relatedChange := transaction.RelatedSchemaChange{}
	relatedChange.PhyTblIDS = phyTblIDs
	relatedChange.ActionTypes = actions
	return is, &relatedChange, nil
}

func canSkipSchemaCheckerDDL(tp model.ActionType) bool {
	switch tp {
	case model.ActionUpdateTiFlashReplicaStatus, model.ActionSetTiFlashReplica:
		return true
	}
	return false
}

// InfoSchema gets the latest information schema from domain.
func (do *Domain) InfoSchema() infoschema.InfoSchema {
	return do.infoCache.GetLatest()
}

// GetSnapshotInfoSchema gets a snapshot information schema.
func (do *Domain) GetSnapshotInfoSchema(snapshotTS uint64) (infoschema.InfoSchema, error) {
	// if the snapshotTS is new enough, we can get infoschema directly through sanpshotTS.
	if is := do.infoCache.GetBySnapshotTS(snapshotTS); is != nil {
		return is, nil
	}
	is, _, _, _, err := do.loadInfoSchema(snapshotTS)
	return is, err
}

// GetSnapshotMeta gets a new snapshot meta at startTS.
func (do *Domain) GetSnapshotMeta(startTS uint64) (*meta.Meta, error) {
	snapshot := do.store.GetSnapshot(kv.NewVersion(startTS))
	return meta.NewSnapshotMeta(snapshot), nil
}

// ExpiredTimeStamp4PC gets expiredTimeStamp4PC from domain.
func (do *Domain) ExpiredTimeStamp4PC() types.Time {
	do.m.Lock()
	defer do.m.Unlock()

	return do.expiredTimeStamp4PC
}

// SetExpiredTimeStamp4PC sets the expiredTimeStamp4PC from domain.
func (do *Domain) SetExpiredTimeStamp4PC(time types.Time) {
	do.m.Lock()
	defer do.m.Unlock()

	do.expiredTimeStamp4PC = time
}

// DDL gets DDL from domain.
func (do *Domain) DDL() ddl.DDL {
	return do.ddl
}

// SetDDL sets DDL to domain, it's only used in tests.
func (do *Domain) SetDDL(d ddl.DDL) {
	do.ddl = d
}

// InfoSyncer gets infoSyncer from domain.
func (do *Domain) InfoSyncer() *infosync.InfoSyncer {
	return do.info
}

// NotifyGlobalConfigChange notify global config syncer to store the global config into PD.
func (do *Domain) NotifyGlobalConfigChange(name, value string) {
	do.globalCfgSyncer.Notify(pd.GlobalConfigItem{Name: name, Value: value})
}

// GetGlobalConfigSyncer exports for testing.
func (do *Domain) GetGlobalConfigSyncer() *globalconfigsync.GlobalConfigSyncer {
	return do.globalCfgSyncer
}

// Store gets KV store from domain.
func (do *Domain) Store() kv.Storage {
	return do.store
}

// GetScope gets the status variables scope.
func (do *Domain) GetScope(status string) variable.ScopeFlag {
	// Now domain status variables scope are all default scope.
	return variable.DefaultStatusVarScopeFlag
}

// Reload reloads InfoSchema.
// It's public in order to do the test.
func (do *Domain) Reload() error {
	failpoint.Inject("ErrorMockReloadFailed", func(val failpoint.Value) {
		if val.(bool) {
			failpoint.Return(errors.New("mock reload failed"))
		}
	})

	// Lock here for only once at the same time.
	do.m.Lock()
	defer do.m.Unlock()

	startTime := time.Now()
	ver, err := do.store.CurrentVersion(kv.GlobalTxnScope)
	if err != nil {
		return err
	}

	is, hitCache, oldSchemaVersion, changes, err := do.loadInfoSchema(ver.Ver)
	metrics.LoadSchemaDuration.Observe(time.Since(startTime).Seconds())
	if err != nil {
		metrics.LoadSchemaCounter.WithLabelValues("failed").Inc()
		return err
	}
	metrics.LoadSchemaCounter.WithLabelValues("succ").Inc()

	// only update if it is not from cache
	if !hitCache {
		// loaded newer schema
		if oldSchemaVersion < is.SchemaMetaVersion() {
			// Update self schema version to etcd.
			err = do.ddl.SchemaSyncer().UpdateSelfVersion(context.Background(), 0, is.SchemaMetaVersion())
			if err != nil {
				logutil.BgLogger().Info("update self version failed",
					zap.Int64("oldSchemaVersion", oldSchemaVersion),
					zap.Int64("neededSchemaVersion", is.SchemaMetaVersion()), zap.Error(err))
			}
		}

		// it is full load
		if changes == nil {
			logutil.BgLogger().Info("full load and reset schema validator")
			do.SchemaValidator.Reset()
		}
	}

	// lease renew, so it must be executed despite it is cache or not
	do.SchemaValidator.Update(ver.Ver, oldSchemaVersion, is.SchemaMetaVersion(), changes)
	lease := do.DDL().GetLease()
	sub := time.Since(startTime)
	// Reload interval is lease / 2, if load schema time elapses more than this interval,
	// some query maybe responded by ErrInfoSchemaExpired error.
	if sub > (lease/2) && lease > 0 {
		logutil.BgLogger().Warn("loading schema takes a long time", zap.Duration("take time", sub))
	}

	return nil
}

// LogSlowQuery keeps topN recent slow queries in domain.
func (do *Domain) LogSlowQuery(query *SlowQueryInfo) {
	do.slowQuery.mu.RLock()
	defer do.slowQuery.mu.RUnlock()
	if do.slowQuery.mu.closed {
		return
	}

	select {
	case do.slowQuery.ch <- query:
	default:
	}
}

// ShowSlowQuery returns the slow queries.
func (do *Domain) ShowSlowQuery(showSlow *ast.ShowSlow) []*SlowQueryInfo {
	msg := &showSlowMessage{
		request: showSlow,
	}
	msg.Add(1)
	do.slowQuery.msgCh <- msg
	msg.Wait()
	return msg.result
}

func (do *Domain) topNSlowQueryLoop() {
	defer util.Recover(metrics.LabelDomain, "topNSlowQueryLoop", nil, false)
	ticker := time.NewTicker(time.Minute * 10)
	defer func() {
		ticker.Stop()
		logutil.BgLogger().Info("topNSlowQueryLoop exited.")
	}()
	for {
		select {
		case now := <-ticker.C:
			do.slowQuery.RemoveExpired(now)
		case info, ok := <-do.slowQuery.ch:
			if !ok {
				return
			}
			do.slowQuery.Append(info)
		case msg := <-do.slowQuery.msgCh:
			req := msg.request
			switch req.Tp {
			case ast.ShowSlowTop:
				msg.result = do.slowQuery.QueryTop(int(req.Count), req.Kind)
			case ast.ShowSlowRecent:
				msg.result = do.slowQuery.QueryRecent(int(req.Count))
			default:
				msg.result = do.slowQuery.QueryAll()
			}
			msg.Done()
		}
	}
}

func (do *Domain) infoSyncerKeeper() {
	defer func() {
		logutil.BgLogger().Info("infoSyncerKeeper exited.")
		util.Recover(metrics.LabelDomain, "infoSyncerKeeper", nil, false)
	}()
	ticker := time.NewTicker(infosync.ReportInterval)
	defer ticker.Stop()
	for {
		select {
		case <-ticker.C:
			do.info.ReportMinStartTS(do.Store())
		case <-do.info.Done():
			logutil.BgLogger().Info("server info syncer need to restart")
			if err := do.info.Restart(context.Background()); err != nil {
				logutil.BgLogger().Error("server info syncer restart failed", zap.Error(err))
			} else {
				logutil.BgLogger().Info("server info syncer restarted")
			}
		case <-do.exit:
			return
		}
	}
}

func (do *Domain) globalConfigSyncerKeeper() {
	defer func() {
		logutil.BgLogger().Info("globalConfigSyncerKeeper exited.")
		util.Recover(metrics.LabelDomain, "globalConfigSyncerKeeper", nil, false)
	}()
	for {
		select {
		case entry := <-do.globalCfgSyncer.NotifyCh:
			err := do.globalCfgSyncer.StoreGlobalConfig(context.Background(), entry)
			if err != nil {
				logutil.BgLogger().Error("global config syncer store failed", zap.Error(err))
			}
		// TODO(crazycs520): Add owner to maintain global config is consistency with global variable.
		case <-do.exit:
			return
		}
	}
}

func (do *Domain) topologySyncerKeeper() {
	defer util.Recover(metrics.LabelDomain, "topologySyncerKeeper", nil, false)
	ticker := time.NewTicker(infosync.TopologyTimeToRefresh)
	defer func() {
		ticker.Stop()
		logutil.BgLogger().Info("topologySyncerKeeper exited.")
	}()

	for {
		select {
		case <-ticker.C:
			err := do.info.StoreTopologyInfo(context.Background())
			if err != nil {
				logutil.BgLogger().Error("refresh topology in loop failed", zap.Error(err))
			}
		case <-do.info.TopologyDone():
			logutil.BgLogger().Info("server topology syncer need to restart")
			if err := do.info.RestartTopology(context.Background()); err != nil {
				logutil.BgLogger().Error("server topology syncer restart failed", zap.Error(err))
			} else {
				logutil.BgLogger().Info("server topology syncer restarted")
			}
		case <-do.exit:
			return
		}
	}
}

func (do *Domain) refreshMDLCheckTableInfo() {
	se, err := do.sysSessionPool.Get()

	if err != nil {
		logutil.BgLogger().Warn("get system session failed", zap.Error(err))
		return
	}
	defer do.sysSessionPool.Put(se)
	exec := se.(sqlexec.RestrictedSQLExecutor)
	domainSchemaVer := do.InfoSchema().SchemaMetaVersion()
	rows, _, err := exec.ExecRestrictedSQL(kv.WithInternalSourceType(context.Background(), kv.InternalTxnTelemetry), nil, fmt.Sprintf("select job_id, version, table_ids from mysql.tidb_mdl_info where version <= %d", domainSchemaVer))
	if err != nil {
		logutil.BgLogger().Warn("get mdl info from tidb_mdl_info failed", zap.Error(err))
		return
	}
	do.mdlCheckTableInfo.mu.Lock()
	defer do.mdlCheckTableInfo.mu.Unlock()

	do.mdlCheckTableInfo.newestVer = domainSchemaVer
	do.mdlCheckTableInfo.jobsVerMap = make(map[int64]int64, len(rows))
	do.mdlCheckTableInfo.jobsIdsMap = make(map[int64]string, len(rows))
	for i := 0; i < len(rows); i++ {
		do.mdlCheckTableInfo.jobsVerMap[rows[i].GetInt64(0)] = rows[i].GetInt64(1)
		do.mdlCheckTableInfo.jobsIdsMap[rows[i].GetInt64(0)] = rows[i].GetString(2)
	}
}

func (do *Domain) mdlCheckLoop() {
	ticker := time.Tick(time.Millisecond * 50)
	var saveMaxSchemaVersion int64
	jobNeedToSync := false
	jobCache := make(map[int64]int64, 1000)

	for {
		select {
		case <-ticker:
			if !variable.EnableMDL.Load() {
				continue
			}

			do.mdlCheckTableInfo.mu.Lock()
			maxVer := do.mdlCheckTableInfo.newestVer
			if maxVer > saveMaxSchemaVersion {
				saveMaxSchemaVersion = maxVer
			} else if !jobNeedToSync {
				// Schema doesn't change, and no job to check in the last run.
				do.mdlCheckTableInfo.mu.Unlock()
				continue
			}

			jobNeedToCheckCnt := len(do.mdlCheckTableInfo.jobsVerMap)
			if jobNeedToCheckCnt == 0 {
				jobNeedToSync = false
				do.mdlCheckTableInfo.mu.Unlock()
				continue
			}

			jobsVerMap := make(map[int64]int64, len(do.mdlCheckTableInfo.jobsVerMap))
			jobsIdsMap := make(map[int64]string, len(do.mdlCheckTableInfo.jobsIdsMap))
			for k, v := range do.mdlCheckTableInfo.jobsVerMap {
				jobsVerMap[k] = v
			}
			for k, v := range do.mdlCheckTableInfo.jobsIdsMap {
				jobsIdsMap[k] = v
			}
			do.mdlCheckTableInfo.mu.Unlock()

			jobNeedToSync = true

			sm := do.InfoSyncer().GetSessionManager()
			if sm == nil {
				logutil.BgLogger().Info("session manager is nil")
			} else {
				sm.CheckOldRunningTxn(jobsVerMap, jobsIdsMap)
			}

			if len(jobsVerMap) == jobNeedToCheckCnt {
				jobNeedToSync = false
			}

			// Try to gc jobCache.
			if len(jobCache) > 1000 {
				jobCache = make(map[int64]int64, 1000)
			}

			for jobID, ver := range jobsVerMap {
				if cver, ok := jobCache[jobID]; ok && cver >= ver {
					// Already update, skip it.
					continue
				}
				logutil.BgLogger().Info("mdl gets lock, update to owner", zap.Int64("jobID", jobID), zap.Int64("version", ver))
				err := do.ddl.SchemaSyncer().UpdateSelfVersion(context.Background(), jobID, ver)
				if err != nil {
					logutil.BgLogger().Warn("update self version failed", zap.Error(err))
				} else {
					jobCache[jobID] = ver
				}
			}
		case <-do.exit:
			return
		}
	}
}

func (do *Domain) loadSchemaInLoop(ctx context.Context, lease time.Duration) {
	defer util.Recover(metrics.LabelDomain, "loadSchemaInLoop", nil, true)
	// Lease renewal can run at any frequency.
	// Use lease/2 here as recommend by paper.
	ticker := time.NewTicker(lease / 2)
	defer func() {
		ticker.Stop()
		logutil.BgLogger().Info("loadSchemaInLoop exited.")
	}()
	syncer := do.ddl.SchemaSyncer()

	for {
		select {
		case <-ticker.C:
			err := do.Reload()
			if err != nil {
				logutil.BgLogger().Error("reload schema in loop failed", zap.Error(err))
			}
		case _, ok := <-syncer.GlobalVersionCh():
			err := do.Reload()
			if err != nil {
				logutil.BgLogger().Error("reload schema in loop failed", zap.Error(err))
			}
			if !ok {
				logutil.BgLogger().Warn("reload schema in loop, schema syncer need rewatch")
				// Make sure the rewatch doesn't affect load schema, so we watch the global schema version asynchronously.
				syncer.WatchGlobalSchemaVer(context.Background())
			}
		case <-syncer.Done():
			// The schema syncer stops, we need stop the schema validator to synchronize the schema version.
			logutil.BgLogger().Info("reload schema in loop, schema syncer need restart")
			// The etcd is responsible for schema synchronization, we should ensure there is at most two different schema version
			// in the TiDB cluster, to make the data/schema be consistent. If we lost connection/session to etcd, the cluster
			// will treats this TiDB as a down instance, and etcd will remove the key of `/tidb/ddl/all_schema_versions/tidb-id`.
			// Say the schema version now is 1, the owner is changing the schema version to 2, it will not wait for this down TiDB syncing the schema,
			// then continue to change the TiDB schema to version 3. Unfortunately, this down TiDB schema version will still be version 1.
			// And version 1 is not consistent to version 3. So we need to stop the schema validator to prohibit the DML executing.
			do.SchemaValidator.Stop()
			err := do.mustRestartSyncer(ctx)
			if err != nil {
				logutil.BgLogger().Error("reload schema in loop, schema syncer restart failed", zap.Error(err))
				break
			}
			// The schema maybe changed, must reload schema then the schema validator can restart.
			exitLoop := do.mustReload()
			// domain is cosed.
			if exitLoop {
				logutil.BgLogger().Error("domain is closed, exit loadSchemaInLoop")
				return
			}
			do.SchemaValidator.Restart()
			logutil.BgLogger().Info("schema syncer restarted")
		case <-do.exit:
			return
		}
		do.refreshMDLCheckTableInfo()
	}
}

// mustRestartSyncer tries to restart the SchemaSyncer.
// It returns until it's successful or the domain is stoped.
func (do *Domain) mustRestartSyncer(ctx context.Context) error {
	syncer := do.ddl.SchemaSyncer()

	for {
		err := syncer.Restart(ctx)
		if err == nil {
			return nil
		}
		// If the domain has stopped, we return an error immediately.
		if do.isClose() {
			return err
		}
		logutil.BgLogger().Error("restart the schema syncer failed", zap.Error(err))
		time.Sleep(time.Second)
	}
}

// mustReload tries to Reload the schema, it returns until it's successful or the domain is closed.
// it returns false when it is successful, returns true when the domain is closed.
func (do *Domain) mustReload() (exitLoop bool) {
	for {
		err := do.Reload()
		if err == nil {
			logutil.BgLogger().Info("mustReload succeed")
			return false
		}

		// If the domain is closed, we returns immediately.
		logutil.BgLogger().Info("reload the schema failed", zap.Error(err))
		if do.isClose() {
			return true
		}
		time.Sleep(200 * time.Millisecond)
	}
}

func (do *Domain) isClose() bool {
	select {
	case <-do.exit:
		logutil.BgLogger().Info("domain is closed")
		return true
	default:
	}
	return false
}

// Close closes the Domain and release its resource.
func (do *Domain) Close() {
	if do == nil {
		return
	}
	startTime := time.Now()
	if do.ddl != nil {
		terror.Log(do.ddl.Stop())
	}
	if do.info != nil {
		do.info.RemoveServerInfo()
		do.info.RemoveMinStartTS()
	}
	close(do.exit)
	if do.etcdClient != nil {
		terror.Log(errors.Trace(do.etcdClient.Close()))
	}

	do.slowQuery.Close()
	if do.cancel != nil {
		do.cancel()
	}
	do.wg.Wait()
	do.sysSessionPool.Close()
	variable.UnregisterStatistics(do.bindHandle.Load())
	if do.onClose != nil {
		do.onClose()
	}
	logutil.BgLogger().Info("domain closed", zap.Duration("take time", time.Since(startTime)))
}

const resourceIdleTimeout = 3 * time.Minute // resources in the ResourcePool will be recycled after idleTimeout

// NewDomain creates a new domain. Should not create multiple domains for the same store.
func NewDomain(store kv.Storage, ddlLease time.Duration, statsLease time.Duration, idxUsageSyncLease time.Duration, dumpFileGcLease time.Duration, factory pools.Factory) *Domain {
	capacity := 200 // capacity of the sysSessionPool size
	do := &Domain{
		store:               store,
		exit:                make(chan struct{}),
		sysSessionPool:      newSessionPool(capacity, factory),
		statsLease:          statsLease,
		infoCache:           infoschema.NewCache(16),
		slowQuery:           newTopNSlowQueries(30, time.Hour*24*7, 500),
		indexUsageSyncLease: idxUsageSyncLease,
		dumpFileGcChecker:   &dumpFileGcChecker{gcLease: dumpFileGcLease, paths: []string{replayer.GetPlanReplayerDirName(), GetOptimizerTraceDirName()}},
		expiredTimeStamp4PC: types.NewTime(types.ZeroCoreTime, mysql.TypeTimestamp, types.DefaultFsp),
		mdlCheckTableInfo: &mdlCheckTableInfo{
			mu:         sync.Mutex{},
			jobsVerMap: make(map[int64]int64),
			jobsIdsMap: make(map[int64]string),
		},
	}
<<<<<<< HEAD
	do.wg = util.NewWaitGroupEnhancedWrapper("domain", do.exit, enableEnhancedWaitGroupCheck.Load())
=======
	do.wg = util.NewWaitGroupEnhancedWrapper("domain", do.exit, config.GetGlobalConfig().TiDBEnableExitCheck)
>>>>>>> 787cb272
	do.SchemaValidator = NewSchemaValidator(ddlLease, do)
	do.expensiveQueryHandle = expensivequery.NewExpensiveQueryHandle(do.exit)
	do.memoryUsageAlarmHandle = memoryusagealarm.NewMemoryUsageAlarmHandle(do.exit)
	do.serverMemoryLimitHandle = servermemorylimit.NewServerMemoryLimitHandle(do.exit)
	do.sysProcesses = SysProcesses{mu: &sync.RWMutex{}, procMap: make(map[uint64]sessionctx.Context)}
	do.initDomainSysVars()
	return do
}

const serverIDForStandalone = 1 // serverID for standalone deployment.

// Init initializes a domain.
func (do *Domain) Init(
	ddlLease time.Duration,
	sysExecutorFactory func(*Domain) (pools.Resource, error),
	ddlInjector func(ddl.DDL) *schematracker.Checker,
) error {
	do.sysExecutorFactory = sysExecutorFactory
	perfschema.Init()
	if ebd, ok := do.store.(kv.EtcdBackend); ok {
		var addrs []string
		var err error
		if addrs, err = ebd.EtcdAddrs(); err != nil {
			return err
		}
		if addrs != nil {
			cfg := config.GetGlobalConfig()
			// silence etcd warn log, when domain closed, it won't randomly print warn log
			// see details at the issue https://github.com/pingcap/tidb/issues/15479
			etcdLogCfg := zap.NewProductionConfig()
			etcdLogCfg.Level = zap.NewAtomicLevelAt(zap.ErrorLevel)
			cli, err := clientv3.New(clientv3.Config{
				LogConfig:        &etcdLogCfg,
				Endpoints:        addrs,
				AutoSyncInterval: 30 * time.Second,
				DialTimeout:      5 * time.Second,
				DialOptions: []grpc.DialOption{
					grpc.WithBackoffMaxDelay(time.Second * 3),
					grpc.WithKeepaliveParams(keepalive.ClientParameters{
						Time:    time.Duration(cfg.TiKVClient.GrpcKeepAliveTime) * time.Second,
						Timeout: time.Duration(cfg.TiKVClient.GrpcKeepAliveTimeout) * time.Second,
					}),
				},
				TLS: ebd.TLSConfig(),
			})
			if err != nil {
				return errors.Trace(err)
			}

			etcd.SetEtcdCliByNamespace(cli, keyspace.MakeKeyspaceEtcdNamespace(do.store.GetCodec()))

			do.etcdClient = cli
		}
	}

	// TODO: Here we create new sessions with sysFac in DDL,
	// which will use `do` as Domain instead of call `domap.Get`.
	// That's because `domap.Get` requires a lock, but before
	// we initialize Domain finish, we can't require that again.
	// After we remove the lazy logic of creating Domain, we
	// can simplify code here.
	sysFac := func() (pools.Resource, error) {
		return sysExecutorFactory(do)
	}
	sysCtxPool := pools.NewResourcePool(sysFac, 128, 128, resourceIdleTimeout)
	ctx, cancelFunc := context.WithCancel(context.Background())
	do.cancel = cancelFunc
	var callback ddl.Callback
	newCallbackFunc, err := ddl.GetCustomizedHook("default_hook")
	if err != nil {
		return errors.Trace(err)
	}
	callback = newCallbackFunc(do)
	d := do.ddl
	do.ddl = ddl.NewDDL(
		ctx,
		ddl.WithEtcdClient(do.etcdClient),
		ddl.WithStore(do.store),
		ddl.WithInfoCache(do.infoCache),
		ddl.WithHook(callback),
		ddl.WithLease(ddlLease),
	)
	failpoint.Inject("MockReplaceDDL", func(val failpoint.Value) {
		if val.(bool) {
			do.ddl = d
		}
	})
	if ddlInjector != nil {
		checker := ddlInjector(do.ddl)
		checker.CreateTestDB()
		do.ddl = checker
	}

	if config.GetGlobalConfig().EnableGlobalKill {
		if do.etcdClient != nil {
			err := do.acquireServerID(ctx)
			if err != nil {
				logutil.BgLogger().Error("acquire serverID failed", zap.Error(err))
				do.isLostConnectionToPD.Store(1) // will retry in `do.serverIDKeeper`
			} else {
				do.isLostConnectionToPD.Store(0)
			}

			do.wg.Add(1)
			go do.serverIDKeeper()
		} else {
			// set serverID for standalone deployment to enable 'KILL'.
			atomic.StoreUint64(&do.serverID, serverIDForStandalone)
		}
	}

	// step 1: prepare the info/schema syncer which domain reload needed.
	skipRegisterToDashboard := config.GetGlobalConfig().SkipRegisterToDashboard
	do.info, err = infosync.GlobalInfoSyncerInit(ctx, do.ddl.GetID(), do.ServerID, do.etcdClient, skipRegisterToDashboard)
	if err != nil {
		return err
	}

	var pdClient pd.Client
	if store, ok := do.store.(kv.StorageWithPD); ok {
		pdClient = store.GetPDClient()
	}
	do.globalCfgSyncer = globalconfigsync.NewGlobalConfigSyncer(pdClient)

	err = do.ddl.SchemaSyncer().Init(ctx)
	if err != nil {
		return err
	}
	// step 2: domain reload the infoSchema.
	err = do.Reload()
	if err != nil {
		return err
	}
	// step 3: start the ddl after the domain reload, avoiding some internal sql running before infoSchema construction.
	err = do.ddl.Start(sysCtxPool)
	if err != nil {
		return err
	}

	// Only when the store is local that the lease value is 0.
	// If the store is local, it doesn't need loadSchemaInLoop.
	if ddlLease > 0 {
		// Local store needs to get the change information for every DDL state in each session.
<<<<<<< HEAD
		do.wg.Run(func() {
			do.loadSchemaInLoop(ctx, ddlLease)
		}, "loadSchemaInLoop")
	}
	do.wg.Run(do.mdlCheckLoop, "mdlCheckLoop")
	do.wg.Run(do.topNSlowQueryLoop, "topNSlowQueryLoop")
	do.wg.Run(do.infoSyncerKeeper, "infoSyncerKeeper")
	do.wg.Run(do.globalConfigSyncerKeeper, "globalConfigSyncerKeeper")
=======
		go do.loadSchemaInLoop(ctx, ddlLease)
	}
	do.wg.Run(do.mdlCheckLoop, "mdlCheckLoop")
	do.wg.Add(3)
	go do.topNSlowQueryLoop()
	go do.infoSyncerKeeper()
	go do.globalConfigSyncerKeeper()
>>>>>>> 787cb272
	if !skipRegisterToDashboard {
		do.wg.Run(do.topologySyncerKeeper, "topologySyncerKeeper")
	}
	if pdClient != nil {
		do.wg.Run(func() {
			do.closestReplicaReadCheckLoop(ctx, pdClient)
		}, "closestReplicaReadCheckLoop")
	}
	err = do.initLogBackup(ctx, pdClient)
	if err != nil {
		return err
	}

	return nil
}

// SetOnClose used to set do.onClose func.
func (do *Domain) SetOnClose(onClose func()) {
	do.onClose = onClose
}

func (do *Domain) initLogBackup(ctx context.Context, pdClient pd.Client) error {
	cfg := config.GetGlobalConfig()
	if pdClient == nil || do.etcdClient == nil {
		log.Warn("pd / etcd client not provided, won't begin Advancer.")
		return nil
	}
	env, err := streamhelper.TiDBEnv(pdClient, do.etcdClient, cfg)
	if err != nil {
		return err
	}
	adv := streamhelper.NewCheckpointAdvancer(env)
	do.logBackupAdvancer = daemon.New(adv, streamhelper.OwnerManagerForLogBackup(ctx, do.etcdClient), adv.Config().TickDuration)
	loop, err := do.logBackupAdvancer.Begin(ctx)
	if err != nil {
		return err
	}
	do.wg.Run(loop, "logBackupAdvancer")
	return nil
}

// when tidb_replica_read = 'closest-adaptive', check tidb and tikv's zone label matches.
// if not match, disable replica_read to avoid uneven read traffic distribution.
func (do *Domain) closestReplicaReadCheckLoop(ctx context.Context, pdClient pd.Client) {
	defer util.Recover(metrics.LabelDomain, "closestReplicaReadCheckLoop", nil, false)

	// trigger check once instantly.
	if err := do.checkReplicaRead(ctx, pdClient); err != nil {
		logutil.BgLogger().Warn("refresh replicaRead flag failed", zap.Error(err))
	}

	ticker := time.NewTicker(time.Minute)
	defer func() {
		ticker.Stop()
		logutil.BgLogger().Info("closestReplicaReadCheckLoop exited.")
	}()
	for {
		select {
		case <-ctx.Done():
			return
		case <-ticker.C:
			if err := do.checkReplicaRead(ctx, pdClient); err != nil {
				logutil.BgLogger().Warn("refresh replicaRead flag failed", zap.Error(err))
			}
		}
	}
}

// Periodically check and update the replica-read status when `tidb_replica_read` is set to "closest-adaptive"
// We disable "closest-adaptive" in following conditions to ensure the read traffic is evenly distributed across
// all AZs:
// - There are no TiKV servers in the AZ of this tidb instance
// - The AZ if this tidb contains more tidb than other AZ and this tidb's id is the bigger one.
func (do *Domain) checkReplicaRead(ctx context.Context, pdClient pd.Client) error {
	do.sysVarCache.RLock()
	replicaRead := do.sysVarCache.global[variable.TiDBReplicaRead]
	do.sysVarCache.RUnlock()

	if !strings.EqualFold(replicaRead, "closest-adaptive") {
		logutil.BgLogger().Debug("closest replica read is not enabled, skip check!", zap.String("mode", replicaRead))
		return nil
	}

	serverInfo, err := infosync.GetServerInfo()
	if err != nil {
		return err
	}
	zone := ""
	for k, v := range serverInfo.Labels {
		if k == placement.DCLabelKey && v != "" {
			zone = v
			break
		}
	}
	if zone == "" {
		logutil.BgLogger().Debug("server contains no 'zone' label, disable closest replica read", zap.Any("labels", serverInfo.Labels))
		variable.SetEnableAdaptiveReplicaRead(false)
		return nil
	}

	stores, err := pdClient.GetAllStores(ctx, pd.WithExcludeTombstone())
	if err != nil {
		return err
	}

	storeZones := make(map[string]int)
	for _, s := range stores {
		// skip tumbstone stores or tiflash
		if s.NodeState == metapb.NodeState_Removing || s.NodeState == metapb.NodeState_Removed || engine.IsTiFlash(s) {
			continue
		}
		for _, label := range s.Labels {
			if label.Key == placement.DCLabelKey && label.Value != "" {
				storeZones[label.Value] = 0
				break
			}
		}
	}

	// no stores in this AZ
	if _, ok := storeZones[zone]; !ok {
		variable.SetEnableAdaptiveReplicaRead(false)
		return nil
	}

	servers, err := infosync.GetAllServerInfo(ctx)
	if err != nil {
		return err
	}
	svrIdsInThisZone := make([]string, 0)
	for _, s := range servers {
		if v, ok := s.Labels[placement.DCLabelKey]; ok && v != "" {
			if _, ok := storeZones[v]; ok {
				storeZones[v] += 1
				if v == zone {
					svrIdsInThisZone = append(svrIdsInThisZone, s.ID)
				}
			}
		}
	}
	enabledCount := math.MaxInt
	for _, count := range storeZones {
		if count < enabledCount {
			enabledCount = count
		}
	}
	// sort tidb in the same AZ by ID and disable the tidb with bigger ID
	// because ID is unchangeable, so this is a simple and stable algorithm to select
	// some instances across all tidb servers.
	if enabledCount < len(svrIdsInThisZone) {
		sort.Slice(svrIdsInThisZone, func(i, j int) bool {
			return strings.Compare(svrIdsInThisZone[i], svrIdsInThisZone[j]) < 0
		})
	}
	enabled := true
	for _, s := range svrIdsInThisZone[enabledCount:] {
		if s == serverInfo.ID {
			enabled = false
			break
		}
	}

	if variable.SetEnableAdaptiveReplicaRead(enabled) {
		logutil.BgLogger().Info("tidb server adaptive closest replica read is changed", zap.Bool("enable", enabled))
	}
	return nil
}

type sessionPool struct {
	resources chan pools.Resource
	factory   pools.Factory
	mu        struct {
		sync.RWMutex
		closed bool
	}
}

func newSessionPool(capacity int, factory pools.Factory) *sessionPool {
	return &sessionPool{
		resources: make(chan pools.Resource, capacity),
		factory:   factory,
	}
}

func (p *sessionPool) Get() (resource pools.Resource, err error) {
	var ok bool
	select {
	case resource, ok = <-p.resources:
		if !ok {
			err = errors.New("session pool closed")
		}
	default:
		resource, err = p.factory()
	}

	// Put the internal session to the map of SessionManager
	failpoint.Inject("mockSessionPoolReturnError", func() {
		err = errors.New("mockSessionPoolReturnError")
	})

	if nil == err {
		infosync.StoreInternalSession(resource)
	}

	return
}

func (p *sessionPool) Put(resource pools.Resource) {
	p.mu.RLock()
	defer p.mu.RUnlock()
	// Delete the internal session to the map of SessionManager
	infosync.DeleteInternalSession(resource)
	if p.mu.closed {
		resource.Close()
		return
	}

	select {
	case p.resources <- resource:
	default:
		resource.Close()
	}
}
func (p *sessionPool) Close() {
	p.mu.Lock()
	if p.mu.closed {
		p.mu.Unlock()
		return
	}
	p.mu.closed = true
	close(p.resources)
	p.mu.Unlock()

	for r := range p.resources {
		r.Close()
	}
}

// SysSessionPool returns the system session pool.
func (do *Domain) SysSessionPool() *sessionPool {
	return do.sysSessionPool
}

// SysProcTracker returns the system processes tracker.
func (do *Domain) SysProcTracker() sessionctx.SysProcTracker {
	return &do.sysProcesses
}

// GetEtcdClient returns the etcd client.
func (do *Domain) GetEtcdClient() *clientv3.Client {
	return do.etcdClient
}

// LoadPrivilegeLoop create a goroutine loads privilege tables in a loop, it
// should be called only once in BootstrapSession.
func (do *Domain) LoadPrivilegeLoop(sctx sessionctx.Context) error {
	ctx := kv.WithInternalSourceType(context.Background(), kv.InternalTxnPrivilege)
	sctx.GetSessionVars().InRestrictedSQL = true
	_, err := sctx.(sqlexec.SQLExecutor).ExecuteInternal(ctx, "set @@autocommit = 1")
	if err != nil {
		return err
	}
	do.privHandle = privileges.NewHandle()
	err = do.privHandle.Update(sctx)
	if err != nil {
		return err
	}

	var watchCh clientv3.WatchChan
	duration := 5 * time.Minute
	if do.etcdClient != nil {
		watchCh = do.etcdClient.Watch(context.Background(), privilegeKey)
		duration = 10 * time.Minute
	}

	do.wg.Add(1)
	go func() {
		defer func() {
			do.wg.Done()
			logutil.BgLogger().Info("loadPrivilegeInLoop exited.")
			util.Recover(metrics.LabelDomain, "loadPrivilegeInLoop", nil, false)
		}()
		var count int
		for {
			ok := true
			select {
			case <-do.exit:
				return
			case _, ok = <-watchCh:
			case <-time.After(duration):
			}
			if !ok {
				logutil.BgLogger().Error("load privilege loop watch channel closed")
				watchCh = do.etcdClient.Watch(context.Background(), privilegeKey)
				count++
				if count > 10 {
					time.Sleep(time.Duration(count) * time.Second)
				}
				continue
			}

			count = 0
			err := do.privHandle.Update(sctx)
			metrics.LoadPrivilegeCounter.WithLabelValues(metrics.RetLabel(err)).Inc()
			if err != nil {
				logutil.BgLogger().Error("load privilege failed", zap.Error(err))
			}
		}
	}()
	return nil
}

// LoadSysVarCacheLoop create a goroutine loads sysvar cache in a loop,
// it should be called only once in BootstrapSession.
func (do *Domain) LoadSysVarCacheLoop(ctx sessionctx.Context) error {
	ctx.GetSessionVars().InRestrictedSQL = true
	err := do.rebuildSysVarCache(ctx)
	if err != nil {
		return err
	}
	var watchCh clientv3.WatchChan
	duration := 30 * time.Second
	if do.etcdClient != nil {
		watchCh = do.etcdClient.Watch(context.Background(), sysVarCacheKey)
	}
	do.wg.Add(1)
	go func() {
		defer func() {
			do.wg.Done()
			logutil.BgLogger().Info("LoadSysVarCacheLoop exited.")
			util.Recover(metrics.LabelDomain, "LoadSysVarCacheLoop", nil, false)
		}()
		var count int
		for {
			ok := true
			select {
			case <-do.exit:
				return
			case _, ok = <-watchCh:
			case <-time.After(duration):
			}

			failpoint.Inject("skipLoadSysVarCacheLoop", func(val failpoint.Value) {
				// In some pkg integration test, there are many testSuite, and each testSuite has separate storage and
				// `LoadSysVarCacheLoop` background goroutine. Then each testSuite `RebuildSysVarCache` from it's
				// own storage.
				// Each testSuit will also call `checkEnableServerGlobalVar` to update some local variables.
				// That's the problem, each testSuit use different storage to update some same local variables.
				// So just skip `RebuildSysVarCache` in some integration testing.
				if val.(bool) {
					failpoint.Continue()
				}
			})

			if !ok {
				logutil.BgLogger().Error("LoadSysVarCacheLoop loop watch channel closed")
				watchCh = do.etcdClient.Watch(context.Background(), sysVarCacheKey)
				count++
				if count > 10 {
					time.Sleep(time.Duration(count) * time.Second)
				}
				continue
			}
			count = 0
			logutil.BgLogger().Debug("Rebuilding sysvar cache from etcd watch event.")
			err := do.rebuildSysVarCache(ctx)
			metrics.LoadSysVarCacheCounter.WithLabelValues(metrics.RetLabel(err)).Inc()
			if err != nil {
				logutil.BgLogger().Error("LoadSysVarCacheLoop failed", zap.Error(err))
			}
		}
	}()
	return nil
}

// WatchTiFlashComputeNodeChange create a routine to watch if the topology of tiflash_compute node is changed.
// TODO: tiflashComputeNodeKey is not put to etcd yet(finish this when AutoScaler is done)
//
//	store cache will only be invalidated every n seconds.
func (do *Domain) WatchTiFlashComputeNodeChange() error {
	var watchCh clientv3.WatchChan
	if do.etcdClient != nil {
		watchCh = do.etcdClient.Watch(context.Background(), tiflashComputeNodeKey)
	}
	do.wg.Add(1)
	duration := 10 * time.Second
	go func() {
		defer func() {
			do.wg.Done()
			logutil.BgLogger().Info("WatchTiFlashComputeNodeChange exit")
			util.Recover(metrics.LabelDomain, "WatchTiFlashComputeNodeChange", nil, false)
		}()

		var count int
		var logCount int
		for {
			ok := true
			var watched bool
			select {
			case <-do.exit:
				return
			case _, ok = <-watchCh:
				watched = true
			case <-time.After(duration):
			}
			if !ok {
				logutil.BgLogger().Error("WatchTiFlashComputeNodeChange watch channel closed")
				watchCh = do.etcdClient.Watch(context.Background(), tiflashComputeNodeKey)
				count++
				if count > 10 {
					time.Sleep(time.Duration(count) * time.Second)
				}
				continue
			}
			count = 0
			switch s := do.store.(type) {
			case tikv.Storage:
				logCount++
				s.GetRegionCache().InvalidateTiFlashComputeStores()
				if logCount == 6 {
					// Print log every 6*duration seconds.
					logutil.BgLogger().Debug("tiflash_compute store cache invalied, will update next query", zap.Bool("watched", watched))
					logCount = 0
				}
			default:
				logutil.BgLogger().Debug("No need to watch tiflash_compute store cache for non-tikv store")
				return
			}
		}
	}()
	return nil
}

// PrivilegeHandle returns the MySQLPrivilege.
func (do *Domain) PrivilegeHandle() *privileges.Handle {
	return do.privHandle
}

// BindHandle returns domain's bindHandle.
func (do *Domain) BindHandle() *bindinfo.BindHandle {
	return do.bindHandle.Load()
}

// LoadBindInfoLoop create a goroutine loads BindInfo in a loop, it should
// be called only once in BootstrapSession.
func (do *Domain) LoadBindInfoLoop(ctxForHandle sessionctx.Context, ctxForEvolve sessionctx.Context) error {
	ctxForHandle.GetSessionVars().InRestrictedSQL = true
	ctxForEvolve.GetSessionVars().InRestrictedSQL = true
	if !do.bindHandle.CompareAndSwap(nil, bindinfo.NewBindHandle(ctxForHandle)) {
		do.bindHandle.Load().Reset(ctxForHandle)
	}

	err := do.bindHandle.Load().Update(true)
	if err != nil || bindinfo.Lease == 0 {
		return err
	}

	owner := do.newOwnerManager(bindinfo.Prompt, bindinfo.OwnerKey)
	do.globalBindHandleWorkerLoop(owner)
	do.handleEvolvePlanTasksLoop(ctxForEvolve, owner)
	return nil
}

func (do *Domain) globalBindHandleWorkerLoop(owner owner.Manager) {
	do.wg.Add(1)
	go func() {
		defer func() {
			do.wg.Done()
			logutil.BgLogger().Info("globalBindHandleWorkerLoop exited.")
			util.Recover(metrics.LabelDomain, "globalBindHandleWorkerLoop", nil, false)
		}()
		bindWorkerTicker := time.NewTicker(bindinfo.Lease)
		gcBindTicker := time.NewTicker(100 * bindinfo.Lease)
		defer func() {
			bindWorkerTicker.Stop()
			gcBindTicker.Stop()
		}()
		for {
			select {
			case <-do.exit:
				return
			case <-bindWorkerTicker.C:
				bindHandle := do.bindHandle.Load()
				err := bindHandle.Update(false)
				if err != nil {
					logutil.BgLogger().Error("update bindinfo failed", zap.Error(err))
				}
				bindHandle.DropInvalidBindRecord()
				// Get Global
				optVal, err := do.GetGlobalVar(variable.TiDBCapturePlanBaseline)
				if err == nil && variable.TiDBOptOn(optVal) {
					bindHandle.CaptureBaselines()
				}
				bindHandle.SaveEvolveTasksToStore()
			case <-gcBindTicker.C:
				if !owner.IsOwner() {
					continue
				}
				err := do.bindHandle.Load().GCBindRecord()
				if err != nil {
					logutil.BgLogger().Error("GC bind record failed", zap.Error(err))
				}
			}
		}
	}()
}

func (do *Domain) handleEvolvePlanTasksLoop(ctx sessionctx.Context, owner owner.Manager) {
	do.wg.Add(1)
	go func() {
		defer func() {
			do.wg.Done()
			logutil.BgLogger().Info("handleEvolvePlanTasksLoop exited.")
			util.Recover(metrics.LabelDomain, "handleEvolvePlanTasksLoop", nil, false)
		}()
		for {
			select {
			case <-do.exit:
				owner.Cancel()
				return
			case <-time.After(bindinfo.Lease):
			}
			if owner.IsOwner() {
				err := do.bindHandle.Load().HandleEvolvePlanTask(ctx, false)
				if err != nil {
					logutil.BgLogger().Info("evolve plan failed", zap.Error(err))
				}
			}
		}
	}()
}

// TelemetryReportLoop create a goroutine that reports usage data in a loop, it should be called only once
// in BootstrapSession.
func (do *Domain) TelemetryReportLoop(ctx sessionctx.Context) {
	ctx.GetSessionVars().InRestrictedSQL = true
	err := telemetry.InitialRun(ctx, do.GetEtcdClient())
	if err != nil {
		logutil.BgLogger().Warn("Initial telemetry run failed", zap.Error(err))
	}

	do.wg.Add(1)
	go func() {
		defer func() {
			do.wg.Done()
			logutil.BgLogger().Info("TelemetryReportLoop exited.")
			util.Recover(metrics.LabelDomain, "TelemetryReportLoop", nil, false)
		}()
		owner := do.newOwnerManager(telemetry.Prompt, telemetry.OwnerKey)
		for {
			select {
			case <-do.exit:
				owner.Cancel()
				return
			case <-time.After(telemetry.ReportInterval):
				if !owner.IsOwner() {
					continue
				}
				err := telemetry.ReportUsageData(ctx, do.GetEtcdClient())
				if err != nil {
					// Only status update errors will be printed out
					logutil.BgLogger().Warn("TelemetryReportLoop status update failed", zap.Error(err))
				}
			}
		}
	}()
}

// TelemetryRotateSubWindowLoop create a goroutine that rotates the telemetry window regularly.
func (do *Domain) TelemetryRotateSubWindowLoop(ctx sessionctx.Context) {
	ctx.GetSessionVars().InRestrictedSQL = true
	do.wg.Add(1)
	go func() {
		defer func() {
			do.wg.Done()
			logutil.BgLogger().Info("TelemetryRotateSubWindowLoop exited.")
			util.Recover(metrics.LabelDomain, "TelemetryRotateSubWindowLoop", nil, false)
		}()
		for {
			select {
			case <-do.exit:
				return
			case <-time.After(telemetry.SubWindowSize):
				telemetry.RotateSubWindow()
			}
		}
	}()
}

// SetupPlanReplayerHandle setup plan replayer handle
func (do *Domain) SetupPlanReplayerHandle(collectorSctx sessionctx.Context, workersSctxs []sessionctx.Context) {
	ctx := kv.WithInternalSourceType(context.Background(), kv.InternalTxnStats)
	do.planReplayerHandle = &planReplayerHandle{}
	do.planReplayerHandle.planReplayerTaskCollectorHandle = &planReplayerTaskCollectorHandle{
		ctx:  ctx,
		sctx: collectorSctx,
	}
	taskCH := make(chan *PlanReplayerDumpTask, 16)
	taskStatus := &planReplayerDumpTaskStatus{}
	taskStatus.finishedTaskMu.finishedTask = map[replayer.PlanReplayerTaskKey]struct{}{}
	taskStatus.runningTaskMu.runningTasks = map[replayer.PlanReplayerTaskKey]struct{}{}

	do.planReplayerHandle.planReplayerTaskDumpHandle = &planReplayerTaskDumpHandle{
		taskCH: taskCH,
		status: taskStatus,
	}
	do.planReplayerHandle.planReplayerTaskDumpHandle.workers = make([]*planReplayerTaskDumpWorker, 0)
	for i := 0; i < len(workersSctxs); i++ {
		worker := &planReplayerTaskDumpWorker{
			ctx:    ctx,
			sctx:   workersSctxs[i],
			taskCH: taskCH,
			status: taskStatus,
		}
		do.planReplayerHandle.planReplayerTaskDumpHandle.workers = append(do.planReplayerHandle.planReplayerTaskDumpHandle.workers, worker)
	}
}

// SetupHistoricalStatsWorker setups worker
func (do *Domain) SetupHistoricalStatsWorker(ctx sessionctx.Context) {
	do.historicalStatsWorker = &HistoricalStatsWorker{
		tblCH: make(chan int64, 16),
		sctx:  ctx,
	}
}

// SetupDumpFileGCChecker setup sctx
func (do *Domain) SetupDumpFileGCChecker(ctx sessionctx.Context) {
	do.dumpFileGcChecker.setupSctx(ctx)
	do.dumpFileGcChecker.planReplayerTaskStatus = do.planReplayerHandle.status
}

var planReplayerHandleLease atomic.Uint64
var enableEnhancedWaitGroupCheck atomic.Bool

func init() {
	planReplayerHandleLease.Store(uint64(10 * time.Second))
	enableDumpHistoricalStats.Store(true)
	enableEnhancedWaitGroupCheck.Store(true)
}

// DisableEnhancedWaitGroupCheck4Test diable check in test
func DisableEnhancedWaitGroupCheck4Test() {
	enableEnhancedWaitGroupCheck.Store(false)
}

// DisablePlanReplayerBackgroundJob4Test disable plan replayer handle for test
func DisablePlanReplayerBackgroundJob4Test() {
	planReplayerHandleLease.Store(0)
}

// DisableDumpHistoricalStats4Test disable historical dump worker for test
func DisableDumpHistoricalStats4Test() {
	enableDumpHistoricalStats.Store(false)
}

// StartPlanReplayerHandle start plan replayer handle job
func (do *Domain) StartPlanReplayerHandle() {
	lease := planReplayerHandleLease.Load()
	if lease < 1 {
		return
	}
	do.wg.Run(func() {
		logutil.BgLogger().Info("PlanReplayerTaskCollectHandle started")
		tikcer := time.NewTicker(time.Duration(lease))
		defer func() {
			tikcer.Stop()
			util.Recover(metrics.LabelDomain, "PlanReplayerTaskCollectHandle", nil, false)
			logutil.BgLogger().Info("PlanReplayerTaskCollectHandle exited.")
		}()
		for {
			select {
			case <-do.exit:
				return
			case <-tikcer.C:
				err := do.planReplayerHandle.CollectPlanReplayerTask()
				if err != nil {
					logutil.BgLogger().Warn("plan replayer handle collect tasks failed", zap.Error(err))
				}
			}
		}
	}, "PlanReplayerTaskCollectHandle")

	do.wg.Run(func() {
		logutil.BgLogger().Info("PlanReplayerTaskDumpHandle started")
		defer func() {
			util.Recover(metrics.LabelDomain, "PlanReplayerTaskDumpHandle", nil, false)
			logutil.BgLogger().Info("PlanReplayerTaskDumpHandle exited.")
		}()
		for _, worker := range do.planReplayerHandle.planReplayerTaskDumpHandle.workers {
			go worker.run()
		}
		<-do.exit
		do.planReplayerHandle.planReplayerTaskDumpHandle.Close()
	}, "PlanReplayerTaskDumpHandle")
}

// GetPlanReplayerHandle returns plan replayer handle
func (do *Domain) GetPlanReplayerHandle() *planReplayerHandle {
	return do.planReplayerHandle
}

// DumpFileGcCheckerLoop creates a goroutine that handles `exit` and `gc`.
func (do *Domain) DumpFileGcCheckerLoop() {
	do.wg.Run(func() {
		logutil.BgLogger().Info("dumpFileGcChecker started")
		gcTicker := time.NewTicker(do.dumpFileGcChecker.gcLease)
		defer func() {
			gcTicker.Stop()
			util.Recover(metrics.LabelDomain, "dumpFileGcCheckerLoop", nil, false)
			logutil.BgLogger().Info("dumpFileGcChecker exited.")
		}()
		for {
			select {
			case <-do.exit:
				return
			case <-gcTicker.C:
				do.dumpFileGcChecker.gcDumpFiles(time.Hour)
			}
		}
	}, "dumpFileGcChecker")
}

// GetHistoricalStatsWorker gets historical workers
func (do *Domain) GetHistoricalStatsWorker() *HistoricalStatsWorker {
	return do.historicalStatsWorker
}

// EnableDumpHistoricalStats used to control whether enbale dump stats for unit test
var enableDumpHistoricalStats atomic.Bool

// StartHistoricalStatsWorker start historical workers running
func (do *Domain) StartHistoricalStatsWorker() {
	if !enableDumpHistoricalStats.Load() {
		return
	}
	do.wg.Run(func() {
		logutil.BgLogger().Info("HistoricalStatsWorker started")
		defer func() {
			util.Recover(metrics.LabelDomain, "HistoricalStatsWorkerLoop", nil, false)
			logutil.BgLogger().Info("HistoricalStatsWorker exited.")
		}()
		for {
			select {
			case <-do.exit:
				close(do.historicalStatsWorker.tblCH)
				return
			case tblID, ok := <-do.historicalStatsWorker.tblCH:
				if !ok {
					return
				}
				err := do.historicalStatsWorker.DumpHistoricalStats(tblID, do.StatsHandle())
				if err != nil {
					logutil.BgLogger().Warn("dump historical stats failed", zap.Error(err), zap.Int64("tableID", tblID))
				}
			}
		}
	}, "HistoricalStatsWorker")
}

// StatsHandle returns the statistic handle.
func (do *Domain) StatsHandle() *handle.Handle {
	return (*handle.Handle)(atomic.LoadPointer(&do.statsHandle))
}

// CreateStatsHandle is used only for test.
func (do *Domain) CreateStatsHandle(ctx, initStatsCtx sessionctx.Context) error {
	h, err := handle.NewHandle(ctx, initStatsCtx, do.statsLease, do.sysSessionPool, &do.sysProcesses, do.ServerID)
	if err != nil {
		return err
	}
	atomic.StorePointer(&do.statsHandle, unsafe.Pointer(h))
	return nil
}

// StatsUpdating checks if the stats worker is updating.
func (do *Domain) StatsUpdating() bool {
	return do.statsUpdating.Load() > 0
}

// SetStatsUpdating sets the value of stats updating.
func (do *Domain) SetStatsUpdating(val bool) {
	if val {
		do.statsUpdating.Store(1)
	} else {
		do.statsUpdating.Store(0)
	}
}

// ReleaseAnalyzeExec returned extra exec for Analyze
func (do *Domain) ReleaseAnalyzeExec(sctxs []sessionctx.Context) {
	do.analyzeMu.Lock()
	defer do.analyzeMu.Unlock()
	for _, ctx := range sctxs {
		do.analyzeMu.sctxs[ctx] = false
	}
}

// FetchAnalyzeExec get needed exec for analyze
func (do *Domain) FetchAnalyzeExec(need int) []sessionctx.Context {
	if need < 1 {
		return nil
	}
	count := 0
	r := make([]sessionctx.Context, 0)
	do.analyzeMu.Lock()
	defer do.analyzeMu.Unlock()
	for sctx, used := range do.analyzeMu.sctxs {
		if used {
			continue
		}
		r = append(r, sctx)
		do.analyzeMu.sctxs[sctx] = true
		count++
		if count >= need {
			break
		}
	}
	return r
}

// SetupAnalyzeExec setups exec for Analyze Executor
func (do *Domain) SetupAnalyzeExec(ctxs []sessionctx.Context) {
	do.analyzeMu.sctxs = make(map[sessionctx.Context]bool)
	for _, ctx := range ctxs {
		do.analyzeMu.sctxs[ctx] = false
	}
}

// LoadAndUpdateStatsLoop loads and updates stats info.
func (do *Domain) LoadAndUpdateStatsLoop(ctxs []sessionctx.Context, initStatsCtx sessionctx.Context) error {
	if err := do.UpdateTableStatsLoop(ctxs[0], initStatsCtx); err != nil {
		return err
	}
	do.StartLoadStatsSubWorkers(ctxs[1:])
	return nil
}

// UpdateTableStatsLoop creates a goroutine loads stats info and updates stats info in a loop.
// It will also start a goroutine to analyze tables automatically.
// It should be called only once in BootstrapSession.
func (do *Domain) UpdateTableStatsLoop(ctx, initStatsCtx sessionctx.Context) error {
	ctx.GetSessionVars().InRestrictedSQL = true
	statsHandle, err := handle.NewHandle(ctx, initStatsCtx, do.statsLease, do.sysSessionPool, &do.sysProcesses, do.ServerID)
	if err != nil {
		return err
	}
	atomic.StorePointer(&do.statsHandle, unsafe.Pointer(statsHandle))
	do.ddl.RegisterStatsHandle(statsHandle)
	// Negative stats lease indicates that it is in test, it does not need update.
	if do.statsLease >= 0 {
		do.wg.Run(do.loadStatsWorker, "loadStatsWorker")
	}
	owner := do.newOwnerManager(handle.StatsPrompt, handle.StatsOwnerKey)
	if do.indexUsageSyncLease > 0 {
		do.wg.Run(func() {
			do.syncIndexUsageWorker(owner)
		}, "syncIndexUsageWorker")
	}
	if do.statsLease <= 0 {
		return nil
	}
	do.SetStatsUpdating(true)
	do.wg.Run(func() { do.updateStatsWorker(ctx, owner) }, "updateStatsWorker")
	do.wg.Run(func() { do.autoAnalyzeWorker(owner) }, "autoAnalyzeWorker")
	do.wg.Run(func() { do.gcAnalyzeHistory(owner) }, "gcAnalyzeHistory")
	return nil
}

// StartLoadStatsSubWorkers starts sub workers with new sessions to load stats concurrently.
func (do *Domain) StartLoadStatsSubWorkers(ctxList []sessionctx.Context) {
	statsHandle := do.StatsHandle()
	for i, ctx := range ctxList {
		statsHandle.StatsLoad.SubCtxs[i] = ctx
		do.wg.Add(1)
		go statsHandle.SubLoadWorker(ctx, do.exit, do.wg)
	}
}

func (do *Domain) newOwnerManager(prompt, ownerKey string) owner.Manager {
	id := do.ddl.OwnerManager().ID()
	var statsOwner owner.Manager
	if do.etcdClient == nil {
		statsOwner = owner.NewMockManager(context.Background(), id)
	} else {
		statsOwner = owner.NewOwnerManager(context.Background(), do.etcdClient, prompt, id, ownerKey)
	}
	// TODO: Need to do something when err is not nil.
	err := statsOwner.CampaignOwner()
	if err != nil {
		logutil.BgLogger().Warn("campaign owner failed", zap.Error(err))
	}
	return statsOwner
}

func (do *Domain) loadStatsWorker() {
	defer util.Recover(metrics.LabelDomain, "loadStatsWorker", nil, false)
	lease := do.statsLease
	if lease == 0 {
		lease = 3 * time.Second
	}
	loadTicker := time.NewTicker(lease)
	updStatsHealthyTicker := time.NewTicker(20 * lease)
	defer func() {
		loadTicker.Stop()
		updStatsHealthyTicker.Stop()
		logutil.BgLogger().Info("loadStatsWorker exited.")
	}()
	statsHandle := do.StatsHandle()
	t := time.Now()
	err := statsHandle.InitStats(do.InfoSchema())
	if err != nil {
		logutil.BgLogger().Error("init stats info failed", zap.Duration("take time", time.Since(t)), zap.Error(err))
	} else {
		logutil.BgLogger().Info("init stats info time", zap.Duration("take time", time.Since(t)))
	}
	for {
		select {
		case <-loadTicker.C:
			err = statsHandle.RefreshVars()
			if err != nil {
				logutil.BgLogger().Debug("refresh variables failed", zap.Error(err))
			}
			err = statsHandle.Update(do.InfoSchema())
			if err != nil {
				logutil.BgLogger().Debug("update stats info failed", zap.Error(err))
			}
			err = statsHandle.LoadNeededHistograms()
			if err != nil {
				logutil.BgLogger().Debug("load histograms failed", zap.Error(err))
			}
		case <-updStatsHealthyTicker.C:
			statsHandle.UpdateStatsHealthyMetrics()
		case <-do.exit:
			return
		}
	}
}

func (do *Domain) syncIndexUsageWorker(owner owner.Manager) {
	defer util.Recover(metrics.LabelDomain, "syncIndexUsageWorker", nil, false)
	idxUsageSyncTicker := time.NewTicker(do.indexUsageSyncLease)
	gcStatsTicker := time.NewTicker(100 * do.indexUsageSyncLease)
	handle := do.StatsHandle()
	defer func() {
		idxUsageSyncTicker.Stop()
		logutil.BgLogger().Info("syncIndexUsageWorker exited.")
	}()
	for {
		select {
		case <-do.exit:
			// TODO: need flush index usage
			return
		case <-idxUsageSyncTicker.C:
			if err := handle.DumpIndexUsageToKV(); err != nil {
				logutil.BgLogger().Debug("dump index usage failed", zap.Error(err))
			}
		case <-gcStatsTicker.C:
			if !owner.IsOwner() {
				continue
			}
			if err := handle.GCIndexUsage(); err != nil {
				logutil.BgLogger().Error("[stats] gc index usage failed", zap.Error(err))
			}
		}
	}
}

func (do *Domain) updateStatsWorkerExitPreprocessing(statsHandle *handle.Handle, owner owner.Manager) {
	ch := make(chan struct{}, 1)
	timeout, cancel := context.WithTimeout(context.Background(), 10*time.Second)
	defer cancel()
	go func() {
		logutil.BgLogger().Info("updateStatsWorker is going to exit, start to flush stats")
		statsHandle.FlushStats()
		logutil.BgLogger().Info("updateStatsWorker ready to release owner")
		owner.Cancel()
		ch <- struct{}{}
	}()
	select {
	case <-ch:
		logutil.BgLogger().Info("updateStatsWorker exit preprocessing finished")
		return
	case <-timeout.Done():
		logutil.BgLogger().Warn("updateStatsWorker exit preprocessing timeout, force exiting")
		return
	}
}

func (do *Domain) updateStatsWorker(ctx sessionctx.Context, owner owner.Manager) {
	defer util.Recover(metrics.LabelDomain, "updateStatsWorker", nil, false)
	logutil.BgLogger().Info("updateStatsWorker started.")
	lease := do.statsLease
	deltaUpdateTicker := time.NewTicker(20 * lease)
	gcStatsTicker := time.NewTicker(100 * lease)
	dumpFeedbackTicker := time.NewTicker(200 * lease)
	loadFeedbackTicker := time.NewTicker(5 * lease)
	loadLockedTablesTicker := time.NewTicker(5 * lease)
	dumpColStatsUsageTicker := time.NewTicker(100 * lease)
	readMemTricker := time.NewTicker(memory.ReadMemInterval)
	statsHandle := do.StatsHandle()
	defer func() {
		dumpColStatsUsageTicker.Stop()
		loadFeedbackTicker.Stop()
		dumpFeedbackTicker.Stop()
		gcStatsTicker.Stop()
		deltaUpdateTicker.Stop()
		readMemTricker.Stop()
		do.SetStatsUpdating(false)
		util.Recover(metrics.LabelDomain, "updateStatsWorker", nil, false)
		logutil.BgLogger().Info("updateStatsWorker exited.")
	}()
	for {
		select {
		case <-do.exit:
			do.updateStatsWorkerExitPreprocessing(statsHandle, owner)
			return
			// This channel is sent only by ddl owner.
		case t := <-statsHandle.DDLEventCh():
			err := statsHandle.HandleDDLEvent(t)
			if err != nil {
				logutil.BgLogger().Error("handle ddl event failed", zap.String("event", t.String()), zap.Error(err))
			}
		case <-deltaUpdateTicker.C:
			err := statsHandle.DumpStatsDeltaToKV(handle.DumpDelta)
			if err != nil {
				logutil.BgLogger().Debug("dump stats delta failed", zap.Error(err))
			}
			statsHandle.UpdateErrorRate(do.InfoSchema())
		case <-loadFeedbackTicker.C:
			statsHandle.UpdateStatsByLocalFeedback(do.InfoSchema())
			if !owner.IsOwner() {
				continue
			}
			err := statsHandle.HandleUpdateStats(do.InfoSchema())
			if err != nil {
				logutil.BgLogger().Debug("update stats using feedback failed", zap.Error(err))
			}
		case <-loadLockedTablesTicker.C:
			err := statsHandle.LoadLockedTables()
			if err != nil {
				logutil.BgLogger().Debug("load locked table failed", zap.Error(err))
			}
		case <-dumpFeedbackTicker.C:
			err := statsHandle.DumpStatsFeedbackToKV()
			if err != nil {
				logutil.BgLogger().Debug("dump stats feedback failed", zap.Error(err))
			}
		case <-gcStatsTicker.C:
			if !owner.IsOwner() {
				continue
			}
			err := statsHandle.GCStats(do.InfoSchema(), do.DDL().GetLease())
			if err != nil {
				logutil.BgLogger().Debug("GC stats failed", zap.Error(err))
			}
		case <-dumpColStatsUsageTicker.C:
			err := statsHandle.DumpColStatsUsageToKV()
			if err != nil {
				logutil.BgLogger().Debug("dump column stats usage failed", zap.Error(err))
			}

		case <-readMemTricker.C:
			memory.ForceReadMemStats()
		}
	}
}

func (do *Domain) autoAnalyzeWorker(owner owner.Manager) {
	defer util.Recover(metrics.LabelDomain, "autoAnalyzeWorker", nil, false)
	statsHandle := do.StatsHandle()
	analyzeTicker := time.NewTicker(do.statsLease)
	defer func() {
		analyzeTicker.Stop()
		logutil.BgLogger().Info("autoAnalyzeWorker exited.")
	}()
	for {
		select {
		case <-analyzeTicker.C:
			if variable.RunAutoAnalyze.Load() && owner.IsOwner() {
				statsHandle.HandleAutoAnalyze(do.InfoSchema())
			}
		case <-do.exit:
			return
		}
	}
}

func (do *Domain) gcAnalyzeHistory(owner owner.Manager) {
	defer util.Recover(metrics.LabelDomain, "gcAnalyzeHistory", nil, false)
	const gcInterval = time.Hour
	statsHandle := do.StatsHandle()
	gcTicker := time.NewTicker(gcInterval)
	defer func() {
		gcTicker.Stop()
		logutil.BgLogger().Info("gcAnalyzeHistory exited.")
	}()
	for {
		select {
		case <-gcTicker.C:
			if owner.IsOwner() {
				const DaysToKeep = 7
				updateTime := time.Now().AddDate(0, 0, -DaysToKeep)
				err := statsHandle.DeleteAnalyzeJobs(updateTime)
				if err != nil {
					logutil.BgLogger().Warn("gc analyze history failed", zap.Error(err))
				}
			}
		case <-do.exit:
			return
		}
	}
}

// ExpensiveQueryHandle returns the expensive query handle.
func (do *Domain) ExpensiveQueryHandle() *expensivequery.Handle {
	return do.expensiveQueryHandle
}

// MemoryUsageAlarmHandle returns the memory usage alarm handle.
func (do *Domain) MemoryUsageAlarmHandle() *memoryusagealarm.Handle {
	return do.memoryUsageAlarmHandle
}

// ServerMemoryLimitHandle returns the expensive query handle.
func (do *Domain) ServerMemoryLimitHandle() *servermemorylimit.Handle {
	return do.serverMemoryLimitHandle
}

const (
	privilegeKey          = "/tidb/privilege"
	sysVarCacheKey        = "/tidb/sysvars"
	tiflashComputeNodeKey = "/tiflash/new_tiflash_compute_nodes"
)

// NotifyUpdatePrivilege updates privilege key in etcd, TiDB client that watches
// the key will get notification.
func (do *Domain) NotifyUpdatePrivilege() error {
	// No matter skip-grant-table is configured or not, sending an etcd message is required.
	// Because we need to tell other TiDB instances to update privilege data, say, we're changing the
	// password using a special TiDB instance and want the new password to take effect.
	if do.etcdClient != nil {
		row := do.etcdClient.KV
		_, err := row.Put(context.Background(), privilegeKey, "")
		if err != nil {
			logutil.BgLogger().Warn("notify update privilege failed", zap.Error(err))
		}
	}

	// If skip-grant-table is configured, do not flush privileges.
	// Because LoadPrivilegeLoop does not run and the privilege Handle is nil,
	// the call to do.PrivilegeHandle().Update would panic.
	if config.GetGlobalConfig().Security.SkipGrantTable {
		return nil
	}

	// update locally
	sysSessionPool := do.SysSessionPool()
	ctx, err := sysSessionPool.Get()
	if err != nil {
		return err
	}
	defer sysSessionPool.Put(ctx)
	return do.PrivilegeHandle().Update(ctx.(sessionctx.Context))
}

// NotifyUpdateSysVarCache updates the sysvar cache key in etcd, which other TiDB
// clients are subscribed to for updates. For the caller, the cache is also built
// synchronously so that the effect is immediate.
func (do *Domain) NotifyUpdateSysVarCache(updateLocal bool) {
	if do.etcdClient != nil {
		row := do.etcdClient.KV
		_, err := row.Put(context.Background(), sysVarCacheKey, "")
		if err != nil {
			logutil.BgLogger().Warn("notify update sysvar cache failed", zap.Error(err))
		}
	}
	// update locally
	if updateLocal {
		if err := do.rebuildSysVarCache(nil); err != nil {
			logutil.BgLogger().Error("rebuilding sysvar cache failed", zap.Error(err))
		}
	}
}

// LoadSigningCertLoop loads the signing cert periodically to make sure it's fresh new.
func (do *Domain) LoadSigningCertLoop(signingCert, signingKey string) {
	sessionstates.SetCertPath(signingCert)
	sessionstates.SetKeyPath(signingKey)

	do.wg.Add(1)
	go func() {
		defer func() {
			do.wg.Done()
			logutil.BgLogger().Debug("loadSigningCertLoop exited.")
			util.Recover(metrics.LabelDomain, "LoadSigningCertLoop", nil, false)
		}()
		for {
			select {
			case <-time.After(sessionstates.LoadCertInterval):
				sessionstates.ReloadSigningCert()
			case <-do.exit:
				return
			}
		}
	}()
}

// ServerID gets serverID.
func (do *Domain) ServerID() uint64 {
	return atomic.LoadUint64(&do.serverID)
}

// IsLostConnectionToPD indicates lost connection to PD or not.
func (do *Domain) IsLostConnectionToPD() bool {
	return do.isLostConnectionToPD.Load() != 0
}

const (
	serverIDEtcdPath               = "/tidb/server_id"
	refreshServerIDRetryCnt        = 3
	acquireServerIDRetryInterval   = 300 * time.Millisecond
	acquireServerIDTimeout         = 10 * time.Second
	retrieveServerIDSessionTimeout = 10 * time.Second
)

var (
	// serverIDTTL should be LONG ENOUGH to avoid barbarically killing an on-going long-run SQL.
	serverIDTTL = 12 * time.Hour
	// serverIDTimeToKeepAlive is the interval that we keep serverID TTL alive periodically.
	serverIDTimeToKeepAlive = 5 * time.Minute
	// serverIDTimeToCheckPDConnectionRestored is the interval that we check connection to PD restored (after broken) periodically.
	serverIDTimeToCheckPDConnectionRestored = 10 * time.Second
	// lostConnectionToPDTimeout is the duration that when TiDB cannot connect to PD excceeds this limit,
	//   we realize the connection to PD is lost utterly, and server ID acquired before should be released.
	//   Must be SHORTER than `serverIDTTL`.
	lostConnectionToPDTimeout = 6 * time.Hour
)

var (
	ldflagIsGlobalKillTest                        = "0"  // 1:Yes, otherwise:No.
	ldflagServerIDTTL                             = "10" // in seconds.
	ldflagServerIDTimeToKeepAlive                 = "1"  // in seconds.
	ldflagServerIDTimeToCheckPDConnectionRestored = "1"  // in seconds.
	ldflagLostConnectionToPDTimeout               = "5"  // in seconds.
)

func initByLDFlagsForGlobalKill() {
	if ldflagIsGlobalKillTest == "1" {
		var (
			i   int
			err error
		)

		if i, err = strconv.Atoi(ldflagServerIDTTL); err != nil {
			panic("invalid ldflagServerIDTTL")
		}
		serverIDTTL = time.Duration(i) * time.Second

		if i, err = strconv.Atoi(ldflagServerIDTimeToKeepAlive); err != nil {
			panic("invalid ldflagServerIDTimeToKeepAlive")
		}
		serverIDTimeToKeepAlive = time.Duration(i) * time.Second

		if i, err = strconv.Atoi(ldflagServerIDTimeToCheckPDConnectionRestored); err != nil {
			panic("invalid ldflagServerIDTimeToCheckPDConnectionRestored")
		}
		serverIDTimeToCheckPDConnectionRestored = time.Duration(i) * time.Second

		if i, err = strconv.Atoi(ldflagLostConnectionToPDTimeout); err != nil {
			panic("invalid ldflagLostConnectionToPDTimeout")
		}
		lostConnectionToPDTimeout = time.Duration(i) * time.Second

		logutil.BgLogger().Info("global_kill_test is enabled", zap.Duration("serverIDTTL", serverIDTTL),
			zap.Duration("serverIDTimeToKeepAlive", serverIDTimeToKeepAlive),
			zap.Duration("serverIDTimeToCheckPDConnectionRestored", serverIDTimeToCheckPDConnectionRestored),
			zap.Duration("lostConnectionToPDTimeout", lostConnectionToPDTimeout))
	}
}

func (do *Domain) retrieveServerIDSession(ctx context.Context) (*concurrency.Session, error) {
	if do.serverIDSession != nil {
		return do.serverIDSession, nil
	}

	// `etcdClient.Grant` needs a shortterm timeout, to avoid blocking if connection to PD lost,
	//   while `etcdClient.KeepAlive` should be longterm.
	//   So we separately invoke `etcdClient.Grant` and `concurrency.NewSession` with leaseID.
	childCtx, cancel := context.WithTimeout(ctx, retrieveServerIDSessionTimeout)
	resp, err := do.etcdClient.Grant(childCtx, int64(serverIDTTL.Seconds()))
	cancel()
	if err != nil {
		logutil.BgLogger().Error("retrieveServerIDSession.Grant fail", zap.Error(err))
		return nil, err
	}
	leaseID := resp.ID

	session, err := concurrency.NewSession(do.etcdClient,
		concurrency.WithLease(leaseID), concurrency.WithContext(context.Background()))
	if err != nil {
		logutil.BgLogger().Error("retrieveServerIDSession.NewSession fail", zap.Error(err))
		return nil, err
	}
	do.serverIDSession = session
	return session, nil
}

func (do *Domain) acquireServerID(ctx context.Context) error {
	atomic.StoreUint64(&do.serverID, 0)

	session, err := do.retrieveServerIDSession(ctx)
	if err != nil {
		return err
	}

	for {
		// get a random serverID: [1, MaxServerID]
		randServerID := rand.Int63n(int64(util.MaxServerID)) + 1 // #nosec G404
		key := fmt.Sprintf("%s/%v", serverIDEtcdPath, randServerID)
		cmp := clientv3.Compare(clientv3.CreateRevision(key), "=", 0)
		value := "0"

		childCtx, cancel := context.WithTimeout(ctx, acquireServerIDTimeout)
		txn := do.etcdClient.Txn(childCtx)
		t := txn.If(cmp)
		resp, err := t.Then(clientv3.OpPut(key, value, clientv3.WithLease(session.Lease()))).Commit()
		cancel()
		if err != nil {
			return err
		}
		if !resp.Succeeded {
			logutil.BgLogger().Info("proposed random serverID exists, will randomize again", zap.Int64("randServerID", randServerID))
			time.Sleep(acquireServerIDRetryInterval)
			continue
		}

		atomic.StoreUint64(&do.serverID, uint64(randServerID))
		logutil.BgLogger().Info("acquireServerID", zap.Uint64("serverID", do.ServerID()),
			zap.String("lease id", strconv.FormatInt(int64(session.Lease()), 16)))
		return nil
	}
}

func (do *Domain) refreshServerIDTTL(ctx context.Context) error {
	session, err := do.retrieveServerIDSession(ctx)
	if err != nil {
		return err
	}

	key := fmt.Sprintf("%s/%v", serverIDEtcdPath, do.ServerID())
	value := "0"
	err = ddlutil.PutKVToEtcd(ctx, do.etcdClient, refreshServerIDRetryCnt, key, value, clientv3.WithLease(session.Lease()))
	if err != nil {
		logutil.BgLogger().Error("refreshServerIDTTL fail", zap.Uint64("serverID", do.ServerID()), zap.Error(err))
	} else {
		logutil.BgLogger().Info("refreshServerIDTTL succeed", zap.Uint64("serverID", do.ServerID()),
			zap.String("lease id", strconv.FormatInt(int64(session.Lease()), 16)))
	}
	return err
}

func (do *Domain) serverIDKeeper() {
	defer func() {
		do.wg.Done()
		logutil.BgLogger().Info("serverIDKeeper exited.")
	}()
	defer util.Recover(metrics.LabelDomain, "serverIDKeeper", func() {
		logutil.BgLogger().Info("recover serverIDKeeper.")
		// should be called before `do.wg.Done()`, to ensure that Domain.Close() waits for the new `serverIDKeeper()` routine.
		do.wg.Add(1)
		go do.serverIDKeeper()
	}, false)

	tickerKeepAlive := time.NewTicker(serverIDTimeToKeepAlive)
	tickerCheckRestored := time.NewTicker(serverIDTimeToCheckPDConnectionRestored)
	defer func() {
		tickerKeepAlive.Stop()
		tickerCheckRestored.Stop()
	}()

	blocker := make(chan struct{}) // just used for blocking the sessionDone() when session is nil.
	sessionDone := func() <-chan struct{} {
		if do.serverIDSession == nil {
			return blocker
		}
		return do.serverIDSession.Done()
	}

	var lastSucceedTimestamp time.Time

	onConnectionToPDRestored := func() {
		logutil.BgLogger().Info("restored connection to PD")
		do.isLostConnectionToPD.Store(0)
		lastSucceedTimestamp = time.Now()

		if err := do.info.StoreServerInfo(context.Background()); err != nil {
			logutil.BgLogger().Error("StoreServerInfo failed", zap.Error(err))
		}
	}

	onConnectionToPDLost := func() {
		logutil.BgLogger().Warn("lost connection to PD")
		do.isLostConnectionToPD.Store(1)

		// Kill all connections when lost connection to PD,
		//   to avoid the possibility that another TiDB instance acquires the same serverID and generates a same connection ID,
		//   which will lead to a wrong connection killed.
		do.InfoSyncer().GetSessionManager().KillAllConnections()
	}

	for {
		select {
		case <-tickerKeepAlive.C:
			if !do.IsLostConnectionToPD() {
				if err := do.refreshServerIDTTL(context.Background()); err == nil {
					lastSucceedTimestamp = time.Now()
				} else {
					if lostConnectionToPDTimeout > 0 && time.Since(lastSucceedTimestamp) > lostConnectionToPDTimeout {
						onConnectionToPDLost()
					}
				}
			}
		case <-tickerCheckRestored.C:
			if do.IsLostConnectionToPD() {
				if err := do.acquireServerID(context.Background()); err == nil {
					onConnectionToPDRestored()
				}
			}
		case <-sessionDone():
			// inform that TTL of `serverID` is expired. See https://godoc.org/github.com/coreos/etcd/clientv3/concurrency#Session.Done
			//   Should be in `IsLostConnectionToPD` state, as `lostConnectionToPDTimeout` is shorter than `serverIDTTL`.
			//   So just set `do.serverIDSession = nil` to restart `serverID` session in `retrieveServerIDSession()`.
			logutil.BgLogger().Info("serverIDSession need restart")
			do.serverIDSession = nil
		case <-do.exit:
			return
		}
	}
}

// StartTTLJobManager creates and starts the ttl job manager
func (do *Domain) StartTTLJobManager() {
	do.wg.Run(func() {
		defer func() {
			logutil.BgLogger().Info("ttlJobManager exited.")
		}()

		ttlJobManager := ttlworker.NewJobManager(do.ddl.GetID(), do.sysSessionPool, do.store, do.etcdClient)
		do.ttlJobManager = ttlJobManager
		ttlJobManager.Start()

		<-do.exit

		ttlJobManager.Stop()
		err := ttlJobManager.WaitStopped(context.Background(), 30*time.Second)
		if err != nil {
			logutil.BgLogger().Warn("fail to wait until the ttl job manager stop", zap.Error(err))
		}
	}, "ttlJobManager")
}

// TTLJobManager returns the ttl job manager on this domain
func (do *Domain) TTLJobManager() *ttlworker.JobManager {
	return do.ttlJobManager
}

func init() {
	initByLDFlagsForGlobalKill()
	telemetry.GetDomainInfoSchema = func(ctx sessionctx.Context) infoschema.InfoSchema {
		return GetDomain(ctx).InfoSchema()
	}
}

var (
	// ErrInfoSchemaExpired returns the error that information schema is out of date.
	ErrInfoSchemaExpired = dbterror.ClassDomain.NewStd(errno.ErrInfoSchemaExpired)
	// ErrInfoSchemaChanged returns the error that information schema is changed.
	ErrInfoSchemaChanged = dbterror.ClassDomain.NewStdErr(errno.ErrInfoSchemaChanged,
		mysql.Message(errno.MySQLErrName[errno.ErrInfoSchemaChanged].Raw+". "+kv.TxnRetryableMark, nil))
)

// SysProcesses holds the sys processes infos
type SysProcesses struct {
	mu      *sync.RWMutex
	procMap map[uint64]sessionctx.Context
}

// Track tracks the sys process into procMap
func (s *SysProcesses) Track(id uint64, proc sessionctx.Context) error {
	s.mu.Lock()
	defer s.mu.Unlock()
	if oldProc, ok := s.procMap[id]; ok && oldProc != proc {
		return errors.Errorf("The ID is in use: %v", id)
	}
	s.procMap[id] = proc
	proc.GetSessionVars().ConnectionID = id
	atomic.StoreUint32(&proc.GetSessionVars().Killed, 0)
	return nil
}

// UnTrack removes the sys process from procMap
func (s *SysProcesses) UnTrack(id uint64) {
	s.mu.Lock()
	defer s.mu.Unlock()
	if proc, ok := s.procMap[id]; ok {
		delete(s.procMap, id)
		proc.GetSessionVars().ConnectionID = 0
		atomic.StoreUint32(&proc.GetSessionVars().Killed, 0)
	}
}

// GetSysProcessList gets list of system ProcessInfo
func (s *SysProcesses) GetSysProcessList() map[uint64]*util.ProcessInfo {
	s.mu.RLock()
	defer s.mu.RUnlock()
	rs := make(map[uint64]*util.ProcessInfo)
	for connID, proc := range s.procMap {
		// if session is still tracked in this map, it's not returned to sysSessionPool yet
		if pi := proc.ShowProcess(); pi != nil && pi.ID == connID {
			rs[connID] = pi
		}
	}
	return rs
}

// KillSysProcess kills sys process with specified ID
func (s *SysProcesses) KillSysProcess(id uint64) {
	s.mu.Lock()
	defer s.mu.Unlock()
	if proc, ok := s.procMap[id]; ok {
		atomic.StoreUint32(&proc.GetSessionVars().Killed, 1)
	}
}<|MERGE_RESOLUTION|>--- conflicted
+++ resolved
@@ -914,11 +914,7 @@
 			jobsIdsMap: make(map[int64]string),
 		},
 	}
-<<<<<<< HEAD
-	do.wg = util.NewWaitGroupEnhancedWrapper("domain", do.exit, enableEnhancedWaitGroupCheck.Load())
-=======
 	do.wg = util.NewWaitGroupEnhancedWrapper("domain", do.exit, config.GetGlobalConfig().TiDBEnableExitCheck)
->>>>>>> 787cb272
 	do.SchemaValidator = NewSchemaValidator(ddlLease, do)
 	do.expensiveQueryHandle = expensivequery.NewExpensiveQueryHandle(do.exit)
 	do.memoryUsageAlarmHandle = memoryusagealarm.NewMemoryUsageAlarmHandle(do.exit)
@@ -1062,7 +1058,6 @@
 	// If the store is local, it doesn't need loadSchemaInLoop.
 	if ddlLease > 0 {
 		// Local store needs to get the change information for every DDL state in each session.
-<<<<<<< HEAD
 		do.wg.Run(func() {
 			do.loadSchemaInLoop(ctx, ddlLease)
 		}, "loadSchemaInLoop")
@@ -1071,15 +1066,6 @@
 	do.wg.Run(do.topNSlowQueryLoop, "topNSlowQueryLoop")
 	do.wg.Run(do.infoSyncerKeeper, "infoSyncerKeeper")
 	do.wg.Run(do.globalConfigSyncerKeeper, "globalConfigSyncerKeeper")
-=======
-		go do.loadSchemaInLoop(ctx, ddlLease)
-	}
-	do.wg.Run(do.mdlCheckLoop, "mdlCheckLoop")
-	do.wg.Add(3)
-	go do.topNSlowQueryLoop()
-	go do.infoSyncerKeeper()
-	go do.globalConfigSyncerKeeper()
->>>>>>> 787cb272
 	if !skipRegisterToDashboard {
 		do.wg.Run(do.topologySyncerKeeper, "topologySyncerKeeper")
 	}
@@ -1713,17 +1699,10 @@
 }
 
 var planReplayerHandleLease atomic.Uint64
-var enableEnhancedWaitGroupCheck atomic.Bool
 
 func init() {
 	planReplayerHandleLease.Store(uint64(10 * time.Second))
 	enableDumpHistoricalStats.Store(true)
-	enableEnhancedWaitGroupCheck.Store(true)
-}
-
-// DisableEnhancedWaitGroupCheck4Test diable check in test
-func DisableEnhancedWaitGroupCheck4Test() {
-	enableEnhancedWaitGroupCheck.Store(false)
 }
 
 // DisablePlanReplayerBackgroundJob4Test disable plan replayer handle for test
