// Copyright 2015 PingCAP, Inc.
//
// Licensed under the Apache License, Version 2.0 (the "License");
// you may not use this file except in compliance with the License.
// You may obtain a copy of the License at
//
//     http://www.apache.org/licenses/LICENSE-2.0
//
// Unless required by applicable law or agreed to in writing, software
// distributed under the License is distributed on an "AS IS" BASIS,
// WITHOUT WARRANTIES OR CONDITIONS OF ANY KIND, either express or implied.
// See the License for the specific language governing permissions and
// limitations under the License.

package domain

import (
	"context"
	"fmt"
	"math"
	"math/rand"
	"sort"
	"strconv"
	"strings"
	"sync"
	"sync/atomic"
	"time"
	"unsafe"

	"github.com/ngaut/pools"
	"github.com/pingcap/errors"
	"github.com/pingcap/failpoint"
	"github.com/pingcap/kvproto/pkg/metapb"
	"github.com/pingcap/kvproto/pkg/pdpb"
	"github.com/pingcap/log"
	"github.com/pingcap/tidb/bindinfo"
	"github.com/pingcap/tidb/br/pkg/streamhelper"
	"github.com/pingcap/tidb/br/pkg/streamhelper/daemon"
	"github.com/pingcap/tidb/config"
	"github.com/pingcap/tidb/ddl"
	"github.com/pingcap/tidb/ddl/placement"
	"github.com/pingcap/tidb/ddl/schematracker"
	ddlutil "github.com/pingcap/tidb/ddl/util"
	"github.com/pingcap/tidb/disttask/framework/dispatcher"
	"github.com/pingcap/tidb/disttask/framework/scheduler"
	"github.com/pingcap/tidb/disttask/framework/storage"
	"github.com/pingcap/tidb/domain/globalconfigsync"
	"github.com/pingcap/tidb/domain/infosync"
	"github.com/pingcap/tidb/errno"
	"github.com/pingcap/tidb/infoschema"
	"github.com/pingcap/tidb/infoschema/perfschema"
	"github.com/pingcap/tidb/keyspace"
	"github.com/pingcap/tidb/kv"
	"github.com/pingcap/tidb/meta"
	"github.com/pingcap/tidb/metrics"
	"github.com/pingcap/tidb/owner"
	"github.com/pingcap/tidb/parser/ast"
	"github.com/pingcap/tidb/parser/model"
	"github.com/pingcap/tidb/parser/mysql"
	"github.com/pingcap/tidb/parser/terror"
	"github.com/pingcap/tidb/privilege/privileges"
	"github.com/pingcap/tidb/sessionctx"
	"github.com/pingcap/tidb/sessionctx/sessionstates"
	"github.com/pingcap/tidb/sessionctx/variable"
	"github.com/pingcap/tidb/statistics/handle"
	"github.com/pingcap/tidb/store/helper"
	"github.com/pingcap/tidb/telemetry"
	"github.com/pingcap/tidb/ttl/ttlworker"
	"github.com/pingcap/tidb/types"
	"github.com/pingcap/tidb/util"
	"github.com/pingcap/tidb/util/dbterror"
	"github.com/pingcap/tidb/util/domainutil"
	"github.com/pingcap/tidb/util/engine"
	"github.com/pingcap/tidb/util/etcd"
	"github.com/pingcap/tidb/util/expensivequery"
	"github.com/pingcap/tidb/util/gctuner"
	"github.com/pingcap/tidb/util/intest"
	"github.com/pingcap/tidb/util/logutil"
	"github.com/pingcap/tidb/util/memory"
	"github.com/pingcap/tidb/util/memoryusagealarm"
	"github.com/pingcap/tidb/util/replayer"
	"github.com/pingcap/tidb/util/servermemorylimit"
	"github.com/pingcap/tidb/util/sqlexec"
	"github.com/pingcap/tidb/util/syncutil"
	"github.com/tikv/client-go/v2/tikv"
	"github.com/tikv/client-go/v2/txnkv/transaction"
	pd "github.com/tikv/pd/client"
	clientv3 "go.etcd.io/etcd/client/v3"
	"go.etcd.io/etcd/client/v3/concurrency"
	atomicutil "go.uber.org/atomic"
	"go.uber.org/zap"
	"google.golang.org/grpc"
	"google.golang.org/grpc/backoff"
	"google.golang.org/grpc/keepalive"
)

var (
	mdlCheckLookDuration = 50 * time.Millisecond

	// LoadSchemaDiffVersionGapThreshold is the threshold for version gap to reload domain by loading schema diffs
	LoadSchemaDiffVersionGapThreshold int64 = 100
)

func init() {
	if intest.InTest {
		// In test we can set duration lower to make test faster.
		mdlCheckLookDuration = 2 * time.Millisecond
	}
}

// NewMockDomain is only used for test
func NewMockDomain() *Domain {
	do := &Domain{
		infoCache: infoschema.NewCache(1),
	}
	do.infoCache.Insert(infoschema.MockInfoSchema(nil), 0)
	return do
}

// Domain represents a storage space. Different domains can use the same database name.
// Multiple domains can be used in parallel without synchronization.
type Domain struct {
	store           kv.Storage
	infoCache       *infoschema.InfoCache
	privHandle      *privileges.Handle
	bindHandle      atomic.Pointer[bindinfo.BindHandle]
	statsHandle     unsafe.Pointer
	statsLease      time.Duration
	ddl             ddl.DDL
	info            *infosync.InfoSyncer
	globalCfgSyncer *globalconfigsync.GlobalConfigSyncer
	m               syncutil.Mutex
	SchemaValidator SchemaValidator
	sysSessionPool  *sessionPool
	exit            chan struct{}
	// `etcdClient` must be used when keyspace is not set, or when the logic to each etcd path needs to be separated by keyspace.
	etcdClient *clientv3.Client
	// `unprefixedEtcdCli` will never set the etcd namespace prefix by keyspace.
	// It is only used in storeMinStartTS and RemoveMinStartTS now.
	// It must be used when the etcd path isn't needed to separate by keyspace.
	// See keyspace RFC: https://github.com/pingcap/tidb/pull/39685
	unprefixedEtcdCli       *clientv3.Client
	sysVarCache             sysVarCache // replaces GlobalVariableCache
	slowQuery               *topNSlowQueries
	expensiveQueryHandle    *expensivequery.Handle
	memoryUsageAlarmHandle  *memoryusagealarm.Handle
	serverMemoryLimitHandle *servermemorylimit.Handle
	// TODO: use Run for each process in future pr
	wg                    *util.WaitGroupEnhancedWrapper
	statsUpdating         atomicutil.Int32
	cancel                context.CancelFunc
	indexUsageSyncLease   time.Duration
	dumpFileGcChecker     *dumpFileGcChecker
	planReplayerHandle    *planReplayerHandle
	extractTaskHandle     *ExtractHandle
	expiredTimeStamp4PC   types.Time
	logBackupAdvancer     *daemon.OwnerDaemon
	historicalStatsWorker *HistoricalStatsWorker
	ttlJobManager         atomic.Pointer[ttlworker.JobManager]

	serverID             uint64
	serverIDSession      *concurrency.Session
	isLostConnectionToPD atomicutil.Int32 // !0: true, 0: false.
	onClose              func()
	sysExecutorFactory   func(*Domain) (pools.Resource, error)

	sysProcesses SysProcesses

	mdlCheckTableInfo *mdlCheckTableInfo

	analyzeMu struct {
		sync.Mutex
		sctxs map[sessionctx.Context]bool
	}

	mdlCheckCh      chan struct{}
	stopAutoAnalyze atomicutil.Bool
	resourcePool    *pools.ResourcePool
}

type mdlCheckTableInfo struct {
	mu         sync.Mutex
	newestVer  int64
	jobsVerMap map[int64]int64
	jobsIdsMap map[int64]string
}

// InfoCache export for test.
func (do *Domain) InfoCache() *infoschema.InfoCache {
	return do.infoCache
}

// EtcdClient export for test.
func (do *Domain) EtcdClient() *clientv3.Client {
	return do.etcdClient
}

// loadInfoSchema loads infoschema at startTS.
// It returns:
// 1. the needed infoschema
// 2. cache hit indicator
// 3. currentSchemaVersion(before loading)
// 4. the changed table IDs if it is not full load
// 5. an error if any
func (do *Domain) loadInfoSchema(startTS uint64) (infoschema.InfoSchema, bool, int64, *transaction.RelatedSchemaChange, error) {
	snapshot := do.store.GetSnapshot(kv.NewVersion(startTS))
	m := meta.NewSnapshotMeta(snapshot)
	neededSchemaVersion, err := m.GetSchemaVersionWithNonEmptyDiff()
	if err != nil {
		return nil, false, 0, nil, err
	}
	// fetch the commit timestamp of the schema diff
	schemaTs, err := do.getTimestampForSchemaVersionWithNonEmptyDiff(m, neededSchemaVersion)
	if err != nil {
		logutil.BgLogger().Warn("failed to get schema version", zap.Error(err), zap.Int64("version", neededSchemaVersion))
		schemaTs = 0
	}

	if is := do.infoCache.GetByVersion(neededSchemaVersion); is != nil {
		return is, true, 0, nil, nil
	}

	currentSchemaVersion := int64(0)
	if oldInfoSchema := do.infoCache.GetLatest(); oldInfoSchema != nil {
		currentSchemaVersion = oldInfoSchema.SchemaMetaVersion()
	}

	// TODO: tryLoadSchemaDiffs has potential risks of failure. And it becomes worse in history reading cases.
	// It is only kept because there is no alternative diff/partial loading solution.
	// And it is only used to diff upgrading the current latest infoschema, if:
	// 1. Not first time bootstrap loading, which needs a full load.
	// 2. It is newer than the current one, so it will be "the current one" after this function call.
	// 3. There are less 100 diffs.
	// 4. No regenrated schema diff.
	startTime := time.Now()
	if currentSchemaVersion != 0 && neededSchemaVersion > currentSchemaVersion && neededSchemaVersion-currentSchemaVersion < LoadSchemaDiffVersionGapThreshold {
		is, relatedChanges, err := do.tryLoadSchemaDiffs(m, currentSchemaVersion, neededSchemaVersion)
		if err == nil {
			do.infoCache.Insert(is, uint64(schemaTs))
			logutil.BgLogger().Info("diff load InfoSchema success",
				zap.Int64("currentSchemaVersion", currentSchemaVersion),
				zap.Int64("neededSchemaVersion", neededSchemaVersion),
				zap.Duration("start time", time.Since(startTime)),
				zap.Int64("gotSchemaVersion", is.SchemaMetaVersion()),
				zap.Int64s("phyTblIDs", relatedChanges.PhyTblIDS),
				zap.Uint64s("actionTypes", relatedChanges.ActionTypes))
			return is, false, currentSchemaVersion, relatedChanges, nil
		}
		// We can fall back to full load, don't need to return the error.
		logutil.BgLogger().Error("failed to load schema diff", zap.Error(err))
	}

	schemas, err := do.fetchAllSchemasWithTables(m)
	if err != nil {
		return nil, false, currentSchemaVersion, nil, err
	}

	policies, err := do.fetchPolicies(m)
	if err != nil {
		return nil, false, currentSchemaVersion, nil, err
	}

	resourceGroups, err := do.fetchResourceGroups(m)
	if err != nil {
		return nil, false, currentSchemaVersion, nil, err
	}

	newISBuilder, err := infoschema.NewBuilder(do.Store(), do.sysFacHack).InitWithDBInfos(schemas, policies, resourceGroups, neededSchemaVersion)
	if err != nil {
		return nil, false, currentSchemaVersion, nil, err
	}
	logutil.BgLogger().Info("full load InfoSchema success",
		zap.Int64("currentSchemaVersion", currentSchemaVersion),
		zap.Int64("neededSchemaVersion", neededSchemaVersion),
		zap.Duration("start time", time.Since(startTime)))

	is := newISBuilder.Build()
	do.infoCache.Insert(is, uint64(schemaTs))
	return is, false, currentSchemaVersion, nil, nil
}

// Returns the timestamp of a schema version, which is the commit timestamp of the schema diff
func (do *Domain) getTimestampForSchemaVersionWithNonEmptyDiff(m *meta.Meta, version int64) (int64, error) {
	tikvStore, ok := do.Store().(helper.Storage)
	if ok {
		helper := helper.NewHelper(tikvStore)
		data, err := helper.GetMvccByEncodedKey(m.EncodeSchemaDiffKey(version))
		if err != nil {
			return 0, err
		}
		if data == nil || data.Info == nil || len(data.Info.Writes) == 0 {
			return 0, errors.Errorf("There is no Write MVCC info for the schema version")
		}
		return int64(data.Info.Writes[0].CommitTs), nil
	}
	return 0, errors.Errorf("cannot get store from domain")
}

func (do *Domain) sysFacHack() (pools.Resource, error) {
	// TODO: Here we create new sessions with sysFac in DDL,
	// which will use `do` as Domain instead of call `domap.Get`.
	// That's because `domap.Get` requires a lock, but before
	// we initialize Domain finish, we can't require that again.
	// After we remove the lazy logic of creating Domain, we
	// can simplify code here.
	return do.sysExecutorFactory(do)
}

func (do *Domain) fetchPolicies(m *meta.Meta) ([]*model.PolicyInfo, error) {
	allPolicies, err := m.ListPolicies()
	if err != nil {
		return nil, err
	}
	return allPolicies, nil
}

func (do *Domain) fetchResourceGroups(m *meta.Meta) ([]*model.ResourceGroupInfo, error) {
	allResourceGroups, err := m.ListResourceGroups()
	if err != nil {
		return nil, err
	}
	return allResourceGroups, nil
}

func (do *Domain) fetchAllSchemasWithTables(m *meta.Meta) ([]*model.DBInfo, error) {
	allSchemas, err := m.ListDatabases()
	if err != nil {
		return nil, err
	}
	splittedSchemas := do.splitForConcurrentFetch(allSchemas)
	doneCh := make(chan error, len(splittedSchemas))
	for _, schemas := range splittedSchemas {
		go do.fetchSchemasWithTables(schemas, m, doneCh)
	}
	for range splittedSchemas {
		err = <-doneCh
		if err != nil {
			return nil, err
		}
	}
	return allSchemas, nil
}

// fetchSchemaConcurrency controls the goroutines to load schemas, but more goroutines
// increase the memory usage when calling json.Unmarshal(), which would cause OOM,
// so we decrease the concurrency.
const fetchSchemaConcurrency = 1

func (do *Domain) splitForConcurrentFetch(schemas []*model.DBInfo) [][]*model.DBInfo {
	groupSize := (len(schemas) + fetchSchemaConcurrency - 1) / fetchSchemaConcurrency
	splitted := make([][]*model.DBInfo, 0, fetchSchemaConcurrency)
	schemaCnt := len(schemas)
	for i := 0; i < schemaCnt; i += groupSize {
		end := i + groupSize
		if end > schemaCnt {
			end = schemaCnt
		}
		splitted = append(splitted, schemas[i:end])
	}
	return splitted
}

func (do *Domain) fetchSchemasWithTables(schemas []*model.DBInfo, m *meta.Meta, done chan error) {
	for _, di := range schemas {
		if di.State != model.StatePublic {
			// schema is not public, can't be used outside.
			continue
		}
		tables, err := m.ListTables(di.ID)
		if err != nil {
			done <- err
			return
		}
		// If TreatOldVersionUTF8AsUTF8MB4 was enable, need to convert the old version schema UTF8 charset to UTF8MB4.
		if config.GetGlobalConfig().TreatOldVersionUTF8AsUTF8MB4 {
			for _, tbInfo := range tables {
				infoschema.ConvertOldVersionUTF8ToUTF8MB4IfNeed(tbInfo)
			}
		}
		di.Tables = make([]*model.TableInfo, 0, len(tables))
		for _, tbl := range tables {
			if tbl.State != model.StatePublic {
				// schema is not public, can't be used outside.
				continue
			}
			infoschema.ConvertCharsetCollateToLowerCaseIfNeed(tbl)
			// Check whether the table is in repair mode.
			if domainutil.RepairInfo.InRepairMode() && domainutil.RepairInfo.CheckAndFetchRepairedTable(di, tbl) {
				continue
			}
			di.Tables = append(di.Tables, tbl)
		}
	}
	done <- nil
}

// tryLoadSchemaDiffs tries to only load latest schema changes.
// Return true if the schema is loaded successfully.
// Return false if the schema can not be loaded by schema diff, then we need to do full load.
// The second returned value is the delta updated table and partition IDs.
func (do *Domain) tryLoadSchemaDiffs(m *meta.Meta, usedVersion, newVersion int64) (infoschema.InfoSchema, *transaction.RelatedSchemaChange, error) {
	var diffs []*model.SchemaDiff
	for usedVersion < newVersion {
		usedVersion++
		diff, err := m.GetSchemaDiff(usedVersion)
		if err != nil {
			return nil, nil, err
		}
		if diff == nil {
			// Empty diff means the txn of generating schema version is committed, but the txn of `runDDLJob` is not or fail.
			// It is safe to skip the empty diff because the infoschema is new enough and consistent.
			continue
		}
		diffs = append(diffs, diff)
	}
	builder := infoschema.NewBuilder(do.Store(), do.sysFacHack).InitWithOldInfoSchema(do.infoCache.GetLatest())
	builder.SetDeltaUpdateBundles()
	phyTblIDs := make([]int64, 0, len(diffs))
	actions := make([]uint64, 0, len(diffs))
	for _, diff := range diffs {
		if diff.RegenerateSchemaMap {
			return nil, nil, errors.Errorf("Meets a schema diff with RegenerateSchemaMap flag")
		}
		IDs, err := builder.ApplyDiff(m, diff)
		if err != nil {
			return nil, nil, err
		}
		if canSkipSchemaCheckerDDL(diff.Type) {
			continue
		}
		phyTblIDs = append(phyTblIDs, IDs...)
		for i := 0; i < len(IDs); i++ {
			actions = append(actions, uint64(diff.Type))
		}
	}

	is := builder.Build()
	relatedChange := transaction.RelatedSchemaChange{}
	relatedChange.PhyTblIDS = phyTblIDs
	relatedChange.ActionTypes = actions
	return is, &relatedChange, nil
}

func canSkipSchemaCheckerDDL(tp model.ActionType) bool {
	switch tp {
	case model.ActionUpdateTiFlashReplicaStatus, model.ActionSetTiFlashReplica:
		return true
	}
	return false
}

// InfoSchema gets the latest information schema from domain.
func (do *Domain) InfoSchema() infoschema.InfoSchema {
	return do.infoCache.GetLatest()
}

// GetSnapshotInfoSchema gets a snapshot information schema.
func (do *Domain) GetSnapshotInfoSchema(snapshotTS uint64) (infoschema.InfoSchema, error) {
	// if the snapshotTS is new enough, we can get infoschema directly through sanpshotTS.
	if is := do.infoCache.GetBySnapshotTS(snapshotTS); is != nil {
		return is, nil
	}
	is, _, _, _, err := do.loadInfoSchema(snapshotTS)
	return is, err
}

// GetSnapshotMeta gets a new snapshot meta at startTS.
func (do *Domain) GetSnapshotMeta(startTS uint64) (*meta.Meta, error) {
	snapshot := do.store.GetSnapshot(kv.NewVersion(startTS))
	return meta.NewSnapshotMeta(snapshot), nil
}

// ExpiredTimeStamp4PC gets expiredTimeStamp4PC from domain.
func (do *Domain) ExpiredTimeStamp4PC() types.Time {
	do.m.Lock()
	defer do.m.Unlock()

	return do.expiredTimeStamp4PC
}

// SetExpiredTimeStamp4PC sets the expiredTimeStamp4PC from domain.
func (do *Domain) SetExpiredTimeStamp4PC(time types.Time) {
	do.m.Lock()
	defer do.m.Unlock()

	do.expiredTimeStamp4PC = time
}

// DDL gets DDL from domain.
func (do *Domain) DDL() ddl.DDL {
	return do.ddl
}

// SetDDL sets DDL to domain, it's only used in tests.
func (do *Domain) SetDDL(d ddl.DDL) {
	do.ddl = d
}

// InfoSyncer gets infoSyncer from domain.
func (do *Domain) InfoSyncer() *infosync.InfoSyncer {
	return do.info
}

// NotifyGlobalConfigChange notify global config syncer to store the global config into PD.
func (do *Domain) NotifyGlobalConfigChange(name, value string) {
	do.globalCfgSyncer.Notify(pd.GlobalConfigItem{Name: name, Value: value, EventType: pdpb.EventType_PUT})
}

// GetGlobalConfigSyncer exports for testing.
func (do *Domain) GetGlobalConfigSyncer() *globalconfigsync.GlobalConfigSyncer {
	return do.globalCfgSyncer
}

// Store gets KV store from domain.
func (do *Domain) Store() kv.Storage {
	return do.store
}

// GetScope gets the status variables scope.
func (do *Domain) GetScope(status string) variable.ScopeFlag {
	// Now domain status variables scope are all default scope.
	return variable.DefaultStatusVarScopeFlag
}

func getFlashbackStartTSFromErrorMsg(err error) uint64 {
	slices := strings.Split(err.Error(), "is in flashback progress, FlashbackStartTS is ")
	if len(slices) != 2 {
		return 0
	}
	version, err := strconv.ParseUint(slices[1], 10, 0)
	if err != nil {
		return 0
	}
	return version
}

// Reload reloads InfoSchema.
// It's public in order to do the test.
func (do *Domain) Reload() error {
	failpoint.Inject("ErrorMockReloadFailed", func(val failpoint.Value) {
		if val.(bool) {
			failpoint.Return(errors.New("mock reload failed"))
		}
	})

	// Lock here for only once at the same time.
	do.m.Lock()
	defer do.m.Unlock()

	startTime := time.Now()
	ver, err := do.store.CurrentVersion(kv.GlobalTxnScope)
	if err != nil {
		return err
	}

	version := ver.Ver
	is, hitCache, oldSchemaVersion, changes, err := do.loadInfoSchema(version)
	if err != nil {
		if version = getFlashbackStartTSFromErrorMsg(err); version != 0 {
			// use the lastest available version to create domain
			version -= 1
			is, hitCache, oldSchemaVersion, changes, err = do.loadInfoSchema(version)
		}
	}
	metrics.LoadSchemaDuration.Observe(time.Since(startTime).Seconds())
	if err != nil {
		metrics.LoadSchemaCounter.WithLabelValues("failed").Inc()
		return err
	}
	metrics.LoadSchemaCounter.WithLabelValues("succ").Inc()

	// only update if it is not from cache
	if !hitCache {
		// loaded newer schema
		if oldSchemaVersion < is.SchemaMetaVersion() {
			// Update self schema version to etcd.
			err = do.ddl.SchemaSyncer().UpdateSelfVersion(context.Background(), 0, is.SchemaMetaVersion())
			if err != nil {
				logutil.BgLogger().Info("update self version failed",
					zap.Int64("oldSchemaVersion", oldSchemaVersion),
					zap.Int64("neededSchemaVersion", is.SchemaMetaVersion()), zap.Error(err))
			}
		}

		// it is full load
		if changes == nil {
			logutil.BgLogger().Info("full load and reset schema validator")
			do.SchemaValidator.Reset()
		}
	}

	// lease renew, so it must be executed despite it is cache or not
	do.SchemaValidator.Update(version, oldSchemaVersion, is.SchemaMetaVersion(), changes)
	lease := do.DDL().GetLease()
	sub := time.Since(startTime)
	// Reload interval is lease / 2, if load schema time elapses more than this interval,
	// some query maybe responded by ErrInfoSchemaExpired error.
	if sub > (lease/2) && lease > 0 {
		logutil.BgLogger().Warn("loading schema takes a long time", zap.Duration("take time", sub))
	}

	return nil
}

// LogSlowQuery keeps topN recent slow queries in domain.
func (do *Domain) LogSlowQuery(query *SlowQueryInfo) {
	do.slowQuery.mu.RLock()
	defer do.slowQuery.mu.RUnlock()
	if do.slowQuery.mu.closed {
		return
	}

	select {
	case do.slowQuery.ch <- query:
	default:
	}
}

// ShowSlowQuery returns the slow queries.
func (do *Domain) ShowSlowQuery(showSlow *ast.ShowSlow) []*SlowQueryInfo {
	msg := &showSlowMessage{
		request: showSlow,
	}
	msg.Add(1)
	do.slowQuery.msgCh <- msg
	msg.Wait()
	return msg.result
}

func (do *Domain) topNSlowQueryLoop() {
	defer util.Recover(metrics.LabelDomain, "topNSlowQueryLoop", nil, false)
	ticker := time.NewTicker(time.Minute * 10)
	defer func() {
		ticker.Stop()
		logutil.BgLogger().Info("topNSlowQueryLoop exited.")
	}()
	for {
		select {
		case now := <-ticker.C:
			do.slowQuery.RemoveExpired(now)
		case info, ok := <-do.slowQuery.ch:
			if !ok {
				return
			}
			do.slowQuery.Append(info)
		case msg := <-do.slowQuery.msgCh:
			req := msg.request
			switch req.Tp {
			case ast.ShowSlowTop:
				msg.result = do.slowQuery.QueryTop(int(req.Count), req.Kind)
			case ast.ShowSlowRecent:
				msg.result = do.slowQuery.QueryRecent(int(req.Count))
			default:
				msg.result = do.slowQuery.QueryAll()
			}
			msg.Done()
		}
	}
}

func (do *Domain) infoSyncerKeeper() {
	defer func() {
		logutil.BgLogger().Info("infoSyncerKeeper exited.")
		util.Recover(metrics.LabelDomain, "infoSyncerKeeper", nil, false)
	}()
	ticker := time.NewTicker(infosync.ReportInterval)
	defer ticker.Stop()
	for {
		select {
		case <-ticker.C:
			do.info.ReportMinStartTS(do.Store())
		case <-do.info.Done():
			logutil.BgLogger().Info("server info syncer need to restart")
			if err := do.info.Restart(context.Background()); err != nil {
				logutil.BgLogger().Error("server info syncer restart failed", zap.Error(err))
			} else {
				logutil.BgLogger().Info("server info syncer restarted")
			}
		case <-do.exit:
			return
		}
	}
}

func (do *Domain) globalConfigSyncerKeeper() {
	defer func() {
		logutil.BgLogger().Info("globalConfigSyncerKeeper exited.")
		util.Recover(metrics.LabelDomain, "globalConfigSyncerKeeper", nil, false)
	}()
	for {
		select {
		case entry := <-do.globalCfgSyncer.NotifyCh:
			err := do.globalCfgSyncer.StoreGlobalConfig(context.Background(), entry)
			if err != nil {
				logutil.BgLogger().Error("global config syncer store failed", zap.Error(err))
			}
		// TODO(crazycs520): Add owner to maintain global config is consistency with global variable.
		case <-do.exit:
			return
		}
	}
}

func (do *Domain) topologySyncerKeeper() {
	defer util.Recover(metrics.LabelDomain, "topologySyncerKeeper", nil, false)
	ticker := time.NewTicker(infosync.TopologyTimeToRefresh)
	defer func() {
		ticker.Stop()
		logutil.BgLogger().Info("topologySyncerKeeper exited.")
	}()

	for {
		select {
		case <-ticker.C:
			err := do.info.StoreTopologyInfo(context.Background())
			if err != nil {
				logutil.BgLogger().Error("refresh topology in loop failed", zap.Error(err))
			}
		case <-do.info.TopologyDone():
			logutil.BgLogger().Info("server topology syncer need to restart")
			if err := do.info.RestartTopology(context.Background()); err != nil {
				logutil.BgLogger().Error("server topology syncer restart failed", zap.Error(err))
			} else {
				logutil.BgLogger().Info("server topology syncer restarted")
			}
		case <-do.exit:
			return
		}
	}
}

func (do *Domain) refreshMDLCheckTableInfo() {
	se, err := do.sysSessionPool.Get()

	if err != nil {
		logutil.BgLogger().Warn("get system session failed", zap.Error(err))
		return
	}
	// Make sure the session is new.
	if _, err := se.(sqlexec.SQLExecutor).ExecuteInternal(kv.WithInternalSourceType(context.Background(), kv.InternalTxnMeta), "rollback"); err != nil {
		se.Close()
		return
	}
	defer do.sysSessionPool.Put(se)
	exec := se.(sqlexec.RestrictedSQLExecutor)
	domainSchemaVer := do.InfoSchema().SchemaMetaVersion()
	rows, _, err := exec.ExecRestrictedSQL(kv.WithInternalSourceType(context.Background(), kv.InternalTxnMeta), nil, fmt.Sprintf("select job_id, version, table_ids from mysql.tidb_mdl_info where version <= %d", domainSchemaVer))
	if err != nil {
		logutil.BgLogger().Warn("get mdl info from tidb_mdl_info failed", zap.Error(err))
		return
	}
	do.mdlCheckTableInfo.mu.Lock()
	defer do.mdlCheckTableInfo.mu.Unlock()

	do.mdlCheckTableInfo.newestVer = domainSchemaVer
	do.mdlCheckTableInfo.jobsVerMap = make(map[int64]int64, len(rows))
	do.mdlCheckTableInfo.jobsIdsMap = make(map[int64]string, len(rows))
	for i := 0; i < len(rows); i++ {
		do.mdlCheckTableInfo.jobsVerMap[rows[i].GetInt64(0)] = rows[i].GetInt64(1)
		do.mdlCheckTableInfo.jobsIdsMap[rows[i].GetInt64(0)] = rows[i].GetString(2)
	}
}

func (do *Domain) mdlCheckLoop() {
	ticker := time.Tick(mdlCheckLookDuration)
	var saveMaxSchemaVersion int64
	jobNeedToSync := false
	jobCache := make(map[int64]int64, 1000)

	for {
		// Wait for channels
		select {
		case <-do.mdlCheckCh:
		case <-ticker:
		case <-do.exit:
			return
		}

		if !variable.EnableMDL.Load() {
			continue
		}

		do.mdlCheckTableInfo.mu.Lock()
		maxVer := do.mdlCheckTableInfo.newestVer
		if maxVer > saveMaxSchemaVersion {
			saveMaxSchemaVersion = maxVer
		} else if !jobNeedToSync {
			// Schema doesn't change, and no job to check in the last run.
			do.mdlCheckTableInfo.mu.Unlock()
			continue
		}

		jobNeedToCheckCnt := len(do.mdlCheckTableInfo.jobsVerMap)
		if jobNeedToCheckCnt == 0 {
			jobNeedToSync = false
			do.mdlCheckTableInfo.mu.Unlock()
			continue
		}

		jobsVerMap := make(map[int64]int64, len(do.mdlCheckTableInfo.jobsVerMap))
		jobsIdsMap := make(map[int64]string, len(do.mdlCheckTableInfo.jobsIdsMap))
		for k, v := range do.mdlCheckTableInfo.jobsVerMap {
			jobsVerMap[k] = v
		}
		for k, v := range do.mdlCheckTableInfo.jobsIdsMap {
			jobsIdsMap[k] = v
		}
		do.mdlCheckTableInfo.mu.Unlock()

		jobNeedToSync = true

		sm := do.InfoSyncer().GetSessionManager()
		if sm == nil {
			logutil.BgLogger().Info("session manager is nil")
		} else {
			sm.CheckOldRunningTxn(jobsVerMap, jobsIdsMap)
		}

		if len(jobsVerMap) == jobNeedToCheckCnt {
			jobNeedToSync = false
		}

		// Try to gc jobCache.
		if len(jobCache) > 1000 {
			jobCache = make(map[int64]int64, 1000)
		}

		for jobID, ver := range jobsVerMap {
			if cver, ok := jobCache[jobID]; ok && cver >= ver {
				// Already update, skip it.
				continue
			}
			logutil.BgLogger().Info("mdl gets lock, update to owner", zap.Int64("jobID", jobID), zap.Int64("version", ver))
			err := do.ddl.SchemaSyncer().UpdateSelfVersion(context.Background(), jobID, ver)
			if err != nil {
				logutil.BgLogger().Warn("update self version failed", zap.Error(err))
			} else {
				jobCache[jobID] = ver
			}
		}
	}
}

func (do *Domain) loadSchemaInLoop(ctx context.Context, lease time.Duration) {
	defer util.Recover(metrics.LabelDomain, "loadSchemaInLoop", nil, true)
	// Lease renewal can run at any frequency.
	// Use lease/2 here as recommend by paper.
	ticker := time.NewTicker(lease / 2)
	defer func() {
		ticker.Stop()
		logutil.BgLogger().Info("loadSchemaInLoop exited.")
	}()
	syncer := do.ddl.SchemaSyncer()

	for {
		select {
		case <-ticker.C:
			err := do.Reload()
			if err != nil {
				logutil.BgLogger().Error("reload schema in loop failed", zap.Error(err))
			}
		case _, ok := <-syncer.GlobalVersionCh():
			err := do.Reload()
			if err != nil {
				logutil.BgLogger().Error("reload schema in loop failed", zap.Error(err))
			}
			if !ok {
				logutil.BgLogger().Warn("reload schema in loop, schema syncer need rewatch")
				// Make sure the rewatch doesn't affect load schema, so we watch the global schema version asynchronously.
				syncer.WatchGlobalSchemaVer(context.Background())
			}
		case <-syncer.Done():
			// The schema syncer stops, we need stop the schema validator to synchronize the schema version.
			logutil.BgLogger().Info("reload schema in loop, schema syncer need restart")
			// The etcd is responsible for schema synchronization, we should ensure there is at most two different schema version
			// in the TiDB cluster, to make the data/schema be consistent. If we lost connection/session to etcd, the cluster
			// will treats this TiDB as a down instance, and etcd will remove the key of `/tidb/ddl/all_schema_versions/tidb-id`.
			// Say the schema version now is 1, the owner is changing the schema version to 2, it will not wait for this down TiDB syncing the schema,
			// then continue to change the TiDB schema to version 3. Unfortunately, this down TiDB schema version will still be version 1.
			// And version 1 is not consistent to version 3. So we need to stop the schema validator to prohibit the DML executing.
			do.SchemaValidator.Stop()
			err := do.mustRestartSyncer(ctx)
			if err != nil {
				logutil.BgLogger().Error("reload schema in loop, schema syncer restart failed", zap.Error(err))
				break
			}
			// The schema maybe changed, must reload schema then the schema validator can restart.
			exitLoop := do.mustReload()
			// domain is cosed.
			if exitLoop {
				logutil.BgLogger().Error("domain is closed, exit loadSchemaInLoop")
				return
			}
			do.SchemaValidator.Restart()
			logutil.BgLogger().Info("schema syncer restarted")
		case <-do.exit:
			return
		}
		do.refreshMDLCheckTableInfo()
		select {
		case do.mdlCheckCh <- struct{}{}:
		default:
		}
	}
}

// mustRestartSyncer tries to restart the SchemaSyncer.
// It returns until it's successful or the domain is stoped.
func (do *Domain) mustRestartSyncer(ctx context.Context) error {
	syncer := do.ddl.SchemaSyncer()

	for {
		err := syncer.Restart(ctx)
		if err == nil {
			return nil
		}
		// If the domain has stopped, we return an error immediately.
		if do.isClose() {
			return err
		}
		logutil.BgLogger().Error("restart the schema syncer failed", zap.Error(err))
		time.Sleep(time.Second)
	}
}

// mustReload tries to Reload the schema, it returns until it's successful or the domain is closed.
// it returns false when it is successful, returns true when the domain is closed.
func (do *Domain) mustReload() (exitLoop bool) {
	for {
		err := do.Reload()
		if err == nil {
			logutil.BgLogger().Info("mustReload succeed")
			return false
		}

		// If the domain is closed, we returns immediately.
		logutil.BgLogger().Info("reload the schema failed", zap.Error(err))
		if do.isClose() {
			return true
		}
		time.Sleep(200 * time.Millisecond)
	}
}

func (do *Domain) isClose() bool {
	select {
	case <-do.exit:
		logutil.BgLogger().Info("domain is closed")
		return true
	default:
	}
	return false
}

// Close closes the Domain and release its resource.
func (do *Domain) Close() {
	if do == nil {
		return
	}
	startTime := time.Now()
	if do.ddl != nil {
		terror.Log(do.ddl.Stop())
	}
	if do.info != nil {
		do.info.RemoveServerInfo()
		do.info.RemoveMinStartTS()
	}
	ttlJobManager := do.ttlJobManager.Load()
	if ttlJobManager != nil {
		ttlJobManager.Stop()
		err := ttlJobManager.WaitStopped(context.Background(), func() time.Duration {
			if intest.InTest {
				return 10 * time.Second
			}
			return 30 * time.Second
		}())
		if err != nil {
			logutil.BgLogger().Warn("fail to wait until the ttl job manager stop", zap.Error(err))
		}
	}
	close(do.exit)
	if do.etcdClient != nil {
		terror.Log(errors.Trace(do.etcdClient.Close()))
	}

	if do.unprefixedEtcdCli != nil {
		terror.Log(errors.Trace(do.unprefixedEtcdCli.Close()))
	}

	do.slowQuery.Close()
	if do.cancel != nil {
		do.cancel()
	}
	do.wg.Wait()
	do.sysSessionPool.Close()
	variable.UnregisterStatistics(do.bindHandle.Load())
	if do.onClose != nil {
		do.onClose()
	}
	gctuner.WaitMemoryLimitTunerExitInTest()
	close(do.mdlCheckCh)
	logutil.BgLogger().Info("domain closed", zap.Duration("take time", time.Since(startTime)))
}

const resourceIdleTimeout = 3 * time.Minute // resources in the ResourcePool will be recycled after idleTimeout

// NewDomain creates a new domain. Should not create multiple domains for the same store.
func NewDomain(store kv.Storage, ddlLease time.Duration, statsLease time.Duration, idxUsageSyncLease time.Duration, dumpFileGcLease time.Duration, factory pools.Factory) *Domain {
	capacity := 200 // capacity of the sysSessionPool size
	do := &Domain{
		store:               store,
		exit:                make(chan struct{}),
		sysSessionPool:      newSessionPool(capacity, factory),
		statsLease:          statsLease,
		infoCache:           infoschema.NewCache(16),
		slowQuery:           newTopNSlowQueries(30, time.Hour*24*7, 500),
		indexUsageSyncLease: idxUsageSyncLease,
		dumpFileGcChecker:   &dumpFileGcChecker{gcLease: dumpFileGcLease, paths: []string{replayer.GetPlanReplayerDirName(), GetOptimizerTraceDirName(), GetExtractTaskDirName()}},
		expiredTimeStamp4PC: types.NewTime(types.ZeroCoreTime, mysql.TypeTimestamp, types.DefaultFsp),
		mdlCheckTableInfo: &mdlCheckTableInfo{
			mu:         sync.Mutex{},
			jobsVerMap: make(map[int64]int64),
			jobsIdsMap: make(map[int64]string),
		},
		mdlCheckCh: make(chan struct{}),
	}
	do.stopAutoAnalyze.Store(false)
	do.wg = util.NewWaitGroupEnhancedWrapper("domain", do.exit, config.GetGlobalConfig().TiDBEnableExitCheck)
	do.SchemaValidator = NewSchemaValidator(ddlLease, do)
	do.expensiveQueryHandle = expensivequery.NewExpensiveQueryHandle(do.exit)
	do.memoryUsageAlarmHandle = memoryusagealarm.NewMemoryUsageAlarmHandle(do.exit)
	do.serverMemoryLimitHandle = servermemorylimit.NewServerMemoryLimitHandle(do.exit)
	do.sysProcesses = SysProcesses{mu: &sync.RWMutex{}, procMap: make(map[uint64]sessionctx.Context)}
	do.initDomainSysVars()
	return do
}

const serverIDForStandalone = 1 // serverID for standalone deployment.

func newEtcdCli(addrs []string, ebd kv.EtcdBackend) (*clientv3.Client, error) {
	cfg := config.GetGlobalConfig()
	etcdLogCfg := zap.NewProductionConfig()
	etcdLogCfg.Level = zap.NewAtomicLevelAt(zap.ErrorLevel)
	backoffCfg := backoff.DefaultConfig
	backoffCfg.MaxDelay = 3 * time.Second
	cli, err := clientv3.New(clientv3.Config{
		LogConfig:        &etcdLogCfg,
		Endpoints:        addrs,
		AutoSyncInterval: 30 * time.Second,
		DialTimeout:      5 * time.Second,
		DialOptions: []grpc.DialOption{
			grpc.WithConnectParams(grpc.ConnectParams{
				Backoff: backoffCfg,
			}),
			grpc.WithKeepaliveParams(keepalive.ClientParameters{
				Time:    time.Duration(cfg.TiKVClient.GrpcKeepAliveTime) * time.Second,
				Timeout: time.Duration(cfg.TiKVClient.GrpcKeepAliveTimeout) * time.Second,
			}),
		},
		TLS: ebd.TLSConfig(),
	})
	return cli, err
}

// Init initializes a domain.
func (do *Domain) Init(
	ddlLease time.Duration,
	sysExecutorFactory func(*Domain) (pools.Resource, error),
	ddlInjector func(ddl.DDL) *schematracker.Checker,
) error {
	do.sysExecutorFactory = sysExecutorFactory
	perfschema.Init()
	if ebd, ok := do.store.(kv.EtcdBackend); ok {
		var addrs []string
		var err error
		if addrs, err = ebd.EtcdAddrs(); err != nil {
			return err
		}
		if addrs != nil {
			cli, err := newEtcdCli(addrs, ebd)
			if err != nil {
				return errors.Trace(err)
			}

			etcd.SetEtcdCliByNamespace(cli, keyspace.MakeKeyspaceEtcdNamespace(do.store.GetCodec()))

			do.etcdClient = cli

			unprefixedEtcdCli, err := newEtcdCli(addrs, ebd)
			if err != nil {
				return errors.Trace(err)
			}
			do.unprefixedEtcdCli = unprefixedEtcdCli
		}
	}

	// TODO: Here we create new sessions with sysFac in DDL,
	// which will use `do` as Domain instead of call `domap.Get`.
	// That's because `domap.Get` requires a lock, but before
	// we initialize Domain finish, we can't require that again.
	// After we remove the lazy logic of creating Domain, we
	// can simplify code here.
	sysFac := func() (pools.Resource, error) {
		return sysExecutorFactory(do)
	}
	sysCtxPool := pools.NewResourcePool(sysFac, 128, 128, resourceIdleTimeout)
	do.resourcePool = sysCtxPool
	ctx, cancelFunc := context.WithCancel(context.Background())
	do.cancel = cancelFunc
	var callback ddl.Callback
	newCallbackFunc, err := ddl.GetCustomizedHook("default_hook")
	if err != nil {
		return errors.Trace(err)
	}
	callback = newCallbackFunc(do)
	d := do.ddl
	do.ddl = ddl.NewDDL(
		ctx,
		ddl.WithEtcdClient(do.etcdClient),
		ddl.WithStore(do.store),
		ddl.WithInfoCache(do.infoCache),
		ddl.WithHook(callback),
		ddl.WithLease(ddlLease),
	)

	failpoint.Inject("MockReplaceDDL", func(val failpoint.Value) {
		if val.(bool) {
			do.ddl = d
		}
	})
	if ddlInjector != nil {
		checker := ddlInjector(do.ddl)
		checker.CreateTestDB()
		do.ddl = checker
	}

	if config.GetGlobalConfig().EnableGlobalKill {
		if do.etcdClient != nil {
			err := do.acquireServerID(ctx)
			if err != nil {
				logutil.BgLogger().Error("acquire serverID failed", zap.Error(err))
				do.isLostConnectionToPD.Store(1) // will retry in `do.serverIDKeeper`
			} else {
				do.isLostConnectionToPD.Store(0)
			}

			do.wg.Add(1)
			go do.serverIDKeeper()
		} else {
			// set serverID for standalone deployment to enable 'KILL'.
			atomic.StoreUint64(&do.serverID, serverIDForStandalone)
		}
	}

	// step 1: prepare the info/schema syncer which domain reload needed.
	pdCli := do.GetPDClient()
	skipRegisterToDashboard := config.GetGlobalConfig().SkipRegisterToDashboard
	do.info, err = infosync.GlobalInfoSyncerInit(ctx, do.ddl.GetID(), do.ServerID,
		do.etcdClient, do.unprefixedEtcdCli, pdCli, do.Store().GetCodec(),
		skipRegisterToDashboard)
	if err != nil {
		return err
	}
	do.globalCfgSyncer = globalconfigsync.NewGlobalConfigSyncer(pdCli)
	err = do.ddl.SchemaSyncer().Init(ctx)
	if err != nil {
		return err
	}
	// step 2: domain reload the infoSchema.
	err = do.Reload()
	if err != nil {
		return err
	}

	// step 3: start the ddl after the domain reload, avoiding some internal sql running before infoSchema construction.
	err = do.ddl.Start(sysCtxPool)
	if err != nil {
		return err
	}

	// Only when the store is local that the lease value is 0.
	// If the store is local, it doesn't need loadSchemaInLoop.
	if ddlLease > 0 {
		// Local store needs to get the change information for every DDL state in each session.
		do.wg.Run(func() {
			do.loadSchemaInLoop(ctx, ddlLease)
		}, "loadSchemaInLoop")
	}
	do.wg.Run(do.mdlCheckLoop, "mdlCheckLoop")
	do.wg.Run(do.topNSlowQueryLoop, "topNSlowQueryLoop")
	do.wg.Run(do.infoSyncerKeeper, "infoSyncerKeeper")
	do.wg.Run(do.globalConfigSyncerKeeper, "globalConfigSyncerKeeper")
	if !skipRegisterToDashboard {
		do.wg.Run(do.topologySyncerKeeper, "topologySyncerKeeper")
	}
	if pdCli != nil {
		do.wg.Run(func() {
			do.closestReplicaReadCheckLoop(ctx, pdCli)
		}, "closestReplicaReadCheckLoop")
	}

	err = do.initLogBackup(ctx, pdCli)
	if err != nil {
		return err
	}

	return nil
}

// SetOnClose used to set do.onClose func.
func (do *Domain) SetOnClose(onClose func()) {
	do.onClose = onClose
}

func (do *Domain) initLogBackup(ctx context.Context, pdClient pd.Client) error {
	cfg := config.GetGlobalConfig()
	if pdClient == nil || do.etcdClient == nil {
		log.Warn("pd / etcd client not provided, won't begin Advancer.")
		return nil
	}
	env, err := streamhelper.TiDBEnv(pdClient, do.etcdClient, cfg)
	if err != nil {
		return err
	}
	adv := streamhelper.NewCheckpointAdvancer(env)
	do.logBackupAdvancer = daemon.New(adv, streamhelper.OwnerManagerForLogBackup(ctx, do.etcdClient), adv.Config().TickDuration)
	loop, err := do.logBackupAdvancer.Begin(ctx)
	if err != nil {
		return err
	}
	do.wg.Run(loop, "logBackupAdvancer")
	return nil
}

// when tidb_replica_read = 'closest-adaptive', check tidb and tikv's zone label matches.
// if not match, disable replica_read to avoid uneven read traffic distribution.
func (do *Domain) closestReplicaReadCheckLoop(ctx context.Context, pdClient pd.Client) {
	defer util.Recover(metrics.LabelDomain, "closestReplicaReadCheckLoop", nil, false)

	// trigger check once instantly.
	if err := do.checkReplicaRead(ctx, pdClient); err != nil {
		logutil.BgLogger().Warn("refresh replicaRead flag failed", zap.Error(err))
	}

	ticker := time.NewTicker(time.Minute)
	defer func() {
		ticker.Stop()
		logutil.BgLogger().Info("closestReplicaReadCheckLoop exited.")
	}()
	for {
		select {
		case <-ctx.Done():
			return
		case <-ticker.C:
			if err := do.checkReplicaRead(ctx, pdClient); err != nil {
				logutil.BgLogger().Warn("refresh replicaRead flag failed", zap.Error(err))
			}
		}
	}
}

// Periodically check and update the replica-read status when `tidb_replica_read` is set to "closest-adaptive"
// We disable "closest-adaptive" in following conditions to ensure the read traffic is evenly distributed across
// all AZs:
// - There are no TiKV servers in the AZ of this tidb instance
// - The AZ if this tidb contains more tidb than other AZ and this tidb's id is the bigger one.
func (do *Domain) checkReplicaRead(ctx context.Context, pdClient pd.Client) error {
	do.sysVarCache.RLock()
	replicaRead := do.sysVarCache.global[variable.TiDBReplicaRead]
	do.sysVarCache.RUnlock()

	if !strings.EqualFold(replicaRead, "closest-adaptive") {
		logutil.BgLogger().Debug("closest replica read is not enabled, skip check!", zap.String("mode", replicaRead))
		return nil
	}

	serverInfo, err := infosync.GetServerInfo()
	if err != nil {
		return err
	}
	zone := ""
	for k, v := range serverInfo.Labels {
		if k == placement.DCLabelKey && v != "" {
			zone = v
			break
		}
	}
	if zone == "" {
		logutil.BgLogger().Debug("server contains no 'zone' label, disable closest replica read", zap.Any("labels", serverInfo.Labels))
		variable.SetEnableAdaptiveReplicaRead(false)
		return nil
	}

	stores, err := pdClient.GetAllStores(ctx, pd.WithExcludeTombstone())
	if err != nil {
		return err
	}

	storeZones := make(map[string]int)
	for _, s := range stores {
		// skip tumbstone stores or tiflash
		if s.NodeState == metapb.NodeState_Removing || s.NodeState == metapb.NodeState_Removed || engine.IsTiFlash(s) {
			continue
		}
		for _, label := range s.Labels {
			if label.Key == placement.DCLabelKey && label.Value != "" {
				storeZones[label.Value] = 0
				break
			}
		}
	}

	// no stores in this AZ
	if _, ok := storeZones[zone]; !ok {
		variable.SetEnableAdaptiveReplicaRead(false)
		return nil
	}

	servers, err := infosync.GetAllServerInfo(ctx)
	if err != nil {
		return err
	}
	svrIdsInThisZone := make([]string, 0)
	for _, s := range servers {
		if v, ok := s.Labels[placement.DCLabelKey]; ok && v != "" {
			if _, ok := storeZones[v]; ok {
				storeZones[v] += 1
				if v == zone {
					svrIdsInThisZone = append(svrIdsInThisZone, s.ID)
				}
			}
		}
	}
	enabledCount := math.MaxInt
	for _, count := range storeZones {
		if count < enabledCount {
			enabledCount = count
		}
	}
	// sort tidb in the same AZ by ID and disable the tidb with bigger ID
	// because ID is unchangeable, so this is a simple and stable algorithm to select
	// some instances across all tidb servers.
	if enabledCount < len(svrIdsInThisZone) {
		sort.Slice(svrIdsInThisZone, func(i, j int) bool {
			return strings.Compare(svrIdsInThisZone[i], svrIdsInThisZone[j]) < 0
		})
	}
	enabled := true
	for _, s := range svrIdsInThisZone[enabledCount:] {
		if s == serverInfo.ID {
			enabled = false
			break
		}
	}

	if variable.SetEnableAdaptiveReplicaRead(enabled) {
		logutil.BgLogger().Info("tidb server adaptive closest replica read is changed", zap.Bool("enable", enabled))
	}
	return nil
}

// InitDistTaskLoop initializes the distributed task framework.
func (do *Domain) InitDistTaskLoop(ctx context.Context) error {
	failpoint.Inject("MockDisableDistTask", func(val failpoint.Value) {
		if val.(bool) {
			failpoint.Return(nil)
		}
	})

	taskManager := storage.NewTaskManager(ctx, do.resourcePool)
	schedulerManager, err := scheduler.NewManagerBuilder().BuildManager(ctx, do.ddl.GetID(), taskManager)
	if err != nil {
		return err
	}

	storage.SetTaskManager(taskManager)
	do.wg.Run(func() {
		defer func() {
			storage.SetTaskManager(nil)
		}()
		do.distTaskFrameworkLoop(ctx, taskManager, schedulerManager)
	}, "distTaskFrameworkLoop")
	return nil
}

func (do *Domain) distTaskFrameworkLoop(ctx context.Context, taskManager *storage.TaskManager, schedulerManager *scheduler.Manager) {
	schedulerManager.Start()
	logutil.BgLogger().Info("dist task scheduler started")
	defer func() {
		logutil.BgLogger().Info("stopping dist task scheduler")
		schedulerManager.Stop()
		logutil.BgLogger().Info("dist task scheduler stopped")
	}()

	var dispatch dispatcher.Dispatch
	startDispatchIfNeeded := func() {
		if dispatch != nil {
			return
		}

		newDispatch, err := dispatcher.NewDispatcher(ctx, taskManager)
		if err != nil {
			logutil.BgLogger().Error("failed to create a disttask dispatcher", zap.Error(err))
			return
		}
		dispatch = newDispatch
		dispatch.Start()
		logutil.BgLogger().Info("a new dist task dispatcher started for current node becomes the DDL owner")
	}
	stopDispatchIfNeeded := func() {
		if dispatch != nil {
			logutil.BgLogger().Info("stopping dist task dispatcher because the current node is not DDL owner anymore")
			dispatch.Stop()
			dispatch = nil
			logutil.BgLogger().Info("dist task dispatcher stopped")
		}
	}

	ticker := time.Tick(time.Second)
	for {
		select {
		case <-do.exit:
			stopDispatchIfNeeded()
			return
		case <-ticker:
			if do.ddl.OwnerManager().IsOwner() {
				startDispatchIfNeeded()
			} else {
				stopDispatchIfNeeded()
			}
		}
	}
}

type sessionPool struct {
	resources chan pools.Resource
	factory   pools.Factory
	mu        struct {
		sync.RWMutex
		closed bool
	}
}

func newSessionPool(capacity int, factory pools.Factory) *sessionPool {
	return &sessionPool{
		resources: make(chan pools.Resource, capacity),
		factory:   factory,
	}
}

func (p *sessionPool) Get() (resource pools.Resource, err error) {
	var ok bool
	select {
	case resource, ok = <-p.resources:
		if !ok {
			err = errors.New("session pool closed")
		}
	default:
		resource, err = p.factory()
	}

	// Put the internal session to the map of SessionManager
	failpoint.Inject("mockSessionPoolReturnError", func() {
		err = errors.New("mockSessionPoolReturnError")
	})

	if nil == err {
		infosync.StoreInternalSession(resource)
	}

	return
}

func (p *sessionPool) Put(resource pools.Resource) {
	p.mu.RLock()
	defer p.mu.RUnlock()
	// Delete the internal session to the map of SessionManager
	infosync.DeleteInternalSession(resource)
	if p.mu.closed {
		resource.Close()
		return
	}

	select {
	case p.resources <- resource:
	default:
		resource.Close()
	}
}
func (p *sessionPool) Close() {
	p.mu.Lock()
	if p.mu.closed {
		p.mu.Unlock()
		return
	}
	p.mu.closed = true
	close(p.resources)
	p.mu.Unlock()

	for r := range p.resources {
		r.Close()
	}
}

// SysSessionPool returns the system session pool.
func (do *Domain) SysSessionPool() *sessionPool {
	return do.sysSessionPool
}

// SysProcTracker returns the system processes tracker.
func (do *Domain) SysProcTracker() sessionctx.SysProcTracker {
	return &do.sysProcesses
}

// GetEtcdClient returns the etcd client.
func (do *Domain) GetEtcdClient() *clientv3.Client {
	return do.etcdClient
}

// GetPDClient returns the PD client.
func (do *Domain) GetPDClient() pd.Client {
	if store, ok := do.store.(kv.StorageWithPD); ok {
		return store.GetPDClient()
	}
	return nil
}

// LoadPrivilegeLoop create a goroutine loads privilege tables in a loop, it
// should be called only once in BootstrapSession.
func (do *Domain) LoadPrivilegeLoop(sctx sessionctx.Context) error {
	ctx := kv.WithInternalSourceType(context.Background(), kv.InternalTxnPrivilege)
	sctx.GetSessionVars().InRestrictedSQL = true
	_, err := sctx.(sqlexec.SQLExecutor).ExecuteInternal(ctx, "set @@autocommit = 1")
	if err != nil {
		return err
	}
	do.privHandle = privileges.NewHandle()
	err = do.privHandle.Update(sctx)
	if err != nil {
		return err
	}

	var watchCh clientv3.WatchChan
	duration := 5 * time.Minute
	if do.etcdClient != nil {
		watchCh = do.etcdClient.Watch(context.Background(), privilegeKey)
		duration = 10 * time.Minute
	}

	do.wg.Run(func() {
		defer func() {
			logutil.BgLogger().Info("loadPrivilegeInLoop exited.")
			util.Recover(metrics.LabelDomain, "loadPrivilegeInLoop", nil, false)
		}()
		var count int
		for {
			ok := true
			select {
			case <-do.exit:
				return
			case _, ok = <-watchCh:
			case <-time.After(duration):
			}
			if !ok {
				logutil.BgLogger().Error("load privilege loop watch channel closed")
				watchCh = do.etcdClient.Watch(context.Background(), privilegeKey)
				count++
				if count > 10 {
					time.Sleep(time.Duration(count) * time.Second)
				}
				continue
			}

			count = 0
			err := do.privHandle.Update(sctx)
			metrics.LoadPrivilegeCounter.WithLabelValues(metrics.RetLabel(err)).Inc()
			if err != nil {
				logutil.BgLogger().Error("load privilege failed", zap.Error(err))
			}
		}
	}, "loadPrivilegeInLoop")
	return nil
}

// LoadSysVarCacheLoop create a goroutine loads sysvar cache in a loop,
// it should be called only once in BootstrapSession.
func (do *Domain) LoadSysVarCacheLoop(ctx sessionctx.Context) error {
	ctx.GetSessionVars().InRestrictedSQL = true
	err := do.rebuildSysVarCache(ctx)
	if err != nil {
		return err
	}
	var watchCh clientv3.WatchChan
	duration := 30 * time.Second
	if do.etcdClient != nil {
		watchCh = do.etcdClient.Watch(context.Background(), sysVarCacheKey)
	}

	do.wg.Run(func() {
		defer func() {
			logutil.BgLogger().Info("LoadSysVarCacheLoop exited.")
			util.Recover(metrics.LabelDomain, "LoadSysVarCacheLoop", nil, false)
		}()
		var count int
		for {
			ok := true
			select {
			case <-do.exit:
				return
			case _, ok = <-watchCh:
			case <-time.After(duration):
			}

			failpoint.Inject("skipLoadSysVarCacheLoop", func(val failpoint.Value) {
				// In some pkg integration test, there are many testSuite, and each testSuite has separate storage and
				// `LoadSysVarCacheLoop` background goroutine. Then each testSuite `RebuildSysVarCache` from it's
				// own storage.
				// Each testSuit will also call `checkEnableServerGlobalVar` to update some local variables.
				// That's the problem, each testSuit use different storage to update some same local variables.
				// So just skip `RebuildSysVarCache` in some integration testing.
				if val.(bool) {
					failpoint.Continue()
				}
			})

			if !ok {
				logutil.BgLogger().Error("LoadSysVarCacheLoop loop watch channel closed")
				watchCh = do.etcdClient.Watch(context.Background(), sysVarCacheKey)
				count++
				if count > 10 {
					time.Sleep(time.Duration(count) * time.Second)
				}
				continue
			}
			count = 0
			logutil.BgLogger().Debug("Rebuilding sysvar cache from etcd watch event.")
			err := do.rebuildSysVarCache(ctx)
			metrics.LoadSysVarCacheCounter.WithLabelValues(metrics.RetLabel(err)).Inc()
			if err != nil {
				logutil.BgLogger().Error("LoadSysVarCacheLoop failed", zap.Error(err))
			}
		}
	}, "LoadSysVarCacheLoop")
	return nil
}

// WatchTiFlashComputeNodeChange create a routine to watch if the topology of tiflash_compute node is changed.
// TODO: tiflashComputeNodeKey is not put to etcd yet(finish this when AutoScaler is done)
//
//	store cache will only be invalidated every n seconds.
func (do *Domain) WatchTiFlashComputeNodeChange() error {
	var watchCh clientv3.WatchChan
	if do.etcdClient != nil {
		watchCh = do.etcdClient.Watch(context.Background(), tiflashComputeNodeKey)
	}
	duration := 10 * time.Second
	do.wg.Run(func() {
		defer func() {
			logutil.BgLogger().Info("WatchTiFlashComputeNodeChange exit")
			util.Recover(metrics.LabelDomain, "WatchTiFlashComputeNodeChange", nil, false)
		}()

		var count int
		var logCount int
		for {
			ok := true
			var watched bool
			select {
			case <-do.exit:
				return
			case _, ok = <-watchCh:
				watched = true
			case <-time.After(duration):
			}
			if !ok {
				logutil.BgLogger().Error("WatchTiFlashComputeNodeChange watch channel closed")
				watchCh = do.etcdClient.Watch(context.Background(), tiflashComputeNodeKey)
				count++
				if count > 10 {
					time.Sleep(time.Duration(count) * time.Second)
				}
				continue
			}
			count = 0
			switch s := do.store.(type) {
			case tikv.Storage:
				logCount++
				s.GetRegionCache().InvalidateTiFlashComputeStores()
				if logCount == 6 {
					// Print log every 6*duration seconds.
					logutil.BgLogger().Debug("tiflash_compute store cache invalied, will update next query", zap.Bool("watched", watched))
					logCount = 0
				}
			default:
				logutil.BgLogger().Debug("No need to watch tiflash_compute store cache for non-tikv store")
				return
			}
		}
	}, "WatchTiFlashComputeNodeChange")
	return nil
}

// PrivilegeHandle returns the MySQLPrivilege.
func (do *Domain) PrivilegeHandle() *privileges.Handle {
	return do.privHandle
}

// BindHandle returns domain's bindHandle.
func (do *Domain) BindHandle() *bindinfo.BindHandle {
	return do.bindHandle.Load()
}

// LoadBindInfoLoop create a goroutine loads BindInfo in a loop, it should
// be called only once in BootstrapSession.
func (do *Domain) LoadBindInfoLoop(ctxForHandle sessionctx.Context, ctxForEvolve sessionctx.Context) error {
	ctxForHandle.GetSessionVars().InRestrictedSQL = true
	ctxForEvolve.GetSessionVars().InRestrictedSQL = true
	if !do.bindHandle.CompareAndSwap(nil, bindinfo.NewBindHandle(ctxForHandle)) {
		do.bindHandle.Load().Reset(ctxForHandle)
	}

	err := do.bindHandle.Load().Update(true)
	if err != nil || bindinfo.Lease == 0 {
		return err
	}

	owner := do.newOwnerManager(bindinfo.Prompt, bindinfo.OwnerKey)
	do.globalBindHandleWorkerLoop(owner)
	do.handleEvolvePlanTasksLoop(ctxForEvolve, owner)
	return nil
}

func (do *Domain) globalBindHandleWorkerLoop(owner owner.Manager) {
	do.wg.Run(func() {
		defer func() {
			logutil.BgLogger().Info("globalBindHandleWorkerLoop exited.")
			util.Recover(metrics.LabelDomain, "globalBindHandleWorkerLoop", nil, false)
		}()
		bindWorkerTicker := time.NewTicker(bindinfo.Lease)
		gcBindTicker := time.NewTicker(100 * bindinfo.Lease)
		defer func() {
			bindWorkerTicker.Stop()
			gcBindTicker.Stop()
		}()
		for {
			select {
			case <-do.exit:
				return
			case <-bindWorkerTicker.C:
				bindHandle := do.bindHandle.Load()
				err := bindHandle.Update(false)
				if err != nil {
					logutil.BgLogger().Error("update bindinfo failed", zap.Error(err))
				}
				bindHandle.DropInvalidBindRecord()
				// Get Global
				optVal, err := do.GetGlobalVar(variable.TiDBCapturePlanBaseline)
				if err == nil && variable.TiDBOptOn(optVal) {
					bindHandle.CaptureBaselines()
				}
				bindHandle.SaveEvolveTasksToStore()
			case <-gcBindTicker.C:
				if !owner.IsOwner() {
					continue
				}
				err := do.bindHandle.Load().GCBindRecord()
				if err != nil {
					logutil.BgLogger().Error("GC bind record failed", zap.Error(err))
				}
			}
		}
	}, "globalBindHandleWorkerLoop")
}

func (do *Domain) handleEvolvePlanTasksLoop(ctx sessionctx.Context, owner owner.Manager) {
	do.wg.Run(func() {
		defer func() {
			logutil.BgLogger().Info("handleEvolvePlanTasksLoop exited.")
			util.Recover(metrics.LabelDomain, "handleEvolvePlanTasksLoop", nil, false)
		}()
		for {
			select {
			case <-do.exit:
				owner.Cancel()
				return
			case <-time.After(bindinfo.Lease):
			}
			if owner.IsOwner() {
				err := do.bindHandle.Load().HandleEvolvePlanTask(ctx, false)
				if err != nil {
					logutil.BgLogger().Info("evolve plan failed", zap.Error(err))
				}
			}
		}
	}, "handleEvolvePlanTasksLoop")
}

// TelemetryReportLoop create a goroutine that reports usage data in a loop, it should be called only once
// in BootstrapSession.
func (do *Domain) TelemetryReportLoop(ctx sessionctx.Context) {
	ctx.GetSessionVars().InRestrictedSQL = true
	err := telemetry.InitialRun(ctx, do.GetEtcdClient())
	if err != nil {
		logutil.BgLogger().Warn("Initial telemetry run failed", zap.Error(err))
	}

	do.wg.Run(func() {
		defer func() {
			logutil.BgLogger().Info("TelemetryReportLoop exited.")
			util.Recover(metrics.LabelDomain, "TelemetryReportLoop", nil, false)
		}()
		owner := do.newOwnerManager(telemetry.Prompt, telemetry.OwnerKey)
		for {
			select {
			case <-do.exit:
				owner.Cancel()
				return
			case <-time.After(telemetry.ReportInterval):
				if !owner.IsOwner() {
					continue
				}
				err := telemetry.ReportUsageData(ctx, do.GetEtcdClient())
				if err != nil {
					// Only status update errors will be printed out
					logutil.BgLogger().Warn("TelemetryReportLoop status update failed", zap.Error(err))
				}
			}
		}
	}, "TelemetryReportLoop")
}

// TelemetryRotateSubWindowLoop create a goroutine that rotates the telemetry window regularly.
func (do *Domain) TelemetryRotateSubWindowLoop(ctx sessionctx.Context) {
	ctx.GetSessionVars().InRestrictedSQL = true
	do.wg.Run(func() {
		defer func() {
			logutil.BgLogger().Info("TelemetryRotateSubWindowLoop exited.")
			util.Recover(metrics.LabelDomain, "TelemetryRotateSubWindowLoop", nil, false)
		}()
		for {
			select {
			case <-do.exit:
				return
			case <-time.After(telemetry.SubWindowSize):
				telemetry.RotateSubWindow()
			}
		}
	}, "TelemetryRotateSubWindowLoop")
}

// SetupPlanReplayerHandle setup plan replayer handle
func (do *Domain) SetupPlanReplayerHandle(collectorSctx sessionctx.Context, workersSctxs []sessionctx.Context) {
	ctx := kv.WithInternalSourceType(context.Background(), kv.InternalTxnStats)
	do.planReplayerHandle = &planReplayerHandle{}
	do.planReplayerHandle.planReplayerTaskCollectorHandle = &planReplayerTaskCollectorHandle{
		ctx:  ctx,
		sctx: collectorSctx,
	}
	taskCH := make(chan *PlanReplayerDumpTask, 16)
	taskStatus := &planReplayerDumpTaskStatus{}
	taskStatus.finishedTaskMu.finishedTask = map[replayer.PlanReplayerTaskKey]struct{}{}
	taskStatus.runningTaskMu.runningTasks = map[replayer.PlanReplayerTaskKey]struct{}{}

	do.planReplayerHandle.planReplayerTaskDumpHandle = &planReplayerTaskDumpHandle{
		taskCH: taskCH,
		status: taskStatus,
	}
	do.planReplayerHandle.planReplayerTaskDumpHandle.workers = make([]*planReplayerTaskDumpWorker, 0)
	for i := 0; i < len(workersSctxs); i++ {
		worker := &planReplayerTaskDumpWorker{
			ctx:    ctx,
			sctx:   workersSctxs[i],
			taskCH: taskCH,
			status: taskStatus,
		}
		do.planReplayerHandle.planReplayerTaskDumpHandle.workers = append(do.planReplayerHandle.planReplayerTaskDumpHandle.workers, worker)
	}
}

// SetupHistoricalStatsWorker setups worker
func (do *Domain) SetupHistoricalStatsWorker(ctx sessionctx.Context) {
	do.historicalStatsWorker = &HistoricalStatsWorker{
		tblCH: make(chan int64, 16),
		sctx:  ctx,
	}
}

// SetupDumpFileGCChecker setup sctx
func (do *Domain) SetupDumpFileGCChecker(ctx sessionctx.Context) {
	do.dumpFileGcChecker.setupSctx(ctx)
	do.dumpFileGcChecker.planReplayerTaskStatus = do.planReplayerHandle.status
}

// SetupExtractHandle setups extract handler
func (do *Domain) SetupExtractHandle(sctxs []sessionctx.Context) {
	do.extractTaskHandle = NewExtractHandler(sctxs)
}

var planReplayerHandleLease atomic.Uint64

func init() {
	planReplayerHandleLease.Store(uint64(10 * time.Second))
	enableDumpHistoricalStats.Store(true)
}

// DisablePlanReplayerBackgroundJob4Test disable plan replayer handle for test
func DisablePlanReplayerBackgroundJob4Test() {
	planReplayerHandleLease.Store(0)
}

// DisableDumpHistoricalStats4Test disable historical dump worker for test
func DisableDumpHistoricalStats4Test() {
	enableDumpHistoricalStats.Store(false)
}

// StartPlanReplayerHandle start plan replayer handle job
func (do *Domain) StartPlanReplayerHandle() {
	lease := planReplayerHandleLease.Load()
	if lease < 1 {
		return
	}
	do.wg.Run(func() {
		logutil.BgLogger().Info("PlanReplayerTaskCollectHandle started")
		tikcer := time.NewTicker(time.Duration(lease))
		defer func() {
			tikcer.Stop()
			util.Recover(metrics.LabelDomain, "PlanReplayerTaskCollectHandle", nil, false)
			logutil.BgLogger().Info("PlanReplayerTaskCollectHandle exited.")
		}()
		for {
			select {
			case <-do.exit:
				return
			case <-tikcer.C:
				err := do.planReplayerHandle.CollectPlanReplayerTask()
				if err != nil {
					logutil.BgLogger().Warn("plan replayer handle collect tasks failed", zap.Error(err))
				}
			}
		}
	}, "PlanReplayerTaskCollectHandle")

	do.wg.Run(func() {
		logutil.BgLogger().Info("PlanReplayerTaskDumpHandle started")
		defer func() {
			util.Recover(metrics.LabelDomain, "PlanReplayerTaskDumpHandle", nil, false)
			logutil.BgLogger().Info("PlanReplayerTaskDumpHandle exited.")
		}()
		for _, worker := range do.planReplayerHandle.planReplayerTaskDumpHandle.workers {
			go worker.run()
		}
		<-do.exit
		do.planReplayerHandle.planReplayerTaskDumpHandle.Close()
	}, "PlanReplayerTaskDumpHandle")
}

// GetPlanReplayerHandle returns plan replayer handle
func (do *Domain) GetPlanReplayerHandle() *planReplayerHandle {
	return do.planReplayerHandle
}

// GetExtractHandle returns extract handle
func (do *Domain) GetExtractHandle() *ExtractHandle {
	return do.extractTaskHandle
}

// GetDumpFileGCChecker returns dump file GC checker for plan replayer and plan trace
func (do *Domain) GetDumpFileGCChecker() *dumpFileGcChecker {
	return do.dumpFileGcChecker
}

// DumpFileGcCheckerLoop creates a goroutine that handles `exit` and `gc`.
func (do *Domain) DumpFileGcCheckerLoop() {
	do.wg.Run(func() {
		logutil.BgLogger().Info("dumpFileGcChecker started")
		gcTicker := time.NewTicker(do.dumpFileGcChecker.gcLease)
		defer func() {
			gcTicker.Stop()
			util.Recover(metrics.LabelDomain, "dumpFileGcCheckerLoop", nil, false)
			logutil.BgLogger().Info("dumpFileGcChecker exited.")
		}()
		for {
			select {
			case <-do.exit:
				return
			case <-gcTicker.C:
<<<<<<< HEAD
				do.dumpFileGcChecker.GCDumpFiles(time.Hour)
=======
				do.dumpFileGcChecker.gcDumpFiles(time.Hour, time.Hour*24*7)
>>>>>>> 1bdfc807
			}
		}
	}, "dumpFileGcChecker")
}

// GetHistoricalStatsWorker gets historical workers
func (do *Domain) GetHistoricalStatsWorker() *HistoricalStatsWorker {
	return do.historicalStatsWorker
}

// EnableDumpHistoricalStats used to control whether enbale dump stats for unit test
var enableDumpHistoricalStats atomic.Bool

// StartHistoricalStatsWorker start historical workers running
func (do *Domain) StartHistoricalStatsWorker() {
	if !enableDumpHistoricalStats.Load() {
		return
	}
	do.wg.Run(func() {
		logutil.BgLogger().Info("HistoricalStatsWorker started")
		defer func() {
			util.Recover(metrics.LabelDomain, "HistoricalStatsWorkerLoop", nil, false)
			logutil.BgLogger().Info("HistoricalStatsWorker exited.")
		}()
		for {
			select {
			case <-do.exit:
				close(do.historicalStatsWorker.tblCH)
				return
			case tblID, ok := <-do.historicalStatsWorker.tblCH:
				if !ok {
					return
				}
				err := do.historicalStatsWorker.DumpHistoricalStats(tblID, do.StatsHandle())
				if err != nil {
					logutil.BgLogger().Warn("dump historical stats failed", zap.Error(err), zap.Int64("tableID", tblID))
				}
			}
		}
	}, "HistoricalStatsWorker")
}

// StatsHandle returns the statistic handle.
func (do *Domain) StatsHandle() *handle.Handle {
	return (*handle.Handle)(atomic.LoadPointer(&do.statsHandle))
}

// CreateStatsHandle is used only for test.
func (do *Domain) CreateStatsHandle(ctx, initStatsCtx sessionctx.Context) error {
	h, err := handle.NewHandle(ctx, initStatsCtx, do.statsLease, do.sysSessionPool, &do.sysProcesses, do.ServerID)
	if err != nil {
		return err
	}
	atomic.StorePointer(&do.statsHandle, unsafe.Pointer(h))
	return nil
}

// StatsUpdating checks if the stats worker is updating.
func (do *Domain) StatsUpdating() bool {
	return do.statsUpdating.Load() > 0
}

// SetStatsUpdating sets the value of stats updating.
func (do *Domain) SetStatsUpdating(val bool) {
	if val {
		do.statsUpdating.Store(1)
	} else {
		do.statsUpdating.Store(0)
	}
}

// ReleaseAnalyzeExec returned extra exec for Analyze
func (do *Domain) ReleaseAnalyzeExec(sctxs []sessionctx.Context) {
	do.analyzeMu.Lock()
	defer do.analyzeMu.Unlock()
	for _, ctx := range sctxs {
		do.analyzeMu.sctxs[ctx] = false
	}
}

// FetchAnalyzeExec get needed exec for analyze
func (do *Domain) FetchAnalyzeExec(need int) []sessionctx.Context {
	if need < 1 {
		return nil
	}
	count := 0
	r := make([]sessionctx.Context, 0)
	do.analyzeMu.Lock()
	defer do.analyzeMu.Unlock()
	for sctx, used := range do.analyzeMu.sctxs {
		if used {
			continue
		}
		r = append(r, sctx)
		do.analyzeMu.sctxs[sctx] = true
		count++
		if count >= need {
			break
		}
	}
	return r
}

// SetupAnalyzeExec setups exec for Analyze Executor
func (do *Domain) SetupAnalyzeExec(ctxs []sessionctx.Context) {
	do.analyzeMu.sctxs = make(map[sessionctx.Context]bool)
	for _, ctx := range ctxs {
		do.analyzeMu.sctxs[ctx] = false
	}
}

// LoadAndUpdateStatsLoop loads and updates stats info.
func (do *Domain) LoadAndUpdateStatsLoop(ctxs []sessionctx.Context, initStatsCtx sessionctx.Context) error {
	if err := do.UpdateTableStatsLoop(ctxs[0], initStatsCtx); err != nil {
		return err
	}
	do.StartLoadStatsSubWorkers(ctxs[1:])
	return nil
}

// UpdateTableStatsLoop creates a goroutine loads stats info and updates stats info in a loop.
// It will also start a goroutine to analyze tables automatically.
// It should be called only once in BootstrapSession.
func (do *Domain) UpdateTableStatsLoop(ctx, initStatsCtx sessionctx.Context) error {
	ctx.GetSessionVars().InRestrictedSQL = true
	statsHandle, err := handle.NewHandle(ctx, initStatsCtx, do.statsLease, do.sysSessionPool, &do.sysProcesses, do.ServerID)
	if err != nil {
		return err
	}
	atomic.StorePointer(&do.statsHandle, unsafe.Pointer(statsHandle))
	do.ddl.RegisterStatsHandle(statsHandle)
	// Negative stats lease indicates that it is in test, it does not need update.
	if do.statsLease >= 0 {
		do.wg.Run(do.loadStatsWorker, "loadStatsWorker")
	}
	owner := do.newOwnerManager(handle.StatsPrompt, handle.StatsOwnerKey)
	if do.indexUsageSyncLease > 0 {
		do.wg.Run(func() {
			do.syncIndexUsageWorker(owner)
		}, "syncIndexUsageWorker")
	}
	if do.statsLease <= 0 {
		return nil
	}
	do.SetStatsUpdating(true)
	do.wg.Run(func() { do.updateStatsWorker(ctx, owner) }, "updateStatsWorker")
	do.wg.Run(func() { do.autoAnalyzeWorker(owner) }, "autoAnalyzeWorker")
	do.wg.Run(func() { do.gcAnalyzeHistory(owner) }, "gcAnalyzeHistory")
	return nil
}

// StartLoadStatsSubWorkers starts sub workers with new sessions to load stats concurrently.
func (do *Domain) StartLoadStatsSubWorkers(ctxList []sessionctx.Context) {
	statsHandle := do.StatsHandle()
	for i, ctx := range ctxList {
		statsHandle.StatsLoad.SubCtxs[i] = ctx
		do.wg.Add(1)
		go statsHandle.SubLoadWorker(ctx, do.exit, do.wg)
	}
}

func (do *Domain) newOwnerManager(prompt, ownerKey string) owner.Manager {
	id := do.ddl.OwnerManager().ID()
	var statsOwner owner.Manager
	if do.etcdClient == nil {
		statsOwner = owner.NewMockManager(context.Background(), id)
	} else {
		statsOwner = owner.NewOwnerManager(context.Background(), do.etcdClient, prompt, id, ownerKey)
	}
	// TODO: Need to do something when err is not nil.
	err := statsOwner.CampaignOwner()
	if err != nil {
		logutil.BgLogger().Warn("campaign owner failed", zap.Error(err))
	}
	return statsOwner
}

func (do *Domain) initStats() {
	statsHandle := do.StatsHandle()
	defer func() {
		close(statsHandle.InitStatsDone)
	}()
	t := time.Now()
	liteInitStats := config.GetGlobalConfig().Performance.LiteInitStats
	var err error
	if liteInitStats {
		err = statsHandle.InitStatsLite(do.InfoSchema())
	} else {
		err = statsHandle.InitStats(do.InfoSchema())
	}
	if err != nil {
		logutil.BgLogger().Error("init stats info failed", zap.Bool("lite", liteInitStats), zap.Duration("take time", time.Since(t)), zap.Error(err))
	} else {
		logutil.BgLogger().Info("init stats info time", zap.Bool("lite", liteInitStats), zap.Duration("take time", time.Since(t)))
	}
}

func (do *Domain) loadStatsWorker() {
	defer util.Recover(metrics.LabelDomain, "loadStatsWorker", nil, false)
	lease := do.statsLease
	if lease == 0 {
		lease = 3 * time.Second
	}
	loadTicker := time.NewTicker(lease)
	updStatsHealthyTicker := time.NewTicker(20 * lease)
	defer func() {
		loadTicker.Stop()
		updStatsHealthyTicker.Stop()
		logutil.BgLogger().Info("loadStatsWorker exited.")
	}()
	do.initStats()
	statsHandle := do.StatsHandle()
	var err error
	for {
		select {
		case <-loadTicker.C:
			err = statsHandle.RefreshVars()
			if err != nil {
				logutil.BgLogger().Debug("refresh variables failed", zap.Error(err))
			}
			err = statsHandle.Update(do.InfoSchema())
			if err != nil {
				logutil.BgLogger().Debug("update stats info failed", zap.Error(err))
			}
			err = statsHandle.LoadNeededHistograms()
			if err != nil {
				logutil.BgLogger().Debug("load histograms failed", zap.Error(err))
			}
		case <-updStatsHealthyTicker.C:
			statsHandle.UpdateStatsHealthyMetrics()
		case <-do.exit:
			return
		}
	}
}

func (do *Domain) syncIndexUsageWorker(owner owner.Manager) {
	defer util.Recover(metrics.LabelDomain, "syncIndexUsageWorker", nil, false)
	idxUsageSyncTicker := time.NewTicker(do.indexUsageSyncLease)
	gcStatsTicker := time.NewTicker(100 * do.indexUsageSyncLease)
	handle := do.StatsHandle()
	defer func() {
		idxUsageSyncTicker.Stop()
		logutil.BgLogger().Info("syncIndexUsageWorker exited.")
	}()
	for {
		select {
		case <-do.exit:
			// TODO: need flush index usage
			return
		case <-idxUsageSyncTicker.C:
			if err := handle.DumpIndexUsageToKV(); err != nil {
				logutil.BgLogger().Debug("dump index usage failed", zap.Error(err))
			}
		case <-gcStatsTicker.C:
			if !owner.IsOwner() {
				continue
			}
			if err := handle.GCIndexUsage(); err != nil {
				logutil.BgLogger().Error("[stats] gc index usage failed", zap.Error(err))
			}
		}
	}
}

func (do *Domain) updateStatsWorkerExitPreprocessing(statsHandle *handle.Handle, owner owner.Manager) {
	ch := make(chan struct{}, 1)
	timeout, cancel := context.WithTimeout(context.Background(), 10*time.Second)
	defer cancel()
	go func() {
		logutil.BgLogger().Info("updateStatsWorker is going to exit, start to flush stats")
		statsHandle.FlushStats()
		logutil.BgLogger().Info("updateStatsWorker ready to release owner")
		owner.Cancel()
		ch <- struct{}{}
	}()
	select {
	case <-ch:
		logutil.BgLogger().Info("updateStatsWorker exit preprocessing finished")
		return
	case <-timeout.Done():
		logutil.BgLogger().Warn("updateStatsWorker exit preprocessing timeout, force exiting")
		return
	}
}

func (do *Domain) updateStatsWorker(ctx sessionctx.Context, owner owner.Manager) {
	defer util.Recover(metrics.LabelDomain, "updateStatsWorker", nil, false)
	logutil.BgLogger().Info("updateStatsWorker started.")
	lease := do.statsLease
	deltaUpdateTicker := time.NewTicker(20 * lease)
	gcStatsTicker := time.NewTicker(100 * lease)
	dumpFeedbackTicker := time.NewTicker(200 * lease)
	loadFeedbackTicker := time.NewTicker(5 * lease)
	loadLockedTablesTicker := time.NewTicker(5 * lease)
	dumpColStatsUsageTicker := time.NewTicker(100 * lease)
	readMemTricker := time.NewTicker(memory.ReadMemInterval)
	statsHandle := do.StatsHandle()
	defer func() {
		dumpColStatsUsageTicker.Stop()
		loadFeedbackTicker.Stop()
		dumpFeedbackTicker.Stop()
		gcStatsTicker.Stop()
		deltaUpdateTicker.Stop()
		readMemTricker.Stop()
		do.SetStatsUpdating(false)
		util.Recover(metrics.LabelDomain, "updateStatsWorker", nil, false)
		logutil.BgLogger().Info("updateStatsWorker exited.")
	}()
	for {
		select {
		case <-do.exit:
			do.updateStatsWorkerExitPreprocessing(statsHandle, owner)
			return
			// This channel is sent only by ddl owner.
		case t := <-statsHandle.DDLEventCh():
			err := statsHandle.HandleDDLEvent(t)
			if err != nil {
				logutil.BgLogger().Error("handle ddl event failed", zap.String("event", t.String()), zap.Error(err))
			}
		case <-deltaUpdateTicker.C:
			err := statsHandle.DumpStatsDeltaToKV(handle.DumpDelta)
			if err != nil {
				logutil.BgLogger().Debug("dump stats delta failed", zap.Error(err))
			}
			statsHandle.UpdateErrorRate(do.InfoSchema())
		case <-loadFeedbackTicker.C:
			statsHandle.UpdateStatsByLocalFeedback(do.InfoSchema())
			if !owner.IsOwner() {
				continue
			}
			err := statsHandle.HandleUpdateStats(do.InfoSchema())
			if err != nil {
				logutil.BgLogger().Debug("update stats using feedback failed", zap.Error(err))
			}
		case <-loadLockedTablesTicker.C:
			err := statsHandle.LoadLockedTables()
			if err != nil {
				logutil.BgLogger().Debug("load locked table failed", zap.Error(err))
			}
		case <-dumpFeedbackTicker.C:
			err := statsHandle.DumpStatsFeedbackToKV()
			if err != nil {
				logutil.BgLogger().Debug("dump stats feedback failed", zap.Error(err))
			}
		case <-gcStatsTicker.C:
			if !owner.IsOwner() {
				continue
			}
			err := statsHandle.GCStats(do.InfoSchema(), do.DDL().GetLease())
			if err != nil {
				logutil.BgLogger().Debug("GC stats failed", zap.Error(err))
			}
		case <-dumpColStatsUsageTicker.C:
			err := statsHandle.DumpColStatsUsageToKV()
			if err != nil {
				logutil.BgLogger().Debug("dump column stats usage failed", zap.Error(err))
			}

		case <-readMemTricker.C:
			memory.ForceReadMemStats()
		}
	}
}

func (do *Domain) autoAnalyzeWorker(owner owner.Manager) {
	defer util.Recover(metrics.LabelDomain, "autoAnalyzeWorker", nil, false)
	statsHandle := do.StatsHandle()
	analyzeTicker := time.NewTicker(do.statsLease)
	defer func() {
		analyzeTicker.Stop()
		logutil.BgLogger().Info("autoAnalyzeWorker exited.")
	}()
	for {
		select {
		case <-analyzeTicker.C:
			if variable.RunAutoAnalyze.Load() && !do.stopAutoAnalyze.Load() && owner.IsOwner() {
				statsHandle.HandleAutoAnalyze(do.InfoSchema())
			}
		case <-do.exit:
			return
		}
	}
}

func (do *Domain) gcAnalyzeHistory(owner owner.Manager) {
	defer util.Recover(metrics.LabelDomain, "gcAnalyzeHistory", nil, false)
	const gcInterval = time.Hour
	statsHandle := do.StatsHandle()
	gcTicker := time.NewTicker(gcInterval)
	defer func() {
		gcTicker.Stop()
		logutil.BgLogger().Info("gcAnalyzeHistory exited.")
	}()
	for {
		select {
		case <-gcTicker.C:
			if owner.IsOwner() {
				const DaysToKeep = 7
				updateTime := time.Now().AddDate(0, 0, -DaysToKeep)
				err := statsHandle.DeleteAnalyzeJobs(updateTime)
				if err != nil {
					logutil.BgLogger().Warn("gc analyze history failed", zap.Error(err))
				}
			}
		case <-do.exit:
			return
		}
	}
}

// ExpensiveQueryHandle returns the expensive query handle.
func (do *Domain) ExpensiveQueryHandle() *expensivequery.Handle {
	return do.expensiveQueryHandle
}

// MemoryUsageAlarmHandle returns the memory usage alarm handle.
func (do *Domain) MemoryUsageAlarmHandle() *memoryusagealarm.Handle {
	return do.memoryUsageAlarmHandle
}

// ServerMemoryLimitHandle returns the expensive query handle.
func (do *Domain) ServerMemoryLimitHandle() *servermemorylimit.Handle {
	return do.serverMemoryLimitHandle
}

const (
	privilegeKey          = "/tidb/privilege"
	sysVarCacheKey        = "/tidb/sysvars"
	tiflashComputeNodeKey = "/tiflash/new_tiflash_compute_nodes"
)

// NotifyUpdatePrivilege updates privilege key in etcd, TiDB client that watches
// the key will get notification.
func (do *Domain) NotifyUpdatePrivilege() error {
	// No matter skip-grant-table is configured or not, sending an etcd message is required.
	// Because we need to tell other TiDB instances to update privilege data, say, we're changing the
	// password using a special TiDB instance and want the new password to take effect.
	if do.etcdClient != nil {
		row := do.etcdClient.KV
		_, err := row.Put(context.Background(), privilegeKey, "")
		if err != nil {
			logutil.BgLogger().Warn("notify update privilege failed", zap.Error(err))
		}
	}

	// If skip-grant-table is configured, do not flush privileges.
	// Because LoadPrivilegeLoop does not run and the privilege Handle is nil,
	// the call to do.PrivilegeHandle().Update would panic.
	if config.GetGlobalConfig().Security.SkipGrantTable {
		return nil
	}

	// update locally
	sysSessionPool := do.SysSessionPool()
	ctx, err := sysSessionPool.Get()
	if err != nil {
		return err
	}
	defer sysSessionPool.Put(ctx)
	return do.PrivilegeHandle().Update(ctx.(sessionctx.Context))
}

// NotifyUpdateSysVarCache updates the sysvar cache key in etcd, which other TiDB
// clients are subscribed to for updates. For the caller, the cache is also built
// synchronously so that the effect is immediate.
func (do *Domain) NotifyUpdateSysVarCache(updateLocal bool) {
	if do.etcdClient != nil {
		row := do.etcdClient.KV
		_, err := row.Put(context.Background(), sysVarCacheKey, "")
		if err != nil {
			logutil.BgLogger().Warn("notify update sysvar cache failed", zap.Error(err))
		}
	}
	// update locally
	if updateLocal {
		if err := do.rebuildSysVarCache(nil); err != nil {
			logutil.BgLogger().Error("rebuilding sysvar cache failed", zap.Error(err))
		}
	}
}

// LoadSigningCertLoop loads the signing cert periodically to make sure it's fresh new.
func (do *Domain) LoadSigningCertLoop(signingCert, signingKey string) {
	sessionstates.SetCertPath(signingCert)
	sessionstates.SetKeyPath(signingKey)

	do.wg.Run(func() {
		defer func() {
			logutil.BgLogger().Debug("loadSigningCertLoop exited.")
			util.Recover(metrics.LabelDomain, "LoadSigningCertLoop", nil, false)
		}()
		for {
			select {
			case <-time.After(sessionstates.LoadCertInterval):
				sessionstates.ReloadSigningCert()
			case <-do.exit:
				return
			}
		}
	}, "loadSigningCertLoop")
}

// ServerID gets serverID.
func (do *Domain) ServerID() uint64 {
	return atomic.LoadUint64(&do.serverID)
}

// IsLostConnectionToPD indicates lost connection to PD or not.
func (do *Domain) IsLostConnectionToPD() bool {
	return do.isLostConnectionToPD.Load() != 0
}

const (
	serverIDEtcdPath               = "/tidb/server_id"
	refreshServerIDRetryCnt        = 3
	acquireServerIDRetryInterval   = 300 * time.Millisecond
	acquireServerIDTimeout         = 10 * time.Second
	retrieveServerIDSessionTimeout = 10 * time.Second
)

var (
	// serverIDTTL should be LONG ENOUGH to avoid barbarically killing an on-going long-run SQL.
	serverIDTTL = 12 * time.Hour
	// serverIDTimeToKeepAlive is the interval that we keep serverID TTL alive periodically.
	serverIDTimeToKeepAlive = 5 * time.Minute
	// serverIDTimeToCheckPDConnectionRestored is the interval that we check connection to PD restored (after broken) periodically.
	serverIDTimeToCheckPDConnectionRestored = 10 * time.Second
	// lostConnectionToPDTimeout is the duration that when TiDB cannot connect to PD excceeds this limit,
	//   we realize the connection to PD is lost utterly, and server ID acquired before should be released.
	//   Must be SHORTER than `serverIDTTL`.
	lostConnectionToPDTimeout = 6 * time.Hour
)

var (
	ldflagIsGlobalKillTest                        = "0"  // 1:Yes, otherwise:No.
	ldflagServerIDTTL                             = "10" // in seconds.
	ldflagServerIDTimeToKeepAlive                 = "1"  // in seconds.
	ldflagServerIDTimeToCheckPDConnectionRestored = "1"  // in seconds.
	ldflagLostConnectionToPDTimeout               = "5"  // in seconds.
)

func initByLDFlagsForGlobalKill() {
	if ldflagIsGlobalKillTest == "1" {
		var (
			i   int
			err error
		)

		if i, err = strconv.Atoi(ldflagServerIDTTL); err != nil {
			panic("invalid ldflagServerIDTTL")
		}
		serverIDTTL = time.Duration(i) * time.Second

		if i, err = strconv.Atoi(ldflagServerIDTimeToKeepAlive); err != nil {
			panic("invalid ldflagServerIDTimeToKeepAlive")
		}
		serverIDTimeToKeepAlive = time.Duration(i) * time.Second

		if i, err = strconv.Atoi(ldflagServerIDTimeToCheckPDConnectionRestored); err != nil {
			panic("invalid ldflagServerIDTimeToCheckPDConnectionRestored")
		}
		serverIDTimeToCheckPDConnectionRestored = time.Duration(i) * time.Second

		if i, err = strconv.Atoi(ldflagLostConnectionToPDTimeout); err != nil {
			panic("invalid ldflagLostConnectionToPDTimeout")
		}
		lostConnectionToPDTimeout = time.Duration(i) * time.Second

		logutil.BgLogger().Info("global_kill_test is enabled", zap.Duration("serverIDTTL", serverIDTTL),
			zap.Duration("serverIDTimeToKeepAlive", serverIDTimeToKeepAlive),
			zap.Duration("serverIDTimeToCheckPDConnectionRestored", serverIDTimeToCheckPDConnectionRestored),
			zap.Duration("lostConnectionToPDTimeout", lostConnectionToPDTimeout))
	}
}

func (do *Domain) retrieveServerIDSession(ctx context.Context) (*concurrency.Session, error) {
	if do.serverIDSession != nil {
		return do.serverIDSession, nil
	}

	// `etcdClient.Grant` needs a shortterm timeout, to avoid blocking if connection to PD lost,
	//   while `etcdClient.KeepAlive` should be longterm.
	//   So we separately invoke `etcdClient.Grant` and `concurrency.NewSession` with leaseID.
	childCtx, cancel := context.WithTimeout(ctx, retrieveServerIDSessionTimeout)
	resp, err := do.etcdClient.Grant(childCtx, int64(serverIDTTL.Seconds()))
	cancel()
	if err != nil {
		logutil.BgLogger().Error("retrieveServerIDSession.Grant fail", zap.Error(err))
		return nil, err
	}
	leaseID := resp.ID

	session, err := concurrency.NewSession(do.etcdClient,
		concurrency.WithLease(leaseID), concurrency.WithContext(context.Background()))
	if err != nil {
		logutil.BgLogger().Error("retrieveServerIDSession.NewSession fail", zap.Error(err))
		return nil, err
	}
	do.serverIDSession = session
	return session, nil
}

func (do *Domain) acquireServerID(ctx context.Context) error {
	atomic.StoreUint64(&do.serverID, 0)

	session, err := do.retrieveServerIDSession(ctx)
	if err != nil {
		return err
	}

	for {
		// get a random serverID: [1, MaxServerID]
		randServerID := rand.Int63n(int64(util.MaxServerID)) + 1 // #nosec G404
		key := fmt.Sprintf("%s/%v", serverIDEtcdPath, randServerID)
		cmp := clientv3.Compare(clientv3.CreateRevision(key), "=", 0)
		value := "0"

		childCtx, cancel := context.WithTimeout(ctx, acquireServerIDTimeout)
		txn := do.etcdClient.Txn(childCtx)
		t := txn.If(cmp)
		resp, err := t.Then(clientv3.OpPut(key, value, clientv3.WithLease(session.Lease()))).Commit()
		cancel()
		if err != nil {
			return err
		}
		if !resp.Succeeded {
			logutil.BgLogger().Info("proposed random serverID exists, will randomize again", zap.Int64("randServerID", randServerID))
			time.Sleep(acquireServerIDRetryInterval)
			continue
		}

		atomic.StoreUint64(&do.serverID, uint64(randServerID))
		logutil.BgLogger().Info("acquireServerID", zap.Uint64("serverID", do.ServerID()),
			zap.String("lease id", strconv.FormatInt(int64(session.Lease()), 16)))
		return nil
	}
}

func (do *Domain) refreshServerIDTTL(ctx context.Context) error {
	session, err := do.retrieveServerIDSession(ctx)
	if err != nil {
		return err
	}

	key := fmt.Sprintf("%s/%v", serverIDEtcdPath, do.ServerID())
	value := "0"
	err = ddlutil.PutKVToEtcd(ctx, do.etcdClient, refreshServerIDRetryCnt, key, value, clientv3.WithLease(session.Lease()))
	if err != nil {
		logutil.BgLogger().Error("refreshServerIDTTL fail", zap.Uint64("serverID", do.ServerID()), zap.Error(err))
	} else {
		logutil.BgLogger().Info("refreshServerIDTTL succeed", zap.Uint64("serverID", do.ServerID()),
			zap.String("lease id", strconv.FormatInt(int64(session.Lease()), 16)))
	}
	return err
}

func (do *Domain) serverIDKeeper() {
	defer func() {
		do.wg.Done()
		logutil.BgLogger().Info("serverIDKeeper exited.")
	}()
	defer util.Recover(metrics.LabelDomain, "serverIDKeeper", func() {
		logutil.BgLogger().Info("recover serverIDKeeper.")
		// should be called before `do.wg.Done()`, to ensure that Domain.Close() waits for the new `serverIDKeeper()` routine.
		do.wg.Add(1)
		go do.serverIDKeeper()
	}, false)

	tickerKeepAlive := time.NewTicker(serverIDTimeToKeepAlive)
	tickerCheckRestored := time.NewTicker(serverIDTimeToCheckPDConnectionRestored)
	defer func() {
		tickerKeepAlive.Stop()
		tickerCheckRestored.Stop()
	}()

	blocker := make(chan struct{}) // just used for blocking the sessionDone() when session is nil.
	sessionDone := func() <-chan struct{} {
		if do.serverIDSession == nil {
			return blocker
		}
		return do.serverIDSession.Done()
	}

	var lastSucceedTimestamp time.Time

	onConnectionToPDRestored := func() {
		logutil.BgLogger().Info("restored connection to PD")
		do.isLostConnectionToPD.Store(0)
		lastSucceedTimestamp = time.Now()

		if err := do.info.StoreServerInfo(context.Background()); err != nil {
			logutil.BgLogger().Error("StoreServerInfo failed", zap.Error(err))
		}
	}

	onConnectionToPDLost := func() {
		logutil.BgLogger().Warn("lost connection to PD")
		do.isLostConnectionToPD.Store(1)

		// Kill all connections when lost connection to PD,
		//   to avoid the possibility that another TiDB instance acquires the same serverID and generates a same connection ID,
		//   which will lead to a wrong connection killed.
		do.InfoSyncer().GetSessionManager().KillAllConnections()
	}

	for {
		select {
		case <-tickerKeepAlive.C:
			if !do.IsLostConnectionToPD() {
				if err := do.refreshServerIDTTL(context.Background()); err == nil {
					lastSucceedTimestamp = time.Now()
				} else {
					if lostConnectionToPDTimeout > 0 && time.Since(lastSucceedTimestamp) > lostConnectionToPDTimeout {
						onConnectionToPDLost()
					}
				}
			}
		case <-tickerCheckRestored.C:
			if do.IsLostConnectionToPD() {
				if err := do.acquireServerID(context.Background()); err == nil {
					onConnectionToPDRestored()
				}
			}
		case <-sessionDone():
			// inform that TTL of `serverID` is expired. See https://godoc.org/github.com/coreos/etcd/clientv3/concurrency#Session.Done
			//   Should be in `IsLostConnectionToPD` state, as `lostConnectionToPDTimeout` is shorter than `serverIDTTL`.
			//   So just set `do.serverIDSession = nil` to restart `serverID` session in `retrieveServerIDSession()`.
			logutil.BgLogger().Info("serverIDSession need restart")
			do.serverIDSession = nil
		case <-do.exit:
			return
		}
	}
}

// StartTTLJobManager creates and starts the ttl job manager
func (do *Domain) StartTTLJobManager() {
	do.wg.Run(func() {
		defer func() {
			logutil.BgLogger().Info("ttlJobManager exited.")
		}()

		ttlJobManager := ttlworker.NewJobManager(do.ddl.GetID(), do.sysSessionPool, do.store, do.etcdClient)
		do.ttlJobManager.Store(ttlJobManager)
		ttlJobManager.Start()

		<-do.exit
	}, "ttlJobManager")
}

// TTLJobManager returns the ttl job manager on this domain
func (do *Domain) TTLJobManager() *ttlworker.JobManager {
	return do.ttlJobManager.Load()
}

// StopAutoAnalyze stops (*Domain).autoAnalyzeWorker to launch new auto analyze jobs.
func (do *Domain) StopAutoAnalyze() {
	do.stopAutoAnalyze.Store(true)
}

func init() {
	initByLDFlagsForGlobalKill()
	telemetry.GetDomainInfoSchema = func(ctx sessionctx.Context) infoschema.InfoSchema {
		return GetDomain(ctx).InfoSchema()
	}
}

var (
	// ErrInfoSchemaExpired returns the error that information schema is out of date.
	ErrInfoSchemaExpired = dbterror.ClassDomain.NewStd(errno.ErrInfoSchemaExpired)
	// ErrInfoSchemaChanged returns the error that information schema is changed.
	ErrInfoSchemaChanged = dbterror.ClassDomain.NewStdErr(errno.ErrInfoSchemaChanged,
		mysql.Message(errno.MySQLErrName[errno.ErrInfoSchemaChanged].Raw+". "+kv.TxnRetryableMark, nil))
)

// SysProcesses holds the sys processes infos
type SysProcesses struct {
	mu      *sync.RWMutex
	procMap map[uint64]sessionctx.Context
}

// Track tracks the sys process into procMap
func (s *SysProcesses) Track(id uint64, proc sessionctx.Context) error {
	s.mu.Lock()
	defer s.mu.Unlock()
	if oldProc, ok := s.procMap[id]; ok && oldProc != proc {
		return errors.Errorf("The ID is in use: %v", id)
	}
	s.procMap[id] = proc
	proc.GetSessionVars().ConnectionID = id
	atomic.StoreUint32(&proc.GetSessionVars().Killed, 0)
	return nil
}

// UnTrack removes the sys process from procMap
func (s *SysProcesses) UnTrack(id uint64) {
	s.mu.Lock()
	defer s.mu.Unlock()
	if proc, ok := s.procMap[id]; ok {
		delete(s.procMap, id)
		proc.GetSessionVars().ConnectionID = 0
		atomic.StoreUint32(&proc.GetSessionVars().Killed, 0)
	}
}

// GetSysProcessList gets list of system ProcessInfo
func (s *SysProcesses) GetSysProcessList() map[uint64]*util.ProcessInfo {
	s.mu.RLock()
	defer s.mu.RUnlock()
	rs := make(map[uint64]*util.ProcessInfo)
	for connID, proc := range s.procMap {
		// if session is still tracked in this map, it's not returned to sysSessionPool yet
		if pi := proc.ShowProcess(); pi != nil && pi.ID == connID {
			rs[connID] = pi
		}
	}
	return rs
}

// KillSysProcess kills sys process with specified ID
func (s *SysProcesses) KillSysProcess(id uint64) {
	s.mu.Lock()
	defer s.mu.Unlock()
	if proc, ok := s.procMap[id]; ok {
		atomic.StoreUint32(&proc.GetSessionVars().Killed, 1)
	}
}<|MERGE_RESOLUTION|>--- conflicted
+++ resolved
@@ -1984,11 +1984,7 @@
 			case <-do.exit:
 				return
 			case <-gcTicker.C:
-<<<<<<< HEAD
-				do.dumpFileGcChecker.GCDumpFiles(time.Hour)
-=======
-				do.dumpFileGcChecker.gcDumpFiles(time.Hour, time.Hour*24*7)
->>>>>>> 1bdfc807
+				do.dumpFileGcChecker.GCDumpFiles(time.Hour, time.Hour*24*7)
 			}
 		}
 	}, "dumpFileGcChecker")
