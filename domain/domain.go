--- conflicted
+++ resolved
@@ -1532,7 +1532,6 @@
 }
 
 // SetupPlanReplayerHandle setup plan replayer handle
-<<<<<<< HEAD
 func (do *Domain) SetupPlanReplayerHandle(collectorSctx, dumperSctx sessionctx.Context) {
 	ctx := kv.WithInternalSourceType(context.Background(), kv.InternalTxnStats)
 	do.planReplayerHandle = &planReplayerHandle{}
@@ -1545,14 +1544,6 @@
 		sctx:   dumperSctx,
 		taskCH: make(chan *PlanReplayerDumpTask, 16),
 	}
-=======
-func (do *Domain) SetupPlanReplayerHandle(ctx sessionctx.Context) {
-	do.planReplayerHandle = &planReplayerHandle{
-		planReplayerTaskCollectorHandle: &planReplayerTaskCollectorHandle{
-			sctx: ctx,
-		},
-	}
->>>>>>> 71e66b23
 }
 
 // SetupDumpFileGCChecker setup sctx
@@ -1572,12 +1563,8 @@
 	if planReplayerHandleLease < 1 {
 		return
 	}
-<<<<<<< HEAD
-	do.wg.Run(func() {
-=======
 	do.wg.Add(1)
 	go func() {
->>>>>>> 71e66b23
 		tikcer := time.NewTicker(planReplayerHandleLease)
 		defer func() {
 			tikcer.Stop()
@@ -1590,21 +1577,13 @@
 			case <-do.exit:
 				return
 			case <-tikcer.C:
-<<<<<<< HEAD
 				err := do.planReplayerHandle.CollectPlanReplayerTask()
-=======
-				err := do.planReplayerHandle.CollectPlanReplayerTask(context.Background())
->>>>>>> 71e66b23
 				if err != nil {
 					logutil.BgLogger().Warn("plan replayer handle collect tasks failed", zap.Error(err))
 				}
 			}
 		}
-<<<<<<< HEAD
-	})
-=======
 	}()
->>>>>>> 71e66b23
 }
 
 // GetPlanReplayerHandle returns plan replayer handle
