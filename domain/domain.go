--- conflicted
+++ resolved
@@ -952,11 +952,8 @@
 	if do.onClose != nil {
 		do.onClose()
 	}
-<<<<<<< HEAD
-	close(do.mdlCheckCh)
-=======
 	gctuner.WaitMemoryLimitTunerExitInTest()
->>>>>>> 79558c08
+  close(do.mdlCheckCh)
 	logutil.BgLogger().Info("domain closed", zap.Duration("take time", time.Since(startTime)))
 }
 
