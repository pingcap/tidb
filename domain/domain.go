--- conflicted
+++ resolved
@@ -2479,15 +2479,11 @@
 // StartTTLJobManager creates and starts the ttl job manager
 func (do *Domain) StartTTLJobManager() {
 	do.wg.Run(func() {
-<<<<<<< HEAD
-		ttlJobManager := ttlworker.NewJobManager(do.ddl.GetID(), do.sysSessionPool, do.store, do.GetEtcdClient())
-=======
 		defer func() {
 			logutil.BgLogger().Info("ttlJobManager exited.")
 		}()
 
-		ttlJobManager := ttlworker.NewJobManager(do.ddl.GetID(), do.sysSessionPool, do.store)
->>>>>>> b912237a
+		ttlJobManager := ttlworker.NewJobManager(do.ddl.GetID(), do.sysSessionPool, do.store, do.etcdClient)
 		do.ttlJobManager = ttlJobManager
 		ttlJobManager.Start()
 
