// Copyright 2018 PingCAP, Inc.
//
// Licensed under the Apache License, Version 2.0 (the "License");
// you may not use this file except in compliance with the License.
// You may obtain a copy of the License at
//
//     http://www.apache.org/licenses/LICENSE-2.0
//
// Unless required by applicable law or agreed to in writing, software
// distributed under the License is distributed on an "AS IS" BASIS,
// See the License for the specific language governing permissions and
// limitations under the License.

package domain

import (
	"container/heap"
	"sort"
	"sync"
	"time"

	"github.com/pingcap/tidb/ast"
	"github.com/pingcap/tidb/util/execdetails"
)

type slowQueryHeap struct {
	data []*SlowQueryInfo
}

func (h *slowQueryHeap) Len() int           { return len(h.data) }
func (h *slowQueryHeap) Less(i, j int) bool { return h.data[i].Duration < h.data[j].Duration }
func (h *slowQueryHeap) Swap(i, j int)      { h.data[i], h.data[j] = h.data[j], h.data[i] }

func (h *slowQueryHeap) Push(x interface{}) {
	h.data = append(h.data, x.(*SlowQueryInfo))
}

func (h *slowQueryHeap) Pop() interface{} {
	old := h.data
	n := len(old)
	x := old[n-1]
	h.data = old[0 : n-1]
	return x
}

<<<<<<< HEAD
func (h *slowQueryHeap) Refresh(now time.Time, period time.Duration) {
=======
func (h *slowQueryHeap) RemoveExpired(now time.Time, period time.Duration) {
>>>>>>> 4b5d83bc
	// Remove outdated slow query element.
	idx := 0
	for i := 0; i < len(h.data); i++ {
		outdateTime := h.data[i].Start.Add(period)
		if outdateTime.After(now) {
			h.data[idx] = h.data[i]
			idx++
		}
	}
	if len(h.data) == idx {
		return
	}

	// Rebuild the heap.
	h.data = h.data[:idx]
	heap.Init(h)
}

func (h *slowQueryHeap) Query(count int) []*SlowQueryInfo {
<<<<<<< HEAD
	save := make([]*SlowQueryInfo, len(h.data))
	copy(save, h.data)

	if count > len(h.data) {
		count = len(h.data)
	}
	ret := make([]*SlowQueryInfo, 0, count)
	for i := 0; i < count; i++ {
		ret = append(ret, heap.Pop(h).(*SlowQueryInfo))
	}

	// heap.Pop breaks the data, recover it here.
	h.data = save
	return ret
=======
	// The sorted array still maintains the heap property.
	sort.Sort(h)

	// The result shoud be in decrease order.
	return takeLastN(h.data, count)
>>>>>>> 4b5d83bc
}

type slowQueryQueue struct {
	data []*SlowQueryInfo
<<<<<<< HEAD
	head int
	tail int
}

func (q *slowQueryQueue) Enqueue(info *SlowQueryInfo) {
	q.data[q.tail] = info
	q.tail = (q.tail + 1) % len(q.data)
	if q.tail == q.head {
		q.head = (q.head + 1) % len(q.data)
	}
=======
	size int
}

func (q *slowQueryQueue) Enqueue(info *SlowQueryInfo) {
	if len(q.data) < q.size {
		q.data = append(q.data, info)
		return
	}

	q.data = append(q.data, info)[1:]
	return
>>>>>>> 4b5d83bc
}

func (q *slowQueryQueue) Query(count int) []*SlowQueryInfo {
	// Queue is empty.
<<<<<<< HEAD
	if q.tail == q.head {
		return nil
	}

	if count > len(q.data) {
		count = len(q.data)
	}
	ret := make([]*SlowQueryInfo, 0, count)
	tail := (q.tail - 1) % len(q.data)
	for tail != q.head && len(ret) < count {
		ret = append(ret, q.data[tail])
		tail = (tail - 1) % len(q.data)
=======
	if len(q.data) == 0 {
		return nil
	}
	return takeLastN(q.data, count)
}

func takeLastN(data []*SlowQueryInfo, count int) []*SlowQueryInfo {
	if count > len(data) {
		count = len(data)
	}
	ret := make([]*SlowQueryInfo, 0, count)
	for i := len(data) - 1; i >= 0 && len(ret) < count; i-- {
		ret = append(ret, data[i])
>>>>>>> 4b5d83bc
	}
	return ret
}

// topNSlowQueries maintains two heaps to store recent slow queries: one for user's and one for internal.
// N = 30, period = 7 days by default.
// It also maintains a recent queue, in a FIFO manner.
type topNSlowQueries struct {
	recent   slowQueryQueue
	user     slowQueryHeap
	internal slowQueryHeap
	topN     int
	period   time.Duration
	ch       chan *SlowQueryInfo
<<<<<<< HEAD
	msgCh    chan *showLogMessage
=======
	msgCh    chan *showSlowMessage
>>>>>>> 4b5d83bc
}

func newTopNSlowQueries(topN int, period time.Duration, queueSize int) *topNSlowQueries {
	ret := &topNSlowQueries{
		topN:   topN,
		period: period,
		ch:     make(chan *SlowQueryInfo, 1000),
<<<<<<< HEAD
		msgCh:  make(chan *showLogMessage, 1),
	}
	ret.user.data = make([]*SlowQueryInfo, 0, topN)
	ret.internal.data = make([]*SlowQueryInfo, 0, topN)
	ret.recent.data = make([]*SlowQueryInfo, queueSize)
=======
		msgCh:  make(chan *showSlowMessage, 10),
	}
	ret.user.data = make([]*SlowQueryInfo, 0, topN)
	ret.internal.data = make([]*SlowQueryInfo, 0, topN)
	ret.recent.size = queueSize
	ret.recent.data = make([]*SlowQueryInfo, 0, queueSize)
>>>>>>> 4b5d83bc
	return ret
}

func (q *topNSlowQueries) Append(info *SlowQueryInfo) {
	// Put into the recent queue.
	q.recent.Enqueue(info)

	var h *slowQueryHeap
	if info.Internal {
		h = &q.internal
	} else {
		h = &q.user
	}

	// Heap is not full.
	if len(h.data) < q.topN {
		heap.Push(h, info)
		return
	}

	// Replace the heap top.
	if info.Duration > h.data[0].Duration {
		heap.Pop(h)
		heap.Push(h, info)
	}
}

<<<<<<< HEAD
func (q *topNSlowQueries) Refresh(now time.Time) {
	q.user.Refresh(now, q.period)
	q.internal.Refresh(now, q.period)
}

type showLogMessage struct {
	request *ast.ShowLog
=======
func (q *topNSlowQueries) RemoveExpired(now time.Time) {
	q.user.RemoveExpired(now, q.period)
	q.internal.RemoveExpired(now, q.period)
}

type showSlowMessage struct {
	request *ast.ShowSlow
>>>>>>> 4b5d83bc
	result  []*SlowQueryInfo
	sync.WaitGroup
}

type queryType int

const (
	queryTypeTop queryType = iota
	queryTypeRecent
)

func (q *topNSlowQueries) QueryRecent(count int) []*SlowQueryInfo {
	return q.recent.Query(count)
}

<<<<<<< HEAD
func (q *topNSlowQueries) QueryTop(count int, kind string) []*SlowQueryInfo {
	var ret []*SlowQueryInfo
	switch kind {
	case "user", "":
		ret = q.user.Query(count)
	case "internal":
		ret = q.internal.Query(count)
	case "all":
		tmp1 := q.user.Query(count)
		tmp2 := q.internal.Query(count)
		tmp1 = append(tmp1, tmp2...)
		tmp3 := slowQueryHeap{tmp1}
		sort.Sort(&tmp3)
		ret = tmp1[:count]
=======
func (q *topNSlowQueries) QueryTop(count int, kind ast.ShowSlowKind) []*SlowQueryInfo {
	var ret []*SlowQueryInfo
	switch kind {
	case ast.ShowSlowKindDefault:
		ret = q.user.Query(count)
	case ast.ShowSlowKindInternal:
		ret = q.internal.Query(count)
	case ast.ShowSlowKindAll:
		tmp := make([]*SlowQueryInfo, 0, len(q.user.data)+len(q.internal.data))
		tmp = append(tmp, q.user.data...)
		tmp = append(tmp, q.internal.data...)
		tmp1 := slowQueryHeap{tmp}
		sort.Sort(&tmp1)
		ret = takeLastN(tmp, count)
>>>>>>> 4b5d83bc
	}
	return ret
}

func (q *topNSlowQueries) Close() {
	close(q.ch)
}

// SlowQueryInfo is a struct to record slow query info.
type SlowQueryInfo struct {
	SQL      string
	Start    time.Time
	Duration time.Duration
	Detail   execdetails.ExecDetails
	Succ     bool
	ConnID   uint64
	TxnTS    uint64
	User     string
	DB       string
	TableIDs string
	IndexIDs string
	Internal bool
}<|MERGE_RESOLUTION|>--- conflicted
+++ resolved
@@ -43,11 +43,7 @@
 	return x
 }
 
-<<<<<<< HEAD
-func (h *slowQueryHeap) Refresh(now time.Time, period time.Duration) {
-=======
 func (h *slowQueryHeap) RemoveExpired(now time.Time, period time.Duration) {
->>>>>>> 4b5d83bc
 	// Remove outdated slow query element.
 	idx := 0
 	for i := 0; i < len(h.data); i++ {
@@ -67,44 +63,15 @@
 }
 
 func (h *slowQueryHeap) Query(count int) []*SlowQueryInfo {
-<<<<<<< HEAD
-	save := make([]*SlowQueryInfo, len(h.data))
-	copy(save, h.data)
-
-	if count > len(h.data) {
-		count = len(h.data)
-	}
-	ret := make([]*SlowQueryInfo, 0, count)
-	for i := 0; i < count; i++ {
-		ret = append(ret, heap.Pop(h).(*SlowQueryInfo))
-	}
-
-	// heap.Pop breaks the data, recover it here.
-	h.data = save
-	return ret
-=======
 	// The sorted array still maintains the heap property.
 	sort.Sort(h)
 
 	// The result shoud be in decrease order.
 	return takeLastN(h.data, count)
->>>>>>> 4b5d83bc
 }
 
 type slowQueryQueue struct {
 	data []*SlowQueryInfo
-<<<<<<< HEAD
-	head int
-	tail int
-}
-
-func (q *slowQueryQueue) Enqueue(info *SlowQueryInfo) {
-	q.data[q.tail] = info
-	q.tail = (q.tail + 1) % len(q.data)
-	if q.tail == q.head {
-		q.head = (q.head + 1) % len(q.data)
-	}
-=======
 	size int
 }
 
@@ -116,25 +83,10 @@
 
 	q.data = append(q.data, info)[1:]
 	return
->>>>>>> 4b5d83bc
 }
 
 func (q *slowQueryQueue) Query(count int) []*SlowQueryInfo {
 	// Queue is empty.
-<<<<<<< HEAD
-	if q.tail == q.head {
-		return nil
-	}
-
-	if count > len(q.data) {
-		count = len(q.data)
-	}
-	ret := make([]*SlowQueryInfo, 0, count)
-	tail := (q.tail - 1) % len(q.data)
-	for tail != q.head && len(ret) < count {
-		ret = append(ret, q.data[tail])
-		tail = (tail - 1) % len(q.data)
-=======
 	if len(q.data) == 0 {
 		return nil
 	}
@@ -148,7 +100,6 @@
 	ret := make([]*SlowQueryInfo, 0, count)
 	for i := len(data) - 1; i >= 0 && len(ret) < count; i-- {
 		ret = append(ret, data[i])
->>>>>>> 4b5d83bc
 	}
 	return ret
 }
@@ -163,11 +114,7 @@
 	topN     int
 	period   time.Duration
 	ch       chan *SlowQueryInfo
-<<<<<<< HEAD
-	msgCh    chan *showLogMessage
-=======
 	msgCh    chan *showSlowMessage
->>>>>>> 4b5d83bc
 }
 
 func newTopNSlowQueries(topN int, period time.Duration, queueSize int) *topNSlowQueries {
@@ -175,20 +122,12 @@
 		topN:   topN,
 		period: period,
 		ch:     make(chan *SlowQueryInfo, 1000),
-<<<<<<< HEAD
-		msgCh:  make(chan *showLogMessage, 1),
-	}
-	ret.user.data = make([]*SlowQueryInfo, 0, topN)
-	ret.internal.data = make([]*SlowQueryInfo, 0, topN)
-	ret.recent.data = make([]*SlowQueryInfo, queueSize)
-=======
 		msgCh:  make(chan *showSlowMessage, 10),
 	}
 	ret.user.data = make([]*SlowQueryInfo, 0, topN)
 	ret.internal.data = make([]*SlowQueryInfo, 0, topN)
 	ret.recent.size = queueSize
 	ret.recent.data = make([]*SlowQueryInfo, 0, queueSize)
->>>>>>> 4b5d83bc
 	return ret
 }
 
@@ -216,15 +155,6 @@
 	}
 }
 
-<<<<<<< HEAD
-func (q *topNSlowQueries) Refresh(now time.Time) {
-	q.user.Refresh(now, q.period)
-	q.internal.Refresh(now, q.period)
-}
-
-type showLogMessage struct {
-	request *ast.ShowLog
-=======
 func (q *topNSlowQueries) RemoveExpired(now time.Time) {
 	q.user.RemoveExpired(now, q.period)
 	q.internal.RemoveExpired(now, q.period)
@@ -232,7 +162,6 @@
 
 type showSlowMessage struct {
 	request *ast.ShowSlow
->>>>>>> 4b5d83bc
 	result  []*SlowQueryInfo
 	sync.WaitGroup
 }
@@ -248,22 +177,6 @@
 	return q.recent.Query(count)
 }
 
-<<<<<<< HEAD
-func (q *topNSlowQueries) QueryTop(count int, kind string) []*SlowQueryInfo {
-	var ret []*SlowQueryInfo
-	switch kind {
-	case "user", "":
-		ret = q.user.Query(count)
-	case "internal":
-		ret = q.internal.Query(count)
-	case "all":
-		tmp1 := q.user.Query(count)
-		tmp2 := q.internal.Query(count)
-		tmp1 = append(tmp1, tmp2...)
-		tmp3 := slowQueryHeap{tmp1}
-		sort.Sort(&tmp3)
-		ret = tmp1[:count]
-=======
 func (q *topNSlowQueries) QueryTop(count int, kind ast.ShowSlowKind) []*SlowQueryInfo {
 	var ret []*SlowQueryInfo
 	switch kind {
@@ -278,7 +191,6 @@
 		tmp1 := slowQueryHeap{tmp}
 		sort.Sort(&tmp1)
 		ret = takeLastN(tmp, count)
->>>>>>> 4b5d83bc
 	}
 	return ret
 }
