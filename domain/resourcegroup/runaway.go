--- conflicted
+++ resolved
@@ -15,11 +15,8 @@
 package resourcegroup
 
 import (
-<<<<<<< HEAD
 	"context"
-=======
 	"fmt"
->>>>>>> 93a880ac
 	"strings"
 	"sync"
 	"sync/atomic"
@@ -112,7 +109,6 @@
 	Watch             string
 	WatchText         string
 	Source            string
-<<<<<<< HEAD
 	// Action            string
 }
 
@@ -141,8 +137,6 @@
 	builder.WriteString("where id = %?")
 	params = append(params, r.ID)
 	return builder.String(), params
-=======
->>>>>>> 93a880ac
 }
 
 // RunawayManager is used to detect and record runaway queries.
@@ -159,11 +153,7 @@
 
 // NewRunawayManager creates a new RunawayManager.
 func NewRunawayManager(resourceGroupCtl *rmclient.ResourceGroupsController, serverAddr string) *RunawayManager {
-<<<<<<< HEAD
-	watchList := ttlcache.New[string, *QuarantineRecord](ttlcache.WithCapacity[string, *QuarantineRecord](maxWatchListCap))
-=======
-	watchList := ttlcache.New[string, struct{}](ttlcache.WithTTL[string, struct{}](ttlcache.NoTTL), ttlcache.WithCapacity[string, struct{}](maxWatchListCap))
->>>>>>> 93a880ac
+	watchList := ttlcache.New[string, *QuarantineRecord](ttlcache.WithTTL[string, *QuarantineRecord](ttlcache.NoTTL), ttlcache.WithCapacity[string, *QuarantineRecord](maxWatchListCap))
 	go watchList.Start()
 	staleQuarantineChan := make(chan *QuarantineRecord, maxWatchRecordChannelSize)
 	evictionCancel := watchList.OnEviction(func(ctx context.Context, er ttlcache.EvictionReason, i *ttlcache.Item[string, *QuarantineRecord]) {
@@ -197,42 +187,24 @@
 	return newRunawayChecker(rm, resourceGroupName, group.RunawaySettings, originalSQL, planDigest)
 }
 
-<<<<<<< HEAD
 func (rm *RunawayManager) markQuarantine(resourceGroupName, convict, watchType string, ttl time.Duration, now *time.Time) {
-	record := &QuarantineRecord{
-=======
-func (rm *RunawayManager) markQuarantine(resourceGroupName, convict, watchType string, ttl time.Duration, action string, now *time.Time) {
-	key := resourceGroupName + "/" + convict
-	if rm.watchList.Get(key) == nil {
-		rm.queryLock.Lock()
-		if rm.watchList.Get(key) == nil {
-			rm.watchList.Set(key, struct{}{}, ttl)
-		}
-		rm.queryLock.Unlock()
-	}
 	var endTime time.Time
 	if ttl == 0 {
 		endTime = longestTime
 	} else {
 		endTime = now.Add(ttl)
 	}
-	select {
-	case rm.quarantineChan <- &QuarantineRecord{
->>>>>>> 93a880ac
+	record := &QuarantineRecord{
 		ResourceGroupName: resourceGroupName,
 		StartTime:         *now,
 		EndTime:           endTime,
 		Watch:             watchType,
 		WatchText:         convict,
 		Source:            rm.serverID,
-<<<<<<< HEAD
 	}
 	rm.addWatchList(record, ttl, false)
 	select {
 	case rm.quarantineChan <- record:
-=======
-	}:
->>>>>>> 93a880ac
 	default:
 		// TODO: add warning for discard flush records
 	}
