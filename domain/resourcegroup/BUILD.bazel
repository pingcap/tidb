--- conflicted
+++ resolved
@@ -6,15 +6,11 @@
     importpath = "github.com/pingcap/tidb/domain/resourcegroup",
     visibility = ["//visibility:public"],
     deps = [
-<<<<<<< HEAD
         "@com_github_jellydator_ttlcache_v3//:ttlcache",
-        "@com_github_pingcap_kvproto//pkg/resource_manager",
-=======
         "//util/dbterror/exeerrors",
         "@com_github_pingcap_kvproto//pkg/resource_manager",
         "@com_github_tikv_client_go_v2//tikv",
         "@com_github_tikv_client_go_v2//tikvrpc",
->>>>>>> 032c9ece
         "@com_github_tikv_pd_client//resource_group/controller",
     ],
 )