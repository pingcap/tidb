--- conflicted
+++ resolved
@@ -549,12 +549,8 @@
 	SessionVars     *variable.SessionVars
 	ExecStmts       []ast.StmtNode
 	Analyze         bool
-<<<<<<< HEAD
 	HistoryStatsTS  uint64
-	DebugTrace      interface{}
-=======
 	DebugTrace      []interface{}
->>>>>>> 9fc80a92
 
 	FileName string
 	Zf       *os.File
