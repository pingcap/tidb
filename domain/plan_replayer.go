// Copyright 2021 PingCAP, Inc.
//
// Licensed under the Apache License, Version 2.0 (the "License");
// you may not use this file except in compliance with the License.
// You may obtain a copy of the License at
//
//     http://www.apache.org/licenses/LICENSE-2.0
//
// Unless required by applicable law or agreed to in writing, software
// distributed under the License is distributed on an "AS IS" BASIS,
// WITHOUT WARRANTIES OR CONDITIONS OF ANY KIND, either express or implied.
// See the License for the specific language governing permissions and
// limitations under the License.

package domain

import (
	"context"
	"fmt"
	"io/ioutil"
	"os"
	"path/filepath"
	"strconv"
	"strings"
	"sync"
	"time"

	"github.com/pingcap/errors"
	"github.com/pingcap/tidb/bindinfo"
	"github.com/pingcap/tidb/domain/infosync"
	domain_metrics "github.com/pingcap/tidb/domain/metrics"
	"github.com/pingcap/tidb/kv"
	"github.com/pingcap/tidb/metrics"
	"github.com/pingcap/tidb/parser"
	"github.com/pingcap/tidb/parser/ast"
	"github.com/pingcap/tidb/parser/terror"
	"github.com/pingcap/tidb/sessionctx"
	"github.com/pingcap/tidb/sessionctx/variable"
	"github.com/pingcap/tidb/util"
	"github.com/pingcap/tidb/util/chunk"
	"github.com/pingcap/tidb/util/logutil"
	"github.com/pingcap/tidb/util/replayer"
	"github.com/pingcap/tidb/util/sqlexec"
	"go.uber.org/zap"
)

// dumpFileGcChecker is used to gc dump file in circle
// For now it is used by `plan replayer` and `trace plan` statement
type dumpFileGcChecker struct {
	sync.Mutex
	gcLease                time.Duration
	paths                  []string
	sctx                   sessionctx.Context
	planReplayerTaskStatus *planReplayerDumpTaskStatus
}

func parseType(s string) string {
	return strings.Split(s, "_")[0]
}

func parseTime(s string) (time.Time, error) {
	startIdx := strings.LastIndex(s, "_")
	if startIdx == -1 {
		return time.Time{}, errors.New("failed to parse the file :" + s)
	}
	endIdx := strings.LastIndex(s, ".")
	if endIdx == -1 || endIdx <= startIdx+1 {
		return time.Time{}, errors.New("failed to parse the file :" + s)
	}
	i, err := strconv.ParseInt(s[startIdx+1:endIdx], 10, 64)
	if err != nil {
		return time.Time{}, errors.New("failed to parse the file :" + s)
	}
	return time.Unix(0, i), nil
}

<<<<<<< HEAD
// GCDumpFiles periodically cleans the outdated files for plan replayer and plan trace.
func (p *dumpFileGcChecker) GCDumpFiles(t time.Duration) {
=======
func (p *dumpFileGcChecker) gcDumpFiles(gcDurationDefault, gcDurationForCapture time.Duration) {
>>>>>>> 1bdfc807
	p.Lock()
	defer p.Unlock()
	for _, path := range p.paths {
		p.gcDumpFilesByPath(path, gcDurationDefault, gcDurationForCapture)
	}
}

func (p *dumpFileGcChecker) setupSctx(sctx sessionctx.Context) {
	p.sctx = sctx
}

func (p *dumpFileGcChecker) gcDumpFilesByPath(path string, gcDurationDefault, gcDurationForCapture time.Duration) {
	files, err := ioutil.ReadDir(path)
	if err != nil {
		if !os.IsNotExist(err) {
			logutil.BgLogger().Warn("[dumpFileGcChecker] open plan replayer directory failed", zap.Error(err))
		}
	}

	gcTargetTimeDefault := time.Now().Add(-gcDurationDefault)
	gcTargetTimeForCapture := time.Now().Add(-gcDurationForCapture)
	for _, f := range files {
		fileName := f.Name()
		createTime, err := parseTime(fileName)
		if err != nil {
			logutil.BgLogger().Error("[dumpFileGcChecker] parseTime failed", zap.Error(err), zap.String("filename", fileName))
			continue
		}
		isPlanReplayer := strings.Contains(fileName, "replayer")
		isPlanReplayerCapture := strings.Contains(fileName, "capture")
		canGC := false
		if isPlanReplayer && isPlanReplayerCapture {
			canGC = !createTime.After(gcTargetTimeForCapture)
		} else {
			canGC = !createTime.After(gcTargetTimeDefault)
		}
		if canGC {
			err := os.Remove(filepath.Join(path, f.Name()))
			if err != nil {
				logutil.BgLogger().Warn("[dumpFileGcChecker] remove file failed", zap.Error(err), zap.String("filename", fileName))
				continue
			}
			logutil.BgLogger().Info("dumpFileGcChecker successful", zap.String("filename", fileName))
			if isPlanReplayer && p.sctx != nil {
				deletePlanReplayerStatus(context.Background(), p.sctx, fileName)
				p.planReplayerTaskStatus.clearFinishedTask()
			}
		}
	}
}

func deletePlanReplayerStatus(ctx context.Context, sctx sessionctx.Context, token string) {
	ctx1 := kv.WithInternalSourceType(ctx, kv.InternalTxnStats)
	exec := sctx.(sqlexec.RestrictedSQLExecutor)
	_, _, err := exec.ExecRestrictedSQL(ctx1, nil, "delete from mysql.plan_replayer_status where token = %?", token)
	if err != nil {
		logutil.BgLogger().Warn("delete mysql.plan_replayer_status record failed", zap.String("token", token), zap.Error(err))
	}
}

// insertPlanReplayerStatus insert mysql.plan_replayer_status record
func insertPlanReplayerStatus(ctx context.Context, sctx sessionctx.Context, records []PlanReplayerStatusRecord) {
	ctx1 := kv.WithInternalSourceType(ctx, kv.InternalTxnStats)
	var instance string
	serverInfo, err := infosync.GetServerInfo()
	if err != nil {
		logutil.BgLogger().Error("failed to get server info", zap.Error(err))
		instance = "unknown"
	} else {
		instance = fmt.Sprintf("%s:%d", serverInfo.IP, serverInfo.Port)
	}
	for _, record := range records {
		if len(record.FailedReason) > 0 {
			insertPlanReplayerErrorStatusRecord(ctx1, sctx, instance, record)
		} else {
			insertPlanReplayerSuccessStatusRecord(ctx1, sctx, instance, record)
		}
	}
}

func insertPlanReplayerErrorStatusRecord(ctx context.Context, sctx sessionctx.Context, instance string, record PlanReplayerStatusRecord) {
	exec := sctx.(sqlexec.RestrictedSQLExecutor)
	_, _, err := exec.ExecRestrictedSQL(ctx, nil, fmt.Sprintf(
		"insert into mysql.plan_replayer_status (sql_digest, plan_digest, origin_sql, fail_reason, instance) values ('%s','%s','%s','%s','%s')",
		record.SQLDigest, record.PlanDigest, record.OriginSQL, record.FailedReason, instance))
	if err != nil {
		logutil.BgLogger().Warn("insert mysql.plan_replayer_status record failed",
			zap.Error(err))
	}
}

func insertPlanReplayerSuccessStatusRecord(ctx context.Context, sctx sessionctx.Context, instance string, record PlanReplayerStatusRecord) {
	exec := sctx.(sqlexec.RestrictedSQLExecutor)
	_, _, err := exec.ExecRestrictedSQL(ctx, nil, fmt.Sprintf(
		"insert into mysql.plan_replayer_status (sql_digest, plan_digest, origin_sql, token, instance) values ('%s','%s','%s','%s','%s')",
		record.SQLDigest, record.PlanDigest, record.OriginSQL, record.Token, instance))
	if err != nil {
		logutil.BgLogger().Warn("insert mysql.plan_replayer_status record failed",
			zap.String("sql", record.OriginSQL),
			zap.Error(err))
		// try insert record without original sql
		_, _, err = exec.ExecRestrictedSQL(ctx, nil, fmt.Sprintf(
			"insert into mysql.plan_replayer_status (sql_digest, plan_digest, token, instance) values ('%s','%s','%s','%s')",
			record.SQLDigest, record.PlanDigest, record.Token, instance))
		if err != nil {
			logutil.BgLogger().Warn("insert mysql.plan_replayer_status record failed",
				zap.String("sqlDigest", record.SQLDigest),
				zap.String("planDigest", record.PlanDigest),
				zap.Error(err))
		}
	}
}

type planReplayerHandle struct {
	*planReplayerTaskCollectorHandle
	*planReplayerTaskDumpHandle
}

// SendTask send dumpTask in background task handler
func (h *planReplayerHandle) SendTask(task *PlanReplayerDumpTask) bool {
	select {
	case h.planReplayerTaskDumpHandle.taskCH <- task:
		// we directly remove the task key if we put task in channel successfully, if the task was failed to dump,
		// the task handle will re-add the task in next loop
		if !task.IsContinuesCapture {
			h.planReplayerTaskCollectorHandle.removeTask(task.PlanReplayerTaskKey)
		}
		domain_metrics.PlanReplayerCaptureTaskSendCounter.Inc()
		return true
	default:
		domain_metrics.PlanReplayerCaptureTaskDiscardCounter.Inc()
		// directly discard the task if the task channel is full in order not to block the query process
		logutil.BgLogger().Warn("discard one plan replayer dump task",
			zap.String("sql-digest", task.SQLDigest), zap.String("plan-digest", task.PlanDigest))
		return false
	}
}

type planReplayerTaskCollectorHandle struct {
	taskMu struct {
		sync.RWMutex
		tasks map[replayer.PlanReplayerTaskKey]struct{}
	}
	ctx  context.Context
	sctx sessionctx.Context
}

// CollectPlanReplayerTask collects all unhandled plan replayer task
func (h *planReplayerTaskCollectorHandle) CollectPlanReplayerTask() error {
	allKeys, err := h.collectAllPlanReplayerTask(h.ctx)
	if err != nil {
		return err
	}
	tasks := make([]replayer.PlanReplayerTaskKey, 0)
	for _, key := range allKeys {
		unhandled, err := checkUnHandledReplayerTask(h.ctx, h.sctx, key)
		if err != nil {
			logutil.BgLogger().Warn("[plan-replayer-task] collect plan replayer task failed", zap.Error(err))
			return err
		}
		if unhandled {
			logutil.BgLogger().Debug("[plan-replayer-task] collect plan replayer task success",
				zap.String("sql-digest", key.SQLDigest),
				zap.String("plan-digest", key.PlanDigest))
			tasks = append(tasks, key)
		}
	}
	h.setupTasks(tasks)
	domain_metrics.PlanReplayerRegisterTaskGauge.Set(float64(len(tasks)))
	return nil
}

// GetTasks get all tasks
func (h *planReplayerTaskCollectorHandle) GetTasks() []replayer.PlanReplayerTaskKey {
	tasks := make([]replayer.PlanReplayerTaskKey, 0)
	h.taskMu.RLock()
	defer h.taskMu.RUnlock()
	for taskKey := range h.taskMu.tasks {
		tasks = append(tasks, taskKey)
	}
	return tasks
}

func (h *planReplayerTaskCollectorHandle) setupTasks(tasks []replayer.PlanReplayerTaskKey) {
	r := make(map[replayer.PlanReplayerTaskKey]struct{})
	for _, task := range tasks {
		r[task] = struct{}{}
	}
	h.taskMu.Lock()
	defer h.taskMu.Unlock()
	h.taskMu.tasks = r
}

func (h *planReplayerTaskCollectorHandle) removeTask(taskKey replayer.PlanReplayerTaskKey) {
	h.taskMu.Lock()
	defer h.taskMu.Unlock()
	delete(h.taskMu.tasks, taskKey)
}

func (h *planReplayerTaskCollectorHandle) collectAllPlanReplayerTask(ctx context.Context) ([]replayer.PlanReplayerTaskKey, error) {
	exec := h.sctx.(sqlexec.SQLExecutor)
	rs, err := exec.ExecuteInternal(ctx, "select sql_digest, plan_digest from mysql.plan_replayer_task")
	if err != nil {
		return nil, err
	}
	if rs == nil {
		return nil, nil
	}
	var rows []chunk.Row
	defer terror.Call(rs.Close)
	if rows, err = sqlexec.DrainRecordSet(ctx, rs, 8); err != nil {
		return nil, errors.Trace(err)
	}
	allKeys := make([]replayer.PlanReplayerTaskKey, 0, len(rows))
	for _, row := range rows {
		sqlDigest, planDigest := row.GetString(0), row.GetString(1)
		allKeys = append(allKeys, replayer.PlanReplayerTaskKey{
			SQLDigest:  sqlDigest,
			PlanDigest: planDigest,
		})
	}
	return allKeys, nil
}

type planReplayerDumpTaskStatus struct {
	// running task records the task running by all workers in order to avoid multi workers running the same task key
	runningTaskMu struct {
		sync.RWMutex
		runningTasks map[replayer.PlanReplayerTaskKey]struct{}
	}

	// finished task records the finished task in order to avoid running finished task key
	finishedTaskMu struct {
		sync.RWMutex
		finishedTask map[replayer.PlanReplayerTaskKey]struct{}
	}
}

// GetRunningTaskStatusLen used for unit test
func (r *planReplayerDumpTaskStatus) GetRunningTaskStatusLen() int {
	r.runningTaskMu.RLock()
	defer r.runningTaskMu.RUnlock()
	return len(r.runningTaskMu.runningTasks)
}

// CleanFinishedTaskStatus clean then finished tasks, only used for unit test
func (r *planReplayerDumpTaskStatus) CleanFinishedTaskStatus() {
	r.finishedTaskMu.Lock()
	defer r.finishedTaskMu.Unlock()
	r.finishedTaskMu.finishedTask = map[replayer.PlanReplayerTaskKey]struct{}{}
}

// GetFinishedTaskStatusLen used for unit test
func (r *planReplayerDumpTaskStatus) GetFinishedTaskStatusLen() int {
	r.finishedTaskMu.RLock()
	defer r.finishedTaskMu.RUnlock()
	return len(r.finishedTaskMu.finishedTask)
}

func (r *planReplayerDumpTaskStatus) occupyRunningTaskKey(task *PlanReplayerDumpTask) bool {
	r.runningTaskMu.Lock()
	defer r.runningTaskMu.Unlock()
	_, ok := r.runningTaskMu.runningTasks[task.PlanReplayerTaskKey]
	if ok {
		return false
	}
	r.runningTaskMu.runningTasks[task.PlanReplayerTaskKey] = struct{}{}
	return true
}

func (r *planReplayerDumpTaskStatus) releaseRunningTaskKey(task *PlanReplayerDumpTask) {
	r.runningTaskMu.Lock()
	defer r.runningTaskMu.Unlock()
	delete(r.runningTaskMu.runningTasks, task.PlanReplayerTaskKey)
}

func (r *planReplayerDumpTaskStatus) checkTaskKeyFinishedBefore(task *PlanReplayerDumpTask) bool {
	r.finishedTaskMu.RLock()
	defer r.finishedTaskMu.RUnlock()
	_, ok := r.finishedTaskMu.finishedTask[task.PlanReplayerTaskKey]
	return ok
}

func (r *planReplayerDumpTaskStatus) setTaskFinished(task *PlanReplayerDumpTask) {
	r.finishedTaskMu.Lock()
	defer r.finishedTaskMu.Unlock()
	r.finishedTaskMu.finishedTask[task.PlanReplayerTaskKey] = struct{}{}
}

func (r *planReplayerDumpTaskStatus) clearFinishedTask() {
	r.finishedTaskMu.Lock()
	defer r.finishedTaskMu.Unlock()
	r.finishedTaskMu.finishedTask = map[replayer.PlanReplayerTaskKey]struct{}{}
}

type planReplayerTaskDumpWorker struct {
	ctx    context.Context
	sctx   sessionctx.Context
	taskCH <-chan *PlanReplayerDumpTask
	status *planReplayerDumpTaskStatus
}

func (w *planReplayerTaskDumpWorker) run() {
	logutil.BgLogger().Info("planReplayerTaskDumpWorker started.")
	for task := range w.taskCH {
		w.handleTask(task)
	}
	logutil.BgLogger().Info("planReplayerTaskDumpWorker exited.")
}

func (w *planReplayerTaskDumpWorker) handleTask(task *PlanReplayerDumpTask) {
	sqlDigest := task.SQLDigest
	planDigest := task.PlanDigest
	check := true
	occupy := true
	handleTask := true
	defer func() {
		util.Recover(metrics.LabelDomain, "PlanReplayerTaskDumpWorker", nil, false)
		logutil.BgLogger().Debug("[plan-replayer-capture] handle task",
			zap.String("sql-digest", sqlDigest),
			zap.String("plan-digest", planDigest),
			zap.Bool("check", check),
			zap.Bool("occupy", occupy),
			zap.Bool("handle", handleTask))
	}()
	if task.IsContinuesCapture {
		if w.status.checkTaskKeyFinishedBefore(task) {
			check = false
			return
		}
	}
	occupy = w.status.occupyRunningTaskKey(task)
	if !occupy {
		return
	}
	handleTask = w.HandleTask(task)
	w.status.releaseRunningTaskKey(task)
}

// HandleTask handled task
func (w *planReplayerTaskDumpWorker) HandleTask(task *PlanReplayerDumpTask) (success bool) {
	defer func() {
		if success && task.IsContinuesCapture {
			w.status.setTaskFinished(task)
		}
	}()
	taskKey := task.PlanReplayerTaskKey
	unhandled, err := checkUnHandledReplayerTask(w.ctx, w.sctx, taskKey)
	if err != nil {
		logutil.BgLogger().Warn("[plan-replayer-capture] check task failed",
			zap.String("sqlDigest", taskKey.SQLDigest),
			zap.String("planDigest", taskKey.PlanDigest),
			zap.Error(err))
		return false
	}
	// the task is processed, thus we directly skip it.
	if !unhandled {
		return true
	}

	file, fileName, err := replayer.GeneratePlanReplayerFile(task.IsCapture, task.IsContinuesCapture, variable.EnableHistoricalStatsForCapture.Load())
	if err != nil {
		logutil.BgLogger().Warn("[plan-replayer-capture] generate task file failed",
			zap.String("sqlDigest", taskKey.SQLDigest),
			zap.String("planDigest", taskKey.PlanDigest),
			zap.Error(err))
		return false
	}
	task.Zf = file
	task.FileName = fileName
	if task.InExecute && len(task.NormalizedSQL) > 0 {
		p := parser.New()
		stmts, _, err := p.ParseSQL(task.NormalizedSQL)
		if err != nil {
			logutil.BgLogger().Warn("[plan-replayer-capture] parse normalized sql failed",
				zap.String("sql", task.NormalizedSQL),
				zap.String("sqlDigest", taskKey.SQLDigest),
				zap.String("planDigest", taskKey.PlanDigest),
				zap.Error(err))
			return false
		}
		task.ExecStmts = stmts
	}
	err = DumpPlanReplayerInfo(w.ctx, w.sctx, task)
	if err != nil {
		logutil.BgLogger().Warn("[plan-replayer-capture] dump task result failed",
			zap.String("sqlDigest", taskKey.SQLDigest),
			zap.String("planDigest", taskKey.PlanDigest),
			zap.Error(err))
		return false
	}
	return true
}

type planReplayerTaskDumpHandle struct {
	taskCH  chan *PlanReplayerDumpTask
	status  *planReplayerDumpTaskStatus
	workers []*planReplayerTaskDumpWorker
}

// GetTaskStatus used for test
func (h *planReplayerTaskDumpHandle) GetTaskStatus() *planReplayerDumpTaskStatus {
	return h.status
}

// GetWorker used for test
func (h *planReplayerTaskDumpHandle) GetWorker() *planReplayerTaskDumpWorker {
	return h.workers[0]
}

// Close make finished flag ture
func (h *planReplayerTaskDumpHandle) Close() {
	close(h.taskCH)
}

// DrainTask drain a task for unit test
func (h *planReplayerTaskDumpHandle) DrainTask() *PlanReplayerDumpTask {
	return <-h.taskCH
}

func checkUnHandledReplayerTask(ctx context.Context, sctx sessionctx.Context, task replayer.PlanReplayerTaskKey) (bool, error) {
	exec := sctx.(sqlexec.SQLExecutor)
	rs, err := exec.ExecuteInternal(ctx, fmt.Sprintf("select * from mysql.plan_replayer_status where sql_digest = '%v' and plan_digest = '%v' and fail_reason is null", task.SQLDigest, task.PlanDigest))
	if err != nil {
		return false, err
	}
	if rs == nil {
		return true, nil
	}
	var rows []chunk.Row
	defer terror.Call(rs.Close)
	if rows, err = sqlexec.DrainRecordSet(ctx, rs, 8); err != nil {
		return false, errors.Trace(err)
	}
	if len(rows) > 0 {
		return false, nil
	}
	return true, nil
}

// CheckPlanReplayerTaskExists checks whether plan replayer capture task exists already
func CheckPlanReplayerTaskExists(ctx context.Context, sctx sessionctx.Context, sqlDigest, planDigest string) (bool, error) {
	exec := sctx.(sqlexec.SQLExecutor)
	rs, err := exec.ExecuteInternal(ctx, fmt.Sprintf("select * from mysql.plan_replayer_task where sql_digest = '%v' and plan_digest = '%v'",
		sqlDigest, planDigest))
	if err != nil {
		return false, err
	}
	if rs == nil {
		return false, nil
	}
	var rows []chunk.Row
	defer terror.Call(rs.Close)
	if rows, err = sqlexec.DrainRecordSet(ctx, rs, 8); err != nil {
		return false, errors.Trace(err)
	}
	if len(rows) > 0 {
		return true, nil
	}
	return false, nil
}

// PlanReplayerStatusRecord indicates record in mysql.plan_replayer_status
type PlanReplayerStatusRecord struct {
	SQLDigest    string
	PlanDigest   string
	OriginSQL    string
	Token        string
	FailedReason string
}

// PlanReplayerDumpTask wrap the params for plan replayer dump
type PlanReplayerDumpTask struct {
	replayer.PlanReplayerTaskKey

	// tmp variables stored during the query
	TblStats      map[int64]interface{}
	InExecute     bool
	NormalizedSQL string

	// variables used to dump the plan
	StartTS         uint64
	SessionBindings []*bindinfo.BindRecord
	EncodedPlan     string
	SessionVars     *variable.SessionVars
	ExecStmts       []ast.StmtNode
	Analyze         bool
	DebugTrace      interface{}

	FileName string
	Zf       *os.File

	// IsCapture indicates whether the task is from capture
	IsCapture bool
	// IsContinuesCapture indicates whether the task is from continues capture
	IsContinuesCapture bool
}<|MERGE_RESOLUTION|>--- conflicted
+++ resolved
@@ -74,12 +74,8 @@
 	return time.Unix(0, i), nil
 }
 
-<<<<<<< HEAD
 // GCDumpFiles periodically cleans the outdated files for plan replayer and plan trace.
-func (p *dumpFileGcChecker) GCDumpFiles(t time.Duration) {
-=======
-func (p *dumpFileGcChecker) gcDumpFiles(gcDurationDefault, gcDurationForCapture time.Duration) {
->>>>>>> 1bdfc807
+func (p *dumpFileGcChecker) GCDumpFiles(gcDurationDefault, gcDurationForCapture time.Duration) {
 	p.Lock()
 	defer p.Unlock()
 	for _, path := range p.paths {
