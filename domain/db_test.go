// Copyright 2019 PingCAP, Inc.
//
// Licensed under the Apache License, Version 2.0 (the "License");
// you may not use this file except in compliance with the License.
// You may obtain a copy of the License at
//
//     http://www.apache.org/licenses/LICENSE-2.0
//
// Unless required by applicable law or agreed to in writing, software
// distributed under the License is distributed on an "AS IS" BASIS,
// WITHOUT WARRANTIES OR CONDITIONS OF ANY KIND, either express or implied.
// See the License for the specific language governing permissions and
// limitations under the License.

package domain_test

import (
	"context"
	"testing"
	"time"

	"github.com/pingcap/failpoint"
	"github.com/pingcap/tidb/config"
	"github.com/pingcap/tidb/ddl"
	"github.com/pingcap/tidb/domain/infosync"
	"github.com/pingcap/tidb/keyspace"
	"github.com/pingcap/tidb/server"
	"github.com/pingcap/tidb/session"
	"github.com/pingcap/tidb/store/mockstore"
	"github.com/stretchr/testify/require"
)

func TestDomainSession(t *testing.T) {
	lease := 50 * time.Millisecond
	store, err := mockstore.NewMockStore()
	require.NoError(t, err)
	defer func() {
		err := store.Close()
		require.NoError(t, err)
	}()
	session.SetSchemaLease(lease)
	domain, err := session.BootstrapSession(store)
	require.NoError(t, err)
	ddl.DisableTiFlashPoll(domain.DDL())
	defer domain.Close()

	// for NotifyUpdatePrivilege
	createRoleSQL := `CREATE ROLE 'test'@'localhost';`
	se, err := session.CreateSession4Test(store)
	require.NoError(t, err)
	_, err = se.Execute(context.Background(), createRoleSQL)
	require.NoError(t, err)

	// for BindHandle
	_, err = se.Execute(context.Background(), "use test")
	require.NoError(t, err)
	_, err = se.Execute(context.Background(), "drop table if exists t")
	require.NoError(t, err)
	_, err = se.Execute(context.Background(), "create table t(i int, s varchar(20), index index_t(i, s))")
	require.NoError(t, err)
	_, err = se.Execute(context.Background(), "create global binding for select * from t where i>100 using select * from t use index(index_t) where i>100")
	require.NoError(t, err)
}

func TestNormalSessionPool(t *testing.T) {
	lease := 100 * time.Millisecond
	store, err := mockstore.NewMockStore()
	require.NoError(t, err)
	defer func() {
		err := store.Close()
		require.NoError(t, err)
	}()
	session.SetSchemaLease(lease)
	domain, err := session.BootstrapSession(store)
	require.NoError(t, err)
	defer domain.Close()
<<<<<<< HEAD
	info, err1 := infosync.GlobalInfoSyncerInit(context.Background(), "t", func() uint64 { return 1 }, nil, nil, keyspace.CodecV1, true)
=======
	info, err1 := infosync.GlobalInfoSyncerInit(context.Background(), "t", func() uint64 { return 1 }, nil, nil, nil, true)
>>>>>>> 6adcc655
	require.NoError(t, err1)
	conf := config.GetGlobalConfig()
	conf.Socket = ""
	conf.Port = 0
	conf.Status.ReportStatus = false
	svr, err := server.NewServer(conf, nil)
	require.NoError(t, err)
	svr.SetDomain(domain)
	svr.InitGlobalConnID(domain.ServerID)
	info.SetSessionManager(svr)

	pool := domain.SysSessionPool()
	se, err := pool.Get()
	require.NoError(t, err)
	require.NotEmpty(t, se)
	require.Equal(t, svr.InternalSessionExists(se), true)

	pool.Put(se)
	require.Equal(t, svr.InternalSessionExists(se), false)
}

func TestAbnormalSessionPool(t *testing.T) {
	lease := 100 * time.Millisecond
	store, err := mockstore.NewMockStore()
	require.NoError(t, err)
	defer func() {
		err := store.Close()
		require.NoError(t, err)
	}()
	session.SetSchemaLease(lease)
	domain, err := session.BootstrapSession(store)
	require.NoError(t, err)
	defer domain.Close()
<<<<<<< HEAD
	info, err1 := infosync.GlobalInfoSyncerInit(context.Background(), "t", func() uint64 { return 1 }, nil, nil, keyspace.CodecV1, true)
=======
	info, err1 := infosync.GlobalInfoSyncerInit(context.Background(), "t", func() uint64 { return 1 }, nil, nil, nil, true)
>>>>>>> 6adcc655
	require.NoError(t, err1)
	conf := config.GetGlobalConfig()
	conf.Socket = ""
	conf.Port = 0
	conf.Status.ReportStatus = false
	svr, err := server.NewServer(conf, nil)
	require.NoError(t, err)
	svr.SetDomain(domain)
	svr.InitGlobalConnID(domain.ServerID)
	info.SetSessionManager(svr)

	pool := domain.SysSessionPool()
	failpoint.Enable("github.com/pingcap/tidb/domain/mockSessionPoolReturnError", "return")
	se, err := pool.Get()
	require.Error(t, err)
	failpoint.Disable("github.com/pingcap/tidb/domain/mockSessionPoolReturnError")
	require.Equal(t, svr.InternalSessionExists(se), false)
}<|MERGE_RESOLUTION|>--- conflicted
+++ resolved
@@ -16,6 +16,7 @@
 
 import (
 	"context"
+	"github.com/pingcap/tidb/keyspace"
 	"testing"
 	"time"
 
@@ -23,7 +24,6 @@
 	"github.com/pingcap/tidb/config"
 	"github.com/pingcap/tidb/ddl"
 	"github.com/pingcap/tidb/domain/infosync"
-	"github.com/pingcap/tidb/keyspace"
 	"github.com/pingcap/tidb/server"
 	"github.com/pingcap/tidb/session"
 	"github.com/pingcap/tidb/store/mockstore"
@@ -74,11 +74,7 @@
 	domain, err := session.BootstrapSession(store)
 	require.NoError(t, err)
 	defer domain.Close()
-<<<<<<< HEAD
-	info, err1 := infosync.GlobalInfoSyncerInit(context.Background(), "t", func() uint64 { return 1 }, nil, nil, keyspace.CodecV1, true)
-=======
-	info, err1 := infosync.GlobalInfoSyncerInit(context.Background(), "t", func() uint64 { return 1 }, nil, nil, nil, true)
->>>>>>> 6adcc655
+	info, err1 := infosync.GlobalInfoSyncerInit(context.Background(), "t", func() uint64 { return 1 }, nil, nil, nil, keyspace.CodecV1, true)
 	require.NoError(t, err1)
 	conf := config.GetGlobalConfig()
 	conf.Socket = ""
@@ -112,11 +108,7 @@
 	domain, err := session.BootstrapSession(store)
 	require.NoError(t, err)
 	defer domain.Close()
-<<<<<<< HEAD
-	info, err1 := infosync.GlobalInfoSyncerInit(context.Background(), "t", func() uint64 { return 1 }, nil, nil, keyspace.CodecV1, true)
-=======
-	info, err1 := infosync.GlobalInfoSyncerInit(context.Background(), "t", func() uint64 { return 1 }, nil, nil, nil, true)
->>>>>>> 6adcc655
+	info, err1 := infosync.GlobalInfoSyncerInit(context.Background(), "t", func() uint64 { return 1 }, nil, nil, nil, keyspace.CodecV1, true)
 	require.NoError(t, err1)
 	conf := config.GetGlobalConfig()
 	conf.Socket = ""
