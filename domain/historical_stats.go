// Copyright 2022 PingCAP, Inc.
//
// Licensed under the Apache License, Version 2.0 (the "License");
// you may not use this file except in compliance with the License.
// You may obtain a copy of the License at
//
//     http://www.apache.org/licenses/LICENSE-2.0
//
// Unless required by applicable law or agreed to in writing, software
// distributed under the License is distributed on an "AS IS" BASIS,
// WITHOUT WARRANTIES OR CONDITIONS OF ANY KIND, either express or implied.
// See the License for the specific language governing permissions and
// limitations under the License.

package domain

import (
	"github.com/pingcap/errors"
<<<<<<< HEAD
	"github.com/pingcap/tidb/parser/model"
=======
	"github.com/pingcap/tidb/metrics"
>>>>>>> cb5affbc
	"github.com/pingcap/tidb/sessionctx"
	"github.com/pingcap/tidb/statistics/handle"
)

var (
	generateHistoricalStatsSuccessCounter = metrics.HistoricalStatsCounter.WithLabelValues("generate", "success")
	generateHistoricalStatsFailedCounter  = metrics.HistoricalStatsCounter.WithLabelValues("generate", "fail")
)

// HistoricalStatsWorker indicates for dump historical stats
type HistoricalStatsWorker struct {
	tblCH chan int64
	sctx  sessionctx.Context
}

// SendTblToDumpHistoricalStats send tableID to worker to dump historical stats
func (w *HistoricalStatsWorker) SendTblToDumpHistoricalStats(tableID int64) {
	w.tblCH <- tableID
}

// DumpHistoricalStats dump stats by given tableID
func (w *HistoricalStatsWorker) DumpHistoricalStats(tableID int64, statsHandle *handle.Handle) error {
	historicalStatsEnabled, err := statsHandle.CheckHistoricalStatsEnable()
	if err != nil {
		return errors.Errorf("check tidb_enable_historical_stats failed: %v", err)
	}
	if !historicalStatsEnabled {
		return nil
	}
	sctx := w.sctx
	is := GetDomain(sctx).InfoSchema()
	isPartition := false
	var tblInfo *model.TableInfo
	tbl, existed := is.TableByID(tableID)
	if !existed {
		tbl, db, p := is.FindTableByPartitionID(tableID)
		if tbl != nil && db != nil && p != nil {
			isPartition = true
			tblInfo = tbl.Meta()
		} else {
			return errors.Errorf("cannot get table by id %d", tableID)
		}
	} else {
		tblInfo = tbl.Meta()
	}
	dbInfo, existed := is.SchemaByTable(tblInfo)
	if !existed {
		return errors.Errorf("cannot get DBInfo by TableID %d", tableID)
	}
<<<<<<< HEAD
	if _, err := statsHandle.RecordHistoricalStatsToStorage(dbInfo.Name.O, tblInfo, tableID, isPartition); err != nil {
		return errors.Errorf("record table %s.%s's historical stats failed, err:%v", dbInfo.Name.O, tblInfo.Name.O, err)
=======
	if _, err := statsHandle.RecordHistoricalStatsToStorage(dbInfo.Name.O, tblInfo); err != nil {
		generateHistoricalStatsFailedCounter.Inc()
		return errors.Errorf("record table %s.%s's historical stats failed", dbInfo.Name.O, tblInfo.Name.O)
>>>>>>> cb5affbc
	}
	generateHistoricalStatsSuccessCounter.Inc()
	return nil
}

// GetOneHistoricalStatsTable gets one tableID from channel, only used for test
func (w *HistoricalStatsWorker) GetOneHistoricalStatsTable() int64 {
	return <-w.tblCH
}<|MERGE_RESOLUTION|>--- conflicted
+++ resolved
@@ -16,11 +16,8 @@
 
 import (
 	"github.com/pingcap/errors"
-<<<<<<< HEAD
+	"github.com/pingcap/tidb/metrics"
 	"github.com/pingcap/tidb/parser/model"
-=======
-	"github.com/pingcap/tidb/metrics"
->>>>>>> cb5affbc
 	"github.com/pingcap/tidb/sessionctx"
 	"github.com/pingcap/tidb/statistics/handle"
 )
@@ -70,14 +67,8 @@
 	if !existed {
 		return errors.Errorf("cannot get DBInfo by TableID %d", tableID)
 	}
-<<<<<<< HEAD
 	if _, err := statsHandle.RecordHistoricalStatsToStorage(dbInfo.Name.O, tblInfo, tableID, isPartition); err != nil {
 		return errors.Errorf("record table %s.%s's historical stats failed, err:%v", dbInfo.Name.O, tblInfo.Name.O, err)
-=======
-	if _, err := statsHandle.RecordHistoricalStatsToStorage(dbInfo.Name.O, tblInfo); err != nil {
-		generateHistoricalStatsFailedCounter.Inc()
-		return errors.Errorf("record table %s.%s's historical stats failed", dbInfo.Name.O, tblInfo.Name.O)
->>>>>>> cb5affbc
 	}
 	generateHistoricalStatsSuccessCounter.Inc()
 	return nil
