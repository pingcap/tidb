// Copyright 2015 PingCAP, Inc.
//
// Licensed under the Apache License, Version 2.0 (the "License");
// you may not use this file except in compliance with the License.
// You may obtain a copy of the License at
//
//     http://www.apache.org/licenses/LICENSE-2.0
//
// Unless required by applicable law or agreed to in writing, software
// distributed under the License is distributed on an "AS IS" BASIS,
// WITHOUT WARRANTIES OR CONDITIONS OF ANY KIND, either express or implied.
// See the License for the specific language governing permissions and
// limitations under the License.

package domain

import (
	"context"
	"crypto/tls"
	"net"
	"runtime"
	"testing"
	"time"

	"github.com/ngaut/pools"
	"github.com/pingcap/errors"
	"github.com/pingcap/failpoint"
	"github.com/pingcap/tidb/ddl"
	"github.com/pingcap/tidb/domain/infosync"
	"github.com/pingcap/tidb/kv"
	"github.com/pingcap/tidb/metrics"
	"github.com/pingcap/tidb/parser/ast"
	"github.com/pingcap/tidb/parser/model"
	"github.com/pingcap/tidb/sessionctx/variable"
	"github.com/pingcap/tidb/store/mockstore"
	"github.com/pingcap/tidb/util/mock"
	dto "github.com/prometheus/client_model/go"
	"github.com/stretchr/testify/require"
	"go.etcd.io/etcd/tests/v3/integration"
)

func TestInfo(t *testing.T) {
	if variable.AllowConcurrencyDDL.Load() {
		t.Skip("it is for old ddl, which is not safe for concurrent DDL")
	}
	if runtime.GOOS == "windows" {
		t.Skip("integration.NewClusterV3 will create file contains a colon which is not allowed on Windows")
	}

	integration.BeforeTest(t)

	if !unixSocketAvailable() {
		t.Skip("ETCD use ip:port as unix socket address, skip when it is unavailable.")
	}

	require.NoError(t, failpoint.Enable("github.com/pingcap/tidb/domain/infosync/FailPlacement", `return(true)`))

	s, err := mockstore.NewMockStore()
	require.NoError(t, err)

	cluster := integration.NewClusterV3(t, &integration.ClusterConfig{Size: 1})
	defer cluster.Terminate(t)

	mockStore := &mockEtcdBackend{
		Storage: s,
		pdAddrs: []string{cluster.Members[0].GRPCURL()}}
	ddlLease := 80 * time.Millisecond
	dom := NewDomain(mockStore, ddlLease, 0, 0, 0, mockFactory, nil)
	defer func() {
		dom.Close()
		err := s.Close()
		require.NoError(t, err)
	}()

	client := cluster.RandClient()
	dom.etcdClient = client
	// Mock new DDL and init the schema syncer with etcd client.
	goCtx := context.Background()
	dom.ddl = ddl.NewDDL(
		goCtx,
		ddl.WithEtcdClient(dom.GetEtcdClient()),
		ddl.WithStore(s),
		ddl.WithInfoCache(dom.infoCache),
		ddl.WithLease(ddlLease),
	)
	ddl.DisableTiFlashPoll(dom.ddl)
	require.NoError(t, failpoint.Enable("github.com/pingcap/tidb/domain/MockReplaceDDL", `return(true)`))
	require.NoError(t, dom.Init(ddlLease, sysMockFactory))
	require.NoError(t, failpoint.Disable("github.com/pingcap/tidb/domain/MockReplaceDDL"))

	// Test for GetServerInfo and GetServerInfoByID.
	ddlID := dom.ddl.GetID()
	serverInfo, err := infosync.GetServerInfo()
	require.NoError(t, err)

	info, err := infosync.GetServerInfoByID(goCtx, ddlID)
	require.NoError(t, err)

	if serverInfo.ID != info.ID {
		t.Fatalf("server self info %v, info %v", serverInfo, info)
	}

	_, err = infosync.GetServerInfoByID(goCtx, "not_exist_id")
	require.Error(t, err)
	require.Equal(t, "[info-syncer] get /tidb/server/info/not_exist_id failed", err.Error())

	// Test for GetAllServerInfo.
	infos, err := infosync.GetAllServerInfo(goCtx)
	require.NoError(t, err)
	require.Lenf(t, infos, 1, "server one info %v, info %v", infos[ddlID], info)
	require.Equalf(t, info.ID, infos[ddlID].ID, "server one info %v, info %v", infos[ddlID], info)

	// Test the scene where syncer.Done() gets the information.
	require.NoError(t, failpoint.Enable("github.com/pingcap/tidb/ddl/util/ErrorMockSessionDone", `return(true)`))
	<-dom.ddl.SchemaSyncer().Done()
	require.NoError(t, failpoint.Disable("github.com/pingcap/tidb/ddl/util/ErrorMockSessionDone"))
	time.Sleep(15 * time.Millisecond)
	syncerStarted := false
	for i := 0; i < 1000; i++ {
		if dom.SchemaValidator.IsStarted() {
			syncerStarted = true
			break
		}
		time.Sleep(5 * time.Millisecond)
	}
	require.True(t, syncerStarted)

	// Make sure loading schema is normal.
	cs := &ast.CharsetOpt{
		Chs: "utf8",
		Col: "utf8_bin",
	}
	ctx := mock.NewContext()
	require.NoError(t, dom.ddl.CreateSchema(ctx, model.NewCIStr("aaa"), cs, nil))
	require.NoError(t, dom.Reload())
	require.Equal(t, int64(1), dom.InfoSchema().SchemaMetaVersion())

	// Test for RemoveServerInfo.
	dom.info.RemoveServerInfo()
	infos, err = infosync.GetAllServerInfo(goCtx)
	require.NoError(t, err)
	require.Len(t, infos, 0)

	// Test for acquireServerID & refreshServerIDTTL
	err = dom.acquireServerID(goCtx)
	require.NoError(t, err)
	require.NotEqual(t, 0, dom.ServerID())

	err = dom.refreshServerIDTTL(goCtx)
	require.NoError(t, err)

	require.NoError(t, failpoint.Disable("github.com/pingcap/tidb/domain/infosync/FailPlacement"))
}

<<<<<<< HEAD
func TestDomain(t *testing.T) {
	if variable.AllowConcurrencyDDL.Load() {
		t.Skip("it is for old ddl, which is not safe for concurrent DDL")
	}
=======
func TestStatWorkRecoverFromPanic(t *testing.T) {
>>>>>>> e1580175
	store, err := mockstore.NewMockStore()
	require.NoError(t, err)

	ddlLease := 80 * time.Millisecond
	dom := NewDomain(store, ddlLease, 0, 0, 0, mockFactory, nil)

	metrics.PanicCounter.Reset()
	// Since the stats lease is 0 now, so create a new ticker will panic.
	// Test that they can recover from panic correctly.
	dom.updateStatsWorker(mock.NewContext(), nil)
	dom.autoAnalyzeWorker(nil)
	counter := metrics.PanicCounter.WithLabelValues(metrics.LabelDomain)
	pb := &dto.Metric{}
	err = counter.Write(pb)
	require.NoError(t, err)
	require.Equal(t, float64(2), pb.GetCounter().GetValue())

	scope := dom.GetScope("status")
	require.Equal(t, variable.DefaultStatusVarScopeFlag, scope)

	err = store.Close()
	require.NoError(t, err)

	isClose := dom.isClose()
	require.False(t, isClose)

	dom.Close()
	isClose = dom.isClose()
	require.True(t, isClose)
}

// ETCD use ip:port as unix socket address, however this address is invalid on windows.
// We have to skip some of the test in such case.
// https://github.com/etcd-io/etcd/blob/f0faa5501d936cd8c9f561bb9d1baca70eb67ab1/pkg/types/urls.go#L42
func unixSocketAvailable() bool {
	c, err := net.Listen("unix", "127.0.0.1:0")
	if err == nil {
		_ = c.Close()
		return true
	}
	return false
}

func mockFactory() (pools.Resource, error) {
	return nil, errors.New("mock factory should not be called")
}

func sysMockFactory(*Domain) (pools.Resource, error) {
	return nil, nil
}

type mockEtcdBackend struct {
	kv.Storage
	pdAddrs []string
}

func (mebd *mockEtcdBackend) EtcdAddrs() ([]string, error) {
	return mebd.pdAddrs, nil
}

func (mebd *mockEtcdBackend) TLSConfig() *tls.Config { return nil }

func (mebd *mockEtcdBackend) StartGCWorker() error {
	panic("not implemented")
}<|MERGE_RESOLUTION|>--- conflicted
+++ resolved
@@ -152,14 +152,7 @@
 	require.NoError(t, failpoint.Disable("github.com/pingcap/tidb/domain/infosync/FailPlacement"))
 }
 
-<<<<<<< HEAD
-func TestDomain(t *testing.T) {
-	if variable.AllowConcurrencyDDL.Load() {
-		t.Skip("it is for old ddl, which is not safe for concurrent DDL")
-	}
-=======
 func TestStatWorkRecoverFromPanic(t *testing.T) {
->>>>>>> e1580175
 	store, err := mockstore.NewMockStore()
 	require.NoError(t, err)
 
