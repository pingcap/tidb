--- conflicted
+++ resolved
@@ -67,11 +67,7 @@
 		Storage: s,
 		pdAddrs: []string{cluster.Members[0].GRPCAddr()}}
 	ddlLease := 80 * time.Millisecond
-<<<<<<< HEAD
-	dom := NewDomain(mockStore, ddlLease, 0, 0, 0, mockFactory)
-=======
-	dom := NewDomain(mockStore, ddlLease, 0, 0, mockFactory, nil)
->>>>>>> c82c9d70
+	dom := NewDomain(mockStore, ddlLease, 0, 0, 0, mockFactory, nil)
 	defer func() {
 		dom.Close()
 		err := s.Close()
@@ -164,11 +160,7 @@
 	require.NoError(t, err)
 
 	ddlLease := 80 * time.Millisecond
-<<<<<<< HEAD
-	dom := NewDomain(store, ddlLease, 0, 0, 0, mockFactory)
-=======
-	dom := NewDomain(store, ddlLease, 0, 0, mockFactory, nil)
->>>>>>> c82c9d70
+	dom := NewDomain(store, ddlLease, 0, 0, 0, mockFactory, nil)
 	err = dom.Init(ddlLease, sysMockFactory)
 	require.NoError(t, err)
 
