--- conflicted
+++ resolved
@@ -220,7 +220,6 @@
 		t.Fatalf("err %v, infos %v", err, infos)
 	}
 
-<<<<<<< HEAD
 	// Test for acquireServerID & refreshServerIDTTL
 	err = dom.acquireServerID(goCtx)
 	if err != nil || dom.ServerID() == 0 {
@@ -229,11 +228,11 @@
 	err = dom.refreshServerIDTTL(goCtx)
 	if err != nil {
 		t.Fatalf("dom.refreshServerIDTTL err %v", err)
-=======
+	}
+
 	err = failpoint.Disable("github.com/pingcap/tidb/domain/FailPlacement")
 	if err != nil {
 		t.Fatal(err)
->>>>>>> f52956a3
 	}
 }
 
