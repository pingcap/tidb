// Copyright 2015 PingCAP, Inc.
//
// Licensed under the Apache License, Version 2.0 (the "License");
// you may not use this file except in compliance with the License.
// You may obtain a copy of the License at
//
//     http://www.apache.org/licenses/LICENSE-2.0
//
// Unless required by applicable law or agreed to in writing, software
// distributed under the License is distributed on an "AS IS" BASIS,
// See the License for the specific language governing permissions and
// limitations under the License.

package domain

import (
	"testing"
	"time"

	. "github.com/pingcap/check"
	"github.com/pingcap/tidb/ast"
	"github.com/pingcap/tidb/model"
	"github.com/pingcap/tidb/sessionctx/variable"
	"github.com/pingcap/tidb/store/localstore"
	"github.com/pingcap/tidb/store/localstore/goleveldb"
	"github.com/pingcap/tidb/util/mock"
	"github.com/pingcap/tidb/util/testleak"
)

func TestT(t *testing.T) {
	CustomVerboseFlag = true
	TestingT(t)
}

var _ = Suite(&testSuite{})

type testSuite struct {
}

func (*testSuite) TestT(c *C) {
	driver := localstore.Driver{Driver: goleveldb.MemoryDriver{}}
	store, err := driver.Open("memory")
	c.Assert(err, IsNil)
	defer testleak.AfterTest(c)()
	ctx := mock.NewContext()

	dom, err := NewDomain(store, 10*time.Millisecond)
	c.Assert(err, IsNil)
	store = dom.Store()
	dd := dom.DDL()
	c.Assert(dd, NotNil)
	c.Assert(dd.GetLease(), Equals, 10*time.Millisecond)
	cs := &ast.CharsetOpt{
		Chs: "utf8",
		Col: "utf8_bin",
	}
	err = dd.CreateSchema(ctx, model.NewCIStr("aaa"), cs)
	c.Assert(err, IsNil)
	is := dom.InfoSchema()
	c.Assert(is, NotNil)

	m, err := dom.Stats()
	c.Assert(err, IsNil)
	c.Assert(m[ddlLastReloadSchemaTS], GreaterEqual, int64(0))
	c.Assert(dom.GetScope("dummy_status"), Equals, variable.DefaultScopeFlag)

	// for setting lease
	lease := 100 * time.Millisecond
	dom.SetLease(lease)
	c.Assert(dd.GetLease(), Equals, lease)
	dom.SetLease(lease)
	c.Assert(dd.GetLease(), Equals, lease)
	dom.SetLease(0 * time.Millisecond)
	c.Assert(dd.GetLease(), Equals, lease)
	dom1, err := NewDomain(store, 0)
	c.Assert(err, IsNil)
	dom1.SetLease(50 * time.Millisecond)
	c.Assert(dom1.DDL().GetLease(), Equals, 0*time.Second)

	// for schemaValidity
	schemaVer, err := dom.SchemaValidity.Check(0, 0)
	c.Assert(err, IsNil)
	dom.SchemaValidity.MockReloadFailed.SetValue(true)
	err = dom.Reload()
	c.Assert(err, NotNil)
	time.Sleep(lease)
	_, err = dom.SchemaValidity.Check(0, 0)
	c.Assert(err, NotNil)
	_, err = dom.SchemaValidity.Check(0, schemaVer)
	c.Assert(err, NotNil)
	dom.SchemaValidity.MockReloadFailed.SetValue(false)
	dom.SchemaValidity.SetValidity(true, 0)
<<<<<<< HEAD
	_, err := dom.SchemaValidity.Check(0, 0)
=======
	_, err = dom.SchemaValidity.Check(1, 0)
>>>>>>> ab27ea5d
	c.Assert(err, NotNil)
	schemaVer1, err := dom.SchemaValidity.Check(0, schemaVer)
	c.Assert(err, IsNil)
	err = dom.Reload()
	c.Assert(err, IsNil)
	time.Sleep(lease)
	schemaVer2, err := dom.SchemaValidity.Check(0, 0)
	c.Assert(err, IsNil)
	c.Assert(schemaVer1, Equals, schemaVer2)

	err = store.Close()
	c.Assert(err, IsNil)
}<|MERGE_RESOLUTION|>--- conflicted
+++ resolved
@@ -90,11 +90,7 @@
 	c.Assert(err, NotNil)
 	dom.SchemaValidity.MockReloadFailed.SetValue(false)
 	dom.SchemaValidity.SetValidity(true, 0)
-<<<<<<< HEAD
-	_, err := dom.SchemaValidity.Check(0, 0)
-=======
 	_, err = dom.SchemaValidity.Check(1, 0)
->>>>>>> ab27ea5d
 	c.Assert(err, NotNil)
 	schemaVer1, err := dom.SchemaValidity.Check(0, schemaVer)
 	c.Assert(err, IsNil)
