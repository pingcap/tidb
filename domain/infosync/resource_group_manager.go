--- conflicted
+++ resolved
@@ -119,11 +119,4 @@
 
 func (m *mockResourceGroupManager) Watch(ctx context.Context, key []byte, opts ...pd.OpOption) (chan []*meta_storagepb.Event, error) {
 	return nil, nil
-<<<<<<< HEAD
-=======
-}
-
-func (m *mockResourceGroupManager) LoadResourceGroups(ctx context.Context) ([]*rmpb.ResourceGroup, int64, error) {
-	return nil, 0, nil
->>>>>>> d934ef8d
 }