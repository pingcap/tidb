// Copyright 2022 PingCAP, Inc.
//
// Licensed under the Apache License, Version 2.0 (the "License");
// you may not use this file except in compliance with the License.
// You may obtain a copy of the License at
//
//     http://www.apache.org/licenses/LICENSE-2.0
//
// Unless required by applicable law or agreed to in writing, software
// distributed under the License is distributed on an "AS IS" BASIS,
// WITHOUT WARRANTIES OR CONDITIONS OF ANY KIND, either express or implied.
// See the License for the specific language governing permissions and
// limitations under the License.

package infosync

import (
	"bytes"
	"context"
	"encoding/hex"
	"encoding/json"
	"fmt"
	"net/http"
	"net/http/httptest"
	"net/url"
	"path"
	"strconv"
	"strings"
	"sync"
	"time"

	"github.com/gorilla/mux"
	"github.com/pingcap/errors"
	"github.com/pingcap/tidb/ddl/placement"
	"github.com/pingcap/tidb/store/helper"
	"github.com/pingcap/tidb/tablecodec"
	"github.com/pingcap/tidb/util/codec"
	"github.com/pingcap/tidb/util/logutil"
	"github.com/pingcap/tidb/util/pdapi"
	clientv3 "go.etcd.io/etcd/client/v3"
	"go.uber.org/zap"
)

// TiFlashReplicaManager manages placement settings and replica progress for TiFlash.
type TiFlashReplicaManager interface {
	// SetTiFlashGroupConfig sets the group index of the tiflash placement rule
	SetTiFlashGroupConfig(ctx context.Context) error
	// SetPlacementRule is a helper function to set placement rule.
	SetPlacementRule(ctx context.Context, rule placement.TiFlashRule) error
	// DeletePlacementRule is to delete placement rule for certain group.
	DeletePlacementRule(ctx context.Context, group string, ruleID string) error
	// GetGroupRules to get all placement rule in a certain group.
	GetGroupRules(ctx context.Context, group string) ([]placement.TiFlashRule, error)
	// PostAccelerateSchedule sends `regions/accelerate-schedule` request.
	PostAccelerateSchedule(ctx context.Context, tableID int64) error
	// GetRegionCountFromPD is a helper function calling `/stats/region`.
	GetRegionCountFromPD(ctx context.Context, tableID int64, regionCount *int) error
	// GetStoresStat gets the TiKV store information by accessing PD's api.
	GetStoresStat(ctx context.Context) (*helper.StoresStat, error)
	// CalculateTiFlashProgress calculates TiFlash replica progress
	CalculateTiFlashProgress(tableID int64, replicaCount uint64, TiFlashStores map[int64]helper.StoreStat) (float64, error)
	// UpdateTiFlashProgressCache updates tiflashProgressCache
	UpdateTiFlashProgressCache(tableID int64, progress float64)
	// GetTiFlashProgressFromCache gets tiflash replica progress from tiflashProgressCache
	GetTiFlashProgressFromCache(tableID int64) (float64, bool)
	// DeleteTiFlashProgressFromCache delete tiflash replica progress from tiflashProgressCache
	DeleteTiFlashProgressFromCache(tableID int64)
	// CleanTiFlashProgressCache clean progress cache
	CleanTiFlashProgressCache()
	// Close is to close TiFlashReplicaManager
	Close(ctx context.Context)
}

// TiFlashReplicaManagerCtx manages placement with pd and replica progress for TiFlash.
type TiFlashReplicaManagerCtx struct {
	etcdCli              *clientv3.Client
	sync.RWMutex         // protect tiflashProgressCache
	tiflashProgressCache map[int64]float64
}

// Close is called to close TiFlashReplicaManagerCtx.
func (m *TiFlashReplicaManagerCtx) Close(ctx context.Context) {

}

func getTiFlashPeerWithoutLagCount(tiFlashStores map[int64]helper.StoreStat, tableID int64) (int, error) {
	// storeIDs -> regionID, PD will not create two peer on the same store
	var flashPeerCount int
	for _, store := range tiFlashStores {
		regionReplica := make(map[int64]int)
		err := helper.CollectTiFlashStatus(store.Store.StatusAddress, tableID, &regionReplica)
		if err != nil {
			logutil.BgLogger().Error("Fail to get peer status from TiFlash.",
				zap.Int64("tableID", tableID))
			return 0, err
		}
		flashPeerCount += len(regionReplica)
	}
	return flashPeerCount, nil
}

// calculateTiFlashProgress calculates progress based on the region status from PD and TiFlash.
func calculateTiFlashProgress(tableID int64, replicaCount uint64, tiFlashStores map[int64]helper.StoreStat) (float64, error) {
	var stats helper.PDRegionStats
	if err := GetTiFlashPDRegionRecordStats(context.Background(), tableID, &stats); err != nil {
		logutil.BgLogger().Error("Fail to get region stats from PD.",
			zap.Int64("tableID", tableID))
		return 0, errors.Trace(err)
	}
	regionCount := stats.Count

	if regionCount == 0 {
		logutil.BgLogger().Warn("region count getting from PD is 0.",
			zap.Int64("tableID", tableID))
		return 0, fmt.Errorf("region count getting from PD is 0")
	}

	tiflashPeerCount, err := getTiFlashPeerWithoutLagCount(tiFlashStores, tableID)
	if err != nil {
		logutil.BgLogger().Error("Fail to get peer count from TiFlash.",
			zap.Int64("tableID", tableID))
		return 0, errors.Trace(err)
	}
	progress := float64(tiflashPeerCount) / float64(regionCount*int(replicaCount))
	if progress > 1 { // when pd do balance
		logutil.BgLogger().Debug("TiFlash peer count > pd peer count, maybe doing balance.",
			zap.Int64("tableID", tableID), zap.Int("tiflashPeerCount", tiflashPeerCount), zap.Int("regionCount", regionCount), zap.Uint64("replicaCount", replicaCount))
		progress = 1
	}
	if progress < 1 {
		logutil.BgLogger().Debug("TiFlash replica progress < 1.",
			zap.Int64("tableID", tableID), zap.Int("tiflashPeerCount", tiflashPeerCount), zap.Int("regionCount", regionCount), zap.Uint64("replicaCount", replicaCount))
	}
	return progress, nil
}

// CalculateTiFlashProgress calculates TiFlash replica progress.
func (m *TiFlashReplicaManagerCtx) CalculateTiFlashProgress(tableID int64, replicaCount uint64, tiFlashStores map[int64]helper.StoreStat) (float64, error) {
	return calculateTiFlashProgress(tableID, replicaCount, tiFlashStores)
}

// UpdateTiFlashProgressCache updates tiflashProgressCache
func (m *TiFlashReplicaManagerCtx) UpdateTiFlashProgressCache(tableID int64, progress float64) {
	m.Lock()
	defer m.Unlock()
	m.tiflashProgressCache[tableID] = progress
}

// GetTiFlashProgressFromCache gets tiflash replica progress from tiflashProgressCache
func (m *TiFlashReplicaManagerCtx) GetTiFlashProgressFromCache(tableID int64) (float64, bool) {
	m.RLock()
	defer m.RUnlock()
	progress, ok := m.tiflashProgressCache[tableID]
	return progress, ok
}

// DeleteTiFlashProgressFromCache delete tiflash replica progress from tiflashProgressCache
func (m *TiFlashReplicaManagerCtx) DeleteTiFlashProgressFromCache(tableID int64) {
	m.Lock()
	defer m.Unlock()
	delete(m.tiflashProgressCache, tableID)
}

// CleanTiFlashProgressCache clean progress cache
func (m *TiFlashReplicaManagerCtx) CleanTiFlashProgressCache() {
	m.Lock()
	defer m.Unlock()
	m.tiflashProgressCache = make(map[int64]float64)
}

// SetTiFlashGroupConfig sets the tiflash's rule group config
func (m *TiFlashReplicaManagerCtx) SetTiFlashGroupConfig(ctx context.Context) error {
	res, err := doRequest(ctx,
		"GetRuleGroupConfig",
		m.etcdCli.Endpoints(),
		path.Join(pdapi.Config, "rule_group", placement.TiFlashRuleGroupID),
		"GET",
		nil,
	)

	if err != nil {
		return errors.Trace(err)
	}

	var groupConfig placement.RuleGroupConfig
	shouldUpdate := res == nil
	if res != nil {
		if err = json.Unmarshal(res, &groupConfig); err != nil {
			return errors.Trace(err)
		}

		if groupConfig.Index != placement.RuleIndexTiFlash || groupConfig.Override {
			shouldUpdate = true
		}
	}

	if shouldUpdate {
		groupConfig.ID = placement.TiFlashRuleGroupID
		groupConfig.Index = placement.RuleIndexTiFlash
		groupConfig.Override = false

		body, err := json.Marshal(&groupConfig)
		if err != nil {
			return errors.Trace(err)
		}

		_, err = doRequest(ctx,
			"SetRuleGroupConfig",
			m.etcdCli.Endpoints(),
			path.Join(pdapi.Config, "rule_group"),
			"POST",
			bytes.NewBuffer(body),
		)

		if err != nil {
			return errors.Trace(err)
		}
	}
	return nil
}

// SetPlacementRule is a helper function to set placement rule.
func (m *TiFlashReplicaManagerCtx) SetPlacementRule(ctx context.Context, rule placement.TiFlashRule) error {
	if err := m.SetTiFlashGroupConfig(ctx); err != nil {
		return err
	}

	if rule.Count == 0 {
		return m.DeletePlacementRule(ctx, rule.GroupID, rule.ID)
	}
	j, _ := json.Marshal(rule)
	buf := bytes.NewBuffer(j)
	res, err := doRequest(ctx, "SetPlacementRule", m.etcdCli.Endpoints(), path.Join(pdapi.Config, "rule"), "POST", buf)
	if err != nil {
		return errors.Trace(err)
	}
	if res == nil {
		return fmt.Errorf("TiFlashReplicaManagerCtx returns error in SetPlacementRule")
	}
	return nil
}

// DeletePlacementRule is to delete placement rule for certain group.
func (m *TiFlashReplicaManagerCtx) DeletePlacementRule(ctx context.Context, group string, ruleID string) error {
	res, err := doRequest(ctx, "DeletePlacementRule", m.etcdCli.Endpoints(), path.Join(pdapi.Config, "rule", group, ruleID), "DELETE", nil)
	if err != nil {
		return errors.Trace(err)
	}
	if res == nil {
		return fmt.Errorf("TiFlashReplicaManagerCtx returns error in DeletePlacementRule")
	}
	return nil
}

// GetGroupRules to get all placement rule in a certain group.
func (m *TiFlashReplicaManagerCtx) GetGroupRules(ctx context.Context, group string) ([]placement.TiFlashRule, error) {
	res, err := doRequest(ctx, "GetGroupRules", m.etcdCli.Endpoints(), path.Join(pdapi.Config, "rules", "group", group), "GET", nil)
	if err != nil {
		return nil, errors.Trace(err)
	}
	if res == nil {
		return nil, fmt.Errorf("TiFlashReplicaManagerCtx returns error in GetGroupRules")
	}

	var rules []placement.TiFlashRule
	err = json.Unmarshal(res, &rules)
	if err != nil {
		return nil, errors.Trace(err)
	}

	return rules, nil
}

// PostAccelerateSchedule sends `regions/accelerate-schedule` request.
func (m *TiFlashReplicaManagerCtx) PostAccelerateSchedule(ctx context.Context, tableID int64) error {
	startKey := tablecodec.GenTableRecordPrefix(tableID)
	endKey := tablecodec.EncodeTablePrefix(tableID + 1)
	startKey = codec.EncodeBytes([]byte{}, startKey)
	endKey = codec.EncodeBytes([]byte{}, endKey)

	input := map[string]string{
		"start_key": hex.EncodeToString(startKey),
		"end_key":   hex.EncodeToString(endKey),
	}
	j, err := json.Marshal(input)
	if err != nil {
		return errors.Trace(err)
	}
	buf := bytes.NewBuffer(j)
	res, err := doRequest(ctx, "PostAccelerateSchedule", m.etcdCli.Endpoints(), "/pd/api/v1/regions/accelerate-schedule", "POST", buf)
	if err != nil {
		return errors.Trace(err)
	}
	if res == nil {
		return fmt.Errorf("TiFlashReplicaManagerCtx returns error in PostAccelerateSchedule")
	}
	return nil
}

<<<<<<< HEAD
// GetPDRegionRecordStats is a helper function calling `/stats/region`.
func (m *TiFlashReplicaManagerCtx) GetPDRegionRecordStats(ctx context.Context, tableID int64, stats *helper.PDRegionStats) error {
=======
// GetRegionCountFromPD is a helper function calling `/stats/region`.
func (m *TiFlashPDPlacementManager) GetRegionCountFromPD(ctx context.Context, tableID int64, regionCount *int) error {
>>>>>>> e415cfa5
	startKey := tablecodec.GenTableRecordPrefix(tableID)
	endKey := tablecodec.EncodeTablePrefix(tableID + 1)
	startKey = codec.EncodeBytes([]byte{}, startKey)
	endKey = codec.EncodeBytes([]byte{}, endKey)

	p := fmt.Sprintf("/pd/api/v1/stats/region?start_key=%s&end_key=%s&count",
		url.QueryEscape(string(startKey)),
		url.QueryEscape(string(endKey)))
	res, err := doRequest(ctx, "GetPDRegionStats", m.etcdCli.Endpoints(), p, "GET", nil)
	if err != nil {
		return errors.Trace(err)
	}
	if res == nil {
<<<<<<< HEAD
		return fmt.Errorf("TiFlashReplicaManagerCtx returns error in GetPDRegionRecordStats")
=======
		return fmt.Errorf("TiFlashPDPlacementManager returns error in GetRegionCountFromPD")
>>>>>>> e415cfa5
	}
	var stats helper.PDRegionStats
	err = json.Unmarshal(res, &stats)
	if err != nil {
		return errors.Trace(err)
	}
	*regionCount = stats.Count
	return nil
}

// GetStoresStat gets the TiKV store information by accessing PD's api.
func (m *TiFlashReplicaManagerCtx) GetStoresStat(ctx context.Context) (*helper.StoresStat, error) {
	var storesStat helper.StoresStat
	res, err := doRequest(ctx, "GetStoresStat", m.etcdCli.Endpoints(), pdapi.Stores, "GET", nil)
	if err != nil {
		return nil, errors.Trace(err)
	}
	if res == nil {
		return nil, fmt.Errorf("TiFlashReplicaManagerCtx returns error in GetStoresStat")
	}

	err = json.Unmarshal(res, &storesStat)
	if err != nil {
		return nil, errors.Trace(err)
	}
	return &storesStat, err
}

type mockTiFlashReplicaManagerCtx struct {
	sync.RWMutex
	// Set to nil if there is no need to set up a mock TiFlash server.
	// Otherwise use NewMockTiFlash to create one.
	tiflash              *MockTiFlash
	tiflashProgressCache map[int64]float64
}

func makeBaseRule() placement.TiFlashRule {
	return placement.TiFlashRule{
		GroupID:  placement.TiFlashRuleGroupID,
		ID:       "",
		Index:    placement.RuleIndexTiFlash,
		Override: false,
		Role:     placement.Learner,
		Count:    2,
		Constraints: []placement.Constraint{
			{
				Key:    "engine",
				Op:     placement.In,
				Values: []string{"tiflash"},
			},
		},
	}
}

// MakeNewRule creates a pd rule for TiFlash.
func MakeNewRule(ID int64, Count uint64, LocationLabels []string) *placement.TiFlashRule {
	ruleID := fmt.Sprintf("table-%v-r", ID)
	startKey := tablecodec.GenTableRecordPrefix(ID)
	endKey := tablecodec.EncodeTablePrefix(ID + 1)
	startKey = codec.EncodeBytes([]byte{}, startKey)
	endKey = codec.EncodeBytes([]byte{}, endKey)

	ruleNew := makeBaseRule()
	ruleNew.ID = ruleID
	ruleNew.StartKeyHex = startKey.String()
	ruleNew.EndKeyHex = endKey.String()
	ruleNew.Count = int(Count)
	ruleNew.LocationLabels = LocationLabels

	return &ruleNew
}

type mockTiFlashTableInfo struct {
	Regions []int
	Accel   bool
}

func (m *mockTiFlashTableInfo) String() string {
	regionStr := ""
	for _, s := range m.Regions {
		regionStr = regionStr + strconv.Itoa(s) + "\n"
	}
	if regionStr == "" {
		regionStr = "\n"
	}
	return fmt.Sprintf("%v\n%v", len(m.Regions), regionStr)
}

// MockTiFlash mocks a TiFlash, with necessary Pd support.
type MockTiFlash struct {
	sync.Mutex
	groupIndex                  int
	StatusAddr                  string
	StatusServer                *httptest.Server
	SyncStatus                  map[int]mockTiFlashTableInfo
	StoreInfo                   map[uint64]helper.StoreBaseStat
	GlobalTiFlashPlacementRules map[string]placement.TiFlashRule
	PdEnabled                   bool
	TiflashDelay                time.Duration
	StartTime                   time.Time
	NotAvailable                bool
}

func (tiflash *MockTiFlash) setUpMockTiFlashHTTPServer() {
	tiflash.Lock()
	defer tiflash.Unlock()
	// mock TiFlash http server
	router := mux.NewRouter()
	server := httptest.NewServer(router)
	// mock store stats stat
	statusAddr := strings.TrimPrefix(server.URL, "http://")
	statusAddrVec := strings.Split(statusAddr, ":")
	statusPort, _ := strconv.Atoi(statusAddrVec[1])
	router.HandleFunc("/tiflash/sync-status/{tableid:\\d+}", func(w http.ResponseWriter, req *http.Request) {
		tiflash.Lock()
		defer tiflash.Unlock()
		params := mux.Vars(req)
		tableID, err := strconv.Atoi(params["tableid"])
		if err != nil {
			w.WriteHeader(http.StatusNotFound)
			return
		}
		table, ok := tiflash.SyncStatus[tableID]
		if tiflash.NotAvailable {
			// No region is available, so the table is not available.
			table.Regions = []int{}
		}
		if !ok {
			w.WriteHeader(http.StatusOK)
			_, _ = w.Write([]byte("0\n\n"))
			return
		}
		w.WriteHeader(http.StatusOK)
		_, _ = w.Write([]byte(table.String()))
	})
	router.HandleFunc("/config", func(w http.ResponseWriter, req *http.Request) {
		tiflash.Lock()
		defer tiflash.Unlock()
		s := fmt.Sprintf("{\n    \"engine-store\": {\n        \"http_port\": %v\n    }\n}", statusPort)
		w.WriteHeader(http.StatusOK)
		_, _ = w.Write([]byte(s))
	})
	tiflash.StatusServer = server
	tiflash.StatusAddr = statusAddr
}

// NewMockTiFlash creates a MockTiFlash with a mocked TiFlash server.
func NewMockTiFlash() *MockTiFlash {
	tiflash := &MockTiFlash{
		StatusAddr:                  "",
		StatusServer:                nil,
		SyncStatus:                  make(map[int]mockTiFlashTableInfo),
		StoreInfo:                   make(map[uint64]helper.StoreBaseStat),
		GlobalTiFlashPlacementRules: make(map[string]placement.TiFlashRule),
		PdEnabled:                   true,
		TiflashDelay:                0,
		StartTime:                   time.Now(),
		NotAvailable:                false,
	}
	tiflash.setUpMockTiFlashHTTPServer()
	return tiflash
}

// HandleSetPlacementRule is mock function for SetTiFlashPlacementRule.
func (tiflash *MockTiFlash) HandleSetPlacementRule(rule placement.TiFlashRule) error {
	tiflash.Lock()
	defer tiflash.Unlock()
	tiflash.groupIndex = placement.RuleIndexTiFlash
	if !tiflash.PdEnabled {
		logutil.BgLogger().Info("pd server is manually disabled, just quit")
		return nil
	}

	if rule.Count == 0 {
		delete(tiflash.GlobalTiFlashPlacementRules, rule.ID)
	} else {
		tiflash.GlobalTiFlashPlacementRules[rule.ID] = rule
	}
	// Pd shall schedule TiFlash, we can mock here
	tid := 0
	_, err := fmt.Sscanf(rule.ID, "table-%d-r", &tid)
	if err != nil {
		return errors.New("Can't parse rule")
	}
	// Set up mock TiFlash replica
	f := func() {
		if z, ok := tiflash.SyncStatus[tid]; ok {
			z.Regions = []int{1}
			tiflash.SyncStatus[tid] = z
		} else {
			tiflash.SyncStatus[tid] = mockTiFlashTableInfo{
				Regions: []int{1},
				Accel:   false,
			}
		}
	}
	if tiflash.TiflashDelay > 0 {
		go func() {
			time.Sleep(tiflash.TiflashDelay)
			logutil.BgLogger().Warn("TiFlash replica is available after delay", zap.Duration("duration", tiflash.TiflashDelay))
			f()
		}()
	} else {
		f()
	}
	return nil
}

// ResetSyncStatus is mock function for reset sync status.
func (tiflash *MockTiFlash) ResetSyncStatus(tableID int, canAvailable bool) {
	tiflash.Lock()
	defer tiflash.Unlock()
	if canAvailable {
		if z, ok := tiflash.SyncStatus[tableID]; ok {
			z.Regions = []int{1}
			tiflash.SyncStatus[tableID] = z
		} else {
			tiflash.SyncStatus[tableID] = mockTiFlashTableInfo{
				Regions: []int{1},
				Accel:   false,
			}
		}
	} else {
		delete(tiflash.SyncStatus, tableID)
	}
}

// HandleDeletePlacementRule is mock function for DeleteTiFlashPlacementRule.
func (tiflash *MockTiFlash) HandleDeletePlacementRule(group string, ruleID string) {
	tiflash.Lock()
	defer tiflash.Unlock()
	delete(tiflash.GlobalTiFlashPlacementRules, ruleID)
}

// HandleGetGroupRules is mock function for GetTiFlashGroupRules.
func (tiflash *MockTiFlash) HandleGetGroupRules(group string) ([]placement.TiFlashRule, error) {
	tiflash.Lock()
	defer tiflash.Unlock()
	var result = make([]placement.TiFlashRule, 0)
	for _, item := range tiflash.GlobalTiFlashPlacementRules {
		result = append(result, item)
	}
	return result, nil
}

// HandlePostAccelerateSchedule is mock function for PostAccelerateSchedule
func (tiflash *MockTiFlash) HandlePostAccelerateSchedule(endKey string) error {
	tiflash.Lock()
	defer tiflash.Unlock()
	tableID := helper.GetTiFlashTableIDFromEndKey(endKey)

	table, ok := tiflash.SyncStatus[int(tableID)]
	if ok {
		table.Accel = true
		tiflash.SyncStatus[int(tableID)] = table
	} else {
		tiflash.SyncStatus[int(tableID)] = mockTiFlashTableInfo{
			Regions: []int{},
			Accel:   true,
		}
	}
	return nil
}

// HandleGetPDRegionRecordStats is mock function for GetRegionCountFromPD.
// It currently always returns 1 Region for convenience.
func (tiflash *MockTiFlash) HandleGetPDRegionRecordStats(_ int64) helper.PDRegionStats {
	return helper.PDRegionStats{
		Count: 1,
	}
}

// AddStore is mock function for adding store info into MockTiFlash.
func (tiflash *MockTiFlash) AddStore(storeID uint64, address string) {
	tiflash.StoreInfo[storeID] = helper.StoreBaseStat{
		ID:             int64(storeID),
		Address:        address,
		State:          0,
		StateName:      "Up",
		Version:        "4.0.0-alpha",
		StatusAddress:  tiflash.StatusAddr,
		GitHash:        "mock-tikv-githash",
		StartTimestamp: tiflash.StartTime.Unix(),
		Labels: []helper.StoreLabel{{
			Key:   "engine",
			Value: "tiflash",
		}},
	}
}

// HandleGetStoresStat is mock function for GetStoresStat.
// It returns address of our mocked TiFlash server.
func (tiflash *MockTiFlash) HandleGetStoresStat() *helper.StoresStat {
	tiflash.Lock()
	defer tiflash.Unlock()
	if len(tiflash.StoreInfo) == 0 {
		// default Store
		return &helper.StoresStat{
			Count: 1,
			Stores: []helper.StoreStat{
				{
					Store: helper.StoreBaseStat{
						ID:             1,
						Address:        "127.0.0.1:3930",
						State:          0,
						StateName:      "Up",
						Version:        "4.0.0-alpha",
						StatusAddress:  tiflash.StatusAddr,
						GitHash:        "mock-tikv-githash",
						StartTimestamp: tiflash.StartTime.Unix(),
						Labels: []helper.StoreLabel{{
							Key:   "engine",
							Value: "tiflash",
						}},
					},
				},
			},
		}
	}
	stores := make([]helper.StoreStat, 0, len(tiflash.StoreInfo))
	for _, storeInfo := range tiflash.StoreInfo {
		stores = append(stores, helper.StoreStat{Store: storeInfo, Status: helper.StoreDetailStat{}})
	}
	return &helper.StoresStat{
		Count:  len(tiflash.StoreInfo),
		Stores: stores,
	}
}

// SetRuleGroupIndex sets the group index of tiflash
func (tiflash *MockTiFlash) SetRuleGroupIndex(groupIndex int) {
	tiflash.Lock()
	defer tiflash.Unlock()
	tiflash.groupIndex = groupIndex
}

// GetRuleGroupIndex gets the group index of tiflash
func (tiflash *MockTiFlash) GetRuleGroupIndex() int {
	tiflash.Lock()
	defer tiflash.Unlock()
	return tiflash.groupIndex
}

// Compare supposed rule, and we actually get from TableInfo
func isRuleMatch(rule placement.TiFlashRule, startKey string, endKey string, count int, labels []string) bool {
	// Compute startKey
	if rule.StartKeyHex == startKey && rule.EndKeyHex == endKey {
		ok := false
		for _, c := range rule.Constraints {
			if c.Key == "engine" && len(c.Values) == 1 && c.Values[0] == "tiflash" && c.Op == placement.In {
				ok = true
				break
			}
		}
		if !ok {
			return false
		}

		if len(rule.LocationLabels) == len(labels) {
			for i, lb := range labels {
				if lb != rule.LocationLabels[i] {
					return false
				}
			}
		} else {
			return false
		}

		if rule.Count != count {
			return false
		}
		if rule.Role != placement.Learner {
			return false
		}
	} else {
		return false
	}
	return true
}

// CheckPlacementRule find if a given rule precisely matches already set rules.
func (tiflash *MockTiFlash) CheckPlacementRule(rule placement.TiFlashRule) bool {
	tiflash.Lock()
	defer tiflash.Unlock()
	for _, r := range tiflash.GlobalTiFlashPlacementRules {
		if isRuleMatch(rule, r.StartKeyHex, r.EndKeyHex, r.Count, r.LocationLabels) {
			return true
		}
	}
	return false
}

// GetPlacementRule find a rule by name.
func (tiflash *MockTiFlash) GetPlacementRule(ruleName string) (*placement.TiFlashRule, bool) {
	tiflash.Lock()
	defer tiflash.Unlock()
	if r, ok := tiflash.GlobalTiFlashPlacementRules[ruleName]; ok {
		p := r
		return &p, ok
	}
	return nil, false
}

// CleanPlacementRules cleans all placement rules.
func (tiflash *MockTiFlash) CleanPlacementRules() {
	tiflash.Lock()
	defer tiflash.Unlock()
	tiflash.GlobalTiFlashPlacementRules = make(map[string]placement.TiFlashRule)
}

// PlacementRulesLen gets length of all currently set placement rules.
func (tiflash *MockTiFlash) PlacementRulesLen() int {
	tiflash.Lock()
	defer tiflash.Unlock()
	return len(tiflash.GlobalTiFlashPlacementRules)
}

// GetTableSyncStatus returns table sync status by given tableID.
func (tiflash *MockTiFlash) GetTableSyncStatus(tableID int) (*mockTiFlashTableInfo, bool) {
	tiflash.Lock()
	defer tiflash.Unlock()
	if r, ok := tiflash.SyncStatus[tableID]; ok {
		p := r
		return &p, ok
	}
	return nil, false
}

// PdSwitch controls if pd is enabled.
func (tiflash *MockTiFlash) PdSwitch(enabled bool) {
	tiflash.Lock()
	defer tiflash.Unlock()
	tiflash.PdEnabled = enabled
}

// CalculateTiFlashProgress return truncated string to avoid float64 comparison.
func (m *mockTiFlashReplicaManagerCtx) CalculateTiFlashProgress(tableID int64, replicaCount uint64, tiFlashStores map[int64]helper.StoreStat) (float64, error) {
	return calculateTiFlashProgress(tableID, replicaCount, tiFlashStores)
}

// UpdateTiFlashProgressCache updates tiflashProgressCache
func (m *mockTiFlashReplicaManagerCtx) UpdateTiFlashProgressCache(tableID int64, progress float64) {
	m.Lock()
	defer m.Unlock()
	m.tiflashProgressCache[tableID] = progress
}

// GetTiFlashProgressFromCache gets tiflash replica progress from tiflashProgressCache
func (m *mockTiFlashReplicaManagerCtx) GetTiFlashProgressFromCache(tableID int64) (float64, bool) {
	m.RLock()
	defer m.RUnlock()
	progress, ok := m.tiflashProgressCache[tableID]
	return progress, ok
}

// DeleteTiFlashProgressFromCache delete tiflash replica progress from tiflashProgressCache
func (m *mockTiFlashReplicaManagerCtx) DeleteTiFlashProgressFromCache(tableID int64) {
	m.Lock()
	defer m.Unlock()
	delete(m.tiflashProgressCache, tableID)
}

// CleanTiFlashProgressCache clean progress cache
func (m *mockTiFlashReplicaManagerCtx) CleanTiFlashProgressCache() {
	m.Lock()
	defer m.Unlock()
	m.tiflashProgressCache = make(map[int64]float64)
}

// SetMockTiFlash is set a mock TiFlash server.
func (m *mockTiFlashReplicaManagerCtx) SetMockTiFlash(tiflash *MockTiFlash) {
	m.Lock()
	defer m.Unlock()
	m.tiflash = tiflash
}

// SetTiFlashGroupConfig sets the tiflash's rule group config
func (m *mockTiFlashReplicaManagerCtx) SetTiFlashGroupConfig(_ context.Context) error {
	m.Lock()
	defer m.Unlock()
	if m.tiflash == nil {
		return nil
	}
	m.tiflash.SetRuleGroupIndex(placement.RuleIndexTiFlash)
	return nil
}

// SetPlacementRule is a helper function to set placement rule.
func (m *mockTiFlashReplicaManagerCtx) SetPlacementRule(ctx context.Context, rule placement.TiFlashRule) error {
	m.Lock()
	defer m.Unlock()
	if m.tiflash == nil {
		return nil
	}
	return m.tiflash.HandleSetPlacementRule(rule)
}

// DeletePlacementRule is to delete placement rule for certain group.
func (m *mockTiFlashReplicaManagerCtx) DeletePlacementRule(ctx context.Context, group string, ruleID string) error {
	m.Lock()
	defer m.Unlock()
	if m.tiflash == nil {
		return nil
	}
	logutil.BgLogger().Info("Remove TiFlash rule", zap.String("ruleID", ruleID))
	m.tiflash.HandleDeletePlacementRule(group, ruleID)
	return nil
}

// GetGroupRules to get all placement rule in a certain group.
func (m *mockTiFlashReplicaManagerCtx) GetGroupRules(ctx context.Context, group string) ([]placement.TiFlashRule, error) {
	m.Lock()
	defer m.Unlock()
	if m.tiflash == nil {
		return []placement.TiFlashRule{}, nil
	}
	return m.tiflash.HandleGetGroupRules(group)
}

// PostAccelerateSchedule sends `regions/accelerate-schedule` request.
func (m *mockTiFlashReplicaManagerCtx) PostAccelerateSchedule(ctx context.Context, tableID int64) error {
	m.Lock()
	defer m.Unlock()
	if m.tiflash == nil {
		return nil
	}
	endKey := tablecodec.EncodeTablePrefix(tableID + 1)
	endKey = codec.EncodeBytes([]byte{}, endKey)
	return m.tiflash.HandlePostAccelerateSchedule(hex.EncodeToString(endKey))
}

<<<<<<< HEAD
// GetPDRegionRecordStats is a helper function calling `/stats/region`.
func (m *mockTiFlashReplicaManagerCtx) GetPDRegionRecordStats(ctx context.Context, tableID int64, stats *helper.PDRegionStats) error {
=======
// GetRegionCountFromPD is a helper function calling `/stats/region`.
func (m *mockTiFlashPlacementManager) GetRegionCountFromPD(ctx context.Context, tableID int64, regionCount *int) error {
>>>>>>> e415cfa5
	m.Lock()
	defer m.Unlock()
	if m.tiflash == nil {
		return nil
	}
	stats := m.tiflash.HandleGetPDRegionRecordStats(tableID)
	*regionCount = stats.Count
	return nil
}

// GetStoresStat gets the TiKV store information by accessing PD's api.
func (m *mockTiFlashReplicaManagerCtx) GetStoresStat(ctx context.Context) (*helper.StoresStat, error) {
	m.Lock()
	defer m.Unlock()
	if m.tiflash == nil {
		return nil, &MockTiFlashError{"MockTiFlash is not accessible"}
	}
	return m.tiflash.HandleGetStoresStat(), nil
}

// Close is called to close mockTiFlashReplicaManager.
func (m *mockTiFlashReplicaManagerCtx) Close(ctx context.Context) {
	m.Lock()
	defer m.Unlock()
	if m.tiflash == nil {
		return
	}
	if m.tiflash.StatusServer != nil {
		m.tiflash.StatusServer.Close()
	}
}

// MockTiFlashError represents MockTiFlash error
type MockTiFlashError struct {
	Message string
}

func (me *MockTiFlashError) Error() string {
	return me.Message
}<|MERGE_RESOLUTION|>--- conflicted
+++ resolved
@@ -101,13 +101,12 @@
 
 // calculateTiFlashProgress calculates progress based on the region status from PD and TiFlash.
 func calculateTiFlashProgress(tableID int64, replicaCount uint64, tiFlashStores map[int64]helper.StoreStat) (float64, error) {
-	var stats helper.PDRegionStats
-	if err := GetTiFlashPDRegionRecordStats(context.Background(), tableID, &stats); err != nil {
-		logutil.BgLogger().Error("Fail to get region stats from PD.",
+	var regionCount int
+	if err := infosync.GetTiFlashRegionCountFromPD(context.Background(), tableID, &regionCount); err != nil {
+		logutil.BgLogger().Error("Fail to get regionCount from PD.",
 			zap.Int64("tableID", tableID))
 		return 0, errors.Trace(err)
 	}
-	regionCount := stats.Count
 
 	if regionCount == 0 {
 		logutil.BgLogger().Warn("region count getting from PD is 0.",
@@ -297,13 +296,9 @@
 	return nil
 }
 
-<<<<<<< HEAD
-// GetPDRegionRecordStats is a helper function calling `/stats/region`.
-func (m *TiFlashReplicaManagerCtx) GetPDRegionRecordStats(ctx context.Context, tableID int64, stats *helper.PDRegionStats) error {
-=======
+
 // GetRegionCountFromPD is a helper function calling `/stats/region`.
 func (m *TiFlashPDPlacementManager) GetRegionCountFromPD(ctx context.Context, tableID int64, regionCount *int) error {
->>>>>>> e415cfa5
 	startKey := tablecodec.GenTableRecordPrefix(tableID)
 	endKey := tablecodec.EncodeTablePrefix(tableID + 1)
 	startKey = codec.EncodeBytes([]byte{}, startKey)
@@ -317,11 +312,7 @@
 		return errors.Trace(err)
 	}
 	if res == nil {
-<<<<<<< HEAD
-		return fmt.Errorf("TiFlashReplicaManagerCtx returns error in GetPDRegionRecordStats")
-=======
 		return fmt.Errorf("TiFlashPDPlacementManager returns error in GetRegionCountFromPD")
->>>>>>> e415cfa5
 	}
 	var stats helper.PDRegionStats
 	err = json.Unmarshal(res, &stats)
@@ -853,13 +844,8 @@
 	return m.tiflash.HandlePostAccelerateSchedule(hex.EncodeToString(endKey))
 }
 
-<<<<<<< HEAD
-// GetPDRegionRecordStats is a helper function calling `/stats/region`.
-func (m *mockTiFlashReplicaManagerCtx) GetPDRegionRecordStats(ctx context.Context, tableID int64, stats *helper.PDRegionStats) error {
-=======
 // GetRegionCountFromPD is a helper function calling `/stats/region`.
 func (m *mockTiFlashPlacementManager) GetRegionCountFromPD(ctx context.Context, tableID int64, regionCount *int) error {
->>>>>>> e415cfa5
 	m.Lock()
 	defer m.Unlock()
 	if m.tiflash == nil {
