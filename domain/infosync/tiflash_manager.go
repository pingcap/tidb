--- conflicted
+++ resolved
@@ -305,11 +305,7 @@
 // MockTiFlash mocks a TiFlash, with necessary Pd support.
 type MockTiFlash struct {
 	sync.Mutex
-<<<<<<< HEAD
-	GroupIndex                  int
-=======
 	groupIndex                  int
->>>>>>> a1af5af8
 	StatusAddr                  string
 	StatusServer                *httptest.Server
 	SyncStatus                  map[int]mockTiFlashTableInfo
@@ -377,11 +373,7 @@
 func (tiflash *MockTiFlash) HandleSetPlacementRule(rule placement.TiFlashRule) error {
 	tiflash.Lock()
 	defer tiflash.Unlock()
-<<<<<<< HEAD
-	tiflash.GroupIndex = placement.RuleIndexTiFlash
-=======
 	tiflash.groupIndex = placement.RuleIndexTiFlash
->>>>>>> a1af5af8
 	if !tiflash.PdEnabled {
 		logutil.BgLogger().Info("pd server is manually disabled, just quit")
 		return nil
@@ -620,11 +612,7 @@
 	if m.tiflash == nil {
 		return nil
 	}
-<<<<<<< HEAD
-	m.tiflash.GroupIndex = placement.RuleIndexTiFlash
-=======
 	m.tiflash.SetRuleGroupIndex(placement.RuleIndexTiFlash)
->>>>>>> a1af5af8
 	return nil
 }
 
