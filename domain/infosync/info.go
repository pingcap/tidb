--- conflicted
+++ resolved
@@ -191,17 +191,11 @@
 	ctx context.Context,
 	id string,
 	serverIDGetter func() uint64,
-<<<<<<< HEAD
-	etcdCli *clientv3.Client,
-	unprefixedEtcdCli *clientv3.Client,
-	codec tikv.Codec,
-	skipRegisterToDashBoard bool) (*InfoSyncer, error) {
-=======
 	etcdCli, unprefixedEtcdCli *clientv3.Client,
 	pdCli pd.Client,
+	codec tikv.Codec,
 	skipRegisterToDashBoard bool,
 ) (*InfoSyncer, error) {
->>>>>>> 6adcc655
 	is := &InfoSyncer{
 		etcdCli:           etcdCli,
 		unprefixedEtcdCli: unprefixedEtcdCli,
@@ -216,13 +210,8 @@
 	is.labelRuleManager = initLabelRuleManager(etcdCli)
 	is.placementManager = initPlacementManager(etcdCli)
 	is.scheduleManager = initScheduleManager(etcdCli)
-<<<<<<< HEAD
-	is.resourceGroupManager = initResourceGroupManager(etcdCli)
 	is.tiflashReplicaManager = initTiFlashReplicaManager(etcdCli, codec)
-=======
-	is.tiflashReplicaManager = initTiFlashReplicaManager(etcdCli)
 	is.resourceGroupManager = initResourceGroupManager(pdCli)
->>>>>>> 6adcc655
 	setGlobalInfoSyncer(is)
 	return is, nil
 }
