// Copyright 2021 PingCAP, Inc.
//
// Licensed under the Apache License, Version 2.0 (the "License");
// you may not use this file except in compliance with the License.
// You may obtain a copy of the License at
//
//     http://www.apache.org/licenses/LICENSE-2.0
//
// Unless required by applicable law or agreed to in writing, software
// distributed under the License is distributed on an "AS IS" BASIS,
// WITHOUT WARRANTIES OR CONDITIONS OF ANY KIND, either express or implied.
// See the License for the specific language governing permissions and
// limitations under the License.

package domain

import (
	"context"
	"fmt"
	"strconv"
	"sync"
	"time"

	"github.com/pingcap/tidb/sessionctx"
	"github.com/pingcap/tidb/sessionctx/variable"
	"github.com/pingcap/tidb/util/logutil"
	"github.com/pingcap/tidb/util/sqlexec"
	pd "github.com/tikv/pd/client"
	"go.uber.org/zap"
)

// The sysvar cache replaces the GlobalVariableCache.
// It is an improvement because it operates similar to privilege cache:
// - it caches for 30s instead of 2s
// - the cache is invalidated on update
// - an etcd notification is sent to other tidb servers.

// sysVarCache represents the cache of system variables broken up into session and global scope.
type sysVarCache struct {
	sync.RWMutex // protects global and session maps
	global       map[string]string
	session      map[string]string
	rebuildLock  sync.Mutex // protects concurrent rebuild
}

func (do *Domain) rebuildSysVarCacheIfNeeded() (err error) {
	do.sysVarCache.RLock()
	cacheNeedsRebuild := len(do.sysVarCache.session) == 0 || len(do.sysVarCache.global) == 0
	do.sysVarCache.RUnlock()
	if cacheNeedsRebuild {
		logutil.BgLogger().Warn("sysvar cache is empty, triggering rebuild")
		if err = do.rebuildSysVarCache(nil); err != nil {
			logutil.BgLogger().Error("rebuilding sysvar cache failed", zap.Error(err))
		}
	}
	return err
}

// GetSessionCache gets a copy of the session sysvar cache.
// The intention is to copy it directly to the systems[] map
// on creating a new session.
func (do *Domain) GetSessionCache() (map[string]string, error) {
	if err := do.rebuildSysVarCacheIfNeeded(); err != nil {
		return nil, err
	}
	do.sysVarCache.RLock()
	defer do.sysVarCache.RUnlock()
	// Perform a deep copy since this will be assigned directly to the session
	newMap := make(map[string]string, len(do.sysVarCache.session))
	for k, v := range do.sysVarCache.session {
		newMap[k] = v
	}
	return newMap, nil
}

// GetGlobalVar gets an individual global var from the sysvar cache.
func (do *Domain) GetGlobalVar(name string) (string, error) {
	if err := do.rebuildSysVarCacheIfNeeded(); err != nil {
		return "", err
	}
	do.sysVarCache.RLock()
	defer do.sysVarCache.RUnlock()

	if val, ok := do.sysVarCache.global[name]; ok {
		return val, nil
	}
	logutil.BgLogger().Warn("could not find key in global cache", zap.String("name", name))
	return "", variable.ErrUnknownSystemVar.GenWithStackByArgs(name)
}

func (do *Domain) fetchTableValues(ctx sessionctx.Context) (map[string]string, error) {
	tableContents := make(map[string]string)
	// Copy all variables from the table to tableContents
	exec := ctx.(sqlexec.RestrictedSQLExecutor)
	rows, _, err := exec.ExecRestrictedSQL(context.TODO(), nil, `SELECT variable_name, variable_value FROM mysql.global_variables`)
	if err != nil {
		return nil, err
	}
	for _, row := range rows {
		name := row.GetString(0)
		val := row.GetString(1)
		tableContents[name] = val
	}
	return tableContents, nil
}

// rebuildSysVarCache rebuilds the sysvar cache both globally and for session vars.
// It needs to be called when sysvars are added or removed.
func (do *Domain) rebuildSysVarCache(ctx sessionctx.Context) error {
	newSessionCache := make(map[string]string)
	newGlobalCache := make(map[string]string)
	if ctx == nil {
		sysSessionPool := do.SysSessionPool()
		res, err := sysSessionPool.Get()
		if err != nil {
			return err
		}
		defer sysSessionPool.Put(res)
		ctx = res.(sessionctx.Context)
	}
	// Only one rebuild can be in progress at a time, this prevents a lost update race
	// where an earlier fetchTableValues() finishes last.
	do.sysVarCache.rebuildLock.Lock()
	defer do.sysVarCache.rebuildLock.Unlock()
	tableContents, err := do.fetchTableValues(ctx)
	if err != nil {
		return err
	}

	for _, sv := range variable.GetSysVars() {
		sVal := sv.Value
		if _, ok := tableContents[sv.Name]; ok {
			sVal = tableContents[sv.Name]
		}
		// session cache stores non-skippable variables, which essentially means session scope.
		// for historical purposes there are some globals, but these should eventually be removed.
		if !sv.SkipInit() {
			newSessionCache[sv.Name] = sVal
		}
		if sv.HasGlobalScope() {
			newGlobalCache[sv.Name] = sVal

			// Call the SetGlobal func for this sysvar if it exists.
			// SET GLOBAL only calls the SetGlobal func on the calling instances.
			// This ensures it is run on all tidb servers.
			// This does not apply to INSTANCE scoped vars (HasGlobalScope() is false)
			if sv.SetGlobal != nil && !sv.SkipSysvarCache() {
				sVal = sv.ValidateWithRelaxedValidation(ctx.GetSessionVars(), sVal, variable.ScopeGlobal)
				err = sv.SetGlobal(ctx.GetSessionVars(), sVal)
				if err != nil {
					logutil.BgLogger().Error(fmt.Sprintf("load global variable %s error", sv.Name), zap.Error(err))
				}
			}
		}

		// Some PD options need to be checked outside of the SetGlobal func.
		// This is also done for the SET GLOBAL caller in executor/set.go,
		// but here we check for other tidb instances.
		do.checkPDClientDynamicOption(sv.Name, sVal)
	}

	logutil.BgLogger().Debug("rebuilding sysvar cache")

	do.sysVarCache.Lock()
	defer do.sysVarCache.Unlock()
	do.sysVarCache.session = newSessionCache
	do.sysVarCache.global = newGlobalCache
	return nil
}

func (do *Domain) checkPDClientDynamicOption(name, sVal string) {
	switch name {
	case variable.TiDBTSOClientBatchMaxWaitTime:
		val, err := strconv.ParseFloat(sVal, 64)
		if err != nil {
			break
		}
		err = do.SetPDClientDynamicOption(pd.MaxTSOBatchWaitInterval, time.Duration(float64(time.Millisecond)*val))
		if err != nil {
			break
		}
		variable.MaxTSOBatchWaitInterval.Store(val)
	case variable.TiDBEnableTSOFollowerProxy:
		val := variable.TiDBOptOn(sVal)
		err := do.SetPDClientDynamicOption(pd.EnableTSOFollowerProxy, val)
		if err != nil {
			break
		}
		variable.EnableTSOFollowerProxy.Store(val)
<<<<<<< HEAD
	case variable.TiDBEnableLocalTxn:
		variable.EnableLocalTxn.Store(variable.TiDBOptOn(sVal))
	case variable.TiDBEnableStmtSummary:
		err = stmtsummary.StmtSummaryByDigestMap.SetEnabled(variable.TiDBOptOn(sVal))
	case variable.TiDBStmtSummaryInternalQuery:
		err = stmtsummary.StmtSummaryByDigestMap.SetEnabledInternalQuery(variable.TiDBOptOn(sVal))
	case variable.TiDBStmtSummaryRefreshInterval:
		err = stmtsummary.StmtSummaryByDigestMap.SetRefreshInterval(variable.TidbOptInt64(sVal, variable.DefTiDBStmtSummaryRefreshInterval))
	case variable.TiDBStmtSummaryHistorySize:
		err = stmtsummary.StmtSummaryByDigestMap.SetHistorySize(variable.TidbOptInt(sVal, variable.DefTiDBStmtSummaryHistorySize))
	case variable.TiDBStmtSummaryMaxStmtCount:
		err = stmtsummary.StmtSummaryByDigestMap.SetMaxStmtCount(uint(variable.TidbOptInt(sVal, variable.DefTiDBStmtSummaryMaxStmtCount)))
	case variable.TiDBStmtSummaryMaxSQLLength:
		err = stmtsummary.StmtSummaryByDigestMap.SetMaxSQLLength(variable.TidbOptInt(sVal, variable.DefTiDBStmtSummaryMaxSQLLength))
	case variable.TiDBTopSQLMaxTimeSeriesCount:
		var val int64
		val, err = strconv.ParseInt(sVal, 10, 64)
		if err != nil {
			break
		}
		topsqlstate.GlobalState.MaxStatementCount.Store(val)
	case variable.TiDBTopSQLMaxMetaCount:
		var val int64
		val, err = strconv.ParseInt(sVal, 10, 64)
		if err != nil {
			break
		}
		topsqlstate.GlobalState.MaxCollect.Store(val)
	case variable.TiDBRestrictedReadOnly:
		variable.RestrictedReadOnly.Store(variable.TiDBOptOn(sVal))
	case variable.TiDBSuperReadOnly:
		variable.VarTiDBSuperReadOnly.Store(variable.TiDBOptOn(sVal))
	case variable.TiDBStoreLimit:
		var val int64
		val, err = strconv.ParseInt(sVal, 10, 64)
		if err != nil {
			break
		}
		storekv.StoreLimit.Store(val)
	case variable.TiDBTableCacheLease:
		var val int64
		val, err = strconv.ParseInt(sVal, 10, 64)
		if err != nil {
			break
		}
		variable.TableCacheLease.Store(val)
	case variable.TiDBGCMaxWaitTime:
		var val int64
		val, err = strconv.ParseInt(sVal, 10, 64)
		if err != nil {
			break
		}
		variable.GCMaxWaitTime.Store(val)
	case variable.TiDBPersistAnalyzeOptions:
		variable.PersistAnalyzeOptions.Store(variable.TiDBOptOn(sVal))
	case variable.TiDBEnableColumnTracking:
		variable.EnableColumnTracking.Store(variable.TiDBOptOn(sVal))
	case variable.TiDBStatsLoadSyncWait:
		var val int64
		val, err = strconv.ParseInt(sVal, 10, 64)
		if err != nil {
			break
		}
		variable.StatsLoadSyncWait.Store(val)
	case variable.TiDBStatsLoadPseudoTimeout:
		variable.StatsLoadPseudoTimeout.Store(variable.TiDBOptOn(sVal))
	case variable.TiDBTxnCommitBatchSize:
		storekv.TxnCommitBatchSize.Store(uint64(variable.TidbOptInt64(sVal, int64(storekv.DefTxnCommitBatchSize))))
	case variable.TiDBMemQuotaAnalyze:
		var val int64
		val, err = strconv.ParseInt(sVal, 10, 64)
		if err != nil {
			break
		}
		variable.SetMemQuotaAnalyze(val)
	}
	if err != nil {
		logutil.BgLogger().Error(fmt.Sprintf("load global variable %s error", name), zap.Error(err))
=======
>>>>>>> 0d5ac6f3
	}
}

// SetPDClientDynamicOption is used to set the dynamic option into the PD client.
func (do *Domain) SetPDClientDynamicOption(option pd.DynamicOption, val interface{}) error {
	store, ok := do.store.(interface{ GetPDClient() pd.Client })
	if !ok {
		return nil
	}
	pdClient := store.GetPDClient()
	if pdClient == nil {
		return nil
	}
	return pdClient.UpdateOption(option, val)
}<|MERGE_RESOLUTION|>--- conflicted
+++ resolved
@@ -187,87 +187,6 @@
 			break
 		}
 		variable.EnableTSOFollowerProxy.Store(val)
-<<<<<<< HEAD
-	case variable.TiDBEnableLocalTxn:
-		variable.EnableLocalTxn.Store(variable.TiDBOptOn(sVal))
-	case variable.TiDBEnableStmtSummary:
-		err = stmtsummary.StmtSummaryByDigestMap.SetEnabled(variable.TiDBOptOn(sVal))
-	case variable.TiDBStmtSummaryInternalQuery:
-		err = stmtsummary.StmtSummaryByDigestMap.SetEnabledInternalQuery(variable.TiDBOptOn(sVal))
-	case variable.TiDBStmtSummaryRefreshInterval:
-		err = stmtsummary.StmtSummaryByDigestMap.SetRefreshInterval(variable.TidbOptInt64(sVal, variable.DefTiDBStmtSummaryRefreshInterval))
-	case variable.TiDBStmtSummaryHistorySize:
-		err = stmtsummary.StmtSummaryByDigestMap.SetHistorySize(variable.TidbOptInt(sVal, variable.DefTiDBStmtSummaryHistorySize))
-	case variable.TiDBStmtSummaryMaxStmtCount:
-		err = stmtsummary.StmtSummaryByDigestMap.SetMaxStmtCount(uint(variable.TidbOptInt(sVal, variable.DefTiDBStmtSummaryMaxStmtCount)))
-	case variable.TiDBStmtSummaryMaxSQLLength:
-		err = stmtsummary.StmtSummaryByDigestMap.SetMaxSQLLength(variable.TidbOptInt(sVal, variable.DefTiDBStmtSummaryMaxSQLLength))
-	case variable.TiDBTopSQLMaxTimeSeriesCount:
-		var val int64
-		val, err = strconv.ParseInt(sVal, 10, 64)
-		if err != nil {
-			break
-		}
-		topsqlstate.GlobalState.MaxStatementCount.Store(val)
-	case variable.TiDBTopSQLMaxMetaCount:
-		var val int64
-		val, err = strconv.ParseInt(sVal, 10, 64)
-		if err != nil {
-			break
-		}
-		topsqlstate.GlobalState.MaxCollect.Store(val)
-	case variable.TiDBRestrictedReadOnly:
-		variable.RestrictedReadOnly.Store(variable.TiDBOptOn(sVal))
-	case variable.TiDBSuperReadOnly:
-		variable.VarTiDBSuperReadOnly.Store(variable.TiDBOptOn(sVal))
-	case variable.TiDBStoreLimit:
-		var val int64
-		val, err = strconv.ParseInt(sVal, 10, 64)
-		if err != nil {
-			break
-		}
-		storekv.StoreLimit.Store(val)
-	case variable.TiDBTableCacheLease:
-		var val int64
-		val, err = strconv.ParseInt(sVal, 10, 64)
-		if err != nil {
-			break
-		}
-		variable.TableCacheLease.Store(val)
-	case variable.TiDBGCMaxWaitTime:
-		var val int64
-		val, err = strconv.ParseInt(sVal, 10, 64)
-		if err != nil {
-			break
-		}
-		variable.GCMaxWaitTime.Store(val)
-	case variable.TiDBPersistAnalyzeOptions:
-		variable.PersistAnalyzeOptions.Store(variable.TiDBOptOn(sVal))
-	case variable.TiDBEnableColumnTracking:
-		variable.EnableColumnTracking.Store(variable.TiDBOptOn(sVal))
-	case variable.TiDBStatsLoadSyncWait:
-		var val int64
-		val, err = strconv.ParseInt(sVal, 10, 64)
-		if err != nil {
-			break
-		}
-		variable.StatsLoadSyncWait.Store(val)
-	case variable.TiDBStatsLoadPseudoTimeout:
-		variable.StatsLoadPseudoTimeout.Store(variable.TiDBOptOn(sVal))
-	case variable.TiDBTxnCommitBatchSize:
-		storekv.TxnCommitBatchSize.Store(uint64(variable.TidbOptInt64(sVal, int64(storekv.DefTxnCommitBatchSize))))
-	case variable.TiDBMemQuotaAnalyze:
-		var val int64
-		val, err = strconv.ParseInt(sVal, 10, 64)
-		if err != nil {
-			break
-		}
-		variable.SetMemQuotaAnalyze(val)
-	}
-	if err != nil {
-		logutil.BgLogger().Error(fmt.Sprintf("load global variable %s error", name), zap.Error(err))
-=======
->>>>>>> 0d5ac6f3
 	}
 }
 
