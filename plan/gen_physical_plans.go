--- conflicted
+++ resolved
@@ -497,7 +497,6 @@
 		if len(keys) != len(p.groupByCols) {
 			continue
 		}
-<<<<<<< HEAD
 		for _, tp := range wholeTaskTypes {
 			if tp == copDoubleReadTaskType {
 				continue
@@ -507,7 +506,7 @@
 				taskTp:      tp,
 				cols:        keys,
 				desc:        prop.desc,
-				expectedCnt: prop.expectedCnt * p.inputCount / p.profile.count,
+				expectedCnt: prop.expectedCnt * p.inputCount / p.stats.count,
 			}
 			// if prop is empty
 			if !prop.isPrefix(childProp) {
@@ -517,29 +516,11 @@
 			agg := basePhysicalAgg{
 				GroupByItems: p.GroupByItems,
 				AggFuncs:     p.AggFuncs,
-			}.initForStream(p.ctx, childProp)
+			}.initForStream(p.ctx, p.stats.scaleByExpectCnt(prop.expectedCnt), childProp)
 			agg.SetSchema(p.schema.Clone())
-			agg.profile = p.profile
-			agg.expectedCnt = prop.expectedCnt
 			log.Infof("stream agg %v, tp %s", agg, tp)
 			streamAggs = append(streamAggs, agg)
 		}
-=======
-		childProp := &requiredProp{
-			cols:        keys,
-			desc:        prop.desc,
-			expectedCnt: prop.expectedCnt * p.inputCount / p.stats.count,
-		}
-		if !prop.isPrefix(childProp) {
-			continue
-		}
-		agg := basePhysicalAgg{
-			GroupByItems: p.GroupByItems,
-			AggFuncs:     p.AggFuncs,
-		}.initForStream(p.ctx, p.stats.scaleByExpectCnt(prop.expectedCnt), childProp)
-		agg.SetSchema(p.schema.Clone())
-		streamAggs = append(streamAggs, agg)
->>>>>>> 8b1cd6ef
 	}
 	return streamAggs
 }
