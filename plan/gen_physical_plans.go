// Copyright 2017 PingCAP, Inc.
//
// Licensed under the Apache License, Version 2.0 (the "License");
// you may not use this file except in compliance with the License.
// You may obtain a copy of the License at
//
//     http://www.apache.org/licenses/LICENSE-2.0
//
// Unless required by applicable law or agreed to in writing, software
// distributed under the License is distributed on an "AS IS" BASIS,
// See the License for the specific language governing permissions and
// limitations under the License.

package plan

import (
<<<<<<< HEAD
	"sort"

	"github.com/pingcap/tidb/ast"
=======
	"math"

>>>>>>> 8acf127e
	"github.com/pingcap/tidb/expression"
	"github.com/pingcap/tidb/expression/aggregation"
	"github.com/pingcap/tidb/model"
	"github.com/pingcap/tidb/mysql"
	"github.com/pingcap/tidb/types"
	"github.com/pingcap/tidb/util/ranger"
)

func (p *LogicalUnionScan) genPhysPlansByReqProp(prop *requiredProp) []PhysicalPlan {
	us := PhysicalUnionScan{Conditions: p.conditions}.init(p.ctx, prop)
	us.SetSchema(p.schema)
	return []PhysicalPlan{us}
}

func getPermutation(cols1, cols2 []*expression.Column) ([]int, []*expression.Column) {
	tmpSchema := expression.NewSchema(cols2...)
	permutation := make([]int, 0, len(cols1))
	for i, col1 := range cols1 {
		offset := tmpSchema.ColumnIndex(col1)
		if offset == -1 {
			return permutation, cols1[:i]
		}
		permutation = append(permutation, offset)
	}
	return permutation, cols1
}

func findMaxPrefixLen(candidates [][]*expression.Column, keys []*expression.Column) int {
	maxLen := 0
	for _, candidateKeys := range candidates {
		matchedLen := 0
		for i := range keys {
			if i < len(candidateKeys) && keys[i].Equal(candidateKeys[i], nil) {
				matchedLen++
			} else {
				break
			}
		}
		if matchedLen > maxLen {
			maxLen = matchedLen
		}
	}
	return maxLen
}

func (p *LogicalJoin) getEqAndOtherCondsByOffsets(offsets []int) ([]*expression.ScalarFunction, []expression.Expression) {
	var (
		eqConds    = make([]*expression.ScalarFunction, 0, len(p.EqualConditions))
		otherConds = make([]expression.Expression, len(p.OtherConditions))
	)
	copy(otherConds, p.OtherConditions)
	for i, eqCond := range p.EqualConditions {
		match := false
		for _, offset := range offsets {
			if i == offset {
				match = true
				break
			}
		}
		if !match {
			otherConds = append(otherConds, eqCond)
		} else {
			eqConds = append(eqConds, eqCond)
		}
	}
	return eqConds, otherConds
}

// Only if the input required prop is the prefix fo join keys, we can pass through this property.
func (p *PhysicalMergeJoin) tryToGetChildReqProp(prop *requiredProp) ([]*requiredProp, bool) {
	p.expectedCnt = prop.expectedCnt
	lProp := &requiredProp{taskTp: rootTaskType, cols: p.leftKeys, expectedCnt: math.MaxFloat64}
	rProp := &requiredProp{taskTp: rootTaskType, cols: p.rightKeys, expectedCnt: math.MaxFloat64}
	if !prop.isEmpty() {
		// sort merge join fits the cases of massive ordered data, so desc scan is always expensive.
		if prop.desc {
			return nil, false
		}
		if !prop.isPrefix(lProp) && !prop.isPrefix(rProp) {
			return nil, false
		}
		if prop.isPrefix(rProp) && p.JoinType == LeftOuterJoin {
			return nil, false
		}
		if prop.isPrefix(lProp) && p.JoinType == RightOuterJoin {
			return nil, false
		}
	}

	return []*requiredProp{lProp, rProp}, true
}

func (p *LogicalJoin) getMergeJoin(prop *requiredProp) []PhysicalPlan {
	joins := make([]PhysicalPlan, 0, len(p.leftProperties))
	// The leftProperties caches all the possible properties that are provided by its children.
	for _, leftCols := range p.leftProperties {
		offsets, leftKeys := getPermutation(leftCols, p.LeftJoinKeys)
		if len(offsets) == 0 {
			continue
		}
		rightKeys := expression.NewSchema(p.RightJoinKeys...).ColumnsByIndices(offsets)
		prefixLen := findMaxPrefixLen(p.rightProperties, rightKeys)
		if prefixLen == 0 {
			continue
		}
		leftKeys = leftKeys[:prefixLen]
		rightKeys = rightKeys[:prefixLen]
		offsets = offsets[:prefixLen]
		mergeJoin := PhysicalMergeJoin{
			JoinType:        p.JoinType,
			LeftConditions:  p.LeftConditions,
			RightConditions: p.RightConditions,
			DefaultValues:   p.DefaultValues,
			leftKeys:        leftKeys,
			rightKeys:       rightKeys,
		}.init(p.ctx)
		mergeJoin.SetSchema(p.schema)
		mergeJoin.profile = p.profile
		mergeJoin.EqualConditions, mergeJoin.OtherConditions = p.getEqAndOtherCondsByOffsets(offsets)
		if reqProps, ok := mergeJoin.tryToGetChildReqProp(prop); ok {
			mergeJoin.childrenReqProps = reqProps
			joins = append(joins, mergeJoin)
		}
	}
	return joins
}

func (p *LogicalJoin) getHashSemiJoin() PhysicalPlan {
	semiJoin := PhysicalHashSemiJoin{
		EqualConditions: p.EqualConditions,
		LeftConditions:  p.LeftConditions,
		RightConditions: p.RightConditions,
		OtherConditions: p.OtherConditions,
		rightChOffset:   p.children[0].Schema().Len(),
		WithAux:         p.JoinType == LeftOuterSemiJoin || p.JoinType == AntiLeftOuterSemiJoin,
		Anti:            p.JoinType == AntiSemiJoin || p.JoinType == AntiLeftOuterSemiJoin,
	}.init(p.ctx)
	semiJoin.SetSchema(p.schema)
	semiJoin.profile = p.profile
	return semiJoin
}

func (p *LogicalJoin) getHashJoins(prop *requiredProp) []PhysicalPlan {
	if !prop.isEmpty() { // hash join doesn't promise any orders
		return nil
	}
	joins := make([]PhysicalPlan, 0, 2)
	switch p.JoinType {
	case SemiJoin, AntiSemiJoin, LeftOuterSemiJoin, AntiLeftOuterSemiJoin, LeftOuterJoin:
		joins = append(joins, p.getHashJoin(prop, 1))
	case RightOuterJoin:
		joins = append(joins, p.getHashJoin(prop, 0))
	case InnerJoin:
		joins = append(joins, p.getHashJoin(prop, 1))
		joins = append(joins, p.getHashJoin(prop, 0))
	}
	return joins
}

func (p *LogicalJoin) getHashJoin(prop *requiredProp, innerIdx int) PhysicalPlan {
	chReqProps := make([]*requiredProp, 2)
	chReqProps[innerIdx] = &requiredProp{expectedCnt: math.MaxFloat64}
	chReqProps[1-innerIdx] = &requiredProp{expectedCnt: prop.expectedCnt}
	hashJoin := PhysicalHashJoin{
		EqualConditions: p.EqualConditions,
		LeftConditions:  p.LeftConditions,
		RightConditions: p.RightConditions,
		OtherConditions: p.OtherConditions,
		JoinType:        p.JoinType,
		Concurrency:     JoinConcurrency,
		DefaultValues:   p.DefaultValues,
		SmallChildIdx:   innerIdx,
	}.init(p.ctx, chReqProps...)
	hashJoin.SetSchema(p.schema)
	hashJoin.profile = p.profile
	return hashJoin
}

// joinKeysMatchIndex checks if all keys match columns in index.
func joinKeysMatchIndex(keys []*expression.Column, index *model.IndexInfo) []int {
	if len(keys) > len(index.Columns) {
		return nil
	}
	offsetsMap := make([]int, len(index.Columns))
	for i := range offsetsMap {
		offsetsMap[i] = -1
	}
	for i, key := range keys {
		found := false
		for j, idxCol := range index.Columns {
			if idxCol.Length != types.UnspecifiedLength {
				continue
			}
			if idxCol.Name.L == key.ColName.L {
				offsetsMap[j] = i
				found = true
			}
		}
		if !found {
			return nil
		}
	}
	return offsetsMap
}

<<<<<<< HEAD
// When inner plan is TableReader, the last two parameter will be nil
func (p *LogicalJoin) constructIndexJoin(innerJoinKeys, outerJoinKeys []*expression.Column, outerIdx int,
	innerPlan PhysicalPlan, ranges []*ranger.IndexRange, offsetsMap []int) []PhysicalPlan {
=======
func (p *LogicalJoin) constructIndexJoin(prop *requiredProp, innerJoinKeys, outerJoinKeys []*expression.Column, outerIdx int, innerPlan PhysicalPlan) []PhysicalPlan {
>>>>>>> 8acf127e
	joinType := p.JoinType
	outerSchema := p.children[outerIdx].Schema()
	// If the order by columns are not all from outer child, index join cannot promise the order.
	if !prop.allColsFromSchema(outerSchema) {
		return nil
	}
	chReqProps := make([]*requiredProp, 2)
	chReqProps[outerIdx] = &requiredProp{taskTp: rootTaskType, expectedCnt: prop.expectedCnt, cols: prop.cols, desc: prop.desc}
	join := PhysicalIndexJoin{
		OuterIndex:      outerIdx,
		LeftConditions:  p.LeftConditions,
		RightConditions: p.RightConditions,
		OtherConditions: p.OtherConditions,
		JoinType:        joinType,
		OuterJoinKeys:   outerJoinKeys,
		InnerJoinKeys:   innerJoinKeys,
		DefaultValues:   p.DefaultValues,
		innerPlan:       innerPlan,
<<<<<<< HEAD
		offsetsMap:      offsetsMap,
		ranges:          ranges,
	}.init(p.ctx, p.children...)
=======
	}.init(p.ctx, chReqProps...)
>>>>>>> 8acf127e
	join.SetSchema(p.schema)
	join.profile = p.profile
	if !prop.isEmpty() {
		join.KeepOrder = true
	}
	join.expectedCnt = prop.expectedCnt
	return []PhysicalPlan{join}
}

// getIndexJoinByOuterIdx will generate index join by outerIndex. OuterIdx points out the outer child,
// because we will swap the children of join when the right child is outer child.
<<<<<<< HEAD
// First of all, we will extract the join keys for p's equal conditions. Then check whether all of them is a part of index
// or just the primary key. If we we will construct the index join.
// We may support that not all of the equal key need to match one index or pk, just part of them match is enough in the future.
func (p *LogicalJoin) getIndexJoinByOuterIdx(outerIdx int) []PhysicalPlan {
=======
// First of all, we will extract the join keys for p's equal conditions. If the join keys can match some of the indices or PK
// column of inner child, we can apply the index join.
func (p *LogicalJoin) getIndexJoinByOuterIdx(prop *requiredProp, outerIdx int) []PhysicalPlan {
>>>>>>> 8acf127e
	innerChild := p.children[1-outerIdx].(LogicalPlan)
	var (
		innerJoinKeys []*expression.Column
		outerJoinKeys []*expression.Column
	)
	if outerIdx == 0 {
		outerJoinKeys = p.LeftJoinKeys
		innerJoinKeys = p.RightJoinKeys
	} else {
		innerJoinKeys = p.LeftJoinKeys
		outerJoinKeys = p.RightJoinKeys
	}
	x, ok := innerChild.(*DataSource)
	if !ok {
		return nil
	}
	indices := x.availableIndices.indices
	includeTableScan := x.availableIndices.includeTableScan
	if includeTableScan && len(innerJoinKeys) == 1 {
		pkCol := x.getPKIsHandleCol()
		if pkCol != nil && innerJoinKeys[0].Equal(pkCol, nil) {
			innerPlan := x.forceToTableScan()
<<<<<<< HEAD
			return p.constructIndexJoin(innerJoinKeys, outerJoinKeys, outerIdx, innerPlan, nil, nil)
=======
			return p.constructIndexJoin(prop, innerJoinKeys, outerJoinKeys, outerIdx, innerPlan)
>>>>>>> 8acf127e
		}
	}
	var (
		bestIndexInfo  *model.IndexInfo
		rangesOfBest   []*ranger.IndexRange
		maxRangeLen    int
		remainedOfBest []expression.Expression
	)
	orderedInnerKeys := make([]*expression.Column, 0, len(innerJoinKeys))
	orderedOuterKeys := make([]*expression.Column, 0, len(innerJoinKeys))
	idxInIndex := make([]int, 0, len(innerJoinKeys))
	for _, indexInfo := range indices {
		idxCols, colLengths := expression.IndexInfo2Cols(p.Schema().Columns, indexInfo)
		offsetsMap := joinKeysMatchIndex(innerJoinKeys, indexInfo)
		if offsetsMap == nil {
			continue
		}
		maxIndexColIdx := 0
		for i := len(indexInfo.Columns) - 1; i >= 0; i-- {
			if offsetsMap[i] != -1 {
				maxIndexColIdx = i
				break
			}
		}
		// After predicate push down, the one side conditions of join must be the conditions that cannot be pushed down so cannot
		// to calculate range either.
		// TODO: There may be a selection that block the index join.
		conds := make([]expression.Expression, 0, len(offsetsMap)+len(x.pushedDownConds))
		// Construct a fake equal expression for calculate the range.
		for _, key := range innerJoinKeys {
			eqFunc := expression.NewFunctionInternal(p.ctx, ast.EQ, types.NewFieldType(mysql.TypeTiny), key, expression.One)
			conds = append(conds, eqFunc)
		}
		conds = append(conds, x.pushedDownConds...)
		// After constant propagation, there won'be cases that t1.a=t2.a and t2.a=1 occurs in the same time.
		// So we can guarantee that once count of the columns in the ranges is no lower than the max idx
		// that the inner keys matched in the index, then the equal conditions of join are all used.
		accesses, remained := ranger.DetachIndexConditions(conds, idxCols, colLengths)
		ranges, _ := ranger.BuildRange(p.ctx.GetSessionVars().StmtCtx, accesses, ranger.IndexRangeType, idxCols, colLengths)
		idxRanges := ranger.Ranges2IndexRanges(ranges)
		// We'd better guarantee that all the index column in the join's equal condition is used.
		if len(idxRanges) == 0 || len(idxRanges[0].LowVal) < maxIndexColIdx {
			continue
		}
		// This compare way is a little easy, we can use the average unit size of one index in the future to determine which index to choose.
		if len(idxRanges[0].LowVal) > maxRangeLen {
			bestIndexInfo = indexInfo
			maxRangeLen = len(idxRanges[0].LowVal)
			rangesOfBest = idxRanges
			remainedOfBest = remained

			idxInIndex = idxInIndex[:0]
			for key := range offsetsMap {
				idxInIndex = append(idxInIndex, key)
			}
			sort.Ints(idxInIndex)
			orderedInnerKeys = orderedInnerKeys[:0]
			orderedOuterKeys = orderedOuterKeys[:0]
			for i, idx := range idxInIndex {
				pos := offsetsMap[idx]
				orderedOuterKeys[i] = outerJoinKeys[pos]
				orderedInnerKeys[i] = innerJoinKeys[pos]
			}
		}
	}
<<<<<<< HEAD
	if bestIndexInfo != nil {
		innerPlan := x.forceToIndexScan(bestIndexInfo, remainedOfBest)
		return p.constructIndexJoin(orderedInnerKeys, orderedOuterKeys, outerIdx, innerPlan, rangesOfBest, idxInIndex)
=======
	if usedIndexInfo != nil {
		innerPlan := x.forceToIndexScan(usedIndexInfo)
		return p.constructIndexJoin(prop, innerJoinKeys, outerJoinKeys, outerIdx, innerPlan)
>>>>>>> 8acf127e
	}
	return nil
}

// tryToGetIndexJoin will get index join by hints. If we can generate a valid index join by hint, the second return value
// will be true, which means we force to choose this index join. Otherwise we will select a join algorithm with min-cost.
func (p *LogicalJoin) tryToGetIndexJoin(prop *requiredProp) ([]PhysicalPlan, bool) {
	if len(p.EqualConditions) == 0 {
		return nil, false
	}
	plans := make([]PhysicalPlan, 0, 2)
	leftOuter := (p.preferJoinType & preferLeftAsIndexOuter) > 0
	rightOuter := (p.preferJoinType & preferRightAsIndexOuter) > 0
	switch p.JoinType {
	case SemiJoin, AntiSemiJoin, LeftOuterSemiJoin, AntiLeftOuterSemiJoin, LeftOuterJoin:
		join := p.getIndexJoinByOuterIdx(prop, 0)
		if join != nil {
			// If the plan is not nil and matches the hint, return it directly.
			if leftOuter {
				return join, true
			}
			plans = append(plans, join...)
		}
	case RightOuterJoin:
		join := p.getIndexJoinByOuterIdx(prop, 1)
		if join != nil {
			// If the plan is not nil and matches the hint, return it directly.
			if rightOuter {
				return join, true
			}
			plans = append(plans, join...)
		}
	case InnerJoin:
		join := p.getIndexJoinByOuterIdx(prop, 0)
		if join != nil {
			// If the plan is not nil and matches the hint, return it directly.
			if leftOuter {
				return join, true
			}
			plans = append(plans, join...)
		}
		join = p.getIndexJoinByOuterIdx(prop, 1)
		if join != nil {
			// If the plan is not nil and matches the hint, return it directly.
			if rightOuter {
				return join, true
			}
			plans = append(plans, join...)
		}
	}
	return plans, false
}

// LogicalJoin can generates hash join, index join and sort merge join.
// Firstly we check the hint, if hint is figured by user, we force to choose the corresponding physical plan.
// If the hint is not matched, it will get other candidates.
// If the hint is not figured, we will pick all candidates.
func (p *LogicalJoin) genPhysPlansByReqProp(prop *requiredProp) []PhysicalPlan {
	mergeJoins := p.getMergeJoin(prop)
	if (p.preferJoinType&preferMergeJoin) > 0 && len(mergeJoins) > 0 {
		return mergeJoins
	}
	joins := make([]PhysicalPlan, 0, 5)
	joins = append(joins, mergeJoins...)

	indexJoins, forced := p.tryToGetIndexJoin(prop)
	if forced {
		return indexJoins
	}
	joins = append(joins, indexJoins...)

	hashJoins := p.getHashJoins(prop)
	if (p.preferJoinType & preferHashJoin) > 0 {
		return hashJoins
	}
	joins = append(joins, hashJoins...)
	return joins
}

// tryToGetChildProp will check if this sort property can be pushed or not.
// When a sort column will be replaced by scalar function, we refuse it.
// When a sort column will be replaced by a constant, we just remove it.
func (p *LogicalProjection) tryToGetChildProp(prop *requiredProp) (*requiredProp, bool) {
	p.expectedCnt = prop.expectedCnt
	newProp := &requiredProp{taskTp: rootTaskType, expectedCnt: prop.expectedCnt}
	newCols := make([]*expression.Column, 0, len(prop.cols))
	for _, col := range prop.cols {
		idx := p.schema.ColumnIndex(col)
		if idx == -1 {
			return nil, false
		}
		switch expr := p.Exprs[idx].(type) {
		case *expression.Column:
			newCols = append(newCols, expr)
		case *expression.ScalarFunction:
			return nil, false
		}
	}
	newProp.cols = newCols
	newProp.desc = prop.desc
	return newProp, true
}

func (p *LogicalProjection) genPhysPlansByReqProp(prop *requiredProp) []PhysicalPlan {
	newProp, ok := p.tryToGetChildProp(prop)
	if !ok {
		return nil
	}
	proj := PhysicalProjection{
		Exprs: p.Exprs,
	}.init(p.ctx, newProp)
	proj.profile = p.profile
	proj.SetSchema(p.schema)
	return []PhysicalPlan{proj}
}

func (p *LogicalTopN) getPhysTopN() []PhysicalPlan {
	ret := make([]PhysicalPlan, 0, 3)
	for _, tp := range wholeTaskTypes {
		resultProp := &requiredProp{taskTp: tp, expectedCnt: math.MaxFloat64}
		topN := PhysicalTopN{
			ByItems: p.ByItems,
			Count:   p.Count,
			Offset:  p.Offset,
			partial: p.partial,
		}.init(p.ctx, resultProp)
		topN.profile = p.profile
		topN.SetSchema(p.schema)
		ret = append(ret, topN)
	}
	return ret
}

func (p *LogicalTopN) getPhysLimits() []PhysicalPlan {
	prop, canPass := getPropByOrderByItems(p.ByItems)
	if !canPass {
		return nil
	}
	ret := make([]PhysicalPlan, 0, 3)
	for _, tp := range wholeTaskTypes {
		resultProp := &requiredProp{taskTp: tp, expectedCnt: float64(p.Count + p.Offset), cols: prop.cols, desc: prop.desc}
		limit := PhysicalLimit{
			Count:   p.Count,
			Offset:  p.Offset,
			partial: p.partial,
		}.init(p.ctx, resultProp)
		limit.profile = p.profile
		limit.SetSchema(p.schema)
		ret = append(ret, limit)
	}
	return ret
}

func (p *LogicalTopN) genPhysPlansByReqProp(prop *requiredProp) []PhysicalPlan {
	if prop.matchItems(p.ByItems) {
		return append(p.getPhysTopN(), p.getPhysLimits()...)
	}
	return nil
}

func (p *LogicalApply) genPhysPlansByReqProp(prop *requiredProp) []PhysicalPlan {
	if !prop.allColsFromSchema(p.children[0].Schema()) { // for convenient, we don't pass through any prop
		return nil
	}
	var join PhysicalPlan
	if p.JoinType == SemiJoin || p.JoinType == LeftOuterSemiJoin ||
		p.JoinType == AntiSemiJoin || p.JoinType == AntiLeftOuterSemiJoin {
		join = p.getHashSemiJoin()
	} else {
		join = p.getHashJoin(prop, 1)
	}
	apply := PhysicalApply{
		PhysicalJoin:  join,
		OuterSchema:   p.corCols,
		rightChOffset: p.children[0].Schema().Len(),
	}.init(p.ctx, &requiredProp{expectedCnt: math.MaxFloat64, cols: prop.cols, desc: prop.desc}, &requiredProp{expectedCnt: math.MaxFloat64})
	apply.SetSchema(p.schema)
	apply.profile = p.profile
	return []PhysicalPlan{apply}
}

// genPhysPlansByReqProp is only for implementing interface. DataSource and Dual generate task in `convert2NewPhysicalPlan` directly.
func (p *baseLogicalPlan) genPhysPlansByReqProp(_ *requiredProp) []PhysicalPlan {
	panic("This function should not be called")
}

func (p *LogicalAggregation) getStreamAggs(prop *requiredProp) []PhysicalPlan {
	if len(p.possibleProperties) == 0 {
		return nil
	}
	for _, aggFunc := range p.AggFuncs {
		if aggFunc.GetMode() == aggregation.FinalMode {
			return nil
		}
	}
	// group by a + b is not interested in any order.
	if len(p.groupByCols) != len(p.GroupByItems) {
		return nil
	}
	streamAggs := make([]PhysicalPlan, 0, len(p.possibleProperties))
	for _, cols := range p.possibleProperties {
		_, keys := getPermutation(cols, p.groupByCols)
		if len(keys) != len(p.groupByCols) {
			continue
		}
		childProp := &requiredProp{
			cols:        keys,
			desc:        prop.desc,
			expectedCnt: prop.expectedCnt * p.inputCount / p.profile.count,
		}
		if !prop.isPrefix(childProp) {
			continue
		}
		agg := basePhysicalAgg{
			GroupByItems: p.GroupByItems,
			AggFuncs:     p.AggFuncs,
		}.initForStream(p.ctx, childProp)
		agg.SetSchema(p.schema.Clone())
		agg.profile = p.profile
		agg.expectedCnt = prop.expectedCnt
		streamAggs = append(streamAggs, agg)
	}
	return streamAggs
}

func (p *LogicalAggregation) getHashAggs(prop *requiredProp) []PhysicalPlan {
	if !prop.isEmpty() {
		return nil
	}
	hashAggs := make([]PhysicalPlan, 0, len(wholeTaskTypes))
	for _, taskTp := range wholeTaskTypes {
		agg := basePhysicalAgg{
			GroupByItems: p.GroupByItems,
			AggFuncs:     p.AggFuncs,
		}.initForHash(p.ctx, &requiredProp{expectedCnt: math.MaxFloat64, taskTp: taskTp})
		agg.expectedCnt = prop.expectedCnt
		agg.SetSchema(p.schema.Clone())
		agg.profile = p.profile
		hashAggs = append(hashAggs, agg)
	}
	return hashAggs
}

func (p *LogicalAggregation) genPhysPlansByReqProp(prop *requiredProp) []PhysicalPlan {
	aggs := make([]PhysicalPlan, 0, len(p.possibleProperties)+1)
	aggs = append(aggs, p.getHashAggs(prop)...)

	streamAggs := p.getStreamAggs(prop)
	aggs = append(aggs, streamAggs...)

	return aggs
}

func (p *LogicalSelection) genPhysPlansByReqProp(prop *requiredProp) []PhysicalPlan {
	sel := PhysicalSelection{
		Conditions: p.Conditions,
	}.init(p.ctx, prop)
	sel.profile = p.profile
	sel.SetSchema(p.Schema())
	sel.expectedCnt = prop.expectedCnt
	return []PhysicalPlan{sel}
}

func (p *LogicalLimit) genPhysPlansByReqProp(prop *requiredProp) []PhysicalPlan {
	if !prop.isEmpty() {
		return nil
	}
	ret := make([]PhysicalPlan, 0, len(wholeTaskTypes))
	for _, tp := range wholeTaskTypes {
		resultProp := &requiredProp{taskTp: tp, expectedCnt: float64(p.Count + p.Offset)}
		limit := PhysicalLimit{
			Offset:  p.Offset,
			Count:   p.Count,
			partial: p.partial,
		}.init(p.ctx, resultProp)
		limit.profile = p.profile
		limit.SetSchema(p.Schema())
		ret = append(ret, limit)
	}
	return ret
}

func (p *LogicalLock) genPhysPlansByReqProp(prop *requiredProp) []PhysicalPlan {
	lock := PhysicalLock{
		Lock: p.Lock,
	}.init(p.ctx, prop)
	lock.profile = p.profile
	lock.SetSchema(p.schema)
	lock.expectedCnt = prop.expectedCnt
	return []PhysicalPlan{lock}
}

func (p *LogicalUnionAll) genPhysPlansByReqProp(prop *requiredProp) []PhysicalPlan {
	chReqProps := make([]*requiredProp, 0, len(p.children))
	for range p.children {
		chReqProps = append(chReqProps, prop)
	}
	ua := PhysicalUnionAll{childNum: len(p.children)}.init(p.ctx, chReqProps...)
	ua.profile = p.profile
	ua.SetSchema(p.schema)
	ua.expectedCnt = prop.expectedCnt
	return []PhysicalPlan{ua}
}

func (p *LogicalSort) getPhysicalSort(reqProp *requiredProp) *PhysicalSort {
	ps := PhysicalSort{ByItems: p.ByItems}.init(p.ctx, &requiredProp{expectedCnt: math.MaxFloat64})
	ps.profile = p.profile
	ps.expectedCnt = reqProp.expectedCnt
	ps.SetSchema(p.schema)
	return ps
}

func (p *LogicalSort) getNominalSort(reqProp *requiredProp) *NominalSort {
	prop, canPass := getPropByOrderByItems(p.ByItems)
	if !canPass {
		return nil
	}
	prop.expectedCnt = reqProp.expectedCnt
	ps := NominalSort{}.init(p.ctx, prop)
	return ps
}

func (p *LogicalSort) genPhysPlansByReqProp(prop *requiredProp) []PhysicalPlan {
	if prop.matchItems(p.ByItems) {
		ret := make([]PhysicalPlan, 0, 2)
		ret = append(ret, p.getPhysicalSort(prop))
		ns := p.getNominalSort(prop)
		if ns != nil {
			ret = append(ret, ns)
		}
		return ret
	}
	return nil
}

func (p *LogicalExists) genPhysPlansByReqProp(prop *requiredProp) []PhysicalPlan {
	if !prop.isEmpty() {
		return nil
	}
	exists := PhysicalExists{}.init(p.ctx, &requiredProp{expectedCnt: 1})
	exists.profile = p.profile
	exists.SetSchema(p.schema)
	return []PhysicalPlan{exists}
}

func (p *LogicalMaxOneRow) genPhysPlansByReqProp(prop *requiredProp) []PhysicalPlan {
	if !prop.isEmpty() {
		return nil
	}
	mor := PhysicalMaxOneRow{}.init(p.ctx, &requiredProp{expectedCnt: 2})
	mor.profile = p.profile
	mor.SetSchema(p.schema)
	return []PhysicalPlan{mor}
}<|MERGE_RESOLUTION|>--- conflicted
+++ resolved
@@ -14,14 +14,9 @@
 package plan
 
 import (
-<<<<<<< HEAD
-	"sort"
+	"math"
 
 	"github.com/pingcap/tidb/ast"
-=======
-	"math"
-
->>>>>>> 8acf127e
 	"github.com/pingcap/tidb/expression"
 	"github.com/pingcap/tidb/expression/aggregation"
 	"github.com/pingcap/tidb/model"
@@ -227,13 +222,9 @@
 	return offsetsMap
 }
 
-<<<<<<< HEAD
 // When inner plan is TableReader, the last two parameter will be nil
-func (p *LogicalJoin) constructIndexJoin(innerJoinKeys, outerJoinKeys []*expression.Column, outerIdx int,
+func (p *LogicalJoin) constructIndexJoin(prop *requiredProp, innerJoinKeys, outerJoinKeys []*expression.Column, outerIdx int,
 	innerPlan PhysicalPlan, ranges []*ranger.IndexRange, offsetsMap []int) []PhysicalPlan {
-=======
-func (p *LogicalJoin) constructIndexJoin(prop *requiredProp, innerJoinKeys, outerJoinKeys []*expression.Column, outerIdx int, innerPlan PhysicalPlan) []PhysicalPlan {
->>>>>>> 8acf127e
 	joinType := p.JoinType
 	outerSchema := p.children[outerIdx].Schema()
 	// If the order by columns are not all from outer child, index join cannot promise the order.
@@ -252,13 +243,9 @@
 		InnerJoinKeys:   innerJoinKeys,
 		DefaultValues:   p.DefaultValues,
 		innerPlan:       innerPlan,
-<<<<<<< HEAD
 		offsetsMap:      offsetsMap,
 		ranges:          ranges,
-	}.init(p.ctx, p.children...)
-=======
 	}.init(p.ctx, chReqProps...)
->>>>>>> 8acf127e
 	join.SetSchema(p.schema)
 	join.profile = p.profile
 	if !prop.isEmpty() {
@@ -270,16 +257,10 @@
 
 // getIndexJoinByOuterIdx will generate index join by outerIndex. OuterIdx points out the outer child,
 // because we will swap the children of join when the right child is outer child.
-<<<<<<< HEAD
 // First of all, we will extract the join keys for p's equal conditions. Then check whether all of them is a part of index
 // or just the primary key. If we we will construct the index join.
 // We may support that not all of the equal key need to match one index or pk, just part of them match is enough in the future.
-func (p *LogicalJoin) getIndexJoinByOuterIdx(outerIdx int) []PhysicalPlan {
-=======
-// First of all, we will extract the join keys for p's equal conditions. If the join keys can match some of the indices or PK
-// column of inner child, we can apply the index join.
 func (p *LogicalJoin) getIndexJoinByOuterIdx(prop *requiredProp, outerIdx int) []PhysicalPlan {
->>>>>>> 8acf127e
 	innerChild := p.children[1-outerIdx].(LogicalPlan)
 	var (
 		innerJoinKeys []*expression.Column
@@ -302,11 +283,7 @@
 		pkCol := x.getPKIsHandleCol()
 		if pkCol != nil && innerJoinKeys[0].Equal(pkCol, nil) {
 			innerPlan := x.forceToTableScan()
-<<<<<<< HEAD
-			return p.constructIndexJoin(innerJoinKeys, outerJoinKeys, outerIdx, innerPlan, nil, nil)
-=======
-			return p.constructIndexJoin(prop, innerJoinKeys, outerJoinKeys, outerIdx, innerPlan)
->>>>>>> 8acf127e
+			return p.constructIndexJoin(prop, innerJoinKeys, outerJoinKeys, outerIdx, innerPlan, nil, nil)
 		}
 	}
 	var (
@@ -359,12 +336,12 @@
 			remainedOfBest = remained
 
 			idxInIndex = idxInIndex[:0]
-			for key := range offsetsMap {
+			for key, val := range offsetsMap {
+				if val == -1 {
+					continue
+				}
 				idxInIndex = append(idxInIndex, key)
 			}
-			sort.Ints(idxInIndex)
-			orderedInnerKeys = orderedInnerKeys[:0]
-			orderedOuterKeys = orderedOuterKeys[:0]
 			for i, idx := range idxInIndex {
 				pos := offsetsMap[idx]
 				orderedOuterKeys[i] = outerJoinKeys[pos]
@@ -372,15 +349,9 @@
 			}
 		}
 	}
-<<<<<<< HEAD
 	if bestIndexInfo != nil {
 		innerPlan := x.forceToIndexScan(bestIndexInfo, remainedOfBest)
-		return p.constructIndexJoin(orderedInnerKeys, orderedOuterKeys, outerIdx, innerPlan, rangesOfBest, idxInIndex)
-=======
-	if usedIndexInfo != nil {
-		innerPlan := x.forceToIndexScan(usedIndexInfo)
-		return p.constructIndexJoin(prop, innerJoinKeys, outerJoinKeys, outerIdx, innerPlan)
->>>>>>> 8acf127e
+		return p.constructIndexJoin(prop, orderedInnerKeys, orderedOuterKeys, outerIdx, innerPlan, rangesOfBest, idxInIndex)
 	}
 	return nil
 }
