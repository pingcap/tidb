// Copyright 2016 PingCAP, Inc.
//
// Licensed under the Apache License, Version 2.0 (the "License");
// you may not use this file except in compliance with the License.
// You may obtain a copy of the License at
//
//     http://www.apache.org/licenses/LICENSE-2.0
// // Unless required by applicable law or agreed to in writing, software
// distributed under the License is distributed on an "AS IS" BASIS,
// See the License for the specific language governing permissions and
// limitations under the License.

package plan

import (
	"fmt"

	"github.com/pingcap/tidb/ast"
	"github.com/pingcap/tidb/context"
	"github.com/pingcap/tidb/expression"
	"github.com/pingcap/tidb/model"
	"github.com/pingcap/tidb/mysql"
	"github.com/pingcap/tidb/util/types"
)

type aggPushDownSolver struct {
	alloc *idAllocator
	ctx   context.Context
}

// isDecomposable checks if an aggregate function is decomposable. An aggregation function $F$ is decomposable
// if there exist aggregation functions F_1 and F_2 such that F(S_1 union all S_2) = F_2(F_1(S_1),F_1(S_2)),
// where S_1 and S_2 are two sets of values. We call S_1 and S_2 partial groups.
// It's easy to see that max, min, first row is decomposable, no matter whether it's distinct, but sum(distinct) and
// count(distinct) is not.
// Currently we don't support avg and concat.
func (a *aggPushDownSolver) isDecomposable(fun expression.AggregationFunction) bool {
	switch fun.GetName() {
	case ast.AggFuncAvg, ast.AggFuncGroupConcat:
		// TODO: Support avg push down.
		return false
	case ast.AggFuncMax, ast.AggFuncMin, ast.AggFuncFirstRow:
		return true
	case ast.AggFuncSum, ast.AggFuncCount:
		return !fun.IsDistinct()
	default:
		return false
	}
}

// getAggFuncChildIdx gets which children it belongs to, 0 stands for left, 1 stands for right, -1 stands for both.
func (a *aggPushDownSolver) getAggFuncChildIdx(aggFunc expression.AggregationFunction, schema expression.Schema) int {
	fromLeft, fromRight := false, false
	var cols []*expression.Column
	for _, arg := range aggFunc.GetArgs() {
		cols = append(cols, expression.ExtractColumns(arg)...)
	}
	for _, col := range cols {
		if schema.GetIndex(col) != -1 {
			fromLeft = true
		} else {
			fromRight = true
		}
	}
	if fromLeft && fromRight {
		return -1
	} else if fromLeft {
		return 0
	}
	return 1
}

// collectAggFuncs collects all aggregate functions and splits them into two parts: "leftAggFuncs" and "rightAggFuncs" whose
// arguments are all from left child or right child separately. If some aggregate functions have the arguments that have
// columns both from left and right children, the whole aggregation is forbidden to push down.
func (a *aggPushDownSolver) collectAggFuncs(agg *Aggregation, join *Join) (valid bool, leftAggFuncs, rightAggFuncs []expression.AggregationFunction) {
	valid = true
	leftChild := join.GetChildByIndex(0)
	for _, aggFunc := range agg.AggFuncs {
		if !a.isDecomposable(aggFunc) {
			return false, nil, nil
		}
		index := a.getAggFuncChildIdx(aggFunc, leftChild.GetSchema())
		switch index {
		case 0:
			leftAggFuncs = append(leftAggFuncs, aggFunc)
		case 1:
			rightAggFuncs = append(rightAggFuncs, aggFunc)
		default:
			return false, nil, nil
		}
	}
	return
}

// collectGbyCols collects all columns from gby-items and join-conditions and splits them into two parts: "leftGbyCols" and
// "rightGbyCols". e.g. For query "SELECT SUM(B.id) FROM A, B WHERE A.c1 = B.c1 AND A.c2 != B.c2 GROUP BY B.c3" , the optimized
// query should be "SELECT SUM(B.agg) FROM A, (SELECT SUM(id) as agg, c1, c2, c3 FROM B GROUP BY id, c1, c2, c3) as B
// WHERE A.c1 = B.c1 AND A.c2 != B.c2 GROUP BY B.c3". As you see, all the columns appearing in join-conditions should be
// treated as group by columns in join subquery.
func (a *aggPushDownSolver) collectGbyCols(agg *Aggregation, join *Join) (leftGbyCols, rightGbyCols []*expression.Column) {
	leftChild := join.GetChildByIndex(0)
	for _, gbyExpr := range agg.GroupByItems {
		cols := expression.ExtractColumns(gbyExpr)
		for _, col := range cols {
			if leftChild.GetSchema().GetIndex(col) != -1 {
				leftGbyCols = append(leftGbyCols, col)
			} else {
				rightGbyCols = append(rightGbyCols, col)
			}
		}
	}
	// extract equal conditions
	for _, eqFunc := range join.EqualConditions {
		leftGbyCols = a.addGbyCol(leftGbyCols, eqFunc.Args[0].(*expression.Column))
		rightGbyCols = a.addGbyCol(rightGbyCols, eqFunc.Args[1].(*expression.Column))
	}
	for _, leftCond := range join.LeftConditions {
		cols := expression.ExtractColumns(leftCond)
		leftGbyCols = a.addGbyCol(leftGbyCols, cols...)
	}
	for _, rightCond := range join.RightConditions {
		cols := expression.ExtractColumns(rightCond)
		rightGbyCols = a.addGbyCol(rightGbyCols, cols...)
	}
	for _, otherCond := range join.OtherConditions {
		cols := expression.ExtractColumns(otherCond)
		for _, col := range cols {
			if leftChild.GetSchema().GetIndex(col) != -1 {
				leftGbyCols = a.addGbyCol(leftGbyCols, col)
			} else {
				rightGbyCols = a.addGbyCol(rightGbyCols, col)
			}
		}
	}
	return
}

func (a *aggPushDownSolver) splitAggFuncsAndGbyCols(agg *Aggregation, join *Join) (valid bool,
	leftAggFuncs, rightAggFuncs []expression.AggregationFunction,
	leftGbyCols, rightGbyCols []*expression.Column) {
	valid, leftAggFuncs, rightAggFuncs = a.collectAggFuncs(agg, join)
	if !valid {
		return
	}
	leftGbyCols, rightGbyCols = a.collectGbyCols(agg, join)
	return
}

// addGbyCol adds a column to gbyCols. If a group by column has existed, it will not be added repeatedly.
func (a *aggPushDownSolver) addGbyCol(gbyCols []*expression.Column, cols ...*expression.Column) []*expression.Column {
	for _, c := range cols {
		duplicate := false
		for _, gbyCol := range gbyCols {
			if c.Equal(gbyCol) {
				duplicate = true
				break
			}
		}
		if !duplicate {
			gbyCols = append(gbyCols, c)
		}
	}
	return gbyCols
}

// checkValidJoin checks if this join should be pushed across.
func (a *aggPushDownSolver) checkValidJoin(join *Join) bool {
	return join.JoinType == InnerJoin || join.JoinType == LeftOuterJoin || join.JoinType == RightOuterJoin
}

// decompose splits an aggregate function to two parts: a final mode function and a partial mode function. Currently
// there are no differences between partial mode and complete mode, so we can confuse them.
func (a *aggPushDownSolver) decompose(aggFunc expression.AggregationFunction, schema expression.Schema, id string) ([]expression.AggregationFunction, expression.Schema) {
	// Result is a slice because avg should be decomposed to sum and count. Currently we don't process this case.
	result := []expression.AggregationFunction{aggFunc.Clone()}
	for _, aggFunc := range result {
		schema = append(schema, &expression.Column{
			ColName:  model.NewCIStr(fmt.Sprintf("join_agg_%d", len(schema))), // useless but for debug
			FromID:   id,
			Position: len(schema),
			RetType:  aggFunc.GetType(),
		})
	}
	aggFunc.SetArgs(expression.Schema2Exprs(schema[len(schema)-len(result):]))
	aggFunc.SetMode(expression.FinalMode)
	return result, schema
}

func (a *aggPushDownSolver) allFirstRow(aggFuncs []expression.AggregationFunction) bool {
	for _, fun := range aggFuncs {
		if fun.GetName() != ast.AggFuncFirstRow {
			return false
		}
	}
	return true
}

// tryToPushDownAgg tries to push down an aggregate function into a join path. If all aggFuncs are first row, we won't
// process it temporarily. If not, We will add additional group by columns and first row functions. We make a new aggregation
// operator.
func (a *aggPushDownSolver) tryToPushDownAgg(aggFuncs []expression.AggregationFunction, gbyCols []*expression.Column, join *Join, childIdx int) LogicalPlan {
	child := join.GetChildByIndex(childIdx).(LogicalPlan)
	if a.allFirstRow(aggFuncs) {
		return child
	}
	agg := a.makeNewAgg(aggFuncs, gbyCols)
	child.SetParents(agg)
	agg.SetChildren(child)
	agg.correlated = agg.correlated || child.IsCorrelated()
	// If agg has no group-by item, it will return a default value, which may cause some bugs.
	// So here we add a group-by item forcely.
	if len(agg.GroupByItems) == 0 {
		agg.GroupByItems = []expression.Expression{&expression.Constant{
			Value:   types.NewDatum(0),
			RetType: types.NewFieldType(mysql.TypeLong)}}
	}
	if (childIdx == 0 && join.JoinType == RightOuterJoin) || (childIdx == 1 && join.JoinType == LeftOuterJoin) {
		var existsDefaultValues bool
		join.DefaultValues, existsDefaultValues = a.getDefaultValues(agg)
		if !existsDefaultValues {
			return child
		}
	}
	return agg
}

func (a *aggPushDownSolver) getDefaultValues(agg *Aggregation) ([]types.Datum, bool) {
	defaultValues := make([]types.Datum, 0, len(agg.GetSchema()))
	for _, aggFunc := range agg.AggFuncs {
		value, existsDefaultValue := aggFunc.CalculateDefaultValue(agg.children[0].GetSchema(), a.ctx)
		if !existsDefaultValue {
			return nil, false
		}
		defaultValues = append(defaultValues, value)
	}
	return defaultValues, true
}

func (a *aggPushDownSolver) checkAnyCountAndSum(aggFuncs []expression.AggregationFunction) bool {
	for _, fun := range aggFuncs {
		if fun.GetName() == ast.AggFuncSum || fun.GetName() == ast.AggFuncCount {
			return true
		}
	}
	return false
}

func (a *aggPushDownSolver) makeNewAgg(aggFuncs []expression.AggregationFunction, gbyCols []*expression.Column) *Aggregation {
	agg := &Aggregation{
		GroupByItems:    expression.Schema2Exprs(gbyCols),
		baseLogicalPlan: newBaseLogicalPlan(Agg, a.alloc),
		groupByCols:     gbyCols,
	}
	agg.initIDAndContext(a.ctx)
	var newAggFuncs []expression.AggregationFunction
	schema := make(expression.Schema, 0, len(aggFuncs))
	for _, aggFunc := range aggFuncs {
		var newFuncs []expression.AggregationFunction
		newFuncs, schema = a.decompose(aggFunc, schema, agg.GetID())
		newAggFuncs = append(newAggFuncs, newFuncs...)
		for _, arg := range aggFunc.GetArgs() {
			agg.correlated = agg.correlated || arg.IsCorrelated()
		}
	}
	for _, gbyCol := range gbyCols {
		firstRow := expression.NewAggFunction(ast.AggFuncFirstRow, []expression.Expression{gbyCol.Clone()}, false)
		newAggFuncs = append(newAggFuncs, firstRow)
		schema = append(schema, gbyCol.Clone().(*expression.Column))
	}
	agg.AggFuncs = newAggFuncs
	agg.SetSchema(schema)
	return agg
}

func (a *aggPushDownSolver) pushAggCrossUnion(agg *Aggregation, unionSchema expression.Schema, unionChild LogicalPlan) LogicalPlan {
	newAgg := &Aggregation{
		AggFuncs:        make([]expression.AggregationFunction, 0, len(agg.AggFuncs)),
		GroupByItems:    make([]expression.Expression, 0, len(agg.GroupByItems)),
		baseLogicalPlan: newBaseLogicalPlan(Agg, a.alloc),
	}
	newAgg.SetSchema(agg.schema.Clone())
	newAgg.correlated = agg.correlated
	newAgg.initIDAndContext(a.ctx)
	for _, aggFunc := range agg.AggFuncs {
		newAggFunc := aggFunc.Clone()
		newArgs := make([]expression.Expression, 0, len(newAggFunc.GetArgs()))
		for _, arg := range newAggFunc.GetArgs() {
			newArgs = append(newArgs, expression.ColumnSubstitute(arg, unionSchema, expression.Schema2Exprs(unionChild.GetSchema())))
		}
		newAggFunc.SetArgs(newArgs)
		newAgg.AggFuncs = append(newAgg.AggFuncs, newAggFunc)
	}
	for _, gbyExpr := range agg.GroupByItems {
		newExpr := expression.ColumnSubstitute(gbyExpr, unionSchema, expression.Schema2Exprs(unionChild.GetSchema()))
		newAgg.GroupByItems = append(newAgg.GroupByItems, newExpr)
	}
	newAgg.collectGroupByColumns()
	newAgg.SetChildren(unionChild)
	unionChild.SetParents(newAgg)
	return newAgg
}

// aggPushDown tries to push down aggregate functions to join paths.
func (a *aggPushDownSolver) aggPushDown(p LogicalPlan) {
	if agg, ok := p.(*Aggregation); ok {
		child := agg.GetChildByIndex(0)
		if join, ok1 := child.(*Join); ok1 && a.checkValidJoin(join) {
			if valid, leftAggFuncs, rightAggFuncs, leftGbyCols, rightGbyCols := a.splitAggFuncsAndGbyCols(agg, join); valid {
				var lChild, rChild LogicalPlan
				// If there exist count or sum functions in left join path, we can't push any
				// aggregate function into right join path.
				rightInvalid := a.checkAnyCountAndSum(leftAggFuncs)
				leftInvalid := a.checkAnyCountAndSum(rightAggFuncs)
				if rightInvalid {
					rChild = join.GetChildByIndex(1).(LogicalPlan)
				} else {
					rChild = a.tryToPushDownAgg(rightAggFuncs, rightGbyCols, join, 1)
				}
				if leftInvalid {
					lChild = join.GetChildByIndex(0).(LogicalPlan)
				} else {
					lChild = a.tryToPushDownAgg(leftAggFuncs, leftGbyCols, join, 0)
				}
				join.SetChildren(lChild, rChild)
				lChild.SetParents(join)
				rChild.SetParents(join)
				join.SetSchema(append(lChild.GetSchema().Clone(), rChild.GetSchema().Clone()...))
			}
<<<<<<< HEAD
		} else if proj, ok1 := child.(*Projection); ok1 {
			// TODO: This optimization is not always reasonable. We have not supported pushing projection to kv layer yet,
			// so we must do this optimization.
			for i, gbyItem := range agg.GroupByItems {
				agg.GroupByItems[i] = expression.ColumnSubstitute(gbyItem, proj.schema, proj.Exprs)
			}
			agg.collectGroupByColumns()
			for _, aggFunc := range agg.AggFuncs {
				newArgs := make([]expression.Expression, 0, len(aggFunc.GetArgs()))
				for _, arg := range aggFunc.GetArgs() {
					newArgs = append(newArgs, expression.ColumnSubstitute(arg, proj.schema, proj.Exprs))
				}
				aggFunc.SetArgs(newArgs)
			}
			projChild := proj.children[0]
			agg.SetChildren(projChild)
			projChild.SetParents(agg)
=======
		} else if union, ok1 := child.(*Union); ok1 {
			pushedAgg := a.makeNewAgg(agg.AggFuncs, agg.groupByCols)
			newChildren := make([]Plan, 0, len(union.children))
			for _, child := range union.children {
				newChild := a.pushAggCrossUnion(pushedAgg, union.schema, child.(LogicalPlan))
				newChildren = append(newChildren, newChild)
				newChild.SetParents(union)
			}
			union.SetChildren(newChildren...)
			union.SetSchema(pushedAgg.schema)
>>>>>>> fa4bdc76
		}
	}
	for _, child := range p.GetChildren() {
		a.aggPushDown(child.(LogicalPlan))
	}
}<|MERGE_RESOLUTION|>--- conflicted
+++ resolved
@@ -327,7 +327,6 @@
 				rChild.SetParents(join)
 				join.SetSchema(append(lChild.GetSchema().Clone(), rChild.GetSchema().Clone()...))
 			}
-<<<<<<< HEAD
 		} else if proj, ok1 := child.(*Projection); ok1 {
 			// TODO: This optimization is not always reasonable. We have not supported pushing projection to kv layer yet,
 			// so we must do this optimization.
@@ -345,7 +344,6 @@
 			projChild := proj.children[0]
 			agg.SetChildren(projChild)
 			projChild.SetParents(agg)
-=======
 		} else if union, ok1 := child.(*Union); ok1 {
 			pushedAgg := a.makeNewAgg(agg.AggFuncs, agg.groupByCols)
 			newChildren := make([]Plan, 0, len(union.children))
@@ -356,7 +354,6 @@
 			}
 			union.SetChildren(newChildren...)
 			union.SetSchema(pushedAgg.schema)
->>>>>>> fa4bdc76
 		}
 	}
 	for _, child := range p.GetChildren() {
