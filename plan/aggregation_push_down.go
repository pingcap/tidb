--- conflicted
+++ resolved
@@ -204,21 +204,55 @@
 	if a.allFirstRow(aggFuncs) {
 		return child
 	}
-<<<<<<< HEAD
 	agg := a.makeNewAgg(aggFuncs, gbyCols)
 	child.SetParents(agg)
 	agg.SetChildren(child)
 	agg.correlated = agg.correlated || child.IsCorrelated()
-=======
+	// If agg has no group-by item, it will return a default value, which may cause some bugs.
+	// So here we add a group-by item forcely.
+	if len(agg.GroupByItems) == 0 {
+		agg.GroupByItems = []expression.Expression{&expression.Constant{
+			Value:   types.NewDatum(0),
+			RetType: types.NewFieldType(mysql.TypeLong)}}
+	}
+	if (childIdx == 0 && join.JoinType == RightOuterJoin) || (childIdx == 1 && join.JoinType == LeftOuterJoin) {
+		var existsDefaultValues bool
+		join.DefaultValues, existsDefaultValues = a.getDefaultValues(agg)
+		if !existsDefaultValues {
+			return child
+		}
+	}
+	return agg
+}
+
+func (a *aggPushDownSolver) getDefaultValues(agg *Aggregation) ([]types.Datum, bool) {
+	defaultValues := make([]types.Datum, 0, len(agg.GetSchema()))
+	for _, aggFunc := range agg.AggFuncs {
+		value, existsDefaultValue := aggFunc.CalculateDefaultValue(agg.children[0].GetSchema(), a.ctx)
+		if !existsDefaultValue {
+			return nil, false
+		}
+		defaultValues = append(defaultValues, value)
+	}
+	return defaultValues, true
+}
+
+func (a *aggPushDownSolver) checkAnyCountAndSum(aggFuncs []expression.AggregationFunction) bool {
+	for _, fun := range aggFuncs {
+		if fun.GetName() == ast.AggFuncSum || fun.GetName() == ast.AggFuncCount {
+			return true
+		}
+	}
+	return false
+}
+
+func (a *aggPushDownSolver) makeNewAgg(aggFuncs []expression.AggregationFunction, gbyCols []*expression.Column) *Aggregation {
 	agg := &Aggregation{
 		GroupByItems:    expression.Schema2Exprs(gbyCols),
 		baseLogicalPlan: newBaseLogicalPlan(Agg, a.alloc),
 		groupByCols:     gbyCols,
 	}
-	child.SetParents(agg)
-	agg.SetChildren(child)
 	agg.initIDAndContext(a.ctx)
-	agg.correlated = child.IsCorrelated()
 	var newAggFuncs []expression.AggregationFunction
 	schema := make(expression.Schema, 0, len(aggFuncs))
 	for _, aggFunc := range aggFuncs {
@@ -233,70 +267,6 @@
 		firstRow := expression.NewAggFunction(ast.AggFuncFirstRow, []expression.Expression{gbyCol.Clone()}, false)
 		newAggFuncs = append(newAggFuncs, firstRow)
 		schema = append(schema, gbyCol.Clone().(*expression.Column))
-		agg.correlated = agg.correlated || gbyCol.IsCorrelated()
-	}
-	agg.AggFuncs = newAggFuncs
-	agg.SetSchema(schema)
->>>>>>> 850b29e9
-	// If agg has no group-by item, it will return a default value, which may cause some bugs.
-	// So here we add a group-by item forcely.
-	if len(agg.GroupByItems) == 0 {
-		agg.GroupByItems = []expression.Expression{&expression.Constant{
-			Value:   types.NewDatum(0),
-			RetType: types.NewFieldType(mysql.TypeLong)}}
-	}
-	if (childIdx == 0 && join.JoinType == RightOuterJoin) || (childIdx == 1 && join.JoinType == LeftOuterJoin) {
-		var existsDefaultValues bool
-		join.DefaultValues, existsDefaultValues = a.getDefaultValues(agg)
-		if !existsDefaultValues {
-			return child
-		}
-	}
-	return agg
-}
-
-func (a *aggPushDownSolver) getDefaultValues(agg *Aggregation) ([]types.Datum, bool) {
-	defaultValues := make([]types.Datum, 0, len(agg.GetSchema()))
-	for _, aggFunc := range agg.AggFuncs {
-		value, existsDefaultValue := aggFunc.CalculateDefaultValue(agg.children[0].GetSchema(), a.ctx)
-		if !existsDefaultValue {
-			return nil, false
-		}
-		defaultValues = append(defaultValues, value)
-	}
-	return defaultValues, true
-}
-
-func (a *aggPushDownSolver) checkAnyCountAndSum(aggFuncs []expression.AggregationFunction) bool {
-	for _, fun := range aggFuncs {
-		if fun.GetName() == ast.AggFuncSum || fun.GetName() == ast.AggFuncCount {
-			return true
-		}
-	}
-	return false
-}
-
-func (a *aggPushDownSolver) makeNewAgg(aggFuncs []expression.AggregationFunction, gbyCols []*expression.Column) *Aggregation {
-	agg := &Aggregation{
-		GroupByItems:    expression.Schema2Exprs(gbyCols),
-		baseLogicalPlan: newBaseLogicalPlan(Agg, a.alloc),
-		groupByCols:     gbyCols,
-	}
-	agg.initID()
-	var newAggFuncs []expression.AggregationFunction
-	schema := make(expression.Schema, 0, len(aggFuncs))
-	for _, aggFunc := range aggFuncs {
-		var newFuncs []expression.AggregationFunction
-		newFuncs, schema = a.decompose(aggFunc, schema, agg.GetID())
-		newAggFuncs = append(newAggFuncs, newFuncs...)
-		for _, arg := range aggFunc.GetArgs() {
-			agg.correlated = agg.correlated || arg.IsCorrelated()
-		}
-	}
-	for _, gbyCol := range gbyCols {
-		firstRow := expression.NewAggFunction(ast.AggFuncFirstRow, []expression.Expression{gbyCol.Clone()}, false)
-		newAggFuncs = append(newAggFuncs, firstRow)
-		schema = append(schema, gbyCol.Clone().(*expression.Column))
 	}
 	agg.AggFuncs = newAggFuncs
 	agg.SetSchema(schema)
@@ -305,7 +275,7 @@
 
 func (a *aggPushDownSolver) pushAggCrossUnion(agg *Aggregation, oldSchema expression.Schema, p LogicalPlan) LogicalPlan {
 	newAgg := (*agg)
-	newAgg.initID()
+	newAgg.initIDAndContext(a.ctx)
 	for i, aggFunc := range agg.AggFuncs {
 		newAggFunc := aggFunc.Clone()
 		newArgs := make([]expression.Expression, 0, len(newAggFunc.GetArgs()))
