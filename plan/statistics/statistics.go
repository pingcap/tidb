--- conflicted
+++ resolved
@@ -379,12 +379,12 @@
 }
 
 // build4SortedColumn builds column statistics for sorted columns.
-func (t *Table) build4SortedColumn(sc *variable.StatementContext, offset int, result ast.RecordSet, bucketCount int64, isPK bool) error {
+func (t *Table) build4SortedColumn(sc *variable.StatementContext, offset int, records ast.RecordSet, bucketCount int64, isPK bool) error {
 	var id int64
 	if isPK {
-		id = t.info.Columns[offset].ID
+		id = t.Info.Columns[offset].ID
 	} else {
-		id = t.info.Indices[offset].ID
+		id = t.Info.Indices[offset].ID
 	}
 	col := &Column{
 		ID:      id,
@@ -403,7 +403,7 @@
 		valuesPerBucket = t.Count/bucketCount + 1
 	}
 	for {
-		row, err := result.Next()
+		row, err := records.Next()
 		if err != nil {
 			return errors.Trace(err)
 		}
@@ -497,15 +497,17 @@
 
 // Builder describes information needed by NewTable
 type Builder struct {
-	Sc                         *variable.StatementContext
-	TblInfo                    *model.TableInfo
-	StartTS, Count, NumBuckets int64
-	ColumnSamples              [][]types.Datum
-	ColOffsets                 []int
-	IndResults                 []ast.RecordSet
-	IndOffsets                 []int
-	PkResult                   ast.RecordSet
-	PkOffset                   int
+	Sc            *variable.StatementContext // Sc is the statement context.
+	TblInfo       *model.TableInfo           // TblInfo is the table info of the table.
+	StartTS       int64                      // StartTS is the start timestamp of the statistics table builder.
+	Count         int64                      // Count is the total rows in the table.
+	NumBuckets    int64                      // NumBuckets is the number of buckets a column histogram has.
+	ColumnSamples [][]types.Datum            // ColumnSamples is the sample of columns.
+	ColOffsets    []int                      // ColOffsets is the offset of columns in the table.
+	IndRecords    []ast.RecordSet            // IndRecords is the record set of index columns.
+	IndOffsets    []int                      // IndOffsets is the offset of indexes in the table.
+	PkRecords     ast.RecordSet              // PkRecords is the record set of primary key of integer type.
+	PkOffset      int                        // PkOffset is the offset of primary key of integer type in the table.
 }
 
 // NewTable creates a table statistics.
@@ -514,8 +516,7 @@
 		return PseudoTable(b.TblInfo), nil
 	}
 	t := &Table{
-<<<<<<< HEAD
-		info:    b.TblInfo,
+		Info:    b.TblInfo,
 		TS:      b.StartTS,
 		Count:   b.Count,
 		Columns: make([]*Column, len(b.TblInfo.Columns)),
@@ -528,19 +529,13 @@
 		}
 	}
 	if b.PkOffset != -1 {
-		err := t.build4SortedColumn(b.Sc, b.PkOffset, b.PkResult, b.NumBuckets, true)
-		if err != nil {
-			return nil, errors.Trace(err)
-		}
-=======
-		Info:    ti,
-		TS:      ts,
-		Count:   count,
-		Columns: make([]*Column, len(columnSamples)),
->>>>>>> 47316499
+		err := t.build4SortedColumn(b.Sc, b.PkOffset, b.PkRecords, b.NumBuckets, true)
+		if err != nil {
+			return nil, errors.Trace(err)
+		}
 	}
 	for i, offset := range b.IndOffsets {
-		err := t.build4SortedColumn(b.Sc, offset, b.IndResults[i], b.NumBuckets, false)
+		err := t.build4SortedColumn(b.Sc, offset, b.IndRecords[i], b.NumBuckets, false)
 		if err != nil {
 			return nil, errors.Trace(err)
 		}
@@ -591,34 +586,24 @@
 			return nil, errors.Errorf("column ID not match, expected %d, got %d", ti.Columns[i].ID, tpb.Columns[i].GetId())
 		}
 	}
-<<<<<<< HEAD
 	for i := range ti.Indices {
 		if ti.Indices[i].ID != tpb.Indices[i].GetId() {
 			return nil, errors.Errorf("index column ID not match, expected %d, got %d", ti.Indices[i].ID, tpb.Indices[i].GetId())
 		}
 	}
-	t := &Table{info: ti}
+	t := &Table{Info: ti}
 	t.TS = tpb.GetTs()
 	t.Count = tpb.GetCount()
 	t.Columns = make([]*Column, len(tpb.GetColumns()))
 	t.Indices = make([]*Column, len(tpb.GetIndices()))
-	for i, cInfo := range t.info.Columns {
+	for i, cInfo := range t.Info.Columns {
 		c, err := columnFromPB(tpb.Columns[i], &cInfo.FieldType)
-=======
-	t := &Table{Info: ti}
-	t.TS = tpb.GetTs()
-	t.Count = tpb.GetCount()
-	t.Columns = make([]*Column, len(tpb.GetColumns()))
-	for i, cInfo := range t.Info.Columns {
-		cpb := tpb.Columns[i]
-		values, err := codec.Decode(cpb.GetValue(), 1)
->>>>>>> 47316499
 		if err != nil {
 			return nil, errors.Trace(err)
 		}
 		t.Columns[i] = c
 	}
-	for i := range t.info.Indices {
+	for i := range t.Info.Indices {
 		c, err := columnFromPB(tpb.Indices[i], types.NewFieldType(types.KindBytes))
 		if err != nil {
 			return nil, errors.Trace(err)
