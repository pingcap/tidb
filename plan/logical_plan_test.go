// Copyright 2015 PingCAP, Inc.
//
// Licensed under the Apache License, Version 2.0 (the "License");
// you may not use this file except in compliance with the License.
// You may obtain a copy of the License at
//
//     http://www.apache.org/licenses/LICENSE-2.0
//
// Unless required by applicable law or agreed to in writing, software
// distributed under the License is distributed on an "AS IS" BASIS,
// See the License for the specific language governing permissions and
// limitations under the License.

package plan

import (
	"sort"
	"testing"

	. "github.com/pingcap/check"
	"github.com/pingcap/tidb/ast"
	"github.com/pingcap/tidb/context"
	"github.com/pingcap/tidb/domain"
	"github.com/pingcap/tidb/infoschema"
	"github.com/pingcap/tidb/kv"
	"github.com/pingcap/tidb/model"
	"github.com/pingcap/tidb/mysql"
	"github.com/pingcap/tidb/parser"
	"github.com/pingcap/tidb/sessionctx"
	"github.com/pingcap/tidb/statistics"
	"github.com/pingcap/tidb/terror"
	"github.com/pingcap/tidb/util/codec"
	"github.com/pingcap/tidb/util/mock"
	"github.com/pingcap/tidb/util/testleak"
	"github.com/pingcap/tidb/util/types"
	"github.com/pingcap/tipb/go-tipb"
	goctx "golang.org/x/net/context"
	"math"
)

var _ = Suite(&testPlanSuite{})

func TestT(t *testing.T) {
	CustomVerboseFlag = true
	TestingT(t)
}

type testPlanSuite struct {
	*parser.Parser
}

func (s *testPlanSuite) SetUpSuite(c *C) {
	s.Parser = parser.New()
}

func newLongType() types.FieldType {
	return *(types.NewFieldType(mysql.TypeLong))
}

func newStringType() types.FieldType {
	ft := types.NewFieldType(mysql.TypeVarchar)
	ft.Charset, ft.Collate = types.DefaultCharsetForType(mysql.TypeVarchar)
	return *ft
}

<<<<<<< HEAD
func mockInfoSchema() infoschema.InfoSchema {
=======
func MockResolve(node ast.Node) (infoschema.InfoSchema, error) {
>>>>>>> 350c7938
	indices := []*model.IndexInfo{
		{
			Name: model.NewCIStr("c_d_e"),
			Columns: []*model.IndexColumn{
				{
					Name:   model.NewCIStr("c"),
					Length: types.UnspecifiedLength,
					Offset: 2,
				},
				{
					Name:   model.NewCIStr("d"),
					Length: types.UnspecifiedLength,
					Offset: 3,
				},
				{
					Name:   model.NewCIStr("e"),
					Length: types.UnspecifiedLength,
					Offset: 4,
				},
			},
			ID:     1,
			State:  model.StatePublic,
			Unique: true,
		},
		{
			Name: model.NewCIStr("e"),
			Columns: []*model.IndexColumn{
				{
					Name:   model.NewCIStr("e"),
					Length: types.UnspecifiedLength,
					Offset: 4,
				},
			},
			ID:     2,
			State:  model.StateWriteOnly,
			Unique: true,
		},
		{
			Name: model.NewCIStr("f"),
			Columns: []*model.IndexColumn{
				{
					Name:   model.NewCIStr("f"),
					Length: types.UnspecifiedLength,
					Offset: 8,
				},
			},
			ID:     3,
			State:  model.StatePublic,
			Unique: true,
		},
		{
			Name: model.NewCIStr("g"),
			Columns: []*model.IndexColumn{
				{
					Name:   model.NewCIStr("g"),
					Length: types.UnspecifiedLength,
					Offset: 9,
				},
			},
			ID:     4,
			State:  model.StatePublic,
			Unique: true,
		},
		{
			Name: model.NewCIStr("f_g"),
			Columns: []*model.IndexColumn{
				{
					Name:   model.NewCIStr("f"),
					Length: types.UnspecifiedLength,
					Offset: 8,
				},
				{
					Name:   model.NewCIStr("g"),
					Length: types.UnspecifiedLength,
					Offset: 9,
				},
			},
			ID:     5,
			State:  model.StatePublic,
			Unique: true,
		},
		{
			Name: model.NewCIStr("c_d_e_str"),
			Columns: []*model.IndexColumn{
				{
					Name:   model.NewCIStr("c_str"),
					Length: types.UnspecifiedLength,
					Offset: 5,
				},
				{
					Name:   model.NewCIStr("d_str"),
					Length: types.UnspecifiedLength,
					Offset: 6,
				},
				{
					Name:   model.NewCIStr("e_str"),
					Length: types.UnspecifiedLength,
					Offset: 7,
				},
			},
			ID:    6,
			State: model.StatePublic,
		},
		{
			Name: model.NewCIStr("e_d_c_str_prefix"),
			Columns: []*model.IndexColumn{
				{
					Name:   model.NewCIStr("e_str"),
					Length: types.UnspecifiedLength,
					Offset: 7,
				},
				{
					Name:   model.NewCIStr("d_str"),
					Length: types.UnspecifiedLength,
					Offset: 6,
				},
				{
					Name:   model.NewCIStr("c_str"),
					Length: 10,
					Offset: 5,
				},
			},
			ID:    7,
			State: model.StatePublic,
		},
	}
	pkColumn := &model.ColumnInfo{
		State:     model.StatePublic,
		Name:      model.NewCIStr("a"),
		FieldType: newLongType(),
		ID:        1,
	}
	col0 := &model.ColumnInfo{
		State:     model.StatePublic,
		Name:      model.NewCIStr("b"),
		FieldType: newLongType(),
		ID:        2,
	}
	col1 := &model.ColumnInfo{
		State:     model.StatePublic,
		Name:      model.NewCIStr("c"),
		FieldType: newLongType(),
		ID:        3,
	}
	col2 := &model.ColumnInfo{
		State:     model.StatePublic,
		Name:      model.NewCIStr("d"),
		FieldType: newLongType(),
		ID:        4,
	}
	col3 := &model.ColumnInfo{
		State:     model.StatePublic,
		Name:      model.NewCIStr("e"),
		FieldType: newLongType(),
		ID:        5,
	}
	colStr1 := &model.ColumnInfo{
		State:     model.StatePublic,
		Name:      model.NewCIStr("c_str"),
		FieldType: newStringType(),
		ID:        6,
	}
	colStr2 := &model.ColumnInfo{
		State:     model.StatePublic,
		Name:      model.NewCIStr("d_str"),
		FieldType: newStringType(),
		ID:        7,
	}
	colStr3 := &model.ColumnInfo{
		State:     model.StatePublic,
		Name:      model.NewCIStr("e_str"),
		FieldType: newStringType(),
		ID:        8,
	}
	col4 := &model.ColumnInfo{
		State:     model.StatePublic,
		Name:      model.NewCIStr("f"),
		FieldType: newLongType(),
		ID:        9,
	}
	col5 := &model.ColumnInfo{
		State:     model.StatePublic,
		Name:      model.NewCIStr("g"),
		FieldType: newLongType(),
		ID:        10,
	}

	pkColumn.Flag = mysql.PriKeyFlag
	// Column 'b', 'c', 'd', 'f', 'g' is not null.
	col0.Flag = mysql.NotNullFlag
	col1.Flag = mysql.NotNullFlag
	col2.Flag = mysql.NotNullFlag
	col4.Flag = mysql.NotNullFlag
	col5.Flag = mysql.NotNullFlag
	table := &model.TableInfo{
		Columns:    []*model.ColumnInfo{pkColumn, col0, col1, col2, col3, colStr1, colStr2, colStr3, col4, col5},
		Indices:    indices,
		Name:       model.NewCIStr("t"),
		PKIsHandle: true,
	}
	is := infoschema.MockInfoSchema([]*model.TableInfo{table})
	return is
}

func mockResolve(node ast.Node) (infoschema.InfoSchema, error) {
	is := mockInfoSchema()
	ctx := mockContext()
	err := MockResolveName(node, is, "test", ctx)
	if err != nil {
		return nil, err
	}
	return is, InferType(ctx.GetSessionVars().StmtCtx, node)
}

func supportExpr(exprType tipb.ExprType) bool {
	switch exprType {
	// data type
	case tipb.ExprType_Null, tipb.ExprType_Int64, tipb.ExprType_Uint64,
		tipb.ExprType_Float32, tipb.ExprType_Float64, tipb.ExprType_String,
		tipb.ExprType_Bytes, tipb.ExprType_MysqlDuration, tipb.ExprType_MysqlDecimal,
		tipb.ExprType_MysqlTime, tipb.ExprType_ColumnRef:
		return true
	// logic operators
	case tipb.ExprType_And, tipb.ExprType_Or, tipb.ExprType_Not, tipb.ExprType_Xor:
		return true
	// compare operators
	case tipb.ExprType_LT, tipb.ExprType_LE, tipb.ExprType_EQ, tipb.ExprType_NE,
		tipb.ExprType_GE, tipb.ExprType_GT, tipb.ExprType_NullEQ,
		tipb.ExprType_In, tipb.ExprType_ValueList, tipb.ExprType_Like:
		return true
	// arithmetic operators
	case tipb.ExprType_Plus, tipb.ExprType_Div, tipb.ExprType_Minus,
		tipb.ExprType_Mul, tipb.ExprType_IntDiv, tipb.ExprType_Mod:
		return true
	// aggregate functions
	case tipb.ExprType_Count, tipb.ExprType_First, tipb.ExprType_Sum,
		tipb.ExprType_Avg, tipb.ExprType_Max, tipb.ExprType_Min:
		return true
	// bitwise operators
	case tipb.ExprType_BitAnd, tipb.ExprType_BitOr, tipb.ExprType_BitXor, tipb.ExprType_BitNeg:
		return true
	// control functions
	case tipb.ExprType_Case, tipb.ExprType_If, tipb.ExprType_IfNull, tipb.ExprType_NullIf:
		return true
	// other functions
	case tipb.ExprType_Coalesce, tipb.ExprType_IsNull:
		return true
	case kv.ReqSubTypeDesc:
		return true
	default:
		return false
	}
}

type mockClient struct {
}

func (c *mockClient) Send(ctx goctx.Context, _ *kv.Request) kv.Response {
	return nil
}

func (c *mockClient) SupportRequestType(reqType, subType int64) bool {
	switch reqType {
	case kv.ReqTypeSelect, kv.ReqTypeIndex:
		switch subType {
		case kv.ReqSubTypeGroupBy, kv.ReqSubTypeBasic, kv.ReqSubTypeTopN:
			return true
		default:
			return supportExpr(tipb.ExprType(subType))
		}
	}
	return false
}

type mockStore struct {
	client *mockClient
}

func (m *mockStore) GetClient() kv.Client {
	return m.client
}

func (m *mockStore) Begin() (kv.Transaction, error) {
	return nil, nil
}

// BeginWithStartTS begins with startTS.
func (m *mockStore) BeginWithStartTS(startTS uint64) (kv.Transaction, error) {
	return m.Begin()
}

func (m *mockStore) GetSnapshot(ver kv.Version) (kv.Snapshot, error) {
	return nil, nil
}

func (m *mockStore) Close() error {
	return nil
}

func (m *mockStore) UUID() string {
	return "mock"
}

func (m *mockStore) CurrentVersion() (kv.Version, error) {
	return kv.Version{}, nil
}

func mockContext() context.Context {
	ctx := mock.NewContext()
	ctx.Store = &mockStore{
		client: &mockClient{},
	}
	do := &domain.Domain{}
	do.CreateStatsHandle(ctx)
	sessionctx.BindDomain(ctx, do)
	return ctx
}

func mockStatsTable(tbl *model.TableInfo, rowCount int64) *statistics.Table {
	statsTbl := &statistics.Table{
		TableID: tbl.ID,
		Count:   rowCount,
		Columns: make(map[int64]*statistics.Column, len(tbl.Columns)),
		Indices: make(map[int64]*statistics.Index, len(tbl.Indices)),
	}
	return statsTbl
}

// generateIntDatum will generate a datum slice, every dimension is begin from 0, end with num - 1.
// If dimension is x, len is y, the total number of datum is y^x. And This slice is sorted.
func generateIntDatum(dimension, num int) ([]types.Datum, error) {
	len := int(math.Pow(float64(num), float64(dimension)))
	ret := make([]types.Datum, len)
	if dimension == 1 {
		for i := 0; i < num; i++ {
			ret[i] = types.NewIntDatum(int64(i))
		}
	} else {
		// In this way, we can guarantee the datum is in order.
		for i := 0; i < len; i++ {
			data := make([]types.Datum, dimension)
			j := i
			for k := 0; k < dimension; k++ {
				data[dimension-k-1].SetInt64(int64(j % num))
				j = j / num
			}
			bytes, err := codec.EncodeKey(nil, data...)
			if err != nil {
				return nil, err
			}
			ret[i].SetBytes(bytes)
		}
	}
	return ret, nil
}

// mockStatsHistogram will create a statistics.Histogram, of which the data is uniform distribution.
func mockStatsHistogram(id int64, values []types.Datum, repeat int64) *statistics.Histogram {
	ndv := len(values)
	histogram := &statistics.Histogram{
		ID:      id,
		NDV:     int64(ndv),
		Buckets: make([]statistics.Bucket, ndv),
	}
	for i := 0; i < ndv; i++ {
		histogram.Buckets[i].Repeats = repeat
		histogram.Buckets[i].Count = repeat * int64(i+1)
		histogram.Buckets[i].Value = values[i]
	}
	return histogram
}

func (s *testPlanSuite) TestPredicatePushDown(c *C) {
	defer testleak.AfterTest(c)()
	tests := []struct {
		sql   string
		first string
		best  string
	}{
		{
			sql:  "select count(*) from t a, t b where a.a = b.a",
			best: "Join{DataScan(a)->DataScan(b)}(a.a,b.a)->Aggr(count(1))->Projection",
		},
		{
			sql:  "select a from (select a from t where d = 0) k where k.a = 5",
			best: "DataScan(t)->Selection->Projection->Projection",
		},
		{
			sql:  "select a from (select 1+2 as a from t where d = 0) k where k.a = 5",
			best: "DataScan(t)->Selection->Projection->Projection",
		},
		{
			sql:  "select a from (select d as a from t where d = 0) k where k.a = 5",
			best: "DataScan(t)->Selection->Projection->Projection",
		},
		{
			sql:  "select * from t ta, t tb where (ta.d, ta.a) = (tb.b, tb.c)",
			best: "Join{DataScan(ta)->DataScan(tb)}(ta.d,tb.b)(ta.a,tb.c)->Projection",
		},
		{
			sql:  "select * from t t1, t t2 where t1.a = t2.b and t2.b > 0 and t1.a = t1.c and t1.d like 'abc' and t2.d = t1.d",
			best: "Join{DataScan(t2)->Selection->DataScan(t1)->Selection}(t2.b,t1.a)(t2.d,t1.d)->Projection",
		},
		{
			sql:  "select * from t ta join t tb on ta.d = tb.d and ta.d > 1 where tb.a = 0",
			best: "Join{DataScan(ta)->Selection->DataScan(tb)->Selection}(ta.d,tb.d)->Projection",
		},
		{
			sql:  "select * from t ta join t tb on ta.d = tb.d where ta.d > 1 and tb.a = 0",
			best: "Join{DataScan(ta)->Selection->DataScan(tb)->Selection}(ta.d,tb.d)->Projection",
		},
		{
			sql:  "select * from t ta left outer join t tb on ta.d = tb.d and ta.d > 1 where tb.a = 0",
			best: "Join{DataScan(ta)->Selection->DataScan(tb)->Selection}(ta.d,tb.d)->Projection",
		},
		{
			sql:  "select * from t ta right outer join t tb on ta.d = tb.d and ta.a > 1 where tb.a = 0",
			best: "Join{DataScan(ta)->Selection->DataScan(tb)->Selection}(ta.d,tb.d)->Projection",
		},
		{
			sql:  "select * from t ta left outer join t tb on ta.d = tb.d and ta.a > 1 where ta.d = 0",
			best: "Join{DataScan(ta)->Selection->DataScan(tb)}(ta.d,tb.d)->Projection",
		},
		{
			sql:  "select * from t ta left outer join t tb on ta.d = tb.d and ta.a > 1 where tb.d = 0",
			best: "Join{DataScan(ta)->Selection->DataScan(tb)->Selection}->Projection",
		},
		{
			sql:  "select * from t ta left outer join t tb on ta.d = tb.d and ta.a > 1 where tb.c is not null and tb.c = 0 and ifnull(tb.d, 1)",
			best: "Join{DataScan(ta)->Selection->DataScan(tb)->Selection}(ta.d,tb.d)->Projection",
		},
		{
			sql:  "select * from t ta left outer join t tb on ta.a = tb.a left outer join t tc on tb.b = tc.b where tc.c > 0",
			best: "Join{Join{DataScan(ta)->DataScan(tb)}(ta.a,tb.a)->DataScan(tc)->Selection}(tb.b,tc.b)->Projection",
		},
		{
			sql:  "select * from t ta left outer join t tb on ta.a = tb.a left outer join t tc on tc.b = ta.b where tb.c > 0",
			best: "Join{Join{DataScan(ta)->DataScan(tb)->Selection}(ta.a,tb.a)->DataScan(tc)}(ta.b,tc.b)->Projection",
		},
		{
			sql:  "select * from t as ta left outer join (t as tb left join t as tc on tc.b = tb.b) on tb.a = ta.a where tc.c > 0",
			best: "Join{DataScan(ta)->Join{DataScan(tb)->DataScan(tc)->Selection}(tb.b,tc.b)}(ta.a,tb.a)->Projection",
		},
		{
			sql:  "select * from ( t as ta left outer join t as tb on ta.a = tb.a) join ( t as tc left join t as td on tc.b = td.b) on ta.c = td.c where tb.c = 2 and td.a = 1",
			best: "Join{Join{DataScan(ta)->DataScan(tb)->Selection}(ta.a,tb.a)->Join{DataScan(tc)->DataScan(td)->Selection}(tc.b,td.b)}(ta.c,td.c)->Projection",
		},
		{
			sql:  "select * from t ta left outer join (t tb left outer join t tc on tc.b = tb.b) on tb.a = ta.a and tc.c = ta.c where tc.d > 0 or ta.d > 0",
			best: "Join{DataScan(ta)->Join{DataScan(tb)->DataScan(tc)}(tb.b,tc.b)}(ta.a,tb.a)(ta.c,tc.c)->Selection->Projection",
		},
		{
			sql:  "select * from t ta left outer join t tb on ta.d = tb.d and ta.a > 1 where ifnull(tb.d, null) or tb.d is null",
			best: "Join{DataScan(ta)->DataScan(tb)}(ta.d,tb.d)->Selection->Projection",
		},
		{
			sql:  "select a, d from (select * from t union all select * from t union all select * from t) z where a < 10",
			best: "UnionAll{DataScan(t)->Selection->Projection->DataScan(t)->Selection->Projection->DataScan(t)->Selection->Projection}->Projection",
		},
		{
			sql:  "select (select count(*) from t where t.a = k.a) from t k",
			best: "Apply{DataScan(k)->DataScan(t)->Selection->Aggr(count(1))->Projection->MaxOneRow}->Projection",
		},
		{
			sql:  "select a from t where exists(select 1 from t as x where x.a < t.a)",
			best: "Join{DataScan(t)->DataScan(x)}->Projection",
		},
		{
			sql:  "select a from t where exists(select 1 from t as x where x.a = t.a and t.a < 1 and x.a < 1)",
			best: "Join{DataScan(t)->Selection->DataScan(x)->Selection}(test.t.a,x.a)->Projection",
		},
		{
			sql:  "select a from t where exists(select 1 from t as x where x.a = t.a and x.a < 1) and a < 1",
			best: "Join{DataScan(t)->Selection->DataScan(x)->Selection}(test.t.a,x.a)->Projection",
		},
		{
			sql:  "select a from t where exists(select 1 from t as x where x.a = t.a) and exists(select 1 from t as x where x.a = t.a)",
			best: "Join{Join{DataScan(t)->DataScan(x)}(test.t.a,x.a)->DataScan(x)}(test.t.a,x.a)->Projection",
		},
		{
			sql:  "select * from (select a, b, sum(c) as s from t group by a, b) k where k.a > k.b * 2 + 1",
			best: "DataScan(t)->Selection->Aggr(sum(test.t.c),firstrow(test.t.a),firstrow(test.t.b))->Projection->Projection",
		},
		{
			sql:  "select * from (select a, b, sum(c) as s from t group by a, b) k where k.a > 1 and k.b > 2",
			best: "DataScan(t)->Selection->Aggr(sum(test.t.c),firstrow(test.t.a),firstrow(test.t.b))->Projection->Projection",
		},
		{
			sql:  "select * from (select k.a, sum(k.s) as ss from (select a, sum(b) as s from t group by a) k group by k.a) l where l.a > 2",
			best: "DataScan(t)->Selection->Aggr(sum(test.t.b),firstrow(test.t.a))->Projection->Aggr(sum(k.s),firstrow(k.a))->Projection->Projection",
		},
		{
			sql:  "select * from (select a, sum(b) as s from t group by a) k where a > s",
			best: "DataScan(t)->Aggr(sum(test.t.b),firstrow(test.t.a))->Selection->Projection->Projection",
		},
		{
			sql:  "select * from (select a, sum(b) as s from t group by a + 1) k where a > 1",
			best: "DataScan(t)->Aggr(sum(test.t.b),firstrow(test.t.a))->Selection->Projection->Projection",
		},
		{
			sql:  "select * from (select a, sum(b) as s from t group by a having 1 = 0) k where a > 1",
			best: "DataScan(t)->Selection->Aggr(sum(test.t.b),firstrow(test.t.a))->Selection->Projection->Projection",
		},
		{
			sql:  "select a, count(a) cnt from t group by a having cnt < 1",
			best: "DataScan(t)->Aggr(count(test.t.a),firstrow(test.t.a))->Selection->Projection",
		},
	}
	for _, ca := range tests {
		comment := Commentf("for %s", ca.sql)
		stmt, err := s.ParseOneStmt(ca.sql, "", "")
		c.Assert(err, IsNil, comment)

		is, err := MockResolve(stmt)
		c.Assert(err, IsNil, comment)

		builder := &planBuilder{
			allocator: new(idAllocator),
			ctx:       mockContext(),
			is:        is,
			colMapper: make(map[*ast.ColumnNameExpr]int),
		}
		p := builder.build(stmt)
		c.Assert(builder.err, IsNil, comment)
		c.Assert(builder.optFlag&flagPredicatePushDown, Greater, uint64(0))
		p, err = logicalOptimize(flagPredicatePushDown|flagDecorrelate|flagPrunColumns, p.(LogicalPlan), builder.ctx, builder.allocator)
		c.Assert(err, IsNil)
		c.Assert(ToString(p), Equals, ca.best, Commentf("for %s", ca.sql))
	}
}

func (s *testPlanSuite) TestPlanBuilder(c *C) {
	defer testleak.AfterTest(c)()
	tests := []struct {
		sql  string
		plan string
	}{
		{
			// This will be resolved as in sub query.
			sql:  "select * from t where 10 in (select b from t s where s.a = t.a)",
			plan: "Join{DataScan(t)->DataScan(s)}(test.t.a,s.a)->Projection",
		},
		{
			sql:  "select count(c) ,(select b from t s where s.a = t.a) from t",
			plan: "Join{DataScan(t)->Aggr(count(test.t.c),firstrow(test.t.a))->DataScan(s)}(test.t.a,s.a)->Projection->Projection",
		},
		{
			sql:  "select count(c) ,(select count(s.b) from t s where s.a = t.a) from t",
			plan: "Join{DataScan(t)->Aggr(count(test.t.c),firstrow(test.t.a))->DataScan(s)}(test.t.a,s.a)->Aggr(firstrow(aggregation_2_col_0),firstrow(test.t.a),count(s.b))->Projection->Projection",
		},
		{
			// Semi-join with agg cannot decorrelate.
			sql:  "select t.c in (select count(s.b) from t s where s.a = t.a) from t",
			plan: "Apply{DataScan(t)->DataScan(s)->Selection->Aggr(count(s.b))}->Projection",
		},
		{
			// Theta-join with agg cannot decorrelate.
			sql:  "select (select count(s.b) k from t s where s.a = t.a having k != 0) from t",
			plan: "Apply{DataScan(t)->DataScan(s)->Selection->Aggr(count(s.b))}->Projection->Projection",
		},
		{
			// Relation without keys cannot decorrelate.
			sql:  "select (select count(s.b) k from t s where s.a = t1.a) from t t1, t t2",
			plan: "Apply{Join{DataScan(t1)->DataScan(t2)}->DataScan(s)->Selection->Aggr(count(s.b))}->Projection->Projection",
		},
		{
			// Aggregate function like count(1) cannot decorrelate.
			sql:  "select (select count(1) k from t s where s.a = t.a having k != 0) from t",
			plan: "Apply{DataScan(t)->DataScan(s)->Selection->Aggr(count(1))}->Projection->Projection",
		},
		{
			sql:  "select a from t where a in (select a from t s group by t.b)",
			plan: "Join{DataScan(t)->DataScan(s)->Aggr(firstrow(s.a))->Projection}(test.t.a,a)->Projection",
		},
		{
			// This will be resolved as in sub query.
			sql:  "select * from t where 10 in (((select b from t s where s.a = t.a)))",
			plan: "Join{DataScan(t)->DataScan(s)}(test.t.a,s.a)->Projection",
		},
		{
			// This will be resolved as in function.
			sql:  "select * from t where 10 in (((select b from t s where s.a = t.a)), 10)",
			plan: "Join{DataScan(t)->DataScan(s)}(test.t.a,s.a)->Projection->Selection->Projection",
		},
		{
			sql:  "select * from t where exists (select s.a from t s having sum(s.a) = t.a )",
			plan: "Join{DataScan(t)->DataScan(s)->Aggr(sum(s.a))->Projection}(test.t.a,sel_agg_1)->Projection",
		},
		{
			// Test Nested sub query.
			sql:  "select * from t where exists (select s.a from t s where s.c in (select c from t as k where k.d = s.d) having sum(s.a) = t.a )",
			plan: "Join{DataScan(t)->Join{DataScan(s)->DataScan(k)}(s.d,k.d)(s.c,k.c)->Aggr(sum(s.a))->Projection}(test.t.a,sel_agg_1)->Projection",
		},
		{
			sql:  "select * from t for update",
			plan: "DataScan(t)->Lock->Projection",
		},
		{
			sql:  "update t set t.a = t.a * 1.5 where t.a >= 1000 order by t.a desc limit 10",
			plan: "DataScan(t)->Selection->Sort->Limit->*plan.Update",
		},
		{
			sql:  "delete from t where t.a >= 1000 order by t.a desc limit 10",
			plan: "DataScan(t)->Selection->Sort->Limit->*plan.Delete",
		},
		{
			sql:  "explain select * from t union all select * from t limit 1, 1",
			plan: "UnionAll{Table(t)->Table(t)->Limit}->*plan.Explain",
		},
		{
			sql:  "insert into t select * from t",
			plan: "DataScan(t)->Projection->*plan.Insert",
		},
		{
			sql:  "show columns from t where `Key` = 'pri' like 't*'",
			plan: "*plan.Show->Selection",
		},
		{
			sql:  "do sleep(5)",
			plan: "Dual->Projection",
		},
		{
			sql:  "select substr(\"abc\", 1)",
			plan: "Dual->Projection",
		},
		{
			sql:  "analyze table t, t",
			plan: "*plan.Analyze",
		},
	}
	for _, ca := range tests {
		comment := Commentf("for %s", ca.sql)
		stmt, err := s.ParseOneStmt(ca.sql, "", "")
		c.Assert(err, IsNil, comment)

		is, err := MockResolve(stmt)
		c.Assert(err, IsNil)

		builder := &planBuilder{
			allocator: new(idAllocator),
			ctx:       mockContext(),
			colMapper: make(map[*ast.ColumnNameExpr]int),
			is:        is,
		}
		p := builder.build(stmt)
		if lp, ok := p.(LogicalPlan); ok {
			p, err = logicalOptimize(flagBuildKeyInfo|flagDecorrelate|flagPrunColumns, lp.(LogicalPlan), builder.ctx, builder.allocator)
		}
		c.Assert(builder.err, IsNil)
		c.Assert(ToString(p), Equals, ca.plan, Commentf("for %s", ca.sql))
	}
}

func (s *testPlanSuite) TestJoinReOrder(c *C) {
	defer testleak.AfterTest(c)()
	tests := []struct {
		sql  string
		best string
	}{
		{
			sql:  "select * from t t1, t t2, t t3, t t4, t t5, t t6 where t1.a = t2.b and t2.a = t3.b and t3.c = t4.a and t4.d = t2.c and t5.d = t6.d",
			best: "Join{Join{Join{Join{DataScan(t1)->DataScan(t2)}(t1.a,t2.b)->DataScan(t3)}(t2.a,t3.b)->DataScan(t4)}(t3.c,t4.a)(t2.c,t4.d)->Join{DataScan(t5)->DataScan(t6)}(t5.d,t6.d)}->Projection",
		},
		{
			sql:  "select * from t t1, t t2, t t3, t t4, t t5, t t6, t t7, t t8 where t1.a = t8.a",
			best: "Join{Join{Join{Join{DataScan(t1)->DataScan(t8)}(t1.a,t8.a)->DataScan(t2)}->Join{DataScan(t3)->DataScan(t4)}}->Join{Join{DataScan(t5)->DataScan(t6)}->DataScan(t7)}}->Projection",
		},
		{
			sql:  "select * from t t1, t t2, t t3, t t4, t t5 where t1.a = t5.a and t5.a = t4.a and t4.a = t3.a and t3.a = t2.a and t2.a = t1.a and t1.a = t3.a and t2.a = t4.a and t5.b < 8",
			best: "Join{Join{Join{Join{DataScan(t5)->Selection->DataScan(t1)}(t5.a,t1.a)->DataScan(t2)}(t1.a,t2.a)->DataScan(t3)}(t2.a,t3.a)(t1.a,t3.a)->DataScan(t4)}(t5.a,t4.a)(t3.a,t4.a)(t2.a,t4.a)->Projection",
		},
		{
			sql:  "select * from t t1, t t2, t t3, t t4, t t5 where t1.a = t5.a and t5.a = t4.a and t4.a = t3.a and t3.a = t2.a and t2.a = t1.a and t1.a = t3.a and t2.a = t4.a and t3.b = 1 and t4.a = 1",
			best: "Join{Join{Join{Join{DataScan(t3)->Selection->DataScan(t4)->Selection}->DataScan(t5)->Selection}->DataScan(t1)->Selection}->DataScan(t2)->Selection}->Projection",
		},
		{
			sql:  "select * from t o where o.b in (select t3.c from t t1, t t2, t t3 where t1.a = t3.a and t2.a = t3.a and t2.a = o.a)",
			best: "Apply{DataScan(o)->Join{Join{DataScan(t2)->Selection->DataScan(t3)}(t2.a,t3.a)->DataScan(t1)}(t3.a,t1.a)->Projection}->Projection",
		},
		{
			sql:  "select * from t o where o.b in (select t3.c from t t1, t t2, t t3 where t1.a = t3.a and t2.a = t3.a and t2.a = o.a and t1.a = 1)",
			best: "Apply{DataScan(o)->Join{Join{DataScan(t1)->Selection->DataScan(t3)->Selection}->DataScan(t2)->Selection}->Projection}->Projection",
		},
	}
	for _, tt := range tests {
		comment := Commentf("for %s", tt.sql)
		stmt, err := s.ParseOneStmt(tt.sql, "", "")
		c.Assert(err, IsNil, comment)

		is, err := MockResolve(stmt)
		c.Assert(err, IsNil)

		builder := &planBuilder{
			allocator: new(idAllocator),
			ctx:       mockContext(),
			colMapper: make(map[*ast.ColumnNameExpr]int),
			is:        is,
		}
		p := builder.build(stmt)
		c.Assert(builder.err, IsNil)
		lp := p.(LogicalPlan)
		p, err = logicalOptimize(flagPredicatePushDown, lp.(LogicalPlan), builder.ctx, builder.allocator)
		c.Assert(err, IsNil)
		c.Assert(ToString(lp), Equals, tt.best, Commentf("for %s", tt.sql))
	}
}

func (s *testPlanSuite) TestAggPushDown(c *C) {
	defer testleak.AfterTest(c)()
	tests := []struct {
		sql  string
		best string
	}{
		{
			sql:  "select sum(t.a), sum(t.a+1), sum(t.a), count(t.a), sum(t.a) + count(t.a) from t",
			best: "DataScan(t)->Aggr(sum(test.t.a),sum(plus(test.t.a, 1)),count(test.t.a))->Projection",
		},
		{
			sql:  "select sum(t.a + t.b), sum(t.a + t.c), sum(t.a + t.b), count(t.a) from t having sum(t.a + t.b) > 0 order by sum(t.a + t.c)",
			best: "DataScan(t)->Aggr(sum(plus(test.t.a, test.t.b)),sum(plus(test.t.a, test.t.c)),count(test.t.a))->Selection->Projection->Sort->Projection",
		},
		{
			sql:  "select sum(a.a) from t a, t b where a.c = b.c",
			best: "Join{DataScan(a)->Aggr(sum(a.a),firstrow(a.c))->DataScan(b)}(a.c,b.c)->Aggr(sum(join_agg_0))->Projection",
		},
		{
			sql:  "select sum(b.a) from t a, t b where a.c = b.c",
			best: "Join{DataScan(a)->DataScan(b)->Aggr(sum(b.a),firstrow(b.c))}(a.c,b.c)->Aggr(sum(join_agg_0))->Projection",
		},
		{
			sql:  "select sum(b.a), a.a from t a, t b where a.c = b.c",
			best: "Join{DataScan(a)->DataScan(b)->Aggr(sum(b.a),firstrow(b.c))}(a.c,b.c)->Aggr(sum(join_agg_0),firstrow(a.a))->Projection",
		},
		{
			sql:  "select sum(a.a), b.a from t a, t b where a.c = b.c",
			best: "Join{DataScan(a)->Aggr(sum(a.a),firstrow(a.c))->DataScan(b)}(a.c,b.c)->Aggr(sum(join_agg_0),firstrow(b.a))->Projection",
		},
		{
			sql:  "select sum(a.a), sum(b.a) from t a, t b where a.c = b.c",
			best: "Join{DataScan(a)->DataScan(b)}(a.c,b.c)->Aggr(sum(a.a),sum(b.a))->Projection",
		},
		{
			sql:  "select sum(a.a), max(b.a) from t a, t b where a.c = b.c",
			best: "Join{DataScan(a)->Aggr(sum(a.a),firstrow(a.c))->DataScan(b)}(a.c,b.c)->Aggr(sum(join_agg_0),max(b.a))->Projection",
		},
		{
			sql:  "select max(a.a), sum(b.a) from t a, t b where a.c = b.c",
			best: "Join{DataScan(a)->DataScan(b)->Aggr(sum(b.a),firstrow(b.c))}(a.c,b.c)->Aggr(max(a.a),sum(join_agg_0))->Projection",
		},
		{
			sql:  "select sum(a.a) from t a, t b, t c where a.c = b.c and b.c = c.c",
			best: "Join{Join{DataScan(a)->DataScan(b)}(a.c,b.c)->DataScan(c)}(b.c,c.c)->Aggr(sum(a.a))->Projection",
		},
		{
			sql:  "select sum(b.a) from t a left join t b on a.c = b.c",
			best: "Join{DataScan(a)->DataScan(b)->Aggr(sum(b.a),firstrow(b.c))}(a.c,b.c)->Aggr(sum(join_agg_0))->Projection",
		},
		{
			sql:  "select sum(a.a) from t a left join t b on a.c = b.c",
			best: "Join{DataScan(a)->Aggr(sum(a.a),firstrow(a.c))->DataScan(b)}(a.c,b.c)->Aggr(sum(join_agg_0))->Projection",
		},
		{
			sql:  "select sum(a.a) from t a right join t b on a.c = b.c",
			best: "Join{DataScan(a)->Aggr(sum(a.a),firstrow(a.c))->DataScan(b)}(a.c,b.c)->Aggr(sum(join_agg_0))->Projection",
		},
		{
			sql:  "select sum(a) from (select * from t) x",
			best: "DataScan(t)->Aggr(sum(test.t.a))->Projection",
		},
		{
			sql:  "select sum(c1) from (select c c1, d c2 from t a union all select a c1, b c2 from t b union all select b c1, e c2 from t c) x group by c2",
			best: "UnionAll{DataScan(a)->Aggr(sum(a.c),firstrow(a.d))->DataScan(b)->Aggr(sum(b.a),firstrow(b.b))->DataScan(c)->Aggr(sum(c.b),firstrow(c.e))}->Aggr(sum(join_agg_0))->Projection",
		},
		{
			sql:  "select max(a.b), max(b.b) from t a join t b on a.c = b.c group by a.a",
			best: "Join{DataScan(a)->DataScan(b)->Aggr(max(b.b),firstrow(b.c))}(a.c,b.c)->Projection->Projection",
		},
		{
			sql:  "select max(a.b), max(b.b) from t a join t b on a.a = b.a group by a.c",
			best: "Join{DataScan(a)->DataScan(b)}(a.a,b.a)->Aggr(max(a.b),max(b.b))->Projection",
		},
		{
			sql:  "select max(c.b) from (select * from t a union all select * from t b) c group by c.a",
			best: "UnionAll{DataScan(a)->Projection->Projection->DataScan(b)->Projection->Projection}->Aggr(max(join_agg_0))->Projection",
		},
		{
			sql:  "select max(a.c) from t a join t b on a.a=b.a and a.b=b.b group by a.b",
			best: "Join{DataScan(a)->DataScan(b)}(a.a,b.a)(a.b,b.b)->Aggr(max(a.c))->Projection",
		},
	}
	for _, tt := range tests {
		comment := Commentf("for %s", tt.sql)
		stmt, err := s.ParseOneStmt(tt.sql, "", "")
		c.Assert(err, IsNil, comment)

		is, err := MockResolve(stmt)
		c.Assert(err, IsNil)

		builder := &planBuilder{
			allocator: new(idAllocator),
			ctx:       mockContext(),
			colMapper: make(map[*ast.ColumnNameExpr]int),
			is:        is,
		}
		p := builder.build(stmt)
		c.Assert(builder.err, IsNil)
		lp := p.(LogicalPlan)
		p, err = logicalOptimize(flagBuildKeyInfo|flagPredicatePushDown|flagPrunColumns|flagAggregationOptimize, lp.(LogicalPlan), builder.ctx, builder.allocator)
		lp.ResolveIndicesAndCorCols()
		c.Assert(err, IsNil)
		c.Assert(ToString(lp), Equals, tt.best, Commentf("for %s", tt.sql))
	}
}

func (s *testPlanSuite) TestRefine(c *C) {
	defer testleak.AfterTest(c)()
	tests := []struct {
		sql  string
		best string
	}{
		{
			sql:  "select a from t where c is not null",
			best: "Table(t)->Projection",
		},
		{
			sql:  "select a from t where c >= 4",
			best: "Index(t.c_d_e)[[4,+inf]]->Projection",
		},
		{
			sql:  "select a from t where c <= 4",
			best: "Index(t.c_d_e)[[-inf,4]]->Projection",
		},
		{
			sql:  "select a from t where c = 4 and d = 5 and e = 6",
			best: "Index(t.c_d_e)[[4 5 6,4 5 6]]->Projection",
		},
		{
			sql:  "select a from t where d = 4 and c = 5",
			best: "Index(t.c_d_e)[[5 4,5 4]]->Projection",
		},
		{
			sql:  "select a from t where c = 4 and e < 5",
			best: "Index(t.c_d_e)[[4,4]]->Projection",
		},
		{
			sql:  "select a from t where c = 4 and d <= 5 and d > 3",
			best: "Index(t.c_d_e)[(4 3 +inf,4 5 +inf]]->Projection",
		},
		{
			sql:  "select a from t where d <= 5 and d > 3",
			best: "Table(t)->Projection",
		},
		{
			sql:  "select a from t where c between 1 and 2",
			best: "Index(t.c_d_e)[[1,2]]->Projection",
		},
		{
			sql:  "select a from t where c not between 1 and 2",
			best: "Index(t.c_d_e)[[-inf <nil>,1 <nil>) (2 +inf,+inf +inf]]->Projection",
		},
		{
			sql:  "select a from t where c <= 5 and c >= 3 and d = 1",
			best: "Index(t.c_d_e)[[3,5]]->Projection",
		},
		{
			sql:  "select a from t where c = 1 or c = 2 or c = 3",
			best: "Index(t.c_d_e)[[1,1] [2,2] [3,3]]->Projection",
		},
		{
			sql:  "select b from t where c = 1 or c = 2 or c = 3 or c = 4 or c = 5",
			best: "Index(t.c_d_e)[[1,1] [2,2] [3,3] [4,4] [5,5]]->Projection",
		},
		{
			sql:  "select a from t where c = 5",
			best: "Index(t.c_d_e)[[5,5]]->Projection",
		},
		{
			sql:  "select a from t where c = 5 and b = 1",
			best: "Index(t.c_d_e)[[5,5]]->Projection",
		},
		{
			sql:  "select a from t where not a",
			best: "Table(t)->Projection",
		},
		{
			sql:  "select a from t where c in (1)",
			best: "Index(t.c_d_e)[[1,1]]->Projection",
		},
		{
			sql:  "select a from t where c in (1) and d > 3",
			best: "Index(t.c_d_e)[(1 3 +inf,1 +inf +inf]]->Projection",
		},
		{
			sql:  "select a from t where c in (1, 2, 3) and (d > 3 and d < 4 or d > 5 and d < 6)",
			best: "Index(t.c_d_e)[(1 3 +inf,1 4 <nil>) (1 5 +inf,1 6 <nil>) (2 3 +inf,2 4 <nil>) (2 5 +inf,2 6 <nil>) (3 3 +inf,3 4 <nil>) (3 5 +inf,3 6 <nil>)]->Projection",
		},
		{
			sql:  "select a from t where c in (1, 2, 3)",
			best: "Index(t.c_d_e)[[1,1] [2,2] [3,3]]->Projection",
		},
		{
			sql:  "select a from t where c in (1, 2, 3) and d in (1,2) and e = 1",
			best: "Index(t.c_d_e)[[1 1 1,1 1 1] [1 2 1,1 2 1] [2 1 1,2 1 1] [2 2 1,2 2 1] [3 1 1,3 1 1] [3 2 1,3 2 1]]->Projection",
		},
		{
			sql:  "select a from t where d in (1, 2, 3)",
			best: "Table(t)->Projection",
		},
		{
			sql:  "select a from t where c not in (1)",
			best: "Table(t)->Projection",
		},
		{
			sql:  "select a from t use index(c_d_e) where c != 1",
			best: "Index(t.c_d_e)[[-inf <nil>,1 <nil>) (1 +inf,+inf +inf]]->Projection",
		},
		{
			sql:  "select a from t where c_str like ''",
			best: "Index(t.c_d_e_str)[[,]]->Projection",
		},
		{
			sql:  "select a from t where c_str like 'abc'",
			best: "Index(t.c_d_e_str)[[abc,abc]]->Projection",
		},
		{
			sql:  "select a from t where c_str not like 'abc'",
			best: "Table(t)->Projection",
		},
		{
			sql:  "select a from t where not (c_str like 'abc' or c_str like 'abd')",
			best: "Table(t)->Projection",
		},
		{
			sql:  "select a from t where c_str like '_abc'",
			best: "Table(t)->Selection->Projection",
		},
		{
			sql:  "select a from t where c_str like 'abc%'",
			best: "Index(t.c_d_e_str)[[abc <nil>,abd <nil>)]->Projection",
		},
		{
			sql:  "select a from t where c_str like 'abc_'",
			best: "Index(t.c_d_e_str)[(abc +inf,abd <nil>)]->Selection->Projection",
		},
		{
			sql:  "select a from t where c_str like 'abc%af'",
			best: "Index(t.c_d_e_str)[[abc <nil>,abd <nil>)]->Selection->Projection",
		},
		{
			sql:  `select a from t where c_str like 'abc\\_' escape ''`,
			best: "Index(t.c_d_e_str)[[abc_,abc_]]->Projection",
		},
		{
			sql:  `select a from t where c_str like 'abc\\_'`,
			best: "Index(t.c_d_e_str)[[abc_,abc_]]->Projection",
		},
		{
			sql:  `select a from t where c_str like 'abc\\\\_'`,
			best: "Index(t.c_d_e_str)[(abc\\ +inf,abc] <nil>)]->Selection->Projection",
		},
		{
			sql:  `select a from t where c_str like 'abc\\_%'`,
			best: "Index(t.c_d_e_str)[[abc_ <nil>,abc` <nil>)]->Projection",
		},
		{
			sql:  `select a from t where c_str like 'abc=_%' escape '='`,
			best: "Index(t.c_d_e_str)[[abc_ <nil>,abc` <nil>)]->Projection",
		},
		{
			sql:  `select a from t where c_str like 'abc\\__'`,
			best: "Index(t.c_d_e_str)[(abc_ +inf,abc` <nil>)]->Selection->Projection",
		},
		{
			// Check that 123 is converted to string '123'. index can be used.
			sql:  `select a from t where c_str like 123`,
			best: "Index(t.c_d_e_str)[[123,123]]->Projection",
		},
		{
			// c is not string type, added cast to string during InferType, no index can be used.
			sql:  `select a from t where c like '1'`,
			best: "Table(t)->Selection->Projection",
		},
		{
			sql:  `select a from t where c = 1.1 and d > 3`,
			best: "Index(t.c_d_e)[]->Projection",
		},
		{
			sql:  `select a from t where c = 1.9 and d > 3`,
			best: "Index(t.c_d_e)[]->Projection",
		},
		{
			sql:  `select a from t where c < 1.1`,
			best: "Index(t.c_d_e)[[-inf,1]]->Projection",
		},
		{
			sql:  `select a from t where c <= 1.9`,
			best: "Index(t.c_d_e)[[-inf <nil>,2 <nil>)]->Projection",
		},
		{
			sql:  `select a from t where c >= 1.1`,
			best: "Index(t.c_d_e)[(1 +inf,+inf +inf]]->Projection",
		},
		{
			sql:  `select a from t where c > 1.9`,
			best: "Index(t.c_d_e)[[2,+inf]]->Projection",
		},
	}
	for _, tt := range tests {
		comment := Commentf("for %s", tt.sql)
		stmt, err := s.ParseOneStmt(tt.sql, "", "")
		c.Assert(err, IsNil, comment)

		is, err := MockResolve(stmt)
		c.Assert(err, IsNil)

		builder := &planBuilder{
			allocator: new(idAllocator),
			ctx:       mockContext(),
			is:        is,
		}
		p := builder.build(stmt).(LogicalPlan)
		c.Assert(builder.err, IsNil)
		p, err = logicalOptimize(flagPredicatePushDown|flagPrunColumns, p.(LogicalPlan), builder.ctx, builder.allocator)
		info, err := p.convert2PhysicalPlan(&requiredProperty{})
		c.Assert(err, IsNil)
		jsonPlan, _ := info.p.MarshalJSON()
		c.Assert(ToString(info.p), Equals, tt.best, Commentf("for %s, %s", tt.sql, string(jsonPlan)))
	}
}

func (s *testPlanSuite) TestColumnPruning(c *C) {
	defer testleak.AfterTest(c)()
	tests := []struct {
		sql string
		ans map[string][]string
	}{
		{
			sql: "select count(*) from t group by a",
			ans: map[string][]string{
				"TableScan_1": {"a"},
			},
		},
		{
			sql: "select count(*) from t",
			ans: map[string][]string{
				"TableScan_1": {},
			},
		},
		{
			sql: "select count(*) from t a join t b where a.a < 1",
			ans: map[string][]string{
				"TableScan_1": {"a"},
				"TableScan_2": {},
			},
		},
		{
			sql: "select count(*) from t a join t b on a.a = b.d",
			ans: map[string][]string{
				"TableScan_1": {"a"},
				"TableScan_2": {"d"},
			},
		},
		{
			sql: "select count(*) from t a join t b on a.a = b.d order by sum(a.d)",
			ans: map[string][]string{
				"TableScan_1": {"a", "d"},
				"TableScan_2": {"d"},
			},
		},
		{
			sql: "select count(b.a) from t a join t b on a.a = b.d group by b.b order by sum(a.d)",
			ans: map[string][]string{
				"TableScan_1": {"a", "d"},
				"TableScan_2": {"a", "b", "d"},
			},
		},
		{
			sql: "select * from (select count(b.a) from t a join t b on a.a = b.d group by b.b having sum(a.d) < 0) tt",
			ans: map[string][]string{
				"TableScan_1": {"a", "d"},
				"TableScan_2": {"a", "b", "d"},
			},
		},
		{
			sql: "select (select count(a) from t where b = k.a) from t k",
			ans: map[string][]string{
				"TableScan_1": {"a"},
				"TableScan_3": {"a", "b"},
			},
		},
		{
			sql: "select exists (select count(*) from t where b = k.a) from t k",
			ans: map[string][]string{
				"TableScan_1": {},
			},
		},
		{
			sql: "select b = (select count(*) from t where b = k.a) from t k",
			ans: map[string][]string{
				"TableScan_1": {"a", "b"},
				"TableScan_3": {"b"},
			},
		},
		{
			sql: "select exists (select count(a) from t where b = k.a group by b) from t k",
			ans: map[string][]string{
				"TableScan_1": {"a"},
				"TableScan_3": {"b"},
			},
		},
		{
			sql: "select a as c1, b as c2 from t order by 1, c1 + c2 + c",
			ans: map[string][]string{
				"TableScan_1": {"a", "b", "c"},
			},
		},
		{
			sql: "select a from t where b < any (select c from t)",
			ans: map[string][]string{
				"TableScan_1": {"a", "b"},
				"TableScan_3": {"c"},
			},
		},
		{
			sql: "select a from t where (b,a) != all (select c,d from t)",
			ans: map[string][]string{
				"TableScan_1": {"a", "b"},
				"TableScan_3": {"c", "d"},
			},
		},
		{
			sql: "select a from t where (b,a) in (select c,d from t)",
			ans: map[string][]string{
				"TableScan_1": {"a", "b"},
				"TableScan_3": {"c", "d"},
			},
		},
		{
			sql: "select a from t where a in (select a from t s group by t.b)",
			ans: map[string][]string{
				"TableScan_1": {"a"},
				"TableScan_3": {"a"},
			},
		},
	}
	for _, tt := range tests {
		comment := Commentf("for %s", tt.sql)
		stmt, err := s.ParseOneStmt(tt.sql, "", "")
		c.Assert(err, IsNil, comment)

		is, err := MockResolve(stmt)
		c.Assert(err, IsNil, comment)

		builder := &planBuilder{
			colMapper: make(map[*ast.ColumnNameExpr]int),
			allocator: new(idAllocator),
			ctx:       mockContext(),
			is:        is,
		}
		p := builder.build(stmt).(LogicalPlan)
		c.Assert(builder.err, IsNil, comment)

		p, err = logicalOptimize(flagPredicatePushDown|flagPrunColumns, p.(LogicalPlan), builder.ctx, builder.allocator)
		c.Assert(err, IsNil)
		checkDataSourceCols(p, c, tt.ans, comment)
	}
}

func (s *testPlanSuite) TestAllocID(c *C) {
	ctx := mockContext()
	pA := DataSource{}.init(new(idAllocator), ctx)
	pB := DataSource{}.init(new(idAllocator), ctx)
	c.Assert(pA.id, Equals, pB.id)
}

func checkDataSourceCols(p Plan, c *C, ans map[string][]string, comment CommentInterface) {
	switch p.(type) {
	case *DataSource:
		colList, ok := ans[p.ID()]
		c.Assert(ok, IsTrue, comment)
		for i, colName := range colList {
			c.Assert(colName, Equals, p.Schema().Columns[i].ColName.L, comment)
		}
	}
	for _, child := range p.Children() {
		checkDataSourceCols(child, c, ans, comment)
	}
}

func (s *testPlanSuite) TestValidate(c *C) {
	defer testleak.AfterTest(c)()
	tests := []struct {
		sql string
		err *terror.Error
	}{
		{
			sql: "select date_format((1,2), '%H');",
			err: ErrOperandColumns,
		},
		{
			sql: "select cast((1,2) as date)",
			err: ErrOperandColumns,
		},
		{
			sql: "select (1,2) between (3,4) and (5,6)",
			err: ErrOperandColumns,
		},
		{
			sql: "select (1,2) rlike '1'",
			err: ErrOperandColumns,
		},
		{
			sql: "select (1,2) like '1'",
			err: ErrOperandColumns,
		},
		{
			sql: "select case(1,2) when(1,2) then true end",
			err: ErrOperandColumns,
		},
		{
			sql: "select (1,2) in ((3,4),(5,6))",
			err: nil,
		},
		{
			sql: "select row(1,(2,3)) in (select a,b from t)",
			err: ErrOperandColumns,
		},
		{
			sql: "select row(1,2) in (select a,b from t)",
			err: nil,
		},
		{
			sql: "select (1,2) in ((3,4),5)",
			err: ErrOperandColumns,
		},
		{
			sql: "select (1,2) is true",
			err: ErrOperandColumns,
		},
		{
			sql: "select (1,2) is null",
			err: ErrOperandColumns,
		},
		{
			sql: "select (+(1,2))=(1,2)",
			err: nil,
		},
		{
			sql: "select (-(1,2))=(1,2)",
			err: ErrOperandColumns,
		},
		{
			sql: "select (1,2)||(1,2)",
			err: ErrOperandColumns,
		},
		{
			sql: "select (1,2) < (3,4)",
			err: nil,
		},
		{
			sql: "select (1,2) < 3",
			err: ErrOperandColumns,
		},
		{
			sql: "select 1, * from t",
			err: ErrInvalidWildCard,
		},
		{
			sql: "select *, 1 from t",
			err: nil,
		},
		{
			sql: "select 1, t.* from t",
			err: nil,
		},
	}
	for _, tt := range tests {
		sql := tt.sql
		comment := Commentf("for %s", sql)
		stmt, err := s.ParseOneStmt(sql, "", "")
		c.Assert(err, IsNil, comment)
		is, err := MockResolve(stmt)
		c.Assert(err, IsNil)
		builder := &planBuilder{
			allocator: new(idAllocator),
			ctx:       mockContext(),
			colMapper: make(map[*ast.ColumnNameExpr]int),
			is:        is,
		}
		builder.build(stmt)
		if tt.err == nil {
			c.Assert(builder.err, IsNil, comment)
		} else {
			c.Assert(tt.err.Equal(builder.err), IsTrue, comment)
		}
	}
}

func checkUniqueKeys(p Plan, c *C, ans map[string][][]string, sql string) {
	keyList, ok := ans[p.ID()]
	c.Assert(ok, IsTrue, Commentf("for %s, %v not found", sql, p.ID()))
	c.Assert(len(p.Schema().Keys), Equals, len(keyList), Commentf("for %s, %v, the number of key doesn't match, the schema is %s", sql, p.ID(), p.Schema()))
	for i, key := range keyList {
		c.Assert(len(key), Equals, len(p.Schema().Keys[i]), Commentf("for %s, %v %v, the number of column doesn't match", sql, p.ID(), key))
		for j, colName := range key {
			c.Assert(colName, Equals, p.Schema().Keys[i][j].String(), Commentf("for %s, %v %v, column dosen't match", sql, p.ID(), key))
		}
	}
	for _, child := range p.Children() {
		checkUniqueKeys(child, c, ans, sql)
	}
}

func (s *testPlanSuite) TestUniqueKeyInfo(c *C) {
	defer testleak.AfterTest(c)()
	tests := []struct {
		sql string
		ans map[string][][]string
	}{
		{
			sql: "select a, sum(e) from t group by b",
			ans: map[string][][]string{
				"TableScan_1":   {{"test.t.a"}},
				"Aggregation_2": {{"test.t.a"}},
				"Projection_3":  {{"a"}},
			},
		},
		{
			sql: "select a, b, sum(f) from t group by b",
			ans: map[string][][]string{
				"TableScan_1":   {{"test.t.f"}, {"test.t.a"}},
				"Aggregation_2": {{"test.t.a"}, {"test.t.b"}},
				"Projection_3":  {{"a"}, {"b"}},
			},
		},
		{
			sql: "select c, d, e, sum(a) from t group by c, d, e",
			ans: map[string][][]string{
				"TableScan_1":   {{"test.t.a"}},
				"Aggregation_2": {{"test.t.c", "test.t.d", "test.t.e"}},
				"Projection_3":  {{"c", "d", "e"}},
			},
		},
		{
			sql: "select f, g, sum(a) from t",
			ans: map[string][][]string{
				"TableScan_1":   {{"test.t.f"}, {"test.t.g"}, {"test.t.f", "test.t.g"}, {"test.t.a"}},
				"Aggregation_2": {{"test.t.f"}, {"test.t.g"}, {"test.t.f", "test.t.g"}},
				"Projection_3":  {{"f"}, {"g"}, {"f", "g"}},
			},
		},
		{
			sql: "select * from t t1 join t t2 on t1.a = t2.e",
			ans: map[string][][]string{
				"TableScan_1":  {{"t1.f"}, {"t1.g"}, {"t1.f", "t1.g"}, {"t1.a"}},
				"TableScan_2":  {{"t2.f"}, {"t2.g"}, {"t2.f", "t2.g"}, {"t2.a"}},
				"Join_3":       {{"t2.f"}, {"t2.g"}, {"t2.f", "t2.g"}, {"t2.a"}},
				"Projection_4": {{"t2.f"}, {"t2.g"}, {"t2.f", "t2.g"}, {"t2.a"}},
			},
		},
		{
			sql: "select f from t having sum(a) > 0",
			ans: map[string][][]string{
				"TableScan_1":   {{"test.t.f"}, {"test.t.a"}},
				"Aggregation_2": {{"test.t.f"}},
				"Selection_6":   {{"test.t.f"}},
				"Projection_3":  {{"f"}},
				"Projection_5":  {{"f"}},
			},
		},
		{
			sql: "select * from t t1 left join t t2 on t1.a = t2.a",
			ans: map[string][][]string{
				"TableScan_1":  {{"t1.f"}, {"t1.g"}, {"t1.f", "t1.g"}, {"t1.a"}},
				"TableScan_2":  {{"t2.f"}, {"t2.g"}, {"t2.f", "t2.g"}, {"t2.a"}},
				"Join_3":       {{"t1.f"}, {"t1.g"}, {"t1.f", "t1.g"}, {"t1.a"}},
				"Projection_4": {{"t1.f"}, {"t1.g"}, {"t1.f", "t1.g"}, {"t1.a"}},
			},
		},
	}
	for _, tt := range tests {
		comment := Commentf("for %s", tt.sql)
		stmt, err := s.ParseOneStmt(tt.sql, "", "")
		c.Assert(err, IsNil, comment)

		is, err := MockResolve(stmt)
		c.Assert(err, IsNil)

		builder := &planBuilder{
			colMapper: make(map[*ast.ColumnNameExpr]int),
			allocator: new(idAllocator),
			ctx:       mockContext(),
			is:        is,
		}
		p := builder.build(stmt).(LogicalPlan)
		c.Assert(builder.err, IsNil, comment)

		p, err = logicalOptimize(flagPredicatePushDown|flagPrunColumns|flagBuildKeyInfo, p.(LogicalPlan), builder.ctx, builder.allocator)
		checkUniqueKeys(p, c, tt.ans, tt.sql)
	}
}

func (s *testPlanSuite) TestAggPrune(c *C) {
	defer testleak.AfterTest(c)()
	tests := []struct {
		sql  string
		best string
	}{
		{
			sql:  "select a, count(b) from t group by a",
			best: "DataScan(t)->Projection->Projection",
		},
		{
			sql:  "select sum(b) from t group by c, d, e",
			best: "DataScan(t)->Aggr(sum(test.t.b))->Projection",
		},
		{
			sql:  "select t1.a, count(t2.b) from t t1, t t2 where t1.a = t2.a group by t1.a",
			best: "Join{DataScan(t1)->DataScan(t2)}(t1.a,t2.a)->Projection->Projection",
		},
		{
			sql:  "select tt.a, sum(tt.b) from (select a, b from t) tt group by tt.a",
			best: "DataScan(t)->Projection->Projection->Projection",
		},
		{
			sql:  "select count(1) from (select count(1), a as b from t group by a) tt group by b",
			best: "DataScan(t)->Projection->Projection->Projection->Projection",
		},
	}
	for _, tt := range tests {
		comment := Commentf("for %s", tt.sql)
		stmt, err := s.ParseOneStmt(tt.sql, "", "")
		c.Assert(err, IsNil, comment)

		is, err := MockResolve(stmt)
		c.Assert(err, IsNil)

		builder := &planBuilder{
			allocator: new(idAllocator),
			ctx:       mockContext(),
			is:        is,
		}
		p := builder.build(stmt).(LogicalPlan)
		c.Assert(builder.err, IsNil)
		p, err = logicalOptimize(flagPredicatePushDown|flagPrunColumns|flagBuildKeyInfo|flagAggregationOptimize, p.(LogicalPlan), builder.ctx, builder.allocator)
		c.Assert(err, IsNil)
		c.Assert(ToString(p), Equals, tt.best, comment)
	}
}

func (s *testPlanSuite) TestVisitInfo(c *C) {
	defer testleak.AfterTest(c)()
	tests := []struct {
		sql string
		ans []visitInfo
	}{
		{
			sql: "insert into t values (1)",
			ans: []visitInfo{
				{mysql.InsertPriv, "test", "t", ""},
			},
		},
		{
			sql: "delete from t where a = 1",
			ans: []visitInfo{
				{mysql.DeletePriv, "test", "t", ""},
				{mysql.SelectPriv, "test", "t", ""},
			},
		},
		{
			sql: "delete from a1 using t as a1 inner join t as a2 where a1.a = a2.a",
			ans: []visitInfo{
				{mysql.DeletePriv, "test", "t", ""},
				{mysql.SelectPriv, "test", "t", ""},
			},
		},
		{
			sql: "update t set a = 7 where a = 1",
			ans: []visitInfo{
				{mysql.UpdatePriv, "test", "t", ""},
				{mysql.SelectPriv, "test", "t", ""},
			},
		},
		{
			sql: "update t, (select * from t) a1 set t.a = a1.a;",
			ans: []visitInfo{
				{mysql.UpdatePriv, "test", "t", ""},
				{mysql.SelectPriv, "test", "t", ""},
			},
		},
		{
			sql: "select a, sum(e) from t group by a",
			ans: []visitInfo{
				{mysql.SelectPriv, "test", "t", ""},
			},
		},
		{
			sql: "truncate table t",
			ans: []visitInfo{
				{mysql.DeletePriv, "test", "t", ""},
			},
		},
		{
			sql: "drop table t",
			ans: []visitInfo{
				{mysql.DropPriv, "test", "t", ""},
			},
		},
		{
			sql: "create table t (a int)",
			ans: []visitInfo{
				{mysql.CreatePriv, "test", "t", ""},
			},
		},
		{
			sql: "create table t1 like t",
			ans: []visitInfo{
				{mysql.CreatePriv, "test", "t1", ""},
				{mysql.SelectPriv, "test", "t", ""},
			},
		},
		{
			sql: "create database test",
			ans: []visitInfo{
				{mysql.CreatePriv, "test", "", ""},
			},
		},
		{
			sql: "drop database test",
			ans: []visitInfo{
				{mysql.DropPriv, "test", "", ""},
			},
		},
		{
			sql: "create index t_1 on t (a)",
			ans: []visitInfo{
				{mysql.IndexPriv, "test", "t", ""},
			},
		},
		{
			sql: "drop index e on t",
			ans: []visitInfo{
				{mysql.IndexPriv, "test", "t", ""},
			},
		},
		{
			sql: `create user 'test'@'%' identified by '123456'`,
			ans: []visitInfo{
				{mysql.CreateUserPriv, "", "", ""},
			},
		},
		{
			sql: `drop user 'test'@'%'`,
			ans: []visitInfo{
				{mysql.CreateUserPriv, "", "", ""},
			},
		},
		{
			sql: `grant all privileges on test.* to 'test'@'%'`,
			ans: []visitInfo{
				{mysql.SelectPriv, "test", "", ""},
				{mysql.InsertPriv, "test", "", ""},
				{mysql.UpdatePriv, "test", "", ""},
				{mysql.DeletePriv, "test", "", ""},
				{mysql.CreatePriv, "test", "", ""},
				{mysql.DropPriv, "test", "", ""},
				{mysql.GrantPriv, "test", "", ""},
				{mysql.AlterPriv, "test", "", ""},
				{mysql.ExecutePriv, "test", "", ""},
				{mysql.IndexPriv, "test", "", ""},
			},
		},
		{
			sql: `grant select on test.ttt to 'test'@'%'`,
			ans: []visitInfo{
				{mysql.SelectPriv, "test", "ttt", ""},
				{mysql.GrantPriv, "test", "ttt", ""},
			},
		},
		{
			sql: `revoke all privileges on *.* from 'test'@'%'`,
			ans: []visitInfo{
				{mysql.SuperPriv, "", "", ""},
			},
		},
		{
			sql: `set password for 'root'@'%' = 'xxxxx'`,
			ans: []visitInfo{
				{mysql.SuperPriv, "", "", ""},
			},
		},
	}

	for _, tt := range tests {
		comment := Commentf("for %s", tt.sql)
		stmt, err := s.ParseOneStmt(tt.sql, "", "")
		c.Assert(err, IsNil, comment)

		is, err := MockResolve(stmt)
		c.Assert(err, IsNil)

		builder := &planBuilder{
			colMapper: make(map[*ast.ColumnNameExpr]int),
			allocator: new(idAllocator),
			ctx:       mockContext(),
			is:        is,
		}
		builder.build(stmt)
		c.Assert(builder.err, IsNil, comment)

		checkVisitInfo(c, builder.visitInfo, tt.ans, comment)
	}
}

type visitInfoArray []visitInfo

func (v visitInfoArray) Len() int {
	return len(v)
}

func (v visitInfoArray) Less(i, j int) bool {
	if v[i].privilege < v[j].privilege {
		return true
	}
	if v[i].db < v[j].db {
		return true
	}
	if v[i].table < v[j].table {
		return true
	}
	if v[i].column < v[j].column {
		return true
	}

	return false
}

func (v visitInfoArray) Swap(i, j int) {
	v[i], v[j] = v[j], v[i]
}

func unique(v []visitInfo) []visitInfo {
	repeat := 0
	for i := 1; i < len(v); i++ {
		if v[i] == v[i-1] {
			repeat++
		} else {
			v[i-repeat] = v[i]
		}
	}
	return v[:len(v)-repeat]
}

func checkVisitInfo(c *C, v1, v2 []visitInfo, comment CommentInterface) {
	sort.Sort(visitInfoArray(v1))
	sort.Sort(visitInfoArray(v2))
	v1 = unique(v1)
	v2 = unique(v2)

	c.Assert(len(v1), Equals, len(v2), comment)
	for i := 0; i < len(v1); i++ {
		c.Assert(v1[i], Equals, v2[i], comment)
	}
}

func (s *testPlanSuite) TestTopNPushDown(c *C) {
	UseDAGPlanBuilder = true
	defer func() {
		testleak.AfterTest(c)()
		UseDAGPlanBuilder = false
	}()
	tests := []struct {
		sql  string
		best string
	}{
		// Test TopN + Selection.
		{
			sql:  "select * from t where a < 1 order by b limit 5",
			best: "DataScan(t)->Sort + Limit(5) + Offset(0)->Projection",
		},
		// Test Limit + Selection.
		{
			sql:  "select * from t where a < 1 limit 5",
			best: "DataScan(t)->Limit->Projection",
		},
		// Test Limit + Agg + Proj .
		{
			sql:  "select a, count(b) from t group by b limit 5",
			best: "DataScan(t)->Aggr(count(test.t.b),firstrow(test.t.a))->Limit->Projection",
		},
		// Test TopN + Agg + Proj .
		{
			sql:  "select a, count(b) from t group by b order by c limit 5",
			best: "DataScan(t)->Aggr(count(test.t.b),firstrow(test.t.a),firstrow(test.t.c))->Sort + Limit(5) + Offset(0)->Projection->Projection",
		},
		// Test TopN + Join + Proj.
		{
			sql:  "select * from t, t s order by t.a limit 5",
			best: "Join{DataScan(t)->DataScan(s)}->Sort + Limit(5) + Offset(0)->Projection",
		},
		// Test Limit + Join + Proj.
		{
			sql:  "select * from t, t s limit 5",
			best: "Join{DataScan(t)->DataScan(s)}->Limit->Projection",
		},
		// Test TopN + Left Join + Proj.
		{
			sql:  "select * from t left outer join t s on t.a = s.a order by t.a limit 5",
			best: "Join{DataScan(t)->Sort + Limit(5) + Offset(0)->DataScan(s)}(test.t.a,s.a)->Sort + Limit(5) + Offset(0)->Projection",
		},
		// Test TopN + Left Join + Proj.
		{
			sql:  "select * from t left outer join t s on t.a = s.a order by t.a limit 5, 5",
			best: "Join{DataScan(t)->Sort + Limit(10) + Offset(0)->DataScan(s)}(test.t.a,s.a)->Sort + Limit(5) + Offset(5)->Projection",
		},
		// Test Limit + Left Join + Proj.
		{
			sql:  "select * from t left outer join t s on t.a = s.a limit 5",
			best: "Join{DataScan(t)->Limit->DataScan(s)}(test.t.a,s.a)->Limit->Projection",
		},
		// Test Limit + Left Join Apply + Proj.
		{
			sql:  "select (select s.a from t s where t.a = s.a) from t limit 5",
			best: "Join{DataScan(t)->Limit->DataScan(s)}(test.t.a,s.a)->Limit->Projection->Projection",
		},
		// Test TopN + Left Join Apply + Proj.
		{
			sql:  "select (select s.a from t s where t.a = s.a) from t order by t.a limit 5",
			best: "Join{DataScan(t)->Sort + Limit(5) + Offset(0)->DataScan(s)}(test.t.a,s.a)->Sort + Limit(5) + Offset(0)->Projection->Projection->Projection",
		},
		// Test TopN + Left Semi Join Apply + Proj.
		{
			sql:  "select exists (select s.a from t s where t.a = s.a) from t order by t.a limit 5",
			best: "Join{DataScan(t)->Sort + Limit(5) + Offset(0)->DataScan(s)}(test.t.a,s.a)->Sort + Limit(5) + Offset(0)->Projection->Projection",
		},
		// Test TopN + Semi Join Apply + Proj.
		{
			sql:  "select * from t where exists (select s.a from t s where t.a = s.a) order by t.a limit 5",
			best: "Join{DataScan(t)->DataScan(s)}(test.t.a,s.a)->Sort + Limit(5) + Offset(0)->Projection",
		},
		// Test TopN + Right Join + Proj.
		{
			sql:  "select * from t right outer join t s on t.a = s.a order by s.a limit 5",
			best: "Join{DataScan(t)->DataScan(s)->Sort + Limit(5) + Offset(0)}(test.t.a,s.a)->Sort + Limit(5) + Offset(0)->Projection",
		},
		// Test Limit + Right Join + Proj.
		{
			sql:  "select * from t right outer join t s on t.a = s.a order by s.a,t.b limit 5",
			best: "Join{DataScan(t)->DataScan(s)}(test.t.a,s.a)->Sort + Limit(5) + Offset(0)->Projection",
		},
		// Test TopN + UA + Proj.
		{
			sql:  "select * from t union all (select * from t s) order by a,b limit 5",
			best: "UnionAll{DataScan(t)->Sort + Limit(5) + Offset(0)->Projection->DataScan(s)->Sort + Limit(5) + Offset(0)->Projection}->Sort + Limit(5) + Offset(0)",
		},
		// Test TopN + UA + Proj.
		{
			sql:  "select * from t union all (select * from t s) order by a,b limit 5, 5",
			best: "UnionAll{DataScan(t)->Sort + Limit(10) + Offset(0)->Projection->DataScan(s)->Sort + Limit(10) + Offset(0)->Projection}->Sort + Limit(5) + Offset(5)",
		},
		// Test Limit + UA + Proj + Sort.
		{
			sql:  "select * from t union all (select * from t s order by a) limit 5",
			best: "UnionAll{DataScan(t)->Limit->Projection->DataScan(s)->Sort + Limit(5) + Offset(0)->Projection->Projection}->Limit",
		},
	}
	for _, tt := range tests {
		comment := Commentf("for %s", tt.sql)
		stmt, err := s.ParseOneStmt(tt.sql, "", "")
		c.Assert(err, IsNil, comment)

		is, err := MockResolve(stmt)
		c.Assert(err, IsNil)

		builder := &planBuilder{
			allocator: new(idAllocator),
			ctx:       mockContext(),
			is:        is,
			colMapper: make(map[*ast.ColumnNameExpr]int),
		}
		p := builder.build(stmt).(LogicalPlan)
		c.Assert(builder.err, IsNil)
		p, err = logicalOptimize(builder.optFlag, p.(LogicalPlan), builder.ctx, builder.allocator)
		c.Assert(err, IsNil)
		c.Assert(ToString(p), Equals, tt.best, comment)
	}
}<|MERGE_RESOLUTION|>--- conflicted
+++ resolved
@@ -63,11 +63,7 @@
 	return *ft
 }
 
-<<<<<<< HEAD
 func mockInfoSchema() infoschema.InfoSchema {
-=======
-func MockResolve(node ast.Node) (infoschema.InfoSchema, error) {
->>>>>>> 350c7938
 	indices := []*model.IndexInfo{
 		{
 			Name: model.NewCIStr("c_d_e"),
@@ -272,7 +268,7 @@
 	return is
 }
 
-func mockResolve(node ast.Node) (infoschema.InfoSchema, error) {
+func MockResolve(node ast.Node) (infoschema.InfoSchema, error) {
 	is := mockInfoSchema()
 	ctx := mockContext()
 	err := MockResolveName(node, is, "test", ctx)
