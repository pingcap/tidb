// Copyright 2015 PingCAP, Inc.
//
// Licensed under the Apache License, Version 2.0 (the "License");
// you may not use this file except in compliance with the License.
// You may obtain a copy of the License at
//
//     http://www.apache.org/licenses/LICENSE-2.0
//
// Unless required by applicable law or agreed to in writing, software
// distributed under the License is distributed on an "AS IS" BASIS,
// See the License for the specific language governing permissions and
// limitations under the License.

package plan

import (
	"fmt"
	"sort"
	"strings"
	"testing"

	. "github.com/pingcap/check"
	"github.com/pingcap/tidb/ast"
	"github.com/pingcap/tidb/context"
	"github.com/pingcap/tidb/expression"
	"github.com/pingcap/tidb/infoschema"
	"github.com/pingcap/tidb/kv"
	"github.com/pingcap/tidb/model"
	"github.com/pingcap/tidb/mysql"
	"github.com/pingcap/tidb/parser"
	"github.com/pingcap/tidb/sessionctx/variable"
	"github.com/pingcap/tidb/terror"
	"github.com/pingcap/tidb/util/mock"
	"github.com/pingcap/tidb/util/testleak"
	"github.com/pingcap/tidb/util/types"
	"github.com/pingcap/tipb/go-tipb"
)

var _ = Suite(&testPlanSuite{})

func TestT(t *testing.T) {
	CustomVerboseFlag = true
	TestingT(t)
}

type testPlanSuite struct {
	*parser.Parser
}

func (s *testPlanSuite) SetUpSuite(c *C) {
	s.Parser = parser.New()
}

func newLongType() types.FieldType {
	return *(types.NewFieldType(mysql.TypeLong))
}

func newStringType() types.FieldType {
	ft := types.NewFieldType(mysql.TypeVarchar)
	ft.Charset, ft.Collate = types.DefaultCharsetForType(mysql.TypeVarchar)
	return *ft
}

func mockResolve(node ast.Node) error {
	indices := []*model.IndexInfo{
		{
			Name: model.NewCIStr("c_d_e"),
			Columns: []*model.IndexColumn{
				{
					Name:   model.NewCIStr("c"),
					Length: types.UnspecifiedLength,
					Offset: 1,
				},
				{
					Name:   model.NewCIStr("d"),
					Length: types.UnspecifiedLength,
					Offset: 2,
				},
				{
					Name:   model.NewCIStr("e"),
					Length: types.UnspecifiedLength,
					Offset: 3,
				},
			},
			State: model.StatePublic,
		},
		{
			Name: model.NewCIStr("e"),
			Columns: []*model.IndexColumn{
				{
					Name:   model.NewCIStr("e"),
					Length: types.UnspecifiedLength,
				},
			},
			State: model.StateWriteOnly,
		},
		{
			Name: model.NewCIStr("f"),
			Columns: []*model.IndexColumn{
				{
					Name:   model.NewCIStr("f"),
					Length: types.UnspecifiedLength,
					Offset: 1,
				},
			},
			State: model.StatePublic,
		},
		{
			Name: model.NewCIStr("g"),
			Columns: []*model.IndexColumn{
				{
					Name:   model.NewCIStr("g"),
					Length: types.UnspecifiedLength,
					Offset: 1,
				},
			},
			State: model.StatePublic,
		},
		{
			Name: model.NewCIStr("f_g"),
			Columns: []*model.IndexColumn{
				{
					Name:   model.NewCIStr("f"),
					Length: types.UnspecifiedLength,
					Offset: 1,
				},
				{
					Name:   model.NewCIStr("g"),
					Length: types.UnspecifiedLength,
					Offset: 2,
				},
			},
			State: model.StatePublic,
		},
		{
			Name: model.NewCIStr("c_d_e_str"),
			Columns: []*model.IndexColumn{
				{
					Name:   model.NewCIStr("c_str"),
					Length: types.UnspecifiedLength,
					Offset: 5,
				},
				{
					Name:   model.NewCIStr("d_str"),
					Length: types.UnspecifiedLength,
					Offset: 6,
				},
				{
					Name:   model.NewCIStr("e_str"),
					Length: types.UnspecifiedLength,
					Offset: 7,
				},
			},
			State: model.StatePublic,
		},
	}
	pkColumn := &model.ColumnInfo{
		State:     model.StatePublic,
		Name:      model.NewCIStr("a"),
		FieldType: newLongType(),
		ID:        1,
	}
	col0 := &model.ColumnInfo{
		State:     model.StatePublic,
		Name:      model.NewCIStr("b"),
		FieldType: newLongType(),
		ID:        2,
	}
	col1 := &model.ColumnInfo{
		State:     model.StatePublic,
		Name:      model.NewCIStr("c"),
		FieldType: newLongType(),
		ID:        3,
	}
	col2 := &model.ColumnInfo{
		State:     model.StatePublic,
		Name:      model.NewCIStr("d"),
		FieldType: newLongType(),
		ID:        4,
	}
	col3 := &model.ColumnInfo{
		State:     model.StatePublic,
		Name:      model.NewCIStr("e"),
		FieldType: newLongType(),
		ID:        5,
	}
	colStr1 := &model.ColumnInfo{
		State:     model.StatePublic,
		Name:      model.NewCIStr("c_str"),
		FieldType: newStringType(),
		ID:        6,
	}
	colStr2 := &model.ColumnInfo{
		State:     model.StatePublic,
		Name:      model.NewCIStr("d_str"),
		FieldType: newStringType(),
		ID:        7,
	}
	colStr3 := &model.ColumnInfo{
		State:     model.StatePublic,
		Name:      model.NewCIStr("e_str"),
		FieldType: newStringType(),
		ID:        8,
	}
	col4 := &model.ColumnInfo{
		State:     model.StatePublic,
		Name:      model.NewCIStr("f"),
		FieldType: newLongType(),
		ID:        9,
	}
	col5 := &model.ColumnInfo{
		State:     model.StatePublic,
		Name:      model.NewCIStr("g"),
		FieldType: newLongType(),
		ID:        10,
	}

	pkColumn.Flag = mysql.PriKeyFlag
	table := &model.TableInfo{
		Columns:    []*model.ColumnInfo{pkColumn, col0, col1, col2, col3, colStr1, colStr2, colStr3, col4, col5},
		Indices:    indices,
		Name:       model.NewCIStr("t"),
		PKIsHandle: true,
	}
	is := infoschema.MockInfoSchema([]*model.TableInfo{table})
	ctx := mock.NewContext()
	err := MockResolveName(node, is, "test", ctx)
	if err != nil {
		return err
	}
	return InferType(ctx.GetSessionVars().StmtCtx, node)
}

func supportExpr(exprType tipb.ExprType) bool {
	switch exprType {
	// data type
	case tipb.ExprType_Null, tipb.ExprType_Int64, tipb.ExprType_Uint64,
		tipb.ExprType_Float32, tipb.ExprType_Float64, tipb.ExprType_String,
		tipb.ExprType_Bytes, tipb.ExprType_MysqlDuration, tipb.ExprType_MysqlDecimal,
		tipb.ExprType_MysqlTime, tipb.ExprType_ColumnRef:
		return true
	// logic operators
	case tipb.ExprType_And, tipb.ExprType_Or, tipb.ExprType_Not, tipb.ExprType_Xor:
		return true
	// compare operators
	case tipb.ExprType_LT, tipb.ExprType_LE, tipb.ExprType_EQ, tipb.ExprType_NE,
		tipb.ExprType_GE, tipb.ExprType_GT, tipb.ExprType_NullEQ,
		tipb.ExprType_In, tipb.ExprType_ValueList, tipb.ExprType_Like:
		return true
	// arithmetic operators
	case tipb.ExprType_Plus, tipb.ExprType_Div, tipb.ExprType_Minus,
		tipb.ExprType_Mul, tipb.ExprType_IntDiv, tipb.ExprType_Mod:
		return true
	// aggregate functions
	case tipb.ExprType_Count, tipb.ExprType_First, tipb.ExprType_Sum,
		tipb.ExprType_Avg, tipb.ExprType_Max, tipb.ExprType_Min:
		return true
	// bitwise operators
	case tipb.ExprType_BitAnd, tipb.ExprType_BitOr, tipb.ExprType_BitXor, tipb.ExprType_BitNeg:
		return true
	// control functions
	case tipb.ExprType_Case, tipb.ExprType_If, tipb.ExprType_IfNull, tipb.ExprType_NullIf:
		return true
	// other functions
	case tipb.ExprType_Coalesce, tipb.ExprType_IsNull:
		return true
	case kv.ReqSubTypeDesc:
		return true
	default:
		return false
	}
}

type mockClient struct {
}

func (c *mockClient) Send(_ *kv.Request) kv.Response {
	return nil
}

func (c *mockClient) SupportRequestType(reqType, subType int64) bool {
	switch reqType {
	case kv.ReqTypeSelect, kv.ReqTypeIndex:
		switch subType {
		case kv.ReqSubTypeGroupBy, kv.ReqSubTypeBasic, kv.ReqSubTypeTopN:
			return true
		default:
			return supportExpr(tipb.ExprType(subType))
		}
	}
	return false
}

type mockStore struct {
	client *mockClient
}

func (m *mockStore) GetClient() kv.Client {
	return m.client
}

func (m *mockStore) Begin() (kv.Transaction, error) {
	return nil, nil
}

func (m *mockStore) GetSnapshot(ver kv.Version) (kv.Snapshot, error) {
	return nil, nil
}

func (m *mockStore) Close() error {
	return nil
}

func (m *mockStore) UUID() string {
	return "mock"
}

func (m *mockStore) CurrentVersion() (kv.Version, error) {
	return kv.Version{}, nil
}

func mockContext() context.Context {
	ctx := mock.NewContext()
	ctx.Store = &mockStore{
		client: &mockClient{},
	}
	return ctx
}

func (s *testPlanSuite) TestPredicatePushDown(c *C) {
	defer testleak.AfterTest(c)()
	cases := []struct {
		sql   string
		first string
		best  string
	}{
		{
			sql:   "select count(*) from t a, t b where a.a = b.a",
			first: "Join{DataScan(a)->DataScan(b)}->Selection->Aggr(count(1))->Projection",
			best:  "Join{DataScan(a)->DataScan(b)}(a.a,b.a)->Aggr(count(1))->Projection",
		},
		{
			sql:   "select a from (select a from t where d = 0) k where k.a = 5",
			first: "DataScan(t)->Selection->Projection->Selection->Projection",
			best:  "DataScan(t)->Selection->Projection->Projection",
		},
		{
			sql:   "select a from (select 1+2 as a from t where d = 0) k where k.a = 5",
			first: "DataScan(t)->Selection->Projection->Selection->Projection",
			best:  "DataScan(t)->Selection->Projection->Projection",
		},
		{
			sql:   "select a from (select d as a from t where d = 0) k where k.a = 5",
			first: "DataScan(t)->Selection->Projection->Selection->Projection",
			best:  "DataScan(t)->Selection->Projection->Projection",
		},
		{
			sql:   "select * from t ta, t tb where (ta.d, ta.a) = (tb.b, tb.c)",
			first: "Join{DataScan(ta)->DataScan(tb)}->Selection->Projection",
			best:  "Join{DataScan(ta)->DataScan(tb)}(ta.d,tb.b)(ta.a,tb.c)->Projection",
		},
		{
			sql:   "select * from t t1, t t2 where t1.a = t2.b and t2.b > 0 and t1.a = t1.c and t1.d like 'abc' and t2.d = t1.d",
			first: "Join{DataScan(t1)->DataScan(t2)}->Selection->Projection",
			best:  "Join{DataScan(t2)->Selection->DataScan(t1)->Selection}(t2.b,t1.a)(t2.d,t1.d)->Projection",
		},
		{
			sql:   "select * from t ta join t tb on ta.d = tb.d and ta.d > 1 where tb.a = 0",
			first: "Join{DataScan(ta)->DataScan(tb)}(ta.d,tb.d)->Selection->Projection",
			best:  "Join{DataScan(ta)->Selection->DataScan(tb)->Selection}(ta.d,tb.d)->Projection",
		},
		{
			sql:   "select * from t ta join t tb on ta.d = tb.d where ta.d > 1 and tb.a = 0",
			first: "Join{DataScan(ta)->DataScan(tb)}(ta.d,tb.d)->Selection->Projection",
			best:  "Join{DataScan(ta)->Selection->DataScan(tb)->Selection}(ta.d,tb.d)->Projection",
		},
		{
			sql:   "select * from t ta left outer join t tb on ta.d = tb.d and ta.d > 1 where tb.a = 0",
			first: "Join{DataScan(ta)->DataScan(tb)}(ta.d,tb.d)->Selection->Projection",
			best:  "Join{DataScan(ta)->Selection->DataScan(tb)->Selection}(ta.d,tb.d)->Projection",
		},
		{
			sql:   "select * from t ta right outer join t tb on ta.d = tb.d and ta.a > 1 where tb.a = 0",
			first: "Join{DataScan(ta)->DataScan(tb)}(ta.d,tb.d)->Selection->Projection",
			best:  "Join{DataScan(ta)->Selection->DataScan(tb)->Selection}(ta.d,tb.d)->Projection",
		},
		{
			sql:   "select * from t ta left outer join t tb on ta.d = tb.d and ta.a > 1 where ta.d = 0",
			first: "Join{DataScan(ta)->DataScan(tb)}(ta.d,tb.d)->Selection->Projection",
			best:  "Join{DataScan(ta)->Selection->DataScan(tb)}(ta.d,tb.d)->Projection",
		},
		{
			sql:   "select * from t ta left outer join t tb on ta.d = tb.d and ta.a > 1 where tb.d = 0",
			first: "Join{DataScan(ta)->DataScan(tb)}(ta.d,tb.d)->Selection->Projection",
			best:  "Join{DataScan(ta)->Selection->DataScan(tb)->Selection}->Projection",
		},
		{
			sql:   "select * from t ta left outer join t tb on ta.d = tb.d and ta.a > 1 where tb.c is not null and tb.c = 0 and ifnull(tb.d, 1)",
			first: "Join{DataScan(ta)->DataScan(tb)}(ta.d,tb.d)->Selection->Projection",
			best:  "Join{DataScan(ta)->Selection->DataScan(tb)->Selection}(ta.d,tb.d)->Projection",
		},
		{
			sql:   "select * from t ta left outer join t tb on ta.a = tb.a left outer join t tc on tb.b = tc.b where tc.c > 0",
			first: "Join{Join{DataScan(ta)->DataScan(tb)}(ta.a,tb.a)->DataScan(tc)}(tb.b,tc.b)->Selection->Projection",
			best:  "Join{Join{DataScan(ta)->DataScan(tb)}(ta.a,tb.a)->DataScan(tc)->Selection}(tb.b,tc.b)->Projection",
		},
		{
			sql:   "select * from t ta left outer join t tb on ta.a = tb.a left outer join t tc on tc.b = ta.b where tb.c > 0",
			first: "Join{Join{DataScan(ta)->DataScan(tb)}(ta.a,tb.a)->DataScan(tc)}(ta.b,tc.b)->Selection->Projection",
			best:  "Join{Join{DataScan(ta)->DataScan(tb)->Selection}(ta.a,tb.a)->DataScan(tc)}(ta.b,tc.b)->Projection",
		},
		{
			sql:   "select * from t as ta left outer join (t as tb left join t as tc on tc.b = tb.b) on tb.a = ta.a where tc.c > 0",
			first: "Join{DataScan(ta)->Join{DataScan(tb)->DataScan(tc)}(tb.b,tc.b)}(ta.a,tb.a)->Selection->Projection",
			best:  "Join{DataScan(ta)->Join{DataScan(tb)->DataScan(tc)->Selection}(tb.b,tc.b)}(ta.a,tb.a)->Projection",
		},
		{
			sql:   "select * from ( t as ta left outer join t as tb on ta.a = tb.a) join ( t as tc left join t as td on tc.b = td.b) on ta.c = td.c where tb.c = 2 and td.a = 1",
			first: "Join{Join{DataScan(ta)->DataScan(tb)}(ta.a,tb.a)->Join{DataScan(tc)->DataScan(td)}(tc.b,td.b)}(ta.c,td.c)->Selection->Projection",
			best:  "Join{Join{DataScan(ta)->DataScan(tb)->Selection}(ta.a,tb.a)->Join{DataScan(tc)->DataScan(td)->Selection}(tc.b,td.b)}(ta.c,td.c)->Projection",
		},
		{
			sql:   "select * from t ta left outer join (t tb left outer join t tc on tc.b = tb.b) on tb.a = ta.a and tc.c = ta.c where tc.d > 0 or ta.d > 0",
			first: "Join{DataScan(ta)->Join{DataScan(tb)->DataScan(tc)}(tb.b,tc.b)}(ta.a,tb.a)(ta.c,tc.c)->Selection->Projection",
			best:  "Join{DataScan(ta)->Join{DataScan(tb)->DataScan(tc)}(tb.b,tc.b)}(ta.a,tb.a)(ta.c,tc.c)->Selection->Projection",
		},
		{
			sql:   "select * from t ta left outer join t tb on ta.d = tb.d and ta.a > 1 where ifnull(tb.d, null) or tb.d is null",
			first: "Join{DataScan(ta)->DataScan(tb)}(ta.d,tb.d)->Selection->Projection",
			best:  "Join{DataScan(ta)->DataScan(tb)}(ta.d,tb.d)->Selection->Projection",
		},
		{
			sql:   "select a, d from (select * from t union all select * from t union all select * from t) z where a < 10",
			first: "UnionAll{DataScan(t)->Projection->DataScan(t)->Projection->DataScan(t)->Projection}->Selection->Projection",
			best:  "UnionAll{DataScan(t)->Selection->Projection->DataScan(t)->Selection->Projection->DataScan(t)->Selection->Projection}->Projection",
		},
		{
			sql:   "select (select count(*) from t where t.a = k.a) from t k",
			first: "Apply{DataScan(k)->DataScan(t)->Selection->Aggr(count(1))->Projection->MaxOneRow}->Projection",
			best:  "Apply{DataScan(k)->DataScan(t)->Selection->Aggr(count(1))->Projection->MaxOneRow}->Projection",
		},
		{
			sql:   "select a from t where exists(select 1 from t as x where x.a < t.a)",
			first: "Join{DataScan(t)->DataScan(x)}->Projection",
			best:  "Join{DataScan(t)->DataScan(x)}->Projection",
		},
		{
			sql:   "select a from t where exists(select 1 from t as x where x.a = t.a and t.a < 1 and x.a < 1)",
			first: "Join{DataScan(t)->DataScan(x)}(test.t.a,x.a)->Projection",
			best:  "Join{DataScan(t)->Selection->DataScan(x)->Selection}(test.t.a,x.a)->Projection",
		},
		{
			sql:   "select a from t where exists(select 1 from t as x where x.a = t.a and x.a < 1) and a < 1",
			first: "Join{DataScan(t)->DataScan(x)}(test.t.a,x.a)->Selection->Projection",
			best:  "Join{DataScan(t)->Selection->DataScan(x)->Selection}(test.t.a,x.a)->Projection",
		},
		{
			sql:   "select a from t where exists(select 1 from t as x where x.a = t.a) and exists(select 1 from t as x where x.a = t.a)",
			first: "Join{Join{DataScan(t)->DataScan(x)}(test.t.a,x.a)->DataScan(x)}(test.t.a,x.a)->Projection",
			best:  "Join{Join{DataScan(t)->DataScan(x)}(test.t.a,x.a)->DataScan(x)}(test.t.a,x.a)->Projection",
		},
		{
			sql:   "select * from (select a, b, sum(c) as s from t group by a, b) k where k.a > k.b * 2 + 1",
			first: "DataScan(t)->Aggr(firstrow(test.t.a),firstrow(test.t.b),sum(test.t.c))->Projection->Selection->Projection",
			best:  "DataScan(t)->Selection->Aggr(firstrow(test.t.a),firstrow(test.t.b),sum(test.t.c))->Projection->Projection",
		},
		{
			sql:   "select * from (select a, b, sum(c) as s from t group by a, b) k where k.a > 1 and k.b > 2",
			first: "DataScan(t)->Aggr(firstrow(test.t.a),firstrow(test.t.b),sum(test.t.c))->Projection->Selection->Projection",
			best:  "DataScan(t)->Selection->Aggr(firstrow(test.t.a),firstrow(test.t.b),sum(test.t.c))->Projection->Projection",
		},
		{
			sql:   "select * from (select k.a, sum(k.s) as ss from (select a, sum(b) as s from t group by a) k group by k.a) l where l.a > 2",
			first: "DataScan(t)->Aggr(firstrow(test.t.a),sum(test.t.b))->Projection->Aggr(firstrow(k.a),sum(k.s))->Projection->Selection->Projection",
			best:  "DataScan(t)->Selection->Aggr(firstrow(test.t.a),sum(test.t.b))->Projection->Aggr(firstrow(k.a),sum(k.s))->Projection->Projection",
		},
		{
			sql:   "select * from (select a, sum(b) as s from t group by a) k where a > s",
			first: "DataScan(t)->Aggr(firstrow(test.t.a),sum(test.t.b))->Projection->Selection->Projection",
			best:  "DataScan(t)->Aggr(firstrow(test.t.a),sum(test.t.b))->Selection->Projection->Projection",
		},
		{
			sql:   "select * from (select a, sum(b) as s from t group by a + 1) k where a > 1",
			first: "DataScan(t)->Aggr(firstrow(test.t.a),sum(test.t.b))->Projection->Selection->Projection",
			best:  "DataScan(t)->Aggr(firstrow(test.t.a),sum(test.t.b))->Selection->Projection->Projection",
		},
		{
			sql:   "select * from (select a, sum(b) as s from t group by a having 1 = 0) k where a > 1",
			first: "DataScan(t)->Aggr(firstrow(test.t.a),sum(test.t.b))->Projection->Selection->Selection->Projection",
			best:  "DataScan(t)->Selection->Aggr(firstrow(test.t.a),sum(test.t.b))->Selection->Projection->Projection",
		},
	}
	for _, ca := range cases {
		comment := Commentf("for %s", ca.sql)
		stmt, err := s.ParseOneStmt(ca.sql, "", "")
		c.Assert(err, IsNil, comment)

		err = mockResolve(stmt)
		c.Assert(err, IsNil)

		builder := &planBuilder{
			allocator: new(idAllocator),
			ctx:       mock.NewContext(),
		}
		p := builder.build(stmt)
		c.Assert(builder.err, IsNil)
		lp := p.(LogicalPlan)
		c.Assert(ToString(lp), Equals, ca.first, Commentf("for %s", ca.sql))
		_, lp, err = lp.PredicatePushDown(nil)
		c.Assert(err, IsNil)
		lp.PruneColumns(lp.GetSchema())
		lp.ResolveIndicesAndCorCols()
		c.Assert(err, IsNil)
		c.Assert(ToString(p), Equals, ca.best, Commentf("for %s", ca.sql))
	}
}

func (s *testPlanSuite) TestLogicalPlanBuilder(c *C) {
	defer testleak.AfterTest(c)()
	cases := []struct {
		sql  string
		plan string
	}{
		{
			// This will be resolved as in sub query.
			sql:  "select * from t where 10 in (select b from t s where s.a = t.a)",
			plan: "Apply{DataScan(t)->DataScan(s)->Selection->Projection}->Selection->Projection",
		},
		{
			// This will be resolved as in sub query.
			sql:  "select * from t where 10 in (((select b from t s where s.a = t.a)))",
			plan: "Apply{DataScan(t)->DataScan(s)->Selection->Projection}->Selection->Projection",
		},
		{
			// This will be resolved as in function.
			sql:  "select * from t where 10 in (((select b from t s where s.a = t.a)), 10)",
			plan: "Apply{DataScan(t)->DataScan(s)->Selection->Projection->MaxOneRow}->Selection->Projection",
		},
		{
			sql:  "select * from t where exists (select s.a from t s having sum(s.a) = t.a )",
			plan: "Join{DataScan(t)->DataScan(s)->Aggr(firstrow(s.a),sum(s.a))->Projection}(test.t.a,sel_agg_1)->Projection",
		},
	}
	for _, ca := range cases {
		comment := Commentf("for %s", ca.sql)
		stmt, err := s.ParseOneStmt(ca.sql, "", "")
		c.Assert(err, IsNil, comment)

		err = mockResolve(stmt)
		c.Assert(err, IsNil)

		builder := &planBuilder{
			allocator: new(idAllocator),
			ctx:       mock.NewContext(),
			colMapper: make(map[*ast.ColumnNameExpr]int),
		}
		p := builder.build(stmt)
		c.Assert(builder.err, IsNil)
		c.Assert(ToString(p.(LogicalPlan)), Equals, ca.plan, Commentf("for %s", ca.sql))
	}
}

func (s *testPlanSuite) TestJoinReOrder(c *C) {
	defer testleak.AfterTest(c)()
	cases := []struct {
		sql  string
		best string
	}{
		{
			sql:  "select * from t t1, t t2, t t3, t t4, t t5, t t6 where t1.a = t2.b and t2.a = t3.b and t3.c = t4.a and t4.d = t2.c and t5.d = t6.d",
			best: "Join{Join{Join{Join{DataScan(t1)->DataScan(t2)}(t1.a,t2.b)->DataScan(t3)}(t2.a,t3.b)->DataScan(t4)}(t3.c,t4.a)(t2.c,t4.d)->Join{DataScan(t5)->DataScan(t6)}(t5.d,t6.d)}->Projection",
		},
		{
			sql:  "select * from t t1, t t2, t t3, t t4, t t5, t t6, t t7, t t8 where t1.a = t8.a",
			best: "Join{Join{Join{Join{DataScan(t1)->DataScan(t8)}(t1.a,t8.a)->DataScan(t2)}->Join{DataScan(t3)->DataScan(t4)}}->Join{Join{DataScan(t5)->DataScan(t6)}->DataScan(t7)}}->Projection",
		},
		{
			sql:  "select * from t t1, t t2, t t3, t t4, t t5 where t1.a = t5.a and t5.a = t4.a and t4.a = t3.a and t3.a = t2.a and t2.a = t1.a and t1.a = t3.a and t2.a = t4.a and t5.b < 8",
			best: "Join{Join{Join{Join{DataScan(t5)->Selection->DataScan(t1)}(t5.a,t1.a)->DataScan(t2)}(t1.a,t2.a)->DataScan(t3)}(t2.a,t3.a)(t1.a,t3.a)->DataScan(t4)}(t5.a,t4.a)(t3.a,t4.a)(t2.a,t4.a)->Projection",
		},
		{
			sql:  "select * from t t1, t t2, t t3, t t4, t t5 where t1.a = t5.a and t5.a = t4.a and t4.a = t3.a and t3.a = t2.a and t2.a = t1.a and t1.a = t3.a and t2.a = t4.a and t3.b = 1 and t4.a = 1",
			best: "Join{Join{Join{Join{DataScan(t3)->Selection->DataScan(t4)->Selection}->DataScan(t5)->Selection}->DataScan(t1)->Selection}->DataScan(t2)->Selection}->Projection",
		},
		{
			sql:  "select * from t o where o.b in (select t3.c from t t1, t t2, t t3 where t1.a = t3.a and t2.a = t3.a and t2.a = o.a)",
			best: "Apply{DataScan(o)->Join{Join{DataScan(t2)->Selection->DataScan(t3)}(t2.a,t3.a)->DataScan(t1)}(t3.a,t1.a)->Projection}->Selection->Projection",
		},
		{
			sql:  "select * from t o where o.b in (select t3.c from t t1, t t2, t t3 where t1.a = t3.a and t2.a = t3.a and t2.a = o.a and t1.a = 1)",
			best: "Apply{DataScan(o)->Join{Join{DataScan(t1)->Selection->DataScan(t3)->Selection}->DataScan(t2)->Selection}->Projection}->Selection->Projection",
		},
	}
	for _, ca := range cases {
		comment := Commentf("for %s", ca.sql)
		stmt, err := s.ParseOneStmt(ca.sql, "", "")
		c.Assert(err, IsNil, comment)

		err = mockResolve(stmt)
		c.Assert(err, IsNil)

		builder := &planBuilder{
			allocator: new(idAllocator),
			ctx:       mock.NewContext(),
			colMapper: make(map[*ast.ColumnNameExpr]int),
		}
		p := builder.build(stmt)
		c.Assert(builder.err, IsNil)
		lp := p.(LogicalPlan)

		_, lp, err = lp.PredicatePushDown(nil)
		c.Assert(err, IsNil)
		lp.PruneColumns(lp.GetSchema())
		lp.ResolveIndicesAndCorCols()
		c.Assert(err, IsNil)
		c.Assert(ToString(lp), Equals, ca.best, Commentf("for %s", ca.sql))
	}
}

func (s *testPlanSuite) TestAggPushDown(c *C) {
	defer testleak.AfterTest(c)()
	cases := []struct {
		sql  string
		best string
	}{
		{
			sql:  "select sum(t.a), sum(t.a+1), sum(t.a), count(t.a), sum(t.a) + count(t.a) from t",
			best: "DataScan(t)->Aggr(sum(test.t.a),sum(plus(test.t.a, 1)),count(test.t.a))->Projection",
		},
		{
			sql:  "select sum(t.a + t.b), sum(t.a + t.c), sum(t.a + t.b), count(t.a) from t having sum(t.a + t.b) > 0 order by sum(t.a + t.c)",
			best: "DataScan(t)->Aggr(sum(plus(test.t.a, test.t.b)),sum(plus(test.t.a, test.t.c)),count(test.t.a))->Selection->Projection->Sort->Trim",
		},
		{
			sql:  "select sum(a.a) from t a, t b where a.c = b.c",
			best: "Join{DataScan(a)->Aggr(sum(a.a),firstrow(a.c))->DataScan(b)}(a.c,b.c)->Aggr(sum(join_agg_0))->Projection",
		},
		{
			sql:  "select sum(b.a) from t a, t b where a.c = b.c",
			best: "Join{DataScan(a)->DataScan(b)->Aggr(sum(b.a),firstrow(b.c))}(a.c,b.c)->Aggr(sum(join_agg_0))->Projection",
		},
		{
			sql:  "select sum(b.a), a.a from t a, t b where a.c = b.c",
			best: "Join{DataScan(a)->DataScan(b)->Aggr(sum(b.a),firstrow(b.c))}(a.c,b.c)->Aggr(sum(join_agg_0),firstrow(a.a))->Projection",
		},
		{
			sql:  "select sum(a.a), b.a from t a, t b where a.c = b.c",
			best: "Join{DataScan(a)->Aggr(sum(a.a),firstrow(a.c))->DataScan(b)}(a.c,b.c)->Aggr(sum(join_agg_0),firstrow(b.a))->Projection",
		},
		{
			sql:  "select sum(a.a), sum(b.a) from t a, t b where a.c = b.c",
			best: "Join{DataScan(a)->DataScan(b)}(a.c,b.c)->Aggr(sum(a.a),sum(b.a))->Projection",
		},
		{
			sql:  "select sum(a.a), max(b.a) from t a, t b where a.c = b.c",
			best: "Join{DataScan(a)->Aggr(sum(a.a),firstrow(a.c))->DataScan(b)}(a.c,b.c)->Aggr(sum(join_agg_0),max(b.a))->Projection",
		},
		{
			sql:  "select max(a.a), sum(b.a) from t a, t b where a.c = b.c",
			best: "Join{DataScan(a)->DataScan(b)->Aggr(sum(b.a),firstrow(b.c))}(a.c,b.c)->Aggr(max(a.a),sum(join_agg_0))->Projection",
		},
		{
			sql:  "select sum(a.a) from t a, t b, t c where a.c = b.c and b.c = c.c",
			best: "Join{Join{DataScan(a)->Aggr(sum(a.a),firstrow(a.c))->DataScan(b)}(a.c,b.c)->Aggr(sum(join_agg_0),firstrow(b.c))->DataScan(c)}(b.c,c.c)->Aggr(sum(join_agg_0))->Projection",
		},
		{
			sql:  "select sum(b.a) from t a left join t b on a.c = b.c",
			best: "Join{DataScan(a)->DataScan(b)->Aggr(sum(b.a),firstrow(b.c))}(a.c,b.c)->Aggr(sum(join_agg_0))->Projection",
		},
		{
			sql:  "select sum(a.a) from t a left join t b on a.c = b.c",
			best: "Join{DataScan(a)->Aggr(sum(a.a),firstrow(a.c))->DataScan(b)}(a.c,b.c)->Aggr(sum(join_agg_0))->Projection",
		},
		{
			sql:  "select sum(a.a) from t a right join t b on a.c = b.c",
			best: "Join{DataScan(a)->Aggr(sum(a.a),firstrow(a.c))->DataScan(b)}(a.c,b.c)->Aggr(sum(join_agg_0))->Projection",
		},
		{
<<<<<<< HEAD
			sql:  "select sum(a) from (select * from t) x",
			best: "DataScan(t)->Aggr(sum(test.t.a))->Projection",
=======
			sql:  "select sum(c1) from (select c c1, d c2 from t a union all select a c1, b c2 from t b union all select b c1, e c2 from t c) x group by c2",
			best: "UnionAll{DataScan(a)->Projection->Aggr(sum(c1),firstrow(c2))->DataScan(b)->Projection->Aggr(sum(c1),firstrow(c2))->DataScan(c)->Projection->Aggr(sum(c1),firstrow(c2))}->Aggr(sum(join_agg_0))->Projection",
>>>>>>> fa4bdc76
		},
	}
	for _, ca := range cases {
		comment := Commentf("for %s", ca.sql)
		stmt, err := s.ParseOneStmt(ca.sql, "", "")
		c.Assert(err, IsNil, comment)

		err = mockResolve(stmt)
		c.Assert(err, IsNil)

		builder := &planBuilder{
			allocator: new(idAllocator),
			ctx:       mock.NewContext(),
			colMapper: make(map[*ast.ColumnNameExpr]int),
		}
		p := builder.build(stmt)
		c.Assert(builder.err, IsNil)
		lp := p.(LogicalPlan)

		_, lp, err = lp.PredicatePushDown(nil)
		c.Assert(err, IsNil)
		solver := &aggPushDownSolver{
			ctx:   builder.ctx,
			alloc: builder.allocator,
		}
		solver.aggPushDown(lp)
		lp.PruneColumns(lp.GetSchema())
		lp.ResolveIndicesAndCorCols()
		c.Assert(err, IsNil)
		c.Assert(ToString(lp), Equals, ca.best, Commentf("for %s", ca.sql))
	}
}

func (s *testPlanSuite) TestRefine(c *C) {
	defer testleak.AfterTest(c)()
	cases := []struct {
		sql  string
		best string
	}{
		{
			sql:  "select a from t where c is not null",
			best: "Index(t.c_d_e)[[-inf,+inf]]->Projection",
		},
		{
			sql:  "select a from t where c >= 4",
			best: "Index(t.c_d_e)[[4,+inf]]->Projection",
		},
		{
			sql:  "select a from t where c <= 4",
			best: "Index(t.c_d_e)[[-inf,4]]->Projection",
		},
		{
			sql:  "select a from t where c = 4 and d = 5 and e = 6",
			best: "Index(t.c_d_e)[[4 5 6,4 5 6]]->Projection",
		},
		{
			sql:  "select a from t where d = 4 and c = 5",
			best: "Index(t.c_d_e)[[5 4,5 4]]->Projection",
		},
		{
			sql:  "select a from t where c = 4 and e < 5",
			best: "Index(t.c_d_e)[[4,4]]->Selection->Projection",
		},
		{
			sql:  "select a from t where c = 4 and d <= 5 and d > 3",
			best: "Index(t.c_d_e)[(4 3,4 5]]->Projection",
		},
		{
			sql:  "select a from t where d <= 5 and d > 3",
			best: "Table(t)->Selection->Projection",
		},
		{
			sql:  "select a from t where c between 1 and 2",
			best: "Index(t.c_d_e)[[1,2]]->Projection",
		},
		{
			sql:  "select a from t where c not between 1 and 2",
			best: "Index(t.c_d_e)[[-inf,1) (2,+inf]]->Projection",
		},
		{
			sql:  "select a from t where c <= 5 and c >= 3 and d = 1",
			best: "Index(t.c_d_e)[[3,5]]->Selection->Projection",
		},
		{
			sql:  "select a from t where c = 1 or c = 2 or c = 3",
			best: "Index(t.c_d_e)[[1,1] [2,2] [3,3]]->Projection",
		},
		{
			sql:  "select b from t where c = 1 or c = 2 or c = 3 or c = 4 or c = 5",
			best: "Index(t.c_d_e)[[1,1] [2,2] [3,3] [4,4] [5,5]]->Projection",
		},
		{
			sql:  "select a from t where c = 5",
			best: "Index(t.c_d_e)[[5,5]]->Projection",
		},
		{
			sql:  "select a from t where c = 5 and b = 1",
			best: "Index(t.c_d_e)[[5,5]]->Selection->Projection",
		},
		{
			sql:  "select a from t where not a",
			best: "Table(t)->Selection->Projection",
		},
		{
			sql:  "select a from t where c in (1)",
			best: "Index(t.c_d_e)[[1,1]]->Projection",
		},
		{
			sql:  "select a from t where c in (1) and d > 3",
			best: "Index(t.c_d_e)[(1 3,1 +inf]]->Projection",
		},
		{
			sql:  "select a from t where c in (1, 2, 3) and (d > 3 and d < 4 or d > 5 and d < 6)",
			best: "Index(t.c_d_e)[(1 3,1 4) (1 5,1 6) (2 3,2 4) (2 5,2 6) (3 3,3 4) (3 5,3 6)]->Projection",
		},
		{
			sql:  "select a from t where c in (1, 2, 3)",
			best: "Index(t.c_d_e)[[1,1] [2,2] [3,3]]->Projection",
		},
		{
			sql:  "select a from t where c in (1, 2, 3) and d in (1,2) and e = 1",
			best: "Index(t.c_d_e)[[1 1 1,1 1 1] [1 2 1,1 2 1] [2 1 1,2 1 1] [2 2 1,2 2 1] [3 1 1,3 1 1] [3 2 1,3 2 1]]->Projection",
		},
		{
			sql:  "select a from t where d in (1, 2, 3)",
			best: "Table(t)->Selection->Projection",
		},
		{
			sql:  "select a from t where c not in (1)",
			best: "Table(t)->Selection->Projection",
		},
		{
			sql:  "select a from t where c_str like ''",
			best: "Index(t.c_d_e_str)[[,]]->Projection",
		},
		{
			sql:  "select a from t where c_str like 'abc'",
			best: "Index(t.c_d_e_str)[[abc,abc]]->Projection",
		},
		{
			sql:  "select a from t where c_str not like 'abc'",
			best: "Table(t)->Selection->Projection",
		},
		{
			sql:  "select a from t where not (c_str like 'abc' or c_str like 'abd')",
			best: "Table(t)->Selection->Projection",
		},
		{
			sql:  "select a from t where c_str like '_abc'",
			best: "Table(t)->Selection->Projection",
		},
		{
			sql:  "select a from t where c_str like 'abc%'",
			best: "Index(t.c_d_e_str)[[abc,abd)]->Projection",
		},
		{
			sql:  "select a from t where c_str like 'abc_'",
			best: "Index(t.c_d_e_str)[(abc,abd)]->Selection->Projection",
		},
		{
			sql:  "select a from t where c_str like 'abc%af'",
			best: "Index(t.c_d_e_str)[[abc,abd)]->Selection->Projection",
		},
		{
			sql:  `select a from t where c_str like 'abc\\_' escape ''`,
			best: "Index(t.c_d_e_str)[[abc_,abc_]]->Projection",
		},
		{
			sql:  `select a from t where c_str like 'abc\\_'`,
			best: "Index(t.c_d_e_str)[[abc_,abc_]]->Projection",
		},
		{
			sql:  `select a from t where c_str like 'abc\\\\_'`,
			best: "Index(t.c_d_e_str)[(abc\\,abc])]->Selection->Projection",
		},
		{
			sql:  `select a from t where c_str like 'abc\\_%'`,
			best: "Index(t.c_d_e_str)[[abc_,abc`)]->Projection",
		},
		{
			sql:  `select a from t where c_str like 'abc=_%' escape '='`,
			best: "Index(t.c_d_e_str)[[abc_,abc`)]->Projection",
		},
		{
			sql:  `select a from t where c_str like 'abc\\__'`,
			best: "Index(t.c_d_e_str)[(abc_,abc`)]->Selection->Projection",
		},
		{
			// Check that 123 is converted to string '123'. index can be used.
			sql:  `select a from t where c_str like 123`,
			best: "Index(t.c_d_e_str)[[123,123]]->Projection",
		},
		{
			// c is not string type, added cast to string during InferType, no index can be used.
			sql:  `select a from t where c like '1'`,
			best: "Table(t)->Selection->Projection",
		},
		{
			sql:  `select a from t where c = 1.1 and d > 3`,
			best: "Index(t.c_d_e)[]->Projection",
		},
		{
			sql:  `select a from t where c = 1.9 and d > 3`,
			best: "Index(t.c_d_e)[]->Projection",
		},
		{
			sql:  `select a from t where c < 1.1`,
			best: "Index(t.c_d_e)[[-inf,1]]->Projection",
		},
		{
			sql:  `select a from t where c <= 1.9`,
			best: "Index(t.c_d_e)[[-inf,2)]->Projection",
		},
		{
			sql:  `select a from t where c >= 1.1`,
			best: "Index(t.c_d_e)[(1,+inf]]->Projection",
		},
		{
			sql:  `select a from t where c > 1.9`,
			best: "Index(t.c_d_e)[[2,+inf]]->Projection",
		},
	}
	for _, ca := range cases {
		comment := Commentf("for %s", ca.sql)
		stmt, err := s.ParseOneStmt(ca.sql, "", "")
		c.Assert(err, IsNil, comment)

		err = mockResolve(stmt)
		c.Assert(err, IsNil)

		builder := &planBuilder{
			allocator: new(idAllocator),
			ctx:       mock.NewContext(),
		}
		p := builder.build(stmt).(LogicalPlan)
		c.Assert(builder.err, IsNil)

		_, p, err = p.PredicatePushDown(nil)
		c.Assert(err, IsNil)
		p.PruneColumns(p.GetSchema())
		p.ResolveIndicesAndCorCols()
		info, err := p.convert2PhysicalPlan(&requiredProperty{})
		c.Assert(err, IsNil)
		jsonPlan, _ := info.p.MarshalJSON()
		c.Assert(ToString(info.p), Equals, ca.best, Commentf("for %s, %s", ca.sql, string(jsonPlan)))
	}
}

func (s *testPlanSuite) TestColumnPruning(c *C) {
	defer testleak.AfterTest(c)()
	cases := []struct {
		sql string
		ans map[string][]string
	}{
		{
			sql: "select count(*) from t group by a",
			ans: map[string][]string{
				"TableScan_1": {"a"},
			},
		},
		{
			sql: "select count(*) from t",
			ans: map[string][]string{
				"TableScan_1": {},
			},
		},
		{
			sql: "select count(*) from t a join t b where a.a < 1",
			ans: map[string][]string{
				"TableScan_1": {"a"},
				"TableScan_2": {},
			},
		},
		{
			sql: "select count(*) from t a join t b on a.a = b.d",
			ans: map[string][]string{
				"TableScan_1": {"a"},
				"TableScan_2": {"d"},
			},
		},
		{
			sql: "select count(*) from t a join t b on a.a = b.d order by sum(a.d)",
			ans: map[string][]string{
				"TableScan_1": {"a", "d"},
				"TableScan_2": {"d"},
			},
		},
		{
			sql: "select count(b.a) from t a join t b on a.a = b.d group by b.b order by sum(a.d)",
			ans: map[string][]string{
				"TableScan_1": {"a", "d"},
				"TableScan_2": {"a", "b", "d"},
			},
		},
		{
			sql: "select * from (select count(b.a) from t a join t b on a.a = b.d group by b.b having sum(a.d) < 0) tt",
			ans: map[string][]string{
				"TableScan_1": {"a", "d"},
				"TableScan_2": {"a", "b", "d"},
			},
		},
		{
			sql: "select (select count(a) from t where b = k.a) from t k",
			ans: map[string][]string{
				"TableScan_1": {"a"},
				"TableScan_2": {"a", "b"},
			},
		},
		{
			sql: "select exists (select count(*) from t where b = k.a) from t k",
			ans: map[string][]string{
				"TableScan_1": {"a"},
				"TableScan_2": {"b"},
			},
		},
		{
			sql: "select b = (select count(*) from t where b = k.a) from t k",
			ans: map[string][]string{
				"TableScan_1": {"a", "b"},
				"TableScan_2": {"b"},
			},
		},
		{
			sql: "select exists (select count(a) from t where b = k.a) from t k",
			ans: map[string][]string{
				"TableScan_1": {"a"},
				"TableScan_2": {"b"},
			},
		},
		{
			sql: "select a as c1, b as c2 from t order by 1, c1 + c2 + c",
			ans: map[string][]string{
				"TableScan_1": {"a", "b", "c"},
			},
		},
		{
			sql: "select a from t where b < any (select c from t)",
			ans: map[string][]string{
				"TableScan_1": {"a", "b"},
				"TableScan_2": {"c"},
			},
		},
		{
			sql: "select a from t where (b,a) != all (select c,d from t)",
			ans: map[string][]string{
				"TableScan_1": {"a", "b"},
				"TableScan_2": {"c", "d"},
			},
		},
		{
			sql: "select a from t where (b,a) in (select c,d from t)",
			ans: map[string][]string{
				"TableScan_1": {"a", "b"},
				"TableScan_2": {"c", "d"},
			},
		},
	}
	for _, ca := range cases {
		comment := Commentf("for %s", ca.sql)
		stmt, err := s.ParseOneStmt(ca.sql, "", "")
		c.Assert(err, IsNil, comment)

		err = mockResolve(stmt)
		c.Assert(err, IsNil)

		builder := &planBuilder{
			colMapper: make(map[*ast.ColumnNameExpr]int),
			allocator: new(idAllocator),
			ctx:       mock.NewContext(),
		}
		p := builder.build(stmt).(LogicalPlan)
		c.Assert(builder.err, IsNil, comment)

		_, p, err = p.PredicatePushDown(nil)
		c.Assert(err, IsNil)
		p.PruneColumns(p.GetSchema())
		p.ResolveIndicesAndCorCols()
		c.Assert(err, IsNil)
		checkDataSourceCols(p, c, ca.ans, comment)
	}
}

func (s *testPlanSuite) TestAllocID(c *C) {
	pA := &DataSource{baseLogicalPlan: newBaseLogicalPlan(Ts, new(idAllocator))}

	pB := &DataSource{baseLogicalPlan: newBaseLogicalPlan(Ts, new(idAllocator))}
	ctx := mock.NewContext()
	pA.initIDAndContext(ctx)
	pB.initIDAndContext(ctx)
	c.Assert(pA.id, Equals, pB.id)
}

func (s *testPlanSuite) TestRangeBuilder(c *C) {
	defer testleak.AfterTest(c)()
	rb := &rangeBuilder{sc: new(variable.StatementContext)}

	cases := []struct {
		exprStr   string
		resultStr string
	}{
		{
			exprStr:   "a = 1",
			resultStr: "[[1 1]]",
		},
		{
			exprStr:   "1 = a",
			resultStr: "[[1 1]]",
		},
		{
			exprStr:   "a != 1",
			resultStr: "[[-inf 1) (1 +inf]]",
		},
		{
			exprStr:   "1 != a",
			resultStr: "[[-inf 1) (1 +inf]]",
		},
		{
			exprStr:   "a > 1",
			resultStr: "[(1 +inf]]",
		},
		{
			exprStr:   "1 < a",
			resultStr: "[(1 +inf]]",
		},
		{
			exprStr:   "a >= 1",
			resultStr: "[[1 +inf]]",
		},
		{
			exprStr:   "1 <= a",
			resultStr: "[[1 +inf]]",
		},
		{
			exprStr:   "a < 1",
			resultStr: "[[-inf 1)]",
		},
		{
			exprStr:   "1 > a",
			resultStr: "[[-inf 1)]",
		},
		{
			exprStr:   "a <= 1",
			resultStr: "[[-inf 1]]",
		},
		{
			exprStr:   "1 >= a",
			resultStr: "[[-inf 1]]",
		},
		{
			exprStr:   "(a)",
			resultStr: "[[-inf 0) (0 +inf]]",
		},
		{
			exprStr:   "a in (1, 3, NULL, 2)",
			resultStr: "[[<nil> <nil>] [1 1] [2 2] [3 3]]",
		},
		{
			exprStr:   `a IN (8,8,81,45)`,
			resultStr: `[[8 8] [45 45] [81 81]]`,
		},
		{
			exprStr:   "a between 1 and 2",
			resultStr: "[[1 2]]",
		},
		{
			exprStr:   "a not between 1 and 2",
			resultStr: "[[-inf 1) (2 +inf]]",
		},
		{
			exprStr:   "a not between null and 0",
			resultStr: "[(0 +inf]]",
		},
		{
			exprStr:   "a between 2 and 1",
			resultStr: "[]",
		},
		{
			exprStr:   "a not between 2 and 1",
			resultStr: "[[-inf +inf]]",
		},
		{
			exprStr:   "a IS NULL",
			resultStr: "[[<nil> <nil>]]",
		},
		{
			exprStr:   "a IS NOT NULL",
			resultStr: "[[-inf +inf]]",
		},
		{
			exprStr:   "a IS TRUE",
			resultStr: "[[-inf 0) (0 +inf]]",
		},
		{
			exprStr:   "a IS NOT TRUE",
			resultStr: "[[<nil> <nil>] [0 0]]",
		},
		{
			exprStr:   "a IS FALSE",
			resultStr: "[[0 0]]",
		},
		{
			exprStr:   "a IS NOT FALSE",
			resultStr: "[[<nil> 0) (0 +inf]]",
		},
		{
			exprStr:   "a LIKE 'abc%'",
			resultStr: "[[abc abd)]",
		},
		{
			exprStr:   "a LIKE 'abc_'",
			resultStr: "[(abc abd)]",
		},
		{
			exprStr:   "a LIKE 'abc'",
			resultStr: "[[abc abc]]",
		},
		{
			exprStr:   `a LIKE "ab\_c"`,
			resultStr: "[[ab_c ab_c]]",
		},
		{
			exprStr:   "a LIKE '%'",
			resultStr: "[[-inf +inf]]",
		},
		{
			exprStr:   `a LIKE '\%a'`,
			resultStr: `[[%a %a]]`,
		},
		{
			exprStr:   `a LIKE "\\"`,
			resultStr: `[[\ \]]`,
		},
		{
			exprStr:   `a LIKE "\\\\a%"`,
			resultStr: `[[\a \b)]`,
		},
		{
			exprStr:   `0.4`,
			resultStr: `[]`,
		},
		{
			exprStr:   `a > NULL`,
			resultStr: `[]`,
		},
	}

	for _, ca := range cases {
		sql := "select * from t where " + ca.exprStr
		stmt, err := s.ParseOneStmt(sql, "", "")
		c.Assert(err, IsNil, Commentf("error %v, for expr %s", err, ca.exprStr))
		err = mockResolve(stmt)
		c.Assert(err, IsNil)

		builder := &planBuilder{allocator: new(idAllocator), ctx: mock.NewContext()}
		p := builder.build(stmt)
		c.Assert(err, IsNil, Commentf("error %v, for build plan, expr %s", err, ca.exprStr))
		var selection *Selection
		for _, child := range p.GetChildren() {
			plan, ok := child.(*Selection)
			if ok {
				selection = plan
				break
			}
		}
		c.Assert(selection, NotNil, Commentf("expr:%v", ca.exprStr))
		result := fullRange
		for _, cond := range selection.Conditions {
			result = rb.intersection(result, rb.build(pushDownNot(cond, false)))
		}
		c.Assert(rb.err, IsNil)
		got := fmt.Sprintf("%v", result)
		c.Assert(got, Equals, ca.resultStr, Commentf("different for expr %s", ca.exprStr))
	}
}

func (s *testPlanSuite) TestConstantFolding(c *C) {
	defer testleak.AfterTest(c)()

	cases := []struct {
		exprStr   string
		resultStr string
	}{
		{
			exprStr:   "a < 1 + 2",
			resultStr: "lt(test.t.a, 3)",
		},
		{
			exprStr:   "a < greatest(1, 2)",
			resultStr: "lt(test.t.a, 2)",
		},
		{
			exprStr:   "a <  1 + 2 + 3 + b",
			resultStr: "lt(test.t.a, plus(6, test.t.b))",
		},
		{
			exprStr: "a = CASE 1+2 " +
				"WHEN 3 THEN 'a' " +
				"WHEN 1 THEN 'b' " +
				"END;",
			resultStr: "eq(test.t.a, a)",
		},
		{
			exprStr:   "a in (hex(12), 'a', '9')",
			resultStr: "in(test.t.a, C, 0, 9)",
		},
		{
			exprStr:   "'string' is not null",
			resultStr: "1",
		},
		{
			exprStr:   "'string' is null",
			resultStr: "0",
		},
		{
			exprStr:   "a = !(1+1)",
			resultStr: "eq(test.t.a, 0)",
		},
		{
			exprStr:   "a = rand()",
			resultStr: "eq(test.t.a, rand())",
		},
		{
			exprStr:   "a = version()",
			resultStr: "eq(test.t.a, version())",
		},
	}

	for _, ca := range cases {
		sql := "select 1 from t where " + ca.exprStr
		stmts, err := s.Parse(sql, "", "")
		c.Assert(err, IsNil, Commentf("error %v, for expr %s", err, ca.exprStr))
		stmt := stmts[0].(*ast.SelectStmt)

		err = mockResolve(stmt)
		c.Assert(err, IsNil)

		builder := &planBuilder{allocator: new(idAllocator), ctx: mock.NewContext()}
		p := builder.build(stmt)
		c.Assert(err, IsNil, Commentf("error %v, for build plan, expr %s", err, ca.exprStr))

		selection := p.GetChildByIndex(0).(*Selection)
		c.Assert(selection, NotNil, Commentf("expr:%v", ca.exprStr))
		c.Assert(expression.ComposeCNFCondition(selection.Conditions).String(), Equals, ca.resultStr, Commentf("different for expr %s", ca.exprStr))
	}
}

func checkDataSourceCols(p Plan, c *C, ans map[string][]string, comment CommentInterface) {
	switch p.(type) {
	case *PhysicalTableScan:
		colList, ok := ans[p.GetID()]
		c.Assert(ok, IsTrue, comment)
		for i, colName := range colList {
			c.Assert(colName, Equals, p.GetSchema()[i].ColName.L, comment)
		}
	}
	for _, child := range p.GetChildren() {
		checkDataSourceCols(child, c, ans, comment)
	}
}

func (s *testPlanSuite) TestConstantPropagation(c *C) {
	defer testleak.AfterTest(c)()
	cases := []struct {
		sql   string
		after string
	}{
		{
			sql:   "a = b and b = c and c = d and d = 1",
			after: "eq(test.t.a, 1), eq(test.t.b, 1), eq(test.t.c, 1), eq(test.t.d, 1)",
		},
		{
			sql:   "a = b and b = 1 and a = null and c = d and c > 2 and c != 4 and d != 5",
			after: "0",
		},
		{
			sql:   "a = b and b = 1 and c = d and c > 2 and c != 4 and d != 5",
			after: "eq(test.t.a, 1), eq(test.t.b, 1), eq(test.t.c, test.t.d), gt(test.t.c, 2), gt(test.t.d, 2), ne(test.t.c, 4), ne(test.t.c, 5), ne(test.t.d, 4), ne(test.t.d, 5)",
		},
		{
			sql:   "a = b and b > 0 and a = c",
			after: "eq(test.t.a, test.t.b), eq(test.t.a, test.t.c), gt(test.t.a, 0), gt(test.t.b, 0), gt(test.t.c, 0)",
		},
		{
			sql:   "a = b and b = c and c LIKE 'abc%'",
			after: "eq(test.t.a, test.t.b), eq(test.t.b, test.t.c), like(cast(test.t.c), abc%, 92)",
		},
		{
			sql:   "a = b and a > 2 and b > 3 and a < 1 and b < 2",
			after: "eq(test.t.a, test.t.b), gt(test.t.a, 2), gt(test.t.a, 3), gt(test.t.b, 2), gt(test.t.b, 3), lt(test.t.a, 1), lt(test.t.a, 2), lt(test.t.b, 1), lt(test.t.b, 2)",
		},
		{
			sql:   "a = 1 and cast(null as SIGNED) is null",
			after: "1, eq(test.t.a, 1)",
		},
	}
	for _, ca := range cases {
		sql := "select * from t where " + ca.sql
		comment := Commentf("for %s", sql)
		stmt, err := s.ParseOneStmt(sql, "", "")
		c.Assert(err, IsNil, comment)
		err = mockResolve(stmt)
		c.Assert(err, IsNil)
		builder := &planBuilder{
			allocator: new(idAllocator),
			ctx:       mock.NewContext(),
			colMapper: make(map[*ast.ColumnNameExpr]int),
		}
		p := builder.build(stmt)
		c.Assert(builder.err, IsNil)
		lp := p.(LogicalPlan)
		var (
			sel    *Selection
			ok     bool
			result []string
		)
		v := lp
		for {
			if sel, ok = v.(*Selection); ok {
				break
			}
			v = v.GetChildByIndex(0).(LogicalPlan)
		}
		newConds := expression.PropagateConstant(sel.Conditions)
		for _, v := range newConds {
			result = append(result, v.String())
		}
		sort.Strings(result)
		c.Assert(strings.Join(result, ", "), Equals, ca.after, Commentf("for %s", ca.sql))
	}
}

func (s *testPlanSuite) TestValidate(c *C) {
	defer testleak.AfterTest(c)()
	cases := []struct {
		sql string
		err *terror.Error
	}{
		{
			sql: "select date_format((1,2), '%H');",
			err: ErrOperandColumns,
		},
		{
			sql: "select cast((1,2) as date)",
			err: ErrOperandColumns,
		},
		{
			sql: "select (1,2) between (3,4) and (5,6)",
			err: ErrOperandColumns,
		},
		{
			sql: "select (1,2) rlike '1'",
			err: ErrOperandColumns,
		},
		{
			sql: "select (1,2) like '1'",
			err: ErrOperandColumns,
		},
		{
			sql: "select case(1,2) when(1,2) then true end",
			err: ErrOperandColumns,
		},
		{
			sql: "select (1,2) in ((3,4),(5,6))",
			err: nil,
		},
		{
			sql: "select row(1,(2,3)) in (select a,b from t)",
			err: ErrOperandColumns,
		},
		{
			sql: "select row(1,2) in (select a,b from t)",
			err: nil,
		},
		{
			sql: "select (1,2) in ((3,4),5)",
			err: ErrOperandColumns,
		},
		{
			sql: "select (1,2) is true",
			err: ErrOperandColumns,
		},
		{
			sql: "select (1,2) is null",
			err: ErrOperandColumns,
		},
		{
			sql: "select (+(1,2))=(1,2)",
			err: nil,
		},
		{
			sql: "select (-(1,2))=(1,2)",
			err: ErrOperandColumns,
		},
		{
			sql: "select (1,2)||(1,2)",
			err: ErrOperandColumns,
		},
		{
			sql: "select (1,2) < (3,4)",
			err: nil,
		},
		{
			sql: "select (1,2) < 3",
			err: ErrOperandColumns,
		},
		{
			sql: "select 1, * from t",
			err: ErrInvalidWildCard,
		},
		{
			sql: "select *, 1 from t",
			err: nil,
		},
		{
			sql: "select 1, t.* from t",
			err: nil,
		},
	}
	for _, ca := range cases {
		sql := ca.sql
		comment := Commentf("for %s", sql)
		stmt, err := s.ParseOneStmt(sql, "", "")
		c.Assert(err, IsNil, comment)
		err = mockResolve(stmt)
		c.Assert(err, IsNil)
		builder := &planBuilder{
			allocator: new(idAllocator),
			ctx:       mock.NewContext(),
			colMapper: make(map[*ast.ColumnNameExpr]int),
		}
		builder.build(stmt)
		if ca.err == nil {
			c.Assert(builder.err, IsNil, comment)
		} else {
			c.Assert(ca.err.Equal(builder.err), IsTrue, comment)
		}
	}
}<|MERGE_RESOLUTION|>--- conflicted
+++ resolved
@@ -676,13 +676,12 @@
 			best: "Join{DataScan(a)->Aggr(sum(a.a),firstrow(a.c))->DataScan(b)}(a.c,b.c)->Aggr(sum(join_agg_0))->Projection",
 		},
 		{
-<<<<<<< HEAD
 			sql:  "select sum(a) from (select * from t) x",
 			best: "DataScan(t)->Aggr(sum(test.t.a))->Projection",
-=======
+		},
+		{
 			sql:  "select sum(c1) from (select c c1, d c2 from t a union all select a c1, b c2 from t b union all select b c1, e c2 from t c) x group by c2",
-			best: "UnionAll{DataScan(a)->Projection->Aggr(sum(c1),firstrow(c2))->DataScan(b)->Projection->Aggr(sum(c1),firstrow(c2))->DataScan(c)->Projection->Aggr(sum(c1),firstrow(c2))}->Aggr(sum(join_agg_0))->Projection",
->>>>>>> fa4bdc76
+			best: "UnionAll{DataScan(a)->Aggr(sum(a.c),firstrow(a.d))->DataScan(b)->Aggr(sum(b.a),firstrow(b.b))->DataScan(c)->Aggr(sum(c.b),firstrow(c.e))}->Aggr(sum(join_agg_0))->Projection",
 		},
 	}
 	for _, ca := range cases {
