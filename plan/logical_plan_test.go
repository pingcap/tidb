// Copyright 2015 PingCAP, Inc.
//
// Licensed under the Apache License, Version 2.0 (the "License");
// you may not use this file except in compliance with the License.
// You may obtain a copy of the License at
//
//     http://www.apache.org/licenses/LICENSE-2.0
//
// Unless required by applicable law or agreed to in writing, software
// distributed under the License is distributed on an "AS IS" BASIS,
// See the License for the specific language governing permissions and
// limitations under the License.

package plan

import (
	"fmt"
	"testing"

	. "github.com/pingcap/check"
	"github.com/pingcap/tidb/ast"
	"github.com/pingcap/tidb/context"
	"github.com/pingcap/tidb/infoschema"
	"github.com/pingcap/tidb/kv"
	"github.com/pingcap/tidb/model"
	"github.com/pingcap/tidb/mysql"
	"github.com/pingcap/tidb/parser"
	"github.com/pingcap/tidb/sessionctx/variable"
	"github.com/pingcap/tidb/terror"
	"github.com/pingcap/tidb/util/mock"
	"github.com/pingcap/tidb/util/testleak"
	"github.com/pingcap/tidb/util/types"
	"github.com/pingcap/tipb/go-tipb"
)

var _ = Suite(&testPlanSuite{})

func TestT(t *testing.T) {
	CustomVerboseFlag = true
	TestingT(t)
}

type testPlanSuite struct {
	*parser.Parser
}

func (s *testPlanSuite) SetUpSuite(c *C) {
	s.Parser = parser.New()
}

func newLongType() types.FieldType {
	return *(types.NewFieldType(mysql.TypeLong))
}

func newStringType() types.FieldType {
	ft := types.NewFieldType(mysql.TypeVarchar)
	ft.Charset, ft.Collate = types.DefaultCharsetForType(mysql.TypeVarchar)
	return *ft
}

func mockResolve(node ast.Node) (infoschema.InfoSchema, error) {
	indices := []*model.IndexInfo{
		{
			Name: model.NewCIStr("c_d_e"),
			Columns: []*model.IndexColumn{
				{
					Name:   model.NewCIStr("c"),
					Length: types.UnspecifiedLength,
					Offset: 1,
				},
				{
					Name:   model.NewCIStr("d"),
					Length: types.UnspecifiedLength,
					Offset: 2,
				},
				{
					Name:   model.NewCIStr("e"),
					Length: types.UnspecifiedLength,
					Offset: 3,
				},
			},
			State:  model.StatePublic,
			Unique: true,
		},
		{
			Name: model.NewCIStr("e"),
			Columns: []*model.IndexColumn{
				{
					Name:   model.NewCIStr("e"),
					Length: types.UnspecifiedLength,
				},
			},
			State:  model.StateWriteOnly,
			Unique: true,
		},
		{
			Name: model.NewCIStr("f"),
			Columns: []*model.IndexColumn{
				{
					Name:   model.NewCIStr("f"),
					Length: types.UnspecifiedLength,
					Offset: 1,
				},
			},
			State:  model.StatePublic,
			Unique: true,
		},
		{
			Name: model.NewCIStr("g"),
			Columns: []*model.IndexColumn{
				{
					Name:   model.NewCIStr("g"),
					Length: types.UnspecifiedLength,
					Offset: 1,
				},
			},
			State:  model.StatePublic,
			Unique: true,
		},
		{
			Name: model.NewCIStr("f_g"),
			Columns: []*model.IndexColumn{
				{
					Name:   model.NewCIStr("f"),
					Length: types.UnspecifiedLength,
					Offset: 1,
				},
				{
					Name:   model.NewCIStr("g"),
					Length: types.UnspecifiedLength,
					Offset: 2,
				},
			},
			State:  model.StatePublic,
			Unique: true,
		},
		{
			Name: model.NewCIStr("c_d_e_str"),
			Columns: []*model.IndexColumn{
				{
					Name:   model.NewCIStr("c_str"),
					Length: types.UnspecifiedLength,
					Offset: 5,
				},
				{
					Name:   model.NewCIStr("d_str"),
					Length: types.UnspecifiedLength,
					Offset: 6,
				},
				{
					Name:   model.NewCIStr("e_str"),
					Length: types.UnspecifiedLength,
					Offset: 7,
				},
			},
			State: model.StatePublic,
		},
	}
	pkColumn := &model.ColumnInfo{
		State:     model.StatePublic,
		Name:      model.NewCIStr("a"),
		FieldType: newLongType(),
		ID:        1,
	}
	col0 := &model.ColumnInfo{
		State:     model.StatePublic,
		Name:      model.NewCIStr("b"),
		FieldType: newLongType(),
		ID:        2,
	}
	col1 := &model.ColumnInfo{
		State:     model.StatePublic,
		Name:      model.NewCIStr("c"),
		FieldType: newLongType(),
		ID:        3,
	}
	col2 := &model.ColumnInfo{
		State:     model.StatePublic,
		Name:      model.NewCIStr("d"),
		FieldType: newLongType(),
		ID:        4,
	}
	col3 := &model.ColumnInfo{
		State:     model.StatePublic,
		Name:      model.NewCIStr("e"),
		FieldType: newLongType(),
		ID:        5,
	}
	colStr1 := &model.ColumnInfo{
		State:     model.StatePublic,
		Name:      model.NewCIStr("c_str"),
		FieldType: newStringType(),
		ID:        6,
	}
	colStr2 := &model.ColumnInfo{
		State:     model.StatePublic,
		Name:      model.NewCIStr("d_str"),
		FieldType: newStringType(),
		ID:        7,
	}
	colStr3 := &model.ColumnInfo{
		State:     model.StatePublic,
		Name:      model.NewCIStr("e_str"),
		FieldType: newStringType(),
		ID:        8,
	}
	col4 := &model.ColumnInfo{
		State:     model.StatePublic,
		Name:      model.NewCIStr("f"),
		FieldType: newLongType(),
		ID:        9,
	}
	col5 := &model.ColumnInfo{
		State:     model.StatePublic,
		Name:      model.NewCIStr("g"),
		FieldType: newLongType(),
		ID:        10,
	}

	pkColumn.Flag = mysql.PriKeyFlag
	// Column 'b', 'c', 'd', 'f', 'g' is not null.
	col0.Flag = mysql.NotNullFlag
	col1.Flag = mysql.NotNullFlag
	col2.Flag = mysql.NotNullFlag
	col4.Flag = mysql.NotNullFlag
	col5.Flag = mysql.NotNullFlag
	table := &model.TableInfo{
		Columns:    []*model.ColumnInfo{pkColumn, col0, col1, col2, col3, colStr1, colStr2, colStr3, col4, col5},
		Indices:    indices,
		Name:       model.NewCIStr("t"),
		PKIsHandle: true,
	}
	is := infoschema.MockInfoSchema([]*model.TableInfo{table})
	ctx := mockContext()
	err := MockResolveName(node, is, "test", ctx)
	if err != nil {
		return nil, err
	}
	return is, InferType(ctx.GetSessionVars().StmtCtx, node)
}

func supportExpr(exprType tipb.ExprType) bool {
	switch exprType {
	// data type
	case tipb.ExprType_Null, tipb.ExprType_Int64, tipb.ExprType_Uint64,
		tipb.ExprType_Float32, tipb.ExprType_Float64, tipb.ExprType_String,
		tipb.ExprType_Bytes, tipb.ExprType_MysqlDuration, tipb.ExprType_MysqlDecimal,
		tipb.ExprType_MysqlTime, tipb.ExprType_ColumnRef:
		return true
	// logic operators
	case tipb.ExprType_And, tipb.ExprType_Or, tipb.ExprType_Not, tipb.ExprType_Xor:
		return true
	// compare operators
	case tipb.ExprType_LT, tipb.ExprType_LE, tipb.ExprType_EQ, tipb.ExprType_NE,
		tipb.ExprType_GE, tipb.ExprType_GT, tipb.ExprType_NullEQ,
		tipb.ExprType_In, tipb.ExprType_ValueList, tipb.ExprType_Like:
		return true
	// arithmetic operators
	case tipb.ExprType_Plus, tipb.ExprType_Div, tipb.ExprType_Minus,
		tipb.ExprType_Mul, tipb.ExprType_IntDiv, tipb.ExprType_Mod:
		return true
	// aggregate functions
	case tipb.ExprType_Count, tipb.ExprType_First, tipb.ExprType_Sum,
		tipb.ExprType_Avg, tipb.ExprType_Max, tipb.ExprType_Min:
		return true
	// bitwise operators
	case tipb.ExprType_BitAnd, tipb.ExprType_BitOr, tipb.ExprType_BitXor, tipb.ExprType_BitNeg:
		return true
	// control functions
	case tipb.ExprType_Case, tipb.ExprType_If, tipb.ExprType_IfNull, tipb.ExprType_NullIf:
		return true
	// other functions
	case tipb.ExprType_Coalesce, tipb.ExprType_IsNull:
		return true
	case kv.ReqSubTypeDesc:
		return true
	default:
		return false
	}
}

type mockClient struct {
}

func (c *mockClient) Send(_ *kv.Request) kv.Response {
	return nil
}

func (c *mockClient) SupportRequestType(reqType, subType int64) bool {
	switch reqType {
	case kv.ReqTypeSelect, kv.ReqTypeIndex:
		switch subType {
		case kv.ReqSubTypeGroupBy, kv.ReqSubTypeBasic, kv.ReqSubTypeTopN:
			return true
		default:
			return supportExpr(tipb.ExprType(subType))
		}
	}
	return false
}

type mockStore struct {
	client *mockClient
}

func (m *mockStore) GetClient() kv.Client {
	return m.client
}

func (m *mockStore) Begin() (kv.Transaction, error) {
	return nil, nil
}

func (m *mockStore) GetSnapshot(ver kv.Version) (kv.Snapshot, error) {
	return nil, nil
}

func (m *mockStore) Close() error {
	return nil
}

func (m *mockStore) UUID() string {
	return "mock"
}

func (m *mockStore) CurrentVersion() (kv.Version, error) {
	return kv.Version{}, nil
}

func mockContext() context.Context {
	ctx := mock.NewContext()
	ctx.Store = &mockStore{
		client: &mockClient{},
	}
	return ctx
}

func (s *testPlanSuite) TestPredicatePushDown(c *C) {
	defer testleak.AfterTest(c)()
	cases := []struct {
		sql   string
		first string
		best  string
	}{
		{
			sql:   "select count(*) from t a, t b where a.a = b.a",
			first: "Join{DataScan(a)->DataScan(b)}->Selection->Aggr(count(1))->Projection",
			best:  "Join{DataScan(a)->DataScan(b)}(a.a,b.a)->Aggr(count(1))->Projection",
		},
		{
			sql:   "select a from (select a from t where d = 0) k where k.a = 5",
			first: "DataScan(t)->Selection->Projection->Selection->Projection",
			best:  "DataScan(t)->Selection->Projection->Projection",
		},
		{
			sql:   "select a from (select 1+2 as a from t where d = 0) k where k.a = 5",
			first: "DataScan(t)->Selection->Projection->Selection->Projection",
			best:  "DataScan(t)->Selection->Projection->Projection",
		},
		{
			sql:   "select a from (select d as a from t where d = 0) k where k.a = 5",
			first: "DataScan(t)->Selection->Projection->Selection->Projection",
			best:  "DataScan(t)->Selection->Projection->Projection",
		},
		{
			sql:   "select * from t ta, t tb where (ta.d, ta.a) = (tb.b, tb.c)",
			first: "Join{DataScan(ta)->DataScan(tb)}->Selection->Projection",
			best:  "Join{DataScan(ta)->DataScan(tb)}(ta.d,tb.b)(ta.a,tb.c)->Projection",
		},
		{
			sql:   "select * from t t1, t t2 where t1.a = t2.b and t2.b > 0 and t1.a = t1.c and t1.d like 'abc' and t2.d = t1.d",
			first: "Join{DataScan(t1)->DataScan(t2)}->Selection->Projection",
			best:  "Join{DataScan(t2)->Selection->DataScan(t1)->Selection}(t2.b,t1.a)(t2.d,t1.d)->Projection",
		},
		{
			sql:   "select * from t ta join t tb on ta.d = tb.d and ta.d > 1 where tb.a = 0",
			first: "Join{DataScan(ta)->DataScan(tb)}(ta.d,tb.d)->Selection->Projection",
			best:  "Join{DataScan(ta)->Selection->DataScan(tb)->Selection}(ta.d,tb.d)->Projection",
		},
		{
			sql:   "select * from t ta join t tb on ta.d = tb.d where ta.d > 1 and tb.a = 0",
			first: "Join{DataScan(ta)->DataScan(tb)}(ta.d,tb.d)->Selection->Projection",
			best:  "Join{DataScan(ta)->Selection->DataScan(tb)->Selection}(ta.d,tb.d)->Projection",
		},
		{
			sql:   "select * from t ta left outer join t tb on ta.d = tb.d and ta.d > 1 where tb.a = 0",
			first: "Join{DataScan(ta)->DataScan(tb)}(ta.d,tb.d)->Selection->Projection",
			best:  "Join{DataScan(ta)->Selection->DataScan(tb)->Selection}(ta.d,tb.d)->Projection",
		},
		{
			sql:   "select * from t ta right outer join t tb on ta.d = tb.d and ta.a > 1 where tb.a = 0",
			first: "Join{DataScan(ta)->DataScan(tb)}(ta.d,tb.d)->Selection->Projection",
			best:  "Join{DataScan(ta)->Selection->DataScan(tb)->Selection}(ta.d,tb.d)->Projection",
		},
		{
			sql:   "select * from t ta left outer join t tb on ta.d = tb.d and ta.a > 1 where ta.d = 0",
			first: "Join{DataScan(ta)->DataScan(tb)}(ta.d,tb.d)->Selection->Projection",
			best:  "Join{DataScan(ta)->Selection->DataScan(tb)}(ta.d,tb.d)->Projection",
		},
		{
			sql:   "select * from t ta left outer join t tb on ta.d = tb.d and ta.a > 1 where tb.d = 0",
			first: "Join{DataScan(ta)->DataScan(tb)}(ta.d,tb.d)->Selection->Projection",
			best:  "Join{DataScan(ta)->Selection->DataScan(tb)->Selection}->Projection",
		},
		{
			sql:   "select * from t ta left outer join t tb on ta.d = tb.d and ta.a > 1 where tb.c is not null and tb.c = 0 and ifnull(tb.d, 1)",
			first: "Join{DataScan(ta)->DataScan(tb)}(ta.d,tb.d)->Selection->Projection",
			best:  "Join{DataScan(ta)->Selection->DataScan(tb)->Selection}(ta.d,tb.d)->Projection",
		},
		{
			sql:   "select * from t ta left outer join t tb on ta.a = tb.a left outer join t tc on tb.b = tc.b where tc.c > 0",
			first: "Join{Join{DataScan(ta)->DataScan(tb)}(ta.a,tb.a)->DataScan(tc)}(tb.b,tc.b)->Selection->Projection",
			best:  "Join{Join{DataScan(ta)->DataScan(tb)}(ta.a,tb.a)->DataScan(tc)->Selection}(tb.b,tc.b)->Projection",
		},
		{
			sql:   "select * from t ta left outer join t tb on ta.a = tb.a left outer join t tc on tc.b = ta.b where tb.c > 0",
			first: "Join{Join{DataScan(ta)->DataScan(tb)}(ta.a,tb.a)->DataScan(tc)}(ta.b,tc.b)->Selection->Projection",
			best:  "Join{Join{DataScan(ta)->DataScan(tb)->Selection}(ta.a,tb.a)->DataScan(tc)}(ta.b,tc.b)->Projection",
		},
		{
			sql:   "select * from t as ta left outer join (t as tb left join t as tc on tc.b = tb.b) on tb.a = ta.a where tc.c > 0",
			first: "Join{DataScan(ta)->Join{DataScan(tb)->DataScan(tc)}(tb.b,tc.b)}(ta.a,tb.a)->Selection->Projection",
			best:  "Join{DataScan(ta)->Join{DataScan(tb)->DataScan(tc)->Selection}(tb.b,tc.b)}(ta.a,tb.a)->Projection",
		},
		{
			sql:   "select * from ( t as ta left outer join t as tb on ta.a = tb.a) join ( t as tc left join t as td on tc.b = td.b) on ta.c = td.c where tb.c = 2 and td.a = 1",
			first: "Join{Join{DataScan(ta)->DataScan(tb)}(ta.a,tb.a)->Join{DataScan(tc)->DataScan(td)}(tc.b,td.b)}(ta.c,td.c)->Selection->Projection",
			best:  "Join{Join{DataScan(ta)->DataScan(tb)->Selection}(ta.a,tb.a)->Join{DataScan(tc)->DataScan(td)->Selection}(tc.b,td.b)}(ta.c,td.c)->Projection",
		},
		{
			sql:   "select * from t ta left outer join (t tb left outer join t tc on tc.b = tb.b) on tb.a = ta.a and tc.c = ta.c where tc.d > 0 or ta.d > 0",
			first: "Join{DataScan(ta)->Join{DataScan(tb)->DataScan(tc)}(tb.b,tc.b)}(ta.a,tb.a)(ta.c,tc.c)->Selection->Projection",
			best:  "Join{DataScan(ta)->Join{DataScan(tb)->DataScan(tc)}(tb.b,tc.b)}(ta.a,tb.a)(ta.c,tc.c)->Selection->Projection",
		},
		{
			sql:   "select * from t ta left outer join t tb on ta.d = tb.d and ta.a > 1 where ifnull(tb.d, null) or tb.d is null",
			first: "Join{DataScan(ta)->DataScan(tb)}(ta.d,tb.d)->Selection->Projection",
			best:  "Join{DataScan(ta)->DataScan(tb)}(ta.d,tb.d)->Selection->Projection",
		},
		{
			sql:   "select a, d from (select * from t union all select * from t union all select * from t) z where a < 10",
			first: "UnionAll{DataScan(t)->Projection->DataScan(t)->Projection->DataScan(t)->Projection}->Selection->Projection",
			best:  "UnionAll{DataScan(t)->Selection->Projection->DataScan(t)->Selection->Projection->DataScan(t)->Selection->Projection}->Projection",
		},
		{
			sql:   "select (select count(*) from t where t.a = k.a) from t k",
			first: "Apply{DataScan(k)->DataScan(t)->Selection->Aggr(count(1))->Projection->MaxOneRow}->Projection",
			best:  "Apply{DataScan(k)->DataScan(t)->Selection->Aggr(count(1))->Projection->MaxOneRow}->Projection",
		},
		{
			sql:   "select a from t where exists(select 1 from t as x where x.a < t.a)",
			first: "Join{DataScan(t)->DataScan(x)}->Projection",
			best:  "Join{DataScan(t)->DataScan(x)}->Projection",
		},
		{
			sql:   "select a from t where exists(select 1 from t as x where x.a = t.a and t.a < 1 and x.a < 1)",
			first: "Join{DataScan(t)->DataScan(x)}(test.t.a,x.a)->Projection",
			best:  "Join{DataScan(t)->Selection->DataScan(x)->Selection}(test.t.a,x.a)->Projection",
		},
		{
			sql:   "select a from t where exists(select 1 from t as x where x.a = t.a and x.a < 1) and a < 1",
			first: "Join{DataScan(t)->DataScan(x)}(test.t.a,x.a)->Selection->Projection",
			best:  "Join{DataScan(t)->Selection->DataScan(x)->Selection}(test.t.a,x.a)->Projection",
		},
		{
			sql:   "select a from t where exists(select 1 from t as x where x.a = t.a) and exists(select 1 from t as x where x.a = t.a)",
			first: "Join{Join{DataScan(t)->DataScan(x)}(test.t.a,x.a)->DataScan(x)}(test.t.a,x.a)->Projection",
			best:  "Join{Join{DataScan(t)->DataScan(x)}(test.t.a,x.a)->DataScan(x)}(test.t.a,x.a)->Projection",
		},
		{
			sql:   "select * from (select a, b, sum(c) as s from t group by a, b) k where k.a > k.b * 2 + 1",
			first: "DataScan(t)->Aggr(sum(test.t.c),firstrow(test.t.a),firstrow(test.t.b))->Projection->Selection->Projection",
			best:  "DataScan(t)->Selection->Aggr(sum(test.t.c),firstrow(test.t.a),firstrow(test.t.b))->Projection->Projection",
		},
		{
			sql:   "select * from (select a, b, sum(c) as s from t group by a, b) k where k.a > 1 and k.b > 2",
			first: "DataScan(t)->Aggr(sum(test.t.c),firstrow(test.t.a),firstrow(test.t.b))->Projection->Selection->Projection",
			best:  "DataScan(t)->Selection->Aggr(sum(test.t.c),firstrow(test.t.a),firstrow(test.t.b))->Projection->Projection",
		},
		{
			sql:   "select * from (select k.a, sum(k.s) as ss from (select a, sum(b) as s from t group by a) k group by k.a) l where l.a > 2",
			first: "DataScan(t)->Aggr(sum(test.t.b),firstrow(test.t.a))->Projection->Aggr(sum(k.s),firstrow(k.a))->Projection->Selection->Projection",
			best:  "DataScan(t)->Selection->Aggr(sum(test.t.b),firstrow(test.t.a))->Projection->Aggr(sum(k.s),firstrow(k.a))->Projection->Projection",
		},
		{
			sql:   "select * from (select a, sum(b) as s from t group by a) k where a > s",
			first: "DataScan(t)->Aggr(sum(test.t.b),firstrow(test.t.a))->Projection->Selection->Projection",
			best:  "DataScan(t)->Aggr(sum(test.t.b),firstrow(test.t.a))->Selection->Projection->Projection",
		},
		{
			sql:   "select * from (select a, sum(b) as s from t group by a + 1) k where a > 1",
			first: "DataScan(t)->Aggr(sum(test.t.b),firstrow(test.t.a))->Projection->Selection->Projection",
			best:  "DataScan(t)->Aggr(sum(test.t.b),firstrow(test.t.a))->Selection->Projection->Projection",
		},
		{
			sql:   "select * from (select a, sum(b) as s from t group by a having 1 = 0) k where a > 1",
			first: "DataScan(t)->Aggr(sum(test.t.b),firstrow(test.t.a))->Projection->Selection->Selection->Projection",
			best:  "DataScan(t)->Selection->Aggr(sum(test.t.b),firstrow(test.t.a))->Selection->Projection->Projection",
		},
		{
			sql:   "select a, count(a) cnt from t group by a having cnt < 1",
			first: "DataScan(t)->Aggr(count(test.t.a),firstrow(test.t.a))->Projection->Selection",
			best:  "DataScan(t)->Aggr(count(test.t.a),firstrow(test.t.a))->Selection->Projection",
		},
	}
	for _, ca := range cases {
		comment := Commentf("for %s", ca.sql)
		stmt, err := s.ParseOneStmt(ca.sql, "", "")
		c.Assert(err, IsNil, comment)

		is, err := mockResolve(stmt)
		c.Assert(err, IsNil, comment)

		builder := &planBuilder{
			allocator: new(idAllocator),
			ctx:       mockContext(),
			is:        is,
			colMapper: make(map[*ast.ColumnNameExpr]int),
		}
		p := builder.build(stmt)
		c.Assert(builder.err, IsNil, comment)
		lp := p.(LogicalPlan)
<<<<<<< HEAD
		lp = decorrelate(lp)
=======
		lp.PruneColumns(lp.GetSchema().Columns)
>>>>>>> 8d426be6
		c.Assert(ToString(lp), Equals, ca.first, Commentf("for %s", ca.sql))
		_, lp, err = lp.PredicatePushDown(nil)
		c.Assert(err, IsNil)
		lp.ResolveIndicesAndCorCols()
		c.Assert(err, IsNil)
		c.Assert(ToString(lp), Equals, ca.best, Commentf("for %s", ca.sql))
	}
}

func (s *testPlanSuite) TestPlanBuilder(c *C) {
	defer testleak.AfterTest(c)()
	cases := []struct {
		sql  string
		plan string
	}{
		{
			// This will be resolved as in sub query.
			sql:  "select * from t where 10 in (select b from t s where s.a = t.a)",
			plan: "Apply{DataScan(t)->DataScan(s)->Selection->Projection}->Projection",
		},
		{
			sql:  "select count(c) ,(select b from t s where s.a = t.a) from t",
			plan: "Apply{DataScan(t)->Aggr(count(test.t.c),firstrow(test.t.a))->DataScan(s)->Selection->Projection->MaxOneRow}->Projection",
		},
		{
			// This will be resolved as in sub query.
			sql:  "select * from t where 10 in (((select b from t s where s.a = t.a)))",
			plan: "Apply{DataScan(t)->DataScan(s)->Selection->Projection}->Projection",
		},
		{
			// This will be resolved as in function.
			sql:  "select * from t where 10 in (((select b from t s where s.a = t.a)), 10)",
			plan: "Apply{DataScan(t)->DataScan(s)->Selection->Projection->MaxOneRow}->Selection->Projection",
		},
		{
			sql:  "select * from t where exists (select s.a from t s having sum(s.a) = t.a )",
<<<<<<< HEAD
			plan: "Apply{DataScan(t)->DataScan(s)->Aggr(firstrow(s.a),sum(s.a))->Projection->Selection}->Projection",
=======
			plan: "Join{DataScan(t)->DataScan(s)->Aggr(sum(s.a))->Projection}(test.t.a,sel_agg_1)->Projection",
>>>>>>> 8d426be6
		},
		{
			sql:  "select * from t for update",
			plan: "DataScan(t)->Lock->Projection",
		},
		{
			sql:  "update t set t.a = t.a * 1.5 where t.a >= 1000 order by t.a desc limit 10",
			plan: "DataScan(t)->Selection->Sort->Limit->*plan.Update",
		},
		{
			sql:  "delete from t where t.a >= 1000 order by t.a desc limit 10",
			plan: "DataScan(t)->Selection->Sort->Limit->*plan.Delete",
		},
		{
			sql:  "explain select * from t union all select * from t limit 1, 1",
			plan: "UnionAll{Table(t)->Table(t)->Limit}->*plan.Explain",
		},
		{
			sql:  "insert into t select * from t",
			plan: "DataScan(t)->Projection->*plan.Insert",
		},
		{
			sql:  "show columns from t where `Key` = 'pri' like 't*'",
			plan: "*plan.Show->Selection",
		},
		{
			sql:  "do sleep(5)",
			plan: "*plan.TableDual->Projection",
		},
		{
			sql:  "select substr(\"abc\", 1)",
			plan: "*plan.TableDual->Projection",
		},
	}
	for _, ca := range cases {
		comment := Commentf("for %s", ca.sql)
		stmt, err := s.ParseOneStmt(ca.sql, "", "")
		c.Assert(err, IsNil, comment)

		is, err := mockResolve(stmt)
		c.Assert(err, IsNil)

		builder := &planBuilder{
			allocator: new(idAllocator),
			ctx:       mockContext(),
			colMapper: make(map[*ast.ColumnNameExpr]int),
			is:        is,
		}
		p := builder.build(stmt)
		if lp, ok := p.(LogicalPlan); ok {
			lp.PruneColumns(p.GetSchema().Columns)
		}
		c.Assert(builder.err, IsNil)
		c.Assert(ToString(p), Equals, ca.plan, Commentf("for %s", ca.sql))
	}
}

func (s *testPlanSuite) TestJoinReOrder(c *C) {
	defer testleak.AfterTest(c)()
	cases := []struct {
		sql  string
		best string
	}{
		{
			sql:  "select * from t t1, t t2, t t3, t t4, t t5, t t6 where t1.a = t2.b and t2.a = t3.b and t3.c = t4.a and t4.d = t2.c and t5.d = t6.d",
			best: "Join{Join{Join{Join{DataScan(t1)->DataScan(t2)}(t1.a,t2.b)->DataScan(t3)}(t2.a,t3.b)->DataScan(t4)}(t3.c,t4.a)(t2.c,t4.d)->Join{DataScan(t5)->DataScan(t6)}(t5.d,t6.d)}->Projection",
		},
		{
			sql:  "select * from t t1, t t2, t t3, t t4, t t5, t t6, t t7, t t8 where t1.a = t8.a",
			best: "Join{Join{Join{Join{DataScan(t1)->DataScan(t8)}(t1.a,t8.a)->DataScan(t2)}->Join{DataScan(t3)->DataScan(t4)}}->Join{Join{DataScan(t5)->DataScan(t6)}->DataScan(t7)}}->Projection",
		},
		{
			sql:  "select * from t t1, t t2, t t3, t t4, t t5 where t1.a = t5.a and t5.a = t4.a and t4.a = t3.a and t3.a = t2.a and t2.a = t1.a and t1.a = t3.a and t2.a = t4.a and t5.b < 8",
			best: "Join{Join{Join{Join{DataScan(t5)->Selection->DataScan(t1)}(t5.a,t1.a)->DataScan(t2)}(t1.a,t2.a)->DataScan(t3)}(t2.a,t3.a)(t1.a,t3.a)->DataScan(t4)}(t5.a,t4.a)(t3.a,t4.a)(t2.a,t4.a)->Projection",
		},
		{
			sql:  "select * from t t1, t t2, t t3, t t4, t t5 where t1.a = t5.a and t5.a = t4.a and t4.a = t3.a and t3.a = t2.a and t2.a = t1.a and t1.a = t3.a and t2.a = t4.a and t3.b = 1 and t4.a = 1",
			best: "Join{Join{Join{Join{DataScan(t3)->Selection->DataScan(t4)->Selection}->DataScan(t5)->Selection}->DataScan(t1)->Selection}->DataScan(t2)->Selection}->Projection",
		},
		{
			sql:  "select * from t o where o.b in (select t3.c from t t1, t t2, t t3 where t1.a = t3.a and t2.a = t3.a and t2.a = o.a)",
			best: "Apply{DataScan(o)->Join{Join{DataScan(t2)->Selection->DataScan(t3)}(t2.a,t3.a)->DataScan(t1)}(t3.a,t1.a)->Projection}->Projection",
		},
		{
			sql:  "select * from t o where o.b in (select t3.c from t t1, t t2, t t3 where t1.a = t3.a and t2.a = t3.a and t2.a = o.a and t1.a = 1)",
			best: "Apply{DataScan(o)->Join{Join{DataScan(t1)->Selection->DataScan(t3)->Selection}->DataScan(t2)->Selection}->Projection}->Projection",
		},
	}
	for _, ca := range cases {
		comment := Commentf("for %s", ca.sql)
		stmt, err := s.ParseOneStmt(ca.sql, "", "")
		c.Assert(err, IsNil, comment)

		is, err := mockResolve(stmt)
		c.Assert(err, IsNil)

		builder := &planBuilder{
			allocator: new(idAllocator),
			ctx:       mockContext(),
			colMapper: make(map[*ast.ColumnNameExpr]int),
			is:        is,
		}
		p := builder.build(stmt)
		c.Assert(builder.err, IsNil)
		lp := p.(LogicalPlan)

		_, lp, err = lp.PredicatePushDown(nil)
		c.Assert(err, IsNil)
		lp.PruneColumns(lp.GetSchema().Columns)
		lp.ResolveIndicesAndCorCols()
		c.Assert(err, IsNil)
		c.Assert(ToString(lp), Equals, ca.best, Commentf("for %s", ca.sql))
	}
}

func (s *testPlanSuite) TestAggPushDown(c *C) {
	defer testleak.AfterTest(c)()
	cases := []struct {
		sql  string
		best string
	}{
		{
			sql:  "select sum(t.a), sum(t.a+1), sum(t.a), count(t.a), sum(t.a) + count(t.a) from t",
			best: "DataScan(t)->Aggr(sum(test.t.a),sum(plus(test.t.a, 1)),count(test.t.a))->Projection",
		},
		{
			sql:  "select sum(t.a + t.b), sum(t.a + t.c), sum(t.a + t.b), count(t.a) from t having sum(t.a + t.b) > 0 order by sum(t.a + t.c)",
			best: "DataScan(t)->Aggr(sum(plus(test.t.a, test.t.b)),sum(plus(test.t.a, test.t.c)),count(test.t.a))->Selection->Projection->Sort->Trim",
		},
		{
			sql:  "select sum(a.a) from t a, t b where a.c = b.c",
			best: "Join{DataScan(a)->Aggr(sum(a.a),firstrow(a.c))->DataScan(b)}(a.c,b.c)->Aggr(sum(join_agg_0))->Projection",
		},
		{
			sql:  "select sum(b.a) from t a, t b where a.c = b.c",
			best: "Join{DataScan(a)->DataScan(b)->Aggr(sum(b.a),firstrow(b.c))}(a.c,b.c)->Aggr(sum(join_agg_0))->Projection",
		},
		{
			sql:  "select sum(b.a), a.a from t a, t b where a.c = b.c",
			best: "Join{DataScan(a)->DataScan(b)->Aggr(sum(b.a),firstrow(b.c))}(a.c,b.c)->Aggr(sum(join_agg_0),firstrow(a.a))->Projection",
		},
		{
			sql:  "select sum(a.a), b.a from t a, t b where a.c = b.c",
			best: "Join{DataScan(a)->Aggr(sum(a.a),firstrow(a.c))->DataScan(b)}(a.c,b.c)->Aggr(sum(join_agg_0),firstrow(b.a))->Projection",
		},
		{
			sql:  "select sum(a.a), sum(b.a) from t a, t b where a.c = b.c",
			best: "Join{DataScan(a)->DataScan(b)}(a.c,b.c)->Aggr(sum(a.a),sum(b.a))->Projection",
		},
		{
			sql:  "select sum(a.a), max(b.a) from t a, t b where a.c = b.c",
			best: "Join{DataScan(a)->Aggr(sum(a.a),firstrow(a.c))->DataScan(b)}(a.c,b.c)->Aggr(sum(join_agg_0),max(b.a))->Projection",
		},
		{
			sql:  "select max(a.a), sum(b.a) from t a, t b where a.c = b.c",
			best: "Join{DataScan(a)->DataScan(b)->Aggr(sum(b.a),firstrow(b.c))}(a.c,b.c)->Aggr(max(a.a),sum(join_agg_0))->Projection",
		},
		{
			sql:  "select sum(a.a) from t a, t b, t c where a.c = b.c and b.c = c.c",
			best: "Join{Join{DataScan(a)->Aggr(sum(a.a),firstrow(a.c))->DataScan(b)}(a.c,b.c)->Aggr(sum(join_agg_0),firstrow(b.c))->DataScan(c)}(b.c,c.c)->Aggr(sum(join_agg_0))->Projection",
		},
		{
			sql:  "select sum(b.a) from t a left join t b on a.c = b.c",
			best: "Join{DataScan(a)->DataScan(b)->Aggr(sum(b.a),firstrow(b.c))}(a.c,b.c)->Aggr(sum(join_agg_0))->Projection",
		},
		{
			sql:  "select sum(a.a) from t a left join t b on a.c = b.c",
			best: "Join{DataScan(a)->Aggr(sum(a.a),firstrow(a.c))->DataScan(b)}(a.c,b.c)->Aggr(sum(join_agg_0))->Projection",
		},
		{
			sql:  "select sum(a.a) from t a right join t b on a.c = b.c",
			best: "Join{DataScan(a)->Aggr(sum(a.a),firstrow(a.c))->DataScan(b)}(a.c,b.c)->Aggr(sum(join_agg_0))->Projection",
		},
		{
			sql:  "select sum(a) from (select * from t) x",
			best: "DataScan(t)->Aggr(sum(test.t.a))->Projection",
		},
		{
			sql:  "select sum(c1) from (select c c1, d c2 from t a union all select a c1, b c2 from t b union all select b c1, e c2 from t c) x group by c2",
			best: "UnionAll{DataScan(a)->Aggr(sum(a.c),firstrow(a.d))->DataScan(b)->Aggr(sum(b.a),firstrow(b.b))->DataScan(c)->Aggr(sum(c.b),firstrow(c.e))}->Aggr(sum(join_agg_0))->Projection",
		},
	}
	for _, ca := range cases {
		comment := Commentf("for %s", ca.sql)
		stmt, err := s.ParseOneStmt(ca.sql, "", "")
		c.Assert(err, IsNil, comment)

		is, err := mockResolve(stmt)
		c.Assert(err, IsNil)

		builder := &planBuilder{
			allocator: new(idAllocator),
			ctx:       mockContext(),
			colMapper: make(map[*ast.ColumnNameExpr]int),
			is:        is,
		}
		p := builder.build(stmt)
		c.Assert(builder.err, IsNil)
		lp := p.(LogicalPlan)

		_, lp, err = lp.PredicatePushDown(nil)
		c.Assert(err, IsNil)
		solver := &aggPushDownSolver{
			ctx:   builder.ctx,
			alloc: builder.allocator,
		}
		solver.aggPushDown(lp)
		lp.PruneColumns(lp.GetSchema().Columns)
		lp.ResolveIndicesAndCorCols()
		c.Assert(err, IsNil)
		c.Assert(ToString(lp), Equals, ca.best, Commentf("for %s", ca.sql))
	}
}

func (s *testPlanSuite) TestRefine(c *C) {
	defer testleak.AfterTest(c)()
	cases := []struct {
		sql  string
		best string
	}{
		{
			sql:  "select a from t where c is not null",
			best: "Table(t)->Projection",
		},
		{
			sql:  "select a from t where c >= 4",
			best: "Index(t.c_d_e)[[4,+inf]]->Projection",
		},
		{
			sql:  "select a from t where c <= 4",
			best: "Index(t.c_d_e)[[-inf,4]]->Projection",
		},
		{
			sql:  "select a from t where c = 4 and d = 5 and e = 6",
			best: "Index(t.c_d_e)[[4 5 6,4 5 6]]->Projection",
		},
		{
			sql:  "select a from t where d = 4 and c = 5",
			best: "Index(t.c_d_e)[[5 4,5 4]]->Projection",
		},
		{
			sql:  "select a from t where c = 4 and e < 5",
			best: "Index(t.c_d_e)[[4,4]]->Projection",
		},
		{
			sql:  "select a from t where c = 4 and d <= 5 and d > 3",
			best: "Index(t.c_d_e)[(4 3,4 5]]->Projection",
		},
		{
			sql:  "select a from t where d <= 5 and d > 3",
			best: "Table(t)->Projection",
		},
		{
			sql:  "select a from t where c between 1 and 2",
			best: "Index(t.c_d_e)[[1,2]]->Projection",
		},
		{
			sql:  "select a from t where c not between 1 and 2",
			best: "Index(t.c_d_e)[[-inf,1) (2,+inf]]->Projection",
		},
		{
			sql:  "select a from t where c <= 5 and c >= 3 and d = 1",
			best: "Index(t.c_d_e)[[3,5]]->Projection",
		},
		{
			sql:  "select a from t where c = 1 or c = 2 or c = 3",
			best: "Index(t.c_d_e)[[1,1] [2,2] [3,3]]->Projection",
		},
		{
			sql:  "select b from t where c = 1 or c = 2 or c = 3 or c = 4 or c = 5",
			best: "Index(t.c_d_e)[[1,1] [2,2] [3,3] [4,4] [5,5]]->Projection",
		},
		{
			sql:  "select a from t where c = 5",
			best: "Index(t.c_d_e)[[5,5]]->Projection",
		},
		{
			sql:  "select a from t where c = 5 and b = 1",
			best: "Index(t.c_d_e)[[5,5]]->Projection",
		},
		{
			sql:  "select a from t where not a",
			best: "Table(t)->Projection",
		},
		{
			sql:  "select a from t where c in (1)",
			best: "Index(t.c_d_e)[[1,1]]->Projection",
		},
		{
			sql:  "select a from t where c in (1) and d > 3",
			best: "Index(t.c_d_e)[(1 3,1 +inf]]->Projection",
		},
		{
			sql:  "select a from t where c in (1, 2, 3) and (d > 3 and d < 4 or d > 5 and d < 6)",
			best: "Index(t.c_d_e)[(1 3,1 4) (1 5,1 6) (2 3,2 4) (2 5,2 6) (3 3,3 4) (3 5,3 6)]->Projection",
		},
		{
			sql:  "select a from t where c in (1, 2, 3)",
			best: "Index(t.c_d_e)[[1,1] [2,2] [3,3]]->Projection",
		},
		{
			sql:  "select a from t where c in (1, 2, 3) and d in (1,2) and e = 1",
			best: "Index(t.c_d_e)[[1 1 1,1 1 1] [1 2 1,1 2 1] [2 1 1,2 1 1] [2 2 1,2 2 1] [3 1 1,3 1 1] [3 2 1,3 2 1]]->Projection",
		},
		{
			sql:  "select a from t where d in (1, 2, 3)",
			best: "Table(t)->Projection",
		},
		{
			sql:  "select a from t where c not in (1)",
			best: "Table(t)->Projection",
		},
		{
			sql:  "select a from t where c_str like ''",
			best: "Index(t.c_d_e_str)[[,]]->Projection",
		},
		{
			sql:  "select a from t where c_str like 'abc'",
			best: "Index(t.c_d_e_str)[[abc,abc]]->Projection",
		},
		{
			sql:  "select a from t where c_str not like 'abc'",
			best: "Table(t)->Projection",
		},
		{
			sql:  "select a from t where not (c_str like 'abc' or c_str like 'abd')",
			best: "Table(t)->Projection",
		},
		{
			sql:  "select a from t where c_str like '_abc'",
			best: "Table(t)->Selection->Projection",
		},
		{
			sql:  "select a from t where c_str like 'abc%'",
			best: "Index(t.c_d_e_str)[[abc,abd)]->Projection",
		},
		{
			sql:  "select a from t where c_str like 'abc_'",
			best: "Index(t.c_d_e_str)[(abc,abd)]->Selection->Projection",
		},
		{
			sql:  "select a from t where c_str like 'abc%af'",
			best: "Index(t.c_d_e_str)[[abc,abd)]->Selection->Projection",
		},
		{
			sql:  `select a from t where c_str like 'abc\\_' escape ''`,
			best: "Index(t.c_d_e_str)[[abc_,abc_]]->Projection",
		},
		{
			sql:  `select a from t where c_str like 'abc\\_'`,
			best: "Index(t.c_d_e_str)[[abc_,abc_]]->Projection",
		},
		{
			sql:  `select a from t where c_str like 'abc\\\\_'`,
			best: "Index(t.c_d_e_str)[(abc\\,abc])]->Selection->Projection",
		},
		{
			sql:  `select a from t where c_str like 'abc\\_%'`,
			best: "Index(t.c_d_e_str)[[abc_,abc`)]->Projection",
		},
		{
			sql:  `select a from t where c_str like 'abc=_%' escape '='`,
			best: "Index(t.c_d_e_str)[[abc_,abc`)]->Projection",
		},
		{
			sql:  `select a from t where c_str like 'abc\\__'`,
			best: "Index(t.c_d_e_str)[(abc_,abc`)]->Selection->Projection",
		},
		{
			// Check that 123 is converted to string '123'. index can be used.
			sql:  `select a from t where c_str like 123`,
			best: "Index(t.c_d_e_str)[[123,123]]->Projection",
		},
		{
			// c is not string type, added cast to string during InferType, no index can be used.
			sql:  `select a from t where c like '1'`,
			best: "Table(t)->Selection->Projection",
		},
		{
			sql:  `select a from t where c = 1.1 and d > 3`,
			best: "Index(t.c_d_e)[]->Projection",
		},
		{
			sql:  `select a from t where c = 1.9 and d > 3`,
			best: "Index(t.c_d_e)[]->Projection",
		},
		{
			sql:  `select a from t where c < 1.1`,
			best: "Index(t.c_d_e)[[-inf,1]]->Projection",
		},
		{
			sql:  `select a from t where c <= 1.9`,
			best: "Index(t.c_d_e)[[-inf,2)]->Projection",
		},
		{
			sql:  `select a from t where c >= 1.1`,
			best: "Index(t.c_d_e)[(1,+inf]]->Projection",
		},
		{
			sql:  `select a from t where c > 1.9`,
			best: "Index(t.c_d_e)[[2,+inf]]->Projection",
		},
	}
	for _, ca := range cases {
		comment := Commentf("for %s", ca.sql)
		stmt, err := s.ParseOneStmt(ca.sql, "", "")
		c.Assert(err, IsNil, comment)

		is, err := mockResolve(stmt)
		c.Assert(err, IsNil)

		builder := &planBuilder{
			allocator: new(idAllocator),
			ctx:       mockContext(),
			is:        is,
		}
		p := builder.build(stmt).(LogicalPlan)
		c.Assert(builder.err, IsNil)

		_, p, err = p.PredicatePushDown(nil)
		c.Assert(err, IsNil)
		p.PruneColumns(p.GetSchema().Columns)
		p.ResolveIndicesAndCorCols()
		info, err := p.convert2PhysicalPlan(&requiredProperty{})
		c.Assert(err, IsNil)
		jsonPlan, _ := info.p.MarshalJSON()
		c.Assert(ToString(info.p), Equals, ca.best, Commentf("for %s, %s", ca.sql, string(jsonPlan)))
	}
}

func (s *testPlanSuite) TestColumnPruning(c *C) {
	defer testleak.AfterTest(c)()
	cases := []struct {
		sql string
		ans map[string][]string
	}{
		{
			sql: "select count(*) from t group by a",
			ans: map[string][]string{
				"TableScan_1": {"a"},
			},
		},
		{
			sql: "select count(*) from t",
			ans: map[string][]string{
				"TableScan_1": {},
			},
		},
		{
			sql: "select count(*) from t a join t b where a.a < 1",
			ans: map[string][]string{
				"TableScan_1": {"a"},
				"TableScan_2": {},
			},
		},
		{
			sql: "select count(*) from t a join t b on a.a = b.d",
			ans: map[string][]string{
				"TableScan_1": {"a"},
				"TableScan_2": {"d"},
			},
		},
		{
			sql: "select count(*) from t a join t b on a.a = b.d order by sum(a.d)",
			ans: map[string][]string{
				"TableScan_1": {"a", "d"},
				"TableScan_2": {"d"},
			},
		},
		{
			sql: "select count(b.a) from t a join t b on a.a = b.d group by b.b order by sum(a.d)",
			ans: map[string][]string{
				"TableScan_1": {"a", "d"},
				"TableScan_2": {"a", "b", "d"},
			},
		},
		{
			sql: "select * from (select count(b.a) from t a join t b on a.a = b.d group by b.b having sum(a.d) < 0) tt",
			ans: map[string][]string{
				"TableScan_1": {"a", "d"},
				"TableScan_2": {"a", "b", "d"},
			},
		},
		{
			sql: "select (select count(a) from t where b = k.a) from t k",
			ans: map[string][]string{
				"TableScan_1": {"a"},
				"TableScan_2": {"a", "b"},
			},
		},
		{
			sql: "select exists (select count(*) from t where b = k.a) from t k",
			ans: map[string][]string{
				"TableScan_1": {"a"},
				"TableScan_2": {"b"},
			},
		},
		{
			sql: "select b = (select count(*) from t where b = k.a) from t k",
			ans: map[string][]string{
				"TableScan_1": {"a", "b"},
				"TableScan_2": {"b"},
			},
		},
		{
			sql: "select exists (select count(a) from t where b = k.a) from t k",
			ans: map[string][]string{
				"TableScan_1": {"a"},
				"TableScan_2": {"b"},
			},
		},
		{
			sql: "select a as c1, b as c2 from t order by 1, c1 + c2 + c",
			ans: map[string][]string{
				"TableScan_1": {"a", "b", "c"},
			},
		},
		{
			sql: "select a from t where b < any (select c from t)",
			ans: map[string][]string{
				"TableScan_1": {"a", "b"},
				"TableScan_2": {"c"},
			},
		},
		{
			sql: "select a from t where (b,a) != all (select c,d from t)",
			ans: map[string][]string{
				"TableScan_1": {"a", "b"},
				"TableScan_2": {"c", "d"},
			},
		},
		{
			sql: "select a from t where (b,a) in (select c,d from t)",
			ans: map[string][]string{
				"TableScan_1": {"a", "b"},
				"TableScan_2": {"c", "d"},
			},
		},
	}
	for _, ca := range cases {
		comment := Commentf("for %s", ca.sql)
		stmt, err := s.ParseOneStmt(ca.sql, "", "")
		c.Assert(err, IsNil, comment)

		is, err := mockResolve(stmt)
		c.Assert(err, IsNil)

		builder := &planBuilder{
			colMapper: make(map[*ast.ColumnNameExpr]int),
			allocator: new(idAllocator),
			ctx:       mockContext(),
			is:        is,
		}
		p := builder.build(stmt).(LogicalPlan)
		c.Assert(builder.err, IsNil, comment)

		_, p, err = p.PredicatePushDown(nil)
		c.Assert(err, IsNil)
		p.PruneColumns(p.GetSchema().Columns)
		p.ResolveIndicesAndCorCols()
		c.Assert(err, IsNil)
		checkDataSourceCols(p, c, ca.ans, comment)
	}
}

func (s *testPlanSuite) TestAllocID(c *C) {
	pA := &DataSource{baseLogicalPlan: newBaseLogicalPlan(Tbl, new(idAllocator))}
	pB := &DataSource{baseLogicalPlan: newBaseLogicalPlan(Tbl, new(idAllocator))}
	ctx := mockContext()
	pA.initIDAndContext(ctx)
	pB.initIDAndContext(ctx)
	c.Assert(pA.id, Equals, pB.id)
}

func (s *testPlanSuite) TestRangeBuilder(c *C) {
	defer testleak.AfterTest(c)()
	rb := &rangeBuilder{sc: new(variable.StatementContext)}

	cases := []struct {
		exprStr   string
		resultStr string
	}{
		{
			exprStr:   "a = 1",
			resultStr: "[[1 1]]",
		},
		{
			exprStr:   "1 = a",
			resultStr: "[[1 1]]",
		},
		{
			exprStr:   "a != 1",
			resultStr: "[[-inf 1) (1 +inf]]",
		},
		{
			exprStr:   "1 != a",
			resultStr: "[[-inf 1) (1 +inf]]",
		},
		{
			exprStr:   "a > 1",
			resultStr: "[(1 +inf]]",
		},
		{
			exprStr:   "1 < a",
			resultStr: "[(1 +inf]]",
		},
		{
			exprStr:   "a >= 1",
			resultStr: "[[1 +inf]]",
		},
		{
			exprStr:   "1 <= a",
			resultStr: "[[1 +inf]]",
		},
		{
			exprStr:   "a < 1",
			resultStr: "[[-inf 1)]",
		},
		{
			exprStr:   "1 > a",
			resultStr: "[[-inf 1)]",
		},
		{
			exprStr:   "a <= 1",
			resultStr: "[[-inf 1]]",
		},
		{
			exprStr:   "1 >= a",
			resultStr: "[[-inf 1]]",
		},
		{
			exprStr:   "(a)",
			resultStr: "[[-inf 0) (0 +inf]]",
		},
		{
			exprStr:   "a in (1, 3, NULL, 2)",
			resultStr: "[[<nil> <nil>] [1 1] [2 2] [3 3]]",
		},
		{
			exprStr:   `a IN (8,8,81,45)`,
			resultStr: `[[8 8] [45 45] [81 81]]`,
		},
		{
			exprStr:   "a between 1 and 2",
			resultStr: "[[1 2]]",
		},
		{
			exprStr:   "a not between 1 and 2",
			resultStr: "[[-inf 1) (2 +inf]]",
		},
		{
			exprStr:   "a not between null and 0",
			resultStr: "[(0 +inf]]",
		},
		{
			exprStr:   "a between 2 and 1",
			resultStr: "[]",
		},
		{
			exprStr:   "a not between 2 and 1",
			resultStr: "[[-inf +inf]]",
		},
		{
			exprStr:   "a IS NULL",
			resultStr: "[[<nil> <nil>]]",
		},
		{
			exprStr:   "a IS NOT NULL",
			resultStr: "[[-inf +inf]]",
		},
		{
			exprStr:   "a IS TRUE",
			resultStr: "[[-inf 0) (0 +inf]]",
		},
		{
			exprStr:   "a IS NOT TRUE",
			resultStr: "[[<nil> <nil>] [0 0]]",
		},
		{
			exprStr:   "a IS FALSE",
			resultStr: "[[0 0]]",
		},
		{
			exprStr:   "a IS NOT FALSE",
			resultStr: "[[<nil> 0) (0 +inf]]",
		},
		{
			exprStr:   "a LIKE 'abc%'",
			resultStr: "[[abc abd)]",
		},
		{
			exprStr:   "a LIKE 'abc_'",
			resultStr: "[(abc abd)]",
		},
		{
			exprStr:   "a LIKE 'abc'",
			resultStr: "[[abc abc]]",
		},
		{
			exprStr:   `a LIKE "ab\_c"`,
			resultStr: "[[ab_c ab_c]]",
		},
		{
			exprStr:   "a LIKE '%'",
			resultStr: "[[-inf +inf]]",
		},
		{
			exprStr:   `a LIKE '\%a'`,
			resultStr: `[[%a %a]]`,
		},
		{
			exprStr:   `a LIKE "\\"`,
			resultStr: `[[\ \]]`,
		},
		{
			exprStr:   `a LIKE "\\\\a%"`,
			resultStr: `[[\a \b)]`,
		},
		{
			exprStr:   `0.4`,
			resultStr: `[]`,
		},
		{
			exprStr:   `a > NULL`,
			resultStr: `[]`,
		},
	}

	for _, ca := range cases {
		sql := "select * from t where " + ca.exprStr
		stmt, err := s.ParseOneStmt(sql, "", "")
		c.Assert(err, IsNil, Commentf("error %v, for expr %s", err, ca.exprStr))
		is, err := mockResolve(stmt)
		c.Assert(err, IsNil)

		builder := &planBuilder{
			allocator: new(idAllocator),
			ctx:       mockContext(),
			is:        is,
		}
		p := builder.build(stmt)
		c.Assert(err, IsNil, Commentf("error %v, for build plan, expr %s", err, ca.exprStr))
		var selection *Selection
		for _, child := range p.GetChildren() {
			plan, ok := child.(*Selection)
			if ok {
				selection = plan
				break
			}
		}
		c.Assert(selection, NotNil, Commentf("expr:%v", ca.exprStr))
		result := fullRange
		for _, cond := range selection.Conditions {
			result = rb.intersection(result, rb.build(pushDownNot(cond, false)))
		}
		c.Assert(rb.err, IsNil)
		got := fmt.Sprintf("%v", result)
		c.Assert(got, Equals, ca.resultStr, Commentf("different for expr %s", ca.exprStr))
	}
}

func checkDataSourceCols(p Plan, c *C, ans map[string][]string, comment CommentInterface) {
	switch p.(type) {
	case *PhysicalTableScan:
		colList, ok := ans[p.GetID()]
		c.Assert(ok, IsTrue, comment)
		for i, colName := range colList {
			c.Assert(colName, Equals, p.GetSchema().Columns[i].ColName.L, comment)
		}
	}
	for _, child := range p.GetChildren() {
		checkDataSourceCols(child, c, ans, comment)
	}
}

func (s *testPlanSuite) TestValidate(c *C) {
	defer testleak.AfterTest(c)()
	cases := []struct {
		sql string
		err *terror.Error
	}{
		{
			sql: "select date_format((1,2), '%H');",
			err: ErrOperandColumns,
		},
		{
			sql: "select cast((1,2) as date)",
			err: ErrOperandColumns,
		},
		{
			sql: "select (1,2) between (3,4) and (5,6)",
			err: ErrOperandColumns,
		},
		{
			sql: "select (1,2) rlike '1'",
			err: ErrOperandColumns,
		},
		{
			sql: "select (1,2) like '1'",
			err: ErrOperandColumns,
		},
		{
			sql: "select case(1,2) when(1,2) then true end",
			err: ErrOperandColumns,
		},
		{
			sql: "select (1,2) in ((3,4),(5,6))",
			err: nil,
		},
		{
			sql: "select row(1,(2,3)) in (select a,b from t)",
			err: ErrOperandColumns,
		},
		{
			sql: "select row(1,2) in (select a,b from t)",
			err: nil,
		},
		{
			sql: "select (1,2) in ((3,4),5)",
			err: ErrOperandColumns,
		},
		{
			sql: "select (1,2) is true",
			err: ErrOperandColumns,
		},
		{
			sql: "select (1,2) is null",
			err: ErrOperandColumns,
		},
		{
			sql: "select (+(1,2))=(1,2)",
			err: nil,
		},
		{
			sql: "select (-(1,2))=(1,2)",
			err: ErrOperandColumns,
		},
		{
			sql: "select (1,2)||(1,2)",
			err: ErrOperandColumns,
		},
		{
			sql: "select (1,2) < (3,4)",
			err: nil,
		},
		{
			sql: "select (1,2) < 3",
			err: ErrOperandColumns,
		},
		{
			sql: "select 1, * from t",
			err: ErrInvalidWildCard,
		},
		{
			sql: "select *, 1 from t",
			err: nil,
		},
		{
			sql: "select 1, t.* from t",
			err: nil,
		},
	}
	for _, ca := range cases {
		sql := ca.sql
		comment := Commentf("for %s", sql)
		stmt, err := s.ParseOneStmt(sql, "", "")
		c.Assert(err, IsNil, comment)
		is, err := mockResolve(stmt)
		c.Assert(err, IsNil)
		builder := &planBuilder{
			allocator: new(idAllocator),
			ctx:       mockContext(),
			colMapper: make(map[*ast.ColumnNameExpr]int),
			is:        is,
		}
		builder.build(stmt)
		if ca.err == nil {
			c.Assert(builder.err, IsNil, comment)
		} else {
			c.Assert(ca.err.Equal(builder.err), IsTrue, comment)
		}
	}
}

func checkUniqueKeys(p Plan, c *C, ans map[string][][]string, comment CommentInterface) {
	keyList, ok := ans[p.GetID()]
	c.Assert(ok, IsTrue, comment)
	c.Assert(len(keyList), Equals, len(p.GetSchema().Keys), comment)
	for i, key := range keyList {
		c.Assert(len(key), Equals, len(p.GetSchema().Keys[i]), comment)
		for j, colName := range key {
			c.Assert(colName, Equals, p.GetSchema().Keys[i][j].String(), comment)
		}
	}
	for _, child := range p.GetChildren() {
		checkUniqueKeys(child, c, ans, comment)
	}
}

func (s *testPlanSuite) TestUniqueKeyInfo(c *C) {
	defer testleak.AfterTest(c)()
	cases := []struct {
		sql string
		ans map[string][][]string
	}{
		{
			sql: "select a, sum(e) from t group by a",
			ans: map[string][][]string{
				"TableScan_1":   {{"test.t.a"}},
				"Aggregation_2": {{"test.t.a"}, {"test.t.a"}},
				"Projection_3":  {{"a"}, {"a"}},
			},
		},
		{
			sql: "select a, sum(f) from t group by a",
			ans: map[string][][]string{
				"TableScan_1":   {{"test.t.f"}, {"test.t.a"}},
				"Aggregation_2": {{"test.t.a"}, {"test.t.a"}},
				"Projection_3":  {{"a"}, {"a"}},
			},
		},
		{
			sql: "select c, d, e, sum(a) from t group by c, d, e",
			ans: map[string][][]string{
				"TableScan_1":   {{"test.t.a"}},
				"Aggregation_2": nil,
				"Projection_3":  nil,
			},
		},
		{
			sql: "select f, g, sum(a) from t group by f, g",
			ans: map[string][][]string{
				"TableScan_1":   {{"test.t.f"}, {"test.t.g"}, {"test.t.f", "test.t.g"}, {"test.t.a"}},
				"Aggregation_2": {{"test.t.f"}, {"test.t.g"}, {"test.t.f", "test.t.g"}, {"test.t.f"}},
				"Projection_3":  {{"f"}, {"g"}, {"f", "g"}, {"f"}},
			},
		},
		{
			sql: "select * from t t1 join t t2 on t1.a = t2.e",
			ans: map[string][][]string{
				"TableScan_1":  {{"t1.f"}, {"t1.g"}, {"t1.f", "t1.g"}, {"t1.a"}},
				"TableScan_2":  {{"t2.f"}, {"t2.g"}, {"t2.f", "t2.g"}, {"t2.a"}},
				"Join_3":       {{"t2.f"}, {"t2.g"}, {"t2.f", "t2.g"}, {"t2.a"}},
				"Projection_4": {{"t2.f"}, {"t2.g"}, {"t2.f", "t2.g"}, {"t2.a"}},
			},
		},
		{
			sql: "select f from t having sum(a) > 0",
			ans: map[string][][]string{
				"TableScan_1":   {{"test.t.f"}, {"test.t.a"}},
				"Aggregation_2": {{"test.t.f"}},
				"Selection_6":   {{"test.t.f"}},
				"Projection_3":  {{"f"}},
				"Trim_5":        {{"f"}},
			},
		},
		{
			sql: "select * from t t1 left join t t2 on t1.a = t2.a",
			ans: map[string][][]string{
				"TableScan_1":  {{"t1.f"}, {"t1.g"}, {"t1.f", "t1.g"}, {"t1.a"}},
				"TableScan_2":  {{"t2.f"}, {"t2.g"}, {"t2.f", "t2.g"}, {"t2.a"}},
				"Join_3":       {{"t1.f"}, {"t1.g"}, {"t1.f", "t1.g"}, {"t1.a"}},
				"Projection_4": {{"t1.f"}, {"t1.g"}, {"t1.f", "t1.g"}, {"t1.a"}},
			},
		},
	}
	for _, ca := range cases {
		comment := Commentf("for %s", ca.sql)
		stmt, err := s.ParseOneStmt(ca.sql, "", "")
		c.Assert(err, IsNil, comment)

		is, err := mockResolve(stmt)
		c.Assert(err, IsNil)

		builder := &planBuilder{
			colMapper: make(map[*ast.ColumnNameExpr]int),
			allocator: new(idAllocator),
			ctx:       mockContext(),
			is:        is,
		}
		p := builder.build(stmt).(LogicalPlan)
		c.Assert(builder.err, IsNil, comment)

		_, p, err = p.PredicatePushDown(nil)
		c.Assert(err, IsNil)
		p.PruneColumns(p.GetSchema().Columns)
		p.ResolveIndicesAndCorCols()
		p.buildKeyInfo()
		c.Assert(err, IsNil)
		checkUniqueKeys(p, c, ca.ans, comment)
	}
}<|MERGE_RESOLUTION|>--- conflicted
+++ resolved
@@ -520,11 +520,8 @@
 		p := builder.build(stmt)
 		c.Assert(builder.err, IsNil, comment)
 		lp := p.(LogicalPlan)
-<<<<<<< HEAD
 		lp = decorrelate(lp)
-=======
 		lp.PruneColumns(lp.GetSchema().Columns)
->>>>>>> 8d426be6
 		c.Assert(ToString(lp), Equals, ca.first, Commentf("for %s", ca.sql))
 		_, lp, err = lp.PredicatePushDown(nil)
 		c.Assert(err, IsNil)
@@ -561,11 +558,7 @@
 		},
 		{
 			sql:  "select * from t where exists (select s.a from t s having sum(s.a) = t.a )",
-<<<<<<< HEAD
-			plan: "Apply{DataScan(t)->DataScan(s)->Aggr(firstrow(s.a),sum(s.a))->Projection->Selection}->Projection",
-=======
 			plan: "Join{DataScan(t)->DataScan(s)->Aggr(sum(s.a))->Projection}(test.t.a,sel_agg_1)->Projection",
->>>>>>> 8d426be6
 		},
 		{
 			sql:  "select * from t for update",
@@ -616,6 +609,7 @@
 		}
 		p := builder.build(stmt)
 		if lp, ok := p.(LogicalPlan); ok {
+			lp = decorrelate(lp)
 			lp.PruneColumns(p.GetSchema().Columns)
 		}
 		c.Assert(builder.err, IsNil)
