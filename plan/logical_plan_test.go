--- conflicted
+++ resolved
@@ -26,11 +26,8 @@
 	"github.com/pingcap/tidb/model"
 	"github.com/pingcap/tidb/mysql"
 	"github.com/pingcap/tidb/parser"
-<<<<<<< HEAD
+	"github.com/pingcap/tidb/sessionctx"
 	"github.com/pingcap/tidb/statistics"
-=======
-	"github.com/pingcap/tidb/sessionctx"
->>>>>>> c4764329
 	"github.com/pingcap/tidb/terror"
 	"github.com/pingcap/tidb/util/mock"
 	"github.com/pingcap/tidb/util/testleak"
@@ -167,61 +164,61 @@
 		State:     model.StatePublic,
 		Name:      model.NewCIStr("a"),
 		FieldType: newLongType(),
-		ID:        0,
+		ID:        1,
 	}
 	col0 := &model.ColumnInfo{
 		State:     model.StatePublic,
 		Name:      model.NewCIStr("b"),
 		FieldType: newLongType(),
-		ID:        1,
+		ID:        2,
 	}
 	col1 := &model.ColumnInfo{
 		State:     model.StatePublic,
 		Name:      model.NewCIStr("c"),
 		FieldType: newLongType(),
-		ID:        2,
+		ID:        3,
 	}
 	col2 := &model.ColumnInfo{
 		State:     model.StatePublic,
 		Name:      model.NewCIStr("d"),
 		FieldType: newLongType(),
-		ID:        3,
+		ID:        4,
 	}
 	col3 := &model.ColumnInfo{
 		State:     model.StatePublic,
 		Name:      model.NewCIStr("e"),
 		FieldType: newLongType(),
-		ID:        4,
+		ID:        5,
 	}
 	colStr1 := &model.ColumnInfo{
 		State:     model.StatePublic,
 		Name:      model.NewCIStr("c_str"),
 		FieldType: newStringType(),
-		ID:        5,
+		ID:        6,
 	}
 	colStr2 := &model.ColumnInfo{
 		State:     model.StatePublic,
 		Name:      model.NewCIStr("d_str"),
 		FieldType: newStringType(),
-		ID:        6,
+		ID:        7,
 	}
 	colStr3 := &model.ColumnInfo{
 		State:     model.StatePublic,
 		Name:      model.NewCIStr("e_str"),
 		FieldType: newStringType(),
-		ID:        7,
+		ID:        8,
 	}
 	col4 := &model.ColumnInfo{
 		State:     model.StatePublic,
 		Name:      model.NewCIStr("f"),
 		FieldType: newLongType(),
-		ID:        8,
+		ID:        9,
 	}
 	col5 := &model.ColumnInfo{
 		State:     model.StatePublic,
 		Name:      model.NewCIStr("g"),
 		FieldType: newLongType(),
-		ID:        9,
+		ID:        10,
 	}
 
 	pkColumn.Flag = mysql.PriKeyFlag
@@ -345,45 +342,35 @@
 		client: &mockClient{},
 	}
 	do := &domain.Domain{}
+	do.CreateStatsHandle(ctx)
 	sessionctx.BindDomain(ctx, do)
 	return ctx
 }
 
 func mockStatsTable(tbl *model.TableInfo, rowCount int64) *statistics.Table {
 	statsTbl := &statistics.Table{
-		Info:    tbl,
+		TableID:    tbl.ID,
 		Count:   rowCount,
-		Columns: make([]*statistics.Column, len(tbl.Columns)),
-		Indices: make([]*statistics.Column, len(tbl.Indices)),
-	}
-	for i := range statsTbl.Columns {
-		statsTbl.Columns[i] = &statistics.Column{
-			ID: tbl.Columns[i].ID,
-		}
-	}
-	for i := range statsTbl.Indices {
-		statsTbl.Indices[i] = &statistics.Column{
-			ID: tbl.Indices[i].ID,
-		}
+		Columns: make(map[int64]*statistics.Column, len(tbl.Columns)),
+		Indices: make(map[int64]*statistics.Index, len(tbl.Indices)),
 	}
 	return statsTbl
 }
 
-// mockStatsColInfo will create a statistics.Column, of which the data is uniform distribution.
-func mockStatsColInfo(id int64, values []types.Datum, repeat int64) *statistics.Column {
+// mockStatsHistogram will create a statistics.Histogram, of which the data is uniform distribution.
+func mockStatsHistogram(id int64, values []types.Datum, repeat int64) *statistics.Histogram {
 	ndv := len(values)
-	colInfo := &statistics.Column{
+	histogram := &statistics.Histogram{
 		ID:      id,
 		NDV:     int64(ndv),
-		Numbers: make([]int64, ndv),
-		Repeats: make([]int64, ndv),
-		Values:  values,
+		Buckets: make([]statistics.Bucket, ndv),
 	}
 	for i := 0; i < ndv; i++ {
-		colInfo.Repeats[i] = repeat
-		colInfo.Numbers[i] = repeat * int64(i + 1)
-	}
-	return colInfo
+		histogram.Buckets[i].Repeats = repeat
+		histogram.Buckets[i].Count = repeat * int64(i + 1)
+		histogram.Buckets[i].Value = values[i]
+	}
+	return histogram
 }
 
 func (s *testPlanSuite) TestPredicatePushDown(c *C) {
