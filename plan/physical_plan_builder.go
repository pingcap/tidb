--- conflicted
+++ resolved
@@ -308,14 +308,7 @@
 	if statsTbl.Indices[idx.ID] != nil {
 		is.Hist = &statsTbl.Indices[idx.ID].Histogram
 	}
-<<<<<<< HEAD
-	is.Ranges = ranger.FullNewRange()
-=======
-	rowCount := float64(statsTbl.Count)
-	sc := ds.ctx.GetSessionVars().StmtCtx
-	idxCols, colLengths := expression.IndexInfo2Cols(ds.Schema().Columns, idx)
 	is.Ranges = ranger.FullRange()
->>>>>>> e41b908c
 	eqCount := 0
 	is.AccessCondition, is.Ranges, is.filterCondition, eqCount = path.accessConds, path.ranges, path.indexFilters, path.eqCondCount
 	rowCount := path.countAfterAccess
@@ -528,35 +521,9 @@
 			}
 		}
 	}
-<<<<<<< HEAD
 	ts.Ranges = path.ranges
 	ts.AccessCondition, ts.filterCondition = path.accessConds, path.tableFilters
 	rowCount := path.countAfterAccess
-=======
-	if pkCol != nil {
-		ts.Ranges = ranger.FullIntRange(mysql.HasUnsignedFlag(pkCol.RetType.Flag))
-	} else {
-		ts.Ranges = ranger.FullIntRange(false)
-	}
-	statsTbl := ds.statisticTable
-	rowCount := float64(statsTbl.Count)
-	if len(ds.pushedDownConds) > 0 {
-		if pkCol != nil {
-			ts.AccessCondition, ts.filterCondition = ranger.DetachCondsForTableRange(ds.ctx, ds.pushedDownConds, pkCol)
-			ts.Ranges, err = ranger.BuildTableRange(ts.AccessCondition, sc, pkCol.RetType)
-			if err != nil {
-				return nil, errors.Trace(err)
-			}
-			// TODO: We can use ds.getStatsByFilter(accessConditions).
-			rowCount, err = statsTbl.GetRowCountByIntColumnRanges(sc, pkCol.ID, ts.Ranges)
-			if err != nil {
-				return nil, errors.Trace(err)
-			}
-		} else {
-			ts.filterCondition = ds.pushedDownConds
-		}
-	}
->>>>>>> e41b908c
 	copTask := &copTask{
 		tablePlan:         ts,
 		indexPlanFinished: true,
