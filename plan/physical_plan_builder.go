// Copyright 2016 PingCAP, Inc.
//
// Licensed under the Apache License, Version 2.0 (the "License");
// you may not use this file except in compliance with the License.
// You may obtain a copy of the License at
//
//     http://www.apache.org/licenses/LICENSE-2.0
//
// Unless required by applicable law or agreed to in writing, software
// distributed under the License is distributed on an "AS IS" BASIS,
// See the License for the specific language governing permissions and
// limitations under the License.

package plan

import (
	"math"

	"github.com/juju/errors"
	"github.com/ngaut/log"
	"github.com/pingcap/tidb/expression"
	"github.com/pingcap/tidb/infoschema"
	"github.com/pingcap/tidb/kv"
	"github.com/pingcap/tidb/model"
	"github.com/pingcap/tidb/mysql"
	"github.com/pingcap/tidb/plan/statistics"
	"github.com/pingcap/tidb/terror"
	"github.com/pingcap/tidb/util/types"
)

const (
	netWorkFactor   = 1.5
	memoryFactor    = 5.0
	selectionFactor = 0.8
	distinctFactor  = 0.7
	cpuFactor       = 0.9
	aggFactor       = 0.1
	joinFactor      = 0.3
)

// JoinConcurrency means the number of goroutines that participate in joining.
var JoinConcurrency = 5

func getRowCountByIndexRanges(table *statistics.Table, indexRanges []*IndexRange, indexInfo *model.IndexInfo) (uint64, error) {
	totalCount := float64(0)
	for _, indexRange := range indexRanges {
		count := float64(table.Count)
		i := len(indexRange.LowVal) - 1
		l := indexRange.LowVal[i]
		r := indexRange.HighVal[i]
		var rowCount int64
		var err error
		offset := indexInfo.Columns[i].Offset
		if l.Kind() == types.KindNull && r.Kind() == types.KindMaxValue {
			return uint64(table.Count), nil
		} else if l.Kind() == types.KindMinNotNull {
			rowCount, err = table.Columns[offset].EqualRowCount(types.Datum{})
			if r.Kind() == types.KindMaxValue {
				rowCount = table.Count - rowCount
			} else if err == nil {
				lessCount, err1 := table.Columns[offset].LessRowCount(r)
				rowCount = lessCount - rowCount
				err = err1
			}
		} else if r.Kind() == types.KindMaxValue {
			rowCount, err = table.Columns[offset].GreaterRowCount(l)
		} else {
			compare, err1 := l.CompareDatum(r)
			if err1 != nil {
				return 0, errors.Trace(err1)
			}
			if compare == 0 {
				rowCount, err = table.Columns[offset].EqualRowCount(l)
			} else {
				rowCount, err = table.Columns[offset].BetweenRowCount(l, r)
			}
		}
		if err != nil {
			return 0, errors.Trace(err)
		}
		count = count / float64(table.Count) * float64(rowCount)
		// If the condition is a = 1, b = 1, c = 1, d = 1, we think every a=1, b=1, c=1 only filtrate 1/100 data,
		// so as to avoid collapsing too fast.
		for j := 0; j < i; j++ {
			count = count / float64(100)
		}
		totalCount += count
	}
	// To avoid the totalCount become too small.
	if uint64(totalCount) < 1000 {
		// We will not let the row count less than 1000 to avoid collapsing too fast in the future calculation.
		totalCount = 1000.0
	}
	if totalCount > float64(table.Count) {
		totalCount = float64(table.Count) / 3.0
	}
	return uint64(totalCount), nil
}

func getRowCountByTableRange(statsTbl *statistics.Table, ranges []TableRange, offset int) (uint64, error) {
	var rowCount uint64
	for _, rg := range ranges {
		var cnt int64
		var err error
		if rg.LowVal == math.MinInt64 && rg.HighVal == math.MaxInt64 {
			cnt = statsTbl.Count
		} else if rg.LowVal == math.MinInt64 {
			cnt, err = statsTbl.Columns[offset].LessRowCount(types.NewDatum(rg.HighVal))
		} else if rg.HighVal == math.MaxInt64 {
			cnt, err = statsTbl.Columns[offset].GreaterRowCount(types.NewDatum(rg.LowVal))
		} else {
			if rg.LowVal == rg.HighVal {
				cnt, err = statsTbl.Columns[offset].EqualRowCount(types.NewDatum(rg.LowVal))
			} else {
				cnt, err = statsTbl.Columns[offset].BetweenRowCount(types.NewDatum(rg.LowVal), types.NewDatum(rg.HighVal))
			}
		}
		if err != nil {
			return 0, errors.Trace(err)
		}
		rowCount += uint64(cnt)
	}
	if rowCount > uint64(statsTbl.Count) {
		rowCount = uint64(statsTbl.Count)
	}
	return rowCount, nil
}

func (p *DataSource) convert2TableScan(prop *requiredProperty) (*physicalPlanInfo, error) {
	table := p.Table
	client := p.ctx.GetClient()
	txn, err := p.ctx.GetTxn(false)
	if err != nil {
		return nil, errors.Trace(err)
	}
	var resultPlan PhysicalPlan
	ts := &PhysicalTableScan{
		Table:               p.Table,
		Columns:             p.Columns,
		TableAsName:         p.TableAsName,
		DBName:              p.DBName,
		physicalTableSource: physicalTableSource{client: client},
	}
	ts.tp = "TableScan"
	ts.allocator = p.allocator
	ts.initID()
	if txn != nil {
		ts.readOnly = txn.IsReadOnly()
	} else {
		ts.readOnly = true
	}
	ts.SetSchema(p.GetSchema())
	resultPlan = ts
	if sel, ok := p.GetParentByIndex(0).(*Selection); ok {
		newSel := *sel
		conds := make([]expression.Expression, 0, len(sel.Conditions))
		for _, cond := range sel.Conditions {
			conds = append(conds, cond.Clone())
		}
		ts.AccessCondition, newSel.Conditions = detachTableScanConditions(conds, table)
		if client != nil {
			memDB := infoschema.IsMemoryDB(p.DBName.L)
			if !memDB && client.SupportRequestType(kv.ReqTypeSelect, 0) {
				ts.ConditionPBExpr, ts.conditions, newSel.Conditions = expressionsToPB(newSel.Conditions, client)
			}
		}
		err := buildTableRange(ts)
		if err != nil {
			return nil, errors.Trace(err)
		}
		if len(newSel.Conditions) > 0 {
			newSel.SetChildren(ts)
			newSel.onTable = true
			resultPlan = &newSel
		}
	} else {
		ts.Ranges = []TableRange{{math.MinInt64, math.MaxInt64}}
	}
	statsTbl := p.statisticTable
	rowCount := uint64(statsTbl.Count)
	if table.PKIsHandle {
		for i, colInfo := range ts.Columns {
			if mysql.HasPriKeyFlag(colInfo.Flag) {
				ts.pkCol = p.GetSchema()[i]
				break
			}
		}
		var offset int
		for _, colInfo := range table.Columns {
			if mysql.HasPriKeyFlag(colInfo.Flag) {
				offset = colInfo.Offset
				break
			}
		}
		rowCount, err = getRowCountByTableRange(statsTbl, ts.Ranges, offset)
		if err != nil {
			return nil, errors.Trace(err)
		}
	}
	if ts.ConditionPBExpr != nil {
		rowCount = uint64(float64(rowCount) * selectionFactor)
	}
	return resultPlan.matchProperty(prop, &physicalPlanInfo{count: rowCount}), nil
}

func (p *DataSource) convert2IndexScan(prop *requiredProperty, index *model.IndexInfo) (*physicalPlanInfo, error) {
	statsTbl := p.statisticTable
	var resultPlan PhysicalPlan
	client := p.ctx.GetClient()
	txn, err := p.ctx.GetTxn(false)
	if err != nil {
		return nil, errors.Trace(err)
	}
	is := &PhysicalIndexScan{
		Index:               index,
		Table:               p.Table,
		Columns:             p.Columns,
		TableAsName:         p.TableAsName,
		OutOfOrder:          true,
		DBName:              p.DBName,
		physicalTableSource: physicalTableSource{client: client},
	}
	is.tp = "IndexScan"
	is.allocator = p.allocator
	is.initID()
	if txn != nil {
		is.readOnly = txn.IsReadOnly()
	} else {
		is.readOnly = true
	}
	is.SetSchema(p.schema)
	rowCount := uint64(statsTbl.Count)
	resultPlan = is
	if sel, ok := p.GetParentByIndex(0).(*Selection); ok {
		newSel := *sel
		conds := make([]expression.Expression, 0, len(sel.Conditions))
		for _, cond := range sel.Conditions {
			conds = append(conds, cond.Clone())
		}
		is.AccessCondition, newSel.Conditions = detachIndexScanConditions(conds, is)
		if client != nil {
			memDB := infoschema.IsMemoryDB(p.DBName.L)
			if !memDB && client.SupportRequestType(kv.ReqTypeIndex, 0) {
				is.ConditionPBExpr, is.conditions, newSel.Conditions = expressionsToPB(newSel.Conditions, client)
			}
		}
		err := buildIndexRange(is)
		if err != nil {
			if !terror.ErrorEqual(err, mysql.ErrTruncated) {
				return nil, errors.Trace(err)
			}
			log.Warn("truncate error in buildIndexRange")
		}
		rowCount, err = getRowCountByIndexRanges(statsTbl, is.Ranges, is.Index)
		if err != nil {
			return nil, errors.Trace(err)
		}
		if len(newSel.Conditions) > 0 {
			newSel.SetChildren(is)
			newSel.onTable = true
			resultPlan = &newSel
		}
	} else {
		rb := rangeBuilder{}
		is.Ranges = rb.buildIndexRanges(fullRange, types.NewFieldType(mysql.TypeNull))
	}
	is.DoubleRead = !isCoveringIndex(is.Columns, is.Index.Columns, is.Table.PKIsHandle)
	return resultPlan.matchProperty(prop, &physicalPlanInfo{count: rowCount}), nil
}

func isCoveringIndex(columns []*model.ColumnInfo, indexColumns []*model.IndexColumn, pkIsHandle bool) bool {
	for _, colInfo := range columns {
		if pkIsHandle && mysql.HasPriKeyFlag(colInfo.Flag) {
			continue
		}
		isIndexColumn := false
		for _, indexCol := range indexColumns {
			if colInfo.Name.L == indexCol.Name.L && indexCol.Length == types.UnspecifiedLength {
				isIndexColumn = true
				break
			}
		}
		if !isIndexColumn {
			return false
		}
	}
	return true
}

// convert2PhysicalPlan implements the LogicalPlan convert2PhysicalPlan interface.
// If there is no index that matches the required property, the returned physicalPlanInfo
// will be table scan and has the cost of MaxInt64. But this can be ignored because the parent will call
// convert2PhysicalPlan again with an empty *requiredProperty, so the plan with the lowest
// cost will be chosen.
func (p *DataSource) convert2PhysicalPlan(prop *requiredProperty) (*physicalPlanInfo, error) {
	info, err := p.getPlanInfo(prop)
	if err != nil {
		return nil, errors.Trace(err)
	}
	if info != nil {
		return info, nil
	}
	info, err = p.tryToConvert2DummyScan(prop)
	if info != nil || err != nil {
		return info, errors.Trace(err)
	}
	indices, includeTableScan := availableIndices(p.table)
	if includeTableScan {
		info, err = p.convert2TableScan(prop)
		if err != nil {
			return nil, errors.Trace(err)
		}
	}
	for _, index := range indices {
		indexInfo, err := p.convert2IndexScan(prop, index)
		if err != nil {
			return nil, errors.Trace(err)
		}
		if info == nil || indexInfo.cost < info.cost {
			info = indexInfo
		}
	}
	return info, errors.Trace(p.storePlanInfo(prop, info))
}

// tryToConvert2DummyScan is an optimization which checks if its parent is a selection with a constant condition
// that evaluates to false. If it is, there is no need for a real physical scan, a dummy scan will do.
func (p *DataSource) tryToConvert2DummyScan(prop *requiredProperty) (*physicalPlanInfo, error) {
	sel, isSel := p.GetParentByIndex(0).(*Selection)
	if isSel {
		for _, cond := range sel.Conditions {
			if con, ok := cond.(*expression.Constant); ok {
				result, err := expression.EvalBool(con, nil, nil)
				if err != nil {
					return nil, errors.Trace(err)
				}
				if !result {
					dummy := &PhysicalDummyScan{}
					dummy.tp = "Dummy"
					dummy.allocator = p.allocator
					dummy.initID()
					dummy.SetSchema(p.schema)
					info := &physicalPlanInfo{p: dummy}
					p.storePlanInfo(prop, info)
					return info, nil
				}
			}
		}
	}
	return nil, nil
}

// addPlanToResponse creates a *physicalPlanInfo that adds p as the parent of info.
func addPlanToResponse(parent PhysicalPlan, info *physicalPlanInfo) *physicalPlanInfo {
	np := parent.Copy()
	np.SetChildren(info.p)
	return &physicalPlanInfo{p: np, cost: info.cost, count: info.count}
}

// enforceProperty creates a *physicalPlanInfo that satisfies the required property by adding
// sort or limit as the parent of the given physical plan.
func enforceProperty(prop *requiredProperty, info *physicalPlanInfo) *physicalPlanInfo {
	if info.p == nil {
		return info
	}
	if len(prop.props) != 0 {
		items := make([]*ByItems, 0, len(prop.props))
		for _, col := range prop.props {
			items = append(items, &ByItems{Expr: col.col, Desc: col.desc})
		}
		sort := &Sort{
			ByItems:   items,
			ExecLimit: prop.limit,
		}
		sort.SetSchema(info.p.GetSchema())
		info = addPlanToResponse(sort, info)
		count := info.count
		if prop.limit != nil {
			count = prop.limit.Offset + prop.limit.Count
		}
		info.cost += sortCost(count)
	} else if prop.limit != nil {
		limit := prop.limit.Copy()
		limit.SetSchema(info.p.GetSchema())
		info = addPlanToResponse(limit, info)
	}
	if prop.limit != nil && prop.limit.Count < info.count {
		info.count = prop.limit.Count
	}
	return info
}

func sortCost(cnt uint64) float64 {
	if cnt == 0 {
		// If cnt is 0, the log(cnt) will be NAN.
		return 0.0
	}
	return float64(cnt)*math.Log2(float64(cnt))*cpuFactor + memoryFactor*float64(cnt)
}

// removeLimit removes the limit from prop.
func removeLimit(prop *requiredProperty) *requiredProperty {
	ret := &requiredProperty{
		props:      prop.props,
		sortKeyLen: prop.sortKeyLen,
	}
	return ret
}

// convertLimitOffsetToCount changes the limit(offset, count) in prop to limit(0, offset + count).
func convertLimitOffsetToCount(prop *requiredProperty) *requiredProperty {
	ret := &requiredProperty{
		props:      prop.props,
		sortKeyLen: prop.sortKeyLen,
	}
	if prop.limit != nil {
		ret.limit = &Limit{
			Count: prop.limit.Offset + prop.limit.Count,
		}
	}
	return ret
}

func limitProperty(limit *Limit) *requiredProperty {
	return &requiredProperty{limit: limit}
}

// convert2PhysicalPlan implements the LogicalPlan convert2PhysicalPlan interface.
func (p *Limit) convert2PhysicalPlan(prop *requiredProperty) (*physicalPlanInfo, error) {
	info, err := p.getPlanInfo(prop)
	if err != nil {
		return nil, errors.Trace(err)
	}
	if info != nil {
		return info, nil
	}
	info, err = p.GetChildByIndex(0).(LogicalPlan).convert2PhysicalPlan(limitProperty(&Limit{Offset: p.Offset, Count: p.Count}))
	if err != nil {
		return nil, errors.Trace(err)
	}
	info = enforceProperty(prop, info)
	p.storePlanInfo(prop, info)
	return info, nil
}

// convert2PhysicalPlanSemi converts the semi join to *physicalPlanInfo.
func (p *Join) convert2PhysicalPlanSemi(prop *requiredProperty) (*physicalPlanInfo, error) {
	lChild := p.GetChildByIndex(0).(LogicalPlan)
	rChild := p.GetChildByIndex(1).(LogicalPlan)
	allLeft := true
	for _, col := range prop.props {
		if lChild.GetSchema().GetIndex(col.col) == -1 {
			allLeft = false
		}
	}
	join := &PhysicalHashSemiJoin{
		WithAux:         SemiJoinWithAux == p.JoinType,
		EqualConditions: p.EqualConditions,
		LeftConditions:  p.LeftConditions,
		RightConditions: p.RightConditions,
		OtherConditions: p.OtherConditions,
		Anti:            p.anti,
	}
<<<<<<< HEAD
	join.tp = "HashSemiJoin"
	join.allocator = p.allocator
	join.initID()
=======
	join.correlated = p.IsCorrelated()
>>>>>>> 23136f8e
	join.SetSchema(p.schema)
	lProp := prop
	if !allLeft {
		lProp = &requiredProperty{}
	}
	if p.JoinType == SemiJoin {
		lProp = removeLimit(lProp)
	}
	lInfo, err := lChild.convert2PhysicalPlan(lProp)
	if err != nil {
		return nil, errors.Trace(err)
	}
	rInfo, err := rChild.convert2PhysicalPlan(&requiredProperty{})
	if err != nil {
		return nil, errors.Trace(err)
	}
	if lInfo.p != nil {
		join.correlated = join.correlated || lInfo.p.IsCorrelated()
	}
	if rInfo.p != nil {
		join.correlated = join.correlated || rInfo.p.IsCorrelated()
	}
	resultInfo := join.matchProperty(prop, lInfo, rInfo)
	if p.JoinType == SemiJoin {
		resultInfo.count = uint64(float64(lInfo.count) * selectionFactor)
	} else {
		resultInfo.count = lInfo.count
	}
	if !allLeft {
		resultInfo = enforceProperty(prop, resultInfo)
	} else if p.JoinType == SemiJoin {
		resultInfo = enforceProperty(limitProperty(prop.limit), resultInfo)
	}
	return resultInfo, nil
}

// convert2PhysicalPlanLeft converts the left join to *physicalPlanInfo.
func (p *Join) convert2PhysicalPlanLeft(prop *requiredProperty, innerJoin bool) (*physicalPlanInfo, error) {
	lChild := p.GetChildByIndex(0).(LogicalPlan)
	rChild := p.GetChildByIndex(1).(LogicalPlan)
	allLeft := true
	for _, col := range prop.props {
		if lChild.GetSchema().GetIndex(col.col) == -1 {
			allLeft = false
		}
	}
	join := &PhysicalHashJoin{
		EqualConditions: p.EqualConditions,
		LeftConditions:  p.LeftConditions,
		RightConditions: p.RightConditions,
		OtherConditions: p.OtherConditions,
		SmallTable:      1,
		// TODO: decide concurrency by data size.
		Concurrency:   JoinConcurrency,
		DefaultValues: p.DefaultValues,
	}
	join.tp = "HashLeftJoin"
	join.allocator = p.allocator
	join.initID()
	join.SetSchema(p.schema)
	join.correlated = p.IsCorrelated()
	if innerJoin {
		join.JoinType = InnerJoin
	} else {
		join.JoinType = LeftOuterJoin
	}
	lProp := prop
	if !allLeft {
		lProp = &requiredProperty{}
	}
	var lInfo *physicalPlanInfo
	var err error
	if innerJoin {
		lInfo, err = lChild.convert2PhysicalPlan(removeLimit(lProp))
	} else {
		lInfo, err = lChild.convert2PhysicalPlan(convertLimitOffsetToCount(lProp))
	}
	if err != nil {
		return nil, errors.Trace(err)
	}
	rInfo, err := rChild.convert2PhysicalPlan(&requiredProperty{})
	if err != nil {
		return nil, errors.Trace(err)
	}
	if lInfo.p != nil {
		join.correlated = join.correlated || lInfo.p.IsCorrelated()
	}
	if rInfo.p != nil {
		join.correlated = join.correlated || rInfo.p.IsCorrelated()
	}
	resultInfo := join.matchProperty(prop, lInfo, rInfo)
	if !allLeft {
		resultInfo = enforceProperty(prop, resultInfo)
	} else {
		resultInfo = enforceProperty(limitProperty(prop.limit), resultInfo)
	}
	return resultInfo, nil
}

// replaceColsInPropBySchema replaces the columns in original prop with the columns in schema.
func replaceColsInPropBySchema(prop *requiredProperty, schema expression.Schema) *requiredProperty {
	newProps := make([]*columnProp, 0, len(prop.props))
	for _, p := range prop.props {
		idx := schema.GetIndex(p.col)
		if idx == -1 {
			log.Errorf("Can't find column %s in schema", p.col)
		}
		newProps = append(newProps, &columnProp{col: schema[idx], desc: p.desc})
	}
	return &requiredProperty{
		props:      newProps,
		sortKeyLen: prop.sortKeyLen,
		limit:      prop.limit,
	}
}

// convert2PhysicalPlanRight converts the right join to *physicalPlanInfo.
func (p *Join) convert2PhysicalPlanRight(prop *requiredProperty, innerJoin bool) (*physicalPlanInfo, error) {
	lChild := p.GetChildByIndex(0).(LogicalPlan)
	rChild := p.GetChildByIndex(1).(LogicalPlan)
	allRight := true
	for _, col := range prop.props {
		if rChild.GetSchema().GetIndex(col.col) == -1 {
			allRight = false
		}
	}
	join := &PhysicalHashJoin{
		EqualConditions: p.EqualConditions,
		LeftConditions:  p.LeftConditions,
		RightConditions: p.RightConditions,
		OtherConditions: p.OtherConditions,
		// TODO: decide concurrency by data size.
		Concurrency:   JoinConcurrency,
		DefaultValues: p.DefaultValues,
	}
<<<<<<< HEAD
	join.tp = "HashRightJoin"
	join.allocator = p.allocator
	join.initID()
=======
	join.correlated = p.IsCorrelated()
>>>>>>> 23136f8e
	join.SetSchema(p.schema)
	if innerJoin {
		join.JoinType = InnerJoin
	} else {
		join.JoinType = RightOuterJoin
	}
	lInfo, err := lChild.convert2PhysicalPlan(&requiredProperty{})
	if err != nil {
		return nil, errors.Trace(err)
	}
	rProp := prop
	if !allRight {
		rProp = &requiredProperty{}
	} else {
		rProp = replaceColsInPropBySchema(rProp, rChild.GetSchema())
	}
	var rInfo *physicalPlanInfo
	if innerJoin {
		rInfo, err = rChild.convert2PhysicalPlan(removeLimit(rProp))
	} else {
		rInfo, err = rChild.convert2PhysicalPlan(convertLimitOffsetToCount(rProp))
	}
	if err != nil {
		return nil, errors.Trace(err)
	}
	if lInfo.p != nil {
		join.correlated = join.correlated || lInfo.p.IsCorrelated()
	}
	if rInfo.p != nil {
		join.correlated = join.correlated || rInfo.p.IsCorrelated()
	}
	resultInfo := join.matchProperty(prop, lInfo, rInfo)
	if !allRight {
		resultInfo = enforceProperty(prop, resultInfo)
	} else {
		resultInfo = enforceProperty(limitProperty(prop.limit), resultInfo)
	}
	return resultInfo, nil
}

// convert2PhysicalPlan implements the LogicalPlan convert2PhysicalPlan interface.
func (p *Join) convert2PhysicalPlan(prop *requiredProperty) (*physicalPlanInfo, error) {
	info, err := p.getPlanInfo(prop)
	if err != nil {
		return nil, errors.Trace(err)
	}
	if info != nil {
		return info, nil
	}
	switch p.JoinType {
	case SemiJoin, SemiJoinWithAux:
		info, err = p.convert2PhysicalPlanSemi(prop)
		if err != nil {
			return nil, errors.Trace(err)
		}
	case LeftOuterJoin:
		info, err = p.convert2PhysicalPlanLeft(prop, false)
		if err != nil {
			return nil, errors.Trace(err)
		}
	case RightOuterJoin:
		info, err = p.convert2PhysicalPlanRight(prop, false)
		if err != nil {
			return nil, errors.Trace(err)
		}
	default:
		lInfo, err := p.convert2PhysicalPlanLeft(prop, true)
		if err != nil {
			return nil, errors.Trace(err)
		}
		rInfo, err := p.convert2PhysicalPlanRight(prop, true)
		if err != nil {
			return nil, errors.Trace(err)
		}
		if rInfo.cost < lInfo.cost {
			info = rInfo
		} else {
			info = lInfo
		}
	}
	p.storePlanInfo(prop, info)
	return info, nil
}

// convert2PhysicalPlanStream converts the logical aggregation to the stream aggregation *physicalPlanInfo.
func (p *Aggregation) convert2PhysicalPlanStream(prop *requiredProperty) (*physicalPlanInfo, error) {
	for _, aggFunc := range p.AggFuncs {
		if aggFunc.GetMode() == expression.FinalMode {
			return &physicalPlanInfo{cost: math.MaxFloat64}, nil
		}
	}
	agg := &PhysicalAggregation{
		AggType:      StreamedAgg,
		AggFuncs:     p.AggFuncs,
		GroupByItems: p.GroupByItems,
	}
<<<<<<< HEAD
	agg.tp = "StreamAgg"
	agg.allocator = p.allocator
	agg.initID()
=======
	agg.correlated = p.IsCorrelated()
>>>>>>> 23136f8e
	agg.HasGby = len(p.GroupByItems) > 0
	agg.SetSchema(p.schema)
	// TODO: Consider distinct key.
	info := &physicalPlanInfo{cost: math.MaxFloat64}
	gbyCols := p.groupByCols
	if len(gbyCols) != len(p.GroupByItems) {
		// group by a + b is not interested in any order.
		return info, nil
	}
	isSortKey := make([]bool, len(gbyCols))
	newProp := &requiredProperty{
		props: make([]*columnProp, 0, len(gbyCols)),
	}
	for _, pro := range prop.props {
		idx := p.getGbyColIndex(pro.col)
		if idx == -1 {
			return info, nil
		}
		isSortKey[idx] = true
		// We should add columns in aggregation in order to keep index right.
		newProp.props = append(newProp.props, &columnProp{col: gbyCols[idx], desc: pro.desc})
	}
	newProp.sortKeyLen = len(newProp.props)
	for i, col := range gbyCols {
		if !isSortKey[i] {
			newProp.props = append(newProp.props, &columnProp{col: col})
		}
	}
	childInfo, err := p.children[0].(LogicalPlan).convert2PhysicalPlan(newProp)
	if err != nil {
		return nil, errors.Trace(err)
	}
	info = addPlanToResponse(agg, childInfo)
	info.cost += float64(info.count) * cpuFactor
	info.count = uint64(float64(info.count) * aggFactor)
	return info, nil
}

// convert2PhysicalPlanFinalHash converts the logical aggregation to the final hash aggregation *physicalPlanInfo.
func (p *Aggregation) convert2PhysicalPlanFinalHash(x physicalDistSQLPlan, childInfo *physicalPlanInfo) *physicalPlanInfo {
	agg := &PhysicalAggregation{
		AggType:      FinalAgg,
		AggFuncs:     p.AggFuncs,
		GroupByItems: p.GroupByItems,
	}
<<<<<<< HEAD
	agg.tp = "HashAgg"
	agg.allocator = p.allocator
	agg.initID()
=======
	agg.correlated = p.IsCorrelated()
>>>>>>> 23136f8e
	agg.SetSchema(p.schema)
	agg.HasGby = len(p.GroupByItems) > 0
	schema := x.addAggregation(agg)
	if len(schema) == 0 {
		return nil
	}
	x.(PhysicalPlan).SetSchema(schema)
	info := addPlanToResponse(agg, childInfo)
	info.count = uint64(float64(info.count) * aggFactor)
	// if we build the final aggregation, it must be the best plan.
	info.cost = 0
	return info
}

// convert2PhysicalPlanCompleteHash converts the logical aggregation to the complete hash aggregation *physicalPlanInfo.
func (p *Aggregation) convert2PhysicalPlanCompleteHash(childInfo *physicalPlanInfo) *physicalPlanInfo {
	agg := &PhysicalAggregation{
		AggType:      CompleteAgg,
		AggFuncs:     p.AggFuncs,
		GroupByItems: p.GroupByItems,
	}
<<<<<<< HEAD
	agg.tp = "HashAgg"
	agg.allocator = p.allocator
	agg.initID()
=======
	agg.correlated = p.IsCorrelated()
>>>>>>> 23136f8e
	agg.HasGby = len(p.GroupByItems) > 0
	agg.SetSchema(p.schema)
	info := addPlanToResponse(agg, childInfo)
	info.cost += float64(info.count) * memoryFactor
	info.count = uint64(float64(info.count) * aggFactor)
	return info
}

// convert2PhysicalPlanHash converts the logical aggregation to the physical hash aggregation.
func (p *Aggregation) convert2PhysicalPlanHash() (*physicalPlanInfo, error) {
	childInfo, err := p.children[0].(LogicalPlan).convert2PhysicalPlan(&requiredProperty{})
	if err != nil {
		return nil, errors.Trace(err)
	}
	distinct := false
	for _, fun := range p.AggFuncs {
		if fun.IsDistinct() {
			distinct = true
			break
		}
	}
	if !distinct {
		if x, ok := childInfo.p.(physicalDistSQLPlan); ok {
			info := p.convert2PhysicalPlanFinalHash(x, childInfo)
			if info != nil {
				return info, nil
			}
		}
	}
	return p.convert2PhysicalPlanCompleteHash(childInfo), nil
}

// convert2PhysicalPlan implements the LogicalPlan convert2PhysicalPlan interface.
func (p *Aggregation) convert2PhysicalPlan(prop *requiredProperty) (*physicalPlanInfo, error) {
	planInfo, err := p.getPlanInfo(prop)
	if err != nil {
		return nil, errors.Trace(err)
	}
	if planInfo != nil {
		return planInfo, nil
	}
	limit := prop.limit
	if len(prop.props) == 0 {
		planInfo, err = p.convert2PhysicalPlanHash()
		if err != nil {
			return nil, errors.Trace(err)
		}
	}
	streamInfo, err := p.convert2PhysicalPlanStream(removeLimit(prop))
	if planInfo == nil || streamInfo.cost < planInfo.cost {
		planInfo = streamInfo
	}
	planInfo = enforceProperty(limitProperty(limit), planInfo)
	err = p.storePlanInfo(prop, planInfo)
	return planInfo, errors.Trace(err)
}

// convert2PhysicalPlan implements the LogicalPlan convert2PhysicalPlan interface.
func (p *Union) convert2PhysicalPlan(prop *requiredProperty) (*physicalPlanInfo, error) {
	info, err := p.getPlanInfo(prop)
	if err != nil {
		return nil, errors.Trace(err)
	}
	if info != nil {
		return info, nil
	}
	limit := prop.limit
	childInfos := make([]*physicalPlanInfo, 0, len(p.children))
	var count uint64
	for _, child := range p.GetChildren() {
		newProp := convertLimitOffsetToCount(prop)
		newProp.props = make([]*columnProp, 0, len(prop.props))
		for _, c := range prop.props {
			idx := p.GetSchema().GetIndex(c.col)
			newProp.props = append(newProp.props, &columnProp{col: child.GetSchema()[idx], desc: c.desc})
		}
		info, err = child.(LogicalPlan).convert2PhysicalPlan(newProp)
		count += info.count
		if err != nil {
			return nil, errors.Trace(err)
		}
		childInfos = append(childInfos, info)
	}
	info = p.matchProperty(prop, childInfos...)
	info = enforceProperty(limitProperty(limit), info)
	info.count = count
	p.storePlanInfo(prop, info)
	return info, nil
}

// convert2PhysicalPlan implements the LogicalPlan convert2PhysicalPlan interface.
func (p *Selection) convert2PhysicalPlan(prop *requiredProperty) (*physicalPlanInfo, error) {
	info, err := p.getPlanInfo(prop)
	if err != nil {
		return nil, errors.Trace(err)
	}
	if info != nil {
		return info, nil
	}
	// Firstly, we try to push order.
	info, err = p.convert2PhysicalPlanPushOrder(prop)
	if err != nil {
		return nil, errors.Trace(err)
	}
	// Secondly, we push nothing and enforce this property.
	infoEnforce, err := p.convert2PhysicalPlanEnforce(prop)
	if err != nil {
		return nil, errors.Trace(err)
	}
	if infoEnforce.cost < info.cost {
		info = infoEnforce
	}
	if _, ok := p.GetChildByIndex(0).(*DataSource); !ok {
		info = p.matchProperty(prop, info)
	}
	p.storePlanInfo(prop, info)
	return info, nil
}

func (p *Selection) convert2PhysicalPlanPushOrder(prop *requiredProperty) (*physicalPlanInfo, error) {
	child := p.GetChildByIndex(0).(LogicalPlan)
	limit := prop.limit
	info, err := child.convert2PhysicalPlan(removeLimit(prop))
	if err != nil {
		return nil, errors.Trace(err)
	}
	if limit != nil && info.p != nil {
		if np, ok := info.p.(physicalDistSQLPlan); ok {
			np.addLimit(limit)
			info.count = limit.Count
			info.cost = np.calculateCost(info.count)
		} else {
			info = enforceProperty(&requiredProperty{limit: limit}, info)
		}
	}
	return info, nil
}

// convert2PhysicalPlanEnforce converts a selection to *physicalPlanInfo which does not push the
// required property to the children, but enforce the property instead.
func (p *Selection) convert2PhysicalPlanEnforce(prop *requiredProperty) (*physicalPlanInfo, error) {
	child := p.GetChildByIndex(0).(LogicalPlan)
	info, err := child.convert2PhysicalPlan(&requiredProperty{})
	if err != nil {
		return nil, errors.Trace(err)
	}
	if prop.limit != nil && len(prop.props) > 0 {
		if t, ok := info.p.(physicalDistSQLPlan); ok {
			t.addTopN(prop)
		}
		info = enforceProperty(prop, info)
	} else if len(prop.props) != 0 {
		info.cost = math.MaxFloat64
	}
	return info, nil
}

// convert2PhysicalPlan implements the LogicalPlan convert2PhysicalPlan interface.
func (p *Projection) convert2PhysicalPlan(prop *requiredProperty) (*physicalPlanInfo, error) {
	info, err := p.getPlanInfo(prop)
	if err != nil {
		return nil, errors.Trace(err)
	}
	if info != nil {
		return info, nil
	}
	newProp := &requiredProperty{
		props:      make([]*columnProp, 0, len(prop.props)),
		sortKeyLen: prop.sortKeyLen,
		limit:      prop.limit}
	childSchema := p.GetChildByIndex(0).GetSchema()
	usedCols := make([]bool, len(childSchema))
	canPassSort := true
loop:
	for _, c := range prop.props {
		idx := p.schema.GetIndex(c.col)
		switch v := p.Exprs[idx].(type) {
		case *expression.Column:
			childIdx := childSchema.GetIndex(v)
			if !usedCols[childIdx] {
				usedCols[childIdx] = true
				newProp.props = append(newProp.props, &columnProp{col: v, desc: c.desc})
			}
		case *expression.ScalarFunction:
			newProp = nil
			canPassSort = false
			break loop
		default:
			newProp.sortKeyLen--
		}
	}
	if !canPassSort {
		return &physicalPlanInfo{cost: math.MaxFloat64}, nil
	}
	info, err = p.GetChildByIndex(0).(LogicalPlan).convert2PhysicalPlan(newProp)
	if err != nil {
		return nil, errors.Trace(err)
	}
	info = addPlanToResponse(p, info)
	p.storePlanInfo(prop, info)
	return info, nil
}

func matchProp(target, new *requiredProperty) bool {
	if target.sortKeyLen > len(new.props) {
		return false
	}
	for i := 0; i < target.sortKeyLen; i++ {
		if !target.props[i].equal(new.props[i]) {
			return false
		}
	}
	for i := target.sortKeyLen; i < len(target.props); i++ {
		isMatch := false
		for _, pro := range new.props {
			if pro.col.Equal(target.props[i].col) {
				isMatch = true
				break
			}
		}
		if !isMatch {
			return false
		}
	}
	return true
}

// convert2PhysicalPlan implements the LogicalPlan convert2PhysicalPlan interface.
func (p *Sort) convert2PhysicalPlan(prop *requiredProperty) (*physicalPlanInfo, error) {
	info, err := p.getPlanInfo(prop)
	if err != nil {
		return nil, errors.Trace(err)
	}
	if info != nil {
		return info, nil
	}
	selfProp := &requiredProperty{
		props: make([]*columnProp, 0, len(p.ByItems)),
	}
	for _, by := range p.ByItems {
		if col, ok := by.Expr.(*expression.Column); ok {
			selfProp.props = append(selfProp.props, &columnProp{col: col, desc: by.Desc})
		} else {
			selfProp.props = nil
			break
		}
	}
	selfProp.sortKeyLen = len(selfProp.props)
	if len(selfProp.props) != 0 && len(prop.props) == 0 && prop.limit != nil {
		selfProp.limit = prop.limit
	}
	sortedPlanInfo, err := p.GetChildByIndex(0).(LogicalPlan).convert2PhysicalPlan(selfProp)
	if err != nil {
		return nil, errors.Trace(err)
	}
	unSortedPlanInfo, err := p.GetChildByIndex(0).(LogicalPlan).convert2PhysicalPlan(&requiredProperty{})
	if err != nil {
		return nil, errors.Trace(err)
	}
	sortCost := sortCost(unSortedPlanInfo.count)
	if len(selfProp.props) == 0 {
		np := p.Copy().(*Sort)
		np.ExecLimit = prop.limit
		sortedPlanInfo = addPlanToResponse(np, sortedPlanInfo)
	} else if sortCost+unSortedPlanInfo.cost < sortedPlanInfo.cost {
		sortedPlanInfo.cost = sortCost + unSortedPlanInfo.cost
		np := *p
		np.ExecLimit = selfProp.limit
		sortedPlanInfo = addPlanToResponse(&np, unSortedPlanInfo)
	}
	if !matchProp(prop, selfProp) {
		sortedPlanInfo.cost = math.MaxFloat64
	}
	p.storePlanInfo(prop, sortedPlanInfo)
	return sortedPlanInfo, nil
}

// addCachePlan will add a Cache plan above the plan whose father's IsCorrelated() is true but its own IsCorrelated() is false.
func addCachePlan(p PhysicalPlan) PhysicalPlan {
	if len(p.GetChildren()) == 0 {
		return p
	}
	np := p
	newChildren := make([]Plan, 0, len(np.GetChildren()))
	for _, child := range p.GetChildren() {
		if child.IsCorrelated() {
			newChildren = append(newChildren, addCachePlan(child.(PhysicalPlan)))
		} else {
			newChild := &Cache{}
			addChild(newChild, child)
			newChild.SetSchema(child.GetSchema())
			newChild.SetParents(np)
			newChildren = append(newChildren, newChild)
		}
	}
	np.SetChildren(newChildren...)
	return np
}

// convert2PhysicalPlan implements the LogicalPlan convert2PhysicalPlan interface.
func (p *Apply) convert2PhysicalPlan(prop *requiredProperty) (*physicalPlanInfo, error) {
	info, err := p.getPlanInfo(prop)
	if err != nil {
		return info, errors.Trace(err)
	}
	if info != nil {
		return info, nil
	}
	allFromOuter := true
	for _, col := range prop.props {
		if p.InnerPlan.GetSchema().GetIndex(col.col) != -1 {
			allFromOuter = false
		}
	}
	if !allFromOuter {
		return &physicalPlanInfo{cost: math.MaxFloat64}, err
	}
	child := p.GetChildByIndex(0).(LogicalPlan)
	innerInfo, err := p.InnerPlan.convert2PhysicalPlan(&requiredProperty{})
	innerInfo.p = addCachePlan(innerInfo.p)
	if err != nil {
		return nil, errors.Trace(err)
	}
	np := &PhysicalApply{
		OuterSchema: p.corColsInCurPlan,
		Checker:     p.Checker,
		InnerPlan:   innerInfo.p,
	}
<<<<<<< HEAD
	np.tp = "PhysicalAppy"
	np.allocator = p.allocator
	np.initID()
=======
	np.correlated = p.IsCorrelated()
>>>>>>> 23136f8e
	np.SetSchema(p.GetSchema())
	limit := prop.limit
	info, err = child.convert2PhysicalPlan(removeLimit(prop))
	if err != nil {
		return nil, errors.Trace(err)
	}
	info = addPlanToResponse(np, info)
	info = enforceProperty(limitProperty(limit), info)
	p.storePlanInfo(prop, info)
	return info, nil
}

// convert2PhysicalPlan implements the LogicalPlan convert2PhysicalPlan interface.
// TODO: support streaming distinct.
func (p *Distinct) convert2PhysicalPlan(prop *requiredProperty) (*physicalPlanInfo, error) {
	info, err := p.getPlanInfo(prop)
	if err != nil {
		return nil, errors.Trace(err)
	}
	if info != nil {
		return info, nil
	}
	child := p.GetChildByIndex(0).(LogicalPlan)
	limit := prop.limit
	info, err = child.convert2PhysicalPlan(removeLimit(prop))
	if err != nil {
		return nil, errors.Trace(err)
	}
	info = addPlanToResponse(p, info)
	info.count = uint64(float64(info.count) * distinctFactor)
	info = enforceProperty(limitProperty(limit), info)
	p.storePlanInfo(prop, info)
	return info, nil
}<|MERGE_RESOLUTION|>--- conflicted
+++ resolved
@@ -461,13 +461,10 @@
 		OtherConditions: p.OtherConditions,
 		Anti:            p.anti,
 	}
-<<<<<<< HEAD
 	join.tp = "HashSemiJoin"
 	join.allocator = p.allocator
 	join.initID()
-=======
 	join.correlated = p.IsCorrelated()
->>>>>>> 23136f8e
 	join.SetSchema(p.schema)
 	lProp := prop
 	if !allLeft {
@@ -603,13 +600,10 @@
 		Concurrency:   JoinConcurrency,
 		DefaultValues: p.DefaultValues,
 	}
-<<<<<<< HEAD
 	join.tp = "HashRightJoin"
 	join.allocator = p.allocator
 	join.initID()
-=======
 	join.correlated = p.IsCorrelated()
->>>>>>> 23136f8e
 	join.SetSchema(p.schema)
 	if innerJoin {
 		join.JoinType = InnerJoin
@@ -706,13 +700,10 @@
 		AggFuncs:     p.AggFuncs,
 		GroupByItems: p.GroupByItems,
 	}
-<<<<<<< HEAD
 	agg.tp = "StreamAgg"
 	agg.allocator = p.allocator
 	agg.initID()
-=======
 	agg.correlated = p.IsCorrelated()
->>>>>>> 23136f8e
 	agg.HasGby = len(p.GroupByItems) > 0
 	agg.SetSchema(p.schema)
 	// TODO: Consider distinct key.
@@ -758,13 +749,10 @@
 		AggFuncs:     p.AggFuncs,
 		GroupByItems: p.GroupByItems,
 	}
-<<<<<<< HEAD
 	agg.tp = "HashAgg"
 	agg.allocator = p.allocator
 	agg.initID()
-=======
 	agg.correlated = p.IsCorrelated()
->>>>>>> 23136f8e
 	agg.SetSchema(p.schema)
 	agg.HasGby = len(p.GroupByItems) > 0
 	schema := x.addAggregation(agg)
@@ -786,13 +774,10 @@
 		AggFuncs:     p.AggFuncs,
 		GroupByItems: p.GroupByItems,
 	}
-<<<<<<< HEAD
 	agg.tp = "HashAgg"
 	agg.allocator = p.allocator
 	agg.initID()
-=======
 	agg.correlated = p.IsCorrelated()
->>>>>>> 23136f8e
 	agg.HasGby = len(p.GroupByItems) > 0
 	agg.SetSchema(p.schema)
 	info := addPlanToResponse(agg, childInfo)
@@ -1121,13 +1106,10 @@
 		Checker:     p.Checker,
 		InnerPlan:   innerInfo.p,
 	}
-<<<<<<< HEAD
 	np.tp = "PhysicalAppy"
 	np.allocator = p.allocator
 	np.initID()
-=======
 	np.correlated = p.IsCorrelated()
->>>>>>> 23136f8e
 	np.SetSchema(p.GetSchema())
 	limit := prop.limit
 	info, err = child.convert2PhysicalPlan(removeLimit(prop))
