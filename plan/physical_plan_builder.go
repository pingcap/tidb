// Copyright 2017 PingCAP, Inc.
//
// Licensed under the Apache License, Version 2.0 (the "License");
// you may not use this file except in compliance with the License.
// You may obtain a copy of the License at
//
//     http://www.apache.org/licenses/LICENSE-2.0
//
// Unless required by applicable law or agreed to in writing, software
// distributed under the License is distributed on an "AS IS" BASIS,
// See the License for the specific language governing permissions and
// limitations under the License.

package plan

import (
	"math"

	"github.com/juju/errors"
	"github.com/pingcap/tidb/ast"
	"github.com/pingcap/tidb/expression"
	"github.com/pingcap/tidb/infoschema"
	"github.com/pingcap/tidb/kv"
	"github.com/pingcap/tidb/model"
	"github.com/pingcap/tidb/mysql"
	"github.com/pingcap/tidb/types"
	"github.com/pingcap/tidb/util/ranger"
	log "github.com/sirupsen/logrus"
)

const (
	netWorkFactor      = 1.5
	netWorkStartFactor = 20.0
	scanFactor         = 2.0
	descScanFactor     = 5 * scanFactor
	memoryFactor       = 5.0
	hashAggMemFactor   = 2.0
	selectionFactor    = 0.8
	distinctFactor     = 0.8
	cpuFactor          = 0.9
)

// JoinConcurrency means the number of goroutines that participate in joining.
var JoinConcurrency = 5

// wholeTaskTypes records all possible kinds of task that a plan can return. For Agg, TopN and Limit, we will try to get
// these tasks one by one.
var wholeTaskTypes = [...]taskType{copSingleReadTaskType, copDoubleReadTaskType, rootTaskType}

var invalidTask = &rootTask{cst: math.MaxFloat64}

// getPropByOrderByItems will check if this sort property can be pushed or not. In order to simplify the problem, we only
// consider the case that all expression are columns and all of them are asc or desc.
func getPropByOrderByItems(items []*ByItems) (*requiredProp, bool) {
	desc := false
	cols := make([]*expression.Column, 0, len(items))
	for i, item := range items {
		col, ok := item.Expr.(*expression.Column)
		if !ok {
			return nil, false
		}
		cols = append(cols, col)
		desc = item.Desc
		if i > 0 && item.Desc != items[i-1].Desc {
			return nil, false
		}
	}
	return &requiredProp{cols: cols, desc: desc}, true
}

func (p *LogicalTableDual) convert2PhysicalPlan(prop *requiredProp) (task, error) {
	if !prop.isEmpty() {
		return invalidTask, nil
	}
	dual := PhysicalTableDual{RowCount: p.RowCount}.init(p.ctx, p.stats)
	dual.SetSchema(p.schema)
	return &rootTask{p: dual}, nil
}

// convert2PhysicalPlan implements LogicalPlan interface.
func (p *baseLogicalPlan) convert2PhysicalPlan(prop *requiredProp) (t task, err error) {
	// Look up the task with this prop in the task map.
	// It's used to reduce double counting.
	t = p.getTask(prop)
	if t != nil {
		return t, nil
	}
	t = invalidTask
	if prop.taskTp != rootTaskType {
		// Currently all plan cannot totally push down.
		p.storeTask(prop, t)
		return t, nil
	}
	for _, pp := range p.self.genPhysPlansByReqProp(prop) {
		t, err = p.getBestTask(t, pp)
		if err != nil {
			return nil, errors.Trace(err)
		}
	}
	p.storeTask(prop, t)
	return t, nil
}

func (p *baseLogicalPlan) getBestTask(bestTask task, pp PhysicalPlan) (task, error) {
<<<<<<< HEAD
	tasks := make([]task, 0, len(p.children))
	for i, child := range p.children {
		childTask, err := child.convert2NewPhysicalPlan(pp.getChildReqProps(i))
=======
	tasks := make([]task, 0, len(p.basePlan.children))
	for i, child := range p.basePlan.children {
		childTask, err := child.(LogicalPlan).convert2PhysicalPlan(pp.getChildReqProps(i))
>>>>>>> 610282c2
		if err != nil {
			return nil, errors.Trace(err)
		}
		tasks = append(tasks, childTask)
	}
	resultTask := pp.attach2Task(tasks...)
	if resultTask.cost() < bestTask.cost() {
		bestTask = resultTask
	}
	return bestTask, nil
}

// tryToGetMemTask will check if this table is a mem table. If it is, it will produce a task.
func (ds *DataSource) tryToGetMemTask(prop *requiredProp) (task task, err error) {
	if !prop.isEmpty() {
		return nil, nil
	}
	client := ds.ctx.GetClient()
	memDB := infoschema.IsMemoryDB(ds.DBName.L)
	isDistReq := !memDB && client != nil && client.IsRequestTypeSupported(kv.ReqTypeSelect, 0)
	if isDistReq {
		return nil, nil
	}

	memTable := PhysicalMemTable{
		DBName:      ds.DBName,
		Table:       ds.tableInfo,
		Columns:     ds.Columns,
		TableAsName: ds.TableAsName,
	}.init(ds.ctx, ds.stats)
	memTable.SetSchema(ds.schema)
	memTable.Ranges = ranger.FullIntRange()

	// Stop to push down these conditions.
	var retPlan PhysicalPlan = memTable
	if len(ds.pushedDownConds) > 0 {
		sel := PhysicalSelection{
			Conditions: ds.pushedDownConds,
		}.init(ds.ctx, ds.stats)
		sel.SetChildren(memTable)
		retPlan = sel
	}
	return &rootTask{p: retPlan}, nil
}

// tryToGetDualTask will check if the push down predicate has false constant. If so, it will return table dual.
func (ds *DataSource) tryToGetDualTask() (task, error) {
	for _, cond := range ds.pushedDownConds {
		if _, ok := cond.(*expression.Constant); ok {
			result, err := expression.EvalBool([]expression.Expression{cond}, nil, ds.ctx)
			if err != nil {
				return nil, errors.Trace(err)
			}
			if !result {
				dual := PhysicalTableDual{}.init(ds.ctx, ds.stats)
				dual.SetSchema(ds.schema)
				return &rootTask{
					p: dual,
				}, nil
			}
		}
	}
	return nil, nil
}

// convert2PhysicalPlan implements the PhysicalPlan interface.
// It will enumerate all the available indices and choose a plan with least cost.
func (ds *DataSource) convert2PhysicalPlan(prop *requiredProp) (task, error) {
	// If ds is an inner plan in an IndexJoin, the IndexJoin will generate an inner plan by itself.
	// So here we do nothing.
	// TODO: Add a special prop to handle IndexJoin's inner plan.
	// Then we can remove forceToTableScan and forceToIndexScan.
	if prop == nil {
		return nil, nil
	}

	t := ds.getTask(prop)
	if t != nil {
		return t, nil
	}
	t, err := ds.tryToGetDualTask()
	if err != nil {
		return nil, errors.Trace(err)
	}
	if t != nil {
		ds.storeTask(prop, t)
		return t, nil
	}
	t, err = ds.tryToGetMemTask(prop)
	if err != nil {
		return nil, errors.Trace(err)
	}
	if t != nil {
		ds.storeTask(prop, t)
		return t, nil
	}

	// TODO: We have not checked if this table has a predicate. If not, we can only consider table scan.
	indices := ds.availableIndices.indices
	includeTableScan := ds.availableIndices.includeTableScan
	t = invalidTask
	if includeTableScan {
		t, err = ds.convertToTableScan(prop)
		if err != nil {
			return nil, errors.Trace(err)
		}
	}
	if !includeTableScan || len(ds.pushedDownConds) > 0 || len(prop.cols) > 0 {
		for _, idx := range indices {
			idxTask, err := ds.convertToIndexScan(prop, idx)
			if err != nil {
				return nil, errors.Trace(err)
			}
			if idxTask.cost() < t.cost() {
				t = idxTask
			}
		}
	}
	ds.storeTask(prop, t)
	return t, nil
}

func isCoveringIndex(columns []*model.ColumnInfo, indexColumns []*model.IndexColumn, pkIsHandle bool) bool {
	for _, colInfo := range columns {
		if pkIsHandle && mysql.HasPriKeyFlag(colInfo.Flag) {
			continue
		}
		if colInfo.ID == model.ExtraHandleID {
			continue
		}
		isIndexColumn := false
		for _, indexCol := range indexColumns {
			isFullLen := indexCol.Length == types.UnspecifiedLength || indexCol.Length == colInfo.Flen
			if colInfo.Name.L == indexCol.Name.L && isFullLen {
				isIndexColumn = true
				break
			}
		}
		if !isIndexColumn {
			return false
		}
	}
	return true
}

func (ds *DataSource) forceToIndexScan(idx *model.IndexInfo, remainedConds []expression.Expression) PhysicalPlan {
	is := PhysicalIndexScan{
		Table:            ds.tableInfo,
		TableAsName:      ds.TableAsName,
		DBName:           ds.DBName,
		Columns:          ds.Columns,
		Index:            idx,
		dataSourceSchema: ds.schema,
		Ranges:           ranger.FullNewRange(),
		KeepOrder:        false,
	}.init(ds.ctx)
	is.filterCondition = remainedConds
	is.stats = ds.stats
	cop := &copTask{
		indexPlan: is,
	}
	if !isCoveringIndex(is.Columns, is.Index.Columns, is.Table.PKIsHandle) {
		// On this way, it's double read case.
		ts := PhysicalTableScan{Columns: ds.Columns, Table: is.Table}.init(ds.ctx)
		ts.SetSchema(is.dataSourceSchema)
		cop.tablePlan = ts
	}
	is.initSchema(ds.id, idx, cop.tablePlan != nil)
	is.addPushedDownSelection(cop, ds, math.MaxFloat64)
	t := finishCopTask(cop, ds.ctx)
	return t.plan()
}

// If there is a table reader which needs to keep order, we should append a pk to table scan.
func (ts *PhysicalTableScan) appendExtraHandleCol(ds *DataSource) {
	if len(ds.schema.TblID2Handle) > 0 {
		return
	}
	pkInfo := model.NewExtraHandleColInfo()
	ts.Columns = append(ts.Columns, pkInfo)
	handleCol := ds.newExtraHandleSchemaCol()
	ts.schema.Append(handleCol)
	ts.schema.TblID2Handle[ds.tableInfo.ID] = []*expression.Column{handleCol}
}

// convertToIndexScan converts the DataSource to index scan with idx.
func (ds *DataSource) convertToIndexScan(prop *requiredProp, idx *model.IndexInfo) (task task, err error) {
	is := PhysicalIndexScan{
		Table:            ds.tableInfo,
		TableAsName:      ds.TableAsName,
		DBName:           ds.DBName,
		Columns:          ds.Columns,
		Index:            idx,
		dataSourceSchema: ds.schema,
	}.init(ds.ctx)
	statsTbl := ds.statisticTable
	if statsTbl.Indices[idx.ID] != nil {
		is.HistVersion = statsTbl.Indices[idx.ID].LastUpdateVersion
	}
	rowCount := float64(statsTbl.Count)
	sc := ds.ctx.GetSessionVars().StmtCtx
	idxCols, colLengths := expression.IndexInfo2Cols(ds.Schema().Columns, idx)
	is.Ranges = ranger.FullNewRange()
	if len(ds.pushedDownConds) > 0 {
		if len(idxCols) > 0 {
			is.AccessCondition, is.filterCondition = ranger.DetachIndexConditions(ds.pushedDownConds, idxCols, colLengths)
			is.Ranges, err = ranger.BuildIndexRange(sc, idxCols, colLengths, is.AccessCondition)
			if err != nil {
				return nil, errors.Trace(err)
			}
			rowCount, err = statsTbl.GetRowCountByIndexRanges(sc, is.Index.ID, is.Ranges)
			if err != nil {
				return nil, errors.Trace(err)
			}
		} else {
			is.filterCondition = ds.pushedDownConds
		}
	}
	cop := &copTask{indexPlan: is}
	if !isCoveringIndex(is.Columns, is.Index.Columns, is.Table.PKIsHandle) {
		// On this way, it's double read case.
		ts := PhysicalTableScan{Columns: ds.Columns, Table: is.Table}.init(ds.ctx)
		ts.SetSchema(ds.schema.Clone())
		cop.tablePlan = ts
		// If it's parent requires single read task, return max cost.
		if prop.taskTp == copSingleReadTaskType {
			return &copTask{cst: math.MaxFloat64}, nil
		}
	} else if prop.taskTp == copDoubleReadTaskType {
		// If it's parent requires double read task, return max cost.
		return &copTask{cst: math.MaxFloat64}, nil
	}
	is.initSchema(ds.id, idx, cop.tablePlan != nil)
	// Check if this plan matches the property.
	matchProperty := false
	if !prop.isEmpty() {
		for i, col := range idx.Columns {
			// not matched
			if col.Name.L == prop.cols[0].ColName.L {
				matchProperty = matchIndicesProp(idx.Columns[i:], prop.cols)
				break
			} else if i >= len(is.AccessCondition) {
				break
			} else if sf, ok := is.AccessCondition[i].(*expression.ScalarFunction); !ok || sf.FuncName.L != ast.EQ {
				break
			}
		}
	}
	if matchProperty && prop.expectedCnt < math.MaxFloat64 {
		selectivity, err := statsTbl.Selectivity(ds.ctx, is.filterCondition)
		if err != nil {
			log.Warnf("An error happened: %v, we have to use the default selectivity", err.Error())
			selectivity = selectionFactor
		}
		rowCount = math.Min(prop.expectedCnt/selectivity, rowCount)
	}
	is.stats = ds.stats.scaleByExpectCnt(rowCount)
	cop.cst = rowCount * scanFactor
	task = cop
	if matchProperty {
		if prop.desc {
			is.Desc = true
			cop.cst = rowCount * descScanFactor
		}
		if cop.tablePlan != nil {
			cop.tablePlan.(*PhysicalTableScan).appendExtraHandleCol(ds)
		}
		cop.keepOrder = true
		is.KeepOrder = true
		is.addPushedDownSelection(cop, ds, prop.expectedCnt)
	} else {
		expectedCnt := math.MaxFloat64
		if prop.isEmpty() {
			expectedCnt = prop.expectedCnt
		} else {
			return invalidTask, nil
		}
		is.addPushedDownSelection(cop, ds, expectedCnt)
	}
	if prop.taskTp == rootTaskType {
		task = finishCopTask(task, ds.ctx)
	} else if _, ok := task.(*rootTask); ok {
		return invalidTask, nil
	}
	return task, nil
}

func (is *PhysicalIndexScan) initSchema(id int, idx *model.IndexInfo, isDoubleRead bool) {
	indexCols := make([]*expression.Column, 0, len(idx.Columns))
	for _, col := range idx.Columns {
		indexCols = append(indexCols, &expression.Column{FromID: id, Position: col.Offset})
	}
	setHandle := false
	for _, col := range is.Columns {
		if (mysql.HasPriKeyFlag(col.Flag) && is.Table.PKIsHandle) || col.ID == model.ExtraHandleID {
			indexCols = append(indexCols, &expression.Column{FromID: id, ID: col.ID, Position: col.Offset})
			setHandle = true
			break
		}
	}
	// If it's double read case, the first index must return handle. So we should add extra handle column
	// if there isn't a handle column.
	if isDoubleRead && !setHandle {
		indexCols = append(indexCols, &expression.Column{FromID: id, ID: model.ExtraHandleID, Position: -1})
	}
	is.SetSchema(expression.NewSchema(indexCols...))
}

func (is *PhysicalIndexScan) addPushedDownSelection(copTask *copTask, p *DataSource, expectedCnt float64) {
	// Add filter condition to table plan now.
	if len(is.filterCondition) > 0 {
		var indexConds, tableConds []expression.Expression
		if copTask.tablePlan != nil {
			indexConds, tableConds = splitIndexFilterConditions(is.filterCondition, is.Index.Columns, is.Table)
		} else {
			indexConds = is.filterCondition
		}
		if indexConds != nil {
			indexSel := PhysicalSelection{Conditions: indexConds}.init(is.ctx,
				p.getStatsByFilter(append(is.AccessCondition, indexConds...)).scaleByExpectCnt(expectedCnt))
			indexSel.SetChildren(is)
			copTask.indexPlan = indexSel
			copTask.cst += copTask.count() * cpuFactor
		}
		if tableConds != nil {
			copTask.finishIndexPlan()
			tableSel := PhysicalSelection{Conditions: tableConds}.init(is.ctx, p.stats.scaleByExpectCnt(expectedCnt))
			tableSel.SetChildren(copTask.tablePlan)
			copTask.tablePlan = tableSel
			copTask.cst += copTask.count() * cpuFactor
		}
	}
}

func matchIndicesProp(idxCols []*model.IndexColumn, propCols []*expression.Column) bool {
	if len(idxCols) < len(propCols) {
		return false
	}
	for i, col := range propCols {
		if idxCols[i].Length != types.UnspecifiedLength || col.ColName.L != idxCols[i].Name.L {
			return false
		}
	}
	return true
}

func splitIndexFilterConditions(conditions []expression.Expression, indexColumns []*model.IndexColumn,
	table *model.TableInfo) (indexConds, tableConds []expression.Expression) {
	var pkName model.CIStr
	if table.PKIsHandle {
		pkInfo := table.GetPkColInfo()
		if pkInfo != nil {
			pkName = pkInfo.Name
		}
	}
	var indexConditions, tableConditions []expression.Expression
	for _, cond := range conditions {
		if checkIndexCondition(cond, indexColumns, pkName) {
			indexConditions = append(indexConditions, cond)
		} else {
			tableConditions = append(tableConditions, cond)
		}
	}
	return indexConditions, tableConditions
}

// checkIndexCondition will check whether all columns of condition is index columns or primary key column.
func checkIndexCondition(condition expression.Expression, indexColumns []*model.IndexColumn, pkName model.CIStr) bool {
	cols := expression.ExtractColumns(condition)
	for _, col := range cols {
		if pkName.L == col.ColName.L {
			continue
		}
		isIndexColumn := false
		for _, indCol := range indexColumns {
			if col.ColName.L == indCol.Name.L && indCol.Length == types.UnspecifiedLength {
				isIndexColumn = true
				break
			}
		}
		if !isIndexColumn {
			return false
		}
	}
	return true
}

func (ds *DataSource) forceToTableScan() PhysicalPlan {
	ts := PhysicalTableScan{
		Table:       ds.tableInfo,
		Columns:     ds.Columns,
		TableAsName: ds.TableAsName,
		DBName:      ds.DBName,
		Ranges:      ranger.FullIntNewRange(),
	}.init(ds.ctx)
	ts.SetSchema(ds.schema)
	ts.stats = ds.stats
	ts.filterCondition = ds.pushedDownConds
	copTask := &copTask{
		tablePlan:         ts,
		indexPlanFinished: true,
	}
	ts.addPushedDownSelection(copTask, ds.stats)
	t := finishCopTask(copTask, ds.ctx)
	return t.plan()
}

// convertToTableScan converts the DataSource to table scan.
func (ds *DataSource) convertToTableScan(prop *requiredProp) (task task, err error) {
	// It will be handled in convertToIndexScan.
	if prop.taskTp == copDoubleReadTaskType {
		return &copTask{cst: math.MaxFloat64}, nil
	}

	ts := PhysicalTableScan{
		Table:       ds.tableInfo,
		Columns:     ds.Columns,
		TableAsName: ds.TableAsName,
		DBName:      ds.DBName,
	}.init(ds.ctx)
	ts.SetSchema(ds.schema)
	sc := ds.ctx.GetSessionVars().StmtCtx
	ts.Ranges = ranger.FullIntNewRange()
	var pkCol *expression.Column
	if ts.Table.PKIsHandle {
		if pkColInfo := ts.Table.GetPkColInfo(); pkColInfo != nil {
			pkCol = expression.ColInfo2Col(ts.schema.Columns, pkColInfo)
			if ds.statisticTable.Columns[pkColInfo.ID] != nil {
				ts.HistVersion = ds.statisticTable.Columns[pkColInfo.ID].LastUpdateVersion
			}
		}
	}
	statsTbl := ds.statisticTable
	rowCount := float64(statsTbl.Count)
	if len(ds.pushedDownConds) > 0 {
		if pkCol != nil {
			ts.AccessCondition, ts.filterCondition = ranger.DetachCondsForTableRange(ds.ctx, ds.pushedDownConds, pkCol)
			ts.Ranges, err = ranger.BuildTableRange(ts.AccessCondition, sc, pkCol.RetType)
			if err != nil {
				return nil, errors.Trace(err)
			}
			// TODO: We can use ds.getStatsByFilter(accessConditions).
			rowCount, err = statsTbl.GetRowCountByIntColumnRanges(sc, pkCol.ID, ts.Ranges)
			if err != nil {
				return nil, errors.Trace(err)
			}
		} else {
			ts.filterCondition = ds.pushedDownConds
		}
	}
	copTask := &copTask{
		tablePlan:         ts,
		indexPlanFinished: true,
	}
	task = copTask
	matchProperty := len(prop.cols) == 1 && pkCol != nil && prop.cols[0].Equal(pkCol, nil)
	if matchProperty && prop.expectedCnt < math.MaxFloat64 {
		selectivity, err := statsTbl.Selectivity(ds.ctx, ts.filterCondition)
		if err != nil {
			log.Warnf("An error happened: %v, we have to use the default selectivity", err.Error())
			selectivity = selectionFactor
		}
		rowCount = math.Min(prop.expectedCnt/selectivity, rowCount)
	}
	ts.stats = ds.stats.scaleByExpectCnt(rowCount)
	copTask.cst = rowCount * scanFactor
	if matchProperty {
		if prop.desc {
			ts.Desc = true
			copTask.cst = rowCount * descScanFactor
		}
		ts.KeepOrder = true
		copTask.keepOrder = true
		ts.addPushedDownSelection(copTask, ds.stats.scaleByExpectCnt(prop.expectedCnt))
	} else {
		expectedCnt := math.MaxFloat64
		if prop.isEmpty() {
			expectedCnt = prop.expectedCnt
		} else {
			return invalidTask, nil
		}
		ts.addPushedDownSelection(copTask, ds.stats.scaleByExpectCnt(expectedCnt))
	}
	if prop.taskTp == rootTaskType {
		task = finishCopTask(task, ds.ctx)
	} else if _, ok := task.(*rootTask); ok {
		return invalidTask, nil
	}
	return task, nil
}

func (ts *PhysicalTableScan) addPushedDownSelection(copTask *copTask, stats *statsInfo) {
	// Add filter condition to table plan now.
	if len(ts.filterCondition) > 0 {
		sel := PhysicalSelection{Conditions: ts.filterCondition}.init(ts.ctx, stats)
		sel.SetChildren(ts)
		copTask.tablePlan = sel
		// FIXME: It seems wrong...
		copTask.cst += copTask.count() * cpuFactor
	}
}<|MERGE_RESOLUTION|>--- conflicted
+++ resolved
@@ -102,15 +102,9 @@
 }
 
 func (p *baseLogicalPlan) getBestTask(bestTask task, pp PhysicalPlan) (task, error) {
-<<<<<<< HEAD
 	tasks := make([]task, 0, len(p.children))
 	for i, child := range p.children {
-		childTask, err := child.convert2NewPhysicalPlan(pp.getChildReqProps(i))
-=======
-	tasks := make([]task, 0, len(p.basePlan.children))
-	for i, child := range p.basePlan.children {
-		childTask, err := child.(LogicalPlan).convert2PhysicalPlan(pp.getChildReqProps(i))
->>>>>>> 610282c2
+		childTask, err := child.convert2PhysicalPlan(pp.getChildReqProps(i))
 		if err != nil {
 			return nil, errors.Trace(err)
 		}
