--- conflicted
+++ resolved
@@ -494,27 +494,15 @@
 
 func (ds *DataSource) forceToTableScan() PhysicalPlan {
 	ts := PhysicalTableScan{
-<<<<<<< HEAD
-		Table:       p.tableInfo,
-		Columns:     p.Columns,
-		TableAsName: p.TableAsName,
-		DBName:      p.DBName,
-		Ranges:      ranger.FullIntNewRange(),
-	}.init(p.ctx)
-	ts.SetSchema(p.schema)
-	ts.stats = p.stats
-	ts.filterCondition = p.pushedDownConds
-=======
 		Table:       ds.tableInfo,
 		Columns:     ds.Columns,
 		TableAsName: ds.TableAsName,
 		DBName:      ds.DBName,
-		Ranges:      ranger.FullIntRange(),
+		Ranges:      ranger.FullIntNewRange(),
 	}.init(ds.ctx)
 	ts.SetSchema(ds.schema)
 	ts.stats = ds.stats
 	ts.filterCondition = ds.pushedDownConds
->>>>>>> 648640b5
 	copTask := &copTask{
 		tablePlan:         ts,
 		indexPlanFinished: true,
@@ -532,16 +520,6 @@
 	}
 
 	ts := PhysicalTableScan{
-<<<<<<< HEAD
-		Table:       p.tableInfo,
-		Columns:     p.Columns,
-		TableAsName: p.TableAsName,
-		DBName:      p.DBName,
-	}.init(p.ctx)
-	ts.SetSchema(p.schema)
-	sc := p.ctx.GetSessionVars().StmtCtx
-	ts.Ranges = ranger.FullIntNewRange()
-=======
 		Table:       ds.tableInfo,
 		Columns:     ds.Columns,
 		TableAsName: ds.TableAsName,
@@ -549,8 +527,7 @@
 	}.init(ds.ctx)
 	ts.SetSchema(ds.schema)
 	sc := ds.ctx.GetSessionVars().StmtCtx
-	ts.Ranges = ranger.FullIntRange()
->>>>>>> 648640b5
+	ts.Ranges = ranger.FullIntNewRange()
 	var pkCol *expression.Column
 	if ts.Table.PKIsHandle {
 		if pkColInfo := ts.Table.GetPkColInfo(); pkColInfo != nil {
@@ -564,13 +541,8 @@
 	rowCount := float64(statsTbl.Count)
 	if len(ds.pushedDownConds) > 0 {
 		if pkCol != nil {
-<<<<<<< HEAD
-			ts.AccessCondition, ts.filterCondition = ranger.DetachCondsForTableRange(p.ctx, p.pushedDownConds, pkCol)
+			ts.AccessCondition, ts.filterCondition = ranger.DetachCondsForTableRange(ds.ctx, ds.pushedDownConds, pkCol)
 			ts.Ranges, err = ranger.BuildTableRange(ts.AccessCondition, sc, pkCol.RetType)
-=======
-			ts.AccessCondition, ts.filterCondition = ranger.DetachCondsForTableRange(ds.ctx, ds.pushedDownConds, pkCol)
-			ts.Ranges, err = ranger.BuildTableRange(ts.AccessCondition, sc)
->>>>>>> 648640b5
 			if err != nil {
 				return nil, errors.Trace(err)
 			}
