--- conflicted
+++ resolved
@@ -546,17 +546,12 @@
 	if len(p.pushedDownConds) > 0 {
 		if pkCol != nil {
 			ts.AccessCondition, ts.filterCondition = ranger.DetachCondsForTableRange(p.ctx, p.pushedDownConds, pkCol)
-<<<<<<< HEAD
-			ranges, err = ranger.BuildRange(sc, ts.AccessCondition, ranger.IntRangeType, []*expression.Column{pkCol}, nil)
-			ts.Ranges = ranger.Ranges2NewRanges(ranges)
-=======
-			ts.Ranges, err = ranger.BuildTableRange(ts.AccessCondition, sc)
+			ts.Ranges, err = ranger.BuildTableRange(ts.AccessCondition, sc, pkCol.RetType)
 			if err != nil {
 				return nil, errors.Trace(err)
 			}
 			// TODO: We can use p.getStatsByFilter(accessConditions).
 			rowCount, err = statsTbl.GetRowCountByIntColumnRanges(sc, pkCol.ID, ts.Ranges)
->>>>>>> 97ae04a3
 			if err != nil {
 				return nil, errors.Trace(err)
 			}
