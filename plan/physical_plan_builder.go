// Copyright 2017 PingCAP, Inc.
//
// Licensed under the Apache License, Version 2.0 (the "License");
// you may not use this file except in compliance with the License.
// You may obtain a copy of the License at
//
//     http://www.apache.org/licenses/LICENSE-2.0
//
// Unless required by applicable law or agreed to in writing, software
// distributed under the License is distributed on an "AS IS" BASIS,
// See the License for the specific language governing permissions and
// limitations under the License.

package plan

import (
	"math"

	"github.com/juju/errors"
	"github.com/pingcap/tidb/ast"
	"github.com/pingcap/tidb/expression"
	"github.com/pingcap/tidb/infoschema"
	"github.com/pingcap/tidb/kv"
	"github.com/pingcap/tidb/model"
	"github.com/pingcap/tidb/mysql"
	"github.com/pingcap/tidb/types"
	"github.com/pingcap/tidb/util/ranger"
	log "github.com/sirupsen/logrus"
)

const (
	netWorkFactor      = 1.5
	netWorkStartFactor = 20.0
	scanFactor         = 2.0
	descScanFactor     = 5 * scanFactor
	memoryFactor       = 5.0
	hashAggMemFactor   = 2.0
	selectionFactor    = 0.8
	distinctFactor     = 0.8
	cpuFactor          = 0.9
)

// JoinConcurrency means the number of goroutines that participate in joining.
var JoinConcurrency = 5

// wholeTaskTypes records all possible kinds of task that a plan can return. For Agg, TopN and Limit, we will try to get
// these tasks one by one.
var wholeTaskTypes = [...]taskType{copSingleReadTaskType, copDoubleReadTaskType, rootTaskType}

var invalidTask = &rootTask{cst: math.MaxFloat64}

// getPropByOrderByItems will check if this sort property can be pushed or not. In order to simplify the problem, we only
// consider the case that all expression are columns and all of them are asc or desc.
func getPropByOrderByItems(items []*ByItems) (*requiredProp, bool) {
	desc := false
	cols := make([]*expression.Column, 0, len(items))
	for i, item := range items {
		col, ok := item.Expr.(*expression.Column)
		if !ok {
			return nil, false
		}
		cols = append(cols, col)
		desc = item.Desc
		if i > 0 && item.Desc != items[i-1].Desc {
			return nil, false
		}
	}
	return &requiredProp{cols: cols, desc: desc}, true
}

func (p *LogicalTableDual) convert2NewPhysicalPlan(prop *requiredProp) (task, error) {
	if !prop.isEmpty() {
		return invalidTask, nil
	}
	dual := PhysicalTableDual{RowCount: p.RowCount}.init(p.ctx, p.stats)
	dual.SetSchema(p.schema)
	return &rootTask{p: dual}, nil
}

// convert2NewPhysicalPlan implements LogicalPlan interface.
func (p *baseLogicalPlan) convert2NewPhysicalPlan(prop *requiredProp) (t task, err error) {
	log.Infof("convert to physical p %s", ToString(p.basePlan))
	// look up the task map
	t = p.getTask(prop)
	if t != nil {
		return t, nil
	}
	t = invalidTask
	if prop.taskTp != rootTaskType {
		log.Infof("convert to physical %v", prop)
		// Currently all plan cannot totally push down.
		p.storeTask(prop, t)
		return t, nil
	}
<<<<<<< HEAD
	for _, pp := range p.basePlan.self.(LogicalPlan).genPhysPlansByReqProp(prop) {
		// log.Infof("convert to physical %s start", ToString(pp))
=======
	for _, pp := range p.self.genPhysPlansByReqProp(prop) {
>>>>>>> 8b1cd6ef
		t, err = p.getBestTask(t, pp)
		if err != nil {
			return nil, errors.Trace(err)
		}
	}
	p.storeTask(prop, t)
	return t, nil
}

func (p *baseLogicalPlan) getBestTask(bestTask task, pp PhysicalPlan) (task, error) {
	tasks := make([]task, 0, len(p.basePlan.children))
	for i, child := range p.basePlan.children {
		log.Infof("get best task, p %s, child %s", ToString(p.basePlan), ToString(child))
		childTask, err := child.(LogicalPlan).convert2NewPhysicalPlan(pp.getChildReqProps(i))
		if err != nil {
			return nil, errors.Trace(err)
		}
		tasks = append(tasks, childTask)
	}
	resultTask := pp.attach2Task(tasks...)
	if resultTask.cost() < bestTask.cost() {
		bestTask = resultTask
	}
	return bestTask, nil
}

// tryToGetMemTask will check if this table is a mem table. If it is, it will produce a task and store it.
func (p *DataSource) tryToGetMemTask(prop *requiredProp) (task task, err error) {
	if !prop.isEmpty() {
		return nil, nil
	}
	client := p.ctx.GetClient()
	memDB := infoschema.IsMemoryDB(p.DBName.L)
	isDistReq := !memDB && client != nil && client.IsRequestTypeSupported(kv.ReqTypeSelect, 0)
	if isDistReq {
		return nil, nil
	}
	memTable := PhysicalMemTable{
		DBName:      p.DBName,
		Table:       p.tableInfo,
		Columns:     p.Columns,
		TableAsName: p.TableAsName,
	}.init(p.ctx)
	memTable.SetSchema(p.schema)
	memTable.Ranges = ranger.FullIntRange()
	memTable.stats = p.stats
	var retPlan PhysicalPlan = memTable
	if len(p.pushedDownConds) > 0 {
		sel := PhysicalSelection{
			Conditions: p.pushedDownConds,
		}.init(p.ctx, p.stats)
		sel.SetSchema(p.schema)
		sel.SetChildren(memTable)
		retPlan = sel
	}
	task = &rootTask{p: retPlan}
	return task, nil
}

// tryToGetDualTask will check if the push down predicate has false constant. If so, it will return table dual.
func (p *DataSource) tryToGetDualTask() (task, error) {
	for _, cond := range p.pushedDownConds {
		if _, ok := cond.(*expression.Constant); ok {
			result, err := expression.EvalBool([]expression.Expression{cond}, nil, p.ctx)
			if err != nil {
				return nil, errors.Trace(err)
			}
			if !result {
				dual := PhysicalTableDual{}.init(p.ctx, p.stats)
				dual.SetSchema(p.schema)
				return &rootTask{
					p: dual,
				}, nil
			}
		}
	}
	return nil, nil
}

// convert2NewPhysicalPlan implements the PhysicalPlan interface.
// It will enumerate all the available indices and choose a plan with least cost.
func (p *DataSource) convert2NewPhysicalPlan(prop *requiredProp) (task, error) {
	if prop == nil {
		return nil, nil
	}
	t := p.getTask(prop)
	if t != nil {
		return t, nil
	}
	t, err := p.tryToGetDualTask()
	if err != nil {
		return nil, errors.Trace(err)
	}
	if t != nil {
		p.storeTask(prop, t)
		return t, nil
	}
	t, err = p.tryToGetMemTask(prop)
	if err != nil {
		return nil, errors.Trace(err)
	}
	if t != nil {
		p.storeTask(prop, t)
		return t, nil
	}
	// TODO: We have not checked if this table has a predicate. If not, we can only consider table scan.
	indices := p.availableIndices.indices
	includeTableScan := p.availableIndices.includeTableScan
	t = invalidTask
	if includeTableScan {
		t, err = p.convertToTableScan(prop)
		if err != nil {
			return nil, errors.Trace(err)
		}
	}
	if !includeTableScan || len(p.pushedDownConds) > 0 || len(prop.cols) > 0 {
		for _, idx := range indices {
			idxTask, err := p.convertToIndexScan(prop, idx)
			if err != nil {
				return nil, errors.Trace(err)
			}
			if idxTask.cost() < t.cost() {
				t = idxTask
			}
		}
	}
	p.storeTask(prop, t)
	return t, nil
}

func isCoveringIndex(columns []*model.ColumnInfo, indexColumns []*model.IndexColumn, pkIsHandle bool) bool {
	for _, colInfo := range columns {
		if pkIsHandle && mysql.HasPriKeyFlag(colInfo.Flag) {
			continue
		}
		if colInfo.ID == model.ExtraHandleID {
			continue
		}
		isIndexColumn := false
		for _, indexCol := range indexColumns {
			isFullLen := indexCol.Length == types.UnspecifiedLength || indexCol.Length == colInfo.Flen
			if colInfo.Name.L == indexCol.Name.L && isFullLen {
				isIndexColumn = true
				break
			}
		}
		if !isIndexColumn {
			return false
		}
	}
	return true
}

func (p *DataSource) forceToIndexScan(idx *model.IndexInfo) PhysicalPlan {
	is := PhysicalIndexScan{
		Table:            p.tableInfo,
		TableAsName:      p.TableAsName,
		DBName:           p.DBName,
		Columns:          p.Columns,
		Index:            idx,
		dataSourceSchema: p.schema,
		Ranges:           ranger.FullIndexRange(),
		OutOfOrder:       true,
	}.init(p.ctx)
	is.filterCondition = p.pushedDownConds
	is.stats = p.stats
	cop := &copTask{
		indexPlan: is,
	}
	if !isCoveringIndex(is.Columns, is.Index.Columns, is.Table.PKIsHandle) {
		// On this way, it's double read case.
		cop.tablePlan = PhysicalTableScan{Columns: p.Columns, Table: is.Table}.init(p.ctx)
		cop.tablePlan.SetSchema(is.dataSourceSchema)
	}
	is.initSchema(p.id, idx, cop.tablePlan != nil)
	is.addPushedDownSelection(cop, p, math.MaxFloat64)
	t := finishCopTask(cop, p.ctx)
	return t.plan()
}

// If there is a table reader which needs to keep order, we should append a pk to table scan.
func (ts *PhysicalTableScan) appendExtraHandleCol(ds *DataSource) {
	if len(ds.schema.TblID2Handle) > 0 {
		return
	}
	pkInfo := model.NewExtraHandleColInfo()
	ts.Columns = append(ts.Columns, pkInfo)
	handleCol := ds.newExtraHandleSchemaCol()
	ts.schema.Append(handleCol)
	ts.schema.TblID2Handle[ds.tableInfo.ID] = []*expression.Column{handleCol}
}

// convertToIndexScan converts the DataSource to index scan with idx.
func (p *DataSource) convertToIndexScan(prop *requiredProp, idx *model.IndexInfo) (task task, err error) {
	is := PhysicalIndexScan{
		Table:            p.tableInfo,
		TableAsName:      p.TableAsName,
		DBName:           p.DBName,
		Columns:          p.Columns,
		Index:            idx,
		dataSourceSchema: p.schema,
	}.init(p.ctx)
	statsTbl := p.statisticTable
	rowCount := float64(statsTbl.Count)
	sc := p.ctx.GetSessionVars().StmtCtx
	idxCols, colLengths := expression.IndexInfo2Cols(p.Schema().Columns, idx)
	is.Ranges = ranger.FullIndexRange()
	if len(p.pushedDownConds) > 0 {
		if len(idxCols) > 0 {
			var ranges []ranger.Range
			is.AccessCondition, is.filterCondition = ranger.DetachIndexConditions(p.pushedDownConds, idxCols, colLengths)
			ranges, err = ranger.BuildRange(sc, is.AccessCondition, ranger.IndexRangeType, idxCols, colLengths)
			if err != nil {
				return nil, errors.Trace(err)
			}
			is.Ranges = ranger.Ranges2IndexRanges(ranges)
			rowCount, err = statsTbl.GetRowCountByIndexRanges(sc, is.Index.ID, is.Ranges)
			if err != nil {
				return nil, errors.Trace(err)
			}
		} else {
			is.filterCondition = p.pushedDownConds
		}
	}
	cop := &copTask{
		indexPlan: is,
	}
	if !isCoveringIndex(is.Columns, is.Index.Columns, is.Table.PKIsHandle) {
		// On this way, it's double read case.
		cop.tablePlan = PhysicalTableScan{Columns: p.Columns, Table: is.Table}.init(p.ctx)
		cop.tablePlan.SetSchema(p.schema.Clone())
		// If it's parent requires single read task, return max cost.
		if prop.taskTp == copSingleReadTaskType {
			return &copTask{cst: math.MaxFloat64}, nil
		}
	} else if prop.taskTp == copDoubleReadTaskType {
		// If it's parent requires double read task, return max cost.
		return &copTask{cst: math.MaxFloat64}, nil
	}
	is.initSchema(p.id, idx, cop.tablePlan != nil)
	// Check if this plan matches the property.
	matchProperty := false
	if !prop.isEmpty() {
		for i, col := range idx.Columns {
			// not matched
			if col.Name.L == prop.cols[0].ColName.L {
				matchProperty = matchIndicesProp(idx.Columns[i:], prop.cols)
				break
			} else if i >= len(is.AccessCondition) {
				break
			} else if sf, ok := is.AccessCondition[i].(*expression.ScalarFunction); !ok || sf.FuncName.L != ast.EQ {
				break
			}
		}
	}
	if matchProperty && prop.expectedCnt < math.MaxFloat64 {
		selectivity, err := p.statisticTable.Selectivity(p.ctx, is.filterCondition)
		if err != nil {
			log.Warnf("An error happened: %v, we have to use the default selectivity", err.Error())
			selectivity = selectionFactor
		}
		rowCount = math.Min(prop.expectedCnt/selectivity, rowCount)
	}
	is.stats = p.stats.scaleByExpectCnt(rowCount)
	cop.cst = rowCount * scanFactor
	task = cop
	if matchProperty {
		if prop.desc {
			is.Desc = true
			cop.cst = rowCount * descScanFactor
		}
		if cop.tablePlan != nil {
			cop.tablePlan.(*PhysicalTableScan).appendExtraHandleCol(p)
		}
		cop.keepOrder = true
		is.addPushedDownSelection(cop, p, prop.expectedCnt)
	} else {
		is.OutOfOrder = true
		expectedCnt := math.MaxFloat64
		if prop.isEmpty() {
			expectedCnt = prop.expectedCnt
		} else {
			return invalidTask, nil
		}
		is.addPushedDownSelection(cop, p, expectedCnt)
	}
	if prop.taskTp == rootTaskType {
		task = finishCopTask(task, p.ctx)
	} else if _, ok := task.(*rootTask); ok {
		return invalidTask, nil
	}
	return task, nil
}

// TODO: refine this.
func (is *PhysicalIndexScan) initSchema(id int, idx *model.IndexInfo, isDoubleRead bool) {
	var indexCols []*expression.Column
	for _, col := range idx.Columns {
		indexCols = append(indexCols, &expression.Column{FromID: id, Position: col.Offset})
	}
	setHandle := false
	for _, col := range is.Columns {
		if (mysql.HasPriKeyFlag(col.Flag) && is.Table.PKIsHandle) || col.ID == model.ExtraHandleID {
			indexCols = append(indexCols, &expression.Column{FromID: id, ID: col.ID, Position: col.Offset})
			setHandle = true
			break
		}
	}
	// If it's double read case, the first index must return handle. So we should add extra handle column
	// if there isn't a handle column.
	if isDoubleRead && !setHandle {
		indexCols = append(indexCols, &expression.Column{FromID: id, ID: model.ExtraHandleID, Position: -1})
	}
	is.SetSchema(expression.NewSchema(indexCols...))
}

func (is *PhysicalIndexScan) addPushedDownSelection(copTask *copTask, p *DataSource, expectedCnt float64) {
	// Add filter condition to table plan now.
	if len(is.filterCondition) > 0 {
		var indexConds, tableConds []expression.Expression
		if copTask.tablePlan != nil {
			indexConds, tableConds = splitIndexFilterConditions(is.filterCondition, is.Index.Columns, is.Table)
		} else {
			indexConds = is.filterCondition
		}
		if indexConds != nil {
			indexSel := PhysicalSelection{Conditions: indexConds}.init(is.ctx,
				p.getStatsByFilter(append(is.AccessCondition, indexConds...)).scaleByExpectCnt(expectedCnt))
			indexSel.SetSchema(is.schema)
			indexSel.SetChildren(is)
			copTask.indexPlan = indexSel
			copTask.cst += copTask.count() * cpuFactor
		}
		if tableConds != nil {
			copTask.finishIndexPlan()
			tableSel := PhysicalSelection{Conditions: tableConds}.init(is.ctx, p.stats.scaleByExpectCnt(expectedCnt))
			tableSel.SetSchema(copTask.tablePlan.Schema())
			tableSel.SetChildren(copTask.tablePlan)
			copTask.tablePlan = tableSel
			copTask.cst += copTask.count() * cpuFactor
		}
	}
}

func matchIndicesProp(idxCols []*model.IndexColumn, propCols []*expression.Column) bool {
	if len(idxCols) < len(propCols) {
		return false
	}
	for i, col := range propCols {
		if idxCols[i].Length != types.UnspecifiedLength || col.ColName.L != idxCols[i].Name.L {
			return false
		}
	}
	return true
}

func splitIndexFilterConditions(conditions []expression.Expression, indexColumns []*model.IndexColumn,
	table *model.TableInfo) (indexConds, tableConds []expression.Expression) {
	var pkName model.CIStr
	if table.PKIsHandle {
		for _, colInfo := range table.Columns {
			if mysql.HasPriKeyFlag(colInfo.Flag) {
				pkName = colInfo.Name
				break
			}
		}
	}
	var indexConditions, tableConditions []expression.Expression
	for _, cond := range conditions {
		if checkIndexCondition(cond, indexColumns, pkName) {
			indexConditions = append(indexConditions, cond)
		} else {
			tableConditions = append(tableConditions, cond)
		}
	}
	return indexConditions, tableConditions
}

// checkIndexCondition will check whether all columns of condition is index columns or primary key column.
func checkIndexCondition(condition expression.Expression, indexColumns []*model.IndexColumn, pkName model.CIStr) bool {
	cols := expression.ExtractColumns(condition)
	for _, col := range cols {
		if pkName.L == col.ColName.L {
			continue
		}
		isIndexColumn := false
		for _, indCol := range indexColumns {
			if col.ColName.L == indCol.Name.L && indCol.Length == types.UnspecifiedLength {
				isIndexColumn = true
				break
			}
		}
		if !isIndexColumn {
			return false
		}
	}
	return true
}

func (p *DataSource) forceToTableScan() PhysicalPlan {
	ts := PhysicalTableScan{
		Table:       p.tableInfo,
		Columns:     p.Columns,
		TableAsName: p.TableAsName,
		DBName:      p.DBName,
		Ranges:      ranger.FullIntRange(),
	}.init(p.ctx)
	ts.SetSchema(p.schema)
	ts.stats = p.stats
	ts.filterCondition = p.pushedDownConds
	copTask := &copTask{
		tablePlan:         ts,
		indexPlanFinished: true,
	}
	ts.addPushedDownSelection(copTask, p.stats)
	t := finishCopTask(copTask, p.ctx)
	return t.plan()
}

// convertToTableScan converts the DataSource to table scan.
func (p *DataSource) convertToTableScan(prop *requiredProp) (task task, err error) {
	if prop.taskTp == copDoubleReadTaskType {
		return &copTask{cst: math.MaxFloat64}, nil
	}
	ts := PhysicalTableScan{
		Table:       p.tableInfo,
		Columns:     p.Columns,
		TableAsName: p.TableAsName,
		DBName:      p.DBName,
	}.init(p.ctx)
	ts.SetSchema(p.schema)
	sc := p.ctx.GetSessionVars().StmtCtx
	ts.Ranges = ranger.FullIntRange()
	var pkCol *expression.Column
	if ts.Table.PKIsHandle {
		if pkColInfo := ts.Table.GetPkColInfo(); pkColInfo != nil {
			pkCol = expression.ColInfo2Col(ts.schema.Columns, pkColInfo)
		}
	}
	if len(p.pushedDownConds) > 0 {
		if pkCol != nil {
			var ranges []ranger.Range
			ts.AccessCondition, ts.filterCondition = ranger.DetachCondsForTableRange(p.ctx, p.pushedDownConds, pkCol)
			ranges, err = ranger.BuildRange(sc, ts.AccessCondition, ranger.IntRangeType, []*expression.Column{pkCol}, nil)
			ts.Ranges = ranger.Ranges2IntRanges(ranges)
			if err != nil {
				return nil, errors.Trace(err)
			}
		} else {
			ts.filterCondition = p.pushedDownConds
		}
	}
	statsTbl := p.statisticTable
	rowCount := float64(statsTbl.Count)
	if pkCol != nil {
		// TODO: We can use p.getStatsByFilter(accessConditions).
		rowCount, err = statsTbl.GetRowCountByIntColumnRanges(sc, pkCol.ID, ts.Ranges)
		if err != nil {
			return nil, errors.Trace(err)
		}
	}
	copTask := &copTask{
		tablePlan:         ts,
		indexPlanFinished: true,
	}
	task = copTask
	matchProperty := len(prop.cols) == 1 && pkCol != nil && prop.cols[0].Equal(pkCol, nil)
	if matchProperty && prop.expectedCnt < math.MaxFloat64 {
		selectivity, err := p.statisticTable.Selectivity(p.ctx, ts.filterCondition)
		if err != nil {
			log.Warnf("An error happened: %v, we have to use the default selectivity", err.Error())
			selectivity = selectionFactor
		}
		rowCount = math.Min(prop.expectedCnt/selectivity, rowCount)
	}
	ts.stats = p.stats.scaleByExpectCnt(rowCount)
	copTask.cst = rowCount * scanFactor
	if matchProperty {
		if prop.desc {
			ts.Desc = true
			copTask.cst = rowCount * descScanFactor
		}
		ts.KeepOrder = true
		copTask.keepOrder = true
		ts.addPushedDownSelection(copTask, p.stats.scaleByExpectCnt(prop.expectedCnt))
	} else {
		expectedCnt := math.MaxFloat64
		if prop.isEmpty() {
			expectedCnt = prop.expectedCnt
		} else {
			return invalidTask, nil
		}
		ts.addPushedDownSelection(copTask, p.stats.scaleByExpectCnt(expectedCnt))
	}
	if prop.taskTp == rootTaskType {
		task = finishCopTask(task, p.ctx)
	} else if _, ok := task.(*rootTask); ok {
		return invalidTask, nil
	}
	return task, nil
}

func (ts *PhysicalTableScan) addPushedDownSelection(copTask *copTask, stats *statsInfo) {
	// Add filter condition to table plan now.
	if len(ts.filterCondition) > 0 {
		sel := PhysicalSelection{Conditions: ts.filterCondition}.init(ts.ctx, stats)
		sel.SetSchema(ts.schema)
		sel.SetChildren(ts)
		copTask.tablePlan = sel
		// FIXME: It seems wrong...
		copTask.cst += copTask.count() * cpuFactor
	}
}<|MERGE_RESOLUTION|>--- conflicted
+++ resolved
@@ -79,7 +79,7 @@
 
 // convert2NewPhysicalPlan implements LogicalPlan interface.
 func (p *baseLogicalPlan) convert2NewPhysicalPlan(prop *requiredProp) (t task, err error) {
-	log.Infof("convert to physical p %s", ToString(p.basePlan))
+	log.Infof("convert to physical p %s", ToString(p.self))
 	// look up the task map
 	t = p.getTask(prop)
 	if t != nil {
@@ -92,12 +92,8 @@
 		p.storeTask(prop, t)
 		return t, nil
 	}
-<<<<<<< HEAD
-	for _, pp := range p.basePlan.self.(LogicalPlan).genPhysPlansByReqProp(prop) {
+	for _, pp := range p.self.genPhysPlansByReqProp(prop) {
 		// log.Infof("convert to physical %s start", ToString(pp))
-=======
-	for _, pp := range p.self.genPhysPlansByReqProp(prop) {
->>>>>>> 8b1cd6ef
 		t, err = p.getBestTask(t, pp)
 		if err != nil {
 			return nil, errors.Trace(err)
@@ -110,7 +106,7 @@
 func (p *baseLogicalPlan) getBestTask(bestTask task, pp PhysicalPlan) (task, error) {
 	tasks := make([]task, 0, len(p.basePlan.children))
 	for i, child := range p.basePlan.children {
-		log.Infof("get best task, p %s, child %s", ToString(p.basePlan), ToString(child))
+		log.Infof("get best task, p %s, child %s", ToString(p.self), ToString(child))
 		childTask, err := child.(LogicalPlan).convert2NewPhysicalPlan(pp.getChildReqProps(i))
 		if err != nil {
 			return nil, errors.Trace(err)
