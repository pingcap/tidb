// Copyright 2017 PingCAP, Inc.
//
// Licensed under the Apache License, Version 2.0 (the "License");
// you may not use this file except in compliance with the License.
// You may obtain a copy of the License at
//
//     http://www.apache.org/licenses/LICENSE-2.0
//
// Unless required by applicable law or agreed to in writing, software
// distributed under the License is distributed on an "AS IS" BASIS,
// See the License for the specific language governing permissions and
// limitations under the License.

package plan

import (
	"math"

	log "github.com/Sirupsen/logrus"
	"github.com/juju/errors"
	"github.com/pingcap/tidb/ast"
	"github.com/pingcap/tidb/expression"
	"github.com/pingcap/tidb/infoschema"
	"github.com/pingcap/tidb/kv"
	"github.com/pingcap/tidb/model"
	"github.com/pingcap/tidb/mysql"
	"github.com/pingcap/tidb/types"
	"github.com/pingcap/tidb/util/ranger"
)

const (
	netWorkFactor      = 1.5
	netWorkStartFactor = 20.0
	scanFactor         = 2.0
	descScanFactor     = 5 * scanFactor
	memoryFactor       = 5.0
	hashAggMemFactor   = 2.0
	selectionFactor    = 0.8
	distinctFactor     = 0.8
	cpuFactor          = 0.9
)

// JoinConcurrency means the number of goroutines that participate in joining.
var JoinConcurrency = 5

// wholeTaskTypes records all possible kinds of task that a plan can return. For Agg, TopN and Limit, we will try to get
// these tasks one by one.
var wholeTaskTypes = [...]taskType{copSingleReadTaskType, copDoubleReadTaskType, rootTaskType}

var invalidTask = &rootTask{cst: math.MaxFloat64}

// getPropByOrderByItems will check if this sort property can be pushed or not. In order to simplify the problem, we only
// consider the case that all expression are columns and all of them are asc or desc.
func getPropByOrderByItems(items []*ByItems) (*requiredProp, bool) {
	desc := false
	cols := make([]*expression.Column, 0, len(items))
	for i, item := range items {
		col, ok := item.Expr.(*expression.Column)
		if !ok {
			return nil, false
		}
		cols = append(cols, col)
		desc = item.Desc
		if i > 0 && item.Desc != items[i-1].Desc {
			return nil, false
		}
	}
	return &requiredProp{cols: cols, desc: desc}, true
}

// convert2NewPhysicalPlan implements PhysicalPlan interface.
// If this sort is a topN plan, we will try to push the sort down and leave the limit.
// TODO: If this is a sort plan and the coming prop is not nil, this plan is redundant and can be removed.
func (p *Sort) convert2NewPhysicalPlan(prop *requiredProp) (task, error) {
	t := p.getTask(prop)
	if t != nil {
		return t, nil
	}
	if prop.taskTp != rootTaskType {
		// TODO: This is a trick here, because an operator that can be pushed to Coprocessor can never be pushed across sort.
		// e.g. If an aggregation want to be pushed, the SQL is always like select count(*) from t order by ...
		// The Sort will on top of Aggregation. If the SQL is like select count(*) from (select * from s order by k).
		// The Aggregation will also be blocked by projection. In the future we will break this restriction.
		p.storeTask(prop, invalidTask)
		return invalidTask, nil
	}
	// enforce branch
	t, err := p.children[0].(LogicalPlan).convert2NewPhysicalPlan(&requiredProp{taskTp: rootTaskType, expectedCnt: math.MaxFloat64})
	if err != nil {
		return nil, errors.Trace(err)
	}
	t = p.attach2Task(t)
	newProp, canPassProp := getPropByOrderByItems(p.ByItems)
	if canPassProp {
		newProp.expectedCnt = prop.expectedCnt
		orderedTask, err := p.children[0].(LogicalPlan).convert2NewPhysicalPlan(newProp)
		if err != nil {
			return nil, errors.Trace(err)
		}
		if orderedTask.cost() < t.cost() {
			t = orderedTask
		}
	}
	t = prop.enforceProperty(t, p.ctx)
	p.storeTask(prop, t)
	return t, nil
}

// convert2NewPhysicalPlan implements LogicalPlan interface.
func (p *baseLogicalPlan) convert2NewPhysicalPlan(prop *requiredProp) (t task, err error) {
	// look up the task map
	t = p.getTask(prop)
	if t != nil {
		return t, nil
	}
	t = invalidTask
	if prop.taskTp != rootTaskType {
		// Currently all plan cannot totally push down.
		p.storeTask(prop, t)
		return t, nil
	}
	// Now we only consider rootTask.
	if len(p.basePlan.children) == 0 {
		// When the children length is 0, we process it specially.
		t = &rootTask{p: p.basePlan.self.(PhysicalPlan)}
		t = prop.enforceProperty(t, p.basePlan.ctx)
		p.storeTask(prop, t)
		return t, nil
	}
	// Else we suppose it only has one child.
	for _, pp := range p.basePlan.self.(LogicalPlan).generatePhysicalPlans() {
		t, err = p.getBestTask(t, prop, pp)
		if err != nil {
			return nil, errors.Trace(err)
		}
	}
	p.storeTask(prop, t)
	return t, nil
}

func (p *baseLogicalPlan) getBestTask(bestTask task, prop *requiredProp, pp PhysicalPlan) (task, error) {
	newProps := pp.getChildrenPossibleProps(prop)
	for _, newProp := range newProps {
		tasks := make([]task, 0, len(p.basePlan.children))
		for i, child := range p.basePlan.children {
			childTask, err := child.(LogicalPlan).convert2NewPhysicalPlan(newProp[i])
			if err != nil {
				return nil, errors.Trace(err)
			}
			tasks = append(tasks, childTask)
		}
		resultTask := pp.attach2Task(tasks...)
		if resultTask.cost() < bestTask.cost() {
			bestTask = resultTask
		}
	}
	return bestTask, nil
}

// tryToGetMemTask will check if this table is a mem table. If it is, it will produce a task and store it.
func (p *DataSource) tryToGetMemTask(prop *requiredProp) (task task, err error) {
	client := p.ctx.GetClient()
	memDB := infoschema.IsMemoryDB(p.DBName.L)
	isDistReq := !memDB && client != nil && client.IsRequestTypeSupported(kv.ReqTypeSelect, 0)
	if isDistReq {
		return nil, nil
	}
	memTable := PhysicalMemTable{
		DBName:      p.DBName,
		Table:       p.tableInfo,
		Columns:     p.Columns,
		TableAsName: p.TableAsName,
	}.init(p.ctx)
	memTable.SetSchema(p.schema)
	memTable.Ranges = ranger.FullIntRange()
	memTable.profile = p.profile
	var retPlan PhysicalPlan = memTable
	if len(p.pushedDownConds) > 0 {
		sel := PhysicalSelection{
			Conditions: p.pushedDownConds,
		}.init(p.ctx)
		sel.SetSchema(p.schema)
		sel.SetChildren(memTable)
		sel.profile = p.profile
		retPlan = sel
	}
	task = &rootTask{p: retPlan}
	task = prop.enforceProperty(task, p.ctx)
	return task, nil
}

// tryToGetDualTask will check if the push down predicate has false constant. If so, it will return table dual.
func (p *DataSource) tryToGetDualTask() (task, error) {
	for _, cond := range p.pushedDownConds {
		if _, ok := cond.(*expression.Constant); ok {
			result, err := expression.EvalBool([]expression.Expression{cond}, nil, p.ctx)
			if err != nil {
				return nil, errors.Trace(err)
			}
			if !result {
				dual := TableDual{}.init(p.ctx)
				dual.SetSchema(p.schema)
				dual.profile = p.profile
				return &rootTask{
					p: dual,
				}, nil
			}
		}
	}
	return nil, nil
}

// convert2NewPhysicalPlan implements the PhysicalPlan interface.
// It will enumerate all the available indices and choose a plan with least cost.
func (p *DataSource) convert2NewPhysicalPlan(prop *requiredProp) (task, error) {
	if prop == nil {
		return nil, nil
	}
	t := p.getTask(prop)
	if t != nil {
		return t, nil
	}
	t, err := p.tryToGetDualTask()
	if err != nil {
		return nil, errors.Trace(err)
	}
	if t != nil {
		p.storeTask(prop, t)
		return t, nil
	}
	t, err = p.tryToGetMemTask(prop)
	if err != nil {
		return nil, errors.Trace(err)
	}
	if t != nil {
		p.storeTask(prop, t)
		return t, nil
	}
	// TODO: We have not checked if this table has a predicate. If not, we can only consider table scan.
	indices := p.availableIndices.indices
	includeTableScan := p.availableIndices.includeTableScan
	t = invalidTask
	if includeTableScan {
		t, err = p.convertToTableScan(prop)
		if err != nil {
			return nil, errors.Trace(err)
		}
	}
	if !includeTableScan || len(p.pushedDownConds) > 0 || len(prop.cols) > 0 {
		for _, idx := range indices {
			idxTask, err := p.convertToIndexScan(prop, idx)
			if err != nil {
				return nil, errors.Trace(err)
			}
			if idxTask.cost() < t.cost() {
				t = idxTask
			}
		}
	}
	p.storeTask(prop, t)
	return t, nil
}

func isCoveringIndex(columns []*model.ColumnInfo, indexColumns []*model.IndexColumn, pkIsHandle bool) bool {
	for _, colInfo := range columns {
		if pkIsHandle && mysql.HasPriKeyFlag(colInfo.Flag) {
			continue
		}
		if colInfo.ID == model.ExtraHandleID {
			continue
		}
		isIndexColumn := false
		for _, indexCol := range indexColumns {
			isFullLen := indexCol.Length == types.UnspecifiedLength || indexCol.Length == colInfo.Flen
			if colInfo.Name.L == indexCol.Name.L && isFullLen {
				isIndexColumn = true
				break
			}
		}
		if !isIndexColumn {
			return false
		}
	}
	return true
}

func (p *DataSource) forceToIndexScan(idx *model.IndexInfo) PhysicalPlan {
	is := PhysicalIndexScan{
		Table:            p.tableInfo,
		TableAsName:      p.TableAsName,
		DBName:           p.DBName,
		Columns:          p.Columns,
		Index:            idx,
		dataSourceSchema: p.schema,
		Ranges:           ranger.FullIndexRange(),
		OutOfOrder:       true,
	}.init(p.ctx)
	is.filterCondition = p.pushedDownConds
	is.profile = p.profile
	cop := &copTask{
		indexPlan: is,
	}
	if !isCoveringIndex(is.Columns, is.Index.Columns, is.Table.PKIsHandle) {
		// On this way, it's double read case.
		cop.tablePlan = PhysicalTableScan{Columns: p.Columns, Table: is.Table}.init(p.ctx)
		cop.tablePlan.SetSchema(is.dataSourceSchema)
	}
	is.initSchema(p.id, idx, cop.tablePlan != nil)
	is.addPushedDownSelection(cop, p, math.MaxFloat64)
	t := finishCopTask(cop, p.ctx)
	return t.plan()
}

// If there is a table reader which needs to keep order, we should append a pk to table scan.
func (ts *PhysicalTableScan) appendExtraHandleCol(ds *DataSource) {
	if len(ds.schema.TblID2Handle) > 0 {
		return
	}
	pkInfo := model.NewExtraHandleColInfo()
	ts.Columns = append(ts.Columns, pkInfo)
	handleCol := ds.newExtraHandleSchemaCol()
	ts.schema.Append(handleCol)
	ts.schema.TblID2Handle[ds.tableInfo.ID] = []*expression.Column{handleCol}
}

// convertToIndexScan converts the DataSource to index scan with idx.
func (p *DataSource) convertToIndexScan(prop *requiredProp, idx *model.IndexInfo) (task task, err error) {
	is := PhysicalIndexScan{
		Table:            p.tableInfo,
		TableAsName:      p.TableAsName,
		DBName:           p.DBName,
		Columns:          p.Columns,
		Index:            idx,
		dataSourceSchema: p.schema,
	}.init(p.ctx)
	statsTbl := p.statisticTable
	rowCount := float64(statsTbl.Count)
	sc := p.ctx.GetSessionVars().StmtCtx
	idxCols, colLengths := expression.IndexInfo2Cols(p.Schema().Columns, idx)
	is.Ranges = ranger.FullIndexRange()
	if len(p.pushedDownConds) > 0 {
		conds := make([]expression.Expression, 0, len(p.pushedDownConds))
		for _, cond := range p.pushedDownConds {
			conds = append(conds, cond.Clone())
		}
		if len(idxCols) > 0 {
			var ranges []ranger.Range
			is.AccessCondition, is.filterCondition = ranger.DetachIndexConditions(conds, idxCols, colLengths)
			ranges, err = ranger.BuildRange(sc, is.AccessCondition, ranger.IndexRangeType, idxCols, colLengths)
			if err != nil {
				return nil, errors.Trace(err)
			}
			is.Ranges = ranger.Ranges2IndexRanges(ranges)
			rowCount, err = statsTbl.GetRowCountByIndexRanges(sc, is.Index.ID, is.Ranges)
			if err != nil {
				return nil, errors.Trace(err)
			}
		} else {
			is.filterCondition = conds
		}
	}
	is.profile = p.getStatsProfileByFilter(p.pushedDownConds)

	cop := &copTask{
		indexPlan: is,
	}
	if !isCoveringIndex(is.Columns, is.Index.Columns, is.Table.PKIsHandle) {
		// On this way, it's double read case.
		cop.tablePlan = PhysicalTableScan{Columns: p.Columns, Table: is.Table}.init(p.ctx)
		cop.tablePlan.SetSchema(p.schema.Clone())
		// If it's parent requires single read task, return max cost.
		if prop.taskTp == copSingleReadTaskType {
			return &copTask{cst: math.MaxFloat64}, nil
		}
	} else if prop.taskTp == copDoubleReadTaskType {
		// If it's parent requires double read task, return max cost.
		return &copTask{cst: math.MaxFloat64}, nil
	}
	is.initSchema(p.id, idx, cop.tablePlan != nil)
	// Check if this plan matches the property.
	matchProperty := false
	if !prop.isEmpty() {
		for i, col := range idx.Columns {
			// not matched
			if col.Name.L == prop.cols[0].ColName.L {
				matchProperty = matchIndicesProp(idx.Columns[i:], prop.cols)
				break
			} else if i >= len(is.AccessCondition) {
				break
			} else if sf, ok := is.AccessCondition[i].(*expression.ScalarFunction); !ok || sf.FuncName.L != ast.EQ {
				break
			}
		}
	}
	if matchProperty && prop.expectedCnt < math.MaxFloat64 {
		selectivity, err := p.statisticTable.Selectivity(p.ctx, is.filterCondition)
		if err != nil {
			log.Warnf("An error happened: %v, we have to use the default selectivity", err.Error())
			selectivity = selectionFactor
		}
		rowCount = math.Min(prop.expectedCnt/selectivity, rowCount)
	}
	is.expectedCnt = rowCount
	cop.cst = rowCount * scanFactor
	task = cop
	if matchProperty {
		if prop.desc {
			is.Desc = true
			cop.cst = rowCount * descScanFactor
		}
		if cop.tablePlan != nil {
			cop.tablePlan.(*PhysicalTableScan).appendExtraHandleCol(p)
		}
		cop.keepOrder = true
		is.addPushedDownSelection(cop, p, prop.expectedCnt)
	} else {
		is.OutOfOrder = true
		expectedCnt := math.MaxFloat64
		if prop.isEmpty() {
			expectedCnt = prop.expectedCnt
		} else {
			return invalidTask, nil
		}
		is.addPushedDownSelection(cop, p, expectedCnt)
	}
	if prop.taskTp == rootTaskType {
		task = finishCopTask(task, p.ctx)
	} else if _, ok := task.(*rootTask); ok {
		return invalidTask, nil
	}
	return task, nil
}

// TODO: refine this.
func (is *PhysicalIndexScan) initSchema(id int, idx *model.IndexInfo, isDoubleRead bool) {
	var indexCols []*expression.Column
	for _, col := range idx.Columns {
		indexCols = append(indexCols, &expression.Column{FromID: id, Position: col.Offset})
	}
	setHandle := false
	for _, col := range is.Columns {
		if (mysql.HasPriKeyFlag(col.Flag) && is.Table.PKIsHandle) || col.ID == model.ExtraHandleID {
			indexCols = append(indexCols, &expression.Column{FromID: id, ID: col.ID, Position: col.Offset})
			setHandle = true
			break
		}
	}
	// If it's double read case, the first index must return handle. So we should add extra handle column
	// if there isn't a handle column.
	if isDoubleRead && !setHandle {
		indexCols = append(indexCols, &expression.Column{FromID: id, ID: model.ExtraHandleID, Position: -1})
	}
	is.SetSchema(expression.NewSchema(indexCols...))
}

func (is *PhysicalIndexScan) addPushedDownSelection(copTask *copTask, p *DataSource, expectedCnt float64) {
	// Add filter condition to table plan now.
	if len(is.filterCondition) > 0 {
		var indexConds, tableConds []expression.Expression
		if copTask.tablePlan != nil {
			indexConds, tableConds = splitIndexFilterConditions(is.filterCondition, is.Index.Columns, is.Table)
		} else {
			indexConds = is.filterCondition
		}
		if indexConds != nil {
			condsClone := make([]expression.Expression, 0, len(indexConds))
			for _, cond := range indexConds {
				condsClone = append(condsClone, cond.Clone())
			}
			indexSel := PhysicalSelection{Conditions: condsClone}.init(is.ctx)
			indexSel.SetSchema(is.schema)
			indexSel.SetChildren(is)
			indexSel.profile = p.getStatsProfileByFilter(append(is.AccessCondition, indexConds...))
			// FIXME: It is not precise.
			indexSel.expectedCnt = expectedCnt
			copTask.indexPlan = indexSel
			copTask.cst += copTask.count() * cpuFactor
		}
		if tableConds != nil {
			copTask.finishIndexPlan()
			tableSel := PhysicalSelection{Conditions: tableConds}.init(is.ctx)
			tableSel.SetSchema(copTask.tablePlan.Schema())
			tableSel.SetChildren(copTask.tablePlan)
			tableSel.profile = p.profile
			tableSel.expectedCnt = expectedCnt
			copTask.tablePlan = tableSel
			copTask.cst += copTask.count() * cpuFactor
		}
	}
}

func matchIndicesProp(idxCols []*model.IndexColumn, propCols []*expression.Column) bool {
	if len(idxCols) < len(propCols) {
		return false
	}
	for i, col := range propCols {
		if idxCols[i].Length != types.UnspecifiedLength || col.ColName.L != idxCols[i].Name.L {
			return false
		}
	}
	return true
}

func splitIndexFilterConditions(conditions []expression.Expression, indexColumns []*model.IndexColumn,
	table *model.TableInfo) (indexConds, tableConds []expression.Expression) {
	var pkName model.CIStr
	if table.PKIsHandle {
		for _, colInfo := range table.Columns {
			if mysql.HasPriKeyFlag(colInfo.Flag) {
				pkName = colInfo.Name
				break
			}
		}
	}
	var indexConditions, tableConditions []expression.Expression
	for _, cond := range conditions {
		if checkIndexCondition(cond, indexColumns, pkName) {
			indexConditions = append(indexConditions, cond)
		} else {
			tableConditions = append(tableConditions, cond)
		}
	}
	return indexConditions, tableConditions
}

// checkIndexCondition will check whether all columns of condition is index columns or primary key column.
func checkIndexCondition(condition expression.Expression, indexColumns []*model.IndexColumn, pkName model.CIStr) bool {
	cols := expression.ExtractColumns(condition)
	for _, col := range cols {
		if pkName.L == col.ColName.L {
			continue
		}
		isIndexColumn := false
		for _, indCol := range indexColumns {
			if col.ColName.L == indCol.Name.L && indCol.Length == types.UnspecifiedLength {
				isIndexColumn = true
				break
			}
		}
		if !isIndexColumn {
			return false
		}
	}
	return true
}

func (p *DataSource) forceToTableScan() PhysicalPlan {
	ts := PhysicalTableScan{
		Table:       p.tableInfo,
		Columns:     p.Columns,
		TableAsName: p.TableAsName,
		DBName:      p.DBName,
		Ranges:      ranger.FullIntRange(),
	}.init(p.ctx)
	ts.SetSchema(p.schema)
	ts.profile = p.profile
	ts.filterCondition = p.pushedDownConds
	copTask := &copTask{
		tablePlan:         ts,
		indexPlanFinished: true,
	}
	ts.addPushedDownSelection(copTask, p.profile, math.MaxFloat64)
	t := finishCopTask(copTask, p.ctx)
	return t.plan()
}

// convertToTableScan converts the DataSource to table scan.
func (p *DataSource) convertToTableScan(prop *requiredProp) (task task, err error) {
	if prop.taskTp == copDoubleReadTaskType {
		return &copTask{cst: math.MaxFloat64}, nil
	}
	ts := PhysicalTableScan{
		Table:       p.tableInfo,
		Columns:     p.Columns,
		TableAsName: p.TableAsName,
		DBName:      p.DBName,
	}.init(p.ctx)
	ts.SetSchema(p.schema)
	sc := p.ctx.GetSessionVars().StmtCtx
	ts.Ranges = ranger.FullIntRange()
	var pkCol *expression.Column
	if ts.Table.PKIsHandle {
		if pkColInfo := ts.Table.GetPkColInfo(); pkColInfo != nil {
			pkCol = expression.ColInfo2Col(ts.schema.Columns, pkColInfo)
		}
	}
	if len(p.pushedDownConds) > 0 {
		conds := make([]expression.Expression, 0, len(p.pushedDownConds))
		for _, cond := range p.pushedDownConds {
			conds = append(conds, cond.Clone())
		}
		if pkCol != nil {
			var ranges []ranger.Range
			ts.AccessCondition, ts.filterCondition = ranger.DetachCondsForTableRange(p.ctx, conds, pkCol)
			ranges, err = ranger.BuildRange(sc, ts.AccessCondition, ranger.IntRangeType, []*expression.Column{pkCol}, nil)
			ts.Ranges = ranger.Ranges2IntRanges(ranges)
			if err != nil {
				return nil, errors.Trace(err)
			}
		} else {
			ts.filterCondition = conds
		}
	}
	ts.profile = p.getStatsProfileByFilter(p.pushedDownConds)
	statsTbl := p.statisticTable
	rowCount := float64(statsTbl.Count)
	if pkCol != nil {
		// TODO: We can use p.getStatsProfileByFilter(accessConditions).
		rowCount, err = statsTbl.GetRowCountByIntColumnRanges(sc, pkCol.ID, ts.Ranges)
		if err != nil {
			return nil, errors.Trace(err)
		}
	}
	copTask := &copTask{
		tablePlan:         ts,
		indexPlanFinished: true,
	}
	task = copTask
	matchProperty := len(prop.cols) == 1 && pkCol != nil && prop.cols[0].Equal(pkCol, nil)
	if matchProperty && prop.expectedCnt < math.MaxFloat64 {
		selectivity, err := p.statisticTable.Selectivity(p.ctx, ts.filterCondition)
		if err != nil {
			log.Warnf("An error happened: %v, we have to use the default selectivity", err.Error())
			selectivity = selectionFactor
		}
		rowCount = math.Min(prop.expectedCnt/selectivity, rowCount)
	}
	ts.expectedCnt = rowCount
	copTask.cst = rowCount * scanFactor
	if matchProperty {
		if prop.desc {
			ts.Desc = true
			copTask.cst = rowCount * descScanFactor
		}
		ts.KeepOrder = true
		copTask.keepOrder = true
		ts.addPushedDownSelection(copTask, p.profile, prop.expectedCnt)
	} else {
		expectedCnt := math.MaxFloat64
		if prop.isEmpty() {
			expectedCnt = prop.expectedCnt
		} else {
			return invalidTask, nil
		}
		ts.addPushedDownSelection(copTask, p.profile, expectedCnt)
	}
	if prop.taskTp == rootTaskType {
		task = finishCopTask(task, p.ctx)
	} else if _, ok := task.(*rootTask); ok {
		return invalidTask, nil
	}
	return task, nil
}

func (ts *PhysicalTableScan) addPushedDownSelection(copTask *copTask, profile *statsProfile, expectedCnt float64) {
	// Add filter condition to table plan now.
	if len(ts.filterCondition) > 0 {
		sel := PhysicalSelection{Conditions: ts.filterCondition}.init(ts.ctx)
		sel.SetSchema(ts.schema)
		sel.SetChildren(ts)
		sel.profile = profile
		sel.expectedCnt = expectedCnt
		copTask.tablePlan = sel
		// FIXME: It seems wrong...
		copTask.cst += copTask.count() * cpuFactor
	}
}

<<<<<<< HEAD
func (p *LogicalAggregation) getStreamAggs() []PhysicalPlan {
	if len(p.possibleProperties) == 0 {
		return nil
	}
	for _, aggFunc := range p.AggFuncs {
		if aggFunc.GetMode() == aggregation.FinalMode {
			return nil
		}
	}
	// group by a + b is not interested in any order.
	if len(p.groupByCols) != len(p.GroupByItems) {
=======
func (p *basePhysicalPlan) getChildrenPossibleProps(prop *requiredProp) [][]*requiredProp {
	p.basePlan.expectedCnt = prop.expectedCnt
	// By default, physicalPlan can always match the orders.
	props := make([]*requiredProp, 0, len(p.basePlan.children))
	for range p.basePlan.children {
		props = append(props, prop)
	}
	return [][]*requiredProp{props}
}

func (p *PhysicalSelection) getChildrenPossibleProps(prop *requiredProp) [][]*requiredProp {
	p.expectedCnt = prop.expectedCnt
	return [][]*requiredProp{{prop}}
}

func (p *PhysicalHashJoin) getChildrenPossibleProps(prop *requiredProp) [][]*requiredProp {
	p.expectedCnt = prop.expectedCnt
	if !prop.isEmpty() {
		return nil
	}
	return [][]*requiredProp{{&requiredProp{taskTp: rootTaskType, expectedCnt: prop.expectedCnt}, &requiredProp{taskTp: rootTaskType, expectedCnt: math.MaxFloat64}}}
}

func (p *PhysicalHashSemiJoin) getChildrenPossibleProps(prop *requiredProp) [][]*requiredProp {
	p.expectedCnt = prop.expectedCnt
	lProp := &requiredProp{taskTp: rootTaskType, cols: prop.cols, expectedCnt: prop.expectedCnt, desc: prop.desc}
	for _, col := range lProp.cols {
		idx := p.Schema().ColumnIndex(col)
		if idx == -1 || idx >= p.rightChOffset {
			return nil
		}
	}
	return [][]*requiredProp{{lProp, &requiredProp{taskTp: rootTaskType, expectedCnt: math.MaxFloat64}}}
}

func (p *PhysicalApply) getChildrenPossibleProps(prop *requiredProp) [][]*requiredProp {
	p.expectedCnt = prop.expectedCnt
	lProp := &requiredProp{taskTp: rootTaskType, cols: prop.cols, expectedCnt: prop.expectedCnt, desc: prop.desc}
	for _, col := range lProp.cols {
		idx := p.Schema().ColumnIndex(col)
		if idx == -1 || idx >= p.rightChOffset {
			return nil
		}
	}
	return [][]*requiredProp{{lProp, &requiredProp{taskTp: rootTaskType, expectedCnt: math.MaxFloat64}}}
}

func (p *Limit) getChildrenPossibleProps(prop *requiredProp) [][]*requiredProp {
	p.expectedCnt = prop.expectedCnt
	if !prop.isEmpty() {
		return nil
	}
	props := make([][]*requiredProp, 0, len(wholeTaskTypes))
	for _, tp := range wholeTaskTypes {
		newProp := &requiredProp{taskTp: tp, expectedCnt: float64(p.Count + p.Offset)}
		if p.expectedProp != nil {
			newProp.cols = p.expectedProp.cols
			newProp.desc = p.expectedProp.desc
		}
		props = append(props, []*requiredProp{newProp})
	}
	return props
}

func (p *TopN) getChildrenPossibleProps(prop *requiredProp) [][]*requiredProp {
	p.expectedCnt = prop.expectedCnt
	if !prop.isEmpty() {
		return nil
	}
	props := make([][]*requiredProp, 0, len(wholeTaskTypes))
	for _, tp := range wholeTaskTypes {
		props = append(props, []*requiredProp{{taskTp: tp, expectedCnt: math.MaxFloat64}})
	}
	return props
}

func (p *PhysicalHashAgg) getChildrenPossibleProps(prop *requiredProp) [][]*requiredProp {
	p.expectedCnt = prop.expectedCnt
	if !prop.isEmpty() {
>>>>>>> e9a52b53
		return nil
	}
	props := make([][]*requiredProp, 0, len(wholeTaskTypes))
	for _, tp := range wholeTaskTypes {
		props = append(props, []*requiredProp{{taskTp: tp, expectedCnt: math.MaxFloat64}})
	}
<<<<<<< HEAD
	return streamAggs
=======
	return props
}

func (p *PhysicalStreamAgg) getChildrenPossibleProps(prop *requiredProp) [][]*requiredProp {
	p.expectedCnt = prop.expectedCnt
	reqProp := &requiredProp{
		taskTp:      rootTaskType,
		cols:        p.propKeys,
		expectedCnt: prop.expectedCnt * p.inputCount / p.profile.count,
		desc:        prop.desc,
	}
	if !prop.isEmpty() && !prop.isPrefix(reqProp) {
		return nil
	}
	return [][]*requiredProp{{reqProp}}
>>>>>>> e9a52b53
}<|MERGE_RESOLUTION|>--- conflicted
+++ resolved
@@ -664,124 +664,4 @@
 		// FIXME: It seems wrong...
 		copTask.cst += copTask.count() * cpuFactor
 	}
-}
-
-<<<<<<< HEAD
-func (p *LogicalAggregation) getStreamAggs() []PhysicalPlan {
-	if len(p.possibleProperties) == 0 {
-		return nil
-	}
-	for _, aggFunc := range p.AggFuncs {
-		if aggFunc.GetMode() == aggregation.FinalMode {
-			return nil
-		}
-	}
-	// group by a + b is not interested in any order.
-	if len(p.groupByCols) != len(p.GroupByItems) {
-=======
-func (p *basePhysicalPlan) getChildrenPossibleProps(prop *requiredProp) [][]*requiredProp {
-	p.basePlan.expectedCnt = prop.expectedCnt
-	// By default, physicalPlan can always match the orders.
-	props := make([]*requiredProp, 0, len(p.basePlan.children))
-	for range p.basePlan.children {
-		props = append(props, prop)
-	}
-	return [][]*requiredProp{props}
-}
-
-func (p *PhysicalSelection) getChildrenPossibleProps(prop *requiredProp) [][]*requiredProp {
-	p.expectedCnt = prop.expectedCnt
-	return [][]*requiredProp{{prop}}
-}
-
-func (p *PhysicalHashJoin) getChildrenPossibleProps(prop *requiredProp) [][]*requiredProp {
-	p.expectedCnt = prop.expectedCnt
-	if !prop.isEmpty() {
-		return nil
-	}
-	return [][]*requiredProp{{&requiredProp{taskTp: rootTaskType, expectedCnt: prop.expectedCnt}, &requiredProp{taskTp: rootTaskType, expectedCnt: math.MaxFloat64}}}
-}
-
-func (p *PhysicalHashSemiJoin) getChildrenPossibleProps(prop *requiredProp) [][]*requiredProp {
-	p.expectedCnt = prop.expectedCnt
-	lProp := &requiredProp{taskTp: rootTaskType, cols: prop.cols, expectedCnt: prop.expectedCnt, desc: prop.desc}
-	for _, col := range lProp.cols {
-		idx := p.Schema().ColumnIndex(col)
-		if idx == -1 || idx >= p.rightChOffset {
-			return nil
-		}
-	}
-	return [][]*requiredProp{{lProp, &requiredProp{taskTp: rootTaskType, expectedCnt: math.MaxFloat64}}}
-}
-
-func (p *PhysicalApply) getChildrenPossibleProps(prop *requiredProp) [][]*requiredProp {
-	p.expectedCnt = prop.expectedCnt
-	lProp := &requiredProp{taskTp: rootTaskType, cols: prop.cols, expectedCnt: prop.expectedCnt, desc: prop.desc}
-	for _, col := range lProp.cols {
-		idx := p.Schema().ColumnIndex(col)
-		if idx == -1 || idx >= p.rightChOffset {
-			return nil
-		}
-	}
-	return [][]*requiredProp{{lProp, &requiredProp{taskTp: rootTaskType, expectedCnt: math.MaxFloat64}}}
-}
-
-func (p *Limit) getChildrenPossibleProps(prop *requiredProp) [][]*requiredProp {
-	p.expectedCnt = prop.expectedCnt
-	if !prop.isEmpty() {
-		return nil
-	}
-	props := make([][]*requiredProp, 0, len(wholeTaskTypes))
-	for _, tp := range wholeTaskTypes {
-		newProp := &requiredProp{taskTp: tp, expectedCnt: float64(p.Count + p.Offset)}
-		if p.expectedProp != nil {
-			newProp.cols = p.expectedProp.cols
-			newProp.desc = p.expectedProp.desc
-		}
-		props = append(props, []*requiredProp{newProp})
-	}
-	return props
-}
-
-func (p *TopN) getChildrenPossibleProps(prop *requiredProp) [][]*requiredProp {
-	p.expectedCnt = prop.expectedCnt
-	if !prop.isEmpty() {
-		return nil
-	}
-	props := make([][]*requiredProp, 0, len(wholeTaskTypes))
-	for _, tp := range wholeTaskTypes {
-		props = append(props, []*requiredProp{{taskTp: tp, expectedCnt: math.MaxFloat64}})
-	}
-	return props
-}
-
-func (p *PhysicalHashAgg) getChildrenPossibleProps(prop *requiredProp) [][]*requiredProp {
-	p.expectedCnt = prop.expectedCnt
-	if !prop.isEmpty() {
->>>>>>> e9a52b53
-		return nil
-	}
-	props := make([][]*requiredProp, 0, len(wholeTaskTypes))
-	for _, tp := range wholeTaskTypes {
-		props = append(props, []*requiredProp{{taskTp: tp, expectedCnt: math.MaxFloat64}})
-	}
-<<<<<<< HEAD
-	return streamAggs
-=======
-	return props
-}
-
-func (p *PhysicalStreamAgg) getChildrenPossibleProps(prop *requiredProp) [][]*requiredProp {
-	p.expectedCnt = prop.expectedCnt
-	reqProp := &requiredProp{
-		taskTp:      rootTaskType,
-		cols:        p.propKeys,
-		expectedCnt: prop.expectedCnt * p.inputCount / p.profile.count,
-		desc:        prop.desc,
-	}
-	if !prop.isEmpty() && !prop.isPrefix(reqProp) {
-		return nil
-	}
-	return [][]*requiredProp{{reqProp}}
->>>>>>> e9a52b53
 }