--- conflicted
+++ resolved
@@ -254,13 +254,8 @@
 		Ranges:           ranger.FullIndexRange(),
 		OutOfOrder:       true,
 	}.init(p.ctx)
-<<<<<<< HEAD
 	is.filterCondition = remainedConds
-	is.profile = p.profile
-=======
-	is.filterCondition = p.pushedDownConds
 	is.stats = p.stats
->>>>>>> 7369a47c
 	cop := &copTask{
 		indexPlan: is,
 	}
