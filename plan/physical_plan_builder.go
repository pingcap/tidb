--- conflicted
+++ resolved
@@ -142,14 +142,8 @@
 	var retPlan PhysicalPlan = memTable
 	if len(ds.pushedDownConds) > 0 {
 		sel := PhysicalSelection{
-<<<<<<< HEAD
 			Conditions: ds.pushedDownConds,
 		}.init(ds.ctx, ds.stats)
-		sel.SetSchema(ds.schema)
-=======
-			Conditions: p.pushedDownConds,
-		}.init(p.ctx, p.stats)
->>>>>>> 73e47e0e
 		sel.SetChildren(memTable)
 		retPlan = sel
 	}
@@ -274,14 +268,9 @@
 	}
 	if !isCoveringIndex(is.Columns, is.Index.Columns, is.Table.PKIsHandle) {
 		// On this way, it's double read case.
-<<<<<<< HEAD
-		cop.tablePlan = PhysicalTableScan{Columns: ds.Columns, Table: is.Table}.init(ds.ctx)
-		cop.tablePlan.SetSchema(is.dataSourceSchema)
-=======
-		ts := PhysicalTableScan{Columns: p.Columns, Table: is.Table}.init(p.ctx)
+		ts := PhysicalTableScan{Columns: ds.Columns, Table: is.Table}.init(ds.ctx)
 		ts.SetSchema(is.dataSourceSchema)
 		cop.tablePlan = ts
->>>>>>> 73e47e0e
 	}
 	is.initSchema(ds.id, idx, cop.tablePlan != nil)
 	is.addPushedDownSelection(cop, ds, math.MaxFloat64)
@@ -337,14 +326,9 @@
 	cop := &copTask{indexPlan: is}
 	if !isCoveringIndex(is.Columns, is.Index.Columns, is.Table.PKIsHandle) {
 		// On this way, it's double read case.
-<<<<<<< HEAD
-		cop.tablePlan = PhysicalTableScan{Columns: ds.Columns, Table: is.Table}.init(ds.ctx)
-		cop.tablePlan.SetSchema(ds.schema.Clone())
-=======
-		ts := PhysicalTableScan{Columns: p.Columns, Table: is.Table}.init(p.ctx)
-		ts.SetSchema(p.schema.Clone())
+		ts := PhysicalTableScan{Columns: ds.Columns, Table: is.Table}.init(ds.ctx)
+		ts.SetSchema(ds.schema.Clone())
 		cop.tablePlan = ts
->>>>>>> 73e47e0e
 		// If it's parent requires single read task, return max cost.
 		if prop.taskTp == copSingleReadTaskType {
 			return &copTask{cst: math.MaxFloat64}, nil
