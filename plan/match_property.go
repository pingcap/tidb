// Copyright 2016 PingCAP, Inc.
//
// Licensed under the Apache License, Version 2.0 (the "License");
// you may not use this file except in compliance with the License.
// You may obtain a copy of the License at
//
//     http://www.apache.org/licenses/LICENSE-2.0
//
// Unless required by applicable law or agreed to in writing, software
// distributed under the License is distributed on an "AS IS" BASIS,
// See the License for the specific language governing permissions and
// limitations under the License.

package plan

import (
	"math"

	"github.com/pingcap/tidb/model"
	"github.com/pingcap/tidb/util/types"
)

// matchProperty implements PhysicalPlan matchProperty interface.
func (ts *PhysicalTableScan) matchProperty(prop *requiredProperty, infos ...*physicalPlanInfo) *physicalPlanInfo {
	rowCount := infos[0].count
	cost := rowCount * netWorkFactor
	if prop.limit != nil {
		cost = float64(prop.limit.Count+prop.limit.Offset) * netWorkFactor
	}
	if len(prop.props) == 0 {
		newTS := ts.Copy().(*PhysicalTableScan)
		newTS.addLimit(prop.limit)
		p := newTS.tryToAddUnionScan(newTS)
		return enforceProperty(prop, &physicalPlanInfo{
			p:        p,
			cost:     cost,
			count:    infos[0].count,
			reliable: infos[0].reliable})
	}
	if len(prop.props) == 1 && ts.pkCol != nil && ts.pkCol.Equal(prop.props[0].col, ts.ctx) {
		sortedTS := ts.Copy().(*PhysicalTableScan)
		sortedTS.Desc = prop.props[0].desc
		sortedTS.KeepOrder = true
		sortedTS.addLimit(prop.limit)
		// If there exists a table filter, we should calculate the filter scan cost.
		if len(sortedTS.tableFilterConditions) > 0 {
			cost += rowCount * cpuFactor
		}
		p := sortedTS.tryToAddUnionScan(sortedTS)
		return enforceProperty(&requiredProperty{limit: prop.limit}, &physicalPlanInfo{
			p:        p,
			cost:     cost,
			count:    infos[0].count,
			reliable: infos[0].reliable})
	}
	if prop.limit != nil {
		sortedTS := ts.Copy().(*PhysicalTableScan)
		success := sortedTS.addTopN(ts.ctx, prop)
		if success {
			cost += rowCount * cpuFactor
		} else {
			cost = rowCount * netWorkFactor
		}
		sortedTS.KeepOrder = true
		p := sortedTS.tryToAddUnionScan(sortedTS)
		return enforceProperty(prop, &physicalPlanInfo{
			p:        p,
			cost:     cost,
			count:    infos[0].count,
			reliable: infos[0].reliable})
	}
	return &physicalPlanInfo{p: nil, cost: math.MaxFloat64, count: infos[0].count}
}

func allMatch(matchedList []bool) bool {
	for _, matched := range matchedList {
		if !matched {
			return false
		}
	}
	return true
}

// matchPropColumn checks if the idxCol match one of columns in required property and return the matched index.
// If no column is matched, return -1.
func matchPropColumn(prop *requiredProperty, matchedIdx int, idxCol *model.IndexColumn) int {
	if matchedIdx < prop.sortKeyLen {
		// When walking through the first sorKeyLen column,
		// we should make sure to match them as the columns order exactly.
		// So we must check the column in position of matchedIdx.
		propCol := prop.props[matchedIdx]
		if idxCol.Name.L == propCol.col.ColName.L {
			return matchedIdx
		}
	} else {
		// When walking outside the first sorKeyLen column, we can match the columns as any order.
		for j, propCol := range prop.props {
			if idxCol.Name.L == propCol.col.ColName.L {
				return j
			}
		}
	}
	return -1
}

// matchProperty implements PhysicalPlan matchProperty interface.
func (is *PhysicalIndexScan) matchProperty(prop *requiredProperty, infos ...*physicalPlanInfo) *physicalPlanInfo {
	rowCount := infos[0].count
	if prop.limit != nil {
		rowCount = float64(prop.limit.Count)
	}
	cost := rowCount * netWorkFactor
	if is.DoubleRead {
		cost *= 2
	}
	if len(prop.props) == 0 {
		p := is.tryToAddUnionScan(is)
		return enforceProperty(&requiredProperty{limit: prop.limit}, &physicalPlanInfo{
			p:        p,
			cost:     cost,
			count:    infos[0].count,
			reliable: infos[0].reliable})
	}
	matchedIdx := 0
	matchedList := make([]bool, len(prop.props))
	for i, idxCol := range is.Index.Columns {
		if idxCol.Length != types.UnspecifiedLength {
			break
		}
		if idx := matchPropColumn(prop, matchedIdx, idxCol); idx >= 0 {
			matchedList[idx] = true
			matchedIdx++
		} else if i >= is.accessEqualCount {
			break
		}
	}
	if allMatch(matchedList) {
		allDesc, allAsc := true, true
		for i := 0; i < prop.sortKeyLen; i++ {
			if prop.props[i].desc {
				allAsc = false
			} else {
				allDesc = false
			}
		}
		sortedCost := cost + rowCount*cpuFactor
		if allAsc || allDesc {
			sortedIS := is.Copy().(*PhysicalIndexScan)
			sortedIS.OutOfOrder = false
			sortedIS.Desc = allDesc && !allAsc
			sortedIS.addLimit(prop.limit)
			p := sortedIS.tryToAddUnionScan(sortedIS)
			return enforceProperty(&requiredProperty{limit: prop.limit}, &physicalPlanInfo{
				p:        p,
				cost:     sortedCost,
				count:    infos[0].count,
				reliable: infos[0].reliable})
		}
	}
	if prop.limit != nil {
		sortedIS := is.Copy().(*PhysicalIndexScan)
		success := sortedIS.addTopN(is.ctx, prop)
		if success {
			cost += infos[0].count * cpuFactor
		} else {
			cost = infos[0].count * netWorkFactor
		}
		sortedIS.OutOfOrder = true
		p := sortedIS.tryToAddUnionScan(sortedIS)
		return enforceProperty(prop, &physicalPlanInfo{
			p:        p,
			cost:     cost,
			count:    infos[0].count,
			reliable: infos[0].reliable})
	}
	return &physicalPlanInfo{p: nil, cost: math.MaxFloat64, count: infos[0].count}
}

// matchProperty implements PhysicalPlan matchProperty interface.
func (p *PhysicalHashSemiJoin) matchProperty(_ *requiredProperty, childPlanInfo ...*physicalPlanInfo) *physicalPlanInfo {
	lRes, rRes := childPlanInfo[0], childPlanInfo[1]
	np := p.Copy()
	np.SetChildren(lRes.p, rRes.p)
	cost := lRes.cost + rRes.cost
	return &physicalPlanInfo{p: np, cost: cost}
}

// matchProperty implements PhysicalPlan matchProperty interface.
func (p *PhysicalApply) matchProperty(_ *requiredProperty, childPlanInfo ...*physicalPlanInfo) *physicalPlanInfo {
	np := p.Copy()
	np.SetChildren(childPlanInfo[0].p)
	return &physicalPlanInfo{p: np, cost: childPlanInfo[0].cost}
}

func estimateJoinCount(lc float64, rc float64) float64 {
	count := lc * rc * joinFactor
	if count > math.MaxInt32 {
		return math.MaxInt32
	}
	return count
}

// matchProperty implements PhysicalPlan matchProperty interface.
func (p *PhysicalMergeJoin) matchProperty(prop *requiredProperty, childPlanInfo ...*physicalPlanInfo) *physicalPlanInfo {
	lRes, rRes := childPlanInfo[0], childPlanInfo[1]
	np := p.Copy()
	np.SetChildren(lRes.p, rRes.p)

	cost := lRes.cost + rRes.cost

	return &physicalPlanInfo{p: np, cost: cost, count: estimateJoinCount(lRes.count, rRes.count)}
}

// matchProperty implements PhysicalPlan matchProperty interface.
func (p *PhysicalHashJoin) matchProperty(prop *requiredProperty, childPlanInfo ...*physicalPlanInfo) *physicalPlanInfo {
	lRes, rRes := childPlanInfo[0], childPlanInfo[1]
	lCount, rCount := float64(lRes.count), float64(rRes.count)
	np := p.Copy().(*PhysicalHashJoin)
	np.SetChildren(lRes.p, rRes.p)
	if len(prop.props) != 0 {
		np.Concurrency = 1
	}
	cost := lRes.cost + rRes.cost
	if p.SmallTable == 1 {
		cost += lCount + memoryFactor*rCount
	} else {
		cost += rCount + memoryFactor*lCount
	}
	return &physicalPlanInfo{p: np, cost: cost, count: estimateJoinCount(lRes.count, rRes.count)}
}

// matchProperty implements PhysicalPlan matchProperty interface.
func (p *Union) matchProperty(_ *requiredProperty, childPlanInfo ...*physicalPlanInfo) *physicalPlanInfo {
	np := p.Copy()
	children := make([]Plan, 0, len(childPlanInfo))
	cost := float64(0)
<<<<<<< HEAD
	count := uint64(0)
	reliable := true
=======
	count := float64(0)
>>>>>>> c4764329
	for _, res := range childPlanInfo {
		children = append(children, res.p)
		cost += res.cost
		count += res.count
		reliable = reliable && res.reliable
	}
	np.SetChildren(children...)
	return &physicalPlanInfo{p: np, cost: cost, count: count, reliable: reliable}
}

// matchProperty implements PhysicalPlan matchProperty interface.
func (p *Selection) matchProperty(prop *requiredProperty, childPlanInfo ...*physicalPlanInfo) *physicalPlanInfo {
	if p.onTable {
		res := p.children[0].(PhysicalPlan).matchProperty(prop, childPlanInfo...)
		sel := p.Copy()
		sel.SetChildren(res.p)
		res.p = sel
		res.count = res.count * selectionFactor
		return res
	}
	return childPlanInfo[0]
}

// matchProperty implements PhysicalPlan matchProperty interface.
func (p *PhysicalUnionScan) matchProperty(prop *requiredProperty, childPlanInfo ...*physicalPlanInfo) *physicalPlanInfo {
	limit := prop.limit
	res := p.children[0].(PhysicalPlan).matchProperty(convertLimitOffsetToCount(prop), childPlanInfo...)
	np := p.Copy()
	np.SetChildren(res.p)
	res.p = np
	if limit != nil {
		res = addPlanToResponse(limit, res)
		res.reliable = true
	}
	return res
}

// matchProperty implements PhysicalPlan matchProperty interface.
func (p *Projection) matchProperty(_ *requiredProperty, childPlanInfo ...*physicalPlanInfo) *physicalPlanInfo {
	np := p.Copy()
	np.SetChildren(childPlanInfo[0].p)
	return &physicalPlanInfo{p: np, cost: childPlanInfo[0].cost, reliable: childPlanInfo[0].reliable}
}

// matchProperty implements PhysicalPlan matchProperty interface.
func (p *Analyze) matchProperty(_ *requiredProperty, childPlanInfo ...*physicalPlanInfo) *physicalPlanInfo {
	children := make([]Plan, 0, len(childPlanInfo))
	for _, res := range childPlanInfo {
		children = append(children, res.p)
	}
	np := p.Copy()
	np.SetChildren(children...)
	return &physicalPlanInfo{p: np}
}<|MERGE_RESOLUTION|>--- conflicted
+++ resolved
@@ -234,12 +234,8 @@
 	np := p.Copy()
 	children := make([]Plan, 0, len(childPlanInfo))
 	cost := float64(0)
-<<<<<<< HEAD
-	count := uint64(0)
+	count := float64(0)
 	reliable := true
-=======
-	count := float64(0)
->>>>>>> c4764329
 	for _, res := range childPlanInfo {
 		children = append(children, res.p)
 		cost += res.cost
