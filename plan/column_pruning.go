--- conflicted
+++ resolved
@@ -127,16 +127,10 @@
 		return nil, errors.Trace(err)
 	}
 	for _, aggrFunc := range p.AggFuncs {
-<<<<<<< HEAD
-		newArgs := make([]expression.Expression, 0, len(aggrFunc.GetArgs()))
-		for _, arg := range aggrFunc.GetArgs() {
-			newArg, err := retrieveColumnsInExpression(arg, child.GetSchema())
-=======
 		var newArgs []expression.Expression
 		for _, arg := range aggrFunc.GetArgs() {
 			var newArg expression.Expression
 			newArg, err = retrieveColumnsInExpression(arg, child.GetSchema())
->>>>>>> 648bee53
 			if err != nil {
 				return nil, errors.Trace(err)
 			}
