--- conflicted
+++ resolved
@@ -270,163 +270,6 @@
 	return
 }
 
-// joinKeysMatchIndex checks if all keys match columns in index.
-func joinKeysMatchIndex(keys []*expression.Column, index *model.IndexInfo) []int {
-	if len(index.Columns) < len(keys) {
-		return nil
-	}
-	matchOffsets := make([]int, len(keys))
-	for i, idxCol := range index.Columns {
-		if idxCol.Length != types.UnspecifiedLength {
-			return nil
-		}
-		found := false
-		for j, key := range keys {
-			if idxCol.Name.L == key.ColName.L {
-				matchOffsets[i] = j
-				found = true
-				break
-			}
-		}
-		if !found {
-			return nil
-		}
-		if i+1 == len(keys) {
-			break
-		}
-	}
-	return matchOffsets
-}
-
-// convertToIndexJoin will generate index join by required properties and outerIndex. OuterIdx points out the outer child,
-// because we will swap the children of join when the right child is outer child.
-// First of all, we will extract the join keys for p's equal conditions. If the join keys can match some of the indices or pk
-// column of inner child, we can apply the index join. Then we convert the inner child to table scan or index scan explicitly.
-func (p *LogicalJoin) convertToIndexJoin(prop *requiredProp, outerIdx int) (taskProfile, error) {
-	outerChild := p.children[outerIdx].(LogicalPlan)
-	innerChild := p.children[1-outerIdx].(LogicalPlan)
-	var (
-		outerTask     taskProfile
-		useTableScan  bool
-		usedIndexInfo *model.IndexInfo
-		rightConds    expression.CNFExprs
-		leftConds     expression.CNFExprs
-		innerTask     taskProfile
-		err           error
-		innerJoinKeys = make([]*expression.Column, 0, len(p.EqualConditions))
-		outerJoinKeys = make([]*expression.Column, 0, len(p.EqualConditions))
-	)
-	outerTask, err = outerChild.convert2NewPhysicalPlan(&requiredProp{taskTp: rootTaskType})
-	if err != nil {
-		return nil, errors.Trace(err)
-	}
-	if outerIdx == 0 {
-		rightConds = p.RightConditions.Clone()
-		leftConds = p.LeftConditions.Clone()
-	} else {
-		rightConds = p.LeftConditions.Clone()
-		leftConds = p.RightConditions.Clone()
-	}
-	for {
-		switch x := innerChild.(type) {
-		case *DataSource:
-			indices, includeTableScan := availableIndices(x.indexHints, x.tableInfo)
-			for _, cond := range p.EqualConditions {
-				innerJoinKeys = append(innerJoinKeys, cond.GetArgs()[1-outerIdx].(*expression.Column))
-				outerJoinKeys = append(outerJoinKeys, cond.GetArgs()[outerIdx].(*expression.Column))
-			}
-			if includeTableScan {
-				if len(innerJoinKeys) == 1 {
-					pkCol := x.getPKIsHandleCol()
-					if pkCol != nil && innerJoinKeys[0].Equal(pkCol, nil) {
-						useTableScan = true
-					}
-				}
-			}
-			if useTableScan {
-				innerTask, err = x.convertToTableScan(&requiredProp{taskTp: rootTaskType})
-				if err != nil {
-					return nil, errors.Trace(err)
-				}
-				break
-			}
-			for _, indexInfo := range indices {
-				if matchedOffsets := joinKeysMatchIndex(innerJoinKeys, indexInfo); matchedOffsets != nil {
-					usedIndexInfo = indexInfo
-					newOuterJoinKeys := make([]*expression.Column, len(outerJoinKeys))
-					newInnerJoinKeys := make([]*expression.Column, len(innerJoinKeys))
-					for i, offset := range matchedOffsets {
-						newOuterJoinKeys[i] = outerJoinKeys[offset]
-						newInnerJoinKeys[i] = innerJoinKeys[offset]
-					}
-					outerJoinKeys = newOuterJoinKeys
-					innerJoinKeys = newInnerJoinKeys
-					break
-				}
-			}
-			if usedIndexInfo != nil {
-				innerTask, err = x.convertToIndexScan(&requiredProp{taskTp: rootTaskType}, usedIndexInfo)
-				if err != nil {
-					return nil, errors.Trace(err)
-				}
-				break
-			}
-			return nil, nil
-		case *Selection:
-			rightConds = append(rightConds, x.Conditions...)
-			innerChild = innerChild.Children()[0].(LogicalPlan)
-		default:
-			return nil, nil
-		}
-		if innerTask != nil {
-			break
-		}
-	}
-	join := PhysicalIndexJoin{
-		LeftConditions:  leftConds,
-		RightConditions: rightConds,
-		OtherConditions: p.OtherConditions,
-		Outer:           p.JoinType != InnerJoin,
-		OuterJoinKeys:   outerJoinKeys,
-		InnerJoinKeys:   innerJoinKeys,
-		DefaultValues:   p.DefaultValues,
-	}.init(p.allocator, p.ctx, p.children[outerIdx], p.children[1-outerIdx])
-	task := join.attach2TaskProfile(outerTask, innerTask)
-	task = prop.enforceProperty(task, p.ctx, p.allocator)
-	return task, nil
-}
-
-// tryToGetIndexJoin tries to get index join plan. If fails, it returns nil.
-// Currently we only check by hint. If we prefer the left index join but the join type is right outer, it will fail to return.
-func (p *LogicalJoin) tryToGetIndexJoin(prop *requiredProp) (bestTask taskProfile, err error) {
-	if len(p.EqualConditions) == 0 {
-		return nil, nil
-	}
-
-	leftOuter := (p.preferINLJ & preferLeftAsOuter) > 0
-	if leftOuter {
-		if p.JoinType != RightOuterJoin {
-			bestTask, err = p.convertToIndexJoin(prop, 0)
-			if err != nil {
-				return nil, errors.Trace(err)
-			}
-		}
-	}
-	rightOuter := (p.preferINLJ & preferRightAsOuter) > 0
-	if rightOuter {
-		if p.JoinType != LeftOuterJoin {
-			task, err := p.convertToIndexJoin(prop, 1)
-			if err != nil {
-				return nil, errors.Trace(err)
-			}
-			if bestTask == nil || bestTask.cost() > task.cost() {
-				bestTask = task
-			}
-		}
-	}
-	return
-}
-
 // convert2NewPhysicalPlan implements PhysicalPlan interface.
 // Join has three physical operators: Hash Join, Merge Join and Index Look Up Join. We implement Hash Join at first.
 func (p *LogicalJoin) convert2NewPhysicalPlan(prop *requiredProp) (task, error) {
@@ -1049,11 +892,7 @@
 	// Union is a sort blocker. We can only enforce it.
 	tasks := make([]task, 0, len(p.children))
 	for _, child := range p.children {
-<<<<<<< HEAD
-		task, err = child.(LogicalPlan).convert2NewPhysicalPlan(&requiredProp{taskTp: rootTaskType})
-=======
 		t, err = child.(LogicalPlan).convert2NewPhysicalPlan(&requiredProp{taskTp: rootTaskType})
->>>>>>> f453b193
 		if err != nil {
 			return nil, errors.Trace(err)
 		}
