--- conflicted
+++ resolved
@@ -293,7 +293,6 @@
 	return permutation, cols1
 }
 
-<<<<<<< HEAD
 func findMaxPrefixLen(candidates [][]*expression.Column, keys []*expression.Column) int {
 	maxLen := 0
 	for _, candidateKeys := range candidates {
@@ -359,24 +358,11 @@
 			rightKeys:       rightKeys,
 		}.init(p.allocator, p.ctx)
 		mergeJoin.SetSchema(p.schema)
+		mergeJoin.profile = p.profile
 		mergeJoin.EqualConditions, mergeJoin.OtherConditions = p.getEqAndOtherCondsByOffsets(offsets)
 		joins = append(joins, mergeJoin)
 	}
 	return joins
-=======
-func (p *LogicalJoin) getMergeJoin() PhysicalPlan {
-	mergeJoin := PhysicalMergeJoin{
-		JoinType:        p.JoinType,
-		EqualConditions: p.EqualConditions,
-		LeftConditions:  p.LeftConditions,
-		RightConditions: p.RightConditions,
-		OtherConditions: p.OtherConditions,
-		DefaultValues:   p.DefaultValues,
-	}.init(p.allocator, p.ctx)
-	mergeJoin.SetSchema(p.schema)
-	mergeJoin.profile = p.profile
-	return mergeJoin
->>>>>>> ec796ba9
 }
 
 func (p *LogicalJoin) getSemiJoin() PhysicalPlan {
