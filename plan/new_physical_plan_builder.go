// Copyright 2017 PingCAP, Inc.
//
// Licensed under the Apache License, Version 2.0 (the "License");
// you may not use this file except in compliance with the License.
// You may obtain a copy of the License at
//
//     http://www.apache.org/licenses/LICENSE-2.0
//
// Unless required by applicable law or agreed to in writing, software
// distributed under the License is distributed on an "AS IS" BASIS,
// See the License for the specific language governing permissions and
// limitations under the License.

package plan

import (
	"math"

	"github.com/juju/errors"
	"github.com/pingcap/tidb/context"
	"github.com/pingcap/tidb/expression"
	"github.com/pingcap/tidb/infoschema"
	"github.com/pingcap/tidb/kv"
	"github.com/pingcap/tidb/model"
	"github.com/pingcap/tidb/mysql"
	"github.com/pingcap/tidb/util/types"
)

func (p *requiredProp) enforceProperty(task taskProfile, ctx context.Context, allocator *idAllocator) taskProfile {
	if p.isEmpty() {
		return task
	}
	sort := Sort{ByItems: make([]*ByItems, 0, len(p.cols))}.init(allocator, ctx)
	for _, col := range p.cols {
		sort.ByItems = append(sort.ByItems, &ByItems{col, p.desc})
	}
	sort.SetSchema(task.plan().Schema())
	return sort.attach2TaskProfile(task)
}

// getPushedProp will check if this sort property can be pushed or not.
// When a sort column will be replaced by scalar function, we refuse it.
// When a sort column will be replaced by a constant, we just remove it.
func (p *Projection) getPushedProp(prop *requiredProp) (*requiredProp, bool) {
	newProp := &requiredProp{}
	if prop.isEmpty() {
		return newProp, false
	}
	newCols := make([]*expression.Column, 0, len(prop.cols))
	for _, col := range prop.cols {
		idx := p.schema.ColumnIndex(col)
		if idx == -1 {
			return newProp, false
		}
		switch expr := p.Exprs[idx].(type) {
		case *expression.Column:
			newCols = append(newCols, expr)
		case *expression.ScalarFunction:
			return newProp, false
		}
	}
	newProp.cols = newCols
	newProp.desc = prop.desc
	return newProp, true
}

// convert2NewPhysicalPlan implements PhysicalPlan interface.
// If the Projection maps a scalar function to a sort column, it will refuse the prop.
// TODO: We can analyze the function dependence to propagate the required prop. e.g For a + 1 as b , we can take the order
// of b to a.
func (p *Projection) convert2NewPhysicalPlan(prop *requiredProp) (taskProfile, error) {
	task, err := p.getTaskProfile(prop)
	if err != nil {
		return nil, errors.Trace(err)
	}
	if task != nil {
		return task, nil
	}
	// enforceProperty task.
	task, err = p.children[0].(LogicalPlan).convert2NewPhysicalPlan(&requiredProp{})
	if err != nil {
		return nil, errors.Trace(err)
	}
	task = p.attach2TaskProfile(task)
	task = prop.enforceProperty(task, p.ctx, p.allocator)

	newProp, canPassProp := p.getPushedProp(prop)
	if canPassProp {
		orderedTask, err := p.children[0].(LogicalPlan).convert2NewPhysicalPlan(newProp)
		if err != nil {
			return nil, errors.Trace(err)
		}
		orderedTask = p.attach2TaskProfile(orderedTask)
		if orderedTask.cost() < task.cost() {
			task = orderedTask
		}
	}
	return task, p.storeTaskProfile(prop, task)
}

// convert2NewPhysicalPlan implements PhysicalPlan interface.
// Join has three physical operators: Hash Join, Merge Join and Index Look Up Join. We implement Hash Join at first.
func (p *LogicalJoin) convert2NewPhysicalPlan(prop *requiredProp) (taskProfile, error) {
	task, err := p.getTaskProfile(prop)
	if err != nil {
		return nil, errors.Trace(err)
	}
	if task != nil {
		return task, nil
	}
	switch p.JoinType {
	case SemiJoin, LeftOuterSemiJoin:
		task, err = p.convert2SemiJoin()
	default:
		// TODO: We will consider smj and index look up join in the future.
		task, err = p.convert2HashJoin()
	}
	if err != nil {
		return nil, errors.Trace(err)
	}
	// Because hash join is executed by multiple goroutines, it will not propagate physical property any more.
	// TODO: We will consider the problem of property again for parallel execution.
	task = prop.enforceProperty(task, p.ctx, p.allocator)
	return task, p.storeTaskProfile(prop, task)
}

func (p *LogicalJoin) convert2SemiJoin() (taskProfile, error) {
	lChild := p.children[0].(LogicalPlan)
	rChild := p.children[1].(LogicalPlan)
	semiJoin := PhysicalHashSemiJoin{
		WithAux:         LeftOuterSemiJoin == p.JoinType,
		EqualConditions: p.EqualConditions,
		LeftConditions:  p.LeftConditions,
		RightConditions: p.RightConditions,
		OtherConditions: p.OtherConditions,
		Anti:            p.anti,
	}.init(p.allocator, p.ctx)
	semiJoin.SetSchema(p.schema)
	lTask, err := lChild.convert2NewPhysicalPlan(&requiredProp{})
	if err != nil {
		return nil, errors.Trace(err)
	}
	rTask, err := rChild.convert2NewPhysicalPlan(&requiredProp{})
	if err != nil {
		return nil, errors.Trace(err)
	}
	return semiJoin.attach2TaskProfile(lTask, rTask), nil
}

func (p *LogicalJoin) convert2HashJoin() (taskProfile, error) {
	lChild := p.children[0].(LogicalPlan)
	rChild := p.children[1].(LogicalPlan)
	hashJoin := PhysicalHashJoin{
		EqualConditions: p.EqualConditions,
		LeftConditions:  p.LeftConditions,
		RightConditions: p.RightConditions,
		OtherConditions: p.OtherConditions,
		JoinType:        p.JoinType,
		Concurrency:     JoinConcurrency,
		DefaultValues:   p.DefaultValues,
	}.init(p.allocator, p.ctx)
	hashJoin.SetSchema(p.schema)
	lTask, err := lChild.convert2NewPhysicalPlan(&requiredProp{})
	if err != nil {
		return nil, errors.Trace(err)
	}
	rTask, err := rChild.convert2NewPhysicalPlan(&requiredProp{})
	if err != nil {
		return nil, errors.Trace(err)
	}
	switch p.JoinType {
	case LeftOuterJoin:
		hashJoin.SmallTable = 1
	case RightOuterJoin:
		hashJoin.SmallTable = 0
	case InnerJoin:
		// We will use right table as small table.
		if lTask.count() >= rTask.count() {
			hashJoin.SmallTable = 1
		}
	}
	return hashJoin.attach2TaskProfile(lTask, rTask), nil

}

// getPushedProp will check if this sort property can be pushed or not. In order to simplify the problem, we only
// consider the case that all expression are columns and all of them are asc or desc.
func (p *Sort) getPushedProp() (*requiredProp, bool) {
	desc := false
	cols := make([]*expression.Column, 0, len(p.ByItems))
	for i, item := range p.ByItems {
		col, ok := item.Expr.(*expression.Column)
		if !ok {
			return nil, false
		}
		cols = append(cols, col)
		desc = item.Desc
		if i > 0 && item.Desc != p.ByItems[i-1].Desc {
			return nil, false
		}
	}
	return &requiredProp{cols, desc}, true
}

// convert2NewPhysicalPlan implements PhysicalPlan interface.
// If this sort is a topN plan, we will try to push the sort down and leave the limit.
// TODO: If this is a sort plan and the coming prop is not nil, this plan is redundant and can be removed.
func (p *Sort) convert2NewPhysicalPlan(prop *requiredProp) (taskProfile, error) {
	task, err := p.getTaskProfile(prop)
	if err != nil {
		return nil, errors.Trace(err)
	}
	if task != nil {
		return task, nil
	}
	// enforce branch
	task, err = p.children[0].(LogicalPlan).convert2NewPhysicalPlan(&requiredProp{})
	if err != nil {
		return nil, errors.Trace(err)
	}
	task = p.attach2TaskProfile(task)
	newProp, canPassProp := p.getPushedProp()
	if canPassProp {
		orderedTask, err := p.children[0].(LogicalPlan).convert2NewPhysicalPlan(newProp)
		if err != nil {
			return nil, errors.Trace(err)
		}
		// Leave the limit.
		if p.ExecLimit != nil {
			limit := Limit{Offset: p.ExecLimit.Offset, Count: p.ExecLimit.Count}.init(p.allocator, p.ctx)
			limit.SetSchema(p.schema)
			orderedTask = limit.attach2TaskProfile(orderedTask)
		} else if cop, ok := orderedTask.(*copTaskProfile); ok {
			orderedTask = finishCopTask(cop, p.ctx, p.allocator)
		}
		if orderedTask.cost() < task.cost() {
			task = orderedTask
		}
	}
	task = prop.enforceProperty(task, p.ctx, p.allocator)
	return task, p.storeTaskProfile(prop, task)
}

// convert2NewPhysicalPlan implements LogicalPlan interface.
func (p *baseLogicalPlan) convert2NewPhysicalPlan(prop *requiredProp) (taskProfile, error) {
	task, err := p.getTaskProfile(prop)
	if err != nil {
		return nil, errors.Trace(err)
	}
	if task != nil {
		return task, nil
	}
	if len(p.basePlan.children) == 0 {
		task = &rootTaskProfile{p: p.basePlan.self.(PhysicalPlan)}
	} else {
		// enforce branch
		task, err = p.basePlan.children[0].(LogicalPlan).convert2NewPhysicalPlan(&requiredProp{})
		if err != nil {
			return nil, errors.Trace(err)
		}
		task = p.basePlan.self.(PhysicalPlan).attach2TaskProfile(task)
	}
	task = prop.enforceProperty(task, p.basePlan.ctx, p.basePlan.allocator)
	if !prop.isEmpty() && len(p.basePlan.children) > 0 {
		orderedTask, err := p.basePlan.children[0].(LogicalPlan).convert2NewPhysicalPlan(prop)
		if err != nil {
			return nil, errors.Trace(err)
		}
		orderedTask = p.basePlan.self.(PhysicalPlan).attach2TaskProfile(orderedTask)
		if orderedTask.cost() < task.cost() {
			task = orderedTask
		}
	}
	return task, p.storeTaskProfile(prop, task)
}

<<<<<<< HEAD
func tryToAddUnionScan(cop *copTaskProfile, conds []expression.Expression, ctx context.Context, allocator *idAllocator) taskProfile {
	if ctx.Txn() == nil || ctx.Txn().IsReadOnly() {
		return cop
	}
	task := cop.finishTask(ctx, allocator)
	us := PhysicalUnionScan{
		Condition: expression.ComposeCNFCondition(ctx, conds...),
	}.init(allocator, ctx)
	us.SetSchema(task.plan().Schema())
	return us.attach2TaskProfile(task)
}

// checkMemTableAndGetTask will check if this table is a mem table. If it is, it will produce a task and store it.
func (p *DataSource) getMemTableTask(prop *requiredProp) (task taskProfile, err error) {
=======
// tryToGetMemTask will check if this table is a mem table. If it is, it will produce a task and store it.
func (p *DataSource) tryToGetMemTask(prop *requiredProp) (task taskProfile, err error) {
>>>>>>> c237781c
	client := p.ctx.GetClient()
	memDB := infoschema.IsMemoryDB(p.DBName.L)
	isDistReq := !memDB && client != nil && client.SupportRequestType(kv.ReqTypeSelect, 0)
	if isDistReq {
		return nil, nil
	}
	memTable := PhysicalMemTable{
		DBName:      p.DBName,
		Table:       p.tableInfo,
		Columns:     p.Columns,
		TableAsName: p.TableAsName,
	}.init(p.allocator, p.ctx)
	memTable.SetSchema(p.schema)
	rb := &rangeBuilder{sc: p.ctx.GetSessionVars().StmtCtx}
	memTable.Ranges = rb.buildTableRanges(fullRange)
	task = &rootTaskProfile{p: memTable}
	task = prop.enforceProperty(task, p.ctx, p.allocator)
	return task, nil
}

// tryToGetDualTask will check if the push down predicate has false constant. If so, it will return table dual.
func (p *DataSource) tryToGetDualTask() (taskProfile, error) {
	for _, cond := range p.pushedDownConds {
		if _, ok := cond.(*expression.Constant); ok {
			result, err := expression.EvalBool([]expression.Expression{cond}, nil, p.ctx)
			if err != nil {
				return nil, errors.Trace(err)
			}
			if !result {
				dual := TableDual{}.init(p.allocator, p.ctx)
				dual.SetSchema(p.schema)
				return &rootTaskProfile{
					p: dual,
				}, nil
			}
		}
	}
	return nil, nil
}

// convert2NewPhysicalPlan implements the PhysicalPlan interface.
// It will enumerate all the available indices and choose a plan with least cost.
func (p *DataSource) convert2NewPhysicalPlan(prop *requiredProp) (taskProfile, error) {
	task, err := p.getTaskProfile(prop)
	if err != nil {
		return nil, errors.Trace(err)
	}
	if task != nil {
		return task, nil
	}
	task, err = p.tryToGetDualTask()
	if err != nil {
		return nil, errors.Trace(err)
	}
	if task != nil {
		return task, p.storeTaskProfile(prop, task)
	}
	task, err = p.tryToGetMemTask(prop)
	if err != nil {
		return nil, errors.Trace(err)
	}
	if task != nil {
		return task, p.storeTaskProfile(prop, task)
	}
	// TODO: We have not checked if this table has a predicate. If not, we can only consider table scan.
	indices, includeTableScan := availableIndices(p.indexHints, p.tableInfo)
	if includeTableScan {
		task, err = p.convertToTableScan(prop)
		if err != nil {
			return nil, errors.Trace(err)
		}
	}
	for _, idx := range indices {
		idxTask, err := p.convertToIndexScan(prop, idx)
		if err != nil {
			return nil, errors.Trace(err)
		}
		if task == nil || idxTask.cost() < task.cost() {
			task = idxTask
		}
	}
	return task, p.storeTaskProfile(prop, task)
}

// convert2IndexScanner converts the DataSource to index scan with idx.
func (p *DataSource) convertToIndexScan(prop *requiredProp, idx *model.IndexInfo) (task taskProfile, err error) {
	is := PhysicalIndexScan{
		Table:       p.tableInfo,
		TableAsName: p.TableAsName,
		DBName:      p.DBName,
		Columns:     p.Columns,
		Index:       idx,
	}.init(p.allocator, p.ctx)
	statsTbl := p.statisticTable
	rowCount := float64(statsTbl.Count)
	sc := p.ctx.GetSessionVars().StmtCtx
	if len(p.pushedDownConds) > 0 {
		conds := make([]expression.Expression, 0, len(p.pushedDownConds))
		for _, cond := range p.pushedDownConds {
			conds = append(conds, cond.Clone())
		}
		is.AccessCondition, is.filterCondition, is.accessEqualCount, is.accessInAndEqCount = DetachIndexScanConditions(conds, idx)
		is.Ranges, err = BuildIndexRange(sc, is.Table, is.Index, is.accessInAndEqCount, is.AccessCondition)
		if err != nil {
			return nil, errors.Trace(err)
		}
		rowCount, err = statsTbl.GetRowCountByIndexRanges(sc, is.Index.ID, is.Ranges, is.accessInAndEqCount)
		if err != nil {
			return nil, errors.Trace(err)
		}
	} else {
		rb := rangeBuilder{sc: sc}
		is.Ranges = rb.buildIndexRanges(fullRange, types.NewFieldType(mysql.TypeNull))
	}
	copTask := &copTaskProfile{
		cnt:       rowCount,
		cst:       rowCount * scanFactor,
		indexPlan: is,
	}
	if !isCoveringIndex(is.Columns, is.Index.Columns, is.Table.PKIsHandle) {
		// On this way, it's double read case.
		copTask.tablePlan = PhysicalTableScan{Columns: p.Columns, Table: is.Table}.init(p.allocator, p.ctx)
		copTask.tablePlan.SetSchema(p.schema)
		var indexCols []*expression.Column
		for _, col := range idx.Columns {
			indexCols = append(indexCols, &expression.Column{FromID: p.id, Position: col.Offset})
		}
		for i, col := range is.Columns {
			if is.Table.PKIsHandle && mysql.HasPriKeyFlag(col.Flag) {
				indexCols = append(indexCols, &expression.Column{FromID: p.id, Position: i})
				break
			}
		}
		copTask.indexPlan.SetSchema(expression.NewSchema(indexCols...))
	} else {
		is.SetSchema(p.schema)
	}
	// Check if this plan matches the property.
	matchProperty := true
	if !prop.isEmpty() {
		for i, col := range idx.Columns {
			// not matched
			if col.Name.L == prop.cols[0].ColName.L {
				matchProperty = matchIndicesProp(idx.Columns[i:], prop.cols)
				break
			} else if i >= is.accessEqualCount {
				matchProperty = false
				break
			}
		}
	}
	if matchProperty && !prop.isEmpty() {
		if prop.desc {
			is.Desc = true
			copTask.cst = rowCount * descScanFactor
		}
		is.addPushedDownSelection(copTask)
		task = tryToAddUnionScan(copTask, p.pushedDownConds, p.ctx, p.allocator)
	} else {
		is.OutOfOrder = true
		is.addPushedDownSelection(copTask)
		task = tryToAddUnionScan(copTask, p.pushedDownConds, p.ctx, p.allocator)
		task = prop.enforceProperty(task, p.ctx, p.allocator)
	}
	return task, nil
}

func (is *PhysicalIndexScan) addPushedDownSelection(copTask *copTaskProfile) {
	// Add filter condition to table plan now.
	if len(is.filterCondition) > 0 {
		var indexConds, tableConds []expression.Expression
		if copTask.tablePlan != nil {
			tableConds, indexConds = splitConditionsByIndexColumns(is.filterCondition, is.schema)
		} else {
			indexConds = is.filterCondition
		}
		if indexConds != nil {
			indexSel := Selection{Conditions: indexConds}.init(is.allocator, is.ctx)
			indexSel.SetSchema(is.schema)
			indexSel.SetChildren(is)
			copTask.indexPlan = indexSel
			copTask.cst += copTask.cnt * cpuFactor
			copTask.cnt = copTask.cnt * selectionFactor
		}
		if tableConds != nil {
			copTask.finishIndexPlan()
			tableSel := Selection{Conditions: tableConds}.init(is.allocator, is.ctx)
			tableSel.SetSchema(copTask.tablePlan.Schema())
			tableSel.SetChildren(copTask.tablePlan)
			copTask.tablePlan = tableSel
			copTask.cst += copTask.cnt * cpuFactor
			copTask.cnt = copTask.cnt * selectionFactor
		}
	}
}

func matchIndicesProp(idxCols []*model.IndexColumn, propCols []*expression.Column) bool {
	if len(idxCols) < len(propCols) {
		return false
	}
	for i, col := range propCols {
		if idxCols[i].Length != types.UnspecifiedLength || col.ColName.L != idxCols[i].Name.L {
			return false
		}
	}
	return true
}

// convertToTableScan converts the DataSource to table scan.
func (p *DataSource) convertToTableScan(prop *requiredProp) (task taskProfile, err error) {
	ts := PhysicalTableScan{
		Table:       p.tableInfo,
		Columns:     p.Columns,
		TableAsName: p.TableAsName,
		DBName:      p.DBName,
	}.init(p.allocator, p.ctx)
	ts.SetSchema(p.schema)
	sc := p.ctx.GetSessionVars().StmtCtx
	if len(p.pushedDownConds) > 0 {
		conds := make([]expression.Expression, 0, len(p.pushedDownConds))
		for _, cond := range p.pushedDownConds {
			conds = append(conds, cond.Clone())
		}
		ts.AccessCondition, ts.filterCondition = DetachTableScanConditions(conds, p.tableInfo)
		ts.Ranges, err = BuildTableRange(ts.AccessCondition, sc)
		if err != nil {
			return nil, errors.Trace(err)
		}
	} else {
		ts.Ranges = []types.IntColumnRange{{math.MinInt64, math.MaxInt64}}
	}
	statsTbl := p.statisticTable
	rowCount := float64(statsTbl.Count)
	var pkCol *expression.Column
	if p.tableInfo.PKIsHandle {
		for i, colInfo := range ts.Columns {
			if mysql.HasPriKeyFlag(colInfo.Flag) {
				pkCol = p.Schema().Columns[i]
				break
			}
		}
		if pkCol != nil {
			rowCount, err = statsTbl.GetRowCountByIntColumnRanges(sc, pkCol.ID, ts.Ranges)
			if err != nil {
				return nil, errors.Trace(err)
			}
		}
	}
	cost := rowCount * scanFactor
	copTask := &copTaskProfile{
		cnt:               rowCount,
		tablePlan:         ts,
		cst:               cost,
		indexPlanFinished: true,
	}
	task = copTask
	if pkCol != nil && len(prop.cols) == 1 && prop.cols[0].Equal(pkCol, nil) {
		if prop.desc {
			ts.Desc = true
			copTask.cst = rowCount * descScanFactor
		}
		ts.KeepOrder = true
		ts.addPushedDownSelection(copTask)
		task = tryToAddUnionScan(copTask, p.pushedDownConds, p.ctx, p.allocator)
	} else {
		ts.addPushedDownSelection(copTask)
		task = tryToAddUnionScan(copTask, p.pushedDownConds, p.ctx, p.allocator)
		task = prop.enforceProperty(task, p.ctx, p.allocator)
	}
	return task, nil
}

func (p *Union) convert2NewPhysicalPlan(prop *requiredProp) (taskProfile, error) {
	task, err := p.getTaskProfile(prop)
	if err != nil {
		return nil, errors.Trace(err)
	}
	if task != nil {
		return task, nil
	}
	// Union is a sort blocker. We can only enforce it.
	tasks := make([]taskProfile, 0, len(p.children))
	for _, child := range p.children {
		task, err = child.(LogicalPlan).convert2NewPhysicalPlan(&requiredProp{})
		if err != nil {
			return nil, errors.Trace(err)
		}
		tasks = append(tasks, task)
	}
	task = p.attach2TaskProfile(tasks...)
	task = prop.enforceProperty(task, p.ctx, p.allocator)

	return task, p.storeTaskProfile(prop, task)
}

func (ts *PhysicalTableScan) addPushedDownSelection(copTask *copTaskProfile) {
	// Add filter condition to table plan now.
	if len(ts.filterCondition) > 0 {
		sel := Selection{Conditions: ts.filterCondition}.init(ts.allocator, ts.ctx)
		sel.SetSchema(ts.schema)
		sel.SetChildren(ts)
		copTask.tablePlan = sel
		copTask.cst += copTask.cnt * cpuFactor
		copTask.cnt = copTask.cnt * selectionFactor
	}
}

// splitConditionsByIndexColumns splits the conditions by index schema. If some condition only contain the index
// columns, it will be pushed to index plan.
func splitConditionsByIndexColumns(conditions []expression.Expression, schema *expression.Schema) (tableConds []expression.Expression, indexConds []expression.Expression) {
	for _, cond := range conditions {
		cols := expression.ExtractColumns(cond)
		indices := schema.ColumnsIndices(cols)
		if len(indices) == 0 {
			tableConds = append(tableConds, cond)
		} else {
			indexConds = append(indexConds, cond)
		}
	}
	return
}

func (p *LogicalAggregation) convert2NewPhysicalPlan(prop *requiredProp) (taskProfile, error) {
	task, err := p.getTaskProfile(prop)
	if err != nil {
		return nil, errors.Trace(err)
	}
	if task != nil {
		return task, nil
	}
	task, err = p.convert2HashAggregation(prop)
	if err != nil {
		return nil, errors.Trace(err)
	}
	return task, p.storeTaskProfile(prop, task)
}

func (p *LogicalAggregation) convert2HashAggregation(prop *requiredProp) (taskProfile, error) {
	task, err := p.children[0].(LogicalPlan).convert2NewPhysicalPlan(&requiredProp{})
	if err != nil {
		return nil, errors.Trace(err)
	}
	ha := PhysicalAggregation{
		GroupByItems: p.GroupByItems,
		AggFuncs:     p.AggFuncs,
		HasGby:       len(p.GroupByItems) > 0,
		AggType:      CompleteAgg,
	}.init(p.allocator, p.ctx)
	ha.SetSchema(p.schema)
	task = ha.attach2TaskProfile(task)
	task = prop.enforceProperty(task, p.ctx, p.allocator)
	return task, nil
}<|MERGE_RESOLUTION|>--- conflicted
+++ resolved
@@ -274,25 +274,20 @@
 	return task, p.storeTaskProfile(prop, task)
 }
 
-<<<<<<< HEAD
 func tryToAddUnionScan(cop *copTaskProfile, conds []expression.Expression, ctx context.Context, allocator *idAllocator) taskProfile {
 	if ctx.Txn() == nil || ctx.Txn().IsReadOnly() {
 		return cop
 	}
-	task := cop.finishTask(ctx, allocator)
+	task := finishCopTask(cop, ctx, allocator)
 	us := PhysicalUnionScan{
-		Condition: expression.ComposeCNFCondition(ctx, conds...),
+		Conditions: conds,
 	}.init(allocator, ctx)
 	us.SetSchema(task.plan().Schema())
 	return us.attach2TaskProfile(task)
 }
 
-// checkMemTableAndGetTask will check if this table is a mem table. If it is, it will produce a task and store it.
-func (p *DataSource) getMemTableTask(prop *requiredProp) (task taskProfile, err error) {
-=======
 // tryToGetMemTask will check if this table is a mem table. If it is, it will produce a task and store it.
 func (p *DataSource) tryToGetMemTask(prop *requiredProp) (task taskProfile, err error) {
->>>>>>> c237781c
 	client := p.ctx.GetClient()
 	memDB := infoschema.IsMemoryDB(p.DBName.L)
 	isDistReq := !memDB && client != nil && client.SupportRequestType(kv.ReqTypeSelect, 0)
