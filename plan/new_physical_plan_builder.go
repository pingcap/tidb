--- conflicted
+++ resolved
@@ -718,12 +718,8 @@
 		}
 		if len(idxCols) > 0 {
 			var ranges []types.Range
-<<<<<<< HEAD
-			ranges, is.AccessCondition, is.filterCondition, err = ranger.BuildRange(p.ctx, conds, ranger.IndexRangeType, idxCols, colLengths)
-=======
 			is.AccessCondition, is.filterCondition = ranger.DetachIndexConditions(conds, idxCols, colLengths)
 			ranges, err = ranger.BuildRange(sc, is.AccessCondition, ranger.IndexRangeType, idxCols, colLengths)
->>>>>>> 95a6e1e7
 			if err != nil {
 				return nil, errors.Trace(err)
 			}
@@ -932,12 +928,8 @@
 		}
 		if pkCol != nil {
 			var ranges []types.Range
-<<<<<<< HEAD
-			ranges, ts.AccessCondition, ts.filterCondition, err = ranger.BuildRange(p.ctx, conds, ranger.IntRangeType, []*expression.Column{pkCol}, nil)
-=======
-			ts.AccessCondition, ts.filterCondition = ranger.DetachColumnConditions(conds, pkCol.ColName)
+			ts.AccessCondition, ts.filterCondition = ranger.DetachCondsForTableRange(conds, pkCol)
 			ranges, err = ranger.BuildRange(sc, ts.AccessCondition, ranger.IntRangeType, []*expression.Column{pkCol}, nil)
->>>>>>> 95a6e1e7
 			ts.Ranges = ranger.Ranges2IntRanges(ranges)
 			if err != nil {
 				return nil, errors.Trace(err)
