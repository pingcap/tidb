--- conflicted
+++ resolved
@@ -34,11 +34,7 @@
 var EvalSubquery func(p PhysicalPlan, is infoschema.InfoSchema, ctx sessionctx.Context) ([][]types.Datum, error)
 
 // evalAstExpr evaluates ast expression directly.
-<<<<<<< HEAD
-func evalAstExpr(ctx context.Context, expr ast.ExprNode) (types.Datum, error) {
-=======
-func evalAstExpr(expr ast.ExprNode, ctx sessionctx.Context) (types.Datum, error) {
->>>>>>> c227248c
+func evalAstExpr(ctx sessionctx.Context, expr ast.ExprNode) (types.Datum, error) {
 	if val, ok := expr.(*ast.ValueExpr); ok {
 		return val.Datum, nil
 	}
