--- conflicted
+++ resolved
@@ -43,11 +43,7 @@
 		return nil, nil, errors.Errorf("context len %v is invalid", len(er.ctxStack))
 	}
 	if getRowLen(er.ctxStack[0]) != 1 {
-<<<<<<< HEAD
-		return nil, nil, false, ErrOneColumn
-=======
-		return nil, nil, errors.New("Operand should contain 1 column(s)")
->>>>>>> fdb74960
+		return nil, nil, ErrOneColumn
 	}
 	return er.ctxStack[0], er.p, nil
 }
