--- conflicted
+++ resolved
@@ -445,13 +445,8 @@
 		return v, true
 	}
 	np = er.b.buildExists(np)
-<<<<<<< HEAD
-	if np.IsCorrelated() {
+	if len(np.extractCorrelatedCols()) > 0 {
 		er.p = er.b.buildSemiApply(er.p, np.Children()[0].(LogicalPlan), nil, er.asScalar, false)
-=======
-	if len(np.extractCorrelatedCols()) > 0 {
-		er.p = er.b.buildSemiApply(er.p, np.GetChildren()[0].(LogicalPlan), nil, er.asScalar, false)
->>>>>>> c6cc2f77
 		if !er.asScalar {
 			return v, true
 		}
