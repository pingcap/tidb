package plan

import (
	"strings"

	"github.com/juju/errors"
	"github.com/pingcap/tidb/ast"
	"github.com/pingcap/tidb/context"
	"github.com/pingcap/tidb/evaluator"
	"github.com/pingcap/tidb/expression"
	"github.com/pingcap/tidb/infoschema"
	"github.com/pingcap/tidb/model"
	"github.com/pingcap/tidb/mysql"
	"github.com/pingcap/tidb/parser/opcode"
	"github.com/pingcap/tidb/sessionctx/variable"
	"github.com/pingcap/tidb/util/types"
)

// EvalSubquery evaluates incorrelated subqueries once.
var EvalSubquery func(p Plan, is infoschema.InfoSchema, ctx context.Context) ([]types.Datum, error)

func (b *planBuilder) rewrite(expr ast.ExprNode, p LogicalPlan, aggMapper map[*ast.AggregateFuncExpr]int) (
	newExpr expression.Expression, newPlan LogicalPlan, correlated bool, err error) {
	er := &expressionRewriter{p: p, aggrMap: aggMapper, schema: p.GetSchema(), b: b}
	expr.Accept(er)
	if er.err != nil {
		return nil, nil, false, errors.Trace(er.err)
	}
	if len(er.ctxStack) != 1 {
		return nil, nil, false, errors.Errorf("context len %v is invalid", len(er.ctxStack))
	}
	if getRowLen(er.ctxStack[0]) != 1 {
		return nil, nil, false, errors.New("Operand should contain 1 column(s)")
	}
	return er.ctxStack[0], er.p, er.correlated, nil
}

type expressionRewriter struct {
	ctxStack   []expression.Expression
	p          LogicalPlan
	schema     expression.Schema
	err        error
	aggrMap    map[*ast.AggregateFuncExpr]int
	columnMap  map[*ast.ColumnNameExpr]expression.Expression
	b          *planBuilder
	correlated bool
}

func getRowLen(e expression.Expression) int {
	if f, ok := e.(*expression.ScalarFunction); ok && f.FuncName.L == ast.RowFunc {
		return len(f.Args)
	}
	if c, ok := e.(*expression.Constant); ok && c.Value.Kind() == types.KindRow {
		return len(c.Value.GetRow())
	}
	return 1
}

func getRowArg(e expression.Expression, idx int) expression.Expression {
	if f, ok := e.(*expression.ScalarFunction); ok {
		return f.Args[idx]
	}
	c, _ := e.(*expression.Constant)
	d := c.Value.GetRow()[idx]
	return &expression.Constant{Value: d, RetType: c.GetType()}
}

// constructBinaryOpFunctions converts (a0,a1,a2) op (b0,b1,b2) to (a0 op b0) and (a1 op b1) and (a2 op b2).
func constructBinaryOpFunction(l expression.Expression, r expression.Expression, op string) (expression.Expression, error) {
	lLen, rLen := getRowLen(l), getRowLen(r)
	if lLen == 1 && rLen == 1 {
		return expression.NewFunction(op, types.NewFieldType(mysql.TypeTiny), l, r), nil
	} else if rLen != lLen {
		return nil, errors.Errorf("Operand should contain %d column(s)", lLen)
	}
	funcs := make([]expression.Expression, lLen)
	for i := 0; i < lLen; i++ {
		var err error
		funcs[i], err = constructBinaryOpFunction(getRowArg(l, i), getRowArg(r, i), op)
		if err != nil {
			return nil, err
		}
	}
	return expression.ComposeCNFCondition(funcs), nil
}

func (er *expressionRewriter) buildSubquery(subq *ast.SubqueryExpr) (LogicalPlan, expression.Schema) {
	outerSchema := er.schema.DeepCopy()
	for _, col := range outerSchema {
		col.Correlated = true
	}
	er.b.outerSchemas = append(er.b.outerSchemas, outerSchema)
	np := er.b.buildResultSetNode(subq.Query)
	er.b.outerSchemas = er.b.outerSchemas[0 : len(er.b.outerSchemas)-1]
	if er.b.err != nil {
		er.err = errors.Trace(er.b.err)
		return nil, nil
	}
	_, err := np.PredicatePushDown(nil)
	if err != nil {
		er.err = errors.Trace(err)
		return np, outerSchema
	}
	er.err = Refine(np)
	return np, outerSchema
}

// Enter implements Visitor interface.
func (er *expressionRewriter) Enter(inNode ast.Node) (ast.Node, bool) {
	switch v := inNode.(type) {
	case *ast.AggregateFuncExpr:
		index, ok := -1, false
		if er.aggrMap != nil {
			index, ok = er.aggrMap[v]
		}
		if !ok {
			er.err = errors.New("Can't appear aggrFunctions")
			return inNode, true
		}
		er.ctxStack = append(er.ctxStack, er.schema[index])
		return inNode, true
	case *ast.ColumnNameExpr:
		if col, ok := er.b.colMapper[v]; ok {
			er.ctxStack = append(er.ctxStack, col)
			return inNode, true
		}
	case *ast.CompareSubqueryExpr:
		v.L.Accept(er)
		if er.err != nil {
			return inNode, true
		}
		lexpr := er.ctxStack[len(er.ctxStack)-1]
		subq, ok := v.R.(*ast.SubqueryExpr)
		if !ok {
			er.err = errors.Errorf("Unknown compare type %T.", v.R)
			return inNode, true
		}
		np, outerSchema := er.buildSubquery(subq)
		if er.err != nil {
			return inNode, true
		}
		// Only (a,b,c) = all (...) and (a,b,c) != any () can use row expression.
		canMultiCol := (v.All && v.Op == opcode.EQ) || (!v.All && v.Op == opcode.NE)
		if !canMultiCol && (getRowLen(lexpr) != 1 || len(np.GetSchema()) != 1) {
			er.err = errors.New("Operand should contain 1 column(s)")
			return inNode, true
		}
		if getRowLen(lexpr) != len(np.GetSchema()) {
			er.err = errors.Errorf("Operand should contain %d column(s)", getRowLen(lexpr))
			return inNode, true
		}
		var checkCondition expression.Expression
		var rexpr expression.Expression
		if len(np.GetSchema()) == 1 {
			rexpr = np.GetSchema()[0].DeepCopy()
		} else {
			args := make([]expression.Expression, 0, len(np.GetSchema()))
			for _, col := range np.GetSchema() {
				args = append(args, col.DeepCopy())
			}
			rexpr = expression.NewFunction(ast.RowFunc, types.NewFieldType(types.KindRow), args...)
		}
		switch v.Op {
		// Only EQ, NE and NullEQ can be composed with and.
		case opcode.EQ, opcode.NE, opcode.NullEQ:
			var err error
			checkCondition, err = constructBinaryOpFunction(lexpr, rexpr, opcode.Ops[v.Op])
			if err != nil {
				er.err = errors.Trace(err)
				return inNode, true
			}
		// If op is not EQ, NE, NullEQ, say LT, it will remain as row(a,b) < row(c,d), and be compared as row datum.
		default:
			checkCondition = expression.NewFunction(opcode.Ops[v.Op], types.NewFieldType(mysql.TypeTiny), lexpr, rexpr)
		}
		er.p = er.b.buildApply(er.p, np, outerSchema, &ApplyConditionChecker{Condition: checkCondition, All: v.All})
		// The parent expression only use the last column in schema, which represents whether the condition is matched.
		er.ctxStack[len(er.ctxStack)-1] = er.p.GetSchema()[len(er.p.GetSchema())-1]
		return inNode, true
	case *ast.ExistsSubqueryExpr:
		subq, ok := v.Sel.(*ast.SubqueryExpr)
		if !ok {
			er.err = errors.Errorf("Unknown exists type %T.", v.Sel)
			return inNode, true
		}
		np, outerSchema := er.buildSubquery(subq)
		if er.err != nil {
			return inNode, true
		}
		np = er.b.buildExists(np)
		if np.IsCorrelated() {
			er.p = er.b.buildApply(er.p, np, outerSchema, nil)
			er.ctxStack = append(er.ctxStack, er.p.GetSchema()[len(er.p.GetSchema())-1])
		} else {
			_, err := np.PruneColumnsAndResolveIndices(np.GetSchema())
			if err != nil {
				er.err = errors.Trace(err)
				return inNode, true
			}
			d, err := EvalSubquery(np, er.b.is, er.b.ctx)
			if err != nil {
				er.err = errors.Trace(err)
				return inNode, true
			}
			er.ctxStack = append(er.ctxStack, &expression.Constant{
				Value:   d[0],
				RetType: np.GetSchema()[0].GetType()})
		}
		return inNode, true
	case *ast.PatternInExpr:
		if v.Sel != nil {
			v.Expr.Accept(er)
			if er.err != nil {
				return inNode, true
			}
			lexpr := er.ctxStack[len(er.ctxStack)-1]
			subq, ok := v.Sel.(*ast.SubqueryExpr)
			if !ok {
				er.err = errors.Errorf("Unknown compare type %T.", v.Sel)
				return inNode, true
			}
			np, outerSchema := er.buildSubquery(subq)
			if er.err != nil {
				return inNode, true
			}
			if getRowLen(lexpr) != len(np.GetSchema()) {
				er.err = errors.Errorf("Operand should contain %d column(s)", getRowLen(lexpr))
				return inNode, true
			}
			var rexpr expression.Expression
			if len(np.GetSchema()) == 1 {
				rexpr = np.GetSchema()[0].DeepCopy()
			} else {
				args := make([]expression.Expression, 0, len(np.GetSchema()))
				for _, col := range np.GetSchema() {
					args = append(args, col.DeepCopy())
				}
				rexpr = expression.NewFunction(ast.RowFunc, nil, args...)
			}
			// a in (subq) will be rewrited as a = any(subq).
			// a not in (subq) will be rewrited as a != all(subq).
			op, all := ast.EQ, false
			if v.Not {
				op, all = ast.NE, true
			}
			checkCondition, err := constructBinaryOpFunction(lexpr, rexpr, op)
			if err != nil {
				er.err = errors.Trace(err)
				return inNode, true
			}
			er.p = er.b.buildApply(er.p, np, outerSchema, &ApplyConditionChecker{Condition: checkCondition, All: all})
			// The parent expression only use the last column in schema, which represents whether the condition is matched.
			er.ctxStack[len(er.ctxStack)-1] = er.p.GetSchema()[len(er.p.GetSchema())-1]
			return inNode, true
		}
	case *ast.SubqueryExpr:
		np, outerSchema := er.buildSubquery(v)
		if er.err != nil {
			return inNode, true
		}
		np = er.b.buildMaxOneRow(np)
		if np.IsCorrelated() {
			er.p = er.b.buildApply(er.p, np, outerSchema, nil)
			if len(np.GetSchema()) > 1 {
				newCols := make([]expression.Expression, 0, len(np.GetSchema()))
				for _, col := range np.GetSchema() {
					newCols = append(newCols, col.DeepCopy())
				}
				er.ctxStack = append(er.ctxStack,
					expression.NewFunction(ast.RowFunc, nil, newCols...))
			} else {
				er.ctxStack = append(er.ctxStack, np.GetSchema()[0])
			}
			return inNode, true
		}
		_, err := np.PruneColumnsAndResolveIndices(np.GetSchema())
		if err != nil {
			er.err = errors.Trace(err)
			return inNode, true
		}
		d, err := EvalSubquery(np, er.b.is, er.b.ctx)
		if err != nil {
			er.err = errors.Trace(err)
			return inNode, true
		}
		if len(np.GetSchema()) > 1 {
			newCols := make([]expression.Expression, 0, len(np.GetSchema()))
			for i, data := range d {
				newCols = append(newCols, &expression.Constant{
					Value:   data,
					RetType: np.GetSchema()[i].GetType()})
			}
			er.ctxStack = append(er.ctxStack,
				expression.NewFunction(ast.RowFunc, nil, newCols...))
		} else {
			er.ctxStack = append(er.ctxStack, np.GetSchema()[0])
		}
		return inNode, true
	}
	return inNode, false
}

// Leave implements Visitor interface.
func (er *expressionRewriter) Leave(inNode ast.Node) (retNode ast.Node, ok bool) {
	if er.err != nil {
		return retNode, false
	}

	stkLen := len(er.ctxStack)
	switch v := inNode.(type) {
	case *ast.AggregateFuncExpr, *ast.ColumnNameExpr, *ast.ParenthesesExpr, *ast.WhenClause,
		*ast.SubqueryExpr, *ast.ExistsSubqueryExpr, *ast.CompareSubqueryExpr:
	case *ast.ValueExpr:
		value := &expression.Constant{Value: v.Datum, RetType: v.Type}
		er.ctxStack = append(er.ctxStack, value)
	case *ast.ParamMarkerExpr:
		value := &expression.Constant{Value: v.Datum, RetType: v.Type}
		er.ctxStack = append(er.ctxStack, value)
	case *ast.VariableExpr:
		return inNode, er.rewriteVariable(v)
	case *ast.FuncCallExpr:
		er.funcCallToScalarFunc(v)
	case *ast.ColumnName:
		er.toColumn(v)
	case *ast.BinaryOperationExpr:
		er.binaryOpToScalarFunc(v)
	case *ast.BetweenExpr:
		er.betweenToScalarFunc(v)
	case *ast.CaseExpr:
		er.caseToScalarFunc(v)
	case *ast.PatternLikeExpr:
		er.likeToScalarFunc(v)
	case *ast.PatternInExpr:
		if v.Sel == nil {
			er.inToScalarFunc(v)
		}
	case *ast.UnaryOperationExpr:
		if getRowLen(er.ctxStack[stkLen-1]) != 1 {
			er.err = errors.New("Operand should contain 1 column(s)")
			return retNode, false
		}
		function := expression.NewFunction(opcode.Ops[v.Op], v.Type, er.ctxStack[stkLen-1])
		er.ctxStack = er.ctxStack[:stkLen-1]
		er.ctxStack = append(er.ctxStack, function)
	case *ast.PositionExpr:
		if v.N > 0 && v.N <= len(er.schema) {
			er.ctxStack = append(er.ctxStack, er.schema[v.N-1])
		} else {
			er.err = errors.Errorf("Position %d is out of range", v.N)
		}
	case *ast.RowExpr:
		length := len(v.Values)
		rows := make([]expression.Expression, 0, length)
		for i := stkLen - length; i < stkLen; i++ {
			rows = append(rows, er.ctxStack[i])
		}
		er.ctxStack = er.ctxStack[:stkLen-length]
		er.ctxStack = append(er.ctxStack, expression.NewFunction(ast.RowFunc, nil, rows...))
	case *ast.IsNullExpr:
		if getRowLen(er.ctxStack[stkLen-1]) != 1 {
			er.err = errors.New("Operand should contain 1 column(s)")
			return retNode, false
		}
		function := er.notToScalarFunc(v.Not, ast.IsNull, v.Type, er.ctxStack[stkLen-1])
		er.ctxStack = er.ctxStack[:stkLen-1]
		er.ctxStack = append(er.ctxStack, function)
	case *ast.IsTruthExpr:
		op := ast.IsTruth
		if v.True == 0 {
			op = ast.IsFalsity
		}
		function := er.notToScalarFunc(v.Not, op, v.Type, er.ctxStack[stkLen-1])
		er.ctxStack = er.ctxStack[:stkLen-1]
		er.ctxStack = append(er.ctxStack, function)
<<<<<<< HEAD
=======
	case *ast.BinaryOperationExpr:
		var function expression.Expression
		switch v.Op {
		case opcode.EQ, opcode.NE, opcode.NullEQ:
			var err error
			function, err = constructBinaryOpFunction(er.ctxStack[stkLen-2], er.ctxStack[stkLen-1],
				opcode.Ops[v.Op])
			if err != nil {
				er.err = errors.Trace(err)
				return retNode, false
			}
		default:
			function = expression.NewFunction(opcode.Ops[v.Op], v.Type, er.ctxStack[stkLen-2:]...)
		}
		er.ctxStack = er.ctxStack[:stkLen-2]
		er.ctxStack = append(er.ctxStack, function)
	case *ast.BetweenExpr:
		er.betweenToScalarFunc(v)
	case *ast.PatternLikeExpr:
		er.likeToScalarFunc(v)
	case *ast.FuncCastExpr:
		er.castToScalarFunc(v)
	case *ast.PatternInExpr:
		if v.Sel == nil {
			er.inToScalarFunc(v)
		}
	case *ast.UnaryOperationExpr:
		if getRowLen(er.ctxStack[stkLen-1]) != 1 {
			er.err = errors.New("Operand should contain 1 column(s)")
			return retNode, false
		}
		function := expression.NewFunction(opcode.Ops[v.Op], v.Type, er.ctxStack[stkLen-1])
		er.ctxStack = er.ctxStack[:stkLen-1]
		er.ctxStack = append(er.ctxStack, function)
>>>>>>> c72917d6
	default:
		er.err = errors.Errorf("UnknownType: %T", v)
		return retNode, false
	}

	if er.err != nil {
		return retNode, false
	}
	return inNode, true
}

func datumToConstant(d types.Datum, tp byte) *expression.Constant {
	return &expression.Constant{Value: d, RetType: types.NewFieldType(tp)}
}

func (er *expressionRewriter) rewriteVariable(v *ast.VariableExpr) bool {
	stkLen := len(er.ctxStack)
	name := strings.ToLower(v.Name)
	sessionVars := variable.GetSessionVars(er.b.ctx)
	globalVars := variable.GetGlobalVarAccessor(er.b.ctx)
	if !v.IsSystem {
		var d types.Datum
		var err error
		if v.Value != nil {
			d, err = er.ctxStack[stkLen-1].Eval(nil, er.b.ctx)
			if err != nil {
				er.err = errors.Trace(err)
				return false
			}
			er.ctxStack = er.ctxStack[:stkLen-1]
		}
		if !d.IsNull() {
			strVal, err := d.ToString()
			if err != nil {
				er.err = errors.Trace(err)
				return false
			}
			sessionVars.Users[name] = strings.ToLower(strVal)
			er.ctxStack = append(er.ctxStack, datumToConstant(d, mysql.TypeString))
		} else if value, ok := sessionVars.Users[name]; ok {
			er.ctxStack = append(er.ctxStack, datumToConstant(types.NewStringDatum(value), mysql.TypeString))
		} else {
			// select null user vars is permitted.
			er.ctxStack = append(er.ctxStack, &expression.Constant{RetType: types.NewFieldType(mysql.TypeNull)})
		}
		return true
	}

	sysVar, ok := variable.SysVars[name]
	if !ok {
		// select null sys vars is not permitted
		er.err = variable.UnknownSystemVar.Gen("Unknown system variable '%s'", name)
		return false
	}
	if sysVar.Scope == variable.ScopeNone {
		er.ctxStack = append(er.ctxStack, datumToConstant(types.NewDatum(sysVar.Value), mysql.TypeString))
		return true
	}

	if v.IsGlobal {
		value, err := globalVars.GetGlobalSysVar(er.b.ctx, name)
		if err != nil {
			er.err = errors.Trace(err)
			return false
		}
		er.ctxStack = append(er.ctxStack, datumToConstant(types.NewDatum(value), mysql.TypeString))
		return true
	}
	d := sessionVars.GetSystemVar(name)
	if d.IsNull() {
		if sysVar.Scope&variable.ScopeGlobal == 0 {
			d.SetString(sysVar.Value)
		} else {
			// Get global system variable and fill it in session.
			globalVal, err := globalVars.GetGlobalSysVar(er.b.ctx, name)
			if err != nil {
				er.err = errors.Trace(err)
				return false
			}
			d.SetString(globalVal)
			err = sessionVars.SetSystemVar(name, d)
			if err != nil {
				er.err = errors.Trace(err)
				return false
			}
		}
	}
	er.ctxStack = append(er.ctxStack, datumToConstant(d, mysql.TypeString))
	return true
}

func (er *expressionRewriter) binaryOpToScalarFunc(v *ast.BinaryOperationExpr) {
	stkLen := len(er.ctxStack)
	var function expression.Expression
	switch v.Op {
	case opcode.EQ, opcode.NE, opcode.NullEQ:
		var err error
		function, err = constructBinaryOpFunction(er.ctxStack[stkLen-2], er.ctxStack[stkLen-1],
			opcode.Ops[v.Op])
		if err != nil {
			er.err = errors.Trace(err)
			return
		}
	default:
		function = expression.NewFunction(opcode.Ops[v.Op], v.Type, er.ctxStack[stkLen-2:]...)
	}
	er.ctxStack = er.ctxStack[:stkLen-2]
	er.ctxStack = append(er.ctxStack, function)
}

func (er *expressionRewriter) notToScalarFunc(b bool, op string, tp *types.FieldType,
	args ...expression.Expression) *expression.ScalarFunction {
	opFunc := expression.NewFunction(op, tp, args...)
	if !b {
		return opFunc
	}
	return expression.NewFunction(ast.UnaryNot, tp, opFunc)
}

func (er *expressionRewriter) inToScalarFunc(v *ast.PatternInExpr) {
	stkLen := len(er.ctxStack)
	lLen := len(v.List)
	function := er.notToScalarFunc(v.Not, ast.In, v.Type, er.ctxStack[stkLen-lLen-1:stkLen]...)
	er.ctxStack = er.ctxStack[:stkLen-lLen-1]
	er.ctxStack = append(er.ctxStack, function)
}

func (er *expressionRewriter) caseToScalarFunc(v *ast.CaseExpr) {
	stkLen := len(er.ctxStack)
	argsLen := 2 * len(v.WhenClauses)
	if v.ElseClause != nil {
		argsLen++
	}

	// value                          -> ctxStack[stkLen-argsLen-1]
	// when clause(condition, result) -> ctxStack[stkLen-argsLen:stkLen-1];
	// else clause                    -> ctxStack[stkLen-1]
	var args []expression.Expression
	if v.Value != nil {
		// args:  eq scalar func(args: value, condition1), result1,
		//        eq scalar func(args: value, condition2), result2,
		//        ...
		//        else clasue
		value := er.ctxStack[stkLen-argsLen-1]
		args = make([]expression.Expression, 0, argsLen)
		for i := stkLen - argsLen; i < stkLen-1; i += 2 {
			arg := expression.NewFunction(ast.EQ, types.NewFieldType(mysql.TypeTiny), value, er.ctxStack[i])
			args = append(args, arg)
			args = append(args, er.ctxStack[i+1])
		}
		if v.ElseClause != nil {
			args = append(args, er.ctxStack[stkLen-1])
		}
		argsLen++
	} else {
		// args:  condition1, result1,
		//        condition2, result2,
		//        ...
		//        else clasue
		args = er.ctxStack[stkLen-argsLen : stkLen]
	}
	function := expression.NewFunction(ast.Case, v.Type, args...)
	er.ctxStack = er.ctxStack[:stkLen-argsLen]
	er.ctxStack = append(er.ctxStack, function)
}

func (er *expressionRewriter) likeToScalarFunc(v *ast.PatternLikeExpr) {
	l := len(er.ctxStack)
	function := er.notToScalarFunc(v.Not, ast.Like, v.Type,
		er.ctxStack[l-2], er.ctxStack[l-1], &expression.Constant{Value: types.NewIntDatum(int64(v.Escape))},
		&expression.Constant{Value: types.NewBytesDatum(v.PatChars)},
		&expression.Constant{Value: types.NewBytesDatum(v.PatTypes)})
	er.ctxStack = er.ctxStack[:l-2]
	er.ctxStack = append(er.ctxStack, function)
}

func (er *expressionRewriter) betweenToScalarFunc(v *ast.BetweenExpr) {
	stkLen := len(er.ctxStack)
	var op string
	var l, r *expression.ScalarFunction
	if v.Not {
		l = expression.NewFunction(ast.LT, v.Type, er.ctxStack[stkLen-3], er.ctxStack[stkLen-2])
		r = expression.NewFunction(ast.GT, v.Type, er.ctxStack[stkLen-3], er.ctxStack[stkLen-1])
		op = ast.OrOr
	} else {
		l = expression.NewFunction(ast.GE, v.Type, er.ctxStack[stkLen-3], er.ctxStack[stkLen-2])
		r = expression.NewFunction(ast.LE, v.Type, er.ctxStack[stkLen-3], er.ctxStack[stkLen-1])
		op = ast.AndAnd
	}
	function := expression.NewFunction(op, v.Type, l, r)
	er.ctxStack = er.ctxStack[:stkLen-3]
	er.ctxStack = append(er.ctxStack, function)
}

func (er *expressionRewriter) funcCallToScalarFunc(v *ast.FuncCallExpr) {
	l := len(er.ctxStack)
	function := &expression.ScalarFunction{FuncName: v.FnName}
	for i := l - len(v.Args); i < l; i++ {
		function.Args = append(function.Args, er.ctxStack[i])
	}
	f, ok := evaluator.Funcs[v.FnName.L]
	if !ok {
		er.err = errors.Errorf("Can't find %v function!", v.FnName.L)
		return
	}
	if len(function.Args) < f.MinArgs || (f.MaxArgs != -1 && len(function.Args) > f.MaxArgs) {
		er.err = evaluator.ErrInvalidOperation.Gen("number of function arguments must in [%d, %d].",
			f.MinArgs, f.MaxArgs)
		return
	}
	function.Function = f.F
	function.RetType = v.Type
	er.ctxStack = er.ctxStack[:l-len(v.Args)]
	er.ctxStack = append(er.ctxStack, function)
}

func (er *expressionRewriter) toColumn(v *ast.ColumnName) {
	column, err := er.schema.FindColumn(v)
	if err != nil {
		er.err = errors.Trace(err)
		return
	}
	if column != nil {
		er.ctxStack = append(er.ctxStack, column)
		return
	}

	for i := len(er.b.outerSchemas) - 1; i >= 0; i-- {
		outer := er.b.outerSchemas[i]
		column, err = outer.FindColumn(v)
		if err != nil {
			er.err = errors.Trace(err)
			return
		}
		if column != nil {
			er.correlated = true
			break
		}
	}
	if column == nil {
		er.err = errors.Errorf("Unknown column %s %s %s.", v.Schema.L, v.Table.L, v.Name.L)
		return
	}
	er.ctxStack = append(er.ctxStack, column)
}

func (er *expressionRewriter) castToScalarFunc(v *ast.FuncCastExpr) {
	bt, err := evaluator.CastFuncFactory(v.Tp)
	if err != nil {
		er.err = errors.Trace(err)
		return
	}
	function := &expression.ScalarFunction{
		Args:     []expression.Expression{er.ctxStack[len(er.ctxStack)-1]},
		FuncName: model.NewCIStr("cast"),
		RetType:  v.Tp,
		Function: bt}
	er.ctxStack[len(er.ctxStack)-1] = function
}<|MERGE_RESOLUTION|>--- conflicted
+++ resolved
@@ -328,6 +328,8 @@
 		er.betweenToScalarFunc(v)
 	case *ast.CaseExpr:
 		er.caseToScalarFunc(v)
+	case *ast.FuncCastExpr:
+		er.castToScalarFunc(v)
 	case *ast.PatternLikeExpr:
 		er.likeToScalarFunc(v)
 	case *ast.PatternInExpr:
@@ -372,43 +374,6 @@
 		function := er.notToScalarFunc(v.Not, op, v.Type, er.ctxStack[stkLen-1])
 		er.ctxStack = er.ctxStack[:stkLen-1]
 		er.ctxStack = append(er.ctxStack, function)
-<<<<<<< HEAD
-=======
-	case *ast.BinaryOperationExpr:
-		var function expression.Expression
-		switch v.Op {
-		case opcode.EQ, opcode.NE, opcode.NullEQ:
-			var err error
-			function, err = constructBinaryOpFunction(er.ctxStack[stkLen-2], er.ctxStack[stkLen-1],
-				opcode.Ops[v.Op])
-			if err != nil {
-				er.err = errors.Trace(err)
-				return retNode, false
-			}
-		default:
-			function = expression.NewFunction(opcode.Ops[v.Op], v.Type, er.ctxStack[stkLen-2:]...)
-		}
-		er.ctxStack = er.ctxStack[:stkLen-2]
-		er.ctxStack = append(er.ctxStack, function)
-	case *ast.BetweenExpr:
-		er.betweenToScalarFunc(v)
-	case *ast.PatternLikeExpr:
-		er.likeToScalarFunc(v)
-	case *ast.FuncCastExpr:
-		er.castToScalarFunc(v)
-	case *ast.PatternInExpr:
-		if v.Sel == nil {
-			er.inToScalarFunc(v)
-		}
-	case *ast.UnaryOperationExpr:
-		if getRowLen(er.ctxStack[stkLen-1]) != 1 {
-			er.err = errors.New("Operand should contain 1 column(s)")
-			return retNode, false
-		}
-		function := expression.NewFunction(opcode.Ops[v.Op], v.Type, er.ctxStack[stkLen-1])
-		er.ctxStack = er.ctxStack[:stkLen-1]
-		er.ctxStack = append(er.ctxStack, function)
->>>>>>> c72917d6
 	default:
 		er.err = errors.Errorf("UnknownType: %T", v)
 		return retNode, false
