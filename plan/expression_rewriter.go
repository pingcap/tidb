--- conflicted
+++ resolved
@@ -817,7 +817,6 @@
 		er.err = errors.Trace(err)
 		return
 	}
-<<<<<<< HEAD
 	// These code fix the field type of "lower_case_table_names" which required by establishing a connection using x protocol.
 	// Field type of each system var in TiDB is string, which is different with MySQL.
 	// TODO: assign the suitable field types for all system variables as MySQL, then we can remove these code.
@@ -833,13 +832,8 @@
 	} else {
 		e = datumToConstant(types.NewStringDatum(val), mysql.TypeVarString)
 	}
-	e.RetType.Charset = er.ctx.GetSessionVars().Systems[variable.CharacterSetConnection]
-	e.RetType.Collate = er.ctx.GetSessionVars().Systems[variable.CollationConnection]
-=======
-	e := datumToConstant(types.NewStringDatum(val), mysql.TypeVarString)
 	e.RetType.Charset, _ = er.ctx.GetSessionVars().GetSystemVar(variable.CharacterSetConnection)
 	e.RetType.Collate, _ = er.ctx.GetSessionVars().GetSystemVar(variable.CollationConnection)
->>>>>>> eb71063d
 	er.ctxStack = append(er.ctxStack, e)
 	return
 }
