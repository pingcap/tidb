package plan

import (
	"strings"

	"github.com/juju/errors"
	"github.com/pingcap/tidb/ast"
	"github.com/pingcap/tidb/context"
	"github.com/pingcap/tidb/evaluator"
	"github.com/pingcap/tidb/expression"
	"github.com/pingcap/tidb/infoschema"
	"github.com/pingcap/tidb/model"
	"github.com/pingcap/tidb/mysql"
	"github.com/pingcap/tidb/parser/opcode"
	"github.com/pingcap/tidb/sessionctx/variable"
	"github.com/pingcap/tidb/util/types"
)

// EvalSubquery evaluates incorrelated subqueries once.
var EvalSubquery func(p Plan, is infoschema.InfoSchema, ctx context.Context) ([]types.Datum, error)

func (b *planBuilder) rewrite(expr ast.ExprNode, p LogicalPlan, aggMapper map[*ast.AggregateFuncExpr]int) (
	newExpr expression.Expression, newPlan LogicalPlan, correlated bool, err error) {
	er := &expressionRewriter{p: p, aggrMap: aggMapper, schema: p.GetSchema(), b: b}
	expr.Accept(er)
	if er.err != nil {
		return nil, nil, false, errors.Trace(er.err)
	}
	if len(er.ctxStack) != 1 {
		return nil, nil, false, errors.Errorf("context len %v is invalid", len(er.ctxStack))
	}
	if getRowLen(er.ctxStack[0]) != 1 {
		return nil, nil, false, errors.New("Operand should contain 1 column(s)")
	}
	return er.ctxStack[0], er.p, er.correlated, nil
}

type expressionRewriter struct {
	ctxStack   []expression.Expression
	p          LogicalPlan
	schema     expression.Schema
	err        error
	aggrMap    map[*ast.AggregateFuncExpr]int
	columnMap  map[*ast.ColumnNameExpr]expression.Expression
	b          *planBuilder
	correlated bool
}

func getRowLen(e expression.Expression) int {
	if f, ok := e.(*expression.ScalarFunction); ok && f.FuncName.L == ast.RowFunc {
		return len(f.Args)
	}
	if c, ok := e.(*expression.Constant); ok && c.Value.Kind() == types.KindRow {
		return len(c.Value.GetRow())
	}
	return 1
}

func getRowArg(e expression.Expression, idx int) expression.Expression {
	if f, ok := e.(*expression.ScalarFunction); ok {
		return f.Args[idx]
	}
	c, _ := e.(*expression.Constant)
	d := c.Value.GetRow()[idx]
	return &expression.Constant{Value: d, RetType: c.GetType()}
}

// constructBinaryOpFunctions converts (a0,a1,a2) op (b0,b1,b2) to (a0 op b0) and (a1 op b1) and (a2 op b2).
func constructBinaryOpFunction(l expression.Expression, r expression.Expression, op string) (expression.Expression, error) {
	lLen, rLen := getRowLen(l), getRowLen(r)
	if lLen == 1 && rLen == 1 {
		return expression.NewFunction(op, types.NewFieldType(mysql.TypeTiny), l, r)
	} else if rLen != lLen {
		return nil, errors.Errorf("Operand should contain %d column(s)", lLen)
	}
	funcs := make([]expression.Expression, lLen)
	for i := 0; i < lLen; i++ {
		var err error
		funcs[i], err = constructBinaryOpFunction(getRowArg(l, i), getRowArg(r, i), op)
		if err != nil {
			return nil, err
		}
	}
	return expression.ComposeCNFCondition(funcs), nil
}

func (er *expressionRewriter) buildSubquery(subq *ast.SubqueryExpr) (LogicalPlan, expression.Schema) {
	outerSchema := er.schema.DeepCopy()
	for _, col := range outerSchema {
		col.Correlated = true
	}
	er.b.outerSchemas = append(er.b.outerSchemas, outerSchema)
	np := er.b.buildResultSetNode(subq.Query)
	er.b.outerSchemas = er.b.outerSchemas[0 : len(er.b.outerSchemas)-1]
	if er.b.err != nil {
		er.err = errors.Trace(er.b.err)
		return nil, nil
	}
	var err error
	_, np, err = np.PredicatePushDown(nil)
	if err != nil {
		er.err = errors.Trace(err)
		return np, outerSchema
	}
	er.err = Refine(np)
	return np, outerSchema
}

// Enter implements Visitor interface.
func (er *expressionRewriter) Enter(inNode ast.Node) (ast.Node, bool) {
	switch v := inNode.(type) {
	case *ast.AggregateFuncExpr:
		index, ok := -1, false
		if er.aggrMap != nil {
			index, ok = er.aggrMap[v]
		}
		if !ok {
			er.err = errors.New("Can't appear aggrFunctions")
			return inNode, true
		}
		er.ctxStack = append(er.ctxStack, er.schema[index])
		return inNode, true
	case *ast.ColumnNameExpr:
		if index, ok := er.b.colMapper[v]; ok {
			er.ctxStack = append(er.ctxStack, er.schema[index])
			return inNode, true
		}
	case *ast.CompareSubqueryExpr:
		v.L.Accept(er)
		if er.err != nil {
			return inNode, true
		}
		lexpr := er.ctxStack[len(er.ctxStack)-1]
		subq, ok := v.R.(*ast.SubqueryExpr)
		if !ok {
			er.err = errors.Errorf("Unknown compare type %T.", v.R)
			return inNode, true
		}
		np, outerSchema := er.buildSubquery(subq)
		if er.err != nil {
			return inNode, true
		}
		// Only (a,b,c) = all (...) and (a,b,c) != any () can use row expression.
		canMultiCol := (v.All && v.Op == opcode.EQ) || (!v.All && v.Op == opcode.NE)
		if !canMultiCol && (getRowLen(lexpr) != 1 || len(np.GetSchema()) != 1) {
			er.err = errors.New("Operand should contain 1 column(s)")
			return inNode, true
		}
		if getRowLen(lexpr) != len(np.GetSchema()) {
			er.err = errors.Errorf("Operand should contain %d column(s)", getRowLen(lexpr))
			return inNode, true
		}
		var checkCondition expression.Expression
		var rexpr expression.Expression
		if len(np.GetSchema()) == 1 {
			rexpr = np.GetSchema()[0].DeepCopy()
		} else {
			args := make([]expression.Expression, 0, len(np.GetSchema()))
			for _, col := range np.GetSchema() {
				args = append(args, col.DeepCopy())
			}
			rexpr, er.err = expression.NewFunction(ast.RowFunc, types.NewFieldType(types.KindRow), args...)
			if er.err != nil {
				er.err = errors.Trace(er.err)
				return inNode, true
			}
		}
		switch v.Op {
		// Only EQ, NE and NullEQ can be composed with and.
		case opcode.EQ, opcode.NE, opcode.NullEQ:
			checkCondition, er.err = constructBinaryOpFunction(lexpr, rexpr, opcode.Ops[v.Op])
			if er.err != nil {
				er.err = errors.Trace(er.err)
				return inNode, true
			}
		// If op is not EQ, NE, NullEQ, say LT, it will remain as row(a,b) < row(c,d), and be compared as row datum.
		default:
			checkCondition, er.err = expression.NewFunction(opcode.Ops[v.Op],
				types.NewFieldType(mysql.TypeTiny), lexpr, rexpr)
			if er.err != nil {
				er.err = errors.Trace(er.err)
				return inNode, true
			}
		}
		er.p = er.b.buildApply(er.p, np, outerSchema, &ApplyConditionChecker{Condition: checkCondition, All: v.All})
		// The parent expression only use the last column in schema, which represents whether the condition is matched.
		er.ctxStack[len(er.ctxStack)-1] = er.p.GetSchema()[len(er.p.GetSchema())-1]
		return inNode, true
	case *ast.ExistsSubqueryExpr:
		subq, ok := v.Sel.(*ast.SubqueryExpr)
		if !ok {
			er.err = errors.Errorf("Unknown exists type %T.", v.Sel)
			return inNode, true
		}
		np, outerSchema := er.buildSubquery(subq)
		if er.err != nil {
			return inNode, true
		}
		np = er.b.buildExists(np)
		if np.IsCorrelated() {
			er.p = er.b.buildApply(er.p, np, outerSchema, nil)
			er.ctxStack = append(er.ctxStack, er.p.GetSchema()[len(er.p.GetSchema())-1])
		} else {
			_, err := np.PruneColumnsAndResolveIndices(np.GetSchema())
			if err != nil {
				er.err = errors.Trace(err)
				return inNode, true
			}
			d, err := EvalSubquery(np, er.b.is, er.b.ctx)
			if err != nil {
				er.err = errors.Trace(err)
				return inNode, true
			}
			er.ctxStack = append(er.ctxStack, &expression.Constant{
				Value:   d[0],
				RetType: np.GetSchema()[0].GetType()})
		}
		return inNode, true
	case *ast.PatternInExpr:
		if v.Sel != nil {
			v.Expr.Accept(er)
			if er.err != nil {
				return inNode, true
			}
			lexpr := er.ctxStack[len(er.ctxStack)-1]
			subq, ok := v.Sel.(*ast.SubqueryExpr)
			if !ok {
				er.err = errors.Errorf("Unknown compare type %T.", v.Sel)
				return inNode, true
			}
			np, outerSchema := er.buildSubquery(subq)
			if er.err != nil {
				return inNode, true
			}
			if getRowLen(lexpr) != len(np.GetSchema()) {
				er.err = errors.Errorf("Operand should contain %d column(s)", getRowLen(lexpr))
				return inNode, true
			}
			var rexpr expression.Expression
			if len(np.GetSchema()) == 1 {
				rexpr = np.GetSchema()[0].DeepCopy()
			} else {
				args := make([]expression.Expression, 0, len(np.GetSchema()))
				for _, col := range np.GetSchema() {
					args = append(args, col.DeepCopy())
				}
				rexpr, er.err = expression.NewFunction(ast.RowFunc, nil, args...)
				if er.err != nil {
					er.err = errors.Trace(er.err)
					return inNode, true
				}
			}
			// a in (subq) will be rewrited as a = any(subq).
			// a not in (subq) will be rewrited as a != all(subq).
			op, all := ast.EQ, false
			if v.Not {
				op, all = ast.NE, true
			}
			checkCondition, err := constructBinaryOpFunction(lexpr, rexpr, op)
			if err != nil {
				er.err = errors.Trace(err)
				return inNode, true
			}
			er.p = er.b.buildApply(er.p, np, outerSchema, &ApplyConditionChecker{Condition: checkCondition, All: all})
			// The parent expression only use the last column in schema, which represents whether the condition is matched.
			er.ctxStack[len(er.ctxStack)-1] = er.p.GetSchema()[len(er.p.GetSchema())-1]
			return inNode, true
		}
	case *ast.SubqueryExpr:
		np, outerSchema := er.buildSubquery(v)
		if er.err != nil {
			return inNode, true
		}
		np = er.b.buildMaxOneRow(np)
		if np.IsCorrelated() {
			er.p = er.b.buildApply(er.p, np, outerSchema, nil)
			if len(np.GetSchema()) > 1 {
				newCols := make([]expression.Expression, 0, len(np.GetSchema()))
				for _, col := range np.GetSchema() {
					newCols = append(newCols, col.DeepCopy())
				}
				expr, err := expression.NewFunction(ast.RowFunc, nil, newCols...)
				if err != nil {
					er.err = errors.Trace(err)
					return inNode, true
				}
				er.ctxStack = append(er.ctxStack, expr)

			} else {
				er.ctxStack = append(er.ctxStack, np.GetSchema()[0])
			}
			return inNode, true
		}
		_, err := np.PruneColumnsAndResolveIndices(np.GetSchema())
		if err != nil {
			er.err = errors.Trace(err)
			return inNode, true
		}
		d, err := EvalSubquery(np, er.b.is, er.b.ctx)
		if err != nil {
			er.err = errors.Trace(err)
			return inNode, true
		}
		if len(np.GetSchema()) > 1 {
			newCols := make([]expression.Expression, 0, len(np.GetSchema()))
			for i, data := range d {
				newCols = append(newCols, &expression.Constant{
					Value:   data,
					RetType: np.GetSchema()[i].GetType()})
			}
			expr, err1 := expression.NewFunction(ast.RowFunc, nil, newCols...)
			if err1 != nil {
				er.err = errors.Trace(err1)
				return inNode, true
			}
			er.ctxStack = append(er.ctxStack, expr)
		} else {
			er.ctxStack = append(er.ctxStack, np.GetSchema()[0])
		}
		return inNode, true
	}
	return inNode, false
}

// Leave implements Visitor interface.
func (er *expressionRewriter) Leave(inNode ast.Node) (retNode ast.Node, ok bool) {
	if er.err != nil {
		return retNode, false
	}

	stkLen := len(er.ctxStack)
	switch v := inNode.(type) {
	case *ast.AggregateFuncExpr, *ast.ColumnNameExpr, *ast.ParenthesesExpr, *ast.WhenClause,
		*ast.SubqueryExpr, *ast.ExistsSubqueryExpr, *ast.CompareSubqueryExpr:
	case *ast.ValueExpr:
		value := &expression.Constant{Value: v.Datum, RetType: v.Type}
		er.ctxStack = append(er.ctxStack, value)
	case *ast.ParamMarkerExpr:
		value := &expression.Constant{Value: v.Datum, RetType: v.Type}
		er.ctxStack = append(er.ctxStack, value)
	case *ast.VariableExpr:
		return inNode, er.rewriteVariable(v)
	case *ast.FuncCallExpr:
		er.funcCallToScalarFunc(v)
	case *ast.ColumnName:
		er.toColumn(v)
	case *ast.UnaryOperationExpr:
		er.unaryOpToScalarFunc(v)
	case *ast.BinaryOperationExpr:
		er.binaryOpToScalarFunc(v)
	case *ast.BetweenExpr:
		er.betweenToScalarFunc(v)
	case *ast.CaseExpr:
		er.caseToScalarFunc(v)
	case *ast.FuncCastExpr:
		er.castToScalarFunc(v)
	case *ast.PatternLikeExpr:
		er.likeToScalarFunc(v)
	case *ast.PatternRegexpExpr:
		er.regexpToScalarFunc(v)
	case *ast.RowExpr:
		er.rowToScalarFunc(v)
	case *ast.PatternInExpr:
		if v.Sel == nil {
			er.inToScalarFunc(v)
		}
<<<<<<< HEAD
	case *ast.UnaryOperationExpr:
		if getRowLen(er.ctxStack[stkLen-1]) != 1 {
			er.err = errors.New("Operand should contain 1 column(s)")
			return retNode, false
		}
		var op string
		switch v.Op {
		case opcode.Plus:
			op = ast.UnaryPlus
		case opcode.Minus:
			op = ast.UnaryMinus
		case opcode.BitNeg:
			op = ast.BitNeg
		case opcode.Not:
			op = ast.UnaryNot
		default:
			er.err = errors.Errorf("Unknown Unary Op %T", v.Op)
		}
		function := expression.NewFunction(op, v.Type, er.ctxStack[stkLen-1])
		er.ctxStack = er.ctxStack[:stkLen-1]
		er.ctxStack = append(er.ctxStack, function)
=======
>>>>>>> 5dc459c6
	case *ast.PositionExpr:
		if v.N > 0 && v.N <= len(er.schema) {
			er.ctxStack = append(er.ctxStack, er.schema[v.N-1])
		} else {
			er.err = errors.Errorf("Position %d is out of range", v.N)
		}
	case *ast.IsNullExpr:
		if getRowLen(er.ctxStack[stkLen-1]) != 1 {
			er.err = errors.New("Operand should contain 1 column(s)")
			return retNode, false
		}
		function := er.notToScalarFunc(v.Not, ast.IsNull, v.Type, er.ctxStack[stkLen-1])
		er.ctxStack = er.ctxStack[:stkLen-1]
		er.ctxStack = append(er.ctxStack, function)
	case *ast.IsTruthExpr:
		op := ast.IsTruth
		if v.True == 0 {
			op = ast.IsFalsity
		}
		function := er.notToScalarFunc(v.Not, op, v.Type, er.ctxStack[stkLen-1])
		er.ctxStack = er.ctxStack[:stkLen-1]
		er.ctxStack = append(er.ctxStack, function)
	default:
		er.err = errors.Errorf("UnknownType: %T", v)
		return retNode, false
	}

	if er.err != nil {
		return retNode, false
	}
	return inNode, true
}

func datumToConstant(d types.Datum, tp byte) *expression.Constant {
	return &expression.Constant{Value: d, RetType: types.NewFieldType(tp)}
}

func (er *expressionRewriter) rewriteVariable(v *ast.VariableExpr) bool {
	stkLen := len(er.ctxStack)
	name := strings.ToLower(v.Name)
	sessionVars := variable.GetSessionVars(er.b.ctx)
	globalVars := variable.GetGlobalVarAccessor(er.b.ctx)
	if !v.IsSystem {
		var d types.Datum
		var err error
		if v.Value != nil {
			d, err = er.ctxStack[stkLen-1].Eval(nil, er.b.ctx)
			if err != nil {
				er.err = errors.Trace(err)
				return false
			}
			er.ctxStack = er.ctxStack[:stkLen-1]
		}
		if !d.IsNull() {
			strVal, err := d.ToString()
			if err != nil {
				er.err = errors.Trace(err)
				return false
			}
			sessionVars.Users[name] = strings.ToLower(strVal)
			er.ctxStack = append(er.ctxStack, datumToConstant(d, mysql.TypeString))
		} else if value, ok := sessionVars.Users[name]; ok {
			er.ctxStack = append(er.ctxStack, datumToConstant(types.NewStringDatum(value), mysql.TypeString))
		} else {
			// select null user vars is permitted.
			er.ctxStack = append(er.ctxStack, &expression.Constant{RetType: types.NewFieldType(mysql.TypeNull)})
		}
		return true
	}

	sysVar, ok := variable.SysVars[name]
	if !ok {
		// select null sys vars is not permitted
		er.err = variable.UnknownSystemVar.Gen("Unknown system variable '%s'", name)
		return false
	}
	if sysVar.Scope == variable.ScopeNone {
		er.ctxStack = append(er.ctxStack, datumToConstant(types.NewDatum(sysVar.Value), mysql.TypeString))
		return true
	}

	if v.IsGlobal {
		value, err := globalVars.GetGlobalSysVar(er.b.ctx, name)
		if err != nil {
			er.err = errors.Trace(err)
			return false
		}
		er.ctxStack = append(er.ctxStack, datumToConstant(types.NewDatum(value), mysql.TypeString))
		return true
	}
	d := sessionVars.GetSystemVar(name)
	if d.IsNull() {
		if sysVar.Scope&variable.ScopeGlobal == 0 {
			d.SetString(sysVar.Value)
		} else {
			// Get global system variable and fill it in session.
			globalVal, err := globalVars.GetGlobalSysVar(er.b.ctx, name)
			if err != nil {
				er.err = errors.Trace(err)
				return false
			}
			d.SetString(globalVal)
			err = sessionVars.SetSystemVar(name, d)
			if err != nil {
				er.err = errors.Trace(err)
				return false
			}
		}
	}
	er.ctxStack = append(er.ctxStack, datumToConstant(d, mysql.TypeString))
	return true
}

func (er *expressionRewriter) unaryOpToScalarFunc(v *ast.UnaryOperationExpr) {
	stkLen := len(er.ctxStack)
	if getRowLen(er.ctxStack[stkLen-1]) != 1 {
		er.err = errors.New("Operand should contain 1 column(s)")
		return
	}
	function, err := expression.NewFunction(opcode.Ops[v.Op], v.Type, er.ctxStack[stkLen-1])
	if err != nil {
		er.err = errors.Trace(err)
		return
	}
	er.ctxStack = er.ctxStack[:stkLen-1]
	er.ctxStack = append(er.ctxStack, function)
}

func (er *expressionRewriter) binaryOpToScalarFunc(v *ast.BinaryOperationExpr) {
	stkLen := len(er.ctxStack)
	var function expression.Expression
	switch v.Op {
	case opcode.EQ, opcode.NE, opcode.NullEQ:
		function, er.err = constructBinaryOpFunction(er.ctxStack[stkLen-2], er.ctxStack[stkLen-1],
			opcode.Ops[v.Op])
	default:
		function, er.err = expression.NewFunction(opcode.Ops[v.Op], v.Type, er.ctxStack[stkLen-2:]...)
	}
	if er.err != nil {
		er.err = errors.Trace(er.err)
		return
	}
	er.ctxStack = er.ctxStack[:stkLen-2]
	er.ctxStack = append(er.ctxStack, function)
}

func (er *expressionRewriter) notToScalarFunc(hasNot bool, op string, tp *types.FieldType,
	args ...expression.Expression) *expression.ScalarFunction {
	opFunc, err := expression.NewFunction(op, tp, args...)
	if err != nil {
		er.err = errors.Trace(err)
		return nil
	}
	if !hasNot {
		return opFunc
	}

	opFunc, err = expression.NewFunction(ast.UnaryNot, tp, opFunc)
	if err != nil {
		er.err = errors.Trace(err)
		return nil
	}
	return opFunc
}

func (er *expressionRewriter) inToScalarFunc(v *ast.PatternInExpr) {
	stkLen := len(er.ctxStack)
	lLen := len(v.List)
	function := er.notToScalarFunc(v.Not, ast.In, v.Type, er.ctxStack[stkLen-lLen-1:stkLen]...)
	er.ctxStack = er.ctxStack[:stkLen-lLen-1]
	er.ctxStack = append(er.ctxStack, function)
}

func (er *expressionRewriter) caseToScalarFunc(v *ast.CaseExpr) {
	stkLen := len(er.ctxStack)
	argsLen := 2 * len(v.WhenClauses)
	if v.ElseClause != nil {
		argsLen++
	}

	// value                          -> ctxStack[stkLen-argsLen-1]
	// when clause(condition, result) -> ctxStack[stkLen-argsLen:stkLen-1];
	// else clause                    -> ctxStack[stkLen-1]
	var args []expression.Expression
	if v.Value != nil {
		// args:  eq scalar func(args: value, condition1), result1,
		//        eq scalar func(args: value, condition2), result2,
		//        ...
		//        else clasue
		value := er.ctxStack[stkLen-argsLen-1]
		args = make([]expression.Expression, 0, argsLen)
		for i := stkLen - argsLen; i < stkLen-1; i += 2 {
			arg, err := expression.NewFunction(ast.EQ, types.NewFieldType(mysql.TypeTiny), value, er.ctxStack[i])
			if err != nil {
				er.err = errors.Trace(err)
				return
			}
			args = append(args, arg)
			args = append(args, er.ctxStack[i+1])
		}
		if v.ElseClause != nil {
			args = append(args, er.ctxStack[stkLen-1])
		}
		argsLen++
	} else {
		// args:  condition1, result1,
		//        condition2, result2,
		//        ...
		//        else clasue
		args = er.ctxStack[stkLen-argsLen : stkLen]
	}
	function, err := expression.NewFunction(ast.Case, v.Type, args...)
	if err != nil {
		er.err = errors.Trace(err)
		return
	}
	er.ctxStack = er.ctxStack[:stkLen-argsLen]
	er.ctxStack = append(er.ctxStack, function)
}

func (er *expressionRewriter) likeToScalarFunc(v *ast.PatternLikeExpr) {
	l := len(er.ctxStack)
	function := er.notToScalarFunc(v.Not, ast.Like, v.Type,
		er.ctxStack[l-2], er.ctxStack[l-1], &expression.Constant{Value: types.NewIntDatum(int64(v.Escape))})
	er.ctxStack = er.ctxStack[:l-2]
	er.ctxStack = append(er.ctxStack, function)
}

func (er *expressionRewriter) regexpToScalarFunc(v *ast.PatternRegexpExpr) {
	l := len(er.ctxStack)
	function := er.notToScalarFunc(v.Not, ast.Regexp, v.Type, er.ctxStack[l-2], er.ctxStack[l-1])
	er.ctxStack = er.ctxStack[:l-2]
	er.ctxStack = append(er.ctxStack, function)
}

func (er *expressionRewriter) rowToScalarFunc(v *ast.RowExpr) {
	stkLen := len(er.ctxStack)
	length := len(v.Values)
	rows := make([]expression.Expression, 0, length)
	for i := stkLen - length; i < stkLen; i++ {
		rows = append(rows, er.ctxStack[i])
	}
	er.ctxStack = er.ctxStack[:stkLen-length]
	function, err := expression.NewFunction(ast.RowFunc, nil, rows...)
	if err != nil {
		er.err = errors.Trace(err)
		return
	}
	er.ctxStack = append(er.ctxStack, function)
}

func (er *expressionRewriter) betweenToScalarFunc(v *ast.BetweenExpr) {
	stkLen := len(er.ctxStack)
	var op string
	var l, r *expression.ScalarFunction
	if v.Not {
		l, er.err = expression.NewFunction(ast.LT, v.Type, er.ctxStack[stkLen-3], er.ctxStack[stkLen-2])
		if er.err == nil {
			r, er.err = expression.NewFunction(ast.GT, v.Type, er.ctxStack[stkLen-3], er.ctxStack[stkLen-1])
		}
		op = ast.OrOr
	} else {
		l, er.err = expression.NewFunction(ast.GE, v.Type, er.ctxStack[stkLen-3], er.ctxStack[stkLen-2])
		if er.err == nil {
			r, er.err = expression.NewFunction(ast.LE, v.Type, er.ctxStack[stkLen-3], er.ctxStack[stkLen-1])
		}
		op = ast.AndAnd
	}
	if er.err != nil {
		er.err = errors.Trace(er.err)
		return
	}
	function, err := expression.NewFunction(op, v.Type, l, r)
	if err != nil {
		er.err = errors.Trace(err)
		return
	}
	er.ctxStack = er.ctxStack[:stkLen-3]
	er.ctxStack = append(er.ctxStack, function)
}

func (er *expressionRewriter) funcCallToScalarFunc(v *ast.FuncCallExpr) {
	l := len(er.ctxStack)
	function := &expression.ScalarFunction{FuncName: v.FnName}
	function.Args = er.ctxStack[l-len(v.Args):]
	f, ok := evaluator.Funcs[v.FnName.L]
	if !ok {
		er.err = errors.Errorf("Can't find %v function!", v.FnName.L)
		return
	}
	if len(function.Args) < f.MinArgs || (f.MaxArgs != -1 && len(function.Args) > f.MaxArgs) {
		er.err = evaluator.ErrInvalidOperation.Gen("number of function arguments must in [%d, %d].",
			f.MinArgs, f.MaxArgs)
		return
	}
	function.Function = f.F
	function.RetType = v.Type
	er.ctxStack = er.ctxStack[:l-len(v.Args)]
	er.ctxStack = append(er.ctxStack, function)
}

func (er *expressionRewriter) toColumn(v *ast.ColumnName) {
	column, err := er.schema.FindColumn(v)
	if err != nil {
		er.err = errors.Trace(err)
		return
	}
	if column != nil {
		er.ctxStack = append(er.ctxStack, column)
		return
	}

	for i := len(er.b.outerSchemas) - 1; i >= 0; i-- {
		outer := er.b.outerSchemas[i]
		column, err = outer.FindColumn(v)
		if err != nil {
			er.err = errors.Trace(err)
			return
		}
		if column != nil {
			er.correlated = true
			break
		}
	}
	if column == nil {
		er.err = errors.Errorf("Unknown column %s %s %s.", v.Schema.L, v.Table.L, v.Name.L)
		return
	}
	er.ctxStack = append(er.ctxStack, column)
}

func (er *expressionRewriter) castToScalarFunc(v *ast.FuncCastExpr) {
	bt, err := evaluator.CastFuncFactory(v.Tp)
	if err != nil {
		er.err = errors.Trace(err)
		return
	}
	function := &expression.ScalarFunction{
		Args:     []expression.Expression{er.ctxStack[len(er.ctxStack)-1]},
		FuncName: model.NewCIStr("cast"),
		RetType:  v.Tp,
		Function: bt}
	er.ctxStack[len(er.ctxStack)-1] = function
}<|MERGE_RESOLUTION|>--- conflicted
+++ resolved
@@ -364,30 +364,6 @@
 		if v.Sel == nil {
 			er.inToScalarFunc(v)
 		}
-<<<<<<< HEAD
-	case *ast.UnaryOperationExpr:
-		if getRowLen(er.ctxStack[stkLen-1]) != 1 {
-			er.err = errors.New("Operand should contain 1 column(s)")
-			return retNode, false
-		}
-		var op string
-		switch v.Op {
-		case opcode.Plus:
-			op = ast.UnaryPlus
-		case opcode.Minus:
-			op = ast.UnaryMinus
-		case opcode.BitNeg:
-			op = ast.BitNeg
-		case opcode.Not:
-			op = ast.UnaryNot
-		default:
-			er.err = errors.Errorf("Unknown Unary Op %T", v.Op)
-		}
-		function := expression.NewFunction(op, v.Type, er.ctxStack[stkLen-1])
-		er.ctxStack = er.ctxStack[:stkLen-1]
-		er.ctxStack = append(er.ctxStack, function)
-=======
->>>>>>> 5dc459c6
 	case *ast.PositionExpr:
 		if v.N > 0 && v.N <= len(er.schema) {
 			er.ctxStack = append(er.ctxStack, er.schema[v.N-1])
@@ -505,15 +481,21 @@
 	stkLen := len(er.ctxStack)
 	if getRowLen(er.ctxStack[stkLen-1]) != 1 {
 		er.err = errors.New("Operand should contain 1 column(s)")
-		return
-	}
-	function, err := expression.NewFunction(opcode.Ops[v.Op], v.Type, er.ctxStack[stkLen-1])
-	if err != nil {
-		er.err = errors.Trace(err)
-		return
-	}
-	er.ctxStack = er.ctxStack[:stkLen-1]
-	er.ctxStack = append(er.ctxStack, function)
+	}
+	var op string
+	switch v.Op {
+	case opcode.Plus:
+		op = ast.UnaryPlus
+	case opcode.Minus:
+		op = ast.UnaryMinus
+	case opcode.BitNeg:
+		op = ast.BitNeg
+	case opcode.Not:
+		op = ast.UnaryNot
+	default:
+		er.err = errors.Errorf("Unknown Unary Op %T", v.Op)
+	}
+	er.ctxStack[stkLen-1], er.err = expression.NewFunction(op, v.Type, er.ctxStack[stkLen-1])
 }
 
 func (er *expressionRewriter) binaryOpToScalarFunc(v *ast.BinaryOperationExpr) {
