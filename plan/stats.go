// Copyright 2017 PingCAP, Inc.
//
// Licensed under the Apache License, Version 2.0 (the "License");
// you may not use this file except in compliance with the License.
// You may obtain a copy of the License at
//
//     http://www.apache.org/licenses/LICENSE-2.0
//
// Unless required by applicable law or agreed to in writing, software
// distributed under the License is distributed on an "AS IS" BASIS,
// See the License for the specific language governing permissions and
// limitations under the License.

package plan

import (
	"math"

	log "github.com/Sirupsen/logrus"
	"github.com/pingcap/tidb/expression"
)

// statsProfile stores the basic information of statistics for the a plan's output. It is used for cost estimation.
type statsProfile struct {
	count       float64
	cardinality []float64
}

// collapse receives a selectivity and multiple it with count and cardinality.
func (s *statsProfile) collapse(factor float64) *statsProfile {
	profile := &statsProfile{
		count:       s.count * factor,
		cardinality: make([]float64, len(s.cardinality)),
	}
	for i := range profile.cardinality {
		profile.cardinality[i] = s.cardinality[i] * factor
	}
	return profile
}

func (p *basePhysicalPlan) statsProfile() *statsProfile {
	profile := p.basePlan.profile
	expectedCnt := p.basePlan.expectedCnt
	if expectedCnt > 0 && expectedCnt < profile.count {
		factor := expectedCnt / profile.count
		profile.count = expectedCnt
		for i := range profile.cardinality {
			profile.cardinality[i] = profile.cardinality[i] * factor
		}
	}
	return profile
}

func (p *baseLogicalPlan) prepareStatsProfile() *statsProfile {
	if len(p.basePlan.children) == 0 {
		profile := &statsProfile{
			count:       float64(1),
			cardinality: make([]float64, p.basePlan.schema.Len()),
		}
		for i := range profile.cardinality {
			profile.cardinality[i] = float64(1)
		}
		p.basePlan.profile = profile
		return profile
	}
	p.basePlan.profile = p.basePlan.children[0].(LogicalPlan).prepareStatsProfile()
	return p.basePlan.profile
}

func (p *DataSource) getStatsProfileByFilter(conds expression.CNFExprs) *statsProfile {
	profile := &statsProfile{
		count:       float64(p.statisticTable.Count),
		cardinality: make([]float64, len(p.Columns)),
	}
	for i, col := range p.Columns {
		hist, ok := p.statisticTable.Columns[col.ID]
<<<<<<< HEAD
		if ok && hist.NDV > 0 {
			factor := float64(p.statisticTable.Count) / float64(hist.Count)
=======
		if ok && hist.NDV > 0 && len(hist.Buckets) > 0 {
			factor := float64(p.statisticTable.Count) / float64(hist.Buckets[len(hist.Buckets)-1].Count)
>>>>>>> ae93e2b2
			profile.cardinality[i] = float64(hist.NDV) * factor
		} else {
			profile.cardinality[i] = profile.count * distinctFactor
		}
	}
	selectivity, err := p.statisticTable.Selectivity(p.ctx, conds)
	if err != nil {
		log.Warnf("An error happened: %v, we have to use the default selectivity", err.Error())
		selectivity = selectionFactor
	}
	return profile.collapse(selectivity)
}

func (p *DataSource) prepareStatsProfile() *statsProfile {
	p.profile = p.getStatsProfileByFilter(p.pushedDownConds)
	return p.profile
}

func (p *Selection) prepareStatsProfile() *statsProfile {
	childProfile := p.children[0].(LogicalPlan).prepareStatsProfile()
	p.profile = childProfile.collapse(selectionFactor)
	return p.profile
}

func (p *Union) prepareStatsProfile() *statsProfile {
	p.profile = &statsProfile{
		cardinality: make([]float64, p.schema.Len()),
	}
	for _, child := range p.children {
		childProfile := child.(LogicalPlan).prepareStatsProfile()
		p.profile.count += childProfile.count
		for i := range p.profile.cardinality {
			p.profile.cardinality[i] += childProfile.cardinality[i]
		}
	}
	return p.profile
}

func (p *Limit) prepareStatsProfile() *statsProfile {
	childProfile := p.children[0].(LogicalPlan).prepareStatsProfile()
	p.profile = &statsProfile{
		count:       float64(p.Count),
		cardinality: make([]float64, len(childProfile.cardinality)),
	}
	if p.profile.count > childProfile.count {
		p.profile.count = childProfile.count
	}
	for i := range p.profile.cardinality {
		p.profile.cardinality[i] = childProfile.cardinality[i]
		if p.profile.cardinality[i] > p.profile.count {
			p.profile.cardinality[i] = p.profile.count
		}
	}
	return p.profile
}

func (p *TopN) prepareStatsProfile() *statsProfile {
	childProfile := p.children[0].(LogicalPlan).prepareStatsProfile()
	p.profile = &statsProfile{
		count:       float64(p.Count),
		cardinality: make([]float64, len(childProfile.cardinality)),
	}
	if p.profile.count > childProfile.count {
		p.profile.count = childProfile.count
	}
	for i := range p.profile.cardinality {
		p.profile.cardinality[i] = childProfile.cardinality[i]
		if p.profile.cardinality[i] > p.profile.count {
			p.profile.cardinality[i] = p.profile.count
		}
	}
	return p.profile
}

// getCardinality will return the cardinality of a couple of columns. We simply return the max one, because we cannot know
// the cardinality for multi-dimension attributes properly. This is a simple and naive scheme of cardinality estimation.
func getCardinality(cols []*expression.Column, schema *expression.Schema, profile *statsProfile) float64 {
	indices := schema.ColumnsIndices(cols)
	if indices == nil {
		log.Errorf("Cannot find column %s indices from schema %s", cols, schema)
		return 0
	}
	var cardinality = 1.0
	for _, idx := range indices {
		if cardinality < profile.cardinality[idx] {
			// It is a very elementary estimation.
			cardinality = profile.cardinality[idx]
		}
	}
	return cardinality
}

func (p *Projection) prepareStatsProfile() *statsProfile {
	childProfile := p.children[0].(LogicalPlan).prepareStatsProfile()
	p.profile = &statsProfile{
		count:       childProfile.count,
		cardinality: make([]float64, len(p.Exprs)),
	}
	for i, expr := range p.Exprs {
		cols := expression.ExtractColumns(expr)
		p.profile.cardinality[i] = getCardinality(cols, p.children[0].Schema(), childProfile)
	}
	return p.profile
}

func (p *LogicalAggregation) prepareStatsProfile() *statsProfile {
	childProfile := p.children[0].(LogicalPlan).prepareStatsProfile()
	var gbyCols []*expression.Column
	for _, gbyExpr := range p.GroupByItems {
		cols := expression.ExtractColumns(gbyExpr)
		gbyCols = append(gbyCols, cols...)
	}
	cardinality := getCardinality(gbyCols, p.children[0].Schema(), childProfile)
	p.profile = &statsProfile{
		count:       cardinality,
		cardinality: make([]float64, p.schema.Len()),
	}
	// We cannot estimate the cardinality for every output, so we use a conservative strategy.
	for i := range p.profile.cardinality {
		p.profile.cardinality[i] = cardinality
	}
	p.inputCount = childProfile.count
	return p.profile
}

// If the type of join is SemiJoin, the selectivity of it will be same as selection's.
// If the type of join is LeftOuterSemiJoin, it will not add or remove any row. The last column is a boolean value, whose cardinality should be two.
// If the type of join is inner/outer join, the output of join(s, t) should be N(s) * N(t) / (V(s.key) * V(t.key)) * Min(s.key, t.key).
// N(s) stands for the number of rows in relation s. V(s.key) means the cardinality of join key in s.
// This is a quite simple strategy: We assume every bucket of relation which will participate join has the same number of rows, and apply cross join for
// every matched bucket.
func (p *LogicalJoin) prepareStatsProfile() *statsProfile {
	leftProfile := p.children[0].(LogicalPlan).prepareStatsProfile()
	rightProfile := p.children[1].(LogicalPlan).prepareStatsProfile()
	if p.JoinType == SemiJoin {
		p.profile = &statsProfile{
			count:       leftProfile.count * selectionFactor,
			cardinality: make([]float64, len(leftProfile.cardinality)),
		}
		for i := range p.profile.cardinality {
			p.profile.cardinality[i] = leftProfile.cardinality[i] * selectionFactor
		}
		return p.profile
	}
	if p.JoinType == LeftOuterSemiJoin {
		p.profile = &statsProfile{
			count:       leftProfile.count,
			cardinality: make([]float64, p.schema.Len()),
		}
		copy(p.profile.cardinality, leftProfile.cardinality)
		p.profile.cardinality[len(p.profile.cardinality)-1] = 2.0
		return p.profile
	}
	if 0 == len(p.EqualConditions) {
		p.profile = &statsProfile{
			count:       leftProfile.count * rightProfile.count,
			cardinality: append(leftProfile.cardinality, rightProfile.cardinality...),
		}
		return p.profile
	}
	var leftKeys, rightKeys []*expression.Column
	for _, eqCond := range p.EqualConditions {
		leftKeys = append(leftKeys, eqCond.GetArgs()[0].(*expression.Column))
		rightKeys = append(rightKeys, eqCond.GetArgs()[1].(*expression.Column))
	}
	leftKeyCardinality := getCardinality(leftKeys, p.children[0].Schema(), leftProfile)
	rightKeyCardinality := getCardinality(rightKeys, p.children[1].Schema(), rightProfile)
	count := leftProfile.count * rightProfile.count / math.Max(leftKeyCardinality, rightKeyCardinality)
	if p.JoinType == LeftOuterJoin {
		count = math.Max(count, leftProfile.count)
	} else if p.JoinType == RightOuterJoin {
		count = math.Max(count, rightProfile.count)
	}
	cardinality := make([]float64, 0, p.schema.Len())
	cardinality = append(cardinality, leftProfile.cardinality...)
	cardinality = append(cardinality, rightProfile.cardinality...)
	for i := range cardinality {
		cardinality[i] = math.Min(cardinality[i], count)
	}
	p.profile = &statsProfile{
		count:       count,
		cardinality: cardinality,
	}
	return p.profile
}

func (p *LogicalApply) prepareStatsProfile() *statsProfile {
	leftProfile := p.children[0].(LogicalPlan).prepareStatsProfile()
	_ = p.children[1].(LogicalPlan).prepareStatsProfile()
	p.profile = &statsProfile{
		count:       leftProfile.count,
		cardinality: make([]float64, p.schema.Len()),
	}
	copy(p.profile.cardinality, leftProfile.cardinality)
	if p.JoinType == LeftOuterSemiJoin {
		p.profile.cardinality[len(p.profile.cardinality)-1] = 2.0
	} else {
		for i := p.children[0].Schema().Len(); i < p.schema.Len(); i++ {
			p.profile.cardinality[i] = leftProfile.count
		}
	}
	return p.profile
}

// TODO: Implement Exists, MaxOneRow plan.<|MERGE_RESOLUTION|>--- conflicted
+++ resolved
@@ -74,13 +74,8 @@
 	}
 	for i, col := range p.Columns {
 		hist, ok := p.statisticTable.Columns[col.ID]
-<<<<<<< HEAD
-		if ok && hist.NDV > 0 {
+		if ok && hist.Count > 0 {
 			factor := float64(p.statisticTable.Count) / float64(hist.Count)
-=======
-		if ok && hist.NDV > 0 && len(hist.Buckets) > 0 {
-			factor := float64(p.statisticTable.Count) / float64(hist.Buckets[len(hist.Buckets)-1].Count)
->>>>>>> ae93e2b2
 			profile.cardinality[i] = float64(hist.NDV) * factor
 		} else {
 			profile.cardinality[i] = profile.count * distinctFactor
