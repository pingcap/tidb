--- conflicted
+++ resolved
@@ -61,11 +61,7 @@
 // Aggregation represents an aggregate plan.
 type Aggregation struct {
 	baseLogicalPlan
-<<<<<<< HEAD
-
-=======
-	// TODO: implement hash aggregation and streamed aggregation
->>>>>>> d6605468
+
 	AggFuncs     []expression.AggregationFunction
 	GroupByItems []expression.Expression
 }
