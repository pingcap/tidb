--- conflicted
+++ resolved
@@ -246,13 +246,10 @@
 		{`coalesce(null, 0.1)`, mysql.TypeNewDecimal, charset.CharsetBin},
 		{`coalesce(1, "1" + 1)`, mysql.TypeDouble, charset.CharsetBin},
 		{`coalesce(1, "abc")`, mysql.TypeVarString, charset.CharsetUTF8},
-<<<<<<< HEAD
 		{`degrees(1)`, mysql.TypeDouble, charset.CharsetBin},
-=======
 		{`exp(1)`, mysql.TypeDouble, charset.CharsetBin},
 		{`exp(1.23)`, mysql.TypeDouble, charset.CharsetBin},
 		{`exp('1.23')`, mysql.TypeDouble, charset.CharsetBin},
->>>>>>> aa92604c
 	}
 	for _, ca := range cases {
 		ctx := testKit.Se.(context.Context)
