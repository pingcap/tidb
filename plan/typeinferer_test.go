--- conflicted
+++ resolved
@@ -273,11 +273,8 @@
 		{`ord(2)`, mysql.TypeLonglong, charset.CharsetBin},
 		{`ord(true)`, mysql.TypeLonglong, charset.CharsetBin},
 		{`ord(null)`, mysql.TypeLonglong, charset.CharsetBin},
-<<<<<<< HEAD
 		{`quote('hi')`, mysql.TypeVarString, charset.CharsetUTF8},
-=======
 		{`bin(1)`, mysql.TypeVarString, charset.CharsetUTF8},
->>>>>>> 1253d2b8
 	}
 	for _, ca := range cases {
 		ctx := testKit.Se.(context.Context)
