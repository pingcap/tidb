// Copyright 2015 PingCAP, Inc.
//
// Licensed under the Apache License, Version 2.0 (the "License");
// you may not use this file except in compliance with the License.
// You may obtain a copy of the License at
//
//     http://www.apache.org/licenses/LICENSE-2.0
//
// Unless required by applicable law or agreed to in writing, software
// distributed under the License is distributed on an "AS IS" BASIS,
// See the License for the specific language governing permissions and
// limitations under the License.

package plan_test

import (
	"github.com/juju/errors"
	. "github.com/pingcap/check"
	"github.com/pingcap/tidb"
	"github.com/pingcap/tidb/ast"
	"github.com/pingcap/tidb/context"
	"github.com/pingcap/tidb/kv"
	"github.com/pingcap/tidb/model"
	"github.com/pingcap/tidb/mysql"
	"github.com/pingcap/tidb/plan"
	"github.com/pingcap/tidb/sessionctx"
	"github.com/pingcap/tidb/table"
	"github.com/pingcap/tidb/util/charset"
	"github.com/pingcap/tidb/util/testkit"
	"github.com/pingcap/tidb/util/testleak"
)

var _ = Suite(&testTypeInferrerSuite{})

type testTypeInferrerSuite struct {
}

func (ts *testTypeInferrerSuite) TestInferType(c *C) {
	store, err := newStoreWithBootstrap()
	c.Assert(err, IsNil)
	defer store.Close()
	testKit := testkit.NewTestKit(c, store)
	testKit.MustExec("use test")
	sql := `create table t (
		c_int int,
		c_bigint bigint,
		c_double double,
		c_decimal decimal,
		c_datetime datetime,
		c_time time,
		c_timestamp timestamp,
		c_char char,
		c_varchar varchar(20),
		c_text text,
		c_binary binary,
		c_varbinary varbinary(20),
		c_blob blob,
		c_set set('a', 'b', 'c'),
		c_enum enum('a', 'b', 'c'))`
	testKit.MustExec(sql)
	cases := []struct {
		expr string
		tp   byte
		chs  string
	}{
		{"c_int", mysql.TypeLong, charset.CharsetBin},
		{"+1", mysql.TypeLonglong, charset.CharsetBin},
		{"-1", mysql.TypeLonglong, charset.CharsetBin},
		{"-'1'", mysql.TypeDouble, charset.CharsetBin},
		{"-curtime()", mysql.TypeDouble, charset.CharsetBin},
		{"-now()", mysql.TypeDouble, charset.CharsetBin},
		{"~1", mysql.TypeLonglong, charset.CharsetBin},
		{"1e0", mysql.TypeDouble, charset.CharsetBin},
		{"1.0", mysql.TypeNewDecimal, charset.CharsetBin},
		{"!true", mysql.TypeLonglong, charset.CharsetBin},

		{"c_int is true", mysql.TypeLonglong, charset.CharsetBin},
		{"c_double is null", mysql.TypeLonglong, charset.CharsetBin},
		{"isnull(1/0)", mysql.TypeLonglong, charset.CharsetBin},
		{"cast(1 as decimal)", mysql.TypeNewDecimal, charset.CharsetBin},

		{"1 and 1", mysql.TypeLonglong, charset.CharsetBin},
		{"1 or 1", mysql.TypeLonglong, charset.CharsetBin},
		{"1 xor 1", mysql.TypeLonglong, charset.CharsetBin},

		{"'1' & 2", mysql.TypeLonglong, charset.CharsetBin},
		{"'1' | 2", mysql.TypeLonglong, charset.CharsetBin},
		{"'1' ^ 2", mysql.TypeLonglong, charset.CharsetBin},
		{"'1' << 1", mysql.TypeLonglong, charset.CharsetBin},
		{"'1' >> 1", mysql.TypeLonglong, charset.CharsetBin},

		{"1 + '1'", mysql.TypeDouble, charset.CharsetBin},
		{"1 + 1.1", mysql.TypeNewDecimal, charset.CharsetBin},
		{"now() + 0", mysql.TypeLonglong, charset.CharsetBin},
		{"curtime() + 0", mysql.TypeLonglong, charset.CharsetBin},
		{"now(0) + 0", mysql.TypeLonglong, charset.CharsetBin},
		{"now(2) + 0", mysql.TypeNewDecimal, charset.CharsetBin},
		{"now() + 1.1", mysql.TypeNewDecimal, charset.CharsetBin},
		{"now() + '1'", mysql.TypeDouble, charset.CharsetBin},
		{"now(2) + '1'", mysql.TypeDouble, charset.CharsetBin},
		{"now() + curtime()", mysql.TypeLonglong, charset.CharsetBin},
		{"now() + now()", mysql.TypeLonglong, charset.CharsetBin},
		{"now() + now(2)", mysql.TypeNewDecimal, charset.CharsetBin},
		{"c_double + now()", mysql.TypeDouble, charset.CharsetBin},
		{"c_timestamp + 1", mysql.TypeLonglong, charset.CharsetBin},
		{"c_timestamp + 1.1", mysql.TypeNewDecimal, charset.CharsetBin},
		{"c_timestamp + '1.1'", mysql.TypeDouble, charset.CharsetBin},
		{"1.1 + now()", mysql.TypeNewDecimal, charset.CharsetBin},
		{"1 + now()", mysql.TypeLonglong, charset.CharsetBin},
		{"1 div 2", mysql.TypeLonglong, charset.CharsetBin},
		{"1 / 2", mysql.TypeNewDecimal, charset.CharsetBin},

		{"1 > any (select 1)", mysql.TypeLonglong, charset.CharsetBin},
		{"exists (select 1)", mysql.TypeLonglong, charset.CharsetBin},
		{"1 in (2, 3)", mysql.TypeLonglong, charset.CharsetBin},
		{"'abc' like 'abc'", mysql.TypeLonglong, charset.CharsetBin},
		{"'abc' rlike 'abc'", mysql.TypeLonglong, charset.CharsetBin},
		{"(1+1)", mysql.TypeLonglong, charset.CharsetBin},

		// Functions
		{"version()", mysql.TypeVarString, "utf8"},
		{"count(c_int)", mysql.TypeLonglong, charset.CharsetBin},
		{"abs(1)", mysql.TypeLonglong, charset.CharsetBin},
		{"abs(1.1)", mysql.TypeNewDecimal, charset.CharsetBin},
		{"abs(cast(\"20150817015609\" as DATETIME))", mysql.TypeDouble, charset.CharsetBin},
		{"IF(1>2,2,3)", mysql.TypeLonglong, charset.CharsetBin},
		{"IFNULL(1,0)", mysql.TypeLonglong, charset.CharsetBin},
		{"POW(2,2)", mysql.TypeDouble, charset.CharsetBin},
		{"POWER(2,2)", mysql.TypeDouble, charset.CharsetBin},
		{"LN(3)", mysql.TypeDouble, charset.CharsetBin},
		{"LOG(3)", mysql.TypeDouble, charset.CharsetBin},
		{"LOG(3, 10)", mysql.TypeDouble, charset.CharsetBin},
		{"LOG2(3)", mysql.TypeDouble, charset.CharsetBin},
		{"LOG10(3)", mysql.TypeDouble, charset.CharsetBin},
		{"SQRT(3)", mysql.TypeDouble, charset.CharsetBin},
		{"PI()", mysql.TypeDouble, charset.CharsetBin},
		{"PI() + 0.000000000000000000", mysql.TypeDouble, charset.CharsetBin},
		{"ACOS(1)", mysql.TypeDouble, charset.CharsetBin},
		{"ASIN(1)", mysql.TypeDouble, charset.CharsetBin},
		{"ATAN(1)", mysql.TypeDouble, charset.CharsetBin},
		{"ATAN(0, 1)", mysql.TypeDouble, charset.CharsetBin},
		{"rand()", mysql.TypeDouble, charset.CharsetBin},
		{"curdate()", mysql.TypeDate, charset.CharsetBin},
		{"current_date()", mysql.TypeDate, charset.CharsetBin},
		{"DATE('2003-12-31 01:02:03')", mysql.TypeDate, charset.CharsetBin},
		{"curtime()", mysql.TypeDuration, charset.CharsetBin},
		{"current_time()", mysql.TypeDuration, charset.CharsetBin},
		{"curtime()", mysql.TypeDuration, charset.CharsetBin},
		{"curtime(2)", mysql.TypeDuration, charset.CharsetBin},
		{"current_timestamp()", mysql.TypeDatetime, charset.CharsetBin},
		{"utc_timestamp()", mysql.TypeDatetime, charset.CharsetBin},
		{"microsecond('2009-12-31 23:59:59.000010')", mysql.TypeLonglong, charset.CharsetBin},
		{"second('2009-12-31 23:59:59.000010')", mysql.TypeLonglong, charset.CharsetBin},
		{"minute('2009-12-31 23:59:59.000010')", mysql.TypeLonglong, charset.CharsetBin},
		{"hour('2009-12-31 23:59:59.000010')", mysql.TypeLonglong, charset.CharsetBin},
		{"day('2009-12-31 23:59:59.000010')", mysql.TypeLonglong, charset.CharsetBin},
		{"week('2009-12-31 23:59:59.000010')", mysql.TypeLonglong, charset.CharsetBin},
		{"month('2009-12-31 23:59:59.000010')", mysql.TypeLonglong, charset.CharsetBin},
		{"year('2009-12-31 23:59:59.000010')", mysql.TypeLonglong, charset.CharsetBin},
		{"dayofweek('2009-12-31 23:59:59.000010')", mysql.TypeLonglong, charset.CharsetBin},
		{"dayofmonth('2009-12-31 23:59:59.000010')", mysql.TypeLonglong, charset.CharsetBin},
		{"dayofyear('2009-12-31 23:59:59.000010')", mysql.TypeLonglong, charset.CharsetBin},
		{"weekday('2009-12-31 23:59:59.000010')", mysql.TypeLonglong, charset.CharsetBin},
		{"weekofyear('2009-12-31 23:59:59.000010')", mysql.TypeLonglong, charset.CharsetBin},
		{"yearweek('2009-12-31 23:59:59.000010')", mysql.TypeLonglong, charset.CharsetBin},
		{"found_rows()", mysql.TypeLonglong, charset.CharsetBin},
		{"length('tidb')", mysql.TypeLonglong, charset.CharsetBin},
		{"now()", mysql.TypeDatetime, charset.CharsetBin},
		{"from_unixtime(1447430881)", mysql.TypeDatetime, charset.CharsetBin},
		{"from_unixtime(1447430881, '%Y %D %M %h:%i:%s %x')", mysql.TypeVarString, "utf8"},
		{"sysdate()", mysql.TypeDatetime, charset.CharsetBin},
		{"dayname('2007-02-03')", mysql.TypeVarString, "utf8"},
		{"version()", mysql.TypeVarString, "utf8"},
		{"database()", mysql.TypeVarString, "utf8"},
		{"schema()", mysql.TypeVarString, "utf8"},
		{"user()", mysql.TypeVarString, "utf8"},
		{"current_user()", mysql.TypeVarString, "utf8"},
		{"CONCAT('T', 'i', 'DB')", mysql.TypeVarString, "utf8"},
		{"CONCAT_WS('-', 'T', 'i', 'DB')", mysql.TypeVarString, "utf8"},
		{"left('TiDB', 2)", mysql.TypeVarString, "utf8"},
		{"lower('TiDB')", mysql.TypeVarString, "utf8"},
		{"lcase('TiDB')", mysql.TypeVarString, "utf8"},
		{"repeat('TiDB', 3)", mysql.TypeVarString, "utf8"},
		{"replace('TiDB', 'D', 'd')", mysql.TypeVarString, "utf8"},
		{"upper('TiDB')", mysql.TypeVarString, "utf8"},
		{"ucase('TiDB')", mysql.TypeVarString, "utf8"},
		{"trim(' TiDB ')", mysql.TypeVarString, "utf8"},
		{"ltrim(' TiDB')", mysql.TypeVarString, "utf8"},
		{"rtrim('TiDB ')", mysql.TypeVarString, "utf8"},
		{"connection_id()", mysql.TypeLonglong, charset.CharsetBin},
		{"if(1>2, 2, 3)", mysql.TypeLonglong, charset.CharsetBin},
		{"case c_int when null then 2 when 2 then 1.1 else 1 END", mysql.TypeNewDecimal, charset.CharsetBin},
		{"case c_int when null then 2 when 2 then 'tidb' else 1.1 END", mysql.TypeVarchar, "utf8"},
		// least() is the same as greatest()
		{"greatest('TiDB', 'D', 'd')", mysql.TypeVarString, "utf8"},
		{"greatest(1.1, 2.2)", mysql.TypeNewDecimal, charset.CharsetBin},
		{"greatest('TiDB', 3)", mysql.TypeVarString, charset.CharsetBin},
		{"greatest(c_decimal, c_double)", mysql.TypeDouble, charset.CharsetBin},
		{"greatest(c_int, c_int)", mysql.TypeLong, charset.CharsetBin},
		{"greatest(c_int, c_double)", mysql.TypeDouble, charset.CharsetBin},
		{"greatest(c_bigint, c_int, c_int)", mysql.TypeLonglong, charset.CharsetBin},
		{"greatest(c_varchar, c_text)", mysql.TypeBlob, "utf8"},
		{"greatest(c_binary, c_text)", mysql.TypeBlob, charset.CharsetBin},
		{"greatest(c_varchar, c_varbinary)", mysql.TypeVarString, charset.CharsetBin},
		{"greatest(c_enum, c_int)", mysql.TypeString, charset.CharsetBin},
		{"greatest(c_set, c_int)", mysql.TypeString, charset.CharsetBin},
		{"greatest(c_enum, c_set)", mysql.TypeString, "utf8"},
		{"interval(1, 2, 3)", mysql.TypeLonglong, charset.CharsetBin},
		{"interval(1.0, 2.0, 3.0)", mysql.TypeLonglong, charset.CharsetBin},
		{"interval('1', '2', '3')", mysql.TypeLonglong, charset.CharsetBin},
		{"round(null, 2)", mysql.TypeDouble, charset.CharsetBin},
		{"round('1.2', 2)", mysql.TypeDouble, charset.CharsetBin},
		{"round(1e2, 2)", mysql.TypeDouble, charset.CharsetBin},
		{"round(1.2, 2)", mysql.TypeNewDecimal, charset.CharsetBin},
		{"round(true, 2)", mysql.TypeLonglong, charset.CharsetBin},
		{"round(1000, 2)", mysql.TypeLonglong, charset.CharsetBin},
		{"hex('TiDB')", mysql.TypeVarString, "utf8"},
		{"hex(12)", mysql.TypeVarString, "utf8"},
		{"unhex('TiDB')", mysql.TypeVarString, "utf8"},
		{"unhex(12)", mysql.TypeVarString, "utf8"},
		{"DATE_FORMAT('2009-10-04 22:23:00', '%W %M %Y')", mysql.TypeVarString, "utf8"},
		{"rpad('TiDB', 12, 'go')", mysql.TypeVarString, charset.CharsetUTF8},
		{"lpad('TiDB', 12, 'go')", mysql.TypeVarString, charset.CharsetUTF8},
		{"bit_length('TiDB')", mysql.TypeLonglong, charset.CharsetBin},
		{"char(66)", mysql.TypeVarString, charset.CharsetUTF8},
		{"char_length('TiDB')", mysql.TypeLonglong, charset.CharsetBin},
		{"character_length('TiDB')", mysql.TypeLonglong, charset.CharsetBin},
		{"crc32('TiDB')", mysql.TypeLonglong, charset.CharsetBin},
		{"timestampdiff(MINUTE,'2003-02-01','2003-05-01 12:05:55')", mysql.TypeLonglong, charset.CharsetBin},
		{"sign(0)", mysql.TypeLonglong, charset.CharsetBin},
		{"sign(null)", mysql.TypeLonglong, charset.CharsetBin},
		{"unix_timestamp()", mysql.TypeLonglong, charset.CharsetBin},
		{"unix_timestamp('2015-11-13 10:20:19')", mysql.TypeLonglong, charset.CharsetBin},
		{"floor(1.23)", mysql.TypeLonglong, charset.CharsetBin},
		{"field('foo', null)", mysql.TypeLonglong, charset.CharsetBin},
		{"find_in_set('foo', 'foo,bar')", mysql.TypeLonglong, charset.CharsetBin},
		{"find_in_set('foo', null)", mysql.TypeLonglong, charset.CharsetBin},
		{"find_in_set(null, 'bar')", mysql.TypeLonglong, charset.CharsetBin},
		{"conv('TiDB',36,10)", mysql.TypeVarString, charset.CharsetUTF8},
		{"timestamp('2003-12-31 12:00:00')", mysql.TypeDatetime, charset.CharsetBin},
		{"timestamp('2003-12-31 12:00:00','12:00:00')", mysql.TypeDatetime, charset.CharsetBin},
		{`aes_encrypt("pingcap", "fit2cloud@2014")`, mysql.TypeVarString, "utf8"},
		{`aes_decrypt("pingcap", "fit2cloud@2014")`, mysql.TypeVarString, "utf8"},
		{`md5(123)`, mysql.TypeVarString, "utf8"},
		{`sha1(123)`, mysql.TypeVarString, "utf8"},
		{`sha(123)`, mysql.TypeVarString, "utf8"},
		{`coalesce(null, 0)`, mysql.TypeLonglong, charset.CharsetBin},
		{`coalesce(null, 0.1)`, mysql.TypeNewDecimal, charset.CharsetBin},
		{`coalesce(1, "1" + 1)`, mysql.TypeDouble, charset.CharsetBin},
		{`coalesce(1, "abc")`, mysql.TypeVarString, charset.CharsetUTF8},
<<<<<<< HEAD
		{`radians(90)`, mysql.TypeDouble, charset.CharsetBin},
=======
		{`make_set(1 | 3, "hello", "nice", null, "world")`, mysql.TypeVarString, charset.CharsetUTF8},
		{`oct(12)`, mysql.TypeVarString, charset.CharsetUTF8},
		{`exp(1)`, mysql.TypeDouble, charset.CharsetBin},
		{`exp(1.23)`, mysql.TypeDouble, charset.CharsetBin},
		{`exp('1.23')`, mysql.TypeDouble, charset.CharsetBin},
>>>>>>> af3fb807
	}
	for _, ca := range cases {
		ctx := testKit.Se.(context.Context)
		stmts, err := tidb.Parse(ctx, "select "+ca.expr+" from t")
		c.Assert(err, IsNil)
		c.Assert(stmts, HasLen, 1)
		stmt := stmts[0].(*ast.SelectStmt)
		is := sessionctx.GetDomain(ctx).InfoSchema()
		err = plan.ResolveName(stmt, is, ctx)
		c.Assert(err, IsNil)
		plan.InferType(ctx.GetSessionVars().StmtCtx, stmt)
		tp := stmt.GetResultFields()[0].Column.Tp
		chs := stmt.GetResultFields()[0].Column.Charset
		c.Assert(tp, Equals, ca.tp, Commentf("Tp for %s", ca.expr))
		c.Assert(chs, Equals, ca.chs, Commentf("Charset for %s", ca.expr))
	}
}

func (s *testTypeInferrerSuite) TestColumnInfoModified(c *C) {
	defer testleak.AfterTest(c)()
	store, err := newStoreWithBootstrap()
	c.Assert(err, IsNil)
	defer store.Close()
	testKit := testkit.NewTestKit(c, store)
	testKit.MustExec("use test")
	testKit.MustExec("drop table if exists tab0")
	testKit.MustExec("CREATE TABLE tab0(col0 INTEGER, col1 INTEGER, col2 INTEGER)")
	testKit.MustExec("SELECT + - (- CASE + col0 WHEN + CAST( col0 AS SIGNED ) THEN col1 WHEN 79 THEN NULL WHEN + - col1 THEN col0 / + col0 END ) * - 16 FROM tab0")
	ctx := testKit.Se.(context.Context)
	is := sessionctx.GetDomain(ctx).InfoSchema()
	tbl, _ := is.TableByName(model.NewCIStr("test"), model.NewCIStr("tab0"))
	col := table.FindCol(tbl.Cols(), "col1")
	c.Assert(col.Tp, Equals, mysql.TypeLong)
}

func newStoreWithBootstrap() (kv.Storage, error) {
	store, err := tidb.NewStore(tidb.EngineGoLevelDBMemory)
	if err != nil {
		return nil, errors.Trace(err)
	}
	_, err = tidb.BootstrapSession(store)
	return store, errors.Trace(err)
}<|MERGE_RESOLUTION|>--- conflicted
+++ resolved
@@ -248,15 +248,12 @@
 		{`coalesce(null, 0.1)`, mysql.TypeNewDecimal, charset.CharsetBin},
 		{`coalesce(1, "1" + 1)`, mysql.TypeDouble, charset.CharsetBin},
 		{`coalesce(1, "abc")`, mysql.TypeVarString, charset.CharsetUTF8},
-<<<<<<< HEAD
 		{`radians(90)`, mysql.TypeDouble, charset.CharsetBin},
-=======
 		{`make_set(1 | 3, "hello", "nice", null, "world")`, mysql.TypeVarString, charset.CharsetUTF8},
 		{`oct(12)`, mysql.TypeVarString, charset.CharsetUTF8},
 		{`exp(1)`, mysql.TypeDouble, charset.CharsetBin},
 		{`exp(1.23)`, mysql.TypeDouble, charset.CharsetBin},
 		{`exp('1.23')`, mysql.TypeDouble, charset.CharsetBin},
->>>>>>> af3fb807
 	}
 	for _, ca := range cases {
 		ctx := testKit.Se.(context.Context)
