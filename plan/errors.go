// Copyright 2018 PingCAP, Inc.
//
// Licensed under the Apache License, Version 2.0 (the "License");
// you may not use this file except in compliance with the License.
// You may obtain a copy of the License at
//
//     http://www.apache.org/licenses/LICENSE-2.0
//
// Unless required by applicable law or agreed to in writing, software
// distributed under the License is distributed on an "AS IS" BASIS,
// See the License for the specific language governing permissions and
// limitations under the License.

package plan

import (
	"github.com/pingcap/tidb/mysql"
	"github.com/pingcap/tidb/terror"
)

const (
	codeUnsupportedType  terror.ErrCode = 1
	codeAnalyzeMissIndex                = 2
	codeUnsupported                     = 3
	codeStmtNotFound                    = 4
	codeWrongParamCount                 = 5
	codeSchemaChanged                   = 6

<<<<<<< HEAD
	codeWrongUsage              = mysql.ErrWrongUsage
	codeAmbiguous               = mysql.ErrNonUniq
	codeUnknownColumn           = mysql.ErrBadField
	codeUnknownTable            = mysql.ErrUnknownTable
	codeWrongArguments          = mysql.ErrWrongArguments
	codeBadGeneratedColumn      = mysql.ErrBadGeneratedColumn
	codeFieldNotInGroupBy       = mysql.ErrFieldNotInGroupBy
	codeBadTable                = mysql.ErrBadTable
	codeKeyDoesNotExist         = mysql.ErrKeyDoesNotExist
	codeOperandColumns          = mysql.ErrOperandColumns
	codeInvalidWildCard         = mysql.ErrParse
	codeInvalidGroupFuncUse     = mysql.ErrInvalidGroupFuncUse
	codeIllegalReference        = mysql.ErrIllegalReference
	codeNoDB                    = mysql.ErrNoDB
	codeUnknownExplainFormat    = mysql.ErrUnknownExplainFormat
	codeWrongGroupField         = mysql.ErrWrongGroupField
	codeDupFieldName            = mysql.ErrDupFieldName
	codeNonUpdatableTable       = mysql.ErrNonUpdatableTable
	codeInternal                = mysql.ErrInternal
	codeMixOfGroupFuncAndFields = mysql.ErrMixOfGroupFuncAndFields
=======
	codeWrongUsage           = mysql.ErrWrongUsage
	codeAmbiguous            = mysql.ErrNonUniq
	codeUnknownColumn        = mysql.ErrBadField
	codeUnknownTable         = mysql.ErrUnknownTable
	codeWrongArguments       = mysql.ErrWrongArguments
	codeBadGeneratedColumn   = mysql.ErrBadGeneratedColumn
	codeFieldNotInGroupBy    = mysql.ErrFieldNotInGroupBy
	codeBadTable             = mysql.ErrBadTable
	codeKeyDoesNotExist      = mysql.ErrKeyDoesNotExist
	codeOperandColumns       = mysql.ErrOperandColumns
	codeInvalidWildCard      = mysql.ErrParse
	codeInvalidGroupFuncUse  = mysql.ErrInvalidGroupFuncUse
	codeIllegalReference     = mysql.ErrIllegalReference
	codeNoDB                 = mysql.ErrNoDB
	codeUnknownExplainFormat = mysql.ErrUnknownExplainFormat
	codeWrongGroupField      = mysql.ErrWrongGroupField
	codeDupFieldName         = mysql.ErrDupFieldName
	codeNonUpdatableTable    = mysql.ErrNonUpdatableTable
	codeInternal             = mysql.ErrInternal
	codeNonUniqTable         = mysql.ErrNonuniqTable
>>>>>>> 006a6286
)

// error definitions.
var (
	ErrUnsupportedType             = terror.ClassOptimizer.New(codeUnsupportedType, "Unsupported type %T")
	ErrAnalyzeMissIndex            = terror.ClassOptimizer.New(codeAnalyzeMissIndex, "Index '%s' in field list does not exist in table '%s'")
	ErrCartesianProductUnsupported = terror.ClassOptimizer.New(codeUnsupported, "Cartesian product is unsupported")
	ErrStmtNotFound                = terror.ClassOptimizer.New(codeStmtNotFound, "Prepared statement not found")
	ErrWrongParamCount             = terror.ClassOptimizer.New(codeWrongParamCount, "Wrong parameter count")
	ErrSchemaChanged               = terror.ClassOptimizer.New(codeSchemaChanged, "Schema has changed")

<<<<<<< HEAD
	ErrWrongUsage              = terror.ClassOptimizer.New(codeWrongUsage, mysql.MySQLErrName[mysql.ErrWrongUsage])
	ErrAmbiguous               = terror.ClassOptimizer.New(codeAmbiguous, mysql.MySQLErrName[mysql.ErrNonUniq])
	ErrUnknownColumn           = terror.ClassOptimizer.New(codeUnknownColumn, mysql.MySQLErrName[mysql.ErrBadField])
	ErrUnknownTable            = terror.ClassOptimizer.New(codeUnknownTable, mysql.MySQLErrName[mysql.ErrUnknownTable])
	ErrWrongArguments          = terror.ClassOptimizer.New(codeWrongArguments, mysql.MySQLErrName[mysql.ErrWrongArguments])
	ErrBadGeneratedColumn      = terror.ClassOptimizer.New(codeBadGeneratedColumn, mysql.MySQLErrName[mysql.ErrBadGeneratedColumn])
	ErrFieldNotInGroupBy       = terror.ClassOptimizer.New(codeFieldNotInGroupBy, mysql.MySQLErrName[mysql.ErrFieldNotInGroupBy])
	ErrBadTable                = terror.ClassOptimizer.New(codeBadTable, mysql.MySQLErrName[mysql.ErrBadTable])
	ErrKeyDoesNotExist         = terror.ClassOptimizer.New(codeKeyDoesNotExist, mysql.MySQLErrName[mysql.ErrKeyDoesNotExist])
	ErrOperandColumns          = terror.ClassOptimizer.New(codeOperandColumns, mysql.MySQLErrName[mysql.ErrOperandColumns])
	ErrInvalidWildCard         = terror.ClassOptimizer.New(codeInvalidWildCard, "Wildcard fields without any table name appears in wrong place")
	ErrInvalidGroupFuncUse     = terror.ClassOptimizer.New(codeInvalidGroupFuncUse, mysql.MySQLErrName[mysql.ErrInvalidGroupFuncUse])
	ErrIllegalReference        = terror.ClassOptimizer.New(codeIllegalReference, mysql.MySQLErrName[mysql.ErrIllegalReference])
	ErrNoDB                    = terror.ClassOptimizer.New(codeNoDB, mysql.MySQLErrName[mysql.ErrNoDB])
	ErrUnknownExplainFormat    = terror.ClassOptimizer.New(codeUnknownExplainFormat, mysql.MySQLErrName[mysql.ErrUnknownExplainFormat])
	ErrWrongGroupField         = terror.ClassOptimizer.New(codeWrongGroupField, mysql.MySQLErrName[mysql.ErrWrongGroupField])
	ErrDupFieldName            = terror.ClassOptimizer.New(codeDupFieldName, mysql.MySQLErrName[mysql.ErrDupFieldName])
	ErrNonUpdatableTable       = terror.ClassOptimizer.New(codeNonUpdatableTable, mysql.MySQLErrName[mysql.ErrNonUpdatableTable])
	ErrInternal                = terror.ClassOptimizer.New(codeInternal, mysql.MySQLErrName[mysql.ErrInternal])
	ErrMixOfGroupFuncAndFields = terror.ClassOptimizer.New(codeMixOfGroupFuncAndFields, "In aggregated query without GROUP BY, expression #%d of SELECT list contains nonaggregated column '%s'; this is incompatible with sql_mode=only_full_group_by")
=======
	ErrWrongUsage           = terror.ClassOptimizer.New(codeWrongUsage, mysql.MySQLErrName[mysql.ErrWrongUsage])
	ErrAmbiguous            = terror.ClassOptimizer.New(codeAmbiguous, mysql.MySQLErrName[mysql.ErrNonUniq])
	ErrUnknownColumn        = terror.ClassOptimizer.New(codeUnknownColumn, mysql.MySQLErrName[mysql.ErrBadField])
	ErrUnknownTable         = terror.ClassOptimizer.New(codeUnknownTable, mysql.MySQLErrName[mysql.ErrUnknownTable])
	ErrWrongArguments       = terror.ClassOptimizer.New(codeWrongArguments, mysql.MySQLErrName[mysql.ErrWrongArguments])
	ErrBadGeneratedColumn   = terror.ClassOptimizer.New(codeBadGeneratedColumn, mysql.MySQLErrName[mysql.ErrBadGeneratedColumn])
	ErrFieldNotInGroupBy    = terror.ClassOptimizer.New(codeFieldNotInGroupBy, mysql.MySQLErrName[mysql.ErrFieldNotInGroupBy])
	ErrBadTable             = terror.ClassOptimizer.New(codeBadTable, mysql.MySQLErrName[mysql.ErrBadTable])
	ErrKeyDoesNotExist      = terror.ClassOptimizer.New(codeKeyDoesNotExist, mysql.MySQLErrName[mysql.ErrKeyDoesNotExist])
	ErrOperandColumns       = terror.ClassOptimizer.New(codeOperandColumns, mysql.MySQLErrName[mysql.ErrOperandColumns])
	ErrInvalidWildCard      = terror.ClassOptimizer.New(codeInvalidWildCard, "Wildcard fields without any table name appears in wrong place")
	ErrInvalidGroupFuncUse  = terror.ClassOptimizer.New(codeInvalidGroupFuncUse, mysql.MySQLErrName[mysql.ErrInvalidGroupFuncUse])
	ErrIllegalReference     = terror.ClassOptimizer.New(codeIllegalReference, mysql.MySQLErrName[mysql.ErrIllegalReference])
	ErrNoDB                 = terror.ClassOptimizer.New(codeNoDB, mysql.MySQLErrName[mysql.ErrNoDB])
	ErrUnknownExplainFormat = terror.ClassOptimizer.New(codeUnknownExplainFormat, mysql.MySQLErrName[mysql.ErrUnknownExplainFormat])
	ErrWrongGroupField      = terror.ClassOptimizer.New(codeWrongGroupField, mysql.MySQLErrName[mysql.ErrWrongGroupField])
	ErrDupFieldName         = terror.ClassOptimizer.New(codeDupFieldName, mysql.MySQLErrName[mysql.ErrDupFieldName])
	ErrNonUpdatableTable    = terror.ClassOptimizer.New(codeNonUpdatableTable, mysql.MySQLErrName[mysql.ErrNonUpdatableTable])
	ErrInternal             = terror.ClassOptimizer.New(codeInternal, mysql.MySQLErrName[mysql.ErrInternal])
	ErrNonUniqTable         = terror.ClassOptimizer.New(codeNonUniqTable, mysql.MySQLErrName[mysql.ErrNonuniqTable])
>>>>>>> 006a6286
)

func init() {
	mysqlErrCodeMap := map[terror.ErrCode]uint16{
<<<<<<< HEAD
		codeWrongUsage:              mysql.ErrWrongUsage,
		codeAmbiguous:               mysql.ErrNonUniq,
		codeUnknownColumn:           mysql.ErrBadField,
		codeUnknownTable:            mysql.ErrBadTable,
		codeWrongArguments:          mysql.ErrWrongArguments,
		codeBadGeneratedColumn:      mysql.ErrBadGeneratedColumn,
		codeFieldNotInGroupBy:       mysql.ErrFieldNotInGroupBy,
		codeBadTable:                mysql.ErrBadTable,
		codeKeyDoesNotExist:         mysql.ErrKeyDoesNotExist,
		codeOperandColumns:          mysql.ErrOperandColumns,
		codeInvalidWildCard:         mysql.ErrParse,
		codeInvalidGroupFuncUse:     mysql.ErrInvalidGroupFuncUse,
		codeIllegalReference:        mysql.ErrIllegalReference,
		codeNoDB:                    mysql.ErrNoDB,
		codeUnknownExplainFormat:    mysql.ErrUnknownExplainFormat,
		codeWrongGroupField:         mysql.ErrWrongGroupField,
		codeDupFieldName:            mysql.ErrDupFieldName,
		codeNonUpdatableTable:       mysql.ErrUnknownTable,
		codeInternal:                mysql.ErrInternal,
		codeMixOfGroupFuncAndFields: mysql.ErrMixOfGroupFuncAndFields,
=======
		codeWrongUsage:           mysql.ErrWrongUsage,
		codeAmbiguous:            mysql.ErrNonUniq,
		codeUnknownColumn:        mysql.ErrBadField,
		codeUnknownTable:         mysql.ErrBadTable,
		codeWrongArguments:       mysql.ErrWrongArguments,
		codeBadGeneratedColumn:   mysql.ErrBadGeneratedColumn,
		codeFieldNotInGroupBy:    mysql.ErrFieldNotInGroupBy,
		codeBadTable:             mysql.ErrBadTable,
		codeKeyDoesNotExist:      mysql.ErrKeyDoesNotExist,
		codeOperandColumns:       mysql.ErrOperandColumns,
		codeInvalidWildCard:      mysql.ErrParse,
		codeInvalidGroupFuncUse:  mysql.ErrInvalidGroupFuncUse,
		codeIllegalReference:     mysql.ErrIllegalReference,
		codeNoDB:                 mysql.ErrNoDB,
		codeUnknownExplainFormat: mysql.ErrUnknownExplainFormat,
		codeWrongGroupField:      mysql.ErrWrongGroupField,
		codeDupFieldName:         mysql.ErrDupFieldName,
		codeNonUpdatableTable:    mysql.ErrUnknownTable,
		codeInternal:             mysql.ErrInternal,
		codeNonUniqTable:         mysql.ErrNonuniqTable,
>>>>>>> 006a6286
	}
	terror.ErrClassToMySQLCodes[terror.ClassOptimizer] = mysqlErrCodeMap
}<|MERGE_RESOLUTION|>--- conflicted
+++ resolved
@@ -26,7 +26,6 @@
 	codeWrongParamCount                 = 5
 	codeSchemaChanged                   = 6
 
-<<<<<<< HEAD
 	codeWrongUsage              = mysql.ErrWrongUsage
 	codeAmbiguous               = mysql.ErrNonUniq
 	codeUnknownColumn           = mysql.ErrBadField
@@ -47,28 +46,7 @@
 	codeNonUpdatableTable       = mysql.ErrNonUpdatableTable
 	codeInternal                = mysql.ErrInternal
 	codeMixOfGroupFuncAndFields = mysql.ErrMixOfGroupFuncAndFields
-=======
-	codeWrongUsage           = mysql.ErrWrongUsage
-	codeAmbiguous            = mysql.ErrNonUniq
-	codeUnknownColumn        = mysql.ErrBadField
-	codeUnknownTable         = mysql.ErrUnknownTable
-	codeWrongArguments       = mysql.ErrWrongArguments
-	codeBadGeneratedColumn   = mysql.ErrBadGeneratedColumn
-	codeFieldNotInGroupBy    = mysql.ErrFieldNotInGroupBy
-	codeBadTable             = mysql.ErrBadTable
-	codeKeyDoesNotExist      = mysql.ErrKeyDoesNotExist
-	codeOperandColumns       = mysql.ErrOperandColumns
-	codeInvalidWildCard      = mysql.ErrParse
-	codeInvalidGroupFuncUse  = mysql.ErrInvalidGroupFuncUse
-	codeIllegalReference     = mysql.ErrIllegalReference
-	codeNoDB                 = mysql.ErrNoDB
-	codeUnknownExplainFormat = mysql.ErrUnknownExplainFormat
-	codeWrongGroupField      = mysql.ErrWrongGroupField
-	codeDupFieldName         = mysql.ErrDupFieldName
-	codeNonUpdatableTable    = mysql.ErrNonUpdatableTable
-	codeInternal             = mysql.ErrInternal
-	codeNonUniqTable         = mysql.ErrNonuniqTable
->>>>>>> 006a6286
+	codeNonUniqTable            = mysql.ErrNonuniqTable
 )
 
 // error definitions.
@@ -80,7 +58,6 @@
 	ErrWrongParamCount             = terror.ClassOptimizer.New(codeWrongParamCount, "Wrong parameter count")
 	ErrSchemaChanged               = terror.ClassOptimizer.New(codeSchemaChanged, "Schema has changed")
 
-<<<<<<< HEAD
 	ErrWrongUsage              = terror.ClassOptimizer.New(codeWrongUsage, mysql.MySQLErrName[mysql.ErrWrongUsage])
 	ErrAmbiguous               = terror.ClassOptimizer.New(codeAmbiguous, mysql.MySQLErrName[mysql.ErrNonUniq])
 	ErrUnknownColumn           = terror.ClassOptimizer.New(codeUnknownColumn, mysql.MySQLErrName[mysql.ErrBadField])
@@ -101,33 +78,11 @@
 	ErrNonUpdatableTable       = terror.ClassOptimizer.New(codeNonUpdatableTable, mysql.MySQLErrName[mysql.ErrNonUpdatableTable])
 	ErrInternal                = terror.ClassOptimizer.New(codeInternal, mysql.MySQLErrName[mysql.ErrInternal])
 	ErrMixOfGroupFuncAndFields = terror.ClassOptimizer.New(codeMixOfGroupFuncAndFields, "In aggregated query without GROUP BY, expression #%d of SELECT list contains nonaggregated column '%s'; this is incompatible with sql_mode=only_full_group_by")
-=======
-	ErrWrongUsage           = terror.ClassOptimizer.New(codeWrongUsage, mysql.MySQLErrName[mysql.ErrWrongUsage])
-	ErrAmbiguous            = terror.ClassOptimizer.New(codeAmbiguous, mysql.MySQLErrName[mysql.ErrNonUniq])
-	ErrUnknownColumn        = terror.ClassOptimizer.New(codeUnknownColumn, mysql.MySQLErrName[mysql.ErrBadField])
-	ErrUnknownTable         = terror.ClassOptimizer.New(codeUnknownTable, mysql.MySQLErrName[mysql.ErrUnknownTable])
-	ErrWrongArguments       = terror.ClassOptimizer.New(codeWrongArguments, mysql.MySQLErrName[mysql.ErrWrongArguments])
-	ErrBadGeneratedColumn   = terror.ClassOptimizer.New(codeBadGeneratedColumn, mysql.MySQLErrName[mysql.ErrBadGeneratedColumn])
-	ErrFieldNotInGroupBy    = terror.ClassOptimizer.New(codeFieldNotInGroupBy, mysql.MySQLErrName[mysql.ErrFieldNotInGroupBy])
-	ErrBadTable             = terror.ClassOptimizer.New(codeBadTable, mysql.MySQLErrName[mysql.ErrBadTable])
-	ErrKeyDoesNotExist      = terror.ClassOptimizer.New(codeKeyDoesNotExist, mysql.MySQLErrName[mysql.ErrKeyDoesNotExist])
-	ErrOperandColumns       = terror.ClassOptimizer.New(codeOperandColumns, mysql.MySQLErrName[mysql.ErrOperandColumns])
-	ErrInvalidWildCard      = terror.ClassOptimizer.New(codeInvalidWildCard, "Wildcard fields without any table name appears in wrong place")
-	ErrInvalidGroupFuncUse  = terror.ClassOptimizer.New(codeInvalidGroupFuncUse, mysql.MySQLErrName[mysql.ErrInvalidGroupFuncUse])
-	ErrIllegalReference     = terror.ClassOptimizer.New(codeIllegalReference, mysql.MySQLErrName[mysql.ErrIllegalReference])
-	ErrNoDB                 = terror.ClassOptimizer.New(codeNoDB, mysql.MySQLErrName[mysql.ErrNoDB])
-	ErrUnknownExplainFormat = terror.ClassOptimizer.New(codeUnknownExplainFormat, mysql.MySQLErrName[mysql.ErrUnknownExplainFormat])
-	ErrWrongGroupField      = terror.ClassOptimizer.New(codeWrongGroupField, mysql.MySQLErrName[mysql.ErrWrongGroupField])
-	ErrDupFieldName         = terror.ClassOptimizer.New(codeDupFieldName, mysql.MySQLErrName[mysql.ErrDupFieldName])
-	ErrNonUpdatableTable    = terror.ClassOptimizer.New(codeNonUpdatableTable, mysql.MySQLErrName[mysql.ErrNonUpdatableTable])
-	ErrInternal             = terror.ClassOptimizer.New(codeInternal, mysql.MySQLErrName[mysql.ErrInternal])
-	ErrNonUniqTable         = terror.ClassOptimizer.New(codeNonUniqTable, mysql.MySQLErrName[mysql.ErrNonuniqTable])
->>>>>>> 006a6286
+	ErrNonUniqTable            = terror.ClassOptimizer.New(codeNonUniqTable, mysql.MySQLErrName[mysql.ErrNonuniqTable])
 )
 
 func init() {
 	mysqlErrCodeMap := map[terror.ErrCode]uint16{
-<<<<<<< HEAD
 		codeWrongUsage:              mysql.ErrWrongUsage,
 		codeAmbiguous:               mysql.ErrNonUniq,
 		codeUnknownColumn:           mysql.ErrBadField,
@@ -148,28 +103,7 @@
 		codeNonUpdatableTable:       mysql.ErrUnknownTable,
 		codeInternal:                mysql.ErrInternal,
 		codeMixOfGroupFuncAndFields: mysql.ErrMixOfGroupFuncAndFields,
-=======
-		codeWrongUsage:           mysql.ErrWrongUsage,
-		codeAmbiguous:            mysql.ErrNonUniq,
-		codeUnknownColumn:        mysql.ErrBadField,
-		codeUnknownTable:         mysql.ErrBadTable,
-		codeWrongArguments:       mysql.ErrWrongArguments,
-		codeBadGeneratedColumn:   mysql.ErrBadGeneratedColumn,
-		codeFieldNotInGroupBy:    mysql.ErrFieldNotInGroupBy,
-		codeBadTable:             mysql.ErrBadTable,
-		codeKeyDoesNotExist:      mysql.ErrKeyDoesNotExist,
-		codeOperandColumns:       mysql.ErrOperandColumns,
-		codeInvalidWildCard:      mysql.ErrParse,
-		codeInvalidGroupFuncUse:  mysql.ErrInvalidGroupFuncUse,
-		codeIllegalReference:     mysql.ErrIllegalReference,
-		codeNoDB:                 mysql.ErrNoDB,
-		codeUnknownExplainFormat: mysql.ErrUnknownExplainFormat,
-		codeWrongGroupField:      mysql.ErrWrongGroupField,
-		codeDupFieldName:         mysql.ErrDupFieldName,
-		codeNonUpdatableTable:    mysql.ErrUnknownTable,
-		codeInternal:             mysql.ErrInternal,
-		codeNonUniqTable:         mysql.ErrNonuniqTable,
->>>>>>> 006a6286
+		codeNonUniqTable:            mysql.ErrNonuniqTable,
 	}
 	terror.ErrClassToMySQLCodes[terror.ClassOptimizer] = mysqlErrCodeMap
 }