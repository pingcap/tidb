// Copyright 2015 PingCAP, Inc.
//
// Licensed under the Apache License, Version 2.0 (the "License");
// you may not use this file except in compliance with the License.
// You may obtain a copy of the License at
//
//     http://www.apache.org/licenses/LICENSE-2.0
//
// Unless required by applicable law or agreed to in writing, software
// distributed under the License is distributed on an "AS IS" BASIS,
// See the License for the specific language governing permissions and
// limitations under the License.

package plan

import (
	"strings"

	"github.com/juju/errors"
	"github.com/ngaut/log"
	"github.com/pingcap/tidb/ast"
	"github.com/pingcap/tidb/mysql"
	"github.com/pingcap/tidb/parser/opcode"
	"github.com/pingcap/tidb/sessionctx/variable"
	"github.com/pingcap/tidb/util/charset"
	"github.com/pingcap/tidb/util/types"
)

// InferType infers result type for ast.ExprNode.
func InferType(sc *variable.StatementContext, node ast.Node) error {
	var inferrer typeInferrer
	inferrer.sc = sc
	// TODO: get the default charset from ctx
	inferrer.defaultCharset = "utf8"
	node.Accept(&inferrer)
	return inferrer.err
}

type typeInferrer struct {
	sc             *variable.StatementContext
	err            error
	defaultCharset string
}

func (v *typeInferrer) Enter(in ast.Node) (out ast.Node, skipChildren bool) {
	return in, false
}

func (v *typeInferrer) Leave(in ast.Node) (out ast.Node, ok bool) {
	switch x := in.(type) {
	case *ast.AggregateFuncExpr:
		v.aggregateFunc(x)
	case *ast.BetweenExpr:
		x.SetType(types.NewFieldType(mysql.TypeLonglong))
		x.Type.Charset = charset.CharsetBin
		x.Type.Collate = charset.CollationBin
	case *ast.BinaryOperationExpr:
		v.binaryOperation(x)
	case *ast.CaseExpr:
		v.handleCaseExpr(x)
	case *ast.ColumnNameExpr:
		x.SetType(&x.Refer.Column.FieldType)
	case *ast.CompareSubqueryExpr:
		x.SetType(types.NewFieldType(mysql.TypeLonglong))
		x.Type.Charset = charset.CharsetBin
		x.Type.Collate = charset.CollationBin
	case *ast.ExistsSubqueryExpr:
		x.SetType(types.NewFieldType(mysql.TypeLonglong))
		x.Type.Charset = charset.CharsetBin
		x.Type.Collate = charset.CollationBin
	case *ast.FuncCallExpr:
		v.handleFuncCallExpr(x)
	case *ast.FuncCastExpr:
		// Copy a new field type.
		tp := *x.Tp
		x.SetType(&tp)
		if len(x.Type.Charset) == 0 {
			x.Type.Charset, x.Type.Collate = types.DefaultCharsetForType(x.Type.Tp)
		}
	case *ast.IsNullExpr:
		x.SetType(types.NewFieldType(mysql.TypeLonglong))
		x.Type.Charset = charset.CharsetBin
		x.Type.Collate = charset.CollationBin
	case *ast.IsTruthExpr:
		x.SetType(types.NewFieldType(mysql.TypeLonglong))
		x.Type.Charset = charset.CharsetBin
		x.Type.Collate = charset.CollationBin
	case *ast.ParamMarkerExpr:
		types.DefaultTypeForValue(x.GetValue(), x.GetType())
	case *ast.ParenthesesExpr:
		x.SetType(x.Expr.GetType())
	case *ast.PatternInExpr:
		x.SetType(types.NewFieldType(mysql.TypeLonglong))
		x.Type.Charset = charset.CharsetBin
		x.Type.Collate = charset.CollationBin
		v.convertValueToColumnTypeIfNeeded(x)
	case *ast.PatternLikeExpr:
		v.handleLikeExpr(x)
	case *ast.PatternRegexpExpr:
		v.handleRegexpExpr(x)
	case *ast.SelectStmt:
		v.selectStmt(x)
	case *ast.UnaryOperationExpr:
		v.unaryOperation(x)
	case *ast.ValueExpr:
		v.handleValueExpr(x)
	case *ast.ValuesExpr:
		v.handleValuesExpr(x)
	case *ast.VariableExpr:
		x.SetType(types.NewFieldType(mysql.TypeVarString))
		x.Type.Charset = v.defaultCharset
		cln, err := charset.GetDefaultCollation(v.defaultCharset)
		if err != nil {
			v.err = err
		}
		x.Type.Collate = cln
		// TODO: handle all expression types.
	}
	return in, true
}

func (v *typeInferrer) selectStmt(x *ast.SelectStmt) {
	rf := x.GetResultFields()
	for _, val := range rf {
		// column ID is 0 means it is not a real column from table, but a temporary column,
		// so its type is not pre-defined, we need to set it.
		if val.Column.ID == 0 && val.Expr.GetType() != nil {
			val.Column.FieldType = *(val.Expr.GetType())
		}
	}
}

func (v *typeInferrer) aggregateFunc(x *ast.AggregateFuncExpr) {
	name := strings.ToLower(x.F)
	switch name {
	case ast.AggFuncCount:
		ft := types.NewFieldType(mysql.TypeLonglong)
		ft.Flen = 21
		ft.Charset = charset.CharsetBin
		ft.Collate = charset.CollationBin
		x.SetType(ft)
	case ast.AggFuncMax, ast.AggFuncMin:
		x.SetType(x.Args[0].GetType())
	case ast.AggFuncSum, ast.AggFuncAvg:
		ft := types.NewFieldType(mysql.TypeNewDecimal)
		ft.Charset = charset.CharsetBin
		ft.Collate = charset.CollationBin
		ft.Decimal = x.Args[0].GetType().Decimal
		x.SetType(ft)
	case ast.AggFuncGroupConcat:
		ft := types.NewFieldType(mysql.TypeVarString)
		ft.Charset = v.defaultCharset
		cln, err := charset.GetDefaultCollation(v.defaultCharset)
		if err != nil {
			v.err = err
		}
		ft.Collate = cln
		x.SetType(ft)
	}
}

func (v *typeInferrer) binaryOperation(x *ast.BinaryOperationExpr) {
	switch x.Op {
	case opcode.AndAnd, opcode.OrOr, opcode.LogicXor:
		x.Type.Init(mysql.TypeLonglong)
	case opcode.LT, opcode.LE, opcode.GE, opcode.GT, opcode.EQ, opcode.NE, opcode.NullEQ:
		x.Type.Init(mysql.TypeLonglong)
	case opcode.RightShift, opcode.LeftShift, opcode.And, opcode.Or, opcode.Xor:
		x.Type.Init(mysql.TypeLonglong)
		x.Type.Flag |= mysql.UnsignedFlag
	case opcode.IntDiv:
		x.Type.Init(mysql.TypeLonglong)
	case opcode.Plus, opcode.Minus, opcode.Mul, opcode.Mod:
		if x.L.GetType() != nil && x.R.GetType() != nil {
			xTp := mergeArithType(x.L.GetType(), x.R.GetType())
			x.Type.Init(xTp)
			leftUnsigned := x.L.GetType().Flag & mysql.UnsignedFlag
			rightUnsigned := x.R.GetType().Flag & mysql.UnsignedFlag
			// If both operands are unsigned, result is unsigned.
			x.Type.Flag |= (leftUnsigned & rightUnsigned)
		}
	case opcode.Div:
		if x.L.GetType() != nil && x.R.GetType() != nil {
			xTp := mergeArithType(x.L.GetType(), x.R.GetType())
			if xTp == mysql.TypeLonglong {
				xTp = mysql.TypeNewDecimal
			}
			x.Type.Init(xTp)
		}
	}
	x.Type.Charset = charset.CharsetBin
	x.Type.Collate = charset.CollationBin
}

// toArithType converts DateTime, Duration and Timestamp types to NewDecimal type if Decimal > 0.
func toArithType(ft *types.FieldType) (tp byte) {
	tp = ft.Tp
	if types.IsTypeFractionable(tp) {
		if ft.Decimal > 0 {
			tp = mysql.TypeNewDecimal
		} else {
			tp = mysql.TypeLonglong
		}
	}
	return
}

func mergeArithType(fta, ftb *types.FieldType) byte {
	a, b := toArithType(fta), toArithType(ftb)
	switch a {
	case mysql.TypeString, mysql.TypeVarchar, mysql.TypeVarString, mysql.TypeDouble, mysql.TypeFloat:
		return mysql.TypeDouble
	}
	switch b {
	case mysql.TypeString, mysql.TypeVarchar, mysql.TypeVarString, mysql.TypeDouble, mysql.TypeFloat:
		return mysql.TypeDouble
	}
	if a == mysql.TypeNewDecimal || b == mysql.TypeNewDecimal {
		return mysql.TypeNewDecimal
	}
	return mysql.TypeLonglong
}

func mergeCmpType(fta, ftb *types.FieldType) (ft *types.FieldType) {
	ft = &types.FieldType{}
	if fta.Charset == charset.CharsetUTF8 && ftb.Charset == charset.CharsetUTF8 {
		ft.Charset = charset.CharsetUTF8
		ft.Collate = mysql.UTF8DefaultCollation
	} else {
		ft.Flag |= mysql.BinaryFlag
	}
	isFtaTime, isFtbTime := types.IsTypeFractionable(fta.Tp), types.IsTypeFractionable(ftb.Tp)
	if types.IsTypeBlob(fta.Tp) || types.IsTypeBlob(ftb.Tp) {
		ft.Tp = mysql.TypeBlob
	} else if types.IsTypeVarchar(fta.Tp) || types.IsTypeVarchar(ftb.Tp) {
		ft.Tp = mysql.TypeVarString
	} else if types.IsTypeChar(fta.Tp) || types.IsTypeChar(ftb.Tp) {
		ft.Tp = mysql.TypeString
	} else if isFtaTime && isFtbTime {
		ft.Tp = mysql.TypeDatetime
	} else if isFtaTime || isFtbTime {
		ft.Tp = mysql.TypeVarString
	} else if fta.Tp == mysql.TypeEnum || ftb.Tp == mysql.TypeEnum || fta.Tp == mysql.TypeSet || ftb.Tp == mysql.TypeSet {
		ft.Tp = mysql.TypeString
	} else if fta.Tp == mysql.TypeDouble || ftb.Tp == mysql.TypeDouble {
		ft.Tp = mysql.TypeDouble
	} else if fta.Tp == mysql.TypeFloat || ftb.Tp == mysql.TypeFloat {
		ft.Tp = mysql.TypeFloat
	} else if fta.Tp == mysql.TypeNewDecimal || ftb.Tp == mysql.TypeNewDecimal {
		ft.Tp = mysql.TypeNewDecimal
	} else if fta.Tp == mysql.TypeLonglong || ftb.Tp == mysql.TypeLonglong {
		ft.Tp = mysql.TypeLonglong
	} else {
		ft.Tp = mysql.TypeLong
	}
	return ft
}

func (v *typeInferrer) unaryOperation(x *ast.UnaryOperationExpr) {
	switch x.Op {
	case opcode.Not:
		x.Type.Init(mysql.TypeLonglong)
	case opcode.BitNeg:
		x.Type.Init(mysql.TypeLonglong)
		x.Type.Flag |= mysql.UnsignedFlag
	case opcode.Plus:
		x.Type = *x.V.GetType()
	case opcode.Minus:
		x.Type.Init(mysql.TypeLonglong)
		if x.V.GetType() != nil {
			switch x.V.GetType().Tp {
			case mysql.TypeString, mysql.TypeVarchar, mysql.TypeVarString, mysql.TypeDouble, mysql.TypeFloat, mysql.TypeDatetime, mysql.TypeDuration, mysql.TypeTimestamp:
				x.Type.Tp = mysql.TypeDouble
			case mysql.TypeNewDecimal:
				x.Type.Tp = mysql.TypeNewDecimal
			}
		}
	}
	x.Type.Charset = charset.CharsetBin
	x.Type.Collate = charset.CollationBin
}

func (v *typeInferrer) handleValueExpr(x *ast.ValueExpr) {
	types.DefaultTypeForValue(x.GetValue(), x.GetType())
}

func (v *typeInferrer) handleValuesExpr(x *ast.ValuesExpr) {
	x.SetType(x.Column.GetType())
}

func (v *typeInferrer) getFsp(x *ast.FuncCallExpr) int {
	if len(x.Args) == 1 {
		fsp, err := x.Args[0].GetDatum().ToInt64(v.sc)
		if err != nil {
			v.err = err
		}
		return int(fsp)
	}
	return 0
}

func (v *typeInferrer) handleFuncCallExpr(x *ast.FuncCallExpr) {
	var (
		tp  *types.FieldType
		chs = charset.CharsetBin
	)
	switch x.FnName.L {
	case "abs", "ifnull", "nullif":
		tp = x.Args[0].GetType()
		// TODO: We should cover all types.
		if x.FnName.L == "abs" && tp.Tp == mysql.TypeDatetime {
			tp = types.NewFieldType(mysql.TypeDouble)
		}
	case "round":
		t := x.Args[0].GetType().Tp
		switch t {
		case mysql.TypeBit, mysql.TypeTiny, mysql.TypeShort, mysql.TypeInt24, mysql.TypeLonglong:
			tp = types.NewFieldType(mysql.TypeLonglong)
		case mysql.TypeNewDecimal:
			tp = types.NewFieldType(mysql.TypeNewDecimal)
		default:
			tp = types.NewFieldType(mysql.TypeDouble)
		}
	case "greatest", "least":
		for _, arg := range x.Args {
			InferType(v.sc, arg)
		}
		if len(x.Args) > 0 {
			tp = x.Args[0].GetType()
			for i := 1; i < len(x.Args); i++ {
				tp = mergeCmpType(tp, x.Args[i].GetType())
			}
		}
	case "interval":
		tp = types.NewFieldType(mysql.TypeLonglong)
	case "ceil", "ceiling", "floor":
		t := x.Args[0].GetType().Tp
		if t == mysql.TypeNull || t == mysql.TypeFloat || t == mysql.TypeDouble || t == mysql.TypeVarchar ||
			t == mysql.TypeTinyBlob || t == mysql.TypeMediumBlob || t == mysql.TypeLongBlob ||
			t == mysql.TypeBlob || t == mysql.TypeVarString || t == mysql.TypeString {
			tp = types.NewFieldType(mysql.TypeDouble)
		} else {
			tp = types.NewFieldType(mysql.TypeLonglong)
		}
	case "ln", "log", "log2", "log10", "sqrt", "pi", "exp", "degrees":
		tp = types.NewFieldType(mysql.TypeDouble)
	case "sin":
		tp = types.NewFieldType(mysql.TypeDouble)
	case "acos", "asin", "atan":
		tp = types.NewFieldType(mysql.TypeDouble)
	case "pow", "power", "rand":
		tp = types.NewFieldType(mysql.TypeDouble)
	case "radians":
		tp = types.NewFieldType(mysql.TypeDouble)
	case "curdate", "current_date", "date", "from_days":
		tp = types.NewFieldType(mysql.TypeDate)
	case "curtime", "current_time", "timediff", "maketime":
		tp = types.NewFieldType(mysql.TypeDuration)
		tp.Decimal = v.getFsp(x)
	case "date_add", "date_sub", "adddate", "subdate", "timestamp":
		tp = types.NewFieldType(mysql.TypeDatetime)
	case "microsecond", "second", "minute", "hour", "day", "week", "month", "year",
		"dayofweek", "dayofmonth", "dayofyear", "weekday", "weekofyear", "yearweek", "datediff",
		"found_rows", "length", "extract", "locate", "unix_timestamp", "quarter", "is_ipv4":
		tp = types.NewFieldType(mysql.TypeLonglong)
	case "now", "sysdate", "current_timestamp", "utc_timestamp":
		tp = types.NewFieldType(mysql.TypeDatetime)
		tp.Decimal = v.getFsp(x)
	case "from_unixtime":
		if len(x.Args) == 1 {
			tp = types.NewFieldType(mysql.TypeDatetime)
		} else {
			tp = types.NewFieldType(mysql.TypeVarString)
			chs = v.defaultCharset
		}
	case "str_to_date":
		tp = types.NewFieldType(mysql.TypeDatetime)
	case "dayname", "version", "database", "user", "current_user", "schema",
		"concat", "concat_ws", "left", "lcase", "lower", "repeat",
		"replace", "ucase", "upper", "convert", "substring", "elt",
		"substring_index", "trim", "ltrim", "rtrim", "reverse", "hex", "unhex",
		"date_format", "rpad", "lpad", "char_func", "conv", "make_set", "oct", "uuid",
		"insert_func", "bin", "quote", "format":
		tp = types.NewFieldType(mysql.TypeVarString)
		chs = v.defaultCharset
	case "strcmp", "isnull", "bit_length", "char_length", "character_length", "crc32", "timestampdiff",
		"sign", "is_ipv6", "ord", "instr":
		tp = types.NewFieldType(mysql.TypeLonglong)
	case "connection_id":
		tp = types.NewFieldType(mysql.TypeLonglong)
		tp.Flag |= mysql.UnsignedFlag
	case "find_in_set", ast.Field:
		tp = types.NewFieldType(mysql.TypeLonglong)
	case "if":
		// TODO: fix this
		// See https://dev.mysql.com/doc/refman/5.5/en/control-flow-functions.html#function_if
		// The default return type of IF() (which may matter when it is stored into a temporary table) is calculated as follows.
		// Expression	Return Value
		// expr2 or expr3 returns a string	string
		// expr2 or expr3 returns a floating-point value	floating-point
		// expr2 or expr3 returns an integer	integer
		tp = x.Args[1].GetType()
	case "get_lock", "release_lock":
		tp = types.NewFieldType(mysql.TypeLonglong)
	case ast.AesEncrypt, ast.AesDecrypt, ast.SHA2, ast.InetNtoa:
		tp = types.NewFieldType(mysql.TypeVarString)
		chs = v.defaultCharset
	case ast.MD5:
		tp = types.NewFieldType(mysql.TypeVarString)
		chs = v.defaultCharset
		tp.Flen = 32
	case ast.Compress:
		tp = types.NewFieldType(mysql.TypeBlob)
	case ast.SHA, ast.SHA1:
		tp = types.NewFieldType(mysql.TypeVarString)
		chs = v.defaultCharset
		tp.Flen = 40
	case ast.RandomBytes:
		tp = types.NewFieldType(mysql.TypeVarString)
	case ast.Coalesce:
<<<<<<< HEAD
		tp = aggArgsType(x.Args)
	case ast.InetAton:
		tp = types.NewFieldType(mysql.TypeLonglong)
		tp.Flag |= mysql.UnsignedFlag
=======
		tp = aggFieldType(x.Args)
		if tp.Tp == mysql.TypeVarchar {
			tp.Tp = mysql.TypeVarString
		}
		classType := aggTypeClass(x.Args, &tp.Flag)
		if classType == types.ClassString && !mysql.HasBinaryFlag(tp.Flag) {
			tp.Charset, tp.Collate = types.DefaultCharsetForType(tp.Tp)
		}
	case ast.AnyValue:
		tp = x.Args[0].GetType()
>>>>>>> 9cb61b04
	default:
		tp = types.NewFieldType(mysql.TypeUnspecified)
	}
	// If charset is unspecified.
	if len(tp.Charset) == 0 {
		tp.Charset = chs
		cln := charset.CollationBin
		if chs != charset.CharsetBin {
			var err error
			cln, err = charset.GetDefaultCollation(chs)
			if err != nil {
				v.err = err
			}
		}
		tp.Collate = cln
	}
	x.SetType(tp)
}

// The return type of a CASE expression is the compatible aggregated type of all return values,
// but also depends on the context in which it is used.
// If used in a string context, the result is returned as a string.
// If used in a numeric context, the result is returned as a decimal, real, or integer value.
func (v *typeInferrer) handleCaseExpr(x *ast.CaseExpr) {
	exprs := make([]ast.ExprNode, 0, len(x.WhenClauses)+1)
	for _, w := range x.WhenClauses {
		exprs = append(exprs, w.Result)
	}
	if x.ElseClause != nil {
		exprs = append(exprs, x.ElseClause)
	}
	tp := aggFieldType(exprs)
	if tp.Tp == mysql.TypeVarchar {
		tp.Tp = mysql.TypeVarString
	}
	classType := aggTypeClass(exprs, &tp.Flag)
	if classType == types.ClassString && !mysql.HasBinaryFlag(tp.Flag) {
		tp.Charset, tp.Collate = types.DefaultCharsetForType(tp.Tp)
	} else {
		tp.Charset = charset.CharsetBin
		tp.Collate = charset.CollationBin
	}
	x.SetType(tp)
}

// like expression expects the target expression and pattern to be a string, if it's not, we add a cast function.
func (v *typeInferrer) handleLikeExpr(x *ast.PatternLikeExpr) {
	x.SetType(types.NewFieldType(mysql.TypeLonglong))
	x.Type.Charset = charset.CharsetBin
	x.Type.Collate = charset.CollationBin
	x.Expr = v.addCastToString(x.Expr)
	x.Pattern = v.addCastToString(x.Pattern)
}

// regexp expression expects the target expression and pattern to be a string, if it's not, we add a cast function.
func (v *typeInferrer) handleRegexpExpr(x *ast.PatternRegexpExpr) {
	x.SetType(types.NewFieldType(mysql.TypeLonglong))
	x.Type.Charset = charset.CharsetBin
	x.Type.Collate = charset.CollationBin
	x.Expr = v.addCastToString(x.Expr)
	x.Pattern = v.addCastToString(x.Pattern)
}

// AddCastToString adds a cast function to string type if the expr charset is not UTF8.
func (v *typeInferrer) addCastToString(expr ast.ExprNode) ast.ExprNode {
	if !mysql.IsUTF8Charset(expr.GetType().Charset) {
		castTp := types.NewFieldType(mysql.TypeString)
		castTp.Charset, castTp.Collate = types.DefaultCharsetForType(mysql.TypeString)
		if val, ok := expr.(*ast.ValueExpr); ok {
			newVal, err := val.Datum.ConvertTo(v.sc, castTp)
			if err != nil {
				v.err = errors.Trace(err)
			}
			expr.SetDatum(newVal)
		} else {
			castFunc := &ast.FuncCastExpr{
				Expr:         expr,
				Tp:           castTp,
				FunctionType: ast.CastFunction,
			}
			expr = castFunc
		}
		expr.SetType(castTp)
	}
	return expr
}

// ConvertValueToColumnTypeIfNeeded checks if the expr in PatternInExpr is column name,
// and casts function to the items in the list.
func (v *typeInferrer) convertValueToColumnTypeIfNeeded(x *ast.PatternInExpr) {
	if cn, ok := x.Expr.(*ast.ColumnNameExpr); ok && cn.Refer != nil {
		ft := cn.Refer.Column.FieldType
		for _, expr := range x.List {
			if valueExpr, ok := expr.(*ast.ValueExpr); ok {
				newDatum, err := valueExpr.Datum.ConvertTo(v.sc, &ft)
				if err != nil {
					v.err = errors.Trace(err)
				}
				cmp, err := newDatum.CompareDatum(v.sc, valueExpr.Datum)
				if err != nil {
					v.err = errors.Trace(err)
				}
				if cmp != 0 {
					// The value will never match the column, do not set newDatum.
					continue
				}
				valueExpr.SetDatum(newDatum)
			}
		}
		if v.err != nil {
			// TODO: Errors should be handled differently according to query context.
			log.Errorf("inferor type for pattern in error %v", v.err)
			v.err = nil
		}
	}
}

func aggFieldType(args []ast.ExprNode) *types.FieldType {
	var currType types.FieldType
	for _, arg := range args {
		t := arg.GetType()
		if currType.Tp == mysql.TypeUnspecified {
			currType = *t
			continue
		}
		mtp := types.MergeFieldType(currType.Tp, t.Tp)
		currType.Tp = mtp
	}
	return &currType
}

func aggTypeClass(args []ast.ExprNode, flag *uint) types.TypeClass {
	var (
		tpClass      = types.ClassString
		unsigned     bool
		gotFirst     bool
		gotBinString bool
	)
	for _, arg := range args {
		argFieldType := arg.GetType()
		if argFieldType.Tp == mysql.TypeNull {
			continue
		}
		argTypeClass := argFieldType.ToClass()
		if argTypeClass == types.ClassString && mysql.HasBinaryFlag(argFieldType.Flag) {
			gotBinString = true
		}
		if !gotFirst {
			gotFirst = true
			tpClass = argTypeClass
			unsigned = mysql.HasUnsignedFlag(argFieldType.Flag)
		} else {
			tpClass = mergeTypeClass(tpClass, argTypeClass, unsigned, mysql.HasUnsignedFlag(argFieldType.Flag))
			unsigned = unsigned && mysql.HasUnsignedFlag(argFieldType.Flag)
		}
	}
	setTypeFlag(flag, uint(mysql.UnsignedFlag), unsigned)
	setTypeFlag(flag, uint(mysql.BinaryFlag), tpClass != types.ClassString || gotBinString)
	return tpClass
}

func setTypeFlag(flag *uint, flagItem uint, on bool) {
	if on {
		*flag |= flagItem
	} else {
		*flag &= ^flagItem
	}
}

func mergeTypeClass(a, b types.TypeClass, aUnsigned, bUnsigned bool) types.TypeClass {
	if a == types.ClassString || b == types.ClassString {
		return types.ClassString
	} else if a == types.ClassReal || b == types.ClassReal {
		return types.ClassReal
	} else if a == types.ClassDecimal || b == types.ClassDecimal || aUnsigned != bUnsigned {
		return types.ClassDecimal
	}
	return types.ClassInt
}<|MERGE_RESOLUTION|>--- conflicted
+++ resolved
@@ -418,23 +418,19 @@
 	case ast.RandomBytes:
 		tp = types.NewFieldType(mysql.TypeVarString)
 	case ast.Coalesce:
-<<<<<<< HEAD
-		tp = aggArgsType(x.Args)
+		tp = aggFieldType(x.Args)
+		if tp.Tp == mysql.TypeVarchar {
+			tp.Tp = mysql.TypeVarString
+		}
+		classType := aggTypeClass(x.Args, &tp.Flag)
+		if classType == types.ClassString && !mysql.HasBinaryFlag(tp.Flag) {
+			tp.Charset, tp.Collate = types.DefaultCharsetForType(tp.Tp)
+    }
+	case ast.AnyValue:
+		tp = x.Args[0].GetType()
 	case ast.InetAton:
 		tp = types.NewFieldType(mysql.TypeLonglong)
 		tp.Flag |= mysql.UnsignedFlag
-=======
-		tp = aggFieldType(x.Args)
-		if tp.Tp == mysql.TypeVarchar {
-			tp.Tp = mysql.TypeVarString
-		}
-		classType := aggTypeClass(x.Args, &tp.Flag)
-		if classType == types.ClassString && !mysql.HasBinaryFlag(tp.Flag) {
-			tp.Charset, tp.Collate = types.DefaultCharsetForType(tp.Tp)
-		}
-	case ast.AnyValue:
-		tp = x.Args[0].GetType()
->>>>>>> 9cb61b04
 	default:
 		tp = types.NewFieldType(mysql.TypeUnspecified)
 	}
