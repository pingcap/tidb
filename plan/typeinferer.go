// Copyright 2015 PingCAP, Inc.
//
// Licensed under the Apache License, Version 2.0 (the "License");
// you may not use this file except in compliance with the License.
// You may obtain a copy of the License at
//
//     http://www.apache.org/licenses/LICENSE-2.0
//
// Unless required by applicable law or agreed to in writing, software
// distributed under the License is distributed on an "AS IS" BASIS,
// See the License for the specific language governing permissions and
// limitations under the License.

package plan

import (
	"strings"

	"github.com/juju/errors"
	"github.com/ngaut/log"
	"github.com/pingcap/tidb/ast"
	"github.com/pingcap/tidb/mysql"
	"github.com/pingcap/tidb/parser/opcode"
	"github.com/pingcap/tidb/sessionctx/variable"
	"github.com/pingcap/tidb/util/charset"
	"github.com/pingcap/tidb/util/types"
)

// InferType infers result type for ast.ExprNode.
func InferType(sc *variable.StatementContext, node ast.Node) error {
	var inferrer typeInferrer
	inferrer.sc = sc
	// TODO: get the default charset from ctx
	inferrer.defaultCharset = "utf8"
	node.Accept(&inferrer)
	return inferrer.err
}

type typeInferrer struct {
	sc             *variable.StatementContext
	err            error
	defaultCharset string
}

func (v *typeInferrer) Enter(in ast.Node) (out ast.Node, skipChildren bool) {
	return in, false
}

func (v *typeInferrer) Leave(in ast.Node) (out ast.Node, ok bool) {
	switch x := in.(type) {
	case *ast.AggregateFuncExpr:
		v.aggregateFunc(x)
	case *ast.BetweenExpr:
		x.SetType(types.NewFieldType(mysql.TypeLonglong))
		x.Type.Charset = charset.CharsetBin
		x.Type.Collate = charset.CollationBin
	case *ast.BinaryOperationExpr:
		v.binaryOperation(x)
	case *ast.CaseExpr:
		v.handleCaseExpr(x)
	case *ast.ColumnNameExpr:
		x.SetType(&x.Refer.Column.FieldType)
	case *ast.CompareSubqueryExpr:
		x.SetType(types.NewFieldType(mysql.TypeLonglong))
		x.Type.Charset = charset.CharsetBin
		x.Type.Collate = charset.CollationBin
	case *ast.ExistsSubqueryExpr:
		x.SetType(types.NewFieldType(mysql.TypeLonglong))
		x.Type.Charset = charset.CharsetBin
		x.Type.Collate = charset.CollationBin
	case *ast.FuncCallExpr:
		v.handleFuncCallExpr(x)
	case *ast.FuncCastExpr:
		// Copy a new field type.
		tp := *x.Tp
		x.SetType(&tp)
		if len(x.Type.Charset) == 0 {
			x.Type.Charset, x.Type.Collate = types.DefaultCharsetForType(x.Type.Tp)
		}
	case *ast.IsNullExpr:
		x.SetType(types.NewFieldType(mysql.TypeLonglong))
		x.Type.Charset = charset.CharsetBin
		x.Type.Collate = charset.CollationBin
	case *ast.IsTruthExpr:
		x.SetType(types.NewFieldType(mysql.TypeLonglong))
		x.Type.Charset = charset.CharsetBin
		x.Type.Collate = charset.CollationBin
	case *ast.ParamMarkerExpr:
		types.DefaultTypeForValue(x.GetValue(), x.GetType())
	case *ast.ParenthesesExpr:
		x.SetType(x.Expr.GetType())
	case *ast.PatternInExpr:
		x.SetType(types.NewFieldType(mysql.TypeLonglong))
		x.Type.Charset = charset.CharsetBin
		x.Type.Collate = charset.CollationBin
		v.convertValueToColumnTypeIfNeeded(x)
	case *ast.PatternLikeExpr:
		v.handleLikeExpr(x)
	case *ast.PatternRegexpExpr:
		v.handleRegexpExpr(x)
	case *ast.SelectStmt:
		v.selectStmt(x)
	case *ast.UnaryOperationExpr:
		v.unaryOperation(x)
	case *ast.ValueExpr:
		v.handleValueExpr(x)
	case *ast.ValuesExpr:
		v.handleValuesExpr(x)
	case *ast.VariableExpr:
		x.SetType(types.NewFieldType(mysql.TypeVarString))
		x.Type.Charset = v.defaultCharset
		cln, err := charset.GetDefaultCollation(v.defaultCharset)
		if err != nil {
			v.err = err
		}
		x.Type.Collate = cln
		// TODO: handle all expression types.
	}
	return in, true
}

func (v *typeInferrer) selectStmt(x *ast.SelectStmt) {
	rf := x.GetResultFields()
	for _, val := range rf {
		// column ID is 0 means it is not a real column from table, but a temporary column,
		// so its type is not pre-defined, we need to set it.
		if val.Column.ID == 0 && val.Expr.GetType() != nil {
			val.Column.FieldType = *(val.Expr.GetType())
		}
	}
}

func (v *typeInferrer) aggregateFunc(x *ast.AggregateFuncExpr) {
	name := strings.ToLower(x.F)
	switch name {
	case ast.AggFuncCount:
		ft := types.NewFieldType(mysql.TypeLonglong)
		ft.Flen = 21
		ft.Charset = charset.CharsetBin
		ft.Collate = charset.CollationBin
		x.SetType(ft)
	case ast.AggFuncMax, ast.AggFuncMin:
		x.SetType(x.Args[0].GetType())
	case ast.AggFuncSum, ast.AggFuncAvg:
		ft := types.NewFieldType(mysql.TypeNewDecimal)
		ft.Charset = charset.CharsetBin
		ft.Collate = charset.CollationBin
		ft.Decimal = x.Args[0].GetType().Decimal
		x.SetType(ft)
	case ast.AggFuncGroupConcat:
		ft := types.NewFieldType(mysql.TypeVarString)
		ft.Charset = v.defaultCharset
		cln, err := charset.GetDefaultCollation(v.defaultCharset)
		if err != nil {
			v.err = err
		}
		ft.Collate = cln
		x.SetType(ft)
	}
}

func (v *typeInferrer) binaryOperation(x *ast.BinaryOperationExpr) {
	switch x.Op {
	case opcode.AndAnd, opcode.OrOr, opcode.LogicXor:
		x.Type.Init(mysql.TypeLonglong)
	case opcode.LT, opcode.LE, opcode.GE, opcode.GT, opcode.EQ, opcode.NE, opcode.NullEQ:
		x.Type.Init(mysql.TypeLonglong)
	case opcode.RightShift, opcode.LeftShift, opcode.And, opcode.Or, opcode.Xor:
		x.Type.Init(mysql.TypeLonglong)
		x.Type.Flag |= mysql.UnsignedFlag
	case opcode.IntDiv:
		x.Type.Init(mysql.TypeLonglong)
	case opcode.Plus, opcode.Minus, opcode.Mul, opcode.Mod:
		if x.L.GetType() != nil && x.R.GetType() != nil {
			xTp := mergeArithType(x.L.GetType(), x.R.GetType())
			x.Type.Init(xTp)
			leftUnsigned := x.L.GetType().Flag & mysql.UnsignedFlag
			rightUnsigned := x.R.GetType().Flag & mysql.UnsignedFlag
			// If both operands are unsigned, result is unsigned.
			x.Type.Flag |= (leftUnsigned & rightUnsigned)
		}
	case opcode.Div:
		if x.L.GetType() != nil && x.R.GetType() != nil {
			xTp := mergeArithType(x.L.GetType(), x.R.GetType())
			if xTp == mysql.TypeLonglong {
				xTp = mysql.TypeNewDecimal
			}
			x.Type.Init(xTp)
		}
	}
	x.Type.Charset = charset.CharsetBin
	x.Type.Collate = charset.CollationBin
}

// toArithType converts DateTime, Duration and Timestamp types to NewDecimal type if Decimal > 0.
func toArithType(ft *types.FieldType) (tp byte) {
	tp = ft.Tp
	if types.IsTypeFractionable(tp) {
		if ft.Decimal > 0 {
			tp = mysql.TypeNewDecimal
		} else {
			tp = mysql.TypeLonglong
		}
	}
	return
}

func mergeArithType(fta, ftb *types.FieldType) byte {
	a, b := toArithType(fta), toArithType(ftb)
	switch a {
	case mysql.TypeString, mysql.TypeVarchar, mysql.TypeVarString, mysql.TypeDouble, mysql.TypeFloat:
		return mysql.TypeDouble
	}
	switch b {
	case mysql.TypeString, mysql.TypeVarchar, mysql.TypeVarString, mysql.TypeDouble, mysql.TypeFloat:
		return mysql.TypeDouble
	}
	if a == mysql.TypeNewDecimal || b == mysql.TypeNewDecimal {
		return mysql.TypeNewDecimal
	}
	return mysql.TypeLonglong
}

func mergeCmpType(fta, ftb *types.FieldType) (ft *types.FieldType) {
	ft = &types.FieldType{}
	if fta.Charset == charset.CharsetUTF8 && ftb.Charset == charset.CharsetUTF8 {
		ft.Charset = charset.CharsetUTF8
		ft.Collate = mysql.UTF8DefaultCollation
	} else {
		ft.Flag |= mysql.BinaryFlag
	}
	isFtaTime, isFtbTime := types.IsTypeFractionable(fta.Tp), types.IsTypeFractionable(ftb.Tp)
	if types.IsTypeBlob(fta.Tp) || types.IsTypeBlob(ftb.Tp) {
		ft.Tp = mysql.TypeBlob
	} else if types.IsTypeVarchar(fta.Tp) || types.IsTypeVarchar(ftb.Tp) {
		ft.Tp = mysql.TypeVarString
	} else if types.IsTypeChar(fta.Tp) || types.IsTypeChar(ftb.Tp) {
		ft.Tp = mysql.TypeString
	} else if isFtaTime && isFtbTime {
		ft.Tp = mysql.TypeDatetime
	} else if isFtaTime || isFtbTime {
		ft.Tp = mysql.TypeVarString
	} else if fta.Tp == mysql.TypeEnum || ftb.Tp == mysql.TypeEnum || fta.Tp == mysql.TypeSet || ftb.Tp == mysql.TypeSet {
		ft.Tp = mysql.TypeString
	} else if fta.Tp == mysql.TypeDouble || ftb.Tp == mysql.TypeDouble {
		ft.Tp = mysql.TypeDouble
	} else if fta.Tp == mysql.TypeFloat || ftb.Tp == mysql.TypeFloat {
		ft.Tp = mysql.TypeFloat
	} else if fta.Tp == mysql.TypeNewDecimal || ftb.Tp == mysql.TypeNewDecimal {
		ft.Tp = mysql.TypeNewDecimal
	} else if fta.Tp == mysql.TypeLonglong || ftb.Tp == mysql.TypeLonglong {
		ft.Tp = mysql.TypeLonglong
	} else {
		ft.Tp = mysql.TypeLong
	}
	return ft
}

func (v *typeInferrer) unaryOperation(x *ast.UnaryOperationExpr) {
	switch x.Op {
	case opcode.Not:
		x.Type.Init(mysql.TypeLonglong)
	case opcode.BitNeg:
		x.Type.Init(mysql.TypeLonglong)
		x.Type.Flag |= mysql.UnsignedFlag
	case opcode.Plus:
		x.Type = *x.V.GetType()
	case opcode.Minus:
		x.Type.Init(mysql.TypeLonglong)
		if x.V.GetType() != nil {
			switch x.V.GetType().Tp {
			case mysql.TypeString, mysql.TypeVarchar, mysql.TypeVarString, mysql.TypeDouble, mysql.TypeFloat, mysql.TypeDatetime, mysql.TypeDuration, mysql.TypeTimestamp:
				x.Type.Tp = mysql.TypeDouble
			case mysql.TypeNewDecimal:
				x.Type.Tp = mysql.TypeNewDecimal
			}
		}
	}
	x.Type.Charset = charset.CharsetBin
	x.Type.Collate = charset.CollationBin
}

func (v *typeInferrer) handleValueExpr(x *ast.ValueExpr) {
	types.DefaultTypeForValue(x.GetValue(), x.GetType())
}

func (v *typeInferrer) handleValuesExpr(x *ast.ValuesExpr) {
	x.SetType(x.Column.GetType())
}

func (v *typeInferrer) getFsp(x *ast.FuncCallExpr) int {
	if len(x.Args) == 1 {
		fsp, err := x.Args[0].GetDatum().ToInt64(v.sc)
		if err != nil {
			v.err = err
		}
		return int(fsp)
	}
	return 0
}

func (v *typeInferrer) handleFuncCallExpr(x *ast.FuncCallExpr) {
	var (
		tp  *types.FieldType
		chs = charset.CharsetBin
	)
	switch x.FnName.L {
	case "abs", "ifnull", "nullif":
		tp = x.Args[0].GetType()
		// TODO: We should cover all types.
		if x.FnName.L == "abs" && tp.Tp == mysql.TypeDatetime {
			tp = types.NewFieldType(mysql.TypeDouble)
		}
	case "round":
		t := x.Args[0].GetType().Tp
		switch t {
		case mysql.TypeBit, mysql.TypeTiny, mysql.TypeShort, mysql.TypeInt24, mysql.TypeLonglong:
			tp = types.NewFieldType(mysql.TypeLonglong)
		case mysql.TypeNewDecimal:
			tp = types.NewFieldType(mysql.TypeNewDecimal)
		default:
			tp = types.NewFieldType(mysql.TypeDouble)
		}
	case "greatest", "least":
		for _, arg := range x.Args {
			InferType(v.sc, arg)
		}
		if len(x.Args) > 0 {
			tp = x.Args[0].GetType()
			for i := 1; i < len(x.Args); i++ {
				tp = mergeCmpType(tp, x.Args[i].GetType())
			}
		}
	case "interval":
		tp = types.NewFieldType(mysql.TypeLonglong)
	case "ceil", "ceiling", "floor":
		t := x.Args[0].GetType().Tp
		if t == mysql.TypeNull || t == mysql.TypeFloat || t == mysql.TypeDouble || t == mysql.TypeVarchar ||
			t == mysql.TypeTinyBlob || t == mysql.TypeMediumBlob || t == mysql.TypeLongBlob ||
			t == mysql.TypeBlob || t == mysql.TypeVarString || t == mysql.TypeString {
			tp = types.NewFieldType(mysql.TypeDouble)
		} else {
			tp = types.NewFieldType(mysql.TypeLonglong)
		}
<<<<<<< HEAD
	case "ln", "log", "log2", "log10", "sqrt", "degrees":
=======
	case "ln", "log", "log2", "log10", "sqrt", ast.Exp:
>>>>>>> aa92604c
		tp = types.NewFieldType(mysql.TypeDouble)
	case "acos", "asin", "atan":
		tp = types.NewFieldType(mysql.TypeDouble)
	case "pow", "power", "rand":
		tp = types.NewFieldType(mysql.TypeDouble)
	case "curdate", "current_date", "date", "from_days":
		tp = types.NewFieldType(mysql.TypeDate)
	case "curtime", "current_time", "timediff":
		tp = types.NewFieldType(mysql.TypeDuration)
		tp.Decimal = v.getFsp(x)
	case "date_add", "date_sub", "adddate", "subdate", "timestamp":
		tp = types.NewFieldType(mysql.TypeDatetime)
	case "microsecond", "second", "minute", "hour", "day", "week", "month", "year",
		"dayofweek", "dayofmonth", "dayofyear", "weekday", "weekofyear", "yearweek", "datediff",
		"found_rows", "length", "extract", "locate", "unix_timestamp":
		tp = types.NewFieldType(mysql.TypeLonglong)
	case "now", "sysdate", "current_timestamp", "utc_timestamp":
		tp = types.NewFieldType(mysql.TypeDatetime)
		tp.Decimal = v.getFsp(x)
	case "from_unixtime":
		if len(x.Args) == 1 {
			tp = types.NewFieldType(mysql.TypeDatetime)
		} else {
			tp = types.NewFieldType(mysql.TypeVarString)
			chs = v.defaultCharset
		}
	case "str_to_date":
		tp = types.NewFieldType(mysql.TypeDatetime)
	case "dayname", "version", "database", "user", "current_user", "schema",
		"concat", "concat_ws", "left", "lcase", "lower", "repeat",
		"replace", "ucase", "upper", "convert", "substring",
		"substring_index", "trim", "ltrim", "rtrim", "reverse", "hex", "unhex", "date_format", "rpad", "lpad", "char_func", "conv":
		tp = types.NewFieldType(mysql.TypeVarString)
		chs = v.defaultCharset
	case "strcmp", "isnull", "bit_length", "char_length", "character_length", "crc32", "timestampdiff", "sign":
		tp = types.NewFieldType(mysql.TypeLonglong)
	case "connection_id":
		tp = types.NewFieldType(mysql.TypeLonglong)
		tp.Flag |= mysql.UnsignedFlag
	case "find_in_set", ast.Field:
		tp = types.NewFieldType(mysql.TypeLonglong)
	case "if":
		// TODO: fix this
		// See https://dev.mysql.com/doc/refman/5.5/en/control-flow-functions.html#function_if
		// The default return type of IF() (which may matter when it is stored into a temporary table) is calculated as follows.
		// Expression	Return Value
		// expr2 or expr3 returns a string	string
		// expr2 or expr3 returns a floating-point value	floating-point
		// expr2 or expr3 returns an integer	integer
		tp = x.Args[1].GetType()
	case "get_lock", "release_lock":
		tp = types.NewFieldType(mysql.TypeLonglong)
	case ast.AesEncrypt, ast.AesDecrypt:
		tp = types.NewFieldType(mysql.TypeVarString)
		chs = v.defaultCharset
	case ast.MD5:
		tp = types.NewFieldType(mysql.TypeVarString)
		chs = v.defaultCharset
		tp.Flen = 32
	case ast.SHA, ast.SHA1:
		tp = types.NewFieldType(mysql.TypeVarString)
		chs = v.defaultCharset
		tp.Flen = 40
	case ast.Coalesce:
		tp = aggArgsType(x.Args)
	default:
		tp = types.NewFieldType(mysql.TypeUnspecified)
	}
	// If charset is unspecified.
	if len(tp.Charset) == 0 {
		tp.Charset = chs
		cln := charset.CollationBin
		if chs != charset.CharsetBin {
			var err error
			cln, err = charset.GetDefaultCollation(chs)
			if err != nil {
				v.err = err
			}
		}
		tp.Collate = cln
	}
	x.SetType(tp)
}

// The return type of a CASE expression is the compatible aggregated type of all return values,
// but also depends on the context in which it is used.
// If used in a string context, the result is returned as a string.
// If used in a numeric context, the result is returned as a decimal, real, or integer value.
func (v *typeInferrer) handleCaseExpr(x *ast.CaseExpr) {
	var currType types.FieldType
	for _, w := range x.WhenClauses {
		t := w.Result.GetType()
		if currType.Tp == mysql.TypeUnspecified {
			currType = *t
			continue
		}
		mtp := types.MergeFieldType(currType.Tp, t.Tp)
		if mtp == t.Tp && mtp != currType.Tp {
			currType.Charset = t.Charset
			currType.Collate = t.Collate
		}
		currType.Tp = mtp

	}
	if x.ElseClause != nil {
		t := x.ElseClause.GetType()
		if currType.Tp == mysql.TypeUnspecified {
			currType = *t
		} else {
			mtp := types.MergeFieldType(currType.Tp, t.Tp)
			if mtp == t.Tp && mtp != currType.Tp {
				currType.Charset = t.Charset
				currType.Collate = t.Collate
			}
			currType.Tp = mtp
		}
	}
	x.SetType(&currType)
	// TODO: We need a better way to set charset/collation
	x.Type.Charset, x.Type.Collate = types.DefaultCharsetForType(x.Type.Tp)
}

// like expression expects the target expression and pattern to be a string, if it's not, we add a cast function.
func (v *typeInferrer) handleLikeExpr(x *ast.PatternLikeExpr) {
	x.SetType(types.NewFieldType(mysql.TypeLonglong))
	x.Type.Charset = charset.CharsetBin
	x.Type.Collate = charset.CollationBin
	x.Expr = v.addCastToString(x.Expr)
	x.Pattern = v.addCastToString(x.Pattern)
}

// regexp expression expects the target expression and pattern to be a string, if it's not, we add a cast function.
func (v *typeInferrer) handleRegexpExpr(x *ast.PatternRegexpExpr) {
	x.SetType(types.NewFieldType(mysql.TypeLonglong))
	x.Type.Charset = charset.CharsetBin
	x.Type.Collate = charset.CollationBin
	x.Expr = v.addCastToString(x.Expr)
	x.Pattern = v.addCastToString(x.Pattern)
}

// AddCastToString adds a cast function to string type if the expr charset is not UTF8.
func (v *typeInferrer) addCastToString(expr ast.ExprNode) ast.ExprNode {
	if !mysql.IsUTF8Charset(expr.GetType().Charset) {
		castTp := types.NewFieldType(mysql.TypeString)
		castTp.Charset, castTp.Collate = types.DefaultCharsetForType(mysql.TypeString)
		if val, ok := expr.(*ast.ValueExpr); ok {
			newVal, err := val.Datum.ConvertTo(v.sc, castTp)
			if err != nil {
				v.err = errors.Trace(err)
			}
			expr.SetDatum(newVal)
		} else {
			castFunc := &ast.FuncCastExpr{
				Expr:         expr,
				Tp:           castTp,
				FunctionType: ast.CastFunction,
			}
			expr = castFunc
		}
		expr.SetType(castTp)
	}
	return expr
}

// ConvertValueToColumnTypeIfNeeded checks if the expr in PatternInExpr is column name,
// and casts function to the items in the list.
func (v *typeInferrer) convertValueToColumnTypeIfNeeded(x *ast.PatternInExpr) {
	if cn, ok := x.Expr.(*ast.ColumnNameExpr); ok && cn.Refer != nil {
		ft := cn.Refer.Column.FieldType
		for _, expr := range x.List {
			if valueExpr, ok := expr.(*ast.ValueExpr); ok {
				newDatum, err := valueExpr.Datum.ConvertTo(v.sc, &ft)
				if err != nil {
					v.err = errors.Trace(err)
				}
				cmp, err := newDatum.CompareDatum(v.sc, valueExpr.Datum)
				if err != nil {
					v.err = errors.Trace(err)
				}
				if cmp != 0 {
					// The value will never match the column, do not set newDatum.
					continue
				}
				valueExpr.SetDatum(newDatum)
			}
		}
		if v.err != nil {
			// TODO: Errors should be handled differently according to query context.
			log.Errorf("inferor type for pattern in error %v", v.err)
			v.err = nil
		}
	}
}

func aggArgsType(args []ast.ExprNode) *types.FieldType {
	var tpClass = types.ClassString
	var unsigned bool
	var gotFirst bool
	for _, arg := range args {
		argFieldType := arg.GetType()
		if argFieldType.Tp == mysql.TypeNull {
			continue
		}
		if !gotFirst {
			gotFirst = true
			tpClass = argFieldType.ToClass()
			unsigned = mysql.HasUnsignedFlag(argFieldType.Flag)
		} else {
			tpClass = mergeTypeClass(tpClass, argFieldType.ToClass(), unsigned, mysql.HasUnsignedFlag(argFieldType.Flag))
			unsigned = unsigned && mysql.HasUnsignedFlag(argFieldType.Flag)
		}
	}
	ft := types.NewFieldType(tpClass.ToType())
	if unsigned {
		ft.Flag |= mysql.UnsignedFlag
	}
	ft.Charset, ft.Collate = types.DefaultCharsetForType(ft.Tp)
	return ft
}

func mergeTypeClass(a, b types.TypeClass, aUnsigned, bUnsigned bool) types.TypeClass {
	if a == types.ClassString || b == types.ClassString {
		return types.ClassString
	} else if a == types.ClassReal || b == types.ClassReal {
		return types.ClassReal
	} else if a == types.ClassDecimal || b == types.ClassDecimal || aUnsigned != bUnsigned {
		return types.ClassDecimal
	}
	return types.ClassInt
}<|MERGE_RESOLUTION|>--- conflicted
+++ resolved
@@ -342,11 +342,7 @@
 		} else {
 			tp = types.NewFieldType(mysql.TypeLonglong)
 		}
-<<<<<<< HEAD
-	case "ln", "log", "log2", "log10", "sqrt", "degrees":
-=======
-	case "ln", "log", "log2", "log10", "sqrt", ast.Exp:
->>>>>>> aa92604c
+	case "ln", "log", "log2", "log10", "sqrt", "degrees", ast.Exp:
 		tp = types.NewFieldType(mysql.TypeDouble)
 	case "acos", "asin", "atan":
 		tp = types.NewFieldType(mysql.TypeDouble)
