--- conflicted
+++ resolved
@@ -374,12 +374,8 @@
 	case "dayname", "version", "database", "user", "current_user", "schema",
 		"concat", "concat_ws", "left", "lcase", "lower", "repeat",
 		"replace", "ucase", "upper", "convert", "substring",
-<<<<<<< HEAD
-		"substring_index", "trim", "ltrim", "rtrim", "reverse", "hex", "unhex", "date_format", "rpad", "lpad", "char_func", "conv", "oct":
-=======
 		"substring_index", "trim", "ltrim", "rtrim", "reverse", "hex", "unhex",
-		"date_format", "rpad", "lpad", "char_func", "conv", "make_set":
->>>>>>> 901040ae
+		"date_format", "rpad", "lpad", "char_func", "conv", "make_set", "oct":
 		tp = types.NewFieldType(mysql.TypeVarString)
 		chs = v.defaultCharset
 	case "strcmp", "isnull", "bit_length", "char_length", "character_length", "crc32", "timestampdiff", "sign":
