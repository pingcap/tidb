--- conflicted
+++ resolved
@@ -333,39 +333,7 @@
 		} else {
 			tp = types.NewFieldType(mysql.TypeLonglong)
 		}
-<<<<<<< HEAD
-	case "ln", "log", "log2", "log10", "sqrt", "pi", "exp", "degrees":
-		tp = types.NewFieldType(mysql.TypeDouble)
-	case "sin":
-		tp = types.NewFieldType(mysql.TypeDouble)
-	case "cos":
-		tp = types.NewFieldType(mysql.TypeDouble)
-	case "tan", "cot":
-		tp = types.NewFieldType(mysql.TypeDouble)
-	case "acos", "asin", "atan":
-		tp = types.NewFieldType(mysql.TypeDouble)
-	case "pow", "power", "rand":
-		tp = types.NewFieldType(mysql.TypeDouble)
-	case "radians":
-		tp = types.NewFieldType(mysql.TypeDouble)
-	case "curdate", "current_date", "date", "from_days":
-		tp = types.NewFieldType(mysql.TypeDate)
-	case "curtime", "current_time", "timediff", "maketime":
-		tp = types.NewFieldType(mysql.TypeDuration)
-		tp.Decimal = v.getFsp(x)
-	case "date_add", "date_sub", "adddate", "subdate", "timestamp", "timestampadd":
-		tp = types.NewFieldType(mysql.TypeDatetime)
-	case "microsecond", "second", "minute", "hour", "day", "week", "month", "year",
-		"dayofweek", "dayofmonth", "dayofyear", "weekday", "weekofyear", "yearweek", "datediff",
-		"found_rows", "length", "extract", "locate", "unix_timestamp", "quarter", "is_ipv4", "to_seconds", "to_days":
-		tp = types.NewFieldType(mysql.TypeLonglong)
-	case "now", "sysdate", "current_timestamp", "utc_timestamp":
-		tp = types.NewFieldType(mysql.TypeDatetime)
-		tp.Decimal = v.getFsp(x)
-	case "from_unixtime":
-=======
 	case ast.FromUnixTime:
->>>>>>> 97bfafa7
 		if len(x.Args) == 1 {
 			tp = types.NewFieldType(mysql.TypeDatetime)
 		} else {
@@ -388,7 +356,7 @@
 	case ast.MicroSecond, ast.Second, ast.Minute, ast.Hour, ast.Day, ast.Week, ast.Month, ast.Year,
 		ast.DayOfWeek, ast.DayOfMonth, ast.DayOfYear, ast.Weekday, ast.WeekOfYear, ast.YearWeek, ast.DateDiff,
 		ast.FoundRows, ast.Length, ast.Extract, ast.Locate, ast.UnixTimestamp, ast.Quarter, ast.IsIPv4, ast.ToDays,
-		ast.Strcmp, ast.IsNull, ast.BitLength, ast.CharLength, ast.CRC32, ast.TimestampDiff,
+    ast.ToSeconds, ast.Strcmp, ast.IsNull, ast.BitLength, ast.CharLength, ast.CRC32, ast.TimestampDiff,
 		ast.Sign, ast.IsIPv6, ast.Ord, ast.Instr, ast.BitCount, ast.TimeToSec, ast.FindInSet, ast.Field,
 		ast.GetLock, ast.ReleaseLock, ast.Interval:
 		tp = types.NewFieldType(mysql.TypeLonglong)
