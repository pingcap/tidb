--- conflicted
+++ resolved
@@ -342,13 +342,9 @@
 		} else {
 			tp = types.NewFieldType(mysql.TypeLonglong)
 		}
-<<<<<<< HEAD
-	case "ln", "log", "log2", "log10", "sqrt", "pi":
-=======
-	case "ln", "log", "log2", "log10", "sqrt", ast.Exp:
+	case "ln", "log", "log2", "log10", "sqrt", "pi", ast.Exp:
 		tp = types.NewFieldType(mysql.TypeDouble)
 	case "acos", "asin", "atan":
->>>>>>> aa92604c
 		tp = types.NewFieldType(mysql.TypeDouble)
 	case "pow", "power", "rand":
 		tp = types.NewFieldType(mysql.TypeDouble)
