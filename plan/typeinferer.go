// Copyright 2015 PingCAP, Inc.
//
// Licensed under the Apache License, Version 2.0 (the "License");
// you may not use this file except in compliance with the License.
// You may obtain a copy of the License at
//
//     http://www.apache.org/licenses/LICENSE-2.0
//
// Unless required by applicable law or agreed to in writing, software
// distributed under the License is distributed on an "AS IS" BASIS,
// See the License for the specific language governing permissions and
// limitations under the License.

package plan

import (
	"strings"

	"github.com/juju/errors"
	"github.com/ngaut/log"
	"github.com/pingcap/tidb/ast"
	"github.com/pingcap/tidb/mysql"
	"github.com/pingcap/tidb/parser/opcode"
	"github.com/pingcap/tidb/sessionctx/variable"
	"github.com/pingcap/tidb/util/charset"
	"github.com/pingcap/tidb/util/types"
)

// InferType infers result type for ast.ExprNode.
func InferType(sc *variable.StatementContext, node ast.Node) error {
	var inferrer typeInferrer
	inferrer.sc = sc
	// TODO: get the default charset from ctx
	inferrer.defaultCharset = "utf8"
	node.Accept(&inferrer)
	return inferrer.err
}

type typeInferrer struct {
	sc             *variable.StatementContext
	err            error
	defaultCharset string
}

func (v *typeInferrer) Enter(in ast.Node) (out ast.Node, skipChildren bool) {
	return in, false
}

func (v *typeInferrer) Leave(in ast.Node) (out ast.Node, ok bool) {
	switch x := in.(type) {
	case *ast.AggregateFuncExpr:
		v.aggregateFunc(x)
	case *ast.BetweenExpr:
		x.SetType(types.NewFieldType(mysql.TypeLonglong))
		x.Type.Charset = charset.CharsetBin
		x.Type.Collate = charset.CollationBin
	case *ast.BinaryOperationExpr:
		v.binaryOperation(x)
	case *ast.CaseExpr:
		v.handleCaseExpr(x)
	case *ast.ColumnNameExpr:
		x.SetType(&x.Refer.Column.FieldType)
	case *ast.CompareSubqueryExpr:
		x.SetType(types.NewFieldType(mysql.TypeLonglong))
		x.Type.Charset = charset.CharsetBin
		x.Type.Collate = charset.CollationBin
	case *ast.ExistsSubqueryExpr:
		x.SetType(types.NewFieldType(mysql.TypeLonglong))
		x.Type.Charset = charset.CharsetBin
		x.Type.Collate = charset.CollationBin
	case *ast.FuncCallExpr:
		v.handleFuncCallExpr(x)
	case *ast.FuncCastExpr:
		// Copy a new field type.
		tp := *x.Tp
		x.SetType(&tp)
		if len(x.Type.Charset) == 0 {
			x.Type.Charset, x.Type.Collate = types.DefaultCharsetForType(x.Type.Tp)
		}
	case *ast.IsNullExpr:
		x.SetType(types.NewFieldType(mysql.TypeLonglong))
		x.Type.Charset = charset.CharsetBin
		x.Type.Collate = charset.CollationBin
	case *ast.IsTruthExpr:
		x.SetType(types.NewFieldType(mysql.TypeLonglong))
		x.Type.Charset = charset.CharsetBin
		x.Type.Collate = charset.CollationBin
	case *ast.ParamMarkerExpr:
		types.DefaultTypeForValue(x.GetValue(), x.GetType())
	case *ast.ParenthesesExpr:
		x.SetType(x.Expr.GetType())
	case *ast.PatternInExpr:
		x.SetType(types.NewFieldType(mysql.TypeLonglong))
		x.Type.Charset = charset.CharsetBin
		x.Type.Collate = charset.CollationBin
		v.convertValueToColumnTypeIfNeeded(x)
	case *ast.PatternLikeExpr:
		v.handleLikeExpr(x)
	case *ast.PatternRegexpExpr:
		v.handleRegexpExpr(x)
	case *ast.SelectStmt:
		v.selectStmt(x)
	case *ast.UnaryOperationExpr:
		v.unaryOperation(x)
	case *ast.ValueExpr:
		v.handleValueExpr(x)
	case *ast.ValuesExpr:
		v.handleValuesExpr(x)
	case *ast.VariableExpr:
		x.SetType(types.NewFieldType(mysql.TypeVarString))
		x.Type.Charset = v.defaultCharset
		cln, err := charset.GetDefaultCollation(v.defaultCharset)
		if err != nil {
			v.err = err
		}
		x.Type.Collate = cln
		// TODO: handle all expression types.
	}
	return in, true
}

func (v *typeInferrer) selectStmt(x *ast.SelectStmt) {
	rf := x.GetResultFields()
	for _, val := range rf {
		// column ID is 0 means it is not a real column from table, but a temporary column,
		// so its type is not pre-defined, we need to set it.
		if val.Column.ID == 0 && val.Expr.GetType() != nil {
			val.Column.FieldType = *(val.Expr.GetType())
		}
	}
}

func (v *typeInferrer) aggregateFunc(x *ast.AggregateFuncExpr) {
	name := strings.ToLower(x.F)
	switch name {
	case ast.AggFuncCount:
		ft := types.NewFieldType(mysql.TypeLonglong)
		ft.Flen = 21
		ft.Charset = charset.CharsetBin
		ft.Collate = charset.CollationBin
		x.SetType(ft)
	case ast.AggFuncMax, ast.AggFuncMin:
		x.SetType(x.Args[0].GetType())
	case ast.AggFuncSum, ast.AggFuncAvg:
		ft := types.NewFieldType(mysql.TypeNewDecimal)
		ft.Charset = charset.CharsetBin
		ft.Collate = charset.CollationBin
		ft.Decimal = x.Args[0].GetType().Decimal
		x.SetType(ft)
	case ast.AggFuncGroupConcat:
		ft := types.NewFieldType(mysql.TypeVarString)
		ft.Charset = v.defaultCharset
		cln, err := charset.GetDefaultCollation(v.defaultCharset)
		if err != nil {
			v.err = err
		}
		ft.Collate = cln
		x.SetType(ft)
	}
}

func (v *typeInferrer) binaryOperation(x *ast.BinaryOperationExpr) {
	switch x.Op {
	case opcode.AndAnd, opcode.OrOr, opcode.LogicXor:
		x.Type.Init(mysql.TypeLonglong)
	case opcode.LT, opcode.LE, opcode.GE, opcode.GT, opcode.EQ, opcode.NE, opcode.NullEQ:
		x.Type.Init(mysql.TypeLonglong)
	case opcode.RightShift, opcode.LeftShift, opcode.And, opcode.Or, opcode.Xor:
		x.Type.Init(mysql.TypeLonglong)
		x.Type.Flag |= mysql.UnsignedFlag
	case opcode.IntDiv:
		x.Type.Init(mysql.TypeLonglong)
	case opcode.Plus, opcode.Minus, opcode.Mul, opcode.Mod:
		if x.L.GetType() != nil && x.R.GetType() != nil {
			xTp := mergeArithType(x.L.GetType(), x.R.GetType())
			x.Type.Init(xTp)
			leftUnsigned := x.L.GetType().Flag & mysql.UnsignedFlag
			rightUnsigned := x.R.GetType().Flag & mysql.UnsignedFlag
			// If both operands are unsigned, result is unsigned.
			x.Type.Flag |= (leftUnsigned & rightUnsigned)
		}
	case opcode.Div:
		if x.L.GetType() != nil && x.R.GetType() != nil {
			xTp := mergeArithType(x.L.GetType(), x.R.GetType())
			if xTp == mysql.TypeLonglong {
				xTp = mysql.TypeNewDecimal
			}
			x.Type.Init(xTp)
		}
	}
	x.Type.Charset = charset.CharsetBin
	x.Type.Collate = charset.CollationBin
}

// toArithType converts DateTime, Duration and Timestamp types to NewDecimal type if Decimal > 0.
func toArithType(ft *types.FieldType) (tp byte) {
	tp = ft.Tp
	if types.IsTypeFractionable(tp) {
		if ft.Decimal > 0 {
			tp = mysql.TypeNewDecimal
		} else {
			tp = mysql.TypeLonglong
		}
	}
	return
}

func mergeArithType(fta, ftb *types.FieldType) byte {
	a, b := toArithType(fta), toArithType(ftb)
	switch a {
	case mysql.TypeString, mysql.TypeVarchar, mysql.TypeVarString, mysql.TypeDouble, mysql.TypeFloat:
		return mysql.TypeDouble
	}
	switch b {
	case mysql.TypeString, mysql.TypeVarchar, mysql.TypeVarString, mysql.TypeDouble, mysql.TypeFloat:
		return mysql.TypeDouble
	}
	if a == mysql.TypeNewDecimal || b == mysql.TypeNewDecimal {
		return mysql.TypeNewDecimal
	}
	return mysql.TypeLonglong
}

func mergeCmpType(fta, ftb *types.FieldType) (ft *types.FieldType) {
	ft = &types.FieldType{}
	if fta.Charset == charset.CharsetUTF8 && ftb.Charset == charset.CharsetUTF8 {
		ft.Charset = charset.CharsetUTF8
		ft.Collate = mysql.UTF8DefaultCollation
	} else {
		ft.Flag |= mysql.BinaryFlag
	}
	isFtaTime, isFtbTime := types.IsTypeFractionable(fta.Tp), types.IsTypeFractionable(ftb.Tp)
	if types.IsTypeBlob(fta.Tp) || types.IsTypeBlob(ftb.Tp) {
		ft.Tp = mysql.TypeBlob
	} else if types.IsTypeVarchar(fta.Tp) || types.IsTypeVarchar(ftb.Tp) {
		ft.Tp = mysql.TypeVarString
	} else if types.IsTypeChar(fta.Tp) || types.IsTypeChar(ftb.Tp) {
		ft.Tp = mysql.TypeString
	} else if isFtaTime && isFtbTime {
		ft.Tp = mysql.TypeDatetime
	} else if isFtaTime || isFtbTime {
		ft.Tp = mysql.TypeVarString
	} else if fta.Tp == mysql.TypeEnum || ftb.Tp == mysql.TypeEnum || fta.Tp == mysql.TypeSet || ftb.Tp == mysql.TypeSet {
		ft.Tp = mysql.TypeString
	} else if fta.Tp == mysql.TypeDouble || ftb.Tp == mysql.TypeDouble {
		ft.Tp = mysql.TypeDouble
	} else if fta.Tp == mysql.TypeFloat || ftb.Tp == mysql.TypeFloat {
		ft.Tp = mysql.TypeFloat
	} else if fta.Tp == mysql.TypeNewDecimal || ftb.Tp == mysql.TypeNewDecimal {
		ft.Tp = mysql.TypeNewDecimal
	} else if fta.Tp == mysql.TypeLonglong || ftb.Tp == mysql.TypeLonglong {
		ft.Tp = mysql.TypeLonglong
	} else {
		ft.Tp = mysql.TypeLong
	}
	return ft
}

func (v *typeInferrer) unaryOperation(x *ast.UnaryOperationExpr) {
	switch x.Op {
	case opcode.Not:
		x.Type.Init(mysql.TypeLonglong)
	case opcode.BitNeg:
		x.Type.Init(mysql.TypeLonglong)
		x.Type.Flag |= mysql.UnsignedFlag
	case opcode.Plus:
		x.Type = *x.V.GetType()
	case opcode.Minus:
		x.Type.Init(mysql.TypeLonglong)
		if x.V.GetType() != nil {
			switch x.V.GetType().Tp {
			case mysql.TypeString, mysql.TypeVarchar, mysql.TypeVarString, mysql.TypeDouble, mysql.TypeFloat, mysql.TypeDatetime, mysql.TypeDuration, mysql.TypeTimestamp:
				x.Type.Tp = mysql.TypeDouble
			case mysql.TypeNewDecimal:
				x.Type.Tp = mysql.TypeNewDecimal
			}
		}
	}
	x.Type.Charset = charset.CharsetBin
	x.Type.Collate = charset.CollationBin
}

func (v *typeInferrer) handleValueExpr(x *ast.ValueExpr) {
	types.DefaultTypeForValue(x.GetValue(), x.GetType())
}

func (v *typeInferrer) handleValuesExpr(x *ast.ValuesExpr) {
	x.SetType(x.Column.GetType())
}

func (v *typeInferrer) getFsp(x *ast.FuncCallExpr) int {
	if len(x.Args) == 1 {
		fsp, err := x.Args[0].GetDatum().ToInt64(v.sc)
		if err != nil {
			v.err = err
		}
		return int(fsp)
	}
	return 0
}

func (v *typeInferrer) handleFuncCallExpr(x *ast.FuncCallExpr) {
	var (
		tp  *types.FieldType
		chs = charset.CharsetBin
	)
	switch x.FnName.L {
	case "abs", "ifnull", "nullif":
		tp = x.Args[0].GetType()
		// TODO: We should cover all types.
		if x.FnName.L == "abs" && tp.Tp == mysql.TypeDatetime {
			tp = types.NewFieldType(mysql.TypeDouble)
		}
	case "round":
		t := x.Args[0].GetType().Tp
		switch t {
		case mysql.TypeBit, mysql.TypeTiny, mysql.TypeShort, mysql.TypeInt24, mysql.TypeLonglong:
			tp = types.NewFieldType(mysql.TypeLonglong)
		case mysql.TypeNewDecimal:
			tp = types.NewFieldType(mysql.TypeNewDecimal)
		default:
			tp = types.NewFieldType(mysql.TypeDouble)
		}
	case "greatest", "least":
		for _, arg := range x.Args {
			InferType(v.sc, arg)
		}
		if len(x.Args) > 0 {
			tp = x.Args[0].GetType()
			for i := 1; i < len(x.Args); i++ {
				tp = mergeCmpType(tp, x.Args[i].GetType())
			}
		}
	case "interval":
		tp = types.NewFieldType(mysql.TypeLonglong)
	case "ceil", "ceiling", "floor":
		t := x.Args[0].GetType().Tp
		if t == mysql.TypeNull || t == mysql.TypeFloat || t == mysql.TypeDouble || t == mysql.TypeVarchar ||
			t == mysql.TypeTinyBlob || t == mysql.TypeMediumBlob || t == mysql.TypeLongBlob ||
			t == mysql.TypeBlob || t == mysql.TypeVarString || t == mysql.TypeString {
			tp = types.NewFieldType(mysql.TypeDouble)
		} else {
			tp = types.NewFieldType(mysql.TypeLonglong)
		}
	case "ln", "log", "log2", "log10", "sqrt", "pi", "exp", "degrees":
		tp = types.NewFieldType(mysql.TypeDouble)
<<<<<<< HEAD
	case "sin": // ast.Cos, ast.Tan to be added here
=======
	case "sin":
>>>>>>> 52f80681
		tp = types.NewFieldType(mysql.TypeDouble)
	case "acos", "asin", "atan":
		tp = types.NewFieldType(mysql.TypeDouble)
	case "pow", "power", "rand":
		tp = types.NewFieldType(mysql.TypeDouble)
	case "radians":
		tp = types.NewFieldType(mysql.TypeDouble)
	case "curdate", "current_date", "date", "from_days":
		tp = types.NewFieldType(mysql.TypeDate)
	case "curtime", "current_time", "timediff", "maketime":
		tp = types.NewFieldType(mysql.TypeDuration)
		tp.Decimal = v.getFsp(x)
	case "date_add", "date_sub", "adddate", "subdate", "timestamp":
		tp = types.NewFieldType(mysql.TypeDatetime)
	case "microsecond", "second", "minute", "hour", "day", "week", "month", "year",
		"dayofweek", "dayofmonth", "dayofyear", "weekday", "weekofyear", "yearweek", "datediff",
		"found_rows", "length", "extract", "locate", "unix_timestamp", "quarter":
		tp = types.NewFieldType(mysql.TypeLonglong)
	case "now", "sysdate", "current_timestamp", "utc_timestamp":
		tp = types.NewFieldType(mysql.TypeDatetime)
		tp.Decimal = v.getFsp(x)
	case "from_unixtime":
		if len(x.Args) == 1 {
			tp = types.NewFieldType(mysql.TypeDatetime)
		} else {
			tp = types.NewFieldType(mysql.TypeVarString)
			chs = v.defaultCharset
		}
	case "str_to_date":
		tp = types.NewFieldType(mysql.TypeDatetime)
	case "dayname", "version", "database", "user", "current_user", "schema",
		"concat", "concat_ws", "left", "lcase", "lower", "repeat",
		"replace", "ucase", "upper", "convert", "substring", "elt",
		"substring_index", "trim", "ltrim", "rtrim", "reverse", "hex", "unhex",
		"date_format", "rpad", "lpad", "char_func", "conv", "make_set", "oct", "uuid",
		"insert_func":
		tp = types.NewFieldType(mysql.TypeVarString)
		chs = v.defaultCharset
	case "strcmp", "isnull", "bit_length", "char_length", "character_length", "crc32", "timestampdiff",
		"sign", "is_ipv6", "ord", "instr":
		tp = types.NewFieldType(mysql.TypeLonglong)
	case "connection_id":
		tp = types.NewFieldType(mysql.TypeLonglong)
		tp.Flag |= mysql.UnsignedFlag
	case "find_in_set", ast.Field:
		tp = types.NewFieldType(mysql.TypeLonglong)
	case "if":
		// TODO: fix this
		// See https://dev.mysql.com/doc/refman/5.5/en/control-flow-functions.html#function_if
		// The default return type of IF() (which may matter when it is stored into a temporary table) is calculated as follows.
		// Expression	Return Value
		// expr2 or expr3 returns a string	string
		// expr2 or expr3 returns a floating-point value	floating-point
		// expr2 or expr3 returns an integer	integer
		tp = x.Args[1].GetType()
	case "get_lock", "release_lock":
		tp = types.NewFieldType(mysql.TypeLonglong)
	case ast.AesEncrypt, ast.AesDecrypt, ast.SHA2:
		tp = types.NewFieldType(mysql.TypeVarString)
		chs = v.defaultCharset
	case ast.MD5:
		tp = types.NewFieldType(mysql.TypeVarString)
		chs = v.defaultCharset
		tp.Flen = 32
	case ast.SHA, ast.SHA1:
		tp = types.NewFieldType(mysql.TypeVarString)
		chs = v.defaultCharset
		tp.Flen = 40
	case ast.Coalesce:
		tp = aggArgsType(x.Args)
	case ast.AnyValue:
		tp = x.Args[0].GetType()
	default:
		tp = types.NewFieldType(mysql.TypeUnspecified)
	}
	// If charset is unspecified.
	if len(tp.Charset) == 0 {
		tp.Charset = chs
		cln := charset.CollationBin
		if chs != charset.CharsetBin {
			var err error
			cln, err = charset.GetDefaultCollation(chs)
			if err != nil {
				v.err = err
			}
		}
		tp.Collate = cln
	}
	x.SetType(tp)
}

// The return type of a CASE expression is the compatible aggregated type of all return values,
// but also depends on the context in which it is used.
// If used in a string context, the result is returned as a string.
// If used in a numeric context, the result is returned as a decimal, real, or integer value.
func (v *typeInferrer) handleCaseExpr(x *ast.CaseExpr) {
	var currType types.FieldType
	for _, w := range x.WhenClauses {
		t := w.Result.GetType()
		if currType.Tp == mysql.TypeUnspecified {
			currType = *t
			continue
		}
		mtp := types.MergeFieldType(currType.Tp, t.Tp)
		if mtp == t.Tp && mtp != currType.Tp {
			currType.Charset = t.Charset
			currType.Collate = t.Collate
		}
		currType.Tp = mtp

	}
	if x.ElseClause != nil {
		t := x.ElseClause.GetType()
		if currType.Tp == mysql.TypeUnspecified {
			currType = *t
		} else {
			mtp := types.MergeFieldType(currType.Tp, t.Tp)
			if mtp == t.Tp && mtp != currType.Tp {
				currType.Charset = t.Charset
				currType.Collate = t.Collate
			}
			currType.Tp = mtp
		}
	}
	x.SetType(&currType)
	// TODO: We need a better way to set charset/collation
	x.Type.Charset, x.Type.Collate = types.DefaultCharsetForType(x.Type.Tp)
}

// like expression expects the target expression and pattern to be a string, if it's not, we add a cast function.
func (v *typeInferrer) handleLikeExpr(x *ast.PatternLikeExpr) {
	x.SetType(types.NewFieldType(mysql.TypeLonglong))
	x.Type.Charset = charset.CharsetBin
	x.Type.Collate = charset.CollationBin
	x.Expr = v.addCastToString(x.Expr)
	x.Pattern = v.addCastToString(x.Pattern)
}

// regexp expression expects the target expression and pattern to be a string, if it's not, we add a cast function.
func (v *typeInferrer) handleRegexpExpr(x *ast.PatternRegexpExpr) {
	x.SetType(types.NewFieldType(mysql.TypeLonglong))
	x.Type.Charset = charset.CharsetBin
	x.Type.Collate = charset.CollationBin
	x.Expr = v.addCastToString(x.Expr)
	x.Pattern = v.addCastToString(x.Pattern)
}

// AddCastToString adds a cast function to string type if the expr charset is not UTF8.
func (v *typeInferrer) addCastToString(expr ast.ExprNode) ast.ExprNode {
	if !mysql.IsUTF8Charset(expr.GetType().Charset) {
		castTp := types.NewFieldType(mysql.TypeString)
		castTp.Charset, castTp.Collate = types.DefaultCharsetForType(mysql.TypeString)
		if val, ok := expr.(*ast.ValueExpr); ok {
			newVal, err := val.Datum.ConvertTo(v.sc, castTp)
			if err != nil {
				v.err = errors.Trace(err)
			}
			expr.SetDatum(newVal)
		} else {
			castFunc := &ast.FuncCastExpr{
				Expr:         expr,
				Tp:           castTp,
				FunctionType: ast.CastFunction,
			}
			expr = castFunc
		}
		expr.SetType(castTp)
	}
	return expr
}

// ConvertValueToColumnTypeIfNeeded checks if the expr in PatternInExpr is column name,
// and casts function to the items in the list.
func (v *typeInferrer) convertValueToColumnTypeIfNeeded(x *ast.PatternInExpr) {
	if cn, ok := x.Expr.(*ast.ColumnNameExpr); ok && cn.Refer != nil {
		ft := cn.Refer.Column.FieldType
		for _, expr := range x.List {
			if valueExpr, ok := expr.(*ast.ValueExpr); ok {
				newDatum, err := valueExpr.Datum.ConvertTo(v.sc, &ft)
				if err != nil {
					v.err = errors.Trace(err)
				}
				cmp, err := newDatum.CompareDatum(v.sc, valueExpr.Datum)
				if err != nil {
					v.err = errors.Trace(err)
				}
				if cmp != 0 {
					// The value will never match the column, do not set newDatum.
					continue
				}
				valueExpr.SetDatum(newDatum)
			}
		}
		if v.err != nil {
			// TODO: Errors should be handled differently according to query context.
			log.Errorf("inferor type for pattern in error %v", v.err)
			v.err = nil
		}
	}
}

func aggArgsType(args []ast.ExprNode) *types.FieldType {
	var tpClass = types.ClassString
	var unsigned bool
	var gotFirst bool
	for _, arg := range args {
		argFieldType := arg.GetType()
		if argFieldType.Tp == mysql.TypeNull {
			continue
		}
		if !gotFirst {
			gotFirst = true
			tpClass = argFieldType.ToClass()
			unsigned = mysql.HasUnsignedFlag(argFieldType.Flag)
		} else {
			tpClass = mergeTypeClass(tpClass, argFieldType.ToClass(), unsigned, mysql.HasUnsignedFlag(argFieldType.Flag))
			unsigned = unsigned && mysql.HasUnsignedFlag(argFieldType.Flag)
		}
	}
	ft := types.NewFieldType(tpClass.ToType())
	if unsigned {
		ft.Flag |= mysql.UnsignedFlag
	}
	ft.Charset, ft.Collate = types.DefaultCharsetForType(ft.Tp)
	return ft
}

func mergeTypeClass(a, b types.TypeClass, aUnsigned, bUnsigned bool) types.TypeClass {
	if a == types.ClassString || b == types.ClassString {
		return types.ClassString
	} else if a == types.ClassReal || b == types.ClassReal {
		return types.ClassReal
	} else if a == types.ClassDecimal || b == types.ClassDecimal || aUnsigned != bUnsigned {
		return types.ClassDecimal
	}
	return types.ClassInt
}<|MERGE_RESOLUTION|>--- conflicted
+++ resolved
@@ -344,11 +344,7 @@
 		}
 	case "ln", "log", "log2", "log10", "sqrt", "pi", "exp", "degrees":
 		tp = types.NewFieldType(mysql.TypeDouble)
-<<<<<<< HEAD
-	case "sin": // ast.Cos, ast.Tan to be added here
-=======
 	case "sin":
->>>>>>> 52f80681
 		tp = types.NewFieldType(mysql.TypeDouble)
 	case "acos", "asin", "atan":
 		tp = types.NewFieldType(mysql.TypeDouble)
