// Copyright 2015 PingCAP, Inc.
//
// Licensed under the Apache License, Version 2.0 (the "License");
// you may not use this file except in compliance with the License.
// You may obtain a copy of the License at
//
//     http://www.apache.org/licenses/LICENSE-2.0
//
// Unless required by applicable law or agreed to in writing, software
// distributed under the License is distributed on an "AS IS" BASIS,
// See the License for the specific language governing permissions and
// limitations under the License.

package plan

import (
	"strings"

	"github.com/juju/errors"
	"github.com/ngaut/log"
	"github.com/pingcap/tidb/ast"
	"github.com/pingcap/tidb/mysql"
	"github.com/pingcap/tidb/parser/opcode"
	"github.com/pingcap/tidb/sessionctx/variable"
	"github.com/pingcap/tidb/util/charset"
	"github.com/pingcap/tidb/util/types"
)

// InferType infers result type for ast.ExprNode.
func InferType(sc *variable.StatementContext, node ast.Node) error {
	var inferrer typeInferrer
	inferrer.sc = sc
	// TODO: get the default charset from ctx
	inferrer.defaultCharset = "utf8"
	node.Accept(&inferrer)
	return inferrer.err
}

type typeInferrer struct {
	sc             *variable.StatementContext
	err            error
	defaultCharset string
}

func (v *typeInferrer) Enter(in ast.Node) (out ast.Node, skipChildren bool) {
	return in, false
}

func (v *typeInferrer) Leave(in ast.Node) (out ast.Node, ok bool) {
	switch x := in.(type) {
	case *ast.AggregateFuncExpr:
		v.aggregateFunc(x)
	case *ast.BetweenExpr:
		x.SetType(types.NewFieldType(mysql.TypeLonglong))
		types.SetBinChsClnFlag(&x.Type)
	case *ast.BinaryOperationExpr:
		v.binaryOperation(x)
	case *ast.CaseExpr:
		v.handleCaseExpr(x)
	case *ast.ColumnNameExpr:
		x.SetType(&x.Refer.Column.FieldType)
	case *ast.CompareSubqueryExpr:
		x.SetType(types.NewFieldType(mysql.TypeLonglong))
		types.SetBinChsClnFlag(&x.Type)
	case *ast.ExistsSubqueryExpr:
		x.SetType(types.NewFieldType(mysql.TypeLonglong))
		types.SetBinChsClnFlag(&x.Type)
	case *ast.FuncCallExpr:
		v.handleFuncCallExpr(x)
	case *ast.FuncCastExpr:
		// Copy a new field type.
		tp := *x.Tp
		x.SetType(&tp)
		if len(x.Type.Charset) == 0 {
			x.Type.Charset, x.Type.Collate = types.DefaultCharsetForType(x.Type.Tp)
		}
		if x.Type.Charset == charset.CharsetBin {
			x.Type.Flag |= mysql.BinaryFlag
		}
	case *ast.IsNullExpr:
		x.SetType(types.NewFieldType(mysql.TypeLonglong))
		types.SetBinChsClnFlag(&x.Type)
	case *ast.IsTruthExpr:
		x.SetType(types.NewFieldType(mysql.TypeLonglong))
		types.SetBinChsClnFlag(&x.Type)
	case *ast.ParamMarkerExpr:
		types.DefaultTypeForValue(x.GetValue(), x.GetType())
	case *ast.ParenthesesExpr:
		x.SetType(x.Expr.GetType())
	case *ast.PatternInExpr:
		x.SetType(types.NewFieldType(mysql.TypeLonglong))
		types.SetBinChsClnFlag(&x.Type)
		v.convertValueToColumnTypeIfNeeded(x)
	case *ast.PatternLikeExpr:
		v.handleLikeExpr(x)
	case *ast.PatternRegexpExpr:
		v.handleRegexpExpr(x)
	case *ast.SelectStmt:
		v.selectStmt(x)
	case *ast.UnaryOperationExpr:
		v.unaryOperation(x)
	case *ast.ValueExpr:
		v.handleValueExpr(x)
	case *ast.ValuesExpr:
		v.handleValuesExpr(x)
	case *ast.VariableExpr:
		x.SetType(types.NewFieldType(mysql.TypeVarString))
		x.Type.Charset = v.defaultCharset
		cln, err := charset.GetDefaultCollation(v.defaultCharset)
		if err != nil {
			v.err = err
		}
		x.Type.Collate = cln
		// TODO: handle all expression types.
	}
	return in, true
}

func (v *typeInferrer) selectStmt(x *ast.SelectStmt) {
	rf := x.GetResultFields()
	for _, val := range rf {
		// column ID is 0 means it is not a real column from table, but a temporary column,
		// so its type is not pre-defined, we need to set it.
		if val.Column.ID == 0 && val.Expr.GetType() != nil {
			val.Column.FieldType = *(val.Expr.GetType())
		}
	}
}

func (v *typeInferrer) aggregateFunc(x *ast.AggregateFuncExpr) {
	name := strings.ToLower(x.F)
	switch name {
	case ast.AggFuncCount:
		ft := types.NewFieldType(mysql.TypeLonglong)
		ft.Flen = 21
		types.SetBinChsClnFlag(ft)
		x.SetType(ft)
	case ast.AggFuncMax, ast.AggFuncMin:
		x.SetType(x.Args[0].GetType())
	case ast.AggFuncSum, ast.AggFuncAvg:
		ft := types.NewFieldType(mysql.TypeNewDecimal)
		types.SetBinChsClnFlag(ft)
		ft.Decimal = x.Args[0].GetType().Decimal
		x.SetType(ft)
	case ast.AggFuncGroupConcat:
		ft := types.NewFieldType(mysql.TypeVarString)
		ft.Charset = v.defaultCharset
		cln, err := charset.GetDefaultCollation(v.defaultCharset)
		if err != nil {
			v.err = err
		}
		ft.Collate = cln
		x.SetType(ft)
	}
}

func (v *typeInferrer) binaryOperation(x *ast.BinaryOperationExpr) {
	switch x.Op {
	case opcode.AndAnd, opcode.OrOr, opcode.LogicXor:
		x.Type.Init(mysql.TypeLonglong)
	case opcode.LT, opcode.LE, opcode.GE, opcode.GT, opcode.EQ, opcode.NE, opcode.NullEQ:
		x.Type.Init(mysql.TypeLonglong)
	case opcode.RightShift, opcode.LeftShift, opcode.And, opcode.Or, opcode.Xor:
		x.Type.Init(mysql.TypeLonglong)
		x.Type.Flag |= mysql.UnsignedFlag
	case opcode.IntDiv:
		x.Type.Init(mysql.TypeLonglong)
	case opcode.Plus, opcode.Minus, opcode.Mul, opcode.Mod:
		if x.L.GetType() != nil && x.R.GetType() != nil {
			xTp := mergeArithType(x.L.GetType(), x.R.GetType())
			x.Type.Init(xTp)
			leftUnsigned := x.L.GetType().Flag & mysql.UnsignedFlag
			rightUnsigned := x.R.GetType().Flag & mysql.UnsignedFlag
			// If both operands are unsigned, result is unsigned.
			x.Type.Flag |= (leftUnsigned & rightUnsigned)
		}
	case opcode.Div:
		if x.L.GetType() != nil && x.R.GetType() != nil {
			xTp := mergeArithType(x.L.GetType(), x.R.GetType())
			if xTp == mysql.TypeLonglong {
				xTp = mysql.TypeNewDecimal
			}
			x.Type.Init(xTp)
		}
	}
	types.SetBinChsClnFlag(&x.Type)
}

// toArithType converts DateTime, Duration and Timestamp types to NewDecimal type if Decimal > 0.
func toArithType(ft *types.FieldType) (tp byte) {
	tp = ft.Tp
	if types.IsTypeFractionable(tp) {
		if ft.Decimal > 0 {
			tp = mysql.TypeNewDecimal
		} else {
			tp = mysql.TypeLonglong
		}
	}
	return
}

func mergeArithType(fta, ftb *types.FieldType) byte {
	a, b := toArithType(fta), toArithType(ftb)
	switch a {
	case mysql.TypeString, mysql.TypeVarchar, mysql.TypeVarString, mysql.TypeDouble, mysql.TypeFloat:
		return mysql.TypeDouble
	}
	switch b {
	case mysql.TypeString, mysql.TypeVarchar, mysql.TypeVarString, mysql.TypeDouble, mysql.TypeFloat:
		return mysql.TypeDouble
	}
	if a == mysql.TypeNewDecimal || b == mysql.TypeNewDecimal {
		return mysql.TypeNewDecimal
	}
	return mysql.TypeLonglong
}

func mergeCmpType(fta, ftb *types.FieldType) (ft *types.FieldType) {
	ft = &types.FieldType{}
	if fta.Charset == charset.CharsetUTF8 && ftb.Charset == charset.CharsetUTF8 {
		ft.Charset = charset.CharsetUTF8
		ft.Collate = mysql.UTF8DefaultCollation
	} else {
		ft.Flag |= mysql.BinaryFlag
	}
	isFtaTime, isFtbTime := types.IsTypeFractionable(fta.Tp), types.IsTypeFractionable(ftb.Tp)
	if types.IsTypeBlob(fta.Tp) || types.IsTypeBlob(ftb.Tp) {
		ft.Tp = mysql.TypeBlob
	} else if types.IsTypeVarchar(fta.Tp) || types.IsTypeVarchar(ftb.Tp) {
		ft.Tp = mysql.TypeVarString
	} else if types.IsTypeChar(fta.Tp) || types.IsTypeChar(ftb.Tp) {
		ft.Tp = mysql.TypeString
	} else if isFtaTime && isFtbTime {
		ft.Tp = mysql.TypeDatetime
	} else if isFtaTime || isFtbTime {
		ft.Tp = mysql.TypeVarString
	} else if fta.Tp == mysql.TypeEnum || ftb.Tp == mysql.TypeEnum || fta.Tp == mysql.TypeSet || ftb.Tp == mysql.TypeSet {
		ft.Tp = mysql.TypeString
	} else if fta.Tp == mysql.TypeDouble || ftb.Tp == mysql.TypeDouble {
		ft.Tp = mysql.TypeDouble
	} else if fta.Tp == mysql.TypeFloat || ftb.Tp == mysql.TypeFloat {
		ft.Tp = mysql.TypeFloat
	} else if fta.Tp == mysql.TypeNewDecimal || ftb.Tp == mysql.TypeNewDecimal {
		ft.Tp = mysql.TypeNewDecimal
	} else if fta.Tp == mysql.TypeLonglong || ftb.Tp == mysql.TypeLonglong {
		ft.Tp = mysql.TypeLonglong
	} else {
		ft.Tp = mysql.TypeLong
	}
	return ft
}

func (v *typeInferrer) unaryOperation(x *ast.UnaryOperationExpr) {
	switch x.Op {
	case opcode.Not:
		x.Type.Init(mysql.TypeLonglong)
	case opcode.BitNeg:
		x.Type.Init(mysql.TypeLonglong)
		x.Type.Flag |= mysql.UnsignedFlag
	case opcode.Plus:
		x.Type = *x.V.GetType()
	case opcode.Minus:
		x.Type.Init(mysql.TypeLonglong)
		if x.V.GetType() != nil {
			switch x.V.GetType().Tp {
			case mysql.TypeString, mysql.TypeVarchar, mysql.TypeVarString, mysql.TypeDouble, mysql.TypeFloat, mysql.TypeDatetime, mysql.TypeDuration, mysql.TypeTimestamp:
				x.Type.Tp = mysql.TypeDouble
			case mysql.TypeNewDecimal:
				x.Type.Tp = mysql.TypeNewDecimal
			}
		}
	}
	types.SetBinChsClnFlag(&x.Type)
}

func (v *typeInferrer) handleValueExpr(x *ast.ValueExpr) {
	types.DefaultTypeForValue(x.GetValue(), x.GetType())
}

func (v *typeInferrer) handleValuesExpr(x *ast.ValuesExpr) {
	x.SetType(x.Column.GetType())
}

func (v *typeInferrer) getFsp(x *ast.FuncCallExpr) int {
	if len(x.Args) == 1 {
		fsp, err := x.Args[0].GetDatum().ToInt64(v.sc)
		if err != nil {
			v.err = err
		}
		return int(fsp)
	}
	return 0
}

func (v *typeInferrer) handleFuncCallExpr(x *ast.FuncCallExpr) {
	var (
		tp  *types.FieldType
		chs = charset.CharsetBin
	)
	switch x.FnName.L {
	case "abs", "ifnull", "nullif":
		tp = x.Args[0].GetType()
		// TODO: We should cover all types.
		if x.FnName.L == "abs" && tp.Tp == mysql.TypeDatetime {
			tp = types.NewFieldType(mysql.TypeDouble)
		}
	case "round":
		t := x.Args[0].GetType().Tp
		switch t {
		case mysql.TypeBit, mysql.TypeTiny, mysql.TypeShort, mysql.TypeInt24, mysql.TypeLonglong:
			tp = types.NewFieldType(mysql.TypeLonglong)
		case mysql.TypeNewDecimal:
			tp = types.NewFieldType(mysql.TypeNewDecimal)
		default:
			tp = types.NewFieldType(mysql.TypeDouble)
		}
	case "greatest", "least":
		for _, arg := range x.Args {
			InferType(v.sc, arg)
		}
		if len(x.Args) > 0 {
			tp = x.Args[0].GetType()
			for i := 1; i < len(x.Args); i++ {
				tp = mergeCmpType(tp, x.Args[i].GetType())
			}
		}
	case "interval":
		tp = types.NewFieldType(mysql.TypeLonglong)
	case "ceil", "ceiling", "floor":
		t := x.Args[0].GetType().Tp
		if t == mysql.TypeNull || t == mysql.TypeFloat || t == mysql.TypeDouble || t == mysql.TypeVarchar ||
			t == mysql.TypeTinyBlob || t == mysql.TypeMediumBlob || t == mysql.TypeLongBlob ||
			t == mysql.TypeBlob || t == mysql.TypeVarString || t == mysql.TypeString {
			tp = types.NewFieldType(mysql.TypeDouble)
		} else {
			tp = types.NewFieldType(mysql.TypeLonglong)
		}
	case "ln", "log", "log2", "log10", "sqrt", "pi", "exp", "degrees":
		tp = types.NewFieldType(mysql.TypeDouble)
	case "sin":
		tp = types.NewFieldType(mysql.TypeDouble)
	case "cos":
		tp = types.NewFieldType(mysql.TypeDouble)
	case "tan", "cot":
		tp = types.NewFieldType(mysql.TypeDouble)
	case "acos", "asin", "atan":
		tp = types.NewFieldType(mysql.TypeDouble)
	case "pow", "power", "rand":
		tp = types.NewFieldType(mysql.TypeDouble)
	case "radians":
		tp = types.NewFieldType(mysql.TypeDouble)
	case "curdate", "current_date", "date", "from_days":
		tp = types.NewFieldType(mysql.TypeDate)
	case "curtime", "current_time", "timediff", "maketime":
		tp = types.NewFieldType(mysql.TypeDuration)
		tp.Decimal = v.getFsp(x)
	case "date_add", "date_sub", "adddate", "subdate", "timestamp", "timestampadd":
		tp = types.NewFieldType(mysql.TypeDatetime)
	case "microsecond", "second", "minute", "hour", "day", "week", "month", "year",
		"dayofweek", "dayofmonth", "dayofyear", "weekday", "weekofyear", "yearweek", "datediff",
<<<<<<< HEAD
		"found_rows", "length", "extract", "locate", "unix_timestamp", "quarter", "is_ipv4", "to_seconds":
=======
		"found_rows", "length", "extract", "locate", "unix_timestamp", "quarter", "is_ipv4", "to_days":
>>>>>>> 445116a4
		tp = types.NewFieldType(mysql.TypeLonglong)
	case "now", "sysdate", "current_timestamp", "utc_timestamp":
		tp = types.NewFieldType(mysql.TypeDatetime)
		tp.Decimal = v.getFsp(x)
	case "from_unixtime":
		if len(x.Args) == 1 {
			tp = types.NewFieldType(mysql.TypeDatetime)
		} else {
			tp = types.NewFieldType(mysql.TypeVarString)
			chs = v.defaultCharset
		}
	case "str_to_date":
		tp = types.NewFieldType(mysql.TypeDatetime)
	case "dayname", "version", "database", "user", "current_user", "schema",
		"concat", "concat_ws", "left", "lcase", "lower", "repeat",
		"replace", "ucase", "upper", "convert", "substring", "elt",
		"substring_index", "trim", "ltrim", "rtrim", "reverse", "hex", "unhex",
		"date_format", "rpad", "lpad", "char_func", "conv", "make_set", "oct", "uuid",
		"insert_func", "bin", "quote", "format", "from_base64":
		tp = types.NewFieldType(mysql.TypeVarString)
		chs = v.defaultCharset
	case "strcmp", "isnull", "bit_length", "char_length", "character_length", "crc32", "timestampdiff",
		"sign", "is_ipv6", "ord", "instr":
		tp = types.NewFieldType(mysql.TypeLonglong)
	case "connection_id":
		tp = types.NewFieldType(mysql.TypeLonglong)
		tp.Flag |= mysql.UnsignedFlag
	case "find_in_set", ast.Field:
		tp = types.NewFieldType(mysql.TypeLonglong)
	case "if":
		// TODO: fix this
		// See https://dev.mysql.com/doc/refman/5.5/en/control-flow-functions.html#function_if
		// The default return type of IF() (which may matter when it is stored into a temporary table) is calculated as follows.
		// Expression	Return Value
		// expr2 or expr3 returns a string	string
		// expr2 or expr3 returns a floating-point value	floating-point
		// expr2 or expr3 returns an integer	integer
		tp = x.Args[1].GetType()
	case "get_lock", "release_lock":
		tp = types.NewFieldType(mysql.TypeLonglong)
	case ast.AesEncrypt, ast.AesDecrypt, ast.SHA2, ast.InetNtoa:
		tp = types.NewFieldType(mysql.TypeVarString)
		chs = v.defaultCharset
	case ast.MD5:
		tp = types.NewFieldType(mysql.TypeVarString)
		chs = v.defaultCharset
		tp.Flen = 32
	case ast.Compress:
		tp = types.NewFieldType(mysql.TypeBlob)
	case ast.SHA, ast.SHA1:
		tp = types.NewFieldType(mysql.TypeVarString)
		chs = v.defaultCharset
		tp.Flen = 40
	case ast.RandomBytes:
		tp = types.NewFieldType(mysql.TypeVarString)
	case ast.Coalesce:
		tp = aggFieldType(x.Args)
		if tp.Tp == mysql.TypeVarchar {
			tp.Tp = mysql.TypeVarString
		}
		classType := aggTypeClass(x.Args, &tp.Flag)
		if classType == types.ClassString && !mysql.HasBinaryFlag(tp.Flag) {
			tp.Charset, tp.Collate = types.DefaultCharsetForType(tp.Tp)
		}
	case ast.AnyValue:
		tp = x.Args[0].GetType()
	case ast.InetAton:
		tp = types.NewFieldType(mysql.TypeLonglong)
		tp.Flag |= mysql.UnsignedFlag
	default:
		tp = types.NewFieldType(mysql.TypeUnspecified)
	}
	// If charset is unspecified.
	if len(tp.Charset) == 0 {
		cln, err := charset.GetDefaultCollation(chs)
		if err != nil {
			v.err = err
		}
		tp.Charset, tp.Collate = chs, cln
	}
	if tp.Charset == charset.CharsetBin {
		tp.Flag |= mysql.BinaryFlag
	}
	x.SetType(tp)
}

// The return type of a CASE expression is the compatible aggregated type of all return values,
// but also depends on the context in which it is used.
// If used in a string context, the result is returned as a string.
// If used in a numeric context, the result is returned as a decimal, real, or integer value.
func (v *typeInferrer) handleCaseExpr(x *ast.CaseExpr) {
	exprs := make([]ast.ExprNode, 0, len(x.WhenClauses)+1)
	for _, w := range x.WhenClauses {
		exprs = append(exprs, w.Result)
	}
	if x.ElseClause != nil {
		exprs = append(exprs, x.ElseClause)
	}
	tp := aggFieldType(exprs)
	if tp.Tp == mysql.TypeVarchar {
		tp.Tp = mysql.TypeVarString
	}
	classType := aggTypeClass(exprs, &tp.Flag)
	if classType == types.ClassString && !mysql.HasBinaryFlag(tp.Flag) {
		tp.Charset, tp.Collate = types.DefaultCharsetForType(tp.Tp)
	} else {
		types.SetBinChsClnFlag(tp)
	}
	x.SetType(tp)
}

// like expression expects the target expression and pattern to be a string, if it's not, we add a cast function.
func (v *typeInferrer) handleLikeExpr(x *ast.PatternLikeExpr) {
	x.SetType(types.NewFieldType(mysql.TypeLonglong))
	types.SetBinChsClnFlag(&x.Type)
	x.Expr = v.addCastToString(x.Expr)
	x.Pattern = v.addCastToString(x.Pattern)
}

// regexp expression expects the target expression and pattern to be a string, if it's not, we add a cast function.
func (v *typeInferrer) handleRegexpExpr(x *ast.PatternRegexpExpr) {
	x.SetType(types.NewFieldType(mysql.TypeLonglong))
	types.SetBinChsClnFlag(&x.Type)
	x.Expr = v.addCastToString(x.Expr)
	x.Pattern = v.addCastToString(x.Pattern)
}

// AddCastToString adds a cast function to string type if the expr charset is not UTF8.
func (v *typeInferrer) addCastToString(expr ast.ExprNode) ast.ExprNode {
	if !mysql.IsUTF8Charset(expr.GetType().Charset) {
		castTp := types.NewFieldType(mysql.TypeString)
		castTp.Charset, castTp.Collate = types.DefaultCharsetForType(mysql.TypeString)
		if val, ok := expr.(*ast.ValueExpr); ok {
			newVal, err := val.Datum.ConvertTo(v.sc, castTp)
			if err != nil {
				v.err = errors.Trace(err)
			}
			expr.SetDatum(newVal)
		} else {
			castFunc := &ast.FuncCastExpr{
				Expr:         expr,
				Tp:           castTp,
				FunctionType: ast.CastFunction,
			}
			expr = castFunc
		}
		expr.SetType(castTp)
	}
	return expr
}

// ConvertValueToColumnTypeIfNeeded checks if the expr in PatternInExpr is column name,
// and casts function to the items in the list.
func (v *typeInferrer) convertValueToColumnTypeIfNeeded(x *ast.PatternInExpr) {
	if cn, ok := x.Expr.(*ast.ColumnNameExpr); ok && cn.Refer != nil {
		ft := cn.Refer.Column.FieldType
		for _, expr := range x.List {
			if valueExpr, ok := expr.(*ast.ValueExpr); ok {
				newDatum, err := valueExpr.Datum.ConvertTo(v.sc, &ft)
				if err != nil {
					v.err = errors.Trace(err)
				}
				cmp, err := newDatum.CompareDatum(v.sc, valueExpr.Datum)
				if err != nil {
					v.err = errors.Trace(err)
				}
				if cmp != 0 {
					// The value will never match the column, do not set newDatum.
					continue
				}
				valueExpr.SetDatum(newDatum)
			}
		}
		if v.err != nil {
			// TODO: Errors should be handled differently according to query context.
			log.Errorf("inferor type for pattern in error %v", v.err)
			v.err = nil
		}
	}
}

func aggFieldType(args []ast.ExprNode) *types.FieldType {
	var currType types.FieldType
	for _, arg := range args {
		t := arg.GetType()
		if currType.Tp == mysql.TypeUnspecified {
			currType = *t
			continue
		}
		mtp := types.MergeFieldType(currType.Tp, t.Tp)
		currType.Tp = mtp
	}
	return &currType
}

func aggTypeClass(args []ast.ExprNode, flag *uint) types.TypeClass {
	var (
		tpClass      = types.ClassString
		unsigned     bool
		gotFirst     bool
		gotBinString bool
	)
	for _, arg := range args {
		argFieldType := arg.GetType()
		if argFieldType.Tp == mysql.TypeNull {
			continue
		}
		argTypeClass := argFieldType.ToClass()
		if argTypeClass == types.ClassString && mysql.HasBinaryFlag(argFieldType.Flag) {
			gotBinString = true
		}
		if !gotFirst {
			gotFirst = true
			tpClass = argTypeClass
			unsigned = mysql.HasUnsignedFlag(argFieldType.Flag)
		} else {
			tpClass = mergeTypeClass(tpClass, argTypeClass, unsigned, mysql.HasUnsignedFlag(argFieldType.Flag))
			unsigned = unsigned && mysql.HasUnsignedFlag(argFieldType.Flag)
		}
	}
	setTypeFlag(flag, uint(mysql.UnsignedFlag), unsigned)
	setTypeFlag(flag, uint(mysql.BinaryFlag), tpClass != types.ClassString || gotBinString)
	return tpClass
}

func setTypeFlag(flag *uint, flagItem uint, on bool) {
	if on {
		*flag |= flagItem
	} else {
		*flag &= ^flagItem
	}
}

func mergeTypeClass(a, b types.TypeClass, aUnsigned, bUnsigned bool) types.TypeClass {
	if a == types.ClassString || b == types.ClassString {
		return types.ClassString
	} else if a == types.ClassReal || b == types.ClassReal {
		return types.ClassReal
	} else if a == types.ClassDecimal || b == types.ClassDecimal || aUnsigned != bUnsigned {
		return types.ClassDecimal
	}
	return types.ClassInt
}<|MERGE_RESOLUTION|>--- conflicted
+++ resolved
@@ -358,11 +358,7 @@
 		tp = types.NewFieldType(mysql.TypeDatetime)
 	case "microsecond", "second", "minute", "hour", "day", "week", "month", "year",
 		"dayofweek", "dayofmonth", "dayofyear", "weekday", "weekofyear", "yearweek", "datediff",
-<<<<<<< HEAD
-		"found_rows", "length", "extract", "locate", "unix_timestamp", "quarter", "is_ipv4", "to_seconds":
-=======
-		"found_rows", "length", "extract", "locate", "unix_timestamp", "quarter", "is_ipv4", "to_days":
->>>>>>> 445116a4
+		"found_rows", "length", "extract", "locate", "unix_timestamp", "quarter", "is_ipv4", "to_seconds", "to_days":
 		tp = types.NewFieldType(mysql.TypeLonglong)
 	case "now", "sysdate", "current_timestamp", "utc_timestamp":
 		tp = types.NewFieldType(mysql.TypeDatetime)
