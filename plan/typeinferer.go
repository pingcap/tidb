--- conflicted
+++ resolved
@@ -340,20 +340,6 @@
 			tp = types.NewFieldType(mysql.TypeVarString)
 			chs = v.defaultCharset
 		}
-<<<<<<< HEAD
-	case "str_to_date":
-		tp = types.NewFieldType(mysql.TypeDatetime)
-	case "dayname", "version", "database", "user", "current_user", "schema",
-		"concat", "concat_ws", "left", "right", "lcase", "lower", "repeat",
-		"replace", "ucase", "upper", "convert", "substring", "elt",
-		"substring_index", "trim", "ltrim", "rtrim", "reverse", "hex", "unhex",
-		"date_format", "rpad", "lpad", "char_func", "conv", "make_set", "oct", "uuid",
-		"insert_func", "bin", "quote", "format", "from_base64", "to_base64", "export_set":
-		tp = types.NewFieldType(mysql.TypeVarString)
-		chs = v.defaultCharset
-	case "strcmp", "isnull", "bit_length", "char_length", "character_length", "crc32", "timestampdiff",
-		"sign", "is_ipv6", "ord", "instr", "bit_count", "time_to_sec":
-=======
 	case ast.Coalesce:
 		tp = aggFieldType(x.Args)
 		if tp.Tp == mysql.TypeVarchar {
@@ -373,7 +359,6 @@
 		ast.Strcmp, ast.IsNull, ast.BitLength, ast.CharLength, ast.CRC32, ast.TimestampDiff,
 		ast.Sign, ast.IsIPv6, ast.Ord, ast.Instr, ast.BitCount, ast.TimeToSec, ast.FindInSet, ast.Field,
 		ast.GetLock, ast.ReleaseLock, ast.Interval:
->>>>>>> 9a22e683
 		tp = types.NewFieldType(mysql.TypeLonglong)
 	case ast.ConnectionID, ast.InetAton:
 		tp = types.NewFieldType(mysql.TypeLonglong)
