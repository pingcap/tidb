// Copyright 2015 PingCAP, Inc.
//
// Licensed under the Apache License, Version 2.0 (the "License");
// you may not use this file except in compliance with the License.
// You may obtain a copy of the License at
//
//     http://www.apache.org/licenses/LICENSE-2.0
//
// Unless required by applicable law or agreed to in writing, software
// distributed under the License is distributed on an "AS IS" BASIS,
// See the License for the specific language governing permissions and
// limitations under the License.

package plan

import (
	"strings"

	"github.com/juju/errors"
	"github.com/ngaut/log"
	"github.com/pingcap/tidb/ast"
	"github.com/pingcap/tidb/mysql"
	"github.com/pingcap/tidb/parser/opcode"
	"github.com/pingcap/tidb/sessionctx/variable"
	"github.com/pingcap/tidb/util/charset"
	"github.com/pingcap/tidb/util/types"
)

// InferType infers result type for ast.ExprNode.
func InferType(sc *variable.StatementContext, node ast.Node) error {
	var inferrer typeInferrer
	inferrer.sc = sc
	// TODO: get the default charset from ctx
	inferrer.defaultCharset = "utf8"
	node.Accept(&inferrer)
	return inferrer.err
}

type typeInferrer struct {
	sc             *variable.StatementContext
	err            error
	defaultCharset string
}

func (v *typeInferrer) Enter(in ast.Node) (out ast.Node, skipChildren bool) {
	return in, false
}

func (v *typeInferrer) Leave(in ast.Node) (out ast.Node, ok bool) {
	switch x := in.(type) {
	case *ast.AggregateFuncExpr:
		v.aggregateFunc(x)
	case *ast.BetweenExpr:
		x.SetType(types.NewFieldType(mysql.TypeLonglong))
		types.SetBinChsClnFlag(&x.Type)
	case *ast.BinaryOperationExpr:
		v.binaryOperation(x)
	case *ast.CaseExpr:
		v.handleCaseExpr(x)
	case *ast.ColumnNameExpr:
		x.SetType(&x.Refer.Column.FieldType)
	case *ast.CompareSubqueryExpr:
		x.SetType(types.NewFieldType(mysql.TypeLonglong))
		types.SetBinChsClnFlag(&x.Type)
	case *ast.ExistsSubqueryExpr:
		x.SetType(types.NewFieldType(mysql.TypeLonglong))
		types.SetBinChsClnFlag(&x.Type)
	case *ast.FuncCallExpr:
		v.handleFuncCallExpr(x)
	case *ast.FuncCastExpr:
		// Copy a new field type.
		tp := *x.Tp
		x.SetType(&tp)
		if len(x.Type.Charset) == 0 {
			x.Type.Charset, x.Type.Collate = types.DefaultCharsetForType(x.Type.Tp)
		}
		if x.Type.Charset == charset.CharsetBin {
			x.Type.Flag |= mysql.BinaryFlag
		}
	case *ast.IsNullExpr:
		x.SetType(types.NewFieldType(mysql.TypeLonglong))
		types.SetBinChsClnFlag(&x.Type)
	case *ast.IsTruthExpr:
		x.SetType(types.NewFieldType(mysql.TypeLonglong))
		types.SetBinChsClnFlag(&x.Type)
	case *ast.ParamMarkerExpr:
		types.DefaultTypeForValue(x.GetValue(), x.GetType())
	case *ast.ParenthesesExpr:
		x.SetType(x.Expr.GetType())
	case *ast.PatternInExpr:
		x.SetType(types.NewFieldType(mysql.TypeLonglong))
		types.SetBinChsClnFlag(&x.Type)
		v.convertValueToColumnTypeIfNeeded(x)
	case *ast.PatternLikeExpr:
		v.handleLikeExpr(x)
	case *ast.PatternRegexpExpr:
		v.handleRegexpExpr(x)
	case *ast.SelectStmt:
		v.selectStmt(x)
	case *ast.UnaryOperationExpr:
		v.unaryOperation(x)
	case *ast.ValueExpr:
		v.handleValueExpr(x)
	case *ast.ValuesExpr:
		v.handleValuesExpr(x)
	case *ast.VariableExpr:
		x.SetType(types.NewFieldType(mysql.TypeVarString))
		x.Type.Charset = v.defaultCharset
		cln, err := charset.GetDefaultCollation(v.defaultCharset)
		if err != nil {
			v.err = err
		}
		x.Type.Collate = cln
		// TODO: handle all expression types.
	}
	return in, true
}

func (v *typeInferrer) selectStmt(x *ast.SelectStmt) {
	rf := x.GetResultFields()
	for _, val := range rf {
		// column ID is 0 means it is not a real column from table, but a temporary column,
		// so its type is not pre-defined, we need to set it.
		if val.Column.ID == 0 && val.Expr.GetType() != nil {
			val.Column.FieldType = *(val.Expr.GetType())
		}
	}
}

func (v *typeInferrer) aggregateFunc(x *ast.AggregateFuncExpr) {
	name := strings.ToLower(x.F)
	switch name {
	case ast.AggFuncCount:
		ft := types.NewFieldType(mysql.TypeLonglong)
		ft.Flen = 21
		types.SetBinChsClnFlag(ft)
		x.SetType(ft)
	case ast.AggFuncMax, ast.AggFuncMin:
		x.SetType(x.Args[0].GetType())
	case ast.AggFuncSum, ast.AggFuncAvg:
		ft := types.NewFieldType(mysql.TypeNewDecimal)
		types.SetBinChsClnFlag(ft)
		ft.Decimal = x.Args[0].GetType().Decimal
		x.SetType(ft)
	case ast.AggFuncGroupConcat:
		ft := types.NewFieldType(mysql.TypeVarString)
		ft.Charset = v.defaultCharset
		cln, err := charset.GetDefaultCollation(v.defaultCharset)
		if err != nil {
			v.err = err
		}
		ft.Collate = cln
		x.SetType(ft)
	}
}

func (v *typeInferrer) binaryOperation(x *ast.BinaryOperationExpr) {
	switch x.Op {
	case opcode.AndAnd, opcode.OrOr, opcode.LogicXor:
		x.Type.Init(mysql.TypeLonglong)
	case opcode.LT, opcode.LE, opcode.GE, opcode.GT, opcode.EQ, opcode.NE, opcode.NullEQ:
		x.Type.Init(mysql.TypeLonglong)
	case opcode.RightShift, opcode.LeftShift, opcode.And, opcode.Or, opcode.Xor:
		x.Type.Init(mysql.TypeLonglong)
		x.Type.Flag |= mysql.UnsignedFlag
	case opcode.IntDiv:
		x.Type.Init(mysql.TypeLonglong)
	case opcode.Plus, opcode.Minus, opcode.Mul, opcode.Mod:
		if x.L.GetType() != nil && x.R.GetType() != nil {
			xTp := mergeArithType(x.L.GetType(), x.R.GetType())
			x.Type.Init(xTp)
			leftUnsigned := x.L.GetType().Flag & mysql.UnsignedFlag
			rightUnsigned := x.R.GetType().Flag & mysql.UnsignedFlag
			// If both operands are unsigned, result is unsigned.
			x.Type.Flag |= (leftUnsigned & rightUnsigned)
		}
	case opcode.Div:
		if x.L.GetType() != nil && x.R.GetType() != nil {
			xTp := mergeArithType(x.L.GetType(), x.R.GetType())
			if xTp == mysql.TypeLonglong {
				xTp = mysql.TypeNewDecimal
			}
			x.Type.Init(xTp)
		}
	}
	types.SetBinChsClnFlag(&x.Type)
}

// toArithType converts DateTime, Duration and Timestamp types to NewDecimal type if Decimal > 0.
func toArithType(ft *types.FieldType) (tp byte) {
	tp = ft.Tp
	if types.IsTypeFractionable(tp) {
		if ft.Decimal > 0 {
			tp = mysql.TypeNewDecimal
		} else {
			tp = mysql.TypeLonglong
		}
	}
	return
}

func mergeArithType(fta, ftb *types.FieldType) byte {
	a, b := toArithType(fta), toArithType(ftb)
	switch a {
	case mysql.TypeString, mysql.TypeVarchar, mysql.TypeVarString, mysql.TypeDouble, mysql.TypeFloat:
		return mysql.TypeDouble
	}
	switch b {
	case mysql.TypeString, mysql.TypeVarchar, mysql.TypeVarString, mysql.TypeDouble, mysql.TypeFloat:
		return mysql.TypeDouble
	}
	if a == mysql.TypeNewDecimal || b == mysql.TypeNewDecimal {
		return mysql.TypeNewDecimal
	}
	return mysql.TypeLonglong
}

func mergeCmpType(fta, ftb *types.FieldType) (ft *types.FieldType) {
	ft = &types.FieldType{}
	if fta.Charset == charset.CharsetUTF8 && ftb.Charset == charset.CharsetUTF8 {
		ft.Charset = charset.CharsetUTF8
		ft.Collate = mysql.UTF8DefaultCollation
	} else {
		ft.Flag |= mysql.BinaryFlag
	}
	isFtaTime, isFtbTime := types.IsTypeFractionable(fta.Tp), types.IsTypeFractionable(ftb.Tp)
	if types.IsTypeBlob(fta.Tp) || types.IsTypeBlob(ftb.Tp) {
		ft.Tp = mysql.TypeBlob
	} else if types.IsTypeVarchar(fta.Tp) || types.IsTypeVarchar(ftb.Tp) {
		ft.Tp = mysql.TypeVarString
	} else if types.IsTypeChar(fta.Tp) || types.IsTypeChar(ftb.Tp) {
		ft.Tp = mysql.TypeString
	} else if isFtaTime && isFtbTime {
		ft.Tp = mysql.TypeDatetime
	} else if isFtaTime || isFtbTime {
		ft.Tp = mysql.TypeVarString
	} else if fta.Tp == mysql.TypeEnum || ftb.Tp == mysql.TypeEnum || fta.Tp == mysql.TypeSet || ftb.Tp == mysql.TypeSet {
		ft.Tp = mysql.TypeString
	} else if fta.Tp == mysql.TypeDouble || ftb.Tp == mysql.TypeDouble {
		ft.Tp = mysql.TypeDouble
	} else if fta.Tp == mysql.TypeFloat || ftb.Tp == mysql.TypeFloat {
		ft.Tp = mysql.TypeFloat
	} else if fta.Tp == mysql.TypeNewDecimal || ftb.Tp == mysql.TypeNewDecimal {
		ft.Tp = mysql.TypeNewDecimal
	} else if fta.Tp == mysql.TypeLonglong || ftb.Tp == mysql.TypeLonglong {
		ft.Tp = mysql.TypeLonglong
	} else {
		ft.Tp = mysql.TypeLong
	}
	return ft
}

func (v *typeInferrer) unaryOperation(x *ast.UnaryOperationExpr) {
	switch x.Op {
	case opcode.Not:
		x.Type.Init(mysql.TypeLonglong)
	case opcode.BitNeg:
		x.Type.Init(mysql.TypeLonglong)
		x.Type.Flag |= mysql.UnsignedFlag
	case opcode.Plus:
		x.Type = *x.V.GetType()
	case opcode.Minus:
		x.Type.Init(mysql.TypeLonglong)
		if x.V.GetType() != nil {
			switch x.V.GetType().Tp {
			case mysql.TypeString, mysql.TypeVarchar, mysql.TypeVarString, mysql.TypeDouble, mysql.TypeFloat, mysql.TypeDatetime, mysql.TypeDuration, mysql.TypeTimestamp:
				x.Type.Tp = mysql.TypeDouble
			case mysql.TypeNewDecimal:
				x.Type.Tp = mysql.TypeNewDecimal
			}
		}
	}
	types.SetBinChsClnFlag(&x.Type)
}

func (v *typeInferrer) handleValueExpr(x *ast.ValueExpr) {
	types.DefaultTypeForValue(x.GetValue(), x.GetType())
}

func (v *typeInferrer) handleValuesExpr(x *ast.ValuesExpr) {
	x.SetType(x.Column.GetType())
}

func (v *typeInferrer) getFsp(x *ast.FuncCallExpr) int {
	if len(x.Args) == 1 {
		fsp, err := x.Args[0].GetDatum().ToInt64(v.sc)
		if err != nil {
			v.err = err
		}
		return int(fsp)
	}
	return 0
}

// handleFuncCallExpr ...
// TODO: (zhexuany) this function contains too much redundant things. Maybe replace with a map like
// we did for error in mysql package.
func (v *typeInferrer) handleFuncCallExpr(x *ast.FuncCallExpr) {
	var (
		tp  *types.FieldType
		chs = charset.CharsetBin
	)
	switch x.FnName.L {
	case ast.Abs, ast.Ifnull, ast.Nullif:
		if len(x.Args) == 0 {
			tp = types.NewFieldType(mysql.TypeNull)
			break
		}
		tp = x.Args[0].GetType()
		// TODO: We should cover all types.
		if x.FnName.L == ast.Abs && tp.Tp == mysql.TypeDatetime {
			tp = types.NewFieldType(mysql.TypeDouble)
		}
<<<<<<< HEAD
	case ast.Round, ast.Truncate:
=======
	case ast.Round:
		if len(x.Args) == 0 {
			tp = types.NewFieldType(mysql.TypeNull)
			break
		}
>>>>>>> 8aab91fb
		t := x.Args[0].GetType().Tp
		switch t {
		case mysql.TypeBit, mysql.TypeTiny, mysql.TypeShort, mysql.TypeInt24, mysql.TypeLonglong:
			tp = types.NewFieldType(mysql.TypeLonglong)
		case mysql.TypeNewDecimal:
			tp = types.NewFieldType(mysql.TypeNewDecimal)
		default:
			tp = types.NewFieldType(mysql.TypeDouble)
		}
	case ast.Greatest, ast.Least:
		for _, arg := range x.Args {
			InferType(v.sc, arg)
		}
		if len(x.Args) > 0 {
			tp = x.Args[0].GetType()
			for i := 1; i < len(x.Args); i++ {
				tp = mergeCmpType(tp, x.Args[i].GetType())
			}
		} else {
			tp = types.NewFieldType(mysql.TypeNull)
		}
	case ast.Ceil, ast.Ceiling, ast.Floor:
		if len(x.Args) > 0 {
			t := x.Args[0].GetType().Tp
			if t == mysql.TypeNull || t == mysql.TypeFloat || t == mysql.TypeDouble || t == mysql.TypeVarchar ||
				t == mysql.TypeTinyBlob || t == mysql.TypeMediumBlob || t == mysql.TypeLongBlob ||
				t == mysql.TypeBlob || t == mysql.TypeVarString || t == mysql.TypeString {
				tp = types.NewFieldType(mysql.TypeDouble)
			} else {
				tp = types.NewFieldType(mysql.TypeLonglong)
			}
		} else {
			tp = types.NewFieldType(mysql.TypeNull)
		}
	case ast.FromUnixTime:
		if len(x.Args) == 1 {
			tp = types.NewFieldType(mysql.TypeDatetime)
		} else {
			tp = types.NewFieldType(mysql.TypeVarString)
			chs = v.defaultCharset
		}
	case ast.Coalesce:
		tp = aggFieldType(x.Args)
		if tp.Tp == mysql.TypeVarchar {
			tp.Tp = mysql.TypeVarString
		}
		classType := aggTypeClass(x.Args, &tp.Flag)
		if classType == types.ClassString && !mysql.HasBinaryFlag(tp.Flag) {
			tp.Charset, tp.Collate = types.DefaultCharsetForType(tp.Tp)
		}
	// number related
	case ast.Ln, ast.Log, ast.Log2, ast.Log10, ast.Sqrt, ast.PI, ast.Exp, ast.Degrees, ast.Sin, ast.Cos, ast.Tan,
		ast.Cot, ast.Acos, ast.Asin, ast.Atan, ast.Pow, ast.Power, ast.Rand, ast.Radians:
		tp = types.NewFieldType(mysql.TypeDouble)
	case ast.MicroSecond, ast.Second, ast.Minute, ast.Hour, ast.Day, ast.Week, ast.Month, ast.Year,
		ast.DayOfWeek, ast.DayOfMonth, ast.DayOfYear, ast.Weekday, ast.WeekOfYear, ast.YearWeek, ast.DateDiff,
		ast.FoundRows, ast.Length, ast.Extract, ast.Locate, ast.UnixTimestamp, ast.Quarter, ast.IsIPv4, ast.ToDays,
		ast.ToSeconds, ast.Strcmp, ast.IsNull, ast.BitLength, ast.CharLength, ast.CRC32, ast.TimestampDiff,
		ast.Sign, ast.IsIPv6, ast.Ord, ast.Instr, ast.BitCount, ast.TimeToSec, ast.FindInSet, ast.Field,
		ast.GetLock, ast.ReleaseLock, ast.Interval, ast.Position, ast.PeriodAdd:
		tp = types.NewFieldType(mysql.TypeLonglong)
	case ast.ConnectionID, ast.InetAton:
		tp = types.NewFieldType(mysql.TypeLonglong)
		tp.Flag |= mysql.UnsignedFlag
	// time related
	case ast.Curtime, ast.CurrentTime, ast.TimeDiff, ast.MakeTime, ast.SecToTime:
		tp = types.NewFieldType(mysql.TypeDuration)
		tp.Decimal = v.getFsp(x)
	case ast.Curdate, ast.CurrentDate, ast.Date, ast.FromDays, ast.MakeDate:
		tp = types.NewFieldType(mysql.TypeDate)
	case ast.DateAdd, ast.DateSub, ast.AddDate, ast.SubDate, ast.Timestamp, ast.TimestampAdd, ast.StrToDate:
		tp = types.NewFieldType(mysql.TypeDatetime)
	case ast.Now, ast.Sysdate, ast.CurrentTimestamp, ast.UTCTimestamp:
		tp = types.NewFieldType(mysql.TypeDatetime)
		tp.Decimal = v.getFsp(x)
	case ast.MD5:
		tp = types.NewFieldType(mysql.TypeVarString)
		chs = v.defaultCharset
		tp.Flen = 32
	case ast.SHA, ast.SHA1:
		tp = types.NewFieldType(mysql.TypeVarString)
		chs = v.defaultCharset
		tp.Flen = 40
	case ast.DayName, ast.Version, ast.Database, ast.User, ast.CurrentUser, ast.Schema,
		ast.Concat, ast.ConcatWS, ast.Left, ast.Right, ast.Lcase, ast.Lower, ast.Repeat,
		ast.Replace, ast.Ucase, ast.Upper, ast.Convert, ast.Substring, ast.Elt,
		ast.SubstringIndex, ast.Trim, ast.LTrim, ast.RTrim, ast.Reverse, ast.Hex, ast.Unhex,
		ast.DateFormat, ast.Rpad, ast.Lpad, ast.CharFunc, ast.Conv, ast.MakeSet, ast.Oct, ast.UUID,
		ast.InsertFunc, ast.Bin, ast.Quote, ast.Format, ast.FromBase64, ast.ToBase64, ast.ExportSet,
		ast.AesEncrypt, ast.AesDecrypt, ast.SHA2, ast.InetNtoa, ast.Inet6Aton:
		tp = types.NewFieldType(mysql.TypeVarString)
		chs = v.defaultCharset
	case ast.RandomBytes:
		tp = types.NewFieldType(mysql.TypeVarString)
	case ast.If:
		// TODO: fix this
		// See https://dev.mysql.com/doc/refman/5.5/en/control-flow-functions.html#function_if
		// The default return type of IF() (which may matter when it is stored into a temporary table) is calculated as follows.
		// Expression	Return Value
		// expr2 or expr3 returns a string	string
		// expr2 or expr3 returns a floating-point value	floating-point
		// expr2 or expr3 returns an integer	integer
		tp = x.Args[1].GetType()
	case ast.Compress:
		tp = types.NewFieldType(mysql.TypeBlob)
	case ast.AnyValue:
		tp = x.Args[0].GetType()
	default:
		tp = types.NewFieldType(mysql.TypeUnspecified)
	}
	// If charset is unspecified.
	if len(tp.Charset) == 0 {
		cln, err := charset.GetDefaultCollation(chs)
		if err != nil {
			v.err = err
		}
		tp.Charset, tp.Collate = chs, cln
	}
	if tp.Charset == charset.CharsetBin {
		tp.Flag |= mysql.BinaryFlag
	}
	x.SetType(tp)
}

// The return type of a CASE expression is the compatible aggregated type of all return values,
// but also depends on the context in which it is used.
// If used in a string context, the result is returned as a string.
// If used in a numeric context, the result is returned as a decimal, real, or integer value.
func (v *typeInferrer) handleCaseExpr(x *ast.CaseExpr) {
	exprs := make([]ast.ExprNode, 0, len(x.WhenClauses)+1)
	for _, w := range x.WhenClauses {
		exprs = append(exprs, w.Result)
	}
	if x.ElseClause != nil {
		exprs = append(exprs, x.ElseClause)
	}
	tp := aggFieldType(exprs)
	if tp.Tp == mysql.TypeVarchar {
		tp.Tp = mysql.TypeVarString
	}
	classType := aggTypeClass(exprs, &tp.Flag)
	if classType == types.ClassString && !mysql.HasBinaryFlag(tp.Flag) {
		tp.Charset, tp.Collate = types.DefaultCharsetForType(tp.Tp)
	} else {
		types.SetBinChsClnFlag(tp)
	}
	x.SetType(tp)
}

// like expression expects the target expression and pattern to be a string, if it's not, we add a cast function.
func (v *typeInferrer) handleLikeExpr(x *ast.PatternLikeExpr) {
	x.SetType(types.NewFieldType(mysql.TypeLonglong))
	types.SetBinChsClnFlag(&x.Type)
	x.Expr = v.addCastToString(x.Expr)
	x.Pattern = v.addCastToString(x.Pattern)
}

// regexp expression expects the target expression and pattern to be a string, if it's not, we add a cast function.
func (v *typeInferrer) handleRegexpExpr(x *ast.PatternRegexpExpr) {
	x.SetType(types.NewFieldType(mysql.TypeLonglong))
	types.SetBinChsClnFlag(&x.Type)
	x.Expr = v.addCastToString(x.Expr)
	x.Pattern = v.addCastToString(x.Pattern)
}

// AddCastToString adds a cast function to string type if the expr charset is not UTF8.
func (v *typeInferrer) addCastToString(expr ast.ExprNode) ast.ExprNode {
	if !mysql.IsUTF8Charset(expr.GetType().Charset) {
		castTp := types.NewFieldType(mysql.TypeString)
		castTp.Charset, castTp.Collate = types.DefaultCharsetForType(mysql.TypeString)
		if val, ok := expr.(*ast.ValueExpr); ok {
			newVal, err := val.Datum.ConvertTo(v.sc, castTp)
			if err != nil {
				v.err = errors.Trace(err)
			}
			expr.SetDatum(newVal)
		} else {
			castFunc := &ast.FuncCastExpr{
				Expr:         expr,
				Tp:           castTp,
				FunctionType: ast.CastFunction,
			}
			expr = castFunc
		}
		expr.SetType(castTp)
	}
	return expr
}

// ConvertValueToColumnTypeIfNeeded checks if the expr in PatternInExpr is column name,
// and casts function to the items in the list.
func (v *typeInferrer) convertValueToColumnTypeIfNeeded(x *ast.PatternInExpr) {
	if cn, ok := x.Expr.(*ast.ColumnNameExpr); ok && cn.Refer != nil {
		ft := cn.Refer.Column.FieldType
		for _, expr := range x.List {
			if valueExpr, ok := expr.(*ast.ValueExpr); ok {
				newDatum, err := valueExpr.Datum.ConvertTo(v.sc, &ft)
				if err != nil {
					v.err = errors.Trace(err)
				}
				cmp, err := newDatum.CompareDatum(v.sc, valueExpr.Datum)
				if err != nil {
					v.err = errors.Trace(err)
				}
				if cmp != 0 {
					// The value will never match the column, do not set newDatum.
					continue
				}
				valueExpr.SetDatum(newDatum)
			}
		}
		if v.err != nil {
			// TODO: Errors should be handled differently according to query context.
			log.Errorf("inferor type for pattern in error %v", v.err)
			v.err = nil
		}
	}
}

func aggFieldType(args []ast.ExprNode) *types.FieldType {
	var currType types.FieldType
	for _, arg := range args {
		t := arg.GetType()
		if currType.Tp == mysql.TypeUnspecified {
			currType = *t
			continue
		}
		mtp := types.MergeFieldType(currType.Tp, t.Tp)
		currType.Tp = mtp
	}
	return &currType
}

func aggTypeClass(args []ast.ExprNode, flag *uint) types.TypeClass {
	var (
		tpClass      = types.ClassString
		unsigned     bool
		gotFirst     bool
		gotBinString bool
	)
	for _, arg := range args {
		argFieldType := arg.GetType()
		if argFieldType.Tp == mysql.TypeNull {
			continue
		}
		argTypeClass := argFieldType.ToClass()
		if argTypeClass == types.ClassString && mysql.HasBinaryFlag(argFieldType.Flag) {
			gotBinString = true
		}
		if !gotFirst {
			gotFirst = true
			tpClass = argTypeClass
			unsigned = mysql.HasUnsignedFlag(argFieldType.Flag)
		} else {
			tpClass = mergeTypeClass(tpClass, argTypeClass, unsigned, mysql.HasUnsignedFlag(argFieldType.Flag))
			unsigned = unsigned && mysql.HasUnsignedFlag(argFieldType.Flag)
		}
	}
	setTypeFlag(flag, uint(mysql.UnsignedFlag), unsigned)
	setTypeFlag(flag, uint(mysql.BinaryFlag), tpClass != types.ClassString || gotBinString)
	return tpClass
}

func setTypeFlag(flag *uint, flagItem uint, on bool) {
	if on {
		*flag |= flagItem
	} else {
		*flag &= ^flagItem
	}
}

func mergeTypeClass(a, b types.TypeClass, aUnsigned, bUnsigned bool) types.TypeClass {
	if a == types.ClassString || b == types.ClassString {
		return types.ClassString
	} else if a == types.ClassReal || b == types.ClassReal {
		return types.ClassReal
	} else if a == types.ClassDecimal || b == types.ClassDecimal || aUnsigned != bUnsigned {
		return types.ClassDecimal
	}
	return types.ClassInt
}<|MERGE_RESOLUTION|>--- conflicted
+++ resolved
@@ -311,15 +311,11 @@
 		if x.FnName.L == ast.Abs && tp.Tp == mysql.TypeDatetime {
 			tp = types.NewFieldType(mysql.TypeDouble)
 		}
-<<<<<<< HEAD
 	case ast.Round, ast.Truncate:
-=======
-	case ast.Round:
 		if len(x.Args) == 0 {
 			tp = types.NewFieldType(mysql.TypeNull)
 			break
 		}
->>>>>>> 8aab91fb
 		t := x.Args[0].GetType().Tp
 		switch t {
 		case mysql.TypeBit, mysql.TypeTiny, mysql.TypeShort, mysql.TypeInt24, mysql.TypeLonglong:
