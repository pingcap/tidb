--- conflicted
+++ resolved
@@ -375,11 +375,7 @@
 		"concat", "concat_ws", "left", "lcase", "lower", "repeat",
 		"replace", "ucase", "upper", "convert", "substring",
 		"substring_index", "trim", "ltrim", "rtrim", "reverse", "hex", "unhex",
-<<<<<<< HEAD
-		"date_format", "rpad", "lpad", "char_func", "conv", "quote":
-=======
-		"date_format", "rpad", "lpad", "char_func", "conv", "make_set":
->>>>>>> 901040ae
+		"date_format", "rpad", "lpad", "char_func", "conv", "make_set", "quote":
 		tp = types.NewFieldType(mysql.TypeVarString)
 		chs = v.defaultCharset
 	case "strcmp", "isnull", "bit_length", "char_length", "character_length", "crc32", "timestampdiff", "sign":
