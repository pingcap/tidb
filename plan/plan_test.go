// Copyright 2015 PingCAP, Inc.
//
// Licensed under the Apache License, Version 2.0 (the "License");
// you may not use this file except in compliance with the License.
// You may obtain a copy of the License at
//
//     http://www.apache.org/licenses/LICENSE-2.0
//
// Unless required by applicable law or agreed to in writing, software
// distributed under the License is distributed on an "AS IS" BASIS,
// See the License for the specific language governing permissions and
// limitations under the License.

package plan

import (
	"fmt"
	"sort"
	"strings"
	"testing"

	. "github.com/pingcap/check"
	"github.com/pingcap/tidb/ast"
	"github.com/pingcap/tidb/context"
	"github.com/pingcap/tidb/expression"
	"github.com/pingcap/tidb/infoschema"
	"github.com/pingcap/tidb/kv"
	"github.com/pingcap/tidb/model"
	"github.com/pingcap/tidb/mysql"
	"github.com/pingcap/tidb/parser"
	"github.com/pingcap/tidb/sessionctx/variable"
	"github.com/pingcap/tidb/util/mock"
	"github.com/pingcap/tidb/util/testleak"
	"github.com/pingcap/tidb/util/types"
	"github.com/pingcap/tipb/go-tipb"
)

var _ = Suite(&testPlanSuite{})

func TestT(t *testing.T) {
	CustomVerboseFlag = true
	TestingT(t)
}

type testPlanSuite struct {
	*parser.Parser
}

func (s *testPlanSuite) SetUpSuite(c *C) {
	s.Parser = parser.New()
}

func newLongType() types.FieldType {
	return *(types.NewFieldType(mysql.TypeLong))
}

func mockResolve(node ast.Node) error {
	indices := []*model.IndexInfo{
		{
			Name: model.NewCIStr("c_d_e"),
			Columns: []*model.IndexColumn{
				{
					Name:   model.NewCIStr("c"),
					Length: types.UnspecifiedLength,
				},
				{
					Name:   model.NewCIStr("d"),
					Length: types.UnspecifiedLength,
				},
				{
					Name:   model.NewCIStr("e"),
					Length: types.UnspecifiedLength,
				},
			},
			State: model.StatePublic,
		},
		{
			Name: model.NewCIStr("e"),
			Columns: []*model.IndexColumn{
				{
					Name:   model.NewCIStr("e"),
					Length: types.UnspecifiedLength,
				},
			},
			State: model.StateWriteOnly,
		},
	}
	pkColumn := &model.ColumnInfo{
		State:     model.StatePublic,
		Name:      model.NewCIStr("a"),
		FieldType: newLongType(),
		ID:        1,
	}
	col0 := &model.ColumnInfo{
		State:     model.StatePublic,
		Name:      model.NewCIStr("b"),
		FieldType: newLongType(),
		ID:        2,
	}
	col1 := &model.ColumnInfo{
		State:     model.StatePublic,
		Name:      model.NewCIStr("c"),
		FieldType: newLongType(),
		ID:        3,
	}
	col2 := &model.ColumnInfo{
		State:     model.StatePublic,
		Name:      model.NewCIStr("d"),
		FieldType: newLongType(),
		ID:        4,
	}
	col3 := &model.ColumnInfo{
		State:     model.StatePublic,
		Name:      model.NewCIStr("e"),
		FieldType: newLongType(),
		ID:        5,
	}
	pkColumn.Flag = mysql.PriKeyFlag
	table := &model.TableInfo{
		Columns:    []*model.ColumnInfo{pkColumn, col0, col1, col2, col3},
		Indices:    indices,
		Name:       model.NewCIStr("t"),
		PKIsHandle: true,
	}
	is := infoschema.MockInfoSchema([]*model.TableInfo{table})
	ctx := mock.NewContext()
	variable.BindSessionVars(ctx)
	return MockResolveName(node, is, "test", ctx)
}

func supportExpr(exprType tipb.ExprType) bool {
	switch exprType {
	// data type
	case tipb.ExprType_Null, tipb.ExprType_Int64, tipb.ExprType_Uint64,
		tipb.ExprType_Float32, tipb.ExprType_Float64, tipb.ExprType_String,
		tipb.ExprType_Bytes, tipb.ExprType_MysqlDuration, tipb.ExprType_MysqlDecimal,
		tipb.ExprType_MysqlTime, tipb.ExprType_ColumnRef:
		return true
	// logic operators
	case tipb.ExprType_And, tipb.ExprType_Or, tipb.ExprType_Not, tipb.ExprType_Xor:
		return true
	// compare operators
	case tipb.ExprType_LT, tipb.ExprType_LE, tipb.ExprType_EQ, tipb.ExprType_NE,
		tipb.ExprType_GE, tipb.ExprType_GT, tipb.ExprType_NullEQ,
		tipb.ExprType_In, tipb.ExprType_ValueList, tipb.ExprType_Like:
		return true
	// arithmetic operators
	case tipb.ExprType_Plus, tipb.ExprType_Div, tipb.ExprType_Minus,
		tipb.ExprType_Mul, tipb.ExprType_IntDiv, tipb.ExprType_Mod:
		return true
	// aggregate functions
	case tipb.ExprType_Count, tipb.ExprType_First, tipb.ExprType_Sum,
		tipb.ExprType_Avg, tipb.ExprType_Max, tipb.ExprType_Min:
		return true
	// bitwise operators
	case tipb.ExprType_BitAnd, tipb.ExprType_BitOr, tipb.ExprType_BitXor, tipb.ExprType_BitNeg:
		return true
	// control functions
	case tipb.ExprType_Case, tipb.ExprType_If:
		return true
	// other functions
	case tipb.ExprType_Coalesce:
		return true
	case kv.ReqSubTypeDesc:
		return true
	default:
		return false
	}
}

type mockClient struct {
}

func (c *mockClient) Send(_ *kv.Request) kv.Response {
	return nil
}

func (c *mockClient) SupportRequestType(reqType, subType int64) bool {
	switch reqType {
	case kv.ReqTypeSelect, kv.ReqTypeIndex:
		switch subType {
		case kv.ReqSubTypeGroupBy, kv.ReqSubTypeBasic, kv.ReqSubTypeTopN:
			return true
		default:
			return supportExpr(tipb.ExprType(subType))
		}
	}
	return false
}

type mockStore struct {
	client *mockClient
}

func (m *mockStore) GetClient() kv.Client {
	return m.client
}

func (m *mockStore) Begin() (kv.Transaction, error) {
	return nil, nil
}

func (m *mockStore) GetSnapshot(ver kv.Version) (kv.Snapshot, error) {
	return nil, nil
}

func (m *mockStore) Close() error {
	return nil
}

func (m *mockStore) UUID() string {
	return "mock"
}

func (m *mockStore) CurrentVersion() (kv.Version, error) {
	return kv.Version{}, nil
}

func mockContext() context.Context {
	ctx := mock.NewContext()
	ctx.Store = &mockStore{
		client: &mockClient{},
	}
	return ctx
}

func (s *testPlanSuite) TestPushDownAggregation(c *C) {
	defer testleak.AfterTest(c)()
	cases := []struct {
		sql       string
		best      string
		aggFuns   string
		aggFields string
		gbyItems  string
	}{
		{
			sql:       "select count(*) from t",
			best:      "Table(t)->HashAgg->Projection",
			aggFuns:   "[count(1)]",
			aggFields: "[blob bigint(21)]",
			gbyItems:  "[]",
		},
		{
			sql:       "select sum(b) from t group by c",
			best:      "Table(t)->HashAgg->Projection",
			aggFuns:   "[sum(test.t.b)]",
			aggFields: "[blob decimal(0,0)]",
			gbyItems:  "[test.t.c]",
		},
		{
			sql:       "select max(b + c), min(case when b then 1 else 2 end) from t group by d + e, a",
			best:      "Table(t)->HashAgg->Projection",
			aggFuns:   "[max(plus(test.t.b, test.t.c)) min(case(test.t.b, 1, 2))]",
			aggFields: "[blob decimal(0,0) decimal(0,0)]",
			gbyItems:  "[plus(test.t.d, test.t.e) test.t.a]",
		},
	}
	for _, ca := range cases {
		comment := Commentf("for %s", ca.sql)
		stmt, err := s.ParseOneStmt(ca.sql, "", "")
		c.Assert(err, IsNil, comment)
		ast.SetFlag(stmt)

		err = mockResolve(stmt)
		c.Assert(err, IsNil)
		builder := &planBuilder{
			allocator: new(idAllocator),
			ctx:       mockContext(),
			colMapper: make(map[*ast.ColumnNameExpr]int),
		}
		p := builder.build(stmt)
		c.Assert(builder.err, IsNil)
		lp := p.(LogicalPlan)

		_, lp, err = lp.PredicatePushDown(nil)
		c.Assert(err, IsNil)
		_, err = lp.PruneColumnsAndResolveIndices(lp.GetSchema())
		c.Assert(err, IsNil)
		info, err := lp.convert2PhysicalPlan(&requiredProperty{})
		c.Assert(err, IsNil)
		c.Assert(ToString(info.p), Equals, ca.best, Commentf("for %s", ca.sql))
		p = info.p
		for {
			var ts *physicalTableSource
			switch x := p.(type) {
			case *PhysicalTableScan:
				ts = &x.physicalTableSource
			case *PhysicalIndexScan:
				ts = &x.physicalTableSource
			}
			if ts != nil {
				c.Assert(fmt.Sprintf("%s", ts.aggFuncs), Equals, ca.aggFuns, Commentf("for %s", ca.sql))
				c.Assert(fmt.Sprintf("%s", ts.gbyItems), Equals, ca.gbyItems, Commentf("for %s", ca.sql))
				c.Assert(fmt.Sprintf("%s", ts.AggFields), Equals, ca.aggFields, Commentf("for %s", ca.sql))
				break
			}
			p = p.GetChildByIndex(0)
		}
	}
}

func (s *testPlanSuite) TestPushDownOrderbyAndLimit(c *C) {
	defer testleak.AfterTest(c)()
	cases := []struct {
		sql          string
		best         string
		orderByItmes string
		limit        string
	}{
		{
			sql:          "select * from t order by a limit 5",
			best:         "Table(t)->Limit->Projection",
			orderByItmes: "[]",
			limit:        "5",
		},
		{
			sql:          "select * from t limit 5",
			best:         "Table(t)->Limit->Projection",
			orderByItmes: "[]",
			limit:        "5",
		},
		{
			sql:          "select c from t order by c limit 5",
			best:         "Index(t.c_d_e)[[<nil>,+inf]]->Limit->Projection",
			orderByItmes: "[]",
			limit:        "5",
		},
		{
			sql:          "select * from t order by d limit 1",
			best:         "Table(t)->Sort + Limit(1) + Offset(0)->Projection",
			orderByItmes: "[(test.t.d, false)]",
			limit:        "1",
		},
		{
			sql:          "select * from t where c > 0 order by d limit 1",
			best:         "Index(t.c_d_e)[(0,+inf]]->Sort + Limit(1) + Offset(0)->Projection",
			orderByItmes: "[(test.t.d, false)]",
			limit:        "1",
		},
		{
			sql:          "select * from t a where a.c < 10000 and a.d in (1000, a.e) order by a.b limit 2",
			best:         "Index(t.c_d_e)[[-inf,10000)]->Selection->Sort + Limit(2) + Offset(0)->Projection",
			orderByItmes: "[]",
			limit:        "nil",
		},
	}
	for _, ca := range cases {
		comment := Commentf("for %s", ca.sql)
		stmt, err := s.ParseOneStmt(ca.sql, "", "")
		c.Assert(err, IsNil, comment)
		ast.SetFlag(stmt)

		err = mockResolve(stmt)
		c.Assert(err, IsNil)
		builder := &planBuilder{
			allocator: new(idAllocator),
			ctx:       mockContext(),
			colMapper: make(map[*ast.ColumnNameExpr]int),
		}
		p := builder.build(stmt)
		c.Assert(builder.err, IsNil)
		lp := p.(LogicalPlan)

		_, lp, err = lp.PredicatePushDown(nil)
		c.Assert(err, IsNil)
		_, err = lp.PruneColumnsAndResolveIndices(lp.GetSchema())
		c.Assert(err, IsNil)
		info, err := lp.convert2PhysicalPlan(&requiredProperty{})
		c.Assert(err, IsNil)
		c.Assert(ToString(info.p), Equals, ca.best, Commentf("for %s", ca.sql))
		p = info.p
		for {
			var ts *physicalTableSource
			switch x := p.(type) {
			case *PhysicalTableScan:
				ts = &x.physicalTableSource
			case *PhysicalIndexScan:
				ts = &x.physicalTableSource
			}
			if ts != nil {
				c.Assert(fmt.Sprintf("%s", ts.sortItems), Equals, ca.orderByItmes, Commentf("for %s", ca.sql))
				var limitStr string
				if ts.LimitCount == nil {
					limitStr = fmt.Sprint("nil")
				} else {
					limitStr = fmt.Sprintf("%d", *ts.LimitCount)
				}
				c.Assert(limitStr, Equals, ca.limit, Commentf("for %s", ca.sql))
				break
			}
			p = p.GetChildByIndex(0)
		}
	}
}

// TestPushDownExpression tests whether expressions have been pushed down successfully.
func (s *testPlanSuite) TestPushDownExpression(c *C) {
	defer testleak.AfterTest(c)()
	cases := []struct {
		sql  string
		cond string // readable expressions.
	}{
		{
			sql:  "a and b",
			cond: "test.t.b",
		},
		{
			sql:  "a or (b and c)",
			cond: "or(test.t.a, and(test.t.b, test.t.c))",
		},
		{
			sql:  "a or b",
			cond: "or(test.t.a, test.t.b)",
		},
		{
			sql:  "a and (b or c)",
			cond: "or(test.t.b, test.t.c)",
		},
		{
			sql:  "not a",
			cond: "not(test.t.a)",
		},
		{
			sql:  "a xor b",
			cond: "xor(test.t.a, test.t.b)",
		},
		{
			sql:  "a & b",
			cond: "bitand(test.t.a, test.t.b)",
		},
		{
			sql:  "a | b",
			cond: "bitor(test.t.a, test.t.b)",
		},
		{
			sql:  "a ^ b",
			cond: "bitxor(test.t.a, test.t.b)",
		},
		{
			sql:  "~a",
			cond: "bitneg(test.t.a)",
		},
		{
			sql:  "a = case a when b then 1 when a then 0 end",
			cond: "eq(test.t.a, case(eq(test.t.a, test.t.b), 1, eq(test.t.a, test.t.a), 0))",
		},
<<<<<<< HEAD
		// if
		{
			sql:  "a = if(a, 1, 0)",
			cond: "eq(test.t.a, if(test.t.a, 1, 0))",
			exprPB: "\b\xd3\x0f\x1a\r\b\xc9\x01\x12\b\x80\x00\x00\x00\x00\x00\x00\x01\x1a.\b\xe5\x19\x1a" +
				"\r\b\xc9\x01\x12\b\x80\x00\x00\x00\x00\x00\x00\x01\x1a\f\b\x01\x12\b\x80\x00\x00" +
				"\x00\x00\x00\x00\x01\x1a\f\b\x01\x12\b\x80\x00\x00\x00\x00\x00\x00\x00",
		},
		// coalesce
=======
>>>>>>> 88a66a57
		{
			sql:  "a = coalesce(null, null, a, b)",
			cond: "eq(test.t.a, coalesce(<nil>, <nil>, test.t.a, test.t.b))",
		},
	}
	for _, ca := range cases {
		sql := "select * from t where " + ca.sql
		comment := Commentf("for %s", sql)
		stmt, err := s.ParseOneStmt(sql, "", "")
		c.Assert(err, IsNil, comment)
		ast.SetFlag(stmt)

		err = mockResolve(stmt)
		c.Assert(err, IsNil)
		builder := &planBuilder{
			allocator: new(idAllocator),
			ctx:       mockContext(),
			colMapper: make(map[*ast.ColumnNameExpr]int),
		}
		p := builder.build(stmt)
		c.Assert(builder.err, IsNil)
		lp := p.(LogicalPlan)

		_, lp, err = lp.PredicatePushDown(nil)
		c.Assert(err, IsNil)
		_, err = lp.PruneColumnsAndResolveIndices(lp.GetSchema())
		c.Assert(err, IsNil)
		info, err := lp.convert2PhysicalPlan(&requiredProperty{})
		c.Assert(err, IsNil)
		p = info.p
		for {
			var ts *physicalTableSource
			switch x := p.(type) {
			case *PhysicalTableScan:
				ts = &x.physicalTableSource
			case *PhysicalIndexScan:
				ts = &x.physicalTableSource
			}
			if ts != nil {
				c.Assert(fmt.Sprintf("%s", expression.ComposeCNFCondition(ts.conditions).String()), Equals, ca.cond, Commentf("for %s", sql))
				break
			}
			p = p.GetChildByIndex(0)
		}
	}
}

func (s *testPlanSuite) TestPredicatePushDown(c *C) {
	defer testleak.AfterTest(c)()
	cases := []struct {
		sql   string
		first string
		best  string
	}{
		{
			sql:   "select count(*) from t a, t b where a.a = b.a",
			first: "Join{DataScan(t)->DataScan(t)}->Selection->Aggr(count(1))->Projection",
			best:  "Join{DataScan(t)->DataScan(t)}->Aggr(count(1))->Projection",
		},
		{
			sql:   "select a from (select a from t where d = 0) k where k.a = 5",
			first: "DataScan(t)->Selection->Projection->Selection->Projection",
			best:  "DataScan(t)->Selection->Projection->Projection",
		},
		{
			sql:   "select a from (select 1+2 as a from t where d = 0) k where k.a = 5",
			first: "DataScan(t)->Selection->Projection->Selection->Projection",
			best:  "DataScan(t)->Selection->Projection->Projection",
		},
		{
			sql:   "select a from (select d as a from t where d = 0) k where k.a = 5",
			first: "DataScan(t)->Selection->Projection->Selection->Projection",
			best:  "DataScan(t)->Selection->Projection->Projection",
		},
		{
			sql:   "select * from t ta, t tb where (ta.d, ta.a) = (tb.b, tb.c)",
			first: "Join{DataScan(t)->DataScan(t)}->Selection->Projection",
			best:  "Join{DataScan(t)->DataScan(t)}->Projection",
		},
		{
			sql:   "select * from t t1, t t2 where t1.a = t2.b and t2.b > 0 and t1.a = t1.c and t1.d like 'abc' and t2.d = t1.d",
			first: "Join{DataScan(t)->DataScan(t)}->Selection->Projection",
			best:  "Join{DataScan(t)->Selection->DataScan(t)->Selection}->Projection",
		},
		{
			sql:   "select * from t ta join t tb on ta.d = tb.d and ta.d > 1 where tb.a = 0",
			first: "Join{DataScan(t)->DataScan(t)}->Selection->Projection",
			best:  "Join{DataScan(t)->Selection->DataScan(t)->Selection}->Projection",
		},
		{
			sql:   "select * from t ta join t tb on ta.d = tb.d where ta.d > 1 and tb.a = 0",
			first: "Join{DataScan(t)->DataScan(t)}->Selection->Projection",
			best:  "Join{DataScan(t)->Selection->DataScan(t)->Selection}->Projection",
		},
		{
			sql:   "select * from t ta left outer join t tb on ta.d = tb.d and ta.d > 1 where tb.a = 0",
			first: "Join{DataScan(t)->DataScan(t)}->Selection->Projection",
			best:  "Join{DataScan(t)->Selection->DataScan(t)->Selection}->Projection",
		},
		{
			sql:   "select * from t ta right outer join t tb on ta.d = tb.d and ta.a > 1 where tb.a = 0",
			first: "Join{DataScan(t)->DataScan(t)}->Selection->Projection",
			best:  "Join{DataScan(t)->Selection->DataScan(t)->Selection}->Projection",
		},
		{
			sql:   "select * from t ta left outer join t tb on ta.d = tb.d and ta.a > 1 where ta.d = 0",
			first: "Join{DataScan(t)->DataScan(t)}->Selection->Projection",
			best:  "Join{DataScan(t)->Selection->DataScan(t)}->Projection",
		},
		{
			sql:   "select * from t ta left outer join t tb on ta.d = tb.d and ta.a > 1 where tb.d = 0",
			first: "Join{DataScan(t)->DataScan(t)}->Selection->Projection",
			best:  "Join{DataScan(t)->Selection->DataScan(t)->Selection}->Projection",
		},
		{
			sql:   "select * from t ta left outer join t tb on ta.d = tb.d and ta.a > 1 where tb.c is not null and tb.c = 0 and ifnull(tb.d, 1)",
			first: "Join{DataScan(t)->DataScan(t)}->Selection->Projection",
			best:  "Join{DataScan(t)->Selection->DataScan(t)->Selection}->Projection",
		},
		{
			sql:   "select * from t ta left outer join t tb on ta.a = tb.a left outer join t tc on tb.b = tc.b where tc.c > 0",
			first: "Join{Join{DataScan(t)->DataScan(t)}->DataScan(t)}->Selection->Projection",
			best:  "Join{Join{DataScan(t)->DataScan(t)}->DataScan(t)->Selection}->Projection",
		},
		{
			sql:   "select * from t ta left outer join t tb on ta.a = tb.a left outer join t tc on tc.b = ta.b where tb.c > 0",
			first: "Join{Join{DataScan(t)->DataScan(t)}->DataScan(t)}->Selection->Projection",
			best:  "Join{Join{DataScan(t)->DataScan(t)->Selection}->DataScan(t)}->Projection",
		},
		{
			sql:   "select * from t as ta left outer join (t as tb left join t as tc on tc.b = tb.b) on tb.a = ta.a where tc.c > 0",
			first: "Join{DataScan(t)->Join{DataScan(t)->DataScan(t)}}->Selection->Projection",
			best:  "Join{DataScan(t)->Join{DataScan(t)->DataScan(t)->Selection}}->Projection",
		},
		{
			sql:   "select * from ( t as ta left outer join t as tb on ta.a = tb.a) join ( t as tc left join t as td on tc.b = td.b) on ta.c = td.c where tb.c = 2 and td.a = 1",
			first: "Join{Join{DataScan(t)->DataScan(t)}->Join{DataScan(t)->DataScan(t)}}->Selection->Projection",
			best:  "Join{Join{DataScan(t)->DataScan(t)->Selection}->Join{DataScan(t)->DataScan(t)->Selection}}->Projection",
		},
		{
			sql:   "select * from t ta left outer join (t tb left outer join t tc on tc.b = tb.b) on tb.a = ta.a and tc.c = ta.c where tc.d > 0 or ta.d > 0",
			first: "Join{DataScan(t)->Join{DataScan(t)->DataScan(t)}}->Selection->Projection",
			best:  "Join{DataScan(t)->Join{DataScan(t)->DataScan(t)}}->Selection->Projection",
		},
		{
			sql:   "select * from t ta left outer join t tb on ta.d = tb.d and ta.a > 1 where ifnull(tb.d, null) or tb.d is null",
			first: "Join{DataScan(t)->DataScan(t)}->Selection->Projection",
			best:  "Join{DataScan(t)->DataScan(t)}->Selection->Projection",
		},
		{
			sql:   "select a, d from (select * from t union all select * from t union all select * from t) z where a < 10",
			first: "UnionAll{DataScan(t)->Projection->DataScan(t)->Projection->DataScan(t)->Projection}->Selection->Projection",
			best:  "UnionAll{DataScan(t)->Selection->Projection->DataScan(t)->Selection->Projection->DataScan(t)->Selection->Projection}->Projection",
		},
		{
			sql:   "select (select count(*) from t where t.a = k.a) from t k",
			first: "DataScan(t)->Apply(DataScan(t)->Selection->Aggr(count(1))->Projection->MaxOneRow)->Projection",
			best:  "DataScan(t)->Apply(DataScan(t)->Selection->Aggr(count(1))->Projection->MaxOneRow)->Projection",
		},
		{
			sql:   "select a from t where exists(select 1 from t as x where x.a < t.a)",
			first: "Join{DataScan(t)->DataScan(t)}->Projection",
			best:  "Join{DataScan(t)->DataScan(t)}->Projection",
		},
		{
			sql:   "select a from t where exists(select 1 from t as x where x.a = t.a and t.a < 1 and x.a < 1)",
			first: "Join{DataScan(t)->DataScan(t)}->Projection",
			best:  "Join{DataScan(t)->Selection->DataScan(t)->Selection}->Projection",
		},
		{
			sql:   "select a from t where exists(select 1 from t as x where x.a = t.a and x.a < 1) and a < 1",
			first: "Join{DataScan(t)->DataScan(t)}->Selection->Projection",
			best:  "Join{DataScan(t)->Selection->DataScan(t)->Selection}->Projection",
		},
		{
			sql:   "select a from t where exists(select 1 from t as x where x.a = t.a) and exists(select 1 from t as x where x.a = t.a)",
			first: "Join{Join{DataScan(t)->DataScan(t)}->DataScan(t)}->Projection",
			best:  "Join{Join{DataScan(t)->DataScan(t)}->DataScan(t)}->Projection",
		},
		{
			sql:   "select * from (select a, b, sum(c) as s from t group by a, b) k where k.a > k.b * 2 + 1",
			first: "DataScan(t)->Aggr(firstrow(test.t.a),firstrow(test.t.b),sum(test.t.c))->Projection->Selection->Projection",
			best:  "DataScan(t)->Selection->Aggr(firstrow(test.t.a),firstrow(test.t.b),sum(test.t.c))->Projection->Projection",
		},
		{
			sql:   "select * from (select a, b, sum(c) as s from t group by a, b) k where k.a > 1 and k.b > 2",
			first: "DataScan(t)->Aggr(firstrow(test.t.a),firstrow(test.t.b),sum(test.t.c))->Projection->Selection->Projection",
			best:  "DataScan(t)->Selection->Aggr(firstrow(test.t.a),firstrow(test.t.b),sum(test.t.c))->Projection->Projection",
		},
		{
			sql:   "select * from (select k.a, sum(k.s) as ss from (select a, sum(b) as s from t group by a) k group by k.a) l where l.a > 2",
			first: "DataScan(t)->Aggr(firstrow(test.t.a),sum(test.t.b))->Projection->Aggr(firstrow(k.a),sum(k.s))->Projection->Selection->Projection",
			best:  "DataScan(t)->Selection->Aggr(firstrow(test.t.a),sum(test.t.b))->Projection->Aggr(firstrow(k.a),sum(k.s))->Projection->Projection",
		},
		{
			sql:   "select * from (select a, sum(b) as s from t group by a) k where a > s",
			first: "DataScan(t)->Aggr(firstrow(test.t.a),sum(test.t.b))->Projection->Selection->Projection",
			best:  "DataScan(t)->Aggr(firstrow(test.t.a),sum(test.t.b))->Selection->Projection->Projection",
		},
		{
			sql:   "select * from (select a, sum(b) as s from t group by a + 1) k where a > 1",
			first: "DataScan(t)->Aggr(firstrow(test.t.a),sum(test.t.b))->Projection->Selection->Projection",
			best:  "DataScan(t)->Aggr(firstrow(test.t.a),sum(test.t.b))->Selection->Projection->Projection",
		},
		{
			sql:   "select * from (select a, sum(b) as s from t group by a having 1 = 0) k where a > 1",
			first: "DataScan(t)->Aggr(firstrow(test.t.a),sum(test.t.b))->Projection->Selection->Selection->Projection",
			best:  "DataScan(t)->Selection->Aggr(firstrow(test.t.a),sum(test.t.b))->Selection->Projection->Projection",
		},
	}
	for _, ca := range cases {
		comment := Commentf("for %s", ca.sql)
		stmt, err := s.ParseOneStmt(ca.sql, "", "")
		c.Assert(err, IsNil, comment)

		err = mockResolve(stmt)
		c.Assert(err, IsNil)

		builder := &planBuilder{
			allocator: new(idAllocator),
			ctx:       mock.NewContext(),
		}
		p := builder.build(stmt)
		c.Assert(builder.err, IsNil)
		lp := p.(LogicalPlan)
		c.Assert(ToString(lp), Equals, ca.first, Commentf("for %s", ca.sql))
		_, lp, err = lp.PredicatePushDown(nil)
		c.Assert(err, IsNil)
		_, err = lp.PruneColumnsAndResolveIndices(lp.GetSchema())
		c.Assert(err, IsNil)
		c.Assert(ToString(p), Equals, ca.best, Commentf("for %s", ca.sql))
	}
}

func (s *testPlanSuite) TestJoinReOrder(c *C) {
	defer testleak.AfterTest(c)()
	cases := []struct {
		sql  string
		best string
	}{
		{
			sql:  "select * from t t1, t t2, t t3, t t4, t t5, t t6 where t1.a = t2.b and t2.a = t3.b and t3.c = t4.a and t4.d = t2.c and t5.d = t6.d",
			best: "LeftHashJoin{LeftHashJoin{LeftHashJoin{LeftHashJoin{Table(t)->Table(t)}(t1.a,t2.b)->Table(t)}(t2.a,t3.b)->Table(t)}(t3.c,t4.a)(t2.c,t4.d)->LeftHashJoin{Table(t)->Table(t)}(t5.d,t6.d)}->Projection",
		},
		{
			sql:  "select * from t t1, t t2, t t3, t t4, t t5, t t6, t t7, t t8 where t1.a = t8.a",
			best: "LeftHashJoin{LeftHashJoin{LeftHashJoin{LeftHashJoin{Table(t)->Table(t)}(t1.a,t8.a)->Table(t)}->LeftHashJoin{Table(t)->Table(t)}}->LeftHashJoin{LeftHashJoin{Table(t)->Table(t)}->Table(t)}}->Projection",
		},
		{
			sql:  "select * from t t1, t t2, t t3, t t4, t t5 where t1.a = t5.a and t5.a = t4.a and t4.a = t3.a and t3.a = t2.a and t2.a = t1.a and t1.a = t3.a and t2.a = t4.a and t5.b < 8",
			best: "LeftHashJoin{LeftHashJoin{LeftHashJoin{RightHashJoin{Table(t)->Selection->Table(t)}(t5.a,t1.a)->Table(t)}(t1.a,t2.a)->Table(t)}(t2.a,t3.a)(t1.a,t3.a)->Table(t)}(t5.a,t4.a)(t3.a,t4.a)(t2.a,t4.a)->Projection",
		},
		{
			sql:  "select * from t t1, t t2, t t3, t t4, t t5 where t1.a = t5.a and t5.a = t4.a and t4.a = t3.a and t3.a = t2.a and t2.a = t1.a and t1.a = t3.a and t2.a = t4.a and t3.b = 1 and t4.a = 1",
			best: "LeftHashJoin{RightHashJoin{RightHashJoin{Table(t)->Selection->Table(t)}->LeftHashJoin{Table(t)->Table(t)}}->Table(t)}->Projection",
		},
		{
			sql:  "select * from t o where o.b in (select t3.c from t t1, t t2, t t3 where t1.a = t3.a and t2.a = t3.a and t2.a = o.a)",
			best: "Table(t)->Apply(LeftHashJoin{RightHashJoin{Table(t)->Selection->Table(t)}(t2.a,t3.a)->Table(t)}(t3.a,t1.a)->Projection)->Selection->Projection",
		},
		{
			sql:  "select * from t o where o.b in (select t3.c from t t1, t t2, t t3 where t1.a = t3.a and t2.a = t3.a and t2.a = o.a and t1.a = 1)",
			best: "Table(t)->Apply(LeftHashJoin{LeftHashJoin{Table(t)->Table(t)}->Table(t)->Selection}->Projection)->Selection->Projection",
		},
	}
	for _, ca := range cases {
		comment := Commentf("for %s", ca.sql)
		stmt, err := s.ParseOneStmt(ca.sql, "", "")
		c.Assert(err, IsNil, comment)

		err = mockResolve(stmt)
		c.Assert(err, IsNil)

		builder := &planBuilder{
			allocator: new(idAllocator),
			ctx:       mock.NewContext(),
			colMapper: make(map[*ast.ColumnNameExpr]int),
		}
		p := builder.build(stmt)
		c.Assert(builder.err, IsNil)
		lp := p.(LogicalPlan)

		_, lp, err = lp.PredicatePushDown(nil)
		c.Assert(err, IsNil)
		_, err = lp.PruneColumnsAndResolveIndices(lp.GetSchema())
		c.Assert(err, IsNil)
		info, err := lp.convert2PhysicalPlan(&requiredProperty{})
		c.Assert(err, IsNil)
		c.Assert(ToString(info.p), Equals, ca.best, Commentf("for %s", ca.sql))
	}
}

func (s *testPlanSuite) TestLogicalPlan(c *C) {
	defer testleak.AfterTest(c)()
	cases := []struct {
		sql  string
		best string
	}{
		{
			sql:  "select sum(t.a), sum(t.a+1), sum(t.a), count(t.a), sum(t.a) + count(t.a) from t",
			best: "DataScan(t)->Aggr(sum(test.t.a),sum(plus(test.t.a, 1)),count(test.t.a))->Projection",
		},
		{
			sql:  "select sum(t.a + t.b), sum(t.a + t.c), sum(t.a + t.b), count(t.a) from t having sum(t.a + t.b) > 0 order by sum(t.a + t.c)",
			best: "DataScan(t)->Aggr(sum(plus(test.t.a, test.t.b)),sum(plus(test.t.a, test.t.c)),count(test.t.a))->Selection->Projection->Sort->Trim",
		},
		{
			sql:  "select sum(a.a) from t a, t b where a.c = b.c",
			best: "Join{DataScan(t)->Aggr(sum(a.a),firstrow(a.c))->DataScan(t)}->Aggr(sum(join_agg_0))->Projection",
		},
		{
			sql:  "select sum(b.a) from t a, t b where a.c = b.c",
			best: "Join{DataScan(t)->DataScan(t)->Aggr(sum(b.a),firstrow(b.c))}->Aggr(sum(join_agg_0))->Projection",
		},
		{
			sql:  "select sum(b.a), a.a from t a, t b where a.c = b.c",
			best: "Join{DataScan(t)->DataScan(t)->Aggr(sum(b.a),firstrow(b.c))}->Aggr(sum(join_agg_0),firstrow(a.a))->Projection",
		},
		{
			sql:  "select sum(a.a), b.a from t a, t b where a.c = b.c",
			best: "Join{DataScan(t)->Aggr(sum(a.a),firstrow(a.c))->DataScan(t)}->Aggr(sum(join_agg_0),firstrow(b.a))->Projection",
		},
		{
			sql:  "select sum(a.a), sum(b.a) from t a, t b where a.c = b.c",
			best: "Join{DataScan(t)->DataScan(t)}->Aggr(sum(a.a),sum(b.a))->Projection",
		},
		{
			sql:  "select sum(a.a), max(b.a) from t a, t b where a.c = b.c",
			best: "Join{DataScan(t)->Aggr(sum(a.a),firstrow(a.c))->DataScan(t)}->Aggr(sum(join_agg_0),max(b.a))->Projection",
		},
		{
			sql:  "select max(a.a), sum(b.a) from t a, t b where a.c = b.c",
			best: "Join{DataScan(t)->DataScan(t)->Aggr(sum(b.a),firstrow(b.c))}->Aggr(max(a.a),sum(join_agg_0))->Projection",
		},
		{
			sql:  "select sum(a.a) from t a, t b, t c where a.c = b.c and b.c = c.c",
			best: "Join{Join{DataScan(t)->Aggr(sum(a.a),firstrow(a.c))->DataScan(t)}->Aggr(sum(join_agg_0),firstrow(b.c))->DataScan(t)}->Aggr(sum(join_agg_0))->Projection",
		},
		{
			sql:  "select sum(b.a) from t a left join t b on a.c = b.c",
			best: "Join{DataScan(t)->DataScan(t)->Aggr(sum(b.a),firstrow(b.c))}->Aggr(sum(join_agg_0))->Projection",
		},
		{
			sql:  "select sum(a.a) from t a left join t b on a.c = b.c",
			best: "Join{DataScan(t)->Aggr(sum(a.a),firstrow(a.c))->DataScan(t)}->Aggr(sum(join_agg_0))->Projection",
		},
		{
			sql:  "select sum(a.a) from t a right join t b on a.c = b.c",
			best: "Join{DataScan(t)->Aggr(sum(a.a),firstrow(a.c))->DataScan(t)}->Aggr(sum(join_agg_0))->Projection",
		},
	}
	for _, ca := range cases {
		comment := Commentf("for %s", ca.sql)
		stmt, err := s.ParseOneStmt(ca.sql, "", "")
		c.Assert(err, IsNil, comment)

		err = mockResolve(stmt)
		c.Assert(err, IsNil)

		builder := &planBuilder{
			allocator: new(idAllocator),
			ctx:       mock.NewContext(),
			colMapper: make(map[*ast.ColumnNameExpr]int),
		}
		p := builder.build(stmt)
		c.Assert(builder.err, IsNil)
		lp := p.(LogicalPlan)

		_, lp, err = lp.PredicatePushDown(nil)
		c.Assert(err, IsNil)
		solver := &aggPushDownSolver{
			ctx:   builder.ctx,
			alloc: builder.allocator,
		}
		solver.aggPushDown(lp)
		_, err = lp.PruneColumnsAndResolveIndices(lp.GetSchema())
		c.Assert(err, IsNil)
		c.Assert(ToString(lp), Equals, ca.best, Commentf("for %s", ca.sql))
	}
}

func (s *testPlanSuite) TestCBO(c *C) {
	defer testleak.AfterTest(c)()
	cases := []struct {
		sql  string
		best string
	}{
		{
			sql:  "select * from t t1 use index(e)",
			best: "Table(t)",
		},
		{
			sql:  "select * from t t1 use index(c_d_e)",
			best: "Index(t.c_d_e)[[<nil>,+inf]]",
		},
		{
			sql:  "select * from t t1 ignore index(e) where c < 0",
			best: "Index(t.c_d_e)[[-inf,0)]",
		},
		{
			sql:  "select * from t t1 ignore index(c_d_e) where c < 0",
			best: "Table(t)->Selection",
		},
		{
			sql:  "select * from t t1 where 1 = 0",
			best: "Dummy",
		},
		{
			sql:  "select * from t t1 where c in (1,2,3,4,5,6,7,8,9,0)",
			best: "Index(t.c_d_e)[[0,0] [1,1] [2,2] [3,3] [4,4] [5,5] [6,6] [7,7] [8,8] [9,9]]",
		},
		{
			sql:  "select * from t t1 where a in (1,2,3,4,5,6,7,8,9,0,1,2,3,4,5,6,7,8,9)",
			best: "Table(t)",
		},
		{
			sql:  "select count(*) from t t1 having 1 = 0",
			best: "Dummy->HashAgg->Selection",
		},
		{
			sql:  "select count(*) from t group by c",
			best: "Index(t.c_d_e)[[<nil>,+inf]]->StreamAgg",
		},
		{
			sql:  "select count(*) from t group by e order by d limit 1",
			best: "Table(t)->HashAgg->Sort + Limit(1) + Offset(0)->Trim",
		},
		{
			sql:  "select count(*) from t group by a",
			best: "Table(t)->StreamAgg",
		},
		{
			sql:  "select count(distinct e) from t where c = 1 group by d",
			best: "Index(t.c_d_e)[[1,1]]->StreamAgg",
		},
		{
			sql:  "select count(distinct e) from t group by d",
			best: "Table(t)->HashAgg",
		},
		{
			// Multi distinct column can't apply stream agg.
			sql:  "select count(distinct e), sum(distinct c) from t where c = 1 group by d",
			best: "Index(t.c_d_e)[[1,1]]->StreamAgg",
		},
		{
			sql:  "select * from t a where a.c = 1 order by a.d limit 2",
			best: "Index(t.c_d_e)[[1,1]]",
		},
		{
			sql:  "select * from t a order by a.c desc limit 2",
			best: "Index(t.c_d_e)[[<nil>,+inf]]->Limit",
		},
		{
			sql:  "select * from t t1, t t2 right join t t3 on t2.a = t3.b order by t1.a, t1.b, t2.a, t2.b, t3.a, t3.b",
			best: "RightHashJoin{Table(t)->RightHashJoin{Table(t)->Table(t)}(t2.a,t3.b)}->Sort",
		},
		{
			sql:  "select * from t a where 1 = a.c and a.d > 1 order by a.d desc limit 2",
			best: "Index(t.c_d_e)[(1 1,1 +inf]]",
		},
		{
			sql:  "select * from t a where a.c < 10000 order by a.a limit 2",
			best: "Index(t.c_d_e)[[-inf,10000)]->Sort + Limit(2) + Offset(0)",
		},
		{
			sql:  "select * from t a where a.c < 10000 and a.d in (1000, a.e) order by a.a limit 2",
			best: "Index(t.c_d_e)[[-inf,10000)]->Selection->Sort + Limit(2) + Offset(0)",
		},
		{
			sql:  "select * from (select * from t) a left outer join (select * from t) b on 1 order by a.c",
			best: "LeftHashJoin{Index(t.c_d_e)[[<nil>,+inf]]->Table(t)}",
		},
		{
			sql:  "select * from (select * from t) a left outer join (select * from t) b on 1 order by b.c",
			best: "LeftHashJoin{Table(t)->Table(t)}->Sort",
		},
		{
			sql:  "select * from (select * from t) a right outer join (select * from t) b on 1 order by a.c",
			best: "RightHashJoin{Table(t)->Table(t)}->Sort",
		},
		{
			sql:  "select * from (select * from t) a right outer join (select * from t) b on 1 order by b.c",
			best: "RightHashJoin{Table(t)->Index(t.c_d_e)[[<nil>,+inf]]}",
		},
		{
			sql:  "select * from t a where exists(select * from t b where a.a = b.a) and a.c = 1 order by a.d limit 3",
			best: "SemiJoin{Index(t.c_d_e)[[1,1]]->Table(t)}->Limit",
		},
		{
			sql:  "select exists(select * from t b where a.a = b.a and b.c = 1) from t a order by a.c limit 3",
			best: "SemiJoinWithAux{Index(t.c_d_e)[[<nil>,+inf]]->Limit->Index(t.c_d_e)[[1,1]]}->Projection->Trim",
		},
		{
			sql:  "select * from (select t.a from t union select t.d from t where t.c = 1 union select t.c from t) k order by a limit 1",
			best: "UnionAll{Table(t)->Index(t.c_d_e)[[1,1]]->Projection->Index(t.c_d_e)[[<nil>,+inf]]}->Distinct->Limit",
		},
		{
			sql:  "select * from (select t.a from t union select t.d from t union select t.c from t) k order by a limit 1",
			best: "UnionAll{Table(t)->Table(t)->Table(t)}->Distinct->Sort + Limit(1) + Offset(0)",
		},
	}
	for _, ca := range cases {
		comment := Commentf("for %s", ca.sql)
		stmt, err := s.ParseOneStmt(ca.sql, "", "")
		c.Assert(err, IsNil, comment)

		err = mockResolve(stmt)
		c.Assert(err, IsNil)

		builder := &planBuilder{
			allocator: new(idAllocator),
			ctx:       mock.NewContext(),
			colMapper: make(map[*ast.ColumnNameExpr]int),
		}
		p := builder.build(stmt)
		c.Assert(builder.err, IsNil)
		lp := p.(LogicalPlan)

		_, lp, err = lp.PredicatePushDown(nil)
		c.Assert(err, IsNil)
		_, err = lp.PruneColumnsAndResolveIndices(lp.GetSchema())
		c.Assert(err, IsNil)
		info, err := lp.convert2PhysicalPlan(&requiredProperty{})
		c.Assert(err, IsNil)
		c.Assert(ToString(EliminateProjection(info.p)), Equals, ca.best, Commentf("for %s", ca.sql))
	}
}

func (s *testPlanSuite) TestRefine(c *C) {
	defer testleak.AfterTest(c)()
	cases := []struct {
		sql  string
		best string
	}{
		{
			sql:  "select a from t where c is not null",
			best: "Index(t.c_d_e)[[-inf,+inf]]->Projection",
		},
		{
			sql:  "select a from t where c >= 4",
			best: "Index(t.c_d_e)[[4,+inf]]->Projection",
		},
		{
			sql:  "select a from t where c <= 4",
			best: "Index(t.c_d_e)[[-inf,4]]->Projection",
		},
		{
			sql:  "select a from t where c = 4 and d = 5 and e = 6",
			best: "Index(t.c_d_e)[[4 5 6,4 5 6]]->Projection",
		},
		{
			sql:  "select a from t where d = 4 and c = 5",
			best: "Index(t.c_d_e)[[5 4,5 4]]->Projection",
		},
		{
			sql:  "select a from t where c = 4 and e < 5",
			best: "Index(t.c_d_e)[[4,4]]->Selection->Projection",
		},
		{
			sql:  "select a from t where c = 4 and d <= 5 and d > 3",
			best: "Index(t.c_d_e)[(4 3,4 5]]->Projection",
		},
		{
			sql:  "select a from t where d <= 5 and d > 3",
			best: "Table(t)->Selection->Projection",
		},
		{
			sql:  "select a from t where c <= 5 and c >= 3 and d = 1",
			best: "Index(t.c_d_e)[[3,5]]->Selection->Projection",
		},
		{
			sql:  "select a from t where c = 1 or c = 2 or c = 3",
			best: "Index(t.c_d_e)[[1,1] [2,2] [3,3]]->Projection",
		},
		{
			sql:  "select b from t where c = 1 or c = 2 or c = 3 or c = 4 or c = 5",
			best: "Index(t.c_d_e)[[1,1] [2,2] [3,3] [4,4] [5,5]]->Projection",
		},
		{
			sql:  "select a from t where c = 5",
			best: "Index(t.c_d_e)[[5,5]]->Projection",
		},
		{
			sql:  "select a from t where c = 5 and b = 1",
			best: "Index(t.c_d_e)[[5,5]]->Selection->Projection",
		},
		{
			sql:  "select a from t where not a",
			best: "Table(t)->Selection->Projection",
		},
		{
			sql:  "select a from t where c in (1)",
			best: "Index(t.c_d_e)[[1,1]]->Projection",
		},
		{
			sql:  "select a from t where c in (1) and d > 3",
			best: "Index(t.c_d_e)[[1,1]]->Selection->Projection",
		},
		{
			sql:  "select a from t where c in (1, 2, 3)",
			best: "Index(t.c_d_e)[[1,1] [2,2] [3,3]]->Projection",
		},
		{
			sql:  "select a from t where d in (1, 2, 3)",
			best: "Table(t)->Selection->Projection",
		},
		{
			sql:  "select a from t where c not in (1)",
			best: "Table(t)->Selection->Projection",
		},
		{
			sql:  "select a from t where c like ''",
			best: "Index(t.c_d_e)[[,]]->Projection",
		},
		{
			sql:  "select a from t where c like 'abc'",
			best: "Index(t.c_d_e)[[abc,abc]]->Projection",
		},
		{
			sql:  "select a from t where c not like 'abc'",
			best: "Table(t)->Selection->Projection",
		},
		{
			sql:  "select a from t where not (c like 'abc' or c like 'abd')",
			best: "Table(t)->Selection->Projection",
		},
		{
			sql:  "select a from t where c like '_abc'",
			best: "Table(t)->Selection->Projection",
		},
		{
			sql:  "select a from t where c like 'abc%'",
			best: "Index(t.c_d_e)[[abc,abd)]->Projection",
		},
		{
			sql:  "select a from t where c like 'abc_'",
			best: "Index(t.c_d_e)[(abc,abd)]->Selection->Projection",
		},
		{
			sql:  "select a from t where c like 'abc%af'",
			best: "Index(t.c_d_e)[[abc,abd)]->Selection->Projection",
		},
		{
			sql:  `select a from t where c like 'abc\\_' escape ''`,
			best: "Index(t.c_d_e)[[abc_,abc_]]->Projection",
		},
		{
			sql:  `select a from t where c like 'abc\\_'`,
			best: "Index(t.c_d_e)[[abc_,abc_]]->Projection",
		},
		{
			sql:  `select a from t where c like 'abc\\\\_'`,
			best: "Index(t.c_d_e)[(abc\\,abc])]->Selection->Projection",
		},
		{
			sql:  `select a from t where c like 'abc\\_%'`,
			best: "Index(t.c_d_e)[[abc_,abc`)]->Projection",
		},
		{
			sql:  `select a from t where c like 'abc=_%' escape '='`,
			best: "Index(t.c_d_e)[[abc_,abc`)]->Projection",
		},
		{
			sql:  `select a from t where c like 'abc\\__'`,
			best: "Index(t.c_d_e)[(abc_,abc`)]->Selection->Projection",
		},
	}
	for _, ca := range cases {
		comment := Commentf("for %s", ca.sql)
		stmt, err := s.ParseOneStmt(ca.sql, "", "")
		c.Assert(err, IsNil, comment)

		err = mockResolve(stmt)
		c.Assert(err, IsNil)

		builder := &planBuilder{
			allocator: new(idAllocator),
			ctx:       mock.NewContext(),
		}
		p := builder.build(stmt).(LogicalPlan)
		c.Assert(builder.err, IsNil)

		_, p, err = p.PredicatePushDown(nil)
		c.Assert(err, IsNil)
		_, err = p.PruneColumnsAndResolveIndices(p.GetSchema())
		c.Assert(err, IsNil)
		info, err := p.convert2PhysicalPlan(&requiredProperty{})
		c.Assert(err, IsNil)
		c.Assert(ToString(info.p), Equals, ca.best, Commentf("for %s", ca.sql))
	}
}

func (s *testPlanSuite) TestColumnPruning(c *C) {
	defer testleak.AfterTest(c)()
	cases := []struct {
		sql string
		ans map[string][]string
	}{
		{
			sql: "select count(*) from t group by a",
			ans: map[string][]string{
				"TableScan_1": {"a"},
			},
		},
		{
			sql: "select count(*) from t",
			ans: map[string][]string{
				"TableScan_1": {},
			},
		},
		{
			sql: "select count(*) from t a join t b where a.a < 1",
			ans: map[string][]string{
				"TableScan_1": {"a"},
				"TableScan_2": {},
			},
		},
		{
			sql: "select count(*) from t a join t b on a.a = b.d",
			ans: map[string][]string{
				"TableScan_1": {"a"},
				"TableScan_2": {"d"},
			},
		},
		{
			sql: "select count(*) from t a join t b on a.a = b.d order by sum(a.d)",
			ans: map[string][]string{
				"TableScan_1": {"a", "d"},
				"TableScan_2": {"d"},
			},
		},
		{
			sql: "select count(b.a) from t a join t b on a.a = b.d group by b.b order by sum(a.d)",
			ans: map[string][]string{
				"TableScan_1": {"a", "d"},
				"TableScan_2": {"a", "b", "d"},
			},
		},
		{
			sql: "select * from (select count(b.a) from t a join t b on a.a = b.d group by b.b having sum(a.d) < 0) tt",
			ans: map[string][]string{
				"TableScan_1": {"a", "d"},
				"TableScan_2": {"a", "b", "d"},
			},
		},
		{
			sql: "select (select count(a) from t where b = k.a) from t k",
			ans: map[string][]string{
				"TableScan_1": {"a"},
				"TableScan_2": {"a", "b"},
			},
		},
		{
			sql: "select exists (select count(*) from t where b = k.a) from t k",
			ans: map[string][]string{
				"TableScan_1": {"a"},
				"TableScan_2": {"b"},
			},
		},
		{
			sql: "select b = (select count(*) from t where b = k.a) from t k",
			ans: map[string][]string{
				"TableScan_1": {"a", "b"},
				"TableScan_2": {"b"},
			},
		},
		{
			sql: "select exists (select count(a) from t where b = k.a) from t k",
			ans: map[string][]string{
				"TableScan_1": {"a"},
				"TableScan_2": {"b"},
			},
		},
		{
			sql: "select a as c1, b as c2 from t order by 1, c1 + c2 + c",
			ans: map[string][]string{
				"TableScan_1": {"a", "b", "c"},
			},
		},
		{
			sql: "select a from t where b < any (select c from t)",
			ans: map[string][]string{
				"TableScan_1": {"a", "b"},
				"TableScan_2": {"c"},
			},
		},
		{
			sql: "select a from t where (b,a) != all (select c,d from t)",
			ans: map[string][]string{
				"TableScan_1": {"a", "b"},
				"TableScan_2": {"c", "d"},
			},
		},
		{
			sql: "select a from t where (b,a) in (select c,d from t)",
			ans: map[string][]string{
				"TableScan_1": {"a", "b"},
				"TableScan_2": {"c", "d"},
			},
		},
	}
	for _, ca := range cases {
		comment := Commentf("for %s", ca.sql)
		stmt, err := s.ParseOneStmt(ca.sql, "", "")
		c.Assert(err, IsNil, comment)

		err = mockResolve(stmt)
		c.Assert(err, IsNil)

		builder := &planBuilder{
			colMapper: make(map[*ast.ColumnNameExpr]int),
			allocator: new(idAllocator),
			ctx:       mock.NewContext(),
		}
		p := builder.build(stmt).(LogicalPlan)
		c.Assert(builder.err, IsNil, comment)

		_, p, err = p.PredicatePushDown(nil)
		c.Assert(err, IsNil)
		_, err = p.PruneColumnsAndResolveIndices(p.GetSchema())
		c.Assert(err, IsNil)
		check(p, c, ca.ans, comment)
	}
}

func (s *testPlanSuite) TestAllocID(c *C) {
	pA := &DataSource{baseLogicalPlan: newBaseLogicalPlan(Ts, new(idAllocator))}

	pB := &DataSource{baseLogicalPlan: newBaseLogicalPlan(Ts, new(idAllocator))}

	pA.initID()
	pB.initID()
	c.Assert(pA.id, Equals, pB.id)
}

func (s *testPlanSuite) TestNewRangeBuilder(c *C) {
	defer testleak.AfterTest(c)()
	rb := &rangeBuilder{}

	cases := []struct {
		exprStr   string
		resultStr string
	}{
		{
			exprStr:   "a = 1",
			resultStr: "[[1 1]]",
		},
		{
			exprStr:   "1 = a",
			resultStr: "[[1 1]]",
		},
		{
			exprStr:   "a != 1",
			resultStr: "[[-inf 1) (1 +inf]]",
		},
		{
			exprStr:   "1 != a",
			resultStr: "[[-inf 1) (1 +inf]]",
		},
		{
			exprStr:   "a > 1",
			resultStr: "[(1 +inf]]",
		},
		{
			exprStr:   "1 < a",
			resultStr: "[(1 +inf]]",
		},
		{
			exprStr:   "a >= 1",
			resultStr: "[[1 +inf]]",
		},
		{
			exprStr:   "1 <= a",
			resultStr: "[[1 +inf]]",
		},
		{
			exprStr:   "a < 1",
			resultStr: "[[-inf 1)]",
		},
		{
			exprStr:   "1 > a",
			resultStr: "[[-inf 1)]",
		},
		{
			exprStr:   "a <= 1",
			resultStr: "[[-inf 1]]",
		},
		{
			exprStr:   "1 >= a",
			resultStr: "[[-inf 1]]",
		},
		{
			exprStr:   "(a)",
			resultStr: "[[-inf 0) (0 +inf]]",
		},
		{
			exprStr:   "a in (1, 3, NULL, 2)",
			resultStr: "[[<nil> <nil>] [1 1] [2 2] [3 3]]",
		},
		{
			exprStr:   `a IN (8,8,81,45)`,
			resultStr: `[[8 8] [45 45] [81 81]]`,
		},
		{
			exprStr:   "a between 1 and 2",
			resultStr: "[[1 2]]",
		},
		{
			exprStr:   "a not between 1 and 2",
			resultStr: "[[-inf 1) (2 +inf]]",
		},
		{
			exprStr:   "a not between null and 0",
			resultStr: "[(0 +inf]]",
		},
		{
			exprStr:   "a between 2 and 1",
			resultStr: "[]",
		},
		{
			exprStr:   "a not between 2 and 1",
			resultStr: "[[-inf +inf]]",
		},
		{
			exprStr:   "a IS NULL",
			resultStr: "[[<nil> <nil>]]",
		},
		{
			exprStr:   "a IS NOT NULL",
			resultStr: "[[-inf +inf]]",
		},
		{
			exprStr:   "a IS TRUE",
			resultStr: "[[-inf 0) (0 +inf]]",
		},
		{
			exprStr:   "a IS NOT TRUE",
			resultStr: "[[<nil> <nil>] [0 0]]",
		},
		{
			exprStr:   "a IS FALSE",
			resultStr: "[[0 0]]",
		},
		{
			exprStr:   "a IS NOT FALSE",
			resultStr: "[[<nil> 0) (0 +inf]]",
		},
		{
			exprStr:   "a LIKE 'abc%'",
			resultStr: "[[abc abd)]",
		},
		{
			exprStr:   "a LIKE 'abc_'",
			resultStr: "[(abc abd)]",
		},
		{
			exprStr:   "a LIKE 'abc'",
			resultStr: "[[abc abc]]",
		},
		{
			exprStr:   `a LIKE "ab\_c"`,
			resultStr: "[[ab_c ab_c]]",
		},
		{
			exprStr:   "a LIKE '%'",
			resultStr: "[[-inf +inf]]",
		},
		{
			exprStr:   `a LIKE '\%a'`,
			resultStr: `[[%a %a]]`,
		},
		{
			exprStr:   `a LIKE "\\"`,
			resultStr: `[[\ \]]`,
		},
		{
			exprStr:   `a LIKE "\\\\a%"`,
			resultStr: `[[\a \b)]`,
		},
		{
			exprStr:   `0.4`,
			resultStr: `[]`,
		},
		{
			exprStr:   `a > NULL`,
			resultStr: `[]`,
		},
	}

	for _, ca := range cases {
		sql := "select 1 from t where " + ca.exprStr
		stmts, err := s.Parse(sql, "", "")
		c.Assert(err, IsNil, Commentf("error %v, for expr %s", err, ca.exprStr))
		stmt := stmts[0].(*ast.SelectStmt)

		err = mockResolve(stmt)
		c.Assert(err, IsNil)

		builder := &planBuilder{allocator: new(idAllocator), ctx: mock.NewContext()}
		p := builder.build(stmt)
		c.Assert(err, IsNil, Commentf("error %v, for build plan, expr %s", err, ca.exprStr))
		var selection *Selection
		for _, child := range p.GetChildren() {
			plan, ok := child.(*Selection)
			if ok {
				selection = plan
				break
			}
		}
		c.Assert(selection, NotNil, Commentf("expr:%v", ca.exprStr))
		result := fullRange
		for _, cond := range selection.Conditions {
			result = rb.intersection(result, rb.build(cond))
		}
		c.Assert(rb.err, IsNil)
		got := fmt.Sprintf("%v", result)
		c.Assert(got, Equals, ca.resultStr, Commentf("different for expr %s", ca.exprStr))
	}
}

func (s *testPlanSuite) TestTableScanWithOrder(c *C) {
	defer testleak.AfterTest(c)()
	// Sort result by scanning PKHandle column.
	sql := "select * from t order by a limit 1;"
	stmt, err := s.ParseOneStmt(sql, "", "")
	c.Assert(err, IsNil)

	err = mockResolve(stmt)
	c.Assert(err, IsNil)

	builder := &planBuilder{
		allocator: new(idAllocator),
		ctx:       mock.NewContext(),
		colMapper: make(map[*ast.ColumnNameExpr]int),
	}
	p := builder.build(stmt)
	c.Assert(builder.err, IsNil)
	logic, ok := p.(LogicalPlan)
	c.Assert(ok, IsTrue)
	// Get physical plan.
	info, err := logic.convert2PhysicalPlan(&requiredProperty{})
	c.Assert(err, IsNil)
	// Limit->Projection->PhysicalTableScan
	// Get PhysicalTableScan plan.
	cpp, ok := info.p.GetChildByIndex(0).GetChildByIndex(0).(*PhysicalTableScan)
	c.Assert(cpp, NotNil)
	c.Assert(ok, IsTrue)
	// Make sure KeepOrder is true.
	c.Assert(cpp.KeepOrder, IsTrue)
}

func (s *testPlanSuite) TestConstantFolding(c *C) {
	defer testleak.AfterTest(c)()

	cases := []struct {
		exprStr   string
		resultStr string
	}{
		{
			exprStr:   "a < 1 + 2",
			resultStr: "lt(test.t.a, 3)",
		},
		{
			exprStr:   "a < greatest(1, 2)",
			resultStr: "lt(test.t.a, 2)",
		},
		{
			exprStr:   "a <  1 + 2 + 3 + b",
			resultStr: "lt(test.t.a, plus(6, test.t.b))",
		},
		{
			exprStr: "a = CASE 1+2 " +
				"WHEN 3 THEN 'a' " +
				"WHEN 1 THEN 'b' " +
				"END;",
			resultStr: "eq(test.t.a, a)",
		},
		{
			exprStr:   "a in (hex(12), 'a', '9')",
			resultStr: "in(test.t.a, C, a, 9)",
		},
		{
			exprStr:   "'string' is not null",
			resultStr: "1",
		},
		{
			exprStr:   "'string' is null",
			resultStr: "0",
		},
		{
			exprStr:   "a = !(1+1)",
			resultStr: "eq(test.t.a, 0)",
		},
		{
			exprStr:   "a = rand()",
			resultStr: "eq(test.t.a, rand())",
		},
		{
			exprStr:   "a = version()",
			resultStr: "eq(test.t.a, version())",
		},
	}

	for _, ca := range cases {
		sql := "select 1 from t where " + ca.exprStr
		stmts, err := s.Parse(sql, "", "")
		c.Assert(err, IsNil, Commentf("error %v, for expr %s", err, ca.exprStr))
		stmt := stmts[0].(*ast.SelectStmt)

		err = mockResolve(stmt)
		c.Assert(err, IsNil)

		builder := &planBuilder{allocator: new(idAllocator), ctx: mock.NewContext()}
		p := builder.build(stmt)
		c.Assert(err, IsNil, Commentf("error %v, for build plan, expr %s", err, ca.exprStr))

		selection := p.GetChildByIndex(0).(*Selection)
		c.Assert(selection, NotNil, Commentf("expr:%v", ca.exprStr))

		c.Assert(expression.ComposeCNFCondition(selection.Conditions).String(), Equals, ca.resultStr, Commentf("different for expr %s", ca.exprStr))
	}
}

func (s *testPlanSuite) TestProjectionElimination(c *C) {
	defer testleak.AfterTest(c)()
	cases := []struct {
		sql string
		ans string
	}{
		// projection can be eliminated in following cases.
		{
			sql: "select a from t",
			ans: "Table(t)",
		},
		{
			sql: "select a from t where a > 1",
			ans: "Table(t)",
		},
		{
			sql: "select a from t where a is null",
			ans: "Table(t)",
		},
		{
			sql: "select a, b from t where b > 0",
			ans: "Table(t)->Selection",
		},
		{
			sql: "select a as c1, b as c2 from t where a = 3",
			ans: "Table(t)",
		},
		{
			sql: "select a as c1, b as c2 from t as t1 where t1.a = 0",
			ans: "Table(t)",
		},
		{
			sql: "select a from t where exists(select 1 from t as x where x.a < t.a)",
			ans: "SemiJoin{Table(t)->Table(t)}",
		},
		{
			sql: "select a from (select d as a from t where d = 0) k where k.a = 5",
			ans: "Dummy",
		},
		{
			sql: "select t1.a from t t1 where t1.a in (select t2.a from t t2 where t2.a > 1)",
			ans: "SemiJoin{Table(t)->Table(t)}",
		},
		{
			sql: "select t1.a, t2.b from t t1, t t2 where t1.a > 0 and t2.b < 0",
			ans: "RightHashJoin{Table(t)->Table(t)->Selection}",
		},
		{
			sql: "select t1.a, t1.b, t2.a, t2.b from t t1, t t2 where t1.a > 0 and t2.b < 0",
			ans: "RightHashJoin{Table(t)->Table(t)->Selection}",
		},
		{
			sql: "select * from (t t1 join t t2) join (t t3 join t t4)",
			ans: "LeftHashJoin{LeftHashJoin{Table(t)->Table(t)}->LeftHashJoin{Table(t)->Table(t)}}",
		},
		// projection can not be eliminated in following cases.
		{
			sql: "select t1.b, t1.a, t2.b, t2.a from t t1, t t2 where t1.a > 0 and t2.b < 0",
			ans: "RightHashJoin{Table(t)->Table(t)->Selection}->Projection",
		},
		{
			sql: "select d, c, b, a from t where a = b and b = 1",
			ans: "Table(t)->Selection->Projection",
		},
		{
			sql: "select d as a, b as c from t as t1 where d > 0 and b < 0",
			ans: "Table(t)->Selection->Projection",
		},
		{
			sql: "select c as a, c as b from t",
			ans: "Table(t)->Projection",
		},
		{
			sql: "select c as a, c as b from t where d > 0",
			ans: "Table(t)->Selection->Projection",
		},
		{
			sql: "select t1.a, t2.b, t2.a, t1.b from t t1, t t2 where t1.a > 0 and t2.b < 0",
			ans: "RightHashJoin{Table(t)->Table(t)->Selection}->Projection",
		},
		{
			sql: "select t1.a from t t1 where t1.a in (select t2.a from t t2 where t1.a > 1)",
			ans: "Table(t)->Apply(Table(t)->Selection->Projection)->Selection->Projection",
		},
	}
	for _, ca := range cases {
		comment := Commentf("for %s", ca.sql)
		stmt, err := s.ParseOneStmt(ca.sql, "", "")
		c.Assert(err, IsNil, comment)
		ast.SetFlag(stmt)

		err = mockResolve(stmt)
		c.Assert(err, IsNil)

		builder := &planBuilder{
			allocator: new(idAllocator),
			ctx:       mock.NewContext(),
		}
		p := builder.build(stmt)
		c.Assert(builder.err, IsNil)
		lp := p.(LogicalPlan)
		_, lp, err = lp.PredicatePushDown(nil)
		c.Assert(err, IsNil)
		_, err = lp.PruneColumnsAndResolveIndices(lp.GetSchema())
		c.Assert(err, IsNil)
		info, err := lp.convert2PhysicalPlan(&requiredProperty{})
		p = EliminateProjection(info.p)
		c.Assert(ToString(p), Equals, ca.ans, Commentf("for %s", ca.sql))
	}
}

func (s *testPlanSuite) TestCoveringIndex(c *C) {
	cases := []struct {
		columnNames []string
		indexNames  []string
		indexLens   []int
		isCovering  bool
	}{
		{[]string{"a"}, []string{"a"}, []int{-1}, true},
		{[]string{"a"}, []string{"a", "b"}, []int{-1, -1}, true},
		{[]string{"a", "b"}, []string{"b", "a"}, []int{-1, -1}, true},
		{[]string{"a", "b"}, []string{"b", "c"}, []int{-1, -1}, false},
		{[]string{"a", "b"}, []string{"a", "b"}, []int{50, -1}, false},
		{[]string{"a", "b"}, []string{"a", "c"}, []int{-1, -1}, false},
		{[]string{"id", "a"}, []string{"a", "b"}, []int{-1, -1}, true},
	}
	for _, ca := range cases {
		var columns []*model.ColumnInfo
		var pkIsHandle bool
		for _, cn := range ca.columnNames {
			col := &model.ColumnInfo{Name: model.NewCIStr(cn)}
			if cn == "id" {
				pkIsHandle = true
				col.Flag = mysql.PriKeyFlag
			}
			columns = append(columns, col)
		}
		var indexCols []*model.IndexColumn
		for i := range ca.indexNames {
			icn := ca.indexNames[i]
			icl := ca.indexLens[i]
			indexCols = append(indexCols, &model.IndexColumn{Name: model.NewCIStr(icn), Length: icl})
		}
		covering := isCoveringIndex(columns, indexCols, pkIsHandle)
		c.Assert(covering, Equals, ca.isCovering)
	}
}

func check(p Plan, c *C, ans map[string][]string, comment CommentInterface) {
	switch p.(type) {
	case *PhysicalTableScan:
		colList, ok := ans[p.GetID()]
		c.Assert(ok, IsTrue, comment)
		for i, colName := range colList {
			c.Assert(colName, Equals, p.GetSchema()[i].ColName.L, comment)
		}
	}
	for _, child := range p.GetChildren() {
		check(child, c, ans, comment)
	}
}

func (s *testPlanSuite) TestConstantPropagation(c *C) {
	defer testleak.AfterTest(c)()
	cases := []struct {
		sql   string
		after string
	}{
		{
			sql:   "a = b and b = c and c = d and d = 1",
			after: "eq(test.t.a, 1), eq(test.t.b, 1), eq(test.t.c, 1), eq(test.t.d, 1)",
		},
		{
			sql:   "a = b and b = 1 and a = null and c = d and c > 2 and c != 4 and d != 5",
			after: "<nil>, eq(test.t.a, 1), eq(test.t.b, 1), eq(test.t.c, test.t.d), gt(test.t.c, 2), gt(test.t.d, 2), ne(test.t.c, 4), ne(test.t.c, 5), ne(test.t.d, 4), ne(test.t.d, 5)",
		},
		{
			sql:   "a = b and b > 0 and a = c",
			after: "eq(test.t.a, test.t.b), eq(test.t.a, test.t.c), gt(test.t.a, 0), gt(test.t.b, 0), gt(test.t.c, 0)",
		},
		{
			sql:   "a = b and b = c and c LIKE 'abc%'",
			after: "eq(test.t.a, test.t.b), eq(test.t.b, test.t.c), like(test.t.a, abc%, 92), like(test.t.b, abc%, 92), like(test.t.c, abc%, 92)",
		},
		{
			sql:   "a = b and a > 2 and b > 3 and a < 1 and b < 2",
			after: "eq(test.t.a, test.t.b), gt(test.t.a, 2), gt(test.t.a, 3), gt(test.t.b, 2), gt(test.t.b, 3), lt(test.t.a, 1), lt(test.t.a, 2), lt(test.t.b, 1), lt(test.t.b, 2)",
		},
		{
			sql:   "a = null and cast(null as SIGNED) is null",
			after: "eq(test.t.a, <nil>), isnull(cast(<nil>))",
		},
	}
	for _, ca := range cases {
		sql := "select * from t where " + ca.sql
		comment := Commentf("for %s", sql)
		stmt, err := s.ParseOneStmt(sql, "", "")
		c.Assert(err, IsNil, comment)
		err = mockResolve(stmt)
		c.Assert(err, IsNil)
		builder := &planBuilder{
			allocator: new(idAllocator),
			ctx:       mock.NewContext(),
			colMapper: make(map[*ast.ColumnNameExpr]int),
		}
		p := builder.build(stmt)
		c.Assert(builder.err, IsNil)
		lp := p.(LogicalPlan)
		_, lp, err = lp.PredicatePushDown(nil)
		c.Assert(err, IsNil)
		var (
			sel    *Selection
			ok     bool
			result []string
		)
		v := lp
		for {
			if sel, ok = v.(*Selection); ok {
				break
			}
			v = v.GetChildByIndex(0).(LogicalPlan)
		}
		for _, v := range sel.Conditions {
			result = append(result, v.String())
		}
		sort.Strings(result)
		c.Assert(strings.Join(result, ", "), Equals, ca.after, Commentf("for %s", ca.sql))
	}
}<|MERGE_RESOLUTION|>--- conflicted
+++ resolved
@@ -444,18 +444,12 @@
 			sql:  "a = case a when b then 1 when a then 0 end",
 			cond: "eq(test.t.a, case(eq(test.t.a, test.t.b), 1, eq(test.t.a, test.t.a), 0))",
 		},
-<<<<<<< HEAD
 		// if
 		{
 			sql:  "a = if(a, 1, 0)",
 			cond: "eq(test.t.a, if(test.t.a, 1, 0))",
-			exprPB: "\b\xd3\x0f\x1a\r\b\xc9\x01\x12\b\x80\x00\x00\x00\x00\x00\x00\x01\x1a.\b\xe5\x19\x1a" +
-				"\r\b\xc9\x01\x12\b\x80\x00\x00\x00\x00\x00\x00\x01\x1a\f\b\x01\x12\b\x80\x00\x00" +
-				"\x00\x00\x00\x00\x01\x1a\f\b\x01\x12\b\x80\x00\x00\x00\x00\x00\x00\x00",
 		},
 		// coalesce
-=======
->>>>>>> 88a66a57
 		{
 			sql:  "a = coalesce(null, null, a, b)",
 			cond: "eq(test.t.a, coalesce(<nil>, <nil>, test.t.a, test.t.b))",
