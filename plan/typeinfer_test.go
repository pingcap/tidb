--- conflicted
+++ resolved
@@ -375,7 +375,6 @@
 
 func (s *testPlanSuite) createTestCase4EncryptionFuncs() []typeInferTestCase {
 	return []typeInferTestCase{
-<<<<<<< HEAD
 		{"md5(c_int      )", mysql.TypeVarString, charset.CharsetUTF8, 0, 32, types.UnspecifiedLength},
 		{"md5(c_bigint   )", mysql.TypeVarString, charset.CharsetUTF8, 0, 32, types.UnspecifiedLength},
 		{"md5(c_float    )", mysql.TypeVarString, charset.CharsetUTF8, 0, 32, types.UnspecifiedLength},
@@ -470,7 +469,7 @@
 		{"sha2(c_enum     , '256')", mysql.TypeVarString, charset.CharsetUTF8, 0, 128, types.UnspecifiedLength},
 		{"sha2('1234'     , '256')", mysql.TypeVarString, charset.CharsetUTF8, 0, 128, types.UnspecifiedLength},
 		{"sha2(1234       , '256')", mysql.TypeVarString, charset.CharsetUTF8, 0, 128, types.UnspecifiedLength},
-=======
+
 		{"AES_ENCRYPT(c_int, 'key')", mysql.TypeVarString, charset.CharsetBin, mysql.BinaryFlag, 16, types.UnspecifiedLength},
 		{"AES_ENCRYPT(c_char, 'key')", mysql.TypeVarString, charset.CharsetBin, mysql.BinaryFlag, 32, types.UnspecifiedLength},
 		{"AES_ENCRYPT(c_varchar, 'key')", mysql.TypeVarString, charset.CharsetBin, mysql.BinaryFlag, 32, types.UnspecifiedLength},
@@ -500,7 +499,6 @@
 		{"UNCOMPRESS(c_varchar)", mysql.TypeLongBlob, charset.CharsetBin, mysql.BinaryFlag, mysql.MaxBlobWidth, types.UnspecifiedLength},
 		{"UNCOMPRESSED_LENGTH(c_varchar)", mysql.TypeLonglong, charset.CharsetBin, mysql.BinaryFlag, 10, 0},
 		{"UNCOMPRESSED_LENGTH(c_int)", mysql.TypeLonglong, charset.CharsetBin, mysql.BinaryFlag, 10, 0},
->>>>>>> 68f58dc3
 	}
 }
 
