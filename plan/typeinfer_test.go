// Copyright 2017 PingCAP, Inc.
//
// Licensed under the Apache License, Version 2.0 (the "License");
// you may not use this file except in compliance with the License.
// You may obtain a copy of the License at
//
//     http://www.apache.org/licenses/LICENSE-2.0
//
// Unless required by applicable law or agreed to in writing, software
// distributed under the License is distributed on an "AS IS" BASIS,
// See the License for the specific language governing permissions and
// limitations under the License.

package plan_test

import (
	. "github.com/pingcap/check"
	"github.com/pingcap/tidb"
	"github.com/pingcap/tidb/context"
	"github.com/pingcap/tidb/mysql"
	"github.com/pingcap/tidb/plan"
	"github.com/pingcap/tidb/sessionctx"
	"github.com/pingcap/tidb/util/charset"
	"github.com/pingcap/tidb/util/printer"
	"github.com/pingcap/tidb/util/testkit"
	"github.com/pingcap/tidb/util/testleak"
	"github.com/pingcap/tidb/util/types"
)

type typeInferTestCase struct {
	sql     string
	tp      byte
	chs     string
	flag    byte
	flen    int
	decimal int
}

func (s *testPlanSuite) TestInferType(c *C) {
	store, err := newStoreWithBootstrap()
	c.Assert(err, IsNil)
	defer store.Close()
	se, err := tidb.CreateSession(store)
	c.Assert(err, IsNil)
	defer func() {
		testleak.AfterTest(c)()
	}()
	testKit := testkit.NewTestKit(c, store)
	testKit.MustExec("use test")
	testKit.MustExec("drop table if exists t")
	sql := `create table t (
		c_int int,
		c_bigint bigint,
		c_float float,
		c_double double,
		c_decimal decimal(6, 3),
		c_datetime datetime(2),
		c_time time,
		c_timestamp timestamp,
		c_char char(20),
		c_binary_char char(20) binary,
		c_varchar varchar(20),
		c_text text,
		c_binary binary(20),
		c_varbinary varbinary(20),
		c_blob blob,
		c_set set('a', 'b', 'c'),
		c_enum enum('a', 'b', 'c'))`
	testKit.MustExec(sql)

	tests := []typeInferTestCase{}
	tests = append(tests, s.createTestCase4Constants()...)
	tests = append(tests, s.createTestCase4Columns()...)
	tests = append(tests, s.createTestCase4StrFuncs()...)
	tests = append(tests, s.createTestCase4MathFuncs()...)
	tests = append(tests, s.createTestCase4ArithmeticFuncs()...)
	tests = append(tests, s.createTestCase4LogicalFuncs()...)
	tests = append(tests, s.createTestCase4ControlFuncs()...)
	tests = append(tests, s.createTestCase4Aggregations()...)
	tests = append(tests, s.createTestCase4InfoFunc()...)
	tests = append(tests, s.createTestCase4EncryptionFuncs()...)
	tests = append(tests, s.createTestCase4CompareFuncs()...)
	tests = append(tests, s.createTestCase4Miscellaneous()...)
	tests = append(tests, s.createTestCase4OpFuncs()...)
	tests = append(tests, s.createTestCase4TimeFuncs()...)

	for _, tt := range tests {
		ctx := testKit.Se.(context.Context)
		sql := "select " + tt.sql + " from t"
		comment := Commentf("for %s", sql)
		stmt, err := s.ParseOneStmt(sql, "", "")
		c.Assert(err, IsNil, comment)

		err = se.NewTxn()
		c.Assert(err, IsNil)

		is := sessionctx.GetDomain(ctx).InfoSchema()
		err = plan.ResolveName(stmt, is, ctx)
		c.Assert(err, IsNil)
		p, err := plan.BuildLogicalPlan(ctx, stmt, is)
		c.Assert(err, IsNil)
		tp := p.Schema().Columns[0].RetType

		c.Assert(tp.Tp, Equals, tt.tp, comment)
		c.Assert(tp.Charset, Equals, tt.chs, comment)
		c.Assert(tp.Flag^uint(tt.flag), Equals, uint(0x0), comment)
		c.Assert(tp.Flen, Equals, tt.flen, comment)
		c.Assert(tp.Decimal, Equals, tt.decimal, comment)
	}
}

func (s *testPlanSuite) createTestCase4Constants() []typeInferTestCase {
	return []typeInferTestCase{
		{"1", mysql.TypeLonglong, charset.CharsetBin, mysql.BinaryFlag, 1, 0},
		{"1.23", mysql.TypeNewDecimal, charset.CharsetBin, mysql.BinaryFlag, 4, 2},
		{"'1234'", mysql.TypeVarString, charset.CharsetUTF8, 0, 4, types.UnspecifiedLength},
	}
}

func (s *testPlanSuite) createTestCase4Columns() []typeInferTestCase {
	return []typeInferTestCase{
		{"c_int", mysql.TypeLong, charset.CharsetBin, mysql.BinaryFlag, 11, types.UnspecifiedLength},
		{"c_char", mysql.TypeString, charset.CharsetUTF8, 0, 20, types.UnspecifiedLength},
		{"c_enum", mysql.TypeEnum, charset.CharsetUTF8, 0, types.UnspecifiedLength, types.UnspecifiedLength},
	}
}

func (s *testPlanSuite) createTestCase4StrFuncs() []typeInferTestCase {
	return []typeInferTestCase{
		{"strcmp(c_char, c_char)", mysql.TypeLonglong, charset.CharsetBin, mysql.BinaryFlag, 2, 0},
		{"space(c_int)", mysql.TypeLongBlob, charset.CharsetUTF8, 0, mysql.MaxBlobWidth, types.UnspecifiedLength},
		{"CONCAT(c_binary, c_int)", mysql.TypeVarString, charset.CharsetBin, mysql.BinaryFlag, 31, types.UnspecifiedLength},
		{"CONCAT(c_binary_char, c_int)", mysql.TypeVarString, charset.CharsetUTF8, mysql.BinaryFlag, 31, types.UnspecifiedLength},
		{"CONCAT('T', 'i', 'DB')", mysql.TypeVarString, charset.CharsetUTF8, 0, 4, types.UnspecifiedLength},
		{"CONCAT('T', 'i', 'DB', c_binary)", mysql.TypeVarString, charset.CharsetBin, mysql.BinaryFlag, 24, types.UnspecifiedLength},
		{"CONCAT_WS('-', 'T', 'i', 'DB')", mysql.TypeVarString, charset.CharsetUTF8, 0, 6, types.UnspecifiedLength},
		{"CONCAT_WS(',', 'TiDB', c_binary)", mysql.TypeVarString, charset.CharsetBin, mysql.BinaryFlag, 25, types.UnspecifiedLength},
		{"left(c_int, c_int)", mysql.TypeVarString, charset.CharsetUTF8, 0, 11, types.UnspecifiedLength},
		{"right(c_int, c_int)", mysql.TypeVarString, charset.CharsetUTF8, 0, 11, types.UnspecifiedLength},
		{"lower(c_int)", mysql.TypeVarString, charset.CharsetUTF8, 0, 11, types.UnspecifiedLength},
		{"lower(c_binary)", mysql.TypeVarString, charset.CharsetBin, mysql.BinaryFlag, 20, types.UnspecifiedLength},
		{"upper(c_int)", mysql.TypeVarString, charset.CharsetUTF8, 0, 11, types.UnspecifiedLength},
		{"upper(c_binary)", mysql.TypeVarString, charset.CharsetBin, mysql.BinaryFlag, 20, types.UnspecifiedLength},
		{"replace(1234, 2, 55)", mysql.TypeVarString, charset.CharsetUTF8, 0, 8, types.UnspecifiedLength},
		{"replace(c_binary, 1, 2)", mysql.TypeVarString, charset.CharsetBin, mysql.BinaryFlag, 20, types.UnspecifiedLength},
		{"to_base64(c_binary)", mysql.TypeVarString, charset.CharsetUTF8, 0, 28, types.UnspecifiedLength},
		{"substr(c_int, c_int)", mysql.TypeVarString, charset.CharsetUTF8, 0, 11, types.UnspecifiedLength},
		{"substr(c_binary, c_int)", mysql.TypeVarString, charset.CharsetBin, mysql.BinaryFlag, 20, types.UnspecifiedLength},
		{"uuid()", mysql.TypeVarString, charset.CharsetUTF8, 0, 36, types.UnspecifiedLength},
		{"bit_length(c_char)", mysql.TypeLonglong, charset.CharsetBin, mysql.BinaryFlag, 10, 0},
		{"substring_index(c_int, '.', 1)", mysql.TypeVarString, charset.CharsetUTF8, 0, 11, types.UnspecifiedLength},
		{"substring_index(c_binary, '.', 1)", mysql.TypeVarString, charset.CharsetBin, mysql.BinaryFlag, 20, types.UnspecifiedLength},
		{"hex(c_char)", mysql.TypeVarString, charset.CharsetUTF8, 0, 120, types.UnspecifiedLength},
		{"hex(c_int)", mysql.TypeVarString, charset.CharsetUTF8, 0, 22, types.UnspecifiedLength},
		{"unhex(c_int)", mysql.TypeVarString, charset.CharsetBin, mysql.BinaryFlag, 6, types.UnspecifiedLength},
		{"unhex(c_char)", mysql.TypeVarString, charset.CharsetBin, mysql.BinaryFlag, 30, types.UnspecifiedLength},
		{"ltrim(c_char)", mysql.TypeVarString, charset.CharsetUTF8, 0, 20, types.UnspecifiedLength},
		{"ltrim(c_binary)", mysql.TypeVarString, charset.CharsetBin, mysql.BinaryFlag, 20, types.UnspecifiedLength},
		{"rtrim(c_char)", mysql.TypeVarString, charset.CharsetUTF8, 0, 20, types.UnspecifiedLength},
		{"rtrim(c_binary)", mysql.TypeVarString, charset.CharsetBin, mysql.BinaryFlag, 20, types.UnspecifiedLength},
		{"trim(c_char)", mysql.TypeVarString, charset.CharsetUTF8, 0, 20, types.UnspecifiedLength},
		{"trim(c_binary)", mysql.TypeVarString, charset.CharsetBin, mysql.BinaryFlag, 20, types.UnspecifiedLength},
		{"ascii(c_char)", mysql.TypeLonglong, charset.CharsetBin, mysql.BinaryFlag, 3, 0},
		{"ord(c_char)", mysql.TypeLonglong, charset.CharsetBin, mysql.BinaryFlag, 10, 0},
		{"c_int like 'abc%'", mysql.TypeLonglong, charset.CharsetBin, mysql.BinaryFlag, 1, 0},
		{"tidb_version()", mysql.TypeVarString, charset.CharsetUTF8, 0, len(printer.GetTiDBInfo()), types.UnspecifiedLength},
		{"password(c_char)", mysql.TypeVarString, charset.CharsetUTF8, 0, mysql.PWDHashLen + 1, types.UnspecifiedLength},
		{"elt(c_int, c_char, c_char, c_char)", mysql.TypeVarString, charset.CharsetUTF8, 0, 20, types.UnspecifiedLength},
		{"elt(c_int, c_char, c_char, c_binary)", mysql.TypeVarString, charset.CharsetBin, mysql.BinaryFlag, 20, types.UnspecifiedLength},
		{"elt(c_int, c_char, c_int)", mysql.TypeVarString, charset.CharsetUTF8, 0, 20, types.UnspecifiedLength},
		{"elt(c_int, c_char, c_double, c_int)", mysql.TypeVarString, charset.CharsetUTF8, 0, 20, types.UnspecifiedLength},
		{"elt(c_int, c_char, c_double, c_int, c_binary)", mysql.TypeVarString, charset.CharsetBin, mysql.BinaryFlag, 20, types.UnspecifiedLength},

		{"locate(c_char, c_char)", mysql.TypeLonglong, charset.CharsetBin, mysql.BinaryFlag, mysql.MaxIntWidth, 0},
		{"locate(c_binary, c_binary)", mysql.TypeLonglong, charset.CharsetBin, mysql.BinaryFlag, mysql.MaxIntWidth, 0},
		{"locate(c_char, c_binary)", mysql.TypeLonglong, charset.CharsetBin, mysql.BinaryFlag, mysql.MaxIntWidth, 0},
		{"locate(c_binary, c_char)", mysql.TypeLonglong, charset.CharsetBin, mysql.BinaryFlag, mysql.MaxIntWidth, 0},
		{"locate(c_char, c_char, c_int)", mysql.TypeLonglong, charset.CharsetBin, mysql.BinaryFlag, mysql.MaxIntWidth, 0},
		{"locate(c_char, c_binary, c_int)", mysql.TypeLonglong, charset.CharsetBin, mysql.BinaryFlag, mysql.MaxIntWidth, 0},
		{"locate(c_binary, c_char, c_int)", mysql.TypeLonglong, charset.CharsetBin, mysql.BinaryFlag, mysql.MaxIntWidth, 0},
		{"locate(c_binary, c_binary, c_int)", mysql.TypeLonglong, charset.CharsetBin, mysql.BinaryFlag, mysql.MaxIntWidth, 0},

		{"lpad('TiDB',   12,    'go'    )", mysql.TypeVarString, charset.CharsetUTF8, 0, 48, types.UnspecifiedLength},
		{"lpad(c_binary, 12,    'go'    )", mysql.TypeVarString, charset.CharsetBin, mysql.BinaryFlag, 12, types.UnspecifiedLength},
		{"lpad(c_char,   c_int, c_binary)", mysql.TypeLongBlob, charset.CharsetBin, mysql.BinaryFlag, mysql.MaxBlobWidth, types.UnspecifiedLength},
		{"lpad(c_char,   c_int, c_char  )", mysql.TypeLongBlob, charset.CharsetUTF8, 0, mysql.MaxBlobWidth, types.UnspecifiedLength},
		{"rpad('TiDB',   12,    'go'    )", mysql.TypeVarString, charset.CharsetUTF8, 0, 48, types.UnspecifiedLength},
		{"rpad(c_binary, 12,    'go'    )", mysql.TypeVarString, charset.CharsetBin, mysql.BinaryFlag, 12, types.UnspecifiedLength},
		{"rpad(c_char,   c_int, c_binary)", mysql.TypeLongBlob, charset.CharsetBin, mysql.BinaryFlag, mysql.MaxBlobWidth, types.UnspecifiedLength},
		{"rpad(c_char,   c_int, c_char  )", mysql.TypeLongBlob, charset.CharsetUTF8, 0, mysql.MaxBlobWidth, types.UnspecifiedLength},

		{"from_base64(c_int      )", mysql.TypeLongBlob, charset.CharsetBin, mysql.BinaryFlag, mysql.MaxBlobWidth, types.UnspecifiedLength},
		{"from_base64(c_bigint   )", mysql.TypeLongBlob, charset.CharsetBin, mysql.BinaryFlag, mysql.MaxBlobWidth, types.UnspecifiedLength},
		{"from_base64(c_float    )", mysql.TypeLongBlob, charset.CharsetBin, mysql.BinaryFlag, mysql.MaxBlobWidth, types.UnspecifiedLength},
		{"from_base64(c_double   )", mysql.TypeLongBlob, charset.CharsetBin, mysql.BinaryFlag, mysql.MaxBlobWidth, types.UnspecifiedLength},
		{"from_base64(c_decimal  )", mysql.TypeLongBlob, charset.CharsetBin, mysql.BinaryFlag, mysql.MaxBlobWidth, types.UnspecifiedLength},
		{"from_base64(c_datetime )", mysql.TypeLongBlob, charset.CharsetBin, mysql.BinaryFlag, mysql.MaxBlobWidth, types.UnspecifiedLength},
		{"from_base64(c_time     )", mysql.TypeLongBlob, charset.CharsetBin, mysql.BinaryFlag, mysql.MaxBlobWidth, types.UnspecifiedLength},
		{"from_base64(c_timestamp)", mysql.TypeLongBlob, charset.CharsetBin, mysql.BinaryFlag, mysql.MaxBlobWidth, types.UnspecifiedLength},
		{"from_base64(c_char     )", mysql.TypeLongBlob, charset.CharsetBin, mysql.BinaryFlag, mysql.MaxBlobWidth, types.UnspecifiedLength},
		{"from_base64(c_varchar  )", mysql.TypeLongBlob, charset.CharsetBin, mysql.BinaryFlag, mysql.MaxBlobWidth, types.UnspecifiedLength},
		{"from_base64(c_text     )", mysql.TypeLongBlob, charset.CharsetBin, mysql.BinaryFlag, mysql.MaxBlobWidth, types.UnspecifiedLength},
		{"from_base64(c_binary   )", mysql.TypeLongBlob, charset.CharsetBin, mysql.BinaryFlag, mysql.MaxBlobWidth, types.UnspecifiedLength},
		{"from_base64(c_varbinary)", mysql.TypeLongBlob, charset.CharsetBin, mysql.BinaryFlag, mysql.MaxBlobWidth, types.UnspecifiedLength},
		{"from_base64(c_blob     )", mysql.TypeLongBlob, charset.CharsetBin, mysql.BinaryFlag, mysql.MaxBlobWidth, types.UnspecifiedLength},
		{"from_base64(c_set      )", mysql.TypeLongBlob, charset.CharsetBin, mysql.BinaryFlag, mysql.MaxBlobWidth, types.UnspecifiedLength},
		{"from_base64(c_enum     )", mysql.TypeLongBlob, charset.CharsetBin, mysql.BinaryFlag, mysql.MaxBlobWidth, types.UnspecifiedLength},

		{"bin(c_int      )", mysql.TypeVarString, charset.CharsetUTF8, 0, 64, types.UnspecifiedLength},
		{"bin(c_bigint   )", mysql.TypeVarString, charset.CharsetUTF8, 0, 64, types.UnspecifiedLength},
		{"bin(c_float    )", mysql.TypeVarString, charset.CharsetUTF8, 0, 64, types.UnspecifiedLength},
		{"bin(c_double   )", mysql.TypeVarString, charset.CharsetUTF8, 0, 64, types.UnspecifiedLength},
		{"bin(c_decimal  )", mysql.TypeVarString, charset.CharsetUTF8, 0, 64, types.UnspecifiedLength},
		{"bin(c_datetime )", mysql.TypeVarString, charset.CharsetUTF8, 0, 64, types.UnspecifiedLength},
		{"bin(c_time     )", mysql.TypeVarString, charset.CharsetUTF8, 0, 64, types.UnspecifiedLength},
		{"bin(c_timestamp)", mysql.TypeVarString, charset.CharsetUTF8, 0, 64, types.UnspecifiedLength},
		{"bin(c_char     )", mysql.TypeVarString, charset.CharsetUTF8, 0, 64, types.UnspecifiedLength},
		{"bin(c_varchar  )", mysql.TypeVarString, charset.CharsetUTF8, 0, 64, types.UnspecifiedLength},
		{"bin(c_text     )", mysql.TypeVarString, charset.CharsetUTF8, 0, 64, types.UnspecifiedLength},
		{"bin(c_binary   )", mysql.TypeVarString, charset.CharsetUTF8, 0, 64, types.UnspecifiedLength},
		{"bin(c_varbinary)", mysql.TypeVarString, charset.CharsetUTF8, 0, 64, types.UnspecifiedLength},
		{"bin(c_blob     )", mysql.TypeVarString, charset.CharsetUTF8, 0, 64, types.UnspecifiedLength},
		{"bin(c_set      )", mysql.TypeVarString, charset.CharsetUTF8, 0, 64, types.UnspecifiedLength},
		{"bin(c_enum     )", mysql.TypeVarString, charset.CharsetUTF8, 0, 64, types.UnspecifiedLength},

		{"char_length(c_int)", mysql.TypeLonglong, charset.CharsetBin, mysql.BinaryFlag, mysql.MaxIntWidth, 0},
		{"char_length(c_float)", mysql.TypeLonglong, charset.CharsetBin, mysql.BinaryFlag, mysql.MaxIntWidth, 0},
		{"char_length(c_double)", mysql.TypeLonglong, charset.CharsetBin, mysql.BinaryFlag, mysql.MaxIntWidth, 0},
		{"char_length(c_decimal)", mysql.TypeLonglong, charset.CharsetBin, mysql.BinaryFlag, mysql.MaxIntWidth, 0},
		{"char_length(c_datetime)", mysql.TypeLonglong, charset.CharsetBin, mysql.BinaryFlag, mysql.MaxIntWidth, 0},
		{"char_length(c_time)", mysql.TypeLonglong, charset.CharsetBin, mysql.BinaryFlag, mysql.MaxIntWidth, 0},
		{"char_length(c_timestamp)", mysql.TypeLonglong, charset.CharsetBin, mysql.BinaryFlag, mysql.MaxIntWidth, 0},
		{"char_length(c_char)", mysql.TypeLonglong, charset.CharsetBin, mysql.BinaryFlag, mysql.MaxIntWidth, 0},
		{"char_length(c_varchar)", mysql.TypeLonglong, charset.CharsetBin, mysql.BinaryFlag, mysql.MaxIntWidth, 0},
		{"char_length(c_text)", mysql.TypeLonglong, charset.CharsetBin, mysql.BinaryFlag, mysql.MaxIntWidth, 0},
		{"char_length(c_binary)", mysql.TypeLonglong, charset.CharsetBin, mysql.BinaryFlag, mysql.MaxIntWidth, 0},
		{"char_length(c_varbinary)", mysql.TypeLonglong, charset.CharsetBin, mysql.BinaryFlag, mysql.MaxIntWidth, 0},
		{"char_length(c_blob)", mysql.TypeLonglong, charset.CharsetBin, mysql.BinaryFlag, mysql.MaxIntWidth, 0},
		{"char_length(c_set)", mysql.TypeLonglong, charset.CharsetBin, mysql.BinaryFlag, mysql.MaxIntWidth, 0},
		{"char_length(c_enum)", mysql.TypeLonglong, charset.CharsetBin, mysql.BinaryFlag, mysql.MaxIntWidth, 0},

		{"character_length(c_int)", mysql.TypeLonglong, charset.CharsetBin, mysql.BinaryFlag, mysql.MaxIntWidth, 0},
		{"character_length(c_float)", mysql.TypeLonglong, charset.CharsetBin, mysql.BinaryFlag, mysql.MaxIntWidth, 0},
		{"character_length(c_double)", mysql.TypeLonglong, charset.CharsetBin, mysql.BinaryFlag, mysql.MaxIntWidth, 0},
		{"character_length(c_decimal)", mysql.TypeLonglong, charset.CharsetBin, mysql.BinaryFlag, mysql.MaxIntWidth, 0},
		{"character_length(c_datetime)", mysql.TypeLonglong, charset.CharsetBin, mysql.BinaryFlag, mysql.MaxIntWidth, 0},
		{"character_length(c_time)", mysql.TypeLonglong, charset.CharsetBin, mysql.BinaryFlag, mysql.MaxIntWidth, 0},
		{"character_length(c_timestamp)", mysql.TypeLonglong, charset.CharsetBin, mysql.BinaryFlag, mysql.MaxIntWidth, 0},
		{"character_length(c_char)", mysql.TypeLonglong, charset.CharsetBin, mysql.BinaryFlag, mysql.MaxIntWidth, 0},
		{"character_length(c_varchar)", mysql.TypeLonglong, charset.CharsetBin, mysql.BinaryFlag, mysql.MaxIntWidth, 0},
		{"character_length(c_text)", mysql.TypeLonglong, charset.CharsetBin, mysql.BinaryFlag, mysql.MaxIntWidth, 0},
		{"character_length(c_binary)", mysql.TypeLonglong, charset.CharsetBin, mysql.BinaryFlag, mysql.MaxIntWidth, 0},
		{"character_length(c_varbinary)", mysql.TypeLonglong, charset.CharsetBin, mysql.BinaryFlag, mysql.MaxIntWidth, 0},
		{"character_length(c_blob)", mysql.TypeLonglong, charset.CharsetBin, mysql.BinaryFlag, mysql.MaxIntWidth, 0},
		{"character_length(c_set)", mysql.TypeLonglong, charset.CharsetBin, mysql.BinaryFlag, mysql.MaxIntWidth, 0},
		{"character_length(c_enum)", mysql.TypeLonglong, charset.CharsetBin, mysql.BinaryFlag, mysql.MaxIntWidth, 0},

		{"char(c_int      )", mysql.TypeVarString, charset.CharsetBin, mysql.BinaryFlag, 4, types.UnspecifiedLength},
		{"char(c_bigint   )", mysql.TypeVarString, charset.CharsetBin, mysql.BinaryFlag, 4, types.UnspecifiedLength},
		{"char(c_float    )", mysql.TypeVarString, charset.CharsetBin, mysql.BinaryFlag, 4, types.UnspecifiedLength},
		{"char(c_double   )", mysql.TypeVarString, charset.CharsetBin, mysql.BinaryFlag, 4, types.UnspecifiedLength},
		{"char(c_decimal  )", mysql.TypeVarString, charset.CharsetBin, mysql.BinaryFlag, 4, types.UnspecifiedLength},
		{"char(c_datetime )", mysql.TypeVarString, charset.CharsetBin, mysql.BinaryFlag, 4, types.UnspecifiedLength},
		{"char(c_time     )", mysql.TypeVarString, charset.CharsetBin, mysql.BinaryFlag, 4, types.UnspecifiedLength},
		{"char(c_timestamp)", mysql.TypeVarString, charset.CharsetBin, mysql.BinaryFlag, 4, types.UnspecifiedLength},
		{"char(c_char     )", mysql.TypeVarString, charset.CharsetBin, mysql.BinaryFlag, 4, types.UnspecifiedLength},
		{"char(c_varchar  )", mysql.TypeVarString, charset.CharsetBin, mysql.BinaryFlag, 4, types.UnspecifiedLength},
		{"char(c_text     )", mysql.TypeVarString, charset.CharsetBin, mysql.BinaryFlag, 4, types.UnspecifiedLength},
		{"char(c_binary   )", mysql.TypeVarString, charset.CharsetBin, mysql.BinaryFlag, 4, types.UnspecifiedLength},
		{"char(c_varbinary)", mysql.TypeVarString, charset.CharsetBin, mysql.BinaryFlag, 4, types.UnspecifiedLength},
		{"char(c_blob     )", mysql.TypeVarString, charset.CharsetBin, mysql.BinaryFlag, 4, types.UnspecifiedLength},
		{"char(c_set      )", mysql.TypeVarString, charset.CharsetBin, mysql.BinaryFlag, 4, types.UnspecifiedLength},
		{"char(c_enum     )", mysql.TypeVarString, charset.CharsetBin, mysql.BinaryFlag, 4, types.UnspecifiedLength},
		{"char(c_int      , c_int       using utf8)", mysql.TypeVarString, charset.CharsetBin, mysql.BinaryFlag, 8, types.UnspecifiedLength},
		{"char(c_bigint   , c_bigint    using utf8)", mysql.TypeVarString, charset.CharsetBin, mysql.BinaryFlag, 8, types.UnspecifiedLength},
		{"char(c_float    , c_float     using utf8)", mysql.TypeVarString, charset.CharsetBin, mysql.BinaryFlag, 8, types.UnspecifiedLength},
		{"char(c_double   , c_double    using utf8)", mysql.TypeVarString, charset.CharsetBin, mysql.BinaryFlag, 8, types.UnspecifiedLength},
		{"char(c_decimal  , c_decimal   using utf8)", mysql.TypeVarString, charset.CharsetBin, mysql.BinaryFlag, 8, types.UnspecifiedLength},
		{"char(c_datetime , c_datetime  using utf8)", mysql.TypeVarString, charset.CharsetBin, mysql.BinaryFlag, 8, types.UnspecifiedLength},
		{"char(c_time     , c_time      using utf8)", mysql.TypeVarString, charset.CharsetBin, mysql.BinaryFlag, 8, types.UnspecifiedLength},
		{"char(c_timestamp, c_timestamp using utf8)", mysql.TypeVarString, charset.CharsetBin, mysql.BinaryFlag, 8, types.UnspecifiedLength},
		{"char(c_char     , c_char      using utf8)", mysql.TypeVarString, charset.CharsetBin, mysql.BinaryFlag, 8, types.UnspecifiedLength},
		{"char(c_varchar  , c_varchar   using utf8)", mysql.TypeVarString, charset.CharsetBin, mysql.BinaryFlag, 8, types.UnspecifiedLength},
		{"char(c_text     , c_text      using utf8)", mysql.TypeVarString, charset.CharsetBin, mysql.BinaryFlag, 8, types.UnspecifiedLength},
		{"char(c_binary   , c_binary    using utf8)", mysql.TypeVarString, charset.CharsetBin, mysql.BinaryFlag, 8, types.UnspecifiedLength},
		{"char(c_varbinary, c_varbinary using utf8)", mysql.TypeVarString, charset.CharsetBin, mysql.BinaryFlag, 8, types.UnspecifiedLength},
		{"char(c_blob     , c_blob      using utf8)", mysql.TypeVarString, charset.CharsetBin, mysql.BinaryFlag, 8, types.UnspecifiedLength},
		{"char(c_set      , c_set       using utf8)", mysql.TypeVarString, charset.CharsetBin, mysql.BinaryFlag, 8, types.UnspecifiedLength},
		{"char(c_enum     , c_enum      using utf8)", mysql.TypeVarString, charset.CharsetBin, mysql.BinaryFlag, 8, types.UnspecifiedLength},

		{"instr(c_char, c_binary)", mysql.TypeLonglong, charset.CharsetBin, mysql.BinaryFlag, 11, 0},
		{"instr(c_char, c_char  )", mysql.TypeLonglong, charset.CharsetBin, mysql.BinaryFlag, 11, 0},
		{"instr(c_char, c_time  )", mysql.TypeLonglong, charset.CharsetBin, mysql.BinaryFlag, 11, 0},

		{"reverse(c_int      )", mysql.TypeVarString, charset.CharsetUTF8, 0, 11, types.UnspecifiedLength},
		{"reverse(c_bigint   )", mysql.TypeVarString, charset.CharsetUTF8, 0, 21, types.UnspecifiedLength},
		{"reverse(c_float    )", mysql.TypeVarString, charset.CharsetUTF8, 0, types.UnspecifiedLength, types.UnspecifiedLength},
		{"reverse(c_double   )", mysql.TypeVarString, charset.CharsetUTF8, 0, types.UnspecifiedLength, types.UnspecifiedLength},
		{"reverse(c_decimal  )", mysql.TypeVarString, charset.CharsetUTF8, 0, 6, types.UnspecifiedLength},
		{"reverse(c_char     )", mysql.TypeString, charset.CharsetUTF8, 0, 20, types.UnspecifiedLength},
		{"reverse(c_varchar  )", mysql.TypeVarchar, charset.CharsetUTF8, 0, 20, types.UnspecifiedLength},
		{"reverse(c_text     )", mysql.TypeBlob, charset.CharsetUTF8, 0, types.UnspecifiedLength, types.UnspecifiedLength},
		{"reverse(c_binary   )", mysql.TypeString, charset.CharsetBin, mysql.BinaryFlag, 20, types.UnspecifiedLength},
		{"reverse(c_varbinary)", mysql.TypeVarchar, charset.CharsetBin, mysql.BinaryFlag, 20, types.UnspecifiedLength},
		{"reverse(c_blob     )", mysql.TypeBlob, charset.CharsetBin, mysql.BinaryFlag, types.UnspecifiedLength, types.UnspecifiedLength},
		{"reverse(c_set      )", mysql.TypeSet, charset.CharsetUTF8, 0, types.UnspecifiedLength, types.UnspecifiedLength},
		{"reverse(c_enum     )", mysql.TypeEnum, charset.CharsetUTF8, 0, types.UnspecifiedLength, types.UnspecifiedLength},
	}
}

func (s *testPlanSuite) createTestCase4MathFuncs() []typeInferTestCase {
	return []typeInferTestCase{
		{"cos(c_double)", mysql.TypeDouble, charset.CharsetBin, mysql.BinaryFlag, mysql.MaxRealWidth, types.UnspecifiedLength},
		{"sin(c_double)", mysql.TypeDouble, charset.CharsetBin, mysql.BinaryFlag, mysql.MaxRealWidth, types.UnspecifiedLength},
		{"tan(c_double)", mysql.TypeDouble, charset.CharsetBin, mysql.BinaryFlag, mysql.MaxRealWidth, types.UnspecifiedLength},
		{"exp(c_int)", mysql.TypeDouble, charset.CharsetBin, mysql.BinaryFlag, mysql.MaxRealWidth, types.UnspecifiedLength},
		{"exp(c_float)", mysql.TypeDouble, charset.CharsetBin, mysql.BinaryFlag, mysql.MaxRealWidth, types.UnspecifiedLength},
		{"exp(c_double)", mysql.TypeDouble, charset.CharsetBin, mysql.BinaryFlag, mysql.MaxRealWidth, types.UnspecifiedLength},
		{"exp(c_decimal)", mysql.TypeDouble, charset.CharsetBin, mysql.BinaryFlag, mysql.MaxRealWidth, types.UnspecifiedLength},
		{"exp(c_datetime)", mysql.TypeDouble, charset.CharsetBin, mysql.BinaryFlag, mysql.MaxRealWidth, types.UnspecifiedLength},
		{"exp(c_time)", mysql.TypeDouble, charset.CharsetBin, mysql.BinaryFlag, mysql.MaxRealWidth, types.UnspecifiedLength},
		{"exp(c_timestamp)", mysql.TypeDouble, charset.CharsetBin, mysql.BinaryFlag, mysql.MaxRealWidth, types.UnspecifiedLength},
		{"exp(c_binary)", mysql.TypeDouble, charset.CharsetBin, mysql.BinaryFlag, mysql.MaxRealWidth, types.UnspecifiedLength},
		{"pi()", mysql.TypeDouble, charset.CharsetBin, mysql.BinaryFlag, 17, 15},
		{"~c_int", mysql.TypeLonglong, charset.CharsetBin, mysql.BinaryFlag | mysql.UnsignedFlag, mysql.MaxIntWidth, 0},
		{"!c_int", mysql.TypeLonglong, charset.CharsetBin, mysql.BinaryFlag, 1, 0},
		{"c_int & c_int", mysql.TypeLonglong, charset.CharsetBin, mysql.BinaryFlag | mysql.UnsignedFlag, mysql.MaxIntWidth, 0},
		{"c_int | c_int", mysql.TypeLonglong, charset.CharsetBin, mysql.BinaryFlag | mysql.UnsignedFlag, mysql.MaxIntWidth, 0},
		{"c_int ^ c_int", mysql.TypeLonglong, charset.CharsetBin, mysql.BinaryFlag | mysql.UnsignedFlag, mysql.MaxIntWidth, 0},
		{"c_int << c_int", mysql.TypeLonglong, charset.CharsetBin, mysql.BinaryFlag | mysql.UnsignedFlag, mysql.MaxIntWidth, 0},
		{"c_int >> c_int", mysql.TypeLonglong, charset.CharsetBin, mysql.BinaryFlag | mysql.UnsignedFlag, mysql.MaxIntWidth, 0},
		{"log2(c_int)", mysql.TypeDouble, charset.CharsetBin, mysql.BinaryFlag, mysql.MaxRealWidth, types.UnspecifiedLength},
		{"log10(c_int)", mysql.TypeDouble, charset.CharsetBin, mysql.BinaryFlag, mysql.MaxRealWidth, types.UnspecifiedLength},
		{"log(c_int)", mysql.TypeDouble, charset.CharsetBin, mysql.BinaryFlag, mysql.MaxRealWidth, types.UnspecifiedLength},
		{"log(2, c_int)", mysql.TypeDouble, charset.CharsetBin, mysql.BinaryFlag, mysql.MaxRealWidth, types.UnspecifiedLength},
		{"degrees(c_int)", mysql.TypeDouble, charset.CharsetBin, mysql.BinaryFlag, mysql.MaxRealWidth, types.UnspecifiedLength},
		{"atan(c_double)", mysql.TypeDouble, charset.CharsetBin, mysql.BinaryFlag, mysql.MaxRealWidth, types.UnspecifiedLength},
		{"atan(c_double,c_double)", mysql.TypeDouble, charset.CharsetBin, mysql.BinaryFlag, mysql.MaxRealWidth, types.UnspecifiedLength},
		{"asin(c_double)", mysql.TypeDouble, charset.CharsetBin, mysql.BinaryFlag, mysql.MaxRealWidth, types.UnspecifiedLength},
		{"acos(c_double)", mysql.TypeDouble, charset.CharsetBin, mysql.BinaryFlag, mysql.MaxRealWidth, types.UnspecifiedLength},

		{"cot(c_int)", mysql.TypeDouble, charset.CharsetBin, mysql.BinaryFlag, mysql.MaxRealWidth, types.UnspecifiedLength},
		{"cot(c_float)", mysql.TypeDouble, charset.CharsetBin, mysql.BinaryFlag, mysql.MaxRealWidth, types.UnspecifiedLength},
		{"cot(c_double)", mysql.TypeDouble, charset.CharsetBin, mysql.BinaryFlag, mysql.MaxRealWidth, types.UnspecifiedLength},
		{"cot(c_decimal)", mysql.TypeDouble, charset.CharsetBin, mysql.BinaryFlag, mysql.MaxRealWidth, types.UnspecifiedLength},
		{"cot(c_datetime)", mysql.TypeDouble, charset.CharsetBin, mysql.BinaryFlag, mysql.MaxRealWidth, types.UnspecifiedLength},
		{"cot(c_time)", mysql.TypeDouble, charset.CharsetBin, mysql.BinaryFlag, mysql.MaxRealWidth, types.UnspecifiedLength},
		{"cot(c_timestamp)", mysql.TypeDouble, charset.CharsetBin, mysql.BinaryFlag, mysql.MaxRealWidth, types.UnspecifiedLength},
		{"cot(c_binary)", mysql.TypeDouble, charset.CharsetBin, mysql.BinaryFlag, mysql.MaxRealWidth, types.UnspecifiedLength},

		{"floor(c_int)", mysql.TypeLonglong, charset.CharsetBin, mysql.BinaryFlag, 11, 0},
		{"floor(c_decimal)", mysql.TypeLonglong, charset.CharsetBin, mysql.BinaryFlag, 6, 0},
		{"floor(c_double)", mysql.TypeDouble, charset.CharsetBin, mysql.BinaryFlag, types.UnspecifiedLength, 0},
		{"floor(c_float)", mysql.TypeDouble, charset.CharsetBin, mysql.BinaryFlag, types.UnspecifiedLength, 0},
		{"floor(c_datetime)", mysql.TypeDouble, charset.CharsetBin, mysql.BinaryFlag, mysql.MaxRealWidth, 0},
		{"floor(c_time)", mysql.TypeDouble, charset.CharsetBin, mysql.BinaryFlag, mysql.MaxRealWidth, 0},
		{"floor(c_enum)", mysql.TypeDouble, charset.CharsetBin, mysql.BinaryFlag, mysql.MaxRealWidth, 0},
		{"floor(c_text)", mysql.TypeDouble, charset.CharsetBin, mysql.BinaryFlag, mysql.MaxRealWidth, 0},
		{"floor(18446744073709551615)", mysql.TypeNewDecimal, charset.CharsetBin, mysql.BinaryFlag, 20, 0},
		{"floor(18446744073709551615.1)", mysql.TypeNewDecimal, charset.CharsetBin, mysql.BinaryFlag, 22, 0},

		{"ceil(c_int)", mysql.TypeLonglong, charset.CharsetBin, mysql.BinaryFlag, 11, 0},
		{"ceil(c_decimal)", mysql.TypeLonglong, charset.CharsetBin, mysql.BinaryFlag, 6, 0},
		{"ceil(c_double)", mysql.TypeDouble, charset.CharsetBin, mysql.BinaryFlag, types.UnspecifiedLength, 0},
		{"ceil(c_float)", mysql.TypeDouble, charset.CharsetBin, mysql.BinaryFlag, types.UnspecifiedLength, 0},
		{"ceil(c_datetime)", mysql.TypeDouble, charset.CharsetBin, mysql.BinaryFlag, mysql.MaxRealWidth, 0},
		{"ceil(c_time)", mysql.TypeDouble, charset.CharsetBin, mysql.BinaryFlag, mysql.MaxRealWidth, 0},
		{"ceil(c_enum)", mysql.TypeDouble, charset.CharsetBin, mysql.BinaryFlag, mysql.MaxRealWidth, 0},
		{"ceil(c_text)", mysql.TypeDouble, charset.CharsetBin, mysql.BinaryFlag, mysql.MaxRealWidth, 0},
		{"ceil(18446744073709551615)", mysql.TypeNewDecimal, charset.CharsetBin, mysql.BinaryFlag, 20, 0},
		{"ceil(18446744073709551615.1)", mysql.TypeNewDecimal, charset.CharsetBin, mysql.BinaryFlag, 22, 0},

		{"ceiling(c_int)", mysql.TypeLonglong, charset.CharsetBin, mysql.BinaryFlag, 11, 0},
		{"ceiling(c_decimal)", mysql.TypeLonglong, charset.CharsetBin, mysql.BinaryFlag, 6, 0},
		{"ceiling(c_double)", mysql.TypeDouble, charset.CharsetBin, mysql.BinaryFlag, types.UnspecifiedLength, 0},
		{"ceiling(c_float)", mysql.TypeDouble, charset.CharsetBin, mysql.BinaryFlag, types.UnspecifiedLength, 0},
		{"ceiling(c_datetime)", mysql.TypeDouble, charset.CharsetBin, mysql.BinaryFlag, mysql.MaxRealWidth, 0},
		{"ceiling(c_time)", mysql.TypeDouble, charset.CharsetBin, mysql.BinaryFlag, mysql.MaxRealWidth, 0},
		{"ceiling(c_enum)", mysql.TypeDouble, charset.CharsetBin, mysql.BinaryFlag, mysql.MaxRealWidth, 0},
		{"ceiling(c_text)", mysql.TypeDouble, charset.CharsetBin, mysql.BinaryFlag, mysql.MaxRealWidth, 0},
		{"ceiling(18446744073709551615)", mysql.TypeNewDecimal, charset.CharsetBin, mysql.BinaryFlag, 20, 0},
		{"ceiling(18446744073709551615.1)", mysql.TypeNewDecimal, charset.CharsetBin, mysql.BinaryFlag, 22, 0},

		{"conv(c_char, c_int, c_int)", mysql.TypeVarString, charset.CharsetUTF8, 0, 64, types.UnspecifiedLength},
		{"conv(c_int, c_int, c_int)", mysql.TypeVarString, charset.CharsetUTF8, 0, 64, types.UnspecifiedLength},

		{"abs(c_int      )", mysql.TypeLonglong, charset.CharsetBin, mysql.BinaryFlag, 11, types.UnspecifiedLength},
		{"abs(c_bigint   )", mysql.TypeLonglong, charset.CharsetBin, mysql.BinaryFlag, 21, types.UnspecifiedLength},
		{"abs(c_float    )", mysql.TypeDouble, charset.CharsetBin, mysql.BinaryFlag, types.UnspecifiedLength, types.UnspecifiedLength}, // Should be 17.
		{"abs(c_double   )", mysql.TypeDouble, charset.CharsetBin, mysql.BinaryFlag, types.UnspecifiedLength, types.UnspecifiedLength}, // Should be 17.
		{"abs(c_decimal  )", mysql.TypeNewDecimal, charset.CharsetBin, mysql.BinaryFlag, 6, 3},
		{"abs(c_datetime )", mysql.TypeDouble, charset.CharsetBin, mysql.BinaryFlag, mysql.MaxRealWidth, types.UnspecifiedLength},
		{"abs(c_time     )", mysql.TypeDouble, charset.CharsetBin, mysql.BinaryFlag, mysql.MaxRealWidth, types.UnspecifiedLength},
		{"abs(c_timestamp)", mysql.TypeDouble, charset.CharsetBin, mysql.BinaryFlag, mysql.MaxRealWidth, types.UnspecifiedLength},
		{"abs(c_char     )", mysql.TypeDouble, charset.CharsetBin, mysql.BinaryFlag, mysql.MaxRealWidth, types.UnspecifiedLength},
		{"abs(c_varchar  )", mysql.TypeDouble, charset.CharsetBin, mysql.BinaryFlag, mysql.MaxRealWidth, types.UnspecifiedLength},
		{"abs(c_text     )", mysql.TypeDouble, charset.CharsetBin, mysql.BinaryFlag, mysql.MaxRealWidth, types.UnspecifiedLength},
		{"abs(c_binary   )", mysql.TypeDouble, charset.CharsetBin, mysql.BinaryFlag, mysql.MaxRealWidth, types.UnspecifiedLength},
		{"abs(c_varbinary)", mysql.TypeDouble, charset.CharsetBin, mysql.BinaryFlag, mysql.MaxRealWidth, types.UnspecifiedLength},
		{"abs(c_blob     )", mysql.TypeDouble, charset.CharsetBin, mysql.BinaryFlag, mysql.MaxRealWidth, types.UnspecifiedLength},
		{"abs(c_set      )", mysql.TypeDouble, charset.CharsetBin, mysql.BinaryFlag, mysql.MaxRealWidth, types.UnspecifiedLength},
		{"abs(c_enum     )", mysql.TypeDouble, charset.CharsetBin, mysql.BinaryFlag, mysql.MaxRealWidth, types.UnspecifiedLength},

		{"round(c_int      )", mysql.TypeLonglong, charset.CharsetBin, mysql.BinaryFlag, 11, 0},
		{"round(c_bigint   )", mysql.TypeLonglong, charset.CharsetBin, mysql.BinaryFlag, 21, 0},
		{"round(c_float    )", mysql.TypeDouble, charset.CharsetBin, mysql.BinaryFlag, types.UnspecifiedLength, 0}, // Should be 17.
		{"round(c_double   )", mysql.TypeDouble, charset.CharsetBin, mysql.BinaryFlag, types.UnspecifiedLength, 0}, // Should be 17.
		{"round(c_decimal  )", mysql.TypeNewDecimal, charset.CharsetBin, mysql.BinaryFlag, 6, 0},                   // Should be 5.
		{"round(c_datetime )", mysql.TypeDouble, charset.CharsetBin, mysql.BinaryFlag, mysql.MaxRealWidth, 0},
		{"round(c_time     )", mysql.TypeDouble, charset.CharsetBin, mysql.BinaryFlag, mysql.MaxRealWidth, 0},
		{"round(c_timestamp)", mysql.TypeDouble, charset.CharsetBin, mysql.BinaryFlag, mysql.MaxRealWidth, 0},
		{"round(c_char     )", mysql.TypeDouble, charset.CharsetBin, mysql.BinaryFlag, mysql.MaxRealWidth, 0},
		{"round(c_varchar  )", mysql.TypeDouble, charset.CharsetBin, mysql.BinaryFlag, mysql.MaxRealWidth, 0},
		{"round(c_text     )", mysql.TypeDouble, charset.CharsetBin, mysql.BinaryFlag, mysql.MaxRealWidth, 0},
		{"round(c_binary   )", mysql.TypeDouble, charset.CharsetBin, mysql.BinaryFlag, mysql.MaxRealWidth, 0},
		{"round(c_varbinary)", mysql.TypeDouble, charset.CharsetBin, mysql.BinaryFlag, mysql.MaxRealWidth, 0},
		{"round(c_blob     )", mysql.TypeDouble, charset.CharsetBin, mysql.BinaryFlag, mysql.MaxRealWidth, 0},
		{"round(c_set      )", mysql.TypeDouble, charset.CharsetBin, mysql.BinaryFlag, mysql.MaxRealWidth, 0},
		{"round(c_enum     )", mysql.TypeDouble, charset.CharsetBin, mysql.BinaryFlag, mysql.MaxRealWidth, 0},
	}
}

func (s *testPlanSuite) createTestCase4ArithmeticFuncs() []typeInferTestCase {
	return []typeInferTestCase{
		{"c_int + c_int", mysql.TypeLonglong, charset.CharsetBin, mysql.BinaryFlag, mysql.MaxIntWidth, 0},
		{"c_int + c_bigint", mysql.TypeLonglong, charset.CharsetBin, mysql.BinaryFlag, mysql.MaxIntWidth, 0},
		{"c_int + c_char", mysql.TypeDouble, charset.CharsetBin, mysql.BinaryFlag, types.UnspecifiedLength, types.UnspecifiedLength},
		{"c_int + c_time", mysql.TypeLonglong, charset.CharsetBin, mysql.BinaryFlag, mysql.MaxIntWidth, 0},
		{"c_int + c_double", mysql.TypeDouble, charset.CharsetBin, mysql.BinaryFlag, types.UnspecifiedLength, types.UnspecifiedLength},
		{"c_int + c_decimal", mysql.TypeNewDecimal, charset.CharsetBin, mysql.BinaryFlag, types.UnspecifiedLength, types.UnspecifiedLength},
		{"c_datetime + c_decimal", mysql.TypeNewDecimal, charset.CharsetBin, mysql.BinaryFlag, types.UnspecifiedLength, types.UnspecifiedLength},
		{"c_bigint + c_decimal", mysql.TypeNewDecimal, charset.CharsetBin, mysql.BinaryFlag, types.UnspecifiedLength, types.UnspecifiedLength},
		{"c_double + c_decimal", mysql.TypeDouble, charset.CharsetBin, mysql.BinaryFlag, types.UnspecifiedLength, types.UnspecifiedLength},
		{"c_double + c_char", mysql.TypeDouble, charset.CharsetBin, mysql.BinaryFlag, types.UnspecifiedLength, types.UnspecifiedLength},
		{"c_double + c_enum", mysql.TypeDouble, charset.CharsetBin, mysql.BinaryFlag, types.UnspecifiedLength, types.UnspecifiedLength},

		{"c_int - c_int", mysql.TypeLonglong, charset.CharsetBin, mysql.BinaryFlag, mysql.MaxIntWidth, 0},
		{"c_int - c_bigint", mysql.TypeLonglong, charset.CharsetBin, mysql.BinaryFlag, mysql.MaxIntWidth, 0},
		{"c_int - c_char", mysql.TypeDouble, charset.CharsetBin, mysql.BinaryFlag, types.UnspecifiedLength, types.UnspecifiedLength},
		{"c_int - c_time", mysql.TypeLonglong, charset.CharsetBin, mysql.BinaryFlag, mysql.MaxIntWidth, 0},
		{"c_int - c_double", mysql.TypeDouble, charset.CharsetBin, mysql.BinaryFlag, types.UnspecifiedLength, types.UnspecifiedLength},
		{"c_int - c_decimal", mysql.TypeNewDecimal, charset.CharsetBin, mysql.BinaryFlag, types.UnspecifiedLength, types.UnspecifiedLength},
		{"c_datetime - c_decimal", mysql.TypeNewDecimal, charset.CharsetBin, mysql.BinaryFlag, types.UnspecifiedLength, types.UnspecifiedLength},
		{"c_bigint - c_decimal", mysql.TypeNewDecimal, charset.CharsetBin, mysql.BinaryFlag, types.UnspecifiedLength, types.UnspecifiedLength},
		{"c_double - c_decimal", mysql.TypeDouble, charset.CharsetBin, mysql.BinaryFlag, types.UnspecifiedLength, types.UnspecifiedLength},
		{"c_double - c_char", mysql.TypeDouble, charset.CharsetBin, mysql.BinaryFlag, types.UnspecifiedLength, types.UnspecifiedLength},
		{"c_double - c_enum", mysql.TypeDouble, charset.CharsetBin, mysql.BinaryFlag, types.UnspecifiedLength, types.UnspecifiedLength},

		{"c_int * c_int", mysql.TypeLonglong, charset.CharsetBin, mysql.BinaryFlag, mysql.MaxIntWidth, 0},
		{"c_int * c_bigint", mysql.TypeLonglong, charset.CharsetBin, mysql.BinaryFlag, mysql.MaxIntWidth, 0},
		{"c_int * c_char", mysql.TypeDouble, charset.CharsetBin, mysql.BinaryFlag, types.UnspecifiedLength, types.UnspecifiedLength},
		{"c_int * c_time", mysql.TypeLonglong, charset.CharsetBin, mysql.BinaryFlag, mysql.MaxIntWidth, 0},
		{"c_int * c_double", mysql.TypeDouble, charset.CharsetBin, mysql.BinaryFlag, types.UnspecifiedLength, types.UnspecifiedLength},
		{"c_int * c_decimal", mysql.TypeNewDecimal, charset.CharsetBin, mysql.BinaryFlag, types.UnspecifiedLength, types.UnspecifiedLength},
		{"c_datetime * c_decimal", mysql.TypeNewDecimal, charset.CharsetBin, mysql.BinaryFlag, types.UnspecifiedLength, types.UnspecifiedLength},
		{"c_bigint * c_decimal", mysql.TypeNewDecimal, charset.CharsetBin, mysql.BinaryFlag, types.UnspecifiedLength, types.UnspecifiedLength},
		{"c_double * c_decimal", mysql.TypeDouble, charset.CharsetBin, mysql.BinaryFlag, types.UnspecifiedLength, types.UnspecifiedLength},
		{"c_double * c_char", mysql.TypeDouble, charset.CharsetBin, mysql.BinaryFlag, types.UnspecifiedLength, types.UnspecifiedLength},
		{"c_double * c_enum", mysql.TypeDouble, charset.CharsetBin, mysql.BinaryFlag, types.UnspecifiedLength, types.UnspecifiedLength},
	}
}

func (s *testPlanSuite) createTestCase4LogicalFuncs() []typeInferTestCase {
	return []typeInferTestCase{
		{"c_int and c_int", mysql.TypeLonglong, charset.CharsetBin, mysql.BinaryFlag, 1, 0},
		{"c_int xor c_int", mysql.TypeLonglong, charset.CharsetBin, mysql.BinaryFlag, 1, 0},

		{"c_int && c_int", mysql.TypeLonglong, charset.CharsetBin, mysql.BinaryFlag, 1, 0},
		{"c_int || c_int", mysql.TypeLonglong, charset.CharsetBin, mysql.BinaryFlag, 1, 0},
	}
}

func (s *testPlanSuite) createTestCase4ControlFuncs() []typeInferTestCase {
	return []typeInferTestCase{
		{"ifnull(c_int, c_int    )", mysql.TypeLong, charset.CharsetBin, mysql.BinaryFlag, 22, 0},
		{"ifnull(c_int, c_decimal)", mysql.TypeNewDecimal, charset.CharsetBin, mysql.BinaryFlag, 17, 3},
		{"if(c_int, c_decimal, c_int)", mysql.TypeNewDecimal, charset.CharsetBin, mysql.BinaryFlag, 15, 3},
		{"if(c_int, c_char, c_int)", mysql.TypeString, charset.CharsetUTF8, 0, 20, -1},
		{"if(c_int, c_binary, c_int)", mysql.TypeString, charset.CharsetBin, mysql.BinaryFlag, 20, -1},
		{"if(c_int, c_binary_char, c_int)", mysql.TypeString, charset.CharsetUTF8, mysql.BinaryFlag, 20, -1},
		{"if(c_int, c_char, c_decimal)", mysql.TypeString, charset.CharsetUTF8, 0, 20, 3},
		{"if(c_int, c_datetime, c_int)", mysql.TypeVarchar, charset.CharsetBin, mysql.BinaryFlag, 11, 2},
		{"if(c_int, c_int, c_double)", mysql.TypeDouble, charset.CharsetBin, mysql.BinaryFlag, 11, -1},
		{"if(c_int, c_time, c_datetime)", mysql.TypeDatetime, charset.CharsetBin, mysql.BinaryFlag, -1, 2},
	}
}

func (s *testPlanSuite) createTestCase4Aggregations() []typeInferTestCase {
	return []typeInferTestCase{
		{"sum(c_int)", mysql.TypeNewDecimal, charset.CharsetBin, mysql.BinaryFlag, mysql.MaxRealWidth, types.UnspecifiedLength},
	}
}

func (s *testPlanSuite) createTestCase4InfoFunc() []typeInferTestCase {
	return []typeInferTestCase{
		{"last_insert_id()", mysql.TypeLonglong, charset.CharsetBin, mysql.BinaryFlag | mysql.UnsignedFlag, mysql.MaxIntWidth, 0},
		{"last_insert_id(c_int)", mysql.TypeLonglong, charset.CharsetBin, mysql.BinaryFlag | mysql.UnsignedFlag, mysql.MaxIntWidth, 0},
	}
}

func (s *testPlanSuite) createTestCase4EncryptionFuncs() []typeInferTestCase {
	return []typeInferTestCase{
		{"md5(c_int      )", mysql.TypeVarString, charset.CharsetUTF8, 0, 32, types.UnspecifiedLength},
		{"md5(c_bigint   )", mysql.TypeVarString, charset.CharsetUTF8, 0, 32, types.UnspecifiedLength},
		{"md5(c_float    )", mysql.TypeVarString, charset.CharsetUTF8, 0, 32, types.UnspecifiedLength},
		{"md5(c_double   )", mysql.TypeVarString, charset.CharsetUTF8, 0, 32, types.UnspecifiedLength},
		{"md5(c_decimal  )", mysql.TypeVarString, charset.CharsetUTF8, 0, 32, types.UnspecifiedLength},
		{"md5(c_datetime )", mysql.TypeVarString, charset.CharsetUTF8, 0, 32, types.UnspecifiedLength},
		{"md5(c_time     )", mysql.TypeVarString, charset.CharsetUTF8, 0, 32, types.UnspecifiedLength},
		{"md5(c_timestamp)", mysql.TypeVarString, charset.CharsetUTF8, 0, 32, types.UnspecifiedLength},
		{"md5(c_char     )", mysql.TypeVarString, charset.CharsetUTF8, 0, 32, types.UnspecifiedLength},
		{"md5(c_varchar  )", mysql.TypeVarString, charset.CharsetUTF8, 0, 32, types.UnspecifiedLength},
		{"md5(c_text     )", mysql.TypeVarString, charset.CharsetUTF8, 0, 32, types.UnspecifiedLength},
		{"md5(c_binary   )", mysql.TypeVarString, charset.CharsetUTF8, 0, 32, types.UnspecifiedLength},
		{"md5(c_varbinary)", mysql.TypeVarString, charset.CharsetUTF8, 0, 32, types.UnspecifiedLength},
		{"md5(c_blob     )", mysql.TypeVarString, charset.CharsetUTF8, 0, 32, types.UnspecifiedLength},
		{"md5(c_set      )", mysql.TypeVarString, charset.CharsetUTF8, 0, 32, types.UnspecifiedLength},
		{"md5(c_enum     )", mysql.TypeVarString, charset.CharsetUTF8, 0, 32, types.UnspecifiedLength},
		{"md5('1234'     )", mysql.TypeVarString, charset.CharsetUTF8, 0, 32, types.UnspecifiedLength},
		{"md5(1234       )", mysql.TypeVarString, charset.CharsetUTF8, 0, 32, types.UnspecifiedLength},

		{"sha(c_int      )", mysql.TypeVarString, charset.CharsetUTF8, 0, 40, types.UnspecifiedLength},
		{"sha(c_bigint   )", mysql.TypeVarString, charset.CharsetUTF8, 0, 40, types.UnspecifiedLength},
		{"sha(c_float    )", mysql.TypeVarString, charset.CharsetUTF8, 0, 40, types.UnspecifiedLength},
		{"sha(c_double   )", mysql.TypeVarString, charset.CharsetUTF8, 0, 40, types.UnspecifiedLength},
		{"sha(c_decimal  )", mysql.TypeVarString, charset.CharsetUTF8, 0, 40, types.UnspecifiedLength},
		{"sha(c_datetime )", mysql.TypeVarString, charset.CharsetUTF8, 0, 40, types.UnspecifiedLength},
		{"sha(c_time     )", mysql.TypeVarString, charset.CharsetUTF8, 0, 40, types.UnspecifiedLength},
		{"sha(c_timestamp)", mysql.TypeVarString, charset.CharsetUTF8, 0, 40, types.UnspecifiedLength},
		{"sha(c_char     )", mysql.TypeVarString, charset.CharsetUTF8, 0, 40, types.UnspecifiedLength},
		{"sha(c_varchar  )", mysql.TypeVarString, charset.CharsetUTF8, 0, 40, types.UnspecifiedLength},
		{"sha(c_text     )", mysql.TypeVarString, charset.CharsetUTF8, 0, 40, types.UnspecifiedLength},
		{"sha(c_binary   )", mysql.TypeVarString, charset.CharsetUTF8, 0, 40, types.UnspecifiedLength},
		{"sha(c_varbinary)", mysql.TypeVarString, charset.CharsetUTF8, 0, 40, types.UnspecifiedLength},
		{"sha(c_blob     )", mysql.TypeVarString, charset.CharsetUTF8, 0, 40, types.UnspecifiedLength},
		{"sha(c_set      )", mysql.TypeVarString, charset.CharsetUTF8, 0, 40, types.UnspecifiedLength},
		{"sha(c_enum     )", mysql.TypeVarString, charset.CharsetUTF8, 0, 40, types.UnspecifiedLength},
		{"sha('1234'     )", mysql.TypeVarString, charset.CharsetUTF8, 0, 40, types.UnspecifiedLength},
		{"sha(1234       )", mysql.TypeVarString, charset.CharsetUTF8, 0, 40, types.UnspecifiedLength},

		{"sha1(c_int      )", mysql.TypeVarString, charset.CharsetUTF8, 0, 40, types.UnspecifiedLength},
		{"sha1(c_bigint   )", mysql.TypeVarString, charset.CharsetUTF8, 0, 40, types.UnspecifiedLength},
		{"sha1(c_float    )", mysql.TypeVarString, charset.CharsetUTF8, 0, 40, types.UnspecifiedLength},
		{"sha1(c_double   )", mysql.TypeVarString, charset.CharsetUTF8, 0, 40, types.UnspecifiedLength},
		{"sha1(c_decimal  )", mysql.TypeVarString, charset.CharsetUTF8, 0, 40, types.UnspecifiedLength},
		{"sha1(c_datetime )", mysql.TypeVarString, charset.CharsetUTF8, 0, 40, types.UnspecifiedLength},
		{"sha1(c_time     )", mysql.TypeVarString, charset.CharsetUTF8, 0, 40, types.UnspecifiedLength},
		{"sha1(c_timestamp)", mysql.TypeVarString, charset.CharsetUTF8, 0, 40, types.UnspecifiedLength},
		{"sha1(c_char     )", mysql.TypeVarString, charset.CharsetUTF8, 0, 40, types.UnspecifiedLength},
		{"sha1(c_varchar  )", mysql.TypeVarString, charset.CharsetUTF8, 0, 40, types.UnspecifiedLength},
		{"sha1(c_text     )", mysql.TypeVarString, charset.CharsetUTF8, 0, 40, types.UnspecifiedLength},
		{"sha1(c_binary   )", mysql.TypeVarString, charset.CharsetUTF8, 0, 40, types.UnspecifiedLength},
		{"sha1(c_varbinary)", mysql.TypeVarString, charset.CharsetUTF8, 0, 40, types.UnspecifiedLength},
		{"sha1(c_blob     )", mysql.TypeVarString, charset.CharsetUTF8, 0, 40, types.UnspecifiedLength},
		{"sha1(c_set      )", mysql.TypeVarString, charset.CharsetUTF8, 0, 40, types.UnspecifiedLength},
		{"sha1(c_enum     )", mysql.TypeVarString, charset.CharsetUTF8, 0, 40, types.UnspecifiedLength},
		{"sha1('1234'     )", mysql.TypeVarString, charset.CharsetUTF8, 0, 40, types.UnspecifiedLength},
		{"sha1(1234       )", mysql.TypeVarString, charset.CharsetUTF8, 0, 40, types.UnspecifiedLength},

		{"sha2(c_int      , 0)", mysql.TypeVarString, charset.CharsetUTF8, 0, 128, types.UnspecifiedLength},
		{"sha2(c_bigint   , 0)", mysql.TypeVarString, charset.CharsetUTF8, 0, 128, types.UnspecifiedLength},
		{"sha2(c_float    , 0)", mysql.TypeVarString, charset.CharsetUTF8, 0, 128, types.UnspecifiedLength},
		{"sha2(c_double   , 0)", mysql.TypeVarString, charset.CharsetUTF8, 0, 128, types.UnspecifiedLength},
		{"sha2(c_decimal  , 0)", mysql.TypeVarString, charset.CharsetUTF8, 0, 128, types.UnspecifiedLength},
		{"sha2(c_datetime , 0)", mysql.TypeVarString, charset.CharsetUTF8, 0, 128, types.UnspecifiedLength},
		{"sha2(c_time     , 0)", mysql.TypeVarString, charset.CharsetUTF8, 0, 128, types.UnspecifiedLength},
		{"sha2(c_timestamp, 0)", mysql.TypeVarString, charset.CharsetUTF8, 0, 128, types.UnspecifiedLength},
		{"sha2(c_char     , 0)", mysql.TypeVarString, charset.CharsetUTF8, 0, 128, types.UnspecifiedLength},
		{"sha2(c_varchar  , 0)", mysql.TypeVarString, charset.CharsetUTF8, 0, 128, types.UnspecifiedLength},
		{"sha2(c_text     , 0)", mysql.TypeVarString, charset.CharsetUTF8, 0, 128, types.UnspecifiedLength},
		{"sha2(c_binary   , 0)", mysql.TypeVarString, charset.CharsetUTF8, 0, 128, types.UnspecifiedLength},
		{"sha2(c_varbinary, 0)", mysql.TypeVarString, charset.CharsetUTF8, 0, 128, types.UnspecifiedLength},
		{"sha2(c_blob     , 0)", mysql.TypeVarString, charset.CharsetUTF8, 0, 128, types.UnspecifiedLength},
		{"sha2(c_set      , 0)", mysql.TypeVarString, charset.CharsetUTF8, 0, 128, types.UnspecifiedLength},
		{"sha2(c_enum     , 0)", mysql.TypeVarString, charset.CharsetUTF8, 0, 128, types.UnspecifiedLength},
		{"sha2('1234'     , 0)", mysql.TypeVarString, charset.CharsetUTF8, 0, 128, types.UnspecifiedLength},
		{"sha2(1234       , 0)", mysql.TypeVarString, charset.CharsetUTF8, 0, 128, types.UnspecifiedLength},

		{"sha2(c_int      , '256')", mysql.TypeVarString, charset.CharsetUTF8, 0, 128, types.UnspecifiedLength},
		{"sha2(c_bigint   , '256')", mysql.TypeVarString, charset.CharsetUTF8, 0, 128, types.UnspecifiedLength},
		{"sha2(c_float    , '256')", mysql.TypeVarString, charset.CharsetUTF8, 0, 128, types.UnspecifiedLength},
		{"sha2(c_double   , '256')", mysql.TypeVarString, charset.CharsetUTF8, 0, 128, types.UnspecifiedLength},
		{"sha2(c_decimal  , '256')", mysql.TypeVarString, charset.CharsetUTF8, 0, 128, types.UnspecifiedLength},
		{"sha2(c_datetime , '256')", mysql.TypeVarString, charset.CharsetUTF8, 0, 128, types.UnspecifiedLength},
		{"sha2(c_time     , '256')", mysql.TypeVarString, charset.CharsetUTF8, 0, 128, types.UnspecifiedLength},
		{"sha2(c_timestamp, '256')", mysql.TypeVarString, charset.CharsetUTF8, 0, 128, types.UnspecifiedLength},
		{"sha2(c_char     , '256')", mysql.TypeVarString, charset.CharsetUTF8, 0, 128, types.UnspecifiedLength},
		{"sha2(c_varchar  , '256')", mysql.TypeVarString, charset.CharsetUTF8, 0, 128, types.UnspecifiedLength},
		{"sha2(c_text     , '256')", mysql.TypeVarString, charset.CharsetUTF8, 0, 128, types.UnspecifiedLength},
		{"sha2(c_binary   , '256')", mysql.TypeVarString, charset.CharsetUTF8, 0, 128, types.UnspecifiedLength},
		{"sha2(c_varbinary, '256')", mysql.TypeVarString, charset.CharsetUTF8, 0, 128, types.UnspecifiedLength},
		{"sha2(c_blob     , '256')", mysql.TypeVarString, charset.CharsetUTF8, 0, 128, types.UnspecifiedLength},
		{"sha2(c_set      , '256')", mysql.TypeVarString, charset.CharsetUTF8, 0, 128, types.UnspecifiedLength},
		{"sha2(c_enum     , '256')", mysql.TypeVarString, charset.CharsetUTF8, 0, 128, types.UnspecifiedLength},
		{"sha2('1234'     , '256')", mysql.TypeVarString, charset.CharsetUTF8, 0, 128, types.UnspecifiedLength},
		{"sha2(1234       , '256')", mysql.TypeVarString, charset.CharsetUTF8, 0, 128, types.UnspecifiedLength},

		{"AES_ENCRYPT(c_int, 'key')", mysql.TypeVarString, charset.CharsetBin, mysql.BinaryFlag, 16, types.UnspecifiedLength},
		{"AES_ENCRYPT(c_char, 'key')", mysql.TypeVarString, charset.CharsetBin, mysql.BinaryFlag, 32, types.UnspecifiedLength},
		{"AES_ENCRYPT(c_varchar, 'key')", mysql.TypeVarString, charset.CharsetBin, mysql.BinaryFlag, 32, types.UnspecifiedLength},
		{"AES_ENCRYPT(c_binary, 'key')", mysql.TypeVarString, charset.CharsetBin, mysql.BinaryFlag, 32, types.UnspecifiedLength},
		{"AES_ENCRYPT(c_varbinary, 'key')", mysql.TypeVarString, charset.CharsetBin, mysql.BinaryFlag, 32, types.UnspecifiedLength},
		{"AES_ENCRYPT('', 'key')", mysql.TypeVarString, charset.CharsetBin, mysql.BinaryFlag, 16, types.UnspecifiedLength},
		{"AES_ENCRYPT('111111', 'key')", mysql.TypeVarString, charset.CharsetBin, mysql.BinaryFlag, 16, types.UnspecifiedLength},
		{"AES_ENCRYPT('111111111111111', 'key')", mysql.TypeVarString, charset.CharsetBin, mysql.BinaryFlag, 16, types.UnspecifiedLength},
		{"AES_ENCRYPT('1111111111111111', 'key')", mysql.TypeVarString, charset.CharsetBin, mysql.BinaryFlag, 32, types.UnspecifiedLength},
		{"AES_ENCRYPT('11111111111111111', 'key')", mysql.TypeVarString, charset.CharsetBin, mysql.BinaryFlag, 32, types.UnspecifiedLength},

		{"AES_DECRYPT('1111111111111111', 'key')", mysql.TypeVarString, charset.CharsetBin, mysql.BinaryFlag, 16, types.UnspecifiedLength},
		{"AES_DECRYPT('11111111111111112222222222222222', 'key')", mysql.TypeVarString, charset.CharsetBin, mysql.BinaryFlag, 32, types.UnspecifiedLength},

		{"COMPRESS(c_int)", mysql.TypeVarString, charset.CharsetBin, mysql.BinaryFlag, 24, types.UnspecifiedLength},
		{"COMPRESS(c_char)", mysql.TypeVarString, charset.CharsetBin, mysql.BinaryFlag, 33, types.UnspecifiedLength},
		{"COMPRESS(c_binary_char)", mysql.TypeVarString, charset.CharsetBin, mysql.BinaryFlag, 33, types.UnspecifiedLength},
		{"COMPRESS(c_varchar)", mysql.TypeVarString, charset.CharsetBin, mysql.BinaryFlag, 33, types.UnspecifiedLength},
		{"COMPRESS(c_binary)", mysql.TypeVarString, charset.CharsetBin, mysql.BinaryFlag, 33, types.UnspecifiedLength},
		{"COMPRESS(c_varbinary)", mysql.TypeVarString, charset.CharsetBin, mysql.BinaryFlag, 33, types.UnspecifiedLength},
		{"COMPRESS('')", mysql.TypeVarString, charset.CharsetBin, mysql.BinaryFlag, 13, types.UnspecifiedLength},
		{"COMPRESS('abcde')", mysql.TypeVarString, charset.CharsetBin, mysql.BinaryFlag, 18, types.UnspecifiedLength},

		{"UNCOMPRESS(c_int)", mysql.TypeLongBlob, charset.CharsetBin, mysql.BinaryFlag, mysql.MaxBlobWidth, types.UnspecifiedLength},
		{"UNCOMPRESS(c_char)", mysql.TypeLongBlob, charset.CharsetBin, mysql.BinaryFlag, mysql.MaxBlobWidth, types.UnspecifiedLength},
		{"UNCOMPRESS(c_binary_char)", mysql.TypeLongBlob, charset.CharsetBin, mysql.BinaryFlag, mysql.MaxBlobWidth, types.UnspecifiedLength},
		{"UNCOMPRESS(c_varchar)", mysql.TypeLongBlob, charset.CharsetBin, mysql.BinaryFlag, mysql.MaxBlobWidth, types.UnspecifiedLength},
		{"UNCOMPRESSED_LENGTH(c_varchar)", mysql.TypeLonglong, charset.CharsetBin, mysql.BinaryFlag, 10, 0},
		{"UNCOMPRESSED_LENGTH(c_int)", mysql.TypeLonglong, charset.CharsetBin, mysql.BinaryFlag, 10, 0},

		{"RANDOM_BYTES(5)", mysql.TypeVarString, charset.CharsetBin, mysql.BinaryFlag, 1024, types.UnspecifiedLength},
		{"RANDOM_BYTES('123')", mysql.TypeVarString, charset.CharsetBin, mysql.BinaryFlag, 1024, types.UnspecifiedLength},
		{"RANDOM_BYTES('abc')", mysql.TypeVarString, charset.CharsetBin, mysql.BinaryFlag, 1024, types.UnspecifiedLength},
	}
}

func (s *testPlanSuite) createTestCase4CompareFuncs() []typeInferTestCase {
	return []typeInferTestCase{
		{"isnull(c_int      )", mysql.TypeLonglong, charset.CharsetBin, mysql.BinaryFlag, 1, 0},
		{"isnull(c_bigint   )", mysql.TypeLonglong, charset.CharsetBin, mysql.BinaryFlag, 1, 0},
		{"isnull(c_float    )", mysql.TypeLonglong, charset.CharsetBin, mysql.BinaryFlag, 1, 0},
		{"isnull(c_double   )", mysql.TypeLonglong, charset.CharsetBin, mysql.BinaryFlag, 1, 0},
		{"isnull(c_decimal  )", mysql.TypeLonglong, charset.CharsetBin, mysql.BinaryFlag, 1, 0},
		{"isnull(c_datetime )", mysql.TypeLonglong, charset.CharsetBin, mysql.BinaryFlag, 1, 0},
		{"isnull(c_time     )", mysql.TypeLonglong, charset.CharsetBin, mysql.BinaryFlag, 1, 0},
		{"isnull(c_timestamp)", mysql.TypeLonglong, charset.CharsetBin, mysql.BinaryFlag, 1, 0},
		{"isnull(c_char     )", mysql.TypeLonglong, charset.CharsetBin, mysql.BinaryFlag, 1, 0},
		{"isnull(c_varchar  )", mysql.TypeLonglong, charset.CharsetBin, mysql.BinaryFlag, 1, 0},
		{"isnull(c_text     )", mysql.TypeLonglong, charset.CharsetBin, mysql.BinaryFlag, 1, 0},
		{"isnull(c_binary   )", mysql.TypeLonglong, charset.CharsetBin, mysql.BinaryFlag, 1, 0},
		{"isnull(c_varbinary)", mysql.TypeLonglong, charset.CharsetBin, mysql.BinaryFlag, 1, 0},
		{"isnull(c_blob     )", mysql.TypeLonglong, charset.CharsetBin, mysql.BinaryFlag, 1, 0},
		{"isnull(c_set      )", mysql.TypeLonglong, charset.CharsetBin, mysql.BinaryFlag, 1, 0},
		{"isnull(c_enum     )", mysql.TypeLonglong, charset.CharsetBin, mysql.BinaryFlag, 1, 0},
	}
}

func (s *testPlanSuite) createTestCase4Miscellaneous() []typeInferTestCase {
	return []typeInferTestCase{
		{"sleep(c_int)", mysql.TypeLonglong, charset.CharsetBin, mysql.BinaryFlag, 20, 0},
		{"sleep(c_float)", mysql.TypeLonglong, charset.CharsetBin, mysql.BinaryFlag, 20, 0},
		{"sleep(c_double)", mysql.TypeLonglong, charset.CharsetBin, mysql.BinaryFlag, 20, 0},
		{"sleep(c_decimal)", mysql.TypeLonglong, charset.CharsetBin, mysql.BinaryFlag, 20, 0},
		{"sleep(c_datetime)", mysql.TypeLonglong, charset.CharsetBin, mysql.BinaryFlag, 20, 0},
		{"sleep(c_time)", mysql.TypeLonglong, charset.CharsetBin, mysql.BinaryFlag, 20, 0},
		{"sleep(c_timestamp)", mysql.TypeLonglong, charset.CharsetBin, mysql.BinaryFlag, 20, 0},
		{"sleep(c_binary)", mysql.TypeLonglong, charset.CharsetBin, mysql.BinaryFlag, 20, 0},
	}
}

func (s *testPlanSuite) createTestCase4OpFuncs() []typeInferTestCase {
	return []typeInferTestCase{
		{"c_int      is true", mysql.TypeLonglong, charset.CharsetBin, mysql.BinaryFlag, 1, 0},
		{"c_decimal  is true", mysql.TypeLonglong, charset.CharsetBin, mysql.BinaryFlag, 1, 0},
		{"c_double   is true", mysql.TypeLonglong, charset.CharsetBin, mysql.BinaryFlag, 1, 0},
		{"c_float    is true", mysql.TypeLonglong, charset.CharsetBin, mysql.BinaryFlag, 1, 0},
		{"c_datetime is true", mysql.TypeLonglong, charset.CharsetBin, mysql.BinaryFlag, 1, 0},
		{"c_time     is true", mysql.TypeLonglong, charset.CharsetBin, mysql.BinaryFlag, 1, 0},
		{"c_enum     is true", mysql.TypeLonglong, charset.CharsetBin, mysql.BinaryFlag, 1, 0},
		{"c_text     is true", mysql.TypeLonglong, charset.CharsetBin, mysql.BinaryFlag, 1, 0},
		{"18446      is true", mysql.TypeLonglong, charset.CharsetBin, mysql.BinaryFlag, 1, 0},
		{"1844674.1  is true", mysql.TypeLonglong, charset.CharsetBin, mysql.BinaryFlag, 1, 0},

		{"c_int      is false", mysql.TypeLonglong, charset.CharsetBin, mysql.BinaryFlag, 1, 0},
		{"c_decimal  is false", mysql.TypeLonglong, charset.CharsetBin, mysql.BinaryFlag, 1, 0},
		{"c_double   is false", mysql.TypeLonglong, charset.CharsetBin, mysql.BinaryFlag, 1, 0},
		{"c_float    is false", mysql.TypeLonglong, charset.CharsetBin, mysql.BinaryFlag, 1, 0},
		{"c_datetime is false", mysql.TypeLonglong, charset.CharsetBin, mysql.BinaryFlag, 1, 0},
		{"c_time     is false", mysql.TypeLonglong, charset.CharsetBin, mysql.BinaryFlag, 1, 0},
		{"c_enum     is false", mysql.TypeLonglong, charset.CharsetBin, mysql.BinaryFlag, 1, 0},
		{"c_text     is false", mysql.TypeLonglong, charset.CharsetBin, mysql.BinaryFlag, 1, 0},
		{"18446      is false", mysql.TypeLonglong, charset.CharsetBin, mysql.BinaryFlag, 1, 0},
		{"1844674.1  is false", mysql.TypeLonglong, charset.CharsetBin, mysql.BinaryFlag, 1, 0},
	}
}

func (s *testPlanSuite) createTestCase4TimeFuncs() []typeInferTestCase {
	return []typeInferTestCase{
<<<<<<< HEAD
		{"to_seconds(c_char)", mysql.TypeLonglong, charset.CharsetBin, mysql.BinaryFlag, 20, 0},
=======
		{"to_days(c_char)", mysql.TypeLonglong, charset.CharsetBin, mysql.BinaryFlag, 20, 0},
>>>>>>> 16bb0ec4
	}
}<|MERGE_RESOLUTION|>--- conflicted
+++ resolved
@@ -693,10 +693,7 @@
 
 func (s *testPlanSuite) createTestCase4TimeFuncs() []typeInferTestCase {
 	return []typeInferTestCase{
-<<<<<<< HEAD
 		{"to_seconds(c_char)", mysql.TypeLonglong, charset.CharsetBin, mysql.BinaryFlag, 20, 0},
-=======
 		{"to_days(c_char)", mysql.TypeLonglong, charset.CharsetBin, mysql.BinaryFlag, 20, 0},
->>>>>>> 16bb0ec4
 	}
 }