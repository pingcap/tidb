// Copyright 2017 PingCAP, Inc.
//
// Licensed under the Apache License, Version 2.0 (the "License");
// you may not use this file except in compliance with the License.
// You may obtain a copy of the License at
//
//     http://www.apache.org/licenses/LICENSE-2.0
//
// Unless required by applicable law or agreed to in writing, software
// distributed under the License is distributed on an "AS IS" BASIS,
// See the License for the specific language governing permissions and
// limitations under the License.

package plan_test

import (
	. "github.com/pingcap/check"
	"github.com/pingcap/tidb"
	"github.com/pingcap/tidb/context"
	"github.com/pingcap/tidb/mysql"
	"github.com/pingcap/tidb/plan"
	"github.com/pingcap/tidb/sessionctx"
	"github.com/pingcap/tidb/util/charset"
	"github.com/pingcap/tidb/util/printer"
	"github.com/pingcap/tidb/util/testkit"
	"github.com/pingcap/tidb/util/testleak"
	"github.com/pingcap/tidb/util/types"
)

type typeInferTestCase struct {
	sql     string
	tp      byte
	chs     string
	flag    byte
	flen    int
	decimal int
}

func (s *testPlanSuite) TestInferType(c *C) {
	store, err := newStoreWithBootstrap()
	c.Assert(err, IsNil)
	defer store.Close()
	se, err := tidb.CreateSession(store)
	c.Assert(err, IsNil)
	defer func() {
		testleak.AfterTest(c)()
	}()
	testKit := testkit.NewTestKit(c, store)
	testKit.MustExec("use test")
	testKit.MustExec("drop table if exists t")
	sql := `create table t (
		c_int int,
		c_bigint bigint,
		c_float float,
		c_double double,
		c_decimal decimal(6, 3),
		c_datetime datetime(2),
		c_time time,
		c_timestamp timestamp,
		c_char char(20),
		c_binary_char char(20) binary,
		c_varchar varchar(20),
		c_text text,
		c_binary binary(20),
		c_varbinary varbinary(20),
		c_blob blob,
		c_set set('a', 'b', 'c'),
		c_enum enum('a', 'b', 'c'))`
	testKit.MustExec(sql)

	tests := []typeInferTestCase{}
	tests = append(tests, s.createTestCase4Constants()...)
	tests = append(tests, s.createTestCase4Columns()...)
	tests = append(tests, s.createTestCase4StrFuncs()...)
	tests = append(tests, s.createTestCase4MathFuncs()...)
	tests = append(tests, s.createTestCase4ArithmeticFuncs()...)
	tests = append(tests, s.createTestCase4LogicalFuncs()...)
	tests = append(tests, s.createTestCase4ControlFuncs()...)
	tests = append(tests, s.createTestCase4Aggregations()...)
<<<<<<< HEAD
	tests = append(tests, s.createTestCase4EncryptionFuncs()...)
=======
	tests = append(tests, s.createTestCase4Miscellaneous()...)
>>>>>>> f0fd27c5

	for _, tt := range tests {
		ctx := testKit.Se.(context.Context)
		sql := "select " + tt.sql + " from t"
		comment := Commentf("for %s", sql)
		stmt, err := s.ParseOneStmt(sql, "", "")
		c.Assert(err, IsNil, comment)

		err = se.NewTxn()
		c.Assert(err, IsNil)

		is := sessionctx.GetDomain(ctx).InfoSchema()
		err = plan.ResolveName(stmt, is, ctx)
		c.Assert(err, IsNil)
		p, err := plan.BuildLogicalPlan(ctx, stmt, is)
		c.Assert(err, IsNil)
		tp := p.Schema().Columns[0].RetType

		c.Assert(tp.Tp, Equals, tt.tp, comment)
		c.Assert(tp.Charset, Equals, tt.chs, comment)
		c.Assert(tp.Flag^uint(tt.flag), Equals, uint(0x0), comment)
		c.Assert(tp.Flen, Equals, tt.flen, comment)
		c.Assert(tp.Decimal, Equals, tt.decimal, comment)
	}
}

func (s *testPlanSuite) createTestCase4Constants() []typeInferTestCase {
	return []typeInferTestCase{
		{"1", mysql.TypeLonglong, charset.CharsetBin, mysql.BinaryFlag, 1, 0},
		{"1.23", mysql.TypeNewDecimal, charset.CharsetBin, mysql.BinaryFlag, 4, 2},
		{"'1234'", mysql.TypeVarString, charset.CharsetUTF8, 0, 4, types.UnspecifiedLength},
	}
}

func (s *testPlanSuite) createTestCase4Columns() []typeInferTestCase {
	return []typeInferTestCase{
		{"c_int", mysql.TypeLong, charset.CharsetBin, mysql.BinaryFlag, 11, types.UnspecifiedLength},
		{"c_char", mysql.TypeString, charset.CharsetUTF8, 0, 20, types.UnspecifiedLength},
		{"c_enum", mysql.TypeEnum, charset.CharsetUTF8, 0, types.UnspecifiedLength, types.UnspecifiedLength},
	}
}

func (s *testPlanSuite) createTestCase4StrFuncs() []typeInferTestCase {
	return []typeInferTestCase{
		{"strcmp(c_char, c_char)", mysql.TypeLonglong, charset.CharsetBin, mysql.BinaryFlag, 2, 0},
		{"space(c_int)", mysql.TypeLongBlob, charset.CharsetUTF8, 0, mysql.MaxBlobWidth, types.UnspecifiedLength},
		{"CONCAT(c_binary, c_int)", mysql.TypeVarString, charset.CharsetBin, mysql.BinaryFlag, 31, types.UnspecifiedLength},
		{"CONCAT(c_binary_char, c_int)", mysql.TypeVarString, charset.CharsetUTF8, mysql.BinaryFlag, 31, types.UnspecifiedLength},
		{"CONCAT('T', 'i', 'DB')", mysql.TypeVarString, charset.CharsetUTF8, 0, 4, types.UnspecifiedLength},
		{"CONCAT('T', 'i', 'DB', c_binary)", mysql.TypeVarString, charset.CharsetBin, mysql.BinaryFlag, 24, types.UnspecifiedLength},
		{"CONCAT_WS('-', 'T', 'i', 'DB')", mysql.TypeVarString, charset.CharsetUTF8, 0, 6, types.UnspecifiedLength},
		{"CONCAT_WS(',', 'TiDB', c_binary)", mysql.TypeVarString, charset.CharsetBin, mysql.BinaryFlag, 25, types.UnspecifiedLength},
		{"left(c_int, c_int)", mysql.TypeVarString, charset.CharsetUTF8, 0, 11, types.UnspecifiedLength},
		{"right(c_int, c_int)", mysql.TypeVarString, charset.CharsetUTF8, 0, 11, types.UnspecifiedLength},
		{"lower(c_int)", mysql.TypeVarString, charset.CharsetUTF8, 0, 11, types.UnspecifiedLength},
		{"lower(c_binary)", mysql.TypeVarString, charset.CharsetBin, mysql.BinaryFlag, 20, types.UnspecifiedLength},
		{"upper(c_int)", mysql.TypeVarString, charset.CharsetUTF8, 0, 11, types.UnspecifiedLength},
		{"upper(c_binary)", mysql.TypeVarString, charset.CharsetBin, mysql.BinaryFlag, 20, types.UnspecifiedLength},
		{"replace(1234, 2, 55)", mysql.TypeVarString, charset.CharsetUTF8, 0, 8, types.UnspecifiedLength},
		{"replace(c_binary, 1, 2)", mysql.TypeVarString, charset.CharsetBin, mysql.BinaryFlag, 20, types.UnspecifiedLength},
		{"to_base64(c_binary)", mysql.TypeVarString, charset.CharsetUTF8, 0, 28, types.UnspecifiedLength},
		{"substr(c_int, c_int)", mysql.TypeVarString, charset.CharsetUTF8, 0, 11, types.UnspecifiedLength},
		{"substr(c_binary, c_int)", mysql.TypeVarString, charset.CharsetBin, mysql.BinaryFlag, 20, types.UnspecifiedLength},
		{"uuid()", mysql.TypeVarString, charset.CharsetUTF8, 0, 36, types.UnspecifiedLength},
		{"bit_length(c_char)", mysql.TypeLonglong, charset.CharsetBin, mysql.BinaryFlag, 10, 0},
		{"substring_index(c_int, '.', 1)", mysql.TypeVarString, charset.CharsetUTF8, 0, 11, types.UnspecifiedLength},
		{"substring_index(c_binary, '.', 1)", mysql.TypeVarString, charset.CharsetBin, mysql.BinaryFlag, 20, types.UnspecifiedLength},
		{"hex(c_char)", mysql.TypeVarString, charset.CharsetUTF8, 0, 120, types.UnspecifiedLength},
		{"hex(c_int)", mysql.TypeVarString, charset.CharsetUTF8, 0, 22, types.UnspecifiedLength},
		{"unhex(c_int)", mysql.TypeVarString, charset.CharsetBin, mysql.BinaryFlag, 6, types.UnspecifiedLength},
		{"unhex(c_char)", mysql.TypeVarString, charset.CharsetBin, mysql.BinaryFlag, 30, types.UnspecifiedLength},
		{"ltrim(c_char)", mysql.TypeVarString, charset.CharsetUTF8, 0, 20, types.UnspecifiedLength},
		{"ltrim(c_binary)", mysql.TypeVarString, charset.CharsetBin, mysql.BinaryFlag, 20, types.UnspecifiedLength},
		{"rtrim(c_char)", mysql.TypeVarString, charset.CharsetUTF8, 0, 20, types.UnspecifiedLength},
		{"rtrim(c_binary)", mysql.TypeVarString, charset.CharsetBin, mysql.BinaryFlag, 20, types.UnspecifiedLength},
		{"trim(c_char)", mysql.TypeVarString, charset.CharsetUTF8, 0, 20, types.UnspecifiedLength},
		{"trim(c_binary)", mysql.TypeVarString, charset.CharsetBin, mysql.BinaryFlag, 20, types.UnspecifiedLength},
		{"ascii(c_char)", mysql.TypeLonglong, charset.CharsetBin, mysql.BinaryFlag, 3, 0},
		{"ord(c_char)", mysql.TypeLonglong, charset.CharsetBin, mysql.BinaryFlag, 10, 0},
		{"c_int like 'abc%'", mysql.TypeLonglong, charset.CharsetBin, mysql.BinaryFlag, 1, 0},
		{"tidb_version()", mysql.TypeVarString, charset.CharsetUTF8, 0, len(printer.GetTiDBInfo()), types.UnspecifiedLength},
		{"password(c_char)", mysql.TypeVarString, charset.CharsetUTF8, 0, mysql.PWDHashLen + 1, types.UnspecifiedLength},

		{"from_base64(c_int      )", mysql.TypeLongBlob, charset.CharsetBin, mysql.BinaryFlag, mysql.MaxBlobWidth, types.UnspecifiedLength},
		{"from_base64(c_bigint   )", mysql.TypeLongBlob, charset.CharsetBin, mysql.BinaryFlag, mysql.MaxBlobWidth, types.UnspecifiedLength},
		{"from_base64(c_float    )", mysql.TypeLongBlob, charset.CharsetBin, mysql.BinaryFlag, mysql.MaxBlobWidth, types.UnspecifiedLength},
		{"from_base64(c_double   )", mysql.TypeLongBlob, charset.CharsetBin, mysql.BinaryFlag, mysql.MaxBlobWidth, types.UnspecifiedLength},
		{"from_base64(c_decimal  )", mysql.TypeLongBlob, charset.CharsetBin, mysql.BinaryFlag, mysql.MaxBlobWidth, types.UnspecifiedLength},
		{"from_base64(c_datetime )", mysql.TypeLongBlob, charset.CharsetBin, mysql.BinaryFlag, mysql.MaxBlobWidth, types.UnspecifiedLength},
		{"from_base64(c_time     )", mysql.TypeLongBlob, charset.CharsetBin, mysql.BinaryFlag, mysql.MaxBlobWidth, types.UnspecifiedLength},
		{"from_base64(c_timestamp)", mysql.TypeLongBlob, charset.CharsetBin, mysql.BinaryFlag, mysql.MaxBlobWidth, types.UnspecifiedLength},
		{"from_base64(c_char     )", mysql.TypeLongBlob, charset.CharsetBin, mysql.BinaryFlag, mysql.MaxBlobWidth, types.UnspecifiedLength},
		{"from_base64(c_varchar  )", mysql.TypeLongBlob, charset.CharsetBin, mysql.BinaryFlag, mysql.MaxBlobWidth, types.UnspecifiedLength},
		{"from_base64(c_text     )", mysql.TypeLongBlob, charset.CharsetBin, mysql.BinaryFlag, mysql.MaxBlobWidth, types.UnspecifiedLength},
		{"from_base64(c_binary   )", mysql.TypeLongBlob, charset.CharsetBin, mysql.BinaryFlag, mysql.MaxBlobWidth, types.UnspecifiedLength},
		{"from_base64(c_varbinary)", mysql.TypeLongBlob, charset.CharsetBin, mysql.BinaryFlag, mysql.MaxBlobWidth, types.UnspecifiedLength},
		{"from_base64(c_blob     )", mysql.TypeLongBlob, charset.CharsetBin, mysql.BinaryFlag, mysql.MaxBlobWidth, types.UnspecifiedLength},
		{"from_base64(c_set      )", mysql.TypeLongBlob, charset.CharsetBin, mysql.BinaryFlag, mysql.MaxBlobWidth, types.UnspecifiedLength},
		{"from_base64(c_enum     )", mysql.TypeLongBlob, charset.CharsetBin, mysql.BinaryFlag, mysql.MaxBlobWidth, types.UnspecifiedLength},

		{"bin(c_int      )", mysql.TypeVarString, charset.CharsetUTF8, 0, 64, types.UnspecifiedLength},
		{"bin(c_bigint   )", mysql.TypeVarString, charset.CharsetUTF8, 0, 64, types.UnspecifiedLength},
		{"bin(c_float    )", mysql.TypeVarString, charset.CharsetUTF8, 0, 64, types.UnspecifiedLength},
		{"bin(c_double   )", mysql.TypeVarString, charset.CharsetUTF8, 0, 64, types.UnspecifiedLength},
		{"bin(c_decimal  )", mysql.TypeVarString, charset.CharsetUTF8, 0, 64, types.UnspecifiedLength},
		{"bin(c_datetime )", mysql.TypeVarString, charset.CharsetUTF8, 0, 64, types.UnspecifiedLength},
		{"bin(c_time     )", mysql.TypeVarString, charset.CharsetUTF8, 0, 64, types.UnspecifiedLength},
		{"bin(c_timestamp)", mysql.TypeVarString, charset.CharsetUTF8, 0, 64, types.UnspecifiedLength},
		{"bin(c_char     )", mysql.TypeVarString, charset.CharsetUTF8, 0, 64, types.UnspecifiedLength},
		{"bin(c_varchar  )", mysql.TypeVarString, charset.CharsetUTF8, 0, 64, types.UnspecifiedLength},
		{"bin(c_text     )", mysql.TypeVarString, charset.CharsetUTF8, 0, 64, types.UnspecifiedLength},
		{"bin(c_binary   )", mysql.TypeVarString, charset.CharsetUTF8, 0, 64, types.UnspecifiedLength},
		{"bin(c_varbinary)", mysql.TypeVarString, charset.CharsetUTF8, 0, 64, types.UnspecifiedLength},
		{"bin(c_blob     )", mysql.TypeVarString, charset.CharsetUTF8, 0, 64, types.UnspecifiedLength},
		{"bin(c_set      )", mysql.TypeVarString, charset.CharsetUTF8, 0, 64, types.UnspecifiedLength},
		{"bin(c_enum     )", mysql.TypeVarString, charset.CharsetUTF8, 0, 64, types.UnspecifiedLength},

		{"char_length(c_int)", mysql.TypeLonglong, charset.CharsetBin, mysql.BinaryFlag, mysql.MaxIntWidth, 0},
		{"char_length(c_float)", mysql.TypeLonglong, charset.CharsetBin, mysql.BinaryFlag, mysql.MaxIntWidth, 0},
		{"char_length(c_double)", mysql.TypeLonglong, charset.CharsetBin, mysql.BinaryFlag, mysql.MaxIntWidth, 0},
		{"char_length(c_decimal)", mysql.TypeLonglong, charset.CharsetBin, mysql.BinaryFlag, mysql.MaxIntWidth, 0},
		{"char_length(c_datetime)", mysql.TypeLonglong, charset.CharsetBin, mysql.BinaryFlag, mysql.MaxIntWidth, 0},
		{"char_length(c_time)", mysql.TypeLonglong, charset.CharsetBin, mysql.BinaryFlag, mysql.MaxIntWidth, 0},
		{"char_length(c_timestamp)", mysql.TypeLonglong, charset.CharsetBin, mysql.BinaryFlag, mysql.MaxIntWidth, 0},
		{"char_length(c_char)", mysql.TypeLonglong, charset.CharsetBin, mysql.BinaryFlag, mysql.MaxIntWidth, 0},
		{"char_length(c_varchar)", mysql.TypeLonglong, charset.CharsetBin, mysql.BinaryFlag, mysql.MaxIntWidth, 0},
		{"char_length(c_text)", mysql.TypeLonglong, charset.CharsetBin, mysql.BinaryFlag, mysql.MaxIntWidth, 0},
		{"char_length(c_binary)", mysql.TypeLonglong, charset.CharsetBin, mysql.BinaryFlag, mysql.MaxIntWidth, 0},
		{"char_length(c_varbinary)", mysql.TypeLonglong, charset.CharsetBin, mysql.BinaryFlag, mysql.MaxIntWidth, 0},
		{"char_length(c_blob)", mysql.TypeLonglong, charset.CharsetBin, mysql.BinaryFlag, mysql.MaxIntWidth, 0},
		{"char_length(c_set)", mysql.TypeLonglong, charset.CharsetBin, mysql.BinaryFlag, mysql.MaxIntWidth, 0},
		{"char_length(c_enum)", mysql.TypeLonglong, charset.CharsetBin, mysql.BinaryFlag, mysql.MaxIntWidth, 0},

		{"char(c_int      )", mysql.TypeVarString, charset.CharsetBin, mysql.BinaryFlag, 4, types.UnspecifiedLength},
		{"char(c_bigint   )", mysql.TypeVarString, charset.CharsetBin, mysql.BinaryFlag, 4, types.UnspecifiedLength},
		{"char(c_float    )", mysql.TypeVarString, charset.CharsetBin, mysql.BinaryFlag, 4, types.UnspecifiedLength},
		{"char(c_double   )", mysql.TypeVarString, charset.CharsetBin, mysql.BinaryFlag, 4, types.UnspecifiedLength},
		{"char(c_decimal  )", mysql.TypeVarString, charset.CharsetBin, mysql.BinaryFlag, 4, types.UnspecifiedLength},
		{"char(c_datetime )", mysql.TypeVarString, charset.CharsetBin, mysql.BinaryFlag, 4, types.UnspecifiedLength},
		{"char(c_time     )", mysql.TypeVarString, charset.CharsetBin, mysql.BinaryFlag, 4, types.UnspecifiedLength},
		{"char(c_timestamp)", mysql.TypeVarString, charset.CharsetBin, mysql.BinaryFlag, 4, types.UnspecifiedLength},
		{"char(c_char     )", mysql.TypeVarString, charset.CharsetBin, mysql.BinaryFlag, 4, types.UnspecifiedLength},
		{"char(c_varchar  )", mysql.TypeVarString, charset.CharsetBin, mysql.BinaryFlag, 4, types.UnspecifiedLength},
		{"char(c_text     )", mysql.TypeVarString, charset.CharsetBin, mysql.BinaryFlag, 4, types.UnspecifiedLength},
		{"char(c_binary   )", mysql.TypeVarString, charset.CharsetBin, mysql.BinaryFlag, 4, types.UnspecifiedLength},
		{"char(c_varbinary)", mysql.TypeVarString, charset.CharsetBin, mysql.BinaryFlag, 4, types.UnspecifiedLength},
		{"char(c_blob     )", mysql.TypeVarString, charset.CharsetBin, mysql.BinaryFlag, 4, types.UnspecifiedLength},
		{"char(c_set      )", mysql.TypeVarString, charset.CharsetBin, mysql.BinaryFlag, 4, types.UnspecifiedLength},
		{"char(c_enum     )", mysql.TypeVarString, charset.CharsetBin, mysql.BinaryFlag, 4, types.UnspecifiedLength},
		{"char(c_int      , c_int       using utf8)", mysql.TypeVarString, charset.CharsetBin, mysql.BinaryFlag, 8, types.UnspecifiedLength},
		{"char(c_bigint   , c_bigint    using utf8)", mysql.TypeVarString, charset.CharsetBin, mysql.BinaryFlag, 8, types.UnspecifiedLength},
		{"char(c_float    , c_float     using utf8)", mysql.TypeVarString, charset.CharsetBin, mysql.BinaryFlag, 8, types.UnspecifiedLength},
		{"char(c_double   , c_double    using utf8)", mysql.TypeVarString, charset.CharsetBin, mysql.BinaryFlag, 8, types.UnspecifiedLength},
		{"char(c_decimal  , c_decimal   using utf8)", mysql.TypeVarString, charset.CharsetBin, mysql.BinaryFlag, 8, types.UnspecifiedLength},
		{"char(c_datetime , c_datetime  using utf8)", mysql.TypeVarString, charset.CharsetBin, mysql.BinaryFlag, 8, types.UnspecifiedLength},
		{"char(c_time     , c_time      using utf8)", mysql.TypeVarString, charset.CharsetBin, mysql.BinaryFlag, 8, types.UnspecifiedLength},
		{"char(c_timestamp, c_timestamp using utf8)", mysql.TypeVarString, charset.CharsetBin, mysql.BinaryFlag, 8, types.UnspecifiedLength},
		{"char(c_char     , c_char      using utf8)", mysql.TypeVarString, charset.CharsetBin, mysql.BinaryFlag, 8, types.UnspecifiedLength},
		{"char(c_varchar  , c_varchar   using utf8)", mysql.TypeVarString, charset.CharsetBin, mysql.BinaryFlag, 8, types.UnspecifiedLength},
		{"char(c_text     , c_text      using utf8)", mysql.TypeVarString, charset.CharsetBin, mysql.BinaryFlag, 8, types.UnspecifiedLength},
		{"char(c_binary   , c_binary    using utf8)", mysql.TypeVarString, charset.CharsetBin, mysql.BinaryFlag, 8, types.UnspecifiedLength},
		{"char(c_varbinary, c_varbinary using utf8)", mysql.TypeVarString, charset.CharsetBin, mysql.BinaryFlag, 8, types.UnspecifiedLength},
		{"char(c_blob     , c_blob      using utf8)", mysql.TypeVarString, charset.CharsetBin, mysql.BinaryFlag, 8, types.UnspecifiedLength},
		{"char(c_set      , c_set       using utf8)", mysql.TypeVarString, charset.CharsetBin, mysql.BinaryFlag, 8, types.UnspecifiedLength},
		{"char(c_enum     , c_enum      using utf8)", mysql.TypeVarString, charset.CharsetBin, mysql.BinaryFlag, 8, types.UnspecifiedLength},
	}
}

func (s *testPlanSuite) createTestCase4MathFuncs() []typeInferTestCase {
	return []typeInferTestCase{
		{"cos(c_double)", mysql.TypeDouble, charset.CharsetBin, mysql.BinaryFlag, mysql.MaxRealWidth, types.UnspecifiedLength},
		{"sin(c_double)", mysql.TypeDouble, charset.CharsetBin, mysql.BinaryFlag, mysql.MaxRealWidth, types.UnspecifiedLength},
		{"tan(c_double)", mysql.TypeDouble, charset.CharsetBin, mysql.BinaryFlag, mysql.MaxRealWidth, types.UnspecifiedLength},
		{"exp(c_int)", mysql.TypeDouble, charset.CharsetBin, mysql.BinaryFlag, mysql.MaxRealWidth, types.UnspecifiedLength},
		{"exp(c_float)", mysql.TypeDouble, charset.CharsetBin, mysql.BinaryFlag, mysql.MaxRealWidth, types.UnspecifiedLength},
		{"exp(c_double)", mysql.TypeDouble, charset.CharsetBin, mysql.BinaryFlag, mysql.MaxRealWidth, types.UnspecifiedLength},
		{"exp(c_decimal)", mysql.TypeDouble, charset.CharsetBin, mysql.BinaryFlag, mysql.MaxRealWidth, types.UnspecifiedLength},
		{"exp(c_datetime)", mysql.TypeDouble, charset.CharsetBin, mysql.BinaryFlag, mysql.MaxRealWidth, types.UnspecifiedLength},
		{"exp(c_time)", mysql.TypeDouble, charset.CharsetBin, mysql.BinaryFlag, mysql.MaxRealWidth, types.UnspecifiedLength},
		{"exp(c_timestamp)", mysql.TypeDouble, charset.CharsetBin, mysql.BinaryFlag, mysql.MaxRealWidth, types.UnspecifiedLength},
		{"exp(c_binary)", mysql.TypeDouble, charset.CharsetBin, mysql.BinaryFlag, mysql.MaxRealWidth, types.UnspecifiedLength},
		{"pi()", mysql.TypeDouble, charset.CharsetBin, mysql.BinaryFlag, 17, 15},
		{"~c_int", mysql.TypeLonglong, charset.CharsetBin, mysql.BinaryFlag | mysql.UnsignedFlag, mysql.MaxIntWidth, 0},
		{"!c_int", mysql.TypeLonglong, charset.CharsetBin, mysql.BinaryFlag, 1, 0},
		{"c_int & c_int", mysql.TypeLonglong, charset.CharsetBin, mysql.BinaryFlag | mysql.UnsignedFlag, mysql.MaxIntWidth, 0},
		{"c_int | c_int", mysql.TypeLonglong, charset.CharsetBin, mysql.BinaryFlag | mysql.UnsignedFlag, mysql.MaxIntWidth, 0},
		{"c_int ^ c_int", mysql.TypeLonglong, charset.CharsetBin, mysql.BinaryFlag | mysql.UnsignedFlag, mysql.MaxIntWidth, 0},
		{"c_int << c_int", mysql.TypeLonglong, charset.CharsetBin, mysql.BinaryFlag | mysql.UnsignedFlag, mysql.MaxIntWidth, 0},
		{"c_int >> c_int", mysql.TypeLonglong, charset.CharsetBin, mysql.BinaryFlag | mysql.UnsignedFlag, mysql.MaxIntWidth, 0},
		{"log2(c_int)", mysql.TypeDouble, charset.CharsetBin, mysql.BinaryFlag, mysql.MaxRealWidth, types.UnspecifiedLength},
		{"log10(c_int)", mysql.TypeDouble, charset.CharsetBin, mysql.BinaryFlag, mysql.MaxRealWidth, types.UnspecifiedLength},
		{"log(c_int)", mysql.TypeDouble, charset.CharsetBin, mysql.BinaryFlag, mysql.MaxRealWidth, types.UnspecifiedLength},
		{"log(2, c_int)", mysql.TypeDouble, charset.CharsetBin, mysql.BinaryFlag, mysql.MaxRealWidth, types.UnspecifiedLength},
		{"degrees(c_int)", mysql.TypeDouble, charset.CharsetBin, mysql.BinaryFlag, mysql.MaxRealWidth, types.UnspecifiedLength},
		{"atan(c_double)", mysql.TypeDouble, charset.CharsetBin, mysql.BinaryFlag, mysql.MaxRealWidth, types.UnspecifiedLength},
		{"atan(c_double,c_double)", mysql.TypeDouble, charset.CharsetBin, mysql.BinaryFlag, mysql.MaxRealWidth, types.UnspecifiedLength},
		{"asin(c_double)", mysql.TypeDouble, charset.CharsetBin, mysql.BinaryFlag, mysql.MaxRealWidth, types.UnspecifiedLength},
		{"acos(c_double)", mysql.TypeDouble, charset.CharsetBin, mysql.BinaryFlag, mysql.MaxRealWidth, types.UnspecifiedLength},

		{"cot(c_int)", mysql.TypeDouble, charset.CharsetBin, mysql.BinaryFlag, mysql.MaxRealWidth, types.UnspecifiedLength},
		{"cot(c_float)", mysql.TypeDouble, charset.CharsetBin, mysql.BinaryFlag, mysql.MaxRealWidth, types.UnspecifiedLength},
		{"cot(c_double)", mysql.TypeDouble, charset.CharsetBin, mysql.BinaryFlag, mysql.MaxRealWidth, types.UnspecifiedLength},
		{"cot(c_decimal)", mysql.TypeDouble, charset.CharsetBin, mysql.BinaryFlag, mysql.MaxRealWidth, types.UnspecifiedLength},
		{"cot(c_datetime)", mysql.TypeDouble, charset.CharsetBin, mysql.BinaryFlag, mysql.MaxRealWidth, types.UnspecifiedLength},
		{"cot(c_time)", mysql.TypeDouble, charset.CharsetBin, mysql.BinaryFlag, mysql.MaxRealWidth, types.UnspecifiedLength},
		{"cot(c_timestamp)", mysql.TypeDouble, charset.CharsetBin, mysql.BinaryFlag, mysql.MaxRealWidth, types.UnspecifiedLength},
		{"cot(c_binary)", mysql.TypeDouble, charset.CharsetBin, mysql.BinaryFlag, mysql.MaxRealWidth, types.UnspecifiedLength},

		{"floor(c_int)", mysql.TypeLonglong, charset.CharsetBin, mysql.BinaryFlag, 11, 0},
		{"floor(c_decimal)", mysql.TypeLonglong, charset.CharsetBin, mysql.BinaryFlag, 6, 0},
		{"floor(c_double)", mysql.TypeDouble, charset.CharsetBin, mysql.BinaryFlag, types.UnspecifiedLength, 0},
		{"floor(c_float)", mysql.TypeDouble, charset.CharsetBin, mysql.BinaryFlag, types.UnspecifiedLength, 0},
		{"floor(c_datetime)", mysql.TypeDouble, charset.CharsetBin, mysql.BinaryFlag, mysql.MaxRealWidth, 0},
		{"floor(c_time)", mysql.TypeDouble, charset.CharsetBin, mysql.BinaryFlag, mysql.MaxRealWidth, 0},
		{"floor(c_enum)", mysql.TypeDouble, charset.CharsetBin, mysql.BinaryFlag, mysql.MaxRealWidth, 0},
		{"floor(c_text)", mysql.TypeDouble, charset.CharsetBin, mysql.BinaryFlag, mysql.MaxRealWidth, 0},
		{"floor(18446744073709551615)", mysql.TypeNewDecimal, charset.CharsetBin, mysql.BinaryFlag, 20, 0},
		{"floor(18446744073709551615.1)", mysql.TypeNewDecimal, charset.CharsetBin, mysql.BinaryFlag, 22, 0},

		{"ceil(c_int)", mysql.TypeLonglong, charset.CharsetBin, mysql.BinaryFlag, 11, 0},
		{"ceil(c_decimal)", mysql.TypeLonglong, charset.CharsetBin, mysql.BinaryFlag, 6, 0},
		{"ceil(c_double)", mysql.TypeDouble, charset.CharsetBin, mysql.BinaryFlag, types.UnspecifiedLength, 0},
		{"ceil(c_float)", mysql.TypeDouble, charset.CharsetBin, mysql.BinaryFlag, types.UnspecifiedLength, 0},
		{"ceil(c_datetime)", mysql.TypeDouble, charset.CharsetBin, mysql.BinaryFlag, mysql.MaxRealWidth, 0},
		{"ceil(c_time)", mysql.TypeDouble, charset.CharsetBin, mysql.BinaryFlag, mysql.MaxRealWidth, 0},
		{"ceil(c_enum)", mysql.TypeDouble, charset.CharsetBin, mysql.BinaryFlag, mysql.MaxRealWidth, 0},
		{"ceil(c_text)", mysql.TypeDouble, charset.CharsetBin, mysql.BinaryFlag, mysql.MaxRealWidth, 0},
		{"ceil(18446744073709551615)", mysql.TypeNewDecimal, charset.CharsetBin, mysql.BinaryFlag, 20, 0},
		{"ceil(18446744073709551615.1)", mysql.TypeNewDecimal, charset.CharsetBin, mysql.BinaryFlag, 22, 0},

		{"ceiling(c_int)", mysql.TypeLonglong, charset.CharsetBin, mysql.BinaryFlag, 11, 0},
		{"ceiling(c_decimal)", mysql.TypeLonglong, charset.CharsetBin, mysql.BinaryFlag, 6, 0},
		{"ceiling(c_double)", mysql.TypeDouble, charset.CharsetBin, mysql.BinaryFlag, types.UnspecifiedLength, 0},
		{"ceiling(c_float)", mysql.TypeDouble, charset.CharsetBin, mysql.BinaryFlag, types.UnspecifiedLength, 0},
		{"ceiling(c_datetime)", mysql.TypeDouble, charset.CharsetBin, mysql.BinaryFlag, mysql.MaxRealWidth, 0},
		{"ceiling(c_time)", mysql.TypeDouble, charset.CharsetBin, mysql.BinaryFlag, mysql.MaxRealWidth, 0},
		{"ceiling(c_enum)", mysql.TypeDouble, charset.CharsetBin, mysql.BinaryFlag, mysql.MaxRealWidth, 0},
		{"ceiling(c_text)", mysql.TypeDouble, charset.CharsetBin, mysql.BinaryFlag, mysql.MaxRealWidth, 0},
		{"ceiling(18446744073709551615)", mysql.TypeNewDecimal, charset.CharsetBin, mysql.BinaryFlag, 20, 0},
		{"ceiling(18446744073709551615.1)", mysql.TypeNewDecimal, charset.CharsetBin, mysql.BinaryFlag, 22, 0},
	}
}

func (s *testPlanSuite) createTestCase4ArithmeticFuncs() []typeInferTestCase {
	return []typeInferTestCase{
		{"c_int + c_int", mysql.TypeLonglong, charset.CharsetBin, mysql.BinaryFlag, mysql.MaxIntWidth, 0},
		{"c_int + c_bigint", mysql.TypeLonglong, charset.CharsetBin, mysql.BinaryFlag, mysql.MaxIntWidth, 0},
		{"c_int + c_char", mysql.TypeDouble, charset.CharsetBin, mysql.BinaryFlag, types.UnspecifiedLength, types.UnspecifiedLength},
		{"c_int + c_time", mysql.TypeLonglong, charset.CharsetBin, mysql.BinaryFlag, mysql.MaxIntWidth, 0},
		{"c_int + c_double", mysql.TypeDouble, charset.CharsetBin, mysql.BinaryFlag, types.UnspecifiedLength, types.UnspecifiedLength},
		{"c_int + c_decimal", mysql.TypeNewDecimal, charset.CharsetBin, mysql.BinaryFlag, types.UnspecifiedLength, types.UnspecifiedLength},
		{"c_datetime + c_decimal", mysql.TypeNewDecimal, charset.CharsetBin, mysql.BinaryFlag, types.UnspecifiedLength, types.UnspecifiedLength},
		{"c_bigint + c_decimal", mysql.TypeNewDecimal, charset.CharsetBin, mysql.BinaryFlag, types.UnspecifiedLength, types.UnspecifiedLength},
		{"c_double + c_decimal", mysql.TypeDouble, charset.CharsetBin, mysql.BinaryFlag, types.UnspecifiedLength, types.UnspecifiedLength},
		{"c_double + c_char", mysql.TypeDouble, charset.CharsetBin, mysql.BinaryFlag, types.UnspecifiedLength, types.UnspecifiedLength},
		{"c_double + c_enum", mysql.TypeDouble, charset.CharsetBin, mysql.BinaryFlag, types.UnspecifiedLength, types.UnspecifiedLength},

		{"c_int - c_int", mysql.TypeLonglong, charset.CharsetBin, mysql.BinaryFlag, mysql.MaxIntWidth, 0},
		{"c_int - c_bigint", mysql.TypeLonglong, charset.CharsetBin, mysql.BinaryFlag, mysql.MaxIntWidth, 0},
		{"c_int - c_char", mysql.TypeDouble, charset.CharsetBin, mysql.BinaryFlag, types.UnspecifiedLength, types.UnspecifiedLength},
		{"c_int - c_time", mysql.TypeLonglong, charset.CharsetBin, mysql.BinaryFlag, mysql.MaxIntWidth, 0},
		{"c_int - c_double", mysql.TypeDouble, charset.CharsetBin, mysql.BinaryFlag, types.UnspecifiedLength, types.UnspecifiedLength},
		{"c_int - c_decimal", mysql.TypeNewDecimal, charset.CharsetBin, mysql.BinaryFlag, types.UnspecifiedLength, types.UnspecifiedLength},
		{"c_datetime - c_decimal", mysql.TypeNewDecimal, charset.CharsetBin, mysql.BinaryFlag, types.UnspecifiedLength, types.UnspecifiedLength},
		{"c_bigint - c_decimal", mysql.TypeNewDecimal, charset.CharsetBin, mysql.BinaryFlag, types.UnspecifiedLength, types.UnspecifiedLength},
		{"c_double - c_decimal", mysql.TypeDouble, charset.CharsetBin, mysql.BinaryFlag, types.UnspecifiedLength, types.UnspecifiedLength},
		{"c_double - c_char", mysql.TypeDouble, charset.CharsetBin, mysql.BinaryFlag, types.UnspecifiedLength, types.UnspecifiedLength},
		{"c_double - c_enum", mysql.TypeDouble, charset.CharsetBin, mysql.BinaryFlag, types.UnspecifiedLength, types.UnspecifiedLength},
	}
}

func (s *testPlanSuite) createTestCase4LogicalFuncs() []typeInferTestCase {
	return []typeInferTestCase{
		{"c_int and c_int", mysql.TypeLonglong, charset.CharsetBin, mysql.BinaryFlag, 1, 0},
		{"c_int xor c_int", mysql.TypeLonglong, charset.CharsetBin, mysql.BinaryFlag, 1, 0},

		{"c_int && c_int", mysql.TypeLonglong, charset.CharsetBin, mysql.BinaryFlag, 1, 0},
		{"c_int || c_int", mysql.TypeLonglong, charset.CharsetBin, mysql.BinaryFlag, 1, 0},
	}
}

func (s *testPlanSuite) createTestCase4ControlFuncs() []typeInferTestCase {
	return []typeInferTestCase{
		{"ifnull(c_int, c_int)", mysql.TypeLong, charset.CharsetBin, mysql.BinaryFlag, 22, 0},
		{"ifnull(c_int, c_decimal)", mysql.TypeNewDecimal, charset.CharsetBin, mysql.BinaryFlag, 17, 3},
	}
}

func (s *testPlanSuite) createTestCase4Aggregations() []typeInferTestCase {
	return []typeInferTestCase{
		{"sum(c_int)", mysql.TypeNewDecimal, charset.CharsetBin, mysql.BinaryFlag, mysql.MaxRealWidth, types.UnspecifiedLength},
	}
}

<<<<<<< HEAD
func (s *testPlanSuite) createTestCase4EncryptionFuncs() []typeInferTestCase {
	return []typeInferTestCase{
		{"md5(c_int      )", mysql.TypeVarString, charset.CharsetUTF8, 0, 32, types.UnspecifiedLength},
		{"md5(c_bigint   )", mysql.TypeVarString, charset.CharsetUTF8, 0, 32, types.UnspecifiedLength},
		{"md5(c_float    )", mysql.TypeVarString, charset.CharsetUTF8, 0, 32, types.UnspecifiedLength},
		{"md5(c_double   )", mysql.TypeVarString, charset.CharsetUTF8, 0, 32, types.UnspecifiedLength},
		{"md5(c_decimal  )", mysql.TypeVarString, charset.CharsetUTF8, 0, 32, types.UnspecifiedLength},
		{"md5(c_datetime )", mysql.TypeVarString, charset.CharsetUTF8, 0, 32, types.UnspecifiedLength},
		{"md5(c_time     )", mysql.TypeVarString, charset.CharsetUTF8, 0, 32, types.UnspecifiedLength},
		{"md5(c_timestamp)", mysql.TypeVarString, charset.CharsetUTF8, 0, 32, types.UnspecifiedLength},
		{"md5(c_char     )", mysql.TypeVarString, charset.CharsetUTF8, 0, 32, types.UnspecifiedLength},
		{"md5(c_varchar  )", mysql.TypeVarString, charset.CharsetUTF8, 0, 32, types.UnspecifiedLength},
		{"md5(c_text     )", mysql.TypeVarString, charset.CharsetUTF8, 0, 32, types.UnspecifiedLength},
		{"md5(c_binary   )", mysql.TypeVarString, charset.CharsetUTF8, 0, 32, types.UnspecifiedLength},
		{"md5(c_varbinary)", mysql.TypeVarString, charset.CharsetUTF8, 0, 32, types.UnspecifiedLength},
		{"md5(c_blob     )", mysql.TypeVarString, charset.CharsetUTF8, 0, 32, types.UnspecifiedLength},
		{"md5(c_set      )", mysql.TypeVarString, charset.CharsetUTF8, 0, 32, types.UnspecifiedLength},
		{"md5(c_enum     )", mysql.TypeVarString, charset.CharsetUTF8, 0, 32, types.UnspecifiedLength},
		{"md5('1234'     )", mysql.TypeVarString, charset.CharsetUTF8, 0, 32, types.UnspecifiedLength},
		{"md5(1234       )", mysql.TypeVarString, charset.CharsetUTF8, 0, 32, types.UnspecifiedLength},

		{"sha(c_int      )", mysql.TypeVarString, charset.CharsetUTF8, 0, 40, types.UnspecifiedLength},
		{"sha(c_bigint   )", mysql.TypeVarString, charset.CharsetUTF8, 0, 40, types.UnspecifiedLength},
		{"sha(c_float    )", mysql.TypeVarString, charset.CharsetUTF8, 0, 40, types.UnspecifiedLength},
		{"sha(c_double   )", mysql.TypeVarString, charset.CharsetUTF8, 0, 40, types.UnspecifiedLength},
		{"sha(c_decimal  )", mysql.TypeVarString, charset.CharsetUTF8, 0, 40, types.UnspecifiedLength},
		{"sha(c_datetime )", mysql.TypeVarString, charset.CharsetUTF8, 0, 40, types.UnspecifiedLength},
		{"sha(c_time     )", mysql.TypeVarString, charset.CharsetUTF8, 0, 40, types.UnspecifiedLength},
		{"sha(c_timestamp)", mysql.TypeVarString, charset.CharsetUTF8, 0, 40, types.UnspecifiedLength},
		{"sha(c_char     )", mysql.TypeVarString, charset.CharsetUTF8, 0, 40, types.UnspecifiedLength},
		{"sha(c_varchar  )", mysql.TypeVarString, charset.CharsetUTF8, 0, 40, types.UnspecifiedLength},
		{"sha(c_text     )", mysql.TypeVarString, charset.CharsetUTF8, 0, 40, types.UnspecifiedLength},
		{"sha(c_binary   )", mysql.TypeVarString, charset.CharsetUTF8, 0, 40, types.UnspecifiedLength},
		{"sha(c_varbinary)", mysql.TypeVarString, charset.CharsetUTF8, 0, 40, types.UnspecifiedLength},
		{"sha(c_blob     )", mysql.TypeVarString, charset.CharsetUTF8, 0, 40, types.UnspecifiedLength},
		{"sha(c_set      )", mysql.TypeVarString, charset.CharsetUTF8, 0, 40, types.UnspecifiedLength},
		{"sha(c_enum     )", mysql.TypeVarString, charset.CharsetUTF8, 0, 40, types.UnspecifiedLength},
		{"sha('1234'     )", mysql.TypeVarString, charset.CharsetUTF8, 0, 40, types.UnspecifiedLength},
		{"sha(1234       )", mysql.TypeVarString, charset.CharsetUTF8, 0, 40, types.UnspecifiedLength},

		{"sha1(c_int      )", mysql.TypeVarString, charset.CharsetUTF8, 0, 40, types.UnspecifiedLength},
		{"sha1(c_bigint   )", mysql.TypeVarString, charset.CharsetUTF8, 0, 40, types.UnspecifiedLength},
		{"sha1(c_float    )", mysql.TypeVarString, charset.CharsetUTF8, 0, 40, types.UnspecifiedLength},
		{"sha1(c_double   )", mysql.TypeVarString, charset.CharsetUTF8, 0, 40, types.UnspecifiedLength},
		{"sha1(c_decimal  )", mysql.TypeVarString, charset.CharsetUTF8, 0, 40, types.UnspecifiedLength},
		{"sha1(c_datetime )", mysql.TypeVarString, charset.CharsetUTF8, 0, 40, types.UnspecifiedLength},
		{"sha1(c_time     )", mysql.TypeVarString, charset.CharsetUTF8, 0, 40, types.UnspecifiedLength},
		{"sha1(c_timestamp)", mysql.TypeVarString, charset.CharsetUTF8, 0, 40, types.UnspecifiedLength},
		{"sha1(c_char     )", mysql.TypeVarString, charset.CharsetUTF8, 0, 40, types.UnspecifiedLength},
		{"sha1(c_varchar  )", mysql.TypeVarString, charset.CharsetUTF8, 0, 40, types.UnspecifiedLength},
		{"sha1(c_text     )", mysql.TypeVarString, charset.CharsetUTF8, 0, 40, types.UnspecifiedLength},
		{"sha1(c_binary   )", mysql.TypeVarString, charset.CharsetUTF8, 0, 40, types.UnspecifiedLength},
		{"sha1(c_varbinary)", mysql.TypeVarString, charset.CharsetUTF8, 0, 40, types.UnspecifiedLength},
		{"sha1(c_blob     )", mysql.TypeVarString, charset.CharsetUTF8, 0, 40, types.UnspecifiedLength},
		{"sha1(c_set      )", mysql.TypeVarString, charset.CharsetUTF8, 0, 40, types.UnspecifiedLength},
		{"sha1(c_enum     )", mysql.TypeVarString, charset.CharsetUTF8, 0, 40, types.UnspecifiedLength},
		{"sha1('1234'     )", mysql.TypeVarString, charset.CharsetUTF8, 0, 40, types.UnspecifiedLength},
		{"sha1(1234       )", mysql.TypeVarString, charset.CharsetUTF8, 0, 40, types.UnspecifiedLength},

		{"sha2(c_int      , 0)", mysql.TypeVarString, charset.CharsetUTF8, 0, 128, types.UnspecifiedLength},
		{"sha2(c_bigint   , 0)", mysql.TypeVarString, charset.CharsetUTF8, 0, 128, types.UnspecifiedLength},
		{"sha2(c_float    , 0)", mysql.TypeVarString, charset.CharsetUTF8, 0, 128, types.UnspecifiedLength},
		{"sha2(c_double   , 0)", mysql.TypeVarString, charset.CharsetUTF8, 0, 128, types.UnspecifiedLength},
		{"sha2(c_decimal  , 0)", mysql.TypeVarString, charset.CharsetUTF8, 0, 128, types.UnspecifiedLength},
		{"sha2(c_datetime , 0)", mysql.TypeVarString, charset.CharsetUTF8, 0, 128, types.UnspecifiedLength},
		{"sha2(c_time     , 0)", mysql.TypeVarString, charset.CharsetUTF8, 0, 128, types.UnspecifiedLength},
		{"sha2(c_timestamp, 0)", mysql.TypeVarString, charset.CharsetUTF8, 0, 128, types.UnspecifiedLength},
		{"sha2(c_char     , 0)", mysql.TypeVarString, charset.CharsetUTF8, 0, 128, types.UnspecifiedLength},
		{"sha2(c_varchar  , 0)", mysql.TypeVarString, charset.CharsetUTF8, 0, 128, types.UnspecifiedLength},
		{"sha2(c_text     , 0)", mysql.TypeVarString, charset.CharsetUTF8, 0, 128, types.UnspecifiedLength},
		{"sha2(c_binary   , 0)", mysql.TypeVarString, charset.CharsetUTF8, 0, 128, types.UnspecifiedLength},
		{"sha2(c_varbinary, 0)", mysql.TypeVarString, charset.CharsetUTF8, 0, 128, types.UnspecifiedLength},
		{"sha2(c_blob     , 0)", mysql.TypeVarString, charset.CharsetUTF8, 0, 128, types.UnspecifiedLength},
		{"sha2(c_set      , 0)", mysql.TypeVarString, charset.CharsetUTF8, 0, 128, types.UnspecifiedLength},
		{"sha2(c_enum     , 0)", mysql.TypeVarString, charset.CharsetUTF8, 0, 128, types.UnspecifiedLength},
		{"sha2('1234'     , 0)", mysql.TypeVarString, charset.CharsetUTF8, 0, 128, types.UnspecifiedLength},
		{"sha2(1234       , 0)", mysql.TypeVarString, charset.CharsetUTF8, 0, 128, types.UnspecifiedLength},

		{"sha2(c_int      , '256')", mysql.TypeVarString, charset.CharsetUTF8, 0, 128, types.UnspecifiedLength},
		{"sha2(c_bigint   , '256')", mysql.TypeVarString, charset.CharsetUTF8, 0, 128, types.UnspecifiedLength},
		{"sha2(c_float    , '256')", mysql.TypeVarString, charset.CharsetUTF8, 0, 128, types.UnspecifiedLength},
		{"sha2(c_double   , '256')", mysql.TypeVarString, charset.CharsetUTF8, 0, 128, types.UnspecifiedLength},
		{"sha2(c_decimal  , '256')", mysql.TypeVarString, charset.CharsetUTF8, 0, 128, types.UnspecifiedLength},
		{"sha2(c_datetime , '256')", mysql.TypeVarString, charset.CharsetUTF8, 0, 128, types.UnspecifiedLength},
		{"sha2(c_time     , '256')", mysql.TypeVarString, charset.CharsetUTF8, 0, 128, types.UnspecifiedLength},
		{"sha2(c_timestamp, '256')", mysql.TypeVarString, charset.CharsetUTF8, 0, 128, types.UnspecifiedLength},
		{"sha2(c_char     , '256')", mysql.TypeVarString, charset.CharsetUTF8, 0, 128, types.UnspecifiedLength},
		{"sha2(c_varchar  , '256')", mysql.TypeVarString, charset.CharsetUTF8, 0, 128, types.UnspecifiedLength},
		{"sha2(c_text     , '256')", mysql.TypeVarString, charset.CharsetUTF8, 0, 128, types.UnspecifiedLength},
		{"sha2(c_binary   , '256')", mysql.TypeVarString, charset.CharsetUTF8, 0, 128, types.UnspecifiedLength},
		{"sha2(c_varbinary, '256')", mysql.TypeVarString, charset.CharsetUTF8, 0, 128, types.UnspecifiedLength},
		{"sha2(c_blob     , '256')", mysql.TypeVarString, charset.CharsetUTF8, 0, 128, types.UnspecifiedLength},
		{"sha2(c_set      , '256')", mysql.TypeVarString, charset.CharsetUTF8, 0, 128, types.UnspecifiedLength},
		{"sha2(c_enum     , '256')", mysql.TypeVarString, charset.CharsetUTF8, 0, 128, types.UnspecifiedLength},
		{"sha2('1234'     , '256')", mysql.TypeVarString, charset.CharsetUTF8, 0, 128, types.UnspecifiedLength},
		{"sha2(1234       , '256')", mysql.TypeVarString, charset.CharsetUTF8, 0, 128, types.UnspecifiedLength},
=======
func (s *testPlanSuite) createTestCase4Miscellaneous() []typeInferTestCase {
	return []typeInferTestCase{
		{"sleep(c_int)", mysql.TypeLonglong, charset.CharsetBin, mysql.BinaryFlag, 20, 0},
		{"sleep(c_float)", mysql.TypeLonglong, charset.CharsetBin, mysql.BinaryFlag, 20, 0},
		{"sleep(c_double)", mysql.TypeLonglong, charset.CharsetBin, mysql.BinaryFlag, 20, 0},
		{"sleep(c_decimal)", mysql.TypeLonglong, charset.CharsetBin, mysql.BinaryFlag, 20, 0},
		{"sleep(c_datetime)", mysql.TypeLonglong, charset.CharsetBin, mysql.BinaryFlag, 20, 0},
		{"sleep(c_time)", mysql.TypeLonglong, charset.CharsetBin, mysql.BinaryFlag, 20, 0},
		{"sleep(c_timestamp)", mysql.TypeLonglong, charset.CharsetBin, mysql.BinaryFlag, 20, 0},
		{"sleep(c_binary)", mysql.TypeLonglong, charset.CharsetBin, mysql.BinaryFlag, 20, 0},
>>>>>>> f0fd27c5
	}
}<|MERGE_RESOLUTION|>--- conflicted
+++ resolved
@@ -77,11 +77,8 @@
 	tests = append(tests, s.createTestCase4LogicalFuncs()...)
 	tests = append(tests, s.createTestCase4ControlFuncs()...)
 	tests = append(tests, s.createTestCase4Aggregations()...)
-<<<<<<< HEAD
 	tests = append(tests, s.createTestCase4EncryptionFuncs()...)
-=======
 	tests = append(tests, s.createTestCase4Miscellaneous()...)
->>>>>>> f0fd27c5
 
 	for _, tt := range tests {
 		ctx := testKit.Se.(context.Context)
@@ -376,7 +373,6 @@
 	}
 }
 
-<<<<<<< HEAD
 func (s *testPlanSuite) createTestCase4EncryptionFuncs() []typeInferTestCase {
 	return []typeInferTestCase{
 		{"md5(c_int      )", mysql.TypeVarString, charset.CharsetUTF8, 0, 32, types.UnspecifiedLength},
@@ -473,7 +469,9 @@
 		{"sha2(c_enum     , '256')", mysql.TypeVarString, charset.CharsetUTF8, 0, 128, types.UnspecifiedLength},
 		{"sha2('1234'     , '256')", mysql.TypeVarString, charset.CharsetUTF8, 0, 128, types.UnspecifiedLength},
 		{"sha2(1234       , '256')", mysql.TypeVarString, charset.CharsetUTF8, 0, 128, types.UnspecifiedLength},
-=======
+	}
+}
+
 func (s *testPlanSuite) createTestCase4Miscellaneous() []typeInferTestCase {
 	return []typeInferTestCase{
 		{"sleep(c_int)", mysql.TypeLonglong, charset.CharsetBin, mysql.BinaryFlag, 20, 0},
@@ -484,6 +482,5 @@
 		{"sleep(c_time)", mysql.TypeLonglong, charset.CharsetBin, mysql.BinaryFlag, 20, 0},
 		{"sleep(c_timestamp)", mysql.TypeLonglong, charset.CharsetBin, mysql.BinaryFlag, 20, 0},
 		{"sleep(c_binary)", mysql.TypeLonglong, charset.CharsetBin, mysql.BinaryFlag, 20, 0},
->>>>>>> f0fd27c5
 	}
 }