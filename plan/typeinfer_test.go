// Copyright 2017 PingCAP, Inc.
//
// Licensed under the Apache License, Version 2.0 (the "License");
// you may not use this file except in compliance with the License.
// You may obtain a copy of the License at
//
//     http://www.apache.org/licenses/LICENSE-2.0
//
// Unless required by applicable law or agreed to in writing, software
// distributed under the License is distributed on an "AS IS" BASIS,
// See the License for the specific language governing permissions and
// limitations under the License.

package plan_test

import (
	. "github.com/pingcap/check"
	"github.com/pingcap/tidb"
	"github.com/pingcap/tidb/context"
	"github.com/pingcap/tidb/mysql"
	"github.com/pingcap/tidb/plan"
	"github.com/pingcap/tidb/sessionctx"
	"github.com/pingcap/tidb/util/charset"
	"github.com/pingcap/tidb/util/printer"
	"github.com/pingcap/tidb/util/testkit"
	"github.com/pingcap/tidb/util/testleak"
	"github.com/pingcap/tidb/util/types"
)

type typeInferTestCase struct {
	sql     string
	tp      byte
	chs     string
	flag    byte
	flen    int
	decimal int
}

func (s *testPlanSuite) TestInferType(c *C) {
	store, err := newStoreWithBootstrap()
	c.Assert(err, IsNil)
	defer store.Close()
	se, err := tidb.CreateSession(store)
	c.Assert(err, IsNil)
	defer func() {
		testleak.AfterTest(c)()
	}()
	testKit := testkit.NewTestKit(c, store)
	testKit.MustExec("use test")
	testKit.MustExec("drop table if exists t")
	sql := `create table t (
		c_int int,
		c_bigint bigint,
		c_float float,
		c_double double,
		c_decimal decimal(6, 3),
		c_datetime datetime(2),
		c_time time,
		c_timestamp timestamp,
		c_char char(20),
		c_binary_char char(20) binary,
		c_varchar varchar(20),
		c_text text,
		c_binary binary(20),
		c_varbinary varbinary(20),
		c_blob blob,
		c_set set('a', 'b', 'c'),
		c_enum enum('a', 'b', 'c'))`
	testKit.MustExec(sql)

	tests := []typeInferTestCase{}
	tests = append(tests, s.createTestCase4Constants()...)
	tests = append(tests, s.createTestCase4Columns()...)
	tests = append(tests, s.createTestCase4StrFuncs()...)
	tests = append(tests, s.createTestCase4MathFuncs()...)
	tests = append(tests, s.createTestCase4ArithmeticFuncs()...)
	tests = append(tests, s.createTestCase4LogicalFuncs()...)
	tests = append(tests, s.createTestCase4ControlFuncs()...)
	tests = append(tests, s.createTestCase4Aggregations()...)
	tests = append(tests, s.createTestCase4InfoFunc()...)
	tests = append(tests, s.createTestCase4EncryptionFuncs()...)
	tests = append(tests, s.createTestCase4CompareFuncs()...)
	tests = append(tests, s.createTestCase4Miscellaneous()...)
	tests = append(tests, s.createTestCase4OpFuncs()...)
	tests = append(tests, s.createTestCase4TimeFuncs()...)

	for _, tt := range tests {
		ctx := testKit.Se.(context.Context)
		sql := "select " + tt.sql + " from t"
		comment := Commentf("for %s", sql)
		stmt, err := s.ParseOneStmt(sql, "", "")
		c.Assert(err, IsNil, comment)

		err = se.NewTxn()
		c.Assert(err, IsNil)

		is := sessionctx.GetDomain(ctx).InfoSchema()
		err = plan.ResolveName(stmt, is, ctx)
		c.Assert(err, IsNil)
		p, err := plan.BuildLogicalPlan(ctx, stmt, is)
		c.Assert(err, IsNil)
		tp := p.Schema().Columns[0].RetType

		c.Assert(tp.Tp, Equals, tt.tp, comment)
		c.Assert(tp.Charset, Equals, tt.chs, comment)
		c.Assert(tp.Flag^uint(tt.flag), Equals, uint(0x0), comment)
		c.Assert(tp.Flen, Equals, tt.flen, comment)
		c.Assert(tp.Decimal, Equals, tt.decimal, comment)
	}
}

func (s *testPlanSuite) createTestCase4Constants() []typeInferTestCase {
	return []typeInferTestCase{
		{"1", mysql.TypeLonglong, charset.CharsetBin, mysql.BinaryFlag, 1, 0},
		{"1.23", mysql.TypeNewDecimal, charset.CharsetBin, mysql.BinaryFlag, 4, 2},
		{"'1234'", mysql.TypeVarString, charset.CharsetUTF8, 0, 4, types.UnspecifiedLength},
	}
}

func (s *testPlanSuite) createTestCase4Columns() []typeInferTestCase {
	return []typeInferTestCase{
		{"c_int", mysql.TypeLong, charset.CharsetBin, mysql.BinaryFlag, 11, types.UnspecifiedLength},
		{"c_char", mysql.TypeString, charset.CharsetUTF8, 0, 20, types.UnspecifiedLength},
		{"c_enum", mysql.TypeEnum, charset.CharsetUTF8, 0, types.UnspecifiedLength, types.UnspecifiedLength},
	}
}

func (s *testPlanSuite) createTestCase4StrFuncs() []typeInferTestCase {
	return []typeInferTestCase{
		{"strcmp(c_char, c_char)", mysql.TypeLonglong, charset.CharsetBin, mysql.BinaryFlag, 2, 0},
		{"space(c_int)", mysql.TypeLongBlob, charset.CharsetUTF8, 0, mysql.MaxBlobWidth, types.UnspecifiedLength},
		{"CONCAT(c_binary, c_int)", mysql.TypeVarString, charset.CharsetBin, mysql.BinaryFlag, 31, types.UnspecifiedLength},
		{"CONCAT(c_binary_char, c_int)", mysql.TypeVarString, charset.CharsetUTF8, mysql.BinaryFlag, 31, types.UnspecifiedLength},
		{"CONCAT('T', 'i', 'DB')", mysql.TypeVarString, charset.CharsetUTF8, 0, 4, types.UnspecifiedLength},
		{"CONCAT('T', 'i', 'DB', c_binary)", mysql.TypeVarString, charset.CharsetBin, mysql.BinaryFlag, 24, types.UnspecifiedLength},
		{"CONCAT_WS('-', 'T', 'i', 'DB')", mysql.TypeVarString, charset.CharsetUTF8, 0, 6, types.UnspecifiedLength},
		{"CONCAT_WS(',', 'TiDB', c_binary)", mysql.TypeVarString, charset.CharsetBin, mysql.BinaryFlag, 25, types.UnspecifiedLength},
		{"left(c_int, c_int)", mysql.TypeVarString, charset.CharsetUTF8, 0, 11, types.UnspecifiedLength},
		{"right(c_int, c_int)", mysql.TypeVarString, charset.CharsetUTF8, 0, 11, types.UnspecifiedLength},
		{"lower(c_int)", mysql.TypeVarString, charset.CharsetUTF8, 0, 11, types.UnspecifiedLength},
		{"lower(c_binary)", mysql.TypeVarString, charset.CharsetBin, mysql.BinaryFlag, 20, types.UnspecifiedLength},
		{"upper(c_int)", mysql.TypeVarString, charset.CharsetUTF8, 0, 11, types.UnspecifiedLength},
		{"upper(c_binary)", mysql.TypeVarString, charset.CharsetBin, mysql.BinaryFlag, 20, types.UnspecifiedLength},
		{"replace(1234, 2, 55)", mysql.TypeVarString, charset.CharsetUTF8, 0, 8, types.UnspecifiedLength},
		{"replace(c_binary, 1, 2)", mysql.TypeVarString, charset.CharsetBin, mysql.BinaryFlag, 20, types.UnspecifiedLength},
		{"to_base64(c_binary)", mysql.TypeVarString, charset.CharsetUTF8, 0, 28, types.UnspecifiedLength},
		{"substr(c_int, c_int)", mysql.TypeVarString, charset.CharsetUTF8, 0, 11, types.UnspecifiedLength},
		{"substr(c_binary, c_int)", mysql.TypeVarString, charset.CharsetBin, mysql.BinaryFlag, 20, types.UnspecifiedLength},
		{"uuid()", mysql.TypeVarString, charset.CharsetUTF8, 0, 36, types.UnspecifiedLength},
		{"bit_length(c_char)", mysql.TypeLonglong, charset.CharsetBin, mysql.BinaryFlag, 10, 0},
		{"substring_index(c_int, '.', 1)", mysql.TypeVarString, charset.CharsetUTF8, 0, 11, types.UnspecifiedLength},
		{"substring_index(c_binary, '.', 1)", mysql.TypeVarString, charset.CharsetBin, mysql.BinaryFlag, 20, types.UnspecifiedLength},
		{"hex(c_char)", mysql.TypeVarString, charset.CharsetUTF8, 0, 120, types.UnspecifiedLength},
		{"hex(c_int)", mysql.TypeVarString, charset.CharsetUTF8, 0, 22, types.UnspecifiedLength},
		{"unhex(c_int)", mysql.TypeVarString, charset.CharsetBin, mysql.BinaryFlag, 6, types.UnspecifiedLength},
		{"unhex(c_char)", mysql.TypeVarString, charset.CharsetBin, mysql.BinaryFlag, 30, types.UnspecifiedLength},
		{"ltrim(c_char)", mysql.TypeVarString, charset.CharsetUTF8, 0, 20, types.UnspecifiedLength},
		{"ltrim(c_binary)", mysql.TypeVarString, charset.CharsetBin, mysql.BinaryFlag, 20, types.UnspecifiedLength},
		{"rtrim(c_char)", mysql.TypeVarString, charset.CharsetUTF8, 0, 20, types.UnspecifiedLength},
		{"rtrim(c_binary)", mysql.TypeVarString, charset.CharsetBin, mysql.BinaryFlag, 20, types.UnspecifiedLength},
		{"trim(c_char)", mysql.TypeVarString, charset.CharsetUTF8, 0, 20, types.UnspecifiedLength},
		{"trim(c_binary)", mysql.TypeVarString, charset.CharsetBin, mysql.BinaryFlag, 20, types.UnspecifiedLength},
		{"ascii(c_char)", mysql.TypeLonglong, charset.CharsetBin, mysql.BinaryFlag, 3, 0},
		{"ord(c_char)", mysql.TypeLonglong, charset.CharsetBin, mysql.BinaryFlag, 10, 0},
		{"c_int like 'abc%'", mysql.TypeLonglong, charset.CharsetBin, mysql.BinaryFlag, 1, 0},
		{"tidb_version()", mysql.TypeVarString, charset.CharsetUTF8, 0, len(printer.GetTiDBInfo()), types.UnspecifiedLength},
		{"password(c_char)", mysql.TypeVarString, charset.CharsetUTF8, 0, mysql.PWDHashLen + 1, types.UnspecifiedLength},
		{"elt(c_int, c_char, c_char, c_char)", mysql.TypeVarString, charset.CharsetUTF8, 0, 20, types.UnspecifiedLength},
		{"elt(c_int, c_char, c_char, c_binary)", mysql.TypeVarString, charset.CharsetBin, mysql.BinaryFlag, 20, types.UnspecifiedLength},
		{"elt(c_int, c_char, c_int)", mysql.TypeVarString, charset.CharsetUTF8, 0, 20, types.UnspecifiedLength},
		{"elt(c_int, c_char, c_double, c_int)", mysql.TypeVarString, charset.CharsetUTF8, 0, 20, types.UnspecifiedLength},
		{"elt(c_int, c_char, c_double, c_int, c_binary)", mysql.TypeVarString, charset.CharsetBin, mysql.BinaryFlag, 20, types.UnspecifiedLength},

		{"locate(c_char, c_char)", mysql.TypeLonglong, charset.CharsetBin, mysql.BinaryFlag, mysql.MaxIntWidth, 0},
		{"locate(c_binary, c_binary)", mysql.TypeLonglong, charset.CharsetBin, mysql.BinaryFlag, mysql.MaxIntWidth, 0},
		{"locate(c_char, c_binary)", mysql.TypeLonglong, charset.CharsetBin, mysql.BinaryFlag, mysql.MaxIntWidth, 0},
		{"locate(c_binary, c_char)", mysql.TypeLonglong, charset.CharsetBin, mysql.BinaryFlag, mysql.MaxIntWidth, 0},
		{"locate(c_char, c_char, c_int)", mysql.TypeLonglong, charset.CharsetBin, mysql.BinaryFlag, mysql.MaxIntWidth, 0},
		{"locate(c_char, c_binary, c_int)", mysql.TypeLonglong, charset.CharsetBin, mysql.BinaryFlag, mysql.MaxIntWidth, 0},
		{"locate(c_binary, c_char, c_int)", mysql.TypeLonglong, charset.CharsetBin, mysql.BinaryFlag, mysql.MaxIntWidth, 0},
		{"locate(c_binary, c_binary, c_int)", mysql.TypeLonglong, charset.CharsetBin, mysql.BinaryFlag, mysql.MaxIntWidth, 0},

		{"lpad('TiDB',   12,    'go'    )", mysql.TypeVarString, charset.CharsetUTF8, 0, 48, types.UnspecifiedLength},
		{"lpad(c_binary, 12,    'go'    )", mysql.TypeVarString, charset.CharsetBin, mysql.BinaryFlag, 12, types.UnspecifiedLength},
		{"lpad(c_char,   c_int, c_binary)", mysql.TypeLongBlob, charset.CharsetBin, mysql.BinaryFlag, mysql.MaxBlobWidth, types.UnspecifiedLength},
		{"lpad(c_char,   c_int, c_char  )", mysql.TypeLongBlob, charset.CharsetUTF8, 0, mysql.MaxBlobWidth, types.UnspecifiedLength},
		{"rpad('TiDB',   12,    'go'    )", mysql.TypeVarString, charset.CharsetUTF8, 0, 48, types.UnspecifiedLength},
		{"rpad(c_binary, 12,    'go'    )", mysql.TypeVarString, charset.CharsetBin, mysql.BinaryFlag, 12, types.UnspecifiedLength},
		{"rpad(c_char,   c_int, c_binary)", mysql.TypeLongBlob, charset.CharsetBin, mysql.BinaryFlag, mysql.MaxBlobWidth, types.UnspecifiedLength},
		{"rpad(c_char,   c_int, c_char  )", mysql.TypeLongBlob, charset.CharsetUTF8, 0, mysql.MaxBlobWidth, types.UnspecifiedLength},

		{"from_base64(c_int      )", mysql.TypeLongBlob, charset.CharsetBin, mysql.BinaryFlag, mysql.MaxBlobWidth, types.UnspecifiedLength},
		{"from_base64(c_bigint   )", mysql.TypeLongBlob, charset.CharsetBin, mysql.BinaryFlag, mysql.MaxBlobWidth, types.UnspecifiedLength},
		{"from_base64(c_float    )", mysql.TypeLongBlob, charset.CharsetBin, mysql.BinaryFlag, mysql.MaxBlobWidth, types.UnspecifiedLength},
		{"from_base64(c_double   )", mysql.TypeLongBlob, charset.CharsetBin, mysql.BinaryFlag, mysql.MaxBlobWidth, types.UnspecifiedLength},
		{"from_base64(c_decimal  )", mysql.TypeLongBlob, charset.CharsetBin, mysql.BinaryFlag, mysql.MaxBlobWidth, types.UnspecifiedLength},
		{"from_base64(c_datetime )", mysql.TypeLongBlob, charset.CharsetBin, mysql.BinaryFlag, mysql.MaxBlobWidth, types.UnspecifiedLength},
		{"from_base64(c_time     )", mysql.TypeLongBlob, charset.CharsetBin, mysql.BinaryFlag, mysql.MaxBlobWidth, types.UnspecifiedLength},
		{"from_base64(c_timestamp)", mysql.TypeLongBlob, charset.CharsetBin, mysql.BinaryFlag, mysql.MaxBlobWidth, types.UnspecifiedLength},
		{"from_base64(c_char     )", mysql.TypeLongBlob, charset.CharsetBin, mysql.BinaryFlag, mysql.MaxBlobWidth, types.UnspecifiedLength},
		{"from_base64(c_varchar  )", mysql.TypeLongBlob, charset.CharsetBin, mysql.BinaryFlag, mysql.MaxBlobWidth, types.UnspecifiedLength},
		{"from_base64(c_text     )", mysql.TypeLongBlob, charset.CharsetBin, mysql.BinaryFlag, mysql.MaxBlobWidth, types.UnspecifiedLength},
		{"from_base64(c_binary   )", mysql.TypeLongBlob, charset.CharsetBin, mysql.BinaryFlag, mysql.MaxBlobWidth, types.UnspecifiedLength},
		{"from_base64(c_varbinary)", mysql.TypeLongBlob, charset.CharsetBin, mysql.BinaryFlag, mysql.MaxBlobWidth, types.UnspecifiedLength},
		{"from_base64(c_blob     )", mysql.TypeLongBlob, charset.CharsetBin, mysql.BinaryFlag, mysql.MaxBlobWidth, types.UnspecifiedLength},
		{"from_base64(c_set      )", mysql.TypeLongBlob, charset.CharsetBin, mysql.BinaryFlag, mysql.MaxBlobWidth, types.UnspecifiedLength},
		{"from_base64(c_enum     )", mysql.TypeLongBlob, charset.CharsetBin, mysql.BinaryFlag, mysql.MaxBlobWidth, types.UnspecifiedLength},

		{"bin(c_int      )", mysql.TypeVarString, charset.CharsetUTF8, 0, 64, types.UnspecifiedLength},
		{"bin(c_bigint   )", mysql.TypeVarString, charset.CharsetUTF8, 0, 64, types.UnspecifiedLength},
		{"bin(c_float    )", mysql.TypeVarString, charset.CharsetUTF8, 0, 64, types.UnspecifiedLength},
		{"bin(c_double   )", mysql.TypeVarString, charset.CharsetUTF8, 0, 64, types.UnspecifiedLength},
		{"bin(c_decimal  )", mysql.TypeVarString, charset.CharsetUTF8, 0, 64, types.UnspecifiedLength},
		{"bin(c_datetime )", mysql.TypeVarString, charset.CharsetUTF8, 0, 64, types.UnspecifiedLength},
		{"bin(c_time     )", mysql.TypeVarString, charset.CharsetUTF8, 0, 64, types.UnspecifiedLength},
		{"bin(c_timestamp)", mysql.TypeVarString, charset.CharsetUTF8, 0, 64, types.UnspecifiedLength},
		{"bin(c_char     )", mysql.TypeVarString, charset.CharsetUTF8, 0, 64, types.UnspecifiedLength},
		{"bin(c_varchar  )", mysql.TypeVarString, charset.CharsetUTF8, 0, 64, types.UnspecifiedLength},
		{"bin(c_text     )", mysql.TypeVarString, charset.CharsetUTF8, 0, 64, types.UnspecifiedLength},
		{"bin(c_binary   )", mysql.TypeVarString, charset.CharsetUTF8, 0, 64, types.UnspecifiedLength},
		{"bin(c_varbinary)", mysql.TypeVarString, charset.CharsetUTF8, 0, 64, types.UnspecifiedLength},
		{"bin(c_blob     )", mysql.TypeVarString, charset.CharsetUTF8, 0, 64, types.UnspecifiedLength},
		{"bin(c_set      )", mysql.TypeVarString, charset.CharsetUTF8, 0, 64, types.UnspecifiedLength},
		{"bin(c_enum     )", mysql.TypeVarString, charset.CharsetUTF8, 0, 64, types.UnspecifiedLength},

		{"char_length(c_int)", mysql.TypeLonglong, charset.CharsetBin, mysql.BinaryFlag, mysql.MaxIntWidth, 0},
		{"char_length(c_float)", mysql.TypeLonglong, charset.CharsetBin, mysql.BinaryFlag, mysql.MaxIntWidth, 0},
		{"char_length(c_double)", mysql.TypeLonglong, charset.CharsetBin, mysql.BinaryFlag, mysql.MaxIntWidth, 0},
		{"char_length(c_decimal)", mysql.TypeLonglong, charset.CharsetBin, mysql.BinaryFlag, mysql.MaxIntWidth, 0},
		{"char_length(c_datetime)", mysql.TypeLonglong, charset.CharsetBin, mysql.BinaryFlag, mysql.MaxIntWidth, 0},
		{"char_length(c_time)", mysql.TypeLonglong, charset.CharsetBin, mysql.BinaryFlag, mysql.MaxIntWidth, 0},
		{"char_length(c_timestamp)", mysql.TypeLonglong, charset.CharsetBin, mysql.BinaryFlag, mysql.MaxIntWidth, 0},
		{"char_length(c_char)", mysql.TypeLonglong, charset.CharsetBin, mysql.BinaryFlag, mysql.MaxIntWidth, 0},
		{"char_length(c_varchar)", mysql.TypeLonglong, charset.CharsetBin, mysql.BinaryFlag, mysql.MaxIntWidth, 0},
		{"char_length(c_text)", mysql.TypeLonglong, charset.CharsetBin, mysql.BinaryFlag, mysql.MaxIntWidth, 0},
		{"char_length(c_binary)", mysql.TypeLonglong, charset.CharsetBin, mysql.BinaryFlag, mysql.MaxIntWidth, 0},
		{"char_length(c_varbinary)", mysql.TypeLonglong, charset.CharsetBin, mysql.BinaryFlag, mysql.MaxIntWidth, 0},
		{"char_length(c_blob)", mysql.TypeLonglong, charset.CharsetBin, mysql.BinaryFlag, mysql.MaxIntWidth, 0},
		{"char_length(c_set)", mysql.TypeLonglong, charset.CharsetBin, mysql.BinaryFlag, mysql.MaxIntWidth, 0},
		{"char_length(c_enum)", mysql.TypeLonglong, charset.CharsetBin, mysql.BinaryFlag, mysql.MaxIntWidth, 0},

		{"character_length(c_int)", mysql.TypeLonglong, charset.CharsetBin, mysql.BinaryFlag, mysql.MaxIntWidth, 0},
		{"character_length(c_float)", mysql.TypeLonglong, charset.CharsetBin, mysql.BinaryFlag, mysql.MaxIntWidth, 0},
		{"character_length(c_double)", mysql.TypeLonglong, charset.CharsetBin, mysql.BinaryFlag, mysql.MaxIntWidth, 0},
		{"character_length(c_decimal)", mysql.TypeLonglong, charset.CharsetBin, mysql.BinaryFlag, mysql.MaxIntWidth, 0},
		{"character_length(c_datetime)", mysql.TypeLonglong, charset.CharsetBin, mysql.BinaryFlag, mysql.MaxIntWidth, 0},
		{"character_length(c_time)", mysql.TypeLonglong, charset.CharsetBin, mysql.BinaryFlag, mysql.MaxIntWidth, 0},
		{"character_length(c_timestamp)", mysql.TypeLonglong, charset.CharsetBin, mysql.BinaryFlag, mysql.MaxIntWidth, 0},
		{"character_length(c_char)", mysql.TypeLonglong, charset.CharsetBin, mysql.BinaryFlag, mysql.MaxIntWidth, 0},
		{"character_length(c_varchar)", mysql.TypeLonglong, charset.CharsetBin, mysql.BinaryFlag, mysql.MaxIntWidth, 0},
		{"character_length(c_text)", mysql.TypeLonglong, charset.CharsetBin, mysql.BinaryFlag, mysql.MaxIntWidth, 0},
		{"character_length(c_binary)", mysql.TypeLonglong, charset.CharsetBin, mysql.BinaryFlag, mysql.MaxIntWidth, 0},
		{"character_length(c_varbinary)", mysql.TypeLonglong, charset.CharsetBin, mysql.BinaryFlag, mysql.MaxIntWidth, 0},
		{"character_length(c_blob)", mysql.TypeLonglong, charset.CharsetBin, mysql.BinaryFlag, mysql.MaxIntWidth, 0},
		{"character_length(c_set)", mysql.TypeLonglong, charset.CharsetBin, mysql.BinaryFlag, mysql.MaxIntWidth, 0},
		{"character_length(c_enum)", mysql.TypeLonglong, charset.CharsetBin, mysql.BinaryFlag, mysql.MaxIntWidth, 0},

		{"char(c_int      )", mysql.TypeVarString, charset.CharsetBin, mysql.BinaryFlag, 4, types.UnspecifiedLength},
		{"char(c_bigint   )", mysql.TypeVarString, charset.CharsetBin, mysql.BinaryFlag, 4, types.UnspecifiedLength},
		{"char(c_float    )", mysql.TypeVarString, charset.CharsetBin, mysql.BinaryFlag, 4, types.UnspecifiedLength},
		{"char(c_double   )", mysql.TypeVarString, charset.CharsetBin, mysql.BinaryFlag, 4, types.UnspecifiedLength},
		{"char(c_decimal  )", mysql.TypeVarString, charset.CharsetBin, mysql.BinaryFlag, 4, types.UnspecifiedLength},
		{"char(c_datetime )", mysql.TypeVarString, charset.CharsetBin, mysql.BinaryFlag, 4, types.UnspecifiedLength},
		{"char(c_time     )", mysql.TypeVarString, charset.CharsetBin, mysql.BinaryFlag, 4, types.UnspecifiedLength},
		{"char(c_timestamp)", mysql.TypeVarString, charset.CharsetBin, mysql.BinaryFlag, 4, types.UnspecifiedLength},
		{"char(c_char     )", mysql.TypeVarString, charset.CharsetBin, mysql.BinaryFlag, 4, types.UnspecifiedLength},
		{"char(c_varchar  )", mysql.TypeVarString, charset.CharsetBin, mysql.BinaryFlag, 4, types.UnspecifiedLength},
		{"char(c_text     )", mysql.TypeVarString, charset.CharsetBin, mysql.BinaryFlag, 4, types.UnspecifiedLength},
		{"char(c_binary   )", mysql.TypeVarString, charset.CharsetBin, mysql.BinaryFlag, 4, types.UnspecifiedLength},
		{"char(c_varbinary)", mysql.TypeVarString, charset.CharsetBin, mysql.BinaryFlag, 4, types.UnspecifiedLength},
		{"char(c_blob     )", mysql.TypeVarString, charset.CharsetBin, mysql.BinaryFlag, 4, types.UnspecifiedLength},
		{"char(c_set      )", mysql.TypeVarString, charset.CharsetBin, mysql.BinaryFlag, 4, types.UnspecifiedLength},
		{"char(c_enum     )", mysql.TypeVarString, charset.CharsetBin, mysql.BinaryFlag, 4, types.UnspecifiedLength},
		{"char(c_int      , c_int       using utf8)", mysql.TypeVarString, charset.CharsetBin, mysql.BinaryFlag, 8, types.UnspecifiedLength},
		{"char(c_bigint   , c_bigint    using utf8)", mysql.TypeVarString, charset.CharsetBin, mysql.BinaryFlag, 8, types.UnspecifiedLength},
		{"char(c_float    , c_float     using utf8)", mysql.TypeVarString, charset.CharsetBin, mysql.BinaryFlag, 8, types.UnspecifiedLength},
		{"char(c_double   , c_double    using utf8)", mysql.TypeVarString, charset.CharsetBin, mysql.BinaryFlag, 8, types.UnspecifiedLength},
		{"char(c_decimal  , c_decimal   using utf8)", mysql.TypeVarString, charset.CharsetBin, mysql.BinaryFlag, 8, types.UnspecifiedLength},
		{"char(c_datetime , c_datetime  using utf8)", mysql.TypeVarString, charset.CharsetBin, mysql.BinaryFlag, 8, types.UnspecifiedLength},
		{"char(c_time     , c_time      using utf8)", mysql.TypeVarString, charset.CharsetBin, mysql.BinaryFlag, 8, types.UnspecifiedLength},
		{"char(c_timestamp, c_timestamp using utf8)", mysql.TypeVarString, charset.CharsetBin, mysql.BinaryFlag, 8, types.UnspecifiedLength},
		{"char(c_char     , c_char      using utf8)", mysql.TypeVarString, charset.CharsetBin, mysql.BinaryFlag, 8, types.UnspecifiedLength},
		{"char(c_varchar  , c_varchar   using utf8)", mysql.TypeVarString, charset.CharsetBin, mysql.BinaryFlag, 8, types.UnspecifiedLength},
		{"char(c_text     , c_text      using utf8)", mysql.TypeVarString, charset.CharsetBin, mysql.BinaryFlag, 8, types.UnspecifiedLength},
		{"char(c_binary   , c_binary    using utf8)", mysql.TypeVarString, charset.CharsetBin, mysql.BinaryFlag, 8, types.UnspecifiedLength},
		{"char(c_varbinary, c_varbinary using utf8)", mysql.TypeVarString, charset.CharsetBin, mysql.BinaryFlag, 8, types.UnspecifiedLength},
		{"char(c_blob     , c_blob      using utf8)", mysql.TypeVarString, charset.CharsetBin, mysql.BinaryFlag, 8, types.UnspecifiedLength},
		{"char(c_set      , c_set       using utf8)", mysql.TypeVarString, charset.CharsetBin, mysql.BinaryFlag, 8, types.UnspecifiedLength},
		{"char(c_enum     , c_enum      using utf8)", mysql.TypeVarString, charset.CharsetBin, mysql.BinaryFlag, 8, types.UnspecifiedLength},

		{"instr(c_char, c_binary)", mysql.TypeLonglong, charset.CharsetBin, mysql.BinaryFlag, 11, 0},
		{"instr(c_char, c_char  )", mysql.TypeLonglong, charset.CharsetBin, mysql.BinaryFlag, 11, 0},
		{"instr(c_char, c_time  )", mysql.TypeLonglong, charset.CharsetBin, mysql.BinaryFlag, 11, 0},

		{"reverse(c_int      )", mysql.TypeVarString, charset.CharsetUTF8, 0, 11, types.UnspecifiedLength},
		{"reverse(c_bigint   )", mysql.TypeVarString, charset.CharsetUTF8, 0, 21, types.UnspecifiedLength},
		{"reverse(c_float    )", mysql.TypeVarString, charset.CharsetUTF8, 0, types.UnspecifiedLength, types.UnspecifiedLength},
		{"reverse(c_double   )", mysql.TypeVarString, charset.CharsetUTF8, 0, types.UnspecifiedLength, types.UnspecifiedLength},
		{"reverse(c_decimal  )", mysql.TypeVarString, charset.CharsetUTF8, 0, 6, types.UnspecifiedLength},
		{"reverse(c_char     )", mysql.TypeString, charset.CharsetUTF8, 0, 20, types.UnspecifiedLength},
		{"reverse(c_varchar  )", mysql.TypeVarchar, charset.CharsetUTF8, 0, 20, types.UnspecifiedLength},
		{"reverse(c_text     )", mysql.TypeBlob, charset.CharsetUTF8, 0, types.UnspecifiedLength, types.UnspecifiedLength},
		{"reverse(c_binary   )", mysql.TypeString, charset.CharsetBin, mysql.BinaryFlag, 20, types.UnspecifiedLength},
		{"reverse(c_varbinary)", mysql.TypeVarchar, charset.CharsetBin, mysql.BinaryFlag, 20, types.UnspecifiedLength},
		{"reverse(c_blob     )", mysql.TypeBlob, charset.CharsetBin, mysql.BinaryFlag, types.UnspecifiedLength, types.UnspecifiedLength},
		{"reverse(c_set      )", mysql.TypeSet, charset.CharsetUTF8, 0, types.UnspecifiedLength, types.UnspecifiedLength},
		{"reverse(c_enum     )", mysql.TypeEnum, charset.CharsetUTF8, 0, types.UnspecifiedLength, types.UnspecifiedLength},

		{"oct(c_int      )", mysql.TypeVarString, charset.CharsetUTF8, 0, 64, types.UnspecifiedLength},
		{"oct(c_bigint   )", mysql.TypeVarString, charset.CharsetUTF8, 0, 64, types.UnspecifiedLength},
		{"oct(c_float    )", mysql.TypeVarString, charset.CharsetUTF8, 0, 64, types.UnspecifiedLength},
		{"oct(c_double   )", mysql.TypeVarString, charset.CharsetUTF8, 0, 64, types.UnspecifiedLength},
		{"oct(c_decimal  )", mysql.TypeVarString, charset.CharsetUTF8, 0, 64, types.UnspecifiedLength},
		{"oct(c_datetime )", mysql.TypeVarString, charset.CharsetUTF8, 0, 64, types.UnspecifiedLength},
		{"oct(c_time     )", mysql.TypeVarString, charset.CharsetUTF8, 0, 64, types.UnspecifiedLength},
		{"oct(c_timestamp)", mysql.TypeVarString, charset.CharsetUTF8, 0, 64, types.UnspecifiedLength},
		{"oct(c_char     )", mysql.TypeVarString, charset.CharsetUTF8, 0, 64, types.UnspecifiedLength},
		{"oct(c_varchar  )", mysql.TypeVarString, charset.CharsetUTF8, 0, 64, types.UnspecifiedLength},
		{"oct(c_text     )", mysql.TypeVarString, charset.CharsetUTF8, 0, 64, types.UnspecifiedLength},
		{"oct(c_binary   )", mysql.TypeVarString, charset.CharsetUTF8, 0, 64, types.UnspecifiedLength},
		{"oct(c_varbinary)", mysql.TypeVarString, charset.CharsetUTF8, 0, 64, types.UnspecifiedLength},
		{"oct(c_blob     )", mysql.TypeVarString, charset.CharsetUTF8, 0, 64, types.UnspecifiedLength},
		{"oct(c_set      )", mysql.TypeVarString, charset.CharsetUTF8, 0, 64, types.UnspecifiedLength},
		{"oct(c_enum     )", mysql.TypeVarString, charset.CharsetUTF8, 0, 64, types.UnspecifiedLength},
	}
}

func (s *testPlanSuite) createTestCase4MathFuncs() []typeInferTestCase {
	return []typeInferTestCase{
		{"cos(c_double)", mysql.TypeDouble, charset.CharsetBin, mysql.BinaryFlag, mysql.MaxRealWidth, types.UnspecifiedLength},
		{"sin(c_double)", mysql.TypeDouble, charset.CharsetBin, mysql.BinaryFlag, mysql.MaxRealWidth, types.UnspecifiedLength},
		{"tan(c_double)", mysql.TypeDouble, charset.CharsetBin, mysql.BinaryFlag, mysql.MaxRealWidth, types.UnspecifiedLength},
		{"exp(c_int)", mysql.TypeDouble, charset.CharsetBin, mysql.BinaryFlag, mysql.MaxRealWidth, types.UnspecifiedLength},
		{"exp(c_float)", mysql.TypeDouble, charset.CharsetBin, mysql.BinaryFlag, mysql.MaxRealWidth, types.UnspecifiedLength},
		{"exp(c_double)", mysql.TypeDouble, charset.CharsetBin, mysql.BinaryFlag, mysql.MaxRealWidth, types.UnspecifiedLength},
		{"exp(c_decimal)", mysql.TypeDouble, charset.CharsetBin, mysql.BinaryFlag, mysql.MaxRealWidth, types.UnspecifiedLength},
		{"exp(c_datetime)", mysql.TypeDouble, charset.CharsetBin, mysql.BinaryFlag, mysql.MaxRealWidth, types.UnspecifiedLength},
		{"exp(c_time)", mysql.TypeDouble, charset.CharsetBin, mysql.BinaryFlag, mysql.MaxRealWidth, types.UnspecifiedLength},
		{"exp(c_timestamp)", mysql.TypeDouble, charset.CharsetBin, mysql.BinaryFlag, mysql.MaxRealWidth, types.UnspecifiedLength},
		{"exp(c_binary)", mysql.TypeDouble, charset.CharsetBin, mysql.BinaryFlag, mysql.MaxRealWidth, types.UnspecifiedLength},
		{"pi()", mysql.TypeDouble, charset.CharsetBin, mysql.BinaryFlag, 17, 15},
		{"~c_int", mysql.TypeLonglong, charset.CharsetBin, mysql.BinaryFlag | mysql.UnsignedFlag, mysql.MaxIntWidth, 0},
		{"!c_int", mysql.TypeLonglong, charset.CharsetBin, mysql.BinaryFlag, 1, 0},
		{"c_int & c_int", mysql.TypeLonglong, charset.CharsetBin, mysql.BinaryFlag | mysql.UnsignedFlag, mysql.MaxIntWidth, 0},
		{"c_int | c_int", mysql.TypeLonglong, charset.CharsetBin, mysql.BinaryFlag | mysql.UnsignedFlag, mysql.MaxIntWidth, 0},
		{"c_int ^ c_int", mysql.TypeLonglong, charset.CharsetBin, mysql.BinaryFlag | mysql.UnsignedFlag, mysql.MaxIntWidth, 0},
		{"c_int << c_int", mysql.TypeLonglong, charset.CharsetBin, mysql.BinaryFlag | mysql.UnsignedFlag, mysql.MaxIntWidth, 0},
		{"c_int >> c_int", mysql.TypeLonglong, charset.CharsetBin, mysql.BinaryFlag | mysql.UnsignedFlag, mysql.MaxIntWidth, 0},
		{"log2(c_int)", mysql.TypeDouble, charset.CharsetBin, mysql.BinaryFlag, mysql.MaxRealWidth, types.UnspecifiedLength},
		{"log10(c_int)", mysql.TypeDouble, charset.CharsetBin, mysql.BinaryFlag, mysql.MaxRealWidth, types.UnspecifiedLength},
		{"log(c_int)", mysql.TypeDouble, charset.CharsetBin, mysql.BinaryFlag, mysql.MaxRealWidth, types.UnspecifiedLength},
		{"log(2, c_int)", mysql.TypeDouble, charset.CharsetBin, mysql.BinaryFlag, mysql.MaxRealWidth, types.UnspecifiedLength},
		{"degrees(c_int)", mysql.TypeDouble, charset.CharsetBin, mysql.BinaryFlag, mysql.MaxRealWidth, types.UnspecifiedLength},
		{"atan(c_double)", mysql.TypeDouble, charset.CharsetBin, mysql.BinaryFlag, mysql.MaxRealWidth, types.UnspecifiedLength},
		{"atan(c_double,c_double)", mysql.TypeDouble, charset.CharsetBin, mysql.BinaryFlag, mysql.MaxRealWidth, types.UnspecifiedLength},
		{"asin(c_double)", mysql.TypeDouble, charset.CharsetBin, mysql.BinaryFlag, mysql.MaxRealWidth, types.UnspecifiedLength},
		{"acos(c_double)", mysql.TypeDouble, charset.CharsetBin, mysql.BinaryFlag, mysql.MaxRealWidth, types.UnspecifiedLength},

		{"cot(c_int)", mysql.TypeDouble, charset.CharsetBin, mysql.BinaryFlag, mysql.MaxRealWidth, types.UnspecifiedLength},
		{"cot(c_float)", mysql.TypeDouble, charset.CharsetBin, mysql.BinaryFlag, mysql.MaxRealWidth, types.UnspecifiedLength},
		{"cot(c_double)", mysql.TypeDouble, charset.CharsetBin, mysql.BinaryFlag, mysql.MaxRealWidth, types.UnspecifiedLength},
		{"cot(c_decimal)", mysql.TypeDouble, charset.CharsetBin, mysql.BinaryFlag, mysql.MaxRealWidth, types.UnspecifiedLength},
		{"cot(c_datetime)", mysql.TypeDouble, charset.CharsetBin, mysql.BinaryFlag, mysql.MaxRealWidth, types.UnspecifiedLength},
		{"cot(c_time)", mysql.TypeDouble, charset.CharsetBin, mysql.BinaryFlag, mysql.MaxRealWidth, types.UnspecifiedLength},
		{"cot(c_timestamp)", mysql.TypeDouble, charset.CharsetBin, mysql.BinaryFlag, mysql.MaxRealWidth, types.UnspecifiedLength},
		{"cot(c_binary)", mysql.TypeDouble, charset.CharsetBin, mysql.BinaryFlag, mysql.MaxRealWidth, types.UnspecifiedLength},

		{"floor(c_int)", mysql.TypeLonglong, charset.CharsetBin, mysql.BinaryFlag, 11, 0},
		{"floor(c_decimal)", mysql.TypeLonglong, charset.CharsetBin, mysql.BinaryFlag, 6, 0},
		{"floor(c_double)", mysql.TypeDouble, charset.CharsetBin, mysql.BinaryFlag, types.UnspecifiedLength, 0},
		{"floor(c_float)", mysql.TypeDouble, charset.CharsetBin, mysql.BinaryFlag, types.UnspecifiedLength, 0},
		{"floor(c_datetime)", mysql.TypeDouble, charset.CharsetBin, mysql.BinaryFlag, mysql.MaxRealWidth, 0},
		{"floor(c_time)", mysql.TypeDouble, charset.CharsetBin, mysql.BinaryFlag, mysql.MaxRealWidth, 0},
		{"floor(c_enum)", mysql.TypeDouble, charset.CharsetBin, mysql.BinaryFlag, mysql.MaxRealWidth, 0},
		{"floor(c_text)", mysql.TypeDouble, charset.CharsetBin, mysql.BinaryFlag, mysql.MaxRealWidth, 0},
		{"floor(18446744073709551615)", mysql.TypeNewDecimal, charset.CharsetBin, mysql.BinaryFlag, 20, 0},
		{"floor(18446744073709551615.1)", mysql.TypeNewDecimal, charset.CharsetBin, mysql.BinaryFlag, 22, 0},

		{"ceil(c_int)", mysql.TypeLonglong, charset.CharsetBin, mysql.BinaryFlag, 11, 0},
		{"ceil(c_decimal)", mysql.TypeLonglong, charset.CharsetBin, mysql.BinaryFlag, 6, 0},
		{"ceil(c_double)", mysql.TypeDouble, charset.CharsetBin, mysql.BinaryFlag, types.UnspecifiedLength, 0},
		{"ceil(c_float)", mysql.TypeDouble, charset.CharsetBin, mysql.BinaryFlag, types.UnspecifiedLength, 0},
		{"ceil(c_datetime)", mysql.TypeDouble, charset.CharsetBin, mysql.BinaryFlag, mysql.MaxRealWidth, 0},
		{"ceil(c_time)", mysql.TypeDouble, charset.CharsetBin, mysql.BinaryFlag, mysql.MaxRealWidth, 0},
		{"ceil(c_enum)", mysql.TypeDouble, charset.CharsetBin, mysql.BinaryFlag, mysql.MaxRealWidth, 0},
		{"ceil(c_text)", mysql.TypeDouble, charset.CharsetBin, mysql.BinaryFlag, mysql.MaxRealWidth, 0},
		{"ceil(18446744073709551615)", mysql.TypeNewDecimal, charset.CharsetBin, mysql.BinaryFlag, 20, 0},
		{"ceil(18446744073709551615.1)", mysql.TypeNewDecimal, charset.CharsetBin, mysql.BinaryFlag, 22, 0},

		{"ceiling(c_int)", mysql.TypeLonglong, charset.CharsetBin, mysql.BinaryFlag, 11, 0},
		{"ceiling(c_decimal)", mysql.TypeLonglong, charset.CharsetBin, mysql.BinaryFlag, 6, 0},
		{"ceiling(c_double)", mysql.TypeDouble, charset.CharsetBin, mysql.BinaryFlag, types.UnspecifiedLength, 0},
		{"ceiling(c_float)", mysql.TypeDouble, charset.CharsetBin, mysql.BinaryFlag, types.UnspecifiedLength, 0},
		{"ceiling(c_datetime)", mysql.TypeDouble, charset.CharsetBin, mysql.BinaryFlag, mysql.MaxRealWidth, 0},
		{"ceiling(c_time)", mysql.TypeDouble, charset.CharsetBin, mysql.BinaryFlag, mysql.MaxRealWidth, 0},
		{"ceiling(c_enum)", mysql.TypeDouble, charset.CharsetBin, mysql.BinaryFlag, mysql.MaxRealWidth, 0},
		{"ceiling(c_text)", mysql.TypeDouble, charset.CharsetBin, mysql.BinaryFlag, mysql.MaxRealWidth, 0},
		{"ceiling(18446744073709551615)", mysql.TypeNewDecimal, charset.CharsetBin, mysql.BinaryFlag, 20, 0},
		{"ceiling(18446744073709551615.1)", mysql.TypeNewDecimal, charset.CharsetBin, mysql.BinaryFlag, 22, 0},

		{"conv(c_char, c_int, c_int)", mysql.TypeVarString, charset.CharsetUTF8, 0, 64, types.UnspecifiedLength},
		{"conv(c_int, c_int, c_int)", mysql.TypeVarString, charset.CharsetUTF8, 0, 64, types.UnspecifiedLength},

		{"abs(c_int      )", mysql.TypeLonglong, charset.CharsetBin, mysql.BinaryFlag, 11, types.UnspecifiedLength},
		{"abs(c_bigint   )", mysql.TypeLonglong, charset.CharsetBin, mysql.BinaryFlag, 21, types.UnspecifiedLength},
		{"abs(c_float    )", mysql.TypeDouble, charset.CharsetBin, mysql.BinaryFlag, types.UnspecifiedLength, types.UnspecifiedLength}, // Should be 17.
		{"abs(c_double   )", mysql.TypeDouble, charset.CharsetBin, mysql.BinaryFlag, types.UnspecifiedLength, types.UnspecifiedLength}, // Should be 17.
		{"abs(c_decimal  )", mysql.TypeNewDecimal, charset.CharsetBin, mysql.BinaryFlag, 6, 3},
		{"abs(c_datetime )", mysql.TypeDouble, charset.CharsetBin, mysql.BinaryFlag, mysql.MaxRealWidth, types.UnspecifiedLength},
		{"abs(c_time     )", mysql.TypeDouble, charset.CharsetBin, mysql.BinaryFlag, mysql.MaxRealWidth, types.UnspecifiedLength},
		{"abs(c_timestamp)", mysql.TypeDouble, charset.CharsetBin, mysql.BinaryFlag, mysql.MaxRealWidth, types.UnspecifiedLength},
		{"abs(c_char     )", mysql.TypeDouble, charset.CharsetBin, mysql.BinaryFlag, mysql.MaxRealWidth, types.UnspecifiedLength},
		{"abs(c_varchar  )", mysql.TypeDouble, charset.CharsetBin, mysql.BinaryFlag, mysql.MaxRealWidth, types.UnspecifiedLength},
		{"abs(c_text     )", mysql.TypeDouble, charset.CharsetBin, mysql.BinaryFlag, mysql.MaxRealWidth, types.UnspecifiedLength},
		{"abs(c_binary   )", mysql.TypeDouble, charset.CharsetBin, mysql.BinaryFlag, mysql.MaxRealWidth, types.UnspecifiedLength},
		{"abs(c_varbinary)", mysql.TypeDouble, charset.CharsetBin, mysql.BinaryFlag, mysql.MaxRealWidth, types.UnspecifiedLength},
		{"abs(c_blob     )", mysql.TypeDouble, charset.CharsetBin, mysql.BinaryFlag, mysql.MaxRealWidth, types.UnspecifiedLength},
		{"abs(c_set      )", mysql.TypeDouble, charset.CharsetBin, mysql.BinaryFlag, mysql.MaxRealWidth, types.UnspecifiedLength},
		{"abs(c_enum     )", mysql.TypeDouble, charset.CharsetBin, mysql.BinaryFlag, mysql.MaxRealWidth, types.UnspecifiedLength},

		{"round(c_int      )", mysql.TypeLonglong, charset.CharsetBin, mysql.BinaryFlag, 11, 0},
		{"round(c_bigint   )", mysql.TypeLonglong, charset.CharsetBin, mysql.BinaryFlag, 21, 0},
		{"round(c_float    )", mysql.TypeDouble, charset.CharsetBin, mysql.BinaryFlag, types.UnspecifiedLength, 0}, // Should be 17.
		{"round(c_double   )", mysql.TypeDouble, charset.CharsetBin, mysql.BinaryFlag, types.UnspecifiedLength, 0}, // Should be 17.
		{"round(c_decimal  )", mysql.TypeNewDecimal, charset.CharsetBin, mysql.BinaryFlag, 6, 0},                   // Should be 5.
		{"round(c_datetime )", mysql.TypeDouble, charset.CharsetBin, mysql.BinaryFlag, mysql.MaxRealWidth, 0},
		{"round(c_time     )", mysql.TypeDouble, charset.CharsetBin, mysql.BinaryFlag, mysql.MaxRealWidth, 0},
		{"round(c_timestamp)", mysql.TypeDouble, charset.CharsetBin, mysql.BinaryFlag, mysql.MaxRealWidth, 0},
		{"round(c_char     )", mysql.TypeDouble, charset.CharsetBin, mysql.BinaryFlag, mysql.MaxRealWidth, 0},
		{"round(c_varchar  )", mysql.TypeDouble, charset.CharsetBin, mysql.BinaryFlag, mysql.MaxRealWidth, 0},
		{"round(c_text     )", mysql.TypeDouble, charset.CharsetBin, mysql.BinaryFlag, mysql.MaxRealWidth, 0},
		{"round(c_binary   )", mysql.TypeDouble, charset.CharsetBin, mysql.BinaryFlag, mysql.MaxRealWidth, 0},
		{"round(c_varbinary)", mysql.TypeDouble, charset.CharsetBin, mysql.BinaryFlag, mysql.MaxRealWidth, 0},
		{"round(c_blob     )", mysql.TypeDouble, charset.CharsetBin, mysql.BinaryFlag, mysql.MaxRealWidth, 0},
		{"round(c_set      )", mysql.TypeDouble, charset.CharsetBin, mysql.BinaryFlag, mysql.MaxRealWidth, 0},
		{"round(c_enum     )", mysql.TypeDouble, charset.CharsetBin, mysql.BinaryFlag, mysql.MaxRealWidth, 0},

		{"radians(c_int      )", mysql.TypeDouble, charset.CharsetBin, mysql.BinaryFlag, mysql.MaxRealWidth, types.UnspecifiedLength},
		{"radians(c_bigint   )", mysql.TypeDouble, charset.CharsetBin, mysql.BinaryFlag, mysql.MaxRealWidth, types.UnspecifiedLength},
		{"radians(c_float    )", mysql.TypeDouble, charset.CharsetBin, mysql.BinaryFlag, mysql.MaxRealWidth, types.UnspecifiedLength}, // Should be 17.
		{"radians(c_double   )", mysql.TypeDouble, charset.CharsetBin, mysql.BinaryFlag, mysql.MaxRealWidth, types.UnspecifiedLength}, // Should be 17.
		{"radians(c_decimal  )", mysql.TypeDouble, charset.CharsetBin, mysql.BinaryFlag, mysql.MaxRealWidth, types.UnspecifiedLength}, // Should be 5.
		{"radians(c_datetime )", mysql.TypeDouble, charset.CharsetBin, mysql.BinaryFlag, mysql.MaxRealWidth, types.UnspecifiedLength},
		{"radians(c_time     )", mysql.TypeDouble, charset.CharsetBin, mysql.BinaryFlag, mysql.MaxRealWidth, types.UnspecifiedLength},
		{"radians(c_timestamp)", mysql.TypeDouble, charset.CharsetBin, mysql.BinaryFlag, mysql.MaxRealWidth, types.UnspecifiedLength},
		{"radians(c_char     )", mysql.TypeDouble, charset.CharsetBin, mysql.BinaryFlag, mysql.MaxRealWidth, types.UnspecifiedLength},
		{"radians(c_varchar  )", mysql.TypeDouble, charset.CharsetBin, mysql.BinaryFlag, mysql.MaxRealWidth, types.UnspecifiedLength},
		{"radians(c_text     )", mysql.TypeDouble, charset.CharsetBin, mysql.BinaryFlag, mysql.MaxRealWidth, types.UnspecifiedLength},
		{"radians(c_binary   )", mysql.TypeDouble, charset.CharsetBin, mysql.BinaryFlag, mysql.MaxRealWidth, types.UnspecifiedLength},
		{"radians(c_varbinary)", mysql.TypeDouble, charset.CharsetBin, mysql.BinaryFlag, mysql.MaxRealWidth, types.UnspecifiedLength},
		{"radians(c_blob     )", mysql.TypeDouble, charset.CharsetBin, mysql.BinaryFlag, mysql.MaxRealWidth, types.UnspecifiedLength},
		{"radians(c_set      )", mysql.TypeDouble, charset.CharsetBin, mysql.BinaryFlag, mysql.MaxRealWidth, types.UnspecifiedLength},
		{"radians(c_enum     )", mysql.TypeDouble, charset.CharsetBin, mysql.BinaryFlag, mysql.MaxRealWidth, types.UnspecifiedLength},
	}
}

func (s *testPlanSuite) createTestCase4ArithmeticFuncs() []typeInferTestCase {
	return []typeInferTestCase{
		{"c_int + c_int", mysql.TypeLonglong, charset.CharsetBin, mysql.BinaryFlag, mysql.MaxIntWidth, 0},
		{"c_int + c_bigint", mysql.TypeLonglong, charset.CharsetBin, mysql.BinaryFlag, mysql.MaxIntWidth, 0},
		{"c_int + c_char", mysql.TypeDouble, charset.CharsetBin, mysql.BinaryFlag, types.UnspecifiedLength, types.UnspecifiedLength},
		{"c_int + c_time", mysql.TypeLonglong, charset.CharsetBin, mysql.BinaryFlag, mysql.MaxIntWidth, 0},
		{"c_int + c_double", mysql.TypeDouble, charset.CharsetBin, mysql.BinaryFlag, types.UnspecifiedLength, types.UnspecifiedLength},
		{"c_int + c_decimal", mysql.TypeNewDecimal, charset.CharsetBin, mysql.BinaryFlag, types.UnspecifiedLength, types.UnspecifiedLength},
		{"c_datetime + c_decimal", mysql.TypeNewDecimal, charset.CharsetBin, mysql.BinaryFlag, types.UnspecifiedLength, types.UnspecifiedLength},
		{"c_bigint + c_decimal", mysql.TypeNewDecimal, charset.CharsetBin, mysql.BinaryFlag, types.UnspecifiedLength, types.UnspecifiedLength},
		{"c_double + c_decimal", mysql.TypeDouble, charset.CharsetBin, mysql.BinaryFlag, types.UnspecifiedLength, types.UnspecifiedLength},
		{"c_double + c_char", mysql.TypeDouble, charset.CharsetBin, mysql.BinaryFlag, types.UnspecifiedLength, types.UnspecifiedLength},
		{"c_double + c_enum", mysql.TypeDouble, charset.CharsetBin, mysql.BinaryFlag, types.UnspecifiedLength, types.UnspecifiedLength},

		{"c_int - c_int", mysql.TypeLonglong, charset.CharsetBin, mysql.BinaryFlag, mysql.MaxIntWidth, 0},
		{"c_int - c_bigint", mysql.TypeLonglong, charset.CharsetBin, mysql.BinaryFlag, mysql.MaxIntWidth, 0},
		{"c_int - c_char", mysql.TypeDouble, charset.CharsetBin, mysql.BinaryFlag, types.UnspecifiedLength, types.UnspecifiedLength},
		{"c_int - c_time", mysql.TypeLonglong, charset.CharsetBin, mysql.BinaryFlag, mysql.MaxIntWidth, 0},
		{"c_int - c_double", mysql.TypeDouble, charset.CharsetBin, mysql.BinaryFlag, types.UnspecifiedLength, types.UnspecifiedLength},
		{"c_int - c_decimal", mysql.TypeNewDecimal, charset.CharsetBin, mysql.BinaryFlag, types.UnspecifiedLength, types.UnspecifiedLength},
		{"c_datetime - c_decimal", mysql.TypeNewDecimal, charset.CharsetBin, mysql.BinaryFlag, types.UnspecifiedLength, types.UnspecifiedLength},
		{"c_bigint - c_decimal", mysql.TypeNewDecimal, charset.CharsetBin, mysql.BinaryFlag, types.UnspecifiedLength, types.UnspecifiedLength},
		{"c_double - c_decimal", mysql.TypeDouble, charset.CharsetBin, mysql.BinaryFlag, types.UnspecifiedLength, types.UnspecifiedLength},
		{"c_double - c_char", mysql.TypeDouble, charset.CharsetBin, mysql.BinaryFlag, types.UnspecifiedLength, types.UnspecifiedLength},
		{"c_double - c_enum", mysql.TypeDouble, charset.CharsetBin, mysql.BinaryFlag, types.UnspecifiedLength, types.UnspecifiedLength},

		{"c_int * c_int", mysql.TypeLonglong, charset.CharsetBin, mysql.BinaryFlag, mysql.MaxIntWidth, 0},
		{"c_int * c_bigint", mysql.TypeLonglong, charset.CharsetBin, mysql.BinaryFlag, mysql.MaxIntWidth, 0},
		{"c_int * c_char", mysql.TypeDouble, charset.CharsetBin, mysql.BinaryFlag, types.UnspecifiedLength, types.UnspecifiedLength},
		{"c_int * c_time", mysql.TypeLonglong, charset.CharsetBin, mysql.BinaryFlag, mysql.MaxIntWidth, 0},
		{"c_int * c_double", mysql.TypeDouble, charset.CharsetBin, mysql.BinaryFlag, types.UnspecifiedLength, types.UnspecifiedLength},
		{"c_int * c_decimal", mysql.TypeNewDecimal, charset.CharsetBin, mysql.BinaryFlag, types.UnspecifiedLength, types.UnspecifiedLength},
		{"c_datetime * c_decimal", mysql.TypeNewDecimal, charset.CharsetBin, mysql.BinaryFlag, types.UnspecifiedLength, types.UnspecifiedLength},
		{"c_bigint * c_decimal", mysql.TypeNewDecimal, charset.CharsetBin, mysql.BinaryFlag, types.UnspecifiedLength, types.UnspecifiedLength},
		{"c_double * c_decimal", mysql.TypeDouble, charset.CharsetBin, mysql.BinaryFlag, types.UnspecifiedLength, types.UnspecifiedLength},
		{"c_double * c_char", mysql.TypeDouble, charset.CharsetBin, mysql.BinaryFlag, types.UnspecifiedLength, types.UnspecifiedLength},
		{"c_double * c_enum", mysql.TypeDouble, charset.CharsetBin, mysql.BinaryFlag, types.UnspecifiedLength, types.UnspecifiedLength},
	}
}

func (s *testPlanSuite) createTestCase4LogicalFuncs() []typeInferTestCase {
	return []typeInferTestCase{
		{"c_int and c_int", mysql.TypeLonglong, charset.CharsetBin, mysql.BinaryFlag, 1, 0},
		{"c_int xor c_int", mysql.TypeLonglong, charset.CharsetBin, mysql.BinaryFlag, 1, 0},

		{"c_int && c_int", mysql.TypeLonglong, charset.CharsetBin, mysql.BinaryFlag, 1, 0},
		{"c_int || c_int", mysql.TypeLonglong, charset.CharsetBin, mysql.BinaryFlag, 1, 0},
	}
}

func (s *testPlanSuite) createTestCase4ControlFuncs() []typeInferTestCase {
	return []typeInferTestCase{
		{"ifnull(c_int, c_int    )", mysql.TypeLong, charset.CharsetBin, mysql.BinaryFlag, 22, 0},
		{"ifnull(c_int, c_decimal)", mysql.TypeNewDecimal, charset.CharsetBin, mysql.BinaryFlag, 17, 3},
		{"if(c_int, c_decimal, c_int)", mysql.TypeNewDecimal, charset.CharsetBin, mysql.BinaryFlag, 15, 3},
		{"if(c_int, c_char, c_int)", mysql.TypeString, charset.CharsetUTF8, 0, 20, -1},
		{"if(c_int, c_binary, c_int)", mysql.TypeString, charset.CharsetBin, mysql.BinaryFlag, 20, -1},
		{"if(c_int, c_binary_char, c_int)", mysql.TypeString, charset.CharsetUTF8, mysql.BinaryFlag, 20, -1},
		{"if(c_int, c_char, c_decimal)", mysql.TypeString, charset.CharsetUTF8, 0, 20, 3},
		{"if(c_int, c_datetime, c_int)", mysql.TypeVarchar, charset.CharsetBin, mysql.BinaryFlag, 11, 2},
		{"if(c_int, c_int, c_double)", mysql.TypeDouble, charset.CharsetBin, mysql.BinaryFlag, 11, -1},
		{"if(c_int, c_time, c_datetime)", mysql.TypeDatetime, charset.CharsetBin, mysql.BinaryFlag, -1, 2},
	}
}

func (s *testPlanSuite) createTestCase4Aggregations() []typeInferTestCase {
	return []typeInferTestCase{
		{"sum(c_int)", mysql.TypeNewDecimal, charset.CharsetBin, mysql.BinaryFlag, mysql.MaxRealWidth, types.UnspecifiedLength},
	}
}

func (s *testPlanSuite) createTestCase4InfoFunc() []typeInferTestCase {
	return []typeInferTestCase{
		{"last_insert_id()", mysql.TypeLonglong, charset.CharsetBin, mysql.BinaryFlag | mysql.UnsignedFlag, mysql.MaxIntWidth, 0},
		{"last_insert_id(c_int)", mysql.TypeLonglong, charset.CharsetBin, mysql.BinaryFlag | mysql.UnsignedFlag, mysql.MaxIntWidth, 0},
	}
}

func (s *testPlanSuite) createTestCase4EncryptionFuncs() []typeInferTestCase {
	return []typeInferTestCase{
		{"md5(c_int      )", mysql.TypeVarString, charset.CharsetUTF8, 0, 32, types.UnspecifiedLength},
		{"md5(c_bigint   )", mysql.TypeVarString, charset.CharsetUTF8, 0, 32, types.UnspecifiedLength},
		{"md5(c_float    )", mysql.TypeVarString, charset.CharsetUTF8, 0, 32, types.UnspecifiedLength},
		{"md5(c_double   )", mysql.TypeVarString, charset.CharsetUTF8, 0, 32, types.UnspecifiedLength},
		{"md5(c_decimal  )", mysql.TypeVarString, charset.CharsetUTF8, 0, 32, types.UnspecifiedLength},
		{"md5(c_datetime )", mysql.TypeVarString, charset.CharsetUTF8, 0, 32, types.UnspecifiedLength},
		{"md5(c_time     )", mysql.TypeVarString, charset.CharsetUTF8, 0, 32, types.UnspecifiedLength},
		{"md5(c_timestamp)", mysql.TypeVarString, charset.CharsetUTF8, 0, 32, types.UnspecifiedLength},
		{"md5(c_char     )", mysql.TypeVarString, charset.CharsetUTF8, 0, 32, types.UnspecifiedLength},
		{"md5(c_varchar  )", mysql.TypeVarString, charset.CharsetUTF8, 0, 32, types.UnspecifiedLength},
		{"md5(c_text     )", mysql.TypeVarString, charset.CharsetUTF8, 0, 32, types.UnspecifiedLength},
		{"md5(c_binary   )", mysql.TypeVarString, charset.CharsetUTF8, 0, 32, types.UnspecifiedLength},
		{"md5(c_varbinary)", mysql.TypeVarString, charset.CharsetUTF8, 0, 32, types.UnspecifiedLength},
		{"md5(c_blob     )", mysql.TypeVarString, charset.CharsetUTF8, 0, 32, types.UnspecifiedLength},
		{"md5(c_set      )", mysql.TypeVarString, charset.CharsetUTF8, 0, 32, types.UnspecifiedLength},
		{"md5(c_enum     )", mysql.TypeVarString, charset.CharsetUTF8, 0, 32, types.UnspecifiedLength},
		{"md5('1234'     )", mysql.TypeVarString, charset.CharsetUTF8, 0, 32, types.UnspecifiedLength},
		{"md5(1234       )", mysql.TypeVarString, charset.CharsetUTF8, 0, 32, types.UnspecifiedLength},

		{"sha(c_int      )", mysql.TypeVarString, charset.CharsetUTF8, 0, 40, types.UnspecifiedLength},
		{"sha(c_bigint   )", mysql.TypeVarString, charset.CharsetUTF8, 0, 40, types.UnspecifiedLength},
		{"sha(c_float    )", mysql.TypeVarString, charset.CharsetUTF8, 0, 40, types.UnspecifiedLength},
		{"sha(c_double   )", mysql.TypeVarString, charset.CharsetUTF8, 0, 40, types.UnspecifiedLength},
		{"sha(c_decimal  )", mysql.TypeVarString, charset.CharsetUTF8, 0, 40, types.UnspecifiedLength},
		{"sha(c_datetime )", mysql.TypeVarString, charset.CharsetUTF8, 0, 40, types.UnspecifiedLength},
		{"sha(c_time     )", mysql.TypeVarString, charset.CharsetUTF8, 0, 40, types.UnspecifiedLength},
		{"sha(c_timestamp)", mysql.TypeVarString, charset.CharsetUTF8, 0, 40, types.UnspecifiedLength},
		{"sha(c_char     )", mysql.TypeVarString, charset.CharsetUTF8, 0, 40, types.UnspecifiedLength},
		{"sha(c_varchar  )", mysql.TypeVarString, charset.CharsetUTF8, 0, 40, types.UnspecifiedLength},
		{"sha(c_text     )", mysql.TypeVarString, charset.CharsetUTF8, 0, 40, types.UnspecifiedLength},
		{"sha(c_binary   )", mysql.TypeVarString, charset.CharsetUTF8, 0, 40, types.UnspecifiedLength},
		{"sha(c_varbinary)", mysql.TypeVarString, charset.CharsetUTF8, 0, 40, types.UnspecifiedLength},
		{"sha(c_blob     )", mysql.TypeVarString, charset.CharsetUTF8, 0, 40, types.UnspecifiedLength},
		{"sha(c_set      )", mysql.TypeVarString, charset.CharsetUTF8, 0, 40, types.UnspecifiedLength},
		{"sha(c_enum     )", mysql.TypeVarString, charset.CharsetUTF8, 0, 40, types.UnspecifiedLength},
		{"sha('1234'     )", mysql.TypeVarString, charset.CharsetUTF8, 0, 40, types.UnspecifiedLength},
		{"sha(1234       )", mysql.TypeVarString, charset.CharsetUTF8, 0, 40, types.UnspecifiedLength},

		{"sha1(c_int      )", mysql.TypeVarString, charset.CharsetUTF8, 0, 40, types.UnspecifiedLength},
		{"sha1(c_bigint   )", mysql.TypeVarString, charset.CharsetUTF8, 0, 40, types.UnspecifiedLength},
		{"sha1(c_float    )", mysql.TypeVarString, charset.CharsetUTF8, 0, 40, types.UnspecifiedLength},
		{"sha1(c_double   )", mysql.TypeVarString, charset.CharsetUTF8, 0, 40, types.UnspecifiedLength},
		{"sha1(c_decimal  )", mysql.TypeVarString, charset.CharsetUTF8, 0, 40, types.UnspecifiedLength},
		{"sha1(c_datetime )", mysql.TypeVarString, charset.CharsetUTF8, 0, 40, types.UnspecifiedLength},
		{"sha1(c_time     )", mysql.TypeVarString, charset.CharsetUTF8, 0, 40, types.UnspecifiedLength},
		{"sha1(c_timestamp)", mysql.TypeVarString, charset.CharsetUTF8, 0, 40, types.UnspecifiedLength},
		{"sha1(c_char     )", mysql.TypeVarString, charset.CharsetUTF8, 0, 40, types.UnspecifiedLength},
		{"sha1(c_varchar  )", mysql.TypeVarString, charset.CharsetUTF8, 0, 40, types.UnspecifiedLength},
		{"sha1(c_text     )", mysql.TypeVarString, charset.CharsetUTF8, 0, 40, types.UnspecifiedLength},
		{"sha1(c_binary   )", mysql.TypeVarString, charset.CharsetUTF8, 0, 40, types.UnspecifiedLength},
		{"sha1(c_varbinary)", mysql.TypeVarString, charset.CharsetUTF8, 0, 40, types.UnspecifiedLength},
		{"sha1(c_blob     )", mysql.TypeVarString, charset.CharsetUTF8, 0, 40, types.UnspecifiedLength},
		{"sha1(c_set      )", mysql.TypeVarString, charset.CharsetUTF8, 0, 40, types.UnspecifiedLength},
		{"sha1(c_enum     )", mysql.TypeVarString, charset.CharsetUTF8, 0, 40, types.UnspecifiedLength},
		{"sha1('1234'     )", mysql.TypeVarString, charset.CharsetUTF8, 0, 40, types.UnspecifiedLength},
		{"sha1(1234       )", mysql.TypeVarString, charset.CharsetUTF8, 0, 40, types.UnspecifiedLength},

		{"sha2(c_int      , 0)", mysql.TypeVarString, charset.CharsetUTF8, 0, 128, types.UnspecifiedLength},
		{"sha2(c_bigint   , 0)", mysql.TypeVarString, charset.CharsetUTF8, 0, 128, types.UnspecifiedLength},
		{"sha2(c_float    , 0)", mysql.TypeVarString, charset.CharsetUTF8, 0, 128, types.UnspecifiedLength},
		{"sha2(c_double   , 0)", mysql.TypeVarString, charset.CharsetUTF8, 0, 128, types.UnspecifiedLength},
		{"sha2(c_decimal  , 0)", mysql.TypeVarString, charset.CharsetUTF8, 0, 128, types.UnspecifiedLength},
		{"sha2(c_datetime , 0)", mysql.TypeVarString, charset.CharsetUTF8, 0, 128, types.UnspecifiedLength},
		{"sha2(c_time     , 0)", mysql.TypeVarString, charset.CharsetUTF8, 0, 128, types.UnspecifiedLength},
		{"sha2(c_timestamp, 0)", mysql.TypeVarString, charset.CharsetUTF8, 0, 128, types.UnspecifiedLength},
		{"sha2(c_char     , 0)", mysql.TypeVarString, charset.CharsetUTF8, 0, 128, types.UnspecifiedLength},
		{"sha2(c_varchar  , 0)", mysql.TypeVarString, charset.CharsetUTF8, 0, 128, types.UnspecifiedLength},
		{"sha2(c_text     , 0)", mysql.TypeVarString, charset.CharsetUTF8, 0, 128, types.UnspecifiedLength},
		{"sha2(c_binary   , 0)", mysql.TypeVarString, charset.CharsetUTF8, 0, 128, types.UnspecifiedLength},
		{"sha2(c_varbinary, 0)", mysql.TypeVarString, charset.CharsetUTF8, 0, 128, types.UnspecifiedLength},
		{"sha2(c_blob     , 0)", mysql.TypeVarString, charset.CharsetUTF8, 0, 128, types.UnspecifiedLength},
		{"sha2(c_set      , 0)", mysql.TypeVarString, charset.CharsetUTF8, 0, 128, types.UnspecifiedLength},
		{"sha2(c_enum     , 0)", mysql.TypeVarString, charset.CharsetUTF8, 0, 128, types.UnspecifiedLength},
		{"sha2('1234'     , 0)", mysql.TypeVarString, charset.CharsetUTF8, 0, 128, types.UnspecifiedLength},
		{"sha2(1234       , 0)", mysql.TypeVarString, charset.CharsetUTF8, 0, 128, types.UnspecifiedLength},

		{"sha2(c_int      , '256')", mysql.TypeVarString, charset.CharsetUTF8, 0, 128, types.UnspecifiedLength},
		{"sha2(c_bigint   , '256')", mysql.TypeVarString, charset.CharsetUTF8, 0, 128, types.UnspecifiedLength},
		{"sha2(c_float    , '256')", mysql.TypeVarString, charset.CharsetUTF8, 0, 128, types.UnspecifiedLength},
		{"sha2(c_double   , '256')", mysql.TypeVarString, charset.CharsetUTF8, 0, 128, types.UnspecifiedLength},
		{"sha2(c_decimal  , '256')", mysql.TypeVarString, charset.CharsetUTF8, 0, 128, types.UnspecifiedLength},
		{"sha2(c_datetime , '256')", mysql.TypeVarString, charset.CharsetUTF8, 0, 128, types.UnspecifiedLength},
		{"sha2(c_time     , '256')", mysql.TypeVarString, charset.CharsetUTF8, 0, 128, types.UnspecifiedLength},
		{"sha2(c_timestamp, '256')", mysql.TypeVarString, charset.CharsetUTF8, 0, 128, types.UnspecifiedLength},
		{"sha2(c_char     , '256')", mysql.TypeVarString, charset.CharsetUTF8, 0, 128, types.UnspecifiedLength},
		{"sha2(c_varchar  , '256')", mysql.TypeVarString, charset.CharsetUTF8, 0, 128, types.UnspecifiedLength},
		{"sha2(c_text     , '256')", mysql.TypeVarString, charset.CharsetUTF8, 0, 128, types.UnspecifiedLength},
		{"sha2(c_binary   , '256')", mysql.TypeVarString, charset.CharsetUTF8, 0, 128, types.UnspecifiedLength},
		{"sha2(c_varbinary, '256')", mysql.TypeVarString, charset.CharsetUTF8, 0, 128, types.UnspecifiedLength},
		{"sha2(c_blob     , '256')", mysql.TypeVarString, charset.CharsetUTF8, 0, 128, types.UnspecifiedLength},
		{"sha2(c_set      , '256')", mysql.TypeVarString, charset.CharsetUTF8, 0, 128, types.UnspecifiedLength},
		{"sha2(c_enum     , '256')", mysql.TypeVarString, charset.CharsetUTF8, 0, 128, types.UnspecifiedLength},
		{"sha2('1234'     , '256')", mysql.TypeVarString, charset.CharsetUTF8, 0, 128, types.UnspecifiedLength},
		{"sha2(1234       , '256')", mysql.TypeVarString, charset.CharsetUTF8, 0, 128, types.UnspecifiedLength},

		{"AES_ENCRYPT(c_int, 'key')", mysql.TypeVarString, charset.CharsetBin, mysql.BinaryFlag, 16, types.UnspecifiedLength},
		{"AES_ENCRYPT(c_char, 'key')", mysql.TypeVarString, charset.CharsetBin, mysql.BinaryFlag, 32, types.UnspecifiedLength},
		{"AES_ENCRYPT(c_varchar, 'key')", mysql.TypeVarString, charset.CharsetBin, mysql.BinaryFlag, 32, types.UnspecifiedLength},
		{"AES_ENCRYPT(c_binary, 'key')", mysql.TypeVarString, charset.CharsetBin, mysql.BinaryFlag, 32, types.UnspecifiedLength},
		{"AES_ENCRYPT(c_varbinary, 'key')", mysql.TypeVarString, charset.CharsetBin, mysql.BinaryFlag, 32, types.UnspecifiedLength},
		{"AES_ENCRYPT('', 'key')", mysql.TypeVarString, charset.CharsetBin, mysql.BinaryFlag, 16, types.UnspecifiedLength},
		{"AES_ENCRYPT('111111', 'key')", mysql.TypeVarString, charset.CharsetBin, mysql.BinaryFlag, 16, types.UnspecifiedLength},
		{"AES_ENCRYPT('111111111111111', 'key')", mysql.TypeVarString, charset.CharsetBin, mysql.BinaryFlag, 16, types.UnspecifiedLength},
		{"AES_ENCRYPT('1111111111111111', 'key')", mysql.TypeVarString, charset.CharsetBin, mysql.BinaryFlag, 32, types.UnspecifiedLength},
		{"AES_ENCRYPT('11111111111111111', 'key')", mysql.TypeVarString, charset.CharsetBin, mysql.BinaryFlag, 32, types.UnspecifiedLength},

		{"AES_DECRYPT('1111111111111111', 'key')", mysql.TypeVarString, charset.CharsetBin, mysql.BinaryFlag, 16, types.UnspecifiedLength},
		{"AES_DECRYPT('11111111111111112222222222222222', 'key')", mysql.TypeVarString, charset.CharsetBin, mysql.BinaryFlag, 32, types.UnspecifiedLength},

		{"COMPRESS(c_int)", mysql.TypeVarString, charset.CharsetBin, mysql.BinaryFlag, 24, types.UnspecifiedLength},
		{"COMPRESS(c_char)", mysql.TypeVarString, charset.CharsetBin, mysql.BinaryFlag, 33, types.UnspecifiedLength},
		{"COMPRESS(c_binary_char)", mysql.TypeVarString, charset.CharsetBin, mysql.BinaryFlag, 33, types.UnspecifiedLength},
		{"COMPRESS(c_varchar)", mysql.TypeVarString, charset.CharsetBin, mysql.BinaryFlag, 33, types.UnspecifiedLength},
		{"COMPRESS(c_binary)", mysql.TypeVarString, charset.CharsetBin, mysql.BinaryFlag, 33, types.UnspecifiedLength},
		{"COMPRESS(c_varbinary)", mysql.TypeVarString, charset.CharsetBin, mysql.BinaryFlag, 33, types.UnspecifiedLength},
		{"COMPRESS('')", mysql.TypeVarString, charset.CharsetBin, mysql.BinaryFlag, 13, types.UnspecifiedLength},
		{"COMPRESS('abcde')", mysql.TypeVarString, charset.CharsetBin, mysql.BinaryFlag, 18, types.UnspecifiedLength},

		{"UNCOMPRESS(c_int)", mysql.TypeLongBlob, charset.CharsetBin, mysql.BinaryFlag, mysql.MaxBlobWidth, types.UnspecifiedLength},
		{"UNCOMPRESS(c_char)", mysql.TypeLongBlob, charset.CharsetBin, mysql.BinaryFlag, mysql.MaxBlobWidth, types.UnspecifiedLength},
		{"UNCOMPRESS(c_binary_char)", mysql.TypeLongBlob, charset.CharsetBin, mysql.BinaryFlag, mysql.MaxBlobWidth, types.UnspecifiedLength},
		{"UNCOMPRESS(c_varchar)", mysql.TypeLongBlob, charset.CharsetBin, mysql.BinaryFlag, mysql.MaxBlobWidth, types.UnspecifiedLength},
		{"UNCOMPRESSED_LENGTH(c_varchar)", mysql.TypeLonglong, charset.CharsetBin, mysql.BinaryFlag, 10, 0},
		{"UNCOMPRESSED_LENGTH(c_int)", mysql.TypeLonglong, charset.CharsetBin, mysql.BinaryFlag, 10, 0},

		{"RANDOM_BYTES(5)", mysql.TypeVarString, charset.CharsetBin, mysql.BinaryFlag, 1024, types.UnspecifiedLength},
		{"RANDOM_BYTES('123')", mysql.TypeVarString, charset.CharsetBin, mysql.BinaryFlag, 1024, types.UnspecifiedLength},
		{"RANDOM_BYTES('abc')", mysql.TypeVarString, charset.CharsetBin, mysql.BinaryFlag, 1024, types.UnspecifiedLength},
	}
}

func (s *testPlanSuite) createTestCase4CompareFuncs() []typeInferTestCase {
	return []typeInferTestCase{
		{"isnull(c_int      )", mysql.TypeLonglong, charset.CharsetBin, mysql.BinaryFlag, 1, 0},
		{"isnull(c_bigint   )", mysql.TypeLonglong, charset.CharsetBin, mysql.BinaryFlag, 1, 0},
		{"isnull(c_float    )", mysql.TypeLonglong, charset.CharsetBin, mysql.BinaryFlag, 1, 0},
		{"isnull(c_double   )", mysql.TypeLonglong, charset.CharsetBin, mysql.BinaryFlag, 1, 0},
		{"isnull(c_decimal  )", mysql.TypeLonglong, charset.CharsetBin, mysql.BinaryFlag, 1, 0},
		{"isnull(c_datetime )", mysql.TypeLonglong, charset.CharsetBin, mysql.BinaryFlag, 1, 0},
		{"isnull(c_time     )", mysql.TypeLonglong, charset.CharsetBin, mysql.BinaryFlag, 1, 0},
		{"isnull(c_timestamp)", mysql.TypeLonglong, charset.CharsetBin, mysql.BinaryFlag, 1, 0},
		{"isnull(c_char     )", mysql.TypeLonglong, charset.CharsetBin, mysql.BinaryFlag, 1, 0},
		{"isnull(c_varchar  )", mysql.TypeLonglong, charset.CharsetBin, mysql.BinaryFlag, 1, 0},
		{"isnull(c_text     )", mysql.TypeLonglong, charset.CharsetBin, mysql.BinaryFlag, 1, 0},
		{"isnull(c_binary   )", mysql.TypeLonglong, charset.CharsetBin, mysql.BinaryFlag, 1, 0},
		{"isnull(c_varbinary)", mysql.TypeLonglong, charset.CharsetBin, mysql.BinaryFlag, 1, 0},
		{"isnull(c_blob     )", mysql.TypeLonglong, charset.CharsetBin, mysql.BinaryFlag, 1, 0},
		{"isnull(c_set      )", mysql.TypeLonglong, charset.CharsetBin, mysql.BinaryFlag, 1, 0},
		{"isnull(c_enum     )", mysql.TypeLonglong, charset.CharsetBin, mysql.BinaryFlag, 1, 0},
	}
}

func (s *testPlanSuite) createTestCase4Miscellaneous() []typeInferTestCase {
	return []typeInferTestCase{
		{"sleep(c_int)", mysql.TypeLonglong, charset.CharsetBin, mysql.BinaryFlag, 21, 0},
		{"sleep(c_float)", mysql.TypeLonglong, charset.CharsetBin, mysql.BinaryFlag, 21, 0},
		{"sleep(c_double)", mysql.TypeLonglong, charset.CharsetBin, mysql.BinaryFlag, 21, 0},
		{"sleep(c_decimal)", mysql.TypeLonglong, charset.CharsetBin, mysql.BinaryFlag, 21, 0},
		{"sleep(c_datetime)", mysql.TypeLonglong, charset.CharsetBin, mysql.BinaryFlag, 21, 0},
		{"sleep(c_time)", mysql.TypeLonglong, charset.CharsetBin, mysql.BinaryFlag, 21, 0},
		{"sleep(c_timestamp)", mysql.TypeLonglong, charset.CharsetBin, mysql.BinaryFlag, 21, 0},
		{"sleep(c_binary)", mysql.TypeLonglong, charset.CharsetBin, mysql.BinaryFlag, 21, 0},

		{"inet_aton(c_int)", mysql.TypeLonglong, charset.CharsetBin, mysql.BinaryFlag | mysql.UnsignedFlag, 21, 0},
		{"inet_aton(c_float)", mysql.TypeLonglong, charset.CharsetBin, mysql.BinaryFlag | mysql.UnsignedFlag, 21, 0},
		{"inet_aton(c_double)", mysql.TypeLonglong, charset.CharsetBin, mysql.BinaryFlag | mysql.UnsignedFlag, 21, 0},
		{"inet_aton(c_decimal)", mysql.TypeLonglong, charset.CharsetBin, mysql.BinaryFlag | mysql.UnsignedFlag, 21, 0},
		{"inet_aton(c_datetime)", mysql.TypeLonglong, charset.CharsetBin, mysql.BinaryFlag | mysql.UnsignedFlag, 21, 0},
		{"inet_aton(c_time)", mysql.TypeLonglong, charset.CharsetBin, mysql.BinaryFlag | mysql.UnsignedFlag, 21, 0},
		{"inet_aton(c_timestamp)", mysql.TypeLonglong, charset.CharsetBin, mysql.BinaryFlag | mysql.UnsignedFlag, 21, 0},
		{"inet_aton(c_binary)", mysql.TypeLonglong, charset.CharsetBin, mysql.BinaryFlag | mysql.UnsignedFlag, 21, 0},

		{"inet_ntoa(c_int)", mysql.TypeVarString, charset.CharsetUTF8, 0, 93, 0},
		{"inet_ntoa(c_float)", mysql.TypeVarString, charset.CharsetUTF8, 0, 93, 0},
		{"inet_ntoa(c_double)", mysql.TypeVarString, charset.CharsetUTF8, 0, 93, 0},
		{"inet_ntoa(c_decimal)", mysql.TypeVarString, charset.CharsetUTF8, 0, 93, 0},
		{"inet_ntoa(c_datetime)", mysql.TypeVarString, charset.CharsetUTF8, 0, 93, 0},
		{"inet_ntoa(c_time)", mysql.TypeVarString, charset.CharsetUTF8, 0, 93, 0},
		{"inet_ntoa(c_timestamp)", mysql.TypeVarString, charset.CharsetUTF8, 0, 93, 0},
		{"inet_ntoa(c_binary)", mysql.TypeVarString, charset.CharsetUTF8, 0, 93, 0},

		{"inet6_aton(c_int)", mysql.TypeVarString, charset.CharsetBin, mysql.BinaryFlag, 16, 0},
		{"inet6_aton(c_float)", mysql.TypeVarString, charset.CharsetBin, mysql.BinaryFlag, 16, 0},
		{"inet6_aton(c_double)", mysql.TypeVarString, charset.CharsetBin, mysql.BinaryFlag, 16, 0},
		{"inet6_aton(c_decimal)", mysql.TypeVarString, charset.CharsetBin, mysql.BinaryFlag, 16, 0},
		{"inet6_aton(c_datetime)", mysql.TypeVarString, charset.CharsetBin, mysql.BinaryFlag, 16, 0},
		{"inet6_aton(c_time)", mysql.TypeVarString, charset.CharsetBin, mysql.BinaryFlag, 16, 0},
		{"inet6_aton(c_timestamp)", mysql.TypeVarString, charset.CharsetBin, mysql.BinaryFlag, 16, 0},
		{"inet6_aton(c_binary)", mysql.TypeVarString, charset.CharsetBin, mysql.BinaryFlag, 16, 0},

		{"inet6_ntoa(c_int)", mysql.TypeVarString, charset.CharsetUTF8, 0, 117, 0},
		{"inet6_ntoa(c_float)", mysql.TypeVarString, charset.CharsetUTF8, 0, 117, 0},
		{"inet6_ntoa(c_double)", mysql.TypeVarString, charset.CharsetUTF8, 0, 117, 0},
		{"inet6_ntoa(c_decimal)", mysql.TypeVarString, charset.CharsetUTF8, 0, 117, 0},
		{"inet6_ntoa(c_datetime)", mysql.TypeVarString, charset.CharsetUTF8, 0, 117, 0},
		{"inet6_ntoa(c_time)", mysql.TypeVarString, charset.CharsetUTF8, 0, 117, 0},
		{"inet6_ntoa(c_timestamp)", mysql.TypeVarString, charset.CharsetUTF8, 0, 117, 0},
		{"inet6_ntoa(c_binary)", mysql.TypeVarString, charset.CharsetUTF8, 0, 117, 0},
	}
}

func (s *testPlanSuite) createTestCase4OpFuncs() []typeInferTestCase {
	return []typeInferTestCase{
		{"c_int      is true", mysql.TypeLonglong, charset.CharsetBin, mysql.BinaryFlag, 1, 0},
		{"c_decimal  is true", mysql.TypeLonglong, charset.CharsetBin, mysql.BinaryFlag, 1, 0},
		{"c_double   is true", mysql.TypeLonglong, charset.CharsetBin, mysql.BinaryFlag, 1, 0},
		{"c_float    is true", mysql.TypeLonglong, charset.CharsetBin, mysql.BinaryFlag, 1, 0},
		{"c_datetime is true", mysql.TypeLonglong, charset.CharsetBin, mysql.BinaryFlag, 1, 0},
		{"c_time     is true", mysql.TypeLonglong, charset.CharsetBin, mysql.BinaryFlag, 1, 0},
		{"c_enum     is true", mysql.TypeLonglong, charset.CharsetBin, mysql.BinaryFlag, 1, 0},
		{"c_text     is true", mysql.TypeLonglong, charset.CharsetBin, mysql.BinaryFlag, 1, 0},
		{"18446      is true", mysql.TypeLonglong, charset.CharsetBin, mysql.BinaryFlag, 1, 0},
		{"1844674.1  is true", mysql.TypeLonglong, charset.CharsetBin, mysql.BinaryFlag, 1, 0},

		{"c_int      is false", mysql.TypeLonglong, charset.CharsetBin, mysql.BinaryFlag, 1, 0},
		{"c_decimal  is false", mysql.TypeLonglong, charset.CharsetBin, mysql.BinaryFlag, 1, 0},
		{"c_double   is false", mysql.TypeLonglong, charset.CharsetBin, mysql.BinaryFlag, 1, 0},
		{"c_float    is false", mysql.TypeLonglong, charset.CharsetBin, mysql.BinaryFlag, 1, 0},
		{"c_datetime is false", mysql.TypeLonglong, charset.CharsetBin, mysql.BinaryFlag, 1, 0},
		{"c_time     is false", mysql.TypeLonglong, charset.CharsetBin, mysql.BinaryFlag, 1, 0},
		{"c_enum     is false", mysql.TypeLonglong, charset.CharsetBin, mysql.BinaryFlag, 1, 0},
		{"c_text     is false", mysql.TypeLonglong, charset.CharsetBin, mysql.BinaryFlag, 1, 0},
		{"18446      is false", mysql.TypeLonglong, charset.CharsetBin, mysql.BinaryFlag, 1, 0},
		{"1844674.1  is false", mysql.TypeLonglong, charset.CharsetBin, mysql.BinaryFlag, 1, 0},
	}
}

func (s *testPlanSuite) createTestCase4TimeFuncs() []typeInferTestCase {
	return []typeInferTestCase{
<<<<<<< HEAD
		{"timestampadd(HOUR, c_int, c_timestamp)", mysql.TypeString, charset.CharsetUTF8, 0, 19, -1},
=======
		{"to_seconds(c_char)", mysql.TypeLonglong, charset.CharsetBin, mysql.BinaryFlag, 20, 0},
		{"to_days(c_char)", mysql.TypeLonglong, charset.CharsetBin, mysql.BinaryFlag, 20, 0},
>>>>>>> 7e1836aa
	}
}<|MERGE_RESOLUTION|>--- conflicted
+++ resolved
@@ -763,11 +763,8 @@
 
 func (s *testPlanSuite) createTestCase4TimeFuncs() []typeInferTestCase {
 	return []typeInferTestCase{
-<<<<<<< HEAD
 		{"timestampadd(HOUR, c_int, c_timestamp)", mysql.TypeString, charset.CharsetUTF8, 0, 19, -1},
-=======
 		{"to_seconds(c_char)", mysql.TypeLonglong, charset.CharsetBin, mysql.BinaryFlag, 20, 0},
 		{"to_days(c_char)", mysql.TypeLonglong, charset.CharsetBin, mysql.BinaryFlag, 20, 0},
->>>>>>> 7e1836aa
 	}
 }