// Copyright 2017 PingCAP, Inc.
//
// Licensed under the Apache License, Version 2.0 (the "License");
// you may not use this file except in compliance with the License.
// You may obtain a copy of the License at
//
//     http://www.apache.org/licenses/LICENSE-2.0
//
// Unless required by applicable law or agreed to in writing, software
// distributed under the License is distributed on an "AS IS" BASIS,
// See the License for the specific language governing permissions and
// limitations under the License.

package plan_test

import (
	. "github.com/pingcap/check"
	"github.com/pingcap/tidb"
	"github.com/pingcap/tidb/context"
	"github.com/pingcap/tidb/mysql"
	"github.com/pingcap/tidb/plan"
	"github.com/pingcap/tidb/sessionctx"
	"github.com/pingcap/tidb/util/charset"
	"github.com/pingcap/tidb/util/printer"
	"github.com/pingcap/tidb/util/testkit"
	"github.com/pingcap/tidb/util/testleak"
	"github.com/pingcap/tidb/util/types"
)

type typeInferTestCase struct {
	sql     string
	tp      byte
	chs     string
	flag    byte
	flen    int
	decimal int
}

func (s *testPlanSuite) TestInferType(c *C) {
	store, err := newStoreWithBootstrap()
	c.Assert(err, IsNil)
	defer store.Close()
	se, err := tidb.CreateSession(store)
	c.Assert(err, IsNil)
	defer func() {
		testleak.AfterTest(c)()
	}()
	testKit := testkit.NewTestKit(c, store)
	testKit.MustExec("use test")
	testKit.MustExec("drop table if exists t")
	sql := `create table t (
		c_int int,
		c_bigint bigint,
		c_float float,
		c_double double,
		c_decimal decimal(6, 3),
		c_datetime datetime(2),
		c_time time,
		c_timestamp timestamp,
		c_char char(20),
		c_binary_char char(20) binary,
		c_varchar varchar(20),
		c_text text,
		c_binary binary(20),
		c_varbinary varbinary(20),
		c_blob blob,
		c_set set('a', 'b', 'c'),
		c_enum enum('a', 'b', 'c'))`
	testKit.MustExec(sql)

	tests := []typeInferTestCase{}
	tests = append(tests, s.createTestCase4Constants()...)
	tests = append(tests, s.createTestCase4Columns()...)
	tests = append(tests, s.createTestCase4StrFuncs()...)
	tests = append(tests, s.createTestCase4MathFuncs()...)
	tests = append(tests, s.createTestCase4ArithmeticFuncs()...)
	tests = append(tests, s.createTestCase4LogicalFuncs()...)
	tests = append(tests, s.createTestCase4ControlFuncs()...)
	tests = append(tests, s.createTestCase4Aggregations()...)
	tests = append(tests, s.createTestCase4InfoFunc()...)
	tests = append(tests, s.createTestCase4EncryptionFuncs()...)
	tests = append(tests, s.createTestCase4CompareFuncs()...)
	tests = append(tests, s.createTestCase4Miscellaneous()...)
	tests = append(tests, s.createTestCase4OpFuncs()...)
<<<<<<< HEAD
	tests = append(tests, s.createTestCase4OtherFuncs()...)
=======
	tests = append(tests, s.createTestCase4TimeFuncs()...)
>>>>>>> 643570ec

	for _, tt := range tests {
		ctx := testKit.Se.(context.Context)
		sql := "select " + tt.sql + " from t"
		comment := Commentf("for %s", sql)
		stmt, err := s.ParseOneStmt(sql, "", "")
		c.Assert(err, IsNil, comment)

		err = se.NewTxn()
		c.Assert(err, IsNil)

		is := sessionctx.GetDomain(ctx).InfoSchema()
		err = plan.ResolveName(stmt, is, ctx)
		c.Assert(err, IsNil)
		p, err := plan.BuildLogicalPlan(ctx, stmt, is)
		c.Assert(err, IsNil)
		tp := p.Schema().Columns[0].RetType

		c.Assert(tp.Tp, Equals, tt.tp, comment)
		c.Assert(tp.Charset, Equals, tt.chs, comment)
		c.Assert(tp.Flag^uint(tt.flag), Equals, uint(0x0), comment)
		c.Assert(tp.Flen, Equals, tt.flen, comment)
		c.Assert(tp.Decimal, Equals, tt.decimal, comment)
	}
}

func (s *testPlanSuite) createTestCase4Constants() []typeInferTestCase {
	return []typeInferTestCase{
		{"1", mysql.TypeLonglong, charset.CharsetBin, mysql.BinaryFlag, 1, 0},
		{"1.23", mysql.TypeNewDecimal, charset.CharsetBin, mysql.BinaryFlag, 4, 2},
		{"'1234'", mysql.TypeVarString, charset.CharsetUTF8, 0, 4, types.UnspecifiedLength},
	}
}

func (s *testPlanSuite) createTestCase4Columns() []typeInferTestCase {
	return []typeInferTestCase{
		{"c_int", mysql.TypeLong, charset.CharsetBin, mysql.BinaryFlag, 11, types.UnspecifiedLength},
		{"c_char", mysql.TypeString, charset.CharsetUTF8, 0, 20, types.UnspecifiedLength},
		{"c_enum", mysql.TypeEnum, charset.CharsetUTF8, 0, types.UnspecifiedLength, types.UnspecifiedLength},
	}
}

func (s *testPlanSuite) createTestCase4StrFuncs() []typeInferTestCase {
	return []typeInferTestCase{
		{"strcmp(c_char, c_char)", mysql.TypeLonglong, charset.CharsetBin, mysql.BinaryFlag, 2, 0},
		{"space(c_int)", mysql.TypeLongBlob, charset.CharsetUTF8, 0, mysql.MaxBlobWidth, types.UnspecifiedLength},
		{"CONCAT(c_binary, c_int)", mysql.TypeVarString, charset.CharsetBin, mysql.BinaryFlag, 31, types.UnspecifiedLength},
		{"CONCAT(c_binary_char, c_int)", mysql.TypeVarString, charset.CharsetUTF8, mysql.BinaryFlag, 31, types.UnspecifiedLength},
		{"CONCAT('T', 'i', 'DB')", mysql.TypeVarString, charset.CharsetUTF8, 0, 4, types.UnspecifiedLength},
		{"CONCAT('T', 'i', 'DB', c_binary)", mysql.TypeVarString, charset.CharsetBin, mysql.BinaryFlag, 24, types.UnspecifiedLength},
		{"CONCAT_WS('-', 'T', 'i', 'DB')", mysql.TypeVarString, charset.CharsetUTF8, 0, 6, types.UnspecifiedLength},
		{"CONCAT_WS(',', 'TiDB', c_binary)", mysql.TypeVarString, charset.CharsetBin, mysql.BinaryFlag, 25, types.UnspecifiedLength},
		{"left(c_int, c_int)", mysql.TypeVarString, charset.CharsetUTF8, 0, 11, types.UnspecifiedLength},
		{"right(c_int, c_int)", mysql.TypeVarString, charset.CharsetUTF8, 0, 11, types.UnspecifiedLength},
		{"lower(c_int)", mysql.TypeVarString, charset.CharsetUTF8, 0, 11, types.UnspecifiedLength},
		{"lower(c_binary)", mysql.TypeVarString, charset.CharsetBin, mysql.BinaryFlag, 20, types.UnspecifiedLength},
		{"upper(c_int)", mysql.TypeVarString, charset.CharsetUTF8, 0, 11, types.UnspecifiedLength},
		{"upper(c_binary)", mysql.TypeVarString, charset.CharsetBin, mysql.BinaryFlag, 20, types.UnspecifiedLength},
		{"replace(1234, 2, 55)", mysql.TypeVarString, charset.CharsetUTF8, 0, 8, types.UnspecifiedLength},
		{"replace(c_binary, 1, 2)", mysql.TypeVarString, charset.CharsetBin, mysql.BinaryFlag, 20, types.UnspecifiedLength},
		{"to_base64(c_binary)", mysql.TypeVarString, charset.CharsetUTF8, 0, 28, types.UnspecifiedLength},
		{"substr(c_int, c_int)", mysql.TypeVarString, charset.CharsetUTF8, 0, 11, types.UnspecifiedLength},
		{"substr(c_binary, c_int)", mysql.TypeVarString, charset.CharsetBin, mysql.BinaryFlag, 20, types.UnspecifiedLength},
		{"uuid()", mysql.TypeVarString, charset.CharsetUTF8, 0, 36, types.UnspecifiedLength},
		{"bit_length(c_char)", mysql.TypeLonglong, charset.CharsetBin, mysql.BinaryFlag, 10, 0},
		{"substring_index(c_int, '.', 1)", mysql.TypeVarString, charset.CharsetUTF8, 0, 11, types.UnspecifiedLength},
		{"substring_index(c_binary, '.', 1)", mysql.TypeVarString, charset.CharsetBin, mysql.BinaryFlag, 20, types.UnspecifiedLength},
		{"hex(c_char)", mysql.TypeVarString, charset.CharsetUTF8, 0, 120, types.UnspecifiedLength},
		{"hex(c_int)", mysql.TypeVarString, charset.CharsetUTF8, 0, 22, types.UnspecifiedLength},
		{"unhex(c_int)", mysql.TypeVarString, charset.CharsetBin, mysql.BinaryFlag, 6, types.UnspecifiedLength},
		{"unhex(c_char)", mysql.TypeVarString, charset.CharsetBin, mysql.BinaryFlag, 30, types.UnspecifiedLength},
		{"ltrim(c_char)", mysql.TypeVarString, charset.CharsetUTF8, 0, 20, types.UnspecifiedLength},
		{"ltrim(c_binary)", mysql.TypeVarString, charset.CharsetBin, mysql.BinaryFlag, 20, types.UnspecifiedLength},
		{"rtrim(c_char)", mysql.TypeVarString, charset.CharsetUTF8, 0, 20, types.UnspecifiedLength},
		{"rtrim(c_binary)", mysql.TypeVarString, charset.CharsetBin, mysql.BinaryFlag, 20, types.UnspecifiedLength},
		{"trim(c_char)", mysql.TypeVarString, charset.CharsetUTF8, 0, 20, types.UnspecifiedLength},
		{"trim(c_binary)", mysql.TypeVarString, charset.CharsetBin, mysql.BinaryFlag, 20, types.UnspecifiedLength},
		{"ascii(c_char)", mysql.TypeLonglong, charset.CharsetBin, mysql.BinaryFlag, 3, 0},
		{"ord(c_char)", mysql.TypeLonglong, charset.CharsetBin, mysql.BinaryFlag, 10, 0},
		{"c_int like 'abc%'", mysql.TypeLonglong, charset.CharsetBin, mysql.BinaryFlag, 1, 0},
		{"tidb_version()", mysql.TypeVarString, charset.CharsetUTF8, 0, len(printer.GetTiDBInfo()), types.UnspecifiedLength},
		{"password(c_char)", mysql.TypeVarString, charset.CharsetUTF8, 0, mysql.PWDHashLen + 1, types.UnspecifiedLength},
		{"elt(c_int, c_char, c_char, c_char)", mysql.TypeVarString, charset.CharsetUTF8, 0, 20, types.UnspecifiedLength},
		{"elt(c_int, c_char, c_char, c_binary)", mysql.TypeVarString, charset.CharsetBin, mysql.BinaryFlag, 20, types.UnspecifiedLength},
		{"elt(c_int, c_char, c_int)", mysql.TypeVarString, charset.CharsetUTF8, 0, 20, types.UnspecifiedLength},
		{"elt(c_int, c_char, c_double, c_int)", mysql.TypeVarString, charset.CharsetUTF8, 0, 20, types.UnspecifiedLength},
		{"elt(c_int, c_char, c_double, c_int, c_binary)", mysql.TypeVarString, charset.CharsetBin, mysql.BinaryFlag, 20, types.UnspecifiedLength},

		{"locate(c_char, c_char)", mysql.TypeLonglong, charset.CharsetBin, mysql.BinaryFlag, mysql.MaxIntWidth, 0},
		{"locate(c_binary, c_binary)", mysql.TypeLonglong, charset.CharsetBin, mysql.BinaryFlag, mysql.MaxIntWidth, 0},
		{"locate(c_char, c_binary)", mysql.TypeLonglong, charset.CharsetBin, mysql.BinaryFlag, mysql.MaxIntWidth, 0},
		{"locate(c_binary, c_char)", mysql.TypeLonglong, charset.CharsetBin, mysql.BinaryFlag, mysql.MaxIntWidth, 0},
		{"locate(c_char, c_char, c_int)", mysql.TypeLonglong, charset.CharsetBin, mysql.BinaryFlag, mysql.MaxIntWidth, 0},
		{"locate(c_char, c_binary, c_int)", mysql.TypeLonglong, charset.CharsetBin, mysql.BinaryFlag, mysql.MaxIntWidth, 0},
		{"locate(c_binary, c_char, c_int)", mysql.TypeLonglong, charset.CharsetBin, mysql.BinaryFlag, mysql.MaxIntWidth, 0},
		{"locate(c_binary, c_binary, c_int)", mysql.TypeLonglong, charset.CharsetBin, mysql.BinaryFlag, mysql.MaxIntWidth, 0},

		{"lpad('TiDB',   12,    'go'    )", mysql.TypeVarString, charset.CharsetUTF8, 0, 48, types.UnspecifiedLength},
		{"lpad(c_binary, 12,    'go'    )", mysql.TypeVarString, charset.CharsetBin, mysql.BinaryFlag, 12, types.UnspecifiedLength},
		{"lpad(c_char,   c_int, c_binary)", mysql.TypeLongBlob, charset.CharsetBin, mysql.BinaryFlag, mysql.MaxBlobWidth, types.UnspecifiedLength},
		{"lpad(c_char,   c_int, c_char  )", mysql.TypeLongBlob, charset.CharsetUTF8, 0, mysql.MaxBlobWidth, types.UnspecifiedLength},
		{"rpad('TiDB',   12,    'go'    )", mysql.TypeVarString, charset.CharsetUTF8, 0, 48, types.UnspecifiedLength},
		{"rpad(c_binary, 12,    'go'    )", mysql.TypeVarString, charset.CharsetBin, mysql.BinaryFlag, 12, types.UnspecifiedLength},
		{"rpad(c_char,   c_int, c_binary)", mysql.TypeLongBlob, charset.CharsetBin, mysql.BinaryFlag, mysql.MaxBlobWidth, types.UnspecifiedLength},
		{"rpad(c_char,   c_int, c_char  )", mysql.TypeLongBlob, charset.CharsetUTF8, 0, mysql.MaxBlobWidth, types.UnspecifiedLength},

		{"from_base64(c_int      )", mysql.TypeLongBlob, charset.CharsetBin, mysql.BinaryFlag, mysql.MaxBlobWidth, types.UnspecifiedLength},
		{"from_base64(c_bigint   )", mysql.TypeLongBlob, charset.CharsetBin, mysql.BinaryFlag, mysql.MaxBlobWidth, types.UnspecifiedLength},
		{"from_base64(c_float    )", mysql.TypeLongBlob, charset.CharsetBin, mysql.BinaryFlag, mysql.MaxBlobWidth, types.UnspecifiedLength},
		{"from_base64(c_double   )", mysql.TypeLongBlob, charset.CharsetBin, mysql.BinaryFlag, mysql.MaxBlobWidth, types.UnspecifiedLength},
		{"from_base64(c_decimal  )", mysql.TypeLongBlob, charset.CharsetBin, mysql.BinaryFlag, mysql.MaxBlobWidth, types.UnspecifiedLength},
		{"from_base64(c_datetime )", mysql.TypeLongBlob, charset.CharsetBin, mysql.BinaryFlag, mysql.MaxBlobWidth, types.UnspecifiedLength},
		{"from_base64(c_time     )", mysql.TypeLongBlob, charset.CharsetBin, mysql.BinaryFlag, mysql.MaxBlobWidth, types.UnspecifiedLength},
		{"from_base64(c_timestamp)", mysql.TypeLongBlob, charset.CharsetBin, mysql.BinaryFlag, mysql.MaxBlobWidth, types.UnspecifiedLength},
		{"from_base64(c_char     )", mysql.TypeLongBlob, charset.CharsetBin, mysql.BinaryFlag, mysql.MaxBlobWidth, types.UnspecifiedLength},
		{"from_base64(c_varchar  )", mysql.TypeLongBlob, charset.CharsetBin, mysql.BinaryFlag, mysql.MaxBlobWidth, types.UnspecifiedLength},
		{"from_base64(c_text     )", mysql.TypeLongBlob, charset.CharsetBin, mysql.BinaryFlag, mysql.MaxBlobWidth, types.UnspecifiedLength},
		{"from_base64(c_binary   )", mysql.TypeLongBlob, charset.CharsetBin, mysql.BinaryFlag, mysql.MaxBlobWidth, types.UnspecifiedLength},
		{"from_base64(c_varbinary)", mysql.TypeLongBlob, charset.CharsetBin, mysql.BinaryFlag, mysql.MaxBlobWidth, types.UnspecifiedLength},
		{"from_base64(c_blob     )", mysql.TypeLongBlob, charset.CharsetBin, mysql.BinaryFlag, mysql.MaxBlobWidth, types.UnspecifiedLength},
		{"from_base64(c_set      )", mysql.TypeLongBlob, charset.CharsetBin, mysql.BinaryFlag, mysql.MaxBlobWidth, types.UnspecifiedLength},
		{"from_base64(c_enum     )", mysql.TypeLongBlob, charset.CharsetBin, mysql.BinaryFlag, mysql.MaxBlobWidth, types.UnspecifiedLength},

		{"bin(c_int      )", mysql.TypeVarString, charset.CharsetUTF8, 0, 64, types.UnspecifiedLength},
		{"bin(c_bigint   )", mysql.TypeVarString, charset.CharsetUTF8, 0, 64, types.UnspecifiedLength},
		{"bin(c_float    )", mysql.TypeVarString, charset.CharsetUTF8, 0, 64, types.UnspecifiedLength},
		{"bin(c_double   )", mysql.TypeVarString, charset.CharsetUTF8, 0, 64, types.UnspecifiedLength},
		{"bin(c_decimal  )", mysql.TypeVarString, charset.CharsetUTF8, 0, 64, types.UnspecifiedLength},
		{"bin(c_datetime )", mysql.TypeVarString, charset.CharsetUTF8, 0, 64, types.UnspecifiedLength},
		{"bin(c_time     )", mysql.TypeVarString, charset.CharsetUTF8, 0, 64, types.UnspecifiedLength},
		{"bin(c_timestamp)", mysql.TypeVarString, charset.CharsetUTF8, 0, 64, types.UnspecifiedLength},
		{"bin(c_char     )", mysql.TypeVarString, charset.CharsetUTF8, 0, 64, types.UnspecifiedLength},
		{"bin(c_varchar  )", mysql.TypeVarString, charset.CharsetUTF8, 0, 64, types.UnspecifiedLength},
		{"bin(c_text     )", mysql.TypeVarString, charset.CharsetUTF8, 0, 64, types.UnspecifiedLength},
		{"bin(c_binary   )", mysql.TypeVarString, charset.CharsetUTF8, 0, 64, types.UnspecifiedLength},
		{"bin(c_varbinary)", mysql.TypeVarString, charset.CharsetUTF8, 0, 64, types.UnspecifiedLength},
		{"bin(c_blob     )", mysql.TypeVarString, charset.CharsetUTF8, 0, 64, types.UnspecifiedLength},
		{"bin(c_set      )", mysql.TypeVarString, charset.CharsetUTF8, 0, 64, types.UnspecifiedLength},
		{"bin(c_enum     )", mysql.TypeVarString, charset.CharsetUTF8, 0, 64, types.UnspecifiedLength},

		{"char_length(c_int)", mysql.TypeLonglong, charset.CharsetBin, mysql.BinaryFlag, mysql.MaxIntWidth, 0},
		{"char_length(c_float)", mysql.TypeLonglong, charset.CharsetBin, mysql.BinaryFlag, mysql.MaxIntWidth, 0},
		{"char_length(c_double)", mysql.TypeLonglong, charset.CharsetBin, mysql.BinaryFlag, mysql.MaxIntWidth, 0},
		{"char_length(c_decimal)", mysql.TypeLonglong, charset.CharsetBin, mysql.BinaryFlag, mysql.MaxIntWidth, 0},
		{"char_length(c_datetime)", mysql.TypeLonglong, charset.CharsetBin, mysql.BinaryFlag, mysql.MaxIntWidth, 0},
		{"char_length(c_time)", mysql.TypeLonglong, charset.CharsetBin, mysql.BinaryFlag, mysql.MaxIntWidth, 0},
		{"char_length(c_timestamp)", mysql.TypeLonglong, charset.CharsetBin, mysql.BinaryFlag, mysql.MaxIntWidth, 0},
		{"char_length(c_char)", mysql.TypeLonglong, charset.CharsetBin, mysql.BinaryFlag, mysql.MaxIntWidth, 0},
		{"char_length(c_varchar)", mysql.TypeLonglong, charset.CharsetBin, mysql.BinaryFlag, mysql.MaxIntWidth, 0},
		{"char_length(c_text)", mysql.TypeLonglong, charset.CharsetBin, mysql.BinaryFlag, mysql.MaxIntWidth, 0},
		{"char_length(c_binary)", mysql.TypeLonglong, charset.CharsetBin, mysql.BinaryFlag, mysql.MaxIntWidth, 0},
		{"char_length(c_varbinary)", mysql.TypeLonglong, charset.CharsetBin, mysql.BinaryFlag, mysql.MaxIntWidth, 0},
		{"char_length(c_blob)", mysql.TypeLonglong, charset.CharsetBin, mysql.BinaryFlag, mysql.MaxIntWidth, 0},
		{"char_length(c_set)", mysql.TypeLonglong, charset.CharsetBin, mysql.BinaryFlag, mysql.MaxIntWidth, 0},
		{"char_length(c_enum)", mysql.TypeLonglong, charset.CharsetBin, mysql.BinaryFlag, mysql.MaxIntWidth, 0},

		{"character_length(c_int)", mysql.TypeLonglong, charset.CharsetBin, mysql.BinaryFlag, mysql.MaxIntWidth, 0},
		{"character_length(c_float)", mysql.TypeLonglong, charset.CharsetBin, mysql.BinaryFlag, mysql.MaxIntWidth, 0},
		{"character_length(c_double)", mysql.TypeLonglong, charset.CharsetBin, mysql.BinaryFlag, mysql.MaxIntWidth, 0},
		{"character_length(c_decimal)", mysql.TypeLonglong, charset.CharsetBin, mysql.BinaryFlag, mysql.MaxIntWidth, 0},
		{"character_length(c_datetime)", mysql.TypeLonglong, charset.CharsetBin, mysql.BinaryFlag, mysql.MaxIntWidth, 0},
		{"character_length(c_time)", mysql.TypeLonglong, charset.CharsetBin, mysql.BinaryFlag, mysql.MaxIntWidth, 0},
		{"character_length(c_timestamp)", mysql.TypeLonglong, charset.CharsetBin, mysql.BinaryFlag, mysql.MaxIntWidth, 0},
		{"character_length(c_char)", mysql.TypeLonglong, charset.CharsetBin, mysql.BinaryFlag, mysql.MaxIntWidth, 0},
		{"character_length(c_varchar)", mysql.TypeLonglong, charset.CharsetBin, mysql.BinaryFlag, mysql.MaxIntWidth, 0},
		{"character_length(c_text)", mysql.TypeLonglong, charset.CharsetBin, mysql.BinaryFlag, mysql.MaxIntWidth, 0},
		{"character_length(c_binary)", mysql.TypeLonglong, charset.CharsetBin, mysql.BinaryFlag, mysql.MaxIntWidth, 0},
		{"character_length(c_varbinary)", mysql.TypeLonglong, charset.CharsetBin, mysql.BinaryFlag, mysql.MaxIntWidth, 0},
		{"character_length(c_blob)", mysql.TypeLonglong, charset.CharsetBin, mysql.BinaryFlag, mysql.MaxIntWidth, 0},
		{"character_length(c_set)", mysql.TypeLonglong, charset.CharsetBin, mysql.BinaryFlag, mysql.MaxIntWidth, 0},
		{"character_length(c_enum)", mysql.TypeLonglong, charset.CharsetBin, mysql.BinaryFlag, mysql.MaxIntWidth, 0},

		{"char(c_int      )", mysql.TypeVarString, charset.CharsetBin, mysql.BinaryFlag, 4, types.UnspecifiedLength},
		{"char(c_bigint   )", mysql.TypeVarString, charset.CharsetBin, mysql.BinaryFlag, 4, types.UnspecifiedLength},
		{"char(c_float    )", mysql.TypeVarString, charset.CharsetBin, mysql.BinaryFlag, 4, types.UnspecifiedLength},
		{"char(c_double   )", mysql.TypeVarString, charset.CharsetBin, mysql.BinaryFlag, 4, types.UnspecifiedLength},
		{"char(c_decimal  )", mysql.TypeVarString, charset.CharsetBin, mysql.BinaryFlag, 4, types.UnspecifiedLength},
		{"char(c_datetime )", mysql.TypeVarString, charset.CharsetBin, mysql.BinaryFlag, 4, types.UnspecifiedLength},
		{"char(c_time     )", mysql.TypeVarString, charset.CharsetBin, mysql.BinaryFlag, 4, types.UnspecifiedLength},
		{"char(c_timestamp)", mysql.TypeVarString, charset.CharsetBin, mysql.BinaryFlag, 4, types.UnspecifiedLength},
		{"char(c_char     )", mysql.TypeVarString, charset.CharsetBin, mysql.BinaryFlag, 4, types.UnspecifiedLength},
		{"char(c_varchar  )", mysql.TypeVarString, charset.CharsetBin, mysql.BinaryFlag, 4, types.UnspecifiedLength},
		{"char(c_text     )", mysql.TypeVarString, charset.CharsetBin, mysql.BinaryFlag, 4, types.UnspecifiedLength},
		{"char(c_binary   )", mysql.TypeVarString, charset.CharsetBin, mysql.BinaryFlag, 4, types.UnspecifiedLength},
		{"char(c_varbinary)", mysql.TypeVarString, charset.CharsetBin, mysql.BinaryFlag, 4, types.UnspecifiedLength},
		{"char(c_blob     )", mysql.TypeVarString, charset.CharsetBin, mysql.BinaryFlag, 4, types.UnspecifiedLength},
		{"char(c_set      )", mysql.TypeVarString, charset.CharsetBin, mysql.BinaryFlag, 4, types.UnspecifiedLength},
		{"char(c_enum     )", mysql.TypeVarString, charset.CharsetBin, mysql.BinaryFlag, 4, types.UnspecifiedLength},
		{"char(c_int      , c_int       using utf8)", mysql.TypeVarString, charset.CharsetBin, mysql.BinaryFlag, 8, types.UnspecifiedLength},
		{"char(c_bigint   , c_bigint    using utf8)", mysql.TypeVarString, charset.CharsetBin, mysql.BinaryFlag, 8, types.UnspecifiedLength},
		{"char(c_float    , c_float     using utf8)", mysql.TypeVarString, charset.CharsetBin, mysql.BinaryFlag, 8, types.UnspecifiedLength},
		{"char(c_double   , c_double    using utf8)", mysql.TypeVarString, charset.CharsetBin, mysql.BinaryFlag, 8, types.UnspecifiedLength},
		{"char(c_decimal  , c_decimal   using utf8)", mysql.TypeVarString, charset.CharsetBin, mysql.BinaryFlag, 8, types.UnspecifiedLength},
		{"char(c_datetime , c_datetime  using utf8)", mysql.TypeVarString, charset.CharsetBin, mysql.BinaryFlag, 8, types.UnspecifiedLength},
		{"char(c_time     , c_time      using utf8)", mysql.TypeVarString, charset.CharsetBin, mysql.BinaryFlag, 8, types.UnspecifiedLength},
		{"char(c_timestamp, c_timestamp using utf8)", mysql.TypeVarString, charset.CharsetBin, mysql.BinaryFlag, 8, types.UnspecifiedLength},
		{"char(c_char     , c_char      using utf8)", mysql.TypeVarString, charset.CharsetBin, mysql.BinaryFlag, 8, types.UnspecifiedLength},
		{"char(c_varchar  , c_varchar   using utf8)", mysql.TypeVarString, charset.CharsetBin, mysql.BinaryFlag, 8, types.UnspecifiedLength},
		{"char(c_text     , c_text      using utf8)", mysql.TypeVarString, charset.CharsetBin, mysql.BinaryFlag, 8, types.UnspecifiedLength},
		{"char(c_binary   , c_binary    using utf8)", mysql.TypeVarString, charset.CharsetBin, mysql.BinaryFlag, 8, types.UnspecifiedLength},
		{"char(c_varbinary, c_varbinary using utf8)", mysql.TypeVarString, charset.CharsetBin, mysql.BinaryFlag, 8, types.UnspecifiedLength},
		{"char(c_blob     , c_blob      using utf8)", mysql.TypeVarString, charset.CharsetBin, mysql.BinaryFlag, 8, types.UnspecifiedLength},
		{"char(c_set      , c_set       using utf8)", mysql.TypeVarString, charset.CharsetBin, mysql.BinaryFlag, 8, types.UnspecifiedLength},
		{"char(c_enum     , c_enum      using utf8)", mysql.TypeVarString, charset.CharsetBin, mysql.BinaryFlag, 8, types.UnspecifiedLength},

		{"instr(c_char, c_binary)", mysql.TypeLonglong, charset.CharsetBin, mysql.BinaryFlag, 11, 0},
		{"instr(c_char, c_char  )", mysql.TypeLonglong, charset.CharsetBin, mysql.BinaryFlag, 11, 0},
		{"instr(c_char, c_time  )", mysql.TypeLonglong, charset.CharsetBin, mysql.BinaryFlag, 11, 0},

		{"reverse(c_int      )", mysql.TypeVarString, charset.CharsetUTF8, 0, 11, types.UnspecifiedLength},
		{"reverse(c_bigint   )", mysql.TypeVarString, charset.CharsetUTF8, 0, 21, types.UnspecifiedLength},
		{"reverse(c_float    )", mysql.TypeVarString, charset.CharsetUTF8, 0, types.UnspecifiedLength, types.UnspecifiedLength},
		{"reverse(c_double   )", mysql.TypeVarString, charset.CharsetUTF8, 0, types.UnspecifiedLength, types.UnspecifiedLength},
		{"reverse(c_decimal  )", mysql.TypeVarString, charset.CharsetUTF8, 0, 6, types.UnspecifiedLength},
		{"reverse(c_char     )", mysql.TypeString, charset.CharsetUTF8, 0, 20, types.UnspecifiedLength},
		{"reverse(c_varchar  )", mysql.TypeVarchar, charset.CharsetUTF8, 0, 20, types.UnspecifiedLength},
		{"reverse(c_text     )", mysql.TypeBlob, charset.CharsetUTF8, 0, types.UnspecifiedLength, types.UnspecifiedLength},
		{"reverse(c_binary   )", mysql.TypeString, charset.CharsetBin, mysql.BinaryFlag, 20, types.UnspecifiedLength},
		{"reverse(c_varbinary)", mysql.TypeVarchar, charset.CharsetBin, mysql.BinaryFlag, 20, types.UnspecifiedLength},
		{"reverse(c_blob     )", mysql.TypeBlob, charset.CharsetBin, mysql.BinaryFlag, types.UnspecifiedLength, types.UnspecifiedLength},
		{"reverse(c_set      )", mysql.TypeSet, charset.CharsetUTF8, 0, types.UnspecifiedLength, types.UnspecifiedLength},
		{"reverse(c_enum     )", mysql.TypeEnum, charset.CharsetUTF8, 0, types.UnspecifiedLength, types.UnspecifiedLength},
	}
}

func (s *testPlanSuite) createTestCase4MathFuncs() []typeInferTestCase {
	return []typeInferTestCase{
		{"cos(c_double)", mysql.TypeDouble, charset.CharsetBin, mysql.BinaryFlag, mysql.MaxRealWidth, types.UnspecifiedLength},
		{"sin(c_double)", mysql.TypeDouble, charset.CharsetBin, mysql.BinaryFlag, mysql.MaxRealWidth, types.UnspecifiedLength},
		{"tan(c_double)", mysql.TypeDouble, charset.CharsetBin, mysql.BinaryFlag, mysql.MaxRealWidth, types.UnspecifiedLength},
		{"exp(c_int)", mysql.TypeDouble, charset.CharsetBin, mysql.BinaryFlag, mysql.MaxRealWidth, types.UnspecifiedLength},
		{"exp(c_float)", mysql.TypeDouble, charset.CharsetBin, mysql.BinaryFlag, mysql.MaxRealWidth, types.UnspecifiedLength},
		{"exp(c_double)", mysql.TypeDouble, charset.CharsetBin, mysql.BinaryFlag, mysql.MaxRealWidth, types.UnspecifiedLength},
		{"exp(c_decimal)", mysql.TypeDouble, charset.CharsetBin, mysql.BinaryFlag, mysql.MaxRealWidth, types.UnspecifiedLength},
		{"exp(c_datetime)", mysql.TypeDouble, charset.CharsetBin, mysql.BinaryFlag, mysql.MaxRealWidth, types.UnspecifiedLength},
		{"exp(c_time)", mysql.TypeDouble, charset.CharsetBin, mysql.BinaryFlag, mysql.MaxRealWidth, types.UnspecifiedLength},
		{"exp(c_timestamp)", mysql.TypeDouble, charset.CharsetBin, mysql.BinaryFlag, mysql.MaxRealWidth, types.UnspecifiedLength},
		{"exp(c_binary)", mysql.TypeDouble, charset.CharsetBin, mysql.BinaryFlag, mysql.MaxRealWidth, types.UnspecifiedLength},
		{"pi()", mysql.TypeDouble, charset.CharsetBin, mysql.BinaryFlag, 17, 15},
		{"~c_int", mysql.TypeLonglong, charset.CharsetBin, mysql.BinaryFlag | mysql.UnsignedFlag, mysql.MaxIntWidth, 0},
		{"!c_int", mysql.TypeLonglong, charset.CharsetBin, mysql.BinaryFlag, 1, 0},
		{"c_int & c_int", mysql.TypeLonglong, charset.CharsetBin, mysql.BinaryFlag | mysql.UnsignedFlag, mysql.MaxIntWidth, 0},
		{"c_int | c_int", mysql.TypeLonglong, charset.CharsetBin, mysql.BinaryFlag | mysql.UnsignedFlag, mysql.MaxIntWidth, 0},
		{"c_int ^ c_int", mysql.TypeLonglong, charset.CharsetBin, mysql.BinaryFlag | mysql.UnsignedFlag, mysql.MaxIntWidth, 0},
		{"c_int << c_int", mysql.TypeLonglong, charset.CharsetBin, mysql.BinaryFlag | mysql.UnsignedFlag, mysql.MaxIntWidth, 0},
		{"c_int >> c_int", mysql.TypeLonglong, charset.CharsetBin, mysql.BinaryFlag | mysql.UnsignedFlag, mysql.MaxIntWidth, 0},
		{"log2(c_int)", mysql.TypeDouble, charset.CharsetBin, mysql.BinaryFlag, mysql.MaxRealWidth, types.UnspecifiedLength},
		{"log10(c_int)", mysql.TypeDouble, charset.CharsetBin, mysql.BinaryFlag, mysql.MaxRealWidth, types.UnspecifiedLength},
		{"log(c_int)", mysql.TypeDouble, charset.CharsetBin, mysql.BinaryFlag, mysql.MaxRealWidth, types.UnspecifiedLength},
		{"log(2, c_int)", mysql.TypeDouble, charset.CharsetBin, mysql.BinaryFlag, mysql.MaxRealWidth, types.UnspecifiedLength},
		{"degrees(c_int)", mysql.TypeDouble, charset.CharsetBin, mysql.BinaryFlag, mysql.MaxRealWidth, types.UnspecifiedLength},
		{"atan(c_double)", mysql.TypeDouble, charset.CharsetBin, mysql.BinaryFlag, mysql.MaxRealWidth, types.UnspecifiedLength},
		{"atan(c_double,c_double)", mysql.TypeDouble, charset.CharsetBin, mysql.BinaryFlag, mysql.MaxRealWidth, types.UnspecifiedLength},
		{"asin(c_double)", mysql.TypeDouble, charset.CharsetBin, mysql.BinaryFlag, mysql.MaxRealWidth, types.UnspecifiedLength},
		{"acos(c_double)", mysql.TypeDouble, charset.CharsetBin, mysql.BinaryFlag, mysql.MaxRealWidth, types.UnspecifiedLength},

		{"cot(c_int)", mysql.TypeDouble, charset.CharsetBin, mysql.BinaryFlag, mysql.MaxRealWidth, types.UnspecifiedLength},
		{"cot(c_float)", mysql.TypeDouble, charset.CharsetBin, mysql.BinaryFlag, mysql.MaxRealWidth, types.UnspecifiedLength},
		{"cot(c_double)", mysql.TypeDouble, charset.CharsetBin, mysql.BinaryFlag, mysql.MaxRealWidth, types.UnspecifiedLength},
		{"cot(c_decimal)", mysql.TypeDouble, charset.CharsetBin, mysql.BinaryFlag, mysql.MaxRealWidth, types.UnspecifiedLength},
		{"cot(c_datetime)", mysql.TypeDouble, charset.CharsetBin, mysql.BinaryFlag, mysql.MaxRealWidth, types.UnspecifiedLength},
		{"cot(c_time)", mysql.TypeDouble, charset.CharsetBin, mysql.BinaryFlag, mysql.MaxRealWidth, types.UnspecifiedLength},
		{"cot(c_timestamp)", mysql.TypeDouble, charset.CharsetBin, mysql.BinaryFlag, mysql.MaxRealWidth, types.UnspecifiedLength},
		{"cot(c_binary)", mysql.TypeDouble, charset.CharsetBin, mysql.BinaryFlag, mysql.MaxRealWidth, types.UnspecifiedLength},

		{"floor(c_int)", mysql.TypeLonglong, charset.CharsetBin, mysql.BinaryFlag, 11, 0},
		{"floor(c_decimal)", mysql.TypeLonglong, charset.CharsetBin, mysql.BinaryFlag, 6, 0},
		{"floor(c_double)", mysql.TypeDouble, charset.CharsetBin, mysql.BinaryFlag, types.UnspecifiedLength, 0},
		{"floor(c_float)", mysql.TypeDouble, charset.CharsetBin, mysql.BinaryFlag, types.UnspecifiedLength, 0},
		{"floor(c_datetime)", mysql.TypeDouble, charset.CharsetBin, mysql.BinaryFlag, mysql.MaxRealWidth, 0},
		{"floor(c_time)", mysql.TypeDouble, charset.CharsetBin, mysql.BinaryFlag, mysql.MaxRealWidth, 0},
		{"floor(c_enum)", mysql.TypeDouble, charset.CharsetBin, mysql.BinaryFlag, mysql.MaxRealWidth, 0},
		{"floor(c_text)", mysql.TypeDouble, charset.CharsetBin, mysql.BinaryFlag, mysql.MaxRealWidth, 0},
		{"floor(18446744073709551615)", mysql.TypeNewDecimal, charset.CharsetBin, mysql.BinaryFlag, 20, 0},
		{"floor(18446744073709551615.1)", mysql.TypeNewDecimal, charset.CharsetBin, mysql.BinaryFlag, 22, 0},

		{"ceil(c_int)", mysql.TypeLonglong, charset.CharsetBin, mysql.BinaryFlag, 11, 0},
		{"ceil(c_decimal)", mysql.TypeLonglong, charset.CharsetBin, mysql.BinaryFlag, 6, 0},
		{"ceil(c_double)", mysql.TypeDouble, charset.CharsetBin, mysql.BinaryFlag, types.UnspecifiedLength, 0},
		{"ceil(c_float)", mysql.TypeDouble, charset.CharsetBin, mysql.BinaryFlag, types.UnspecifiedLength, 0},
		{"ceil(c_datetime)", mysql.TypeDouble, charset.CharsetBin, mysql.BinaryFlag, mysql.MaxRealWidth, 0},
		{"ceil(c_time)", mysql.TypeDouble, charset.CharsetBin, mysql.BinaryFlag, mysql.MaxRealWidth, 0},
		{"ceil(c_enum)", mysql.TypeDouble, charset.CharsetBin, mysql.BinaryFlag, mysql.MaxRealWidth, 0},
		{"ceil(c_text)", mysql.TypeDouble, charset.CharsetBin, mysql.BinaryFlag, mysql.MaxRealWidth, 0},
		{"ceil(18446744073709551615)", mysql.TypeNewDecimal, charset.CharsetBin, mysql.BinaryFlag, 20, 0},
		{"ceil(18446744073709551615.1)", mysql.TypeNewDecimal, charset.CharsetBin, mysql.BinaryFlag, 22, 0},

		{"ceiling(c_int)", mysql.TypeLonglong, charset.CharsetBin, mysql.BinaryFlag, 11, 0},
		{"ceiling(c_decimal)", mysql.TypeLonglong, charset.CharsetBin, mysql.BinaryFlag, 6, 0},
		{"ceiling(c_double)", mysql.TypeDouble, charset.CharsetBin, mysql.BinaryFlag, types.UnspecifiedLength, 0},
		{"ceiling(c_float)", mysql.TypeDouble, charset.CharsetBin, mysql.BinaryFlag, types.UnspecifiedLength, 0},
		{"ceiling(c_datetime)", mysql.TypeDouble, charset.CharsetBin, mysql.BinaryFlag, mysql.MaxRealWidth, 0},
		{"ceiling(c_time)", mysql.TypeDouble, charset.CharsetBin, mysql.BinaryFlag, mysql.MaxRealWidth, 0},
		{"ceiling(c_enum)", mysql.TypeDouble, charset.CharsetBin, mysql.BinaryFlag, mysql.MaxRealWidth, 0},
		{"ceiling(c_text)", mysql.TypeDouble, charset.CharsetBin, mysql.BinaryFlag, mysql.MaxRealWidth, 0},
		{"ceiling(18446744073709551615)", mysql.TypeNewDecimal, charset.CharsetBin, mysql.BinaryFlag, 20, 0},
		{"ceiling(18446744073709551615.1)", mysql.TypeNewDecimal, charset.CharsetBin, mysql.BinaryFlag, 22, 0},

		{"conv(c_char, c_int, c_int)", mysql.TypeVarString, charset.CharsetUTF8, 0, 64, types.UnspecifiedLength},
		{"conv(c_int, c_int, c_int)", mysql.TypeVarString, charset.CharsetUTF8, 0, 64, types.UnspecifiedLength},

		{"abs(c_int      )", mysql.TypeLonglong, charset.CharsetBin, mysql.BinaryFlag, 11, types.UnspecifiedLength},
		{"abs(c_bigint   )", mysql.TypeLonglong, charset.CharsetBin, mysql.BinaryFlag, 21, types.UnspecifiedLength},
		{"abs(c_float    )", mysql.TypeDouble, charset.CharsetBin, mysql.BinaryFlag, types.UnspecifiedLength, types.UnspecifiedLength}, // Should be 17.
		{"abs(c_double   )", mysql.TypeDouble, charset.CharsetBin, mysql.BinaryFlag, types.UnspecifiedLength, types.UnspecifiedLength}, // Should be 17.
		{"abs(c_decimal  )", mysql.TypeNewDecimal, charset.CharsetBin, mysql.BinaryFlag, 6, 3},
		{"abs(c_datetime )", mysql.TypeDouble, charset.CharsetBin, mysql.BinaryFlag, mysql.MaxRealWidth, types.UnspecifiedLength},
		{"abs(c_time     )", mysql.TypeDouble, charset.CharsetBin, mysql.BinaryFlag, mysql.MaxRealWidth, types.UnspecifiedLength},
		{"abs(c_timestamp)", mysql.TypeDouble, charset.CharsetBin, mysql.BinaryFlag, mysql.MaxRealWidth, types.UnspecifiedLength},
		{"abs(c_char     )", mysql.TypeDouble, charset.CharsetBin, mysql.BinaryFlag, mysql.MaxRealWidth, types.UnspecifiedLength},
		{"abs(c_varchar  )", mysql.TypeDouble, charset.CharsetBin, mysql.BinaryFlag, mysql.MaxRealWidth, types.UnspecifiedLength},
		{"abs(c_text     )", mysql.TypeDouble, charset.CharsetBin, mysql.BinaryFlag, mysql.MaxRealWidth, types.UnspecifiedLength},
		{"abs(c_binary   )", mysql.TypeDouble, charset.CharsetBin, mysql.BinaryFlag, mysql.MaxRealWidth, types.UnspecifiedLength},
		{"abs(c_varbinary)", mysql.TypeDouble, charset.CharsetBin, mysql.BinaryFlag, mysql.MaxRealWidth, types.UnspecifiedLength},
		{"abs(c_blob     )", mysql.TypeDouble, charset.CharsetBin, mysql.BinaryFlag, mysql.MaxRealWidth, types.UnspecifiedLength},
		{"abs(c_set      )", mysql.TypeDouble, charset.CharsetBin, mysql.BinaryFlag, mysql.MaxRealWidth, types.UnspecifiedLength},
		{"abs(c_enum     )", mysql.TypeDouble, charset.CharsetBin, mysql.BinaryFlag, mysql.MaxRealWidth, types.UnspecifiedLength},

		{"round(c_int      )", mysql.TypeLonglong, charset.CharsetBin, mysql.BinaryFlag, 11, 0},
		{"round(c_bigint   )", mysql.TypeLonglong, charset.CharsetBin, mysql.BinaryFlag, 21, 0},
		{"round(c_float    )", mysql.TypeDouble, charset.CharsetBin, mysql.BinaryFlag, types.UnspecifiedLength, 0}, // Should be 17.
		{"round(c_double   )", mysql.TypeDouble, charset.CharsetBin, mysql.BinaryFlag, types.UnspecifiedLength, 0}, // Should be 17.
		{"round(c_decimal  )", mysql.TypeNewDecimal, charset.CharsetBin, mysql.BinaryFlag, 6, 0},                   // Should be 5.
		{"round(c_datetime )", mysql.TypeDouble, charset.CharsetBin, mysql.BinaryFlag, mysql.MaxRealWidth, 0},
		{"round(c_time     )", mysql.TypeDouble, charset.CharsetBin, mysql.BinaryFlag, mysql.MaxRealWidth, 0},
		{"round(c_timestamp)", mysql.TypeDouble, charset.CharsetBin, mysql.BinaryFlag, mysql.MaxRealWidth, 0},
		{"round(c_char     )", mysql.TypeDouble, charset.CharsetBin, mysql.BinaryFlag, mysql.MaxRealWidth, 0},
		{"round(c_varchar  )", mysql.TypeDouble, charset.CharsetBin, mysql.BinaryFlag, mysql.MaxRealWidth, 0},
		{"round(c_text     )", mysql.TypeDouble, charset.CharsetBin, mysql.BinaryFlag, mysql.MaxRealWidth, 0},
		{"round(c_binary   )", mysql.TypeDouble, charset.CharsetBin, mysql.BinaryFlag, mysql.MaxRealWidth, 0},
		{"round(c_varbinary)", mysql.TypeDouble, charset.CharsetBin, mysql.BinaryFlag, mysql.MaxRealWidth, 0},
		{"round(c_blob     )", mysql.TypeDouble, charset.CharsetBin, mysql.BinaryFlag, mysql.MaxRealWidth, 0},
		{"round(c_set      )", mysql.TypeDouble, charset.CharsetBin, mysql.BinaryFlag, mysql.MaxRealWidth, 0},
		{"round(c_enum     )", mysql.TypeDouble, charset.CharsetBin, mysql.BinaryFlag, mysql.MaxRealWidth, 0},
	}
}

func (s *testPlanSuite) createTestCase4ArithmeticFuncs() []typeInferTestCase {
	return []typeInferTestCase{
		{"c_int + c_int", mysql.TypeLonglong, charset.CharsetBin, mysql.BinaryFlag, mysql.MaxIntWidth, 0},
		{"c_int + c_bigint", mysql.TypeLonglong, charset.CharsetBin, mysql.BinaryFlag, mysql.MaxIntWidth, 0},
		{"c_int + c_char", mysql.TypeDouble, charset.CharsetBin, mysql.BinaryFlag, types.UnspecifiedLength, types.UnspecifiedLength},
		{"c_int + c_time", mysql.TypeLonglong, charset.CharsetBin, mysql.BinaryFlag, mysql.MaxIntWidth, 0},
		{"c_int + c_double", mysql.TypeDouble, charset.CharsetBin, mysql.BinaryFlag, types.UnspecifiedLength, types.UnspecifiedLength},
		{"c_int + c_decimal", mysql.TypeNewDecimal, charset.CharsetBin, mysql.BinaryFlag, types.UnspecifiedLength, types.UnspecifiedLength},
		{"c_datetime + c_decimal", mysql.TypeNewDecimal, charset.CharsetBin, mysql.BinaryFlag, types.UnspecifiedLength, types.UnspecifiedLength},
		{"c_bigint + c_decimal", mysql.TypeNewDecimal, charset.CharsetBin, mysql.BinaryFlag, types.UnspecifiedLength, types.UnspecifiedLength},
		{"c_double + c_decimal", mysql.TypeDouble, charset.CharsetBin, mysql.BinaryFlag, types.UnspecifiedLength, types.UnspecifiedLength},
		{"c_double + c_char", mysql.TypeDouble, charset.CharsetBin, mysql.BinaryFlag, types.UnspecifiedLength, types.UnspecifiedLength},
		{"c_double + c_enum", mysql.TypeDouble, charset.CharsetBin, mysql.BinaryFlag, types.UnspecifiedLength, types.UnspecifiedLength},

		{"c_int - c_int", mysql.TypeLonglong, charset.CharsetBin, mysql.BinaryFlag, mysql.MaxIntWidth, 0},
		{"c_int - c_bigint", mysql.TypeLonglong, charset.CharsetBin, mysql.BinaryFlag, mysql.MaxIntWidth, 0},
		{"c_int - c_char", mysql.TypeDouble, charset.CharsetBin, mysql.BinaryFlag, types.UnspecifiedLength, types.UnspecifiedLength},
		{"c_int - c_time", mysql.TypeLonglong, charset.CharsetBin, mysql.BinaryFlag, mysql.MaxIntWidth, 0},
		{"c_int - c_double", mysql.TypeDouble, charset.CharsetBin, mysql.BinaryFlag, types.UnspecifiedLength, types.UnspecifiedLength},
		{"c_int - c_decimal", mysql.TypeNewDecimal, charset.CharsetBin, mysql.BinaryFlag, types.UnspecifiedLength, types.UnspecifiedLength},
		{"c_datetime - c_decimal", mysql.TypeNewDecimal, charset.CharsetBin, mysql.BinaryFlag, types.UnspecifiedLength, types.UnspecifiedLength},
		{"c_bigint - c_decimal", mysql.TypeNewDecimal, charset.CharsetBin, mysql.BinaryFlag, types.UnspecifiedLength, types.UnspecifiedLength},
		{"c_double - c_decimal", mysql.TypeDouble, charset.CharsetBin, mysql.BinaryFlag, types.UnspecifiedLength, types.UnspecifiedLength},
		{"c_double - c_char", mysql.TypeDouble, charset.CharsetBin, mysql.BinaryFlag, types.UnspecifiedLength, types.UnspecifiedLength},
		{"c_double - c_enum", mysql.TypeDouble, charset.CharsetBin, mysql.BinaryFlag, types.UnspecifiedLength, types.UnspecifiedLength},

		{"c_int * c_int", mysql.TypeLonglong, charset.CharsetBin, mysql.BinaryFlag, mysql.MaxIntWidth, 0},
		{"c_int * c_bigint", mysql.TypeLonglong, charset.CharsetBin, mysql.BinaryFlag, mysql.MaxIntWidth, 0},
		{"c_int * c_char", mysql.TypeDouble, charset.CharsetBin, mysql.BinaryFlag, types.UnspecifiedLength, types.UnspecifiedLength},
		{"c_int * c_time", mysql.TypeLonglong, charset.CharsetBin, mysql.BinaryFlag, mysql.MaxIntWidth, 0},
		{"c_int * c_double", mysql.TypeDouble, charset.CharsetBin, mysql.BinaryFlag, types.UnspecifiedLength, types.UnspecifiedLength},
		{"c_int * c_decimal", mysql.TypeNewDecimal, charset.CharsetBin, mysql.BinaryFlag, types.UnspecifiedLength, types.UnspecifiedLength},
		{"c_datetime * c_decimal", mysql.TypeNewDecimal, charset.CharsetBin, mysql.BinaryFlag, types.UnspecifiedLength, types.UnspecifiedLength},
		{"c_bigint * c_decimal", mysql.TypeNewDecimal, charset.CharsetBin, mysql.BinaryFlag, types.UnspecifiedLength, types.UnspecifiedLength},
		{"c_double * c_decimal", mysql.TypeDouble, charset.CharsetBin, mysql.BinaryFlag, types.UnspecifiedLength, types.UnspecifiedLength},
		{"c_double * c_char", mysql.TypeDouble, charset.CharsetBin, mysql.BinaryFlag, types.UnspecifiedLength, types.UnspecifiedLength},
		{"c_double * c_enum", mysql.TypeDouble, charset.CharsetBin, mysql.BinaryFlag, types.UnspecifiedLength, types.UnspecifiedLength},
	}
}

func (s *testPlanSuite) createTestCase4LogicalFuncs() []typeInferTestCase {
	return []typeInferTestCase{
		{"c_int and c_int", mysql.TypeLonglong, charset.CharsetBin, mysql.BinaryFlag, 1, 0},
		{"c_int xor c_int", mysql.TypeLonglong, charset.CharsetBin, mysql.BinaryFlag, 1, 0},

		{"c_int && c_int", mysql.TypeLonglong, charset.CharsetBin, mysql.BinaryFlag, 1, 0},
		{"c_int || c_int", mysql.TypeLonglong, charset.CharsetBin, mysql.BinaryFlag, 1, 0},
	}
}

func (s *testPlanSuite) createTestCase4ControlFuncs() []typeInferTestCase {
	return []typeInferTestCase{
		{"ifnull(c_int, c_int    )", mysql.TypeLong, charset.CharsetBin, mysql.BinaryFlag, 22, 0},
		{"ifnull(c_int, c_decimal)", mysql.TypeNewDecimal, charset.CharsetBin, mysql.BinaryFlag, 17, 3},
		{"if(c_int, c_decimal, c_int)", mysql.TypeNewDecimal, charset.CharsetBin, mysql.BinaryFlag, 15, 3},
		{"if(c_int, c_char, c_int)", mysql.TypeString, charset.CharsetUTF8, 0, 20, -1},
		{"if(c_int, c_binary, c_int)", mysql.TypeString, charset.CharsetBin, mysql.BinaryFlag, 20, -1},
		{"if(c_int, c_binary_char, c_int)", mysql.TypeString, charset.CharsetUTF8, mysql.BinaryFlag, 20, -1},
		{"if(c_int, c_char, c_decimal)", mysql.TypeString, charset.CharsetUTF8, 0, 20, 3},
		{"if(c_int, c_datetime, c_int)", mysql.TypeVarchar, charset.CharsetBin, mysql.BinaryFlag, 11, 2},
		{"if(c_int, c_int, c_double)", mysql.TypeDouble, charset.CharsetBin, mysql.BinaryFlag, 11, -1},
		{"if(c_int, c_time, c_datetime)", mysql.TypeDatetime, charset.CharsetBin, mysql.BinaryFlag, -1, 2},
	}
}

func (s *testPlanSuite) createTestCase4Aggregations() []typeInferTestCase {
	return []typeInferTestCase{
		{"sum(c_int)", mysql.TypeNewDecimal, charset.CharsetBin, mysql.BinaryFlag, mysql.MaxRealWidth, types.UnspecifiedLength},
	}
}

func (s *testPlanSuite) createTestCase4InfoFunc() []typeInferTestCase {
	return []typeInferTestCase{
		{"last_insert_id()", mysql.TypeLonglong, charset.CharsetBin, mysql.BinaryFlag | mysql.UnsignedFlag, mysql.MaxIntWidth, 0},
		{"last_insert_id(c_int)", mysql.TypeLonglong, charset.CharsetBin, mysql.BinaryFlag | mysql.UnsignedFlag, mysql.MaxIntWidth, 0},
	}
}

func (s *testPlanSuite) createTestCase4EncryptionFuncs() []typeInferTestCase {
	return []typeInferTestCase{
		{"md5(c_int      )", mysql.TypeVarString, charset.CharsetUTF8, 0, 32, types.UnspecifiedLength},
		{"md5(c_bigint   )", mysql.TypeVarString, charset.CharsetUTF8, 0, 32, types.UnspecifiedLength},
		{"md5(c_float    )", mysql.TypeVarString, charset.CharsetUTF8, 0, 32, types.UnspecifiedLength},
		{"md5(c_double   )", mysql.TypeVarString, charset.CharsetUTF8, 0, 32, types.UnspecifiedLength},
		{"md5(c_decimal  )", mysql.TypeVarString, charset.CharsetUTF8, 0, 32, types.UnspecifiedLength},
		{"md5(c_datetime )", mysql.TypeVarString, charset.CharsetUTF8, 0, 32, types.UnspecifiedLength},
		{"md5(c_time     )", mysql.TypeVarString, charset.CharsetUTF8, 0, 32, types.UnspecifiedLength},
		{"md5(c_timestamp)", mysql.TypeVarString, charset.CharsetUTF8, 0, 32, types.UnspecifiedLength},
		{"md5(c_char     )", mysql.TypeVarString, charset.CharsetUTF8, 0, 32, types.UnspecifiedLength},
		{"md5(c_varchar  )", mysql.TypeVarString, charset.CharsetUTF8, 0, 32, types.UnspecifiedLength},
		{"md5(c_text     )", mysql.TypeVarString, charset.CharsetUTF8, 0, 32, types.UnspecifiedLength},
		{"md5(c_binary   )", mysql.TypeVarString, charset.CharsetUTF8, 0, 32, types.UnspecifiedLength},
		{"md5(c_varbinary)", mysql.TypeVarString, charset.CharsetUTF8, 0, 32, types.UnspecifiedLength},
		{"md5(c_blob     )", mysql.TypeVarString, charset.CharsetUTF8, 0, 32, types.UnspecifiedLength},
		{"md5(c_set      )", mysql.TypeVarString, charset.CharsetUTF8, 0, 32, types.UnspecifiedLength},
		{"md5(c_enum     )", mysql.TypeVarString, charset.CharsetUTF8, 0, 32, types.UnspecifiedLength},
		{"md5('1234'     )", mysql.TypeVarString, charset.CharsetUTF8, 0, 32, types.UnspecifiedLength},
		{"md5(1234       )", mysql.TypeVarString, charset.CharsetUTF8, 0, 32, types.UnspecifiedLength},

		{"sha(c_int      )", mysql.TypeVarString, charset.CharsetUTF8, 0, 40, types.UnspecifiedLength},
		{"sha(c_bigint   )", mysql.TypeVarString, charset.CharsetUTF8, 0, 40, types.UnspecifiedLength},
		{"sha(c_float    )", mysql.TypeVarString, charset.CharsetUTF8, 0, 40, types.UnspecifiedLength},
		{"sha(c_double   )", mysql.TypeVarString, charset.CharsetUTF8, 0, 40, types.UnspecifiedLength},
		{"sha(c_decimal  )", mysql.TypeVarString, charset.CharsetUTF8, 0, 40, types.UnspecifiedLength},
		{"sha(c_datetime )", mysql.TypeVarString, charset.CharsetUTF8, 0, 40, types.UnspecifiedLength},
		{"sha(c_time     )", mysql.TypeVarString, charset.CharsetUTF8, 0, 40, types.UnspecifiedLength},
		{"sha(c_timestamp)", mysql.TypeVarString, charset.CharsetUTF8, 0, 40, types.UnspecifiedLength},
		{"sha(c_char     )", mysql.TypeVarString, charset.CharsetUTF8, 0, 40, types.UnspecifiedLength},
		{"sha(c_varchar  )", mysql.TypeVarString, charset.CharsetUTF8, 0, 40, types.UnspecifiedLength},
		{"sha(c_text     )", mysql.TypeVarString, charset.CharsetUTF8, 0, 40, types.UnspecifiedLength},
		{"sha(c_binary   )", mysql.TypeVarString, charset.CharsetUTF8, 0, 40, types.UnspecifiedLength},
		{"sha(c_varbinary)", mysql.TypeVarString, charset.CharsetUTF8, 0, 40, types.UnspecifiedLength},
		{"sha(c_blob     )", mysql.TypeVarString, charset.CharsetUTF8, 0, 40, types.UnspecifiedLength},
		{"sha(c_set      )", mysql.TypeVarString, charset.CharsetUTF8, 0, 40, types.UnspecifiedLength},
		{"sha(c_enum     )", mysql.TypeVarString, charset.CharsetUTF8, 0, 40, types.UnspecifiedLength},
		{"sha('1234'     )", mysql.TypeVarString, charset.CharsetUTF8, 0, 40, types.UnspecifiedLength},
		{"sha(1234       )", mysql.TypeVarString, charset.CharsetUTF8, 0, 40, types.UnspecifiedLength},

		{"sha1(c_int      )", mysql.TypeVarString, charset.CharsetUTF8, 0, 40, types.UnspecifiedLength},
		{"sha1(c_bigint   )", mysql.TypeVarString, charset.CharsetUTF8, 0, 40, types.UnspecifiedLength},
		{"sha1(c_float    )", mysql.TypeVarString, charset.CharsetUTF8, 0, 40, types.UnspecifiedLength},
		{"sha1(c_double   )", mysql.TypeVarString, charset.CharsetUTF8, 0, 40, types.UnspecifiedLength},
		{"sha1(c_decimal  )", mysql.TypeVarString, charset.CharsetUTF8, 0, 40, types.UnspecifiedLength},
		{"sha1(c_datetime )", mysql.TypeVarString, charset.CharsetUTF8, 0, 40, types.UnspecifiedLength},
		{"sha1(c_time     )", mysql.TypeVarString, charset.CharsetUTF8, 0, 40, types.UnspecifiedLength},
		{"sha1(c_timestamp)", mysql.TypeVarString, charset.CharsetUTF8, 0, 40, types.UnspecifiedLength},
		{"sha1(c_char     )", mysql.TypeVarString, charset.CharsetUTF8, 0, 40, types.UnspecifiedLength},
		{"sha1(c_varchar  )", mysql.TypeVarString, charset.CharsetUTF8, 0, 40, types.UnspecifiedLength},
		{"sha1(c_text     )", mysql.TypeVarString, charset.CharsetUTF8, 0, 40, types.UnspecifiedLength},
		{"sha1(c_binary   )", mysql.TypeVarString, charset.CharsetUTF8, 0, 40, types.UnspecifiedLength},
		{"sha1(c_varbinary)", mysql.TypeVarString, charset.CharsetUTF8, 0, 40, types.UnspecifiedLength},
		{"sha1(c_blob     )", mysql.TypeVarString, charset.CharsetUTF8, 0, 40, types.UnspecifiedLength},
		{"sha1(c_set      )", mysql.TypeVarString, charset.CharsetUTF8, 0, 40, types.UnspecifiedLength},
		{"sha1(c_enum     )", mysql.TypeVarString, charset.CharsetUTF8, 0, 40, types.UnspecifiedLength},
		{"sha1('1234'     )", mysql.TypeVarString, charset.CharsetUTF8, 0, 40, types.UnspecifiedLength},
		{"sha1(1234       )", mysql.TypeVarString, charset.CharsetUTF8, 0, 40, types.UnspecifiedLength},

		{"sha2(c_int      , 0)", mysql.TypeVarString, charset.CharsetUTF8, 0, 128, types.UnspecifiedLength},
		{"sha2(c_bigint   , 0)", mysql.TypeVarString, charset.CharsetUTF8, 0, 128, types.UnspecifiedLength},
		{"sha2(c_float    , 0)", mysql.TypeVarString, charset.CharsetUTF8, 0, 128, types.UnspecifiedLength},
		{"sha2(c_double   , 0)", mysql.TypeVarString, charset.CharsetUTF8, 0, 128, types.UnspecifiedLength},
		{"sha2(c_decimal  , 0)", mysql.TypeVarString, charset.CharsetUTF8, 0, 128, types.UnspecifiedLength},
		{"sha2(c_datetime , 0)", mysql.TypeVarString, charset.CharsetUTF8, 0, 128, types.UnspecifiedLength},
		{"sha2(c_time     , 0)", mysql.TypeVarString, charset.CharsetUTF8, 0, 128, types.UnspecifiedLength},
		{"sha2(c_timestamp, 0)", mysql.TypeVarString, charset.CharsetUTF8, 0, 128, types.UnspecifiedLength},
		{"sha2(c_char     , 0)", mysql.TypeVarString, charset.CharsetUTF8, 0, 128, types.UnspecifiedLength},
		{"sha2(c_varchar  , 0)", mysql.TypeVarString, charset.CharsetUTF8, 0, 128, types.UnspecifiedLength},
		{"sha2(c_text     , 0)", mysql.TypeVarString, charset.CharsetUTF8, 0, 128, types.UnspecifiedLength},
		{"sha2(c_binary   , 0)", mysql.TypeVarString, charset.CharsetUTF8, 0, 128, types.UnspecifiedLength},
		{"sha2(c_varbinary, 0)", mysql.TypeVarString, charset.CharsetUTF8, 0, 128, types.UnspecifiedLength},
		{"sha2(c_blob     , 0)", mysql.TypeVarString, charset.CharsetUTF8, 0, 128, types.UnspecifiedLength},
		{"sha2(c_set      , 0)", mysql.TypeVarString, charset.CharsetUTF8, 0, 128, types.UnspecifiedLength},
		{"sha2(c_enum     , 0)", mysql.TypeVarString, charset.CharsetUTF8, 0, 128, types.UnspecifiedLength},
		{"sha2('1234'     , 0)", mysql.TypeVarString, charset.CharsetUTF8, 0, 128, types.UnspecifiedLength},
		{"sha2(1234       , 0)", mysql.TypeVarString, charset.CharsetUTF8, 0, 128, types.UnspecifiedLength},

		{"sha2(c_int      , '256')", mysql.TypeVarString, charset.CharsetUTF8, 0, 128, types.UnspecifiedLength},
		{"sha2(c_bigint   , '256')", mysql.TypeVarString, charset.CharsetUTF8, 0, 128, types.UnspecifiedLength},
		{"sha2(c_float    , '256')", mysql.TypeVarString, charset.CharsetUTF8, 0, 128, types.UnspecifiedLength},
		{"sha2(c_double   , '256')", mysql.TypeVarString, charset.CharsetUTF8, 0, 128, types.UnspecifiedLength},
		{"sha2(c_decimal  , '256')", mysql.TypeVarString, charset.CharsetUTF8, 0, 128, types.UnspecifiedLength},
		{"sha2(c_datetime , '256')", mysql.TypeVarString, charset.CharsetUTF8, 0, 128, types.UnspecifiedLength},
		{"sha2(c_time     , '256')", mysql.TypeVarString, charset.CharsetUTF8, 0, 128, types.UnspecifiedLength},
		{"sha2(c_timestamp, '256')", mysql.TypeVarString, charset.CharsetUTF8, 0, 128, types.UnspecifiedLength},
		{"sha2(c_char     , '256')", mysql.TypeVarString, charset.CharsetUTF8, 0, 128, types.UnspecifiedLength},
		{"sha2(c_varchar  , '256')", mysql.TypeVarString, charset.CharsetUTF8, 0, 128, types.UnspecifiedLength},
		{"sha2(c_text     , '256')", mysql.TypeVarString, charset.CharsetUTF8, 0, 128, types.UnspecifiedLength},
		{"sha2(c_binary   , '256')", mysql.TypeVarString, charset.CharsetUTF8, 0, 128, types.UnspecifiedLength},
		{"sha2(c_varbinary, '256')", mysql.TypeVarString, charset.CharsetUTF8, 0, 128, types.UnspecifiedLength},
		{"sha2(c_blob     , '256')", mysql.TypeVarString, charset.CharsetUTF8, 0, 128, types.UnspecifiedLength},
		{"sha2(c_set      , '256')", mysql.TypeVarString, charset.CharsetUTF8, 0, 128, types.UnspecifiedLength},
		{"sha2(c_enum     , '256')", mysql.TypeVarString, charset.CharsetUTF8, 0, 128, types.UnspecifiedLength},
		{"sha2('1234'     , '256')", mysql.TypeVarString, charset.CharsetUTF8, 0, 128, types.UnspecifiedLength},
		{"sha2(1234       , '256')", mysql.TypeVarString, charset.CharsetUTF8, 0, 128, types.UnspecifiedLength},

		{"AES_ENCRYPT(c_int, 'key')", mysql.TypeVarString, charset.CharsetBin, mysql.BinaryFlag, 16, types.UnspecifiedLength},
		{"AES_ENCRYPT(c_char, 'key')", mysql.TypeVarString, charset.CharsetBin, mysql.BinaryFlag, 32, types.UnspecifiedLength},
		{"AES_ENCRYPT(c_varchar, 'key')", mysql.TypeVarString, charset.CharsetBin, mysql.BinaryFlag, 32, types.UnspecifiedLength},
		{"AES_ENCRYPT(c_binary, 'key')", mysql.TypeVarString, charset.CharsetBin, mysql.BinaryFlag, 32, types.UnspecifiedLength},
		{"AES_ENCRYPT(c_varbinary, 'key')", mysql.TypeVarString, charset.CharsetBin, mysql.BinaryFlag, 32, types.UnspecifiedLength},
		{"AES_ENCRYPT('', 'key')", mysql.TypeVarString, charset.CharsetBin, mysql.BinaryFlag, 16, types.UnspecifiedLength},
		{"AES_ENCRYPT('111111', 'key')", mysql.TypeVarString, charset.CharsetBin, mysql.BinaryFlag, 16, types.UnspecifiedLength},
		{"AES_ENCRYPT('111111111111111', 'key')", mysql.TypeVarString, charset.CharsetBin, mysql.BinaryFlag, 16, types.UnspecifiedLength},
		{"AES_ENCRYPT('1111111111111111', 'key')", mysql.TypeVarString, charset.CharsetBin, mysql.BinaryFlag, 32, types.UnspecifiedLength},
		{"AES_ENCRYPT('11111111111111111', 'key')", mysql.TypeVarString, charset.CharsetBin, mysql.BinaryFlag, 32, types.UnspecifiedLength},

		{"AES_DECRYPT('1111111111111111', 'key')", mysql.TypeVarString, charset.CharsetBin, mysql.BinaryFlag, 16, types.UnspecifiedLength},
		{"AES_DECRYPT('11111111111111112222222222222222', 'key')", mysql.TypeVarString, charset.CharsetBin, mysql.BinaryFlag, 32, types.UnspecifiedLength},

		{"COMPRESS(c_int)", mysql.TypeVarString, charset.CharsetBin, mysql.BinaryFlag, 24, types.UnspecifiedLength},
		{"COMPRESS(c_char)", mysql.TypeVarString, charset.CharsetBin, mysql.BinaryFlag, 33, types.UnspecifiedLength},
		{"COMPRESS(c_binary_char)", mysql.TypeVarString, charset.CharsetBin, mysql.BinaryFlag, 33, types.UnspecifiedLength},
		{"COMPRESS(c_varchar)", mysql.TypeVarString, charset.CharsetBin, mysql.BinaryFlag, 33, types.UnspecifiedLength},
		{"COMPRESS(c_binary)", mysql.TypeVarString, charset.CharsetBin, mysql.BinaryFlag, 33, types.UnspecifiedLength},
		{"COMPRESS(c_varbinary)", mysql.TypeVarString, charset.CharsetBin, mysql.BinaryFlag, 33, types.UnspecifiedLength},
		{"COMPRESS('')", mysql.TypeVarString, charset.CharsetBin, mysql.BinaryFlag, 13, types.UnspecifiedLength},
		{"COMPRESS('abcde')", mysql.TypeVarString, charset.CharsetBin, mysql.BinaryFlag, 18, types.UnspecifiedLength},

		{"UNCOMPRESS(c_int)", mysql.TypeLongBlob, charset.CharsetBin, mysql.BinaryFlag, mysql.MaxBlobWidth, types.UnspecifiedLength},
		{"UNCOMPRESS(c_char)", mysql.TypeLongBlob, charset.CharsetBin, mysql.BinaryFlag, mysql.MaxBlobWidth, types.UnspecifiedLength},
		{"UNCOMPRESS(c_binary_char)", mysql.TypeLongBlob, charset.CharsetBin, mysql.BinaryFlag, mysql.MaxBlobWidth, types.UnspecifiedLength},
		{"UNCOMPRESS(c_varchar)", mysql.TypeLongBlob, charset.CharsetBin, mysql.BinaryFlag, mysql.MaxBlobWidth, types.UnspecifiedLength},
		{"UNCOMPRESSED_LENGTH(c_varchar)", mysql.TypeLonglong, charset.CharsetBin, mysql.BinaryFlag, 10, 0},
		{"UNCOMPRESSED_LENGTH(c_int)", mysql.TypeLonglong, charset.CharsetBin, mysql.BinaryFlag, 10, 0},

		{"RANDOM_BYTES(5)", mysql.TypeVarString, charset.CharsetBin, mysql.BinaryFlag, 1024, types.UnspecifiedLength},
		{"RANDOM_BYTES('123')", mysql.TypeVarString, charset.CharsetBin, mysql.BinaryFlag, 1024, types.UnspecifiedLength},
		{"RANDOM_BYTES('abc')", mysql.TypeVarString, charset.CharsetBin, mysql.BinaryFlag, 1024, types.UnspecifiedLength},
	}
}

func (s *testPlanSuite) createTestCase4CompareFuncs() []typeInferTestCase {
	return []typeInferTestCase{
		{"isnull(c_int      )", mysql.TypeLonglong, charset.CharsetBin, mysql.BinaryFlag, 1, 0},
		{"isnull(c_bigint   )", mysql.TypeLonglong, charset.CharsetBin, mysql.BinaryFlag, 1, 0},
		{"isnull(c_float    )", mysql.TypeLonglong, charset.CharsetBin, mysql.BinaryFlag, 1, 0},
		{"isnull(c_double   )", mysql.TypeLonglong, charset.CharsetBin, mysql.BinaryFlag, 1, 0},
		{"isnull(c_decimal  )", mysql.TypeLonglong, charset.CharsetBin, mysql.BinaryFlag, 1, 0},
		{"isnull(c_datetime )", mysql.TypeLonglong, charset.CharsetBin, mysql.BinaryFlag, 1, 0},
		{"isnull(c_time     )", mysql.TypeLonglong, charset.CharsetBin, mysql.BinaryFlag, 1, 0},
		{"isnull(c_timestamp)", mysql.TypeLonglong, charset.CharsetBin, mysql.BinaryFlag, 1, 0},
		{"isnull(c_char     )", mysql.TypeLonglong, charset.CharsetBin, mysql.BinaryFlag, 1, 0},
		{"isnull(c_varchar  )", mysql.TypeLonglong, charset.CharsetBin, mysql.BinaryFlag, 1, 0},
		{"isnull(c_text     )", mysql.TypeLonglong, charset.CharsetBin, mysql.BinaryFlag, 1, 0},
		{"isnull(c_binary   )", mysql.TypeLonglong, charset.CharsetBin, mysql.BinaryFlag, 1, 0},
		{"isnull(c_varbinary)", mysql.TypeLonglong, charset.CharsetBin, mysql.BinaryFlag, 1, 0},
		{"isnull(c_blob     )", mysql.TypeLonglong, charset.CharsetBin, mysql.BinaryFlag, 1, 0},
		{"isnull(c_set      )", mysql.TypeLonglong, charset.CharsetBin, mysql.BinaryFlag, 1, 0},
		{"isnull(c_enum     )", mysql.TypeLonglong, charset.CharsetBin, mysql.BinaryFlag, 1, 0},
	}
}

func (s *testPlanSuite) createTestCase4Miscellaneous() []typeInferTestCase {
	return []typeInferTestCase{
		{"sleep(c_int)", mysql.TypeLonglong, charset.CharsetBin, mysql.BinaryFlag, 20, 0},
		{"sleep(c_float)", mysql.TypeLonglong, charset.CharsetBin, mysql.BinaryFlag, 20, 0},
		{"sleep(c_double)", mysql.TypeLonglong, charset.CharsetBin, mysql.BinaryFlag, 20, 0},
		{"sleep(c_decimal)", mysql.TypeLonglong, charset.CharsetBin, mysql.BinaryFlag, 20, 0},
		{"sleep(c_datetime)", mysql.TypeLonglong, charset.CharsetBin, mysql.BinaryFlag, 20, 0},
		{"sleep(c_time)", mysql.TypeLonglong, charset.CharsetBin, mysql.BinaryFlag, 20, 0},
		{"sleep(c_timestamp)", mysql.TypeLonglong, charset.CharsetBin, mysql.BinaryFlag, 20, 0},
		{"sleep(c_binary)", mysql.TypeLonglong, charset.CharsetBin, mysql.BinaryFlag, 20, 0},
	}
}

func (s *testPlanSuite) createTestCase4OpFuncs() []typeInferTestCase {
	return []typeInferTestCase{
		{"c_int      is true", mysql.TypeLonglong, charset.CharsetBin, mysql.BinaryFlag, 1, 0},
		{"c_decimal  is true", mysql.TypeLonglong, charset.CharsetBin, mysql.BinaryFlag, 1, 0},
		{"c_double   is true", mysql.TypeLonglong, charset.CharsetBin, mysql.BinaryFlag, 1, 0},
		{"c_float    is true", mysql.TypeLonglong, charset.CharsetBin, mysql.BinaryFlag, 1, 0},
		{"c_datetime is true", mysql.TypeLonglong, charset.CharsetBin, mysql.BinaryFlag, 1, 0},
		{"c_time     is true", mysql.TypeLonglong, charset.CharsetBin, mysql.BinaryFlag, 1, 0},
		{"c_enum     is true", mysql.TypeLonglong, charset.CharsetBin, mysql.BinaryFlag, 1, 0},
		{"c_text     is true", mysql.TypeLonglong, charset.CharsetBin, mysql.BinaryFlag, 1, 0},
		{"18446      is true", mysql.TypeLonglong, charset.CharsetBin, mysql.BinaryFlag, 1, 0},
		{"1844674.1  is true", mysql.TypeLonglong, charset.CharsetBin, mysql.BinaryFlag, 1, 0},

		{"c_int      is false", mysql.TypeLonglong, charset.CharsetBin, mysql.BinaryFlag, 1, 0},
		{"c_decimal  is false", mysql.TypeLonglong, charset.CharsetBin, mysql.BinaryFlag, 1, 0},
		{"c_double   is false", mysql.TypeLonglong, charset.CharsetBin, mysql.BinaryFlag, 1, 0},
		{"c_float    is false", mysql.TypeLonglong, charset.CharsetBin, mysql.BinaryFlag, 1, 0},
		{"c_datetime is false", mysql.TypeLonglong, charset.CharsetBin, mysql.BinaryFlag, 1, 0},
		{"c_time     is false", mysql.TypeLonglong, charset.CharsetBin, mysql.BinaryFlag, 1, 0},
		{"c_enum     is false", mysql.TypeLonglong, charset.CharsetBin, mysql.BinaryFlag, 1, 0},
		{"c_text     is false", mysql.TypeLonglong, charset.CharsetBin, mysql.BinaryFlag, 1, 0},
		{"18446      is false", mysql.TypeLonglong, charset.CharsetBin, mysql.BinaryFlag, 1, 0},
		{"1844674.1  is false", mysql.TypeLonglong, charset.CharsetBin, mysql.BinaryFlag, 1, 0},
	}
}

<<<<<<< HEAD
func (s *testPlanSuite) createTestCase4OtherFuncs() []typeInferTestCase {
	return []typeInferTestCase{
		{"1 in (c_int)", mysql.TypeLonglong, charset.CharsetBin, mysql.BinaryFlag, 1, 0},
		{"1 in (c_decimal)", mysql.TypeLonglong, charset.CharsetBin, mysql.BinaryFlag, 1, 0},
		{"1 in (c_double)", mysql.TypeLonglong, charset.CharsetBin, mysql.BinaryFlag, 1, 0},
		{"1 in (c_float)", mysql.TypeLonglong, charset.CharsetBin, mysql.BinaryFlag, 1, 0},
		{"1 in (c_datetime)", mysql.TypeLonglong, charset.CharsetBin, mysql.BinaryFlag, 1, 0},
		{"1 in (c_time)", mysql.TypeLonglong, charset.CharsetBin, mysql.BinaryFlag, 1, 0},
		{"1 in (c_enum)", mysql.TypeLonglong, charset.CharsetBin, mysql.BinaryFlag, 1, 0},
		{"1 in (c_text)", mysql.TypeLonglong, charset.CharsetBin, mysql.BinaryFlag, 1, 0},
=======
func (s *testPlanSuite) createTestCase4TimeFuncs() []typeInferTestCase {
	return []typeInferTestCase{
		{"to_seconds(c_char)", mysql.TypeLonglong, charset.CharsetBin, mysql.BinaryFlag, 20, 0},
		{"to_days(c_char)", mysql.TypeLonglong, charset.CharsetBin, mysql.BinaryFlag, 20, 0},
>>>>>>> 643570ec
	}
}<|MERGE_RESOLUTION|>--- conflicted
+++ resolved
@@ -82,11 +82,8 @@
 	tests = append(tests, s.createTestCase4CompareFuncs()...)
 	tests = append(tests, s.createTestCase4Miscellaneous()...)
 	tests = append(tests, s.createTestCase4OpFuncs()...)
-<<<<<<< HEAD
 	tests = append(tests, s.createTestCase4OtherFuncs()...)
-=======
 	tests = append(tests, s.createTestCase4TimeFuncs()...)
->>>>>>> 643570ec
 
 	for _, tt := range tests {
 		ctx := testKit.Se.(context.Context)
@@ -695,7 +692,6 @@
 	}
 }
 
-<<<<<<< HEAD
 func (s *testPlanSuite) createTestCase4OtherFuncs() []typeInferTestCase {
 	return []typeInferTestCase{
 		{"1 in (c_int)", mysql.TypeLonglong, charset.CharsetBin, mysql.BinaryFlag, 1, 0},
@@ -706,11 +702,12 @@
 		{"1 in (c_time)", mysql.TypeLonglong, charset.CharsetBin, mysql.BinaryFlag, 1, 0},
 		{"1 in (c_enum)", mysql.TypeLonglong, charset.CharsetBin, mysql.BinaryFlag, 1, 0},
 		{"1 in (c_text)", mysql.TypeLonglong, charset.CharsetBin, mysql.BinaryFlag, 1, 0},
-=======
+	}
+}
+
 func (s *testPlanSuite) createTestCase4TimeFuncs() []typeInferTestCase {
 	return []typeInferTestCase{
 		{"to_seconds(c_char)", mysql.TypeLonglong, charset.CharsetBin, mysql.BinaryFlag, 20, 0},
 		{"to_days(c_char)", mysql.TypeLonglong, charset.CharsetBin, mysql.BinaryFlag, 20, 0},
->>>>>>> 643570ec
 	}
 }