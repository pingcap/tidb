// Copyright 2017 PingCAP, Inc.
//
// Licensed under the Apache License, Version 2.0 (the "License");
// you may not use this file except in compliance with the License.
// You may obtain a copy of the License at
//
//     http://www.apache.org/licenses/LICENSE-2.0
//
// Unless required by applicable law or agreed to in writing, software
// distributed under the License is distributed on an "AS IS" BASIS,
// See the License for the specific language governing permissions and
// limitations under the License.

package plan_test

import (
	. "github.com/pingcap/check"
	"github.com/pingcap/tidb"
	"github.com/pingcap/tidb/context"
	"github.com/pingcap/tidb/mysql"
	"github.com/pingcap/tidb/plan"
	"github.com/pingcap/tidb/sessionctx"
	"github.com/pingcap/tidb/util/charset"
	"github.com/pingcap/tidb/util/printer"
	"github.com/pingcap/tidb/util/testkit"
	"github.com/pingcap/tidb/util/testleak"
	"github.com/pingcap/tidb/util/types"
)

type typeInferTestCase struct {
	sql     string
	tp      byte
	chs     string
	flag    byte
	flen    int
	decimal int
}

func (s *testPlanSuite) TestInferType(c *C) {
	store, err := newStoreWithBootstrap()
	c.Assert(err, IsNil)
	defer store.Close()
	se, err := tidb.CreateSession(store)
	c.Assert(err, IsNil)
	defer func() {
		testleak.AfterTest(c)()
	}()
	testKit := testkit.NewTestKit(c, store)
	testKit.MustExec("use test")
	testKit.MustExec("drop table if exists t")
	sql := `create table t (
		c_int int,
		c_int_unsigned int unsigned,
		c_bigint bigint,
		c_bigint_unsigned bigint unsigned,
		c_float float,
		c_float_unsigned float unsigned,
		c_double double,
		c_double_unsigned double unsigned,
		c_decimal decimal(6, 3),
		c_decimal_unsigned decimal(10, 3) unsigned,
		c_datetime datetime(2),
		c_time time,
		c_timestamp timestamp,
		c_char char(20),
		c_binary_char char(20) binary,
		c_varchar varchar(20),
		c_text text,
		c_binary binary(20),
		c_varbinary varbinary(20),
		c_blob blob,
		c_set set('a', 'b', 'c'),
		c_enum enum('a', 'b', 'c'))`
	testKit.MustExec(sql)

	tests := []typeInferTestCase{}
	tests = append(tests, s.createTestCase4Constants()...)
	tests = append(tests, s.createTestCase4Columns()...)
	tests = append(tests, s.createTestCase4StrFuncs()...)
	tests = append(tests, s.createTestCase4MathFuncs()...)
	tests = append(tests, s.createTestCase4ArithmeticFuncs()...)
	tests = append(tests, s.createTestCase4LogicalFuncs()...)
	tests = append(tests, s.createTestCase4ControlFuncs()...)
	tests = append(tests, s.createTestCase4Aggregations()...)
	tests = append(tests, s.createTestCase4InfoFunc()...)
	tests = append(tests, s.createTestCase4EncryptionFuncs()...)
	tests = append(tests, s.createTestCase4CompareFuncs()...)
	tests = append(tests, s.createTestCase4Miscellaneous()...)
	tests = append(tests, s.createTestCase4OpFuncs()...)
	tests = append(tests, s.createTestCase4OtherFuncs()...)
	tests = append(tests, s.createTestCase4TimeFuncs()...)

	for _, tt := range tests {
		ctx := testKit.Se.(context.Context)
		sql := "select " + tt.sql + " from t"
		comment := Commentf("for %s", sql)
		stmt, err := s.ParseOneStmt(sql, "", "")
		c.Assert(err, IsNil, comment)

		err = se.NewTxn()
		c.Assert(err, IsNil)

		is := sessionctx.GetDomain(ctx).InfoSchema()
		err = plan.ResolveName(stmt, is, ctx)
		c.Assert(err, IsNil)
		p, err := plan.BuildLogicalPlan(ctx, stmt, is)
		c.Assert(err, IsNil)
		tp := p.Schema().Columns[0].RetType

		c.Assert(tp.Tp, Equals, tt.tp, comment)
		c.Assert(tp.Charset, Equals, tt.chs, comment)
		c.Assert(tp.Flag^uint(tt.flag), Equals, uint(0x0), comment)
		c.Assert(tp.Flen, Equals, tt.flen, comment)
		c.Assert(tp.Decimal, Equals, tt.decimal, comment)
	}
}

func (s *testPlanSuite) createTestCase4Constants() []typeInferTestCase {
	return []typeInferTestCase{
		{"1", mysql.TypeLonglong, charset.CharsetBin, mysql.BinaryFlag, 1, 0},
		{"1.23", mysql.TypeNewDecimal, charset.CharsetBin, mysql.BinaryFlag, 4, 2},
		{"'1234'", mysql.TypeVarString, charset.CharsetUTF8, 0, 4, types.UnspecifiedLength},
	}
}

func (s *testPlanSuite) createTestCase4Columns() []typeInferTestCase {
	return []typeInferTestCase{
		{"c_int", mysql.TypeLong, charset.CharsetBin, mysql.BinaryFlag, 11, types.UnspecifiedLength},
		{"c_char", mysql.TypeString, charset.CharsetUTF8, 0, 20, types.UnspecifiedLength},
		{"c_enum", mysql.TypeEnum, charset.CharsetUTF8, 0, types.UnspecifiedLength, types.UnspecifiedLength},
	}
}

func (s *testPlanSuite) createTestCase4StrFuncs() []typeInferTestCase {
	return []typeInferTestCase{
		{"strcmp(c_char, c_char)", mysql.TypeLonglong, charset.CharsetBin, mysql.BinaryFlag, 2, 0},
		{"space(c_int)", mysql.TypeLongBlob, charset.CharsetUTF8, 0, mysql.MaxBlobWidth, types.UnspecifiedLength},
		{"CONCAT(c_binary, c_int)", mysql.TypeVarString, charset.CharsetBin, mysql.BinaryFlag, 31, types.UnspecifiedLength},
		{"CONCAT(c_binary_char, c_int)", mysql.TypeVarString, charset.CharsetUTF8, mysql.BinaryFlag, 31, types.UnspecifiedLength},
		{"CONCAT('T', 'i', 'DB')", mysql.TypeVarString, charset.CharsetUTF8, 0, 4, types.UnspecifiedLength},
		{"CONCAT('T', 'i', 'DB', c_binary)", mysql.TypeVarString, charset.CharsetBin, mysql.BinaryFlag, 24, types.UnspecifiedLength},
		{"CONCAT_WS('-', 'T', 'i', 'DB')", mysql.TypeVarString, charset.CharsetUTF8, 0, 6, types.UnspecifiedLength},
		{"CONCAT_WS(',', 'TiDB', c_binary)", mysql.TypeVarString, charset.CharsetBin, mysql.BinaryFlag, 25, types.UnspecifiedLength},
		{"left(c_int, c_int)", mysql.TypeVarString, charset.CharsetUTF8, 0, 11, types.UnspecifiedLength},
		{"right(c_int, c_int)", mysql.TypeVarString, charset.CharsetUTF8, 0, 11, types.UnspecifiedLength},
		{"lower(c_int)", mysql.TypeVarString, charset.CharsetUTF8, 0, 11, types.UnspecifiedLength},
		{"lower(c_binary)", mysql.TypeVarString, charset.CharsetBin, mysql.BinaryFlag, 20, types.UnspecifiedLength},
		{"upper(c_int)", mysql.TypeVarString, charset.CharsetUTF8, 0, 11, types.UnspecifiedLength},
		{"upper(c_binary)", mysql.TypeVarString, charset.CharsetBin, mysql.BinaryFlag, 20, types.UnspecifiedLength},
		{"replace(1234, 2, 55)", mysql.TypeVarString, charset.CharsetUTF8, 0, 8, types.UnspecifiedLength},
		{"replace(c_binary, 1, 2)", mysql.TypeVarString, charset.CharsetBin, mysql.BinaryFlag, 20, types.UnspecifiedLength},
		{"to_base64(c_binary)", mysql.TypeVarString, charset.CharsetUTF8, 0, 28, types.UnspecifiedLength},
		{"substr(c_int, c_int)", mysql.TypeVarString, charset.CharsetUTF8, 0, 11, types.UnspecifiedLength},
		{"substr(c_binary, c_int)", mysql.TypeVarString, charset.CharsetBin, mysql.BinaryFlag, 20, types.UnspecifiedLength},
		{"uuid()", mysql.TypeVarString, charset.CharsetUTF8, 0, 36, types.UnspecifiedLength},
		{"bit_length(c_char)", mysql.TypeLonglong, charset.CharsetBin, mysql.BinaryFlag, 10, 0},
		{"substring_index(c_int, '.', 1)", mysql.TypeVarString, charset.CharsetUTF8, 0, 11, types.UnspecifiedLength},
		{"substring_index(c_binary, '.', 1)", mysql.TypeVarString, charset.CharsetBin, mysql.BinaryFlag, 20, types.UnspecifiedLength},
		{"hex(c_char)", mysql.TypeVarString, charset.CharsetUTF8, 0, 120, types.UnspecifiedLength},
		{"hex(c_int)", mysql.TypeVarString, charset.CharsetUTF8, 0, 22, types.UnspecifiedLength},
		{"unhex(c_int)", mysql.TypeVarString, charset.CharsetBin, mysql.BinaryFlag, 6, types.UnspecifiedLength},
		{"unhex(c_char)", mysql.TypeVarString, charset.CharsetBin, mysql.BinaryFlag, 30, types.UnspecifiedLength},
		{"ltrim(c_char)", mysql.TypeVarString, charset.CharsetUTF8, 0, 20, types.UnspecifiedLength},
		{"ltrim(c_binary)", mysql.TypeVarString, charset.CharsetBin, mysql.BinaryFlag, 20, types.UnspecifiedLength},
		{"rtrim(c_char)", mysql.TypeVarString, charset.CharsetUTF8, 0, 20, types.UnspecifiedLength},
		{"rtrim(c_binary)", mysql.TypeVarString, charset.CharsetBin, mysql.BinaryFlag, 20, types.UnspecifiedLength},
		{"trim(c_char)", mysql.TypeVarString, charset.CharsetUTF8, 0, 20, types.UnspecifiedLength},
		{"trim(c_binary)", mysql.TypeVarString, charset.CharsetBin, mysql.BinaryFlag, 20, types.UnspecifiedLength},
		{"ascii(c_char)", mysql.TypeLonglong, charset.CharsetBin, mysql.BinaryFlag, 3, 0},
		{"ord(c_char)", mysql.TypeLonglong, charset.CharsetBin, mysql.BinaryFlag, 10, 0},
		{"c_int like 'abc%'", mysql.TypeLonglong, charset.CharsetBin, mysql.BinaryFlag, 1, 0},
		{"tidb_version()", mysql.TypeVarString, charset.CharsetUTF8, 0, len(printer.GetTiDBInfo()), types.UnspecifiedLength},
		{"password(c_char)", mysql.TypeVarString, charset.CharsetUTF8, 0, mysql.PWDHashLen + 1, types.UnspecifiedLength},
		{"elt(c_int, c_char, c_char, c_char)", mysql.TypeVarString, charset.CharsetUTF8, 0, 20, types.UnspecifiedLength},
		{"elt(c_int, c_char, c_char, c_binary)", mysql.TypeVarString, charset.CharsetBin, mysql.BinaryFlag, 20, types.UnspecifiedLength},
		{"elt(c_int, c_char, c_int)", mysql.TypeVarString, charset.CharsetUTF8, 0, 20, types.UnspecifiedLength},
		{"elt(c_int, c_char, c_double, c_int)", mysql.TypeVarString, charset.CharsetUTF8, 0, 22, types.UnspecifiedLength},
		{"elt(c_int, c_char, c_double, c_int, c_binary)", mysql.TypeVarString, charset.CharsetBin, mysql.BinaryFlag, 22, types.UnspecifiedLength},

		{"locate(c_char, c_char)", mysql.TypeLonglong, charset.CharsetBin, mysql.BinaryFlag, mysql.MaxIntWidth, 0},
		{"locate(c_binary, c_binary)", mysql.TypeLonglong, charset.CharsetBin, mysql.BinaryFlag, mysql.MaxIntWidth, 0},
		{"locate(c_char, c_binary)", mysql.TypeLonglong, charset.CharsetBin, mysql.BinaryFlag, mysql.MaxIntWidth, 0},
		{"locate(c_binary, c_char)", mysql.TypeLonglong, charset.CharsetBin, mysql.BinaryFlag, mysql.MaxIntWidth, 0},
		{"locate(c_char, c_char, c_int)", mysql.TypeLonglong, charset.CharsetBin, mysql.BinaryFlag, mysql.MaxIntWidth, 0},
		{"locate(c_char, c_binary, c_int)", mysql.TypeLonglong, charset.CharsetBin, mysql.BinaryFlag, mysql.MaxIntWidth, 0},
		{"locate(c_binary, c_char, c_int)", mysql.TypeLonglong, charset.CharsetBin, mysql.BinaryFlag, mysql.MaxIntWidth, 0},
		{"locate(c_binary, c_binary, c_int)", mysql.TypeLonglong, charset.CharsetBin, mysql.BinaryFlag, mysql.MaxIntWidth, 0},

		{"lpad('TiDB',   12,    'go'    )", mysql.TypeVarString, charset.CharsetUTF8, 0, 48, types.UnspecifiedLength},
		{"lpad(c_binary, 12,    'go'    )", mysql.TypeVarString, charset.CharsetBin, mysql.BinaryFlag, 12, types.UnspecifiedLength},
		{"lpad(c_char,   c_int, c_binary)", mysql.TypeLongBlob, charset.CharsetBin, mysql.BinaryFlag, mysql.MaxBlobWidth, types.UnspecifiedLength},
		{"lpad(c_char,   c_int, c_char  )", mysql.TypeLongBlob, charset.CharsetUTF8, 0, mysql.MaxBlobWidth, types.UnspecifiedLength},
		{"rpad('TiDB',   12,    'go'    )", mysql.TypeVarString, charset.CharsetUTF8, 0, 48, types.UnspecifiedLength},
		{"rpad(c_binary, 12,    'go'    )", mysql.TypeVarString, charset.CharsetBin, mysql.BinaryFlag, 12, types.UnspecifiedLength},
		{"rpad(c_char,   c_int, c_binary)", mysql.TypeLongBlob, charset.CharsetBin, mysql.BinaryFlag, mysql.MaxBlobWidth, types.UnspecifiedLength},
		{"rpad(c_char,   c_int, c_char  )", mysql.TypeLongBlob, charset.CharsetUTF8, 0, mysql.MaxBlobWidth, types.UnspecifiedLength},

		{"from_base64(c_int      )", mysql.TypeLongBlob, charset.CharsetBin, mysql.BinaryFlag, mysql.MaxBlobWidth, types.UnspecifiedLength},
		{"from_base64(c_bigint   )", mysql.TypeLongBlob, charset.CharsetBin, mysql.BinaryFlag, mysql.MaxBlobWidth, types.UnspecifiedLength},
		{"from_base64(c_float    )", mysql.TypeLongBlob, charset.CharsetBin, mysql.BinaryFlag, mysql.MaxBlobWidth, types.UnspecifiedLength},
		{"from_base64(c_double   )", mysql.TypeLongBlob, charset.CharsetBin, mysql.BinaryFlag, mysql.MaxBlobWidth, types.UnspecifiedLength},
		{"from_base64(c_decimal  )", mysql.TypeLongBlob, charset.CharsetBin, mysql.BinaryFlag, mysql.MaxBlobWidth, types.UnspecifiedLength},
		{"from_base64(c_datetime )", mysql.TypeLongBlob, charset.CharsetBin, mysql.BinaryFlag, mysql.MaxBlobWidth, types.UnspecifiedLength},
		{"from_base64(c_time     )", mysql.TypeLongBlob, charset.CharsetBin, mysql.BinaryFlag, mysql.MaxBlobWidth, types.UnspecifiedLength},
		{"from_base64(c_timestamp)", mysql.TypeLongBlob, charset.CharsetBin, mysql.BinaryFlag, mysql.MaxBlobWidth, types.UnspecifiedLength},
		{"from_base64(c_char     )", mysql.TypeLongBlob, charset.CharsetBin, mysql.BinaryFlag, mysql.MaxBlobWidth, types.UnspecifiedLength},
		{"from_base64(c_varchar  )", mysql.TypeLongBlob, charset.CharsetBin, mysql.BinaryFlag, mysql.MaxBlobWidth, types.UnspecifiedLength},
		{"from_base64(c_text     )", mysql.TypeLongBlob, charset.CharsetBin, mysql.BinaryFlag, mysql.MaxBlobWidth, types.UnspecifiedLength},
		{"from_base64(c_binary   )", mysql.TypeLongBlob, charset.CharsetBin, mysql.BinaryFlag, mysql.MaxBlobWidth, types.UnspecifiedLength},
		{"from_base64(c_varbinary)", mysql.TypeLongBlob, charset.CharsetBin, mysql.BinaryFlag, mysql.MaxBlobWidth, types.UnspecifiedLength},
		{"from_base64(c_blob     )", mysql.TypeLongBlob, charset.CharsetBin, mysql.BinaryFlag, mysql.MaxBlobWidth, types.UnspecifiedLength},
		{"from_base64(c_set      )", mysql.TypeLongBlob, charset.CharsetBin, mysql.BinaryFlag, mysql.MaxBlobWidth, types.UnspecifiedLength},
		{"from_base64(c_enum     )", mysql.TypeLongBlob, charset.CharsetBin, mysql.BinaryFlag, mysql.MaxBlobWidth, types.UnspecifiedLength},

		{"bin(c_int      )", mysql.TypeVarString, charset.CharsetUTF8, 0, 64, types.UnspecifiedLength},
		{"bin(c_bigint   )", mysql.TypeVarString, charset.CharsetUTF8, 0, 64, types.UnspecifiedLength},
		{"bin(c_float    )", mysql.TypeVarString, charset.CharsetUTF8, 0, 64, types.UnspecifiedLength},
		{"bin(c_double   )", mysql.TypeVarString, charset.CharsetUTF8, 0, 64, types.UnspecifiedLength},
		{"bin(c_decimal  )", mysql.TypeVarString, charset.CharsetUTF8, 0, 64, types.UnspecifiedLength},
		{"bin(c_datetime )", mysql.TypeVarString, charset.CharsetUTF8, 0, 64, types.UnspecifiedLength},
		{"bin(c_time     )", mysql.TypeVarString, charset.CharsetUTF8, 0, 64, types.UnspecifiedLength},
		{"bin(c_timestamp)", mysql.TypeVarString, charset.CharsetUTF8, 0, 64, types.UnspecifiedLength},
		{"bin(c_char     )", mysql.TypeVarString, charset.CharsetUTF8, 0, 64, types.UnspecifiedLength},
		{"bin(c_varchar  )", mysql.TypeVarString, charset.CharsetUTF8, 0, 64, types.UnspecifiedLength},
		{"bin(c_text     )", mysql.TypeVarString, charset.CharsetUTF8, 0, 64, types.UnspecifiedLength},
		{"bin(c_binary   )", mysql.TypeVarString, charset.CharsetUTF8, 0, 64, types.UnspecifiedLength},
		{"bin(c_varbinary)", mysql.TypeVarString, charset.CharsetUTF8, 0, 64, types.UnspecifiedLength},
		{"bin(c_blob     )", mysql.TypeVarString, charset.CharsetUTF8, 0, 64, types.UnspecifiedLength},
		{"bin(c_set      )", mysql.TypeVarString, charset.CharsetUTF8, 0, 64, types.UnspecifiedLength},
		{"bin(c_enum     )", mysql.TypeVarString, charset.CharsetUTF8, 0, 64, types.UnspecifiedLength},

		{"char_length(c_int)", mysql.TypeLonglong, charset.CharsetBin, mysql.BinaryFlag, mysql.MaxIntWidth, 0},
		{"char_length(c_float)", mysql.TypeLonglong, charset.CharsetBin, mysql.BinaryFlag, mysql.MaxIntWidth, 0},
		{"char_length(c_double)", mysql.TypeLonglong, charset.CharsetBin, mysql.BinaryFlag, mysql.MaxIntWidth, 0},
		{"char_length(c_decimal)", mysql.TypeLonglong, charset.CharsetBin, mysql.BinaryFlag, mysql.MaxIntWidth, 0},
		{"char_length(c_datetime)", mysql.TypeLonglong, charset.CharsetBin, mysql.BinaryFlag, mysql.MaxIntWidth, 0},
		{"char_length(c_time)", mysql.TypeLonglong, charset.CharsetBin, mysql.BinaryFlag, mysql.MaxIntWidth, 0},
		{"char_length(c_timestamp)", mysql.TypeLonglong, charset.CharsetBin, mysql.BinaryFlag, mysql.MaxIntWidth, 0},
		{"char_length(c_char)", mysql.TypeLonglong, charset.CharsetBin, mysql.BinaryFlag, mysql.MaxIntWidth, 0},
		{"char_length(c_varchar)", mysql.TypeLonglong, charset.CharsetBin, mysql.BinaryFlag, mysql.MaxIntWidth, 0},
		{"char_length(c_text)", mysql.TypeLonglong, charset.CharsetBin, mysql.BinaryFlag, mysql.MaxIntWidth, 0},
		{"char_length(c_binary)", mysql.TypeLonglong, charset.CharsetBin, mysql.BinaryFlag, mysql.MaxIntWidth, 0},
		{"char_length(c_varbinary)", mysql.TypeLonglong, charset.CharsetBin, mysql.BinaryFlag, mysql.MaxIntWidth, 0},
		{"char_length(c_blob)", mysql.TypeLonglong, charset.CharsetBin, mysql.BinaryFlag, mysql.MaxIntWidth, 0},
		{"char_length(c_set)", mysql.TypeLonglong, charset.CharsetBin, mysql.BinaryFlag, mysql.MaxIntWidth, 0},
		{"char_length(c_enum)", mysql.TypeLonglong, charset.CharsetBin, mysql.BinaryFlag, mysql.MaxIntWidth, 0},

		{"character_length(c_int)", mysql.TypeLonglong, charset.CharsetBin, mysql.BinaryFlag, mysql.MaxIntWidth, 0},
		{"character_length(c_float)", mysql.TypeLonglong, charset.CharsetBin, mysql.BinaryFlag, mysql.MaxIntWidth, 0},
		{"character_length(c_double)", mysql.TypeLonglong, charset.CharsetBin, mysql.BinaryFlag, mysql.MaxIntWidth, 0},
		{"character_length(c_decimal)", mysql.TypeLonglong, charset.CharsetBin, mysql.BinaryFlag, mysql.MaxIntWidth, 0},
		{"character_length(c_datetime)", mysql.TypeLonglong, charset.CharsetBin, mysql.BinaryFlag, mysql.MaxIntWidth, 0},
		{"character_length(c_time)", mysql.TypeLonglong, charset.CharsetBin, mysql.BinaryFlag, mysql.MaxIntWidth, 0},
		{"character_length(c_timestamp)", mysql.TypeLonglong, charset.CharsetBin, mysql.BinaryFlag, mysql.MaxIntWidth, 0},
		{"character_length(c_char)", mysql.TypeLonglong, charset.CharsetBin, mysql.BinaryFlag, mysql.MaxIntWidth, 0},
		{"character_length(c_varchar)", mysql.TypeLonglong, charset.CharsetBin, mysql.BinaryFlag, mysql.MaxIntWidth, 0},
		{"character_length(c_text)", mysql.TypeLonglong, charset.CharsetBin, mysql.BinaryFlag, mysql.MaxIntWidth, 0},
		{"character_length(c_binary)", mysql.TypeLonglong, charset.CharsetBin, mysql.BinaryFlag, mysql.MaxIntWidth, 0},
		{"character_length(c_varbinary)", mysql.TypeLonglong, charset.CharsetBin, mysql.BinaryFlag, mysql.MaxIntWidth, 0},
		{"character_length(c_blob)", mysql.TypeLonglong, charset.CharsetBin, mysql.BinaryFlag, mysql.MaxIntWidth, 0},
		{"character_length(c_set)", mysql.TypeLonglong, charset.CharsetBin, mysql.BinaryFlag, mysql.MaxIntWidth, 0},
		{"character_length(c_enum)", mysql.TypeLonglong, charset.CharsetBin, mysql.BinaryFlag, mysql.MaxIntWidth, 0},

		{"char(c_int      )", mysql.TypeVarString, charset.CharsetBin, mysql.BinaryFlag, 4, types.UnspecifiedLength},
		{"char(c_bigint   )", mysql.TypeVarString, charset.CharsetBin, mysql.BinaryFlag, 4, types.UnspecifiedLength},
		{"char(c_float    )", mysql.TypeVarString, charset.CharsetBin, mysql.BinaryFlag, 4, types.UnspecifiedLength},
		{"char(c_double   )", mysql.TypeVarString, charset.CharsetBin, mysql.BinaryFlag, 4, types.UnspecifiedLength},
		{"char(c_decimal  )", mysql.TypeVarString, charset.CharsetBin, mysql.BinaryFlag, 4, types.UnspecifiedLength},
		{"char(c_datetime )", mysql.TypeVarString, charset.CharsetBin, mysql.BinaryFlag, 4, types.UnspecifiedLength},
		{"char(c_time     )", mysql.TypeVarString, charset.CharsetBin, mysql.BinaryFlag, 4, types.UnspecifiedLength},
		{"char(c_timestamp)", mysql.TypeVarString, charset.CharsetBin, mysql.BinaryFlag, 4, types.UnspecifiedLength},
		{"char(c_char     )", mysql.TypeVarString, charset.CharsetBin, mysql.BinaryFlag, 4, types.UnspecifiedLength},
		{"char(c_varchar  )", mysql.TypeVarString, charset.CharsetBin, mysql.BinaryFlag, 4, types.UnspecifiedLength},
		{"char(c_text     )", mysql.TypeVarString, charset.CharsetBin, mysql.BinaryFlag, 4, types.UnspecifiedLength},
		{"char(c_binary   )", mysql.TypeVarString, charset.CharsetBin, mysql.BinaryFlag, 4, types.UnspecifiedLength},
		{"char(c_varbinary)", mysql.TypeVarString, charset.CharsetBin, mysql.BinaryFlag, 4, types.UnspecifiedLength},
		{"char(c_blob     )", mysql.TypeVarString, charset.CharsetBin, mysql.BinaryFlag, 4, types.UnspecifiedLength},
		{"char(c_set      )", mysql.TypeVarString, charset.CharsetBin, mysql.BinaryFlag, 4, types.UnspecifiedLength},
		{"char(c_enum     )", mysql.TypeVarString, charset.CharsetBin, mysql.BinaryFlag, 4, types.UnspecifiedLength},
		{"char(c_int      , c_int       using utf8)", mysql.TypeVarString, charset.CharsetBin, mysql.BinaryFlag, 8, types.UnspecifiedLength},
		{"char(c_bigint   , c_bigint    using utf8)", mysql.TypeVarString, charset.CharsetBin, mysql.BinaryFlag, 8, types.UnspecifiedLength},
		{"char(c_float    , c_float     using utf8)", mysql.TypeVarString, charset.CharsetBin, mysql.BinaryFlag, 8, types.UnspecifiedLength},
		{"char(c_double   , c_double    using utf8)", mysql.TypeVarString, charset.CharsetBin, mysql.BinaryFlag, 8, types.UnspecifiedLength},
		{"char(c_decimal  , c_decimal   using utf8)", mysql.TypeVarString, charset.CharsetBin, mysql.BinaryFlag, 8, types.UnspecifiedLength},
		{"char(c_datetime , c_datetime  using utf8)", mysql.TypeVarString, charset.CharsetBin, mysql.BinaryFlag, 8, types.UnspecifiedLength},
		{"char(c_time     , c_time      using utf8)", mysql.TypeVarString, charset.CharsetBin, mysql.BinaryFlag, 8, types.UnspecifiedLength},
		{"char(c_timestamp, c_timestamp using utf8)", mysql.TypeVarString, charset.CharsetBin, mysql.BinaryFlag, 8, types.UnspecifiedLength},
		{"char(c_char     , c_char      using utf8)", mysql.TypeVarString, charset.CharsetBin, mysql.BinaryFlag, 8, types.UnspecifiedLength},
		{"char(c_varchar  , c_varchar   using utf8)", mysql.TypeVarString, charset.CharsetBin, mysql.BinaryFlag, 8, types.UnspecifiedLength},
		{"char(c_text     , c_text      using utf8)", mysql.TypeVarString, charset.CharsetBin, mysql.BinaryFlag, 8, types.UnspecifiedLength},
		{"char(c_binary   , c_binary    using utf8)", mysql.TypeVarString, charset.CharsetBin, mysql.BinaryFlag, 8, types.UnspecifiedLength},
		{"char(c_varbinary, c_varbinary using utf8)", mysql.TypeVarString, charset.CharsetBin, mysql.BinaryFlag, 8, types.UnspecifiedLength},
		{"char(c_blob     , c_blob      using utf8)", mysql.TypeVarString, charset.CharsetBin, mysql.BinaryFlag, 8, types.UnspecifiedLength},
		{"char(c_set      , c_set       using utf8)", mysql.TypeVarString, charset.CharsetBin, mysql.BinaryFlag, 8, types.UnspecifiedLength},
		{"char(c_enum     , c_enum      using utf8)", mysql.TypeVarString, charset.CharsetBin, mysql.BinaryFlag, 8, types.UnspecifiedLength},

		{"instr(c_char, c_binary)", mysql.TypeLonglong, charset.CharsetBin, mysql.BinaryFlag, 11, 0},
		{"instr(c_char, c_char  )", mysql.TypeLonglong, charset.CharsetBin, mysql.BinaryFlag, 11, 0},
		{"instr(c_char, c_time  )", mysql.TypeLonglong, charset.CharsetBin, mysql.BinaryFlag, 11, 0},

		{"reverse(c_int      )", mysql.TypeVarString, charset.CharsetUTF8, 0, 11, types.UnspecifiedLength},
		{"reverse(c_bigint   )", mysql.TypeVarString, charset.CharsetUTF8, 0, 21, types.UnspecifiedLength},
		{"reverse(c_float    )", mysql.TypeVarString, charset.CharsetUTF8, 0, 12, types.UnspecifiedLength},
		{"reverse(c_double   )", mysql.TypeVarString, charset.CharsetUTF8, 0, 22, types.UnspecifiedLength},
		{"reverse(c_decimal  )", mysql.TypeVarString, charset.CharsetUTF8, 0, 6, types.UnspecifiedLength},
		{"reverse(c_char     )", mysql.TypeString, charset.CharsetUTF8, 0, 20, types.UnspecifiedLength},
		{"reverse(c_varchar  )", mysql.TypeVarchar, charset.CharsetUTF8, 0, 20, types.UnspecifiedLength},
		{"reverse(c_text     )", mysql.TypeBlob, charset.CharsetUTF8, 0, 65535, types.UnspecifiedLength},
		{"reverse(c_binary   )", mysql.TypeString, charset.CharsetBin, mysql.BinaryFlag, 20, types.UnspecifiedLength},
		{"reverse(c_varbinary)", mysql.TypeVarchar, charset.CharsetBin, mysql.BinaryFlag, 20, types.UnspecifiedLength},
		{"reverse(c_blob     )", mysql.TypeBlob, charset.CharsetBin, mysql.BinaryFlag, 65535, types.UnspecifiedLength},
		{"reverse(c_set      )", mysql.TypeSet, charset.CharsetUTF8, 0, types.UnspecifiedLength, types.UnspecifiedLength},
		{"reverse(c_enum     )", mysql.TypeEnum, charset.CharsetUTF8, 0, types.UnspecifiedLength, types.UnspecifiedLength},

		{"oct(c_int      )", mysql.TypeVarString, charset.CharsetUTF8, 0, 64, types.UnspecifiedLength},
		{"oct(c_bigint   )", mysql.TypeVarString, charset.CharsetUTF8, 0, 64, types.UnspecifiedLength},
		{"oct(c_float    )", mysql.TypeVarString, charset.CharsetUTF8, 0, 64, types.UnspecifiedLength},
		{"oct(c_double   )", mysql.TypeVarString, charset.CharsetUTF8, 0, 64, types.UnspecifiedLength},
		{"oct(c_decimal  )", mysql.TypeVarString, charset.CharsetUTF8, 0, 64, types.UnspecifiedLength},
		{"oct(c_datetime )", mysql.TypeVarString, charset.CharsetUTF8, 0, 64, types.UnspecifiedLength},
		{"oct(c_time     )", mysql.TypeVarString, charset.CharsetUTF8, 0, 64, types.UnspecifiedLength},
		{"oct(c_timestamp)", mysql.TypeVarString, charset.CharsetUTF8, 0, 64, types.UnspecifiedLength},
		{"oct(c_char     )", mysql.TypeVarString, charset.CharsetUTF8, 0, 64, types.UnspecifiedLength},
		{"oct(c_varchar  )", mysql.TypeVarString, charset.CharsetUTF8, 0, 64, types.UnspecifiedLength},
		{"oct(c_text     )", mysql.TypeVarString, charset.CharsetUTF8, 0, 64, types.UnspecifiedLength},
		{"oct(c_binary   )", mysql.TypeVarString, charset.CharsetUTF8, 0, 64, types.UnspecifiedLength},
		{"oct(c_varbinary)", mysql.TypeVarString, charset.CharsetUTF8, 0, 64, types.UnspecifiedLength},
		{"oct(c_blob     )", mysql.TypeVarString, charset.CharsetUTF8, 0, 64, types.UnspecifiedLength},
		{"oct(c_set      )", mysql.TypeVarString, charset.CharsetUTF8, 0, 64, types.UnspecifiedLength},
		{"oct(c_enum     )", mysql.TypeVarString, charset.CharsetUTF8, 0, 64, types.UnspecifiedLength},
	}
}

func (s *testPlanSuite) createTestCase4MathFuncs() []typeInferTestCase {
	return []typeInferTestCase{
		{"cos(c_double)", mysql.TypeDouble, charset.CharsetBin, mysql.BinaryFlag, mysql.MaxRealWidth, types.UnspecifiedLength},
		{"sin(c_double)", mysql.TypeDouble, charset.CharsetBin, mysql.BinaryFlag, mysql.MaxRealWidth, types.UnspecifiedLength},
		{"tan(c_double)", mysql.TypeDouble, charset.CharsetBin, mysql.BinaryFlag, mysql.MaxRealWidth, types.UnspecifiedLength},
		{"exp(c_int)", mysql.TypeDouble, charset.CharsetBin, mysql.BinaryFlag, mysql.MaxRealWidth, types.UnspecifiedLength},
		{"exp(c_float)", mysql.TypeDouble, charset.CharsetBin, mysql.BinaryFlag, mysql.MaxRealWidth, types.UnspecifiedLength},
		{"exp(c_double)", mysql.TypeDouble, charset.CharsetBin, mysql.BinaryFlag, mysql.MaxRealWidth, types.UnspecifiedLength},
		{"exp(c_decimal)", mysql.TypeDouble, charset.CharsetBin, mysql.BinaryFlag, mysql.MaxRealWidth, types.UnspecifiedLength},
		{"exp(c_datetime)", mysql.TypeDouble, charset.CharsetBin, mysql.BinaryFlag, mysql.MaxRealWidth, types.UnspecifiedLength},
		{"exp(c_time)", mysql.TypeDouble, charset.CharsetBin, mysql.BinaryFlag, mysql.MaxRealWidth, types.UnspecifiedLength},
		{"exp(c_timestamp)", mysql.TypeDouble, charset.CharsetBin, mysql.BinaryFlag, mysql.MaxRealWidth, types.UnspecifiedLength},
		{"exp(c_binary)", mysql.TypeDouble, charset.CharsetBin, mysql.BinaryFlag, mysql.MaxRealWidth, types.UnspecifiedLength},
		{"pi()", mysql.TypeDouble, charset.CharsetBin, mysql.BinaryFlag, 8, 6},
		{"~c_int", mysql.TypeLonglong, charset.CharsetBin, mysql.BinaryFlag | mysql.UnsignedFlag, mysql.MaxIntWidth, 0},
		{"!c_int", mysql.TypeLonglong, charset.CharsetBin, mysql.BinaryFlag, 1, 0},
		{"c_int & c_int", mysql.TypeLonglong, charset.CharsetBin, mysql.BinaryFlag | mysql.UnsignedFlag, mysql.MaxIntWidth, 0},
		{"c_int | c_int", mysql.TypeLonglong, charset.CharsetBin, mysql.BinaryFlag | mysql.UnsignedFlag, mysql.MaxIntWidth, 0},
		{"c_int ^ c_int", mysql.TypeLonglong, charset.CharsetBin, mysql.BinaryFlag | mysql.UnsignedFlag, mysql.MaxIntWidth, 0},
		{"c_int << c_int", mysql.TypeLonglong, charset.CharsetBin, mysql.BinaryFlag | mysql.UnsignedFlag, mysql.MaxIntWidth, 0},
		{"c_int >> c_int", mysql.TypeLonglong, charset.CharsetBin, mysql.BinaryFlag | mysql.UnsignedFlag, mysql.MaxIntWidth, 0},
		{"log2(c_int)", mysql.TypeDouble, charset.CharsetBin, mysql.BinaryFlag, mysql.MaxRealWidth, types.UnspecifiedLength},
		{"log10(c_int)", mysql.TypeDouble, charset.CharsetBin, mysql.BinaryFlag, mysql.MaxRealWidth, types.UnspecifiedLength},
		{"log(c_int)", mysql.TypeDouble, charset.CharsetBin, mysql.BinaryFlag, mysql.MaxRealWidth, types.UnspecifiedLength},
		{"log(2, c_int)", mysql.TypeDouble, charset.CharsetBin, mysql.BinaryFlag, mysql.MaxRealWidth, types.UnspecifiedLength},
		{"degrees(c_int)", mysql.TypeDouble, charset.CharsetBin, mysql.BinaryFlag, mysql.MaxRealWidth, types.UnspecifiedLength},
		{"atan(c_double)", mysql.TypeDouble, charset.CharsetBin, mysql.BinaryFlag, mysql.MaxRealWidth, types.UnspecifiedLength},
		{"atan(c_double,c_double)", mysql.TypeDouble, charset.CharsetBin, mysql.BinaryFlag, mysql.MaxRealWidth, types.UnspecifiedLength},
		{"asin(c_double)", mysql.TypeDouble, charset.CharsetBin, mysql.BinaryFlag, mysql.MaxRealWidth, types.UnspecifiedLength},
		{"acos(c_double)", mysql.TypeDouble, charset.CharsetBin, mysql.BinaryFlag, mysql.MaxRealWidth, types.UnspecifiedLength},

		{"cot(c_int)", mysql.TypeDouble, charset.CharsetBin, mysql.BinaryFlag, mysql.MaxRealWidth, types.UnspecifiedLength},
		{"cot(c_float)", mysql.TypeDouble, charset.CharsetBin, mysql.BinaryFlag, mysql.MaxRealWidth, types.UnspecifiedLength},
		{"cot(c_double)", mysql.TypeDouble, charset.CharsetBin, mysql.BinaryFlag, mysql.MaxRealWidth, types.UnspecifiedLength},
		{"cot(c_decimal)", mysql.TypeDouble, charset.CharsetBin, mysql.BinaryFlag, mysql.MaxRealWidth, types.UnspecifiedLength},
		{"cot(c_datetime)", mysql.TypeDouble, charset.CharsetBin, mysql.BinaryFlag, mysql.MaxRealWidth, types.UnspecifiedLength},
		{"cot(c_time)", mysql.TypeDouble, charset.CharsetBin, mysql.BinaryFlag, mysql.MaxRealWidth, types.UnspecifiedLength},
		{"cot(c_timestamp)", mysql.TypeDouble, charset.CharsetBin, mysql.BinaryFlag, mysql.MaxRealWidth, types.UnspecifiedLength},
		{"cot(c_binary)", mysql.TypeDouble, charset.CharsetBin, mysql.BinaryFlag, mysql.MaxRealWidth, types.UnspecifiedLength},

		{"floor(c_int)", mysql.TypeLonglong, charset.CharsetBin, mysql.BinaryFlag, 11, 0},
		{"floor(c_int_unsigned)", mysql.TypeLonglong, charset.CharsetBin, mysql.UnsignedFlag | mysql.BinaryFlag, 11, 0},
		{"floor(c_bigint)", mysql.TypeNewDecimal, charset.CharsetBin, mysql.BinaryFlag, 21, 0},
		{"floor(c_bigint_unsigned)", mysql.TypeNewDecimal, charset.CharsetBin, mysql.BinaryFlag, 21, 0},
		{"floor(c_decimal)", mysql.TypeLonglong, charset.CharsetBin, mysql.BinaryFlag, 6, 0},
		{"floor(c_decimal_unsigned)", mysql.TypeLonglong, charset.CharsetBin, mysql.UnsignedFlag | mysql.BinaryFlag, 10, 0},
		{"floor(c_double)", mysql.TypeDouble, charset.CharsetBin, mysql.BinaryFlag, 22, 0},
		{"floor(c_double_unsigned)", mysql.TypeDouble, charset.CharsetBin, mysql.BinaryFlag, 22, 0},
		{"floor(c_float)", mysql.TypeDouble, charset.CharsetBin, mysql.BinaryFlag, 12, 0},
		{"floor(c_float_unsigned)", mysql.TypeDouble, charset.CharsetBin, mysql.BinaryFlag, 12, 0},
		{"floor(c_datetime)", mysql.TypeDouble, charset.CharsetBin, mysql.BinaryFlag, mysql.MaxRealWidth, 0},
		{"floor(c_timestamp)", mysql.TypeDouble, charset.CharsetBin, mysql.BinaryFlag, mysql.MaxRealWidth, 0},
		{"floor(c_time)", mysql.TypeDouble, charset.CharsetBin, mysql.BinaryFlag, mysql.MaxRealWidth, 0},
		{"floor(c_enum)", mysql.TypeDouble, charset.CharsetBin, mysql.BinaryFlag, mysql.MaxRealWidth, 0},
		{"floor(c_text)", mysql.TypeDouble, charset.CharsetBin, mysql.BinaryFlag, mysql.MaxRealWidth, 0},
		{"floor(18446744073709551615)", mysql.TypeNewDecimal, charset.CharsetBin, mysql.BinaryFlag, 20, 0},
		{"floor(18446744073709551615.1)", mysql.TypeNewDecimal, charset.CharsetBin, mysql.BinaryFlag, 22, 0},

		{"ceil(c_int)", mysql.TypeLonglong, charset.CharsetBin, mysql.BinaryFlag, 11, 0},
		{"ceil(c_int_unsigned)", mysql.TypeLonglong, charset.CharsetBin, mysql.UnsignedFlag | mysql.BinaryFlag, 11, 0},
		{"ceil(c_bigint)", mysql.TypeNewDecimal, charset.CharsetBin, mysql.BinaryFlag, 21, 0},
		{"ceil(c_bigint_unsigned)", mysql.TypeNewDecimal, charset.CharsetBin, mysql.BinaryFlag, 21, 0},
		{"ceil(c_decimal)", mysql.TypeLonglong, charset.CharsetBin, mysql.BinaryFlag, 6, 0},
		{"floor(c_decimal_unsigned)", mysql.TypeLonglong, charset.CharsetBin, mysql.UnsignedFlag | mysql.BinaryFlag, 10, 0},
		{"ceil(c_double)", mysql.TypeDouble, charset.CharsetBin, mysql.BinaryFlag, 22, 0},
		{"floor(c_double_unsigned)", mysql.TypeDouble, charset.CharsetBin, mysql.BinaryFlag, 22, 0},
		{"ceil(c_float)", mysql.TypeDouble, charset.CharsetBin, mysql.BinaryFlag, 12, 0},
		{"floor(c_float_unsigned)", mysql.TypeDouble, charset.CharsetBin, mysql.BinaryFlag, 12, 0},
		{"ceil(c_datetime)", mysql.TypeDouble, charset.CharsetBin, mysql.BinaryFlag, mysql.MaxRealWidth, 0},
		{"ceil(c_timestamp)", mysql.TypeDouble, charset.CharsetBin, mysql.BinaryFlag, mysql.MaxRealWidth, 0},
		{"ceil(c_time)", mysql.TypeDouble, charset.CharsetBin, mysql.BinaryFlag, mysql.MaxRealWidth, 0},
		{"ceil(c_enum)", mysql.TypeDouble, charset.CharsetBin, mysql.BinaryFlag, mysql.MaxRealWidth, 0},
		{"ceil(c_text)", mysql.TypeDouble, charset.CharsetBin, mysql.BinaryFlag, mysql.MaxRealWidth, 0},
		{"ceil(18446744073709551615)", mysql.TypeNewDecimal, charset.CharsetBin, mysql.BinaryFlag, 20, 0},
		{"ceil(18446744073709551615.1)", mysql.TypeNewDecimal, charset.CharsetBin, mysql.BinaryFlag, 22, 0},

		{"ceiling(c_int)", mysql.TypeLonglong, charset.CharsetBin, mysql.BinaryFlag, 11, 0},
		{"ceiling(c_decimal)", mysql.TypeLonglong, charset.CharsetBin, mysql.BinaryFlag, 6, 0},
		{"ceiling(c_double)", mysql.TypeDouble, charset.CharsetBin, mysql.BinaryFlag, 22, 0},
		{"ceiling(c_float)", mysql.TypeDouble, charset.CharsetBin, mysql.BinaryFlag, 12, 0},
		{"ceiling(c_datetime)", mysql.TypeDouble, charset.CharsetBin, mysql.BinaryFlag, mysql.MaxRealWidth, 0},
		{"ceiling(c_time)", mysql.TypeDouble, charset.CharsetBin, mysql.BinaryFlag, mysql.MaxRealWidth, 0},
		{"ceiling(c_enum)", mysql.TypeDouble, charset.CharsetBin, mysql.BinaryFlag, mysql.MaxRealWidth, 0},
		{"ceiling(c_text)", mysql.TypeDouble, charset.CharsetBin, mysql.BinaryFlag, mysql.MaxRealWidth, 0},
		{"ceiling(18446744073709551615)", mysql.TypeNewDecimal, charset.CharsetBin, mysql.BinaryFlag, 20, 0},
		{"ceiling(18446744073709551615.1)", mysql.TypeNewDecimal, charset.CharsetBin, mysql.BinaryFlag, 22, 0},

		{"conv(c_char, c_int, c_int)", mysql.TypeVarString, charset.CharsetUTF8, 0, 64, types.UnspecifiedLength},
		{"conv(c_int, c_int, c_int)", mysql.TypeVarString, charset.CharsetUTF8, 0, 64, types.UnspecifiedLength},

		{"abs(c_int      )", mysql.TypeLonglong, charset.CharsetBin, mysql.BinaryFlag, 11, types.UnspecifiedLength},
		{"abs(c_bigint   )", mysql.TypeLonglong, charset.CharsetBin, mysql.BinaryFlag, 21, types.UnspecifiedLength},
		{"abs(c_float    )", mysql.TypeDouble, charset.CharsetBin, mysql.BinaryFlag, 12, types.UnspecifiedLength}, // Should be 17.
		{"abs(c_double   )", mysql.TypeDouble, charset.CharsetBin, mysql.BinaryFlag, 22, types.UnspecifiedLength}, // Should be 17.
		{"abs(c_decimal  )", mysql.TypeNewDecimal, charset.CharsetBin, mysql.BinaryFlag, 6, 3},
		{"abs(c_datetime )", mysql.TypeDouble, charset.CharsetBin, mysql.BinaryFlag, mysql.MaxRealWidth, types.UnspecifiedLength},
		{"abs(c_time     )", mysql.TypeDouble, charset.CharsetBin, mysql.BinaryFlag, mysql.MaxRealWidth, types.UnspecifiedLength},
		{"abs(c_timestamp)", mysql.TypeDouble, charset.CharsetBin, mysql.BinaryFlag, mysql.MaxRealWidth, types.UnspecifiedLength},
		{"abs(c_char     )", mysql.TypeDouble, charset.CharsetBin, mysql.BinaryFlag, mysql.MaxRealWidth, types.UnspecifiedLength},
		{"abs(c_varchar  )", mysql.TypeDouble, charset.CharsetBin, mysql.BinaryFlag, mysql.MaxRealWidth, types.UnspecifiedLength},
		{"abs(c_text     )", mysql.TypeDouble, charset.CharsetBin, mysql.BinaryFlag, mysql.MaxRealWidth, types.UnspecifiedLength},
		{"abs(c_binary   )", mysql.TypeDouble, charset.CharsetBin, mysql.BinaryFlag, mysql.MaxRealWidth, types.UnspecifiedLength},
		{"abs(c_varbinary)", mysql.TypeDouble, charset.CharsetBin, mysql.BinaryFlag, mysql.MaxRealWidth, types.UnspecifiedLength},
		{"abs(c_blob     )", mysql.TypeDouble, charset.CharsetBin, mysql.BinaryFlag, mysql.MaxRealWidth, types.UnspecifiedLength},
		{"abs(c_set      )", mysql.TypeDouble, charset.CharsetBin, mysql.BinaryFlag, mysql.MaxRealWidth, types.UnspecifiedLength},
		{"abs(c_enum     )", mysql.TypeDouble, charset.CharsetBin, mysql.BinaryFlag, mysql.MaxRealWidth, types.UnspecifiedLength},

		{"round(c_int      )", mysql.TypeLonglong, charset.CharsetBin, mysql.BinaryFlag, 11, 0},
		{"round(c_bigint   )", mysql.TypeLonglong, charset.CharsetBin, mysql.BinaryFlag, 21, 0},
		{"round(c_float    )", mysql.TypeDouble, charset.CharsetBin, mysql.BinaryFlag, 12, 0},    // Should be 17.
		{"round(c_double   )", mysql.TypeDouble, charset.CharsetBin, mysql.BinaryFlag, 22, 0},    // Should be 17.
		{"round(c_decimal  )", mysql.TypeNewDecimal, charset.CharsetBin, mysql.BinaryFlag, 6, 0}, // Should be 5.
		{"round(c_datetime )", mysql.TypeDouble, charset.CharsetBin, mysql.BinaryFlag, mysql.MaxRealWidth, 0},
		{"round(c_time     )", mysql.TypeDouble, charset.CharsetBin, mysql.BinaryFlag, mysql.MaxRealWidth, 0},
		{"round(c_timestamp)", mysql.TypeDouble, charset.CharsetBin, mysql.BinaryFlag, mysql.MaxRealWidth, 0},
		{"round(c_char     )", mysql.TypeDouble, charset.CharsetBin, mysql.BinaryFlag, mysql.MaxRealWidth, 0},
		{"round(c_varchar  )", mysql.TypeDouble, charset.CharsetBin, mysql.BinaryFlag, mysql.MaxRealWidth, 0},
		{"round(c_text     )", mysql.TypeDouble, charset.CharsetBin, mysql.BinaryFlag, mysql.MaxRealWidth, 0},
		{"round(c_binary   )", mysql.TypeDouble, charset.CharsetBin, mysql.BinaryFlag, mysql.MaxRealWidth, 0},
		{"round(c_varbinary)", mysql.TypeDouble, charset.CharsetBin, mysql.BinaryFlag, mysql.MaxRealWidth, 0},
		{"round(c_blob     )", mysql.TypeDouble, charset.CharsetBin, mysql.BinaryFlag, mysql.MaxRealWidth, 0},
		{"round(c_set      )", mysql.TypeDouble, charset.CharsetBin, mysql.BinaryFlag, mysql.MaxRealWidth, 0},
		{"round(c_enum     )", mysql.TypeDouble, charset.CharsetBin, mysql.BinaryFlag, mysql.MaxRealWidth, 0},

		{"truncate(c_int,   1)", mysql.TypeLonglong, charset.CharsetBin, mysql.BinaryFlag, 12, 0},
		{"truncate(c_int,  -5)", mysql.TypeLonglong, charset.CharsetBin, mysql.BinaryFlag, 12, 0},
		{"truncate(c_int, 100)", mysql.TypeLonglong, charset.CharsetBin, mysql.BinaryFlag, 12, 0},
		{"truncate(c_double,   1)", mysql.TypeDouble, charset.CharsetBin, mysql.BinaryFlag, 24, 1},
		{"truncate(c_double,   5)", mysql.TypeDouble, charset.CharsetBin, mysql.BinaryFlag, 28, 5},
		{"truncate(c_double, 100)", mysql.TypeDouble, charset.CharsetBin, mysql.BinaryFlag, 53, 30},

		{"rand(     )", mysql.TypeDouble, charset.CharsetBin, mysql.BinaryFlag, mysql.MaxRealWidth, types.UnspecifiedLength},
		{"rand(c_int)", mysql.TypeDouble, charset.CharsetBin, mysql.BinaryFlag, mysql.MaxRealWidth, types.UnspecifiedLength},

		{"pow(c_int,   c_int)   ", mysql.TypeDouble, charset.CharsetBin, mysql.BinaryFlag, mysql.MaxRealWidth, types.UnspecifiedLength},
		{"pow(c_float, c_double)", mysql.TypeDouble, charset.CharsetBin, mysql.BinaryFlag, mysql.MaxRealWidth, types.UnspecifiedLength},
		{"pow(c_int,   c_bigint)", mysql.TypeDouble, charset.CharsetBin, mysql.BinaryFlag, mysql.MaxRealWidth, types.UnspecifiedLength},

		{"sign(c_int      )", mysql.TypeLonglong, charset.CharsetBin, mysql.BinaryFlag, mysql.MaxIntWidth, 0},
		{"sign(c_bigint   )", mysql.TypeLonglong, charset.CharsetBin, mysql.BinaryFlag, mysql.MaxIntWidth, 0},
		{"sign(c_float    )", mysql.TypeLonglong, charset.CharsetBin, mysql.BinaryFlag, mysql.MaxIntWidth, 0},
		{"sign(c_double   )", mysql.TypeLonglong, charset.CharsetBin, mysql.BinaryFlag, mysql.MaxIntWidth, 0},
		{"sign(c_decimal  )", mysql.TypeLonglong, charset.CharsetBin, mysql.BinaryFlag, mysql.MaxIntWidth, 0},
		{"sign(c_datetime )", mysql.TypeLonglong, charset.CharsetBin, mysql.BinaryFlag, mysql.MaxIntWidth, 0},
		{"sign(c_time     )", mysql.TypeLonglong, charset.CharsetBin, mysql.BinaryFlag, mysql.MaxIntWidth, 0},
		{"sign(c_timestamp)", mysql.TypeLonglong, charset.CharsetBin, mysql.BinaryFlag, mysql.MaxIntWidth, 0},
		{"sign(c_char     )", mysql.TypeLonglong, charset.CharsetBin, mysql.BinaryFlag, mysql.MaxIntWidth, 0},
		{"sign(c_varchar  )", mysql.TypeLonglong, charset.CharsetBin, mysql.BinaryFlag, mysql.MaxIntWidth, 0},
		{"sign(c_text     )", mysql.TypeLonglong, charset.CharsetBin, mysql.BinaryFlag, mysql.MaxIntWidth, 0},
		{"sign(c_binary   )", mysql.TypeLonglong, charset.CharsetBin, mysql.BinaryFlag, mysql.MaxIntWidth, 0},
		{"sign(c_varbinary)", mysql.TypeLonglong, charset.CharsetBin, mysql.BinaryFlag, mysql.MaxIntWidth, 0},
		{"sign(c_blob     )", mysql.TypeLonglong, charset.CharsetBin, mysql.BinaryFlag, mysql.MaxIntWidth, 0},
		{"sign(c_set      )", mysql.TypeLonglong, charset.CharsetBin, mysql.BinaryFlag, mysql.MaxIntWidth, 0},
		{"sign(c_enum     )", mysql.TypeLonglong, charset.CharsetBin, mysql.BinaryFlag, mysql.MaxIntWidth, 0},

		{"sqrt(c_int      )", mysql.TypeDouble, charset.CharsetBin, mysql.BinaryFlag, mysql.MaxRealWidth, types.UnspecifiedLength},
		{"sqrt(c_bigint   )", mysql.TypeDouble, charset.CharsetBin, mysql.BinaryFlag, mysql.MaxRealWidth, types.UnspecifiedLength},
		{"sqrt(c_float    )", mysql.TypeDouble, charset.CharsetBin, mysql.BinaryFlag, mysql.MaxRealWidth, types.UnspecifiedLength},
		{"sqrt(c_double   )", mysql.TypeDouble, charset.CharsetBin, mysql.BinaryFlag, mysql.MaxRealWidth, types.UnspecifiedLength},
		{"sqrt(c_decimal  )", mysql.TypeDouble, charset.CharsetBin, mysql.BinaryFlag, mysql.MaxRealWidth, types.UnspecifiedLength},
		{"sqrt(c_datetime )", mysql.TypeDouble, charset.CharsetBin, mysql.BinaryFlag, mysql.MaxRealWidth, types.UnspecifiedLength},
		{"sqrt(c_time     )", mysql.TypeDouble, charset.CharsetBin, mysql.BinaryFlag, mysql.MaxRealWidth, types.UnspecifiedLength},
		{"sqrt(c_timestamp)", mysql.TypeDouble, charset.CharsetBin, mysql.BinaryFlag, mysql.MaxRealWidth, types.UnspecifiedLength},
		{"sqrt(c_char     )", mysql.TypeDouble, charset.CharsetBin, mysql.BinaryFlag, mysql.MaxRealWidth, types.UnspecifiedLength},
		{"sqrt(c_varchar  )", mysql.TypeDouble, charset.CharsetBin, mysql.BinaryFlag, mysql.MaxRealWidth, types.UnspecifiedLength},
		{"sqrt(c_text     )", mysql.TypeDouble, charset.CharsetBin, mysql.BinaryFlag, mysql.MaxRealWidth, types.UnspecifiedLength},
		{"sqrt(c_binary   )", mysql.TypeDouble, charset.CharsetBin, mysql.BinaryFlag, mysql.MaxRealWidth, types.UnspecifiedLength},
		{"sqrt(c_varbinary)", mysql.TypeDouble, charset.CharsetBin, mysql.BinaryFlag, mysql.MaxRealWidth, types.UnspecifiedLength},
		{"sqrt(c_blob     )", mysql.TypeDouble, charset.CharsetBin, mysql.BinaryFlag, mysql.MaxRealWidth, types.UnspecifiedLength},
		{"sqrt(c_set      )", mysql.TypeDouble, charset.CharsetBin, mysql.BinaryFlag, mysql.MaxRealWidth, types.UnspecifiedLength},
		{"sqrt(c_enum     )", mysql.TypeDouble, charset.CharsetBin, mysql.BinaryFlag, mysql.MaxRealWidth, types.UnspecifiedLength},

		{"radians(c_int      )", mysql.TypeDouble, charset.CharsetBin, mysql.BinaryFlag, mysql.MaxRealWidth, types.UnspecifiedLength},
		{"radians(c_bigint   )", mysql.TypeDouble, charset.CharsetBin, mysql.BinaryFlag, mysql.MaxRealWidth, types.UnspecifiedLength},
		{"radians(c_float    )", mysql.TypeDouble, charset.CharsetBin, mysql.BinaryFlag, mysql.MaxRealWidth, types.UnspecifiedLength}, // Should be 17.
		{"radians(c_double   )", mysql.TypeDouble, charset.CharsetBin, mysql.BinaryFlag, mysql.MaxRealWidth, types.UnspecifiedLength}, // Should be 17.
		{"radians(c_decimal  )", mysql.TypeDouble, charset.CharsetBin, mysql.BinaryFlag, mysql.MaxRealWidth, types.UnspecifiedLength}, // Should be 5.
		{"radians(c_datetime )", mysql.TypeDouble, charset.CharsetBin, mysql.BinaryFlag, mysql.MaxRealWidth, types.UnspecifiedLength},
		{"radians(c_time     )", mysql.TypeDouble, charset.CharsetBin, mysql.BinaryFlag, mysql.MaxRealWidth, types.UnspecifiedLength},
		{"radians(c_timestamp)", mysql.TypeDouble, charset.CharsetBin, mysql.BinaryFlag, mysql.MaxRealWidth, types.UnspecifiedLength},
		{"radians(c_char     )", mysql.TypeDouble, charset.CharsetBin, mysql.BinaryFlag, mysql.MaxRealWidth, types.UnspecifiedLength},
		{"radians(c_varchar  )", mysql.TypeDouble, charset.CharsetBin, mysql.BinaryFlag, mysql.MaxRealWidth, types.UnspecifiedLength},
		{"radians(c_text     )", mysql.TypeDouble, charset.CharsetBin, mysql.BinaryFlag, mysql.MaxRealWidth, types.UnspecifiedLength},
		{"radians(c_binary   )", mysql.TypeDouble, charset.CharsetBin, mysql.BinaryFlag, mysql.MaxRealWidth, types.UnspecifiedLength},
		{"radians(c_varbinary)", mysql.TypeDouble, charset.CharsetBin, mysql.BinaryFlag, mysql.MaxRealWidth, types.UnspecifiedLength},
		{"radians(c_blob     )", mysql.TypeDouble, charset.CharsetBin, mysql.BinaryFlag, mysql.MaxRealWidth, types.UnspecifiedLength},
		{"radians(c_set      )", mysql.TypeDouble, charset.CharsetBin, mysql.BinaryFlag, mysql.MaxRealWidth, types.UnspecifiedLength},
		{"radians(c_enum     )", mysql.TypeDouble, charset.CharsetBin, mysql.BinaryFlag, mysql.MaxRealWidth, types.UnspecifiedLength},
	}
}

func (s *testPlanSuite) createTestCase4ArithmeticFuncs() []typeInferTestCase {
	return []typeInferTestCase{
		{"c_int + c_int", mysql.TypeLonglong, charset.CharsetBin, mysql.BinaryFlag, mysql.MaxIntWidth, 0},
		{"c_int + c_bigint", mysql.TypeLonglong, charset.CharsetBin, mysql.BinaryFlag, mysql.MaxIntWidth, 0},
		{"c_int + c_char", mysql.TypeDouble, charset.CharsetBin, mysql.BinaryFlag, types.UnspecifiedLength, types.UnspecifiedLength},
		{"c_int + c_time", mysql.TypeLonglong, charset.CharsetBin, mysql.BinaryFlag, mysql.MaxIntWidth, 0},
		{"c_int + c_double", mysql.TypeDouble, charset.CharsetBin, mysql.BinaryFlag, types.UnspecifiedLength, types.UnspecifiedLength},
		{"c_int + c_decimal", mysql.TypeNewDecimal, charset.CharsetBin, mysql.BinaryFlag, types.UnspecifiedLength, types.UnspecifiedLength},
		{"c_datetime + c_decimal", mysql.TypeNewDecimal, charset.CharsetBin, mysql.BinaryFlag, types.UnspecifiedLength, types.UnspecifiedLength},
		{"c_bigint + c_decimal", mysql.TypeNewDecimal, charset.CharsetBin, mysql.BinaryFlag, types.UnspecifiedLength, types.UnspecifiedLength},
		{"c_double + c_decimal", mysql.TypeDouble, charset.CharsetBin, mysql.BinaryFlag, types.UnspecifiedLength, types.UnspecifiedLength},
		{"c_double + c_char", mysql.TypeDouble, charset.CharsetBin, mysql.BinaryFlag, types.UnspecifiedLength, types.UnspecifiedLength},
		{"c_double + c_enum", mysql.TypeDouble, charset.CharsetBin, mysql.BinaryFlag, types.UnspecifiedLength, types.UnspecifiedLength},

		{"c_int - c_int", mysql.TypeLonglong, charset.CharsetBin, mysql.BinaryFlag, mysql.MaxIntWidth, 0},
		{"c_int - c_bigint", mysql.TypeLonglong, charset.CharsetBin, mysql.BinaryFlag, mysql.MaxIntWidth, 0},
		{"c_int - c_char", mysql.TypeDouble, charset.CharsetBin, mysql.BinaryFlag, types.UnspecifiedLength, types.UnspecifiedLength},
		{"c_int - c_time", mysql.TypeLonglong, charset.CharsetBin, mysql.BinaryFlag, mysql.MaxIntWidth, 0},
		{"c_int - c_double", mysql.TypeDouble, charset.CharsetBin, mysql.BinaryFlag, types.UnspecifiedLength, types.UnspecifiedLength},
		{"c_int - c_decimal", mysql.TypeNewDecimal, charset.CharsetBin, mysql.BinaryFlag, types.UnspecifiedLength, types.UnspecifiedLength},
		{"c_datetime - c_decimal", mysql.TypeNewDecimal, charset.CharsetBin, mysql.BinaryFlag, types.UnspecifiedLength, types.UnspecifiedLength},
		{"c_bigint - c_decimal", mysql.TypeNewDecimal, charset.CharsetBin, mysql.BinaryFlag, types.UnspecifiedLength, types.UnspecifiedLength},
		{"c_double - c_decimal", mysql.TypeDouble, charset.CharsetBin, mysql.BinaryFlag, types.UnspecifiedLength, types.UnspecifiedLength},
		{"c_double - c_char", mysql.TypeDouble, charset.CharsetBin, mysql.BinaryFlag, types.UnspecifiedLength, types.UnspecifiedLength},
		{"c_double - c_enum", mysql.TypeDouble, charset.CharsetBin, mysql.BinaryFlag, types.UnspecifiedLength, types.UnspecifiedLength},

		{"c_int * c_int", mysql.TypeLonglong, charset.CharsetBin, mysql.BinaryFlag, mysql.MaxIntWidth, 0},
		{"c_int * c_bigint", mysql.TypeLonglong, charset.CharsetBin, mysql.BinaryFlag, mysql.MaxIntWidth, 0},
		{"c_int * c_char", mysql.TypeDouble, charset.CharsetBin, mysql.BinaryFlag, types.UnspecifiedLength, types.UnspecifiedLength},
		{"c_int * c_time", mysql.TypeLonglong, charset.CharsetBin, mysql.BinaryFlag, mysql.MaxIntWidth, 0},
		{"c_int * c_double", mysql.TypeDouble, charset.CharsetBin, mysql.BinaryFlag, types.UnspecifiedLength, types.UnspecifiedLength},
		{"c_int * c_decimal", mysql.TypeNewDecimal, charset.CharsetBin, mysql.BinaryFlag, types.UnspecifiedLength, types.UnspecifiedLength},
		{"c_datetime * c_decimal", mysql.TypeNewDecimal, charset.CharsetBin, mysql.BinaryFlag, types.UnspecifiedLength, types.UnspecifiedLength},
		{"c_bigint * c_decimal", mysql.TypeNewDecimal, charset.CharsetBin, mysql.BinaryFlag, types.UnspecifiedLength, types.UnspecifiedLength},
		{"c_double * c_decimal", mysql.TypeDouble, charset.CharsetBin, mysql.BinaryFlag, types.UnspecifiedLength, types.UnspecifiedLength},
		{"c_double * c_char", mysql.TypeDouble, charset.CharsetBin, mysql.BinaryFlag, types.UnspecifiedLength, types.UnspecifiedLength},
		{"c_double * c_enum", mysql.TypeDouble, charset.CharsetBin, mysql.BinaryFlag, types.UnspecifiedLength, types.UnspecifiedLength},
	}
}

func (s *testPlanSuite) createTestCase4LogicalFuncs() []typeInferTestCase {
	return []typeInferTestCase{
		{"c_int and c_int", mysql.TypeLonglong, charset.CharsetBin, mysql.BinaryFlag, 1, 0},
		{"c_int xor c_int", mysql.TypeLonglong, charset.CharsetBin, mysql.BinaryFlag, 1, 0},

		{"c_int && c_int", mysql.TypeLonglong, charset.CharsetBin, mysql.BinaryFlag, 1, 0},
		{"c_int || c_int", mysql.TypeLonglong, charset.CharsetBin, mysql.BinaryFlag, 1, 0},
	}
}

func (s *testPlanSuite) createTestCase4ControlFuncs() []typeInferTestCase {
	return []typeInferTestCase{
		{"ifnull(c_int, c_int    )", mysql.TypeLong, charset.CharsetBin, mysql.BinaryFlag, 22, 0},
		{"ifnull(c_int, c_decimal)", mysql.TypeNewDecimal, charset.CharsetBin, mysql.BinaryFlag, 17, 3},
		{"if(c_int, c_decimal, c_int)", mysql.TypeNewDecimal, charset.CharsetBin, mysql.BinaryFlag, 15, 3},
		{"if(c_int, c_char, c_int)", mysql.TypeString, charset.CharsetUTF8, 0, 20, -1},
		{"if(c_int, c_binary, c_int)", mysql.TypeString, charset.CharsetBin, mysql.BinaryFlag, 20, -1},
		{"if(c_int, c_binary_char, c_int)", mysql.TypeString, charset.CharsetUTF8, mysql.BinaryFlag, 20, -1},
		{"if(c_int, c_char, c_decimal)", mysql.TypeString, charset.CharsetUTF8, 0, 20, 3},
		{"if(c_int, c_datetime, c_int)", mysql.TypeVarchar, charset.CharsetBin, mysql.BinaryFlag, 19, 2},
		{"if(c_int, c_int, c_double)", mysql.TypeDouble, charset.CharsetBin, mysql.BinaryFlag, 22, types.UnspecifiedLength},
		{"if(c_int, c_time, c_datetime)", mysql.TypeDatetime, charset.CharsetBin, mysql.BinaryFlag, 19, 2},
	}
}

func (s *testPlanSuite) createTestCase4Aggregations() []typeInferTestCase {
	return []typeInferTestCase{
		{"sum(c_int)", mysql.TypeNewDecimal, charset.CharsetBin, mysql.BinaryFlag, mysql.MaxRealWidth, types.UnspecifiedLength},
	}
}

func (s *testPlanSuite) createTestCase4InfoFunc() []typeInferTestCase {
	return []typeInferTestCase{
		{"last_insert_id()", mysql.TypeLonglong, charset.CharsetBin, mysql.BinaryFlag | mysql.UnsignedFlag, mysql.MaxIntWidth, 0},
		{"last_insert_id(c_int)", mysql.TypeLonglong, charset.CharsetBin, mysql.BinaryFlag | mysql.UnsignedFlag, mysql.MaxIntWidth, 0},
	}
}

func (s *testPlanSuite) createTestCase4EncryptionFuncs() []typeInferTestCase {
	return []typeInferTestCase{
		{"md5(c_int      )", mysql.TypeVarString, charset.CharsetUTF8, 0, 32, types.UnspecifiedLength},
		{"md5(c_bigint   )", mysql.TypeVarString, charset.CharsetUTF8, 0, 32, types.UnspecifiedLength},
		{"md5(c_float    )", mysql.TypeVarString, charset.CharsetUTF8, 0, 32, types.UnspecifiedLength},
		{"md5(c_double   )", mysql.TypeVarString, charset.CharsetUTF8, 0, 32, types.UnspecifiedLength},
		{"md5(c_decimal  )", mysql.TypeVarString, charset.CharsetUTF8, 0, 32, types.UnspecifiedLength},
		{"md5(c_datetime )", mysql.TypeVarString, charset.CharsetUTF8, 0, 32, types.UnspecifiedLength},
		{"md5(c_time     )", mysql.TypeVarString, charset.CharsetUTF8, 0, 32, types.UnspecifiedLength},
		{"md5(c_timestamp)", mysql.TypeVarString, charset.CharsetUTF8, 0, 32, types.UnspecifiedLength},
		{"md5(c_char     )", mysql.TypeVarString, charset.CharsetUTF8, 0, 32, types.UnspecifiedLength},
		{"md5(c_varchar  )", mysql.TypeVarString, charset.CharsetUTF8, 0, 32, types.UnspecifiedLength},
		{"md5(c_text     )", mysql.TypeVarString, charset.CharsetUTF8, 0, 32, types.UnspecifiedLength},
		{"md5(c_binary   )", mysql.TypeVarString, charset.CharsetUTF8, 0, 32, types.UnspecifiedLength},
		{"md5(c_varbinary)", mysql.TypeVarString, charset.CharsetUTF8, 0, 32, types.UnspecifiedLength},
		{"md5(c_blob     )", mysql.TypeVarString, charset.CharsetUTF8, 0, 32, types.UnspecifiedLength},
		{"md5(c_set      )", mysql.TypeVarString, charset.CharsetUTF8, 0, 32, types.UnspecifiedLength},
		{"md5(c_enum     )", mysql.TypeVarString, charset.CharsetUTF8, 0, 32, types.UnspecifiedLength},
		{"md5('1234'     )", mysql.TypeVarString, charset.CharsetUTF8, 0, 32, types.UnspecifiedLength},
		{"md5(1234       )", mysql.TypeVarString, charset.CharsetUTF8, 0, 32, types.UnspecifiedLength},

		{"sha(c_int      )", mysql.TypeVarString, charset.CharsetUTF8, 0, 40, types.UnspecifiedLength},
		{"sha(c_bigint   )", mysql.TypeVarString, charset.CharsetUTF8, 0, 40, types.UnspecifiedLength},
		{"sha(c_float    )", mysql.TypeVarString, charset.CharsetUTF8, 0, 40, types.UnspecifiedLength},
		{"sha(c_double   )", mysql.TypeVarString, charset.CharsetUTF8, 0, 40, types.UnspecifiedLength},
		{"sha(c_decimal  )", mysql.TypeVarString, charset.CharsetUTF8, 0, 40, types.UnspecifiedLength},
		{"sha(c_datetime )", mysql.TypeVarString, charset.CharsetUTF8, 0, 40, types.UnspecifiedLength},
		{"sha(c_time     )", mysql.TypeVarString, charset.CharsetUTF8, 0, 40, types.UnspecifiedLength},
		{"sha(c_timestamp)", mysql.TypeVarString, charset.CharsetUTF8, 0, 40, types.UnspecifiedLength},
		{"sha(c_char     )", mysql.TypeVarString, charset.CharsetUTF8, 0, 40, types.UnspecifiedLength},
		{"sha(c_varchar  )", mysql.TypeVarString, charset.CharsetUTF8, 0, 40, types.UnspecifiedLength},
		{"sha(c_text     )", mysql.TypeVarString, charset.CharsetUTF8, 0, 40, types.UnspecifiedLength},
		{"sha(c_binary   )", mysql.TypeVarString, charset.CharsetUTF8, 0, 40, types.UnspecifiedLength},
		{"sha(c_varbinary)", mysql.TypeVarString, charset.CharsetUTF8, 0, 40, types.UnspecifiedLength},
		{"sha(c_blob     )", mysql.TypeVarString, charset.CharsetUTF8, 0, 40, types.UnspecifiedLength},
		{"sha(c_set      )", mysql.TypeVarString, charset.CharsetUTF8, 0, 40, types.UnspecifiedLength},
		{"sha(c_enum     )", mysql.TypeVarString, charset.CharsetUTF8, 0, 40, types.UnspecifiedLength},
		{"sha('1234'     )", mysql.TypeVarString, charset.CharsetUTF8, 0, 40, types.UnspecifiedLength},
		{"sha(1234       )", mysql.TypeVarString, charset.CharsetUTF8, 0, 40, types.UnspecifiedLength},

		{"sha1(c_int      )", mysql.TypeVarString, charset.CharsetUTF8, 0, 40, types.UnspecifiedLength},
		{"sha1(c_bigint   )", mysql.TypeVarString, charset.CharsetUTF8, 0, 40, types.UnspecifiedLength},
		{"sha1(c_float    )", mysql.TypeVarString, charset.CharsetUTF8, 0, 40, types.UnspecifiedLength},
		{"sha1(c_double   )", mysql.TypeVarString, charset.CharsetUTF8, 0, 40, types.UnspecifiedLength},
		{"sha1(c_decimal  )", mysql.TypeVarString, charset.CharsetUTF8, 0, 40, types.UnspecifiedLength},
		{"sha1(c_datetime )", mysql.TypeVarString, charset.CharsetUTF8, 0, 40, types.UnspecifiedLength},
		{"sha1(c_time     )", mysql.TypeVarString, charset.CharsetUTF8, 0, 40, types.UnspecifiedLength},
		{"sha1(c_timestamp)", mysql.TypeVarString, charset.CharsetUTF8, 0, 40, types.UnspecifiedLength},
		{"sha1(c_char     )", mysql.TypeVarString, charset.CharsetUTF8, 0, 40, types.UnspecifiedLength},
		{"sha1(c_varchar  )", mysql.TypeVarString, charset.CharsetUTF8, 0, 40, types.UnspecifiedLength},
		{"sha1(c_text     )", mysql.TypeVarString, charset.CharsetUTF8, 0, 40, types.UnspecifiedLength},
		{"sha1(c_binary   )", mysql.TypeVarString, charset.CharsetUTF8, 0, 40, types.UnspecifiedLength},
		{"sha1(c_varbinary)", mysql.TypeVarString, charset.CharsetUTF8, 0, 40, types.UnspecifiedLength},
		{"sha1(c_blob     )", mysql.TypeVarString, charset.CharsetUTF8, 0, 40, types.UnspecifiedLength},
		{"sha1(c_set      )", mysql.TypeVarString, charset.CharsetUTF8, 0, 40, types.UnspecifiedLength},
		{"sha1(c_enum     )", mysql.TypeVarString, charset.CharsetUTF8, 0, 40, types.UnspecifiedLength},
		{"sha1('1234'     )", mysql.TypeVarString, charset.CharsetUTF8, 0, 40, types.UnspecifiedLength},
		{"sha1(1234       )", mysql.TypeVarString, charset.CharsetUTF8, 0, 40, types.UnspecifiedLength},

		{"sha2(c_int      , 0)", mysql.TypeVarString, charset.CharsetUTF8, 0, 128, types.UnspecifiedLength},
		{"sha2(c_bigint   , 0)", mysql.TypeVarString, charset.CharsetUTF8, 0, 128, types.UnspecifiedLength},
		{"sha2(c_float    , 0)", mysql.TypeVarString, charset.CharsetUTF8, 0, 128, types.UnspecifiedLength},
		{"sha2(c_double   , 0)", mysql.TypeVarString, charset.CharsetUTF8, 0, 128, types.UnspecifiedLength},
		{"sha2(c_decimal  , 0)", mysql.TypeVarString, charset.CharsetUTF8, 0, 128, types.UnspecifiedLength},
		{"sha2(c_datetime , 0)", mysql.TypeVarString, charset.CharsetUTF8, 0, 128, types.UnspecifiedLength},
		{"sha2(c_time     , 0)", mysql.TypeVarString, charset.CharsetUTF8, 0, 128, types.UnspecifiedLength},
		{"sha2(c_timestamp, 0)", mysql.TypeVarString, charset.CharsetUTF8, 0, 128, types.UnspecifiedLength},
		{"sha2(c_char     , 0)", mysql.TypeVarString, charset.CharsetUTF8, 0, 128, types.UnspecifiedLength},
		{"sha2(c_varchar  , 0)", mysql.TypeVarString, charset.CharsetUTF8, 0, 128, types.UnspecifiedLength},
		{"sha2(c_text     , 0)", mysql.TypeVarString, charset.CharsetUTF8, 0, 128, types.UnspecifiedLength},
		{"sha2(c_binary   , 0)", mysql.TypeVarString, charset.CharsetUTF8, 0, 128, types.UnspecifiedLength},
		{"sha2(c_varbinary, 0)", mysql.TypeVarString, charset.CharsetUTF8, 0, 128, types.UnspecifiedLength},
		{"sha2(c_blob     , 0)", mysql.TypeVarString, charset.CharsetUTF8, 0, 128, types.UnspecifiedLength},
		{"sha2(c_set      , 0)", mysql.TypeVarString, charset.CharsetUTF8, 0, 128, types.UnspecifiedLength},
		{"sha2(c_enum     , 0)", mysql.TypeVarString, charset.CharsetUTF8, 0, 128, types.UnspecifiedLength},
		{"sha2('1234'     , 0)", mysql.TypeVarString, charset.CharsetUTF8, 0, 128, types.UnspecifiedLength},
		{"sha2(1234       , 0)", mysql.TypeVarString, charset.CharsetUTF8, 0, 128, types.UnspecifiedLength},

		{"sha2(c_int      , '256')", mysql.TypeVarString, charset.CharsetUTF8, 0, 128, types.UnspecifiedLength},
		{"sha2(c_bigint   , '256')", mysql.TypeVarString, charset.CharsetUTF8, 0, 128, types.UnspecifiedLength},
		{"sha2(c_float    , '256')", mysql.TypeVarString, charset.CharsetUTF8, 0, 128, types.UnspecifiedLength},
		{"sha2(c_double   , '256')", mysql.TypeVarString, charset.CharsetUTF8, 0, 128, types.UnspecifiedLength},
		{"sha2(c_decimal  , '256')", mysql.TypeVarString, charset.CharsetUTF8, 0, 128, types.UnspecifiedLength},
		{"sha2(c_datetime , '256')", mysql.TypeVarString, charset.CharsetUTF8, 0, 128, types.UnspecifiedLength},
		{"sha2(c_time     , '256')", mysql.TypeVarString, charset.CharsetUTF8, 0, 128, types.UnspecifiedLength},
		{"sha2(c_timestamp, '256')", mysql.TypeVarString, charset.CharsetUTF8, 0, 128, types.UnspecifiedLength},
		{"sha2(c_char     , '256')", mysql.TypeVarString, charset.CharsetUTF8, 0, 128, types.UnspecifiedLength},
		{"sha2(c_varchar  , '256')", mysql.TypeVarString, charset.CharsetUTF8, 0, 128, types.UnspecifiedLength},
		{"sha2(c_text     , '256')", mysql.TypeVarString, charset.CharsetUTF8, 0, 128, types.UnspecifiedLength},
		{"sha2(c_binary   , '256')", mysql.TypeVarString, charset.CharsetUTF8, 0, 128, types.UnspecifiedLength},
		{"sha2(c_varbinary, '256')", mysql.TypeVarString, charset.CharsetUTF8, 0, 128, types.UnspecifiedLength},
		{"sha2(c_blob     , '256')", mysql.TypeVarString, charset.CharsetUTF8, 0, 128, types.UnspecifiedLength},
		{"sha2(c_set      , '256')", mysql.TypeVarString, charset.CharsetUTF8, 0, 128, types.UnspecifiedLength},
		{"sha2(c_enum     , '256')", mysql.TypeVarString, charset.CharsetUTF8, 0, 128, types.UnspecifiedLength},
		{"sha2('1234'     , '256')", mysql.TypeVarString, charset.CharsetUTF8, 0, 128, types.UnspecifiedLength},
		{"sha2(1234       , '256')", mysql.TypeVarString, charset.CharsetUTF8, 0, 128, types.UnspecifiedLength},

		{"AES_ENCRYPT(c_int, 'key')", mysql.TypeVarString, charset.CharsetBin, mysql.BinaryFlag, 16, types.UnspecifiedLength},
		{"AES_ENCRYPT(c_char, 'key')", mysql.TypeVarString, charset.CharsetBin, mysql.BinaryFlag, 32, types.UnspecifiedLength},
		{"AES_ENCRYPT(c_varchar, 'key')", mysql.TypeVarString, charset.CharsetBin, mysql.BinaryFlag, 32, types.UnspecifiedLength},
		{"AES_ENCRYPT(c_binary, 'key')", mysql.TypeVarString, charset.CharsetBin, mysql.BinaryFlag, 32, types.UnspecifiedLength},
		{"AES_ENCRYPT(c_varbinary, 'key')", mysql.TypeVarString, charset.CharsetBin, mysql.BinaryFlag, 32, types.UnspecifiedLength},
		{"AES_ENCRYPT('', 'key')", mysql.TypeVarString, charset.CharsetBin, mysql.BinaryFlag, 16, types.UnspecifiedLength},
		{"AES_ENCRYPT('111111', 'key')", mysql.TypeVarString, charset.CharsetBin, mysql.BinaryFlag, 16, types.UnspecifiedLength},
		{"AES_ENCRYPT('111111111111111', 'key')", mysql.TypeVarString, charset.CharsetBin, mysql.BinaryFlag, 16, types.UnspecifiedLength},
		{"AES_ENCRYPT('1111111111111111', 'key')", mysql.TypeVarString, charset.CharsetBin, mysql.BinaryFlag, 32, types.UnspecifiedLength},
		{"AES_ENCRYPT('11111111111111111', 'key')", mysql.TypeVarString, charset.CharsetBin, mysql.BinaryFlag, 32, types.UnspecifiedLength},

		{"AES_DECRYPT('1111111111111111', 'key')", mysql.TypeVarString, charset.CharsetBin, mysql.BinaryFlag, 16, types.UnspecifiedLength},
		{"AES_DECRYPT('11111111111111112222222222222222', 'key')", mysql.TypeVarString, charset.CharsetBin, mysql.BinaryFlag, 32, types.UnspecifiedLength},

		{"COMPRESS(c_int)", mysql.TypeVarString, charset.CharsetBin, mysql.BinaryFlag, 24, types.UnspecifiedLength},
		{"COMPRESS(c_char)", mysql.TypeVarString, charset.CharsetBin, mysql.BinaryFlag, 33, types.UnspecifiedLength},
		{"COMPRESS(c_binary_char)", mysql.TypeVarString, charset.CharsetBin, mysql.BinaryFlag, 33, types.UnspecifiedLength},
		{"COMPRESS(c_varchar)", mysql.TypeVarString, charset.CharsetBin, mysql.BinaryFlag, 33, types.UnspecifiedLength},
		{"COMPRESS(c_binary)", mysql.TypeVarString, charset.CharsetBin, mysql.BinaryFlag, 33, types.UnspecifiedLength},
		{"COMPRESS(c_varbinary)", mysql.TypeVarString, charset.CharsetBin, mysql.BinaryFlag, 33, types.UnspecifiedLength},
		{"COMPRESS('')", mysql.TypeVarString, charset.CharsetBin, mysql.BinaryFlag, 13, types.UnspecifiedLength},
		{"COMPRESS('abcde')", mysql.TypeVarString, charset.CharsetBin, mysql.BinaryFlag, 18, types.UnspecifiedLength},

		{"UNCOMPRESS(c_int)", mysql.TypeLongBlob, charset.CharsetBin, mysql.BinaryFlag, mysql.MaxBlobWidth, types.UnspecifiedLength},
		{"UNCOMPRESS(c_char)", mysql.TypeLongBlob, charset.CharsetBin, mysql.BinaryFlag, mysql.MaxBlobWidth, types.UnspecifiedLength},
		{"UNCOMPRESS(c_binary_char)", mysql.TypeLongBlob, charset.CharsetBin, mysql.BinaryFlag, mysql.MaxBlobWidth, types.UnspecifiedLength},
		{"UNCOMPRESS(c_varchar)", mysql.TypeLongBlob, charset.CharsetBin, mysql.BinaryFlag, mysql.MaxBlobWidth, types.UnspecifiedLength},
		{"UNCOMPRESSED_LENGTH(c_varchar)", mysql.TypeLonglong, charset.CharsetBin, mysql.BinaryFlag, 10, 0},
		{"UNCOMPRESSED_LENGTH(c_int)", mysql.TypeLonglong, charset.CharsetBin, mysql.BinaryFlag, 10, 0},

		{"RANDOM_BYTES(5)", mysql.TypeVarString, charset.CharsetBin, mysql.BinaryFlag, 1024, types.UnspecifiedLength},
		{"RANDOM_BYTES('123')", mysql.TypeVarString, charset.CharsetBin, mysql.BinaryFlag, 1024, types.UnspecifiedLength},
		{"RANDOM_BYTES('abc')", mysql.TypeVarString, charset.CharsetBin, mysql.BinaryFlag, 1024, types.UnspecifiedLength},
	}
}

func (s *testPlanSuite) createTestCase4CompareFuncs() []typeInferTestCase {
	return []typeInferTestCase{
		{"isnull(c_int      )", mysql.TypeLonglong, charset.CharsetBin, mysql.BinaryFlag, 1, 0},
		{"isnull(c_bigint   )", mysql.TypeLonglong, charset.CharsetBin, mysql.BinaryFlag, 1, 0},
		{"isnull(c_float    )", mysql.TypeLonglong, charset.CharsetBin, mysql.BinaryFlag, 1, 0},
		{"isnull(c_double   )", mysql.TypeLonglong, charset.CharsetBin, mysql.BinaryFlag, 1, 0},
		{"isnull(c_decimal  )", mysql.TypeLonglong, charset.CharsetBin, mysql.BinaryFlag, 1, 0},
		{"isnull(c_datetime )", mysql.TypeLonglong, charset.CharsetBin, mysql.BinaryFlag, 1, 0},
		{"isnull(c_time     )", mysql.TypeLonglong, charset.CharsetBin, mysql.BinaryFlag, 1, 0},
		{"isnull(c_timestamp)", mysql.TypeLonglong, charset.CharsetBin, mysql.BinaryFlag, 1, 0},
		{"isnull(c_char     )", mysql.TypeLonglong, charset.CharsetBin, mysql.BinaryFlag, 1, 0},
		{"isnull(c_varchar  )", mysql.TypeLonglong, charset.CharsetBin, mysql.BinaryFlag, 1, 0},
		{"isnull(c_text     )", mysql.TypeLonglong, charset.CharsetBin, mysql.BinaryFlag, 1, 0},
		{"isnull(c_binary   )", mysql.TypeLonglong, charset.CharsetBin, mysql.BinaryFlag, 1, 0},
		{"isnull(c_varbinary)", mysql.TypeLonglong, charset.CharsetBin, mysql.BinaryFlag, 1, 0},
		{"isnull(c_blob     )", mysql.TypeLonglong, charset.CharsetBin, mysql.BinaryFlag, 1, 0},
		{"isnull(c_set      )", mysql.TypeLonglong, charset.CharsetBin, mysql.BinaryFlag, 1, 0},
		{"isnull(c_enum     )", mysql.TypeLonglong, charset.CharsetBin, mysql.BinaryFlag, 1, 0},

		{"nullif(c_int      , 123)", mysql.TypeLong, charset.CharsetBin, mysql.BinaryFlag, 11, types.UnspecifiedLength},     // TODO: tp should be TypeLonglong, decimal should be 0
		{"nullif(c_bigint   , 123)", mysql.TypeLonglong, charset.CharsetBin, mysql.BinaryFlag, 21, types.UnspecifiedLength}, // TODO: flen should be 20, decimal should be 0
		{"nullif(c_float    , 123)", mysql.TypeFloat, charset.CharsetBin, mysql.BinaryFlag, 12, types.UnspecifiedLength},    // TODO: tp should be TypeDouble
		{"nullif(c_double   , 123)", mysql.TypeDouble, charset.CharsetBin, mysql.BinaryFlag, 22, types.UnspecifiedLength},
		{"nullif(c_decimal  , 123)", mysql.TypeNewDecimal, charset.CharsetBin, mysql.BinaryFlag, 6, 3},
		{"nullif(c_datetime , 123)", mysql.TypeVarchar, charset.CharsetBin, mysql.BinaryFlag, 19, 2},                       // TODO: tp should be TypeVarString, binary flag
		{"nullif(c_time     , 123)", mysql.TypeVarchar, charset.CharsetBin, mysql.BinaryFlag, 10, 0},                       // TODO: tp should be TypeVarString, no binary flag
		{"nullif(c_timestamp, 123)", mysql.TypeVarchar, charset.CharsetBin, mysql.BinaryFlag, 19, types.UnspecifiedLength}, // TODO: tp should be TypeVarString, decimal should be 0, no binary flag
		{"nullif(c_char     , 123)", mysql.TypeString, charset.CharsetUTF8, 0, 20, types.UnspecifiedLength},
		{"nullif(c_varchar  , 123)", mysql.TypeVarchar, charset.CharsetUTF8, 0, 20, types.UnspecifiedLength},               // TODO: tp should be TypeVarString
		{"nullif(c_text     , 123)", mysql.TypeBlob, charset.CharsetUTF8, 0, 65535, types.UnspecifiedLength},               // TODO: tp should be TypeMediumBlob
		{"nullif(c_binary   , 123)", mysql.TypeString, charset.CharsetBin, mysql.BinaryFlag, 20, types.UnspecifiedLength},  // TODO: tp should be TypeVarString
		{"nullif(c_varbinary, 123)", mysql.TypeVarchar, charset.CharsetBin, mysql.BinaryFlag, 20, types.UnspecifiedLength}, // TODO: tp should be TypeVarString
		{"nullif(c_blob     , 123)", mysql.TypeBlob, charset.CharsetBin, mysql.BinaryFlag, 65535, types.UnspecifiedLength}, // TODO: tp should be TypeVarString
	}
}

func (s *testPlanSuite) createTestCase4Miscellaneous() []typeInferTestCase {
	return []typeInferTestCase{
		{"sleep(c_int)", mysql.TypeLonglong, charset.CharsetBin, mysql.BinaryFlag, 21, 0},
		{"sleep(c_float)", mysql.TypeLonglong, charset.CharsetBin, mysql.BinaryFlag, 21, 0},
		{"sleep(c_double)", mysql.TypeLonglong, charset.CharsetBin, mysql.BinaryFlag, 21, 0},
		{"sleep(c_decimal)", mysql.TypeLonglong, charset.CharsetBin, mysql.BinaryFlag, 21, 0},
		{"sleep(c_datetime)", mysql.TypeLonglong, charset.CharsetBin, mysql.BinaryFlag, 21, 0},
		{"sleep(c_time)", mysql.TypeLonglong, charset.CharsetBin, mysql.BinaryFlag, 21, 0},
		{"sleep(c_timestamp)", mysql.TypeLonglong, charset.CharsetBin, mysql.BinaryFlag, 21, 0},
		{"sleep(c_binary)", mysql.TypeLonglong, charset.CharsetBin, mysql.BinaryFlag, 21, 0},

		{"inet_aton(c_int)", mysql.TypeLonglong, charset.CharsetBin, mysql.BinaryFlag | mysql.UnsignedFlag, 21, 0},
		{"inet_aton(c_float)", mysql.TypeLonglong, charset.CharsetBin, mysql.BinaryFlag | mysql.UnsignedFlag, 21, 0},
		{"inet_aton(c_double)", mysql.TypeLonglong, charset.CharsetBin, mysql.BinaryFlag | mysql.UnsignedFlag, 21, 0},
		{"inet_aton(c_decimal)", mysql.TypeLonglong, charset.CharsetBin, mysql.BinaryFlag | mysql.UnsignedFlag, 21, 0},
		{"inet_aton(c_datetime)", mysql.TypeLonglong, charset.CharsetBin, mysql.BinaryFlag | mysql.UnsignedFlag, 21, 0},
		{"inet_aton(c_time)", mysql.TypeLonglong, charset.CharsetBin, mysql.BinaryFlag | mysql.UnsignedFlag, 21, 0},
		{"inet_aton(c_timestamp)", mysql.TypeLonglong, charset.CharsetBin, mysql.BinaryFlag | mysql.UnsignedFlag, 21, 0},
		{"inet_aton(c_binary)", mysql.TypeLonglong, charset.CharsetBin, mysql.BinaryFlag | mysql.UnsignedFlag, 21, 0},

		{"inet_ntoa(c_int)", mysql.TypeVarString, charset.CharsetUTF8, 0, 93, 0},
		{"inet_ntoa(c_float)", mysql.TypeVarString, charset.CharsetUTF8, 0, 93, 0},
		{"inet_ntoa(c_double)", mysql.TypeVarString, charset.CharsetUTF8, 0, 93, 0},
		{"inet_ntoa(c_decimal)", mysql.TypeVarString, charset.CharsetUTF8, 0, 93, 0},
		{"inet_ntoa(c_datetime)", mysql.TypeVarString, charset.CharsetUTF8, 0, 93, 0},
		{"inet_ntoa(c_time)", mysql.TypeVarString, charset.CharsetUTF8, 0, 93, 0},
		{"inet_ntoa(c_timestamp)", mysql.TypeVarString, charset.CharsetUTF8, 0, 93, 0},
		{"inet_ntoa(c_binary)", mysql.TypeVarString, charset.CharsetUTF8, 0, 93, 0},

		{"inet6_aton(c_int)", mysql.TypeVarString, charset.CharsetBin, mysql.BinaryFlag, 16, 0},
		{"inet6_aton(c_float)", mysql.TypeVarString, charset.CharsetBin, mysql.BinaryFlag, 16, 0},
		{"inet6_aton(c_double)", mysql.TypeVarString, charset.CharsetBin, mysql.BinaryFlag, 16, 0},
		{"inet6_aton(c_decimal)", mysql.TypeVarString, charset.CharsetBin, mysql.BinaryFlag, 16, 0},
		{"inet6_aton(c_datetime)", mysql.TypeVarString, charset.CharsetBin, mysql.BinaryFlag, 16, 0},
		{"inet6_aton(c_time)", mysql.TypeVarString, charset.CharsetBin, mysql.BinaryFlag, 16, 0},
		{"inet6_aton(c_timestamp)", mysql.TypeVarString, charset.CharsetBin, mysql.BinaryFlag, 16, 0},
		{"inet6_aton(c_binary)", mysql.TypeVarString, charset.CharsetBin, mysql.BinaryFlag, 16, 0},

		{"inet6_ntoa(c_int)", mysql.TypeVarString, charset.CharsetUTF8, 0, 117, 0},
		{"inet6_ntoa(c_float)", mysql.TypeVarString, charset.CharsetUTF8, 0, 117, 0},
		{"inet6_ntoa(c_double)", mysql.TypeVarString, charset.CharsetUTF8, 0, 117, 0},
		{"inet6_ntoa(c_decimal)", mysql.TypeVarString, charset.CharsetUTF8, 0, 117, 0},
		{"inet6_ntoa(c_datetime)", mysql.TypeVarString, charset.CharsetUTF8, 0, 117, 0},
		{"inet6_ntoa(c_time)", mysql.TypeVarString, charset.CharsetUTF8, 0, 117, 0},
		{"inet6_ntoa(c_timestamp)", mysql.TypeVarString, charset.CharsetUTF8, 0, 117, 0},
		{"inet6_ntoa(c_binary)", mysql.TypeVarString, charset.CharsetUTF8, 0, 117, 0},

		{"is_ipv4(c_int)", mysql.TypeLonglong, charset.CharsetBin, mysql.BinaryFlag, 1, 0},
		{"is_ipv4(c_float)", mysql.TypeLonglong, charset.CharsetBin, mysql.BinaryFlag, 1, 0},
		{"is_ipv4(c_double)", mysql.TypeLonglong, charset.CharsetBin, mysql.BinaryFlag, 1, 0},
		{"is_ipv4(c_decimal)", mysql.TypeLonglong, charset.CharsetBin, mysql.BinaryFlag, 1, 0},
		{"is_ipv4(c_datetime)", mysql.TypeLonglong, charset.CharsetBin, mysql.BinaryFlag, 1, 0},
		{"is_ipv4(c_time)", mysql.TypeLonglong, charset.CharsetBin, mysql.BinaryFlag, 1, 0},
		{"is_ipv4(c_timestamp)", mysql.TypeLonglong, charset.CharsetBin, mysql.BinaryFlag, 1, 0},
		{"is_ipv4(c_binary)", mysql.TypeLonglong, charset.CharsetBin, mysql.BinaryFlag, 1, 0},

		{"is_ipv4_compat(c_int)", mysql.TypeLonglong, charset.CharsetBin, mysql.BinaryFlag, 1, 0},
		{"is_ipv4_compat(c_float)", mysql.TypeLonglong, charset.CharsetBin, mysql.BinaryFlag, 1, 0},
		{"is_ipv4_compat(c_double)", mysql.TypeLonglong, charset.CharsetBin, mysql.BinaryFlag, 1, 0},
		{"is_ipv4_compat(c_decimal)", mysql.TypeLonglong, charset.CharsetBin, mysql.BinaryFlag, 1, 0},
		{"is_ipv4_compat(c_datetime)", mysql.TypeLonglong, charset.CharsetBin, mysql.BinaryFlag, 1, 0},
		{"is_ipv4_compat(c_time)", mysql.TypeLonglong, charset.CharsetBin, mysql.BinaryFlag, 1, 0},
		{"is_ipv4_compat(c_timestamp)", mysql.TypeLonglong, charset.CharsetBin, mysql.BinaryFlag, 1, 0},
		{"is_ipv4_compat(c_binary)", mysql.TypeLonglong, charset.CharsetBin, mysql.BinaryFlag, 1, 0},

		{"is_ipv4_mapped(c_int)", mysql.TypeLonglong, charset.CharsetBin, mysql.BinaryFlag, 1, 0},
		{"is_ipv4_mapped(c_float)", mysql.TypeLonglong, charset.CharsetBin, mysql.BinaryFlag, 1, 0},
		{"is_ipv4_mapped(c_double)", mysql.TypeLonglong, charset.CharsetBin, mysql.BinaryFlag, 1, 0},
		{"is_ipv4_mapped(c_decimal)", mysql.TypeLonglong, charset.CharsetBin, mysql.BinaryFlag, 1, 0},
		{"is_ipv4_mapped(c_datetime)", mysql.TypeLonglong, charset.CharsetBin, mysql.BinaryFlag, 1, 0},
		{"is_ipv4_mapped(c_time)", mysql.TypeLonglong, charset.CharsetBin, mysql.BinaryFlag, 1, 0},
		{"is_ipv4_mapped(c_timestamp)", mysql.TypeLonglong, charset.CharsetBin, mysql.BinaryFlag, 1, 0},
		{"is_ipv4_mapped(c_binary)", mysql.TypeLonglong, charset.CharsetBin, mysql.BinaryFlag, 1, 0},

		{"is_ipv6(c_int)", mysql.TypeLonglong, charset.CharsetBin, mysql.BinaryFlag, 1, 0},
		{"is_ipv6(c_float)", mysql.TypeLonglong, charset.CharsetBin, mysql.BinaryFlag, 1, 0},
		{"is_ipv6(c_double)", mysql.TypeLonglong, charset.CharsetBin, mysql.BinaryFlag, 1, 0},
		{"is_ipv6(c_decimal)", mysql.TypeLonglong, charset.CharsetBin, mysql.BinaryFlag, 1, 0},
		{"is_ipv6(c_datetime)", mysql.TypeLonglong, charset.CharsetBin, mysql.BinaryFlag, 1, 0},
		{"is_ipv6(c_time)", mysql.TypeLonglong, charset.CharsetBin, mysql.BinaryFlag, 1, 0},
		{"is_ipv6(c_timestamp)", mysql.TypeLonglong, charset.CharsetBin, mysql.BinaryFlag, 1, 0},
		{"is_ipv6(c_binary)", mysql.TypeLonglong, charset.CharsetBin, mysql.BinaryFlag, 1, 0},

		{"any_value(c_int)", mysql.TypeLong, charset.CharsetBin, mysql.BinaryFlag, 11, types.UnspecifiedLength},
		{"any_value(c_bigint)", mysql.TypeLonglong, charset.CharsetBin, mysql.BinaryFlag, 21, types.UnspecifiedLength},
		{"any_value(c_float)", mysql.TypeFloat, charset.CharsetBin, mysql.BinaryFlag, 12, types.UnspecifiedLength},
		{"any_value(c_double)", mysql.TypeDouble, charset.CharsetBin, mysql.BinaryFlag, 22, types.UnspecifiedLength},
		{"any_value(c_decimal)", mysql.TypeNewDecimal, charset.CharsetBin, mysql.BinaryFlag, 6, 3},
		{"any_value(c_datetime)", mysql.TypeDatetime, charset.CharsetBin, mysql.BinaryFlag, 19, 2},
		{"any_value(c_time)", mysql.TypeDuration, charset.CharsetBin, mysql.BinaryFlag, 10, 0},
		{"any_value(c_timestamp)", mysql.TypeDatetime, charset.CharsetBin, mysql.BinaryFlag, 19, types.UnspecifiedLength},
		{"any_value(c_char)", mysql.TypeString, charset.CharsetUTF8, 0, 20, types.UnspecifiedLength},
		{"any_value(c_binary_char)", mysql.TypeString, charset.CharsetUTF8, mysql.BinaryFlag, 20, types.UnspecifiedLength},
		{"any_value(c_varchar)", mysql.TypeVarchar, charset.CharsetUTF8, 0, 20, types.UnspecifiedLength},
		{"any_value(c_text)", mysql.TypeBlob, charset.CharsetUTF8, 0, 65535, types.UnspecifiedLength},
		{"any_value(c_binary)", mysql.TypeString, charset.CharsetBin, mysql.BinaryFlag, 20, types.UnspecifiedLength},
		{"any_value(c_varbinary)", mysql.TypeVarchar, charset.CharsetBin, mysql.BinaryFlag, 20, types.UnspecifiedLength},
		{"any_value(c_blob)", mysql.TypeBlob, charset.CharsetBin, mysql.BinaryFlag, 65535, types.UnspecifiedLength},
		{"any_value(c_set)", mysql.TypeSet, charset.CharsetUTF8, 0, types.UnspecifiedLength, types.UnspecifiedLength},
		{"any_value(c_enum)", mysql.TypeEnum, charset.CharsetUTF8, 0, types.UnspecifiedLength, types.UnspecifiedLength},
	}
}

func (s *testPlanSuite) createTestCase4OpFuncs() []typeInferTestCase {
	return []typeInferTestCase{
		{"c_int      is true", mysql.TypeLonglong, charset.CharsetBin, mysql.BinaryFlag, 1, 0},
		{"c_decimal  is true", mysql.TypeLonglong, charset.CharsetBin, mysql.BinaryFlag, 1, 0},
		{"c_double   is true", mysql.TypeLonglong, charset.CharsetBin, mysql.BinaryFlag, 1, 0},
		{"c_float    is true", mysql.TypeLonglong, charset.CharsetBin, mysql.BinaryFlag, 1, 0},
		{"c_datetime is true", mysql.TypeLonglong, charset.CharsetBin, mysql.BinaryFlag, 1, 0},
		{"c_time     is true", mysql.TypeLonglong, charset.CharsetBin, mysql.BinaryFlag, 1, 0},
		{"c_enum     is true", mysql.TypeLonglong, charset.CharsetBin, mysql.BinaryFlag, 1, 0},
		{"c_text     is true", mysql.TypeLonglong, charset.CharsetBin, mysql.BinaryFlag, 1, 0},
		{"18446      is true", mysql.TypeLonglong, charset.CharsetBin, mysql.BinaryFlag, 1, 0},
		{"1844674.1  is true", mysql.TypeLonglong, charset.CharsetBin, mysql.BinaryFlag, 1, 0},

		{"c_int      is false", mysql.TypeLonglong, charset.CharsetBin, mysql.BinaryFlag, 1, 0},
		{"c_decimal  is false", mysql.TypeLonglong, charset.CharsetBin, mysql.BinaryFlag, 1, 0},
		{"c_double   is false", mysql.TypeLonglong, charset.CharsetBin, mysql.BinaryFlag, 1, 0},
		{"c_float    is false", mysql.TypeLonglong, charset.CharsetBin, mysql.BinaryFlag, 1, 0},
		{"c_datetime is false", mysql.TypeLonglong, charset.CharsetBin, mysql.BinaryFlag, 1, 0},
		{"c_time     is false", mysql.TypeLonglong, charset.CharsetBin, mysql.BinaryFlag, 1, 0},
		{"c_enum     is false", mysql.TypeLonglong, charset.CharsetBin, mysql.BinaryFlag, 1, 0},
		{"c_text     is false", mysql.TypeLonglong, charset.CharsetBin, mysql.BinaryFlag, 1, 0},
		{"18446      is false", mysql.TypeLonglong, charset.CharsetBin, mysql.BinaryFlag, 1, 0},
		{"1844674.1  is false", mysql.TypeLonglong, charset.CharsetBin, mysql.BinaryFlag, 1, 0},
	}
}

func (s *testPlanSuite) createTestCase4OtherFuncs() []typeInferTestCase {
	return []typeInferTestCase{
		{"1 in (c_int)", mysql.TypeLonglong, charset.CharsetBin, mysql.BinaryFlag, 1, 0},
		{"1 in (c_decimal)", mysql.TypeLonglong, charset.CharsetBin, mysql.BinaryFlag, 1, 0},
		{"1 in (c_double)", mysql.TypeLonglong, charset.CharsetBin, mysql.BinaryFlag, 1, 0},
		{"1 in (c_float)", mysql.TypeLonglong, charset.CharsetBin, mysql.BinaryFlag, 1, 0},
		{"1 in (c_datetime)", mysql.TypeLonglong, charset.CharsetBin, mysql.BinaryFlag, 1, 0},
		{"1 in (c_time)", mysql.TypeLonglong, charset.CharsetBin, mysql.BinaryFlag, 1, 0},
		{"1 in (c_enum)", mysql.TypeLonglong, charset.CharsetBin, mysql.BinaryFlag, 1, 0},
		{"1 in (c_text)", mysql.TypeLonglong, charset.CharsetBin, mysql.BinaryFlag, 1, 0},
	}
}

func (s *testPlanSuite) createTestCase4TimeFuncs() []typeInferTestCase {
	return []typeInferTestCase{
		{"time_format('150:02:28', '%r%r%r%r')", mysql.TypeVarString, charset.CharsetUTF8, 0, 44, types.UnspecifiedLength},
		{"time_format(123456, '%r%r%r%r')", mysql.TypeVarString, charset.CharsetUTF8, 0, 44, types.UnspecifiedLength},
		{"time_format('bad string', '%r%r%r%r')", mysql.TypeVarString, charset.CharsetUTF8, 0, 44, types.UnspecifiedLength},
		{"time_format(null, '%r%r%r%r')", mysql.TypeVarString, charset.CharsetUTF8, 0, 44, types.UnspecifiedLength},
		{"timestampadd(HOUR, c_int, c_timestamp)", mysql.TypeString, charset.CharsetUTF8, 0, 19, -1},
		{"timestampadd(minute, c_double, c_timestamp)", mysql.TypeString, charset.CharsetUTF8, 0, 19, -1},
		{"timestampadd(SeconD, c_int, c_char)", mysql.TypeString, charset.CharsetUTF8, 0, 19, -1},
		{"timestampadd(SeconD, c_varchar, c_time)", mysql.TypeString, charset.CharsetUTF8, 0, 19, -1},
		{"timestampadd(SeconD, c_int, c_datetime)", mysql.TypeString, charset.CharsetUTF8, 0, 19, -1},
		{"timestampadd(SeconD, c_double, c_binary_char)", mysql.TypeString, charset.CharsetUTF8, 0, 19, -1},
		{"timestampadd(SeconD, c_int, c_blob)", mysql.TypeString, charset.CharsetUTF8, 0, 19, -1},
		{"to_seconds(c_char)", mysql.TypeLonglong, charset.CharsetBin, mysql.BinaryFlag, 20, 0},
		{"to_days(c_char)", mysql.TypeLonglong, charset.CharsetBin, mysql.BinaryFlag, 20, 0},
<<<<<<< HEAD
		{"timestampdiff(MONTH, c_datetime, c_datetime)", mysql.TypeLonglong, charset.CharsetBin, mysql.BinaryFlag, 20, 0},
		{"timestampdiff(QuarteR, c_char, c_varchar)", mysql.TypeLonglong, charset.CharsetBin, mysql.BinaryFlag, 20, 0},
		{"timestampdiff(second, c_int, c_binary_char)", mysql.TypeLonglong, charset.CharsetBin, mysql.BinaryFlag, 20, 0},
		{"timestampdiff(YEAR, c_blob, c_bigint)", mysql.TypeLonglong, charset.CharsetBin, mysql.BinaryFlag, 20, 0},
=======

		{"hour(c_int      )", mysql.TypeLonglong, charset.CharsetBin, mysql.BinaryFlag, 3, 0},
		{"hour(c_bigint   )", mysql.TypeLonglong, charset.CharsetBin, mysql.BinaryFlag, 3, 0},
		{"hour(c_float    )", mysql.TypeLonglong, charset.CharsetBin, mysql.BinaryFlag, 3, 0},
		{"hour(c_double   )", mysql.TypeLonglong, charset.CharsetBin, mysql.BinaryFlag, 3, 0},
		{"hour(c_decimal  )", mysql.TypeLonglong, charset.CharsetBin, mysql.BinaryFlag, 3, 0},
		{"hour(c_datetime )", mysql.TypeLonglong, charset.CharsetBin, mysql.BinaryFlag, 3, 0},
		{"hour(c_time     )", mysql.TypeLonglong, charset.CharsetBin, mysql.BinaryFlag, 3, 0},
		{"hour(c_timestamp)", mysql.TypeLonglong, charset.CharsetBin, mysql.BinaryFlag, 3, 0},
		{"hour(c_char     )", mysql.TypeLonglong, charset.CharsetBin, mysql.BinaryFlag, 3, 0},
		{"hour(c_varchar  )", mysql.TypeLonglong, charset.CharsetBin, mysql.BinaryFlag, 3, 0},
		{"hour(c_text     )", mysql.TypeLonglong, charset.CharsetBin, mysql.BinaryFlag, 3, 0},
		{"hour(c_binary   )", mysql.TypeLonglong, charset.CharsetBin, mysql.BinaryFlag, 3, 0},
		{"hour(c_varbinary)", mysql.TypeLonglong, charset.CharsetBin, mysql.BinaryFlag, 3, 0},
		{"hour(c_blob     )", mysql.TypeLonglong, charset.CharsetBin, mysql.BinaryFlag, 3, 0},
		{"hour(c_set      )", mysql.TypeLonglong, charset.CharsetBin, mysql.BinaryFlag, 3, 0},
		{"hour(c_enum     )", mysql.TypeLonglong, charset.CharsetBin, mysql.BinaryFlag, 3, 0},

		{"minute(c_int      )", mysql.TypeLonglong, charset.CharsetBin, mysql.BinaryFlag, 2, 0},
		{"minute(c_bigint   )", mysql.TypeLonglong, charset.CharsetBin, mysql.BinaryFlag, 2, 0},
		{"minute(c_float    )", mysql.TypeLonglong, charset.CharsetBin, mysql.BinaryFlag, 2, 0},
		{"minute(c_double   )", mysql.TypeLonglong, charset.CharsetBin, mysql.BinaryFlag, 2, 0},
		{"minute(c_decimal  )", mysql.TypeLonglong, charset.CharsetBin, mysql.BinaryFlag, 2, 0},
		{"minute(c_datetime )", mysql.TypeLonglong, charset.CharsetBin, mysql.BinaryFlag, 2, 0},
		{"minute(c_time     )", mysql.TypeLonglong, charset.CharsetBin, mysql.BinaryFlag, 2, 0},
		{"minute(c_timestamp)", mysql.TypeLonglong, charset.CharsetBin, mysql.BinaryFlag, 2, 0},
		{"minute(c_char     )", mysql.TypeLonglong, charset.CharsetBin, mysql.BinaryFlag, 2, 0},
		{"minute(c_varchar  )", mysql.TypeLonglong, charset.CharsetBin, mysql.BinaryFlag, 2, 0},
		{"minute(c_text     )", mysql.TypeLonglong, charset.CharsetBin, mysql.BinaryFlag, 2, 0},
		{"minute(c_binary   )", mysql.TypeLonglong, charset.CharsetBin, mysql.BinaryFlag, 2, 0},
		{"minute(c_varbinary)", mysql.TypeLonglong, charset.CharsetBin, mysql.BinaryFlag, 2, 0},
		{"minute(c_blob     )", mysql.TypeLonglong, charset.CharsetBin, mysql.BinaryFlag, 2, 0},
		{"minute(c_set      )", mysql.TypeLonglong, charset.CharsetBin, mysql.BinaryFlag, 2, 0},
		{"minute(c_enum     )", mysql.TypeLonglong, charset.CharsetBin, mysql.BinaryFlag, 2, 0},

		{"second(c_int      )", mysql.TypeLonglong, charset.CharsetBin, mysql.BinaryFlag, 2, 0},
		{"second(c_bigint   )", mysql.TypeLonglong, charset.CharsetBin, mysql.BinaryFlag, 2, 0},
		{"second(c_float    )", mysql.TypeLonglong, charset.CharsetBin, mysql.BinaryFlag, 2, 0},
		{"second(c_double   )", mysql.TypeLonglong, charset.CharsetBin, mysql.BinaryFlag, 2, 0},
		{"second(c_decimal  )", mysql.TypeLonglong, charset.CharsetBin, mysql.BinaryFlag, 2, 0},
		{"second(c_datetime )", mysql.TypeLonglong, charset.CharsetBin, mysql.BinaryFlag, 2, 0},
		{"second(c_time     )", mysql.TypeLonglong, charset.CharsetBin, mysql.BinaryFlag, 2, 0},
		{"second(c_timestamp)", mysql.TypeLonglong, charset.CharsetBin, mysql.BinaryFlag, 2, 0},
		{"second(c_char     )", mysql.TypeLonglong, charset.CharsetBin, mysql.BinaryFlag, 2, 0},
		{"second(c_varchar  )", mysql.TypeLonglong, charset.CharsetBin, mysql.BinaryFlag, 2, 0},
		{"second(c_text     )", mysql.TypeLonglong, charset.CharsetBin, mysql.BinaryFlag, 2, 0},
		{"second(c_binary   )", mysql.TypeLonglong, charset.CharsetBin, mysql.BinaryFlag, 2, 0},
		{"second(c_varbinary)", mysql.TypeLonglong, charset.CharsetBin, mysql.BinaryFlag, 2, 0},
		{"second(c_blob     )", mysql.TypeLonglong, charset.CharsetBin, mysql.BinaryFlag, 2, 0},
		{"second(c_set      )", mysql.TypeLonglong, charset.CharsetBin, mysql.BinaryFlag, 2, 0},
		{"second(c_enum     )", mysql.TypeLonglong, charset.CharsetBin, mysql.BinaryFlag, 2, 0},

		{"microsecond(c_int      )", mysql.TypeLonglong, charset.CharsetBin, mysql.BinaryFlag, 6, 0},
		{"microsecond(c_bigint   )", mysql.TypeLonglong, charset.CharsetBin, mysql.BinaryFlag, 6, 0},
		{"microsecond(c_float    )", mysql.TypeLonglong, charset.CharsetBin, mysql.BinaryFlag, 6, 0},
		{"microsecond(c_double   )", mysql.TypeLonglong, charset.CharsetBin, mysql.BinaryFlag, 6, 0},
		{"microsecond(c_decimal  )", mysql.TypeLonglong, charset.CharsetBin, mysql.BinaryFlag, 6, 0},
		{"microsecond(c_datetime )", mysql.TypeLonglong, charset.CharsetBin, mysql.BinaryFlag, 6, 0},
		{"microsecond(c_time     )", mysql.TypeLonglong, charset.CharsetBin, mysql.BinaryFlag, 6, 0},
		{"microsecond(c_timestamp)", mysql.TypeLonglong, charset.CharsetBin, mysql.BinaryFlag, 6, 0},
		{"microsecond(c_char     )", mysql.TypeLonglong, charset.CharsetBin, mysql.BinaryFlag, 6, 0},
		{"microsecond(c_varchar  )", mysql.TypeLonglong, charset.CharsetBin, mysql.BinaryFlag, 6, 0},
		{"microsecond(c_text     )", mysql.TypeLonglong, charset.CharsetBin, mysql.BinaryFlag, 6, 0},
		{"microsecond(c_binary   )", mysql.TypeLonglong, charset.CharsetBin, mysql.BinaryFlag, 6, 0},
		{"microsecond(c_varbinary)", mysql.TypeLonglong, charset.CharsetBin, mysql.BinaryFlag, 6, 0},
		{"microsecond(c_blob     )", mysql.TypeLonglong, charset.CharsetBin, mysql.BinaryFlag, 6, 0},
		{"microsecond(c_set      )", mysql.TypeLonglong, charset.CharsetBin, mysql.BinaryFlag, 6, 0},
		{"microsecond(c_enum     )", mysql.TypeLonglong, charset.CharsetBin, mysql.BinaryFlag, 6, 0},
>>>>>>> 4cc39c32
	}
}<|MERGE_RESOLUTION|>--- conflicted
+++ resolved
@@ -926,12 +926,10 @@
 		{"timestampadd(SeconD, c_int, c_blob)", mysql.TypeString, charset.CharsetUTF8, 0, 19, -1},
 		{"to_seconds(c_char)", mysql.TypeLonglong, charset.CharsetBin, mysql.BinaryFlag, 20, 0},
 		{"to_days(c_char)", mysql.TypeLonglong, charset.CharsetBin, mysql.BinaryFlag, 20, 0},
-<<<<<<< HEAD
 		{"timestampdiff(MONTH, c_datetime, c_datetime)", mysql.TypeLonglong, charset.CharsetBin, mysql.BinaryFlag, 20, 0},
 		{"timestampdiff(QuarteR, c_char, c_varchar)", mysql.TypeLonglong, charset.CharsetBin, mysql.BinaryFlag, 20, 0},
 		{"timestampdiff(second, c_int, c_binary_char)", mysql.TypeLonglong, charset.CharsetBin, mysql.BinaryFlag, 20, 0},
 		{"timestampdiff(YEAR, c_blob, c_bigint)", mysql.TypeLonglong, charset.CharsetBin, mysql.BinaryFlag, 20, 0},
-=======
 
 		{"hour(c_int      )", mysql.TypeLonglong, charset.CharsetBin, mysql.BinaryFlag, 3, 0},
 		{"hour(c_bigint   )", mysql.TypeLonglong, charset.CharsetBin, mysql.BinaryFlag, 3, 0},
@@ -1000,6 +998,5 @@
 		{"microsecond(c_blob     )", mysql.TypeLonglong, charset.CharsetBin, mysql.BinaryFlag, 6, 0},
 		{"microsecond(c_set      )", mysql.TypeLonglong, charset.CharsetBin, mysql.BinaryFlag, 6, 0},
 		{"microsecond(c_enum     )", mysql.TypeLonglong, charset.CharsetBin, mysql.BinaryFlag, 6, 0},
->>>>>>> 4cc39c32
 	}
 }