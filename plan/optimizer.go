--- conflicted
+++ resolved
@@ -160,12 +160,8 @@
 	if err != nil {
 		return nil, errors.Trace(err)
 	}
-<<<<<<< HEAD
-	p := task.plan()
+	p := t.plan()
 	rebuildSchema(p)
-=======
-	p := t.plan()
->>>>>>> dff73cc6
 	p.ResolveIndices()
 	return p, nil
 }
