// Copyright 2015 PingCAP, Inc.
//
// Licensed under the Apache License, Version 2.0 (the "License");
// you may not use this file except in compliance with the License.
// You may obtain a copy of the License at
//
//     http://www.apache.org/licenses/LICENSE-2.0
//
// Unless required by applicable law or agreed to in writing, software
// distributed under the License is distributed on an "AS IS" BASIS,
// See the License for the specific language governing permissions and
// limitations under the License.

package plan

import (
	"github.com/juju/errors"
	"github.com/pingcap/tidb/ast"
	"github.com/pingcap/tidb/context"
	"github.com/pingcap/tidb/expression"
	"github.com/pingcap/tidb/infoschema"
	"github.com/pingcap/tidb/mysql"
	"github.com/pingcap/tidb/privilege"
	"github.com/pingcap/tidb/terror"
)

// AllowCartesianProduct means whether tidb allows cartesian join without equal conditions.
var AllowCartesianProduct = true

// EnableStatistic means whether tidb uses the statistic information to do cost-based optimization.
var EnableStatistic = false

const (
<<<<<<< HEAD
	flagBuildKeyInfo uint64 = 1 << iota
	flagDecorrelate
	flagPredicatePushDown
	flagPrunColumns
=======
	flagPrunColumns uint64 = 1 << iota
	flagDecorrelate
	flagPredicatePushDown
	flagBuildKeyInfo
>>>>>>> 067e86df
	flagEliminateAgg
	flagAggPushDown
)

var optRuleList = []logicalOptRule{
<<<<<<< HEAD
	&buildKeySolver{},
	&decorrelateSolver{},
	&ppdSolver{},
	&columnPruner{},
=======
	&columnPruner{},
	&decorrelateSolver{},
	&ppdSolver{},
	&buildKeySolver{},
>>>>>>> 067e86df
	&aggPruner{},
	&aggPushDownSolver{},
}

// logicalOptRule means a logical optimizing rule, which contains decorrelate, ppd, column pruning, etc.
type logicalOptRule interface {
	optimize(LogicalPlan, context.Context, *idAllocator) (LogicalPlan, error)
}

// Optimize does optimization and creates a Plan.
// The node must be prepared first.
func Optimize(ctx context.Context, node ast.Node, is infoschema.InfoSchema) (Plan, error) {
	// We have to infer type again because after parameter is set, the expression type may change.
	if err := InferType(ctx.GetSessionVars().StmtCtx, node); err != nil {
		return nil, errors.Trace(err)
	}
	allocator := new(idAllocator)
	builder := &planBuilder{
		ctx:       ctx,
		is:        is,
		colMapper: make(map[*ast.ColumnNameExpr]int),
		allocator: allocator,
	}
	p := builder.build(node)
	if builder.err != nil {
		return nil, errors.Trace(builder.err)
	}

	// Maybe it's better to move this to Preprocess, but check privilege need table
	// information, which is collected into visitInfo during logical plan builder.
	if checker := privilege.GetPrivilegeChecker(ctx); checker != nil {
		if !checkPrivilege(checker, builder.visitInfo) {
			return nil, errors.New("privilege check fail")
		}
	}

	if logic, ok := p.(LogicalPlan); ok {
		return doOptimize(builder.optFlag, logic, ctx, allocator)
	}
	return p, nil
}

func checkPrivilege(checker privilege.Checker, vs []visitInfo) bool {
	for _, v := range vs {
		if !checker.RequestVerification(v.db, v.table, v.column, v.privilege) {
			return false
		}
	}
	return true
}

func doOptimize(flag uint64, logic LogicalPlan, ctx context.Context, allocator *idAllocator) (PhysicalPlan, error) {
	logic, err := logicalOptimize(flag, logic, ctx, allocator)
	if err != nil {
		return nil, errors.Trace(err)
	}
	if !AllowCartesianProduct && existsCartesianProduct(logic) {
		return nil, errors.Trace(ErrCartesianProductUnsupported)
	}
	logic.ResolveIndicesAndCorCols()
	return physicalOptimize(flag, logic, allocator)
}

func logicalOptimize(flag uint64, logic LogicalPlan, ctx context.Context, alloc *idAllocator) (LogicalPlan, error) {
	var err error
	for i, rule := range optRuleList {
		// The order of flags is same as the order of optRule in the list.
		// We use a bitmask to record which opt rules should be used. If the i-th bit is 1, it means we should
		// apply i-th optimizing rule.
		if flag&(1<<uint(i)) == 0 {
			continue
		}
		logic, err = rule.optimize(logic, ctx, alloc)
		if err != nil {
			return nil, errors.Trace(err)
		}
	}
	return logic, errors.Trace(err)
}

func physicalOptimize(flag uint64, logic LogicalPlan, allocator *idAllocator) (PhysicalPlan, error) {
	info, err := logic.convert2PhysicalPlan(&requiredProperty{})
	if err != nil {
		return nil, errors.Trace(err)
	}
	pp := info.p
	pp = EliminateProjection(pp)
	if flag&(flagDecorrelate) > 0 {
		addCachePlan(pp, allocator)
	}
	return pp, nil
}

func existsCartesianProduct(p LogicalPlan) bool {
	if join, ok := p.(*Join); ok && len(join.EqualConditions) == 0 {
		return join.JoinType == InnerJoin || join.JoinType == LeftOuterJoin || join.JoinType == RightOuterJoin
	}
	for _, child := range p.Children() {
		if existsCartesianProduct(child.(LogicalPlan)) {
			return true
		}
	}
	return false
}

// PrepareStmt prepares a raw statement parsed from parser.
// The statement must be prepared before it can be passed to optimize function.
// We pass InfoSchema instead of getting from Context in case it is changed after resolving name.
func PrepareStmt(is infoschema.InfoSchema, ctx context.Context, node ast.Node) error {
	if err := Preprocess(node, is, ctx); err != nil {
		return errors.Trace(err)
	}
	if err := Validate(node, true); err != nil {
		return errors.Trace(err)
	}
	return nil
}

// Optimizer error codes.
const (
	CodeOperandColumns      terror.ErrCode = 1
	CodeInvalidWildCard     terror.ErrCode = 3
	CodeUnsupported         terror.ErrCode = 4
	CodeInvalidGroupFuncUse terror.ErrCode = 5
	CodeIllegalReference    terror.ErrCode = 6
)

// Optimizer base errors.
var (
	ErrOperandColumns              = terror.ClassOptimizer.New(CodeOperandColumns, "Operand should contain %d column(s)")
	ErrInvalidWildCard             = terror.ClassOptimizer.New(CodeInvalidWildCard, "Wildcard fields without any table name appears in wrong place")
	ErrCartesianProductUnsupported = terror.ClassOptimizer.New(CodeUnsupported, "Cartesian product is unsupported")
	ErrInvalidGroupFuncUse         = terror.ClassOptimizer.New(CodeInvalidGroupFuncUse, "Invalid use of group function")
	ErrIllegalReference            = terror.ClassOptimizer.New(CodeIllegalReference, "Illegal reference")
)

func init() {
	mySQLErrCodes := map[terror.ErrCode]uint16{
		CodeOperandColumns:      mysql.ErrOperandColumns,
		CodeInvalidWildCard:     mysql.ErrParse,
		CodeInvalidGroupFuncUse: mysql.ErrInvalidGroupFuncUse,
		CodeIllegalReference:    mysql.ErrIllegalReference,
	}
	terror.ErrClassToMySQLCodes[terror.ClassOptimizer] = mySQLErrCodes
	expression.EvalAstExpr = evalAstExpr
}<|MERGE_RESOLUTION|>--- conflicted
+++ resolved
@@ -31,33 +31,19 @@
 var EnableStatistic = false
 
 const (
-<<<<<<< HEAD
-	flagBuildKeyInfo uint64 = 1 << iota
+	flagPrunColumns uint64 = 1 << iota
+	flagBuildKeyInfo
 	flagDecorrelate
 	flagPredicatePushDown
-	flagPrunColumns
-=======
-	flagPrunColumns uint64 = 1 << iota
-	flagDecorrelate
-	flagPredicatePushDown
-	flagBuildKeyInfo
->>>>>>> 067e86df
 	flagEliminateAgg
 	flagAggPushDown
 )
 
 var optRuleList = []logicalOptRule{
-<<<<<<< HEAD
+	&columnPruner{},
 	&buildKeySolver{},
 	&decorrelateSolver{},
 	&ppdSolver{},
-	&columnPruner{},
-=======
-	&columnPruner{},
-	&decorrelateSolver{},
-	&ppdSolver{},
-	&buildKeySolver{},
->>>>>>> 067e86df
 	&aggPruner{},
 	&aggPushDownSolver{},
 }
