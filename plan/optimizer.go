--- conflicted
+++ resolved
@@ -84,7 +84,6 @@
 	return p, nil
 }
 
-<<<<<<< HEAD
 func checkPrivilege(checker privilege.Checker, vs []visitInfo) bool {
 	for _, v := range vs {
 		if !checker.RequestVerification(v.db, v.table, v.column, v.privilege) {
@@ -94,23 +93,8 @@
 	return true
 }
 
-func doOptimize(logic LogicalPlan, ctx context.Context, allocator *idAllocator) (PhysicalPlan, error) {
-	var err error
-	logic = decorrelate(logic)
-	_, logic, err = logic.PredicatePushDown(nil)
-	if err != nil {
-		return nil, errors.Trace(err)
-	}
-	logic.buildKeyInfo()
-	ap := &aggPruner{
-		ctx:       ctx,
-		allocator: allocator,
-	}
-	logic, err = ap.eliminateAggregation(logic)
-=======
 func doOptimize(flag uint64, logic LogicalPlan, ctx context.Context, allocator *idAllocator) (PhysicalPlan, error) {
 	logic, err := logicalOptimize(flag, logic, ctx, allocator)
->>>>>>> 19af8d72
 	if err != nil {
 		return nil, errors.Trace(err)
 	}
