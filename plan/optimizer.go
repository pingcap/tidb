--- conflicted
+++ resolved
@@ -66,29 +66,19 @@
 		is:        is,
 		colMapper: make(map[*ast.ColumnNameExpr]int),
 		allocator: allocator,
-<<<<<<< HEAD
 		visitInfo: make([]visitInfo, 0, 3),
-=======
->>>>>>> 6f8fc91a
 	}
 	p := builder.build(node)
 	if builder.err != nil {
 		return nil, errors.Trace(builder.err)
 	}
 
-<<<<<<< HEAD
-	// Maybe it's better put this in Preprocess, but check privilege need table
-	// information, which is collected into visitInfo during logical plan builder.
-	if !checkPrivilege(ctx, builder.visitInfo) {
-		// TODO: Report error
-=======
 	// Maybe it's better to move this to Preprocess, but check privilege need table
 	// information, which is collected into visitInfo during logical plan builder.
 	if checker := privilege.GetPrivilegeChecker(ctx); checker != nil {
 		if !checkPrivilege(checker, builder.visitInfo) {
 			return nil, errors.New("privilege check fail")
 		}
->>>>>>> 6f8fc91a
 	}
 
 	if logic, ok := p.(LogicalPlan); ok {
@@ -97,13 +87,6 @@
 	return p, nil
 }
 
-<<<<<<< HEAD
-func checkPrivilege(ctx context.Context, vs []visitInfo) (succ bool) {
-	// TODO: Fix here
-	_ = privilege.GetPrivilegeChecker(ctx)
-	succ = true
-	return
-=======
 func checkPrivilege(checker privilege.Checker, vs []visitInfo) bool {
 	for _, v := range vs {
 		if !checker.RequestVerification(v.db, v.table, v.column, v.privilege) {
@@ -111,7 +94,6 @@
 		}
 	}
 	return true
->>>>>>> 6f8fc91a
 }
 
 func doOptimize(flag uint64, logic LogicalPlan, ctx context.Context, allocator *idAllocator) (PhysicalPlan, error) {
