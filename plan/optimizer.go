--- conflicted
+++ resolved
@@ -170,55 +170,6 @@
 	return false
 }
 
-<<<<<<< HEAD
 func init() {
-=======
-// Optimizer error codes.
-const (
-	CodeInvalidWildCard terror.ErrCode = 3
-	CodeUnsupported                    = 4
-	CodeStmtNotFound                   = 7
-	CodeWrongParamCount                = 8
-	CodeSchemaChanged                  = 9
-
-	// MySQL error code.
-	CodeInvalidGroupFuncUse  = mysql.ErrInvalidGroupFuncUse
-	CodeIllegalReference     = mysql.ErrIllegalReference
-	CodeNoDB                 = mysql.ErrNoDB
-	CodeUnknownExplainFormat = mysql.ErrUnknownExplainFormat
-	CodeWrongGroupField      = mysql.ErrWrongGroupField
-	CodeDupFieldName         = mysql.ErrDupFieldName
-	CodeNonUpdatableTable    = mysql.ErrNonUpdatableTable
-)
-
-// Optimizer base errors.
-var (
-	ErrInvalidWildCard             = terror.ClassOptimizer.New(CodeInvalidWildCard, "Wildcard fields without any table name appears in wrong place")
-	ErrCartesianProductUnsupported = terror.ClassOptimizer.New(CodeUnsupported, "Cartesian product is unsupported")
-	ErrInvalidGroupFuncUse         = terror.ClassOptimizer.New(CodeInvalidGroupFuncUse, "Invalid use of group function")
-	ErrIllegalReference            = terror.ClassOptimizer.New(CodeIllegalReference, mysql.MySQLErrName[mysql.ErrIllegalReference])
-	ErrNoDB                        = terror.ClassOptimizer.New(CodeNoDB, "No database selected")
-	ErrUnknownExplainFormat        = terror.ClassOptimizer.New(CodeUnknownExplainFormat, mysql.MySQLErrName[mysql.ErrUnknownExplainFormat])
-	ErrStmtNotFound                = terror.ClassOptimizer.New(CodeStmtNotFound, "Prepared statement not found")
-	ErrWrongParamCount             = terror.ClassOptimizer.New(CodeWrongParamCount, "Wrong parameter count")
-	ErrSchemaChanged               = terror.ClassOptimizer.New(CodeSchemaChanged, "Schema has changed")
-	ErrWrongGroupField             = terror.ClassOptimizer.New(CodeWrongGroupField, mysql.MySQLErrName[mysql.ErrWrongGroupField])
-	ErrDupFieldName                = terror.ClassOptimizer.New(CodeDupFieldName, mysql.MySQLErrName[mysql.ErrDupFieldName])
-	ErrNonUpdatableTable           = terror.ClassOptimizer.New(CodeNonUpdatableTable, mysql.MySQLErrName[mysql.ErrNonUpdatableTable])
-)
-
-func init() {
-	mySQLErrCodes := map[terror.ErrCode]uint16{
-		CodeInvalidWildCard:      mysql.ErrParse,
-		CodeInvalidGroupFuncUse:  mysql.ErrInvalidGroupFuncUse,
-		CodeIllegalReference:     mysql.ErrIllegalReference,
-		CodeNoDB:                 mysql.ErrNoDB,
-		CodeUnknownExplainFormat: mysql.ErrUnknownExplainFormat,
-		CodeWrongGroupField:      mysql.ErrWrongGroupField,
-		CodeDupFieldName:         mysql.ErrDupFieldName,
-		CodeNonUpdatableTable:    mysql.ErrUnknownTable,
-	}
-	terror.ErrClassToMySQLCodes[terror.ClassOptimizer] = mySQLErrCodes
->>>>>>> aa76a6ee
 	expression.EvalAstExpr = evalAstExpr
 }