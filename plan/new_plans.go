// Copyright 2016 PingCAP, Inc.
//
// Licensed under the Apache License, Version 2.0 (the "License");
// you may not use this file except in compliance with the License.
// You may obtain a copy of the License at
//
//     http://www.apache.org/licenses/LICENSE-2.0
//
// Unless required by applicable law or agreed to in writing, software
// distributed under the License is distributed on an "AS IS" BASIS,
// See the License for the specific language governing permissions and
// limitations under the License.

package plan

import (
	"github.com/juju/errors"
	"github.com/pingcap/tidb/expression"
	"github.com/pingcap/tidb/model"
)

// JoinType contains CrossJoin, InnerJoin, LeftOuterJoin, RightOuterJoin, FullOuterJoin, SemiJoin.
type JoinType int

const (
	// CrossJoin means Cartesian Product, but not used now.
	CrossJoin JoinType = iota
	// InnerJoin means inner join.
	InnerJoin
	// LeftOuterJoin means left join.
	LeftOuterJoin
	// RightOuterJoin means right join.
	RightOuterJoin
	// TODO: support semi join.
)

// Join is the logical join plan.
type Join struct {
	basePlan

	JoinType JoinType

	EqualConditions []*expression.ScalarFunction
	LeftConditions  []expression.Expression
	RightConditions []expression.Expression
	OtherConditions []expression.Expression
}

// Projection represents a select fields plan.
type Projection struct {
	basePlan
	Exprs []expression.Expression
}

// Aggregation represents an aggregate plan.
type Aggregation struct {
	basePlan
	AggFuncs     []expression.AggregationFunction
	GroupByItems []expression.Expression
}

// Selection means a filter.
type Selection struct {
	basePlan

	// Originally the WHERE or ON condition is parsed into a single expression,
	// but after we converted to CNF(Conjunctive normal form), it can be
	// split into a list of AND conditions.
	Conditions []expression.Expression
}

// Apply gets one row from outer executor and gets one row from inner executor according to outer row.
type Apply struct {
	basePlan

	InnerPlan   Plan
	OuterSchema expression.Schema
}

// Exists checks if a query returns result.
type Exists struct {
	basePlan
}

// MaxOneRow checks if a query returns no more than one row.
type MaxOneRow struct {
	basePlan
}

// NewTableScan represents a tablescan without condition push down.
type NewTableScan struct {
	basePlan

	Table   *model.TableInfo
	Columns []*model.ColumnInfo
	DBName  *model.CIStr
	Desc    bool
	Ranges  []TableRange

	// RefAccess indicates it references a previous joined table, used in explain.
	RefAccess bool

	TableAsName *model.CIStr

	LimitCount *int64
}

<<<<<<< HEAD
// Truncate truncates child's rows.
type Truncate struct {
	basePlan
}

func (ts *NewTableScan) attachCondition(conditions []expression.Expression) {
	for _, con := range conditions {
		//TODO: implement refiner for expression.
		ts.FilterConditions = append(ts.FilterConditions, con)
	}
}

=======
>>>>>>> a4ce312d
// AddChild for parent.
func addChild(parent Plan, child Plan) {
	if child == nil || parent == nil {
		return
	}
	child.AddParent(parent)
	parent.AddChild(child)
}

// InsertPlan means inserting plan between two plans.
func InsertPlan(parent Plan, child Plan, insert Plan) error {
	err := child.ReplaceParent(parent, insert)
	if err != nil {
		return errors.Trace(err)
	}
	err = parent.ReplaceChild(child, insert)
	if err != nil {
		return errors.Trace(err)
	}
	insert.AddChild(child)
	insert.AddParent(parent)
	return nil
}

// RemovePlan means removing a plan.
func RemovePlan(p Plan) error {
	parents := p.GetParents()
	children := p.GetChildren()
	if len(parents) != 1 || len(children) != 1 {
		return SystemInternalErrorType.Gen("can't remove this plan")
	}
	parent, child := parents[0], children[0]
	err := parent.ReplaceChild(p, child)
	if err != nil {
		return errors.Trace(err)
	}
	err = child.ReplaceParent(p, parent)
	return errors.Trace(err)
}<|MERGE_RESOLUTION|>--- conflicted
+++ resolved
@@ -105,21 +105,11 @@
 	LimitCount *int64
 }
 
-<<<<<<< HEAD
 // Truncate truncates child's rows.
 type Truncate struct {
 	basePlan
 }
 
-func (ts *NewTableScan) attachCondition(conditions []expression.Expression) {
-	for _, con := range conditions {
-		//TODO: implement refiner for expression.
-		ts.FilterConditions = append(ts.FilterConditions, con)
-	}
-}
-
-=======
->>>>>>> a4ce312d
 // AddChild for parent.
 func addChild(parent Plan, child Plan) {
 	if child == nil || parent == nil {
