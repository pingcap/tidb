--- conflicted
+++ resolved
@@ -964,18 +964,15 @@
 	case ast.ShowStatsMeta:
 		names = []string{"Db_name", "Table_name", "Update_time", "Modify_count", "Row_count"}
 		ftypes = []byte{mysql.TypeVarchar, mysql.TypeVarchar, mysql.TypeDatetime, mysql.TypeLonglong, mysql.TypeLonglong}
-<<<<<<< HEAD
-	case ast.ShowStatsBucket:
+	case ast.ShowStatsHistograms:
+		names = []string{"Db_name", "Table_name", "Column_name", "Is_index", "Update_time", "Distinct_count", "Null_count"}
+		ftypes = []byte{mysql.TypeVarchar, mysql.TypeVarchar, mysql.TypeVarchar, mysql.TypeTiny, mysql.TypeDatetime,
+			mysql.TypeLonglong, mysql.TypeLonglong}
+	case ast.ShowStatsBuckets:
 		names = []string{"Db_name", "Table_name", "Column_name", "Is_index", "Bucket_id", "Count",
 			"Repeats", "Lower_Bound", "Upper_Bound"}
 		ftypes = []byte{mysql.TypeVarchar, mysql.TypeVarchar, mysql.TypeVarchar, mysql.TypeTiny, mysql.TypeLonglong,
 			mysql.TypeLonglong, mysql.TypeLonglong, mysql.TypeVarchar, mysql.TypeVarchar}
-=======
-	case ast.ShowStatsHistograms:
-		names = []string{"Db_name", "Table_name", "Column_name", "Is_index", "Update_time", "Distinct_count", "Null_count"}
-		ftypes = []byte{mysql.TypeVarchar, mysql.TypeVarchar, mysql.TypeVarchar, mysql.TypeTiny, mysql.TypeDatetime,
-			mysql.TypeLonglong, mysql.TypeLonglong}
->>>>>>> f212ef17
 	}
 	for i, name := range names {
 		f := &ast.ResultField{
