--- conflicted
+++ resolved
@@ -208,11 +208,7 @@
 }
 
 // finishCopTask means we close the coprocessor task and create a root task.
-<<<<<<< HEAD
-func finishCopTask(ctx context.Context, task task) task {
-=======
-func finishCopTask(task task, ctx sessionctx.Context) task {
->>>>>>> c227248c
+func finishCopTask(ctx sessionctx.Context, task task) task {
 	t, ok := task.(*copTask)
 	if !ok {
 		return task
