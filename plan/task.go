--- conflicted
+++ resolved
@@ -512,21 +512,21 @@
 }
 
 func (p *PhysicalStreamAgg) newPartialAggregate() (partialAgg, finalAgg *PhysicalStreamAgg) {
-	finalAgg = p.Copy().(*PhysicalStreamAgg)
 	// Check if this aggregation can push down.
 	sc := p.ctx.GetSessionVars().StmtCtx
 	client := p.ctx.GetClient()
 	for _, aggFunc := range p.AggFuncs {
 		pb := aggregation.AggFuncToPBExpr(sc, client, aggFunc)
 		if pb == nil {
-			return
+			return nil, p
 		}
 	}
 	_, _, remained := expression.ExpressionsToPB(sc, p.GroupByItems, client)
 	if len(remained) > 0 {
-		return
-	}
-	partialAgg = p.Copy().(*PhysicalStreamAgg)
+		return nil, p
+	}
+	partialAgg = p
+	originalSchema := p.schema
 	// TODO: Refactor the way of constructing aggregation functions.
 	partialSchema := expression.NewSchema()
 	partialAgg.SetSchema(partialSchema)
@@ -546,7 +546,7 @@
 			cursor++
 		}
 		if needValue(fun) {
-			ft := p.schema.Columns[i].GetType()
+			ft := originalSchema.Columns[i].GetType()
 			partialSchema.Append(&expression.Column{FromID: partialAgg.id, Position: cursor, ColName: colName, RetType: ft})
 			args = append(args, partialSchema.Columns[cursor].Clone())
 			cursor++
@@ -557,9 +557,9 @@
 	}
 	finalAgg = basePhysicalAgg{
 		AggFuncs: finalAggFuncs,
-	}.initForStream(p.ctx, p.propKeys, p.inputCount)
+	}.initForStream(p.ctx)
 	finalAgg.profile = p.profile
-	finalAgg.SetSchema(p.schema)
+	finalAgg.SetSchema(originalSchema)
 	// add group by columns
 	for i, gbyExpr := range p.GroupByItems {
 		gbyCol := &expression.Column{
@@ -578,8 +578,6 @@
 	if tasks[0].invalid() {
 		return invalidTask
 	}
-<<<<<<< HEAD
-
 	task := tasks[0].copy()
 	log.Infof("stream agg p %s, task %v, count %v", ToString(p), task, task.count())
 	if cop, ok := task.(*copTask); ok {
@@ -599,19 +597,12 @@
 		attachPlan2Task(finalAgg, task)
 		task.addCost(task.count() * cpuFactor)
 	} else {
-		np := p.Copy()
 		log.Warnf("stream agg 10p %s, task count %v", ToString(p), task.count())
-		attachPlan2Task(np, task)
+		attachPlan2Task(p, task)
 		log.Warnf("stream agg 11p %s, task count %v", ToString(p), task.count())
 		task.addCost(task.count() * cpuFactor)
 	}
 	return task
-=======
-	t := tasks[0].copy()
-	attachPlan2Task(p, t)
-	t.addCost(t.count() * cpuFactor)
-	return t
->>>>>>> 8acf127e
 }
 
 func (p *PhysicalHashAgg) attach2Task(tasks ...task) task {
@@ -640,14 +631,9 @@
 		log.Warnf("01p %s, task count %v", ToString(p), task.count())
 		task.addCost(task.count()*cpuFactor + cardinality*hashAggMemFactor)
 	} else {
-<<<<<<< HEAD
-		np := p.Copy()
 		log.Warnf("11p %s, p profile count %v, task count %v", ToString(p), p.profile.count, task.count())
-		attachPlan2Task(np, task)
+		attachPlan2Task(p, task)
 		log.Warnf("12p %s, task count %v", ToString(p), task.count())
-=======
-		attachPlan2Task(p, task)
->>>>>>> 8acf127e
 		task.addCost(task.count()*cpuFactor + cardinality*hashAggMemFactor)
 	}
 	return task
