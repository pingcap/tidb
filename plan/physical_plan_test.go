--- conflicted
+++ resolved
@@ -328,11 +328,7 @@
 			}
 			if ts != nil {
 				conditions := append(ts.indexFilterConditions, ts.tableFilterConditions...)
-<<<<<<< HEAD
-				c.Assert(fmt.Sprintf("%s", expression.ComposeCNFCondition(mock.NewContext(), conditions).String()), Equals, ca.cond, Commentf("for %s", sql))
-=======
-				c.Assert(fmt.Sprintf("%s", expression.ComposeCNFCondition(conditions...).String()), Equals, ca.cond, Commentf("for %s", sql))
->>>>>>> f145a320
+				c.Assert(fmt.Sprintf("%s", expression.ComposeCNFCondition(mock.NewContext(), conditions...).String()), Equals, ca.cond, Commentf("for %s", sql))
 				break
 			}
 			p = p.GetChildByIndex(0)
